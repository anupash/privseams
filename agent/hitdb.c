/*
    HIP Agent
    
    License: GNU/GPL
    Authors: Antti Partanen <aehparta@cc.hut.fi>
*/

/******************************************************************************/
/* INCLUDES */
#include "hitdb.h"


/******************************************************************************/
/* DEFINES */
/**
	Define minimum amount of allocated space for database items and amount
	of memory allocated more, when not enough space for new items.
*/
#define HIT_DB_ITEMS_REALLOC			8

#define HIT_DB_LOCK() { while (hit_db_lock); hit_db_lock = 1; }
#define HIT_DB_UNLOCK() { hit_db_lock = 0; }


/******************************************************************************/
/* VARIABLES */
/** All HIT-data in the database is stored in here. */
HIT_Remote *remote_db = NULL, *remote_db_last = NULL;
/** All groups in database are stored in here. */
HIT_Group *group_db = NULL, *group_db_last = NULL;
/** All local HITs in database are stored in here. */
HIT_Local *local_db = NULL, *local_db_last = NULL;
/** Counts items in database. */
int remote_db_n = 0;
/** Count groups in database. */
int group_db_n = 0;
/** Count local HITs in database. */
int local_db_n = 0;

/** Almost atomic lock. */
int hit_db_lock = 1;


/******************************************************************************/
/* FUNCTIONS */

/******************************************************************************/
/**
	Initialize HIP agent HIT database. This function must be called before
	using database at all.
	
	@param file If not NULL, database is initialized from here.
	@return 0 on success, -1 on errors.
*/
int hit_db_init(char *file)
{
	/* Variables. */
	int err = 0;
	
	hit_db_lock = 0;
	hit_db_clear();

	if (file) HIP_IFE(hit_db_load_from_file(file), -1);

out_err:
	return (err);
}
/* END OF FUNCTION */


/******************************************************************************/
/**
	Deinitialize HIP agent HIT database. This function must be called when
	closing application and stopping using database.

	@param file If not NULL, database saved to here.
*/
void hit_db_quit(char *file)
{
	if (file) hit_db_save_to_file(file);
	hit_db_clear();
}
/* END OF FUNCTION */


/******************************************************************************/
/**
	Clear HIT database.

	@return 0 on success, -1 on errors.
*/
void hit_db_clear(void)
{
	/* Variables. */
	HIT_Remote *r1, *r2;
	HIT_Group *g1, *g2;
	HIT_Local *l1, *l2;
	
	HIT_DB_LOCK();

	/* Free remote. */
	r1 = remote_db;
	remote_db = NULL;
	remote_db_n = 0;
	while (r1)
	{
		r2 = r1->next;
		free(r1);
		r1 = r2;
	}
	
	/* Free groups. */
	g1 = group_db;
	group_db = NULL;
	group_db_n = 0;
	while (g1)
	{
		g2 = g1->next;
		free(g1);
		g1 = g2;
	}

	/* Free locals. */
	l1 = local_db;
	local_db = NULL;
	local_db_n = 0;
	while (l1)
	{
		l2 = l1->next;
		free(l1);
		l1 = l2;
	}
	
	HIT_DB_UNLOCK();
}
/* END OF FUNCTION */


/******************************************************************************/
/**
	Adds new HIT to database.
*/
HIT_Remote *hit_db_add_hit(HIT_Remote *hit, int nolock)
{
	return (hit_db_add(hit->name, &hit->hit, hit->url, hit->port, hit->g, nolock));
}
/* END OF FUNCTION */

	
/******************************************************************************/
/**
	Adds new HIT to database.
	
	@param name 'Human' identifier for this item: it's name.
	@param hit HIT of this item.
	@param url URL, which is connected to this item, can be NULL.
	@param port Port, which is connected to this item, can be 0 if not needed.
	@param type HIT type, accept or deny.
	@param nolock Set to one if no database lock is needed.

	@return Pointer to new remote HIT on success, NULL on errors.
*/
HIT_Remote *hit_db_add(char *name, struct in6_addr *hit, char *url,
                       char *port, HIT_Group *group, int nolock)
{
	/* Variables. */
	HIT_Remote *r, *err = NULL;
	char hitb[128];
	struct in6_addr lhit;

	if (!nolock) HIT_DB_LOCK();

	/* Check group name length. */
	HIP_IFEL(strlen(name) < 1, NULL, "Remote HIT name too short.\n");
 
	/* Check database for group already with same name. */
	r = hit_db_find(name, NULL);
	HIP_IFEL(r != NULL, r, "Remote HIT already found from database with same"
	                       " name, returning it, could not add new.\n");
	r = hit_db_find(NULL, hit);
	HIP_IFEL(r != NULL, r, "Remote HIT already found from database, returning it.\n");

	/* Allocate new remote HIT. */
	r = (HIT_Remote *)malloc(sizeof(HIT_Remote));
	HIP_IFEL(r == NULL, NULL, "Failed to allocate new remote HIT.\n");

	/* Copy info. */
	memset(r, 0, sizeof(HIT_Remote));
	NAMECPY(r->name, name);
	memcpy(&r->hit, hit, sizeof(struct in6_addr));
	URLCPY(r->port, port);
	URLCPY(r->url, url);
	
	/* Check that group is not NULL and set group. */
	if (group == NULL)
	{
		group = group_db;
	}
	r->g = group;
	r->g->remotec++;

	/* Add remote group item to database. */
	if (remote_db == NULL) remote_db = r;
	else remote_db_last->next = (void *)r;

	remote_db_last = r;
	remote_db_n++;

	/* Then call GUI to show new HIT. */
	if (group->name[0] != ' ')
	{
		_HIP_DEBUG("Calling GUI to show new HIT %s...\n", r->name);
		gui_hit_remote_add(group->name, r->name);
	}

	_HIP_DEBUG("%d items in database.\n", remote_db_n);

	err = r;

out_err:
	if (!nolock) HIT_DB_UNLOCK();
	return (err);
}
/* END OF FUNCTION */


/******************************************************************************/
/**
	Delete hit with given index.
	
	@param name Name of remote HIT to be removed.
	@return 0 if hit removed, -1 on errors.
*/
int hit_db_del(char *n)
{
	/* Variables. */
	HIT_Remote *r1, *r2;
	char name[MAX_NAME_LEN + 1], group_name[MAX_NAME_LEN + 1];
	int err = 0;
	
	/* Check that database is not empty. */
	HIP_IFEL(remote_db_n < 1, -1, "Remote database is empty, should not happen!\n");
	
	NAMECPY(name, n);
	_HIP_DEBUG("Deleting remote HIT: %s\n", name);

	/* Check whether this HIT is the first. */
	if (strncmp(remote_db->name, name, MAX_NAME_LEN) == 0)
	{
		r1 = remote_db;
		r1->g->remotec--;
		NAMECPY(group_name, r1->g->name);
		remote_db = (HIT_Remote *)remote_db->next;
		free(r1);
		remote_db_n--;
		if (remote_db_n < 1)
		{
			remote_db = NULL;
			remote_db_last = NULL;
		}
	}
	else
	{
		/* Find previous HIT first. */
		r1 = remote_db;
		while (r1 != NULL)
		{
			r2 = (HIT_Remote *)r1->next;
			if (r2 == NULL) break;
		
			if (strncmp(r2->name, name, MAX_NAME_LEN) == 0) break;
			
			r1 = r2;
		}
	
		/* Then delete, if found. */
		if (r2 != NULL)
		{
			r1->next = r2->next;
			r2->g->remotec--;
			NAMECPY(group_name, r2->g->name);
			if (remote_db_last == r2) remote_db_last = r1;
			free(r2);
		}
		else err = -1;
	}

out_err:
	if (err) _HIP_DEBUG("Deleting remote HIT failed: %s\n", name);
	else gui_hit_remote_del(name, group_name);

	return (err);
}
/* END OF FUNCTION */


/******************************************************************************/
/**
	Find a remote HIT from database.
	
	@param name Name of HIT to be searched.
	@param hit HIT to be searched.
	@return Pointer to HIT found, or NULL if none found.
*/
HIT_Remote *hit_db_find(char *name, struct in6_addr *hit)
{
	/* Variables. */
	HIT_Remote *r;
	int err;
	
	r = remote_db;
	while (r != NULL)
	{
		err = 0;
		if (name == NULL) err++;
		else if (strncmp(r->name, name, MAX_NAME_LEN) == 0) err++;
		if (hit == NULL) err++;
		else if (memcmp(&r->hit, hit, sizeof(struct in6_addr)) == 0) err++;
		
		if (err == 2) break;
		r = (HIT_Remote *)r->next;
	}
	
	return (r);
}
/* END OF FUNCTION */


/******************************************************************************/
/**
	Enumerate all remote HITs in database. This function locks the database.
	
	@param f Function to call for every remote HIT in database. This function
	         should return 0 if continue enumeration and something else, if
	         enumeration should be stopped.
	@param p Pointer to user data.
	@return Number of HITs enumerated.
*/
int hit_db_enum(int (*f)(HIT_Remote *, void *), void *p)
{
	/* Variables. */
	HIT_Remote *r;
	int err = 0, n = 0;
	
	r = remote_db;
	while (r != NULL && err == 0)
	{
		err = f(r, p);
		n++;
		r = (HIT_Remote *)r->next;
	}

	_HIP_DEBUG("Enumerated %d remote HITs.\n", n);
	
	return (n);
}
/* END OF FUNCTION */


/******************************************************************************/
/**
	Save database to file.
	
	@param file Filename for saving database.
	@return 0 on success, -1 on errors.
*/
int hit_db_save_to_file(char *file)
{
	/* Variables. */
	HIT_Remote *items = NULL;
	FILE *f = NULL;
	int err = 0, i;
	char hit[128];
	
	HIT_DB_LOCK();
	
	_HIP_DEBUG("Saving HIT database to %s.\n", file);

	f = fopen(file, "w");
	HIP_IFEL(f == NULL, -1, "Failed to save database.\n");

	/* Write all local HITs to file. */
	hit_db_enum_locals(hit_db_save_local_to_file, f);
	/* Write all remote groups to file. */
	hit_db_enum_rgroups(hit_db_save_rgroup_to_file, f);
	/* Write all remote HITs to file. */
	hit_db_enum(hit_db_save_remote_to_file, f);

out_err:
	if (f) fclose(f);
	HIT_DB_UNLOCK();
	return (err);
}
/* END OF FUNCTION */


/******************************************************************************/
/**
	Write remote group to agent database -file.
	This is a enumeration callback function used by hit_db_enum_rgroups().
*/
int hit_db_save_rgroup_to_file(HIT_Group *g, void *p)
{
	/* Variables. */
	FILE *f = (FILE *)p;
	char hit[128];
	
	if (g->name[0] == ' ' || !g->l) return (0);
	fprintf(f, "g \"%s\" \"%s\" %d %d\n", g->name, g->l->name, g->accept, g->lightweight);
	
	return (0);
}
/* END OF FUNCTION */


/******************************************************************************/
/**
	Write local HIT to agent database -file.
	This is a enumeration callback function used by hit_db_enum_locals().
*/
int hit_db_save_local_to_file(HIT_Local *local, void *p)
{
	/* Variables. */
	FILE *f = (FILE *)p;
	char hit[128];
	
	print_hit_to_buffer(hit, &local->lhit);
	fprintf(f, "l \"%s\" %s\n", local->name, hit);
	
	return (0);
}
/* END OF FUNCTION */


/******************************************************************************/
/**
	Write remote HIT to agent database -file.
	This is a enumeration callback function used by hit_db_enum_locals().
*/
int hit_db_save_remote_to_file(HIT_Remote *r, void *p)
{
	/* Variables. */
	FILE *f = (FILE *)p;
	char hit[128];
	
	if (r->g->name[0] == ' ') return (0);
	print_hit_to_buffer(hit, &r->hit);
	fprintf(f, "r %s \"%s\" \"%s\" \"%s\" \"%s\"\n", hit, r->name,
	        "x", r->port, r->g->name);

	return (0);
}
/* END OF FUNCTION */


/******************************************************************************/
/**
	Load database from file.
	
	@param file Filename for saving database.
	@return 0 on success, -1 on errors.
*/
int hit_db_load_from_file(char *file)
{
	/* Variables. */
	FILE *f = NULL;
	char buf[2048], ch;
	int err = 0, i, n;
	struct in6_addr hit;

	hit_db_clear();
	HIT_DB_LOCK();

	_HIP_DEBUG("Loading HIT database from %s.\n", file);
<<<<<<< HEAD

	f = fopen(file, "r");
	HIP_IFEL(!f, 0, "Failed to open HIT database file \"%s\" for reading.\n", file);

	/* Start parsing. */
	memset(buf, '\0', sizeof(buf)); i = 0; n = -1;
	for (ch = fgetc(f); ch != EOF; ch = fgetc(f))
	{
		/* Remove whitespaces from line start. */
		if (i == 0 && (ch == ' ' || ch == '\t')) continue;

		/* Find end of line. */
		if (ch != '\n')
		{
			buf[i] = ch;
			i++;
			continue;
		}

		/*
			Check whether there is carriage return
			in the stream and remove it.
		*/
		ch = fgetc(f);
		
		if (ch != '\r') ungetc(ch, f);
	
		/* Check for empty lines and for commented lines. */
		if (strlen(buf) < 3) goto loop_end;
		if (buf[0] == '#') goto loop_end;
	
		if (buf[0] == 'r') hit_db_parse_hit(&buf[2]);
		else if (buf[0] == 'l') hit_db_parse_local(&buf[2]);
		else if (buf[0] == 'g') hit_db_parse_rgroup(&buf[2]);

	loop_end:
		/* Clear buffer. */
		memset(buf, '\0', sizeof(buf)); i = 0;
	}
=======
      
        db_file = fopen(file, "r");
        if (!db_file) {
                /* first time creation has to add local info */
                HIP_DEBUG("Adding local info on this run\n");
                init_in_progress = 1;
        }
        agent_db = hip_sqlite_open_db(file, HIP_AGENT_DB_CREATE_TBLS);
	HIP_IFE(!agent_db, -1);

        HIP_IFEL(hip_sqlite_select(agent_db, HIP_AGENT_DB_SELECT_LOCAL,
                                   hip_agent_db_local_callback), -1,
                 "Failed to execute select query (local) on the db\n");
        HIP_IFEL(hip_sqlite_select(agent_db, HIP_AGENT_DB_SELECT_GROUPS,
                                   hip_agent_db_groups_callback), -1,
                 "Failed to execute select query (groups) on the db\n");
        HIP_IFEL(hip_sqlite_select(agent_db, HIP_AGENT_DB_SELECT_REMOTE,
                                   hip_agent_db_remote_callback), -1,
                 "Failed to execute select query (remote) on the db\n");
>>>>>>> a4d0e3e8
	
out_err:
	if (f) fclose(f);
	HIT_DB_UNLOCK();
	return (err);
}
/* END OF FUNCTION */


/******************************************************************************/
/**
	Load one HIT from given string.
	
	@param buf String containing HIT information.
	@return 0 on success, -1 on errors.
*/
int hit_db_parse_hit(char *buf)
{
	/* Variables. */
	HIT_Remote item;
	struct in6_addr slhit, srhit;
	int err = 0, n;
	char lhit[128], group[320];

	/* Parse values from current line. */
	n = sscanf(buf, "%s \"%64[^\"]\" \"%1024[^\"]\" \"%1024[^\"]\" \"%64[^\"]\"",
	           lhit, item.name, item.url, item.port, group);

	HIP_IFEL(n != 5, -1, "Broken line in database file: %s\n", buf);

	read_hit_from_buffer(&item.hit, lhit);
	item.g = hit_db_find_rgroup(group);
	HIP_IFEL(item.g == NULL, -1, "Invalid group for HIT in database file!\n");

	hit_db_add_hit(&item, 1);

out_err:	
	return (err);
}
/* END OF FUNCTION */


/******************************************************************************/
/**
	Load one remote group from given string.
	
	@param buf String containing remote group information.
	@return 0 on success, -1 on errors.
*/
int hit_db_parse_rgroup(char *buf)
{
	/* Variables. */
	HIT_Local *l;
	HIT_Group *g;
	int err = 0, n;
	char name[MAX_NAME_LEN + 1], hit[128];
	int accept, lightweight;
	
	/* Parse values from current line. */
	n = sscanf(buf, "\"%64[^\"]\" \"%64[^\"]\" %d %d",
	           name, hit, &accept, &lightweight);
	HIP_IFEL(n != 4, -1, "Broken line in database file: %s\n", buf);
	l = hit_db_find_local(hit, NULL);
	HIP_IFEL(!l, -1, "Failed to find local HIT for remote group!\n");
	g = hit_db_add_rgroup(name, l, accept, lightweight);
	if (g && strncmp(lang_get("default-group-name"), name, MAX_NAME_LEN) == 0)
	{
		g->l = l;
		g->accept = accept;
		g->lightweight = lightweight;
	}


out_err:	
	return (err);
}
/* END OF FUNCTION */


/******************************************************************************/
/**
	Load one local HIT from given string.
	
	@param buf String containing local HIT information.
	@return 0 on success, -1 on errors.
*/
int hit_db_parse_local(char *buf)
{
	/* Variables. */
	int err = 0, n;
	char name[MAX_NAME_LEN + 1], hit[128];
	struct in6_addr lhit;
	
	/* Parse values from current line. */
	n = sscanf(buf, "\"%64[^\"]\" %s", name, hit);
	HIP_IFEL(n != 2, -1, "Broken line in database file: %s\n", buf);
	read_hit_from_buffer(&lhit, hit);
	hit_db_add_local(name, &lhit);
	
out_err:	
	return (err);
}
/* END OF FUNCTION */


/******************************************************************************/
/**
	Add new remote group to HIT group database. Notice that this function don't
	lock the database!
	
	@return Returns pointer to new group or if group already existed, pointer
	        to old one. Returns NULL on errors.
*/
HIT_Group *hit_db_add_rgroup(char *name, HIT_Local *lhit,
                             int accept, int lightweight)
{
	/* Variables. */
	HIT_Group *g, *err = NULL;

	/* Check group name length. */
	HIP_IFEL(strlen(name) < 1, NULL, "Remote group name too short.\n");
 
	/* Check database for group already with same name. */
	g = hit_db_find_rgroup(name);
	HIP_IFE(g != NULL, g);

	/* Allocate new remote group item. */
	g = (HIT_Group *)malloc(sizeof(HIT_Group));
	HIP_IFEL(g == NULL, NULL, "Failed to allocate new remote group item.\n");
	
	/* Setup remote group item. */
	memset(g, 0, sizeof(HIT_Group));
	NAMECPY(g->name, name);
	g->l = lhit;
	g->accept = accept;
	g->lightweight = lightweight;
	g->remotec = 0;

	/* Add remote group item to database. */
	if (group_db == NULL) group_db = g;
	else group_db_last->next = (void *)g;

	group_db_last = g;
	group_db_n++;

	/* Tell GUI to show new group item. */
	if (g->name[0] != ' ')
	{
		_HIP_DEBUG("New group added with name \"%s\", calling GUI to show it.\n", name);
		gui_group_remote_add(g->name);
	}
	err = g;

out_err:
	return (err);
}
/* END OF FUNCTION */


/******************************************************************************/
/**
	Delete remote group from HIT group database.

	@return 0 on success, -1 on errors.
*/
int hit_db_del_rgroup(char *name)
{
	/* Variables. */
	HIT_Group *g, *g2;
	int err = 0;

	/* Find group from database first. */
	g = hit_db_find_rgroup(name);
	HIP_IFEL(!g, -1, "Tried to delete unexisting group \"%s\" from database", name);
	
	/* If group is first group.. */
	if (g == group_db)
	{
		group_db = (HIT_Group *)g->next;
		if (g == group_db_last) group_db_last = NULL;
	}
	else
	{
		/* Find previous group from database. */
		g2 = group_db;
		while (g2->next != (void *)g && g2) g2 = (HIT_Group *)g2->next;
		HIP_IFEL(!g2, -1, "Could not find previous group for group \"%s\"!\n", name);
		g2->next = g->next;
		if (g == group_db_last) group_db_last = g2;
	}
	
	gui_group_remote_del(name);
	free(g);
	group_db_n--;

	/* If this was last group, (re-)create default group. */
	if (group_db_n < 1) hit_db_add_rgroup(lang_get("default-group-name"), local_db, HIT_ACCEPT, 0);
	
out_err:
	return (err);
}
/* END OF FUNCTION */


/******************************************************************************/
/**
	Find a group from remote group database.
	
	@param group Name of remote group to be searched.
	@return Pointer to group found, or NULL if none found.
*/
HIT_Group *hit_db_find_rgroup(char *name)
{
	/* Variables. */
	HIT_Group *g;
	
	g = group_db;
	while (g != NULL)
	{
		if (strncmp(g->name, name, MAX_NAME_LEN) == 0) break;
		g = (HIT_Group *)g->next;
	}
	
	return (g);
}
/* END OF FUNCTION */


/******************************************************************************/
/**
	Enumerate all remote groups in database. This function does not lock the
	database!

	@param f Function to call for every group in database. This function should
	         return 0 if continue enumeration and something else, if enumeration
	         should be stopped.
	@param p Pointer to user data.
	@return Number of groups enumerated.
*/
int hit_db_enum_rgroups(int (*f)(HIT_Group *, void *), void *p)
{
	/* Variables. */
	HIT_Group *g;
	int err = 0, n = 0;
	
	g = group_db;
	while (g != NULL && err == 0)
	{
		err = f(g, p);
		n++;
		g = (HIT_Group *)g->next;
	}

	_HIP_DEBUG("Enumerated %d groups.\n", n);
	
	return (n);
}
/* END OF FUNCTION */


/******************************************************************************/
/**
	Add new local HIT database. Notice that this function don't
	lock the database!
	
	@return Returns pointer to new HIT or if HIT already existed, pointer
	        to old one. Returns NULL on errors.
*/
HIT_Local *hit_db_add_local(char *name, struct in6_addr *hit)
{
	/* Variables. */
	HIT_Local *h, *err = NULL;

	/* Check HIT name length. */
	HIP_IFEL(strlen(name) < 1, NULL, "Local HIT name too short.\n");
 
	/* Check database for HIT already with same name. */
	h = hit_db_find_local(name, NULL);
	HIP_IFE(h != NULL, h);
	h = hit_db_find_local(NULL, hit);
	HIP_IFE(h != NULL, h);

	/* Allocate new remote group item. */
	h = (HIT_Local *)malloc(sizeof(HIT_Local));
	HIP_IFEL(h == NULL, NULL, "Failed to allocate new local HIT.\n");
	
	/* Setup local HIT. */
	memset(h, 0, sizeof(HIT_Local));
	NAMECPY(h->name, name);
	memcpy(&h->lhit, hit, sizeof(struct in6_addr));

	/* Add local HIT to database. */
	if (local_db == NULL) local_db = h;
	else local_db_last->next = (void *)h;

	local_db_last = h;
	local_db_n++;

//	if (group_db_n < 2)
	{
		_HIP_DEBUG("Group database emty, adding default group.\n");
		hit_db_add_rgroup(lang_get("default-group-name"), h, HIT_ACCEPT, 0);
	}

	_HIP_DEBUG("New local HIT added with name \"%s\", calling GUI to show it.\n", name);

	/* Tell GUI to show local HIT. */
	gui_hit_local_add(h);
	err = h;

out_err:
	return (err);
}
/* END OF FUNCTION */


/******************************************************************************/
/**
	Delete local HIT from database.

	@return 0 on success, -1 on errors.
*/
int hit_db_del_local(char *name)
{
	/* Variables. */
	int err = -1;

	/*! \todo Implement! */
	_HIP_DEBUG("Local HIT delete not implemented yet!!!\n");
	
out_err:
	return (err);
}
/* END OF FUNCTION */


/******************************************************************************/
/**
	Find a local HIT from database.
	
	@param name Name of HIT to be searched.
	@param hit HIT to be searched.
	@return Pointer to HIT found, or NULL if none found.
*/
HIT_Local *hit_db_find_local(char *name, struct in6_addr *hit)
{
	/* Variables. */
	HIT_Local *h;
	int err;
	
	h = local_db;
	while (h != NULL)
	{
		err = 0;
		if (name == NULL) err++;
		else if (strncmp(h->name, name, MAX_NAME_LEN) == 0) err++;
		if (hit == NULL) err++;
		else if (memcmp(&h->lhit, hit, sizeof(struct in6_addr)) == 0) err++;
		
		if (err == 2) break;
		h = (HIT_Local *)h->next;
	}
	
	return (h);
}
/* END OF FUNCTION */


/******************************************************************************/
/**
	Enumerate all local HITs in database. This function locks the database.
	
	@param f Function to call for every local HIT in database. This function
	         should return 0 if continue enumeration and something else, if
	         enumeration should be stopped.
	@param p Pointer to user data.
	@return Number of HITs enumerated.
*/
int hit_db_enum_locals(int (*f)(HIT_Local *, void *), void *p)
{
	/* Variables. */
	HIT_Local *h;
	int err = 0, n = 0;
	
	h = local_db;
	while (h != NULL && err == 0)
	{
		err = f(h, p);
		n++;
		h = (HIT_Local *)h->next;
	}

	_HIP_DEBUG("Enumerated %d local HITs.\n", n);
	
	return (n);
}
/* END OF FUNCTION */


/******************************************************************************/
/** Return number of local HITs in database. */
int hit_db_count_locals(void)
{
	return (local_db_n);
}
/* END OF FUNCTION */


/******************************************************************************/
/** Return default local HIT. */
HIT_Local *hit_db_default_local(void)
{
	return (local_db);
}
/* END OF FUNCTION */


/* END OF SOURCE FILE */
/******************************************************************************/

<|MERGE_RESOLUTION|>--- conflicted
+++ resolved
@@ -1,955 +1,1128 @@
-/*
-    HIP Agent
-    
-    License: GNU/GPL
-    Authors: Antti Partanen <aehparta@cc.hut.fi>
-*/
-
-/******************************************************************************/
-/* INCLUDES */
-#include "hitdb.h"
-
-
-/******************************************************************************/
-/* DEFINES */
-/**
-	Define minimum amount of allocated space for database items and amount
-	of memory allocated more, when not enough space for new items.
-*/
-#define HIT_DB_ITEMS_REALLOC			8
-
-#define HIT_DB_LOCK() { while (hit_db_lock); hit_db_lock = 1; }
-#define HIT_DB_UNLOCK() { hit_db_lock = 0; }
-
-
-/******************************************************************************/
-/* VARIABLES */
-/** All HIT-data in the database is stored in here. */
-HIT_Remote *remote_db = NULL, *remote_db_last = NULL;
-/** All groups in database are stored in here. */
-HIT_Group *group_db = NULL, *group_db_last = NULL;
-/** All local HITs in database are stored in here. */
-HIT_Local *local_db = NULL, *local_db_last = NULL;
-/** Counts items in database. */
-int remote_db_n = 0;
-/** Count groups in database. */
-int group_db_n = 0;
-/** Count local HITs in database. */
-int local_db_n = 0;
-
-/** Almost atomic lock. */
-int hit_db_lock = 1;
-
-
-/******************************************************************************/
-/* FUNCTIONS */
-
-/******************************************************************************/
-/**
-	Initialize HIP agent HIT database. This function must be called before
-	using database at all.
-	
-	@param file If not NULL, database is initialized from here.
-	@return 0 on success, -1 on errors.
-*/
-int hit_db_init(char *file)
-{
-	/* Variables. */
-	int err = 0;
-	
-	hit_db_lock = 0;
-	hit_db_clear();
-
-	if (file) HIP_IFE(hit_db_load_from_file(file), -1);
-
-out_err:
-	return (err);
-}
-/* END OF FUNCTION */
-
-
-/******************************************************************************/
-/**
-	Deinitialize HIP agent HIT database. This function must be called when
-	closing application and stopping using database.
-
-	@param file If not NULL, database saved to here.
-*/
-void hit_db_quit(char *file)
-{
-	if (file) hit_db_save_to_file(file);
-	hit_db_clear();
-}
-/* END OF FUNCTION */
-
-
-/******************************************************************************/
-/**
-	Clear HIT database.
-
-	@return 0 on success, -1 on errors.
-*/
-void hit_db_clear(void)
-{
-	/* Variables. */
-	HIT_Remote *r1, *r2;
-	HIT_Group *g1, *g2;
-	HIT_Local *l1, *l2;
-	
-	HIT_DB_LOCK();
-
-	/* Free remote. */
-	r1 = remote_db;
-	remote_db = NULL;
-	remote_db_n = 0;
-	while (r1)
-	{
-		r2 = r1->next;
-		free(r1);
-		r1 = r2;
-	}
-	
-	/* Free groups. */
-	g1 = group_db;
-	group_db = NULL;
-	group_db_n = 0;
-	while (g1)
-	{
-		g2 = g1->next;
-		free(g1);
-		g1 = g2;
-	}
-
-	/* Free locals. */
-	l1 = local_db;
-	local_db = NULL;
-	local_db_n = 0;
-	while (l1)
-	{
-		l2 = l1->next;
-		free(l1);
-		l1 = l2;
-	}
-	
-	HIT_DB_UNLOCK();
-}
-/* END OF FUNCTION */
-
-
-/******************************************************************************/
-/**
-	Adds new HIT to database.
-*/
-HIT_Remote *hit_db_add_hit(HIT_Remote *hit, int nolock)
-{
-	return (hit_db_add(hit->name, &hit->hit, hit->url, hit->port, hit->g, nolock));
-}
-/* END OF FUNCTION */
-
-	
-/******************************************************************************/
-/**
-	Adds new HIT to database.
-	
-	@param name 'Human' identifier for this item: it's name.
-	@param hit HIT of this item.
-	@param url URL, which is connected to this item, can be NULL.
-	@param port Port, which is connected to this item, can be 0 if not needed.
-	@param type HIT type, accept or deny.
-	@param nolock Set to one if no database lock is needed.
-
-	@return Pointer to new remote HIT on success, NULL on errors.
-*/
-HIT_Remote *hit_db_add(char *name, struct in6_addr *hit, char *url,
-                       char *port, HIT_Group *group, int nolock)
-{
-	/* Variables. */
-	HIT_Remote *r, *err = NULL;
-	char hitb[128];
-	struct in6_addr lhit;
-
-	if (!nolock) HIT_DB_LOCK();
-
-	/* Check group name length. */
-	HIP_IFEL(strlen(name) < 1, NULL, "Remote HIT name too short.\n");
- 
-	/* Check database for group already with same name. */
-	r = hit_db_find(name, NULL);
-	HIP_IFEL(r != NULL, r, "Remote HIT already found from database with same"
-	                       " name, returning it, could not add new.\n");
-	r = hit_db_find(NULL, hit);
-	HIP_IFEL(r != NULL, r, "Remote HIT already found from database, returning it.\n");
-
-	/* Allocate new remote HIT. */
-	r = (HIT_Remote *)malloc(sizeof(HIT_Remote));
-	HIP_IFEL(r == NULL, NULL, "Failed to allocate new remote HIT.\n");
-
-	/* Copy info. */
-	memset(r, 0, sizeof(HIT_Remote));
-	NAMECPY(r->name, name);
-	memcpy(&r->hit, hit, sizeof(struct in6_addr));
-	URLCPY(r->port, port);
-	URLCPY(r->url, url);
-	
-	/* Check that group is not NULL and set group. */
-	if (group == NULL)
-	{
-		group = group_db;
-	}
-	r->g = group;
-	r->g->remotec++;
-
-	/* Add remote group item to database. */
-	if (remote_db == NULL) remote_db = r;
-	else remote_db_last->next = (void *)r;
-
-	remote_db_last = r;
-	remote_db_n++;
-
-	/* Then call GUI to show new HIT. */
-	if (group->name[0] != ' ')
-	{
-		_HIP_DEBUG("Calling GUI to show new HIT %s...\n", r->name);
-		gui_hit_remote_add(group->name, r->name);
-	}
-
-	_HIP_DEBUG("%d items in database.\n", remote_db_n);
-
-	err = r;
-
-out_err:
-	if (!nolock) HIT_DB_UNLOCK();
-	return (err);
-}
-/* END OF FUNCTION */
-
-
-/******************************************************************************/
-/**
-	Delete hit with given index.
-	
-	@param name Name of remote HIT to be removed.
-	@return 0 if hit removed, -1 on errors.
-*/
-int hit_db_del(char *n)
-{
-	/* Variables. */
-	HIT_Remote *r1, *r2;
-	char name[MAX_NAME_LEN + 1], group_name[MAX_NAME_LEN + 1];
-	int err = 0;
-	
-	/* Check that database is not empty. */
-	HIP_IFEL(remote_db_n < 1, -1, "Remote database is empty, should not happen!\n");
-	
-	NAMECPY(name, n);
-	_HIP_DEBUG("Deleting remote HIT: %s\n", name);
-
-	/* Check whether this HIT is the first. */
-	if (strncmp(remote_db->name, name, MAX_NAME_LEN) == 0)
-	{
-		r1 = remote_db;
-		r1->g->remotec--;
-		NAMECPY(group_name, r1->g->name);
-		remote_db = (HIT_Remote *)remote_db->next;
-		free(r1);
-		remote_db_n--;
-		if (remote_db_n < 1)
-		{
-			remote_db = NULL;
-			remote_db_last = NULL;
-		}
-	}
-	else
-	{
-		/* Find previous HIT first. */
-		r1 = remote_db;
-		while (r1 != NULL)
-		{
-			r2 = (HIT_Remote *)r1->next;
-			if (r2 == NULL) break;
-		
-			if (strncmp(r2->name, name, MAX_NAME_LEN) == 0) break;
-			
-			r1 = r2;
-		}
-	
-		/* Then delete, if found. */
-		if (r2 != NULL)
-		{
-			r1->next = r2->next;
-			r2->g->remotec--;
-			NAMECPY(group_name, r2->g->name);
-			if (remote_db_last == r2) remote_db_last = r1;
-			free(r2);
-		}
-		else err = -1;
-	}
-
-out_err:
-	if (err) _HIP_DEBUG("Deleting remote HIT failed: %s\n", name);
-	else gui_hit_remote_del(name, group_name);
-
-	return (err);
-}
-/* END OF FUNCTION */
-
-
-/******************************************************************************/
-/**
-	Find a remote HIT from database.
-	
-	@param name Name of HIT to be searched.
-	@param hit HIT to be searched.
-	@return Pointer to HIT found, or NULL if none found.
-*/
-HIT_Remote *hit_db_find(char *name, struct in6_addr *hit)
-{
-	/* Variables. */
-	HIT_Remote *r;
-	int err;
-	
-	r = remote_db;
-	while (r != NULL)
-	{
-		err = 0;
-		if (name == NULL) err++;
-		else if (strncmp(r->name, name, MAX_NAME_LEN) == 0) err++;
-		if (hit == NULL) err++;
-		else if (memcmp(&r->hit, hit, sizeof(struct in6_addr)) == 0) err++;
-		
-		if (err == 2) break;
-		r = (HIT_Remote *)r->next;
-	}
-	
-	return (r);
-}
-/* END OF FUNCTION */
-
-
-/******************************************************************************/
-/**
-	Enumerate all remote HITs in database. This function locks the database.
-	
-	@param f Function to call for every remote HIT in database. This function
-	         should return 0 if continue enumeration and something else, if
-	         enumeration should be stopped.
-	@param p Pointer to user data.
-	@return Number of HITs enumerated.
-*/
-int hit_db_enum(int (*f)(HIT_Remote *, void *), void *p)
-{
-	/* Variables. */
-	HIT_Remote *r;
-	int err = 0, n = 0;
-	
-	r = remote_db;
-	while (r != NULL && err == 0)
-	{
-		err = f(r, p);
-		n++;
-		r = (HIT_Remote *)r->next;
-	}
-
-	_HIP_DEBUG("Enumerated %d remote HITs.\n", n);
-	
-	return (n);
-}
-/* END OF FUNCTION */
-
-
-/******************************************************************************/
-/**
-	Save database to file.
-	
-	@param file Filename for saving database.
-	@return 0 on success, -1 on errors.
-*/
-int hit_db_save_to_file(char *file)
-{
-	/* Variables. */
-	HIT_Remote *items = NULL;
-	FILE *f = NULL;
-	int err = 0, i;
-	char hit[128];
-	
-	HIT_DB_LOCK();
-	
-	_HIP_DEBUG("Saving HIT database to %s.\n", file);
-
-	f = fopen(file, "w");
-	HIP_IFEL(f == NULL, -1, "Failed to save database.\n");
-
-	/* Write all local HITs to file. */
-	hit_db_enum_locals(hit_db_save_local_to_file, f);
-	/* Write all remote groups to file. */
-	hit_db_enum_rgroups(hit_db_save_rgroup_to_file, f);
-	/* Write all remote HITs to file. */
-	hit_db_enum(hit_db_save_remote_to_file, f);
-
-out_err:
-	if (f) fclose(f);
-	HIT_DB_UNLOCK();
-	return (err);
-}
-/* END OF FUNCTION */
-
-
-/******************************************************************************/
-/**
-	Write remote group to agent database -file.
-	This is a enumeration callback function used by hit_db_enum_rgroups().
-*/
-int hit_db_save_rgroup_to_file(HIT_Group *g, void *p)
-{
-	/* Variables. */
-	FILE *f = (FILE *)p;
-	char hit[128];
-	
-	if (g->name[0] == ' ' || !g->l) return (0);
-	fprintf(f, "g \"%s\" \"%s\" %d %d\n", g->name, g->l->name, g->accept, g->lightweight);
-	
-	return (0);
-}
-/* END OF FUNCTION */
-
-
-/******************************************************************************/
-/**
-	Write local HIT to agent database -file.
-	This is a enumeration callback function used by hit_db_enum_locals().
-*/
-int hit_db_save_local_to_file(HIT_Local *local, void *p)
-{
-	/* Variables. */
-	FILE *f = (FILE *)p;
-	char hit[128];
-	
-	print_hit_to_buffer(hit, &local->lhit);
-	fprintf(f, "l \"%s\" %s\n", local->name, hit);
-	
-	return (0);
-}
-/* END OF FUNCTION */
-
-
-/******************************************************************************/
-/**
-	Write remote HIT to agent database -file.
-	This is a enumeration callback function used by hit_db_enum_locals().
-*/
-int hit_db_save_remote_to_file(HIT_Remote *r, void *p)
-{
-	/* Variables. */
-	FILE *f = (FILE *)p;
-	char hit[128];
-	
-	if (r->g->name[0] == ' ') return (0);
-	print_hit_to_buffer(hit, &r->hit);
-	fprintf(f, "r %s \"%s\" \"%s\" \"%s\" \"%s\"\n", hit, r->name,
-	        "x", r->port, r->g->name);
-
-	return (0);
-}
-/* END OF FUNCTION */
-
-
-/******************************************************************************/
-/**
-	Load database from file.
-	
-	@param file Filename for saving database.
-	@return 0 on success, -1 on errors.
-*/
-int hit_db_load_from_file(char *file)
-{
-	/* Variables. */
-	FILE *f = NULL;
-	char buf[2048], ch;
-	int err = 0, i, n;
-	struct in6_addr hit;
-
-	hit_db_clear();
-	HIT_DB_LOCK();
-
-	_HIP_DEBUG("Loading HIT database from %s.\n", file);
-<<<<<<< HEAD
-
-	f = fopen(file, "r");
-	HIP_IFEL(!f, 0, "Failed to open HIT database file \"%s\" for reading.\n", file);
-
-	/* Start parsing. */
-	memset(buf, '\0', sizeof(buf)); i = 0; n = -1;
-	for (ch = fgetc(f); ch != EOF; ch = fgetc(f))
-	{
-		/* Remove whitespaces from line start. */
-		if (i == 0 && (ch == ' ' || ch == '\t')) continue;
-
-		/* Find end of line. */
-		if (ch != '\n')
-		{
-			buf[i] = ch;
-			i++;
-			continue;
-		}
-
-		/*
-			Check whether there is carriage return
-			in the stream and remove it.
-		*/
-		ch = fgetc(f);
-		
-		if (ch != '\r') ungetc(ch, f);
-	
-		/* Check for empty lines and for commented lines. */
-		if (strlen(buf) < 3) goto loop_end;
-		if (buf[0] == '#') goto loop_end;
-	
-		if (buf[0] == 'r') hit_db_parse_hit(&buf[2]);
-		else if (buf[0] == 'l') hit_db_parse_local(&buf[2]);
-		else if (buf[0] == 'g') hit_db_parse_rgroup(&buf[2]);
-
-	loop_end:
-		/* Clear buffer. */
-		memset(buf, '\0', sizeof(buf)); i = 0;
-	}
-=======
-      
-        db_file = fopen(file, "r");
-        if (!db_file) {
-                /* first time creation has to add local info */
-                HIP_DEBUG("Adding local info on this run\n");
-                init_in_progress = 1;
-        }
+/*
+    HIP Agent
+    
+    License: GNU/GPL
+    Authors: Antti Partanen <aehparta@cc.hut.fi>
+*/
+
+/******************************************************************************/
+/* INCLUDES */
+#include "hitdb.h"
+
+
+/******************************************************************************/
+/* DEFINES */
+/**
+	Define minimum amount of allocated space for database items and amount
+	of memory allocated more, when not enough space for new items.
+*/
+#define HIT_DB_ITEMS_REALLOC			8
+
+#define HIT_DB_LOCK() { while (hit_db_lock); hit_db_lock = 1; }
+#define HIT_DB_UNLOCK() { hit_db_lock = 0; }
+
+
+/******************************************************************************/
+/* VARIABLES */
+/** All HIT-data in the database is stored in here. */
+HIT_Remote *remote_db = NULL, *remote_db_last = NULL;
+/** All groups in database are stored in here. */
+HIT_Group *group_db = NULL, *group_db_last = NULL;
+/** All local HITs in database are stored in here. */
+HIT_Local *local_db = NULL, *local_db_last = NULL;
+/** Counts items in database. */
+int remote_db_n = 0;
+/** Count groups in database. */
+int group_db_n = 0;
+/** Count local HITs in database. */
+int local_db_n = 0;
+
+/** Almost atomic lock. */
+int hit_db_lock = 1;
+
+
+/******************************************************************************/
+/* Callback functions for the database functions to use to handle all the data
+   from queries */
+/******************************************************************************/
+
+/**
+ * Callback function to get the data from the db table local
+ *
+ * @return 0 if created and/or opened OK otherwise negative
+ *
+ * @note Notice that the parameters are allways the same
+ */
+static int hip_agent_db_local_callback(void *NotUsed, int argc, 
+                                       char **argv, char **azColName) {
+        int i;
+        char buf[118]; // sum of the ones below and some more
+        char lname[66];
+        char lhit[42];
+
+        for(i=0; i<argc; i++) {
+                _HIP_DEBUG("%s = %s\n", azColName[i], argv[i] ? argv[i] : "NULL");
+                if (!strcmp(azColName[i], "lname")) 
+                        sprintf(lname,"%s", argv[i] ? argv[i] : "NULL"); 
+                if (!strcmp(azColName[i], "lhit")) 
+                        sprintf(lhit,"%s", argv[i] ? argv[i] : "NULL");
+        }
+        if ((i % 2) == 0 && (i > 0)) {
+                sprintf(buf, "\"%s\" %s", 
+                        lname, lhit);
+                _HIP_DEBUG("HIT BUF %s\n", buf);
+                hit_db_parse_local(&buf);
+                memset(lname, '\0', sizeof(lname));
+                memset(lhit, '\0', sizeof(lhit));   
+        } 
+        return 0;
+}
+
+/**
+ * Callback function to get the data from the db table remote
+ *
+ * @return 0 if created and/or opened OK otherwise negative
+ *
+ * @note Notice that the parameters are allways the same
+ */
+static int hip_agent_db_remote_callback(void *NotUsed, int argc, 
+                                        char **argv, char **azColName) {
+        int i, err = 0;
+        char buf[2236]; // should be the sum of the below + 10 or more :) 
+        char rname[66];
+        char rhit[42];
+        char url[1026];
+        char port[1026];
+        char gname[66];
+       
+        for(i=0; i<argc; i++) {
+                _HIP_DEBUG("%s = %s\n", azColName[i], argv[i] ? argv[i] : "NULL");
+                if (!strcmp(azColName[i], "rname"))  
+                        err = sprintf(rname,"%s", argv[i] ? argv[i] : "NULL"); 
+                if (!strcmp(azColName[i], "rhit")) 
+                        err = sprintf(rhit,"%s", argv[i] ? argv[i] : "NULL");  
+                if (!strcmp(azColName[i], "url")) 
+                        err = sprintf(url,"%s", argv[i] ? argv[i] : "NULL");  
+                if (!strcmp(azColName[i], "port")) 
+                        err = sprintf(port,"%s", argv[i] ? argv[i] : "NULL");
+                if (!strcmp(azColName[i], "gname")) 
+                        err = sprintf(gname,"%s", argv[i] ? argv[i] : "NULL");
+        }
+        if ((i % 5) == 0 && (i > 0)) {
+                sprintf(buf, "\"%s\" \"%s\" \"%s\" \"%s\" \"%s\"", 
+                        rname, rhit, url, port, gname);
+                hit_db_parse_hit(&buf);
+                memset(rname, '\0', sizeof(rname));
+                memset(rhit, '\0', sizeof(rhit));
+                memset(port, '\0', sizeof(port));
+                memset(url, '\0', sizeof(url));
+                memset(gname, '\0', sizeof(gname));
+        }
+        return 0;
+}
+
+/**
+ * Callback function to get the data from the db table groups
+ *
+ * @return 0 if created and/or opened OK otherwise negative
+ *
+ * @note Notice that the parameters are allways the same
+ */
+static int hip_agent_db_groups_callback(void *NotUsed, int argc, 
+                                        char **argv, char **azColName) {
+        int i, accept = 0, lw = 0;
+        char buf[118]; // sum of the ones below + some more
+        char name[66];
+        char lhit[42];
+
+        memset(name, '\0', sizeof(name));
+        memset(lhit, '\0', sizeof(lhit));
+        accept = lw = 0;
+
+        for(i=0; i<argc; i++) {
+                _HIP_DEBUG("%s = %s\n", azColName[i], argv[i] ? argv[i] : "NULL");
+                if (!strcmp(azColName[i], "gname")) 
+                        sprintf(name,"%s", argv[i] ? argv[i] : "NULL"); 
+                if (!strcmp(azColName[i], "lhitname")) 
+                        sprintf(lhit,"%s", argv[i] ? argv[i] : "NULL");  
+                if (!strcmp(azColName[i], "accept")) 
+                        accept = argv[i] ? argv[i] : "NULL"; 
+                if (!strcmp(azColName[i], "lightweight"))  
+                        lw = argv[i] ? argv[i] : "NULL";
+        }
+        if ((i % 4) == 0 && (i > 0)) {
+                sprintf(buf, "\"%s\" \"%s\" %d %d", name, lhit, accept, lw);
+                hit_db_parse_rgroup(&buf);
+                memset(name, '\0', sizeof(name));
+                memset(lhit, '\0', sizeof(lhit));
+                accept = lw = 0;
+        }
+        return 0;
+}
+
+/******************************************************************************/
+/* FUNCTIONS */
+
+/******************************************************************************/
+
+/**
+	Initialize HIP agent HIT database. This function must be called before
+	using database at all.
+	
+	@param file If not NULL, database is initialized from here.
+	@return 0 on success, -1 on errors.
+*/
+int hit_db_init(char *file)
+{
+	/* Variables. */
+	int err = 0;
+        extern int init_in_progress;
+	
+	hit_db_lock = 0;
+	hit_db_clear();
+        init_in_progress = 0;
+
+	if (file) HIP_IFE(hit_db_load_from_file(file), -1);
+        init_in_progress = 1;
+out_err:
+	return (err);
+}
+/* END OF FUNCTION */
+
+
+/******************************************************************************/
+/**
+	Deinitialize HIP agent HIT database. This function must be called when
+	closing application and stopping using database.
+
+	@param file If not NULL, database saved to here.
+*/
+void hit_db_quit(char *file)
+{
+	if (file) hit_db_save_to_file(file);
+	hit_db_clear();
+}
+/* END OF FUNCTION */
+
+
+/******************************************************************************/
+/**
+	Clear HIT database.
+
+	@return 0 on success, -1 on errors.
+*/
+void hit_db_clear(void)
+{
+	/* Variables. */
+	HIT_Remote *r1, *r2;
+	HIT_Group *g1, *g2;
+	HIT_Local *l1, *l2;
+	
+	HIT_DB_LOCK();
+
+	/* Free remote. */
+	r1 = remote_db;
+	remote_db = NULL;
+	remote_db_n = 0;
+	while (r1)
+	{
+		r2 = r1->next;
+		free(r1);
+		r1 = r2;
+	}
+	
+	/* Free groups. */
+	g1 = group_db;
+	group_db = NULL;
+	group_db_n = 0;
+	while (g1)
+	{
+		g2 = g1->next;
+		free(g1);
+		g1 = g2;
+	}
+
+	/* Free locals. */
+	l1 = local_db;
+	local_db = NULL;
+	local_db_n = 0;
+	while (l1)
+	{
+		l2 = l1->next;
+		free(l1);
+		l1 = l2;
+	}
+	
+	HIT_DB_UNLOCK();
+}
+/* END OF FUNCTION */
+
+
+/******************************************************************************/
+/**
+	Adds new HIT to database.
+*/
+HIT_Remote *hit_db_add_hit(HIT_Remote *hit, int nolock)
+{
+	return (hit_db_add(hit->name, &hit->hit, hit->url, hit->port, hit->g, nolock));
+}
+/* END OF FUNCTION */
+
+	
+/******************************************************************************/
+/**
+	Adds new HIT to database.
+	
+	@param name 'Human' identifier for this item: it's name.
+	@param hit HIT of this item.
+	@param url URL, which is connected to this item, can be NULL.
+	@param port Port, which is connected to this item, can be 0 if not needed.
+	@param type HIT type, accept or deny.
+	@param nolock Set to one if no database lock is needed.
+
+	@return Pointer to new remote HIT on success, NULL on errors.
+*/
+HIT_Remote *hit_db_add(char *name, struct in6_addr *hit, char *url,
+                       char *port, HIT_Group *group, int nolock)
+{
+	/* Variables. */
+	HIT_Remote *r, *err = NULL;
+	char hitb[128];
+	struct in6_addr lhit;
+        char rhit[128];
+        char insert_into[256];
+        int ret = 0;
+        extern sqlite3 *agent_db;
+        extern int init_in_progress;
+
+	if (!nolock) HIT_DB_LOCK();
+
+	/* Check group name length. */
+	HIP_IFEL(strlen(name) < 1, NULL, "Remote HIT name too short.\n");
+ 
+	/* Check database for group already with same name. */
+	r = hit_db_find(name, NULL);
+	HIP_IFEL(r != NULL, r, "Remote HIT already found from database with same"
+	                       " name, returning it, could not add new.\n");
+	r = hit_db_find(NULL, hit);
+	HIP_IFEL(r != NULL, r, "Remote HIT already found from database, returning it.\n");
+
+	/* Allocate new remote HIT. */
+	r = (HIT_Remote *)malloc(sizeof(HIT_Remote));
+	HIP_IFEL(r == NULL, NULL, "Failed to allocate new remote HIT.\n");
+
+	/* Copy info. */
+	memset(r, 0, sizeof(HIT_Remote));
+	NAMECPY(r->name, name);
+	memcpy(&r->hit, hit, sizeof(struct in6_addr));
+	URLCPY(r->port, port);
+	URLCPY(r->url, url);
+	
+	/* Check that group is not NULL and set group. */
+	if (group == NULL)
+	{
+		group = group_db;
+	}
+	r->g = group;
+	r->g->remotec++;
+
+	/* Add remote group item to database. */
+	if (remote_db == NULL) remote_db = r;
+	else remote_db_last->next = (void *)r;
+
+	remote_db_last = r;
+	remote_db_n++;
+
+        /* Add it to the db on disk too */
+        if (init_in_progress == 1) {
+                print_hit_to_buffer(hit, &r->hit);
+                sprintf(insert_into, "INSERT INTO remote VALUES("
+                        "'%s', '%s', '%s', '%s', '%s');", 
+                        r->name, hit, "x", r->port, r->g->name);
+                ret = hip_sqlite_insert_into_table(agent_db, insert_into);        
+        }
+	/* Then call GUI to show new HIT. */
+	if (group->name[0] != ' ')
+	{
+		_HIP_DEBUG("Calling GUI to show new HIT %s...\n", r->name);
+		gui_hit_remote_add(group->name, r->name);
+	}
+
+	_HIP_DEBUG("%d items in database.\n", remote_db_n);
+
+	err = r;
+
+out_err:
+	if (!nolock) HIT_DB_UNLOCK();
+	return (err);
+}
+/* END OF FUNCTION */
+
+
+/******************************************************************************/
+/**
+	Delete hit with given index.
+	
+	@param name Name of remote HIT to be removed.
+	@return 0 if hit removed, -1 on errors.
+*/
+int hit_db_del(char *n)
+{
+	/* Variables. */
+	HIT_Remote *r1, *r2;
+	char name[MAX_NAME_LEN + 1], group_name[MAX_NAME_LEN + 1];
+	int err = 0;
+        char delete_from[256];        
+	extern sqlite3 * agent_db;
+
+	/* Check that database is not empty. */
+	HIP_IFEL(remote_db_n < 1, -1, "Remote database is empty, should not happen!\n");
+	
+	NAMECPY(name, n);
+	_HIP_DEBUG("Deleting remote HIT: %s\n", name);
+
+	/* Check whether this HIT is the first. */
+	if (strncmp(remote_db->name, name, MAX_NAME_LEN) == 0)
+	{
+		r1 = remote_db;
+		r1->g->remotec--;
+		NAMECPY(group_name, r1->g->name);
+		remote_db = (HIT_Remote *)remote_db->next;
+		free(r1);
+		remote_db_n--;
+		if (remote_db_n < 1)
+		{
+			remote_db = NULL;
+			remote_db_last = NULL;
+		}
+	}
+	else
+	{
+		/* Find previous HIT first. */
+		r1 = remote_db;
+		while (r1 != NULL)
+		{
+			r2 = (HIT_Remote *)r1->next;
+			if (r2 == NULL) break;
+		
+			if (strncmp(r2->name, name, MAX_NAME_LEN) == 0) break;
+			
+			r1 = r2;
+		}
+	
+		/* Then delete, if found. */
+		if (r2 != NULL)
+		{
+			r1->next = r2->next;
+			r2->g->remotec--;
+			NAMECPY(group_name, r2->g->name);
+			if (remote_db_last == r2) remote_db_last = r1;
+			free(r2);
+		}
+		else err = -1;
+	}
+        /* Mirror the delete to the db on disk */
+        sprintf(delete_from,"DELETE FROM remote WHERE rname = %s;",name);
+        _HIP_DEBUG("DEL :: %s\n",delete_from);
+        HIP_IFEL(hip_sqlite_delete_from_table(agent_db, delete_from),
+                 -1, "Failed to execute delete query on remote table\n"); 
+
+out_err:
+	if (err) _HIP_DEBUG("Deleting remote HIT failed: %s\n", name);
+	else gui_hit_remote_del(name, group_name);
+
+	return (err);
+}
+/* END OF FUNCTION */
+
+
+/******************************************************************************/
+/**
+	Find a remote HIT from database.
+	
+	@param name Name of HIT to be searched.
+	@param hit HIT to be searched.
+	@return Pointer to HIT found, or NULL if none found.
+*/
+HIT_Remote *hit_db_find(char *name, struct in6_addr *hit)
+{
+	/* Variables. */
+	HIT_Remote *r;
+	int err;
+	
+	r = remote_db;
+	while (r != NULL)
+	{
+		err = 0;
+		if (name == NULL) err++;
+		else if (strncmp(r->name, name, MAX_NAME_LEN) == 0) err++;
+		if (hit == NULL) err++;
+		else if (memcmp(&r->hit, hit, sizeof(struct in6_addr)) == 0) err++;
+		
+		if (err == 2) break;
+		r = (HIT_Remote *)r->next;
+	}
+	
+	return (r);
+}
+/* END OF FUNCTION */
+
+
+/******************************************************************************/
+/**
+	Enumerate all remote HITs in database. This function locks the database.
+	
+	@param f Function to call for every remote HIT in database. This function
+	         should return 0 if continue enumeration and something else, if
+	         enumeration should be stopped.
+	@param p Pointer to user data.
+	@return Number of HITs enumerated.
+*/
+int hit_db_enum(int (*f)(HIT_Remote *, void *, void *), void *p, void * pdb)
+{
+	/* Variables. */
+	HIT_Remote *r;
+	int err = 0, n = 0;
+
+	r = remote_db;
+	while (r != NULL && err == 0)
+	{
+		err = f(r, p, pdb);
+		n++;
+		r = (HIT_Remote *)r->next;
+	}
+
+	_HIP_DEBUG("Enumerated %d remote HITs.\n", n);
+	
+	return (n);
+}
+/* END OF FUNCTION */
+
+
+/******************************************************************************/
+/**
+	Save database to file.
+	
+	@param file Filename for saving database.
+	@return 0 on success, -1 on errors.
+*/
+int hit_db_save_to_file(char *file)
+{
+	/* Variables. */
+	HIT_Remote *items = NULL;
+	FILE *f = NULL;
+	int err = 0, i;
+	char hit[128];
+        extern sqlite3 *agent_db;
+	
+	HIT_DB_LOCK();
+	
+	_HIP_DEBUG("Saving HIT database to %s.\n", file);
+
+        /* 
+           XX Save everything to the sqlite db 
+           Clear it first then insert stuff into it
+           Should it be cleared always or just checked the changes against
+           the lists in memory? -- SAMU
+           
+           Disabled this because trying to save info to the db as we go --SAMU
+        */
+        /*
+        db = hip_sqlite_open_db(file, HIP_AGENT_DB_CREATE_TBLS);
+        HIP_IFEL(hip_sqlite_delete_from_table(db, HIP_AGENT_DB_DELETE_ALL),
+                 -1, "Failed to execute delete query\n");
+        */
+	/* Write all local HITs to file. */
+	//hit_db_enum_locals(hit_db_save_local_to_file, f, db);
+	/* Write all remote groups to file. */
+	//hit_db_enum_rgroups(hit_db_save_rgroup_to_file, f, db);
+	/* Write all remote HITs to file. */
+	//hit_db_enum(hit_db_save_remote_to_file, f, db);
+              
+out_err:        
+        HIP_IFEL(hip_sqlite_close_db(agent_db), -1, "Failed to close the db\n");        
+	if (f) fclose(f);
+	HIT_DB_UNLOCK();
+	return (err);
+}
+/* END OF FUNCTION */
+
+
+/******************************************************************************/
+/**
+	Write remote group to agent database -file.
+	This is a enumeration callback function used by hit_db_enum_rgroups().
+*/
+int hit_db_save_rgroup_to_file(HIT_Group *g, void *p, void * pdb)
+{
+	/* Variables. */
+        char insert_into[256];
+        int ret = 0;
+        sqlite3 * db;
+	
+        db = (sqlite3 *)pdb;
+	
+	if (g->name[0] == ' ' || !g->l) return (0); 
+
+        sprintf(insert_into, "INSERT INTO groups VALUES("
+                 "'%s', '%s', %d, %d);", 
+                 g->name, g->l->name, g->accept, g->lightweight);
+        ret = hip_sqlite_insert_into_table(db, insert_into);
+	
+	return (0);
+}
+/* END OF FUNCTION */
+
+
+/******************************************************************************/
+/**
+	Write local HIT to agent database -file.
+	This is a enumeration callback function used by hit_db_enum_locals().
+*/
+int hit_db_save_local_to_file(HIT_Local *local, void *p, void * pdb)
+{
+	/* Variables. */
+	char hit[128];
+        char insert_into[256];
+        int ret = 0;
+        sqlite3 * db;
+	
+        db = (sqlite3 *)pdb;
+
+	HIP_DEBUG("l \"%s\" %s\n", local->name, hit); 
+	print_hit_to_buffer(hit, &local->lhit);
+	
+        sprintf(insert_into, "INSERT INTO local VALUES("
+                 "'%s', '%s');", 
+                 local->name, hit); 
+        ret = hip_sqlite_insert_into_table(db, insert_into);
+
+	return (0);
+}
+/* END OF FUNCTION */
+
+
+/******************************************************************************/
+/**
+	Write remote HIT to agent database -file.
+	This is a enumeration callback function used by hit_db_enum_locals().
+*/
+int hit_db_save_remote_to_file(HIT_Remote *r, void *p, void * pdb)
+{
+	/* Variables. */
+	//FILE *f = (FILE *)p;
+	char hit[128];
+        char insert_into[256];
+        int ret = 0;
+        sqlite3 * db;
+	
+        db = (sqlite3 *)pdb;
+	
+	if (r->g->name[0] == ' ') return (0);
+
+	print_hit_to_buffer(hit, &r->hit);
+        sprintf(insert_into, "INSERT INTO remote VALUES("
+                 "'%s', '%s', '%s', '%s', '%s');", 
+                r->name, hit, "x", r->port, r->g->name);
+        ret = hip_sqlite_insert_into_table(db, insert_into);
+
+	return (0);
+}
+/* END OF FUNCTION */
+
+
+/******************************************************************************/
+/**
+	Load database from file.
+	
+	@param file Filename for saving database.
+	@return 0 on success, -1 on errors.
+*/
+int hit_db_load_from_file(char *file)
+{
+	/* Variables. */
+        FILE * db_file = NULL;
+	char buf[2048], ch;
+	int err = 0, i, n;
+	struct in6_addr hit;
+        extern sqlite3 * agent_db;
+        extern int init_in_progress;
+
+	hit_db_clear();
+	HIT_DB_LOCK();
+
+	_HIP_DEBUG("Loading HIT database from %s.\n", file);
+      
+        db_file = fopen(file, "r");
+        if (!db_file) {
+                /* first time creation has to add local info */
+                HIP_DEBUG("Adding local info on this run\n");
+                init_in_progress = 1;
+        }
         agent_db = hip_sqlite_open_db(file, HIP_AGENT_DB_CREATE_TBLS);
-	HIP_IFE(!agent_db, -1);
-
-        HIP_IFEL(hip_sqlite_select(agent_db, HIP_AGENT_DB_SELECT_LOCAL,
-                                   hip_agent_db_local_callback), -1,
-                 "Failed to execute select query (local) on the db\n");
-        HIP_IFEL(hip_sqlite_select(agent_db, HIP_AGENT_DB_SELECT_GROUPS,
-                                   hip_agent_db_groups_callback), -1,
-                 "Failed to execute select query (groups) on the db\n");
-        HIP_IFEL(hip_sqlite_select(agent_db, HIP_AGENT_DB_SELECT_REMOTE,
-                                   hip_agent_db_remote_callback), -1,
-                 "Failed to execute select query (remote) on the db\n");
->>>>>>> a4d0e3e8
-	
-out_err:
-	if (f) fclose(f);
-	HIT_DB_UNLOCK();
-	return (err);
-}
-/* END OF FUNCTION */
-
-
-/******************************************************************************/
-/**
-	Load one HIT from given string.
-	
-	@param buf String containing HIT information.
-	@return 0 on success, -1 on errors.
-*/
-int hit_db_parse_hit(char *buf)
-{
-	/* Variables. */
-	HIT_Remote item;
-	struct in6_addr slhit, srhit;
-	int err = 0, n;
-	char lhit[128], group[320];
-
-	/* Parse values from current line. */
-	n = sscanf(buf, "%s \"%64[^\"]\" \"%1024[^\"]\" \"%1024[^\"]\" \"%64[^\"]\"",
-	           lhit, item.name, item.url, item.port, group);
-
-	HIP_IFEL(n != 5, -1, "Broken line in database file: %s\n", buf);
-
-	read_hit_from_buffer(&item.hit, lhit);
-	item.g = hit_db_find_rgroup(group);
-	HIP_IFEL(item.g == NULL, -1, "Invalid group for HIT in database file!\n");
-
-	hit_db_add_hit(&item, 1);
-
-out_err:	
-	return (err);
-}
-/* END OF FUNCTION */
-
-
-/******************************************************************************/
-/**
-	Load one remote group from given string.
-	
-	@param buf String containing remote group information.
-	@return 0 on success, -1 on errors.
-*/
-int hit_db_parse_rgroup(char *buf)
-{
-	/* Variables. */
-	HIT_Local *l;
-	HIT_Group *g;
-	int err = 0, n;
-	char name[MAX_NAME_LEN + 1], hit[128];
-	int accept, lightweight;
-	
-	/* Parse values from current line. */
-	n = sscanf(buf, "\"%64[^\"]\" \"%64[^\"]\" %d %d",
-	           name, hit, &accept, &lightweight);
-	HIP_IFEL(n != 4, -1, "Broken line in database file: %s\n", buf);
-	l = hit_db_find_local(hit, NULL);
-	HIP_IFEL(!l, -1, "Failed to find local HIT for remote group!\n");
-	g = hit_db_add_rgroup(name, l, accept, lightweight);
-	if (g && strncmp(lang_get("default-group-name"), name, MAX_NAME_LEN) == 0)
-	{
-		g->l = l;
-		g->accept = accept;
-		g->lightweight = lightweight;
-	}
-
-
-out_err:	
-	return (err);
-}
-/* END OF FUNCTION */
-
-
-/******************************************************************************/
-/**
-	Load one local HIT from given string.
-	
-	@param buf String containing local HIT information.
-	@return 0 on success, -1 on errors.
-*/
-int hit_db_parse_local(char *buf)
-{
-	/* Variables. */
-	int err = 0, n;
-	char name[MAX_NAME_LEN + 1], hit[128];
-	struct in6_addr lhit;
-	
-	/* Parse values from current line. */
-	n = sscanf(buf, "\"%64[^\"]\" %s", name, hit);
-	HIP_IFEL(n != 2, -1, "Broken line in database file: %s\n", buf);
-	read_hit_from_buffer(&lhit, hit);
-	hit_db_add_local(name, &lhit);
-	
-out_err:	
-	return (err);
-}
-/* END OF FUNCTION */
-
-
-/******************************************************************************/
-/**
-	Add new remote group to HIT group database. Notice that this function don't
-	lock the database!
-	
-	@return Returns pointer to new group or if group already existed, pointer
-	        to old one. Returns NULL on errors.
-*/
-HIT_Group *hit_db_add_rgroup(char *name, HIT_Local *lhit,
-                             int accept, int lightweight)
-{
-	/* Variables. */
-	HIT_Group *g, *err = NULL;
-
-	/* Check group name length. */
-	HIP_IFEL(strlen(name) < 1, NULL, "Remote group name too short.\n");
- 
-	/* Check database for group already with same name. */
-	g = hit_db_find_rgroup(name);
-	HIP_IFE(g != NULL, g);
-
-	/* Allocate new remote group item. */
-	g = (HIT_Group *)malloc(sizeof(HIT_Group));
-	HIP_IFEL(g == NULL, NULL, "Failed to allocate new remote group item.\n");
-	
-	/* Setup remote group item. */
-	memset(g, 0, sizeof(HIT_Group));
-	NAMECPY(g->name, name);
-	g->l = lhit;
-	g->accept = accept;
-	g->lightweight = lightweight;
-	g->remotec = 0;
-
-	/* Add remote group item to database. */
-	if (group_db == NULL) group_db = g;
-	else group_db_last->next = (void *)g;
-
-	group_db_last = g;
-	group_db_n++;
-
-	/* Tell GUI to show new group item. */
-	if (g->name[0] != ' ')
-	{
-		_HIP_DEBUG("New group added with name \"%s\", calling GUI to show it.\n", name);
-		gui_group_remote_add(g->name);
-	}
-	err = g;
-
-out_err:
-	return (err);
-}
-/* END OF FUNCTION */
-
-
-/******************************************************************************/
-/**
-	Delete remote group from HIT group database.
-
-	@return 0 on success, -1 on errors.
-*/
-int hit_db_del_rgroup(char *name)
-{
-	/* Variables. */
-	HIT_Group *g, *g2;
-	int err = 0;
-
-	/* Find group from database first. */
-	g = hit_db_find_rgroup(name);
-	HIP_IFEL(!g, -1, "Tried to delete unexisting group \"%s\" from database", name);
-	
-	/* If group is first group.. */
-	if (g == group_db)
-	{
-		group_db = (HIT_Group *)g->next;
-		if (g == group_db_last) group_db_last = NULL;
-	}
-	else
-	{
-		/* Find previous group from database. */
-		g2 = group_db;
-		while (g2->next != (void *)g && g2) g2 = (HIT_Group *)g2->next;
-		HIP_IFEL(!g2, -1, "Could not find previous group for group \"%s\"!\n", name);
-		g2->next = g->next;
-		if (g == group_db_last) group_db_last = g2;
-	}
-	
-	gui_group_remote_del(name);
-	free(g);
-	group_db_n--;
-
-	/* If this was last group, (re-)create default group. */
-	if (group_db_n < 1) hit_db_add_rgroup(lang_get("default-group-name"), local_db, HIT_ACCEPT, 0);
-	
-out_err:
-	return (err);
-}
-/* END OF FUNCTION */
-
-
-/******************************************************************************/
-/**
-	Find a group from remote group database.
-	
-	@param group Name of remote group to be searched.
-	@return Pointer to group found, or NULL if none found.
-*/
-HIT_Group *hit_db_find_rgroup(char *name)
-{
-	/* Variables. */
-	HIT_Group *g;
-	
-	g = group_db;
-	while (g != NULL)
-	{
-		if (strncmp(g->name, name, MAX_NAME_LEN) == 0) break;
-		g = (HIT_Group *)g->next;
-	}
-	
-	return (g);
-}
-/* END OF FUNCTION */
-
-
-/******************************************************************************/
-/**
-	Enumerate all remote groups in database. This function does not lock the
-	database!
-
-	@param f Function to call for every group in database. This function should
-	         return 0 if continue enumeration and something else, if enumeration
-	         should be stopped.
-	@param p Pointer to user data.
-	@return Number of groups enumerated.
-*/
-int hit_db_enum_rgroups(int (*f)(HIT_Group *, void *), void *p)
-{
-	/* Variables. */
-	HIT_Group *g;
-	int err = 0, n = 0;
-	
-	g = group_db;
-	while (g != NULL && err == 0)
-	{
-		err = f(g, p);
-		n++;
-		g = (HIT_Group *)g->next;
-	}
-
-	_HIP_DEBUG("Enumerated %d groups.\n", n);
-	
-	return (n);
-}
-/* END OF FUNCTION */
-
-
-/******************************************************************************/
-/**
-	Add new local HIT database. Notice that this function don't
-	lock the database!
-	
-	@return Returns pointer to new HIT or if HIT already existed, pointer
-	        to old one. Returns NULL on errors.
-*/
-HIT_Local *hit_db_add_local(char *name, struct in6_addr *hit)
-{
-	/* Variables. */
-	HIT_Local *h, *err = NULL;
-
-	/* Check HIT name length. */
-	HIP_IFEL(strlen(name) < 1, NULL, "Local HIT name too short.\n");
- 
-	/* Check database for HIT already with same name. */
-	h = hit_db_find_local(name, NULL);
-	HIP_IFE(h != NULL, h);
-	h = hit_db_find_local(NULL, hit);
-	HIP_IFE(h != NULL, h);
-
-	/* Allocate new remote group item. */
-	h = (HIT_Local *)malloc(sizeof(HIT_Local));
-	HIP_IFEL(h == NULL, NULL, "Failed to allocate new local HIT.\n");
-	
-	/* Setup local HIT. */
-	memset(h, 0, sizeof(HIT_Local));
-	NAMECPY(h->name, name);
-	memcpy(&h->lhit, hit, sizeof(struct in6_addr));
-
-	/* Add local HIT to database. */
-	if (local_db == NULL) local_db = h;
-	else local_db_last->next = (void *)h;
-
-	local_db_last = h;
-	local_db_n++;
-
-//	if (group_db_n < 2)
-	{
-		_HIP_DEBUG("Group database emty, adding default group.\n");
-		hit_db_add_rgroup(lang_get("default-group-name"), h, HIT_ACCEPT, 0);
-	}
-
-	_HIP_DEBUG("New local HIT added with name \"%s\", calling GUI to show it.\n", name);
-
-	/* Tell GUI to show local HIT. */
-	gui_hit_local_add(h);
-	err = h;
-
-out_err:
-	return (err);
-}
-/* END OF FUNCTION */
-
-
-/******************************************************************************/
-/**
-	Delete local HIT from database.
-
-	@return 0 on success, -1 on errors.
-*/
-int hit_db_del_local(char *name)
-{
-	/* Variables. */
-	int err = -1;
-
-	/*! \todo Implement! */
-	_HIP_DEBUG("Local HIT delete not implemented yet!!!\n");
-	
-out_err:
-	return (err);
-}
-/* END OF FUNCTION */
-
-
-/******************************************************************************/
-/**
-	Find a local HIT from database.
-	
-	@param name Name of HIT to be searched.
-	@param hit HIT to be searched.
-	@return Pointer to HIT found, or NULL if none found.
-*/
-HIT_Local *hit_db_find_local(char *name, struct in6_addr *hit)
-{
-	/* Variables. */
-	HIT_Local *h;
-	int err;
-	
-	h = local_db;
-	while (h != NULL)
-	{
-		err = 0;
-		if (name == NULL) err++;
-		else if (strncmp(h->name, name, MAX_NAME_LEN) == 0) err++;
-		if (hit == NULL) err++;
-		else if (memcmp(&h->lhit, hit, sizeof(struct in6_addr)) == 0) err++;
-		
-		if (err == 2) break;
-		h = (HIT_Local *)h->next;
-	}
-	
-	return (h);
-}
-/* END OF FUNCTION */
-
-
-/******************************************************************************/
-/**
-	Enumerate all local HITs in database. This function locks the database.
-	
-	@param f Function to call for every local HIT in database. This function
-	         should return 0 if continue enumeration and something else, if
-	         enumeration should be stopped.
-	@param p Pointer to user data.
-	@return Number of HITs enumerated.
-*/
-int hit_db_enum_locals(int (*f)(HIT_Local *, void *), void *p)
-{
-	/* Variables. */
-	HIT_Local *h;
-	int err = 0, n = 0;
-	
-	h = local_db;
-	while (h != NULL && err == 0)
-	{
-		err = f(h, p);
-		n++;
-		h = (HIT_Local *)h->next;
-	}
-
-	_HIP_DEBUG("Enumerated %d local HITs.\n", n);
-	
-	return (n);
-}
-/* END OF FUNCTION */
-
-
-/******************************************************************************/
-/** Return number of local HITs in database. */
-int hit_db_count_locals(void)
-{
-	return (local_db_n);
-}
-/* END OF FUNCTION */
-
-
-/******************************************************************************/
-/** Return default local HIT. */
-HIT_Local *hit_db_default_local(void)
-{
-	return (local_db);
-}
-/* END OF FUNCTION */
-
-
-/* END OF SOURCE FILE */
-/******************************************************************************/
-
+	HIP_IFE(!agent_db, -1);
+
+        HIP_IFEL(hip_sqlite_select(agent_db, HIP_AGENT_DB_SELECT_LOCAL,
+                                   hip_agent_db_local_callback), -1,
+                 "Failed to execute select query (local) on the db\n");
+        HIP_IFEL(hip_sqlite_select(agent_db, HIP_AGENT_DB_SELECT_GROUPS,
+                                   hip_agent_db_groups_callback), -1,
+                 "Failed to execute select query (groups) on the db\n");
+        HIP_IFEL(hip_sqlite_select(agent_db, HIP_AGENT_DB_SELECT_REMOTE,
+                                   hip_agent_db_remote_callback), -1,
+                 "Failed to execute select query (remote) on the db\n");
+	
+out_err:
+	if (db_file) fclose(db_file);
+	HIT_DB_UNLOCK();
+	return (err);
+}
+/* END OF FUNCTION */
+
+
+/******************************************************************************/
+/**
+	Load one HIT from given string.
+	
+	@param buf String containing HIT information.
+	@return 0 on success, -1 on errors.
+*/
+int hit_db_parse_hit(char *buf)
+{
+	/* Variables. */
+	HIT_Remote item;
+	struct in6_addr slhit, srhit;
+	int err = 0, n;
+	char lhit[128], group[320];
+
+	/* Parse values from current line. */
+	n = sscanf(buf, "%s \"%1024[^\"]\" \"%64[^\"]\"  \"%1024[^\"]\" \"%64[^\"]\"",
+	           item.name, lhit,  item.url, item.port, group);
+
+	HIP_IFEL(n != 5, -1, "Broken line in database file: %s\n", buf);
+	read_hit_from_buffer(&item.hit, lhit);
+	item.g = hit_db_find_rgroup(group);
+	HIP_IFEL(item.g == NULL, -1, "Invalid group for HIT in database file!\n");
+
+	hit_db_add_hit(&item, 1);
+
+out_err:	
+	return (err);
+}
+/* END OF FUNCTION */
+
+
+/******************************************************************************/
+/**
+	Load one remote group from given string.
+	
+	@param buf String containing remote group information.
+	@return 0 on success, -1 on errors.
+*/
+int hit_db_parse_rgroup(char *buf)
+{
+	/* Variables. */
+	HIT_Local *l;
+	HIT_Group *g;
+	int err = 0, n;
+	char name[MAX_NAME_LEN + 1], hit[128];
+	int accept, lightweight;
+	
+	/* Parse values from current line. */
+        
+	n = sscanf(buf, "\"%64[^\"]\" \"%64[^\"]\" %d %d",
+	           name, hit, &accept, &lightweight);
+	HIP_IFEL(n != 4, -1, "Broken line in database file: %s\n", buf);
+	l = hit_db_find_local(hit, NULL);
+	HIP_IFEL(!l, -1, "Failed to find local HIT for remote group!\n");
+	g = hit_db_add_rgroup(name, l, accept, lightweight);
+	if (g && strncmp(lang_get("default-group-name"), name, MAX_NAME_LEN) == 0)
+	{
+		g->l = l;
+		g->accept = accept;
+		g->lightweight = lightweight;
+	}
+
+
+out_err:	
+	return (err);
+}
+/* END OF FUNCTION */
+
+
+/******************************************************************************/
+/**
+	Load one local HIT from given string.
+	
+	@param buf String containing local HIT information.
+	@return 0 on success, -1 on errors.
+*/
+int hit_db_parse_local(char *buf)
+{
+	/* Variables. */
+	int err = 0, n;
+	char name[MAX_NAME_LEN + 1], hit[128];
+	struct in6_addr lhit;
+
+	/* Parse values from current line. */
+	n = sscanf(buf, "\"%64[^\"]\" %s", name, hit);
+	HIP_IFEL(n != 2, -1, "Broken line in database file: %s\n", buf);
+	read_hit_from_buffer(&lhit, hit);
+	hit_db_add_local(name, &lhit);
+	
+out_err:	
+	return (err);
+}
+/* END OF FUNCTION */
+
+
+/******************************************************************************/
+/**
+	Add new remote group to HIT group database. Notice that this function don't
+	lock the database!
+	
+	@return Returns pointer to new group or if group already existed, pointer
+	        to old one. Returns NULL on errors.
+*/
+HIT_Group *hit_db_add_rgroup(char *name, HIT_Local *lhit,
+                             int accept, int lightweight)
+{
+	/* Variables. */
+	HIT_Group *g, *err = NULL;
+        char insert_into[256];
+        int ret = 0;
+        extern sqlite3 *agent_db;
+        extern int init_in_progress;
+
+	/* Check group name length. */
+	HIP_IFEL(strlen(name) < 1, NULL, "Remote group name too short.\n");
+ 
+	/* Check database for group already with same name. */
+	g = hit_db_find_rgroup(name);
+	HIP_IFE(g != NULL, g);
+
+	/* Allocate new remote group item. */
+	g = (HIT_Group *)malloc(sizeof(HIT_Group));
+	HIP_IFEL(g == NULL, NULL, "Failed to allocate new remote group item.\n");
+	
+	/* Setup remote group item. */
+	memset(g, 0, sizeof(HIT_Group));
+	NAMECPY(g->name, name);
+	g->l = lhit;
+	g->accept = accept;
+	g->lightweight = lightweight;
+	g->remotec = 0;
+
+	/* Add remote group item to database. */
+	if (group_db == NULL) group_db = g;
+	else group_db_last->next = (void *)g;
+
+	group_db_last = g;
+	group_db_n++;
+
+        /* add the group also to the db on disk 
+         " deny" group is not necessary on disk?*/
+        if (init_in_progress == 1 && strcmp(" deny", g->name)) {
+                sprintf(insert_into, "INSERT INTO groups VALUES("
+                        "'%s', '%s', %d, %d);", 
+                        g->name, g->l->name, g->accept, g->lightweight);
+                ret = hip_sqlite_insert_into_table(agent_db, insert_into);
+        }
+	/* Tell GUI to show new group item. */
+	if (g->name[0] != ' ')
+	{
+		_HIP_DEBUG("New group added with name \"%s\", calling GUI to show it.\n", name);
+		gui_group_remote_add(g->name);
+	}
+	err = g;
+
+out_err:
+	return (err);
+}
+/* END OF FUNCTION */
+
+
+/******************************************************************************/
+/**
+	Delete remote group from HIT group database.
+
+	@return 0 on success, -1 on errors.
+*/
+int hit_db_del_rgroup(char *name)
+{
+	/* Variables. */
+	HIT_Group *g, *g2;
+	int err = 0;
+        char delete_from[256];
+	extern sqlite3 * agent_db;
+
+	/* Find group from database first. */
+	g = hit_db_find_rgroup(name);
+	HIP_IFEL(!g, -1, "Tried to delete unexisting group \"%s\" from database", name);
+	
+	/* If group is first group.. */
+	if (g == group_db)
+	{
+		group_db = (HIT_Group *)g->next;
+		if (g == group_db_last) group_db_last = NULL;
+	}
+	else
+	{
+		/* Find previous group from database. */
+		g2 = group_db;
+		while (g2->next != (void *)g && g2) g2 = (HIT_Group *)g2->next;
+		HIP_IFEL(!g2, -1, "Could not find previous group for group \"%s\"!\n", 
+                         name);
+		g2->next = g->next;
+		if (g == group_db_last) group_db_last = g2;
+	}
+	/* Mirror the delete to the db on disk */
+        sprintf(delete_from,"DELETE FROM groups WHERE gname = '%s';",name);
+        _HIP_DEBUG("DEL :: %s\n",delete_from);
+        HIP_IFEL(hip_sqlite_delete_from_table(agent_db, delete_from),
+                 -1, "Failed to execute delete query group table\n"); 
+
+	gui_group_remote_del(name);
+	free(g);
+	group_db_n--;
+
+	/* If this was last group, (re-)create default group. */
+	if (group_db_n < 1) 
+                hit_db_add_rgroup(lang_get("default-group-name"), local_db, HIT_ACCEPT, 0);
+	
+out_err:
+	return (err);
+}
+/* END OF FUNCTION */
+
+
+/******************************************************************************/
+/**
+	Find a group from remote group database.
+	
+	@param group Name of remote group to be searched.
+	@return Pointer to group found, or NULL if none found.
+*/
+HIT_Group *hit_db_find_rgroup(char *name)
+{
+	/* Variables. */
+	HIT_Group *g;
+	
+	g = group_db;
+	while (g != NULL)
+	{
+		if (strncmp(g->name, name, MAX_NAME_LEN) == 0) break;
+		g = (HIT_Group *)g->next;
+	}
+	
+	return (g);
+}
+/* END OF FUNCTION */
+
+
+/******************************************************************************/
+/**
+	Enumerate all remote groups in database. This function does not lock the
+	database!
+
+	@param f Function to call for every group in database. This function should
+	         return 0 if continue enumeration and something else, if enumeration
+	         should be stopped.
+	@param p Pointer to user data.
+	@return Number of groups enumerated.
+*/
+int hit_db_enum_rgroups(int (*f)(HIT_Group *, void *, void *), void *p, void *pdb)
+{
+	/* Variables. */
+	HIT_Group *g;
+	int err = 0, n = 0;
+	
+	g = group_db;
+	while (g != NULL && err == 0)
+	{
+		err = f(g, p, pdb);
+		n++;
+		g = (HIT_Group *)g->next;
+	}
+
+	_HIP_DEBUG("Enumerated %d groups.\n", n);
+	
+	return (n);
+}
+/* END OF FUNCTION */
+
+
+/******************************************************************************/
+/**
+	Add new local HIT database. Notice that this function don't
+	lock the database!
+	
+	@return Returns pointer to new HIT or if HIT already existed, pointer
+	        to old one. Returns NULL on errors.
+*/
+HIT_Local *hit_db_add_local(char *name, struct in6_addr *hit)
+{
+	/* Variables. */
+	HIT_Local *h, *err = NULL;
+        char lhit[128];
+        char insert_into[256];
+        int ret = 0;
+        extern sqlite3 * agent_db;
+        extern int init_in_progress;
+
+	/* Check HIT name length. */
+	HIP_IFEL(strlen(name) < 1, NULL, "Local HIT name too short.\n");
+ 
+	/* Check database for HIT already with same name. */
+	h = hit_db_find_local(name, NULL);
+	HIP_IFE(h != NULL, h);
+	h = hit_db_find_local(NULL, hit);
+	HIP_IFE(h != NULL, h);
+
+	/* Allocate new remote group item. */
+	h = (HIT_Local *)malloc(sizeof(HIT_Local));
+	HIP_IFEL(h == NULL, NULL, "Failed to allocate new local HIT.\n");
+	
+	/* Setup local HIT. */
+	memset(h, 0, sizeof(HIT_Local));
+	NAMECPY(h->name, name);
+	memcpy(&h->lhit, hit, sizeof(struct in6_addr));
+
+	/* Add local HIT to database. */
+	if (local_db == NULL) local_db = h;
+	else local_db_last->next = (void *)h;
+
+	local_db_last = h;
+	local_db_n++;
+
+        /* Add it also to the db on disk */
+        if (init_in_progress == 1) {
+                HIP_DEBUG("Saving local value to disk\n");
+                print_hit_to_buffer(lhit, hit);	
+                sprintf(insert_into, "INSERT INTO local VALUES("
+                        "'%s', '%s');", name, lhit); 
+                ret = hip_sqlite_insert_into_table(agent_db, insert_into);
+        }
+//	if (group_db_n < 2)
+	{
+		_HIP_DEBUG("Group database empty, adding default group.\n");
+		hit_db_add_rgroup(lang_get("default-group-name"), h, HIT_ACCEPT, 0);
+	}        
+
+	_HIP_DEBUG("New local HIT added with name \"%s\", calling GUI to show it.\n", name);
+
+	/* Tell GUI to show local HIT. */
+        /* XX Useless to call empty function --Samu*/
+        //gui_hit_local_add(h);
+	err = h;
+
+out_err:
+	return (err);
+}
+/* END OF FUNCTION */
+
+
+/******************************************************************************/
+/**
+	Delete local HIT from database.
+
+	@return 0 on success, -1 on errors.
+*/
+int hit_db_del_local(char *name)
+{
+	/* Variables. */
+	int err = -1;
+
+	/*! \todo Implement! */
+	_HIP_DEBUG("Local HIT delete not implemented yet!!!\n");
+	
+out_err:
+	return (err);
+}
+/* END OF FUNCTION */
+
+
+/******************************************************************************/
+/**
+	Find a local HIT from database.
+	
+	@param name Name of HIT to be searched.
+	@param hit HIT to be searched.
+	@return Pointer to HIT found, or NULL if none found.
+*/
+HIT_Local *hit_db_find_local(char *name, struct in6_addr *hit)
+{
+	/* Variables. */
+	HIT_Local *h;
+	int err;
+	
+	h = local_db;
+	while (h != NULL)
+	{
+		err = 0;
+		if (name == NULL) err++;
+		else if (strncmp(h->name, name, MAX_NAME_LEN) == 0) err++;
+		if (hit == NULL) err++;
+		else if (memcmp(&h->lhit, hit, sizeof(struct in6_addr)) == 0) err++;
+		
+		if (err == 2) break;
+		h = (HIT_Local *)h->next;
+	}
+	
+	return (h);
+}
+/* END OF FUNCTION */
+
+
+/******************************************************************************/
+/**
+	Enumerate all local HITs in database. This function locks the database.
+	
+	@param f Function to call for every local HIT in database. This function
+	         should return 0 if continue enumeration and something else, if
+	         enumeration should be stopped.
+	@param p Pointer to user data.
+	@return Number of HITs enumerated.
+*/
+int hit_db_enum_locals(int (*f)(HIT_Local *, void *, void *), void *p, void *pdb)
+{
+	/* Variables. */
+	HIT_Local *h;
+	int err = 0, n = 0;
+	
+	h = local_db;
+	while (h != NULL && err == 0)
+	{
+		err = f(h, p, pdb);
+		n++;
+		h = (HIT_Local *)h->next;
+	}
+
+	_HIP_DEBUG("Enumerated %d local HITs.\n", n);
+	
+	return (n);
+}
+/* END OF FUNCTION */
+
+
+/******************************************************************************/
+/** Return number of local HITs in database. */
+int hit_db_count_locals(void)
+{
+	return (local_db_n);
+}
+/* END OF FUNCTION */
+
+
+/******************************************************************************/
+/** Return default local HIT. */
+HIT_Local *hit_db_default_local(void)
+{
+	return (local_db);
+}
+/* END OF FUNCTION */
+
+
+/* END OF SOURCE FILE */
+/******************************************************************************/
+