--- conflicted
+++ resolved
@@ -445,14 +445,11 @@
 		ipv6_addr_copy(&addr_to6->sin6_addr, daddr);
 	}
 
-<<<<<<< HEAD
-=======
 //added by santtu
 	if (hip_read_control_msg_plugin_handler(hip_msg,len, saddr,msg_info->src_port))
 		goto out_err;
 //endadd
 
->>>>>>> 1132f930
 	if (is_ipv4 && (encap_hdr_size == IPV4_HDR_SIZE)) {/* raw IPv4, !UDP */
 		/* For some reason, the IPv4 header is always included.
 		   Let's remove it here. */
@@ -501,3 +498,16 @@
 					daddr, msg_info, encap_hdr_size, 1);
 }
 
+
+int hip_read_control_msg_plugin_handler(void* msg, int len, in6_addr_t * src_addr,in_port_t port){
+	int err = 0;
+#if 0
+	//handle stun msg
+	if (hip_external_ice_receive_pkt_all(msg, len, src_addr,port)) {
+		err = 1;
+		goto out_err;
+	}
+#endif
+out_err:
+	return err;
+}