/** @file
 * HIP userspace communication mechanism between userspace and kernelspace.
 * The mechanism is used by hipd, hipconf and unittest.
 * 
 * @author  Miika Komu <miika_iki.fi>
 * @author  Bing Zhou <bingzhou_cc.hut.fi>
 * @version 1.0
 * @note    Distributed under <a href="http://www.gnu.org/licenses/gpl.txt">GNU/GPL</a>.
 * @see     message.h
 * @todo    Asynchronous term should be replaced with a better one.
 * @todo    Asynchronous messages should also have a counterpart that receives
 *          a response from kernel.
 */
#include "message.h"

<<<<<<< HEAD

=======
/**
 * Does something?
 *
 * @param  socket         a file descriptor.
 * @param  encap_hdr_size ?
 * @return Number of bytes received on success or a negative error value on
 *         error.
 */ 
>>>>>>> 72ac6f36
int hip_peek_recv_total_len(int socket, int encap_hdr_size)
{
	int bytes = 0, err = 0;
	int hdr_size = encap_hdr_size + sizeof(struct hip_common);
	char *msg = NULL;
	hip_common_t *hip_hdr = NULL;
	
        /* We're using system call here add thus reseting errno. */
	errno = 0;
	
	msg = (char *)malloc(hdr_size);
	
	if(msg == NULL) {
		HIP_ERROR("Error allocating memory.\n");
		err = -ENOMEM;
		goto out_err;
	}
	

	bytes = recvfrom(socket, msg, hdr_size, MSG_PEEK, NULL, NULL);
	
	if(bytes != hdr_size) {
		err = bytes;
		goto out_err;
	}

	hip_hdr = (struct hip_common *) (msg + encap_hdr_size);
	bytes = hip_get_msg_total_len(hip_hdr);
	
	if(bytes == 0) {
		err = -EBADMSG;
		errno = EBADMSG;
		HIP_ERROR("HIP message is of zero length.\n");
		goto out_err;
	} else if(bytes > HIP_MAX_PACKET) {
		err = -EMSGSIZE;
		errno = EMSGSIZE;
		HIP_ERROR("HIP message max length exceeded.\n");
		goto out_err;
	}

	bytes += encap_hdr_size;
	
 out_err:
	if (msg != NULL) {
		free(msg);
	}
	if (err != 0) {
		return err;
	}

	return bytes;
}

int hip_daemon_connect(int hip_user_sock) {
	int err = 0, n, len;
	int hip_agent_sock = 0;
	struct sockaddr_in6 daemon_addr;
	/* We're using system call here add thus reseting errno. */
	errno = 0;

	memset(&daemon_addr, 0, sizeof(daemon_addr));
        daemon_addr.sin6_family = AF_INET6;
        daemon_addr.sin6_port = htons(HIP_DAEMON_LOCAL_PORT);
        daemon_addr.sin6_addr = in6addr_loopback;

	HIP_IFEL(connect(hip_user_sock, (struct sockaddr *) &daemon_addr,
			 sizeof(daemon_addr)), -1,
		 "connection to daemon failed\n");

 out_err:

	return err;
}

int hip_daemon_bind_socket(int socket, struct sockaddr *sa) {
	int err = 0, port = 0, on = 1;
	struct sockaddr_in6 *addr = (struct sockaddr_in6 *) sa;

	HIP_ASSERT(addr->sin6_family == AF_INET6);

	errno = 0;

	setsockopt(socket, SOL_SOCKET, SO_REUSEADDR, &on, sizeof(on));

	if (addr->sin6_port) {
		HIP_DEBUG("Bind to fixed port %d\n", addr->sin6_port);
		err = bind(socket,(struct sockaddr *)addr,
			   sizeof(struct sockaddr_in6));
		err = -errno;
		goto out_err;
	}

	for(port = 1023; port > 25; port--) {
                _HIP_DEBUG("trying bind() to port %d\n", port);
		addr->sin6_port = htons(port);
		err = bind(socket,(struct sockaddr *)addr,
			   hip_sockaddr_len(addr));
		if (err == -1) {
			if (errno == 13) {
				HIP_DEBUG("Use ephemeral port number in connect\n");
				err = 0;
				break;
			} else {
				HIP_ERROR("Error %d bind() wasn't succesful\n",
					  errno);
				err = -1;
				goto out_err;
			}
		}
		else {
			_HIP_DEBUG("Bind() to port %d successful\n", port);
			goto out_err;
		}
	}

	if (port == 26) {
		HIP_ERROR("All privileged ports were occupied\n");
		err = -1;
	}

 out_err:
	errno = 0;
	return err;
}

int hip_send_recv_daemon_info(struct hip_common *msg) {
	int hip_user_sock = 0, err = 0, n = 0, len = 0;
	struct sockaddr_in6 addr;

	/* We're using system call here add thus reseting errno. */
	errno = 0;

	/* Displays all debugging messages. */
	HIP_DEBUG("Handling DEBUG ALL user message.\n");
	HIP_IFEL(hip_set_logdebug(LOGDEBUG_ALL), -1,
			 "Error when setting daemon DEBUG status to ALL\n");

	HIP_IFE(((hip_user_sock = socket(AF_INET6, SOCK_DGRAM, 0)) < 0), EHIP);

	memset(&addr, 0, sizeof(addr));
        addr.sin6_family = AF_INET6;
        addr.sin6_addr = in6addr_loopback;
	HIP_IFEL(hip_daemon_bind_socket(hip_user_sock,
					(struct sockaddr *) &addr), -1,
		 "bind failed\n");

	HIP_IFEL(hip_daemon_connect(hip_user_sock), -1,
		 "connect failed\n");

	if ((len = hip_get_msg_total_len(msg)) < 0) {
		err = -EBADMSG;
		goto out_err;
	}
	
	n = send(hip_user_sock, msg, len, 0);
	if (n < len) {
		HIP_ERROR("Could not send message to daemon.\n");
		err = -ECOMM;
		goto out_err;
	}
	
	_HIP_DEBUG("Waiting to receive daemon info.\n");
	
	if((len = hip_peek_recv_total_len(hip_user_sock, 0)) < 0) {
		err = len;
		goto out_err;
	}

	n = recv(hip_user_sock, msg, len, 0);
	if (n == 0) {
		HIP_INFO("The HIP daemon has performed an "\
			 "orderly shutdown.\n");
		/* Note. This is not an error condition, thus we return zero. */
		goto out_err;
	} else if(n < sizeof(struct hip_common)) {
		HIP_ERROR("Could not receive message from daemon.\n");
		goto out_err;
	}
	
	if (hip_get_msg_err(msg)) {
		HIP_ERROR("HIP message contained an error.\n");
		err = -EHIP;
	}

 out_err:

	if (hip_user_sock)
		close(hip_user_sock);
	
	return err;
}


int hip_send_daemon_info_wrapper(struct hip_common *msg, int send_only) {
	int hip_user_sock = 0, err = 0, n, len;
	struct sockaddr_in6 addr;
	
	if (!send_only)
		return hip_send_recv_daemon_info(msg);

	HIP_IFE(((hip_user_sock = socket(AF_INET6, SOCK_DGRAM, 0)) < 0), -1);

	memset(&addr, 0, sizeof(addr));
        addr.sin6_family = AF_INET6;
        addr.sin6_addr = in6addr_loopback;

	HIP_IFEL(hip_daemon_bind_socket(hip_user_sock,
					(struct sockaddr *) &addr), -1,
		 "bind failed\n");

	HIP_IFEL(hip_daemon_connect(hip_user_sock), -1,
		 "connect failed\n");

	len = hip_get_msg_total_len(msg);
	n = send(hip_user_sock, msg, len, 0);
	if (n < len) {
		HIP_ERROR("Could not send message to daemon.\n");
		err = -1;
		goto out_err;
	}

 out_err:
	if (hip_user_sock)
		close(hip_user_sock);

	return err;
}

int hip_recv_daemon_info(struct hip_common *msg, uint16_t info_type) {
	/** @todo required by the native HIP API */
	/* Call first send_daemon_info with info_type and then recvfrom */
	return -1;
}

int hip_read_user_control_msg(int socket, struct hip_common *hip_msg,
			      struct sockaddr_in6 *saddr,
                  int ice_func(void *, int, in6_addr_t *,in_port_t))
{
	int err = 0, bytes, hdr_size = sizeof(struct hip_common), total;
	socklen_t len;
	
	memset(saddr, 0, sizeof(*saddr));

	len = sizeof(*saddr);

	HIP_IFEL(((total = hip_peek_recv_total_len(socket, 0)) <= 0), -1,
		 "recv peek failed\n");
	
	_HIP_DEBUG("msg total length = %d\n", total);
	
	/** @todo Compiler warning;
	    warning: pointer targets in passing argument 6 of 'recvfrom'
	    differ in signedness. */
	HIP_IFEL(((bytes = recvfrom(socket, hip_msg, total, 0,
				    (struct sockaddr *) saddr,
				    &len)) != total), -1, "recv\n");

	HIP_DEBUG("received user message from local port %d\n", ntohs(saddr->sin6_port));
	_HIP_DEBUG("read_user_control_msg recv len=%d\n", len);
	_HIP_HEXDUMP("recv saddr ", saddr, sizeof(struct sockaddr_un));
	_HIP_DEBUG("read %d bytes succesfully\n", bytes);
/*	
#ifdef HIP_USE_ICE
		
		if (ice_func ){
			HIP_DEBUG("STUN found \n");
			HIP_IFEL(ice_func(hip_msg ,bytes, &saddr->sin6_addr   ,saddr->sin6_port), -1,
					"ICE handling returned error\n");}
#endif
*/
 out_err:
	if (bytes < 0 || err)
		HIP_PERROR("perror: ");

	return err;
}

/* Moved function doxy descriptor to the header file. Lauri 11.03.2008 */
int hip_read_control_msg_all(int socket, struct hip_common *hip_msg,
                             struct in6_addr *saddr,
                             struct in6_addr *daddr,
                             hip_portpair_t *msg_info,
                             int encap_hdr_size,
                             int is_ipv4,
                             int ice_func(void *, int, in6_addr_t *,in_port_t))
{
	struct sockaddr_storage addr_from, addr_to;
	struct sockaddr_in *addr_from4 = ((struct sockaddr_in *) &addr_from);
	struct sockaddr_in6 *addr_from6 =
		((struct sockaddr_in6 *) &addr_from);
        struct cmsghdr *cmsg;
        struct msghdr msg;
	union {
		struct in_pktinfo *pktinfo_in4;
		struct in6_pktinfo *pktinfo_in6;
	} pktinfo;
        struct iovec iov;
        char cbuff[CMSG_SPACE(256)];
        int err = 0, len;
	int cmsg_level, cmsg_type;

	HIP_ASSERT(saddr);
	HIP_ASSERT(daddr);

	HIP_DEBUG("hip_read_control_msg_all() invoked.\n");

	HIP_IFEL(((len = hip_peek_recv_total_len(socket, encap_hdr_size))<= 0),
		 -1, "Bad packet length (%d)\n", len);

	memset(msg_info, 0, sizeof(hip_portpair_t));
	memset(&addr_to, 0, sizeof(addr_to));

        /* setup message header with control and receive buffers */
        msg.msg_name = &addr_from;
        msg.msg_namelen = sizeof(struct sockaddr_storage);
        msg.msg_iov = &iov;
        msg.msg_iovlen = 1;

        memset(cbuff, 0, sizeof(cbuff));
        msg.msg_control = cbuff;
        msg.msg_controllen = sizeof(cbuff);
        msg.msg_flags = 0;

        iov.iov_len = len;
        iov.iov_base = hip_msg;

	pktinfo.pktinfo_in4 = NULL;
	HIP_DEBUG("pkg len 1: %d\n", len);
	len = recvmsg(socket, &msg, 0);
	HIP_DEBUG("pkg len 2: %d\n", len);
	
	HIP_IFEL((len < 0), -1, "ICMP%s error: errno=%d, %s\n",
		 (is_ipv4 ? "v4" : "v6"), errno, strerror(errno));

	cmsg_level = (is_ipv4) ? IPPROTO_IP : IPPROTO_IPV6;
	cmsg_type = (is_ipv4) ? IP_PKTINFO : IPV6_2292PKTINFO;

	/* destination address comes from ancillary data passed
	 * with msg due to IPV6_PKTINFO socket option */
	for (cmsg=CMSG_FIRSTHDR(&msg); cmsg; cmsg=CMSG_NXTHDR(&msg,cmsg)){
		if ((cmsg->cmsg_level == cmsg_level) && 
		    (cmsg->cmsg_type == cmsg_type)) {
			/* The structure is a union, so this fills also the
			   pktinfo_in6 pointer */
			pktinfo.pktinfo_in4 =
				(struct in_pktinfo*)CMSG_DATA(cmsg);
			break;
		}
	}
        
	/* If this fails, change IPV6_2292PKTINFO to IPV6_PKTINFO in
	   hip_init_raw_sock_v6 */
	HIP_IFEL(!pktinfo.pktinfo_in4, -1,
		 "Could not determine dst addr, dropping\n");

	/* UDP port numbers */
	if (is_ipv4 && encap_hdr_size == HIP_UDP_ZERO_BYTES_LEN) {
		/* Destination port is known from the bound socket. */
		HIP_DEBUG("hip_read_control_msg_all() source port = %d\n",
			  ntohs(addr_from4->sin_port));
		msg_info->src_port = ntohs(addr_from4->sin_port);
		/* The NAT socket is bound on port 50500, thus packets
		   received from NAT socket must have had 50500 as
		   destination port. */
		msg_info->dst_port = HIP_NAT_UDP_PORT; 
		HIP_DEBUG("hip_read_control_msg_all() ice_func = %d\n",
				ice_func);

		
	/*	if (ice_func && !hip_verify_network_header(hip_msg,
							   (struct sockaddr *) &addr_from,
							   (struct sockaddr *) &addr_to,
							   len - encap_hdr_size)){
		if (ice_func ){
			HIP_DEBUG("STUN found \n");
			HIP_IFEL(ice_func(hip_msg,len,saddr,msg_info->src_port), -1,
					"ICE handling returned error\n");}
*/
	}

	/* IPv4 addresses */
	if (is_ipv4) {
		struct sockaddr_in *addr_to4 = (struct sockaddr_in *) &addr_to;
		IPV4_TO_IPV6_MAP(&addr_from4->sin_addr, saddr);
		IPV4_TO_IPV6_MAP(&pktinfo.pktinfo_in4->ipi_addr,
				 daddr);
		addr_to4->sin_family = AF_INET;
		addr_to4->sin_addr = pktinfo.pktinfo_in4->ipi_addr;
		addr_to4->sin_port = msg_info->dst_port;
	} else /* IPv6 addresses */ {
		struct sockaddr_in6 *addr_to6 =
			(struct sockaddr_in6 *) &addr_to;
		memcpy(saddr, &addr_from6->sin6_addr,
		       sizeof(struct in6_addr));
		memcpy(daddr, &pktinfo.pktinfo_in6->ipi6_addr,
		       sizeof(struct in6_addr));
		addr_to6->sin6_family = AF_INET6;
		ipv6_addr_copy(&addr_to6->sin6_addr, daddr);
	}

	if (is_ipv4 && (encap_hdr_size == IPV4_HDR_SIZE)) {/* raw IPv4, !UDP */
		/* For some reason, the IPv4 header is always included.
		   Let's remove it here. */
		memmove(hip_msg, ((char *)hip_msg) + IPV4_HDR_SIZE,
			HIP_MAX_PACKET - IPV4_HDR_SIZE);
	} else if (is_ipv4 && encap_hdr_size == HIP_UDP_ZERO_BYTES_LEN) {
		/* remove 32-bits of zeroes between UDP and HIP headers */
		memmove(hip_msg, ((char *)hip_msg) + HIP_UDP_ZERO_BYTES_LEN,
			HIP_MAX_PACKET - HIP_UDP_ZERO_BYTES_LEN);
	}
/*
	HIP_IFEL(hip_verify_network_header(hip_msg,
					   (struct sockaddr *) &addr_from,
					   (struct sockaddr *) &addr_to,
					   len - encap_hdr_size), -1,
		 "verifying network header failed\n");
		 */
	
	if(hip_verify_network_header(hip_msg,
			   (struct sockaddr *) &addr_from,
			   (struct sockaddr *) &addr_to,
			   len - encap_hdr_size)){
		if (ice_func&& msg_info->src_port){
				HIP_DEBUG("STUN found: len is %d\n", len);
				HIP_IFEL(ice_func(hip_msg,len,saddr,msg_info->src_port), -1,
						"ICE handling returned error\n");
				//err = -1;
				goto out_err;
				}
	}

	if (saddr)
		HIP_DEBUG_IN6ADDR("src", saddr);
	if (daddr)
		HIP_DEBUG_IN6ADDR("dst", daddr);

 out_err:
	return err;
}

int hip_read_control_msg_v6(int socket, struct hip_common *hip_msg,
			    struct in6_addr *saddr,
			    struct in6_addr *daddr,
                            hip_portpair_t *msg_info,
                            int encap_hdr_size)
{
	return hip_read_control_msg_all(socket, hip_msg, saddr,
<<<<<<< HEAD
					daddr, msg_info, encap_hdr_size, 0, NULL);

=======
					daddr, msg_info, encap_hdr_size, 0);
>>>>>>> 72ac6f36
}

int hip_read_control_msg_v4(int socket, struct hip_common *hip_msg,
			    struct in6_addr *saddr,
			    struct in6_addr *daddr,
			    hip_portpair_t *msg_info,
			    int encap_hdr_size)
{
	return hip_read_control_msg_all(socket, hip_msg, saddr,
<<<<<<< HEAD
					daddr, msg_info, encap_hdr_size, 1, NULL);

}
int hip_read_control_msg_stun(int socket, struct hip_common *hip_msg,
			    struct in6_addr *saddr,
			    struct in6_addr *daddr,
			    hip_portpair_t *msg_info,
			    int encap_hdr_size,
			    int ice_func(void *, int, in6_addr_t *,in_port_t port))
{
	return hip_read_control_msg_all(socket, hip_msg, saddr,
					daddr, msg_info, encap_hdr_size, 1, ice_func);

}

=======
					daddr, msg_info, encap_hdr_size, 1);
}
>>>>>>> 72ac6f36
<|MERGE_RESOLUTION|>--- conflicted
+++ resolved
@@ -13,9 +13,6 @@
  */
 #include "message.h"
 
-<<<<<<< HEAD
-
-=======
 /**
  * Does something?
  *
@@ -24,7 +21,6 @@
  * @return Number of bytes received on success or a negative error value on
  *         error.
  */ 
->>>>>>> 72ac6f36
 int hip_peek_recv_total_len(int socket, int encap_hdr_size)
 {
 	int bytes = 0, err = 0;
@@ -473,12 +469,8 @@
                             int encap_hdr_size)
 {
 	return hip_read_control_msg_all(socket, hip_msg, saddr,
-<<<<<<< HEAD
 					daddr, msg_info, encap_hdr_size, 0, NULL);
 
-=======
-					daddr, msg_info, encap_hdr_size, 0);
->>>>>>> 72ac6f36
 }
 
 int hip_read_control_msg_v4(int socket, struct hip_common *hip_msg,
@@ -488,7 +480,6 @@
 			    int encap_hdr_size)
 {
 	return hip_read_control_msg_all(socket, hip_msg, saddr,
-<<<<<<< HEAD
 					daddr, msg_info, encap_hdr_size, 1, NULL);
 
 }
@@ -502,9 +493,4 @@
 	return hip_read_control_msg_all(socket, hip_msg, saddr,
 					daddr, msg_info, encap_hdr_size, 1, ice_func);
 
-}
-
-=======
-					daddr, msg_info, encap_hdr_size, 1);
-}
->>>>>>> 72ac6f36
+}