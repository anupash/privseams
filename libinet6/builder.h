--- conflicted
+++ resolved
@@ -271,11 +271,6 @@
 
 int hip_build_param_full_relay_hmac_contents(struct hip_common *,
                                       struct hip_crypto_key *);
-<<<<<<< HEAD
-=======
-int hip_build_param_nat_transform(struct hip_common *msg,
-				  hip_transform_suite_t nat_control);
->>>>>>> 61a8dd5f
 
 int hip_build_param_nat_transform(struct hip_common *msg,
 				  hip_transform_suite_t *suite,
