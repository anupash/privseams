--- conflicted
+++ resolved
@@ -260,9 +260,6 @@
 int hip_build_param_nat_tranform(struct hip_common *msg, 
 							hip_transform_suite_t nat_control);
 
-<<<<<<< HEAD
-
-=======
 /**
  * Builds a REG_FAILED parameter.
  * 
@@ -275,6 +272,5 @@
  */
 int hip_build_param_reg_failed(struct hip_common *msg, uint8_t failure_type,
 			       uint8_t *type_list, int type_count);
->>>>>>> 3b48d495
 
 #endif /* HIP_BUILDER */