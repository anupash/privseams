--- conflicted
+++ resolved
@@ -226,13 +226,10 @@
 			se_hip_flags_t endpoint_flags, const char *hostname);
 int dsa_to_hip_endpoint(DSA *dsa, struct endpoint_hip **endpoint,
 			se_hip_flags_t endpoint_flags, const char *hostname);
-<<<<<<< HEAD
 int hip_build_param_hip_hdrr_info(struct hip_common * msg,
 				    struct hip_hdrr_info * hdrr_info);
-//int hip_build_param_hip_uadb_info(struct hip_common *msg, struct hip_uadb_info *uadb_info);
-=======
-#endif
->>>>>>> a6bd4f4d
+#endif
+
 /**
  * Builds a REG_INFO parameter.
  *
