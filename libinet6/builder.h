--- conflicted
+++ resolved
@@ -281,15 +281,11 @@
 
 int hip_build_param_full_relay_hmac_contents(struct hip_common *,
                                       struct hip_crypto_key *);
-<<<<<<< HEAD
-=======
-int hip_build_param_nat_transform(struct hip_common *msg,
-				  hip_transform_suite_t nat_control);
->>>>>>> ae701859
 
 int hip_build_param_nat_transform(struct hip_common *msg,
 				  hip_transform_suite_t *suite,
 				  int suite_count);
+				  
 /**
  * Builds a REG_FAILED parameter.
  *
