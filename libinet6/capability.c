--- conflicted
+++ resolved
@@ -1,13 +1,8 @@
-<<<<<<< HEAD
-#ifdef CONFIG_HIP_PRIVSEP
-#include <sys/capability.h>
-=======
 #ifdef CONFIG_HIP_OPENWRT
 # include <linux/capability.h>
 #else
 # include <sys/capability.h>
 #endif
->>>>>>> 1b19b52e
 #include <sys/prctl.h>
 #include <sys/types.h>
 #include <pwd.h>
@@ -17,13 +12,13 @@
 # include "sqlitedbapi.h"
 #endif
 
+#ifdef CONFIG_HIP_PRIVSEP
+
 #define USER_NOBODY "nobody"
 #define USER_HIPD "hipd"
 
 #endif /* CONFIG_HIP_PRIVSEP */
 
-<<<<<<< HEAD
-=======
 int hip_user_to_uid(char *name) {
 	int uid = -1, i;
 
@@ -49,7 +44,6 @@
 	return uid;
 }
 
->>>>>>> 1b19b52e
 #ifdef CONFIG_HIP_OPENWRT
 
 #define _LINUX_CAPABILITY_VERSION_HIPL	0x19980330
@@ -57,15 +51,8 @@
 /*
  * Note: this function does not go well with valgrind
  */
-int hip_set_lowcapability(int run_as_nobody) {
+int hip_set_lowcapability(int run_as_sudo) {
   int err = 0;
-<<<<<<< HEAD
-#ifdef CONFIG_HIP_PRIVSEP
-  struct passwd *nobody_pswd;
-  uid_t ruid,euid;
-  capheader_t header;
-  capdata_t data; 
-=======
 
 #ifdef CONFIG_HIP_PRIVSEP
   uid_t uid;
@@ -73,7 +60,6 @@
   //uid_t ruid,euid;
   struct __user_cap_header_struct header;
   struct __user_cap_data_struct data; 
->>>>>>> 1b19b52e
 
   header.pid=0;
   header.version = _LINUX_CAPABILITY_VERSION_HIPL;
@@ -85,7 +71,8 @@
 
   HIP_DEBUG("Now PR_SET_KEEPCAPS=%d\n", prctl(PR_GET_KEEPCAPS));
 
-  HIP_IFEL(!(nobody_pswd = getpwnam(USER_NOBODY)), -1,
+  uid = hip_user_to_uid(USER_NOBODY);
+  HIP_IFEL((uid < 0), -1,
 	   "Error while retrieving USER 'nobody' uid\n"); 
 
   HIP_IFEL(capget(&header, &data), -1,
@@ -94,14 +81,15 @@
   HIP_DEBUG("effective=%u, permitted = %u, inheritable=%u\n",
 	    data.effective, data.permitted, data.inheritable);
 
-  ruid=nobody_pswd->pw_uid; 
-  euid=nobody_pswd->pw_uid; 
+  //ruid=nobody_pswd->pw_uid; 
+  //euid=nobody_pswd->pw_uid;
+
   HIP_DEBUG("Before setreuid(,) UID=%d and EFF_UID=%d\n",
 	    getuid(), geteuid());
 
   /* openwrt code */
 
-  HIP_IFEL(setreuid(ruid,euid), -1, "setruid failed\n");
+  HIP_IFEL(setreuid(uid, uid), -1, "setruid failed\n");
 
   HIP_DEBUG("After setreuid(,) UID=%d and EFF_UID=%d\n",
 	    getuid(), geteuid());
@@ -139,53 +127,55 @@
 /*
  * Note: this function does not go well with valgrind
  */
-int hip_set_lowcapability(int run_as_nobody) {
+int hip_set_lowcapability(int run_as_sudo) {
 	int err = 0;
+	uid_t uid;
 #ifdef CONFIG_HIP_PRIVSEP
 	cap_value_t cap_list[] = {CAP_NET_RAW, CAP_NET_ADMIN };
 	int ncap_list = 2; 
-	uid_t ruid,euid;
+	//uid_t ruid,euid;
 	cap_t cap_p;
 	char *cap_s;
 	char *name;
-	struct passwd *pswd = NULL;
-	struct passwd *hpswd = NULL;
+	//struct passwd *pswd = NULL;
+	//struct passwd *hpswd = NULL;
 
 	/* @todo: does this work when you start hipd as root (without sudo) */
          
-	if (run_as_nobody) {
-		/* Check if user "hipd" exists if it does use it otherwise use "nobody" */
-		hpswd = getpwnam(USER_HIPD);
-		name = ((hpswd == NULL) ? USER_NOBODY : USER_HIPD);
-		/* Chown files that daemon needs to write */
-		/*
-		if (hpswd != NULL) {
-			HIP_IFEL(chown("/etc/hip/test.txt", hpswd->pw_uid, hpswd->pw_gid),
-				 -1, "Failed to chown test file\n");
-		}
-		*/
-	} else
-		HIP_IFEL(!(name = getenv("SUDO_USER")), -1,
+	if (run_as_sudo) {
+ 		HIP_IFEL(!(name = getenv("SUDO_USER")), -1,
 			 "Failed to determine current username\n");
+	} else {
+		/* Check if user "hipd" exists if it does use it
+		   otherwise use "nobody" */
+		if (hip_user_to_uid(USER_HIPD) >= 0)
+			name = USER_HIPD;
+		else if (hip_user_to_uid(USER_NOBODY) >= 0)
+			name = USER_NOBODY;
+		else
+			HIP_IFEL(1, -1, "System does not have nobody account\n");
+	}
 
 	HIP_IFEL(prctl(PR_SET_KEEPCAPS, 1), -1, "prctl err\n");
 
 	HIP_DEBUG("Now PR_SET_KEEPCAPS=%d\n", prctl(PR_GET_KEEPCAPS));
 
-        HIP_IFEL(!(pswd = getpwnam(name)), -1,
+	uid = hip_user_to_uid(name);
+        HIP_IFEL((uid < 0), -1,
                  "Error while retrieving USER '%s' uid\n", name);
 
-	HIP_IFEL(!(cap_p = cap_get_proc()), -1, "Error getting capabilities\n");
+	HIP_IFEL(!(cap_p = cap_get_proc()), -1,
+		 "Error getting capabilities\n");
 	HIP_DEBUG("cap_p %s\n", cap_s = cap_to_text(cap_p, NULL));
 	cap_free(cap_s);
 
-	ruid=pswd->pw_uid;
-	euid=pswd->pw_uid;
+	//ruid = uid;
+	//euid = uid;
 
 	HIP_DEBUG("Before setreuid UID=%d and EFF_UID=%d\n",
 		  getuid(), geteuid());
 
-	HIP_IFEL(setreuid(ruid,euid), -1, "setruid failed\n");
+	HIP_IFEL(setreuid(uid,uid), -1, "setruid failed\n");
 
 	HIP_DEBUG("After setreuid UID=%d and EFF_UID=%d\n",
 		  getuid(), geteuid());
