--- conflicted
+++ resolved
@@ -110,26 +110,17 @@
 		/* Check if user "hipd" exists if it does use it otherwise use "nobody" */
 		hpswd = getpwnam(USER_HIPD);
 		name = ((hpswd == NULL) ? USER_NOBODY : USER_HIPD);
-<<<<<<< HEAD
+
 		/* Chown files that daemon needs to write */
-		/*
-		if (hpswd != NULL) {
-			HIP_IFEL(chown("/etc/hip/test.txt", hpswd->pw_uid, hpswd->pw_gid),
-				 -1, "Failed to chown test file\n");
-		}
-		*/
 		if (hpswd != NULL) {
 			HIP_IFEL(chown(HIP_CERT_DB_PATH_AND_NAME, hpswd->pw_uid, hpswd->pw_gid),
 				 -1, "Failed to chown certdb file\n");
 			HIP_IFEL(chown("/etc/hip", hpswd->pw_uid, hpswd->pw_gid),
 				 -1, "Failed to chown hip dirctory\n");
 		}
-	} else
 		HIP_IFEL(!(name = getenv("SUDO_USER")), -1,
 			 "Failed to determine current username\n");
-=======
 	}
->>>>>>> 27538572
 
 	HIP_IFEL(prctl(PR_SET_KEEPCAPS, 1), -1, "prctl err\n");
 
