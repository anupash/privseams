--- conflicted
+++ resolved
@@ -171,20 +171,17 @@
 #define SO_HIP_CERT_SPKI_VERIFY                 142
 #define SO_HIP_CERT_X509V3_SIGN                 143
 #define SO_HIP_CERT_X509V3_VERIFY               144
-<<<<<<< HEAD
-#define SO_HIP_USERSPACE_IPSEC					145
-#define SO_HIP_ESP_PROT_EXT_TRANSFORM			146
-#define SO_HIP_IPSEC_UPDATE_ANCHOR_LIST			147
-#define SO_HIP_IPSEC_NEXT_ANCHOR				148
-=======
-#define SO_HIP_PARAM_LSI			145
-#define SO_HIP_GET_LSI_PEER                     146
-#define SO_HIP_GET_LSI_OUR			147
-#define SO_HIP_IS_OUR_LSI                       148
-#define SO_HIP_ADD_PEER_MAP_HIT_IP_LSI          149
-#define SO_HIP_FIREWALL_BEX_DONE                150
-#define SO_HIP_GET_PEER_HIT_BY_LSIS             151
->>>>>>> 5db3d329
+#define SO_HIP_USERSPACE_IPSEC			145
+#define SO_HIP_ESP_PROT_EXT_TRANSFORM		146
+#define SO_HIP_IPSEC_UPDATE_ANCHOR_LIST		147
+#define SO_HIP_IPSEC_NEXT_ANCHOR		148
+#define SO_HIP_PARAM_LSI			149
+#define SO_HIP_GET_LSI_PEER                     150
+#define SO_HIP_GET_LSI_OUR			151
+#define SO_HIP_IS_OUR_LSI                       152
+#define SO_HIP_ADD_PEER_MAP_HIT_IP_LSI          153
+#define SO_HIP_FIREWALL_BEX_DONE                154
+#define SO_HIP_GET_PEER_HIT_BY_LSIS             155
 /** @} */
 /* inclusive */
 #define HIP_SO_ROOT_MAX 			255
