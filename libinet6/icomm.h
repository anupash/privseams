--- conflicted
+++ resolved
@@ -190,7 +190,6 @@
 #define SO_HIP_BUDDIES_ON                       162
 #define SO_HIP_BUDDIES_OFF                      163
 #define SO_HIP_INFO_FOR_DNS_PROXY		164
-<<<<<<< HEAD
 #define SO_HIP_REGISTER_SAVAHR                   165
 #define SO_HIP_GET_SAVAHR_HIT                    166
 #define SO_HIP_GET_SAVAHR_IN_KEYS                167
@@ -207,27 +206,10 @@
 #define SO_HIP_TURN_INFO                         179
 #define SO_HIP_NSUPDATE_OFF                      180
 #define SO_HIP_NSUPDATE_ON                       181
-
-=======
-#define SO_HIP_REGISTER_SAVAHR                  165
-#define SO_HIP_GET_SAVAHR_HIT                   166
-#define SO_HIP_GET_SAVAHR_IN_KEYS               167
-#define SO_HIP_GET_SAVAHR_OUT_KEYS              168
-#define SO_HIP_OFFER_SAVAH                      169
-#define SO_HIP_CANCEL_SAVAH                     170
-#define SO_HIP_FW_I2_DONE                       171
-#define SO_HIP_SAVAH_CLIENT_STATUS_REQUEST      172
-#define SO_HIP_SAVAH_SERVER_STATUS_REQUEST      173
-#define SO_HIP_SET_SAVAH_CLIENT_OFF             174
-#define SO_HIP_SET_SAVAH_CLIENT_ON              175
-#define SO_HIP_SET_SAVAH_SERVER_OFF             176
-#define SO_HIP_SET_SAVAH_SERVER_ON              178
-#define SO_HIP_NSUPDATE_OFF                     179
-#define SO_HIP_NSUPDATE_ON                      180
-#define SO_HIP_HIT_TO_IP_OFF                    181
-#define SO_HIP_HIT_TO_IP_ON                     182
-#define SO_HIP_HIT_TO_IP_SET                    183
->>>>>>> da995e4c
+#define SO_HIP_HIT_TO_IP_OFF                     182
+#define SO_HIP_HIT_TO_IP_ON                      183
+#define SO_HIP_HIT_TO_IP_SET                     184
+
 
 /** @} */
 /* inclusive */
