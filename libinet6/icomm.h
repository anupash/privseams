--- conflicted
+++ resolved
@@ -188,13 +188,6 @@
 #define SO_HIP_BUDDIES_OFF                      163
 #define SO_HIP_INFO_FOR_DNS_PROXY		164
 
-<<<<<<< HEAD
-=======
-
-//#define SO_HIP_ESP_PROT_EXT_TRANSFORM		xx
-//#define SO_HIP_IPSEC_UPDATE_ANCHOR_LIST	xx
-//#define SO_HIP_IPSEC_NEXT_ANCHOR		xx
->>>>>>> 7cdeba36
 /** @} */
 /* inclusive */
 #define HIP_SO_ROOT_MAX 			255
