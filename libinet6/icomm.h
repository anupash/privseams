--- conflicted
+++ resolved
@@ -101,11 +101,6 @@
 #endif
 
 #define SO_HIP_TRANSFORM_ORDER                  161
-<<<<<<< HEAD
-#define SO_HIP_SET_HIPPROXY_ON					162
-#define SO_HIP_SET_HIPPROXY_OFF					163
-=======
-
 #ifdef CONFIG_HIP_OPPTCP
 	#define SO_HIP_GET_PEER_HIT_FROM_FIREWALL	162
 	#define SO_HIP_OPPTCP_UNBLOCK_APP		163
@@ -113,7 +108,8 @@
 	#define SO_HIP_OPPTCP_SEND_TCP_PACKET		165
 
 #endif
->>>>>>> 4eddd059
+#define SO_HIP_SET_HIPPROXY_ON					166
+#define SO_HIP_SET_HIPPROXY_OFF					167
 /** @} */
 
 #endif /* _HIP_ICOMM */
