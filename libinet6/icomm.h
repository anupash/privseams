#ifndef _HIP_ICOMM
#define _HIP_ICOMM

/* Workaround for kernels before 2.6.15.3. */
#ifndef IPV6_2292PKTINFO
#  define IPV6_2292PKTINFO 2
#endif

/* Do not move this before the definition of struct endpoint, as i3
   headers refer to libinet6 headers which in turn require the
   definition of the struct. */
#ifdef CONFIG_HIP_HI3
#   include "i3_client_api.h"
#endif

#include <netinet/in.h>
#include "protodefs.h"

//#define HIP_DAEMONADDR_PATH		        "/tmp/hip_daemonaddr_path.tmp"
#define HIP_DAEMON_LOCAL_PORT                  970
#define HIP_FIREWALL_PORT                      971
#define HIP_AGENT_PORT                         972
//#define HIP_AGENTADDR_PATH			"/tmp/hip_agentaddr_path.tmp"
//#define HIP_USERADDR_PATH		        "/tmp/hip_useraddr_path.tmp"
//#define HIP_FIREWALLADDR_PATH			"/tmp/hip_firewalladdr_path.tmp"

#define SO_HIP_GLOBAL_OPT 1
#define SO_HIP_SOCKET_OPT 2
#define SO_HIP_GET_HIT_LIST 3

/** @addtogroup hip_so
 * HIP socket options.
 * @note Values 1 - 64 overlap the message values and thus cannot be used in
 *       hip_message_type_name().
 * @todo Should socket option values 1 - 64 be renumbered starting from 65?
 * @{
 */
#define HIP_SO_ANY_MIN 				1
#define SO_HIP_ADD_PEER_MAP_HIT_IP              2
#define SO_HIP_DEL_PEER_MAP_HIT_IP              3
#define SO_HIP_GET_MY_EID                       4
#define SO_HIP_SET_MY_EID                       5
#define SO_HIP_GET_PEER_EID                     6
#define SO_HIP_SET_PEER_EID                     7
#define SO_HIP_NULL_OP                          8
#define SO_HIP_QUERY_OPPORTUNISTIC_MODE         9
#define SO_HIP_ANSWER_OPPORTUNISTIC_MODE_QUERY  10
#define SO_HIP_SET_PSEUDO_HIT                   11
#define SO_HIP_QUERY_IP_HIT_MAPPING		12
#define SO_HIP_ANSWER_IP_HIT_MAPPING_QUERY	13
#define SO_HIP_GET_PEER_HIT			14
#define SO_HIP_SET_PEER_HIT			15
#define SO_HIP_DEFAULT_HIT			16
#define SO_HIP_GET_PEER_LIST                    17
#define SO_HIP_CONF_PUZZLE_GET                  18
#define SO_HIP_GET_PSEUDO_HIT                   19
#define SO_HIP_GET_LOCAL_HI                     20
#define SO_HIP_GET_HITS                         21
#define SO_HIP_GET_HA_INFO			22
#define SO_HIP_TRIGGER_BEX                      23
#define SO_HIP_DHT_SERVING_GW                   24
#define SO_HIP_GET_STATE_HA		        25
#define SO_HIP_GET_LSI_PEER                     26
#define SO_HIP_GET_LSI_OUR			27
#define SO_HIP_IS_OUR_LSI                       28
#define SO_HIP_GET_PEER_HIT_BY_LSIS             29
#define SO_HIP_GET_PEER_HIT_AT_FIREWALL         30
#define SO_HIP_HEARTBEAT                        31
/* inclusive */
#define HIP_SO_ANY_MAX 				63


/** @addtogroup hip_so
 * HIP socket options.
 * @{
 */
#define HIP_SO_ROOT_MIN 			64
#define SO_HIP_ADD_LOCAL_HI                     65
#define SO_HIP_DEL_LOCAL_HI                     66
#define SO_HIP_RUN_UNIT_TEST                    67
#define SO_HIP_RST                              68
#define SO_HIP_UNIT_TEST                        69
#define SO_HIP_BOS                              70
#define SO_HIP_NETLINK_DUMMY                    71
#define SO_HIP_CONF_PUZZLE_NEW                  72
#define SO_HIP_CONF_PUZZLE_SET                  73
#define SO_HIP_CONF_PUZZLE_INC                  74
#define SO_HIP_CONF_PUZZLE_DEC                  75
/* Three free slots here */
#define SO_HIP_SET_OPPORTUNISTIC_MODE           78
#define SO_HIP_SET_BLIND_ON                     79
#define SO_HIP_SET_BLIND_OFF                    80
/** Socket option for hipconf to change the used gateway with OpenDHT */
#define SO_HIP_DHT_GW                           81
#define SO_HIP_SET_DEBUG_ALL			82
#define SO_HIP_SET_DEBUG_MEDIUM			83
#define SO_HIP_SET_DEBUG_NONE			84
/** Socket option for hipconf to ask about the used gateway with OpenDHT */
/* 85 is free slot */
#define SO_HIP_HANDOFF_ACTIVE			86
#define SO_HIP_HANDOFF_LAZY			87
/** Socket option for hipconf to restart daemon. */
#define SO_HIP_RESTART		      		88
#define SO_HIP_SET_LOCATOR_ON                   89
#define SO_HIP_SET_LOCATOR_OFF                  90
#define SO_HIP_DHT_SET                          91
#define SO_HIP_DHT_ON                           92
#define SO_HIP_DHT_OFF                          93
#define SO_HIP_SET_OPPTCP_ON			94
#define SO_HIP_SET_OPPTCP_OFF			95
/* slot 96 is FREE */
/* slot 97 is FREE */
/* slot 98 is FREE */
#define SO_HIP_OPPTCP_SEND_TCP_PACKET		99
#define SO_HIP_TRANSFORM_ORDER                  100

/** Socket option for the server to offer the RVS service. (server side) */
#define SO_HIP_OFFER_RVS			101
/** Socket option for the server to cancel the RVS service. (server side) */
#define SO_HIP_CANCEL_RVS                       102
/** Socket option for the server to reinit the RVS service. (server side) */
#define SO_HIP_REINIT_RVS                       103
/**
 * Socket option to ask for additional services or service cancellation from a
 * server, i.e.\ to send a REG_REQUEST parameter to the server. (client side)
 */
#define SO_HIP_ADD_DEL_SERVER                   104
/** Socket option for the server to offer the HIP relay service. (server
    side) */
#define SO_HIP_OFFER_HIPRELAY                   106
/** Socket option for the server to cancel the HIP relay service. (server
    side) */
#define SO_HIP_CANCEL_HIPRELAY                  107
/** Socket option for hipconf to reinit the HIP relay service. (server side) */
#define SO_HIP_REINIT_RELAY                     108
/** Socket option for the server to offer the escrow service. (server side) */
#define SO_HIP_OFFER_ESCROW			111
/** Socket option for the server to cancel the escrow service. (server side) */
#define SO_HIP_CANCEL_ESCROW                    112
#define SO_HIP_ADD_DB_HI                        115
#define SO_HIP_ADD_ESCROW_DATA                  116
#define SO_HIP_DELETE_ESCROW_DATA               117
#define SO_HIP_SET_ESCROW_ACTIVE                118
#define SO_HIP_SET_ESCROW_INACTIVE              119
#define SO_HIP_FIREWALL_PING                    120
#define SO_HIP_FIREWALL_PING_REPLY              121
#define SO_HIP_FIREWALL_QUIT                    122
#define SO_HIP_AGENT_PING                       123
#define SO_HIP_AGENT_PING_REPLY                 124
#define SO_HIP_AGENT_QUIT                       125
#define SO_HIP_DAEMON_QUIT                      126
#define SO_HIP_I1_REJECT                        127
#define SO_HIP_UPDATE_HIU                       128
#define SO_HIP_SET_NAT_PLAIN_UDP                129
#define SO_HIP_SET_NAT_NONE                     130
#define SO_HIP_SET_NAT_OFF                      SO_HIP_SET_NAT_NONE // XX FIXME: REMOVE
#define SO_HIP_SET_HIPPROXY_ON		      	131
#define SO_HIP_SET_HIPPROXY_OFF			132
#define SO_HIP_GET_PROXY_LOCAL_ADDRESS		133
#define SO_HIP_HIPPROXY_STATUS_REQUEST		134
#define SO_HIP_OPPTCP_UNBLOCK_AND_BLACKLIST     135
#define SO_HIP_IPSEC_ADD_SA             	    136
#define SO_HIP_SET_TCPTIMEOUT_ON                137
#define SO_HIP_SET_TCPTIMEOUT_OFF               138
#define SO_HIP_SET_NAT_ICE_UDP                  139
#define HIP_PARAM_INT                           140
#define SO_HIP_CERT_SPKI_SIGN                   141
#define SO_HIP_CERT_SPKI_VERIFY                 142
#define SO_HIP_CERT_X509V3_SIGN                 143
#define SO_HIP_CERT_X509V3_VERIFY               144
#define SO_HIP_USERSPACE_IPSEC			145
<<<<<<< HEAD
#define SO_HIP_ESP_PROT_EXT_TRANSFORM		146
#define SO_HIP_IPSEC_UPDATE_ANCHOR_LIST		147
#define SO_HIP_IPSEC_NEXT_ANCHOR		148
#define SO_HIP_RESTART_DUMMY_INTERFACE		149
#define SO_HIP_GET_LSI_PEER                     150
#define SO_HIP_GET_LSI_OUR			151
#define SO_HIP_IS_OUR_LSI                       152
#define SO_HIP_ADD_PEER_MAP_HIT_IP_LSI          153
#define SO_HIP_FW_BEX_DONE                      154
#define SO_HIP_GET_PEER_HIT_BY_LSIS             155
#define SO_HIP_FW_UPDATE_DB                     156
#define SO_HIP_RESTART_DUMMY_INTERFACE		157
#define SO_HIP_VERIFY_DHT_HDRR_RESP             158
#define SO_HIP_ADD_UADB_INFO					159
#define SO_HIP_BUDDIES_SET						160
#define SO_HIP_BUDDIES_ON                       161
#define SO_HIP_BUDDIES_OFF                      162
=======
#define SO_HIP_ESP_PROT_TFM			146
#define SO_HIP_BEX_STORE_UPDATE			147
#define SO_HIP_TRIGGER_UPDATE			148
#define SO_HIP_ADD_PEER_MAP_HIT_IP_LSI          149
#define SO_HIP_RESTART_DUMMY_INTERFACE		150
#define SO_HIP_FW_BEX_DONE                      151
#define SO_HIP_FW_UPDATE_DB                     152
#define SO_HIP_IPSEC_DELETE_SA                  153
#define SO_HIP_IPSEC_FLUSH_ALL_SA          	154
#define SO_HIP_ANCHOR_CHANGE			155

//#define SO_HIP_ESP_PROT_EXT_TRANSFORM		xx
//#define SO_HIP_IPSEC_UPDATE_ANCHOR_LIST	xx
//#define SO_HIP_IPSEC_NEXT_ANCHOR		xx
>>>>>>> 68ba6dde
/** @} */
/* inclusive */
#define HIP_SO_ROOT_MAX 			255

#define SO_HIP_SET_NAT_ON                     SO_HIP_SET_NAT_PLAIN_UDP


/****** FIREWALL ******/

// the states of the connections as kept in the firewall
#define FIREWALL_STATE_BEX_DEFAULT 		-1  //default entry
#define FIREWALL_STATE_BEX_NOT_SUPPORTED	 0  //detected lack of HIP support at peer
#define FIREWALL_STATE_BEX_ESTABLISHED		 1  //detected HIP support at peer

//definition of firewall db records
struct firewall_hl{
	struct in6_addr ip_peer;
	hip_lsi_t lsi;
	hip_hit_t hit_our;
        hip_hit_t hit_peer;
        int       bex_state;
};
typedef struct firewall_hl firewall_hl_t;

#endif /* _HIP_ICOMM */
<|MERGE_RESOLUTION|>--- conflicted
+++ resolved
@@ -159,7 +159,7 @@
 #define SO_HIP_GET_PROXY_LOCAL_ADDRESS		133
 #define SO_HIP_HIPPROXY_STATUS_REQUEST		134
 #define SO_HIP_OPPTCP_UNBLOCK_AND_BLACKLIST     135
-#define SO_HIP_IPSEC_ADD_SA             	    136
+#define SO_HIP_IPSEC_ADD_SA             	136
 #define SO_HIP_SET_TCPTIMEOUT_ON                137
 #define SO_HIP_SET_TCPTIMEOUT_OFF               138
 #define SO_HIP_SET_NAT_ICE_UDP                  139
@@ -169,40 +169,22 @@
 #define SO_HIP_CERT_X509V3_SIGN                 143
 #define SO_HIP_CERT_X509V3_VERIFY               144
 #define SO_HIP_USERSPACE_IPSEC			145
-<<<<<<< HEAD
-#define SO_HIP_ESP_PROT_EXT_TRANSFORM		146
-#define SO_HIP_IPSEC_UPDATE_ANCHOR_LIST		147
-#define SO_HIP_IPSEC_NEXT_ANCHOR		148
-#define SO_HIP_RESTART_DUMMY_INTERFACE		149
-#define SO_HIP_GET_LSI_PEER                     150
-#define SO_HIP_GET_LSI_OUR			151
-#define SO_HIP_IS_OUR_LSI                       152
-#define SO_HIP_ADD_PEER_MAP_HIT_IP_LSI          153
-#define SO_HIP_FW_BEX_DONE                      154
-#define SO_HIP_GET_PEER_HIT_BY_LSIS             155
-#define SO_HIP_FW_UPDATE_DB                     156
-#define SO_HIP_RESTART_DUMMY_INTERFACE		157
-#define SO_HIP_VERIFY_DHT_HDRR_RESP             158
-#define SO_HIP_ADD_UADB_INFO					159
-#define SO_HIP_BUDDIES_SET						160
-#define SO_HIP_BUDDIES_ON                       161
-#define SO_HIP_BUDDIES_OFF                      162
-=======
 #define SO_HIP_ESP_PROT_TFM			146
 #define SO_HIP_BEX_STORE_UPDATE			147
 #define SO_HIP_TRIGGER_UPDATE			148
-#define SO_HIP_ADD_PEER_MAP_HIT_IP_LSI          149
-#define SO_HIP_RESTART_DUMMY_INTERFACE		150
-#define SO_HIP_FW_BEX_DONE                      151
 #define SO_HIP_FW_UPDATE_DB                     152
 #define SO_HIP_IPSEC_DELETE_SA                  153
 #define SO_HIP_IPSEC_FLUSH_ALL_SA          	154
 #define SO_HIP_ANCHOR_CHANGE			155
-
-//#define SO_HIP_ESP_PROT_EXT_TRANSFORM		xx
-//#define SO_HIP_IPSEC_UPDATE_ANCHOR_LIST	xx
-//#define SO_HIP_IPSEC_NEXT_ANCHOR		xx
->>>>>>> 68ba6dde
+#define SO_HIP_ADD_PEER_MAP_HIT_IP_LSI          156
+#define SO_HIP_FW_BEX_DONE                      157
+#define SO_HIP_RESTART_DUMMY_INTERFACE		158
+#define SO_HIP_VERIFY_DHT_HDRR_RESP             159
+#define SO_HIP_ADD_UADB_INFO			160
+#define SO_HIP_BUDDIES_SET			161
+#define SO_HIP_BUDDIES_ON                       162
+#define SO_HIP_BUDDIES_OFF                      163
+
 /** @} */
 /* inclusive */
 #define HIP_SO_ROOT_MAX 			255
