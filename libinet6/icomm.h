#ifndef _HIP_ICOMM
#define _HIP_ICOMM

/* Workaround for kernels before 2.6.15.3. */
#ifndef IPV6_2292PKTINFO
#  define IPV6_2292PKTINFO 2
#endif

/* Do not move this before the definition of struct endpoint, as i3
   headers refer to libinet6 headers which in turn require the
   definition of the struct. */
#   include "i3_client_api.h"

#ifndef __KERNEL__
#include <netinet/in.h>
#endif
#include "protodefs.h"

//#define HIP_DAEMONADDR_PATH		        "/tmp/hip_daemonaddr_path.tmp"
#define HIP_DAEMON_LOCAL_PORT                  970
#define HIP_FIREWALL_PORT                      971
#define HIP_AGENT_PORT                         972
//#define HIP_AGENTADDR_PATH			"/tmp/hip_agentaddr_path.tmp"
//#define HIP_USERADDR_PATH		        "/tmp/hip_useraddr_path.tmp"
//#define HIP_FIREWALLADDR_PATH			"/tmp/hip_firewalladdr_path.tmp"

#define SO_HIP_GLOBAL_OPT 1
#define SO_HIP_SOCKET_OPT 2
#define SO_HIP_GET_HIT_LIST 3

/** @addtogroup hip_so
 * HIP socket options. Define a constant SO_HIP_NEWMODE which has value
 * between 0 and HIP_SO_ROOT_MAX. You may also need to increase the value of
 * HIP_SO_ROOT_MAX.
 *
 * @note Values 1 - 64 overlap the message values and thus cannot be used in
 *       hip_message_type_name().
 * @todo Should socket option values 1 - 64 be renumbered starting from 65?
 * @{
 */
#define HIP_SO_ANY_MIN 				1
#define SO_HIP_ADD_PEER_MAP_HIT_IP              2
#define SO_HIP_DEL_PEER_MAP_HIT_IP              3
#define SO_HIP_GET_MY_EID                       4
#define SO_HIP_SET_MY_EID                       5
#define SO_HIP_GET_PEER_EID                     6
#define SO_HIP_SET_PEER_EID                     7
#define SO_HIP_NULL_OP                          8
#define SO_HIP_QUERY_OPPORTUNISTIC_MODE         9
#define SO_HIP_ANSWER_OPPORTUNISTIC_MODE_QUERY  10
#define SO_HIP_SET_PSEUDO_HIT                   11
#define SO_HIP_QUERY_IP_HIT_MAPPING		12
#define SO_HIP_ANSWER_IP_HIT_MAPPING_QUERY	13
#define SO_HIP_GET_PEER_HIT			14
#define SO_HIP_SET_PEER_HIT			15
#define SO_HIP_DEFAULT_HIT			16
#define SO_HIP_GET_PEER_LIST                    17
/* One free slot here */
#define SO_HIP_GET_PSEUDO_HIT                   19
#define SO_HIP_GET_LOCAL_HI                     20
#define SO_HIP_GET_HITS                         21
#define SO_HIP_GET_HA_INFO			22
#define SO_HIP_TRIGGER_BEX                      23
#define SO_HIP_DHT_SERVING_GW                   24
//#define SO_HIP_GET_STATE_HA		        25
#define SO_HIP_GET_LSI_PEER                     26
#define SO_HIP_GET_LSI_OUR			27
//#define SO_HIP_IS_OUR_LSI                       28
//#define SO_HIP_GET_PEER_HIT_BY_LSIS             29
//#define SO_HIP_GET_PEER_HIT_AT_FIREWALL         30
#define SO_HIP_HEARTBEAT                        31
/* inclusive */
#define HIP_SO_ANY_MAX 				63


/** @addtogroup hip_so
 * HIP socket options.
 * @{
 */
#define HIP_SO_ROOT_MIN 			64
#define SO_HIP_ADD_LOCAL_HI                     65
#define SO_HIP_DEL_LOCAL_HI                     66
#define SO_HIP_RUN_UNIT_TEST                    67
#define SO_HIP_RST                              68
#define SO_HIP_UNIT_TEST                        69
#define SO_HIP_BOS                              70
#define SO_HIP_NETLINK_DUMMY                    71
#define SO_HIP_CONF_PUZZLE_NEW                  72
#define SO_HIP_CONF_PUZZLE_GET                  73
#define SO_HIP_CONF_PUZZLE_SET                  74
#define SO_HIP_CONF_PUZZLE_INC                  75
#define SO_HIP_CONF_PUZZLE_DEC                  76
/* slot 77 is FREE */
#define SO_HIP_SET_OPPORTUNISTIC_MODE           78
#define SO_HIP_SET_BLIND_ON                     79
#define SO_HIP_SET_BLIND_OFF                    80
/** Socket option for hipconf to change the used gateway with OpenDHT */
#define SO_HIP_DHT_GW                           81
#define SO_HIP_SET_DEBUG_ALL			82
#define SO_HIP_SET_DEBUG_MEDIUM			83
#define SO_HIP_SET_DEBUG_NONE			84
/** Socket option for hipconf to ask about the used gateway with OpenDHT */
#define SO_HIP_LOCATOR_GET                      85
#define SO_HIP_HANDOFF_ACTIVE			86
#define SO_HIP_HANDOFF_LAZY			87
/** Socket option for hipconf to restart daemon. */
#define SO_HIP_RESTART		      		88
#define SO_HIP_SET_LOCATOR_ON                   89
#define SO_HIP_SET_LOCATOR_OFF                  90
#define SO_HIP_DHT_SET                          91
#define SO_HIP_DHT_ON                           92
#define SO_HIP_DHT_OFF                          93
#define SO_HIP_SET_OPPTCP_ON			94
#define SO_HIP_SET_OPPTCP_OFF			95
#define SO_HIP_SET_HI3_ON			96
#define SO_HIP_SET_HI3_OFF			97
#define SO_HIP_RESET_FIREWALL_DB		98

#define SO_HIP_OPPTCP_SEND_TCP_PACKET		99
#define SO_HIP_TRANSFORM_ORDER                  100

/** Socket option for the server to offer the RVS service. (server side) */
#define SO_HIP_OFFER_RVS			101
/** Socket option for the server to cancel the RVS service. (server side) */
#define SO_HIP_CANCEL_RVS                       102
/** Socket option for the server to reinit the RVS service. (server side) */
#define SO_HIP_REINIT_RVS                       103
/**
 * Socket option to ask for additional services or service cancellation from a
 * server, i.e.\ to send a REG_REQUEST parameter to the server. (client side)
 */
#define SO_HIP_ADD_DEL_SERVER                   104
/** Socket option for the server to offer the HIP relay service. (server
    side) */
#define SO_HIP_OFFER_HIPRELAY                   106
/** Socket option for the server to cancel the HIP relay service. (server
    side) */
#define SO_HIP_CANCEL_HIPRELAY                  107
/** Socket option for hipconf to reinit the HIP relay service. (server side) */
#define SO_HIP_REINIT_RELAY                     108
/** Socket option for the server to offer the escrow service. (server side) */
#define SO_HIP_OFFER_ESCROW			111
/** Socket option for the server to cancel the escrow service. (server side) */
#define SO_HIP_CANCEL_ESCROW                    112
#define SO_HIP_ADD_DB_HI                        115
#define SO_HIP_ADD_ESCROW_DATA                  116
#define SO_HIP_DELETE_ESCROW_DATA               117
#define SO_HIP_SET_ESCROW_ACTIVE                118
#define SO_HIP_SET_ESCROW_INACTIVE              119
#define SO_HIP_FIREWALL_PING                    120
#define SO_HIP_FIREWALL_PING_REPLY              121
#define SO_HIP_FIREWALL_QUIT                    122
#define SO_HIP_AGENT_PING                       123
#define SO_HIP_AGENT_PING_REPLY                 124
#define SO_HIP_AGENT_QUIT                       125
#define SO_HIP_DAEMON_QUIT                      126
#define SO_HIP_I1_REJECT                        127
#define SO_HIP_UPDATE_HIU                       128
#define SO_HIP_SET_NAT_PLAIN_UDP                129
#define SO_HIP_SET_NAT_NONE                     130
#define SO_HIP_SET_NAT_OFF                      SO_HIP_SET_NAT_NONE // XX FIXME: REMOVE
#define SO_HIP_SET_HIPPROXY_ON		      	131
#define SO_HIP_SET_HIPPROXY_OFF			132
#define SO_HIP_GET_PROXY_LOCAL_ADDRESS		133
#define SO_HIP_HIPPROXY_STATUS_REQUEST		134
#define SO_HIP_OPPTCP_UNBLOCK_AND_BLACKLIST     135
#define SO_HIP_IPSEC_ADD_SA             	136
#define SO_HIP_SET_TCPTIMEOUT_ON                137
#define SO_HIP_SET_TCPTIMEOUT_OFF               138
#define SO_HIP_SET_NAT_ICE_UDP                  139
#define HIP_PARAM_INT                           140
#define SO_HIP_CERT_SPKI_SIGN                   141
#define SO_HIP_CERT_SPKI_VERIFY                 142
#define SO_HIP_CERT_X509V3_SIGN                 143
#define SO_HIP_CERT_X509V3_VERIFY               144
#define SO_HIP_USERSPACE_IPSEC			145
#define SO_HIP_ESP_PROT_TFM			146
#define SO_HIP_BEX_STORE_UPDATE			147
#define SO_HIP_TRIGGER_UPDATE			148
#define SO_HIP_FW_UPDATE_DB                     152
#define SO_HIP_IPSEC_DELETE_SA                  153
#define SO_HIP_IPSEC_FLUSH_ALL_SA          	154
#define SO_HIP_ANCHOR_CHANGE			155
<<<<<<< HEAD
#define SO_HIP_TURN_INFO                        156

//#define SO_HIP_ESP_PROT_EXT_TRANSFORM		xx
//#define SO_HIP_IPSEC_UPDATE_ANCHOR_LIST	xx
//#define SO_HIP_IPSEC_NEXT_ANCHOR		xx
=======
#define SO_HIP_ADD_PEER_MAP_HIT_IP_LSI          156
#define SO_HIP_FW_BEX_DONE                      157
#define SO_HIP_RESTART_DUMMY_INTERFACE		158
#define SO_HIP_VERIFY_DHT_HDRR_RESP             159
#define SO_HIP_ADD_UADB_INFO			160
#define SO_HIP_BUDDIES_SET			161
#define SO_HIP_BUDDIES_ON                       162
#define SO_HIP_BUDDIES_OFF                      163
#define SO_HIP_INFO_FOR_DNS_PROXY		164
#define SO_HIP_REGISTER_SAVAHR                   165
#define SO_HIP_GET_SAVAHR_HIT                    166
#define SO_HIP_GET_SAVAHR_IN_KEYS                167
#define SO_HIP_GET_SAVAHR_OUT_KEYS               168
#define SO_HIP_OFFER_SAVAH                       169
#define SO_HIP_CANCEL_SAVAH                      170
#define SO_HIP_FW_I2_DONE                        171
#define SO_HIP_SAVAH_CLIENT_STATUS_REQUEST       172
#define SO_HIP_SAVAH_SERVER_STATUS_REQUEST       173
#define SO_HIP_SET_SAVAH_CLIENT_OFF              174
#define SO_HIP_SET_SAVAH_CLIENT_ON               175
#define SO_HIP_SET_SAVAH_SERVER_OFF              176
#define SO_HIP_SET_SAVAH_SERVER_ON               178
#define SO_HIP_NSUPDATE_OFF                      179
#define SO_HIP_NSUPDATE_ON                       180

>>>>>>> 1b19b52e
/** @} */
/* inclusive */
#define HIP_SO_ROOT_MAX 			255

#define SO_HIP_SET_NAT_ON                     SO_HIP_SET_NAT_PLAIN_UDP


/****** FIREWALL ******/

// the states of the connections as kept in the firewall
#define FIREWALL_STATE_BEX_DEFAULT 		-1  //default entry
#define FIREWALL_STATE_BEX_NOT_SUPPORTED	 0  //detected lack of HIP support at peer
#define FIREWALL_STATE_BEX_ESTABLISHED		 1  //detected HIP support at peer

//definition of firewall db records
struct firewall_hl{
	struct in6_addr ip_peer;
	hip_lsi_t 	lsi;
	hip_hit_t 	hit_our;
        hip_hit_t 	hit_peer;
        int       	bex_state;
};
typedef struct firewall_hl firewall_hl_t;

struct firewall_cache_hl
{
	hip_hit_t	hit_peer;
	hip_hit_t	hit_our;
	struct in6_addr	ip_our;
	struct in6_addr	ip_peer;
        hip_lsi_t	lsi_our;
        hip_lsi_t	lsi_peer;
	int		state;
	int		heartbeats_on;
	int		heartbeats_sent;
	int		heartbeats_received;
	double		heartbeats_mean;
	double		heartbeats_variance;
};
typedef struct firewall_cache_hl firewall_cache_hl_t;


/*----Firewall cache----*/
/*Values for the port cache of the firewall*/
#define FIREWALL_PORT_CACHE_IPV6_TRAFFIC	1
#define FIREWALL_PORT_CACHE_LSI_TRAFFIC		2
#define FIREWALL_PORT_CACHE_IPV4_TRAFFIC	3
#define FIREWALL_PORT_CACHE_KEY_LENGTH		20

struct firewall_port_cache_hl
{
	char port_and_protocol[FIREWALL_PORT_CACHE_KEY_LENGTH];	//key
	int  traffic_type;					//value
};
typedef struct firewall_port_cache_hl firewall_port_cache_hl_t;

#endif /* _HIP_ICOMM */
<|MERGE_RESOLUTION|>--- conflicted
+++ resolved
@@ -181,13 +181,6 @@
 #define SO_HIP_IPSEC_DELETE_SA                  153
 #define SO_HIP_IPSEC_FLUSH_ALL_SA          	154
 #define SO_HIP_ANCHOR_CHANGE			155
-<<<<<<< HEAD
-#define SO_HIP_TURN_INFO                        156
-
-//#define SO_HIP_ESP_PROT_EXT_TRANSFORM		xx
-//#define SO_HIP_IPSEC_UPDATE_ANCHOR_LIST	xx
-//#define SO_HIP_IPSEC_NEXT_ANCHOR		xx
-=======
 #define SO_HIP_ADD_PEER_MAP_HIT_IP_LSI          156
 #define SO_HIP_FW_BEX_DONE                      157
 #define SO_HIP_RESTART_DUMMY_INTERFACE		158
@@ -210,10 +203,11 @@
 #define SO_HIP_SET_SAVAH_CLIENT_ON               175
 #define SO_HIP_SET_SAVAH_SERVER_OFF              176
 #define SO_HIP_SET_SAVAH_SERVER_ON               178
-#define SO_HIP_NSUPDATE_OFF                      179
-#define SO_HIP_NSUPDATE_ON                       180
-
->>>>>>> 1b19b52e
+#define SO_HIP_TURN_INFO                         179
+#define SO_HIP_NSUPDATE_OFF                      180
+#define SO_HIP_NSUPDATE_ON                       181
+
+
 /** @} */
 /* inclusive */
 #define HIP_SO_ROOT_MAX 			255
