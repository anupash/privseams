--- conflicted
+++ resolved
@@ -136,11 +136,6 @@
 #define SO_HIP_ADD_ESCROW			113
 /** Socket option to ask for cancellation of the escrow service, i.e.\ send
     REG_REQUEST parameter with zero lifetime to the server. (client side) */
-<<<<<<< HEAD
-#define SO_HIP_DEL_ESCROW			180
-#define SO_HIP_SET_TCPTIMEOUT_ON                181
-#define SO_HIP_SET_TCPTIMEOUT_OFF               182
-=======
 #define SO_HIP_DEL_ESCROW			114
 #define SO_HIP_ADD_DB_HI                        115
 #define SO_HIP_ADD_ESCROW_DATA                  116
@@ -163,7 +158,9 @@
 #define SO_HIP_GET_PROXY_LOCAL_ADDRESS		133
 #define SO_HIP_HIPPROXY_STATUS_REQUEST		134
 #define SO_HIP_OPPTCP_UNBLOCK_APP_and_OPPIPDB_ADD_ENTRY	135
->>>>>>> 81b4785c
+#define SO_HIP_FIREWALL_BEX_DONE                        136 /* addes by Tao Wan, for informing the firewall the BEX is done*/
+#define SO_HIP_SET_TCPTIMEOUT_ON                137
+#define SO_HIP_SET_TCPTIMEOUT_OFF               138
 /** @} */
 /* inclusive */
 #define HIP_SO_ROOT_MAX 			255
