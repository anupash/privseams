#ifndef _HIP_ICOMM
#define _HIP_ICOMM

/* Workaround for kernels before 2.6.15.3. */
#ifndef IPV6_2292PKTINFO
#  define IPV6_2292PKTINFO 2
#endif

/* Do not move this before the definition of struct endpoint, as i3
   headers refer to libinet6 headers which in turn require the
   definition of the struct. */
#   include "i3_client_api.h"

#ifndef __KERNEL__
#include <netinet/in.h>
#endif
#include "protodefs.h"

//#define HIP_DAEMONADDR_PATH		        "/tmp/hip_daemonaddr_path.tmp"
#define HIP_DAEMON_LOCAL_PORT                  970
#define HIP_FIREWALL_PORT                      971
#define HIP_AGENT_PORT                         972
//#define HIP_AGENTADDR_PATH			"/tmp/hip_agentaddr_path.tmp"
//#define HIP_USERADDR_PATH		        "/tmp/hip_useraddr_path.tmp"
//#define HIP_FIREWALLADDR_PATH			"/tmp/hip_firewalladdr_path.tmp"

#define SO_HIP_GLOBAL_OPT 1
#define SO_HIP_SOCKET_OPT 2
#define SO_HIP_GET_HIT_LIST 3

/** @addtogroup hip_so
 * HIP socket options. Define a constant SO_HIP_NEWMODE which has value
 * between 0 and HIP_SO_ROOT_MAX. You may also need to increase the value of
 * HIP_SO_ROOT_MAX.
 *
 * @note Values 1 - 64 overlap the message values and thus cannot be used in
 *       hip_message_type_name().
 * @todo Should socket option values 1 - 64 be renumbered starting from 65?
 * @{
 */
#define HIP_SO_ANY_MIN 				1
#define SO_HIP_ADD_PEER_MAP_HIT_IP              2
#define SO_HIP_DEL_PEER_MAP_HIT_IP              3
#define SO_HIP_GET_MY_EID                       4
#define SO_HIP_SET_MY_EID                       5
#define SO_HIP_GET_PEER_EID                     6
#define SO_HIP_SET_PEER_EID                     7
#define SO_HIP_NULL_OP                          8
#define SO_HIP_QUERY_OPPORTUNISTIC_MODE         9
#define SO_HIP_ANSWER_OPPORTUNISTIC_MODE_QUERY  10
#define SO_HIP_SET_PSEUDO_HIT                   11
#define SO_HIP_QUERY_IP_HIT_MAPPING		12
#define SO_HIP_ANSWER_IP_HIT_MAPPING_QUERY	13
#define SO_HIP_GET_PEER_HIT			14
#define SO_HIP_SET_PEER_HIT			15
#define SO_HIP_DEFAULT_HIT			16
#define SO_HIP_GET_PEER_LIST                    17
/* One free slot here */
#define SO_HIP_GET_PSEUDO_HIT                   19
#define SO_HIP_GET_LOCAL_HI                     20
#define SO_HIP_GET_HITS                         21
#define SO_HIP_GET_HA_INFO			22
#define SO_HIP_TRIGGER_BEX                      23
#define SO_HIP_DHT_SERVING_GW                   24
//#define SO_HIP_GET_STATE_HA		        25
#define SO_HIP_GET_LSI_PEER                     26
#define SO_HIP_GET_LSI_OUR			27
//#define SO_HIP_IS_OUR_LSI                       28
//#define SO_HIP_GET_PEER_HIT_BY_LSIS             29
//#define SO_HIP_GET_PEER_HIT_AT_FIREWALL         30
#define SO_HIP_HEARTBEAT                        31
/* inclusive */
#define HIP_SO_ANY_MAX 				63


/** @addtogroup hip_so
 * HIP socket options.
 * @{
 */
#define HIP_SO_ROOT_MIN 			64
#define SO_HIP_ADD_LOCAL_HI                     65
#define SO_HIP_DEL_LOCAL_HI                     66
#define SO_HIP_RUN_UNIT_TEST                    67
#define SO_HIP_RST                              68
#define SO_HIP_UNIT_TEST                        69
#define SO_HIP_BOS                              70
#define SO_HIP_NETLINK_DUMMY                    71
#define SO_HIP_CONF_PUZZLE_NEW                  72
#define SO_HIP_CONF_PUZZLE_GET                  73
#define SO_HIP_CONF_PUZZLE_SET                  74
#define SO_HIP_CONF_PUZZLE_INC                  75
#define SO_HIP_CONF_PUZZLE_DEC                  76
/* slot 77 is FREE */
#define SO_HIP_SET_OPPORTUNISTIC_MODE           78
#define SO_HIP_SET_BLIND_ON                     79
#define SO_HIP_SET_BLIND_OFF                    80
/** Socket option for hipconf to change the used gateway with OpenDHT */
#define SO_HIP_DHT_GW                           81
#define SO_HIP_SET_DEBUG_ALL			82
#define SO_HIP_SET_DEBUG_MEDIUM			83
#define SO_HIP_SET_DEBUG_NONE			84
/** Socket option for hipconf to ask about the used gateway with OpenDHT */
#define SO_HIP_LOCATOR_GET                      85
#define SO_HIP_HANDOFF_ACTIVE			86
#define SO_HIP_HANDOFF_LAZY			87
/** Socket option for hipconf to restart daemon. */
#define SO_HIP_RESTART		      		88
#define SO_HIP_SET_LOCATOR_ON                   89
#define SO_HIP_SET_LOCATOR_OFF                  90
#define SO_HIP_DHT_SET                          91
#define SO_HIP_DHT_ON                           92
#define SO_HIP_DHT_OFF                          93
#define SO_HIP_SET_OPPTCP_ON			94
#define SO_HIP_SET_OPPTCP_OFF			95
#define SO_HIP_SET_HI3_ON			96
#define SO_HIP_SET_HI3_OFF			97
#define SO_HIP_RESET_FIREWALL_DB		98

#define SO_HIP_OPPTCP_SEND_TCP_PACKET		99
#define SO_HIP_TRANSFORM_ORDER                  100

/** Socket option for the server to offer the RVS service. (server side) */
#define SO_HIP_OFFER_RVS			101
/** Socket option for the server to cancel the RVS service. (server side) */
#define SO_HIP_CANCEL_RVS                       102
/** Socket option for the server to reinit the RVS service. (server side) */
#define SO_HIP_REINIT_RVS                       103
/**
 * Socket option to ask for additional services or service cancellation from a
 * server, i.e.\ to send a REG_REQUEST parameter to the server. (client side)
 */
#define SO_HIP_ADD_DEL_SERVER                   104
/** Socket option for the server to offer the HIP relay service. (server
    side) */
#define SO_HIP_OFFER_HIPRELAY                   106
/** Socket option for the server to cancel the HIP relay service. (server
    side) */
#define SO_HIP_CANCEL_HIPRELAY                  107
/** Socket option for hipconf to reinit the HIP relay service. (server side) */
#define SO_HIP_REINIT_RELAY                     108
/** Socket option for the server to offer the escrow service. (server side) */
#define SO_HIP_OFFER_ESCROW			111
/** Socket option for the server to cancel the escrow service. (server side) */
#define SO_HIP_CANCEL_ESCROW                    112
#define SO_HIP_ADD_DB_HI                        115
#define SO_HIP_ADD_ESCROW_DATA                  116
#define SO_HIP_DELETE_ESCROW_DATA               117
#define SO_HIP_SET_ESCROW_ACTIVE                118
#define SO_HIP_SET_ESCROW_INACTIVE              119
#define SO_HIP_FIREWALL_PING                    120
#define SO_HIP_FIREWALL_PING_REPLY              121
#define SO_HIP_FIREWALL_QUIT                    122
#define SO_HIP_AGENT_PING                       123
#define SO_HIP_AGENT_PING_REPLY                 124
#define SO_HIP_AGENT_QUIT                       125
#define SO_HIP_DAEMON_QUIT                      126
#define SO_HIP_I1_REJECT                        127
#define SO_HIP_UPDATE_HIU                       128
#define SO_HIP_SET_NAT_PLAIN_UDP                129
#define SO_HIP_SET_NAT_NONE                     130
#define SO_HIP_SET_NAT_OFF                      SO_HIP_SET_NAT_NONE // XX FIXME: REMOVE
#define SO_HIP_SET_HIPPROXY_ON		      	131
#define SO_HIP_SET_HIPPROXY_OFF			132
#define SO_HIP_GET_PROXY_LOCAL_ADDRESS		133
#define SO_HIP_HIPPROXY_STATUS_REQUEST		134
#define SO_HIP_OPPTCP_UNBLOCK_AND_BLACKLIST     135
#define SO_HIP_IPSEC_ADD_SA             	136
#define SO_HIP_SET_TCPTIMEOUT_ON                137
#define SO_HIP_SET_TCPTIMEOUT_OFF               138
#define SO_HIP_SET_NAT_ICE_UDP                  139
#define HIP_PARAM_INT                           140
#define SO_HIP_CERT_SPKI_SIGN                   141
#define SO_HIP_CERT_SPKI_VERIFY                 142
#define SO_HIP_CERT_X509V3_SIGN                 143
#define SO_HIP_CERT_X509V3_VERIFY               144
#define SO_HIP_USERSPACE_IPSEC			145
#define SO_HIP_ESP_PROT_TFM			146
#define SO_HIP_BEX_STORE_UPDATE			147
#define SO_HIP_TRIGGER_UPDATE			148
#define SO_HIP_FW_UPDATE_DB                     152
#define SO_HIP_IPSEC_DELETE_SA                  153
#define SO_HIP_IPSEC_FLUSH_ALL_SA          	154
#define SO_HIP_ANCHOR_CHANGE			155
#define SO_HIP_ADD_PEER_MAP_HIT_IP_LSI          156
#define SO_HIP_FW_BEX_DONE                      157
#define SO_HIP_RESTART_DUMMY_INTERFACE		158
#define SO_HIP_VERIFY_DHT_HDRR_RESP             159
#define SO_HIP_ADD_UADB_INFO			160
#define SO_HIP_BUDDIES_SET			161
#define SO_HIP_BUDDIES_ON                       162
#define SO_HIP_BUDDIES_OFF                      163
#define SO_HIP_INFO_FOR_DNS_PROXY		164
#define SO_HIP_REGISTER_SAVAHR                   165
#define SO_HIP_GET_SAVAHR_HIT                    166
#define SO_HIP_GET_SAVAHR_IN_KEYS                167
#define SO_HIP_GET_SAVAHR_OUT_KEYS               168
#define SO_HIP_OFFER_SAVAH                       169
#define SO_HIP_CANCEL_SAVAH                      170
#define SO_HIP_FW_I2_DONE                        171
#define SO_HIP_SAVAH_CLIENT_STATUS_REQUEST       172
#define SO_HIP_SAVAH_SERVER_STATUS_REQUEST       173
#define SO_HIP_SET_SAVAH_CLIENT_OFF              174
#define SO_HIP_SET_SAVAH_CLIENT_ON               175
#define SO_HIP_SET_SAVAH_SERVER_OFF              176
#define SO_HIP_SET_SAVAH_SERVER_ON               178
<<<<<<< HEAD
#define SO_HIP_SET_NAT_PORT			 179

=======
#define SO_HIP_NSUPDATE_OFF                      179
#define SO_HIP_NSUPDATE_ON                       180
>>>>>>> 1b19b52e

/** @} */
/* inclusive */
#define HIP_SO_ROOT_MAX 			255

#define SO_HIP_SET_NAT_ON                     SO_HIP_SET_NAT_PLAIN_UDP


/****** FIREWALL ******/

// the states of the connections as kept in the firewall
#define FIREWALL_STATE_BEX_DEFAULT 		-1  //default entry
#define FIREWALL_STATE_BEX_NOT_SUPPORTED	 0  //detected lack of HIP support at peer
#define FIREWALL_STATE_BEX_ESTABLISHED		 1  //detected HIP support at peer

//definition of firewall db records
struct firewall_hl{
	struct in6_addr ip_peer;
	hip_lsi_t 	lsi;
	hip_hit_t 	hit_our;
        hip_hit_t 	hit_peer;
        int       	bex_state;
};
typedef struct firewall_hl firewall_hl_t;

struct firewall_cache_hl
{
	hip_hit_t	hit_peer;
	hip_hit_t	hit_our;
	struct in6_addr	ip_our;
	struct in6_addr	ip_peer;
        hip_lsi_t	lsi_our;
        hip_lsi_t	lsi_peer;
	int		state;
	int		heartbeats_on;
	int		heartbeats_sent;
	int		heartbeats_received;
	double		heartbeats_mean;
	double		heartbeats_variance;
};
typedef struct firewall_cache_hl firewall_cache_hl_t;


/*----Firewall cache----*/
/*Values for the port cache of the firewall*/
#define FIREWALL_PORT_CACHE_IPV6_TRAFFIC	1
#define FIREWALL_PORT_CACHE_LSI_TRAFFIC		2
#define FIREWALL_PORT_CACHE_IPV4_TRAFFIC	3
#define FIREWALL_PORT_CACHE_KEY_LENGTH		20

struct firewall_port_cache_hl
{
	char port_and_protocol[FIREWALL_PORT_CACHE_KEY_LENGTH];	//key
	int  traffic_type;					//value
};
typedef struct firewall_port_cache_hl firewall_port_cache_hl_t;

#endif /* _HIP_ICOMM */
<|MERGE_RESOLUTION|>--- conflicted
+++ resolved
@@ -203,13 +203,9 @@
 #define SO_HIP_SET_SAVAH_CLIENT_ON               175
 #define SO_HIP_SET_SAVAH_SERVER_OFF              176
 #define SO_HIP_SET_SAVAH_SERVER_ON               178
-<<<<<<< HEAD
-#define SO_HIP_SET_NAT_PORT			 179
-
-=======
 #define SO_HIP_NSUPDATE_OFF                      179
 #define SO_HIP_NSUPDATE_ON                       180
->>>>>>> 1b19b52e
+#define SO_HIP_SET_NAT_PORT			 181
 
 /** @} */
 /* inclusive */
