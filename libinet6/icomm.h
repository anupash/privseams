--- conflicted
+++ resolved
@@ -137,11 +137,6 @@
 /** Socket option to ask for cancellation of the escrow service, i.e.\ send
     REG_REQUEST parameter with zero lifetime to the server. (client side) */
 #define SO_HIP_DEL_ESCROW			114
-<<<<<<< HEAD
-#define SO_HIP_SET_HIPPROXY_ON		      	115
-#define SO_HIP_SET_HIPPROXY_OFF			116
-#define SO_HIP_GET_PROXY_LOCAL_ADDRESS		117
-=======
 #define SO_HIP_ADD_DB_HI                        115
 #define SO_HIP_ADD_ESCROW_DATA                  116
 #define SO_HIP_DELETE_ESCROW_DATA               117
@@ -158,7 +153,10 @@
 #define SO_HIP_UPDATE_HIU                       128
 #define SO_HIP_NAT_ON                           129
 #define SO_HIP_NAT_OFF                          130
->>>>>>> 401ffafb
+#define SO_HIP_SET_HIPPROXY_ON		      	131
+#define SO_HIP_SET_HIPPROXY_OFF			132
+#define SO_HIP_GET_PROXY_LOCAL_ADDRESS		133
+#define SO_HIP_HIPPROXY_STATUS_REQUEST		134
 /** @} */
 /* inclusive */
 #define HIP_SO_ROOT_MAX 			255
