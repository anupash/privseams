--- conflicted
+++ resolved
@@ -29,79 +29,6 @@
  * HIP socket options.
  * @{
  */
-<<<<<<< HEAD
-#define SO_HIP_ADD_LOCAL_HI                     101
-#define SO_HIP_DEL_LOCAL_HI                     102
-#define SO_HIP_ADD_PEER_MAP_HIT_IP              103
-#define SO_HIP_DEL_PEER_MAP_HIT_IP              104
-#define SO_HIP_RUN_UNIT_TEST                    105
-#define SO_HIP_RST                              106
-/** A socket option for the client of a RVS indicating that we would like to 
-    register to a rendezvous server. */
-#define SO_HIP_ADD_RENDEZVOUS			107
-/** A socket option for the RVS indicating that the current machine is willing
-    to offer rendezvous service. */
-#define SO_HIP_OFFER_RENDEZVOUS			108
-#define SO_HIP_GET_MY_EID                       109
-#define SO_HIP_SET_MY_EID                       110
-#define SO_HIP_GET_PEER_EID                     111
-#define SO_HIP_SET_PEER_EID                     112
-#define SO_HIP_NULL_OP                          113
-#define SO_HIP_UNIT_TEST                        114
-#define SO_HIP_BOS                              115
-#define SO_HIP_GET_PEER_LIST                    116
-#define SO_HIP_NETLINK_DUMMY                    117
-#define SO_HIP_ADD_ESCROW			118
-#define SO_HIP_DEL_ESCROW			119
-#define SO_HIP_OFFER_ESCROW			120
-#define SO_HIP_CONF_PUZZLE_NEW                  121
-#define SO_HIP_CONF_PUZZLE_GET                  122
-#define SO_HIP_CONF_PUZZLE_SET                  123
-#define SO_HIP_CONF_PUZZLE_INC                  124
-#define SO_HIP_CONF_PUZZLE_DEC                  125
-#define SO_HIP_SET_NAT_ON			126
-#define SO_HIP_SET_NAT_OFF			127
-#define SO_HIP_SET_OPPORTUNISTIC_MODE           128 /*Bing, trial */
-#define SO_HIP_QUERY_OPPORTUNISTIC_MODE         129
-#define SO_HIP_ANSWER_OPPORTUNISTIC_MODE_QUERY  130
-#define SO_HIP_GET_PSEUDO_HIT                   131 
-#define SO_HIP_SET_PSEUDO_HIT                   132 
-#define SO_HIP_QUERY_IP_HIT_MAPPING		133 
-#define SO_HIP_ANSWER_IP_HIT_MAPPING_QUERY	134
-#define SO_HIP_GET_PEER_HIT			136
-#define SO_HIP_SET_PEER_HIT			137
-#define SO_HIP_SET_BLIND_ON                     138
-#define SO_HIP_SET_BLIND_OFF                    139
-#define SO_HIP_CANCEL_ESCROW                    138
-#define SO_HIP_CANCEL_RENDEZVOUS                139
-#define SO_HIP_GET_LOCAL_HI                     140
-/* Socket option for hipconf to change the used gateway with OpenDHT */
-#define SO_HIP_DHT_GW                           141
-#define SO_HIP_GET_HITS                         142
-#define SO_HIP_GET_HA_INFO			143
-#define SO_HIP_DEFAULT_HIT			144
-#define SO_HIP_SET_DEBUG_ALL			145
-#define SO_HIP_SET_DEBUG_MEDIUM			146
-#define SO_HIP_SET_DEBUG_NONE			147
-/* Socket option for hipconf to ask about the used gateway with OpenDHT*/
-#define SO_HIP_DHT_SERVING_GW                   148
-#define SO_HIP_HANDOFF_ACTIVE			149
-#define SO_HIP_HANDOFF_LAZY			150
-#define SO_HIP_OFFER_HIPUDPRELAY                151
-#define SO_HIP_ADD_RELAY_UDP_HIP                152
-/* Restart daemon. */
-#define SO_HIP_RESTART		      		153
-#define SO_HIP_SET_LOCATOR_ON                   154
-#define SO_HIP_SET_LOCATOR_OFF                  155
-#define SO_HIP_DHT_SET                          156
-#define SO_HIP_DHT_ON                           157
-#define SO_HIP_DHT_OFF                          158
-#define SO_HIP_SET_OPPTCP_ON                    159
-#define SO_HIP_SET_OPPTCP_OFF                   160
-#define SO_HIP_TRANSFORM_ORDER                  161
-#define SO_HIP_CERT_SPKI_SIGN                   162
-#define SO_HIP_CERT_SPKI_VERIFY                 163
-=======
 #define HIP_SO_ANY_MIN 				1
 #define SO_HIP_ADD_PEER_MAP_HIT_IP              2
 #define SO_HIP_DEL_PEER_MAP_HIT_IP              3
@@ -238,7 +165,7 @@
 #define SO_HIP_SET_TCPTIMEOUT_ON                137
 #define SO_HIP_SET_TCPTIMEOUT_OFF               138
 #define SO_HIP_SET_NAT_ICE_UDP                  139
->>>>>>> 33fcc511
+#define HIP_PARAM_INT                           140
 /** @} */
 /* inclusive */
 #define HIP_SO_ROOT_MAX 			255
