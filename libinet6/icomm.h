#ifndef _HIP_ICOMM
#define _HIP_ICOMM

/* Workaround for kernels before 2.6.15.3. */
#ifndef IPV6_2292PKTINFO
#  define IPV6_2292PKTINFO 2
#endif

/* Do not move this before the definition of struct endpoint, as i3
   headers refer to libinet6 headers which in turn require the
   definition of the struct. */
#ifdef CONFIG_HIP_HI3
#   include "i3_client_api.h" 
#endif

//#define HIP_DAEMONADDR_PATH		        "/tmp/hip_daemonaddr_path.tmp"
#define HIP_FIREWALL_PORT                      60600
#define HIP_DAEMON_LOCAL_PORT                  40400
#define HIP_AGENTADDR_PATH			"/tmp/hip_agentaddr_path.tmp"
#define HIP_USERADDR_PATH		        "/tmp/hip_useraddr_path.tmp"
#define HIP_FIREWALLADDR_PATH			"/tmp/hip_firewalladdr_path.tmp"

#define SO_HIP_GLOBAL_OPT 1
#define SO_HIP_SOCKET_OPT 2
#define SO_HIP_GET_HIT_LIST 3

/** @addtogroup hip_so
 * HIP socket options.
 * @{
 */
#define SO_HIP_ADD_LOCAL_HI                     101
#define SO_HIP_DEL_LOCAL_HI                     102
#define SO_HIP_ADD_PEER_MAP_HIT_IP              103
#define SO_HIP_DEL_PEER_MAP_HIT_IP              104
#define SO_HIP_RUN_UNIT_TEST                    105
#define SO_HIP_RST                              106
/** A socket option for the client of a RVS indicating that we would like to 
    register to a rendezvous server. */
#define SO_HIP_ADD_RENDEZVOUS			107
/** A socket option for the RVS indicating that the current machine is willing
    to offer rendezvous service. */
#define SO_HIP_OFFER_RENDEZVOUS			108
#define SO_HIP_GET_MY_EID                       109
#define SO_HIP_SET_MY_EID                       110
#define SO_HIP_GET_PEER_EID                     111
#define SO_HIP_SET_PEER_EID                     112
#define SO_HIP_NULL_OP                          113
#define SO_HIP_UNIT_TEST                        114
#define SO_HIP_BOS                              115
#define SO_HIP_GET_PEER_LIST                    116
#define SO_HIP_NETLINK_DUMMY                    117
#define SO_HIP_ADD_ESCROW			118
#define SO_HIP_DEL_ESCROW			119
#define SO_HIP_OFFER_ESCROW			120
#define SO_HIP_CONF_PUZZLE_NEW                  121
#define SO_HIP_CONF_PUZZLE_GET                  122
#define SO_HIP_CONF_PUZZLE_SET                  123
#define SO_HIP_CONF_PUZZLE_INC                  124
#define SO_HIP_CONF_PUZZLE_DEC                  125
#define SO_HIP_SET_NAT_ON			126
#define SO_HIP_SET_NAT_OFF			127
#define SO_HIP_SET_OPPORTUNISTIC_MODE           128 /*Bing, trial */
#define SO_HIP_QUERY_OPPORTUNISTIC_MODE         129
#define SO_HIP_ANSWER_OPPORTUNISTIC_MODE_QUERY  130
#define SO_HIP_GET_PSEUDO_HIT                   131 
#define SO_HIP_SET_PSEUDO_HIT                   132 
#define SO_HIP_QUERY_IP_HIT_MAPPING		133 
#define SO_HIP_ANSWER_IP_HIT_MAPPING_QUERY	134
#define SO_HIP_GET_PEER_HIT			136
#define SO_HIP_SET_PEER_HIT			137
#define SO_HIP_SET_BLIND_ON                     138
#define SO_HIP_SET_BLIND_OFF                    139
#define SO_HIP_CANCEL_ESCROW                    138
#define SO_HIP_CANCEL_RENDEZVOUS                139
#define SO_HIP_GET_LOCAL_HI                     140
/* Socket option for hipconf to change the used gateway with OpenDHT */
#define SO_HIP_DHT_GW                           141
#define SO_HIP_GET_HITS                         142
#define SO_HIP_GET_HA_INFO			143
#define SO_HIP_DEFAULT_HIT			144
#define SO_HIP_SET_DEBUG_ALL			145
#define SO_HIP_SET_DEBUG_MEDIUM			146
#define SO_HIP_SET_DEBUG_NONE			147
/* Socket option for hipconf to ask about the used gateway with OpenDHT*/
#define SO_HIP_DHT_SERVING_GW                   148
#define SO_HIP_HANDOFF_ACTIVE			149
#define SO_HIP_HANDOFF_LAZY			150
#define SO_HIP_OFFER_HIPUDPRELAY                151
#define SO_HIP_ADD_RELAY_UDP_HIP                152
/* Restart daemon. */
#define SO_HIP_RESTART		      		153
#define SO_HIP_SET_LOCATOR_ON                   154
#define SO_HIP_SET_LOCATOR_OFF                  155
#define SO_HIP_DHT_SET                          156
#define SO_HIP_DHT_ON                           157
#define SO_HIP_DHT_OFF                          158
#define SO_HIP_SET_OPPTCP_ON                    159
#define SO_HIP_SET_OPPTCP_OFF                   160
<<<<<<< HEAD
/* TCP timeout */
#define SO_HIP_SET_TCPTIMEOUT_ON                161
#define SO_HIP_SET_TCPTIMEOUT_OFF               162
=======
#define SO_HIP_TRANSFORM_ORDER                  161
>>>>>>> 472e209c
/** @} */

#endif /* _HIP_ICOMM */
<|MERGE_RESOLUTION|>--- conflicted
+++ resolved
@@ -96,13 +96,10 @@
 #define SO_HIP_DHT_OFF                          158
 #define SO_HIP_SET_OPPTCP_ON                    159
 #define SO_HIP_SET_OPPTCP_OFF                   160
-<<<<<<< HEAD
 /* TCP timeout */
 #define SO_HIP_SET_TCPTIMEOUT_ON                161
 #define SO_HIP_SET_TCPTIMEOUT_OFF               162
-=======
-#define SO_HIP_TRANSFORM_ORDER                  161
->>>>>>> 472e209c
+#define SO_HIP_TRANSFORM_ORDER                  163
 /** @} */
 
 #endif /* _HIP_ICOMM */
