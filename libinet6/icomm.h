--- conflicted
+++ resolved
@@ -99,15 +99,9 @@
 #define SO_HIP_SET_DEBUG_MEDIUM			83
 #define SO_HIP_SET_DEBUG_NONE			84
 /** Socket option for hipconf to ask about the used gateway with OpenDHT */
-<<<<<<< HEAD
-/* 85 is free slot */
+#define SO_HIP_LOCATOR_GET                      85
 #define SO_HIP_MHADDR_ACTIVE			86
 #define SO_HIP_MHADDR_LAZY			87
-=======
-#define SO_HIP_LOCATOR_GET                      85
-#define SO_HIP_HANDOFF_ACTIVE			86
-#define SO_HIP_HANDOFF_LAZY			87
->>>>>>> a244183b
 /** Socket option for hipconf to restart daemon. */
 #define SO_HIP_RESTART		      		88
 #define SO_HIP_SET_LOCATOR_ON                   89
