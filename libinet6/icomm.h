#ifndef _HIP_ICOMM
#define _HIP_ICOMM

/* Workaround for kernels before 2.6.15.3. */
#ifndef IPV6_2292PKTINFO
#  define IPV6_2292PKTINFO 2
#endif

/* Do not move this before the definition of struct endpoint, as i3
   headers refer to libinet6 headers which in turn require the
   definition of the struct. */
#ifdef CONFIG_HIP_HI3
#   include "i3_client_api.h" 
#endif

//#define HIP_DAEMONADDR_PATH		        "/tmp/hip_daemonaddr_path.tmp"
#define HIP_DAEMON_LOCAL_PORT                  970
#define HIP_FIREWALL_PORT                      971
#define HIP_AGENT_PORT                         972
//#define HIP_AGENTADDR_PATH			"/tmp/hip_agentaddr_path.tmp"
//#define HIP_USERADDR_PATH		        "/tmp/hip_useraddr_path.tmp"
//#define HIP_FIREWALLADDR_PATH			"/tmp/hip_firewalladdr_path.tmp"

#define SO_HIP_GLOBAL_OPT 1
#define SO_HIP_SOCKET_OPT 2
#define SO_HIP_GET_HIT_LIST 3

/** @addtogroup hip_so
 * HIP socket options.
 * @{
 */
#define HIP_SO_ANY_MIN 				1
#define SO_HIP_ADD_PEER_MAP_HIT_IP              2
#define SO_HIP_DEL_PEER_MAP_HIT_IP              3
#define SO_HIP_GET_MY_EID                       4
#define SO_HIP_SET_MY_EID                       5
#define SO_HIP_GET_PEER_EID                     6
#define SO_HIP_SET_PEER_EID                     7
#define SO_HIP_NULL_OP                          8
#define SO_HIP_QUERY_OPPORTUNISTIC_MODE         9
#define SO_HIP_ANSWER_OPPORTUNISTIC_MODE_QUERY  10
#define SO_HIP_SET_PSEUDO_HIT                   11
#define SO_HIP_QUERY_IP_HIT_MAPPING		12
#define SO_HIP_ANSWER_IP_HIT_MAPPING_QUERY	13
#define SO_HIP_GET_PEER_HIT			14
#define SO_HIP_SET_PEER_HIT			15
#define SO_HIP_DEFAULT_HIT			16
#define SO_HIP_GET_PEER_LIST                    17
#define SO_HIP_CONF_PUZZLE_GET                  18
#define SO_HIP_GET_PSEUDO_HIT                   19 
#define SO_HIP_GET_LOCAL_HI                     20
#define SO_HIP_GET_HITS                         21
#define SO_HIP_GET_HA_INFO			22
#define SO_HIP_TRIGGER_BEX                      23
/* inclusive */
#define HIP_SO_ANY_MAX 				63


/** @addtogroup hip_so
 * HIP socket options.
 * @{
 */
#define HIP_SO_ROOT_MIN 			64
#define SO_HIP_ADD_LOCAL_HI                     65
#define SO_HIP_DEL_LOCAL_HI                     66
#define SO_HIP_RUN_UNIT_TEST                    67
#define SO_HIP_RST                              68
#define SO_HIP_UNIT_TEST                        69
#define SO_HIP_BOS                              70
#define SO_HIP_NETLINK_DUMMY                    71
#define SO_HIP_CONF_PUZZLE_NEW                  72
#define SO_HIP_CONF_PUZZLE_SET                  73
#define SO_HIP_CONF_PUZZLE_INC                  74
#define SO_HIP_CONF_PUZZLE_DEC                  75
#define SO_HIP_SET_NAT_ON			76
#define SO_HIP_SET_NAT_OFF			77
#define SO_HIP_SET_OPPORTUNISTIC_MODE           78
#define SO_HIP_SET_BLIND_ON                     79
#define SO_HIP_SET_BLIND_OFF                    80
/** Socket option for hipconf to change the used gateway with OpenDHT */
#define SO_HIP_DHT_GW                           81
#define SO_HIP_SET_DEBUG_ALL			82
#define SO_HIP_SET_DEBUG_MEDIUM			83
#define SO_HIP_SET_DEBUG_NONE			84
/** Socket option for hipconf to ask about the used gateway with OpenDHT */
#define SO_HIP_DHT_SERVING_GW                   85
#define SO_HIP_HANDOFF_ACTIVE			86
#define SO_HIP_HANDOFF_LAZY			87
/** Socket option for hipconf to restart daemon. */
#define SO_HIP_RESTART		      		88
#define SO_HIP_SET_LOCATOR_ON                   89
#define SO_HIP_SET_LOCATOR_OFF                  90
#define SO_HIP_DHT_SET                          91
#define SO_HIP_DHT_ON                           92
#define SO_HIP_DHT_OFF                          93
#define SO_HIP_SET_OPPTCP_ON			94
#define SO_HIP_SET_OPPTCP_OFF			95
#define SO_HIP_GET_PEER_HIT_FROM_FIREWALL	96
#define SO_HIP_OPPTCP_UNBLOCK_APP		97
#define SO_HIP_OPPTCP_OPPIPDB_ADD_ENTRY		98
#define SO_HIP_OPPTCP_SEND_TCP_PACKET		99
#define SO_HIP_TRANSFORM_ORDER                  100

/** Socket option for the server to offer the RVS service. (server side) */
#define SO_HIP_OFFER_RVS			101
/** Socket option for the server to cancel the RVS service. (server side) */
#define SO_HIP_CANCEL_RVS                       102
/** Socket option for the server to reinit the RVS service. (server side) */
#define SO_HIP_REINIT_RVS                       103
/** Socket option to ask for the RVS service, i.e.\ send REG_REQUEST parameter
    to the server. (client side) */
#define SO_HIP_ADD_RVS			        104
/** Socket option to ask for cancellation of the RVS service, i.e.\ send
    REG_REQUEST parameter with zero lifetime to the server. (client side) */
#define SO_HIP_DEL_RVS                          105
/** Socket option for the server to offer the HIP relay service. (server
    side) */
#define SO_HIP_OFFER_HIPRELAY                   106
/** Socket option for the server to cancel the HIP relay service. (server
    side) */
#define SO_HIP_CANCEL_HIPRELAY                  107
/** Socket option for hipconf to reinit the HIP relay service. (server side) */
#define SO_HIP_REINIT_RELAY                     108
/** Socket option to ask for the HIP relay service, i.e.\ send REG_REQUEST
    parameter to the server. (client side) */
#define SO_HIP_ADD_RELAY                        109
/** Socket option to ask for cancellation of the HIP relay service, i.e.\ send
    REG_REQUEST parameter with zero lifetime to the server. (client side) */
#define SO_HIP_DEL_RELAY                        110
/** Socket option for the server to offer the escrow service. (server side) */
#define SO_HIP_OFFER_ESCROW			111
/** Socket option for the server to cancel the escrow service. (server side) */
#define SO_HIP_CANCEL_ESCROW                    112
/** Socket option to ask for the escrow service, i.e.\ send REG_REQUEST parameter
    to the server. (client side) */
#define SO_HIP_ADD_ESCROW			113
/** Socket option to ask for cancellation of the escrow service, i.e.\ send
    REG_REQUEST parameter with zero lifetime to the server. (client side) */
#define SO_HIP_DEL_ESCROW			114
<<<<<<< HEAD
#define SO_HIP_SET_NAT_ICE_UDP			115
=======
#define SO_HIP_ADD_DB_HI                        115
#define SO_HIP_ADD_ESCROW_DATA                  116
#define SO_HIP_DELETE_ESCROW_DATA               117
#define SO_HIP_SET_ESCROW_ACTIVE                118
#define SO_HIP_SET_ESCROW_INACTIVE              119
#define SO_HIP_FIREWALL_PING                    120
#define SO_HIP_FIREWALL_PING_REPLY              121
#define SO_HIP_FIREWALL_QUIT                    122
#define SO_HIP_AGENT_PING                       123
#define SO_HIP_AGENT_PING_REPLY                 124
#define SO_HIP_AGENT_QUIT                       125
#define SO_HIP_DAEMON_QUIT                      126
#define SO_HIP_I1_REJECT                        127
#define SO_HIP_UPDATE_HIU                       128
#define SO_HIP_NAT_ON                           129
#define SO_HIP_NAT_OFF                          130
>>>>>>> 401ffafb
/** @} */
/* inclusive */
#define HIP_SO_ROOT_MAX 			255

#endif /* _HIP_ICOMM */
<|MERGE_RESOLUTION|>--- conflicted
+++ resolved
@@ -137,9 +137,6 @@
 /** Socket option to ask for cancellation of the escrow service, i.e.\ send
     REG_REQUEST parameter with zero lifetime to the server. (client side) */
 #define SO_HIP_DEL_ESCROW			114
-<<<<<<< HEAD
-#define SO_HIP_SET_NAT_ICE_UDP			115
-=======
 #define SO_HIP_ADD_DB_HI                        115
 #define SO_HIP_ADD_ESCROW_DATA                  116
 #define SO_HIP_DELETE_ESCROW_DATA               117
@@ -156,7 +153,7 @@
 #define SO_HIP_UPDATE_HIU                       128
 #define SO_HIP_NAT_ON                           129
 #define SO_HIP_NAT_OFF                          130
->>>>>>> 401ffafb
+#define SO_HIP_SET_NAT_ICE_UDP			131
 /** @} */
 /* inclusive */
 #define HIP_SO_ROOT_MAX 			255
