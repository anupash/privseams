#ifndef _HIP_ICOMM
#define _HIP_ICOMM

/* Workaround for kernels before 2.6.15.3. */
#ifndef IPV6_2292PKTINFO
#  define IPV6_2292PKTINFO 2
#endif

/* Do not move this before the definition of struct endpoint, as i3
   headers refer to libinet6 headers which in turn require the
   definition of the struct. */
#ifdef CONFIG_HIP_HI3
#   include "i3_client_api.h" 
#endif

//#define HIP_DAEMONADDR_PATH		        "/tmp/hip_daemonaddr_path.tmp"
#define HIP_DAEMON_LOCAL_PORT                  970
#define HIP_FIREWALL_PORT                      971
#define HIP_AGENT_PORT                         972
//#define HIP_AGENTADDR_PATH			"/tmp/hip_agentaddr_path.tmp"
//#define HIP_USERADDR_PATH		        "/tmp/hip_useraddr_path.tmp"
//#define HIP_FIREWALLADDR_PATH			"/tmp/hip_firewalladdr_path.tmp"

#define SO_HIP_GLOBAL_OPT 1
#define SO_HIP_SOCKET_OPT 2
#define SO_HIP_GET_HIT_LIST 3

/** @addtogroup hip_so
 * HIP socket options.
 * @{
 */
#define HIP_SO_ANY_MIN 				1
#define SO_HIP_ADD_PEER_MAP_HIT_IP              2
#define SO_HIP_DEL_PEER_MAP_HIT_IP              3
#define SO_HIP_GET_MY_EID                       4
#define SO_HIP_SET_MY_EID                       5
#define SO_HIP_GET_PEER_EID                     6
#define SO_HIP_SET_PEER_EID                     7
#define SO_HIP_NULL_OP                          8
#define SO_HIP_QUERY_OPPORTUNISTIC_MODE         9
#define SO_HIP_ANSWER_OPPORTUNISTIC_MODE_QUERY  10
#define SO_HIP_SET_PSEUDO_HIT                   11
#define SO_HIP_QUERY_IP_HIT_MAPPING		12
#define SO_HIP_ANSWER_IP_HIT_MAPPING_QUERY	13
#define SO_HIP_GET_PEER_HIT			14
#define SO_HIP_SET_PEER_HIT			15
#define SO_HIP_DEFAULT_HIT			16
#define SO_HIP_GET_PEER_LIST                    17
#define SO_HIP_CONF_PUZZLE_GET                  18
#define SO_HIP_GET_PSEUDO_HIT                   19 
#define SO_HIP_GET_LOCAL_HI                     20
#define SO_HIP_GET_HITS                         21
#define SO_HIP_GET_HA_INFO			22
#define SO_HIP_TRIGGER_BEX                      23
/* inclusive */
#define HIP_SO_ANY_MAX 				63


/** @addtogroup hip_so
 * HIP socket options.
 * @{
 */
#define HIP_SO_ROOT_MIN 			64
#define SO_HIP_ADD_LOCAL_HI                     65
#define SO_HIP_DEL_LOCAL_HI                     66
#define SO_HIP_RUN_UNIT_TEST                    67
#define SO_HIP_RST                              68
#define SO_HIP_UNIT_TEST                        69
#define SO_HIP_BOS                              70
#define SO_HIP_NETLINK_DUMMY                    71
#define SO_HIP_CONF_PUZZLE_NEW                  72
#define SO_HIP_CONF_PUZZLE_SET                  73
#define SO_HIP_CONF_PUZZLE_INC                  74
#define SO_HIP_CONF_PUZZLE_DEC                  75
#define SO_HIP_SET_NAT_ON			76
#define SO_HIP_SET_NAT_OFF			77
#define SO_HIP_SET_OPPORTUNISTIC_MODE           78
#define SO_HIP_SET_BLIND_ON                     79
#define SO_HIP_SET_BLIND_OFF                    80
/** Socket option for hipconf to change the used gateway with OpenDHT */
#define SO_HIP_DHT_GW                           81
#define SO_HIP_SET_DEBUG_ALL			82
#define SO_HIP_SET_DEBUG_MEDIUM			83
#define SO_HIP_SET_DEBUG_NONE			84
/** Socket option for hipconf to ask about the used gateway with OpenDHT */
#define SO_HIP_DHT_SERVING_GW                   85
#define SO_HIP_HANDOFF_ACTIVE			86
#define SO_HIP_HANDOFF_LAZY			87
/** Socket option for hipconf to restart daemon. */
#define SO_HIP_RESTART		      		88
#define SO_HIP_SET_LOCATOR_ON                   89
#define SO_HIP_SET_LOCATOR_OFF                  90
#define SO_HIP_DHT_SET                          91
#define SO_HIP_DHT_ON                           92
#define SO_HIP_DHT_OFF                          93
#define SO_HIP_SET_OPPTCP_ON			94
#define SO_HIP_SET_OPPTCP_OFF			95
#define SO_HIP_GET_PEER_HIT_FROM_FIREWALL	96
#define SO_HIP_OPPTCP_UNBLOCK_APP		97
#define SO_HIP_OPPTCP_OPPIPDB_ADD_ENTRY		98
#define SO_HIP_OPPTCP_SEND_TCP_PACKET		99
#define SO_HIP_TRANSFORM_ORDER                  100

/** Socket option for the server to offer the RVS service. (server side) */
#define SO_HIP_OFFER_RVS			101
/** Socket option for the server to cancel the RVS service. (server side) */
#define SO_HIP_CANCEL_RVS                       102
/** Socket option for the server to reinit the RVS service. (server side) */
#define SO_HIP_REINIT_RVS                       103
/** Socket option to ask for the RVS service, i.e.\ send REG_REQUEST parameter
    to the server. (client side) */
#define SO_HIP_ADD_RVS			        104
/** Socket option to ask for cancellation of the RVS service, i.e.\ send
    REG_REQUEST parameter with zero lifetime to the server. (client side) */
#define SO_HIP_DEL_RVS                          105
/** Socket option for the server to offer the HIP relay service. (server
    side) */
#define SO_HIP_OFFER_HIPRELAY                   106
/** Socket option for the server to cancel the HIP relay service. (server
    side) */
#define SO_HIP_CANCEL_HIPRELAY                  107
/** Socket option for hipconf to reinit the HIP relay service. (server side) */
#define SO_HIP_REINIT_RELAY                     108
/** Socket option to ask for the HIP relay service, i.e.\ send REG_REQUEST
    parameter to the server. (client side) */
#define SO_HIP_ADD_RELAY                        109
/** Socket option to ask for cancellation of the HIP relay service, i.e.\ send
    REG_REQUEST parameter with zero lifetime to the server. (client side) */
#define SO_HIP_DEL_RELAY                        110
/** Socket option for the server to offer the escrow service. (server side) */
#define SO_HIP_OFFER_ESCROW			111
/** Socket option for the server to cancel the escrow service. (server side) */
#define SO_HIP_CANCEL_ESCROW                    112
/** Socket option to ask for the escrow service, i.e.\ send REG_REQUEST parameter
    to the server. (client side) */
#define SO_HIP_ADD_ESCROW			113
/** Socket option to ask for cancellation of the escrow service, i.e.\ send
    REG_REQUEST parameter with zero lifetime to the server. (client side) */
#define SO_HIP_DEL_ESCROW			114
#define SO_HIP_ADD_DB_HI                        115
#define SO_HIP_ADD_ESCROW_DATA                  116
#define SO_HIP_DELETE_ESCROW_DATA               117
#define SO_HIP_SET_ESCROW_ACTIVE                118
#define SO_HIP_SET_ESCROW_INACTIVE              119
#define SO_HIP_FIREWALL_PING                    120
#define SO_HIP_FIREWALL_PING_REPLY              121
#define SO_HIP_FIREWALL_QUIT                    122
#define SO_HIP_AGENT_PING                       123
#define SO_HIP_AGENT_PING_REPLY                 124
#define SO_HIP_AGENT_QUIT                       125
#define SO_HIP_DAEMON_QUIT                      126
#define SO_HIP_I1_REJECT                        127
#define SO_HIP_UPDATE_HIU                       128
#define SO_HIP_NAT_ON                           129
#define SO_HIP_NAT_OFF                          130
<<<<<<< HEAD
#define SO_HIP_SET_NAT_ICE_UDP			131
=======
#define SO_HIP_SET_HIPPROXY_ON		      	131
#define SO_HIP_SET_HIPPROXY_OFF			132
#define SO_HIP_GET_PROXY_LOCAL_ADDRESS		133
#define SO_HIP_HIPPROXY_STATUS_REQUEST		134
#define SO_HIP_OPPTCP_UNBLOCK_APP_and_OPPIPDB_ADD_ENTRY	135
>>>>>>> 81b4785c
/** @} */
/* inclusive */
#define HIP_SO_ROOT_MAX 			255

#endif /* _HIP_ICOMM */
<|MERGE_RESOLUTION|>--- conflicted
+++ resolved
@@ -153,15 +153,12 @@
 #define SO_HIP_UPDATE_HIU                       128
 #define SO_HIP_NAT_ON                           129
 #define SO_HIP_NAT_OFF                          130
-<<<<<<< HEAD
-#define SO_HIP_SET_NAT_ICE_UDP			131
-=======
 #define SO_HIP_SET_HIPPROXY_ON		      	131
 #define SO_HIP_SET_HIPPROXY_OFF			132
 #define SO_HIP_GET_PROXY_LOCAL_ADDRESS		133
 #define SO_HIP_HIPPROXY_STATUS_REQUEST		134
 #define SO_HIP_OPPTCP_UNBLOCK_APP_and_OPPIPDB_ADD_ENTRY	135
->>>>>>> 81b4785c
+#define SO_HIP_SET_NAT_ICE_UDP			136
 /** @} */
 /* inclusive */
 #define HIP_SO_ROOT_MAX 			255
