--- conflicted
+++ resolved
@@ -169,16 +169,6 @@
 #define SO_HIP_CERT_X509V3_SIGN                 143
 #define SO_HIP_CERT_X509V3_VERIFY               144
 #define SO_HIP_USERSPACE_IPSEC			145
-<<<<<<< HEAD
-#define SO_HIP_ESP_PROT_EXT_TRANSFORM		146
-#define SO_HIP_IPSEC_UPDATE_ANCHOR_LIST		147
-#define SO_HIP_IPSEC_NEXT_ANCHOR		148
-#define SO_HIP_ADD_PEER_MAP_HIT_IP_LSI          153
-#define SO_HIP_RESTART_DUMMY_INTERFACE		154
-/** Socket option for hipconf to set handover mode, hard or soft. */
-#define SO_HIP_HANDOVER_HARD			155
-#define SO_HIP_HANDOVER_SOFT			156
-=======
 #define SO_HIP_ESP_PROT_TFM			146
 #define SO_HIP_BEX_STORE_UPDATE			147
 #define SO_HIP_TRIGGER_UPDATE			148
@@ -189,11 +179,13 @@
 #define SO_HIP_IPSEC_DELETE_SA                  153
 #define SO_HIP_IPSEC_FLUSH_ALL_SA          	154
 #define SO_HIP_ANCHOR_CHANGE			155
+/** Socket option for hipconf to set handover mode, hard or soft. */
+#define SO_HIP_HANDOVER_HARD			156
+#define SO_HIP_HANDOVER_SOFT			157
 
 //#define SO_HIP_ESP_PROT_EXT_TRANSFORM		xx
 //#define SO_HIP_IPSEC_UPDATE_ANCHOR_LIST	xx
 //#define SO_HIP_IPSEC_NEXT_ANCHOR		xx
->>>>>>> 1132f930
 /** @} */
 /* inclusive */
 #define HIP_SO_ROOT_MAX 			255
