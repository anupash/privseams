--- conflicted
+++ resolved
@@ -136,14 +136,10 @@
 #define SO_HIP_ADD_ESCROW			113
 /** Socket option to ask for cancellation of the escrow service, i.e.\ send
     REG_REQUEST parameter with zero lifetime to the server. (client side) */
-<<<<<<< HEAD
-#define SO_HIP_DEL_ESCROW			180
-#define SO_HIP_SET_HIPPROXY_ON		      	181
-#define SO_HIP_SET_HIPPROXY_OFF			182
-#define SO_HIP_GET_PROXY_LOCAL_ADDRESS		183
-=======
 #define SO_HIP_DEL_ESCROW			114
->>>>>>> 72ac6f36
+#define SO_HIP_SET_HIPPROXY_ON		      	115
+#define SO_HIP_SET_HIPPROXY_OFF			116
+#define SO_HIP_GET_PROXY_LOCAL_ADDRESS		117
 /** @} */
 /* inclusive */
 #define HIP_SO_ROOT_MAX 			255
