#ifndef _HIP_ICOMM
#define _HIP_ICOMM

/* Workaround for kernels before 2.6.15.3. */
#ifndef IPV6_2292PKTINFO
#  define IPV6_2292PKTINFO 2
#endif

/* Do not move this before the definition of struct endpoint, as i3
   headers refer to libinet6 headers which in turn require the
   definition of the struct. */
#ifdef CONFIG_HIP_HI3
#   include "i3_client_api.h" 
#endif

//#define HIP_DAEMONADDR_PATH		        "/tmp/hip_daemonaddr_path.tmp"
#define HIP_DAEMON_LOCAL_PORT                  970
#define HIP_FIREWALL_PORT                      971
#define HIP_AGENT_PORT                         972
//#define HIP_AGENTADDR_PATH			"/tmp/hip_agentaddr_path.tmp"
//#define HIP_USERADDR_PATH		        "/tmp/hip_useraddr_path.tmp"
//#define HIP_FIREWALLADDR_PATH			"/tmp/hip_firewalladdr_path.tmp"

#define SO_HIP_GLOBAL_OPT 1
#define SO_HIP_SOCKET_OPT 2
#define SO_HIP_GET_HIT_LIST 3

/** @addtogroup hip_so
 * HIP socket options.
 * @{
 */
#define HIP_SO_ANY_MIN 				1
#define SO_HIP_ADD_PEER_MAP_HIT_IP              2
#define SO_HIP_DEL_PEER_MAP_HIT_IP              3
#define SO_HIP_GET_MY_EID                       4
#define SO_HIP_SET_MY_EID                       5
#define SO_HIP_GET_PEER_EID                     6
#define SO_HIP_SET_PEER_EID                     7
#define SO_HIP_NULL_OP                          8
#define SO_HIP_QUERY_OPPORTUNISTIC_MODE         9
#define SO_HIP_ANSWER_OPPORTUNISTIC_MODE_QUERY  10
#define SO_HIP_SET_PSEUDO_HIT                   11
#define SO_HIP_QUERY_IP_HIT_MAPPING		12
#define SO_HIP_ANSWER_IP_HIT_MAPPING_QUERY	13
#define SO_HIP_GET_PEER_HIT			14
#define SO_HIP_SET_PEER_HIT			15
#define SO_HIP_DEFAULT_HIT			16
#define SO_HIP_GET_PEER_LIST                    17
#define SO_HIP_CONF_PUZZLE_GET                  18
#define SO_HIP_GET_PSEUDO_HIT                   19 
#define SO_HIP_GET_LOCAL_HI                     20
#define SO_HIP_GET_HITS                         21
#define SO_HIP_GET_HA_INFO			22
#define SO_HIP_TRIGGER_BEX                      23
#define SO_HIP_DHT_SERVING_GW                   24
#define SO_HIP_GET_STATE_HA		        25
/* inclusive */
#define HIP_SO_ANY_MAX 				63


/** @addtogroup hip_so
 * HIP socket options.
 * @{
 */
#define HIP_SO_ROOT_MIN 			64
#define SO_HIP_ADD_LOCAL_HI                     65
#define SO_HIP_DEL_LOCAL_HI                     66
#define SO_HIP_RUN_UNIT_TEST                    67
#define SO_HIP_RST                              68
#define SO_HIP_UNIT_TEST                        69
#define SO_HIP_BOS                              70
#define SO_HIP_NETLINK_DUMMY                    71
#define SO_HIP_CONF_PUZZLE_NEW                  72
#define SO_HIP_CONF_PUZZLE_SET                  73
#define SO_HIP_CONF_PUZZLE_INC                  74
#define SO_HIP_CONF_PUZZLE_DEC                  75
/* Three free slots here */
#define SO_HIP_SET_OPPORTUNISTIC_MODE           78
#define SO_HIP_SET_BLIND_ON                     79
#define SO_HIP_SET_BLIND_OFF                    80
/** Socket option for hipconf to change the used gateway with OpenDHT */
#define SO_HIP_DHT_GW                           81
#define SO_HIP_SET_DEBUG_ALL			82
#define SO_HIP_SET_DEBUG_MEDIUM			83
#define SO_HIP_SET_DEBUG_NONE			84
/** Socket option for hipconf to ask about the used gateway with OpenDHT */
/* 85 is free slot */
#define SO_HIP_HANDOFF_ACTIVE			86
#define SO_HIP_HANDOFF_LAZY			87
/** Socket option for hipconf to restart daemon. */
#define SO_HIP_RESTART		      		88
#define SO_HIP_SET_LOCATOR_ON                   89
#define SO_HIP_SET_LOCATOR_OFF                  90
#define SO_HIP_DHT_SET                          91
#define SO_HIP_DHT_ON                           92
#define SO_HIP_DHT_OFF                          93
#define SO_HIP_SET_OPPTCP_ON			94
#define SO_HIP_SET_OPPTCP_OFF			95
/* slot 96 is free */
#define SO_HIP_OPPTCP_UNBLOCK_APP		97
#define SO_HIP_OPPTCP_OPPIPDB_ADD_ENTRY		98
#define SO_HIP_OPPTCP_SEND_TCP_PACKET		99
#define SO_HIP_TRANSFORM_ORDER                  100

/** Socket option for the server to offer the RVS service. (server side) */
#define SO_HIP_OFFER_RVS			101
/** Socket option for the server to cancel the RVS service. (server side) */
#define SO_HIP_CANCEL_RVS                       102
/** Socket option for the server to reinit the RVS service. (server side) */
#define SO_HIP_REINIT_RVS                       103
/** Socket option to ask for the RVS service, i.e.\ send REG_REQUEST parameter
    to the server. (client side) */
#define SO_HIP_ADD_RVS			        104
/** Socket option to ask for cancellation of the RVS service, i.e.\ send
    REG_REQUEST parameter with zero lifetime to the server. (client side) */
#define SO_HIP_DEL_RVS                          105
/** Socket option for the server to offer the HIP relay service. (server
    side) */
#define SO_HIP_OFFER_HIPRELAY                   106
/** Socket option for the server to cancel the HIP relay service. (server
    side) */
#define SO_HIP_CANCEL_HIPRELAY                  107
/** Socket option for hipconf to reinit the HIP relay service. (server side) */
#define SO_HIP_REINIT_RELAY                     108
/** Socket option to ask for the HIP relay service, i.e.\ send REG_REQUEST
    parameter to the server. (client side) */
#define SO_HIP_ADD_RELAY                        109
/** Socket option to ask for cancellation of the HIP relay service, i.e.\ send
    REG_REQUEST parameter with zero lifetime to the server. (client side) */
#define SO_HIP_DEL_RELAY                        110
/** Socket option for the server to offer the escrow service. (server side) */
#define SO_HIP_OFFER_ESCROW			111
/** Socket option for the server to cancel the escrow service. (server side) */
#define SO_HIP_CANCEL_ESCROW                    112
/** Socket option to ask for the escrow service, i.e.\ send REG_REQUEST parameter
    to the server. (client side) */
#define SO_HIP_ADD_ESCROW			113
/** Socket option to ask for cancellation of the escrow service, i.e.\ send
    REG_REQUEST parameter with zero lifetime to the server. (client side) */
#define SO_HIP_DEL_ESCROW			114
#define SO_HIP_ADD_DB_HI                        115
#define SO_HIP_ADD_ESCROW_DATA                  116
#define SO_HIP_DELETE_ESCROW_DATA               117
#define SO_HIP_SET_ESCROW_ACTIVE                118
#define SO_HIP_SET_ESCROW_INACTIVE              119
#define SO_HIP_FIREWALL_PING                    120
#define SO_HIP_FIREWALL_PING_REPLY              121
#define SO_HIP_FIREWALL_QUIT                    122
#define SO_HIP_AGENT_PING                       123
#define SO_HIP_AGENT_PING_REPLY                 124
#define SO_HIP_AGENT_QUIT                       125
#define SO_HIP_DAEMON_QUIT                      126
#define SO_HIP_I1_REJECT                        127
#define SO_HIP_UPDATE_HIU                       128
#define SO_HIP_SET_NAT_PLAIN_UDP                129
#define SO_HIP_SET_NAT_ON                     SO_HIP_SET_NAT_PLAIN_UDP
#define SO_HIP_SET_NAT_NONE                     130
#define SO_HIP_SET_NAT_OFF                      SO_HIP_SET_NAT_NONE // XX FIXME: REMOVE
#define SO_HIP_SET_HIPPROXY_ON		      	131
#define SO_HIP_SET_HIPPROXY_OFF			132
#define SO_HIP_GET_PROXY_LOCAL_ADDRESS		133
#define SO_HIP_HIPPROXY_STATUS_REQUEST		134
#define SO_HIP_OPPTCP_UNBLOCK_AND_BLACKLIST     135
#define SO_HIP_IPSEC_ADD_SA             	    136 /* addes by Tao Wan, for informing the firewall the BEX is done*/
#define SO_HIP_SET_TCPTIMEOUT_ON                137
#define SO_HIP_SET_TCPTIMEOUT_OFF               138
#define SO_HIP_SET_NAT_ICE_UDP                  139
#define HIP_PARAM_INT                           140
#define SO_HIP_CERT_SPKI_SIGN                   141
#define SO_HIP_CERT_SPKI_VERIFY                 142
#define SO_HIP_CERT_X509V3_SIGN                 143
#define SO_HIP_CERT_X509V3_VERIFY               144
<<<<<<< HEAD

#define SO_HIP_RESTART_DUMMY_INTERFACE		145
=======
#define SO_HIP_USERSPACE_IPSEC			145
#define SO_HIP_ESP_PROT_EXT_TRANSFORM		146
#define SO_HIP_IPSEC_UPDATE_ANCHOR_LIST		147
#define SO_HIP_IPSEC_NEXT_ANCHOR		148
#define SO_HIP_GET_LSI_PEER                     150
#define SO_HIP_GET_LSI_OUR			151
#define SO_HIP_IS_OUR_LSI                       152
#define SO_HIP_ADD_PEER_MAP_HIT_IP_LSI          153
#define SO_HIP_FW_BEX_DONE                      154
#define SO_HIP_GET_PEER_HIT_BY_LSIS             155
#define SO_HIP_FW_UPDATE_DB                     156
>>>>>>> aad07d74
/** @} */
/* inclusive */
#define HIP_SO_ROOT_MAX 			255

#endif /* _HIP_ICOMM */
<|MERGE_RESOLUTION|>--- conflicted
+++ resolved
@@ -170,10 +170,6 @@
 #define SO_HIP_CERT_SPKI_VERIFY                 142
 #define SO_HIP_CERT_X509V3_SIGN                 143
 #define SO_HIP_CERT_X509V3_VERIFY               144
-<<<<<<< HEAD
-
-#define SO_HIP_RESTART_DUMMY_INTERFACE		145
-=======
 #define SO_HIP_USERSPACE_IPSEC			145
 #define SO_HIP_ESP_PROT_EXT_TRANSFORM		146
 #define SO_HIP_IPSEC_UPDATE_ANCHOR_LIST		147
@@ -185,7 +181,7 @@
 #define SO_HIP_FW_BEX_DONE                      154
 #define SO_HIP_GET_PEER_HIT_BY_LSIS             155
 #define SO_HIP_FW_UPDATE_DB                     156
->>>>>>> aad07d74
+#define SO_HIP_RESTART_DUMMY_INTERFACE		157
 /** @} */
 /* inclusive */
 #define HIP_SO_ROOT_MAX 			255
