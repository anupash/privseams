--- conflicted
+++ resolved
@@ -489,8 +489,8 @@
 
      if (action == ACTION_DEL)
 	  return hip_conf_handle_hi_del(msg, action, opt, optc);
-     if (action == ACTION_GET)
-	  return hip_get_hits(msg, opt, optc);
+     //if (action == ACTION_GET)
+     //	  return hip_get_hits(msg, opt, optc);
 	  //return hip_conf_handle_hi_get(msg, action, opt, optc);
 
      /* Check min/max amount of args */
@@ -1516,13 +1516,8 @@
      action = hip_conf_get_action(argv[1]);
      HIP_IFEL((action == -1), -1,
 	      "Invalid action argument '%s'\n", argv[1]);
-<<<<<<< HEAD
 
      /* Check that we have at least the minumum number of arguments
-=======
-     
-     /* Check that we have at least the minimum number of arguments
->>>>>>> aad07d74
 	for the given action. */
      HIP_IFEL((argc < hip_conf_check_action_argc(action) + 2), -1,
 	      "Not enough arguments given for the action '%s'\n",
@@ -1544,7 +1539,7 @@
 	array at index "type" with given commandline arguments. 
 	The functions build a hip_common message. */
      if (action == ACTION_GET)
-	     err = hip_get_all_hits(msg,argv);
+	     err = hip_get_hits(msg,argv);
      if (argc == 3)
 	  err = (*action_handler[type])(msg, action, (const char **)&argv[2], argc - 3);
      else
@@ -1650,8 +1645,6 @@
      return err;
 }
 
-
-<<<<<<< HEAD
 int hip_get_hits(hip_common_t *msg, char *opt[], int optc)
 {
     struct hip_tlv_common *current_param = NULL;
@@ -1659,7 +1652,9 @@
     int err=0;
     //struct sockaddr_in6 addr;
     in6_addr_t *defhit;
+    struct in_addr *deflsi;
     //struct hip_hadb_user_info_state *ha;
+     hip_tlv_type_t param_type;
 
     HIP_IFEL(optc != 1, -EINVAL, "Invalid number of arguments.\n");
 
@@ -1678,15 +1673,23 @@
 	HIP_INFO("All HITs printed.\n");
 
     } else if (!strcmp(opt[0], "default")) {
-
 	HIP_IFEL(hip_build_user_hdr(msg, SO_HIP_DEFAULT_HIT, 0), -1, "Building header failed\n");
 	HIP_IFEL(hip_send_recv_daemon_info(msg), -1, "Sending msg failed\n");
 
-	current_param = hip_get_next_param(msg, current_param);
-	defhit = (in6_addr_t *)hip_get_param_contents_direct(current_param);
-	set_hit_prefix(defhit);
-	HIP_INFO_HIT("default hi is ", defhit);
-
+	while((current_param = hip_get_next_param(msg, current_param)) != NULL)
+	{
+		param_type = hip_get_param_type(current_param);
+		
+		if (param_type == HIP_PARAM_HIT){
+			defhit = (struct in6_addr *)hip_get_param_contents_direct(current_param);
+			set_hit_prefix(defhit);
+			HIP_INFO_HIT("default hi is ", defhit);
+		}
+		else if (param_type == HIP_PARAM_LSI){
+			deflsi = (struct in_addr *)hip_get_param_contents_direct(current_param);
+			HIP_DEBUG_LSI("default lsi is ", deflsi);
+		}
+	}
     } else {
 	HIP_ERROR("Invalid argument. Specify default or all.\n");
         err = -EINVAL;
@@ -1695,60 +1698,6 @@
 
     /* Clear message so do_hipconf() doesn't send it again */
     hip_msg_init(msg);
-=======
-int hip_get_all_hits(hip_common_t *msg,char *argv[])
-{	
-     struct hip_tlv_common *current_param = NULL;
-     struct endpoint_hip *endp = NULL;
-     int err = 0;
-     struct sockaddr_in6 addr;
-     struct in6_addr *defhit;
-     struct in_addr *deflsi;
-     struct hip_hadb_user_info_state *ha;
-     hip_tlv_type_t param_type;
-	
-     if (strcmp(argv[1], "get") == 0)
-     {
-	
-	  if ((strcmp(argv[3],"all") == 0) && (strcmp(argv[2],"hi") == 0))
-	  {
-	       HIP_IFEL(hip_build_user_hdr(msg, SO_HIP_GET_HITS,0),-1, "Fail to get hits");
-	       hip_send_recv_daemon_info(msg);
-		
-	       while((current_param = hip_get_next_param(msg, current_param)) != NULL)
-	       {
-		    endp = (struct endpoint_hip *)hip_get_param_contents_direct(current_param);
-		    if (strcmp(argv[3], "all") == 0)
-		    {
-			 HIP_INFO("hi is %s ",endp->flags == HIP_ENDPOINT_FLAG_HIT ? "anonymous" : "public");
-			 HIP_INFO("%s",endp->algo == HIP_HI_DSA ? "dsa" : "rsa");
-			 HIP_INFO_HIT("\n",&endp->id.hit);
-		    }
-				
-	       }
-	  }
-	  else if (strcmp(argv[3], "default") == 0)
-	  {
-	       HIP_IFEL(hip_build_user_hdr(msg, SO_HIP_DEFAULT_HIT,0),-1, "Fail to get hits");
-	       hip_send_recv_daemon_info(msg);
-	
-	       while((current_param = hip_get_next_param(msg, current_param)) != NULL)
-	       {
-		    param_type = hip_get_param_type(current_param);
-
-		    if (param_type == HIP_PARAM_HIT){
-		           defhit = (struct in6_addr *)hip_get_param_contents_direct(current_param);
-			   set_hit_prefix(defhit);
-			   HIP_INFO_HIT("default hi is ", defhit);
-		    }
-		    else if (param_type == HIP_PARAM_LSI){
-		           deflsi = (struct in_addr *)hip_get_param_contents_direct(current_param);
-			   HIP_DEBUG_LSI("default lsi is ", deflsi);
-		    }
-	       }
-	  }
-     }
->>>>>>> aad07d74
 
  out_err:
      return err;
