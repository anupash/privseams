/** @file
 * This file defines functions for configuring the the Host Identity
 * Protocol daemon (hipd).
 *
 * @author  Janne Lundberg <jlu_tcs.hut.fi>
 * @author  Miika Komu <miika_iki.fi>
 * @author  Mika Kousa <mkousa_cc.hut.fi>
 * @author  Anthony D. Joseph <adj_hiit.fi>
 * @author  Abhinav Pathak <abhinav.pathak_hiit.fi>
 * @author  Bing Zhou <bingzhou_cc.hut.fi>
 * @author  Anu Markkola
 * @author  Lauri Silvennoinen
 * @author  Tao Wan  <twan@cc.hut.fi>
 * @author  Teresa Finez <tfinezmo_cc.hut.fi> Modifications
 * @author  Samu Varjonen
 * @note    Distributed under <a href="http://www.gnu.org/licenses/gpl2.txt">GNU/GPL</a>
 * @todo    add/del map
 * @todo    fix the rst kludges
 * @todo    read the output message from send_msg?
 */
#include "hipconf.h"
#include "libhipopendht.h"

/**
 * A help string containing the usage of @c hipconf.
 *
 * @note If you added a new action, do not forget to add a brief usage below
 *       for the action.
 */
const char *hipconf_usage =
#ifdef CONFIG_HIP_ESCROW
"add|del escrow <hit>\n"
#endif
"add|del map <hit> <ipv6> [lsi]\n"
"del hi <hit>|all\n"
"get hi default|all\n"
"new|add hi anon|pub rsa|dsa filebasename\n"
"new hi anon|pub rsa|dsa filebasename keylen\n"
"new|add hi default (HI must be created as root)\n"
"new hi default rsa_keybits dsa_keybits\n"
#ifdef CONFIG_HIP_ICOOKIE
"get|set|inc|dec|new puzzle all|<hit>\n"
#else
"get|set|inc|dec|new puzzle all\n"
#endif
"bos all\n"
//modify by santtu
//"nat on|off|<peer_hit>\n"
"nat none|plain-udp|ice-udp\n"
//end modify
"rst all|<peer_hit>\n"
"load config default\n"
"mhaddr mode lazy|active\n"
"handover mode hard|soft\n"
"run normal|opp <binary>\n"
"Server side:\n"
"\tadd|del service escrow|rvs|relay\n"
"\treinit service rvs|relay\n"
"Client side:\n"
"\tadd server rvs|relay|escrow <HIT> <IP address> <lifetime in seconds>\n"
"\tdel server rvs|relay|escrow <HIT> <IP address>\n"
#ifdef CONFIG_HIP_BLIND
"set blind on|off\n"
#endif
#ifdef CONFIG_HIP_OPPORTUNISTIC
"set opp normal|advanced|none\n"
#endif
"heartbeat <seconds> (0 seconds means off)\n"
"get ha all|HIT\n"
"opendht on|off\n"
"dht gw <IPv4|hostname> <port (OpenDHT default = 5851)> <TTL>\n"
"dht get <fqdn/hit>\n"
"dht set <name>\n"
"locator on|off|get\n"
"debug all|medium|none\n"
"restart daemon\n"
"set tcptimeout on|off\n" /*added by Tao Wan*/
"transform order <integer> "
" (1=AES, 2=3DES, 3=NULL and place them to order\n"
"  like 213 for the order 3DES, AES and NULL)\n"
#ifdef CONFIG_HIP_HIPPROXY
"hipproxy on|off\n"
#endif
#ifdef CONFIG_HIP_MIDAUTH
"manual-update <interface>\n"
#endif
;

/**
 * Function pointer array containing pointers to handler functions.
 * Add a handler function for your new action in the action_handler[] array.
 * If you added a handler function here, do not forget to define that function
 * somewhere in this source file.
 *
 *  @note Keep the elements in the same order as the @c TYPE values are defined
 *        in hipconf.h because type values are used as @c action_handler array
 *        index. Locations and order of these handlers are important.
 */
int (*action_handler[])(hip_common_t *, int action,const char *opt[], int optc) =
{
	NULL, /* reserved */
	hip_conf_handle_hi,
	hip_conf_handle_map,
	hip_conf_handle_rst,
	hip_conf_handle_server, /* Any client side registration action. */
	hip_conf_handle_bos,
	hip_conf_handle_puzzle,
	hip_conf_handle_nat,
	hip_conf_handle_opp,
	hip_conf_handle_blind,
	hip_conf_handle_service, /* Any server side registration action. */
	hip_conf_handle_load,
	hip_conf_handle_run_normal, /* run */
	hip_conf_handle_ttl,
	hip_conf_handle_gw,
	hip_conf_handle_get,
	hip_conf_handle_ha,
	hip_conf_handle_mhaddr,
	hip_conf_handle_handover,
	hip_conf_handle_debug,
	hip_conf_handle_restart,
        hip_conf_handle_locator,
        hip_conf_handle_set,
        hip_conf_handle_dht_toggle,
	hip_conf_handle_opptcp,
        hip_conf_handle_trans_order,
	hip_conf_handle_tcptimeout, /* added by Tao Wan*/
        hip_conf_handle_hipproxy,
	hip_conf_handle_heartbeat,
	hip_conf_handle_manual_update,
	NULL /* run */
};

/**
 * Maps symbolic hipconf action (=add/del) names into numeric action
 * identifiers.
 *
 * @note If you defined a constant ACTION_NEWACT in hipconf.h,
 *       you also need to add a proper sentence in the strcmp() series,
 *       like that:
 *       ...
 *       else if (!strcmp("newaction", text))
 *           ret = ACTION_NEWACT;
 *       ...
 *
 * @param  text the action as a string.
 * @return the numeric action id correspoding to the symbolic text.
 */
int hip_conf_get_action(char *text)
{
        int ret = -1;

	if (!strcmp("add", text))
		ret = ACTION_ADD;
	else if (!strcmp("del", text))
		ret = ACTION_DEL;
	else if (!strcmp("new", text))
		ret = ACTION_NEW;
	else if (!strcmp("get", text))
		ret = ACTION_GET;
	else if (!strcmp("set", text))
		ret = ACTION_SET;
	else if (!strcmp("inc", text))
		ret = ACTION_INC;
	else if (!strcmp("dec", text))
		ret = ACTION_DEC;
	else if (!strcmp("nat", text))
		ret = ACTION_NAT;
	else if (!strcmp("bos", text))
		ret = ACTION_BOS;
	else if (!strcmp("rst", text))
		ret = ACTION_RST;
	else if (!strcmp("run", text))
		ret = ACTION_RUN;
	else if (!strcmp("load", text))
		ret = ACTION_LOAD;
	else if (!strcmp("dht", text))
		ret = ACTION_DHT;
	else if (!strcmp("opendht", text))
		ret = ACTION_OPENDHT;
	else if (!strcmp("heartbeat", text))
		ret = ACTION_HEARTBEAT;
	else if (!strcmp("locator", text))
		ret = ACTION_LOCATOR;
	else if (!strcmp("debug", text))
		ret = ACTION_DEBUG;
	else if (!strcmp("mhaddr", text))
		ret = ACTION_MHADDR;
	else if (!strcmp("handover", text))
		ret = ACTION_HANDOVER;
	else if (!strcmp("transform", text))
		ret = ACTION_TRANSORDER;
	else if (!strcmp("restart", text))
		ret = ACTION_RESTART;
	else if (!strcmp("tcptimeout", text)) /*added by Tao Wan, 08.Jan.2008 */
		ret = ACTION_TCPTIMEOUT;
	else if (!strcmp("reinit", text))
		ret = ACTION_REINIT;
#ifdef CONFIG_HIP_HIPPROXY
	else if (!strcmp("hipproxy", text))
		ret = ACTION_HIPPROXY;
#endif
<<<<<<< HEAD
#ifdef CONFIG_HIP_MIDAUTH
	else if (!strcmp("manual-update", text))
		ret = ACTION_MANUAL_UPDATE;
#endif
	
=======

>>>>>>> a244183b
        return ret;
}

/**
 * Gets the minimum amount of arguments needed to be given to the action.
 *
 * @note If you defined a constant ACTION_NEWACT in hipconf.h,
 *       you also need to add a case block for the constant
 *       here in the switch(action) block.
 * @param  action action type
 * @return how many arguments needs to be given at least
 */
int hip_conf_check_action_argc(int action) {
	int count = -1;

	switch (action) {
	case ACTION_NEW: case ACTION_NAT: case ACTION_DEC: case ACTION_RST:
	case ACTION_BOS: case ACTION_LOCATOR: case ACTION_OPENDHT: case ACTION_HEARTBEAT:
                break;
	case ACTION_DEBUG: case ACTION_RESTART: case ACTION_REINIT:
	case ACTION_TCPTIMEOUT:
	case ACTION_MANUAL_UPDATE:
		count = 1;
		break;
	case ACTION_ADD: case ACTION_DEL: case ACTION_SET: case ACTION_INC:
	case ACTION_GET: case ACTION_RUN: case ACTION_LOAD: case ACTION_DHT:
<<<<<<< HEAD
	case ACTION_HA: case ACTION_MHADDR: case ACTION_TRANSORDER:
	case ACTION_HANDOVER:
		count = 2; 
=======
	case ACTION_HA: case ACTION_HANDOFF: case ACTION_TRANSORDER:
		count = 2;
>>>>>>> a244183b
		break;
#ifdef CONFIG_HIP_HIPPROXY
    case ACTION_HIPPROXY:
		break;
#endif
	default:
	        break;
	}

	return count;
}

/**
 * Maps symbolic hipconf type (=lhi/map) names to numeric types.
 *
 * @param  text the type as a string.
 * @return the numeric type id correspoding to the symbolic text.
 */
int hip_conf_get_type(char *text,char *argv[]) {
	int ret = -1;

	if (!strcmp("hi", text))
		ret = TYPE_HI;
	else if (!strcmp("map", text))
		ret = TYPE_MAP;
	else if (!strcmp("rst", text))
		ret = TYPE_RST;
	else if (!strcmp("server", text))
		ret = TYPE_SERVER;
	else if (!strcmp("puzzle", text))
		ret = TYPE_PUZZLE;
	else if (!strcmp("service", text))
		ret = TYPE_SERVICE;
	else if (!strcmp("normal", text))
		ret = TYPE_RUN;
	else if (!strcmp("ha", text))
		ret = TYPE_HA;
	else if ((!strcmp("all", text)) && (strcmp("rst",argv[1])==0))
		ret = TYPE_RST;
	else if ((!strcmp("peer_hit", text)) && (strcmp("rst",argv[1])==0))
		ret = TYPE_RST;
	else if	(strcmp("nat",argv[1])==0)
		ret = TYPE_NAT;
        else if (strcmp("locator", argv[1])==0)
                ret = TYPE_LOCATOR;
	/* Tao Wan added tcptimeout on 08.Jan.2008 */
	else if (!strcmp("tcptimeout", text))
		ret = TYPE_TCPTIMEOUT;
	else if ((!strcmp("all", text)) && (strcmp("bos",argv[1])==0))
		ret = TYPE_BOS;
	else if (!strcmp("debug", text))
		ret = TYPE_DEBUG;
	else if ((!strcmp("mode", text)) && (strcmp("mhaddr", argv[1])==0))
		ret = TYPE_MHADDR;
	else if (!strcmp("daemon", text))
		ret = TYPE_DAEMON;
	else if ((!strcmp("mode", text)) && (strcmp("handover", argv[1])==0))
		ret = TYPE_HANDOVER;
#ifdef CONFIG_HIP_OPPORTUNISTIC
	else if (!strcmp("opp", text))
		ret = TYPE_OPP;
#endif
#ifdef CONFIG_HIP_BLIND
	else if (!strcmp("blind", text))
		ret = TYPE_BLIND;
#endif
#ifdef CONFIG_HIP_ESCROW
	else if (!strcmp("escrow", text))
		ret = TYPE_ESCROW;
#endif
	else if (!strcmp("order", text))
		ret = TYPE_ORDER;
	else if (strcmp("opendht", argv[1])==0)
		ret = TYPE_DHT;
	else if (strcmp("heartbeat", argv[1])==0)
		ret = TYPE_HEARTBEAT;
	else if (!strcmp("ttl", text))
		ret = TYPE_TTL;
	else if (!strcmp("gw", text))
		ret = TYPE_GW;
	else if (!strcmp("get", text))
		ret = TYPE_GET;
	else if (!strcmp("set", text))
                ret = TYPE_SET;
	else if (!strcmp("config", text))
		ret = TYPE_CONFIG;
#ifdef CONFIG_HIP_HIPPROXY
	else if (strcmp("hipproxy", argv[1])==0)
		ret = TYPE_HIPPROXY;
#endif
#ifdef CONFIG_HIP_MIDAUTH
	else if (strcmp("manual-update", argv[1])==0)
		ret = TYPE_MANUAL_UPDATE;
#endif
     return ret;
}

/**
 * Get a type argument index, in argv[].
 *
 * @note If you defined a constant ACTION_NEWACT in hipconf.h,
 *       you also need to add a case block for the constant
 *       here in the switch(action) block.
 * @param  integer value for an action
 * @return an index for argv[], which indicates the type argument.
 *         Usually either 1 or 2.
 */
int hip_conf_get_type_arg(int action)
{
	int type_arg = -1;

	switch (action) {
	case ACTION_ADD:
	case ACTION_DEL:
	case ACTION_NEW:
	case ACTION_NAT:
	case ACTION_INC:
	case ACTION_DEC:
	case ACTION_SET:
	case ACTION_GET:
	case ACTION_RUN:
	case ACTION_LOAD:
	case ACTION_DHT:
	case ACTION_OPENDHT:
        case ACTION_HEARTBEAT:
	case ACTION_LOCATOR:
	case ACTION_RST:
	case ACTION_BOS:
	case ACTION_MHADDR:
	case ACTION_HANDOVER:
	case ACTION_TCPTIMEOUT:
        case ACTION_TRANSORDER:
	case ACTION_REINIT:
#ifdef CONFIG_HIP_HIPPROXY
	case ACTION_HIPPROXY:
#endif
	case ACTION_RESTART:
		type_arg = 2;
		break;
<<<<<<< HEAD
	
#ifdef CONFIG_HIP_MIDAUTH
	case ACTION_MANUAL_UPDATE:
#endif
=======

>>>>>>> a244183b
	case ACTION_DEBUG:
		type_arg = 1;
		break;

	default:
		break;
	}

	return type_arg;
}

/**
 * Handles the hipconf commands where the type is @c server. Creates a user
 * message from the function parameters @c msg, @c action and @c opt[]. The
 * command line that this function parses is of type:
 * <code>tools/hipconf <b>add</b> server &lt;SERVICES&gt; &lt;SERVER HIT&gt;
 * &lt;SERVER IP ADDRESS&gt; &lt;LIFETIME&gt;</code> or
 * <code>tools/hipconf <b>del</b> server &lt;SERVICES&gt; &lt;SERVER HIT&gt;
 * &lt;SERVER IP ADDRESS&gt;</code>, where <code>&lt;SERVICES&gt;</code> is a list of
 * the services to which we want to register or cancel or registration. The
 * list can consist of any number of the strings @c rvs, @c relay or @c escrow,
 * or any number of service type numbers between 0 and 255. The list can be a
 * combination of these with repetitions allowed. At least one string or
 * service type number must be provided.
 *
 * @param msg    a pointer to a target buffer where the message for HIP daemon
 *               is to put
 * @param action the numeric action identifier for the action to be performed.
 * @param opt    an array of pointers to the command line arguments after
 *               the action and type.
 * @param optc   the number of elements in array @c opt.
 * @return       zero on success, or negative error value on error.
 * @note         Currently only action @c add is supported.
 * @todo         If the current machine has more than one IP address
 *               there should be a way to choose which of the addresses
 *               to register to the server.
 * @todo         There are currently four different HITs at the @c dummy0
 *               interface. There should be a way to choose which of the HITs
 *               to register to the server.
 */
int hip_conf_handle_server(hip_common_t *msg, int action, const char *opt[],
			   int optc)
{
	hip_hit_t hit;
	in6_addr_t ipv6;
	int err = 0, seconds = 0, i = 0, number_of_regtypes = 0, reg_type = 0;
	int index_of_hit = 0, index_of_ip = 0;
	uint8_t lifetime = 0, *reg_types = NULL;
	time_t seconds_from_lifetime = 0;
	char lowercase[30];

	_HIP_DEBUG("hip_conf_handle_server() invoked.\n");

	if(action != ACTION_ADD && action != ACTION_DEL) {
		HIP_ERROR("Only actions \"add\" and \"del\" are supported for "\
			  "\"server\".\n");
		err = -1;
		goto out_err;
	} else if (action == ACTION_ADD) {
		if(optc < 4) {
			HIP_ERROR("Missing arguments.\n");
			err = -1;
			goto out_err;
		}
		number_of_regtypes = optc - 3;
		index_of_hit = optc - 3;
		index_of_ip  = optc - 2;

		/* The last commandline argument has the lifetime. */
		HIP_IFEL(hip_string_is_digit(opt[optc - 1]), -1,
			 "Invalid lifetime value \"%s\" given.\n"\
			 "Please give a lifetime value between 1 and "\
			 "15384774 seconds.\n", opt[optc - 1]);

		seconds = atoi(opt[optc - 1]);

		if(seconds <= 0 || seconds > 15384774) {
			HIP_ERROR("Invalid lifetime value \"%s\" given.\n"\
				  "Please give a lifetime value between 1 and "\
				  "15384774 seconds.\n", opt[optc - 1]);
			goto out_err;
		}

		HIP_IFEL(hip_get_lifetime_value(seconds, &lifetime), -1,
			 "Unable to convert seconds to a lifetime value.\n");

		hip_get_lifetime_seconds(lifetime, &seconds_from_lifetime);

	} else if (action == ACTION_DEL) {
		if (optc < 3) {
			HIP_ERROR("Missing arguments.\n");
			err = -1;
			goto out_err;
		}
		number_of_regtypes = optc - 2;
		index_of_hit = optc - 2;
		index_of_ip  = optc - 1;
	}
	/* Check the HIT value. */
 	if(inet_pton(AF_INET6, opt[index_of_hit], &hit) <= 0) {
		HIP_ERROR("'%s' is not a valid HIT.\n", opt[index_of_hit]);
		err = -1;
		goto out_err;
	} /* Check the IPv4 or IPV6 value. */
	else if(inet_pton(AF_INET6, opt[index_of_ip], &ipv6) <= 0) {
		struct in_addr ipv4;
		if(inet_pton(AF_INET, opt[index_of_ip], &ipv4) <= 0) {
			HIP_ERROR("'%s' is not a valid IPv4 or IPv6 address.\n",
				  opt[index_of_ip]);
			err = -1;
			goto out_err;
		} else {
			IPV4_TO_IPV6_MAP(&ipv4, &ipv6);
		}
	}

	reg_types = malloc(number_of_regtypes * sizeof(uint8_t));
	if(reg_types == NULL) {
		err = -1;
		HIP_ERROR("Unable to allocate memory for registration "\
			  "types.\n");
		goto out_err;
	}

	if(optc > 13) {
		HIP_ERROR("Too many services requested.\n");
		err = -1;
		goto out_err;
	}

	/* Every commandline argument in opt[] from '0' to 'optc - 4' should
	   be either one of the predefined strings or a number between
	   0 and 255 (inclusive). */
	for(; i < number_of_regtypes; i++) {
		if(strlen(opt[i]) > 30) {
			HIP_ERROR("'%s' is not a valid service name.\n", opt[i]);
			err = -1;
			goto out_err;
		}

		hip_string_to_lowercase(lowercase, opt[i], strlen(opt[i]) + 1);
		if(strcmp("rvs", lowercase) == 0){
			reg_types[i] = HIP_SERVICE_RENDEZVOUS;
		} else if(strcmp("relay", lowercase) == 0) {
			reg_types[i] = HIP_SERVICE_RELAY;
		} else if(strcmp("escrow", lowercase) == 0) {
			reg_types[i] = HIP_SERVICE_ESCROW;
		} /* To cope with the atoi() error value we handle the 'zero'
		     case here. */
		else if(strcmp("0", lowercase) == 0) {
			reg_types[i] = 0;
		} else {
			reg_type = atoi(lowercase);
			if(reg_type <= 0 || reg_type > 255) {
				HIP_ERROR("'%s' is not a valid service name "\
					  "or service number.\n", opt[i]);
				err = -1;
				goto out_err;
			} else {
				reg_types[i] = reg_type;
			}
		}
	}

	HIP_IFEL(hip_build_param_contents(msg, &hit, HIP_PARAM_HIT,
					  sizeof(in6_addr_t)), -1,
		 "Failed to build HIT parameter to hipconf user message.\n");

	HIP_IFEL(hip_build_param_contents(msg, &ipv6, HIP_PARAM_IPV6_ADDR,
					  sizeof(in6_addr_t)), -1,
		 "Failed to build IPv6 parameter to hipconf user message.\n");

	HIP_IFEL(hip_build_param_reg_request(msg, lifetime, reg_types ,
					     number_of_regtypes), -1,
		 "Failed to build REG_REQUEST parameter to hipconf user "\
		 "message.\n");

	HIP_IFEL(hip_build_user_hdr(msg, SO_HIP_ADD_DEL_SERVER, 0), -1,
		 "Failed to build hipconf user message header.\n");

	if(action == ACTION_ADD) {
		HIP_INFO("Requesting %u service%s for %d seconds "
			 "(lifetime 0x%x) from\nHIT %s located at\nIP "\
			 "address %s.\n", number_of_regtypes,
			 (number_of_regtypes > 1) ? "s" : "",
			 seconds_from_lifetime, lifetime, opt[index_of_hit],
			 opt[index_of_ip]);
	} else {
		HIP_INFO("Requesting the cancellation of %u service%s from\n"\
			 "HIT %s located at\nIP address %s.\n",
			 number_of_regtypes,
			 (number_of_regtypes > 1) ? "s" : "", opt[index_of_hit],
			 opt[index_of_ip]);

	}
 out_err:
	if(reg_types != NULL)
		free(reg_types);

	return err;
}

/**
 * Handles the hipconf commands where the type is @c hi.
 *
 * @param msg    a pointer to the buffer where the message for kernel will
 *               be written.
 * @param action the numeric action identifier for the action to be performed.
 * @param opt    an array of pointers to the command line arguments after
 *               the action and type.
 * @param optc   the number of elements in the array.
 * @return       zero on success, or negative error value on error.
 */
int hip_conf_handle_hi(hip_common_t *msg, int action, const char *opt[],
		       int optc)
{
	int err = 0, anon = 0, use_default = 0, rsa_key_bits = 0;
	int dsa_key_bits = 0;
	char *fmt = NULL, *file = NULL;

	if (action == ACTION_DEL) {
		return hip_conf_handle_hi_del(msg, action, opt, optc);
	} else if (action == ACTION_GET) {
		HIP_IFEL((optc < 1), -1, "Missing arguments.\n");
		HIP_IFEL((optc > 1), -1, "Too many arguments.\n");

		return hip_get_hits(msg, opt[0]);
	} else if (action != ACTION_ADD && action != ACTION_NEW) {
		HIP_ERROR("Only actions \"add\", \"new\", \"del\" and \"get\" "\
			  "are supported for \"hi\".\n");
		err = -1;
		goto out_err;
	}

	HIP_IFEL((optc < 1), -1, "Missing arguments.\n");
	HIP_IFEL((optc > 4), -1, "Too many arguments.\n");

	if(strcmp(opt[0], "pub") == 0) {
		anon = 0;
	} else if(strcmp(opt[0], "anon") == 0) {
		anon = 1;
	} else if(strcmp(opt[OPT_HI_TYPE], "default") == 0) {
		use_default = 1;
	} else {
		HIP_ERROR("Bad HI type %s. Please use \"public\", \"anon\" or "\
			  "\"default\".\n", opt[0]);
		err = -EINVAL;
		goto out_err;
	}

	if (use_default && action == ACTION_ADD) {
		/* Add default keys in three steps: dsa, rsa anon, rsa pub.
		   Necessary for large keys. */

		if (err = hip_serialize_host_id_action(msg, ACTION_ADD, 0, 1,
						       "dsa", NULL, 0, 0))
			goto out_err;
		HIP_IFEL(hip_send_recv_daemon_info(msg), -1, "Sending msg failed.\n");

		hip_msg_init(msg);
		if (err = hip_serialize_host_id_action(msg, ACTION_ADD, 1, 1,
						       "rsa", NULL, 0, 0))
			goto out_err;
		HIP_IFEL(hip_send_recv_daemon_info(msg), -1, "Sending msg failed.\n");

		hip_msg_init(msg);
		err = hip_serialize_host_id_action(msg, ACTION_ADD, 0, 1,
						   "rsa", NULL, 0, 0);

		goto out_err;
	}

	if (use_default) {

		if (optc == 3) {
			rsa_key_bits = atoi(opt[1]);
			dsa_key_bits = atoi(opt[2]);
		} else {
			HIP_IFEL(optc != 1, -EINVAL, "Invalid number of arguments\n");
		}

	} else {

		if (optc == 4)
			rsa_key_bits = dsa_key_bits = atoi(opt[OPT_HI_KEYLEN]);
		else
			HIP_IFEL(optc != 3, -EINVAL, "Invalid number of arguments\n");

		fmt = opt[OPT_HI_FMT];
		file = opt[OPT_HI_FILE];
	}

	if (rsa_key_bits < 384 || rsa_key_bits > HIP_MAX_RSA_KEY_LEN ||
	    rsa_key_bits % 64 != 0)
		rsa_key_bits = RSA_KEY_DEFAULT_BITS;
	if (dsa_key_bits < 512 || dsa_key_bits > HIP_MAX_DSA_KEY_LEN ||
	    dsa_key_bits % 64 != 0)
		dsa_key_bits = DSA_KEY_DEFAULT_BITS;

	err = hip_serialize_host_id_action(msg, action, anon, use_default,
					   fmt, file, rsa_key_bits, dsa_key_bits);

	//HIP_INFO("\nNew default HI is now created.\nYou must restart hipd to make "\
		"the changes effective.\n\n");

out_err:
     return err;
}

/**
 * Handles the hipconf commands where the type is @c map.
 *
 * @param msg    a pointer to the buffer where the message for kernel will
 *               be written.
 * @param action the numeric action identifier for the action to be performed.
 * @param opt    an array of pointers to the command line arguments after
 *               the action and type. (should be the HIT and the corresponding
 *               IPv6 address).
 * @param optc   the number of elements in the array (@b 2).
 * @return       zero on success, or negative error value on error.
 * @note         Does not support @c del action.
 */
int hip_conf_handle_map(hip_common_t *msg, int action, const char *opt[],
			int optc)
{
     int err = 0;
     int ret;
     struct in_addr lsi, aux;
     in6_addr_t hit, ip6;

     HIP_DEBUG("action=%d optc=%d\n", action, optc);

     HIP_IFEL((optc != 2 && optc != 3), -1, "Missing arguments\n");

     HIP_IFEL(convert_string_to_address(opt[0], &hit), -1,
	      "string to address conversion failed\n");

     HIP_IFEL(err = convert_string_to_address(opt[1], &ip6), -1,
	      "string to address conversion failed\n");

     if (err && !convert_string_to_address_v4(opt[1], &aux)){
	     HIP_IFEL(IS_LSI32(aux.s_addr), -1, "Missing ip address before lsi\n");
     }

     HIP_IFEL(hip_build_param_contents(msg, (void *) &hit, HIP_PARAM_HIT,
				       sizeof(in6_addr_t)), -1,
	      "build param hit failed\n");

     HIP_IFEL(hip_build_param_contents(msg, (void *) &ip6,
				       HIP_PARAM_IPV6_ADDR,
				       sizeof(in6_addr_t)), -1,
	      "build param hit failed\n");

     if(optc == 3){
	     HIP_IFEL(convert_string_to_address_v4(opt[2], &lsi), -1,
		      "string to address conversion failed\n");
	     HIP_IFEL(!IS_LSI32(lsi.s_addr),-1, "Wrong LSI value\n");
	     HIP_IFEL(hip_build_param_contents(msg, (void *) &lsi,
				       HIP_PARAM_LSI,
				       sizeof(struct in_addr)), -1,
	      "build param lsi failed\n");
     }

     switch(action) {
     case ACTION_ADD:
	  HIP_IFEL(hip_build_user_hdr(msg, SO_HIP_ADD_PEER_MAP_HIT_IP,
	      		              0), -1, "add peer map failed\n");

	  break;
     case ACTION_DEL:
	  HIP_IFEL(hip_build_user_hdr(msg, SO_HIP_DEL_PEER_MAP_HIT_IP,
				      0), -1, "del peer map failed\n");
	  break;
     default:
	  err = -1;
	  break;
     }

 out_err:
     return err;
}

/**
 * Handles the hipconf commands where the type is @c del.
 *
 * @param msg    a pointer to the buffer where the message for kernel will
 *               be written.
 * @param action the numeric action identifier for the action to be performed.
 * @param opt    an array of pointers to the command line arguments after
 *               the action and type.
 * @param optc   the number of elements in the array.
 * @return       zero on success, or negative error value on error.
 */
int hip_conf_handle_hi_del(hip_common_t *msg, int action,
			   const char *opt[], int optc)
{
     int err = 0;
     int ret;
     in6_addr_t hit;

     HIP_IFEL(optc != 1, -EINVAL, "Invalid number of arguments\n");

     if (!strcmp(opt[0], "all"))
	return hip_conf_handle_hi_del_all(msg);

     ret = inet_pton(AF_INET6, opt[0], &hit);
     HIP_IFEL((ret < 0 && errno == EAFNOSUPPORT), -EAFNOSUPPORT,
				    "inet_pton: not a valid address family\n");
     HIP_IFEL((ret == 0), -EINVAL,
		       "inet_pton: %s: not a valid network address\n", opt[0]);

     HIP_HEXDUMP("HIT to delete: ", &hit, sizeof(in6_addr_t));

     if (err = hip_build_param_contents(msg, (void *) &hit, HIP_PARAM_HIT,
				    sizeof(in6_addr_t))) {
	  HIP_ERROR("build param HIT failed: %s\n", strerror(err));
	  goto out_err;
     }

     if (err = hip_build_user_hdr(msg, SO_HIP_DEL_LOCAL_HI, 0)) {
	  HIP_ERROR("Failed to build user message header.: %s\n", strerror(err));
	  goto out_err;
     }

 out_err:
     return err;
}

/**
 * Handles the hipconf command heartbeat <seconds>.
 *
 * @param msg    a pointer to the buffer where the message for kernel will
 *               be written.
 * @param action the numeric action identifier for the action to be performed.
 * @param opt    an array of pointers to the command line arguments after
 *               the action and type.
 * @param optc   the number of elements in the array.
 * @return       zero on success, or negative error value on error.
 */
int hip_conf_handle_heartbeat(hip_common_t *msg, int action,
			   const char *opt[], int optc)
{
	int err = 0, seconds = 0;
	struct hip_heartbeat heartbeat;

	seconds = atoi(opt[0]);
	if (seconds < 0) {
		HIP_ERROR("Invalid argument\n");
		err = -EINVAL;
		goto out_err;
	}

	HIP_IFEL(hip_build_param_heartbeat(msg, seconds),
		 -1, "Failed to build param heartbeat\n");

	HIP_IFEL(hip_build_user_hdr(msg, SO_HIP_HEARTBEAT, 0),
		 -1, "Failed to build user message header\n");


 out_err:
     return err;
}

int hip_conf_handle_hi_del_all(hip_common_t *msg)
{
    int err = 0;
    struct hip_tlv_common *param = NULL;
    struct endpoint_hip *endp;
    hip_common_t *msg_tmp = NULL;

    msg_tmp = hip_msg_alloc();
    HIP_IFEL(!msg_tmp, -ENOMEM, "Malloc for msg_tmp failed\n");

    HIP_IFEL(hip_build_user_hdr(msg_tmp, SO_HIP_GET_HITS, 0),
				  -1, "Failed to build user message header\n");
    HIP_IFEL(hip_send_recv_daemon_info(msg_tmp), -1, "Sending msg failed.\n");

    while((param = hip_get_next_param(msg_tmp, param)) != NULL) {

	endp = (struct endpoint_hip *)hip_get_param_contents_direct(param);
	HIP_IFEL(hip_build_param_contents(msg, (void *) &endp->id.hit,
					    HIP_PARAM_HIT, sizeof(in6_addr_t)),
					    -1, "Failed to build HIT param\n");

	HIP_IFEL(hip_build_user_hdr(msg, SO_HIP_DEL_LOCAL_HI, 0),
		 -1, "Failed to build user message header\n");
	HIP_IFEL(hip_send_recv_daemon_info(msg), -1, "Sending msg failed.\n");

	hip_msg_init(msg);

    }

    /*FIXME Deleting HITs from the interface isn't working, so we restart it */
    HIP_IFEL(hip_build_user_hdr(msg, SO_HIP_RESTART_DUMMY_INTERFACE, 0),
				-1, "Failed to build message header\n");

    HIP_INFO("All HIs deleted.\n");

  out_err:
    if (msg_tmp)
	free(msg_tmp);
    return err;
}

/**
 * Handles the hipconf transform order command.
 *
 * @param msg    a pointer to the buffer where the message for kernel will
 *               be written.
 * @param action the numeric action identifier for the action to be performed.
 * @param opt    an array of pointers to the command line arguments after
 *               the action and type.
 * @param optc   the number of elements in the array.
 * @return       zero on success, or negative error value on error.
 */
int hip_conf_handle_trans_order(hip_common_t *msg, int action,
                                const char *opt[], int optc)
{
	int err = 0, ret = 0, transorder = 0, i = 0, k = 0;

	if (optc != 1) {
		HIP_ERROR("Missing arguments\n");
		err = -EINVAL;
		goto out;
	}

	transorder = atoi(opt[0]);

	/* has to be over 100 three options (and less than 321) */
	if (transorder < 100 && transorder > 322)  {
		HIP_ERROR("Invalid argument\n");
		err = -EINVAL;
		goto out;
	}

	/* Check individual numbers has to be in range 1 to 3 (3 options) */
	for (i = 0; i<3; i++) {
		k = (int)opt[0][i];
		k -= 48; // easy way to remove junk
		if (k < 0 || k > 3) {
			HIP_ERROR("Invalid argument\n");
			err = -EINVAL;
			goto out;
		}
	}

	err = hip_build_param_transform_order(msg, transorder);
	if (err) {
		HIP_ERROR("build param hit failed: %s\n", strerror(err));
		goto out;
	}

	err = hip_build_user_hdr(msg, SO_HIP_TRANSFORM_ORDER, 0);
	if (err) {
		HIP_ERROR("Failed to build user message header.: %s\n", strerror(err));
		goto out;
	}

 out:
	return err;
}

/**
 * Handles the hipconf commands where the type is @c rst.
 *
 * @param msg    a pointer to the buffer where the message for kernel will
 *               be written.
 * @param action the numeric action identifier for the action to be performed.
 * @param opt    an array of pointers to the command line arguments after
 *               the action and type.
 * @param optc   the number of elements in the array.
 * @return       zero on success, or negative error value on error.
 */
int hip_conf_handle_rst(hip_common_t *msg, int action,
			const char *opt[], int optc)
{
     int err;
     int ret;
     in6_addr_t hit;

     if (!strcmp("all",opt[0]))
     {
	  memset(&hit,0,sizeof(in6_addr_t));
     } else
     {
	  ret = inet_pton(AF_INET6, opt[0], &hit);
	  if (ret < 0 && errno == EAFNOSUPPORT)
	  {
	       HIP_PERROR("inet_pton: not a valid address family\n");
	       err = -EAFNOSUPPORT;
	       goto out;
	  } else if (ret == 0)
	  {
	       HIP_ERROR("inet_pton: %s: not a valid network address\n", opt[0]);
	       err = -EINVAL;
	       goto out;
	  }
     }

     err = hip_build_param_contents(msg, (void *) &hit, HIP_PARAM_HIT,
				    sizeof(in6_addr_t));
     if (err)
     {
	  HIP_ERROR("build param hit failed: %s\n", strerror(err));
	  goto out;
     }

     err = hip_build_user_hdr(msg, SO_HIP_RST, 0);
     if (err)
     {
	  HIP_ERROR("Failed to build user message header.: %s\n", strerror(err));
	  goto out;
     }

 out:
     return err;
}

/**
 * Handles the hipconf commands where the type is @c debug.
 *
 * @param msg    a pointer to the buffer where the message for kernel will
 *               be written.
 * @param action the numeric action identifier for the action to be performed.
 * @param opt    an array of pointers to the command line arguments after
 *               the action and type.
 * @param optc   the number of elements in the array.
 * @return       zero on success, or negative error value on error.
 */
int hip_conf_handle_debug(hip_common_t *msg, int action,
			  const char *opt[], int optc)
{

     int err = 0;
     int status = 0;
     in6_addr_t hit;

     if(optc != 0)
	  HIP_IFEL(1, -EINVAL, "Wrong amount of arguments. Usage:\nhipconf debug all|medium|none\n");

     if (!strcmp("all", opt[0]))
     {
	  HIP_INFO("Displaying all debugging messages\n");
	  memset(&hit, 0, sizeof(in6_addr_t));
	  status = SO_HIP_SET_DEBUG_ALL;
     } else if (!strcmp("medium", opt[0]))
     {
	  HIP_INFO("Displaying ERROR and INFO debugging messages\n");
	  memset(&hit, 0, sizeof(in6_addr_t));
	  status = SO_HIP_SET_DEBUG_MEDIUM;
     } else if (!strcmp("none", opt[0]))
     {
	  HIP_INFO("Displaying no debugging messages\n");
	  memset(&hit, 0, sizeof(in6_addr_t));
	  status = SO_HIP_SET_DEBUG_NONE;
     } else
	  HIP_IFEL(1, -EINVAL, "Unknown argument\n");

     HIP_IFEL(hip_build_user_hdr(msg, status, 0), -1, "Failed to build user message header.: %s\n", strerror(err));

 out_err:
     return err;
}

/**
 * Handles the hipconf commands where the type is @c bos.
 *
 * @param msg    a pointer to the buffer where the message for kernel will
 *               be written.
 * @param action the numeric action identifier for the action to be performed.
 * @param opt    an array of pointers to the command line arguments after
 *               the action and type.
 * @param optc   the number of elements in the array (@b 0).
 * @return       zero on success, or negative error value on error.
 */
int hip_conf_handle_bos(hip_common_t *msg, int action,
			const char *opt[], int optc)
{
     int err;

     /* Check that there are no extra args */
     if (optc != 0)
     {
	  HIP_ERROR("Extra arguments\n");
	  err = -EINVAL;
	  goto out;
     }

     /* Build the message header */
     err = hip_build_user_hdr(msg, SO_HIP_BOS, 0);
     if (err)
     {
	  HIP_ERROR("Failed to build user message header.: %s\n", strerror(err));
	  goto out;
     }

 out:
     return err;
}

/**
 * Handles the hipconf commands where the type is @c trigger-update.
 *
 * @param msg    a pointer to the buffer where the message for hipd will
 *               be written.
 * @param action the numeric action identifier for the action to be performed.
 * @param opt    an array of pointers to the command line arguments after
 *               the action and type.
 * @param optc   the number of elements in the array (@b 0).
 * @return       zero on success, or negative error value on error.
 */
int hip_conf_handle_manual_update(hip_common_t *msg, int action,
				  const char *opt[], int optc)
{
	int err = 0, s = 0;
	unsigned int ifidx;
	struct ifreq ifr;

	HIP_IFEL(optc != 0, -1, "Too many parameters for manual-update.\n");

	bzero(&ifr, sizeof(ifr));
	strncpy(ifr.ifr_name, opt[0], sizeof(ifr.ifr_name));

	HIP_IFEL((s = socket(AF_INET, SOCK_DGRAM, 0)) == -1, -1,
		 "Failed to open socket.\n");
	HIP_IFEL(ioctl(s, SIOCGIFINDEX, &ifr) == -1, -1,
		 "Failed to find interface %s.\n", opt[0]);
	ifidx = ifr.ifr_ifindex;

	HIP_IFEL(hip_build_user_hdr(msg, SO_HIP_MANUAL_UPDATE_PACKET, 0), -1,
		 "Failed to build user message header.: %s\n", strerror(err));

	err = hip_build_param_contents(msg, (void *) &ifidx, HIP_PARAM_UINT,
				       sizeof(unsigned int));

out_err:
	if (s != 0)
		close(s);
	return err;
}

/**
 * Handles the hipconf commands where the type is @c nat.
 *
 * @param msg    a pointer to the buffer where the message for hipd will
 *               be written.
 * @param action the numeric action identifier for the action to be performed.
 * @param opt    an array of pointers to the command line arguments after
 *               the action and type.
 * @param optc   the number of elements in the array (@b 0).
 * @return       zero on success, or negative error value on error.
 */
int hip_conf_handle_nat(hip_common_t *msg, int action,
			const char *opt[], int optc)
{
     int err = 0;
     int status = 0;
     in6_addr_t hit;

 //    if (!strcmp("on",opt[0]))
     if (!strcmp("plain-udp",opt[0]))
     {
    	 memset(&hit,0,sizeof(in6_addr_t));
	//  status = SO_HIP_SET_NAT_ON;
    	 status = SO_HIP_SET_NAT_PLAIN_UDP;
	  } else if (!strcmp("none",opt[0]))
	  {
		  memset(&hit,0,sizeof(struct in6_addr));
	  status = SO_HIP_SET_NAT_NONE;
	  } else if (!strcmp("ice-udp",opt[0]))
	  {
	   	  memset(&hit,0,sizeof(struct in6_addr));
	  	  status = SO_HIP_SET_NAT_ICE_UDP;
	  } else
	  {
		  HIP_IFEL(1, -1, "bad args\n");
	  }
#if 0 /* Not used currently */
     else {
	  ret = inet_pton(AF_INET6, opt[0], &hit);
	  if (ret < 0 && errno == EAFNOSUPPORT)
	  {
	       HIP_PERROR("inet_pton: not a valid address family\n");
	       err = -EAFNOSUPPORT;
	       goto out_err;
	  } else if (ret == 0)
	  {
	       HIP_ERROR("inet_pton: %s: not a valid network address\n", opt[0]);
	       err = -EINVAL;
	       goto out_err;
	  }
	  status = SO_HIP_SET_NAT_ON;
     }

     HIP_IFEL(hip_build_param_contents(msg, (void *) &hit, HIP_PARAM_HIT,
				       sizeof(in6_addr_t)), -1,
	      "build param hit failed: %s\n", strerror(err));
#endif

     HIP_IFEL(hip_build_user_hdr(msg, status, 0), -1, 
	      "Failed to build user message header.: %s\n", strerror(err));

 out_err:
     return err;

}

/**
 * Handles the hipconf commands where the type is @c locator. You can turn 
 * locator sending in BEX on or query the set of local locators with this 
 * function. 
 *
 * @param msg    a pointer to the buffer where the message for hipd will
 *               be written.
 * @param action the numeric action identifier for the action to be performed.
 * @param opt    an array of pointers to the command line arguments after
 *               the action and type.
 * @param optc   the number of elements in the array (@b 0).
 * @return       zero on success, or negative error value on error.
 */
int hip_conf_handle_locator(hip_common_t *msg, int action,
		   const char *opt[], int optc) {
    int err = 0, status = 0;
    struct hip_locator *locator = NULL;

    if (!strcmp("on", opt[0])) {
	    status = SO_HIP_SET_LOCATOR_ON;
    } else if (!strcmp("off", opt[0])) {
	    status = SO_HIP_SET_LOCATOR_OFF;
    } else if (!strcmp("get", opt[0])) {
	    status = SO_HIP_LOCATOR_GET;
    } else {
        HIP_IFEL(1, -1, "bad args\n");
    }
    HIP_IFEL(hip_build_user_hdr(msg, status, 0), -1, 
	     "Failed to build user message header.: %s\n", strerror(err));
    if (status == SO_HIP_LOCATOR_GET) {
	    HIP_IFEL(hip_send_recv_daemon_info(msg), -1, 
		     "Send recv daemon info failed\n");
	    locator = hip_get_param(msg, HIP_PARAM_LOCATOR);
	    if (locator) {
		    hip_print_locator_addresses(msg);
	    } else {
		    HIP_DEBUG("No LOCATOR found from daemon msg\n");
	    }
    }
 out_err:
    return err;
}

/**
 * Handles the hipconf commands where the type is @c puzzle.
 *
 * @param msg    a pointer to the buffer where the message for kernel will
 *               be written.
 * @param action the numeric action identifier for the action to be performed.
 * @param opt    an array of pointers to the command line arguments after
 *               the action and type.
 * @param optc   the number of elements in the array.
 * @return       zero on success, or negative error value on error.
 */
int hip_conf_handle_puzzle(hip_common_t *msg, int action,
			   const char *opt[], int optc)
{
     int err = 0, ret, msg_type, all;
     hip_hit_t hit = {0};

     if (optc != 1)
     {
	  HIP_ERROR("Missing arguments\n");
	  err = -EINVAL;
	  goto out;
     }

     switch (action)
     {
     case ACTION_NEW:
	  msg_type = SO_HIP_CONF_PUZZLE_NEW;
	  break;
     case ACTION_INC:
	  msg_type = SO_HIP_CONF_PUZZLE_INC;
	  break;
     case ACTION_DEC:
	  msg_type = SO_HIP_CONF_PUZZLE_DEC;
	  break;
     case ACTION_SET:
	  msg_type = SO_HIP_CONF_PUZZLE_SET;
	  err = -1; /* Not supported yet */
	  break;
     case ACTION_GET:
	  msg_type = SO_HIP_CONF_PUZZLE_GET;
	  err = -1; /* Not supported yet */
	  break;
     default:
	  err = -1;
     }

     if (err)
     {
	  HIP_ERROR("Action (%d) not supported yet\n", action);
	  goto out;
     }

     all = !strcmp("all", opt[0]);

     if (!all)
     {
	  ret = inet_pton(AF_INET6, opt[0], &hit);
	  if (ret < 0 && errno == EAFNOSUPPORT)
	  {
	       HIP_PERROR("inet_pton: not a valid address family\n");
	       err = -EAFNOSUPPORT;
	       goto out;
	  } else if (ret == 0)
	  {
	       HIP_ERROR("inet_pton: %s: not a valid network address\n", opt[0]);
	       err = -EINVAL;
	       goto out;
	  }
     }

     err = hip_build_param_contents(msg, (void *) &hit, HIP_PARAM_HIT,
				    sizeof(in6_addr_t));
     if (err)
     {
	  HIP_ERROR("build param hit failed: %s\n", strerror(err));
	  goto out;
     }

     err = hip_build_user_hdr(msg, msg_type, 0);
     if (err)
     {
	  HIP_ERROR("Failed to build user message header.: %s\n", strerror(err));
	  goto out;
     }

     if (all)
     {
	  HIP_INFO("New puzzle difficulty effective immediately\n");
     } else
     {
	  HIP_INFO("New puzzle difficulty is effective in %d seconds\n",
		 HIP_R1_PRECREATE_INTERVAL);
     }

 out:
     return err;
}

/**
 * Handles the hipconf commands where the type is @c opp.
 *
 * @param msg    a pointer to the buffer where the message for kernel will
 *               be written.
 * @param action the numeric action identifier for the action to be performed.
 * @param opt    an array of pointers to the command line arguments after
 *               the action and type.
 * @param optc   the number of elements in the array.
 * @return       zero on success, or negative error value on error.
 */
int hip_conf_handle_opp(hip_common_t *msg, int action,
			const char *opt[], int optc)
{
     unsigned int oppmode = 0;
     int err = 0;

	if (action == ACTION_RUN)
		return hip_handle_exec_application(0, EXEC_LOADLIB_OPP, optc, (char **) &opt[0]);
	if (optc != 1) {
		HIP_ERROR("Incorrect number of arguments\n");
		err = -EINVAL;
		goto out;
	}

	if (!strcmp("normal",opt[0])) {
		oppmode = 1;
	} else if (!strcmp("advanced",opt[0])) {
		oppmode = 2;
	} else if (!strcmp("none", opt[0])){
		oppmode = 0;
	} else {
		HIP_ERROR("Invalid argument\n");
		err = -EINVAL;
		goto out;
	}

	err = hip_build_param_contents(msg, (void *) &oppmode, HIP_PARAM_UINT,
				       sizeof(unsigned int));
	if (err) {
		HIP_ERROR("build param oppmode failed: %s\n", strerror(err));
		goto out;
	}

	/* Build the message header */
	err = hip_build_user_hdr(msg, SO_HIP_SET_OPPORTUNISTIC_MODE, 0);
	if (err) {
		HIP_ERROR("Failed to build user message header.: %s\n", strerror(err));
		goto out;
	}

 out:
     return err;
}

int hip_conf_handle_blind(hip_common_t *msg, int action,
			  const char *opt[], int optc)
{
     int err = 0;
     int status = 0;

     HIP_DEBUG("hipconf: using blind\n");

     if (optc != 1)
     {
	  HIP_ERROR("Missing arguments\n");
	  err = -EINVAL;
	  goto out;
     }

     if (!strcmp("on",opt[0]))
     {
	  status = SO_HIP_SET_BLIND_ON;
     } else if (!strcmp("off",opt[0]))
     {
	  status = SO_HIP_SET_BLIND_OFF;
     } else
     {
	  HIP_PERROR("not a valid blind mode\n");
	  err = -EAFNOSUPPORT;
	  goto out;
     }

     err = hip_build_user_hdr(msg, status, 0);
     if (err)
     {
	  HIP_ERROR("Failed to build user message header.: %s\n", strerror(err));
	  goto out;
     }

 out:
     return err;
}

int hip_conf_handle_ttl(hip_common_t *msg, int action, const char *opt[], int optc)
{
	int ret = 0;
	HIP_INFO("Got to the DHT ttl handle for hipconf, NO FUNCTIONALITY YET\n");
	/* useless function remove */
	return(ret);
}


/**
 * Function that is used to set the name sent to DHT in name/fqdn -> HIT -> IP mappings
 *
 * @return       zero on success, or negative error value on error.
 */
int hip_conf_handle_set(hip_common_t *msg, int action, const char *opt[], int optc)
{
    int err = 0;
    int len_name = 0;
    len_name = strlen(opt[0]);
    HIP_DEBUG("Name received from user: %s (len = %d (max 256))\n", opt[0], len_name);
    HIP_IFEL((len_name > 255), -1, "Name too long, max 256\n");
    /* warning: passing argument 2 of 'hip_build_param_opendht_set' discards
       qualifiers from pointer target type. 04.07.2008 */
    err = hip_build_param_opendht_set(msg, opt[0]);
    if (err) {
        HIP_ERROR("build param hit failed: %s\n", strerror(err));
        goto out_err;
    }

    err = hip_build_user_hdr(msg, SO_HIP_DHT_SET, 0);
    if (err) {
        HIP_ERROR("Failed to build user message header.: %s\n", strerror(err));
        goto out_err;
    }
 out_err:
    return(err);
}

/**
 * Function that is used to set the used gateway addr port and ttl with DHT
 *
 * @return       zero on success, or negative error value on error.
 */
int hip_conf_handle_gw(hip_common_t *msg, int action, const char *opt[], int optc)
{
        int err,out_err;
        int status = 0;
        int ret;
        struct in_addr ip_gw;
        in6_addr_t ip_gw_mapped;
        struct addrinfo new_gateway;
        struct hip_opendht_gw_info *gw_info;

        HIP_INFO("Resolving new gateway for openDHT %s\n", opt[0]);

        if (optc != 3) {
                HIP_ERROR("Missing arguments\n");
                err = -EINVAL;
                goto out_err;
        }

        memset(&new_gateway, '0', sizeof(new_gateway));
        ret = 0;
        /* resolve the new gateway */
        /* warning: passing argument 1 of 'resolve_dht_gateway_info' discards
	   qualifiers from pointer target type. 04.07.2008 */
	/* warning: passing argument 2 of 'resolve_dht_gateway_info' from
	   incompatible pointer type. 04.07.2008 */
        ret = resolve_dht_gateway_info(opt[0], &new_gateway);
        if (ret < 0) goto out_err;
        struct sockaddr_in *sa = (struct sockaddr_in *)new_gateway.ai_addr;

        HIP_INFO("Gateway addr %s, port %s, TTL %s\n",
		 inet_ntoa(sa->sin_addr), opt[1], opt[2]);

        ret = 0;
        ret = inet_pton(AF_INET, inet_ntoa(sa->sin_addr), &ip_gw);
        IPV4_TO_IPV6_MAP(&ip_gw, &ip_gw_mapped);
        if (ret < 0 && errno == EAFNOSUPPORT) {
                HIP_PERROR("inet_pton: not a valid address family\n");
                err = -EAFNOSUPPORT;
                goto out_err;
        } else if (ret == 0) {
                HIP_ERROR("inet_pton: %s: not a valid network address\n", opt[0]);
                err = -EINVAL;
                goto out_err;
        }


        err = hip_build_param_opendht_gw_info(msg, &ip_gw_mapped, atoi(opt[2]), atoi(opt[1]));
        if (err) {
                HIP_ERROR("build param hit failed: %s\n", strerror(err));
                goto out_err;
        }

        err = hip_build_user_hdr(msg, SO_HIP_DHT_GW, 0);
        if (err) {
                HIP_ERROR("Failed to build user message header.: %s\n", strerror(err));
                goto out_err;
        }

 out_err:
        return err;
}


/**
 * Function that gets data from DHT
 *
 * @return       zero on success, or negative error value on error.
 */
int hip_conf_handle_get(hip_common_t *msg, int action, const char *opt[], int optc)
{
        int err = 0;
        char dht_response[1024];
        struct addrinfo * serving_gateway;
        struct hip_opendht_gw_info *gw_info;
        struct in_addr tmp_v4;
        char tmp_ip_str[21];
        int tmp_ttl, tmp_port;
        int *pret;

        /* ASK THIS INFO FROM DAEMON */
        HIP_INFO("Asking serving gateway info from daemon...\n");
        HIP_IFEL(hip_build_user_hdr(msg, SO_HIP_DHT_SERVING_GW,0),-1,
                 "Building daemon header failed\n");
        HIP_IFEL(hip_send_recv_daemon_info(msg), -1, "Send recv daemon info failed\n");
        HIP_IFEL(!(gw_info = hip_get_param(msg, HIP_PARAM_OPENDHT_GW_INFO)),-1,
                 "No gw struct found\n");

        /* Check if DHT was on */
        if ((gw_info->ttl == 0) && (gw_info->port == 0)) {
                HIP_INFO("DHT is not in use\n");
                goto out_err;
        }
        memset(&tmp_ip_str,'\0',20);
        tmp_ttl = gw_info->ttl;
        tmp_port = htons(gw_info->port);
        IPV6_TO_IPV4_MAP(&gw_info->addr, &tmp_v4);
	/* warning: assignment from incompatible pointer type. 04.07.2008. */
        pret = inet_ntop(AF_INET, &tmp_v4, tmp_ip_str, 20);
        HIP_INFO("Got address %s, port %d, TTL %d from daemon\n",
                  tmp_ip_str, tmp_port, tmp_ttl);

        HIP_IFEL(resolve_dht_gateway_info(tmp_ip_str, &serving_gateway),0,
                 "Resolve error!\n");
        HIP_IFEL(opendht_get_key(serving_gateway, opt[0], dht_response), 0,
                 "Get error!\n");
        HIP_INFO("Value received from the DHT %s\n",dht_response);
 out_err:
        return(err);
}


/**
 * Function that is used to set DHT on or off
 *
 * @return       zero on success, or negative error value on error.
 */
int hip_conf_handle_dht_toggle(hip_common_t *msg, int action, const char *opt[], int optc)
{
        int err = 0, status = 0;

        if (!strcmp("on",opt[0])) {
                status = SO_HIP_DHT_ON;
        } else if (!strcmp("off",opt[0])) {
                status = SO_HIP_DHT_OFF;
        } else {
                HIP_IFEL(1, -1, "bad args\n");
        }
        HIP_IFEL(hip_build_user_hdr(msg, status, 0), -1,
                 "Failed to build user message header.: %s\n", strerror(err));

 out_err:
        return(err);
}

/**
 * Handles @c service commands received from @c hipconf.
 *
 * Create a message to the kernel module from the function parameters @c msg,
 * @c action and @c opt[].
 *
 * @param msg    a pointer to the buffer where the message for kernel will
 *               be written.
 * @param action the numeric action identifier for the action to be performed on
 *               the given mapping.
 * @param opt    an array of pointers to the command line arguments after
 *               the action and type (pointer to @b "escrow", @b "rvs" or @b "relay").
 * @param optc   the number of elements in the array.
 * @return       zero on success, or negative error value on error.
 */
int hip_conf_handle_service(hip_common_t *msg, int action, const char *opt[],
			    int optc)
{
	int err = 0;

	HIP_IFEL((action != ACTION_ADD && action != ACTION_REINIT
		  && action != ACTION_DEL), -1,
		 "Only actions \"add\", \"del\" and \"reinit\" are supported "\
		 "for \"service\".\n");

	HIP_IFEL((optc < 1), -1, "Missing arguments.\n");
	HIP_IFEL((optc > 1), -1, "Too many arguments.\n");

	if(action == ACTION_ADD){
		if (strcmp(opt[0], "escrow") == 0) {
			HIP_INFO("Adding escrow service.\n");
			HIP_IFEL(hip_build_user_hdr(msg, SO_HIP_OFFER_ESCROW, 0), -1,
				 "Failed to build user message header.\n");
		} else if (strcmp(opt[0], "rvs") == 0) {
			HIP_INFO("Adding rendezvous service.\n");
			HIP_IFEL(hip_build_user_hdr(msg, SO_HIP_OFFER_RVS, 0), -1,
				 "Failed to build user message header.\n");
		} else if (strcmp(opt[0], "relay") == 0) {
			HIP_INFO("Adding HIP UDP relay service.\n");
			HIP_IFEL(hip_build_user_hdr(msg, SO_HIP_OFFER_HIPRELAY, 0), -1,
				 "Failed to build user message header.\n");
		} else {
			HIP_ERROR("Unknown service \"%s\".\n", opt[0]);
		}
	} else if(action == ACTION_REINIT){
		if (strcmp(opt[0], "rvs") == 0) {
			HIP_IFEL(hip_build_user_hdr(msg, SO_HIP_REINIT_RVS, 0), -1,
				 "Failed to build user message header.\n");
		} else if (strcmp(opt[0], "relay") == 0) {
			HIP_IFEL(hip_build_user_hdr(msg, SO_HIP_REINIT_RELAY, 0), -1,
				 "Failed to build user message header.\n");
		} else if (strcmp(opt[0], "escrow") == 0) {
			HIP_ERROR("Action \"reinit\" is not supported for "\
				  "escrow service.\n");
		} else {
			HIP_ERROR("Unknown service \"%s\".\n", opt[0]);
		}
	} else if(action == ACTION_DEL) {
		if (strcmp(opt[0], "escrow") == 0) {
			HIP_ERROR("Action \"delete\" is not supported for "\
				  "escrow service.\n");
		} else if (strcmp(opt[0], "rvs") == 0) {
			HIP_INFO("Deleting rendezvous service.\n");
			HIP_IFEL(hip_build_user_hdr(msg, SO_HIP_CANCEL_RVS, 0),
				 -1, "Failed to build user message header.\n");
		} else if (strcmp(opt[0], "relay") == 0) {
			HIP_INFO("Deleting HIP UDP relay service.\n");
			HIP_IFEL(hip_build_user_hdr(
					 msg, SO_HIP_CANCEL_HIPRELAY, 0), -1,
				 "Failed to build user message header.\n");
		} else {
			HIP_ERROR("Unknown service \"%s\".\n", opt[0]);
		}
	}

 out_err:
	return err;

}

int hip_conf_handle_run_normal(hip_common_t *msg, int action,
			       const char *opt[], int optc)
{
	return hip_handle_exec_application(0, EXEC_LOADLIB_HIP, optc,
					   (char **) &opt[0]);
}

int hip_do_hipconf(int argc, char *argv[], int send_only)
{
	int err = 0, type_arg = 0;
	long int action = 0, type = 0;
	hip_common_t *msg = NULL;
	//char *text = NULL;

	/* Check that we have at least one command line argument. */
	HIP_IFEL((argc < 2), -1, "Invalid arguments.\n\n%s usage:\n%s\n",
		 argv[0], hipconf_usage);

	/* Get a numeric value representing the action. */
	action = hip_conf_get_action(argv[1]);
	HIP_IFEL((action == -1), -1,
		 "Invalid action argument '%s'\n", argv[1]);

	/* Check that we have at least the minumum number of arguments
	   for the given action. */
	HIP_IFEL((argc < hip_conf_check_action_argc(action) + 2), -1,
		 "Not enough arguments given for the action '%s'\n",
		 argv[1]);

	/* Is this redundant? What does it do? -Lauri 19.03.2008 19:46. */
	HIP_IFEL(((type_arg = hip_conf_get_type_arg(action)) < 0), -1,
		 "Could not parse type\n");

	type = hip_conf_get_type(argv[type_arg],argv);
	HIP_IFEL((type <= 0 || type >= TYPE_MAX), -1,
		 "Invalid type argument '%s'\n", argv[type_arg]);

	/* Get the type argument for the given action. */
	HIP_IFEL(!(msg = malloc(HIP_MAX_PACKET)), -1, "malloc failed.\n");
	memset(msg, 0, HIP_MAX_PACKET);

	/* Call handler function from the handler function pointer
	   array at index "type" with given commandline arguments.
	   The functions build a hip_common message. */
	if (argc == 3)
		err = (*action_handler[type])(msg, action, (const char **)&argv[2], argc - 3);
	else
		err = (*action_handler[type])(msg, action, (const char **)&argv[3], argc - 3);

	if(err != 0) {
		HIP_ERROR("Failed to send a message to the HIP daemon.\n");
		goto out_err;
	}

	/* hipconf new hi does not involve any messages to hipd */
	if (hip_get_msg_type(msg) == 0)
		goto out_err;
	/* Tell hip daemon that this message is from agent. */
	/* if (from_agent)
	   {
	   err = hip_build_param_contents(msg, NULL, HIP_PARAM_AGENT_SEND_THIS, 0);
	   HIP_IFEL(err, -1, "Failed to add parameter to message!\n");
	   }*/

	/* Send message to hipd */
	HIP_IFEL(hip_send_daemon_info_wrapper(msg, send_only), -1,
		 "Failed to send user message to the HIP daemon.\n");

	HIP_INFO("User message was sent successfully to the HIP daemon.\n");

 out_err:
	if (msg != NULL) {
		free(msg);
	}

	return err;
}

int hip_conf_handle_ha(hip_common_t *msg, int action,const char *opt[], int optc)
{
     struct hip_tlv_common *current_param = NULL;
     int err = 0, state, ret;
     in6_addr_t arg1, hit1;

     HIP_IFEL(hip_build_user_hdr(msg, SO_HIP_GET_HA_INFO, 0), -1,
	      "Building of daemon header failed\n");

     HIP_IFEL(hip_send_recv_daemon_info(msg), -1,
	      "send recv daemon info\n");

     while((current_param = hip_get_next_param(msg, current_param)) != NULL) {
	  struct hip_hadb_user_info_state *ha =
	       hip_get_param_contents_direct(current_param);

	  if (!strcmp("all", opt[0]))
	          hip_conf_print_info_ha(ha);


	  if (((opt[0] !='\0') && (opt[1] == '\0')) &&
	      (strcmp("all",opt[0]) !=0))
	  {

	    HIP_IFEL(convert_string_to_address(opt[0], &hit1), -1, "not a valid address family\n");

	    if ((ipv6_addr_cmp(&hit1, &ha->hit_our) == 0) ||  (ipv6_addr_cmp(&hit1, &ha->hit_peer) == 0))
	            hip_conf_print_info_ha(ha);

	  }
     }

out_err:
     memset(msg, 0, HIP_MAX_PACKET);

     return err;
}

int hip_conf_print_info_ha(struct hip_hadb_user_info_state *ha)
{
	_HIP_HEXDUMP("HEXHID ", ha, sizeof(struct hip_hadb_user_info_state));

        HIP_INFO("HA is %s\n", hip_state_str(ha->state));
        HIP_INFO_HIT(" Local HIT", &ha->hit_our);
	HIP_INFO_HIT(" Peer  HIT", &ha->hit_peer);
	HIP_DEBUG_LSI(" Local LSI", &ha->lsi_our);
        HIP_DEBUG_LSI(" Peer  LSI", &ha->lsi_peer);
        HIP_INFO_IN6ADDR(" Local IP", &ha->ip_our);
        HIP_INFO_IN6ADDR(" Peer  IP", &ha->ip_peer);
	if (ha->heartbeats_on > 0 && ha->state == HIP_STATE_ESTABLISHED) {
		HIP_DEBUG(" Heartbeat %.3f ms mean RTT, "
			  "%.3f ms variance,\n"
			  " %d packets sent,"
			  " %d packets received,"
			  " %d packet lost\n",
			  (ha->heartbeats_mean),
			  (ha->heartbeats_variance),
			  ha->heartbeats_sent,
			  ha->heartbeats_received,
			  (ha->heartbeats_sent - ha->heartbeats_received));
        }
	HIP_INFO("\n");

}

<<<<<<< HEAD
int hip_conf_handle_mhaddr(hip_common_t *msg, int action,const char *opt[], int optc)
{	
=======
int hip_conf_handle_handoff(hip_common_t *msg, int action,const char *opt[], int optc)
{
>>>>>>> a244183b
     int err=0;

     if (strcmp("active",opt[0]) ==0)
     {
	  HIP_IFEL(hip_build_user_hdr(msg,SO_HIP_MHADDR_ACTIVE, 0), -1,
		   "Building of daemon header failed\n");
	  HIP_INFO("mhaddr mode set to active successfully\n");
     }else
     {
	  HIP_IFEL(hip_build_user_hdr(msg,SO_HIP_MHADDR_LAZY, 0), -1,
		   "Building of daemon header failed\n");
	  HIP_INFO("mhaddr mode set to lazy successfully\n");
     }

     HIP_IFEL(hip_send_recv_daemon_info(msg), -1,"send recv daemon info\n");

 out_err:
     return err;
}

int hip_conf_handle_handover(hip_common_t *msg, int action,const char *opt[], int optc)
{	
     int err=0;
		
     if (strcmp("hard",opt[0]) ==0)
     {
	  HIP_IFEL(hip_build_user_hdr(msg, SO_HIP_HANDOVER_HARD, 0), -1,
		   "Building of daemon header failed\n");
	  HIP_INFO("handover mode set to hard successfully\n");
     }else
     {
	  HIP_IFEL(hip_build_user_hdr(msg, SO_HIP_HANDOVER_SOFT, 0), -1,
		   "Building of daemon header failed\n");
	  HIP_INFO("handover mode set to soft successfully\n");
     }

     HIP_IFEL(hip_send_recv_daemon_info(msg), -1,"send recv daemon info\n");

 out_err:
     memset(msg, 0, HIP_MAX_PACKET);

     return err;
}

int hip_get_hits(hip_common_t *msg, char *opt)
{
	int err = 0;
	struct hip_tlv_common *current_param = NULL;
	struct endpoint_hip *endp = NULL;
	struct in_addr *deflsi = NULL;
	in6_addr_t *defhit = NULL;
	hip_tlv_type_t param_type = 0;
	char hit_s[INET6_ADDRSTRLEN], lsi_s[INET_ADDRSTRLEN];

	if (strcmp(opt, "all") == 0) {
		/* Build a HIP message with socket option to get default HIT. */
		HIP_IFE(hip_build_user_hdr(msg, SO_HIP_GET_HITS, 0), -1);
		/* Send the message to the daemon. The daemon fills the
		   message. */
		HIP_IFE(hip_send_recv_daemon_info(msg), -ECOMM);

		/* Loop through all the parameters in the message just filled. */
		while((current_param =
		       hip_get_next_param(msg, current_param)) != NULL) {

			param_type = hip_get_param_type(current_param);

			if (param_type == HIP_PARAM_EID_ENDPOINT){
				endp = (struct endpoint_hip *)
					hip_get_param_contents_direct(
						current_param);
				inet_ntop(AF_INET6, &endp->id.hit, hit_s,
					  INET6_ADDRSTRLEN);

				if(endp->flags == HIP_ENDPOINT_FLAG_PUBKEY) {
					HIP_INFO("Public   ");
				} else if(endp->flags ==
					  HIP_ENDPOINT_FLAG_ANON) {
					HIP_INFO("Anonymous");
				} else if(endp->flags ==
					  HIP_ENDPOINT_FLAG_HIT) {
					HIP_INFO("?????????");
				}

				if(endp->algo == HIP_HI_DSA) {
					HIP_INFO(" DSA ");
				} else if(endp->algo == HIP_HI_RSA) {
					HIP_INFO(" RSA ");
				} else {
					HIP_INFO(" Unknown algorithm ");
				}
				HIP_INFO("%s", hit_s);

				inet_ntop(AF_INET, &endp->lsi, lsi_s,
					  INET_ADDRSTRLEN);

				HIP_INFO("     LSI %s\n", lsi_s);

			} else {
				HIP_ERROR("Unrelated parameter in user "\
					  "message.\n");
			}
		}

	} else if (strcmp(opt, "default") == 0) {
		/* Build a HIP message with socket option to get default HIT. */
		HIP_IFE(hip_build_user_hdr(msg, SO_HIP_DEFAULT_HIT, 0), -1);
		/* Send the message to the daemon. The daemon fills the
		   message. */
		HIP_IFE(hip_send_recv_daemon_info(msg), -ECOMM);

		/* Loop through all the parameters in the message just filled. */
		while((current_param =
		       hip_get_next_param(msg, current_param)) != NULL) {

			param_type = hip_get_param_type(current_param);

			if (param_type == HIP_PARAM_HIT){
				defhit = (struct in6_addr *)
					hip_get_param_contents_direct(
						current_param);
				inet_ntop(AF_INET6, defhit, hit_s,
					  INET6_ADDRSTRLEN);
			} else if (param_type == HIP_PARAM_LSI){
				deflsi = (struct in_addr *)
					hip_get_param_contents_direct(
						current_param);
				inet_ntop(AF_INET, deflsi, lsi_s,
					  INET_ADDRSTRLEN);
			} else {
				HIP_ERROR("Unrelated parameter in user "\
					  "message.\n");
			}
		}

		HIP_INFO("Default HIT: %s\nDefault LSI: %s\n", hit_s, lsi_s);
	} else {
		HIP_ERROR("Invalid argument \"%s\". Use \"default\" or "\
			  "\"all\".\n", opt);
		err = -EINVAL;
		goto out_err;
	}

 out_err:
	memset(msg, 0, HIP_MAX_PACKET);

	return err;
}


/**
 * hip_append_pathtolib: Creates the string intended to set the
 * environmental variable LD_PRELOAD. The function recibes the required
 * libraries, and then includes the prefix (path where these libraries
 * are located) to each one. Finally it appends all of the them to the
 * same string.
 *
 * @param libs            an array of pointers to the required libraries
 * @param lib_all         a pointer to the string to store the result
 * @param lib_all_length  length of the string lib_all
 * @return                zero on success, or -1 overflow in string lib_all
 */

int hip_append_pathtolib(char **libs, char *lib_all, int lib_all_length)
{

     int c_count = lib_all_length, err = 0;
     char *lib_aux = lib_all;
     char *prefix = HIPL_DEFAULT_PREFIX; /* translates to "/usr/local" etc */

     while(*libs != NULL){

	  // Copying prefix to lib_all
	  HIP_IFEL(c_count<strlen(prefix), -1, "Overflow in string lib_all\n");
	  strncpy(lib_aux, prefix, c_count);
	  while(*lib_aux != '\0')
	  {
	       lib_aux++;
	       c_count--;
	  }

	  // Copying "/lib/" to lib_all
	  HIP_IFEL(c_count<5, -1, "Overflow in string lib_all\n");
	  strncpy(lib_aux, "/lib/", c_count);
	  c_count -= 5;
	  lib_aux += 5;

	  // Copying the library name to lib_all
	  HIP_IFEL(c_count<strlen(*libs), -1, "Overflow in string lib_all\n");
	  strncpy(lib_aux, *libs, c_count);
	  while(*lib_aux != '\0')
	  {
	       lib_aux++;
	       c_count--;
	  }

	  // Adding ':' to separate libraries
	  *lib_aux = ':';
	  c_count--;
	  lib_aux++;

	  // Next library
	  libs++;
     }

     // Delete the last ':'
     *--lib_aux = '\0';

 out_err:
     return err;
}


/**
 * Handles the hipconf commands where the type is @c run. Execute new
 * application and set environment variable "LD_PRELOAD" to as type
 * says.
 * @note In order to this function to work properly, "make install"
 * must be executed to install libraries to right paths. Also library
 * paths must be set right.
 *
 * @see
 * exec_app_types\n
 * EXEC_LOADLIB_OPP\n
 * EXEC_LOADLIB_HIP\n
 * EXEC_LOADLIB_NONE\n
 *
 * @param do_fork Whether to fork or not.
 * @param type   the numeric action identifier for the action to be performed.
 * @param argc   the number of elements in the array.
 * @param argv   an array of pointers to the command line arguments after
 *               the action and type.
 * @return       zero on success, or negative error value on error.
 */
int hip_handle_exec_application(int do_fork, int type, int argc, char *argv[])
{
	/* Variables. */
	char *path = "/usr/lib:/lib:/usr/local/lib";
	char lib_all[LIB_LENGTH];
	va_list args;
	int err = 0;
	char *libs[5];


	if (do_fork)
		err = fork();
	if (err < 0)
	{
		HIP_ERROR("Failed to exec new application.\n");
	}
	else if (err > 0)
	{
		err = 0;
	}
	else if(err == 0)
	{
		HIP_DEBUG("Exec new application.\n");
		if (type == EXEC_LOADLIB_HIP)
		{
		      libs[0] = "libinet6.so";
		      libs[1] = "libhiptool.so";
		      libs[3] = NULL;
		      libs[4] = NULL;
		      libs[2] = "libhipopendht.so";
		}
		else if (type == EXEC_LOADLIB_OPP)
		{
		      libs[0] = "libopphip.so";
		      libs[1] = "libinet6.so";
		      libs[2] = "libhiptool.so";
		      libs[4] = NULL;
		      libs[3] = "libhipopendht.so";
		}

#if 0
		if (type != EXEC_LOADLIB_NONE)
		{
			setenv("LD_PRELOAD", libs, 1);
			HIP_DEBUG("LD_PRELOADing\n");
		}
#endif

		hip_append_pathtolib(libs, lib_all, LIB_LENGTH);
		setenv("LD_PRELOAD", lib_all, 1);
		HIP_DEBUG("LD_PRELOADing: %s\n", lib_all);
		err = execvp(argv[0], argv);

		if (err != 0)
		{
			HIP_DEBUG("Executing new application failed!\n");
			exit(1);
		}
	}

out_err:
	return (err);
}


/**
 * Send restart request to HIP daemon.
 */
int hip_conf_handle_restart(hip_common_t *msg, int type, const char *opt[],
			    int optc)
{
	int err = 0;

	HIP_IFEL(hip_build_user_hdr(msg, SO_HIP_RESTART, 0), -1,
		 "hip_build_user_hdr() failed!");

 out_err:
	return err;
}

int hip_conf_handle_opptcp(hip_common_t *msg, int action, const char *opt[],
			   int optc)
{
    int err = 0, status = 0;

    if (!strcmp("on",opt[0])) {
        status = SO_HIP_SET_OPPTCP_ON;
    } else if (!strcmp("off",opt[0])) {
        status = SO_HIP_SET_OPPTCP_OFF;
    } else {
        HIP_IFEL(1, -1, "bad args\n");
    }
    HIP_IFEL(hip_build_user_hdr(msg, status, 0), -1, "Failed to build user message header.: %s\n", strerror(err));

 out_err:
    return err;


/*	hip_set_opportunistic_tcp_status(1);*/
/*	hip_set_opportunistic_tcp_status(0);*/
}

/**
 * Handles the hipconf commands where the type is @ tcptimeout.
 *
 * @param msg    a pointer to the buffer where the message for hipd will
 *                be written.
 * @param action the numeric action identifier for the action to be performed.
 * @param opt    an array of pointers to the command line arguments after
 *                the action and type.
 *  @param optc   the number of elements in the array (@b 0).
 *  @return       zero on success, or negative error value on error.
 * */

int hip_conf_handle_tcptimeout(struct hip_common *msg, int action,
                   const char *opt[], int optc)
{

   int err = 0, status = 0;

    if (!strcmp("on",opt[0])) {

	HIP_INFO("tcptimeout set on\n");
	status = SO_HIP_SET_TCPTIMEOUT_ON;
    } else if (!strcmp("off",opt[0])) {

	HIP_INFO("tcptimeout set off\n");
	status = SO_HIP_SET_TCPTIMEOUT_OFF;
    } else {
        HIP_IFEL(1, -1, "bad args\n");
       // err = -1;
	}
    HIP_IFEL(hip_build_user_hdr(msg, status, 0), -1, "build hdr failed: %s\n", strerror(err));

 out_err:
    return err;
}

/**
 * Function that is used to set HIP PROXY on or off
 *
 * @return       zero on success, or negative error value on error.
 */
int hip_conf_handle_hipproxy(struct hip_common *msg, int action, const char *opt[], int optc)
{
        int err = 0, status = 0;
 		HIP_DEBUG("hip_conf_handle_hipproxy()\n");

#ifdef CONFIG_HIP_HIPPROXY
        if (!strcmp("on",opt[0])) {
                status = SO_HIP_SET_HIPPROXY_ON;
        } else if (!strcmp("off",opt[0])) {
                status = SO_HIP_SET_HIPPROXY_OFF;
        } else {
                HIP_IFEL(1, -1, "bad args\n");
        }
        HIP_IFEL(hip_build_user_hdr(msg, status, 0), -1,
                 "build hdr failed: %s\n", strerror(err));
#endif

 out_err:
        return(err);
}<|MERGE_RESOLUTION|>--- conflicted
+++ resolved
@@ -200,15 +200,11 @@
 	else if (!strcmp("hipproxy", text))
 		ret = ACTION_HIPPROXY;
 #endif
-<<<<<<< HEAD
 #ifdef CONFIG_HIP_MIDAUTH
 	else if (!strcmp("manual-update", text))
 		ret = ACTION_MANUAL_UPDATE;
 #endif
-	
-=======
-
->>>>>>> a244183b
+
         return ret;
 }
 
@@ -235,14 +231,9 @@
 		break;
 	case ACTION_ADD: case ACTION_DEL: case ACTION_SET: case ACTION_INC:
 	case ACTION_GET: case ACTION_RUN: case ACTION_LOAD: case ACTION_DHT:
-<<<<<<< HEAD
 	case ACTION_HA: case ACTION_MHADDR: case ACTION_TRANSORDER:
 	case ACTION_HANDOVER:
-		count = 2; 
-=======
-	case ACTION_HA: case ACTION_HANDOFF: case ACTION_TRANSORDER:
 		count = 2;
->>>>>>> a244183b
 		break;
 #ifdef CONFIG_HIP_HIPPROXY
     case ACTION_HIPPROXY:
@@ -382,14 +373,10 @@
 	case ACTION_RESTART:
 		type_arg = 2;
 		break;
-<<<<<<< HEAD
-	
+
 #ifdef CONFIG_HIP_MIDAUTH
 	case ACTION_MANUAL_UPDATE:
 #endif
-=======
-
->>>>>>> a244183b
 	case ACTION_DEBUG:
 		type_arg = 1;
 		break;
@@ -1833,13 +1820,8 @@
 
 }
 
-<<<<<<< HEAD
 int hip_conf_handle_mhaddr(hip_common_t *msg, int action,const char *opt[], int optc)
-{	
-=======
-int hip_conf_handle_handoff(hip_common_t *msg, int action,const char *opt[], int optc)
-{
->>>>>>> a244183b
+{
      int err=0;
 
      if (strcmp("active",opt[0]) ==0)
