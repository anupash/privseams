--- conflicted
+++ resolved
@@ -201,14 +201,9 @@
 		break;
 	case ACTION_ADD: case ACTION_DEL: case ACTION_SET: case ACTION_INC:
 	case ACTION_GET: case ACTION_RUN: case ACTION_LOAD: case ACTION_DHT:
-<<<<<<< HEAD
 	case ACTION_HA: case ACTION_MHADDR: case ACTION_TRANSORDER:
 	case ACTION_HANDOVER:
-		count = 2;
-=======
-	case ACTION_HA: case ACTION_HANDOFF: case ACTION_TRANSORDER:
 		count = 2; 
->>>>>>> 1132f930
 		break;
 #ifdef CONFIG_HIP_HIPPROXY
     case ACTION_HIPPROXY:
