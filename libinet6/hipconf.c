--- conflicted
+++ resolved
@@ -87,10 +87,11 @@
 "nsupdate on|off\n"
 "hit-to-ip on|off\n"
 "hit-to-ip-zone <hit-to-ip.zone.>\n"
-"hit-to-ip hit|lsi"
 "buddies on|off\n"
 "datapacket on|off\n"
 "shotgun on|off\n"
+"id-to-addr hit|lsi\n"                                                                                              
+"hit-to-ip hit|lsi\n"
 ;
 
 /**
@@ -145,13 +146,9 @@
 	hip_conf_handle_get_peer_lsi,	/* 35: TYPE_MAP_GET_PEER_LSI */
 	hip_conf_handle_nat_port,       /* 36: TYPE_NAT_LOCAL_PORT */
 	hip_conf_handle_nat_port,       /* 37: TYPE_PEER_LOCAL_PORT */
-<<<<<<< HEAD
         hip_conf_handle_datapacket,     /* 38:TYPE_DATAPACKET*/
         hip_conf_handle_shotgun_toggle, /* 39: TYPE_SHOTGUN */
 	hip_conf_handle_map_id_to_addr,  /* 40: TYPE_ID_TO_ADDR */
-=======
-        hip_conf_handle_shotgun_toggle, /* 38: TYPE_SHOTGUN */
->>>>>>> 70f1a497
 	NULL /* TYPE_MAX, the end. */
 };
 
@@ -271,11 +268,8 @@
 	switch (action) {
 	case ACTION_NEW: case ACTION_NAT: case ACTION_DEC: case ACTION_RST:
 	case ACTION_BOS: case ACTION_LOCATOR: case ACTION_OPENDHT: case ACTION_HEARTBEAT:
-<<<<<<< HEAD
 	case ACTION_HIT_TO_LSI: case ACTION_DATAPACKET: case ACTION_MAP_ID_TO_ADDR:
-=======
 	case ACTION_HIT_TO_LSI:
->>>>>>> 70f1a497
 		count = 1;
 		break;
 	case ACTION_DEBUG: case ACTION_RESTART: case ACTION_REINIT:
