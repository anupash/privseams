/** @file
 * This file defines functions for configuring the the Host Identity
 * Protocol daemon (hipd).
 *
 * @author  Janne Lundberg <jlu_tcs.hut.fi>
 * @author  Miika Komu <miika_iki.fi>
 * @author  Mika Kousa <mkousa_cc.hut.fi>
 * @author  Anthony D. Joseph <adj_hiit.fi>
 * @author  Abhinav Pathak <abhinav.pathak_hiit.fi>
 * @author  Bing Zhou <bingzhou_cc.hut.fi>
 * @author  Anu Markkola
 * @author  Lauri Silvennoinen
 * @author  Tao Wan  <twan@cc.hut.fi>
 * @author  Teresa Finez <tfinezmo_cc.hut.fi> Modifications
 * @author  Samu Varjonen
 * @note    Distributed under <a href="http://www.gnu.org/licenses/gpl2.txt">GNU/GPL</a>
 * @todo    add/del map
 * @todo    fix the rst kludges
 * @todo    read the output message from send_msg?
 */
#include "hipconf.h"

/**
 * A help string containing the usage of @c hipconf.
 *
 * @note If you added a new action, do not forget to add a brief usage below
 *       for the action.
 */
const char *hipconf_usage =
#ifdef CONFIG_HIP_ESCROW
"add|del escrow <hit>\n"
#endif
"add|del map <hit> <ipv6> [lsi]\n"
"del hi <hit>|all\n"
"get hi default|all\n"
"new|add hi anon|pub rsa|dsa filebasename\n"
"new hi anon|pub rsa|dsa filebasename keylen\n"
"new|add hi default (HI must be created as root)\n"
"new hi default rsa_keybits dsa_keybits\n"
#ifdef CONFIG_HIP_ICOOKIE
"get|inc|dec|new puzzle all|<hit>\n"
"set puzzle all|<hit> new_value\n"
#else
"get|inc|dec|new puzzle all\n"
"set puzzle all new_value\n"
#endif
"bos all\n"
//modify by santtu
//"nat on|off|<peer_hit>\n"
"nat none|plain-udp|ice-udp\n"
"nat port local <port>\n"
"nat port peer <port>\n"	
//end modify
"rst all|peer_hit <peer_HIT>\n"
"load config default\n"
"handoff mode lazy|active\n"
"run normal|opp <binary>\n"
"Server side:\n"
"\tadd|del service escrow|rvs|relay\n"
"\treinit service rvs|relay\n"
"Client side:\n"
"\tadd server rvs|relay|escrow [HIT] <IP|hostname> <lifetime in seconds>\n"
"\tdel server rvs|relay|escrow [HIT] <IP|hostname>\n"
#ifdef CONFIG_HIP_BLIND
"set blind on|off\n"
#endif
#ifdef CONFIG_HIP_OPPORTUNISTIC
"set opp normal|advanced|none\n"
#endif
"heartbeat <seconds> (0 seconds means off)\n"
"get ha all|HIT\n"
"opendht on|off\n"
"dht gw <IPv4|hostname> <port (OpenDHT default = 5851)> <TTL>\n"
"dht get <fqdn/hit>\n"
"dht set <name>\n"
"locator on|off|get\n"
"debug all|medium|none\n"
"restart daemon\n"
"set tcptimeout on|off\n" /*added by Tao Wan*/
"transform order <integer> "
" (1=AES, 2=3DES, 3=NULL and place them to order\n"
"  like 213 for the order 3DES, AES and NULL)\n"
#ifdef CONFIG_HIP_HIPPROXY
"hipproxy on|off\n"
#endif
"hi3 on|off\n"
"nsupdate on|off\n"
"hit-to-ip on|off\n"
"hit-to-ip-zone <hit-to-ip.zone.>\n"
"buddies on|off\n"
<<<<<<< HEAD
"datapacket on|off\n"
=======
"shotgun on|off\n"
>>>>>>> affba5c4
;

/**
 * Function pointer array containing pointers to handler functions.
 * Add a handler function for your new action in the action_handler[] array.
 * If you added a handler function here, do not forget to define that function
 * somewhere in this source file.
 *
 *  @note Keep the elements in the same order as the @c TYPE values are defined
 *        in hipconf.h because type values are used as @c action_handler array
 *        index. Locations and order of these handlers are important.
 */
int (*action_handler[])(hip_common_t *, int action,const char *opt[], int optc, int send_only) =
{
	NULL, /* reserved */
	hip_conf_handle_hi,		/* 1: TYPE_HI */
	hip_conf_handle_map,		/* 2: TYPE_MAP */
	hip_conf_handle_rst,		/* 3: TYPE_RST */
	hip_conf_handle_server,		/* 4: TYPE_SERVER */
				/* Any client side registration action. */
	hip_conf_handle_bos,		/* 5: TYPE_BOS */
	hip_conf_handle_puzzle,		/* 6: TYPE_PUZZLE */
	hip_conf_handle_nat,		/* 7: TYPE_NAT */
	hip_conf_handle_opp,		/* 8: TYPE_OPP */
	hip_conf_handle_blind,		/* 9: TYPE_BLIND */
	hip_conf_handle_service,	/* 10: TYPE_SERVICE */
				/* Any server side registration action. */
	hip_conf_handle_load,		/* 11: TYPE_CONFIG */
	hip_conf_handle_run_normal,	/* 12: TYPE_RUN */
	hip_conf_handle_ttl,		/* 13: TYPE_TTL */
	hip_conf_handle_gw,		/* 14: TYPE_GW */
	hip_conf_handle_get,		/* 15: TYPE_GET */
	hip_conf_handle_ha,		/* 16: TYPE_HA */
	hip_conf_handle_handoff,	/* 17: TYPE_MODE */
	hip_conf_handle_debug,		/* 18: TYPE_DEBUG */
	hip_conf_handle_restart,	/* 19: TYPE_DAEMON */
	hip_conf_handle_locator,	/* 20: TYPE_LOCATOR */
	hip_conf_handle_set,		/* 21: TYPE_SET */
	hip_conf_handle_dht_toggle,	/* 22: TYPE_DHT */
	hip_conf_handle_opptcp,		/* 23: TYPE_OPPTCP */
	hip_conf_handle_trans_order,	/* 24: TYPE_ORDER */
	hip_conf_handle_tcptimeout,	/* 25: TYPE_TCPTIMEOUT */
	hip_conf_handle_hipproxy,	/* 26: TYPE_HIPPROXY */
	hip_conf_handle_heartbeat,	/* 27: TYPE_HEARTBEAT */
	hip_conf_handle_hi3,		/* 28: TYPE_HI3 */
	NULL,                           /* unused */
	hip_conf_handle_buddies_toggle,	/* 30: TYPE_BUDDIES */
	NULL, /* 31: TYPE_SAVAHR, reserved for sava */
	hip_conf_handle_nsupdate,	/* 32: TYPE_NSUPDATE */
	hip_conf_handle_hit_to_ip,	/* 33: TYPE_HIT_TO_IP */
	hip_conf_handle_hit_to_ip_set,	/* 34: TYPE_HIT_TO_IP_SET */
	hip_conf_handle_get_peer_lsi,	/* 35: TYPE_MAP_GET_PEER_LSI */
	hip_conf_handle_nat_port,       /* 36: TYPE_NAT_LOCAL_PORT */
	hip_conf_handle_nat_port,       /* 37: TYPE_PEER_LOCAL_PORT */
<<<<<<< HEAD
        hip_conf_handle_datapacket,     /* 38:TYPE_DATAPACKET*/
=======
        hip_conf_handle_shotgun_toggle, /* 38: TYPE_SHOTGUN */
>>>>>>> affba5c4
	NULL /* TYPE_MAX, the end. */
};

/**
 * Maps symbolic hipconf action (=add/del) names into numeric action
 * identifiers.
 *
 * @note If you defined a constant ACTION_NEWACT in hipconf.h,
 *       you also need to add a proper sentence in the strcmp() series,
 *       like that:
 *       ...
 *       else if (!strcmp("newaction", text))
 *           ret = ACTION_NEWACT;
 *       ...
 *
 * @param  text the action as a string.
 * @return the numeric action id correspoding to the symbolic text.
 */
int hip_conf_get_action(char *argv[])
{
        int ret = -1;

	if (!strcmp("add", argv[1]))
		ret = ACTION_ADD;
	else if (!strcmp("del", argv[1]))
		ret = ACTION_DEL;
	else if (!strcmp("new", argv[1]))
		ret = ACTION_NEW;
	else if (!strcmp("get", argv[1]))
		ret = ACTION_GET;
	else if (!strcmp("set", argv[1]))
		ret = ACTION_SET;
	else if (!strcmp("inc", argv[1]))
		ret = ACTION_INC;
	else if (!strcmp("dec", argv[1]))
		ret = ACTION_DEC;
	else if (!strcmp("bos", argv[1]))
		ret = ACTION_BOS;
	else if (!strcmp("rst", argv[1]))
		ret = ACTION_RST;
	else if (!strcmp("run", argv[1]))
		ret = ACTION_RUN;
	else if (!strcmp("load", argv[1]))
		ret = ACTION_LOAD;
	else if (!strcmp("dht", argv[1]))
		ret = ACTION_DHT;
	else if (!strcmp("opendht", argv[1]))
		ret = ACTION_OPENDHT;
	else if (!strcmp("heartbeat", argv[1]))
		ret = ACTION_HEARTBEAT;
	else if (!strcmp("locator", argv[1]))
		ret = ACTION_LOCATOR;
	else if (!strcmp("debug", argv[1]))
		ret = ACTION_DEBUG;
	else if (!strcmp("handoff", argv[1]))
		ret = ACTION_HANDOFF;
	else if (!strcmp("transform", argv[1]))
		ret = ACTION_TRANSORDER;
	else if (!strcmp("restart", argv[1]))
		ret = ACTION_RESTART;
	else if (!strcmp("tcptimeout", argv[1])) /*added by Tao Wan, 08.Jan.2008 */
		ret = ACTION_TCPTIMEOUT;
	else if (!strcmp("reinit", argv[1]))
		ret = ACTION_REINIT;
	else if (!strcmp("hi3", argv[1]))
		ret = ACTION_HI3;
#ifdef CONFIG_HIP_HIPPROXY
	else if (!strcmp("hipproxy", argv[1]))
		ret = ACTION_HIPPROXY;
#endif
	else if (!strcmp("hit-to-lsi", argv[1]))
		ret = ACTION_HIT_TO_LSI;
	else if (!strcmp("buddies", argv[1]))
		ret = ACTION_BUDDIES;
	else if (!strcmp("nsupdate", argv[1]))
		ret = ACTION_NSUPDATE;
	else if (!strcmp("hit-to-ip-set", argv[1]))
		ret = ACTION_HIT_TO_IP_SET;
	else if (!strcmp("hit-to-ip", argv[1]))
		ret = ACTION_HIT_TO_IP;
        else if (!strcmp("shotgun", argv[1]))
		ret = ACTION_SHOTGUN;
	else if (!strcmp("nat", argv[1]))
	{
		if (!strcmp("port", argv[2]))
		{
			if (!strcmp("local", argv[3]))
				ret = ACTION_NAT_LOCAL_PORT;
			else if (!strcmp("peer", argv[3]))
				ret = ACTION_NAT_PEER_PORT;
		}
		else	
		{
			ret = ACTION_NAT;
		}
	}
/*Added by Prabhu to support datapacket mode */

        else if (!strcmp("datapacket",argv[1]))
                 ret = ACTION_DATAPACKET;
	
	return ret;
}

/**
 * Gets the minimum amount of arguments needed to be given to the action.
 *
 * @note If you defined a constant ACTION_NEWACT in hipconf.h,
 *       you also need to add a case block for the constant
 *       here in the switch(action) block.
 * @param  action action type
 * @return how many arguments needs to be given at least
 */
int hip_conf_check_action_argc(int action) {
	int count = 0;

	switch (action) {
	case ACTION_NEW: case ACTION_NAT: case ACTION_DEC: case ACTION_RST:
	case ACTION_BOS: case ACTION_LOCATOR: case ACTION_OPENDHT: case ACTION_HEARTBEAT:
	case ACTION_HIT_TO_LSI: case ACTION_DATAPACKET:
		count = 1;
		break;
	case ACTION_DEBUG: case ACTION_RESTART: case ACTION_REINIT:
	case ACTION_TCPTIMEOUT: case ACTION_NSUPDATE: case ACTION_HIT_TO_IP: case ACTION_HIT_TO_IP_SET:
		count = 1;
		break;
	case ACTION_ADD: case ACTION_DEL: case ACTION_SET: case ACTION_INC:
	case ACTION_GET: case ACTION_RUN: case ACTION_LOAD: case ACTION_DHT:
	case ACTION_HA: case ACTION_HANDOFF: case ACTION_TRANSORDER: case ACTION_NAT_LOCAL_PORT:
	case ACTION_NAT_PEER_PORT:
		count = 2;
		break;
#ifdef CONFIG_HIP_HIPPROXY
    case ACTION_HIPPROXY:
	        count = 1;
		break;
#endif
	default:
	        break;
	}

	return count;
}

/**
 * Maps symbolic hipconf type (=lhi/map) names to numeric types.
 *
 * @param  text the type as a string.
 * @return the numeric type id correspoding to the symbolic text.
 */
int hip_conf_get_type(char *text,char *argv[]) {
	int ret = -1;

	if (!strcmp("hi", text))
		ret = TYPE_HI;
	else if (!strcmp("map", text))
		ret = TYPE_MAP;
	else if (!strcmp("rst", text))
		ret = TYPE_RST;
	else if (!strcmp("server", text))
		ret = TYPE_SERVER;
	else if (!strcmp("puzzle", text))
		ret = TYPE_PUZZLE;
	else if (!strcmp("service", text))
		ret = TYPE_SERVICE;
	else if (!strcmp("normal", text))
		ret = TYPE_RUN;
	else if (!strcmp("ha", text))
		ret = TYPE_HA;
	else if ((!strcmp("all", text)) && (strcmp("rst",argv[1])==0))
		ret = TYPE_RST;
	else if ((!strcmp("peer_hit", text)) && (strcmp("rst",argv[1])==0))
		ret = TYPE_RST;
	else if	(strcmp("nat",argv[1])==0)
	{
		if (argv[2] && strcmp("port", argv[2]) == 0)
		{
			if (argv[3] && strcmp("local", argv[3]) == 0)		
				ret = TYPE_NAT_LOCAL_PORT;
			else if (argv[3] && strcmp("peer", argv[3]) == 0)
				ret = TYPE_NAT_PEER_PORT;
		}
		else
		{
			ret = TYPE_NAT;
		}
	}

        else if (strcmp("locator", argv[1])==0)
                ret = TYPE_LOCATOR;
	/* Tao Wan added tcptimeout on 08.Jan.2008 */
	else if (!strcmp("tcptimeout", text))
		ret = TYPE_TCPTIMEOUT;
	else if ((!strcmp("all", text)) && (strcmp("bos",argv[1])==0))
		ret = TYPE_BOS;
	else if (!strcmp("debug", text))
		ret = TYPE_DEBUG;
	else if (!strcmp("mode", text))
		ret = TYPE_MODE;
	else if (!strcmp("daemon", text))
		ret = TYPE_DAEMON;
	else if (!strcmp("mode", text))
		ret = TYPE_MODE;
#ifdef CONFIG_HIP_OPPORTUNISTIC
	else if (!strcmp("opp", text))
		ret = TYPE_OPP;
#endif
#ifdef CONFIG_HIP_BLIND
	else if (!strcmp("blind", text))
		ret = TYPE_BLIND;
#endif
#ifdef CONFIG_HIP_ESCROW
	else if (!strcmp("escrow", text))
		ret = TYPE_ESCROW;
#endif
	else if (!strcmp("order", text))
		ret = TYPE_ORDER;
	else if (strcmp("opendht", argv[1])==0)
		ret = TYPE_DHT;
	else if (strcmp("heartbeat", argv[1])==0)
		ret = TYPE_HEARTBEAT;
	else if (!strcmp("ttl", text))
		ret = TYPE_TTL;
	else if (!strcmp("gw", text)) 
		ret = TYPE_GW;
	else if (!strcmp("get", text))
		ret = TYPE_GET;
	else if (!strcmp("set", text))
                ret = TYPE_SET;
	else if (!strcmp("config", text))
		ret = TYPE_CONFIG;
#ifdef CONFIG_HIP_HIPPROXY
	else if (strcmp("hipproxy", argv[1])==0)
		ret = TYPE_HIPPROXY;
#endif
        else if (strcmp("hi3", argv[1])==0)
                ret = TYPE_HI3;
	else if (strcmp("hit-to-lsi", argv[1])==0)
                ret = TYPE_HIT_TO_LSI;
	else if (strcmp("buddies", argv[1])==0)
		ret = TYPE_BUDDIES;
	else if (strcmp("nsupdate", argv[1])==0)
		ret = TYPE_NSUPDATE;
	else if (strcmp("hit-to-ip-set", argv[1])==0)
		ret = TYPE_HIT_TO_IP_SET;
	else if (strcmp("hit-to-ip", argv[1])==0)
		ret = TYPE_HIT_TO_IP;
<<<<<<< HEAD
	
/* Added by Prabhu to support Data Packet */
        else if(strcmp("datapacket", argv[1]) == 0)
{  HIP_DEBUG("TYPE DATA PACKET");             
            return TYPE_DATAPACKET;
}

else 
=======
	else if (strcmp("shotgun", argv[1])==0)
		ret = TYPE_SHOTGUN;
        else
>>>>>>> affba5c4
	  HIP_DEBUG("ERROR: NO MATCHES FOUND \n");

	return ret;
}

/**
 * Get a type argument index, in argv[].
 *
 * @note If you defined a constant ACTION_NEWACT in hipconf.h,
 *       you also need to add a case block for the constant
 *       here in the switch(action) block.
 * @param  integer value for an action
 * @return an index for argv[], which indicates the type argument.
 *         Usually either 1 or 2.
 */
int hip_conf_get_type_arg(int action)
{
	int type_arg = -1;

	switch (action) {
	case ACTION_ADD:
	case ACTION_DEL:
	case ACTION_NEW:
	case ACTION_NAT:
	case ACTION_NAT_LOCAL_PORT:
	case ACTION_NAT_PEER_PORT:
	case ACTION_INC:
	case ACTION_DEC:
	case ACTION_SET:
	case ACTION_GET:
	case ACTION_RUN:
	case ACTION_LOAD:
	case ACTION_DHT:
	case ACTION_OPENDHT:
	case ACTION_BUDDIES:
        case ACTION_HEARTBEAT:
	case ACTION_LOCATOR:
	case ACTION_RST:
	case ACTION_BOS:
	case ACTION_HANDOFF:
	case ACTION_TCPTIMEOUT:
        case ACTION_TRANSORDER:
	case ACTION_REINIT:
#ifdef CONFIG_HIP_HIPPROXY
	case ACTION_HIPPROXY:
#endif
	case ACTION_HI3:
	case ACTION_RESTART:
	case ACTION_NSUPDATE:
	case ACTION_HIT_TO_IP:
	case ACTION_HIT_TO_IP_SET:
<<<<<<< HEAD
        case ACTION_DATAPACKET:         //added by Prabhu to support data packet 
=======
        case ACTION_SHOTGUN:
>>>>>>> affba5c4
		type_arg = 2;
		break;
	case ACTION_HIT_TO_LSI:
	case ACTION_DEBUG:
		type_arg = 1;
		break;
	default:
		break;
	}
        HIP_DEBUG("TYPE ARG =  %d ", type_arg);
	return type_arg;
}

/**
 * Resolves a given hostname to a HIT/LSI or IP address depending on match_hip flag
 */
int resolve_hostname_to_id(const char *hostname, struct in6_addr *id,
	                   int match_hip) {
	int err = 1;
	struct addrinfo *res = NULL, *rp;
	struct in_addr *in4;
	struct in6_addr *in6;

	HIP_IFEL(getaddrinfo(hostname, NULL, NULL, &res), -1,
		 "getaddrinfo failed\n");
	for (rp = res; rp != NULL; rp = rp->ai_next) {
			in4 = &((struct sockaddr_in *) rp->ai_addr)->sin_addr;
			in6 = &((struct sockaddr_in6 *) rp->ai_addr)->sin6_addr;
		if (rp->ai_family == AF_INET6)
			HIP_DEBUG_IN6ADDR("addr", in6);
		if (rp->ai_family == AF_INET)
			HIP_DEBUG_INADDR("addr", in4);
		if (rp->ai_family == AF_INET6 &&
		    (ipv6_addr_is_hit(in6) ? match_hip : !match_hip)) {
			ipv6_addr_copy(id, in6);
			err = 0;
			HIP_DEBUG("Match\n");
			break;
		} else if (rp->ai_family == AF_INET &&
			   (IS_LSI32(in4->s_addr) ? match_hip : !match_hip)) {
			IPV4_TO_IPV6_MAP(in4, id);
			err = 0;
			break;
			HIP_DEBUG("Match\n");
		}
			
	}

out_err:
	if (res)
		freeaddrinfo(res);

	return err;
}

/**
 * Handles the hipconf commands where the type is @c server. Creates a user
 * message from the function parameters @c msg, @c action and @c opt[]. The
 * command line that this function parses is of type:
 * <code>tools/hipconf <b>add</b> server &lt;SERVICES&gt; &lt;SERVER HIT&gt;
 * &lt;SERVER IP ADDRESS&gt; &lt;LIFETIME&gt;</code> or
 * <code>tools/hipconf <b>del</b> server &lt;SERVICES&gt; &lt;SERVER HIT&gt;
 * &lt;SERVER IP ADDRESS&gt;</code>, where <code>&lt;SERVICES&gt;</code> is a list of
 * the services to which we want to register or cancel or registration. The
 * list can consist of any number of the strings @c rvs, @c relay or @c escrow,
 * or any number of service type numbers between 0 and 255. The list can be a
 * combination of these with repetitions allowed. At least one string or
 * service type number must be provided.
 *
 * @param msg    a pointer to a target buffer where the message for HIP daemon
 *               is to put
 * @param action the numeric action identifier for the action to be performed.
 * @param opt    an array of pointers to the command line arguments after
 *               the action and type.
 * @param optc   the number of elements in array @c opt.
 * @return       zero on success, or negative error value on error.
 * @note         Currently only action @c add is supported.
 * @todo         If the current machine has more than one IP address
 *               there should be a way to choose which of the addresses
 *               to register to the server.
 * @todo         There are currently four different HITs at the @c dummy0
 *               interface. There should be a way to choose which of the HITs
 *               to register to the server.
 */
int hip_conf_handle_server(hip_common_t *msg, int action, const char *opt[],
			   int optc, int send_only)
{
	hip_hit_t hit;
	in6_addr_t ipv6;
	int err = 0, seconds = 0, i = 0, number_of_regtypes = 0, reg_type = 0;
	int index_of_hit = 0, index_of_ip = 0;
	uint8_t lifetime = 0, *reg_types = NULL;
	time_t seconds_from_lifetime = 0;
	char lowercase[30];
	int opp_mode = 0;
		
	_HIP_DEBUG("hip_conf_handle_server() invoked.\n");

	if(action != ACTION_ADD && action != ACTION_DEL) {
		HIP_ERROR("Only actions \"add\" and \"del\" are supported for "\
			  "\"server\".\n");
		err = -1;
		goto out_err;
	} else if (action == ACTION_ADD) {
		if(optc < 4) {
		  if (optc < 3) { 
			HIP_ERROR("Missing arguments.\n");
			err = -1;
			goto out_err;
		  } else {
		    HIP_DEBUG("Opportunistic mode or direct HIT registration \n");
		    opp_mode = 1;
		  }
		}

		if (!opp_mode) {
		  number_of_regtypes = optc - 3;
		  index_of_hit = optc - 3;
		  index_of_ip  = optc - 2;		 
		} else {
		  number_of_regtypes = optc - 2;
		  index_of_ip = optc - 2;
		}

		HIP_IFEL(hip_string_is_digit(opt[optc - 1]), -1,
			 "Invalid lifetime value \"%s\" given.\n"	\
			 "Please give a lifetime value between 1 and "	\
			 "15384774 seconds.\n", opt[optc - 1]);
		
		seconds = atoi(opt[optc - 1]);

		if(seconds <= 0 || seconds > 15384774) {
		  HIP_ERROR("Invalid lifetime value \"%s\" given.\n"	\
			    "Please give a lifetime value between 1 and " \
			    "15384774 seconds.\n", opt[optc - 1]);
		  goto out_err;
		}

		HIP_IFEL(hip_get_lifetime_value(seconds, &lifetime), -1,
			 "Unable to convert seconds to a lifetime value.\n");

		hip_get_lifetime_seconds(lifetime, &seconds_from_lifetime);

	} else if (action == ACTION_DEL) {
		if (optc < 3) {
			HIP_ERROR("Missing arguments.\n");
			err = -1;
			goto out_err;
		}
		number_of_regtypes = optc - 2;
		index_of_hit = optc - 2;
		index_of_ip  = optc - 1;
	}

	if (!opp_mode) {
	  /* Check the HIT value. */
	  if(inet_pton(AF_INET6, opt[index_of_hit], &hit) <= 0) {
		  if (resolve_hostname_to_id(opt[index_of_hit], &hit, 1)) {
			  HIP_ERROR("'%s' is not a valid HIT.\n", opt[index_of_hit]);
			  err = -1;
			  goto out_err;
		  }
	  }
	}
	/* Check the IPv4 or IPV6 value. */

	if(inet_pton(AF_INET6, opt[index_of_ip], &ipv6) <= 0) {
		struct in_addr ipv4;
		if(inet_pton(AF_INET, opt[index_of_ip], &ipv4) <= 0) {
			if (resolve_hostname_to_id(opt[index_of_ip], &ipv6, 0)) {
					HIP_ERROR("'%s' is not a valid IPv4 or IPv6 address.\n",
						  opt[index_of_ip]);
					err = -1;

					goto out_err;
				}
		} else {
			IPV4_TO_IPV6_MAP(&ipv4, &ipv6);
		}
	}

	reg_types = malloc(number_of_regtypes * sizeof(uint8_t));

	if(reg_types == NULL) {
		err = -1;
		HIP_ERROR("Unable to allocate memory for registration "\
			  "types.\n");
		goto out_err;
	}

	if(optc > 13) {
		HIP_ERROR("Too many services requested.\n");
		err = -1;
		goto out_err;
	}

	/* Every commandline argument in opt[] from '0' to 'optc - 4' should
	   be either one of the predefined strings or a number between
	   0 and 255 (inclusive). */
	for(; i < number_of_regtypes; i++) {
		if(strlen(opt[i]) > 30) {
			HIP_ERROR("'%s' is not a valid service name.\n", opt[i]);
			err = -1;
			goto out_err;
		}

		hip_string_to_lowercase(lowercase, opt[i], strlen(opt[i]) + 1);
		if(strcmp("rvs", lowercase) == 0){
			reg_types[i] = HIP_SERVICE_RENDEZVOUS;
		} else if(strcmp("relay", lowercase) == 0) {
			reg_types[i] = HIP_SERVICE_RELAY;
		} else if(strcmp("escrow", lowercase) == 0) {
			reg_types[i] = HIP_SERVICE_ESCROW;
		} else if(strcmp("savah", lowercase) == 0) {
		        reg_types[i] = HIP_SERVICE_SAVAH;
		} /* To cope with the atoi() error value we handle the 'zero'
		     case here. */
		 else if(strcmp("0", lowercase) == 0) {
			reg_types[i] = 0;
		} else {
			reg_type = atoi(lowercase);
			if(reg_type <= 0 || reg_type > 255) {
				HIP_ERROR("'%s' is not a valid service name "\
					  "or service number.\n", opt[i]);
				err = -1;
				goto out_err;
			} else {
				reg_types[i] = reg_type;
			}
		}
	}
		
	if (!opp_mode) 
	  HIP_IFEL(hip_build_param_contents(msg, &hit, HIP_PARAM_HIT,
					    sizeof(in6_addr_t)), -1, 
		   "Failed to build HIT parameter to hipconf user message.\n");
	
	HIP_IFEL(hip_build_param_contents(msg, &ipv6, HIP_PARAM_IPV6_ADDR,
					  sizeof(in6_addr_t)), -1,
		 "Failed to build IPv6 parameter to hipconf user message.\n");

	HIP_IFEL(hip_build_param_reg_request(msg, lifetime, reg_types ,
					     number_of_regtypes), -1,
		 "Failed to build REG_REQUEST parameter to hipconf user "\
		 "message.\n");

	HIP_IFEL(hip_build_user_hdr(msg, SO_HIP_ADD_DEL_SERVER, 0), -1,
		 "Failed to build hipconf user message header.\n");

	if(action == ACTION_ADD) {
		HIP_INFO("Requesting %u service%s for %d seconds "
			 "(lifetime 0x%x) from %s "\
			 "%s.\n", number_of_regtypes,
			 (number_of_regtypes > 1) ? "s" : "",
			 seconds_from_lifetime, lifetime, opt[index_of_hit],
			 opt[index_of_ip]);
	} else {
		HIP_INFO("Requesting the cancellation of %u service%s from\n"\
			 "HIT %s located at\nIP address %s.\n",
			 number_of_regtypes,
			 (number_of_regtypes > 1) ? "s" : "", opt[index_of_hit],
			 opt[index_of_ip]);

	}
 out_err:
	if(reg_types != NULL)
		free(reg_types);

	return err;
}

/**
 * Handles the hipconf commands where the type is @c hi.
 *
 * @param msg    a pointer to the buffer where the message for kernel will
 *               be written.
 * @param action the numeric action identifier for the action to be performed.
 * @param opt    an array of pointers to the command line arguments after
 *               the action and type.
 * @param optc   the number of elements in the array.
 * @return       zero on success, or negative error value on error.
 */
int hip_conf_handle_hi(hip_common_t *msg, int action, const char *opt[],
		       int optc, int send_only)
{
	int err = 0, anon = 0, use_default = 0, rsa_key_bits = 0;
	int dsa_key_bits = 0;
	char *fmt = NULL, *file = NULL;

	if (action == ACTION_DEL) {
		return hip_conf_handle_hi_del(msg, action, opt, optc);
	} else if (action == ACTION_GET) {
		HIP_IFEL((optc < 1), -1, "Missing arguments.\n");
		HIP_IFEL((optc > 1), -1, "Too many arguments.\n");

		return hip_get_hits(msg, opt[0], 1, send_only);
	} else if (action != ACTION_ADD && action != ACTION_NEW) {
		HIP_ERROR("Only actions \"add\", \"new\", \"del\" and \"get\" "\
			  "are supported for \"hi\".\n");
		err = -1;
		goto out_err;
	}

	HIP_IFEL((optc < 1), -1, "Missing arguments.\n");
	HIP_IFEL((optc > 4), -1, "Too many arguments.\n");

	if(strcmp(opt[0], "pub") == 0) {
		anon = 0;
	} else if(strcmp(opt[0], "anon") == 0) {
		anon = 1;
	} else if(strcmp(opt[OPT_HI_TYPE], "default") == 0) {
		use_default = 1;
	} else {
		HIP_ERROR("Bad HI type %s. Please use \"public\", \"anon\" or "\
			  "\"default\".\n", opt[0]);
		err = -EINVAL;
		goto out_err;
	}

	if (use_default && action == ACTION_ADD) {
		/* Add default keys in three steps: dsa, rsa anon, rsa pub.
		   Necessary for large keys. */

		if (err = hip_serialize_host_id_action(msg, ACTION_ADD, 0, 1,
						       "dsa", NULL, 0, 0))
			goto out_err;
		HIP_IFEL(hip_send_recv_daemon_info(msg, send_only, 0), -1,
			 "Sending msg failed.\n");

		hip_msg_init(msg);
		if (err = hip_serialize_host_id_action(msg, ACTION_ADD, 1, 1,
						       "rsa", NULL, 0, 0))
			goto out_err;
		HIP_IFEL(hip_send_recv_daemon_info(msg, send_only, 0), -1,
			 "Sending msg failed.\n");

		hip_msg_init(msg);
		err = hip_serialize_host_id_action(msg, ACTION_ADD, 0, 1,
						   "rsa", NULL, 0, 0);

		goto out_err;
	}

	if (use_default) {

		if (optc == 3) {
			rsa_key_bits = atoi(opt[1]);
			dsa_key_bits = atoi(opt[2]);
		} else {
			HIP_IFEL(optc != 1, -EINVAL, "Invalid number of arguments\n");
		}

	} else {

		if (optc == 4)
			rsa_key_bits = dsa_key_bits = atoi(opt[OPT_HI_KEYLEN]);
		else
			HIP_IFEL(optc != 3, -EINVAL, "Invalid number of arguments\n");

		fmt = opt[OPT_HI_FMT];
		file = opt[OPT_HI_FILE];
	}

	if (rsa_key_bits < 384 || rsa_key_bits > HIP_MAX_RSA_KEY_LEN ||
	    rsa_key_bits % 64 != 0)
		rsa_key_bits = RSA_KEY_DEFAULT_BITS;
	if (dsa_key_bits < 512 || dsa_key_bits > HIP_MAX_DSA_KEY_LEN ||
	    dsa_key_bits % 64 != 0)
		dsa_key_bits = DSA_KEY_DEFAULT_BITS;

	err = hip_serialize_host_id_action(msg, action, anon, use_default,
					   fmt, file, rsa_key_bits, dsa_key_bits);

	//HIP_INFO("\nNew default HI is now created.\nYou must restart hipd to make "\
		"the changes effective.\n\n");

out_err:
     return err;
}

/**
 * Handles the hipconf commands where the type is @c map.
 *
 * @param msg    a pointer to the buffer where the message for kernel will
 *               be written.
 * @param action the numeric action identifier for the action to be performed.
 * @param opt    an array of pointers to the command line arguments after
 *               the action and type. (should be the HIT and the corresponding
 *               IPv6 address).
 * @param optc   the number of elements in the array (@b 2).
 * @return       zero on success, or negative error value on error.
 * @note         Does not support @c del action.
 */
int hip_conf_handle_map(hip_common_t *msg, int action, const char *opt[],
			int optc, int send_only)
{
     int err = 0;
     int ret;
     struct in_addr lsi, aux;
     in6_addr_t hit, ip6;

     HIP_DEBUG("action=%d optc=%d\n", action, optc);

     HIP_IFEL((optc != 2 && optc != 3), -1, "Missing arguments\n");

     HIP_IFEL(convert_string_to_address(opt[0], &hit), -1,
	      "string to address conversion failed\n");

     HIP_IFEL(err = convert_string_to_address(opt[1], &ip6), -1,
	      "string to address conversion failed\n");

     if (err && !convert_string_to_address_v4(opt[1], &aux)){
	     HIP_IFEL(IS_LSI32(aux.s_addr), -1, "Missing ip address before lsi\n");
     }

     HIP_IFEL(hip_build_param_contents(msg, (void *) &hit, HIP_PARAM_HIT,
				       sizeof(in6_addr_t)), -1,
	      "build param hit failed\n");

     HIP_IFEL(hip_build_param_contents(msg, (void *) &ip6,
				       HIP_PARAM_IPV6_ADDR,
				       sizeof(in6_addr_t)), -1,
	      "build param hit failed\n");

     if(optc == 3){
	     HIP_IFEL(convert_string_to_address_v4(opt[2], &lsi), -1,
		      "string to address conversion failed\n");
	     HIP_IFEL(!IS_LSI32(lsi.s_addr),-1, "Wrong LSI value\n");
	     HIP_IFEL(hip_build_param_contents(msg, (void *) &lsi,
				       HIP_PARAM_LSI,
				       sizeof(struct in_addr)), -1,
	      "build param lsi failed\n");
     }

     switch(action) {
     case ACTION_ADD:
	  HIP_IFEL(hip_build_user_hdr(msg, SO_HIP_ADD_PEER_MAP_HIT_IP,
	      		              0), -1, "add peer map failed\n");

	  break;
     case ACTION_DEL:
	  HIP_IFEL(hip_build_user_hdr(msg, SO_HIP_DEL_PEER_MAP_HIT_IP,
				      0), -1, "del peer map failed\n");
	  break;
     default:
	  err = -1;
	  break;
     }

 out_err:
     return err;
}

/**
 * Handles the hipconf commands where the type is @c del.
 *
 * @param msg    a pointer to the buffer where the message for kernel will
 *               be written.
 * @param action the numeric action identifier for the action to be performed.
 * @param opt    an array of pointers to the command line arguments after
 *               the action and type.
 * @param optc   the number of elements in the array.
 * @return       zero on success, or negative error value on error.
 */
int hip_conf_handle_hi_del(hip_common_t *msg, int action,
			   const char *opt[], int optc, int send_only)
{
     int err = 0;
     int ret;
     in6_addr_t hit;

     HIP_IFEL(optc != 1, -EINVAL, "Invalid number of arguments\n");

     if (!strcmp(opt[0], "all"))
	return hip_conf_handle_hi_del_all(msg);

     ret = inet_pton(AF_INET6, opt[0], &hit);
     HIP_IFEL((ret < 0 && errno == EAFNOSUPPORT), -EAFNOSUPPORT,
				    "inet_pton: not a valid address family\n");
     HIP_IFEL((ret == 0), -EINVAL,
		       "inet_pton: %s: not a valid network address\n", opt[0]);

     HIP_HEXDUMP("HIT to delete: ", &hit, sizeof(in6_addr_t));

     if (err = hip_build_param_contents(msg, (void *) &hit, HIP_PARAM_HIT,
				    sizeof(in6_addr_t))) {
	  HIP_ERROR("build param HIT failed: %s\n", strerror(err));
	  goto out_err;
     }

     if (err = hip_build_user_hdr(msg, SO_HIP_DEL_LOCAL_HI, 0)) {
	  HIP_ERROR("Failed to build user message header.: %s\n", strerror(err));
	  goto out_err;
     }

 out_err:
     return err;
}

/**
 * Handles the hipconf command heartbeat <seconds>.
 *
 * @param msg    a pointer to the buffer where the message for kernel will
 *               be written.
 * @param action the numeric action identifier for the action to be performed.
 * @param opt    an array of pointers to the command line arguments after
 *               the action and type.
 * @param optc   the number of elements in the array.
 * @return       zero on success, or negative error value on error.
 */
int hip_conf_handle_heartbeat(hip_common_t *msg, int action,
			   const char *opt[], int optc, int send_only)
{
	int err = 0, seconds = 0;
	struct hip_heartbeat heartbeat;

	seconds = atoi(opt[0]);
	if (seconds < 0) {
		HIP_ERROR("Invalid argument\n");
		err = -EINVAL;
		goto out_err;
	}

	HIP_IFEL(hip_build_param_heartbeat(msg, seconds),
		 -1, "Failed to build param heartbeat\n");

	HIP_IFEL(hip_build_user_hdr(msg, SO_HIP_HEARTBEAT, 0),
		 -1, "Failed to build user message header\n");


 out_err:
     return err;
}

int hip_conf_handle_hi_del_all(hip_common_t *msg, int action,
			       const char *opt[], int optc, int send_only)
{
    int err = 0;
    struct hip_tlv_common *param = NULL;
    struct endpoint_hip *endp;
    hip_common_t *msg_tmp = NULL;

    msg_tmp = hip_msg_alloc();
    HIP_IFEL(!msg_tmp, -ENOMEM, "Malloc for msg_tmp failed\n");

    HIP_IFEL(hip_build_user_hdr(msg_tmp, SO_HIP_GET_HITS, 0),
				  -1, "Failed to build user message header\n");
    HIP_IFEL(hip_send_recv_daemon_info(msg_tmp, send_only, 0), -1,
	     "Sending msg failed.\n");

    while((param = hip_get_next_param(msg_tmp, param)) != NULL) {

	endp = (struct endpoint_hip *)hip_get_param_contents_direct(param);
	HIP_IFEL(hip_build_param_contents(msg, (void *) &endp->id.hit,
					    HIP_PARAM_HIT, sizeof(in6_addr_t)),
					    -1, "Failed to build HIT param\n");

	HIP_IFEL(hip_build_user_hdr(msg, SO_HIP_DEL_LOCAL_HI, 0),
		 -1, "Failed to build user message header\n");
	HIP_IFEL(hip_send_recv_daemon_info(msg, send_only, 0), -1,
		 "Sending msg failed.\n");

	hip_msg_init(msg);

    }

    /*FIXME Deleting HITs from the interface isn't working, so we restart it */
    HIP_IFEL(hip_build_user_hdr(msg, SO_HIP_RESTART_DUMMY_INTERFACE, 0),
				-1, "Failed to build message header\n");

    HIP_INFO("All HIs deleted.\n");

  out_err:
    if (msg_tmp)
	free(msg_tmp);
    return err;
}

/**
 * Handles the hipconf transform order command.
 *
 * @param msg    a pointer to the buffer where the message for kernel will
 *               be written.
 * @param action the numeric action identifier for the action to be performed.
 * @param opt    an array of pointers to the command line arguments after
 *               the action and type.
 * @param optc   the number of elements in the array.
 * @return       zero on success, or negative error value on error.
 */
int hip_conf_handle_trans_order(hip_common_t *msg, int action,
                                const char *opt[], int optc, int send_only)
{
	int err = 0, ret = 0, transorder = 0, i = 0, k = 0;

	if (optc != 1) {
		HIP_ERROR("Missing arguments\n");
		err = -EINVAL;
		goto out;
	}

	transorder = atoi(opt[0]);

	/* has to be over 100 three options (and less than 321) */
	if (transorder < 100 && transorder > 322)  {
		HIP_ERROR("Invalid argument\n");
		err = -EINVAL;
		goto out;
	}

	/* Check individual numbers has to be in range 1 to 3 (3 options) */
	for (i = 0; i<3; i++) {
		k = (int)opt[0][i];
		k -= 48; // easy way to remove junk
		if (k < 0 || k > 3) {
			HIP_ERROR("Invalid argument\n");
			err = -EINVAL;
			goto out;
		}
	}

	err = hip_build_param_transform_order(msg, transorder);
	if (err) {
		HIP_ERROR("build param hit failed: %s\n", strerror(err));
		goto out;
	}

	err = hip_build_user_hdr(msg, SO_HIP_TRANSFORM_ORDER, 0);
	if (err) {
		HIP_ERROR("Failed to build user message header.: %s\n", strerror(err));
		goto out;
	}

 out:
	return err;
}

/**
 * Handles the hipconf commands where the type is @c rst.
 *
 * @param msg    a pointer to the buffer where the message for kernel will
 *               be written.
 * @param action the numeric action identifier for the action to be performed.
 * @param opt    an array of pointers to the command line arguments after
 *               the action and type.
 * @param optc   the number of elements in the array.
 * @return       zero on success, or negative error value on error.
 */
int hip_conf_handle_rst(hip_common_t *msg, int action,
			const char *opt[], int optc, int send_only)
{
     int err;
     int ret;
     in6_addr_t hit;

     if (!strcmp("all",opt[0]))
     {
	  memset(&hit,0,sizeof(in6_addr_t));
     } else
     {
	  ret = inet_pton(AF_INET6, opt[0], &hit);
	  if (ret < 0 && errno == EAFNOSUPPORT)
	  {
	       HIP_PERROR("inet_pton: not a valid address family\n");
	       err = -EAFNOSUPPORT;
	       goto out;
	  } else if (ret == 0)
	  {
	       HIP_ERROR("inet_pton: %s: not a valid network address\n", opt[0]);
	       err = -EINVAL;
	       goto out;
	  }
     }

     err = hip_build_param_contents(msg, (void *) &hit, HIP_PARAM_HIT,
				    sizeof(in6_addr_t));
     if (err)
     {
	  HIP_ERROR("build param hit failed: %s\n", strerror(err));
	  goto out;
     }

     err = hip_build_user_hdr(msg, SO_HIP_RST, 0);
     if (err)
     {
	  HIP_ERROR("Failed to build user message header.: %s\n", strerror(err));
	  goto out;
     }

 out:
     return err;
}

/**
 * Handles the hipconf commands where the type is @c debug.
 *
 * @param msg    a pointer to the buffer where the message for kernel will
 *               be written.
 * @param action the numeric action identifier for the action to be performed.
 * @param opt    an array of pointers to the command line arguments after
 *               the action and type.
 * @param optc   the number of elements in the array.
 * @return       zero on success, or negative error value on error.
 */
int hip_conf_handle_debug(hip_common_t *msg, int action,
			  const char *opt[], int optc, int send_only)
{

     int err = 0;
     int status = 0;
     in6_addr_t hit;

     if(optc != 0)
	  HIP_IFEL(1, -EINVAL, "Wrong amount of arguments. Usage:\nhipconf debug all|medium|none\n");

     if (!strcmp("all", opt[0]))
     {
	  HIP_INFO("Displaying all debugging messages\n");
	  memset(&hit, 0, sizeof(in6_addr_t));
	  status = SO_HIP_SET_DEBUG_ALL;
     } else if (!strcmp("medium", opt[0]))
     {
	  HIP_INFO("Displaying ERROR and INFO debugging messages\n");
	  memset(&hit, 0, sizeof(in6_addr_t));
	  status = SO_HIP_SET_DEBUG_MEDIUM;
     } else if (!strcmp("none", opt[0]))
     {
	  HIP_INFO("Displaying no debugging messages\n");
	  memset(&hit, 0, sizeof(in6_addr_t));
	  status = SO_HIP_SET_DEBUG_NONE;
     } else
	  HIP_IFEL(1, -EINVAL, "Unknown argument\n");

     HIP_IFEL(hip_build_user_hdr(msg, status, 0), -1, "Failed to build user message header.: %s\n", strerror(err));

 out_err:
     return err;
}

/**
 * Handles the hipconf commands where the type is @c bos.
 *
 * @param msg    a pointer to the buffer where the message for kernel will
 *               be written.
 * @param action the numeric action identifier for the action to be performed.
 * @param opt    an array of pointers to the command line arguments after
 *               the action and type.
 * @param optc   the number of elements in the array (@b 0).
 * @return       zero on success, or negative error value on error.
 */
int hip_conf_handle_bos(hip_common_t *msg, int action,
			const char *opt[], int optc, int send_only)
{
     int err;

     /* Check that there are no extra args */
     if (optc != 0)
     {
	  HIP_ERROR("Extra arguments\n");
	  err = -EINVAL;
	  goto out;
     }

     /* Build the message header */
     err = hip_build_user_hdr(msg, SO_HIP_BOS, 0);
     if (err)
     {
	  HIP_ERROR("Failed to build user message header.: %s\n", strerror(err));
	  goto out;
     }

 out:
     return err;
}

/**
 * Handles the hipconf commands where the type is @c nat port.
 *
 * @param msg    a pointer to the buffer where the message for hipd will
 *               be written.
 * @param action the numeric action identifier for the action to be performed.
 * @param opt    an array of pointers to the command line arguments after
 *               the action and type.
 * @param optc   the number of elements in the array (@b 0).
 * @return       zero on success, or negative error value on error.
 */

int hip_conf_handle_nat_port(hip_common_t * msg, int action, 
			     const char *opt[], int optc, int send_only)
{
	int err = 0;
	
	in_port_t port = (in_port_t)atoi(opt[1]);
	if (port < 0 || port > 65535) 
		goto inv_arg;		

	if (action == ACTION_NAT_LOCAL_PORT)
	{
		HIP_IFEL(hip_build_param_nat_port(msg, port, HIP_PARAM_LOCAL_NAT_PORT), -1,
			"Failed to build nat port parameter.: %s\n", strerror(err));
	}
	else
	{
		HIP_IFEL(hip_build_param_nat_port(msg, port, HIP_PARAM_PEER_NAT_PORT), -1,
			"Failed to build nat port parameter.: %s\n", strerror(err));			
	}
	
	HIP_IFEL(hip_build_user_hdr(msg, SO_HIP_SET_NAT_PORT, 0), -1, 
		"Failed to build user message header.: %s\n", strerror(err));
	
	goto out_err;

inv_arg:
	HIP_ERROR("Invalid argument\n");
	err = -EINVAL;
	     
out_err:
     return err;
}


/**
 * Handles the hipconf commands where the type is @c nat.
 *
 * @param msg    a pointer to the buffer where the message for hipd will
 *               be written.
 * @param action the numeric action identifier for the action to be performed.
 * @param opt    an array of pointers to the command line arguments after
 *               the action and type.
 * @param optc   the number of elements in the array (@b 0).
 * @return       zero on success, or negative error value on error.
 */
int hip_conf_handle_nat(hip_common_t *msg, int action,
			const char *opt[], int optc, int send_only)
{
	int err = 0;
	int status = 0;
	in6_addr_t hit;
	
	if (!strcmp("plain-udp",opt[0]))
	{
		memset(&hit,0,sizeof(in6_addr_t));
		status = SO_HIP_SET_NAT_PLAIN_UDP;
	} else if (!strcmp("none",opt[0]))
	{
		memset(&hit,0,sizeof(struct in6_addr));
		status = SO_HIP_SET_NAT_NONE;
	} else if (!strcmp("ice-udp",opt[0]))
	{
		memset(&hit,0,sizeof(struct in6_addr));
		status = SO_HIP_SET_NAT_ICE_UDP;
	}

#if 0 /* Not used currently */
     else {
	  ret = inet_pton(AF_INET6, opt[0], &hit);
	  if (ret < 0 && errno == EAFNOSUPPORT)
	  {
	       HIP_PERROR("inet_pton: not a valid address family\n");
	       err = -EAFNOSUPPORT;
	       goto out_err;
	  } else if (ret == 0)
	  {
	       HIP_ERROR("inet_pton: %s: not a valid network address\n", opt[0]);
	       err = -EINVAL;
	       goto out_err;
	  }
	  status = SO_HIP_SET_NAT_ON;
     }

     HIP_IFEL(hip_build_param_contents(msg, (void *) &hit, HIP_PARAM_HIT,
				       sizeof(in6_addr_t)), -1,
	      "build param hit failed: %s\n", strerror(err));
#endif

	HIP_IFEL(hip_build_user_hdr(msg, status, 0), -1, 
		"Failed to build user message header.: %s\n", strerror(err));
     
out_err:
     return err;

}

//Added by Prabhu to support Hip Data Packet mode.
/**
 * Handles the hipconf commands where type is @c datapacket. This mode swithces the Hip Firewall to work in data packet mode , meaning it can communicate without establishing BEX with peer node.
 *
 */
 
int hip_conf_handle_datapacket(hip_common_t *msg, int action, const char *opt[],int optc, int send_only) {
    int err = 0, status = 0;

    if (!strcmp("on", opt[0])) {
	    status = SO_HIP_SET_DATAPACKET_MODE_ON;
    } else if (!strcmp("off", opt[0])) {
	    status = SO_HIP_SET_DATAPACKET_MODE_OFF;
    } else {
        HIP_IFEL(1, -1, "bad args\n");
    }

    HIP_IFEL(hip_build_user_hdr(msg, status, 0), -1, 
	     "Failed to build user message header.: %s\n", strerror(err));

out_err:

return 0;

}

/**
 * Handles the hipconf commands where the type is @c locator. You can turn 
 * locator sending in BEX on or query the set of local locators with this 
 * function. 
 *
 * @param msg    a pointer to the buffer where the message for hipd will
 *               be written.
 * @param action the numeric action identifier for the action to be performed.
 * @param opt    an array of pointers to the command line arguments after
 *               the action and type.
 * @param optc   the number of elements in the array (@b 0).
 * @return       zero on success, or negative error value on error.
 */
int hip_conf_handle_locator(hip_common_t *msg, int action,
		   const char *opt[], int optc, int send_only) {
    int err = 0, status = 0;
    struct hip_locator *locator = NULL;

    if (!strcmp("on", opt[0])) {
	    status = SO_HIP_SET_LOCATOR_ON;
    } else if (!strcmp("off", opt[0])) {
	    status = SO_HIP_SET_LOCATOR_OFF;
    } else if (!strcmp("get", opt[0])) {
	    status = SO_HIP_LOCATOR_GET;
    } else {
        HIP_IFEL(1, -1, "bad args\n");
    }
    HIP_IFEL(hip_build_user_hdr(msg, status, 0), -1, 
	     "Failed to build user message header.: %s\n", strerror(err));
    if (status == SO_HIP_LOCATOR_GET) {
	    HIP_IFEL(hip_send_recv_daemon_info(msg, send_only, 0), -1, 
		     "Send recv daemon info failed\n");
	    locator = hip_get_param(msg, HIP_PARAM_LOCATOR);
	    if (locator) {
		    hip_print_locator_addresses(msg);
	    } else {
		    HIP_DEBUG("No LOCATOR found from daemon msg\n");
	    }
    }
 out_err:
    return err;
}

/**
 * Handles the hipconf commands where the type is @c puzzle.
 *
 * @param msg    a pointer to the buffer where the message for kernel will
 *               be written.
 * @param action the numeric action identifier for the action to be performed.
 * @param opt    an array of pointers to the command line arguments after
 *               the action and type.
 * @param optc   the number of elements in the array.
 * @return       zero on success, or negative error value on error.
 */
int hip_conf_handle_puzzle(hip_common_t *msg, int action,
			   const char *opt[], int optc, int send_only){
     int err = 0, ret, msg_type, all, *diff = NULL, newVal = 0;
     hip_hit_t hit = {0}, all_zero_hit = {0};
     struct hip_tlv_common *current_param = NULL;
     hip_tlv_type_t param_type = 0;
     char hit_s[INET6_ADDRSTRLEN];
     in6_addr_t *defhit = NULL;

     if(action == ACTION_SET){
          if(optc != 2){
	       HIP_ERROR("Missing arguments\n");
	       err = -EINVAL;
	       goto out_err;
          }
     }
     else if (optc != 1){
	  HIP_ERROR("Missing arguments\n");
	  err = -EINVAL;
	  goto out_err;
     }

     switch (action)
     {
     case ACTION_NEW:
	  msg_type = SO_HIP_CONF_PUZZLE_NEW;
	  break;
     case ACTION_INC:
	  msg_type = SO_HIP_CONF_PUZZLE_INC;
	  break;
     case ACTION_DEC:
	  msg_type = SO_HIP_CONF_PUZZLE_DEC;
	  break;
     case ACTION_SET:
	  msg_type = SO_HIP_CONF_PUZZLE_SET;
	  break;
     case ACTION_GET:
	  msg_type = SO_HIP_CONF_PUZZLE_GET;
	  break;
     default:
	  err = -1;
     }

     if(err){
	  HIP_ERROR("Action (%d) not supported yet\n", action);
	  goto out_err;
     }

     all = !strcmp("all", opt[0]);

     if(!all){
	  ret = inet_pton(AF_INET6, opt[0], &hit);
	  if (ret < 0 && errno == EAFNOSUPPORT){
	       HIP_PERROR("inet_pton: not a valid address family\n");
	       err = -EAFNOSUPPORT;
	       goto out_err;
	  } else if (ret == 0){
	       HIP_ERROR("inet_pton: %s: not a valid network address\n", opt[0]);
	       err = -EINVAL;
	       goto out_err;
	  }
     }

     //obtain the new value for set
     if((msg_type == SO_HIP_CONF_PUZZLE_SET) && (optc == 2)){
          newVal = atoi(opt[1]);
     }

     //attach the hit into the message
     err = hip_build_param_contents(msg, (void *) &hit, HIP_PARAM_HIT,
				    sizeof(in6_addr_t));
     if(err){
	  HIP_ERROR("build param hit failed: %s\n", strerror(err));
	  goto out_err;
     }

     //attach new val for the set action
     if(msg_type == SO_HIP_CONF_PUZZLE_SET){
          err = hip_build_param_contents(msg, (void *) &newVal, HIP_PARAM_INT,
				    sizeof(int));
          if(err){
	       HIP_ERROR("build param int failed: %s\n", strerror(err));
	       goto out_err;
          }
     }

     //obtain the result for the get action
     if(msg_type == SO_HIP_CONF_PUZZLE_GET){
          /* Build a HIP message with socket option to get puzzle difficulty. */
          HIP_IFE(hip_build_user_hdr(msg, msg_type, 0), -1);
          /* Send the message to the daemon. The daemon fills the message. */
          HIP_IFE(hip_send_recv_daemon_info(msg, send_only, 0), -ECOMM);

          /* Loop through all the parameters in the message just filled. */
          while((current_param = hip_get_next_param(msg, current_param)) != NULL){
               param_type = hip_get_param_type(current_param);
               if(param_type == HIP_PARAM_HIT){
                    //no need to get the hit from msg
               }else if(param_type == HIP_PARAM_INT){
                    diff = (int *)hip_get_param_contents_direct(current_param);
               }else{
			HIP_ERROR("Unrelated parameter in user "\
				  "message.\n");
               }
          }

          HIP_INFO("Puzzle difficulty is: %d\n", *diff);

          if(ipv6_addr_cmp(&all_zero_hit, &hit) != 0){
               inet_ntop(AF_INET6, &hit, hit_s, INET6_ADDRSTRLEN);
               HIP_INFO("for peer hit: %s\n", hit_s);
          }
     }
     else{
          err = hip_build_user_hdr(msg, msg_type, 0);
     }

     if(err){
	  HIP_ERROR("Failed to build user message header.: %s\n", strerror(err));
	  goto out_err;
     }

     if((msg_type == SO_HIP_CONF_PUZZLE_GET)
	     || (msg_type == SO_HIP_CONF_PUZZLE_SET)){
	  goto out_err;
     }

     if(all){
	  HIP_INFO("New puzzle difficulty effective immediately\n");
     }else{
	  HIP_INFO("New puzzle difficulty is effective in %d seconds\n",
		 HIP_R1_PRECREATE_INTERVAL);
     }

out_err:
	if(msg_type == SO_HIP_CONF_PUZZLE_GET)
		memset(msg, 0, HIP_MAX_PACKET);
	return err;
}

/**
 * Handles the hipconf commands where the type is @c opp.
 *
 * @param msg    a pointer to the buffer where the message for kernel will
 *               be written.
 * @param action the numeric action identifier for the action to be performed.
 * @param opt    an array of pointers to the command line arguments after
 *               the action and type.
 * @param optc   the number of elements in the array.
 * @return       zero on success, or negative error value on error.
 */
int hip_conf_handle_opp(hip_common_t *msg, int action,
			const char *opt[], int optc, int send_only)
{
     unsigned int oppmode = 0;
     int err = 0;

	if (action == ACTION_RUN)
		return hip_handle_exec_application(0, EXEC_LOADLIB_OPP, optc, (char **) &opt[0]);
	if (optc != 1) {
		HIP_ERROR("Incorrect number of arguments\n");
		err = -EINVAL;
		goto out;
	}

	if (!strcmp("normal",opt[0])) {
		oppmode = 1;
	} else if (!strcmp("advanced",opt[0])) {
		oppmode = 2;
	} else if (!strcmp("none", opt[0])){
		oppmode = 0;
	} else {
		HIP_ERROR("Invalid argument\n");
		err = -EINVAL;
		goto out;
	}

	err = hip_build_param_contents(msg, (void *) &oppmode, HIP_PARAM_UINT,
				       sizeof(unsigned int));
	if (err) {
		HIP_ERROR("build param oppmode failed: %s\n", strerror(err));
		goto out;
	}

	/* Build the message header */
	err = hip_build_user_hdr(msg, SO_HIP_SET_OPPORTUNISTIC_MODE, 0);
	if (err) {
		HIP_ERROR("Failed to build user message header.: %s\n", strerror(err));
		goto out;
	}

 out:
     return err;
}

int hip_conf_handle_blind(hip_common_t *msg, int action,
			  const char *opt[], int optc, int send_only)
{
     int err = 0;
     int status = 0;

     HIP_DEBUG("hipconf: using blind\n");

     if (optc != 1)
     {
	  HIP_ERROR("Missing arguments\n");
	  err = -EINVAL;
	  goto out;
     }

     if (!strcmp("on",opt[0]))
     {
	  status = SO_HIP_SET_BLIND_ON;
     } else if (!strcmp("off",opt[0]))
     {
	  status = SO_HIP_SET_BLIND_OFF;
     } else
     {
	  HIP_PERROR("not a valid blind mode\n");
	  err = -EAFNOSUPPORT;
	  goto out;
     }

     err = hip_build_user_hdr(msg, status, 0);
     if (err)
     {
	  HIP_ERROR("Failed to build user message header.: %s\n", strerror(err));
	  goto out;
     }

 out:
     return err;
}

int hip_conf_handle_ttl(hip_common_t *msg, int action, const char *opt[], int optc, int send_only)
{
	int ret = 0;
	HIP_INFO("Got to the DHT ttl handle for hipconf, NO FUNCTIONALITY YET\n");
	/* useless function remove */
	return(ret);
}


/**
 * Function that is used to set the name sent to DHT in name/fqdn -> HIT -> IP mappings
 *
 * @return       zero on success, or negative error value on error.
 */
int hip_conf_handle_set(hip_common_t *msg, int action, const char *opt[], int optc, int send_only)
{
    int err = 0;
    int len_name = 0;
    len_name = strlen(opt[0]);
    HIP_DEBUG("Name received from user: %s (len = %d (max 256))\n", opt[0], len_name);
    HIP_IFEL((len_name > 255), -1, "Name too long, max 256\n");
    /* warning: passing argument 2 of 'hip_build_param_opendht_set' discards
       qualifiers from pointer target type. 04.07.2008 */
    err = hip_build_param_opendht_set(msg, opt[0]);
    if (err) {
        HIP_ERROR("build param hit failed: %s\n", strerror(err));
        goto out_err;
    }

    err = hip_build_user_hdr(msg, SO_HIP_DHT_SET, 0);
    if (err) {
        HIP_ERROR("Failed to build user message header.: %s\n", strerror(err));
        goto out_err;
    }
 out_err:
    return(err);
}

/**
 * Function that is used to set the used gateway addr port and ttl with DHT
    - hipconf dht gw <HIT>/<IP> 5851 600
 *
 * @return       zero on success, or negative error value on error.
 */
int hip_conf_handle_gw(hip_common_t *msg, int action, const char *opt[], int optc, int send_only){
    int err, out_err;
    int status = 0;
    int ret_HIT = 0, ret_IP = 0, ret_HOSTNAME = 0, ret = 0;
    struct in_addr ip_gw;
    struct in6_addr ip_gw_mapped;
    struct addrinfo *new_gateway = NULL;
    struct hip_opendht_gw_info *gw_info;
    char hostname[HIP_HOST_ID_HOSTNAME_LEN_MAX];

    HIP_INFO("Resolving new gateway for openDHT %s\n", opt[0]);

    memset(hostname, '\0', HIP_HOST_ID_HOSTNAME_LEN_MAX);

    if(optc != 3){
	HIP_ERROR("Missing arguments\n");
	err = -EINVAL;
	goto out_err;
    }

    if(strlen(opt[0]) > 39){//address longer than size of ipv6 address
	HIP_ERROR("Address longer than maximum allowed\n");
	err = -EINVAL;
	goto out_err;
    }

    ret_IP = inet_pton(AF_INET, opt[0], &ip_gw);
    ret_HIT = inet_pton(AF_INET6, opt[0], &ip_gw_mapped);

    if(!(ret_IP || ret_HIT)){
	//HIP_ERROR("Gateway address not correct\n");
	//goto out_err;
	memcpy(hostname, opt[0], HIP_HOST_ID_HOSTNAME_LEN_MAX - 1);
	hostname[HIP_HOST_ID_HOSTNAME_LEN_MAX] = '\0';
	ret_HOSTNAME = 1;
    }

    if(ret_IP)
	IPV4_TO_IPV6_MAP(&ip_gw, &ip_gw_mapped);

    if(ret_IP || ret_HIT){
    	HIP_DEBUG_IN6ADDR("Address ", &ip_gw_mapped);
    }
    else{
	HIP_DEBUG("Host name : %s\n", hostname);
    }

    err = hip_build_param_opendht_gw_info(msg, &ip_gw_mapped,
					  atoi(opt[2]), atoi(opt[1]), hostname);
    if(err){
	HIP_ERROR("build param hit failed: %s\n", strerror(err));
	goto out_err;
    }

    err = hip_build_user_hdr(msg, SO_HIP_DHT_GW, 0);
    if(err){
	HIP_ERROR("Failed to build user message header.: %s\n", strerror(err));
	goto out_err;
    }

out_err:
    return err;
}


/**
 * Function that gets data from DHT - hipconf dht get <HIT> - returns IP mappings
 *
 * @return       zero on success, or negative error value on error.
 */
int hip_conf_handle_get(hip_common_t *msg, int action, const char *opt[], int optc, int send_only){
    int err = 0, ret = 0, ret_HIT = 0, ret_HOSTNAME = 0;
    hip_hit_t hit = {0};
    struct in_addr  *reply_ipv4;
    struct in6_addr *reply_ipv6 = {0};
	
    hip_tlv_type_t         param_type = 0;
    struct hip_tlv_common *current_param = NULL;
    char hostname[HIP_HOST_ID_HOSTNAME_LEN_MAX];

    HIP_INFO("Asking serving gateway info from daemon...\n");

    memset(hostname, '\0', HIP_HOST_ID_HOSTNAME_LEN_MAX);

    //obtain the hit
    ret = inet_pton(AF_INET6, opt[0], &hit);
    ret_HIT = 1;
    if(ret < 0 && errno == EAFNOSUPPORT){
	HIP_PERROR("inet_pton: not a valid address family\n");
	err = -EAFNOSUPPORT;
	goto out_err;
    }else if(ret == 0){
	memcpy(hostname, opt[0], HIP_HOST_ID_HOSTNAME_LEN_MAX - 1);
	hostname[HIP_HOST_ID_HOSTNAME_LEN_MAX] = '\0';
	ret_HIT = 0;
	ret_HOSTNAME = 1;
    }
    ret = 0;

    //attach the hit into the message
    if(ret_HIT){
	err = hip_build_param_contents(msg, (void *) &hit, HIP_PARAM_HIT,
					sizeof(in6_addr_t));
	if(err){
	    HIP_ERROR("build param hit failed: %s\n", strerror(err));
	    goto out_err;
	}
    }

    //attach the hostname into the message
    if(ret_HOSTNAME){
	err = hip_build_param_contents(msg, (void *) hostname,
					HIP_PARAM_HOSTNAME,
					HIP_HOST_ID_HOSTNAME_LEN_MAX);
	if(err){
	    HIP_ERROR("build param hostname failed: %s\n", strerror(err));
	    goto out_err;
	}
    }

    //Build a HIP message to get ip mapping
    HIP_IFEL(hip_build_user_hdr(msg, SO_HIP_DHT_SERVING_GW, 0),-1,
				"Building daemon header failed\n");

    // Send the message to the daemon. Wait for reply
    HIP_IFE(hip_send_recv_daemon_info(msg, send_only, 0), -ECOMM);

    // Loop through all the parameters in the message just filled.
    while((current_param = hip_get_next_param(msg, current_param)) != NULL){
	param_type = hip_get_param_type(current_param);
	if(param_type == HIP_PARAM_SRC_ADDR){
	    reply_ipv6 = (struct in6_addr *)hip_get_param_contents_direct(
						current_param);

	    HIP_DEBUG_IN6ADDR("Result IP ", reply_ipv6);
	}else if(param_type == HIP_PARAM_INT){
	    //TO DO, get int that indicates error 
	    ret = *(int *)hip_get_param_contents_direct(current_param);
	}
    }

    switch(ret){
    case 1: HIP_INFO("Connection to the DHT gateway did not succeed.\n");
    break;
    case 2: HIP_INFO("Getting a response DHT gateway failed.\n");
    break;
    case 3: HIP_INFO("Entry not found at DHT gateway.\n");
    break;
    case 4: HIP_INFO("DHT gateway not configured yet.\n");
    break;
    case 5: HIP_INFO("DHT support not turned on.\n");
    break;
    }

out_err:
    memset(msg, 0, HIP_MAX_PACKET);
    return(err);
}
#if 0 /* Original from Pardeep from OpenDHT branch */
/**
 * Function that gets data from DHT
 *
 * @return       zero on success, or negative error value on error.
 */
int hip_conf_handle_get(hip_common_t *msg, int action, const char *opt[], int optc, int send_only)
{
        int err = 0;
        char dht_response[HIP_MAX_PACKET];
        struct addrinfo * serving_gateway;
        struct hip_opendht_gw_info *gw_info;
        struct in_addr tmp_v4;
        char tmp_ip_str[21];
        int tmp_ttl, tmp_port;
        int *pret;
		
		/* ASK THIS INFO FROM DAEMON */
        HIP_INFO("Asking serving gateway info from daemon...\n");
        HIP_IFEL(hip_build_user_hdr(msg, SO_HIP_DHT_SERVING_GW,0),-1,
                 "Building daemon header failed\n");
        HIP_IFEL(hip_send_recv_daemon_info(msg, send_only, 0), -1,
		 "Send recv daemon info failed\n");
        HIP_IFEL(!(gw_info = hip_get_param(msg, HIP_PARAM_OPENDHT_GW_INFO)),-1,
                 "No gw struct found\n");

        /* Check if DHT was on */
        if ((gw_info->ttl == 0) && (gw_info->port == 0)) {
                HIP_INFO("DHT is not in use\n");
                goto out_err;
        }
        memset(&tmp_ip_str,'\0',sizeof(tmp_ip_str));
        tmp_ttl = gw_info->ttl;
        tmp_port = htons(gw_info->port);
        IPV6_TO_IPV4_MAP(&gw_info->addr, &tmp_v4);
        pret = inet_ntop(AF_INET, &tmp_v4, tmp_ip_str, 20);
        HIP_INFO("Got address %s, port %d, TTL %d from daemon\n",
                  tmp_ip_str, tmp_port, tmp_ttl);

        HIP_IFEL(resolve_dht_gateway_info(tmp_ip_str, &serving_gateway,tmp_port),0,
                 "Resolve error!\n");
        HIP_IFEL(hip_opendht_get_key(&handle_hdrr_value,serving_gateway, opt[0], dht_response,0), 0,
                 "Get error!\n");
        HIP_INFO("Value received from the DHT.\n");
 out_err:
        return(err);
}
#endif /* 0 */


/**
 * Function that is used to set DHT on or off
 *
 * @return       zero on success, or negative error value on error.
 */
int hip_conf_handle_dht_toggle(hip_common_t *msg, int action, const char *opt[], int optc, int send_only)
{
        int err = 0, status = 0;

        if (!strcmp("on",opt[0])) {
                status = SO_HIP_DHT_ON;
        } else if (!strcmp("off",opt[0])) {
                status = SO_HIP_DHT_OFF;
        } else {
                HIP_IFEL(1, -1, "bad args\n");
        }
        HIP_IFEL(hip_build_user_hdr(msg, status, 0), -1,
                 "Failed to build user message header.: %s\n", strerror(err));

 out_err:
        return(err);
}

/**
 * Function that is used to set BUDDIES on or off
 *
 * @return       zero on success, or negative error value on error.
 */
int hip_conf_handle_buddies_toggle(hip_common_t *msg, int action, const char *opt[], int optc, int send_only)
{
        int err = 0, status = 0;
        
        if (!strcmp("on",opt[0])) {
                status = SO_HIP_BUDDIES_ON; 
        } else if (!strcmp("off",opt[0])) {
                status = SO_HIP_BUDDIES_OFF;
        } else {
                HIP_IFEL(1, -1, "bad args\n");
        }
        HIP_IFEL(hip_build_user_hdr(msg, status, 0), -1, 
                 "Failed to build user message header.: %s\n", strerror(err));        
        
 out_err:
        return(err);
}

/**
 * Function that is used to set SHOTGUN on or off
 *
 * @return       zero on success, or negative error value on error.
 */
int hip_conf_handle_shotgun_toggle(hip_common_t *msg, int action, const char *opt[], int optc, int send_only)
{
        int err = 0, status = 0;

        if (!strcmp("on", opt[0]))
            status = SO_HIP_SHOTGUN_ON;
        else if (!strcmp("off", opt[0]))
            status = SO_HIP_SHOTGUN_OFF;
        else
            HIP_IFEL(1, -1, "bad args\n");

        HIP_IFEL(hip_build_user_hdr(msg, status, 0), -1,
                 "Failed to build user message header.: %s\n", strerror(err));

 out_err:
        return(err);
}

int hip_conf_handle_get_peer_lsi(hip_common_t *msg, int action, const char *opt[], int optc, int send_only) {
	int err = 0;
	hip_hit_t hit;
	hip_tlv_common_t *param;
	hip_lsi_t *lsi;
	char lsi_str[INET_ADDRSTRLEN];
	char *hit_str = opt[0];

	HIP_IFEL((inet_pton(AF_INET6, hit_str, &hit) <= 0), 1,
		 "Not an IPv6 address\n");
	HIP_IFEL(!ipv6_addr_is_hit(&hit), -1, "Not a HIT\n");

        HIP_IFEL(hip_build_user_hdr(msg, SO_HIP_GET_LSI_PEER, 0), -1, 
                 "Failed to build user message header.: %s\n", strerror(err));        

	HIP_IFE(hip_build_param_contents(msg, &hit, HIP_PARAM_HIT, sizeof(hit)), -1);
	
	HIP_IFEL(hip_send_recv_daemon_info(msg, send_only, 0), -1,
		 "send recv daemon info\n");

	param = hip_get_param(msg, HIP_PARAM_LSI);
	HIP_IFEL(!param, -1, "No LSI in msg\n");
	lsi = hip_get_param_contents_direct(param);
	HIP_IFEL(!inet_ntop(AF_INET, lsi, lsi_str, sizeof(lsi_str)), -1,
		 "LSI string conversion failed\n");
	HIP_INFO("HIT %s maps to LSI %s\n", hit_str, lsi_str);

out_err:
	return err;
}

#if 0
/**
 * Function that gets data from hipd for the dns proxy - hipconf dnsproxy IP/hostname
 *
 * @return       zero on success, or negative error value on error.
 */
int hip_conf_handle_get_dnsproxy(hip_common_t *msg, int action, const char *opt[], int optc, int send_only) {
	int err = 0, ret4 = 0, ret6 = 0, ret = 0;
	struct in_addr  ipv4_addr = {0}, ipv4_addr_all_zero = {0}, lsi;
	struct in6_addr ipv6_addr = {0}, ipv6_addr_all_zero = {0};
	//char hostname[HIP_HOST_ID_HOSTNAME_LEN_MAX];
	char hostname[HOST_NAME_MAX];
	char *hit_str = NULL, lsi_str[INET6_ADDRSTRLEN];
	char ip_str[INET6_ADDRSTRLEN];
	hip_hit_t hit = {0};
	struct in6_addr mapped_lsi;
	
	_HIP_INFO("Asking dnsproxy info from daemon...\n");
	
	memset(hostname, '\0', HIP_HOST_ID_HOSTNAME_LEN_MAX);
	
	memset(ip_str, 0, sizeof(ip_str));
	memset(lsi_str, 0, sizeof(lsi_str));
	memset(&mapped_lsi, 0, sizeof(&mapped_lsi));
	
	//obtain ipv4/ipv6 address
	ret4 = inet_pton(AF_INET,  opt[0], &ipv4_addr);
	ret6 = inet_pton(AF_INET6, opt[0], &ipv6_addr);
	if(ret4)
		IPV4_TO_IPV6_MAP(&ipv4_addr, &ipv6_addr);
	if(!(ret4 || ret6)){
		memcpy(hostname, opt[0], HIP_HOST_ID_HOSTNAME_LEN_MAX - 1);
		hostname[HIP_HOST_ID_HOSTNAME_LEN_MAX] = '\0';
	}
	
	//hostname provided
	if(!(ret4 || ret6)){
		/*map hostname to hit*/
		err = hip_for_each_hosts_file_line(HIPD_HOSTS_FILE,
						   hip_map_first_hostname_to_hit_from_hosts,
						   hostname, &hit);
		//hit string
		hit_str = hip_convert_hit_to_str(&hit, NULL);
		
		/*map hostname to ip*/
		err = hip_for_each_hosts_file_line(HOSTS_FILE,
						   hip_map_first_hostname_to_ip_from_hosts,
						   hostname, &ipv6_addr);
		
		/*map hostname to lsi*/
		err = hip_for_each_hosts_file_line(HIPD_HOSTS_FILE,
						   hip_map_first_hostname_to_lsi_from_hosts,
						   hostname, &mapped_lsi);
		IPV6_TO_IPV4_MAP(&mapped_lsi, &lsi);
	}
	else{
		if(IS_LSI32(ipv4_addr.s_addr)){/*map lsi to hit*/
			err = hip_for_each_hosts_file_line(HOSTS_FILE,
							   hip_map_lsi_to_hit_from_hosts_files,
							   &ipv6_addr, hostname);
		}
		else{/*map ipv4/ipv6 to hit*/
			err = hip_for_each_hosts_file_line(HOSTS_FILE,
							   hip_map_first_id_to_hostname_from_hosts,
							   &ipv6_addr, hostname);
		}
		
		if(strlen(hostname) == 0)
			goto out_err;
		
		/*map hostname to hit*/
		err = hip_for_each_hosts_file_line(HIPD_HOSTS_FILE,
						   hip_map_first_hostname_to_hit_from_hosts,
						   hostname, &hit);
		//hit string
		hit_str =  hip_convert_hit_to_str(&hit, NULL);
		
		/*map hostname to lsi*/
		err = hip_for_each_hosts_file_line(HIPD_HOSTS_FILE,
						   hip_map_first_hostname_to_lsi_from_hosts,
						   hostname, &mapped_lsi);
	}
	
	//set the ip string
	if (IN6_IS_ADDR_V4MAPPED(&ipv6_addr)) {
		IPV6_TO_IPV4_MAP(&ipv6_addr, &ipv4_addr);
		if (ipv4_addr_cmp(&ipv4_addr_all_zero, &ipv4_addr) != 0) {
			inet_ntop(AF_INET, &ipv4_addr, ip_str, INET_ADDRSTRLEN);
		}
	} else if (ipv4_addr_cmp(&ipv6_addr_all_zero, &ipv6_addr) != 0) {
		inet_ntop(AF_INET6, &ipv6_addr, ip_str, INET6_ADDRSTRLEN);
	}
	
	
	//set the lsi string
	IPV6_TO_IPV4_MAP(&mapped_lsi, &lsi);
	if (IS_LSI32(lsi.s_addr))
		inet_ntop(AF_INET, &lsi, lsi_str, INET_ADDRSTRLEN);
	
	////HIP_DEBUG("strings -  %s - %s - %s\n", hit_str, ip_str, lsi_str);
	if ((((ipv4_addr_cmp(&ipv4_addr_all_zero, &ipv4_addr) != 0) ||
	      (ipv6_addr_cmp(&ipv6_addr_all_zero, &ipv6_addr) != 0))) &&
	    (ipv6_addr_cmp(&ipv6_addr_all_zero, &hit) != 0)) {
		HIP_DEBUG("hipconf add map %s %s %s\n", hit_str, ip_str, lsi_str);
	} else {
		HIP_DEBUG("No ip or hit in hosts files\n");
	}
	    
out_err:
	if (hit_str)
		free(hit_str);
	memset(msg, 0, HIP_MAX_PACKET);
	return 0;
}
#endif /* 0 */

/**
 * Handles @c service commands received from @c hipconf.
 *
 * Create a message to the kernel module from the function parameters @c msg,
 * @c action and @c opt[].
 *
 * @param msg    a pointer to the buffer where the message for kernel will
 *               be written.
 * @param action the numeric action identifier for the action to be performed on
 *               the given mapping.
 * @param opt    an array of pointers to the command line arguments after
 *               the action and type (pointer to @b "escrow", @b "rvs" or @b "relay").
 * @param optc   the number of elements in the array.
 * @return       zero on success, or negative error value on error.
 */
int hip_conf_handle_service(hip_common_t *msg, int action, const char *opt[],
			    int optc, int send_only)
{
	int err = 0;

	HIP_IFEL((action != ACTION_ADD && action != ACTION_REINIT
		  && action != ACTION_DEL), -1,
		 "Only actions \"add\", \"del\" and \"reinit\" are supported "\
		 "for \"service\".\n");

	HIP_IFEL((optc < 1), -1, "Missing arguments.\n");
	HIP_IFEL((optc > 1), -1, "Too many arguments.\n");

	if(action == ACTION_ADD){
		if (strcmp(opt[0], "escrow") == 0) {
			HIP_INFO("Adding escrow service.\n");
			HIP_IFEL(hip_build_user_hdr(msg, SO_HIP_OFFER_ESCROW, 0), -1,
				 "Failed to build user message header.\n");
		} else if (strcmp(opt[0], "rvs") == 0) {
			HIP_INFO("Adding rendezvous service.\n");
			HIP_IFEL(hip_build_user_hdr(msg, SO_HIP_OFFER_RVS, 0), -1,
				 "Failed to build user message header.\n");
		} else if (strcmp(opt[0], "relay") == 0) {
			HIP_INFO("Adding HIP UDP relay service.\n");
			HIP_IFEL(hip_build_user_hdr(msg, SO_HIP_OFFER_HIPRELAY, 0), -1,
				 "Failed to build user message header.\n");
		} else if(strcmp(opt[0], "savah") == 0) { 
		        HIP_INFO("Adding HIP SAVA service.\n");
			HIP_IFEL(hip_build_user_hdr(msg, SO_HIP_OFFER_SAVAH, 0), -1,
				 "Failed to build user message header.\n");
		} else {
			HIP_ERROR("Unknown service \"%s\".\n", opt[0]);
		}
	} else if(action == ACTION_REINIT){
		if (strcmp(opt[0], "rvs") == 0) {
			HIP_IFEL(hip_build_user_hdr(msg, SO_HIP_REINIT_RVS, 0), -1,
				 "Failed to build user message header.\n");
		} else if (strcmp(opt[0], "relay") == 0) {
			HIP_IFEL(hip_build_user_hdr(msg, SO_HIP_REINIT_RELAY, 0), -1,
				 "Failed to build user message header.\n");
		} else if (strcmp(opt[0], "escrow") == 0) {
			HIP_ERROR("Action \"reinit\" is not supported for "\
				  "escrow service.\n");
		} else {
			HIP_ERROR("Unknown service \"%s\".\n", opt[0]);
		}
	} else if(action == ACTION_DEL) {
		if (strcmp(opt[0], "escrow") == 0) {
			HIP_ERROR("Action \"delete\" is not supported for "\
				  "escrow service.\n");
		} else if (strcmp(opt[0], "rvs") == 0) {
			HIP_INFO("Deleting rendezvous service.\n");
			HIP_IFEL(hip_build_user_hdr(msg, SO_HIP_CANCEL_RVS, 0),
				 -1, "Failed to build user message header.\n");
		} else if (strcmp(opt[0], "relay") == 0) {
			HIP_INFO("Deleting HIP UDP relay service.\n");
			HIP_IFEL(hip_build_user_hdr(
					 msg, SO_HIP_CANCEL_HIPRELAY, 0), -1,
				 "Failed to build user message header.\n");
		} else if (strcmp(opt[0], "sava") == 0) {
			HIP_INFO("Deleting SAVAH service.\n");
			HIP_IFEL(hip_build_user_hdr(
					 msg, SO_HIP_CANCEL_SAVAH, 0), -1,
				 "Failed to build user message header.\n");
		} else {
			HIP_ERROR("Unknown service \"%s\".\n", opt[0]);
		}
	}

 out_err:
	return err;

}

int hip_conf_handle_run_normal(hip_common_t *msg, int action,
			       const char *opt[], int optc, int send_only)
{
	return hip_handle_exec_application(0, EXEC_LOADLIB_HIP, optc,
					   (char **) &opt[0]);
}

int hip_do_hipconf(int argc, char *argv[], int send_only)
{
	int err = 0, type_arg = 0;
	long int action = 0, type = 0;
	hip_common_t *msg = NULL;
	//char *text = NULL;

	/* Check that we have at least one command line argument. */
	HIP_IFEL((argc < 2), -1, "Invalid arguments.\n\n%s usage:\n%s\n",
		 argv[0], hipconf_usage);

	/* Get a numeric value representing the action. */
	action = hip_conf_get_action(argv);
//Prabhu        
HIP_DEBUG(" Action = %d", action );

	HIP_IFEL((action == -1), -1,
		 "Invalid action argument '%s'\n", argv[1]);

	/* Check that we have at least the minumum number of arguments
	   for the given action. */
	HIP_IFEL((argc < hip_conf_check_action_argc(action) + 2), -1,
		 "Not enough arguments given for the action '%s'\n",
		 argv[1]);
HIP_DEBUG("Number of arguments : %d  Supplied %d ", hip_conf_check_action_argc(action), argc);

	/* Is this redundant? What does it do? -Lauri 19.03.2008 19:46. */
	HIP_IFEL(((type_arg = hip_conf_get_type_arg(action)) < 0), -1,
		 "Could not parse type\n");

	HIP_DEBUG("ARGV[TYPE_ARG] = %s ", argv[type_arg]);
        type = hip_conf_get_type(argv[type_arg],argv);
	HIP_IFEL((type <= 0 || type > TYPE_MAX), -1,
		 "Invalid type argument '%s' %d\n", argv[type_arg], type);

	/* Get the type argument for the given action. */
	HIP_IFEL(!(msg = malloc(HIP_MAX_PACKET)), -1, "malloc failed.\n");
	memset(msg, 0, HIP_MAX_PACKET);

	/* Call handler function from the handler function pointer
	   array at index "type" with given commandline arguments.
	   The functions build a hip_common message. */
	if (argc == 3)
		err = (*action_handler[type])(msg, action, (const char **)&argv[2], argc - 3, send_only);
	else
		err = (*action_handler[type])(msg, action, (const char **)&argv[3], argc - 3, send_only);

	if(err != 0) {
		HIP_ERROR("Failed to send a message to the HIP daemon.\n");
		goto out_err;
	}

	/* hipconf new hi does not involve any messages to hipd */
	if (hip_get_msg_type(msg) == 0)
		goto out_err;

	/* Send message to hipd */
	HIP_IFEL(hip_send_recv_daemon_info(msg, send_only, 0), -1,
		 "Failed to send user message to the HIP daemon.\n");

	HIP_INFO("User message was sent successfully to the HIP daemon.\n");

 out_err:
	if (msg != NULL) {
		free(msg);
	}

	if (err)
		HIP_ERROR("(Check syntax for hipconf. Is hipd running or root privilege needed?)\n");

	return err;
}

int hip_conf_handle_ha(hip_common_t *msg, int action,const char *opt[], int optc, int send_only)
{
     struct hip_tlv_common *current_param = NULL;
     int err = 0, state, ret;
     in6_addr_t arg1, hit1;

     HIP_IFEL(hip_build_user_hdr(msg, SO_HIP_GET_HA_INFO, 0), -1,
	      "Building of daemon header failed\n");

     HIP_IFEL(hip_send_recv_daemon_info(msg, send_only, 0), -1,
	      "send recv daemon info\n");

     while((current_param = hip_get_next_param(msg, current_param)) != NULL) {
	  struct hip_hadb_user_info_state *ha =
	       hip_get_param_contents_direct(current_param);

	  if (!strcmp("all", opt[0]))
	          hip_conf_print_info_ha(ha);


	  if (((opt[0] !='\0') && (opt[1] == '\0')) &&
	      (strcmp("all",opt[0]) !=0))
	  {

	    HIP_IFEL(convert_string_to_address(opt[0], &hit1), -1, "not a valid address family\n");

	    if ((ipv6_addr_cmp(&hit1, &ha->hit_our) == 0) ||  (ipv6_addr_cmp(&hit1, &ha->hit_peer) == 0))
	            hip_conf_print_info_ha(ha);

	  }
     }

out_err:
     memset(msg, 0, HIP_MAX_PACKET);

     return err;
}

int hip_conf_print_info_ha(struct hip_hadb_user_info_state *ha)
{
	_HIP_HEXDUMP("HEXHID ", ha, sizeof(struct hip_hadb_user_info_state));

        HIP_INFO("HA is %s\n", hip_state_str(ha->state));
        HIP_INFO_HIT(" Local HIT", &ha->hit_our);
	HIP_INFO_HIT(" Peer  HIT", &ha->hit_peer);
	HIP_DEBUG_LSI(" Local LSI", &ha->lsi_our);
        HIP_DEBUG_LSI(" Peer  LSI", &ha->lsi_peer);
        HIP_INFO_IN6ADDR(" Local IP", &ha->ip_our);
        HIP_INFO(" Local NAT traversal UDP port: %d\n", ha->nat_udp_port_local);
        HIP_INFO_IN6ADDR(" Peer  IP", &ha->ip_peer);
        HIP_INFO(" Peer  NAT traversal UDP port: %d\n", ha->nat_udp_port_peer);
	HIP_INFO(" Peer  hostname: %s\n", &ha->peer_hostname);
	if (ha->heartbeats_on > 0 && ha->state == HIP_STATE_ESTABLISHED) {
		HIP_DEBUG(" Heartbeat %.3f ms mean RTT, "
			  "%.3f ms std dev,\n"
			  " %d packets sent,"
			  " %d packets received,"
			  " %d packet lost\n",
			  (ha->heartbeats_mean),
			  (ha->heartbeats_variance),
			  ha->heartbeats_sent,
			  ha->heartbeats_received,
			  (ha->heartbeats_sent - ha->heartbeats_received));
        }
	HIP_INFO("\n");

}

int hip_conf_handle_handoff(hip_common_t *msg, int action,const char *opt[], int optc, int send_only)
{
     int err=0;

     if (strcmp("active",opt[0]) ==0)
     {
	  HIP_IFEL(hip_build_user_hdr(msg,SO_HIP_HANDOFF_ACTIVE, 0), -1,
		   "Building of daemon header failed\n");
	  HIP_INFO("handoff mode set to active successfully\n");
     }else
     {
	  HIP_IFEL(hip_build_user_hdr(msg,SO_HIP_HANDOFF_LAZY, 0), -1,
		   "Building of daemon header failed\n");
	  HIP_INFO("handoff mode set to lazy successfully\n");
     }

     HIP_IFEL(hip_send_recv_daemon_info(msg, send_only, 0), -1,
	      "send recv daemon info\n");

 out_err:
     memset(msg, 0, HIP_MAX_PACKET);

     return err;
}

int hip_get_hits(hip_common_t *msg, char *opt, int optc, int send_only)
{
	int err = 0;
	struct hip_tlv_common *current_param = NULL;
	struct endpoint_hip *endp = NULL;
	struct in_addr *deflsi = NULL;
	in6_addr_t *defhit = NULL;
	hip_tlv_type_t param_type = 0;
	char hit_s[INET6_ADDRSTRLEN], lsi_s[INET_ADDRSTRLEN];

	if (strcmp(opt, "all") == 0) {
		/* Build a HIP message with socket option to get default HIT. */
		HIP_IFE(hip_build_user_hdr(msg, SO_HIP_GET_HITS, 0), -1);
		/* Send the message to the daemon. The daemon fills the
		   message. */
		HIP_IFE(hip_send_recv_daemon_info(msg, send_only, 0), -ECOMM);

		/* Loop through all the parameters in the message just filled. */
		while((current_param =
		       hip_get_next_param(msg, current_param)) != NULL) {

			param_type = hip_get_param_type(current_param);

			if (param_type == HIP_PARAM_EID_ENDPOINT){
				endp = (struct endpoint_hip *)
					hip_get_param_contents_direct(
						current_param);
				inet_ntop(AF_INET6, &endp->id.hit, hit_s,
					  INET6_ADDRSTRLEN);

				if(endp->flags == HIP_ENDPOINT_FLAG_PUBKEY) {
					HIP_INFO("Public   ");
				} else if(endp->flags ==
					  HIP_ENDPOINT_FLAG_ANON) {
					HIP_INFO("Anonymous");
				} else if(endp->flags ==
					  HIP_ENDPOINT_FLAG_HIT) {
					HIP_INFO("?????????");
				}

				if(endp->algo == HIP_HI_DSA) {
					HIP_INFO(" DSA ");
				} else if(endp->algo == HIP_HI_RSA) {
					HIP_INFO(" RSA ");
				} else {
					HIP_INFO(" Unknown algorithm ");
				}
				HIP_INFO("%s", hit_s);

				inet_ntop(AF_INET, &endp->lsi, lsi_s,
					  INET_ADDRSTRLEN);

				HIP_INFO("     LSI %s\n", lsi_s);

			} else {
				HIP_ERROR("Unrelated parameter in user "\
					  "message.\n");
			}
		}

	} else if (strcmp(opt, "default") == 0) {
		/* Build a HIP message with socket option to get default HIT. */
		HIP_IFE(hip_build_user_hdr(msg, SO_HIP_DEFAULT_HIT, 0), -1);
		/* Send the message to the daemon. The daemon fills the
		   message. */
		HIP_IFE(hip_send_recv_daemon_info(msg, send_only, 0), -ECOMM);

		/* Loop through all the parameters in the message just filled. */
		while((current_param =
		       hip_get_next_param(msg, current_param)) != NULL) {

			param_type = hip_get_param_type(current_param);

			if (param_type == HIP_PARAM_HIT){
				defhit = (struct in6_addr *)
					hip_get_param_contents_direct(
						current_param);
				inet_ntop(AF_INET6, defhit, hit_s,
					  INET6_ADDRSTRLEN);
			} else if (param_type == HIP_PARAM_LSI){
				deflsi = (struct in_addr *)
					hip_get_param_contents_direct(
						current_param);
				inet_ntop(AF_INET, deflsi, lsi_s,
					  INET_ADDRSTRLEN);
			} else {
				HIP_ERROR("Unrelated parameter in user "\
					  "message.\n");
			}
		}

		HIP_INFO("Default HIT: %s\nDefault LSI: %s\n", hit_s, lsi_s);
	} else {
		HIP_ERROR("Invalid argument \"%s\". Use \"default\" or "\
			  "\"all\".\n", opt);
		err = -EINVAL;
		goto out_err;
	}

 out_err:
	memset(msg, 0, HIP_MAX_PACKET);

	return err;
}


/**
 * hip_append_pathtolib: Creates the string intended to set the
 * environmental variable LD_PRELOAD. The function recibes the required
 * libraries, and then includes the prefix (path where these libraries
 * are located) to each one. Finally it appends all of the them to the
 * same string.
 *
 * @param libs            an array of pointers to the required libraries
 * @param lib_all         a pointer to the string to store the result
 * @param lib_all_length  length of the string lib_all
 * @return                zero on success, or -1 overflow in string lib_all
 */

int hip_append_pathtolib(char **libs, char *lib_all, int lib_all_length)
{

     int c_count = lib_all_length, err = 0;
     char *lib_aux = lib_all;
     char *prefix = HIPL_DEFAULT_PREFIX; /* translates to "/usr/local" etc */

     while(*libs != NULL){

	  // Copying prefix to lib_all
	  HIP_IFEL(c_count<strlen(prefix), -1, "Overflow in string lib_all\n");
	  strncpy(lib_aux, prefix, c_count);
	  while(*lib_aux != '\0')
	  {
	       lib_aux++;
	       c_count--;
	  }

	  // Copying "/lib/" to lib_all
	  HIP_IFEL(c_count<5, -1, "Overflow in string lib_all\n");
	  strncpy(lib_aux, "/lib/", c_count);
	  c_count -= 5;
	  lib_aux += 5;

	  // Copying the library name to lib_all
	  HIP_IFEL(c_count<strlen(*libs), -1, "Overflow in string lib_all\n");
	  strncpy(lib_aux, *libs, c_count);
	  while(*lib_aux != '\0')
	  {
	       lib_aux++;
	       c_count--;
	  }

	  // Adding ':' to separate libraries
	  *lib_aux = ':';
	  c_count--;
	  lib_aux++;

	  // Next library
	  libs++;
     }

     // Delete the last ':'
     *--lib_aux = '\0';

 out_err:
     return err;
}


/**
 * Handles the hipconf commands where the type is @c run. Execute new
 * application and set environment variable "LD_PRELOAD" to as type
 * says.
 * @note In order to this function to work properly, "make install"
 * must be executed to install libraries to right paths. Also library
 * paths must be set right.
 *
 * @see
 * exec_app_types\n
 * EXEC_LOADLIB_OPP\n
 * EXEC_LOADLIB_HIP\n
 * EXEC_LOADLIB_NONE\n
 *
 * @param do_fork Whether to fork or not.
 * @param type   the numeric action identifier for the action to be performed.
 * @param argc   the number of elements in the array.
 * @param argv   an array of pointers to the command line arguments after
 *               the action and type.
 * @return       zero on success, or negative error value on error.
 */
int hip_handle_exec_application(int do_fork, int type, int argc, char *argv[])
{
	/* Variables. */
	char *path = "/usr/lib:/lib:/usr/local/lib";
	char lib_all[LIB_LENGTH];
	va_list args;
	int err = 0;
	char *libs[5];


	if (do_fork)
		err = fork();
	if (err < 0)
	{
		HIP_ERROR("Failed to exec new application.\n");
	}
	else if (err > 0)
	{
		err = 0;
	}
	else if(err == 0)
	{
		HIP_DEBUG("Exec new application.\n");
		if (type == EXEC_LOADLIB_HIP)
		{
		      libs[0] = "libinet6.so";
		      libs[1] = "libhiptool.so";
		      libs[3] = NULL;
		      libs[4] = NULL;
		      libs[2] = "libhipopendht.so";
		}
		else if (type == EXEC_LOADLIB_OPP)
		{
		      libs[0] = "libopphip.so";
		      libs[1] = "libinet6.so";
		      libs[2] = "libhiptool.so";
		      libs[4] = NULL;
		      libs[3] = "libhipopendht.so";
		}

#if 0
		if (type != EXEC_LOADLIB_NONE)
		{
			setenv("LD_PRELOAD", libs, 1);
			HIP_DEBUG("LD_PRELOADing\n");
		}
#endif

		hip_append_pathtolib(libs, lib_all, LIB_LENGTH);
		setenv("LD_PRELOAD", lib_all, 1);
		HIP_DEBUG("LD_PRELOADing: %s\n", lib_all);
		err = execvp(argv[0], argv);

		if (err != 0)
		{
			HIP_DEBUG("Executing new application failed!\n");
			exit(1);
		}
	}

out_err:
	return (err);
}


/**
 * Send restart request to HIP daemon.
 */
int hip_conf_handle_restart(hip_common_t *msg, int type, const char *opt[],
			    int optc, int send_only)
{
	int err = 0;

	HIP_IFEL(hip_build_user_hdr(msg, SO_HIP_RESTART, 0), -1,
		 "hip_build_user_hdr() failed!");

 out_err:
	return err;
}

int hip_conf_handle_opptcp(hip_common_t *msg, int action, const char *opt[],
			   int optc, int send_only)
{
    int err = 0, status = 0;

    if (!strcmp("on",opt[0])) {
        status = SO_HIP_SET_OPPTCP_ON;
    } else if (!strcmp("off",opt[0])) {
        status = SO_HIP_SET_OPPTCP_OFF;
    } else {
        HIP_IFEL(1, -1, "bad args\n");
    }
    HIP_IFEL(hip_build_user_hdr(msg, status, 0), -1, "Failed to build user message header.: %s\n", strerror(err));

 out_err:
    return err;


/*	hip_set_opportunistic_tcp_status(1);*/
/*	hip_set_opportunistic_tcp_status(0);*/
}

/**
 * Handles the hipconf commands where the type is @ tcptimeout.
 *
 * @param msg    a pointer to the buffer where the message for hipd will
 *                be written.
 * @param action the numeric action identifier for the action to be performed.
 * @param opt    an array of pointers to the command line arguments after
 *                the action and type.
 *  @param optc   the number of elements in the array (@b 0).
 *  @return       zero on success, or negative error value on error.
 * */

int hip_conf_handle_tcptimeout(struct hip_common *msg, int action,
                   const char *opt[], int optc, int send_only)
{

   int err = 0, status = 0;

    if (!strcmp("on",opt[0])) {

	HIP_INFO("tcptimeout set on\n");
	status = SO_HIP_SET_TCPTIMEOUT_ON;
    } else if (!strcmp("off",opt[0])) {

	HIP_INFO("tcptimeout set off\n");
	status = SO_HIP_SET_TCPTIMEOUT_OFF;
    } else {
        HIP_IFEL(1, -1, "bad args\n");
       // err = -1;
	}
    HIP_IFEL(hip_build_user_hdr(msg, status, 0), -1, "build hdr failed: %s\n", strerror(err));

 out_err:
    return err;
}

/**
 * Function that is used to set HIP PROXY on or off
 *
 * @return       zero on success, or negative error value on error.
 */
int hip_conf_handle_hipproxy(struct hip_common *msg, int action, const char *opt[], int optc, int send_only)
{
        int err = 0, status = 0;
 		HIP_DEBUG("hip_conf_handle_hipproxy()\n");

#ifdef CONFIG_HIP_HIPPROXY
        if (!strcmp("on",opt[0])) {
                status = SO_HIP_SET_HIPPROXY_ON;
        } else if (!strcmp("off",opt[0])) {
                status = SO_HIP_SET_HIPPROXY_OFF;
        } else {
                HIP_IFEL(1, -1, "bad args\n");
        }
        HIP_IFEL(hip_build_user_hdr(msg, status, 0), -1,
                 "build hdr failed: %s\n", strerror(err));
#endif

 out_err:
        return(err);
}


/**
 * Handles the hipconf commands where the type is @c locator.
 *
 * @param msg    a pointer to the buffer where the message for hipd will
 *               be written.
 * @param action the numeric action identifier for the action to be performed.
 * @param opt    an array of pointers to the command line arguments after
 *               the action and type.
 * @param optc   the number of elements in the array (@b 0).
 * @return       zero on success, or negative error value on error.
 */
int hip_conf_handle_hi3(hip_common_t *msg,
			int action,
			const char *opt[],
			int optc, int send_only){
	int err = 0, status = 0;
	
	if (!strcmp("on",opt[0])) {
		status = SO_HIP_SET_HI3_ON; 
	} else if (!strcmp("off",opt[0])) {
		status = SO_HIP_SET_HI3_OFF;
	} else {
		HIP_IFEL(1, -1, "bad args\n");
	}
	HIP_IFEL(hip_build_user_hdr(msg, status, 0), -1,
		 "Failed to build user message header.: %s\n", strerror(err));
    
out_err:
	return err;
}

int hip_conf_handle_nsupdate(hip_common_t *msg,
			     int action,
			     const char *opt[],
			     int optc, int send_only) {
	int err = 0, status;

	if (!strcmp("on",opt[0])) {
		status = SO_HIP_NSUPDATE_ON; 
	} else if (!strcmp("off",opt[0])) {
		status = SO_HIP_NSUPDATE_OFF;
	} else {
		HIP_IFEL(1, -1, "bad args\n");
	}
	HIP_IFEL(hip_build_user_hdr(msg, status, 0), -1,
		 "Failed to build user message header.: %s\n", strerror(err));
	
out_err:
	return err;
}

int hip_conf_handle_hit_to_ip(hip_common_t *msg,
			     int action,
			     const char *opt[],
			     int optc, int send_only) {
	int err = 0, status;

	if (!strcmp("on",opt[0])) {
		status = SO_HIP_HIT_TO_IP_ON; 
	} else if (!strcmp("off",opt[0])) {
		status = SO_HIP_HIT_TO_IP_OFF;
	} else {
		HIP_IFEL(1, -1, "bad args\n");
	}
	HIP_IFEL(hip_build_user_hdr(msg, status, 0), -1,
		 "Failed to build user message header.: %s\n", strerror(err));
	
out_err:
	return err;
}


int hip_conf_handle_hit_to_ip_set(hip_common_t *msg, int action, const char *opt[], int optc, int send_only)
{
    int err = 0;
    int len_name = 0;
    len_name = strlen(opt[0]);
    HIP_DEBUG("hit-to-ip zone received from user: %s (len = %d (max %s))\n", opt[0], len_name, HIT_TO_IP_ZONE_MAX_LEN);
    HIP_IFEL((len_name >= HIT_TO_IP_ZONE_MAX_LEN), -1, "Name too long (max %s)\n", HIT_TO_IP_ZONE_MAX_LEN);
    err = hip_build_param_hit_to_ip_set(msg, opt[0]);
    if (err) {
        HIP_ERROR("build param failed: %s\n", strerror(err));
        goto out_err;
    }

    err = hip_build_user_hdr(msg, SO_HIP_HIT_TO_IP_SET, 0);
    if (err) {
        HIP_ERROR("Failed to build user message header.: %s\n", strerror(err));
        goto out_err;
    }
 out_err:
    return(err);
}


#if 0
int hip_conf_handle_sava (struct hip_common * msg, int action, 
				   const char * opt[], int optc) {
  int err = 0;

  struct in_addr lsi, aux;
  in6_addr_t hit, ip6;

  HIP_DEBUG("action=%d optc=%d\n", action, optc);
  if (action == ACTION_REGISTER) {
    //HIP_IFEL((optc != 0 || optc != 2), -1, "Missing arguments\n");
 
    if (optc == 2) {
      HIP_IFEL(convert_string_to_address(opt[0], &hit), -1,
	       "string to address conversion failed\n");
      
      HIP_IFEL(err = convert_string_to_address(opt[1], &ip6), -1,
	       "string to address conversion failed\n");
      
      HIP_IFEL(hip_build_param_contents(msg, (void *) &hit, HIP_PARAM_HIT,
					sizeof(in6_addr_t)), -1,
	       "build param hit failed\n");

      HIP_IFEL(hip_build_param_contents(msg, (void *) &ip6,
					HIP_PARAM_IPV6_ADDR,
					sizeof(in6_addr_t)), -1,
	       "build param hit failed\n");
    }
    HIP_IFEL(hip_build_user_hdr(msg, SO_HIP_REGISTER_SAVAHR, 
				0), -1, "add peer map failed\n");
  } else if (action == ACTION_GET) {
    HIP_IFEL(hip_build_user_hdr(msg, SO_HIP_GET_SAVAHR_HIT,
				0), -1, "add peer map failed\n");
  } else {
    HIP_IFEL(1, -1, "bad args\n");
  }
 out_err:
  return err;
}
#endif<|MERGE_RESOLUTION|>--- conflicted
+++ resolved
@@ -88,11 +88,8 @@
 "hit-to-ip on|off\n"
 "hit-to-ip-zone <hit-to-ip.zone.>\n"
 "buddies on|off\n"
-<<<<<<< HEAD
 "datapacket on|off\n"
-=======
 "shotgun on|off\n"
->>>>>>> affba5c4
 ;
 
 /**
@@ -147,11 +144,8 @@
 	hip_conf_handle_get_peer_lsi,	/* 35: TYPE_MAP_GET_PEER_LSI */
 	hip_conf_handle_nat_port,       /* 36: TYPE_NAT_LOCAL_PORT */
 	hip_conf_handle_nat_port,       /* 37: TYPE_PEER_LOCAL_PORT */
-<<<<<<< HEAD
         hip_conf_handle_datapacket,     /* 38:TYPE_DATAPACKET*/
-=======
-        hip_conf_handle_shotgun_toggle, /* 38: TYPE_SHOTGUN */
->>>>>>> affba5c4
+        hip_conf_handle_shotgun_toggle, /* 39: TYPE_SHOTGUN */
 	NULL /* TYPE_MAX, the end. */
 };
 
@@ -399,21 +393,12 @@
 		ret = TYPE_HIT_TO_IP_SET;
 	else if (strcmp("hit-to-ip", argv[1])==0)
 		ret = TYPE_HIT_TO_IP;
-<<<<<<< HEAD
-	
-/* Added by Prabhu to support Data Packet */
         else if(strcmp("datapacket", argv[1]) == 0)
-{  HIP_DEBUG("TYPE DATA PACKET");             
-            return TYPE_DATAPACKET;
-}
-
-else 
-=======
+		ret = TYPE_DATAPACKET;
 	else if (strcmp("shotgun", argv[1])==0)
 		ret = TYPE_SHOTGUN;
         else
->>>>>>> affba5c4
-	  HIP_DEBUG("ERROR: NO MATCHES FOUND \n");
+		HIP_DEBUG("ERROR: NO MATCHES FOUND \n");
 
 	return ret;
 }
@@ -464,11 +449,8 @@
 	case ACTION_NSUPDATE:
 	case ACTION_HIT_TO_IP:
 	case ACTION_HIT_TO_IP_SET:
-<<<<<<< HEAD
-        case ACTION_DATAPACKET:         //added by Prabhu to support data packet 
-=======
+        case ACTION_DATAPACKET:
         case ACTION_SHOTGUN:
->>>>>>> affba5c4
 		type_arg = 2;
 		break;
 	case ACTION_HIT_TO_LSI:
