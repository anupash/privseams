--- conflicted
+++ resolved
@@ -200,16 +200,12 @@
 	else if (!strcmp("hipproxy", text))
 		ret = ACTION_HIPPROXY;
 #endif
-<<<<<<< HEAD
 	else if (!strcmp("dnsproxy", text))
 		ret = ACTION_DNS_PROXY;
 	else if (!strcmp("buddies", text))
 		ret = ACTION_BUDDIES;
 	
 	return ret;
-=======
-        return ret;
->>>>>>> 7cdeba36
 }
 
 /**
@@ -326,19 +322,16 @@
 	else if (strcmp("hipproxy", argv[1])==0)
 		ret = TYPE_HIPPROXY;
 #endif
-<<<<<<< HEAD
         else if (strcmp("hi3", argv[1])==0)
                 ret = TYPE_HI3;
 	else if (strcmp("dnsproxy", argv[1])==0)
                 ret = TYPE_DNS_PROXY;
 	else if (strcmp("buddies", argv[1])==0)
 		ret = TYPE_BUDDIES;
-	return ret;
-=======
 	else 
 	  HIP_DEBUG("ERROR: NO MATCHES FOUND \n");
-     return ret;
->>>>>>> 7cdeba36
+
+	return ret;
 }
 
 /**
@@ -2480,7 +2473,6 @@
         return(err);
 }
 
-<<<<<<< HEAD
 
 /**
  * Handles the hipconf commands where the type is @c locator.
@@ -2511,7 +2503,7 @@
  out_err:
     return err;
 }
-=======
+
 #if 0
 int hip_conf_handle_sava (struct hip_common * msg, int action, 
 				   const char * opt[], int optc) {
@@ -2551,5 +2543,4 @@
  out_err:
   return err;
 }
-#endif
->>>>>>> 7cdeba36
+#endif