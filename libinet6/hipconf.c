/** @file
 * This file defines functions for configuring the the Host Identity
 * Protocol daemon (hipd).
 *
 * @author  Janne Lundberg <jlu_tcs.hut.fi>
 * @author  Miika Komu <miika_iki.fi>
 * @author  Mika Kousa <mkousa_cc.hut.fi>
 * @author  Anthony D. Joseph <adj_hiit.fi>
 * @author  Abhinav Pathak <abhinav.pathak_hiit.fi>
 * @author  Bing Zhou <bingzhou_cc.hut.fi>
 * @author  Anu Markkola
 * @author  Lauri Silvennoinen
 * @author  Tao Wan  <twan@cc.hut.fi>
 * @author  Teresa Finez <tfinezmo_cc.hut.fi> Modifications
 * @author  Samu Varjonen
 * @note    Distributed under <a href="http://www.gnu.org/licenses/gpl2.txt">GNU/GPL</a>
 * @todo    add/del map
 * @todo    fix the rst kludges
 * @todo    read the output message from send_msg?
 */
#include "hipconf.h"
#include "libhipopendht.h"

/**
 * A help string containing the usage of @c hipconf.
 *
 * @note If you added a new action, do not forget to add a brief usage below
 *       for the action.
 */
const char *hipconf_usage =
#ifdef CONFIG_HIP_ESCROW
"add|del escrow <hit>\n"
#endif
"add|del map <hit> <ipv6> [lsi]\n"
"del hi <hit>|all\n"
"get hi default|all\n"
"new|add hi anon|pub rsa|dsa filebasename\n"
"new hi anon|pub rsa|dsa filebasename keylen\n"
"new|add hi default (HI must be created as root)\n"
"new hi default rsa_keybits dsa_keybits\n"
#ifdef CONFIG_HIP_ICOOKIE
"get|set|inc|dec|new puzzle all|<hit>\n"
#else
"get|set|inc|dec|new puzzle all\n"
#endif
"bos all\n"
//modify by santtu
//"nat on|off|<peer_hit>\n"
"nat none|plain-udp|ice-udp\n"
//end modify
"rst all|<peer_hit>\n"
"load config default\n"
"handoff mode lazy|active\n"
"run normal|opp <binary>\n"
"Server side:\n"
"\tadd|del service escrow|rvs|relay\n"
"\treinit service rvs|relay\n"
"Client side:\n"
"\tadd server rvs|relay|escrow <HIT> <IP address> <lifetime in seconds>\n"
"\tdel server rvs|relay|escrow <HIT> <IP address>\n"
#ifdef CONFIG_HIP_BLIND
"set blind on|off\n"
#endif
#ifdef CONFIG_HIP_OPPORTUNISTIC
"set opp normal|advanced|none\n"
#endif
"heartbeat <seconds> (0 seconds means off)\n"
"get ha all|HIT\n"
"opendht on|off\n"
"dht gw <IPv4|hostname> <port (OpenDHT default = 5851)> <TTL>\n"
"dht get <fqdn/hit>\n"
"dht set <name>\n"
"locator on|off|get\n"
"debug all|medium|none\n"
"restart daemon\n"
"set tcptimeout on|off\n" /*added by Tao Wan*/
"transform order <integer> "
" (1=AES, 2=3DES, 3=NULL and place them to order\n"
"  like 213 for the order 3DES, AES and NULL)\n"
#ifdef CONFIG_HIP_HIPPROXY
"hipproxy on|off\n"
#endif
;

/**
 * Function pointer array containing pointers to handler functions.
 * Add a handler function for your new action in the action_handler[] array.
 * If you added a handler function here, do not forget to define that function
 * somewhere in this source file.
 *
 *  @note Keep the elements in the same order as the @c TYPE values are defined
 *        in hipconf.h because type values are used as @c action_handler array
 *        index. Locations and order of these handlers are important.
 */
int (*action_handler[])(hip_common_t *, int action,const char *opt[], int optc, int send_only) =
{
	NULL, /* reserved */
	hip_conf_handle_hi,
	hip_conf_handle_map,
	hip_conf_handle_rst,
	hip_conf_handle_server, /* Any client side registration action. */
	hip_conf_handle_bos,
	hip_conf_handle_puzzle,
	hip_conf_handle_nat,
	hip_conf_handle_opp,
	hip_conf_handle_blind,
	hip_conf_handle_service, /* Any server side registration action. */
	hip_conf_handle_load,
	hip_conf_handle_run_normal, /* run */
	hip_conf_handle_ttl,
	hip_conf_handle_gw,
	hip_conf_handle_get,
	hip_conf_handle_ha,
	hip_conf_handle_handoff,
	hip_conf_handle_debug,
	hip_conf_handle_restart,
        hip_conf_handle_locator,
        hip_conf_handle_set,
        hip_conf_handle_dht_toggle,
	hip_conf_handle_opptcp,
        hip_conf_handle_trans_order,
	hip_conf_handle_tcptimeout, /* added by Tao Wan*/
        hip_conf_handle_hipproxy,
	hip_conf_handle_heartbeat,
	NULL /* run */
};

/**
 * Maps symbolic hipconf action (=add/del) names into numeric action
 * identifiers.
 *
 * @note If you defined a constant ACTION_NEWACT in hipconf.h,
 *       you also need to add a proper sentence in the strcmp() series,
 *       like that:
 *       ...
 *       else if (!strcmp("newaction", text))
 *           ret = ACTION_NEWACT;
 *       ...
 *
 * @param  text the action as a string.
 * @return the numeric action id correspoding to the symbolic text.
 */
int hip_conf_get_action(char *text)
{
        int ret = -1;

	if (!strcmp("add", text))
		ret = ACTION_ADD;
	else if (!strcmp("del", text))
		ret = ACTION_DEL;
	else if (!strcmp("new", text))
		ret = ACTION_NEW;
	else if (!strcmp("get", text))
		ret = ACTION_GET;
	else if (!strcmp("set", text))
		ret = ACTION_SET;
	else if (!strcmp("inc", text))
		ret = ACTION_INC;
	else if (!strcmp("dec", text))
		ret = ACTION_DEC;
	else if (!strcmp("nat", text))
		ret = ACTION_NAT;
	else if (!strcmp("bos", text))
		ret = ACTION_BOS;
	else if (!strcmp("rst", text))
		ret = ACTION_RST;
	else if (!strcmp("run", text))
		ret = ACTION_RUN;
	else if (!strcmp("load", text))
		ret = ACTION_LOAD;
	else if (!strcmp("dht", text))
		ret = ACTION_DHT;
	else if (!strcmp("opendht", text))
		ret = ACTION_OPENDHT;
	else if (!strcmp("heartbeat", text))
		ret = ACTION_HEARTBEAT;
	else if (!strcmp("locator", text))
		ret = ACTION_LOCATOR;
	else if (!strcmp("debug", text))
		ret = ACTION_DEBUG;
	else if (!strcmp("handoff", text))
		ret = ACTION_HANDOFF;
	else if (!strcmp("transform", text))
		ret = ACTION_TRANSORDER;
	else if (!strcmp("restart", text))
		ret = ACTION_RESTART;
	else if (!strcmp("tcptimeout", text)) /*added by Tao Wan, 08.Jan.2008 */
		ret = ACTION_TCPTIMEOUT;
	else if (!strcmp("reinit", text))
		ret = ACTION_REINIT;
#ifdef CONFIG_HIP_HIPPROXY
	else if (!strcmp("hipproxy", text))
		ret = ACTION_HIPPROXY;
#endif
<<<<<<< HEAD
	else if (!strcmp("register", text))
	        ret = ACTION_REGISTER;
	
=======

>>>>>>> bc4b94fd
        return ret;
}

/**
 * Gets the minimum amount of arguments needed to be given to the action.
 *
 * @note If you defined a constant ACTION_NEWACT in hipconf.h,
 *       you also need to add a case block for the constant
 *       here in the switch(action) block.
 * @param  action action type
 * @return how many arguments needs to be given at least
 */
int hip_conf_check_action_argc(int action) {
	int count = -1;

	switch (action) {
	case ACTION_NEW: case ACTION_NAT: case ACTION_DEC: case ACTION_RST:
	case ACTION_BOS: case ACTION_LOCATOR: case ACTION_OPENDHT: case ACTION_HEARTBEAT:
                break;
	case ACTION_DEBUG: case ACTION_RESTART: case ACTION_REINIT:
	case ACTION_TCPTIMEOUT:
		count = 1;
		break;
	case ACTION_ADD: case ACTION_DEL: case ACTION_SET: case ACTION_INC:
	case ACTION_GET: case ACTION_RUN: case ACTION_LOAD: case ACTION_DHT:
	case ACTION_HA: case ACTION_HANDOFF: case ACTION_TRANSORDER:
		count = 2;
		break;
#ifdef CONFIG_HIP_HIPPROXY
    case ACTION_HIPPROXY:
		break;
#endif
	default:
	        break;
	}

	return count;
}

/**
 * Maps symbolic hipconf type (=lhi/map) names to numeric types.
 *
 * @param  text the type as a string.
 * @return the numeric type id correspoding to the symbolic text.
 */
int hip_conf_get_type(char *text,char *argv[]) {
	int ret = -1;

	if (!strcmp("hi", text))
		ret = TYPE_HI;
	else if (!strcmp("map", text))
		ret = TYPE_MAP;
	else if (!strcmp("rst", text))
		ret = TYPE_RST;
	else if (!strcmp("server", text))
		ret = TYPE_SERVER;
	else if (!strcmp("puzzle", text))
		ret = TYPE_PUZZLE;
	else if (!strcmp("service", text))
		ret = TYPE_SERVICE;
	else if (!strcmp("normal", text))
		ret = TYPE_RUN;
	else if (!strcmp("ha", text))
		ret = TYPE_HA;
	else if ((!strcmp("all", text)) && (strcmp("rst",argv[1])==0))
		ret = TYPE_RST;
	else if ((!strcmp("peer_hit", text)) && (strcmp("rst",argv[1])==0))
		ret = TYPE_RST;
	else if	(strcmp("nat",argv[1])==0)
		ret = TYPE_NAT;
        else if (strcmp("locator", argv[1])==0)
                ret = TYPE_LOCATOR;
	/* Tao Wan added tcptimeout on 08.Jan.2008 */
	else if (!strcmp("tcptimeout", text))
		ret = TYPE_TCPTIMEOUT;
	else if ((!strcmp("all", text)) && (strcmp("bos",argv[1])==0))
		ret = TYPE_BOS;
	else if (!strcmp("debug", text))
		ret = TYPE_DEBUG;
	else if (!strcmp("mode", text))
		ret = TYPE_MODE;
	else if (!strcmp("daemon", text))
		ret = TYPE_DAEMON;
	else if (!strcmp("mode", text))
		ret = TYPE_MODE;
#ifdef CONFIG_HIP_OPPORTUNISTIC
	else if (!strcmp("opp", text))
		ret = TYPE_OPP;
#endif
#ifdef CONFIG_HIP_BLIND
	else if (!strcmp("blind", text))
		ret = TYPE_BLIND;
#endif
#ifdef CONFIG_HIP_ESCROW
	else if (!strcmp("escrow", text))
		ret = TYPE_ESCROW;
#endif
	else if (!strcmp("order", text))
		ret = TYPE_ORDER;
	else if (strcmp("opendht", argv[1])==0)
		ret = TYPE_DHT;
	else if (strcmp("heartbeat", argv[1])==0)
		ret = TYPE_HEARTBEAT;
	else if (!strcmp("ttl", text))
		ret = TYPE_TTL;
	else if (!strcmp("gw", text)) 
		ret = TYPE_GW;
	else if (!strcmp("get", text))
		ret = TYPE_GET;
	else if (!strcmp("set", text))
                ret = TYPE_SET;
	else if (!strcmp("config", text))
		ret = TYPE_CONFIG;
#ifdef CONFIG_HIP_HIPPROXY
	else if (strcmp("hipproxy", argv[1])==0)
		ret = TYPE_HIPPROXY;
#endif
	else 
	  HIP_DEBUG("ERROR: NO MATCHES FOUND \n");
     return ret;
}

/**
 * Get a type argument index, in argv[].
 *
 * @note If you defined a constant ACTION_NEWACT in hipconf.h,
 *       you also need to add a case block for the constant
 *       here in the switch(action) block.
 * @param  integer value for an action
 * @return an index for argv[], which indicates the type argument.
 *         Usually either 1 or 2.
 */
int hip_conf_get_type_arg(int action)
{
	int type_arg = -1;

	switch (action) {
	case ACTION_ADD:
	case ACTION_DEL:
	case ACTION_NEW:
	case ACTION_NAT:
	case ACTION_INC:
	case ACTION_DEC:
	case ACTION_SET:
	case ACTION_GET:
	case ACTION_RUN:
	case ACTION_LOAD:
	case ACTION_DHT:
	case ACTION_OPENDHT:
        case ACTION_HEARTBEAT:
	case ACTION_LOCATOR:
	case ACTION_RST:
	case ACTION_BOS:
	case ACTION_HANDOFF:
	case ACTION_TCPTIMEOUT:
        case ACTION_TRANSORDER:
	case ACTION_REINIT:
        case ACTION_REGISTER:
#ifdef CONFIG_HIP_HIPPROXY
	case ACTION_HIPPROXY:
#endif
	case ACTION_RESTART:
		type_arg = 2;
		break;

	case ACTION_DEBUG:
		type_arg = 1;
		break;

	default:
		break;
	}

	return type_arg;
}

/**
 * Handles the hipconf commands where the type is @c server. Creates a user
 * message from the function parameters @c msg, @c action and @c opt[]. The
 * command line that this function parses is of type:
 * <code>tools/hipconf <b>add</b> server &lt;SERVICES&gt; &lt;SERVER HIT&gt;
 * &lt;SERVER IP ADDRESS&gt; &lt;LIFETIME&gt;</code> or
 * <code>tools/hipconf <b>del</b> server &lt;SERVICES&gt; &lt;SERVER HIT&gt;
 * &lt;SERVER IP ADDRESS&gt;</code>, where <code>&lt;SERVICES&gt;</code> is a list of
 * the services to which we want to register or cancel or registration. The
 * list can consist of any number of the strings @c rvs, @c relay or @c escrow,
 * or any number of service type numbers between 0 and 255. The list can be a
 * combination of these with repetitions allowed. At least one string or
 * service type number must be provided.
 *
 * @param msg    a pointer to a target buffer where the message for HIP daemon
 *               is to put
 * @param action the numeric action identifier for the action to be performed.
 * @param opt    an array of pointers to the command line arguments after
 *               the action and type.
 * @param optc   the number of elements in array @c opt.
 * @return       zero on success, or negative error value on error.
 * @note         Currently only action @c add is supported.
 * @todo         If the current machine has more than one IP address
 *               there should be a way to choose which of the addresses
 *               to register to the server.
 * @todo         There are currently four different HITs at the @c dummy0
 *               interface. There should be a way to choose which of the HITs
 *               to register to the server.
 */
int hip_conf_handle_server(hip_common_t *msg, int action, const char *opt[],
			   int optc, int send_only)
{
	hip_hit_t hit;
	in6_addr_t ipv6;
	int err = 0, seconds = 0, i = 0, number_of_regtypes = 0, reg_type = 0;
	int index_of_hit = 0, index_of_ip = 0;
	uint8_t lifetime = 0, *reg_types = NULL;
	time_t seconds_from_lifetime = 0;
	char lowercase[30];
<<<<<<< HEAD
	int opp_mode = 0;
		
=======

>>>>>>> bc4b94fd
	_HIP_DEBUG("hip_conf_handle_server() invoked.\n");

	if(action != ACTION_ADD && action != ACTION_DEL) {
		HIP_ERROR("Only actions \"add\" and \"del\" are supported for "\
			  "\"server\".\n");
		err = -1;
		goto out_err;
	} else if (action == ACTION_ADD) {
		if(optc < 4) {
		  if (optc < 3) { 
			HIP_ERROR("Missing arguments.\n");
			err = -1;
			goto out_err;
		  } else {
		    HIP_DEBUG("Opportunistic mode for server registration \n");
		    opp_mode = 1;
		  }
		}
<<<<<<< HEAD
		if (!opp_mode) {
		  number_of_regtypes = optc - 3;
		  index_of_hit = optc - 3;
		  index_of_ip  = optc - 2;		 
		} else {
		  number_of_regtypes = optc - 2;
		  index_of_ip = optc - 2;
		}
=======
		number_of_regtypes = optc - 3;
		index_of_hit = optc - 3;
		index_of_ip  = optc - 2;
>>>>>>> bc4b94fd

		/* The last commandline argument has the lifetime. */
		HIP_IFEL(hip_string_is_digit(opt[optc - 1]), -1,
			 "Invalid lifetime value \"%s\" given.\n"	\
			 "Please give a lifetime value between 1 and "	\
			 "15384774 seconds.\n", opt[optc - 1]);
		
		seconds = atoi(opt[optc - 1]);

		if(seconds <= 0 || seconds > 15384774) {
		  HIP_ERROR("Invalid lifetime value \"%s\" given.\n"	\
			    "Please give a lifetime value between 1 and " \
			    "15384774 seconds.\n", opt[optc - 1]);
		  goto out_err;
		}
<<<<<<< HEAD
		 
=======

>>>>>>> bc4b94fd
		HIP_IFEL(hip_get_lifetime_value(seconds, &lifetime), -1,
			 "Unable to convert seconds to a lifetime value.\n");

		hip_get_lifetime_seconds(lifetime, &seconds_from_lifetime);

	} else if (action == ACTION_DEL) {
		if (optc < 3) {
			HIP_ERROR("Missing arguments.\n");
			err = -1;
			goto out_err;
		}
		number_of_regtypes = optc - 2;
		index_of_hit = optc - 2;
		index_of_ip  = optc - 1;
	}

	if (!opp_mode) {
	  /* Check the HIT value. */
	  if(inet_pton(AF_INET6, opt[index_of_hit], &hit) <= 0) {
	    HIP_ERROR("'%s' is not a valid HIT.\n", opt[index_of_hit]);
	    err = -1;
	    goto out_err;
	  }
	}
	/* Check the IPv4 or IPV6 value. */

	if(inet_pton(AF_INET6, opt[index_of_ip], &ipv6) <= 0) {
		struct in_addr ipv4;
		if(inet_pton(AF_INET, opt[index_of_ip], &ipv4) <= 0) {
			HIP_ERROR("'%s' is not a valid IPv4 or IPv6 address.\n",
				  opt[index_of_ip]);
			err = -1;
			goto out_err;
		} else {
			IPV4_TO_IPV6_MAP(&ipv4, &ipv6);
		}
	}

	reg_types = malloc(number_of_regtypes * sizeof(uint8_t));

	if(reg_types == NULL) {
		err = -1;
		HIP_ERROR("Unable to allocate memory for registration "\
			  "types.\n");
		goto out_err;
	}

	if(optc > 13) {
		HIP_ERROR("Too many services requested.\n");
		err = -1;
		goto out_err;
	}

	/* Every commandline argument in opt[] from '0' to 'optc - 4' should
	   be either one of the predefined strings or a number between
	   0 and 255 (inclusive). */
	for(; i < number_of_regtypes; i++) {
		if(strlen(opt[i]) > 30) {
			HIP_ERROR("'%s' is not a valid service name.\n", opt[i]);
			err = -1;
			goto out_err;
		}

		hip_string_to_lowercase(lowercase, opt[i], strlen(opt[i]) + 1);
		if(strcmp("rvs", lowercase) == 0){
			reg_types[i] = HIP_SERVICE_RENDEZVOUS;
		} else if(strcmp("relay", lowercase) == 0) {
			reg_types[i] = HIP_SERVICE_RELAY;
		} else if(strcmp("escrow", lowercase) == 0) {
			reg_types[i] = HIP_SERVICE_ESCROW;
		} else if(strcmp("savah", lowercase) == 0) {
		        reg_types[i] = HIP_SERVICE_SAVAH;
		} /* To cope with the atoi() error value we handle the 'zero'
		     case here. */
		 else if(strcmp("0", lowercase) == 0) {
			reg_types[i] = 0;
		} else {
			reg_type = atoi(lowercase);
			if(reg_type <= 0 || reg_type > 255) {
				HIP_ERROR("'%s' is not a valid service name "\
					  "or service number.\n", opt[i]);
				err = -1;
				goto out_err;
			} else {
				reg_types[i] = reg_type;
			}
		}
	}
<<<<<<< HEAD
		
	if (!opp_mode) 
	  HIP_IFEL(hip_build_param_contents(msg, &hit, HIP_PARAM_HIT,
					    sizeof(in6_addr_t)), -1, 
		   "Failed to build HIT parameter to hipconf user message.\n");
	
=======

	HIP_IFEL(hip_build_param_contents(msg, &hit, HIP_PARAM_HIT,
					  sizeof(in6_addr_t)), -1,
		 "Failed to build HIT parameter to hipconf user message.\n");

>>>>>>> bc4b94fd
	HIP_IFEL(hip_build_param_contents(msg, &ipv6, HIP_PARAM_IPV6_ADDR,
					  sizeof(in6_addr_t)), -1,
		 "Failed to build IPv6 parameter to hipconf user message.\n");

	HIP_IFEL(hip_build_param_reg_request(msg, lifetime, reg_types ,
					     number_of_regtypes), -1,
		 "Failed to build REG_REQUEST parameter to hipconf user "\
		 "message.\n");

	HIP_IFEL(hip_build_user_hdr(msg, SO_HIP_ADD_DEL_SERVER, 0), -1,
		 "Failed to build hipconf user message header.\n");

	if(action == ACTION_ADD) {
		HIP_INFO("Requesting %u service%s for %d seconds "
			 "(lifetime 0x%x) from\nHIT %s located at\nIP "\
			 "address %s.\n", number_of_regtypes,
			 (number_of_regtypes > 1) ? "s" : "",
			 seconds_from_lifetime, lifetime, opt[index_of_hit],
			 opt[index_of_ip]);
	} else {
		HIP_INFO("Requesting the cancellation of %u service%s from\n"\
			 "HIT %s located at\nIP address %s.\n",
			 number_of_regtypes,
			 (number_of_regtypes > 1) ? "s" : "", opt[index_of_hit],
			 opt[index_of_ip]);

	}
 out_err:
	if(reg_types != NULL)
		free(reg_types);

	return err;
}

/**
 * Handles the hipconf commands where the type is @c hi.
 *
 * @param msg    a pointer to the buffer where the message for kernel will
 *               be written.
 * @param action the numeric action identifier for the action to be performed.
 * @param opt    an array of pointers to the command line arguments after
 *               the action and type.
 * @param optc   the number of elements in the array.
 * @return       zero on success, or negative error value on error.
 */
int hip_conf_handle_hi(hip_common_t *msg, int action, const char *opt[],
		       int optc, int send_only)
{
	int err = 0, anon = 0, use_default = 0, rsa_key_bits = 0;
	int dsa_key_bits = 0;
	char *fmt = NULL, *file = NULL;

	if (action == ACTION_DEL) {
		return hip_conf_handle_hi_del(msg, action, opt, optc);
	} else if (action == ACTION_GET) {
		HIP_IFEL((optc < 1), -1, "Missing arguments.\n");
		HIP_IFEL((optc > 1), -1, "Too many arguments.\n");

		return hip_get_hits(msg, opt[0], 1, send_only);
	} else if (action != ACTION_ADD && action != ACTION_NEW) {
		HIP_ERROR("Only actions \"add\", \"new\", \"del\" and \"get\" "\
			  "are supported for \"hi\".\n");
		err = -1;
		goto out_err;
	}

	HIP_IFEL((optc < 1), -1, "Missing arguments.\n");
	HIP_IFEL((optc > 4), -1, "Too many arguments.\n");

	if(strcmp(opt[0], "pub") == 0) {
		anon = 0;
	} else if(strcmp(opt[0], "anon") == 0) {
		anon = 1;
	} else if(strcmp(opt[OPT_HI_TYPE], "default") == 0) {
		use_default = 1;
	} else {
		HIP_ERROR("Bad HI type %s. Please use \"public\", \"anon\" or "\
			  "\"default\".\n", opt[0]);
		err = -EINVAL;
		goto out_err;
	}

	if (use_default && action == ACTION_ADD) {
		/* Add default keys in three steps: dsa, rsa anon, rsa pub.
		   Necessary for large keys. */

		if (err = hip_serialize_host_id_action(msg, ACTION_ADD, 0, 1,
						       "dsa", NULL, 0, 0))
			goto out_err;
		HIP_IFEL(hip_send_daemon_info_wrapper(msg, send_only), -1,
			 "Sending msg failed.\n");

		hip_msg_init(msg);
		if (err = hip_serialize_host_id_action(msg, ACTION_ADD, 1, 1,
						       "rsa", NULL, 0, 0))
			goto out_err;
		HIP_IFEL(hip_send_daemon_info_wrapper(msg, send_only), -1,
			 "Sending msg failed.\n");

		hip_msg_init(msg);
		err = hip_serialize_host_id_action(msg, ACTION_ADD, 0, 1,
						   "rsa", NULL, 0, 0);

		goto out_err;
	}

	if (use_default) {

		if (optc == 3) {
			rsa_key_bits = atoi(opt[1]);
			dsa_key_bits = atoi(opt[2]);
		} else {
			HIP_IFEL(optc != 1, -EINVAL, "Invalid number of arguments\n");
		}

	} else {

		if (optc == 4)
			rsa_key_bits = dsa_key_bits = atoi(opt[OPT_HI_KEYLEN]);
		else
			HIP_IFEL(optc != 3, -EINVAL, "Invalid number of arguments\n");

		fmt = opt[OPT_HI_FMT];
		file = opt[OPT_HI_FILE];
	}

	if (rsa_key_bits < 384 || rsa_key_bits > HIP_MAX_RSA_KEY_LEN ||
	    rsa_key_bits % 64 != 0)
		rsa_key_bits = RSA_KEY_DEFAULT_BITS;
	if (dsa_key_bits < 512 || dsa_key_bits > HIP_MAX_DSA_KEY_LEN ||
	    dsa_key_bits % 64 != 0)
		dsa_key_bits = DSA_KEY_DEFAULT_BITS;

	err = hip_serialize_host_id_action(msg, action, anon, use_default,
					   fmt, file, rsa_key_bits, dsa_key_bits);

	//HIP_INFO("\nNew default HI is now created.\nYou must restart hipd to make "\
		"the changes effective.\n\n");

out_err:
     return err;
}

/**
 * Handles the hipconf commands where the type is @c map.
 *
 * @param msg    a pointer to the buffer where the message for kernel will
 *               be written.
 * @param action the numeric action identifier for the action to be performed.
 * @param opt    an array of pointers to the command line arguments after
 *               the action and type. (should be the HIT and the corresponding
 *               IPv6 address).
 * @param optc   the number of elements in the array (@b 2).
 * @return       zero on success, or negative error value on error.
 * @note         Does not support @c del action.
 */
int hip_conf_handle_map(hip_common_t *msg, int action, const char *opt[],
			int optc, int send_only)
{
     int err = 0;
     int ret;
     struct in_addr lsi, aux;
     in6_addr_t hit, ip6;

     HIP_DEBUG("action=%d optc=%d\n", action, optc);

     HIP_IFEL((optc != 2 && optc != 3), -1, "Missing arguments\n");

     HIP_IFEL(convert_string_to_address(opt[0], &hit), -1,
	      "string to address conversion failed\n");

     HIP_IFEL(err = convert_string_to_address(opt[1], &ip6), -1,
	      "string to address conversion failed\n");

     if (err && !convert_string_to_address_v4(opt[1], &aux)){
	     HIP_IFEL(IS_LSI32(aux.s_addr), -1, "Missing ip address before lsi\n");
     }

     HIP_IFEL(hip_build_param_contents(msg, (void *) &hit, HIP_PARAM_HIT,
				       sizeof(in6_addr_t)), -1,
	      "build param hit failed\n");

     HIP_IFEL(hip_build_param_contents(msg, (void *) &ip6,
				       HIP_PARAM_IPV6_ADDR,
				       sizeof(in6_addr_t)), -1,
	      "build param hit failed\n");

     if(optc == 3){
	     HIP_IFEL(convert_string_to_address_v4(opt[2], &lsi), -1,
		      "string to address conversion failed\n");
	     HIP_IFEL(!IS_LSI32(lsi.s_addr),-1, "Wrong LSI value\n");
	     HIP_IFEL(hip_build_param_contents(msg, (void *) &lsi,
				       HIP_PARAM_LSI,
				       sizeof(struct in_addr)), -1,
	      "build param lsi failed\n");
     }

     switch(action) {
     case ACTION_ADD:
	  HIP_IFEL(hip_build_user_hdr(msg, SO_HIP_ADD_PEER_MAP_HIT_IP,
	      		              0), -1, "add peer map failed\n");

	  break;
     case ACTION_DEL:
	  HIP_IFEL(hip_build_user_hdr(msg, SO_HIP_DEL_PEER_MAP_HIT_IP,
				      0), -1, "del peer map failed\n");
	  break;
     default:
	  err = -1;
	  break;
     }

 out_err:
     return err;
}

/**
 * Handles the hipconf commands where the type is @c del.
 *
 * @param msg    a pointer to the buffer where the message for kernel will
 *               be written.
 * @param action the numeric action identifier for the action to be performed.
 * @param opt    an array of pointers to the command line arguments after
 *               the action and type.
 * @param optc   the number of elements in the array.
 * @return       zero on success, or negative error value on error.
 */
int hip_conf_handle_hi_del(hip_common_t *msg, int action,
			   const char *opt[], int optc, int send_only)
{
     int err = 0;
     int ret;
     in6_addr_t hit;

     HIP_IFEL(optc != 1, -EINVAL, "Invalid number of arguments\n");

     if (!strcmp(opt[0], "all"))
	return hip_conf_handle_hi_del_all(msg);

     ret = inet_pton(AF_INET6, opt[0], &hit);
     HIP_IFEL((ret < 0 && errno == EAFNOSUPPORT), -EAFNOSUPPORT,
				    "inet_pton: not a valid address family\n");
     HIP_IFEL((ret == 0), -EINVAL,
		       "inet_pton: %s: not a valid network address\n", opt[0]);

     HIP_HEXDUMP("HIT to delete: ", &hit, sizeof(in6_addr_t));

     if (err = hip_build_param_contents(msg, (void *) &hit, HIP_PARAM_HIT,
				    sizeof(in6_addr_t))) {
	  HIP_ERROR("build param HIT failed: %s\n", strerror(err));
	  goto out_err;
     }

     if (err = hip_build_user_hdr(msg, SO_HIP_DEL_LOCAL_HI, 0)) {
	  HIP_ERROR("Failed to build user message header.: %s\n", strerror(err));
	  goto out_err;
     }

 out_err:
     return err;
}

/**
 * Handles the hipconf command heartbeat <seconds>.
 *
 * @param msg    a pointer to the buffer where the message for kernel will
 *               be written.
 * @param action the numeric action identifier for the action to be performed.
 * @param opt    an array of pointers to the command line arguments after
 *               the action and type.
 * @param optc   the number of elements in the array.
 * @return       zero on success, or negative error value on error.
 */
int hip_conf_handle_heartbeat(hip_common_t *msg, int action,
			   const char *opt[], int optc, int send_only)
{
	int err = 0, seconds = 0;
	struct hip_heartbeat heartbeat;

	seconds = atoi(opt[0]);
	if (seconds < 0) {
		HIP_ERROR("Invalid argument\n");
		err = -EINVAL;
		goto out_err;
	}

	HIP_IFEL(hip_build_param_heartbeat(msg, seconds),
		 -1, "Failed to build param heartbeat\n");

	HIP_IFEL(hip_build_user_hdr(msg, SO_HIP_HEARTBEAT, 0),
		 -1, "Failed to build user message header\n");


 out_err:
     return err;
}

int hip_conf_handle_hi_del_all(hip_common_t *msg, int action,
			       const char *opt[], int optc, int send_only)
{
    int err = 0;
    struct hip_tlv_common *param = NULL;
    struct endpoint_hip *endp;
    hip_common_t *msg_tmp = NULL;

    msg_tmp = hip_msg_alloc();
    HIP_IFEL(!msg_tmp, -ENOMEM, "Malloc for msg_tmp failed\n");

    HIP_IFEL(hip_build_user_hdr(msg_tmp, SO_HIP_GET_HITS, 0),
				  -1, "Failed to build user message header\n");
    HIP_IFEL(hip_send_daemon_info_wrapper(msg_tmp, send_only), -1,
	     "Sending msg failed.\n");

    while((param = hip_get_next_param(msg_tmp, param)) != NULL) {

	endp = (struct endpoint_hip *)hip_get_param_contents_direct(param);
	HIP_IFEL(hip_build_param_contents(msg, (void *) &endp->id.hit,
					    HIP_PARAM_HIT, sizeof(in6_addr_t)),
					    -1, "Failed to build HIT param\n");

	HIP_IFEL(hip_build_user_hdr(msg, SO_HIP_DEL_LOCAL_HI, 0),
		 -1, "Failed to build user message header\n");
	HIP_IFEL(hip_send_daemon_info_wrapper(msg, send_only), -1,
		 "Sending msg failed.\n");

	hip_msg_init(msg);

    }

    /*FIXME Deleting HITs from the interface isn't working, so we restart it */
    HIP_IFEL(hip_build_user_hdr(msg, SO_HIP_RESTART_DUMMY_INTERFACE, 0),
				-1, "Failed to build message header\n");

    HIP_INFO("All HIs deleted.\n");

  out_err:
    if (msg_tmp)
	free(msg_tmp);
    return err;
}

/**
 * Handles the hipconf transform order command.
 *
 * @param msg    a pointer to the buffer where the message for kernel will
 *               be written.
 * @param action the numeric action identifier for the action to be performed.
 * @param opt    an array of pointers to the command line arguments after
 *               the action and type.
 * @param optc   the number of elements in the array.
 * @return       zero on success, or negative error value on error.
 */
int hip_conf_handle_trans_order(hip_common_t *msg, int action,
                                const char *opt[], int optc, int send_only)
{
	int err = 0, ret = 0, transorder = 0, i = 0, k = 0;

	if (optc != 1) {
		HIP_ERROR("Missing arguments\n");
		err = -EINVAL;
		goto out;
	}

	transorder = atoi(opt[0]);

	/* has to be over 100 three options (and less than 321) */
	if (transorder < 100 && transorder > 322)  {
		HIP_ERROR("Invalid argument\n");
		err = -EINVAL;
		goto out;
	}

	/* Check individual numbers has to be in range 1 to 3 (3 options) */
	for (i = 0; i<3; i++) {
		k = (int)opt[0][i];
		k -= 48; // easy way to remove junk
		if (k < 0 || k > 3) {
			HIP_ERROR("Invalid argument\n");
			err = -EINVAL;
			goto out;
		}
	}

	err = hip_build_param_transform_order(msg, transorder);
	if (err) {
		HIP_ERROR("build param hit failed: %s\n", strerror(err));
		goto out;
	}

	err = hip_build_user_hdr(msg, SO_HIP_TRANSFORM_ORDER, 0);
	if (err) {
		HIP_ERROR("Failed to build user message header.: %s\n", strerror(err));
		goto out;
	}

 out:
	return err;
}

/**
 * Handles the hipconf commands where the type is @c rst.
 *
 * @param msg    a pointer to the buffer where the message for kernel will
 *               be written.
 * @param action the numeric action identifier for the action to be performed.
 * @param opt    an array of pointers to the command line arguments after
 *               the action and type.
 * @param optc   the number of elements in the array.
 * @return       zero on success, or negative error value on error.
 */
int hip_conf_handle_rst(hip_common_t *msg, int action,
			const char *opt[], int optc, int send_only)
{
     int err;
     int ret;
     in6_addr_t hit;

     if (!strcmp("all",opt[0]))
     {
	  memset(&hit,0,sizeof(in6_addr_t));
     } else
     {
	  ret = inet_pton(AF_INET6, opt[0], &hit);
	  if (ret < 0 && errno == EAFNOSUPPORT)
	  {
	       HIP_PERROR("inet_pton: not a valid address family\n");
	       err = -EAFNOSUPPORT;
	       goto out;
	  } else if (ret == 0)
	  {
	       HIP_ERROR("inet_pton: %s: not a valid network address\n", opt[0]);
	       err = -EINVAL;
	       goto out;
	  }
     }

     err = hip_build_param_contents(msg, (void *) &hit, HIP_PARAM_HIT,
				    sizeof(in6_addr_t));
     if (err)
     {
	  HIP_ERROR("build param hit failed: %s\n", strerror(err));
	  goto out;
     }

     err = hip_build_user_hdr(msg, SO_HIP_RST, 0);
     if (err)
     {
	  HIP_ERROR("Failed to build user message header.: %s\n", strerror(err));
	  goto out;
     }

 out:
     return err;
}

/**
 * Handles the hipconf commands where the type is @c debug.
 *
 * @param msg    a pointer to the buffer where the message for kernel will
 *               be written.
 * @param action the numeric action identifier for the action to be performed.
 * @param opt    an array of pointers to the command line arguments after
 *               the action and type.
 * @param optc   the number of elements in the array.
 * @return       zero on success, or negative error value on error.
 */
int hip_conf_handle_debug(hip_common_t *msg, int action,
			  const char *opt[], int optc, int send_only)
{

     int err = 0;
     int status = 0;
     in6_addr_t hit;

     if(optc != 0)
	  HIP_IFEL(1, -EINVAL, "Wrong amount of arguments. Usage:\nhipconf debug all|medium|none\n");

     if (!strcmp("all", opt[0]))
     {
	  HIP_INFO("Displaying all debugging messages\n");
	  memset(&hit, 0, sizeof(in6_addr_t));
	  status = SO_HIP_SET_DEBUG_ALL;
     } else if (!strcmp("medium", opt[0]))
     {
	  HIP_INFO("Displaying ERROR and INFO debugging messages\n");
	  memset(&hit, 0, sizeof(in6_addr_t));
	  status = SO_HIP_SET_DEBUG_MEDIUM;
     } else if (!strcmp("none", opt[0]))
     {
	  HIP_INFO("Displaying no debugging messages\n");
	  memset(&hit, 0, sizeof(in6_addr_t));
	  status = SO_HIP_SET_DEBUG_NONE;
     } else
	  HIP_IFEL(1, -EINVAL, "Unknown argument\n");

     HIP_IFEL(hip_build_user_hdr(msg, status, 0), -1, "Failed to build user message header.: %s\n", strerror(err));

 out_err:
     return err;
}

/**
 * Handles the hipconf commands where the type is @c bos.
 *
 * @param msg    a pointer to the buffer where the message for kernel will
 *               be written.
 * @param action the numeric action identifier for the action to be performed.
 * @param opt    an array of pointers to the command line arguments after
 *               the action and type.
 * @param optc   the number of elements in the array (@b 0).
 * @return       zero on success, or negative error value on error.
 */
int hip_conf_handle_bos(hip_common_t *msg, int action,
			const char *opt[], int optc, int send_only)
{
     int err;

     /* Check that there are no extra args */
     if (optc != 0)
     {
	  HIP_ERROR("Extra arguments\n");
	  err = -EINVAL;
	  goto out;
     }

     /* Build the message header */
     err = hip_build_user_hdr(msg, SO_HIP_BOS, 0);
     if (err)
     {
	  HIP_ERROR("Failed to build user message header.: %s\n", strerror(err));
	  goto out;
     }

 out:
     return err;
}

/**
 * Handles the hipconf commands where the type is @c nat.
 *
 * @param msg    a pointer to the buffer where the message for hipd will
 *               be written.
 * @param action the numeric action identifier for the action to be performed.
 * @param opt    an array of pointers to the command line arguments after
 *               the action and type.
 * @param optc   the number of elements in the array (@b 0).
 * @return       zero on success, or negative error value on error.
 */
int hip_conf_handle_nat(hip_common_t *msg, int action,
			const char *opt[], int optc, int send_only)
{
     int err = 0;
     int status = 0;
     in6_addr_t hit;

 //    if (!strcmp("on",opt[0]))
     if (!strcmp("plain-udp",opt[0]))
     {
    	 memset(&hit,0,sizeof(in6_addr_t));
	//  status = SO_HIP_SET_NAT_ON;
    	 status = SO_HIP_SET_NAT_PLAIN_UDP;
	  } else if (!strcmp("none",opt[0]))
	  {
		  memset(&hit,0,sizeof(struct in6_addr));
	  status = SO_HIP_SET_NAT_NONE;
	  } else if (!strcmp("ice-udp",opt[0]))
	  {
	   	  memset(&hit,0,sizeof(struct in6_addr));
	  	  status = SO_HIP_SET_NAT_ICE_UDP;
	  } else
	  {
		  HIP_IFEL(1, -1, "bad args\n");
	  }
#if 0 /* Not used currently */
     else {
	  ret = inet_pton(AF_INET6, opt[0], &hit);
	  if (ret < 0 && errno == EAFNOSUPPORT)
	  {
	       HIP_PERROR("inet_pton: not a valid address family\n");
	       err = -EAFNOSUPPORT;
	       goto out_err;
	  } else if (ret == 0)
	  {
	       HIP_ERROR("inet_pton: %s: not a valid network address\n", opt[0]);
	       err = -EINVAL;
	       goto out_err;
	  }
	  status = SO_HIP_SET_NAT_ON;
     }

     HIP_IFEL(hip_build_param_contents(msg, (void *) &hit, HIP_PARAM_HIT,
				       sizeof(in6_addr_t)), -1,
	      "build param hit failed: %s\n", strerror(err));
#endif

     HIP_IFEL(hip_build_user_hdr(msg, status, 0), -1, 
	      "Failed to build user message header.: %s\n", strerror(err));

 out_err:
     return err;

}

/**
 * Handles the hipconf commands where the type is @c locator. You can turn 
 * locator sending in BEX on or query the set of local locators with this 
 * function. 
 *
 * @param msg    a pointer to the buffer where the message for hipd will
 *               be written.
 * @param action the numeric action identifier for the action to be performed.
 * @param opt    an array of pointers to the command line arguments after
 *               the action and type.
 * @param optc   the number of elements in the array (@b 0).
 * @return       zero on success, or negative error value on error.
 */
int hip_conf_handle_locator(hip_common_t *msg, int action,
		   const char *opt[], int optc, int send_only) {
    int err = 0, status = 0;
    struct hip_locator *locator = NULL;

    if (!strcmp("on", opt[0])) {
	    status = SO_HIP_SET_LOCATOR_ON;
    } else if (!strcmp("off", opt[0])) {
	    status = SO_HIP_SET_LOCATOR_OFF;
    } else if (!strcmp("get", opt[0])) {
	    status = SO_HIP_LOCATOR_GET;
    } else {
        HIP_IFEL(1, -1, "bad args\n");
    }
    HIP_IFEL(hip_build_user_hdr(msg, status, 0), -1, 
	     "Failed to build user message header.: %s\n", strerror(err));
    if (status == SO_HIP_LOCATOR_GET) {
	    HIP_IFEL(hip_send_daemon_info_wrapper(msg, send_only), -1, 
		     "Send recv daemon info failed\n");
	    locator = hip_get_param(msg, HIP_PARAM_LOCATOR);
	    if (locator) {
		    hip_print_locator_addresses(msg);
	    } else {
		    HIP_DEBUG("No LOCATOR found from daemon msg\n");
	    }
    }
 out_err:
    return err;
}

/**
 * Handles the hipconf commands where the type is @c puzzle.
 *
 * @param msg    a pointer to the buffer where the message for kernel will
 *               be written.
 * @param action the numeric action identifier for the action to be performed.
 * @param opt    an array of pointers to the command line arguments after
 *               the action and type.
 * @param optc   the number of elements in the array.
 * @return       zero on success, or negative error value on error.
 */
int hip_conf_handle_puzzle(hip_common_t *msg, int action,
			   const char *opt[], int optc, int send_only)
{
     int err = 0, ret, msg_type, all;
     hip_hit_t hit = {0};

     if (optc != 1)
     {
	  HIP_ERROR("Missing arguments\n");
	  err = -EINVAL;
	  goto out;
     }

     switch (action)
     {
     case ACTION_NEW:
	  msg_type = SO_HIP_CONF_PUZZLE_NEW;
	  break;
     case ACTION_INC:
	  msg_type = SO_HIP_CONF_PUZZLE_INC;
	  break;
     case ACTION_DEC:
	  msg_type = SO_HIP_CONF_PUZZLE_DEC;
	  break;
     case ACTION_SET:
	  msg_type = SO_HIP_CONF_PUZZLE_SET;
	  err = -1; /* Not supported yet */
	  break;
     case ACTION_GET:
	  msg_type = SO_HIP_CONF_PUZZLE_GET;
	  err = -1; /* Not supported yet */
	  break;
     default:
	  err = -1;
     }

     if (err)
     {
	  HIP_ERROR("Action (%d) not supported yet\n", action);
	  goto out;
     }

     all = !strcmp("all", opt[0]);

     if (!all)
     {
	  ret = inet_pton(AF_INET6, opt[0], &hit);
	  if (ret < 0 && errno == EAFNOSUPPORT)
	  {
	       HIP_PERROR("inet_pton: not a valid address family\n");
	       err = -EAFNOSUPPORT;
	       goto out;
	  } else if (ret == 0)
	  {
	       HIP_ERROR("inet_pton: %s: not a valid network address\n", opt[0]);
	       err = -EINVAL;
	       goto out;
	  }
     }

     err = hip_build_param_contents(msg, (void *) &hit, HIP_PARAM_HIT,
				    sizeof(in6_addr_t));
     if (err)
     {
	  HIP_ERROR("build param hit failed: %s\n", strerror(err));
	  goto out;
     }

     err = hip_build_user_hdr(msg, msg_type, 0);
     if (err)
     {
	  HIP_ERROR("Failed to build user message header.: %s\n", strerror(err));
	  goto out;
     }

     if (all)
     {
	  HIP_INFO("New puzzle difficulty effective immediately\n");
     } else
     {
	  HIP_INFO("New puzzle difficulty is effective in %d seconds\n",
		 HIP_R1_PRECREATE_INTERVAL);
     }

 out:
     return err;
}

/**
 * Handles the hipconf commands where the type is @c opp.
 *
 * @param msg    a pointer to the buffer where the message for kernel will
 *               be written.
 * @param action the numeric action identifier for the action to be performed.
 * @param opt    an array of pointers to the command line arguments after
 *               the action and type.
 * @param optc   the number of elements in the array.
 * @return       zero on success, or negative error value on error.
 */
int hip_conf_handle_opp(hip_common_t *msg, int action,
			const char *opt[], int optc, int send_only)
{
     unsigned int oppmode = 0;
     int err = 0;

	if (action == ACTION_RUN)
		return hip_handle_exec_application(0, EXEC_LOADLIB_OPP, optc, (char **) &opt[0]);
	if (optc != 1) {
		HIP_ERROR("Incorrect number of arguments\n");
		err = -EINVAL;
		goto out;
	}

	if (!strcmp("normal",opt[0])) {
		oppmode = 1;
	} else if (!strcmp("advanced",opt[0])) {
		oppmode = 2;
	} else if (!strcmp("none", opt[0])){
		oppmode = 0;
	} else {
		HIP_ERROR("Invalid argument\n");
		err = -EINVAL;
		goto out;
	}

	err = hip_build_param_contents(msg, (void *) &oppmode, HIP_PARAM_UINT,
				       sizeof(unsigned int));
	if (err) {
		HIP_ERROR("build param oppmode failed: %s\n", strerror(err));
		goto out;
	}

	/* Build the message header */
	err = hip_build_user_hdr(msg, SO_HIP_SET_OPPORTUNISTIC_MODE, 0);
	if (err) {
		HIP_ERROR("Failed to build user message header.: %s\n", strerror(err));
		goto out;
	}

 out:
     return err;
}

int hip_conf_handle_blind(hip_common_t *msg, int action,
			  const char *opt[], int optc, int send_only)
{
     int err = 0;
     int status = 0;

     HIP_DEBUG("hipconf: using blind\n");

     if (optc != 1)
     {
	  HIP_ERROR("Missing arguments\n");
	  err = -EINVAL;
	  goto out;
     }

     if (!strcmp("on",opt[0]))
     {
	  status = SO_HIP_SET_BLIND_ON;
     } else if (!strcmp("off",opt[0]))
     {
	  status = SO_HIP_SET_BLIND_OFF;
     } else
     {
	  HIP_PERROR("not a valid blind mode\n");
	  err = -EAFNOSUPPORT;
	  goto out;
     }

     err = hip_build_user_hdr(msg, status, 0);
     if (err)
     {
	  HIP_ERROR("Failed to build user message header.: %s\n", strerror(err));
	  goto out;
     }

 out:
     return err;
}

int hip_conf_handle_ttl(hip_common_t *msg, int action, const char *opt[], int optc, int send_only)
{
	int ret = 0;
	HIP_INFO("Got to the DHT ttl handle for hipconf, NO FUNCTIONALITY YET\n");
	/* useless function remove */
	return(ret);
}


/**
 * Function that is used to set the name sent to DHT in name/fqdn -> HIT -> IP mappings
 *
 * @return       zero on success, or negative error value on error.
 */
int hip_conf_handle_set(hip_common_t *msg, int action, const char *opt[], int optc, int send_only)
{
    int err = 0;
    int len_name = 0;
    len_name = strlen(opt[0]);
    HIP_DEBUG("Name received from user: %s (len = %d (max 256))\n", opt[0], len_name);
    HIP_IFEL((len_name > 255), -1, "Name too long, max 256\n");
    /* warning: passing argument 2 of 'hip_build_param_opendht_set' discards
       qualifiers from pointer target type. 04.07.2008 */
    err = hip_build_param_opendht_set(msg, opt[0]);
    if (err) {
        HIP_ERROR("build param hit failed: %s\n", strerror(err));
        goto out_err;
    }

    err = hip_build_user_hdr(msg, SO_HIP_DHT_SET, 0);
    if (err) {
        HIP_ERROR("Failed to build user message header.: %s\n", strerror(err));
        goto out_err;
    }
 out_err:
    return(err);
}

/**
 * Function that is used to set the used gateway addr port and ttl with DHT
 *
 * @return       zero on success, or negative error value on error.
 */
int hip_conf_handle_gw(hip_common_t *msg, int action, const char *opt[], int optc, int send_only)
{
        int err,out_err;
        int status = 0;
        int ret;
        struct in_addr ip_gw;
        in6_addr_t ip_gw_mapped;
        struct addrinfo new_gateway;
        struct hip_opendht_gw_info *gw_info;

        HIP_INFO("Resolving new gateway for openDHT %s\n", opt[0]);

        if (optc != 3) {
                HIP_ERROR("Missing arguments\n");
                err = -EINVAL;
                goto out_err;
        }

        memset(&new_gateway, '0', sizeof(new_gateway));
        ret = 0;
        /* resolve the new gateway */
        /* warning: passing argument 1 of 'resolve_dht_gateway_info' discards
	   qualifiers from pointer target type. 04.07.2008 */
	/* warning: passing argument 2 of 'resolve_dht_gateway_info' from
	   incompatible pointer type. 04.07.2008 */
        ret = resolve_dht_gateway_info(opt[0], &new_gateway);
        if (ret < 0) goto out_err;
        struct sockaddr_in *sa = (struct sockaddr_in *)new_gateway.ai_addr;

        HIP_INFO("Gateway addr %s, port %s, TTL %s\n",
		 inet_ntoa(sa->sin_addr), opt[1], opt[2]);

        ret = 0;
        ret = inet_pton(AF_INET, inet_ntoa(sa->sin_addr), &ip_gw);
        IPV4_TO_IPV6_MAP(&ip_gw, &ip_gw_mapped);
        if (ret < 0 && errno == EAFNOSUPPORT) {
                HIP_PERROR("inet_pton: not a valid address family\n");
                err = -EAFNOSUPPORT;
                goto out_err;
        } else if (ret == 0) {
                HIP_ERROR("inet_pton: %s: not a valid network address\n", opt[0]);
                err = -EINVAL;
                goto out_err;
        }


        err = hip_build_param_opendht_gw_info(msg, &ip_gw_mapped, atoi(opt[2]), atoi(opt[1]));
        if (err) {
                HIP_ERROR("build param hit failed: %s\n", strerror(err));
                goto out_err;
        }

        err = hip_build_user_hdr(msg, SO_HIP_DHT_GW, 0);
        if (err) {
                HIP_ERROR("Failed to build user message header.: %s\n", strerror(err));
                goto out_err;
        }

 out_err:
        return err;
}


/**
 * Function that gets data from DHT
 *
 * @return       zero on success, or negative error value on error.
 */
int hip_conf_handle_get(hip_common_t *msg, int action, const char *opt[], int optc, int send_only)
{
        int err = 0;
        char dht_response[1024];
        struct addrinfo * serving_gateway;
        struct hip_opendht_gw_info *gw_info;
        struct in_addr tmp_v4;
        char tmp_ip_str[21];
        int tmp_ttl, tmp_port;
        int *pret;

        /* ASK THIS INFO FROM DAEMON */
        HIP_INFO("Asking serving gateway info from daemon...\n");
        HIP_IFEL(hip_build_user_hdr(msg, SO_HIP_DHT_SERVING_GW,0),-1,
                 "Building daemon header failed\n");
        HIP_IFEL(hip_send_daemon_info_wrapper(msg, send_only), -1,
		 "Send recv daemon info failed\n");
        HIP_IFEL(!(gw_info = hip_get_param(msg, HIP_PARAM_OPENDHT_GW_INFO)),-1,
                 "No gw struct found\n");

        /* Check if DHT was on */
        if ((gw_info->ttl == 0) && (gw_info->port == 0)) {
                HIP_INFO("DHT is not in use\n");
                goto out_err;
        }
        memset(&tmp_ip_str,'\0',20);
        tmp_ttl = gw_info->ttl;
        tmp_port = htons(gw_info->port);
        IPV6_TO_IPV4_MAP(&gw_info->addr, &tmp_v4);
	/* warning: assignment from incompatible pointer type. 04.07.2008. */
        pret = inet_ntop(AF_INET, &tmp_v4, tmp_ip_str, 20);
        HIP_INFO("Got address %s, port %d, TTL %d from daemon\n",
                  tmp_ip_str, tmp_port, tmp_ttl);

        HIP_IFEL(resolve_dht_gateway_info(tmp_ip_str, &serving_gateway),0,
                 "Resolve error!\n");
        HIP_IFEL(opendht_get_key(serving_gateway, opt[0], dht_response), 0,
                 "Get error!\n");
        HIP_INFO("Value received from the DHT %s\n",dht_response);
 out_err:
        return(err);
}


/**
 * Function that is used to set DHT on or off
 *
 * @return       zero on success, or negative error value on error.
 */
int hip_conf_handle_dht_toggle(hip_common_t *msg, int action, const char *opt[], int optc, int send_only)
{
        int err = 0, status = 0;

        if (!strcmp("on",opt[0])) {
                status = SO_HIP_DHT_ON;
        } else if (!strcmp("off",opt[0])) {
                status = SO_HIP_DHT_OFF;
        } else {
                HIP_IFEL(1, -1, "bad args\n");
        }
        HIP_IFEL(hip_build_user_hdr(msg, status, 0), -1,
                 "Failed to build user message header.: %s\n", strerror(err));

 out_err:
        return(err);
}

/**
 * Handles @c service commands received from @c hipconf.
 *
 * Create a message to the kernel module from the function parameters @c msg,
 * @c action and @c opt[].
 *
 * @param msg    a pointer to the buffer where the message for kernel will
 *               be written.
 * @param action the numeric action identifier for the action to be performed on
 *               the given mapping.
 * @param opt    an array of pointers to the command line arguments after
 *               the action and type (pointer to @b "escrow", @b "rvs" or @b "relay").
 * @param optc   the number of elements in the array.
 * @return       zero on success, or negative error value on error.
 */
int hip_conf_handle_service(hip_common_t *msg, int action, const char *opt[],
			    int optc, int send_only)
{
	int err = 0;

	HIP_IFEL((action != ACTION_ADD && action != ACTION_REINIT
		  && action != ACTION_DEL), -1,
		 "Only actions \"add\", \"del\" and \"reinit\" are supported "\
		 "for \"service\".\n");

	HIP_IFEL((optc < 1), -1, "Missing arguments.\n");
	HIP_IFEL((optc > 1), -1, "Too many arguments.\n");

	if(action == ACTION_ADD){
		if (strcmp(opt[0], "escrow") == 0) {
			HIP_INFO("Adding escrow service.\n");
			HIP_IFEL(hip_build_user_hdr(msg, SO_HIP_OFFER_ESCROW, 0), -1,
				 "Failed to build user message header.\n");
		} else if (strcmp(opt[0], "rvs") == 0) {
			HIP_INFO("Adding rendezvous service.\n");
			HIP_IFEL(hip_build_user_hdr(msg, SO_HIP_OFFER_RVS, 0), -1,
				 "Failed to build user message header.\n");
		} else if (strcmp(opt[0], "relay") == 0) {
			HIP_INFO("Adding HIP UDP relay service.\n");
			HIP_IFEL(hip_build_user_hdr(msg, SO_HIP_OFFER_HIPRELAY, 0), -1,
				 "Failed to build user message header.\n");
		} else if(strcmp(opt[0], "savah") == 0) { 
		        HIP_INFO("Adding HIP SAVA service.\n");
			HIP_IFEL(hip_build_user_hdr(msg, SO_HIP_OFFER_SAVAH, 0), -1,
				 "Failed to build user message header.\n");
		} else {
			HIP_ERROR("Unknown service \"%s\".\n", opt[0]);
		}
	} else if(action == ACTION_REINIT){
		if (strcmp(opt[0], "rvs") == 0) {
			HIP_IFEL(hip_build_user_hdr(msg, SO_HIP_REINIT_RVS, 0), -1,
				 "Failed to build user message header.\n");
		} else if (strcmp(opt[0], "relay") == 0) {
			HIP_IFEL(hip_build_user_hdr(msg, SO_HIP_REINIT_RELAY, 0), -1,
				 "Failed to build user message header.\n");
		} else if (strcmp(opt[0], "escrow") == 0) {
			HIP_ERROR("Action \"reinit\" is not supported for "\
				  "escrow service.\n");
		} else {
			HIP_ERROR("Unknown service \"%s\".\n", opt[0]);
		}
	} else if(action == ACTION_DEL) {
		if (strcmp(opt[0], "escrow") == 0) {
			HIP_ERROR("Action \"delete\" is not supported for "\
				  "escrow service.\n");
		} else if (strcmp(opt[0], "rvs") == 0) {
			HIP_INFO("Deleting rendezvous service.\n");
			HIP_IFEL(hip_build_user_hdr(msg, SO_HIP_CANCEL_RVS, 0),
				 -1, "Failed to build user message header.\n");
		} else if (strcmp(opt[0], "relay") == 0) {
			HIP_INFO("Deleting HIP UDP relay service.\n");
			HIP_IFEL(hip_build_user_hdr(
					 msg, SO_HIP_CANCEL_HIPRELAY, 0), -1,
				 "Failed to build user message header.\n");
		} else if (strcmp(opt[0], "sava") == 0) {
			HIP_INFO("Deleting SAVAH service.\n");
			HIP_IFEL(hip_build_user_hdr(
					 msg, SO_HIP_CANCEL_SAVAH, 0), -1,
				 "Failed to build user message header.\n");
		} else {
			HIP_ERROR("Unknown service \"%s\".\n", opt[0]);
		}
	}

 out_err:
	return err;

}

int hip_conf_handle_run_normal(hip_common_t *msg, int action,
			       const char *opt[], int optc, int send_only)
{
	return hip_handle_exec_application(0, EXEC_LOADLIB_HIP, optc,
					   (char **) &opt[0]);
}

int hip_do_hipconf(int argc, char *argv[], int send_only)
{
	int err = 0, type_arg = 0;
	long int action = 0, type = 0;
	hip_common_t *msg = NULL;
	//char *text = NULL;

	/* Check that we have at least one command line argument. */
	HIP_IFEL((argc < 2), -1, "Invalid arguments.\n\n%s usage:\n%s\n",
		 argv[0], hipconf_usage);

	/* Get a numeric value representing the action. */
	action = hip_conf_get_action(argv[1]);
	HIP_IFEL((action == -1), -1,
		 "Invalid action argument '%s'\n", argv[1]);

	/* Check that we have at least the minumum number of arguments
	   for the given action. */
	HIP_IFEL((argc < hip_conf_check_action_argc(action) + 2), -1,
		 "Not enough arguments given for the action '%s'\n",
		 argv[1]);

	/* Is this redundant? What does it do? -Lauri 19.03.2008 19:46. */
	HIP_IFEL(((type_arg = hip_conf_get_type_arg(action)) < 0), -1,
		 "Could not parse type\n");

	type = hip_conf_get_type(argv[type_arg],argv);
	HIP_IFEL((type <= 0 || type >= TYPE_MAX), -1,
		 "Invalid type argument '%s' %d\n", argv[type_arg], type);

	/* Get the type argument for the given action. */
	HIP_IFEL(!(msg = malloc(HIP_MAX_PACKET)), -1, "malloc failed.\n");
	memset(msg, 0, HIP_MAX_PACKET);

	/* Call handler function from the handler function pointer
	   array at index "type" with given commandline arguments.
	   The functions build a hip_common message. */
	if (argc == 3)
		err = (*action_handler[type])(msg, action, (const char **)&argv[2], argc - 3, send_only);
	else
		err = (*action_handler[type])(msg, action, (const char **)&argv[3], argc - 3, send_only);

	if(err != 0) {
		HIP_ERROR("Failed to send a message to the HIP daemon.\n");
		goto out_err;
	}

	/* hipconf new hi does not involve any messages to hipd */
	if (hip_get_msg_type(msg) == 0)
		goto out_err;

	/* Send message to hipd */
	HIP_IFEL(hip_send_daemon_info_wrapper(msg, send_only), -1,
		 "Failed to send user message to the HIP daemon.\n");

	HIP_INFO("User message was sent successfully to the HIP daemon.\n");

 out_err:
	if (msg != NULL) {
		free(msg);
	}

	if (err)
		HIP_ERROR("(Check syntax for hipconf. Is hipd running or root privilege needed?)\n");

	return err;
}

int hip_conf_handle_ha(hip_common_t *msg, int action,const char *opt[], int optc, int send_only)
{
     struct hip_tlv_common *current_param = NULL;
     int err = 0, state, ret;
     in6_addr_t arg1, hit1;

     HIP_IFEL(hip_build_user_hdr(msg, SO_HIP_GET_HA_INFO, 0), -1,
	      "Building of daemon header failed\n");

     HIP_IFEL(hip_send_daemon_info_wrapper(msg, send_only), -1,
	      "send recv daemon info\n");

     while((current_param = hip_get_next_param(msg, current_param)) != NULL) {
	  struct hip_hadb_user_info_state *ha =
	       hip_get_param_contents_direct(current_param);

	  if (!strcmp("all", opt[0]))
	          hip_conf_print_info_ha(ha);


	  if (((opt[0] !='\0') && (opt[1] == '\0')) &&
	      (strcmp("all",opt[0]) !=0))
	  {

	    HIP_IFEL(convert_string_to_address(opt[0], &hit1), -1, "not a valid address family\n");

	    if ((ipv6_addr_cmp(&hit1, &ha->hit_our) == 0) ||  (ipv6_addr_cmp(&hit1, &ha->hit_peer) == 0))
	            hip_conf_print_info_ha(ha);

	  }
     }

out_err:
     memset(msg, 0, HIP_MAX_PACKET);

     return err;
}

int hip_conf_print_info_ha(struct hip_hadb_user_info_state *ha)
{
	_HIP_HEXDUMP("HEXHID ", ha, sizeof(struct hip_hadb_user_info_state));

        HIP_INFO("HA is %s\n", hip_state_str(ha->state));
        HIP_INFO_HIT(" Local HIT", &ha->hit_our);
	HIP_INFO_HIT(" Peer  HIT", &ha->hit_peer);
	HIP_DEBUG_LSI(" Local LSI", &ha->lsi_our);
        HIP_DEBUG_LSI(" Peer  LSI", &ha->lsi_peer);
        HIP_INFO_IN6ADDR(" Local IP", &ha->ip_our);
        HIP_INFO_IN6ADDR(" Peer  IP", &ha->ip_peer);
	if (ha->heartbeats_on > 0 && ha->state == HIP_STATE_ESTABLISHED) {
		HIP_DEBUG(" Heartbeat %.3f ms mean RTT, "
			  "%.3f ms std dev,\n"
			  " %d packets sent,"
			  " %d packets received,"
			  " %d packet lost\n",
			  (ha->heartbeats_mean),
			  (ha->heartbeats_variance),
			  ha->heartbeats_sent,
			  ha->heartbeats_received,
			  (ha->heartbeats_sent - ha->heartbeats_received));
        }
	HIP_INFO("\n");

}

int hip_conf_handle_handoff(hip_common_t *msg, int action,const char *opt[], int optc, int send_only)
{
     int err=0;

     if (strcmp("active",opt[0]) ==0)
     {
	  HIP_IFEL(hip_build_user_hdr(msg,SO_HIP_HANDOFF_ACTIVE, 0), -1,
		   "Building of daemon header failed\n");
	  HIP_INFO("handoff mode set to active successfully\n");
     }else
     {
	  HIP_IFEL(hip_build_user_hdr(msg,SO_HIP_HANDOFF_LAZY, 0), -1,
		   "Building of daemon header failed\n");
	  HIP_INFO("handoff mode set to lazy successfully\n");
     }

     HIP_IFEL(hip_send_daemon_info_wrapper(msg, send_only), -1,
	      "send recv daemon info\n");

 out_err:
     memset(msg, 0, HIP_MAX_PACKET);

     return err;
}

int hip_get_hits(hip_common_t *msg, char *opt, int optc, int send_only)
{
	int err = 0;
	struct hip_tlv_common *current_param = NULL;
	struct endpoint_hip *endp = NULL;
	struct in_addr *deflsi = NULL;
	in6_addr_t *defhit = NULL;
	hip_tlv_type_t param_type = 0;
	char hit_s[INET6_ADDRSTRLEN], lsi_s[INET_ADDRSTRLEN];

	if (strcmp(opt, "all") == 0) {
		/* Build a HIP message with socket option to get default HIT. */
		HIP_IFE(hip_build_user_hdr(msg, SO_HIP_GET_HITS, 0), -1);
		/* Send the message to the daemon. The daemon fills the
		   message. */
		HIP_IFE(hip_send_daemon_info_wrapper(msg, send_only), -ECOMM);

		/* Loop through all the parameters in the message just filled. */
		while((current_param =
		       hip_get_next_param(msg, current_param)) != NULL) {

			param_type = hip_get_param_type(current_param);

			if (param_type == HIP_PARAM_EID_ENDPOINT){
				endp = (struct endpoint_hip *)
					hip_get_param_contents_direct(
						current_param);
				inet_ntop(AF_INET6, &endp->id.hit, hit_s,
					  INET6_ADDRSTRLEN);

				if(endp->flags == HIP_ENDPOINT_FLAG_PUBKEY) {
					HIP_INFO("Public   ");
				} else if(endp->flags ==
					  HIP_ENDPOINT_FLAG_ANON) {
					HIP_INFO("Anonymous");
				} else if(endp->flags ==
					  HIP_ENDPOINT_FLAG_HIT) {
					HIP_INFO("?????????");
				}

				if(endp->algo == HIP_HI_DSA) {
					HIP_INFO(" DSA ");
				} else if(endp->algo == HIP_HI_RSA) {
					HIP_INFO(" RSA ");
				} else {
					HIP_INFO(" Unknown algorithm ");
				}
				HIP_INFO("%s", hit_s);

				inet_ntop(AF_INET, &endp->lsi, lsi_s,
					  INET_ADDRSTRLEN);

				HIP_INFO("     LSI %s\n", lsi_s);

			} else {
				HIP_ERROR("Unrelated parameter in user "\
					  "message.\n");
			}
		}

	} else if (strcmp(opt, "default") == 0) {
		/* Build a HIP message with socket option to get default HIT. */
		HIP_IFE(hip_build_user_hdr(msg, SO_HIP_DEFAULT_HIT, 0), -1);
		/* Send the message to the daemon. The daemon fills the
		   message. */
		HIP_IFE(hip_send_daemon_info_wrapper(msg, send_only), -ECOMM);

		/* Loop through all the parameters in the message just filled. */
		while((current_param =
		       hip_get_next_param(msg, current_param)) != NULL) {

			param_type = hip_get_param_type(current_param);

			if (param_type == HIP_PARAM_HIT){
				defhit = (struct in6_addr *)
					hip_get_param_contents_direct(
						current_param);
				inet_ntop(AF_INET6, defhit, hit_s,
					  INET6_ADDRSTRLEN);
			} else if (param_type == HIP_PARAM_LSI){
				deflsi = (struct in_addr *)
					hip_get_param_contents_direct(
						current_param);
				inet_ntop(AF_INET, deflsi, lsi_s,
					  INET_ADDRSTRLEN);
			} else {
				HIP_ERROR("Unrelated parameter in user "\
					  "message.\n");
			}
		}

		HIP_INFO("Default HIT: %s\nDefault LSI: %s\n", hit_s, lsi_s);
	} else {
		HIP_ERROR("Invalid argument \"%s\". Use \"default\" or "\
			  "\"all\".\n", opt);
		err = -EINVAL;
		goto out_err;
	}

 out_err:
	memset(msg, 0, HIP_MAX_PACKET);

	return err;
}


/**
 * hip_append_pathtolib: Creates the string intended to set the
 * environmental variable LD_PRELOAD. The function recibes the required
 * libraries, and then includes the prefix (path where these libraries
 * are located) to each one. Finally it appends all of the them to the
 * same string.
 *
 * @param libs            an array of pointers to the required libraries
 * @param lib_all         a pointer to the string to store the result
 * @param lib_all_length  length of the string lib_all
 * @return                zero on success, or -1 overflow in string lib_all
 */

int hip_append_pathtolib(char **libs, char *lib_all, int lib_all_length)
{

     int c_count = lib_all_length, err = 0;
     char *lib_aux = lib_all;
     char *prefix = HIPL_DEFAULT_PREFIX; /* translates to "/usr/local" etc */

     while(*libs != NULL){

	  // Copying prefix to lib_all
	  HIP_IFEL(c_count<strlen(prefix), -1, "Overflow in string lib_all\n");
	  strncpy(lib_aux, prefix, c_count);
	  while(*lib_aux != '\0')
	  {
	       lib_aux++;
	       c_count--;
	  }

	  // Copying "/lib/" to lib_all
	  HIP_IFEL(c_count<5, -1, "Overflow in string lib_all\n");
	  strncpy(lib_aux, "/lib/", c_count);
	  c_count -= 5;
	  lib_aux += 5;

	  // Copying the library name to lib_all
	  HIP_IFEL(c_count<strlen(*libs), -1, "Overflow in string lib_all\n");
	  strncpy(lib_aux, *libs, c_count);
	  while(*lib_aux != '\0')
	  {
	       lib_aux++;
	       c_count--;
	  }

	  // Adding ':' to separate libraries
	  *lib_aux = ':';
	  c_count--;
	  lib_aux++;

	  // Next library
	  libs++;
     }

     // Delete the last ':'
     *--lib_aux = '\0';

 out_err:
     return err;
}


/**
 * Handles the hipconf commands where the type is @c run. Execute new
 * application and set environment variable "LD_PRELOAD" to as type
 * says.
 * @note In order to this function to work properly, "make install"
 * must be executed to install libraries to right paths. Also library
 * paths must be set right.
 *
 * @see
 * exec_app_types\n
 * EXEC_LOADLIB_OPP\n
 * EXEC_LOADLIB_HIP\n
 * EXEC_LOADLIB_NONE\n
 *
 * @param do_fork Whether to fork or not.
 * @param type   the numeric action identifier for the action to be performed.
 * @param argc   the number of elements in the array.
 * @param argv   an array of pointers to the command line arguments after
 *               the action and type.
 * @return       zero on success, or negative error value on error.
 */
int hip_handle_exec_application(int do_fork, int type, int argc, char *argv[])
{
	/* Variables. */
	char *path = "/usr/lib:/lib:/usr/local/lib";
	char lib_all[LIB_LENGTH];
	va_list args;
	int err = 0;
	char *libs[5];


	if (do_fork)
		err = fork();
	if (err < 0)
	{
		HIP_ERROR("Failed to exec new application.\n");
	}
	else if (err > 0)
	{
		err = 0;
	}
	else if(err == 0)
	{
		HIP_DEBUG("Exec new application.\n");
		if (type == EXEC_LOADLIB_HIP)
		{
		      libs[0] = "libinet6.so";
		      libs[1] = "libhiptool.so";
		      libs[3] = NULL;
		      libs[4] = NULL;
		      libs[2] = "libhipopendht.so";
		}
		else if (type == EXEC_LOADLIB_OPP)
		{
		      libs[0] = "libopphip.so";
		      libs[1] = "libinet6.so";
		      libs[2] = "libhiptool.so";
		      libs[4] = NULL;
		      libs[3] = "libhipopendht.so";
		}

#if 0
		if (type != EXEC_LOADLIB_NONE)
		{
			setenv("LD_PRELOAD", libs, 1);
			HIP_DEBUG("LD_PRELOADing\n");
		}
#endif

		hip_append_pathtolib(libs, lib_all, LIB_LENGTH);
		setenv("LD_PRELOAD", lib_all, 1);
		HIP_DEBUG("LD_PRELOADing: %s\n", lib_all);
		err = execvp(argv[0], argv);

		if (err != 0)
		{
			HIP_DEBUG("Executing new application failed!\n");
			exit(1);
		}
	}

out_err:
	return (err);
}


/**
 * Send restart request to HIP daemon.
 */
int hip_conf_handle_restart(hip_common_t *msg, int type, const char *opt[],
			    int optc, int send_only)
{
	int err = 0;

	HIP_IFEL(hip_build_user_hdr(msg, SO_HIP_RESTART, 0), -1,
		 "hip_build_user_hdr() failed!");

 out_err:
	return err;
}

int hip_conf_handle_opptcp(hip_common_t *msg, int action, const char *opt[],
			   int optc, int send_only)
{
    int err = 0, status = 0;

    if (!strcmp("on",opt[0])) {
        status = SO_HIP_SET_OPPTCP_ON;
    } else if (!strcmp("off",opt[0])) {
        status = SO_HIP_SET_OPPTCP_OFF;
    } else {
        HIP_IFEL(1, -1, "bad args\n");
    }
    HIP_IFEL(hip_build_user_hdr(msg, status, 0), -1, "Failed to build user message header.: %s\n", strerror(err));

 out_err:
    return err;


/*	hip_set_opportunistic_tcp_status(1);*/
/*	hip_set_opportunistic_tcp_status(0);*/
}

/**
 * Handles the hipconf commands where the type is @ tcptimeout.
 *
 * @param msg    a pointer to the buffer where the message for hipd will
 *                be written.
 * @param action the numeric action identifier for the action to be performed.
 * @param opt    an array of pointers to the command line arguments after
 *                the action and type.
 *  @param optc   the number of elements in the array (@b 0).
 *  @return       zero on success, or negative error value on error.
 * */

int hip_conf_handle_tcptimeout(struct hip_common *msg, int action,
                   const char *opt[], int optc, int send_only)
{

   int err = 0, status = 0;

    if (!strcmp("on",opt[0])) {

	HIP_INFO("tcptimeout set on\n");
	status = SO_HIP_SET_TCPTIMEOUT_ON;
    } else if (!strcmp("off",opt[0])) {

	HIP_INFO("tcptimeout set off\n");
	status = SO_HIP_SET_TCPTIMEOUT_OFF;
    } else {
        HIP_IFEL(1, -1, "bad args\n");
       // err = -1;
	}
    HIP_IFEL(hip_build_user_hdr(msg, status, 0), -1, "build hdr failed: %s\n", strerror(err));

 out_err:
    return err;
}

/**
 * Function that is used to set HIP PROXY on or off
 *
 * @return       zero on success, or negative error value on error.
 */
int hip_conf_handle_hipproxy(struct hip_common *msg, int action, const char *opt[], int optc, int send_only)
{
        int err = 0, status = 0;
 		HIP_DEBUG("hip_conf_handle_hipproxy()\n");

#ifdef CONFIG_HIP_HIPPROXY
        if (!strcmp("on",opt[0])) {
                status = SO_HIP_SET_HIPPROXY_ON;
        } else if (!strcmp("off",opt[0])) {
                status = SO_HIP_SET_HIPPROXY_OFF;
        } else {
                HIP_IFEL(1, -1, "bad args\n");
        }
        HIP_IFEL(hip_build_user_hdr(msg, status, 0), -1,
                 "build hdr failed: %s\n", strerror(err));
#endif

 out_err:
        return(err);
}

#if 0
int hip_conf_handle_sava (struct hip_common * msg, int action, 
				   const char * opt[], int optc) {
  int err = 0;

  struct in_addr lsi, aux;
  in6_addr_t hit, ip6;

  HIP_DEBUG("action=%d optc=%d\n", action, optc);
  if (action == ACTION_REGISTER) {
    //HIP_IFEL((optc != 0 || optc != 2), -1, "Missing arguments\n");
 
    if (optc == 2) {
      HIP_IFEL(convert_string_to_address(opt[0], &hit), -1,
	       "string to address conversion failed\n");
      
      HIP_IFEL(err = convert_string_to_address(opt[1], &ip6), -1,
	       "string to address conversion failed\n");
      
      HIP_IFEL(hip_build_param_contents(msg, (void *) &hit, HIP_PARAM_HIT,
					sizeof(in6_addr_t)), -1,
	       "build param hit failed\n");

      HIP_IFEL(hip_build_param_contents(msg, (void *) &ip6,
					HIP_PARAM_IPV6_ADDR,
					sizeof(in6_addr_t)), -1,
	       "build param hit failed\n");
    }
    HIP_IFEL(hip_build_user_hdr(msg, SO_HIP_REGISTER_SAVAHR, 
				0), -1, "add peer map failed\n");
  } else if (action == ACTION_GET) {
    HIP_IFEL(hip_build_user_hdr(msg, SO_HIP_GET_SAVAHR_HIT,
				0), -1, "add peer map failed\n");
  } else {
    HIP_IFEL(1, -1, "bad args\n");
  }
 out_err:
  return err;
}
#endif<|MERGE_RESOLUTION|>--- conflicted
+++ resolved
@@ -192,13 +192,6 @@
 	else if (!strcmp("hipproxy", text))
 		ret = ACTION_HIPPROXY;
 #endif
-<<<<<<< HEAD
-	else if (!strcmp("register", text))
-	        ret = ACTION_REGISTER;
-	
-=======
-
->>>>>>> bc4b94fd
         return ret;
 }
 
@@ -356,7 +349,6 @@
 	case ACTION_TCPTIMEOUT:
         case ACTION_TRANSORDER:
 	case ACTION_REINIT:
-        case ACTION_REGISTER:
 #ifdef CONFIG_HIP_HIPPROXY
 	case ACTION_HIPPROXY:
 #endif
@@ -414,12 +406,8 @@
 	uint8_t lifetime = 0, *reg_types = NULL;
 	time_t seconds_from_lifetime = 0;
 	char lowercase[30];
-<<<<<<< HEAD
 	int opp_mode = 0;
 		
-=======
-
->>>>>>> bc4b94fd
 	_HIP_DEBUG("hip_conf_handle_server() invoked.\n");
 
 	if(action != ACTION_ADD && action != ACTION_DEL) {
@@ -438,7 +426,7 @@
 		    opp_mode = 1;
 		  }
 		}
-<<<<<<< HEAD
+
 		if (!opp_mode) {
 		  number_of_regtypes = optc - 3;
 		  index_of_hit = optc - 3;
@@ -447,13 +435,7 @@
 		  number_of_regtypes = optc - 2;
 		  index_of_ip = optc - 2;
 		}
-=======
-		number_of_regtypes = optc - 3;
-		index_of_hit = optc - 3;
-		index_of_ip  = optc - 2;
->>>>>>> bc4b94fd
-
-		/* The last commandline argument has the lifetime. */
+
 		HIP_IFEL(hip_string_is_digit(opt[optc - 1]), -1,
 			 "Invalid lifetime value \"%s\" given.\n"	\
 			 "Please give a lifetime value between 1 and "	\
@@ -467,11 +449,7 @@
 			    "15384774 seconds.\n", opt[optc - 1]);
 		  goto out_err;
 		}
-<<<<<<< HEAD
-		 
-=======
-
->>>>>>> bc4b94fd
+
 		HIP_IFEL(hip_get_lifetime_value(seconds, &lifetime), -1,
 			 "Unable to convert seconds to a lifetime value.\n");
 
@@ -560,20 +538,12 @@
 			}
 		}
 	}
-<<<<<<< HEAD
 		
 	if (!opp_mode) 
 	  HIP_IFEL(hip_build_param_contents(msg, &hit, HIP_PARAM_HIT,
 					    sizeof(in6_addr_t)), -1, 
 		   "Failed to build HIT parameter to hipconf user message.\n");
 	
-=======
-
-	HIP_IFEL(hip_build_param_contents(msg, &hit, HIP_PARAM_HIT,
-					  sizeof(in6_addr_t)), -1,
-		 "Failed to build HIT parameter to hipconf user message.\n");
-
->>>>>>> bc4b94fd
 	HIP_IFEL(hip_build_param_contents(msg, &ipv6, HIP_PARAM_IPV6_ADDR,
 					  sizeof(in6_addr_t)), -1,
 		 "Failed to build IPv6 parameter to hipconf user message.\n");
