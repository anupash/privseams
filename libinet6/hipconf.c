/** @file
 * This file defines functions for configuring the the Host Identity
 * Protocol daemon (hipd).
 *
 * @author  Janne Lundberg <jlu_tcs.hut.fi>
 * @author  Miika Komu <miika_iki.fi>
 * @author  Mika Kousa <mkousa_cc.hut.fi>
 * @author  Anthony D. Joseph <adj_hiit.fi>
 * @author  Abhinav Pathak <abhinav.pathak_hiit.fi>
 * @author  Bing Zhou <bingzhou_cc.hut.fi>
 * @author  Anu Markkola
 * @author  Lauri Silvennoinen
 * @author  Samu Varjonen
 * @author  Tao Wan  <twan_cc.hut.fi>
 * @note    Distributed under <a href="http://www.gnu.org/licenses/gpl.txt">GNU/GPL</a>
 * @todo    add/del map
 * @todo    fix the rst kludges
 * @todo    read the output message from send_msg?
 */
#include "hipconf.h"
#include "libhipopendht.h"

/** A help string containing the usage of @c hipconf. */
const char *hipconf_usage =
<<<<<<< HEAD
"add|del map <hit> <ipv6>\n"
=======
#ifdef CONFIG_HIP_ESCROW
"add|del escrow <hit>\n"
#endif
"add|del map <hit> <ipv6> [lsi]\n"
"Server side:\n\tadd|del service escrow|rvs|hiprelay\n"
"\treinit service rvs|hiprelay\n"
"Client side:\n\tadd rvs|hiprelay <hit> <ipv6> <lifetime in seconds>\n"
"del hi <hit>\n"
"del hi all\n"
"get hi default|all\n"
>>>>>>> 738c7309
#ifdef CONFIG_HIP_ICOOKIE
"get|set|inc|dec|new puzzle all|<hit>\n"
#else
"get|set|inc|dec|new puzzle all\n"
#endif
"del hi <hit>\n"
"get hi default\n"
"bos all\n"
//modify by santtu
//"nat on|off|<peer_hit>\n"
"nat none|plain-udp|ice-udp\n"
//end modify
"rst all|<peer_hit>\n"
"new|add hi anon|pub rsa|dsa filebasename\n"
"new hi anon|pub rsa|dsa filebasename keylen\n"
"new|add hi default (HI must be created as root)\n"
"new hi default rsa_keybits dsa_keybits\n"
"load config default\n"
"handoff mode lazy|active\n"
"run normal|opp <binary>\n"
"Server side:\n"
"\tadd|del service escrow|rvs|hiprelay\n"
"\treinit service rvs|hiprelay\n"
"Client side:\n"
"\tadd server rvs|relay|escrow <HIT> <IP address> <lifetime in seconds>\n"
"\tdel server rvs|relay|escrow <HIT> <IP address>\n"
#ifdef CONFIG_HIP_BLIND
"set blind on|off\n"
#endif
#ifdef CONFIG_HIP_OPPORTUNISTIC
"set opp normal|advanced|none\n"
#endif
"get ha all|HIT\n"
"opendht on|off\n"
"dht gw <IPv4|hostname> <port (OpenDHT default = 5851)> <TTL>\n"
"dht get <fqdn/hit>\n"
"dht set <name>\n"
"locator on|off\n"
"debug all|medium|none\n"
"restart daemon\n"
"set tcptimeout on|off\n" /*added by Tao Wan*/
#ifdef CONFIG_HIP_HIPPROXY
"hipproxy on|off\n"
#endif
;

/** Function pointer array containing pointers to handler functions.
 *  @note Keep the elements in the same order as the @c TYPE values are defined
 *        in hipconf.h because type values are used as @c action_handler array
 *        index.
 */
int (*action_handler[])(hip_common_t *, int action,const char *opt[], int optc) = 
{
	NULL, /* reserved */
	hip_conf_handle_hi,
	hip_conf_handle_map,
	hip_conf_handle_rst,
	hip_conf_handle_server,
	hip_conf_handle_bos,
	hip_conf_handle_puzzle,
	hip_conf_handle_nat,
	hip_conf_handle_opp,
	hip_conf_handle_blind,
	hip_conf_handle_service,
	hip_conf_handle_load,
	hip_conf_handle_run_normal, /* run */
	hip_conf_handle_ttl,
	hip_conf_handle_gw,
	hip_conf_handle_get,
	hip_conf_handle_ha,
	hip_conf_handle_handoff,
	hip_conf_handle_debug,
	hip_conf_handle_restart,
        hip_conf_handle_locator,
        hip_conf_handle_set,
        hip_conf_handle_dht_toggle,
        hip_conf_handle_trans_order,
	hip_conf_handle_tcptimeout, /* added by Tao Wan*/
        hip_conf_handle_hipproxy,
	NULL /* run */
};

/**
 * Maps symbolic hipconf action (=add/del) names into numeric action
 * identifiers.
 * 
 * @param  text the action as a string.
 * @return the numeric action id correspoding to the symbolic text.
 */
int hip_conf_get_action(char *text)
{
        int ret = -1;

	if (!strcmp("add", text))
		ret = ACTION_ADD;
	else if (!strcmp("del", text))
		ret = ACTION_DEL;
	else if (!strcmp("new", text))
		ret = ACTION_NEW;
	else if (!strcmp("get", text))
		ret = ACTION_GET;
	else if (!strcmp("set", text))
		ret = ACTION_SET;
	else if (!strcmp("inc", text))
		ret = ACTION_INC;
	else if (!strcmp("dec", text))
		ret = ACTION_DEC;
	else if (!strcmp("nat", text))
		ret = ACTION_NAT;
	else if (!strcmp("bos", text))
		ret = ACTION_BOS;
	else if (!strcmp("rst", text))
		ret = ACTION_RST;
	else if (!strcmp("run", text))
		ret = ACTION_RUN;
	else if (!strcmp("load", text))
		ret = ACTION_LOAD;
	else if (!strcmp("dht", text))
		ret = ACTION_DHT;
	else if (!strcmp("opendht", text))
		ret = ACTION_OPENDHT;
	else if (!strcmp("locator", text))
		ret = ACTION_LOCATOR; 
	else if (!strcmp("debug", text))
		ret = ACTION_DEBUG;
	else if (!strcmp("handoff", text))
		ret = ACTION_HANDOFF;
	else if (!strcmp("transform", text))
		ret = ACTION_TRANSORDER;
	else if (!strcmp("restart", text))
		ret = ACTION_RESTART;
	else if (!strcmp("tcptimeout", text)) /*added by Tao Wan, 08.Jan.2008 */
		ret = ACTION_TCPTIMEOUT;
	else if (!strcmp("reinit", text))
		ret = ACTION_REINIT;
#ifdef CONFIG_HIP_HIPPROXY
	else if (!strcmp("hipproxy", text))
		ret = ACTION_HIPPROXY;
#endif
	
        return ret;
}

/**
 * Gets the minimum amount of arguments needed to be given to the action.
 * 
 * @param  action action type
 * @return how many arguments needs to be given at least
 */
int hip_conf_check_action_argc(int action) {
	int count = -1;

	switch (action) {
	case ACTION_NEW: case ACTION_NAT: case ACTION_DEC: case ACTION_RST:
	case ACTION_BOS: case ACTION_LOCATOR: case ACTION_OPENDHT:
                break;
	case ACTION_DEBUG: case ACTION_RESTART: case ACTION_REINIT:
	case ACTION_TCPTIMEOUT:
		count = 1;
		break;
	case ACTION_ADD: case ACTION_DEL: case ACTION_SET: case ACTION_INC:
	case ACTION_GET: case ACTION_RUN: case ACTION_LOAD: case ACTION_DHT:
	case ACTION_HA: case ACTION_HANDOFF: case ACTION_TRANSORDER:
		count = 2;
		break;
#ifdef CONFIG_HIP_HIPPROXY
    case ACTION_HIPPROXY:
		break;
#endif
	default:
	        break;
	}

	return count;
}

/**
 * Maps symbolic hipconf type (=lhi/map) names to numeric types.
 * 
 * @param  text the type as a string.
 * @return the numeric type id correspoding to the symbolic text.
 */
int hip_conf_get_type(char *text,char *argv[]) {
	int ret = -1;

	if (!strcmp("hi", text))
		ret = TYPE_HI;
	else if (!strcmp("map", text))
		ret = TYPE_MAP;
	else if (!strcmp("rst", text))
		ret = TYPE_RST;
	else if (!strcmp("server", text))
		ret = TYPE_SERVER;
	else if (!strcmp("puzzle", text))
		ret = TYPE_PUZZLE;	
	else if (!strcmp("service", text))
		ret = TYPE_SERVICE;	
	else if (!strcmp("normal", text))
		ret = TYPE_RUN;
	else if (!strcmp("ha", text))
		ret = TYPE_HA;
	else if ((!strcmp("all", text)) && (strcmp("rst",argv[1])==0))
		ret = TYPE_RST;
	else if ((!strcmp("peer_hit", text)) && (strcmp("rst",argv[1])==0))
		ret = TYPE_RST;
	else if	(strcmp("nat",argv[1])==0) 
		ret = TYPE_NAT;
        else if (strcmp("locator", argv[1])==0)
                ret = TYPE_LOCATOR;
	/* Tao Wan added tcptimeout on 08.Jan.2008 */
	else if (!strcmp("tcptimeout", text))
		ret = TYPE_TCPTIMEOUT;
	else if ((!strcmp("all", text)) && (strcmp("bos",argv[1])==0))
		ret = TYPE_BOS;
	else if (!strcmp("debug", text))
		ret = TYPE_DEBUG;
	else if (!strcmp("mode", text))
		ret = TYPE_MODE;
	else if (!strcmp("daemon", text))
		ret = TYPE_DAEMON;
	else if (!strcmp("mode", text))
		ret = TYPE_MODE;
#ifdef CONFIG_HIP_OPPORTUNISTIC
	else if (!strcmp("opp", text))
		ret = TYPE_OPP; 
#endif
#ifdef CONFIG_HIP_BLIND
	else if (!strcmp("blind", text))
		ret = TYPE_BLIND;
#endif
#ifdef CONFIG_HIP_ESCROW
	else if (!strcmp("escrow", text))
		ret = TYPE_ESCROW;
#endif		
	else if (!strcmp("order", text))
		ret = TYPE_ORDER;
#ifdef CONFIG_HIP_OPENDHT
	else if (strcmp("opendht", argv[1])==0)
		ret = TYPE_DHT;
	else if (!strcmp("ttl", text))
		ret = TYPE_TTL;
	else if (!strcmp("gw", text))
		ret = TYPE_GW;
	else if (!strcmp("get", text))
		ret = TYPE_GET;
	else if (!strcmp("set", text))
                ret = TYPE_SET;
#endif
	else if (!strcmp("config", text))
		ret = TYPE_CONFIG;
#ifdef CONFIG_HIP_HIPPROXY
	else if (strcmp("hipproxy", argv[1])==0)
		ret = TYPE_HIPPROXY;
#endif
     return ret;
}

/* What does this function do? */
int hip_conf_get_type_arg(int action)
{
	int type_arg = -1;
	
	switch (action) {
	case ACTION_ADD:
	case ACTION_DEL:
	case ACTION_NEW:
	case ACTION_NAT:
	case ACTION_INC:
	case ACTION_DEC:
	case ACTION_SET:
	case ACTION_GET:
	case ACTION_RUN:
	case ACTION_LOAD:
	case ACTION_DHT:
	case ACTION_OPENDHT:
	case ACTION_LOCATOR:
	case ACTION_RST:
	case ACTION_BOS:
	case ACTION_HANDOFF:
	case ACTION_TCPTIMEOUT:
        case ACTION_TRANSORDER:
	case ACTION_REINIT:
#ifdef CONFIG_HIP_HIPPROXY
	case ACTION_HIPPROXY:
#endif
	case ACTION_RESTART:
		type_arg = 2;
		break;
	
	case ACTION_DEBUG:
		type_arg = 1;
		break;
	
	default:
		break;
	}
	
	return type_arg;
}

/**
 * Handles the hipconf commands where the type is @c server. Creates a user
 * message from the function parameters @c msg, @c action and @c opt[]. The
 * command line that this function parses is of type:
 * <code>tools/hipconf <b>add</b> server &lt;SERVICES&gt; &lt;SERVER HIT&gt;
 * &lt;SERVER IP ADDRESS&gt; &lt;LIFETIME&gt;</code> or
 * <code>tools/hipconf <b>del</b> server &lt;SERVICES&gt; &lt;SERVER HIT&gt;
 * &lt;SERVER IP ADDRESS&gt;</code>, where <code>&lt;SERVICES&gt;</code> is a list of
 * the services to which we want to register or cancel or registration. The
 * list can consist of any number of the strings @c rvs, @c relay or @c escrow,
 * or any number of service type numbers between 0 and 255. The list can be a
 * combination of these with repetitions allowed. At least one string or
 * service type number must be provided.
 * 
 * @param msg    a pointer to a target buffer where the message for HIP daemon
 *               is to put
 * @param action the numeric action identifier for the action to be performed.
 * @param opt    an array of pointers to the command line arguments after
 *               the action and type.
 * @param optc   the number of elements in array @c opt.
 * @return       zero on success, or negative error value on error.
 * @note         Currently only action @c add is supported.
 * @todo         If the current machine has more than one IP address
 *               there should be a way to choose which of the addresses
 *               to register to the server.
 * @todo         There are currently four different HITs at the @c dummy0
 *               interface. There should be a way to choose which of the HITs
 *               to register to the server.
 */ 
int hip_conf_handle_server(hip_common_t *msg, int action, const char *opt[], 
			   int optc)
{
	hip_hit_t hit;
	in6_addr_t ipv6;
	int err = 0, seconds = 0, i = 0, number_of_regtypes = 0, reg_type = 0;
	int index_of_hit = 0, index_of_ip = 0;
	uint8_t lifetime = 0, *reg_types = NULL;
	time_t seconds_from_lifetime = 0;
	char lowercase[30];
		
	_HIP_DEBUG("hip_conf_handle_server() invoked.\n");

	if(action != ACTION_ADD && action != ACTION_DEL) {
		HIP_ERROR("Only actions \"add\" and \"del\" are supported for "\
			  "\"server\".\n");
		err = -1;
		goto out_err;
	} else if (action == ACTION_ADD) {
		if(optc < 4) {
			HIP_ERROR("Missing arguments.\n");
			err = -1;
			goto out_err;
		}
		number_of_regtypes = optc - 3;
		index_of_hit = optc - 3;
		index_of_ip  = optc - 2;
		
		/* The last commandline argument has the lifetime. */
		HIP_IFEL(hip_string_is_digit(opt[optc - 1]), -1,
			 "Invalid lifetime value \"%s\" given.\n"\
			 "Please give a lifetime value between 1 and "\
			 "15384774 seconds.\n", opt[optc - 1]);

		seconds = atoi(opt[optc - 1]);
		
		if(seconds <= 0 || seconds > 15384774) {
			HIP_ERROR("Invalid lifetime value \"%s\" given.\n"\
				  "Please give a lifetime value between 1 and "\
				  "15384774 seconds.\n", opt[optc - 1]);
			goto out_err;
		}
		
		HIP_IFEL(hip_get_lifetime_value(seconds, &lifetime), -1,
			 "Unable to convert seconds to a lifetime value.\n");
		
		hip_get_lifetime_seconds(lifetime, &seconds_from_lifetime);
		
	} else if (action == ACTION_DEL) {
		if (optc < 3) {
			HIP_ERROR("Missing arguments.\n");
			err = -1;
			goto out_err;
		}
		number_of_regtypes = optc - 2;
		index_of_hit = optc - 2;
		index_of_ip  = optc - 1;
	}
	/* Check the HIT value. */
 	if(inet_pton(AF_INET6, opt[index_of_hit], &hit) <= 0) {
		HIP_ERROR("'%s' is not a valid HIT.\n", opt[index_of_hit]);
		err = -1;
		goto out_err;
	} /* Check the IPv4 or IPV6 value. */
	else if(inet_pton(AF_INET6, opt[index_of_ip], &ipv6) <= 0) {
		struct in_addr ipv4;
		if(inet_pton(AF_INET, opt[index_of_ip], &ipv4) <= 0) {
			HIP_ERROR("'%s' is not a valid IPv4 or IPv6 address.\n",
				  opt[index_of_ip]);
			err = -1;
			goto out_err;
		} else {
			IPV4_TO_IPV6_MAP(&ipv4, &ipv6);
		}
	} 

	reg_types = malloc(number_of_regtypes * sizeof(uint8_t));
	if(reg_types == NULL) {
		err = -1;
		HIP_ERROR("Unable to allocate memory for registration "\
			  "types.\n");
		goto out_err;
	}
	
	/* Every commandline argument in opt[] from '0' to 'optc - 4' should
	   be either one of the predefined strings or a number between
	   0 and 255 (inclusive). */
	for(; i < number_of_regtypes; i++) {
		if(strlen(opt[i]) > 30) {
			HIP_ERROR("'%s' is not a valid service name.\n", opt[i]);
			err = -1;
			goto out_err;
		}
		
		hip_string_to_lowercase(lowercase, opt[i], strlen(opt[i]) + 1);
		if(strcmp("rvs", lowercase) == 0){
			reg_types[i] = HIP_SERVICE_RENDEZVOUS;
		} else if(strcmp("relay", lowercase) == 0) {
			reg_types[i] = HIP_SERVICE_RELAY;
		} else if(strcmp("escrow", lowercase) == 0) {
			reg_types[i] = HIP_SERVICE_ESCROW;
		} /* To cope with the atoi() error value we handle the 'zero'
		     case here. */
		else if(strcmp("0", lowercase) == 0) {
			reg_types[i] = 0;
		} else {
			reg_type = atoi(lowercase);
			if(reg_type <= 0 || reg_type > 255) {
				HIP_ERROR("'%s' is not a valid service name "\
					  "or service number.\n", opt[i]);
				err = -1;
				goto out_err;
			} else {
				reg_types[i] = reg_type;
			}
		}
	}
		
	HIP_IFEL(hip_build_param_contents(msg, &hit, HIP_PARAM_HIT,
					  sizeof(in6_addr_t)), -1, 
		 "Failed to build HIT parameter to hipconf user message.\n");
	
	HIP_IFEL(hip_build_param_contents(msg, &ipv6, HIP_PARAM_IPV6_ADDR,
					  sizeof(in6_addr_t)), -1,
		 "Failed to build IPv6 parameter to hipconf user message.\n");
	
	HIP_IFEL(hip_build_param_reg_request(msg, lifetime, reg_types ,
					     number_of_regtypes), -1,
		 "Failed to build REG_REQUEST parameter to hipconf user "\
		 "message.\n");

	HIP_IFEL(hip_build_user_hdr(msg, SO_HIP_ADD_DEL_SERVER, 0), -1,
		 "Failed to build hipconf user message header.\n");
	
	if(action == ACTION_ADD) {
		HIP_INFO("Requesting %u service%s for %d seconds "
			 "(lifetime 0x%x) from\nHIT %s located at\nIP "\
			 "address %s.\n", number_of_regtypes,
			 (number_of_regtypes > 1) ? "s" : "",
			 seconds_from_lifetime, lifetime, opt[index_of_hit],
			 opt[index_of_ip]);
	} else {
		HIP_INFO("Requesting the cancellation of %u service%s from\n"\
			 "HIT %s located at\nIP address %s.\n",
			 number_of_regtypes,
			 (number_of_regtypes > 1) ? "s" : "", opt[index_of_hit],
			 opt[index_of_ip]);
		
	}
 out_err:
	if(reg_types != NULL)
		free(reg_types);

	return err;
}

/**
 * Handles the hipconf commands where the type is @c hi.
 *
 * @param msg    a pointer to the buffer where the message for kernel will
 *               be written.
 * @param action the numeric action identifier for the action to be performed.
 * @param opt    an array of pointers to the command line arguments after
 *               the action and type.
 * @param optc   the number of elements in the array.
 * @return       zero on success, or negative error value on error.
 */
int hip_conf_handle_hi(hip_common_t *msg, int action, const char *opt[],
		       int optc)
{
	int err = 0, anon = 0, use_default = 0, rsa_key_bits = 0, 
	dsa_key_bits = 0;
	char *fmt = NULL, *file = NULL;

     _HIP_DEBUG("action=%d optc=%d\n", action, optc);

     if (action == ACTION_DEL)
	  return hip_conf_handle_hi_del(msg, action, opt, optc);
     if (action == ACTION_GET)
     	  return hip_get_hits(msg, opt, optc);
	  //return hip_conf_handle_hi_get(msg, action, opt, optc);

     /* Check min/max amount of args */
     HIP_IFEL((optc < 1 || optc > 4), -EINVAL, "Invalid number of arguments\n");

     if(!strcmp(opt[OPT_HI_TYPE], "pub")) {
	  anon = 0;
     } else if(!strcmp(opt[OPT_HI_TYPE], "anon")) {
	  anon = 1;
     } else if(!strcmp(opt[OPT_HI_TYPE], "default")) {
	  use_default = 1;
     } else {
	  HIP_ERROR("Bad hi type (not public, anon or default)\n");
	  err = -EINVAL;
	  goto out_err;
     }

     if (use_default && action == ACTION_ADD) {
	/* Add default keys in three steps: dsa, rsa anon, rsa pub.
	   Necessary for large keys. */

	if (err = hip_serialize_host_id_action(msg, ACTION_ADD, 0, 1,
							   "dsa", NULL, 0, 0))
	    goto out_err;
	HIP_IFEL(hip_send_recv_daemon_info(msg), -1, "Sending msg failed.\n");

	hip_msg_init(msg);
	if (err = hip_serialize_host_id_action(msg, ACTION_ADD, 1, 1,
							   "rsa", NULL, 0, 0))
	    goto out_err;
	HIP_IFEL(hip_send_recv_daemon_info(msg), -1, "Sending msg failed.\n");

	hip_msg_init(msg);
	err = hip_serialize_host_id_action(msg, ACTION_ADD, 0, 1,
							   "rsa", NULL, 0, 0);

	goto out_err;
     }

     if (use_default) {

	  if (optc == 3) {
	       rsa_key_bits = atoi(opt[1]);
	       dsa_key_bits = atoi(opt[2]);
	  } else {
	       HIP_IFEL(optc != 1, -EINVAL, "Invalid number of arguments\n");
	  }

     } else {

	  if (optc == 4)
	       rsa_key_bits = dsa_key_bits = atoi(opt[OPT_HI_KEYLEN]);
	  else
	       HIP_IFEL(optc != 3, -EINVAL, "Invalid number of arguments\n");

	  fmt = opt[OPT_HI_FMT];
	  file = opt[OPT_HI_FILE];
     }

     if (rsa_key_bits < 384 || rsa_key_bits > HIP_MAX_RSA_KEY_LEN ||
							rsa_key_bits % 64 != 0)
	 rsa_key_bits = RSA_KEY_DEFAULT_BITS;
     if (dsa_key_bits < 512 || dsa_key_bits > HIP_MAX_DSA_KEY_LEN ||
							dsa_key_bits % 64 != 0)
	 dsa_key_bits = DSA_KEY_DEFAULT_BITS;

     err = hip_serialize_host_id_action(msg, action, anon, use_default,
					fmt, file, rsa_key_bits, dsa_key_bits);

    //HIP_INFO("\nNew default HI is now created.\nYou must restart hipd to make "\
	      "the changes effective.\n\n");

 out_err:
     return err;
}

/**
 * Handles the hipconf commands where the type is @c map.
 *
 * @param msg    a pointer to the buffer where the message for kernel will
 *               be written.
 * @param action the numeric action identifier for the action to be performed.
 * @param opt    an array of pointers to the command line arguments after
 *               the action and type. (should be the HIT and the corresponding
 *               IPv6 address).
 * @param optc   the number of elements in the array (@b 2).
 * @return       zero on success, or negative error value on error.
 * @note         Does not support @c del action.
 */
int hip_conf_handle_map(hip_common_t *msg, int action, const char *opt[],
			int optc)
{
     int err = 0;
     int ret;
     in6_addr_t hit, ip6;

     HIP_DEBUG("action=%d optc=%d\n", action, optc);

     HIP_IFEL((optc != 2), -1, "Missing arguments\n");
	
     HIP_IFEL(convert_string_to_address(opt[0], &hit), -1,
	      "string to address conversion failed\n");

     HIP_IFEL(convert_string_to_address(opt[1], &ip6), -1,
	      "string to address conversion failed\n");

     HIP_IFEL(hip_build_param_contents(msg, (void *) &hit, HIP_PARAM_HIT,
				       sizeof(in6_addr_t)), -1,
	      "build param hit failed\n");

     HIP_IFEL(hip_build_param_contents(msg, (void *) &ip6,
				       HIP_PARAM_IPV6_ADDR,
				       sizeof(in6_addr_t)), -1,
	      "build param hit failed\n");

<<<<<<< HEAD
=======
     if(optc == 3){
	     HIP_IFEL(convert_string_to_address_v4(opt[2], &lsi), -1,
		      "string to address conversion failed\n");

	     HIP_IFEL(hip_build_param_contents(msg, (void *) &lsi,
				       HIP_PARAM_LSI,
				       sizeof(struct in_addr)), -1,
	      "build param lsi failed\n");		
     }

>>>>>>> 738c7309
     switch(action) {
     case ACTION_ADD:
	  HIP_IFEL(hip_build_user_hdr(msg, SO_HIP_ADD_PEER_MAP_HIT_IP,
				      0), -1, "add peer map failed\n");
	  break;
     case ACTION_DEL:
	  HIP_IFEL(hip_build_user_hdr(msg, SO_HIP_DEL_PEER_MAP_HIT_IP,
				      0), -1, "del peer map failed\n");
	  break;
     default:
	  err = -1;
	  break;
     }
	
 out_err:
     return err;
}

/**
 * Handles the hipconf commands where the type is @c del.
 *
 * @param msg    a pointer to the buffer where the message for kernel will
 *               be written.
 * @param action the numeric action identifier for the action to be performed.
 * @param opt    an array of pointers to the command line arguments after
 *               the action and type.
 * @param optc   the number of elements in the array.
 * @return       zero on success, or negative error value on error.
 */
int hip_conf_handle_hi_del(hip_common_t *msg, int action,
			   const char *opt[], int optc) 
{
     int err = 0;
     int ret;
     in6_addr_t hit;

     HIP_IFEL(optc != 1, -EINVAL, "Invalid number of arguments\n");

     if (!strcmp(opt[0], "all"))
	return hip_conf_handle_hi_del_all(msg);

     ret = inet_pton(AF_INET6, opt[0], &hit);
     HIP_IFEL((ret < 0 && errno == EAFNOSUPPORT), -EAFNOSUPPORT,
				    "inet_pton: not a valid address family\n");
     HIP_IFEL((ret == 0), -EINVAL, 
		       "inet_pton: %s: not a valid network address\n", opt[0]);

     HIP_HEXDUMP("HIT to delete: ", &hit, sizeof(in6_addr_t));

     if (err = hip_build_param_contents(msg, (void *) &hit, HIP_PARAM_HIT,
				    sizeof(in6_addr_t))) {
	  HIP_ERROR("build param HIT failed: %s\n", strerror(err));
	  goto out_err;
     }

     if (err = hip_build_user_hdr(msg, SO_HIP_DEL_LOCAL_HI, 0)) {
	  HIP_ERROR("Failed to build user message header.: %s\n", strerror(err));
	  goto out_err;
     }

 out_err:
     return err;
}

int hip_conf_handle_hi_del_all(hip_common_t *msg)
{
    int err = 0;
    struct hip_tlv_common *param = NULL;
    struct endpoint_hip *endp;
    hip_common_t *msg_tmp = NULL;

    msg_tmp = hip_msg_alloc();
    HIP_IFEL(!msg_tmp, -ENOMEM, "Malloc for msg_tmp failed\n");

    HIP_IFEL(hip_build_user_hdr(msg_tmp, SO_HIP_GET_HITS, 0),
				  -1, "Failed to build user message header\n");
    HIP_IFEL(hip_send_recv_daemon_info(msg_tmp), -1, "Sending msg failed.\n");

    while((param = hip_get_next_param(msg_tmp, param)) != NULL) {

	endp = (struct endpoint_hip *)hip_get_param_contents_direct(param);
	HIP_IFEL(hip_build_param_contents(msg, (void *) &endp->id.hit, 
					    HIP_PARAM_HIT, sizeof(in6_addr_t)),
					    -1, "Failed to build HIT param\n");

	HIP_IFEL(hip_build_user_hdr(msg, SO_HIP_DEL_LOCAL_HI, 0),
-				  -1, "Failed to build user message header\n");
	HIP_IFEL(hip_send_recv_daemon_info(msg), -1, "Sending msg failed.\n");

	hip_msg_init(msg);

    }

    /*FIXME Deleting HITs from the interface isn't working, so we restart it */
    HIP_IFEL(hip_build_user_hdr(msg, SO_HIP_RESTART_DUMMY_INTERFACE, 0),
				-1, "Failed to build message header\n");

    HIP_INFO("All HIs deleted.\n");

  out_err:
    if (msg_tmp)
	free(msg_tmp);
    return err;
}

/**
 * Handles the hipconf transform order command.
 *
 * @param msg    a pointer to the buffer where the message for kernel will
 *               be written.
 * @param action the numeric action identifier for the action to be performed.
 * @param opt    an array of pointers to the command line arguments after
 *               the action and type.
 * @param optc   the number of elements in the array.
 * @return       zero on success, or negative error value on error.
 */
int hip_conf_handle_trans_order(hip_common_t *msg, int action,
                                const char *opt[], int optc) 
{
     int err, ret, transorder;
     
     if (optc != 1) {
	  HIP_ERROR("Missing arguments\n");
	  err = -EINVAL;
	  goto out;
     }
 	 	
     transorder = atoi(opt[0]);
     if (transorder < 0 || transorder > 5) {
             HIP_ERROR("Invalid argument\n");
             err = -EINVAL;
             goto out;
     } 
     
     /* a bit wastefull but works */
     /* warning: passing argument 2 of 'hip_build_param_opendht_set' discards
	qualifiers from pointer target type. 04.07.2008. */
     err = hip_build_param_opendht_set(msg, opt[0]);
     if (err) {
             HIP_ERROR("build param hit failed: %s\n", strerror(err));
             goto out;
     }
 	
     err = hip_build_user_hdr(msg, SO_HIP_TRANSFORM_ORDER, 0);
     if (err)
     {
	  HIP_ERROR("Failed to build user message header.: %s\n", strerror(err));
	  goto out;
     }
 	
 out:
     return err;
}

/**
 * Handles the hipconf commands where the type is @c rst.
 *
 * @param msg    a pointer to the buffer where the message for kernel will
 *               be written.
 * @param action the numeric action identifier for the action to be performed.
 * @param opt    an array of pointers to the command line arguments after
 *               the action and type.
 * @param optc   the number of elements in the array.
 * @return       zero on success, or negative error value on error.
 */
int hip_conf_handle_rst(hip_common_t *msg, int action,
			const char *opt[], int optc) 
{
     int err;
     int ret;
     in6_addr_t hit;

     if (!strcmp("all",opt[0]))
     {
	  memset(&hit,0,sizeof(in6_addr_t));
     } else
     {
	  ret = inet_pton(AF_INET6, opt[0], &hit);
	  if (ret < 0 && errno == EAFNOSUPPORT)
	  {
	       HIP_PERROR("inet_pton: not a valid address family\n");
	       err = -EAFNOSUPPORT;
	       goto out;
	  } else if (ret == 0)
	  {
	       HIP_ERROR("inet_pton: %s: not a valid network address\n", opt[0]);
	       err = -EINVAL;
	       goto out;
	  }
     }

     err = hip_build_param_contents(msg, (void *) &hit, HIP_PARAM_HIT,
				    sizeof(in6_addr_t));
     if (err)
     {
	  HIP_ERROR("build param hit failed: %s\n", strerror(err));
	  goto out;
     }

     err = hip_build_user_hdr(msg, SO_HIP_RST, 0);
     if (err)
     {
	  HIP_ERROR("Failed to build user message header.: %s\n", strerror(err));
	  goto out;
     }

 out:
     return err;
}

/**
 * Handles the hipconf commands where the type is @c debug.
 *
 * @param msg    a pointer to the buffer where the message for kernel will
 *               be written.
 * @param action the numeric action identifier for the action to be performed.
 * @param opt    an array of pointers to the command line arguments after
 *               the action and type.
 * @param optc   the number of elements in the array.
 * @return       zero on success, or negative error value on error.
 */
int hip_conf_handle_debug(hip_common_t *msg, int action,
			  const char *opt[], int optc) 
{

     int err = 0;
     int status = 0;
     in6_addr_t hit;

     if(optc != 0)
	  HIP_IFEL(1, -EINVAL, "Wrong amount of arguments. Usage:\nhipconf debug all|medium|none\n");

     if (!strcmp("all", opt[0]))
     {
	  HIP_INFO("Displaying all debugging messages\n");
	  memset(&hit, 0, sizeof(in6_addr_t));
	  status = SO_HIP_SET_DEBUG_ALL;
     } else if (!strcmp("medium", opt[0]))
     {
	  HIP_INFO("Displaying ERROR and INFO debugging messages\n");
	  memset(&hit, 0, sizeof(in6_addr_t));
	  status = SO_HIP_SET_DEBUG_MEDIUM;
     } else if (!strcmp("none", opt[0]))
     {
	  HIP_INFO("Displaying no debugging messages\n");
	  memset(&hit, 0, sizeof(in6_addr_t));
	  status = SO_HIP_SET_DEBUG_NONE;
     } else
	  HIP_IFEL(1, -EINVAL, "Unknown argument\n");

     HIP_IFEL(hip_build_user_hdr(msg, status, 0), -1, "Failed to build user message header.: %s\n", strerror(err));

 out_err:
     return err;
}

/**
 * Handles the hipconf commands where the type is @c bos.
 *
 * @param msg    a pointer to the buffer where the message for kernel will
 *               be written.
 * @param action the numeric action identifier for the action to be performed.
 * @param opt    an array of pointers to the command line arguments after
 *               the action and type.
 * @param optc   the number of elements in the array (@b 0).
 * @return       zero on success, or negative error value on error.
 */
int hip_conf_handle_bos(hip_common_t *msg, int action,
			const char *opt[], int optc) 
{
     int err;

     /* Check that there are no extra args */
     if (optc != 0)
     {
	  HIP_ERROR("Extra arguments\n");
	  err = -EINVAL;
	  goto out;
     }

     /* Build the message header */
     err = hip_build_user_hdr(msg, SO_HIP_BOS, 0);
     if (err)
     {
	  HIP_ERROR("Failed to build user message header.: %s\n", strerror(err));
	  goto out;
     }

 out:
     return err;
}

/**
 * Handles the hipconf commands where the type is @c nat.
 *
 * @param msg    a pointer to the buffer where the message for hipd will
 *               be written.
 * @param action the numeric action identifier for the action to be performed.
 * @param opt    an array of pointers to the command line arguments after
 *               the action and type.
 * @param optc   the number of elements in the array (@b 0).
 * @return       zero on success, or negative error value on error.
 */
int hip_conf_handle_nat(hip_common_t *msg, int action,
			const char *opt[], int optc)
{
     int err = 0;
     int status = 0;
     in6_addr_t hit;
	
 //    if (!strcmp("on",opt[0]))
     if (!strcmp("plain-udp",opt[0]))
     {
    	 memset(&hit,0,sizeof(in6_addr_t));
	//  status = SO_HIP_SET_NAT_ON; 
    	 status = SO_HIP_SET_NAT_PLAIN_UDP; 
	  } else if (!strcmp("none",opt[0]))
	  {
		  memset(&hit,0,sizeof(struct in6_addr));
	  status = SO_HIP_SET_NAT_NONE;
	  } else if (!strcmp("ice-udp",opt[0]))
	  {
	   	  memset(&hit,0,sizeof(struct in6_addr));
	  	  status = SO_HIP_SET_NAT_ICE_UDP;
	  } else
	  {
		  HIP_IFEL(1, -1, "bad args\n");
	  }
#if 0 /* Not used currently */
     else {
	  ret = inet_pton(AF_INET6, opt[0], &hit);
	  if (ret < 0 && errno == EAFNOSUPPORT)
	  {
	       HIP_PERROR("inet_pton: not a valid address family\n");
	       err = -EAFNOSUPPORT;
	       goto out_err;
	  } else if (ret == 0)
	  {
	       HIP_ERROR("inet_pton: %s: not a valid network address\n", opt[0]);
	       err = -EINVAL;
	       goto out_err;
	  }
	  status = SO_HIP_SET_NAT_ON;
     }

     HIP_IFEL(hip_build_param_contents(msg, (void *) &hit, HIP_PARAM_HIT,
				       sizeof(in6_addr_t)), -1,
	      "build param hit failed: %s\n", strerror(err));
#endif

     HIP_IFEL(hip_build_user_hdr(msg, status, 0), -1, "Failed to build user message header.: %s\n", strerror(err));

 out_err:
     return err;

}

/**
 * Handles the hipconf commands where the type is @c locator.
 *
 * @param msg    a pointer to the buffer where the message for hipd will
 *               be written.
 * @param action the numeric action identifier for the action to be performed.
 * @param opt    an array of pointers to the command line arguments after
 *               the action and type.
 * @param optc   the number of elements in the array (@b 0).
 * @return       zero on success, or negative error value on error.
 */
int hip_conf_handle_locator(hip_common_t *msg, int action,
		   const char *opt[], int optc)
{
    int err = 0, status = 0;
    
    if (!strcmp("on",opt[0])) {
        status = SO_HIP_SET_LOCATOR_ON; 
    } else if (!strcmp("off",opt[0])) {
        status = SO_HIP_SET_LOCATOR_OFF;
    } else {
        HIP_IFEL(1, -1, "bad args\n");
    }
    HIP_IFEL(hip_build_user_hdr(msg, status, 0), -1, "Failed to build user message header.: %s\n", strerror(err));
    
 out_err:
    return err;
}

/**
 * Handles the hipconf commands where the type is @c puzzle.
 *
 * @param msg    a pointer to the buffer where the message for kernel will
 *               be written.
 * @param action the numeric action identifier for the action to be performed.
 * @param opt    an array of pointers to the command line arguments after
 *               the action and type.
 * @param optc   the number of elements in the array.
 * @return       zero on success, or negative error value on error.
 */
int hip_conf_handle_puzzle(hip_common_t *msg, int action,
			   const char *opt[], int optc) 
{
     int err = 0, ret, msg_type, all;
     hip_hit_t hit = {0};

     if (optc != 1)
     {
	  HIP_ERROR("Missing arguments\n");
	  err = -EINVAL;
	  goto out;
     }

     switch (action)
     {
     case ACTION_NEW:
	  msg_type = SO_HIP_CONF_PUZZLE_NEW;
	  break;
     case ACTION_INC:
	  msg_type = SO_HIP_CONF_PUZZLE_INC;
	  break;
     case ACTION_DEC:
	  msg_type = SO_HIP_CONF_PUZZLE_DEC;
	  break;
     case ACTION_SET:
	  msg_type = SO_HIP_CONF_PUZZLE_SET;
	  err = -1; /* Not supported yet */
	  break;
     case ACTION_GET:
	  msg_type = SO_HIP_CONF_PUZZLE_GET;
	  err = -1; /* Not supported yet */
	  break;
     default:
	  err = -1;
     }

     if (err)
     {
	  HIP_ERROR("Action (%d) not supported yet\n", action);
	  goto out;
     }

     all = !strcmp("all", opt[0]);

     if (!all)
     {
	  ret = inet_pton(AF_INET6, opt[0], &hit);
	  if (ret < 0 && errno == EAFNOSUPPORT)
	  {
	       HIP_PERROR("inet_pton: not a valid address family\n");
	       err = -EAFNOSUPPORT;
	       goto out;
	  } else if (ret == 0)
	  {
	       HIP_ERROR("inet_pton: %s: not a valid network address\n", opt[0]);
	       err = -EINVAL;
	       goto out;
	  }
     }

     err = hip_build_param_contents(msg, (void *) &hit, HIP_PARAM_HIT,
				    sizeof(in6_addr_t));
     if (err)
     {
	  HIP_ERROR("build param hit failed: %s\n", strerror(err));
	  goto out;
     }

     err = hip_build_user_hdr(msg, msg_type, 0);
     if (err)
     {
	  HIP_ERROR("Failed to build user message header.: %s\n", strerror(err));
	  goto out;
     }

     if (all)
     {
	  HIP_INFO("New puzzle difficulty effective immediately\n");
     } else
     {
	  HIP_INFO("New puzzle difficulty is effective in %d seconds\n",
		 HIP_R1_PRECREATE_INTERVAL);
     }

 out:
     return err;
}

/**
 * Handles the hipconf commands where the type is @c opp.
 *
 * @param msg    a pointer to the buffer where the message for kernel will
 *               be written.
 * @param action the numeric action identifier for the action to be performed.
 * @param opt    an array of pointers to the command line arguments after
 *               the action and type.
 * @param optc   the number of elements in the array.
 * @return       zero on success, or negative error value on error.
 */
int hip_conf_handle_opp(hip_common_t *msg, int action,
			const char *opt[], int optc)
{
     unsigned int oppmode = 0;
     int err = 0;

	if (action == ACTION_RUN)
		return hip_handle_exec_application(0, EXEC_LOADLIB_OPP, optc, (char **) &opt[0]);
	if (optc != 1) {
		HIP_ERROR("Incorrect number of arguments\n");
		err = -EINVAL;
		goto out;
	}

	if (!strcmp("normal",opt[0])) {
		oppmode = 1;
	} else if (!strcmp("advanced",opt[0])) {
		oppmode = 2;
	} else if (!strcmp("none", opt[0])){
		oppmode = 0;
	} else {
		HIP_ERROR("Invalid argument\n");
		err = -EINVAL;
		goto out;
	}

	err = hip_build_param_contents(msg, (void *) &oppmode, HIP_PARAM_UINT,
				       sizeof(unsigned int));
	if (err) {
		HIP_ERROR("build param oppmode failed: %s\n", strerror(err));
		goto out;
	}

	/* Build the message header */
	err = hip_build_user_hdr(msg, SO_HIP_SET_OPPORTUNISTIC_MODE, 0);
	if (err) {
		HIP_ERROR("Failed to build user message header.: %s\n", strerror(err));
		goto out;
	}

 out:
     return err;
}

int hip_conf_handle_blind(hip_common_t *msg, int action,
			  const char *opt[], int optc)
{
     int err = 0;
     int status = 0;

     HIP_DEBUG("hipconf: using blind\n");

     if (optc != 1)
     {
	  HIP_ERROR("Missing arguments\n");
	  err = -EINVAL;
	  goto out;
     }

     if (!strcmp("on",opt[0]))
     {
	  status = SO_HIP_SET_BLIND_ON; 
     } else if (!strcmp("off",opt[0]))
     {
	  status = SO_HIP_SET_BLIND_OFF;
     } else
     {
	  HIP_PERROR("not a valid blind mode\n");
	  err = -EAFNOSUPPORT;
	  goto out;
     }

     err = hip_build_user_hdr(msg, status, 0);
     if (err)
     {
	  HIP_ERROR("Failed to build user message header.: %s\n", strerror(err));
	  goto out;
     }

 out:
     return err;
}

int hip_conf_handle_ttl(hip_common_t *msg, int action, const char *opt[], int optc)
{
	int ret = 0;
	HIP_INFO("Got to the DHT ttl handle for hipconf, NO FUNCTIONALITY YET\n");
	/* useless function remove */
	return(ret);
}


/**
 * Function that is used to set the name sent to DHT in name/fqdn -> HIT -> IP mappings
 *
 * @return       zero on success, or negative error value on error.
 */
int hip_conf_handle_set(hip_common_t *msg, int action, const char *opt[], int optc)
{
    int err = 0;
    int len_name = 0;
    len_name = strlen(opt[0]);
    HIP_DEBUG("Name received from user: %s (len = %d (max 256))\n", opt[0], len_name);
    HIP_IFEL((len_name > 255), -1, "Name too long, max 256\n");
    /* warning: passing argument 2 of 'hip_build_param_opendht_set' discards
       qualifiers from pointer target type. 04.07.2008 */
    err = hip_build_param_opendht_set(msg, opt[0]);
    if (err) {
        HIP_ERROR("build param hit failed: %s\n", strerror(err));
        goto out_err;
    }

    err = hip_build_user_hdr(msg, SO_HIP_DHT_SET, 0);
    if (err) {
        HIP_ERROR("Failed to build user message header.: %s\n", strerror(err));
        goto out_err;
    }
 out_err:
    return(err);
}

/**
 * Function that is used to set the used gateway addr port and ttl with DHT
 *
 * @return       zero on success, or negative error value on error.
 */
int hip_conf_handle_gw(hip_common_t *msg, int action, const char *opt[], int optc)
{
        int err,out_err;
        int status = 0;
        int ret;
        struct in_addr ip_gw;
        in6_addr_t ip_gw_mapped;
        struct addrinfo new_gateway;
        struct hip_opendht_gw_info *gw_info;

        HIP_INFO("Resolving new gateway for openDHT %s\n", opt[0]);

        if (optc != 3) {
                HIP_ERROR("Missing arguments\n");
                err = -EINVAL;
                goto out_err;
        }
	
        memset(&new_gateway, '0', sizeof(new_gateway));
        ret = 0;
        /* resolve the new gateway */
        /* warning: passing argument 1 of 'resolve_dht_gateway_info' discards
	   qualifiers from pointer target type. 04.07.2008 */
	/* warning: passing argument 2 of 'resolve_dht_gateway_info' from
	   incompatible pointer type. 04.07.2008 */
        ret = resolve_dht_gateway_info(opt[0], &new_gateway);
        if (ret < 0) goto out_err;
        struct sockaddr_in *sa = (struct sockaddr_in *)new_gateway.ai_addr;

        HIP_INFO("Gateway addr %s, port %s, TTL %s\n",
		 inet_ntoa(sa->sin_addr), opt[1], opt[2]);

        ret = 0;
        ret = inet_pton(AF_INET, inet_ntoa(sa->sin_addr), &ip_gw);
        IPV4_TO_IPV6_MAP(&ip_gw, &ip_gw_mapped);
        if (ret < 0 && errno == EAFNOSUPPORT) {
                HIP_PERROR("inet_pton: not a valid address family\n");
                err = -EAFNOSUPPORT;
                goto out_err;
        } else if (ret == 0) {
                HIP_ERROR("inet_pton: %s: not a valid network address\n", opt[0]);
                err = -EINVAL;
                goto out_err;
        }


        err = hip_build_param_opendht_gw_info(msg, &ip_gw_mapped, atoi(opt[2]), atoi(opt[1]));
        if (err) {
                HIP_ERROR("build param hit failed: %s\n", strerror(err));
                goto out_err;
        }

        err = hip_build_user_hdr(msg, SO_HIP_DHT_GW, 0);
        if (err) {
                HIP_ERROR("Failed to build user message header.: %s\n", strerror(err));
                goto out_err;
        }

 out_err:
        return err;
}


/**
 * Function that gets data from DHT
 *
 * @return       zero on success, or negative error value on error.
 */
int hip_conf_handle_get(hip_common_t *msg, int action, const char *opt[], int optc)
{
        int err = 0;
        char dht_response[1024];
        struct addrinfo * serving_gateway;
        hip_common_t *msgdaemon;
        struct hip_opendht_gw_info *gw_info;
        struct in_addr tmp_v4;
        char tmp_ip_str[21];
        int tmp_ttl, tmp_port;
        int *pret;

        /* ASK THIS INFO FROM DAEMON */
        HIP_INFO("Asking serving gateway info from daemon...\n");
        HIP_IFEL(!(msgdaemon = malloc(HIP_MAX_PACKET)), -1, "Malloc for msg failed\n");
        HIP_IFEL(hip_build_user_hdr(msgdaemon, SO_HIP_DHT_SERVING_GW,0),-1,
                 "Building daemon header failed\n");
        HIP_IFEL(hip_send_recv_daemon_info(msgdaemon), -1, "Send recv daemon info failed\n");
        HIP_IFEL(!(gw_info = hip_get_param(msgdaemon, HIP_PARAM_OPENDHT_GW_INFO)),-1,
                 "No gw struct found\n");

        /* Check if DHT was on */
        if ((gw_info->ttl == 0) && (gw_info->port == 0)) {
                HIP_INFO("DHT is not in use\n");
                goto out_err;
        }
        memset(&tmp_ip_str,'\0',20);
        tmp_ttl = gw_info->ttl;
        tmp_port = htons(gw_info->port);
        IPV6_TO_IPV4_MAP(&gw_info->addr, &tmp_v4);
	/* warning: assignment from incompatible pointer type. 04.07.2008. */
        pret = inet_ntop(AF_INET, &tmp_v4, tmp_ip_str, 20);
        HIP_INFO("Got address %s, port %d, TTL %d from daemon\n",
                  tmp_ip_str, tmp_port, tmp_ttl);

        HIP_IFEL(resolve_dht_gateway_info(tmp_ip_str, &serving_gateway),0,
                 "Resolve error!\n");
        HIP_IFEL(opendht_get_key(serving_gateway, opt[0], dht_response), 0,
                 "Get error!\n");
        HIP_INFO("Value received from the DHT %s\n",dht_response);
 out_err:
        return(err);
}


/**
 * Function that is used to set DHT on or off
 *
 * @return       zero on success, or negative error value on error.
 */
int hip_conf_handle_dht_toggle(hip_common_t *msg, int action, const char *opt[], int optc)
{
        int err = 0, status = 0;
        
        if (!strcmp("on",opt[0])) {
                status = SO_HIP_DHT_ON; 
        } else if (!strcmp("off",opt[0])) {
                status = SO_HIP_DHT_OFF;
        } else {
                HIP_IFEL(1, -1, "bad args\n");
        }
        HIP_IFEL(hip_build_user_hdr(msg, status, 0), -1, 
                 "Failed to build user message header.: %s\n", strerror(err));        
        
 out_err:
        return(err);
}

/**
 * Handles @c service commands received from @c hipconf.
 *  
 * Create a message to the kernel module from the function parameters @c msg,
 * @c action and @c opt[].
 * 
 * @param msg    a pointer to the buffer where the message for kernel will
 *               be written.
 * @param action the numeric action identifier for the action to be performed on
 *               the given mapping.
 * @param opt    an array of pointers to the command line arguments after
 *               the action and type (pointer to @b "escrow", @b "rvs" or @b "hiprelay").
 * @param optc   the number of elements in the array.
 * @return       zero on success, or negative error value on error.
 */
int hip_conf_handle_service(hip_common_t *msg, int action, const char *opt[], 
			    int optc)
{
	int err = 0;

	HIP_IFEL((action != ACTION_ADD && action != ACTION_REINIT
		  && action != ACTION_DEL), -1,
		 "Only actions \"add\", \"del\" and \"reinit\" are supported "\
		 "for \"service\".\n");
     
	HIP_IFEL((optc < 1), -1, "Missing arguments.\n");
	HIP_IFEL((optc > 1), -1, "Too many arguments.\n");
	
	if(action == ACTION_ADD){
		if (strcmp(opt[0], "escrow") == 0) {
			HIP_INFO("Adding escrow service.\n");
			HIP_IFEL(hip_build_user_hdr(msg, SO_HIP_OFFER_ESCROW, 0), -1,
				 "Failed to build user message header.\n");
		} else if (strcmp(opt[0], "rvs") == 0) {
			HIP_INFO("Adding rendezvous service.\n");
			HIP_IFEL(hip_build_user_hdr(msg, SO_HIP_OFFER_RVS, 0), -1,
				 "Failed to build user message header.\n");
		} else if (strcmp(opt[0], "hiprelay") == 0) {
			HIP_INFO("Adding HIP UDP relay service.\n");
			HIP_IFEL(hip_build_user_hdr(msg, SO_HIP_OFFER_HIPRELAY, 0), -1,
				 "Failed to build user message header.\n");
		} else {
			HIP_ERROR("Unknown service \"%s\".\n", opt[0]);
		}     
	} else if(action == ACTION_REINIT){
		if (strcmp(opt[0], "rvs") == 0) {
			HIP_IFEL(hip_build_user_hdr(msg, SO_HIP_REINIT_RVS, 0), -1,
				 "Failed to build user message header.\n");
		} else if (strcmp(opt[0], "hiprelay") == 0) {
			HIP_IFEL(hip_build_user_hdr(msg, SO_HIP_REINIT_RELAY, 0), -1,
				 "Failed to build user message header.\n");
		} else if (strcmp(opt[0], "escrow") == 0) {
			HIP_ERROR("Action \"reinit\" is not supported for "\
				  "escrow service.\n");
		} else {
			HIP_ERROR("Unknown service \"%s\".\n", opt[0]);
		}
	} else if(action == ACTION_DEL) {
		if (strcmp(opt[0], "escrow") == 0) {
			HIP_ERROR("Action \"delete\" is not supported for "\
				  "escrow service.\n");
		} else if (strcmp(opt[0], "rvs") == 0) {
			HIP_INFO("Deleting rendezvous service.\n");
			HIP_IFEL(hip_build_user_hdr(msg, SO_HIP_CANCEL_RVS, 0),
				 -1, "Failed to build user message header.\n");
		} else if (strcmp(opt[0], "hiprelay") == 0) {
			HIP_INFO("Deleting HIP UDP relay service.\n");
			HIP_IFEL(hip_build_user_hdr(
					 msg, SO_HIP_CANCEL_HIPRELAY, 0), -1,
				 "Failed to build user message header.\n");
		} else {
			HIP_ERROR("Unknown service \"%s\".\n", opt[0]);
		}
	}
	
 out_err:
	return err;
	
}

int hip_conf_handle_run_normal(hip_common_t *msg, int action,
			       const char *opt[], int optc)
{
	return hip_handle_exec_application(0, EXEC_LOADLIB_HIP, optc,
					   (char **) &opt[0]);
}

int hip_do_hipconf(int argc, char *argv[], int send_only)
{
     int err = 0, type_arg = 0;
     long int action = 0, type = 0;
     hip_common_t *msg = NULL;
     //char *text = NULL;
     
     /* Check that we have at least one command line argument. */
     HIP_IFEL((argc < 2), -1, "Invalid arguments.\n\n%s usage:\n%s\n",
	      argv[0], hipconf_usage);

     /* Get a numeric value representing the action. */
     action = hip_conf_get_action(argv[1]);
     HIP_IFEL((action == -1), -1,
	      "Invalid action argument '%s'\n", argv[1]);
<<<<<<< HEAD
     
=======

>>>>>>> 738c7309
     /* Check that we have at least the minumum number of arguments
	for the given action. */
     HIP_IFEL((argc < hip_conf_check_action_argc(action) + 2), -1,
	      "Not enough arguments given for the action '%s'\n",
	      argv[1]);

     /* Is this redundant? What does it do? -Lauri 19.03.2008 19:46. */
     HIP_IFEL(((type_arg = hip_conf_get_type_arg(action)) < 0), -1,
	      "Could not parse type\n");

     type = hip_conf_get_type(argv[type_arg],argv);
     HIP_IFEL((type <= 0 || type >= TYPE_MAX), -1,
	      "Invalid type argument '%s'\n", argv[type_arg]);

     /* Get the type argument for the given action. */
     HIP_IFEL(!(msg = malloc(HIP_MAX_PACKET)), -1, "malloc failed.\n");
     memset(msg, 0, HIP_MAX_PACKET);
     hip_get_all_hits(msg,argv);
     
     /* Call handler function from the handler function pointer
	array at index "type" with given commandline arguments. 
	The functions build a hip_common message. */
<<<<<<< HEAD
     if (argc ==3)
=======
     if (action == ACTION_GET)
	     err = hip_get_hits(msg,argv);
     if (argc == 3)
>>>>>>> 738c7309
	  err = (*action_handler[type])(msg, action, (const char **)&argv[2], argc - 3);
     else
	  err = (*action_handler[type])(msg, action, (const char **)&argv[3], argc - 3);

     if(err != 0) {
	     HIP_ERROR("Failed to build a message to hip daemon.\n");
	     goto out_err;
     }

     /* hipconf new hi does not involve any messages to hipd */
     if (hip_get_msg_type(msg) == 0)
	  goto out_err;
<<<<<<< HEAD
	
     /* Tell hip daemon that this message is from agent. */
=======

     /* Tell hip daemon, that this message is from agent. */
>>>>>>> 738c7309
     /* if (from_agent)
	{
	err = hip_build_param_contents(msg, NULL, HIP_PARAM_AGENT_SEND_THIS, 0);
	HIP_IFEL(err, -1, "Failed to add parameter to message!\n");
	}*/

     /* Send message to hipd */
     HIP_IFEL(hip_send_daemon_info_wrapper(msg, send_only), -1,
	      "Failed to send user message to the HIP daemon.\n");
     
     HIP_INFO("User message was sent successfully to the HIP daemon.\n");

 out_err:
     if (msg)
	  free(msg);

     return err;
}

int hip_conf_handle_ha(hip_common_t *msg, int action,const char *opt[], int optc)
{

     struct hip_tlv_common *current_param = NULL;
     int err = 0, state, ret;
     in6_addr_t arg1, hit1;

     HIP_IFEL(!(msg = malloc(HIP_MAX_PACKET)), -1, "malloc failed\n");

     HIP_IFEL(hip_build_user_hdr(msg, SO_HIP_GET_HA_INFO, 0), -1,
	      "Building of daemon header failed\n");

     HIP_IFEL(hip_send_recv_daemon_info(msg), -1,
	      "send recv daemon info\n");

     while((current_param = hip_get_next_param(msg, current_param)) != NULL) {
	  struct hip_hadb_user_info_state *ha =
	       hip_get_param_contents_direct(current_param);

	  if (!strcmp("all", opt[0])) {
	       HIP_INFO("HA is %s\n", hip_state_str(ha->state));
	       HIP_INFO_HIT("local hit is", &ha->hit_our);
	       HIP_INFO_HIT("peer  hit is", &ha->hit_peer);

	  }

	  if (((opt[0] !='\0') && (opt[1] !=  '\0')) &&
	      (strcmp("all",opt[0]) !=0))
	  {
	       ret = inet_pton(AF_INET6,opt[0], &arg1);
	       HIP_IFEL((ret < 0 && errno == EAFNOSUPPORT), -1, "not a valid address family\n");

	       ret = inet_pton(AF_INET6,opt[1], &hit1);
	       HIP_IFEL((ret < 0 && errno == EAFNOSUPPORT), -1, "not a valid address family\n");

	       if ((ipv6_addr_cmp(&arg1, &ha->hit_our) == 0) ||  (ipv6_addr_cmp(&hit1, &ha->hit_our) == 0))
	       {
		    HIP_INFO("HA is in %s state\n", hip_state_str(ha->state));
		    HIP_INFO_HIT("hit is", &ha->hit_our);
	       }

	  }
	  HIP_INFO("\n");
     }

        HIP_IFEL(!(msg = malloc(HIP_MAX_PACKET)), -1, "malloc failed\n");

        HIP_IFEL(hip_build_user_hdr(msg, SO_HIP_GET_HA_INFO, 0), -1,
                 "Building of daemon header failed\n");

        HIP_IFEL(hip_send_recv_daemon_info(msg), -1,
                 "send recv daemon info\n");

        while((current_param = hip_get_next_param(msg, current_param)) != NULL) {
                struct hip_hadb_user_info_state *ha =
                        hip_get_param_contents_direct(current_param);

                if (!strcmp("all", opt[0])) {
                        HIP_INFO("HA is %s\n", hip_state_str(ha->state));
                        HIP_INFO_HIT("local hit is", &ha->hit_our);
                        HIP_INFO_HIT("peer  hit is", &ha->hit_peer);
                        HIP_INFO_IN6ADDR("local ip is", &ha->ip_our);
                        HIP_INFO_IN6ADDR("peer  ip is", &ha->ip_peer);

                }

                if (((opt[0] !='\0') && (opt[1] !=  '\0')) &&
                    (strcmp("all",opt[0]) !=0))
                {
                        ret = inet_pton(AF_INET6,opt[0], &arg1);
                        HIP_IFEL((ret < 0 && errno == EAFNOSUPPORT), -1, "not a valid address family\n");

                        ret = inet_pton(AF_INET6,opt[1], &hit1);
                        HIP_IFEL((ret < 0 && errno == EAFNOSUPPORT), -1, "not a valid address family\n");

                        if ((ipv6_addr_cmp(&arg1, &ha->hit_our) == 0) ||  (ipv6_addr_cmp(&hit1, &ha->hit_our) == 0))
                        {
                                HIP_INFO("HA is in %s state\n", hip_state_str(ha->state));
                                HIP_INFO_HIT("hit is", &ha->hit_our);
                        }

                }

                HIP_INFO("\n");
        }

   out_err:
        return err;
}

int hip_conf_handle_handoff(hip_common_t *msg, int action,const char *opt[], int optc)
{	
     int err=0;
		
     HIP_IFEL(!(msg = malloc(HIP_MAX_PACKET)), -1, "malloc failed\n");
	
     if (strcmp("active",opt[0]) ==0)
     {
	  HIP_IFEL(hip_build_user_hdr(msg,SO_HIP_HANDOFF_ACTIVE, 0), -1,
		   "Building of daemon header failed\n");
	  HIP_INFO("handoff mode set to active successfully\n");
     }else
     {
	  HIP_IFEL(hip_build_user_hdr(msg,SO_HIP_HANDOFF_LAZY, 0), -1,
		   "Building of daemon header failed\n");
	  HIP_INFO("handoff mode set to lazy successfully\n");
     }

     HIP_IFEL(hip_send_recv_daemon_info(msg), -1,"send recv daemon info\n");

 out_err:
     return err;
}

<<<<<<< HEAD

int hip_get_all_hits(hip_common_t *msg,char *argv[])
{	
     struct hip_tlv_common *current_param = NULL;
     struct endpoint_hip *endp=NULL;
     int err=0;
     struct sockaddr_in6 addr;
     in6_addr_t *defhit;
     struct hip_hadb_user_info_state *ha;
	
     if (strcmp(argv[1], "get") == 0)
     {
	
	  if ((strcmp(argv[3],"all") == 0) && (strcmp(argv[2],"hi") == 0))
	  {
	       HIP_IFEL(hip_build_user_hdr(msg, SO_HIP_GET_HITS,0),-1, "Fail to get hits");
	       hip_send_recv_daemon_info(msg);
		
	       while((current_param = hip_get_next_param(msg, current_param)) != NULL)
	       {
		    endp = (struct endpoint_hip *)hip_get_param_contents_direct(current_param);
		    if (strcmp(argv[3], "all") == 0)
		    {
			 HIP_INFO("hi is %s ",endp->flags == HIP_ENDPOINT_FLAG_HIT ? "anonymous" : "public");
			 HIP_INFO("%s",endp->algo == HIP_HI_DSA ? "dsa" : "rsa");
			 HIP_INFO_HIT("\n",&endp->id.hit);
		    }
				
	       }
	  }
	  else if (strcmp(argv[3], "default") == 0)
	  {
	       HIP_IFEL(hip_build_user_hdr(msg, SO_HIP_DEFAULT_HIT,0),-1, "Fail to get hits");
	       hip_send_recv_daemon_info(msg);
	
	       while((current_param = hip_get_next_param(msg, current_param)) != NULL)
	       {
		    defhit = (in6_addr_t *)hip_get_param_contents_direct(current_param);
		    set_hit_prefix(defhit);
		    HIP_INFO_HIT("default hi is ",defhit);
	       }
	  }
     }
=======
int hip_get_hits(hip_common_t *msg, char *opt[], int optc)
{
    struct hip_tlv_common *current_param = NULL;
    struct endpoint_hip *endp = NULL;
    int err=0;
    //struct sockaddr_in6 addr;
    in6_addr_t *defhit;
    struct in_addr *deflsi;
    //struct hip_hadb_user_info_state *ha;
     hip_tlv_type_t param_type;

    HIP_IFEL(optc != 1, -EINVAL, "Invalid number of arguments.\n");

    if (!strcmp(opt[0], "all")) {

	HIP_IFEL(hip_build_user_hdr(msg, SO_HIP_GET_HITS, 0), -1, "Building header failed\n");
	HIP_IFEL(hip_send_recv_daemon_info(msg), -1, "Sending msg failed\n");

	while((current_param = hip_get_next_param(msg, current_param)) != NULL) {
	    endp = (struct endpoint_hip *)hip_get_param_contents_direct(current_param);
	    HIP_INFO("hi is %s ", endp->flags == HIP_ENDPOINT_FLAG_HIT ? "anonymous" : "public");
	    HIP_INFO("%s", endp->algo == HIP_HI_DSA ? "dsa" : "rsa");
	    HIP_INFO_HIT("\n", &endp->id.hit);
	}

	HIP_INFO("All HITs printed.\n");

    } else if (!strcmp(opt[0], "default")) {
	HIP_IFEL(hip_build_user_hdr(msg, SO_HIP_DEFAULT_HIT, 0), -1, "Building header failed\n");
	HIP_IFEL(hip_send_recv_daemon_info(msg), -1, "Sending msg failed\n");

	while((current_param = hip_get_next_param(msg, current_param)) != NULL)
	{
		param_type = hip_get_param_type(current_param);
		
		if (param_type == HIP_PARAM_HIT){
			defhit = (struct in6_addr *)hip_get_param_contents_direct(current_param);
			set_hit_prefix(defhit);
			HIP_INFO_HIT("default hi is ", defhit);
		}
		else if (param_type == HIP_PARAM_LSI){
			deflsi = (struct in_addr *)hip_get_param_contents_direct(current_param);
			HIP_DEBUG_LSI("default lsi is ", deflsi);
		}
	}
    } else {
	HIP_ERROR("Invalid argument. Specify default or all.\n");
        err = -EINVAL;
	goto out_err;
    }

    /* Clear message so do_hipconf() doesn't send it again */
    hip_msg_init(msg);
>>>>>>> 738c7309

 out_err:
     return err;
}


/**
 * hip_append_pathtolib: Creates the string intended to set the 
 * environmental variable LD_PRELOAD. The function recibes the required 
 * libraries, and then includes the prefix (path where these libraries 
 * are located) to each one. Finally it appends all of the them to the 
 * same string.
 *
 * @param libs            an array of pointers to the required libraries
 * @param lib_all         a pointer to the string to store the result
 * @param lib_all_length  length of the string lib_all
 * @return                zero on success, or -1 overflow in string lib_all
 */

int hip_append_pathtolib(char **libs, char *lib_all, int lib_all_length)
{

     int c_count = lib_all_length, err = 0;
     char *lib_aux = lib_all;
     char *prefix = HIPL_DEFAULT_PREFIX; /* translates to "/usr/local" etc */

     while(*libs != NULL){

	  // Copying prefix to lib_all
	  HIP_IFEL(c_count<strlen(prefix), -1, "Overflow in string lib_all\n");
	  strncpy(lib_aux, prefix, c_count);
	  while(*lib_aux != '\0')
	  {
	       lib_aux++;
	       c_count--;
	  }

	  // Copying "/lib/" to lib_all
	  HIP_IFEL(c_count<5, -1, "Overflow in string lib_all\n");
	  strncpy(lib_aux, "/lib/", c_count);
	  c_count -= 5;
	  lib_aux += 5;

	  // Copying the library name to lib_all
	  HIP_IFEL(c_count<strlen(*libs), -1, "Overflow in string lib_all\n");
	  strncpy(lib_aux, *libs, c_count);
	  while(*lib_aux != '\0')
	  {
	       lib_aux++;
	       c_count--;
	  }

	  // Adding ':' to separate libraries
	  *lib_aux = ':';
	  c_count--;
	  lib_aux++;

	  // Next library
	  libs++;
     }

     // Delete the last ':'
     *--lib_aux = '\0';

 out_err:
     return err;
}


/**
 * Handles the hipconf commands where the type is @c run. Execute new
 * application and set environment variable "LD_PRELOAD" to as type
 * says.
 * @note In order to this function to work properly, "make install"
 * must be executed to install libraries to right paths. Also library
 * paths must be set right.
 *
 * @see
 * exec_app_types\n
 * EXEC_LOADLIB_OPP\n
 * EXEC_LOADLIB_HIP\n
 * EXEC_LOADLIB_NONE\n
 *
 * @param do_fork Whether to fork or not.
 * @param type   the numeric action identifier for the action to be performed.
 * @param argc   the number of elements in the array.
 * @param argv   an array of pointers to the command line arguments after
 *               the action and type.
 * @return       zero on success, or negative error value on error.
 */
int hip_handle_exec_application(int do_fork, int type, int argc, char *argv[])
{
	/* Variables. */
	char *path = "/usr/lib:/lib:/usr/local/lib";
	char lib_all[LIB_LENGTH];
	va_list args;
	int err = 0;
	char *libs[5];


	if (do_fork)
		err = fork();
	if (err < 0)
	{
		HIP_ERROR("Failed to exec new application.\n");
	}
	else if (err > 0)
	{
		err = 0;
	}
	else if(err == 0)
	{
		HIP_DEBUG("Exec new application.\n");
		if (type == EXEC_LOADLIB_HIP)
		{
		      libs[0] = "libinet6.so";
		      libs[1] = "libhiptool.so";
		      libs[3] = NULL;
		      libs[4] = NULL;
		      libs[2] = "libhipopendht.so";
		}
		else if (type == EXEC_LOADLIB_OPP)
		{
		      libs[0] = "libopphip.so";
		      libs[1] = "libinet6.so";
		      libs[2] = "libhiptool.so";
		      libs[4] = NULL;
		      libs[3] = "libhipopendht.so";
		}

#if 0
		if (type != EXEC_LOADLIB_NONE)
		{
			setenv("LD_PRELOAD", libs, 1);
			HIP_DEBUG("LD_PRELOADing\n");
		}
#endif

		hip_append_pathtolib(libs, lib_all, LIB_LENGTH);
		setenv("LD_PRELOAD", lib_all, 1);
		HIP_DEBUG("LD_PRELOADing: %s\n", lib_all);
		err = execvp(argv[0], argv);

		if (err != 0)
		{
			HIP_DEBUG("Executing new application failed!\n");
			exit(1);
		}
	}

out_err:
	return (err);
}


/**
 * Send restart request to HIP daemon.
 */
int hip_conf_handle_restart(hip_common_t *msg, int type, const char *opt[],
			    int optc)
{
	int err = 0;

	HIP_IFEL(hip_build_user_hdr(msg, SO_HIP_RESTART, 0), -1,
		 "hip_build_user_hdr() failed!");
	
 out_err:
	return err;
}

#if 0
int hip_conf_handle_opptcp(hip_common_t *msg, int action, const char *opt[],
			   int optc)
{
    int err = 0, status = 0;
    
    if (!strcmp("on",opt[0])) {
        status = SO_HIP_SET_OPPTCP_ON; 
    } else if (!strcmp("off",opt[0])) {
        status = SO_HIP_SET_OPPTCP_OFF;
    } else {
        HIP_IFEL(1, -1, "bad args\n");
    }
    HIP_IFEL(hip_build_user_hdr(msg, status, 0), -1, "Failed to build user message header.: %s\n", strerror(err));
    
 out_err:
    return err;


/*	hip_set_opportunistic_tcp_status(1);*/
/*	hip_set_opportunistic_tcp_status(0);*/
}
#endif

/**
 * Handles the hipconf commands where the type is @ tcptimeout.
 *
 * @param msg    a pointer to the buffer where the message for hipd will
 *                be written.
 * @param action the numeric action identifier for the action to be performed.
 * @param opt    an array of pointers to the command line arguments after
 *                the action and type.
 *  @param optc   the number of elements in the array (@b 0).
 *  @return       zero on success, or negative error value on error.
 * */

int hip_conf_handle_tcptimeout(struct hip_common *msg, int action,
                   const char *opt[], int optc)
{
    
   int err = 0, status = 0;

    if (!strcmp("on",opt[0])) {

	HIP_INFO("tcptimeout set on\n");
	status = SO_HIP_SET_TCPTIMEOUT_ON;
    } else if (!strcmp("off",opt[0])) {
       
	HIP_INFO("tcptimeout set off\n");
	status = SO_HIP_SET_TCPTIMEOUT_OFF;
    } else {
        HIP_IFEL(1, -1, "bad args\n");
       // err = -1;
	}
    HIP_IFEL(hip_build_user_hdr(msg, status, 0), -1, "build hdr failed: %s\n", strerror(err));

 out_err:
    return err;
}

/**
 * Function that is used to set HIP PROXY on or off
 *
 * @return       zero on success, or negative error value on error.
 */
int hip_conf_handle_hipproxy(struct hip_common *msg, int action, const char *opt[], int optc)
{
        int err = 0, status = 0;
 
#ifdef CONFIG_HIP_HIPPROXY
        if (!strcmp("on",opt[0])) {
                status = SO_HIP_SET_HIPPROXY_ON; 
        } else if (!strcmp("off",opt[0])) {
                status = SO_HIP_SET_HIPPROXY_OFF;
        } else {
                HIP_IFEL(1, -1, "bad args\n");
        }
        HIP_IFEL(hip_build_user_hdr(msg, status, 0), -1, 
                 "build hdr failed: %s\n", strerror(err));          
#endif
        
 out_err:
        return(err);
}<|MERGE_RESOLUTION|>--- conflicted
+++ resolved
@@ -10,6 +10,7 @@
  * @author  Bing Zhou <bingzhou_cc.hut.fi>
  * @author  Anu Markkola
  * @author  Lauri Silvennoinen
+ * @author  Teresa Finez <tfinezmo_cc.hut.fi> Modifications
  * @author  Samu Varjonen
  * @author  Tao Wan  <twan_cc.hut.fi>
  * @note    Distributed under <a href="http://www.gnu.org/licenses/gpl.txt">GNU/GPL</a>
@@ -22,9 +23,6 @@
 
 /** A help string containing the usage of @c hipconf. */
 const char *hipconf_usage =
-<<<<<<< HEAD
-"add|del map <hit> <ipv6>\n"
-=======
 #ifdef CONFIG_HIP_ESCROW
 "add|del escrow <hit>\n"
 #endif
@@ -35,7 +33,6 @@
 "del hi <hit>\n"
 "del hi all\n"
 "get hi default|all\n"
->>>>>>> 738c7309
 #ifdef CONFIG_HIP_ICOOKIE
 "get|set|inc|dec|new puzzle all|<hit>\n"
 #else
@@ -112,6 +109,7 @@
         hip_conf_handle_locator,
         hip_conf_handle_set,
         hip_conf_handle_dht_toggle,
+	hip_conf_handle_opptcp,
         hip_conf_handle_trans_order,
 	hip_conf_handle_tcptimeout, /* added by Tao Wan*/
         hip_conf_handle_hipproxy,
@@ -272,7 +270,6 @@
 #endif		
 	else if (!strcmp("order", text))
 		ret = TYPE_ORDER;
-#ifdef CONFIG_HIP_OPENDHT
 	else if (strcmp("opendht", argv[1])==0)
 		ret = TYPE_DHT;
 	else if (!strcmp("ttl", text))
@@ -283,7 +280,6 @@
 		ret = TYPE_GET;
 	else if (!strcmp("set", text))
                 ret = TYPE_SET;
-#endif
 	else if (!strcmp("config", text))
 		ret = TYPE_CONFIG;
 #ifdef CONFIG_HIP_HIPPROXY
@@ -541,6 +537,8 @@
 
      _HIP_DEBUG("action=%d optc=%d\n", action, optc);
 
+     /* @todo: the ACTION_GET is bypassed in hip_do_hipconf() */
+
      if (action == ACTION_DEL)
 	  return hip_conf_handle_hi_del(msg, action, opt, optc);
      if (action == ACTION_GET)
@@ -639,17 +637,22 @@
 {
      int err = 0;
      int ret;
+     struct in_addr lsi, aux;
      in6_addr_t hit, ip6;
 
      HIP_DEBUG("action=%d optc=%d\n", action, optc);
 
-     HIP_IFEL((optc != 2), -1, "Missing arguments\n");
+     HIP_IFEL((optc != 2 && optc != 3), -1, "Missing arguments\n");
 	
      HIP_IFEL(convert_string_to_address(opt[0], &hit), -1,
 	      "string to address conversion failed\n");
 
      HIP_IFEL(convert_string_to_address(opt[1], &ip6), -1,
 	      "string to address conversion failed\n");
+     
+     if(!convert_string_to_address_v4(opt[1], &aux)){
+	     HIP_IFEL(IS_LSI32(aux.s_addr), -1, "Missing ip address before lsi\n");
+     }
 
      HIP_IFEL(hip_build_param_contents(msg, (void *) &hit, HIP_PARAM_HIT,
 				       sizeof(in6_addr_t)), -1,
@@ -660,8 +663,6 @@
 				       sizeof(in6_addr_t)), -1,
 	      "build param hit failed\n");
 
-<<<<<<< HEAD
-=======
      if(optc == 3){
 	     HIP_IFEL(convert_string_to_address_v4(opt[2], &lsi), -1,
 		      "string to address conversion failed\n");
@@ -672,11 +673,11 @@
 	      "build param lsi failed\n");		
      }
 
->>>>>>> 738c7309
      switch(action) {
      case ACTION_ADD:
 	  HIP_IFEL(hip_build_user_hdr(msg, SO_HIP_ADD_PEER_MAP_HIT_IP,
-				      0), -1, "add peer map failed\n");
+	      		              0), -1, "add peer map failed\n");
+	  
 	  break;
      case ACTION_DEL:
 	  HIP_IFEL(hip_build_user_hdr(msg, SO_HIP_DEL_PEER_MAP_HIT_IP,
@@ -1377,7 +1378,6 @@
 
         /* ASK THIS INFO FROM DAEMON */
         HIP_INFO("Asking serving gateway info from daemon...\n");
-        HIP_IFEL(!(msgdaemon = malloc(HIP_MAX_PACKET)), -1, "Malloc for msg failed\n");
         HIP_IFEL(hip_build_user_hdr(msgdaemon, SO_HIP_DHT_SERVING_GW,0),-1,
                  "Building daemon header failed\n");
         HIP_IFEL(hip_send_recv_daemon_info(msgdaemon), -1, "Send recv daemon info failed\n");
@@ -1533,11 +1533,7 @@
      action = hip_conf_get_action(argv[1]);
      HIP_IFEL((action == -1), -1,
 	      "Invalid action argument '%s'\n", argv[1]);
-<<<<<<< HEAD
-     
-=======
-
->>>>>>> 738c7309
+
      /* Check that we have at least the minumum number of arguments
 	for the given action. */
      HIP_IFEL((argc < hip_conf_check_action_argc(action) + 2), -1,
@@ -1555,18 +1551,13 @@
      /* Get the type argument for the given action. */
      HIP_IFEL(!(msg = malloc(HIP_MAX_PACKET)), -1, "malloc failed.\n");
      memset(msg, 0, HIP_MAX_PACKET);
-     hip_get_all_hits(msg,argv);
-     
+
      /* Call handler function from the handler function pointer
 	array at index "type" with given commandline arguments. 
 	The functions build a hip_common message. */
-<<<<<<< HEAD
-     if (argc ==3)
-=======
      if (action == ACTION_GET)
 	     err = hip_get_hits(msg,argv);
      if (argc == 3)
->>>>>>> 738c7309
 	  err = (*action_handler[type])(msg, action, (const char **)&argv[2], argc - 3);
      else
 	  err = (*action_handler[type])(msg, action, (const char **)&argv[3], argc - 3);
@@ -1579,13 +1570,7 @@
      /* hipconf new hi does not involve any messages to hipd */
      if (hip_get_msg_type(msg) == 0)
 	  goto out_err;
-<<<<<<< HEAD
-	
      /* Tell hip daemon that this message is from agent. */
-=======
-
-     /* Tell hip daemon, that this message is from agent. */
->>>>>>> 738c7309
      /* if (from_agent)
 	{
 	err = hip_build_param_contents(msg, NULL, HIP_PARAM_AGENT_SEND_THIS, 0);
@@ -1612,8 +1597,6 @@
      int err = 0, state, ret;
      in6_addr_t arg1, hit1;
 
-     HIP_IFEL(!(msg = malloc(HIP_MAX_PACKET)), -1, "malloc failed\n");
-
      HIP_IFEL(hip_build_user_hdr(msg, SO_HIP_GET_HA_INFO, 0), -1,
 	      "Building of daemon header failed\n");
 
@@ -1624,83 +1607,43 @@
 	  struct hip_hadb_user_info_state *ha =
 	       hip_get_param_contents_direct(current_param);
 
-	  if (!strcmp("all", opt[0])) {
-	       HIP_INFO("HA is %s\n", hip_state_str(ha->state));
-	       HIP_INFO_HIT("local hit is", &ha->hit_our);
-	       HIP_INFO_HIT("peer  hit is", &ha->hit_peer);
-
-	  }
-
-	  if (((opt[0] !='\0') && (opt[1] !=  '\0')) &&
+	  if (!strcmp("all", opt[0]))
+	          hip_conf_print_info_ha(ha);
+
+	 
+	  if (((opt[0] !='\0') && (opt[1] == '\0')) &&
 	      (strcmp("all",opt[0]) !=0))
 	  {
-	       ret = inet_pton(AF_INET6,opt[0], &arg1);
-	       HIP_IFEL((ret < 0 && errno == EAFNOSUPPORT), -1, "not a valid address family\n");
-
-	       ret = inet_pton(AF_INET6,opt[1], &hit1);
-	       HIP_IFEL((ret < 0 && errno == EAFNOSUPPORT), -1, "not a valid address family\n");
-
-	       if ((ipv6_addr_cmp(&arg1, &ha->hit_our) == 0) ||  (ipv6_addr_cmp(&hit1, &ha->hit_our) == 0))
-	       {
-		    HIP_INFO("HA is in %s state\n", hip_state_str(ha->state));
-		    HIP_INFO_HIT("hit is", &ha->hit_our);
-	       }
+
+	    HIP_IFEL(convert_string_to_address(opt[0], &hit1), -1, "not a valid address family\n");
+
+	    if ((ipv6_addr_cmp(&hit1, &ha->hit_our) == 0) ||  (ipv6_addr_cmp(&hit1, &ha->hit_peer) == 0))
+	            hip_conf_print_info_ha(ha);
 
 	  }
-	  HIP_INFO("\n");
-     }
-
-        HIP_IFEL(!(msg = malloc(HIP_MAX_PACKET)), -1, "malloc failed\n");
-
-        HIP_IFEL(hip_build_user_hdr(msg, SO_HIP_GET_HA_INFO, 0), -1,
-                 "Building of daemon header failed\n");
-
-        HIP_IFEL(hip_send_recv_daemon_info(msg), -1,
-                 "send recv daemon info\n");
-
-        while((current_param = hip_get_next_param(msg, current_param)) != NULL) {
-                struct hip_hadb_user_info_state *ha =
-                        hip_get_param_contents_direct(current_param);
-
-                if (!strcmp("all", opt[0])) {
-                        HIP_INFO("HA is %s\n", hip_state_str(ha->state));
-                        HIP_INFO_HIT("local hit is", &ha->hit_our);
-                        HIP_INFO_HIT("peer  hit is", &ha->hit_peer);
-                        HIP_INFO_IN6ADDR("local ip is", &ha->ip_our);
-                        HIP_INFO_IN6ADDR("peer  ip is", &ha->ip_peer);
-
-                }
-
-                if (((opt[0] !='\0') && (opt[1] !=  '\0')) &&
-                    (strcmp("all",opt[0]) !=0))
-                {
-                        ret = inet_pton(AF_INET6,opt[0], &arg1);
-                        HIP_IFEL((ret < 0 && errno == EAFNOSUPPORT), -1, "not a valid address family\n");
-
-                        ret = inet_pton(AF_INET6,opt[1], &hit1);
-                        HIP_IFEL((ret < 0 && errno == EAFNOSUPPORT), -1, "not a valid address family\n");
-
-                        if ((ipv6_addr_cmp(&arg1, &ha->hit_our) == 0) ||  (ipv6_addr_cmp(&hit1, &ha->hit_our) == 0))
-                        {
-                                HIP_INFO("HA is in %s state\n", hip_state_str(ha->state));
-                                HIP_INFO_HIT("hit is", &ha->hit_our);
-                        }
-
-                }
-
-                HIP_INFO("\n");
-        }
-
-   out_err:
+     }
+
+out_err:
         return err;
+}
+
+int hip_conf_print_info_ha(struct hip_hadb_user_info_state *ha)
+{
+        HIP_INFO("HA is %s\n", hip_state_str(ha->state));
+        HIP_INFO_HIT(" Local HIT", &ha->hit_our);
+	HIP_INFO_HIT(" Peer  HIT", &ha->hit_peer);
+	HIP_DEBUG_LSI(" Local LSI", &ha->lsi_our);
+        HIP_DEBUG_LSI(" Peer  LSI", &ha->lsi_peer);
+        HIP_INFO_IN6ADDR(" Local IP", &ha->ip_our);
+        HIP_INFO_IN6ADDR(" Peer  IP", &ha->ip_peer);
+	HIP_INFO("\n");
+
 }
 
 int hip_conf_handle_handoff(hip_common_t *msg, int action,const char *opt[], int optc)
 {	
      int err=0;
 		
-     HIP_IFEL(!(msg = malloc(HIP_MAX_PACKET)), -1, "malloc failed\n");
-	
      if (strcmp("active",opt[0]) ==0)
      {
 	  HIP_IFEL(hip_build_user_hdr(msg,SO_HIP_HANDOFF_ACTIVE, 0), -1,
@@ -1719,51 +1662,6 @@
      return err;
 }
 
-<<<<<<< HEAD
-
-int hip_get_all_hits(hip_common_t *msg,char *argv[])
-{	
-     struct hip_tlv_common *current_param = NULL;
-     struct endpoint_hip *endp=NULL;
-     int err=0;
-     struct sockaddr_in6 addr;
-     in6_addr_t *defhit;
-     struct hip_hadb_user_info_state *ha;
-	
-     if (strcmp(argv[1], "get") == 0)
-     {
-	
-	  if ((strcmp(argv[3],"all") == 0) && (strcmp(argv[2],"hi") == 0))
-	  {
-	       HIP_IFEL(hip_build_user_hdr(msg, SO_HIP_GET_HITS,0),-1, "Fail to get hits");
-	       hip_send_recv_daemon_info(msg);
-		
-	       while((current_param = hip_get_next_param(msg, current_param)) != NULL)
-	       {
-		    endp = (struct endpoint_hip *)hip_get_param_contents_direct(current_param);
-		    if (strcmp(argv[3], "all") == 0)
-		    {
-			 HIP_INFO("hi is %s ",endp->flags == HIP_ENDPOINT_FLAG_HIT ? "anonymous" : "public");
-			 HIP_INFO("%s",endp->algo == HIP_HI_DSA ? "dsa" : "rsa");
-			 HIP_INFO_HIT("\n",&endp->id.hit);
-		    }
-				
-	       }
-	  }
-	  else if (strcmp(argv[3], "default") == 0)
-	  {
-	       HIP_IFEL(hip_build_user_hdr(msg, SO_HIP_DEFAULT_HIT,0),-1, "Fail to get hits");
-	       hip_send_recv_daemon_info(msg);
-	
-	       while((current_param = hip_get_next_param(msg, current_param)) != NULL)
-	       {
-		    defhit = (in6_addr_t *)hip_get_param_contents_direct(current_param);
-		    set_hit_prefix(defhit);
-		    HIP_INFO_HIT("default hi is ",defhit);
-	       }
-	  }
-     }
-=======
 int hip_get_hits(hip_common_t *msg, char *opt[], int optc)
 {
     struct hip_tlv_common *current_param = NULL;
@@ -1817,7 +1715,6 @@
 
     /* Clear message so do_hipconf() doesn't send it again */
     hip_msg_init(msg);
->>>>>>> 738c7309
 
  out_err:
      return err;
@@ -1988,7 +1885,6 @@
 	return err;
 }
 
-#if 0
 int hip_conf_handle_opptcp(hip_common_t *msg, int action, const char *opt[],
 			   int optc)
 {
@@ -2010,7 +1906,6 @@
 /*	hip_set_opportunistic_tcp_status(1);*/
 /*	hip_set_opportunistic_tcp_status(0);*/
 }
-#endif
 
 /**
  * Handles the hipconf commands where the type is @ tcptimeout.
