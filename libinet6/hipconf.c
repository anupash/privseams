--- conflicted
+++ resolved
@@ -10,11 +10,8 @@
  * @author  Bing Zhou <bingzhou_cc.hut.fi>
  * @author  Anu Markkola
  * @author  Lauri Silvennoinen
-<<<<<<< HEAD
  * @author  Teresa Finez <tfinezmo_cc.hut.fi> Modifications
-=======
  * @author  Samu Varjonen
->>>>>>> 16ac8c47
  * @author  Tao Wan  <twan@cc.hut.fi>
  * @note    Distributed under <a href="http://www.gnu.org/licenses/gpl.txt">GNU/GPL</a>
  * @todo    add/del map
