--- conflicted
+++ resolved
@@ -134,12 +134,9 @@
 	hip_conf_handle_buddies_toggle,
 	NULL, /* reserved for sava */
 	hip_conf_handle_nsupdate,
-<<<<<<< HEAD
-	hip_conf_handle_nat_port,
-=======
 	hip_conf_handle_hit_to_ip,
 	hip_conf_handle_hit_to_ip_set,
->>>>>>> da995e4c
+	hip_conf_handle_nat_port,
 	NULL /* run */
 };
 
@@ -251,11 +248,7 @@
 		break;
 	case ACTION_ADD: case ACTION_DEL: case ACTION_SET: case ACTION_INC:
 	case ACTION_GET: case ACTION_RUN: case ACTION_LOAD: case ACTION_DHT:
-<<<<<<< HEAD
 	case ACTION_HA: case ACTION_HANDOFF: case ACTION_TRANSORDER: case ACTION_NAT_PORT:
-=======
-	case ACTION_HA: case ACTION_HANDOFF: case ACTION_TRANSORDER: 
->>>>>>> da995e4c
 		count = 2;
 		break;
 #ifdef CONFIG_HIP_HIPPROXY
