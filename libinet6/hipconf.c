--- conflicted
+++ resolved
@@ -1,7 +1,3 @@
-
-
-
-
 /** @file
  * This file defines functions for configuring the the Host Identity
  * Protocol daemon (hipd).
@@ -63,13 +59,10 @@
 #ifdef CONFIG_HIP_OPPTCP
 "opptcp on|off\n"
 #endif
-<<<<<<< HEAD
 "set tcptimeout on|off\n" /*added by Tao Wan*/
-=======
 #ifdef CONFIG_HIP_HIPPROXY
 "hipproxy on|off\n"
 #endif
->>>>>>> 81b4785c
 ;
 
 /** Function pointer array containing pointers to handler functions.
@@ -106,13 +99,9 @@
         hip_conf_handle_dht_toggle,
 	hip_conf_handle_opptcp,
         hip_conf_handle_trans_order,
-<<<<<<< HEAD
 	hip_conf_handle_tcptimeout, /* added by Tao Wan*/
+        hip_conf_handle_hipproxy,
 	NULL /* run */
-=======
-        hip_conf_handle_hipproxy,
-	NULL, /* run */
->>>>>>> 81b4785c
 };
 
 /**
@@ -152,19 +141,16 @@
 		ret = ACTION_LOAD;
 	else if (!strcmp("dht", text))
 		ret = ACTION_DHT;
-    else if (!strcmp("opendht", text))
-        ret = ACTION_OPENDHT;
-    else if (!strcmp("locator", text))
-        ret = ACTION_LOCATOR; 
+	else if (!strcmp("opendht", text))
+		ret = ACTION_OPENDHT;
+	else if (!strcmp("locator", text))
+		ret = ACTION_LOCATOR; 
 	else if (!strcmp("debug", text))
 		ret = ACTION_DEBUG;
 	else if (!strcmp("handoff", text))
 		ret = ACTION_HANDOFF;
-<<<<<<< HEAD
-=======
-    else if (!strcmp("transform", text))
-        ret = ACTION_TRANSORDER;
->>>>>>> 81b4785c
+	else if (!strcmp("transform", text))
+		ret = ACTION_TRANSORDER;
 	else if (!strcmp("restart", text))
 		ret = ACTION_RESTART;
 	else if (!strcmp("tcptimeout", text)) /*added by Tao Wan, 08.Jan.2008 */
@@ -254,14 +240,10 @@
 	else if	(strcmp("nat",argv[1])==0) 
 		ret = TYPE_NAT;
         else if (strcmp("locator", argv[1])==0)
-<<<<<<< HEAD
                 ret = TYPE_LOCATOR;
 	/* Tao Wan added tcptimeout on 08.Jan.2008 */
 	else if (!strcmp("tcptimeout", text))
 		ret = TYPE_TCPTIMEOUT;
-=======
-		ret = TYPE_LOCATOR;
->>>>>>> 81b4785c
 	else if ((!strcmp("all", text)) && (strcmp("bos",argv[1])==0))
 		ret = TYPE_BOS;
 	else if (!strcmp("debug", text))
@@ -284,15 +266,11 @@
 	else if (!strcmp("escrow", text))
 		ret = TYPE_ESCROW;
 #endif		
-<<<<<<< HEAD
-
+	else if (!strcmp("order", text))
+		ret = TYPE_ORDER;
 #ifdef CONFIG_HIP_OPENDHT
-=======
-    else if (!strcmp("order", text))
-        ret = TYPE_ORDER;
->>>>>>> 81b4785c
 	else if (strcmp("opendht", argv[1])==0)
-        ret = TYPE_DHT;
+		ret = TYPE_DHT;
 	else if (!strcmp("ttl", text))
 		ret = TYPE_TTL;
 	else if (!strcmp("gw", text))
@@ -300,12 +278,8 @@
 	else if (!strcmp("get", text))
 		ret = TYPE_GET;
 	else if (!strcmp("set", text))
-<<<<<<< HEAD
                 ret = TYPE_SET;
 #endif
-=======
-        ret = TYPE_SET;
->>>>>>> 81b4785c
 	else if (!strcmp("config", text))
 		ret = TYPE_CONFIG;
 #ifdef CONFIG_HIP_OPPTCP
@@ -1877,9 +1851,6 @@
 /*	hip_set_opportunistic_tcp_status(1);*/
 /*	hip_set_opportunistic_tcp_status(0);*/
 }
-
-<<<<<<< HEAD
-
 /**
  * Handles the hipconf commands where the type is @ tcptimeout.
  *
@@ -1916,9 +1887,6 @@
     return err;
 }
 
-
-
-=======
 /**
  * Function that is used to set HIP PROXY on or off
  *
@@ -1942,5 +1910,4 @@
         
  out_err:
         return(err);
-}
->>>>>>> 81b4785c
+}