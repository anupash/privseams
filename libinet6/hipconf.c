--- conflicted
+++ resolved
@@ -123,11 +123,7 @@
 	hip_conf_handle_gw,		/* 14: TYPE_GW */
 	hip_conf_handle_get,		/* 15: TYPE_GET */
 	hip_conf_handle_ha,		/* 16: TYPE_HA */
-<<<<<<< HEAD
 	hip_conf_handle_mhaddr,		/* 17: TYPE_MHADDR */
-=======
-	hip_conf_handle_handoff,	/* 17: TYPE_MODE */
->>>>>>> 16147803
 	hip_conf_handle_debug,		/* 18: TYPE_DEBUG */
 	hip_conf_handle_restart,	/* 19: TYPE_DAEMON */
 	hip_conf_handle_locator,	/* 20: TYPE_LOCATOR */
@@ -145,11 +141,8 @@
 	hip_conf_handle_nsupdate,	/* 32: TYPE_NSUPDATE */
 	hip_conf_handle_hit_to_ip,	/* 33: TYPE_HIT_TO_IP */
 	hip_conf_handle_hit_to_ip_set,	/* 34: TYPE_HIT_TO_IP_SET */
-<<<<<<< HEAD
 	hip_conf_handle_handover,	/* 35: TYPE_HANDOVER */
 	hip_conf_handle_manual_update,	/* 36: TYPE_MANUAL_UPDATE */
-=======
->>>>>>> 16147803
 	NULL /* TYPE_MAX, the end. */
 };
 
@@ -2282,7 +2275,8 @@
 	  HIP_INFO("handover mode set to soft successfully\n");
      }
 
-     HIP_IFEL(hip_send_recv_daemon_info(msg), -1,"send recv daemon info\n");
+     HIP_IFEL(hip_send_recv_daemon_info(msg, send_only, 0), -1,
+	      "send recv daemon info\n");
 
  out_err:
      memset(msg, 0, HIP_MAX_PACKET);
