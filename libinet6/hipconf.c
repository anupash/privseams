--- conflicted
+++ resolved
@@ -104,11 +104,8 @@
         hip_conf_handle_set,
         hip_conf_handle_dht_toggle,
 	hip_conf_handle_opptcp,
-<<<<<<< HEAD
 	hip_conf_handle_tcptimeout, /* added by Tao Wan*/
-=======
         hip_conf_handle_trans_order,
->>>>>>> 472e209c
 	NULL, /* run */
 };
 
@@ -231,15 +228,12 @@
                 break;
         case ACTION_OPENDHT:
                 break;
-<<<<<<< HEAD
 	case ACTION_TCPTIMEOUT:
 		count = 1;
 		break;
-=======
         case ACTION_TRANSORDER:
                 count = 2;
                 break;
->>>>>>> 472e209c
 #ifdef CONFIG_HIP_OPPTCP	
 	case ACTION_OPPTCP:
                 break;
@@ -352,11 +346,8 @@
 	case ACTION_RST:
 	case ACTION_BOS:
 	case ACTION_HANDOFF:
-<<<<<<< HEAD
 	case ACTION_TCPTIMEOUT:
-=======
         case ACTION_TRANSORDER:
->>>>>>> 472e209c
 #ifdef CONFIG_HIP_OPPTCP
         case ACTION_OPPTCP:
 #endif
