/** @file
 * This file defines functions for configuring the the Host Identity
 * Protocol daemon (hipd).
 *
 * @author  Janne Lundberg <jlu_tcs.hut.fi>
 * @author  Miika Komu <miika_iki.fi>
 * @author  Mika Kousa <mkousa_cc.hut.fi>
 * @author  Anthony D. Joseph <adj_hiit.fi>
 * @author  Abhinav Pathak <abhinav.pathak_hiit.fi>
 * @author  Bing Zhou <bingzhou_cc.hut.fi>
 * @author  Anu Markkola
 * @author  Lauri Silvennoinen
 * @author  Teresa Finez <tfinezmo_cc.hut.fi> Modifications
 * @author  Samu Varjonen
 * @author  Tao Wan  <twan_cc.hut.fi>
 * @note    Distributed under <a href="http://www.gnu.org/licenses/gpl.txt">GNU/GPL</a>
 * @todo    add/del map
 * @todo    fix the rst kludges
 * @todo    read the output message from send_msg?
 */
#include "hipconf.h"
#include "libhipopendht.h"

/** A help string containing the usage of @c hipconf. */
const char *hipconf_usage =
#ifdef CONFIG_HIP_ESCROW
"add|del escrow <hit>\n"
#endif
"add|del map <hit> <ipv6> [lsi]\n"
"del hi <hit>|all\n"
"get hi default|all\n"
"new|add hi anon|pub rsa|dsa filebasename\n"
"new hi anon|pub rsa|dsa filebasename keylen\n"
"new|add hi default (HI must be created as root)\n"
"new hi default rsa_keybits dsa_keybits\n"
#ifdef CONFIG_HIP_ICOOKIE
"get|set|inc|dec|new puzzle all|<hit>\n"
#else
"get|set|inc|dec|new puzzle all\n"
#endif
"bos all\n"
//modify by santtu
//"nat on|off|<peer_hit>\n"
"nat none|plain-udp|ice-udp\n"
//end modify
"rst all|<peer_hit>\n"
"load config default\n"
"handoff mode lazy|active\n"
"run normal|opp <binary>\n"
"Server side:\n"
"\tadd|del service escrow|rvs|relay\n"
"\treinit service rvs|relay\n"
"Client side:\n"
"\tadd server rvs|relay|escrow <HIT> <IP address> <lifetime in seconds>\n"
"\tdel server rvs|relay|escrow <HIT> <IP address>\n"
#ifdef CONFIG_HIP_BLIND
"set blind on|off\n"
#endif
#ifdef CONFIG_HIP_OPPORTUNISTIC
"set opp normal|advanced|none\n"
#endif
"get ha all|HIT\n"
"opendht on|off\n"
"dht gw <IPv4|hostname> <port (OpenDHT default = 5851)> <TTL>\n"
"dht get <fqdn/hit>\n"
"dht set <name>\n"
"locator on|off\n"
"debug all|medium|none\n"
"restart daemon\n"
"set tcptimeout on|off\n" /*added by Tao Wan*/
#ifdef CONFIG_HIP_HIPPROXY
"hipproxy on|off\n"
#endif
;

/** Function pointer array containing pointers to handler functions.
 *  @note Keep the elements in the same order as the @c TYPE values are defined
 *        in hipconf.h because type values are used as @c action_handler array
 *        index.
 */
int (*action_handler[])(hip_common_t *, int action,const char *opt[], int optc) = 
{
	NULL, /* reserved */
	hip_conf_handle_hi,
	hip_conf_handle_map,
	hip_conf_handle_rst,
	hip_conf_handle_server, /* Any client side registration action. */
	hip_conf_handle_bos,
	hip_conf_handle_puzzle,
	hip_conf_handle_nat,
	hip_conf_handle_opp,
	hip_conf_handle_blind,
	hip_conf_handle_service, /* Any server side registration action. */
	hip_conf_handle_load,
	hip_conf_handle_run_normal, /* run */
	hip_conf_handle_ttl,
	hip_conf_handle_gw,
	hip_conf_handle_get,
	hip_conf_handle_ha,
	hip_conf_handle_handoff,
	hip_conf_handle_debug,
	hip_conf_handle_restart,
        hip_conf_handle_locator,
        hip_conf_handle_set,
        hip_conf_handle_dht_toggle,
	hip_conf_handle_opptcp,
        hip_conf_handle_trans_order,
	hip_conf_handle_tcptimeout, /* added by Tao Wan*/
        hip_conf_handle_hipproxy,
	NULL /* run */
};

/**
 * Maps symbolic hipconf action (=add/del) names into numeric action
 * identifiers.
 * 
 * @param  text the action as a string.
 * @return the numeric action id correspoding to the symbolic text.
 */
int hip_conf_get_action(char *text)
{
        int ret = -1;

	if (!strcmp("add", text))
		ret = ACTION_ADD;
	else if (!strcmp("del", text))
		ret = ACTION_DEL;
	else if (!strcmp("new", text))
		ret = ACTION_NEW;
	else if (!strcmp("get", text))
		ret = ACTION_GET;
	else if (!strcmp("set", text))
		ret = ACTION_SET;
	else if (!strcmp("inc", text))
		ret = ACTION_INC;
	else if (!strcmp("dec", text))
		ret = ACTION_DEC;
	else if (!strcmp("nat", text))
		ret = ACTION_NAT;
	else if (!strcmp("bos", text))
		ret = ACTION_BOS;
	else if (!strcmp("rst", text))
		ret = ACTION_RST;
	else if (!strcmp("run", text))
		ret = ACTION_RUN;
	else if (!strcmp("load", text))
		ret = ACTION_LOAD;
	else if (!strcmp("dht", text))
		ret = ACTION_DHT;
	else if (!strcmp("opendht", text))
		ret = ACTION_OPENDHT;
	else if (!strcmp("locator", text))
		ret = ACTION_LOCATOR; 
	else if (!strcmp("debug", text))
		ret = ACTION_DEBUG;
	else if (!strcmp("handoff", text))
		ret = ACTION_HANDOFF;
	else if (!strcmp("transform", text))
		ret = ACTION_TRANSORDER;
	else if (!strcmp("restart", text))
		ret = ACTION_RESTART;
	else if (!strcmp("tcptimeout", text)) /*added by Tao Wan, 08.Jan.2008 */
		ret = ACTION_TCPTIMEOUT;
	else if (!strcmp("reinit", text))
		ret = ACTION_REINIT;
#ifdef CONFIG_HIP_HIPPROXY
	else if (!strcmp("hipproxy", text))
		ret = ACTION_HIPPROXY;
#endif
	
        return ret;
}

/**
 * Gets the minimum amount of arguments needed to be given to the action.
 * 
 * @param  action action type
 * @return how many arguments needs to be given at least
 */
int hip_conf_check_action_argc(int action) {
	int count = -1;

	switch (action) {
	case ACTION_NEW: case ACTION_NAT: case ACTION_DEC: case ACTION_RST:
	case ACTION_BOS: case ACTION_LOCATOR: case ACTION_OPENDHT:
                break;
	case ACTION_DEBUG: case ACTION_RESTART: case ACTION_REINIT:
	case ACTION_TCPTIMEOUT:
		count = 1;
		break;
	case ACTION_ADD: case ACTION_DEL: case ACTION_SET: case ACTION_INC:
	case ACTION_GET: case ACTION_RUN: case ACTION_LOAD: case ACTION_DHT:
	case ACTION_HA: case ACTION_HANDOFF: case ACTION_TRANSORDER:
		count = 2;
		break;
#ifdef CONFIG_HIP_HIPPROXY
    case ACTION_HIPPROXY:
		break;
#endif
	default:
	        break;
	}

	return count;
}

/**
 * Maps symbolic hipconf type (=lhi/map) names to numeric types.
 * 
 * @param  text the type as a string.
 * @return the numeric type id correspoding to the symbolic text.
 */
int hip_conf_get_type(char *text,char *argv[]) {
	int ret = -1;

	if (!strcmp("hi", text))
		ret = TYPE_HI;
	else if (!strcmp("map", text))
		ret = TYPE_MAP;
	else if (!strcmp("rst", text))
		ret = TYPE_RST;
	else if (!strcmp("server", text))
		ret = TYPE_SERVER;
	else if (!strcmp("puzzle", text))
		ret = TYPE_PUZZLE;	
	else if (!strcmp("service", text))
		ret = TYPE_SERVICE;	
	else if (!strcmp("normal", text))
		ret = TYPE_RUN;
	else if (!strcmp("ha", text))
		ret = TYPE_HA;
	else if ((!strcmp("all", text)) && (strcmp("rst",argv[1])==0))
		ret = TYPE_RST;
	else if ((!strcmp("peer_hit", text)) && (strcmp("rst",argv[1])==0))
		ret = TYPE_RST;
	else if	(strcmp("nat",argv[1])==0) 
		ret = TYPE_NAT;
        else if (strcmp("locator", argv[1])==0)
                ret = TYPE_LOCATOR;
	/* Tao Wan added tcptimeout on 08.Jan.2008 */
	else if (!strcmp("tcptimeout", text))
		ret = TYPE_TCPTIMEOUT;
	else if ((!strcmp("all", text)) && (strcmp("bos",argv[1])==0))
		ret = TYPE_BOS;
	else if (!strcmp("debug", text))
		ret = TYPE_DEBUG;
	else if (!strcmp("mode", text))
		ret = TYPE_MODE;
	else if (!strcmp("daemon", text))
		ret = TYPE_DAEMON;
	else if (!strcmp("mode", text))
		ret = TYPE_MODE;
#ifdef CONFIG_HIP_OPPORTUNISTIC
	else if (!strcmp("opp", text))
		ret = TYPE_OPP; 
#endif
#ifdef CONFIG_HIP_BLIND
	else if (!strcmp("blind", text))
		ret = TYPE_BLIND;
#endif
#ifdef CONFIG_HIP_ESCROW
	else if (!strcmp("escrow", text))
		ret = TYPE_ESCROW;
#endif		
	else if (!strcmp("order", text))
		ret = TYPE_ORDER;
	else if (strcmp("opendht", argv[1])==0)
		ret = TYPE_DHT;
	else if (!strcmp("ttl", text))
		ret = TYPE_TTL;
	else if (!strcmp("gw", text))
		ret = TYPE_GW;
	else if (!strcmp("get", text))
		ret = TYPE_GET;
	else if (!strcmp("set", text))
                ret = TYPE_SET;
	else if (!strcmp("config", text))
		ret = TYPE_CONFIG;
#ifdef CONFIG_HIP_HIPPROXY
	else if (strcmp("hipproxy", argv[1])==0)
		ret = TYPE_HIPPROXY;
#endif
     return ret;
}

/* What does this function do? */
int hip_conf_get_type_arg(int action)
{
	int type_arg = -1;
	
	switch (action) {
	case ACTION_ADD:
	case ACTION_DEL:
	case ACTION_NEW:
	case ACTION_NAT:
	case ACTION_INC:
	case ACTION_DEC:
	case ACTION_SET:
	case ACTION_GET:
	case ACTION_RUN:
	case ACTION_LOAD:
	case ACTION_DHT:
	case ACTION_OPENDHT:
	case ACTION_LOCATOR:
	case ACTION_RST:
	case ACTION_BOS:
	case ACTION_HANDOFF:
	case ACTION_TCPTIMEOUT:
        case ACTION_TRANSORDER:
	case ACTION_REINIT:
#ifdef CONFIG_HIP_HIPPROXY
	case ACTION_HIPPROXY:
#endif
	case ACTION_RESTART:
		type_arg = 2;
		break;
	
	case ACTION_DEBUG:
		type_arg = 1;
		break;
	
	default:
		break;
	}
	
	return type_arg;
}

/**
 * Handles the hipconf commands where the type is @c server. Creates a user
 * message from the function parameters @c msg, @c action and @c opt[]. The
 * command line that this function parses is of type:
 * <code>tools/hipconf <b>add</b> server &lt;SERVICES&gt; &lt;SERVER HIT&gt;
 * &lt;SERVER IP ADDRESS&gt; &lt;LIFETIME&gt;</code> or
 * <code>tools/hipconf <b>del</b> server &lt;SERVICES&gt; &lt;SERVER HIT&gt;
 * &lt;SERVER IP ADDRESS&gt;</code>, where <code>&lt;SERVICES&gt;</code> is a list of
 * the services to which we want to register or cancel or registration. The
 * list can consist of any number of the strings @c rvs, @c relay or @c escrow,
 * or any number of service type numbers between 0 and 255. The list can be a
 * combination of these with repetitions allowed. At least one string or
 * service type number must be provided.
 * 
 * @param msg    a pointer to a target buffer where the message for HIP daemon
 *               is to put
 * @param action the numeric action identifier for the action to be performed.
 * @param opt    an array of pointers to the command line arguments after
 *               the action and type.
 * @param optc   the number of elements in array @c opt.
 * @return       zero on success, or negative error value on error.
 * @note         Currently only action @c add is supported.
 * @todo         If the current machine has more than one IP address
 *               there should be a way to choose which of the addresses
 *               to register to the server.
 * @todo         There are currently four different HITs at the @c dummy0
 *               interface. There should be a way to choose which of the HITs
 *               to register to the server.
 */ 
int hip_conf_handle_server(hip_common_t *msg, int action, const char *opt[], 
			   int optc)
{
	hip_hit_t hit;
	in6_addr_t ipv6;
	int err = 0, seconds = 0, i = 0, number_of_regtypes = 0, reg_type = 0;
	int index_of_hit = 0, index_of_ip = 0;
	uint8_t lifetime = 0, *reg_types = NULL;
	time_t seconds_from_lifetime = 0;
	char lowercase[30];
		
	_HIP_DEBUG("hip_conf_handle_server() invoked.\n");

	if(action != ACTION_ADD && action != ACTION_DEL) {
		HIP_ERROR("Only actions \"add\" and \"del\" are supported for "\
			  "\"server\".\n");
		err = -1;
		goto out_err;
	} else if (action == ACTION_ADD) {
		if(optc < 4) {
			HIP_ERROR("Missing arguments.\n");
			err = -1;
			goto out_err;
		}
		number_of_regtypes = optc - 3;
		index_of_hit = optc - 3;
		index_of_ip  = optc - 2;
		
		/* The last commandline argument has the lifetime. */
		HIP_IFEL(hip_string_is_digit(opt[optc - 1]), -1,
			 "Invalid lifetime value \"%s\" given.\n"\
			 "Please give a lifetime value between 1 and "\
			 "15384774 seconds.\n", opt[optc - 1]);

		seconds = atoi(opt[optc - 1]);
		
		if(seconds <= 0 || seconds > 15384774) {
			HIP_ERROR("Invalid lifetime value \"%s\" given.\n"\
				  "Please give a lifetime value between 1 and "\
				  "15384774 seconds.\n", opt[optc - 1]);
			goto out_err;
		}
		
		HIP_IFEL(hip_get_lifetime_value(seconds, &lifetime), -1,
			 "Unable to convert seconds to a lifetime value.\n");
		
		hip_get_lifetime_seconds(lifetime, &seconds_from_lifetime);
		
	} else if (action == ACTION_DEL) {
		if (optc < 3) {
			HIP_ERROR("Missing arguments.\n");
			err = -1;
			goto out_err;
		}
		number_of_regtypes = optc - 2;
		index_of_hit = optc - 2;
		index_of_ip  = optc - 1;
	}
	/* Check the HIT value. */
 	if(inet_pton(AF_INET6, opt[index_of_hit], &hit) <= 0) {
		HIP_ERROR("'%s' is not a valid HIT.\n", opt[index_of_hit]);
		err = -1;
		goto out_err;
	} /* Check the IPv4 or IPV6 value. */
	else if(inet_pton(AF_INET6, opt[index_of_ip], &ipv6) <= 0) {
		struct in_addr ipv4;
		if(inet_pton(AF_INET, opt[index_of_ip], &ipv4) <= 0) {
			HIP_ERROR("'%s' is not a valid IPv4 or IPv6 address.\n",
				  opt[index_of_ip]);
			err = -1;
			goto out_err;
		} else {
			IPV4_TO_IPV6_MAP(&ipv4, &ipv6);
		}
	} 

	reg_types = malloc(number_of_regtypes * sizeof(uint8_t));
	if(reg_types == NULL) {
		err = -1;
		HIP_ERROR("Unable to allocate memory for registration "\
			  "types.\n");
		goto out_err;
	}
	
	if(optc > 13) {
		HIP_ERROR("Too many services requested.\n");
		err = -1;
		goto out_err;
	}
	
	/* Every commandline argument in opt[] from '0' to 'optc - 4' should
	   be either one of the predefined strings or a number between
	   0 and 255 (inclusive). */
	for(; i < number_of_regtypes; i++) {
		if(strlen(opt[i]) > 30) {
			HIP_ERROR("'%s' is not a valid service name.\n", opt[i]);
			err = -1;
			goto out_err;
		}
		
		hip_string_to_lowercase(lowercase, opt[i], strlen(opt[i]) + 1);
		if(strcmp("rvs", lowercase) == 0){
			reg_types[i] = HIP_SERVICE_RENDEZVOUS;
		} else if(strcmp("relay", lowercase) == 0) {
			reg_types[i] = HIP_SERVICE_RELAY;
		} else if(strcmp("escrow", lowercase) == 0) {
			reg_types[i] = HIP_SERVICE_ESCROW;
		} /* To cope with the atoi() error value we handle the 'zero'
		     case here. */
		else if(strcmp("0", lowercase) == 0) {
			reg_types[i] = 0;
		} else {
			reg_type = atoi(lowercase);
			if(reg_type <= 0 || reg_type > 255) {
				HIP_ERROR("'%s' is not a valid service name "\
					  "or service number.\n", opt[i]);
				err = -1;
				goto out_err;
			} else {
				reg_types[i] = reg_type;
			}
		}
	}
		
	HIP_IFEL(hip_build_param_contents(msg, &hit, HIP_PARAM_HIT,
					  sizeof(in6_addr_t)), -1, 
		 "Failed to build HIT parameter to hipconf user message.\n");
	
	HIP_IFEL(hip_build_param_contents(msg, &ipv6, HIP_PARAM_IPV6_ADDR,
					  sizeof(in6_addr_t)), -1,
		 "Failed to build IPv6 parameter to hipconf user message.\n");
	
	HIP_IFEL(hip_build_param_reg_request(msg, lifetime, reg_types ,
					     number_of_regtypes), -1,
		 "Failed to build REG_REQUEST parameter to hipconf user "\
		 "message.\n");

	HIP_IFEL(hip_build_user_hdr(msg, SO_HIP_ADD_DEL_SERVER, 0), -1,
		 "Failed to build hipconf user message header.\n");
	
	if(action == ACTION_ADD) {
		HIP_INFO("Requesting %u service%s for %d seconds "
			 "(lifetime 0x%x) from\nHIT %s located at\nIP "\
			 "address %s.\n", number_of_regtypes,
			 (number_of_regtypes > 1) ? "s" : "",
			 seconds_from_lifetime, lifetime, opt[index_of_hit],
			 opt[index_of_ip]);
	} else {
		HIP_INFO("Requesting the cancellation of %u service%s from\n"\
			 "HIT %s located at\nIP address %s.\n",
			 number_of_regtypes,
			 (number_of_regtypes > 1) ? "s" : "", opt[index_of_hit],
			 opt[index_of_ip]);
		
	}
 out_err:
	if(reg_types != NULL)
		free(reg_types);

	return err;
}

/**
 * Handles the hipconf commands where the type is @c hi.
 *
 * @param msg    a pointer to the buffer where the message for kernel will
 *               be written.
 * @param action the numeric action identifier for the action to be performed.
 * @param opt    an array of pointers to the command line arguments after
 *               the action and type.
 * @param optc   the number of elements in the array.
 * @return       zero on success, or negative error value on error.
 */
int hip_conf_handle_hi(hip_common_t *msg, int action, const char *opt[],
		       int optc)
{
	int err = 0, anon = 0, use_default = 0, rsa_key_bits = 0;
	int dsa_key_bits = 0;
	char *fmt = NULL, *file = NULL;
	
	/*HIP_DEBUG("Opt count %d.\n", optc);

	int i;
	for(i = 0; i < optc; i++) {
		HIP_DEBUG("action: %d, opt[%d] = %s.\n", action, i, opt[i]);
	}
	*/

	if (action == ACTION_DEL) {
		return hip_conf_handle_hi_del(msg, action, opt, optc);
	} else if (action == ACTION_GET) {
		HIP_IFEL((optc < 1), -1, "Missing arguments.\n");
		HIP_IFEL((optc > 1), -1, "Too many arguments.\n");
		
		return hip_get_hits(msg, opt[0]);
	}
	
	HIP_IFEL((optc < 1), -1, "Missing arguments.\n");
	HIP_IFEL((optc > 4), -1, "Too many arguments.\n");

	/* What is this supposed to do? And how? What are the actions allowed?
	   hipconf help string specifies also the action NEW, but this function
	   does not test for it. */
	
	if(!strcmp(opt[OPT_HI_TYPE], "pub")) {
		anon = 0;
	} else if(!strcmp(opt[OPT_HI_TYPE], "anon")) {
		anon = 1;
	} else if(!strcmp(opt[OPT_HI_TYPE], "default")) {
		use_default = 1;
	} else {
		HIP_ERROR("Bad HI type (not public, anon or default)\n");
		err = -EINVAL;
		goto out_err;
	}

	if (use_default && action == ACTION_ADD) {
		/* Add default keys in three steps: dsa, rsa anon, rsa pub.
		   Necessary for large keys. */

		if (err = hip_serialize_host_id_action(msg, ACTION_ADD, 0, 1,
						       "dsa", NULL, 0, 0))
			goto out_err;
		HIP_IFEL(hip_send_recv_daemon_info(msg), -1, "Sending msg failed.\n");

		hip_msg_init(msg);
		if (err = hip_serialize_host_id_action(msg, ACTION_ADD, 1, 1,
						       "rsa", NULL, 0, 0))
			goto out_err;
		HIP_IFEL(hip_send_recv_daemon_info(msg), -1, "Sending msg failed.\n");

		hip_msg_init(msg);
		err = hip_serialize_host_id_action(msg, ACTION_ADD, 0, 1,
						   "rsa", NULL, 0, 0);

		goto out_err;
	}

	if (use_default) {

		if (optc == 3) {
			rsa_key_bits = atoi(opt[1]);
			dsa_key_bits = atoi(opt[2]);
		} else {
			HIP_IFEL(optc != 1, -EINVAL, "Invalid number of arguments\n");
		}

	} else {

		if (optc == 4)
			rsa_key_bits = dsa_key_bits = atoi(opt[OPT_HI_KEYLEN]);
		else
			HIP_IFEL(optc != 3, -EINVAL, "Invalid number of arguments\n");

		fmt = opt[OPT_HI_FMT];
		file = opt[OPT_HI_FILE];
	}

	if (rsa_key_bits < 384 || rsa_key_bits > HIP_MAX_RSA_KEY_LEN ||
	    rsa_key_bits % 64 != 0)
		rsa_key_bits = RSA_KEY_DEFAULT_BITS;
	if (dsa_key_bits < 512 || dsa_key_bits > HIP_MAX_DSA_KEY_LEN ||
	    dsa_key_bits % 64 != 0)
		dsa_key_bits = DSA_KEY_DEFAULT_BITS;

	err = hip_serialize_host_id_action(msg, action, anon, use_default,
					   fmt, file, rsa_key_bits, dsa_key_bits);

	//HIP_INFO("\nNew default HI is now created.\nYou must restart hipd to make "\
		"the changes effective.\n\n");

out_err:
     return err;
}

/**
 * Handles the hipconf commands where the type is @c map.
 *
 * @param msg    a pointer to the buffer where the message for kernel will
 *               be written.
 * @param action the numeric action identifier for the action to be performed.
 * @param opt    an array of pointers to the command line arguments after
 *               the action and type. (should be the HIT and the corresponding
 *               IPv6 address).
 * @param optc   the number of elements in the array (@b 2).
 * @return       zero on success, or negative error value on error.
 * @note         Does not support @c del action.
 */
int hip_conf_handle_map(hip_common_t *msg, int action, const char *opt[],
			int optc)
{
     int err = 0;
     int ret;
     struct in_addr lsi, aux;
     in6_addr_t hit, ip6;

     HIP_DEBUG("action=%d optc=%d\n", action, optc);

     HIP_IFEL((optc != 2 && optc != 3), -1, "Missing arguments\n");
	
     HIP_IFEL(convert_string_to_address(opt[0], &hit), -1,
	      "string to address conversion failed\n");

     HIP_IFEL(convert_string_to_address(opt[1], &ip6), -1,
	      "string to address conversion failed\n");
     
     if(!convert_string_to_address_v4(opt[1], &aux)){
	     HIP_IFEL(IS_LSI32(aux.s_addr), -1, "Missing ip address before lsi\n");
     }

     HIP_IFEL(hip_build_param_contents(msg, (void *) &hit, HIP_PARAM_HIT,
				       sizeof(in6_addr_t)), -1,
	      "build param hit failed\n");

     HIP_IFEL(hip_build_param_contents(msg, (void *) &ip6,
				       HIP_PARAM_IPV6_ADDR,
				       sizeof(in6_addr_t)), -1,
	      "build param hit failed\n");

     if(optc == 3){
	     HIP_IFEL(convert_string_to_address_v4(opt[2], &lsi), -1,
		      "string to address conversion failed\n");	     
	     HIP_IFEL(!IS_LSI32(lsi.s_addr),-1, "Wrong LSI value\n");
	     HIP_IFEL(hip_build_param_contents(msg, (void *) &lsi,
				       HIP_PARAM_LSI,
				       sizeof(struct in_addr)), -1,
	      "build param lsi failed\n");		
     }

     switch(action) {
     case ACTION_ADD:
	  HIP_IFEL(hip_build_user_hdr(msg, SO_HIP_ADD_PEER_MAP_HIT_IP,
	      		              0), -1, "add peer map failed\n");
	  
	  break;
     case ACTION_DEL:
	  HIP_IFEL(hip_build_user_hdr(msg, SO_HIP_DEL_PEER_MAP_HIT_IP,
				      0), -1, "del peer map failed\n");
	  break;
     default:
	  err = -1;
	  break;
     }
	
 out_err:
     return err;
}

/**
 * Handles the hipconf commands where the type is @c del.
 *
 * @param msg    a pointer to the buffer where the message for kernel will
 *               be written.
 * @param action the numeric action identifier for the action to be performed.
 * @param opt    an array of pointers to the command line arguments after
 *               the action and type.
 * @param optc   the number of elements in the array.
 * @return       zero on success, or negative error value on error.
 */
int hip_conf_handle_hi_del(hip_common_t *msg, int action,
			   const char *opt[], int optc) 
{
     int err = 0;
     int ret;
     in6_addr_t hit;

     HIP_IFEL(optc != 1, -EINVAL, "Invalid number of arguments\n");

     if (!strcmp(opt[0], "all"))
	return hip_conf_handle_hi_del_all(msg);

     ret = inet_pton(AF_INET6, opt[0], &hit);
     HIP_IFEL((ret < 0 && errno == EAFNOSUPPORT), -EAFNOSUPPORT,
				    "inet_pton: not a valid address family\n");
     HIP_IFEL((ret == 0), -EINVAL, 
		       "inet_pton: %s: not a valid network address\n", opt[0]);

     HIP_HEXDUMP("HIT to delete: ", &hit, sizeof(in6_addr_t));

     if (err = hip_build_param_contents(msg, (void *) &hit, HIP_PARAM_HIT,
				    sizeof(in6_addr_t))) {
	  HIP_ERROR("build param HIT failed: %s\n", strerror(err));
	  goto out_err;
     }

     if (err = hip_build_user_hdr(msg, SO_HIP_DEL_LOCAL_HI, 0)) {
	  HIP_ERROR("Failed to build user message header.: %s\n", strerror(err));
	  goto out_err;
     }

 out_err:
     return err;
}

int hip_conf_handle_hi_del_all(hip_common_t *msg)
{
    int err = 0;
    struct hip_tlv_common *param = NULL;
    struct endpoint_hip *endp;
    hip_common_t *msg_tmp = NULL;

    msg_tmp = hip_msg_alloc();
    HIP_IFEL(!msg_tmp, -ENOMEM, "Malloc for msg_tmp failed\n");

    HIP_IFEL(hip_build_user_hdr(msg_tmp, SO_HIP_GET_HITS, 0),
				  -1, "Failed to build user message header\n");
    HIP_IFEL(hip_send_recv_daemon_info(msg_tmp), -1, "Sending msg failed.\n");

    while((param = hip_get_next_param(msg_tmp, param)) != NULL) {

	endp = (struct endpoint_hip *)hip_get_param_contents_direct(param);
	HIP_IFEL(hip_build_param_contents(msg, (void *) &endp->id.hit, 
					    HIP_PARAM_HIT, sizeof(in6_addr_t)),
					    -1, "Failed to build HIT param\n");

	HIP_IFEL(hip_build_user_hdr(msg, SO_HIP_DEL_LOCAL_HI, 0),
-				  -1, "Failed to build user message header\n");
	HIP_IFEL(hip_send_recv_daemon_info(msg), -1, "Sending msg failed.\n");

	hip_msg_init(msg);

    }

    /*FIXME Deleting HITs from the interface isn't working, so we restart it */
    HIP_IFEL(hip_build_user_hdr(msg, SO_HIP_RESTART_DUMMY_INTERFACE, 0),
				-1, "Failed to build message header\n");

    HIP_INFO("All HIs deleted.\n");

  out_err:
    if (msg_tmp)
	free(msg_tmp);
    return err;
}

/**
 * Handles the hipconf transform order command.
 *
 * @param msg    a pointer to the buffer where the message for kernel will
 *               be written.
 * @param action the numeric action identifier for the action to be performed.
 * @param opt    an array of pointers to the command line arguments after
 *               the action and type.
 * @param optc   the number of elements in the array.
 * @return       zero on success, or negative error value on error.
 */
int hip_conf_handle_trans_order(hip_common_t *msg, int action,
                                const char *opt[], int optc) 
{
     int err, ret, transorder;
     
     if (optc != 1) {
	  HIP_ERROR("Missing arguments\n");
	  err = -EINVAL;
	  goto out;
     }
 	 	
     transorder = atoi(opt[0]);
     if (transorder < 0 || transorder > 5) {
             HIP_ERROR("Invalid argument\n");
             err = -EINVAL;
             goto out;
     } 
     
     /* a bit wastefull but works */
     /* warning: passing argument 2 of 'hip_build_param_opendht_set' discards
	qualifiers from pointer target type. 04.07.2008. */
     err = hip_build_param_opendht_set(msg, opt[0]);
     if (err) {
             HIP_ERROR("build param hit failed: %s\n", strerror(err));
             goto out;
     }
 	
     err = hip_build_user_hdr(msg, SO_HIP_TRANSFORM_ORDER, 0);
     if (err)
     {
	  HIP_ERROR("Failed to build user message header.: %s\n", strerror(err));
	  goto out;
     }
 	
 out:
     return err;
}

/**
 * Handles the hipconf commands where the type is @c rst.
 *
 * @param msg    a pointer to the buffer where the message for kernel will
 *               be written.
 * @param action the numeric action identifier for the action to be performed.
 * @param opt    an array of pointers to the command line arguments after
 *               the action and type.
 * @param optc   the number of elements in the array.
 * @return       zero on success, or negative error value on error.
 */
int hip_conf_handle_rst(hip_common_t *msg, int action,
			const char *opt[], int optc) 
{
     int err;
     int ret;
     in6_addr_t hit;

     if (!strcmp("all",opt[0]))
     {
	  memset(&hit,0,sizeof(in6_addr_t));
     } else
     {
	  ret = inet_pton(AF_INET6, opt[0], &hit);
	  if (ret < 0 && errno == EAFNOSUPPORT)
	  {
	       HIP_PERROR("inet_pton: not a valid address family\n");
	       err = -EAFNOSUPPORT;
	       goto out;
	  } else if (ret == 0)
	  {
	       HIP_ERROR("inet_pton: %s: not a valid network address\n", opt[0]);
	       err = -EINVAL;
	       goto out;
	  }
     }

     err = hip_build_param_contents(msg, (void *) &hit, HIP_PARAM_HIT,
				    sizeof(in6_addr_t));
     if (err)
     {
	  HIP_ERROR("build param hit failed: %s\n", strerror(err));
	  goto out;
     }

     err = hip_build_user_hdr(msg, SO_HIP_RST, 0);
     if (err)
     {
	  HIP_ERROR("Failed to build user message header.: %s\n", strerror(err));
	  goto out;
     }

 out:
     return err;
}

/**
 * Handles the hipconf commands where the type is @c debug.
 *
 * @param msg    a pointer to the buffer where the message for kernel will
 *               be written.
 * @param action the numeric action identifier for the action to be performed.
 * @param opt    an array of pointers to the command line arguments after
 *               the action and type.
 * @param optc   the number of elements in the array.
 * @return       zero on success, or negative error value on error.
 */
int hip_conf_handle_debug(hip_common_t *msg, int action,
			  const char *opt[], int optc) 
{

     int err = 0;
     int status = 0;
     in6_addr_t hit;

     if(optc != 0)
	  HIP_IFEL(1, -EINVAL, "Wrong amount of arguments. Usage:\nhipconf debug all|medium|none\n");

     if (!strcmp("all", opt[0]))
     {
	  HIP_INFO("Displaying all debugging messages\n");
	  memset(&hit, 0, sizeof(in6_addr_t));
	  status = SO_HIP_SET_DEBUG_ALL;
     } else if (!strcmp("medium", opt[0]))
     {
	  HIP_INFO("Displaying ERROR and INFO debugging messages\n");
	  memset(&hit, 0, sizeof(in6_addr_t));
	  status = SO_HIP_SET_DEBUG_MEDIUM;
     } else if (!strcmp("none", opt[0]))
     {
	  HIP_INFO("Displaying no debugging messages\n");
	  memset(&hit, 0, sizeof(in6_addr_t));
	  status = SO_HIP_SET_DEBUG_NONE;
     } else
	  HIP_IFEL(1, -EINVAL, "Unknown argument\n");

     HIP_IFEL(hip_build_user_hdr(msg, status, 0), -1, "Failed to build user message header.: %s\n", strerror(err));

 out_err:
     return err;
}

/**
 * Handles the hipconf commands where the type is @c bos.
 *
 * @param msg    a pointer to the buffer where the message for kernel will
 *               be written.
 * @param action the numeric action identifier for the action to be performed.
 * @param opt    an array of pointers to the command line arguments after
 *               the action and type.
 * @param optc   the number of elements in the array (@b 0).
 * @return       zero on success, or negative error value on error.
 */
int hip_conf_handle_bos(hip_common_t *msg, int action,
			const char *opt[], int optc) 
{
     int err;

     /* Check that there are no extra args */
     if (optc != 0)
     {
	  HIP_ERROR("Extra arguments\n");
	  err = -EINVAL;
	  goto out;
     }

     /* Build the message header */
     err = hip_build_user_hdr(msg, SO_HIP_BOS, 0);
     if (err)
     {
	  HIP_ERROR("Failed to build user message header.: %s\n", strerror(err));
	  goto out;
     }

 out:
     return err;
}

/**
 * Handles the hipconf commands where the type is @c nat.
 *
 * @param msg    a pointer to the buffer where the message for hipd will
 *               be written.
 * @param action the numeric action identifier for the action to be performed.
 * @param opt    an array of pointers to the command line arguments after
 *               the action and type.
 * @param optc   the number of elements in the array (@b 0).
 * @return       zero on success, or negative error value on error.
 */
int hip_conf_handle_nat(hip_common_t *msg, int action,
			const char *opt[], int optc)
{
     int err = 0;
     int status = 0;
     in6_addr_t hit;
	
 //    if (!strcmp("on",opt[0]))
     if (!strcmp("plain-udp",opt[0]))
     {
    	 memset(&hit,0,sizeof(in6_addr_t));
	//  status = SO_HIP_SET_NAT_ON; 
    	 status = SO_HIP_SET_NAT_PLAIN_UDP; 
	  } else if (!strcmp("none",opt[0]))
	  {
		  memset(&hit,0,sizeof(struct in6_addr));
	  status = SO_HIP_SET_NAT_NONE;
	  } else if (!strcmp("ice-udp",opt[0]))
	  {
	   	  memset(&hit,0,sizeof(struct in6_addr));
	  	  status = SO_HIP_SET_NAT_ICE_UDP;
	  } else
	  {
		  HIP_IFEL(1, -1, "bad args\n");
	  }
#if 0 /* Not used currently */
     else {
	  ret = inet_pton(AF_INET6, opt[0], &hit);
	  if (ret < 0 && errno == EAFNOSUPPORT)
	  {
	       HIP_PERROR("inet_pton: not a valid address family\n");
	       err = -EAFNOSUPPORT;
	       goto out_err;
	  } else if (ret == 0)
	  {
	       HIP_ERROR("inet_pton: %s: not a valid network address\n", opt[0]);
	       err = -EINVAL;
	       goto out_err;
	  }
	  status = SO_HIP_SET_NAT_ON;
     }

     HIP_IFEL(hip_build_param_contents(msg, (void *) &hit, HIP_PARAM_HIT,
				       sizeof(in6_addr_t)), -1,
	      "build param hit failed: %s\n", strerror(err));
#endif

     HIP_IFEL(hip_build_user_hdr(msg, status, 0), -1, "Failed to build user message header.: %s\n", strerror(err));

 out_err:
     return err;

}

/**
 * Handles the hipconf commands where the type is @c locator.
 *
 * @param msg    a pointer to the buffer where the message for hipd will
 *               be written.
 * @param action the numeric action identifier for the action to be performed.
 * @param opt    an array of pointers to the command line arguments after
 *               the action and type.
 * @param optc   the number of elements in the array (@b 0).
 * @return       zero on success, or negative error value on error.
 */
int hip_conf_handle_locator(hip_common_t *msg, int action,
		   const char *opt[], int optc)
{
    int err = 0, status = 0;
    
    if (!strcmp("on",opt[0])) {
        status = SO_HIP_SET_LOCATOR_ON; 
    } else if (!strcmp("off",opt[0])) {
        status = SO_HIP_SET_LOCATOR_OFF;
    } else {
        HIP_IFEL(1, -1, "bad args\n");
    }
    HIP_IFEL(hip_build_user_hdr(msg, status, 0), -1, "Failed to build user message header.: %s\n", strerror(err));
    
 out_err:
    return err;
}

/**
 * Handles the hipconf commands where the type is @c puzzle.
 *
 * @param msg    a pointer to the buffer where the message for kernel will
 *               be written.
 * @param action the numeric action identifier for the action to be performed.
 * @param opt    an array of pointers to the command line arguments after
 *               the action and type.
 * @param optc   the number of elements in the array.
 * @return       zero on success, or negative error value on error.
 */
int hip_conf_handle_puzzle(hip_common_t *msg, int action,
			   const char *opt[], int optc) 
{
     int err = 0, ret, msg_type, all;
     hip_hit_t hit = {0};

     if (optc != 1)
     {
	  HIP_ERROR("Missing arguments\n");
	  err = -EINVAL;
	  goto out;
     }

     switch (action)
     {
     case ACTION_NEW:
	  msg_type = SO_HIP_CONF_PUZZLE_NEW;
	  break;
     case ACTION_INC:
	  msg_type = SO_HIP_CONF_PUZZLE_INC;
	  break;
     case ACTION_DEC:
	  msg_type = SO_HIP_CONF_PUZZLE_DEC;
	  break;
     case ACTION_SET:
	  msg_type = SO_HIP_CONF_PUZZLE_SET;
	  err = -1; /* Not supported yet */
	  break;
     case ACTION_GET:
	  msg_type = SO_HIP_CONF_PUZZLE_GET;
	  err = -1; /* Not supported yet */
	  break;
     default:
	  err = -1;
     }

     if (err)
     {
	  HIP_ERROR("Action (%d) not supported yet\n", action);
	  goto out;
     }

     all = !strcmp("all", opt[0]);

     if (!all)
     {
	  ret = inet_pton(AF_INET6, opt[0], &hit);
	  if (ret < 0 && errno == EAFNOSUPPORT)
	  {
	       HIP_PERROR("inet_pton: not a valid address family\n");
	       err = -EAFNOSUPPORT;
	       goto out;
	  } else if (ret == 0)
	  {
	       HIP_ERROR("inet_pton: %s: not a valid network address\n", opt[0]);
	       err = -EINVAL;
	       goto out;
	  }
     }

     err = hip_build_param_contents(msg, (void *) &hit, HIP_PARAM_HIT,
				    sizeof(in6_addr_t));
     if (err)
     {
	  HIP_ERROR("build param hit failed: %s\n", strerror(err));
	  goto out;
     }

     err = hip_build_user_hdr(msg, msg_type, 0);
     if (err)
     {
	  HIP_ERROR("Failed to build user message header.: %s\n", strerror(err));
	  goto out;
     }

     if (all)
     {
	  HIP_INFO("New puzzle difficulty effective immediately\n");
     } else
     {
	  HIP_INFO("New puzzle difficulty is effective in %d seconds\n",
		 HIP_R1_PRECREATE_INTERVAL);
     }

 out:
     return err;
}

/**
 * Handles the hipconf commands where the type is @c opp.
 *
 * @param msg    a pointer to the buffer where the message for kernel will
 *               be written.
 * @param action the numeric action identifier for the action to be performed.
 * @param opt    an array of pointers to the command line arguments after
 *               the action and type.
 * @param optc   the number of elements in the array.
 * @return       zero on success, or negative error value on error.
 */
int hip_conf_handle_opp(hip_common_t *msg, int action,
			const char *opt[], int optc)
{
     unsigned int oppmode = 0;
     int err = 0;

	if (action == ACTION_RUN)
		return hip_handle_exec_application(0, EXEC_LOADLIB_OPP, optc, (char **) &opt[0]);
	if (optc != 1) {
		HIP_ERROR("Incorrect number of arguments\n");
		err = -EINVAL;
		goto out;
	}

	if (!strcmp("normal",opt[0])) {
		oppmode = 1;
	} else if (!strcmp("advanced",opt[0])) {
		oppmode = 2;
	} else if (!strcmp("none", opt[0])){
		oppmode = 0;
	} else {
		HIP_ERROR("Invalid argument\n");
		err = -EINVAL;
		goto out;
	}

	err = hip_build_param_contents(msg, (void *) &oppmode, HIP_PARAM_UINT,
				       sizeof(unsigned int));
	if (err) {
		HIP_ERROR("build param oppmode failed: %s\n", strerror(err));
		goto out;
	}

	/* Build the message header */
	err = hip_build_user_hdr(msg, SO_HIP_SET_OPPORTUNISTIC_MODE, 0);
	if (err) {
		HIP_ERROR("Failed to build user message header.: %s\n", strerror(err));
		goto out;
	}

 out:
     return err;
}

int hip_conf_handle_blind(hip_common_t *msg, int action,
			  const char *opt[], int optc)
{
     int err = 0;
     int status = 0;

     HIP_DEBUG("hipconf: using blind\n");

     if (optc != 1)
     {
	  HIP_ERROR("Missing arguments\n");
	  err = -EINVAL;
	  goto out;
     }

     if (!strcmp("on",opt[0]))
     {
	  status = SO_HIP_SET_BLIND_ON; 
     } else if (!strcmp("off",opt[0]))
     {
	  status = SO_HIP_SET_BLIND_OFF;
     } else
     {
	  HIP_PERROR("not a valid blind mode\n");
	  err = -EAFNOSUPPORT;
	  goto out;
     }

     err = hip_build_user_hdr(msg, status, 0);
     if (err)
     {
	  HIP_ERROR("Failed to build user message header.: %s\n", strerror(err));
	  goto out;
     }

 out:
     return err;
}

int hip_conf_handle_ttl(hip_common_t *msg, int action, const char *opt[], int optc)
{
	int ret = 0;
	HIP_INFO("Got to the DHT ttl handle for hipconf, NO FUNCTIONALITY YET\n");
	/* useless function remove */
	return(ret);
}


/**
 * Function that is used to set the name sent to DHT in name/fqdn -> HIT -> IP mappings
 *
 * @return       zero on success, or negative error value on error.
 */
int hip_conf_handle_set(hip_common_t *msg, int action, const char *opt[], int optc)
{
    int err = 0;
    int len_name = 0;
    len_name = strlen(opt[0]);
    HIP_DEBUG("Name received from user: %s (len = %d (max 256))\n", opt[0], len_name);
    HIP_IFEL((len_name > 255), -1, "Name too long, max 256\n");
    /* warning: passing argument 2 of 'hip_build_param_opendht_set' discards
       qualifiers from pointer target type. 04.07.2008 */
    err = hip_build_param_opendht_set(msg, opt[0]);
    if (err) {
        HIP_ERROR("build param hit failed: %s\n", strerror(err));
        goto out_err;
    }

    err = hip_build_user_hdr(msg, SO_HIP_DHT_SET, 0);
    if (err) {
        HIP_ERROR("Failed to build user message header.: %s\n", strerror(err));
        goto out_err;
    }
 out_err:
    return(err);
}

/**
 * Function that is used to set the used gateway addr port and ttl with DHT
 *
 * @return       zero on success, or negative error value on error.
 */
int hip_conf_handle_gw(hip_common_t *msg, int action, const char *opt[], int optc)
{
        int err,out_err;
        int status = 0;
        int ret;
        struct in_addr ip_gw;
        in6_addr_t ip_gw_mapped;
        struct addrinfo new_gateway;
        struct hip_opendht_gw_info *gw_info;

        HIP_INFO("Resolving new gateway for openDHT %s\n", opt[0]);

        if (optc != 3) {
                HIP_ERROR("Missing arguments\n");
                err = -EINVAL;
                goto out_err;
        }
	
        memset(&new_gateway, '0', sizeof(new_gateway));
        ret = 0;
        /* resolve the new gateway */
        /* warning: passing argument 1 of 'resolve_dht_gateway_info' discards
	   qualifiers from pointer target type. 04.07.2008 */
	/* warning: passing argument 2 of 'resolve_dht_gateway_info' from
	   incompatible pointer type. 04.07.2008 */
        ret = resolve_dht_gateway_info(opt[0], &new_gateway);
        if (ret < 0) goto out_err;
        struct sockaddr_in *sa = (struct sockaddr_in *)new_gateway.ai_addr;

        HIP_INFO("Gateway addr %s, port %s, TTL %s\n",
		 inet_ntoa(sa->sin_addr), opt[1], opt[2]);

        ret = 0;
        ret = inet_pton(AF_INET, inet_ntoa(sa->sin_addr), &ip_gw);
        IPV4_TO_IPV6_MAP(&ip_gw, &ip_gw_mapped);
        if (ret < 0 && errno == EAFNOSUPPORT) {
                HIP_PERROR("inet_pton: not a valid address family\n");
                err = -EAFNOSUPPORT;
                goto out_err;
        } else if (ret == 0) {
                HIP_ERROR("inet_pton: %s: not a valid network address\n", opt[0]);
                err = -EINVAL;
                goto out_err;
        }


        err = hip_build_param_opendht_gw_info(msg, &ip_gw_mapped, atoi(opt[2]), atoi(opt[1]));
        if (err) {
                HIP_ERROR("build param hit failed: %s\n", strerror(err));
                goto out_err;
        }

        err = hip_build_user_hdr(msg, SO_HIP_DHT_GW, 0);
        if (err) {
                HIP_ERROR("Failed to build user message header.: %s\n", strerror(err));
                goto out_err;
        }

 out_err:
        return err;
}


/**
 * Function that gets data from DHT
 *
 * @return       zero on success, or negative error value on error.
 */
int hip_conf_handle_get(hip_common_t *msg, int action, const char *opt[], int optc)
{
        int err = 0;
        char dht_response[1024];
        struct addrinfo * serving_gateway;
        hip_common_t *msgdaemon;
        struct hip_opendht_gw_info *gw_info;
        struct in_addr tmp_v4;
        char tmp_ip_str[21];
        int tmp_ttl, tmp_port;
        int *pret;

        /* ASK THIS INFO FROM DAEMON */
        HIP_INFO("Asking serving gateway info from daemon...\n");
        HIP_IFEL(hip_build_user_hdr(msgdaemon, SO_HIP_DHT_SERVING_GW,0),-1,
                 "Building daemon header failed\n");
        HIP_IFEL(hip_send_recv_daemon_info(msgdaemon), -1, "Send recv daemon info failed\n");
        HIP_IFEL(!(gw_info = hip_get_param(msgdaemon, HIP_PARAM_OPENDHT_GW_INFO)),-1,
                 "No gw struct found\n");

        /* Check if DHT was on */
        if ((gw_info->ttl == 0) && (gw_info->port == 0)) {
                HIP_INFO("DHT is not in use\n");
                goto out_err;
        }
        memset(&tmp_ip_str,'\0',20);
        tmp_ttl = gw_info->ttl;
        tmp_port = htons(gw_info->port);
        IPV6_TO_IPV4_MAP(&gw_info->addr, &tmp_v4);
	/* warning: assignment from incompatible pointer type. 04.07.2008. */
        pret = inet_ntop(AF_INET, &tmp_v4, tmp_ip_str, 20);
        HIP_INFO("Got address %s, port %d, TTL %d from daemon\n",
                  tmp_ip_str, tmp_port, tmp_ttl);

        HIP_IFEL(resolve_dht_gateway_info(tmp_ip_str, &serving_gateway),0,
                 "Resolve error!\n");
        HIP_IFEL(opendht_get_key(serving_gateway, opt[0], dht_response), 0,
                 "Get error!\n");
        HIP_INFO("Value received from the DHT %s\n",dht_response);
 out_err:
        return(err);
}


/**
 * Function that is used to set DHT on or off
 *
 * @return       zero on success, or negative error value on error.
 */
int hip_conf_handle_dht_toggle(hip_common_t *msg, int action, const char *opt[], int optc)
{
        int err = 0, status = 0;
        
        if (!strcmp("on",opt[0])) {
                status = SO_HIP_DHT_ON; 
        } else if (!strcmp("off",opt[0])) {
                status = SO_HIP_DHT_OFF;
        } else {
                HIP_IFEL(1, -1, "bad args\n");
        }
        HIP_IFEL(hip_build_user_hdr(msg, status, 0), -1, 
                 "Failed to build user message header.: %s\n", strerror(err));        
        
 out_err:
        return(err);
}

/**
 * Handles @c service commands received from @c hipconf.
 *  
 * Create a message to the kernel module from the function parameters @c msg,
 * @c action and @c opt[].
 * 
 * @param msg    a pointer to the buffer where the message for kernel will
 *               be written.
 * @param action the numeric action identifier for the action to be performed on
 *               the given mapping.
 * @param opt    an array of pointers to the command line arguments after
 *               the action and type (pointer to @b "escrow", @b "rvs" or @b "relay").
 * @param optc   the number of elements in the array.
 * @return       zero on success, or negative error value on error.
 */
int hip_conf_handle_service(hip_common_t *msg, int action, const char *opt[], 
			    int optc)
{
	int err = 0;

	HIP_IFEL((action != ACTION_ADD && action != ACTION_REINIT
		  && action != ACTION_DEL), -1,
		 "Only actions \"add\", \"del\" and \"reinit\" are supported "\
		 "for \"service\".\n");
     
	HIP_IFEL((optc < 1), -1, "Missing arguments.\n");
	HIP_IFEL((optc > 1), -1, "Too many arguments.\n");
	
	if(action == ACTION_ADD){
		if (strcmp(opt[0], "escrow") == 0) {
			HIP_INFO("Adding escrow service.\n");
			HIP_IFEL(hip_build_user_hdr(msg, SO_HIP_OFFER_ESCROW, 0), -1,
				 "Failed to build user message header.\n");
		} else if (strcmp(opt[0], "rvs") == 0) {
			HIP_INFO("Adding rendezvous service.\n");
			HIP_IFEL(hip_build_user_hdr(msg, SO_HIP_OFFER_RVS, 0), -1,
				 "Failed to build user message header.\n");
		} else if (strcmp(opt[0], "relay") == 0) {
			HIP_INFO("Adding HIP UDP relay service.\n");
			HIP_IFEL(hip_build_user_hdr(msg, SO_HIP_OFFER_HIPRELAY, 0), -1,
				 "Failed to build user message header.\n");
		} else {
			HIP_ERROR("Unknown service \"%s\".\n", opt[0]);
		}     
	} else if(action == ACTION_REINIT){
		if (strcmp(opt[0], "rvs") == 0) {
			HIP_IFEL(hip_build_user_hdr(msg, SO_HIP_REINIT_RVS, 0), -1,
				 "Failed to build user message header.\n");
		} else if (strcmp(opt[0], "relay") == 0) {
			HIP_IFEL(hip_build_user_hdr(msg, SO_HIP_REINIT_RELAY, 0), -1,
				 "Failed to build user message header.\n");
		} else if (strcmp(opt[0], "escrow") == 0) {
			HIP_ERROR("Action \"reinit\" is not supported for "\
				  "escrow service.\n");
		} else {
			HIP_ERROR("Unknown service \"%s\".\n", opt[0]);
		}
	} else if(action == ACTION_DEL) {
		if (strcmp(opt[0], "escrow") == 0) {
			HIP_ERROR("Action \"delete\" is not supported for "\
				  "escrow service.\n");
		} else if (strcmp(opt[0], "rvs") == 0) {
			HIP_INFO("Deleting rendezvous service.\n");
			HIP_IFEL(hip_build_user_hdr(msg, SO_HIP_CANCEL_RVS, 0),
				 -1, "Failed to build user message header.\n");
		} else if (strcmp(opt[0], "relay") == 0) {
			HIP_INFO("Deleting HIP UDP relay service.\n");
			HIP_IFEL(hip_build_user_hdr(
					 msg, SO_HIP_CANCEL_HIPRELAY, 0), -1,
				 "Failed to build user message header.\n");
		} else {
			HIP_ERROR("Unknown service \"%s\".\n", opt[0]);
		}
	}
	
 out_err:
	return err;
	
}

int hip_conf_handle_run_normal(hip_common_t *msg, int action,
			       const char *opt[], int optc)
{
	return hip_handle_exec_application(0, EXEC_LOADLIB_HIP, optc,
					   (char **) &opt[0]);
}

int hip_do_hipconf(int argc, char *argv[], int send_only)
{
	int err = 0, type_arg = 0;
	long int action = 0, type = 0;
	hip_common_t *msg = NULL;
	//char *text = NULL;
     
	/* Check that we have at least one command line argument. */
	HIP_IFEL((argc < 2), -1, "Invalid arguments.\n\n%s usage:\n%s\n",
		 argv[0], hipconf_usage);

	/* Get a numeric value representing the action. */
	action = hip_conf_get_action(argv[1]);
	HIP_IFEL((action == -1), -1,
		 "Invalid action argument '%s'\n", argv[1]);

	/* Check that we have at least the minumum number of arguments
	   for the given action. */
	HIP_IFEL((argc < hip_conf_check_action_argc(action) + 2), -1,
		 "Not enough arguments given for the action '%s'\n",
		 argv[1]);

	/* Is this redundant? What does it do? -Lauri 19.03.2008 19:46. */
	HIP_IFEL(((type_arg = hip_conf_get_type_arg(action)) < 0), -1,
		 "Could not parse type\n");

	type = hip_conf_get_type(argv[type_arg],argv);
	HIP_IFEL((type <= 0 || type >= TYPE_MAX), -1,
		 "Invalid type argument '%s'\n", argv[type_arg]);

	/* Get the type argument for the given action. */
	HIP_IFEL(!(msg = malloc(HIP_MAX_PACKET)), -1, "malloc failed.\n");
	memset(msg, 0, HIP_MAX_PACKET);

	/* Call handler function from the handler function pointer
	   array at index "type" with given commandline arguments. 
	   The functions build a hip_common message. */
	if (argc == 3)
		err = (*action_handler[type])(msg, action, (const char **)&argv[2], argc - 3);
	else
		err = (*action_handler[type])(msg, action, (const char **)&argv[3], argc - 3);

	if(err != 0) {
		HIP_ERROR("Failed to send a message to the HIP daemon.\n");
		goto out_err;
	}

	/* hipconf new hi does not involve any messages to hipd */
	if (hip_get_msg_type(msg) == 0)
		goto out_err;
	/* Tell hip daemon that this message is from agent. */
	/* if (from_agent)
	   {
	   err = hip_build_param_contents(msg, NULL, HIP_PARAM_AGENT_SEND_THIS, 0);
	   HIP_IFEL(err, -1, "Failed to add parameter to message!\n");
	   }*/
	
	/* Send message to hipd */
	HIP_IFEL(hip_send_daemon_info_wrapper(msg, send_only), -1,
		 "Failed to send user message to the HIP daemon.\n");
     
<<<<<<< HEAD
     /* hipconf new hi does not involve any messages to hipd */
     /*if (hip_get_msg_type(msg) == 0)
	  goto out_err;
	*/
     /* Tell hip daemon, that this message is from agent. */
     /* if (from_agent)
	{
	err = hip_build_param_contents(msg, NULL, HIP_PARAM_AGENT_SEND_THIS, 0);
	HIP_IFEL(err, -1, "Failed to add parameter to message!\n");
	}*/

     /* send msg to hipd */

    HIP_IFEL(hip_send_daemon_info_wrapper(msg, send_only), -1, "sending msg failed\n"); 	
    
    
    HIP_INFO("hipconf command successful\n");
=======
	HIP_INFO("User message was sent successfully to the HIP daemon.\n");
>>>>>>> d447c8ac

 out_err:
	if (msg != NULL) {
		free(msg);
	}

	return err;
}

int hip_conf_handle_ha(hip_common_t *msg, int action,const char *opt[], int optc)
{

     struct hip_tlv_common *current_param = NULL;
     int err = 0, state, ret;
     in6_addr_t arg1, hit1;

     HIP_IFEL(hip_build_user_hdr(msg, SO_HIP_GET_HA_INFO, 0), -1,
	      "Building of daemon header failed\n");

     HIP_IFEL(hip_send_recv_daemon_info(msg), -1,
	      "send recv daemon info\n");

     while((current_param = hip_get_next_param(msg, current_param)) != NULL) {
	  struct hip_hadb_user_info_state *ha =
	       hip_get_param_contents_direct(current_param);

	  if (!strcmp("all", opt[0]))
	          hip_conf_print_info_ha(ha);

	 
	  if (((opt[0] !='\0') && (opt[1] == '\0')) &&
	      (strcmp("all",opt[0]) !=0))
	  {

	    HIP_IFEL(convert_string_to_address(opt[0], &hit1), -1, "not a valid address family\n");

	    if ((ipv6_addr_cmp(&hit1, &ha->hit_our) == 0) ||  (ipv6_addr_cmp(&hit1, &ha->hit_peer) == 0))
	            hip_conf_print_info_ha(ha);

	  }
     }

out_err:
        return err;
}

int hip_conf_print_info_ha(struct hip_hadb_user_info_state *ha)
{
        HIP_INFO("HA is %s\n", hip_state_str(ha->state));
        HIP_INFO_HIT(" Local HIT", &ha->hit_our);
	HIP_INFO_HIT(" Peer  HIT", &ha->hit_peer);
	HIP_DEBUG_LSI(" Local LSI", &ha->lsi_our);
        HIP_DEBUG_LSI(" Peer  LSI", &ha->lsi_peer);
        HIP_INFO_IN6ADDR(" Local IP", &ha->ip_our);
        HIP_INFO_IN6ADDR(" Peer  IP", &ha->ip_peer);
	HIP_INFO("\n");

}

int hip_conf_handle_handoff(hip_common_t *msg, int action,const char *opt[], int optc)
{	
     int err=0;
		
     if (strcmp("active",opt[0]) ==0)
     {
	  HIP_IFEL(hip_build_user_hdr(msg,SO_HIP_HANDOFF_ACTIVE, 0), -1,
		   "Building of daemon header failed\n");
	  HIP_INFO("handoff mode set to active successfully\n");
     }else
     {
	  HIP_IFEL(hip_build_user_hdr(msg,SO_HIP_HANDOFF_LAZY, 0), -1,
		   "Building of daemon header failed\n");
	  HIP_INFO("handoff mode set to lazy successfully\n");
     }

     HIP_IFEL(hip_send_recv_daemon_info(msg), -1,"send recv daemon info\n");

 out_err:
     return err;
}

int hip_get_hits(hip_common_t *msg, char *opt)
{
	int err = 0;
	struct hip_tlv_common *current_param = NULL;
	struct endpoint_hip *endp = NULL;
	struct in_addr *deflsi = NULL;
	in6_addr_t *defhit = NULL;
	hip_tlv_type_t param_type = 0;
	char hit_s[INET6_ADDRSTRLEN], lsi_s[INET_ADDRSTRLEN];

	if (strcmp(opt, "all") == 0) {
		/* Build a HIP message with socket option to get default HIT. */
		HIP_IFE(hip_build_user_hdr(msg, SO_HIP_GET_HITS, 0), -1);
		/* Send the message to the daemon. The daemon fills the
		   message. */
		HIP_IFE(hip_send_recv_daemon_info(msg), -ECOMM);
		
		/* Loop through all the parameters in the message just filled. */
		while((current_param =
		       hip_get_next_param(msg, current_param)) != NULL) {
			
			param_type = hip_get_param_type(current_param);
			
			if (param_type == HIP_PARAM_EID_ENDPOINT){
				endp = (struct endpoint_hip *)
					hip_get_param_contents_direct(
						current_param);
				inet_ntop(AF_INET6, &endp->id.hit, hit_s,
					  INET6_ADDRSTRLEN);
				
				HIP_INFO("%s %s HIT: %s\n",
					 (endp->flags ==
					  HIP_ENDPOINT_FLAG_ANON ?
					  "Anonymous" : "Public   "),
					 (endp->algo == HIP_HI_DSA ?
					  "DSA" : "RSA"), hit_s);
			} else {
				HIP_ERROR("Unrelated parameter in user "\
					  "message.\n");
			}
		}
		
	} else if (strcmp(opt, "default") == 0) {
		/* Build a HIP message with socket option to get default HIT. */
		HIP_IFE(hip_build_user_hdr(msg, SO_HIP_DEFAULT_HIT, 0), -1);
		/* Send the message to the daemon. The daemon fills the
		   message. */
		HIP_IFE(hip_send_recv_daemon_info(msg), -ECOMM);

		/* Loop through all the parameters in the message just filled. */
		while((current_param =
		       hip_get_next_param(msg, current_param)) != NULL) {
			
			param_type = hip_get_param_type(current_param);
		
			if (param_type == HIP_PARAM_HIT){
				defhit = (struct in6_addr *)
					hip_get_param_contents_direct(
						current_param);
				inet_ntop(AF_INET6, defhit, hit_s,
					  INET6_ADDRSTRLEN);
			} else if (param_type == HIP_PARAM_LSI){
				deflsi = (struct in_addr *)
					hip_get_param_contents_direct(
						current_param);
				inet_ntop(AF_INET, deflsi, lsi_s,
					  INET_ADDRSTRLEN);
			} else {
				HIP_ERROR("Unrelated parameter in user "\
					  "message.\n");
			}
		}

		HIP_INFO("Default HIT: %s\nDefault LSI: %s\n", hit_s, lsi_s);
	} else {
		HIP_ERROR("Invalid argument \"%s\". Use \"default\" or "\
			  "\"all\".\n", opt);
		err = -EINVAL;
		goto out_err;
	}

	/* Clear message so do_hipconf() doesn't send it again */
	//hip_msg_init(msg);

 out_err:
    
	return err;
}


/**
 * hip_append_pathtolib: Creates the string intended to set the 
 * environmental variable LD_PRELOAD. The function recibes the required 
 * libraries, and then includes the prefix (path where these libraries 
 * are located) to each one. Finally it appends all of the them to the 
 * same string.
 *
 * @param libs            an array of pointers to the required libraries
 * @param lib_all         a pointer to the string to store the result
 * @param lib_all_length  length of the string lib_all
 * @return                zero on success, or -1 overflow in string lib_all
 */

int hip_append_pathtolib(char **libs, char *lib_all, int lib_all_length)
{

     int c_count = lib_all_length, err = 0;
     char *lib_aux = lib_all;
     char *prefix = HIPL_DEFAULT_PREFIX; /* translates to "/usr/local" etc */

     while(*libs != NULL){

	  // Copying prefix to lib_all
	  HIP_IFEL(c_count<strlen(prefix), -1, "Overflow in string lib_all\n");
	  strncpy(lib_aux, prefix, c_count);
	  while(*lib_aux != '\0')
	  {
	       lib_aux++;
	       c_count--;
	  }

	  // Copying "/lib/" to lib_all
	  HIP_IFEL(c_count<5, -1, "Overflow in string lib_all\n");
	  strncpy(lib_aux, "/lib/", c_count);
	  c_count -= 5;
	  lib_aux += 5;

	  // Copying the library name to lib_all
	  HIP_IFEL(c_count<strlen(*libs), -1, "Overflow in string lib_all\n");
	  strncpy(lib_aux, *libs, c_count);
	  while(*lib_aux != '\0')
	  {
	       lib_aux++;
	       c_count--;
	  }

	  // Adding ':' to separate libraries
	  *lib_aux = ':';
	  c_count--;
	  lib_aux++;

	  // Next library
	  libs++;
     }

     // Delete the last ':'
     *--lib_aux = '\0';

 out_err:
     return err;
}


/**
 * Handles the hipconf commands where the type is @c run. Execute new
 * application and set environment variable "LD_PRELOAD" to as type
 * says.
 * @note In order to this function to work properly, "make install"
 * must be executed to install libraries to right paths. Also library
 * paths must be set right.
 *
 * @see
 * exec_app_types\n
 * EXEC_LOADLIB_OPP\n
 * EXEC_LOADLIB_HIP\n
 * EXEC_LOADLIB_NONE\n
 *
 * @param do_fork Whether to fork or not.
 * @param type   the numeric action identifier for the action to be performed.
 * @param argc   the number of elements in the array.
 * @param argv   an array of pointers to the command line arguments after
 *               the action and type.
 * @return       zero on success, or negative error value on error.
 */
int hip_handle_exec_application(int do_fork, int type, int argc, char *argv[])
{
	/* Variables. */
	char *path = "/usr/lib:/lib:/usr/local/lib";
	char lib_all[LIB_LENGTH];
	va_list args;
	int err = 0;
	char *libs[5];


	if (do_fork)
		err = fork();
	if (err < 0)
	{
		HIP_ERROR("Failed to exec new application.\n");
	}
	else if (err > 0)
	{
		err = 0;
	}
	else if(err == 0)
	{
		HIP_DEBUG("Exec new application.\n");
		if (type == EXEC_LOADLIB_HIP)
		{
		      libs[0] = "libinet6.so";
		      libs[1] = "libhiptool.so";
		      libs[3] = NULL;
		      libs[4] = NULL;
		      libs[2] = "libhipopendht.so";
		}
		else if (type == EXEC_LOADLIB_OPP)
		{
		      libs[0] = "libopphip.so";
		      libs[1] = "libinet6.so";
		      libs[2] = "libhiptool.so";
		      libs[4] = NULL;
		      libs[3] = "libhipopendht.so";
		}

#if 0
		if (type != EXEC_LOADLIB_NONE)
		{
			setenv("LD_PRELOAD", libs, 1);
			HIP_DEBUG("LD_PRELOADing\n");
		}
#endif

		hip_append_pathtolib(libs, lib_all, LIB_LENGTH);
		setenv("LD_PRELOAD", lib_all, 1);
		HIP_DEBUG("LD_PRELOADing: %s\n", lib_all);
		err = execvp(argv[0], argv);

		if (err != 0)
		{
			HIP_DEBUG("Executing new application failed!\n");
			exit(1);
		}
	}

out_err:
	return (err);
}


/**
 * Send restart request to HIP daemon.
 */
int hip_conf_handle_restart(hip_common_t *msg, int type, const char *opt[],
			    int optc)
{
	int err = 0;

	HIP_IFEL(hip_build_user_hdr(msg, SO_HIP_RESTART, 0), -1,
		 "hip_build_user_hdr() failed!");
	
 out_err:
	return err;
}

int hip_conf_handle_opptcp(hip_common_t *msg, int action, const char *opt[],
			   int optc)
{
    int err = 0, status = 0;
    
    if (!strcmp("on",opt[0])) {
        status = SO_HIP_SET_OPPTCP_ON; 
    } else if (!strcmp("off",opt[0])) {
        status = SO_HIP_SET_OPPTCP_OFF;
    } else {
        HIP_IFEL(1, -1, "bad args\n");
    }
    HIP_IFEL(hip_build_user_hdr(msg, status, 0), -1, "Failed to build user message header.: %s\n", strerror(err));
    
 out_err:
    return err;


/*	hip_set_opportunistic_tcp_status(1);*/
/*	hip_set_opportunistic_tcp_status(0);*/
}

/**
 * Handles the hipconf commands where the type is @ tcptimeout.
 *
 * @param msg    a pointer to the buffer where the message for hipd will
 *                be written.
 * @param action the numeric action identifier for the action to be performed.
 * @param opt    an array of pointers to the command line arguments after
 *                the action and type.
 *  @param optc   the number of elements in the array (@b 0).
 *  @return       zero on success, or negative error value on error.
 * */

int hip_conf_handle_tcptimeout(struct hip_common *msg, int action,
                   const char *opt[], int optc)
{
    
   int err = 0, status = 0;

    if (!strcmp("on",opt[0])) {

	HIP_INFO("tcptimeout set on\n");
	status = SO_HIP_SET_TCPTIMEOUT_ON;
    } else if (!strcmp("off",opt[0])) {
       
	HIP_INFO("tcptimeout set off\n");
	status = SO_HIP_SET_TCPTIMEOUT_OFF;
    } else {
        HIP_IFEL(1, -1, "bad args\n");
       // err = -1;
	}
    HIP_IFEL(hip_build_user_hdr(msg, status, 0), -1, "build hdr failed: %s\n", strerror(err));

 out_err:
    return err;
}

/**
 * Function that is used to set HIP PROXY on or off
 *
 * @return       zero on success, or negative error value on error.
 */
int hip_conf_handle_hipproxy(struct hip_common *msg, int action, const char *opt[], int optc)
{
        int err = 0, status = 0;
 
#ifdef CONFIG_HIP_HIPPROXY
        if (!strcmp("on",opt[0])) {
                status = SO_HIP_SET_HIPPROXY_ON; 
        } else if (!strcmp("off",opt[0])) {
                status = SO_HIP_SET_HIPPROXY_OFF;
        } else {
                HIP_IFEL(1, -1, "bad args\n");
        }
        HIP_IFEL(hip_build_user_hdr(msg, status, 0), -1, 
                 "build hdr failed: %s\n", strerror(err));          
#endif
        
 out_err:
        return(err);
}<|MERGE_RESOLUTION|>--- conflicted
+++ resolved
@@ -10,9 +10,9 @@
  * @author  Bing Zhou <bingzhou_cc.hut.fi>
  * @author  Anu Markkola
  * @author  Lauri Silvennoinen
+ * @author  Tao Wan  <twan@cc.hut.fi>
  * @author  Teresa Finez <tfinezmo_cc.hut.fi> Modifications
  * @author  Samu Varjonen
- * @author  Tao Wan  <twan_cc.hut.fi>
  * @note    Distributed under <a href="http://www.gnu.org/licenses/gpl.txt">GNU/GPL</a>
  * @todo    add/del map
  * @todo    fix the rst kludges
@@ -106,7 +106,7 @@
 	hip_conf_handle_opptcp,
         hip_conf_handle_trans_order,
 	hip_conf_handle_tcptimeout, /* added by Tao Wan*/
-        hip_conf_handle_hipproxy,
+	hip_conf_handle_hipproxy,
 	NULL /* run */
 };
 
@@ -1590,27 +1590,7 @@
 	HIP_IFEL(hip_send_daemon_info_wrapper(msg, send_only), -1,
 		 "Failed to send user message to the HIP daemon.\n");
      
-<<<<<<< HEAD
-     /* hipconf new hi does not involve any messages to hipd */
-     /*if (hip_get_msg_type(msg) == 0)
-	  goto out_err;
-	*/
-     /* Tell hip daemon, that this message is from agent. */
-     /* if (from_agent)
-	{
-	err = hip_build_param_contents(msg, NULL, HIP_PARAM_AGENT_SEND_THIS, 0);
-	HIP_IFEL(err, -1, "Failed to add parameter to message!\n");
-	}*/
-
-     /* send msg to hipd */
-
-    HIP_IFEL(hip_send_daemon_info_wrapper(msg, send_only), -1, "sending msg failed\n"); 	
-    
-    
-    HIP_INFO("hipconf command successful\n");
-=======
 	HIP_INFO("User message was sent successfully to the HIP daemon.\n");
->>>>>>> d447c8ac
 
  out_err:
 	if (msg != NULL) {
@@ -2012,7 +1992,8 @@
 int hip_conf_handle_hipproxy(struct hip_common *msg, int action, const char *opt[], int optc)
 {
         int err = 0, status = 0;
- 
+ 		HIP_DEBUG("hip_conf_handle_hipproxy()\n");
+ 		
 #ifdef CONFIG_HIP_HIPPROXY
         if (!strcmp("on",opt[0])) {
                 status = SO_HIP_SET_HIPPROXY_ON; 
