/** @file
 * This file defines functions for configuring the the Host Identity
 * Protocol daemon (hipd).
 *
 * @author  Janne Lundberg <jlu_tcs.hut.fi>
 * @author  Miika Komu <miika_iki.fi>
 * @author  Mika Kousa <mkousa_cc.hut.fi>
 * @author  Anthony D. Joseph <adj_hiit.fi>
 * @author  Abhinav Pathak <abhinav.pathak_hiit.fi>
 * @author  Bing Zhou <bingzhou_cc.hut.fi>
 * @author  Anu Markkola
 * @author  Lauri Silvennoinen
 * @author  Tao Wan  <twan@cc.hut.fi>
 * @author  Teresa Finez <tfinezmo_cc.hut.fi> Modifications
 * @author  Samu Varjonen
 * @note    Distributed under <a href="http://www.gnu.org/licenses/gpl2.txt">GNU/GPL</a>
 * @todo    add/del map
 * @todo    fix the rst kludges
 * @todo    read the output message from send_msg?
 */
#include "hipconf.h"

/**
 * A help string containing the usage of @c hipconf.
 *
 * @note If you added a new action, do not forget to add a brief usage below
 *       for the action.
 */
const char *hipconf_usage =
#ifdef CONFIG_HIP_ESCROW
"add|del escrow <hit>\n"
#endif
"add|del map <hit> <ipv6> [lsi]\n"
"del hi <hit>|all\n"
"get hi default|all\n"
"new|add hi anon|pub rsa|dsa filebasename\n"
"new hi anon|pub rsa|dsa filebasename keylen\n"
"new|add hi default (HI must be created as root)\n"
"new hi default rsa_keybits dsa_keybits\n"
#ifdef CONFIG_HIP_ICOOKIE
"get|inc|dec|new puzzle all|<hit>\n"
"set puzzle all|<hit> new_value\n"
#else
"get|inc|dec|new puzzle all\n"
"set puzzle all new_value\n"
#endif
"bos all\n"
//modify by santtu
//"nat on|off|<peer_hit>\n"
"nat none|plain-udp|ice-udp\n"
"nat port <port>\n"
//end modify
"rst all|peer_hit <peer_HIT>\n"
"load config default\n"
"handoff mode lazy|active\n"
"run normal|opp <binary>\n"
"Server side:\n"
"\tadd|del service escrow|rvs|relay\n"
"\treinit service rvs|relay\n"
"Client side:\n"
"\tadd server rvs|relay|escrow [HIT] <IP|hostname> <lifetime in seconds>\n"
"\tdel server rvs|relay|escrow [HIT] <IP|hostname>\n"
#ifdef CONFIG_HIP_BLIND
"set blind on|off\n"
#endif
#ifdef CONFIG_HIP_OPPORTUNISTIC
"set opp normal|advanced|none\n"
#endif
"heartbeat <seconds> (0 seconds means off)\n"
"get ha all|HIT\n"
"opendht on|off\n"
"dht gw <IPv4|hostname> <port (OpenDHT default = 5851)> <TTL>\n"
"dht get <fqdn/hit>\n"
"dht set <name>\n"
"locator on|off|get\n"
"debug all|medium|none\n"
"restart daemon\n"
"set tcptimeout on|off\n" /*added by Tao Wan*/
"transform order <integer> "
" (1=AES, 2=3DES, 3=NULL and place them to order\n"
"  like 213 for the order 3DES, AES and NULL)\n"
#ifdef CONFIG_HIP_HIPPROXY
"hipproxy on|off\n"
#endif
"hi3 on|off\n"
"nsupdate on|off\n"
"buddies on|off\n"
;

/**
 * Function pointer array containing pointers to handler functions.
 * Add a handler function for your new action in the action_handler[] array.
 * If you added a handler function here, do not forget to define that function
 * somewhere in this source file.
 *
 *  @note Keep the elements in the same order as the @c TYPE values are defined
 *        in hipconf.h because type values are used as @c action_handler array
 *        index. Locations and order of these handlers are important.
 */
int (*action_handler[])(hip_common_t *, int action,const char *opt[], int optc, int send_only) =
{
	NULL, /* reserved */
	hip_conf_handle_hi,
	hip_conf_handle_map,
	hip_conf_handle_rst,
	hip_conf_handle_server, /* Any client side registration action. */
	hip_conf_handle_bos,
	hip_conf_handle_puzzle,
	hip_conf_handle_nat,
	hip_conf_handle_opp,
	hip_conf_handle_blind,
	hip_conf_handle_service, /* Any server side registration action. */
	hip_conf_handle_load,
	hip_conf_handle_run_normal, /* run */
	hip_conf_handle_ttl,
	hip_conf_handle_gw,
	hip_conf_handle_get,
	hip_conf_handle_ha,
	hip_conf_handle_handoff,
	hip_conf_handle_debug,
	hip_conf_handle_restart,
        hip_conf_handle_locator,
        hip_conf_handle_set,
        hip_conf_handle_dht_toggle,
	hip_conf_handle_opptcp,
        hip_conf_handle_trans_order,
	hip_conf_handle_tcptimeout, /* added by Tao Wan*/
        hip_conf_handle_hipproxy,
	hip_conf_handle_heartbeat,
	hip_conf_handle_hi3,
	hip_conf_handle_get_dnsproxy,
	hip_conf_handle_buddies_toggle,
<<<<<<< HEAD
	hip_conf_handle_nat_port,
=======
	NULL, /* reserved for sava */
	hip_conf_handle_nsupdate,
>>>>>>> 1b19b52e
	NULL /* run */
};

/**
 * Maps symbolic hipconf action (=add/del) names into numeric action
 * identifiers.
 *
 * @note If you defined a constant ACTION_NEWACT in hipconf.h,
 *       you also need to add a proper sentence in the strcmp() series,
 *       like that:
 *       ...
 *       else if (!strcmp("newaction", text))
 *           ret = ACTION_NEWACT;
 *       ...
 *
 * @param  text the action as a string.
 * @return the numeric action id correspoding to the symbolic text.
 */
int hip_conf_get_action(char *text)
{
        int ret = -1;

	if (!strcmp("add", text))
		ret = ACTION_ADD;
	else if (!strcmp("del", text))
		ret = ACTION_DEL;
	else if (!strcmp("new", text))
		ret = ACTION_NEW;
	else if (!strcmp("get", text))
		ret = ACTION_GET;
	else if (!strcmp("set", text))
		ret = ACTION_SET;
	else if (!strcmp("inc", text))
		ret = ACTION_INC;
	else if (!strcmp("dec", text))
		ret = ACTION_DEC;
	else if (!strcmp("nat port", text))
		ret = ACTION_NAT_PORT;
	else if (!strcmp("nat", text))
		ret = ACTION_NAT;
	else if (!strcmp("bos", text))
		ret = ACTION_BOS;
	else if (!strcmp("rst", text))
		ret = ACTION_RST;
	else if (!strcmp("run", text))
		ret = ACTION_RUN;
	else if (!strcmp("load", text))
		ret = ACTION_LOAD;
	else if (!strcmp("dht", text))
		ret = ACTION_DHT;
	else if (!strcmp("opendht", text))
		ret = ACTION_OPENDHT;
	else if (!strcmp("heartbeat", text))
		ret = ACTION_HEARTBEAT;
	else if (!strcmp("locator", text))
		ret = ACTION_LOCATOR;
	else if (!strcmp("debug", text))
		ret = ACTION_DEBUG;
	else if (!strcmp("handoff", text))
		ret = ACTION_HANDOFF;
	else if (!strcmp("transform", text))
		ret = ACTION_TRANSORDER;
	else if (!strcmp("restart", text))
		ret = ACTION_RESTART;
	else if (!strcmp("tcptimeout", text)) /*added by Tao Wan, 08.Jan.2008 */
		ret = ACTION_TCPTIMEOUT;
	else if (!strcmp("reinit", text))
		ret = ACTION_REINIT;
	else if (!strcmp("hi3", text))
		ret = ACTION_HI3;
#ifdef CONFIG_HIP_HIPPROXY
	else if (!strcmp("hipproxy", text))
		ret = ACTION_HIPPROXY;
#endif
	else if (!strcmp("dnsproxy", text))
		ret = ACTION_DNS_PROXY;
	else if (!strcmp("buddies", text))
		ret = ACTION_BUDDIES;
	else if (!strcmp("nsupdate", text))
		ret = ACTION_NSUPDATE;
	
	return ret;
}

/**
 * Gets the minimum amount of arguments needed to be given to the action.
 *
 * @note If you defined a constant ACTION_NEWACT in hipconf.h,
 *       you also need to add a case block for the constant
 *       here in the switch(action) block.
 * @param  action action type
 * @return how many arguments needs to be given at least
 */
int hip_conf_check_action_argc(int action) {
	int count = -1;

	switch (action) {
	case ACTION_NEW: case ACTION_NAT: case ACTION_DEC: case ACTION_RST:
	case ACTION_BOS: case ACTION_LOCATOR: case ACTION_OPENDHT: case ACTION_HEARTBEAT:
                break;
	case ACTION_DEBUG: case ACTION_RESTART: case ACTION_REINIT:
	case ACTION_TCPTIMEOUT: case ACTION_DNS_PROXY: case ACTION_NSUPDATE:
		count = 1;
		break;
	case ACTION_ADD: case ACTION_DEL: case ACTION_SET: case ACTION_INC:
	case ACTION_GET: case ACTION_RUN: case ACTION_LOAD: case ACTION_DHT:
	case ACTION_HA: case ACTION_HANDOFF: case ACTION_TRANSORDER: case ACTION_NAT_PORT:
		count = 2;
		break;
#ifdef CONFIG_HIP_HIPPROXY
    case ACTION_HIPPROXY:
		break;
#endif
	default:
	        break;
	}

	return count;
}

/**
 * Maps symbolic hipconf type (=lhi/map) names to numeric types.
 *
 * @param  text the type as a string.
 * @return the numeric type id correspoding to the symbolic text.
 */
int hip_conf_get_type(char *text,char *argv[]) {
	int ret = -1;

	if (!strcmp("hi", text))
		ret = TYPE_HI;
	else if (!strcmp("map", text))
		ret = TYPE_MAP;
	else if (!strcmp("rst", text))
		ret = TYPE_RST;
	else if (!strcmp("server", text))
		ret = TYPE_SERVER;
	else if (!strcmp("puzzle", text))
		ret = TYPE_PUZZLE;
	else if (!strcmp("service", text))
		ret = TYPE_SERVICE;
	else if (!strcmp("normal", text))
		ret = TYPE_RUN;
	else if (!strcmp("ha", text))
		ret = TYPE_HA;
	else if ((!strcmp("all", text)) && (strcmp("rst",argv[1])==0))
		ret = TYPE_RST;
	else if ((!strcmp("peer_hit", text)) && (strcmp("rst",argv[1])==0))
		ret = TYPE_RST;
	else if	(strcmp("nat",argv[1])==0)
	{
		if (argv[2] && strcmp("port", argv[2]) == 0)
			ret = TYPE_NAT_PORT;
		else
			ret = TYPE_NAT;
	}
        else if (strcmp("locator", argv[1])==0)
                ret = TYPE_LOCATOR;
	/* Tao Wan added tcptimeout on 08.Jan.2008 */
	else if (!strcmp("tcptimeout", text))
		ret = TYPE_TCPTIMEOUT;
	else if ((!strcmp("all", text)) && (strcmp("bos",argv[1])==0))
		ret = TYPE_BOS;
	else if (!strcmp("debug", text))
		ret = TYPE_DEBUG;
	else if (!strcmp("mode", text))
		ret = TYPE_MODE;
	else if (!strcmp("daemon", text))
		ret = TYPE_DAEMON;
	else if (!strcmp("mode", text))
		ret = TYPE_MODE;
#ifdef CONFIG_HIP_OPPORTUNISTIC
	else if (!strcmp("opp", text))
		ret = TYPE_OPP;
#endif
#ifdef CONFIG_HIP_BLIND
	else if (!strcmp("blind", text))
		ret = TYPE_BLIND;
#endif
#ifdef CONFIG_HIP_ESCROW
	else if (!strcmp("escrow", text))
		ret = TYPE_ESCROW;
#endif
	else if (!strcmp("order", text))
		ret = TYPE_ORDER;
	else if (strcmp("opendht", argv[1])==0)
		ret = TYPE_DHT;
	else if (strcmp("heartbeat", argv[1])==0)
		ret = TYPE_HEARTBEAT;
	else if (!strcmp("ttl", text))
		ret = TYPE_TTL;
	else if (!strcmp("gw", text)) 
		ret = TYPE_GW;
	else if (!strcmp("get", text))
		ret = TYPE_GET;
	else if (!strcmp("set", text))
                ret = TYPE_SET;
	else if (!strcmp("config", text))
		ret = TYPE_CONFIG;
#ifdef CONFIG_HIP_HIPPROXY
	else if (strcmp("hipproxy", argv[1])==0)
		ret = TYPE_HIPPROXY;
#endif
        else if (strcmp("hi3", argv[1])==0)
                ret = TYPE_HI3;
	else if (strcmp("dnsproxy", argv[1])==0)
                ret = TYPE_DNS_PROXY;
	else if (strcmp("buddies", argv[1])==0)
		ret = TYPE_BUDDIES;
	else if (strcmp("nsupdate", argv[1])==0)
		ret = TYPE_NSUPDATE;
	else 
	  HIP_DEBUG("ERROR: NO MATCHES FOUND \n");

	return ret;
}

/**
 * Get a type argument index, in argv[].
 *
 * @note If you defined a constant ACTION_NEWACT in hipconf.h,
 *       you also need to add a case block for the constant
 *       here in the switch(action) block.
 * @param  integer value for an action
 * @return an index for argv[], which indicates the type argument.
 *         Usually either 1 or 2.
 */
int hip_conf_get_type_arg(int action)
{
	int type_arg = -1;

	switch (action) {
	case ACTION_ADD:
	case ACTION_DEL:
	case ACTION_NEW:
	case ACTION_NAT_PORT:
	case ACTION_NAT:
	case ACTION_INC:
	case ACTION_DEC:
	case ACTION_SET:
	case ACTION_GET:
	case ACTION_RUN:
	case ACTION_LOAD:
	case ACTION_DHT:
	case ACTION_OPENDHT:
	case ACTION_BUDDIES:
        case ACTION_HEARTBEAT:
	case ACTION_LOCATOR:
	case ACTION_RST:
	case ACTION_BOS:
	case ACTION_HANDOFF:
	case ACTION_TCPTIMEOUT:
        case ACTION_TRANSORDER:
	case ACTION_REINIT:
#ifdef CONFIG_HIP_HIPPROXY
	case ACTION_HIPPROXY:
#endif
	case ACTION_HI3:
	case ACTION_DNS_PROXY:
	case ACTION_RESTART:
	case ACTION_NSUPDATE:
		type_arg = 2;
		break;
	case ACTION_DEBUG:
		type_arg = 1;
		break;
	default:
		break;
	}

	return type_arg;
}

/**
 * Resolves a given hostname to a HIT/LSI or IP address depending on match_hip flag
 */
int resolve_hostname_to_id(const char *hostname, struct in6_addr *id,
	                   int match_hip) {
	int err = 1;
	struct addrinfo *res = NULL, *rp;
	struct in_addr *in4;
	struct in6_addr *in6;

	HIP_IFEL(getaddrinfo(hostname, NULL, NULL, &res), -1,
		 "getaddrinfo failed\n");
	for (rp = res; rp != NULL; rp = rp->ai_next) {
			in4 = &((struct sockaddr_in *) rp->ai_addr)->sin_addr;
			in6 = &((struct sockaddr_in6 *) rp->ai_addr)->sin6_addr;
		if (rp->ai_family == AF_INET6)
			HIP_DEBUG_IN6ADDR("addr", in6);
		if (rp->ai_family == AF_INET)
			HIP_DEBUG_INADDR("addr", in4);
		if (rp->ai_family == AF_INET6 &&
		    (ipv6_addr_is_hit(in6) ? match_hip : !match_hip)) {
			ipv6_addr_copy(id, in6);
			err = 0;
			HIP_DEBUG("Match\n");
			break;
		} else if (rp->ai_family == AF_INET &&
			   (IS_LSI32(in4->s_addr) ? match_hip : !match_hip)) {
			IPV4_TO_IPV6_MAP(in4, id);
			err = 0;
			break;
			HIP_DEBUG("Match\n");
		}
			
	}

out_err:
	if (res)
		freeaddrinfo(res);

	return err;
}

/**
 * Handles the hipconf commands where the type is @c server. Creates a user
 * message from the function parameters @c msg, @c action and @c opt[]. The
 * command line that this function parses is of type:
 * <code>tools/hipconf <b>add</b> server &lt;SERVICES&gt; &lt;SERVER HIT&gt;
 * &lt;SERVER IP ADDRESS&gt; &lt;LIFETIME&gt;</code> or
 * <code>tools/hipconf <b>del</b> server &lt;SERVICES&gt; &lt;SERVER HIT&gt;
 * &lt;SERVER IP ADDRESS&gt;</code>, where <code>&lt;SERVICES&gt;</code> is a list of
 * the services to which we want to register or cancel or registration. The
 * list can consist of any number of the strings @c rvs, @c relay or @c escrow,
 * or any number of service type numbers between 0 and 255. The list can be a
 * combination of these with repetitions allowed. At least one string or
 * service type number must be provided.
 *
 * @param msg    a pointer to a target buffer where the message for HIP daemon
 *               is to put
 * @param action the numeric action identifier for the action to be performed.
 * @param opt    an array of pointers to the command line arguments after
 *               the action and type.
 * @param optc   the number of elements in array @c opt.
 * @return       zero on success, or negative error value on error.
 * @note         Currently only action @c add is supported.
 * @todo         If the current machine has more than one IP address
 *               there should be a way to choose which of the addresses
 *               to register to the server.
 * @todo         There are currently four different HITs at the @c dummy0
 *               interface. There should be a way to choose which of the HITs
 *               to register to the server.
 */
int hip_conf_handle_server(hip_common_t *msg, int action, const char *opt[],
			   int optc, int send_only)
{
	hip_hit_t hit;
	in6_addr_t ipv6;
	int err = 0, seconds = 0, i = 0, number_of_regtypes = 0, reg_type = 0;
	int index_of_hit = 0, index_of_ip = 0;
	uint8_t lifetime = 0, *reg_types = NULL;
	time_t seconds_from_lifetime = 0;
	char lowercase[30];
	int opp_mode = 0;
		
	_HIP_DEBUG("hip_conf_handle_server() invoked.\n");

	if(action != ACTION_ADD && action != ACTION_DEL) {
		HIP_ERROR("Only actions \"add\" and \"del\" are supported for "\
			  "\"server\".\n");
		err = -1;
		goto out_err;
	} else if (action == ACTION_ADD) {
		if(optc < 4) {
		  if (optc < 3) { 
			HIP_ERROR("Missing arguments.\n");
			err = -1;
			goto out_err;
		  } else {
		    HIP_DEBUG("Opportunistic mode for server registration \n");
		    opp_mode = 1;
		  }
		}

		if (!opp_mode) {
		  number_of_regtypes = optc - 3;
		  index_of_hit = optc - 3;
		  index_of_ip  = optc - 2;		 
		} else {
		  number_of_regtypes = optc - 2;
		  index_of_ip = optc - 2;
		}

		HIP_IFEL(hip_string_is_digit(opt[optc - 1]), -1,
			 "Invalid lifetime value \"%s\" given.\n"	\
			 "Please give a lifetime value between 1 and "	\
			 "15384774 seconds.\n", opt[optc - 1]);
		
		seconds = atoi(opt[optc - 1]);

		if(seconds <= 0 || seconds > 15384774) {
		  HIP_ERROR("Invalid lifetime value \"%s\" given.\n"	\
			    "Please give a lifetime value between 1 and " \
			    "15384774 seconds.\n", opt[optc - 1]);
		  goto out_err;
		}

		HIP_IFEL(hip_get_lifetime_value(seconds, &lifetime), -1,
			 "Unable to convert seconds to a lifetime value.\n");

		hip_get_lifetime_seconds(lifetime, &seconds_from_lifetime);

	} else if (action == ACTION_DEL) {
		if (optc < 3) {
			HIP_ERROR("Missing arguments.\n");
			err = -1;
			goto out_err;
		}
		number_of_regtypes = optc - 2;
		index_of_hit = optc - 2;
		index_of_ip  = optc - 1;
	}

	if (!opp_mode) {
	  /* Check the HIT value. */
	  if(inet_pton(AF_INET6, opt[index_of_hit], &hit) <= 0) {
		  if (resolve_hostname_to_id(opt[index_of_hit], &hit, 1)) {
			  HIP_ERROR("'%s' is not a valid HIT.\n", opt[index_of_hit]);
			  err = -1;
			  goto out_err;
		  }
	  }
	}
	/* Check the IPv4 or IPV6 value. */

	if(inet_pton(AF_INET6, opt[index_of_ip], &ipv6) <= 0) {
		struct in_addr ipv4;
		if(inet_pton(AF_INET, opt[index_of_ip], &ipv4) <= 0) {
			if (resolve_hostname_to_id(opt[index_of_ip], &ipv6, 0)) {
					HIP_ERROR("'%s' is not a valid IPv4 or IPv6 address.\n",
						  opt[index_of_ip]);
					err = -1;

					goto out_err;
				}
		} else {
			IPV4_TO_IPV6_MAP(&ipv4, &ipv6);
		}
	}

	reg_types = malloc(number_of_regtypes * sizeof(uint8_t));

	if(reg_types == NULL) {
		err = -1;
		HIP_ERROR("Unable to allocate memory for registration "\
			  "types.\n");
		goto out_err;
	}

	if(optc > 13) {
		HIP_ERROR("Too many services requested.\n");
		err = -1;
		goto out_err;
	}

	/* Every commandline argument in opt[] from '0' to 'optc - 4' should
	   be either one of the predefined strings or a number between
	   0 and 255 (inclusive). */
	for(; i < number_of_regtypes; i++) {
		if(strlen(opt[i]) > 30) {
			HIP_ERROR("'%s' is not a valid service name.\n", opt[i]);
			err = -1;
			goto out_err;
		}

		hip_string_to_lowercase(lowercase, opt[i], strlen(opt[i]) + 1);
		if(strcmp("rvs", lowercase) == 0){
			reg_types[i] = HIP_SERVICE_RENDEZVOUS;
		} else if(strcmp("relay", lowercase) == 0) {
			reg_types[i] = HIP_SERVICE_RELAY;
		} else if(strcmp("escrow", lowercase) == 0) {
			reg_types[i] = HIP_SERVICE_ESCROW;
		} else if(strcmp("savah", lowercase) == 0) {
		        reg_types[i] = HIP_SERVICE_SAVAH;
		} /* To cope with the atoi() error value we handle the 'zero'
		     case here. */
		 else if(strcmp("0", lowercase) == 0) {
			reg_types[i] = 0;
		} else {
			reg_type = atoi(lowercase);
			if(reg_type <= 0 || reg_type > 255) {
				HIP_ERROR("'%s' is not a valid service name "\
					  "or service number.\n", opt[i]);
				err = -1;
				goto out_err;
			} else {
				reg_types[i] = reg_type;
			}
		}
	}
		
	if (!opp_mode) 
	  HIP_IFEL(hip_build_param_contents(msg, &hit, HIP_PARAM_HIT,
					    sizeof(in6_addr_t)), -1, 
		   "Failed to build HIT parameter to hipconf user message.\n");
	
	HIP_IFEL(hip_build_param_contents(msg, &ipv6, HIP_PARAM_IPV6_ADDR,
					  sizeof(in6_addr_t)), -1,
		 "Failed to build IPv6 parameter to hipconf user message.\n");

	HIP_IFEL(hip_build_param_reg_request(msg, lifetime, reg_types ,
					     number_of_regtypes), -1,
		 "Failed to build REG_REQUEST parameter to hipconf user "\
		 "message.\n");

	HIP_IFEL(hip_build_user_hdr(msg, SO_HIP_ADD_DEL_SERVER, 0), -1,
		 "Failed to build hipconf user message header.\n");

	if(action == ACTION_ADD) {
		HIP_INFO("Requesting %u service%s for %d seconds "
			 "(lifetime 0x%x) from\nHIT %s located at\nIP "\
			 "address %s.\n", number_of_regtypes,
			 (number_of_regtypes > 1) ? "s" : "",
			 seconds_from_lifetime, lifetime, opt[index_of_hit],
			 opt[index_of_ip]);
	} else {
		HIP_INFO("Requesting the cancellation of %u service%s from\n"\
			 "HIT %s located at\nIP address %s.\n",
			 number_of_regtypes,
			 (number_of_regtypes > 1) ? "s" : "", opt[index_of_hit],
			 opt[index_of_ip]);

	}
 out_err:
	if(reg_types != NULL)
		free(reg_types);

	return err;
}

/**
 * Handles the hipconf commands where the type is @c hi.
 *
 * @param msg    a pointer to the buffer where the message for kernel will
 *               be written.
 * @param action the numeric action identifier for the action to be performed.
 * @param opt    an array of pointers to the command line arguments after
 *               the action and type.
 * @param optc   the number of elements in the array.
 * @return       zero on success, or negative error value on error.
 */
int hip_conf_handle_hi(hip_common_t *msg, int action, const char *opt[],
		       int optc, int send_only)
{
	int err = 0, anon = 0, use_default = 0, rsa_key_bits = 0;
	int dsa_key_bits = 0;
	char *fmt = NULL, *file = NULL;

	if (action == ACTION_DEL) {
		return hip_conf_handle_hi_del(msg, action, opt, optc);
	} else if (action == ACTION_GET) {
		HIP_IFEL((optc < 1), -1, "Missing arguments.\n");
		HIP_IFEL((optc > 1), -1, "Too many arguments.\n");

		return hip_get_hits(msg, opt[0], 1, send_only);
	} else if (action != ACTION_ADD && action != ACTION_NEW) {
		HIP_ERROR("Only actions \"add\", \"new\", \"del\" and \"get\" "\
			  "are supported for \"hi\".\n");
		err = -1;
		goto out_err;
	}

	HIP_IFEL((optc < 1), -1, "Missing arguments.\n");
	HIP_IFEL((optc > 4), -1, "Too many arguments.\n");

	if(strcmp(opt[0], "pub") == 0) {
		anon = 0;
	} else if(strcmp(opt[0], "anon") == 0) {
		anon = 1;
	} else if(strcmp(opt[OPT_HI_TYPE], "default") == 0) {
		use_default = 1;
	} else {
		HIP_ERROR("Bad HI type %s. Please use \"public\", \"anon\" or "\
			  "\"default\".\n", opt[0]);
		err = -EINVAL;
		goto out_err;
	}

	if (use_default && action == ACTION_ADD) {
		/* Add default keys in three steps: dsa, rsa anon, rsa pub.
		   Necessary for large keys. */

		if (err = hip_serialize_host_id_action(msg, ACTION_ADD, 0, 1,
						       "dsa", NULL, 0, 0))
			goto out_err;
		HIP_IFEL(hip_send_daemon_info_wrapper(msg, send_only), -1,
			 "Sending msg failed.\n");

		hip_msg_init(msg);
		if (err = hip_serialize_host_id_action(msg, ACTION_ADD, 1, 1,
						       "rsa", NULL, 0, 0))
			goto out_err;
		HIP_IFEL(hip_send_daemon_info_wrapper(msg, send_only), -1,
			 "Sending msg failed.\n");

		hip_msg_init(msg);
		err = hip_serialize_host_id_action(msg, ACTION_ADD, 0, 1,
						   "rsa", NULL, 0, 0);

		goto out_err;
	}

	if (use_default) {

		if (optc == 3) {
			rsa_key_bits = atoi(opt[1]);
			dsa_key_bits = atoi(opt[2]);
		} else {
			HIP_IFEL(optc != 1, -EINVAL, "Invalid number of arguments\n");
		}

	} else {

		if (optc == 4)
			rsa_key_bits = dsa_key_bits = atoi(opt[OPT_HI_KEYLEN]);
		else
			HIP_IFEL(optc != 3, -EINVAL, "Invalid number of arguments\n");

		fmt = opt[OPT_HI_FMT];
		file = opt[OPT_HI_FILE];
	}

	if (rsa_key_bits < 384 || rsa_key_bits > HIP_MAX_RSA_KEY_LEN ||
	    rsa_key_bits % 64 != 0)
		rsa_key_bits = RSA_KEY_DEFAULT_BITS;
	if (dsa_key_bits < 512 || dsa_key_bits > HIP_MAX_DSA_KEY_LEN ||
	    dsa_key_bits % 64 != 0)
		dsa_key_bits = DSA_KEY_DEFAULT_BITS;

	err = hip_serialize_host_id_action(msg, action, anon, use_default,
					   fmt, file, rsa_key_bits, dsa_key_bits);

	//HIP_INFO("\nNew default HI is now created.\nYou must restart hipd to make "\
		"the changes effective.\n\n");

out_err:
     return err;
}

/**
 * Handles the hipconf commands where the type is @c map.
 *
 * @param msg    a pointer to the buffer where the message for kernel will
 *               be written.
 * @param action the numeric action identifier for the action to be performed.
 * @param opt    an array of pointers to the command line arguments after
 *               the action and type. (should be the HIT and the corresponding
 *               IPv6 address).
 * @param optc   the number of elements in the array (@b 2).
 * @return       zero on success, or negative error value on error.
 * @note         Does not support @c del action.
 */
int hip_conf_handle_map(hip_common_t *msg, int action, const char *opt[],
			int optc, int send_only)
{
     int err = 0;
     int ret;
     struct in_addr lsi, aux;
     in6_addr_t hit, ip6;

     HIP_DEBUG("action=%d optc=%d\n", action, optc);

     HIP_IFEL((optc != 2 && optc != 3), -1, "Missing arguments\n");

     HIP_IFEL(convert_string_to_address(opt[0], &hit), -1,
	      "string to address conversion failed\n");

     HIP_IFEL(err = convert_string_to_address(opt[1], &ip6), -1,
	      "string to address conversion failed\n");

     if (err && !convert_string_to_address_v4(opt[1], &aux)){
	     HIP_IFEL(IS_LSI32(aux.s_addr), -1, "Missing ip address before lsi\n");
     }

     HIP_IFEL(hip_build_param_contents(msg, (void *) &hit, HIP_PARAM_HIT,
				       sizeof(in6_addr_t)), -1,
	      "build param hit failed\n");

     HIP_IFEL(hip_build_param_contents(msg, (void *) &ip6,
				       HIP_PARAM_IPV6_ADDR,
				       sizeof(in6_addr_t)), -1,
	      "build param hit failed\n");

     if(optc == 3){
	     HIP_IFEL(convert_string_to_address_v4(opt[2], &lsi), -1,
		      "string to address conversion failed\n");
	     HIP_IFEL(!IS_LSI32(lsi.s_addr),-1, "Wrong LSI value\n");
	     HIP_IFEL(hip_build_param_contents(msg, (void *) &lsi,
				       HIP_PARAM_LSI,
				       sizeof(struct in_addr)), -1,
	      "build param lsi failed\n");
     }

     switch(action) {
     case ACTION_ADD:
	  HIP_IFEL(hip_build_user_hdr(msg, SO_HIP_ADD_PEER_MAP_HIT_IP,
	      		              0), -1, "add peer map failed\n");

	  break;
     case ACTION_DEL:
	  HIP_IFEL(hip_build_user_hdr(msg, SO_HIP_DEL_PEER_MAP_HIT_IP,
				      0), -1, "del peer map failed\n");
	  break;
     default:
	  err = -1;
	  break;
     }

 out_err:
     return err;
}

/**
 * Handles the hipconf commands where the type is @c del.
 *
 * @param msg    a pointer to the buffer where the message for kernel will
 *               be written.
 * @param action the numeric action identifier for the action to be performed.
 * @param opt    an array of pointers to the command line arguments after
 *               the action and type.
 * @param optc   the number of elements in the array.
 * @return       zero on success, or negative error value on error.
 */
int hip_conf_handle_hi_del(hip_common_t *msg, int action,
			   const char *opt[], int optc, int send_only)
{
     int err = 0;
     int ret;
     in6_addr_t hit;

     HIP_IFEL(optc != 1, -EINVAL, "Invalid number of arguments\n");

     if (!strcmp(opt[0], "all"))
	return hip_conf_handle_hi_del_all(msg);

     ret = inet_pton(AF_INET6, opt[0], &hit);
     HIP_IFEL((ret < 0 && errno == EAFNOSUPPORT), -EAFNOSUPPORT,
				    "inet_pton: not a valid address family\n");
     HIP_IFEL((ret == 0), -EINVAL,
		       "inet_pton: %s: not a valid network address\n", opt[0]);

     HIP_HEXDUMP("HIT to delete: ", &hit, sizeof(in6_addr_t));

     if (err = hip_build_param_contents(msg, (void *) &hit, HIP_PARAM_HIT,
				    sizeof(in6_addr_t))) {
	  HIP_ERROR("build param HIT failed: %s\n", strerror(err));
	  goto out_err;
     }

     if (err = hip_build_user_hdr(msg, SO_HIP_DEL_LOCAL_HI, 0)) {
	  HIP_ERROR("Failed to build user message header.: %s\n", strerror(err));
	  goto out_err;
     }

 out_err:
     return err;
}

/**
 * Handles the hipconf command heartbeat <seconds>.
 *
 * @param msg    a pointer to the buffer where the message for kernel will
 *               be written.
 * @param action the numeric action identifier for the action to be performed.
 * @param opt    an array of pointers to the command line arguments after
 *               the action and type.
 * @param optc   the number of elements in the array.
 * @return       zero on success, or negative error value on error.
 */
int hip_conf_handle_heartbeat(hip_common_t *msg, int action,
			   const char *opt[], int optc, int send_only)
{
	int err = 0, seconds = 0;
	struct hip_heartbeat heartbeat;

	seconds = atoi(opt[0]);
	if (seconds < 0) {
		HIP_ERROR("Invalid argument\n");
		err = -EINVAL;
		goto out_err;
	}

	HIP_IFEL(hip_build_param_heartbeat(msg, seconds),
		 -1, "Failed to build param heartbeat\n");

	HIP_IFEL(hip_build_user_hdr(msg, SO_HIP_HEARTBEAT, 0),
		 -1, "Failed to build user message header\n");


 out_err:
     return err;
}

int hip_conf_handle_hi_del_all(hip_common_t *msg, int action,
			       const char *opt[], int optc, int send_only)
{
    int err = 0;
    struct hip_tlv_common *param = NULL;
    struct endpoint_hip *endp;
    hip_common_t *msg_tmp = NULL;

    msg_tmp = hip_msg_alloc();
    HIP_IFEL(!msg_tmp, -ENOMEM, "Malloc for msg_tmp failed\n");

    HIP_IFEL(hip_build_user_hdr(msg_tmp, SO_HIP_GET_HITS, 0),
				  -1, "Failed to build user message header\n");
    HIP_IFEL(hip_send_daemon_info_wrapper(msg_tmp, send_only), -1,
	     "Sending msg failed.\n");

    while((param = hip_get_next_param(msg_tmp, param)) != NULL) {

	endp = (struct endpoint_hip *)hip_get_param_contents_direct(param);
	HIP_IFEL(hip_build_param_contents(msg, (void *) &endp->id.hit,
					    HIP_PARAM_HIT, sizeof(in6_addr_t)),
					    -1, "Failed to build HIT param\n");

	HIP_IFEL(hip_build_user_hdr(msg, SO_HIP_DEL_LOCAL_HI, 0),
		 -1, "Failed to build user message header\n");
	HIP_IFEL(hip_send_daemon_info_wrapper(msg, send_only), -1,
		 "Sending msg failed.\n");

	hip_msg_init(msg);

    }

    /*FIXME Deleting HITs from the interface isn't working, so we restart it */
    HIP_IFEL(hip_build_user_hdr(msg, SO_HIP_RESTART_DUMMY_INTERFACE, 0),
				-1, "Failed to build message header\n");

    HIP_INFO("All HIs deleted.\n");

  out_err:
    if (msg_tmp)
	free(msg_tmp);
    return err;
}

/**
 * Handles the hipconf transform order command.
 *
 * @param msg    a pointer to the buffer where the message for kernel will
 *               be written.
 * @param action the numeric action identifier for the action to be performed.
 * @param opt    an array of pointers to the command line arguments after
 *               the action and type.
 * @param optc   the number of elements in the array.
 * @return       zero on success, or negative error value on error.
 */
int hip_conf_handle_trans_order(hip_common_t *msg, int action,
                                const char *opt[], int optc, int send_only)
{
	int err = 0, ret = 0, transorder = 0, i = 0, k = 0;

	if (optc != 1) {
		HIP_ERROR("Missing arguments\n");
		err = -EINVAL;
		goto out;
	}

	transorder = atoi(opt[0]);

	/* has to be over 100 three options (and less than 321) */
	if (transorder < 100 && transorder > 322)  {
		HIP_ERROR("Invalid argument\n");
		err = -EINVAL;
		goto out;
	}

	/* Check individual numbers has to be in range 1 to 3 (3 options) */
	for (i = 0; i<3; i++) {
		k = (int)opt[0][i];
		k -= 48; // easy way to remove junk
		if (k < 0 || k > 3) {
			HIP_ERROR("Invalid argument\n");
			err = -EINVAL;
			goto out;
		}
	}

	err = hip_build_param_transform_order(msg, transorder);
	if (err) {
		HIP_ERROR("build param hit failed: %s\n", strerror(err));
		goto out;
	}

	err = hip_build_user_hdr(msg, SO_HIP_TRANSFORM_ORDER, 0);
	if (err) {
		HIP_ERROR("Failed to build user message header.: %s\n", strerror(err));
		goto out;
	}

 out:
	return err;
}

/**
 * Handles the hipconf commands where the type is @c rst.
 *
 * @param msg    a pointer to the buffer where the message for kernel will
 *               be written.
 * @param action the numeric action identifier for the action to be performed.
 * @param opt    an array of pointers to the command line arguments after
 *               the action and type.
 * @param optc   the number of elements in the array.
 * @return       zero on success, or negative error value on error.
 */
int hip_conf_handle_rst(hip_common_t *msg, int action,
			const char *opt[], int optc, int send_only)
{
     int err;
     int ret;
     in6_addr_t hit;

     if (!strcmp("all",opt[0]))
     {
	  memset(&hit,0,sizeof(in6_addr_t));
     } else
     {
	  ret = inet_pton(AF_INET6, opt[0], &hit);
	  if (ret < 0 && errno == EAFNOSUPPORT)
	  {
	       HIP_PERROR("inet_pton: not a valid address family\n");
	       err = -EAFNOSUPPORT;
	       goto out;
	  } else if (ret == 0)
	  {
	       HIP_ERROR("inet_pton: %s: not a valid network address\n", opt[0]);
	       err = -EINVAL;
	       goto out;
	  }
     }

     err = hip_build_param_contents(msg, (void *) &hit, HIP_PARAM_HIT,
				    sizeof(in6_addr_t));
     if (err)
     {
	  HIP_ERROR("build param hit failed: %s\n", strerror(err));
	  goto out;
     }

     err = hip_build_user_hdr(msg, SO_HIP_RST, 0);
     if (err)
     {
	  HIP_ERROR("Failed to build user message header.: %s\n", strerror(err));
	  goto out;
     }

 out:
     return err;
}

/**
 * Handles the hipconf commands where the type is @c debug.
 *
 * @param msg    a pointer to the buffer where the message for kernel will
 *               be written.
 * @param action the numeric action identifier for the action to be performed.
 * @param opt    an array of pointers to the command line arguments after
 *               the action and type.
 * @param optc   the number of elements in the array.
 * @return       zero on success, or negative error value on error.
 */
int hip_conf_handle_debug(hip_common_t *msg, int action,
			  const char *opt[], int optc, int send_only)
{

     int err = 0;
     int status = 0;
     in6_addr_t hit;

     if(optc != 0)
	  HIP_IFEL(1, -EINVAL, "Wrong amount of arguments. Usage:\nhipconf debug all|medium|none\n");

     if (!strcmp("all", opt[0]))
     {
	  HIP_INFO("Displaying all debugging messages\n");
	  memset(&hit, 0, sizeof(in6_addr_t));
	  status = SO_HIP_SET_DEBUG_ALL;
     } else if (!strcmp("medium", opt[0]))
     {
	  HIP_INFO("Displaying ERROR and INFO debugging messages\n");
	  memset(&hit, 0, sizeof(in6_addr_t));
	  status = SO_HIP_SET_DEBUG_MEDIUM;
     } else if (!strcmp("none", opt[0]))
     {
	  HIP_INFO("Displaying no debugging messages\n");
	  memset(&hit, 0, sizeof(in6_addr_t));
	  status = SO_HIP_SET_DEBUG_NONE;
     } else
	  HIP_IFEL(1, -EINVAL, "Unknown argument\n");

     HIP_IFEL(hip_build_user_hdr(msg, status, 0), -1, "Failed to build user message header.: %s\n", strerror(err));

 out_err:
     return err;
}

/**
 * Handles the hipconf commands where the type is @c bos.
 *
 * @param msg    a pointer to the buffer where the message for kernel will
 *               be written.
 * @param action the numeric action identifier for the action to be performed.
 * @param opt    an array of pointers to the command line arguments after
 *               the action and type.
 * @param optc   the number of elements in the array (@b 0).
 * @return       zero on success, or negative error value on error.
 */
int hip_conf_handle_bos(hip_common_t *msg, int action,
			const char *opt[], int optc, int send_only)
{
     int err;

     /* Check that there are no extra args */
     if (optc != 0)
     {
	  HIP_ERROR("Extra arguments\n");
	  err = -EINVAL;
	  goto out;
     }

     /* Build the message header */
     err = hip_build_user_hdr(msg, SO_HIP_BOS, 0);
     if (err)
     {
	  HIP_ERROR("Failed to build user message header.: %s\n", strerror(err));
	  goto out;
     }

 out:
     return err;
}

/**
 * Handles the hipconf commands where the type is @c nat port.
 *
 * @param msg    a pointer to the buffer where the message for hipd will
 *               be written.
 * @param action the numeric action identifier for the action to be performed.
 * @param opt    an array of pointers to the command line arguments after
 *               the action and type.
 * @param optc   the number of elements in the array (@b 0).
 * @return       zero on success, or negative error value on error.
 */

int hip_conf_handle_nat_port(hip_common_t * msg, int action, 
			     const char *opt[], int optc, int send_only)
{
	int err = 0;
	
	in_port_t port = (in_port_t)atoi(opt[0]);
	if (port < 0 || port > 65535) 
		goto inv_arg;		

	HIP_IFEL(hip_build_param_nat_port(msg, port), -1,
		"Failed to build nat port parameter.: %s\n", strerror(err));
	
	HIP_IFEL(hip_build_user_hdr(msg, SO_HIP_SET_NAT_PORT, 0), -1, 
		"Failed to build user message header.: %s\n", strerror(err));
	
	goto out_err;

inv_arg:
	HIP_ERROR("Invalid argument\n");
	err = -EINVAL;
	     
out_err:
     return err;
}


/**
 * Handles the hipconf commands where the type is @c nat.
 *
 * @param msg    a pointer to the buffer where the message for hipd will
 *               be written.
 * @param action the numeric action identifier for the action to be performed.
 * @param opt    an array of pointers to the command line arguments after
 *               the action and type.
 * @param optc   the number of elements in the array (@b 0).
 * @return       zero on success, or negative error value on error.
 */
int hip_conf_handle_nat(hip_common_t *msg, int action,
			const char *opt[], int optc, int send_only)
{
	int err = 0;
	int status = 0;
	in6_addr_t hit;
	
	if (!strcmp("plain-udp",opt[0]))
	{
		memset(&hit,0,sizeof(in6_addr_t));
		status = SO_HIP_SET_NAT_PLAIN_UDP;
	} else if (!strcmp("none",opt[0]))
	{
		memset(&hit,0,sizeof(struct in6_addr));
		status = SO_HIP_SET_NAT_NONE;
	} else if (!strcmp("ice-udp",opt[0]))
	{
		memset(&hit,0,sizeof(struct in6_addr));
		status = SO_HIP_SET_NAT_ICE_UDP;
	}

#if 0 /* Not used currently */
     else {
	  ret = inet_pton(AF_INET6, opt[0], &hit);
	  if (ret < 0 && errno == EAFNOSUPPORT)
	  {
	       HIP_PERROR("inet_pton: not a valid address family\n");
	       err = -EAFNOSUPPORT;
	       goto out_err;
	  } else if (ret == 0)
	  {
	       HIP_ERROR("inet_pton: %s: not a valid network address\n", opt[0]);
	       err = -EINVAL;
	       goto out_err;
	  }
	  status = SO_HIP_SET_NAT_ON;
     }

     HIP_IFEL(hip_build_param_contents(msg, (void *) &hit, HIP_PARAM_HIT,
				       sizeof(in6_addr_t)), -1,
	      "build param hit failed: %s\n", strerror(err));
#endif

	HIP_IFEL(hip_build_user_hdr(msg, status, 0), -1, 
		"Failed to build user message header.: %s\n", strerror(err));
     
out_err:
     return err;

}

/**
 * Handles the hipconf commands where the type is @c locator. You can turn 
 * locator sending in BEX on or query the set of local locators with this 
 * function. 
 *
 * @param msg    a pointer to the buffer where the message for hipd will
 *               be written.
 * @param action the numeric action identifier for the action to be performed.
 * @param opt    an array of pointers to the command line arguments after
 *               the action and type.
 * @param optc   the number of elements in the array (@b 0).
 * @return       zero on success, or negative error value on error.
 */
int hip_conf_handle_locator(hip_common_t *msg, int action,
		   const char *opt[], int optc, int send_only) {
    int err = 0, status = 0;
    struct hip_locator *locator = NULL;

    if (!strcmp("on", opt[0])) {
	    status = SO_HIP_SET_LOCATOR_ON;
    } else if (!strcmp("off", opt[0])) {
	    status = SO_HIP_SET_LOCATOR_OFF;
    } else if (!strcmp("get", opt[0])) {
	    status = SO_HIP_LOCATOR_GET;
    } else {
        HIP_IFEL(1, -1, "bad args\n");
    }
    HIP_IFEL(hip_build_user_hdr(msg, status, 0), -1, 
	     "Failed to build user message header.: %s\n", strerror(err));
    if (status == SO_HIP_LOCATOR_GET) {
	    HIP_IFEL(hip_send_daemon_info_wrapper(msg, send_only), -1, 
		     "Send recv daemon info failed\n");
	    locator = hip_get_param(msg, HIP_PARAM_LOCATOR);
	    if (locator) {
		    hip_print_locator_addresses(msg);
	    } else {
		    HIP_DEBUG("No LOCATOR found from daemon msg\n");
	    }
    }
 out_err:
    return err;
}

/**
 * Handles the hipconf commands where the type is @c puzzle.
 *
 * @param msg    a pointer to the buffer where the message for kernel will
 *               be written.
 * @param action the numeric action identifier for the action to be performed.
 * @param opt    an array of pointers to the command line arguments after
 *               the action and type.
 * @param optc   the number of elements in the array.
 * @return       zero on success, or negative error value on error.
 */
int hip_conf_handle_puzzle(hip_common_t *msg, int action,
			   const char *opt[], int optc, int send_only){
     int err = 0, ret, msg_type, all, *diff = NULL, newVal = 0;
     hip_hit_t hit = {0}, all_zero_hit = {0};
     struct hip_tlv_common *current_param = NULL;
     hip_tlv_type_t param_type = 0;
     char hit_s[INET6_ADDRSTRLEN];
     in6_addr_t *defhit = NULL;

     if(action == ACTION_SET){
          if(optc != 2){
	       HIP_ERROR("Missing arguments\n");
	       err = -EINVAL;
	       goto out_err;
          }
     }
     else if (optc != 1){
	  HIP_ERROR("Missing arguments\n");
	  err = -EINVAL;
	  goto out_err;
     }

     switch (action)
     {
     case ACTION_NEW:
	  msg_type = SO_HIP_CONF_PUZZLE_NEW;
	  break;
     case ACTION_INC:
	  msg_type = SO_HIP_CONF_PUZZLE_INC;
	  break;
     case ACTION_DEC:
	  msg_type = SO_HIP_CONF_PUZZLE_DEC;
	  break;
     case ACTION_SET:
	  msg_type = SO_HIP_CONF_PUZZLE_SET;
	  break;
     case ACTION_GET:
	  msg_type = SO_HIP_CONF_PUZZLE_GET;
	  break;
     default:
	  err = -1;
     }

     if(err){
	  HIP_ERROR("Action (%d) not supported yet\n", action);
	  goto out_err;
     }

     all = !strcmp("all", opt[0]);

     if(!all){
	  ret = inet_pton(AF_INET6, opt[0], &hit);
	  if (ret < 0 && errno == EAFNOSUPPORT){
	       HIP_PERROR("inet_pton: not a valid address family\n");
	       err = -EAFNOSUPPORT;
	       goto out_err;
	  } else if (ret == 0){
	       HIP_ERROR("inet_pton: %s: not a valid network address\n", opt[0]);
	       err = -EINVAL;
	       goto out_err;
	  }
     }

     //obtain the new value for set
     if((msg_type == SO_HIP_CONF_PUZZLE_SET) && (optc == 2)){
          newVal = atoi(opt[1]);
     }

     //attach the hit into the message
     err = hip_build_param_contents(msg, (void *) &hit, HIP_PARAM_HIT,
				    sizeof(in6_addr_t));
     if(err){
	  HIP_ERROR("build param hit failed: %s\n", strerror(err));
	  goto out_err;
     }

     //attach new val for the set action
     if(msg_type == SO_HIP_CONF_PUZZLE_SET){
          err = hip_build_param_contents(msg, (void *) &newVal, HIP_PARAM_INT,
				    sizeof(int));
          if(err){
	       HIP_ERROR("build param int failed: %s\n", strerror(err));
	       goto out_err;
          }
     }

     //obtain the result for the get action
     if(msg_type == SO_HIP_CONF_PUZZLE_GET){
          /* Build a HIP message with socket option to get puzzle difficulty. */
          HIP_IFE(hip_build_user_hdr(msg, msg_type, 0), -1);
          /* Send the message to the daemon. The daemon fills the message. */
          HIP_IFE(hip_send_daemon_info_wrapper(msg, send_only), -ECOMM);

          /* Loop through all the parameters in the message just filled. */
          while((current_param = hip_get_next_param(msg, current_param)) != NULL){
               param_type = hip_get_param_type(current_param);
               if(param_type == HIP_PARAM_HIT){
                    //no need to get the hit from msg
               }else if(param_type == HIP_PARAM_INT){
                    diff = (int *)hip_get_param_contents_direct(current_param);
               }else{
			HIP_ERROR("Unrelated parameter in user "\
				  "message.\n");
               }
          }

          HIP_INFO("Puzzle difficulty is: %d\n", *diff);

          if(ipv6_addr_cmp(&all_zero_hit, &hit) != 0){
               inet_ntop(AF_INET6, &hit, hit_s, INET6_ADDRSTRLEN);
               HIP_INFO("for peer hit: %s\n", hit_s);
          }
     }
     else{
          err = hip_build_user_hdr(msg, msg_type, 0);
     }

     if(err){
	  HIP_ERROR("Failed to build user message header.: %s\n", strerror(err));
	  goto out_err;
     }

     if((msg_type == SO_HIP_CONF_PUZZLE_GET)
	     || (msg_type == SO_HIP_CONF_PUZZLE_SET)){
	  goto out_err;
     }

     if(all){
	  HIP_INFO("New puzzle difficulty effective immediately\n");
     }else{
	  HIP_INFO("New puzzle difficulty is effective in %d seconds\n",
		 HIP_R1_PRECREATE_INTERVAL);
     }

out_err:
	if(msg_type == SO_HIP_CONF_PUZZLE_GET)
		memset(msg, 0, HIP_MAX_PACKET);
	return err;
}

/**
 * Handles the hipconf commands where the type is @c opp.
 *
 * @param msg    a pointer to the buffer where the message for kernel will
 *               be written.
 * @param action the numeric action identifier for the action to be performed.
 * @param opt    an array of pointers to the command line arguments after
 *               the action and type.
 * @param optc   the number of elements in the array.
 * @return       zero on success, or negative error value on error.
 */
int hip_conf_handle_opp(hip_common_t *msg, int action,
			const char *opt[], int optc, int send_only)
{
     unsigned int oppmode = 0;
     int err = 0;

	if (action == ACTION_RUN)
		return hip_handle_exec_application(0, EXEC_LOADLIB_OPP, optc, (char **) &opt[0]);
	if (optc != 1) {
		HIP_ERROR("Incorrect number of arguments\n");
		err = -EINVAL;
		goto out;
	}

	if (!strcmp("normal",opt[0])) {
		oppmode = 1;
	} else if (!strcmp("advanced",opt[0])) {
		oppmode = 2;
	} else if (!strcmp("none", opt[0])){
		oppmode = 0;
	} else {
		HIP_ERROR("Invalid argument\n");
		err = -EINVAL;
		goto out;
	}

	err = hip_build_param_contents(msg, (void *) &oppmode, HIP_PARAM_UINT,
				       sizeof(unsigned int));
	if (err) {
		HIP_ERROR("build param oppmode failed: %s\n", strerror(err));
		goto out;
	}

	/* Build the message header */
	err = hip_build_user_hdr(msg, SO_HIP_SET_OPPORTUNISTIC_MODE, 0);
	if (err) {
		HIP_ERROR("Failed to build user message header.: %s\n", strerror(err));
		goto out;
	}

 out:
     return err;
}

int hip_conf_handle_blind(hip_common_t *msg, int action,
			  const char *opt[], int optc, int send_only)
{
     int err = 0;
     int status = 0;

     HIP_DEBUG("hipconf: using blind\n");

     if (optc != 1)
     {
	  HIP_ERROR("Missing arguments\n");
	  err = -EINVAL;
	  goto out;
     }

     if (!strcmp("on",opt[0]))
     {
	  status = SO_HIP_SET_BLIND_ON;
     } else if (!strcmp("off",opt[0]))
     {
	  status = SO_HIP_SET_BLIND_OFF;
     } else
     {
	  HIP_PERROR("not a valid blind mode\n");
	  err = -EAFNOSUPPORT;
	  goto out;
     }

     err = hip_build_user_hdr(msg, status, 0);
     if (err)
     {
	  HIP_ERROR("Failed to build user message header.: %s\n", strerror(err));
	  goto out;
     }

 out:
     return err;
}

int hip_conf_handle_ttl(hip_common_t *msg, int action, const char *opt[], int optc, int send_only)
{
	int ret = 0;
	HIP_INFO("Got to the DHT ttl handle for hipconf, NO FUNCTIONALITY YET\n");
	/* useless function remove */
	return(ret);
}


/**
 * Function that is used to set the name sent to DHT in name/fqdn -> HIT -> IP mappings
 *
 * @return       zero on success, or negative error value on error.
 */
int hip_conf_handle_set(hip_common_t *msg, int action, const char *opt[], int optc, int send_only)
{
    int err = 0;
    int len_name = 0;
    len_name = strlen(opt[0]);
    HIP_DEBUG("Name received from user: %s (len = %d (max 256))\n", opt[0], len_name);
    HIP_IFEL((len_name > 255), -1, "Name too long, max 256\n");
    /* warning: passing argument 2 of 'hip_build_param_opendht_set' discards
       qualifiers from pointer target type. 04.07.2008 */
    err = hip_build_param_opendht_set(msg, opt[0]);
    if (err) {
        HIP_ERROR("build param hit failed: %s\n", strerror(err));
        goto out_err;
    }

    err = hip_build_user_hdr(msg, SO_HIP_DHT_SET, 0);
    if (err) {
        HIP_ERROR("Failed to build user message header.: %s\n", strerror(err));
        goto out_err;
    }
 out_err:
    return(err);
}

/**
 * Function that is used to set the used gateway addr port and ttl with DHT
    - hipconf dht gw <HIT>/<IP> 5851 600
 *
 * @return       zero on success, or negative error value on error.
 */
int hip_conf_handle_gw(hip_common_t *msg, int action, const char *opt[], int optc, int send_only){
    int err, out_err;
    int status = 0;
    int ret_HIT = 0, ret_IP = 0, ret_HOSTNAME = 0, ret = 0;
    struct in_addr ip_gw;
    struct in6_addr ip_gw_mapped;
    struct addrinfo *new_gateway = NULL;
    struct hip_opendht_gw_info *gw_info;
    char hostname[HIP_HOST_ID_HOSTNAME_LEN_MAX];

    HIP_INFO("Resolving new gateway for openDHT %s\n", opt[0]);

    memset(hostname, '\0', HIP_HOST_ID_HOSTNAME_LEN_MAX);

    if(optc != 3){
	HIP_ERROR("Missing arguments\n");
	err = -EINVAL;
	goto out_err;
    }

    if(strlen(opt[0]) > 39){//address longer than size of ipv6 address
	HIP_ERROR("Address longer than maximum allowed\n");
	err = -EINVAL;
	goto out_err;
    }

    ret_IP = inet_pton(AF_INET, opt[0], &ip_gw);
    ret_HIT = inet_pton(AF_INET6, opt[0], &ip_gw_mapped);

    if(!(ret_IP || ret_HIT)){
	//HIP_ERROR("Gateway address not correct\n");
	//goto out_err;
	memcpy(hostname, opt[0], HIP_HOST_ID_HOSTNAME_LEN_MAX - 1);
	hostname[HIP_HOST_ID_HOSTNAME_LEN_MAX] = '\0';
	ret_HOSTNAME = 1;
    }

    if(ret_IP)
	IPV4_TO_IPV6_MAP(&ip_gw, &ip_gw_mapped);

    if(ret_IP || ret_HIT){
    	HIP_DEBUG_IN6ADDR("Address ", &ip_gw_mapped);
    }
    else{
	HIP_DEBUG("Host name : %s\n", hostname);
    }

    err = hip_build_param_opendht_gw_info(msg, &ip_gw_mapped,
					  atoi(opt[2]), atoi(opt[1]), hostname);
    if(err){
	HIP_ERROR("build param hit failed: %s\n", strerror(err));
	goto out_err;
    }

    err = hip_build_user_hdr(msg, SO_HIP_DHT_GW, 0);
    if(err){
	HIP_ERROR("Failed to build user message header.: %s\n", strerror(err));
	goto out_err;
    }

out_err:
    return err;
}


/**
 * Function that gets data from DHT - hipconf dht get <HIT> - returns IP mappings
 *
 * @return       zero on success, or negative error value on error.
 */
int hip_conf_handle_get(hip_common_t *msg, int action, const char *opt[], int optc, int send_only){
    int err = 0, ret = 0, ret_HIT = 0, ret_HOSTNAME = 0;
    hip_hit_t hit = {0};
    struct in_addr  *reply_ipv4;
    struct in6_addr *reply_ipv6 = {0};
	
    hip_tlv_type_t         param_type = 0;
    struct hip_tlv_common *current_param = NULL;
    char hostname[HIP_HOST_ID_HOSTNAME_LEN_MAX];

    HIP_INFO("Asking serving gateway info from daemon...\n");

    memset(hostname, '\0', HIP_HOST_ID_HOSTNAME_LEN_MAX);

    //obtain the hit
    ret = inet_pton(AF_INET6, opt[0], &hit);
    ret_HIT = 1;
    if(ret < 0 && errno == EAFNOSUPPORT){
	HIP_PERROR("inet_pton: not a valid address family\n");
	err = -EAFNOSUPPORT;
	goto out_err;
    }else if(ret == 0){
	memcpy(hostname, opt[0], HIP_HOST_ID_HOSTNAME_LEN_MAX - 1);
	hostname[HIP_HOST_ID_HOSTNAME_LEN_MAX] = '\0';
	ret_HIT = 0;
	ret_HOSTNAME = 1;
    }
    ret = 0;

    //attach the hit into the message
    if(ret_HIT){
	err = hip_build_param_contents(msg, (void *) &hit, HIP_PARAM_HIT,
					sizeof(in6_addr_t));
	if(err){
	    HIP_ERROR("build param hit failed: %s\n", strerror(err));
	    goto out_err;
	}
    }

    //attach the hostname into the message
    if(ret_HOSTNAME){
	err = hip_build_param_contents(msg, (void *) hostname,
					HIP_PARAM_HOSTNAME,
					HIP_HOST_ID_HOSTNAME_LEN_MAX);
	if(err){
	    HIP_ERROR("build param hostname failed: %s\n", strerror(err));
	    goto out_err;
	}
    }

    //Build a HIP message to get ip mapping
    HIP_IFEL(hip_build_user_hdr(msg, SO_HIP_DHT_SERVING_GW, 0),-1,
				"Building daemon header failed\n");

    // Send the message to the daemon. Wait for reply
    HIP_IFE(hip_send_daemon_info_wrapper(msg, send_only), -ECOMM);

    // Loop through all the parameters in the message just filled.
    while((current_param = hip_get_next_param(msg, current_param)) != NULL){
	param_type = hip_get_param_type(current_param);
	if(param_type == HIP_PARAM_SRC_ADDR){
	    reply_ipv6 = (struct in6_addr *)hip_get_param_contents_direct(
						current_param);

	    HIP_DEBUG_IN6ADDR("Result IP ", reply_ipv6);
	}else if(param_type == HIP_PARAM_INT){
	    //TO DO, get int that indicates error 
	    ret = *(int *)hip_get_param_contents_direct(current_param);
	}
    }

    switch(ret){
    case 1: HIP_INFO("Connection to the DHT gateway did not succeed.\n");
    break;
    case 2: HIP_INFO("Getting a response DHT gateway failed.\n");
    break;
    case 3: HIP_INFO("Entry not found at DHT gateway.\n");
    break;
    case 4: HIP_INFO("DHT gateway not configured yet.\n");
    break;
    case 5: HIP_INFO("DHT support not turned on.\n");
    break;
    }

out_err:
    memset(msg, 0, HIP_MAX_PACKET);
    return(err);
}
#if 0 /* Original from Pardeep from OpenDHT branch */
/**
 * Function that gets data from DHT
 *
 * @return       zero on success, or negative error value on error.
 */
int hip_conf_handle_get(hip_common_t *msg, int action, const char *opt[], int optc, int send_only)
{
        int err = 0;
        char dht_response[HIP_MAX_PACKET];
        struct addrinfo * serving_gateway;
        struct hip_opendht_gw_info *gw_info;
        struct in_addr tmp_v4;
        char tmp_ip_str[21];
        int tmp_ttl, tmp_port;
        int *pret;
		
		/* ASK THIS INFO FROM DAEMON */
        HIP_INFO("Asking serving gateway info from daemon...\n");
        HIP_IFEL(hip_build_user_hdr(msg, SO_HIP_DHT_SERVING_GW,0),-1,
                 "Building daemon header failed\n");
        HIP_IFEL(hip_send_daemon_info_wrapper(msg, send_only), -1,
		 "Send recv daemon info failed\n");
        HIP_IFEL(!(gw_info = hip_get_param(msg, HIP_PARAM_OPENDHT_GW_INFO)),-1,
                 "No gw struct found\n");

        /* Check if DHT was on */
        if ((gw_info->ttl == 0) && (gw_info->port == 0)) {
                HIP_INFO("DHT is not in use\n");
                goto out_err;
        }
        memset(&tmp_ip_str,'\0',sizeof(tmp_ip_str));
        tmp_ttl = gw_info->ttl;
        tmp_port = htons(gw_info->port);
        IPV6_TO_IPV4_MAP(&gw_info->addr, &tmp_v4);
        pret = inet_ntop(AF_INET, &tmp_v4, tmp_ip_str, 20);
        HIP_INFO("Got address %s, port %d, TTL %d from daemon\n",
                  tmp_ip_str, tmp_port, tmp_ttl);

        HIP_IFEL(resolve_dht_gateway_info(tmp_ip_str, &serving_gateway,tmp_port),0,
                 "Resolve error!\n");
        HIP_IFEL(hip_opendht_get_key(&handle_hdrr_value,serving_gateway, opt[0], dht_response,0), 0,
                 "Get error!\n");
        HIP_INFO("Value received from the DHT.\n");
 out_err:
        return(err);
}
#endif /* 0 */


/**
 * Function that is used to set DHT on or off
 *
 * @return       zero on success, or negative error value on error.
 */
int hip_conf_handle_dht_toggle(hip_common_t *msg, int action, const char *opt[], int optc, int send_only)
{
        int err = 0, status = 0;

        if (!strcmp("on",opt[0])) {
                status = SO_HIP_DHT_ON;
        } else if (!strcmp("off",opt[0])) {
                status = SO_HIP_DHT_OFF;
        } else {
                HIP_IFEL(1, -1, "bad args\n");
        }
        HIP_IFEL(hip_build_user_hdr(msg, status, 0), -1,
                 "Failed to build user message header.: %s\n", strerror(err));

 out_err:
        return(err);
}

/**
 * Function that is used to set BUDDIES on or off
 *
 * @return       zero on success, or negative error value on error.
 */
int hip_conf_handle_buddies_toggle(hip_common_t *msg, int action, const char *opt[], int optc, int send_only)
{
        int err = 0, status = 0;
        
        if (!strcmp("on",opt[0])) {
                status = SO_HIP_BUDDIES_ON; 
        } else if (!strcmp("off",opt[0])) {
                status = SO_HIP_BUDDIES_OFF;
        } else {
                HIP_IFEL(1, -1, "bad args\n");
        }
        HIP_IFEL(hip_build_user_hdr(msg, status, 0), -1, 
                 "Failed to build user message header.: %s\n", strerror(err));        
        
 out_err:
        return(err);
}


/**
 * Function that gets data from hipd for the dns proxy - hipconf dnsproxy IP/hostname
 *
 * @return       zero on success, or negative error value on error.
 */
int hip_conf_handle_get_dnsproxy(hip_common_t *msg, int action, const char *opt[], int optc, int send_only) {
    int err = 0, ret4 = 0, ret6 = 0, ret = 0;
    struct in_addr  ipv4_addr = {0}, ipv4_addr_all_zero = {0}, lsi;
    struct in6_addr ipv6_addr = {0}, ipv6_addr_all_zero = {0};
    //char hostname[HIP_HOST_ID_HOSTNAME_LEN_MAX];
    char hostname[HOST_NAME_MAX];
    char *hit_str = NULL, *lsi_str = NULL, *ip_str = NULL;
    hip_hit_t hit = {0};
    struct in6_addr mapped_lsi;

    /*HIP_INFO("Asking dnsproxy info from daemon...\n");*/

    memset(hostname, '\0', HIP_HOST_ID_HOSTNAME_LEN_MAX);

    //initialize ip string
    HIP_IFE((!(ip_str = HIP_MALLOC(INET_ADDRSTRLEN, 0))), -1);
    memset(ip_str, 0, INET_ADDRSTRLEN);

    //initialize lsi string
    HIP_IFE((!(lsi_str = HIP_MALLOC(INET_ADDRSTRLEN, 0))), -1);
    memset(lsi_str, 0, INET_ADDRSTRLEN);

    //initialize hit string
    HIP_IFE((!(hit_str = HIP_MALLOC(INET6_ADDRSTRLEN, 0))), -1);
    memset(hit_str, 0, INET6_ADDRSTRLEN);

    //obtain ipv4/ipv6 address
    ret4 = inet_pton(AF_INET,  opt[0], &ipv4_addr);
    ret6 = inet_pton(AF_INET6, opt[0], &ipv6_addr);
    if(ret4)
	IPV4_TO_IPV6_MAP(&ipv4_addr, &ipv6_addr);
    if(!(ret4 || ret6)){
	memcpy(hostname, opt[0], HIP_HOST_ID_HOSTNAME_LEN_MAX - 1);
	hostname[HIP_HOST_ID_HOSTNAME_LEN_MAX] = '\0';
    }

    //hostname provided
    if(!(ret4 || ret6)){
	/*map hostname to hit*/
	err = hip_for_each_hosts_file_line(HIPD_HOSTS_FILE,
		hip_map_first_hostname_to_hit_from_hosts,
		hostname, &hit);
	//hit string
	hit_str =  hip_convert_hit_to_str(&hit, NULL);

	/*map hostname to ip*/
	err = hip_for_each_hosts_file_line(HOSTS_FILE,
		hip_map_first_hostname_to_ip_from_hosts,
		hostname, &ipv6_addr);

	/*map hostname to lsi*/
	err = hip_for_each_hosts_file_line(HIPD_HOSTS_FILE,
		hip_map_first_hostname_to_lsi_from_hosts,
		hostname, &mapped_lsi);
	IPV6_TO_IPV4_MAP(&mapped_lsi, &lsi);
    }
    else{
	if(IS_LSI32(ipv4_addr.s_addr)){/*map lsi to hit*/
		err = hip_for_each_hosts_file_line(HOSTS_FILE,
			hip_map_lsi_to_hit_from_hosts_files,
			&ipv6_addr, hostname);
	}
	else{/*map ipv4/ipv6 to hit*/
		err = hip_for_each_hosts_file_line(HOSTS_FILE,
			hip_map_first_id_to_hostname_from_hosts,
			&ipv6_addr, hostname);
	}

	if(strlen(hostname) == 0)
	    goto out_err;

	/*map hostname to hit*/
	err = hip_for_each_hosts_file_line(HIPD_HOSTS_FILE,
		hip_map_first_hostname_to_hit_from_hosts,
		hostname, &hit);
	//hit string
	hit_str =  hip_convert_hit_to_str(&hit, NULL);

	/*map hostname to lsi*/
	err = hip_for_each_hosts_file_line(HIPD_HOSTS_FILE,
		hip_map_first_hostname_to_lsi_from_hosts,
		hostname, &mapped_lsi);
    }

    //set the ip string
    IPV6_TO_IPV4_MAP(&ipv6_addr, &ipv4_addr);
    if(ipv4_addr_cmp(&ipv4_addr_all_zero, &ipv4_addr) != 0)
	inet_ntop(AF_INET, &ipv4_addr, ip_str, INET_ADDRSTRLEN);

    //set the ip string
    IPV6_TO_IPV4_MAP(&mapped_lsi, &lsi);
    if(IS_LSI32(lsi.s_addr))
	inet_ntop(AF_INET, &lsi, lsi_str, INET_ADDRSTRLEN);

////HIP_DEBUG("**** strings -  %s - %s - %s\n", hit_str, ip_str, lsi_str);
    if( (ipv4_addr_cmp(&ipv4_addr_all_zero, &ipv4_addr) != 0) &&
	(ipv6_addr_cmp(&ipv6_addr_all_zero, &hit) != 0)    ){
	HIP_DEBUG("hipconf add map %s %s %s\n", hit_str, ip_str, lsi_str);
    }
    else{
	HIP_DEBUG("No ip or hit in hosts files\n");
    }

out_err:
    memset(msg, 0, HIP_MAX_PACKET);
    return(err);
}


/**
 * Handles @c service commands received from @c hipconf.
 *
 * Create a message to the kernel module from the function parameters @c msg,
 * @c action and @c opt[].
 *
 * @param msg    a pointer to the buffer where the message for kernel will
 *               be written.
 * @param action the numeric action identifier for the action to be performed on
 *               the given mapping.
 * @param opt    an array of pointers to the command line arguments after
 *               the action and type (pointer to @b "escrow", @b "rvs" or @b "relay").
 * @param optc   the number of elements in the array.
 * @return       zero on success, or negative error value on error.
 */
int hip_conf_handle_service(hip_common_t *msg, int action, const char *opt[],
			    int optc, int send_only)
{
	int err = 0;

	HIP_IFEL((action != ACTION_ADD && action != ACTION_REINIT
		  && action != ACTION_DEL), -1,
		 "Only actions \"add\", \"del\" and \"reinit\" are supported "\
		 "for \"service\".\n");

	HIP_IFEL((optc < 1), -1, "Missing arguments.\n");
	HIP_IFEL((optc > 1), -1, "Too many arguments.\n");

	if(action == ACTION_ADD){
		if (strcmp(opt[0], "escrow") == 0) {
			HIP_INFO("Adding escrow service.\n");
			HIP_IFEL(hip_build_user_hdr(msg, SO_HIP_OFFER_ESCROW, 0), -1,
				 "Failed to build user message header.\n");
		} else if (strcmp(opt[0], "rvs") == 0) {
			HIP_INFO("Adding rendezvous service.\n");
			HIP_IFEL(hip_build_user_hdr(msg, SO_HIP_OFFER_RVS, 0), -1,
				 "Failed to build user message header.\n");
		} else if (strcmp(opt[0], "relay") == 0) {
			HIP_INFO("Adding HIP UDP relay service.\n");
			HIP_IFEL(hip_build_user_hdr(msg, SO_HIP_OFFER_HIPRELAY, 0), -1,
				 "Failed to build user message header.\n");
		} else if(strcmp(opt[0], "savah") == 0) { 
		        HIP_INFO("Adding HIP SAVA service.\n");
			HIP_IFEL(hip_build_user_hdr(msg, SO_HIP_OFFER_SAVAH, 0), -1,
				 "Failed to build user message header.\n");
		} else {
			HIP_ERROR("Unknown service \"%s\".\n", opt[0]);
		}
	} else if(action == ACTION_REINIT){
		if (strcmp(opt[0], "rvs") == 0) {
			HIP_IFEL(hip_build_user_hdr(msg, SO_HIP_REINIT_RVS, 0), -1,
				 "Failed to build user message header.\n");
		} else if (strcmp(opt[0], "relay") == 0) {
			HIP_IFEL(hip_build_user_hdr(msg, SO_HIP_REINIT_RELAY, 0), -1,
				 "Failed to build user message header.\n");
		} else if (strcmp(opt[0], "escrow") == 0) {
			HIP_ERROR("Action \"reinit\" is not supported for "\
				  "escrow service.\n");
		} else {
			HIP_ERROR("Unknown service \"%s\".\n", opt[0]);
		}
	} else if(action == ACTION_DEL) {
		if (strcmp(opt[0], "escrow") == 0) {
			HIP_ERROR("Action \"delete\" is not supported for "\
				  "escrow service.\n");
		} else if (strcmp(opt[0], "rvs") == 0) {
			HIP_INFO("Deleting rendezvous service.\n");
			HIP_IFEL(hip_build_user_hdr(msg, SO_HIP_CANCEL_RVS, 0),
				 -1, "Failed to build user message header.\n");
		} else if (strcmp(opt[0], "relay") == 0) {
			HIP_INFO("Deleting HIP UDP relay service.\n");
			HIP_IFEL(hip_build_user_hdr(
					 msg, SO_HIP_CANCEL_HIPRELAY, 0), -1,
				 "Failed to build user message header.\n");
		} else if (strcmp(opt[0], "sava") == 0) {
			HIP_INFO("Deleting SAVAH service.\n");
			HIP_IFEL(hip_build_user_hdr(
					 msg, SO_HIP_CANCEL_SAVAH, 0), -1,
				 "Failed to build user message header.\n");
		} else {
			HIP_ERROR("Unknown service \"%s\".\n", opt[0]);
		}
	}

 out_err:
	return err;

}

int hip_conf_handle_run_normal(hip_common_t *msg, int action,
			       const char *opt[], int optc, int send_only)
{
	return hip_handle_exec_application(0, EXEC_LOADLIB_HIP, optc,
					   (char **) &opt[0]);
}

int hip_do_hipconf(int argc, char *argv[], int send_only)
{
	int err = 0, type_arg = 0;
	long int action = 0, type = 0;
	hip_common_t *msg = NULL;
	//char *text = NULL;

	/* Check that we have at least one command line argument. */
	HIP_IFEL((argc < 2), -1, "Invalid arguments.\n\n%s usage:\n%s\n",
		 argv[0], hipconf_usage);

	/* Get a numeric value representing the action. */
	action = hip_conf_get_action(argv[1]);
	HIP_IFEL((action == -1), -1,
		 "Invalid action argument '%s'\n", argv[1]);

	/* Check that we have at least the minumum number of arguments
	   for the given action. */
	HIP_IFEL((argc < hip_conf_check_action_argc(action) + 2), -1,
		 "Not enough arguments given for the action '%s'\n",
		 argv[1]);

	/* Is this redundant? What does it do? -Lauri 19.03.2008 19:46. */
	HIP_IFEL(((type_arg = hip_conf_get_type_arg(action)) < 0), -1,
		 "Could not parse type\n");

	type = hip_conf_get_type(argv[type_arg],argv);
	HIP_IFEL((type <= 0 || type >= TYPE_MAX), -1,
		 "Invalid type argument '%s' %d\n", argv[type_arg], type);

	/* Get the type argument for the given action. */
	HIP_IFEL(!(msg = malloc(HIP_MAX_PACKET)), -1, "malloc failed.\n");
	memset(msg, 0, HIP_MAX_PACKET);

	/* Call handler function from the handler function pointer
	   array at index "type" with given commandline arguments.
	   The functions build a hip_common message. */
	if (argc == 3)
		err = (*action_handler[type])(msg, action, (const char **)&argv[2], argc - 3, send_only);
	else
		err = (*action_handler[type])(msg, action, (const char **)&argv[3], argc - 3, send_only);

	if(err != 0) {
		HIP_ERROR("Failed to send a message to the HIP daemon.\n");
		goto out_err;
	}

	/* hipconf new hi does not involve any messages to hipd */
	if (hip_get_msg_type(msg) == 0)
		goto out_err;

	/* Send message to hipd */
	HIP_IFEL(hip_send_daemon_info_wrapper(msg, send_only), -1,
		 "Failed to send user message to the HIP daemon.\n");

	HIP_INFO("User message was sent successfully to the HIP daemon.\n");

 out_err:
	if (msg != NULL) {
		free(msg);
	}

	if (err)
		HIP_ERROR("(Check syntax for hipconf. Is hipd running or root privilege needed?)\n");

	return err;
}

int hip_conf_handle_ha(hip_common_t *msg, int action,const char *opt[], int optc, int send_only)
{
     struct hip_tlv_common *current_param = NULL;
     int err = 0, state, ret;
     in6_addr_t arg1, hit1;
HIP_DEBUG("HERE\n");
     HIP_IFEL(hip_build_user_hdr(msg, SO_HIP_GET_HA_INFO, 0), -1,
	      "Building of daemon header failed\n");

     HIP_IFEL(hip_send_daemon_info_wrapper(msg, send_only), -1,
	      "send recv daemon info\n");

     while((current_param = hip_get_next_param(msg, current_param)) != NULL) {
	  struct hip_hadb_user_info_state *ha =
	       hip_get_param_contents_direct(current_param);

	  if (!strcmp("all", opt[0]))
	          hip_conf_print_info_ha(ha);


	  if (((opt[0] !='\0') && (opt[1] == '\0')) &&
	      (strcmp("all",opt[0]) !=0))
	  {

	    HIP_IFEL(convert_string_to_address(opt[0], &hit1), -1, "not a valid address family\n");

	    if ((ipv6_addr_cmp(&hit1, &ha->hit_our) == 0) ||  (ipv6_addr_cmp(&hit1, &ha->hit_peer) == 0))
	            hip_conf_print_info_ha(ha);

	  }
     }

out_err:
     memset(msg, 0, HIP_MAX_PACKET);

     return err;
}

int hip_conf_print_info_ha(struct hip_hadb_user_info_state *ha)
{
	_HIP_HEXDUMP("HEXHID ", ha, sizeof(struct hip_hadb_user_info_state));

        HIP_INFO("HA is %s\n", hip_state_str(ha->state));
        HIP_INFO_HIT(" Local HIT", &ha->hit_our);
	HIP_INFO_HIT(" Peer  HIT", &ha->hit_peer);
	HIP_DEBUG_LSI(" Local LSI", &ha->lsi_our);
        HIP_DEBUG_LSI(" Peer  LSI", &ha->lsi_peer);
        HIP_INFO_IN6ADDR(" Local IP", &ha->ip_our);
        HIP_INFO_IN6ADDR(" Peer  IP", &ha->ip_peer);
	HIP_INFO(" Peer  hostname: %s\n", &ha->peer_hostname);
	if (ha->heartbeats_on > 0 && ha->state == HIP_STATE_ESTABLISHED) {
		HIP_DEBUG(" Heartbeat %.3f ms mean RTT, "
			  "%.3f ms std dev,\n"
			  " %d packets sent,"
			  " %d packets received,"
			  " %d packet lost\n",
			  (ha->heartbeats_mean),
			  (ha->heartbeats_variance),
			  ha->heartbeats_sent,
			  ha->heartbeats_received,
			  (ha->heartbeats_sent - ha->heartbeats_received));
        }
	HIP_INFO("\n");

}

int hip_conf_handle_handoff(hip_common_t *msg, int action,const char *opt[], int optc, int send_only)
{
     int err=0;

     if (strcmp("active",opt[0]) ==0)
     {
	  HIP_IFEL(hip_build_user_hdr(msg,SO_HIP_HANDOFF_ACTIVE, 0), -1,
		   "Building of daemon header failed\n");
	  HIP_INFO("handoff mode set to active successfully\n");
     }else
     {
	  HIP_IFEL(hip_build_user_hdr(msg,SO_HIP_HANDOFF_LAZY, 0), -1,
		   "Building of daemon header failed\n");
	  HIP_INFO("handoff mode set to lazy successfully\n");
     }

     HIP_IFEL(hip_send_daemon_info_wrapper(msg, send_only), -1,
	      "send recv daemon info\n");

 out_err:
     memset(msg, 0, HIP_MAX_PACKET);

     return err;
}

int hip_get_hits(hip_common_t *msg, char *opt, int optc, int send_only)
{
	int err = 0;
	struct hip_tlv_common *current_param = NULL;
	struct endpoint_hip *endp = NULL;
	struct in_addr *deflsi = NULL;
	in6_addr_t *defhit = NULL;
	hip_tlv_type_t param_type = 0;
	char hit_s[INET6_ADDRSTRLEN], lsi_s[INET_ADDRSTRLEN];

	if (strcmp(opt, "all") == 0) {
		/* Build a HIP message with socket option to get default HIT. */
		HIP_IFE(hip_build_user_hdr(msg, SO_HIP_GET_HITS, 0), -1);
		/* Send the message to the daemon. The daemon fills the
		   message. */
		HIP_IFE(hip_send_daemon_info_wrapper(msg, send_only), -ECOMM);

		/* Loop through all the parameters in the message just filled. */
		while((current_param =
		       hip_get_next_param(msg, current_param)) != NULL) {

			param_type = hip_get_param_type(current_param);

			if (param_type == HIP_PARAM_EID_ENDPOINT){
				endp = (struct endpoint_hip *)
					hip_get_param_contents_direct(
						current_param);
				inet_ntop(AF_INET6, &endp->id.hit, hit_s,
					  INET6_ADDRSTRLEN);

				if(endp->flags == HIP_ENDPOINT_FLAG_PUBKEY) {
					HIP_INFO("Public   ");
				} else if(endp->flags ==
					  HIP_ENDPOINT_FLAG_ANON) {
					HIP_INFO("Anonymous");
				} else if(endp->flags ==
					  HIP_ENDPOINT_FLAG_HIT) {
					HIP_INFO("?????????");
				}

				if(endp->algo == HIP_HI_DSA) {
					HIP_INFO(" DSA ");
				} else if(endp->algo == HIP_HI_RSA) {
					HIP_INFO(" RSA ");
				} else {
					HIP_INFO(" Unknown algorithm ");
				}
				HIP_INFO("%s", hit_s);

				inet_ntop(AF_INET, &endp->lsi, lsi_s,
					  INET_ADDRSTRLEN);

				HIP_INFO("     LSI %s\n", lsi_s);

			} else {
				HIP_ERROR("Unrelated parameter in user "\
					  "message.\n");
			}
		}

	} else if (strcmp(opt, "default") == 0) {
		/* Build a HIP message with socket option to get default HIT. */
		HIP_IFE(hip_build_user_hdr(msg, SO_HIP_DEFAULT_HIT, 0), -1);
		/* Send the message to the daemon. The daemon fills the
		   message. */
		HIP_IFE(hip_send_daemon_info_wrapper(msg, send_only), -ECOMM);

		/* Loop through all the parameters in the message just filled. */
		while((current_param =
		       hip_get_next_param(msg, current_param)) != NULL) {

			param_type = hip_get_param_type(current_param);

			if (param_type == HIP_PARAM_HIT){
				defhit = (struct in6_addr *)
					hip_get_param_contents_direct(
						current_param);
				inet_ntop(AF_INET6, defhit, hit_s,
					  INET6_ADDRSTRLEN);
			} else if (param_type == HIP_PARAM_LSI){
				deflsi = (struct in_addr *)
					hip_get_param_contents_direct(
						current_param);
				inet_ntop(AF_INET, deflsi, lsi_s,
					  INET_ADDRSTRLEN);
			} else {
				HIP_ERROR("Unrelated parameter in user "\
					  "message.\n");
			}
		}

		HIP_INFO("Default HIT: %s\nDefault LSI: %s\n", hit_s, lsi_s);
	} else {
		HIP_ERROR("Invalid argument \"%s\". Use \"default\" or "\
			  "\"all\".\n", opt);
		err = -EINVAL;
		goto out_err;
	}

 out_err:
	memset(msg, 0, HIP_MAX_PACKET);

	return err;
}


/**
 * hip_append_pathtolib: Creates the string intended to set the
 * environmental variable LD_PRELOAD. The function recibes the required
 * libraries, and then includes the prefix (path where these libraries
 * are located) to each one. Finally it appends all of the them to the
 * same string.
 *
 * @param libs            an array of pointers to the required libraries
 * @param lib_all         a pointer to the string to store the result
 * @param lib_all_length  length of the string lib_all
 * @return                zero on success, or -1 overflow in string lib_all
 */

int hip_append_pathtolib(char **libs, char *lib_all, int lib_all_length)
{

     int c_count = lib_all_length, err = 0;
     char *lib_aux = lib_all;
     char *prefix = HIPL_DEFAULT_PREFIX; /* translates to "/usr/local" etc */

     while(*libs != NULL){

	  // Copying prefix to lib_all
	  HIP_IFEL(c_count<strlen(prefix), -1, "Overflow in string lib_all\n");
	  strncpy(lib_aux, prefix, c_count);
	  while(*lib_aux != '\0')
	  {
	       lib_aux++;
	       c_count--;
	  }

	  // Copying "/lib/" to lib_all
	  HIP_IFEL(c_count<5, -1, "Overflow in string lib_all\n");
	  strncpy(lib_aux, "/lib/", c_count);
	  c_count -= 5;
	  lib_aux += 5;

	  // Copying the library name to lib_all
	  HIP_IFEL(c_count<strlen(*libs), -1, "Overflow in string lib_all\n");
	  strncpy(lib_aux, *libs, c_count);
	  while(*lib_aux != '\0')
	  {
	       lib_aux++;
	       c_count--;
	  }

	  // Adding ':' to separate libraries
	  *lib_aux = ':';
	  c_count--;
	  lib_aux++;

	  // Next library
	  libs++;
     }

     // Delete the last ':'
     *--lib_aux = '\0';

 out_err:
     return err;
}


/**
 * Handles the hipconf commands where the type is @c run. Execute new
 * application and set environment variable "LD_PRELOAD" to as type
 * says.
 * @note In order to this function to work properly, "make install"
 * must be executed to install libraries to right paths. Also library
 * paths must be set right.
 *
 * @see
 * exec_app_types\n
 * EXEC_LOADLIB_OPP\n
 * EXEC_LOADLIB_HIP\n
 * EXEC_LOADLIB_NONE\n
 *
 * @param do_fork Whether to fork or not.
 * @param type   the numeric action identifier for the action to be performed.
 * @param argc   the number of elements in the array.
 * @param argv   an array of pointers to the command line arguments after
 *               the action and type.
 * @return       zero on success, or negative error value on error.
 */
int hip_handle_exec_application(int do_fork, int type, int argc, char *argv[])
{
	/* Variables. */
	char *path = "/usr/lib:/lib:/usr/local/lib";
	char lib_all[LIB_LENGTH];
	va_list args;
	int err = 0;
	char *libs[5];


	if (do_fork)
		err = fork();
	if (err < 0)
	{
		HIP_ERROR("Failed to exec new application.\n");
	}
	else if (err > 0)
	{
		err = 0;
	}
	else if(err == 0)
	{
		HIP_DEBUG("Exec new application.\n");
		if (type == EXEC_LOADLIB_HIP)
		{
		      libs[0] = "libinet6.so";
		      libs[1] = "libhiptool.so";
		      libs[3] = NULL;
		      libs[4] = NULL;
		      libs[2] = "libhipopendht.so";
		}
		else if (type == EXEC_LOADLIB_OPP)
		{
		      libs[0] = "libopphip.so";
		      libs[1] = "libinet6.so";
		      libs[2] = "libhiptool.so";
		      libs[4] = NULL;
		      libs[3] = "libhipopendht.so";
		}

#if 0
		if (type != EXEC_LOADLIB_NONE)
		{
			setenv("LD_PRELOAD", libs, 1);
			HIP_DEBUG("LD_PRELOADing\n");
		}
#endif

		hip_append_pathtolib(libs, lib_all, LIB_LENGTH);
		setenv("LD_PRELOAD", lib_all, 1);
		HIP_DEBUG("LD_PRELOADing: %s\n", lib_all);
		err = execvp(argv[0], argv);

		if (err != 0)
		{
			HIP_DEBUG("Executing new application failed!\n");
			exit(1);
		}
	}

out_err:
	return (err);
}


/**
 * Send restart request to HIP daemon.
 */
int hip_conf_handle_restart(hip_common_t *msg, int type, const char *opt[],
			    int optc, int send_only)
{
	int err = 0;

	HIP_IFEL(hip_build_user_hdr(msg, SO_HIP_RESTART, 0), -1,
		 "hip_build_user_hdr() failed!");

 out_err:
	return err;
}

int hip_conf_handle_opptcp(hip_common_t *msg, int action, const char *opt[],
			   int optc, int send_only)
{
    int err = 0, status = 0;

    if (!strcmp("on",opt[0])) {
        status = SO_HIP_SET_OPPTCP_ON;
    } else if (!strcmp("off",opt[0])) {
        status = SO_HIP_SET_OPPTCP_OFF;
    } else {
        HIP_IFEL(1, -1, "bad args\n");
    }
    HIP_IFEL(hip_build_user_hdr(msg, status, 0), -1, "Failed to build user message header.: %s\n", strerror(err));

 out_err:
    return err;


/*	hip_set_opportunistic_tcp_status(1);*/
/*	hip_set_opportunistic_tcp_status(0);*/
}

/**
 * Handles the hipconf commands where the type is @ tcptimeout.
 *
 * @param msg    a pointer to the buffer where the message for hipd will
 *                be written.
 * @param action the numeric action identifier for the action to be performed.
 * @param opt    an array of pointers to the command line arguments after
 *                the action and type.
 *  @param optc   the number of elements in the array (@b 0).
 *  @return       zero on success, or negative error value on error.
 * */

int hip_conf_handle_tcptimeout(struct hip_common *msg, int action,
                   const char *opt[], int optc, int send_only)
{

   int err = 0, status = 0;

    if (!strcmp("on",opt[0])) {

	HIP_INFO("tcptimeout set on\n");
	status = SO_HIP_SET_TCPTIMEOUT_ON;
    } else if (!strcmp("off",opt[0])) {

	HIP_INFO("tcptimeout set off\n");
	status = SO_HIP_SET_TCPTIMEOUT_OFF;
    } else {
        HIP_IFEL(1, -1, "bad args\n");
       // err = -1;
	}
    HIP_IFEL(hip_build_user_hdr(msg, status, 0), -1, "build hdr failed: %s\n", strerror(err));

 out_err:
    return err;
}

/**
 * Function that is used to set HIP PROXY on or off
 *
 * @return       zero on success, or negative error value on error.
 */
int hip_conf_handle_hipproxy(struct hip_common *msg, int action, const char *opt[], int optc, int send_only)
{
        int err = 0, status = 0;
 		HIP_DEBUG("hip_conf_handle_hipproxy()\n");

#ifdef CONFIG_HIP_HIPPROXY
        if (!strcmp("on",opt[0])) {
                status = SO_HIP_SET_HIPPROXY_ON;
        } else if (!strcmp("off",opt[0])) {
                status = SO_HIP_SET_HIPPROXY_OFF;
        } else {
                HIP_IFEL(1, -1, "bad args\n");
        }
        HIP_IFEL(hip_build_user_hdr(msg, status, 0), -1,
                 "build hdr failed: %s\n", strerror(err));
#endif

 out_err:
        return(err);
}


/**
 * Handles the hipconf commands where the type is @c locator.
 *
 * @param msg    a pointer to the buffer where the message for hipd will
 *               be written.
 * @param action the numeric action identifier for the action to be performed.
 * @param opt    an array of pointers to the command line arguments after
 *               the action and type.
 * @param optc   the number of elements in the array (@b 0).
 * @return       zero on success, or negative error value on error.
 */
int hip_conf_handle_hi3(hip_common_t *msg,
			int action,
			const char *opt[],
			int optc, int send_only){
	int err = 0, status = 0;
	
	if (!strcmp("on",opt[0])) {
		status = SO_HIP_SET_HI3_ON; 
	} else if (!strcmp("off",opt[0])) {
		status = SO_HIP_SET_HI3_OFF;
	} else {
		HIP_IFEL(1, -1, "bad args\n");
	}
	HIP_IFEL(hip_build_user_hdr(msg, status, 0), -1,
		 "Failed to build user message header.: %s\n", strerror(err));
    
out_err:
	return err;
}

int hip_conf_handle_nsupdate(hip_common_t *msg,
			     int action,
			     const char *opt[],
			     int optc, int send_only) {
	int err = 0, status;

	if (!strcmp("on",opt[0])) {
		status = SO_HIP_NSUPDATE_ON; 
	} else if (!strcmp("off",opt[0])) {
		status = SO_HIP_NSUPDATE_OFF;
	} else {
		HIP_IFEL(1, -1, "bad args\n");
	}
	HIP_IFEL(hip_build_user_hdr(msg, status, 0), -1,
		 "Failed to build user message header.: %s\n", strerror(err));
	
out_err:
	return err;
}

#if 0
int hip_conf_handle_sava (struct hip_common * msg, int action, 
				   const char * opt[], int optc) {
  int err = 0;

  struct in_addr lsi, aux;
  in6_addr_t hit, ip6;

  HIP_DEBUG("action=%d optc=%d\n", action, optc);
  if (action == ACTION_REGISTER) {
    //HIP_IFEL((optc != 0 || optc != 2), -1, "Missing arguments\n");
 
    if (optc == 2) {
      HIP_IFEL(convert_string_to_address(opt[0], &hit), -1,
	       "string to address conversion failed\n");
      
      HIP_IFEL(err = convert_string_to_address(opt[1], &ip6), -1,
	       "string to address conversion failed\n");
      
      HIP_IFEL(hip_build_param_contents(msg, (void *) &hit, HIP_PARAM_HIT,
					sizeof(in6_addr_t)), -1,
	       "build param hit failed\n");

      HIP_IFEL(hip_build_param_contents(msg, (void *) &ip6,
					HIP_PARAM_IPV6_ADDR,
					sizeof(in6_addr_t)), -1,
	       "build param hit failed\n");
    }
    HIP_IFEL(hip_build_user_hdr(msg, SO_HIP_REGISTER_SAVAHR, 
				0), -1, "add peer map failed\n");
  } else if (action == ACTION_GET) {
    HIP_IFEL(hip_build_user_hdr(msg, SO_HIP_GET_SAVAHR_HIT,
				0), -1, "add peer map failed\n");
  } else {
    HIP_IFEL(1, -1, "bad args\n");
  }
 out_err:
  return err;
}
#endif<|MERGE_RESOLUTION|>--- conflicted
+++ resolved
@@ -130,12 +130,9 @@
 	hip_conf_handle_hi3,
 	hip_conf_handle_get_dnsproxy,
 	hip_conf_handle_buddies_toggle,
-<<<<<<< HEAD
-	hip_conf_handle_nat_port,
-=======
 	NULL, /* reserved for sava */
 	hip_conf_handle_nsupdate,
->>>>>>> 1b19b52e
+	hip_conf_handle_nat_port,
 	NULL /* run */
 };
 
