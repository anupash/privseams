--- conflicted
+++ resolved
@@ -475,12 +475,8 @@
      /* Get the effective user ID. This has to be zero (root), because root owns
 	the key files under /etc/hip/. */
      euid = geteuid();
-<<<<<<< HEAD
-     HIP_IFEL((euid != 0 && action == ACTION_SET), -1, "New default HI must be created as root.\n");
-=======
-     if (action == ACTION_NEW)
-	     HIP_IFEL((euid != 0), -1, "New default HI must be created as root.\n");
->>>>>>> e01840dc
+     HIP_IFEL((euid != 0 && action == ACTION_SET), -1,
+	      "New default HI must be created as root.\n");
 
      _HIP_INFO("action=%d optc=%d\n", action, optc);
 
