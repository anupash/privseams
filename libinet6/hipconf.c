--- conflicted
+++ resolved
@@ -10,11 +10,8 @@
  * @author  Bing Zhou <bingzhou_cc.hut.fi>
  * @author  Anu Markkola
  * @author  Lauri Silvennoinen
-<<<<<<< HEAD
  * @author  Samu Varjonen
-=======
  * @author  Tao Wan  <twan@cc.hut.fi>
->>>>>>> 33fcc511
  * @note    Distributed under <a href="http://www.gnu.org/licenses/gpl.txt">GNU/GPL</a>
  * @todo    add/del map
  * @todo    fix the rst kludges
@@ -1603,11 +1600,7 @@
 }
 
 
-<<<<<<< HEAD
-int hip_get_all_hits(struct hip_common *msg ,char *argv[])
-=======
 int hip_get_all_hits(hip_common_t *msg,char *argv[])
->>>>>>> 33fcc511
 {	
      struct hip_tlv_common *current_param = NULL;
      struct endpoint_hip *endp=NULL;
