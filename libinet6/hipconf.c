--- conflicted
+++ resolved
@@ -87,15 +87,10 @@
 "nsupdate on|off\n"
 "hit-to-ip on|off\n"
 "hit-to-ip-zone <hit-to-ip.zone.>\n"
-<<<<<<< HEAD
-=======
-"hit-to-ip hit|lsi\n"
->>>>>>> 108836bb
 "buddies on|off\n"
 "datapacket on|off\n"
 "shotgun on|off\n"
 "id-to-addr hit|lsi\n"                                                                                              
-"hit-to-ip hit|lsi\n"
 ;
 
 /**
