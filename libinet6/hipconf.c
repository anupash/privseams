--- conflicted
+++ resolved
@@ -1053,33 +1053,7 @@
 #ifdef CONFIG_HIP_OPENDHT
     char dht_response[1024];
     char opendht[] = "opendht.nyuld.net";
-<<<<<<< HEAD
     struct addrinfo * serving_gateway;
-=======
-    char host_addr[] = "127.0.0.1"; /* TODO change this to something smarter :) */
-    struct addrinfo * serving_gateway;
-
-    s = init_dht_gateway_socket(s);
-    if (s < 0) 
-    {
-        HIP_DEBUG("Socket creation failed!\n");
-        exit(-1);
-    }
-    error = 0;
-    error = resolve_dht_gateway_info (opendht, &serving_gateway);
-    if (error < 0) 
-    {
-        HIP_DEBUG("Resolve error!\n");
-        exit(-1);
-    }
-    error = 0;
-    error = connect_dht_gateway(s, serving_gateway, 1);
-    if (error < 0) 
-    {
-        HIP_DEBUG("Connect error!\n");
-        exit(-1);
-    }
->>>>>>> 4e3bdb1f
 
     HIP_IFEL(resolve_dht_gateway_info(opendht, &serving_gateway),0,
              "Resolve error!\n");
