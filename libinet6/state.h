--- conflicted
+++ resolved
@@ -526,17 +526,11 @@
 	//pointer for ice engine
 	void*                        ice_session;
 	/** a 16 bits flag for nat connectiviy checking engine control*/
-<<<<<<< HEAD
 	//uint16_t                     nat_control;
 
-	uint32_t                     pacing;
-
-=======
-	
 	uint32_t                     pacing;
         uint8_t                      ice_control_role;
         struct                       hip_esp_info *nat_esp_info;
->>>>>>> 1b60a6f1
 
 	char                         hip_nat_key[HIP_MAX_KEY_LEN];
 	/**reflexive address(NAT box out bound) when register to relay or RVS */
