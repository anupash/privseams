--- conflicted
+++ resolved
@@ -10,11 +10,7 @@
 #ifndef __KERNEL__
 #include "hashtable.h"
 #include "esp_prot_common.h"
-<<<<<<< HEAD
 #endif
-=======
-#include "hip_statistics.h"
->>>>>>> 72752478
 
 #define HIP_HIT_KNOWN 1
 #define HIP_HIT_ANON  2
