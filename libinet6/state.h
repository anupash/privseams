--- conflicted
+++ resolved
@@ -559,16 +559,13 @@
 	int outbound_sa_count;
 	int inbound_sa_count;
 
-<<<<<<< HEAD
         /** Variable shoting shotgun status for this host association:
          *  SO_HIP_SHOTGUN_ON if shotgun is on,
          *  SO_HIP_SHOTGUN_OFF if it is off.
          */
         int     shotgun_status;
-};
-=======
+
 }__attribute__ ((packed));
->>>>>>> dd87c5e6
 #endif /* __KERNEL__ */
 
 /** A data structure defining host association information that is sent
@@ -590,13 +587,9 @@
 	double		heartbeats_variance;
 	in_port_t	nat_udp_port_local;
 	in_port_t	nat_udp_port_peer;
-<<<<<<< HEAD
         int             shotgun_status;
-};
-=======
 	hip_controls_t  peer_controls;
 }__attribute__ ((packed));
->>>>>>> dd87c5e6
 
 struct hip_turn_info
 {
