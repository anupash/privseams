--- conflicted
+++ resolved
@@ -72,19 +72,15 @@
  */
 #define HIP_DEFAULT_RVA_LIFETIME         600          
 
-<<<<<<< HEAD
 #define HIP_NAT_MODE_NONE               0
 #define HIP_NAT_MODE_PLAIN_UDP          1
 #define HIP_NAT_MODE_ICE_UDP            2 
 
-/** @todo remove HIP_HASTATE_SPIOK */
-=======
 /**
  * HIP host association state.
  * 
  * @todo remove HIP_HASTATE_SPIOK
  */
->>>>>>> 72ac6f36
 typedef enum { 
 	HIP_HASTATE_INVALID = 0,
 	HIP_HASTATE_SPIOK = 1,
@@ -159,11 +155,15 @@
 				      during the keymat calculation. */
 	uint16_t keymat_index; /**< KEYMAT offset. */
 	uint16_t esp_keymat_index; /**< A pointer to the esp keymat index. */
+//	struct in6_addr dest;
+//	in_port_t  dest_port;
+//	hip_tlv_type_t param_type;
 };
 
 /*
  * Fixed start of this struct must match to struct hip_locator_info_addr_item
  * for the part of address item. It is used in hip_update_locator_match().
+ * the protocal and port is add to fit the hip_locator_info_addr_item type 2
  */
 struct hip_peer_addr_list_item
 {
@@ -182,7 +182,6 @@
 	uint32_t         seq_update_id; /* the Update ID in SEQ parameter
 					   this address is related to */
 	uint8_t          echo_data[4];  /* data put into the ECHO_REQUEST parameter */
-<<<<<<< HEAD
 	
 	uint8_t  		transport_protocol; /*value 1 for UDP*/
 	
@@ -191,8 +190,6 @@
 	uint32_t 		priority;
     
     
-=======
->>>>>>> 72ac6f36
 };
 
 /* for HIT-SPI hashtable only */
@@ -228,6 +225,7 @@
         /* the corresponding esp_info of peer */
 	struct hip_esp_info stored_received_esp_info;
         /* our addresses this SPI is related to, reuse struct to ease coding */
+        /*there is two struct hip_locator_info_addr_item types but use the first to ease coding here*/
 	struct hip_locator_info_addr_item *addresses;
 	int addresses_n; /* number of addresses */
 };
@@ -271,127 +269,6 @@
     different hosts leads to a new @c hip_hadb_state with @c state set to
     @c HIP_STATE_ESTABLISHED. */
 struct hip_hadb_state
-<<<<<<< HEAD
-{
-     hip_hit_t            hit_our; /**< Our HIT. */
-     hip_hit_t            hit_peer;  /**< Peer HIT. */
-     hip_hastate_t        hastate;
-     int                  state;
-     int                  retrans_state; /**< This guarantees that
-					    retransmissions work properly
-					    also in non-established state.*/
-     int                  update_state;
-     hip_controls_t       local_controls; /**< @see hip_ha_controls */
-     hip_controls_t       peer_controls; /**< @see hip_ha_controls */
-     int                  is_loopback;
-     HIP_HASHTABLE        *spis_in; /**< SPIs for inbound SAs, hip_spi_in_item. */
-     HIP_HASHTABLE        *spis_out; /**< SPIs for outbound SAs, hip_spi_out_item */
-     uint32_t             default_spi_out;
-     struct in6_addr      preferred_address; /**< Preferred peer address to use
-						when sending data to peer. */
-     struct  in6_addr     local_address; /**< Our IP address. */
-     struct  in6_addr     local_reflexive_address; /**< Our IP reflective address,
-						       the Nat public IP */
-     hip_lsi_t            lsi_peer;
-     hip_lsi_t            lsi_our;
-     int                  esp_transform;
-     int                  hip_transform;
-     uint64_t             birthday;
-     char                 *dh_shared_key;
-     size_t               dh_shared_key_len;
-     uint8_t	          nat_mode; /**< A boolean value indicating whether
-				       there is a NAT between this
-				       host and the peer. */
-     in_port_t	          peer_udp_port; /**< NAT mangled port (source port of
-					    I2 packet). */
-     in_port_t	          local_reflexive_udp_port; /*port number
-						       of the nat box to the public*/
-     int                  escrow_used;
-     struct in6_addr	  escrow_server_hit;
-     /* The initiator computes the keys when it receives R1.
-      * The keys are needed only when R2 is received. We store them
-      * here in the mean time. */
-     /** Outgoing HIP packets. */
-     struct hip_crypto_key hip_enc_out;
-     struct hip_crypto_key hip_hmac_out;
-     /** Outgoing ESP packets. */
-     struct hip_crypto_key esp_out;
-     struct hip_crypto_key auth_out;
-     /** Incoming HIP packets. */
-     struct hip_crypto_key hip_enc_in;
-     struct hip_crypto_key hip_hmac_in;
-     /** Incoming ESP packets. */
-     struct hip_crypto_key esp_in;
-     struct hip_crypto_key auth_in;
-     /** The byte offset index in draft chapter HIP KEYMAT. */
-     uint16_t current_keymat_index;
-     /** The one byte index number used during the keymat calculation. */
-     uint8_t keymat_calc_index;
-     /** For @c esp_info. */
-     uint16_t esp_keymat_index;
-     /* Last Kn, where n is @c keymat_calc_index. */
-     unsigned char current_keymat_K[HIP_AH_SHA_LEN];
-     /** Stored outgoing UPDATE ID counter. */
-     uint32_t update_id_out;
-     /** Stored incoming UPDATE ID counter. */
-     uint32_t update_id_in;
-
-     /* Our host identity functions */
-     struct hip_host_id *our_pub;
-     struct hip_host_id *our_priv;
-     int (*sign)(struct hip_host_id *, struct hip_common *);
-     /* Peer host identity functions */
-     struct hip_host_id *peer_pub;
-     int (*verify)(struct hip_host_id *, struct hip_common *);
-     /** For retransmission. */
-     uint64_t puzzle_solution;
-
-     /* Blind */           
-     uint16_t	     blind;  /* 1, if hadb_state uses blind protocol*/
-     hip_hit_t            hit_our_blind; /* The HIT we use with this host */
-     hip_hit_t            hit_peer_blind; /* Peer's HIT */
-     uint16_t             blind_nonce_i;
-
-     /* LOCATOR PARAMETER just tmp save if sent in R1 no 
-	esp_info so keeping it here 'till the 
-	hip_update_locator_parameter can be done*/
-     struct hip_locator *locator;
- 
-     /** For retransmission. */
-     uint64_t puzzle_i;
-     /** For base exchange or CLOSE. @b Not for UPDATE. */
-     char echo_data[4];
-     /** For storing retransmission related data. */
-     hip_msg_retrans_t hip_msg_retrans;
-
-     /* receive func set. Do not modify these values directly.
-	Use hip_hadb_set_rcv_function_set instead */
-     hip_rcv_func_set_t *hadb_rcv_func;
-	
-     /* handle func set. Do not modify these values directly. 
-	Use hip_hadb_set_handle_function_set instead */
-     hip_handle_func_set_t *hadb_handle_func;
-
-     /* handle func set. Do not modify these values directly. 
-	Use hip_hadb_set_handle_function_set instead */
-     hip_misc_func_set_t *hadb_misc_func;	
-
-     /* handle func set. Do not modify these values directly. 
-	Use hip_hadb_set_handle_function_set instead */
-     hip_update_func_set_t *hadb_update_func;	
-
-     /* transmission func set. Do not modify these values directly. 
-	Use hip_hadb_set_handle_function_set instead */
-     hip_xmit_func_set_t *hadb_xmit_func;
-
-     /* For e.g. GUI agent */
-     hip_input_filter_func_set_t *hadb_input_filter_func;
-     hip_output_filter_func_set_t *hadb_output_filter_func;
-     /* true when agent is prompting user and fallback is disabled */
-     int hip_opp_fallback_disable; 
-     void* ice_session;
-     uint8_t nat_control;
-=======
 {	
         /** Our Host Identity Tag (HIT). */
 	hip_hit_t                    hit_our;
@@ -455,6 +332,8 @@
 	/** A boolean value indicating whether there is a NAT between this host
 	    and the peer. */
 	uint8_t	                     nat_mode;
+        void* ice_session;
+        uint8_t nat_control;
 	 /** NAT mangled port (source port of I2 packet). */
 	in_port_t	             peer_udp_port;
 	/** Non-zero if the escrow service is in use. */ 
@@ -552,7 +431,6 @@
 	hip_output_filter_func_set_t *hadb_output_filter_func;
 	/** True when agent is prompting user and fall back is disabled. */
 	int                          hip_opp_fallback_disable; 
->>>>>>> 72ac6f36
 #ifdef CONFIG_HIP_HI3
 	/** If the state for hi3, then this flag is 1, otherwise it is zero. */
 	int                          is_hi3_state ;
@@ -727,7 +605,11 @@
 			     struct in6_addr *i2_saddr,
 			     struct in6_addr *i2_daddr,
 			     hip_ha_t *entry,
-			     hip_portpair_t *);
+			     hip_portpair_t *,
+			     in6_addr_t *dest,
+			     in_port_t  dest_port,
+			     hip_tlv_type_t param_type  
+			     );
 	void (*hip_build_network_hdr)(struct hip_common *msg, uint8_t type_hdr,
 				      uint16_t control,
 				      const struct in6_addr *hit_sender,
