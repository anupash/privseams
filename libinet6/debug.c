--- conflicted
+++ resolved
@@ -709,25 +709,6 @@
 
     locator = hip_get_param((struct hip_common *)in_msg,
                             HIP_PARAM_LOCATOR);
-<<<<<<< HEAD
-    if (locator) {
-        n_addrs = hip_get_locator_addr_item_count(locator);
-        locator_address_item = hip_get_locator_first_addr_item(locator);
-                       
-        for (i = 0; i < n_addrs; i++) {
-            _HIP_HEXDUMP("LOC HEX", &locator_address_item[i],
-                                       sizeof(struct hip_locator_info_addr_item));
-            if (locator_address_item[i].locator_type == HIP_LOCATOR_LOCATOR_TYPE_IPV6) {
-                
-                HIP_DEBUG_HIT("LOCATOR",
-                              (struct in6_addr *)&locator_address_item[i].address);
-                _HIP_HEXDUMP("Should be in6_addr", 
-                             &locator_address_item[i].address,
-                             sizeof(struct in6_addr));
-                
-            }
-        }
-=======
     if (locator) {	
 	address_pointer =(char*) (locator + 1);
        
@@ -753,7 +734,6 @@
                 else
                         address_pointer += sizeof(struct hip_locator_info_addr_item);
 	}	
->>>>>>> bc809979
     }
 }
 
