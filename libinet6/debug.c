/**
 * @file
 * Debugging functions for HIPL userspace applications. Production of quality
 * code prints debugging stuff via syslog, testing code prints interactively on
 * stderr. This is done automatically using DEBUG flag in Makefile (see logtype
 * variable below).
 *
 * Examples:
 *<pre>
 * INFO("test foobar");
 * INFO("%s\n", "debug test");
 * _INFO("%s\n", "this is not printed, but may be important in future");
 * ERROR("%s%d\n", "serious error!", 123);
 * DIE("%s\n", "really bad error, exiting!");
 * PERROR("socket");
 * HEXDUMP("foobar", data, len);
 *</pre>
 * 
 * Adjusting of log types and format dynamically. (there really should not be a
 * reason to call these in the code, because default settings should be
 * reasonable)
 *
 *<pre>
 * hip_set_logtype(LOGTYPE_STDERR); // set logging output to stderr
 * hip_set_logfmt(LOGFMT_SHORT);    // set short logging format
 *</pre>
 * 
 * @todo debug messages should not be compiled at all in a production release
 * @todo set_log{type|format}(XX_DEFAULT)
 * @todo locking (is it really needed?)
 * @todo optimize: openlog() and closelog() called only when needed
 * @todo ifdef gcc (in vararg macro)?
 * @todo production use: disable info messages?
 * @todo move file+line from prefix to the actual message body
 * @todo handle_log_error(): add different policies (exit(), ignore, etc)
 * @todo check what vlog("xx\nxx\n") does with syslog
 * @todo struct info { char *file, int line, char *function } ?
 * @todo macro for ASSERT
 * @todo change char * to void * in hexdump ?
 * @todo HIP_ASSERT()
 *
 * @note About the newlines: PERROR() appends always a newline after message to
 *       be printed as in perror(3). In the rest of the functions, you have to
 *       append a newline (as in fprinf(3)).
 */
#include "debug.h"
#include "util.h"

/* must be in the same order as enum debug_level (straight mapping) */
const int debug2syslog_map[] = { LOG_ALERT,
			         LOG_ERR,
			         LOG_INFO,
                                 LOG_DEBUG };

/* must be in the same order as enum debug_level (straight mapping) */
const char *debug_prefix[] = { "die", "error", "info", "debug"};
/* printed just on stderr */

/* Production quality code prints debugging stuff on syslog, testing code
 * prints interactively on stderr. Third type LOGTYPE_NOLOG is not listed
 * here and it should not be used.
 */
#ifdef CONFIG_HIP_DEBUG
static enum logtype_t logtype = LOGTYPE_STDERR;
#else
static enum logtype_t logtype = LOGTYPE_SYSLOG;
#endif /* CONFIG_HIP_DEBUG */

#ifdef HIP_LOGFMT_LONG
static enum logfmt_t logfmt = LOGFMT_LONG;
#else
static enum logfmt_t logfmt = LOGFMT_SHORT;
#endif /* HIP_LONGFMT */

static enum logdebug_t logdebug = LOGDEBUG_ALL;

/**
 * hip_set_logtype - set logging to to stderr or syslog
 * @param new_logtype the type of logging output, either LOGTYPE_STDERR or
 *               LOGTYPE_SYSLOG
 *
 */
void hip_set_logtype(int new_logtype) {
  logtype = new_logtype;
}

/**
 * hip_set_logfmt - set the formatting of log output (short or long)
 * @param new_logfmt the format of the log output, either LOGFMT_SHORT or
 *              LOGFMT_LONG
 *
 */
void hip_set_logfmt(int new_logfmt) {
  logfmt = new_logfmt;
}

/**
 * hip_set_logdebug - selects what logging messages to display
 * @param new_logdebug: either LOGDEBUG_ALL, LOGDEBUG_MEDIUM or LOGDEBUG_NONE
 * @return       zero on success.
 *
 */
int hip_set_logdebug(int new_logdebug) {
  logdebug = new_logdebug;
  return 0;
}


/**
 * hip_set_auto_logdebug - The libraries read from hipd configuration file what 
 *                          logging messages to display
 * @param name   pointer that contains the name of the hipd configuration file.
 * @return       zero on success, or negative error value on error.
 *
 */
int hip_set_auto_logdebug(const char *cfile){
  	int arg_len, err = 0, i, len;
	FILE *hip_config = NULL; 

	List list;
	char *c, line[128], *hip_arg, *fname, *args[64],
		*comment;

	if (!strcmp(cfile, "default"))
		fname = HIPD_CONFIG_FILE;
	else
	  fname = (char *) cfile;

	HIP_IFEL(!(hip_config = fopen(fname, "r")), -1, 
		 "Error: can't open config file %s.\n", fname);

	while(err == 0 && fgets(line, sizeof(line), hip_config) != NULL) {

		/* Remove whitespace */
		c = line;
		while (*c == ' ' || *c == '\t')
			c++;

		/* Line is a comment or empty */
		if (c[0] =='#' || c[0] =='\n' || c[0] == '\0')
			continue;

		/* If line is not a "debug" command, skip it */
		if (strncmp(c, "debug", 5))
			continue;

		/* Terminate before (the first) trailing comment */
		comment = strchr(c, '#');
		if (comment)
			*comment = '\0';

		/* replace \n with \0  */
		c[strlen(c) - 1] = '\0';

		/* split the line into an array of strings and feed it
		   recursively to hipconf */
		initlist(&list);
		extractsubstrings(c, &list);
		len = length(&list);
		for(i = 0; i < len; i++) {
			/* the list is backwards ordered */
			args[len - i - 1] = getitem(&list, i);
		}

		if(len != 2)
		  HIP_IFEL(1, -EINVAL, "Wrong amount of arguments. Usage:\ndebug all|medium|none\n");

		if (!strcmp("all", args[1])) {
		  HIP_IFEL(hip_set_logdebug(LOGDEBUG_ALL), -1, "Error setting the debug parameter.");
		  HIP_INFO("Displaying all debugging messages\n");
		} else if (!strcmp("medium", args[1])) {
		  HIP_IFEL(hip_set_logdebug(LOGDEBUG_MEDIUM), -1, "Error setting the debug parameter.");
		  HIP_INFO("Displaying ERROR and INFO debugging messages\n");
		} else if (!strcmp("none", args[1])) {
		  HIP_IFEL(hip_set_logdebug(LOGDEBUG_NONE), -1, "Error setting the debug parameter.");
		  HIP_INFO("Displaying no debugging messages\n");
		} else
		  HIP_IFEL(1, -EINVAL, "Unknown argument\n");

		destroy(&list);
	}

 out_err:
	if (hip_config)
		fclose(hip_config);

	return err;

}


/**
 * hip_handle_log_error - handle errors generated by log handling
 * @param logtype the type of the log that generated the error (LOGTYPE_STDERR or
 *           LOGTYPE_SYSLOG)
 *
 * The default policy is to ignore errors (an alternative policy would
 * be to e.g. exit).
 *
 */
void hip_handle_log_error(int logtype) {
  fprintf(stderr, "log (type=%d) failed, ignoring", logtype);
}

/**
 * hip_vlog - "multiplexer" for correctly outputting all debug messages
 * @param debug_level the urgency of the message (DEBUG_LEVEL_XX)
 * @param file the file from where the debug call was made        
 * @param line the line of the debug call in the source file
 * @param function the name of function where the debug call is located
 * @param fmt the output format of the debug message as in printf(3)
 * @param args the variable argument list to be output
 *
 * This function is to be used only from the hip_debug(), hip_info(), etc
 * debugging functions.
 */
void hip_vlog(int debug_level, const char *file, const int line,
	      const char *function, const char *fmt, va_list args) {
  char syslog_msg[DEBUG_MSG_MAX_LEN] = "";
  int syslog_level = debug2syslog_map[debug_level];
  char prefix[DEBUG_PREFIX_MAX] = "\0";
  int printed = 0;

  if (logfmt == LOGFMT_LONG) {
    /* note: printed is not absolutely necessary to check in this case;
       worst case is that filename or line number could be shortened */
    printed = snprintf(prefix, DEBUG_PREFIX_MAX, "%s(%s:%d@%s)",
		       debug_prefix[debug_level], file, line, function);
  } else {
    /* LOGFMT_SHORT: no prefix */
  }
    
  switch(logtype) {
  case LOGTYPE_NOLOG:
    break;
  case LOGTYPE_STDERR:
    if (strlen(prefix) > 0) {
      printed = fprintf(stderr, "%s: ", prefix);
      if (printed < 0)
	goto err;
    } else {
      /* LOGFMT_SHORT: no prefix */
    }

    printed = vfprintf(stderr, fmt, args);
    if (printed < 0)
      goto err;
    break;
  case LOGTYPE_SYSLOG:
    openlog(NULL, SYSLOG_OPT, SYSLOG_FACILITY);
    printed = vsnprintf(syslog_msg, DEBUG_MSG_MAX_LEN, fmt, args);
    syslog(syslog_level|SYSLOG_FACILITY, "%s %s", prefix, syslog_msg);
    /* the result of vsnprintf depends on glibc version; handle them both
       (note about barriers: printed has \0 excluded,
       DEBUG_MSG_MAX_LEN has \0 included) */
    if (printed < 0 || printed > DEBUG_MSG_MAX_LEN - 1) {
      syslog(syslog_level|SYSLOG_FACILITY,
	     "%s", "previous msg was truncated!!!");
    }
    closelog();
    break;
  default:
    printed = fprintf(stderr, "hip_vlog(): undefined logtype: %d", logtype);
    exit(1);
  }

  /* logging was succesful */
  return;

 err:
  hip_handle_log_error(logtype);

}

void hip_print_str(int debug_level, const char *file, int line, const char *function, const char *fmt, ...)
{
	va_list args;
	va_start(args, fmt);
	if ((debug_level == DEBUG_LEVEL_INFO && logdebug != LOGDEBUG_NONE) ||
	    (debug_level == DEBUG_LEVEL_DEBUG && logdebug == LOGDEBUG_ALL) ||
	    (debug_level == DEBUG_LEVEL_ERROR && logdebug != LOGDEBUG_NONE) ||
	    (debug_level == DEBUG_LEVEL_DIE))
	  hip_vlog(debug_level, file, line, function, fmt, args);
	va_end(args);
}

/**
 * hip_debug_gl - output development (low level) debugging messages
 *                a debug group and a debug level can be given. Debug
 *                messages are only displayed if the debug group matches
 *                the current debug group and the debug leven is smaller
 *                than the current debug level.
 * @param debug_group the debug group which has to be matched
 * @param debug_level the debug level of the debug output
 * @param file the file from where the debug call was made        
 * @param line the line of the debug call in the source file
 * @param function the name of function where the debug call is located
 * @param fmt the output format of the debug message as in printf(3)
 *
 * The variable size argument list (...) is used as in printf(3).
 * Do not call this function from the outside of the debug module,
 * use the HIP_DEBUG_GL macro instead.
 */
void hip_debug_gl(int debug_group, int debug_level,
	     const char *file, int line,
	     const char *function, const char *fmt, ...) {
	if(debug_level <= HIP_DEBUG_LEVEL && 
	(HIP_DEBUG_GROUP == HIP_DEBUG_GROUP_ALL ||
	 debug_group == HIP_DEBUG_GROUP) && logdebug == LOGDEBUG_ALL) {
		va_list args;
		va_start(args, fmt);
		hip_vlog(DEBUG_LEVEL_DEBUG, file, line, function, fmt, args);
		va_end(args);
	}
}

/**
 * hip_die - output a fatal error and exit
 * @param file the file from where the debug call was made        
 * @param line the line of the debug call in the source file
 * @param function the name of function where the debug call is located
 * @param fmt the output format of the debug message as in printf(3)
 *
 * The variable size argument list (...) is used as in printf(3).
 * Do not call this function from the outside of the debug module,
 * use the HIP_DIE macro instead.
 */
void hip_die(const char *file, int line, const char *function,
	     const char *fmt, ...) {
  va_list args;
  va_start(args, fmt);
  hip_print_str(DEBUG_LEVEL_DIE, file, line, function, fmt, args);
  va_end(args);
  exit(1);
}


/**
 * hip_error - output an error message (high level)
 * @param file the file from where the debug call was made        
 * @param line the line of the debug call in the source file
 * @param function the name of function where the debug call is located
 * @param fmt the output format of the debug message as in printf(3)
 *
 * The variable size argument list (...) is used as in printf(3).
 * Do not call this function from the outside of the debug module,
 * use the HIP_ERROR macro instead.
 */
void hip_error(const char *file, int line, const char *function,
	       const char *fmt, ...) {
  if ( logdebug != LOGDEBUG_NONE ){
	va_list args;
	va_start(args, fmt);
	hip_vlog(DEBUG_LEVEL_ERROR, file, line, function, fmt, args);
	va_end(args);
  }
}

/**
 * hip_perror_wrapper - a wrapper for perror(3) style calls
 * @param file the file from where the debug call was made        
 * @param line the line of the debug call in the source file
 * @param function the name of function where the debug call is located
 * @param s the string as in perror(3)
 *
 * The newline is already included after the first line in favour of
 * the perror(3) syntax. Do not call this function from the outside of the
 * debug module, use the HIP_PERROR macro instead.
 */
void hip_perror_wrapper(const char *file, int line, const char *function,
			const char *s) {
	hip_error(file, line, function, "%s%s\n", s, strerror(errno));
}

/**
 * Prints a hexdump starting from address @c str of length @c len. Do not call
 * this function from the outside of the debug module, use the HIP_HEXDUMP macro
 * instead.
 * 
 * @param file     the file from where the debug call was made        
 * @param line     the line of the debug call in the source file
 * @param function the name of function where the debug call is located
 * @param prefix   the prefix string will printed before the hexdump
 * @param str      pointer to the beginning of the data to be hexdumped
 * @param len      the length of the data to be hexdumped
 */
void hip_hexdump(const char *file, int line, const char *function,
		 const char *prefix, const void *str, int len) {
  int hexdump_max_size = 0;
  int hexdump_count = 0;
  char *hexdump = NULL;
  int hexdump_written = 0;
  int hexdump_index = 0;
  int char_index = 0;

  hexdump_max_size = len * 2 + 1;
  hexdump_count = hexdump_max_size;

  hexdump = (char *) calloc(hexdump_max_size, sizeof(char));
  if (hexdump == NULL) {
    HIP_DIE("hexdump memory allocation failed\n");
  }
  if(len == 0){
	  /* Removed this error message to keep hexdump quiet in 
	     HIP_DUMP_MSG for zero length padding. Lauri 22.09.2006 */
	  //HIP_ERROR("hexdump length was 0\n");  
  }else{
	do {
	/* note: if you change the printing format, adjust also hexdump_count! */
	hexdump_written = snprintf((char *) (hexdump + hexdump_index),
				hexdump_count, "%02x",
			(unsigned char)(*(((unsigned char *)str) + char_index)));
	if (hexdump_written < 0 || hexdump_written > hexdump_max_size - 1) {
	free(hexdump);
	HIP_DIE("hexdump msg too long(%d)", hexdump_written);
	} else {
	hexdump_count -= hexdump_written;
	assert(hexdump_count >=0);
	hexdump_index += hexdump_written;
	assert(hexdump_index + hexdump_count == hexdump_max_size);
	}
	char_index++;
	} while(char_index < len);
	
	hip_print_str(DEBUG_LEVEL_DEBUG, file, line, function, "%s0x%s\n", prefix, hexdump);
  }

  free(hexdump);

}


/**
 * Example of the output:
 * 13 88 94 64 0d b9 89 ff f3 cc 4c a1 80 11 05 94 ...d......L.....
 * 6c 3c 00 00 01 01 08 0a 00 10 a2 58 00 0f 98 30 l<.........X....
 */
int hip_hexdump_parsed(const char *file, int line, const char *function,
		 const char *prefix, const void *str, int len) 
{
	int hexdump_total_size = 0;
	int hexdump_count = 0;
	int hexdump_written = 0;
	int hexdump_index = 0;
	int char_index = 0;
	char *hexdump = NULL;
	
	int bytes_per_line = 16;
	char space = ' ';
	char nonascii = '.';
	char * asciidump = NULL;
	int lines = 0;
	int line_index = 0;
	
	int pad_length = 0;
	int pad_start_position = 0;

	// Count lines
	if (len % 16 == 0)
		lines = (int) len / 16;
	else 
		lines = (int) len / 16 + 1;	
	
  	hexdump_total_size = lines * 4 * bytes_per_line + 1; // one byte requires 4 bytes in the output (two for hex, one for ascii and one space)
  	pad_start_position = len * 3 + ((lines - 1) * bytes_per_line) + 1;
  	hexdump_count = hexdump_total_size;
	pad_length = (hexdump_total_size - bytes_per_line) - pad_start_position;

  	hexdump = (char *) calloc(hexdump_total_size, sizeof(char));
	asciidump = (char *) calloc((bytes_per_line + 2), sizeof(char));

	_HIP_DEBUG("hexdump_total_size: %d, pad_start_position: %d, pad_length: %d\n", 
		hexdump_total_size, pad_start_position, pad_length);
  	if (hexdump == NULL || asciidump == NULL) {
    	HIP_DIE("memory allocation failed\n");
  	}
  	
  	if(len > 0) {
  		while(char_index < len) {
			
			// Write the character in hex
			hexdump_written = snprintf((char *) (hexdump + hexdump_index),
				hexdump_count, "%02x", (unsigned char)(*(((unsigned char *)str) + char_index)));
			if (hexdump_written < 0 || hexdump_written > hexdump_total_size - 1) {
				free(hexdump);
				HIP_DIE("hexdump msg too long(%d)", hexdump_written);
			} 
			char written = (unsigned char)(*(((unsigned char *)str) + char_index));
			
			// Write space between		
			hexdump_index += hexdump_written;
			hexdump_count -= hexdump_written;
			hexdump_written = snprintf((char *) (hexdump + hexdump_index),
					hexdump_count, "%c", space);
			if (hexdump_written < 0 || hexdump_written > hexdump_total_size - 1) {
				free(hexdump);
				free(asciidump);
				HIP_DIE("hexdump msg too long(%d)", hexdump_written);
			}
			hexdump_count -= hexdump_written;
			assert(hexdump_count >=0);
			hexdump_index += hexdump_written;
			assert(hexdump_index + hexdump_count == hexdump_total_size);
			
			// Wite the character in ascii to asciidump line	
			if (written > 32 && written < 127)
				memset(asciidump + line_index, written, 1);
			else 	
				memset(asciidump + line_index, nonascii, 1);
			line_index++;
			/* If line is full or input is all read, copy data to hexdump */
			if (line_index >= 16 || (char_index + 1) == len) {
				// Add padding
				_HIP_DEBUG("Line ready\n");
				if ((char_index + 1) == len && pad_length > 0
					&& ((hexdump_index + line_index + pad_length) < hexdump_total_size)) 
				{
					char * padding = (char *) calloc(pad_length + 1, sizeof(char));
					_HIP_DEBUG("Creating padding for the last line... \n");
					_HIP_DEBUG("hexdump_index: %d, line_index: %d\n", hexdump_index, line_index);
					memset(padding, ' ', pad_length);
					memset(padding + pad_length, '\0', 1);
					hexdump_written = snprintf((char *) (hexdump + hexdump_index), 
						hexdump_count, "%s", padding);
					if (hexdump_written < 0 || hexdump_written > hexdump_total_size - 1) {
						free(hexdump);
						free(asciidump);
						free(padding);
						HIP_DIE("hexdump msg too long(%d)", hexdump_written);
					}
					hexdump_index += hexdump_written;
					hexdump_count -= hexdump_written;
					free(padding);
				}
				memset(asciidump + line_index, '\n', 1);
				memset(asciidump + line_index + 1, '\0', 1);
				hexdump_written = snprintf((char *) (hexdump + hexdump_index), 
					hexdump_count, "%s", asciidump);
				if (hexdump_written < 0 || hexdump_written > hexdump_total_size - 1) {
					free(hexdump);
					free(asciidump);
					HIP_DIE("hexdump msg too long(%d)", hexdump_written);
				}
				hexdump_index += hexdump_written;
				hexdump_count -= hexdump_written;
				line_index = 0;
				memset(asciidump, 0, bytes_per_line + 2);
			}
			char_index++;
		} 
		hip_print_str(DEBUG_LEVEL_DEBUG, file, line, function, "%s%s\n", prefix, hexdump);
  	}
	else {
	  HIP_ERROR("hexdump length was 0\n");  
	}
	
  	free(hexdump);
  	free(asciidump);
}


/**
 * hip_print_sockaddr - print a socket address structure
 * @param file the file from where the debug call was made        
 * @param line the line of the debug call in the source file
 * @param function the name of function where the debug call is located
 * @param prefix the prefix string will printed before the sockaddr
 * @param family the family of the sockaddr
 * @param sockaddr pointer to the sockaddr to be printed
 *
 * Do not call this function from the outside of the debug module, use the
 * HIP_DEBUG_SOCKADDR macro instead. Currently this function supports
 * only INET and INET6 addresses. 
 */
void hip_print_sockaddr(const char *file, int line, const char *function,
			const char *prefix,
			const struct sockaddr *sockaddr) {
      char *default_str = "<unknown>";
      int maxlen;
      void *addr;
      int family = sockaddr->sa_family;
      char addr_str[INET6_ADDRSTRLEN+1];
      
      switch (family) {
      case AF_INET:
	maxlen = INET_ADDRSTRLEN;
	addr = &(((struct sockaddr_in *) sockaddr)->sin_addr);
	break;
      case AF_INET6:
	maxlen = INET6_ADDRSTRLEN;
	addr = &(((struct sockaddr_in6 *) sockaddr)->sin6_addr);
	break;
      default:
	maxlen = 0;
      }
      
      if (maxlen == 0) {
	memcpy(addr_str, default_str, strlen(default_str) + 1);
      } else {
	if (!inet_ntop(family, addr, addr_str, maxlen)) {
	  HIP_ERROR("inet_ntop");
	  return;
	}
      }
      if (prefix)
	HIP_DEBUG("%s: %s\n", prefix, addr_str);
      else
	HIP_DEBUG("%s\n", addr_str);
}

void hip_print_lsi(int debug_level, const char *file, int line, const char *function,
		   const char *str, const struct in_addr *lsi)
{
	char dst[INET_ADDRSTRLEN];
	inet_ntop(AF_INET, lsi, dst, sizeof(dst));
	hip_print_str(debug_level, file, line, function, "%s: %s\n", str, dst);
}
/**
 * hip_print_hit - print a HIT
 * @param str string to be printed before the HIT
 * @param hit the HIT to be printed
 */
void hip_print_hit(int debug_level, const char *file, int line, const char *function,
		   const char *str, const struct in6_addr *hit)
{
	if(hit == NULL) {
		HIP_DEBUG("%s: NULL\n", str);
		return;
	}
	else {
		char dst[INET6_ADDRSTRLEN];
		
		if (IN6_IS_ADDR_V4MAPPED(hit)) {
			struct in_addr in_addr;
			IPV6_TO_IPV4_MAP(hit, &in_addr);
			hip_print_lsi(debug_level, file, line, function, str, &in_addr);
		} else {
			hip_in6_ntop(hit, dst);
			hip_print_str(debug_level, file, line, function, "%s: %s\n", str, dst);
		}
		return;
	}
}

#if 0
void hip_print_key(int debug_level, const char *file, int line, const char *function,
		   const char *str, const struct hip_crypto_key *key,
		   int key_len)
{
	char dst[key_len]; // THIS ALLOCATION IS NOT OK.
	strncpy(dst, key->key, key_len);
	hip_print_str(debug_level, file, line, function, "%s: %s\n", str, dst);
}
#endif

void uint8_to_binstring(uint8_t val, char *buffer) 
{
	int i = 0;
	for(; i < 8; i++) {
		if(val & 0x80)
			buffer[i] = '1';
		else
			buffer[i] = '0';
		val <<= 1;
	}
	
	buffer[i] = '\0';
}

void uint16_to_binstring(uint16_t val, char *buffer) 
{
	int i = 0;
	for(; i < 16; i++) {
		if(val & 0x8000)
			buffer[i] = '1';
		else
			buffer[i] = '0';
		val <<= 1;
	}
	
	buffer[i] = '\0';
}
     
void uint32_to_binstring(uint32_t val, char *buffer) 
{
	int i = 0;
	for(; i < 32; i++) {
		if(val & 0x80000000)
			buffer[i] = '1';
		else
			buffer[i] = '0';
		val <<= 1;
	}
	
	buffer[i] = '\0';
}

void hip_print_locator_addresses(struct hip_common * in_msg) {
    struct hip_locator *locator;
    int n_addrs = 0, i = 0;
    struct hip_locator_info_addr_item *locator_address_item = NULL;

    locator = hip_get_param((struct hip_common *)in_msg,
                            HIP_PARAM_LOCATOR);
    if (locator) {


    			
        n_addrs = hip_get_locator_addr_item_count(locator);
        locator_address_item = hip_get_locator_first_addr_item(locator);
                       
        for (i = 0; i < n_addrs; i++) {
            _HIP_HEXDUMP("LOC HEX", &locator_address_item[i],
                                       sizeof(struct hip_locator_info_addr_item));
            if (locator_address_item[i].locator_type == HIP_LOCATOR_LOCATOR_TYPE_IPV6) {
                
                HIP_DEBUG_HIT("LOCATOR from DHT",
                              (struct in6_addr *)&locator_address_item[i].address);
                _HIP_HEXDUMP("Should be in6_addr", 
                             &locator_address_item[i].address,
                             sizeof(struct in6_addr));
                
            }
        }
    }
}

<<<<<<< HEAD
void hip_print_locator(const char *str, struct hip_locator *locator) {
   // struct hip_locator *locator;
    int n_addrs = 0, i = 0;
    struct hip_locator_info_addr_item *first_address_item = NULL, *locator_address_item = NULL;
    struct hip_locator_info_addr_item2 * locator_address_item2 = NULL;
   /* locator = hip_get_param((struct hip_common *)in_msg,
                            HIP_PARAM_LOCATOR);*/
    if (locator) {
    	
    	HIP_DEBUG("%s: \n", str);
    	
        n_addrs = hip_get_locator_addr_item_count(locator);
        HIP_DEBUG("there are  %d locator items \n", n_addrs);
        first_address_item = hip_get_locator_first_addr_item(locator);
                       
        for (i = 0; i < n_addrs; i++) {
        	locator_address_item = (struct hip_locator_info_addr_item *) hip_get_locator_item(first_address_item, i);
            _HIP_HEXDUMP("LOC HEX", &locator_address_item[i],
                                       sizeof(struct hip_locator_info_addr_item));
            HIP_DEBUG("locator items index %d, type is %d \n", i,locator_address_item->locator_type );
            if (locator_address_item->locator_type == HIP_LOCATOR_LOCATOR_TYPE_IPV6) {
                
                hip_print_hit("LOCATOR from DHT",
                              (struct in6_addr *)&locator_address_item->address);
                _HIP_HEXDUMP("Should be in6_addr", 
                             &locator_address_item[i].address,
                             sizeof(struct in6_addr));
                
            }
            if (locator_address_item->locator_type == HIP_LOCATOR_LOCATOR_TYPE_ESP_SPI) {
                           
                           hip_print_hit("LOCATOR from ESP SPI(type 1)",
                                         (struct in6_addr *)&locator_address_item->address);
                           _HIP_HEXDUMP("Should be in6_addr", 
                                        &locator_address_item[i].address,
                                        sizeof(struct in6_addr));
                           
                       }
            if (locator_address_item->locator_type == HIP_LOCATOR_LOCATOR_TYPE_UDP) {
            	locator_address_item2 = (struct hip_locator_info_addr_item2 *) locator_address_item;
                         hip_print_hit("LOCATOR from UDP",
                                       (struct in6_addr *)&locator_address_item2->address);
                         HIP_DEBUG("LOCATOR port for UDP: %d", locator_address_item2->port);
                         _HIP_HEXDUMP("Should be in6_addr", 
                                      &locator_address_item[i].address,
                                      sizeof(struct in6_addr));
                         
                     }
        }
    }
}
=======
void hip_print_peer_addresses(hip_ha_t *entry) {
	hip_list_t *item = NULL, *tmp = NULL, *item_outer = NULL, *tmp_outer = NULL; 
	struct hip_peer_addr_list_item *addr_li;
	struct hip_spi_out_item *spi_out;
	int i = 0, ii = 0;

	list_for_each_safe(item_outer, tmp_outer, entry->spis_out, i) {
		spi_out = list_entry(item_outer);
		HIP_DEBUG("SPI out is %d\n", spi_out->spi);
		ii = 0;
		tmp = NULL;
		item = NULL;
		list_for_each_safe(item, tmp, spi_out->peer_addr_list, ii) {
			addr_li = list_entry(item);
			HIP_DEBUG_HIT("SPI out address", &addr_li->address);
		
		}
	}
}
>>>>>>> 72ac6f36
<|MERGE_RESOLUTION|>--- conflicted
+++ resolved
@@ -725,7 +725,6 @@
     }
 }
 
-<<<<<<< HEAD
 void hip_print_locator(const char *str, struct hip_locator *locator) {
    // struct hip_locator *locator;
     int n_addrs = 0, i = 0;
@@ -777,7 +776,7 @@
         }
     }
 }
-=======
+
 void hip_print_peer_addresses(hip_ha_t *entry) {
 	hip_list_t *item = NULL, *tmp = NULL, *item_outer = NULL, *tmp_outer = NULL; 
 	struct hip_peer_addr_list_item *addr_li;
@@ -797,4 +796,3 @@
 		}
 	}
 }
->>>>>>> 72ac6f36
