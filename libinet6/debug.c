/*
 * Debugging functions for HIPL userspace applications. Use them as follows:
 *
 *   INFO("test foobar");
 *   INFO("%s\n", "debug test");
 *   _INFO("%s\n", "this is not printed, but may be important in future");
 *   ERROR("%s%d\n", "serious error!", 123);
 *   DIE("%s\n", "really bad error, exiting!");
 *   PERROR("socket");
 *   HEXDUMP("foobar", data, len);
 *
 *   adjust log types and format dynamically (there really should not
 *   be a reason to call these in the code, because default settings
 *   should be reasonable)
 *
 *   hip_set_logtype(LOGTYPE_STDERR); // set logging output to stderr
 *   hip_set_logfmt(LOGFMT_SHORT);    // set short logging format
 *
 * TODO: 
 * - debug messages should not be compiled at all in a production release
 * - set_log{type|format}(XX_DEFAULT)
 * - locking (is it really needed?)
 * - optimize: openlog() and closelog() called only when needed
 * - ifdef gcc (in vararg macro)?
 * - production use: disable info messages?
 * - move file+line from prefix to the actual message body
 * - handle_log_error(): add different policies (exit(), ignore, etc)
 * - check what vlog("xx\nxx\n") does with syslog
 * - struct info { char *file, int line, char *function } ?
 * - macro for ASSERT
 * - change char * to void * in hexdump ?
 * - HIP_ASSERT()
 *
 * Production quality code prints debugging stuff via syslog, testing code
 * prints interactively on stderr. This is done automatically using DEBUG
 * flag in Makefile (see logtype variable below).
 *
 * A note about the newlines: PERROR() appends always a newline after message
 * to be printed as in perror(3). In the rest of the functions, you have to
 * append a newline (as in fprinf(3)).
 *
 * BUGS
 * - XX
 */

#include "debug.h"
#include "util.h"

/* differentiate between die(), error() and debug() error levels */
enum debug_level { DEBUG_LEVEL_DIE,
		   DEBUG_LEVEL_ERROR,
		   DEBUG_LEVEL_INFO,
		   DEBUG_LEVEL_DEBUG,
		   DEBUG_LEVEL_MAX };

/* must be in the same order as enum debug_level (straight mapping) */
const int debug2syslog_map[] = { LOG_ALERT,
			         LOG_ERR,
			         LOG_INFO,
                                 LOG_DEBUG };

/* must be in the same order as enum debug_level (straight mapping) */
const char *debug_prefix[] = { "die", "error", "info", "debug"};
/* printed just on stderr */

/* Production quality code prints debugging stuff on syslog, testing code
 * prints interactively on stderr. Third type LOGTYPE_NOLOG is not listed
 * here and it should not be used.
 */
#ifdef CONFIG_HIP_DEBUG
static enum logtype_t logtype = LOGTYPE_STDERR;
#else
static enum logtype_t logtype = LOGTYPE_SYSLOG;
#endif /* CONFIG_HIP_DEBUG */

#ifdef HIP_LOGFMT_LONG
static enum logfmt_t logfmt = LOGFMT_LONG;
#else
static enum logfmt_t logfmt = LOGFMT_SHORT;
#endif /* HIP_LONGFMT */

static enum logdebug_t logdebug = LOGDEBUG_ALL;

/**
 * hip_set_logtype - set logging to to stderr or syslog
 * @param new_logtype the type of logging output, either LOGTYPE_STDERR or
 *               LOGTYPE_SYSLOG
 *
 */
void hip_set_logtype(int new_logtype) {
  logtype = new_logtype;
}

/**
 * hip_set_logfmt - set the formatting of log output (short or long)
 * @param new_logfmt the format of the log output, either LOGFMT_SHORT or
 *              LOGFMT_LONG
 *
 */
void hip_set_logfmt(int new_logfmt) {
  logfmt = new_logfmt;
}

/**
 * hip_set_logdebug - selects what logging messages to display
 * @param new_logdebug: either LOGDEBUG_ALL, LOGDEBUG_MEDIUM or LOGDEBUG_NONE
 * @return       zero on success.
 *
 */
int hip_set_logdebug(int new_logdebug) {
  logdebug = new_logdebug;
  return 0;
}


/**
 * hip_set_auto_logdebug - The libraries read from hipd configuration file what 
 *                          logging messages to display
 * @param name   pointer that contains the name of the hipd configuration file.
 * @return       zero on success, or negative error value on error.
 *
 */
int hip_set_auto_logdebug(const char *cfile){
  	int arg_len, err = 0, i, len;
	FILE *hip_config = NULL; 

	List list;
	char *c, line[128], *hip_arg, *fname, *args[64],
		*comment;

	if (!strcmp(cfile, "default"))
		fname = HIPD_CONFIG_FILE;
	else
		fname = cfile;

	HIP_IFEL(!(hip_config = fopen(fname, "r")), -1, 
		 "Error: can't open config file %s.\n", fname);

	while(err == 0 && fgets(line, sizeof(line), hip_config) != NULL) {

		/* Remove whitespace */
		c = line;
		while (*c == ' ' || *c == '\t')
			c++;

		/* Line is a comment or empty */
		if (c[0] =='#' || c[0] =='\n' || c[0] == '\0')
			continue;

		/* If line is not a "debug" command, skip it */
		if (strncmp(c, "debug", 5))
			continue;

		/* Terminate before (the first) trailing comment */
		comment = strchr(c, '#');
		if (comment)
			*comment = '\0';

		/* replace \n with \0  */
		c[strlen(c) - 1] = '\0';

		/* split the line into an array of strings and feed it
		   recursively to hipconf */
		initlist(&list);
		extractsubstrings(c, &list);
		len = length(&list);
		for(i = 0; i < len; i++) {
			/* the list is backwards ordered */
			args[len - i - 1] = getitem(&list, i);
		}

		if(len != 2)
		  HIP_IFEL(1, -EINVAL, "Wrong amount of arguments. Usage:\ndebug all|medium|none\n");

		if (!strcmp("all", args[1])) {
		  HIP_IFEL(hip_set_logdebug(LOGDEBUG_ALL), -1, "Error setting the debug parameter.");
		  HIP_INFO("Displaying all debugging messages\n");
		} else if (!strcmp("medium", args[1])) {
		  HIP_IFEL(hip_set_logdebug(LOGDEBUG_MEDIUM), -1, "Error setting the debug parameter.");
		  HIP_INFO("Displaying ERROR and INFO debugging messages\n");
		} else if (!strcmp("none", args[1])) {
		  HIP_IFEL(hip_set_logdebug(LOGDEBUG_NONE), -1, "Error setting the debug parameter.");
		  HIP_INFO("Displaying no debugging messages\n");
		} else
		  HIP_IFEL(1, -EINVAL, "Unknown argument\n");

		destroy(&list);
	}

 out_err:
	if (hip_config)
		fclose(hip_config);

	return err;

}


/**
 * hip_handle_log_error - handle errors generated by log handling
 * @param logtype the type of the log that generated the error (LOGTYPE_STDERR or
 *           LOGTYPE_SYSLOG)
 *
 * The default policy is to ignore errors (an alternative policy would
 * be to e.g. exit).
 *
 */
void hip_handle_log_error(int logtype) {
  fprintf(stderr, "log (type=%d) failed, ignoring", logtype);
}

/**
 * hip_vlog - "multiplexer" for correctly outputting all debug messages
 * @param debug_level the urgency of the message (DEBUG_LEVEL_XX)
 * @param file the file from where the debug call was made        
 * @param line the line of the debug call in the source file
 * @param function the name of function where the debug call is located
 * @param fmt the output format of the debug message as in printf(3)
 * @param args the variable argument list to be output
 *
 * This function is to be used only from the hip_debug(), hip_info(), etc
 * debugging functions.
 */
void hip_vlog(int debug_level, const char *file, const int line,
	      const char *function, const char *fmt, va_list args) {
  char syslog_msg[DEBUG_MSG_MAX_LEN] = "";
  int syslog_level = debug2syslog_map[debug_level];
  char prefix[DEBUG_PREFIX_MAX] = "\0";
  int printed = 0;

  if (logfmt == LOGFMT_LONG) {
    /* note: printed is not absolutely necessary to check in this case;
       worst case is that filename or line number could be shortened */
    printed = snprintf(prefix, DEBUG_PREFIX_MAX, "%s(%s:%d@%s)",
		       debug_prefix[debug_level], file, line, function);
  } else {
    /* LOGFMT_SHORT: no prefix */
  }
    
  switch(logtype) {
  case LOGTYPE_NOLOG:
    break;
  case LOGTYPE_STDERR:
    if (strlen(prefix) > 0) {
      printed = fprintf(stderr, "%s: ", prefix);
      if (printed < 0)
	goto err;
    } else {
      /* LOGFMT_SHORT: no prefix */
    }

    printed = vfprintf(stderr, fmt, args);
    if (printed < 0)
      goto err;
    break;
  case LOGTYPE_SYSLOG:
    openlog(NULL, SYSLOG_OPT, SYSLOG_FACILITY);
    printed = vsnprintf(syslog_msg, DEBUG_MSG_MAX_LEN, fmt, args);
    syslog(syslog_level|SYSLOG_FACILITY, "%s %s", prefix, syslog_msg);
    /* the result of vsnprintf depends on glibc version; handle them both
       (note about barriers: printed has \0 excluded,
       DEBUG_MSG_MAX_LEN has \0 included) */
    if (printed < 0 || printed > DEBUG_MSG_MAX_LEN - 1) {
      syslog(syslog_level|SYSLOG_FACILITY,
	     "%s", "previous msg was truncated!!!");
    }
    closelog();
    break;
  default:
    printed = fprintf(stderr, "hip_vlog(): undefined logtype: %d", logtype);
    exit(1);
  }

  /* logging was succesful */
  return;

 err:
  hip_handle_log_error(logtype);

}

/**
 * hip_info - output informative (medium level) debugging messages
 * @param file the file from where the debug call was made        
 * @param line the line of the debug call in the source file
 * @param function the name of function where the debug call is located
 * @param fmt the output format of the debug message as in printf(3)
 *
 * The variable size argument list (...) is used as in printf(3).
 * Do not call this function from the outside of the debug module,
 * use the HIP_INFO macro instead.
 */
void hip_info(const char *file, int line, const char *function,
	      const char *fmt, ...) {

  if ( logdebug != LOGDEBUG_NONE ){
    va_list args;
    va_start(args, fmt);
    hip_vlog(DEBUG_LEVEL_INFO, file, line, function, fmt, args);
    va_end(args);
  }
}

/**
 * hip_debug - output development (low level) debugging messages
 * @param file the file from where the debug call was made        
 * @param line the line of the debug call in the source file
 * @param function the name of function where the debug call is located
 * @param fmt the output format of the debug message as in printf(3)
 *
 * The variable size argument list (...) is used as in printf(3).
 * Do not call this function from the outside of the debug module,
 * use the HIP_DEBUG macro instead.
 */
void hip_debug(const char *file, int line, const char *function,
	       const char *fmt, ...) {

  if ( logdebug == LOGDEBUG_ALL ){
	va_list args;
	va_start(args, fmt);
	hip_vlog(DEBUG_LEVEL_DEBUG, file, line, function, fmt, args);
	va_end(args);
  }
}

/**
 * hip_debug_gl - output development (low level) debugging messages
 *                a debug group and a debug level can be given. Debug
 *                messages are only displayed if the debug group matches
 *                the current debug group and the debug leven is smaller
 *                than the current debug level.
 * @param debug_group the debug group which has to be matched
 * @param debug_level the debug level of the debug output
 * @param file the file from where the debug call was made        
 * @param line the line of the debug call in the source file
 * @param function the name of function where the debug call is located
 * @param fmt the output format of the debug message as in printf(3)
 *
 * The variable size argument list (...) is used as in printf(3).
 * Do not call this function from the outside of the debug module,
 * use the HIP_DEBUG_GL macro instead.
 */
void hip_debug_gl(int debug_group, int debug_level,
	     const char *file, int line,
	     const char *function, const char *fmt, ...) {
	if(debug_level <= HIP_DEBUG_LEVEL && 
	(HIP_DEBUG_GROUP == HIP_DEBUG_GROUP_ALL ||
	 debug_group == HIP_DEBUG_GROUP) && logdebug == LOGDEBUG_ALL) {
		va_list args;
		va_start(args, fmt);
		hip_vlog(DEBUG_LEVEL_DEBUG, file, line, function, fmt, args);
		va_end(args);
	}
}
/**
 * hip_die - output a fatal error and exit
 * @param file the file from where the debug call was made        
 * @param line the line of the debug call in the source file
 * @param function the name of function where the debug call is located
 * @param fmt the output format of the debug message as in printf(3)
 *
 * The variable size argument list (...) is used as in printf(3).
 * Do not call this function from the outside of the debug module,
 * use the HIP_DIE macro instead.
 */
void hip_die(const char *file, int line, const char *function,
	     const char *fmt, ...) {
  va_list args;
  va_start(args, fmt);
  hip_vlog(DEBUG_LEVEL_DIE, file, line, function, fmt, args);
  va_end(args);
  exit(1);
}

/**
 * hip_error - output an error message (high level)
 * @param file the file from where the debug call was made        
 * @param line the line of the debug call in the source file
 * @param function the name of function where the debug call is located
 * @param fmt the output format of the debug message as in printf(3)
 *
 * The variable size argument list (...) is used as in printf(3).
 * Do not call this function from the outside of the debug module,
 * use the HIP_ERROR macro instead.
 */
void hip_error(const char *file, int line, const char *function,
	       const char *fmt, ...) {
  if ( logdebug != LOGDEBUG_NONE ){
	va_list args;
	va_start(args, fmt);
	hip_vlog(DEBUG_LEVEL_ERROR, file, line, function, fmt, args);
	va_end(args);
  }
}

/**
 * hip_perror_wrapper - a wrapper for perror(3) style calls
 * @param file the file from where the debug call was made        
 * @param line the line of the debug call in the source file
 * @param function the name of function where the debug call is located
 * @param s the string as in perror(3)
 *
 * The newline is already included after the first line in favour of
 * the perror(3) syntax. Do not call this function from the outside of the
 * debug module, use the HIP_PERROR macro instead.
 */
void hip_perror_wrapper(const char *file, int line, const char *function,
			const char *s) {
	hip_error(file, line, function, "%s %s\n", s, strerror(errno));
}

/**
 * hip_hexdump - print hexdump starting from address @str of length @len
 * @param file the file from where the debug call was made        
 * @param line the line of the debug call in the source file
 * @param function the name of function where the debug call is located
 * @param prefix the prefix string will printed before the hexdump
 * @param str pointer to the beginning of the data to be hexdumped
 * @param len the length of the data to be hexdumped
 *
 * Do not call this function from the outside of the debug module,
 * use the HIP_HEXDUMP macro instead.
 */
void hip_hexdump(const char *file, int line, const char *function,
		 const char *prefix, const void *str, int len) {
  int hexdump_max_size = 0;
  int hexdump_count = 0;
  char *hexdump = NULL;
  int hexdump_written = 0;
  int hexdump_index = 0;
  int char_index = 0;

  hexdump_max_size = len * 2 + 1;
  hexdump_count = hexdump_max_size;

  hexdump = (char *) calloc(hexdump_max_size, sizeof(char));
  if (hexdump == NULL) {
    HIP_DIE("hexdump memory allocation failed\n");
  }
  if(len == 0){
	  /* Removed this error message to keep hexdump quiet in 
	     HIP_DUMP_MSG for zero length padding. Lauri 22.09.2006 */
	  //HIP_ERROR("hexdump length was 0\n");  
  }else{
	do {
	/* note: if you change the printing format, adjust also hexdump_count! */
	hexdump_written = snprintf((char *) (hexdump + hexdump_index),
				hexdump_count, "%02x",
			(unsigned char)(*(((unsigned char *)str) + char_index)));
	if (hexdump_written < 0 || hexdump_written > hexdump_max_size - 1) {
	free(hexdump);
	HIP_DIE("hexdump msg too long(%d)", hexdump_written);
	} else {
	hexdump_count -= hexdump_written;
	assert(hexdump_count >=0);
	hexdump_index += hexdump_written;
	assert(hexdump_index + hexdump_count == hexdump_max_size);
	}
	char_index++;
	} while(char_index < len);
	
	hip_info(file, line, function, "%s0x%s\n", prefix, hexdump);
  }

  free(hexdump);

}


/**
 * Example of the output:
 * 13 88 94 64 0d b9 89 ff f3 cc 4c a1 80 11 05 94 ...d......L.....
 * 6c 3c 00 00 01 01 08 0a 00 10 a2 58 00 0f 98 30 l<.........X....
 */
int hip_hexdump_parsed(const char *file, int line, const char *function,
		 const char *prefix, const void *str, int len) 
{
	int hexdump_total_size = 0;
	int hexdump_count = 0;
	int hexdump_written = 0;
	int hexdump_index = 0;
	int char_index = 0;
	char *hexdump = NULL;
	
	int bytes_per_line = 16;
	char space = ' ';
	char nonascii = '.';
	char * asciidump = NULL;
	int lines = 0;
	int line_index = 0;
	
	int pad_length = 0;
	int pad_start_position = 0;

	// Count lines
	if (len % 16 == 0)
		lines = (int) len / 16;
	else 
		lines = (int) len / 16 + 1;	
	
  	hexdump_total_size = lines * 4 * bytes_per_line + 1; // one byte requires 4 bytes in the output (two for hex, one for ascii and one space)
  	pad_start_position = len * 3 + ((lines - 1) * bytes_per_line) + 1;
  	hexdump_count = hexdump_total_size;
	pad_length = (hexdump_total_size - bytes_per_line) - pad_start_position;

  	hexdump = (char *) calloc(hexdump_total_size, sizeof(char));
	asciidump = (char *) calloc((bytes_per_line + 2), sizeof(char));

	_HIP_DEBUG("hexdump_total_size: %d, pad_start_position: %d, pad_length: %d\n", 
		hexdump_total_size, pad_start_position, pad_length);
  	if (hexdump == NULL || asciidump == NULL) {
    	HIP_DIE("memory allocation failed\n");
  	}
  	
  	if(len > 0) {
  		while(char_index < len) {
			
			// Write the character in hex
			hexdump_written = snprintf((char *) (hexdump + hexdump_index),
				hexdump_count, "%02x", (unsigned char)(*(((unsigned char *)str) + char_index)));
			if (hexdump_written < 0 || hexdump_written > hexdump_total_size - 1) {
				free(hexdump);
				HIP_DIE("hexdump msg too long(%d)", hexdump_written);
			} 
			char written = (unsigned char)(*(((unsigned char *)str) + char_index));
			
			// Write space between		
			hexdump_index += hexdump_written;
			hexdump_count -= hexdump_written;
			hexdump_written = snprintf((char *) (hexdump + hexdump_index),
					hexdump_count, "%c", space);
			if (hexdump_written < 0 || hexdump_written > hexdump_total_size - 1) {
				free(hexdump);
				free(asciidump);
				HIP_DIE("hexdump msg too long(%d)", hexdump_written);
			}
			hexdump_count -= hexdump_written;
			assert(hexdump_count >=0);
			hexdump_index += hexdump_written;
			assert(hexdump_index + hexdump_count == hexdump_total_size);
			
			// Wite the character in ascii to asciidump line	
			if (written > 32 && written < 127)
				memset(asciidump + line_index, written, 1);
			else 	
				memset(asciidump + line_index, nonascii, 1);
			line_index++;
			/* If line is full or input is all read, copy data to hexdump */
			if (line_index >= 16 || (char_index + 1) == len) {
				// Add padding
				_HIP_DEBUG("Line ready\n");
				if ((char_index + 1) == len && pad_length > 0
					&& ((hexdump_index + line_index + pad_length) < hexdump_total_size)) 
				{
					char * padding = (char *) calloc(pad_length + 1, sizeof(char));
					_HIP_DEBUG("Creating padding for the last line... \n");
					_HIP_DEBUG("hexdump_index: %d, line_index: %d\n", hexdump_index, line_index);
					memset(padding, ' ', pad_length);
					memset(padding + pad_length, '\0', 1);
					hexdump_written = snprintf((char *) (hexdump + hexdump_index), 
						hexdump_count, "%s", padding);
					if (hexdump_written < 0 || hexdump_written > hexdump_total_size - 1) {
						free(hexdump);
						free(asciidump);
						free(padding);
						HIP_DIE("hexdump msg too long(%d)", hexdump_written);
					}
					hexdump_index += hexdump_written;
					hexdump_count -= hexdump_written;
					free(padding);
				}
				memset(asciidump + line_index, '\n', 1);
				memset(asciidump + line_index + 1, '\0', 1);
				hexdump_written = snprintf((char *) (hexdump + hexdump_index), 
					hexdump_count, "%s", asciidump);
				if (hexdump_written < 0 || hexdump_written > hexdump_total_size - 1) {
					free(hexdump);
					free(asciidump);
					HIP_DIE("hexdump msg too long(%d)", hexdump_written);
				}
				hexdump_index += hexdump_written;
				hexdump_count -= hexdump_written;
				line_index = 0;
				memset(asciidump, 0, bytes_per_line + 2);
			}
			char_index++;
		} 
		hip_info(file, line, function, "%s%s\n", prefix, hexdump);
  	}
	else {
	  HIP_ERROR("hexdump length was 0\n");  
	}
	
  	free(hexdump);
  	free(asciidump);
}


/**
 * hip_print_sockaddr - print a socket address structure
 * @param file the file from where the debug call was made        
 * @param line the line of the debug call in the source file
 * @param function the name of function where the debug call is located
 * @param prefix the prefix string will printed before the sockaddr
 * @param family the family of the sockaddr
 * @param sockaddr pointer to the sockaddr to be printed
 *
 * Do not call this function from the outside of the debug module, use the
 * HIP_DEBUG_SOCKADDR macro instead. Currently this function supports
 * only INET and INET6 addresses. 
 */
void hip_print_sockaddr(const char *file, int line, const char *function,
			const char *prefix,
			const struct sockaddr *sockaddr) {
      char *default_str = "<unknown>";
      int maxlen;
      void *addr;
      int family = sockaddr->sa_family;
      char addr_str[INET6_ADDRSTRLEN+1];
      
      switch (family) {
      case AF_INET:
	maxlen = INET_ADDRSTRLEN;
	addr = &(((struct sockaddr_in *) sockaddr)->sin_addr);
	break;
      case AF_INET6:
	maxlen = INET6_ADDRSTRLEN;
	addr = &(((struct sockaddr_in6 *) sockaddr)->sin6_addr);
	break;
      default:
	maxlen = 0;
      }
      
      if (maxlen == 0) {
	memcpy(addr_str, default_str, strlen(default_str) + 1);
      } else {
	if (!inet_ntop(family, addr, addr_str, maxlen)) {
	  HIP_ERROR("inet_ntop");
	  return;
	}
      }
      if (prefix)
	HIP_DEBUG("%s: %s\n", prefix, addr_str);
      else
	HIP_DEBUG("%s\n", addr_str);
}

void hip_print_lsi(const char *str, const struct in_addr *lsi)
{
	char dst[INET_ADDRSTRLEN];
	inet_ntop(AF_INET, lsi, dst, sizeof(dst));
	HIP_DEBUG("%s: %s\n", str, dst);
}
/**
 * hip_print_hit - print a HIT
 * @param str string to be printed before the HIT
 * @param hit the HIT to be printed
 */
void hip_print_hit(const char *str, const struct in6_addr *hit)
{
	if(hit == NULL) {
		HIP_DEBUG("%s: NULL\n", str);
		return;
	}
	else {
		char dst[INET6_ADDRSTRLEN];
		
		if (IN6_IS_ADDR_V4MAPPED(hit)) {
			struct in_addr in_addr;
			IPV6_TO_IPV4_MAP(hit, &in_addr);
			hip_print_lsi(str, &in_addr);
		} else {
			hip_in6_ntop(hit, dst);
			HIP_DEBUG("%s: %s\n", str, dst);
		}
		return;
	}
}

void hip_print_key(const char *str, const struct hip_crypto_key *key, int key_len)
{
	char dst[key_len];
	strncpy(dst, key->key, key_len);
	HIP_DEBUG("%s: %s\n", str, dst);
}

<<<<<<< HEAD
void uint16_to_binstring(uint16_t val, char *buffer)
{
     int i = 0;
     for(; i < 16; i++)
     {
	  if(val & 0x8000)
	       buffer[i] = '1';
	  else
	       buffer[i] = '0';
	  val <<= 1;
     }
     
     buffer[i] = '\0';
=======
void hip_print_locator_addresses(struct hip_common * in_msg) {
    struct hip_locator *locator;
    int n_addrs = 0, i = 0;
    struct hip_locator_info_addr_item *locator_address_item = NULL;

    locator = hip_get_param((struct hip_common *)in_msg,
                            HIP_PARAM_LOCATOR);
    if (locator) {
        n_addrs = hip_get_locator_addr_item_count(locator);
        locator_address_item = hip_get_locator_first_addr_item(locator);
                       
        for (i = 0; i < n_addrs; i++) {
            _HIP_HEXDUMP("LOC HEX", &locator_address_item[i],
                                       sizeof(struct hip_locator_info_addr_item));
            if (locator_address_item[i].locator_type == HIP_LOCATOR_LOCATOR_TYPE_IPV6) {
                
                hip_print_hit("LOCATOR has address ",
                              (struct in6_addr *)&locator_address_item[i].address);
                _HIP_HEXDUMP("Should be in6_addr", 
                             &locator_address_item[i].address,
                             sizeof(struct in6_addr));
                
            }
        }
    }
>>>>>>> 4e3bdb1f
}<|MERGE_RESOLUTION|>--- conflicted
+++ resolved
@@ -684,7 +684,6 @@
 	HIP_DEBUG("%s: %s\n", str, dst);
 }
 
-<<<<<<< HEAD
 void uint16_to_binstring(uint16_t val, char *buffer)
 {
      int i = 0;
@@ -698,7 +697,8 @@
      }
      
      buffer[i] = '\0';
-=======
+}
+
 void hip_print_locator_addresses(struct hip_common * in_msg) {
     struct hip_locator *locator;
     int n_addrs = 0, i = 0;
@@ -724,5 +724,4 @@
             }
         }
     }
->>>>>>> 4e3bdb1f
-}+}
