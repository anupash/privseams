--- conflicted
+++ resolved
@@ -682,9 +682,6 @@
 	char dst[key_len];
 	strncpy(dst, key->key, key_len);
 	HIP_DEBUG("%s: %s\n", str, dst);
-<<<<<<< HEAD
-}
-=======
 }
 
 void uint16_to_binstring(uint16_t val, char *buffer)
@@ -728,4 +725,3 @@
         }
     }
 }
->>>>>>> 47aa304d
