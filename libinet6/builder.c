--- conflicted
+++ resolved
@@ -577,20 +577,16 @@
                         HIP_PARAM_SEQ,
                         HIP_PARAM_SOLUTION,
                         HIP_PARAM_VIA_RVS,
-<<<<<<< HEAD
-			HIP_PARAM_RELAY_TO
+			HIP_PARAM_RELAY_TO,
+			//add by santtu
+			HIP_PARAM_REG_FROM
+			//end add
 #ifdef CONFIG_HIP_MIDAUTH
 		       ,HIP_PARAM_ECHO_REQUEST_M,
                         HIP_PARAM_ECHO_RESPONSE_M,
                         HIP_PARAM_PUZZLE_M,
                         HIP_PARAM_SOLUTION_M
 #endif
-=======
-			HIP_PARAM_RELAY_TO,
-			//add by santtu
-			HIP_PARAM_REG_FROM
-			//end add
->>>>>>> 09439e2e
 		};
 	hip_tlv_type_t type = hip_get_param_type(param);
 
@@ -1100,15 +1096,11 @@
 	case HIP_PARAM_UINT: return "HIP_PARAM_UINT";
 	case HIP_PARAM_UNIT_TEST: return "HIP_PARAM_UNIT_TEST";
 	case HIP_PARAM_VIA_RVS: return "HIP_PARAM_VIA_RVS";
-<<<<<<< HEAD
-	case HIP_PARAM_PSEUDO_HIT: return "HIP_PARAM_PSEUDO_HIT";
-=======
 	case HIP_PARAM_PSEUDO_HIT: return "HIP_PARAM_PSEUDO_HIT";	
 	//add by santtu
 	case HIP_PARAM_NAT_TRANSFORM: return "HIP_PARAM_NAT_TRANSFORM";	
 	//end add
 	case SO_HIP_PARAM_LSI: return "SO_HIP_PARAM_LSI";	
->>>>>>> 09439e2e
 	}
 	return "UNDEFINED";
 }
