--- conflicted
+++ resolved
@@ -1152,15 +1152,9 @@
 	case HIP_PARAM_ESP_PROT_TRANSFORM: return "HIP_PARAM_ESP_PROT_TRANSFORM";
 	case HIP_PARAM_ESP_PROT_ANCHOR: return "HIP_PARAM_ESP_PROT_ANCHOR";
 	//add by santtu
-<<<<<<< HEAD
 	case HIP_PARAM_NAT_TRANSFORM: return "HIP_PARAM_NAT_TRANSFORM";	
 	//end add      
 	case HIP_PARAM_LSI: return "HIP_PARAM_LSI";
-=======
-	case HIP_PARAM_NAT_TRANSFORM: return "HIP_PARAM_NAT_TRANSFORM";
-	//end add
-	case HIP_PARAM_LSI: return "HIP_PARAM_LSI";	
->>>>>>> f3af9e92
 	}
 	return "UNDEFINED";
 }
