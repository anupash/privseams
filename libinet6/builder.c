/** @file
 * This file defines building and parsing functions for Host Identity Protocol
 * (HIP) kernel module and user messages.
 *
 * These functions work both in the userspace and in the kernel.
 *
 * Keep in mind the following things when using the builder:
 * <ul>
 * <li>Never access members of @c hip_common and @c hip_tlv_common directly. Use
 * the accessor functions to hide byte ordering and length manipulation.</li>
 * <li>Remember always to use <code>__attribute__ ((packed))</code> (see hip.h)
 * with builder because compiler adds padding into the structures.</li>
 * <li>This file is shared between userspace and kernel: do not put any memory
 * allocations or other kernel/userspace specific stuff into here.</li>
 * <li>If you build more functions like build_signature2_contents(), remember
 * to use hip_build_generic_param() in them.</li>
 * </ul>
 *
 * Usage examples:
 * <ul>
 * <li>sender of "add mapping", i.e. the hip module in kernel</li>
 * <ul>
 * <li>struct hip_common *msg = k/malloc(HIP_MAX_PACKET);</li>
 * <li>hip_msg_init(msg);</li>
 * <li>err = hip_build_user_hdr(msg, SO_HIP_ADD_MAP_HIT_IP, 0);</li>
 * <li>err = hip_build_param_contents(msg, &hit, HIP_PARAM_HIT,
 * sizeof(struct in6_addr));</li>
 * <li>err = hip_build_param_contents(msg, &ip, HIP_PARAM_IPV6_ADDR,
 * sizeof(struct in6_addr));</li>
 * <li>send the message to user space.</li>
 * </ul>
 * <li>receiver of "add mapping", i.e. the daemon</li>
 * <ul>
 * <li>struct hip_common *msg = k/malloc(HIP_MAX_PACKET);</li>
 * <li>receive the message from kernel.</li>
 * <li>if (msg->err) goto_error_handler;</li>
 * <li>hit = (struct in6addr *) hip_get_param_contents(msg, HIP_PARAM_HIT);</li>
 * <li>note: hit can be null, if the param was not found.</li>
 * <li>ip = (struct in6addr *) hip_get_param_object(msg, HIP_PARAM_IPV6ADDR);
 * </li>
 * <li>note: hit can be null.</li>
 * </ul>
 * </ul>
 * @author Miika Komu
 * @author Mika Kousa
 * @author Tobias Heer
 * @note   In network packets @c hip_build_network_hdr() should be used instead
 *         of @c hip_build_user_hdr().
 * @todo Macros for doing @c ntohs() and @c htons() conversion? Currently they are
 * used in a platform dependent way.
 * @todo Why does build network header return void whereas build daemon does
 *       not?
 * @todo There is a small TODO list in @c hip_build_network_hdr()
 * @todo <span style="color:#f00">Update the comments of this file.</span>
 */
#include "builder.h"
#include "registration.h"

static enum select_dh_key_t select_dh_key = STRONGER_KEY;

/**
 * hip_msg_init - initialize a network/daemon message
 * @param msg the message to be initialized
 *
 * Initialize a message to be sent to the daemon or into the network.
 * Initialization must be done before any parameters are build into
 * the message. Otherwise the writing of the parameters will result in bizarre
 * behaviour.
 *
 */
void hip_msg_init(struct hip_common *msg) {
	/* note: this is used both for daemon and network messages */
	memset(msg, 0, HIP_MAX_PACKET);
}

/**
 * hip_msg_alloc - allocate and initialize a HIP packet
 *
 * Return: initialized HIP packet if successful, NULL on error.
 */
struct hip_common *hip_msg_alloc(void)
{
        struct hip_common *ptr;

	ptr = HIP_MALLOC(HIP_MAX_PACKET, GFP_ATOMIC);
        if (ptr)
		hip_msg_init(ptr);
        return ptr;
}

/**
 * hip_msg_free - deallocate a HIP packet
 * @param msg the packet to be deallocated
 */
void hip_msg_free(struct hip_common *msg)
{
	HIP_FREE(msg);
}

/**
 * hip_convert_msg_total_len_to_bytes - convert message total length to bytes
 * @param len the length of the HIP header as it is in the header
 *       (in host byte order)
 *
 * @return the real size of HIP header in bytes (host byte order)
 */
uint16_t hip_convert_msg_total_len_to_bytes(hip_hdr_len_t len) {
	return (len == 0) ? 0 : ((len + 1) << 3);
}

/**
 * hip_get_msg_total_len - get the real, total size of the header in bytes
 * @param msg pointer to the beginning of the message header
 *
 * @return the real, total size of the message in bytes (host byte order).
 */
uint16_t hip_get_msg_total_len(const struct hip_common *msg) {
	return hip_convert_msg_total_len_to_bytes(msg->payload_len);
}

/**
 * hip_get_msg_contents_len - get message size excluding type and length
 * @param msg pointer to the beginning of the message header
 *
 * @return the real, total size of the message in bytes (host byte order)
 *          excluding the the length of the type and length fields
 */
uint16_t hip_get_msg_contents_len(const struct hip_common *msg) {
	HIP_ASSERT(hip_get_msg_total_len(msg) >=
		   sizeof(struct hip_common));
	return hip_get_msg_total_len(msg) - sizeof(struct hip_common);
}

/**
 * hip_set_msg_total_len - set the total message length in bytes
 * @param msg pointer to the beginning of the message header
 * @param len the total size of the message in bytes (host byte order)
 */
void hip_set_msg_total_len(struct hip_common *msg, uint16_t len) {
	/* assert len % 8 == 0 ? */
	msg->payload_len = (len < 8) ? 0 : ((len >> 3) - 1);
}

/**
 * hip_get_msg_type - get the type of the message in host byte order
 * @param msg pointer to the beginning of the message header
 *
 * @return the type of the message (in host byte order)
 *
 */
hip_hdr_type_t hip_get_msg_type(const struct hip_common *msg) {
	return msg->type_hdr;
}

/**
 * hip_set_msg_type - set the type of the message
 * @param msg pointer to the beginning of the message header
 * @param type the type of the message (in host byte order)
 *
 */
void hip_set_msg_type(struct hip_common *msg, hip_hdr_type_t type) {
	msg->type_hdr = type;
}

/**
 * hip_get_msg_err - get the error values from daemon message header
 * @param msg pointer to the beginning of the message header
 *
 * @return the error value from the message (in host byte order)
 *
 */
hip_hdr_err_t hip_get_msg_err(const struct hip_common *msg) {
	/* Note: error value is stored in checksum field for daemon messages.
	   This should be fixed later on by defining an own header for
	   daemon messages. This function should then input void* as
	   the message argument and cast it to the daemon message header
	   structure. */
	return msg->checksum; /* 1 byte, no ntohs() */
}

/**
 * hip_set_msg_err - set the error value of the daemon message
 * @param msg pointer to the beginning of the message header
 * @param err the error value
 */
void hip_set_msg_err(struct hip_common *msg, hip_hdr_err_t err) {
	/* note: error value is stored in checksum field for daemon messages */
	msg->checksum = err;
}

uint16_t hip_get_msg_checksum(struct hip_common *msg)
{
     return msg->checksum; /* one byte, no ntohs() */
}

/**
 * Get the HIP message @c Controls field value from the packet common header.
 *
 * @param msg a pointer to a HIP packet header
 * @return    the HIP controls
 */
hip_controls_t hip_get_msg_controls(struct hip_common *msg)
{
     return msg->control; /* one byte, no ntohs() */
}

/**
 * hip_zero_msg_checksum - zero message checksum
 */
void hip_zero_msg_checksum(struct hip_common *msg) {
	msg->checksum = 0; /* one byte, no ntohs() */
}

void hip_set_msg_checksum(struct hip_common *msg, u8 checksum) {
	msg->checksum = checksum; /* one byte, no ntohs() */
}

/**
 * hip_get_param_total_len - get total size of message parameter
 * @param tlv_common pointer to the parameter
 *
 * @return the total length of the parameter in bytes (host byte
 * order), including the padding.
 */
hip_tlv_len_t hip_get_param_total_len(const void *tlv_common) {
	return HIP_LEN_PAD(sizeof(struct hip_tlv_common) +
			   ntohs(((const struct hip_tlv_common *)
				  tlv_common)->length));
}

/**
 * hip_get_param_contents_len - get the size of the parameter contents
 * @param tlv_common pointer to the parameter
 *
 * @return the length of the parameter in bytes (in host byte order),
 *          excluding padding and the length of "type" and "length" fields
 */
hip_tlv_len_t hip_get_param_contents_len(const void *tlv_common) {
	return ntohs(((const struct hip_tlv_common *)tlv_common)->length);
}

/**
 * hip_set_param_contents_len - set parameter length
 * @param tlv_common pointer to the parameter
 * @param len the length of the parameter in bytes (in host byte order),
 *              excluding padding and the length of "type" and "length" fields
 */
void hip_set_param_contents_len(void *tlv_common,
				hip_tlv_len_t len) {
	((struct hip_tlv_common *)tlv_common)->length = htons(len);
}

/**
 * hip_get_param_type - get type of parameter
 * @param tlv_common pointer to the parameter
 *
 * @return The type of the parameter (in host byte order).
 */
hip_tlv_type_t hip_get_param_type(const void *tlv_common) {
	return ntohs(((const struct hip_tlv_common *)tlv_common)->type);
}

/**
 * hip_set_param_type - set parameter type
 * @param tlv_common pointer to the parameter
 * @param type type of the parameter (in host byte order)
 */
void hip_set_param_type(void *tlv_common, hip_tlv_type_t type) {
	((struct hip_tlv_common *)tlv_common)->type = htons(type);
}

/**
 * hip_get_diffie_hellman_param_public_value_contents - get dh public value contents
 * @param tlv_common pointer to the dh parameter
 *
 * @return pointer to the public value of Diffie-Hellman parameter
 */
void *hip_get_diffie_hellman_param_public_value_contents(const void *tlv_common) {
	return (void *) tlv_common + sizeof(struct hip_diffie_hellman);
}

/**
 * hip_get_diffie_hellman_param_public_value_len - get dh public value real length
 * @param dh pointer to the Diffie-Hellman parameter
 *
 * @return the length of the public value Diffie-Hellman parameter in bytes
 *          (in host byte order).
 */
hip_tlv_len_t hip_get_diffie_hellman_param_public_value_len(const struct hip_diffie_hellman *dh)
{
	return hip_get_param_contents_len(dh) - sizeof(uint8_t) - sizeof(uint16_t);
}


/**
 * hip_dh_select_key - Selects the stronger DH key according to Moskowitz, R.
 * et al. "Host Identity Protocol"  draft-ietf-hip-base-07.txt, section 5.2.6:
 *
 *  "The sender can include at most two different Diffie-Hellman public
 *  values in the DIFFIE_HELLMAN parameter.  This gives the possibility
 *  e.g. for a server to provide a weaker encryption possibility for a
 *  PDA host that is not powerful enough.  It is RECOMMENDED that the
 *  Initiator, receiving more than one public values selects the stronger
 *  one, if it supports it."
 *
 * @param dhf: pointer to the Diffie-Hellman parameter with two DH keys.
 *
 * @return dhf: pointer to the new Diffie-Hellman parameter, that includes
 *         only one DH key.
 */
struct hip_dh_public_value *hip_dh_select_key(const struct hip_diffie_hellman *dhf)
{
        struct hip_dh_public_value *dhpv1 = NULL, *dhpv2 = NULL, *err = NULL;

	if ( ntohs(dhf->pub_val.pub_len) ==
	     hip_get_diffie_hellman_param_public_value_len(dhf) ){
	         HIP_DEBUG("Single DHF public value received\n");
		 return (struct hip_dh_public_value *)&dhf->pub_val.group_id;
	} else {

		 dhpv1 = (struct hip_dh_public_value *)&dhf->pub_val.group_id;
		 dhpv2 = (struct hip_dh_public_value *)
		   (dhf->pub_val.public_value + ntohs(dhf->pub_val.pub_len));

		 HIP_IFEL (hip_get_diffie_hellman_param_public_value_len(dhf) !=
			   ntohs(dhpv1->pub_len) + sizeof(uint8_t) + sizeof(uint16_t)
			   + ntohs(dhpv2->pub_len), dhpv1, "Malformed DHF parameter\n");

		 HIP_DEBUG("Multiple DHF public values received\n");

		 _HIP_DEBUG("dhpv1->group_id= %d   dhpv2->group_id= %d\n",
			    dhpv1->group_id, dhpv2->group_id);
		 _HIP_DEBUG("dhpv1->pub_len= %d   dhpv2->pub_len= %d\n",
			    dhpv1->pub_len, dhpv2->pub_len);
		 _HIP_DEBUG("ntohs(dhpv1->pub_len)= %d   ntohs(dhpv2->pub_len)= %d\n",
			    ntohs(dhpv1->pub_len), ntohs(dhpv2->pub_len));



		 /* Selection of a DH key depending on select_dh_key */
		 if ( (select_dh_key == STRONGER_KEY &&
		       dhpv1->group_id >= dhpv2->group_id) ||
		      (select_dh_key == WEAKER_KEY &&
		       dhpv1->group_id <= dhpv2->group_id) )
		        return dhpv1;
		 else
		        return dhpv2;
	}
 out_err:
	return err;
}


#if 0
/**
 * hip_set_param_spi_value - set the spi value in spi_lsi parameter
 * @param spi_lsi the spi_lsi parameter
 * @param spi the value of the spi in the spi_lsi value in host byte order
 *
 */
void hip_set_param_spi_value(struct hip_esp_info *esp_info, uint32_t spi)
{
	esp_info->spi = htonl(spi);
}

/**
 * hip_get_param_spi_value - get the spi value from spi_lsi parameter
 * @param spi_lsi the spi_lsi parameter
 *
 * @return the spi value in host byte order
 */
uint32_t hip_get_param_spi_value(const struct hip_esp_info *esp_info)
{
	return ntohl(esp_info->spi);
}
#endif

/**
 * hip_get_unit_test_suite_param_id - get suite id from unit test parameter
 * @param test pointer to the unit test parameter
 *
 * @return the id of the test suite (in host byte order) of the unit test
 *          parameter
 */
uint16_t hip_get_unit_test_suite_param_id(const struct hip_unit_test *test)
{
	return ntohs(test->suiteid);
}

/**
 * hip_get_unit_test_case_param_id - get test case id from unit test parameter
 * @param test pointer to the unit test parameter
 *
 * @return the id of the test case (in host byte order) of the unit test
 *          parameter
 */
uint16_t hip_get_unit_test_case_param_id(const struct hip_unit_test *test)
{
	return ntohs(test->caseid);
}

uint8_t hip_get_host_id_algo(const struct hip_host_id *host_id) {
	return host_id->rdata.algorithm; /* 8 bits, no ntons() */
}

struct hip_locator_info_addr_item *hip_get_locator_first_addr_item(struct hip_locator *locator) {
	return (struct hip_locator_info_addr_item *) (locator + 1);
}

int hip_get_locator_addr_item_count(struct hip_locator *locator) {
	return (hip_get_param_contents_len(locator) -
		(sizeof(struct hip_locator) -
		 sizeof(struct hip_tlv_common))) /
		sizeof(struct hip_locator_info_addr_item);
}

int hip_get_lifetime_value(time_t seconds, uint8_t *lifetime)
{
	/* Check that we get a lifetime value between 1 and 255. The minimum
	   lifetime according to the registration draft is 0.004 seconds, but
	   the reverse formula gives zero for that. 15384774.906 seconds is the
	   maximum value. The boundary checks done here are just curiosities
	   since services are usually granted for minutes to a couple of days,
	   but not for milliseconds and days. However, log() gives a range error
	   if "seconds" is zero. */
	if(seconds == 0) {
		*lifetime = 0;
		return -1;
	}else if(seconds > 15384774) {
		*lifetime = 255;
		return -1;
	}else {
		*lifetime = (8 * (log(seconds) / log(2))) + 64;
		return 0;
	}
}

int hip_get_lifetime_seconds(uint8_t lifetime, time_t *seconds){
	if(lifetime == 0) {
		*seconds = 0;
		return -1;
	}
	/* All values between from 1 to 63 give just fractions of a second. */
	else if(lifetime < 64) {
		*seconds = 1;
		return 0;
	} else {
		*seconds = pow(2, ((double)((lifetime)-64)/8));
		return 0;
	}
}

/**
 * hip_check_msg_len - check validity of message length
 * @param msg pointer to the message
 *
 * @return 1 if the message length is valid, or 0 if the message length is
 *          invalid
 */
int hip_check_msg_len(const struct hip_common *msg) {
	uint16_t len;

	HIP_ASSERT(msg);
	len = hip_get_msg_total_len(msg);

	if (len < sizeof(struct hip_common) || len > HIP_MAX_PACKET) {
		return 0;
	} else {
		return 1;
	}
}

/**
 * hip_check_network_msg_type - check the type of the network message
 * @param msg pointer to the message
 *
 * @return 1 if the message type is valid, or 0 if the message type is
 *          invalid
 */
int hip_check_network_msg_type(const struct hip_common *msg) {
	int ok = 0;
	hip_hdr_type_t supported[] =
		{
			HIP_I1,
			HIP_R1,
			HIP_I2,
			HIP_R2,
			HIP_UPDATE,
			HIP_NOTIFY,
			HIP_BOS,
			HIP_CLOSE,
			HIP_CLOSE_ACK
		};
	hip_hdr_type_t i;
	hip_hdr_type_t type = hip_get_msg_type(msg);

	for (i = 0; i < sizeof(supported) / sizeof(hip_hdr_type_t); i++) {
		if (type == supported[i]) {
			ok = 1;
			break;
		}
	}

	return ok;
}

/**
 * hip_check_userspace_param_type - check the userspace parameter type
 * @param param pointer to the parameter
 *
 * @return 1 if parameter type is valid, or 0 if parameter type is invalid
 */
int hip_check_userspace_param_type(const struct hip_tlv_common *param)
{
	return 1;
}

/**
 * Checks the network parameter type.
 *
 * Optional parameters are not checked, because the code just does not
 * use them if they are not supported.
 *
 * @param param the network parameter
 * @return 1 if parameter type is valid, or 0 if parameter type
 * is not valid. "Valid" means all optional and non-optional parameters
 * in the HIP draft.
 * @todo Clarify the functionality and explanation of this function. Should
 *       new parameters be added to the checked parameters list as they are
 *       introduced in extensions drafts (RVS, NAT, Registration...), or should
 *       here only be the parameters listed in Sections 5.2.3 through Section
 *       5.2.18 of the draft-ietf-hip-base-06?
 */
int hip_check_network_param_type(const struct hip_tlv_common *param)
{
	int ok = 0;
	hip_tlv_type_t i;
	hip_tlv_type_t valid[] =
		{
			HIP_PARAM_ACK,
			HIP_PARAM_BLIND_NONCE,
                        HIP_PARAM_CERT,
                        HIP_PARAM_DIFFIE_HELLMAN,
                        HIP_PARAM_ECHO_REQUEST,
                        HIP_PARAM_ECHO_REQUEST_SIGN,
                        HIP_PARAM_ECHO_RESPONSE,
                        HIP_PARAM_ECHO_RESPONSE_SIGN,
                        HIP_PARAM_ENCRYPTED,
                        HIP_PARAM_ESP_INFO,
                        HIP_PARAM_ESP_INFO,
                        HIP_PARAM_ESP_TRANSFORM,
                        HIP_PARAM_FROM,
			HIP_PARAM_RELAY_FROM,
                        HIP_PARAM_HIP_SIGNATURE,
                        HIP_PARAM_HIP_SIGNATURE2,
                        HIP_PARAM_HIP_TRANSFORM,
                        HIP_PARAM_HMAC,
                        HIP_PARAM_HMAC,
                        HIP_PARAM_HMAC2,
			HIP_PARAM_RVS_HMAC,
                        HIP_PARAM_HOST_ID,
                        HIP_PARAM_LOCATOR,
                        HIP_PARAM_NOTIFICATION,
                        HIP_PARAM_PUZZLE,
                        HIP_PARAM_R1_COUNTER,
                        HIP_PARAM_REG_FAILED,
                        HIP_PARAM_REG_INFO,
                        HIP_PARAM_REG_REQUEST,
                        HIP_PARAM_REG_RESPONSE,
                        HIP_PARAM_SEQ,
                        HIP_PARAM_SOLUTION,
                        HIP_PARAM_VIA_RVS,
<<<<<<< HEAD
			HIP_PARAM_RELAY_TO
=======
			HIP_PARAM_RELAY_TO,
			//add by santtu
			HIP_PARAM_REG_FROM,
			//end add
			HIP_PARAM_ESP_PROT_TRANSFORM,
			HIP_PARAM_ESP_PROT_ANCHOR
>>>>>>> a4d0e3e8
		};
	hip_tlv_type_t type = hip_get_param_type(param);

	/** @todo check the lengths of the parameters */

	for (i = 0; i < ARRAY_SIZE(valid); i++) {
		if (type == valid[i]) {
			ok = 1;
			break;
		}
	}

	return ok;
}

/**
 * Checks the validity of parameter contents length.
 *
 * The msg is passed also in to check to the parameter will not cause buffer
 * overflows.
 *
 * @param msg   a pointer to the beginning of the message
 * @param param a pointer to the parameter to be checked for contents length
 * @return      1 if the length of the parameter contents length was valid
 *              (the length was not too small or too large to fit into the
 *              message). Zero is returned on invalid contents length.
 */
int hip_check_param_contents_len(const struct hip_common *msg,
				 const struct hip_tlv_common *param) {
	int ok = 0;
	int param_len = hip_get_param_total_len(param);
	void *pos = (void *) param;

	/* Note: the lower limit is not checked, because there really is no
	   lower limit. */

	if (pos == ((void *)msg)) {
		HIP_ERROR("use hip_check_msg_len()\n");
	} else if (pos + param_len > ((void *) msg) + HIP_MAX_PACKET) {
		_HIP_DEBUG("param far too long (%d)\n", param_len);
	} else if (param_len > hip_get_msg_total_len(msg)) {
		_HIP_DEBUG("param too long (%d)\n", param_len);
	} else {
		_HIP_DEBUG("param ok\n");
		ok = 1;
	}
	return ok;
}

/**
 * Iterates to the next parameter.
 *
 * @param msg           a pointer to the beginning of the message header
 * @param current_param a pointer to the current parameter, or NULL if the msg
 *                      is to be searched from the beginning.
 * @return              the next parameter after the current_param in @c msg, or
 *                      NULL if no parameters were found.
 */
struct hip_tlv_common *hip_get_next_param(const struct hip_common *msg,
					  const struct hip_tlv_common *current_param)
{
	struct hip_tlv_common *next_param = NULL;
	void *pos = (void *) current_param;

	if (!msg) {
		HIP_ERROR("msg null\n");
		goto out;
	}

	if (current_param == NULL) {
		pos = (void *) msg;
	}

	if (pos == msg)
		pos += sizeof(struct hip_common);
	else
		pos += hip_get_param_total_len(current_param);

	next_param = (struct hip_tlv_common *) pos;

	/* check that the next parameter does not point
	   a) outside of the message
	   b) out of the buffer with check_param_contents_len()
	   c) to an empty slot in the message */
	if (((char *) next_param) - ((char *) msg) >=
	    hip_get_msg_total_len(msg) || /* a */
	    !hip_check_param_contents_len(msg, next_param) || /* b */
	    hip_get_param_contents_len(next_param) == 0) {    /* c */
		_HIP_DEBUG("no more parameters found\n");
		next_param = NULL;
	} else {
		/* next parameter successfully found  */
		_HIP_DEBUG("next param: type=%d, len=%d\n",
			  hip_get_param_type(next_param),
			  hip_get_param_contents_len(next_param));
	}

 out:
	return next_param;


}

/**
 * Gets  the first parameter of the given type.
 *
 * If there are multiple parameters of the same type, one should use
 * hip_get_next_param() after calling this function to iterate through
 * them all.

 * @param msg        a pointer to the beginning of the message header.
 * @param param_type the type of the parameter to be searched from msg
 *                   (in host byte order)
 * @return           a pointer to the first parameter of the type param_type,
 *                   or NULL if no parameters of the type param_type were not
 *                   found.
 */
void *hip_get_param(const struct hip_common *msg, hip_tlv_type_t param_type)
{
	void *matched = NULL;
	struct hip_tlv_common *current_param = NULL;

	_HIP_DEBUG("searching for type %d\n", param_type);

       /** @todo Optimize: stop when next parameter's type is greater than the
	   searched one. */

	while((current_param = hip_get_next_param(msg, current_param))
	      != NULL) {
		_HIP_DEBUG("current param %d\n",
			   hip_get_param_type(current_param));
		if (hip_get_param_type(current_param) == param_type) {
			matched = current_param;
			break;
		}
	}

	return matched;
}

/**
 * Get contents of the first parameter of the given type. If there are multiple
 * parameters of the same type, one should use @c hip_get_next_param() after
 * calling this function to iterate through them all.
 *
 * @param msg         a pointer to the beginning of the message header
 * @param param_type the type of the parameter to be searched from msg
 *                   (in host byte order)
 * @return           a pointer to the contents of the first parameter of the
 *                   type @c param_type, or NULL if no parameters of type
 *                   @c param_type were found.
 */
void *hip_get_param_contents(const struct hip_common *msg,
			     hip_tlv_type_t param_type)
{
<<<<<<< HEAD
=======

>>>>>>> a4d0e3e8
	void *contents = hip_get_param(msg,param_type);
	if (contents)
		contents += sizeof(struct hip_tlv_common);
	return contents;
}

/**
 * hip_get_param_contents_direct - get parameter contents direct from TLV
 * @param tlv_common pointer to a parameter
 *
 * @return pointer to the contents of the tlv_common (just after the
 *          the type and length fields)
 */
void *hip_get_param_contents_direct(const void *tlv_common)
{
	return ((void *)tlv_common) + sizeof(struct hip_tlv_common);
}


/* hip_get_nth_param - get nth parameter of given type from the message
 * @param msg pointer to the beginning of the message header
 * @param param_type the type of the parameter to be searched from msg
 *              (in host byte order)
 * @param n index number to be get
 *
 * @return the nth parameter from the message if found, else %NULL.
 */
void *hip_get_nth_param(const struct hip_common *msg,
			hip_tlv_type_t param_type, int n)
{
	struct hip_tlv_common *param = NULL;
	int i = 0;

	if (n < 1) {
		HIP_ERROR("n < 1 (n=%d)\n", n);
		return NULL;
	}

	while((param = hip_get_next_param(msg, param))) {
		if (hip_get_param_type(param) == param_type) {
			i++;
			if (i == n)
				return param;
		}
	}
	return NULL;
}

/**
 * hip_find_free_param - find the first free position in message
 * @param msg pointer to the beginning of the message header
 *
 * This function does not check whether the new parameter to be appended
 * would overflow the msg buffer. It is the responsibilty of the caller
 * to check such circumstances because this function does not know
 * the length of the object to be appended in the message. Still, this
 * function checks the special situation where the buffer is completely
 * full and returns a null value in such a case.
 *
 * @return pointer to the first free (padded) position, or NULL if
 *          the message was completely full
 */
void *hip_find_free_param(const struct hip_common *msg)
{
	/*! \todo this function should return hip_tlv_common ? */
        struct hip_tlv_common *current_param = NULL;
	struct hip_tlv_common *last_used_pos = NULL;
	void *free_pos = NULL;
	void *first_pos = ((void *) msg) + sizeof(struct hip_common);

	/* Check for no parameters: this has to be checked separately because
	   we cannot tell from the return value of get_next_param() whether
	   the message was completely full or there just were no parameters.
	   The length is used for checking the existance of parameter, because
	   type field may be zero (SPI_LSI = 0) and therefore it cannot be
	   used for checking the existance. */
	if (hip_get_param_contents_len((struct hip_tlv_common *) first_pos)
	    == 0) {
		_HIP_DEBUG("no parameters\n");
		free_pos = first_pos;
		goto out;
	}

	while((current_param = hip_get_next_param(msg, current_param))
	      != NULL) {
		last_used_pos = current_param;
		_HIP_DEBUG("not free: type=%d, contents_len=%d\n",
			  hip_get_param_type(current_param),
			  hip_get_param_contents_len(current_param));
	}

	if (last_used_pos == NULL) {
		free_pos = NULL; /* the message was full */
	} else {
		free_pos = ((void *) last_used_pos) +
			hip_get_param_total_len(last_used_pos);
	}

 out:
	return free_pos;
}


/**
 * hip_calc_hdr_len - update messsage header length
 * @param msg pointer to the beginning of the message header
 *
 * This function is called always when a parameter has been added or the
 * daemon/network header was written. This functions writes the new
 * header length directly into the message.
 */
void hip_calc_hdr_len(struct hip_common *msg)
{
	struct hip_tlv_common *param = NULL;
	void *pos = (void *) msg;

	/* We cannot call get_next() or get_free() because they need a valid
	   header length which is to be (possibly) calculated now. So, the
	   header length must be calculated manually here. */

	if (hip_get_msg_total_len(msg) == 0) {
		/* msg len is zero when
		   1) calling build_param() for the first time
		   2) calling just the build_hdr() without building
		      any parameters, e.g. in plain error messages */
		_HIP_DEBUG("case 1,2\n");
		hip_set_msg_total_len(msg, sizeof(struct hip_common));
	} else {
		/* 3) do nothing, build_param()+ */
		/* 4) do nothing, build_param()+ and build_hdr() */
		_HIP_DEBUG("case 3,4\n");
	}

	pos += hip_get_msg_total_len(msg);
	param = (struct hip_tlv_common *) pos;
	if (hip_get_param_contents_len(param) != 0) {
		/* Case 1 and 3: a new parameter (with a valid length) has
		   been added and the message length has not been updated. */
		_HIP_DEBUG("case 1,3\n");
		hip_set_msg_total_len(msg, hip_get_msg_total_len(msg) +
				      hip_get_param_total_len(param));
		/* XX assert: new pos must be of type 0 (assume only one
		   header has been added) */
	} else {
		/* case 2 and 4: the message length does not need to be
		   updated */
		_HIP_DEBUG("case 2,4\n");
	}

	_HIP_DEBUG("msg len %d\n", hip_get_msg_total_len(msg));
}

/**
 * Calculates and writes the length of any HIP packet parameter
 *
 * This function can be used for semi-automatic calculation of parameter
 * length field. This function should always be used instead of manual
 * calculation of parameter lengths. The tlv_size is usually just
 * sizeof(struct hip_tlv_common), but it can include other fields than
 * just the type and length. For example, DIFFIE_HELLMAN parameter includes
 * the group field as in hip_build_param_diffie_hellman_contents().
 *
 * @param tlv_common pointer to the beginning of the parameter
 * @param tlv_size size of the TLV header  (in host byte order)
 * @param contents_size size of the contents after the TLV header
 *                 (in host byte order)
 */
void hip_calc_generic_param_len(void *tlv_common,
			      hip_tlv_len_t tlv_size,
			      hip_tlv_len_t contents_size)
{
	hip_set_param_contents_len(tlv_common,
				   tlv_size + contents_size -
				   sizeof(struct hip_tlv_common));
}

/**
 * hip_calc_param_len - calculate the length of a "normal" TLV structure
 * @param tlv_common pointer to the beginning of the TLV structure
 * @param contents_size size of the contents after type and length fields
 *                 (in host byte order)
 *
 * This function calculates and writes the length of TLV structure field.
 * This function is different from hip_calc_generic_param_len() because
 * it assumes that the length of the header of the TLV is just
 * sizeof(struct hip_tlv_common).
 */
void hip_calc_param_len(void *tlv_common, hip_tlv_len_t contents_size)
{
	hip_calc_generic_param_len(tlv_common, sizeof(struct hip_tlv_common),
				   contents_size);
}

/**
 * Prints HIP message contents using HIP debug interface.
 * 
 * @param msg a pointer to the message to be printed.
 * @note      Do not call this function directly, use the HIP_DUMP_MSG() macro
 *            instead.
 */
void hip_dump_msg(const struct hip_common *msg)
{
     struct hip_tlv_common *current_param = NULL;
     void *contents = NULL;
     /* The value of the "Length"-field in current parameter. */
     hip_tlv_len_t len = 0;
     /* Total length of the parameter (type+length+value+padding), and the
	length of padding. */
     size_t total_len = 0, pad_len = 0;
     HIP_DEBUG("--------------- MSG START ------------------\n");

     HIP_DEBUG("Msg type :      %s (%d)\n",
	       hip_message_type_name(hip_get_msg_type(msg)),
	       hip_get_msg_type(msg));
     HIP_DEBUG("Msg length:     %d\n", hip_get_msg_total_len(msg));
     HIP_DEBUG("Msg err:        %d\n", hip_get_msg_err(msg));
     HIP_DEBUG("Msg controls:   0x%04x\n", msg->control);
<<<<<<< HEAD
	
=======

     _HIP_DEBUG_HIT("Msg hits:       ", &msg->hits );
     _HIP_DEBUG_HIT("Msg hitr:       ", &msg->hitr );

>>>>>>> a4d0e3e8
     while((current_param = hip_get_next_param(msg, current_param)) != NULL)
     {
	  len = hip_get_param_contents_len(current_param);
	  /* Formula from base draft section 5.2.1. */
	  total_len = 11 + len - (len +3) % 8;
	  pad_len = total_len - len - sizeof(hip_tlv_type_t)
	       - sizeof(hip_tlv_len_t);
	  contents = hip_get_param_contents_direct(current_param);
	  HIP_DEBUG("Parameter type:%s (%d). Total length: %d (4 type+"\
		    "length, %d content, %d padding).\n",
		    hip_param_type_name(hip_get_param_type(current_param)),
		    hip_get_param_type(current_param),
		    total_len,
		    len,
		    pad_len);
	  HIP_HEXDUMP("Contents:", contents, len);
	  HIP_HEXDUMP("Padding:", contents + len , pad_len);
     }
     HIP_DEBUG("---------------- MSG END --------------------\n");
}

/**
 * Returns a string for a given parameter type number.
 *
 * @param msg_type message type number
 * @return         name of the message type
 **/
char* hip_message_type_name(const uint8_t msg_type){
	switch (msg_type) {
	case HIP_I1: return "HIP_I1";
	case HIP_R1: return "HIP_R1";
	case HIP_I2: return "HIP_I2";
	case HIP_R2: return "HIP_R2";
	case HIP_UPDATE: return "HIP_UPDATE";
	case HIP_NOTIFY: return "HIP_NOTIFY";
	case HIP_CLOSE: return "HIP_CLOSE";
	case HIP_CLOSE_ACK: return "HIP_CLOSE_ACK";
	case HIP_CER: return "HIP_CER";
	case HIP_PAYLOAD: return "HIP_PAYLOAD";
	case HIP_PSIG: return "HIP_PSIG";
	case HIP_TRIG: return "HIP_TRIG";
		
	case SO_HIP_ADD_LOCAL_HI: return "SO_HIP_ADD_LOCAL_HI";
	case SO_HIP_DEL_LOCAL_HI: return "SO_HIP_DEL_LOCAL_HI";
	case SO_HIP_RUN_UNIT_TEST: return "SO_HIP_RUN_UNIT_TEST";
	case SO_HIP_RST: return "SO_HIP_RST";
	case SO_HIP_UNIT_TEST: return "SO_HIP_UNIT_TEST";
	case SO_HIP_BOS: return "SO_HIP_BOS";
	case SO_HIP_NETLINK_DUMMY: return "SO_HIP_NETLINK_DUMMY";
	case SO_HIP_CONF_PUZZLE_NEW: return "SO_HIP_CONF_PUZZLE_NEW";
	case SO_HIP_CONF_PUZZLE_SET: return "SO_HIP_CONF_PUZZLE_SET";
	case SO_HIP_CONF_PUZZLE_INC: return "SO_HIP_CONF_PUZZLE_INC";
	case SO_HIP_CONF_PUZZLE_DEC: return "SO_HIP_CONF_PUZZLE_DEC";
	case SO_HIP_SET_OPPORTUNISTIC_MODE: return "SO_HIP_SET_OPPORTUNISTIC_MODE";
	case SO_HIP_SET_BLIND_ON: return "SO_HIP_SET_BLIND_ON";
	case SO_HIP_SET_BLIND_OFF: return "SO_HIP_SET_BLIND_OFF";
	case SO_HIP_DHT_GW: return "SO_HIP_DHT_GW";
	case SO_HIP_SET_DEBUG_ALL: return "SO_HIP_SET_DEBUG_ALL";
	case SO_HIP_SET_DEBUG_MEDIUM: return "SO_HIP_SET_DEBUG_MEDIUM";
	case SO_HIP_SET_DEBUG_NONE: return "SO_HIP_SET_DEBUG_NONE";
	case SO_HIP_HANDOFF_ACTIVE: return "SO_HIP_HANDOFF_ACTIVE";
	case SO_HIP_HANDOFF_LAZY: return "SO_HIP_HANDOFF_LAZY";
	case SO_HIP_RESTART: return "SO_HIP_RESTART";
	case SO_HIP_SET_LOCATOR_ON: return "SO_HIP_SET_LOCATOR_ON";
	case SO_HIP_SET_LOCATOR_OFF: return "SO_HIP_SET_LOCATOR_OFF";
	case SO_HIP_DHT_SET: return "SO_HIP_DHT_SET";
	case SO_HIP_DHT_ON: return "SO_HIP_DHT_ON";
	case SO_HIP_DHT_OFF: return "SO_HIP_DHT_OFF";
	case SO_HIP_SET_OPPTCP_ON: return "SO_HIP_SET_OPPTCP_ON";
	case SO_HIP_SET_OPPTCP_OFF: return "SO_HIP_SET_OPPTCP_OFF";
	case SO_HIP_OPPTCP_UNBLOCK_APP: return "SO_HIP_OPPTCP_UNBLOCK_APP";
	case SO_HIP_OPPTCP_OPPIPDB_ADD_ENTRY: return "SO_HIP_OPPTCP_OPPIPDB_ADD_ENTRY";
	case SO_HIP_OPPTCP_SEND_TCP_PACKET: return "SO_HIP_OPPTCP_SEND_TCP_PACKET";
	case SO_HIP_TRANSFORM_ORDER: return "SO_HIP_TRANSFORM_ORDER";
	case SO_HIP_OFFER_RVS: return "SO_HIP_OFFER_RVS";
	case SO_HIP_CANCEL_RVS: return "SO_HIP_CANCEL_RVS";
	case SO_HIP_REINIT_RVS: return "SO_HIP_REINIT_RVS";
	case SO_HIP_ADD_DEL_SERVER: return "SO_HIP_ADD_DEL_SERVER";
	case SO_HIP_OFFER_HIPRELAY: return "SO_HIP_OFFER_HIPRELAY";
	case SO_HIP_CANCEL_HIPRELAY: return "SO_HIP_CANCEL_HIPRELAY";
	case SO_HIP_REINIT_RELAY: return "SO_HIP_REINIT_RELAY";
	case SO_HIP_OFFER_ESCROW: return "SO_HIP_OFFER_ESCROW";
	case SO_HIP_CANCEL_ESCROW: return "SO_HIP_CANCEL_ESCROW";
	case SO_HIP_ADD_DB_HI: return "SO_HIP_ADD_DB_HI";
	case SO_HIP_ADD_ESCROW_DATA: return "SO_HIP_ADD_ESCROW_DATA";
	case SO_HIP_DELETE_ESCROW_DATA: return "SO_HIP_DELETE_ESCROW_DATA";
	case SO_HIP_SET_ESCROW_ACTIVE: return "SO_HIP_SET_ESCROW_ACTIVE";
	case SO_HIP_SET_ESCROW_INACTIVE: return "SO_HIP_SET_ESCROW_INACTIVE";
	case SO_HIP_FIREWALL_PING: return "SO_HIP_FIREWALL_PING";
	case SO_HIP_FIREWALL_PING_REPLY: return "SO_HIP_FIREWALL_PING_REPLY";
	case SO_HIP_FIREWALL_QUIT: return "SO_HIP_FIREWALL_QUIT";
	case SO_HIP_AGENT_PING: return "SO_HIP_AGENT_PING";
	case SO_HIP_AGENT_PING_REPLY: return "SO_HIP_AGENT_PING_REPLY";
	case SO_HIP_AGENT_QUIT: return "SO_HIP_AGENT_QUIT";
	case SO_HIP_DAEMON_QUIT: return "SO_HIP_DAEMON_QUIT";
	case SO_HIP_I1_REJECT: return "SO_HIP_I1_REJECT";
	case SO_HIP_UPDATE_HIU: return "SO_HIP_UPDATE_HIU";
	case SO_HIP_SET_NAT_PLAIN_UDP: return "SO_HIP_SET_NAT_PLAIN_UDP";
	case SO_HIP_SET_NAT_NONE: return "SO_HIP_SET_NAT_NONE";
	case SO_HIP_SET_HIPPROXY_ON: return "SO_HIP_SET_HIPPROXY_ON";
	case SO_HIP_SET_HIPPROXY_OFF: return "SO_HIP_SET_HIPPROXY_OFF";
	case SO_HIP_GET_PROXY_LOCAL_ADDRESS: return "SO_HIP_GET_PROXY_LOCAL_ADDRESS";
	case SO_HIP_HIPPROXY_STATUS_REQUEST: return "SO_HIP_HIPPROXY_STATUS_REQUEST";
	case SO_HIP_OPPTCP_UNBLOCK_AND_BLACKLIST: return "SO_HIP_OPPTCP_UNBLOCK_AND_BLACKLIST";
	case SO_HIP_FW_BEX_DONE: return "SO_HIP_FW_BEX_DONE";
	case SO_HIP_SET_TCPTIMEOUT_ON: return "SO_HIP_SET_TCPTIMEOUT_ON";
	case SO_HIP_SET_TCPTIMEOUT_OFF: return "SO_HIP_SET_TCPTIMEOUT_OFF";
	case SO_HIP_SET_NAT_ICE_UDP: return "SO_HIP_SET_NAT_ICE_UDP";
	case SO_HIP_IS_OUR_LSI: return "SO_HIP_IS_OUR_LSI";
	case SO_HIP_GET_PEER_HIT_BY_LSIS: return "SO_HIP_GET_PEER_HIT_BY_LSIS";
	case SO_HIP_TRIGGER_BEX: return "SO_HIP_TRIGGER_BEX";  	
	default:
		return "UNDEFINED";
	}
}

/**
 * Returns a string for a given parameter type number.
 *
 * @param param_type parameter type number
 * @return      name of the message type
 **/
char* hip_param_type_name(const hip_tlv_type_t param_type){
	switch (param_type) {
	case HIP_PARAM_ACK: return "HIP_PARAM_ACK";
	case HIP_PARAM_AGENT_REJECT: return "HIP_PARAM_AGENT_REJECT";
	case HIP_PARAM_BLIND_NONCE: return "HIP_PARAM_BLIND_NONCE";
	case HIP_PARAM_CERT: return "HIP_PARAM_CERT";
	case HIP_PARAM_DH_SHARED_KEY: return "HIP_PARAM_DH_SHARED_KEY";
	case HIP_PARAM_DIFFIE_HELLMAN: return "HIP_PARAM_DIFFIE_HELLMAN";
	case HIP_PARAM_DSA_SIGN_DATA: return "HIP_PARAM_DSA_SIGN_DATA";
	case HIP_PARAM_DST_ADDR: return "HIP_PARAM_DST_ADDR";
	case HIP_PARAM_ECHO_REQUEST: return "HIP_PARAM_ECHO_REQUEST";
	case HIP_PARAM_ECHO_REQUEST_SIGN: return "HIP_PARAM_ECHO_REQUEST_SIGN";
	case HIP_PARAM_ECHO_RESPONSE: return "HIP_PARAM_ECHO_RESPONSE";
	case HIP_PARAM_ECHO_RESPONSE_SIGN: return "HIP_PARAM_ECHO_RESPONSE_SIGN";
	case HIP_PARAM_EID_ADDR: return "HIP_PARAM_EID_ADDR";
	case HIP_PARAM_EID_ENDPOINT: return "HIP_PARAM_EID_ENDPOINT";
	case HIP_PARAM_EID_IFACE: return "HIP_PARAM_EID_IFACE";
	case HIP_PARAM_EID_SOCKADDR: return "HIP_PARAM_EID_SOCKADDR";
	case HIP_PARAM_ENCAPS_MSG: return "HIP_PARAM_ENCAPS_MSG";
	case HIP_PARAM_ENCRYPTED: return "HIP_PARAM_ENCRYPTED";
	case HIP_PARAM_ESP_INFO: return "HIP_PARAM_ESP_INFO";
	case HIP_PARAM_ESP_TRANSFORM: return "HIP_PARAM_ESP_TRANSFORM";
	case HIP_PARAM_FROM_PEER: return "HIP_PARAM_FROM_PEER";
	case HIP_PARAM_FROM: return "HIP_PARAM_FROM";
	case HIP_PARAM_HA_INFO: return "HIP_PARAM_HA_INFO";
	case HIP_PARAM_HASH_CHAIN_ANCHORS: return "HIP_PARAM_HASH_CHAIN_ANCHORS";
	case HIP_PARAM_HASH_CHAIN_PSIG: return "HIP_PARAM_HASH_CHAIN_PSIG";
	case HIP_PARAM_HASH_CHAIN_VALUE: return "HIP_PARAM_HASH_CHAIN_VALUE";
	case HIP_PARAM_HIP_SIGNATURE2: return "HIP_PARAM_HIP_SIGNATURE2";
	case HIP_PARAM_HIP_SIGNATURE: return "HIP_PARAM_HIP_SIGNATURE";
	case HIP_PARAM_HIP_TRANSFORM: return "HIP_PARAM_HIP_TRANSFORM";
	case HIP_PARAM_HI: return "HIP_PARAM_HI";
	case HIP_PARAM_HIT: return "HIP_PARAM_HIT";
	case HIP_PARAM_HMAC2: return "HIP_PARAM_HMAC2";
	case HIP_PARAM_HMAC: return "HIP_PARAM_HMAC";
	case HIP_PARAM_HOST_ID: return "HIP_PARAM_HOST_ID";
	case HIP_PARAM_INT: return "HIP_PARAM_INT";
	case HIP_PARAM_IPV6_ADDR: return "HIP_PARAM_IPV6_ADDR";
	case HIP_PARAM_KEYS: return "HIP_PARAM_KEYS";
	case HIP_PARAM_LOCATOR: return "HIP_PARAM_LOCATOR";
	case HIP_PARAM_NOTIFICATION: return "HIP_PARAM_NOTIFICATION";
	case HIP_PARAM_OPENDHT_GW_INFO: return "HIP_PARAM_OPENDHT_GW_INFO";
	case HIP_PARAM_OPENDHT_SET: return "HIP_PARAM_OPENDHT_SET";
	case HIP_PARAM_PORTPAIR: return "HIP_PARAM_PORTPAIR";
	case HIP_PARAM_PUZZLE: return "HIP_PARAM_PUZZLE";
	case HIP_PARAM_R1_COUNTER: return "HIP_PARAM_R1_COUNTER";
	case HIP_PARAM_REG_FAILED: return "HIP_PARAM_REG_FAILED";
	case HIP_PARAM_REG_FROM: return "HIP_PARAM_REG_FROM";
	case HIP_PARAM_REG_INFO: return "HIP_PARAM_REG_INFO";
	case HIP_PARAM_REG_REQUEST: return "HIP_PARAM_REG_REQUEST";
	case HIP_PARAM_REG_RESPONSE: return "HIP_PARAM_REG_RESPONSE";
	case HIP_PARAM_RELAY_FROM: return "HIP_PARAM_RELAY_FROM";
	case HIP_PARAM_RELAY_HMAC: return "HIP_PARAM_RELAY_HMAC";
	case HIP_PARAM_RELAY_TO: return "HIP_PARAM_RELAY_TO";
	case HIP_PARAM_RVS_HMAC: return "HIP_PARAM_RVS_HMAC";
	case HIP_PARAM_SEQ: return "HIP_PARAM_SEQ";
	case HIP_PARAM_SOLUTION: return "HIP_PARAM_SOLUTION";
	case HIP_PARAM_SRC_ADDR: return "HIP_PARAM_SRC_ADDR";
	case HIP_PARAM_TO_PEER: return "HIP_PARAM_TO_PEER";
	case HIP_PARAM_UINT: return "HIP_PARAM_UINT";
	case HIP_PARAM_UNIT_TEST: return "HIP_PARAM_UNIT_TEST";
	case HIP_PARAM_VIA_RVS: return "HIP_PARAM_VIA_RVS";
<<<<<<< HEAD
	case HIP_PARAM_PSEUDO_HIT: return "HIP_PARAM_PSEUDO_HIT";	
=======
	case HIP_PARAM_PSEUDO_HIT: return "HIP_PARAM_PSEUDO_HIT";
	case HIP_PARAM_ESP_PROT_TRANSFORM: return "HIP_PARAM_ESP_PROT_TRANSFORM";
	case HIP_PARAM_ESP_PROT_ANCHOR: return "HIP_PARAM_ESP_PROT_ANCHOR";
	//add by santtu
	case HIP_PARAM_NAT_TRANSFORM: return "HIP_PARAM_NAT_TRANSFORM";	
	//end add      
	case HIP_PARAM_LSI: return "HIP_PARAM_LSI";
>>>>>>> a4d0e3e8
	}
	return "UNDEFINED";
}

/**
 * hip_check_userspace msg - check userspace message for integrity
 * @param msg the message to be verified for integrity
 *
 * @return zero if the message was ok, or negative error value on error.
 */
int hip_check_userspace_msg(const struct hip_common *msg) {
	struct hip_tlv_common *current_param = NULL;
	int err = 0;

	if (!hip_check_msg_len(msg)) {
		err = -EMSGSIZE;
		HIP_ERROR("bad msg len %d\n", hip_get_msg_total_len(msg));
		goto out;
	}

	while((current_param = hip_get_next_param(msg, current_param))
	      != NULL) {
		if(!hip_check_param_contents_len(msg, current_param)) {
			err = -EMSGSIZE;
			HIP_ERROR("bad param len\n");
			break;
		} else if (!hip_check_userspace_param_type(current_param)) {
			err = -EINVAL;
			HIP_ERROR("bad param type\n");
			break;
		}
	}

 out:
	return err;
}

/**
 * hip_check_network_param_attributes - check parameter attributes
 * @param param the parameter to checked
 *
 * This is the function where one can test special attributes such as algo,
 * groupid, suiteid, etc of a HIP parameter. If the parameter does not require
 * other than just the validation of length and type fields, one should not
 * add any checks for that parameter here.
 *
 * @return zero if the message was ok, or negative error value on error.
 *
 * XX TODO: this function may be unneccessary because the input handlers
 * already do some checking. Currently they are double checked..
 */
int hip_check_network_param_attributes(const struct hip_tlv_common *param)
{
	hip_tlv_type_t type = hip_get_param_type(param);
	int err = 0;

	_HIP_DEBUG("type=%u\n", type);

	switch(type) {
	case HIP_PARAM_HIP_TRANSFORM:
	case HIP_PARAM_ESP_TRANSFORM:
	{
		/* Search for one supported transform */
		hip_transform_suite_t suite;

 		_HIP_DEBUG("Checking %s transform\n",
			   type == HIP_PARAM_HIP_TRANSFORM ? "HIP" : "ESP");
		suite = hip_get_param_transform_suite_id(param, 0);
		if (suite == 0) {
			HIP_ERROR("Could not find suitable %s transform\n",
				  type == HIP_PARAM_HIP_TRANSFORM ? "HIP" : "ESP");
			err = -EPROTONOSUPPORT;
		}
		break;
	}
	case HIP_PARAM_HOST_ID:
	{
		uint8_t algo =
			hip_get_host_id_algo((struct hip_host_id *) param);
		if (algo != HIP_HI_DSA && algo != HIP_HI_RSA) {
			err = -EPROTONOSUPPORT;
			HIP_ERROR("Host id algo %d not supported\n", algo);
		}
		break;
	}
	}
	_HIP_DEBUG("err=%d\n", err);
	return err;
}

/**
 * hip_check_network_msg - check network message for integrity
 * @param msg the message to be verified for integrity
 *
 * @return zero if the message was ok, or negative error value on error.
 */
int hip_check_network_msg(const struct hip_common *msg)
{
	struct hip_tlv_common *current_param = NULL;
	hip_tlv_type_t current_param_type = 0, prev_param_type = 0;
	int err = 0;

	/* Checksum of the message header is verified in input.c */

	if (!hip_check_network_msg_type(msg)) {
		err = -EINVAL;
		HIP_ERROR("bad msg type (%d)\n", hip_get_msg_type(msg));
		goto out;
	}

	if (!hip_check_msg_len(msg)) {
		err = -EMSGSIZE;
		HIP_ERROR("bad msg len %d\n", hip_get_msg_total_len(msg));
		goto out;
	}

	/* Checking of param types, lengths and ordering. */
	while((current_param = hip_get_next_param(msg, current_param))
	      != NULL) {
		current_param_type = hip_get_param_type(current_param);
		if(!hip_check_param_contents_len(msg, current_param)) {
			err = -EMSGSIZE;
			HIP_ERROR("bad param len\n");
			break;
		} else if (!hip_check_network_param_type(current_param)) {
			err = -EINVAL;
			HIP_ERROR("bad param type, current param=%u\n",
				  hip_get_param_type(current_param));
			break;
		} else if (current_param_type < prev_param_type &&
			   ((current_param_type < HIP_LOWER_TRANSFORM_TYPE ||
			    current_param_type > HIP_UPPER_TRANSFORM_TYPE) &&
			    (prev_param_type < HIP_LOWER_TRANSFORM_TYPE ||
			     prev_param_type > HIP_UPPER_TRANSFORM_TYPE))) {
			/* According to draft-ietf-hip-base-03 parameter type order
			 * strictly enforced, except for
			 * HIP_LOWER_TRANSFORM_TYPE - HIP_UPPER_TRANSFORM_TYPE
			 */
			err = -ENOMSG;
			HIP_ERROR("Wrong order of parameters (%d, %d)\n",
				  prev_param_type, current_param_type);
			break;
		} else if (hip_check_network_param_attributes(current_param)) {
			HIP_ERROR("bad param attributes\n");
			err = -EINVAL;
			break;
		}
		prev_param_type = current_param_type;
	}

 out:
	return err;
}

/**
 * Builds and inserts a parameter into the message.
 *
 * This is the root function of all parameter building functions.
 * hip_build_param() and hip_build_param_contents() both  use this function to
 * append the parameter into the HIP message. This function updates the message
 * header length to keep the next free parameter slot quickly accessible for
 * faster writing of the parameters. This function also automagically adds zero
 * filled padding to the parameter, to keep its total length in multiple of 8
 * bytes. Parameter contents are copied from the function parameter @c contents,
 * thus the contents can and should be allocated from the stack instead of the
 * heap (i.e. allocated with malloc()).
 *
 * @param msg            the message where the parameter is to be appended
 * @param parameter_hdr  pointer to the header of the parameter
 * @param param_hdr_size size of parameter_hdr structure (in host byte order)
 * @param contents       the contents of the parameter; the data to be inserted
 *                       after the parameter_hdr (in host byte order)
 * @return               zero on success, or negative on error
 * @see                  hip_build_param().
 * @see                  hip_build_param_contents().
 */
int hip_build_generic_param(struct hip_common *msg,
			    const void *parameter_hdr,
			    hip_tlv_len_t param_hdr_size,
			    const void *contents)
{
	const struct hip_tlv_common *param =
		(struct hip_tlv_common *) parameter_hdr;
	void *src = NULL;
	void *dst = NULL;
	int err = 0;
	int size = 0;
	void *max_dst = ((void *) msg) + HIP_MAX_PACKET;

	_HIP_DEBUG("\n");

	if (!msg) {
		HIP_ERROR("message is null\n");
		err = -EFAULT;
		goto out;
	}

	if (!contents) {
		HIP_ERROR("object is null\n");
		err = -EFAULT;
		goto out;
	}

	if (param_hdr_size < sizeof(struct hip_tlv_common)) {
		HIP_ERROR("parameter size too small\n");
		err = -EMSGSIZE;
		goto out;
	}

	dst = hip_find_free_param(msg);
	if (!dst) {
		err = -EMSGSIZE;
		HIP_ERROR("msg full\n");
		goto out;
	}

	_HIP_DEBUG("found free: %d\n", dst - ((void *)msg));

	if (dst + hip_get_param_total_len(param) > max_dst) {
		err = -EMSGSIZE;
		HIP_DEBUG("dst == %d\n",dst);
		HIP_ERROR("hipd build param: contents size (%d) too long\n",
			  hip_get_param_contents_len(param));
		goto out;
	}

	/* copy header */
	src = (void *) param;
	size = param_hdr_size;
	memcpy(dst, src, size);

	/* copy contents  */
	dst += param_hdr_size;
	src = (void *) contents;
	/* Copy the right amount of contents, see jokela draft for TLV
	   format. For example, this skips the algo in struct hip_sig2
           (which is included in the length), see the
	   build_param_signature2_contents() function below. */
	size = hip_get_param_contents_len(param) -
		(param_hdr_size - sizeof(struct hip_tlv_common));
	memcpy(dst, src, size);

	_HIP_DEBUG("contents copied %d bytes\n", size);

	/* we have to update header length or otherwise hip_find_free_param
	   will fail when it checks the header length */
	hip_calc_hdr_len(msg);
	if (hip_get_msg_total_len(msg) == 0) {
		HIP_ERROR("could not calculate temporary header length\n");
		err = -EFAULT;
	}

	_HIP_DEBUG("dumping msg, len = %d\n", hip_get_msg_total_len(msg));
	_HIP_HEXDUMP("build msg: ", (void *) msg,
		     hip_get_msg_total_len(msg));
 out:

	return err;
}

/**
 * Builds and appends parameter contents into message
 *
 * This function differs from hip_build_generic_param only because it
 * assumes that the parameter header is just sizeof(struct hip_tlv_common).
 * This function updates the message header length to keep the next free
 * parameter slot quickly accessible for faster writing of the parameters.
 * This function automagically adds zero filled paddign to the parameter,
 * to keep its total length in multiple of 8 bytes.
 *
 * @param msg           the message where the parameter will be appended.
 * @param contents      the data after the type and length fields.
 * @param param_type    the type of the parameter (in host byte order).
 * @param contents_size the size of contents (in host byte order).
 * @return              zero on success, or negative on error.
 * @see                 hip_build_generic_param().
 * @see                 hip_build_param().
 */
int hip_build_param_contents(struct hip_common *msg,
			     const void *contents,
			     hip_tlv_type_t param_type,
			     hip_tlv_len_t contents_size)
{
	struct hip_tlv_common param;

	hip_set_param_type(&param, param_type);
	hip_set_param_contents_len(&param, contents_size);	
	return hip_build_generic_param(msg, &param,
				       sizeof(struct hip_tlv_common),
				       contents);
}


/**
 * Appends a complete parameter into a HIP message.
 *
 * Appends a complete network byte ordered parameter @c tlv_common into a HIP
 * message @c msg. This function differs from hip_build_param_contents() and
 * hip_build_generic_param() because it takes a complete network byte ordered
 * parameter as its input. It means that this function can be used for e.g.
 * copying a parameter from a message to another.
 *
 * This function updates the message header length to keep the next free
 * parameter slot quickly accessible for faster writing of the parameters. This
 * function automagically adds zero filled paddign to the parameter, to keep its
 * total length in multiple of 8 bytes.
 *
 * @param msg        a pointer to a message where the parameter will be
 *                   appended.
 * @param tlv_common a pointer to the network byte ordered parameter that will
 *                   be appended into the message.
 * @return           zero on success, or negative error value on error.
 * @see              hip_build_generic_param().
 * @see              hip_build_param_contents().
 */
int hip_build_param(struct hip_common *msg, const void *tlv_common)
{
	int err = 0;
	void *contents = ((void *) tlv_common) + sizeof(struct hip_tlv_common);

	if (tlv_common == NULL) {
		err = -EFAULT;
		HIP_ERROR("param null\n");
		goto out;
	}

	err = hip_build_param_contents(msg, contents,
		       hip_get_param_type(tlv_common),
				       hip_get_param_contents_len(tlv_common));
	if (err) {
		HIP_ERROR("could not build contents (%d)\n", err);
	}

 out:
	return err;
}

/**
 * Builds a header for userspace-kernel communication.
 *
 * This function builds the header that can be used for HIP kernel-userspace
 * communication. It is commonly used by the daemon, hipconf, resolver or
 * the kernel module itself. This function can be called before or after
 * building the parameters for the message.
 *
 * This function does not write the header length into the message. It should
 * be written by the build_param_functions.
 *
 * @param msg       the message where the userspace header is to be written.
 * @param base_type the type of the message.
 * @param err_val   a positive error value to be communicated for the receiver
 *                  (usually just zero for no errors).
 * @return          zero on success, or negative on error.
 */
int hip_build_user_hdr(struct hip_common *msg,
			 hip_hdr_type_t base_type,
			 hip_hdr_err_t err_val)
{
	int err = 0;

	_HIP_DEBUG("\n");

	hip_set_msg_type(msg, base_type);
	hip_set_msg_err(msg, err_val);
	/* Note: final header length is usually calculated by the
	   last call to build_param() but it is possible to build a
	   msg with just the header, so we have to calculate the
	   header length anyway. */
	hip_calc_hdr_len(msg);
	if (hip_get_msg_total_len(msg) == 0) {
		err = -EMSGSIZE;
		goto out;
	}

	/* some error checking on types and for null values */

	if (!msg) {
		err = -EINVAL;
		HIP_ERROR("msg null\n");
		goto out;
	}
	if (hip_get_msg_total_len(msg) == 0) {
		HIP_ERROR("hipd build hdr: could not calc size\n");
		err = -EMSGSIZE;
		goto out;
	}

	if (!hip_check_msg_len(msg)) {
		HIP_ERROR("hipd build hdr: msg len (%d) invalid\n",
			  hip_get_msg_total_len(msg));
		err = -EMSGSIZE;
		goto out;
	}

 out:
	return err;
}

/**
 * Writes a network header into a message.
 *
 * This function does not write the header length into the message. It should
 * be written by the build_param_functions. The checksum field is not written
 * either because it is done in hip_send_raw() and hip_send_udp().
 *
 * @param msg          the message where the HIP network should be written
 * @param type_hdr     the type of the HIP header as specified in the drafts
 * @param control      HIP control bits in host byte order
 * @param hit_sender   source HIT in network byte order
 * @param hit_receiver destination HIT in network byte order
 * @todo build HIP network header in the same fashion as in build_daemon_hdr().
 * <ul>
 * <li>Write missing headers in the header using accessor functions
 * (see hip_get/set_XXX() functions in the beginning of this file). You have to
 * create couple of new ones, but daemon and network messages use the same
 * locations for storing len and type (hip_common->err is stored in the
 * hip_common->checksum) and they can be used as they are.</li>
 * <li>payload_proto.</li>
 * <li>payload_len: see how build_daemon_hdr() works.</li>
 * <li>ver_res.</li>
 * <li>checksum (move the checksum function from hip.c to this file
 *     because this file is shared by kernel and userspace).</li>
 * <li>write the parameters of this function into the message.</li>
 * </ul>
 * @note Use @b only accessors to hide byte order and size conversion issues!
 */
void hip_build_network_hdr(struct hip_common *msg, uint8_t type_hdr,
			   uint16_t control, const struct in6_addr *hit_sender,
			   const struct in6_addr *hit_receiver)
{
	msg->payload_proto = IPPROTO_NONE; /* 1 byte, no htons()    */
	/* Do not touch the length; it is written by param builders */
	msg->type_hdr = type_hdr;              /* 1 byte, no htons()    */
	/* version includes the SHIM6 bit */
	msg->ver_res = (HIP_VER_RES << 4) | 1;   /* 1 byte, no htons() */

	msg->control = htons(control);
	msg->checksum = htons(0); /* this will be written by xmit */

	ipv6_addr_copy(&msg->hits, hit_sender ? hit_sender : &in6addr_any);
	ipv6_addr_copy(&msg->hitr, hit_receiver ? hit_receiver : &in6addr_any);
}

#ifndef __KERNEL__
/**
 * Builds a @c HMAC parameter.
 *
 * Builds a @c HMAC parameter to the HIP packet @c msg. This function calculates
 * also the hmac value from the whole message as specified in the drafts.
 *
 * @param msg a pointer to the message where the @c HMAC parameter will be
 *            appended.
 * @param key a pointer to a key used for hmac.
 * @return    zero on success, or negative error value on error.
 * @see       hip_build_param_hmac2_contents()
 * @see       hip_build_param_rvs_hmac_contents().
 * @see       hip_write_hmac().
 */
int hip_build_param_hmac_contents(struct hip_common *msg,
				  struct hip_crypto_key *key)
{
	int err = 0;
	struct hip_hmac hmac;

	hip_set_param_type(&hmac, HIP_PARAM_HMAC);
	hip_calc_generic_param_len(&hmac, sizeof(struct hip_hmac), 0);

	HIP_IFEL(!hip_write_hmac(HIP_DIGEST_SHA1_HMAC, key->key, msg,
				 hip_get_msg_total_len(msg),
				 hmac.hmac_data), -EFAULT,
		 "Error while building HMAC\n");

	err = hip_build_param(msg, &hmac);
 out_err:
	return err;
}

/**
 * Builds a @c RVS_HMAC parameter.
 *
 * Builds a @c RVS_HMAC parameter to the HIP packet @c msg. This function
 * calculates also the hmac value from the whole message as specified in the drafts.
 *
 * @param msg a pointer to the message where the @c RVS_HMAC parameter will be
 *            appended.
 * @param key a pointer to a key used for hmac.
 * @return    zero on success, or negative error value on error.
 * @see       hip_build_param_hmac_contents().
 * @see       hip_build_param_hmac2_contents().
 * @see       hip_write_hmac().
 * @note      Except the TLV type value, the functionality of this function is
 *            identical to the functionality of hip_build_param_hmac_contents().
 *            If something is changed there, it is most likely that it should
 *            be changed here also.
 */
int hip_build_param_rvs_hmac_contents(struct hip_common *msg,
				  struct hip_crypto_key *key)
{
	int err = 0;
	struct hip_hmac hmac;

	hip_set_param_type(&hmac, HIP_PARAM_RVS_HMAC);
	hip_calc_generic_param_len(&hmac, sizeof(struct hip_hmac), 0);
	HIP_IFEL(!hip_write_hmac(HIP_DIGEST_SHA1_HMAC, key->key, msg,
				 hip_get_msg_total_len(msg),
				 hmac.hmac_data), -EFAULT,
		 "Error while building HMAC\n");
	err = hip_build_param(msg, &hmac);
 out_err:
	return err;
}

/**
 * Builds a @c HMAC2 parameter.
 *
 * Builds a @c HMAC2 parameter to the HIP packet @c msg. This function
 * calculates also the hmac value from the whole message as specified in the
 * drafts. Assumes that the hmac includes only the header and host id.
 *
 * @param msg      a pointer to the message where the @c HMAC2 parameter will be
 *                 appended.
 * @param key      a pointer to a key used for hmac.
 * @param host_id  a pointer to a host id.
 * @return         zero on success, or negative error value on error.
 * @see            hip_build_param_hmac_contents().
 * @see            hip_build_param_rvs_hmac_contents().
 * @see            hip_write_hmac().
 */
int hip_build_param_hmac2_contents(struct hip_common *msg,
				   struct hip_crypto_key *key,
				   struct hip_host_id *host_id)
{
	int err = 0;
	struct hip_hmac hmac2;
	struct hip_common *tmp = NULL;
	struct hip_esp_info *esp_info;

	tmp = hip_msg_alloc();
	if (!tmp) {
		err = -ENOMEM;
		goto out_err;
	}

	memcpy(tmp, msg, sizeof(struct hip_common));
	hip_set_msg_total_len(tmp, 0);
	/* assume no checksum yet */

	esp_info = hip_get_param(msg, HIP_PARAM_ESP_INFO);
	HIP_ASSERT(esp_info);
	err = hip_build_param(tmp, esp_info);
	if (err) {
		err = -EFAULT;
		goto out_err;
	}

	hip_set_param_type(&hmac2, HIP_PARAM_HMAC2);
	hip_calc_generic_param_len(&hmac2, sizeof(struct hip_hmac), 0);

	err = hip_build_param(tmp, host_id);
	if (err) {
		HIP_ERROR("Failed to append pseudo host id to R2\n");
		goto out_err;
	}

	_HIP_HEXDUMP("HMAC data", tmp, hip_get_msg_total_len(tmp));
	_HIP_HEXDUMP("HMAC key\n", key->key, 20);

	if (!hip_write_hmac(HIP_DIGEST_SHA1_HMAC, key->key, tmp,
			    hip_get_msg_total_len(tmp),
			    hmac2.hmac_data)) {
		HIP_ERROR("Error while building HMAC\n");
		err = -EFAULT;
		goto out_err;
	}

	err = hip_build_param(msg, &hmac2);
 out_err:
	if (tmp)
		HIP_FREE(tmp);

	return err;
}

/**
 * Calculates the checksum of a HIP packet with pseudo-header.
 *
 * @c src and @c dst are IPv4 or IPv6 addresses in network byte order.
 *
 * @param data a pointer to...
 * @param src  a pointer to...
 * @param dst  a pointer to...
 * @note       Checksumming is from Boeing's HIPD.
 * @return     ...
 */
u16 hip_checksum_packet(char *data, struct sockaddr *src, struct sockaddr *dst)
{
	u16 checksum = 0;
	unsigned long sum = 0;
	int count = 0, length = 0;
	unsigned short *p = NULL; /* 16-bit */
	struct pseudo_header pseudoh;
	struct pseudo_header6 pseudoh6;
	u32 src_network, dst_network;
	struct in6_addr *src6, *dst6;
	struct hip_common *hiph = (struct hip_common *) data;

	if (src->sa_family == AF_INET) {
		/* IPv4 checksum based on UDP-- Section 6.1.2 */
		src_network = ((struct sockaddr_in*)src)->sin_addr.s_addr;
		dst_network = ((struct sockaddr_in*)dst)->sin_addr.s_addr;

		memset(&pseudoh, 0, sizeof(struct pseudo_header));
		memcpy(&pseudoh.src_addr, &src_network, 4);
		memcpy(&pseudoh.dst_addr, &dst_network, 4);
		pseudoh.protocol = IPPROTO_HIP;
		length = (hiph->payload_len + 1) * 8;
		pseudoh.packet_length = htons(length);

		count = sizeof(struct pseudo_header); /* count always even number */
		p = (unsigned short*) &pseudoh;
	} else {
		/* IPv6 checksum based on IPv6 pseudo-header */
		src6 = &((struct sockaddr_in6*)src)->sin6_addr;
		dst6 = &((struct sockaddr_in6*)dst)->sin6_addr;

		memset(&pseudoh6, 0, sizeof(struct pseudo_header6));
		memcpy(&pseudoh6.src_addr[0], src6, 16);
		memcpy(&pseudoh6.dst_addr[0], dst6, 16);
		length = (hiph->payload_len + 1) * 8;
		pseudoh6.packet_length = htonl(length);
		pseudoh6.next_hdr = IPPROTO_HIP;

		count = sizeof(struct pseudo_header6); /* count always even number */
		p = (unsigned short*) &pseudoh6;
	}
	/*
	 * this checksum algorithm can be found
	 * in RFC 1071 section 4.1
	 */

	/* sum the psuedo-header */
	/* count and p are initialized above per protocol */
	while (count > 1) {
		sum += *p++;
		count -= 2;
	}

	/* one's complement sum 16-bit words of data */
	HIP_DEBUG("Checksumming %d bytes of data.\n", length);
	count = length;
	p = (unsigned short*) data;
	while (count > 1) {
		sum += *p++;
		count -= 2;
	}
	/* add left-over byte, if any */
	if (count > 0)
		sum += (unsigned char)*p;

	/*  Fold 32-bit sum to 16 bits */
	while (sum>>16)
		sum = (sum & 0xffff) + (sum >> 16);
	/* take the one's complement of the sum */
	checksum = ~sum;

	return(checksum);
}

int hip_verify_network_header(struct hip_common *hip_common,
			      struct sockaddr *src, struct sockaddr *dst,
			      int len)
{
	int err = 0, plen, checksum;

	plen = hip_get_msg_total_len(hip_common);

        /* Currently no support for piggybacking */
        HIP_IFEL(len != hip_get_msg_total_len(hip_common), -EINVAL,
		 "Invalid HIP packet length (%d,%d). Dropping\n",
		 len, plen);
        HIP_IFEL(hip_common->payload_proto != IPPROTO_NONE, -EOPNOTSUPP,
		 "Protocol in packet (%u) was not IPPROTO_NONE. Dropping\n",
		 hip_common->payload_proto);
	HIP_IFEL(hip_common->ver_res != ((HIP_VER_RES << 4) | 1), -EPROTOTYPE,
		 "Invalid version in received packet. Dropping\n");
	HIP_IFEL(!ipv6_addr_is_hit(&hip_common->hits), -EAFNOSUPPORT,
		 "Received a non-HIT in HIT-source. Dropping\n");
	HIP_IFEL(!ipv6_addr_is_hit(&hip_common->hitr) &&
		 !ipv6_addr_any(&hip_common->hitr),
		 -EAFNOSUPPORT,
		 "Received a non-HIT or non NULL in HIT-receiver. Dropping\n");
	HIP_IFEL(ipv6_addr_any(&hip_common->hits), -EAFNOSUPPORT,
		 "Received a NULL in HIT-sender. Dropping\n");

        /** @todo handle the RVS case better. */
        if (ipv6_addr_any(&hip_common->hitr)) {
                /* Required for e.g. BOS */
                HIP_DEBUG("Received opportunistic HIT\n");
	} else {
#ifdef CONFIG_HIP_RVS
                HIP_DEBUG("Received HIT is ours or we are RVS\n");
#elif HIPL_HIPD
		HIP_IFEL(!hip_hidb_hit_is_our(&hip_common->hitr), -EFAULT,
			 "Receiver HIT is not ours\n");
#endif /* CONFIG_HIP_RVS */
	}

#if 0
        HIP_IFEL(!ipv6_addr_cmp(&hip_common->hits, &hip_common->hitr), -ENOSYS,
		 "Dropping HIP packet. Loopback not supported.\n");
#endif

        /* Check checksum. */
	if (dst->sa_family == AF_INET && ((struct sockaddr_in *)dst)->sin_port) {
		HIP_DEBUG("HIP IPv4 UDP packet: ignoring HIP checksum\n");
	} else {
		checksum = hip_common->checksum;
		hip_common->checksum = 0;

		HIP_IFEL(hip_checksum_packet((char*)hip_common, src, dst)
			 !=checksum,
			 -EBADMSG, "HIP checksum failed.\n");

		hip_common->checksum = checksum;
	}

out_err:
        return err;
}

#endif /* __KERNEL__ */

/**
 * hip_build_param_encrypted_aes_sha1 - build the hip_encrypted parameter
 * @param msg the message where the parameter will be appended
 * @param param the parameter that will contained in the hip_encrypted
 *           parameter
 *
 * Note that this function does not actually encrypt anything, it just builds
 * the parameter. The parameter that will be encapsulated in the hip_encrypted
 * parameter has to be encrypted using a different function call.
 *
 * Returns: zero on success, or negative on failure
 */
int hip_build_param_encrypted_aes_sha1(struct hip_common *msg,
					struct hip_tlv_common *param)
{
	int rem, err = 0;
	struct hip_encrypted_aes_sha1 enc;
	int param_len = hip_get_param_total_len(param);
	struct hip_tlv_common *common = param;
	char *param_padded = NULL;

	hip_set_param_type(&enc, HIP_PARAM_ENCRYPTED);
	enc.reserved = htonl(0);
	memset(&enc.iv, 0, 16);

	/* copy the IV *IF* needed, and then the encrypted data */

	/* AES block size must be multiple of 16 bytes */
	rem = param_len % 16;
	if (rem) {
		HIP_DEBUG("Adjusting param size to AES block size\n");

		param_padded = (char *)HIP_MALLOC(param_len + rem, GFP_KERNEL);
		if (!param_padded) {
			err = -ENOMEM;
			goto out_err;
		}

		/* this kind of padding works against Ericsson/OpenSSL
		   (method 4: RFC2630 method) */
		/* http://www.di-mgt.com.au/cryptopad.html#exampleaes */
		memcpy(param_padded, param, param_len);
		memset(param_padded + param_len, rem, rem);

		common = (struct hip_tlv_common *) param_padded;
		param_len += rem;
	}

	hip_calc_param_len(&enc, sizeof(enc) -
			   sizeof(struct hip_tlv_common) +
			   param_len);

	err = hip_build_generic_param(msg, &enc, sizeof(enc), common);

 out_err:

	if (param_padded)
		HIP_FREE(param_padded);

	return err;
}

/**
 * hip_build_param_signature2_contents - build HIP signature2
 * @param msg the message
 * @param contents pointer to the signature contents (the data to be written
 *                 after the signature field)
 * @param contents_size size of the contents of the signature (the data after the
 *                 algorithm field)
 * @param algorithm the algorithm as in the HIP drafts that was used for
 *                 producing the signature
 *
 * build_param_contents() is not very suitable for building a hip_sig2 struct,
 * because hip_sig2 has a troublesome algorithm field which need some special
 * attention from htons(). Thereby here is a separate builder for hip_sig2 for
 * conveniency. It uses internally hip_build_generic_param() for actually
 * writing the signature parameter into the message.
 *
 * @return zero for success, or non-zero on error
 */
int hip_build_param_signature2_contents(struct hip_common *msg,
					const void *contents,
					hip_tlv_len_t contents_size,
					uint8_t algorithm)
{
	/* note: if you make changes in this function, make them also in
	   build_param_signature_contents(), because it is almost the same */

	int err = 0;
	struct hip_sig2 sig2;

	HIP_ASSERT(sizeof(struct hip_sig2) >= sizeof(struct hip_tlv_common));

	hip_set_param_type(&sig2, HIP_PARAM_HIP_SIGNATURE2);
	hip_calc_generic_param_len(&sig2, sizeof(struct hip_sig2),
				   contents_size);
	sig2.algorithm = algorithm; /* algo is 8 bits, no htons */

	err = hip_build_generic_param(msg, &sig2,
				      sizeof(struct hip_sig2), contents);

	return err;
}

/**
 * hip_build_param_signature_contents - build HIP signature1
 * @param msg the message
 * @param contents pointer to the signature contents (the data to be written
 *                 after the signature field)
 * @param contents_size size of the contents of the signature (the data after the
 *                 algorithm field)
 * @param algorithm the algorithm as in the HIP drafts that was used for
 *                 producing the signature
 *
 * This is almost the same as the previous, but the type is sig1.
 *
 * @return zero for success, or non-zero on error
 */
int hip_build_param_signature_contents(struct hip_common *msg,
				       const void *contents,
				       hip_tlv_len_t contents_size,
				       uint8_t algorithm)
{
	/* note: if you make changes in this function, make them also in
	   build_param_signature_contents2(), because it is almost the same */

	int err = 0;
	struct hip_sig sig;

	HIP_ASSERT(sizeof(struct hip_sig) >= sizeof(struct hip_tlv_common));

	hip_set_param_type(&sig, HIP_PARAM_HIP_SIGNATURE);
	hip_calc_generic_param_len(&sig, sizeof(struct hip_sig),
				   contents_size);
	sig.algorithm = algorithm; /* algo is 8 bits, no htons */

	err = hip_build_generic_param(msg, &sig,
				      sizeof(struct hip_sig), contents);

	return err;
}

/**
 * hip_build_param_echo - build HIP ECHO parameter
 * @param msg the message
 * @param opaque opaque data copied to the parameter
 * @param len      the length of the parameter
 * @param sign true if parameter is under signature, false otherwise
 * @param request true if parameter is ECHO_REQUEST, otherwise parameter is ECHO_RESPONSE
 *
 * @return zero for success, or non-zero on error
 */
int hip_build_param_echo(struct hip_common *msg, void *opaque, int len,
			 int sign, int request)
{
	struct hip_echo_request ping;
	int err;

	if (request)
		hip_set_param_type(&ping, sign ? HIP_PARAM_ECHO_REQUEST_SIGN : HIP_PARAM_ECHO_REQUEST);
	else
		hip_set_param_type(&ping, sign ? HIP_PARAM_ECHO_RESPONSE_SIGN : HIP_PARAM_ECHO_RESPONSE);

	hip_set_param_contents_len(&ping, len);
	err = hip_build_generic_param(msg, &ping, sizeof(struct hip_echo_request),
				      opaque);
	return err;
}

/**
 * hip_build_param_r1_counter - build HIP R1_COUNTER parameter
 * @param msg the message
 * @param generation R1 generation counter
 *
 * @return zero for success, or non-zero on error
 */
int hip_build_param_r1_counter(struct hip_common *msg, uint64_t generation)
{
	struct hip_r1_counter r1gen;
	int err = 0;

	/* note: the length cannot be calculated with calc_param_len() */
	hip_set_param_contents_len(&r1gen,
				   sizeof(struct hip_r1_counter) -
				   sizeof(struct hip_tlv_common));
	/* Type 2 (in R1) or 3 (in I2) */
	hip_set_param_type(&r1gen, HIP_PARAM_R1_COUNTER);

	/* only the random_j_k is in host byte order */
	r1gen.generation = generation;

	err = hip_build_param(msg, &r1gen);
	return err;
}

/**
 * Builds a @c FROM parameter.
 *
 * Builds a @c FROM parameter to the HIP packet @c msg.
 *
 * @param msg      a pointer to a HIP packet common header
 * @param addr     a pointer to an IPv6 or IPv4-in-IPv6 format IPv4 address.
 * @param not_used this parameter is not used, but it is needed to make the
 *                 parameter list uniform with hip_build_param_relay_from().
 * @return         zero on success, or negative error value on error.
 * @see            <a href="http://tools.ietf.org/wg/hip/draft-ietf-hip-rvs/draft-ietf-hip-rvs-05.txt">
 *                 draft-ietf-hip-rvs-05</a> section 4.2.2.
 */
int hip_build_param_from(struct hip_common *msg, const struct in6_addr *addr,
			 const in_port_t not_used)
{
	struct hip_from from;
	int err = 0;

	hip_set_param_type(&from, HIP_PARAM_FROM);
	memcpy((struct in6_addr *)&from.address, addr, 16);

	hip_calc_generic_param_len(&from, sizeof(struct hip_from), 0);
	err = hip_build_param(msg, &from);
	return err;
}

/**
 * Builds a @c RELAY_FROM parameter.
 *
 * Builds a @c RELAY_FROM parameter to the HIP packet @c msg.
 *
 * @param msg  a pointer to a HIP packet common header
 * @param addr a pointer to an IPv6 or IPv4-in-IPv6 format IPv4 address.
 * @param port port number (host byte order).
 * @return     zero on success, or negative error value on error.
 */
int hip_build_param_relay_from(struct hip_common *msg, const struct in6_addr *addr,
			     const in_port_t port)
{
	struct hip_relay_from relay_from;
	int err = 0;

	hip_set_param_type(&relay_from, HIP_PARAM_RELAY_FROM);
	ipv6_addr_copy((struct in6_addr *)&relay_from.address, addr);
	relay_from.port = htons(port);
	hip_calc_generic_param_len(&relay_from, sizeof(relay_from), 0);
	err = hip_build_param(msg, &relay_from);

	return err;
}

/**
 * Builds a @c VIA_RVS parameter.
 *
 * Builds a @c VIA_RVS parameter to the HIP packet @c msg.
 *
 * @param msg           a pointer to a HIP packet common header
 * @param rvs_addresses a pointer to rendezvous server IPv6 or IPv4-in-IPv6
 *                      format IPv4 addresses.
 * @return              zero on success, or negative error value on error.
 * @see                 <a href="http://tools.ietf.org/wg/hip/draft-ietf-hip-rvs/draft-ietf-hip-rvs-05.txt">
 *                      draft-ietf-hip-rvs-05</a> section 4.2.3.
 */
int hip_build_param_via_rvs(struct hip_common *msg,
			    const struct in6_addr rvs_addresses[])
{
	HIP_DEBUG("hip_build_param_rvs() invoked.\n");
	int err = 0;
	struct hip_via_rvs viarvs;

	hip_set_param_type(&viarvs, HIP_PARAM_VIA_RVS);
	hip_calc_generic_param_len(&viarvs, sizeof(struct hip_via_rvs),
				   sizeof(struct in6_addr));
	err = hip_build_generic_param(msg, &viarvs, sizeof(struct hip_via_rvs),
				      (void *)rvs_addresses);
	return err;
}

/**
 * Builds a @c RELAY_TO parameter.
 *
 * Builds a @c RELAY_TO parameter to the HIP packet @c msg.
 *
 * @param msg  a pointer to a HIP packet common header
 * @param addr a pointer to IPv6 address
 * @param port portnumber
 * @return     zero on success, or negative error value on error.
 * @note       This used to be VIA_RVS_NAT, but because of the HIP-ICE
 *             draft, this is now RELAY_TO.
 */
int hip_build_param_relay_to(struct hip_common *msg,
			     const in6_addr_t *addr,
			     const in_port_t port)
{
	/*HIP_DEBUG("hip_build_param_relay_to() invoked.\n");
	  int err = 0;
	  struct hip_relay_to relay_to;
	  struct hip_in6_addr_port tmp;

	  hip_set_param_type(&relay_to, HIP_PARAM_RELAY_TO);
	  hip_calc_generic_param_len(&relay_to, sizeof(struct hip_relay_to),
	  sizeof(in6_addr_t) + sizeof(in_port_t));

	  memcpy(&(tmp.sin6_addr), rvs_addr, sizeof(*rvs_addr));
	  memcpy(&(tmp.sin6_port), &port, sizeof(port));

	  err = hip_build_generic_param(msg, &relay_to, sizeof(struct hip_relay_to),
	  (void *)&tmp);
	  return err;
	*/
     struct hip_relay_to relay_to;
     int err = 0;

     hip_set_param_type(&relay_to, HIP_PARAM_RELAY_TO);
     ipv6_addr_copy((struct in6_addr *)&relay_to.address, addr);
     relay_to.port = htons(port);
     hip_calc_generic_param_len(&relay_to, sizeof(relay_to), 0);
     err = hip_build_param(msg, &relay_to);

     return err;

}

/* NOTE! Keep this function before REG_REQUEST and REG_RESPONSE parameter
 * builders but after hip_calc_generic_param_len() and
 * hip_build_generic_param. */
/**
 * Builds REG_REQUEST and REG_RESPONSE parameters common parts. This function is
 * called from hip_build_param_reg_request() and hip_build_param_reg_response(),
 * and should not be called from anywhere else.
 *
 * @param msg        a pointer to a HIP message where to build the parameter.
 * @param param      a pointer to the parameter to be appended to the HIP
 *                   message @c msg.
 * @param lifetime   the lifetime to be put into the parameter.
 * @param type_list  a pointer to an array containing the registration types to
 *                   be put into the parameter.
 * @param type_count number of registration types in @c type_list.
 * @return           zero on success, non-zero otherwise.
 * @note             This is an static inline function that has no prototype in
 *                   the header file. There is no prototype because this
 *                   function is not to be called outside this file.
 */
static inline int hip_reg_param_core(hip_common_t *msg, void *param,
				     const uint8_t lifetime,
				     const uint8_t *type_list,
				     const int type_count)
{
	struct hip_reg_request *rreq = (struct hip_reg_request *) param;

	hip_calc_generic_param_len(rreq, sizeof(struct hip_reg_request),
				   type_count * sizeof(uint8_t));
	rreq->lifetime = lifetime;

	return hip_build_generic_param(msg, rreq, sizeof(struct hip_reg_request),
				       type_list);
}

/* Hmmm... Because of some weird linker (?) error we cannot use the defined type
   hip_srv_t here, but have to settle for using struct hip_srv. Not that this
   would rock the world, but we definately have something fishy in the makefiles
   or in whatever makes the linker work. -Lauri 11.07.2008. */
int hip_build_param_reg_info(hip_common_t *msg,
			     const struct hip_srv *service_list,
			     const unsigned int service_count)
{
	int err = 0, i = 0;
	struct hip_reg_info reg_info;
	uint8_t reg_type[service_count];
	
	if(service_count == 0) {
		return 0;
	}

	for( ;i < service_count; i++) {
		if(service_list[0].min_lifetime !=
		   service_list[i].min_lifetime ||
		   service_list[0].max_lifetime !=
		   service_list[i].max_lifetime) {
			HIP_INFO("Warning! Multiple min and max lifetime "\
				 "values for a single REG_INFO parameter "\
				 "requested. Using lifetime values from "\
				 "service reg_type %d with all services.\n",
				 service_list[0].reg_type);
			break;
		}

	}

	for(i = 0; i < service_count; i++) {
		reg_type[i] = service_list[i].reg_type;
	}

	hip_set_param_type(&reg_info, HIP_PARAM_REG_INFO);
	/* All services should have the same lifetime... */
	reg_info.min_lifetime = service_list[0].min_lifetime;
	reg_info.max_lifetime = service_list[0].max_lifetime;
	hip_calc_generic_param_len(&reg_info, sizeof(struct hip_reg_info),
				   service_count * sizeof(service_list[0].reg_type));

	err = hip_build_generic_param(
		msg, &reg_info, sizeof(struct hip_reg_info), (void *)reg_type);

	_HIP_DEBUG("Added REG_INFO parameter with %u service%s.\n", service_count,
		   (service_count > 1) ? "s" : "");
	
 out_err:
	return err;
}

int hip_build_param_reg_request(hip_common_t *msg, const uint8_t lifetime,
				const uint8_t *type_list, const int type_count)
{
	int err = 0;
	struct hip_reg_request rreq;

	hip_set_param_type(&rreq, HIP_PARAM_REG_REQUEST);
	err = hip_reg_param_core(msg, &rreq, lifetime, type_list, type_count);

 out_err:
	return err;
}

int hip_build_param_reg_response(hip_common_t *msg, const uint8_t lifetime,
				 const uint8_t *type_list, const int type_count)
{
	int err = 0;
	struct hip_reg_response rres;

	hip_set_param_type(&rres, HIP_PARAM_REG_RESPONSE);
	err = hip_reg_param_core(msg, &rres, lifetime, type_list, type_count);

 out_err:
	return err;
}

/**
 * hip_build_param_reg_failed - build HIP REG_FAILED parameter
 * @param msg the message
 * @param failure_type reason for failure
 * @param type_list list of types to be appended
 * @param cnt number of addresses in type_list
 *
 * @return zero for success, or non-zero on error
 */
int hip_build_param_reg_failed(struct hip_common *msg, uint8_t failure_type,
			       uint8_t *type_list, int type_count)
{
	int err = 0;
	struct hip_reg_failed reg_failed;
		
	if(type_count == 0) {
		return 0;
	} 
	
	hip_set_param_type(&reg_failed, HIP_PARAM_REG_FAILED);
	
	reg_failed.failure_type = failure_type;
	hip_calc_generic_param_len(&reg_failed, sizeof(struct hip_reg_failed),
				   type_count * sizeof(type_list[0]));
	
	err = hip_build_generic_param(
		msg, &reg_failed, sizeof(struct hip_reg_failed), (void *)type_list);
	
	HIP_DEBUG("Added REG_FAILED parameter with %u service%s.\n", type_count,
		  (type_count > 1) ? "s" : "");
	
 out_err:
	return err;
	
}

/**
 * hip_build_param_puzzle - build and append a HIP puzzle into the message
 * @param msg the message where the puzzle is to be appended
 * @param val_K the K value for the puzzle
 * @param lifetime lifetime field of the puzzle
 * @param opaque the opaque value for the puzzle
 * @param random_i random I value for the puzzle (in host byte order)
 *
 * The puzzle mechanism assumes that every value is in network byte order
 * except for the hip_birthday_cookie.cv union, where the value is in
 * host byte order. This is an exception to the normal builder rules, where
 * input arguments are normally always in host byte order.
 *
 * @return zero for success, or non-zero on error
 */
int hip_build_param_puzzle(struct hip_common *msg, uint8_t val_K,
			   uint8_t lifetime, uint32_t opaque, uint64_t random_i)
{
	struct hip_puzzle puzzle;
	int err = 0;

	/* note: the length cannot be calculated with calc_param_len() */
	hip_set_param_contents_len(&puzzle,
				   sizeof(struct hip_puzzle) -
				   sizeof(struct hip_tlv_common));
	/* Type 2 (in R1) or 3 (in I2) */
	hip_set_param_type(&puzzle, HIP_PARAM_PUZZLE);

	/* only the random_j_k is in host byte order */
	puzzle.K = val_K;
	puzzle.lifetime = lifetime;
	puzzle.opaque[0] = opaque & 0xFF;
	puzzle.opaque[1] = (opaque & 0xFF00) >> 8;
	/* puzzle.opaque[2] = (opaque & 0xFF0000) >> 16; */
	puzzle.I = random_i;

        err = hip_build_generic_param(msg, &puzzle,
				      sizeof(struct hip_tlv_common),
				      hip_get_param_contents_direct(&puzzle));
	return err;

}

/**
 * hip_build_param_solution - build and append a HIP solution into the message
 * @param msg the message where the solution is to be appended
 * @param pz values from the corresponding puzzle copied to the solution
 * @param val_J J value for the solution (in host byte order)
 *
 * The puzzle mechanism assumes that every value is in network byte order
 * except for the hip_birthday_cookie.cv union, where the value is in
 * host byte order. This is an exception to the normal builder rules, where
 * input arguments are normally always in host byte order.
 *
 * @return zero for success, or non-zero on error
 */
int hip_build_param_solution(struct hip_common *msg, struct hip_puzzle *pz,
			     uint64_t val_J)
{
	struct hip_solution cookie;
	int err = 0;

	/* note: the length cannot be calculated with calc_param_len() */
	hip_set_param_contents_len(&cookie,
				   sizeof(struct hip_solution) -
				   sizeof(struct hip_tlv_common));
	/* Type 2 (in R1) or 3 (in I2) */
	hip_set_param_type(&cookie, HIP_PARAM_SOLUTION);

	cookie.J = hton64(val_J);
	memcpy(&cookie.K, &pz->K, 12); /* copy: K (1), reserved (1),
					  opaque (2) and I (8 bytes). */
	cookie.reserved = 0;
        err = hip_build_generic_param(msg, &cookie,
				      sizeof(struct hip_tlv_common),
				      hip_get_param_contents_direct(&cookie));
	return err;
}

/**
 * hip_build_param_diffie_hellman_contents - build HIP DH contents,
 *        with one or two public values.
 * @param msg the message where the DH parameter will be appended
 * @param group_id1 the group id of the first DH parameter
 *                  as specified in the drafts
 * @param pubkey1 the public key part of the first DH
 * @param pubkey_len1 length of the first public key part
 * @param group_id2 the group id of the second DH parameter,
 *        should be HIP_MAX_DH_GROUP_ID if there is only one DH key
 * @param pubkey2 the public key part of the second DH
 * @param pubkey_len2 length of the second public key part
 *
 * @return zero on success, or non-zero on error
 */
int hip_build_param_diffie_hellman_contents(struct hip_common *msg,
	      uint8_t group_id1, void *pubkey1, hip_tlv_len_t pubkey_len1,
	      uint8_t group_id2, void *pubkey2, hip_tlv_len_t pubkey_len2)
{
	int err = 0;
	struct hip_diffie_hellman diffie_hellman;
	uint8_t *value = NULL, *value_tmp = NULL;
	hip_tlv_len_t pubkey_len = pubkey_len1 + sizeof(uint8_t) +
	                           sizeof(uint16_t) + pubkey_len2;

	HIP_ASSERT(pubkey_len >= sizeof(struct hip_tlv_common));

	_HIP_ASSERT(sizeof(struct hip_diffie_hellman) == 5);

	hip_set_param_type(&diffie_hellman, HIP_PARAM_DIFFIE_HELLMAN);

	if(group_id2 != HIP_MAX_DH_GROUP_ID)
	     pubkey_len = pubkey_len1 + sizeof(uint8_t) +
	                  sizeof(uint16_t) + pubkey_len2;
	else
	     pubkey_len = pubkey_len1;

	/* Allocating memory for the "value" packet */
	HIP_IFEL(!(value = value_tmp = HIP_MALLOC((pubkey_len), GFP_ATOMIC)),
	     -1, "Failed to alloc memory for value\n");

	hip_calc_generic_param_len(&diffie_hellman,
				   sizeof(struct hip_diffie_hellman),
				   pubkey_len);
	diffie_hellman.pub_val.group_id = group_id1; /* 1 byte, no htons() */
	diffie_hellman.pub_val.pub_len = htons(pubkey_len1);

	if(group_id2 != HIP_MAX_DH_GROUP_ID){
	     /* Creating "value" by joining the first and second DH values */
	     HIP_DEBUG("group_id2 = %d, htons(pubkey_len2)= %d\n",
		       group_id2, htons(pubkey_len2));

	     memcpy(value_tmp, pubkey1, pubkey_len1);
	     value_tmp += pubkey_len1;
	     *value_tmp++ = group_id2;
	     *(uint16_t *)value_tmp = htons(pubkey_len2);
	     value_tmp += 2;
	     memcpy(value_tmp, pubkey2, pubkey_len2);
	}else
	     memcpy(value_tmp, pubkey1, pubkey_len1);

	err = hip_build_generic_param(msg, &diffie_hellman,
				      sizeof(struct hip_diffie_hellman),
				      value);

	_HIP_HEXDUMP("Own DH pubkey: ", pubkey, pubkey_len);

  out_err:

 	if (value)
 		HIP_FREE(value);

	return err;
}

/**
 * hip_get_transform_max - find out the maximum number of transform suite ids
 * @param transform_type the type of the transform
 *
 * @return the number of suite ids that can be used for transform_type
 */
uint16_t hip_get_transform_max(hip_tlv_type_t transform_type)
{
	uint16_t transform_max = 0;

	switch (transform_type) {
	case HIP_PARAM_HIP_TRANSFORM:
		transform_max = HIP_TRANSFORM_HIP_MAX;
		break;
	case HIP_PARAM_ESP_TRANSFORM:
		transform_max = HIP_TRANSFORM_ESP_MAX;
		break;
	default:
		HIP_ERROR("Unknown transform type %d\n", transform_type);
	}

	return transform_max;

}

/**
 * hip_build_param_transform - build an HIP or ESP transform
 * @param msg the message where the parameter will be appended
 * @param transform_type HIP_PARAM_HIP_TRANSFORM or HIP_PARAM_ESP_TRANSFORM
 *                       in host byte order
 * @param transform_suite an array of transform suite ids in host byte order
 * @param transform_count number of transform suites in transform_suite (in host
 *                        byte order)
 *
 * @return zero on success, or negative on error
 */
int hip_build_param_transform(struct hip_common *msg,
			      const hip_tlv_type_t transform_type,
			      const hip_transform_suite_t transform_suite[],
			      const uint16_t transform_count)
{
	int err = 0;
	uint16_t i;
	uint16_t transform_max;
	struct hip_any_transform transform_param;

	transform_max = hip_get_transform_max(transform_type);

	if (!(transform_type == HIP_PARAM_ESP_TRANSFORM ||
	      transform_type == HIP_PARAM_HIP_TRANSFORM)) {
		err = -EINVAL;
		HIP_ERROR("Invalid transform type %d\n", transform_type);
		goto out_err;
	}

	/* Check that the maximum number of transforms is not overflowed */
	if (transform_max > 0 && transform_count > transform_max) {
		err = -E2BIG;
		HIP_ERROR("Too many transforms (%d) for type %d.\n",
			  transform_count, transform_type);
		goto out_err;
	}

	if (transform_type == HIP_PARAM_ESP_TRANSFORM) {
		((struct hip_esp_transform *)&transform_param)->reserved = 0;
	}

	/* Copy and convert transforms to network byte order. */
	for(i = 0; i < transform_count; i++) {
		if (transform_type == HIP_PARAM_ESP_TRANSFORM) {
			((struct hip_esp_transform *)&transform_param)->suite_id[i] = htons(transform_suite[i]);
		} else {
			((struct hip_hip_transform *)&transform_param)->suite_id[i] = htons(transform_suite[i]);
		}
	}

	hip_set_param_type(&transform_param, transform_type);
	if (transform_type == HIP_PARAM_ESP_TRANSFORM) {
		hip_calc_param_len(&transform_param,
				   2+transform_count * sizeof(hip_transform_suite_t));
	} else {
		hip_calc_param_len(&transform_param,
				   transform_count * sizeof(hip_transform_suite_t));
	}
	err = hip_build_param(msg, &transform_param);

 out_err:
	return err;
}

/**
 * hip_get_param_transform_suite_id - get a suite id from a transform structure
 * @param transform_tlv the transform structure
 * @param index the index of the suite id in transform_tlv
 *
 * XX FIXME: REMOVE INDEX, XX RENAME
 *
 * @return the suite id on transform_tlv on index
 */
hip_transform_suite_t hip_get_param_transform_suite_id(const void *transform_tlv,
						       const uint16_t index)
{
	/* XX FIXME: WHY DO WE HAVE HIP_SELECT_ESP_TRANSFORM SEPARATELY??? */

	hip_tlv_type_t type;
 	uint16_t supported_hip_tf[] = { HIP_HIP_NULL_SHA1,
 					HIP_HIP_3DES_SHA1,
 					HIP_HIP_AES_SHA1};
 	uint16_t supported_esp_tf[] = { HIP_ESP_NULL_SHA1,
 					HIP_ESP_3DES_SHA1,
 					HIP_ESP_AES_SHA1 };
 	uint16_t *table = NULL;
 	uint16_t *tfm;
 	int table_n = 0, pkt_tfms = 0, i;

 	_HIP_DEBUG("tfm len = %d\n", hip_get_param_contents_len(transform_tlv));

 	type = hip_get_param_type(transform_tlv);
 	if (type == HIP_PARAM_HIP_TRANSFORM) {
		table = supported_hip_tf;
		table_n = sizeof(supported_hip_tf)/sizeof(uint16_t);
		tfm = (void *)transform_tlv+sizeof(struct hip_tlv_common);
		pkt_tfms = hip_get_param_contents_len(transform_tlv)/sizeof(uint16_t);
 	} else if (type == HIP_PARAM_ESP_TRANSFORM) {
		table = supported_esp_tf;
		table_n = sizeof(supported_esp_tf)/sizeof(uint16_t);
		tfm = (void *)transform_tlv+sizeof(struct hip_tlv_common)+sizeof(uint16_t);
		pkt_tfms = (hip_get_param_contents_len(transform_tlv)-sizeof(uint16_t))/sizeof(uint16_t);
 	} else {
		HIP_ERROR("Invalid type %u\n", type);
		return 0;
 	}

 	for (i = 0; i < pkt_tfms; i++, tfm++) {
 		int j;
 		_HIP_DEBUG("testing pkt tfm=%u\n", ntohs(*tfm));
 		for (j = 0; j < table_n; j++) {
 			if (ntohs(*tfm) == table[j]) {
 				_HIP_DEBUG("found supported tfm %u, pkt tlv index of tfm=%d\n",
 					  table[j], i);
 				return table[j];
 			}
 		}
 	}
 	HIP_ERROR("usable suite not found\n");
 	return 0;
}

#ifndef __KERNEL__
/**
 * hip_build_param_locator - build HIP locator parameter
 *
 * @param msg the message where the REA will be appended
 * @param addresses list of addresses
 * @param address_count number of addresses
 *
 * @return 0 on success, otherwise < 0.
 */
int hip_build_param_locator(struct hip_common *msg,
			struct hip_locator_info_addr_item *addresses,
			int address_count)
{
	int err = 0;
	struct hip_locator *locator_info = NULL;
	int addrs_len = address_count *
		(sizeof(struct hip_locator_info_addr_item));

	HIP_IFE(!(locator_info =
		  malloc(sizeof(struct hip_locator) + addrs_len)), -1);

	hip_set_param_type(locator_info, HIP_PARAM_LOCATOR);
	hip_calc_generic_param_len(locator_info,
				   sizeof(struct hip_locator),
				   addrs_len);
	_HIP_DEBUG("params size=%d\n", sizeof(struct hip_locator) -
		   sizeof(struct hip_tlv_common) +
		   addrs_len);

	memcpy(locator_info + 1, addresses, addrs_len);
	HIP_IFE(hip_build_param(msg, locator_info), -1);

	_HIP_DEBUG("msgtotlen=%d addrs_len=%d\n", hip_get_msg_total_len(msg),
		   addrs_len);
	//if (addrs_len > 0)
	//	memcpy((void *)msg+hip_get_msg_total_len(msg)-addrs_len,
	//	       addresses, addrs_len);

 out_err:
	if (locator_info)
		free(locator_info);
	return err;
}
#endif /* !__KERNEL__ */

/**
 * hip_build_param_keys - build and append crypto keys parameter
 * \addtogroup params
 * @{ \todo Properly comment parameters of hip_build_param_keys() @}
 * @param msg the message where the parameter will be appended
 * @param operation_id no description
 * @param alg_id no desription
 * @param addr no description
 * @param hit no description
 * @param spi no description
 * @param spi_old no description
 * @param key_len no description
 * @param enc encryption key
 *
 * @return 0 on success, otherwise < 0.
 */
int hip_build_param_keys(struct hip_common *msg, uint16_t operation_id,
						uint16_t alg_id, struct in6_addr *addr,
						struct in6_addr *hit, struct in6_addr *peer_hit, uint32_t spi, uint32_t spi_old,
						uint16_t key_len, struct hip_crypto_key *enc)
{
	int err = 0;
	struct hip_keys keys;

	hip_set_param_type(&keys, HIP_PARAM_KEYS);
	hip_calc_generic_param_len(&keys, sizeof(struct hip_keys), 0);


	memcpy((struct in6_addr *)&keys.address, addr, 16);
	memcpy((struct in6_addr *)&keys.hit, hit, 16);
        memcpy((struct in6_addr *)&keys.peer_hit, peer_hit, 16);
	keys.operation = htons(operation_id);
	keys.alg_id = htons(alg_id);
	keys.spi = htonl(spi);
	keys.spi_old = htonl(spi_old);
	keys.key_len = htons(key_len);
	memcpy(&keys.enc, enc, sizeof(struct hip_crypto_key));

	err = hip_build_param(msg, &keys);
	return err;
}

int hip_build_param_keys_hdr(struct hip_keys *keys, uint16_t operation_id,
						uint16_t alg_id, struct in6_addr *addr,
						struct in6_addr *hit, struct in6_addr *peer_hit, uint32_t spi, uint32_t spi_old,
						uint16_t key_len, struct hip_crypto_key *enc)
{
	int err = 0;

	hip_set_param_type(keys, HIP_PARAM_KEYS);
	hip_calc_generic_param_len(keys, sizeof(struct hip_keys), 0);

	memcpy((struct in6_addr *)keys->address, addr, 16);
	memcpy((struct in6_addr *)keys->hit, hit, 16);
        memcpy((struct in6_addr *)keys->peer_hit, peer_hit, 16);
	keys->operation = htons(operation_id);
	keys->alg_id = htons(alg_id);
	keys->spi = htonl(spi);
	keys->spi_old = htonl(spi_old);
	keys->key_len = htons(key_len);
	memcpy(&keys->enc, enc, sizeof(struct hip_crypto_key));

	return err;
}

/**
 * hip_build_param_seq - build and append HIP SEQ parameter
 * @param msg the message where the parameter will be appended
 * @param update_id Update ID
 *
 * @return 0 on success, otherwise < 0.
 */
int hip_build_param_seq(struct hip_common *msg, uint32_t update_id)
{
	int err = 0;
	struct hip_seq seq;

	hip_set_param_type(&seq, HIP_PARAM_SEQ);
	hip_calc_generic_param_len(&seq, sizeof(struct hip_seq), 0);
	seq.update_id = htonl(update_id);
	err = hip_build_param(msg, &seq);
	return err;
}

/**
 * hip_build_param_ack - build and append HIP ACK parameter
 * @param msg the message where the parameter will be appended
 * @param peer_update_id peer Update ID
 *
 * @return 0 on success, otherwise < 0.
 */
int hip_build_param_ack(struct hip_common *msg, uint32_t peer_update_id)
{
        int err = 0;
        struct hip_ack ack;

        hip_set_param_type(&ack, HIP_PARAM_ACK);
        hip_calc_generic_param_len(&ack, sizeof(struct hip_ack), 0);
        ack.peer_update_id = htonl(peer_update_id);
        err = hip_build_param(msg, &ack);
        return err;
}

/**
<<<<<<< HEAD
=======
 * hip_build_param_esp_prot_mode - build and append ESP PROT transform parameter
 * @param msg the message where the parameter will be appended
 * @param transform the transform to be used for the esp extension header
 *
 * @return 0 on success, otherwise < 0.
 */
int hip_build_param_esp_prot_transform(struct hip_common *msg, uint8_t transform)
{
	int err = 0;

	struct esp_prot_transform prot_transform;

	hip_set_param_type(&prot_transform, HIP_PARAM_ESP_PROT_TRANSFORM);
	hip_calc_generic_param_len(&prot_transform, sizeof(struct esp_prot_transform), 0);
	prot_transform.transform = transform;

	err = hip_build_param(msg, &prot_transform);

	HIP_DEBUG("added esp_prot_transform: %u\n", transform);

	return err;
}

/**
 * hip_build_param_esp_prot_mode - build and append ESP PROT anchor parameter
 * @param msg the message where the parameter will be appended
 * @param anchor the anchor for the hchain to be used for extended esp protection
 *
 * @return 0 on success, otherwise < 0.
 */
int hip_build_param_esp_prot_anchor(struct hip_common *msg, unsigned char *anchor,
		int hash_length)
{
	int err = 0;

	struct esp_prot_anchor esp_anchor;

	hip_set_param_type(&esp_anchor, HIP_PARAM_ESP_PROT_ANCHOR);

	HIP_DEBUG("hash length: %i\n", hash_length);

	/* note: the length cannot be calculated with calc_param_len() */
	hip_set_param_contents_len(&esp_anchor, hash_length);

	memcpy(esp_anchor.anchor, anchor, hash_length);

	err = hip_build_generic_param(msg, &esp_anchor,
					      sizeof(struct hip_tlv_common),
					      hip_get_param_contents_direct(&esp_anchor));

	HIP_HEXDUMP("added esp protection anchor: ", anchor, hash_length);

	return err;
}

/**
>>>>>>> a4d0e3e8
 * hip_build_param_unit_test - build and insert an unit test parameter
 * @param msg the message where the parameter will be appended
 * @param suiteid the id of the test suite
 * @param caseid the id of the test case
 *
 * This parameter is used for triggering the unit test suite in the kernel.
 * It is only for implementation internal purposes only.
 *
 * @return 0 on success, otherwise < 0.
 */
int hip_build_param_unit_test(struct hip_common *msg, uint16_t suiteid,
			      uint16_t caseid)
{
	int err = 0;
	struct hip_unit_test ut;

	hip_set_param_type(&ut, HIP_PARAM_UNIT_TEST);
	hip_calc_generic_param_len(&ut, sizeof(struct hip_unit_test), 0);
	ut.suiteid = htons(suiteid);
	ut.caseid = htons(caseid);

	err = hip_build_param(msg, &ut);
	return err;
}

/**
 * hip_build_param_esp_info - build esp_info parameter
 * \addtogroup params
 * @{ \todo Properly comment parameters of hip_build_param_esp_info() @}
 *
 * @param msg the message where the parameter will be appended
 * @param keymat_index no desription
 * @param old_spi no description
 * @param new_spi no description
 *
 * @return zero on success, or negative on failure
 */
int hip_build_param_esp_info(struct hip_common *msg, uint16_t keymat_index,
			     uint32_t old_spi, uint32_t new_spi)
{
	int err = 0;
	struct hip_esp_info esp_info;
	_HIP_DEBUG("Add SPI old: 0x%x (nwbo: 0x%x), new: 0x%x (nwbo: 0x%x)\n",
		old_spi, htonl(old_spi), new_spi, htonl(new_spi));
	hip_set_param_type(&esp_info, HIP_PARAM_ESP_INFO);
	hip_calc_generic_param_len(&esp_info, sizeof(struct hip_esp_info), 0);
	esp_info.reserved = htonl(0);
	esp_info.keymat_index = htons(keymat_index);
	esp_info.old_spi = htonl(old_spi);
	esp_info.new_spi = htonl(new_spi);
	_HIP_DEBUG("esp param old: 0x%x , new: 0x%x \n",
		  esp_info.old_spi, esp_info.new_spi);

	_HIP_DEBUG("keymat index = %d\n", keymat_index);
	_HIP_HEXDUMP("esp_info:", &esp_info, sizeof(struct hip_esp_info));
	err = hip_build_param(msg, &esp_info);
	return err;
}

#if 0
/**
 * hip_build_param_spi - build the SPI parameter
 * @param msg the message where the parameter will be appended
 * @param lsi the value of the lsi (in host byte order)
 * @param spi the value of the spi (in host byte order)
 *
 * XX FIXME: Obsoleted by esp_info in draft-jokela-hip-00
 *
 * @return zero on success, or negative on failure
 */
int hip_build_param_spi(struct hip_common *msg, uint32_t spi)
{
        int err = 0;
        struct hip_spi hspi;

        hip_set_param_type(&hspi, HIP_PARAM_ESP_INFO);
        hip_calc_generic_param_len(&hspi, sizeof(struct hip_spi), 0);
        hspi.spi = htonl(spi);

        err = hip_build_param(msg, &hspi);
        return err;
}
#endif


/**
 *
 */
/*int hip_build_param_encrypted(struct hip_common *msg,
					struct hip_tlv_common *param)
{
	//TODO
	return 0;
}*/


/**
 * hip_build_param_encrypted_3des_sha1 - build the hip_encrypted parameter
 * @param msg the message where the parameter will be appended
 * @param param the parameter that will contained in the hip_encrypted
 *           parameter
 *
 * Note that this function does not actually encrypt anything, it just builds
 * the parameter. The parameter that will be encapsulated in the hip_encrypted
 * parameter has to be encrypted using a different function call.
 *
 * Returns: zero on success, or negative on failure
 */
int hip_build_param_encrypted_3des_sha1(struct hip_common *msg,
					struct hip_tlv_common *param)
{
	int err = 0;
	struct hip_encrypted_3des_sha1 enc;

	hip_set_param_type(&enc, HIP_PARAM_ENCRYPTED);
	hip_calc_param_len(&enc, sizeof(enc) -
			   sizeof(struct hip_tlv_common) +
			   hip_get_param_total_len(param));
	enc.reserved = htonl(0);
	memset(&enc.iv, 0, 8);

	/* copy the IV *IF* needed, and then the encrypted data */

	err = hip_build_generic_param(msg, &enc, sizeof(enc), param);

	return err;
}

/**
 * hip_build_param_encrypted_null_sha1 - build the hip_encrypted parameter
 * @param msg the message where the parameter will be appended
 * @param param the parameter that will contained in the hip_encrypted
 *           parameter
 *
 * Note that this function does not actually encrypt anything, it just builds
 * the parameter. The parameter that will be encapsulated in the hip_encrypted
 * parameter has to be encrypted using a different function call.
 *
 * Returns: zero on success, or negative on failure
 */
int hip_build_param_encrypted_null_sha1(struct hip_common *msg,
 					struct hip_tlv_common *param)
{
	int err = 0;
 	struct hip_encrypted_null_sha1 enc;

 	hip_set_param_type(&enc, HIP_PARAM_ENCRYPTED);
 	hip_calc_param_len(&enc, sizeof(enc) -
 			   sizeof(struct hip_tlv_common) +
 			   hip_get_param_total_len(param));
 	enc.reserved = htonl(0);

 	/* copy the IV *IF* needed, and then the encrypted data */

 	err = hip_build_generic_param(msg, &enc, sizeof(enc), param);

 	return err;
}

void hip_build_param_host_id_hdr(struct hip_host_id *host_id_hdr,
				 const char *hostname,
				 hip_tlv_len_t rr_data_len,
                                 uint8_t algorithm)
{
	uint16_t hi_len = sizeof(struct hip_host_id_key_rdata) + rr_data_len;
	uint16_t fqdn_len;

        /* reserve 1 byte for NULL termination */
	if (hostname)
		fqdn_len = (strlen(hostname) + 1) & 0x0FFF;
	else
		fqdn_len = 0;

	host_id_hdr->hi_length = htons(hi_len);
	/* length = 12 bits, di_type = 4 bits */
	host_id_hdr->di_type_length = htons(fqdn_len | 0x1000);
	/* if the length is 0, then the type should also be zero */
	if (host_id_hdr->di_type_length == ntohs(0x1000))
		host_id_hdr->di_type_length = 0;

        hip_set_param_type(host_id_hdr, HIP_PARAM_HOST_ID);
        hip_calc_generic_param_len(host_id_hdr, sizeof(struct hip_host_id),
				   hi_len -
				   sizeof(struct hip_host_id_key_rdata) +
				   fqdn_len);

        host_id_hdr->rdata.flags = htons(0x0202); /* key is for a host */
        host_id_hdr->rdata.protocol = 0xFF; /* RFC 2535 */
	/* algo is 8 bits, no htons */
        host_id_hdr->rdata.algorithm = algorithm;

	_HIP_DEBUG("hilen=%d totlen=%d contlen=%d\n",
		   ntohs(host_id_hdr->hi_length),
		   hip_get_param_contents_len(host_id_hdr),
		   hip_get_param_total_len(host_id_hdr));
}

void hip_build_param_host_id_only(struct hip_host_id *host_id,
				    const void *rr_data,
				    const char *fqdn)
{
	unsigned int rr_len = ntohs(host_id->hi_length) -
		sizeof(struct hip_host_id_key_rdata);
	char *ptr = (char *) (host_id + 1);
	uint16_t fqdn_len;

	_HIP_DEBUG("hi len: %d\n", ntohs(host_id->hi_length));
	_HIP_DEBUG("Copying %d bytes\n", rr_len);

	memcpy(ptr, rr_data, rr_len);
	ptr += rr_len;

	fqdn_len = ntohs(host_id->di_type_length) & 0x0FFF;
	_HIP_DEBUG("fqdn len: %d\n", fqdn_len);
	if (fqdn_len)
		memcpy(ptr, fqdn, fqdn_len);
}

/**
 * hip_build_param_host_id - build and append host id into message
 * \addtogroup params
 * @{ \todo Comment parameters of hip_build_param_host_id() @}
 *
 */
int hip_build_param_host_id(struct hip_common *msg,
			    struct hip_host_id *host_id_hdr,
			    const void *rr_data,
			    const char *fqdn)
{
	int err = 0;
	hip_build_param_host_id_only(host_id_hdr, rr_data, fqdn);
        err = hip_build_param(msg, host_id_hdr);
	return err;
}

int hip_get_param_host_id_di_type_len(struct hip_host_id *host, char **id, int *len)
{
	int type;
	static char *debuglist[3] = {"none", "FQDN", "NAI"};

	type = ntohs(host->di_type_length);
	*len = type & 0x0FFF;
	type = (type & 0xF000) >> 12;

	if (type > 2) {
		HIP_ERROR("Illegal DI-type: %d\n",type);
		return -1;
	}

	*id = debuglist[type];
	return 0;
}

char *hip_get_param_host_id_hostname(struct hip_host_id *hostid)
{
	int hilen;
	char *ptr;

	hilen = ntohs(hostid->hi_length) - sizeof(struct hip_host_id_key_rdata);
	_HIP_DEBUG("Hilen: %d\n",hilen);
	ptr = (char *)(hostid + 1) + hilen;
	return ptr;
}

/*
 * - endpoint is not padded
 */
void hip_build_endpoint_hdr(struct endpoint_hip *endpoint_hdr,
			    const char *hostname,
			    se_hip_flags_t endpoint_flags,
			    uint8_t host_id_algo,
			    unsigned int rr_data_len)
{
	hip_build_param_host_id_hdr(&endpoint_hdr->id.host_id,
				    hostname, rr_data_len, host_id_algo);
	endpoint_hdr->family = PF_HIP;
	/* The length is not hip-length-padded, so it has be calculated
	   manually. sizeof(hip_host_id) is already included both in the
	   sizeof(struct endpoint_hip) and get_total_len(), so it has be
	   subtracted once. */
	endpoint_hdr->length = sizeof(struct endpoint_hip) +
		hip_get_param_total_len(&endpoint_hdr->id.host_id) -
		sizeof(struct hip_host_id);
	endpoint_hdr->flags = endpoint_flags;
	endpoint_hdr->algo = host_id_algo;
	_HIP_DEBUG("%d %d %d\n",
		  sizeof(struct endpoint_hip),
		  hip_get_param_total_len(&endpoint_hdr->id.host_id),
		  sizeof(struct hip_host_id));
	_HIP_DEBUG("endpoint hdr length: %d\n", endpoint_hdr->length);
}

/*
 * - endpoint is not padded
 * - caller is responsible of reserving enough mem for endpoint
 */
void hip_build_endpoint(struct endpoint_hip *endpoint,
			const struct endpoint_hip *endpoint_hdr,
			const char *hostname,
			const unsigned char *key_rr,
			unsigned int key_rr_len)
{
	_HIP_DEBUG("len=%d ep=%d rr=%d hostid=%d\n",
		  endpoint_hdr->length,
		  sizeof(struct endpoint_hip),
		  key_rr_len,
		  sizeof(struct hip_host_id));
	HIP_ASSERT(endpoint_hdr->length == sizeof(struct endpoint_hip) +
		   hip_get_param_total_len(&endpoint_hdr->id.host_id) -
		   sizeof(struct hip_host_id));
	memcpy(endpoint, endpoint_hdr, sizeof(struct endpoint_hip));
	hip_build_param_host_id_only(&endpoint->id.host_id, key_rr, hostname);
}

int hip_build_param_eid_endpoint_from_host_id(struct hip_common *msg,
					      const struct endpoint_hip *endpoint)
{
	int err = 0;
	
	HIP_ASSERT(!(endpoint->flags & HIP_ENDPOINT_FLAG_HIT));
	
	err = hip_build_param_contents(msg, endpoint, HIP_PARAM_EID_ENDPOINT,
				       endpoint->length);
	return err;
}

int hip_build_param_eid_endpoint_from_hit(struct hip_common *msg,
					  const struct endpoint_hip *endpoint)
{
	struct hip_eid_endpoint eid_endpoint;
	int err = 0;

	HIP_ASSERT(endpoint->flags & HIP_ENDPOINT_FLAG_HIT);

	hip_set_param_type(&eid_endpoint, HIP_PARAM_EID_ENDPOINT);

	hip_calc_param_len(&eid_endpoint,
			   sizeof(struct hip_eid_endpoint) -
			   sizeof (struct hip_tlv_common));

	memcpy(&eid_endpoint.endpoint, endpoint, sizeof(struct endpoint_hip));

	err = hip_build_param(msg, &eid_endpoint);

	return err;
}

/*
 * hip_build_param_eid_endpoint - build eid endpoint parameter
 * @param msg the message where the eid endpoint paramater will be appended
 * @param endpoint the endpoint to be wrapped into the eid endpoint structure
 * @param port the dst/src port used for the endpoint
 *
 * Used for passing endpoints to the kernel. The endpoint is wrapped into
 * an eid endpoint structure because endpoint_hip is not padded but all
 * parameter need to be padded in the builder interface.
 */
int hip_build_param_eid_endpoint(struct hip_common *msg,
				 const struct endpoint_hip *endpoint)
{
	int err = 0;
	
	if (endpoint->flags & HIP_ENDPOINT_FLAG_HIT) {
		err = hip_build_param_eid_endpoint_from_hit(msg, endpoint);
	} else {
		err = hip_build_param_eid_endpoint_from_host_id(msg, endpoint);
	}
	
	return err;
}

<<<<<<< HEAD

int hip_host_id_entry_to_endpoint(struct hip_host_id_entry *entry, struct hip_common *msg)
=======
int hip_host_id_entry_to_endpoint(struct hip_host_id_entry *entry,
				  struct hip_common *msg)
>>>>>>> a4d0e3e8
{
	struct endpoint_hip endpoint;
	int err = 0;

<<<<<<< HEAD
	endpoint.family = PF_HIP;	
	endpoint.length = sizeof(struct endpoint_hip); 	
	endpoint.algo= entry->lhi.algo;
	endpoint.flags=entry->lhi.anonymous;
	endpoint.algo=hip_get_host_id_algo(entry->host_id);
=======
	endpoint.family = PF_HIP;
	endpoint.length = sizeof(struct endpoint_hip);
	
	/* struct endpoint flags were incorrectly assigned directly from
	   entry->lhi.anonymous. entry->lhi.anonymous is a boolean value while
	   endpoint.flags is a binary flag value. The entry lhi.anonymous should
	   be converted to binary flag to avoid this kind of mistakes.
	   -Lauri 18.07.2008 */
	if(entry->lhi.anonymous) {
		endpoint.flags = HIP_ENDPOINT_FLAG_ANON;
	} else {
		endpoint.flags = HIP_ENDPOINT_FLAG_HIT;
	}
	//endpoint.flags  = entry->lhi.anonymous;
	/* Next line is useless see couple of lines further --SAMU */
	//endpoint.algo   = entry->lhi.algo;
	endpoint.algo   = hip_get_host_id_algo(entry->host_id);
>>>>>>> a4d0e3e8
	ipv6_addr_copy(&endpoint.id.hit, &entry->lhi.hit);
	
	HIP_IFEL(hip_build_param_eid_endpoint(msg, &endpoint), -1,
		 "Error when building parameter HIP_PARAM_EID_ENDPOINT.\n");

  out_err:
	return err;
}

int hip_build_param_eid_iface(struct hip_common *msg,
			      hip_eid_iface_type_t if_index)
{
	int err = 0;
	struct hip_eid_iface param;

	hip_set_param_type(&param, HIP_PARAM_EID_IFACE);
	hip_calc_generic_param_len(&param, sizeof(param), 0);
	param.if_index = htons(if_index);
	err = hip_build_param(msg, &param);

	return err;
}

int hip_build_param_eid_sockaddr(struct hip_common *msg,
                                 struct sockaddr *sockaddr,
                                 size_t sockaddr_len)
{
        int err = 0;
	_HIP_DEBUG("build family=%d, len=%d\n", sockaddr->sa_family,
		   sockaddr_len);
        err = hip_build_param_contents(msg, sockaddr, HIP_PARAM_EID_SOCKADDR,
                                       sockaddr_len);
        return err;
}

/**
 * Builds a NOTIFICATION parameter.
 *
 * @param msg              a pointer to the message where the parameter will be
 *                         appended
 * @param msgtype          NOTIFY message type
 * @param notification     the Notification data that will contained in the HIP
 *                         NOTIFICATION parameter
 * @param notification_len length of @c notification_data
 *
 * @return zero on success, or negative on failure
 */
int hip_build_param_notification(struct hip_common *msg, uint16_t msgtype,
				 void *data, size_t data_len)
{
	int err = 0;
	struct hip_notification notification;

	hip_set_param_type(&notification, HIP_PARAM_NOTIFICATION);
	hip_calc_param_len(&notification, sizeof(struct hip_notification) -
			   sizeof(struct hip_tlv_common) +
			   data_len);
	notification.reserved = 0;
	notification.msgtype = htons(msgtype);

	err = hip_build_generic_param(msg, &notification,
				      sizeof(struct hip_notification),
				      data);
	return err;
}

int hip_build_netlink_dummy_header(struct hip_common *msg)
{
	return hip_build_user_hdr(msg, SO_HIP_NETLINK_DUMMY, 0);
}

int hip_build_param_blind_nonce(struct hip_common *msg, uint16_t nonce)
{
	struct hip_blind_nonce param;
	int err = 0;

	hip_set_param_type(&param, HIP_PARAM_BLIND_NONCE);
	hip_calc_generic_param_len(&param, sizeof(param), 0);
	param.nonce = htons(nonce);
	err = hip_build_param(msg, &param);

	return err;
}

int hip_build_param_opendht_set(struct hip_common *msg,
                                char *name)
{
    int err = 0;
    struct hip_opendht_set name_info;
    hip_set_param_type(&name_info, HIP_PARAM_OPENDHT_SET);
    hip_calc_param_len(&name_info,
                       sizeof(struct hip_opendht_set) -
                       sizeof(struct hip_tlv_common));
    strcpy(&name_info.name, name);
    err = hip_build_param(msg, &name_info);
 out_err:
    return err;
}

int hip_build_param_opendht_gw_info(struct hip_common *msg,
				    struct in6_addr *addr,
				    uint32_t ttl,
				    uint16_t port)
{
	int err = 0;
	struct hip_opendht_gw_info gw_info;

	hip_set_param_type(&gw_info, HIP_PARAM_OPENDHT_GW_INFO);
	hip_calc_param_len(&gw_info,
			   sizeof(struct hip_opendht_gw_info) -
			   sizeof(struct hip_tlv_common));
	gw_info.ttl = ttl;
	gw_info.port = htons(port);
	ipv6_addr_copy(&gw_info.addr, addr);
	err = hip_build_param(msg, &gw_info);
	return err;
}

int dsa_to_hip_endpoint(DSA *dsa, struct endpoint_hip **endpoint,
			se_hip_flags_t endpoint_flags, const char *hostname)
{
  int err = 0;
  unsigned char *dsa_key_rr = NULL;
  int dsa_key_rr_len;
  struct endpoint_hip endpoint_hdr;

  _HIP_DEBUG("dsa_to_hip_endpoint called\n");

  dsa_key_rr_len = dsa_to_dns_key_rr(dsa, &dsa_key_rr);
  if (dsa_key_rr_len <= 0) {
    HIP_ERROR("dsa_key_rr_len <= 0\n");
    err = -ENOMEM;
    goto out_err;
  }

  /* build just an endpoint header to see how much memory is needed for the
     actual endpoint */
  hip_build_endpoint_hdr(&endpoint_hdr, hostname, endpoint_flags,
			 HIP_HI_DSA, dsa_key_rr_len);

  *endpoint = malloc(endpoint_hdr.length);
  if (!(*endpoint)) {
    err = -ENOMEM;
    goto out_err;
  }
  memset(*endpoint, 0, endpoint_hdr.length);

  _HIP_DEBUG("Allocated %d bytes for endpoint\n", endpoint_hdr.length);
  hip_build_endpoint(*endpoint, &endpoint_hdr, hostname,
		     dsa_key_rr, dsa_key_rr_len);
  _HIP_HEXDUMP("endpoint contains: ", *endpoint, endpoint_hdr.length);

 out_err:

  if (dsa_key_rr)
    free(dsa_key_rr);

  return err;
}

int rsa_to_hip_endpoint(RSA *rsa, struct endpoint_hip **endpoint,
			se_hip_flags_t endpoint_flags, const char *hostname)
{
  int err = 0;
  unsigned char *rsa_key_rr = NULL;
  int rsa_key_rr_len;
  struct endpoint_hip endpoint_hdr;

  HIP_DEBUG("rsa_to_hip_endpoint called\n");

  rsa_key_rr_len = rsa_to_dns_key_rr(rsa, &rsa_key_rr);
  if (rsa_key_rr_len <= 0) {
    HIP_ERROR("rsa_key_rr_len <= 0\n");
    err = -ENOMEM;
    goto out_err;
  }

  /* build just an endpoint header to see how much memory is needed for the
     actual endpoint */
  hip_build_endpoint_hdr(&endpoint_hdr, hostname, endpoint_flags,
			 HIP_HI_RSA, rsa_key_rr_len);

    *endpoint = malloc(endpoint_hdr.length);
  if (!(*endpoint)) {
    err = -ENOMEM;
    goto out_err;
  }
  memset(*endpoint, 0, endpoint_hdr.length);

  _HIP_DEBUG("Allocated %d bytes for endpoint\n", endpoint_hdr.length);

  hip_build_endpoint(*endpoint, &endpoint_hdr, hostname,
		     rsa_key_rr, rsa_key_rr_len);

  _HIP_HEXDUMP("endpoint contains: ", *endpoint, endpoint_hdr.length);

 out_err:

  if (rsa_key_rr)
    free(rsa_key_rr);

  return err;
}

int alloc_and_set_host_id_param_hdr(struct hip_host_id **host_id,
				    unsigned int key_rr_len,
				    uint8_t algo,
				    const char *hostname)
{
  int err = 0;
  struct hip_host_id host_id_hdr;

  hip_build_param_host_id_hdr(&host_id_hdr, hostname,
			      key_rr_len, algo);

  *host_id = malloc(hip_get_param_total_len(&host_id_hdr));
  if (!host_id) {
    err = -ENOMEM;
  }

  memcpy(*host_id, &host_id_hdr, sizeof(host_id_hdr));

  return err;
}

int alloc_and_build_param_host_id_only(struct hip_host_id **host_id,
				       unsigned char *key_rr, int key_rr_len,
				       int algo, char *hostname) {
  int err = 0;

  HIP_IFEL(alloc_and_set_host_id_param_hdr(host_id, key_rr_len, algo,
					   hostname), -1, "alloc\n");
  hip_build_param_host_id_only(*host_id, key_rr, "hostname");

 out_err:
  if (err && *host_id) {
    *host_id = NULL;
    HIP_FREE(host_id);
  }

  return err;
}

/* Note: public here means that you only have the public key,
   not the private */
int hip_any_key_to_hit(void *any_key, unsigned char *any_key_rr, int hit_type,
		       hip_hit_t *hit, int is_public, int is_dsa) {
  int err = 0, key_rr_len;
  unsigned char *key_rr = NULL;
  char hostname[HIP_HOST_ID_HOSTNAME_LEN_MAX];
  struct hip_host_id *host_id = NULL;
  RSA *rsa_key = (RSA *) any_key;
  DSA *dsa_key = (DSA *) any_key;

  memset(hostname, 0, HIP_HOST_ID_HOSTNAME_LEN_MAX);
  HIP_IFEL(gethostname(hostname, HIP_HOST_ID_HOSTNAME_LEN_MAX - 1), -1,
  	   "gethostname failed\n");

  if (is_dsa) {
    HIP_IFEL(((key_rr_len = dsa_to_dns_key_rr(dsa_key, &key_rr)) <= 0), -1,
	     "key_rr_len\n");
    HIP_IFEL(alloc_and_build_param_host_id_only(&host_id, key_rr, key_rr_len,
						HIP_HI_DSA, hostname), -1,
	     "alloc\n");
    if (is_public) {
      HIP_IFEL(hip_dsa_host_id_to_hit(host_id, hit, HIP_HIT_TYPE_HASH100),
	       -1, "conversion from host id to hit failed\n");
    } else {
      HIP_IFEL(hip_private_dsa_host_id_to_hit(host_id, hit,
					      HIP_HIT_TYPE_HASH100),
	       -1, "conversion from host id to hit failed\n");
    }
  } else /* rsa */ {
    HIP_IFEL(((key_rr_len = rsa_to_dns_key_rr(rsa_key, &key_rr)) <= 0), -1,
	     "key_rr_len\n");
    HIP_IFEL(alloc_and_build_param_host_id_only(&host_id, key_rr, key_rr_len,
						HIP_HI_RSA, hostname), -1,
	     "alloc\n");
    if (is_public) {
      HIP_IFEL(hip_rsa_host_id_to_hit(host_id, hit, HIP_HIT_TYPE_HASH100),
	       -1, "conversion from host id to hit failed\n");
    } else {
      HIP_IFEL(hip_private_rsa_host_id_to_hit(host_id, hit,
					      HIP_HIT_TYPE_HASH100),
	       -1, "conversion from host id to hit failed\n");
    }
  }

   HIP_DEBUG_HIT("hit", hit);
   HIP_DEBUG("hi is %s %s\n", (is_public ? "public" : "private"),
	     (is_dsa ? "dsa" : "rsa"));

 out_err:

  if (key_rr)
    HIP_FREE(key_rr);
  if (host_id)
    HIP_FREE(host_id);

  return err;
}

int hip_public_rsa_to_hit(RSA *rsa_key, unsigned char *rsa, int type,
			  struct in6_addr *hit) {
  return hip_any_key_to_hit(rsa_key, rsa, type, hit, 1, 0);
}

int hip_private_rsa_to_hit(RSA *rsa_key, unsigned char *rsa, int type,
			  struct in6_addr *hit) {
  return hip_any_key_to_hit(rsa_key, rsa, type, hit, 0, 0);
}

int hip_public_dsa_to_hit(DSA *dsa_key, unsigned char *dsa, int type,
			  struct in6_addr *hit) {
  return hip_any_key_to_hit(dsa_key, dsa, type, hit, 1, 1);
}

int hip_private_dsa_to_hit(DSA *dsa_key, unsigned char *dsa, int type,
			   struct in6_addr *hit) {
  return hip_any_key_to_hit(dsa_key, dsa, type, hit, 0, 1);
}

<<<<<<< HEAD
=======
/**
 * Builds a @c FULLRELAY_HMAC parameter.
 *
 * Builds a @c FULLRELAY_HMAC parameter to the HIP packet @c msg. This function
 * calculates also the hmac value from the whole message as specified in the drafts.
 *
 * @param msg a pointer to the message where the @c RVS_HMAC parameter will be
 *            appended.
 * @param key a pointer to a key used for hmac.
 * @return    zero on success, or negative error value on error.
 * @see       hip_build_param_hmac_contents().
 * @see       hip_build_param_hmac2_contents().
 * @see       hip_write_hmac().
 * @note      Except the TLV type value, the functionality of this function is
 *            identical to the functionality of hip_build_param_hmac_contents().
 *            If something is changed there, it is most likely that it should
 *            be changed here also.
 */
int hip_build_param_full_relay_hmac_contents(struct hip_common *msg,
				  struct hip_crypto_key *key)
{
	int err = 0;
	struct hip_hmac hmac;

	hip_set_param_type(&hmac, HIP_PARAM_RELAY_HMAC);
	hip_calc_generic_param_len(&hmac, sizeof(struct hip_hmac), 0);
	HIP_IFEL(!hip_write_hmac(HIP_DIGEST_SHA1_HMAC, key->key, msg,
				 hip_get_msg_total_len(msg),
				 hmac.hmac_data), -EFAULT,
		 "Error while building HMAC\n");
	err = hip_build_param(msg, &hmac);
 out_err:
	return err;
}

/**
 * Builds a @c NAT_Transfer  parameter.
 *
 * Builds a @c NAT_TRANSFER parameter to the HIP packet @c msg.
 *
 * @param msg      a pointer to a HIP packet common header
 * @param nat_control     16bit integer indicate the nat_transfer type
 * @return         zero on success, or negative error value on error.
 * @see            <a href="http://tools.ietf.org/wg/hip/draft-ietf-hip-rvs/draft-ietf-hip-rvs-05.txt">
 *                 draft-ietf-hip-rvs-05</a> section 4.2.2.
 */
int hip_build_param_nat_tranform(struct hip_common *msg, hip_transform_suite_t nat_control)
{
	struct hip_nat_transform nat_transform;
	int err = 0;

	hip_set_param_type(&nat_transform, HIP_PARAM_NAT_TRANSFORM);
	nat_transform.suite_id[0] = htons(nat_control);

	hip_calc_generic_param_len(&nat_transform, sizeof(struct hip_nat_transform), 0);
	err = hip_build_param(msg, &nat_transform);
	return err;
}

void hip_set_locator_addr_length(void * locator, hip_tlv_len_t  length){
	((struct hip_locator *)locator)->length = htons(length);
	return;
}

/**
 *
 * return the amount the locator items(type 1 and 2 are both supproted).
 * */
int hip_get_locator_addr_item_count(struct hip_locator *locator) {
	char *address_pointer =(char*) (locator + 1);
	int amount = 0; 
       
	for(;address_pointer < ((char*)locator) + hip_get_param_contents_len(locator); ) {
		if (((struct hip_locator_info_addr_item*)address_pointer)->locator_type 
                    == HIP_LOCATOR_LOCATOR_TYPE_UDP) {
                        address_pointer += sizeof(struct hip_locator_info_addr_item2);
                        amount += 1;
                }
                else if(((struct hip_locator_info_addr_item*)address_pointer)->locator_type 
                        == HIP_LOCATOR_LOCATOR_TYPE_ESP_SPI) {
                        address_pointer += sizeof(struct hip_locator_info_addr_item);
                        amount += 1;
                } 
                else if(((struct hip_locator_info_addr_item*)address_pointer)->locator_type 
                        == HIP_LOCATOR_LOCATOR_TYPE_IPV6) {
                        address_pointer += sizeof(struct hip_locator_info_addr_item);
                        amount += 1;
                } 
                else
                        address_pointer += sizeof(struct hip_locator_info_addr_item);
	}	
	return amount;
}

/**
 * retreive a locator address item from a list
 *
 * retreive a @c LOCATOR ADDRESS ITEM@c from a list.
 *
 * @param item_list      a pointer to the first item in the list
 * @param index     the index of the item in the list
 */
union hip_locator_info_addr * hip_get_locator_item(void* item_list, int index){
	int i= 0;
	struct hip_locator_info_addr_item *temp;
 	char *result = (char*) item_list;
	
	for(;i<index;i++){
		temp = (struct hip_locator_info_addr_item*) result;
		if (temp->locator_type == HIP_LOCATOR_LOCATOR_TYPE_ESP_SPI) 
			result += sizeof(struct hip_locator_info_addr_item);		
		else 
			result += sizeof(struct hip_locator_info_addr_item2);		
	}
	return (union hip_locator_info_addr *) result;
} 

/**
 * retreive a locator address item from a list
 *
 * retreive a @c LOCATOR ADDRESS ITEM@c from a list.
 *
 * @param item_list      a pointer to the first item in the list
 * @param index     the index of the item in the list
 * @note DO NOT GIVE TOO LARGE INDEX
 */
struct hip_locator_info_addr_item * hip_get_locator_item_as_one(
	struct hip_locator_info_addr_item* item_list, int index){

    char * address_pointer; 
    int i = 0;
    struct hip_locator_info_addr_item *item = NULL;
    struct hip_locator_info_addr_item2 *item2 = NULL;
   
    address_pointer = (char *)item_list;

    if (index != 0) {
	    for(i = 0; i <= index; i++) {
		    if (((struct hip_locator_info_addr_item *)address_pointer)->locator_type 
			== HIP_LOCATOR_LOCATOR_TYPE_UDP) {
			    address_pointer += sizeof(struct hip_locator_info_addr_item2);
		    }
		    else if(((struct hip_locator_info_addr_item *)address_pointer)->locator_type 
			    == HIP_LOCATOR_LOCATOR_TYPE_ESP_SPI) {
			    address_pointer += sizeof(struct hip_locator_info_addr_item);
		    } 
		    else if(((struct hip_locator_info_addr_item *)address_pointer)->locator_type 
			    == HIP_LOCATOR_LOCATOR_TYPE_IPV6) {
			    address_pointer += sizeof(struct hip_locator_info_addr_item);
		    } 
		    else
			    address_pointer += sizeof(struct hip_locator_info_addr_item);   
	    }
    }
    if (((struct hip_locator_info_addr_item *)address_pointer)->locator_type 
	== HIP_LOCATOR_LOCATOR_TYPE_UDP) {
	    item2 = (struct hip_locator_info_addr_item2 *)address_pointer;
	    HIP_DEBUG_IN6ADDR("LOCATOR", (struct in6_addr *)&item2->address);
    }
    else if(((struct hip_locator_info_addr_item *)address_pointer)->locator_type 
	    == HIP_LOCATOR_LOCATOR_TYPE_ESP_SPI) {
	    item = (struct hip_locator_info_addr_item *)address_pointer;
	    HIP_DEBUG_IN6ADDR("LOCATOR", (struct in6_addr *)&item->address);
    } 
    else if(((struct hip_locator_info_addr_item *)address_pointer)->locator_type 
	    == HIP_LOCATOR_LOCATOR_TYPE_IPV6) {
	    item = (struct hip_locator_info_addr_item *)address_pointer;
	    HIP_DEBUG_IN6ADDR("LOCATOR", (struct in6_addr *)&item->address);
    } 
    return (struct hip_locator_info_addr_item *)address_pointer;
}

/**
 * retreive a IP address  from a locator item structure
 *
 *
 * @param item      a pointer to the item
 */
struct in6_addr * hip_get_locator_item_address(void* item){

	struct hip_locator_info_addr_item *temp;


	temp = (struct hip_locator_info_addr_item*) item;
	if (temp->locator_type == HIP_LOCATOR_LOCATOR_TYPE_ESP_SPI){
		return &temp->address;
	}
	else {
		return &((struct hip_locator_info_addr_item2 *)temp)->address;
	}

}

/**
 * retreive a port from a locator item structure
 *
 *
 * @param item      a pointer to the item
 */
uint16_t hip_get_locator_item_port(void* item){

	struct hip_locator_info_addr_item *temp;


	temp = (struct hip_locator_info_addr_item*) item;
	if (temp->locator_type == HIP_LOCATOR_LOCATOR_TYPE_ESP_SPI){
		return 0;
	}
	else {
		return ntohs(((struct hip_locator_info_addr_item2 *)temp)->port);
	}

}


/**
 * retreive a port from a locator item structure
 *
 *
 * @param item      a pointer to the item
 */
uint32_t hip_get_locator_item_priority(void* item){

	struct hip_locator_info_addr_item *temp;


	temp = (struct hip_locator_info_addr_item*) item;
	if (temp->locator_type == HIP_LOCATOR_LOCATOR_TYPE_ESP_SPI){
		//todo check the constant value
		return HIP_LOCATOR_LOCATOR_TYPE_ESP_SPI_PRIORITY;
	}
	else {
		return ntohl(((struct hip_locator_info_addr_item2 *)temp)->priority);
	}

}
/**
 * Count the a locator item list length in bytes.
 *
 *
 * @param item_list      a pointer to the first item
 * @param amount          the number of items in the list
 */
int hip_get_locator_item_list_length(void* item_list, int amount) {

	int i= 0;
	struct hip_locator_info_addr_item *temp;
	char * result = (char*) item_list;

	for(;i<amount+1;i++){
		temp = (struct hip_locator_info_addr_item*) result;
		if (temp->locator_type == HIP_LOCATOR_LOCATOR_TYPE_ESP_SPI)
			result  +=  sizeof(struct hip_locator_info_addr_item);
		else
			result  +=  sizeof(struct hip_locator_info_addr_item2);

	}
	return result - (char*) item_list;

}


/**
 * hip_build_param_locator2 - build HIP locator parameter
 *
 * @param msg the message where the REA will be appended
 * @param addresses1 list of addresses type1
 * @param addresses2 list of addresses type2
 * @param address_count1 number of addresses1
 * @param address_count2 number of addresses2
 * @return 0 on success, otherwise < 0.
 */
int hip_build_param_locator2(struct hip_common *msg,
			struct hip_locator_info_addr_item  *addresses1,
			struct hip_locator_info_addr_item2 *addresses2,
			int address_count1,
			int address_count2) {
	int err = 0;
	struct hip_locator *locator_info = NULL;
	int addrs_len1 = address_count1 *
		(sizeof(struct hip_locator_info_addr_item));
	int addrs_len2 = address_count2 *
		(sizeof(struct hip_locator_info_addr_item2));

	HIP_IFE(!(locator_info =
		  malloc(sizeof(struct hip_locator) + addrs_len1 + addrs_len2 )), -1);
        
	hip_set_param_type(locator_info, HIP_PARAM_LOCATOR);
	hip_calc_generic_param_len(locator_info,
				   sizeof(struct hip_locator),
				   addrs_len1+addrs_len2);

	memcpy(locator_info + 1, addresses1, addrs_len1);
	if(address_count2 > 0)
               memcpy(((char *)(locator_info + 1) + addrs_len1), 
                      addresses2, addrs_len2);

	HIP_IFE(hip_build_param(msg, locator_info), -1);

	_HIP_DEBUG("msgtotlen=%d addrs_len=%d\n", hip_get_msg_total_len(msg),
		   addrs_len);
 out_err:
	if (locator_info)
		free(locator_info);
	return err;
}


/**
 * Builds a @c RELAY_TO parameter.
 *
 * Builds a @c RELAY_TO parameter to the HIP packet @c msg.
 *
 * @param msg  a pointer to a HIP packet common header
 * @param addr a pointer to IPv6 address
 * @param port portnumber
 * @return     zero on success, or negative error value on error.
 * @note       This used to be VIA_RVS_NAT, but because of the HIP-ICE
 *             draft, this is now RELAY_TO.
 */
int hip_build_param_reg_from(struct hip_common *msg,
			     const in6_addr_t *addr,
			     const in_port_t port)
{

     struct hip_reg_from reg_from;
     int err = 0;

     hip_set_param_type(&reg_from, HIP_PARAM_REG_FROM);
     ipv6_addr_copy((struct in6_addr *)&reg_from.address, addr);
     HIP_DEBUG_IN6ADDR("santtu:reg_from address is ", &reg_from.address);
     HIP_DEBUG_IN6ADDR("santtu:the given address is ", addr);
     reg_from.port = htons(port);
     hip_calc_generic_param_len(&reg_from, sizeof(reg_from), 0);
     err = hip_build_param(msg, &reg_from);

     return err;

}
>>>>>>> a4d0e3e8
<|MERGE_RESOLUTION|>--- conflicted
+++ resolved
@@ -55,6 +55,7 @@
  */
 #include "builder.h"
 #include "registration.h"
+#include "esp_prot_common.h"
 
 static enum select_dh_key_t select_dh_key = STRONGER_KEY;
 
@@ -406,14 +407,14 @@
 struct hip_locator_info_addr_item *hip_get_locator_first_addr_item(struct hip_locator *locator) {
 	return (struct hip_locator_info_addr_item *) (locator + 1);
 }
-
+/* remove by santtu, since the item have type2
 int hip_get_locator_addr_item_count(struct hip_locator *locator) {
 	return (hip_get_param_contents_len(locator) -
 		(sizeof(struct hip_locator) -
 		 sizeof(struct hip_tlv_common))) /
 		sizeof(struct hip_locator_info_addr_item);
 }
-
+*/
 int hip_get_lifetime_value(time_t seconds, uint8_t *lifetime)
 {
 	/* Check that we get a lifetime value between 1 and 255. The minimum
@@ -551,6 +552,9 @@
                         HIP_PARAM_ESP_TRANSFORM,
                         HIP_PARAM_FROM,
 			HIP_PARAM_RELAY_FROM,
+			//add by santtu
+			HIP_PARAM_RELAY_HMAC,
+			//end add
                         HIP_PARAM_HIP_SIGNATURE,
                         HIP_PARAM_HIP_SIGNATURE2,
                         HIP_PARAM_HIP_TRANSFORM,
@@ -560,6 +564,9 @@
 			HIP_PARAM_RVS_HMAC,
                         HIP_PARAM_HOST_ID,
                         HIP_PARAM_LOCATOR,
+			//add by santtu
+			HIP_PARAM_NAT_TRANSFORM,
+			//end add
                         HIP_PARAM_NOTIFICATION,
                         HIP_PARAM_PUZZLE,
                         HIP_PARAM_R1_COUNTER,
@@ -570,23 +577,23 @@
                         HIP_PARAM_SEQ,
                         HIP_PARAM_SOLUTION,
                         HIP_PARAM_VIA_RVS,
-<<<<<<< HEAD
-			HIP_PARAM_RELAY_TO
-=======
 			HIP_PARAM_RELAY_TO,
 			//add by santtu
 			HIP_PARAM_REG_FROM,
 			//end add
 			HIP_PARAM_ESP_PROT_TRANSFORM,
 			HIP_PARAM_ESP_PROT_ANCHOR
->>>>>>> a4d0e3e8
 		};
 	hip_tlv_type_t type = hip_get_param_type(param);
 
 	/** @todo check the lengths of the parameters */
 
 	for (i = 0; i < ARRAY_SIZE(valid); i++) {
-		if (type == valid[i]) {
+		if (!(type & 0x0001)) {
+			_HIP_DEBUG("Optional param, skip\n");
+			ok = 1;
+			break;
+		} else if (type == valid[i]) {
 			ok = 1;
 			break;
 		}
@@ -619,11 +626,11 @@
 	if (pos == ((void *)msg)) {
 		HIP_ERROR("use hip_check_msg_len()\n");
 	} else if (pos + param_len > ((void *) msg) + HIP_MAX_PACKET) {
-		_HIP_DEBUG("param far too long (%d)\n", param_len);
+		HIP_DEBUG("param far too long (%d)\n", param_len);
 	} else if (param_len > hip_get_msg_total_len(msg)) {
-		_HIP_DEBUG("param too long (%d)\n", param_len);
+		HIP_DEBUG("param too long (%d)\n", param_len);
 	} else {
-		_HIP_DEBUG("param ok\n");
+		_HIP_DEBUG("param length ok (%d)\n", param_len);
 		ok = 1;
 	}
 	return ok;
@@ -735,10 +742,7 @@
 void *hip_get_param_contents(const struct hip_common *msg,
 			     hip_tlv_type_t param_type)
 {
-<<<<<<< HEAD
-=======
-
->>>>>>> a4d0e3e8
+
 	void *contents = hip_get_param(msg,param_type);
 	if (contents)
 		contents += sizeof(struct hip_tlv_common);
@@ -956,14 +960,10 @@
      HIP_DEBUG("Msg length:     %d\n", hip_get_msg_total_len(msg));
      HIP_DEBUG("Msg err:        %d\n", hip_get_msg_err(msg));
      HIP_DEBUG("Msg controls:   0x%04x\n", msg->control);
-<<<<<<< HEAD
-	
-=======
 
      _HIP_DEBUG_HIT("Msg hits:       ", &msg->hits );
      _HIP_DEBUG_HIT("Msg hitr:       ", &msg->hitr );
 
->>>>>>> a4d0e3e8
      while((current_param = hip_get_next_param(msg, current_param)) != NULL)
      {
 	  len = hip_get_param_contents_len(current_param);
@@ -1148,9 +1148,6 @@
 	case HIP_PARAM_UINT: return "HIP_PARAM_UINT";
 	case HIP_PARAM_UNIT_TEST: return "HIP_PARAM_UNIT_TEST";
 	case HIP_PARAM_VIA_RVS: return "HIP_PARAM_VIA_RVS";
-<<<<<<< HEAD
-	case HIP_PARAM_PSEUDO_HIT: return "HIP_PARAM_PSEUDO_HIT";	
-=======
 	case HIP_PARAM_PSEUDO_HIT: return "HIP_PARAM_PSEUDO_HIT";
 	case HIP_PARAM_ESP_PROT_TRANSFORM: return "HIP_PARAM_ESP_PROT_TRANSFORM";
 	case HIP_PARAM_ESP_PROT_ANCHOR: return "HIP_PARAM_ESP_PROT_ANCHOR";
@@ -1158,7 +1155,6 @@
 	case HIP_PARAM_NAT_TRANSFORM: return "HIP_PARAM_NAT_TRANSFORM";	
 	//end add      
 	case HIP_PARAM_LSI: return "HIP_PARAM_LSI";
->>>>>>> a4d0e3e8
 	}
 	return "UNDEFINED";
 }
@@ -1335,6 +1331,8 @@
  * @see                  hip_build_param().
  * @see                  hip_build_param_contents().
  */
+
+
 int hip_build_generic_param(struct hip_common *msg,
 			    const void *parameter_hdr,
 			    hip_tlv_len_t param_hdr_size,
@@ -1443,7 +1441,6 @@
 			     hip_tlv_len_t contents_size)
 {
 	struct hip_tlv_common param;
-
 	hip_set_param_type(&param, param_type);
 	hip_set_param_contents_len(&param, contents_size);	
 	return hip_build_generic_param(msg, &param,
@@ -1488,6 +1485,7 @@
 	err = hip_build_param_contents(msg, contents,
 		       hip_get_param_type(tlv_common),
 				       hip_get_param_contents_len(tlv_common));
+        _HIP_DEBUG("tlv_common len %d\n", ((struct hip_tlv_common *)tlv_common)->length);
 	if (err) {
 		HIP_ERROR("could not build contents (%d)\n", err);
 	}
@@ -2395,9 +2393,9 @@
 	/* puzzle.opaque[2] = (opaque & 0xFF0000) >> 16; */
 	puzzle.I = random_i;
 
-        err = hip_build_generic_param(msg, &puzzle,
-				      sizeof(struct hip_tlv_common),
-				      hip_get_param_contents_direct(&puzzle));
+    err = hip_build_generic_param(msg, &puzzle,
+			      sizeof(struct hip_tlv_common),
+			      hip_get_param_contents_direct(&puzzle));
 	return err;
 
 }
@@ -2811,8 +2809,6 @@
 }
 
 /**
-<<<<<<< HEAD
-=======
  * hip_build_param_esp_prot_mode - build and append ESP PROT transform parameter
  * @param msg the message where the parameter will be appended
  * @param transform the transform to be used for the esp extension header
@@ -2869,7 +2865,6 @@
 }
 
 /**
->>>>>>> a4d0e3e8
  * hip_build_param_unit_test - build and insert an unit test parameter
  * @param msg the message where the parameter will be appended
  * @param suiteid the id of the test suite
@@ -3036,7 +3031,6 @@
 {
 	uint16_t hi_len = sizeof(struct hip_host_id_key_rdata) + rr_data_len;
 	uint16_t fqdn_len;
-
         /* reserve 1 byte for NULL termination */
 	if (hostname)
 		fqdn_len = (strlen(hostname) + 1) & 0x0FFF;
@@ -3241,24 +3235,12 @@
 	return err;
 }
 
-<<<<<<< HEAD
-
-int hip_host_id_entry_to_endpoint(struct hip_host_id_entry *entry, struct hip_common *msg)
-=======
 int hip_host_id_entry_to_endpoint(struct hip_host_id_entry *entry,
 				  struct hip_common *msg)
->>>>>>> a4d0e3e8
 {
 	struct endpoint_hip endpoint;
 	int err = 0;
 
-<<<<<<< HEAD
-	endpoint.family = PF_HIP;	
-	endpoint.length = sizeof(struct endpoint_hip); 	
-	endpoint.algo= entry->lhi.algo;
-	endpoint.flags=entry->lhi.anonymous;
-	endpoint.algo=hip_get_host_id_algo(entry->host_id);
-=======
 	endpoint.family = PF_HIP;
 	endpoint.length = sizeof(struct endpoint_hip);
 	
@@ -3276,7 +3258,6 @@
 	/* Next line is useless see couple of lines further --SAMU */
 	//endpoint.algo   = entry->lhi.algo;
 	endpoint.algo   = hip_get_host_id_algo(entry->host_id);
->>>>>>> a4d0e3e8
 	ipv6_addr_copy(&endpoint.id.hit, &entry->lhi.hit);
 	
 	HIP_IFEL(hip_build_param_eid_endpoint(msg, &endpoint), -1,
@@ -3395,6 +3376,18 @@
 	return err;
 }
 
+int hip_build_param_cert_spki_info(struct hip_common * msg,
+				    struct hip_cert_spki_info * cert_info)
+{
+	int err = 0;
+	hip_set_param_type(cert_info, HIP_PARAM_CERT_SPKI_INFO);
+	hip_calc_param_len(cert_info,
+			   sizeof(struct hip_cert_spki_info) -
+			   sizeof(struct hip_tlv_common));
+	err = hip_build_param(msg, cert_info);
+	return err;
+}
+
 int dsa_to_hip_endpoint(DSA *dsa, struct endpoint_hip **endpoint,
 			se_hip_flags_t endpoint_flags, const char *hostname)
 {
@@ -3488,7 +3481,6 @@
 {
   int err = 0;
   struct hip_host_id host_id_hdr;
-
   hip_build_param_host_id_hdr(&host_id_hdr, hostname,
 			      key_rr_len, algo);
 
@@ -3506,11 +3498,9 @@
 				       unsigned char *key_rr, int key_rr_len,
 				       int algo, char *hostname) {
   int err = 0;
-
   HIP_IFEL(alloc_and_set_host_id_param_hdr(host_id, key_rr_len, algo,
 					   hostname), -1, "alloc\n");
   hip_build_param_host_id_only(*host_id, key_rr, "hostname");
-
  out_err:
   if (err && *host_id) {
     *host_id = NULL;
@@ -3599,8 +3589,6 @@
   return hip_any_key_to_hit(dsa_key, dsa, type, hit, 0, 1);
 }
 
-<<<<<<< HEAD
-=======
 /**
  * Builds a @c FULLRELAY_HMAC parameter.
  *
@@ -3940,4 +3928,3 @@
      return err;
 
 }
->>>>>>> a4d0e3e8
