--- conflicted
+++ resolved
@@ -1030,12 +1030,8 @@
 	case HIP_PAYLOAD: return "HIP_PAYLOAD";
 	case HIP_PSIG: return "HIP_PSIG";
 	case HIP_TRIG: return "HIP_TRIG";
-<<<<<<< HEAD
 	case SO_HIP_UPDATE_HIU: return "HIP_UPDATE_HIU";
 	case HIP_HDRR: return "HIP_HDRR";
-=======
-
->>>>>>> 68ba6dde
 	case SO_HIP_ADD_LOCAL_HI: return "SO_HIP_ADD_LOCAL_HI";
 	case SO_HIP_DEL_LOCAL_HI: return "SO_HIP_DEL_LOCAL_HI";
 	case SO_HIP_RUN_UNIT_TEST: return "SO_HIP_RUN_UNIT_TEST";
@@ -3834,10 +3830,7 @@
 int hip_get_locator_addr_item_count(struct hip_locator *locator) {
 	char *address_pointer =(char*) (locator + 1);
 	int amount = 0;
-<<<<<<< HEAD
-=======
-
->>>>>>> 68ba6dde
+
 	for(;address_pointer < ((char*)locator) + hip_get_param_contents_len(locator); ) {
 		if (((struct hip_locator_info_addr_item*)address_pointer)->locator_type
                     == HIP_LOCATOR_LOCATOR_TYPE_UDP) {
