--- conflicted
+++ resolved
@@ -3839,12 +3839,8 @@
 
 	memcpy((char *)(locator_info + 1), addresses1, addrs_len1);
 	if(address_count2 >0)
-<<<<<<< HEAD
-	memcpy(((char*)(locator_info + 1))+addrs_len1, addresses2, addrs_len2);
-=======
                memcpy(((char *)((locator_info + 1) + addrs_len1)), 
                       addresses2, addrs_len2);
->>>>>>> f5d4b468
 
 	HIP_IFE(hip_build_param(msg, locator_info), -1);
 
