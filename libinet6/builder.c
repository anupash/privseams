--- conflicted
+++ resolved
@@ -452,13 +452,13 @@
 }
 
 /**
- * hip_check_msg_len - check validity of message length
+ * hip_check_user_msg_len - check validity of user message length
  * @param msg pointer to the message
  *
  * @return 1 if the message length is valid, or 0 if the message length is
  *          invalid
  */
-int hip_check_msg_len(const struct hip_common *msg) {
+int hip_check_user_msg_len(const struct hip_common *msg) {
 	uint16_t len;
 
 	HIP_ASSERT(msg);
@@ -470,6 +470,29 @@
 		return 1;
 	}
 }
+
+
+/**
+ * hip_check_network_msg_len - check validity of network message length
+ * @param msg pointer to the message
+ *
+ * @return 1 if the message length is valid, or 0 if the message length is
+ *          invalid
+ */
+int hip_check_network_msg_len(const struct hip_common *msg) {
+	uint16_t len;
+
+	HIP_ASSERT(msg);
+	len = hip_get_msg_total_len(msg);
+
+	if (len < sizeof(struct hip_common) || len > HIP_MAX_NETWORK_PACKET) {
+		return 0;
+	} else {
+		return 1;
+	}
+}
+
+
 
 /**
  * hip_check_network_msg_type - check the type of the network message
@@ -566,6 +589,7 @@
                         HIP_PARAM_LOCATOR,
 			//add by santtu
 			HIP_PARAM_NAT_TRANSFORM,
+			HIP_PARAM_STUN,
 			//end add
                         HIP_PARAM_NOTIFICATION,
                         HIP_PARAM_PUZZLE,
@@ -1176,11 +1200,6 @@
 	case HIP_PARAM_ESP_PROT_TRANSFORMS: return "HIP_PARAM_ESP_PROT_TRANSFORMS";
 	case HIP_PARAM_ESP_PROT_ANCHOR: return "HIP_PARAM_ESP_PROT_ANCHOR";
 	//add by santtu
-<<<<<<< HEAD
-	case HIP_PARAM_NAT_TRANSFORM: return "HIP_PARAM_NAT_TRANSFORM";	
-	//end add      
-	case HIP_PARAM_LSI: return "HIP_PARAM_LSI";
-=======
 	case HIP_PARAM_NAT_TRANSFORM: return "HIP_PARAM_NAT_TRANSFORM";
 	//end add
 	case HIP_PARAM_LSI: return "HIP_PARAM_LSI";
@@ -1188,7 +1207,6 @@
 	case HIP_PARAM_DST_TCP_PORT: return "HIP_PARAM_DST_TCP_PORT";
 	case HIP_PARAM_STUN: return "HIP_PARAM_STUN";	
 	//end add
->>>>>>> 1132f930
 	}
 	return "UNDEFINED";
 }
@@ -1203,7 +1221,7 @@
 	struct hip_tlv_common *current_param = NULL;
 	int err = 0;
 
-	if (!hip_check_msg_len(msg)) {
+	if (!hip_check_user_msg_len(msg)) {
 		err = -EMSGSIZE;
 		HIP_ERROR("bad msg len %d\n", hip_get_msg_total_len(msg));
 		goto out;
@@ -1299,7 +1317,8 @@
 		goto out;
 	}
 
-	if (!hip_check_msg_len(msg)) {
+	//check msg length
+	if (!hip_check_network_msg_len(msg)) {
 		err = -EMSGSIZE;
 		HIP_ERROR("bad msg len %d\n", hip_get_msg_total_len(msg));
 		goto out;
@@ -1574,7 +1593,7 @@
 		goto out;
 	}
 
-	if (!hip_check_msg_len(msg)) {
+	if (!hip_check_user_msg_len(msg)) {
 		HIP_ERROR("hipd build hdr: msg len (%d) invalid\n",
 			  hip_get_msg_total_len(msg));
 		err = -EMSGSIZE;
@@ -1872,12 +1891,14 @@
 		 hip_common->payload_proto);
 	HIP_IFEL(hip_common->ver_res != ((HIP_VER_RES << 4) | 1), -EPROTOTYPE,
 		 "Invalid version in received packet. Dropping\n");
+
 	HIP_IFEL(!ipv6_addr_is_hit(&hip_common->hits), -EAFNOSUPPORT,
 		 "Received a non-HIT in HIT-source. Dropping\n");
 	HIP_IFEL(!ipv6_addr_is_hit(&hip_common->hitr) &&
 		 !ipv6_addr_any(&hip_common->hitr),
 		 -EAFNOSUPPORT,
 		 "Received a non-HIT or non NULL in HIT-receiver. Dropping\n");
+	
 	HIP_IFEL(ipv6_addr_any(&hip_common->hits), -EAFNOSUPPORT,
 		 "Received a NULL in HIT-sender. Dropping\n");
 
@@ -3921,7 +3942,7 @@
  * @see            <a href="http://tools.ietf.org/wg/hip/draft-ietf-hip-rvs/draft-ietf-hip-rvs-05.txt">
  *                 draft-ietf-hip-rvs-05</a> section 4.2.2.
  */
-int hip_build_param_nat_tranform(struct hip_common *msg, hip_transform_suite_t nat_control)
+int hip_build_param_nat_transform(struct hip_common *msg, hip_transform_suite_t nat_control)
 {
 	struct hip_nat_transform nat_transform;
 	int err = 0;
