/** @file
 * This file defines building and parsing functions for Host Identity Protocol
 * (HIP) kernel module and user messages.
 * 
 * These functions work both in the userspace and in the kernel.
 * 
 * Keep in mind the following things when using the builder:
 * <ul>
 * <li>Never access members of @c hip_common and @c hip_tlv_common directly. Use
 * the accessor functions to hide byte ordering and length manipulation.</li>
 * <li>Remember always to use <code>__attribute__ ((packed))</code> (see hip.h)
 * with builder because compiler adds padding into the structures.</li>
 * <li>This file is shared between userspace and kernel: do not put any memory
 * allocations or other kernel/userspace specific stuff into here.</li>
 * <li>If you build more functions like build_signature2_contents(), remember
 * to use hip_build_generic_param() in them.</li>
 * </ul>
 * 
 * Usage examples:
 * <ul>
 * <li>sender of "add mapping", i.e. the hip module in kernel</li>
 * <ul>
 * <li>struct hip_common *msg = k/malloc(HIP_MAX_PACKET);</li>
 * <li>hip_msg_init(msg);</li>
 * <li>err = hip_build_user_hdr(msg, SO_HIP_ADD_MAP_HIT_IP, 0);</li>
 * <li>err = hip_build_param_contents(msg, &hit, HIP_PARAM_HIT,
 * sizeof(struct in6_addr));</li>
 * <li>err = hip_build_param_contents(msg, &ip, HIP_PARAM_IPV6_ADDR,
 * sizeof(struct in6_addr));</li>
 * <li>send the message to user space.</li>
 * </ul>
 * <li>receiver of "add mapping", i.e. the daemon</li>
 * <ul>
 * <li>struct hip_common *msg = k/malloc(HIP_MAX_PACKET);</li>
 * <li>receive the message from kernel.</li>
 * <li>if (msg->err) goto_error_handler;</li>
 * <li>hit = (struct in6addr *) hip_get_param_contents(msg, HIP_PARAM_HIT);</li>
 * <li>note: hit can be null, if the param was not found.</li>
 * <li>ip = (struct in6addr *) hip_get_param_object(msg, HIP_PARAM_IPV6ADDR);
 * </li>
 * <li>note: hit can be null.</li>
 * </ul>
 * </ul>
 * @author Miika Komu
 * @author Mika Kousa
 * @author Tobias Heer
 * @note   In network packets @c hip_build_network_hdr() should be used instead
 *         of @c hip_build_user_hdr().
 * @todo Macros for doing @c ntohs() and @c htons() conversion? Currently they are
 * used in a platform dependent way.
 * @todo Why does build network header return void whereas build daemon does
 *       not?
 * @todo There is a small TODO list in @c hip_build_network_hdr()
 * @todo <span style="color:#f00">Update the comments of this file.</span>
 */
#include "builder.h"
#include "registration.h"
#include "esp_prot_common.h"

static enum select_dh_key_t select_dh_key = STRONGER_KEY;

/**
 * hip_msg_init - initialize a network/daemon message
 * @param msg the message to be initialized
 *
 * Initialize a message to be sent to the daemon or into the network.
 * Initialization must be done before any parameters are build into
 * the message. Otherwise the writing of the parameters will result in bizarre
 * behaviour.
 *
 */
void hip_msg_init(struct hip_common *msg) {
	/* note: this is used both for daemon and network messages */
	memset(msg, 0, HIP_MAX_PACKET);
}

/**
 * hip_msg_alloc - allocate and initialize a HIP packet
 *
 * Return: initialized HIP packet if successful, NULL on error.
 */
struct hip_common *hip_msg_alloc(void)
{
        struct hip_common *ptr;

	ptr = HIP_MALLOC(HIP_MAX_PACKET, GFP_ATOMIC);
        if (ptr)
		hip_msg_init(ptr);
        return ptr;
}

/**
 * hip_msg_free - deallocate a HIP packet
 * @param msg the packet to be deallocated
 */
void hip_msg_free(struct hip_common *msg)
{
	HIP_FREE(msg);
}

/**
 * hip_convert_msg_total_len_to_bytes - convert message total length to bytes
 * @param len the length of the HIP header as it is in the header
 *       (in host byte order) 
 *
 * @return the real size of HIP header in bytes (host byte order)
 */
uint16_t hip_convert_msg_total_len_to_bytes(hip_hdr_len_t len) {
	return (len == 0) ? 0 : ((len + 1) << 3);
}

/**
 * hip_get_msg_total_len - get the real, total size of the header in bytes
 * @param msg pointer to the beginning of the message header
 *
 * @return the real, total size of the message in bytes (host byte order).
 */
uint16_t hip_get_msg_total_len(const struct hip_common *msg) {
	return hip_convert_msg_total_len_to_bytes(msg->payload_len);
}

/**
 * hip_get_msg_contents_len - get message size excluding type and length
 * @param msg pointer to the beginning of the message header
 *
 * @return the real, total size of the message in bytes (host byte order)
 *          excluding the the length of the type and length fields
 */
uint16_t hip_get_msg_contents_len(const struct hip_common *msg) {
	HIP_ASSERT(hip_get_msg_total_len(msg) >=
		   sizeof(struct hip_common));
	return hip_get_msg_total_len(msg) - sizeof(struct hip_common);
}

/**
 * hip_set_msg_total_len - set the total message length in bytes
 * @param msg pointer to the beginning of the message header
 * @param len the total size of the message in bytes (host byte order)
 */
void hip_set_msg_total_len(struct hip_common *msg, uint16_t len) {
	/* assert len % 8 == 0 ? */
	msg->payload_len = (len < 8) ? 0 : ((len >> 3) - 1);
}

/**
 * hip_get_msg_type - get the type of the message in host byte order
 * @param msg pointer to the beginning of the message header
 *
 * @return the type of the message (in host byte order)
 *
 */
hip_hdr_type_t hip_get_msg_type(const struct hip_common *msg) {
	return msg->type_hdr;
}

/**
 * hip_set_msg_type - set the type of the message
 * @param msg pointer to the beginning of the message header
 * @param type the type of the message (in host byte order)
 *
 */
void hip_set_msg_type(struct hip_common *msg, hip_hdr_type_t type) {
	msg->type_hdr = type;
}

/**
 * hip_get_msg_err - get the error values from daemon message header
 * @param msg pointer to the beginning of the message header
 *
 * @return the error value from the message (in host byte order)
 *
 */
hip_hdr_err_t hip_get_msg_err(const struct hip_common *msg) {
	/* Note: error value is stored in checksum field for daemon messages.
	   This should be fixed later on by defining an own header for
	   daemon messages. This function should then input void* as
	   the message argument and cast it to the daemon message header
	   structure. */
	return msg->checksum; /* 1 byte, no ntohs() */
}

/**
 * hip_set_msg_err - set the error value of the daemon message
 * @param msg pointer to the beginning of the message header
 * @param err the error value
 */
void hip_set_msg_err(struct hip_common *msg, hip_hdr_err_t err) {
	/* note: error value is stored in checksum field for daemon messages */
	msg->checksum = err;
}

uint16_t hip_get_msg_checksum(struct hip_common *msg)
{
     return msg->checksum; /* one byte, no ntohs() */
}

/**
 * Get the HIP message @c Controls field value from the packet common header.
 *
 * @param msg a pointer to a HIP packet header
 * @return    the HIP controls
 */
hip_controls_t hip_get_msg_controls(struct hip_common *msg)
{
     return msg->control; /* one byte, no ntohs() */
}

/**
 * hip_zero_msg_checksum - zero message checksum
 */
void hip_zero_msg_checksum(struct hip_common *msg) {
	msg->checksum = 0; /* one byte, no ntohs() */
}

void hip_set_msg_checksum(struct hip_common *msg, u8 checksum) {
	msg->checksum = checksum; /* one byte, no ntohs() */
}

/**
 * hip_get_param_total_len - get total size of message parameter
 * @param tlv_common pointer to the parameter
 *
 * @return the total length of the parameter in bytes (host byte
 * order), including the padding.
 */
hip_tlv_len_t hip_get_param_total_len(const void *tlv_common) {
	return HIP_LEN_PAD(sizeof(struct hip_tlv_common) +
			   ntohs(((const struct hip_tlv_common *)
				  tlv_common)->length));
}

/**
 * hip_get_param_contents_len - get the size of the parameter contents
 * @param tlv_common pointer to the parameter
 *
 * @return the length of the parameter in bytes (in host byte order),
 *          excluding padding and the length of "type" and "length" fields
 */
hip_tlv_len_t hip_get_param_contents_len(const void *tlv_common) {
	return ntohs(((const struct hip_tlv_common *)tlv_common)->length);
}

/**
 * hip_set_param_contents_len - set parameter length
 * @param tlv_common pointer to the parameter
 * @param len the length of the parameter in bytes (in host byte order),
 *              excluding padding and the length of "type" and "length" fields
 */
void hip_set_param_contents_len(void *tlv_common,
				hip_tlv_len_t len) {
	((struct hip_tlv_common *)tlv_common)->length = htons(len);
}

/**
 * hip_get_param_type - get type of parameter
 * @param tlv_common pointer to the parameter
 *
 * @return The type of the parameter (in host byte order).
 */
hip_tlv_type_t hip_get_param_type(const void *tlv_common) {
	return ntohs(((const struct hip_tlv_common *)tlv_common)->type);
}

/**
 * hip_set_param_type - set parameter type
 * @param tlv_common pointer to the parameter
 * @param type type of the parameter (in host byte order)
 */
void hip_set_param_type(void *tlv_common, hip_tlv_type_t type) {
	((struct hip_tlv_common *)tlv_common)->type = htons(type);
}

/**
 * hip_get_diffie_hellman_param_public_value_contents - get dh public value contents
 * @param tlv_common pointer to the dh parameter
 *
 * @return pointer to the public value of Diffie-Hellman parameter
 */
void *hip_get_diffie_hellman_param_public_value_contents(const void *tlv_common) {
	return (void *) tlv_common + sizeof(struct hip_diffie_hellman);
}

/**
 * hip_get_diffie_hellman_param_public_value_len - get dh public value real length
 * @param dh pointer to the Diffie-Hellman parameter
 *
 * @return the length of the public value Diffie-Hellman parameter in bytes
 *          (in host byte order).
 */
hip_tlv_len_t hip_get_diffie_hellman_param_public_value_len(const struct hip_diffie_hellman *dh)
{
	return hip_get_param_contents_len(dh) - sizeof(uint8_t) - sizeof(uint16_t);
}


/**
 * hip_dh_select_key - Selects the stronger DH key according to Moskowitz, R.
 * et al. "Host Identity Protocol"  draft-ietf-hip-base-07.txt, section 5.2.6:
 *
 *  "The sender can include at most two different Diffie-Hellman public
 *  values in the DIFFIE_HELLMAN parameter.  This gives the possibility
 *  e.g. for a server to provide a weaker encryption possibility for a
 *  PDA host that is not powerful enough.  It is RECOMMENDED that the
 *  Initiator, receiving more than one public values selects the stronger
 *  one, if it supports it."
 *
 * @param dhf: pointer to the Diffie-Hellman parameter with two DH keys.
 *
 * @return dhf: pointer to the new Diffie-Hellman parameter, that includes 
 *         only one DH key.
 */
struct hip_dh_public_value *hip_dh_select_key(const struct hip_diffie_hellman *dhf)
{
        struct hip_dh_public_value *dhpv1 = NULL, *dhpv2 = NULL, *err = NULL;

	if ( ntohs(dhf->pub_val.pub_len) == 
	     hip_get_diffie_hellman_param_public_value_len(dhf) ){
	         HIP_DEBUG("Single DHF public value received\n");
		 return (struct hip_dh_public_value *)&dhf->pub_val.group_id;
	} else {

		 dhpv1 = (struct hip_dh_public_value *)&dhf->pub_val.group_id;
		 dhpv2 = (struct hip_dh_public_value *)
		   (dhf->pub_val.public_value + ntohs(dhf->pub_val.pub_len));

		 HIP_IFEL (hip_get_diffie_hellman_param_public_value_len(dhf) !=
			   ntohs(dhpv1->pub_len) + sizeof(uint8_t) + sizeof(uint16_t) 
			   + ntohs(dhpv2->pub_len), dhpv1, "Malformed DHF parameter\n");

		 HIP_DEBUG("Multiple DHF public values received\n");

		 _HIP_DEBUG("dhpv1->group_id= %d   dhpv2->group_id= %d\n",
			    dhpv1->group_id, dhpv2->group_id);
		 _HIP_DEBUG("dhpv1->pub_len= %d   dhpv2->pub_len= %d\n", 
			    dhpv1->pub_len, dhpv2->pub_len);
		 _HIP_DEBUG("ntohs(dhpv1->pub_len)= %d   ntohs(dhpv2->pub_len)= %d\n",
			    ntohs(dhpv1->pub_len), ntohs(dhpv2->pub_len));



		 /* Selection of a DH key depending on select_dh_key */
		 if ( (select_dh_key == STRONGER_KEY && 
		       dhpv1->group_id >= dhpv2->group_id) ||
		      (select_dh_key == WEAKER_KEY && 
		       dhpv1->group_id <= dhpv2->group_id) )
		        return dhpv1;
		 else
		        return dhpv2;
	}
 out_err:
	return err;
}


#if 0
/**
 * hip_set_param_spi_value - set the spi value in spi_lsi parameter
 * @param spi_lsi the spi_lsi parameter
 * @param spi the value of the spi in the spi_lsi value in host byte order
 *
 */
void hip_set_param_spi_value(struct hip_esp_info *esp_info, uint32_t spi)
{
	esp_info->spi = htonl(spi);
}

/**
 * hip_get_param_spi_value - get the spi value from spi_lsi parameter
 * @param spi_lsi the spi_lsi parameter
 *
 * @return the spi value in host byte order
 */
uint32_t hip_get_param_spi_value(const struct hip_esp_info *esp_info)
{
	return ntohl(esp_info->spi);
}
#endif

/**
 * hip_get_unit_test_suite_param_id - get suite id from unit test parameter
 * @param test pointer to the unit test parameter
 *
 * @return the id of the test suite (in host byte order) of the unit test
 *          parameter
 */
uint16_t hip_get_unit_test_suite_param_id(const struct hip_unit_test *test)
{
	return ntohs(test->suiteid);
}

/**
 * hip_get_unit_test_case_param_id - get test case id from unit test parameter
 * @param test pointer to the unit test parameter
 *
 * @return the id of the test case (in host byte order) of the unit test
 *          parameter
 */
uint16_t hip_get_unit_test_case_param_id(const struct hip_unit_test *test)
{
	return ntohs(test->caseid);
}

uint8_t hip_get_host_id_algo(const struct hip_host_id *host_id) {
	return host_id->rdata.algorithm; /* 8 bits, no ntons() */
}

struct hip_locator_info_addr_item *hip_get_locator_first_addr_item(struct hip_locator *locator) {
	return (struct hip_locator_info_addr_item *) (locator + 1);
}
/* remove by santtu, since the item have type2
int hip_get_locator_addr_item_count(struct hip_locator *locator) {
	return (hip_get_param_contents_len(locator) -
		(sizeof(struct hip_locator) -
		 sizeof(struct hip_tlv_common))) /
		sizeof(struct hip_locator_info_addr_item);
}
*/
int hip_get_lifetime_value(time_t seconds, uint8_t *lifetime)
{
	/* Check that we get a lifetime value between 1 and 255. The minimum
	   lifetime according to the registration draft is 0.004 seconds, but
	   the reverse formula gives zero for that. 15384774.906 seconds is the
	   maximum value. The boundary checks done here are just curiosities
	   since services are usually granted for minutes to a couple of days,
	   but not for milliseconds and days. However, log() gives a range error
	   if "seconds" is zero. */
	if(seconds == 0) {
		*lifetime = 0;
		return -1;
	}else if(seconds > 15384774) {
		*lifetime = 255;
		return -1;
	}else {
		*lifetime = (8 * (log(seconds) / log(2))) + 64;
		return 0;
	}
}

int hip_get_lifetime_seconds(uint8_t lifetime, time_t *seconds){
	if(lifetime == 0) {
		*seconds = 0;
		return -1;
	}
	/* All values between from 1 to 63 give just fractions of a second. */
	else if(lifetime < 64) {
		*seconds = 1;
		return 0;
	} else {
		*seconds = pow(2, ((double)((lifetime)-64)/8));
		return 0;
	}
}

/**
 * hip_check_msg_len - check validity of message length
 * @param msg pointer to the message
 *
 * @return 1 if the message length is valid, or 0 if the message length is
 *          invalid
 */
int hip_check_msg_len(const struct hip_common *msg) {
	uint16_t len;

	HIP_ASSERT(msg);
	len = hip_get_msg_total_len(msg);

	if (len < sizeof(struct hip_common) || len > HIP_MAX_PACKET) {
		return 0;
	} else {
		return 1;
	}
}

/**
 * hip_check_network_msg_type - check the type of the network message
 * @param msg pointer to the message
 *
 * @return 1 if the message type is valid, or 0 if the message type is
 *          invalid
 */
int hip_check_network_msg_type(const struct hip_common *msg) {
	int ok = 0;
	hip_hdr_type_t supported[] =
		{
			HIP_I1,
			HIP_R1,
			HIP_I2,
			HIP_R2,
			HIP_UPDATE,
			HIP_NOTIFY,
			HIP_BOS,
			HIP_CLOSE,
			HIP_CLOSE_ACK
		};
	hip_hdr_type_t i;
	hip_hdr_type_t type = hip_get_msg_type(msg);

	for (i = 0; i < sizeof(supported) / sizeof(hip_hdr_type_t); i++) {
		if (type == supported[i]) {
			ok = 1;
			break;
		}
	}

	return ok;
}

/**
 * hip_check_userspace_param_type - check the userspace parameter type
 * @param param pointer to the parameter
 *
 * @return 1 if parameter type is valid, or 0 if parameter type is invalid
 */
int hip_check_userspace_param_type(const struct hip_tlv_common *param)
{
	return 1;
}

/**
 * Checks the network parameter type.
 * 
 * Optional parameters are not checked, because the code just does not
 * use them if they are not supported.
 *
 * @param param the network parameter
 * @return 1 if parameter type is valid, or 0 if parameter type
 * is not valid. "Valid" means all optional and non-optional parameters
 * in the HIP draft.
 * @todo Clarify the functionality and explanation of this function. Should
 *       new parameters be added to the checked parameters list as they are
 *       introduced in extensions drafts (RVS, NAT, Registration...), or should
 *       here only be the parameters listed in Sections 5.2.3 through Section
 *       5.2.18 of the draft-ietf-hip-base-06?
 */
int hip_check_network_param_type(const struct hip_tlv_common *param)
{
	int ok = 0;
	hip_tlv_type_t i;
	hip_tlv_type_t valid[] =
		{
			HIP_PARAM_ACK,
			HIP_PARAM_BLIND_NONCE,
                        HIP_PARAM_CERT,
                        HIP_PARAM_DIFFIE_HELLMAN,
                        HIP_PARAM_ECHO_REQUEST,
                        HIP_PARAM_ECHO_REQUEST_SIGN,
                        HIP_PARAM_ECHO_RESPONSE,
                        HIP_PARAM_ECHO_RESPONSE_SIGN,
                        HIP_PARAM_ENCRYPTED,
                        HIP_PARAM_ESP_INFO,
                        HIP_PARAM_ESP_INFO,
                        HIP_PARAM_ESP_TRANSFORM,
                        HIP_PARAM_FROM,
			HIP_PARAM_RELAY_FROM,
			//add by santtu
			HIP_PARAM_RELAY_HMAC,
			//end add
                        HIP_PARAM_HIP_SIGNATURE,
                        HIP_PARAM_HIP_SIGNATURE2,
                        HIP_PARAM_HIP_TRANSFORM,
                        HIP_PARAM_HMAC,
                        HIP_PARAM_HMAC,
                        HIP_PARAM_HMAC2,
			HIP_PARAM_RVS_HMAC,
                        HIP_PARAM_HOST_ID,
                        HIP_PARAM_LOCATOR,
			//add by santtu
			HIP_PARAM_NAT_TRANSFORM,
			//end add
                        HIP_PARAM_NOTIFICATION,
                        HIP_PARAM_PUZZLE,
                        HIP_PARAM_R1_COUNTER,
                        HIP_PARAM_REG_FAILED,
                        HIP_PARAM_REG_INFO,
                        HIP_PARAM_REG_REQUEST,
                        HIP_PARAM_REG_RESPONSE,
                        HIP_PARAM_SEQ,
                        HIP_PARAM_SOLUTION,
                        HIP_PARAM_VIA_RVS,
			HIP_PARAM_RELAY_TO,
			//add by santtu
			HIP_PARAM_REG_FROM
			//end add
		};
	hip_tlv_type_t type = hip_get_param_type(param);

	/** @todo check the lengths of the parameters */

	for (i = 0; i < ARRAY_SIZE(valid); i++) {
		if (!(type & 0x0001)) {
			_HIP_DEBUG("Optional param, skip\n");
			ok = 1;
			break;
		} else if (type == valid[i]) {
			ok = 1;
			break;
		}
	}

	return ok;
}

/**
 * Checks the validity of parameter contents length.
 * 
 * The msg is passed also in to check to the parameter will not cause buffer
 * overflows.
 * 
 * @param msg   a pointer to the beginning of the message
 * @param param a pointer to the parameter to be checked for contents length
 * @return      1 if the length of the parameter contents length was valid
 *              (the length was not too small or too large to fit into the
 *              message). Zero is returned on invalid contents length.
 */
int hip_check_param_contents_len(const struct hip_common *msg,
				 const struct hip_tlv_common *param) {
	int ok = 0;
	int param_len = hip_get_param_total_len(param);
	void *pos = (void *) param;

	/* Note: the lower limit is not checked, because there really is no
	   lower limit. */

	if (pos == ((void *)msg)) {
		HIP_ERROR("use hip_check_msg_len()\n");
	} else if (pos + param_len > ((void *) msg) + HIP_MAX_PACKET) {
		HIP_DEBUG("param far too long (%d)\n", param_len);
	} else if (param_len > hip_get_msg_total_len(msg)) {
		HIP_DEBUG("param too long (%d)\n", param_len);
	} else {
		_HIP_DEBUG("param length ok (%d)\n", param_len);
		ok = 1;
	}
	return ok;
}

/**
 * Iterates to the next parameter.
 * 
 * @param msg           a pointer to the beginning of the message header
 * @param current_param a pointer to the current parameter, or NULL if the msg
 *                      is to be searched from the beginning.
 * @return              the next parameter after the current_param in @c msg, or
 *                      NULL if no parameters were found.
 */
struct hip_tlv_common *hip_get_next_param(const struct hip_common *msg,
					  const struct hip_tlv_common *current_param)
{
	struct hip_tlv_common *next_param = NULL;
	void *pos = (void *) current_param;

	if (!msg) {
		HIP_ERROR("msg null\n");
		goto out;
	}
       
	if (current_param == NULL) {
		pos = (void *) msg;		
	}

	if (pos == msg)
		pos += sizeof(struct hip_common);
	else
		pos += hip_get_param_total_len(current_param);	       
	
	next_param = (struct hip_tlv_common *) pos;

	/* check that the next parameter does not point
	   a) outside of the message
	   b) out of the buffer with check_param_contents_len()
	   c) to an empty slot in the message */
	if (((char *) next_param) - ((char *) msg) >=
	    hip_get_msg_total_len(msg) || /* a */
	    !hip_check_param_contents_len(msg, next_param) || /* b */
	    hip_get_param_contents_len(next_param) == 0) {    /* c */
		_HIP_DEBUG("no more parameters found\n");
		next_param = NULL;
	} else {
		/* next parameter successfully found  */
		_HIP_DEBUG("next param: type=%d, len=%d\n",
			  hip_get_param_type(next_param),
			  hip_get_param_contents_len(next_param));
	}

 out:
	return next_param;


}

/**
 * Gets  the first parameter of the given type.
 *
 * If there are multiple parameters of the same type, one should use
 * hip_get_next_param() after calling this function to iterate through
 * them all.
 
 * @param msg        a pointer to the beginning of the message header.
 * @param param_type the type of the parameter to be searched from msg
 *                   (in host byte order)
 * @return           a pointer to the first parameter of the type param_type,
 *                   or NULL if no parameters of the type param_type were not
 *                   found. 
 */
void *hip_get_param(const struct hip_common *msg, hip_tlv_type_t param_type)
{
	void *matched = NULL;
	struct hip_tlv_common *current_param = NULL;

	_HIP_DEBUG("searching for type %d\n", param_type);

       /** @todo Optimize: stop when next parameter's type is greater than the
	   searched one. */

	while((current_param = hip_get_next_param(msg, current_param))
	      != NULL) {
		_HIP_DEBUG("current param %d\n",
			   hip_get_param_type(current_param));
		if (hip_get_param_type(current_param) == param_type) {
			matched = current_param;
			break;
		}
	}

	return matched;
}

/**
 * Get contents of the first parameter of the given type. If there are multiple
 * parameters of the same type, one should use @c hip_get_next_param() after
 * calling this function to iterate through them all.
 *
 * @param msg         a pointer to the beginning of the message header
 * @param param_type the type of the parameter to be searched from msg
 *                   (in host byte order)
 * @return           a pointer to the contents of the first parameter of the
 *                   type @c param_type, or NULL if no parameters of type
 *                   @c param_type were found. 
 */
void *hip_get_param_contents(const struct hip_common *msg,
			     hip_tlv_type_t param_type)
{
	
	void *contents = hip_get_param(msg,param_type);
	if (contents)
		contents += sizeof(struct hip_tlv_common);
	return contents;
}

/**
 * hip_get_param_contents_direct - get parameter contents direct from TLV
 * @param tlv_common pointer to a parameter
 *
 * @return pointer to the contents of the tlv_common (just after the
 *          the type and length fields)
 */
void *hip_get_param_contents_direct(const void *tlv_common)
{
	return ((void *)tlv_common) + sizeof(struct hip_tlv_common);
}


/* hip_get_nth_param - get nth parameter of given type from the message
 * @param msg pointer to the beginning of the message header
 * @param param_type the type of the parameter to be searched from msg
 *              (in host byte order)
 * @param n index number to be get
 *
 * @return the nth parameter from the message if found, else %NULL.
 */
void *hip_get_nth_param(const struct hip_common *msg,
			hip_tlv_type_t param_type, int n)
{
	struct hip_tlv_common *param = NULL;
	int i = 0;

	if (n < 1) {
		HIP_ERROR("n < 1 (n=%d)\n", n);
		return NULL;
	}

	while((param = hip_get_next_param(msg, param))) {
		if (hip_get_param_type(param) == param_type) {
			i++;
			if (i == n)
				return param;
		}
	}
	return NULL;
}

/**
 * hip_find_free_param - find the first free position in message
 * @param msg pointer to the beginning of the message header
 *
 * This function does not check whether the new parameter to be appended
 * would overflow the msg buffer. It is the responsibilty of the caller
 * to check such circumstances because this function does not know
 * the length of the object to be appended in the message. Still, this
 * function checks the special situation where the buffer is completely
 * full and returns a null value in such a case.
 *
 * @return pointer to the first free (padded) position, or NULL if
 *          the message was completely full
 */
void *hip_find_free_param(const struct hip_common *msg)
{
	/*! \todo this function should return hip_tlv_common ? */
        struct hip_tlv_common *current_param = NULL;
	struct hip_tlv_common *last_used_pos = NULL;
	void *free_pos = NULL;
	void *first_pos = ((void *) msg) + sizeof(struct hip_common);

	/* Check for no parameters: this has to be checked separately because
	   we cannot tell from the return value of get_next_param() whether
	   the message was completely full or there just were no parameters.
	   The length is used for checking the existance of parameter, because
	   type field may be zero (SPI_LSI = 0) and therefore it cannot be
	   used for checking the existance. */
	if (hip_get_param_contents_len((struct hip_tlv_common *) first_pos)
	    == 0) {
		_HIP_DEBUG("no parameters\n");
		free_pos = first_pos;
		goto out;
	}

	while((current_param = hip_get_next_param(msg, current_param))
	      != NULL) {
		last_used_pos = current_param;
		_HIP_DEBUG("not free: type=%d, contents_len=%d\n",
			  hip_get_param_type(current_param),
			  hip_get_param_contents_len(current_param));
	}

	if (last_used_pos == NULL) {
		free_pos = NULL; /* the message was full */
	} else {
		free_pos = ((void *) last_used_pos) +
			hip_get_param_total_len(last_used_pos);
	}

 out:
	return free_pos;
}


/**
 * hip_calc_hdr_len - update messsage header length
 * @param msg pointer to the beginning of the message header
 *
 * This function is called always when a parameter has been added or the
 * daemon/network header was written. This functions writes the new
 * header length directly into the message.
 */
void hip_calc_hdr_len(struct hip_common *msg)
{
	struct hip_tlv_common *param = NULL;
	void *pos = (void *) msg;

	/* We cannot call get_next() or get_free() because they need a valid
	   header length which is to be (possibly) calculated now. So, the
	   header length must be calculated manually here. */

	if (hip_get_msg_total_len(msg) == 0) {
		/* msg len is zero when
		   1) calling build_param() for the first time
		   2) calling just the build_hdr() without building
		      any parameters, e.g. in plain error messages */
		_HIP_DEBUG("case 1,2\n");
		hip_set_msg_total_len(msg, sizeof(struct hip_common));
	} else {
		/* 3) do nothing, build_param()+ */
		/* 4) do nothing, build_param()+ and build_hdr() */
		_HIP_DEBUG("case 3,4\n");
	}

	pos += hip_get_msg_total_len(msg);
	param = (struct hip_tlv_common *) pos;
	if (hip_get_param_contents_len(param) != 0) {
		/* Case 1 and 3: a new parameter (with a valid length) has
		   been added and the message length has not been updated. */
		_HIP_DEBUG("case 1,3\n");
		hip_set_msg_total_len(msg, hip_get_msg_total_len(msg) +
				      hip_get_param_total_len(param));
		/* XX assert: new pos must be of type 0 (assume only one
		   header has been added) */
	} else {
		/* case 2 and 4: the message length does not need to be
		   updated */
		_HIP_DEBUG("case 2,4\n");
	}

	_HIP_DEBUG("msg len %d\n", hip_get_msg_total_len(msg));	
}

/**
 * Calculates and writes the length of any HIP packet parameter
 *
 * This function can be used for semi-automatic calculation of parameter
 * length field. This function should always be used instead of manual
 * calculation of parameter lengths. The tlv_size is usually just
 * sizeof(struct hip_tlv_common), but it can include other fields than
 * just the type and length. For example, DIFFIE_HELLMAN parameter includes
 * the group field as in hip_build_param_diffie_hellman_contents().
 *
 * @param tlv_common pointer to the beginning of the parameter
 * @param tlv_size size of the TLV header  (in host byte order)
 * @param contents_size size of the contents after the TLV header
 *                 (in host byte order)
 */
void hip_calc_generic_param_len(void *tlv_common,
			      hip_tlv_len_t tlv_size,
			      hip_tlv_len_t contents_size)
{
	hip_set_param_contents_len(tlv_common,
				   tlv_size + contents_size -
				   sizeof(struct hip_tlv_common));
}

/**
 * hip_calc_param_len - calculate the length of a "normal" TLV structure
 * @param tlv_common pointer to the beginning of the TLV structure
 * @param contents_size size of the contents after type and length fields
 *                 (in host byte order)
 *
 * This function calculates and writes the length of TLV structure field.
 * This function is different from hip_calc_generic_param_len() because
 * it assumes that the length of the header of the TLV is just
 * sizeof(struct hip_tlv_common).
 */
void hip_calc_param_len(void *tlv_common, hip_tlv_len_t contents_size)
{
	hip_calc_generic_param_len(tlv_common, sizeof(struct hip_tlv_common),
				   contents_size);
}

/**
 * Prints HIP message contents using HIP debug interface.
 * 
 * @param msg a pointer to the message to be printed.
 * @note      Do not call this function directly, use the HIP_DUMP_MSG() macro
 *            instead.
 */
void hip_dump_msg(const struct hip_common *msg)
{
     struct hip_tlv_common *current_param = NULL;
     void *contents = NULL;
     /* The value of the "Length"-field in current parameter. */
     hip_tlv_len_t len = 0;
     /* Total length of the parameter (type+length+value+padding), and the
	length of padding. */
     size_t total_len = 0, pad_len = 0;
     HIP_DEBUG("--------------- MSG START ------------------\n");
     
     HIP_DEBUG("Msg type :      %s (%d)\n",
	       hip_message_type_name(hip_get_msg_type(msg)),
	       hip_get_msg_type(msg));
     HIP_DEBUG("Msg length:     %d\n", hip_get_msg_total_len(msg));
     HIP_DEBUG("Msg err:        %d\n", hip_get_msg_err(msg));
     HIP_DEBUG("Msg controls:   0x%04x\n", msg->control);
     
     _HIP_DEBUG_HIT("Msg hits:       ", &msg->hits );
     _HIP_DEBUG_HIT("Msg hitr:       ", &msg->hitr );
	
     while((current_param = hip_get_next_param(msg, current_param)) != NULL)
     {
	  len = hip_get_param_contents_len(current_param);
	  /* Formula from base draft section 5.2.1. */
	  total_len = 11 + len - (len +3) % 8;
	  pad_len = total_len - len - sizeof(hip_tlv_type_t)
	       - sizeof(hip_tlv_len_t);
	  contents = hip_get_param_contents_direct(current_param);
	  HIP_DEBUG("Parameter type:%s (%d). Total length: %d (4 type+"\
		    "length, %d content, %d padding).\n",
		    hip_param_type_name(hip_get_param_type(current_param)),
		    hip_get_param_type(current_param),
		    total_len,
		    len,
		    pad_len);
	  HIP_HEXDUMP("Contents:", contents, len);
	  HIP_HEXDUMP("Padding:", contents + len , pad_len);
     }
     HIP_DEBUG("---------------- MSG END --------------------\n");
}

/**
 * Returns a string for a given parameter type number.
 * 
 * @param msg_type message type number
 * @return         name of the message type
 **/
char* hip_message_type_name(const uint8_t msg_type){
	switch (msg_type) {
	case HIP_I1: return "HIP_I1";
	case HIP_R1: return "HIP_R1";
	case HIP_I2: return "HIP_I2";
	case HIP_R2: return "HIP_R2";
	case HIP_UPDATE: return "HIP_UPDATE";
	case HIP_NOTIFY: return "HIP_NOTIFY";
	case HIP_CLOSE: return "HIP_CLOSE";
	case HIP_CLOSE_ACK: return "HIP_CLOSE_ACK";
	case HIP_CER: return "HIP_CER";
	case HIP_PAYLOAD: return "HIP_PAYLOAD";
	case HIP_PSIG: return "HIP_PSIG";
	case HIP_TRIG: return "HIP_TRIG";
<<<<<<< HEAD
	case SO_HIP_UPDATE_HIU: return "HIP_UPDATE_HIU";
	case HIP_UPDATE: return "HIP_UPDATE";
	case HIP_HDRR: return "HIP_HDRR";
	default:            return "UNDEFINED";
=======
		
	case SO_HIP_ADD_LOCAL_HI: return "SO_HIP_ADD_LOCAL_HI";
	case SO_HIP_DEL_LOCAL_HI: return "SO_HIP_DEL_LOCAL_HI";
	case SO_HIP_RUN_UNIT_TEST: return "SO_HIP_RUN_UNIT_TEST";
	case SO_HIP_RST: return "SO_HIP_RST";
	case SO_HIP_UNIT_TEST: return "SO_HIP_UNIT_TEST";
	case SO_HIP_BOS: return "SO_HIP_BOS";
	case SO_HIP_NETLINK_DUMMY: return "SO_HIP_NETLINK_DUMMY";
	case SO_HIP_CONF_PUZZLE_NEW: return "SO_HIP_CONF_PUZZLE_NEW";
	case SO_HIP_CONF_PUZZLE_SET: return "SO_HIP_CONF_PUZZLE_SET";
	case SO_HIP_CONF_PUZZLE_INC: return "SO_HIP_CONF_PUZZLE_INC";
	case SO_HIP_CONF_PUZZLE_DEC: return "SO_HIP_CONF_PUZZLE_DEC";
	case SO_HIP_SET_OPPORTUNISTIC_MODE: return "SO_HIP_SET_OPPORTUNISTIC_MODE";
	case SO_HIP_SET_BLIND_ON: return "SO_HIP_SET_BLIND_ON";
	case SO_HIP_SET_BLIND_OFF: return "SO_HIP_SET_BLIND_OFF";
	case SO_HIP_DHT_GW: return "SO_HIP_DHT_GW";
	case SO_HIP_SET_DEBUG_ALL: return "SO_HIP_SET_DEBUG_ALL";
	case SO_HIP_SET_DEBUG_MEDIUM: return "SO_HIP_SET_DEBUG_MEDIUM";
	case SO_HIP_SET_DEBUG_NONE: return "SO_HIP_SET_DEBUG_NONE";
	case SO_HIP_HANDOFF_ACTIVE: return "SO_HIP_HANDOFF_ACTIVE";
	case SO_HIP_HANDOFF_LAZY: return "SO_HIP_HANDOFF_LAZY";
	case SO_HIP_RESTART: return "SO_HIP_RESTART";
	case SO_HIP_SET_LOCATOR_ON: return "SO_HIP_SET_LOCATOR_ON";
	case SO_HIP_SET_LOCATOR_OFF: return "SO_HIP_SET_LOCATOR_OFF";
	case SO_HIP_DHT_SET: return "SO_HIP_DHT_SET";
	case SO_HIP_DHT_ON: return "SO_HIP_DHT_ON";
	case SO_HIP_DHT_OFF: return "SO_HIP_DHT_OFF";
	case SO_HIP_SET_OPPTCP_ON: return "SO_HIP_SET_OPPTCP_ON";
	case SO_HIP_SET_OPPTCP_OFF: return "SO_HIP_SET_OPPTCP_OFF";
	case SO_HIP_OPPTCP_UNBLOCK_APP: return "SO_HIP_OPPTCP_UNBLOCK_APP";
	case SO_HIP_OPPTCP_OPPIPDB_ADD_ENTRY: return "SO_HIP_OPPTCP_OPPIPDB_ADD_ENTRY";
	case SO_HIP_OPPTCP_SEND_TCP_PACKET: return "SO_HIP_OPPTCP_SEND_TCP_PACKET";
	case SO_HIP_TRANSFORM_ORDER: return "SO_HIP_TRANSFORM_ORDER";
	case SO_HIP_OFFER_RVS: return "SO_HIP_OFFER_RVS";
	case SO_HIP_CANCEL_RVS: return "SO_HIP_CANCEL_RVS";
	case SO_HIP_REINIT_RVS: return "SO_HIP_REINIT_RVS";
	case SO_HIP_ADD_DEL_SERVER: return "SO_HIP_ADD_DEL_SERVER";
	case SO_HIP_OFFER_HIPRELAY: return "SO_HIP_OFFER_HIPRELAY";
	case SO_HIP_CANCEL_HIPRELAY: return "SO_HIP_CANCEL_HIPRELAY";
	case SO_HIP_REINIT_RELAY: return "SO_HIP_REINIT_RELAY";
	case SO_HIP_OFFER_ESCROW: return "SO_HIP_OFFER_ESCROW";
	case SO_HIP_CANCEL_ESCROW: return "SO_HIP_CANCEL_ESCROW";
	case SO_HIP_ADD_DB_HI: return "SO_HIP_ADD_DB_HI";
	case SO_HIP_ADD_ESCROW_DATA: return "SO_HIP_ADD_ESCROW_DATA";
	case SO_HIP_DELETE_ESCROW_DATA: return "SO_HIP_DELETE_ESCROW_DATA";
	case SO_HIP_SET_ESCROW_ACTIVE: return "SO_HIP_SET_ESCROW_ACTIVE";
	case SO_HIP_SET_ESCROW_INACTIVE: return "SO_HIP_SET_ESCROW_INACTIVE";
	case SO_HIP_FIREWALL_PING: return "SO_HIP_FIREWALL_PING";
	case SO_HIP_FIREWALL_PING_REPLY: return "SO_HIP_FIREWALL_PING_REPLY";
	case SO_HIP_FIREWALL_QUIT: return "SO_HIP_FIREWALL_QUIT";
	case SO_HIP_AGENT_PING: return "SO_HIP_AGENT_PING";
	case SO_HIP_AGENT_PING_REPLY: return "SO_HIP_AGENT_PING_REPLY";
	case SO_HIP_AGENT_QUIT: return "SO_HIP_AGENT_QUIT";
	case SO_HIP_DAEMON_QUIT: return "SO_HIP_DAEMON_QUIT";
	case SO_HIP_I1_REJECT: return "SO_HIP_I1_REJECT";
	case SO_HIP_UPDATE_HIU: return "SO_HIP_UPDATE_HIU";
	case SO_HIP_SET_NAT_PLAIN_UDP: return "SO_HIP_SET_NAT_PLAIN_UDP";
	case SO_HIP_SET_NAT_NONE: return "SO_HIP_SET_NAT_NONE";
	case SO_HIP_SET_HIPPROXY_ON: return "SO_HIP_SET_HIPPROXY_ON";
	case SO_HIP_SET_HIPPROXY_OFF: return "SO_HIP_SET_HIPPROXY_OFF";
	case SO_HIP_GET_PROXY_LOCAL_ADDRESS: return "SO_HIP_GET_PROXY_LOCAL_ADDRESS";
	case SO_HIP_HIPPROXY_STATUS_REQUEST: return "SO_HIP_HIPPROXY_STATUS_REQUEST";
	case SO_HIP_OPPTCP_UNBLOCK_AND_BLACKLIST: return "SO_HIP_OPPTCP_UNBLOCK_AND_BLACKLIST";
	case SO_HIP_FW_BEX_DONE: return "SO_HIP_FW_BEX_DONE";
	case SO_HIP_SET_TCPTIMEOUT_ON: return "SO_HIP_SET_TCPTIMEOUT_ON";
	case SO_HIP_SET_TCPTIMEOUT_OFF: return "SO_HIP_SET_TCPTIMEOUT_OFF";
	case SO_HIP_SET_NAT_ICE_UDP: return "SO_HIP_SET_NAT_ICE_UDP";
		
	default:
		return "UNDEFINED";
>>>>>>> 3b48d495
	}
}

/**
 * Returns a string for a given parameter type number.
 * 
 * @param param_type parameter type number
 * @return      name of the message type
 **/
char* hip_param_type_name(const hip_tlv_type_t param_type){
	switch (param_type) {
	case HIP_PARAM_ACK: return "HIP_PARAM_ACK";
	case HIP_PARAM_AGENT_REJECT: return "HIP_PARAM_AGENT_REJECT";
	case HIP_PARAM_BLIND_NONCE: return "HIP_PARAM_BLIND_NONCE";
	case HIP_PARAM_CERT: return "HIP_PARAM_CERT";
	case HIP_PARAM_DH_SHARED_KEY: return "HIP_PARAM_DH_SHARED_KEY";
	case HIP_PARAM_DIFFIE_HELLMAN: return "HIP_PARAM_DIFFIE_HELLMAN";
	case HIP_PARAM_DSA_SIGN_DATA: return "HIP_PARAM_DSA_SIGN_DATA";
	case HIP_PARAM_DST_ADDR: return "HIP_PARAM_DST_ADDR";
	case HIP_PARAM_ECHO_REQUEST: return "HIP_PARAM_ECHO_REQUEST";
	case HIP_PARAM_ECHO_REQUEST_SIGN: return "HIP_PARAM_ECHO_REQUEST_SIGN";
	case HIP_PARAM_ECHO_RESPONSE: return "HIP_PARAM_ECHO_RESPONSE";
	case HIP_PARAM_ECHO_RESPONSE_SIGN: return "HIP_PARAM_ECHO_RESPONSE_SIGN";
	case HIP_PARAM_EID_ADDR: return "HIP_PARAM_EID_ADDR";
	case HIP_PARAM_EID_ENDPOINT: return "HIP_PARAM_EID_ENDPOINT";
	case HIP_PARAM_EID_IFACE: return "HIP_PARAM_EID_IFACE";
	case HIP_PARAM_EID_SOCKADDR: return "HIP_PARAM_EID_SOCKADDR";
	case HIP_PARAM_ENCAPS_MSG: return "HIP_PARAM_ENCAPS_MSG";
	case HIP_PARAM_ENCRYPTED: return "HIP_PARAM_ENCRYPTED";
	case HIP_PARAM_ESP_INFO: return "HIP_PARAM_ESP_INFO";
	case HIP_PARAM_ESP_TRANSFORM: return "HIP_PARAM_ESP_TRANSFORM";
	case HIP_PARAM_FROM_PEER: return "HIP_PARAM_FROM_PEER";
	case HIP_PARAM_FROM: return "HIP_PARAM_FROM";
	case HIP_PARAM_HA_INFO: return "HIP_PARAM_HA_INFO";
	case HIP_PARAM_HASH_CHAIN_ANCHORS: return "HIP_PARAM_HASH_CHAIN_ANCHORS";
	case HIP_PARAM_HASH_CHAIN_PSIG: return "HIP_PARAM_HASH_CHAIN_PSIG";
	case HIP_PARAM_HASH_CHAIN_VALUE: return "HIP_PARAM_HASH_CHAIN_VALUE";
	case HIP_PARAM_HIP_SIGNATURE2: return "HIP_PARAM_HIP_SIGNATURE2";
	case HIP_PARAM_HIP_SIGNATURE: return "HIP_PARAM_HIP_SIGNATURE";
	case HIP_PARAM_HIP_TRANSFORM: return "HIP_PARAM_HIP_TRANSFORM";
	case HIP_PARAM_HI: return "HIP_PARAM_HI";
	case HIP_PARAM_HIT: return "HIP_PARAM_HIT";
	case HIP_PARAM_HMAC2: return "HIP_PARAM_HMAC2";
	case HIP_PARAM_HMAC: return "HIP_PARAM_HMAC";
	case HIP_PARAM_HOST_ID: return "HIP_PARAM_HOST_ID";
	case HIP_PARAM_INT: return "HIP_PARAM_INT";
	case HIP_PARAM_IPV6_ADDR: return "HIP_PARAM_IPV6_ADDR";
	case HIP_PARAM_KEYS: return "HIP_PARAM_KEYS";
	case HIP_PARAM_LOCATOR: return "HIP_PARAM_LOCATOR";
	case HIP_PARAM_NOTIFICATION: return "HIP_PARAM_NOTIFICATION";
	case HIP_PARAM_OPENDHT_GW_INFO: return "HIP_PARAM_OPENDHT_GW_INFO";
	case HIP_PARAM_OPENDHT_SET: return "HIP_PARAM_OPENDHT_SET";
	case HIP_PARAM_PORTPAIR: return "HIP_PARAM_PORTPAIR";
	case HIP_PARAM_PUZZLE: return "HIP_PARAM_PUZZLE";
	case HIP_PARAM_R1_COUNTER: return "HIP_PARAM_R1_COUNTER";
	case HIP_PARAM_REG_FAILED: return "HIP_PARAM_REG_FAILED";
	case HIP_PARAM_REG_FROM: return "HIP_PARAM_REG_FROM";
	case HIP_PARAM_REG_INFO: return "HIP_PARAM_REG_INFO";
	case HIP_PARAM_REG_REQUEST: return "HIP_PARAM_REG_REQUEST";
	case HIP_PARAM_REG_RESPONSE: return "HIP_PARAM_REG_RESPONSE";
	case HIP_PARAM_RELAY_FROM: return "HIP_PARAM_RELAY_FROM";
	case HIP_PARAM_RELAY_HMAC: return "HIP_PARAM_RELAY_HMAC";
	case HIP_PARAM_RELAY_TO: return "HIP_PARAM_RELAY_TO";
	case HIP_PARAM_RVS_HMAC: return "HIP_PARAM_RVS_HMAC";
	case HIP_PARAM_SEQ: return "HIP_PARAM_SEQ";
	case HIP_PARAM_SOLUTION: return "HIP_PARAM_SOLUTION";
	case HIP_PARAM_SRC_ADDR: return "HIP_PARAM_SRC_ADDR";
	case HIP_PARAM_TO_PEER: return "HIP_PARAM_TO_PEER";
	case HIP_PARAM_UINT: return "HIP_PARAM_UINT";
	case HIP_PARAM_UNIT_TEST: return "HIP_PARAM_UNIT_TEST";
	case HIP_PARAM_VIA_RVS: return "HIP_PARAM_VIA_RVS";
	case HIP_PARAM_PSEUDO_HIT: return "HIP_PARAM_PSEUDO_HIT";
	case HIP_PARAM_ESP_PROT_TRANSFORM: return "HIP_PARAM_ESP_PROT_TRANSFORM";
	case HIP_PARAM_ESP_PROT_ANCHOR: return "HIP_PARAM_ESP_PROT_ANCHOR";
	//add by santtu
	case HIP_PARAM_NAT_TRANSFORM: return "HIP_PARAM_NAT_TRANSFORM";	
	//end add
	case HIP_PARAM_LSI: return "HIP_PARAM_LSI";	
	}
	return "UNDEFINED";
}

/**
 * hip_check_userspace msg - check userspace message for integrity
 * @param msg the message to be verified for integrity
 *
 * @return zero if the message was ok, or negative error value on error.
 */
int hip_check_userspace_msg(const struct hip_common *msg) {
	struct hip_tlv_common *current_param = NULL;
	int err = 0;

	if (!hip_check_msg_len(msg)) {
		err = -EMSGSIZE;
		HIP_ERROR("bad msg len %d\n", hip_get_msg_total_len(msg));
		goto out;
	}

	while((current_param = hip_get_next_param(msg, current_param))
	      != NULL) {
		if(!hip_check_param_contents_len(msg, current_param)) {
			err = -EMSGSIZE;
			HIP_ERROR("bad param len\n");
			break;
		} else if (!hip_check_userspace_param_type(current_param)) {
			err = -EINVAL;
			HIP_ERROR("bad param type\n");
			break;
		}
	}

 out:
	return err;
}

/**
 * hip_check_network_param_attributes - check parameter attributes
 * @param param the parameter to checked
 *
 * This is the function where one can test special attributes such as algo,
 * groupid, suiteid, etc of a HIP parameter. If the parameter does not require
 * other than just the validation of length and type fields, one should not
 * add any checks for that parameter here.
 *
 * @return zero if the message was ok, or negative error value on error.
 *
 * XX TODO: this function may be unneccessary because the input handlers
 * already do some checking. Currently they are double checked..
 */
int hip_check_network_param_attributes(const struct hip_tlv_common *param)
{
	hip_tlv_type_t type = hip_get_param_type(param);
	int err = 0;

	_HIP_DEBUG("type=%u\n", type);

	switch(type) {
	case HIP_PARAM_HIP_TRANSFORM:
	case HIP_PARAM_ESP_TRANSFORM:
	{
		/* Search for one supported transform */
		hip_transform_suite_t suite;

 		_HIP_DEBUG("Checking %s transform\n",
			   type == HIP_PARAM_HIP_TRANSFORM ? "HIP" : "ESP");
		suite = hip_get_param_transform_suite_id(param, 0);
		if (suite == 0) {
			HIP_ERROR("Could not find suitable %s transform\n",
				  type == HIP_PARAM_HIP_TRANSFORM ? "HIP" : "ESP");
			err = -EPROTONOSUPPORT;
		}
		break;
	}
	case HIP_PARAM_HOST_ID:
	{
		uint8_t algo = 
			hip_get_host_id_algo((struct hip_host_id *) param);
		if (algo != HIP_HI_DSA && algo != HIP_HI_RSA) {
			err = -EPROTONOSUPPORT;
			HIP_ERROR("Host id algo %d not supported\n", algo);
		}
		break;
	}
	}
	_HIP_DEBUG("err=%d\n", err);
	return err;
}

/**
 * hip_check_network_msg - check network message for integrity
 * @param msg the message to be verified for integrity
 *
 * @return zero if the message was ok, or negative error value on error.
 */
int hip_check_network_msg(const struct hip_common *msg)
{
	struct hip_tlv_common *current_param = NULL;
	hip_tlv_type_t current_param_type = 0, prev_param_type = 0;
	int err = 0;

	/* Checksum of the message header is verified in input.c */

	if (!hip_check_network_msg_type(msg)) {
		err = -EINVAL;
		HIP_ERROR("bad msg type (%d)\n", hip_get_msg_type(msg));
		goto out;
	}

	if (!hip_check_msg_len(msg)) {
		err = -EMSGSIZE;
		HIP_ERROR("bad msg len %d\n", hip_get_msg_total_len(msg));
		goto out;
	}

	/* Checking of param types, lengths and ordering. */
	while((current_param = hip_get_next_param(msg, current_param))
	      != NULL) {
		current_param_type = hip_get_param_type(current_param);
		if(!hip_check_param_contents_len(msg, current_param)) {
			err = -EMSGSIZE;
			HIP_ERROR("bad param len\n");
			break;
		} else if (!hip_check_network_param_type(current_param)) {
			err = -EINVAL;
			HIP_ERROR("bad param type, current param=%u\n",
				  hip_get_param_type(current_param));
			break;
		} else if (current_param_type < prev_param_type &&
			   ((current_param_type < HIP_LOWER_TRANSFORM_TYPE ||
			    current_param_type > HIP_UPPER_TRANSFORM_TYPE) &&
			    (prev_param_type < HIP_LOWER_TRANSFORM_TYPE ||
			     prev_param_type > HIP_UPPER_TRANSFORM_TYPE))) {
			/* According to draft-ietf-hip-base-03 parameter type order 
			 * strictly enforced, except for 
			 * HIP_LOWER_TRANSFORM_TYPE - HIP_UPPER_TRANSFORM_TYPE
			 */
			err = -ENOMSG;
			HIP_ERROR("Wrong order of parameters (%d, %d)\n",
				  prev_param_type, current_param_type);
			break;
		} else if (hip_check_network_param_attributes(current_param)) {
			HIP_ERROR("bad param attributes\n");
			err = -EINVAL;
			break;
		}
		prev_param_type = current_param_type;
	}

 out:
	return err;
}

/**
 * Builds and inserts a parameter into the message.
 *
 * This is the root function of all parameter building functions.
 * hip_build_param() and hip_build_param_contents() both  use this function to
 * append the parameter into the HIP message. This function updates the message
 * header length to keep the next free parameter slot quickly accessible for
 * faster writing of the parameters. This function also automagically adds zero
 * filled padding to the parameter, to keep its total length in multiple of 8
 * bytes. Parameter contents are copied from the function parameter @c contents,
 * thus the contents can and should be allocated from the stack instead of the
 * heap (i.e. allocated with malloc()).
 * 
 * @param msg            the message where the parameter is to be appended
 * @param parameter_hdr  pointer to the header of the parameter
 * @param param_hdr_size size of parameter_hdr structure (in host byte order)
 * @param contents       the contents of the parameter; the data to be inserted
 *                       after the parameter_hdr (in host byte order)
 * @return               zero on success, or negative on error
 * @see                  hip_build_param().
 * @see                  hip_build_param_contents().
 */


int hip_build_generic_param(struct hip_common *msg,
			    const void *parameter_hdr,
			    hip_tlv_len_t param_hdr_size,
			    const void *contents)
{
	const struct hip_tlv_common *param =
		(struct hip_tlv_common *) parameter_hdr;
	void *src = NULL;
	void *dst = NULL;
	int err = 0;
	int size = 0;
	void *max_dst = ((void *) msg) + HIP_MAX_PACKET;

	_HIP_DEBUG("\n");

	if (!msg) {
		HIP_ERROR("message is null\n");
		err = -EFAULT;
		goto out;
	}

	if (!contents) {
		HIP_ERROR("object is null\n");
		err = -EFAULT;
		goto out;
	}

	if (param_hdr_size < sizeof(struct hip_tlv_common)) {
		HIP_ERROR("parameter size too small\n");
		err = -EMSGSIZE;
		goto out;
	}

	dst = hip_find_free_param(msg);
	if (!dst) {
		err = -EMSGSIZE;
		HIP_ERROR("msg full\n");
		goto out;
	}

	_HIP_DEBUG("found free: %d\n", dst - ((void *)msg));

	if (dst + hip_get_param_total_len(param) > max_dst) {
		err = -EMSGSIZE;
		HIP_ERROR("hipd build param: contents size (%d) too long\n",
			  hip_get_param_contents_len(param));
		goto out;
	}

	/* copy header */
	src = (void *) param;
	size = param_hdr_size;
	memcpy(dst, src, size);

	/* copy contents  */
	dst += param_hdr_size;
	src = (void *) contents;
	/* Copy the right amount of contents, see jokela draft for TLV
	   format. For example, this skips the algo in struct hip_sig2
           (which is included in the length), see the
	   build_param_signature2_contents() function below. */
	size = hip_get_param_contents_len(param) -
		(param_hdr_size - sizeof(struct hip_tlv_common));
	memcpy(dst, src, size);

	_HIP_DEBUG("contents copied %d bytes\n", size);

	/* we have to update header length or otherwise hip_find_free_param
	   will fail when it checks the header length */
	hip_calc_hdr_len(msg);
	if (hip_get_msg_total_len(msg) == 0) {
		HIP_ERROR("could not calculate temporary header length\n");
		err = -EFAULT;
	}

	_HIP_DEBUG("dumping msg, len = %d\n", hip_get_msg_total_len(msg));
	_HIP_HEXDUMP("build msg: ", (void *) msg,
		     hip_get_msg_total_len(msg));
 out:

	return err;
}

/**
 * Builds and appends parameter contents into message
 * 
 * This function differs from hip_build_generic_param only because it
 * assumes that the parameter header is just sizeof(struct hip_tlv_common).
 * This function updates the message header length to keep the next free
 * parameter slot quickly accessible for faster writing of the parameters.
 * This function automagically adds zero filled paddign to the parameter,
 * to keep its total length in multiple of 8 bytes.
 *
 * @param msg           the message where the parameter will be appended.
 * @param contents      the data after the type and length fields.
 * @param param_type    the type of the parameter (in host byte order).
 * @param contents_size the size of contents (in host byte order).
 * @return              zero on success, or negative on error.
 * @see                 hip_build_generic_param().
 * @see                 hip_build_param().
 */
int hip_build_param_contents(struct hip_common *msg,
			     const void *contents,
			     hip_tlv_type_t param_type,
			     hip_tlv_len_t contents_size)
{
	struct hip_tlv_common param;
	hip_set_param_type(&param, param_type);
	hip_set_param_contents_len(&param, contents_size);

	return hip_build_generic_param(msg, &param,
				       sizeof(struct hip_tlv_common),
				       contents);
}


/**
 * Appends a complete parameter into a HIP message.
 * 
 * Appends a complete network byte ordered parameter @c tlv_common into a HIP
 * message @c msg. This function differs from hip_build_param_contents() and
 * hip_build_generic_param() because it takes a complete network byte ordered
 * parameter as its input. It means that this function can be used for e.g.
 * copying a parameter from a message to another.
 *
 * This function updates the message header length to keep the next free
 * parameter slot quickly accessible for faster writing of the parameters. This
 * function automagically adds zero filled paddign to the parameter, to keep its
 * total length in multiple of 8 bytes.
 *
 * @param msg        a pointer to a message where the parameter will be
 *                   appended.
 * @param tlv_common a pointer to the network byte ordered parameter that will
 *                   be appended into the message.
 * @return           zero on success, or negative error value on error.
 * @see              hip_build_generic_param().
 * @see              hip_build_param_contents().
 */
int hip_build_param(struct hip_common *msg, const void *tlv_common)
{
	int err = 0;
	void *contents = ((void *) tlv_common) + sizeof(struct hip_tlv_common);

	if (tlv_common == NULL) {
		err = -EFAULT;
		HIP_ERROR("param null\n");
		goto out;
	}

	err = hip_build_param_contents(msg, contents,
		       hip_get_param_type(tlv_common),
				       hip_get_param_contents_len(tlv_common));
        _HIP_DEBUG("tlv_common len %d\n", ((struct hip_tlv_common *)tlv_common)->length);
	if (err) {
		HIP_ERROR("could not build contents (%d)\n", err);
	}

 out:
	return err;
}

/**
 * Builds a header for userspace-kernel communication.
 * 
 * This function builds the header that can be used for HIP kernel-userspace
 * communication. It is commonly used by the daemon, hipconf, resolver or
 * the kernel module itself. This function can be called before or after
 * building the parameters for the message.
 *
 * This function does not write the header length into the message. It should
 * be written by the build_param_functions. 
 *
 * @param msg       the message where the userspace header is to be written.
 * @param base_type the type of the message.
 * @param err_val   a positive error value to be communicated for the receiver
 *                  (usually just zero for no errors).
 * @return          zero on success, or negative on error.
 */
int hip_build_user_hdr(struct hip_common *msg,
			 hip_hdr_type_t base_type,
			 hip_hdr_err_t err_val)
{
	int err = 0;

	_HIP_DEBUG("\n");

	hip_set_msg_type(msg, base_type);
	hip_set_msg_err(msg, err_val);
	/* Note: final header length is usually calculated by the
	   last call to build_param() but it is possible to build a
	   msg with just the header, so we have to calculate the
	   header length anyway. */
	hip_calc_hdr_len(msg);
	if (hip_get_msg_total_len(msg) == 0) {
		err = -EMSGSIZE;
		goto out;
	}

	/* some error checking on types and for null values */

	if (!msg) {
		err = -EINVAL;
		HIP_ERROR("msg null\n");
		goto out;
	}
	if (hip_get_msg_total_len(msg) == 0) {
		HIP_ERROR("hipd build hdr: could not calc size\n");
		err = -EMSGSIZE;
		goto out;
	}

	if (!hip_check_msg_len(msg)) {
		HIP_ERROR("hipd build hdr: msg len (%d) invalid\n",
			  hip_get_msg_total_len(msg));
		err = -EMSGSIZE;
		goto out;
	}

 out:
	return err;
}

/**
 * Writes a network header into a message.
 * 
 * This function does not write the header length into the message. It should
 * be written by the build_param_functions. The checksum field is not written
 * either because it is done in hip_send_raw() and hip_send_udp().
 * 
 * @param msg          the message where the HIP network should be written
 * @param type_hdr     the type of the HIP header as specified in the drafts
 * @param control      HIP control bits in host byte order
 * @param hit_sender   source HIT in network byte order
 * @param hit_receiver destination HIT in network byte order
 * @todo build HIP network header in the same fashion as in build_daemon_hdr().
 * <ul>
 * <li>Write missing headers in the header using accessor functions
 * (see hip_get/set_XXX() functions in the beginning of this file). You have to
 * create couple of new ones, but daemon and network messages use the same
 * locations for storing len and type (hip_common->err is stored in the
 * hip_common->checksum) and they can be used as they are.</li>
 * <li>payload_proto.</li>
 * <li>payload_len: see how build_daemon_hdr() works.</li>
 * <li>ver_res.</li>
 * <li>checksum (move the checksum function from hip.c to this file
 *     because this file is shared by kernel and userspace).</li>
 * <li>write the parameters of this function into the message.</li>
 * </ul>
 * @note Use @b only accessors to hide byte order and size conversion issues!
 */
void hip_build_network_hdr(struct hip_common *msg, uint8_t type_hdr,
			   uint16_t control, const struct in6_addr *hit_sender,
			   const struct in6_addr *hit_receiver)
{
	msg->payload_proto = IPPROTO_NONE; /* 1 byte, no htons()    */
	/* Do not touch the length; it is written by param builders */
	msg->type_hdr = type_hdr;              /* 1 byte, no htons()    */
	/* version includes the SHIM6 bit */
	msg->ver_res = (HIP_VER_RES << 4) | 1;   /* 1 byte, no htons() */

	msg->control = htons(control);
	msg->checksum = htons(0); /* this will be written by xmit */

	ipv6_addr_copy(&msg->hits, hit_sender ? hit_sender : &in6addr_any);
	ipv6_addr_copy(&msg->hitr, hit_receiver ? hit_receiver : &in6addr_any);
}

#ifndef __KERNEL__
/**
 * Builds a @c HMAC parameter.
 *
 * Builds a @c HMAC parameter to the HIP packet @c msg. This function calculates
 * also the hmac value from the whole message as specified in the drafts.
 *
 * @param msg a pointer to the message where the @c HMAC parameter will be
 *            appended.
 * @param key a pointer to a key used for hmac.
 * @return    zero on success, or negative error value on error.
 * @see       hip_build_param_hmac2_contents()
 * @see       hip_build_param_rvs_hmac_contents().
 * @see       hip_write_hmac().
 */
int hip_build_param_hmac_contents(struct hip_common *msg,
				  struct hip_crypto_key *key)
{
	int err = 0;
	struct hip_hmac hmac;

	hip_set_param_type(&hmac, HIP_PARAM_HMAC);
	hip_calc_generic_param_len(&hmac, sizeof(struct hip_hmac), 0);

	HIP_IFEL(!hip_write_hmac(HIP_DIGEST_SHA1_HMAC, key->key, msg,
				 hip_get_msg_total_len(msg),
				 hmac.hmac_data), -EFAULT,
		 "Error while building HMAC\n");

	err = hip_build_param(msg, &hmac);
 out_err:
	return err;
}

/**
 * Builds a @c RVS_HMAC parameter.
 *
 * Builds a @c RVS_HMAC parameter to the HIP packet @c msg. This function
 * calculates also the hmac value from the whole message as specified in the drafts.
 *
 * @param msg a pointer to the message where the @c RVS_HMAC parameter will be
 *            appended.
 * @param key a pointer to a key used for hmac.
 * @return    zero on success, or negative error value on error.
 * @see       hip_build_param_hmac_contents().
 * @see       hip_build_param_hmac2_contents().
 * @see       hip_write_hmac().
 * @note      Except the TLV type value, the functionality of this function is
 *            identical to the functionality of hip_build_param_hmac_contents().
 *            If something is changed there, it is most likely that it should
 *            be changed here also.
 */
int hip_build_param_rvs_hmac_contents(struct hip_common *msg,
				  struct hip_crypto_key *key)
{
	int err = 0;
	struct hip_hmac hmac;

	hip_set_param_type(&hmac, HIP_PARAM_RVS_HMAC);
	hip_calc_generic_param_len(&hmac, sizeof(struct hip_hmac), 0);
	HIP_IFEL(!hip_write_hmac(HIP_DIGEST_SHA1_HMAC, key->key, msg,
				 hip_get_msg_total_len(msg),
				 hmac.hmac_data), -EFAULT,
		 "Error while building HMAC\n");
	err = hip_build_param(msg, &hmac);
 out_err:
	return err;
}

/**
 * Builds a @c HMAC2 parameter.
 *
 * Builds a @c HMAC2 parameter to the HIP packet @c msg. This function 
 * calculates also the hmac value from the whole message as specified in the
 * drafts. Assumes that the hmac includes only the header and host id.
 *
 * @param msg      a pointer to the message where the @c HMAC2 parameter will be
 *                 appended.
 * @param key      a pointer to a key used for hmac.
 * @param host_id  a pointer to a host id.
 * @return         zero on success, or negative error value on error.
 * @see            hip_build_param_hmac_contents().
 * @see            hip_build_param_rvs_hmac_contents().
 * @see            hip_write_hmac().
 */
int hip_build_param_hmac2_contents(struct hip_common *msg,
				   struct hip_crypto_key *key,
				   struct hip_host_id *host_id)
{
	int err = 0;
	struct hip_hmac hmac2;
	struct hip_common *tmp = NULL;
	struct hip_esp_info *esp_info;

	tmp = hip_msg_alloc();
	if (!tmp) {
		err = -ENOMEM;
		goto out_err;
	}

	memcpy(tmp, msg, sizeof(struct hip_common));
	hip_set_msg_total_len(tmp, 0);
	/* assume no checksum yet */

	esp_info = hip_get_param(msg, HIP_PARAM_ESP_INFO);
	HIP_ASSERT(esp_info);
	err = hip_build_param(tmp, esp_info);
	if (err) {
		err = -EFAULT;
		goto out_err;
	}

	hip_set_param_type(&hmac2, HIP_PARAM_HMAC2);
	hip_calc_generic_param_len(&hmac2, sizeof(struct hip_hmac), 0);

	err = hip_build_param(tmp, host_id);
	if (err) {
		HIP_ERROR("Failed to append pseudo host id to R2\n");
		goto out_err;
	}

	_HIP_HEXDUMP("HMAC data", tmp, hip_get_msg_total_len(tmp));
	_HIP_HEXDUMP("HMAC key\n", key->key, 20);

	if (!hip_write_hmac(HIP_DIGEST_SHA1_HMAC, key->key, tmp,
			    hip_get_msg_total_len(tmp),
			    hmac2.hmac_data)) {
		HIP_ERROR("Error while building HMAC\n");
		err = -EFAULT;
		goto out_err;
	}

	err = hip_build_param(msg, &hmac2);
 out_err:
	if (tmp)
		HIP_FREE(tmp);

	return err;
}

/**
 * Calculates the checksum of a HIP packet with pseudo-header.
 * 
 * @c src and @c dst are IPv4 or IPv6 addresses in network byte order.
 *
 * @param data a pointer to...
 * @param src  a pointer to...
 * @param dst  a pointer to...
 * @note       Checksumming is from Boeing's HIPD.
 * @return     ...
 */
u16 hip_checksum_packet(char *data, struct sockaddr *src, struct sockaddr *dst)
{
	u16 checksum = 0;
	unsigned long sum = 0;
	int count = 0, length = 0;
	unsigned short *p = NULL; /* 16-bit */
	struct pseudo_header pseudoh;
	struct pseudo_header6 pseudoh6;
	u32 src_network, dst_network;
	struct in6_addr *src6, *dst6;
	struct hip_common *hiph = (struct hip_common *) data;
	
	if (src->sa_family == AF_INET) {
		/* IPv4 checksum based on UDP-- Section 6.1.2 */
		src_network = ((struct sockaddr_in*)src)->sin_addr.s_addr;
		dst_network = ((struct sockaddr_in*)dst)->sin_addr.s_addr;
		
		memset(&pseudoh, 0, sizeof(struct pseudo_header));
		memcpy(&pseudoh.src_addr, &src_network, 4);
		memcpy(&pseudoh.dst_addr, &dst_network, 4);
		pseudoh.protocol = IPPROTO_HIP;
		length = (hiph->payload_len + 1) * 8;
		pseudoh.packet_length = htons(length);
		
		count = sizeof(struct pseudo_header); /* count always even number */
		p = (unsigned short*) &pseudoh;
	} else {
		/* IPv6 checksum based on IPv6 pseudo-header */
		src6 = &((struct sockaddr_in6*)src)->sin6_addr;
		dst6 = &((struct sockaddr_in6*)dst)->sin6_addr;
		
		memset(&pseudoh6, 0, sizeof(struct pseudo_header6));
		memcpy(&pseudoh6.src_addr[0], src6, 16);
		memcpy(&pseudoh6.dst_addr[0], dst6, 16);
		length = (hiph->payload_len + 1) * 8;
		pseudoh6.packet_length = htonl(length);
		pseudoh6.next_hdr = IPPROTO_HIP;
                
		count = sizeof(struct pseudo_header6); /* count always even number */
		p = (unsigned short*) &pseudoh6;
	}
	/* 
	 * this checksum algorithm can be found 
	 * in RFC 1071 section 4.1
	 */
	
	/* sum the psuedo-header */
	/* count and p are initialized above per protocol */
	while (count > 1) {
		sum += *p++;
		count -= 2;
	}

	/* one's complement sum 16-bit words of data */
	HIP_DEBUG("Checksumming %d bytes of data.\n", length);
	count = length;
	p = (unsigned short*) data;
	while (count > 1) {
		sum += *p++;
		count -= 2;
	}
	/* add left-over byte, if any */
	if (count > 0)
		sum += (unsigned char)*p;
	
	/*  Fold 32-bit sum to 16 bits */
	while (sum>>16)
		sum = (sum & 0xffff) + (sum >> 16);
	/* take the one's complement of the sum */ 
	checksum = ~sum;
	
	return(checksum);
}

int hip_verify_network_header(struct hip_common *hip_common,
			      struct sockaddr *src, struct sockaddr *dst,
			      int len)
{
	int err = 0, plen, checksum;

	plen = hip_get_msg_total_len(hip_common);

        /* Currently no support for piggybacking */
        HIP_IFEL(len != hip_get_msg_total_len(hip_common), -EINVAL, 
		 "Invalid HIP packet length (%d,%d). Dropping\n",
		 len, plen);
        HIP_IFEL(hip_common->payload_proto != IPPROTO_NONE, -EOPNOTSUPP,
		 "Protocol in packet (%u) was not IPPROTO_NONE. Dropping\n",
		 hip_common->payload_proto);
	HIP_IFEL(hip_common->ver_res != ((HIP_VER_RES << 4) | 1), -EPROTOTYPE,
		 "Invalid version in received packet. Dropping\n");
	HIP_IFEL(!ipv6_addr_is_hit(&hip_common->hits), -EAFNOSUPPORT,
		 "Received a non-HIT in HIT-source. Dropping\n");
	HIP_IFEL(!ipv6_addr_is_hit(&hip_common->hitr) &&
		 !ipv6_addr_any(&hip_common->hitr),
		 -EAFNOSUPPORT,
		 "Received a non-HIT or non NULL in HIT-receiver. Dropping\n");
	HIP_IFEL(ipv6_addr_any(&hip_common->hits), -EAFNOSUPPORT,
		 "Received a NULL in HIT-sender. Dropping\n");

        /** @todo handle the RVS case better. */
        if (ipv6_addr_any(&hip_common->hitr)) {
                /* Required for e.g. BOS */
                HIP_DEBUG("Received opportunistic HIT\n");
	} else {
#ifdef CONFIG_HIP_RVS
                HIP_DEBUG("Received HIT is ours or we are RVS\n");
#elif HIPL_HIPD
		HIP_IFEL(!hip_hidb_hit_is_our(&hip_common->hitr), -EFAULT,
			 "Receiver HIT is not ours\n");
#endif /* CONFIG_HIP_RVS */
	}

#if 0
        HIP_IFEL(!ipv6_addr_cmp(&hip_common->hits, &hip_common->hitr), -ENOSYS,
		 "Dropping HIP packet. Loopback not supported.\n");
#endif

        /* Check checksum. */
	if (dst->sa_family == AF_INET && ((struct sockaddr_in *)dst)->sin_port) {
		HIP_DEBUG("HIP IPv4 UDP packet: ignoring HIP checksum\n");
	} else {
		checksum = hip_common->checksum;
		hip_common->checksum = 0;

		HIP_IFEL(hip_checksum_packet((char*)hip_common, src, dst)
			 !=checksum,
			 -EBADMSG, "HIP checksum failed.\n");

		hip_common->checksum = checksum;
	}
	
out_err:
        return err;
}

#endif /* __KERNEL__ */

/**
 * hip_build_param_encrypted_aes_sha1 - build the hip_encrypted parameter
 * @param msg the message where the parameter will be appended
 * @param param the parameter that will contained in the hip_encrypted
 *           parameter
 * 
 * Note that this function does not actually encrypt anything, it just builds
 * the parameter. The parameter that will be encapsulated in the hip_encrypted
 * parameter has to be encrypted using a different function call.
 *
 * Returns: zero on success, or negative on failure
 */
int hip_build_param_encrypted_aes_sha1(struct hip_common *msg,
					struct hip_tlv_common *param)
{
	int rem, err = 0;
	struct hip_encrypted_aes_sha1 enc;
	int param_len = hip_get_param_total_len(param);
	struct hip_tlv_common *common = param;
	char *param_padded = NULL;

	hip_set_param_type(&enc, HIP_PARAM_ENCRYPTED);
	enc.reserved = htonl(0);
	memset(&enc.iv, 0, 16);

	/* copy the IV *IF* needed, and then the encrypted data */

	/* AES block size must be multiple of 16 bytes */
	rem = param_len % 16;
	if (rem) {
		HIP_DEBUG("Adjusting param size to AES block size\n");

		param_padded = (char *)HIP_MALLOC(param_len + rem, GFP_KERNEL);
		if (!param_padded) {
			err = -ENOMEM;
			goto out_err;
		}

		/* this kind of padding works against Ericsson/OpenSSL
		   (method 4: RFC2630 method) */
		/* http://www.di-mgt.com.au/cryptopad.html#exampleaes */
		memcpy(param_padded, param, param_len);
		memset(param_padded + param_len, rem, rem);

		common = (struct hip_tlv_common *) param_padded;
		param_len += rem;
	}

	hip_calc_param_len(&enc, sizeof(enc) -
			   sizeof(struct hip_tlv_common) +
			   param_len);

	err = hip_build_generic_param(msg, &enc, sizeof(enc), common);

 out_err:

	if (param_padded)
		HIP_FREE(param_padded);
		
	return err;
}

/**
 * hip_build_param_signature2_contents - build HIP signature2
 * @param msg the message 
 * @param contents pointer to the signature contents (the data to be written
 *                 after the signature field)
 * @param contents_size size of the contents of the signature (the data after the
 *                 algorithm field)
 * @param algorithm the algorithm as in the HIP drafts that was used for
 *                 producing the signature
 *                 
 * build_param_contents() is not very suitable for building a hip_sig2 struct,
 * because hip_sig2 has a troublesome algorithm field which need some special
 * attention from htons(). Thereby here is a separate builder for hip_sig2 for
 * conveniency. It uses internally hip_build_generic_param() for actually
 * writing the signature parameter into the message.
 *
 * @return zero for success, or non-zero on error
 */
int hip_build_param_signature2_contents(struct hip_common *msg,
					const void *contents,
					hip_tlv_len_t contents_size,
					uint8_t algorithm)
{
	/* note: if you make changes in this function, make them also in
	   build_param_signature_contents(), because it is almost the same */

	int err = 0;
	struct hip_sig2 sig2;

	HIP_ASSERT(sizeof(struct hip_sig2) >= sizeof(struct hip_tlv_common));

	hip_set_param_type(&sig2, HIP_PARAM_HIP_SIGNATURE2);
	hip_calc_generic_param_len(&sig2, sizeof(struct hip_sig2),
				   contents_size);
	sig2.algorithm = algorithm; /* algo is 8 bits, no htons */

	err = hip_build_generic_param(msg, &sig2,
				      sizeof(struct hip_sig2), contents);

	return err;
}

/**
 * hip_build_param_signature_contents - build HIP signature1
 * @param msg the message 
 * @param contents pointer to the signature contents (the data to be written
 *                 after the signature field)
 * @param contents_size size of the contents of the signature (the data after the
 *                 algorithm field)
 * @param algorithm the algorithm as in the HIP drafts that was used for
 *                 producing the signature
 *                 
 * This is almost the same as the previous, but the type is sig1.
 *
 * @return zero for success, or non-zero on error
 */
int hip_build_param_signature_contents(struct hip_common *msg,
				       const void *contents,
				       hip_tlv_len_t contents_size,
				       uint8_t algorithm)
{
	/* note: if you make changes in this function, make them also in
	   build_param_signature_contents2(), because it is almost the same */

	int err = 0;
	struct hip_sig sig;

	HIP_ASSERT(sizeof(struct hip_sig) >= sizeof(struct hip_tlv_common));

	hip_set_param_type(&sig, HIP_PARAM_HIP_SIGNATURE);
	hip_calc_generic_param_len(&sig, sizeof(struct hip_sig),
				   contents_size);
	sig.algorithm = algorithm; /* algo is 8 bits, no htons */

	err = hip_build_generic_param(msg, &sig,
				      sizeof(struct hip_sig), contents);

	return err;
}

/**
 * hip_build_param_echo - build HIP ECHO parameter
 * @param msg the message 
 * @param opaque opaque data copied to the parameter
 * @param len      the length of the parameter
 * @param sign true if parameter is under signature, false otherwise
 * @param request true if parameter is ECHO_REQUEST, otherwise parameter is ECHO_RESPONSE
 *
 * @return zero for success, or non-zero on error
 */
int hip_build_param_echo(struct hip_common *msg, void *opaque, int len,
			 int sign, int request)
{
	struct hip_echo_request ping;
	int err;

	if (request)
		hip_set_param_type(&ping, sign ? HIP_PARAM_ECHO_REQUEST_SIGN : HIP_PARAM_ECHO_REQUEST);
	else
		hip_set_param_type(&ping, sign ? HIP_PARAM_ECHO_RESPONSE_SIGN : HIP_PARAM_ECHO_RESPONSE);

	hip_set_param_contents_len(&ping, len);
	err = hip_build_generic_param(msg, &ping, sizeof(struct hip_echo_request),
				      opaque);
	return err;
}

/**
 * hip_build_param_r1_counter - build HIP R1_COUNTER parameter
 * @param msg the message 
 * @param generation R1 generation counter
 *
 * @return zero for success, or non-zero on error
 */
int hip_build_param_r1_counter(struct hip_common *msg, uint64_t generation)
{
	struct hip_r1_counter r1gen;
	int err = 0;

	/* note: the length cannot be calculated with calc_param_len() */
	hip_set_param_contents_len(&r1gen,
				   sizeof(struct hip_r1_counter) -
				   sizeof(struct hip_tlv_common));
	/* Type 2 (in R1) or 3 (in I2) */
	hip_set_param_type(&r1gen, HIP_PARAM_R1_COUNTER);

	/* only the random_j_k is in host byte order */
	r1gen.generation = generation;

	err = hip_build_param(msg, &r1gen);
	return err;
}

/**
 * Builds a @c FROM parameter.
 *
 * Builds a @c FROM parameter to the HIP packet @c msg.
 *
 * @param msg      a pointer to a HIP packet common header
 * @param addr     a pointer to an IPv6 or IPv4-in-IPv6 format IPv4 address.
 * @param not_used this parameter is not used, but it is needed to make the
 *                 parameter list uniform with hip_build_param_relay_from().
 * @return         zero on success, or negative error value on error.
 * @see            <a href="http://tools.ietf.org/wg/hip/draft-ietf-hip-rvs/draft-ietf-hip-rvs-05.txt">
 *                 draft-ietf-hip-rvs-05</a> section 4.2.2.
 */
int hip_build_param_from(struct hip_common *msg, const struct in6_addr *addr,
			 const in_port_t not_used)
{
	struct hip_from from;
	int err = 0;
	
	hip_set_param_type(&from, HIP_PARAM_FROM);
	memcpy((struct in6_addr *)&from.address, addr, 16);

	hip_calc_generic_param_len(&from, sizeof(struct hip_from), 0);
	err = hip_build_param(msg, &from);
	return err;
}

/**
 * Builds a @c RELAY_FROM parameter.
 *
 * Builds a @c RELAY_FROM parameter to the HIP packet @c msg.
 *
 * @param msg  a pointer to a HIP packet common header
 * @param addr a pointer to an IPv6 or IPv4-in-IPv6 format IPv4 address.
 * @param port port number (host byte order).
 * @return     zero on success, or negative error value on error.
 */
int hip_build_param_relay_from(struct hip_common *msg, const struct in6_addr *addr,
			     const in_port_t port)
{
	struct hip_relay_from relay_from;
	int err = 0;
	
	hip_set_param_type(&relay_from, HIP_PARAM_RELAY_FROM);
	ipv6_addr_copy((struct in6_addr *)&relay_from.address, addr);
	relay_from.port = htons(port);
	hip_calc_generic_param_len(&relay_from, sizeof(relay_from), 0);
	err = hip_build_param(msg, &relay_from);

	return err;
}

/**
 * Builds a @c VIA_RVS parameter.
 *
 * Builds a @c VIA_RVS parameter to the HIP packet @c msg.
 *
 * @param msg           a pointer to a HIP packet common header
 * @param rvs_addresses a pointer to rendezvous server IPv6 or IPv4-in-IPv6
 *                      format IPv4 addresses.
 * @return              zero on success, or negative error value on error.
 * @see                 <a href="http://tools.ietf.org/wg/hip/draft-ietf-hip-rvs/draft-ietf-hip-rvs-05.txt">
 *                      draft-ietf-hip-rvs-05</a> section 4.2.3.
 */
int hip_build_param_via_rvs(struct hip_common *msg,
			    const struct in6_addr rvs_addresses[])
{
	HIP_DEBUG("hip_build_param_rvs() invoked.\n");
	int err = 0;
	struct hip_via_rvs viarvs;
	
	hip_set_param_type(&viarvs, HIP_PARAM_VIA_RVS);
	hip_calc_generic_param_len(&viarvs, sizeof(struct hip_via_rvs),
				   sizeof(struct in6_addr));
	err = hip_build_generic_param(msg, &viarvs, sizeof(struct hip_via_rvs),
				      (void *)rvs_addresses);
	return err;
}

/**
 * Builds a @c RELAY_TO parameter.
 *
 * Builds a @c RELAY_TO parameter to the HIP packet @c msg.
 *
 * @param msg  a pointer to a HIP packet common header
 * @param addr a pointer to IPv6 address
 * @param port portnumber      
 * @return     zero on success, or negative error value on error.
 * @note       This used to be VIA_RVS_NAT, but because of the HIP-ICE
 *             draft, this is now RELAY_TO.
 */
int hip_build_param_relay_to(struct hip_common *msg,
			     const in6_addr_t *addr,
			     const in_port_t port)
{
	/*HIP_DEBUG("hip_build_param_relay_to() invoked.\n");
	  int err = 0;
	  struct hip_relay_to relay_to;
	  struct hip_in6_addr_port tmp;

	  hip_set_param_type(&relay_to, HIP_PARAM_RELAY_TO);
	  hip_calc_generic_param_len(&relay_to, sizeof(struct hip_relay_to),
	  sizeof(in6_addr_t) + sizeof(in_port_t));
     
	  memcpy(&(tmp.sin6_addr), rvs_addr, sizeof(*rvs_addr));
	  memcpy(&(tmp.sin6_port), &port, sizeof(port));
	
	  err = hip_build_generic_param(msg, &relay_to, sizeof(struct hip_relay_to),
	  (void *)&tmp);
	  return err;
	*/
     struct hip_relay_to relay_to;
     int err = 0;
     
     hip_set_param_type(&relay_to, HIP_PARAM_RELAY_TO);
     ipv6_addr_copy((struct in6_addr *)&relay_to.address, addr);
     relay_to.port = htons(port);
     hip_calc_generic_param_len(&relay_to, sizeof(relay_to), 0);
     err = hip_build_param(msg, &relay_to);
     
     return err;

}

/* NOTE! Keep this function before REG_REQUEST and REG_RESPONSE parameter
 * builders but after hip_calc_generic_param_len() and
 * hip_build_generic_param. */
/**
 * Builds REG_REQUEST and REG_RESPONSE parameters common parts. This function is
 * called from hip_build_param_reg_request() and hip_build_param_reg_response(),
 * and should not be called from anywhere else.
 * 
 * @param msg        a pointer to a HIP message where to build the parameter.
 * @param param      a pointer to the parameter to be appended to the HIP
 *                   message @c msg.
 * @param lifetime   the lifetime to be put into the parameter.
 * @param type_list  a pointer to an array containing the registration types to
 *                   be put into the parameter.
 * @param type_count number of registration types in @c type_list.
 * @return           zero on success, non-zero otherwise.
 * @note             This is an static inline function that has no prototype in
 *                   the header file. There is no prototype because this
 *                   function is not to be called outside this file.
 */
static inline int hip_reg_param_core(hip_common_t *msg, void *param,
				     const uint8_t lifetime,
				     const uint8_t *type_list,
				     const int type_count)
{
	struct hip_reg_request *rreq = (struct hip_reg_request *) param;
	
	hip_calc_generic_param_len(rreq, sizeof(struct hip_reg_request),
				   type_count * sizeof(uint8_t));
	rreq->lifetime = lifetime;
	
	return hip_build_generic_param(msg, rreq, sizeof(struct hip_reg_request),
				       type_list);	
}

/* Hmmm... Because of some weird linker (?) error we cannot use the defined type
   hip_srv_t here, but have to settle for using struct hip_srv. Not that this
   would rock the world, but we definately have something fishy in the makefiles
   or in whatever makes the linker work. -Lauri 11.07.2008. */
int hip_build_param_reg_info(hip_common_t *msg,
			     const struct hip_srv *service_list,
			     const unsigned int service_count)
{
	int err = 0, i = 0;
	struct hip_reg_info reg_info;
	uint8_t reg_type[service_count];
	
	if(service_count == 0) {
		return 0;
	} 
	
	for( ;i < service_count; i++) {
		if(service_list[0].min_lifetime !=
		   service_list[i].min_lifetime ||
		   service_list[0].max_lifetime !=
		   service_list[i].max_lifetime) {
			HIP_INFO("Warning! Multiple min and max lifetime "\
				 "values for a single REG_INFO parameter "\
				 "requested. Using lifetime values from "\
				 "service reg_type %d with all services.\n",
				 service_list[0].reg_type);
			break;
		}
				
	}
	
	for(i = 0; i < service_count; i++) {
		reg_type[i] = service_list[i].reg_type;
	}

	hip_set_param_type(&reg_info, HIP_PARAM_REG_INFO);
	/* All services should have the same lifetime... */
	reg_info.min_lifetime = service_list[0].min_lifetime;
	reg_info.max_lifetime = service_list[0].max_lifetime;
	hip_calc_generic_param_len(&reg_info, sizeof(struct hip_reg_info),
				   service_count * sizeof(service_list[0].reg_type));
	
	err = hip_build_generic_param(
		msg, &reg_info, sizeof(struct hip_reg_info), (void *)reg_type);

	_HIP_DEBUG("Added REG_INFO parameter with %u service%s.\n", service_count,
		   (service_count > 1) ? "s" : "");
	
 out_err:
	return err;
}

int hip_build_param_reg_request(hip_common_t *msg, const uint8_t lifetime,
				const uint8_t *type_list, const int type_count)
{
	int err = 0;
	struct hip_reg_request rreq;
	
	hip_set_param_type(&rreq, HIP_PARAM_REG_REQUEST);
	err = hip_reg_param_core(msg, &rreq, lifetime, type_list, type_count);
	
 out_err:
	return err;
}

int hip_build_param_reg_response(hip_common_t *msg, const uint8_t lifetime,
				 const uint8_t *type_list, const int type_count)
{
	int err = 0;
	struct hip_reg_response rres;
	
	hip_set_param_type(&rres, HIP_PARAM_REG_RESPONSE);
	err = hip_reg_param_core(msg, &rres, lifetime, type_list, type_count);
		
 out_err:
	return err;
}

int hip_build_param_reg_failed(struct hip_common *msg, uint8_t failure_type,
			       uint8_t *type_list, int type_count)
{
	int err = 0;
	struct hip_reg_failed reg_failed;
		
	if(type_count == 0) {
		return 0;
	} 
	
	hip_set_param_type(&reg_failed, HIP_PARAM_REG_FAILED);
	
	reg_failed.failure_type = failure_type;
	hip_calc_generic_param_len(&reg_failed, sizeof(struct hip_reg_failed),
				   type_count * sizeof(type_list[0]));
	
	err = hip_build_generic_param(
		msg, &reg_failed, sizeof(struct hip_reg_failed), (void *)type_list);
	
	HIP_DEBUG("Added REG_FAILED parameter with %u service%s.\n", type_count,
		  (type_count > 1) ? "s" : "");
	
 out_err:
	return err;
	
}

/**
 * hip_build_param_puzzle - build and append a HIP puzzle into the message
 * @param msg the message where the puzzle is to be appended
 * @param val_K the K value for the puzzle
 * @param lifetime lifetime field of the puzzle
 * @param opaque the opaque value for the puzzle
 * @param random_i random I value for the puzzle (in host byte order)
 *
 * The puzzle mechanism assumes that every value is in network byte order
 * except for the hip_birthday_cookie.cv union, where the value is in
 * host byte order. This is an exception to the normal builder rules, where
 * input arguments are normally always in host byte order.
 * 
 * @return zero for success, or non-zero on error
 */
int hip_build_param_puzzle(struct hip_common *msg, uint8_t val_K,
			   uint8_t lifetime, uint32_t opaque, uint64_t random_i)
{
	struct hip_puzzle puzzle;
	int err = 0;

	/* note: the length cannot be calculated with calc_param_len() */
	hip_set_param_contents_len(&puzzle,
				   sizeof(struct hip_puzzle) -
				   sizeof(struct hip_tlv_common));
	/* Type 2 (in R1) or 3 (in I2) */
	hip_set_param_type(&puzzle, HIP_PARAM_PUZZLE);

	/* only the random_j_k is in host byte order */
	puzzle.K = val_K;
	puzzle.lifetime = lifetime;
	puzzle.opaque[0] = opaque & 0xFF;
	puzzle.opaque[1] = (opaque & 0xFF00) >> 8;
	/* puzzle.opaque[2] = (opaque & 0xFF0000) >> 16; */
	puzzle.I = random_i;

    err = hip_build_generic_param(msg, &puzzle,
			      sizeof(struct hip_tlv_common),
			      hip_get_param_contents_direct(&puzzle));
	return err;

}

/**
 * hip_build_param_solution - build and append a HIP solution into the message
 * @param msg the message where the solution is to be appended
 * @param pz values from the corresponding puzzle copied to the solution
 * @param val_J J value for the solution (in host byte order)
 *
 * The puzzle mechanism assumes that every value is in network byte order
 * except for the hip_birthday_cookie.cv union, where the value is in
 * host byte order. This is an exception to the normal builder rules, where
 * input arguments are normally always in host byte order.
 * 
 * @return zero for success, or non-zero on error
 */
int hip_build_param_solution(struct hip_common *msg, struct hip_puzzle *pz,
			     uint64_t val_J)
{
	struct hip_solution cookie;
	int err = 0;

	/* note: the length cannot be calculated with calc_param_len() */
	hip_set_param_contents_len(&cookie,
				   sizeof(struct hip_solution) -
				   sizeof(struct hip_tlv_common));
	/* Type 2 (in R1) or 3 (in I2) */
	hip_set_param_type(&cookie, HIP_PARAM_SOLUTION);

	cookie.J = hton64(val_J);
	memcpy(&cookie.K, &pz->K, 12); /* copy: K (1), reserved (1),
					  opaque (2) and I (8 bytes). */
	cookie.reserved = 0;
        err = hip_build_generic_param(msg, &cookie,
				      sizeof(struct hip_tlv_common),
				      hip_get_param_contents_direct(&cookie));
	return err;
}

/**
 * hip_build_param_diffie_hellman_contents - build HIP DH contents,
 *        with one or two public values. 
 * @param msg the message where the DH parameter will be appended
 * @param group_id1 the group id of the first DH parameter 
 *                  as specified in the drafts
 * @param pubkey1 the public key part of the first DH
 * @param pubkey_len1 length of the first public key part
 * @param group_id2 the group id of the second DH parameter,
 *        should be HIP_MAX_DH_GROUP_ID if there is only one DH key
 * @param pubkey2 the public key part of the second DH
 * @param pubkey_len2 length of the second public key part
 * 
 * @return zero on success, or non-zero on error
 */
int hip_build_param_diffie_hellman_contents(struct hip_common *msg,
	      uint8_t group_id1, void *pubkey1, hip_tlv_len_t pubkey_len1,
	      uint8_t group_id2, void *pubkey2, hip_tlv_len_t pubkey_len2)
{
	int err = 0;
	struct hip_diffie_hellman diffie_hellman;
	uint8_t *value = NULL, *value_tmp = NULL;
	hip_tlv_len_t pubkey_len = pubkey_len1 + sizeof(uint8_t) + 
	                           sizeof(uint16_t) + pubkey_len2;

	HIP_ASSERT(pubkey_len >= sizeof(struct hip_tlv_common));

	_HIP_ASSERT(sizeof(struct hip_diffie_hellman) == 5);

	hip_set_param_type(&diffie_hellman, HIP_PARAM_DIFFIE_HELLMAN);

	if(group_id2 != HIP_MAX_DH_GROUP_ID)
	     pubkey_len = pubkey_len1 + sizeof(uint8_t) +
	                  sizeof(uint16_t) + pubkey_len2;
	else
	     pubkey_len = pubkey_len1;

	/* Allocating memory for the "value" packet */
	HIP_IFEL(!(value = value_tmp = HIP_MALLOC((pubkey_len), GFP_ATOMIC)),
	     -1, "Failed to alloc memory for value\n");

	hip_calc_generic_param_len(&diffie_hellman,
				   sizeof(struct hip_diffie_hellman),
				   pubkey_len);
	diffie_hellman.pub_val.group_id = group_id1; /* 1 byte, no htons() */
	diffie_hellman.pub_val.pub_len = htons(pubkey_len1);

	if(group_id2 != HIP_MAX_DH_GROUP_ID){
	     /* Creating "value" by joining the first and second DH values */
	     HIP_DEBUG("group_id2 = %d, htons(pubkey_len2)= %d\n",
		       group_id2, htons(pubkey_len2));

	     memcpy(value_tmp, pubkey1, pubkey_len1);
	     value_tmp += pubkey_len1;
	     *value_tmp++ = group_id2;
	     *(uint16_t *)value_tmp = htons(pubkey_len2);
	     value_tmp += 2;
	     memcpy(value_tmp, pubkey2, pubkey_len2);
	}else
	     memcpy(value_tmp, pubkey1, pubkey_len1);

	err = hip_build_generic_param(msg, &diffie_hellman,
				      sizeof(struct hip_diffie_hellman),
				      value);

	_HIP_HEXDUMP("Own DH pubkey: ", pubkey, pubkey_len);

  out_err:

 	if (value)
 		HIP_FREE(value);

	return err;
}

/**
 * hip_get_transform_max - find out the maximum number of transform suite ids
 * @param transform_type the type of the transform
 *
 * @return the number of suite ids that can be used for transform_type
 */
uint16_t hip_get_transform_max(hip_tlv_type_t transform_type)
{
	uint16_t transform_max = 0;

	switch (transform_type) {
	case HIP_PARAM_HIP_TRANSFORM:
		transform_max = HIP_TRANSFORM_HIP_MAX;
		break;
	case HIP_PARAM_ESP_TRANSFORM:
		transform_max = HIP_TRANSFORM_ESP_MAX;
		break;
	default:
		HIP_ERROR("Unknown transform type %d\n", transform_type);
	}

	return transform_max;

}

/**
 * hip_build_param_transform - build an HIP or ESP transform
 * @param msg the message where the parameter will be appended
 * @param transform_type HIP_PARAM_HIP_TRANSFORM or HIP_PARAM_ESP_TRANSFORM
 *                       in host byte order
 * @param transform_suite an array of transform suite ids in host byte order
 * @param transform_count number of transform suites in transform_suite (in host
 *                        byte order)
 *
 * @return zero on success, or negative on error
 */
int hip_build_param_transform(struct hip_common *msg,
			      const hip_tlv_type_t transform_type,
			      const hip_transform_suite_t transform_suite[],
			      const uint16_t transform_count)
{
	int err = 0;
	uint16_t i;
	uint16_t transform_max;
	struct hip_any_transform transform_param;

	transform_max = hip_get_transform_max(transform_type);

	if (!(transform_type == HIP_PARAM_ESP_TRANSFORM ||
	      transform_type == HIP_PARAM_HIP_TRANSFORM)) {
		err = -EINVAL;
		HIP_ERROR("Invalid transform type %d\n", transform_type);
		goto out_err;
	}

	/* Check that the maximum number of transforms is not overflowed */
	if (transform_max > 0 && transform_count > transform_max) {
		err = -E2BIG;
		HIP_ERROR("Too many transforms (%d) for type %d.\n",
			  transform_count, transform_type);
		goto out_err;
	}

	if (transform_type == HIP_PARAM_ESP_TRANSFORM) {
		((struct hip_esp_transform *)&transform_param)->reserved = 0;
	}

	/* Copy and convert transforms to network byte order. */
	for(i = 0; i < transform_count; i++) {
		if (transform_type == HIP_PARAM_ESP_TRANSFORM) {
			((struct hip_esp_transform *)&transform_param)->suite_id[i] = htons(transform_suite[i]);
		} else {
			((struct hip_hip_transform *)&transform_param)->suite_id[i] = htons(transform_suite[i]);
		}
	}

	hip_set_param_type(&transform_param, transform_type);
	if (transform_type == HIP_PARAM_ESP_TRANSFORM) {
		hip_calc_param_len(&transform_param,
				   2+transform_count * sizeof(hip_transform_suite_t));
	} else {
		hip_calc_param_len(&transform_param,
				   transform_count * sizeof(hip_transform_suite_t));
	}
	err = hip_build_param(msg, &transform_param);

 out_err:
	return err;
}

/**
 * hip_get_param_transform_suite_id - get a suite id from a transform structure
 * @param transform_tlv the transform structure
 * @param index the index of the suite id in transform_tlv
 *
 * XX FIXME: REMOVE INDEX, XX RENAME
 *
 * @return the suite id on transform_tlv on index
 */
hip_transform_suite_t hip_get_param_transform_suite_id(const void *transform_tlv,
						       const uint16_t index)
{
	/* XX FIXME: WHY DO WE HAVE HIP_SELECT_ESP_TRANSFORM SEPARATELY??? */

	hip_tlv_type_t type;
 	uint16_t supported_hip_tf[] = { HIP_HIP_NULL_SHA1,
 					HIP_HIP_3DES_SHA1,
 					HIP_HIP_AES_SHA1};
 	uint16_t supported_esp_tf[] = { HIP_ESP_NULL_SHA1,
 					HIP_ESP_3DES_SHA1,
 					HIP_ESP_AES_SHA1 };
 	uint16_t *table = NULL;
 	uint16_t *tfm;
 	int table_n = 0, pkt_tfms = 0, i;

 	_HIP_DEBUG("tfm len = %d\n", hip_get_param_contents_len(transform_tlv));

 	type = hip_get_param_type(transform_tlv);
 	if (type == HIP_PARAM_HIP_TRANSFORM) {
		table = supported_hip_tf;
		table_n = sizeof(supported_hip_tf)/sizeof(uint16_t);
		tfm = (void *)transform_tlv+sizeof(struct hip_tlv_common);
		pkt_tfms = hip_get_param_contents_len(transform_tlv)/sizeof(uint16_t);
 	} else if (type == HIP_PARAM_ESP_TRANSFORM) {
		table = supported_esp_tf;
		table_n = sizeof(supported_esp_tf)/sizeof(uint16_t);
		tfm = (void *)transform_tlv+sizeof(struct hip_tlv_common)+sizeof(uint16_t);
		pkt_tfms = (hip_get_param_contents_len(transform_tlv)-sizeof(uint16_t))/sizeof(uint16_t);
 	} else {
		HIP_ERROR("Invalid type %u\n", type);
		return 0;
 	}

 	for (i = 0; i < pkt_tfms; i++, tfm++) {
 		int j;
 		_HIP_DEBUG("testing pkt tfm=%u\n", ntohs(*tfm));
 		for (j = 0; j < table_n; j++) {
 			if (ntohs(*tfm) == table[j]) {
 				_HIP_DEBUG("found supported tfm %u, pkt tlv index of tfm=%d\n",
 					  table[j], i);
 				return table[j];
 			}
 		}
 	}
 	HIP_ERROR("usable suite not found\n");
 	return 0;
}

#ifndef __KERNEL__
/**
 * hip_build_param_locator - build HIP locator parameter
 *
 * @param msg the message where the REA will be appended
 * @param addresses list of addresses
 * @param address_count number of addresses
 *
 * @return 0 on success, otherwise < 0.
 */
int hip_build_param_locator(struct hip_common *msg,
			struct hip_locator_info_addr_item *addresses,
			int address_count)
{
        /* Is this actually deprecated?
           This knows only how to build locator type 1s 
           If zeroed, returns error if you try to use it --Samu */
	int err = -1;
#if 0
	struct hip_locator *locator_info = NULL;
	int addrs_len = address_count *
		(sizeof(struct hip_locator_info_addr_item));

	HIP_IFE(!(locator_info =
		  malloc(sizeof(struct hip_locator) + addrs_len)), -1);

	hip_set_param_type(locator_info, HIP_PARAM_LOCATOR);
	hip_calc_generic_param_len(locator_info,
				   sizeof(struct hip_locator),
				   addrs_len);
	_HIP_DEBUG("params size=%d\n", sizeof(struct hip_locator) -
		   sizeof(struct hip_tlv_common) +
		   addrs_len);

	memcpy(locator_info + 1, addresses, addrs_len);
	HIP_IFE(hip_build_param(msg, locator_info), -1);

	_HIP_DEBUG("msgtotlen=%d addrs_len=%d\n", hip_get_msg_total_len(msg),
		   addrs_len);
	//if (addrs_len > 0)
	//	memcpy((void *)msg+hip_get_msg_total_len(msg)-addrs_len,
	//	       addresses, addrs_len);

 out_err:
	if (locator_info)
		free(locator_info);
#endif
	return err;
}
#endif /* !__KERNEL__ */

/**
 * hip_build_param_keys - build and append crypto keys parameter
 * \addtogroup params
 * @{ \todo Properly comment parameters of hip_build_param_keys() @}
 * @param msg the message where the parameter will be appended
 * @param operation_id no description
 * @param alg_id no desription
 * @param addr no description
 * @param hit no description
 * @param spi no description
 * @param spi_old no description
 * @param key_len no description
 * @param enc encryption key
 * 
 * @return 0 on success, otherwise < 0.
 */	 
int hip_build_param_keys(struct hip_common *msg, uint16_t operation_id, 
						uint16_t alg_id, struct in6_addr *addr,
						struct in6_addr *hit, struct in6_addr *peer_hit, uint32_t spi, uint32_t spi_old,
						uint16_t key_len, struct hip_crypto_key *enc)
{
	int err = 0;
	struct hip_keys keys;

	hip_set_param_type(&keys, HIP_PARAM_KEYS);
	hip_calc_generic_param_len(&keys, sizeof(struct hip_keys), 0);
	
	
	memcpy((struct in6_addr *)&keys.address, addr, 16);
	memcpy((struct in6_addr *)&keys.hit, hit, 16);
        memcpy((struct in6_addr *)&keys.peer_hit, peer_hit, 16);		
	keys.operation = htons(operation_id);
	keys.alg_id = htons(alg_id);	
	keys.spi = htonl(spi);
	keys.spi_old = htonl(spi_old);
	keys.key_len = htons(key_len);
	memcpy(&keys.enc, enc, sizeof(struct hip_crypto_key));
	
	err = hip_build_param(msg, &keys);
	return err;
}

int hip_build_param_keys_hdr(struct hip_keys *keys, uint16_t operation_id, 
						uint16_t alg_id, struct in6_addr *addr,
						struct in6_addr *hit, struct in6_addr *peer_hit, uint32_t spi, uint32_t spi_old,
						uint16_t key_len, struct hip_crypto_key *enc)
{
	int err = 0;

	hip_set_param_type(keys, HIP_PARAM_KEYS);
	hip_calc_generic_param_len(keys, sizeof(struct hip_keys), 0);
	
	memcpy((struct in6_addr *)keys->address, addr, 16);
	memcpy((struct in6_addr *)keys->hit, hit, 16);		
        memcpy((struct in6_addr *)keys->peer_hit, peer_hit, 16);                
	keys->operation = htons(operation_id);
	keys->alg_id = htons(alg_id);	
	keys->spi = htonl(spi);
	keys->spi_old = htonl(spi_old);
	keys->key_len = htons(key_len);
	memcpy(&keys->enc, enc, sizeof(struct hip_crypto_key));
	
	return err;
}

/**
 * hip_build_param_seq - build and append HIP SEQ parameter
 * @param msg the message where the parameter will be appended
 * @param update_id Update ID
 * 
 * @return 0 on success, otherwise < 0.
 */
int hip_build_param_seq(struct hip_common *msg, uint32_t update_id)
{
	int err = 0;
	struct hip_seq seq;

	hip_set_param_type(&seq, HIP_PARAM_SEQ);
	hip_calc_generic_param_len(&seq, sizeof(struct hip_seq), 0);
	seq.update_id = htonl(update_id);
	err = hip_build_param(msg, &seq);
	return err;
}

/**
 * hip_build_param_ack - build and append HIP ACK parameter
 * @param msg the message where the parameter will be appended
 * @param peer_update_id peer Update ID
 * 
 * @return 0 on success, otherwise < 0.
 */
int hip_build_param_ack(struct hip_common *msg, uint32_t peer_update_id)
{
        int err = 0;
        struct hip_ack ack;

        hip_set_param_type(&ack, HIP_PARAM_ACK);
        hip_calc_generic_param_len(&ack, sizeof(struct hip_ack), 0);
        ack.peer_update_id = htonl(peer_update_id);
        err = hip_build_param(msg, &ack);
        return err;
}

/**
 * hip_build_param_esp_prot_mode - build and append ESP PROT transform parameter
 * @param msg the message where the parameter will be appended
 * @param transform the transform to be used for the esp extension header
 * 
 * @return 0 on success, otherwise < 0.
 */
int hip_build_param_esp_prot_transform(struct hip_common *msg, uint8_t transform)
{
	int err = 0;
	
	struct esp_prot_transform prot_transform;

	hip_set_param_type(&prot_transform, HIP_PARAM_ESP_PROT_TRANSFORM);
	hip_calc_generic_param_len(&prot_transform, sizeof(struct esp_prot_transform), 0);
	prot_transform.transform = transform;
	
	err = hip_build_param(msg, &prot_transform);
	
	HIP_DEBUG("added esp_prot_transform: %u\n", transform);
	
	return err;
}

/**
 * hip_build_param_esp_prot_mode - build and append ESP PROT anchor parameter
 * @param msg the message where the parameter will be appended
 * @param anchor the anchor for the hchain to be used for extended esp protection
 * 
 * @return 0 on success, otherwise < 0.
 */
int hip_build_param_esp_prot_anchor(struct hip_common *msg, unsigned char *anchor,
		int hash_length)
{
	int err = 0;
	
	struct esp_prot_anchor esp_anchor;

	hip_set_param_type(&esp_anchor, HIP_PARAM_ESP_PROT_ANCHOR);
	
	HIP_DEBUG("hash length: %i\n", hash_length);
	
	/* note: the length cannot be calculated with calc_param_len() */
	hip_set_param_contents_len(&esp_anchor, hash_length);
	
	memcpy(esp_anchor.anchor, anchor, hash_length);
	
	err = hip_build_generic_param(msg, &esp_anchor,
					      sizeof(struct hip_tlv_common),
					      hip_get_param_contents_direct(&esp_anchor));
	
	HIP_HEXDUMP("added esp protection anchor: ", anchor, hash_length);
	
	return err;
}

/**
 * hip_build_param_unit_test - build and insert an unit test parameter
 * @param msg the message where the parameter will be appended
 * @param suiteid the id of the test suite
 * @param caseid the id of the test case
 *
 * This parameter is used for triggering the unit test suite in the kernel.
 * It is only for implementation internal purposes only.
 *
 * @return 0 on success, otherwise < 0.
 */
int hip_build_param_unit_test(struct hip_common *msg, uint16_t suiteid,
			      uint16_t caseid)
{
	int err = 0;
	struct hip_unit_test ut;

	hip_set_param_type(&ut, HIP_PARAM_UNIT_TEST);
	hip_calc_generic_param_len(&ut, sizeof(struct hip_unit_test), 0);
	ut.suiteid = htons(suiteid);
	ut.caseid = htons(caseid);

	err = hip_build_param(msg, &ut);
	return err;
}

/**
 * hip_build_param_esp_info - build esp_info parameter
 * \addtogroup params
 * @{ \todo Properly comment parameters of hip_build_param_esp_info() @}
 *
 * @param msg the message where the parameter will be appended
 * @param keymat_index no desription
 * @param old_spi no description
 * @param new_spi no description
 * 
 * @return zero on success, or negative on failure
 */
int hip_build_param_esp_info(struct hip_common *msg, uint16_t keymat_index,
			     uint32_t old_spi, uint32_t new_spi)
{
	int err = 0;
	struct hip_esp_info esp_info;
	_HIP_DEBUG("Add SPI old: 0x%x (nwbo: 0x%x), new: 0x%x (nwbo: 0x%x)\n", 
		old_spi, htonl(old_spi), new_spi, htonl(new_spi));
	hip_set_param_type(&esp_info, HIP_PARAM_ESP_INFO);
	hip_calc_generic_param_len(&esp_info, sizeof(struct hip_esp_info), 0);
	esp_info.reserved = htonl(0);
	esp_info.keymat_index = htons(keymat_index);
	esp_info.old_spi = htonl(old_spi);
	esp_info.new_spi = htonl(new_spi);
	_HIP_DEBUG("esp param old: 0x%x , new: 0x%x \n",
		  esp_info.old_spi, esp_info.new_spi); 

	_HIP_DEBUG("keymat index = %d\n", keymat_index);
	_HIP_HEXDUMP("esp_info:", &esp_info, sizeof(struct hip_esp_info));
	err = hip_build_param(msg, &esp_info);
	return err;
}

#if 0
/**
 * hip_build_param_spi - build the SPI parameter
 * @param msg the message where the parameter will be appended
 * @param lsi the value of the lsi (in host byte order)
 * @param spi the value of the spi (in host byte order)
 * 
 * XX FIXME: Obsoleted by esp_info in draft-jokela-hip-00
 *
 * @return zero on success, or negative on failure
 */
int hip_build_param_spi(struct hip_common *msg, uint32_t spi)
{
        int err = 0;
        struct hip_spi hspi;

        hip_set_param_type(&hspi, HIP_PARAM_ESP_INFO);
        hip_calc_generic_param_len(&hspi, sizeof(struct hip_spi), 0);
        hspi.spi = htonl(spi);

        err = hip_build_param(msg, &hspi);
        return err;
}
#endif


/**
 * 
 */
/*int hip_build_param_encrypted(struct hip_common *msg,
					struct hip_tlv_common *param) 
{
	//TODO
	return 0;
}*/


/**
 * hip_build_param_encrypted_3des_sha1 - build the hip_encrypted parameter
 * @param msg the message where the parameter will be appended
 * @param param the parameter that will contained in the hip_encrypted
 *           parameter
 * 
 * Note that this function does not actually encrypt anything, it just builds
 * the parameter. The parameter that will be encapsulated in the hip_encrypted
 * parameter has to be encrypted using a different function call.
 *
 * Returns: zero on success, or negative on failure
 */
int hip_build_param_encrypted_3des_sha1(struct hip_common *msg,
					struct hip_tlv_common *param)
{
	int err = 0;
	struct hip_encrypted_3des_sha1 enc;

	hip_set_param_type(&enc, HIP_PARAM_ENCRYPTED);
	hip_calc_param_len(&enc, sizeof(enc) -
			   sizeof(struct hip_tlv_common) +
			   hip_get_param_total_len(param));
	enc.reserved = htonl(0);
	memset(&enc.iv, 0, 8);

	/* copy the IV *IF* needed, and then the encrypted data */

	err = hip_build_generic_param(msg, &enc, sizeof(enc), param);

	return err;
}

/**
 * hip_build_param_encrypted_null_sha1 - build the hip_encrypted parameter
 * @param msg the message where the parameter will be appended
 * @param param the parameter that will contained in the hip_encrypted
 *           parameter
 * 
 * Note that this function does not actually encrypt anything, it just builds
 * the parameter. The parameter that will be encapsulated in the hip_encrypted
 * parameter has to be encrypted using a different function call.
 *
 * Returns: zero on success, or negative on failure
 */
int hip_build_param_encrypted_null_sha1(struct hip_common *msg,
 					struct hip_tlv_common *param)
{
	int err = 0;
 	struct hip_encrypted_null_sha1 enc;

 	hip_set_param_type(&enc, HIP_PARAM_ENCRYPTED);
 	hip_calc_param_len(&enc, sizeof(enc) -
 			   sizeof(struct hip_tlv_common) +
 			   hip_get_param_total_len(param));
 	enc.reserved = htonl(0);

 	/* copy the IV *IF* needed, and then the encrypted data */

 	err = hip_build_generic_param(msg, &enc, sizeof(enc), param);

 	return err;
}

void hip_build_param_host_id_hdr(struct hip_host_id *host_id_hdr,
				 const char *hostname,
				 hip_tlv_len_t rr_data_len,
                                 uint8_t algorithm)
{
	uint16_t hi_len = sizeof(struct hip_host_id_key_rdata) + rr_data_len;
	uint16_t fqdn_len;
        /* reserve 1 byte for NULL termination */
	if (hostname)
		fqdn_len = (strlen(hostname) + 1) & 0x0FFF;
	else
		fqdn_len = 0;

	host_id_hdr->hi_length = htons(hi_len);
	/* length = 12 bits, di_type = 4 bits */
	host_id_hdr->di_type_length = htons(fqdn_len | 0x1000);
	/* if the length is 0, then the type should also be zero */
	if (host_id_hdr->di_type_length == ntohs(0x1000))
		host_id_hdr->di_type_length = 0;

        hip_set_param_type(host_id_hdr, HIP_PARAM_HOST_ID);
        hip_calc_generic_param_len(host_id_hdr, sizeof(struct hip_host_id),
				   hi_len -
				   sizeof(struct hip_host_id_key_rdata) +
				   fqdn_len);

        host_id_hdr->rdata.flags = htons(0x0202); /* key is for a host */
        host_id_hdr->rdata.protocol = 0xFF; /* RFC 2535 */
	/* algo is 8 bits, no htons */
        host_id_hdr->rdata.algorithm = algorithm;

	_HIP_DEBUG("hilen=%d totlen=%d contlen=%d\n",
		   ntohs(host_id_hdr->hi_length),
		   hip_get_param_contents_len(host_id_hdr),
		   hip_get_param_total_len(host_id_hdr));
}

void hip_build_param_host_id_only(struct hip_host_id *host_id,
				    const void *rr_data,
				    const char *fqdn)
{
	unsigned int rr_len = ntohs(host_id->hi_length) -
		sizeof(struct hip_host_id_key_rdata);
	char *ptr = (char *) (host_id + 1);
	uint16_t fqdn_len;

	_HIP_DEBUG("hi len: %d\n", ntohs(host_id->hi_length));
	_HIP_DEBUG("Copying %d bytes\n", rr_len);

	memcpy(ptr, rr_data, rr_len);
	ptr += rr_len;

	fqdn_len = ntohs(host_id->di_type_length) & 0x0FFF;
	_HIP_DEBUG("fqdn len: %d\n", fqdn_len);
	if (fqdn_len)
		memcpy(ptr, fqdn, fqdn_len);
}

/**
 * hip_build_param_host_id - build and append host id into message
 * \addtogroup params
 * @{ \todo Comment parameters of hip_build_param_host_id() @}
 *
 */
int hip_build_param_host_id(struct hip_common *msg,
			    struct hip_host_id *host_id_hdr,
			    const void *rr_data,
			    const char *fqdn)
{
	int err = 0;
	hip_build_param_host_id_only(host_id_hdr, rr_data, fqdn);
        err = hip_build_param(msg, host_id_hdr);
	return err;
}

int hip_get_param_host_id_di_type_len(struct hip_host_id *host, char **id, int *len)
{
	int type;
	static char *debuglist[3] = {"none", "FQDN", "NAI"};

	type = ntohs(host->di_type_length);
	*len = type & 0x0FFF;
	type = (type & 0xF000) >> 12;

	if (type > 2) {
		HIP_ERROR("Illegal DI-type: %d\n",type);
		return -1;
	}

	*id = debuglist[type];
	return 0;
}

char *hip_get_param_host_id_hostname(struct hip_host_id *hostid)
{
	int hilen;
	char *ptr;

	hilen = ntohs(hostid->hi_length) - sizeof(struct hip_host_id_key_rdata);
	_HIP_DEBUG("Hilen: %d\n",hilen);
	ptr = (char *)(hostid + 1) + hilen;
	return ptr;
}

/*
 * - endpoint is not padded
 */
void hip_build_endpoint_hdr(struct endpoint_hip *endpoint_hdr,
			    const char *hostname,
			    se_hip_flags_t endpoint_flags,
			    uint8_t host_id_algo,
			    unsigned int rr_data_len)
{
	hip_build_param_host_id_hdr(&endpoint_hdr->id.host_id,
				    hostname, rr_data_len, host_id_algo);
	endpoint_hdr->family = PF_HIP;
	/* The length is not hip-length-padded, so it has be calculated
	   manually. sizeof(hip_host_id) is already included both in the
	   sizeof(struct endpoint_hip) and get_total_len(), so it has be
	   subtracted once. */
	endpoint_hdr->length = sizeof(struct endpoint_hip) +
		hip_get_param_total_len(&endpoint_hdr->id.host_id) -
		sizeof(struct hip_host_id);
	endpoint_hdr->flags = endpoint_flags;
	endpoint_hdr->algo = host_id_algo;
	_HIP_DEBUG("%d %d %d\n",
		  sizeof(struct endpoint_hip),
		  hip_get_param_total_len(&endpoint_hdr->id.host_id),
		  sizeof(struct hip_host_id));
	_HIP_DEBUG("endpoint hdr length: %d\n", endpoint_hdr->length);
}

/*
 * - endpoint is not padded
 * - caller is responsible of reserving enough mem for endpoint
 */
void hip_build_endpoint(struct endpoint_hip *endpoint,
			const struct endpoint_hip *endpoint_hdr,
			const char *hostname,
			const unsigned char *key_rr,
			unsigned int key_rr_len)
{
	_HIP_DEBUG("len=%d ep=%d rr=%d hostid=%d\n",
		  endpoint_hdr->length,
		  sizeof(struct endpoint_hip),
		  key_rr_len,
		  sizeof(struct hip_host_id));
	HIP_ASSERT(endpoint_hdr->length == sizeof(struct endpoint_hip) +
		   hip_get_param_total_len(&endpoint_hdr->id.host_id) -
		   sizeof(struct hip_host_id));
	memcpy(endpoint, endpoint_hdr, sizeof(struct endpoint_hip));
	hip_build_param_host_id_only(&endpoint->id.host_id, key_rr, hostname);
}

int hip_build_param_eid_endpoint_from_host_id(struct hip_common *msg,
					   const struct endpoint_hip *endpoint)
{
	int err = 0;

	HIP_ASSERT(!(endpoint->flags & HIP_ENDPOINT_FLAG_HIT));

	err = hip_build_param_contents(msg, endpoint, HIP_PARAM_EID_ENDPOINT,
				       endpoint->length);
	return err;
}

int hip_build_param_eid_endpoint_from_hit(struct hip_common *msg,
					  const struct endpoint_hip *endpoint)
{
	struct hip_eid_endpoint eid_endpoint;
	int err = 0;

	HIP_ASSERT(endpoint->flags & HIP_ENDPOINT_FLAG_HIT);

	hip_set_param_type(&eid_endpoint, HIP_PARAM_EID_ENDPOINT);

	hip_calc_param_len(&eid_endpoint,
			   sizeof(struct hip_eid_endpoint) -
			   sizeof (struct hip_tlv_common));

	memcpy(&eid_endpoint.endpoint, endpoint, sizeof(struct endpoint_hip));

	err = hip_build_param(msg, &eid_endpoint);

	return err;
}

/* 
 * hip_build_param_eid_endpoint - build eid endpoint parameter
 * @param msg the message where the eid endpoint paramater will be appended
 * @param endpoint the endpoint to be wrapped into the eid endpoint structure
 * @param port the dst/src port used for the endpoint 
 * 
 * Used for passing endpoints to the kernel. The endpoint is wrapped into
 * an eid endpoint structure because endpoint_hip is not padded but all
 * parameter need to be padded in the builder interface.
 */
int hip_build_param_eid_endpoint(struct hip_common *msg,
				 const struct endpoint_hip *endpoint)
{
	int err = 0;

	if (endpoint->flags & HIP_ENDPOINT_FLAG_HIT) {
		err = hip_build_param_eid_endpoint_from_hit(msg, endpoint);
	} else {
		err = hip_build_param_eid_endpoint_from_host_id(msg, endpoint);
	}
	_HIP_DEBUG("err=%d\n", err);
	return err;
}

int hip_host_id_entry_to_endpoint(struct hip_host_id_entry *entry, struct hip_common *msg)
{
	struct endpoint_hip endpoint;
	int err = 0;

	endpoint.family = PF_HIP;	
	endpoint.length = sizeof(struct endpoint_hip); 	
	/* Next line is useless see couple of lines further --SAMU */
	endpoint.algo= entry->lhi.algo;
	endpoint.flags=entry->lhi.anonymous;
	endpoint.algo=hip_get_host_id_algo(entry->host_id);
	ipv6_addr_copy(&endpoint.id.hit, &entry->lhi.hit);
	
	HIP_IFEL(hip_build_param_eid_endpoint(msg, &endpoint), -1, "build error\n");

  out_err:
	return err;
}

int hip_build_param_eid_iface(struct hip_common *msg,
			      hip_eid_iface_type_t if_index)
{
	int err = 0;
	struct hip_eid_iface param;

	hip_set_param_type(&param, HIP_PARAM_EID_IFACE);
	hip_calc_generic_param_len(&param, sizeof(param), 0);
	param.if_index = htons(if_index);
	err = hip_build_param(msg, &param);

	return err;
}

int hip_build_param_eid_sockaddr(struct hip_common *msg,
                                 struct sockaddr *sockaddr,
                                 size_t sockaddr_len)
{
        int err = 0;
	_HIP_DEBUG("build family=%d, len=%d\n", sockaddr->sa_family,
		   sockaddr_len);
        err = hip_build_param_contents(msg, sockaddr, HIP_PARAM_EID_SOCKADDR,
                                       sockaddr_len);
        return err;
}

/**
 * Builds a NOTIFICATION parameter.
 * 
 * @param msg              a pointer to the message where the parameter will be
 *                         appended
 * @param msgtype          NOTIFY message type
 * @param notification     the Notification data that will contained in the HIP
 *                         NOTIFICATION parameter
 * @param notification_len length of @c notification_data
 *
 * @return zero on success, or negative on failure
 */
int hip_build_param_notification(struct hip_common *msg, uint16_t msgtype,
				 void *data, size_t data_len)
{
	int err = 0;
	struct hip_notification notification;
	
	hip_set_param_type(&notification, HIP_PARAM_NOTIFICATION);
	hip_calc_param_len(&notification, sizeof(struct hip_notification) -
			   sizeof(struct hip_tlv_common) +
			   data_len);
	notification.reserved = 0;
	notification.msgtype = htons(msgtype);

	err = hip_build_generic_param(msg, &notification,
				      sizeof(struct hip_notification),
				      data);
	return err;
}

int hip_build_netlink_dummy_header(struct hip_common *msg)
{
	return hip_build_user_hdr(msg, SO_HIP_NETLINK_DUMMY, 0);
}

int hip_build_param_blind_nonce(struct hip_common *msg, uint16_t nonce)
{
	struct hip_blind_nonce param;
	int err = 0;

	hip_set_param_type(&param, HIP_PARAM_BLIND_NONCE);
	hip_calc_generic_param_len(&param, sizeof(param), 0);	
	param.nonce = htons(nonce);
	err = hip_build_param(msg, &param);

	return err;
}

int hip_build_param_opendht_set(struct hip_common *msg,
                                char *name)
{
    int err = 0;
    struct hip_opendht_set name_info;
    hip_set_param_type(&name_info, HIP_PARAM_OPENDHT_SET);
    hip_calc_param_len(&name_info,
                       sizeof(struct hip_opendht_set) -
                       sizeof(struct hip_tlv_common));
    strcpy(&name_info.name, name);
    err = hip_build_param(msg, &name_info);
 out_err:
    return err;
}

int hip_build_param_opendht_gw_info(struct hip_common *msg,
				    struct in6_addr *addr,
				    uint32_t ttl,
				    uint16_t port)
{
	int err = 0;
	struct hip_opendht_gw_info gw_info;
	
	hip_set_param_type(&gw_info, HIP_PARAM_OPENDHT_GW_INFO);
	hip_calc_param_len(&gw_info,
			   sizeof(struct hip_opendht_gw_info) -
			   sizeof(struct hip_tlv_common));
	gw_info.ttl = ttl;
	gw_info.port = htons(port);
	ipv6_addr_copy(&gw_info.addr, addr);
	err = hip_build_param(msg, &gw_info);
	return err;
}

int hip_build_param_cert_spki_info(struct hip_common * msg,
				    struct hip_cert_spki_info * cert_info)
{
	int err = 0;
	hip_set_param_type(cert_info, HIP_PARAM_CERT_SPKI_INFO);
	hip_calc_param_len(cert_info,
			   sizeof(struct hip_cert_spki_info) -
			   sizeof(struct hip_tlv_common));
	err = hip_build_param(msg, cert_info);
	return err;
}

int hip_build_param_hip_hdrr_info(struct hip_common * msg,
				    struct hip_hdrr_info * hdrr_info)
{
	int err = 0;
	hip_set_param_type(hdrr_info, HIP_PARAM_HDRR_INFO);
	hip_calc_param_len(hdrr_info,
			   sizeof(struct hip_hdrr_info) -
			   sizeof(struct hip_tlv_common));
	err = hip_build_param(msg, hdrr_info);
	return err;
}

int dsa_to_hip_endpoint(DSA *dsa, struct endpoint_hip **endpoint,
			se_hip_flags_t endpoint_flags, const char *hostname)
{
  int err = 0;
  unsigned char *dsa_key_rr = NULL;
  int dsa_key_rr_len;
  struct endpoint_hip endpoint_hdr;

  _HIP_DEBUG("dsa_to_hip_endpoint called\n");

  dsa_key_rr_len = dsa_to_dns_key_rr(dsa, &dsa_key_rr);
  if (dsa_key_rr_len <= 0) {
    HIP_ERROR("dsa_key_rr_len <= 0\n");
    err = -ENOMEM;
    goto out_err;
  }

  /* build just an endpoint header to see how much memory is needed for the
     actual endpoint */
  hip_build_endpoint_hdr(&endpoint_hdr, hostname, endpoint_flags,
			 HIP_HI_DSA, dsa_key_rr_len);

  *endpoint = malloc(endpoint_hdr.length);
  if (!(*endpoint)) {
    err = -ENOMEM;
    goto out_err;
  }
  memset(*endpoint, 0, endpoint_hdr.length);

  _HIP_DEBUG("Allocated %d bytes for endpoint\n", endpoint_hdr.length);
  hip_build_endpoint(*endpoint, &endpoint_hdr, hostname,
		     dsa_key_rr, dsa_key_rr_len);
  _HIP_HEXDUMP("endpoint contains: ", *endpoint, endpoint_hdr.length);

 out_err:

  if (dsa_key_rr)
    free(dsa_key_rr);

  return err;
}

int rsa_to_hip_endpoint(RSA *rsa, struct endpoint_hip **endpoint,
			se_hip_flags_t endpoint_flags, const char *hostname)
{
  int err = 0;
  unsigned char *rsa_key_rr = NULL;
  int rsa_key_rr_len;
  struct endpoint_hip endpoint_hdr;

  HIP_DEBUG("rsa_to_hip_endpoint called\n");

  rsa_key_rr_len = rsa_to_dns_key_rr(rsa, &rsa_key_rr);
  if (rsa_key_rr_len <= 0) {
    HIP_ERROR("rsa_key_rr_len <= 0\n");
    err = -ENOMEM;
    goto out_err;
  }

  /* build just an endpoint header to see how much memory is needed for the
     actual endpoint */
  hip_build_endpoint_hdr(&endpoint_hdr, hostname, endpoint_flags,
			 HIP_HI_RSA, rsa_key_rr_len);

    *endpoint = malloc(endpoint_hdr.length);
  if (!(*endpoint)) {
    err = -ENOMEM;
    goto out_err;
  }
  memset(*endpoint, 0, endpoint_hdr.length);

  _HIP_DEBUG("Allocated %d bytes for endpoint\n", endpoint_hdr.length);

  hip_build_endpoint(*endpoint, &endpoint_hdr, hostname,
		     rsa_key_rr, rsa_key_rr_len);
			   
  _HIP_HEXDUMP("endpoint contains: ", *endpoint, endpoint_hdr.length);

 out_err:

  if (rsa_key_rr)
    free(rsa_key_rr);

  return err;
}

int alloc_and_set_host_id_param_hdr(struct hip_host_id **host_id,
				    unsigned int key_rr_len,
				    uint8_t algo,
				    const char *hostname)
{
  int err = 0;
  struct hip_host_id host_id_hdr;
  hip_build_param_host_id_hdr(&host_id_hdr, hostname,
			      key_rr_len, algo);

  *host_id = malloc(hip_get_param_total_len(&host_id_hdr));
  if (!host_id) {
    err = -ENOMEM;
  }  

  memcpy(*host_id, &host_id_hdr, sizeof(host_id_hdr));

  return err;
}

int alloc_and_build_param_host_id_only(struct hip_host_id **host_id,
				       unsigned char *key_rr, int key_rr_len,
				       int algo, char *hostname) {
  int err = 0;
  HIP_IFEL(alloc_and_set_host_id_param_hdr(host_id, key_rr_len, algo,
					   hostname), -1, "alloc\n");
  hip_build_param_host_id_only(*host_id, key_rr, "hostname");
 out_err:
  if (err && *host_id) {
    *host_id = NULL;
    HIP_FREE(host_id);
  }

  return err;
}

/* Note: public here means that you only have the public key,
   not the private */
int hip_any_key_to_hit(void *any_key, unsigned char *any_key_rr, int hit_type,
		       hip_hit_t *hit, int is_public, int is_dsa) {
  int err = 0, key_rr_len;
  unsigned char *key_rr = NULL;
  char hostname[HIP_HOST_ID_HOSTNAME_LEN_MAX];
  struct hip_host_id *host_id = NULL;
  RSA *rsa_key = (RSA *) any_key;
  DSA *dsa_key = (DSA *) any_key;

  memset(hostname, 0, HIP_HOST_ID_HOSTNAME_LEN_MAX);
  HIP_IFEL(gethostname(hostname, HIP_HOST_ID_HOSTNAME_LEN_MAX - 1), -1,
  	   "gethostname failed\n");

  if (is_dsa) {
    HIP_IFEL(((key_rr_len = dsa_to_dns_key_rr(dsa_key, &key_rr)) <= 0), -1,
	     "key_rr_len\n");
    HIP_IFEL(alloc_and_build_param_host_id_only(&host_id, key_rr, key_rr_len,
						HIP_HI_DSA, hostname), -1,
	     "alloc\n");
    if (is_public) {
      HIP_IFEL(hip_dsa_host_id_to_hit(host_id, hit, HIP_HIT_TYPE_HASH100),
	       -1, "conversion from host id to hit failed\n");
    } else {
      HIP_IFEL(hip_private_dsa_host_id_to_hit(host_id, hit,
					      HIP_HIT_TYPE_HASH100),
	       -1, "conversion from host id to hit failed\n");
    }
  } else /* rsa */ {
    HIP_IFEL(((key_rr_len = rsa_to_dns_key_rr(rsa_key, &key_rr)) <= 0), -1,
	     "key_rr_len\n");
    HIP_IFEL(alloc_and_build_param_host_id_only(&host_id, key_rr, key_rr_len,
						HIP_HI_RSA, hostname), -1,
	     "alloc\n");
    if (is_public) {
      HIP_IFEL(hip_rsa_host_id_to_hit(host_id, hit, HIP_HIT_TYPE_HASH100),
	       -1, "conversion from host id to hit failed\n");
    } else {
      HIP_IFEL(hip_private_rsa_host_id_to_hit(host_id, hit,
					      HIP_HIT_TYPE_HASH100),
	       -1, "conversion from host id to hit failed\n");
    }
  }

   HIP_DEBUG_HIT("hit", hit);
   HIP_DEBUG("hi is %s %s\n", (is_public ? "public" : "private"),
	     (is_dsa ? "dsa" : "rsa"));

 out_err:

  if (key_rr)
    HIP_FREE(key_rr);
  if (host_id)
    HIP_FREE(host_id);

  return err;
}

int hip_public_rsa_to_hit(RSA *rsa_key, unsigned char *rsa, int type,
			  struct in6_addr *hit) {
  return hip_any_key_to_hit(rsa_key, rsa, type, hit, 1, 0);
}

int hip_private_rsa_to_hit(RSA *rsa_key, unsigned char *rsa, int type,
			  struct in6_addr *hit) {
  return hip_any_key_to_hit(rsa_key, rsa, type, hit, 0, 0);
}

int hip_public_dsa_to_hit(DSA *dsa_key, unsigned char *dsa, int type,
			  struct in6_addr *hit) {
  return hip_any_key_to_hit(dsa_key, dsa, type, hit, 1, 1);
}

int hip_private_dsa_to_hit(DSA *dsa_key, unsigned char *dsa, int type,
			   struct in6_addr *hit) {
  return hip_any_key_to_hit(dsa_key, dsa, type, hit, 0, 1);
}

/**
 * Builds a @c FULLRELAY_HMAC parameter.
 *
 * Builds a @c FULLRELAY_HMAC parameter to the HIP packet @c msg. This function
 * calculates also the hmac value from the whole message as specified in the drafts.
 *
 * @param msg a pointer to the message where the @c RVS_HMAC parameter will be
 *            appended.
 * @param key a pointer to a key used for hmac.
 * @return    zero on success, or negative error value on error.
 * @see       hip_build_param_hmac_contents().
 * @see       hip_build_param_hmac2_contents().
 * @see       hip_write_hmac().
 * @note      Except the TLV type value, the functionality of this function is
 *            identical to the functionality of hip_build_param_hmac_contents().
 *            If something is changed there, it is most likely that it should
 *            be changed here also.
 */
int hip_build_param_full_relay_hmac_contents(struct hip_common *msg,
				  struct hip_crypto_key *key)
{
	int err = 0;
	struct hip_hmac hmac;

	hip_set_param_type(&hmac, HIP_PARAM_RELAY_HMAC);
	hip_calc_generic_param_len(&hmac, sizeof(struct hip_hmac), 0);
	HIP_IFEL(!hip_write_hmac(HIP_DIGEST_SHA1_HMAC, key->key, msg,
				 hip_get_msg_total_len(msg),
				 hmac.hmac_data), -EFAULT,
		 "Error while building HMAC\n");
	err = hip_build_param(msg, &hmac);
 out_err:
	return err;
}

/**
 * Builds a @c NAT_Transfer  parameter.
 *
 * Builds a @c NAT_TRANSFER parameter to the HIP packet @c msg.
 *
 * @param msg      a pointer to a HIP packet common header
 * @param nat_control     16bit integer indicate the nat_transfer type
 * @return         zero on success, or negative error value on error.
 * @see            <a href="http://tools.ietf.org/wg/hip/draft-ietf-hip-rvs/draft-ietf-hip-rvs-05.txt">
 *                 draft-ietf-hip-rvs-05</a> section 4.2.2.
 */
int hip_build_param_nat_tranform(struct hip_common *msg, hip_transform_suite_t nat_control)
{
	struct hip_nat_transform nat_transform;
	int err = 0;
	
	hip_set_param_type(&nat_transform, HIP_PARAM_NAT_TRANSFORM);
	nat_transform.suite_id[0] = htons(nat_control);

	hip_calc_generic_param_len(&nat_transform, sizeof(struct hip_nat_transform), 0);
	err = hip_build_param(msg, &nat_transform);
	return err;
}

void hip_set_locator_addr_length(void * locator, hip_tlv_len_t  length){
	((struct hip_locator *)locator)->length = htons(length);
	return;
}

/**
 * 
 * return the amount the locator items(type 1 and 2 are both supproted).
 * */
int hip_get_locator_addr_item_count(struct hip_locator *locator) {	
	char *address_pointer =(char*) (locator + 1);
	int amount = 0;
<<<<<<< HEAD
	
	
	
	for(;address_pointer < ((char*)locator) + hip_get_param_contents_len(locator); ){
		if(((struct hip_locator_info_addr_item*)address_pointer)->locator_type == 
					HIP_LOCATOR_LOCATOR_TYPE_UDP){
                		address_pointer += sizeof(struct hip_locator_info_addr_item2);
                		amount += 1;
                	}
        else if(((struct hip_locator_info_addr_item*)address_pointer)->locator_type == 
        			HIP_LOCATOR_LOCATOR_TYPE_ESP_SPI){
    		address_pointer += sizeof(struct hip_locator_info_addr_item);
    		amount += 1;
    	} 
    	else if(((struct hip_locator_info_addr_item*)address_pointer)->locator_type == 
        			HIP_LOCATOR_LOCATOR_TYPE_IPV6){
    		address_pointer += sizeof(struct hip_locator_info_addr_item);
    		amount += 1;
    	} 
    	else
        	address_pointer += sizeof(struct hip_locator_info_addr_item);
	}
	
	
=======
       
	for(;address_pointer < ((char*)locator) + hip_get_param_contents_len(locator); ) {
		if (((struct hip_locator_info_addr_item*)address_pointer)->locator_type 
                    == HIP_LOCATOR_LOCATOR_TYPE_UDP) {
                        address_pointer += sizeof(struct hip_locator_info_addr_item2);
                        amount += 1;
                }
                else if(((struct hip_locator_info_addr_item*)address_pointer)->locator_type 
                        == HIP_LOCATOR_LOCATOR_TYPE_ESP_SPI) {
                        address_pointer += sizeof(struct hip_locator_info_addr_item);
                        amount += 1;
                } 
                else if(((struct hip_locator_info_addr_item*)address_pointer)->locator_type 
                        == HIP_LOCATOR_LOCATOR_TYPE_IPV6) {
                        address_pointer += sizeof(struct hip_locator_info_addr_item);
                        amount += 1;
                } 
                else
                        address_pointer += sizeof(struct hip_locator_info_addr_item);
	}	
>>>>>>> 3b48d495
	return amount;
}

/**
 * retreive a locator address item from a list
 *
 * retreive a @c LOCATOR ADDRESS ITEM@c from a list.
 *
 * @param item_list      a pointer to the first item in the list
 * @param index     the index of the item in the list
 */
union hip_locator_info_addr * hip_get_locator_item(void* item_list, int index){
	int i= 0;
	struct hip_locator_info_addr_item *temp;
	char *result = (char*) item_list;
	
	
	for(;i<index;i++){
		temp = (struct hip_locator_info_addr_item*) result;
		if (temp->locator_type == HIP_LOCATOR_LOCATOR_TYPE_ESP_SPI)
			result  +=  sizeof(struct hip_locator_info_addr_item);
		else 
			result  +=  sizeof(struct hip_locator_info_addr_item2);
		
	}
	return (union hip_locator_info_addr *) result ;
	
} 

/**
 * retreive a IP address  from a locator item structure
 *
 *
 * @param item      a pointer to the item
 */
struct in6_addr * hip_get_locator_item_address(void* item){

	struct hip_locator_info_addr_item *temp;
	
	
	temp = (struct hip_locator_info_addr_item*) item;
	if (temp->locator_type == HIP_LOCATOR_LOCATOR_TYPE_ESP_SPI){
		return &temp->address;
	}
	else {
		return &((struct hip_locator_info_addr_item2 *)temp)->address;
	}
	
} 

/**
 * retreive a port from a locator item structure
 *
 *
 * @param item      a pointer to the item
 */
uint16_t hip_get_locator_item_port(void* item){

	struct hip_locator_info_addr_item *temp;
	
	
	temp = (struct hip_locator_info_addr_item*) item;
	if (temp->locator_type == HIP_LOCATOR_LOCATOR_TYPE_ESP_SPI){
		return 0;
	}
	else {
		return ntohs(((struct hip_locator_info_addr_item2 *)temp)->port);
	}
	
} 


/**
 * retreive a port from a locator item structure
 *
 *
 * @param item      a pointer to the item
 */
uint32_t hip_get_locator_item_priority(void* item){

	struct hip_locator_info_addr_item *temp;
	
	
	temp = (struct hip_locator_info_addr_item*) item;
	if (temp->locator_type == HIP_LOCATOR_LOCATOR_TYPE_ESP_SPI){
		//todo check the constant value
		return HIP_LOCATOR_LOCATOR_TYPE_ESP_SPI_PRIORITY;
	}
	else {
		return ntohl(((struct hip_locator_info_addr_item2 *)temp)->priority);
	}
	
}
/**
 * Count the a locator item list length in bytes.
 *
 *
 * @param item_list      a pointer to the first item
 * @param amount          the number of items in the list
 */
int hip_get_locator_item_list_length(void* item_list, int amount) {

	int i= 0;
	struct hip_locator_info_addr_item *temp;
	char * result = (char*) item_list;
	
	for(;i<amount+1;i++){
		temp = (struct hip_locator_info_addr_item*) result;
		if (temp->locator_type == HIP_LOCATOR_LOCATOR_TYPE_ESP_SPI)
			result  +=  sizeof(struct hip_locator_info_addr_item);
		else 
			result  +=  sizeof(struct hip_locator_info_addr_item2);
		
	}
	return result - (char*) item_list;
	
} 


/**
 * hip_build_param_locator2 - build HIP locator parameter
 *
 * @param msg the message where the REA will be appended
 * @param addresses1 list of addresses type1
 * @param addresses2 list of addresses type2
 * @param address_count1 number of addresses1
 * @param address_count2 number of addresses2
 * @return 0 on success, otherwise < 0.
 */
int hip_build_param_locator2(struct hip_common *msg,
			struct hip_locator_info_addr_item  *addresses1,
			struct hip_locator_info_addr_item2 *addresses2,
			int address_count1,
			int address_count2) {
	int err = 0;
	struct hip_locator *locator_info = NULL;
	int addrs_len1 = address_count1 *
		(sizeof(struct hip_locator_info_addr_item));
	int addrs_len2 = address_count2 *
		(sizeof(struct hip_locator_info_addr_item2));
        
	HIP_IFE(!(locator_info =
		  malloc(sizeof(struct hip_locator) + addrs_len1 + addrs_len2 )), -1);
        
	hip_set_param_type(locator_info, HIP_PARAM_LOCATOR);
	hip_calc_generic_param_len(locator_info,
				   sizeof(struct hip_locator),
				   addrs_len1+addrs_len2);

	memcpy(locator_info + 1, addresses1, addrs_len1);
	if(address_count2 > 0)
               memcpy(((char *)(locator_info + 1) + addrs_len1), 
                      addresses2, addrs_len2);

	HIP_IFE(hip_build_param(msg, locator_info), -1);

	_HIP_DEBUG("msgtotlen=%d addrs_len=%d\n", hip_get_msg_total_len(msg),
		   addrs_len);
 out_err:
	if (locator_info)
		free(locator_info);
	return err;
}


/**
 * Builds a @c RELAY_TO parameter.
 *
 * Builds a @c RELAY_TO parameter to the HIP packet @c msg.
 *
 * @param msg  a pointer to a HIP packet common header
 * @param addr a pointer to IPv6 address
 * @param port portnumber      
 * @return     zero on success, or negative error value on error.
 * @note       This used to be VIA_RVS_NAT, but because of the HIP-ICE
 *             draft, this is now RELAY_TO.
 */
int hip_build_param_reg_from(struct hip_common *msg,
			     const in6_addr_t *addr,
			     const in_port_t port)
{

     struct hip_reg_from reg_from;
     int err = 0;
     
     hip_set_param_type(&reg_from, HIP_PARAM_REG_FROM);
     ipv6_addr_copy((struct in6_addr *)&reg_from.address, addr);
     HIP_DEBUG_IN6ADDR("santtu:reg_from address is ", &reg_from.address);
     HIP_DEBUG_IN6ADDR("santtu:the given address is ", addr);
     reg_from.port = htons(port);
     hip_calc_generic_param_len(&reg_from, sizeof(reg_from), 0);
     err = hip_build_param(msg, &reg_from);
     
     return err;

}
<|MERGE_RESOLUTION|>--- conflicted
+++ resolved
@@ -1003,13 +1003,8 @@
 	case HIP_PAYLOAD: return "HIP_PAYLOAD";
 	case HIP_PSIG: return "HIP_PSIG";
 	case HIP_TRIG: return "HIP_TRIG";
-<<<<<<< HEAD
 	case SO_HIP_UPDATE_HIU: return "HIP_UPDATE_HIU";
-	case HIP_UPDATE: return "HIP_UPDATE";
 	case HIP_HDRR: return "HIP_HDRR";
-	default:            return "UNDEFINED";
-=======
-		
 	case SO_HIP_ADD_LOCAL_HI: return "SO_HIP_ADD_LOCAL_HI";
 	case SO_HIP_DEL_LOCAL_HI: return "SO_HIP_DEL_LOCAL_HI";
 	case SO_HIP_RUN_UNIT_TEST: return "SO_HIP_RUN_UNIT_TEST";
@@ -1064,8 +1059,6 @@
 	case SO_HIP_AGENT_QUIT: return "SO_HIP_AGENT_QUIT";
 	case SO_HIP_DAEMON_QUIT: return "SO_HIP_DAEMON_QUIT";
 	case SO_HIP_I1_REJECT: return "SO_HIP_I1_REJECT";
-	case SO_HIP_UPDATE_HIU: return "SO_HIP_UPDATE_HIU";
-	case SO_HIP_SET_NAT_PLAIN_UDP: return "SO_HIP_SET_NAT_PLAIN_UDP";
 	case SO_HIP_SET_NAT_NONE: return "SO_HIP_SET_NAT_NONE";
 	case SO_HIP_SET_HIPPROXY_ON: return "SO_HIP_SET_HIPPROXY_ON";
 	case SO_HIP_SET_HIPPROXY_OFF: return "SO_HIP_SET_HIPPROXY_OFF";
@@ -1079,7 +1072,6 @@
 		
 	default:
 		return "UNDEFINED";
->>>>>>> 3b48d495
 	}
 }
 
@@ -3658,33 +3650,6 @@
 int hip_get_locator_addr_item_count(struct hip_locator *locator) {	
 	char *address_pointer =(char*) (locator + 1);
 	int amount = 0;
-<<<<<<< HEAD
-	
-	
-	
-	for(;address_pointer < ((char*)locator) + hip_get_param_contents_len(locator); ){
-		if(((struct hip_locator_info_addr_item*)address_pointer)->locator_type == 
-					HIP_LOCATOR_LOCATOR_TYPE_UDP){
-                		address_pointer += sizeof(struct hip_locator_info_addr_item2);
-                		amount += 1;
-                	}
-        else if(((struct hip_locator_info_addr_item*)address_pointer)->locator_type == 
-        			HIP_LOCATOR_LOCATOR_TYPE_ESP_SPI){
-    		address_pointer += sizeof(struct hip_locator_info_addr_item);
-    		amount += 1;
-    	} 
-    	else if(((struct hip_locator_info_addr_item*)address_pointer)->locator_type == 
-        			HIP_LOCATOR_LOCATOR_TYPE_IPV6){
-    		address_pointer += sizeof(struct hip_locator_info_addr_item);
-    		amount += 1;
-    	} 
-    	else
-        	address_pointer += sizeof(struct hip_locator_info_addr_item);
-	}
-	
-	
-=======
-       
 	for(;address_pointer < ((char*)locator) + hip_get_param_contents_len(locator); ) {
 		if (((struct hip_locator_info_addr_item*)address_pointer)->locator_type 
                     == HIP_LOCATOR_LOCATOR_TYPE_UDP) {
@@ -3704,7 +3669,6 @@
                 else
                         address_pointer += sizeof(struct hip_locator_info_addr_item);
 	}	
->>>>>>> 3b48d495
 	return amount;
 }
 
