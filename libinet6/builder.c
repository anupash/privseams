--- conflicted
+++ resolved
@@ -3810,14 +3810,7 @@
 		(sizeof(struct hip_locator_info_addr_item));
 	int addrs_len2 = address_count2 *
 		(sizeof(struct hip_locator_info_addr_item2));
-<<<<<<< HEAD
-
-	_HIP_DEBUG("Santtu: create total locator items : %d \n", address_count1 + address_count2 );
-	_HIP_DEBUG("Santtu: create total locator length : %d \n", addrs_len1 + addrs_len2 );
-
-=======
-        
->>>>>>> 3b48d495
+
 	HIP_IFE(!(locator_info =
 		  malloc(sizeof(struct hip_locator) + addrs_len1 + addrs_len2 )), -1);
         
