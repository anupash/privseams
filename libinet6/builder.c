--- conflicted
+++ resolved
@@ -541,42 +541,18 @@
 		{
 			HIP_PARAM_ACK,
 			HIP_PARAM_BLIND_NONCE,
-            HIP_PARAM_CERT,
-            HIP_PARAM_DIFFIE_HELLMAN,
-            HIP_PARAM_ECHO_REQUEST,
-            HIP_PARAM_ECHO_REQUEST_SIGN,
-            HIP_PARAM_ECHO_RESPONSE,
-            HIP_PARAM_ECHO_RESPONSE_SIGN,
-            HIP_PARAM_ENCRYPTED,
-            HIP_PARAM_ESP_INFO,
-            HIP_PARAM_ESP_INFO,
-            HIP_PARAM_ESP_TRANSFORM,
-            HIP_PARAM_FROM,
+                        HIP_PARAM_CERT,
+                        HIP_PARAM_DIFFIE_HELLMAN,
+                        HIP_PARAM_ECHO_REQUEST,
+                        HIP_PARAM_ECHO_REQUEST_SIGN,
+                        HIP_PARAM_ECHO_RESPONSE,
+                        HIP_PARAM_ECHO_RESPONSE_SIGN,
+                        HIP_PARAM_ENCRYPTED,
+                        HIP_PARAM_ESP_INFO,
+                        HIP_PARAM_ESP_INFO,
+                        HIP_PARAM_ESP_TRANSFORM,
+                        HIP_PARAM_FROM,
 			HIP_PARAM_RELAY_FROM,
-<<<<<<< HEAD
-            HIP_PARAM_HIP_SIGNATURE,
-            HIP_PARAM_HIP_SIGNATURE2,
-            HIP_PARAM_HIP_TRANSFORM,
-            HIP_PARAM_HMAC,
-            HIP_PARAM_HMAC,
-            HIP_PARAM_HMAC2,
-			HIP_PARAM_RVS_HMAC,
-            HIP_PARAM_HOST_ID,
-            HIP_PARAM_LOCATOR,
-            HIP_PARAM_NOTIFICATION,
-            HIP_PARAM_PUZZLE,
-            HIP_PARAM_R1_COUNTER,
-            HIP_PARAM_REG_FAILED,
-            HIP_PARAM_REG_INFO,
-            HIP_PARAM_REG_REQUEST,
-            HIP_PARAM_REG_RESPONSE,
-            HIP_PARAM_SEQ,
-            HIP_PARAM_SOLUTION,
-            HIP_PARAM_VIA_RVS,
-			HIP_PARAM_RELAY_TO,
-			HIP_PARAM_ESP_PROT_TRANSFORM,
-			HIP_PARAM_ESP_PROT_ANCHOR
-=======
 			//add by santtu
 			HIP_PARAM_RELAY_HMAC,
 			//end add
@@ -606,7 +582,6 @@
 			//add by santtu
 			HIP_PARAM_REG_FROM
 			//end add
->>>>>>> 5db3d329
 		};
 	hip_tlv_type_t type = hip_get_param_type(param);
 
@@ -1116,17 +1091,13 @@
 	case HIP_PARAM_UINT: return "HIP_PARAM_UINT";
 	case HIP_PARAM_UNIT_TEST: return "HIP_PARAM_UNIT_TEST";
 	case HIP_PARAM_VIA_RVS: return "HIP_PARAM_VIA_RVS";
-<<<<<<< HEAD
 	case HIP_PARAM_PSEUDO_HIT: return "HIP_PARAM_PSEUDO_HIT";
 	case HIP_PARAM_ESP_PROT_TRANSFORM: return "HIP_PARAM_ESP_PROT_TRANSFORM";
 	case HIP_PARAM_ESP_PROT_ANCHOR: return "HIP_PARAM_ESP_PROT_ANCHOR";
-=======
-	case HIP_PARAM_PSEUDO_HIT: return "HIP_PARAM_PSEUDO_HIT";	
 	//add by santtu
 	case HIP_PARAM_NAT_TRANSFORM: return "HIP_PARAM_NAT_TRANSFORM";	
 	//end add
 	case SO_HIP_PARAM_LSI: return "SO_HIP_PARAM_LSI";	
->>>>>>> 5db3d329
 	}
 	return "UNDEFINED";
 }
