/** @file
 * This file defines building and parsing functions for Host Identity Protocol
 * (HIP) kernel module and user messages.
 *
 * These functions work both in the userspace and in the kernel.
 *
 * Keep in mind the following things when using the builder:
 * <ul>
 * <li>Never access members of @c hip_common and @c hip_tlv_common directly. Use
 * the accessor functions to hide byte ordering and length manipulation.</li>
 * <li>Remember always to use <code>__attribute__ ((packed))</code> (see hip.h)
 * with builder because compiler adds padding into the structures.</li>
 * <li>This file is shared between userspace and kernel: do not put any memory
 * allocations or other kernel/userspace specific stuff into here.</li>
 * <li>If you build more functions like build_signature2_contents(), remember
 * to use hip_build_generic_param() in them.</li>
 * </ul>
 *
 * Usage examples:
 * <ul>
 * <li>sender of "add mapping", i.e. the hip module in kernel</li>
 * <ul>
 * <li>struct hip_common *msg = malloc(HIP_MAX_PACKET);</li>
 * <li>hip_msg_init(msg);</li>
 * <li>err = hip_build_user_hdr(msg, SO_HIP_ADD_MAP_HIT_IP, 0);</li>
 * <li>err = hip_build_param_contents(msg, &hit, HIP_PARAM_HIT,
 * sizeof(struct in6_addr));</li>
 * <li>err = hip_build_param_contents(msg, &ip, HIP_PARAM_IPV6_ADDR,
 * sizeof(struct in6_addr));</li>
 * <li>send the message to user space.</li>
 * </ul>
 * <li>receiver of "add mapping", i.e. the daemon</li>
 * <ul>
 * <li>struct hip_common *msg = malloc(HIP_MAX_PACKET);</li>
 * <li>receive the message from kernel.</li>
 * <li>if (msg->err) goto_error_handler;</li>
 * <li>hit = (struct in6addr *) hip_get_param_contents(msg, HIP_PARAM_HIT);</li>
 * <li>note: hit can be null, if the param was not found.</li>
 * <li>ip = (struct in6addr *) hip_get_param_object(msg, HIP_PARAM_IPV6ADDR);
 * </li>
 * <li>note: hit can be null.</li>
 * </ul>
 * </ul>
 * @author Miika Komu
 * @author Mika Kousa
 * @author Tobias Heer
 * @note   In network packets @c hip_build_network_hdr() should be used instead
 *         of @c hip_build_user_hdr().
 * @todo Macros for doing @c ntohs() and @c htons() conversion? Currently they are
 * used in a platform dependent way.
 * @todo Why does build network header return void whereas build daemon does
 *       not?
 * @todo There is a small TODO list in @c hip_build_network_hdr()
 * @todo <span style="color:#f00">Update the comments of this file.</span>
 */
#include "builder.h"
#include "registration.h"
#include "esp_prot_common.h"

static enum select_dh_key_t select_dh_key = STRONGER_KEY;

/**
 * hip_msg_init - initialize a network/daemon message
 * @param msg the message to be initialized
 *
 * Initialize a message to be sent to the daemon or into the network.
 * Initialization must be done before any parameters are build into
 * the message. Otherwise the writing of the parameters will result in bizarre
 * behaviour.
 *
 */
void hip_msg_init(struct hip_common *msg) {
	/* note: this is used both for daemon and network messages */
	memset(msg, 0, HIP_MAX_PACKET);
}

/**
 * hip_msg_alloc - allocate and initialize a HIP packet
 *
 * Return: initialized HIP packet if successful, NULL on error.
 */
struct hip_common *hip_msg_alloc(void)
{
        struct hip_common *ptr;

	ptr = HIP_MALLOC(HIP_MAX_PACKET, GFP_ATOMIC);
        if (ptr)
		hip_msg_init(ptr);
        return ptr;
}

/**
 * hip_msg_free - deallocate a HIP packet
 * @param msg the packet to be deallocated
 */
void hip_msg_free(struct hip_common *msg)
{
	HIP_FREE(msg);
}

/**
 * hip_convert_msg_total_len_to_bytes - convert message total length to bytes
 * @param len the length of the HIP header as it is in the header
 *       (in host byte order)
 *
 * @return the real size of HIP header in bytes (host byte order)
 */
uint16_t hip_convert_msg_total_len_to_bytes(hip_hdr_len_t len) {
	return (len == 0) ? 0 : ((len + 1) << 3);
}

/**
 * hip_get_msg_total_len - get the real, total size of the header in bytes
 * @param msg pointer to the beginning of the message header
 *
 * @return the real, total size of the message in bytes (host byte order).
 */
uint16_t hip_get_msg_total_len(const struct hip_common *msg) {
	return hip_convert_msg_total_len_to_bytes(msg->payload_len);
}

/**
 * hip_get_msg_contents_len - get message size excluding type and length
 * @param msg pointer to the beginning of the message header
 *
 * @return the real, total size of the message in bytes (host byte order)
 *          excluding the the length of the type and length fields
 */
uint16_t hip_get_msg_contents_len(const struct hip_common *msg) {
	HIP_ASSERT(hip_get_msg_total_len(msg) >=
		   sizeof(struct hip_common));
	return hip_get_msg_total_len(msg) - sizeof(struct hip_common);
}

/**
 * hip_set_msg_total_len - set the total message length in bytes
 * @param msg pointer to the beginning of the message header
 * @param len the total size of the message in bytes (host byte order)
 */
void hip_set_msg_total_len(struct hip_common *msg, uint16_t len) {
	/* assert len % 8 == 0 ? */
	msg->payload_len = (len < 8) ? 0 : ((len >> 3) - 1);
}

/**
 * hip_get_msg_type - get the type of the message in host byte order
 * @param msg pointer to the beginning of the message header
 *
 * @return the type of the message (in host byte order)
 *
 */
hip_hdr_type_t hip_get_msg_type(const struct hip_common *msg) {
	return msg->type_hdr;
}

/**
 * hip_set_msg_type - set the type of the message
 * @param msg pointer to the beginning of the message header
 * @param type the type of the message (in host byte order)
 *
 */
void hip_set_msg_type(struct hip_common *msg, hip_hdr_type_t type) {
	msg->type_hdr = type;
}

/**
 * hip_get_msg_err - get the error values from daemon message header
 * @param msg pointer to the beginning of the message header
 *
 * @return the error value from the message (in host byte order)
 *
 */
hip_hdr_err_t hip_get_msg_err(const struct hip_common *msg) {
	/* Note: error value is stored in checksum field for daemon messages.
	   This should be fixed later on by defining an own header for
	   daemon messages. This function should then input void* as
	   the message argument and cast it to the daemon message header
	   structure. */
	return msg->checksum; /* 1 byte, no ntohs() */
}

/**
 * hip_set_msg_err - set the error value of the daemon message
 * @param msg pointer to the beginning of the message header
 * @param err the error value
 */
void hip_set_msg_err(struct hip_common *msg, hip_hdr_err_t err) {
	/* note: error value is stored in checksum field for daemon messages */
	msg->checksum = err;
}

uint16_t hip_get_msg_checksum(struct hip_common *msg)
{
     return msg->checksum; /* one byte, no ntohs() */
}

/**
 * Get the HIP message @c Controls field value from the packet common header.
 *
 * @param msg a pointer to a HIP packet header
 * @return    the HIP controls
 */
hip_controls_t hip_get_msg_controls(struct hip_common *msg)
{
     return msg->control; /* one byte, no ntohs() */
}

/**
 * hip_zero_msg_checksum - zero message checksum
 */
void hip_zero_msg_checksum(struct hip_common *msg) {
	msg->checksum = 0; /* one byte, no ntohs() */
}

void hip_set_msg_checksum(struct hip_common *msg, u8 checksum) {
	msg->checksum = checksum; /* one byte, no ntohs() */
}

/**
 * hip_get_param_total_len - get total size of message parameter
 * @param tlv_common pointer to the parameter
 *
 * @return the total length of the parameter in bytes (host byte
 * order), including the padding.
 */
hip_tlv_len_t hip_get_param_total_len(const void *tlv_common) {
	return HIP_LEN_PAD(sizeof(struct hip_tlv_common) +
			   ntohs(((const struct hip_tlv_common *)
				  tlv_common)->length));
}

/**
 * hip_get_param_contents_len - get the size of the parameter contents
 * @param tlv_common pointer to the parameter
 *
 * @return the length of the parameter in bytes (in host byte order),
 *          excluding padding and the length of "type" and "length" fields
 */
hip_tlv_len_t hip_get_param_contents_len(const void *tlv_common) {
	return ntohs(((const struct hip_tlv_common *)tlv_common)->length);
}

/**
 * hip_set_param_contents_len - set parameter length
 * @param tlv_common pointer to the parameter
 * @param len the length of the parameter in bytes (in host byte order),
 *              excluding padding and the length of "type" and "length" fields
 */
void hip_set_param_contents_len(void *tlv_common,
				hip_tlv_len_t len) {
	((struct hip_tlv_common *)tlv_common)->length = htons(len);
}

/**
 * @brief Gets the type of a HIP parameter
 *
 * @param tlv_common pointer to the parameter
 * @return           the type of the parameter (in host byte order)
 */
hip_tlv_type_t hip_get_param_type(const void *tlv_common) {
	return ntohs(((const struct hip_tlv_common *)tlv_common)->type);
}

/**
 * hip_set_param_type - set parameter type
 * @param tlv_common pointer to the parameter
 * @param type type of the parameter (in host byte order)
 */
void hip_set_param_type(void *tlv_common, hip_tlv_type_t type) {
	((struct hip_tlv_common *)tlv_common)->type = htons(type);
}

/**
 * hip_get_diffie_hellman_param_public_value_contents - get dh public value contents
 * @param tlv_common pointer to the dh parameter
 *
 * @return pointer to the public value of Diffie-Hellman parameter
 */
void *hip_get_diffie_hellman_param_public_value_contents(const void *tlv_common) {
	return (void *) tlv_common + sizeof(struct hip_diffie_hellman);
}

/**
 * hip_get_diffie_hellman_param_public_value_len - get dh public value real length
 * @param dh pointer to the Diffie-Hellman parameter
 *
 * @return the length of the public value Diffie-Hellman parameter in bytes
 *          (in host byte order).
 */
hip_tlv_len_t hip_get_diffie_hellman_param_public_value_len(const struct hip_diffie_hellman *dh)
{
	return hip_get_param_contents_len(dh) - sizeof(uint8_t) - sizeof(uint16_t);
}


/**
 * hip_dh_select_key - Selects the stronger DH key according to Moskowitz, R.
 * et al. "Host Identity Protocol"  draft-ietf-hip-base-07.txt, section 5.2.6:
 *
 *  "The sender can include at most two different Diffie-Hellman public
 *  values in the DIFFIE_HELLMAN parameter.  This gives the possibility
 *  e.g. for a server to provide a weaker encryption possibility for a
 *  PDA host that is not powerful enough.  It is RECOMMENDED that the
 *  Initiator, receiving more than one public values selects the stronger
 *  one, if it supports it."
 *
 * @param dhf: pointer to the Diffie-Hellman parameter with two DH keys.
 *
 * @return dhf: pointer to the new Diffie-Hellman parameter, that includes
 *         only one DH key.
 */
struct hip_dh_public_value *hip_dh_select_key(const struct hip_diffie_hellman *dhf)
{
        struct hip_dh_public_value *dhpv1 = NULL, *dhpv2 = NULL, *err = NULL;

	if ( ntohs(dhf->pub_val.pub_len) ==
	     hip_get_diffie_hellman_param_public_value_len(dhf) ){
	         HIP_DEBUG("Single DHF public value received\n");
		 return (struct hip_dh_public_value *)&dhf->pub_val.group_id;
	} else {

		 dhpv1 = (struct hip_dh_public_value *)&dhf->pub_val.group_id;
		 dhpv2 = (struct hip_dh_public_value *)
		   (dhf->pub_val.public_value + ntohs(dhf->pub_val.pub_len));

		 HIP_IFEL (hip_get_diffie_hellman_param_public_value_len(dhf) !=
			   ntohs(dhpv1->pub_len) + sizeof(uint8_t) + sizeof(uint16_t)
			   + ntohs(dhpv2->pub_len), dhpv1, "Malformed DHF parameter\n");

		 HIP_DEBUG("Multiple DHF public values received\n");

		 _HIP_DEBUG("dhpv1->group_id= %d   dhpv2->group_id= %d\n",
			    dhpv1->group_id, dhpv2->group_id);
		 _HIP_DEBUG("dhpv1->pub_len= %d   dhpv2->pub_len= %d\n",
			    dhpv1->pub_len, dhpv2->pub_len);
		 _HIP_DEBUG("ntohs(dhpv1->pub_len)= %d   ntohs(dhpv2->pub_len)= %d\n",
			    ntohs(dhpv1->pub_len), ntohs(dhpv2->pub_len));



		 /* Selection of a DH key depending on select_dh_key */
		 if ( (select_dh_key == STRONGER_KEY &&
		       dhpv1->group_id >= dhpv2->group_id) ||
		      (select_dh_key == WEAKER_KEY &&
		       dhpv1->group_id <= dhpv2->group_id) )
		        return dhpv1;
		 else
		        return dhpv2;
	}
 out_err:
	return err;
}


#if 0
/**
 * hip_set_param_spi_value - set the spi value in spi_lsi parameter
 * @param spi_lsi the spi_lsi parameter
 * @param spi the value of the spi in the spi_lsi value in host byte order
 *
 */
void hip_set_param_spi_value(struct hip_esp_info *esp_info, uint32_t spi)
{
	esp_info->spi = htonl(spi);
}

/**
 * hip_get_param_spi_value - get the spi value from spi_lsi parameter
 * @param spi_lsi the spi_lsi parameter
 *
 * @return the spi value in host byte order
 */
uint32_t hip_get_param_spi_value(const struct hip_esp_info *esp_info)
{
	return ntohl(esp_info->spi);
}
#endif

/**
 * hip_get_unit_test_suite_param_id - get suite id from unit test parameter
 * @param test pointer to the unit test parameter
 *
 * @return the id of the test suite (in host byte order) of the unit test
 *          parameter
 */
uint16_t hip_get_unit_test_suite_param_id(const struct hip_unit_test *test)
{
	return ntohs(test->suiteid);
}

/**
 * hip_get_unit_test_case_param_id - get test case id from unit test parameter
 * @param test pointer to the unit test parameter
 *
 * @return the id of the test case (in host byte order) of the unit test
 *          parameter
 */
uint16_t hip_get_unit_test_case_param_id(const struct hip_unit_test *test)
{
	return ntohs(test->caseid);
}

uint8_t hip_get_host_id_algo(const struct hip_host_id *host_id) {
	return host_id->rdata.algorithm; /* 8 bits, no ntons() */
}

struct hip_locator_info_addr_item *hip_get_locator_first_addr_item(struct hip_locator *locator) {
	return (struct hip_locator_info_addr_item *) (locator + 1);
}
/* remove by santtu, since the item have type2
int hip_get_locator_addr_item_count(struct hip_locator *locator) {
	return (hip_get_param_contents_len(locator) -
		(sizeof(struct hip_locator) -
		 sizeof(struct hip_tlv_common))) /
		sizeof(struct hip_locator_info_addr_item);
}
*/
int hip_get_lifetime_value(time_t seconds, uint8_t *lifetime)
{
	/* Check that we get a lifetime value between 1 and 255. The minimum
	   lifetime according to the registration draft is 0.004 seconds, but
	   the reverse formula gives zero for that. 15384774.906 seconds is the
	   maximum value. The boundary checks done here are just curiosities
	   since services are usually granted for minutes to a couple of days,
	   but not for milliseconds and days. However, log() gives a range error
	   if "seconds" is zero. */
	if(seconds == 0) {
		*lifetime = 0;
		return -1;
	}else if(seconds > 15384774) {
		*lifetime = 255;
		return -1;
	}else {
		*lifetime = (8 * (log(seconds) / log(2))) + 64;
		return 0;
	}
}

int hip_get_lifetime_seconds(uint8_t lifetime, time_t *seconds){
	if(lifetime == 0) {
		*seconds = 0;
		return -1;
	}
	/* All values between from 1 to 63 give just fractions of a second. */
	else if(lifetime < 64) {
		*seconds = 1;
		return 0;
	} else {
		*seconds = pow(2, ((double)((lifetime)-64)/8));
		return 0;
	}
}

/**
 * hip_check_user_msg_len - check validity of user message length
 * @param msg pointer to the message
 *
 * @return 1 if the message length is valid, or 0 if the message length is
 *          invalid
 */
int hip_check_user_msg_len(const struct hip_common *msg) {
	uint16_t len;

	HIP_ASSERT(msg);
	len = hip_get_msg_total_len(msg);

	if (len < sizeof(struct hip_common) || len > HIP_MAX_PACKET) {
		return 0;
	} else {
		return 1;
	}
}


/**
 * hip_check_network_msg_len - check validity of network message length
 * @param msg pointer to the message
 *
 * @return 1 if the message length is valid, or 0 if the message length is
 *          invalid
 */
int hip_check_network_msg_len(const struct hip_common *msg) {
	uint16_t len;

	HIP_ASSERT(msg);
	len = hip_get_msg_total_len(msg);

	if (len < sizeof(struct hip_common) || len > HIP_MAX_NETWORK_PACKET) {
		return 0;
	} else {
		return 1;
	}
}



/**
 * hip_check_network_msg_type - check the type of the network message
 * @param msg pointer to the message
 *
 * @return 1 if the message type is valid, or 0 if the message type is
 *          invalid
 */
int hip_check_network_msg_type(const struct hip_common *msg) {
	int ok = 0;
	hip_hdr_type_t supported[] =
		{
			HIP_I1,
			HIP_R1,
			HIP_I2,
			HIP_R2,
			HIP_UPDATE,
			HIP_NOTIFY,
			HIP_BOS,
			HIP_CLOSE,
			HIP_CLOSE_ACK,
			HIP_LUPDATE
		};
	hip_hdr_type_t i;
	hip_hdr_type_t type = hip_get_msg_type(msg);

	for (i = 0; i < sizeof(supported) / sizeof(hip_hdr_type_t); i++) {
		if (type == supported[i]) {
			ok = 1;
			break;
		}
	}

	return ok;
}

/**
 * hip_check_userspace_param_type - check the userspace parameter type
 * @param param pointer to the parameter
 *
 * @return 1 if parameter type is valid, or 0 if parameter type is invalid
 */
int hip_check_userspace_param_type(const struct hip_tlv_common *param)
{
	return 1;
}

/**
 * Checks the network parameter type.
 *
 * Optional parameters are not checked, because the code just does not
 * use them if they are not supported.
 *
 * @param param the network parameter
 * @return 1 if parameter type is valid, or 0 if parameter type
 * is not valid. "Valid" means all optional and non-optional parameters
 * in the HIP draft.
 * @todo Clarify the functionality and explanation of this function. Should
 *       new parameters be added to the checked parameters list as they are
 *       introduced in extensions drafts (RVS, NAT, Registration...), or should
 *       here only be the parameters listed in Sections 5.2.3 through Section
 *       5.2.18 of the draft-ietf-hip-base-06?
 */
int hip_check_network_param_type(const struct hip_tlv_common *param)
{
	int ok = 0;
	hip_tlv_type_t i;
	hip_tlv_type_t valid[] =
		{
			HIP_PARAM_ACK,
			HIP_PARAM_BLIND_NONCE,
                        HIP_PARAM_CERT,
                        HIP_PARAM_DIFFIE_HELLMAN,
                        HIP_PARAM_ECHO_REQUEST,
                        HIP_PARAM_ECHO_REQUEST_SIGN,
                        HIP_PARAM_ECHO_RESPONSE,
                        HIP_PARAM_ECHO_RESPONSE_SIGN,
                        HIP_PARAM_ENCRYPTED,
                        HIP_PARAM_ESP_INFO,
                        HIP_PARAM_ESP_INFO,
                        HIP_PARAM_ESP_TRANSFORM,
                        HIP_PARAM_FROM,
			HIP_PARAM_RELAY_FROM,
			//add by santtu
			HIP_PARAM_RELAY_HMAC,
			//end add
                        HIP_PARAM_HIP_SIGNATURE,
                        HIP_PARAM_HIP_SIGNATURE2,
                        HIP_PARAM_HIP_TRANSFORM,
                        HIP_PARAM_HMAC,
                        HIP_PARAM_HMAC,
                        HIP_PARAM_HMAC2,
			HIP_PARAM_RVS_HMAC,
                        HIP_PARAM_HOST_ID,
                        HIP_PARAM_LOCATOR,
			//add by santtu
			HIP_PARAM_NAT_TRANSFORM,
			HIP_PARAM_STUN,
			//end add
                        HIP_PARAM_NOTIFICATION,
                        HIP_PARAM_PUZZLE,
                        HIP_PARAM_R1_COUNTER,
                        HIP_PARAM_REG_FAILED,
                        HIP_PARAM_REG_INFO,
                        HIP_PARAM_REG_REQUEST,
                        HIP_PARAM_REG_RESPONSE,
                        HIP_PARAM_SEQ,
                        HIP_PARAM_SOLUTION,
                        HIP_PARAM_VIA_RVS,
			HIP_PARAM_RELAY_TO,
			//add by santtu
			HIP_PARAM_REG_FROM,
			//end add
			HIP_PARAM_ESP_PROT_TRANSFORMS,
<<<<<<< HEAD
			HIP_PARAM_ESP_PROT_ANCHOR
#ifdef CONFIG_HIP_MIDAUTH
		       ,HIP_PARAM_ECHO_REQUEST_M,
                        HIP_PARAM_ECHO_RESPONSE_M,
                        HIP_PARAM_PUZZLE_M,
                        HIP_PARAM_SOLUTION_M
#endif
=======
			HIP_PARAM_ESP_PROT_ANCHOR,
			HIP_PARAM_ESP_PROT_BRANCH,
			HIP_PARAM_ESP_PROT_SECRET,
			HIP_PARAM_ESP_PROT_ROOT
>>>>>>> 3f986a89
		};
	hip_tlv_type_t type = hip_get_param_type(param);

	/** @todo check the lengths of the parameters */

	for (i = 0; i < ARRAY_SIZE(valid); i++) {
		if (!(type & 0x0001)) {
			_HIP_DEBUG("Optional param, skip\n");
			ok = 1;
			break;
		} else if (type == valid[i]) {
			ok = 1;
			break;
		}
	}

	return ok;
}

/**
 * Checks the validity of parameter contents length.
 *
 * The msg is passed also in to check to the parameter will not cause buffer
 * overflows.
 *
 * @param msg   a pointer to the beginning of the message
 * @param param a pointer to the parameter to be checked for contents length
 * @return      1 if the length of the parameter contents length was valid
 *              (the length was not too small or too large to fit into the
 *              message). Zero is returned on invalid contents length.
 */
int hip_check_param_contents_len(const struct hip_common *msg,
				 const struct hip_tlv_common *param) {
	int ok = 0;
	int param_len = hip_get_param_total_len(param);
	void *pos = (void *) param;

	/* Note: the lower limit is not checked, because there really is no
	   lower limit. */

	if (pos == ((void *)msg)) {
		HIP_ERROR("use hip_check_msg_len()\n");
	} else if (pos + param_len > ((void *) msg) + HIP_MAX_PACKET) {
		HIP_DEBUG("param far too long (%d)\n", param_len);
	} else if (param_len > hip_get_msg_total_len(msg)) {
		HIP_DEBUG("param too long (%d)\n", param_len);
	} else {
		_HIP_DEBUG("param length ok (%d)\n", param_len);
		ok = 1;
	}
	return ok;
}

/**
 * Iterates to the next parameter.
 *
 * @param msg           a pointer to the beginning of the message header
 * @param current_param a pointer to the current parameter, or NULL if the msg
 *                      is to be searched from the beginning.
 * @return              the next parameter after the current_param in @c msg, or
 *                      NULL if no parameters were found.
 */
struct hip_tlv_common *hip_get_next_param(const struct hip_common *msg,
					  const struct hip_tlv_common *current_param)
{
	struct hip_tlv_common *next_param = NULL;
	void *pos = (void *) current_param;

	if (!msg) {
		HIP_ERROR("msg null\n");
		goto out;
	}

	if (current_param == NULL) {
		pos = (void *) msg;
	}

	if (pos == msg)
		pos += sizeof(struct hip_common);
	else
		pos += hip_get_param_total_len(current_param);

	next_param = (struct hip_tlv_common *) pos;

	/* check that the next parameter does not point
	   a) outside of the message
	   b) out of the buffer with check_param_contents_len()
	   c) to an empty slot in the message */
	if (((char *) next_param) - ((char *) msg) >=
	    hip_get_msg_total_len(msg) || /* a */
	    !hip_check_param_contents_len(msg, next_param) || /* b */
	    hip_get_param_contents_len(next_param) == 0) {    /* c */
		_HIP_DEBUG("no more parameters found\n");
		next_param = NULL;
	} else {
		/* next parameter successfully found  */
		_HIP_DEBUG("next param: type=%d, len=%d\n",
			  hip_get_param_type(next_param),
			  hip_get_param_contents_len(next_param));
	}

 out:
	return next_param;


}

/**
 * Gets  the first parameter of the given type.
 *
 * If there are multiple parameters of the same type, one should use
 * hip_get_next_param() after calling this function to iterate through
 * them all.

 * @param msg        a pointer to the beginning of the message header.
 * @param param_type the type of the parameter to be searched from msg
 *                   (in host byte order)
 * @return           a pointer to the first parameter of the type param_type,
 *                   or NULL if no parameters of the type param_type were not
 *                   found.
 */
void *hip_get_param(const struct hip_common *msg, hip_tlv_type_t param_type)
{
	void *matched = NULL;
	struct hip_tlv_common *current_param = NULL;

	_HIP_DEBUG("searching for type %d\n", param_type);

       /** @todo Optimize: stop when next parameter's type is greater than the
	   searched one. */

	while((current_param = hip_get_next_param(msg, current_param))
	      != NULL) {
		_HIP_DEBUG("current param %d\n",
			   hip_get_param_type(current_param));
		if (hip_get_param_type(current_param) == param_type) {
			matched = current_param;
			break;
		}
	}

	return matched;
}

/**
 * Get contents of the first parameter of the given type. If there are multiple
 * parameters of the same type, one should use @c hip_get_next_param() after
 * calling this function to iterate through them all.
 *
 * @param msg         a pointer to the beginning of the message header
 * @param param_type the type of the parameter to be searched from msg
 *                   (in host byte order)
 * @return           a pointer to the contents of the first parameter of the
 *                   type @c param_type, or NULL if no parameters of type
 *                   @c param_type were found.
 */
void *hip_get_param_contents(const struct hip_common *msg,
			     hip_tlv_type_t param_type)
{

	void *contents = hip_get_param(msg,param_type);
	if (contents)
		contents += sizeof(struct hip_tlv_common);
	return contents;
}

/**
 * hip_get_param_contents_direct - get parameter contents direct from TLV
 * @param tlv_common pointer to a parameter
 *
 * @return pointer to the contents of the tlv_common (just after the
 *          the type and length fields)
 */
void *hip_get_param_contents_direct(const void *tlv_common)
{
	return ((void *)tlv_common) + sizeof(struct hip_tlv_common);
}


/* hip_get_nth_param - get nth parameter of given type from the message
 * @param msg pointer to the beginning of the message header
 * @param param_type the type of the parameter to be searched from msg
 *              (in host byte order)
 * @param n index number to be get
 *
 * @return the nth parameter from the message if found, else %NULL.
 */
void *hip_get_nth_param(const struct hip_common *msg,
			hip_tlv_type_t param_type, int n)
{
	struct hip_tlv_common *param = NULL;
	int i = 0;

	if (n < 1) {
		HIP_ERROR("n < 1 (n=%d)\n", n);
		return NULL;
	}

	while((param = hip_get_next_param(msg, param))) {
		if (hip_get_param_type(param) == param_type) {
			i++;
			if (i == n)
				return param;
		}
	}
	return NULL;
}

/**
 * @brief Finds the first free parameter position in message.
 *
 * This function does not check whether the new parameter to be appended
 * would overflow the @c msg buffer. It is the responsibilty of the caller
 * to check such circumstances because this function does not know
 * the length of the object to be appended in the message. Still, this
 * function checks the special situation where the buffer is completely
 * full and returns NULL in such a case.
 *
 * @param msg a pointer to the beginning of the message header
 * @return    a pointer to the first free (padded) position, or NULL if
 *            the message was completely full
 * @todo      Should this function should return hip_tlv_common?
 */
void *hip_find_free_param(const struct hip_common *msg)
{
	struct hip_tlv_common *current_param = NULL;
	struct hip_tlv_common *last_used_pos = NULL;
	void *free_pos = NULL;
	void *first_pos = ((void *) msg) + sizeof(struct hip_common);

	/* Check for no parameters: this has to be checked separately because
	   we cannot tell from the return value of get_next_param() whether
	   the message was completely full or there just were no parameters.
	   The length is used for checking the existance of parameter, because
	   type field may be zero (SPI_LSI = 0) and therefore it cannot be
	   used for checking the existance. */
	if (hip_get_param_contents_len((struct hip_tlv_common *) first_pos)
	    == 0) {
		_HIP_DEBUG("no parameters\n");
		free_pos = first_pos;
		goto out;
	}

	while((current_param = hip_get_next_param(msg, current_param))
	      != NULL) {
		last_used_pos = current_param;
		_HIP_DEBUG("not free: type=%d, contents_len=%d\n",
			  hip_get_param_type(current_param),
			  hip_get_param_contents_len(current_param));
	}

	if (last_used_pos == NULL) {
		free_pos = NULL; /* the message was full */
	} else {
		free_pos = ((void *) last_used_pos) +
			hip_get_param_total_len(last_used_pos);
	}

 out:
	return free_pos;
}


/**
 * @brief Updates messsage header length
  *
 * This function is called always when a parameter has been added or the
 * daemon/network header was written. This function writes the new
 * header length directly into the message.
 *
 * @param msg a pointer to the beginning of the message header
 */
void hip_calc_hdr_len(struct hip_common *msg)
{
	struct hip_tlv_common *param = NULL;
	void *pos = (void *) msg;

	/* We cannot call get_next() or get_free() because they need a valid
	   header length which is to be (possibly) calculated now. So, the
	   header length must be calculated manually here. */

	if (hip_get_msg_total_len(msg) == 0) {
		/* msg len is zero when
		   1) calling build_param() for the first time
		   2) calling just the build_hdr() without building
		      any parameters, e.g. in plain error messages */
		_HIP_DEBUG("case 1,2\n");
		hip_set_msg_total_len(msg, sizeof(struct hip_common));
	} else {
		/* 3) do nothing, build_param()+ */
		/* 4) do nothing, build_param()+ and build_hdr() */
		_HIP_DEBUG("case 3,4\n");
	}

	pos += hip_get_msg_total_len(msg);
	param = (struct hip_tlv_common *) pos;
	if (hip_get_param_contents_len(param) != 0) {
		/* Case 1 and 3: a new parameter (with a valid length) has
		   been added and the message length has not been updated. */
		_HIP_DEBUG("case 1,3\n");
		hip_set_msg_total_len(msg, hip_get_msg_total_len(msg) +
				      hip_get_param_total_len(param));
		/* XX assert: new pos must be of type 0 (assume only one
		   header has been added) */
	} else {
		/* case 2 and 4: the message length does not need to be
		   updated */
		_HIP_DEBUG("case 2,4\n");
	}

	_HIP_DEBUG("msg len %d\n", hip_get_msg_total_len(msg));
}

/**
 * Calculates and writes the length of any HIP packet parameter
 *
 * This function can be used for semi-automatic calculation of parameter
 * length field. This function should always be used instead of manual
 * calculation of parameter lengths. The tlv_size is usually just
 * sizeof(struct hip_tlv_common), but it can include other fields than
 * just the type and length. For example, DIFFIE_HELLMAN parameter includes
 * the group field as in hip_build_param_diffie_hellman_contents().
 *
 * @param tlv_common pointer to the beginning of the parameter
 * @param tlv_size size of the TLV header  (in host byte order)
 * @param contents_size size of the contents after the TLV header
 *                 (in host byte order)
 */
void hip_calc_generic_param_len(void *tlv_common,
			      hip_tlv_len_t tlv_size,
			      hip_tlv_len_t contents_size)
{
	hip_set_param_contents_len(tlv_common,
				   tlv_size + contents_size -
				   sizeof(struct hip_tlv_common));
}

/**
 * hip_calc_param_len - calculate the length of a "normal" TLV structure
 * @param tlv_common pointer to the beginning of the TLV structure
 * @param contents_size size of the contents after type and length fields
 *                 (in host byte order)
 *
 * This function calculates and writes the length of TLV structure field.
 * This function is different from hip_calc_generic_param_len() because
 * it assumes that the length of the header of the TLV is just
 * sizeof(struct hip_tlv_common).
 */
void hip_calc_param_len(void *tlv_common, hip_tlv_len_t contents_size)
{
	hip_calc_generic_param_len(tlv_common, sizeof(struct hip_tlv_common),
				   contents_size);
}

/**
 * Prints HIP message contents using HIP debug interface.
 *
 * @param msg a pointer to the message to be printed.
 * @note      Do not call this function directly, use the HIP_DUMP_MSG() macro
 *            instead.
 */
void hip_dump_msg(const struct hip_common *msg)
{
     struct hip_tlv_common *current_param = NULL;
     void *contents = NULL;
     /* The value of the "Length"-field in current parameter. */
     hip_tlv_len_t len = 0;
     /* Total length of the parameter (type+length+value+padding), and the
	length of padding. */
     size_t total_len = 0, pad_len = 0;
     HIP_DEBUG("--------------- MSG START ------------------\n");

     HIP_DEBUG("Msg type :      %s (%d)\n",
	       hip_message_type_name(hip_get_msg_type(msg)),
	       hip_get_msg_type(msg));
     HIP_DEBUG("Msg length:     %d\n", hip_get_msg_total_len(msg));
     HIP_DEBUG("Msg err:        %d\n", hip_get_msg_err(msg));
     HIP_DEBUG("Msg controls:   0x%04x\n", msg->control);

     _HIP_DEBUG_HIT("Msg hits:       ", &msg->hits );
     _HIP_DEBUG_HIT("Msg hitr:       ", &msg->hitr );

     while((current_param = hip_get_next_param(msg, current_param)) != NULL)
     {
	  len = hip_get_param_contents_len(current_param);
	  /* Formula from base draft section 5.2.1. */
	  total_len = 11 + len - (len +3) % 8;
	  pad_len = total_len - len - sizeof(hip_tlv_type_t)
	       - sizeof(hip_tlv_len_t);
	  contents = hip_get_param_contents_direct(current_param);
	  HIP_DEBUG("Parameter type:%s (%d). Total length: %d (4 type+"\
		    "length, %d content, %d padding).\n",
		    hip_param_type_name(hip_get_param_type(current_param)),
		    hip_get_param_type(current_param),
		    total_len,
		    len,
		    pad_len);
	  HIP_HEXDUMP("Contents:", contents, len);
	  HIP_HEXDUMP("Padding:", contents + len , pad_len);
     }
     HIP_DEBUG("---------------- MSG END --------------------\n");
}

/**
 * Returns a string for a given parameter type number.
 * The returned string should be just the same as its type constant name.
 *
 * @note If you added a SO_HIP_NEWMODE in libinet6/icomm.h, you also need to
 *       add a case block for your SO_HIP_NEWMODE constant in the
 *       switch(msg_type) block in this function.
 * @param msg_type message type number
 * @return         name of the message type
 **/
char* hip_message_type_name(const uint8_t msg_type){
	switch (msg_type) {
	case HIP_I1: return "HIP_I1";
	case HIP_R1: return "HIP_R1";
	case HIP_I2: return "HIP_I2";
	case HIP_R2: return "HIP_R2";
	case HIP_UPDATE: return "HIP_UPDATE";
	case HIP_NOTIFY: return "HIP_NOTIFY";
	case HIP_CLOSE: return "HIP_CLOSE";
	case HIP_CLOSE_ACK: return "HIP_CLOSE_ACK";
	case HIP_CER: return "HIP_CER";
	case HIP_PAYLOAD: return "HIP_PAYLOAD";
	case HIP_PSIG: return "HIP_PSIG";
	case HIP_TRIG: return "HIP_TRIG";

	case SO_HIP_ADD_LOCAL_HI: return "SO_HIP_ADD_LOCAL_HI";
	case SO_HIP_DEL_LOCAL_HI: return "SO_HIP_DEL_LOCAL_HI";
	case SO_HIP_RUN_UNIT_TEST: return "SO_HIP_RUN_UNIT_TEST";
	case SO_HIP_RST: return "SO_HIP_RST";
	case SO_HIP_UNIT_TEST: return "SO_HIP_UNIT_TEST";
	case SO_HIP_BOS: return "SO_HIP_BOS";
	case SO_HIP_NETLINK_DUMMY: return "SO_HIP_NETLINK_DUMMY";
	case SO_HIP_CONF_PUZZLE_NEW: return "SO_HIP_CONF_PUZZLE_NEW";
	case SO_HIP_CONF_PUZZLE_SET: return "SO_HIP_CONF_PUZZLE_SET";
	case SO_HIP_CONF_PUZZLE_INC: return "SO_HIP_CONF_PUZZLE_INC";
	case SO_HIP_CONF_PUZZLE_DEC: return "SO_HIP_CONF_PUZZLE_DEC";
	case SO_HIP_SET_OPPORTUNISTIC_MODE: return "SO_HIP_SET_OPPORTUNISTIC_MODE";
	case SO_HIP_SET_BLIND_ON: return "SO_HIP_SET_BLIND_ON";
	case SO_HIP_SET_BLIND_OFF: return "SO_HIP_SET_BLIND_OFF";
	case SO_HIP_DHT_GW: return "SO_HIP_DHT_GW";
	case SO_HIP_SET_DEBUG_ALL: return "SO_HIP_SET_DEBUG_ALL";
	case SO_HIP_SET_DEBUG_MEDIUM: return "SO_HIP_SET_DEBUG_MEDIUM";
	case SO_HIP_SET_DEBUG_NONE: return "SO_HIP_SET_DEBUG_NONE";
	case SO_HIP_MHADDR_ACTIVE: return "SO_HIP_MHADDR_ACTIVE";
	case SO_HIP_MHADDR_LAZY: return "SO_HIP_MHADDR_LAZY";
	case SO_HIP_HANDOVER_HARD: return "SO_HIP_HANDOVER_HARD";
	case SO_HIP_HANDOVER_SOFT: return "SO_HIP_HANDOVER_SOFT";
	case SO_HIP_RESTART: return "SO_HIP_RESTART";
	case SO_HIP_SET_LOCATOR_ON: return "SO_HIP_SET_LOCATOR_ON";
	case SO_HIP_SET_LOCATOR_OFF: return "SO_HIP_SET_LOCATOR_OFF";
	case SO_HIP_DHT_SET: return "SO_HIP_DHT_SET";
	case SO_HIP_DHT_ON: return "SO_HIP_DHT_ON";
	case SO_HIP_DHT_OFF: return "SO_HIP_DHT_OFF";
	case SO_HIP_SET_OPPTCP_ON: return "SO_HIP_SET_OPPTCP_ON";
	case SO_HIP_SET_OPPTCP_OFF: return "SO_HIP_SET_OPPTCP_OFF";
	case SO_HIP_OPPTCP_SEND_TCP_PACKET: return "SO_HIP_OPPTCP_SEND_TCP_PACKET";
	case SO_HIP_TRANSFORM_ORDER: return "SO_HIP_TRANSFORM_ORDER";
	case SO_HIP_OFFER_RVS: return "SO_HIP_OFFER_RVS";
	case SO_HIP_CANCEL_RVS: return "SO_HIP_CANCEL_RVS";
	case SO_HIP_REINIT_RVS: return "SO_HIP_REINIT_RVS";
	case SO_HIP_ADD_DEL_SERVER: return "SO_HIP_ADD_DEL_SERVER";
	case SO_HIP_OFFER_HIPRELAY: return "SO_HIP_OFFER_HIPRELAY";
	case SO_HIP_CANCEL_HIPRELAY: return "SO_HIP_CANCEL_HIPRELAY";
	case SO_HIP_REINIT_RELAY: return "SO_HIP_REINIT_RELAY";
	case SO_HIP_OFFER_ESCROW: return "SO_HIP_OFFER_ESCROW";
	case SO_HIP_CANCEL_ESCROW: return "SO_HIP_CANCEL_ESCROW";
	case SO_HIP_ADD_DB_HI: return "SO_HIP_ADD_DB_HI";
	case SO_HIP_ADD_ESCROW_DATA: return "SO_HIP_ADD_ESCROW_DATA";
	case SO_HIP_DELETE_ESCROW_DATA: return "SO_HIP_DELETE_ESCROW_DATA";
	case SO_HIP_SET_ESCROW_ACTIVE: return "SO_HIP_SET_ESCROW_ACTIVE";
	case SO_HIP_SET_ESCROW_INACTIVE: return "SO_HIP_SET_ESCROW_INACTIVE";
	case SO_HIP_FIREWALL_PING: return "SO_HIP_FIREWALL_PING";
	case SO_HIP_FIREWALL_PING_REPLY: return "SO_HIP_FIREWALL_PING_REPLY";
	case SO_HIP_FIREWALL_QUIT: return "SO_HIP_FIREWALL_QUIT";
	case SO_HIP_AGENT_PING: return "SO_HIP_AGENT_PING";
	case SO_HIP_AGENT_PING_REPLY: return "SO_HIP_AGENT_PING_REPLY";
	case SO_HIP_AGENT_QUIT: return "SO_HIP_AGENT_QUIT";
	case SO_HIP_DAEMON_QUIT: return "SO_HIP_DAEMON_QUIT";
	case SO_HIP_I1_REJECT: return "SO_HIP_I1_REJECT";
	case SO_HIP_UPDATE_HIU: return "SO_HIP_UPDATE_HIU";
	case SO_HIP_SET_NAT_PLAIN_UDP: return "SO_HIP_SET_NAT_PLAIN_UDP";
	case SO_HIP_SET_NAT_NONE: return "SO_HIP_SET_NAT_NONE";
	case SO_HIP_SET_HIPPROXY_ON: return "SO_HIP_SET_HIPPROXY_ON";
	case SO_HIP_SET_HIPPROXY_OFF: return "SO_HIP_SET_HIPPROXY_OFF";
	case SO_HIP_GET_PROXY_LOCAL_ADDRESS: return "SO_HIP_GET_PROXY_LOCAL_ADDRESS";
	case SO_HIP_HIPPROXY_STATUS_REQUEST: return "SO_HIP_HIPPROXY_STATUS_REQUEST";
	case SO_HIP_OPPTCP_UNBLOCK_AND_BLACKLIST: return "SO_HIP_OPPTCP_UNBLOCK_AND_BLACKLIST";
	case SO_HIP_FW_BEX_DONE: return "SO_HIP_FW_BEX_DONE";
	case SO_HIP_SET_TCPTIMEOUT_ON: return "SO_HIP_SET_TCPTIMEOUT_ON";
	case SO_HIP_SET_TCPTIMEOUT_OFF: return "SO_HIP_SET_TCPTIMEOUT_OFF";
	case SO_HIP_SET_NAT_ICE_UDP: return "SO_HIP_SET_NAT_ICE_UDP";
	case SO_HIP_IPSEC_ADD_SA: return "SO_HIP_IPSEC_ADD_SA";
	case SO_HIP_USERSPACE_IPSEC: return "SO_HIP_USERSPACE_IPSEC";
	case SO_HIP_ESP_PROT_TFM: return "SO_HIP_ESP_PROT_TFM";
	case SO_HIP_BEX_STORE_UPDATE: return "SO_HIP_BEX_STORE_UPDATE";
	case SO_HIP_TRIGGER_UPDATE: return "SO_HIP_TRIGGER_UPDATE";
	case SO_HIP_ANCHOR_CHANGE: return "SO_HIP_ANCHOR_CHANGE";
	case SO_HIP_TRIGGER_BEX: return "SO_HIP_TRIGGER_BEX";
	  //case SO_HIP_IS_OUR_LSI: return "SO_HIP_IS_OUR_LSI";
	case SO_HIP_GET_PEER_HIT: return "SO_HIP_GET_PEER_HIT";
	case SO_HIP_REGISTER_SAVAHR: return "SO_HIP_REGISTER_SAVAHR";
	case SO_HIP_GET_SAVAHR_IN_KEYS: return "SO_HIP_GET_SAVAHR_IN_KEYS";
	case SO_HIP_GET_SAVAHR_OUT_KEYS: return "SO_HIP_GET_SAVAHR_OUT_KEYS"; 
	case SO_HIP_GET_SAVAHR_HIT: return "SO_HIP_GET_SAVAHR_HIT";

	case SO_HIP_OFFER_SAVAH: return "SO_HIP_OFFER_SAVAH";
	  //case SO_HIP_GET_PEER_HIT_BY_LSIS: return "SO_HIP_GET_PEER_HIT_BY_LSIS";
	  //case SO_HIP_GET_PEER_HIT_AT_FIREWALL: return "SO_HIP_GET_PEER_HIT_AT_FIREWALL";
	case SO_HIP_MANUAL_UPDATE_PACKET: return "SO_HIP_MANUAL_UPDATE_PACKET";
	default:
		return "UNDEFINED";
	}
}

/**
 * Returns a string for a given parameter type number.
 *
 * @param param_type parameter type number
 * @return      name of the message type
 **/
char* hip_param_type_name(const hip_tlv_type_t param_type){
	switch (param_type) {
	case HIP_PARAM_ACK: return "HIP_PARAM_ACK";
	case HIP_PARAM_AGENT_REJECT: return "HIP_PARAM_AGENT_REJECT";
	case HIP_PARAM_BLIND_NONCE: return "HIP_PARAM_BLIND_NONCE";
	case HIP_PARAM_CERT: return "HIP_PARAM_CERT";
	case HIP_PARAM_DH_SHARED_KEY: return "HIP_PARAM_DH_SHARED_KEY";
	case HIP_PARAM_DIFFIE_HELLMAN: return "HIP_PARAM_DIFFIE_HELLMAN";
	case HIP_PARAM_DSA_SIGN_DATA: return "HIP_PARAM_DSA_SIGN_DATA";
	case HIP_PARAM_DST_ADDR: return "HIP_PARAM_DST_ADDR";
	case HIP_PARAM_ECHO_REQUEST: return "HIP_PARAM_ECHO_REQUEST";
	case HIP_PARAM_ECHO_REQUEST_M: return "HIP_PARAM_ECHO_REQUEST_M";
	case HIP_PARAM_ECHO_REQUEST_SIGN: return "HIP_PARAM_ECHO_REQUEST_SIGN";
	case HIP_PARAM_ECHO_RESPONSE: return "HIP_PARAM_ECHO_RESPONSE";
	case HIP_PARAM_ECHO_RESPONSE_M: return "HIP_PARAM_ECHO_RESPONSE_M";
	case HIP_PARAM_ECHO_RESPONSE_SIGN: return "HIP_PARAM_ECHO_RESPONSE_SIGN";
	case HIP_PARAM_EID_ADDR: return "HIP_PARAM_EID_ADDR";
	case HIP_PARAM_EID_ENDPOINT: return "HIP_PARAM_EID_ENDPOINT";
	case HIP_PARAM_EID_IFACE: return "HIP_PARAM_EID_IFACE";
	case HIP_PARAM_EID_SOCKADDR: return "HIP_PARAM_EID_SOCKADDR";
	case HIP_PARAM_ENCAPS_MSG: return "HIP_PARAM_ENCAPS_MSG";
	case HIP_PARAM_ENCRYPTED: return "HIP_PARAM_ENCRYPTED";
	case HIP_PARAM_ESP_INFO: return "HIP_PARAM_ESP_INFO";
	case HIP_PARAM_ESP_TRANSFORM: return "HIP_PARAM_ESP_TRANSFORM";
	case HIP_PARAM_FROM_PEER: return "HIP_PARAM_FROM_PEER";
	case HIP_PARAM_FROM: return "HIP_PARAM_FROM";
	case HIP_PARAM_HA_INFO: return "HIP_PARAM_HA_INFO";
	case HIP_PARAM_HASH_CHAIN_ANCHORS: return "HIP_PARAM_HASH_CHAIN_ANCHORS";
	case HIP_PARAM_HASH_CHAIN_PSIG: return "HIP_PARAM_HASH_CHAIN_PSIG";
	case HIP_PARAM_HASH_CHAIN_VALUE: return "HIP_PARAM_HASH_CHAIN_VALUE";
	case HIP_PARAM_HIP_SIGNATURE2: return "HIP_PARAM_HIP_SIGNATURE2";
	case HIP_PARAM_HIP_SIGNATURE: return "HIP_PARAM_HIP_SIGNATURE";
	case HIP_PARAM_HIP_TRANSFORM: return "HIP_PARAM_HIP_TRANSFORM";
	case HIP_PARAM_HI: return "HIP_PARAM_HI";
	case HIP_PARAM_HIT: return "HIP_PARAM_HIT";
	case HIP_PARAM_HIT_LOCAL: return "HIP_PARAM_HIT_LOCAL";
	case HIP_PARAM_HIT_PEER: return "HIP_PARAM_HIT_PEER";
	case HIP_PARAM_HMAC2: return "HIP_PARAM_HMAC2";
	case HIP_PARAM_HMAC: return "HIP_PARAM_HMAC";
	case HIP_PARAM_HOST_ID: return "HIP_PARAM_HOST_ID";
	case HIP_PARAM_INT: return "HIP_PARAM_INT";
	case HIP_PARAM_IPV6_ADDR: return "HIP_PARAM_IPV6_ADDR";
	case HIP_PARAM_IPV6_ADDR_LOCAL: return "HIP_PARAM_IPV6_ADDR_LOCAL";
	case HIP_PARAM_IPV6_ADDR_PEER: return "HIP_PARAM_IPV6_ADDR_PEER";
	case HIP_PARAM_KEYS: return "HIP_PARAM_KEYS";
	case HIP_PARAM_LOCATOR: return "HIP_PARAM_LOCATOR";
	case HIP_PARAM_NOTIFICATION: return "HIP_PARAM_NOTIFICATION";
	case HIP_PARAM_OPENDHT_GW_INFO: return "HIP_PARAM_OPENDHT_GW_INFO";
	case HIP_PARAM_OPENDHT_SET: return "HIP_PARAM_OPENDHT_SET";
	case HIP_PARAM_PORTPAIR: return "HIP_PARAM_PORTPAIR";
	case HIP_PARAM_PUZZLE: return "HIP_PARAM_PUZZLE";
	case HIP_PARAM_PUZZLE_M: return "HIP_PARAM_PUZZLE_M";
	case HIP_PARAM_R1_COUNTER: return "HIP_PARAM_R1_COUNTER";
	case HIP_PARAM_REG_FAILED: return "HIP_PARAM_REG_FAILED";
	case HIP_PARAM_REG_FROM: return "HIP_PARAM_REG_FROM";
	case HIP_PARAM_REG_INFO: return "HIP_PARAM_REG_INFO";
	case HIP_PARAM_REG_REQUEST: return "HIP_PARAM_REG_REQUEST";
	case HIP_PARAM_REG_RESPONSE: return "HIP_PARAM_REG_RESPONSE";
	case HIP_PARAM_RELAY_FROM: return "HIP_PARAM_RELAY_FROM";
	case HIP_PARAM_RELAY_HMAC: return "HIP_PARAM_RELAY_HMAC";
	case HIP_PARAM_RELAY_TO: return "HIP_PARAM_RELAY_TO";
	case HIP_PARAM_RVS_HMAC: return "HIP_PARAM_RVS_HMAC";
	case HIP_PARAM_SEQ: return "HIP_PARAM_SEQ";
	case HIP_PARAM_SOLUTION: return "HIP_PARAM_SOLUTION";
	case HIP_PARAM_SOLUTION_M: return "HIP_PARAM_SOLUTION_M";
	case HIP_PARAM_SRC_ADDR: return "HIP_PARAM_SRC_ADDR";
	case HIP_PARAM_TO_PEER: return "HIP_PARAM_TO_PEER";
	case HIP_PARAM_UINT: return "HIP_PARAM_UINT";
	case HIP_PARAM_UNIT_TEST: return "HIP_PARAM_UNIT_TEST";
	case HIP_PARAM_VIA_RVS: return "HIP_PARAM_VIA_RVS";
	case HIP_PARAM_PSEUDO_HIT: return "HIP_PARAM_PSEUDO_HIT";
	case HIP_PARAM_HCHAIN_ANCHOR: return "HIP_PARAM_HCHAIN_ANCHOR";
	case HIP_PARAM_ESP_PROT_TRANSFORMS: return "HIP_PARAM_ESP_PROT_TRANSFORMS";
	case HIP_PARAM_ESP_PROT_ANCHOR: return "HIP_PARAM_ESP_PROT_ANCHOR";
	case HIP_PARAM_ESP_PROT_BRANCH: return "HIP_PARAM_ESP_PROT_BRANCH";
	case HIP_PARAM_ESP_PROT_SECRET: return "HIP_PARAM_ESP_PROT_SECRET";
	case HIP_PARAM_ESP_PROT_ROOT: return "HIP_PARAM_ESP_PROT_ROOT";
	//add by santtu
	case HIP_PARAM_NAT_TRANSFORM: return "HIP_PARAM_NAT_TRANSFORM";
	//end add
	case HIP_PARAM_LSI: return "HIP_PARAM_LSI";
	case HIP_PARAM_SRC_TCP_PORT: return "HIP_PARAM_SRC_TCP_PORT";
	case HIP_PARAM_DST_TCP_PORT: return "HIP_PARAM_DST_TCP_PORT";
	case HIP_PARAM_STUN: return "HIP_PARAM_STUN";
	//end add
	}
	return "UNDEFINED";
}

/**
 * hip_check_userspace msg - check userspace message for integrity
 * @param msg the message to be verified for integrity
 *
 * @return zero if the message was ok, or negative error value on error.
 */
int hip_check_userspace_msg(const struct hip_common *msg) {
	struct hip_tlv_common *current_param = NULL;
	int err = 0;

	if (!hip_check_user_msg_len(msg)) {
		err = -EMSGSIZE;
		HIP_ERROR("bad msg len %d\n", hip_get_msg_total_len(msg));
		goto out;
	}

	while((current_param = hip_get_next_param(msg, current_param))
	      != NULL) {
		if(!hip_check_param_contents_len(msg, current_param)) {
			err = -EMSGSIZE;
			HIP_ERROR("bad param len\n");
			break;
		} else if (!hip_check_userspace_param_type(current_param)) {
			err = -EINVAL;
			HIP_ERROR("bad param type\n");
			break;
		}
	}

 out:
	return err;
}

/**
 * hip_check_network_param_attributes - check parameter attributes
 * @param param the parameter to checked
 *
 * This is the function where one can test special attributes such as algo,
 * groupid, suiteid, etc of a HIP parameter. If the parameter does not require
 * other than just the validation of length and type fields, one should not
 * add any checks for that parameter here.
 *
 * @return zero if the message was ok, or negative error value on error.
 *
 * XX TODO: this function may be unneccessary because the input handlers
 * already do some checking. Currently they are double checked..
 */
int hip_check_network_param_attributes(const struct hip_tlv_common *param)
{
	hip_tlv_type_t type = hip_get_param_type(param);
	int err = 0;

	_HIP_DEBUG("type=%u\n", type);

	switch(type) {
	case HIP_PARAM_HIP_TRANSFORM:
	case HIP_PARAM_ESP_TRANSFORM:
	{
		/* Search for one supported transform */
		hip_transform_suite_t suite;

 		_HIP_DEBUG("Checking %s transform\n",
			   type == HIP_PARAM_HIP_TRANSFORM ? "HIP" : "ESP");
		suite = hip_get_param_transform_suite_id(param, 0);
		if (suite == 0) {
			HIP_ERROR("Could not find suitable %s transform\n",
				  type == HIP_PARAM_HIP_TRANSFORM ? "HIP" : "ESP");
			err = -EPROTONOSUPPORT;
		}
		break;
	}
	case HIP_PARAM_HOST_ID:
	{
		uint8_t algo =
			hip_get_host_id_algo((struct hip_host_id *) param);
		if (algo != HIP_HI_DSA && algo != HIP_HI_RSA) {
			err = -EPROTONOSUPPORT;
			HIP_ERROR("Host id algo %d not supported\n", algo);
		}
		break;
	}
	}
	_HIP_DEBUG("err=%d\n", err);
	return err;
}

/**
 * hip_check_network_msg - check network message for integrity
 * @param msg the message to be verified for integrity
 *
 * @return zero if the message was ok, or negative error value on error.
 */
int hip_check_network_msg(const struct hip_common *msg)
{
	struct hip_tlv_common *current_param = NULL;
	hip_tlv_type_t current_param_type = 0, prev_param_type = 0;
	int err = 0;

	/* Checksum of the message header is verified in input.c */

	if (!hip_check_network_msg_type(msg)) {
		err = -EINVAL;
		HIP_ERROR("bad msg type (%d)\n", hip_get_msg_type(msg));
		goto out;
	}

	//check msg length
	if (!hip_check_network_msg_len(msg)) {
		err = -EMSGSIZE;
		HIP_ERROR("bad msg len %d\n", hip_get_msg_total_len(msg));
		goto out;
	}

	/* Checking of param types, lengths and ordering. */
	while((current_param = hip_get_next_param(msg, current_param))
	      != NULL) {
		current_param_type = hip_get_param_type(current_param);
		if(!hip_check_param_contents_len(msg, current_param)) {
			err = -EMSGSIZE;
			HIP_ERROR("bad param len\n");
			break;
		} else if (!hip_check_network_param_type(current_param)) {
			err = -EINVAL;
			HIP_ERROR("bad param type, current param=%u\n",
				  hip_get_param_type(current_param));
			break;
		} else if (current_param_type < prev_param_type &&
			   ((current_param_type < HIP_LOWER_TRANSFORM_TYPE ||
			    current_param_type > HIP_UPPER_TRANSFORM_TYPE) &&
			    (prev_param_type < HIP_LOWER_TRANSFORM_TYPE ||
			     prev_param_type > HIP_UPPER_TRANSFORM_TYPE))) {
			/* According to draft-ietf-hip-base-03 parameter type order
			 * strictly enforced, except for
			 * HIP_LOWER_TRANSFORM_TYPE - HIP_UPPER_TRANSFORM_TYPE
			 */
			err = -ENOMSG;
			HIP_ERROR("Wrong order of parameters (%d, %d)\n",
				  prev_param_type, current_param_type);
			break;
		} else if (hip_check_network_param_attributes(current_param)) {
			HIP_ERROR("bad param attributes\n");
			err = -EINVAL;
			break;
		}
		prev_param_type = current_param_type;
	}

 out:
	return err;
}

/**
 * Builds and inserts a parameter into the message.
 *
 * This is the root function of all parameter building functions.
 * hip_build_param() and hip_build_param_contents() both  use this function to
 * append the parameter into the HIP message. This function updates the message
 * header length to keep the next free parameter slot quickly accessible for
 * faster writing of the parameters. This function also automagically adds zero
 * filled padding to the parameter, to keep its total length in multiple of 8
 * bytes. Parameter contents are copied from the function parameter @c contents,
 * thus the contents can and should be allocated from the stack instead of the
 * heap (i.e. allocated with malloc()).
 *
 * @param msg            the message where the parameter is to be appended
 * @param parameter_hdr  pointer to the header of the parameter
 * @param param_hdr_size size of parameter_hdr structure (in host byte order)
 * @param contents       the contents of the parameter; the data to be inserted
 *                       after the parameter_hdr (in host byte order)
 * @return               zero on success, or negative on error
 * @see                  hip_build_param().
 * @see                  hip_build_param_contents().
 */
int hip_build_generic_param(struct hip_common *msg, const void *parameter_hdr,
			    hip_tlv_len_t param_hdr_size, const void *contents)
{
	const struct hip_tlv_common *param =
		(struct hip_tlv_common *) parameter_hdr;
	void *src = NULL, *dst = NULL;
	int err = 0, size = 0;
	void *max_dst = ((void *) msg) + HIP_MAX_PACKET;

	_HIP_DEBUG("\n");

	if (msg == NULL) {
		HIP_ERROR("Message is NULL.\n");
		err = -EFAULT;
		goto out;
	}

	if (contents == NULL) {
		HIP_ERROR("Parameter contents to build is NULL.\n");
		err = -EFAULT;
		goto out;
	}

	if (param_hdr_size < sizeof(struct hip_tlv_common)) {
		HIP_ERROR("Size of the parameter build is too small.\n");
		err = -EMSGSIZE;
		goto out;
	}

	dst = hip_find_free_param(msg);
	if (dst == NULL) {
		err = -EMSGSIZE;
		HIP_ERROR("The message has no room for new parameters.\n");
		goto out;
	}

	_HIP_DEBUG("found free: %d\n", dst - ((void *)msg));

	if (dst + hip_get_param_total_len(param) > max_dst) {
		err = -EMSGSIZE;
		_HIP_DEBUG("dst == %d\n",dst);
		HIP_ERROR("The parameter to build does not fit in the message "\
			  "because if the parameter would be appended to "\
			  "the message, maximum HIP packet length would be "\
			  "exceeded.\n",
			  hip_get_param_contents_len(param));
		goto out;
	}

	/* copy header */
	src = (void *) param;
	size = param_hdr_size;
	memcpy(dst, src, size);

	/* copy contents  */
	dst += param_hdr_size;
	src = (void *) contents;
	/* Copy the right amount of contents, see jokela draft for TLV
	   format. For example, this skips the algo in struct hip_sig2
           (which is included in the length), see the
	   build_param_signature2_contents() function below. */
	size = hip_get_param_contents_len(param) -
		(param_hdr_size - sizeof(struct hip_tlv_common));
	memcpy(dst, src, size);

	_HIP_DEBUG("contents copied %d bytes\n", size);

	/* we have to update header length or otherwise hip_find_free_param
	   will fail when it checks the header length */
	hip_calc_hdr_len(msg);
	if (hip_get_msg_total_len(msg) == 0) {
		HIP_ERROR("Could not calculate temporary header length.\n");
		err = -EFAULT;
	}

	_HIP_DEBUG("dumping msg, len = %d\n", hip_get_msg_total_len(msg));
	_HIP_HEXDUMP("build msg: ", (void *) msg,
		     hip_get_msg_total_len(msg));
 out:

	return err;
}

/**
 * Builds and appends parameter contents into message
 *
 * This function differs from hip_build_generic_param only because it
 * assumes that the parameter header is just sizeof(struct hip_tlv_common).
 * This function updates the message header length to keep the next free
 * parameter slot quickly accessible for faster writing of the parameters.
 * This function automagically adds zero filled paddign to the parameter,
 * to keep its total length in multiple of 8 bytes.
 *
 * @param msg           the message where the parameter will be appended.
 * @param contents      the data after the type and length fields.
 * @param param_type    the type of the parameter (in host byte order).
 * @param contents_size the size of contents (in host byte order).
 * @return              zero on success, or negative on error.
 * @see                 hip_build_generic_param().
 * @see                 hip_build_param().
 */
int hip_build_param_contents(struct hip_common *msg,
			     const void *contents,
			     hip_tlv_type_t param_type,
			     hip_tlv_len_t contents_size)
{
	struct hip_tlv_common param;
	hip_set_param_type(&param, param_type);
	hip_set_param_contents_len(&param, contents_size);
	return hip_build_generic_param(msg, &param,
				       sizeof(struct hip_tlv_common),
				       contents);
}


/**
 * Appends a complete parameter into a HIP message.
 *
 * Appends a complete network byte ordered parameter @c tlv_common into a HIP
 * message @c msg. This function differs from hip_build_param_contents() and
 * hip_build_generic_param() because it takes a complete network byte ordered
 * parameter as its input. It means that this function can be used for e.g.
 * copying a parameter from a message to another.
 *
 * This function updates the message header length to keep the next free
 * parameter slot quickly accessible for faster writing of the parameters. This
 * function automagically adds zero filled paddign to the parameter, to keep its
 * total length in multiple of 8 bytes.
 *
 * @param msg        a pointer to a message where the parameter will be
 *                   appended.
 * @param tlv_common a pointer to the network byte ordered parameter that will
 *                   be appended into the message.
 * @return           zero on success, or negative error value on error.
 * @see              hip_build_generic_param().
 * @see              hip_build_param_contents().
 */
int hip_build_param(struct hip_common *msg, const void *tlv_common)
{
	int err = 0;
	void *contents = ((void *) tlv_common) + sizeof(struct hip_tlv_common);

	if (tlv_common == NULL) {
		err = -EFAULT;
		HIP_ERROR("param null\n");
		goto out;
	}

	err = hip_build_param_contents(msg, contents,
		       hip_get_param_type(tlv_common),
				       hip_get_param_contents_len(tlv_common));
        _HIP_DEBUG("tlv_common len %d\n", ((struct hip_tlv_common *)tlv_common)->length);
	if (err) {
		HIP_ERROR("could not build contents (%d)\n", err);
	}

 out:
	return err;
}

/**
 * @brief Builds a header for userspace-kernel communication.
 *
 * This function builds the header that can be used for HIP kernel-userspace
 * communication. It is commonly used by the daemon, hipconf, resolver or
 * the kernel module itself. This function can be called before or after
 * building the parameters for the message.
 *
 * This function does not write the header length into the message. It should
 * be written by the build_param_functions.
 *
 * @param msg       the message where the userspace header is to be written.
 * @param base_type the type of the message.
 * @param err_val   a positive error value to be communicated for the receiver
 *                  (usually just zero for no errors).
 * @return          zero on success, or negative on error.
 */
int hip_build_user_hdr(struct hip_common *msg, hip_hdr_type_t base_type,
		       hip_hdr_err_t err_val)
{
	int err = 0;

	_HIP_DEBUG("\n");

	hip_set_msg_type(msg, base_type);
	hip_set_msg_err(msg, err_val);
	/* Note: final header length is usually calculated by the
	   last call to build_param() but it is possible to build a
	   msg with just the header, so we have to calculate the
	   header length anyway. */
	hip_calc_hdr_len(msg);
	if (hip_get_msg_total_len(msg) == 0) {
		err = -EMSGSIZE;
		goto out;
	}

	/* some error checking on types and for null values */

	if (!msg) {
		err = -EINVAL;
		HIP_ERROR("msg null\n");
		goto out;
	}
	if (hip_get_msg_total_len(msg) == 0) {
		HIP_ERROR("hipd build hdr: could not calc size\n");
		err = -EMSGSIZE;
		goto out;
	}

	if (!hip_check_user_msg_len(msg)) {
		HIP_ERROR("hipd build hdr: msg len (%d) invalid\n",
			  hip_get_msg_total_len(msg));
		err = -EMSGSIZE;
		goto out;
	}

 out:
	return err;
}

/**
 * Writes a network header into a message.
 *
 * This function does not write the header length into the message. It should
 * be written by the build_param_functions. The checksum field is not written
 * either because it is done in hip_send_raw() and hip_send_udp().
 *
 * @param msg          the message where the HIP network should be written
 * @param type_hdr     the type of the HIP header as specified in the drafts
 * @param control      HIP control bits in host byte order
 * @param hit_sender   source HIT in network byte order
 * @param hit_receiver destination HIT in network byte order
 * @todo build HIP network header in the same fashion as in build_daemon_hdr().
 * <ul>
 * <li>Write missing headers in the header using accessor functions
 * (see hip_get/set_XXX() functions in the beginning of this file). You have to
 * create couple of new ones, but daemon and network messages use the same
 * locations for storing len and type (hip_common->err is stored in the
 * hip_common->checksum) and they can be used as they are.</li>
 * <li>payload_proto.</li>
 * <li>payload_len: see how build_daemon_hdr() works.</li>
 * <li>ver_res.</li>
 * <li>checksum (move the checksum function from hip.c to this file
 *     because this file is shared by kernel and userspace).</li>
 * <li>write the parameters of this function into the message.</li>
 * </ul>
 * @note Use @b only accessors to hide byte order and size conversion issues!
 */
void hip_build_network_hdr(struct hip_common *msg, uint8_t type_hdr,
			   uint16_t control, const struct in6_addr *hit_sender,
			   const struct in6_addr *hit_receiver)
{
	msg->payload_proto = IPPROTO_NONE; /* 1 byte, no htons()    */
	/* Do not touch the length; it is written by param builders */
	msg->type_hdr = type_hdr;              /* 1 byte, no htons()    */
	/* version includes the SHIM6 bit */
	msg->ver_res = (HIP_VER_RES << 4) | 1;   /* 1 byte, no htons() */

	msg->control = htons(control);
	msg->checksum = htons(0); /* this will be written by xmit */

	ipv6_addr_copy(&msg->hits, hit_sender ? hit_sender : &in6addr_any);
	ipv6_addr_copy(&msg->hitr, hit_receiver ? hit_receiver : &in6addr_any);
}

#ifndef __KERNEL__
/**
 * Builds a @c HMAC parameter.
 *
 * Builds a @c HMAC parameter to the HIP packet @c msg. This function calculates
 * also the hmac value from the whole message as specified in the drafts.
 *
 * @param msg a pointer to the message where the @c HMAC parameter will be
 *            appended.
 * @param key a pointer to a key used for hmac.
 * @return    zero on success, or negative error value on error.
 * @see       hip_build_param_hmac2_contents()
 * @see       hip_build_param_rvs_hmac_contents().
 * @see       hip_write_hmac().
 */
int hip_build_param_hmac_contents(struct hip_common *msg,
				  struct hip_crypto_key *key)
{
	int err = 0;
	struct hip_hmac hmac;

	hip_set_param_type(&hmac, HIP_PARAM_HMAC);
	hip_calc_generic_param_len(&hmac, sizeof(struct hip_hmac), 0);

	HIP_IFEL(hip_write_hmac(HIP_DIGEST_SHA1_HMAC, key->key, msg,
				hip_get_msg_total_len(msg),
				hmac.hmac_data), -EFAULT,
		 "Error while building HMAC\n");

	err = hip_build_param(msg, &hmac);
 out_err:
	return err;
}

/**
 * Builds a @c RVS_HMAC parameter.
 *
 * Builds a @c RVS_HMAC parameter to the HIP packet @c msg. This function
 * calculates also the hmac value from the whole message as specified in the drafts.
 *
 * @param msg a pointer to the message where the @c RVS_HMAC parameter will be
 *            appended.
 * @param key a pointer to a key used for hmac.
 * @return    zero on success, or negative error value on error.
 * @see       hip_build_param_hmac_contents().
 * @see       hip_build_param_hmac2_contents().
 * @see       hip_write_hmac().
 * @note      Except the TLV type value, the functionality of this function is
 *            identical to the functionality of hip_build_param_hmac_contents().
 *            If something is changed there, it is most likely that it should
 *            be changed here also.
 */
int hip_build_param_rvs_hmac_contents(struct hip_common *msg,
				  struct hip_crypto_key *key)
{
	int err = 0;
	struct hip_hmac hmac;

	hip_set_param_type(&hmac, HIP_PARAM_RVS_HMAC);
	hip_calc_generic_param_len(&hmac, sizeof(struct hip_hmac), 0);
	HIP_IFEL(hip_write_hmac(HIP_DIGEST_SHA1_HMAC, key->key, msg,
				hip_get_msg_total_len(msg),
				hmac.hmac_data), -EFAULT,
		 "Error while building HMAC\n");
	err = hip_build_param(msg, &hmac);
 out_err:
	return err;
}

/**
 * Builds a @c HMAC2 parameter.
 *
 * Builds a @c HMAC2 parameter to the HIP packet @c msg. This function
 * calculates also the hmac value from the whole message as specified in the
 * drafts. Assumes that the hmac includes only the header and host id.
 *
 * @param msg      a pointer to the message where the @c HMAC2 parameter will be
 *                 appended.
 * @param key      a pointer to a key used for hmac.
 * @param host_id  a pointer to a host id.
 * @return         zero on success, or negative error value on error.
 * @see            hip_build_param_hmac_contents().
 * @see            hip_build_param_rvs_hmac_contents().
 * @see            hip_write_hmac().
 */
int hip_build_param_hmac2_contents(struct hip_common *msg,
				   struct hip_crypto_key *key,
				   struct hip_host_id *host_id)
{
	int err = 0;
	struct hip_hmac hmac2;
	struct hip_common *tmp = NULL;
	struct hip_esp_info *esp_info;

	tmp = hip_msg_alloc();
	if (!tmp) {
		err = -ENOMEM;
		goto out_err;
	}

	memcpy(tmp, msg, sizeof(struct hip_common));
	hip_set_msg_total_len(tmp, 0);
	/* assume no checksum yet */

	esp_info = hip_get_param(msg, HIP_PARAM_ESP_INFO);
	HIP_ASSERT(esp_info);
	err = hip_build_param(tmp, esp_info);
	if (err) {
		err = -EFAULT;
		goto out_err;
	}

	hip_set_param_type(&hmac2, HIP_PARAM_HMAC2);
	hip_calc_generic_param_len(&hmac2, sizeof(struct hip_hmac), 0);

	err = hip_build_param(tmp, host_id);
	if (err) {
		HIP_ERROR("Failed to append pseudo host id to R2\n");
		goto out_err;
	}

	_HIP_HEXDUMP("HMAC data", tmp, hip_get_msg_total_len(tmp));
	_HIP_HEXDUMP("HMAC key\n", key->key, 20);

	if (hip_write_hmac(HIP_DIGEST_SHA1_HMAC, key->key, tmp,
			   hip_get_msg_total_len(tmp),
			   hmac2.hmac_data)) {
		HIP_ERROR("Error while building HMAC\n");
		err = -EFAULT;
		goto out_err;
	}

	err = hip_build_param(msg, &hmac2);
 out_err:
	if (tmp)
		HIP_FREE(tmp);

	return err;
}

/**
 * Calculates the checksum of a HIP packet with pseudo-header.
 *
 * @c src and @c dst are IPv4 or IPv6 addresses in network byte order.
 *
 * @param data a pointer to...
 * @param src  a pointer to...
 * @param dst  a pointer to...
 * @note       Checksumming is from Boeing's HIPD.
 * @return     ...
 */
u16 hip_checksum_packet(char *data, struct sockaddr *src, struct sockaddr *dst)
{
	u16 checksum = 0;
	unsigned long sum = 0;
	int count = 0, length = 0;
	unsigned short *p = NULL; /* 16-bit */
	struct pseudo_header pseudoh;
	struct pseudo_header6 pseudoh6;
	u32 src_network, dst_network;
	struct in6_addr *src6, *dst6;
	struct hip_common *hiph = (struct hip_common *) data;

	if (src->sa_family == AF_INET) {
		/* IPv4 checksum based on UDP-- Section 6.1.2 */
		src_network = ((struct sockaddr_in*)src)->sin_addr.s_addr;
		dst_network = ((struct sockaddr_in*)dst)->sin_addr.s_addr;

		memset(&pseudoh, 0, sizeof(struct pseudo_header));
		memcpy(&pseudoh.src_addr, &src_network, 4);
		memcpy(&pseudoh.dst_addr, &dst_network, 4);
		pseudoh.protocol = IPPROTO_HIP;
		length = (hiph->payload_len + 1) * 8;
		pseudoh.packet_length = htons(length);

		count = sizeof(struct pseudo_header); /* count always even number */
		p = (unsigned short*) &pseudoh;
	} else {
		/* IPv6 checksum based on IPv6 pseudo-header */
		src6 = &((struct sockaddr_in6*)src)->sin6_addr;
		dst6 = &((struct sockaddr_in6*)dst)->sin6_addr;

		memset(&pseudoh6, 0, sizeof(struct pseudo_header6));
		memcpy(&pseudoh6.src_addr[0], src6, 16);
		memcpy(&pseudoh6.dst_addr[0], dst6, 16);
		length = (hiph->payload_len + 1) * 8;
		pseudoh6.packet_length = htonl(length);
		pseudoh6.next_hdr = IPPROTO_HIP;

		count = sizeof(struct pseudo_header6); /* count always even number */
		p = (unsigned short*) &pseudoh6;
	}
	/*
	 * this checksum algorithm can be found
	 * in RFC 1071 section 4.1
	 */

	/* sum the psuedo-header */
	/* count and p are initialized above per protocol */
	while (count > 1) {
		sum += *p++;
		count -= 2;
	}

	/* one's complement sum 16-bit words of data */
	HIP_DEBUG("Checksumming %d bytes of data.\n", length);
	count = length;
	p = (unsigned short*) data;
	while (count > 1) {
		sum += *p++;
		count -= 2;
	}
	/* add left-over byte, if any */
	if (count > 0)
		sum += (unsigned char)*p;

	/*  Fold 32-bit sum to 16 bits */
	while (sum>>16)
		sum = (sum & 0xffff) + (sum >> 16);
	/* take the one's complement of the sum */
	checksum = ~sum;

	return(checksum);
}

int hip_verify_network_header(struct hip_common *hip_common,
			      struct sockaddr *src, struct sockaddr *dst,
			      int len)
{
	int err = 0, plen, checksum;

	plen = hip_get_msg_total_len(hip_common);

        /* Currently no support for piggybacking */
        HIP_IFEL(len != hip_get_msg_total_len(hip_common), -EINVAL,
		 "Invalid HIP packet length (%d,%d). Dropping\n",
		 len, plen);
        HIP_IFEL(hip_common->payload_proto != IPPROTO_NONE, -EOPNOTSUPP,
		 "Protocol in packet (%u) was not IPPROTO_NONE. Dropping\n",
		 hip_common->payload_proto);
	HIP_IFEL(hip_common->ver_res != ((HIP_VER_RES << 4) | 1), -EPROTOTYPE,
		 "Invalid version in received packet. Dropping\n");

	HIP_IFEL(!ipv6_addr_is_hit(&hip_common->hits), -EAFNOSUPPORT,
		 "Received a non-HIT in HIT-source. Dropping\n");
	HIP_IFEL(!ipv6_addr_is_hit(&hip_common->hitr) &&
		 !ipv6_addr_any(&hip_common->hitr),
		 -EAFNOSUPPORT,
		 "Received a non-HIT or non NULL in HIT-receiver. Dropping\n");

	HIP_IFEL(ipv6_addr_any(&hip_common->hits), -EAFNOSUPPORT,
		 "Received a NULL in HIT-sender. Dropping\n");

        /** @todo handle the RVS case better. */
        if (ipv6_addr_any(&hip_common->hitr)) {
                /* Required for e.g. BOS */
                HIP_DEBUG("Received opportunistic HIT\n");
	} else {
#ifdef CONFIG_HIP_RVS
                HIP_DEBUG("Received HIT is ours or we are RVS\n");
#elif HIPL_HIPD
		HIP_IFEL(!hip_hidb_hit_is_our(&hip_common->hitr), -EFAULT,
			 "Receiver HIT is not ours\n");
#endif /* CONFIG_HIP_RVS */
	}

#if 0
        HIP_IFEL(!ipv6_addr_cmp(&hip_common->hits, &hip_common->hitr), -ENOSYS,
		 "Dropping HIP packet. Loopback not supported.\n");
#endif

        /* Check checksum. */
	if (dst->sa_family == AF_INET && ((struct sockaddr_in *)dst)->sin_port) {
		HIP_DEBUG("HIP IPv4 UDP packet: ignoring HIP checksum\n");
	} else {
		checksum = hip_common->checksum;
		hip_common->checksum = 0;

		HIP_IFEL(hip_checksum_packet((char*)hip_common, src, dst)
			 !=checksum,
			 -EBADMSG, "HIP checksum failed.\n");

		hip_common->checksum = checksum;
	}

out_err:
        return err;
}

#endif /* __KERNEL__ */

/**
 * hip_build_param_encrypted_aes_sha1 - build the hip_encrypted parameter
 * @param msg the message where the parameter will be appended
 * @param param the parameter that will contained in the hip_encrypted
 *           parameter
 *
 * Note that this function does not actually encrypt anything, it just builds
 * the parameter. The parameter that will be encapsulated in the hip_encrypted
 * parameter has to be encrypted using a different function call.
 *
 * Returns: zero on success, or negative on failure
 */
int hip_build_param_encrypted_aes_sha1(struct hip_common *msg,
					struct hip_tlv_common *param)
{
	int rem, err = 0;
	struct hip_encrypted_aes_sha1 enc;
	int param_len = hip_get_param_total_len(param);
	struct hip_tlv_common *common = param;
	char *param_padded = NULL;

	hip_set_param_type(&enc, HIP_PARAM_ENCRYPTED);
	enc.reserved = htonl(0);
	memset(&enc.iv, 0, 16);

	/* copy the IV *IF* needed, and then the encrypted data */

	/* AES block size must be multiple of 16 bytes */
	rem = param_len % 16;
	if (rem) {
		HIP_DEBUG("Adjusting param size to AES block size\n");

		param_padded = (char *)HIP_MALLOC(param_len + rem, GFP_KERNEL);
		if (!param_padded) {
			err = -ENOMEM;
			goto out_err;
		}

		/* this kind of padding works against Ericsson/OpenSSL
		   (method 4: RFC2630 method) */
		/* http://www.di-mgt.com.au/cryptopad.html#exampleaes */
		memcpy(param_padded, param, param_len);
		memset(param_padded + param_len, rem, rem);

		common = (struct hip_tlv_common *) param_padded;
		param_len += rem;
	}

	hip_calc_param_len(&enc, sizeof(enc) -
			   sizeof(struct hip_tlv_common) +
			   param_len);

	err = hip_build_generic_param(msg, &enc, sizeof(enc), common);

 out_err:

	if (param_padded)
		HIP_FREE(param_padded);

	return err;
}

/**
 * hip_build_param_signature2_contents - build HIP signature2
 * @param msg the message
 * @param contents pointer to the signature contents (the data to be written
 *                 after the signature field)
 * @param contents_size size of the contents of the signature (the data after the
 *                 algorithm field)
 * @param algorithm the algorithm as in the HIP drafts that was used for
 *                 producing the signature
 *
 * build_param_contents() is not very suitable for building a hip_sig2 struct,
 * because hip_sig2 has a troublesome algorithm field which need some special
 * attention from htons(). Thereby here is a separate builder for hip_sig2 for
 * conveniency. It uses internally hip_build_generic_param() for actually
 * writing the signature parameter into the message.
 *
 * @return zero for success, or non-zero on error
 */
int hip_build_param_signature2_contents(struct hip_common *msg,
					const void *contents,
					hip_tlv_len_t contents_size,
					uint8_t algorithm)
{
	/* note: if you make changes in this function, make them also in
	   build_param_signature_contents(), because it is almost the same */

	int err = 0;
	struct hip_sig2 sig2;

	HIP_ASSERT(sizeof(struct hip_sig2) >= sizeof(struct hip_tlv_common));

	hip_set_param_type(&sig2, HIP_PARAM_HIP_SIGNATURE2);
	hip_calc_generic_param_len(&sig2, sizeof(struct hip_sig2),
				   contents_size);
	sig2.algorithm = algorithm; /* algo is 8 bits, no htons */

	err = hip_build_generic_param(msg, &sig2,
				      sizeof(struct hip_sig2), contents);

	return err;
}

/**
 * hip_build_param_signature_contents - build HIP signature1
 * @param msg the message
 * @param contents pointer to the signature contents (the data to be written
 *                 after the signature field)
 * @param contents_size size of the contents of the signature (the data after the
 *                 algorithm field)
 * @param algorithm the algorithm as in the HIP drafts that was used for
 *                 producing the signature
 *
 * This is almost the same as the previous, but the type is sig1.
 *
 * @return zero for success, or non-zero on error
 */
int hip_build_param_signature_contents(struct hip_common *msg,
				       const void *contents,
				       hip_tlv_len_t contents_size,
				       uint8_t algorithm)
{
	/* note: if you make changes in this function, make them also in
	   build_param_signature_contents2(), because it is almost the same */

	int err = 0;
	struct hip_sig sig;

	HIP_ASSERT(sizeof(struct hip_sig) >= sizeof(struct hip_tlv_common));

	hip_set_param_type(&sig, HIP_PARAM_HIP_SIGNATURE);
	hip_calc_generic_param_len(&sig, sizeof(struct hip_sig),
				   contents_size);
	sig.algorithm = algorithm; /* algo is 8 bits, no htons */

	err = hip_build_generic_param(msg, &sig,
				      sizeof(struct hip_sig), contents);

	return err;
}

/**
 * hip_build_param_echo - build HIP ECHO parameter
 * @param msg the message
 * @param opaque opaque data copied to the parameter
 * @param len      the length of the parameter
 * @param sign true if parameter is under signature, false otherwise
 * @param request true if parameter is ECHO_REQUEST, otherwise parameter is ECHO_RESPONSE
 *
 * @return zero for success, or non-zero on error
 */
int hip_build_param_echo(struct hip_common *msg, void *opaque, int len,
			 int sign, int request)
{
	struct hip_echo_request ping;
	int err;

	if (request)
		hip_set_param_type(&ping, sign ? HIP_PARAM_ECHO_REQUEST_SIGN : HIP_PARAM_ECHO_REQUEST);
	else
		hip_set_param_type(&ping, sign ? HIP_PARAM_ECHO_RESPONSE_SIGN : HIP_PARAM_ECHO_RESPONSE);

	hip_set_param_contents_len(&ping, len);
	err = hip_build_generic_param(msg, &ping, sizeof(struct hip_echo_request),
				      opaque);
	return err;
}

/**
 * hip_build_param_echo_m - build HIP ECHO_M parameter
 * @param msg the message 
 * @param opaque opaque data copied to the parameter
 * @param len      the length of the parameter
 * @param request true if parameter is ECHO_REQUEST_M, otherwise parameter is ECHO_RESPONSE_M
 *
 * @return zero for success, or non-zero on error
 */
#ifdef CONFIG_HIP_MIDAUTH
int hip_build_param_echo_m(struct hip_common *msg, void *opaque, int len, 
                           int request)
{
	struct hip_echo_request_m ping;
	int err;

	if (request)
		hip_set_param_type(&ping, HIP_PARAM_ECHO_REQUEST_M);
	else
		hip_set_param_type(&ping, HIP_PARAM_ECHO_RESPONSE_M);

	hip_set_param_contents_len(&ping, len);
	err = hip_build_generic_param(msg, &ping, sizeof(struct hip_echo_request_m),
				      opaque);
	return err;
}
#endif

/**
 * hip_build_param_r1_counter - build HIP R1_COUNTER parameter
 * @param msg the message
 * @param generation R1 generation counter
 *
 * @return zero for success, or non-zero on error
 */
int hip_build_param_r1_counter(struct hip_common *msg, uint64_t generation)
{
	struct hip_r1_counter r1gen;
	int err = 0;

	/* note: the length cannot be calculated with calc_param_len() */
	hip_set_param_contents_len(&r1gen,
				   sizeof(struct hip_r1_counter) -
				   sizeof(struct hip_tlv_common));
	/* Type 2 (in R1) or 3 (in I2) */
	hip_set_param_type(&r1gen, HIP_PARAM_R1_COUNTER);

	/* only the random_j_k is in host byte order */
	r1gen.generation = generation;

	err = hip_build_param(msg, &r1gen);
	return err;
}

/**
 * Builds a @c FROM parameter.
 *
 * Builds a @c FROM parameter to the HIP packet @c msg.
 *
 * @param msg      a pointer to a HIP packet common header
 * @param addr     a pointer to an IPv6 or IPv4-in-IPv6 format IPv4 address.
 * @param not_used this parameter is not used, but it is needed to make the
 *                 parameter list uniform with hip_build_param_relay_from().
 * @return         zero on success, or negative error value on error.
 * @see            <a href="http://tools.ietf.org/wg/hip/draft-ietf-hip-rvs/draft-ietf-hip-rvs-05.txt">
 *                 draft-ietf-hip-rvs-05</a> section 4.2.2.
 */
int hip_build_param_from(struct hip_common *msg, const struct in6_addr *addr,
			 const in_port_t not_used)
{
	struct hip_from from;
	int err = 0;

	hip_set_param_type(&from, HIP_PARAM_FROM);
	memcpy((struct in6_addr *)&from.address, addr, 16);

	hip_calc_generic_param_len(&from, sizeof(struct hip_from), 0);
	err = hip_build_param(msg, &from);
	return err;
}

/**
 * Builds a @c RELAY_FROM parameter.
 *
 * Builds a @c RELAY_FROM parameter to the HIP packet @c msg.
 *
 * @param msg  a pointer to a HIP packet common header
 * @param addr a pointer to an IPv6 or IPv4-in-IPv6 format IPv4 address.
 * @param port port number (host byte order).
 * @return     zero on success, or negative error value on error.
 */
int hip_build_param_relay_from(struct hip_common *msg, const struct in6_addr *addr,
			     const in_port_t port)
{
	struct hip_relay_from relay_from;
	int err = 0;

	hip_set_param_type(&relay_from, HIP_PARAM_RELAY_FROM);
	ipv6_addr_copy((struct in6_addr *)&relay_from.address, addr);
	relay_from.port = htons(port);
	hip_calc_generic_param_len(&relay_from, sizeof(relay_from), 0);
	err = hip_build_param(msg, &relay_from);

	return err;
}

/**
 * Builds a @c VIA_RVS parameter.
 *
 * Builds a @c VIA_RVS parameter to the HIP packet @c msg.
 *
 * @param msg           a pointer to a HIP packet common header
 * @param rvs_addresses a pointer to rendezvous server IPv6 or IPv4-in-IPv6
 *                      format IPv4 addresses.
 * @return              zero on success, or negative error value on error.
 * @see                 <a href="http://tools.ietf.org/wg/hip/draft-ietf-hip-rvs/draft-ietf-hip-rvs-05.txt">
 *                      draft-ietf-hip-rvs-05</a> section 4.2.3.
 */
int hip_build_param_via_rvs(struct hip_common *msg,
			    const struct in6_addr rvs_addresses[])
{
	HIP_DEBUG("hip_build_param_rvs() invoked.\n");
	int err = 0;
	struct hip_via_rvs viarvs;

	hip_set_param_type(&viarvs, HIP_PARAM_VIA_RVS);
	hip_calc_generic_param_len(&viarvs, sizeof(struct hip_via_rvs),
				   sizeof(struct in6_addr));
	err = hip_build_generic_param(msg, &viarvs, sizeof(struct hip_via_rvs),
				      (void *)rvs_addresses);
	return err;
}

/**
 * Builds a @c RELAY_TO parameter.
 *
 * Builds a @c RELAY_TO parameter to the HIP packet @c msg.
 *
 * @param msg  a pointer to a HIP packet common header
 * @param addr a pointer to IPv6 address
 * @param port portnumber
 * @return     zero on success, or negative error value on error.
 * @note       This used to be VIA_RVS_NAT, but because of the HIP-ICE
 *             draft, this is now RELAY_TO.
 */
int hip_build_param_relay_to(struct hip_common *msg,
			     const in6_addr_t *addr,
			     const in_port_t port)
{
	/*HIP_DEBUG("hip_build_param_relay_to() invoked.\n");
	  int err = 0;
	  struct hip_relay_to relay_to;
	  struct hip_in6_addr_port tmp;

	  hip_set_param_type(&relay_to, HIP_PARAM_RELAY_TO);
	  hip_calc_generic_param_len(&relay_to, sizeof(struct hip_relay_to),
	  sizeof(in6_addr_t) + sizeof(in_port_t));

	  memcpy(&(tmp.sin6_addr), rvs_addr, sizeof(*rvs_addr));
	  memcpy(&(tmp.sin6_port), &port, sizeof(port));

	  err = hip_build_generic_param(msg, &relay_to, sizeof(struct hip_relay_to),
	  (void *)&tmp);
	  return err;
	*/
     struct hip_relay_to relay_to;
     int err = 0;

     hip_set_param_type(&relay_to, HIP_PARAM_RELAY_TO);
     ipv6_addr_copy((struct in6_addr *)&relay_to.address, addr);
     relay_to.port = htons(port);
     hip_calc_generic_param_len(&relay_to, sizeof(relay_to), 0);
     err = hip_build_param(msg, &relay_to);

     return err;

}

/* NOTE! Keep this function before REG_REQUEST and REG_RESPONSE parameter
 * builders but after hip_calc_generic_param_len() and
 * hip_build_generic_param. */
/**
 * Builds REG_REQUEST and REG_RESPONSE parameters common parts. This function is
 * called from hip_build_param_reg_request() and hip_build_param_reg_response(),
 * and should not be called from anywhere else.
 *
 * @param msg        a pointer to a HIP message where to build the parameter.
 * @param param      a pointer to the parameter to be appended to the HIP
 *                   message @c msg.
 * @param lifetime   the lifetime to be put into the parameter.
 * @param type_list  a pointer to an array containing the registration types to
 *                   be put into the parameter.
 * @param type_count number of registration types in @c type_list.
 * @return           zero on success, non-zero otherwise.
 * @note             This is an static inline function that has no prototype in
 *                   the header file. There is no prototype because this
 *                   function is not to be called outside this file.
 */
static inline int hip_reg_param_core(hip_common_t *msg, void *param,
				     const uint8_t lifetime,
				     const uint8_t *type_list,
				     const int type_count)
{
	struct hip_reg_request *rreq = (struct hip_reg_request *) param;

	hip_calc_generic_param_len(rreq, sizeof(struct hip_reg_request),
				   type_count * sizeof(uint8_t));
	rreq->lifetime = lifetime;

	return hip_build_generic_param(msg, rreq, sizeof(struct hip_reg_request),
				       type_list);
}

/* gcc gives a weird warning if we use struct srv in the arguments of this function.
   Using void pointer as a workaround */
int hip_build_param_reg_info(hip_common_t *msg,
			     const void *srv_list,
			     const unsigned int service_count)
{
	int err = 0, i = 0;
	const struct hip_srv *service_list = (const struct hip_srv *) srv_list;
	struct hip_reg_info reg_info;
	uint8_t reg_type[service_count];

	if(service_count == 0) {
		return 0;
	}
	HIP_DEBUG("Building REG_INFO parameter(s) \n");

	for( ;i < service_count; i++) {
		if(service_list[0].min_lifetime !=
		   service_list[i].min_lifetime ||
		   service_list[0].max_lifetime !=
		   service_list[i].max_lifetime) {
			HIP_INFO("Warning! Multiple min and max lifetime "\
				 "values for a single REG_INFO parameter "\
				 "requested. Using lifetime values from "\
				 "service reg_type %d with all services.\n",
				 service_list[0].reg_type);
			break;
		}

	}

	for(i = 0; i < service_count; i++) {
		reg_type[i] = service_list[i].reg_type;
	}

	hip_set_param_type(&reg_info, HIP_PARAM_REG_INFO);
	/* All services should have the same lifetime... */
	reg_info.min_lifetime = service_list[0].min_lifetime;
	reg_info.max_lifetime = service_list[0].max_lifetime;
	hip_calc_generic_param_len(&reg_info, sizeof(struct hip_reg_info),
				   service_count * sizeof(service_list[0].reg_type));

	err = hip_build_generic_param(
		msg, &reg_info, sizeof(struct hip_reg_info), (void *)reg_type);

	_HIP_DEBUG("Added REG_INFO parameter with %u service%s.\n", service_count,
		   (service_count > 1) ? "s" : "");

 out_err:
	return err;
}

int hip_build_param_reg_request(hip_common_t *msg, const uint8_t lifetime,
				const uint8_t *type_list, const int type_count)
{
	int err = 0;
	struct hip_reg_request rreq;

	hip_set_param_type(&rreq, HIP_PARAM_REG_REQUEST);
	err = hip_reg_param_core(msg, &rreq, lifetime, type_list, type_count);

 out_err:
	return err;
}

int hip_build_param_reg_response(hip_common_t *msg, const uint8_t lifetime,
				 const uint8_t *type_list, const int type_count)
{
	int err = 0;
	struct hip_reg_response rres;

	hip_set_param_type(&rres, HIP_PARAM_REG_RESPONSE);
	err = hip_reg_param_core(msg, &rres, lifetime, type_list, type_count);

 out_err:
	return err;
}

/**
 * hip_build_param_reg_failed - build HIP REG_FAILED parameter
 * @param msg the message
 * @param failure_type reason for failure
 * @param type_list list of types to be appended
 * @param cnt number of addresses in type_list
 *
 * @return zero for success, or non-zero on error
 */
int hip_build_param_reg_failed(struct hip_common *msg, uint8_t failure_type,
			       uint8_t *type_list, int type_count)
{
	int err = 0;
	struct hip_reg_failed reg_failed;

	if(type_count == 0) {
		return 0;
	}

	hip_set_param_type(&reg_failed, HIP_PARAM_REG_FAILED);

	reg_failed.failure_type = failure_type;
	hip_calc_generic_param_len(&reg_failed, sizeof(struct hip_reg_failed),
				   type_count * sizeof(type_list[0]));

	err = hip_build_generic_param(
		msg, &reg_failed, sizeof(struct hip_reg_failed), (void *)type_list);

	HIP_DEBUG("Added REG_FAILED parameter with %u service%s.\n", type_count,
		  (type_count > 1) ? "s" : "");

 out_err:
	return err;

}

/**
 * hip_build_param_puzzle - build and append a HIP puzzle into the message
 * @param msg the message where the puzzle is to be appended
 * @param val_K the K value for the puzzle
 * @param lifetime lifetime field of the puzzle
 * @param opaque the opaque value for the puzzle
 * @param random_i random I value for the puzzle (in host byte order)
 *
 * The puzzle mechanism assumes that every value is in network byte order
 * except for the hip_birthday_cookie.cv union, where the value is in
 * host byte order. This is an exception to the normal builder rules, where
 * input arguments are normally always in host byte order.
 *
 * @return zero for success, or non-zero on error
 */
int hip_build_param_puzzle(struct hip_common *msg, uint8_t val_K,
			   uint8_t lifetime, uint32_t opaque, uint64_t random_i)
{
	struct hip_puzzle puzzle;
	int err = 0;

	/* note: the length cannot be calculated with calc_param_len() */
	hip_set_param_contents_len(&puzzle,
				   sizeof(struct hip_puzzle) -
				   sizeof(struct hip_tlv_common));
	/* Type 2 (in R1) or 3 (in I2) */
	hip_set_param_type(&puzzle, HIP_PARAM_PUZZLE);

	/* only the random_j_k is in host byte order */
	puzzle.K = val_K;
	puzzle.lifetime = lifetime;
	puzzle.opaque[0] = opaque & 0xFF;
	puzzle.opaque[1] = (opaque & 0xFF00) >> 8;
	/* puzzle.opaque[2] = (opaque & 0xFF0000) >> 16; */
	puzzle.I = random_i;

    err = hip_build_generic_param(msg, &puzzle,
			      sizeof(struct hip_tlv_common),
			      hip_get_param_contents_direct(&puzzle));
	return err;

}

/**
 * hip_build_param_puzzle_m - build and append a HIP puzzle_m into the message
 * @param msg the message where the puzzle_m is to be appended
 * @param val_K the K value for the puzzle_m
 * @param lifetime lifetime field of the puzzle_m
 * @param opaque the opaque value for the puzzle_m
 * @param random_i random I value for the puzzle_m (in host byte order)
 *
 * The puzzle mechanism assumes that every value is in network byte order
 * except for the hip_birthday_cookie.cv union, where the value is in
 * host byte order. This is an exception to the normal builder rules, where
 * input arguments are normally always in host byte order.
 * 
 * @return zero for success, or non-zero on error
 */
#ifdef CONFIG_HIP_MIDAUTH
int hip_build_param_puzzle_m(struct hip_common *msg, uint8_t val_K,
			     uint8_t lifetime, uint8_t *opaque, uint64_t random_i)
{
	struct hip_puzzle_m puzzle;
	int err = 0;

	/* note: the length cannot be calculated with calc_param_len() */
	hip_set_param_contents_len(&puzzle,
				   sizeof(struct hip_puzzle_m) -
				   sizeof(struct hip_tlv_common));
	/* Type 2 (in R1) or 3 (in I2) */
	hip_set_param_type(&puzzle, HIP_PARAM_PUZZLE_M);

	/* only the random_j_k is in host byte order */
	puzzle.K = val_K;
	puzzle.lifetime = lifetime;
	memcpy(&puzzle.opaque, opaque, HIP_PUZZLE_M_OPAQUE_LEN);
	puzzle.I = random_i;

        err = hip_build_generic_param(msg, &puzzle,
				      sizeof(struct hip_tlv_common),
				      hip_get_param_contents_direct(&puzzle));
	return err;

}
#endif

/**
 * hip_build_param_solution - build and append a HIP solution into the message
 * @param msg the message where the solution is to be appended
 * @param pz values from the corresponding puzzle copied to the solution
 * @param val_J J value for the solution (in host byte order)
 *
 * The puzzle mechanism assumes that every value is in network byte order
 * except for the hip_birthday_cookie.cv union, where the value is in
 * host byte order. This is an exception to the normal builder rules, where
 * input arguments are normally always in host byte order.
 *
 * @return zero for success, or non-zero on error
 */
int hip_build_param_solution(struct hip_common *msg, struct hip_puzzle *pz,
			     uint64_t val_J)
{
	struct hip_solution cookie;
	int err = 0;

	/* note: the length cannot be calculated with calc_param_len() */
	hip_set_param_contents_len(&cookie,
				   sizeof(struct hip_solution) -
				   sizeof(struct hip_tlv_common));
	/* Type 2 (in R1) or 3 (in I2) */
	hip_set_param_type(&cookie, HIP_PARAM_SOLUTION);

	cookie.J = hton64(val_J);
	memcpy(&cookie.K, &pz->K, 12); /* copy: K (1), reserved (1),
					  opaque (2) and I (8 bytes). */
	cookie.reserved = 0;
        err = hip_build_generic_param(msg, &cookie,
				      sizeof(struct hip_tlv_common),
				      hip_get_param_contents_direct(&cookie));
	return err;
}

/**
 * hip_build_param_solution_m - build and append a HIP solution into the message
 * @param msg the message where the solution is to be appended
 * @param pz values from the corresponding puzzle_m copied to the solution
 * @param val_J J value for the solution (in host byte order)
 *
 * The puzzle mechanism assumes that every value is in network byte order
 * except for the hip_birthday_cookie.cv union, where the value is in
 * host byte order. This is an exception to the normal builder rules, where
 * input arguments are normally always in host byte order.
 * 
 * @return zero for success, or non-zero on error
 */
#ifdef CONFIG_HIP_MIDAUTH
int hip_build_param_solution_m(struct hip_common *msg, struct hip_puzzle_m *pz,
			     uint64_t val_J)
{
	struct hip_solution_m cookie;
	int err = 0;

	/* note: the length cannot be calculated with calc_param_len() */
	hip_set_param_contents_len(&cookie,
				   sizeof(struct hip_solution_m) -
				   sizeof(struct hip_tlv_common));
	/* Type 2 (in R1) or 3 (in I2) */
	hip_set_param_type(&cookie, HIP_PARAM_SOLUTION_M);

	cookie.J = hton64(val_J);
	memcpy(&cookie.K, &pz->K, 10 + HIP_PUZZLE_M_OPAQUE_LEN);

	cookie.reserved = 0;
        err = hip_build_generic_param(msg, &cookie,
				      sizeof(struct hip_tlv_common),
				      hip_get_param_contents_direct(&cookie));
	return err;
}
#endif

/**
 * hip_build_param_diffie_hellman_contents - build HIP DH contents,
 *        with one or two public values.
 * @param msg the message where the DH parameter will be appended
 * @param group_id1 the group id of the first DH parameter
 *                  as specified in the drafts
 * @param pubkey1 the public key part of the first DH
 * @param pubkey_len1 length of the first public key part
 * @param group_id2 the group id of the second DH parameter,
 *        should be HIP_MAX_DH_GROUP_ID if there is only one DH key
 * @param pubkey2 the public key part of the second DH
 * @param pubkey_len2 length of the second public key part
 *
 * @return zero on success, or non-zero on error
 */
int hip_build_param_diffie_hellman_contents(struct hip_common *msg,
	      uint8_t group_id1, void *pubkey1, hip_tlv_len_t pubkey_len1,
	      uint8_t group_id2, void *pubkey2, hip_tlv_len_t pubkey_len2)
{
	int err = 0;
	struct hip_diffie_hellman diffie_hellman;
	uint8_t *value = NULL, *value_tmp = NULL;
	hip_tlv_len_t pubkey_len = pubkey_len1 + sizeof(uint8_t) +
	                           sizeof(uint16_t) + pubkey_len2;

	HIP_ASSERT(pubkey_len >= sizeof(struct hip_tlv_common));

	_HIP_ASSERT(sizeof(struct hip_diffie_hellman) == 5);

	hip_set_param_type(&diffie_hellman, HIP_PARAM_DIFFIE_HELLMAN);

	if(group_id2 != HIP_MAX_DH_GROUP_ID)
	     pubkey_len = pubkey_len1 + sizeof(uint8_t) +
	                  sizeof(uint16_t) + pubkey_len2;
	else
	     pubkey_len = pubkey_len1;

	/* Allocating memory for the "value" packet */
	HIP_IFEL(!(value = value_tmp = HIP_MALLOC((pubkey_len), GFP_ATOMIC)),
	     -1, "Failed to alloc memory for value\n");

	hip_calc_generic_param_len(&diffie_hellman,
				   sizeof(struct hip_diffie_hellman),
				   pubkey_len);
	diffie_hellman.pub_val.group_id = group_id1; /* 1 byte, no htons() */
	diffie_hellman.pub_val.pub_len = htons(pubkey_len1);

	if(group_id2 != HIP_MAX_DH_GROUP_ID){
	     /* Creating "value" by joining the first and second DH values */
	     HIP_DEBUG("group_id2 = %d, htons(pubkey_len2)= %d\n",
		       group_id2, htons(pubkey_len2));

	     memcpy(value_tmp, pubkey1, pubkey_len1);
	     value_tmp += pubkey_len1;
	     *value_tmp++ = group_id2;
	     *(uint16_t *)value_tmp = htons(pubkey_len2);
	     value_tmp += 2;
	     memcpy(value_tmp, pubkey2, pubkey_len2);
	}else
	     memcpy(value_tmp, pubkey1, pubkey_len1);

	err = hip_build_generic_param(msg, &diffie_hellman,
				      sizeof(struct hip_diffie_hellman),
				      value);

	_HIP_HEXDUMP("Own DH pubkey: ", pubkey, pubkey_len);

  out_err:

 	if (value)
 		HIP_FREE(value);

	return err;
}

/**
 * hip_get_transform_max - find out the maximum number of transform suite ids
 * @param transform_type the type of the transform
 *
 * @return the number of suite ids that can be used for transform_type
 */
uint16_t hip_get_transform_max(hip_tlv_type_t transform_type)
{
	uint16_t transform_max = 0;

	switch (transform_type) {
	case HIP_PARAM_HIP_TRANSFORM:
		transform_max = HIP_TRANSFORM_HIP_MAX;
		break;
	case HIP_PARAM_ESP_TRANSFORM:
		transform_max = HIP_TRANSFORM_ESP_MAX;
		break;
	default:
		HIP_ERROR("Unknown transform type %d\n", transform_type);
	}

	return transform_max;

}

/**
 * hip_build_param_transform - build an HIP or ESP transform
 * @param msg the message where the parameter will be appended
 * @param transform_type HIP_PARAM_HIP_TRANSFORM or HIP_PARAM_ESP_TRANSFORM
 *                       in host byte order
 * @param transform_suite an array of transform suite ids in host byte order
 * @param transform_count number of transform suites in transform_suite (in host
 *                        byte order)
 *
 * @return zero on success, or negative on error
 */
int hip_build_param_transform(struct hip_common *msg,
			      const hip_tlv_type_t transform_type,
			      const hip_transform_suite_t transform_suite[],
			      const uint16_t transform_count)
{
	int err = 0;
	uint16_t i;
	uint16_t transform_max;
	struct hip_any_transform transform_param;

	transform_max = hip_get_transform_max(transform_type);

	if (!(transform_type == HIP_PARAM_ESP_TRANSFORM ||
	      transform_type == HIP_PARAM_HIP_TRANSFORM)) {
		err = -EINVAL;
		HIP_ERROR("Invalid transform type %d\n", transform_type);
		goto out_err;
	}

	/* Check that the maximum number of transforms is not overflowed */
	if (transform_max > 0 && transform_count > transform_max) {
		err = -E2BIG;
		HIP_ERROR("Too many transforms (%d) for type %d.\n",
			  transform_count, transform_type);
		goto out_err;
	}

	if (transform_type == HIP_PARAM_ESP_TRANSFORM) {
		((struct hip_esp_transform *)&transform_param)->reserved = 0;
	}

	/* Copy and convert transforms to network byte order. */
	for(i = 0; i < transform_count; i++) {
		if (transform_type == HIP_PARAM_ESP_TRANSFORM) {
			((struct hip_esp_transform *)&transform_param)->suite_id[i] = htons(transform_suite[i]);
		} else {
			((struct hip_hip_transform *)&transform_param)->suite_id[i] = htons(transform_suite[i]);
		}
	}

	hip_set_param_type(&transform_param, transform_type);
	if (transform_type == HIP_PARAM_ESP_TRANSFORM) {
		hip_calc_param_len(&transform_param,
				   2+transform_count * sizeof(hip_transform_suite_t));
	} else {
		hip_calc_param_len(&transform_param,
				   transform_count * sizeof(hip_transform_suite_t));
	}
	err = hip_build_param(msg, &transform_param);

 out_err:
	return err;
}

/**
 * @brief Gets a suite id from a transform structure.
 *
 * @param transform_tlv a pointer to a transform structure
 * @param index         the index of the suite ID in transform_tlv
 * @return              the suite id on transform_tlv on index
 * @todo                Remove index and rename.
 */
hip_transform_suite_t hip_get_param_transform_suite_id(
	const void *transform_tlv, const uint16_t index)
{
	/** @todo Why do we have hip_select_esp_transform separately? */

        /* RFC 5201 chapter 6.9.:
           The I2 MUST have a single value in the HIP_TRANSFORM parameter,
	   which MUST match one of the values offered to the Initiator in
	   the R1 packet. Does this function check this?
	   -Lauri 01.08.2008. */
	hip_tlv_type_t type;
 	uint16_t supported_hip_tf[] = { HIP_HIP_NULL_SHA1,
 					HIP_HIP_3DES_SHA1,
 					HIP_HIP_AES_SHA1};
 	uint16_t supported_esp_tf[] = { HIP_ESP_NULL_SHA1,
 					HIP_ESP_3DES_SHA1,
 					HIP_ESP_AES_SHA1 };
 	uint16_t *table = NULL;
 	uint16_t *tfm;
 	int table_n = 0, pkt_tfms = 0, i;

 	_HIP_DEBUG("tfm len = %d\n", hip_get_param_contents_len(transform_tlv));

 	type = hip_get_param_type(transform_tlv);
 	if (type == HIP_PARAM_HIP_TRANSFORM) {
		table = supported_hip_tf;
		table_n = sizeof(supported_hip_tf)/sizeof(uint16_t);
		tfm = (void *)transform_tlv+sizeof(struct hip_tlv_common);
		pkt_tfms = hip_get_param_contents_len(transform_tlv)/sizeof(uint16_t);
 	} else if (type == HIP_PARAM_ESP_TRANSFORM) {
		table = supported_esp_tf;
		table_n = sizeof(supported_esp_tf)/sizeof(uint16_t);
		tfm = (void *)transform_tlv+sizeof(struct hip_tlv_common)+sizeof(uint16_t);
		pkt_tfms = (hip_get_param_contents_len(transform_tlv)-sizeof(uint16_t))/sizeof(uint16_t);
 	} else {
		HIP_ERROR("Invalid type %u\n", type);
		return 0;
 	}

 	for (i = 0; i < pkt_tfms; i++, tfm++) {
 		int j;
 		_HIP_DEBUG("testing pkt tfm=%u\n", ntohs(*tfm));
 		for (j = 0; j < table_n; j++) {
 			if (ntohs(*tfm) == table[j]) {
 				_HIP_DEBUG("found supported tfm %u, pkt tlv index of tfm=%d\n",
 					  table[j], i);
 				return table[j];
 			}
 		}
 	}
 	HIP_ERROR("Usable suite not found.\n");

 	return 0;
}

#ifndef __KERNEL__
/**
 * hip_build_param_locator - build HIP locator parameter
 *
 * @param msg the message where the REA will be appended
 * @param addresses list of addresses
 * @param address_count number of addresses
 *
 * @return 0 on success, otherwise < 0.
 */
int hip_build_param_locator(struct hip_common *msg,
			struct hip_locator_info_addr_item *addresses,
			int address_count)
{
	int err = 0;
	struct hip_locator *locator_info = NULL;
	int addrs_len = address_count *
		(sizeof(struct hip_locator_info_addr_item));

	HIP_IFE(!(locator_info =
		  malloc(sizeof(struct hip_locator) + addrs_len)), -1);

	hip_set_param_type(locator_info, HIP_PARAM_LOCATOR);
	hip_calc_generic_param_len(locator_info,
				   sizeof(struct hip_locator),
				   addrs_len);
	_HIP_DEBUG("params size=%d\n", sizeof(struct hip_locator) -
		   sizeof(struct hip_tlv_common) +
		   addrs_len);

	memcpy(locator_info + 1, addresses, addrs_len);
	HIP_IFE(hip_build_param(msg, locator_info), -1);

	_HIP_DEBUG("msgtotlen=%d addrs_len=%d\n", hip_get_msg_total_len(msg),
		   addrs_len);
	//if (addrs_len > 0)
	//	memcpy((void *)msg+hip_get_msg_total_len(msg)-addrs_len,
	//	       addresses, addrs_len);

 out_err:
	if (locator_info)
		free(locator_info);
	return err;
}
#endif /* !__KERNEL__ */

/**
 * hip_build_param_keys - build and append crypto keys parameter
 * \addtogroup params
 * @{ \todo Properly comment parameters of hip_build_param_keys() @}
 * @param msg the message where the parameter will be appended
 * @param operation_id no description
 * @param alg_id no desription
 * @param addr no description
 * @param hit no description
 * @param spi no description
 * @param spi_old no description
 * @param key_len no description
 * @param enc encryption key
 *
 * @return 0 on success, otherwise < 0.
 */
int hip_build_param_keys(struct hip_common *msg, uint16_t operation_id,
						uint16_t alg_id, struct in6_addr *addr,
						struct in6_addr *hit, struct in6_addr *peer_hit, uint32_t spi, uint32_t spi_old,
						uint16_t key_len, struct hip_crypto_key *enc)
{
	int err = 0;
	struct hip_keys keys;

	hip_set_param_type(&keys, HIP_PARAM_KEYS);
	hip_calc_generic_param_len(&keys, sizeof(struct hip_keys), 0);


	memcpy((struct in6_addr *)&keys.address, addr, 16);
	memcpy((struct in6_addr *)&keys.hit, hit, 16);
        memcpy((struct in6_addr *)&keys.peer_hit, peer_hit, 16);
	keys.operation = htons(operation_id);
	keys.alg_id = htons(alg_id);
	keys.spi = htonl(spi);
	keys.spi_old = htonl(spi_old);
	keys.key_len = htons(key_len);
	memcpy(&keys.enc, enc, sizeof(struct hip_crypto_key));

	err = hip_build_param(msg, &keys);
	return err;
}

int hip_build_param_keys_hdr(struct hip_keys *keys, uint16_t operation_id,
						uint16_t alg_id, struct in6_addr *addr,
						struct in6_addr *hit, struct in6_addr *peer_hit, uint32_t spi, uint32_t spi_old,
						uint16_t key_len, struct hip_crypto_key *enc)
{
	int err = 0;

	hip_set_param_type(keys, HIP_PARAM_KEYS);
	hip_calc_generic_param_len(keys, sizeof(struct hip_keys), 0);

	memcpy((struct in6_addr *)keys->address, addr, 16);
	memcpy((struct in6_addr *)keys->hit, hit, 16);
        memcpy((struct in6_addr *)keys->peer_hit, peer_hit, 16);
	keys->operation = htons(operation_id);
	keys->alg_id = htons(alg_id);
	keys->spi = htonl(spi);
	keys->spi_old = htonl(spi_old);
	keys->key_len = htons(key_len);
	memcpy(&keys->enc, enc, sizeof(struct hip_crypto_key));

	return err;
}

/**
 * hip_build_param_seq - build and append HIP SEQ parameter
 * @param msg the message where the parameter will be appended
 * @param update_id Update ID
 *
 * @return 0 on success, otherwise < 0.
 */
int hip_build_param_seq(struct hip_common *msg, uint32_t update_id)
{
	int err = 0;
	struct hip_seq seq;

	hip_set_param_type(&seq, HIP_PARAM_SEQ);
	hip_calc_generic_param_len(&seq, sizeof(struct hip_seq), 0);
	seq.update_id = htonl(update_id);
	err = hip_build_param(msg, &seq);
	return err;
}

/**
 * hip_build_param_ack - build and append HIP ACK parameter
 * @param msg the message where the parameter will be appended
 * @param peer_update_id peer Update ID
 *
 * @return 0 on success, otherwise < 0.
 */
int hip_build_param_ack(struct hip_common *msg, uint32_t peer_update_id)
{
        int err = 0;
        struct hip_ack ack;

        hip_set_param_type(&ack, HIP_PARAM_ACK);
        hip_calc_generic_param_len(&ack, sizeof(struct hip_ack), 0);
        ack.peer_update_id = htonl(peer_update_id);
        err = hip_build_param(msg, &ack);
        return err;
}

/**
 * hip_build_param_esp_prot_mode - build and append ESP PROT transform parameter
 * @param msg the message where the parameter will be appended
 * @param transform the transform to be used for the esp extension header
 *
 * @return 0 on success, otherwise < 0.
 */
int hip_build_param_esp_prot_transform(struct hip_common *msg, int num_transforms,
		uint8_t *transforms)
{
	struct esp_prot_preferred_tfms prot_transforms;
	int err = 0, i;

	hip_set_param_type(&prot_transforms, HIP_PARAM_ESP_PROT_TRANSFORMS);

	/* note: the length cannot be calculated with calc_param_len() */
	hip_set_param_contents_len(&prot_transforms, (num_transforms + 1) * sizeof(uint8_t));

	prot_transforms.num_transforms = num_transforms;
	HIP_DEBUG("added num_transforms: %u\n", prot_transforms.num_transforms);

	for (i = 0; i < prot_transforms.num_transforms; i++)
	{
		prot_transforms.transforms[i] = transforms[i];
		HIP_DEBUG("added transform %i: %u\n", i + 1, transforms[i]);
	}

	err = hip_build_generic_param(msg, &prot_transforms,
						      sizeof(struct hip_tlv_common),
						      hip_get_param_contents_direct(&prot_transforms));

	return err;
}

/**
 * hip_build_param_esp_prot_mode - build and append ESP PROT anchor parameter
 * @param msg the message where the parameter will be appended
 * @param transform the esp protection transform used for this anchor,
 *        if UNUSED 1 byte of 0 is sent
 * @param anchor the anchor for the hchain to be used for extended esp protection,
 *        if NULL
 *
 * @return 0 on success, otherwise < 0.
 */
int hip_build_param_esp_prot_anchor(struct hip_common *msg, uint8_t transform,
		unsigned char *active_anchor, unsigned char *next_anchor, int hash_length)
{
	int err = 0;
	//unsigned char *anchors = NULL;
	struct esp_prot_anchor esp_anchor;

	HIP_ASSERT(msg != NULL);
	// NULL-active_anchor only allowed for UNUSED-transform
	HIP_ASSERT((!transform && !active_anchor) || (transform && active_anchor));
	// next_anchor might be NULL

	// set parameter type
	hip_set_param_type(&esp_anchor, HIP_PARAM_ESP_PROT_ANCHOR);

	// set parameter values
	esp_anchor.transform = transform;

	// distinguish UNUSED from any other case
	if (!transform)
	{
		// send 1 byte of 0 per anchor in UNUSED case
		hash_length = 1;

		memset(&esp_anchor.anchors[0], 0, hash_length);
		memset(&esp_anchor.anchors[hash_length], 0, hash_length);

	} else
	{
		memcpy(&esp_anchor.anchors[0], active_anchor, hash_length);

		// send 0 if next_anchor not present
		if (next_anchor != NULL)
			memcpy(&esp_anchor.anchors[hash_length], next_anchor, hash_length);
		else
			memset(&esp_anchor.anchors[hash_length], 0, hash_length);
	}

	hip_set_param_contents_len(&esp_anchor, sizeof(uint8_t) + 2 * hash_length);

	err = hip_build_generic_param(msg, &esp_anchor,
					      sizeof(struct hip_tlv_common),
					      hip_get_param_contents_direct(&esp_anchor));

	HIP_DEBUG("added esp protection transform: %u\n", transform);
	HIP_HEXDUMP("added esp protection active_anchor: ", &esp_anchor.anchors[0],
			hash_length);
	HIP_HEXDUMP("added esp protection next_anchor: ",
			&esp_anchor.anchors[hash_length], hash_length);

	return err;
}

int hip_build_param_esp_prot_branch(struct hip_common *msg, int anchor_offset,
		int branch_length, unsigned char *branch_nodes)
{
	int err = 0;
	struct esp_prot_branch branch;

	HIP_ASSERT(msg != NULL);
	HIP_ASSERT(anchor_offset >= 0);
	HIP_ASSERT(branch_length > 0);
	HIP_ASSERT(branch_nodes != NULL);

	// set parameter type
	hip_set_param_type(&branch, HIP_PARAM_ESP_PROT_BRANCH);

	// set parameter values
	branch.anchor_offset = anchor_offset;
	branch.branch_length = branch_length;
	memcpy(&branch.branch_nodes[0], branch_nodes, branch_length);

	hip_set_param_contents_len(&branch, 2 * sizeof(uint32_t) + branch_length);

	err = hip_build_generic_param(msg, &branch,
					      sizeof(struct hip_tlv_common),
					      hip_get_param_contents_direct(&branch));

	HIP_DEBUG("added esp anchor offset: %u\n", branch.anchor_offset);
	HIP_DEBUG("added esp branch length: %u\n", branch.branch_length);
	HIP_HEXDUMP("added esp branch: ", &branch.branch_nodes[0], branch_length);

	return err;
}

int hip_build_param_esp_prot_secret(struct hip_common *msg, int secret_length,
		unsigned char *secret)
{
	int err = 0;
	struct esp_prot_secret esp_secret;

	HIP_ASSERT(msg != NULL);
	HIP_ASSERT(secret_length > 0);
	HIP_ASSERT(secret != NULL);

	// set parameter type
	hip_set_param_type(&esp_secret, HIP_PARAM_ESP_PROT_SECRET);

	// set parameter values
	esp_secret.secret_length = secret_length;
	memcpy(&esp_secret.secret[0], secret, secret_length);

	hip_set_param_contents_len(&esp_secret, sizeof(uint8_t) + secret_length);

	err = hip_build_generic_param(msg, &esp_secret,
					      sizeof(struct hip_tlv_common),
					      hip_get_param_contents_direct(&esp_secret));

	HIP_DEBUG("added esp secret length: %u\n", esp_secret.secret_length);
	HIP_HEXDUMP("added esp secret: ", &esp_secret.secret[0], secret_length);

	return err;
}

int hip_build_param_esp_prot_root(struct hip_common *msg, uint8_t root_length,
		unsigned char *root)
{
	int err = 0;
	struct esp_prot_root esp_root;

	HIP_ASSERT(msg != NULL);
	HIP_ASSERT(root_length > 0);
	HIP_ASSERT(root != NULL);

	// set parameter type
	hip_set_param_type(&esp_root, HIP_PARAM_ESP_PROT_ROOT);

	// set parameter values
	esp_root.root_length = root_length;
	memcpy(&esp_root.root[0], root, root_length);

	hip_set_param_contents_len(&esp_root, sizeof(uint8_t) + root_length);

	err = hip_build_generic_param(msg, &esp_root,
					      sizeof(struct hip_tlv_common),
					      hip_get_param_contents_direct(&esp_root));

	HIP_DEBUG("added esp root length: %u\n", esp_root.root_length);
	HIP_HEXDUMP("added esp root: ", &esp_root.root[0], root_length);

	return err;
}

/**
 * hip_build_param_unit_test - build and insert an unit test parameter
 * @param msg the message where the parameter will be appended
 * @param suiteid the id of the test suite
 * @param caseid the id of the test case
 *
 * This parameter is used for triggering the unit test suite in the kernel.
 * It is only for implementation internal purposes only.
 *
 * @return 0 on success, otherwise < 0.
 */
int hip_build_param_unit_test(struct hip_common *msg, uint16_t suiteid,
			      uint16_t caseid)
{
	int err = 0;
	struct hip_unit_test ut;

	hip_set_param_type(&ut, HIP_PARAM_UNIT_TEST);
	hip_calc_generic_param_len(&ut, sizeof(struct hip_unit_test), 0);
	ut.suiteid = htons(suiteid);
	ut.caseid = htons(caseid);

	err = hip_build_param(msg, &ut);
	return err;
}

/**
 * hip_build_param_esp_info - build esp_info parameter
 * \addtogroup params
 * @{ \todo Properly comment parameters of hip_build_param_esp_info() @}
 *
 * @param msg the message where the parameter will be appended
 * @param keymat_index no desription
 * @param old_spi no description
 * @param new_spi no description
 *
 * @return zero on success, or negative on failure
 */
int hip_build_param_esp_info(struct hip_common *msg, uint16_t keymat_index,
			     uint32_t old_spi, uint32_t new_spi)
{
	int err = 0;
	struct hip_esp_info esp_info;
	_HIP_DEBUG("Add SPI old: 0x%x (nwbo: 0x%x), new: 0x%x (nwbo: 0x%x)\n",
		old_spi, htonl(old_spi), new_spi, htonl(new_spi));
	hip_set_param_type(&esp_info, HIP_PARAM_ESP_INFO);
	hip_calc_generic_param_len(&esp_info, sizeof(struct hip_esp_info), 0);
	esp_info.reserved = htonl(0);
	esp_info.keymat_index = htons(keymat_index);
	esp_info.old_spi = htonl(old_spi);
	esp_info.new_spi = htonl(new_spi);
	_HIP_DEBUG("esp param old: 0x%x , new: 0x%x \n",
		  esp_info.old_spi, esp_info.new_spi);

	_HIP_DEBUG("keymat index = %d\n", keymat_index);
	_HIP_HEXDUMP("esp_info:", &esp_info, sizeof(struct hip_esp_info));
	err = hip_build_param(msg, &esp_info);
	return err;
}

#if 0
/**
 * hip_build_param_spi - build the SPI parameter
 * @param msg the message where the parameter will be appended
 * @param lsi the value of the lsi (in host byte order)
 * @param spi the value of the spi (in host byte order)
 *
 * XX FIXME: Obsoleted by esp_info in draft-jokela-hip-00
 *
 * @return zero on success, or negative on failure
 */
int hip_build_param_spi(struct hip_common *msg, uint32_t spi)
{
        int err = 0;
        struct hip_spi hspi;

        hip_set_param_type(&hspi, HIP_PARAM_ESP_INFO);
        hip_calc_generic_param_len(&hspi, sizeof(struct hip_spi), 0);
        hspi.spi = htonl(spi);

        err = hip_build_param(msg, &hspi);
        return err;
}
#endif


/**
 *
 */
/*int hip_build_param_encrypted(struct hip_common *msg,
					struct hip_tlv_common *param)
{
	//TODO
	return 0;
}*/


/**
 * hip_build_param_encrypted_3des_sha1 - build the hip_encrypted parameter
 * @param msg the message where the parameter will be appended
 * @param param the parameter that will contained in the hip_encrypted
 *           parameter
 *
 * Note that this function does not actually encrypt anything, it just builds
 * the parameter. The parameter that will be encapsulated in the hip_encrypted
 * parameter has to be encrypted using a different function call.
 *
 * Returns: zero on success, or negative on failure
 */
int hip_build_param_encrypted_3des_sha1(struct hip_common *msg,
					struct hip_tlv_common *param)
{
	int err = 0;
	struct hip_encrypted_3des_sha1 enc;

	hip_set_param_type(&enc, HIP_PARAM_ENCRYPTED);
	hip_calc_param_len(&enc, sizeof(enc) -
			   sizeof(struct hip_tlv_common) +
			   hip_get_param_total_len(param));
	enc.reserved = htonl(0);
	memset(&enc.iv, 0, 8);

	/* copy the IV *IF* needed, and then the encrypted data */

	err = hip_build_generic_param(msg, &enc, sizeof(enc), param);

	return err;
}

/**
 * hip_build_param_encrypted_null_sha1 - build the hip_encrypted parameter
 * @param msg the message where the parameter will be appended
 * @param param the parameter that will contained in the hip_encrypted
 *           parameter
 *
 * Note that this function does not actually encrypt anything, it just builds
 * the parameter. The parameter that will be encapsulated in the hip_encrypted
 * parameter has to be encrypted using a different function call.
 *
 * Returns: zero on success, or negative on failure
 */
int hip_build_param_encrypted_null_sha1(struct hip_common *msg,
 					struct hip_tlv_common *param)
{
	int err = 0;
 	struct hip_encrypted_null_sha1 enc;

 	hip_set_param_type(&enc, HIP_PARAM_ENCRYPTED);
 	hip_calc_param_len(&enc, sizeof(enc) -
 			   sizeof(struct hip_tlv_common) +
 			   hip_get_param_total_len(param));
 	enc.reserved = htonl(0);

 	/* copy the IV *IF* needed, and then the encrypted data */

 	err = hip_build_generic_param(msg, &enc, sizeof(enc), param);

 	return err;
}

void hip_build_param_host_id_hdr(struct hip_host_id *host_id_hdr,
				 const char *hostname,
				 hip_tlv_len_t rr_data_len,
                                 uint8_t algorithm)
{
	uint16_t hi_len = sizeof(struct hip_host_id_key_rdata) + rr_data_len;
	uint16_t fqdn_len;
        /* reserve 1 byte for NULL termination */
	if (hostname)
		fqdn_len = (strlen(hostname) + 1) & 0x0FFF;
	else
		fqdn_len = 0;

	host_id_hdr->hi_length = htons(hi_len);
	/* length = 12 bits, di_type = 4 bits */
	host_id_hdr->di_type_length = htons(fqdn_len | 0x1000);
	/* if the length is 0, then the type should also be zero */
	if (host_id_hdr->di_type_length == ntohs(0x1000))
		host_id_hdr->di_type_length = 0;

        hip_set_param_type(host_id_hdr, HIP_PARAM_HOST_ID);
        hip_calc_generic_param_len(host_id_hdr, sizeof(struct hip_host_id),
				   hi_len -
				   sizeof(struct hip_host_id_key_rdata) +
				   fqdn_len);

        host_id_hdr->rdata.flags = htons(0x0202); /* key is for a host */
        host_id_hdr->rdata.protocol = 0xFF; /* RFC 2535 */
	/* algo is 8 bits, no htons */
        host_id_hdr->rdata.algorithm = algorithm;

	_HIP_DEBUG("hilen=%d totlen=%d contlen=%d\n",
		   ntohs(host_id_hdr->hi_length),
		   hip_get_param_contents_len(host_id_hdr),
		   hip_get_param_total_len(host_id_hdr));
}

void hip_build_param_host_id_only(struct hip_host_id *host_id,
				    const void *rr_data,
				    const char *fqdn)
{
	unsigned int rr_len = ntohs(host_id->hi_length) -
		sizeof(struct hip_host_id_key_rdata);
	char *ptr = (char *) (host_id + 1);
	uint16_t fqdn_len;

	_HIP_DEBUG("hi len: %d\n", ntohs(host_id->hi_length));
	_HIP_DEBUG("Copying %d bytes\n", rr_len);

	memcpy(ptr, rr_data, rr_len);
	ptr += rr_len;

	fqdn_len = ntohs(host_id->di_type_length) & 0x0FFF;
	_HIP_DEBUG("fqdn len: %d\n", fqdn_len);
	if (fqdn_len)
		memcpy(ptr, fqdn, fqdn_len);
}

/**
 * hip_build_param_host_id - build and append host id into message
 * \addtogroup params
 * @{ \todo Comment parameters of hip_build_param_host_id() @}
 *
 */
int hip_build_param_host_id(struct hip_common *msg,
			    struct hip_host_id *host_id_hdr,
			    const void *rr_data,
			    const char *fqdn)
{
	int err = 0;
	hip_build_param_host_id_only(host_id_hdr, rr_data, fqdn);
        err = hip_build_param(msg, host_id_hdr);
	return err;
}

int hip_get_param_host_id_di_type_len(struct hip_host_id *host, char **id, int *len)
{
	int type;
	static char *debuglist[3] = {"none", "FQDN", "NAI"};

	type = ntohs(host->di_type_length);
	*len = type & 0x0FFF;
	type = (type & 0xF000) >> 12;

	if (type > 2) {
		HIP_ERROR("Illegal DI-type: %d\n",type);
		return -1;
	}

	*id = debuglist[type];
	return 0;
}

char *hip_get_param_host_id_hostname(struct hip_host_id *hostid)
{
	int hilen;
	char *ptr;

	hilen = ntohs(hostid->hi_length) - sizeof(struct hip_host_id_key_rdata);
	_HIP_DEBUG("Hilen: %d\n",hilen);
	ptr = (char *)(hostid + 1) + hilen;
	return ptr;
}

/*
 * - endpoint is not padded
 */
void hip_build_endpoint_hdr(struct endpoint_hip *endpoint_hdr,
			    const char *hostname,
			    se_hip_flags_t endpoint_flags,
			    uint8_t host_id_algo,
			    unsigned int rr_data_len)
{
	hip_build_param_host_id_hdr(&endpoint_hdr->id.host_id,
				    hostname, rr_data_len, host_id_algo);
	endpoint_hdr->family = PF_HIP;
	/* The length is not hip-length-padded, so it has be calculated
	   manually. sizeof(hip_host_id) is already included both in the
	   sizeof(struct endpoint_hip) and get_total_len(), so it has be
	   subtracted once. */
	endpoint_hdr->length = sizeof(struct endpoint_hip) +
		hip_get_param_total_len(&endpoint_hdr->id.host_id) -
		sizeof(struct hip_host_id);
	endpoint_hdr->flags = endpoint_flags;
	endpoint_hdr->algo = host_id_algo;
	_HIP_DEBUG("%d %d %d\n",
		  sizeof(struct endpoint_hip),
		  hip_get_param_total_len(&endpoint_hdr->id.host_id),
		  sizeof(struct hip_host_id));
	_HIP_DEBUG("endpoint hdr length: %d\n", endpoint_hdr->length);
}

/*
 * - endpoint is not padded
 * - caller is responsible of reserving enough mem for endpoint
 */
void hip_build_endpoint(struct endpoint_hip *endpoint,
			const struct endpoint_hip *endpoint_hdr,
			const char *hostname,
			const unsigned char *key_rr,
			unsigned int key_rr_len)
{
	_HIP_DEBUG("len=%d ep=%d rr=%d hostid=%d\n",
		  endpoint_hdr->length,
		  sizeof(struct endpoint_hip),
		  key_rr_len,
		  sizeof(struct hip_host_id));
	HIP_ASSERT(endpoint_hdr->length == sizeof(struct endpoint_hip) +
		   hip_get_param_total_len(&endpoint_hdr->id.host_id) -
		   sizeof(struct hip_host_id));
	memcpy(endpoint, endpoint_hdr, sizeof(struct endpoint_hip));
	hip_build_param_host_id_only(&endpoint->id.host_id, key_rr, hostname);
}

int hip_build_param_eid_endpoint_from_host_id(struct hip_common *msg,
					      const struct endpoint_hip *endpoint)
{
	int err = 0;

	HIP_ASSERT(!(endpoint->flags & HIP_ENDPOINT_FLAG_HIT));

	err = hip_build_param_contents(msg, endpoint, HIP_PARAM_EID_ENDPOINT,
				       endpoint->length);
	return err;
}

int hip_build_param_eid_endpoint_from_hit(struct hip_common *msg,
					  const struct endpoint_hip *endpoint)
{
	struct hip_eid_endpoint eid_endpoint;
	int err = 0;

	HIP_ASSERT(endpoint->flags & HIP_ENDPOINT_FLAG_HIT);

	hip_set_param_type(&eid_endpoint, HIP_PARAM_EID_ENDPOINT);

	hip_calc_param_len(&eid_endpoint,
			   sizeof(struct hip_eid_endpoint) -
			   sizeof (struct hip_tlv_common));

	memcpy(&eid_endpoint.endpoint, endpoint, sizeof(struct endpoint_hip));

	err = hip_build_param(msg, &eid_endpoint);

	return err;
}

/*
 * hip_build_param_eid_endpoint - build eid endpoint parameter
 * @param msg the message where the eid endpoint paramater will be appended
 * @param endpoint the endpoint to be wrapped into the eid endpoint structure
 * @param port the dst/src port used for the endpoint
 *
 * Used for passing endpoints to the kernel. The endpoint is wrapped into
 * an eid endpoint structure because endpoint_hip is not padded but all
 * parameter need to be padded in the builder interface.
 */
int hip_build_param_eid_endpoint(struct hip_common *msg,
				 const struct endpoint_hip *endpoint)
{
	int err = 0;

	if (endpoint->flags & HIP_ENDPOINT_FLAG_HIT) {
		err = hip_build_param_eid_endpoint_from_hit(msg, endpoint);
	} else {
		err = hip_build_param_eid_endpoint_from_host_id(msg, endpoint);
	}

	return err;
}

int hip_host_id_entry_to_endpoint(struct hip_host_id_entry *entry,
				  struct hip_common *msg)
{
	struct endpoint_hip endpoint;
	int err = 0;

	endpoint.family = PF_HIP;
	endpoint.length = sizeof(struct endpoint_hip);

	/* struct endpoint flags were incorrectly assigned directly from
	   entry->lhi.anonymous. entry->lhi.anonymous is a boolean value while
	   endpoint.flags is a binary flag value. The entry lhi.anonymous should
	   be converted to binary flag to avoid this kind of mistakes.
	   -Lauri 18.07.2008 */
	if(entry->lhi.anonymous == 0) {
		endpoint.flags = HIP_ENDPOINT_FLAG_PUBKEY;
	}else if(entry->lhi.anonymous) {
		endpoint.flags = HIP_ENDPOINT_FLAG_ANON;
	}else {
		endpoint.flags = HIP_ENDPOINT_FLAG_HIT;
	}
	//endpoint.flags  = entry->lhi.anonymous;
	/* Next line is useless see couple of lines further --SAMU */
	//endpoint.algo   = entry->lhi.algo;
	endpoint.algo   = hip_get_host_id_algo(entry->host_id);
	ipv6_addr_copy(&endpoint.id.hit, &entry->lhi.hit);
	ipv4_addr_copy(&endpoint.lsi, &entry->lsi);

	HIP_IFEL(hip_build_param_eid_endpoint(msg, &endpoint), -1,
		 "Error when building parameter HIP_PARAM_EID_ENDPOINT.\n");

  out_err:
	return err;
}

int hip_build_param_eid_iface(struct hip_common *msg,
			      hip_eid_iface_type_t if_index)
{
	int err = 0;
	struct hip_eid_iface param;

	hip_set_param_type(&param, HIP_PARAM_EID_IFACE);
	hip_calc_generic_param_len(&param, sizeof(param), 0);
	param.if_index = htons(if_index);
	err = hip_build_param(msg, &param);

	return err;
}

int hip_build_param_eid_sockaddr(struct hip_common *msg,
                                 struct sockaddr *sockaddr,
                                 size_t sockaddr_len)
{
        int err = 0;
	_HIP_DEBUG("build family=%d, len=%d\n", sockaddr->sa_family,
		   sockaddr_len);
        err = hip_build_param_contents(msg, sockaddr, HIP_PARAM_EID_SOCKADDR,
                                       sockaddr_len);
        return err;
}

int hip_build_param_cert(struct hip_common *msg, uint8_t group, uint8_t count,
			 uint8_t id, uint8_t type, void *data, size_t size)
{
	struct hip_cert cert;
	int err;

	hip_set_param_type(&cert, HIP_PARAM_CERT);
	hip_calc_param_len(&cert, sizeof(struct hip_cert) -
			   sizeof(struct hip_tlv_common) + size);
	cert.cert_group = group;
	cert.cert_count = count;
	cert.cert_id = id;
	cert.cert_type = type;
	err = hip_build_generic_param(msg, &cert, sizeof(struct hip_cert), data);

	return err;
}

/**
 * Builds a NOTIFICATION parameter.
 *
 * @param msg              a pointer to the message where the parameter will be
 *                         appended
 * @param msgtype          NOTIFY message type
 * @param notification     the Notification data that will contained in the HIP
 *                         NOTIFICATION parameter
 * @param notification_len length of @c notification_data
 *
 * @return zero on success, or negative on failure
 */
int hip_build_param_notification(struct hip_common *msg, uint16_t msgtype,
				 void *data, size_t data_len)
{
	int err = 0;
	struct hip_notification notification;

	hip_set_param_type(&notification, HIP_PARAM_NOTIFICATION);
	hip_calc_param_len(&notification, sizeof(struct hip_notification) -
			   sizeof(struct hip_tlv_common) +
			   data_len);
	notification.reserved = 0;
	notification.msgtype = htons(msgtype);

	err = hip_build_generic_param(msg, &notification,
				      sizeof(struct hip_notification),
				      data);
	return err;
}

int hip_build_netlink_dummy_header(struct hip_common *msg)
{
	return hip_build_user_hdr(msg, SO_HIP_NETLINK_DUMMY, 0);
}

int hip_build_param_blind_nonce(struct hip_common *msg, uint16_t nonce)
{
	struct hip_blind_nonce param;
	int err = 0;

	hip_set_param_type(&param, HIP_PARAM_BLIND_NONCE);
	hip_calc_generic_param_len(&param, sizeof(param), 0);
	param.nonce = htons(nonce);
	err = hip_build_param(msg, &param);

	return err;
}

int hip_build_param_heartbeat(struct hip_common *msg, int seconds) {
	int err = 0;
	struct hip_heartbeat heartbeat;
	hip_set_param_type(&heartbeat, HIP_PARAM_HEARTBEAT);
	hip_calc_param_len(&heartbeat, sizeof(struct hip_heartbeat) -
			   sizeof(struct hip_tlv_common));
	memcpy(&heartbeat.heartbeat, &seconds, sizeof(seconds));
	err = hip_build_param(msg, &heartbeat);
out_err:
	return err;
}

int hip_build_param_transform_order(struct hip_common *msg,
                                int *order)
{
    int err = 0;
    struct hip_transformation_order transorder;
    hip_set_param_type(&transorder, HIP_PARAM_TRANSFORM_ORDER);
    hip_calc_param_len(&transorder,
                       sizeof(struct hip_transformation_order) -
                       sizeof(struct hip_tlv_common));
    transorder.transorder = order;
    err = hip_build_param(msg, &transorder);
 out_err:
    return err;
}

int hip_build_param_opendht_set(struct hip_common *msg,
                                char *name)
{
    int err = 0;
    struct hip_opendht_set name_info;
    hip_set_param_type(&name_info, HIP_PARAM_OPENDHT_SET);
    hip_calc_param_len(&name_info,
                       sizeof(struct hip_opendht_set) -
                       sizeof(struct hip_tlv_common));
    strcpy(&name_info.name, name);
    err = hip_build_param(msg, &name_info);
 out_err:
    return err;
}

int hip_build_param_opendht_gw_info(struct hip_common *msg,
				    struct in6_addr *addr,
				    uint32_t ttl,
				    uint16_t port)
{
	int err = 0;
	struct hip_opendht_gw_info gw_info;

	hip_set_param_type(&gw_info, HIP_PARAM_OPENDHT_GW_INFO);
	hip_calc_param_len(&gw_info,
			   sizeof(struct hip_opendht_gw_info) -
			   sizeof(struct hip_tlv_common));
	gw_info.ttl = ttl;
	gw_info.port = htons(port);
	ipv6_addr_copy(&gw_info.addr, addr);
	err = hip_build_param(msg, &gw_info);
	return err;
}

int hip_build_param_cert_spki_info(struct hip_common * msg,
				    struct hip_cert_spki_info * cert_info)
{
	int err = 0;
	struct hip_cert_spki_info local;
	memset(&local, '\0', sizeof(struct hip_cert_spki_info));
	memcpy(&local, cert_info, sizeof(struct hip_cert_spki_info));
	hip_set_param_type(&local, HIP_PARAM_CERT_SPKI_INFO);
	hip_calc_param_len(&local,
			   sizeof(struct hip_cert_spki_info) -
			   sizeof(struct hip_tlv_common));
	_HIP_DEBUG("Param len spki_info %d\n", htons(local.length));
	err = hip_build_param(msg, &local);
	return err;
}

int hip_build_param_cert_x509_req(struct hip_common * msg,
				    struct in6_addr * addr)
{
	int err = 0;
        struct hip_cert_x509_req subj;

        hip_set_param_type(&subj, HIP_PARAM_CERT_X509_REQ);
        hip_calc_param_len(&subj,
                           sizeof(struct hip_cert_x509_req) -
                           sizeof(struct hip_tlv_common));
        ipv6_addr_copy(&subj.addr, addr);
        err = hip_build_param(msg, &subj);
 out_err:
	return err;
}

int hip_build_param_cert_x509_ver(struct hip_common * msg,
                                  char * der, int len)
{
	int err = 0;
        struct hip_cert_x509_resp subj;

        hip_set_param_type(&subj, HIP_PARAM_CERT_X509_REQ);
        hip_calc_param_len(&subj,
                           sizeof(struct hip_cert_x509_resp) -
                           sizeof(struct hip_tlv_common));
        memcpy(&subj.der, der, len);
        subj.der_len = len;
        err = hip_build_param(msg, &subj);
 out_err:
	return err;
}

int hip_build_param_cert_x509_resp(struct hip_common * msg,
				    char * der, int len)
{
	int err = 0;
        struct hip_cert_x509_resp local;
	hip_set_param_type(&local, HIP_PARAM_CERT_X509_RESP);
	hip_calc_param_len(&local,
			   sizeof(struct hip_cert_x509_resp) -
			   sizeof(struct hip_tlv_common));
        memcpy(&local.der, der, len);
        local.der_len = len;
	err = hip_build_param(msg, &local);
 out_err:
	return err;
}

int dsa_to_hip_endpoint(DSA *dsa, struct endpoint_hip **endpoint,
			se_hip_flags_t endpoint_flags, const char *hostname)
{
  int err = 0;
  unsigned char *dsa_key_rr = NULL;
  int dsa_key_rr_len;
  struct endpoint_hip endpoint_hdr;

  _HIP_DEBUG("dsa_to_hip_endpoint called\n");

  dsa_key_rr_len = dsa_to_dns_key_rr(dsa, &dsa_key_rr);
  if (dsa_key_rr_len <= 0) {
    HIP_ERROR("dsa_key_rr_len <= 0\n");
    err = -ENOMEM;
    goto out_err;
  }

  /* build just an endpoint header to see how much memory is needed for the
     actual endpoint */
  hip_build_endpoint_hdr(&endpoint_hdr, hostname, endpoint_flags,
			 HIP_HI_DSA, dsa_key_rr_len);

  *endpoint = malloc(endpoint_hdr.length);
  if (!(*endpoint)) {
    err = -ENOMEM;
    goto out_err;
  }
  memset(*endpoint, 0, endpoint_hdr.length);

  _HIP_DEBUG("Allocated %d bytes for endpoint\n", endpoint_hdr.length);
  hip_build_endpoint(*endpoint, &endpoint_hdr, hostname,
		     dsa_key_rr, dsa_key_rr_len);
  _HIP_HEXDUMP("endpoint contains: ", *endpoint, endpoint_hdr.length);

 out_err:

  if (dsa_key_rr)
    free(dsa_key_rr);

  return err;
}

int rsa_to_hip_endpoint(RSA *rsa, struct endpoint_hip **endpoint,
			se_hip_flags_t endpoint_flags, const char *hostname)
{
  int err = 0;
  unsigned char *rsa_key_rr = NULL;
  int rsa_key_rr_len;
  struct endpoint_hip endpoint_hdr;

  HIP_DEBUG("rsa_to_hip_endpoint called\n");

  rsa_key_rr_len = rsa_to_dns_key_rr(rsa, &rsa_key_rr);
  if (rsa_key_rr_len <= 0) {
    HIP_ERROR("rsa_key_rr_len <= 0\n");
    err = -ENOMEM;
    goto out_err;
  }

  /* build just an endpoint header to see how much memory is needed for the
     actual endpoint */
  hip_build_endpoint_hdr(&endpoint_hdr, hostname, endpoint_flags,
			 HIP_HI_RSA, rsa_key_rr_len);

    *endpoint = malloc(endpoint_hdr.length);
  if (!(*endpoint)) {
    err = -ENOMEM;
    goto out_err;
  }
  memset(*endpoint, 0, endpoint_hdr.length);

  _HIP_DEBUG("Allocated %d bytes for endpoint\n", endpoint_hdr.length);

  hip_build_endpoint(*endpoint, &endpoint_hdr, hostname,
		     rsa_key_rr, rsa_key_rr_len);

  _HIP_HEXDUMP("endpoint contains: ", *endpoint, endpoint_hdr.length);

 out_err:

  if (rsa_key_rr)
    free(rsa_key_rr);

  return err;
}

int alloc_and_set_host_id_param_hdr(struct hip_host_id **host_id,
				    unsigned int key_rr_len,
				    uint8_t algo,
				    const char *hostname)
{
  int err = 0;
  struct hip_host_id host_id_hdr;
  hip_build_param_host_id_hdr(&host_id_hdr, hostname,
			      key_rr_len, algo);

  *host_id = malloc(hip_get_param_total_len(&host_id_hdr));
  if (!host_id) {
    err = -ENOMEM;
  }

  memcpy(*host_id, &host_id_hdr, sizeof(host_id_hdr));

  return err;
}

int alloc_and_build_param_host_id_only(struct hip_host_id **host_id,
				       unsigned char *key_rr, int key_rr_len,
				       int algo, char *hostname) {
  int err = 0;
  HIP_IFEL(alloc_and_set_host_id_param_hdr(host_id, key_rr_len, algo,
					   hostname), -1, "alloc\n");
  hip_build_param_host_id_only(*host_id, key_rr, "hostname");
 out_err:
  if (err && *host_id) {
    *host_id = NULL;
    HIP_FREE(host_id);
  }

  return err;
}

/* Note: public here means that you only have the public key,
   not the private */
int hip_any_key_to_hit(void *any_key, unsigned char *any_key_rr, int hit_type,
		       hip_hit_t *hit, int is_public, int is_dsa) {
  int err = 0, key_rr_len;
  unsigned char *key_rr = NULL;
  char hostname[HIP_HOST_ID_HOSTNAME_LEN_MAX];
  struct hip_host_id *host_id = NULL;
  RSA *rsa_key = (RSA *) any_key;
  DSA *dsa_key = (DSA *) any_key;

  memset(hostname, 0, HIP_HOST_ID_HOSTNAME_LEN_MAX);
  HIP_IFEL(gethostname(hostname, HIP_HOST_ID_HOSTNAME_LEN_MAX - 1), -1,
  	   "gethostname failed\n");

  if (is_dsa) {
    HIP_IFEL(((key_rr_len = dsa_to_dns_key_rr(dsa_key, &key_rr)) <= 0), -1,
	     "key_rr_len\n");
    HIP_IFEL(alloc_and_build_param_host_id_only(&host_id, key_rr, key_rr_len,
						HIP_HI_DSA, hostname), -1,
	     "alloc\n");
    if (is_public) {
      HIP_IFEL(hip_dsa_host_id_to_hit(host_id, hit, HIP_HIT_TYPE_HASH100),
	       -1, "conversion from host id to hit failed\n");
    } else {
      HIP_IFEL(hip_private_dsa_host_id_to_hit(host_id, hit,
					      HIP_HIT_TYPE_HASH100),
	       -1, "conversion from host id to hit failed\n");
    }
  } else /* rsa */ {
    HIP_IFEL(((key_rr_len = rsa_to_dns_key_rr(rsa_key, &key_rr)) <= 0), -1,
	     "key_rr_len\n");
    HIP_IFEL(alloc_and_build_param_host_id_only(&host_id, key_rr, key_rr_len,
						HIP_HI_RSA, hostname), -1,
	     "alloc\n");
    if (is_public) {
      HIP_IFEL(hip_rsa_host_id_to_hit(host_id, hit, HIP_HIT_TYPE_HASH100),
	       -1, "conversion from host id to hit failed\n");
    } else {
      HIP_IFEL(hip_private_rsa_host_id_to_hit(host_id, hit,
					      HIP_HIT_TYPE_HASH100),
	       -1, "conversion from host id to hit failed\n");
    }
  }

   HIP_DEBUG_HIT("hit", hit);
   HIP_DEBUG("hi is %s %s\n", (is_public ? "public" : "private"),
	     (is_dsa ? "dsa" : "rsa"));

 out_err:

  if (key_rr)
    HIP_FREE(key_rr);
  if (host_id)
    HIP_FREE(host_id);

  return err;
}

int hip_public_rsa_to_hit(RSA *rsa_key, unsigned char *rsa, int type,
			  struct in6_addr *hit) {
  return hip_any_key_to_hit(rsa_key, rsa, type, hit, 1, 0);
}

int hip_private_rsa_to_hit(RSA *rsa_key, unsigned char *rsa, int type,
			  struct in6_addr *hit) {
  return hip_any_key_to_hit(rsa_key, rsa, type, hit, 0, 0);
}

int hip_public_dsa_to_hit(DSA *dsa_key, unsigned char *dsa, int type,
			  struct in6_addr *hit) {
  return hip_any_key_to_hit(dsa_key, dsa, type, hit, 1, 1);
}

int hip_private_dsa_to_hit(DSA *dsa_key, unsigned char *dsa, int type,
			   struct in6_addr *hit) {
  return hip_any_key_to_hit(dsa_key, dsa, type, hit, 0, 1);
}

/**
 * Builds a @c FULLRELAY_HMAC parameter.
 *
 * Builds a @c FULLRELAY_HMAC parameter to the HIP packet @c msg. This function
 * calculates also the hmac value from the whole message as specified in the drafts.
 *
 * @param msg a pointer to the message where the @c RVS_HMAC parameter will be
 *            appended.
 * @param key a pointer to a key used for hmac.
 * @return    zero on success, or negative error value on error.
 * @see       hip_build_param_hmac_contents().
 * @see       hip_build_param_hmac2_contents().
 * @see       hip_write_hmac().
 * @note      Except the TLV type value, the functionality of this function is
 *            identical to the functionality of hip_build_param_hmac_contents().
 *            If something is changed there, it is most likely that it should
 *            be changed here also.
 */
int hip_build_param_full_relay_hmac_contents(struct hip_common *msg,
				  struct hip_crypto_key *key)
{
	int err = 0;
	struct hip_hmac hmac;

	hip_set_param_type(&hmac, HIP_PARAM_RELAY_HMAC);
	hip_calc_generic_param_len(&hmac, sizeof(struct hip_hmac), 0);
	HIP_IFEL(hip_write_hmac(HIP_DIGEST_SHA1_HMAC, key->key, msg,
				hip_get_msg_total_len(msg),
				hmac.hmac_data), -EFAULT,
		 "Error while building HMAC\n");
	err = hip_build_param(msg, &hmac);
 out_err:
	return err;
}

/**
 * Builds a @c NAT_Transfer  parameter.
 *
 * Builds a @c NAT_TRANSFER parameter to the HIP packet @c msg.
 *
 * @param msg      a pointer to a HIP packet common header
 * @param nat_control     16bit integer indicate the nat_transfer type
 * @return         zero on success, or negative error value on error.
 * @see            <a href="http://tools.ietf.org/wg/hip/draft-ietf-hip-rvs/draft-ietf-hip-rvs-05.txt">
 *                 draft-ietf-hip-rvs-05</a> section 4.2.2.
 */
int hip_build_param_nat_transform(struct hip_common *msg, hip_transform_suite_t nat_control)
{
	struct hip_nat_transform nat_transform;
	int err = 0;

	hip_set_param_type(&nat_transform, HIP_PARAM_NAT_TRANSFORM);
	nat_transform.suite_id[0] = htons(nat_control);

	hip_calc_generic_param_len(&nat_transform, sizeof(struct hip_nat_transform), 0);
	err = hip_build_param(msg, &nat_transform);
	return err;
}

void hip_set_locator_addr_length(void * locator, hip_tlv_len_t  length){
	((struct hip_locator *)locator)->length = htons(length);
	return;
}

/**
 *
 * return the amount the locator items(type 1 and 2 are both supproted).
 * */
int hip_get_locator_addr_item_count(struct hip_locator *locator) {
	char *address_pointer =(char*) (locator + 1);
	int amount = 0;

	for(;address_pointer < ((char*)locator) + hip_get_param_contents_len(locator); ) {
		if (((struct hip_locator_info_addr_item*)address_pointer)->locator_type
                    == HIP_LOCATOR_LOCATOR_TYPE_UDP) {
                        address_pointer += sizeof(struct hip_locator_info_addr_item2);
                        amount += 1;
                }
                else if(((struct hip_locator_info_addr_item*)address_pointer)->locator_type
                        == HIP_LOCATOR_LOCATOR_TYPE_ESP_SPI) {
                        address_pointer += sizeof(struct hip_locator_info_addr_item);
                        amount += 1;
                }
                else if(((struct hip_locator_info_addr_item*)address_pointer)->locator_type
                        == HIP_LOCATOR_LOCATOR_TYPE_IPV6) {
                        address_pointer += sizeof(struct hip_locator_info_addr_item);
                        amount += 1;
                }
                else
                        address_pointer += sizeof(struct hip_locator_info_addr_item);
	}
	return amount;
}

/**
 * retreive a locator address item from a list
 *
 * retreive a @c LOCATOR ADDRESS ITEM@c from a list.
 *
 * @param item_list      a pointer to the first item in the list
 * @param index     the index of the item in the list
 */
union hip_locator_info_addr * hip_get_locator_item(void* item_list, int index){
	int i= 0;
	struct hip_locator_info_addr_item *temp;
 	char *result = (char*) item_list;

	for(;i<index;i++){
		temp = (struct hip_locator_info_addr_item*) result;
		if (temp->locator_type == HIP_LOCATOR_LOCATOR_TYPE_ESP_SPI)
			result += sizeof(struct hip_locator_info_addr_item);
		else
			result += sizeof(struct hip_locator_info_addr_item2);
	}
	return (union hip_locator_info_addr *) result;
}

/**
 * retreive a locator address item from a list
 *
 * retreive a @c LOCATOR ADDRESS ITEM@c from a list.
 *
 * @param item_list      a pointer to the first item in the list
 * @param index     the index of the item in the list
 * @note DO NOT GIVE TOO LARGE INDEX
 */
struct hip_locator_info_addr_item * hip_get_locator_item_as_one(
	struct hip_locator_info_addr_item* item_list, int index){

    char * address_pointer;
    int i = 0;
    struct hip_locator_info_addr_item *item = NULL;
    struct hip_locator_info_addr_item2 *item2 = NULL;

    address_pointer = (char *)item_list;

    if (index != 0) {
	    for(i = 0; i <= index; i++) {
		    if (((struct hip_locator_info_addr_item *)address_pointer)->locator_type
			== HIP_LOCATOR_LOCATOR_TYPE_UDP) {
			    address_pointer += sizeof(struct hip_locator_info_addr_item2);
		    }
		    else if(((struct hip_locator_info_addr_item *)address_pointer)->locator_type
			    == HIP_LOCATOR_LOCATOR_TYPE_ESP_SPI) {
			    address_pointer += sizeof(struct hip_locator_info_addr_item);
		    }
		    else if(((struct hip_locator_info_addr_item *)address_pointer)->locator_type
			    == HIP_LOCATOR_LOCATOR_TYPE_IPV6) {
			    address_pointer += sizeof(struct hip_locator_info_addr_item);
		    }
		    else
			    address_pointer += sizeof(struct hip_locator_info_addr_item);
	    }
    }
    if (((struct hip_locator_info_addr_item *)address_pointer)->locator_type
	== HIP_LOCATOR_LOCATOR_TYPE_UDP) {
	    item2 = (struct hip_locator_info_addr_item2 *)address_pointer;
	    HIP_DEBUG_IN6ADDR("LOCATOR", (struct in6_addr *)&item2->address);
    }
    else if(((struct hip_locator_info_addr_item *)address_pointer)->locator_type
	    == HIP_LOCATOR_LOCATOR_TYPE_ESP_SPI) {
	    item = (struct hip_locator_info_addr_item *)address_pointer;
	    HIP_DEBUG_IN6ADDR("LOCATOR", (struct in6_addr *)&item->address);
    }
    else if(((struct hip_locator_info_addr_item *)address_pointer)->locator_type
	    == HIP_LOCATOR_LOCATOR_TYPE_IPV6) {
	    item = (struct hip_locator_info_addr_item *)address_pointer;
	    HIP_DEBUG_IN6ADDR("LOCATOR", (struct in6_addr *)&item->address);
    }
    return (struct hip_locator_info_addr_item *)address_pointer;
}

/**
 * retreive a IP address  from a locator item structure
 *
 *
 * @param item      a pointer to the item
 */
struct in6_addr * hip_get_locator_item_address(void* item){

	struct hip_locator_info_addr_item *temp;


	temp = (struct hip_locator_info_addr_item*) item;
	if (temp->locator_type == HIP_LOCATOR_LOCATOR_TYPE_ESP_SPI){
		return &temp->address;
	}
	else {
		return &((struct hip_locator_info_addr_item2 *)temp)->address;
	}

}

/**
 * retreive a port from a locator item structure
 *
 *
 * @param item      a pointer to the item
 */
uint16_t hip_get_locator_item_port(void* item){

	struct hip_locator_info_addr_item *temp;


	temp = (struct hip_locator_info_addr_item*) item;
	if (temp->locator_type == HIP_LOCATOR_LOCATOR_TYPE_ESP_SPI){
		return 0;
	}
	else {
		return ntohs(((struct hip_locator_info_addr_item2 *)temp)->port);
	}

}


/**
 * retreive a port from a locator item structure
 *
 *
 * @param item      a pointer to the item
 */
uint32_t hip_get_locator_item_priority(void* item){

	struct hip_locator_info_addr_item *temp;


	temp = (struct hip_locator_info_addr_item*) item;
	if (temp->locator_type == HIP_LOCATOR_LOCATOR_TYPE_ESP_SPI){
		//todo check the constant value
		return HIP_LOCATOR_LOCATOR_TYPE_ESP_SPI_PRIORITY;
	}
	else {
		return ntohl(((struct hip_locator_info_addr_item2 *)temp)->priority);
	}

}
/**
 * Count the a locator item list length in bytes.
 *
 *
 * @param item_list      a pointer to the first item
 * @param amount          the number of items in the list
 */
int hip_get_locator_item_list_length(void* item_list, int amount) {

	int i= 0;
	struct hip_locator_info_addr_item *temp;
	char * result = (char*) item_list;

	for(;i<amount+1;i++){
		temp = (struct hip_locator_info_addr_item*) result;
		if (temp->locator_type == HIP_LOCATOR_LOCATOR_TYPE_ESP_SPI)
			result  +=  sizeof(struct hip_locator_info_addr_item);
		else
			result  +=  sizeof(struct hip_locator_info_addr_item2);

	}
	return result - (char*) item_list;

}


/**
 * hip_build_param_locator2 - build HIP locator parameter
 *
 * @param msg the message where the REA will be appended
 * @param addresses1 list of addresses type1
 * @param addresses2 list of addresses type2
 * @param address_count1 number of addresses1
 * @param address_count2 number of addresses2
 * @return 0 on success, otherwise < 0.
 */
int hip_build_param_locator2(struct hip_common *msg,
			struct hip_locator_info_addr_item  *addresses1,
			struct hip_locator_info_addr_item2 *addresses2,
			int address_count1,
			int address_count2) {
	int err = 0;
	struct hip_locator *locator_info = NULL;
	int addrs_len1 = address_count1 *
		(sizeof(struct hip_locator_info_addr_item));
	int addrs_len2 = address_count2 *
		(sizeof(struct hip_locator_info_addr_item2));

	HIP_IFE(!(locator_info =
		  malloc(sizeof(struct hip_locator) + addrs_len1 + addrs_len2 )), -1);

	hip_set_param_type(locator_info, HIP_PARAM_LOCATOR);
	hip_calc_generic_param_len(locator_info,
				   sizeof(struct hip_locator),
				   addrs_len1+addrs_len2);

	memcpy(locator_info + 1, addresses1, addrs_len1);
	if(address_count2 > 0)
               memcpy(((char *)(locator_info + 1) + addrs_len1),
                      addresses2, addrs_len2);

	HIP_IFE(hip_build_param(msg, locator_info), -1);

	_HIP_DEBUG("msgtotlen=%d addrs_len=%d\n", hip_get_msg_total_len(msg),
		   addrs_len);
 out_err:
	if (locator_info)
		free(locator_info);
	return err;
}


/**
 * Builds a @c RELAY_TO parameter.
 *
 * Builds a @c RELAY_TO parameter to the HIP packet @c msg.
 *
 * @param msg  a pointer to a HIP packet common header
 * @param addr a pointer to IPv6 address
 * @param port portnumber
 * @return     zero on success, or negative error value on error.
 * @note       This used to be VIA_RVS_NAT, but because of the HIP-ICE
 *             draft, this is now RELAY_TO.
 */
int hip_build_param_reg_from(struct hip_common *msg,
			     const in6_addr_t *addr,
			     const in_port_t port)
{

     struct hip_reg_from reg_from;
     int err = 0;

     hip_set_param_type(&reg_from, HIP_PARAM_REG_FROM);
     ipv6_addr_copy((struct in6_addr *)&reg_from.address, addr);
     HIP_DEBUG_IN6ADDR("reg_from address is ", &reg_from.address);
     HIP_DEBUG_IN6ADDR("the given address is ", addr);
     reg_from.port = htons(port);
     hip_calc_generic_param_len(&reg_from, sizeof(reg_from), 0);
     err = hip_build_param(msg, &reg_from);

     return err;

}

<|MERGE_RESOLUTION|>--- conflicted
+++ resolved
@@ -607,20 +607,16 @@
 			HIP_PARAM_REG_FROM,
 			//end add
 			HIP_PARAM_ESP_PROT_TRANSFORMS,
-<<<<<<< HEAD
-			HIP_PARAM_ESP_PROT_ANCHOR
+			HIP_PARAM_ESP_PROT_ANCHOR,
+			HIP_PARAM_ESP_PROT_BRANCH,
+			HIP_PARAM_ESP_PROT_SECRET,
+			HIP_PARAM_ESP_PROT_ROOT
 #ifdef CONFIG_HIP_MIDAUTH
 		       ,HIP_PARAM_ECHO_REQUEST_M,
                         HIP_PARAM_ECHO_RESPONSE_M,
                         HIP_PARAM_PUZZLE_M,
                         HIP_PARAM_SOLUTION_M
 #endif
-=======
-			HIP_PARAM_ESP_PROT_ANCHOR,
-			HIP_PARAM_ESP_PROT_BRANCH,
-			HIP_PARAM_ESP_PROT_SECRET,
-			HIP_PARAM_ESP_PROT_ROOT
->>>>>>> 3f986a89
 		};
 	hip_tlv_type_t type = hip_get_param_type(param);
 
