--- conflicted
+++ resolved
@@ -409,7 +409,7 @@
 }
 /* remove by santtu, since the item have type2
 int hip_get_locator_addr_item_count(struct hip_locator *locator) {
-	return (hip_get_param_contents_len(locator) - 
+	return (hip_get_param_contents_len(locator) -
 		(sizeof(struct hip_locator) -
 		 sizeof(struct hip_tlv_common))) /
 		sizeof(struct hip_locator_info_addr_item);
@@ -514,7 +514,8 @@
 			HIP_NOTIFY,
 			HIP_BOS,
 			HIP_CLOSE,
-			HIP_CLOSE_ACK
+			HIP_CLOSE_ACK,
+			HIP_LUPDATE
 		};
 	hip_hdr_type_t i;
 	hip_hdr_type_t type = hip_get_msg_type(msg);
@@ -607,7 +608,10 @@
 			HIP_PARAM_REG_FROM,
 			//end add
 			HIP_PARAM_ESP_PROT_TRANSFORMS,
-			HIP_PARAM_ESP_PROT_ANCHOR
+			HIP_PARAM_ESP_PROT_ANCHOR,
+			HIP_PARAM_ESP_PROT_BRANCH,
+			HIP_PARAM_ESP_PROT_SECRET,
+			HIP_PARAM_ESP_PROT_ROOT
 		};
 	hip_tlv_type_t type = hip_get_param_type(param);
 
@@ -1109,14 +1113,10 @@
 	case SO_HIP_ANCHOR_CHANGE:	return "SO_HIP_ANCHOR_CHANGE";
 	case SO_HIP_TRIGGER_BEX:	return "SO_HIP_TRIGGER_BEX";
 	  //case SO_HIP_IS_OUR_LSI: return "SO_HIP_IS_OUR_LSI";
-<<<<<<< HEAD
-	case SO_HIP_GET_PEER_HIT: return "SO_HIP_GET_PEER_HIT";
-=======
 	case SO_HIP_GET_PEER_HIT:	return "SO_HIP_GET_PEER_HIT";
 	case SO_HIP_REGISTER_SAVAHR: return "SO_HIP_REGISTER_SAVAHR";
 	case SO_HIP_GET_SAVAHR_IN_KEYS: return "SO_HIP_GET_SAVAHR_IN_KEYS";
 	case SO_HIP_GET_SAVAHR_OUT_KEYS: return "SO_HIP_GET_SAVAHR_OUT_KEYS"; 
->>>>>>> 1b19b52e
 	  //case SO_HIP_GET_PEER_HIT_BY_LSIS: return "SO_HIP_GET_PEER_HIT_BY_LSIS";
 	case SO_HIP_SET_HI3_ON:		return "SO_HIP_SET_HI3_ON";
 	case SO_HIP_SET_HI3_OFF:	return "SO_HIP_SET_HI3_OFF";
@@ -1203,21 +1203,17 @@
 	case HIP_PARAM_HCHAIN_ANCHOR:	return "HIP_PARAM_HCHAIN_ANCHOR";
 	case HIP_PARAM_ESP_PROT_TRANSFORMS: return "HIP_PARAM_ESP_PROT_TRANSFORMS";
 	case HIP_PARAM_ESP_PROT_ANCHOR: return "HIP_PARAM_ESP_PROT_ANCHOR";
+	case HIP_PARAM_ESP_PROT_BRANCH: return "HIP_PARAM_ESP_PROT_BRANCH";
+	case HIP_PARAM_ESP_PROT_SECRET: return "HIP_PARAM_ESP_PROT_SECRET";
+	case HIP_PARAM_ESP_PROT_ROOT: return "HIP_PARAM_ESP_PROT_ROOT";
 	//add by santtu
 	case HIP_PARAM_NAT_TRANSFORM:	return "HIP_PARAM_NAT_TRANSFORM";
 	//end add
-<<<<<<< HEAD
-	case HIP_PARAM_LSI: return "HIP_PARAM_LSI";
-	case HIP_PARAM_SRC_TCP_PORT: return "HIP_PARAM_SRC_TCP_PORT";
-	case HIP_PARAM_DST_TCP_PORT: return "HIP_PARAM_DST_TCP_PORT";
-	case HIP_PARAM_STUN: return "HIP_PARAM_STUN";	
-=======
 	case HIP_PARAM_LSI:		return "HIP_PARAM_LSI";
 	case HIP_PARAM_SRC_TCP_PORT:	return "HIP_PARAM_SRC_TCP_PORT";
 	case HIP_PARAM_DST_TCP_PORT:	return "HIP_PARAM_DST_TCP_PORT";
 	case HIP_PARAM_STUN:		return "HIP_PARAM_STUN";
 	case HIP_PARAM_HOSTNAME:	return "HIP_PARAM_HOSTNAME";
->>>>>>> 1b19b52e
 	//end add
 	}
 	return "UNDEFINED";
@@ -1505,7 +1501,7 @@
 {
 	struct hip_tlv_common param;
 	hip_set_param_type(&param, param_type);
-	hip_set_param_contents_len(&param, contents_size);	
+	hip_set_param_contents_len(&param, contents_size);
 	return hip_build_generic_param(msg, &param,
 				       sizeof(struct hip_tlv_common),
 				       contents);
@@ -1911,7 +1907,7 @@
 		 !ipv6_addr_any(&hip_common->hitr),
 		 -EAFNOSUPPORT,
 		 "Received a non-HIT or non NULL in HIT-receiver. Dropping\n");
-	
+
 	HIP_IFEL(ipv6_addr_any(&hip_common->hits), -EAFNOSUPPORT,
 		 "Received a NULL in HIT-sender. Dropping\n");
 
@@ -2321,6 +2317,7 @@
 	if(service_count == 0) {
 		return 0;
 	}
+	HIP_DEBUG("Building REG_INFO parameter(s) \n");
 
 	for( ;i < service_count; i++) {
 		if(service_list[0].min_lifetime !=
@@ -2662,7 +2659,7 @@
 
 /**
  * @brief Gets a suite id from a transform structure.
- * 
+ *
  * @param transform_tlv a pointer to a transform structure
  * @param index         the index of the suite ID in transform_tlv
  * @return              the suite id on transform_tlv on index
@@ -2673,10 +2670,10 @@
 {
 	/** @todo Why do we have hip_select_esp_transform separately? */
 
-        /* RFC 5201 chapter 6.9.:  
+        /* RFC 5201 chapter 6.9.:
            The I2 MUST have a single value in the HIP_TRANSFORM parameter,
 	   which MUST match one of the values offered to the Initiator in
-	   the R1 packet. Does this function check this? 
+	   the R1 packet. Does this function check this?
 	   -Lauri 01.08.2008. */
 	hip_tlv_type_t type;
  	uint16_t supported_hip_tf[] = { HIP_HIP_NULL_SHA1,
@@ -2719,7 +2716,7 @@
  		}
  	}
  	HIP_ERROR("Usable suite not found.\n");
-	
+
  	return 0;
 }
 
@@ -2920,8 +2917,8 @@
 		unsigned char *active_anchor, unsigned char *next_anchor, int hash_length)
 {
 	int err = 0;
-	unsigned char			*anchors = NULL;
-	struct esp_prot_anchor	esp_anchor;
+	//unsigned char *anchors = NULL;
+	struct esp_prot_anchor esp_anchor;
 
 	HIP_ASSERT(msg != NULL);
 	// NULL-active_anchor only allowed for UNUSED-transform
@@ -2992,6 +2989,96 @@
 	ut.caseid = htons(caseid);
 
 	err = hip_build_param(msg, &ut);
+	return err;
+}
+
+int hip_build_param_esp_prot_branch(struct hip_common *msg, int anchor_offset,
+		int branch_length, unsigned char *branch_nodes)
+{
+	int err = 0;
+	struct esp_prot_branch branch;
+
+	HIP_ASSERT(msg != NULL);
+	HIP_ASSERT(anchor_offset >= 0);
+	HIP_ASSERT(branch_length > 0);
+	HIP_ASSERT(branch_nodes != NULL);
+
+	// set parameter type
+	hip_set_param_type(&branch, HIP_PARAM_ESP_PROT_BRANCH);
+
+	// set parameter values
+	branch.anchor_offset = anchor_offset;
+	branch.branch_length = branch_length;
+	memcpy(&branch.branch_nodes[0], branch_nodes, branch_length);
+
+	hip_set_param_contents_len(&branch, 2 * sizeof(uint32_t) + branch_length);
+
+	err = hip_build_generic_param(msg, &branch,
+					      sizeof(struct hip_tlv_common),
+					      hip_get_param_contents_direct(&branch));
+
+	HIP_DEBUG("added esp anchor offset: %u\n", branch.anchor_offset);
+	HIP_DEBUG("added esp branch length: %u\n", branch.branch_length);
+	HIP_HEXDUMP("added esp branch: ", &branch.branch_nodes[0], branch_length);
+
+	return err;
+}
+
+int hip_build_param_esp_prot_secret(struct hip_common *msg, int secret_length,
+		unsigned char *secret)
+{
+	int err = 0;
+	struct esp_prot_secret esp_secret;
+
+	HIP_ASSERT(msg != NULL);
+	HIP_ASSERT(secret_length > 0);
+	HIP_ASSERT(secret != NULL);
+
+	// set parameter type
+	hip_set_param_type(&esp_secret, HIP_PARAM_ESP_PROT_SECRET);
+
+	// set parameter values
+	esp_secret.secret_length = secret_length;
+	memcpy(&esp_secret.secret[0], secret, secret_length);
+
+	hip_set_param_contents_len(&esp_secret, sizeof(uint8_t) + secret_length);
+
+	err = hip_build_generic_param(msg, &esp_secret,
+					      sizeof(struct hip_tlv_common),
+					      hip_get_param_contents_direct(&esp_secret));
+
+	HIP_DEBUG("added esp secret length: %u\n", esp_secret.secret_length);
+	HIP_HEXDUMP("added esp secret: ", &esp_secret.secret[0], secret_length);
+
+	return err;
+}
+
+int hip_build_param_esp_prot_root(struct hip_common *msg, uint8_t root_length,
+		unsigned char *root)
+{
+	int err = 0;
+	struct esp_prot_root esp_root;
+
+	HIP_ASSERT(msg != NULL);
+	HIP_ASSERT(root_length > 0);
+	HIP_ASSERT(root != NULL);
+
+	// set parameter type
+	hip_set_param_type(&esp_root, HIP_PARAM_ESP_PROT_ROOT);
+
+	// set parameter values
+	esp_root.root_length = root_length;
+	memcpy(&esp_root.root[0], root, root_length);
+
+	hip_set_param_contents_len(&esp_root, sizeof(uint8_t) + root_length);
+
+	err = hip_build_generic_param(msg, &esp_root,
+					      sizeof(struct hip_tlv_common),
+					      hip_get_param_contents_direct(&esp_root));
+
+	HIP_DEBUG("added esp root length: %u\n", esp_root.root_length);
+	HIP_HEXDUMP("added esp root: ", &esp_root.root[0], root_length);
+
 	return err;
 }
 
@@ -3241,7 +3328,7 @@
 			    se_hip_flags_t endpoint_flags,
 			    uint8_t host_id_algo,
 			    unsigned int rr_data_len)
-{ 
+{
 	hip_build_param_host_id_hdr(&endpoint_hdr->id.host_id,
 				    hostname, rr_data_len, host_id_algo);
 	endpoint_hdr->family = PF_HIP;
@@ -3287,9 +3374,9 @@
 					      const struct endpoint_hip *endpoint)
 {
 	int err = 0;
-	
+
 	HIP_ASSERT(!(endpoint->flags & HIP_ENDPOINT_FLAG_HIT));
-	
+
 	err = hip_build_param_contents(msg, endpoint, HIP_PARAM_EID_ENDPOINT,
 				       endpoint->length);
 	return err;
@@ -3330,13 +3417,13 @@
 				 const struct endpoint_hip *endpoint)
 {
 	int err = 0;
-	
+
 	if (endpoint->flags & HIP_ENDPOINT_FLAG_HIT) {
 		err = hip_build_param_eid_endpoint_from_hit(msg, endpoint);
 	} else {
 		err = hip_build_param_eid_endpoint_from_host_id(msg, endpoint);
 	}
-	
+
 	return err;
 }
 
@@ -3349,7 +3436,7 @@
 
 	endpoint.family = PF_HIP;
 	endpoint.length = sizeof(struct endpoint_hip);
-	
+
 	/* struct endpoint flags were incorrectly assigned directly from
 	   entry->lhi.anonymous. entry->lhi.anonymous is a boolean value while
 	   endpoint.flags is a binary flag value. The entry lhi.anonymous should
@@ -3533,10 +3620,10 @@
 
 int hip_build_param_cert_x509_req(struct hip_common * msg,
 				    struct in6_addr * addr)
-{ 
-	int err = 0;
-        struct hip_cert_x509_req subj;        
-       
+{
+	int err = 0;
+        struct hip_cert_x509_req subj;
+
         hip_set_param_type(&subj, HIP_PARAM_CERT_X509_REQ);
         hip_calc_param_len(&subj,
                            sizeof(struct hip_cert_x509_req) -
@@ -3549,10 +3636,10 @@
 
 int hip_build_param_cert_x509_ver(struct hip_common * msg,
                                   char * der, int len)
-{ 
-	int err = 0;
-        struct hip_cert_x509_resp subj;        
-       
+{
+	int err = 0;
+        struct hip_cert_x509_resp subj;
+
         hip_set_param_type(&subj, HIP_PARAM_CERT_X509_REQ);
         hip_calc_param_len(&subj,
                            sizeof(struct hip_cert_x509_resp) -
@@ -3568,7 +3655,7 @@
 				    char * der, int len)
 {
 	int err = 0;
-        struct hip_cert_x509_resp local;        
+        struct hip_cert_x509_resp local;
 	hip_set_param_type(&local, HIP_PARAM_CERT_X509_RESP);
 	hip_calc_param_len(&local,
 			   sizeof(struct hip_cert_x509_resp) -
