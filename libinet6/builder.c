/** @file
 * This file defines building and parsing functions for Host Identity Protocol
 * (HIP) kernel module and user messages.
 *
 * These functions work both in the userspace and in the kernel.
 *
 * Keep in mind the following things when using the builder:
 * <ul>
 * <li>Never access members of @c hip_common and @c hip_tlv_common directly. Use
 * the accessor functions to hide byte ordering and length manipulation.</li>
 * <li>Remember always to use <code>__attribute__ ((packed))</code> (see hip.h)
 * with builder because compiler adds padding into the structures.</li>
 * <li>This file is shared between userspace and kernel: do not put any memory
 * allocations or other kernel/userspace specific stuff into here.</li>
 * <li>If you build more functions like build_signature2_contents(), remember
 * to use hip_build_generic_param() in them.</li>
 * </ul>
 *
 * Usage examples:
 * <ul>
 * <li>sender of "add mapping", i.e. the hip module in kernel</li>
 * <ul>
 * <li>struct hip_common *msg = k/malloc(HIP_MAX_PACKET);</li>
 * <li>hip_msg_init(msg);</li>
 * <li>err = hip_build_user_hdr(msg, SO_HIP_ADD_MAP_HIT_IP, 0);</li>
 * <li>err = hip_build_param_contents(msg, &hit, HIP_PARAM_HIT,
 * sizeof(struct in6_addr));</li>
 * <li>err = hip_build_param_contents(msg, &ip, HIP_PARAM_IPV6_ADDR,
 * sizeof(struct in6_addr));</li>
 * <li>send the message to user space.</li>
 * </ul>
 * <li>receiver of "add mapping", i.e. the daemon</li>
 * <ul>
 * <li>struct hip_common *msg = k/malloc(HIP_MAX_PACKET);</li>
 * <li>receive the message from kernel.</li>
 * <li>if (msg->err) goto_error_handler;</li>
 * <li>hit = (struct in6addr *) hip_get_param_contents(msg, HIP_PARAM_HIT);</li>
 * <li>note: hit can be null, if the param was not found.</li>
 * <li>ip = (struct in6addr *) hip_get_param_object(msg, HIP_PARAM_IPV6ADDR);
 * </li>
 * <li>note: hit can be null.</li>
 * </ul>
 * </ul>
 * @author Miika Komu
 * @author Mika Kousa
 * @author Tobias Heer
 * @note   In network packets @c hip_build_network_hdr() should be used instead
 *         of @c hip_build_user_hdr().
 * @todo Macros for doing @c ntohs() and @c htons() conversion? Currently they are
 * used in a platform dependent way.
 * @todo Why does build network header return void whereas build daemon does
 *       not?
 * @todo There is a small TODO list in @c hip_build_network_hdr()
 * @todo <span style="color:#f00">Update the comments of this file.</span>
 */
#include "builder.h"
#include "registration.h"
#include "esp_prot_common.h"

static enum select_dh_key_t select_dh_key = STRONGER_KEY;

/**
 * hip_msg_init - initialize a network/daemon message
 * @param msg the message to be initialized
 *
 * Initialize a message to be sent to the daemon or into the network.
 * Initialization must be done before any parameters are build into
 * the message. Otherwise the writing of the parameters will result in bizarre
 * behaviour.
 *
 */
void hip_msg_init(struct hip_common *msg) {
	/* note: this is used both for daemon and network messages */
	memset(msg, 0, HIP_MAX_PACKET);
}

/**
 * hip_msg_alloc - allocate and initialize a HIP packet
 *
 * Return: initialized HIP packet if successful, NULL on error.
 */
struct hip_common *hip_msg_alloc(void)
{
        struct hip_common *ptr;

	ptr = HIP_MALLOC(HIP_MAX_PACKET, GFP_ATOMIC);
        if (ptr)
		hip_msg_init(ptr);
        return ptr;
}

/**
 * hip_msg_free - deallocate a HIP packet
 * @param msg the packet to be deallocated
 */
void hip_msg_free(struct hip_common *msg)
{
	HIP_FREE(msg);
}

/**
 * hip_convert_msg_total_len_to_bytes - convert message total length to bytes
 * @param len the length of the HIP header as it is in the header
 *       (in host byte order)
 *
 * @return the real size of HIP header in bytes (host byte order)
 */
uint16_t hip_convert_msg_total_len_to_bytes(hip_hdr_len_t len) {
	return (len == 0) ? 0 : ((len + 1) << 3);
}

/**
 * hip_get_msg_total_len - get the real, total size of the header in bytes
 * @param msg pointer to the beginning of the message header
 *
 * @return the real, total size of the message in bytes (host byte order).
 */
uint16_t hip_get_msg_total_len(const struct hip_common *msg) {
	return hip_convert_msg_total_len_to_bytes(msg->payload_len);
}

/**
 * hip_get_msg_contents_len - get message size excluding type and length
 * @param msg pointer to the beginning of the message header
 *
 * @return the real, total size of the message in bytes (host byte order)
 *          excluding the the length of the type and length fields
 */
uint16_t hip_get_msg_contents_len(const struct hip_common *msg) {
	HIP_ASSERT(hip_get_msg_total_len(msg) >=
		   sizeof(struct hip_common));
	return hip_get_msg_total_len(msg) - sizeof(struct hip_common);
}

/**
 * hip_set_msg_total_len - set the total message length in bytes
 * @param msg pointer to the beginning of the message header
 * @param len the total size of the message in bytes (host byte order)
 */
void hip_set_msg_total_len(struct hip_common *msg, uint16_t len) {
	/* assert len % 8 == 0 ? */
	msg->payload_len = (len < 8) ? 0 : ((len >> 3) - 1);
}

/**
 * hip_get_msg_type - get the type of the message in host byte order
 * @param msg pointer to the beginning of the message header
 *
 * @return the type of the message (in host byte order)
 *
 */
hip_hdr_type_t hip_get_msg_type(const struct hip_common *msg) {
	return msg->type_hdr;
}

/**
 * hip_set_msg_type - set the type of the message
 * @param msg pointer to the beginning of the message header
 * @param type the type of the message (in host byte order)
 *
 */
void hip_set_msg_type(struct hip_common *msg, hip_hdr_type_t type) {
	msg->type_hdr = type;
}

/**
 * hip_get_msg_err - get the error values from daemon message header
 * @param msg pointer to the beginning of the message header
 *
 * @return the error value from the message (in host byte order)
 *
 */
hip_hdr_err_t hip_get_msg_err(const struct hip_common *msg) {
	/* Note: error value is stored in checksum field for daemon messages.
	   This should be fixed later on by defining an own header for
	   daemon messages. This function should then input void* as
	   the message argument and cast it to the daemon message header
	   structure. */
	return msg->checksum; /* 1 byte, no ntohs() */
}

/**
 * hip_set_msg_err - set the error value of the daemon message
 * @param msg pointer to the beginning of the message header
 * @param err the error value
 */
void hip_set_msg_err(struct hip_common *msg, hip_hdr_err_t err) {
	/* note: error value is stored in checksum field for daemon messages */
	msg->checksum = err;
}

uint16_t hip_get_msg_checksum(struct hip_common *msg)
{
     return msg->checksum; /* one byte, no ntohs() */
}

/**
 * Get the HIP message @c Controls field value from the packet common header.
 *
 * @param msg a pointer to a HIP packet header
 * @return    the HIP controls
 */
hip_controls_t hip_get_msg_controls(struct hip_common *msg)
{
     return msg->control; /* one byte, no ntohs() */
}

/**
 * hip_zero_msg_checksum - zero message checksum
 */
void hip_zero_msg_checksum(struct hip_common *msg) {
	msg->checksum = 0; /* one byte, no ntohs() */
}

void hip_set_msg_checksum(struct hip_common *msg, u8 checksum) {
	msg->checksum = checksum; /* one byte, no ntohs() */
}

/**
 * hip_get_param_total_len - get total size of message parameter
 * @param tlv_common pointer to the parameter
 *
 * @return the total length of the parameter in bytes (host byte
 * order), including the padding.
 */
hip_tlv_len_t hip_get_param_total_len(const void *tlv_common) {
	return HIP_LEN_PAD(sizeof(struct hip_tlv_common) +
			   ntohs(((const struct hip_tlv_common *)
				  tlv_common)->length));
}

/**
 * hip_get_param_contents_len - get the size of the parameter contents
 * @param tlv_common pointer to the parameter
 *
 * @return the length of the parameter in bytes (in host byte order),
 *          excluding padding and the length of "type" and "length" fields
 */
hip_tlv_len_t hip_get_param_contents_len(const void *tlv_common) {
	return ntohs(((const struct hip_tlv_common *)tlv_common)->length);
}

/**
 * hip_set_param_contents_len - set parameter length
 * @param tlv_common pointer to the parameter
 * @param len the length of the parameter in bytes (in host byte order),
 *              excluding padding and the length of "type" and "length" fields
 */
void hip_set_param_contents_len(void *tlv_common,
				hip_tlv_len_t len) {
	((struct hip_tlv_common *)tlv_common)->length = htons(len);
}

/**
 * hip_get_param_type - get type of parameter
 * @param tlv_common pointer to the parameter
 *
 * @return The type of the parameter (in host byte order).
 */
hip_tlv_type_t hip_get_param_type(const void *tlv_common) {
	return ntohs(((const struct hip_tlv_common *)tlv_common)->type);
}

/**
 * hip_set_param_type - set parameter type
 * @param tlv_common pointer to the parameter
 * @param type type of the parameter (in host byte order)
 */
void hip_set_param_type(void *tlv_common, hip_tlv_type_t type) {
	((struct hip_tlv_common *)tlv_common)->type = htons(type);
}

/**
 * hip_get_diffie_hellman_param_public_value_contents - get dh public value contents
 * @param tlv_common pointer to the dh parameter
 *
 * @return pointer to the public value of Diffie-Hellman parameter
 */
void *hip_get_diffie_hellman_param_public_value_contents(const void *tlv_common) {
	return (void *) tlv_common + sizeof(struct hip_diffie_hellman);
}

/**
 * hip_get_diffie_hellman_param_public_value_len - get dh public value real length
 * @param dh pointer to the Diffie-Hellman parameter
 *
 * @return the length of the public value Diffie-Hellman parameter in bytes
 *          (in host byte order).
 */
hip_tlv_len_t hip_get_diffie_hellman_param_public_value_len(const struct hip_diffie_hellman *dh)
{
	return hip_get_param_contents_len(dh) - sizeof(uint8_t) - sizeof(uint16_t);
}


/**
 * hip_dh_select_key - Selects the stronger DH key according to Moskowitz, R.
 * et al. "Host Identity Protocol"  draft-ietf-hip-base-07.txt, section 5.2.6:
 *
 *  "The sender can include at most two different Diffie-Hellman public
 *  values in the DIFFIE_HELLMAN parameter.  This gives the possibility
 *  e.g. for a server to provide a weaker encryption possibility for a
 *  PDA host that is not powerful enough.  It is RECOMMENDED that the
 *  Initiator, receiving more than one public values selects the stronger
 *  one, if it supports it."
 *
 * @param dhf: pointer to the Diffie-Hellman parameter with two DH keys.
 *
 * @return dhf: pointer to the new Diffie-Hellman parameter, that includes
 *         only one DH key.
 */
struct hip_dh_public_value *hip_dh_select_key(const struct hip_diffie_hellman *dhf)
{
        struct hip_dh_public_value *dhpv1 = NULL, *dhpv2 = NULL, *err = NULL;

	if ( ntohs(dhf->pub_val.pub_len) ==
	     hip_get_diffie_hellman_param_public_value_len(dhf) ){
	         HIP_DEBUG("Single DHF public value received\n");
		 return (struct hip_dh_public_value *)&dhf->pub_val.group_id;
	} else {

		 dhpv1 = (struct hip_dh_public_value *)&dhf->pub_val.group_id;
		 dhpv2 = (struct hip_dh_public_value *)
		   (dhf->pub_val.public_value + ntohs(dhf->pub_val.pub_len));

		 HIP_IFEL (hip_get_diffie_hellman_param_public_value_len(dhf) !=
			   ntohs(dhpv1->pub_len) + sizeof(uint8_t) + sizeof(uint16_t)
			   + ntohs(dhpv2->pub_len), dhpv1, "Malformed DHF parameter\n");

		 HIP_DEBUG("Multiple DHF public values received\n");

		 _HIP_DEBUG("dhpv1->group_id= %d   dhpv2->group_id= %d\n",
			    dhpv1->group_id, dhpv2->group_id);
		 _HIP_DEBUG("dhpv1->pub_len= %d   dhpv2->pub_len= %d\n",
			    dhpv1->pub_len, dhpv2->pub_len);
		 _HIP_DEBUG("ntohs(dhpv1->pub_len)= %d   ntohs(dhpv2->pub_len)= %d\n",
			    ntohs(dhpv1->pub_len), ntohs(dhpv2->pub_len));



		 /* Selection of a DH key depending on select_dh_key */
		 if ( (select_dh_key == STRONGER_KEY &&
		       dhpv1->group_id >= dhpv2->group_id) ||
		      (select_dh_key == WEAKER_KEY &&
		       dhpv1->group_id <= dhpv2->group_id) )
		        return dhpv1;
		 else
		        return dhpv2;
	}
 out_err:
	return err;
}


#if 0
/**
 * hip_set_param_spi_value - set the spi value in spi_lsi parameter
 * @param spi_lsi the spi_lsi parameter
 * @param spi the value of the spi in the spi_lsi value in host byte order
 *
 */
void hip_set_param_spi_value(struct hip_esp_info *esp_info, uint32_t spi)
{
	esp_info->spi = htonl(spi);
}

/**
 * hip_get_param_spi_value - get the spi value from spi_lsi parameter
 * @param spi_lsi the spi_lsi parameter
 *
 * @return the spi value in host byte order
 */
uint32_t hip_get_param_spi_value(const struct hip_esp_info *esp_info)
{
	return ntohl(esp_info->spi);
}
#endif

/**
 * hip_get_unit_test_suite_param_id - get suite id from unit test parameter
 * @param test pointer to the unit test parameter
 *
 * @return the id of the test suite (in host byte order) of the unit test
 *          parameter
 */
uint16_t hip_get_unit_test_suite_param_id(const struct hip_unit_test *test)
{
	return ntohs(test->suiteid);
}

/**
 * hip_get_unit_test_case_param_id - get test case id from unit test parameter
 * @param test pointer to the unit test parameter
 *
 * @return the id of the test case (in host byte order) of the unit test
 *          parameter
 */
uint16_t hip_get_unit_test_case_param_id(const struct hip_unit_test *test)
{
	return ntohs(test->caseid);
}

uint8_t hip_get_host_id_algo(const struct hip_host_id *host_id) {
	return host_id->rdata.algorithm; /* 8 bits, no ntons() */
}

struct hip_locator_info_addr_item *hip_get_locator_first_addr_item(struct hip_locator *locator) {
	return (struct hip_locator_info_addr_item *) (locator + 1);
}
/* remove by santtu, since the item have type2
int hip_get_locator_addr_item_count(struct hip_locator *locator) {
	return (hip_get_param_contents_len(locator) -
		(sizeof(struct hip_locator) -
		 sizeof(struct hip_tlv_common))) /
		sizeof(struct hip_locator_info_addr_item);
}
*/
int hip_get_lifetime_value(time_t seconds, uint8_t *lifetime)
{
	/* Check that we get a lifetime value between 1 and 255. The minimum
	   lifetime according to the registration draft is 0.004 seconds, but
	   the reverse formula gives zero for that. 15384774.906 seconds is the
	   maximum value. The boundary checks done here are just curiosities
	   since services are usually granted for minutes to a couple of days,
	   but not for milliseconds and days. However, log() gives a range error
	   if "seconds" is zero. */
	if(seconds == 0) {
		*lifetime = 0;
		return -1;
	}else if(seconds > 15384774) {
		*lifetime = 255;
		return -1;
	}else {
		*lifetime = (8 * (log(seconds) / log(2))) + 64;
		return 0;
	}
}

int hip_get_lifetime_seconds(uint8_t lifetime, time_t *seconds){
	if(lifetime == 0) {
		*seconds = 0;
		return -1;
	}
	/* All values between from 1 to 63 give just fractions of a second. */
	else if(lifetime < 64) {
		*seconds = 1;
		return 0;
	} else {
		*seconds = pow(2, ((double)((lifetime)-64)/8));
		return 0;
	}
}

/**
 * hip_check_msg_len - check validity of message length
 * @param msg pointer to the message
 *
 * @return 1 if the message length is valid, or 0 if the message length is
 *          invalid
 */
int hip_check_msg_len(const struct hip_common *msg) {
	uint16_t len;

	HIP_ASSERT(msg);
	len = hip_get_msg_total_len(msg);

	if (len < sizeof(struct hip_common) || len > HIP_MAX_PACKET) {
		return 0;
	} else {
		return 1;
	}
}

/**
 * hip_check_network_msg_type - check the type of the network message
 * @param msg pointer to the message
 *
 * @return 1 if the message type is valid, or 0 if the message type is
 *          invalid
 */
int hip_check_network_msg_type(const struct hip_common *msg) {
	int ok = 0;
	hip_hdr_type_t supported[] =
		{
			HIP_I1,
			HIP_R1,
			HIP_I2,
			HIP_R2,
			HIP_UPDATE,
			HIP_NOTIFY,
			HIP_BOS,
			HIP_CLOSE,
			HIP_CLOSE_ACK
		};
	hip_hdr_type_t i;
	hip_hdr_type_t type = hip_get_msg_type(msg);

	for (i = 0; i < sizeof(supported) / sizeof(hip_hdr_type_t); i++) {
		if (type == supported[i]) {
			ok = 1;
			break;
		}
	}

	return ok;
}

/**
 * hip_check_userspace_param_type - check the userspace parameter type
 * @param param pointer to the parameter
 *
 * @return 1 if parameter type is valid, or 0 if parameter type is invalid
 */
int hip_check_userspace_param_type(const struct hip_tlv_common *param)
{
	return 1;
}

/**
 * Checks the network parameter type.
 *
 * Optional parameters are not checked, because the code just does not
 * use them if they are not supported.
 *
 * @param param the network parameter
 * @return 1 if parameter type is valid, or 0 if parameter type
 * is not valid. "Valid" means all optional and non-optional parameters
 * in the HIP draft.
 * @todo Clarify the functionality and explanation of this function. Should
 *       new parameters be added to the checked parameters list as they are
 *       introduced in extensions drafts (RVS, NAT, Registration...), or should
 *       here only be the parameters listed in Sections 5.2.3 through Section
 *       5.2.18 of the draft-ietf-hip-base-06?
 */
int hip_check_network_param_type(const struct hip_tlv_common *param)
{
	int ok = 0;
	hip_tlv_type_t i;
	hip_tlv_type_t valid[] =
		{
			HIP_PARAM_ACK,
			HIP_PARAM_BLIND_NONCE,
                        HIP_PARAM_CERT,
                        HIP_PARAM_DIFFIE_HELLMAN,
                        HIP_PARAM_ECHO_REQUEST,
                        HIP_PARAM_ECHO_REQUEST_SIGN,
                        HIP_PARAM_ECHO_RESPONSE,
                        HIP_PARAM_ECHO_RESPONSE_SIGN,
                        HIP_PARAM_ENCRYPTED,
                        HIP_PARAM_ESP_INFO,
                        HIP_PARAM_ESP_INFO,
                        HIP_PARAM_ESP_TRANSFORM,
                        HIP_PARAM_FROM,
			HIP_PARAM_RELAY_FROM,
			//add by santtu
			HIP_PARAM_RELAY_HMAC,
			//end add
                        HIP_PARAM_HIP_SIGNATURE,
                        HIP_PARAM_HIP_SIGNATURE2,
                        HIP_PARAM_HIP_TRANSFORM,
                        HIP_PARAM_HMAC,
                        HIP_PARAM_HMAC,
                        HIP_PARAM_HMAC2,
			HIP_PARAM_RVS_HMAC,
                        HIP_PARAM_HOST_ID,
                        HIP_PARAM_LOCATOR,
			//add by santtu
			HIP_PARAM_NAT_TRANSFORM,
			//end add
                        HIP_PARAM_NOTIFICATION,
                        HIP_PARAM_PUZZLE,
                        HIP_PARAM_R1_COUNTER,
                        HIP_PARAM_REG_FAILED,
                        HIP_PARAM_REG_INFO,
                        HIP_PARAM_REG_REQUEST,
                        HIP_PARAM_REG_RESPONSE,
                        HIP_PARAM_SEQ,
                        HIP_PARAM_SOLUTION,
                        HIP_PARAM_VIA_RVS,
			HIP_PARAM_RELAY_TO,
			//add by santtu
			HIP_PARAM_REG_FROM,
			//end add
			HIP_PARAM_ESP_PROT_TRANSFORM,
			HIP_PARAM_ESP_PROT_ANCHOR
		};
	hip_tlv_type_t type = hip_get_param_type(param);

	/** @todo check the lengths of the parameters */

	for (i = 0; i < ARRAY_SIZE(valid); i++) {
		if (!(type & 0x0001)) {
			_HIP_DEBUG("Optional param, skip\n");
			ok = 1;
			break;
		} else if (type == valid[i]) {
			ok = 1;
			break;
		}
	}

	return ok;
}

/**
 * Checks the validity of parameter contents length.
 *
 * The msg is passed also in to check to the parameter will not cause buffer
 * overflows.
 *
 * @param msg   a pointer to the beginning of the message
 * @param param a pointer to the parameter to be checked for contents length
 * @return      1 if the length of the parameter contents length was valid
 *              (the length was not too small or too large to fit into the
 *              message). Zero is returned on invalid contents length.
 */
int hip_check_param_contents_len(const struct hip_common *msg,
				 const struct hip_tlv_common *param) {
	int ok = 0;
	int param_len = hip_get_param_total_len(param);
	void *pos = (void *) param;

	/* Note: the lower limit is not checked, because there really is no
	   lower limit. */

	if (pos == ((void *)msg)) {
		HIP_ERROR("use hip_check_msg_len()\n");
	} else if (pos + param_len > ((void *) msg) + HIP_MAX_PACKET) {
		HIP_DEBUG("param far too long (%d)\n", param_len);
	} else if (param_len > hip_get_msg_total_len(msg)) {
		HIP_DEBUG("param too long (%d)\n", param_len);
	} else {
		_HIP_DEBUG("param length ok (%d)\n", param_len);
		ok = 1;
	}
	return ok;
}

/**
 * Iterates to the next parameter.
 *
 * @param msg           a pointer to the beginning of the message header
 * @param current_param a pointer to the current parameter, or NULL if the msg
 *                      is to be searched from the beginning.
 * @return              the next parameter after the current_param in @c msg, or
 *                      NULL if no parameters were found.
 */
struct hip_tlv_common *hip_get_next_param(const struct hip_common *msg,
					  const struct hip_tlv_common *current_param)
{
	struct hip_tlv_common *next_param = NULL;
	void *pos = (void *) current_param;

	if (!msg) {
		HIP_ERROR("msg null\n");
		goto out;
	}

	if (current_param == NULL) {
		pos = (void *) msg;
	}

	if (pos == msg)
		pos += sizeof(struct hip_common);
	else
		pos += hip_get_param_total_len(current_param);

	next_param = (struct hip_tlv_common *) pos;

	/* check that the next parameter does not point
	   a) outside of the message
	   b) out of the buffer with check_param_contents_len()
	   c) to an empty slot in the message */
	if (((char *) next_param) - ((char *) msg) >=
	    hip_get_msg_total_len(msg) || /* a */
	    !hip_check_param_contents_len(msg, next_param) || /* b */
	    hip_get_param_contents_len(next_param) == 0) {    /* c */
		_HIP_DEBUG("no more parameters found\n");
		next_param = NULL;
	} else {
		/* next parameter successfully found  */
		_HIP_DEBUG("next param: type=%d, len=%d\n",
			  hip_get_param_type(next_param),
			  hip_get_param_contents_len(next_param));
	}

 out:
	return next_param;


}

/**
 * Gets  the first parameter of the given type.
 *
 * If there are multiple parameters of the same type, one should use
 * hip_get_next_param() after calling this function to iterate through
 * them all.

 * @param msg        a pointer to the beginning of the message header.
 * @param param_type the type of the parameter to be searched from msg
 *                   (in host byte order)
 * @return           a pointer to the first parameter of the type param_type,
 *                   or NULL if no parameters of the type param_type were not
 *                   found.
 */
void *hip_get_param(const struct hip_common *msg, hip_tlv_type_t param_type)
{
	void *matched = NULL;
	struct hip_tlv_common *current_param = NULL;

	_HIP_DEBUG("searching for type %d\n", param_type);

       /** @todo Optimize: stop when next parameter's type is greater than the
	   searched one. */

	while((current_param = hip_get_next_param(msg, current_param))
	      != NULL) {
		_HIP_DEBUG("current param %d\n",
			   hip_get_param_type(current_param));
		if (hip_get_param_type(current_param) == param_type) {
			matched = current_param;
			break;
		}
	}

	return matched;
}

/**
 * Get contents of the first parameter of the given type. If there are multiple
 * parameters of the same type, one should use @c hip_get_next_param() after
 * calling this function to iterate through them all.
 *
 * @param msg         a pointer to the beginning of the message header
 * @param param_type the type of the parameter to be searched from msg
 *                   (in host byte order)
 * @return           a pointer to the contents of the first parameter of the
 *                   type @c param_type, or NULL if no parameters of type
 *                   @c param_type were found.
 */
void *hip_get_param_contents(const struct hip_common *msg,
			     hip_tlv_type_t param_type)
{

	void *contents = hip_get_param(msg,param_type);
	if (contents)
		contents += sizeof(struct hip_tlv_common);
	return contents;
}

/**
 * hip_get_param_contents_direct - get parameter contents direct from TLV
 * @param tlv_common pointer to a parameter
 *
 * @return pointer to the contents of the tlv_common (just after the
 *          the type and length fields)
 */
void *hip_get_param_contents_direct(const void *tlv_common)
{
	return ((void *)tlv_common) + sizeof(struct hip_tlv_common);
}


/* hip_get_nth_param - get nth parameter of given type from the message
 * @param msg pointer to the beginning of the message header
 * @param param_type the type of the parameter to be searched from msg
 *              (in host byte order)
 * @param n index number to be get
 *
 * @return the nth parameter from the message if found, else %NULL.
 */
void *hip_get_nth_param(const struct hip_common *msg,
			hip_tlv_type_t param_type, int n)
{
	struct hip_tlv_common *param = NULL;
	int i = 0;

	if (n < 1) {
		HIP_ERROR("n < 1 (n=%d)\n", n);
		return NULL;
	}

	while((param = hip_get_next_param(msg, param))) {
		if (hip_get_param_type(param) == param_type) {
			i++;
			if (i == n)
				return param;
		}
	}
	return NULL;
}

/**
 * hip_find_free_param - find the first free position in message
 * @param msg pointer to the beginning of the message header
 *
 * This function does not check whether the new parameter to be appended
 * would overflow the msg buffer. It is the responsibilty of the caller
 * to check such circumstances because this function does not know
 * the length of the object to be appended in the message. Still, this
 * function checks the special situation where the buffer is completely
 * full and returns a null value in such a case.
 *
 * @return pointer to the first free (padded) position, or NULL if
 *          the message was completely full
 */
void *hip_find_free_param(const struct hip_common *msg)
{
	/*! \todo this function should return hip_tlv_common ? */
        struct hip_tlv_common *current_param = NULL;
	struct hip_tlv_common *last_used_pos = NULL;
	void *free_pos = NULL;
	void *first_pos = ((void *) msg) + sizeof(struct hip_common);

	/* Check for no parameters: this has to be checked separately because
	   we cannot tell from the return value of get_next_param() whether
	   the message was completely full or there just were no parameters.
	   The length is used for checking the existance of parameter, because
	   type field may be zero (SPI_LSI = 0) and therefore it cannot be
	   used for checking the existance. */
	if (hip_get_param_contents_len((struct hip_tlv_common *) first_pos)
	    == 0) {
		_HIP_DEBUG("no parameters\n");
		free_pos = first_pos;
		goto out;
	}

	while((current_param = hip_get_next_param(msg, current_param))
	      != NULL) {
		last_used_pos = current_param;
		_HIP_DEBUG("not free: type=%d, contents_len=%d\n",
			  hip_get_param_type(current_param),
			  hip_get_param_contents_len(current_param));
	}

	if (last_used_pos == NULL) {
		free_pos = NULL; /* the message was full */
	} else {
		free_pos = ((void *) last_used_pos) +
			hip_get_param_total_len(last_used_pos);
	}

 out:
	return free_pos;
}


/**
 * hip_calc_hdr_len - update messsage header length
 * @param msg pointer to the beginning of the message header
 *
 * This function is called always when a parameter has been added or the
 * daemon/network header was written. This functions writes the new
 * header length directly into the message.
 */
void hip_calc_hdr_len(struct hip_common *msg)
{
	struct hip_tlv_common *param = NULL;
	void *pos = (void *) msg;

	/* We cannot call get_next() or get_free() because they need a valid
	   header length which is to be (possibly) calculated now. So, the
	   header length must be calculated manually here. */

	if (hip_get_msg_total_len(msg) == 0) {
		/* msg len is zero when
		   1) calling build_param() for the first time
		   2) calling just the build_hdr() without building
		      any parameters, e.g. in plain error messages */
		_HIP_DEBUG("case 1,2\n");
		hip_set_msg_total_len(msg, sizeof(struct hip_common));
	} else {
		/* 3) do nothing, build_param()+ */
		/* 4) do nothing, build_param()+ and build_hdr() */
		_HIP_DEBUG("case 3,4\n");
	}

	pos += hip_get_msg_total_len(msg);
	param = (struct hip_tlv_common *) pos;
	if (hip_get_param_contents_len(param) != 0) {
		/* Case 1 and 3: a new parameter (with a valid length) has
		   been added and the message length has not been updated. */
		_HIP_DEBUG("case 1,3\n");
		hip_set_msg_total_len(msg, hip_get_msg_total_len(msg) +
				      hip_get_param_total_len(param));
		/* XX assert: new pos must be of type 0 (assume only one
		   header has been added) */
	} else {
		/* case 2 and 4: the message length does not need to be
		   updated */
		_HIP_DEBUG("case 2,4\n");
	}

	_HIP_DEBUG("msg len %d\n", hip_get_msg_total_len(msg));
}

/**
 * Calculates and writes the length of any HIP packet parameter
 *
 * This function can be used for semi-automatic calculation of parameter
 * length field. This function should always be used instead of manual
 * calculation of parameter lengths. The tlv_size is usually just
 * sizeof(struct hip_tlv_common), but it can include other fields than
 * just the type and length. For example, DIFFIE_HELLMAN parameter includes
 * the group field as in hip_build_param_diffie_hellman_contents().
 *
 * @param tlv_common pointer to the beginning of the parameter
 * @param tlv_size size of the TLV header  (in host byte order)
 * @param contents_size size of the contents after the TLV header
 *                 (in host byte order)
 */
void hip_calc_generic_param_len(void *tlv_common,
			      hip_tlv_len_t tlv_size,
			      hip_tlv_len_t contents_size)
{
	hip_set_param_contents_len(tlv_common,
				   tlv_size + contents_size -
				   sizeof(struct hip_tlv_common));
}

/**
 * hip_calc_param_len - calculate the length of a "normal" TLV structure
 * @param tlv_common pointer to the beginning of the TLV structure
 * @param contents_size size of the contents after type and length fields
 *                 (in host byte order)
 *
 * This function calculates and writes the length of TLV structure field.
 * This function is different from hip_calc_generic_param_len() because
 * it assumes that the length of the header of the TLV is just
 * sizeof(struct hip_tlv_common).
 */
void hip_calc_param_len(void *tlv_common, hip_tlv_len_t contents_size)
{
	hip_calc_generic_param_len(tlv_common, sizeof(struct hip_tlv_common),
				   contents_size);
}

/**
 * Prints HIP message contents using HIP debug interface.
 * 
 * @param msg a pointer to the message to be printed.
 * @note      Do not call this function directly, use the HIP_DUMP_MSG() macro
 *            instead.
 */
void hip_dump_msg(const struct hip_common *msg)
{
     struct hip_tlv_common *current_param = NULL;
     void *contents = NULL;
     /* The value of the "Length"-field in current parameter. */
     hip_tlv_len_t len = 0;
     /* Total length of the parameter (type+length+value+padding), and the
	length of padding. */
     size_t total_len = 0, pad_len = 0;
     HIP_DEBUG("--------------- MSG START ------------------\n");

     HIP_DEBUG("Msg type :      %s (%d)\n",
	       hip_message_type_name(hip_get_msg_type(msg)),
	       hip_get_msg_type(msg));
     HIP_DEBUG("Msg length:     %d\n", hip_get_msg_total_len(msg));
     HIP_DEBUG("Msg err:        %d\n", hip_get_msg_err(msg));
     HIP_DEBUG("Msg controls:   0x%04x\n", msg->control);

     _HIP_DEBUG_HIT("Msg hits:       ", &msg->hits );
     _HIP_DEBUG_HIT("Msg hitr:       ", &msg->hitr );

     while((current_param = hip_get_next_param(msg, current_param)) != NULL)
     {
	  len = hip_get_param_contents_len(current_param);
	  /* Formula from base draft section 5.2.1. */
	  total_len = 11 + len - (len +3) % 8;
	  pad_len = total_len - len - sizeof(hip_tlv_type_t)
	       - sizeof(hip_tlv_len_t);
	  contents = hip_get_param_contents_direct(current_param);
	  HIP_DEBUG("Parameter type:%s (%d). Total length: %d (4 type+"\
		    "length, %d content, %d padding).\n",
		    hip_param_type_name(hip_get_param_type(current_param)),
		    hip_get_param_type(current_param),
		    total_len,
		    len,
		    pad_len);
	  HIP_HEXDUMP("Contents:", contents, len);
	  HIP_HEXDUMP("Padding:", contents + len , pad_len);
     }
     HIP_DEBUG("---------------- MSG END --------------------\n");
}

/**
 * Returns a string for a given parameter type number.
 *
 * @param msg_type message type number
 * @return         name of the message type
 **/
char* hip_message_type_name(const uint8_t msg_type){
	switch (msg_type) {
	case HIP_I1: return "HIP_I1";
	case HIP_R1: return "HIP_R1";
	case HIP_I2: return "HIP_I2";
	case HIP_R2: return "HIP_R2";
	case HIP_UPDATE: return "HIP_UPDATE";
	case HIP_NOTIFY: return "HIP_NOTIFY";
	case HIP_CLOSE: return "HIP_CLOSE";
	case HIP_CLOSE_ACK: return "HIP_CLOSE_ACK";
	case HIP_CER: return "HIP_CER";
	case HIP_PAYLOAD: return "HIP_PAYLOAD";
	case HIP_PSIG: return "HIP_PSIG";
	case HIP_TRIG: return "HIP_TRIG";
		
	case SO_HIP_ADD_LOCAL_HI: return "SO_HIP_ADD_LOCAL_HI";
	case SO_HIP_DEL_LOCAL_HI: return "SO_HIP_DEL_LOCAL_HI";
	case SO_HIP_RUN_UNIT_TEST: return "SO_HIP_RUN_UNIT_TEST";
	case SO_HIP_RST: return "SO_HIP_RST";
	case SO_HIP_UNIT_TEST: return "SO_HIP_UNIT_TEST";
	case SO_HIP_BOS: return "SO_HIP_BOS";
	case SO_HIP_NETLINK_DUMMY: return "SO_HIP_NETLINK_DUMMY";
	case SO_HIP_CONF_PUZZLE_NEW: return "SO_HIP_CONF_PUZZLE_NEW";
	case SO_HIP_CONF_PUZZLE_SET: return "SO_HIP_CONF_PUZZLE_SET";
	case SO_HIP_CONF_PUZZLE_INC: return "SO_HIP_CONF_PUZZLE_INC";
	case SO_HIP_CONF_PUZZLE_DEC: return "SO_HIP_CONF_PUZZLE_DEC";
	case SO_HIP_SET_OPPORTUNISTIC_MODE: return "SO_HIP_SET_OPPORTUNISTIC_MODE";
	case SO_HIP_SET_BLIND_ON: return "SO_HIP_SET_BLIND_ON";
	case SO_HIP_SET_BLIND_OFF: return "SO_HIP_SET_BLIND_OFF";
	case SO_HIP_DHT_GW: return "SO_HIP_DHT_GW";
	case SO_HIP_SET_DEBUG_ALL: return "SO_HIP_SET_DEBUG_ALL";
	case SO_HIP_SET_DEBUG_MEDIUM: return "SO_HIP_SET_DEBUG_MEDIUM";
	case SO_HIP_SET_DEBUG_NONE: return "SO_HIP_SET_DEBUG_NONE";
	case SO_HIP_HANDOFF_ACTIVE: return "SO_HIP_HANDOFF_ACTIVE";
	case SO_HIP_HANDOFF_LAZY: return "SO_HIP_HANDOFF_LAZY";
	case SO_HIP_RESTART: return "SO_HIP_RESTART";
	case SO_HIP_SET_LOCATOR_ON: return "SO_HIP_SET_LOCATOR_ON";
	case SO_HIP_SET_LOCATOR_OFF: return "SO_HIP_SET_LOCATOR_OFF";
	case SO_HIP_DHT_SET: return "SO_HIP_DHT_SET";
	case SO_HIP_DHT_ON: return "SO_HIP_DHT_ON";
	case SO_HIP_DHT_OFF: return "SO_HIP_DHT_OFF";
	case SO_HIP_SET_OPPTCP_ON: return "SO_HIP_SET_OPPTCP_ON";
	case SO_HIP_SET_OPPTCP_OFF: return "SO_HIP_SET_OPPTCP_OFF";
	case SO_HIP_OPPTCP_UNBLOCK_APP: return "SO_HIP_OPPTCP_UNBLOCK_APP";
	case SO_HIP_OPPTCP_OPPIPDB_ADD_ENTRY: return "SO_HIP_OPPTCP_OPPIPDB_ADD_ENTRY";
	case SO_HIP_OPPTCP_SEND_TCP_PACKET: return "SO_HIP_OPPTCP_SEND_TCP_PACKET";
	case SO_HIP_TRANSFORM_ORDER: return "SO_HIP_TRANSFORM_ORDER";
	case SO_HIP_OFFER_RVS: return "SO_HIP_OFFER_RVS";
	case SO_HIP_CANCEL_RVS: return "SO_HIP_CANCEL_RVS";
	case SO_HIP_REINIT_RVS: return "SO_HIP_REINIT_RVS";
	case SO_HIP_ADD_DEL_SERVER: return "SO_HIP_ADD_DEL_SERVER";
	case SO_HIP_OFFER_HIPRELAY: return "SO_HIP_OFFER_HIPRELAY";
	case SO_HIP_CANCEL_HIPRELAY: return "SO_HIP_CANCEL_HIPRELAY";
	case SO_HIP_REINIT_RELAY: return "SO_HIP_REINIT_RELAY";
	case SO_HIP_OFFER_ESCROW: return "SO_HIP_OFFER_ESCROW";
	case SO_HIP_CANCEL_ESCROW: return "SO_HIP_CANCEL_ESCROW";
	case SO_HIP_ADD_DB_HI: return "SO_HIP_ADD_DB_HI";
	case SO_HIP_ADD_ESCROW_DATA: return "SO_HIP_ADD_ESCROW_DATA";
	case SO_HIP_DELETE_ESCROW_DATA: return "SO_HIP_DELETE_ESCROW_DATA";
	case SO_HIP_SET_ESCROW_ACTIVE: return "SO_HIP_SET_ESCROW_ACTIVE";
	case SO_HIP_SET_ESCROW_INACTIVE: return "SO_HIP_SET_ESCROW_INACTIVE";
	case SO_HIP_FIREWALL_PING: return "SO_HIP_FIREWALL_PING";
	case SO_HIP_FIREWALL_PING_REPLY: return "SO_HIP_FIREWALL_PING_REPLY";
	case SO_HIP_FIREWALL_QUIT: return "SO_HIP_FIREWALL_QUIT";
	case SO_HIP_AGENT_PING: return "SO_HIP_AGENT_PING";
	case SO_HIP_AGENT_PING_REPLY: return "SO_HIP_AGENT_PING_REPLY";
	case SO_HIP_AGENT_QUIT: return "SO_HIP_AGENT_QUIT";
	case SO_HIP_DAEMON_QUIT: return "SO_HIP_DAEMON_QUIT";
	case SO_HIP_I1_REJECT: return "SO_HIP_I1_REJECT";
	case SO_HIP_UPDATE_HIU: return "SO_HIP_UPDATE_HIU";
	case SO_HIP_SET_NAT_PLAIN_UDP: return "SO_HIP_SET_NAT_PLAIN_UDP";
	case SO_HIP_SET_NAT_NONE: return "SO_HIP_SET_NAT_NONE";
	case SO_HIP_SET_HIPPROXY_ON: return "SO_HIP_SET_HIPPROXY_ON";
	case SO_HIP_SET_HIPPROXY_OFF: return "SO_HIP_SET_HIPPROXY_OFF";
	case SO_HIP_GET_PROXY_LOCAL_ADDRESS: return "SO_HIP_GET_PROXY_LOCAL_ADDRESS";
	case SO_HIP_HIPPROXY_STATUS_REQUEST: return "SO_HIP_HIPPROXY_STATUS_REQUEST";
	case SO_HIP_OPPTCP_UNBLOCK_AND_BLACKLIST: return "SO_HIP_OPPTCP_UNBLOCK_AND_BLACKLIST";
	case SO_HIP_FW_BEX_DONE: return "SO_HIP_FW_BEX_DONE";
	case SO_HIP_SET_TCPTIMEOUT_ON: return "SO_HIP_SET_TCPTIMEOUT_ON";
	case SO_HIP_SET_TCPTIMEOUT_OFF: return "SO_HIP_SET_TCPTIMEOUT_OFF";
	case SO_HIP_SET_NAT_ICE_UDP: return "SO_HIP_SET_NAT_ICE_UDP";
	case SO_HIP_IS_OUR_LSI: return "SO_HIP_IS_OUR_LSI";
	case SO_HIP_GET_PEER_HIT_BY_LSIS: return "SO_HIP_GET_PEER_HIT_BY_LSIS";
	case SO_HIP_TRIGGER_BEX: return "SO_HIP_TRIGGER_BEX";  	
	default:
		return "UNDEFINED";
	}
}

/**
 * Returns a string for a given parameter type number.
 *
 * @param param_type parameter type number
 * @return      name of the message type
 **/
char* hip_param_type_name(const hip_tlv_type_t param_type){
	switch (param_type) {
	case HIP_PARAM_ACK: return "HIP_PARAM_ACK";
	case HIP_PARAM_AGENT_REJECT: return "HIP_PARAM_AGENT_REJECT";
	case HIP_PARAM_BLIND_NONCE: return "HIP_PARAM_BLIND_NONCE";
	case HIP_PARAM_CERT: return "HIP_PARAM_CERT";
	case HIP_PARAM_DH_SHARED_KEY: return "HIP_PARAM_DH_SHARED_KEY";
	case HIP_PARAM_DIFFIE_HELLMAN: return "HIP_PARAM_DIFFIE_HELLMAN";
	case HIP_PARAM_DSA_SIGN_DATA: return "HIP_PARAM_DSA_SIGN_DATA";
	case HIP_PARAM_DST_ADDR: return "HIP_PARAM_DST_ADDR";
	case HIP_PARAM_ECHO_REQUEST: return "HIP_PARAM_ECHO_REQUEST";
	case HIP_PARAM_ECHO_REQUEST_SIGN: return "HIP_PARAM_ECHO_REQUEST_SIGN";
	case HIP_PARAM_ECHO_RESPONSE: return "HIP_PARAM_ECHO_RESPONSE";
	case HIP_PARAM_ECHO_RESPONSE_SIGN: return "HIP_PARAM_ECHO_RESPONSE_SIGN";
	case HIP_PARAM_EID_ADDR: return "HIP_PARAM_EID_ADDR";
	case HIP_PARAM_EID_ENDPOINT: return "HIP_PARAM_EID_ENDPOINT";
	case HIP_PARAM_EID_IFACE: return "HIP_PARAM_EID_IFACE";
	case HIP_PARAM_EID_SOCKADDR: return "HIP_PARAM_EID_SOCKADDR";
	case HIP_PARAM_ENCAPS_MSG: return "HIP_PARAM_ENCAPS_MSG";
	case HIP_PARAM_ENCRYPTED: return "HIP_PARAM_ENCRYPTED";
	case HIP_PARAM_ESP_INFO: return "HIP_PARAM_ESP_INFO";
	case HIP_PARAM_ESP_TRANSFORM: return "HIP_PARAM_ESP_TRANSFORM";
	case HIP_PARAM_FROM_PEER: return "HIP_PARAM_FROM_PEER";
	case HIP_PARAM_FROM: return "HIP_PARAM_FROM";
	case HIP_PARAM_HA_INFO: return "HIP_PARAM_HA_INFO";
	case HIP_PARAM_HASH_CHAIN_ANCHORS: return "HIP_PARAM_HASH_CHAIN_ANCHORS";
	case HIP_PARAM_HASH_CHAIN_PSIG: return "HIP_PARAM_HASH_CHAIN_PSIG";
	case HIP_PARAM_HASH_CHAIN_VALUE: return "HIP_PARAM_HASH_CHAIN_VALUE";
	case HIP_PARAM_HIP_SIGNATURE2: return "HIP_PARAM_HIP_SIGNATURE2";
	case HIP_PARAM_HIP_SIGNATURE: return "HIP_PARAM_HIP_SIGNATURE";
	case HIP_PARAM_HIP_TRANSFORM: return "HIP_PARAM_HIP_TRANSFORM";
	case HIP_PARAM_HI: return "HIP_PARAM_HI";
	case HIP_PARAM_HIT: return "HIP_PARAM_HIT";
	case HIP_PARAM_HMAC2: return "HIP_PARAM_HMAC2";
	case HIP_PARAM_HMAC: return "HIP_PARAM_HMAC";
	case HIP_PARAM_HOST_ID: return "HIP_PARAM_HOST_ID";
	case HIP_PARAM_INT: return "HIP_PARAM_INT";
	case HIP_PARAM_IPV6_ADDR: return "HIP_PARAM_IPV6_ADDR";
	case HIP_PARAM_KEYS: return "HIP_PARAM_KEYS";
	case HIP_PARAM_LOCATOR: return "HIP_PARAM_LOCATOR";
	case HIP_PARAM_NOTIFICATION: return "HIP_PARAM_NOTIFICATION";
	case HIP_PARAM_OPENDHT_GW_INFO: return "HIP_PARAM_OPENDHT_GW_INFO";
	case HIP_PARAM_OPENDHT_SET: return "HIP_PARAM_OPENDHT_SET";
	case HIP_PARAM_PORTPAIR: return "HIP_PARAM_PORTPAIR";
	case HIP_PARAM_PUZZLE: return "HIP_PARAM_PUZZLE";
	case HIP_PARAM_R1_COUNTER: return "HIP_PARAM_R1_COUNTER";
	case HIP_PARAM_REG_FAILED: return "HIP_PARAM_REG_FAILED";
	case HIP_PARAM_REG_FROM: return "HIP_PARAM_REG_FROM";
	case HIP_PARAM_REG_INFO: return "HIP_PARAM_REG_INFO";
	case HIP_PARAM_REG_REQUEST: return "HIP_PARAM_REG_REQUEST";
	case HIP_PARAM_REG_RESPONSE: return "HIP_PARAM_REG_RESPONSE";
	case HIP_PARAM_RELAY_FROM: return "HIP_PARAM_RELAY_FROM";
	case HIP_PARAM_RELAY_HMAC: return "HIP_PARAM_RELAY_HMAC";
	case HIP_PARAM_RELAY_TO: return "HIP_PARAM_RELAY_TO";
	case HIP_PARAM_RVS_HMAC: return "HIP_PARAM_RVS_HMAC";
	case HIP_PARAM_SEQ: return "HIP_PARAM_SEQ";
	case HIP_PARAM_SOLUTION: return "HIP_PARAM_SOLUTION";
	case HIP_PARAM_SRC_ADDR: return "HIP_PARAM_SRC_ADDR";
	case HIP_PARAM_TO_PEER: return "HIP_PARAM_TO_PEER";
	case HIP_PARAM_UINT: return "HIP_PARAM_UINT";
	case HIP_PARAM_UNIT_TEST: return "HIP_PARAM_UNIT_TEST";
	case HIP_PARAM_VIA_RVS: return "HIP_PARAM_VIA_RVS";
	case HIP_PARAM_PSEUDO_HIT: return "HIP_PARAM_PSEUDO_HIT";
	case HIP_PARAM_ESP_PROT_TRANSFORM: return "HIP_PARAM_ESP_PROT_TRANSFORM";
	case HIP_PARAM_ESP_PROT_ANCHOR: return "HIP_PARAM_ESP_PROT_ANCHOR";
	//add by santtu
	case HIP_PARAM_NAT_TRANSFORM: return "HIP_PARAM_NAT_TRANSFORM";	
	//end add      
	case HIP_PARAM_LSI: return "HIP_PARAM_LSI";
	}
	return "UNDEFINED";
}

/**
 * hip_check_userspace msg - check userspace message for integrity
 * @param msg the message to be verified for integrity
 *
 * @return zero if the message was ok, or negative error value on error.
 */
int hip_check_userspace_msg(const struct hip_common *msg) {
	struct hip_tlv_common *current_param = NULL;
	int err = 0;

	if (!hip_check_msg_len(msg)) {
		err = -EMSGSIZE;
		HIP_ERROR("bad msg len %d\n", hip_get_msg_total_len(msg));
		goto out;
	}

	while((current_param = hip_get_next_param(msg, current_param))
	      != NULL) {
		if(!hip_check_param_contents_len(msg, current_param)) {
			err = -EMSGSIZE;
			HIP_ERROR("bad param len\n");
			break;
		} else if (!hip_check_userspace_param_type(current_param)) {
			err = -EINVAL;
			HIP_ERROR("bad param type\n");
			break;
		}
	}

 out:
	return err;
}

/**
 * hip_check_network_param_attributes - check parameter attributes
 * @param param the parameter to checked
 *
 * This is the function where one can test special attributes such as algo,
 * groupid, suiteid, etc of a HIP parameter. If the parameter does not require
 * other than just the validation of length and type fields, one should not
 * add any checks for that parameter here.
 *
 * @return zero if the message was ok, or negative error value on error.
 *
 * XX TODO: this function may be unneccessary because the input handlers
 * already do some checking. Currently they are double checked..
 */
int hip_check_network_param_attributes(const struct hip_tlv_common *param)
{
	hip_tlv_type_t type = hip_get_param_type(param);
	int err = 0;

	_HIP_DEBUG("type=%u\n", type);

	switch(type) {
	case HIP_PARAM_HIP_TRANSFORM:
	case HIP_PARAM_ESP_TRANSFORM:
	{
		/* Search for one supported transform */
		hip_transform_suite_t suite;

 		_HIP_DEBUG("Checking %s transform\n",
			   type == HIP_PARAM_HIP_TRANSFORM ? "HIP" : "ESP");
		suite = hip_get_param_transform_suite_id(param, 0);
		if (suite == 0) {
			HIP_ERROR("Could not find suitable %s transform\n",
				  type == HIP_PARAM_HIP_TRANSFORM ? "HIP" : "ESP");
			err = -EPROTONOSUPPORT;
		}
		break;
	}
	case HIP_PARAM_HOST_ID:
	{
		uint8_t algo =
			hip_get_host_id_algo((struct hip_host_id *) param);
		if (algo != HIP_HI_DSA && algo != HIP_HI_RSA) {
			err = -EPROTONOSUPPORT;
			HIP_ERROR("Host id algo %d not supported\n", algo);
		}
		break;
	}
	}
	_HIP_DEBUG("err=%d\n", err);
	return err;
}

/**
 * hip_check_network_msg - check network message for integrity
 * @param msg the message to be verified for integrity
 *
 * @return zero if the message was ok, or negative error value on error.
 */
int hip_check_network_msg(const struct hip_common *msg)
{
	struct hip_tlv_common *current_param = NULL;
	hip_tlv_type_t current_param_type = 0, prev_param_type = 0;
	int err = 0;

	/* Checksum of the message header is verified in input.c */

	if (!hip_check_network_msg_type(msg)) {
		err = -EINVAL;
		HIP_ERROR("bad msg type (%d)\n", hip_get_msg_type(msg));
		goto out;
	}

	if (!hip_check_msg_len(msg)) {
		err = -EMSGSIZE;
		HIP_ERROR("bad msg len %d\n", hip_get_msg_total_len(msg));
		goto out;
	}

	/* Checking of param types, lengths and ordering. */
	while((current_param = hip_get_next_param(msg, current_param))
	      != NULL) {
		current_param_type = hip_get_param_type(current_param);
		if(!hip_check_param_contents_len(msg, current_param)) {
			err = -EMSGSIZE;
			HIP_ERROR("bad param len\n");
			break;
		} else if (!hip_check_network_param_type(current_param)) {
			err = -EINVAL;
			HIP_ERROR("bad param type, current param=%u\n",
				  hip_get_param_type(current_param));
			break;
		} else if (current_param_type < prev_param_type &&
			   ((current_param_type < HIP_LOWER_TRANSFORM_TYPE ||
			    current_param_type > HIP_UPPER_TRANSFORM_TYPE) &&
			    (prev_param_type < HIP_LOWER_TRANSFORM_TYPE ||
			     prev_param_type > HIP_UPPER_TRANSFORM_TYPE))) {
			/* According to draft-ietf-hip-base-03 parameter type order
			 * strictly enforced, except for
			 * HIP_LOWER_TRANSFORM_TYPE - HIP_UPPER_TRANSFORM_TYPE
			 */
			err = -ENOMSG;
			HIP_ERROR("Wrong order of parameters (%d, %d)\n",
				  prev_param_type, current_param_type);
			break;
		} else if (hip_check_network_param_attributes(current_param)) {
			HIP_ERROR("bad param attributes\n");
			err = -EINVAL;
			break;
		}
		prev_param_type = current_param_type;
	}

 out:
	return err;
}

/**
 * Builds and inserts a parameter into the message.
 *
 * This is the root function of all parameter building functions.
 * hip_build_param() and hip_build_param_contents() both  use this function to
 * append the parameter into the HIP message. This function updates the message
 * header length to keep the next free parameter slot quickly accessible for
 * faster writing of the parameters. This function also automagically adds zero
 * filled padding to the parameter, to keep its total length in multiple of 8
 * bytes. Parameter contents are copied from the function parameter @c contents,
 * thus the contents can and should be allocated from the stack instead of the
 * heap (i.e. allocated with malloc()).
 *
 * @param msg            the message where the parameter is to be appended
 * @param parameter_hdr  pointer to the header of the parameter
 * @param param_hdr_size size of parameter_hdr structure (in host byte order)
 * @param contents       the contents of the parameter; the data to be inserted
 *                       after the parameter_hdr (in host byte order)
 * @return               zero on success, or negative on error
 * @see                  hip_build_param().
 * @see                  hip_build_param_contents().
 */


int hip_build_generic_param(struct hip_common *msg,
			    const void *parameter_hdr,
			    hip_tlv_len_t param_hdr_size,
			    const void *contents)
{
	const struct hip_tlv_common *param =
		(struct hip_tlv_common *) parameter_hdr;
	void *src = NULL;
	void *dst = NULL;
	int err = 0;
	int size = 0;
	void *max_dst = ((void *) msg) + HIP_MAX_PACKET;

	_HIP_DEBUG("\n");

	if (!msg) {
		HIP_ERROR("message is null\n");
		err = -EFAULT;
		goto out;
	}

	if (!contents) {
		HIP_ERROR("object is null\n");
		err = -EFAULT;
		goto out;
	}

	if (param_hdr_size < sizeof(struct hip_tlv_common)) {
		HIP_ERROR("parameter size too small\n");
		err = -EMSGSIZE;
		goto out;
	}

	dst = hip_find_free_param(msg);
	if (!dst) {
		err = -EMSGSIZE;
		HIP_ERROR("msg full\n");
		goto out;
	}

	_HIP_DEBUG("found free: %d\n", dst - ((void *)msg));

	if (dst + hip_get_param_total_len(param) > max_dst) {
		err = -EMSGSIZE;
		HIP_DEBUG("dst == %d\n",dst);
		HIP_ERROR("hipd build param: contents size (%d) too long\n",
			  hip_get_param_contents_len(param));
		goto out;
	}

	/* copy header */
	src = (void *) param;
	size = param_hdr_size;
	memcpy(dst, src, size);

	/* copy contents  */
	dst += param_hdr_size;
	src = (void *) contents;
	/* Copy the right amount of contents, see jokela draft for TLV
	   format. For example, this skips the algo in struct hip_sig2
           (which is included in the length), see the
	   build_param_signature2_contents() function below. */
	size = hip_get_param_contents_len(param) -
		(param_hdr_size - sizeof(struct hip_tlv_common));
	memcpy(dst, src, size);

	_HIP_DEBUG("contents copied %d bytes\n", size);

	/* we have to update header length or otherwise hip_find_free_param
	   will fail when it checks the header length */
	hip_calc_hdr_len(msg);
	if (hip_get_msg_total_len(msg) == 0) {
		HIP_ERROR("could not calculate temporary header length\n");
		err = -EFAULT;
	}

	_HIP_DEBUG("dumping msg, len = %d\n", hip_get_msg_total_len(msg));
	_HIP_HEXDUMP("build msg: ", (void *) msg,
		     hip_get_msg_total_len(msg));
 out:

	return err;
}

/**
 * Builds and appends parameter contents into message
 *
 * This function differs from hip_build_generic_param only because it
 * assumes that the parameter header is just sizeof(struct hip_tlv_common).
 * This function updates the message header length to keep the next free
 * parameter slot quickly accessible for faster writing of the parameters.
 * This function automagically adds zero filled paddign to the parameter,
 * to keep its total length in multiple of 8 bytes.
 *
 * @param msg           the message where the parameter will be appended.
 * @param contents      the data after the type and length fields.
 * @param param_type    the type of the parameter (in host byte order).
 * @param contents_size the size of contents (in host byte order).
 * @return              zero on success, or negative on error.
 * @see                 hip_build_generic_param().
 * @see                 hip_build_param().
 */
int hip_build_param_contents(struct hip_common *msg,
			     const void *contents,
			     hip_tlv_type_t param_type,
			     hip_tlv_len_t contents_size)
{
	struct hip_tlv_common param;
	hip_set_param_type(&param, param_type);
	hip_set_param_contents_len(&param, contents_size);	
	return hip_build_generic_param(msg, &param,
				       sizeof(struct hip_tlv_common),
				       contents);
}


/**
 * Appends a complete parameter into a HIP message.
 *
 * Appends a complete network byte ordered parameter @c tlv_common into a HIP
 * message @c msg. This function differs from hip_build_param_contents() and
 * hip_build_generic_param() because it takes a complete network byte ordered
 * parameter as its input. It means that this function can be used for e.g.
 * copying a parameter from a message to another.
 *
 * This function updates the message header length to keep the next free
 * parameter slot quickly accessible for faster writing of the parameters. This
 * function automagically adds zero filled paddign to the parameter, to keep its
 * total length in multiple of 8 bytes.
 *
 * @param msg        a pointer to a message where the parameter will be
 *                   appended.
 * @param tlv_common a pointer to the network byte ordered parameter that will
 *                   be appended into the message.
 * @return           zero on success, or negative error value on error.
 * @see              hip_build_generic_param().
 * @see              hip_build_param_contents().
 */
int hip_build_param(struct hip_common *msg, const void *tlv_common)
{
	int err = 0;
	void *contents = ((void *) tlv_common) + sizeof(struct hip_tlv_common);

	if (tlv_common == NULL) {
		err = -EFAULT;
		HIP_ERROR("param null\n");
		goto out;
	}

	err = hip_build_param_contents(msg, contents,
		       hip_get_param_type(tlv_common),
				       hip_get_param_contents_len(tlv_common));
        _HIP_DEBUG("tlv_common len %d\n", ((struct hip_tlv_common *)tlv_common)->length);
	if (err) {
		HIP_ERROR("could not build contents (%d)\n", err);
	}

 out:
	return err;
}

/**
 * Builds a header for userspace-kernel communication.
 *
 * This function builds the header that can be used for HIP kernel-userspace
 * communication. It is commonly used by the daemon, hipconf, resolver or
 * the kernel module itself. This function can be called before or after
 * building the parameters for the message.
 *
 * This function does not write the header length into the message. It should
 * be written by the build_param_functions.
 *
 * @param msg       the message where the userspace header is to be written.
 * @param base_type the type of the message.
 * @param err_val   a positive error value to be communicated for the receiver
 *                  (usually just zero for no errors).
 * @return          zero on success, or negative on error.
 */
int hip_build_user_hdr(struct hip_common *msg,
			 hip_hdr_type_t base_type,
			 hip_hdr_err_t err_val)
{
	int err = 0;

	_HIP_DEBUG("\n");

	hip_set_msg_type(msg, base_type);
	hip_set_msg_err(msg, err_val);
	/* Note: final header length is usually calculated by the
	   last call to build_param() but it is possible to build a
	   msg with just the header, so we have to calculate the
	   header length anyway. */
	hip_calc_hdr_len(msg);
	if (hip_get_msg_total_len(msg) == 0) {
		err = -EMSGSIZE;
		goto out;
	}

	/* some error checking on types and for null values */

	if (!msg) {
		err = -EINVAL;
		HIP_ERROR("msg null\n");
		goto out;
	}
	if (hip_get_msg_total_len(msg) == 0) {
		HIP_ERROR("hipd build hdr: could not calc size\n");
		err = -EMSGSIZE;
		goto out;
	}

	if (!hip_check_msg_len(msg)) {
		HIP_ERROR("hipd build hdr: msg len (%d) invalid\n",
			  hip_get_msg_total_len(msg));
		err = -EMSGSIZE;
		goto out;
	}

 out:
	return err;
}

/**
 * Writes a network header into a message.
 *
 * This function does not write the header length into the message. It should
 * be written by the build_param_functions. The checksum field is not written
 * either because it is done in hip_send_raw() and hip_send_udp().
 *
 * @param msg          the message where the HIP network should be written
 * @param type_hdr     the type of the HIP header as specified in the drafts
 * @param control      HIP control bits in host byte order
 * @param hit_sender   source HIT in network byte order
 * @param hit_receiver destination HIT in network byte order
 * @todo build HIP network header in the same fashion as in build_daemon_hdr().
 * <ul>
 * <li>Write missing headers in the header using accessor functions
 * (see hip_get/set_XXX() functions in the beginning of this file). You have to
 * create couple of new ones, but daemon and network messages use the same
 * locations for storing len and type (hip_common->err is stored in the
 * hip_common->checksum) and they can be used as they are.</li>
 * <li>payload_proto.</li>
 * <li>payload_len: see how build_daemon_hdr() works.</li>
 * <li>ver_res.</li>
 * <li>checksum (move the checksum function from hip.c to this file
 *     because this file is shared by kernel and userspace).</li>
 * <li>write the parameters of this function into the message.</li>
 * </ul>
 * @note Use @b only accessors to hide byte order and size conversion issues!
 */
void hip_build_network_hdr(struct hip_common *msg, uint8_t type_hdr,
			   uint16_t control, const struct in6_addr *hit_sender,
			   const struct in6_addr *hit_receiver)
{
	msg->payload_proto = IPPROTO_NONE; /* 1 byte, no htons()    */
	/* Do not touch the length; it is written by param builders */
	msg->type_hdr = type_hdr;              /* 1 byte, no htons()    */
	/* version includes the SHIM6 bit */
	msg->ver_res = (HIP_VER_RES << 4) | 1;   /* 1 byte, no htons() */

	msg->control = htons(control);
	msg->checksum = htons(0); /* this will be written by xmit */

	ipv6_addr_copy(&msg->hits, hit_sender ? hit_sender : &in6addr_any);
	ipv6_addr_copy(&msg->hitr, hit_receiver ? hit_receiver : &in6addr_any);
}

#ifndef __KERNEL__
/**
 * Builds a @c HMAC parameter.
 *
 * Builds a @c HMAC parameter to the HIP packet @c msg. This function calculates
 * also the hmac value from the whole message as specified in the drafts.
 *
 * @param msg a pointer to the message where the @c HMAC parameter will be
 *            appended.
 * @param key a pointer to a key used for hmac.
 * @return    zero on success, or negative error value on error.
 * @see       hip_build_param_hmac2_contents()
 * @see       hip_build_param_rvs_hmac_contents().
 * @see       hip_write_hmac().
 */
int hip_build_param_hmac_contents(struct hip_common *msg,
				  struct hip_crypto_key *key)
{
	int err = 0;
	struct hip_hmac hmac;

	hip_set_param_type(&hmac, HIP_PARAM_HMAC);
	hip_calc_generic_param_len(&hmac, sizeof(struct hip_hmac), 0);

	HIP_IFEL(!hip_write_hmac(HIP_DIGEST_SHA1_HMAC, key->key, msg,
				 hip_get_msg_total_len(msg),
				 hmac.hmac_data), -EFAULT,
		 "Error while building HMAC\n");

	err = hip_build_param(msg, &hmac);
 out_err:
	return err;
}

/**
 * Builds a @c RVS_HMAC parameter.
 *
 * Builds a @c RVS_HMAC parameter to the HIP packet @c msg. This function
 * calculates also the hmac value from the whole message as specified in the drafts.
 *
 * @param msg a pointer to the message where the @c RVS_HMAC parameter will be
 *            appended.
 * @param key a pointer to a key used for hmac.
 * @return    zero on success, or negative error value on error.
 * @see       hip_build_param_hmac_contents().
 * @see       hip_build_param_hmac2_contents().
 * @see       hip_write_hmac().
 * @note      Except the TLV type value, the functionality of this function is
 *            identical to the functionality of hip_build_param_hmac_contents().
 *            If something is changed there, it is most likely that it should
 *            be changed here also.
 */
int hip_build_param_rvs_hmac_contents(struct hip_common *msg,
				  struct hip_crypto_key *key)
{
	int err = 0;
	struct hip_hmac hmac;

	hip_set_param_type(&hmac, HIP_PARAM_RVS_HMAC);
	hip_calc_generic_param_len(&hmac, sizeof(struct hip_hmac), 0);
	HIP_IFEL(!hip_write_hmac(HIP_DIGEST_SHA1_HMAC, key->key, msg,
				 hip_get_msg_total_len(msg),
				 hmac.hmac_data), -EFAULT,
		 "Error while building HMAC\n");
	err = hip_build_param(msg, &hmac);
 out_err:
	return err;
}

/**
 * Builds a @c HMAC2 parameter.
 *
 * Builds a @c HMAC2 parameter to the HIP packet @c msg. This function
 * calculates also the hmac value from the whole message as specified in the
 * drafts. Assumes that the hmac includes only the header and host id.
 *
 * @param msg      a pointer to the message where the @c HMAC2 parameter will be
 *                 appended.
 * @param key      a pointer to a key used for hmac.
 * @param host_id  a pointer to a host id.
 * @return         zero on success, or negative error value on error.
 * @see            hip_build_param_hmac_contents().
 * @see            hip_build_param_rvs_hmac_contents().
 * @see            hip_write_hmac().
 */
int hip_build_param_hmac2_contents(struct hip_common *msg,
				   struct hip_crypto_key *key,
				   struct hip_host_id *host_id)
{
	int err = 0;
	struct hip_hmac hmac2;
	struct hip_common *tmp = NULL;
	struct hip_esp_info *esp_info;

	tmp = hip_msg_alloc();
	if (!tmp) {
		err = -ENOMEM;
		goto out_err;
	}

	memcpy(tmp, msg, sizeof(struct hip_common));
	hip_set_msg_total_len(tmp, 0);
	/* assume no checksum yet */

	esp_info = hip_get_param(msg, HIP_PARAM_ESP_INFO);
	HIP_ASSERT(esp_info);
	err = hip_build_param(tmp, esp_info);
	if (err) {
		err = -EFAULT;
		goto out_err;
	}

	hip_set_param_type(&hmac2, HIP_PARAM_HMAC2);
	hip_calc_generic_param_len(&hmac2, sizeof(struct hip_hmac), 0);

	err = hip_build_param(tmp, host_id);
	if (err) {
		HIP_ERROR("Failed to append pseudo host id to R2\n");
		goto out_err;
	}

	_HIP_HEXDUMP("HMAC data", tmp, hip_get_msg_total_len(tmp));
	_HIP_HEXDUMP("HMAC key\n", key->key, 20);

	if (!hip_write_hmac(HIP_DIGEST_SHA1_HMAC, key->key, tmp,
			    hip_get_msg_total_len(tmp),
			    hmac2.hmac_data)) {
		HIP_ERROR("Error while building HMAC\n");
		err = -EFAULT;
		goto out_err;
	}

	err = hip_build_param(msg, &hmac2);
 out_err:
	if (tmp)
		HIP_FREE(tmp);

	return err;
}

/**
 * Calculates the checksum of a HIP packet with pseudo-header.
 *
 * @c src and @c dst are IPv4 or IPv6 addresses in network byte order.
 *
 * @param data a pointer to...
 * @param src  a pointer to...
 * @param dst  a pointer to...
 * @note       Checksumming is from Boeing's HIPD.
 * @return     ...
 */
u16 hip_checksum_packet(char *data, struct sockaddr *src, struct sockaddr *dst)
{
	u16 checksum = 0;
	unsigned long sum = 0;
	int count = 0, length = 0;
	unsigned short *p = NULL; /* 16-bit */
	struct pseudo_header pseudoh;
	struct pseudo_header6 pseudoh6;
	u32 src_network, dst_network;
	struct in6_addr *src6, *dst6;
	struct hip_common *hiph = (struct hip_common *) data;

	if (src->sa_family == AF_INET) {
		/* IPv4 checksum based on UDP-- Section 6.1.2 */
		src_network = ((struct sockaddr_in*)src)->sin_addr.s_addr;
		dst_network = ((struct sockaddr_in*)dst)->sin_addr.s_addr;

		memset(&pseudoh, 0, sizeof(struct pseudo_header));
		memcpy(&pseudoh.src_addr, &src_network, 4);
		memcpy(&pseudoh.dst_addr, &dst_network, 4);
		pseudoh.protocol = IPPROTO_HIP;
		length = (hiph->payload_len + 1) * 8;
		pseudoh.packet_length = htons(length);

		count = sizeof(struct pseudo_header); /* count always even number */
		p = (unsigned short*) &pseudoh;
	} else {
		/* IPv6 checksum based on IPv6 pseudo-header */
		src6 = &((struct sockaddr_in6*)src)->sin6_addr;
		dst6 = &((struct sockaddr_in6*)dst)->sin6_addr;

		memset(&pseudoh6, 0, sizeof(struct pseudo_header6));
		memcpy(&pseudoh6.src_addr[0], src6, 16);
		memcpy(&pseudoh6.dst_addr[0], dst6, 16);
		length = (hiph->payload_len + 1) * 8;
		pseudoh6.packet_length = htonl(length);
		pseudoh6.next_hdr = IPPROTO_HIP;

		count = sizeof(struct pseudo_header6); /* count always even number */
		p = (unsigned short*) &pseudoh6;
	}
	/*
	 * this checksum algorithm can be found
	 * in RFC 1071 section 4.1
	 */

	/* sum the psuedo-header */
	/* count and p are initialized above per protocol */
	while (count > 1) {
		sum += *p++;
		count -= 2;
	}

	/* one's complement sum 16-bit words of data */
	HIP_DEBUG("Checksumming %d bytes of data.\n", length);
	count = length;
	p = (unsigned short*) data;
	while (count > 1) {
		sum += *p++;
		count -= 2;
	}
	/* add left-over byte, if any */
	if (count > 0)
		sum += (unsigned char)*p;

	/*  Fold 32-bit sum to 16 bits */
	while (sum>>16)
		sum = (sum & 0xffff) + (sum >> 16);
	/* take the one's complement of the sum */
	checksum = ~sum;

	return(checksum);
}

int hip_verify_network_header(struct hip_common *hip_common,
			      struct sockaddr *src, struct sockaddr *dst,
			      int len)
{
	int err = 0, plen, checksum;

	plen = hip_get_msg_total_len(hip_common);

        /* Currently no support for piggybacking */
        HIP_IFEL(len != hip_get_msg_total_len(hip_common), -EINVAL,
		 "Invalid HIP packet length (%d,%d). Dropping\n",
		 len, plen);
        HIP_IFEL(hip_common->payload_proto != IPPROTO_NONE, -EOPNOTSUPP,
		 "Protocol in packet (%u) was not IPPROTO_NONE. Dropping\n",
		 hip_common->payload_proto);
	HIP_IFEL(hip_common->ver_res != ((HIP_VER_RES << 4) | 1), -EPROTOTYPE,
		 "Invalid version in received packet. Dropping\n");
	HIP_IFEL(!ipv6_addr_is_hit(&hip_common->hits), -EAFNOSUPPORT,
		 "Received a non-HIT in HIT-source. Dropping\n");
	HIP_IFEL(!ipv6_addr_is_hit(&hip_common->hitr) &&
		 !ipv6_addr_any(&hip_common->hitr),
		 -EAFNOSUPPORT,
		 "Received a non-HIT or non NULL in HIT-receiver. Dropping\n");
	HIP_IFEL(ipv6_addr_any(&hip_common->hits), -EAFNOSUPPORT,
		 "Received a NULL in HIT-sender. Dropping\n");

        /** @todo handle the RVS case better. */
        if (ipv6_addr_any(&hip_common->hitr)) {
                /* Required for e.g. BOS */
                HIP_DEBUG("Received opportunistic HIT\n");
	} else {
#ifdef CONFIG_HIP_RVS
                HIP_DEBUG("Received HIT is ours or we are RVS\n");
#elif HIPL_HIPD
		HIP_IFEL(!hip_hidb_hit_is_our(&hip_common->hitr), -EFAULT,
			 "Receiver HIT is not ours\n");
#endif /* CONFIG_HIP_RVS */
	}

#if 0
        HIP_IFEL(!ipv6_addr_cmp(&hip_common->hits, &hip_common->hitr), -ENOSYS,
		 "Dropping HIP packet. Loopback not supported.\n");
#endif

        /* Check checksum. */
	if (dst->sa_family == AF_INET && ((struct sockaddr_in *)dst)->sin_port) {
		HIP_DEBUG("HIP IPv4 UDP packet: ignoring HIP checksum\n");
	} else {
		checksum = hip_common->checksum;
		hip_common->checksum = 0;

		HIP_IFEL(hip_checksum_packet((char*)hip_common, src, dst)
			 !=checksum,
			 -EBADMSG, "HIP checksum failed.\n");

		hip_common->checksum = checksum;
	}

out_err:
        return err;
}

#endif /* __KERNEL__ */

/**
 * hip_build_param_encrypted_aes_sha1 - build the hip_encrypted parameter
 * @param msg the message where the parameter will be appended
 * @param param the parameter that will contained in the hip_encrypted
 *           parameter
 *
 * Note that this function does not actually encrypt anything, it just builds
 * the parameter. The parameter that will be encapsulated in the hip_encrypted
 * parameter has to be encrypted using a different function call.
 *
 * Returns: zero on success, or negative on failure
 */
int hip_build_param_encrypted_aes_sha1(struct hip_common *msg,
					struct hip_tlv_common *param)
{
	int rem, err = 0;
	struct hip_encrypted_aes_sha1 enc;
	int param_len = hip_get_param_total_len(param);
	struct hip_tlv_common *common = param;
	char *param_padded = NULL;

	hip_set_param_type(&enc, HIP_PARAM_ENCRYPTED);
	enc.reserved = htonl(0);
	memset(&enc.iv, 0, 16);

	/* copy the IV *IF* needed, and then the encrypted data */

	/* AES block size must be multiple of 16 bytes */
	rem = param_len % 16;
	if (rem) {
		HIP_DEBUG("Adjusting param size to AES block size\n");

		param_padded = (char *)HIP_MALLOC(param_len + rem, GFP_KERNEL);
		if (!param_padded) {
			err = -ENOMEM;
			goto out_err;
		}

		/* this kind of padding works against Ericsson/OpenSSL
		   (method 4: RFC2630 method) */
		/* http://www.di-mgt.com.au/cryptopad.html#exampleaes */
		memcpy(param_padded, param, param_len);
		memset(param_padded + param_len, rem, rem);

		common = (struct hip_tlv_common *) param_padded;
		param_len += rem;
	}

	hip_calc_param_len(&enc, sizeof(enc) -
			   sizeof(struct hip_tlv_common) +
			   param_len);

	err = hip_build_generic_param(msg, &enc, sizeof(enc), common);

 out_err:

	if (param_padded)
		HIP_FREE(param_padded);

	return err;
}

/**
 * hip_build_param_signature2_contents - build HIP signature2
 * @param msg the message
 * @param contents pointer to the signature contents (the data to be written
 *                 after the signature field)
 * @param contents_size size of the contents of the signature (the data after the
 *                 algorithm field)
 * @param algorithm the algorithm as in the HIP drafts that was used for
 *                 producing the signature
 *
 * build_param_contents() is not very suitable for building a hip_sig2 struct,
 * because hip_sig2 has a troublesome algorithm field which need some special
 * attention from htons(). Thereby here is a separate builder for hip_sig2 for
 * conveniency. It uses internally hip_build_generic_param() for actually
 * writing the signature parameter into the message.
 *
 * @return zero for success, or non-zero on error
 */
int hip_build_param_signature2_contents(struct hip_common *msg,
					const void *contents,
					hip_tlv_len_t contents_size,
					uint8_t algorithm)
{
	/* note: if you make changes in this function, make them also in
	   build_param_signature_contents(), because it is almost the same */

	int err = 0;
	struct hip_sig2 sig2;

	HIP_ASSERT(sizeof(struct hip_sig2) >= sizeof(struct hip_tlv_common));

	hip_set_param_type(&sig2, HIP_PARAM_HIP_SIGNATURE2);
	hip_calc_generic_param_len(&sig2, sizeof(struct hip_sig2),
				   contents_size);
	sig2.algorithm = algorithm; /* algo is 8 bits, no htons */

	err = hip_build_generic_param(msg, &sig2,
				      sizeof(struct hip_sig2), contents);

	return err;
}

/**
 * hip_build_param_signature_contents - build HIP signature1
 * @param msg the message
 * @param contents pointer to the signature contents (the data to be written
 *                 after the signature field)
 * @param contents_size size of the contents of the signature (the data after the
 *                 algorithm field)
 * @param algorithm the algorithm as in the HIP drafts that was used for
 *                 producing the signature
 *
 * This is almost the same as the previous, but the type is sig1.
 *
 * @return zero for success, or non-zero on error
 */
int hip_build_param_signature_contents(struct hip_common *msg,
				       const void *contents,
				       hip_tlv_len_t contents_size,
				       uint8_t algorithm)
{
	/* note: if you make changes in this function, make them also in
	   build_param_signature_contents2(), because it is almost the same */

	int err = 0;
	struct hip_sig sig;

	HIP_ASSERT(sizeof(struct hip_sig) >= sizeof(struct hip_tlv_common));

	hip_set_param_type(&sig, HIP_PARAM_HIP_SIGNATURE);
	hip_calc_generic_param_len(&sig, sizeof(struct hip_sig),
				   contents_size);
	sig.algorithm = algorithm; /* algo is 8 bits, no htons */

	err = hip_build_generic_param(msg, &sig,
				      sizeof(struct hip_sig), contents);

	return err;
}

/**
 * hip_build_param_echo - build HIP ECHO parameter
 * @param msg the message
 * @param opaque opaque data copied to the parameter
 * @param len      the length of the parameter
 * @param sign true if parameter is under signature, false otherwise
 * @param request true if parameter is ECHO_REQUEST, otherwise parameter is ECHO_RESPONSE
 *
 * @return zero for success, or non-zero on error
 */
int hip_build_param_echo(struct hip_common *msg, void *opaque, int len,
			 int sign, int request)
{
	struct hip_echo_request ping;
	int err;

	if (request)
		hip_set_param_type(&ping, sign ? HIP_PARAM_ECHO_REQUEST_SIGN : HIP_PARAM_ECHO_REQUEST);
	else
		hip_set_param_type(&ping, sign ? HIP_PARAM_ECHO_RESPONSE_SIGN : HIP_PARAM_ECHO_RESPONSE);

	hip_set_param_contents_len(&ping, len);
	err = hip_build_generic_param(msg, &ping, sizeof(struct hip_echo_request),
				      opaque);
	return err;
}

/**
 * hip_build_param_r1_counter - build HIP R1_COUNTER parameter
 * @param msg the message
 * @param generation R1 generation counter
 *
 * @return zero for success, or non-zero on error
 */
int hip_build_param_r1_counter(struct hip_common *msg, uint64_t generation)
{
	struct hip_r1_counter r1gen;
	int err = 0;

	/* note: the length cannot be calculated with calc_param_len() */
	hip_set_param_contents_len(&r1gen,
				   sizeof(struct hip_r1_counter) -
				   sizeof(struct hip_tlv_common));
	/* Type 2 (in R1) or 3 (in I2) */
	hip_set_param_type(&r1gen, HIP_PARAM_R1_COUNTER);

	/* only the random_j_k is in host byte order */
	r1gen.generation = generation;

	err = hip_build_param(msg, &r1gen);
	return err;
}

/**
 * Builds a @c FROM parameter.
 *
 * Builds a @c FROM parameter to the HIP packet @c msg.
 *
 * @param msg      a pointer to a HIP packet common header
 * @param addr     a pointer to an IPv6 or IPv4-in-IPv6 format IPv4 address.
 * @param not_used this parameter is not used, but it is needed to make the
 *                 parameter list uniform with hip_build_param_relay_from().
 * @return         zero on success, or negative error value on error.
 * @see            <a href="http://tools.ietf.org/wg/hip/draft-ietf-hip-rvs/draft-ietf-hip-rvs-05.txt">
 *                 draft-ietf-hip-rvs-05</a> section 4.2.2.
 */
int hip_build_param_from(struct hip_common *msg, const struct in6_addr *addr,
			 const in_port_t not_used)
{
	struct hip_from from;
	int err = 0;

	hip_set_param_type(&from, HIP_PARAM_FROM);
	memcpy((struct in6_addr *)&from.address, addr, 16);

	hip_calc_generic_param_len(&from, sizeof(struct hip_from), 0);
	err = hip_build_param(msg, &from);
	return err;
}

/**
 * Builds a @c RELAY_FROM parameter.
 *
 * Builds a @c RELAY_FROM parameter to the HIP packet @c msg.
 *
 * @param msg  a pointer to a HIP packet common header
 * @param addr a pointer to an IPv6 or IPv4-in-IPv6 format IPv4 address.
 * @param port port number (host byte order).
 * @return     zero on success, or negative error value on error.
 */
int hip_build_param_relay_from(struct hip_common *msg, const struct in6_addr *addr,
			     const in_port_t port)
{
	struct hip_relay_from relay_from;
	int err = 0;

	hip_set_param_type(&relay_from, HIP_PARAM_RELAY_FROM);
	ipv6_addr_copy((struct in6_addr *)&relay_from.address, addr);
	relay_from.port = htons(port);
	hip_calc_generic_param_len(&relay_from, sizeof(relay_from), 0);
	err = hip_build_param(msg, &relay_from);

	return err;
}

/**
 * Builds a @c VIA_RVS parameter.
 *
 * Builds a @c VIA_RVS parameter to the HIP packet @c msg.
 *
 * @param msg           a pointer to a HIP packet common header
 * @param rvs_addresses a pointer to rendezvous server IPv6 or IPv4-in-IPv6
 *                      format IPv4 addresses.
 * @return              zero on success, or negative error value on error.
 * @see                 <a href="http://tools.ietf.org/wg/hip/draft-ietf-hip-rvs/draft-ietf-hip-rvs-05.txt">
 *                      draft-ietf-hip-rvs-05</a> section 4.2.3.
 */
int hip_build_param_via_rvs(struct hip_common *msg,
			    const struct in6_addr rvs_addresses[])
{
	HIP_DEBUG("hip_build_param_rvs() invoked.\n");
	int err = 0;
	struct hip_via_rvs viarvs;

	hip_set_param_type(&viarvs, HIP_PARAM_VIA_RVS);
	hip_calc_generic_param_len(&viarvs, sizeof(struct hip_via_rvs),
				   sizeof(struct in6_addr));
	err = hip_build_generic_param(msg, &viarvs, sizeof(struct hip_via_rvs),
				      (void *)rvs_addresses);
	return err;
}

/**
 * Builds a @c RELAY_TO parameter.
 *
 * Builds a @c RELAY_TO parameter to the HIP packet @c msg.
 *
 * @param msg  a pointer to a HIP packet common header
 * @param addr a pointer to IPv6 address
 * @param port portnumber
 * @return     zero on success, or negative error value on error.
 * @note       This used to be VIA_RVS_NAT, but because of the HIP-ICE
 *             draft, this is now RELAY_TO.
 */
int hip_build_param_relay_to(struct hip_common *msg,
			     const in6_addr_t *addr,
			     const in_port_t port)
{
	/*HIP_DEBUG("hip_build_param_relay_to() invoked.\n");
	  int err = 0;
	  struct hip_relay_to relay_to;
	  struct hip_in6_addr_port tmp;

	  hip_set_param_type(&relay_to, HIP_PARAM_RELAY_TO);
	  hip_calc_generic_param_len(&relay_to, sizeof(struct hip_relay_to),
	  sizeof(in6_addr_t) + sizeof(in_port_t));

	  memcpy(&(tmp.sin6_addr), rvs_addr, sizeof(*rvs_addr));
	  memcpy(&(tmp.sin6_port), &port, sizeof(port));

	  err = hip_build_generic_param(msg, &relay_to, sizeof(struct hip_relay_to),
	  (void *)&tmp);
	  return err;
	*/
     struct hip_relay_to relay_to;
     int err = 0;

     hip_set_param_type(&relay_to, HIP_PARAM_RELAY_TO);
     ipv6_addr_copy((struct in6_addr *)&relay_to.address, addr);
     relay_to.port = htons(port);
     hip_calc_generic_param_len(&relay_to, sizeof(relay_to), 0);
     err = hip_build_param(msg, &relay_to);

     return err;

}

/* NOTE! Keep this function before REG_REQUEST and REG_RESPONSE parameter
 * builders but after hip_calc_generic_param_len() and
 * hip_build_generic_param. */
/**
 * Builds REG_REQUEST and REG_RESPONSE parameters common parts. This function is
 * called from hip_build_param_reg_request() and hip_build_param_reg_response(),
 * and should not be called from anywhere else.
 *
 * @param msg        a pointer to a HIP message where to build the parameter.
 * @param param      a pointer to the parameter to be appended to the HIP
 *                   message @c msg.
 * @param lifetime   the lifetime to be put into the parameter.
 * @param type_list  a pointer to an array containing the registration types to
 *                   be put into the parameter.
 * @param type_count number of registration types in @c type_list.
 * @return           zero on success, non-zero otherwise.
 * @note             This is an static inline function that has no prototype in
 *                   the header file. There is no prototype because this
 *                   function is not to be called outside this file.
 */
static inline int hip_reg_param_core(hip_common_t *msg, void *param,
				     const uint8_t lifetime,
				     const uint8_t *type_list,
				     const int type_count)
{
	struct hip_reg_request *rreq = (struct hip_reg_request *) param;

	hip_calc_generic_param_len(rreq, sizeof(struct hip_reg_request),
				   type_count * sizeof(uint8_t));
	rreq->lifetime = lifetime;

	return hip_build_generic_param(msg, rreq, sizeof(struct hip_reg_request),
				       type_list);
}

/* Hmmm... Because of some weird linker (?) error we cannot use the defined type
   hip_srv_t here, but have to settle for using struct hip_srv. Not that this
   would rock the world, but we definately have something fishy in the makefiles
   or in whatever makes the linker work. -Lauri 11.07.2008. */
int hip_build_param_reg_info(hip_common_t *msg,
			     const struct hip_srv *service_list,
			     const unsigned int service_count)
{
	int err = 0, i = 0;
	struct hip_reg_info reg_info;
	uint8_t reg_type[service_count];
	
	if(service_count == 0) {
		return 0;
	}

	for( ;i < service_count; i++) {
		if(service_list[0].min_lifetime !=
		   service_list[i].min_lifetime ||
		   service_list[0].max_lifetime !=
		   service_list[i].max_lifetime) {
			HIP_INFO("Warning! Multiple min and max lifetime "\
				 "values for a single REG_INFO parameter "\
				 "requested. Using lifetime values from "\
				 "service reg_type %d with all services.\n",
				 service_list[0].reg_type);
			break;
		}

	}

	for(i = 0; i < service_count; i++) {
		reg_type[i] = service_list[i].reg_type;
	}

	hip_set_param_type(&reg_info, HIP_PARAM_REG_INFO);
	/* All services should have the same lifetime... */
	reg_info.min_lifetime = service_list[0].min_lifetime;
	reg_info.max_lifetime = service_list[0].max_lifetime;
	hip_calc_generic_param_len(&reg_info, sizeof(struct hip_reg_info),
				   service_count * sizeof(service_list[0].reg_type));

	err = hip_build_generic_param(
		msg, &reg_info, sizeof(struct hip_reg_info), (void *)reg_type);

	_HIP_DEBUG("Added REG_INFO parameter with %u service%s.\n", service_count,
		   (service_count > 1) ? "s" : "");
	
 out_err:
	return err;
}

int hip_build_param_reg_request(hip_common_t *msg, const uint8_t lifetime,
				const uint8_t *type_list, const int type_count)
{
	int err = 0;
	struct hip_reg_request rreq;

	hip_set_param_type(&rreq, HIP_PARAM_REG_REQUEST);
	err = hip_reg_param_core(msg, &rreq, lifetime, type_list, type_count);

 out_err:
	return err;
}

int hip_build_param_reg_response(hip_common_t *msg, const uint8_t lifetime,
				 const uint8_t *type_list, const int type_count)
{
	int err = 0;
	struct hip_reg_response rres;

	hip_set_param_type(&rres, HIP_PARAM_REG_RESPONSE);
	err = hip_reg_param_core(msg, &rres, lifetime, type_list, type_count);

 out_err:
	return err;
}

/**
 * hip_build_param_reg_failed - build HIP REG_FAILED parameter
 * @param msg the message
 * @param failure_type reason for failure
 * @param type_list list of types to be appended
 * @param cnt number of addresses in type_list
 *
 * @return zero for success, or non-zero on error
 */
int hip_build_param_reg_failed(struct hip_common *msg, uint8_t failure_type,
			       uint8_t *type_list, int type_count)
{
	int err = 0;
	struct hip_reg_failed reg_failed;
		
	if(type_count == 0) {
		return 0;
	} 
	
	hip_set_param_type(&reg_failed, HIP_PARAM_REG_FAILED);
	
	reg_failed.failure_type = failure_type;
	hip_calc_generic_param_len(&reg_failed, sizeof(struct hip_reg_failed),
				   type_count * sizeof(type_list[0]));
	
	err = hip_build_generic_param(
		msg, &reg_failed, sizeof(struct hip_reg_failed), (void *)type_list);
	
	HIP_DEBUG("Added REG_FAILED parameter with %u service%s.\n", type_count,
		  (type_count > 1) ? "s" : "");
	
 out_err:
	return err;
	
}

/**
 * hip_build_param_puzzle - build and append a HIP puzzle into the message
 * @param msg the message where the puzzle is to be appended
 * @param val_K the K value for the puzzle
 * @param lifetime lifetime field of the puzzle
 * @param opaque the opaque value for the puzzle
 * @param random_i random I value for the puzzle (in host byte order)
 *
 * The puzzle mechanism assumes that every value is in network byte order
 * except for the hip_birthday_cookie.cv union, where the value is in
 * host byte order. This is an exception to the normal builder rules, where
 * input arguments are normally always in host byte order.
 *
 * @return zero for success, or non-zero on error
 */
int hip_build_param_puzzle(struct hip_common *msg, uint8_t val_K,
			   uint8_t lifetime, uint32_t opaque, uint64_t random_i)
{
	struct hip_puzzle puzzle;
	int err = 0;

	/* note: the length cannot be calculated with calc_param_len() */
	hip_set_param_contents_len(&puzzle,
				   sizeof(struct hip_puzzle) -
				   sizeof(struct hip_tlv_common));
	/* Type 2 (in R1) or 3 (in I2) */
	hip_set_param_type(&puzzle, HIP_PARAM_PUZZLE);

	/* only the random_j_k is in host byte order */
	puzzle.K = val_K;
	puzzle.lifetime = lifetime;
	puzzle.opaque[0] = opaque & 0xFF;
	puzzle.opaque[1] = (opaque & 0xFF00) >> 8;
	/* puzzle.opaque[2] = (opaque & 0xFF0000) >> 16; */
	puzzle.I = random_i;

    err = hip_build_generic_param(msg, &puzzle,
			      sizeof(struct hip_tlv_common),
			      hip_get_param_contents_direct(&puzzle));
	return err;

}

/**
 * hip_build_param_solution - build and append a HIP solution into the message
 * @param msg the message where the solution is to be appended
 * @param pz values from the corresponding puzzle copied to the solution
 * @param val_J J value for the solution (in host byte order)
 *
 * The puzzle mechanism assumes that every value is in network byte order
 * except for the hip_birthday_cookie.cv union, where the value is in
 * host byte order. This is an exception to the normal builder rules, where
 * input arguments are normally always in host byte order.
 *
 * @return zero for success, or non-zero on error
 */
int hip_build_param_solution(struct hip_common *msg, struct hip_puzzle *pz,
			     uint64_t val_J)
{
	struct hip_solution cookie;
	int err = 0;

	/* note: the length cannot be calculated with calc_param_len() */
	hip_set_param_contents_len(&cookie,
				   sizeof(struct hip_solution) -
				   sizeof(struct hip_tlv_common));
	/* Type 2 (in R1) or 3 (in I2) */
	hip_set_param_type(&cookie, HIP_PARAM_SOLUTION);

	cookie.J = hton64(val_J);
	memcpy(&cookie.K, &pz->K, 12); /* copy: K (1), reserved (1),
					  opaque (2) and I (8 bytes). */
	cookie.reserved = 0;
        err = hip_build_generic_param(msg, &cookie,
				      sizeof(struct hip_tlv_common),
				      hip_get_param_contents_direct(&cookie));
	return err;
}

/**
 * hip_build_param_diffie_hellman_contents - build HIP DH contents,
 *        with one or two public values.
 * @param msg the message where the DH parameter will be appended
 * @param group_id1 the group id of the first DH parameter
 *                  as specified in the drafts
 * @param pubkey1 the public key part of the first DH
 * @param pubkey_len1 length of the first public key part
 * @param group_id2 the group id of the second DH parameter,
 *        should be HIP_MAX_DH_GROUP_ID if there is only one DH key
 * @param pubkey2 the public key part of the second DH
 * @param pubkey_len2 length of the second public key part
 *
 * @return zero on success, or non-zero on error
 */
int hip_build_param_diffie_hellman_contents(struct hip_common *msg,
	      uint8_t group_id1, void *pubkey1, hip_tlv_len_t pubkey_len1,
	      uint8_t group_id2, void *pubkey2, hip_tlv_len_t pubkey_len2)
{
	int err = 0;
	struct hip_diffie_hellman diffie_hellman;
	uint8_t *value = NULL, *value_tmp = NULL;
	hip_tlv_len_t pubkey_len = pubkey_len1 + sizeof(uint8_t) +
	                           sizeof(uint16_t) + pubkey_len2;

	HIP_ASSERT(pubkey_len >= sizeof(struct hip_tlv_common));

	_HIP_ASSERT(sizeof(struct hip_diffie_hellman) == 5);

	hip_set_param_type(&diffie_hellman, HIP_PARAM_DIFFIE_HELLMAN);

	if(group_id2 != HIP_MAX_DH_GROUP_ID)
	     pubkey_len = pubkey_len1 + sizeof(uint8_t) +
	                  sizeof(uint16_t) + pubkey_len2;
	else
	     pubkey_len = pubkey_len1;

	/* Allocating memory for the "value" packet */
	HIP_IFEL(!(value = value_tmp = HIP_MALLOC((pubkey_len), GFP_ATOMIC)),
	     -1, "Failed to alloc memory for value\n");

	hip_calc_generic_param_len(&diffie_hellman,
				   sizeof(struct hip_diffie_hellman),
				   pubkey_len);
	diffie_hellman.pub_val.group_id = group_id1; /* 1 byte, no htons() */
	diffie_hellman.pub_val.pub_len = htons(pubkey_len1);

	if(group_id2 != HIP_MAX_DH_GROUP_ID){
	     /* Creating "value" by joining the first and second DH values */
	     HIP_DEBUG("group_id2 = %d, htons(pubkey_len2)= %d\n",
		       group_id2, htons(pubkey_len2));

	     memcpy(value_tmp, pubkey1, pubkey_len1);
	     value_tmp += pubkey_len1;
	     *value_tmp++ = group_id2;
	     *(uint16_t *)value_tmp = htons(pubkey_len2);
	     value_tmp += 2;
	     memcpy(value_tmp, pubkey2, pubkey_len2);
	}else
	     memcpy(value_tmp, pubkey1, pubkey_len1);

	err = hip_build_generic_param(msg, &diffie_hellman,
				      sizeof(struct hip_diffie_hellman),
				      value);

	_HIP_HEXDUMP("Own DH pubkey: ", pubkey, pubkey_len);

  out_err:

 	if (value)
 		HIP_FREE(value);

	return err;
}

/**
 * hip_get_transform_max - find out the maximum number of transform suite ids
 * @param transform_type the type of the transform
 *
 * @return the number of suite ids that can be used for transform_type
 */
uint16_t hip_get_transform_max(hip_tlv_type_t transform_type)
{
	uint16_t transform_max = 0;

	switch (transform_type) {
	case HIP_PARAM_HIP_TRANSFORM:
		transform_max = HIP_TRANSFORM_HIP_MAX;
		break;
	case HIP_PARAM_ESP_TRANSFORM:
		transform_max = HIP_TRANSFORM_ESP_MAX;
		break;
	default:
		HIP_ERROR("Unknown transform type %d\n", transform_type);
	}

	return transform_max;

}

/**
 * hip_build_param_transform - build an HIP or ESP transform
 * @param msg the message where the parameter will be appended
 * @param transform_type HIP_PARAM_HIP_TRANSFORM or HIP_PARAM_ESP_TRANSFORM
 *                       in host byte order
 * @param transform_suite an array of transform suite ids in host byte order
 * @param transform_count number of transform suites in transform_suite (in host
 *                        byte order)
 *
 * @return zero on success, or negative on error
 */
int hip_build_param_transform(struct hip_common *msg,
			      const hip_tlv_type_t transform_type,
			      const hip_transform_suite_t transform_suite[],
			      const uint16_t transform_count)
{
	int err = 0;
	uint16_t i;
	uint16_t transform_max;
	struct hip_any_transform transform_param;

	transform_max = hip_get_transform_max(transform_type);

	if (!(transform_type == HIP_PARAM_ESP_TRANSFORM ||
	      transform_type == HIP_PARAM_HIP_TRANSFORM)) {
		err = -EINVAL;
		HIP_ERROR("Invalid transform type %d\n", transform_type);
		goto out_err;
	}

	/* Check that the maximum number of transforms is not overflowed */
	if (transform_max > 0 && transform_count > transform_max) {
		err = -E2BIG;
		HIP_ERROR("Too many transforms (%d) for type %d.\n",
			  transform_count, transform_type);
		goto out_err;
	}

	if (transform_type == HIP_PARAM_ESP_TRANSFORM) {
		((struct hip_esp_transform *)&transform_param)->reserved = 0;
	}

	/* Copy and convert transforms to network byte order. */
	for(i = 0; i < transform_count; i++) {
		if (transform_type == HIP_PARAM_ESP_TRANSFORM) {
			((struct hip_esp_transform *)&transform_param)->suite_id[i] = htons(transform_suite[i]);
		} else {
			((struct hip_hip_transform *)&transform_param)->suite_id[i] = htons(transform_suite[i]);
		}
	}

	hip_set_param_type(&transform_param, transform_type);
	if (transform_type == HIP_PARAM_ESP_TRANSFORM) {
		hip_calc_param_len(&transform_param,
				   2+transform_count * sizeof(hip_transform_suite_t));
	} else {
		hip_calc_param_len(&transform_param,
				   transform_count * sizeof(hip_transform_suite_t));
	}
	err = hip_build_param(msg, &transform_param);

 out_err:
	return err;
}

/**
 * hip_get_param_transform_suite_id - get a suite id from a transform structure
 * @param transform_tlv the transform structure
 * @param index the index of the suite id in transform_tlv
 *
 * XX FIXME: REMOVE INDEX, XX RENAME
 *
 * @return the suite id on transform_tlv on index
 */
hip_transform_suite_t hip_get_param_transform_suite_id(const void *transform_tlv,
						       const uint16_t index)
{
	/* XX FIXME: WHY DO WE HAVE HIP_SELECT_ESP_TRANSFORM SEPARATELY??? */

	hip_tlv_type_t type;
 	uint16_t supported_hip_tf[] = { HIP_HIP_NULL_SHA1,
 					HIP_HIP_3DES_SHA1,
 					HIP_HIP_AES_SHA1};
 	uint16_t supported_esp_tf[] = { HIP_ESP_NULL_SHA1,
 					HIP_ESP_3DES_SHA1,
 					HIP_ESP_AES_SHA1 };
 	uint16_t *table = NULL;
 	uint16_t *tfm;
 	int table_n = 0, pkt_tfms = 0, i;

 	_HIP_DEBUG("tfm len = %d\n", hip_get_param_contents_len(transform_tlv));

 	type = hip_get_param_type(transform_tlv);
 	if (type == HIP_PARAM_HIP_TRANSFORM) {
		table = supported_hip_tf;
		table_n = sizeof(supported_hip_tf)/sizeof(uint16_t);
		tfm = (void *)transform_tlv+sizeof(struct hip_tlv_common);
		pkt_tfms = hip_get_param_contents_len(transform_tlv)/sizeof(uint16_t);
 	} else if (type == HIP_PARAM_ESP_TRANSFORM) {
		table = supported_esp_tf;
		table_n = sizeof(supported_esp_tf)/sizeof(uint16_t);
		tfm = (void *)transform_tlv+sizeof(struct hip_tlv_common)+sizeof(uint16_t);
		pkt_tfms = (hip_get_param_contents_len(transform_tlv)-sizeof(uint16_t))/sizeof(uint16_t);
 	} else {
		HIP_ERROR("Invalid type %u\n", type);
		return 0;
 	}

 	for (i = 0; i < pkt_tfms; i++, tfm++) {
 		int j;
 		_HIP_DEBUG("testing pkt tfm=%u\n", ntohs(*tfm));
 		for (j = 0; j < table_n; j++) {
 			if (ntohs(*tfm) == table[j]) {
 				_HIP_DEBUG("found supported tfm %u, pkt tlv index of tfm=%d\n",
 					  table[j], i);
 				return table[j];
 			}
 		}
 	}
 	HIP_ERROR("usable suite not found\n");
 	return 0;
}

#ifndef __KERNEL__
/**
 * hip_build_param_locator - build HIP locator parameter
 *
 * @param msg the message where the REA will be appended
 * @param addresses list of addresses
 * @param address_count number of addresses
 *
 * @return 0 on success, otherwise < 0.
 */
int hip_build_param_locator(struct hip_common *msg,
			struct hip_locator_info_addr_item *addresses,
			int address_count)
{
        /* Is this actually deprecated?
           This knows only how to build locator type 1s 
           If zeroed, returns error if you try to use it --Samu */
	int err = -1;
#if 0
	struct hip_locator *locator_info = NULL;
	int addrs_len = address_count *
		(sizeof(struct hip_locator_info_addr_item));

	HIP_IFE(!(locator_info =
		  malloc(sizeof(struct hip_locator) + addrs_len)), -1);

	hip_set_param_type(locator_info, HIP_PARAM_LOCATOR);
	hip_calc_generic_param_len(locator_info,
				   sizeof(struct hip_locator),
				   addrs_len);
	_HIP_DEBUG("params size=%d\n", sizeof(struct hip_locator) -
		   sizeof(struct hip_tlv_common) +
		   addrs_len);

	memcpy(locator_info + 1, addresses, addrs_len);
	HIP_IFE(hip_build_param(msg, locator_info), -1);

	_HIP_DEBUG("msgtotlen=%d addrs_len=%d\n", hip_get_msg_total_len(msg),
		   addrs_len);
	//if (addrs_len > 0)
	//	memcpy((void *)msg+hip_get_msg_total_len(msg)-addrs_len,
	//	       addresses, addrs_len);

 out_err:
	if (locator_info)
		free(locator_info);
<<<<<<< HEAD
#endif
=======
>>>>>>> bc809979
	return err;
}
#endif /* !__KERNEL__ */

/**
 * hip_build_param_keys - build and append crypto keys parameter
 * \addtogroup params
 * @{ \todo Properly comment parameters of hip_build_param_keys() @}
 * @param msg the message where the parameter will be appended
 * @param operation_id no description
 * @param alg_id no desription
 * @param addr no description
 * @param hit no description
 * @param spi no description
 * @param spi_old no description
 * @param key_len no description
 * @param enc encryption key
 *
 * @return 0 on success, otherwise < 0.
 */
int hip_build_param_keys(struct hip_common *msg, uint16_t operation_id,
						uint16_t alg_id, struct in6_addr *addr,
						struct in6_addr *hit, struct in6_addr *peer_hit, uint32_t spi, uint32_t spi_old,
						uint16_t key_len, struct hip_crypto_key *enc)
{
	int err = 0;
	struct hip_keys keys;

	hip_set_param_type(&keys, HIP_PARAM_KEYS);
	hip_calc_generic_param_len(&keys, sizeof(struct hip_keys), 0);


	memcpy((struct in6_addr *)&keys.address, addr, 16);
	memcpy((struct in6_addr *)&keys.hit, hit, 16);
        memcpy((struct in6_addr *)&keys.peer_hit, peer_hit, 16);
	keys.operation = htons(operation_id);
	keys.alg_id = htons(alg_id);
	keys.spi = htonl(spi);
	keys.spi_old = htonl(spi_old);
	keys.key_len = htons(key_len);
	memcpy(&keys.enc, enc, sizeof(struct hip_crypto_key));

	err = hip_build_param(msg, &keys);
	return err;
}

int hip_build_param_keys_hdr(struct hip_keys *keys, uint16_t operation_id,
						uint16_t alg_id, struct in6_addr *addr,
						struct in6_addr *hit, struct in6_addr *peer_hit, uint32_t spi, uint32_t spi_old,
						uint16_t key_len, struct hip_crypto_key *enc)
{
	int err = 0;

	hip_set_param_type(keys, HIP_PARAM_KEYS);
	hip_calc_generic_param_len(keys, sizeof(struct hip_keys), 0);

	memcpy((struct in6_addr *)keys->address, addr, 16);
	memcpy((struct in6_addr *)keys->hit, hit, 16);
        memcpy((struct in6_addr *)keys->peer_hit, peer_hit, 16);
	keys->operation = htons(operation_id);
	keys->alg_id = htons(alg_id);
	keys->spi = htonl(spi);
	keys->spi_old = htonl(spi_old);
	keys->key_len = htons(key_len);
	memcpy(&keys->enc, enc, sizeof(struct hip_crypto_key));

	return err;
}

/**
 * hip_build_param_seq - build and append HIP SEQ parameter
 * @param msg the message where the parameter will be appended
 * @param update_id Update ID
 *
 * @return 0 on success, otherwise < 0.
 */
int hip_build_param_seq(struct hip_common *msg, uint32_t update_id)
{
	int err = 0;
	struct hip_seq seq;

	hip_set_param_type(&seq, HIP_PARAM_SEQ);
	hip_calc_generic_param_len(&seq, sizeof(struct hip_seq), 0);
	seq.update_id = htonl(update_id);
	err = hip_build_param(msg, &seq);
	return err;
}

/**
 * hip_build_param_ack - build and append HIP ACK parameter
 * @param msg the message where the parameter will be appended
 * @param peer_update_id peer Update ID
 *
 * @return 0 on success, otherwise < 0.
 */
int hip_build_param_ack(struct hip_common *msg, uint32_t peer_update_id)
{
        int err = 0;
        struct hip_ack ack;

        hip_set_param_type(&ack, HIP_PARAM_ACK);
        hip_calc_generic_param_len(&ack, sizeof(struct hip_ack), 0);
        ack.peer_update_id = htonl(peer_update_id);
        err = hip_build_param(msg, &ack);
        return err;
}

/**
 * hip_build_param_esp_prot_mode - build and append ESP PROT transform parameter
 * @param msg the message where the parameter will be appended
 * @param transform the transform to be used for the esp extension header
 *
 * @return 0 on success, otherwise < 0.
 */
int hip_build_param_esp_prot_transform(struct hip_common *msg, uint8_t transform)
{
	int err = 0;

	struct esp_prot_transform prot_transform;

	hip_set_param_type(&prot_transform, HIP_PARAM_ESP_PROT_TRANSFORM);
	hip_calc_generic_param_len(&prot_transform, sizeof(struct esp_prot_transform), 0);
	prot_transform.transform = transform;

	err = hip_build_param(msg, &prot_transform);

	HIP_DEBUG("added esp_prot_transform: %u\n", transform);

	return err;
}

/**
 * hip_build_param_esp_prot_mode - build and append ESP PROT anchor parameter
 * @param msg the message where the parameter will be appended
 * @param anchor the anchor for the hchain to be used for extended esp protection
 *
 * @return 0 on success, otherwise < 0.
 */
int hip_build_param_esp_prot_anchor(struct hip_common *msg, unsigned char *anchor,
		int hash_length)
{
	int err = 0;

	struct esp_prot_anchor esp_anchor;

	hip_set_param_type(&esp_anchor, HIP_PARAM_ESP_PROT_ANCHOR);

	HIP_DEBUG("hash length: %i\n", hash_length);

	/* note: the length cannot be calculated with calc_param_len() */
	hip_set_param_contents_len(&esp_anchor, hash_length);

	memcpy(esp_anchor.anchor, anchor, hash_length);

	err = hip_build_generic_param(msg, &esp_anchor,
					      sizeof(struct hip_tlv_common),
					      hip_get_param_contents_direct(&esp_anchor));

	HIP_HEXDUMP("added esp protection anchor: ", anchor, hash_length);

	return err;
}

/**
 * hip_build_param_unit_test - build and insert an unit test parameter
 * @param msg the message where the parameter will be appended
 * @param suiteid the id of the test suite
 * @param caseid the id of the test case
 *
 * This parameter is used for triggering the unit test suite in the kernel.
 * It is only for implementation internal purposes only.
 *
 * @return 0 on success, otherwise < 0.
 */
int hip_build_param_unit_test(struct hip_common *msg, uint16_t suiteid,
			      uint16_t caseid)
{
	int err = 0;
	struct hip_unit_test ut;

	hip_set_param_type(&ut, HIP_PARAM_UNIT_TEST);
	hip_calc_generic_param_len(&ut, sizeof(struct hip_unit_test), 0);
	ut.suiteid = htons(suiteid);
	ut.caseid = htons(caseid);

	err = hip_build_param(msg, &ut);
	return err;
}

/**
 * hip_build_param_esp_info - build esp_info parameter
 * \addtogroup params
 * @{ \todo Properly comment parameters of hip_build_param_esp_info() @}
 *
 * @param msg the message where the parameter will be appended
 * @param keymat_index no desription
 * @param old_spi no description
 * @param new_spi no description
 *
 * @return zero on success, or negative on failure
 */
int hip_build_param_esp_info(struct hip_common *msg, uint16_t keymat_index,
			     uint32_t old_spi, uint32_t new_spi)
{
	int err = 0;
	struct hip_esp_info esp_info;
	_HIP_DEBUG("Add SPI old: 0x%x (nwbo: 0x%x), new: 0x%x (nwbo: 0x%x)\n",
		old_spi, htonl(old_spi), new_spi, htonl(new_spi));
	hip_set_param_type(&esp_info, HIP_PARAM_ESP_INFO);
	hip_calc_generic_param_len(&esp_info, sizeof(struct hip_esp_info), 0);
	esp_info.reserved = htonl(0);
	esp_info.keymat_index = htons(keymat_index);
	esp_info.old_spi = htonl(old_spi);
	esp_info.new_spi = htonl(new_spi);
	_HIP_DEBUG("esp param old: 0x%x , new: 0x%x \n",
		  esp_info.old_spi, esp_info.new_spi);

	_HIP_DEBUG("keymat index = %d\n", keymat_index);
	_HIP_HEXDUMP("esp_info:", &esp_info, sizeof(struct hip_esp_info));
	err = hip_build_param(msg, &esp_info);
	return err;
}

#if 0
/**
 * hip_build_param_spi - build the SPI parameter
 * @param msg the message where the parameter will be appended
 * @param lsi the value of the lsi (in host byte order)
 * @param spi the value of the spi (in host byte order)
 *
 * XX FIXME: Obsoleted by esp_info in draft-jokela-hip-00
 *
 * @return zero on success, or negative on failure
 */
int hip_build_param_spi(struct hip_common *msg, uint32_t spi)
{
        int err = 0;
        struct hip_spi hspi;

        hip_set_param_type(&hspi, HIP_PARAM_ESP_INFO);
        hip_calc_generic_param_len(&hspi, sizeof(struct hip_spi), 0);
        hspi.spi = htonl(spi);

        err = hip_build_param(msg, &hspi);
        return err;
}
#endif


/**
 *
 */
/*int hip_build_param_encrypted(struct hip_common *msg,
					struct hip_tlv_common *param)
{
	//TODO
	return 0;
}*/


/**
 * hip_build_param_encrypted_3des_sha1 - build the hip_encrypted parameter
 * @param msg the message where the parameter will be appended
 * @param param the parameter that will contained in the hip_encrypted
 *           parameter
 *
 * Note that this function does not actually encrypt anything, it just builds
 * the parameter. The parameter that will be encapsulated in the hip_encrypted
 * parameter has to be encrypted using a different function call.
 *
 * Returns: zero on success, or negative on failure
 */
int hip_build_param_encrypted_3des_sha1(struct hip_common *msg,
					struct hip_tlv_common *param)
{
	int err = 0;
	struct hip_encrypted_3des_sha1 enc;

	hip_set_param_type(&enc, HIP_PARAM_ENCRYPTED);
	hip_calc_param_len(&enc, sizeof(enc) -
			   sizeof(struct hip_tlv_common) +
			   hip_get_param_total_len(param));
	enc.reserved = htonl(0);
	memset(&enc.iv, 0, 8);

	/* copy the IV *IF* needed, and then the encrypted data */

	err = hip_build_generic_param(msg, &enc, sizeof(enc), param);

	return err;
}

/**
 * hip_build_param_encrypted_null_sha1 - build the hip_encrypted parameter
 * @param msg the message where the parameter will be appended
 * @param param the parameter that will contained in the hip_encrypted
 *           parameter
 *
 * Note that this function does not actually encrypt anything, it just builds
 * the parameter. The parameter that will be encapsulated in the hip_encrypted
 * parameter has to be encrypted using a different function call.
 *
 * Returns: zero on success, or negative on failure
 */
int hip_build_param_encrypted_null_sha1(struct hip_common *msg,
 					struct hip_tlv_common *param)
{
	int err = 0;
 	struct hip_encrypted_null_sha1 enc;

 	hip_set_param_type(&enc, HIP_PARAM_ENCRYPTED);
 	hip_calc_param_len(&enc, sizeof(enc) -
 			   sizeof(struct hip_tlv_common) +
 			   hip_get_param_total_len(param));
 	enc.reserved = htonl(0);

 	/* copy the IV *IF* needed, and then the encrypted data */

 	err = hip_build_generic_param(msg, &enc, sizeof(enc), param);

 	return err;
}

void hip_build_param_host_id_hdr(struct hip_host_id *host_id_hdr,
				 const char *hostname,
				 hip_tlv_len_t rr_data_len,
                                 uint8_t algorithm)
{
	uint16_t hi_len = sizeof(struct hip_host_id_key_rdata) + rr_data_len;
	uint16_t fqdn_len;
        /* reserve 1 byte for NULL termination */
	if (hostname)
		fqdn_len = (strlen(hostname) + 1) & 0x0FFF;
	else
		fqdn_len = 0;

	host_id_hdr->hi_length = htons(hi_len);
	/* length = 12 bits, di_type = 4 bits */
	host_id_hdr->di_type_length = htons(fqdn_len | 0x1000);
	/* if the length is 0, then the type should also be zero */
	if (host_id_hdr->di_type_length == ntohs(0x1000))
		host_id_hdr->di_type_length = 0;

        hip_set_param_type(host_id_hdr, HIP_PARAM_HOST_ID);
        hip_calc_generic_param_len(host_id_hdr, sizeof(struct hip_host_id),
				   hi_len -
				   sizeof(struct hip_host_id_key_rdata) +
				   fqdn_len);

        host_id_hdr->rdata.flags = htons(0x0202); /* key is for a host */
        host_id_hdr->rdata.protocol = 0xFF; /* RFC 2535 */
	/* algo is 8 bits, no htons */
        host_id_hdr->rdata.algorithm = algorithm;

	_HIP_DEBUG("hilen=%d totlen=%d contlen=%d\n",
		   ntohs(host_id_hdr->hi_length),
		   hip_get_param_contents_len(host_id_hdr),
		   hip_get_param_total_len(host_id_hdr));
}

void hip_build_param_host_id_only(struct hip_host_id *host_id,
				    const void *rr_data,
				    const char *fqdn)
{
	unsigned int rr_len = ntohs(host_id->hi_length) -
		sizeof(struct hip_host_id_key_rdata);
	char *ptr = (char *) (host_id + 1);
	uint16_t fqdn_len;

	_HIP_DEBUG("hi len: %d\n", ntohs(host_id->hi_length));
	_HIP_DEBUG("Copying %d bytes\n", rr_len);

	memcpy(ptr, rr_data, rr_len);
	ptr += rr_len;

	fqdn_len = ntohs(host_id->di_type_length) & 0x0FFF;
	_HIP_DEBUG("fqdn len: %d\n", fqdn_len);
	if (fqdn_len)
		memcpy(ptr, fqdn, fqdn_len);
}

/**
 * hip_build_param_host_id - build and append host id into message
 * \addtogroup params
 * @{ \todo Comment parameters of hip_build_param_host_id() @}
 *
 */
int hip_build_param_host_id(struct hip_common *msg,
			    struct hip_host_id *host_id_hdr,
			    const void *rr_data,
			    const char *fqdn)
{
	int err = 0;
	hip_build_param_host_id_only(host_id_hdr, rr_data, fqdn);
        err = hip_build_param(msg, host_id_hdr);
	return err;
}

int hip_get_param_host_id_di_type_len(struct hip_host_id *host, char **id, int *len)
{
	int type;
	static char *debuglist[3] = {"none", "FQDN", "NAI"};

	type = ntohs(host->di_type_length);
	*len = type & 0x0FFF;
	type = (type & 0xF000) >> 12;

	if (type > 2) {
		HIP_ERROR("Illegal DI-type: %d\n",type);
		return -1;
	}

	*id = debuglist[type];
	return 0;
}

char *hip_get_param_host_id_hostname(struct hip_host_id *hostid)
{
	int hilen;
	char *ptr;

	hilen = ntohs(hostid->hi_length) - sizeof(struct hip_host_id_key_rdata);
	_HIP_DEBUG("Hilen: %d\n",hilen);
	ptr = (char *)(hostid + 1) + hilen;
	return ptr;
}

/*
 * - endpoint is not padded
 */
void hip_build_endpoint_hdr(struct endpoint_hip *endpoint_hdr,
			    const char *hostname,
			    se_hip_flags_t endpoint_flags,
			    uint8_t host_id_algo,
			    unsigned int rr_data_len)
{
	hip_build_param_host_id_hdr(&endpoint_hdr->id.host_id,
				    hostname, rr_data_len, host_id_algo);
	endpoint_hdr->family = PF_HIP;
	/* The length is not hip-length-padded, so it has be calculated
	   manually. sizeof(hip_host_id) is already included both in the
	   sizeof(struct endpoint_hip) and get_total_len(), so it has be
	   subtracted once. */
	endpoint_hdr->length = sizeof(struct endpoint_hip) +
		hip_get_param_total_len(&endpoint_hdr->id.host_id) -
		sizeof(struct hip_host_id);
	endpoint_hdr->flags = endpoint_flags;
	endpoint_hdr->algo = host_id_algo;
	_HIP_DEBUG("%d %d %d\n",
		  sizeof(struct endpoint_hip),
		  hip_get_param_total_len(&endpoint_hdr->id.host_id),
		  sizeof(struct hip_host_id));
	_HIP_DEBUG("endpoint hdr length: %d\n", endpoint_hdr->length);
}

/*
 * - endpoint is not padded
 * - caller is responsible of reserving enough mem for endpoint
 */
void hip_build_endpoint(struct endpoint_hip *endpoint,
			const struct endpoint_hip *endpoint_hdr,
			const char *hostname,
			const unsigned char *key_rr,
			unsigned int key_rr_len)
{
	_HIP_DEBUG("len=%d ep=%d rr=%d hostid=%d\n",
		  endpoint_hdr->length,
		  sizeof(struct endpoint_hip),
		  key_rr_len,
		  sizeof(struct hip_host_id));
	HIP_ASSERT(endpoint_hdr->length == sizeof(struct endpoint_hip) +
		   hip_get_param_total_len(&endpoint_hdr->id.host_id) -
		   sizeof(struct hip_host_id));
	memcpy(endpoint, endpoint_hdr, sizeof(struct endpoint_hip));
	hip_build_param_host_id_only(&endpoint->id.host_id, key_rr, hostname);
}

int hip_build_param_eid_endpoint_from_host_id(struct hip_common *msg,
					      const struct endpoint_hip *endpoint)
{
	int err = 0;
	
	HIP_ASSERT(!(endpoint->flags & HIP_ENDPOINT_FLAG_HIT));
	
	err = hip_build_param_contents(msg, endpoint, HIP_PARAM_EID_ENDPOINT,
				       endpoint->length);
	return err;
}

int hip_build_param_eid_endpoint_from_hit(struct hip_common *msg,
					  const struct endpoint_hip *endpoint)
{
	struct hip_eid_endpoint eid_endpoint;
	int err = 0;

	HIP_ASSERT(endpoint->flags & HIP_ENDPOINT_FLAG_HIT);

	hip_set_param_type(&eid_endpoint, HIP_PARAM_EID_ENDPOINT);

	hip_calc_param_len(&eid_endpoint,
			   sizeof(struct hip_eid_endpoint) -
			   sizeof (struct hip_tlv_common));

	memcpy(&eid_endpoint.endpoint, endpoint, sizeof(struct endpoint_hip));

	err = hip_build_param(msg, &eid_endpoint);

	return err;
}

/*
 * hip_build_param_eid_endpoint - build eid endpoint parameter
 * @param msg the message where the eid endpoint paramater will be appended
 * @param endpoint the endpoint to be wrapped into the eid endpoint structure
 * @param port the dst/src port used for the endpoint
 *
 * Used for passing endpoints to the kernel. The endpoint is wrapped into
 * an eid endpoint structure because endpoint_hip is not padded but all
 * parameter need to be padded in the builder interface.
 */
int hip_build_param_eid_endpoint(struct hip_common *msg,
				 const struct endpoint_hip *endpoint)
{
	int err = 0;
	
	if (endpoint->flags & HIP_ENDPOINT_FLAG_HIT) {
		err = hip_build_param_eid_endpoint_from_hit(msg, endpoint);
	} else {
		err = hip_build_param_eid_endpoint_from_host_id(msg, endpoint);
	}
	
	return err;
}

int hip_host_id_entry_to_endpoint(struct hip_host_id_entry *entry,
				  struct hip_common *msg)
{
	struct endpoint_hip endpoint;
	int err = 0;

	endpoint.family = PF_HIP;
	endpoint.length = sizeof(struct endpoint_hip);
	
	/* struct endpoint flags were incorrectly assigned directly from
	   entry->lhi.anonymous. entry->lhi.anonymous is a boolean value while
	   endpoint.flags is a binary flag value. The entry lhi.anonymous should
	   be converted to binary flag to avoid this kind of mistakes.
	   -Lauri 18.07.2008 */
	if(entry->lhi.anonymous) {
		endpoint.flags = HIP_ENDPOINT_FLAG_ANON;
	} else {
		endpoint.flags = HIP_ENDPOINT_FLAG_HIT;
	}
	//endpoint.flags  = entry->lhi.anonymous;
	/* Next line is useless see couple of lines further --SAMU */
	//endpoint.algo   = entry->lhi.algo;
	endpoint.algo   = hip_get_host_id_algo(entry->host_id);
	ipv6_addr_copy(&endpoint.id.hit, &entry->lhi.hit);
	
	HIP_IFEL(hip_build_param_eid_endpoint(msg, &endpoint), -1,
		 "Error when building parameter HIP_PARAM_EID_ENDPOINT.\n");

  out_err:
	return err;
}

int hip_build_param_eid_iface(struct hip_common *msg,
			      hip_eid_iface_type_t if_index)
{
	int err = 0;
	struct hip_eid_iface param;

	hip_set_param_type(&param, HIP_PARAM_EID_IFACE);
	hip_calc_generic_param_len(&param, sizeof(param), 0);
	param.if_index = htons(if_index);
	err = hip_build_param(msg, &param);

	return err;
}

int hip_build_param_eid_sockaddr(struct hip_common *msg,
                                 struct sockaddr *sockaddr,
                                 size_t sockaddr_len)
{
        int err = 0;
	_HIP_DEBUG("build family=%d, len=%d\n", sockaddr->sa_family,
		   sockaddr_len);
        err = hip_build_param_contents(msg, sockaddr, HIP_PARAM_EID_SOCKADDR,
                                       sockaddr_len);
        return err;
}

/**
 * Builds a NOTIFICATION parameter.
 *
 * @param msg              a pointer to the message where the parameter will be
 *                         appended
 * @param msgtype          NOTIFY message type
 * @param notification     the Notification data that will contained in the HIP
 *                         NOTIFICATION parameter
 * @param notification_len length of @c notification_data
 *
 * @return zero on success, or negative on failure
 */
int hip_build_param_notification(struct hip_common *msg, uint16_t msgtype,
				 void *data, size_t data_len)
{
	int err = 0;
	struct hip_notification notification;

	hip_set_param_type(&notification, HIP_PARAM_NOTIFICATION);
	hip_calc_param_len(&notification, sizeof(struct hip_notification) -
			   sizeof(struct hip_tlv_common) +
			   data_len);
	notification.reserved = 0;
	notification.msgtype = htons(msgtype);

	err = hip_build_generic_param(msg, &notification,
				      sizeof(struct hip_notification),
				      data);
	return err;
}

int hip_build_netlink_dummy_header(struct hip_common *msg)
{
	return hip_build_user_hdr(msg, SO_HIP_NETLINK_DUMMY, 0);
}

int hip_build_param_blind_nonce(struct hip_common *msg, uint16_t nonce)
{
	struct hip_blind_nonce param;
	int err = 0;

	hip_set_param_type(&param, HIP_PARAM_BLIND_NONCE);
	hip_calc_generic_param_len(&param, sizeof(param), 0);
	param.nonce = htons(nonce);
	err = hip_build_param(msg, &param);

	return err;
}

int hip_build_param_opendht_set(struct hip_common *msg,
                                char *name)
{
    int err = 0;
    struct hip_opendht_set name_info;
    hip_set_param_type(&name_info, HIP_PARAM_OPENDHT_SET);
    hip_calc_param_len(&name_info,
                       sizeof(struct hip_opendht_set) -
                       sizeof(struct hip_tlv_common));
    strcpy(&name_info.name, name);
    err = hip_build_param(msg, &name_info);
 out_err:
    return err;
}

int hip_build_param_opendht_gw_info(struct hip_common *msg,
				    struct in6_addr *addr,
				    uint32_t ttl,
				    uint16_t port)
{
	int err = 0;
	struct hip_opendht_gw_info gw_info;

	hip_set_param_type(&gw_info, HIP_PARAM_OPENDHT_GW_INFO);
	hip_calc_param_len(&gw_info,
			   sizeof(struct hip_opendht_gw_info) -
			   sizeof(struct hip_tlv_common));
	gw_info.ttl = ttl;
	gw_info.port = htons(port);
	ipv6_addr_copy(&gw_info.addr, addr);
	err = hip_build_param(msg, &gw_info);
	return err;
}

int hip_build_param_cert_spki_info(struct hip_common * msg,
				    struct hip_cert_spki_info * cert_info)
{
	int err = 0;
	hip_set_param_type(cert_info, HIP_PARAM_CERT_SPKI_INFO);
	hip_calc_param_len(cert_info,
			   sizeof(struct hip_cert_spki_info) -
			   sizeof(struct hip_tlv_common));
	err = hip_build_param(msg, cert_info);
	return err;
}

int dsa_to_hip_endpoint(DSA *dsa, struct endpoint_hip **endpoint,
			se_hip_flags_t endpoint_flags, const char *hostname)
{
  int err = 0;
  unsigned char *dsa_key_rr = NULL;
  int dsa_key_rr_len;
  struct endpoint_hip endpoint_hdr;

  _HIP_DEBUG("dsa_to_hip_endpoint called\n");

  dsa_key_rr_len = dsa_to_dns_key_rr(dsa, &dsa_key_rr);
  if (dsa_key_rr_len <= 0) {
    HIP_ERROR("dsa_key_rr_len <= 0\n");
    err = -ENOMEM;
    goto out_err;
  }

  /* build just an endpoint header to see how much memory is needed for the
     actual endpoint */
  hip_build_endpoint_hdr(&endpoint_hdr, hostname, endpoint_flags,
			 HIP_HI_DSA, dsa_key_rr_len);

  *endpoint = malloc(endpoint_hdr.length);
  if (!(*endpoint)) {
    err = -ENOMEM;
    goto out_err;
  }
  memset(*endpoint, 0, endpoint_hdr.length);

  _HIP_DEBUG("Allocated %d bytes for endpoint\n", endpoint_hdr.length);
  hip_build_endpoint(*endpoint, &endpoint_hdr, hostname,
		     dsa_key_rr, dsa_key_rr_len);
  _HIP_HEXDUMP("endpoint contains: ", *endpoint, endpoint_hdr.length);

 out_err:

  if (dsa_key_rr)
    free(dsa_key_rr);

  return err;
}

int rsa_to_hip_endpoint(RSA *rsa, struct endpoint_hip **endpoint,
			se_hip_flags_t endpoint_flags, const char *hostname)
{
  int err = 0;
  unsigned char *rsa_key_rr = NULL;
  int rsa_key_rr_len;
  struct endpoint_hip endpoint_hdr;

  HIP_DEBUG("rsa_to_hip_endpoint called\n");

  rsa_key_rr_len = rsa_to_dns_key_rr(rsa, &rsa_key_rr);
  if (rsa_key_rr_len <= 0) {
    HIP_ERROR("rsa_key_rr_len <= 0\n");
    err = -ENOMEM;
    goto out_err;
  }

  /* build just an endpoint header to see how much memory is needed for the
     actual endpoint */
  hip_build_endpoint_hdr(&endpoint_hdr, hostname, endpoint_flags,
			 HIP_HI_RSA, rsa_key_rr_len);

    *endpoint = malloc(endpoint_hdr.length);
  if (!(*endpoint)) {
    err = -ENOMEM;
    goto out_err;
  }
  memset(*endpoint, 0, endpoint_hdr.length);

  _HIP_DEBUG("Allocated %d bytes for endpoint\n", endpoint_hdr.length);

  hip_build_endpoint(*endpoint, &endpoint_hdr, hostname,
		     rsa_key_rr, rsa_key_rr_len);

  _HIP_HEXDUMP("endpoint contains: ", *endpoint, endpoint_hdr.length);

 out_err:

  if (rsa_key_rr)
    free(rsa_key_rr);

  return err;
}

int alloc_and_set_host_id_param_hdr(struct hip_host_id **host_id,
				    unsigned int key_rr_len,
				    uint8_t algo,
				    const char *hostname)
{
  int err = 0;
  struct hip_host_id host_id_hdr;
  hip_build_param_host_id_hdr(&host_id_hdr, hostname,
			      key_rr_len, algo);

  *host_id = malloc(hip_get_param_total_len(&host_id_hdr));
  if (!host_id) {
    err = -ENOMEM;
  }

  memcpy(*host_id, &host_id_hdr, sizeof(host_id_hdr));

  return err;
}

int alloc_and_build_param_host_id_only(struct hip_host_id **host_id,
				       unsigned char *key_rr, int key_rr_len,
				       int algo, char *hostname) {
  int err = 0;
  HIP_IFEL(alloc_and_set_host_id_param_hdr(host_id, key_rr_len, algo,
					   hostname), -1, "alloc\n");
  hip_build_param_host_id_only(*host_id, key_rr, "hostname");
 out_err:
  if (err && *host_id) {
    *host_id = NULL;
    HIP_FREE(host_id);
  }

  return err;
}

/* Note: public here means that you only have the public key,
   not the private */
int hip_any_key_to_hit(void *any_key, unsigned char *any_key_rr, int hit_type,
		       hip_hit_t *hit, int is_public, int is_dsa) {
  int err = 0, key_rr_len;
  unsigned char *key_rr = NULL;
  char hostname[HIP_HOST_ID_HOSTNAME_LEN_MAX];
  struct hip_host_id *host_id = NULL;
  RSA *rsa_key = (RSA *) any_key;
  DSA *dsa_key = (DSA *) any_key;

  memset(hostname, 0, HIP_HOST_ID_HOSTNAME_LEN_MAX);
  HIP_IFEL(gethostname(hostname, HIP_HOST_ID_HOSTNAME_LEN_MAX - 1), -1,
  	   "gethostname failed\n");

  if (is_dsa) {
    HIP_IFEL(((key_rr_len = dsa_to_dns_key_rr(dsa_key, &key_rr)) <= 0), -1,
	     "key_rr_len\n");
    HIP_IFEL(alloc_and_build_param_host_id_only(&host_id, key_rr, key_rr_len,
						HIP_HI_DSA, hostname), -1,
	     "alloc\n");
    if (is_public) {
      HIP_IFEL(hip_dsa_host_id_to_hit(host_id, hit, HIP_HIT_TYPE_HASH100),
	       -1, "conversion from host id to hit failed\n");
    } else {
      HIP_IFEL(hip_private_dsa_host_id_to_hit(host_id, hit,
					      HIP_HIT_TYPE_HASH100),
	       -1, "conversion from host id to hit failed\n");
    }
  } else /* rsa */ {
    HIP_IFEL(((key_rr_len = rsa_to_dns_key_rr(rsa_key, &key_rr)) <= 0), -1,
	     "key_rr_len\n");
    HIP_IFEL(alloc_and_build_param_host_id_only(&host_id, key_rr, key_rr_len,
						HIP_HI_RSA, hostname), -1,
	     "alloc\n");
    if (is_public) {
      HIP_IFEL(hip_rsa_host_id_to_hit(host_id, hit, HIP_HIT_TYPE_HASH100),
	       -1, "conversion from host id to hit failed\n");
    } else {
      HIP_IFEL(hip_private_rsa_host_id_to_hit(host_id, hit,
					      HIP_HIT_TYPE_HASH100),
	       -1, "conversion from host id to hit failed\n");
    }
  }

   HIP_DEBUG_HIT("hit", hit);
   HIP_DEBUG("hi is %s %s\n", (is_public ? "public" : "private"),
	     (is_dsa ? "dsa" : "rsa"));

 out_err:

  if (key_rr)
    HIP_FREE(key_rr);
  if (host_id)
    HIP_FREE(host_id);

  return err;
}

int hip_public_rsa_to_hit(RSA *rsa_key, unsigned char *rsa, int type,
			  struct in6_addr *hit) {
  return hip_any_key_to_hit(rsa_key, rsa, type, hit, 1, 0);
}

int hip_private_rsa_to_hit(RSA *rsa_key, unsigned char *rsa, int type,
			  struct in6_addr *hit) {
  return hip_any_key_to_hit(rsa_key, rsa, type, hit, 0, 0);
}

int hip_public_dsa_to_hit(DSA *dsa_key, unsigned char *dsa, int type,
			  struct in6_addr *hit) {
  return hip_any_key_to_hit(dsa_key, dsa, type, hit, 1, 1);
}

int hip_private_dsa_to_hit(DSA *dsa_key, unsigned char *dsa, int type,
			   struct in6_addr *hit) {
  return hip_any_key_to_hit(dsa_key, dsa, type, hit, 0, 1);
}

/**
 * Builds a @c FULLRELAY_HMAC parameter.
 *
 * Builds a @c FULLRELAY_HMAC parameter to the HIP packet @c msg. This function
 * calculates also the hmac value from the whole message as specified in the drafts.
 *
 * @param msg a pointer to the message where the @c RVS_HMAC parameter will be
 *            appended.
 * @param key a pointer to a key used for hmac.
 * @return    zero on success, or negative error value on error.
 * @see       hip_build_param_hmac_contents().
 * @see       hip_build_param_hmac2_contents().
 * @see       hip_write_hmac().
 * @note      Except the TLV type value, the functionality of this function is
 *            identical to the functionality of hip_build_param_hmac_contents().
 *            If something is changed there, it is most likely that it should
 *            be changed here also.
 */
int hip_build_param_full_relay_hmac_contents(struct hip_common *msg,
				  struct hip_crypto_key *key)
{
	int err = 0;
	struct hip_hmac hmac;

	hip_set_param_type(&hmac, HIP_PARAM_RELAY_HMAC);
	hip_calc_generic_param_len(&hmac, sizeof(struct hip_hmac), 0);
	HIP_IFEL(!hip_write_hmac(HIP_DIGEST_SHA1_HMAC, key->key, msg,
				 hip_get_msg_total_len(msg),
				 hmac.hmac_data), -EFAULT,
		 "Error while building HMAC\n");
	err = hip_build_param(msg, &hmac);
 out_err:
	return err;
}

/**
 * Builds a @c NAT_Transfer  parameter.
 *
 * Builds a @c NAT_TRANSFER parameter to the HIP packet @c msg.
 *
 * @param msg      a pointer to a HIP packet common header
 * @param nat_control     16bit integer indicate the nat_transfer type
 * @return         zero on success, or negative error value on error.
 * @see            <a href="http://tools.ietf.org/wg/hip/draft-ietf-hip-rvs/draft-ietf-hip-rvs-05.txt">
 *                 draft-ietf-hip-rvs-05</a> section 4.2.2.
 */
int hip_build_param_nat_tranform(struct hip_common *msg, hip_transform_suite_t nat_control)
{
	struct hip_nat_transform nat_transform;
	int err = 0;

	hip_set_param_type(&nat_transform, HIP_PARAM_NAT_TRANSFORM);
	nat_transform.suite_id[0] = htons(nat_control);

	hip_calc_generic_param_len(&nat_transform, sizeof(struct hip_nat_transform), 0);
	err = hip_build_param(msg, &nat_transform);
	return err;
}

void hip_set_locator_addr_length(void * locator, hip_tlv_len_t  length){
	((struct hip_locator *)locator)->length = htons(length);
	return;
}

/**
 *
 * return the amount the locator items(type 1 and 2 are both supproted).
 * */
int hip_get_locator_addr_item_count(struct hip_locator *locator) {
	char *address_pointer =(char*) (locator + 1);
	int amount = 0; 
       
	for(;address_pointer < ((char*)locator) + hip_get_param_contents_len(locator); ) {
		if (((struct hip_locator_info_addr_item*)address_pointer)->locator_type 
                    == HIP_LOCATOR_LOCATOR_TYPE_UDP) {
                        address_pointer += sizeof(struct hip_locator_info_addr_item2);
                        amount += 1;
                }
                else if(((struct hip_locator_info_addr_item*)address_pointer)->locator_type 
                        == HIP_LOCATOR_LOCATOR_TYPE_ESP_SPI) {
                        address_pointer += sizeof(struct hip_locator_info_addr_item);
                        amount += 1;
                } 
                else if(((struct hip_locator_info_addr_item*)address_pointer)->locator_type 
                        == HIP_LOCATOR_LOCATOR_TYPE_IPV6) {
                        address_pointer += sizeof(struct hip_locator_info_addr_item);
                        amount += 1;
                } 
                else
                        address_pointer += sizeof(struct hip_locator_info_addr_item);
	}	
	return amount;
}

/**
 * retreive a locator address item from a list
 *
 * retreive a @c LOCATOR ADDRESS ITEM@c from a list.
 *
 * @param item_list      a pointer to the first item in the list
 * @param index     the index of the item in the list
 */
union hip_locator_info_addr * hip_get_locator_item(void* item_list, int index){
	int i= 0;
	struct hip_locator_info_addr_item *temp;
 	char *result = (char*) item_list;
	
	for(;i<index;i++){
		temp = (struct hip_locator_info_addr_item*) result;
		if (temp->locator_type == HIP_LOCATOR_LOCATOR_TYPE_ESP_SPI) 
			result += sizeof(struct hip_locator_info_addr_item);		
		else 
			result += sizeof(struct hip_locator_info_addr_item2);		
	}
	return (union hip_locator_info_addr *) result;
} 

/**
 * retreive a locator address item from a list
 *
 * retreive a @c LOCATOR ADDRESS ITEM@c from a list.
 *
 * @param item_list      a pointer to the first item in the list
 * @param index     the index of the item in the list
 * @note DO NOT GIVE TOO LARGE INDEX
 */
struct hip_locator_info_addr_item * hip_get_locator_item_as_one(
	struct hip_locator_info_addr_item* item_list, int index){

    char * address_pointer; 
    int i = 0;
    struct hip_locator_info_addr_item *item = NULL;
    struct hip_locator_info_addr_item2 *item2 = NULL;
   
    address_pointer = (char *)item_list;

    if (index != 0) {
	    for(i = 0; i <= index; i++) {
		    if (((struct hip_locator_info_addr_item *)address_pointer)->locator_type 
			== HIP_LOCATOR_LOCATOR_TYPE_UDP) {
			    address_pointer += sizeof(struct hip_locator_info_addr_item2);
		    }
		    else if(((struct hip_locator_info_addr_item *)address_pointer)->locator_type 
			    == HIP_LOCATOR_LOCATOR_TYPE_ESP_SPI) {
			    address_pointer += sizeof(struct hip_locator_info_addr_item);
		    } 
		    else if(((struct hip_locator_info_addr_item *)address_pointer)->locator_type 
			    == HIP_LOCATOR_LOCATOR_TYPE_IPV6) {
			    address_pointer += sizeof(struct hip_locator_info_addr_item);
		    } 
		    else
			    address_pointer += sizeof(struct hip_locator_info_addr_item);   
	    }
    }
    if (((struct hip_locator_info_addr_item *)address_pointer)->locator_type 
	== HIP_LOCATOR_LOCATOR_TYPE_UDP) {
	    item2 = (struct hip_locator_info_addr_item2 *)address_pointer;
	    HIP_DEBUG_IN6ADDR("LOCATOR", (struct in6_addr *)&item2->address);
    }
    else if(((struct hip_locator_info_addr_item *)address_pointer)->locator_type 
	    == HIP_LOCATOR_LOCATOR_TYPE_ESP_SPI) {
	    item = (struct hip_locator_info_addr_item *)address_pointer;
	    HIP_DEBUG_IN6ADDR("LOCATOR", (struct in6_addr *)&item->address);
    } 
    else if(((struct hip_locator_info_addr_item *)address_pointer)->locator_type 
	    == HIP_LOCATOR_LOCATOR_TYPE_IPV6) {
	    item = (struct hip_locator_info_addr_item *)address_pointer;
	    HIP_DEBUG_IN6ADDR("LOCATOR", (struct in6_addr *)&item->address);
    } 
    return (struct hip_locator_info_addr_item *)address_pointer;
}

/**
 * retreive a IP address  from a locator item structure
 *
 *
 * @param item      a pointer to the item
 */
struct in6_addr * hip_get_locator_item_address(void* item){

	struct hip_locator_info_addr_item *temp;


	temp = (struct hip_locator_info_addr_item*) item;
	if (temp->locator_type == HIP_LOCATOR_LOCATOR_TYPE_ESP_SPI){
		return &temp->address;
	}
	else {
		return &((struct hip_locator_info_addr_item2 *)temp)->address;
	}

}

/**
 * retreive a port from a locator item structure
 *
 *
 * @param item      a pointer to the item
 */
uint16_t hip_get_locator_item_port(void* item){

	struct hip_locator_info_addr_item *temp;


	temp = (struct hip_locator_info_addr_item*) item;
	if (temp->locator_type == HIP_LOCATOR_LOCATOR_TYPE_ESP_SPI){
		return 0;
	}
	else {
		return ntohs(((struct hip_locator_info_addr_item2 *)temp)->port);
	}

}


/**
 * retreive a port from a locator item structure
 *
 *
 * @param item      a pointer to the item
 */
uint32_t hip_get_locator_item_priority(void* item){

	struct hip_locator_info_addr_item *temp;


	temp = (struct hip_locator_info_addr_item*) item;
	if (temp->locator_type == HIP_LOCATOR_LOCATOR_TYPE_ESP_SPI){
		//todo check the constant value
		return HIP_LOCATOR_LOCATOR_TYPE_ESP_SPI_PRIORITY;
	}
	else {
		return ntohl(((struct hip_locator_info_addr_item2 *)temp)->priority);
	}

}
/**
 * Count the a locator item list length in bytes.
 *
 *
 * @param item_list      a pointer to the first item
 * @param amount          the number of items in the list
 */
int hip_get_locator_item_list_length(void* item_list, int amount) {

	int i= 0;
	struct hip_locator_info_addr_item *temp;
	char * result = (char*) item_list;

	for(;i<amount+1;i++){
		temp = (struct hip_locator_info_addr_item*) result;
		if (temp->locator_type == HIP_LOCATOR_LOCATOR_TYPE_ESP_SPI)
			result  +=  sizeof(struct hip_locator_info_addr_item);
		else
			result  +=  sizeof(struct hip_locator_info_addr_item2);

	}
	return result - (char*) item_list;

}


/**
 * hip_build_param_locator2 - build HIP locator parameter
 *
 * @param msg the message where the REA will be appended
 * @param addresses1 list of addresses type1
 * @param addresses2 list of addresses type2
 * @param address_count1 number of addresses1
 * @param address_count2 number of addresses2
 * @return 0 on success, otherwise < 0.
 */
int hip_build_param_locator2(struct hip_common *msg,
			struct hip_locator_info_addr_item  *addresses1,
			struct hip_locator_info_addr_item2 *addresses2,
			int address_count1,
			int address_count2) {
	int err = 0;
	struct hip_locator *locator_info = NULL;
	int addrs_len1 = address_count1 *
		(sizeof(struct hip_locator_info_addr_item));
	int addrs_len2 = address_count2 *
		(sizeof(struct hip_locator_info_addr_item2));
<<<<<<< HEAD
        
=======

>>>>>>> bc809979
	HIP_IFE(!(locator_info =
		  malloc(sizeof(struct hip_locator) + addrs_len1 + addrs_len2 )), -1);
        
	hip_set_param_type(locator_info, HIP_PARAM_LOCATOR);
	hip_calc_generic_param_len(locator_info,
				   sizeof(struct hip_locator),
				   addrs_len1+addrs_len2);

	memcpy(locator_info + 1, addresses1, addrs_len1);
	if(address_count2 > 0)
               memcpy(((char *)(locator_info + 1) + addrs_len1), 
                      addresses2, addrs_len2);

	HIP_IFE(hip_build_param(msg, locator_info), -1);

	_HIP_DEBUG("msgtotlen=%d addrs_len=%d\n", hip_get_msg_total_len(msg),
		   addrs_len);
 out_err:
	if (locator_info)
		free(locator_info);
	return err;
}


/**
 * Builds a @c RELAY_TO parameter.
 *
 * Builds a @c RELAY_TO parameter to the HIP packet @c msg.
 *
 * @param msg  a pointer to a HIP packet common header
 * @param addr a pointer to IPv6 address
 * @param port portnumber
 * @return     zero on success, or negative error value on error.
 * @note       This used to be VIA_RVS_NAT, but because of the HIP-ICE
 *             draft, this is now RELAY_TO.
 */
int hip_build_param_reg_from(struct hip_common *msg,
			     const in6_addr_t *addr,
			     const in_port_t port)
{

     struct hip_reg_from reg_from;
     int err = 0;

     hip_set_param_type(&reg_from, HIP_PARAM_REG_FROM);
     ipv6_addr_copy((struct in6_addr *)&reg_from.address, addr);
     HIP_DEBUG_IN6ADDR("santtu:reg_from address is ", &reg_from.address);
     HIP_DEBUG_IN6ADDR("santtu:the given address is ", addr);
     reg_from.port = htons(port);
     hip_calc_generic_param_len(&reg_from, sizeof(reg_from), 0);
     err = hip_build_param(msg, &reg_from);

     return err;

}
<|MERGE_RESOLUTION|>--- conflicted
+++ resolved
@@ -583,6 +583,12 @@
 			//end add
 			HIP_PARAM_ESP_PROT_TRANSFORM,
 			HIP_PARAM_ESP_PROT_ANCHOR
+#ifdef CONFIG_HIP_MIDAUTH
+		       ,HIP_PARAM_ECHO_REQUEST_M,
+                        HIP_PARAM_ECHO_RESPONSE_M,
+                        HIP_PARAM_PUZZLE_M,
+                        HIP_PARAM_SOLUTION_M
+#endif
 		};
 	hip_tlv_type_t type = hip_get_param_type(param);
 
@@ -1097,8 +1103,10 @@
 	case HIP_PARAM_DSA_SIGN_DATA: return "HIP_PARAM_DSA_SIGN_DATA";
 	case HIP_PARAM_DST_ADDR: return "HIP_PARAM_DST_ADDR";
 	case HIP_PARAM_ECHO_REQUEST: return "HIP_PARAM_ECHO_REQUEST";
+	case HIP_PARAM_ECHO_REQUEST_M: return "HIP_PARAM_ECHO_REQUEST_M";
 	case HIP_PARAM_ECHO_REQUEST_SIGN: return "HIP_PARAM_ECHO_REQUEST_SIGN";
 	case HIP_PARAM_ECHO_RESPONSE: return "HIP_PARAM_ECHO_RESPONSE";
+	case HIP_PARAM_ECHO_RESPONSE_M: return "HIP_PARAM_ECHO_RESPONSE_M";
 	case HIP_PARAM_ECHO_RESPONSE_SIGN: return "HIP_PARAM_ECHO_RESPONSE_SIGN";
 	case HIP_PARAM_EID_ADDR: return "HIP_PARAM_EID_ADDR";
 	case HIP_PARAM_EID_ENDPOINT: return "HIP_PARAM_EID_ENDPOINT";
@@ -1131,6 +1139,7 @@
 	case HIP_PARAM_OPENDHT_SET: return "HIP_PARAM_OPENDHT_SET";
 	case HIP_PARAM_PORTPAIR: return "HIP_PARAM_PORTPAIR";
 	case HIP_PARAM_PUZZLE: return "HIP_PARAM_PUZZLE";
+	case HIP_PARAM_PUZZLE_M: return "HIP_PARAM_PUZZLE_M";
 	case HIP_PARAM_R1_COUNTER: return "HIP_PARAM_R1_COUNTER";
 	case HIP_PARAM_REG_FAILED: return "HIP_PARAM_REG_FAILED";
 	case HIP_PARAM_REG_FROM: return "HIP_PARAM_REG_FROM";
@@ -1143,6 +1152,7 @@
 	case HIP_PARAM_RVS_HMAC: return "HIP_PARAM_RVS_HMAC";
 	case HIP_PARAM_SEQ: return "HIP_PARAM_SEQ";
 	case HIP_PARAM_SOLUTION: return "HIP_PARAM_SOLUTION";
+	case HIP_PARAM_SOLUTION_M: return "HIP_PARAM_SOLUTION_M";
 	case HIP_PARAM_SRC_ADDR: return "HIP_PARAM_SRC_ADDR";
 	case HIP_PARAM_TO_PEER: return "HIP_PARAM_TO_PEER";
 	case HIP_PARAM_UINT: return "HIP_PARAM_UINT";
@@ -2059,6 +2069,34 @@
 }
 
 /**
+ * hip_build_param_echo_m - build HIP ECHO_M parameter
+ * @param msg the message 
+ * @param opaque opaque data copied to the parameter
+ * @param len      the length of the parameter
+ * @param request true if parameter is ECHO_REQUEST_M, otherwise parameter is ECHO_RESPONSE_M
+ *
+ * @return zero for success, or non-zero on error
+ */
+#ifdef CONFIG_HIP_MIDAUTH
+int hip_build_param_echo_m(struct hip_common *msg, void *opaque, int len, 
+                           int request)
+{
+	struct hip_echo_request_m ping;
+	int err;
+
+	if (request)
+		hip_set_param_type(&ping, HIP_PARAM_ECHO_REQUEST_M);
+	else
+		hip_set_param_type(&ping, HIP_PARAM_ECHO_RESPONSE_M);
+
+	hip_set_param_contents_len(&ping, len);
+	err = hip_build_generic_param(msg, &ping, sizeof(struct hip_echo_request_m),
+				      opaque);
+	return err;
+}
+#endif
+
+/**
  * hip_build_param_r1_counter - build HIP R1_COUNTER parameter
  * @param msg the message
  * @param generation R1 generation counter
@@ -2401,6 +2439,49 @@
 }
 
 /**
+ * hip_build_param_puzzle_m - build and append a HIP puzzle_m into the message
+ * @param msg the message where the puzzle_m is to be appended
+ * @param val_K the K value for the puzzle_m
+ * @param lifetime lifetime field of the puzzle_m
+ * @param opaque the opaque value for the puzzle_m
+ * @param random_i random I value for the puzzle_m (in host byte order)
+ *
+ * The puzzle mechanism assumes that every value is in network byte order
+ * except for the hip_birthday_cookie.cv union, where the value is in
+ * host byte order. This is an exception to the normal builder rules, where
+ * input arguments are normally always in host byte order.
+ * 
+ * @return zero for success, or non-zero on error
+ */
+#ifdef CONFIG_HIP_MIDAUTH
+int hip_build_param_puzzle_m(struct hip_common *msg, uint8_t val_K,
+			     uint8_t lifetime, uint8_t *opaque, uint64_t random_i)
+{
+	struct hip_puzzle_m puzzle;
+	int err = 0;
+
+	/* note: the length cannot be calculated with calc_param_len() */
+	hip_set_param_contents_len(&puzzle,
+				   sizeof(struct hip_puzzle_m) -
+				   sizeof(struct hip_tlv_common));
+	/* Type 2 (in R1) or 3 (in I2) */
+	hip_set_param_type(&puzzle, HIP_PARAM_PUZZLE_M);
+
+	/* only the random_j_k is in host byte order */
+	puzzle.K = val_K;
+	puzzle.lifetime = lifetime;
+	memcpy(&puzzle.opaque, opaque, HIP_PUZZLE_M_OPAQUE_LEN);
+	puzzle.I = random_i;
+
+        err = hip_build_generic_param(msg, &puzzle,
+				      sizeof(struct hip_tlv_common),
+				      hip_get_param_contents_direct(&puzzle));
+	return err;
+
+}
+#endif
+
+/**
  * hip_build_param_solution - build and append a HIP solution into the message
  * @param msg the message where the solution is to be appended
  * @param pz values from the corresponding puzzle copied to the solution
@@ -2435,6 +2516,44 @@
 				      hip_get_param_contents_direct(&cookie));
 	return err;
 }
+
+/**
+ * hip_build_param_solution_m - build and append a HIP solution into the message
+ * @param msg the message where the solution is to be appended
+ * @param pz values from the corresponding puzzle_m copied to the solution
+ * @param val_J J value for the solution (in host byte order)
+ *
+ * The puzzle mechanism assumes that every value is in network byte order
+ * except for the hip_birthday_cookie.cv union, where the value is in
+ * host byte order. This is an exception to the normal builder rules, where
+ * input arguments are normally always in host byte order.
+ * 
+ * @return zero for success, or non-zero on error
+ */
+#ifdef CONFIG_HIP_MIDAUTH
+int hip_build_param_solution_m(struct hip_common *msg, struct hip_puzzle_m *pz,
+			     uint64_t val_J)
+{
+	struct hip_solution_m cookie;
+	int err = 0;
+
+	/* note: the length cannot be calculated with calc_param_len() */
+	hip_set_param_contents_len(&cookie,
+				   sizeof(struct hip_solution_m) -
+				   sizeof(struct hip_tlv_common));
+	/* Type 2 (in R1) or 3 (in I2) */
+	hip_set_param_type(&cookie, HIP_PARAM_SOLUTION_M);
+
+	cookie.J = hton64(val_J);
+	memcpy(&cookie.K, &pz->K, 10 + HIP_PUZZLE_M_OPAQUE_LEN);
+
+	cookie.reserved = 0;
+        err = hip_build_generic_param(msg, &cookie,
+				      sizeof(struct hip_tlv_common),
+				      hip_get_param_contents_direct(&cookie));
+	return err;
+}
+#endif
 
 /**
  * hip_build_param_diffie_hellman_contents - build HIP DH contents,
@@ -2673,11 +2792,7 @@
 			struct hip_locator_info_addr_item *addresses,
 			int address_count)
 {
-        /* Is this actually deprecated?
-           This knows only how to build locator type 1s 
-           If zeroed, returns error if you try to use it --Samu */
-	int err = -1;
-#if 0
+	int err = 0;
 	struct hip_locator *locator_info = NULL;
 	int addrs_len = address_count *
 		(sizeof(struct hip_locator_info_addr_item));
@@ -2705,10 +2820,6 @@
  out_err:
 	if (locator_info)
 		free(locator_info);
-<<<<<<< HEAD
-#endif
-=======
->>>>>>> bc809979
 	return err;
 }
 #endif /* !__KERNEL__ */
@@ -3006,7 +3117,7 @@
  * @param msg the message where the parameter will be appended
  * @param param the parameter that will contained in the hip_encrypted
  *           parameter
- *
+ * 
  * Note that this function does not actually encrypt anything, it just builds
  * the parameter. The parameter that will be encapsulated in the hip_encrypted
  * parameter has to be encrypted using a different function call.
@@ -3880,11 +3991,7 @@
 		(sizeof(struct hip_locator_info_addr_item));
 	int addrs_len2 = address_count2 *
 		(sizeof(struct hip_locator_info_addr_item2));
-<<<<<<< HEAD
-        
-=======
-
->>>>>>> bc809979
+
 	HIP_IFE(!(locator_info =
 		  malloc(sizeof(struct hip_locator) + addrs_len1 + addrs_len2 )), -1);
         
