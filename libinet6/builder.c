/** @file
 * This file defines building and parsing functions for Host Identity Protocol
 * (HIP) kernel module and user messages.
 *
 * These functions work both in the userspace and in the kernel.
 *
 * Keep in mind the following things when using the builder:
 * <ul>
 * <li>Never access members of @c hip_common and @c hip_tlv_common directly. Use
 * the accessor functions to hide byte ordering and length manipulation.</li>
 * <li>Remember always to use <code>__attribute__ ((packed))</code> (see hip.h)
 * with builder because compiler adds padding into the structures.</li>
 * <li>This file is shared between userspace and kernel: do not put any memory
 * allocations or other kernel/userspace specific stuff into here.</li>
 * <li>If you build more functions like build_signature2_contents(), remember
 * to use hip_build_generic_param() in them.</li>
 * </ul>
 *
 * Usage examples:
 * <ul>
 * <li>sender of "add mapping", i.e. the hip module in kernel</li>
 * <ul>
 * <li>struct hip_common *msg = k/malloc(HIP_MAX_PACKET);</li>
 * <li>hip_msg_init(msg);</li>
 * <li>err = hip_build_user_hdr(msg, SO_HIP_ADD_MAP_HIT_IP, 0);</li>
 * <li>err = hip_build_param_contents(msg, &hit, HIP_PARAM_HIT,
 * sizeof(struct in6_addr));</li>
 * <li>err = hip_build_param_contents(msg, &ip, HIP_PARAM_IPV6_ADDR,
 * sizeof(struct in6_addr));</li>
 * <li>send the message to user space.</li>
 * </ul>
 * <li>receiver of "add mapping", i.e. the daemon</li>
 * <ul>
 * <li>struct hip_common *msg = k/malloc(HIP_MAX_PACKET);</li>
 * <li>receive the message from kernel.</li>
 * <li>if (msg->err) goto_error_handler;</li>
 * <li>hit = (struct in6addr *) hip_get_param_contents(msg, HIP_PARAM_HIT);</li>
 * <li>note: hit can be null, if the param was not found.</li>
 * <li>ip = (struct in6addr *) hip_get_param_object(msg, HIP_PARAM_IPV6ADDR);
 * </li>
 * <li>note: hit can be null.</li>
 * </ul>
 * </ul>
 * @author Miika Komu
 * @author Mika Kousa
 * @author Tobias Heer
 * @note   In network packets @c hip_build_network_hdr() should be used instead
 *         of @c hip_build_user_hdr().
 * @todo Macros for doing @c ntohs() and @c htons() conversion? Currently they are
 * used in a platform dependent way.
 * @todo Why does build network header return void whereas build daemon does
 *       not?
 * @todo There is a small TODO list in @c hip_build_network_hdr()
 * @todo <span style="color:#f00">Update the comments of this file.</span>
 */
#include "builder.h"
#include "registration.h"
#include "esp_prot_common.h"

static enum select_dh_key_t select_dh_key = STRONGER_KEY;

/**
 * hip_msg_init - initialize a network/daemon message
 * @param msg the message to be initialized
 *
 * Initialize a message to be sent to the daemon or into the network.
 * Initialization must be done before any parameters are build into
 * the message. Otherwise the writing of the parameters will result in bizarre
 * behaviour.
 *
 */
void hip_msg_init(struct hip_common *msg) {
	/* note: this is used both for daemon and network messages */
	memset(msg, 0, HIP_MAX_PACKET);
}

/**
 * hip_msg_alloc - allocate and initialize a HIP packet
 *
 * Return: initialized HIP packet if successful, NULL on error.
 */
struct hip_common *hip_msg_alloc(void)
{
        struct hip_common *ptr;

	ptr = HIP_MALLOC(HIP_MAX_PACKET, GFP_ATOMIC);
        if (ptr)
		hip_msg_init(ptr);
        return ptr;
}

/**
 * hip_msg_free - deallocate a HIP packet
 * @param msg the packet to be deallocated
 */
void hip_msg_free(struct hip_common *msg)
{
	HIP_FREE(msg);
}

/**
 * hip_convert_msg_total_len_to_bytes - convert message total length to bytes
 * @param len the length of the HIP header as it is in the header
 *       (in host byte order)
 *
 * @return the real size of HIP header in bytes (host byte order)
 */
uint16_t hip_convert_msg_total_len_to_bytes(hip_hdr_len_t len) {
	return (len == 0) ? 0 : ((len + 1) << 3);
}

/**
 * hip_get_msg_total_len - get the real, total size of the header in bytes
 * @param msg pointer to the beginning of the message header
 *
 * @return the real, total size of the message in bytes (host byte order).
 */
uint16_t hip_get_msg_total_len(const struct hip_common *msg) {
	return hip_convert_msg_total_len_to_bytes(msg->payload_len);
}

/**
 * hip_get_msg_contents_len - get message size excluding type and length
 * @param msg pointer to the beginning of the message header
 *
 * @return the real, total size of the message in bytes (host byte order)
 *          excluding the the length of the type and length fields
 */
uint16_t hip_get_msg_contents_len(const struct hip_common *msg) {
	HIP_ASSERT(hip_get_msg_total_len(msg) >=
		   sizeof(struct hip_common));
	return hip_get_msg_total_len(msg) - sizeof(struct hip_common);
}

/**
 * hip_set_msg_total_len - set the total message length in bytes
 * @param msg pointer to the beginning of the message header
 * @param len the total size of the message in bytes (host byte order)
 */
void hip_set_msg_total_len(struct hip_common *msg, uint16_t len) {
	/* assert len % 8 == 0 ? */
	msg->payload_len = (len < 8) ? 0 : ((len >> 3) - 1);
}

/**
 * hip_get_msg_type - get the type of the message in host byte order
 * @param msg pointer to the beginning of the message header
 *
 * @return the type of the message (in host byte order)
 *
 */
hip_hdr_type_t hip_get_msg_type(const struct hip_common *msg) {
	return msg->type_hdr;
}

/**
 * hip_set_msg_type - set the type of the message
 * @param msg pointer to the beginning of the message header
 * @param type the type of the message (in host byte order)
 *
 */
void hip_set_msg_type(struct hip_common *msg, hip_hdr_type_t type) {
	msg->type_hdr = type;
}

/**
 * hip_get_msg_err - get the error values from daemon message header
 * @param msg pointer to the beginning of the message header
 *
 * @return the error value from the message (in host byte order)
 *
 */
hip_hdr_err_t hip_get_msg_err(const struct hip_common *msg) {
	/* Note: error value is stored in checksum field for daemon messages.
	   This should be fixed later on by defining an own header for
	   daemon messages. This function should then input void* as
	   the message argument and cast it to the daemon message header
	   structure. */
	return msg->checksum; /* 1 byte, no ntohs() */
}

/**
 * hip_set_msg_err - set the error value of the daemon message
 * @param msg pointer to the beginning of the message header
 * @param err the error value
 */
void hip_set_msg_err(struct hip_common *msg, hip_hdr_err_t err) {
	/* note: error value is stored in checksum field for daemon messages */
	msg->checksum = err;
}

uint16_t hip_get_msg_checksum(struct hip_common *msg)
{
     return msg->checksum; /* one byte, no ntohs() */
}

/**
 * Get the HIP message @c Controls field value from the packet common header.
 *
 * @param msg a pointer to a HIP packet header
 * @return    the HIP controls
 */
hip_controls_t hip_get_msg_controls(struct hip_common *msg)
{
     return msg->control; /* one byte, no ntohs() */
}

/**
 * hip_zero_msg_checksum - zero message checksum
 */
void hip_zero_msg_checksum(struct hip_common *msg) {
	msg->checksum = 0; /* one byte, no ntohs() */
}

void hip_set_msg_checksum(struct hip_common *msg, u8 checksum) {
	msg->checksum = checksum; /* one byte, no ntohs() */
}

/**
 * hip_get_param_total_len - get total size of message parameter
 * @param tlv_common pointer to the parameter
 *
 * @return the total length of the parameter in bytes (host byte
 * order), including the padding.
 */
hip_tlv_len_t hip_get_param_total_len(const void *tlv_common) {
	return HIP_LEN_PAD(sizeof(struct hip_tlv_common) +
			   ntohs(((const struct hip_tlv_common *)
				  tlv_common)->length));
}

/**
 * hip_get_param_contents_len - get the size of the parameter contents
 * @param tlv_common pointer to the parameter
 *
 * @return the length of the parameter in bytes (in host byte order),
 *          excluding padding and the length of "type" and "length" fields
 */
hip_tlv_len_t hip_get_param_contents_len(const void *tlv_common) {
	return ntohs(((const struct hip_tlv_common *)tlv_common)->length);
}

/**
 * hip_set_param_contents_len - set parameter length
 * @param tlv_common pointer to the parameter
 * @param len the length of the parameter in bytes (in host byte order),
 *              excluding padding and the length of "type" and "length" fields
 */
void hip_set_param_contents_len(void *tlv_common,
				hip_tlv_len_t len) {
	((struct hip_tlv_common *)tlv_common)->length = htons(len);
}

/**
 * hip_get_param_type - get type of parameter
 * @param tlv_common pointer to the parameter
 *
 * @return The type of the parameter (in host byte order).
 */
hip_tlv_type_t hip_get_param_type(const void *tlv_common) {
	return ntohs(((const struct hip_tlv_common *)tlv_common)->type);
}

/**
 * hip_set_param_type - set parameter type
 * @param tlv_common pointer to the parameter
 * @param type type of the parameter (in host byte order)
 */
void hip_set_param_type(void *tlv_common, hip_tlv_type_t type) {
	((struct hip_tlv_common *)tlv_common)->type = htons(type);
}

/**
 * hip_get_diffie_hellman_param_public_value_contents - get dh public value contents
 * @param tlv_common pointer to the dh parameter
 *
 * @return pointer to the public value of Diffie-Hellman parameter
 */
void *hip_get_diffie_hellman_param_public_value_contents(const void *tlv_common) {
	return (void *) tlv_common + sizeof(struct hip_diffie_hellman);
}

/**
 * hip_get_diffie_hellman_param_public_value_len - get dh public value real length
 * @param dh pointer to the Diffie-Hellman parameter
 *
 * @return the length of the public value Diffie-Hellman parameter in bytes
 *          (in host byte order).
 */
hip_tlv_len_t hip_get_diffie_hellman_param_public_value_len(const struct hip_diffie_hellman *dh)
{
	return hip_get_param_contents_len(dh) - sizeof(uint8_t) - sizeof(uint16_t);
}


/**
 * hip_dh_select_key - Selects the stronger DH key according to Moskowitz, R.
 * et al. "Host Identity Protocol"  draft-ietf-hip-base-07.txt, section 5.2.6:
 *
 *  "The sender can include at most two different Diffie-Hellman public
 *  values in the DIFFIE_HELLMAN parameter.  This gives the possibility
 *  e.g. for a server to provide a weaker encryption possibility for a
 *  PDA host that is not powerful enough.  It is RECOMMENDED that the
 *  Initiator, receiving more than one public values selects the stronger
 *  one, if it supports it."
 *
 * @param dhf: pointer to the Diffie-Hellman parameter with two DH keys.
 *
 * @return dhf: pointer to the new Diffie-Hellman parameter, that includes
 *         only one DH key.
 */
struct hip_dh_public_value *hip_dh_select_key(const struct hip_diffie_hellman *dhf)
{
        struct hip_dh_public_value *dhpv1 = NULL, *dhpv2 = NULL, *err = NULL;

	if ( ntohs(dhf->pub_val.pub_len) ==
	     hip_get_diffie_hellman_param_public_value_len(dhf) ){
	         HIP_DEBUG("Single DHF public value received\n");
		 return (struct hip_dh_public_value *)&dhf->pub_val.group_id;
	} else {

		 dhpv1 = (struct hip_dh_public_value *)&dhf->pub_val.group_id;
		 dhpv2 = (struct hip_dh_public_value *)
		   (dhf->pub_val.public_value + ntohs(dhf->pub_val.pub_len));

		 HIP_IFEL (hip_get_diffie_hellman_param_public_value_len(dhf) !=
			   ntohs(dhpv1->pub_len) + sizeof(uint8_t) + sizeof(uint16_t)
			   + ntohs(dhpv2->pub_len), dhpv1, "Malformed DHF parameter\n");

		 HIP_DEBUG("Multiple DHF public values received\n");

		 _HIP_DEBUG("dhpv1->group_id= %d   dhpv2->group_id= %d\n",
			    dhpv1->group_id, dhpv2->group_id);
		 _HIP_DEBUG("dhpv1->pub_len= %d   dhpv2->pub_len= %d\n",
			    dhpv1->pub_len, dhpv2->pub_len);
		 _HIP_DEBUG("ntohs(dhpv1->pub_len)= %d   ntohs(dhpv2->pub_len)= %d\n",
			    ntohs(dhpv1->pub_len), ntohs(dhpv2->pub_len));



		 /* Selection of a DH key depending on select_dh_key */
		 if ( (select_dh_key == STRONGER_KEY &&
		       dhpv1->group_id >= dhpv2->group_id) ||
		      (select_dh_key == WEAKER_KEY &&
		       dhpv1->group_id <= dhpv2->group_id) )
		        return dhpv1;
		 else
		        return dhpv2;
	}
 out_err:
	return err;
}


#if 0
/**
 * hip_set_param_spi_value - set the spi value in spi_lsi parameter
 * @param spi_lsi the spi_lsi parameter
 * @param spi the value of the spi in the spi_lsi value in host byte order
 *
 */
void hip_set_param_spi_value(struct hip_esp_info *esp_info, uint32_t spi)
{
	esp_info->spi = htonl(spi);
}

/**
 * hip_get_param_spi_value - get the spi value from spi_lsi parameter
 * @param spi_lsi the spi_lsi parameter
 *
 * @return the spi value in host byte order
 */
uint32_t hip_get_param_spi_value(const struct hip_esp_info *esp_info)
{
	return ntohl(esp_info->spi);
}
#endif

/**
 * hip_get_unit_test_suite_param_id - get suite id from unit test parameter
 * @param test pointer to the unit test parameter
 *
 * @return the id of the test suite (in host byte order) of the unit test
 *          parameter
 */
uint16_t hip_get_unit_test_suite_param_id(const struct hip_unit_test *test)
{
	return ntohs(test->suiteid);
}

/**
 * hip_get_unit_test_case_param_id - get test case id from unit test parameter
 * @param test pointer to the unit test parameter
 *
 * @return the id of the test case (in host byte order) of the unit test
 *          parameter
 */
uint16_t hip_get_unit_test_case_param_id(const struct hip_unit_test *test)
{
	return ntohs(test->caseid);
}

uint8_t hip_get_host_id_algo(const struct hip_host_id *host_id) {
	return host_id->rdata.algorithm; /* 8 bits, no ntons() */
}

struct hip_locator_info_addr_item *hip_get_locator_first_addr_item(struct hip_locator *locator) {
	return (struct hip_locator_info_addr_item *) (locator + 1);
}
/* remove by santtu, since the item have type2
int hip_get_locator_addr_item_count(struct hip_locator *locator) {
	return (hip_get_param_contents_len(locator) -
		(sizeof(struct hip_locator) -
		 sizeof(struct hip_tlv_common))) /
		sizeof(struct hip_locator_info_addr_item);
}
*/
int hip_get_lifetime_value(time_t seconds, uint8_t *lifetime)
{
	/* Check that we get a lifetime value between 1 and 255. The minimum
	   lifetime according to the registration draft is 0.004 seconds, but
	   the reverse formula gives zero for that. 15384774.906 seconds is the
	   maximum value. The boundary checks done here are just curiosities
	   since services are usually granted for minutes to a couple of days,
	   but not for milliseconds and days. However, log() gives a range error
	   if "seconds" is zero. */
	if(seconds == 0) {
		*lifetime = 0;
		return -1;
	}else if(seconds > 15384774) {
		*lifetime = 255;
		return -1;
	}else {
		*lifetime = (8 * (log(seconds) / log(2))) + 64;
		return 0;
	}
}

int hip_get_lifetime_seconds(uint8_t lifetime, time_t *seconds){
	if(lifetime == 0) {
		*seconds = 0;
		return -1;
	}
	/* All values between from 1 to 63 give just fractions of a second. */
	else if(lifetime < 64) {
		*seconds = 1;
		return 0;
	} else {
		*seconds = pow(2, ((double)((lifetime)-64)/8));
		return 0;
	}
}

/**
 * hip_check_msg_len - check validity of message length
 * @param msg pointer to the message
 *
 * @return 1 if the message length is valid, or 0 if the message length is
 *          invalid
 */
int hip_check_msg_len(const struct hip_common *msg) {
	uint16_t len;

	HIP_ASSERT(msg);
	len = hip_get_msg_total_len(msg);

	if (len < sizeof(struct hip_common) || len > HIP_MAX_PACKET) {
		return 0;
	} else {
		return 1;
	}
}

/**
 * hip_check_network_msg_type - check the type of the network message
 * @param msg pointer to the message
 *
 * @return 1 if the message type is valid, or 0 if the message type is
 *          invalid
 */
int hip_check_network_msg_type(const struct hip_common *msg) {
	int ok = 0;
	hip_hdr_type_t supported[] =
		{
			HIP_I1,
			HIP_R1,
			HIP_I2,
			HIP_R2,
			HIP_UPDATE,
			HIP_NOTIFY,
			HIP_BOS,
			HIP_CLOSE,
			HIP_CLOSE_ACK
		};
	hip_hdr_type_t i;
	hip_hdr_type_t type = hip_get_msg_type(msg);

	for (i = 0; i < sizeof(supported) / sizeof(hip_hdr_type_t); i++) {
		if (type == supported[i]) {
			ok = 1;
			break;
		}
	}

	return ok;
}

/**
 * hip_check_userspace_param_type - check the userspace parameter type
 * @param param pointer to the parameter
 *
 * @return 1 if parameter type is valid, or 0 if parameter type is invalid
 */
int hip_check_userspace_param_type(const struct hip_tlv_common *param)
{
	return 1;
}

/**
 * Checks the network parameter type.
 *
 * Optional parameters are not checked, because the code just does not
 * use them if they are not supported.
 *
 * @param param the network parameter
 * @return 1 if parameter type is valid, or 0 if parameter type
 * is not valid. "Valid" means all optional and non-optional parameters
 * in the HIP draft.
 * @todo Clarify the functionality and explanation of this function. Should
 *       new parameters be added to the checked parameters list as they are
 *       introduced in extensions drafts (RVS, NAT, Registration...), or should
 *       here only be the parameters listed in Sections 5.2.3 through Section
 *       5.2.18 of the draft-ietf-hip-base-06?
 */
int hip_check_network_param_type(const struct hip_tlv_common *param)
{
	int ok = 0;
	hip_tlv_type_t i;
	hip_tlv_type_t valid[] =
		{
			HIP_PARAM_ACK,
			HIP_PARAM_BLIND_NONCE,
                        HIP_PARAM_CERT,
                        HIP_PARAM_DIFFIE_HELLMAN,
                        HIP_PARAM_ECHO_REQUEST,
                        HIP_PARAM_ECHO_REQUEST_SIGN,
                        HIP_PARAM_ECHO_RESPONSE,
                        HIP_PARAM_ECHO_RESPONSE_SIGN,
                        HIP_PARAM_ENCRYPTED,
                        HIP_PARAM_ESP_INFO,
                        HIP_PARAM_ESP_INFO,
                        HIP_PARAM_ESP_TRANSFORM,
                        HIP_PARAM_FROM,
			HIP_PARAM_RELAY_FROM,
			//add by santtu
			HIP_PARAM_RELAY_HMAC,
			//end add
                        HIP_PARAM_HIP_SIGNATURE,
                        HIP_PARAM_HIP_SIGNATURE2,
                        HIP_PARAM_HIP_TRANSFORM,
                        HIP_PARAM_HMAC,
                        HIP_PARAM_HMAC,
                        HIP_PARAM_HMAC2,
			HIP_PARAM_RVS_HMAC,
                        HIP_PARAM_HOST_ID,
                        HIP_PARAM_LOCATOR,
			//add by santtu
			HIP_PARAM_NAT_TRANSFORM,
			//end add
                        HIP_PARAM_NOTIFICATION,
                        HIP_PARAM_PUZZLE,
                        HIP_PARAM_R1_COUNTER,
                        HIP_PARAM_REG_FAILED,
                        HIP_PARAM_REG_INFO,
                        HIP_PARAM_REG_REQUEST,
                        HIP_PARAM_REG_RESPONSE,
                        HIP_PARAM_SEQ,
                        HIP_PARAM_SOLUTION,
                        HIP_PARAM_VIA_RVS,
			HIP_PARAM_RELAY_TO,
			//add by santtu
			HIP_PARAM_REG_FROM,
			//end add
			HIP_PARAM_ESP_PROT_TRANSFORM,
			HIP_PARAM_ESP_PROT_ANCHOR
		};
	hip_tlv_type_t type = hip_get_param_type(param);

	/** @todo check the lengths of the parameters */

	for (i = 0; i < ARRAY_SIZE(valid); i++) {
		if (!(type & 0x0001)) {
			_HIP_DEBUG("Optional param, skip\n");
			ok = 1;
			break;
		} else if (type == valid[i]) {
			ok = 1;
			break;
		}
	}

	return ok;
}

/**
 * Checks the validity of parameter contents length.
 *
 * The msg is passed also in to check to the parameter will not cause buffer
 * overflows.
 *
 * @param msg   a pointer to the beginning of the message
 * @param param a pointer to the parameter to be checked for contents length
 * @return      1 if the length of the parameter contents length was valid
 *              (the length was not too small or too large to fit into the
 *              message). Zero is returned on invalid contents length.
 */
int hip_check_param_contents_len(const struct hip_common *msg,
				 const struct hip_tlv_common *param) {
	int ok = 0;
	int param_len = hip_get_param_total_len(param);
	void *pos = (void *) param;

	/* Note: the lower limit is not checked, because there really is no
	   lower limit. */

	if (pos == ((void *)msg)) {
		HIP_ERROR("use hip_check_msg_len()\n");
	} else if (pos + param_len > ((void *) msg) + HIP_MAX_PACKET) {
		HIP_DEBUG("param far too long (%d)\n", param_len);
	} else if (param_len > hip_get_msg_total_len(msg)) {
		HIP_DEBUG("param too long (%d)\n", param_len);
	} else {
		_HIP_DEBUG("param length ok (%d)\n", param_len);
		ok = 1;
	}
	return ok;
}

/**
 * Iterates to the next parameter.
 *
 * @param msg           a pointer to the beginning of the message header
 * @param current_param a pointer to the current parameter, or NULL if the msg
 *                      is to be searched from the beginning.
 * @return              the next parameter after the current_param in @c msg, or
 *                      NULL if no parameters were found.
 */
struct hip_tlv_common *hip_get_next_param(const struct hip_common *msg,
					  const struct hip_tlv_common *current_param)
{
	struct hip_tlv_common *next_param = NULL;
	void *pos = (void *) current_param;

	if (!msg) {
		HIP_ERROR("msg null\n");
		goto out;
	}

	if (current_param == NULL) {
		pos = (void *) msg;
	}

	if (pos == msg)
		pos += sizeof(struct hip_common);
	else
		pos += hip_get_param_total_len(current_param);

	next_param = (struct hip_tlv_common *) pos;

	/* check that the next parameter does not point
	   a) outside of the message
	   b) out of the buffer with check_param_contents_len()
	   c) to an empty slot in the message */
	if (((char *) next_param) - ((char *) msg) >=
	    hip_get_msg_total_len(msg) || /* a */
	    !hip_check_param_contents_len(msg, next_param) || /* b */
	    hip_get_param_contents_len(next_param) == 0) {    /* c */
		_HIP_DEBUG("no more parameters found\n");
		next_param = NULL;
	} else {
		/* next parameter successfully found  */
		_HIP_DEBUG("next param: type=%d, len=%d\n",
			  hip_get_param_type(next_param),
			  hip_get_param_contents_len(next_param));
	}

 out:
	return next_param;


}

/**
 * Gets  the first parameter of the given type.
 *
 * If there are multiple parameters of the same type, one should use
 * hip_get_next_param() after calling this function to iterate through
 * them all.

 * @param msg        a pointer to the beginning of the message header.
 * @param param_type the type of the parameter to be searched from msg
 *                   (in host byte order)
 * @return           a pointer to the first parameter of the type param_type,
 *                   or NULL if no parameters of the type param_type were not
 *                   found.
 */
void *hip_get_param(const struct hip_common *msg, hip_tlv_type_t param_type)
{
	void *matched = NULL;
	struct hip_tlv_common *current_param = NULL;

	_HIP_DEBUG("searching for type %d\n", param_type);

       /** @todo Optimize: stop when next parameter's type is greater than the
	   searched one. */

	while((current_param = hip_get_next_param(msg, current_param))
	      != NULL) {
		_HIP_DEBUG("current param %d\n",
			   hip_get_param_type(current_param));
		if (hip_get_param_type(current_param) == param_type) {
			matched = current_param;
			break;
		}
	}

	return matched;
}

/**
 * Get contents of the first parameter of the given type. If there are multiple
 * parameters of the same type, one should use @c hip_get_next_param() after
 * calling this function to iterate through them all.
 *
 * @param msg         a pointer to the beginning of the message header
 * @param param_type the type of the parameter to be searched from msg
 *                   (in host byte order)
 * @return           a pointer to the contents of the first parameter of the
 *                   type @c param_type, or NULL if no parameters of type
 *                   @c param_type were found.
 */
void *hip_get_param_contents(const struct hip_common *msg,
			     hip_tlv_type_t param_type)
{

	void *contents = hip_get_param(msg,param_type);
	if (contents)
		contents += sizeof(struct hip_tlv_common);
	return contents;
}

/**
 * hip_get_param_contents_direct - get parameter contents direct from TLV
 * @param tlv_common pointer to a parameter
 *
 * @return pointer to the contents of the tlv_common (just after the
 *          the type and length fields)
 */
void *hip_get_param_contents_direct(const void *tlv_common)
{
	return ((void *)tlv_common) + sizeof(struct hip_tlv_common);
}


/* hip_get_nth_param - get nth parameter of given type from the message
 * @param msg pointer to the beginning of the message header
 * @param param_type the type of the parameter to be searched from msg
 *              (in host byte order)
 * @param n index number to be get
 *
 * @return the nth parameter from the message if found, else %NULL.
 */
void *hip_get_nth_param(const struct hip_common *msg,
			hip_tlv_type_t param_type, int n)
{
	struct hip_tlv_common *param = NULL;
	int i = 0;

	if (n < 1) {
		HIP_ERROR("n < 1 (n=%d)\n", n);
		return NULL;
	}

	while((param = hip_get_next_param(msg, param))) {
		if (hip_get_param_type(param) == param_type) {
			i++;
			if (i == n)
				return param;
		}
	}
	return NULL;
}

/**
 * hip_find_free_param - find the first free position in message
 * @param msg pointer to the beginning of the message header
 *
 * This function does not check whether the new parameter to be appended
 * would overflow the msg buffer. It is the responsibilty of the caller
 * to check such circumstances because this function does not know
 * the length of the object to be appended in the message. Still, this
 * function checks the special situation where the buffer is completely
 * full and returns a null value in such a case.
 *
 * @return pointer to the first free (padded) position, or NULL if
 *          the message was completely full
 */
void *hip_find_free_param(const struct hip_common *msg)
{
	/*! \todo this function should return hip_tlv_common ? */
        struct hip_tlv_common *current_param = NULL;
	struct hip_tlv_common *last_used_pos = NULL;
	void *free_pos = NULL;
	void *first_pos = ((void *) msg) + sizeof(struct hip_common);

	/* Check for no parameters: this has to be checked separately because
	   we cannot tell from the return value of get_next_param() whether
	   the message was completely full or there just were no parameters.
	   The length is used for checking the existance of parameter, because
	   type field may be zero (SPI_LSI = 0) and therefore it cannot be
	   used for checking the existance. */
	if (hip_get_param_contents_len((struct hip_tlv_common *) first_pos)
	    == 0) {
		_HIP_DEBUG("no parameters\n");
		free_pos = first_pos;
		goto out;
	}

	while((current_param = hip_get_next_param(msg, current_param))
	      != NULL) {
		last_used_pos = current_param;
		_HIP_DEBUG("not free: type=%d, contents_len=%d\n",
			  hip_get_param_type(current_param),
			  hip_get_param_contents_len(current_param));
	}

	if (last_used_pos == NULL) {
		free_pos = NULL; /* the message was full */
	} else {
		free_pos = ((void *) last_used_pos) +
			hip_get_param_total_len(last_used_pos);
	}

 out:
	return free_pos;
}


/**
 * hip_calc_hdr_len - update messsage header length
 * @param msg pointer to the beginning of the message header
 *
 * This function is called always when a parameter has been added or the
 * daemon/network header was written. This functions writes the new
 * header length directly into the message.
 */
void hip_calc_hdr_len(struct hip_common *msg)
{
	struct hip_tlv_common *param = NULL;
	void *pos = (void *) msg;

	/* We cannot call get_next() or get_free() because they need a valid
	   header length which is to be (possibly) calculated now. So, the
	   header length must be calculated manually here. */

	if (hip_get_msg_total_len(msg) == 0) {
		/* msg len is zero when
		   1) calling build_param() for the first time
		   2) calling just the build_hdr() without building
		      any parameters, e.g. in plain error messages */
		_HIP_DEBUG("case 1,2\n");
		hip_set_msg_total_len(msg, sizeof(struct hip_common));
	} else {
		/* 3) do nothing, build_param()+ */
		/* 4) do nothing, build_param()+ and build_hdr() */
		_HIP_DEBUG("case 3,4\n");
	}

	pos += hip_get_msg_total_len(msg);
	param = (struct hip_tlv_common *) pos;
	if (hip_get_param_contents_len(param) != 0) {
		/* Case 1 and 3: a new parameter (with a valid length) has
		   been added and the message length has not been updated. */
		_HIP_DEBUG("case 1,3\n");
		hip_set_msg_total_len(msg, hip_get_msg_total_len(msg) +
				      hip_get_param_total_len(param));
		/* XX assert: new pos must be of type 0 (assume only one
		   header has been added) */
	} else {
		/* case 2 and 4: the message length does not need to be
		   updated */
		_HIP_DEBUG("case 2,4\n");
	}

	_HIP_DEBUG("msg len %d\n", hip_get_msg_total_len(msg));
}

/**
 * Calculates and writes the length of any HIP packet parameter
 *
 * This function can be used for semi-automatic calculation of parameter
 * length field. This function should always be used instead of manual
 * calculation of parameter lengths. The tlv_size is usually just
 * sizeof(struct hip_tlv_common), but it can include other fields than
 * just the type and length. For example, DIFFIE_HELLMAN parameter includes
 * the group field as in hip_build_param_diffie_hellman_contents().
 *
 * @param tlv_common pointer to the beginning of the parameter
 * @param tlv_size size of the TLV header  (in host byte order)
 * @param contents_size size of the contents after the TLV header
 *                 (in host byte order)
 */
void hip_calc_generic_param_len(void *tlv_common,
			      hip_tlv_len_t tlv_size,
			      hip_tlv_len_t contents_size)
{
	hip_set_param_contents_len(tlv_common,
				   tlv_size + contents_size -
				   sizeof(struct hip_tlv_common));
}

/**
 * hip_calc_param_len - calculate the length of a "normal" TLV structure
 * @param tlv_common pointer to the beginning of the TLV structure
 * @param contents_size size of the contents after type and length fields
 *                 (in host byte order)
 *
 * This function calculates and writes the length of TLV structure field.
 * This function is different from hip_calc_generic_param_len() because
 * it assumes that the length of the header of the TLV is just
 * sizeof(struct hip_tlv_common).
 */
void hip_calc_param_len(void *tlv_common, hip_tlv_len_t contents_size)
{
	hip_calc_generic_param_len(tlv_common, sizeof(struct hip_tlv_common),
				   contents_size);
}

/**
 * Prints HIP message contents using HIP debug interface.
 * 
 * @param msg a pointer to the message to be printed.
 * @note      Do not call this function directly, use the HIP_DUMP_MSG() macro
 *            instead.
 */
void hip_dump_msg(const struct hip_common *msg)
{
     struct hip_tlv_common *current_param = NULL;
     void *contents = NULL;
     /* The value of the "Length"-field in current parameter. */
     hip_tlv_len_t len = 0;
     /* Total length of the parameter (type+length+value+padding), and the
	length of padding. */
     size_t total_len = 0, pad_len = 0;
     HIP_DEBUG("--------------- MSG START ------------------\n");

     HIP_DEBUG("Msg type :      %s (%d)\n",
	       hip_message_type_name(hip_get_msg_type(msg)),
	       hip_get_msg_type(msg));
     HIP_DEBUG("Msg length:     %d\n", hip_get_msg_total_len(msg));
     HIP_DEBUG("Msg err:        %d\n", hip_get_msg_err(msg));
     HIP_DEBUG("Msg controls:   0x%04x\n", msg->control);

     _HIP_DEBUG_HIT("Msg hits:       ", &msg->hits );
     _HIP_DEBUG_HIT("Msg hitr:       ", &msg->hitr );

     while((current_param = hip_get_next_param(msg, current_param)) != NULL)
     {
	  len = hip_get_param_contents_len(current_param);
	  /* Formula from base draft section 5.2.1. */
	  total_len = 11 + len - (len +3) % 8;
	  pad_len = total_len - len - sizeof(hip_tlv_type_t)
	       - sizeof(hip_tlv_len_t);
	  contents = hip_get_param_contents_direct(current_param);
	  HIP_DEBUG("Parameter type:%s (%d). Total length: %d (4 type+"\
		    "length, %d content, %d padding).\n",
		    hip_param_type_name(hip_get_param_type(current_param)),
		    hip_get_param_type(current_param),
		    total_len,
		    len,
		    pad_len);
	  HIP_HEXDUMP("Contents:", contents, len);
	  HIP_HEXDUMP("Padding:", contents + len , pad_len);
     }
     HIP_DEBUG("---------------- MSG END --------------------\n");
}

/**
 * Returns a string for a given parameter type number.
 *
 * @param msg_type message type number
 * @return         name of the message type
 **/
char* hip_message_type_name(const uint8_t msg_type){
	switch (msg_type) {
	case HIP_I1: return "HIP_I1";
	case HIP_R1: return "HIP_R1";
	case HIP_I2: return "HIP_I2";
	case HIP_R2: return "HIP_R2";
	case HIP_UPDATE: return "HIP_UPDATE";
	case HIP_NOTIFY: return "HIP_NOTIFY";
	case HIP_CLOSE: return "HIP_CLOSE";
	case HIP_CLOSE_ACK: return "HIP_CLOSE_ACK";
	case HIP_CER: return "HIP_CER";
	case HIP_PAYLOAD: return "HIP_PAYLOAD";
	case HIP_PSIG: return "HIP_PSIG";
	case HIP_TRIG: return "HIP_TRIG";
		
	case SO_HIP_ADD_LOCAL_HI: return "SO_HIP_ADD_LOCAL_HI";
	case SO_HIP_DEL_LOCAL_HI: return "SO_HIP_DEL_LOCAL_HI";
	case SO_HIP_RUN_UNIT_TEST: return "SO_HIP_RUN_UNIT_TEST";
	case SO_HIP_RST: return "SO_HIP_RST";
	case SO_HIP_UNIT_TEST: return "SO_HIP_UNIT_TEST";
	case SO_HIP_BOS: return "SO_HIP_BOS";
	case SO_HIP_NETLINK_DUMMY: return "SO_HIP_NETLINK_DUMMY";
	case SO_HIP_CONF_PUZZLE_NEW: return "SO_HIP_CONF_PUZZLE_NEW";
	case SO_HIP_CONF_PUZZLE_SET: return "SO_HIP_CONF_PUZZLE_SET";
	case SO_HIP_CONF_PUZZLE_INC: return "SO_HIP_CONF_PUZZLE_INC";
	case SO_HIP_CONF_PUZZLE_DEC: return "SO_HIP_CONF_PUZZLE_DEC";
	case SO_HIP_SET_OPPORTUNISTIC_MODE: return "SO_HIP_SET_OPPORTUNISTIC_MODE";
	case SO_HIP_SET_BLIND_ON: return "SO_HIP_SET_BLIND_ON";
	case SO_HIP_SET_BLIND_OFF: return "SO_HIP_SET_BLIND_OFF";
	case SO_HIP_DHT_GW: return "SO_HIP_DHT_GW";
	case SO_HIP_SET_DEBUG_ALL: return "SO_HIP_SET_DEBUG_ALL";
	case SO_HIP_SET_DEBUG_MEDIUM: return "SO_HIP_SET_DEBUG_MEDIUM";
	case SO_HIP_SET_DEBUG_NONE: return "SO_HIP_SET_DEBUG_NONE";
	case SO_HIP_HANDOFF_ACTIVE: return "SO_HIP_HANDOFF_ACTIVE";
	case SO_HIP_HANDOFF_LAZY: return "SO_HIP_HANDOFF_LAZY";
	case SO_HIP_RESTART: return "SO_HIP_RESTART";
	case SO_HIP_SET_LOCATOR_ON: return "SO_HIP_SET_LOCATOR_ON";
	case SO_HIP_SET_LOCATOR_OFF: return "SO_HIP_SET_LOCATOR_OFF";
	case SO_HIP_DHT_SET: return "SO_HIP_DHT_SET";
	case SO_HIP_DHT_ON: return "SO_HIP_DHT_ON";
	case SO_HIP_DHT_OFF: return "SO_HIP_DHT_OFF";
	case SO_HIP_SET_OPPTCP_ON: return "SO_HIP_SET_OPPTCP_ON";
	case SO_HIP_SET_OPPTCP_OFF: return "SO_HIP_SET_OPPTCP_OFF";
	case SO_HIP_OPPTCP_UNBLOCK_APP: return "SO_HIP_OPPTCP_UNBLOCK_APP";
	case SO_HIP_OPPTCP_OPPIPDB_ADD_ENTRY: return "SO_HIP_OPPTCP_OPPIPDB_ADD_ENTRY";
	case SO_HIP_OPPTCP_SEND_TCP_PACKET: return "SO_HIP_OPPTCP_SEND_TCP_PACKET";
	case SO_HIP_TRANSFORM_ORDER: return "SO_HIP_TRANSFORM_ORDER";
	case SO_HIP_OFFER_RVS: return "SO_HIP_OFFER_RVS";
	case SO_HIP_CANCEL_RVS: return "SO_HIP_CANCEL_RVS";
	case SO_HIP_REINIT_RVS: return "SO_HIP_REINIT_RVS";
	case SO_HIP_ADD_DEL_SERVER: return "SO_HIP_ADD_DEL_SERVER";
	case SO_HIP_OFFER_HIPRELAY: return "SO_HIP_OFFER_HIPRELAY";
	case SO_HIP_CANCEL_HIPRELAY: return "SO_HIP_CANCEL_HIPRELAY";
	case SO_HIP_REINIT_RELAY: return "SO_HIP_REINIT_RELAY";
	case SO_HIP_OFFER_ESCROW: return "SO_HIP_OFFER_ESCROW";
	case SO_HIP_CANCEL_ESCROW: return "SO_HIP_CANCEL_ESCROW";
	case SO_HIP_ADD_DB_HI: return "SO_HIP_ADD_DB_HI";
	case SO_HIP_ADD_ESCROW_DATA: return "SO_HIP_ADD_ESCROW_DATA";
	case SO_HIP_DELETE_ESCROW_DATA: return "SO_HIP_DELETE_ESCROW_DATA";
	case SO_HIP_SET_ESCROW_ACTIVE: return "SO_HIP_SET_ESCROW_ACTIVE";
	case SO_HIP_SET_ESCROW_INACTIVE: return "SO_HIP_SET_ESCROW_INACTIVE";
	case SO_HIP_FIREWALL_PING: return "SO_HIP_FIREWALL_PING";
	case SO_HIP_FIREWALL_PING_REPLY: return "SO_HIP_FIREWALL_PING_REPLY";
	case SO_HIP_FIREWALL_QUIT: return "SO_HIP_FIREWALL_QUIT";
	case SO_HIP_AGENT_PING: return "SO_HIP_AGENT_PING";
	case SO_HIP_AGENT_PING_REPLY: return "SO_HIP_AGENT_PING_REPLY";
	case SO_HIP_AGENT_QUIT: return "SO_HIP_AGENT_QUIT";
	case SO_HIP_DAEMON_QUIT: return "SO_HIP_DAEMON_QUIT";
	case SO_HIP_I1_REJECT: return "SO_HIP_I1_REJECT";
	case SO_HIP_UPDATE_HIU: return "SO_HIP_UPDATE_HIU";
	case SO_HIP_SET_NAT_PLAIN_UDP: return "SO_HIP_SET_NAT_PLAIN_UDP";
	case SO_HIP_SET_NAT_NONE: return "SO_HIP_SET_NAT_NONE";
	case SO_HIP_SET_HIPPROXY_ON: return "SO_HIP_SET_HIPPROXY_ON";
	case SO_HIP_SET_HIPPROXY_OFF: return "SO_HIP_SET_HIPPROXY_OFF";
	case SO_HIP_GET_PROXY_LOCAL_ADDRESS: return "SO_HIP_GET_PROXY_LOCAL_ADDRESS";
	case SO_HIP_HIPPROXY_STATUS_REQUEST: return "SO_HIP_HIPPROXY_STATUS_REQUEST";
	case SO_HIP_OPPTCP_UNBLOCK_AND_BLACKLIST: return "SO_HIP_OPPTCP_UNBLOCK_AND_BLACKLIST";
	case SO_HIP_FW_BEX_DONE: return "SO_HIP_FW_BEX_DONE";
	case SO_HIP_SET_TCPTIMEOUT_ON: return "SO_HIP_SET_TCPTIMEOUT_ON";
	case SO_HIP_SET_TCPTIMEOUT_OFF: return "SO_HIP_SET_TCPTIMEOUT_OFF";
	case SO_HIP_SET_NAT_ICE_UDP: return "SO_HIP_SET_NAT_ICE_UDP";
		
	default:
		return "UNDEFINED";
	}
}

/**
 * Returns a string for a given parameter type number.
 *
 * @param param_type parameter type number
 * @return      name of the message type
 **/
char* hip_param_type_name(const hip_tlv_type_t param_type){
	switch (param_type) {
	case HIP_PARAM_ACK: return "HIP_PARAM_ACK";
	case HIP_PARAM_AGENT_REJECT: return "HIP_PARAM_AGENT_REJECT";
	case HIP_PARAM_BLIND_NONCE: return "HIP_PARAM_BLIND_NONCE";
	case HIP_PARAM_CERT: return "HIP_PARAM_CERT";
	case HIP_PARAM_DH_SHARED_KEY: return "HIP_PARAM_DH_SHARED_KEY";
	case HIP_PARAM_DIFFIE_HELLMAN: return "HIP_PARAM_DIFFIE_HELLMAN";
	case HIP_PARAM_DSA_SIGN_DATA: return "HIP_PARAM_DSA_SIGN_DATA";
	case HIP_PARAM_DST_ADDR: return "HIP_PARAM_DST_ADDR";
	case HIP_PARAM_ECHO_REQUEST: return "HIP_PARAM_ECHO_REQUEST";
	case HIP_PARAM_ECHO_REQUEST_SIGN: return "HIP_PARAM_ECHO_REQUEST_SIGN";
	case HIP_PARAM_ECHO_RESPONSE: return "HIP_PARAM_ECHO_RESPONSE";
	case HIP_PARAM_ECHO_RESPONSE_SIGN: return "HIP_PARAM_ECHO_RESPONSE_SIGN";
	case HIP_PARAM_EID_ADDR: return "HIP_PARAM_EID_ADDR";
	case HIP_PARAM_EID_ENDPOINT: return "HIP_PARAM_EID_ENDPOINT";
	case HIP_PARAM_EID_IFACE: return "HIP_PARAM_EID_IFACE";
	case HIP_PARAM_EID_SOCKADDR: return "HIP_PARAM_EID_SOCKADDR";
	case HIP_PARAM_ENCAPS_MSG: return "HIP_PARAM_ENCAPS_MSG";
	case HIP_PARAM_ENCRYPTED: return "HIP_PARAM_ENCRYPTED";
	case HIP_PARAM_ESP_INFO: return "HIP_PARAM_ESP_INFO";
	case HIP_PARAM_ESP_TRANSFORM: return "HIP_PARAM_ESP_TRANSFORM";
	case HIP_PARAM_FROM_PEER: return "HIP_PARAM_FROM_PEER";
	case HIP_PARAM_FROM: return "HIP_PARAM_FROM";
	case HIP_PARAM_HA_INFO: return "HIP_PARAM_HA_INFO";
	case HIP_PARAM_HASH_CHAIN_ANCHORS: return "HIP_PARAM_HASH_CHAIN_ANCHORS";
	case HIP_PARAM_HASH_CHAIN_PSIG: return "HIP_PARAM_HASH_CHAIN_PSIG";
	case HIP_PARAM_HASH_CHAIN_VALUE: return "HIP_PARAM_HASH_CHAIN_VALUE";
	case HIP_PARAM_HIP_SIGNATURE2: return "HIP_PARAM_HIP_SIGNATURE2";
	case HIP_PARAM_HIP_SIGNATURE: return "HIP_PARAM_HIP_SIGNATURE";
	case HIP_PARAM_HIP_TRANSFORM: return "HIP_PARAM_HIP_TRANSFORM";
	case HIP_PARAM_HI: return "HIP_PARAM_HI";
	case HIP_PARAM_HIT: return "HIP_PARAM_HIT";
	case HIP_PARAM_HMAC2: return "HIP_PARAM_HMAC2";
	case HIP_PARAM_HMAC: return "HIP_PARAM_HMAC";
	case HIP_PARAM_HOST_ID: return "HIP_PARAM_HOST_ID";
	case HIP_PARAM_INT: return "HIP_PARAM_INT";
	case HIP_PARAM_IPV6_ADDR: return "HIP_PARAM_IPV6_ADDR";
	case HIP_PARAM_KEYS: return "HIP_PARAM_KEYS";
	case HIP_PARAM_LOCATOR: return "HIP_PARAM_LOCATOR";
	case HIP_PARAM_NOTIFICATION: return "HIP_PARAM_NOTIFICATION";
	case HIP_PARAM_OPENDHT_GW_INFO: return "HIP_PARAM_OPENDHT_GW_INFO";
	case HIP_PARAM_OPENDHT_SET: return "HIP_PARAM_OPENDHT_SET";
	case HIP_PARAM_PORTPAIR: return "HIP_PARAM_PORTPAIR";
	case HIP_PARAM_PUZZLE: return "HIP_PARAM_PUZZLE";
	case HIP_PARAM_R1_COUNTER: return "HIP_PARAM_R1_COUNTER";
	case HIP_PARAM_REG_FAILED: return "HIP_PARAM_REG_FAILED";
	case HIP_PARAM_REG_FROM: return "HIP_PARAM_REG_FROM";
	case HIP_PARAM_REG_INFO: return "HIP_PARAM_REG_INFO";
	case HIP_PARAM_REG_REQUEST: return "HIP_PARAM_REG_REQUEST";
	case HIP_PARAM_REG_RESPONSE: return "HIP_PARAM_REG_RESPONSE";
	case HIP_PARAM_RELAY_FROM: return "HIP_PARAM_RELAY_FROM";
	case HIP_PARAM_RELAY_HMAC: return "HIP_PARAM_RELAY_HMAC";
	case HIP_PARAM_RELAY_TO: return "HIP_PARAM_RELAY_TO";
	case HIP_PARAM_RVS_HMAC: return "HIP_PARAM_RVS_HMAC";
	case HIP_PARAM_SEQ: return "HIP_PARAM_SEQ";
	case HIP_PARAM_SOLUTION: return "HIP_PARAM_SOLUTION";
	case HIP_PARAM_SRC_ADDR: return "HIP_PARAM_SRC_ADDR";
	case HIP_PARAM_TO_PEER: return "HIP_PARAM_TO_PEER";
	case HIP_PARAM_UINT: return "HIP_PARAM_UINT";
	case HIP_PARAM_UNIT_TEST: return "HIP_PARAM_UNIT_TEST";
	case HIP_PARAM_VIA_RVS: return "HIP_PARAM_VIA_RVS";
	case HIP_PARAM_PSEUDO_HIT: return "HIP_PARAM_PSEUDO_HIT";
	case HIP_PARAM_ESP_PROT_TRANSFORM: return "HIP_PARAM_ESP_PROT_TRANSFORM";
	case HIP_PARAM_ESP_PROT_ANCHOR: return "HIP_PARAM_ESP_PROT_ANCHOR";
	//add by santtu
	case HIP_PARAM_NAT_TRANSFORM: return "HIP_PARAM_NAT_TRANSFORM";
	//end add
	case HIP_PARAM_LSI: return "HIP_PARAM_LSI";	
	}
	return "UNDEFINED";
}

/**
 * hip_check_userspace msg - check userspace message for integrity
 * @param msg the message to be verified for integrity
 *
 * @return zero if the message was ok, or negative error value on error.
 */
int hip_check_userspace_msg(const struct hip_common *msg) {
	struct hip_tlv_common *current_param = NULL;
	int err = 0;

	if (!hip_check_msg_len(msg)) {
		err = -EMSGSIZE;
		HIP_ERROR("bad msg len %d\n", hip_get_msg_total_len(msg));
		goto out;
	}

	while((current_param = hip_get_next_param(msg, current_param))
	      != NULL) {
		if(!hip_check_param_contents_len(msg, current_param)) {
			err = -EMSGSIZE;
			HIP_ERROR("bad param len\n");
			break;
		} else if (!hip_check_userspace_param_type(current_param)) {
			err = -EINVAL;
			HIP_ERROR("bad param type\n");
			break;
		}
	}

 out:
	return err;
}

/**
 * hip_check_network_param_attributes - check parameter attributes
 * @param param the parameter to checked
 *
 * This is the function where one can test special attributes such as algo,
 * groupid, suiteid, etc of a HIP parameter. If the parameter does not require
 * other than just the validation of length and type fields, one should not
 * add any checks for that parameter here.
 *
 * @return zero if the message was ok, or negative error value on error.
 *
 * XX TODO: this function may be unneccessary because the input handlers
 * already do some checking. Currently they are double checked..
 */
int hip_check_network_param_attributes(const struct hip_tlv_common *param)
{
	hip_tlv_type_t type = hip_get_param_type(param);
	int err = 0;

	_HIP_DEBUG("type=%u\n", type);

	switch(type) {
	case HIP_PARAM_HIP_TRANSFORM:
	case HIP_PARAM_ESP_TRANSFORM:
	{
		/* Search for one supported transform */
		hip_transform_suite_t suite;

 		_HIP_DEBUG("Checking %s transform\n",
			   type == HIP_PARAM_HIP_TRANSFORM ? "HIP" : "ESP");
		suite = hip_get_param_transform_suite_id(param, 0);
		if (suite == 0) {
			HIP_ERROR("Could not find suitable %s transform\n",
				  type == HIP_PARAM_HIP_TRANSFORM ? "HIP" : "ESP");
			err = -EPROTONOSUPPORT;
		}
		break;
	}
	case HIP_PARAM_HOST_ID:
	{
		uint8_t algo =
			hip_get_host_id_algo((struct hip_host_id *) param);
		if (algo != HIP_HI_DSA && algo != HIP_HI_RSA) {
			err = -EPROTONOSUPPORT;
			HIP_ERROR("Host id algo %d not supported\n", algo);
		}
		break;
	}
	}
	_HIP_DEBUG("err=%d\n", err);
	return err;
}

/**
 * hip_check_network_msg - check network message for integrity
 * @param msg the message to be verified for integrity
 *
 * @return zero if the message was ok, or negative error value on error.
 */
int hip_check_network_msg(const struct hip_common *msg)
{
	struct hip_tlv_common *current_param = NULL;
	hip_tlv_type_t current_param_type = 0, prev_param_type = 0;
	int err = 0;

	/* Checksum of the message header is verified in input.c */

	if (!hip_check_network_msg_type(msg)) {
		err = -EINVAL;
		HIP_ERROR("bad msg type (%d)\n", hip_get_msg_type(msg));
		goto out;
	}

	if (!hip_check_msg_len(msg)) {
		err = -EMSGSIZE;
		HIP_ERROR("bad msg len %d\n", hip_get_msg_total_len(msg));
		goto out;
	}

	/* Checking of param types, lengths and ordering. */
	while((current_param = hip_get_next_param(msg, current_param))
	      != NULL) {
		current_param_type = hip_get_param_type(current_param);
		if(!hip_check_param_contents_len(msg, current_param)) {
			err = -EMSGSIZE;
			HIP_ERROR("bad param len\n");
			break;
		} else if (!hip_check_network_param_type(current_param)) {
			err = -EINVAL;
			HIP_ERROR("bad param type, current param=%u\n",
				  hip_get_param_type(current_param));
			break;
		} else if (current_param_type < prev_param_type &&
			   ((current_param_type < HIP_LOWER_TRANSFORM_TYPE ||
			    current_param_type > HIP_UPPER_TRANSFORM_TYPE) &&
			    (prev_param_type < HIP_LOWER_TRANSFORM_TYPE ||
			     prev_param_type > HIP_UPPER_TRANSFORM_TYPE))) {
			/* According to draft-ietf-hip-base-03 parameter type order
			 * strictly enforced, except for
			 * HIP_LOWER_TRANSFORM_TYPE - HIP_UPPER_TRANSFORM_TYPE
			 */
			err = -ENOMSG;
			HIP_ERROR("Wrong order of parameters (%d, %d)\n",
				  prev_param_type, current_param_type);
			break;
		} else if (hip_check_network_param_attributes(current_param)) {
			HIP_ERROR("bad param attributes\n");
			err = -EINVAL;
			break;
		}
		prev_param_type = current_param_type;
	}

 out:
	return err;
}

/**
 * Builds and inserts a parameter into the message.
 *
 * This is the root function of all parameter building functions.
 * hip_build_param() and hip_build_param_contents() both  use this function to
 * append the parameter into the HIP message. This function updates the message
 * header length to keep the next free parameter slot quickly accessible for
 * faster writing of the parameters. This function also automagically adds zero
 * filled padding to the parameter, to keep its total length in multiple of 8
 * bytes. Parameter contents are copied from the function parameter @c contents,
 * thus the contents can and should be allocated from the stack instead of the
 * heap (i.e. allocated with malloc()).
 *
 * @param msg            the message where the parameter is to be appended
 * @param parameter_hdr  pointer to the header of the parameter
 * @param param_hdr_size size of parameter_hdr structure (in host byte order)
 * @param contents       the contents of the parameter; the data to be inserted
 *                       after the parameter_hdr (in host byte order)
 * @return               zero on success, or negative on error
 * @see                  hip_build_param().
 * @see                  hip_build_param_contents().
 */


int hip_build_generic_param(struct hip_common *msg,
			    const void *parameter_hdr,
			    hip_tlv_len_t param_hdr_size,
			    const void *contents)
{
	const struct hip_tlv_common *param =
		(struct hip_tlv_common *) parameter_hdr;
	void *src = NULL;
	void *dst = NULL;
	int err = 0;
	int size = 0;
	void *max_dst = ((void *) msg) + HIP_MAX_PACKET;

	_HIP_DEBUG("\n");

	if (!msg) {
		HIP_ERROR("message is null\n");
		err = -EFAULT;
		goto out;
	}

	if (!contents) {
		HIP_ERROR("object is null\n");
		err = -EFAULT;
		goto out;
	}

	if (param_hdr_size < sizeof(struct hip_tlv_common)) {
		HIP_ERROR("parameter size too small\n");
		err = -EMSGSIZE;
		goto out;
	}

	dst = hip_find_free_param(msg);
	if (!dst) {
		err = -EMSGSIZE;
		HIP_ERROR("msg full\n");
		goto out;
	}

	_HIP_DEBUG("found free: %d\n", dst - ((void *)msg));

	if (dst + hip_get_param_total_len(param) > max_dst) {
		err = -EMSGSIZE;
		HIP_ERROR("hipd build param: contents size (%d) too long\n",
			  hip_get_param_contents_len(param));
		goto out;
	}

	/* copy header */
	src = (void *) param;
	size = param_hdr_size;
	memcpy(dst, src, size);

	/* copy contents  */
	dst += param_hdr_size;
	src = (void *) contents;
	/* Copy the right amount of contents, see jokela draft for TLV
	   format. For example, this skips the algo in struct hip_sig2
           (which is included in the length), see the
	   build_param_signature2_contents() function below. */
	size = hip_get_param_contents_len(param) -
		(param_hdr_size - sizeof(struct hip_tlv_common));
	memcpy(dst, src, size);

	_HIP_DEBUG("contents copied %d bytes\n", size);

	/* we have to update header length or otherwise hip_find_free_param
	   will fail when it checks the header length */
	hip_calc_hdr_len(msg);
	if (hip_get_msg_total_len(msg) == 0) {
		HIP_ERROR("could not calculate temporary header length\n");
		err = -EFAULT;
	}

	_HIP_DEBUG("dumping msg, len = %d\n", hip_get_msg_total_len(msg));
	_HIP_HEXDUMP("build msg: ", (void *) msg,
		     hip_get_msg_total_len(msg));
 out:

	return err;
}

/**
 * Builds and appends parameter contents into message
 *
 * This function differs from hip_build_generic_param only because it
 * assumes that the parameter header is just sizeof(struct hip_tlv_common).
 * This function updates the message header length to keep the next free
 * parameter slot quickly accessible for faster writing of the parameters.
 * This function automagically adds zero filled paddign to the parameter,
 * to keep its total length in multiple of 8 bytes.
 *
 * @param msg           the message where the parameter will be appended.
 * @param contents      the data after the type and length fields.
 * @param param_type    the type of the parameter (in host byte order).
 * @param contents_size the size of contents (in host byte order).
 * @return              zero on success, or negative on error.
 * @see                 hip_build_generic_param().
 * @see                 hip_build_param().
 */
int hip_build_param_contents(struct hip_common *msg,
			     const void *contents,
			     hip_tlv_type_t param_type,
			     hip_tlv_len_t contents_size)
{
	struct hip_tlv_common param;
	hip_set_param_type(&param, param_type);
	hip_set_param_contents_len(&param, contents_size);

	return hip_build_generic_param(msg, &param,
				       sizeof(struct hip_tlv_common),
				       contents);
}


/**
 * Appends a complete parameter into a HIP message.
 *
 * Appends a complete network byte ordered parameter @c tlv_common into a HIP
 * message @c msg. This function differs from hip_build_param_contents() and
 * hip_build_generic_param() because it takes a complete network byte ordered
 * parameter as its input. It means that this function can be used for e.g.
 * copying a parameter from a message to another.
 *
 * This function updates the message header length to keep the next free
 * parameter slot quickly accessible for faster writing of the parameters. This
 * function automagically adds zero filled paddign to the parameter, to keep its
 * total length in multiple of 8 bytes.
 *
 * @param msg        a pointer to a message where the parameter will be
 *                   appended.
 * @param tlv_common a pointer to the network byte ordered parameter that will
 *                   be appended into the message.
 * @return           zero on success, or negative error value on error.
 * @see              hip_build_generic_param().
 * @see              hip_build_param_contents().
 */
int hip_build_param(struct hip_common *msg, const void *tlv_common)
{
	int err = 0;
	void *contents = ((void *) tlv_common) + sizeof(struct hip_tlv_common);

	if (tlv_common == NULL) {
		err = -EFAULT;
		HIP_ERROR("param null\n");
		goto out;
	}

	err = hip_build_param_contents(msg, contents,
		       hip_get_param_type(tlv_common),
				       hip_get_param_contents_len(tlv_common));
        _HIP_DEBUG("tlv_common len %d\n", ((struct hip_tlv_common *)tlv_common)->length);
	if (err) {
		HIP_ERROR("could not build contents (%d)\n", err);
	}

 out:
	return err;
}

/**
 * Builds a header for userspace-kernel communication.
 *
 * This function builds the header that can be used for HIP kernel-userspace
 * communication. It is commonly used by the daemon, hipconf, resolver or
 * the kernel module itself. This function can be called before or after
 * building the parameters for the message.
 *
 * This function does not write the header length into the message. It should
 * be written by the build_param_functions.
 *
 * @param msg       the message where the userspace header is to be written.
 * @param base_type the type of the message.
 * @param err_val   a positive error value to be communicated for the receiver
 *                  (usually just zero for no errors).
 * @return          zero on success, or negative on error.
 */
int hip_build_user_hdr(struct hip_common *msg,
			 hip_hdr_type_t base_type,
			 hip_hdr_err_t err_val)
{
	int err = 0;

	_HIP_DEBUG("\n");

	hip_set_msg_type(msg, base_type);
	hip_set_msg_err(msg, err_val);
	/* Note: final header length is usually calculated by the
	   last call to build_param() but it is possible to build a
	   msg with just the header, so we have to calculate the
	   header length anyway. */
	hip_calc_hdr_len(msg);
	if (hip_get_msg_total_len(msg) == 0) {
		err = -EMSGSIZE;
		goto out;
	}

	/* some error checking on types and for null values */

	if (!msg) {
		err = -EINVAL;
		HIP_ERROR("msg null\n");
		goto out;
	}
	if (hip_get_msg_total_len(msg) == 0) {
		HIP_ERROR("hipd build hdr: could not calc size\n");
		err = -EMSGSIZE;
		goto out;
	}

	if (!hip_check_msg_len(msg)) {
		HIP_ERROR("hipd build hdr: msg len (%d) invalid\n",
			  hip_get_msg_total_len(msg));
		err = -EMSGSIZE;
		goto out;
	}

 out:
	return err;
}

/**
 * Writes a network header into a message.
 *
 * This function does not write the header length into the message. It should
 * be written by the build_param_functions. The checksum field is not written
 * either because it is done in hip_send_raw() and hip_send_udp().
 *
 * @param msg          the message where the HIP network should be written
 * @param type_hdr     the type of the HIP header as specified in the drafts
 * @param control      HIP control bits in host byte order
 * @param hit_sender   source HIT in network byte order
 * @param hit_receiver destination HIT in network byte order
 * @todo build HIP network header in the same fashion as in build_daemon_hdr().
 * <ul>
 * <li>Write missing headers in the header using accessor functions
 * (see hip_get/set_XXX() functions in the beginning of this file). You have to
 * create couple of new ones, but daemon and network messages use the same
 * locations for storing len and type (hip_common->err is stored in the
 * hip_common->checksum) and they can be used as they are.</li>
 * <li>payload_proto.</li>
 * <li>payload_len: see how build_daemon_hdr() works.</li>
 * <li>ver_res.</li>
 * <li>checksum (move the checksum function from hip.c to this file
 *     because this file is shared by kernel and userspace).</li>
 * <li>write the parameters of this function into the message.</li>
 * </ul>
 * @note Use @b only accessors to hide byte order and size conversion issues!
 */
void hip_build_network_hdr(struct hip_common *msg, uint8_t type_hdr,
			   uint16_t control, const struct in6_addr *hit_sender,
			   const struct in6_addr *hit_receiver)
{
	msg->payload_proto = IPPROTO_NONE; /* 1 byte, no htons()    */
	/* Do not touch the length; it is written by param builders */
	msg->type_hdr = type_hdr;              /* 1 byte, no htons()    */
	/* version includes the SHIM6 bit */
	msg->ver_res = (HIP_VER_RES << 4) | 1;   /* 1 byte, no htons() */

	msg->control = htons(control);
	msg->checksum = htons(0); /* this will be written by xmit */

	ipv6_addr_copy(&msg->hits, hit_sender ? hit_sender : &in6addr_any);
	ipv6_addr_copy(&msg->hitr, hit_receiver ? hit_receiver : &in6addr_any);
}

#ifndef __KERNEL__
/**
 * Builds a @c HMAC parameter.
 *
 * Builds a @c HMAC parameter to the HIP packet @c msg. This function calculates
 * also the hmac value from the whole message as specified in the drafts.
 *
 * @param msg a pointer to the message where the @c HMAC parameter will be
 *            appended.
 * @param key a pointer to a key used for hmac.
 * @return    zero on success, or negative error value on error.
 * @see       hip_build_param_hmac2_contents()
 * @see       hip_build_param_rvs_hmac_contents().
 * @see       hip_write_hmac().
 */
int hip_build_param_hmac_contents(struct hip_common *msg,
				  struct hip_crypto_key *key)
{
	int err = 0;
	struct hip_hmac hmac;

	hip_set_param_type(&hmac, HIP_PARAM_HMAC);
	hip_calc_generic_param_len(&hmac, sizeof(struct hip_hmac), 0);

	HIP_IFEL(!hip_write_hmac(HIP_DIGEST_SHA1_HMAC, key->key, msg,
				 hip_get_msg_total_len(msg),
				 hmac.hmac_data), -EFAULT,
		 "Error while building HMAC\n");

	err = hip_build_param(msg, &hmac);
 out_err:
	return err;
}

/**
 * Builds a @c RVS_HMAC parameter.
 *
 * Builds a @c RVS_HMAC parameter to the HIP packet @c msg. This function
 * calculates also the hmac value from the whole message as specified in the drafts.
 *
 * @param msg a pointer to the message where the @c RVS_HMAC parameter will be
 *            appended.
 * @param key a pointer to a key used for hmac.
 * @return    zero on success, or negative error value on error.
 * @see       hip_build_param_hmac_contents().
 * @see       hip_build_param_hmac2_contents().
 * @see       hip_write_hmac().
 * @note      Except the TLV type value, the functionality of this function is
 *            identical to the functionality of hip_build_param_hmac_contents().
 *            If something is changed there, it is most likely that it should
 *            be changed here also.
 */
int hip_build_param_rvs_hmac_contents(struct hip_common *msg,
				  struct hip_crypto_key *key)
{
	int err = 0;
	struct hip_hmac hmac;

	hip_set_param_type(&hmac, HIP_PARAM_RVS_HMAC);
	hip_calc_generic_param_len(&hmac, sizeof(struct hip_hmac), 0);
	HIP_IFEL(!hip_write_hmac(HIP_DIGEST_SHA1_HMAC, key->key, msg,
				 hip_get_msg_total_len(msg),
				 hmac.hmac_data), -EFAULT,
		 "Error while building HMAC\n");
	err = hip_build_param(msg, &hmac);
 out_err:
	return err;
}

/**
 * Builds a @c HMAC2 parameter.
 *
 * Builds a @c HMAC2 parameter to the HIP packet @c msg. This function
 * calculates also the hmac value from the whole message as specified in the
 * drafts. Assumes that the hmac includes only the header and host id.
 *
 * @param msg      a pointer to the message where the @c HMAC2 parameter will be
 *                 appended.
 * @param key      a pointer to a key used for hmac.
 * @param host_id  a pointer to a host id.
 * @return         zero on success, or negative error value on error.
 * @see            hip_build_param_hmac_contents().
 * @see            hip_build_param_rvs_hmac_contents().
 * @see            hip_write_hmac().
 */
int hip_build_param_hmac2_contents(struct hip_common *msg,
				   struct hip_crypto_key *key,
				   struct hip_host_id *host_id)
{
	int err = 0;
	struct hip_hmac hmac2;
	struct hip_common *tmp = NULL;
	struct hip_esp_info *esp_info;

	tmp = hip_msg_alloc();
	if (!tmp) {
		err = -ENOMEM;
		goto out_err;
	}

	memcpy(tmp, msg, sizeof(struct hip_common));
	hip_set_msg_total_len(tmp, 0);
	/* assume no checksum yet */

	esp_info = hip_get_param(msg, HIP_PARAM_ESP_INFO);
	HIP_ASSERT(esp_info);
	err = hip_build_param(tmp, esp_info);
	if (err) {
		err = -EFAULT;
		goto out_err;
	}

	hip_set_param_type(&hmac2, HIP_PARAM_HMAC2);
	hip_calc_generic_param_len(&hmac2, sizeof(struct hip_hmac), 0);

	err = hip_build_param(tmp, host_id);
	if (err) {
		HIP_ERROR("Failed to append pseudo host id to R2\n");
		goto out_err;
	}

	_HIP_HEXDUMP("HMAC data", tmp, hip_get_msg_total_len(tmp));
	_HIP_HEXDUMP("HMAC key\n", key->key, 20);

	if (!hip_write_hmac(HIP_DIGEST_SHA1_HMAC, key->key, tmp,
			    hip_get_msg_total_len(tmp),
			    hmac2.hmac_data)) {
		HIP_ERROR("Error while building HMAC\n");
		err = -EFAULT;
		goto out_err;
	}

	err = hip_build_param(msg, &hmac2);
 out_err:
	if (tmp)
		HIP_FREE(tmp);

	return err;
}

/**
 * Calculates the checksum of a HIP packet with pseudo-header.
 *
 * @c src and @c dst are IPv4 or IPv6 addresses in network byte order.
 *
 * @param data a pointer to...
 * @param src  a pointer to...
 * @param dst  a pointer to...
 * @note       Checksumming is from Boeing's HIPD.
 * @return     ...
 */
u16 hip_checksum_packet(char *data, struct sockaddr *src, struct sockaddr *dst)
{
	u16 checksum = 0;
	unsigned long sum = 0;
	int count = 0, length = 0;
	unsigned short *p = NULL; /* 16-bit */
	struct pseudo_header pseudoh;
	struct pseudo_header6 pseudoh6;
	u32 src_network, dst_network;
	struct in6_addr *src6, *dst6;
	struct hip_common *hiph = (struct hip_common *) data;

	if (src->sa_family == AF_INET) {
		/* IPv4 checksum based on UDP-- Section 6.1.2 */
		src_network = ((struct sockaddr_in*)src)->sin_addr.s_addr;
		dst_network = ((struct sockaddr_in*)dst)->sin_addr.s_addr;

		memset(&pseudoh, 0, sizeof(struct pseudo_header));
		memcpy(&pseudoh.src_addr, &src_network, 4);
		memcpy(&pseudoh.dst_addr, &dst_network, 4);
		pseudoh.protocol = IPPROTO_HIP;
		length = (hiph->payload_len + 1) * 8;
		pseudoh.packet_length = htons(length);

		count = sizeof(struct pseudo_header); /* count always even number */
		p = (unsigned short*) &pseudoh;
	} else {
		/* IPv6 checksum based on IPv6 pseudo-header */
		src6 = &((struct sockaddr_in6*)src)->sin6_addr;
		dst6 = &((struct sockaddr_in6*)dst)->sin6_addr;

		memset(&pseudoh6, 0, sizeof(struct pseudo_header6));
		memcpy(&pseudoh6.src_addr[0], src6, 16);
		memcpy(&pseudoh6.dst_addr[0], dst6, 16);
		length = (hiph->payload_len + 1) * 8;
		pseudoh6.packet_length = htonl(length);
		pseudoh6.next_hdr = IPPROTO_HIP;

		count = sizeof(struct pseudo_header6); /* count always even number */
		p = (unsigned short*) &pseudoh6;
	}
	/*
	 * this checksum algorithm can be found
	 * in RFC 1071 section 4.1
	 */

	/* sum the psuedo-header */
	/* count and p are initialized above per protocol */
	while (count > 1) {
		sum += *p++;
		count -= 2;
	}

	/* one's complement sum 16-bit words of data */
	HIP_DEBUG("Checksumming %d bytes of data.\n", length);
	count = length;
	p = (unsigned short*) data;
	while (count > 1) {
		sum += *p++;
		count -= 2;
	}
	/* add left-over byte, if any */
	if (count > 0)
		sum += (unsigned char)*p;

	/*  Fold 32-bit sum to 16 bits */
	while (sum>>16)
		sum = (sum & 0xffff) + (sum >> 16);
	/* take the one's complement of the sum */
	checksum = ~sum;

	return(checksum);
}

int hip_verify_network_header(struct hip_common *hip_common,
			      struct sockaddr *src, struct sockaddr *dst,
			      int len)
{
	int err = 0, plen, checksum;

	plen = hip_get_msg_total_len(hip_common);

        /* Currently no support for piggybacking */
        HIP_IFEL(len != hip_get_msg_total_len(hip_common), -EINVAL,
		 "Invalid HIP packet length (%d,%d). Dropping\n",
		 len, plen);
        HIP_IFEL(hip_common->payload_proto != IPPROTO_NONE, -EOPNOTSUPP,
		 "Protocol in packet (%u) was not IPPROTO_NONE. Dropping\n",
		 hip_common->payload_proto);
	HIP_IFEL(hip_common->ver_res != ((HIP_VER_RES << 4) | 1), -EPROTOTYPE,
		 "Invalid version in received packet. Dropping\n");
	HIP_IFEL(!ipv6_addr_is_hit(&hip_common->hits), -EAFNOSUPPORT,
		 "Received a non-HIT in HIT-source. Dropping\n");
	HIP_IFEL(!ipv6_addr_is_hit(&hip_common->hitr) &&
		 !ipv6_addr_any(&hip_common->hitr),
		 -EAFNOSUPPORT,
		 "Received a non-HIT or non NULL in HIT-receiver. Dropping\n");
	HIP_IFEL(ipv6_addr_any(&hip_common->hits), -EAFNOSUPPORT,
		 "Received a NULL in HIT-sender. Dropping\n");

        /** @todo handle the RVS case better. */
        if (ipv6_addr_any(&hip_common->hitr)) {
                /* Required for e.g. BOS */
                HIP_DEBUG("Received opportunistic HIT\n");
	} else {
#ifdef CONFIG_HIP_RVS
                HIP_DEBUG("Received HIT is ours or we are RVS\n");
#elif HIPL_HIPD
		HIP_IFEL(!hip_hidb_hit_is_our(&hip_common->hitr), -EFAULT,
			 "Receiver HIT is not ours\n");
#endif /* CONFIG_HIP_RVS */
	}

#if 0
        HIP_IFEL(!ipv6_addr_cmp(&hip_common->hits, &hip_common->hitr), -ENOSYS,
		 "Dropping HIP packet. Loopback not supported.\n");
#endif

        /* Check checksum. */
	if (dst->sa_family == AF_INET && ((struct sockaddr_in *)dst)->sin_port) {
		HIP_DEBUG("HIP IPv4 UDP packet: ignoring HIP checksum\n");
	} else {
		checksum = hip_common->checksum;
		hip_common->checksum = 0;

		HIP_IFEL(hip_checksum_packet((char*)hip_common, src, dst)
			 !=checksum,
			 -EBADMSG, "HIP checksum failed.\n");

		hip_common->checksum = checksum;
	}

out_err:
        return err;
}

#endif /* __KERNEL__ */

/**
 * hip_build_param_encrypted_aes_sha1 - build the hip_encrypted parameter
 * @param msg the message where the parameter will be appended
 * @param param the parameter that will contained in the hip_encrypted
 *           parameter
 *
 * Note that this function does not actually encrypt anything, it just builds
 * the parameter. The parameter that will be encapsulated in the hip_encrypted
 * parameter has to be encrypted using a different function call.
 *
 * Returns: zero on success, or negative on failure
 */
int hip_build_param_encrypted_aes_sha1(struct hip_common *msg,
					struct hip_tlv_common *param)
{
	int rem, err = 0;
	struct hip_encrypted_aes_sha1 enc;
	int param_len = hip_get_param_total_len(param);
	struct hip_tlv_common *common = param;
	char *param_padded = NULL;

	hip_set_param_type(&enc, HIP_PARAM_ENCRYPTED);
	enc.reserved = htonl(0);
	memset(&enc.iv, 0, 16);

	/* copy the IV *IF* needed, and then the encrypted data */

	/* AES block size must be multiple of 16 bytes */
	rem = param_len % 16;
	if (rem) {
		HIP_DEBUG("Adjusting param size to AES block size\n");

		param_padded = (char *)HIP_MALLOC(param_len + rem, GFP_KERNEL);
		if (!param_padded) {
			err = -ENOMEM;
			goto out_err;
		}

		/* this kind of padding works against Ericsson/OpenSSL
		   (method 4: RFC2630 method) */
		/* http://www.di-mgt.com.au/cryptopad.html#exampleaes */
		memcpy(param_padded, param, param_len);
		memset(param_padded + param_len, rem, rem);

		common = (struct hip_tlv_common *) param_padded;
		param_len += rem;
	}

	hip_calc_param_len(&enc, sizeof(enc) -
			   sizeof(struct hip_tlv_common) +
			   param_len);

	err = hip_build_generic_param(msg, &enc, sizeof(enc), common);

 out_err:

	if (param_padded)
		HIP_FREE(param_padded);

	return err;
}

/**
 * hip_build_param_signature2_contents - build HIP signature2
 * @param msg the message
 * @param contents pointer to the signature contents (the data to be written
 *                 after the signature field)
 * @param contents_size size of the contents of the signature (the data after the
 *                 algorithm field)
 * @param algorithm the algorithm as in the HIP drafts that was used for
 *                 producing the signature
 *
 * build_param_contents() is not very suitable for building a hip_sig2 struct,
 * because hip_sig2 has a troublesome algorithm field which need some special
 * attention from htons(). Thereby here is a separate builder for hip_sig2 for
 * conveniency. It uses internally hip_build_generic_param() for actually
 * writing the signature parameter into the message.
 *
 * @return zero for success, or non-zero on error
 */
int hip_build_param_signature2_contents(struct hip_common *msg,
					const void *contents,
					hip_tlv_len_t contents_size,
					uint8_t algorithm)
{
	/* note: if you make changes in this function, make them also in
	   build_param_signature_contents(), because it is almost the same */

	int err = 0;
	struct hip_sig2 sig2;

	HIP_ASSERT(sizeof(struct hip_sig2) >= sizeof(struct hip_tlv_common));

	hip_set_param_type(&sig2, HIP_PARAM_HIP_SIGNATURE2);
	hip_calc_generic_param_len(&sig2, sizeof(struct hip_sig2),
				   contents_size);
	sig2.algorithm = algorithm; /* algo is 8 bits, no htons */

	err = hip_build_generic_param(msg, &sig2,
				      sizeof(struct hip_sig2), contents);

	return err;
}

/**
 * hip_build_param_signature_contents - build HIP signature1
 * @param msg the message
 * @param contents pointer to the signature contents (the data to be written
 *                 after the signature field)
 * @param contents_size size of the contents of the signature (the data after the
 *                 algorithm field)
 * @param algorithm the algorithm as in the HIP drafts that was used for
 *                 producing the signature
 *
 * This is almost the same as the previous, but the type is sig1.
 *
 * @return zero for success, or non-zero on error
 */
int hip_build_param_signature_contents(struct hip_common *msg,
				       const void *contents,
				       hip_tlv_len_t contents_size,
				       uint8_t algorithm)
{
	/* note: if you make changes in this function, make them also in
	   build_param_signature_contents2(), because it is almost the same */

	int err = 0;
	struct hip_sig sig;

	HIP_ASSERT(sizeof(struct hip_sig) >= sizeof(struct hip_tlv_common));

	hip_set_param_type(&sig, HIP_PARAM_HIP_SIGNATURE);
	hip_calc_generic_param_len(&sig, sizeof(struct hip_sig),
				   contents_size);
	sig.algorithm = algorithm; /* algo is 8 bits, no htons */

	err = hip_build_generic_param(msg, &sig,
				      sizeof(struct hip_sig), contents);

	return err;
}

/**
 * hip_build_param_echo - build HIP ECHO parameter
 * @param msg the message
 * @param opaque opaque data copied to the parameter
 * @param len      the length of the parameter
 * @param sign true if parameter is under signature, false otherwise
 * @param request true if parameter is ECHO_REQUEST, otherwise parameter is ECHO_RESPONSE
 *
 * @return zero for success, or non-zero on error
 */
int hip_build_param_echo(struct hip_common *msg, void *opaque, int len,
			 int sign, int request)
{
	struct hip_echo_request ping;
	int err;

	if (request)
		hip_set_param_type(&ping, sign ? HIP_PARAM_ECHO_REQUEST_SIGN : HIP_PARAM_ECHO_REQUEST);
	else
		hip_set_param_type(&ping, sign ? HIP_PARAM_ECHO_RESPONSE_SIGN : HIP_PARAM_ECHO_RESPONSE);

	hip_set_param_contents_len(&ping, len);
	err = hip_build_generic_param(msg, &ping, sizeof(struct hip_echo_request),
				      opaque);
	return err;
}

/**
 * hip_build_param_r1_counter - build HIP R1_COUNTER parameter
 * @param msg the message
 * @param generation R1 generation counter
 *
 * @return zero for success, or non-zero on error
 */
int hip_build_param_r1_counter(struct hip_common *msg, uint64_t generation)
{
	struct hip_r1_counter r1gen;
	int err = 0;

	/* note: the length cannot be calculated with calc_param_len() */
	hip_set_param_contents_len(&r1gen,
				   sizeof(struct hip_r1_counter) -
				   sizeof(struct hip_tlv_common));
	/* Type 2 (in R1) or 3 (in I2) */
	hip_set_param_type(&r1gen, HIP_PARAM_R1_COUNTER);

	/* only the random_j_k is in host byte order */
	r1gen.generation = generation;

	err = hip_build_param(msg, &r1gen);
	return err;
}

/**
 * Builds a @c FROM parameter.
 *
 * Builds a @c FROM parameter to the HIP packet @c msg.
 *
 * @param msg      a pointer to a HIP packet common header
 * @param addr     a pointer to an IPv6 or IPv4-in-IPv6 format IPv4 address.
 * @param not_used this parameter is not used, but it is needed to make the
 *                 parameter list uniform with hip_build_param_relay_from().
 * @return         zero on success, or negative error value on error.
 * @see            <a href="http://tools.ietf.org/wg/hip/draft-ietf-hip-rvs/draft-ietf-hip-rvs-05.txt">
 *                 draft-ietf-hip-rvs-05</a> section 4.2.2.
 */
int hip_build_param_from(struct hip_common *msg, const struct in6_addr *addr,
			 const in_port_t not_used)
{
	struct hip_from from;
	int err = 0;

	hip_set_param_type(&from, HIP_PARAM_FROM);
	memcpy((struct in6_addr *)&from.address, addr, 16);

	hip_calc_generic_param_len(&from, sizeof(struct hip_from), 0);
	err = hip_build_param(msg, &from);
	return err;
}

/**
 * Builds a @c RELAY_FROM parameter.
 *
 * Builds a @c RELAY_FROM parameter to the HIP packet @c msg.
 *
 * @param msg  a pointer to a HIP packet common header
 * @param addr a pointer to an IPv6 or IPv4-in-IPv6 format IPv4 address.
 * @param port port number (host byte order).
 * @return     zero on success, or negative error value on error.
 */
int hip_build_param_relay_from(struct hip_common *msg, const struct in6_addr *addr,
			     const in_port_t port)
{
	struct hip_relay_from relay_from;
	int err = 0;

	hip_set_param_type(&relay_from, HIP_PARAM_RELAY_FROM);
	ipv6_addr_copy((struct in6_addr *)&relay_from.address, addr);
	relay_from.port = htons(port);
	hip_calc_generic_param_len(&relay_from, sizeof(relay_from), 0);
	err = hip_build_param(msg, &relay_from);

	return err;
}

/**
 * Builds a @c VIA_RVS parameter.
 *
 * Builds a @c VIA_RVS parameter to the HIP packet @c msg.
 *
 * @param msg           a pointer to a HIP packet common header
 * @param rvs_addresses a pointer to rendezvous server IPv6 or IPv4-in-IPv6
 *                      format IPv4 addresses.
 * @return              zero on success, or negative error value on error.
 * @see                 <a href="http://tools.ietf.org/wg/hip/draft-ietf-hip-rvs/draft-ietf-hip-rvs-05.txt">
 *                      draft-ietf-hip-rvs-05</a> section 4.2.3.
 */
int hip_build_param_via_rvs(struct hip_common *msg,
			    const struct in6_addr rvs_addresses[])
{
	HIP_DEBUG("hip_build_param_rvs() invoked.\n");
	int err = 0;
	struct hip_via_rvs viarvs;

	hip_set_param_type(&viarvs, HIP_PARAM_VIA_RVS);
	hip_calc_generic_param_len(&viarvs, sizeof(struct hip_via_rvs),
				   sizeof(struct in6_addr));
	err = hip_build_generic_param(msg, &viarvs, sizeof(struct hip_via_rvs),
				      (void *)rvs_addresses);
	return err;
}

/**
 * Builds a @c RELAY_TO parameter.
 *
 * Builds a @c RELAY_TO parameter to the HIP packet @c msg.
 *
 * @param msg  a pointer to a HIP packet common header
 * @param addr a pointer to IPv6 address
 * @param port portnumber
 * @return     zero on success, or negative error value on error.
 * @note       This used to be VIA_RVS_NAT, but because of the HIP-ICE
 *             draft, this is now RELAY_TO.
 */
int hip_build_param_relay_to(struct hip_common *msg,
			     const in6_addr_t *addr,
			     const in_port_t port)
{
	/*HIP_DEBUG("hip_build_param_relay_to() invoked.\n");
	  int err = 0;
	  struct hip_relay_to relay_to;
	  struct hip_in6_addr_port tmp;

	  hip_set_param_type(&relay_to, HIP_PARAM_RELAY_TO);
	  hip_calc_generic_param_len(&relay_to, sizeof(struct hip_relay_to),
	  sizeof(in6_addr_t) + sizeof(in_port_t));

	  memcpy(&(tmp.sin6_addr), rvs_addr, sizeof(*rvs_addr));
	  memcpy(&(tmp.sin6_port), &port, sizeof(port));

	  err = hip_build_generic_param(msg, &relay_to, sizeof(struct hip_relay_to),
	  (void *)&tmp);
	  return err;
	*/
     struct hip_relay_to relay_to;
     int err = 0;

     hip_set_param_type(&relay_to, HIP_PARAM_RELAY_TO);
     ipv6_addr_copy((struct in6_addr *)&relay_to.address, addr);
     relay_to.port = htons(port);
     hip_calc_generic_param_len(&relay_to, sizeof(relay_to), 0);
     err = hip_build_param(msg, &relay_to);

     return err;

}

/* NOTE! Keep this function before REG_REQUEST and REG_RESPONSE parameter
 * builders but after hip_calc_generic_param_len() and
 * hip_build_generic_param. */
/**
 * Builds REG_REQUEST and REG_RESPONSE parameters common parts. This function is
 * called from hip_build_param_reg_request() and hip_build_param_reg_response(),
 * and should not be called from anywhere else.
 *
 * @param msg        a pointer to a HIP message where to build the parameter.
 * @param param      a pointer to the parameter to be appended to the HIP
 *                   message @c msg.
 * @param lifetime   the lifetime to be put into the parameter.
 * @param type_list  a pointer to an array containing the registration types to
 *                   be put into the parameter.
 * @param type_count number of registration types in @c type_list.
 * @return           zero on success, non-zero otherwise.
 * @note             This is an static inline function that has no prototype in
 *                   the header file. There is no prototype because this
 *                   function is not to be called outside this file.
 */
static inline int hip_reg_param_core(hip_common_t *msg, void *param,
				     const uint8_t lifetime,
				     const uint8_t *type_list,
				     const int type_count)
{
	struct hip_reg_request *rreq = (struct hip_reg_request *) param;

	hip_calc_generic_param_len(rreq, sizeof(struct hip_reg_request),
				   type_count * sizeof(uint8_t));
	rreq->lifetime = lifetime;

	return hip_build_generic_param(msg, rreq, sizeof(struct hip_reg_request),
				       type_list);
}

/* Hmmm... Because of some weird linker (?) error we cannot use the defined type
   hip_srv_t here, but have to settle for using struct hip_srv. Not that this
   would rock the world, but we definately have something fishy in the makefiles
   or in whatever makes the linker work. -Lauri 11.07.2008. */
int hip_build_param_reg_info(hip_common_t *msg,
			     const struct hip_srv *service_list,
			     const unsigned int service_count)
{
	int err = 0, i = 0;
	struct hip_reg_info reg_info;
	uint8_t reg_type[service_count];
	
	if(service_count == 0) {
		return 0;
	}

	for( ;i < service_count; i++) {
		if(service_list[0].min_lifetime !=
		   service_list[i].min_lifetime ||
		   service_list[0].max_lifetime !=
		   service_list[i].max_lifetime) {
			HIP_INFO("Warning! Multiple min and max lifetime "\
				 "values for a single REG_INFO parameter "\
				 "requested. Using lifetime values from "\
				 "service reg_type %d with all services.\n",
				 service_list[0].reg_type);
			break;
		}

	}

	for(i = 0; i < service_count; i++) {
		reg_type[i] = service_list[i].reg_type;
	}

	hip_set_param_type(&reg_info, HIP_PARAM_REG_INFO);
	/* All services should have the same lifetime... */
	reg_info.min_lifetime = service_list[0].min_lifetime;
	reg_info.max_lifetime = service_list[0].max_lifetime;
	hip_calc_generic_param_len(&reg_info, sizeof(struct hip_reg_info),
				   service_count * sizeof(service_list[0].reg_type));

	err = hip_build_generic_param(
		msg, &reg_info, sizeof(struct hip_reg_info), (void *)reg_type);

	_HIP_DEBUG("Added REG_INFO parameter with %u service%s.\n", service_count,
		   (service_count > 1) ? "s" : "");
	
 out_err:
	return err;
}

int hip_build_param_reg_request(hip_common_t *msg, const uint8_t lifetime,
				const uint8_t *type_list, const int type_count)
{
	int err = 0;
	struct hip_reg_request rreq;

	hip_set_param_type(&rreq, HIP_PARAM_REG_REQUEST);
	err = hip_reg_param_core(msg, &rreq, lifetime, type_list, type_count);

 out_err:
	return err;
}

int hip_build_param_reg_response(hip_common_t *msg, const uint8_t lifetime,
				 const uint8_t *type_list, const int type_count)
{
	int err = 0;
	struct hip_reg_response rres;

	hip_set_param_type(&rres, HIP_PARAM_REG_RESPONSE);
	err = hip_reg_param_core(msg, &rres, lifetime, type_list, type_count);

 out_err:
	return err;
}

/**
 * hip_build_param_reg_failed - build HIP REG_FAILED parameter
 * @param msg the message
 * @param failure_type reason for failure
 * @param type_list list of types to be appended
 * @param cnt number of addresses in type_list
 *
 * @return zero for success, or non-zero on error
 */
int hip_build_param_reg_failed(struct hip_common *msg, uint8_t failure_type,
			       uint8_t *type_list, int type_count)
{
	int err = 0;
	struct hip_reg_failed reg_failed;
		
	if(type_count == 0) {
		return 0;
	} 
	
	hip_set_param_type(&reg_failed, HIP_PARAM_REG_FAILED);
	
	reg_failed.failure_type = failure_type;
	hip_calc_generic_param_len(&reg_failed, sizeof(struct hip_reg_failed),
				   type_count * sizeof(type_list[0]));
	
	err = hip_build_generic_param(
		msg, &reg_failed, sizeof(struct hip_reg_failed), (void *)type_list);
	
	HIP_DEBUG("Added REG_FAILED parameter with %u service%s.\n", type_count,
		  (type_count > 1) ? "s" : "");
	
 out_err:
	return err;
	
}

/**
 * hip_build_param_puzzle - build and append a HIP puzzle into the message
 * @param msg the message where the puzzle is to be appended
 * @param val_K the K value for the puzzle
 * @param lifetime lifetime field of the puzzle
 * @param opaque the opaque value for the puzzle
 * @param random_i random I value for the puzzle (in host byte order)
 *
 * The puzzle mechanism assumes that every value is in network byte order
 * except for the hip_birthday_cookie.cv union, where the value is in
 * host byte order. This is an exception to the normal builder rules, where
 * input arguments are normally always in host byte order.
 *
 * @return zero for success, or non-zero on error
 */
int hip_build_param_puzzle(struct hip_common *msg, uint8_t val_K,
			   uint8_t lifetime, uint32_t opaque, uint64_t random_i)
{
	struct hip_puzzle puzzle;
	int err = 0;

	/* note: the length cannot be calculated with calc_param_len() */
	hip_set_param_contents_len(&puzzle,
				   sizeof(struct hip_puzzle) -
				   sizeof(struct hip_tlv_common));
	/* Type 2 (in R1) or 3 (in I2) */
	hip_set_param_type(&puzzle, HIP_PARAM_PUZZLE);

	/* only the random_j_k is in host byte order */
	puzzle.K = val_K;
	puzzle.lifetime = lifetime;
	puzzle.opaque[0] = opaque & 0xFF;
	puzzle.opaque[1] = (opaque & 0xFF00) >> 8;
	/* puzzle.opaque[2] = (opaque & 0xFF0000) >> 16; */
	puzzle.I = random_i;

    err = hip_build_generic_param(msg, &puzzle,
			      sizeof(struct hip_tlv_common),
			      hip_get_param_contents_direct(&puzzle));
	return err;

}

/**
 * hip_build_param_solution - build and append a HIP solution into the message
 * @param msg the message where the solution is to be appended
 * @param pz values from the corresponding puzzle copied to the solution
 * @param val_J J value for the solution (in host byte order)
 *
 * The puzzle mechanism assumes that every value is in network byte order
 * except for the hip_birthday_cookie.cv union, where the value is in
 * host byte order. This is an exception to the normal builder rules, where
 * input arguments are normally always in host byte order.
 *
 * @return zero for success, or non-zero on error
 */
int hip_build_param_solution(struct hip_common *msg, struct hip_puzzle *pz,
			     uint64_t val_J)
{
	struct hip_solution cookie;
	int err = 0;

	/* note: the length cannot be calculated with calc_param_len() */
	hip_set_param_contents_len(&cookie,
				   sizeof(struct hip_solution) -
				   sizeof(struct hip_tlv_common));
	/* Type 2 (in R1) or 3 (in I2) */
	hip_set_param_type(&cookie, HIP_PARAM_SOLUTION);

	cookie.J = hton64(val_J);
	memcpy(&cookie.K, &pz->K, 12); /* copy: K (1), reserved (1),
					  opaque (2) and I (8 bytes). */
	cookie.reserved = 0;
        err = hip_build_generic_param(msg, &cookie,
				      sizeof(struct hip_tlv_common),
				      hip_get_param_contents_direct(&cookie));
	return err;
}

/**
 * hip_build_param_diffie_hellman_contents - build HIP DH contents,
 *        with one or two public values.
 * @param msg the message where the DH parameter will be appended
 * @param group_id1 the group id of the first DH parameter
 *                  as specified in the drafts
 * @param pubkey1 the public key part of the first DH
 * @param pubkey_len1 length of the first public key part
 * @param group_id2 the group id of the second DH parameter,
 *        should be HIP_MAX_DH_GROUP_ID if there is only one DH key
 * @param pubkey2 the public key part of the second DH
 * @param pubkey_len2 length of the second public key part
 *
 * @return zero on success, or non-zero on error
 */
int hip_build_param_diffie_hellman_contents(struct hip_common *msg,
	      uint8_t group_id1, void *pubkey1, hip_tlv_len_t pubkey_len1,
	      uint8_t group_id2, void *pubkey2, hip_tlv_len_t pubkey_len2)
{
	int err = 0;
	struct hip_diffie_hellman diffie_hellman;
	uint8_t *value = NULL, *value_tmp = NULL;
	hip_tlv_len_t pubkey_len = pubkey_len1 + sizeof(uint8_t) +
	                           sizeof(uint16_t) + pubkey_len2;

	HIP_ASSERT(pubkey_len >= sizeof(struct hip_tlv_common));

	_HIP_ASSERT(sizeof(struct hip_diffie_hellman) == 5);

	hip_set_param_type(&diffie_hellman, HIP_PARAM_DIFFIE_HELLMAN);

	if(group_id2 != HIP_MAX_DH_GROUP_ID)
	     pubkey_len = pubkey_len1 + sizeof(uint8_t) +
	                  sizeof(uint16_t) + pubkey_len2;
	else
	     pubkey_len = pubkey_len1;

	/* Allocating memory for the "value" packet */
	HIP_IFEL(!(value = value_tmp = HIP_MALLOC((pubkey_len), GFP_ATOMIC)),
	     -1, "Failed to alloc memory for value\n");

	hip_calc_generic_param_len(&diffie_hellman,
				   sizeof(struct hip_diffie_hellman),
				   pubkey_len);
	diffie_hellman.pub_val.group_id = group_id1; /* 1 byte, no htons() */
	diffie_hellman.pub_val.pub_len = htons(pubkey_len1);

	if(group_id2 != HIP_MAX_DH_GROUP_ID){
	     /* Creating "value" by joining the first and second DH values */
	     HIP_DEBUG("group_id2 = %d, htons(pubkey_len2)= %d\n",
		       group_id2, htons(pubkey_len2));

	     memcpy(value_tmp, pubkey1, pubkey_len1);
	     value_tmp += pubkey_len1;
	     *value_tmp++ = group_id2;
	     *(uint16_t *)value_tmp = htons(pubkey_len2);
	     value_tmp += 2;
	     memcpy(value_tmp, pubkey2, pubkey_len2);
	}else
	     memcpy(value_tmp, pubkey1, pubkey_len1);

	err = hip_build_generic_param(msg, &diffie_hellman,
				      sizeof(struct hip_diffie_hellman),
				      value);

	_HIP_HEXDUMP("Own DH pubkey: ", pubkey, pubkey_len);

  out_err:

 	if (value)
 		HIP_FREE(value);

	return err;
}

/**
 * hip_get_transform_max - find out the maximum number of transform suite ids
 * @param transform_type the type of the transform
 *
 * @return the number of suite ids that can be used for transform_type
 */
uint16_t hip_get_transform_max(hip_tlv_type_t transform_type)
{
	uint16_t transform_max = 0;

	switch (transform_type) {
	case HIP_PARAM_HIP_TRANSFORM:
		transform_max = HIP_TRANSFORM_HIP_MAX;
		break;
	case HIP_PARAM_ESP_TRANSFORM:
		transform_max = HIP_TRANSFORM_ESP_MAX;
		break;
	default:
		HIP_ERROR("Unknown transform type %d\n", transform_type);
	}

	return transform_max;

}

/**
 * hip_build_param_transform - build an HIP or ESP transform
 * @param msg the message where the parameter will be appended
 * @param transform_type HIP_PARAM_HIP_TRANSFORM or HIP_PARAM_ESP_TRANSFORM
 *                       in host byte order
 * @param transform_suite an array of transform suite ids in host byte order
 * @param transform_count number of transform suites in transform_suite (in host
 *                        byte order)
 *
 * @return zero on success, or negative on error
 */
int hip_build_param_transform(struct hip_common *msg,
			      const hip_tlv_type_t transform_type,
			      const hip_transform_suite_t transform_suite[],
			      const uint16_t transform_count)
{
	int err = 0;
	uint16_t i;
	uint16_t transform_max;
	struct hip_any_transform transform_param;

	transform_max = hip_get_transform_max(transform_type);

	if (!(transform_type == HIP_PARAM_ESP_TRANSFORM ||
	      transform_type == HIP_PARAM_HIP_TRANSFORM)) {
		err = -EINVAL;
		HIP_ERROR("Invalid transform type %d\n", transform_type);
		goto out_err;
	}

	/* Check that the maximum number of transforms is not overflowed */
	if (transform_max > 0 && transform_count > transform_max) {
		err = -E2BIG;
		HIP_ERROR("Too many transforms (%d) for type %d.\n",
			  transform_count, transform_type);
		goto out_err;
	}

	if (transform_type == HIP_PARAM_ESP_TRANSFORM) {
		((struct hip_esp_transform *)&transform_param)->reserved = 0;
	}

	/* Copy and convert transforms to network byte order. */
	for(i = 0; i < transform_count; i++) {
		if (transform_type == HIP_PARAM_ESP_TRANSFORM) {
			((struct hip_esp_transform *)&transform_param)->suite_id[i] = htons(transform_suite[i]);
		} else {
			((struct hip_hip_transform *)&transform_param)->suite_id[i] = htons(transform_suite[i]);
		}
	}

	hip_set_param_type(&transform_param, transform_type);
	if (transform_type == HIP_PARAM_ESP_TRANSFORM) {
		hip_calc_param_len(&transform_param,
				   2+transform_count * sizeof(hip_transform_suite_t));
	} else {
		hip_calc_param_len(&transform_param,
				   transform_count * sizeof(hip_transform_suite_t));
	}
	err = hip_build_param(msg, &transform_param);

 out_err:
	return err;
}

/**
 * hip_get_param_transform_suite_id - get a suite id from a transform structure
 * @param transform_tlv the transform structure
 * @param index the index of the suite id in transform_tlv
 *
 * XX FIXME: REMOVE INDEX, XX RENAME
 *
 * @return the suite id on transform_tlv on index
 */
hip_transform_suite_t hip_get_param_transform_suite_id(const void *transform_tlv,
						       const uint16_t index)
{
	/* XX FIXME: WHY DO WE HAVE HIP_SELECT_ESP_TRANSFORM SEPARATELY??? */

	hip_tlv_type_t type;
 	uint16_t supported_hip_tf[] = { HIP_HIP_NULL_SHA1,
 					HIP_HIP_3DES_SHA1,
 					HIP_HIP_AES_SHA1};
 	uint16_t supported_esp_tf[] = { HIP_ESP_NULL_SHA1,
 					HIP_ESP_3DES_SHA1,
 					HIP_ESP_AES_SHA1 };
 	uint16_t *table = NULL;
 	uint16_t *tfm;
 	int table_n = 0, pkt_tfms = 0, i;

 	_HIP_DEBUG("tfm len = %d\n", hip_get_param_contents_len(transform_tlv));

 	type = hip_get_param_type(transform_tlv);
 	if (type == HIP_PARAM_HIP_TRANSFORM) {
		table = supported_hip_tf;
		table_n = sizeof(supported_hip_tf)/sizeof(uint16_t);
		tfm = (void *)transform_tlv+sizeof(struct hip_tlv_common);
		pkt_tfms = hip_get_param_contents_len(transform_tlv)/sizeof(uint16_t);
 	} else if (type == HIP_PARAM_ESP_TRANSFORM) {
		table = supported_esp_tf;
		table_n = sizeof(supported_esp_tf)/sizeof(uint16_t);
		tfm = (void *)transform_tlv+sizeof(struct hip_tlv_common)+sizeof(uint16_t);
		pkt_tfms = (hip_get_param_contents_len(transform_tlv)-sizeof(uint16_t))/sizeof(uint16_t);
 	} else {
		HIP_ERROR("Invalid type %u\n", type);
		return 0;
 	}

 	for (i = 0; i < pkt_tfms; i++, tfm++) {
 		int j;
 		_HIP_DEBUG("testing pkt tfm=%u\n", ntohs(*tfm));
 		for (j = 0; j < table_n; j++) {
 			if (ntohs(*tfm) == table[j]) {
 				_HIP_DEBUG("found supported tfm %u, pkt tlv index of tfm=%d\n",
 					  table[j], i);
 				return table[j];
 			}
 		}
 	}
 	HIP_ERROR("usable suite not found\n");
 	return 0;
}

#ifndef __KERNEL__
/**
 * hip_build_param_locator - build HIP locator parameter
 *
 * @param msg the message where the REA will be appended
 * @param addresses list of addresses
 * @param address_count number of addresses
 *
 * @return 0 on success, otherwise < 0.
 */
int hip_build_param_locator(struct hip_common *msg,
			struct hip_locator_info_addr_item *addresses,
			int address_count)
{
	int err = 0;
	struct hip_locator *locator_info = NULL;
	int addrs_len = address_count *
		(sizeof(struct hip_locator_info_addr_item));

	HIP_IFE(!(locator_info =
		  malloc(sizeof(struct hip_locator) + addrs_len)), -1);

	hip_set_param_type(locator_info, HIP_PARAM_LOCATOR);
	hip_calc_generic_param_len(locator_info,
				   sizeof(struct hip_locator),
				   addrs_len);
	_HIP_DEBUG("params size=%d\n", sizeof(struct hip_locator) -
		   sizeof(struct hip_tlv_common) +
		   addrs_len);

	memcpy(locator_info + 1, addresses, addrs_len);
	HIP_IFE(hip_build_param(msg, locator_info), -1);

	_HIP_DEBUG("msgtotlen=%d addrs_len=%d\n", hip_get_msg_total_len(msg),
		   addrs_len);
	//if (addrs_len > 0)
	//	memcpy((void *)msg+hip_get_msg_total_len(msg)-addrs_len,
	//	       addresses, addrs_len);

 out_err:
	if (locator_info)
		free(locator_info);
	return err;
}
#endif /* !__KERNEL__ */

/**
 * hip_build_param_keys - build and append crypto keys parameter
 * \addtogroup params
 * @{ \todo Properly comment parameters of hip_build_param_keys() @}
 * @param msg the message where the parameter will be appended
 * @param operation_id no description
 * @param alg_id no desription
 * @param addr no description
 * @param hit no description
 * @param spi no description
 * @param spi_old no description
 * @param key_len no description
 * @param enc encryption key
 *
 * @return 0 on success, otherwise < 0.
 */
int hip_build_param_keys(struct hip_common *msg, uint16_t operation_id,
						uint16_t alg_id, struct in6_addr *addr,
						struct in6_addr *hit, struct in6_addr *peer_hit, uint32_t spi, uint32_t spi_old,
						uint16_t key_len, struct hip_crypto_key *enc)
{
	int err = 0;
	struct hip_keys keys;

	hip_set_param_type(&keys, HIP_PARAM_KEYS);
	hip_calc_generic_param_len(&keys, sizeof(struct hip_keys), 0);


	memcpy((struct in6_addr *)&keys.address, addr, 16);
	memcpy((struct in6_addr *)&keys.hit, hit, 16);
        memcpy((struct in6_addr *)&keys.peer_hit, peer_hit, 16);
	keys.operation = htons(operation_id);
	keys.alg_id = htons(alg_id);
	keys.spi = htonl(spi);
	keys.spi_old = htonl(spi_old);
	keys.key_len = htons(key_len);
	memcpy(&keys.enc, enc, sizeof(struct hip_crypto_key));

	err = hip_build_param(msg, &keys);
	return err;
}

int hip_build_param_keys_hdr(struct hip_keys *keys, uint16_t operation_id,
						uint16_t alg_id, struct in6_addr *addr,
						struct in6_addr *hit, struct in6_addr *peer_hit, uint32_t spi, uint32_t spi_old,
						uint16_t key_len, struct hip_crypto_key *enc)
{
	int err = 0;

	hip_set_param_type(keys, HIP_PARAM_KEYS);
	hip_calc_generic_param_len(keys, sizeof(struct hip_keys), 0);

	memcpy((struct in6_addr *)keys->address, addr, 16);
	memcpy((struct in6_addr *)keys->hit, hit, 16);
        memcpy((struct in6_addr *)keys->peer_hit, peer_hit, 16);
	keys->operation = htons(operation_id);
	keys->alg_id = htons(alg_id);
	keys->spi = htonl(spi);
	keys->spi_old = htonl(spi_old);
	keys->key_len = htons(key_len);
	memcpy(&keys->enc, enc, sizeof(struct hip_crypto_key));

	return err;
}

/**
 * hip_build_param_seq - build and append HIP SEQ parameter
 * @param msg the message where the parameter will be appended
 * @param update_id Update ID
 *
 * @return 0 on success, otherwise < 0.
 */
int hip_build_param_seq(struct hip_common *msg, uint32_t update_id)
{
	int err = 0;
	struct hip_seq seq;

	hip_set_param_type(&seq, HIP_PARAM_SEQ);
	hip_calc_generic_param_len(&seq, sizeof(struct hip_seq), 0);
	seq.update_id = htonl(update_id);
	err = hip_build_param(msg, &seq);
	return err;
}

/**
 * hip_build_param_ack - build and append HIP ACK parameter
 * @param msg the message where the parameter will be appended
 * @param peer_update_id peer Update ID
 *
 * @return 0 on success, otherwise < 0.
 */
int hip_build_param_ack(struct hip_common *msg, uint32_t peer_update_id)
{
        int err = 0;
        struct hip_ack ack;

        hip_set_param_type(&ack, HIP_PARAM_ACK);
        hip_calc_generic_param_len(&ack, sizeof(struct hip_ack), 0);
        ack.peer_update_id = htonl(peer_update_id);
        err = hip_build_param(msg, &ack);
        return err;
}

/**
 * hip_build_param_esp_prot_mode - build and append ESP PROT transform parameter
 * @param msg the message where the parameter will be appended
 * @param transform the transform to be used for the esp extension header
 *
 * @return 0 on success, otherwise < 0.
 */
int hip_build_param_esp_prot_transform(struct hip_common *msg, uint8_t transform)
{
	int err = 0;

	struct esp_prot_transform prot_transform;

	hip_set_param_type(&prot_transform, HIP_PARAM_ESP_PROT_TRANSFORM);
	hip_calc_generic_param_len(&prot_transform, sizeof(struct esp_prot_transform), 0);
	prot_transform.transform = transform;

	err = hip_build_param(msg, &prot_transform);

	HIP_DEBUG("added esp_prot_transform: %u\n", transform);

	return err;
}

/**
 * hip_build_param_esp_prot_mode - build and append ESP PROT anchor parameter
 * @param msg the message where the parameter will be appended
 * @param anchor the anchor for the hchain to be used for extended esp protection
 *
 * @return 0 on success, otherwise < 0.
 */
int hip_build_param_esp_prot_anchor(struct hip_common *msg, unsigned char *anchor,
		int hash_length)
{
	int err = 0;

	struct esp_prot_anchor esp_anchor;

	hip_set_param_type(&esp_anchor, HIP_PARAM_ESP_PROT_ANCHOR);

	HIP_DEBUG("hash length: %i\n", hash_length);

	/* note: the length cannot be calculated with calc_param_len() */
	hip_set_param_contents_len(&esp_anchor, hash_length);

	memcpy(esp_anchor.anchor, anchor, hash_length);

	err = hip_build_generic_param(msg, &esp_anchor,
					      sizeof(struct hip_tlv_common),
					      hip_get_param_contents_direct(&esp_anchor));

	HIP_HEXDUMP("added esp protection anchor: ", anchor, hash_length);

	return err;
}

/**
 * hip_build_param_unit_test - build and insert an unit test parameter
 * @param msg the message where the parameter will be appended
 * @param suiteid the id of the test suite
 * @param caseid the id of the test case
 *
 * This parameter is used for triggering the unit test suite in the kernel.
 * It is only for implementation internal purposes only.
 *
 * @return 0 on success, otherwise < 0.
 */
int hip_build_param_unit_test(struct hip_common *msg, uint16_t suiteid,
			      uint16_t caseid)
{
	int err = 0;
	struct hip_unit_test ut;

	hip_set_param_type(&ut, HIP_PARAM_UNIT_TEST);
	hip_calc_generic_param_len(&ut, sizeof(struct hip_unit_test), 0);
	ut.suiteid = htons(suiteid);
	ut.caseid = htons(caseid);

	err = hip_build_param(msg, &ut);
	return err;
}

/**
 * hip_build_param_esp_info - build esp_info parameter
 * \addtogroup params
 * @{ \todo Properly comment parameters of hip_build_param_esp_info() @}
 *
 * @param msg the message where the parameter will be appended
 * @param keymat_index no desription
 * @param old_spi no description
 * @param new_spi no description
 *
 * @return zero on success, or negative on failure
 */
int hip_build_param_esp_info(struct hip_common *msg, uint16_t keymat_index,
			     uint32_t old_spi, uint32_t new_spi)
{
	int err = 0;
	struct hip_esp_info esp_info;
	_HIP_DEBUG("Add SPI old: 0x%x (nwbo: 0x%x), new: 0x%x (nwbo: 0x%x)\n",
		old_spi, htonl(old_spi), new_spi, htonl(new_spi));
	hip_set_param_type(&esp_info, HIP_PARAM_ESP_INFO);
	hip_calc_generic_param_len(&esp_info, sizeof(struct hip_esp_info), 0);
	esp_info.reserved = htonl(0);
	esp_info.keymat_index = htons(keymat_index);
	esp_info.old_spi = htonl(old_spi);
	esp_info.new_spi = htonl(new_spi);
	_HIP_DEBUG("esp param old: 0x%x , new: 0x%x \n",
		  esp_info.old_spi, esp_info.new_spi);

	_HIP_DEBUG("keymat index = %d\n", keymat_index);
	_HIP_HEXDUMP("esp_info:", &esp_info, sizeof(struct hip_esp_info));
	err = hip_build_param(msg, &esp_info);
	return err;
}

#if 0
/**
 * hip_build_param_spi - build the SPI parameter
 * @param msg the message where the parameter will be appended
 * @param lsi the value of the lsi (in host byte order)
 * @param spi the value of the spi (in host byte order)
 *
 * XX FIXME: Obsoleted by esp_info in draft-jokela-hip-00
 *
 * @return zero on success, or negative on failure
 */
int hip_build_param_spi(struct hip_common *msg, uint32_t spi)
{
        int err = 0;
        struct hip_spi hspi;

        hip_set_param_type(&hspi, HIP_PARAM_ESP_INFO);
        hip_calc_generic_param_len(&hspi, sizeof(struct hip_spi), 0);
        hspi.spi = htonl(spi);

        err = hip_build_param(msg, &hspi);
        return err;
}
#endif


/**
 *
 */
/*int hip_build_param_encrypted(struct hip_common *msg,
					struct hip_tlv_common *param)
{
	//TODO
	return 0;
}*/


/**
 * hip_build_param_encrypted_3des_sha1 - build the hip_encrypted parameter
 * @param msg the message where the parameter will be appended
 * @param param the parameter that will contained in the hip_encrypted
 *           parameter
 *
 * Note that this function does not actually encrypt anything, it just builds
 * the parameter. The parameter that will be encapsulated in the hip_encrypted
 * parameter has to be encrypted using a different function call.
 *
 * Returns: zero on success, or negative on failure
 */
int hip_build_param_encrypted_3des_sha1(struct hip_common *msg,
					struct hip_tlv_common *param)
{
	int err = 0;
	struct hip_encrypted_3des_sha1 enc;

	hip_set_param_type(&enc, HIP_PARAM_ENCRYPTED);
	hip_calc_param_len(&enc, sizeof(enc) -
			   sizeof(struct hip_tlv_common) +
			   hip_get_param_total_len(param));
	enc.reserved = htonl(0);
	memset(&enc.iv, 0, 8);

	/* copy the IV *IF* needed, and then the encrypted data */

	err = hip_build_generic_param(msg, &enc, sizeof(enc), param);

	return err;
}

/**
 * hip_build_param_encrypted_null_sha1 - build the hip_encrypted parameter
 * @param msg the message where the parameter will be appended
 * @param param the parameter that will contained in the hip_encrypted
 *           parameter
 *
 * Note that this function does not actually encrypt anything, it just builds
 * the parameter. The parameter that will be encapsulated in the hip_encrypted
 * parameter has to be encrypted using a different function call.
 *
 * Returns: zero on success, or negative on failure
 */
int hip_build_param_encrypted_null_sha1(struct hip_common *msg,
 					struct hip_tlv_common *param)
{
	int err = 0;
 	struct hip_encrypted_null_sha1 enc;

 	hip_set_param_type(&enc, HIP_PARAM_ENCRYPTED);
 	hip_calc_param_len(&enc, sizeof(enc) -
 			   sizeof(struct hip_tlv_common) +
 			   hip_get_param_total_len(param));
 	enc.reserved = htonl(0);

 	/* copy the IV *IF* needed, and then the encrypted data */

 	err = hip_build_generic_param(msg, &enc, sizeof(enc), param);

 	return err;
}

void hip_build_param_host_id_hdr(struct hip_host_id *host_id_hdr,
				 const char *hostname,
				 hip_tlv_len_t rr_data_len,
                                 uint8_t algorithm)
{
	uint16_t hi_len = sizeof(struct hip_host_id_key_rdata) + rr_data_len;
	uint16_t fqdn_len;
        /* reserve 1 byte for NULL termination */
	if (hostname)
		fqdn_len = (strlen(hostname) + 1) & 0x0FFF;
	else
		fqdn_len = 0;

	host_id_hdr->hi_length = htons(hi_len);
	/* length = 12 bits, di_type = 4 bits */
	host_id_hdr->di_type_length = htons(fqdn_len | 0x1000);
	/* if the length is 0, then the type should also be zero */
	if (host_id_hdr->di_type_length == ntohs(0x1000))
		host_id_hdr->di_type_length = 0;

        hip_set_param_type(host_id_hdr, HIP_PARAM_HOST_ID);
        hip_calc_generic_param_len(host_id_hdr, sizeof(struct hip_host_id),
				   hi_len -
				   sizeof(struct hip_host_id_key_rdata) +
				   fqdn_len);

        host_id_hdr->rdata.flags = htons(0x0202); /* key is for a host */
        host_id_hdr->rdata.protocol = 0xFF; /* RFC 2535 */
	/* algo is 8 bits, no htons */
        host_id_hdr->rdata.algorithm = algorithm;

	_HIP_DEBUG("hilen=%d totlen=%d contlen=%d\n",
		   ntohs(host_id_hdr->hi_length),
		   hip_get_param_contents_len(host_id_hdr),
		   hip_get_param_total_len(host_id_hdr));
}

void hip_build_param_host_id_only(struct hip_host_id *host_id,
				    const void *rr_data,
				    const char *fqdn)
{
	unsigned int rr_len = ntohs(host_id->hi_length) -
		sizeof(struct hip_host_id_key_rdata);
	char *ptr = (char *) (host_id + 1);
	uint16_t fqdn_len;

	_HIP_DEBUG("hi len: %d\n", ntohs(host_id->hi_length));
	_HIP_DEBUG("Copying %d bytes\n", rr_len);

	memcpy(ptr, rr_data, rr_len);
	ptr += rr_len;

	fqdn_len = ntohs(host_id->di_type_length) & 0x0FFF;
	_HIP_DEBUG("fqdn len: %d\n", fqdn_len);
	if (fqdn_len)
		memcpy(ptr, fqdn, fqdn_len);
}

/**
 * hip_build_param_host_id - build and append host id into message
 * \addtogroup params
 * @{ \todo Comment parameters of hip_build_param_host_id() @}
 *
 */
int hip_build_param_host_id(struct hip_common *msg,
			    struct hip_host_id *host_id_hdr,
			    const void *rr_data,
			    const char *fqdn)
{
	int err = 0;
	hip_build_param_host_id_only(host_id_hdr, rr_data, fqdn);
        err = hip_build_param(msg, host_id_hdr);
	return err;
}

int hip_get_param_host_id_di_type_len(struct hip_host_id *host, char **id, int *len)
{
	int type;
	static char *debuglist[3] = {"none", "FQDN", "NAI"};

	type = ntohs(host->di_type_length);
	*len = type & 0x0FFF;
	type = (type & 0xF000) >> 12;

	if (type > 2) {
		HIP_ERROR("Illegal DI-type: %d\n",type);
		return -1;
	}

	*id = debuglist[type];
	return 0;
}

char *hip_get_param_host_id_hostname(struct hip_host_id *hostid)
{
	int hilen;
	char *ptr;

	hilen = ntohs(hostid->hi_length) - sizeof(struct hip_host_id_key_rdata);
	_HIP_DEBUG("Hilen: %d\n",hilen);
	ptr = (char *)(hostid + 1) + hilen;
	return ptr;
}

/*
 * - endpoint is not padded
 */
void hip_build_endpoint_hdr(struct endpoint_hip *endpoint_hdr,
			    const char *hostname,
			    se_hip_flags_t endpoint_flags,
			    uint8_t host_id_algo,
			    unsigned int rr_data_len)
{
	hip_build_param_host_id_hdr(&endpoint_hdr->id.host_id,
				    hostname, rr_data_len, host_id_algo);
	endpoint_hdr->family = PF_HIP;
	/* The length is not hip-length-padded, so it has be calculated
	   manually. sizeof(hip_host_id) is already included both in the
	   sizeof(struct endpoint_hip) and get_total_len(), so it has be
	   subtracted once. */
	endpoint_hdr->length = sizeof(struct endpoint_hip) +
		hip_get_param_total_len(&endpoint_hdr->id.host_id) -
		sizeof(struct hip_host_id);
	endpoint_hdr->flags = endpoint_flags;
	endpoint_hdr->algo = host_id_algo;
	_HIP_DEBUG("%d %d %d\n",
		  sizeof(struct endpoint_hip),
		  hip_get_param_total_len(&endpoint_hdr->id.host_id),
		  sizeof(struct hip_host_id));
	_HIP_DEBUG("endpoint hdr length: %d\n", endpoint_hdr->length);
}

/*
 * - endpoint is not padded
 * - caller is responsible of reserving enough mem for endpoint
 */
void hip_build_endpoint(struct endpoint_hip *endpoint,
			const struct endpoint_hip *endpoint_hdr,
			const char *hostname,
			const unsigned char *key_rr,
			unsigned int key_rr_len)
{
	_HIP_DEBUG("len=%d ep=%d rr=%d hostid=%d\n",
		  endpoint_hdr->length,
		  sizeof(struct endpoint_hip),
		  key_rr_len,
		  sizeof(struct hip_host_id));
	HIP_ASSERT(endpoint_hdr->length == sizeof(struct endpoint_hip) +
		   hip_get_param_total_len(&endpoint_hdr->id.host_id) -
		   sizeof(struct hip_host_id));
	memcpy(endpoint, endpoint_hdr, sizeof(struct endpoint_hip));
	hip_build_param_host_id_only(&endpoint->id.host_id, key_rr, hostname);
}

int hip_build_param_eid_endpoint_from_host_id(struct hip_common *msg,
					   const struct endpoint_hip *endpoint)
{
	int err = 0;

	HIP_ASSERT(!(endpoint->flags & HIP_ENDPOINT_FLAG_HIT));

	err = hip_build_param_contents(msg, endpoint, HIP_PARAM_EID_ENDPOINT,
				       endpoint->length);
	return err;
}

int hip_build_param_eid_endpoint_from_hit(struct hip_common *msg,
					  const struct endpoint_hip *endpoint)
{
	struct hip_eid_endpoint eid_endpoint;
	int err = 0;

	HIP_ASSERT(endpoint->flags & HIP_ENDPOINT_FLAG_HIT);

	hip_set_param_type(&eid_endpoint, HIP_PARAM_EID_ENDPOINT);

	hip_calc_param_len(&eid_endpoint,
			   sizeof(struct hip_eid_endpoint) -
			   sizeof (struct hip_tlv_common));

	memcpy(&eid_endpoint.endpoint, endpoint, sizeof(struct endpoint_hip));

	err = hip_build_param(msg, &eid_endpoint);

	return err;
}

/*
 * hip_build_param_eid_endpoint - build eid endpoint parameter
 * @param msg the message where the eid endpoint paramater will be appended
 * @param endpoint the endpoint to be wrapped into the eid endpoint structure
 * @param port the dst/src port used for the endpoint
 *
 * Used for passing endpoints to the kernel. The endpoint is wrapped into
 * an eid endpoint structure because endpoint_hip is not padded but all
 * parameter need to be padded in the builder interface.
 */
int hip_build_param_eid_endpoint(struct hip_common *msg,
				 const struct endpoint_hip *endpoint)
{
	int err = 0;

	if (endpoint->flags & HIP_ENDPOINT_FLAG_HIT) {
		err = hip_build_param_eid_endpoint_from_hit(msg, endpoint);
	} else {
		err = hip_build_param_eid_endpoint_from_host_id(msg, endpoint);
	}
	_HIP_DEBUG("err=%d\n", err);
	return err;
}

int hip_host_id_entry_to_endpoint(struct hip_host_id_entry *entry, struct hip_common *msg)
{
	struct endpoint_hip endpoint;
	int err = 0;

	endpoint.family = PF_HIP;
	endpoint.length = sizeof(struct endpoint_hip);
	/* Next line is useless see couple of lines further --SAMU */
	endpoint.algo= entry->lhi.algo;
	endpoint.flags=entry->lhi.anonymous;
	endpoint.algo=hip_get_host_id_algo(entry->host_id);
	ipv6_addr_copy(&endpoint.id.hit, &entry->lhi.hit);

	HIP_IFEL(hip_build_param_eid_endpoint(msg, &endpoint), -1, "build error\n");

  out_err:
	return err;
}

int hip_build_param_eid_iface(struct hip_common *msg,
			      hip_eid_iface_type_t if_index)
{
	int err = 0;
	struct hip_eid_iface param;

	hip_set_param_type(&param, HIP_PARAM_EID_IFACE);
	hip_calc_generic_param_len(&param, sizeof(param), 0);
	param.if_index = htons(if_index);
	err = hip_build_param(msg, &param);

	return err;
}

int hip_build_param_eid_sockaddr(struct hip_common *msg,
                                 struct sockaddr *sockaddr,
                                 size_t sockaddr_len)
{
        int err = 0;
	_HIP_DEBUG("build family=%d, len=%d\n", sockaddr->sa_family,
		   sockaddr_len);
        err = hip_build_param_contents(msg, sockaddr, HIP_PARAM_EID_SOCKADDR,
                                       sockaddr_len);
        return err;
}

/**
 * Builds a NOTIFICATION parameter.
 *
 * @param msg              a pointer to the message where the parameter will be
 *                         appended
 * @param msgtype          NOTIFY message type
 * @param notification     the Notification data that will contained in the HIP
 *                         NOTIFICATION parameter
 * @param notification_len length of @c notification_data
 *
 * @return zero on success, or negative on failure
 */
int hip_build_param_notification(struct hip_common *msg, uint16_t msgtype,
				 void *data, size_t data_len)
{
	int err = 0;
	struct hip_notification notification;

	hip_set_param_type(&notification, HIP_PARAM_NOTIFICATION);
	hip_calc_param_len(&notification, sizeof(struct hip_notification) -
			   sizeof(struct hip_tlv_common) +
			   data_len);
	notification.reserved = 0;
	notification.msgtype = htons(msgtype);

	err = hip_build_generic_param(msg, &notification,
				      sizeof(struct hip_notification),
				      data);
	return err;
}

int hip_build_netlink_dummy_header(struct hip_common *msg)
{
	return hip_build_user_hdr(msg, SO_HIP_NETLINK_DUMMY, 0);
}

int hip_build_param_blind_nonce(struct hip_common *msg, uint16_t nonce)
{
	struct hip_blind_nonce param;
	int err = 0;

	hip_set_param_type(&param, HIP_PARAM_BLIND_NONCE);
	hip_calc_generic_param_len(&param, sizeof(param), 0);
	param.nonce = htons(nonce);
	err = hip_build_param(msg, &param);

	return err;
}

int hip_build_param_opendht_set(struct hip_common *msg,
                                char *name)
{
    int err = 0;
    struct hip_opendht_set name_info;
    hip_set_param_type(&name_info, HIP_PARAM_OPENDHT_SET);
    hip_calc_param_len(&name_info,
                       sizeof(struct hip_opendht_set) -
                       sizeof(struct hip_tlv_common));
    strcpy(&name_info.name, name);
    err = hip_build_param(msg, &name_info);
 out_err:
    return err;
}

int hip_build_param_opendht_gw_info(struct hip_common *msg,
				    struct in6_addr *addr,
				    uint32_t ttl,
				    uint16_t port)
{
	int err = 0;
	struct hip_opendht_gw_info gw_info;

	hip_set_param_type(&gw_info, HIP_PARAM_OPENDHT_GW_INFO);
	hip_calc_param_len(&gw_info,
			   sizeof(struct hip_opendht_gw_info) -
			   sizeof(struct hip_tlv_common));
	gw_info.ttl = ttl;
	gw_info.port = htons(port);
	ipv6_addr_copy(&gw_info.addr, addr);
	err = hip_build_param(msg, &gw_info);
	return err;
}

int hip_build_param_cert_spki_info(struct hip_common * msg,
				    struct hip_cert_spki_info * cert_info)
{
	int err = 0;
	hip_set_param_type(cert_info, HIP_PARAM_CERT_SPKI_INFO);
	hip_calc_param_len(cert_info,
			   sizeof(struct hip_cert_spki_info) -
			   sizeof(struct hip_tlv_common));
	err = hip_build_param(msg, cert_info);
	return err;
}

int dsa_to_hip_endpoint(DSA *dsa, struct endpoint_hip **endpoint,
			se_hip_flags_t endpoint_flags, const char *hostname)
{
  int err = 0;
  unsigned char *dsa_key_rr = NULL;
  int dsa_key_rr_len;
  struct endpoint_hip endpoint_hdr;

  _HIP_DEBUG("dsa_to_hip_endpoint called\n");

  dsa_key_rr_len = dsa_to_dns_key_rr(dsa, &dsa_key_rr);
  if (dsa_key_rr_len <= 0) {
    HIP_ERROR("dsa_key_rr_len <= 0\n");
    err = -ENOMEM;
    goto out_err;
  }

  /* build just an endpoint header to see how much memory is needed for the
     actual endpoint */
  hip_build_endpoint_hdr(&endpoint_hdr, hostname, endpoint_flags,
			 HIP_HI_DSA, dsa_key_rr_len);

  *endpoint = malloc(endpoint_hdr.length);
  if (!(*endpoint)) {
    err = -ENOMEM;
    goto out_err;
  }
  memset(*endpoint, 0, endpoint_hdr.length);

  _HIP_DEBUG("Allocated %d bytes for endpoint\n", endpoint_hdr.length);
  hip_build_endpoint(*endpoint, &endpoint_hdr, hostname,
		     dsa_key_rr, dsa_key_rr_len);
  _HIP_HEXDUMP("endpoint contains: ", *endpoint, endpoint_hdr.length);

 out_err:

  if (dsa_key_rr)
    free(dsa_key_rr);

  return err;
}

int rsa_to_hip_endpoint(RSA *rsa, struct endpoint_hip **endpoint,
			se_hip_flags_t endpoint_flags, const char *hostname)
{
  int err = 0;
  unsigned char *rsa_key_rr = NULL;
  int rsa_key_rr_len;
  struct endpoint_hip endpoint_hdr;

  HIP_DEBUG("rsa_to_hip_endpoint called\n");

  rsa_key_rr_len = rsa_to_dns_key_rr(rsa, &rsa_key_rr);
  if (rsa_key_rr_len <= 0) {
    HIP_ERROR("rsa_key_rr_len <= 0\n");
    err = -ENOMEM;
    goto out_err;
  }

  /* build just an endpoint header to see how much memory is needed for the
     actual endpoint */
  hip_build_endpoint_hdr(&endpoint_hdr, hostname, endpoint_flags,
			 HIP_HI_RSA, rsa_key_rr_len);

    *endpoint = malloc(endpoint_hdr.length);
  if (!(*endpoint)) {
    err = -ENOMEM;
    goto out_err;
  }
  memset(*endpoint, 0, endpoint_hdr.length);

  _HIP_DEBUG("Allocated %d bytes for endpoint\n", endpoint_hdr.length);

  hip_build_endpoint(*endpoint, &endpoint_hdr, hostname,
		     rsa_key_rr, rsa_key_rr_len);

  _HIP_HEXDUMP("endpoint contains: ", *endpoint, endpoint_hdr.length);

 out_err:

  if (rsa_key_rr)
    free(rsa_key_rr);

  return err;
}

int alloc_and_set_host_id_param_hdr(struct hip_host_id **host_id,
				    unsigned int key_rr_len,
				    uint8_t algo,
				    const char *hostname)
{
  int err = 0;
  struct hip_host_id host_id_hdr;
  hip_build_param_host_id_hdr(&host_id_hdr, hostname,
			      key_rr_len, algo);

  *host_id = malloc(hip_get_param_total_len(&host_id_hdr));
  if (!host_id) {
    err = -ENOMEM;
  }

  memcpy(*host_id, &host_id_hdr, sizeof(host_id_hdr));

  return err;
}

int alloc_and_build_param_host_id_only(struct hip_host_id **host_id,
				       unsigned char *key_rr, int key_rr_len,
				       int algo, char *hostname) {
  int err = 0;
  HIP_IFEL(alloc_and_set_host_id_param_hdr(host_id, key_rr_len, algo,
					   hostname), -1, "alloc\n");
  hip_build_param_host_id_only(*host_id, key_rr, "hostname");
 out_err:
  if (err && *host_id) {
    *host_id = NULL;
    HIP_FREE(host_id);
  }

  return err;
}

/* Note: public here means that you only have the public key,
   not the private */
int hip_any_key_to_hit(void *any_key, unsigned char *any_key_rr, int hit_type,
		       hip_hit_t *hit, int is_public, int is_dsa) {
  int err = 0, key_rr_len;
  unsigned char *key_rr = NULL;
  char hostname[HIP_HOST_ID_HOSTNAME_LEN_MAX];
  struct hip_host_id *host_id = NULL;
  RSA *rsa_key = (RSA *) any_key;
  DSA *dsa_key = (DSA *) any_key;

  memset(hostname, 0, HIP_HOST_ID_HOSTNAME_LEN_MAX);
  HIP_IFEL(gethostname(hostname, HIP_HOST_ID_HOSTNAME_LEN_MAX - 1), -1,
  	   "gethostname failed\n");

  if (is_dsa) {
    HIP_IFEL(((key_rr_len = dsa_to_dns_key_rr(dsa_key, &key_rr)) <= 0), -1,
	     "key_rr_len\n");
    HIP_IFEL(alloc_and_build_param_host_id_only(&host_id, key_rr, key_rr_len,
						HIP_HI_DSA, hostname), -1,
	     "alloc\n");
    if (is_public) {
      HIP_IFEL(hip_dsa_host_id_to_hit(host_id, hit, HIP_HIT_TYPE_HASH100),
	       -1, "conversion from host id to hit failed\n");
    } else {
      HIP_IFEL(hip_private_dsa_host_id_to_hit(host_id, hit,
					      HIP_HIT_TYPE_HASH100),
	       -1, "conversion from host id to hit failed\n");
    }
  } else /* rsa */ {
    HIP_IFEL(((key_rr_len = rsa_to_dns_key_rr(rsa_key, &key_rr)) <= 0), -1,
	     "key_rr_len\n");
    HIP_IFEL(alloc_and_build_param_host_id_only(&host_id, key_rr, key_rr_len,
						HIP_HI_RSA, hostname), -1,
	     "alloc\n");
    if (is_public) {
      HIP_IFEL(hip_rsa_host_id_to_hit(host_id, hit, HIP_HIT_TYPE_HASH100),
	       -1, "conversion from host id to hit failed\n");
    } else {
      HIP_IFEL(hip_private_rsa_host_id_to_hit(host_id, hit,
					      HIP_HIT_TYPE_HASH100),
	       -1, "conversion from host id to hit failed\n");
    }
  }

   HIP_DEBUG_HIT("hit", hit);
   HIP_DEBUG("hi is %s %s\n", (is_public ? "public" : "private"),
	     (is_dsa ? "dsa" : "rsa"));

 out_err:

  if (key_rr)
    HIP_FREE(key_rr);
  if (host_id)
    HIP_FREE(host_id);

  return err;
}

int hip_public_rsa_to_hit(RSA *rsa_key, unsigned char *rsa, int type,
			  struct in6_addr *hit) {
  return hip_any_key_to_hit(rsa_key, rsa, type, hit, 1, 0);
}

int hip_private_rsa_to_hit(RSA *rsa_key, unsigned char *rsa, int type,
			  struct in6_addr *hit) {
  return hip_any_key_to_hit(rsa_key, rsa, type, hit, 0, 0);
}

int hip_public_dsa_to_hit(DSA *dsa_key, unsigned char *dsa, int type,
			  struct in6_addr *hit) {
  return hip_any_key_to_hit(dsa_key, dsa, type, hit, 1, 1);
}

int hip_private_dsa_to_hit(DSA *dsa_key, unsigned char *dsa, int type,
			   struct in6_addr *hit) {
  return hip_any_key_to_hit(dsa_key, dsa, type, hit, 0, 1);
}

/**
 * Builds a @c FULLRELAY_HMAC parameter.
 *
 * Builds a @c FULLRELAY_HMAC parameter to the HIP packet @c msg. This function
 * calculates also the hmac value from the whole message as specified in the drafts.
 *
 * @param msg a pointer to the message where the @c RVS_HMAC parameter will be
 *            appended.
 * @param key a pointer to a key used for hmac.
 * @return    zero on success, or negative error value on error.
 * @see       hip_build_param_hmac_contents().
 * @see       hip_build_param_hmac2_contents().
 * @see       hip_write_hmac().
 * @note      Except the TLV type value, the functionality of this function is
 *            identical to the functionality of hip_build_param_hmac_contents().
 *            If something is changed there, it is most likely that it should
 *            be changed here also.
 */
int hip_build_param_full_relay_hmac_contents(struct hip_common *msg,
				  struct hip_crypto_key *key)
{
	int err = 0;
	struct hip_hmac hmac;

	hip_set_param_type(&hmac, HIP_PARAM_RELAY_HMAC);
	hip_calc_generic_param_len(&hmac, sizeof(struct hip_hmac), 0);
	HIP_IFEL(!hip_write_hmac(HIP_DIGEST_SHA1_HMAC, key->key, msg,
				 hip_get_msg_total_len(msg),
				 hmac.hmac_data), -EFAULT,
		 "Error while building HMAC\n");
	err = hip_build_param(msg, &hmac);
 out_err:
	return err;
}

/**
 * Builds a @c NAT_Transfer  parameter.
 *
 * Builds a @c NAT_TRANSFER parameter to the HIP packet @c msg.
 *
 * @param msg      a pointer to a HIP packet common header
 * @param nat_control     16bit integer indicate the nat_transfer type
 * @return         zero on success, or negative error value on error.
 * @see            <a href="http://tools.ietf.org/wg/hip/draft-ietf-hip-rvs/draft-ietf-hip-rvs-05.txt">
 *                 draft-ietf-hip-rvs-05</a> section 4.2.2.
 */
int hip_build_param_nat_tranform(struct hip_common *msg, hip_transform_suite_t nat_control)
{
	struct hip_nat_transform nat_transform;
	int err = 0;

	hip_set_param_type(&nat_transform, HIP_PARAM_NAT_TRANSFORM);
	nat_transform.suite_id[0] = htons(nat_control);

	hip_calc_generic_param_len(&nat_transform, sizeof(struct hip_nat_transform), 0);
	err = hip_build_param(msg, &nat_transform);
	return err;
}

void hip_set_locator_addr_length(void * locator, hip_tlv_len_t  length){
	((struct hip_locator *)locator)->length = htons(length);
	return;
}

/**
 *
 * return the amount the locator items(type 1 and 2 are both supproted).
 * */
int hip_get_locator_addr_item_count(struct hip_locator *locator) {
	char *address_pointer =(char*) (locator + 1);
	int amount = 0; 
       
	for(;address_pointer < ((char*)locator) + hip_get_param_contents_len(locator); ) {
		if (((struct hip_locator_info_addr_item*)address_pointer)->locator_type 
                    == HIP_LOCATOR_LOCATOR_TYPE_UDP) {
                        address_pointer += sizeof(struct hip_locator_info_addr_item2);
                        amount += 1;
                }
                else if(((struct hip_locator_info_addr_item*)address_pointer)->locator_type 
                        == HIP_LOCATOR_LOCATOR_TYPE_ESP_SPI) {
                        address_pointer += sizeof(struct hip_locator_info_addr_item);
                        amount += 1;
                } 
                else if(((struct hip_locator_info_addr_item*)address_pointer)->locator_type 
                        == HIP_LOCATOR_LOCATOR_TYPE_IPV6) {
                        address_pointer += sizeof(struct hip_locator_info_addr_item);
                        amount += 1;
                } 
                else
                        address_pointer += sizeof(struct hip_locator_info_addr_item);
	}	
	return amount;
}

/**
 * retreive a locator address item from a list
 *
 * retreive a @c LOCATOR ADDRESS ITEM@c from a list.
 *
 * @param item_list      a pointer to the first item in the list
 * @param index     the index of the item in the list
 */
union hip_locator_info_addr * hip_get_locator_item(void* item_list, int index){
	int i= 0;
	struct hip_locator_info_addr_item *temp;
<<<<<<< HEAD
	char *result = (char*) item_list;


	for(;i<index;i++){
		temp = (struct hip_locator_info_addr_item*) result;
		if (temp->locator_type == HIP_LOCATOR_LOCATOR_TYPE_ESP_SPI)
			result  +=  sizeof(struct hip_locator_info_addr_item);
		else
			result  +=  sizeof(struct hip_locator_info_addr_item2);

	}
	return (union hip_locator_info_addr *) result ;

}
=======
 	char *result = (char*) item_list;
	
	for(;i<index;i++){
		temp = (struct hip_locator_info_addr_item*) result;
		if (temp->locator_type == HIP_LOCATOR_LOCATOR_TYPE_ESP_SPI) 
			result += sizeof(struct hip_locator_info_addr_item);		
		else 
			result += sizeof(struct hip_locator_info_addr_item2);		
	}
	return (union hip_locator_info_addr *) result;
} 
>>>>>>> 292bc334

/**
 * retreive a locator address item from a list
 *
 * retreive a @c LOCATOR ADDRESS ITEM@c from a list.
 *
 * @param item_list      a pointer to the first item in the list
 * @param index     the index of the item in the list
 * @note DO NOT GIVE TOO LARGE INDEX
 */
struct hip_locator_info_addr_item * hip_get_locator_item_as_one(
	struct hip_locator_info_addr_item* item_list, int index){

    char * address_pointer; 
    int i = 0;
    struct hip_locator_info_addr_item *item = NULL;
    struct hip_locator_info_addr_item2 *item2 = NULL;
   
    address_pointer = (char *)item_list;

    if (index != 0) {
	    for(i = 0; i <= index; i++) {
		    if (((struct hip_locator_info_addr_item *)address_pointer)->locator_type 
			== HIP_LOCATOR_LOCATOR_TYPE_UDP) {
			    address_pointer += sizeof(struct hip_locator_info_addr_item2);
		    }
		    else if(((struct hip_locator_info_addr_item *)address_pointer)->locator_type 
			    == HIP_LOCATOR_LOCATOR_TYPE_ESP_SPI) {
			    address_pointer += sizeof(struct hip_locator_info_addr_item);
		    } 
		    else if(((struct hip_locator_info_addr_item *)address_pointer)->locator_type 
			    == HIP_LOCATOR_LOCATOR_TYPE_IPV6) {
			    address_pointer += sizeof(struct hip_locator_info_addr_item);
		    } 
		    else
			    address_pointer += sizeof(struct hip_locator_info_addr_item);   
	    }
    }
    if (((struct hip_locator_info_addr_item *)address_pointer)->locator_type 
	== HIP_LOCATOR_LOCATOR_TYPE_UDP) {
	    item2 = (struct hip_locator_info_addr_item2 *)address_pointer;
	    HIP_DEBUG_IN6ADDR("LOCATOR", (struct in6_addr *)&item2->address);
    }
    else if(((struct hip_locator_info_addr_item *)address_pointer)->locator_type 
	    == HIP_LOCATOR_LOCATOR_TYPE_ESP_SPI) {
	    item = (struct hip_locator_info_addr_item *)address_pointer;
	    HIP_DEBUG_IN6ADDR("LOCATOR", (struct in6_addr *)&item->address);
    } 
    else if(((struct hip_locator_info_addr_item *)address_pointer)->locator_type 
	    == HIP_LOCATOR_LOCATOR_TYPE_IPV6) {
	    item = (struct hip_locator_info_addr_item *)address_pointer;
	    HIP_DEBUG_IN6ADDR("LOCATOR", (struct in6_addr *)&item->address);
    } 
    return (struct hip_locator_info_addr_item *)address_pointer;
}

/**
 * retreive a IP address  from a locator item structure
 *
 *
 * @param item      a pointer to the item
 */
struct in6_addr * hip_get_locator_item_address(void* item){

	struct hip_locator_info_addr_item *temp;


	temp = (struct hip_locator_info_addr_item*) item;
	if (temp->locator_type == HIP_LOCATOR_LOCATOR_TYPE_ESP_SPI){
		return &temp->address;
	}
	else {
		return &((struct hip_locator_info_addr_item2 *)temp)->address;
	}

}

/**
 * retreive a port from a locator item structure
 *
 *
 * @param item      a pointer to the item
 */
uint16_t hip_get_locator_item_port(void* item){

	struct hip_locator_info_addr_item *temp;


	temp = (struct hip_locator_info_addr_item*) item;
	if (temp->locator_type == HIP_LOCATOR_LOCATOR_TYPE_ESP_SPI){
		return 0;
	}
	else {
		return ntohs(((struct hip_locator_info_addr_item2 *)temp)->port);
	}

}


/**
 * retreive a port from a locator item structure
 *
 *
 * @param item      a pointer to the item
 */
uint32_t hip_get_locator_item_priority(void* item){

	struct hip_locator_info_addr_item *temp;


	temp = (struct hip_locator_info_addr_item*) item;
	if (temp->locator_type == HIP_LOCATOR_LOCATOR_TYPE_ESP_SPI){
		//todo check the constant value
		return HIP_LOCATOR_LOCATOR_TYPE_ESP_SPI_PRIORITY;
	}
	else {
		return ntohl(((struct hip_locator_info_addr_item2 *)temp)->priority);
	}

}
/**
 * Count the a locator item list length in bytes.
 *
 *
 * @param item_list      a pointer to the first item
 * @param amount          the number of items in the list
 */
int hip_get_locator_item_list_length(void* item_list, int amount) {

	int i= 0;
	struct hip_locator_info_addr_item *temp;
	char * result = (char*) item_list;

	for(;i<amount+1;i++){
		temp = (struct hip_locator_info_addr_item*) result;
		if (temp->locator_type == HIP_LOCATOR_LOCATOR_TYPE_ESP_SPI)
			result  +=  sizeof(struct hip_locator_info_addr_item);
		else
			result  +=  sizeof(struct hip_locator_info_addr_item2);

	}
	return result - (char*) item_list;

}


/**
 * hip_build_param_locator2 - build HIP locator parameter
 *
 * @param msg the message where the REA will be appended
 * @param addresses1 list of addresses type1
 * @param addresses2 list of addresses type2
 * @param address_count1 number of addresses1
 * @param address_count2 number of addresses2
 * @return 0 on success, otherwise < 0.
 */
int hip_build_param_locator2(struct hip_common *msg,
			struct hip_locator_info_addr_item  *addresses1,
			struct hip_locator_info_addr_item2 *addresses2,
			int address_count1,
			int address_count2) {
	int err = 0;
	struct hip_locator *locator_info = NULL;
	int addrs_len1 = address_count1 *
		(sizeof(struct hip_locator_info_addr_item));
	int addrs_len2 = address_count2 *
		(sizeof(struct hip_locator_info_addr_item2));

	HIP_IFE(!(locator_info =
		  malloc(sizeof(struct hip_locator) + addrs_len1 + addrs_len2 )), -1);
        
	hip_set_param_type(locator_info, HIP_PARAM_LOCATOR);
	hip_calc_generic_param_len(locator_info,
				   sizeof(struct hip_locator),
				   addrs_len1+addrs_len2);

	memcpy(locator_info + 1, addresses1, addrs_len1);
	if(address_count2 > 0)
               memcpy(((char *)(locator_info + 1) + addrs_len1), 
                      addresses2, addrs_len2);

	HIP_IFE(hip_build_param(msg, locator_info), -1);

	_HIP_DEBUG("msgtotlen=%d addrs_len=%d\n", hip_get_msg_total_len(msg),
		   addrs_len);
 out_err:
	if (locator_info)
		free(locator_info);
	return err;
}


/**
 * Builds a @c RELAY_TO parameter.
 *
 * Builds a @c RELAY_TO parameter to the HIP packet @c msg.
 *
 * @param msg  a pointer to a HIP packet common header
 * @param addr a pointer to IPv6 address
 * @param port portnumber
 * @return     zero on success, or negative error value on error.
 * @note       This used to be VIA_RVS_NAT, but because of the HIP-ICE
 *             draft, this is now RELAY_TO.
 */
int hip_build_param_reg_from(struct hip_common *msg,
			     const in6_addr_t *addr,
			     const in_port_t port)
{

     struct hip_reg_from reg_from;
     int err = 0;

     hip_set_param_type(&reg_from, HIP_PARAM_REG_FROM);
     ipv6_addr_copy((struct in6_addr *)&reg_from.address, addr);
     HIP_DEBUG_IN6ADDR("santtu:reg_from address is ", &reg_from.address);
     HIP_DEBUG_IN6ADDR("santtu:the given address is ", addr);
     reg_from.port = htons(port);
     hip_calc_generic_param_len(&reg_from, sizeof(reg_from), 0);
     err = hip_build_param(msg, &reg_from);

     return err;

}
<|MERGE_RESOLUTION|>--- conflicted
+++ resolved
@@ -3679,22 +3679,6 @@
 union hip_locator_info_addr * hip_get_locator_item(void* item_list, int index){
 	int i= 0;
 	struct hip_locator_info_addr_item *temp;
-<<<<<<< HEAD
-	char *result = (char*) item_list;
-
-
-	for(;i<index;i++){
-		temp = (struct hip_locator_info_addr_item*) result;
-		if (temp->locator_type == HIP_LOCATOR_LOCATOR_TYPE_ESP_SPI)
-			result  +=  sizeof(struct hip_locator_info_addr_item);
-		else
-			result  +=  sizeof(struct hip_locator_info_addr_item2);
-
-	}
-	return (union hip_locator_info_addr *) result ;
-
-}
-=======
  	char *result = (char*) item_list;
 	
 	for(;i<index;i++){
@@ -3706,7 +3690,6 @@
 	}
 	return (union hip_locator_info_addr *) result;
 } 
->>>>>>> 292bc334
 
 /**
  * retreive a locator address item from a list
