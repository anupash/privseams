--- conflicted
+++ resolved
@@ -2286,15 +2286,9 @@
 	err = hip_build_generic_param(
 		msg, &reg_info, sizeof(struct hip_reg_info), (void *)reg_type);
 
-<<<<<<< HEAD
-	HIP_DEBUG("Added REG_INFO parameter with %u service%s.\n", service_count,
-		  (service_count > 1) ? "s" : "");
-
-=======
 	_HIP_DEBUG("Added REG_INFO parameter with %u service%s.\n", service_count,
 		   (service_count > 1) ? "s" : "");
 	
->>>>>>> 1fc6ab7d
  out_err:
 	return err;
 }
@@ -2325,7 +2319,6 @@
 	return err;
 }
 
-<<<<<<< HEAD
 /**
  * hip_build_param_reg_failed - build HIP REG_FAILED parameter
  * @param msg the message
@@ -2335,38 +2328,6 @@
  *
  * @return zero for success, or non-zero on error
  */
-int hip_build_param_reg_failed(struct hip_common *msg, uint8_t failure_type,
-			uint8_t *type_list, int cnt)
-{
-	int err = 0;
-	int i;
-	struct hip_reg_failed rfail;
-	uint8_t *array = NULL;
-
-	hip_set_param_type(&rfail, HIP_PARAM_REG_FAILED);
-	hip_calc_generic_param_len(&rfail, sizeof(struct hip_reg_failed),
-				   cnt * sizeof(uint8_t));
-
-	HIP_IFEL(!(array = (uint8_t *) HIP_MALLOC((cnt * sizeof(uint8_t)), GFP_KERNEL)),
-		-1, "Failed to allocate memory");
-	memset(array, (sizeof(uint8_t) * cnt), 0);
-	/* Wtf? */
-	for (i = 0; i < cnt; i++) {
-		uint8_t val = type_list[i];
-		array[i] = val;
-	}
-
-
-	rfail.failure_type = failure_type;
-	err = hip_build_generic_param(msg, &rfail, sizeof(struct hip_reg_failed),
-				      (void *)array);
-out_err:
-	if (array)
-		HIP_FREE(array);
-	return err;
-}
-
-=======
 int hip_build_param_reg_failed(struct hip_common *msg, uint8_t failure_type,
 			       uint8_t *type_list, int type_count)
 {
@@ -2393,7 +2354,6 @@
 	return err;
 	
 }
->>>>>>> 1fc6ab7d
 
 /**
  * hip_build_param_puzzle - build and append a HIP puzzle into the message
