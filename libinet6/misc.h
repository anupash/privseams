--- conflicted
+++ resolved
@@ -26,6 +26,12 @@
         hip_lsi_t lsi;
         char *hostname;
 } hip_hosts_entry;
+
+struct hip_rsa_keylen {
+	int e_len;
+	int e;
+	int n;
+};
 
 static inline int ipv4_addr_cmp(const struct in_addr *a1,
 				const struct in_addr *a2)
@@ -128,18 +134,10 @@
 
 int hip_create_lock_file(char *filename, int killold);
 
-<<<<<<< HEAD
-struct hip_rsa_keylen {
-	int e_len;
-	int e;
-	int n;
-};
+void hip_get_rsa_keylen(const struct hip_host_id *host_id, struct hip_rsa_keylen *ret, int is_priv);
 
-void hip_get_rsa_keylen(const struct hip_host_id *host_id, struct hip_rsa_keylen *ret, int is_priv);
-=======
 int hip_trigger_bex(struct in6_addr *src_hit, struct in6_addr *dst_hit,
                     struct in6_addr *src_lsi, struct in6_addr *dst_lsi,
                     struct in6_addr *src_ip, struct in6_addr *dst_ip);
->>>>>>> aad07d74
 
 #endif /* HIP_MISC_H */