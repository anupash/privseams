--- conflicted
+++ resolved
@@ -19,6 +19,14 @@
 #define HOST_ID_FILENAME_MAX_LEN 256
 
 #define HIP_OPP_IP_DB_SIZE		16
+
+typedef struct _hip_hosts_entry
+{
+        char *hostname;
+        hip_hit_t hit;
+        hip_lsi_t lsi;
+	struct _hip_hosts_entry *next;
+} hip_hosts_entry;
 
 static inline int ipv4_addr_cmp(const struct in_addr *a1,
 				const struct in_addr *a2)
@@ -121,18 +129,8 @@
 
 int hip_create_lock_file(char *filename, int killold);
 
-<<<<<<< HEAD
-typedef struct _hip_hosts_entry
-{
-        char *hostname;
-        hip_hit_t hit;
-        hip_lsi_t lsi;
-	struct _hip_hosts_entry *next;
-} hip_hosts_entry;
-=======
 int hip_trigger_bex(struct in6_addr *src_hit, struct in6_addr *dst_hit,
                     struct in6_addr *src_lsi, struct in6_addr *dst_lsi,
                     struct in6_addr *src_ip, struct in6_addr *dst_ip);
->>>>>>> 9ddc72ae
 
 #endif /* HIP_MISC_H */