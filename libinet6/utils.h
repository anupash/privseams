--- conflicted
+++ resolved
@@ -20,11 +20,6 @@
 #define HIP_TMP_FNAME_TEMPLATE "/tmp/hip_XXXXXX"
 #define HIP_TMP_FNAME_LEN strlen(HIP_TMP_FNAME_TEMPLATE)
 
-<<<<<<< HEAD
-static int hip_tmpname(char *fname) {
-	memcpy(fname, HIP_TMP_FNAME_TEMPLATE, HIP_TMP_FNAME_LEN);
-	return (mkstemp(fname));
-=======
 /* mktemp results to a compiler warning - or actually in a host of warnings
  * since this function is called from tens of places.
  * 
@@ -39,7 +34,6 @@
 static int hip_tmpname(char *fname) {
 	memcpy(fname, HIP_TMP_FNAME_TEMPLATE, HIP_TMP_FNAME_LEN);     
 	return(mkstemp(fname));      
->>>>>>> 6b709552
 } 
 #endif
 
@@ -58,10 +52,6 @@
  */
 #if 0
 static int hip_tmpname_gui(char *fname) {
-<<<<<<< HEAD
-	memcpy(fname, HIP_TMP_FNAME_TEMPLATE, HIP_TMP_FNAME_LEN);
-	//return (mkstemp(fname));
-        
 	/* mktemp results to a compiler warning - or actually in a host of
 	 * warnings since this function is called many times.
 	 * 
@@ -71,17 +61,10 @@
 	 * Please fix it if you know it is safe to do so.
 	 * -Lauri 02.06.2008 15:55
 	 */
-	if (mktemp(fname) == NULL)
-		return -1;
-	else
-		return 0;
-        
-=======
         int ret = 0;
 	memcpy(fname, HIP_TMP_FNAME_TEMPLATE, HIP_TMP_FNAME_LEN);        
 	if (mktemp(fname) == NULL) ret = -1;
        	return(ret); 
->>>>>>> 6b709552
 } 
 #endif
 
