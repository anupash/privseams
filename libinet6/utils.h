--- conflicted
+++ resolved
@@ -168,23 +168,14 @@
  * A macro to test if a uint32_t represents a Local Scope Identifier (LSI).
  *
  * @param a the uint32_t to test
- * @return  non-zero if @c a is from 1.0.0.0/8
+ * @return  true if @c a is from 1.0.0.0/8
  * @note    This macro tests directly uint32_t, not struct in_addr or a pointer
  *          to a struct in_addr. To use this macro in context with struct
  *          in_addr call it with ipv4->s_addr where ipv4 is a pointer to a
  *          struct in_addr.
  */
-#define IS_LSI32(a) ((a & 0x000000FF) == 0x00000001)
-
-<<<<<<< HEAD
-/*
- * TRUE if a is from 192.0.0.0/8
- */
 #define IS_LSI(a) ((a & 0x00FFFFFF) == 0x000000C0)
 
-/*
- * TRUE if a is from 127.0.0.0/8
-=======
 /** 
  * A macro to test if a uint32_t represents an IPv4 loopback address.
  *
@@ -194,17 +185,8 @@
  *          to a struct in_addr. To use this macro in context with struct
  *          in_addr call it with ipv4->s_addr where ipv4 is a pointer to a
  *          struct in_addr.
->>>>>>> 2c914d4c
  */
 #define IS_IPV4_LOOPBACK(a) ((a & 0x000000FF) == 0x0000007F)
-
-/* LSI not based in HIT structure, so not necessary at the moment 
-#define HIT_IS_LSI(a) \
-        ((((__const uint32_t *) (a))[0] == 0)                                 \
-         && (((__const uint32_t *) (a))[1] == 0)                              \
-         && (((__const uint32_t *) (a))[2] == 0)                              \
-         && IS_LSI32(((__const uint32_t *) (a))[3]))        
-*/
 
 #ifndef MIN
 #  define MIN(a,b)	((a)<(b)?(a):(b))
