--- conflicted
+++ resolved
@@ -29,19 +29,8 @@
  * -Lauri 26.09.2007 14:43
  */
 static int hip_tmpname(char *fname) {
-<<<<<<< HEAD
 	memcpy(fname, HIP_TMP_FNAME_TEMPLATE, HIP_TMP_FNAME_LEN);     
 	return(mkstemp(fname));      
-=======
-	memcpy(fname, HIP_TMP_FNAME_TEMPLATE, HIP_TMP_FNAME_LEN);
-	return (mkstemp(fname));
-	/*
-      if (mktemp(fname) == NULL)
-		return -1;
-	else
-		return 0;
-	*/
->>>>>>> 33fcc511
 } 
 
 /**
