--- conflicted
+++ resolved
@@ -1978,67 +1978,6 @@
 
 }
 
-<<<<<<< HEAD
-
-/**
- * Obtains the ips from the ha entry based on the hits.
-
- * @param *src_hit	the input src hit
- * @param *dst_hit	the input dst hit
- * @param *src_ip	output src ip
- * @param *dst_ip	output dst ip
- *
- * @return		the state of the found entry
- * 			if there is no entry it returns -1
- */
-int hip_get_ips_by_hits(struct in6_addr *src_hit,
-			struct in6_addr *dst_hit,
-			struct in6_addr *src_ip,
-			struct in6_addr *dst_ip){
-	int err = 0, res = -1;
-	hip_lsi_t src_ip4, dst_ip4;
-	struct hip_tlv_common *current_param = NULL;
-	struct hip_common *msg = NULL;
-	struct hip_hadb_user_info_state *ha;
-
-	HIP_ASSERT(src_hit != NULL && dst_hit != NULL);
-
-	HIP_IFEL(!(msg = malloc(HIP_MAX_PACKET)), -1, "malloc failed\n");
-	hip_msg_init(msg);
-	HIP_IFEL(hip_build_user_hdr(msg, SO_HIP_GET_HA_INFO, 0),
-				-1, "Building of daemon header failed\n");
-	HIP_IFEL(hip_send_recv_daemon_info(msg), -1, "send recv daemon info\n");
-
-	while((current_param = hip_get_next_param(msg, current_param)) != NULL) {
-		ha = hip_get_param_contents_direct(current_param);
-
-		if( (ipv6_addr_cmp(dst_hit, &ha->hit_our) == 0)  &&
-		    (ipv6_addr_cmp(src_hit, &ha->hit_peer) == 0) &&
-		    ha->state == HIP_STATE_ESTABLISHED){
-			*src_ip = ha->ip_peer;
-			*dst_ip = ha->ip_our;
-			res = ha->state;
-			break;
-		}else if( (ipv6_addr_cmp(src_hit, &ha->hit_our) == 0)  &&
-		         (ipv6_addr_cmp(dst_hit, &ha->hit_peer) == 0) &&
-			 ha->state == HIP_STATE_ESTABLISHED){
-			*src_ip = ha->ip_our;
-			*dst_ip = ha->ip_peer;
-			res = ha->state;
-			break;
-		}
-	}
-
- out_err:
-        if(msg)
-                HIP_FREE(msg);
-        return res;
-
-}
-
-
-=======
->>>>>>> 3694088b
 /**
  * Checks whether a particular hit is one of the local ones.
  * Goes through all the local hits and compares with the given hit.
@@ -2179,57 +2118,6 @@
         return err;
 }
 
-<<<<<<< HEAD
-#if 0
-int hip_get_hit_peer_by_lsi_pair(hip_lsi_t *src_lsi,
-				 hip_lsi_t *dst_lsi,
-				 struct in6_addr *src_hit,
-				 struct in6_addr *dst_hit){
-        struct hip_common *msg = NULL;
-	struct hip_tlv_common *param;
-	int err = 0, hit_size = sizeof(struct in6_addr);
-
-
-        HIP_IFE(!(msg = hip_msg_alloc()), -1);
-
-	if(src_lsi)
-		HIP_IFEL(hip_build_param_contents(msg, (void *)(src_lsi),
-						  HIP_PARAM_LSI,
-						  sizeof(struct in_addr)),
-			-1, "build param HIP_PARAM_LSI failed\n");
-
-
-	if(dst_lsi)
-	        HIP_IFEL(hip_build_param_contents(msg, (void *) dst_lsi,
-                                                  HIP_PARAM_LSI,
-                                                  sizeof(struct in_addr)),
-			-1, "build param HIP_PARAM_LSI failed\n");
-
-	HIP_IFEL(hip_build_user_hdr(msg, SO_HIP_GET_PEER_HIT_BY_LSIS, 0),
-			-1, "build hdr failed\n");
-
-	/* send msg to hipd and receive corresponding reply */
-        HIP_IFEL(hip_send_recv_daemon_info(msg), -1, "send_recv msg failed\n");
-
-        /* check error value */
-        HIP_IFEL(hip_get_msg_err(msg), -1, "hipd returned error message!\n");
-
-	/* get HIT values */
-	param = hip_get_param(msg, HIP_PARAM_HIT);
-	if(param)
-	        *src_hit = *((struct in6_addr *)hip_get_param_contents_direct(param));
-
-	param = hip_get_next_param(msg, param);
-	if(param && hip_get_param_type(param) == HIP_PARAM_HIT)
-	        *dst_hit = *((struct in6_addr *)hip_get_param_contents_direct(param));
-
- out_err:
-        return err;
-}
-#endif
-
-=======
->>>>>>> 3694088b
 /**
  * Checks whether there is a local ipv6 socket that is:
  *   connected to a particular port
@@ -2260,76 +2148,8 @@
 	else
 		return 0;
 
-	strcpy(path,"/proc/net/");
+	strcpy(path,"/proc/net/"); 
 	strcat(path, proto);
-<<<<<<< HEAD
-        fd = fopen(path, "r");
-
-        while(fd && getwithoutnewline(line, 500, fd) != NULL && !exists){
-	    lineno++;
-	    if (lineno > 1){
-	        if(strlen(line)<=1) continue;
-	        initlist(&list);
-	        extractsubstrings(line, &list);
-	        fqdn_str = getitem(&list, index_addr_port);
-	        if(fqdn_str)
-	            separator = strrchr(fqdn_str, ':');
-	        if(separator){
-	            sub_string_port_hex = strtok(separator,":");
-		    //sprintf(port_dest_hex, "%x", port_dest);
-		    //HIP_DEBUG("sub_string_port_hex %s\n",sub_string_port_hex);
-		    sscanf(sub_string_port_hex,"%X",&result);
-		    HIP_DEBUG("Result %i\n",result);
-		    HIP_DEBUG("port dest %i\n",port_dest);
-		    if(result == port_dest)
-		        exists = 1;
-	        }
-		destroy(&list);
-	    }
-	}//end of while
-        if (fd)
-                fclose(fd);
-        return exists;
-}
-
-
-/**
- * Checks whether there is a local ipv4 socket that is:
- *   connected to a particular port
- *   connected to an lsi ip address
- *   that this lsi ip address is the same as the param *local.
- *
- * @param port_dest	the port number of the socket
- * @param *proto	protocol type
- * @param *local	ip address of the required socket
- *
- * @return		1 if it finds the required socket
- * 			0 otherwise
- */
-int getproto_info_lsi(int port_dest, char *proto, struct in_addr *local){	 		List list;
-	FILE *fd = NULL;
-	char line[500], sub_string_addr_hex[8], path[11+sizeof(proto)];
-	int lineno = 0, index_addr_port, exists = 0, result;
-	char *fqdn_str = NULL, *separator = NULL, *sub_string_port_hex = NULL;
-	uint32_t result_addr;
-	struct in_addr addr;
-
-	if(!strcmp(proto,"tcp"))
-	   index_addr_port = 15;
-	else if(!strcmp(proto,"udp"))
-	   index_addr_port = 10;
-
-	strcpy(path,"/proc/net/");
-	strcat(path, proto);
-	fd = fopen(path, "r");
-
-	while(fd && getwithoutnewline(line, 500, fd) != NULL && !exists){
-	    lineno++;
-	    if(lineno > 1){
-	        if(strlen(line)<=1) continue;
-	        initlist(&list);
-	        extractsubstrings(line, &list);
-=======
         fd = fopen(path, "r");		
         
 	initlist(&list);
@@ -2344,7 +2164,6 @@
 
 	        extractsubstrings(line, &list); 
 
->>>>>>> 3694088b
 	        fqdn_str = getitem(&list, index_addr_port);
 	        if (fqdn_str)
 			separator = strrchr(fqdn_str, ':');
@@ -2362,26 +2181,6 @@
 			strncpy(sub_string_addr_hex, fqdn_str, 8);
 			sscanf(sub_string_addr_hex, "%X", &result_addr);
 			addr.s_addr = result_addr;
-<<<<<<< HEAD
-	                if( IS_LSI32(addr.s_addr)              &&
-		            (ipv4_addr_cmp(local, &addr) == 0)    )
-	                    exists = 1;
-		        else
-	                   exists = 0;
-	                break;
-	            }
-	        }
-		destroy(&list);
-	    }
-	}//end of while
-        if (fd)
-                fclose(fd);
-        return exists;
-}
-
-
-void hip_get_rsa_keylen(const struct hip_host_id *host_id,
-=======
 			if (IS_LSI32(addr.s_addr)) {
 				exists = 2;
 				break;
@@ -2399,7 +2198,6 @@
 }
 
 void hip_get_rsa_keylen(const struct hip_host_id *host_id, 
->>>>>>> 3694088b
 			struct hip_rsa_keylen *ret,
 			int is_priv){
 	int bytes;
@@ -2680,12 +2478,8 @@
   int err = 0;
   uint8_t hostname[HOST_NAME_MAX];
   struct in6_addr mapped_lsi;
-<<<<<<< HEAD
-
-=======
   
   memset(hostname, 0, sizeof(hostname));
->>>>>>> 3694088b
   HIP_ASSERT(lsi && hit);
 
   IPV4_TO_IPV6_MAP(lsi, &mapped_lsi);
