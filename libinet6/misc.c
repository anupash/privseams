--- conflicted
+++ resolved
@@ -2162,56 +2162,6 @@
         return err;
 }
 
-<<<<<<< HEAD
-#if 0
-int hip_get_hit_peer_by_lsi_pair(hip_lsi_t *src_lsi,
-				 hip_lsi_t *dst_lsi, 
-				 struct in6_addr *src_hit,
-				 struct in6_addr *dst_hit){
-        struct hip_common *msg = NULL;
-	struct hip_tlv_common *param;
-	int err = 0;
-
-
-        HIP_IFE(!(msg = hip_msg_alloc()), -1);
-
-	if(src_lsi)
-		HIP_IFEL(hip_build_param_contents(msg, (void *)(src_lsi),
-						  HIP_PARAM_LSI,
-						  sizeof(struct in_addr)),
-			-1, "build param HIP_PARAM_LSI failed\n");
-
-
-	if(dst_lsi)
-	        HIP_IFEL(hip_build_param_contents(msg, (void *) dst_lsi,
-                                                  HIP_PARAM_LSI,
-                                                  sizeof(struct in_addr)),
-			-1, "build param HIP_PARAM_LSI failed\n");
-	
-	HIP_IFEL(hip_build_user_hdr(msg, SO_HIP_GET_PEER_HIT_BY_LSIS, 0),
-			-1, "build hdr failed\n");
-
-	/* send msg to hipd and receive corresponding reply */
-        HIP_IFEL(hip_send_recv_daemon_info(msg), -1, "send_recv msg failed\n");
-
-        /* check error value */
-        HIP_IFEL(hip_get_msg_err(msg), -1, "hipd returned error message!\n");
-
-	/* get HIT values */
-	param = hip_get_param(msg, HIP_PARAM_HIT);
-	if(param)
-	        *src_hit = *((struct in6_addr *)hip_get_param_contents_direct(param));
-
-	param = hip_get_next_param(msg, param);
-	if(param && hip_get_param_type(param) == HIP_PARAM_HIT)
-	        *dst_hit = *((struct in6_addr *)hip_get_param_contents_direct(param));
-
- out_err:
-        return err;	
-}
-
-=======
->>>>>>> fe37993e
 /**
  * Checks whether there is a local ipv6 socket that is:
  *   connected to a particular port
