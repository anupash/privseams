/**@file
 * This file defines miscellaneous utility functions
 *
 * @author Miika Komu
 * @author Mika Kousa
 * @author Bing Zhou
 * @note   Distributed under <a href="http://www.gnu.org/licenses/gpl.txt">GNU/GPL</a>.
 * @see    misc.h
 */
#include "misc.h"

<<<<<<< HEAD
=======
// needed due to missing system inlcude for openWRT
#ifndef HOST_NAME_MAX
#define HOST_NAME_MAX		64
#endif


>>>>>>> 56f88aaf
#ifdef CONFIG_HIP_OPPORTUNISTIC
int hip_opportunistic_ipv6_to_hit(const struct in6_addr *ip,
				  struct in6_addr *hit,
				  int hit_type){
  int err = 0;
  u8 digest[HIP_AH_SHA_LEN];
  char *key = (char *) (ip);
  unsigned int key_len = sizeof(struct in6_addr);

  HIP_IFE(hit_type != HIP_HIT_TYPE_HASH100, -ENOSYS);
  _HIP_HEXDUMP("key", key, key_len);
  HIP_IFEL((err = hip_build_digest(HIP_DIGEST_SHA1, key, key_len, digest)), err,
	   "Building of digest failed\n");

  memcpy(hit, digest + (HIP_AH_SHA_LEN - sizeof(struct in6_addr)),
	 sizeof(struct in6_addr));

  hit->s6_addr32[3] = 0; // this separates phit from normal hit

  set_hit_prefix(hit);

 out_err:

       return err;
}
#endif //CONFIG_HIP_OPPORTUNISTIC


/** hip_timeval_diff - calculate difference between two timevalues
 * @param t1 timevalue 1
 * @param t2 timevalue 2
 * @param result where the result is stored
 *
 * ** CHECK comments **
 * result = t1 - t2
 *
 * Code taken from http://www.gnu.org/manual/glibc-2.2.5/html_node/Elapsed-Time.html
 *
 * @return 1 if t1 is equal or later than t2, else 0.
 */
int hip_timeval_diff(const struct timeval *t1,
		     const struct timeval *t2,
		     struct timeval *result){
	struct timeval _t1, _t2;
	_t1 = *t1;
	_t2 = *t2;

	if (_t1.tv_usec < _t2.tv_usec) {
		int nsec = (_t2.tv_usec - _t1.tv_usec) / 1000000 + 1;
		_t2.tv_usec -= 1000000 * nsec;
		_t2.tv_sec += nsec;
	}
	if (_t1.tv_usec - _t2.tv_usec > 1000000) {
		int nsec = (_t1.tv_usec - _t2.tv_usec) / 1000000;
		_t2.tv_usec += 1000000 * nsec;
		_t2.tv_sec -= nsec;
	}

	result->tv_sec = _t2.tv_sec - _t1.tv_sec;
	result->tv_usec = _t2.tv_usec - _t1.tv_usec;

	return _t1.tv_sec >= _t2.tv_sec;
}


char *hip_convert_hit_to_str(const hip_hit_t *local_hit, const char *prefix){
	int err = 0;
	char *hit_str = NULL;
	/* aaaa:bbbb:cccc:dddd:eeee:ffff:gggg:eeee/128\0  */
	const int max_str_len = INET6_ADDRSTRLEN + 5;

	HIP_IFE((!(hit_str = HIP_MALLOC(max_str_len, 0))), -1);
	memset(hit_str, 0, max_str_len);
	hip_in6_ntop(local_hit, hit_str);

	if (prefix)
		memcpy(hit_str + strlen(hit_str), prefix, strlen(prefix));


 out_err:

	if(err && hit_str){
		HIP_FREE(hit_str);
		hit_str = NULL;
	}
	return hit_str;
}


/*
 * function maxof()
 *
 * in:          num_args = number of items
 *              ... = list of integers
 * out:         Returns the integer with the largest value from the
 *              list provided.
 */
int maxof(int num_args, ...){
        int max, i, a;
        va_list ap;

        va_start(ap, num_args);
        max = va_arg(ap, int);
        for (i = 2; i <= num_args; i++) {
                if ((a = va_arg(ap, int)) > max)
                        max = a;
        }
        va_end(ap);
        return(max);
}


int hip_lsi_are_equal(const hip_lsi_t *lsi1,
		      const hip_lsi_t *lsi2){
	return (ipv4_addr_cmp(lsi1, lsi2) == 0);
}


/**
 * hip_hit_is_bigger - compare two HITs
 * @param hit1 the first HIT to be compared
 * @param hit2 the second HIT to be compared
 *
 * @return 1 if hit1 was bigger than hit2, or else 0
 */
int hip_hit_is_bigger(const struct in6_addr *hit1,
		      const struct in6_addr *hit2){
	return (ipv6_addr_cmp(hit1, hit2) > 0);
}


int hip_hit_are_equal(const struct in6_addr *hit1,
		      const struct in6_addr *hit2){
	return (ipv6_addr_cmp(hit1, hit2) == 0);
}


/*
 * return value: 0 = match, >0 means non-match, -1 = error
 */
int hip_id_type_match(const struct in6_addr *id, int id_type) {
  int ret = 0, is_lsi = 0, is_hit = 0;
  hip_lsi_t lsi;

  if (ipv6_addr_is_hit(id)) {
    is_hit = 1;
  } else if (IN6_IS_ADDR_V4MAPPED(id)) {
    IPV6_TO_IPV4_MAP(id, &lsi);
    if (IS_LSI32(lsi.s_addr))
      is_lsi = 1;
  }

  HIP_ASSERT(!(is_lsi && is_hit));

  if (id_type == HIP_ID_TYPE_HIT)
    ret = (is_hit ? 1 : 0);
  else if (id_type == HIP_ID_TYPE_LSI)
    ret = (is_lsi ? 1 : 0);
  else
    ret = ((is_hit || is_lsi) ? 0 : 1);

  return ret;
}

char* hip_in6_ntop(const struct in6_addr *in6, char *buf){
        if (!buf)
                return NULL;
        sprintf(buf,
                "%04x:%04x:%04x:%04x:%04x:%04x:%04x:%04x",
                ntohs(in6->s6_addr16[0]), ntohs(in6->s6_addr16[1]),
                ntohs(in6->s6_addr16[2]), ntohs(in6->s6_addr16[3]),
                ntohs(in6->s6_addr16[4]), ntohs(in6->s6_addr16[5]),
                ntohs(in6->s6_addr16[6]), ntohs(in6->s6_addr16[7]));
        return buf;
}


int hip_in6_ntop2(const struct in6_addr *in6, char *buf){
	if(!buf)
		return 0;
	return sprintf(buf,
		       "%04x:%04x:%04x:%04x:%04x:%04x:%04x:%04x",
		       ntohs(in6->s6_addr16[0]), ntohs(in6->s6_addr16[1]),
		       ntohs(in6->s6_addr16[2]), ntohs(in6->s6_addr16[3]),
		       ntohs(in6->s6_addr16[4]), ntohs(in6->s6_addr16[5]),
		       ntohs(in6->s6_addr16[6]), ntohs(in6->s6_addr16[7]));
}


void hip_xor_hits(hip_hit_t *res, const hip_hit_t *hit1, const hip_hit_t *hit2){
	res->s6_addr32[0] = hit1->s6_addr32[0] ^ hit2->s6_addr32[0];
	res->s6_addr32[1] = hit1->s6_addr32[1] ^ hit2->s6_addr32[1];
	res->s6_addr32[2] = hit1->s6_addr32[2] ^ hit2->s6_addr32[2];
	res->s6_addr32[3] = hit1->s6_addr32[3] ^ hit2->s6_addr32[3];
}


/**
 * hip_hash_spi - calculate a hash from SPI value
 * @param key 32-bit SPI value
 * @param range range of the hash
 *
 * Returns value in range: 0 <= x < range
 */
unsigned long hip_hash_spi(const void *ptr){
	unsigned long hash = (unsigned long)(*((uint32_t *)ptr));
	return (hash % ULONG_MAX);
}


/**
 * Match spis.
 */
int hip_match_spi(const void *ptr1, const void *ptr2){
	unsigned long hash1 = (unsigned long)(*((uint32_t *)ptr1));
	unsigned long hash2 = (unsigned long)(*((uint32_t *)ptr2));

	/* SPIs are random, so simple modulo is enough? */
	return (hash1 != hash2);
}


/**
 * hip_hash_hit - calculate a hash from a HIT
 * @param key pointer to a HIT
 * @param range range of the hash
 *
 * Returns value in range: 0 <= x < range
 */
unsigned long hip_hash_hit(const void *ptr){
      uint8_t hash[HIP_AH_SHA_LEN];

      hip_build_digest(HIP_DIGEST_SHA1, ptr + sizeof(uint16_t),
	7 * sizeof(uint16_t), hash);
      //hip_build_digest(HIP_DIGEST_SHA1, ptr, sizeof(hip_hit_t), hash);

      return *((unsigned long *)hash);
}


int hip_match_hit(const void *ptr1, const void *ptr2){
	return (hip_hash_hit(ptr1) != hip_hash_hit(ptr2));
}


/*
unsigned long hip_hidb_hash(const void *ptr){
	hip_hit_t *hit = &(((struct hip_host_id_entry *) ptr)->lhi.hit);
	unsigned long hash;

	hip_build_digest(HIP_DIGEST_SHA1, hit, sizeof(hip_hit_t), &hash);

	return hash;
}

int hip_hidb_match(const void *ptr1, const void *ptr2){
	return (hip_hidb_hash(ptr1) != hip_hidb_hash(ptr2));
}
*/


const char *hip_algorithm_to_string(int algo){
	const char *str = "UNKNOWN";
	static const char *algos[] = { "DSA", "RSA" };
	if(algo == HIP_HI_DSA)
		str = algos[0];
	else if(algo == HIP_HI_RSA)
		str = algos[1];
	return str;
}


/**
 * hip_birthday_success - compare two birthday counters
 * @param old_bd birthday counter
 * @param new_bd birthday counter used when comparing against old_bd
 *
 * @return 1 (true) if new_bd is newer than old_bd, 0 (false) otherwise.
 */
int hip_birthday_success(uint64_t old_bd, uint64_t new_bd){
	return new_bd > old_bd;
}


/**
 * hip_enc_key_length - get encryption key length of a transform
 * @param tid transform
 *
 * @return the encryption key length based on the chosen transform,
 * otherwise < 0 on error.
 */
int hip_enc_key_length(int tid){
	int ret = -1;

	switch(tid) {
	case HIP_ESP_AES_SHA1:
		ret = 16;
		break;
	case HIP_ESP_3DES_SHA1:
		ret = 24;
		break;
	case HIP_ESP_NULL_SHA1:
	case HIP_ESP_NULL_NULL:
		ret = 0;
		break;
	default:
		HIP_ERROR("unknown tid=%d\n", tid);
		HIP_ASSERT(0);
		break;
	}

	return ret;
}


int hip_hmac_key_length(int tid){
	int ret = -1;
	switch(tid) {
       	case HIP_ESP_AES_SHA1:
	case HIP_ESP_3DES_SHA1:
	case HIP_ESP_NULL_SHA1:
		ret = 20;
		break;
	case HIP_ESP_NULL_NULL:
		ret = 0;
		break;
	default:
		HIP_ERROR("unknown tid=%d\n", tid);
		HIP_ASSERT(0);
		break;
	}

	return ret;
}


/**
 * hip_transform_key_length - get transform key length of a transform
 * @param tid transform
 *
 * @return the transform key length based on the chosen transform,
 * otherwise < 0 on error.
 */
int hip_transform_key_length(int tid){
	int ret = -1;

	switch(tid) {
	case HIP_HIP_AES_SHA1:
		ret = 16;
		break;
	case HIP_HIP_3DES_SHA1:
		ret = 24;
		break;
	case HIP_HIP_NULL_SHA1: // XX FIXME: SHOULD BE NULL_SHA1?
		ret = 0;
		break;
	default:
		HIP_ERROR("unknown tid=%d\n", tid);
		HIP_ASSERT(0);
		break;
	}

	return ret;
}


/**
 * hip_auth_key_length_esp - get authentication key length of a transform
 * @param tid transform
 *
 * @return the authentication key length based on the chosen transform.
 * otherwise < 0 on error.
 */
int hip_auth_key_length_esp(int tid){
	int ret = -1;

	switch(tid) {
	case HIP_ESP_AES_SHA1:
		//ret = 16;
		//break;
	case HIP_ESP_NULL_SHA1:
	case HIP_ESP_3DES_SHA1:
		ret = 20;
		break;
	case HIP_ESP_NULL_NULL:
		ret = 0;
		break;
	default:
		HIP_ERROR("unknown tid=%d\n", tid);
		HIP_ASSERT(0);
		break;
	}

	return ret;
}


/**
 * hip_select_hip_transform - select a HIP transform to use
 * @param ht HIP_TRANSFORM payload where the transform is selected from
 *
 * @return the first acceptable Transform-ID, otherwise < 0 if no
 * acceptable transform was found. The return value is in host byte order.
 */
hip_transform_suite_t hip_select_hip_transform(struct hip_hip_transform *ht){
	hip_transform_suite_t tid = 0;
	int i;
	int length;
	hip_transform_suite_t *suggestion;

	length = ntohs(ht->length);
	suggestion = (hip_transform_suite_t *) &ht->suite_id[0];

	if ( (length >> 1) > 6) {
		HIP_ERROR("Too many transforms (%d)\n", length >> 1);
		goto out;
	}

	for (i=0; i<length; i++) {
		switch(ntohs(*suggestion)) {

		case HIP_HIP_AES_SHA1:
		case HIP_HIP_3DES_SHA1:
		case HIP_HIP_NULL_SHA1:
			tid = ntohs(*suggestion);
			goto out;
			break;

		default:
			/* Specs don't say what to do when unknown are found.
			 * We ignore.
			 */
			HIP_ERROR("Unknown HIP suite id suggestion (%u)\n",
				  ntohs(*suggestion));
			break;
		}
		suggestion++;
	}

 out:
	if(tid == 0)
		HIP_ERROR("None HIP transforms accepted\n");
	else
		HIP_DEBUG("Chose HIP transform: %d\n", tid);

	return tid;
}


/**
 * hip_select_esp_transform - select an ESP transform to use
 * @param ht ESP_TRANSFORM payload where the transform is selected from
 *
 * @return the first acceptable Suite-ID. otherwise < 0 if no
 * acceptable Suite-ID was found.
 */
hip_transform_suite_t hip_select_esp_transform(struct hip_esp_transform *ht){
	hip_transform_suite_t tid = 0;
	int i;
	int length;
	hip_transform_suite_t *suggestion;

	length = hip_get_param_contents_len(ht);
	suggestion = (uint16_t*) &ht->suite_id[0];

	if (length > sizeof(struct hip_esp_transform) -
	    sizeof(struct hip_common)) {
		HIP_ERROR("Too many transforms\n");
		goto out;
	}

	for (i=0; i<length; i++) {
		switch(ntohs(*suggestion)) {

		case HIP_ESP_AES_SHA1:
		case HIP_ESP_NULL_NULL:
		case HIP_ESP_3DES_SHA1:
		case HIP_ESP_NULL_SHA1:
			tid = ntohs(*suggestion);
			goto out;
			break;
		default:
			/* Specs don't say what to do when unknowns are found.
			 * We ignore.
			 */
			HIP_ERROR("Unknown ESP suite id suggestion (%u)\n",
				  ntohs(*suggestion));
			break;
		}
		suggestion++;
	}

 out:
	HIP_DEBUG("Took ESP transform %d\n", tid);

	if(tid == 0)
		HIP_ERROR("Faulty ESP transform\n");

	return tid;
}
#ifndef __KERNEL__
int convert_string_to_address_v4(const char *str, struct in_addr *ip){
	int ret = 0, err = 0;

	ret = inet_pton(AF_INET, str, ip);
	HIP_IFEL((ret < 0 && errno == EAFNOSUPPORT), -1,
		 "inet_pton: not a valid address family\n");
	HIP_IFEL((ret == 0), -1,
		 "inet_pton: %s: not a valid network address\n", str);
 out_err:
	return err;
}

int convert_string_to_address(const char *str,
			      struct in6_addr *ip6){
	int ret = 0, err = 0;
	struct in_addr ip4;

	ret = inet_pton(AF_INET6, str, ip6);
	HIP_IFEL((ret < 0 && errno == EAFNOSUPPORT), -1,
		 "\"%s\" is not of valid address family.\n", str);
	if (ret > 0) {
                /* IPv6 address conversion was ok */
		_HIP_DEBUG_IN6ADDR("Converted IPv6", ip6);
		goto out_err;
	}

	/* Might be an ipv4 address (ret == 0). Lets catch it here. */
	err = convert_string_to_address_v4(str, &ip4);
	if (err)
		goto out_err;

	IPV4_TO_IPV6_MAP(&ip4, ip6);
	HIP_DEBUG("Mapped v4 to v6.\n");
	HIP_DEBUG_IN6ADDR("mapped v6", ip6);

 out_err:
	return err;
}


/* the lengths are in bits */
int khi_encode(unsigned char *orig, int orig_len,
	       unsigned char *encoded,
	       int encoded_len){
	BIGNUM *bn = NULL;
	int err = 0, shift = (orig_len - encoded_len) / 2,
	  len = encoded_len / 8 + ((encoded_len % 8) ? 1 : 0);

	HIP_IFEL((encoded_len > orig_len), -1, "len mismatch\n");
	HIP_IFEL((!(bn = BN_bin2bn(orig, orig_len / 8, NULL))), -1,
		 "BN_bin2bn\n");
	HIP_IFEL(!BN_rshift(bn, bn, shift), -1, "BN_lshift\n");
	HIP_IFEL(!BN_mask_bits(bn, encoded_len), -1,
		"BN_mask_bits\n");
	HIP_IFEL((bn2bin_safe(bn, encoded, len) != len), -1,
		  "BN_bn2bin_safe\n");

	_HIP_HEXDUMP("encoded: ", encoded, len);

 out_err:
	if(bn)
		BN_free(bn);
	return err;
}

/**
 * Calculates a Host Identity Tag (HIT) from a Host Identifier (HI).
 *
 * Calculates a Host Identity Tag (HIT) from a Host Identifier (HI) using DSA
 * encryption.
 *
 * @param  host_id  a pointer to a Host Identifier
 * @param  hit      a target buffer where to put the calculated HIT.
 * @param  hit_type type of the HIT (must be HIP_HIT_TYPE_HASH100).
 * @return          zero on success, negative otherwise.
 */
int hip_dsa_host_id_to_hit(const struct hip_host_id *host_id,
			   struct in6_addr *hit,
			   int hit_type){
       int err = 0, index;
       u8 digest[HIP_AH_SHA_LEN];
       u8 *key_rr = (u8 *) (host_id + 1); /* skip the header */
       /* hit excludes rdata but it is included in hi_length;
	  subtract rdata */
       unsigned int key_rr_len = ntohs(host_id->hi_length) -
 	 sizeof(struct hip_host_id_key_rdata);
       u8 *khi_data = NULL;
       u8 khi_context_id[] = HIP_KHI_CONTEXT_ID_INIT;
       int khi_data_len = key_rr_len + sizeof(khi_context_id);
       int khi_index = 0;

       _HIP_DEBUG("key_rr_len=%u\n", key_rr_len);
       HIP_IFE(hit_type != HIP_HIT_TYPE_HASH100, -ENOSYS);
       _HIP_HEXDUMP("key_rr", key_rr, key_rr_len);

       /* Hash Input :=  Context ID | Input */
       khi_data = HIP_MALLOC(khi_data_len, 0);
       khi_index = 0;
       memcpy(khi_data + khi_index, khi_context_id, sizeof(khi_context_id));
       khi_index += sizeof(khi_context_id);
       memcpy(khi_data + khi_index, key_rr, key_rr_len);
       khi_index += key_rr_len;

       HIP_ASSERT(khi_index == khi_data_len);

       _HIP_HEXDUMP("khi data", khi_data, khi_data_len);

       /* Hash :=  SHA1( Expand( Hash Input ) ) */
       HIP_IFEL((err = hip_build_digest(HIP_DIGEST_SHA1, khi_data,
					khi_data_len, digest)), err,
		"Building of digest failed\n");

       _HIP_HEXDUMP("digest", digest, sizeof(digest));

       memset(hit, 0, sizeof(hip_hit_t));
       HIP_IFEL(khi_encode(digest, sizeof(digest) * 8,
			   ((u8 *) hit) + 3,
			   sizeof(hip_hit_t) * 8 - HIP_HIT_PREFIX_LEN),
		-1, "encoding failed\n");

       _HIP_DEBUG_HIT("HIT before prefix: ", hit);
       set_hit_prefix(hit);
       _HIP_DEBUG_HIT("HIT after prefix: ", hit);

 out_err:
       if (khi_data)
	       HIP_FREE(khi_data);

       return err;
}


int hip_host_id_to_hit(const struct hip_host_id *host_id,
		       struct in6_addr *hit,
		       int hit_type){
	int algo = hip_get_host_id_algo(host_id);
	int err = 0;

	if (algo == HIP_HI_DSA) {
		err = hip_dsa_host_id_to_hit(host_id, hit, hit_type);
	} else if (algo == HIP_HI_RSA) {
		err = hip_rsa_host_id_to_hit(host_id, hit, hit_type);
	} else {
		err = -ENOSYS;
	}

	return err;
}


int hip_private_dsa_host_id_to_hit(const struct hip_host_id *host_id,
				   struct in6_addr *hit,
				   int hit_type){
	int err = 0;
	struct hip_host_id *host_id_pub = NULL;
	int contents_len;
	int total_len;

	contents_len = hip_get_param_contents_len(host_id);
	total_len = hip_get_param_total_len(host_id);

	/*! \todo add an extra check for the T val */

	HIP_IFEL(contents_len <= 20, -EMSGSIZE, "Host id too short\n");

	/* Allocate enough space for host id; there will be 20 bytes extra
	   to avoid hassle with padding. */
	host_id_pub = (struct hip_host_id *)HIP_MALLOC(total_len, GFP_KERNEL);
	HIP_IFE(!host_id_pub, -EFAULT);
	memset(host_id_pub, 0, total_len);

	memcpy(host_id_pub, host_id,
	       sizeof(struct hip_tlv_common) + contents_len - DSA_PRIV);

	host_id_pub->hi_length = htons(ntohs(host_id_pub->hi_length) - DSA_PRIV);
	hip_set_param_contents_len(host_id_pub, contents_len - DSA_PRIV);

	_HIP_HEXDUMP("extracted pubkey", host_id_pub,
		     hip_get_param_total_len(host_id_pub));

	if (err = hip_dsa_host_id_to_hit(host_id_pub, hit, hit_type)) {
		HIP_ERROR("Failed to convert HI to HIT.\n");
		goto out_err;
	}

 out_err:

	if (host_id_pub)
		HIP_FREE(host_id_pub);

	return err;
}


int hip_private_rsa_host_id_to_hit(const struct hip_host_id *host_id,
				   struct in6_addr *hit,
				   int hit_type){
	int err = 0;
	struct hip_host_id *host_id_pub = NULL;
	int contents_len;
	int total_len;
	int rsa_priv_len;
	struct hip_rsa_keylen keylen;

	contents_len = hip_get_param_contents_len(host_id);
	total_len = hip_get_param_total_len(host_id);

	/* Allocate space for public key */
	host_id_pub = (struct hip_host_id *)HIP_MALLOC(total_len, GFP_KERNEL);
	HIP_IFE(!host_id_pub, -EFAULT);
	memset(host_id_pub, 0, total_len);

	/* Length of the private part of the RSA key d + p + q
	   is twice the length of the public modulus. */

	hip_get_rsa_keylen(host_id, &keylen, 1);
	rsa_priv_len = 2 * keylen.n;

	memcpy(host_id_pub, host_id,
	       sizeof(struct hip_tlv_common) + contents_len - rsa_priv_len);

	host_id_pub->hi_length = htons(ntohs(host_id_pub->hi_length) - rsa_priv_len);
	hip_set_param_contents_len(host_id_pub, contents_len - rsa_priv_len);

	_HIP_HEXDUMP("extracted pubkey", host_id_pub,
				 hip_get_param_total_len(host_id_pub));

	if (err = hip_rsa_host_id_to_hit(host_id_pub, hit, hit_type)) {
		HIP_ERROR("Failed to convert HI to HIT.\n");
		goto out_err;
	}

 out_err:

	if (host_id_pub)
		HIP_FREE(host_id_pub);

	return err;
}


int hip_private_host_id_to_hit(const struct hip_host_id *host_id,
			       struct in6_addr *hit,
			       int hit_type){
	int algo = hip_get_host_id_algo(host_id);
	int err = 0;

	if (algo == HIP_HI_DSA) {
		err = hip_private_dsa_host_id_to_hit(host_id, hit,
						     hit_type);
	} else if (algo == HIP_HI_RSA) {
		err = hip_private_rsa_host_id_to_hit(host_id, hit,
						     hit_type);
	} else {
		err = -ENOSYS;
	}

	return err;
}


/**
 * check_and_create_dir - check and create a directory
 * @param dirname the name of the directory
 * @param mode creation mode for the directory, if it does not exist
 *
 * @return 0 if successful, or negative on error.
 */
int check_and_create_dir(char *dirname, mode_t mode){
	int err = 0;
	struct stat dir_stat;

	HIP_INFO("dirname=%s mode=%o\n", dirname, mode);
	err = stat(dirname, &dir_stat);
	if (err && errno == ENOENT) { /* no such file or directory */
		err = mkdir(dirname, mode);
		if (err) {
			HIP_ERROR("mkdir %s failed: %s\n", dirname,
				  strerror(errno));
		}
	} else if (err) {
		HIP_ERROR("stat %s failed: %s\n", dirname,
			  strerror(errno));
	}

	return err;
}


int hip_host_id_contains_private_key(struct hip_host_id *host_id){
	uint16_t len = hip_get_param_contents_len(host_id);
	u8 *buf = (u8 *)(host_id + 1);
	u8 t = *buf;

	return len >= 3 * (64 + 8 * t) + 2 * 20; /* PQGXY 3*(64+8*t) + 2*20 */
}


void change_key_file_perms(char *filenamebase){
  char *pubfilename = NULL;
  int pubfilename_len;

  pubfilename_len =
    strlen(filenamebase) + strlen(DEFAULT_PUB_FILE_SUFFIX) + 1;
  pubfilename = malloc(pubfilename_len);
  if (!pubfilename) {
    HIP_ERROR("malloc(%d) failed\n", pubfilename_len);
    goto out_err;
  }

  /* check retval */
  snprintf(pubfilename, pubfilename_len, "%s%s", filenamebase,
	   DEFAULT_PUB_FILE_SUFFIX);

  chmod(filenamebase, S_IRUSR|S_IWUSR|S_IRGRP|S_IWGRP);
  chmod(pubfilename, S_IRUSR|S_IWUSR|S_IRGRP|S_IWGRP|S_IROTH);

 out_err:
  if (pubfilename)
    HIP_FREE(pubfilename);

  return;
}

int hip_serialize_host_id_action(struct hip_common *msg, int action, int anon,
				 int use_default, const char *hi_fmt,
				 const char *hi_file, int rsa_key_bits,
				 int dsa_key_bits)
{
	int err = 0, ret = 0, dsa_key_rr_len = 0, rsa_key_rr_len = 0;
	int dsa_pub_key_rr_len = 0, rsa_pub_key_rr_len = 0;
	int fmt = HIP_KEYFILE_FMT_HIP_PEM;
	hip_hdr_type_t numeric_action = 0;
	char addrstr[INET6_ADDRSTRLEN], hostname[HIP_HOST_ID_HOSTNAME_LEN_MAX];
	char *dsa_filenamebase = NULL, *rsa_filenamebase = NULL;
	char *dsa_filenamebase_pub = NULL, *rsa_filenamebase_pub = NULL;
	unsigned char *dsa_key_rr = NULL, *rsa_key_rr = NULL;
	unsigned char *dsa_pub_key_rr = NULL, *rsa_pub_key_rr = NULL;
	DSA *dsa_key = NULL, *dsa_pub_key = NULL;
	RSA *rsa_key = NULL, *rsa_pub_key = NULL;
	struct hip_lhi rsa_lhi, dsa_lhi, rsa_pub_lhi, dsa_pub_lhi;
	struct hip_host_id *dsa_host_id = NULL, *rsa_host_id = NULL;
	struct hip_host_id *dsa_pub_host_id = NULL, *rsa_pub_host_id = NULL;
	struct endpoint_hip *endpoint_dsa_hip = NULL;
	struct endpoint_hip *endpoint_dsa_pub_hip = NULL;
	struct endpoint_hip *endpoint_rsa_hip = NULL;
	struct endpoint_hip *endpoint_rsa_pub_hip = NULL;
	struct in6_addr *dsa_hit = NULL;

	memset(addrstr, '\0', INET6_ADDRSTRLEN);
	memset(hostname, '\0', HIP_HOST_ID_HOSTNAME_LEN_MAX);

	if (err = -gethostname(hostname, HIP_HOST_ID_HOSTNAME_LEN_MAX - 1)) {
		HIP_ERROR("Failed to get hostname. Err is (%d).\n", err);
		goto out_err;
	}

	HIP_INFO("Using hostname: %s\n", hostname);

	HIP_IFEL((!use_default && strcmp(hi_fmt, "rsa") && strcmp(hi_fmt, "dsa")),
		 -ENOSYS, "Only RSA and DSA keys are supported\n");

	/* Set filenamebase (depending on whether the user supplied a
	   filenamebase or not) */
	if (!use_default) {
		if(!strcmp(hi_fmt, "dsa")) {
			dsa_filenamebase = malloc(strlen(hi_file) + 1);
			HIP_IFEL(!dsa_filenamebase, -ENOMEM,
				 "Could not allocate DSA filename.\n");
			memcpy(dsa_filenamebase, hi_file, strlen(hi_file));
		} else /*rsa*/ {
			rsa_filenamebase = malloc(strlen(hi_file) + 1);
			HIP_IFEL(!rsa_filenamebase, -ENOMEM,
				 "Could not allocate RSA filename.\n");
			memcpy(rsa_filenamebase, hi_file, strlen(hi_file));
		}
	} else { /* create dynamically default filenamebase */
		int rsa_filenamebase_len = 0, dsa_filenamebase_len = 0, ret;

		HIP_INFO("No key file given, using default.\n");

		/* Default_config_dir/default_host_dsa_key_file_base/
		   default_anon_hi_file_name_suffix\0 */
		/* Creation of default keys is called with hi_fmt = NULL,
		   adding is called separately for DSA, RSA anon and RSA pub */
		if (hi_fmt == NULL || !strcmp(hi_fmt, "dsa")) {
			dsa_filenamebase_len =
				strlen(DEFAULT_CONFIG_DIR) + strlen("/") +
				strlen(DEFAULT_HOST_DSA_KEY_FILE_BASE) + 1;
			dsa_filenamebase = malloc(HOST_ID_FILENAME_MAX_LEN);
			HIP_IFEL(!dsa_filenamebase, -ENOMEM,
				 "Could not allocate DSA filename.\n");

			ret = snprintf(dsa_filenamebase,
				       dsa_filenamebase_len +
				       strlen(DEFAULT_ANON_HI_FILE_NAME_SUFFIX),
				       "%s/%s%s",
				       DEFAULT_CONFIG_DIR,
				       DEFAULT_HOST_DSA_KEY_FILE_BASE,
				       DEFAULT_ANON_HI_FILE_NAME_SUFFIX);
			HIP_IFE(ret <= 0, -EINVAL);

			dsa_filenamebase_pub = malloc(HOST_ID_FILENAME_MAX_LEN);
			HIP_IFEL(!dsa_filenamebase_pub, -ENOMEM,
				 "Could not allocate DSA (pub) filename.\n");

			ret = snprintf(dsa_filenamebase_pub,
				       HOST_ID_FILENAME_MAX_LEN, "%s/%s%s",
				       DEFAULT_CONFIG_DIR,
				       DEFAULT_HOST_DSA_KEY_FILE_BASE,
				       DEFAULT_PUB_HI_FILE_NAME_SUFFIX);
			HIP_IFE(ret <= 0, -EINVAL);

			HIP_DEBUG("Using dsa (anon hi) filenamebase: %s\n",
				  dsa_filenamebase);
			HIP_DEBUG("Using dsa (pub hi) filenamebase: %s\n",
				  dsa_filenamebase_pub);
		}

		if (hi_fmt == NULL || !strcmp(hi_fmt, "rsa")) {
			rsa_filenamebase_len =
				strlen(DEFAULT_CONFIG_DIR) + strlen("/") +
				strlen(DEFAULT_HOST_RSA_KEY_FILE_BASE) + 1;

			if (anon || hi_fmt == NULL) {
				rsa_filenamebase =
					malloc(HOST_ID_FILENAME_MAX_LEN);
				HIP_IFEL(!rsa_filenamebase, -ENOMEM,
					 "Could not allocate RSA filename.\n");

				ret = snprintf(
					rsa_filenamebase,
					HOST_ID_FILENAME_MAX_LEN, "%s/%s%s",
					DEFAULT_CONFIG_DIR,
					DEFAULT_HOST_RSA_KEY_FILE_BASE,
					DEFAULT_ANON_HI_FILE_NAME_SUFFIX);

				HIP_IFE(ret <= 0, -EINVAL);

				HIP_DEBUG("Using RSA (anon HI) filenamebase: "\
					  "%s.\n", rsa_filenamebase);
			}

			if (!anon || hi_fmt == NULL) {
				rsa_filenamebase_pub =
					malloc(HOST_ID_FILENAME_MAX_LEN);
				HIP_IFEL(!rsa_filenamebase_pub, -ENOMEM,
					 "Could not allocate RSA (pub) "\
					 "filename.\n");

				ret = snprintf(
					rsa_filenamebase_pub,
					rsa_filenamebase_len +
					strlen(DEFAULT_PUB_HI_FILE_NAME_SUFFIX),
					"%s/%s%s", DEFAULT_CONFIG_DIR,
					DEFAULT_HOST_RSA_KEY_FILE_BASE,
					DEFAULT_PUB_HI_FILE_NAME_SUFFIX);

				HIP_IFE(ret <= 0, -EINVAL);

				HIP_DEBUG("Using RSA (pub HI) filenamebase: "\
					  "%s\n", rsa_filenamebase_pub);
			}
		}
	}

	switch(action) {
	case ACTION_NEW:
		/* zero means "do not send any message to hipd */
		numeric_action = 0;

		/* Default directory is created only in "hipconf new default hi" */
		if (use_default) {
			if (err = check_and_create_dir(
				    DEFAULT_CONFIG_DIR,
				    DEFAULT_CONFIG_DIR_MODE)) {
				HIP_ERROR("Could not create default "\
					  "directory.\n");
				goto out_err;
			}
		} else if (!use_default) {

			if (!strcmp(hi_fmt, "dsa")) {
				dsa_key = create_dsa_key(dsa_key_bits);
				HIP_IFEL(!dsa_key, -EINVAL,
					 "Creation of DSA key failed.\n");
				if (err = save_dsa_private_key(
					    dsa_filenamebase, dsa_key)) {

					HIP_ERROR("Saving of DSA key failed.\n");
					goto out_err;
				}
			} else { /*RSA*/
				rsa_key = create_rsa_key(rsa_key_bits);
				HIP_IFEL(!rsa_key, -EINVAL,
					 "Creation of RSA key failed.\n");
				if (err = save_rsa_private_key(rsa_filenamebase,
							       rsa_key)) {
					HIP_ERROR("Saving of RSA key failed.\n");
					goto out_err;
				}
			}
			HIP_DEBUG("Key saved.\n");
			break;
		}

		/* Using default */
		dsa_key = create_dsa_key(dsa_key_bits);
		HIP_IFEL(!dsa_key, -EINVAL,
			 "Creation of DSA key failed.\n");

		dsa_pub_key = create_dsa_key(dsa_key_bits);
		HIP_IFEL(!dsa_pub_key, -EINVAL,
			 "Creation of public DSA key failed.\n");

		rsa_key = create_rsa_key(rsa_key_bits);
		HIP_IFEL(!rsa_key, -EINVAL,
			 "Creation of RSA key failed.\n");

		rsa_pub_key = create_rsa_key(rsa_key_bits);
		HIP_IFEL(!dsa_pub_key, -EINVAL,
			 "Creation of public RSA key failed.\n");

		if (err = save_dsa_private_key(dsa_filenamebase, dsa_key)) {
			HIP_ERROR("Saving of DSA key failed.\n");
			goto out_err;
		}

		if (err = save_dsa_private_key(dsa_filenamebase_pub,
					       dsa_pub_key)) {
			HIP_ERROR("Saving of public DSA key failed.\n");
			goto out_err;
		}

		if (err = save_rsa_private_key(rsa_filenamebase, rsa_key)) {
			HIP_ERROR("Saving of RSA key failed.\n");
			goto out_err;
		}

		if (err = save_rsa_private_key(rsa_filenamebase_pub,
					       rsa_pub_key)) {
			HIP_ERROR("Saving of public RSA key failed.\n");
			goto out_err;
		}

		break;

	case ACTION_ADD:
	  numeric_action = SO_HIP_ADD_LOCAL_HI;

    if (!use_default) {
      if (!strcmp(hi_fmt, "dsa")) {
	if (err = load_dsa_private_key(dsa_filenamebase, &dsa_key)) {
	    HIP_ERROR("Loading of the DSA key failed\n");
	    goto out_err;
	}
	dsa_key_rr_len = dsa_to_dns_key_rr(dsa_key, &dsa_key_rr);
	HIP_IFEL(dsa_key_rr_len <= 0, -EFAULT, "dsa_key_rr_len <= 0\n");

	if (err = dsa_to_hip_endpoint(dsa_key, &endpoint_dsa_hip,
				anon ? HIP_ENDPOINT_FLAG_ANON : 0, hostname)) {
	    HIP_ERROR("Failed to allocate and build DSA endpoint.\n");
	    goto out_err;
	}
	if (err = hip_build_param_eid_endpoint(msg, endpoint_dsa_hip)) {
	    HIP_ERROR("Building of host id failed\n");
	    goto out_err;
	}

      } else { /*RSA*/
	if (err = load_rsa_private_key(rsa_filenamebase, &rsa_key)) {
	    HIP_ERROR("Loading of the RSA key failed\n");
	    goto out_err;
	}
	rsa_key_rr_len = rsa_to_dns_key_rr(rsa_key, &rsa_key_rr);
	HIP_IFEL(rsa_key_rr_len <= 0, -EFAULT, "rsa_key_rr_len <= 0\n");

	if (err = rsa_to_hip_endpoint(rsa_key, &endpoint_rsa_hip,
				  anon ? HIP_ENDPOINT_FLAG_ANON : 0,
				  hostname)) {
	    HIP_ERROR("Failed to allocate and build RSA endpoint.\n");
	    goto out_err;
	}
	if (err = hip_build_param_eid_endpoint(msg, endpoint_rsa_hip)) {
	    HIP_ERROR("Building of host id failed\n");
	    goto out_err;
	}

      }
      goto skip_host_id;
    }

    /* using default */

    HIP_IFEL(hi_fmt == NULL, -1, "Key type is null.\n");

    if (!strcmp(hi_fmt, "dsa")) {
	if (err = load_dsa_private_key(dsa_filenamebase, &dsa_key)) {
	    HIP_ERROR("Loading of the DSA key failed\n");
	    goto out_err;
	}

	dsa_key_rr_len = dsa_to_dns_key_rr(dsa_key, &dsa_key_rr);
	HIP_IFEL(dsa_key_rr_len <= 0, -EFAULT, "dsa_key_rr_len <= 0\n");

	if (err = dsa_to_hip_endpoint(dsa_key, &endpoint_dsa_hip,
			      HIP_ENDPOINT_FLAG_ANON, hostname)) {
	    HIP_ERROR("Failed to allocate and build DSA endpoint (anon).\n");
	    goto out_err;
	}

	if (err = hip_private_dsa_to_hit(dsa_key, dsa_key_rr,
				 HIP_HIT_TYPE_HASH100, &dsa_lhi.hit)) {
	    HIP_ERROR("Conversion from DSA to HIT failed\n");
	    goto out_err;
	}

	if (err = load_dsa_private_key(dsa_filenamebase_pub, &dsa_pub_key)) {
	    HIP_ERROR("Loading of the DSA key (pub) failed\n");
	    goto out_err;
	}

	dsa_pub_key_rr_len = dsa_to_dns_key_rr(dsa_pub_key, &dsa_pub_key_rr);
	HIP_IFEL(dsa_pub_key_rr_len <= 0, -EFAULT, "dsa_pub_key_rr_len <= 0\n");

	HIP_DEBUG_HIT("DSA HIT", &dsa_lhi.hit);

	if (err = hip_private_dsa_to_hit(dsa_pub_key, dsa_pub_key_rr,
				 HIP_HIT_TYPE_HASH100, &dsa_pub_lhi.hit)) {
	    HIP_ERROR("Conversion from DSA to HIT failed\n");
	    goto out_err;
	}
	HIP_DEBUG_HIT("DSA HIT", &dsa_pub_lhi.hit);

	if (err = dsa_to_hip_endpoint(dsa_pub_key,
					&endpoint_dsa_pub_hip, 0, hostname)) {
	    HIP_ERROR("Failed to allocate and build DSA endpoint (pub).\n");
	    goto out_err;
	}

    } else if (anon) { /* rsa anon */

	if (err = load_rsa_private_key(rsa_filenamebase, &rsa_key)) {
	    HIP_ERROR("Loading of the RSA key failed\n");
	    goto out_err;
	}

	rsa_key_rr_len = rsa_to_dns_key_rr(rsa_key, &rsa_key_rr);
	HIP_IFEL(rsa_key_rr_len <= 0, -EFAULT, "rsa_key_rr_len <= 0\n");

	if (err = rsa_to_hip_endpoint(rsa_key, &endpoint_rsa_hip,
					HIP_ENDPOINT_FLAG_ANON, hostname)) {
	    HIP_ERROR("Failed to allocate and build RSA endpoint (anon).\n");
	    goto out_err;
	}

	if (err = hip_private_rsa_to_hit(rsa_key, rsa_key_rr,
					HIP_HIT_TYPE_HASH100,  &rsa_lhi.hit)) {
	    HIP_ERROR("Conversion from RSA to HIT failed\n");
	    goto out_err;
	}
	HIP_DEBUG_HIT("RSA HIT", &rsa_lhi.hit);

    } else { /* rsa pub */

	if (err = load_rsa_private_key(rsa_filenamebase_pub, &rsa_pub_key)) {
	    HIP_ERROR("Loading of the RSA key (pub) failed\n");
	    goto out_err;
	}

	rsa_pub_key_rr_len = rsa_to_dns_key_rr(rsa_pub_key, &rsa_pub_key_rr);
	HIP_IFEL(rsa_pub_key_rr_len <= 0, -EFAULT, "rsa_pub_key_rr_len <= 0\n");

	if (err = rsa_to_hip_endpoint(rsa_pub_key,
					&endpoint_rsa_pub_hip, 0, hostname)) {
	    HIP_ERROR("Failed to allocate and build RSA endpoint (pub).\n");
	    goto out_err;
	}

	if (err = hip_private_rsa_to_hit(rsa_pub_key, rsa_pub_key_rr,
				 HIP_HIT_TYPE_HASH100, &rsa_pub_lhi.hit)) {
	    HIP_ERROR("Conversion from RSA to HIT failed\n");
	    goto out_err;
	}
	HIP_DEBUG_HIT("RSA HIT", &rsa_pub_lhi.hit);

    }

    break;
  } /* end switch */

  if (numeric_action == 0)
    goto skip_msg;

  if (!strcmp(hi_fmt, "dsa")) {

	if (err = hip_build_param_eid_endpoint(msg, endpoint_dsa_hip)) {
	    HIP_ERROR("Building of host id failed\n");
	    goto out_err;
	}
	if (err = hip_build_param_eid_endpoint(msg, endpoint_dsa_pub_hip)) {
	    HIP_ERROR("Building of host id failed\n");
	    goto out_err;
	}

  } else if (anon) {

	if (err = hip_build_param_eid_endpoint(msg, endpoint_rsa_hip)) {
	    HIP_ERROR("Building of host id failed\n");
	    goto out_err;
	}

  } else {

	if (err = hip_build_param_eid_endpoint(msg, endpoint_rsa_pub_hip)) {
	    HIP_ERROR("Building of host id failed\n");
	    goto out_err;
	}

  }

 skip_host_id:
  if (err = hip_build_user_hdr(msg, numeric_action, 0)) {
      HIP_ERROR("build hdr error %d\n", err);
      goto out_err;
  }

 skip_msg:

 out_err:
  if (dsa_filenamebase != NULL)
          change_key_file_perms(dsa_filenamebase);
  if (rsa_filenamebase != NULL)
          change_key_file_perms(rsa_filenamebase);
  if (dsa_filenamebase_pub != NULL)
          change_key_file_perms(dsa_filenamebase_pub);
  if (rsa_filenamebase_pub != NULL)
          change_key_file_perms(rsa_filenamebase_pub);

  if (dsa_host_id)
    free(dsa_host_id);
  if (dsa_pub_host_id)
    free(dsa_pub_host_id);
  if (rsa_host_id)
    free(rsa_host_id);
  if (rsa_pub_host_id)
    free(rsa_pub_host_id);
  if (dsa_key)
    DSA_free(dsa_key);
  if (rsa_key)
    RSA_free(rsa_key);
  if (dsa_pub_key)
    DSA_free(dsa_pub_key);
  if (rsa_pub_key)
    RSA_free(rsa_pub_key);
  if (dsa_key_rr)
    free(dsa_key_rr);
  if (rsa_key_rr)
    free(rsa_key_rr);
  if (dsa_pub_key_rr)
    free(dsa_pub_key_rr);
  if (rsa_pub_key_rr)
    free(rsa_pub_key_rr);
  if (dsa_filenamebase)
    free(dsa_filenamebase);
  if (rsa_filenamebase)
    free(rsa_filenamebase);
  if (dsa_filenamebase_pub)
    free(dsa_filenamebase_pub);
  if (rsa_filenamebase_pub)
    free(rsa_filenamebase_pub);
  if (endpoint_dsa_hip)
    free(endpoint_dsa_hip);
  if (endpoint_rsa_hip)
    free(endpoint_rsa_hip);
  if (endpoint_dsa_pub_hip)
    free(endpoint_dsa_pub_hip);
  if (endpoint_rsa_pub_hip)
    free(endpoint_rsa_pub_hip);

  return err;
}


int hip_any_sa_to_hit_sa(const struct sockaddr *from,
		         const hip_hit_t *use_hit,
		         struct sockaddr_in6 *to){
	to->sin6_family = AF_INET6;
	ipv6_addr_copy(&to->sin6_addr, use_hit);
	if (from->sa_family == AF_INET)
		to->sin6_port = ((struct sockaddr_in *) from)->sin_port;
	else if (from->sa_family == AF_INET6)
		to->sin6_port = ((struct sockaddr_in6 *) from)->sin6_port;
	else
		return -1;

	return 0;
}


void get_random_bytes(void *buf, int n)
{
	RAND_bytes(buf, n);
}


/**
 * hip_build_digest - calculate a digest over given data
 * @param type the type of digest, e.g. "sha1"
 * @param in the beginning of the data to be digested
 * @param in_len the length of data to be digested in octets
 * @param out the digest
 *
 * @param out should be long enough to hold the digest. This cannot be
 * checked!
 *
 * @return 0 on success, otherwise < 0.
 */
int hip_build_digest(const int type, const void *in, int in_len, void *out){
	SHA_CTX sha;
	MD5_CTX md5;

	switch(type) {
	case HIP_DIGEST_SHA1:
		SHA1_Init(&sha);
		SHA1_Update(&sha, in, in_len);
		SHA1_Final(out, &sha);
		break;

	case HIP_DIGEST_MD5:
		MD5_Init(&md5);
		MD5_Update(&md5, in, in_len);
		MD5_Final(out, &md5);
		break;

	default:
		HIP_ERROR("Unknown digest: %x\n",type);
		return -EFAULT;
	}

	return 0;
}

/**
 * dsa_to_dns_key_rr - create DNS KEY RR record from host DSA key
 * @param dsa the DSA structure from where the KEY RR record is to be created
 * @param dsa_key_rr where the resultin KEY RR is stored
 *
 * Caller must free dsa_key_rr when it is not used anymore.
 *
 * @return On successful operation, the length of the KEY RR buffer is
 * returned (greater than zero) and pointer to the buffer containing
 * DNS KEY RR is stored at dsa_key_rr. On error function returns negative
 * and sets dsa_key_rr to NULL.
 */
int dsa_to_dns_key_rr(DSA *dsa, unsigned char **dsa_key_rr){
  int err = 0;
  int dsa_key_rr_len = -1;
  signed char t; /* in units of 8 bytes */
  unsigned char *p;
  int key_len;

  HIP_ASSERT(dsa != NULL); /* should not happen */

  *dsa_key_rr = NULL;

  _HIP_DEBUG("numbytes p=%d\n", BN_num_bytes(dsa->p));
  _HIP_DEBUG("numbytes q=%d\n", BN_num_bytes(dsa->q));
  _HIP_DEBUG("numbytes g=%d\n", BN_num_bytes(dsa->g));
  _HIP_DEBUG("numbytes pubkey=%d\n", BN_num_bytes(dsa->pub_key)); // shouldn't this be NULL also?

  /* notice that these functions allocate memory */
  _HIP_DEBUG("p=%s\n", BN_bn2hex(dsa->p));
  _HIP_DEBUG("q=%s\n", BN_bn2hex(dsa->q));
  _HIP_DEBUG("g=%s\n", BN_bn2hex(dsa->g));
  _HIP_DEBUG("pubkey=%s\n", BN_bn2hex(dsa->pub_key));

  /* ***** is use of BN_num_bytes ok ? ***** */
  t = (BN_num_bytes(dsa->p) - 64) / 8;
  HIP_IFEL((t < 0 || t > 8), -EINVAL,
			"Invalid RSA key length %d bits\n", (64 + t * 8) * 8);
  _HIP_DEBUG("t=%d\n", t);

  /* RFC 2536 section 2 */
  /*
           Field     Size
           -----     ----
            T         1  octet
            Q        20  octets
            P        64 + T*8  octets
            G        64 + T*8  octets
            Y        64 + T*8  octets
	  [ X        20 optional octets (private key hack) ]

  */
  key_len = 64 + t * 8;
  dsa_key_rr_len = 1 + DSA_PRIV + 3 * key_len;

  if (dsa->priv_key) {
    dsa_key_rr_len += DSA_PRIV; /* private key hack */
    _HIP_DEBUG("Private key included\n");
  } else {
    _HIP_DEBUG("No private key\n");
  }

  _HIP_DEBUG("dsa key rr len = %d\n", dsa_key_rr_len);
  *dsa_key_rr = malloc(dsa_key_rr_len);
  HIP_IFEL(!*dsa_key_rr, -ENOMEM, "Malloc for *dsa_key_rr failed\n");
  memset(*dsa_key_rr, 0, dsa_key_rr_len);

  p = *dsa_key_rr;

  /* set T */
  memset(p, t, 1); // XX FIX: WTF MEMSET?
  p++;
  _HIP_HEXDUMP("DSA KEY RR after T:", *dsa_key_rr, p - *dsa_key_rr);

  /* add given dsa_param to the *dsa_key_rr */

  bn2bin_safe(dsa->q, p, DSA_PRIV);
  p += DSA_PRIV;
  _HIP_HEXDUMP("DSA KEY RR after Q:", *dsa_key_rr, p-*dsa_key_rr);

  bn2bin_safe(dsa->p, p, key_len);
  p += key_len;
  _HIP_HEXDUMP("DSA KEY RR after P:", *dsa_key_rr, p-*dsa_key_rr);

  bn2bin_safe(dsa->g, p, key_len);
  p += key_len;
  _HIP_HEXDUMP("DSA KEY RR after G:", *dsa_key_rr, p-*dsa_key_rr);

  bn2bin_safe(dsa->pub_key, p, key_len);
  p += key_len;
  _HIP_HEXDUMP("DSA KEY RR after Y:", *dsa_key_rr, p-*dsa_key_rr);

  if(dsa->priv_key){
      bn2bin_safe(dsa->priv_key, p, DSA_PRIV);
      _HIP_HEXDUMP("DSA KEY RR after X:", *dsa_key_rr, p-*dsa_key_rr);
  }

 out_err:

  if (err) {
    if (*dsa_key_rr)
	free(*dsa_key_rr);
    return err;
  }
  else
    return dsa_key_rr_len;
}


/**
 * rsa_to_dns_key_rr - This is a new version of the function above. This function
 *                     assumes that RSA given as a parameter is always public (Laura/10.4.2006)
                       Creates DNS KEY RR record from host RSA public key
 * @param rsa the RSA structure from where the KEY RR record is to be created
 * @param rsa_key_rr where the resultin KEY RR is stored
 *
 * Caller must free rsa_key_rr when it is not used anymore.
 *
 * @return On successful operation, the length of the KEY RR buffer is
 * returned (greater than zero) and pointer to the buffer containing
 * DNS KEY RR is stored at rsa_key_rr. On error function returns negative
 * and sets rsa_key_rr to NULL.
 */
int rsa_to_dns_key_rr(RSA *rsa, unsigned char **rsa_key_rr){
  int err = 0;
  int rsa_key_rr_len = -1;
  unsigned char *c;
  int public = -1;
  int e_len_bytes = 1;
  int e_len, key_len;

  HIP_ASSERT(rsa != NULL); // should not happen

  *rsa_key_rr = NULL;

  e_len = BN_num_bytes(rsa->e);
  key_len = RSA_size(rsa);

  /* RFC 3110 limits e to 4096 bits */
  HIP_IFEL(e_len > 512, -EINVAL,  "Invalid rsa->e length %d bytes\n", e_len);
  if (e_len > 255)
	e_len_bytes = 3;

  /* let's check if the RSA key is public or private
     private exponent is NULL in public keys */
  if(rsa->d == NULL) {
    public = 1;
    rsa_key_rr_len = e_len_bytes + e_len + key_len;

    /*
       See RFC 2537 for flags, protocol and algorithm and check RFC 3110 for
       the RSA public key part ( 1-3 octets defining length of the exponent,
       exponent is as many octets as the length defines and the modulus is
       all the rest of the bytes).

       2 bytes for flags, 1 byte for protocol and 1 byte for algorithm = 4 bytes
    */
    /* Doesn't the rdata struct hold this? Function doesn't write it. */
    // rsa_key_rr_len += 4;

  } else{
    public = 0;
    rsa_key_rr_len = e_len_bytes + e_len + 3 * key_len;

  }

  *rsa_key_rr = malloc(rsa_key_rr_len);
  HIP_IFEL(!*rsa_key_rr, -ENOMEM, "Malloc for *rsa_key_rr failed\n");
  memset(*rsa_key_rr, 0, rsa_key_rr_len);

  c = *rsa_key_rr;

  if (e_len_bytes == 1) {
	*c = (unsigned char) e_len;
  }
  c++; /* If e_len is more than one byte, first byte is 0. */
  if (e_len_bytes == 3) {
	*c = htons((u16) e_len);
	c += 2;
  }

  bn2bin_safe(rsa->e, c, e_len);
  c += e_len;
  bn2bin_safe(rsa->n, c, key_len);
  c += key_len;

  if(!public){
          bn2bin_safe(rsa->d, c, key_len);
          c += key_len;
          bn2bin_safe(rsa->p, c, key_len / 2);
          c += key_len / 2;
          bn2bin_safe(rsa->q, c, key_len / 2);
  }

 out_err:

  if (err) {
    if (*rsa_key_rr)
	free(*rsa_key_rr);
    return err;
  }

  return rsa_key_rr_len;
}

/**
 * Casts a socket address to an IPv4 or IPv6 address.
 *
 * The parameter @c sockaddr is first cast to a struct sockaddr and the IP
 * address cast is then done based on the value of the sa_family field in the
 * struct sockaddr. If sa_family is neither AF_INET nor AF_INET6, the cast
 * fails.
 *
 * @param  sockaddr a pointer to a socket address that holds the IP address.
 * @return          a pointer to an IPv4 or IPv6 address inside @c sockaddr or
 *                  NULL if the cast fails.
 */
void *hip_cast_sa_addr(void *sockaddr) {
	struct sockaddr *sa = (struct sockaddr *) sockaddr;
	void *ret = NULL;

	switch(sa->sa_family) {
	case AF_INET:
		ret = &(((struct sockaddr_in *) sockaddr)->sin_addr);
		break;
	case AF_INET6:
		ret = &(((struct sockaddr_in6 *) sockaddr)->sin6_addr);
		break;
	default:
		ret = NULL;
	}

	return ret;
}

int hip_sockaddr_is_v6_mapped(struct sockaddr *sa) {
  int family = sa->sa_family;

  HIP_ASSERT(family == AF_INET || family == AF_INET6);
  if (family != AF_INET6)
    return 0;
  else
    return IN6_IS_ADDR_V4MAPPED(hip_cast_sa_addr(sa));
}

int hip_sockaddr_len(const void *sockaddr) {
  struct sockaddr *sa = (struct sockaddr *) sockaddr;
  int len;

  switch(sa->sa_family) {
  case AF_INET:
    len = sizeof(struct sockaddr_in);
    break;
  case AF_INET6:
    len = sizeof(struct sockaddr_in6);
    break;
  case_AF_UNIX:
    len = sizeof(struct sockaddr_un);
    break;
  default:
    len = 0;
  }
  return len;
}


int hip_sa_addr_len(void *sockaddr){
  struct sockaddr *sa = (struct sockaddr *) sockaddr;
  int len;

  switch(sa->sa_family){
  case AF_INET:
    len = 4;
    break;
  case AF_INET6:
    len = 16;
    break;
  default:
    len = 0;
  }
  return len;
}


/* conversion function from in6_addr to sockaddr_storage
 *
 * NOTE: sockaddr too small to store sockaddr_in6 */
void hip_addr_to_sockaddr(struct in6_addr *addr, struct sockaddr_storage *sa)
{
	memset(sa, 0, sizeof(struct sockaddr_storage));

	if (IN6_IS_ADDR_V4MAPPED(addr)) {
		struct sockaddr_in *in = (struct sockaddr_in *) sa;
		in->sin_family = AF_INET;
		IPV6_TO_IPV4_MAP(addr, &in->sin_addr);
	} else {
		struct sockaddr_in6 *in6 = (struct sockaddr_in6 *) sa;
		in6->sin6_family = AF_INET6;
		ipv6_addr_copy(&in6->sin6_addr, addr);
	}
}


int hip_remove_lock_file(char *filename){
	return unlink(filename);
}


int hip_create_lock_file(char *filename, int killold) {

	int err = 0, fd = 0, old_pid = 0, new_pid_str_len = 0;
	char old_pid_str[64], new_pid_str[64];

	memset(old_pid_str, 0, sizeof(old_pid_str));
	memset(new_pid_str, 0, sizeof(new_pid_str));

	/* New pid */
	snprintf(new_pid_str, sizeof(new_pid_str)-1, "%d\n", getpid());
	new_pid_str_len = strnlen(new_pid_str, sizeof(new_pid_str) - 1);
	HIP_IFEL((new_pid_str_len <= 0), -1, "pID length error.\n");

	/* Read old pid */

	fd = HIP_CREATE_FILE(filename);
	HIP_IFEL((fd <= 0), -1, "opening lock file failed\n");

	read(fd, old_pid_str, sizeof(old_pid_str) - 1);
	old_pid = atoi(old_pid_str);

	if (lockf(fd, F_TLOCK, 0) < 0)
	{
		HIP_IFEL(!killold, -12,
			 "\nHIP daemon already running with pID %d\n"
			 "Give: -k option to kill old daemon.\n", old_pid);

		HIP_INFO("\nDaemon is already running with pID %d\n"
			 "-k option given, terminating old one...\n", old_pid);
		/* Erase the old lock file to avoid having multiple pids
		   in the file */
		lockf(fd, F_ULOCK, 0);
		close(fd);
		HIP_IFEL(hip_remove_lock_file(filename), -1,
			 "Removing lock file failed.\n");

                /* fd = open(filename, O_RDWR | O_CREAT, 0644); */
		fd = open(filename, O_RDWR | O_CREAT | O_TRUNC, 0644);

                /* Don't close file descriptor because new started process is
		   running. */
		HIP_IFEL((fd <= 0), -1, "Opening lock file failed.\n");
		HIP_IFEL(lockf(fd, F_TLOCK, 0), -1, "Lock attempt failed.\n");

		err = kill(old_pid, SIGKILL);
		if (err != 0) {
			HIP_ERROR("\nError when trying to send signal SIGKILL "\
				  "process identified by process identifier "\
				  "%d.\n", old_pid);
			HIP_PERROR("errno after kill() is: ");
		}
	}
	/* else if (killold)
	   {
	   lseek(fd,0,SEEK_SET);
	   write(fd, new_pid_str, new_pid_str_len);
	   system("NEW_PID=$(sudo awk NR==1 /var/lock/hipd.lock)");
	   system("OLD_PID=$(/bin/pidof -o $NEW_PID hipd)");
	   system("kill -9 $OLD_PID");
	   } */

	lseek(fd, 0, SEEK_SET);

	HIP_IFEL((write(fd, new_pid_str, new_pid_str_len) != new_pid_str_len),
		 -1, "Writing new process identifier failed.\n");

 out_err:
	if (err == -12) {
		exit(0);
	}

	return err;
}

#endif /* ! __KERNEL__ */

#ifndef __KERNEL__
/**
 * hip_solve_puzzle - Solve puzzle.
 * @param puzzle_or_solution Either a pointer to hip_puzzle or hip_solution structure
 * @param hdr The incoming R1/I2 packet header.
 * @param mode Either HIP_VERIFY_PUZZLE of HIP_SOLVE_PUZZLE
 *
 * The K and I is read from the @c puzzle_or_solution.
 *
 * The J that solves the puzzle is returned, or 0 to indicate an error.
 * NOTE! I don't see why 0 couldn't solve the puzzle too, but since the
 * odds are 1/2^64 to try 0, I don't see the point in improving this now.
 */
uint64_t hip_solve_puzzle(void *puzzle_or_solution,
			  struct hip_common *hdr,
			  int mode){
	uint64_t mask = 0;
	uint64_t randval = 0;
	uint64_t maxtries = 0;
	uint64_t digest = 0;
	u8 cookie[48];
	int err = 0;
	union {
		struct hip_puzzle pz;
		struct hip_solution sl;
	} *u;

	HIP_HEXDUMP("puzzle", puzzle_or_solution,
		    (mode == HIP_VERIFY_PUZZLE ? sizeof(struct hip_solution) : sizeof(struct hip_puzzle)));

	_HIP_DEBUG("\n");
	/* pre-create cookie */
	u = puzzle_or_solution;

	_HIP_DEBUG("current hip_cookie_max_k_r1=%d\n", max_k);
	HIP_IFEL(u->pz.K > HIP_PUZZLE_MAX_K, 0,
		 "Cookie K %u is higher than we are willing to calculate"
		 " (current max K=%d)\n", u->pz.K, HIP_PUZZLE_MAX_K);

	mask = hton64((1ULL << u->pz.K) - 1);
	memcpy(cookie, (u8 *)&(u->pz.I), sizeof(uint64_t));

	HIP_DEBUG("(u->pz.I: 0x%llx\n", u->pz.I);

	if (mode == HIP_VERIFY_PUZZLE) {
		ipv6_addr_copy((hip_hit_t *)(cookie+8), &hdr->hits);
		ipv6_addr_copy((hip_hit_t *)(cookie+24), &hdr->hitr);
		//randval = ntoh64(u->sl.J);
		randval = u->sl.J;
		_HIP_DEBUG("u->sl.J: 0x%llx\n", randval);
		maxtries = 1;
	} else if (mode == HIP_SOLVE_PUZZLE) {
		ipv6_addr_copy((hip_hit_t *)(cookie+8), &hdr->hitr);
		ipv6_addr_copy((hip_hit_t *)(cookie+24), &hdr->hits);
		maxtries = 1ULL << (u->pz.K + 3);
		get_random_bytes(&randval, sizeof(u_int64_t));
	} else {
		HIP_IFEL(1, 0, "Unknown mode: %d\n", mode);
	}

	HIP_DEBUG("K=%u, maxtries (with k+2)=%llu\n", u->pz.K, maxtries);
	/* while loops should work even if the maxtries is unsigned
	 * if maxtries = 1 ---> while(1 > 0) [maxtries == 0 now]...
	 * the next round while (0 > 0) [maxtries > 0 now]
	 */
	while(maxtries-- > 0) {
	 	u8 sha_digest[HIP_AH_SHA_LEN];

		/* must be 8 */
		memcpy(cookie + 40, (u8*) &randval, sizeof(uint64_t));

		hip_build_digest(HIP_DIGEST_SHA1, cookie, 48, sha_digest);

                /* copy the last 8 bytes for checking */
		memcpy(&digest, sha_digest + 12, sizeof(uint64_t));

		/* now, in order to be able to do correctly the bitwise
		 * AND-operation we have to remember that little endian
		 * processors will interpret the digest and mask reversely.
		 * digest is the last 64 bits of the sha1-digest.. how that is
		 * ordered in processors registers etc.. does not matter to us.
		 * If the last 64 bits of the sha1-digest is
		 * 0x12345678DEADBEEF, whether we have 0xEFBEADDE78563412
		 * doesn't matter because the mask matters... if the mask is
		 * 0x000000000000FFFF (or in other endianness
		 * 0xFFFF000000000000). Either ways... the result is
		 * 0x000000000000BEEF or 0xEFBE000000000000, which the cpu
		 * interprets as 0xBEEF. The mask is converted to network byte
		 * order (above).
		 */
		if ((digest & mask) == 0) {
			_HIP_DEBUG("*** Puzzle solved ***: 0x%llx\n",randval);
			_HIP_HEXDUMP("digest", sha_digest, HIP_AH_SHA_LEN);
			_HIP_HEXDUMP("cookie", cookie, sizeof(cookie));
			return randval;
		}

		/* It seems like the puzzle was not correctly solved */
		HIP_IFEL(mode == HIP_VERIFY_PUZZLE, 0, "Puzzle incorrect\n");
		randval++;
	}

	HIP_ERROR("Could not solve the puzzle, no solution found\n");
 out_err:
	return err;
}
#endif /* __KERNEL__ */

/**
 * Gets the state of the bex for a pair of ip addresses.
 * @param *src_ip	input for finding the correct entries
 * @param *dst_ip	input for finding the correct entries
 * @param *src_hit	output data of the correct entry
 * @param *dst_hit	output data of the correct entry
 * @param *src_lsi	output data of the correct entry
 * @param *dst_lsi	output data of the correct entry
 *
 * @return		the state of the bex if the entry is found
 *			otherwise returns -1
 */
int hip_get_bex_state_from_LSIs(hip_lsi_t       *src_lsi,
				hip_lsi_t       *dst_lsi,
				struct in6_addr *src_ip,
				struct in6_addr *dst_ip,
				struct in6_addr *src_hit,
				struct in6_addr *dst_hit){
	int err = 0, res = -1;
	struct hip_tlv_common *current_param = NULL;
	struct hip_common *msg = NULL;
	struct hip_hadb_user_info_state *ha;

	HIP_ASSERT(src_ip != NULL && dst_ip != NULL);

	HIP_IFEL(!(msg = hip_msg_alloc()), -1, "malloc failed\n");
	hip_msg_init(msg);
	HIP_IFEL(hip_build_user_hdr(msg, SO_HIP_GET_HA_INFO, 0),
			-1, "Building of daemon header failed\n");
	HIP_IFEL(hip_send_recv_daemon_info(msg), -1, "send recv daemon info\n");

	while((current_param = hip_get_next_param(msg, current_param)) != NULL) {
		ha = hip_get_param_contents_direct(current_param);

		if( (ipv4_addr_cmp(dst_lsi, &ha->lsi_our) == 0)  &&
		    (ipv4_addr_cmp(src_lsi, &ha->lsi_peer) == 0)    ){
			*src_hit = ha->hit_peer;
			*dst_hit = ha->hit_our;
			*src_ip = ha->ip_peer;
			*dst_ip = ha->ip_our;
			res = ha->state;
			break;
		}else if( (ipv4_addr_cmp(src_lsi, &ha->lsi_our) == 0)  &&
		          (ipv4_addr_cmp(dst_lsi, &ha->lsi_peer) == 0)    ){
			*src_hit = ha->hit_our;
			*dst_hit = ha->hit_peer;
			*src_ip = ha->ip_our;
			*dst_ip = ha->ip_peer;
			res = ha->state;
			break;
		}
	}

 out_err:
        if(msg)
                HIP_FREE(msg);
        return res;

}


/**
 * Gets the state of the bex for a pair of ip addresses.
 * @param *src_ip	input for finding the correct entries
 * @param *dst_ip	input for finding the correct entries
 * @param *src_hit	output data of the correct entry
 * @param *dst_hit	output data of the correct entry
 * @param *src_lsi	output data of the correct entry
 * @param *dst_lsi	output data of the correct entry
 *
 * @return		the state of the bex if the entry is found
 *			otherwise returns -1
 */
int hip_get_bex_state_from_IPs(struct in6_addr *src_ip,
		      	       struct in6_addr *dst_ip,
			       struct in6_addr *src_hit,
			       struct in6_addr *dst_hit,
			       hip_lsi_t       *src_lsi,
			       hip_lsi_t       *dst_lsi){
	int err = 0, res = -1;
	struct hip_tlv_common *current_param = NULL;
	struct hip_common *msg = NULL;
	struct hip_hadb_user_info_state *ha;

	HIP_ASSERT(src_ip != NULL && dst_ip != NULL);

	HIP_IFEL(!(msg = hip_msg_alloc()), -1, "malloc failed\n");
	hip_msg_init(msg);
	HIP_IFEL(hip_build_user_hdr(msg, SO_HIP_GET_HA_INFO, 0),
			-1, "Building of daemon header failed\n");
	HIP_IFEL(hip_send_recv_daemon_info(msg), -1, "send recv daemon info\n");

	while((current_param = hip_get_next_param(msg, current_param)) != NULL) {
		ha = hip_get_param_contents_direct(current_param);

		if( (ipv6_addr_cmp(dst_ip, &ha->ip_our) == 0) &&
		    (ipv6_addr_cmp(src_ip, &ha->ip_peer) == 0) ){
			*src_hit = ha->hit_peer;
			*dst_hit = ha->hit_our;
			*src_lsi = ha->lsi_peer;
			*dst_lsi = ha->lsi_our;
			res = ha->state;
			break;
		}else if( (ipv6_addr_cmp(src_ip, &ha->ip_our) == 0) &&
		         (ipv6_addr_cmp(dst_ip, &ha->ip_peer) == 0) ){
			*src_hit = ha->hit_our;
			*dst_hit = ha->hit_peer;
			*src_lsi = ha->lsi_our;
			*dst_lsi = ha->lsi_peer;
			res = ha->state;
			break;
		}
	}

 out_err:
        if(msg)
                HIP_FREE(msg);
        return res;

}

/**
 * Checks whether a particular hit is one of the local ones.
 * Goes through all the local hits and compares with the given hit.
 *
 * @param *hit	the input src hit
 *
 * @return	1 if *hit is a local hit
 * 		0 otherwise
 */
int hit_is_local_hit(struct in6_addr *hit){
	struct hip_tlv_common *current_param = NULL;
	struct endpoint_hip   *endp = NULL;
	struct hip_common     *msg = NULL;
	hip_tlv_type_t         param_type = 0;
	int res = 0, err = 0;

	HIP_DEBUG("\n");

	/* Build a HIP message with socket option to get all HITs. */
	HIP_IFEL(!(msg = hip_msg_alloc()), -1, "malloc failed\n");
	hip_msg_init(msg);
	HIP_IFE(hip_build_user_hdr(msg, SO_HIP_GET_HITS, 0), -1);

	/* Send the message to the daemon.
	The daemon fills the message. */
	HIP_IFE(hip_send_recv_daemon_info(msg), -ECOMM);

	/* Loop through all the parameters in the message just filled. */
	while((current_param = hip_get_next_param(msg, current_param)) != NULL){

		param_type = hip_get_param_type(current_param);

		if(param_type == HIP_PARAM_EID_ENDPOINT){
			endp = (struct endpoint_hip *)
				hip_get_param_contents_direct(
					current_param);

			if(ipv6_addr_cmp(hit, &endp->id.hit) == 0)
				return 1;
		}
	}
 out_err:
	return res;
}


/* This builds a msg which will be sent to the HIPd in order to trigger
 * a BEX there.
 *
 * TODO move that to useripsec.c?
 *         No, because this function is called by hip_fw_handle_outgoing_lsi too.
 *
 * NOTE: Either destination HIT or IP (for opportunistic BEX) has to be provided */
int hip_trigger_bex(struct in6_addr *src_hit, struct in6_addr *dst_hit,
		    struct in6_addr *src_lsi, struct in6_addr *dst_lsi,
		    struct in6_addr *src_ip,  struct in6_addr *dst_ip){
        struct hip_common *msg = NULL;
        int err = 0;

        HIP_IFE(!(msg = hip_msg_alloc()), -1);
        HIP_IFEL(!dst_hit && !dst_ip, -1,
		 "neither destination hit nor ip provided\n");

        /* NOTE: we need this sequence in order to process the incoming
	   message correctly */

        // destination HIT is obligatory or opportunistic BEX
        if(dst_hit) {
		HIP_DEBUG_HIT("dst_hit: ", dst_hit);
	        HIP_IFEL(hip_build_param_contents(msg, (void *)(dst_hit),
                                                  HIP_PARAM_HIT,
					          sizeof(struct in6_addr)),
				-1, "build param HIP_PARAM_HIT failed\n");
	}

        // source HIT is optional
        if(src_hit) {
		HIP_DEBUG_HIT("src_hit: ", src_hit);
	        HIP_IFEL(hip_build_param_contents(msg, (void *)(src_hit),
						  HIP_PARAM_HIT,
						  sizeof(struct in6_addr)),
				-1, "build param HIP_PARAM_HIT failed\n");
	}

        // destination LSI is obligatory
        if(dst_lsi) {
		HIP_DEBUG_IN6ADDR("dst lsi: ", dst_lsi);
                HIP_IFEL(hip_build_param_contents(msg, (void *)(dst_lsi),
                                                  HIP_PARAM_LSI,
                                                  sizeof(struct in6_addr)),
				-1, "build param HIP_PARAM_LSI failed\n");
	}

        // source LSI is optional
        if(src_lsi) {
		HIP_DEBUG_IN6ADDR("src lsi: ", src_lsi);
		HIP_IFEL(hip_build_param_contents(msg, (void *)(src_lsi),
						  HIP_PARAM_LSI,
						  sizeof(struct in6_addr)),
				-1, "build param HIP_PARAM_LSI failed\n");
	}

        // if no destination HIT is provided this has to be there
        if(dst_ip) {
		HIP_DEBUG_IN6ADDR("dst_ip: ", dst_ip);
                HIP_IFEL(hip_build_param_contents(msg, (void *)(dst_ip),
                                                  HIP_PARAM_IPV6_ADDR,
                                                  sizeof(struct in6_addr)),
				-1, "build param HIP_PARAM_IPV6_ADDR failed\n");
	}

        // this again is optional
        if (src_ip) {
		HIP_DEBUG_IN6ADDR("src_ip: ", src_ip);
        	HIP_IFEL(hip_build_param_contents(msg, (void *)(src_ip),
						  HIP_PARAM_IPV6_ADDR,
						  sizeof(struct in6_addr)),
				-1, "build param HIP_PARAM_IPV6_ADDR failed\n");
	}

        /* build the message header */
        HIP_IFEL(hip_build_user_hdr(msg, SO_HIP_TRIGGER_BEX, 0),
					-1, "build hdr failed\n");

        HIP_DUMP_MSG(msg);

        /* send msg to hipd and receive corresponding reply */
        HIP_IFEL(hip_send_recv_daemon_info(msg), -1, "send_recv msg failed\n");

        /* check error value */
        HIP_IFEL(hip_get_msg_err(msg), -1, "hipd returned error message!\n");
        HIP_DEBUG("Send_recv msg succeed \n");

 out_err:
        if (msg)
                HIP_FREE(msg);
        return err;
}

/**
 * Checks whether there is a local ipv6 socket that is:
 *   connected to a particular port
 *   connected to an lsi ip address.
 *
 * @param port_dest	the port number of the socket
 * @param *proto	protocol type
 *
 * @return		1 if it finds the required socket
 * 			0 otherwise
 */
int hip_get_proto_info(in_port_t port_dest, char *proto) {
        FILE *fd = NULL;
        char line[500], sub_string_addr_hex[8], path[11+sizeof(proto)];
        char *fqdn_str = NULL, *separator = NULL, *sub_string_port_hex = NULL;
	int lineno = 0, index_addr_port = 0, exists = 0, result;
        uint32_t result_addr;
	struct in_addr addr;
        List list;

	if (!proto)
		return 0;

	if (!strcmp(proto, "tcp6") || !strcmp(proto, "tcp"))
		index_addr_port = 15;
	else if (!strcmp(proto, "udp6") || !strcmp(proto,"udp"))
		index_addr_port = 10;
	else
		return 0;

	strcpy(path,"/proc/net/"); 
	strcat(path, proto);
        fd = fopen(path, "r");		
        
	initlist(&list);
        while (fd && getwithoutnewline(line, 500, fd) != NULL && !exists) {
		lineno++;

		destroy(&list);
		initlist(&list);
		
		if (lineno == 1 || strlen(line) <=1)
			continue;

	        extractsubstrings(line, &list); 

	        fqdn_str = getitem(&list, index_addr_port);
	        if (fqdn_str)
			separator = strrchr(fqdn_str, ':');

	        if (!separator)
			continue;

		sub_string_port_hex = strtok(separator, ":");
		//sprintf(port_dest_hex, "%x", port_dest);
		//HIP_DEBUG("sub_string_port_hex %s\n",sub_string_port_hex);
		sscanf(sub_string_port_hex,"%X", &result);
		HIP_DEBUG("Result %i\n", result);
		HIP_DEBUG("port dest %i\n", port_dest);
		if (result == port_dest) {
			strncpy(sub_string_addr_hex, fqdn_str, 8);
			sscanf(sub_string_addr_hex, "%X", &result_addr);
			addr.s_addr = result_addr;
			if (IS_LSI32(addr.s_addr)) {
				exists = 2;
				break;
			} else {
				exists = 1;
				break;
			}
		}
	} /* end of while */
		if (fd)
			fclose(fd);
		destroy(&list);

        return exists;
}

void hip_get_rsa_keylen(const struct hip_host_id *host_id, 
			struct hip_rsa_keylen *ret,
			int is_priv){
	int bytes;
	u8 *tmp = (u8 *) (host_id + 1);
	int offset = 0;
	int e_len = tmp[offset++];

	/* Check for public exponent longer than 255 bytes (see RFC 3110) */
	if (e_len == 0) {
		e_len = ntohs((u16)tmp[offset]);
		offset += 2;
	}

	/*
	 hi_length is the total length of:
	 rdata struct (4 bytes), length of e (1 byte for e < 255 bytes, 3 bytes otherwise),
	 e (normally 3 bytes), followed by public n, private d, p, q
	 n_len == d_len == 2 * p_len == 2 * q_len
	*/
	if (is_priv)
		bytes = (ntohs(host_id->hi_length) - sizeof(struct hip_host_id_key_rdata) -
				offset - e_len) / 3;
	else
		bytes = (ntohs(host_id->hi_length) - sizeof(struct hip_host_id_key_rdata) -
				offset - e_len);

	ret->e_len = offset;
	ret->e = e_len;
	ret->n = bytes;
}

int hip_string_to_lowercase(char *to, const char *from, const size_t count){
	if(to == NULL || from == NULL || count == 0)
		return -1;

	int i = 0;

	for(; i < count; i++) {
		if(isalpha(from[i])) {
			to[i] = tolower(from[i]);
		} else {
			to[i] = from[i];
		}
	}
	return 0;
}


int hip_string_is_digit(const char *string){
	if(string == NULL)
		return -1;

	int i = 0;

	while(string[i] != '\0') {
		if(!isdigit(string[i])) {
			return -1;
		}
		i++;
	}
	return 0;
}
#endif

int hip_map_first_id_to_hostname_from_hosts(const struct hosts_file_line *entry,
					    const void *arg,
					    void *result) {
  int err = 1;

  if (!ipv6_addr_cmp((struct in6_addr *) arg, &entry->id)) {
    HIP_DEBUG("Match on line %d\n", entry->lineno);
    memcpy(result, entry->hostname, strnlen(entry->hostname, HOST_NAME_MAX));
    err = 0; /* Stop at the first match */
  }

  return err;
}

int hip_map_first_hostname_to_hit_from_hosts(const struct hosts_file_line *entry,
					     const void *arg,
					     void *result) {
  int err = 1;
  int is_lsi, is_hit;

  /* test if hostname/alias matches and the type is hit */
  if (!strncmp(arg, entry->hostname, HOST_NAME_MAX) ||
      (entry->alias && !strncmp(arg, entry->alias, HOST_NAME_MAX))) {
    is_hit = hip_id_type_match(&entry->id, 1);
    is_lsi = hip_id_type_match(&entry->id, 2);

    HIP_IFE(!is_hit, 1);

    HIP_DEBUG("Match on line %d\n", entry->lineno);
    ipv6_addr_copy(result, &entry->id);
    err = 0; /* Stop at the first match */
  }

 out_err:

  return err;
}

int hip_map_first_hostname_to_lsi_from_hosts(const struct hosts_file_line *entry,
					     const void *arg,
					     void *result) {
  int err = 1;
  int is_lsi, is_hit;

  /* test if hostname/alias matches and the type is lsi */
  if (!strncmp(arg, entry->hostname, HOST_NAME_MAX) ||
      (entry->alias && !strncmp(arg, entry->alias, HOST_NAME_MAX))) {
    is_hit = hip_id_type_match(&entry->id, 1);
    is_lsi = hip_id_type_match(&entry->id, 2);

    HIP_IFE(!is_lsi, 1);

    HIP_DEBUG("Match on line %d\n", entry->lineno);
    ipv6_addr_copy(result, &entry->id);
    err = 0; /* Stop at the first match */
  }

 out_err:

  return err;
}

int hip_map_first_hostname_to_ip_from_hosts(const struct hosts_file_line *entry,
					    const void *arg,
					    void *result) {
  int err = 1;
  int is_lsi, is_hit;

  /* test if hostname/alias matches and the type is routable ip */
  if (!strncmp(arg, entry->hostname, HOST_NAME_MAX) ||
      (entry->alias && !strncmp(arg, entry->alias, HOST_NAME_MAX))) {
    is_hit = hip_id_type_match(&entry->id, 1);
    is_lsi = hip_id_type_match(&entry->id, 2);

    HIP_IFE((is_hit || is_lsi), 1);

    HIP_DEBUG("Match on line %d\n", entry->lineno);
    ipv6_addr_copy(result, &entry->id);
    err = 0; /* Stop at the first match */
  }

 out_err:

  return err;
}

int hip_for_each_hosts_file_line(char *hosts_file,
				 int (*func)(const struct hosts_file_line *line,
					     const void *arg,
					     void *result),
				 void *arg, void *result) {
  FILE *hip_hosts = NULL,*hosts = NULL;
  List mylist;
  uint8_t line[500];
  int err = 0, lineno = 0;
  struct in_addr in_addr;
  struct hosts_file_line entry;
  uint8_t *hostname, *alias, *addr_ptr;

  memset(line, 0, sizeof(line));

  /* check whether  given hit_str is actually a HIT */

  hip_hosts = fopen(hosts_file, "r");

  if (!hip_hosts) {
    err = -1;
    HIP_ERROR("Failed to open %s\n", HIPD_HOSTS_FILE);
    goto out_err;
  }

  /* For each line in the given hosts file, convert the line into binary format and
     call the given the handler  */

  while (err == 0 && fgets(line, sizeof(line) - 1, hip_hosts) != NULL) {
    uint8_t *eofline, *c, *comment;
    int len;

    lineno++;
    c = line;

    /* Remove whitespace */
    while (*c == ' ' || *c == '\t')
      c++;

    /* Line is a comment or empty */
    if (*c =='#' || *c =='\n' || *c == '\0')
      continue;

    eofline = strchr(c, '\n');
    if (eofline)
      *eofline = '\0';

    /* Terminate before (the first) trailing comment */
    comment = strchr(c, '#');
    if (comment)
      *comment = '\0';

    /* shortest hostname: ":: a" = 4 */
    if ((len = strnlen(c, sizeof(line))) < 4) {
      HIP_DEBUG("skip line\n");
      continue;
    }

    _HIP_DEBUG("lineno=%d, str=%s\n", lineno, c);

    /* Split line into list */
    initlist(&mylist);
    extractsubstrings(c, &mylist);

    len = length(&mylist);
    if (len < 2 || len > 3) {
      HIP_ERROR("Bad number of items on line %d in %s, skipping\n",
		lineno, hosts_file);
      continue;
    }

    /* The list contains hosts line in reverse order. Let's sort it. */
    if (len == 2) {
      alias = NULL;
      hostname = getitem(&mylist, 0);
      addr_ptr = getitem(&mylist, 1);
    } else if (len == 3) {
      alias = getitem(&mylist, 0);
      hostname = getitem(&mylist, 1);
      addr_ptr = getitem(&mylist, 2);
    }

    /* Initialize entry */

    memset(&entry, 0, sizeof(entry));

    HIP_ASSERT(addr_ptr);
    err = inet_pton(AF_INET6, addr_ptr, &entry.id);
    if (err <= 0) {
      err = inet_pton(AF_INET, addr_ptr, &in_addr);
      if (err <= 0) {
	HIP_ERROR("Bad address %s on line %d in %s, skipping\n",
		  addr_ptr, lineno, hosts_file);
	continue;
      }
      IPV4_TO_IPV6_MAP(&in_addr, &entry.id);
    }
    err = 0;

    entry.hostname = hostname;
    HIP_ASSERT(entry.hostname)

    entry.alias = alias;
    entry.lineno = lineno;

    /* Finally, call the handler function to handle the line */

    if (func(&entry, arg, result) == 0) {
      HIP_DEBUG("Match on line %d in %s\n", lineno, hosts_file);
      break;
    }

    memset(line, 0, sizeof(line));
    destroy(&mylist);
  }

 out_err:

  if (hip_hosts)
    fclose(hip_hosts);

  return err;
}

int hip_map_lsi_to_hit_from_hosts_files(hip_lsi_t *lsi, hip_hit_t *hit)
{
  int err = 0;
  uint8_t hostname[HOST_NAME_MAX];
  struct in6_addr mapped_lsi;
  
  memset(hostname, 0, sizeof(hostname));
  HIP_ASSERT(lsi && hit);

  IPV4_TO_IPV6_MAP(lsi, &mapped_lsi);

  err = hip_for_each_hosts_file_line(HIPD_HOSTS_FILE,
				     hip_map_first_id_to_hostname_from_hosts,
				     &mapped_lsi, hostname);
  HIP_IFEL(err, -1, "Failed to map id to hostname\n");

  err = hip_for_each_hosts_file_line(HIPD_HOSTS_FILE,
				     hip_map_first_hostname_to_hit_from_hosts,
				     hostname, hit);
  HIP_IFEL(err, -1, "Failed to map id to hostname\n");

  HIP_DEBUG_HIT("Found hit: ", hit);

 out_err:

  return err;
}

/**
 *
 * This function maps a HIT or a LSI (nodename) to an IP address using the two hosts files.
 * The function implements this in two steps. First, it maps the HIT or LSI to an hostname
 * from /etc/hip/hosts. Second, it maps the hostname to a IP address from /etc/hosts. The IP
 * address is return in the res argument.
 *
 */
int hip_map_id_to_ip_from_hosts_files(hip_hit_t *hit, hip_lsi_t *lsi, struct in6_addr *ip) {
  int err = 0;
  uint8_t hostname[HOST_NAME_MAX];

  HIP_ASSERT((hit || lsi) && ip);

  memset(hostname, 0, sizeof(hostname));

  if (hit) {
    err = hip_for_each_hosts_file_line(HIPD_HOSTS_FILE,
				       hip_map_first_id_to_hostname_from_hosts,
				       hit, hostname);
  } else {
    struct in6_addr mapped_lsi;
    IPV4_TO_IPV6_MAP(lsi, &mapped_lsi)
    err = hip_for_each_hosts_file_line(HIPD_HOSTS_FILE,
				       hip_map_first_id_to_hostname_from_hosts,
				       &mapped_lsi, hostname);
  }
  HIP_IFEL(err, -1, "Failed to map id to hostname\n");

  err = hip_for_each_hosts_file_line(HOSTS_FILE,
				     hip_map_first_hostname_to_ip_from_hosts,
				     hostname, ip);
  HIP_IFEL(err, -1, "Failed to map id to ip\n");

 out_err:
  return err;
}

void hip_copy_in6addr_null_check(struct in6_addr *to, struct in6_addr *from) {
	HIP_ASSERT(to);
	if (from)
		ipv6_addr_copy(to, from);
	else
		memset(to, 0, sizeof(*to));
}

void hip_copy_inaddr_null_check(struct in_addr *to, struct in_addr *from) {
	HIP_ASSERT(to);
	if (from)
		memcpy(to, from, sizeof(*to));
	else
		memset(to, 0, sizeof(*to));
}<|MERGE_RESOLUTION|>--- conflicted
+++ resolved
@@ -9,15 +9,11 @@
  */
 #include "misc.h"
 
-<<<<<<< HEAD
-=======
 // needed due to missing system inlcude for openWRT
 #ifndef HOST_NAME_MAX
 #define HOST_NAME_MAX		64
 #endif
 
-
->>>>>>> 56f88aaf
 #ifdef CONFIG_HIP_OPPORTUNISTIC
 int hip_opportunistic_ipv6_to_hit(const struct in6_addr *ip,
 				  struct in6_addr *hit,
