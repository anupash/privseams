/**@file
 * This file defines miscellaneous utility functions
 *
 * @author Miika Komu
 * @author Mika Kousa
 * @author Bing Zhou
 * @note   Distributed under <a href="http://www.gnu.org/licenses/gpl.txt">GNU/GPL</a>.
 * @see    misc.h
 */
#include "misc.h"

#ifdef CONFIG_HIP_OPPORTUNISTIC
int hip_opportunistic_ipv6_to_hit(const struct in6_addr *ip,
				  struct in6_addr *hit,
				  int hit_type){
  int err = 0;
  u8 digest[HIP_AH_SHA_LEN];
  char *key = (char *) (ip);
  unsigned int key_len = sizeof(struct in6_addr);

  HIP_IFE(hit_type != HIP_HIT_TYPE_HASH100, -ENOSYS);
  _HIP_HEXDUMP("key", key, key_len);
  HIP_IFEL((err = hip_build_digest(HIP_DIGEST_SHA1, key, key_len, digest)), err, 
	   "Building of digest failed\n");
  
  memcpy(hit, digest + (HIP_AH_SHA_LEN - sizeof(struct in6_addr)),
	 sizeof(struct in6_addr));

  hit->s6_addr32[3] = 0; // this separates phit from normal hit

  set_hit_prefix(hit);
  
 out_err:
  
       return err;
}
#endif //CONFIG_HIP_OPPORTUNISTIC


/** hip_timeval_diff - calculate difference between two timevalues
 * @param t1 timevalue 1
 * @param t2 timevalue 2
 * @param result where the result is stored
 *
 * ** CHECK comments **
 * result = t1 - t2
 *
 * Code taken from http://www.gnu.org/manual/glibc-2.2.5/html_node/Elapsed-Time.html
 *
 * @return 1 if t1 is equal or later than t2, else 0.
 */
int hip_timeval_diff(const struct timeval *t1,
		     const struct timeval *t2,
		     struct timeval *result){
	struct timeval _t1, _t2;
	_t1 = *t1;
	_t2 = *t2;

	if (_t1.tv_usec < _t2.tv_usec) {
		int nsec = (_t2.tv_usec - _t1.tv_usec) / 1000000 + 1;
		_t2.tv_usec -= 1000000 * nsec;
		_t2.tv_sec += nsec;
	}
	if (_t1.tv_usec - _t2.tv_usec > 1000000) {
		int nsec = (_t1.tv_usec - _t2.tv_usec) / 1000000;
		_t2.tv_usec += 1000000 * nsec;
		_t2.tv_sec -= nsec;
	}

	result->tv_sec = _t2.tv_sec - _t1.tv_sec;
	result->tv_usec = _t2.tv_usec - _t1.tv_usec;

	return _t1.tv_sec >= _t2.tv_sec;
}


char *hip_convert_hit_to_str(const hip_hit_t *local_hit, const char *prefix){
	int err = 0;
	char *hit_str = NULL;
	/* aaaa:bbbb:cccc:dddd:eeee:ffff:gggg:eeee/128\0  */
	const int max_str_len = INET6_ADDRSTRLEN + 5;

	HIP_IFE((!(hit_str = HIP_MALLOC(max_str_len, 0))), -1);
	memset(hit_str, 0, max_str_len);
	hip_in6_ntop(local_hit, hit_str);

	if (prefix)
		memcpy(hit_str + strlen(hit_str), prefix, strlen(prefix));


 out_err:

	if(err && hit_str){
		HIP_FREE(hit_str);
		hit_str = NULL;
	}
	return hit_str;
}


/*
 * function maxof()
 *
 * in:          num_args = number of items
 *              ... = list of integers
 * out:         Returns the integer with the largest value from the
 *              list provided.
 */
int maxof(int num_args, ...){
        int max, i, a;
        va_list ap;

        va_start(ap, num_args);
        max = va_arg(ap, int);
        for (i = 2; i <= num_args; i++) {
                if ((a = va_arg(ap, int)) > max)
                        max = a;
        }
        va_end(ap);
        return(max);
}


int hip_lsi_are_equal(const hip_lsi_t *lsi1,
		      const hip_lsi_t *lsi2){
	return (ipv4_addr_cmp(lsi1, lsi2) == 0);
}


/**
 * hip_hit_is_bigger - compare two HITs
 * @param hit1 the first HIT to be compared
 * @param hit2 the second HIT to be compared
 *
 * @return 1 if hit1 was bigger than hit2, or else 0
 */
int hip_hit_is_bigger(const struct in6_addr *hit1,
		      const struct in6_addr *hit2){
	return (ipv6_addr_cmp(hit1, hit2) > 0);
}


int hip_hit_are_equal(const struct in6_addr *hit1,
		      const struct in6_addr *hit2){
	return (ipv6_addr_cmp(hit1, hit2) == 0);
}


/*
 * return value: 0 = match, >0 means non-match, -1 = error
 */
int hip_id_type_match(const struct in6_addr *id, int id_type) {
  int ret = 0, is_lsi = 0, is_hit = 0;
  hip_lsi_t lsi;

  if (ipv6_addr_is_hit(id)) {
    is_hit = 1;
  } else if (IN6_IS_ADDR_V4MAPPED(id)) {
    IPV6_TO_IPV4_MAP(id, &lsi);
    if (IS_LSI32(lsi.s_addr))
      is_lsi = 1;
  }

  HIP_ASSERT(!(is_lsi && is_hit));

  if (id_type == HIP_ID_TYPE_HIT)
    ret = (is_hit ? 1 : 0);
  else if (id_type == HIP_ID_TYPE_LSI)
    ret = (is_lsi ? 1 : 0);
  else
    ret = ((is_hit || is_lsi) ? 0 : 1);
    
  return ret;
}

char* hip_in6_ntop(const struct in6_addr *in6, char *buf){
        if (!buf)
                return NULL;
        sprintf(buf,
                "%04x:%04x:%04x:%04x:%04x:%04x:%04x:%04x",
                ntohs(in6->s6_addr16[0]), ntohs(in6->s6_addr16[1]),
                ntohs(in6->s6_addr16[2]), ntohs(in6->s6_addr16[3]),
                ntohs(in6->s6_addr16[4]), ntohs(in6->s6_addr16[5]),
                ntohs(in6->s6_addr16[6]), ntohs(in6->s6_addr16[7]));
        return buf;
}


int hip_in6_ntop2(const struct in6_addr *in6, char *buf){
	if(!buf)
		return 0;
	return sprintf(buf,
		       "%04x:%04x:%04x:%04x:%04x:%04x:%04x:%04x",
		       ntohs(in6->s6_addr16[0]), ntohs(in6->s6_addr16[1]),
		       ntohs(in6->s6_addr16[2]), ntohs(in6->s6_addr16[3]),
		       ntohs(in6->s6_addr16[4]), ntohs(in6->s6_addr16[5]),
		       ntohs(in6->s6_addr16[6]), ntohs(in6->s6_addr16[7]));
}


void hip_xor_hits(hip_hit_t *res, const hip_hit_t *hit1, const hip_hit_t *hit2){
	res->s6_addr32[0] = hit1->s6_addr32[0] ^ hit2->s6_addr32[0];
	res->s6_addr32[1] = hit1->s6_addr32[1] ^ hit2->s6_addr32[1];
	res->s6_addr32[2] = hit1->s6_addr32[2] ^ hit2->s6_addr32[2];
	res->s6_addr32[3] = hit1->s6_addr32[3] ^ hit2->s6_addr32[3];
}


/**
 * hip_hash_spi - calculate a hash from SPI value
 * @param key 32-bit SPI value
 * @param range range of the hash
 *
 * Returns value in range: 0 <= x < range
 */
unsigned long hip_hash_spi(const void *ptr){
	unsigned long hash = (unsigned long)(*((uint32_t *)ptr));
	return (hash % ULONG_MAX);
}


/**
 * Match spis.
 */
int hip_match_spi(const void *ptr1, const void *ptr2){
	unsigned long hash1 = (unsigned long)(*((uint32_t *)ptr1));
	unsigned long hash2 = (unsigned long)(*((uint32_t *)ptr2));

	/* SPIs are random, so simple modulo is enough? */
	return (hash1 != hash2);
}


/**
 * hip_hash_hit - calculate a hash from a HIT
 * @param key pointer to a HIT
 * @param range range of the hash
 *
 * Returns value in range: 0 <= x < range
 */
unsigned long hip_hash_hit(const void *ptr){
      uint8_t hash[HIP_AH_SHA_LEN];
      
      hip_build_digest(HIP_DIGEST_SHA1, ptr + sizeof(uint16_t),
	7 * sizeof(uint16_t), hash);
      //hip_build_digest(HIP_DIGEST_SHA1, ptr, sizeof(hip_hit_t), hash);

      return *((unsigned long *)hash);
}


int hip_match_hit(const void *ptr1, const void *ptr2){
	return (hip_hash_hit(ptr1) != hip_hash_hit(ptr2));
}


/*
unsigned long hip_hidb_hash(const void *ptr){
	hip_hit_t *hit = &(((struct hip_host_id_entry *) ptr)->lhi.hit);
	unsigned long hash;

	hip_build_digest(HIP_DIGEST_SHA1, hit, sizeof(hip_hit_t), &hash);

	return hash;
}

int hip_hidb_match(const void *ptr1, const void *ptr2){
	return (hip_hidb_hash(ptr1) != hip_hidb_hash(ptr2));
}
*/


const char *hip_algorithm_to_string(int algo){
	const char *str = "UNKNOWN";
	static const char *algos[] = { "DSA", "RSA" };
	if(algo == HIP_HI_DSA)
		str = algos[0];
	else if(algo == HIP_HI_RSA)
		str = algos[1];
	return str;
}


/**
 * hip_birthday_success - compare two birthday counters
 * @param old_bd birthday counter
 * @param new_bd birthday counter used when comparing against old_bd
 *
 * @return 1 (true) if new_bd is newer than old_bd, 0 (false) otherwise.
 */
int hip_birthday_success(uint64_t old_bd, uint64_t new_bd){
	return new_bd > old_bd;
}


/**
 * hip_enc_key_length - get encryption key length of a transform
 * @param tid transform
 *
 * @return the encryption key length based on the chosen transform,
 * otherwise < 0 on error.
 */
int hip_enc_key_length(int tid){
	int ret = -1;

	switch(tid) {
	case HIP_ESP_AES_SHA1:
		ret = 16;
		break;
	case HIP_ESP_3DES_SHA1:
		ret = 24;
		break;
	case HIP_ESP_NULL_SHA1:
	case HIP_ESP_NULL_NULL:
		ret = 0;
		break;
	default:
		HIP_ERROR("unknown tid=%d\n", tid);
		HIP_ASSERT(0);
		break;
	}

	return ret;
}


int hip_hmac_key_length(int tid){
	int ret = -1;
	switch(tid) {
       	case HIP_ESP_AES_SHA1:
	case HIP_ESP_3DES_SHA1:
	case HIP_ESP_NULL_SHA1:
		ret = 20;
		break;
	case HIP_ESP_NULL_NULL:
		ret = 0;
		break;
	default:
		HIP_ERROR("unknown tid=%d\n", tid);
		HIP_ASSERT(0);
		break;
	}

	return ret;
}


/**
 * hip_transform_key_length - get transform key length of a transform
 * @param tid transform
 *
 * @return the transform key length based on the chosen transform,
 * otherwise < 0 on error.
 */
int hip_transform_key_length(int tid){
	int ret = -1;

	switch(tid) {
	case HIP_HIP_AES_SHA1:
		ret = 16;
		break;
	case HIP_HIP_3DES_SHA1:
		ret = 24;
		break;
	case HIP_HIP_NULL_SHA1: // XX FIXME: SHOULD BE NULL_SHA1? 
		ret = 0;
		break;
	default:
		HIP_ERROR("unknown tid=%d\n", tid);
		HIP_ASSERT(0);
		break;
	}

	return ret;
}


/**
 * hip_auth_key_length_esp - get authentication key length of a transform
 * @param tid transform
 *
 * @return the authentication key length based on the chosen transform.
 * otherwise < 0 on error.
 */
int hip_auth_key_length_esp(int tid){
	int ret = -1;

	switch(tid) {
	case HIP_ESP_AES_SHA1:
		//ret = 16;
		//break;
	case HIP_ESP_NULL_SHA1:
	case HIP_ESP_3DES_SHA1:
		ret = 20;
		break;
	case HIP_ESP_NULL_NULL:
		ret = 0;
		break;
	default:
		HIP_ERROR("unknown tid=%d\n", tid);
		HIP_ASSERT(0);
		break;
	}

	return ret;
}


/**
 * hip_select_hip_transform - select a HIP transform to use
 * @param ht HIP_TRANSFORM payload where the transform is selected from
 *
 * @return the first acceptable Transform-ID, otherwise < 0 if no
 * acceptable transform was found. The return value is in host byte order.
 */
hip_transform_suite_t hip_select_hip_transform(struct hip_hip_transform *ht){
	hip_transform_suite_t tid = 0;
	int i;
	int length;
	hip_transform_suite_t *suggestion;

	length = ntohs(ht->length);
	suggestion = (hip_transform_suite_t *) &ht->suite_id[0];

	if ( (length >> 1) > 6) {
		HIP_ERROR("Too many transforms (%d)\n", length >> 1);
		goto out;
	}

	for (i=0; i<length; i++) {
		switch(ntohs(*suggestion)) {

		case HIP_HIP_AES_SHA1:
		case HIP_HIP_3DES_SHA1:
		case HIP_HIP_NULL_SHA1:
			tid = ntohs(*suggestion);
			goto out;
			break;

		default:
			/* Specs don't say what to do when unknown are found. 
			 * We ignore.
			 */
			HIP_ERROR("Unknown HIP suite id suggestion (%u)\n",
				  ntohs(*suggestion));
			break;
		}
		suggestion++;
	}

 out:
	if(tid == 0)
		HIP_ERROR("None HIP transforms accepted\n");
	else
		HIP_DEBUG("Chose HIP transform: %d\n", tid);

	return tid;
}


/**
 * hip_select_esp_transform - select an ESP transform to use
 * @param ht ESP_TRANSFORM payload where the transform is selected from
 *
 * @return the first acceptable Suite-ID. otherwise < 0 if no
 * acceptable Suite-ID was found.
 */
hip_transform_suite_t hip_select_esp_transform(struct hip_esp_transform *ht){
	hip_transform_suite_t tid = 0;
	int i;
	int length;
	hip_transform_suite_t *suggestion;

	length = hip_get_param_contents_len(ht);
	suggestion = (uint16_t*) &ht->suite_id[0];

	if (length > sizeof(struct hip_esp_transform) -
	    sizeof(struct hip_common)) {
		HIP_ERROR("Too many transforms\n");
		goto out;
	}

	for (i=0; i<length; i++) {
		switch(ntohs(*suggestion)) {

		case HIP_ESP_AES_SHA1:
		case HIP_ESP_NULL_NULL:
		case HIP_ESP_3DES_SHA1:
		case HIP_ESP_NULL_SHA1:
			tid = ntohs(*suggestion);
			goto out;
			break;
		default:
			/* Specs don't say what to do when unknowns are found. 
			 * We ignore.
			 */
			HIP_ERROR("Unknown ESP suite id suggestion (%u)\n",
				  ntohs(*suggestion));
			break;
		}
		suggestion++;
	}

 out:
	HIP_DEBUG("Took ESP transform %d\n", tid);

	if(tid == 0)
		HIP_ERROR("Faulty ESP transform\n");

	return tid;
}
#ifndef __KERNEL__
int convert_string_to_address_v4(const char *str, struct in_addr *ip){
	int ret = 0, err = 0;
	
	ret = inet_pton(AF_INET, str, ip);
	HIP_IFEL((ret < 0 && errno == EAFNOSUPPORT), -1,
		 "inet_pton: not a valid address family\n");
	HIP_IFEL((ret == 0), -1,
		 "inet_pton: %s: not a valid network address\n", str);		 	
 out_err:
	return err;
}

int convert_string_to_address(const char *str,
			      struct in6_addr *ip6){
	int ret = 0, err = 0;
	struct in_addr ip4;

	ret = inet_pton(AF_INET6, str, ip6);
	HIP_IFEL((ret < 0 && errno == EAFNOSUPPORT), -1,
		 "\"%s\" is not of valid address family.\n", str);
	if (ret > 0) {
                /* IPv6 address conversion was ok */
		_HIP_DEBUG_IN6ADDR("Converted IPv6", ip6);
		goto out_err;
	}

	/* Might be an ipv4 address (ret == 0). Lets catch it here. */
	err = convert_string_to_address_v4(str, &ip4);
	if (err)
		goto out_err;

	IPV4_TO_IPV6_MAP(&ip4, ip6);
	HIP_DEBUG("Mapped v4 to v6.\n");
	HIP_DEBUG_IN6ADDR("mapped v6", ip6); 	

 out_err:
	return err;
}


/* the lengths are in bits */
int khi_encode(unsigned char *orig, int orig_len,
	       unsigned char *encoded,
	       int encoded_len){
	BIGNUM *bn = NULL;
	int err = 0, shift = (orig_len - encoded_len) / 2,
	  len = encoded_len / 8 + ((encoded_len % 8) ? 1 : 0);

	HIP_IFEL((encoded_len > orig_len), -1, "len mismatch\n");
	HIP_IFEL((!(bn = BN_bin2bn(orig, orig_len / 8, NULL))), -1,
		 "BN_bin2bn\n");
	HIP_IFEL(!BN_rshift(bn, bn, shift), -1, "BN_lshift\n");
	HIP_IFEL(!BN_mask_bits(bn, encoded_len), -1,
		"BN_mask_bits\n");
	HIP_IFEL((bn2bin_safe(bn, encoded, len) != len), -1,
		  "BN_bn2bin_safe\n");

	_HIP_HEXDUMP("encoded: ", encoded, len);

 out_err:
	if(bn)
		BN_free(bn);
	return err;
}

/**
 * Calculates a Host Identity Tag (HIT) from a Host Identifier (HI).
 *
 * Calculates a Host Identity Tag (HIT) from a Host Identifier (HI) using DSA
 * encryption.
 *
 * @param  host_id  a pointer to a Host Identifier   
 * @param  hit      a target buffer where to put the calculated HIT.
 * @param  hit_type type of the HIT (must be HIP_HIT_TYPE_HASH100).
 * @return          zero on success, negative otherwise.
 */ 
int hip_dsa_host_id_to_hit(const struct hip_host_id *host_id,
			   struct in6_addr *hit,
			   int hit_type){
       int err = 0, index;
       u8 digest[HIP_AH_SHA_LEN];
       u8 *key_rr = (u8 *) (host_id + 1); /* skip the header */
       /* hit excludes rdata but it is included in hi_length;
	  subtract rdata */
       unsigned int key_rr_len = ntohs(host_id->hi_length) -
 	 sizeof(struct hip_host_id_key_rdata);
       u8 *khi_data = NULL;
       u8 khi_context_id[] = HIP_KHI_CONTEXT_ID_INIT;
       int khi_data_len = key_rr_len + sizeof(khi_context_id);
       int khi_index = 0;

       _HIP_DEBUG("key_rr_len=%u\n", key_rr_len);
       HIP_IFE(hit_type != HIP_HIT_TYPE_HASH100, -ENOSYS);
       _HIP_HEXDUMP("key_rr", key_rr, key_rr_len);

       /* Hash Input :=  Context ID | Input */
       khi_data = HIP_MALLOC(khi_data_len, 0);
       khi_index = 0;
       memcpy(khi_data + khi_index, khi_context_id, sizeof(khi_context_id));
       khi_index += sizeof(khi_context_id);
       memcpy(khi_data + khi_index, key_rr, key_rr_len);
       khi_index += key_rr_len;

       HIP_ASSERT(khi_index == khi_data_len);

       _HIP_HEXDUMP("khi data", khi_data, khi_data_len);

       /* Hash :=  SHA1( Expand( Hash Input ) ) */
       HIP_IFEL((err = hip_build_digest(HIP_DIGEST_SHA1, khi_data,
					khi_data_len, digest)), err,
		"Building of digest failed\n");

       _HIP_HEXDUMP("digest", digest, sizeof(digest));

       memset(hit, 0, sizeof(hip_hit_t));
       HIP_IFEL(khi_encode(digest, sizeof(digest) * 8,
			   ((u8 *) hit) + 3,
			   sizeof(hip_hit_t) * 8 - HIP_HIT_PREFIX_LEN),
		-1, "encoding failed\n");

       _HIP_DEBUG_HIT("HIT before prefix: ", hit);
       set_hit_prefix(hit);
       _HIP_DEBUG_HIT("HIT after prefix: ", hit);

 out_err:
       if (khi_data)
	       HIP_FREE(khi_data);

       return err;
}


int hip_host_id_to_hit(const struct hip_host_id *host_id,
		       struct in6_addr *hit,
		       int hit_type){
	int algo = hip_get_host_id_algo(host_id);
	int err = 0;

	if (algo == HIP_HI_DSA) {
		err = hip_dsa_host_id_to_hit(host_id, hit, hit_type);
	} else if (algo == HIP_HI_RSA) {
		err = hip_rsa_host_id_to_hit(host_id, hit, hit_type);
	} else {
		err = -ENOSYS;
	}

	return err;
}


int hip_private_dsa_host_id_to_hit(const struct hip_host_id *host_id,
				   struct in6_addr *hit,
				   int hit_type){
	int err = 0;
	struct hip_host_id *host_id_pub = NULL;
	int contents_len;
	int total_len;

	contents_len = hip_get_param_contents_len(host_id);
	total_len = hip_get_param_total_len(host_id);

	/*! \todo add an extra check for the T val */

	HIP_IFEL(contents_len <= 20, -EMSGSIZE, "Host id too short\n");

	/* Allocate enough space for host id; there will be 20 bytes extra
	   to avoid hassle with padding. */
	host_id_pub = (struct hip_host_id *)HIP_MALLOC(total_len, GFP_KERNEL);
	HIP_IFE(!host_id_pub, -EFAULT);
	memset(host_id_pub, 0, total_len);

	memcpy(host_id_pub, host_id,
	       sizeof(struct hip_tlv_common) + contents_len - DSA_PRIV);

	host_id_pub->hi_length = htons(ntohs(host_id_pub->hi_length) - DSA_PRIV);
	hip_set_param_contents_len(host_id_pub, contents_len - DSA_PRIV);

	_HIP_HEXDUMP("extracted pubkey", host_id_pub,
		     hip_get_param_total_len(host_id_pub));

	if (err = hip_dsa_host_id_to_hit(host_id_pub, hit, hit_type)) {
		HIP_ERROR("Failed to convert HI to HIT.\n");
		goto out_err;
	}

 out_err:

	if (host_id_pub)
		HIP_FREE(host_id_pub);

	return err;
}


int hip_private_rsa_host_id_to_hit(const struct hip_host_id *host_id,
				   struct in6_addr *hit,
				   int hit_type){
	int err = 0;
	struct hip_host_id *host_id_pub = NULL;
	int contents_len;
	int total_len;
	int rsa_priv_len;
	struct hip_rsa_keylen keylen;

	contents_len = hip_get_param_contents_len(host_id);
	total_len = hip_get_param_total_len(host_id);

	/* Allocate space for public key */
	host_id_pub = (struct hip_host_id *)HIP_MALLOC(total_len, GFP_KERNEL);
	HIP_IFE(!host_id_pub, -EFAULT);
	memset(host_id_pub, 0, total_len);

	/* Length of the private part of the RSA key d + p + q
	   is twice the length of the public modulus. */

	hip_get_rsa_keylen(host_id, &keylen, 1);
	rsa_priv_len = 2 * keylen.n;

	memcpy(host_id_pub, host_id,
	       sizeof(struct hip_tlv_common) + contents_len - rsa_priv_len);

	host_id_pub->hi_length = htons(ntohs(host_id_pub->hi_length) - rsa_priv_len);
	hip_set_param_contents_len(host_id_pub, contents_len - rsa_priv_len);	

	_HIP_HEXDUMP("extracted pubkey", host_id_pub,
				 hip_get_param_total_len(host_id_pub));

	if (err = hip_rsa_host_id_to_hit(host_id_pub, hit, hit_type)) {
		HIP_ERROR("Failed to convert HI to HIT.\n");
		goto out_err;
	}

 out_err:
	
	if (host_id_pub)
		HIP_FREE(host_id_pub);

	return err;
}


int hip_private_host_id_to_hit(const struct hip_host_id *host_id,
			       struct in6_addr *hit,
			       int hit_type){
	int algo = hip_get_host_id_algo(host_id);
	int err = 0;

	if (algo == HIP_HI_DSA) {
		err = hip_private_dsa_host_id_to_hit(host_id, hit,
						     hit_type);
	} else if (algo == HIP_HI_RSA) {
		err = hip_private_rsa_host_id_to_hit(host_id, hit,
						     hit_type);
	} else {
		err = -ENOSYS;
	}

	return err;
}


/**
 * check_and_create_dir - check and create a directory
 * @param dirname the name of the directory
 * @param mode creation mode for the directory, if it does not exist
 *
 * @return 0 if successful, or negative on error.
 */
int check_and_create_dir(char *dirname, mode_t mode){
	int err = 0;
	struct stat dir_stat;

	HIP_INFO("dirname=%s mode=%o\n", dirname, mode);
	err = stat(dirname, &dir_stat);
	if (err && errno == ENOENT) { /* no such file or directory */
		err = mkdir(dirname, mode);
		if (err) {
			HIP_ERROR("mkdir %s failed: %s\n", dirname,
				  strerror(errno));
		}
	} else if (err) {
		HIP_ERROR("stat %s failed: %s\n", dirname,
			  strerror(errno));
	}

	return err;
}


int hip_host_id_contains_private_key(struct hip_host_id *host_id){
	uint16_t len = hip_get_param_contents_len(host_id);
	u8 *buf = (u8 *)(host_id + 1);
	u8 t = *buf;

	return len >= 3 * (64 + 8 * t) + 2 * 20; /* PQGXY 3*(64+8*t) + 2*20 */
}


void change_key_file_perms(char *filenamebase){
  char *pubfilename = NULL;
  int pubfilename_len;

  pubfilename_len =
    strlen(filenamebase) + strlen(DEFAULT_PUB_FILE_SUFFIX) + 1;
  pubfilename = malloc(pubfilename_len);
  if (!pubfilename) {
    HIP_ERROR("malloc(%d) failed\n", pubfilename_len);
    goto out_err;
  }

  /* check retval */
  snprintf(pubfilename, pubfilename_len, "%s%s", filenamebase,
	   DEFAULT_PUB_FILE_SUFFIX);

  chmod(filenamebase, S_IRUSR|S_IWUSR|S_IRGRP|S_IWGRP);
  chmod(pubfilename, S_IRUSR|S_IWUSR|S_IRGRP|S_IWGRP|S_IROTH);

 out_err:
  if (pubfilename)
    HIP_FREE(pubfilename);

  return;
}

int hip_serialize_host_id_action(struct hip_common *msg, int action, int anon,
				 int use_default, const char *hi_fmt,
				 const char *hi_file, int rsa_key_bits,
				 int dsa_key_bits)
{
	int err = 0, ret = 0, dsa_key_rr_len = 0, rsa_key_rr_len = 0;
	int dsa_pub_key_rr_len = 0, rsa_pub_key_rr_len = 0;
	int fmt = HIP_KEYFILE_FMT_HIP_PEM; 
	hip_hdr_type_t numeric_action = 0;
	char addrstr[INET6_ADDRSTRLEN], hostname[HIP_HOST_ID_HOSTNAME_LEN_MAX];
	char *dsa_filenamebase = NULL, *rsa_filenamebase = NULL;
	char *dsa_filenamebase_pub = NULL, *rsa_filenamebase_pub = NULL;
	unsigned char *dsa_key_rr = NULL, *rsa_key_rr = NULL;
	unsigned char *dsa_pub_key_rr = NULL, *rsa_pub_key_rr = NULL;
	DSA *dsa_key = NULL, *dsa_pub_key = NULL;
	RSA *rsa_key = NULL, *rsa_pub_key = NULL;
	struct hip_lhi rsa_lhi, dsa_lhi, rsa_pub_lhi, dsa_pub_lhi;
	struct hip_host_id *dsa_host_id = NULL, *rsa_host_id = NULL;
	struct hip_host_id *dsa_pub_host_id = NULL, *rsa_pub_host_id = NULL;
	struct endpoint_hip *endpoint_dsa_hip = NULL;
	struct endpoint_hip *endpoint_dsa_pub_hip = NULL;
	struct endpoint_hip *endpoint_rsa_hip = NULL;
	struct endpoint_hip *endpoint_rsa_pub_hip = NULL;
	struct in6_addr *dsa_hit = NULL;

	memset(addrstr, '\0', INET6_ADDRSTRLEN);
	memset(hostname, '\0', HIP_HOST_ID_HOSTNAME_LEN_MAX);
		
	if (err = -gethostname(hostname, HIP_HOST_ID_HOSTNAME_LEN_MAX - 1)) {
		HIP_ERROR("Failed to get hostname. Err is (%d).\n", err);
		goto out_err;
	}
		
	HIP_INFO("Using hostname: %s\n", hostname);

	HIP_IFEL((!use_default && strcmp(hi_fmt, "rsa") && strcmp(hi_fmt, "dsa")),
		 -ENOSYS, "Only RSA and DSA keys are supported\n");

	/* Set filenamebase (depending on whether the user supplied a
	   filenamebase or not) */
	if (!use_default) {
		if(!strcmp(hi_fmt, "dsa")) {
			dsa_filenamebase = malloc(strlen(hi_file) + 1);
			HIP_IFEL(!dsa_filenamebase, -ENOMEM,
				 "Could not allocate DSA filename.\n");
			memcpy(dsa_filenamebase, hi_file, strlen(hi_file));
		} else /*rsa*/ {
			rsa_filenamebase = malloc(strlen(hi_file) + 1);
			HIP_IFEL(!rsa_filenamebase, -ENOMEM,
				 "Could not allocate RSA filename.\n");
			memcpy(rsa_filenamebase, hi_file, strlen(hi_file));
		}
	} else { /* create dynamically default filenamebase */
		int rsa_filenamebase_len = 0, dsa_filenamebase_len = 0, ret;

		HIP_INFO("No key file given, using default.\n");

		/* Default_config_dir/default_host_dsa_key_file_base/
		   default_anon_hi_file_name_suffix\0 */
		/* Creation of default keys is called with hi_fmt = NULL,
		   adding is called separately for DSA, RSA anon and RSA pub */
		if (hi_fmt == NULL || !strcmp(hi_fmt, "dsa")) {
			dsa_filenamebase_len =
				strlen(DEFAULT_CONFIG_DIR) + strlen("/") +
				strlen(DEFAULT_HOST_DSA_KEY_FILE_BASE) + 1;
			dsa_filenamebase = malloc(HOST_ID_FILENAME_MAX_LEN);
			HIP_IFEL(!dsa_filenamebase, -ENOMEM,
				 "Could not allocate DSA filename.\n");

			ret = snprintf(dsa_filenamebase,
				       dsa_filenamebase_len +
				       strlen(DEFAULT_ANON_HI_FILE_NAME_SUFFIX),
				       "%s/%s%s",
				       DEFAULT_CONFIG_DIR,
				       DEFAULT_HOST_DSA_KEY_FILE_BASE,
				       DEFAULT_ANON_HI_FILE_NAME_SUFFIX);
			HIP_IFE(ret <= 0, -EINVAL);

			dsa_filenamebase_pub = malloc(HOST_ID_FILENAME_MAX_LEN);
			HIP_IFEL(!dsa_filenamebase_pub, -ENOMEM, 
				 "Could not allocate DSA (pub) filename.\n");

			ret = snprintf(dsa_filenamebase_pub,
				       HOST_ID_FILENAME_MAX_LEN, "%s/%s%s",
				       DEFAULT_CONFIG_DIR,
				       DEFAULT_HOST_DSA_KEY_FILE_BASE,
				       DEFAULT_PUB_HI_FILE_NAME_SUFFIX);
			HIP_IFE(ret <= 0, -EINVAL);

			HIP_DEBUG("Using dsa (anon hi) filenamebase: %s\n",
				  dsa_filenamebase);
			HIP_DEBUG("Using dsa (pub hi) filenamebase: %s\n",
				  dsa_filenamebase_pub);
		}
		
		if (hi_fmt == NULL || !strcmp(hi_fmt, "rsa")) {
			rsa_filenamebase_len =
				strlen(DEFAULT_CONFIG_DIR) + strlen("/") +
				strlen(DEFAULT_HOST_RSA_KEY_FILE_BASE) + 1;

			if (anon || hi_fmt == NULL) {
				rsa_filenamebase =
					malloc(HOST_ID_FILENAME_MAX_LEN);
				HIP_IFEL(!rsa_filenamebase, -ENOMEM,
					 "Could not allocate RSA filename.\n");
				
				ret = snprintf(
					rsa_filenamebase,
					HOST_ID_FILENAME_MAX_LEN, "%s/%s%s",
					DEFAULT_CONFIG_DIR,
					DEFAULT_HOST_RSA_KEY_FILE_BASE,
					DEFAULT_ANON_HI_FILE_NAME_SUFFIX);
				
				HIP_IFE(ret <= 0, -EINVAL);

				HIP_DEBUG("Using RSA (anon HI) filenamebase: "\
					  "%s.\n", rsa_filenamebase);
			}

			if (!anon || hi_fmt == NULL) {
				rsa_filenamebase_pub =
					malloc(HOST_ID_FILENAME_MAX_LEN);
				HIP_IFEL(!rsa_filenamebase_pub, -ENOMEM, 
					 "Could not allocate RSA (pub) "\
					 "filename.\n");

				ret = snprintf(
					rsa_filenamebase_pub,
					rsa_filenamebase_len +
					strlen(DEFAULT_PUB_HI_FILE_NAME_SUFFIX),
					"%s/%s%s", DEFAULT_CONFIG_DIR,
					DEFAULT_HOST_RSA_KEY_FILE_BASE,
					DEFAULT_PUB_HI_FILE_NAME_SUFFIX);
				
				HIP_IFE(ret <= 0, -EINVAL);

				HIP_DEBUG("Using RSA (pub HI) filenamebase: "\
					  "%s\n", rsa_filenamebase_pub);
			}
		}
	}

	switch(action) {
	case ACTION_NEW:
		/* zero means "do not send any message to hipd */
		numeric_action = 0;

		/* Default directory is created only in "hipconf new default hi" */
		if (use_default) {
			if (err = check_and_create_dir(
				    DEFAULT_CONFIG_DIR,
				    DEFAULT_CONFIG_DIR_MODE)) {
				HIP_ERROR("Could not create default "\
					  "directory.\n");
				goto out_err;
			}
		} else if (!use_default) {
			
			if (!strcmp(hi_fmt, "dsa")) {
				dsa_key = create_dsa_key(dsa_key_bits);
				HIP_IFEL(!dsa_key, -EINVAL, 
					 "Creation of DSA key failed.\n");
				if (err = save_dsa_private_key(
					    dsa_filenamebase, dsa_key)) {
					
					HIP_ERROR("Saving of DSA key failed.\n");
					goto out_err;
				}
			} else { /*RSA*/
				rsa_key = create_rsa_key(rsa_key_bits);
				HIP_IFEL(!rsa_key, -EINVAL,
					 "Creation of RSA key failed.\n");
				if (err = save_rsa_private_key(rsa_filenamebase,
							       rsa_key)) {
					HIP_ERROR("Saving of RSA key failed.\n");
					goto out_err;
				}
			}
			HIP_DEBUG("Key saved.\n");
			break;
		}

		/* Using default */
		dsa_key = create_dsa_key(dsa_key_bits);
		HIP_IFEL(!dsa_key, -EINVAL,
			 "Creation of DSA key failed.\n");

		dsa_pub_key = create_dsa_key(dsa_key_bits);
		HIP_IFEL(!dsa_pub_key, -EINVAL,
			 "Creation of public DSA key failed.\n");

		rsa_key = create_rsa_key(rsa_key_bits);
		HIP_IFEL(!rsa_key, -EINVAL,
			 "Creation of RSA key failed.\n");

		rsa_pub_key = create_rsa_key(rsa_key_bits);
		HIP_IFEL(!dsa_pub_key, -EINVAL,
			 "Creation of public RSA key failed.\n");

		if (err = save_dsa_private_key(dsa_filenamebase, dsa_key)) {
			HIP_ERROR("Saving of DSA key failed.\n");
			goto out_err;
		}

		if (err = save_dsa_private_key(dsa_filenamebase_pub,
					       dsa_pub_key)) {
			HIP_ERROR("Saving of public DSA key failed.\n");
			goto out_err;
		}

		if (err = save_rsa_private_key(rsa_filenamebase, rsa_key)) {
			HIP_ERROR("Saving of RSA key failed.\n");
			goto out_err;
		}

		if (err = save_rsa_private_key(rsa_filenamebase_pub,
					       rsa_pub_key)) {
			HIP_ERROR("Saving of public RSA key failed.\n");
			goto out_err;
		}
		
		break;
		
	case ACTION_ADD:
	  numeric_action = SO_HIP_ADD_LOCAL_HI;

    if (!use_default) {
      if (!strcmp(hi_fmt, "dsa")) {
	if (err = load_dsa_private_key(dsa_filenamebase, &dsa_key)) {
	    HIP_ERROR("Loading of the DSA key failed\n");
	    goto out_err;
	}
	dsa_key_rr_len = dsa_to_dns_key_rr(dsa_key, &dsa_key_rr);
	HIP_IFEL(dsa_key_rr_len <= 0, -EFAULT, "dsa_key_rr_len <= 0\n");

	if (err = dsa_to_hip_endpoint(dsa_key, &endpoint_dsa_hip,
				anon ? HIP_ENDPOINT_FLAG_ANON : 0, hostname)) {
	    HIP_ERROR("Failed to allocate and build DSA endpoint.\n");
	    goto out_err;
	}
	if (err = hip_build_param_eid_endpoint(msg, endpoint_dsa_hip)) {
	    HIP_ERROR("Building of host id failed\n");
	    goto out_err;
	}

      } else { /*RSA*/
	if (err = load_rsa_private_key(rsa_filenamebase, &rsa_key)) {
	    HIP_ERROR("Loading of the RSA key failed\n");
	    goto out_err;
	}
	rsa_key_rr_len = rsa_to_dns_key_rr(rsa_key, &rsa_key_rr);
	HIP_IFEL(rsa_key_rr_len <= 0, -EFAULT, "rsa_key_rr_len <= 0\n");

	if (err = rsa_to_hip_endpoint(rsa_key, &endpoint_rsa_hip, 
				  anon ? HIP_ENDPOINT_FLAG_ANON : 0,
				  hostname)) {
	    HIP_ERROR("Failed to allocate and build RSA endpoint.\n");
	    goto out_err;
	}
	if (err = hip_build_param_eid_endpoint(msg, endpoint_rsa_hip)) {
	    HIP_ERROR("Building of host id failed\n");
	    goto out_err;
	}

      }
      goto skip_host_id;
    }

    /* using default */

    HIP_IFEL(hi_fmt == NULL, -1, "Key type is null.\n");

    if (!strcmp(hi_fmt, "dsa")) {
	if (err = load_dsa_private_key(dsa_filenamebase, &dsa_key)) {
	    HIP_ERROR("Loading of the DSA key failed\n");
	    goto out_err;
	}

	dsa_key_rr_len = dsa_to_dns_key_rr(dsa_key, &dsa_key_rr);
	HIP_IFEL(dsa_key_rr_len <= 0, -EFAULT, "dsa_key_rr_len <= 0\n");

	if (err = dsa_to_hip_endpoint(dsa_key, &endpoint_dsa_hip, 
			      HIP_ENDPOINT_FLAG_ANON, hostname)) {
	    HIP_ERROR("Failed to allocate and build DSA endpoint (anon).\n");
	    goto out_err;
	}

	if (err = hip_private_dsa_to_hit(dsa_key, dsa_key_rr,
				 HIP_HIT_TYPE_HASH100, &dsa_lhi.hit)) {
	    HIP_ERROR("Conversion from DSA to HIT failed\n");
	    goto out_err;
	}

	if (err = load_dsa_private_key(dsa_filenamebase_pub, &dsa_pub_key)) {
	    HIP_ERROR("Loading of the DSA key (pub) failed\n");
	    goto out_err;
	}

	dsa_pub_key_rr_len = dsa_to_dns_key_rr(dsa_pub_key, &dsa_pub_key_rr);
	HIP_IFEL(dsa_pub_key_rr_len <= 0, -EFAULT, "dsa_pub_key_rr_len <= 0\n");

	HIP_DEBUG_HIT("DSA HIT", &dsa_lhi.hit);

	if (err = hip_private_dsa_to_hit(dsa_pub_key, dsa_pub_key_rr,
				 HIP_HIT_TYPE_HASH100, &dsa_pub_lhi.hit)) {
	    HIP_ERROR("Conversion from DSA to HIT failed\n");
	    goto out_err;
	}
	HIP_DEBUG_HIT("DSA HIT", &dsa_pub_lhi.hit);

	if (err = dsa_to_hip_endpoint(dsa_pub_key, 
					&endpoint_dsa_pub_hip, 0, hostname)) {
	    HIP_ERROR("Failed to allocate and build DSA endpoint (pub).\n");
	    goto out_err;
	}

    } else if (anon) { /* rsa anon */

	if (err = load_rsa_private_key(rsa_filenamebase, &rsa_key)) {
	    HIP_ERROR("Loading of the RSA key failed\n");
	    goto out_err;
	}

	rsa_key_rr_len = rsa_to_dns_key_rr(rsa_key, &rsa_key_rr);
	HIP_IFEL(rsa_key_rr_len <= 0, -EFAULT, "rsa_key_rr_len <= 0\n");

	if (err = rsa_to_hip_endpoint(rsa_key, &endpoint_rsa_hip, 
					HIP_ENDPOINT_FLAG_ANON, hostname)) {
	    HIP_ERROR("Failed to allocate and build RSA endpoint (anon).\n");
	    goto out_err;
	}

	if (err = hip_private_rsa_to_hit(rsa_key, rsa_key_rr,
					HIP_HIT_TYPE_HASH100,  &rsa_lhi.hit)) {
	    HIP_ERROR("Conversion from RSA to HIT failed\n");
	    goto out_err;
	}
	HIP_DEBUG_HIT("RSA HIT", &rsa_lhi.hit);

    } else { /* rsa pub */

	if (err = load_rsa_private_key(rsa_filenamebase_pub, &rsa_pub_key)) {
	    HIP_ERROR("Loading of the RSA key (pub) failed\n");
	    goto out_err;
	}

	rsa_pub_key_rr_len = rsa_to_dns_key_rr(rsa_pub_key, &rsa_pub_key_rr);
	HIP_IFEL(rsa_pub_key_rr_len <= 0, -EFAULT, "rsa_pub_key_rr_len <= 0\n");

	if (err = rsa_to_hip_endpoint(rsa_pub_key, 
					&endpoint_rsa_pub_hip, 0, hostname)) {
	    HIP_ERROR("Failed to allocate and build RSA endpoint (pub).\n");
	    goto out_err;
	}

	if (err = hip_private_rsa_to_hit(rsa_pub_key, rsa_pub_key_rr,
				 HIP_HIT_TYPE_HASH100, &rsa_pub_lhi.hit)) {
	    HIP_ERROR("Conversion from RSA to HIT failed\n");
	    goto out_err;
	}
	HIP_DEBUG_HIT("RSA HIT", &rsa_pub_lhi.hit);

    }

    break;
  } /* end switch */

  if (numeric_action == 0)
    goto skip_msg;

  if (!strcmp(hi_fmt, "dsa")) {

	if (err = hip_build_param_eid_endpoint(msg, endpoint_dsa_hip)) {
	    HIP_ERROR("Building of host id failed\n");
	    goto out_err;
	}
	if (err = hip_build_param_eid_endpoint(msg, endpoint_dsa_pub_hip)) {
	    HIP_ERROR("Building of host id failed\n");
	    goto out_err;
	}

  } else if (anon) {

	if (err = hip_build_param_eid_endpoint(msg, endpoint_rsa_hip)) {
	    HIP_ERROR("Building of host id failed\n");
	    goto out_err;
	}

  } else {

	if (err = hip_build_param_eid_endpoint(msg, endpoint_rsa_pub_hip)) {
	    HIP_ERROR("Building of host id failed\n");
	    goto out_err;
	}

  }

 skip_host_id:
  if (err = hip_build_user_hdr(msg, numeric_action, 0)) {
      HIP_ERROR("build hdr error %d\n", err);
      goto out_err;
  }

 skip_msg:

 out_err:
  if (dsa_filenamebase != NULL)
          change_key_file_perms(dsa_filenamebase);
  if (rsa_filenamebase != NULL)
          change_key_file_perms(rsa_filenamebase);
  if (dsa_filenamebase_pub != NULL)
          change_key_file_perms(dsa_filenamebase_pub);
  if (rsa_filenamebase_pub != NULL)
          change_key_file_perms(rsa_filenamebase_pub);

  if (dsa_host_id)
    free(dsa_host_id);
  if (dsa_pub_host_id)
    free(dsa_pub_host_id);
  if (rsa_host_id)
    free(rsa_host_id);
  if (rsa_pub_host_id)
    free(rsa_pub_host_id);
  if (dsa_key)
    DSA_free(dsa_key);
  if (rsa_key)
    RSA_free(rsa_key);
  if (dsa_pub_key)
    DSA_free(dsa_pub_key);
  if (rsa_pub_key)
    RSA_free(rsa_pub_key);
  if (dsa_key_rr)
    free(dsa_key_rr);
  if (rsa_key_rr)
    free(rsa_key_rr);
  if (dsa_pub_key_rr)
    free(dsa_pub_key_rr);
  if (rsa_pub_key_rr)
    free(rsa_pub_key_rr);
  if (dsa_filenamebase)
    free(dsa_filenamebase);
  if (rsa_filenamebase)
    free(rsa_filenamebase);
  if (dsa_filenamebase_pub)
    free(dsa_filenamebase_pub);
  if (rsa_filenamebase_pub)
    free(rsa_filenamebase_pub);
  if (endpoint_dsa_hip)
    free(endpoint_dsa_hip);
  if (endpoint_rsa_hip)
    free(endpoint_rsa_hip);
  if (endpoint_dsa_pub_hip)
    free(endpoint_dsa_pub_hip);
  if (endpoint_rsa_pub_hip)
    free(endpoint_rsa_pub_hip);
  
  return err;
}


int hip_any_sa_to_hit_sa(const struct sockaddr *from,
		         const hip_hit_t *use_hit,
		         struct sockaddr_in6 *to){
	to->sin6_family = AF_INET6;
	ipv6_addr_copy(&to->sin6_addr, use_hit);
	if (from->sa_family == AF_INET)
		to->sin6_port = ((struct sockaddr_in *) from)->sin_port;
	else if (from->sa_family == AF_INET6)
		to->sin6_port = ((struct sockaddr_in6 *) from)->sin6_port;
	else
		return -1;
	
	return 0;
}


void get_random_bytes(void *buf, int n)
{
	RAND_bytes(buf, n);
}


/**
 * hip_build_digest - calculate a digest over given data
 * @param type the type of digest, e.g. "sha1"
 * @param in the beginning of the data to be digested
 * @param in_len the length of data to be digested in octets
 * @param out the digest
 *
 * @param out should be long enough to hold the digest. This cannot be
 * checked!
 *
 * @return 0 on success, otherwise < 0.
 */
int hip_build_digest(const int type, const void *in, int in_len, void *out){
	SHA_CTX sha;
	MD5_CTX md5;

	switch(type) {
	case HIP_DIGEST_SHA1:
		SHA1_Init(&sha);
		SHA1_Update(&sha, in, in_len);
		SHA1_Final(out, &sha);
		break;

	case HIP_DIGEST_MD5:
		MD5_Init(&md5);
		MD5_Update(&md5, in, in_len);
		MD5_Final(out, &md5);
		break;

	default:
		HIP_ERROR("Unknown digest: %x\n",type);
		return -EFAULT;
	}

	return 0;
}

/**
 * dsa_to_dns_key_rr - create DNS KEY RR record from host DSA key
 * @param dsa the DSA structure from where the KEY RR record is to be created
 * @param dsa_key_rr where the resultin KEY RR is stored
 *
 * Caller must free dsa_key_rr when it is not used anymore.
 *
 * @return On successful operation, the length of the KEY RR buffer is
 * returned (greater than zero) and pointer to the buffer containing
 * DNS KEY RR is stored at dsa_key_rr. On error function returns negative
 * and sets dsa_key_rr to NULL.
 */
int dsa_to_dns_key_rr(DSA *dsa, unsigned char **dsa_key_rr){
  int err = 0;
  int dsa_key_rr_len = -1;
  signed char t; /* in units of 8 bytes */
  unsigned char *p;
  int key_len;

  HIP_ASSERT(dsa != NULL); /* should not happen */

  *dsa_key_rr = NULL;

  _HIP_DEBUG("numbytes p=%d\n", BN_num_bytes(dsa->p));
  _HIP_DEBUG("numbytes q=%d\n", BN_num_bytes(dsa->q));
  _HIP_DEBUG("numbytes g=%d\n", BN_num_bytes(dsa->g));
  _HIP_DEBUG("numbytes pubkey=%d\n", BN_num_bytes(dsa->pub_key)); // shouldn't this be NULL also?

  /* notice that these functions allocate memory */
  _HIP_DEBUG("p=%s\n", BN_bn2hex(dsa->p));
  _HIP_DEBUG("q=%s\n", BN_bn2hex(dsa->q));
  _HIP_DEBUG("g=%s\n", BN_bn2hex(dsa->g));
  _HIP_DEBUG("pubkey=%s\n", BN_bn2hex(dsa->pub_key));

  /* ***** is use of BN_num_bytes ok ? ***** */
  t = (BN_num_bytes(dsa->p) - 64) / 8;
  HIP_IFEL((t < 0 || t > 8), -EINVAL,
			"Invalid RSA key length %d bits\n", (64 + t * 8) * 8);
  _HIP_DEBUG("t=%d\n", t);

  /* RFC 2536 section 2 */
  /*
           Field     Size
           -----     ----
            T         1  octet
            Q        20  octets
            P        64 + T*8  octets
            G        64 + T*8  octets
            Y        64 + T*8  octets
	  [ X        20 optional octets (private key hack) ]

  */
  key_len = 64 + t * 8;
  dsa_key_rr_len = 1 + DSA_PRIV + 3 * key_len;

  if (dsa->priv_key) {
    dsa_key_rr_len += DSA_PRIV; /* private key hack */
    _HIP_DEBUG("Private key included\n");
  } else {
    _HIP_DEBUG("No private key\n");
  }

  _HIP_DEBUG("dsa key rr len = %d\n", dsa_key_rr_len);
  *dsa_key_rr = malloc(dsa_key_rr_len);
  HIP_IFEL(!*dsa_key_rr, -ENOMEM, "Malloc for *dsa_key_rr failed\n");
  memset(*dsa_key_rr, 0, dsa_key_rr_len);

  p = *dsa_key_rr;

  /* set T */
  memset(p, t, 1); // XX FIX: WTF MEMSET?
  p++;
  _HIP_HEXDUMP("DSA KEY RR after T:", *dsa_key_rr, p - *dsa_key_rr);
  
  /* add given dsa_param to the *dsa_key_rr */

  bn2bin_safe(dsa->q, p, DSA_PRIV);
  p += DSA_PRIV;
  _HIP_HEXDUMP("DSA KEY RR after Q:", *dsa_key_rr, p-*dsa_key_rr);

  bn2bin_safe(dsa->p, p, key_len);
  p += key_len;
  _HIP_HEXDUMP("DSA KEY RR after P:", *dsa_key_rr, p-*dsa_key_rr);

  bn2bin_safe(dsa->g, p, key_len);
  p += key_len;
  _HIP_HEXDUMP("DSA KEY RR after G:", *dsa_key_rr, p-*dsa_key_rr);

  bn2bin_safe(dsa->pub_key, p, key_len);
  p += key_len;
  _HIP_HEXDUMP("DSA KEY RR after Y:", *dsa_key_rr, p-*dsa_key_rr);

  if(dsa->priv_key){
      bn2bin_safe(dsa->priv_key, p, DSA_PRIV);
      _HIP_HEXDUMP("DSA KEY RR after X:", *dsa_key_rr, p-*dsa_key_rr);
  }

 out_err:

  if (err) {
    if (*dsa_key_rr)
	free(*dsa_key_rr);
    return err;
  }
  else
    return dsa_key_rr_len;
}


/**
 * rsa_to_dns_key_rr - This is a new version of the function above. This function 
 *                     assumes that RSA given as a parameter is always public (Laura/10.4.2006)
                       Creates DNS KEY RR record from host RSA public key
 * @param rsa the RSA structure from where the KEY RR record is to be created
 * @param rsa_key_rr where the resultin KEY RR is stored
 *
 * Caller must free rsa_key_rr when it is not used anymore.
 *
 * @return On successful operation, the length of the KEY RR buffer is
 * returned (greater than zero) and pointer to the buffer containing
 * DNS KEY RR is stored at rsa_key_rr. On error function returns negative
 * and sets rsa_key_rr to NULL.
 */
int rsa_to_dns_key_rr(RSA *rsa, unsigned char **rsa_key_rr){
  int err = 0;
  int rsa_key_rr_len = -1;
  unsigned char *c;
  int public = -1;
  int e_len_bytes = 1;
  int e_len, key_len;

  HIP_ASSERT(rsa != NULL); // should not happen

  *rsa_key_rr = NULL;

  e_len = BN_num_bytes(rsa->e);
  key_len = RSA_size(rsa);

  /* RFC 3110 limits e to 4096 bits */
  HIP_IFEL(e_len > 512, -EINVAL,  "Invalid rsa->e length %d bytes\n", e_len);
  if (e_len > 255)
	e_len_bytes = 3;

  /* let's check if the RSA key is public or private
     private exponent is NULL in public keys */
  if(rsa->d == NULL) { 
    public = 1;
    rsa_key_rr_len = e_len_bytes + e_len + key_len;

    /* 
       See RFC 2537 for flags, protocol and algorithm and check RFC 3110 for 
       the RSA public key part ( 1-3 octets defining length of the exponent,
       exponent is as many octets as the length defines and the modulus is 
       all the rest of the bytes).

       2 bytes for flags, 1 byte for protocol and 1 byte for algorithm = 4 bytes       
    */
    /* Doesn't the rdata struct hold this? Function doesn't write it. */
    // rsa_key_rr_len += 4;

  } else{
    public = 0;
    rsa_key_rr_len = e_len_bytes + e_len + 3 * key_len;

  }

  *rsa_key_rr = malloc(rsa_key_rr_len);
  HIP_IFEL(!*rsa_key_rr, -ENOMEM, "Malloc for *rsa_key_rr failed\n");
  memset(*rsa_key_rr, 0, rsa_key_rr_len);

  c = *rsa_key_rr;

  if (e_len_bytes == 1) {
	*c = (unsigned char) e_len;
  }
  c++; /* If e_len is more than one byte, first byte is 0. */
  if (e_len_bytes == 3) {
	*c = htons((u16) e_len);
	c += 2;
  }

  bn2bin_safe(rsa->e, c, e_len);
  c += e_len;
  bn2bin_safe(rsa->n, c, key_len);
  c += key_len;

  if(!public){
          bn2bin_safe(rsa->d, c, key_len);
          c += key_len;
          bn2bin_safe(rsa->p, c, key_len / 2);
          c += key_len / 2;
          bn2bin_safe(rsa->q, c, key_len / 2);
  }

 out_err:

  if (err) {
    if (*rsa_key_rr)
	free(*rsa_key_rr);
    return err;
  }

  return rsa_key_rr_len;
}

/**
 * Casts a socket address to an IPv4 or IPv6 address.
 *
 * The parameter @c sockaddr is first cast to a struct sockaddr and the IP
 * address cast is then done based on the value of the sa_family field in the
 * struct sockaddr. If sa_family is neither AF_INET nor AF_INET6, the cast
 * fails.
 * 
 * @param  sockaddr a pointer to a socket address that holds the IP address. 
 * @return          a pointer to an IPv4 or IPv6 address inside @c sockaddr or
 *                  NULL if the cast fails.
 */ 
void *hip_cast_sa_addr(void *sockaddr) {
	struct sockaddr *sa = (struct sockaddr *) sockaddr;
	void *ret = NULL;
  
	switch(sa->sa_family) {
	case AF_INET:
		ret = &(((struct sockaddr_in *) sockaddr)->sin_addr);
		break;
	case AF_INET6:
		ret = &(((struct sockaddr_in6 *) sockaddr)->sin6_addr);
		break;
	default:
		ret = NULL;
	}
	
	return ret;
}

int hip_sockaddr_is_v6_mapped(struct sockaddr *sa) {
  int family = sa->sa_family;

  HIP_ASSERT(family == AF_INET || family == AF_INET6);
  if (family != AF_INET6)
    return 0;
  else 
    return IN6_IS_ADDR_V4MAPPED(hip_cast_sa_addr(sa));
}

int hip_sockaddr_len(const void *sockaddr) {
  struct sockaddr *sa = (struct sockaddr *) sockaddr;
  int len;
  
  switch(sa->sa_family) {
  case AF_INET:
    len = sizeof(struct sockaddr_in);
    break;
  case AF_INET6:
    len = sizeof(struct sockaddr_in6);
    break;
  case_AF_UNIX:
    len = sizeof(struct sockaddr_un);
    break;
  default:
    len = 0;
  }
  return len;
}


int hip_sa_addr_len(void *sockaddr){
  struct sockaddr *sa = (struct sockaddr *) sockaddr;
  int len;
  
  switch(sa->sa_family){
  case AF_INET:
    len = 4;
    break;
  case AF_INET6:
    len = 16;
    break;
  default:
    len = 0;
  }
  return len;
}


/* conversion function from in6_addr to sockaddr_storage
 * 
 * NOTE: sockaddr too small to store sockaddr_in6 */
void hip_addr_to_sockaddr(struct in6_addr *addr, struct sockaddr_storage *sa)
{
	memset(sa, 0, sizeof(struct sockaddr_storage));
	
	if (IN6_IS_ADDR_V4MAPPED(addr)) {
		struct sockaddr_in *in = (struct sockaddr_in *) sa;
		in->sin_family = AF_INET;
		IPV6_TO_IPV4_MAP(addr, &in->sin_addr);
	} else {
		struct sockaddr_in6 *in6 = (struct sockaddr_in6 *) sa;
		in6->sin6_family = AF_INET6;
		ipv6_addr_copy(&in6->sin6_addr, addr);
	}
}


int hip_remove_lock_file(char *filename){
	return unlink(filename);
}


int hip_create_lock_file(char *filename, int killold) {
	
	int err = 0, fd = 0, old_pid = 0, new_pid_str_len = 0;
	char old_pid_str[64], new_pid_str[64];
		
	memset(old_pid_str, 0, sizeof(old_pid_str));
	memset(new_pid_str, 0, sizeof(new_pid_str));

	/* New pid */
	snprintf(new_pid_str, sizeof(new_pid_str)-1, "%d\n", getpid());
	new_pid_str_len = strnlen(new_pid_str, sizeof(new_pid_str) - 1);
	HIP_IFEL((new_pid_str_len <= 0), -1, "pID length error.\n");
		
	/* Read old pid */

	fd = HIP_CREATE_FILE(filename);
	HIP_IFEL((fd <= 0), -1, "opening lock file failed\n");

	read(fd, old_pid_str, sizeof(old_pid_str) - 1);
	old_pid = atoi(old_pid_str);
       
	if (lockf(fd, F_TLOCK, 0) < 0)
	{ 
		HIP_IFEL(!killold, -12,
			 "\nHIP daemon already running with pID %d\n"
			 "Give: -k option to kill old daemon.\n", old_pid);
		
		HIP_INFO("\nDaemon is already running with pID %d\n"
			 "-k option given, terminating old one...\n", old_pid);
		/* Erase the old lock file to avoid having multiple pids
		   in the file */
		lockf(fd, F_ULOCK, 0);
		close(fd);
		HIP_IFEL(hip_remove_lock_file(filename), -1,
			 "Removing lock file failed.\n");
		
                /* fd = open(filename, O_RDWR | O_CREAT, 0644); */
		fd = open(filename, O_RDWR | O_CREAT | O_TRUNC, 0644);
		
                /* Don't close file descriptor because new started process is
		   running. */
		HIP_IFEL((fd <= 0), -1, "Opening lock file failed.\n");
		HIP_IFEL(lockf(fd, F_TLOCK, 0), -1, "Lock attempt failed.\n");  
		
		err = kill(old_pid, SIGKILL);
		if (err != 0) {
			HIP_ERROR("\nError when trying to send signal SIGKILL "\
				  "process identified by process identifier "\
				  "%d.\n", old_pid);
			HIP_PERROR("errno after kill() is: ");
		} 
	}
	/* else if (killold)
	   {	
	   lseek(fd,0,SEEK_SET);
	   write(fd, new_pid_str, new_pid_str_len);
	   system("NEW_PID=$(sudo awk NR==1 /var/lock/hipd.lock)");
	   system("OLD_PID=$(/bin/pidof -o $NEW_PID hipd)");
	   system("kill -9 $OLD_PID"); 
	   } */
	
	lseek(fd, 0, SEEK_SET);
	
	HIP_IFEL((write(fd, new_pid_str, new_pid_str_len) != new_pid_str_len),
		 -1, "Writing new process identifier failed.\n");
	
 out_err:
	if (err == -12) {
		exit(0);
	}
	
	return err;
}

#endif /* ! __KERNEL__ */

#ifndef __KERNEL__
/**
 * hip_solve_puzzle - Solve puzzle.
 * @param puzzle_or_solution Either a pointer to hip_puzzle or hip_solution structure
 * @param hdr The incoming R1/I2 packet header.
 * @param mode Either HIP_VERIFY_PUZZLE of HIP_SOLVE_PUZZLE
 *
 * The K and I is read from the @c puzzle_or_solution. 
 *
 * The J that solves the puzzle is returned, or 0 to indicate an error.
 * NOTE! I don't see why 0 couldn't solve the puzzle too, but since the
 * odds are 1/2^64 to try 0, I don't see the point in improving this now.
 */
uint64_t hip_solve_puzzle(void *puzzle_or_solution,
			  struct hip_common *hdr,
			  int mode){
	uint64_t mask = 0;
	uint64_t randval = 0;
	uint64_t maxtries = 0;
	uint64_t digest = 0;
	u8 cookie[48];
	int err = 0;
	union {
		struct hip_puzzle pz;
		struct hip_solution sl;
	} *u;

	HIP_HEXDUMP("puzzle", puzzle_or_solution,
		    (mode == HIP_VERIFY_PUZZLE ? sizeof(struct hip_solution) : sizeof(struct hip_puzzle)));

	_HIP_DEBUG("\n");
	/* pre-create cookie */
	u = puzzle_or_solution;

	_HIP_DEBUG("current hip_cookie_max_k_r1=%d\n", max_k);
	HIP_IFEL(u->pz.K > HIP_PUZZLE_MAX_K, 0, 
		 "Cookie K %u is higher than we are willing to calculate"
		 " (current max K=%d)\n", u->pz.K, HIP_PUZZLE_MAX_K);

	mask = hton64((1ULL << u->pz.K) - 1);
	memcpy(cookie, (u8 *)&(u->pz.I), sizeof(uint64_t));

	HIP_DEBUG("(u->pz.I: 0x%llx\n", u->pz.I);

	if (mode == HIP_VERIFY_PUZZLE) {
		ipv6_addr_copy((hip_hit_t *)(cookie+8), &hdr->hits);
		ipv6_addr_copy((hip_hit_t *)(cookie+24), &hdr->hitr);
		//randval = ntoh64(u->sl.J);
		randval = u->sl.J;
		_HIP_DEBUG("u->sl.J: 0x%llx\n", randval);
		maxtries = 1;
	} else if (mode == HIP_SOLVE_PUZZLE) {
		ipv6_addr_copy((hip_hit_t *)(cookie+8), &hdr->hitr);
		ipv6_addr_copy((hip_hit_t *)(cookie+24), &hdr->hits);
		maxtries = 1ULL << (u->pz.K + 3);
		get_random_bytes(&randval, sizeof(u_int64_t));
	} else {
		HIP_IFEL(1, 0, "Unknown mode: %d\n", mode);
	}

	HIP_DEBUG("K=%u, maxtries (with k+2)=%llu\n", u->pz.K, maxtries);
	/* while loops should work even if the maxtries is unsigned
	 * if maxtries = 1 ---> while(1 > 0) [maxtries == 0 now]... 
	 * the next round while (0 > 0) [maxtries > 0 now]
	 */
	while(maxtries-- > 0) {
	 	u8 sha_digest[HIP_AH_SHA_LEN];
		
		/* must be 8 */
		memcpy(cookie + 40, (u8*) &randval, sizeof(uint64_t));

		hip_build_digest(HIP_DIGEST_SHA1, cookie, 48, sha_digest);

                /* copy the last 8 bytes for checking */
		memcpy(&digest, sha_digest + 12, sizeof(uint64_t));

		/* now, in order to be able to do correctly the bitwise
		 * AND-operation we have to remember that little endian
		 * processors will interpret the digest and mask reversely.
		 * digest is the last 64 bits of the sha1-digest.. how that is
		 * ordered in processors registers etc.. does not matter to us.
		 * If the last 64 bits of the sha1-digest is
		 * 0x12345678DEADBEEF, whether we have 0xEFBEADDE78563412
		 * doesn't matter because the mask matters... if the mask is
		 * 0x000000000000FFFF (or in other endianness
		 * 0xFFFF000000000000). Either ways... the result is
		 * 0x000000000000BEEF or 0xEFBE000000000000, which the cpu
		 * interprets as 0xBEEF. The mask is converted to network byte
		 * order (above).
		 */
		if ((digest & mask) == 0) {
			_HIP_DEBUG("*** Puzzle solved ***: 0x%llx\n",randval);
			_HIP_HEXDUMP("digest", sha_digest, HIP_AH_SHA_LEN);
			_HIP_HEXDUMP("cookie", cookie, sizeof(cookie));
			return randval;
		}

		/* It seems like the puzzle was not correctly solved */
		HIP_IFEL(mode == HIP_VERIFY_PUZZLE, 0, "Puzzle incorrect\n");
		randval++;
	}

	HIP_ERROR("Could not solve the puzzle, no solution found\n");
 out_err:
	return err;
}
#endif

hip_lsi_t *hip_get_lsi_peer_by_hits(struct in6_addr *hit_s, struct in6_addr *hit_r){
	int err;
	struct hip_common *msg = NULL;
	hip_lsi_t *lsi = NULL, *lsi_tmp = NULL;
	
	HIP_IFE(!(lsi = (hip_lsi_t *)HIP_MALLOC(sizeof(hip_lsi_t), GFP_ATOMIC)), -1);
	HIP_IFE(!(msg = hip_msg_alloc()), -1);
	
	if(hit_s)
		HIP_IFEL(hip_build_param_contents(msg, (void *) hit_s,
						  HIP_PARAM_HIT,
						  sizeof(struct in6_addr)),
				-1, "build param HIP_PARAM_HIT  failed\n");
	if(hit_r)
		HIP_IFEL(hip_build_param_contents(msg, (void *) hit_r,
						  HIP_PARAM_HIT,
						  sizeof(struct in6_addr)),
				-1, "build param HIP_PARAM_HIT  failed\n");

	HIP_IFEL(hip_build_user_hdr(msg, SO_HIP_GET_LSI_PEER, 0),
				-1, "build hdr failed\n");
	
	/* send and receive msg to/from hipd */
	HIP_IFEL(hip_send_recv_daemon_info(msg), -1, "send_recv msg failed\n");
	HIP_DEBUG("send_recv msg succeed\n");
	/* check error value */
	HIP_IFEL(hip_get_msg_err(msg), -1, "Got erroneous message!\n");
	
	lsi_tmp = (hip_lsi_t *)hip_get_param_contents(msg, HIP_PARAM_LSI);
	memcpy(lsi, lsi_tmp, sizeof(hip_lsi_t));
	
 out_err:
	if(msg)
	        HIP_FREE(msg);
	return lsi;
}

hip_lsi_t *hip_get_lsi_our_by_hits(struct in6_addr *hit_s, struct in6_addr *hit_r){
	int err;
	struct hip_common *msg = NULL;
	hip_lsi_t *lsi = NULL, *lsi_tmp = NULL;
	
	HIP_IFE(!(lsi = (hip_lsi_t *)HIP_MALLOC(sizeof(hip_lsi_t), GFP_ATOMIC)), -1);

	HIP_IFE(!(msg = hip_msg_alloc()), -1);
	
	if(hit_s)
		HIP_IFEL(hip_build_param_contents(msg, (void *) hit_s,
						  HIP_PARAM_HIT,
						  sizeof(struct in6_addr)),
				-1, "build param HIP_PARAM_HIT  failed\n");
	if(hit_r)
		HIP_IFEL(hip_build_param_contents(msg, (void *) hit_r,
						  HIP_PARAM_HIT,
						  sizeof(struct in6_addr)),
				-1, "build param HIP_PARAM_HIT  failed\n");
	
	
	HIP_IFEL(hip_build_user_hdr(msg, SO_HIP_GET_LSI_OUR, 0),
			-1, "build hdr failed\n");
	
	/* send and receive msg to/from hipd */
	HIP_IFEL(hip_send_recv_daemon_info(msg), -1, "send_recv msg failed\n");
	HIP_DEBUG("send_recv msg succeed\n");
	/* check error value */
	HIP_IFEL(hip_get_msg_err(msg), -1, "Got erroneous message!\n");
	
	lsi_tmp = (hip_lsi_t *)hip_get_param_contents(msg, HIP_PARAM_LSI);
	memcpy(lsi, lsi_tmp, sizeof(hip_lsi_t));
	
 out_err:
	if(msg)
	        HIP_FREE(msg);
	return lsi;	
}


/**
 * Gets the state of the bex for a pair of ip addresses.
 * @param *src_ip	input for finding the correct entries
 * @param *dst_ip	input for finding the correct entries
 * @param *src_hit	output data of the correct entry
 * @param *dst_hit	output data of the correct entry
 * @param *src_lsi	output data of the correct entry
 * @param *dst_lsi	output data of the correct entry
 *
 * @return		the state of the bex if the entry is found
 *			otherwise returns -1
 */
int hip_get_bex_state_from_LSIs(hip_lsi_t       *src_lsi,
				hip_lsi_t       *dst_lsi,
				struct in6_addr *src_ip,
				struct in6_addr *dst_ip,
				struct in6_addr *src_hit,
				struct in6_addr *dst_hit){
	int err = 0, res = -1;
	struct hip_tlv_common *current_param = NULL;
	struct hip_common *msg = NULL;
	struct hip_hadb_user_info_state *ha;
  
	HIP_ASSERT(src_ip != NULL && dst_ip != NULL);

	HIP_IFEL(!(msg = hip_msg_alloc()), -1, "malloc failed\n");
	hip_msg_init(msg);
	HIP_IFEL(hip_build_user_hdr(msg, SO_HIP_GET_HA_INFO, 0),
			-1, "Building of daemon header failed\n");
	HIP_IFEL(hip_send_recv_daemon_info(msg), -1, "send recv daemon info\n");

	while((current_param = hip_get_next_param(msg, current_param)) != NULL) {
		ha = hip_get_param_contents_direct(current_param);

		if( (ipv4_addr_cmp(dst_lsi, &ha->lsi_our) == 0)  &&
		    (ipv4_addr_cmp(src_lsi, &ha->lsi_peer) == 0)    ){
			*src_hit = ha->hit_peer;
			*dst_hit = ha->hit_our;
			*src_ip = ha->ip_peer;
			*dst_ip = ha->ip_our;
			res = ha->state;
			break;
		}else if( (ipv4_addr_cmp(src_lsi, &ha->lsi_our) == 0)  &&
		          (ipv4_addr_cmp(dst_lsi, &ha->lsi_peer) == 0)    ){
			*src_hit = ha->hit_our;
			*dst_hit = ha->hit_peer;
			*src_ip = ha->ip_our;
			*dst_ip = ha->ip_peer;
			res = ha->state;
			break;
		}
	}
        
 out_err:
        if(msg)
                HIP_FREE(msg);  
        return res;

}


/**
 * Gets the state of the bex for a pair of ip addresses.
 * @param *src_ip	input for finding the correct entries
 * @param *dst_ip	input for finding the correct entries
 * @param *src_hit	output data of the correct entry
 * @param *dst_hit	output data of the correct entry
 * @param *src_lsi	output data of the correct entry
 * @param *dst_lsi	output data of the correct entry
 *
 * @return		the state of the bex if the entry is found
 *			otherwise returns -1
 */
int hip_get_bex_state_from_IPs(struct in6_addr *src_ip,
		      	       struct in6_addr *dst_ip,
			       struct in6_addr *src_hit,
			       struct in6_addr *dst_hit,
			       hip_lsi_t       *src_lsi,
			       hip_lsi_t       *dst_lsi){
	int err = 0, res = -1;
	struct hip_tlv_common *current_param = NULL;
	struct hip_common *msg = NULL;
	struct hip_hadb_user_info_state *ha;
  
	HIP_ASSERT(src_ip != NULL && dst_ip != NULL);

	HIP_IFEL(!(msg = hip_msg_alloc()), -1, "malloc failed\n");
	hip_msg_init(msg);
	HIP_IFEL(hip_build_user_hdr(msg, SO_HIP_GET_HA_INFO, 0),
			-1, "Building of daemon header failed\n");
	HIP_IFEL(hip_send_recv_daemon_info(msg), -1, "send recv daemon info\n");

	while((current_param = hip_get_next_param(msg, current_param)) != NULL) {
		ha = hip_get_param_contents_direct(current_param);

		if( (ipv6_addr_cmp(dst_ip, &ha->ip_our) == 0) &&
		    (ipv6_addr_cmp(src_ip, &ha->ip_peer) == 0) ){
			*src_hit = ha->hit_peer;
			*dst_hit = ha->hit_our;
			*src_lsi = ha->lsi_peer;
			*dst_lsi = ha->lsi_our;
			res = ha->state;
			break;
		}else if( (ipv6_addr_cmp(src_ip, &ha->ip_our) == 0) &&
		         (ipv6_addr_cmp(dst_ip, &ha->ip_peer) == 0) ){
			*src_hit = ha->hit_our;
			*dst_hit = ha->hit_peer;
			*src_lsi = ha->lsi_our;
			*dst_lsi = ha->lsi_peer;
			res = ha->state;
			break;
		}
	}
        
 out_err:
        if(msg)
                HIP_FREE(msg);  
        return res;

}


/**
 * Obtains the peer IP from the peer lsi.
 * @param *src_lsi	the input source lsi
 * @param *dst_lsi	the input destination lsi
 * @param *dst_ip	the output peer ip
r * 
 * @return		the state of the found entry
 * 			if there is no entry it returns -1
 */
int hip_get_peerIP_from_LSIs(struct in_addr  *src_lsi,
			     struct in_addr  *dst_lsi,
			     struct in6_addr *dst_ip){
	int err = 0, res = -1;
	struct hip_tlv_common *current_param = NULL;
	struct hip_common *msg = NULL;
	struct hip_hadb_user_info_state *ha;
  
	HIP_ASSERT(dst_ip != NULL);

	HIP_IFEL(!(msg = hip_msg_alloc()), -1, "malloc failed\n");
	hip_msg_init(msg);
	HIP_IFEL(hip_build_user_hdr(msg, SO_HIP_GET_HA_INFO, 0),
				-1, "Building of daemon header failed\n");
	HIP_IFEL(hip_send_recv_daemon_info(msg), -1, "send recv daemon info\n");

	while((current_param = hip_get_next_param(msg, current_param)) != NULL) {
		ha = hip_get_param_contents_direct(current_param);

		if((ipv4_addr_cmp(dst_lsi, &ha->lsi_our) == 0) &&
		    (ipv4_addr_cmp(src_lsi, &ha->lsi_peer) == 0)) {
			*dst_ip = ha->ip_our;
			res = ha->state;
			break;
		} else if( (ipv4_addr_cmp(dst_lsi, &ha->lsi_peer) == 0) && 
			   (ipv4_addr_cmp(src_lsi, &ha->lsi_our) == 0)) {
			*dst_ip = ha->ip_peer;
			res = ha->state;
			break;
		}
	}
        
 out_err:
        if(msg)
                HIP_FREE(msg);  
        return res;
}


/**
 * Obtains the ips from the ha entry based on the hits.

 * @param *src_hit	the input src hit
 * @param *dst_hit	the input dst hit
 * @param *src_ip	output src ip
 * @param *dst_ip	output dst ip	
 * 
 * @return		the state of the found entry
 * 			if there is no entry it returns -1
 */
int hip_get_ips_by_hits(struct in6_addr *src_hit,
			struct in6_addr *dst_hit,
			struct in6_addr *src_ip,
			struct in6_addr *dst_ip){
	int err = 0, res = -1;
	struct hip_tlv_common *current_param = NULL;
	struct hip_common *msg = NULL;
	struct hip_hadb_user_info_state *ha;
  
	HIP_ASSERT(src_hit != NULL && dst_hit != NULL);

	HIP_IFEL(!(msg = hip_msg_alloc()), -1, "malloc failed\n");
	hip_msg_init(msg);
	HIP_IFEL(hip_build_user_hdr(msg, SO_HIP_GET_HA_INFO, 0),
				-1, "Building of daemon header failed\n");
	HIP_IFEL(hip_send_recv_daemon_info(msg), -1, "send recv daemon info\n");

	while((current_param = hip_get_next_param(msg, current_param)) != NULL) {
		ha = hip_get_param_contents_direct(current_param);

		if( (ipv6_addr_cmp(dst_hit, &ha->hit_our) == 0)  &&
		    (ipv6_addr_cmp(src_hit, &ha->hit_peer) == 0) &&
		    ha->state == HIP_STATE_ESTABLISHED){
			*src_ip = ha->ip_peer;
			*dst_ip = ha->ip_our;
			res = ha->state;
			break;
		}else if( (ipv6_addr_cmp(src_hit, &ha->hit_our) == 0)  &&
		         (ipv6_addr_cmp(dst_hit, &ha->hit_peer) == 0) &&
			 ha->state == HIP_STATE_ESTABLISHED){
			*src_ip = ha->ip_our;
			*dst_ip = ha->ip_peer;
			res = ha->state;
			break;
		}
	}
        
 out_err:
        if(msg)
                HIP_FREE(msg);  
        return res;

}


/**
 * Checks whether a particular hit is one of the local ones.
 * Goes through all the local hits and compares with the given hit.
 * 
 * @param *hit	the input src hit
 * 
 * @return	1 if *hit is a local hit
 * 		0 otherwise
 */
int hit_is_local_hit(struct in6_addr *hit){
	struct hip_tlv_common *current_param = NULL;
	struct endpoint_hip   *endp = NULL;
	struct hip_common     *msg = NULL;
	hip_tlv_type_t         param_type = 0;
	int res = 0, err = 0;

	HIP_DEBUG("\n");

	/* Build a HIP message with socket option to get all HITs. */
	HIP_IFEL(!(msg = hip_msg_alloc()), -1, "malloc failed\n");
	hip_msg_init(msg);
	HIP_IFE(hip_build_user_hdr(msg, SO_HIP_GET_HITS, 0), -1);

	/* Send the message to the daemon.
	The daemon fills the message. */
	HIP_IFE(hip_send_recv_daemon_info(msg), -ECOMM);

	/* Loop through all the parameters in the message just filled. */
	while((current_param = hip_get_next_param(msg, current_param)) != NULL){

		param_type = hip_get_param_type(current_param);

		if(param_type == HIP_PARAM_EID_ENDPOINT){
			endp = (struct endpoint_hip *)
				hip_get_param_contents_direct(
					current_param);

			if(ipv6_addr_cmp(hit, &endp->id.hit) == 0)
				return 1;
		}
	}
 out_err:
	return res;
}


/* This builds a msg which will be sent to the HIPd in order to trigger
 * a BEX there.
 * 
 * TODO move that to useripsec.c? 
 *         No, because this function is called by hip_fw_handle_outgoing_lsi too.
 * 
 * NOTE: Either destination HIT or IP (for opportunistic BEX) has to be provided */
int hip_trigger_bex(struct in6_addr *src_hit, struct in6_addr *dst_hit,
		    struct in6_addr *src_lsi, struct in6_addr *dst_lsi,
		    struct in6_addr *src_ip,  struct in6_addr *dst_ip){
        struct hip_common *msg = NULL;
        int err = 0;

        HIP_DEBUG_HIT("src_hit is: ", src_hit);
        HIP_DEBUG_HIT("dst_hit is: ", dst_hit);
        HIP_DEBUG_IN6ADDR("src_ip is: ", src_ip);        
        HIP_DEBUG_IN6ADDR("dst_ip  is: ", dst_ip);
        
        HIP_IFE(!(msg = hip_msg_alloc()), -1);
        HIP_IFEL(!dst_hit && !dst_ip, -1, "neither destination hit nor ip provided\n");
        
        // NOTE: we need this sequence in order to process the incoming message correctly
        
        // destination HIT is obligatory or opportunistic BEX
        if(dst_hit)
	        HIP_IFEL(hip_build_param_contents(msg, (void *)(dst_hit),
                                                  HIP_PARAM_HIT,
					          sizeof(struct in6_addr)),
				-1, "build param HIP_PARAM_HIT failed\n");
        
        // source HIT is optional
        if(src_hit)
	        HIP_IFEL(hip_build_param_contents(msg, (void *)(src_hit),
						  HIP_PARAM_HIT,
						  sizeof(struct in6_addr)),
				-1, "build param HIP_PARAM_HIT failed\n");
        
        // destination LSI is obligatory
        if(dst_lsi)
                HIP_IFEL(hip_build_param_contents(msg, (void *)(dst_lsi),
                                                  HIP_PARAM_LSI,
                                                  sizeof(struct in6_addr)),
				-1, "build param HIP_PARAM_LSI failed\n");
        
        // source LSI is optional
        if(src_lsi)
		HIP_IFEL(hip_build_param_contents(msg, (void *)(src_lsi),
						  HIP_PARAM_LSI,
						  sizeof(struct in6_addr)),
				-1, "build param HIP_PARAM_LSI failed\n");
        
        // if no destination HIT is provided this has to be there
        if(dst_ip)
                HIP_IFEL(hip_build_param_contents(msg, (void *)(dst_ip),
                                                  HIP_PARAM_IPV6_ADDR,
                                                  sizeof(struct in6_addr)),
				-1, "build param HIP_PARAM_IPV6_ADDR failed\n");
        
        // this again is optional
        if (src_ip)
        	HIP_IFEL(hip_build_param_contents(msg, (void *)(src_ip),
						  HIP_PARAM_IPV6_ADDR,
						  sizeof(struct in6_addr)),
				-1, "build param HIP_PARAM_IPV6_ADDR failed\n");
        
        /* build the message header */
        HIP_IFEL(hip_build_user_hdr(msg, SO_HIP_TRIGGER_BEX, 0),
					-1, "build hdr failed\n");

        HIP_DUMP_MSG(msg);
        
        /* send msg to hipd and receive corresponding reply */
        HIP_IFEL(hip_send_recv_daemon_info(msg), -1, "send_recv msg failed\n");

        /* check error value */
        HIP_IFEL(hip_get_msg_err(msg), -1, "hipd returned error message!\n");        
        HIP_DEBUG("Send_recv msg succeed \n");

 out_err:
        if (msg)
                HIP_FREE(msg);
        return err;
}

#if 0
int hip_get_hit_peer_by_lsi_pair(hip_lsi_t *src_lsi,
				 hip_lsi_t *dst_lsi, 
				 struct in6_addr *src_hit,
				 struct in6_addr *dst_hit){
        struct hip_common *msg = NULL;
	struct hip_tlv_common *param;
	int err = 0;


        HIP_IFE(!(msg = hip_msg_alloc()), -1);

	if(src_lsi)
		HIP_IFEL(hip_build_param_contents(msg, (void *)(src_lsi),
						  HIP_PARAM_LSI,
						  sizeof(struct in_addr)),
			-1, "build param HIP_PARAM_LSI failed\n");


	if(dst_lsi)
	        HIP_IFEL(hip_build_param_contents(msg, (void *) dst_lsi,
                                                  HIP_PARAM_LSI,
                                                  sizeof(struct in_addr)),
			-1, "build param HIP_PARAM_LSI failed\n");
	
	HIP_IFEL(hip_build_user_hdr(msg, SO_HIP_GET_PEER_HIT_BY_LSIS, 0),
			-1, "build hdr failed\n");

	/* send msg to hipd and receive corresponding reply */
        HIP_IFEL(hip_send_recv_daemon_info(msg), -1, "send_recv msg failed\n");

        /* check error value */
        HIP_IFEL(hip_get_msg_err(msg), -1, "hipd returned error message!\n");

	/* get HIT values */
	param = hip_get_param(msg, HIP_PARAM_HIT);
	if(param)
	        *src_hit = *((struct in6_addr *)hip_get_param_contents_direct(param));

	param = hip_get_next_param(msg, param);
	if(param && hip_get_param_type(param) == HIP_PARAM_HIT)
	        *dst_hit = *((struct in6_addr *)hip_get_param_contents_direct(param));

 out_err:
        return err;	
}
<<<<<<< HEAD

#ifndef __KERNEL__
int hip_find_local_lsi(hip_lsi_t * dst_lsi){
        int err = 0, exist = 0;
        hip_lsi_t *aux_lsi = NULL;
        struct hip_common *msg = NULL;
        struct hip_tlv_common *current_param = NULL;
        hip_tlv_type_t param_type;

        HIP_IFE(!(msg = hip_msg_alloc()), -1);

        if(dst_lsi){
                HIP_IFEL(hip_build_param_contents(msg, (void *) dst_lsi,
                                                  HIP_PARAM_LSI,
                                                  sizeof(struct in_addr)),
				-1, "build param HIP_PARAM_LSI failed\n");

                HIP_IFEL(hip_build_user_hdr(msg, SO_HIP_IS_OUR_LSI, 0),
					-1, "build hdr failed\n");
        
                /* send and receive msg to/from hipd */
                HIP_IFEL(hip_send_recv_daemon_info(msg), -1, "send_recv msg failed\n");
                HIP_DEBUG("send_recv msg succeed\n");
                /* check error value */
                HIP_IFEL(hip_get_msg_err(msg), -1, "Got erroneous message!\n");

                while((current_param = hip_get_next_param(msg, current_param)) != NULL)
                {
                        param_type = hip_get_param_type(current_param);

                        if(param_type == HIP_PARAM_LSI){
                                aux_lsi = (struct in_addr *)hip_get_param_contents_direct(current_param);
                                if(aux_lsi){
                                        exist = 1;
                                        HIP_DEBUG_LSI("Lsi found is: ", aux_lsi);
                                }
                                break;
                        }
                }
        }

 out_err:
        HIP_DEBUG("exist = %d \n", exist);
        if(msg)
                HIP_FREE(msg);
        return exist;
}

=======
#endif
>>>>>>> 09721655

/**
 * Checks whether there is a local ipv6 socket that is:
 *   connected to a particular port
 *   connected to an lsi ip address.
 * 
 * @param port_dest	the port number of the socket
 * @param *proto	protocol type
 * 
 * @return		1 if it finds the required socket
 * 			0 otherwise
 */
int getproto_info(int port_dest, char *proto){
        FILE *fd = NULL;
        char line[500];
	int lineno = 0, index_addr_port;
        int exists = 0, result;
        List list;
	char path[11+sizeof(proto)];
        char *fqdn_str = NULL, *separator = NULL, *sub_string_port_hex = NULL;

	if(!strcmp(proto,"tcp6"))
           index_addr_port = 15;
	else if(!strcmp(proto,"udp6"))
	   index_addr_port = 10;

	strcpy(path,"/proc/net/"); 
	strcat(path, proto);
        fd = fopen(path, "r");		
        
        while(fd && getwithoutnewline(line, 500, fd) != NULL && !exists){		
	    lineno++;
	    if (lineno > 1){
	        if(strlen(line)<=1) continue;
	        initlist(&list);                                                    
	        extractsubstrings(line, &list); 
	        fqdn_str = getitem(&list, index_addr_port);
	        if(fqdn_str)
	            separator = strrchr(fqdn_str, ':');
	        if(separator){
	            sub_string_port_hex = strtok(separator,":");
		    //sprintf(port_dest_hex, "%x", port_dest);
		    //HIP_DEBUG("sub_string_port_hex %s\n",sub_string_port_hex);
		    sscanf(sub_string_port_hex,"%X",&result);
		    HIP_DEBUG("Result %i\n",result);
		    HIP_DEBUG("port dest %i\n",port_dest);
		    if(result == port_dest)
		        exists = 1;	    
	        }
		destroy(&list);
	    }
	}//end of while
        if (fd)                                                               
                fclose(fd);		
        return exists;
}


/**
 * Checks whether there is a local ipv4 socket that is:
 *   connected to a particular port
 *   connected to an lsi ip address
 *   that this lsi ip address is the same as the param *local.
 * 
 * @param port_dest	the port number of the socket
 * @param *proto	protocol type
 * @param *local	ip address of the required socket
 * 
 * @return		1 if it finds the required socket
 * 			0 otherwise
 */
int getproto_info_lsi(int port_dest, char *proto, struct in_addr *local){	 		List list;		
	FILE *fd = NULL;
	char line[500], sub_string_addr_hex[8], path[11+sizeof(proto)];
	int lineno = 0, index_addr_port, exists = 0, result;
	char *fqdn_str = NULL, *separator = NULL, *sub_string_port_hex = NULL;
	uint32_t result_addr;
	struct in_addr addr;
        
	if(!strcmp(proto,"tcp"))
	   index_addr_port = 15;
	else if(!strcmp(proto,"udp"))
	   index_addr_port = 10;

	strcpy(path,"/proc/net/"); 
	strcat(path, proto);
	fd = fopen(path, "r");		
        
	while(fd && getwithoutnewline(line, 500, fd) != NULL && !exists){		
	    lineno++;
	    if(lineno > 1){
	        if(strlen(line)<=1) continue;
	        initlist(&list);                                                    
	        extractsubstrings(line, &list); 
	        fqdn_str = getitem(&list, index_addr_port);
	        if(fqdn_str)
	            separator = strrchr(fqdn_str, ':');
	        if(separator){
	            sub_string_port_hex = strtok(separator, ":");
	            sscanf(sub_string_port_hex, "%X", &result);
	            HIP_DEBUG("Result %i\n", result);
	            HIP_DEBUG("port dest %i\n", port_dest);
	            if(result == port_dest){
			strncpy(sub_string_addr_hex, fqdn_str, 8);
			sscanf(sub_string_addr_hex, "%X", &result_addr);
			addr.s_addr = result_addr;
	                if( IS_LSI32(addr.s_addr)              &&
		            (ipv4_addr_cmp(local, &addr) == 0)    )
	                    exists = 1;
		        else
	                   exists = 0;
	                break;
	            }
	        }		
		destroy(&list);
	    }
	}//end of while	              							
        if (fd)                                                               
                fclose(fd);		
        return exists;
}


void hip_get_rsa_keylen(const struct hip_host_id *host_id, 
			struct hip_rsa_keylen *ret,
			int is_priv){
	int bytes;
	u8 *tmp = (u8 *) (host_id + 1);
	int offset = 0;
	int e_len = tmp[offset++];

	/* Check for public exponent longer than 255 bytes (see RFC 3110) */
	if (e_len == 0) {
		e_len = ntohs((u16)tmp[offset]);
		offset += 2;
	}

	/*
	 hi_length is the total length of:
	 rdata struct (4 bytes), length of e (1 byte for e < 255 bytes, 3 bytes otherwise),
	 e (normally 3 bytes), followed by public n, private d, p, q
	 n_len == d_len == 2 * p_len == 2 * q_len
	*/
	if (is_priv)
		bytes = (ntohs(host_id->hi_length) - sizeof(struct hip_host_id_key_rdata) -
				offset - e_len) / 3;
	else
		bytes = (ntohs(host_id->hi_length) - sizeof(struct hip_host_id_key_rdata) -
				offset - e_len);

	ret->e_len = offset;
	ret->e = e_len;
	ret->n = bytes;
}

int hip_string_to_lowercase(char *to, const char *from, const size_t count){
	if(to == NULL || from == NULL || count == 0)
		return -1;

	int i = 0;

	for(; i < count; i++) {
		if(isalpha(from[i])) {
			to[i] = tolower(from[i]);
		} else {
			to[i] = from[i];
		}
	}
	return 0;
}


int hip_string_is_digit(const char *string){
	if(string == NULL)
		return -1;
	
	int i = 0;
	
	while(string[i] != '\0') {
		if(!isdigit(string[i])) {
			return -1;
		}
		i++;
	}
	return 0;
}
<<<<<<< HEAD
#endif
=======


int hip_map_first_id_to_hostname_from_hosts(const struct hosts_file_line *entry,
					    const void *arg,
					    void *result) {
  int err = 1;

  if (!ipv6_addr_cmp((struct in6_addr *) arg, &entry->id)) {
    _HIP_DEBUG("Match on line %d\n", entry->lineno);
    memcpy(result, entry->hostname, strnlen(entry->hostname, HOST_NAME_MAX));
    err = 0; /* Stop at the first match */
  }

  return err;
}

int hip_map_first_hostname_to_hit_from_hosts(const struct hosts_file_line *entry,
					     const void *arg,
					     void *result) {
  int err = 1;
  int is_lsi, is_hit;

  /* test if hostname/alias matches and the type is hit */
  if (!strncmp(arg, entry->hostname, HOST_NAME_MAX) ||
      (entry->alias && !strncmp(arg, entry->alias, HOST_NAME_MAX))) {
    is_hit = hip_id_type_match(&entry->id, 1);
    is_lsi = hip_id_type_match(&entry->id, 2);

    HIP_IFEL(!is_hit, 1,
	     "Misconfigured hosts file on line %d\n",
	     entry->lineno);

    _HIP_DEBUG("Match on line %d\n", entry->lineno);
    ipv6_addr_copy(result, &entry->id);
    err = 0; /* Stop at the first match */
  }

 out_err:

  return err;
}

int hip_map_first_hostname_to_lsi_from_hosts(const struct hosts_file_line *entry,
					     const void *arg,
					     void *result) {
  int err = 1;
  int is_lsi, is_hit;

  /* test if hostname/alias matches and the type is lsi */
  if (!strncmp(arg, entry->hostname, HOST_NAME_MAX) ||
      (entry->alias && !strncmp(arg, entry->alias, HOST_NAME_MAX))) {
    is_hit = hip_id_type_match(&entry->id, 1);
    is_lsi = hip_id_type_match(&entry->id, 2);

    HIP_IFEL(!is_lsi, 1,
	     "Misconfigured hosts file on line %d\n",
	     entry->lineno);

    _HIP_DEBUG("Match on line %d\n", entry->lineno);
    ipv6_addr_copy(result, &entry->id);
    err = 0; /* Stop at the first match */
  }

 out_err:

  return err;
}

int hip_map_first_hostname_to_ip_from_hosts(const struct hosts_file_line *entry,
					    const void *arg,
					    void *result) {
  int err = 1;
  int is_lsi, is_hit;

  /* test if hostname/alias matches and the type is routable ip */
  if (!strncmp(arg, entry->hostname, HOST_NAME_MAX) ||
      (entry->alias && !strncmp(arg, entry->alias, HOST_NAME_MAX))) {
    is_hit = hip_id_type_match(&entry->id, 1);
    is_lsi = hip_id_type_match(&entry->id, 2);

    HIP_IFEL((is_hit || is_lsi), 1,
	     "Misconfigured hosts file on line %d\n",
	     entry->lineno);

    HIP_DEBUG("Match on line %d\n", entry->lineno);
    ipv6_addr_copy(result, &entry->id);
    err = 0; /* Stop at the first match */
  }

 out_err:

  return err;
}

int hip_for_each_hosts_file_line(char *hosts_file,
				 int (*func)(const struct hosts_file_line *line,
					     const void *arg,
					     void *result),
				 void *arg, void *result) {
  FILE *hip_hosts = NULL,*hosts = NULL;
  List mylist;
  uint8_t line[500];
  int err = 0, lineno = 0;
  struct in_addr in_addr;
  struct hosts_file_line entry;
  uint8_t *hostname, *alias, *addr_ptr;

  memset(line, 0, sizeof(line));

  /* check whether  given hit_str is actually a HIT */

  hip_hosts = fopen(hosts_file, "r");

  if (!hip_hosts) {
    err = -1;
    HIP_ERROR("Failed to open %s\n", HIPD_HOSTS_FILE);
    goto out_err;
  }

  /* For each line in the given hosts file, convert the line into binary format and
     call the given the handler  */

  while (err == 0 && fgets(line, sizeof(line) - 1, hip_hosts) != NULL) {
    uint8_t *eofline, *c, *comment;
    int len;

    lineno++;
    c = line;

    /* Remove whitespace */
    while (*c == ' ' || *c == '\t')
      c++;
    
    /* Line is a comment or empty */
    if (*c =='#' || *c =='\n' || *c == '\0')
      continue;
    
    eofline = strchr(c, '\n');
    if (eofline)
      *eofline = '\0';

    /* Terminate before (the first) trailing comment */
    comment = strchr(c, '#');
    if (comment)
      *comment = '\0';

    /* shortest hostname: ":: a" = 4 */
    if ((len = strnlen(c, sizeof(line))) < 4) {
      HIP_DEBUG("skip line\n");
      continue;
    }

    HIP_DEBUG("lineno=%d, str=%s\n", lineno, c);

    /* Split line into list */
    initlist(&mylist);
    extractsubstrings(c, &mylist);

    len = length(&mylist);
    if (len < 2 || len > 3) {
      HIP_ERROR("Bad number of items on line %d in %s, skipping\n",
		lineno, hosts_file);
      continue;
    }

    /* The list contains hosts line in reverse order. Let's sort it. */
    if (len == 2) {
      alias = NULL;
      hostname = getitem(&mylist, 0);
      addr_ptr = getitem(&mylist, 1);
    } else if (len == 3) {
      alias = getitem(&mylist, 0);
      hostname = getitem(&mylist, 1);
      addr_ptr = getitem(&mylist, 2);
    }

    /* Initialize entry */

    memset(&entry, 0, sizeof(entry));

    HIP_ASSERT(addr_ptr);
    err = inet_pton(AF_INET6, addr_ptr, &entry.id);
    if (err <= 0) {
      err = inet_pton(AF_INET, addr_ptr, &in_addr);
      if (err <= 0) {
	HIP_ERROR("Bad address %s on line %d in %s, skipping\n",
		  addr_ptr, lineno, hosts_file);
	continue;
      }
      IPV4_TO_IPV6_MAP(&in_addr, &entry.id);
    }
    err = 0;
    
    entry.hostname = hostname;
    HIP_ASSERT(entry.hostname)

    entry.alias = alias;
    entry.lineno = lineno;

    /* Finally, call the handler function to handle the line */

    if (func(&entry, arg, result) == 0) {
      HIP_DEBUG("Match on line %d in %s\n", lineno, hosts_file);
      break;
    }

    memset(line, 0, sizeof(line));
    destroy(&mylist);
  }

 out_err:

  if (hip_hosts)
    fclose(hip_hosts);

  return err;
}

int hip_map_lsi_to_hit_from_hosts_files(hip_lsi_t *lsi, hip_hit_t *hit)
{
  int err = 0;
  uint8_t hostname[HOST_NAME_MAX];
  struct in6_addr mapped_lsi;
  
  HIP_ASSERT(lsi && hit);
  
  IPV4_TO_IPV6_MAP(lsi, &mapped_lsi);

  err = hip_for_each_hosts_file_line(HIPD_HOSTS_FILE,
				     hip_map_first_id_to_hostname_from_hosts,
				     &mapped_lsi, hostname);
  HIP_IFEL(err, -1, "Failed to map id to hostname\n");

  err = hip_for_each_hosts_file_line(HIPD_HOSTS_FILE,
				     hip_map_first_hostname_to_hit_from_hosts,
				     hostname, hit);
  HIP_IFEL(err, -1, "Failed to map id to hostname\n");


 out_err:

  return err;
}

/**
 * 
 * This function maps a HIT or a LSI (nodename) to an IP address using the two hosts files.
 * The function implements this in two steps. First, it maps the HIT or LSI to an hostname
 * from /etc/hip/hosts. Second, it maps the hostname to a IP address from /etc/hosts. The IP
 * address is return in the res argument.
 *
 */
int hip_map_id_to_ip_from_hosts_files(hip_hit_t *hit, hip_lsi_t *lsi, struct in6_addr *ip) {
  int err = 0;
  uint8_t hostname[HOST_NAME_MAX];

  HIP_ASSERT((hit || lsi) && ip);

  memset(hostname, 0, sizeof(hostname));

  if (hit) {
    err = hip_for_each_hosts_file_line(HIPD_HOSTS_FILE,
				       hip_map_first_id_to_hostname_from_hosts,
				       hit, hostname);
  } else {
    struct in6_addr mapped_lsi;
    IPV4_TO_IPV6_MAP(lsi, &mapped_lsi)
    err = hip_for_each_hosts_file_line(HIPD_HOSTS_FILE,
				       hip_map_first_id_to_hostname_from_hosts,
				       &mapped_lsi, hostname);
  }
  HIP_IFEL(err, -1, "Failed to map id to hostname\n");

  err = hip_for_each_hosts_file_line(HOSTS_FILE,
				     hip_map_first_hostname_to_ip_from_hosts,
				     hostname, ip);
  HIP_IFEL(err, -1, "Failed to map id to ip\n");

 out_err:
  return err;
}
>>>>>>> 09721655
<|MERGE_RESOLUTION|>--- conflicted
+++ resolved
@@ -1843,7 +1843,7 @@
  out_err:
 	return err;
 }
-#endif
+#endif /* __KERNEL__ */
 
 hip_lsi_t *hip_get_lsi_peer_by_hits(struct in6_addr *hit_s, struct in6_addr *hit_r){
 	int err;
@@ -2324,58 +2324,6 @@
  out_err:
         return err;	
 }
-<<<<<<< HEAD
-
-#ifndef __KERNEL__
-int hip_find_local_lsi(hip_lsi_t * dst_lsi){
-        int err = 0, exist = 0;
-        hip_lsi_t *aux_lsi = NULL;
-        struct hip_common *msg = NULL;
-        struct hip_tlv_common *current_param = NULL;
-        hip_tlv_type_t param_type;
-
-        HIP_IFE(!(msg = hip_msg_alloc()), -1);
-
-        if(dst_lsi){
-                HIP_IFEL(hip_build_param_contents(msg, (void *) dst_lsi,
-                                                  HIP_PARAM_LSI,
-                                                  sizeof(struct in_addr)),
-				-1, "build param HIP_PARAM_LSI failed\n");
-
-                HIP_IFEL(hip_build_user_hdr(msg, SO_HIP_IS_OUR_LSI, 0),
-					-1, "build hdr failed\n");
-        
-                /* send and receive msg to/from hipd */
-                HIP_IFEL(hip_send_recv_daemon_info(msg), -1, "send_recv msg failed\n");
-                HIP_DEBUG("send_recv msg succeed\n");
-                /* check error value */
-                HIP_IFEL(hip_get_msg_err(msg), -1, "Got erroneous message!\n");
-
-                while((current_param = hip_get_next_param(msg, current_param)) != NULL)
-                {
-                        param_type = hip_get_param_type(current_param);
-
-                        if(param_type == HIP_PARAM_LSI){
-                                aux_lsi = (struct in_addr *)hip_get_param_contents_direct(current_param);
-                                if(aux_lsi){
-                                        exist = 1;
-                                        HIP_DEBUG_LSI("Lsi found is: ", aux_lsi);
-                                }
-                                break;
-                        }
-                }
-        }
-
- out_err:
-        HIP_DEBUG("exist = %d \n", exist);
-        if(msg)
-                HIP_FREE(msg);
-        return exist;
-}
-
-=======
-#endif
->>>>>>> 09721655
 
 /**
  * Checks whether there is a local ipv6 socket that is:
@@ -2562,10 +2510,7 @@
 	}
 	return 0;
 }
-<<<<<<< HEAD
 #endif
-=======
-
 
 int hip_map_first_id_to_hostname_from_hosts(const struct hosts_file_line *entry,
 					    const void *arg,
@@ -2846,4 +2791,3 @@
  out_err:
   return err;
 }
->>>>>>> 09721655
