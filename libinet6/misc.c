/*
 * Miscellaneous functions
 *
 * Licence: GNU/GPL
 * Authors:
 * - Miika Komu <miika@iki.fi>
 * - Mika Kousa <mkousa@iki.fi>
 * - Bing Zhou <bingzhou@cc.hut.fi>
 */

#include "misc.h"

#ifdef CONFIG_HIP_OPPORTUNISTIC
int hip_opportunistic_ipv6_to_hit(const struct in6_addr *ip, struct in6_addr *hit, int hit_type)
{
  int err = 0;
  u8 digest[HIP_AH_SHA_LEN];
  char *key = (char *) (ip);
  unsigned int key_len = sizeof(struct in6_addr);

  HIP_IFE(hit_type != HIP_HIT_TYPE_HASH100, -ENOSYS);
  _HIP_HEXDUMP("key", key, key_len);
  HIP_IFEL((err = hip_build_digest(HIP_DIGEST_SHA1, key, key_len, digest)), err, 
	   "Building of digest failed\n");
  
  memcpy(hit, digest + (HIP_AH_SHA_LEN - sizeof(struct in6_addr)),
	 sizeof(struct in6_addr));

  hit->s6_addr32[3] = 0; // this separates phit from normal hit

  set_hit_prefix(hit);
  
 out_err:
  
       return err;
}
#endif //CONFIG_HIP_OPPORTUNISTIC

/** hip_timeval_diff - calculate difference between two timevalues
 * @param t1 timevalue 1
 * @param t2 timevalue 2
 * @param result where the result is stored
 *
 * ** CHECK comments **
 * result = t1 - t2
 *
 * Code taken from http://www.gnu.org/manual/glibc-2.2.5/html_node/Elapsed-Time.html
 *
 * @return 1 if t1 is equal or later than t2, else 0.
 */
int hip_timeval_diff(const struct timeval *t1, const struct timeval *t2,
		     struct timeval *result)
{
	struct timeval _t1, _t2;
	_t1 = *t1;
	_t2 = *t2;

	if (_t1.tv_usec < _t2.tv_usec) {
		int nsec = (_t2.tv_usec - _t1.tv_usec) / 1000000 + 1;
		_t2.tv_usec -= 1000000 * nsec;
		_t2.tv_sec += nsec;
	}
	if (_t1.tv_usec - _t2.tv_usec > 1000000) {
		int nsec = (_t1.tv_usec - _t2.tv_usec) / 1000000;
		_t2.tv_usec += 1000000 * nsec;
		_t2.tv_sec -= nsec;
	}

	result->tv_sec = _t2.tv_sec - _t1.tv_sec;
	result->tv_usec = _t2.tv_usec - _t1.tv_usec;

	return _t1.tv_sec >= _t2.tv_sec;
}

char *hip_convert_hit_to_str(const hip_hit_t *local_hit, const char *prefix)
{
	int err = 0;
	char *hit_str = NULL;
	/* aaaa:bbbb:cccc:dddd:eeee:ffff:gggg:eeee/128\0  */
	const int max_str_len = INET6_ADDRSTRLEN + 5;

	HIP_IFE((!(hit_str = HIP_MALLOC(max_str_len, 0))), -1);
	memset(hit_str, 0, max_str_len);
	hip_in6_ntop(local_hit, hit_str);

	if (prefix)
		memcpy(hit_str + strlen(hit_str), prefix, strlen(prefix));


 out_err:

	if (err && hit_str) {
		HIP_FREE(hit_str);
		hit_str = NULL;
	}
	
	return hit_str;
}

/*
 * function maxof()
 *
 * in:          num_args = number of items
 *              ... = list of integers
 * out:         Returns the integer with the largest value from the
 *              list provided.
 */
int maxof(int num_args, ...)
{
        int max, i, a;
        va_list ap;

        va_start(ap, num_args);
        max = va_arg(ap, int);
        for (i = 2; i <= num_args; i++) {
                if ((a = va_arg(ap, int)) > max)
                        max = a;
        }
        va_end(ap);
        return(max);
}


int hip_lsi_are_equal(const hip_lsi_t *lsi1,
		      const hip_lsi_t *lsi2)
{
	return (ipv4_addr_cmp(lsi1, lsi2) == 0);
}


/**
 * hip_hit_is_bigger - compare two HITs
 * @param hit1 the first HIT to be compared
 * @param hit2 the second HIT to be compared
 *
 * @return 1 if hit1 was bigger than hit2, or else 0
 */
int hip_hit_is_bigger(const struct in6_addr *hit1,
		      const struct in6_addr *hit2)
{
	return (ipv6_addr_cmp(hit1, hit2) > 0);
}

int hip_hit_are_equal(const struct in6_addr *hit1,
		      const struct in6_addr *hit2)
{
	return (ipv6_addr_cmp(hit1, hit2) == 0);
}

char* hip_in6_ntop(const struct in6_addr *in6, char *buf)
{
        if (!buf)
                return NULL;
        sprintf(buf,
                "%04x:%04x:%04x:%04x:%04x:%04x:%04x:%04x",
                ntohs(in6->s6_addr16[0]), ntohs(in6->s6_addr16[1]),
                ntohs(in6->s6_addr16[2]), ntohs(in6->s6_addr16[3]),
                ntohs(in6->s6_addr16[4]), ntohs(in6->s6_addr16[5]),
                ntohs(in6->s6_addr16[6]), ntohs(in6->s6_addr16[7]));
        return buf;
}

int hip_in6_ntop2(const struct in6_addr *in6, char *buf)
{
	if (!buf)
		return 0;
	return sprintf(buf,
		       "%04x:%04x:%04x:%04x:%04x:%04x:%04x:%04x",
		       ntohs(in6->s6_addr16[0]), ntohs(in6->s6_addr16[1]),
		       ntohs(in6->s6_addr16[2]), ntohs(in6->s6_addr16[3]),
		       ntohs(in6->s6_addr16[4]), ntohs(in6->s6_addr16[5]),
		       ntohs(in6->s6_addr16[6]), ntohs(in6->s6_addr16[7]));
}

void hip_xor_hits(hip_hit_t *res, const hip_hit_t *hit1, const hip_hit_t *hit2)
{
	res->s6_addr32[0] = hit1->s6_addr32[0] ^ hit2->s6_addr32[0];
	res->s6_addr32[1] = hit1->s6_addr32[1] ^ hit2->s6_addr32[1];
	res->s6_addr32[2] = hit1->s6_addr32[2] ^ hit2->s6_addr32[2];
	res->s6_addr32[3] = hit1->s6_addr32[3] ^ hit2->s6_addr32[3];
}

/**
 * hip_hash_spi - calculate a hash from SPI value
 * @param key 32-bit SPI value
 * @param range range of the hash
 *
 * Returns value in range: 0 <= x < range
 */
unsigned long hip_hash_spi(const void *ptr)
{
	u32 spi = * (u32 *) ptr;
	unsigned long hash = (unsigned long)(*((uint32_t *)ptr));
	return (hash % ULONG_MAX);
}

/**
 * Match spis.
 */
int hip_match_spi(const void *ptr1, const void *ptr2)
{
	unsigned long hash1 = (unsigned long)(*((uint32_t *)ptr1));
	unsigned long hash2 = (unsigned long)(*((uint32_t *)ptr2));

	/* SPIs are random, so simple modulo is enough? */
	return (hash1 != hash2);
}

/**
 * hip_hash_hit - calculate a hash from a HIT
 * @param key pointer to a HIT
 * @param range range of the hash
 *
 * Returns value in range: 0 <= x < range
 */
unsigned long hip_hash_hit(const void *ptr)
{
      uint8_t hash[HIP_AH_SHA_LEN];
      
      hip_build_digest(HIP_DIGEST_SHA1, ptr + sizeof(uint16_t),
	7 * sizeof(uint16_t), hash);
      //hip_build_digest(HIP_DIGEST_SHA1, ptr, sizeof(hip_hit_t), hash);

      return *((unsigned long *)hash);
}

int hip_match_hit(const void *ptr1, const void *ptr2)
{
	return (hip_hash_hit(ptr1) != hip_hash_hit(ptr2));
}

/*
unsigned long hip_hidb_hash(const void *ptr) {
	hip_hit_t *hit = &(((struct hip_host_id_entry *) ptr)->lhi.hit);
	unsigned long hash;

	hip_build_digest(HIP_DIGEST_SHA1, hit, sizeof(hip_hit_t), &hash);

	return hash;
}

int hip_hidb_match(const void *ptr1, const void *ptr2) {
	return (hip_hidb_hash(ptr1) != hip_hidb_hash(ptr2));
}
*/

const char *hip_algorithm_to_string(int algo) 
{
	const char *str = "UNKNOWN";
	static const char *algos[] = { "DSA", "RSA" };
	if(algo == HIP_HI_DSA)
		str = algos[0];
	else if(algo == HIP_HI_RSA)
		str = algos[1];
	return str;
}

/**
 * hip_birthday_success - compare two birthday counters
 * @param old_bd birthday counter
 * @param new_bd birthday counter used when comparing against old_bd
 *
 * @return 1 (true) if new_bd is newer than old_bd, 0 (false) otherwise.
 */
int hip_birthday_success(uint64_t old_bd, uint64_t new_bd)
{
	return new_bd > old_bd;
}


/**
 * hip_enc_key_length - get encryption key length of a transform
 * @param tid transform
 *
 * @return the encryption key length based on the chosen transform,
 * otherwise < 0 on error.
 */
int hip_enc_key_length(int tid)
{
	int ret = -1;

	switch(tid) {
	case HIP_ESP_AES_SHA1:
		ret = 16;
		break;
	case HIP_ESP_3DES_SHA1:
		ret = 24;
		break;
	case HIP_ESP_NULL_SHA1:
	case HIP_ESP_NULL_NULL:
		ret = 0;
		break;
	default:
		HIP_ERROR("unknown tid=%d\n", tid);
		HIP_ASSERT(0);
		break;
	}

	return ret;
}


int hip_hmac_key_length(int tid)
{
	int ret = -1;
	switch(tid) {
       	case HIP_ESP_AES_SHA1:
	case HIP_ESP_3DES_SHA1:
	case HIP_ESP_NULL_SHA1:
		ret = 20;
		break;
	case HIP_ESP_NULL_NULL:
		ret = 0;
		break;
	default:
		HIP_ERROR("unknown tid=%d\n", tid);
		HIP_ASSERT(0);
		break;
	}

	return ret;
}

/**
 * hip_transform_key_length - get transform key length of a transform
 * @param tid transform
 *
 * @return the transform key length based on the chosen transform,
 * otherwise < 0 on error.
 */
int hip_transform_key_length(int tid)
{
	int ret = -1;

	switch(tid) {
	case HIP_HIP_AES_SHA1:
		ret = 16;
		break;
	case HIP_HIP_3DES_SHA1:
		ret = 24;
		break;
	case HIP_HIP_NULL_SHA1: // XX FIXME: SHOULD BE NULL_SHA1? 
		ret = 0;
		break;
	default:
		HIP_ERROR("unknown tid=%d\n", tid);
		HIP_ASSERT(0);
		break;
	}

	return ret;
}


/**
 * hip_auth_key_length_esp - get authentication key length of a transform
 * @param tid transform
 *
 * @return the authentication key length based on the chosen transform.
 * otherwise < 0 on error.
 */
int hip_auth_key_length_esp(int tid)
{
	int ret = -1;

	switch(tid) {
	case HIP_ESP_AES_SHA1:
		//ret = 16;
		//break;
	case HIP_ESP_NULL_SHA1:
	case HIP_ESP_3DES_SHA1:
		ret = 20;
		break;
	case HIP_ESP_NULL_NULL:
		ret = 0;
		break;
	default:
		HIP_ERROR("unknown tid=%d\n", tid);
		HIP_ASSERT(0);
		break;
	}

	return ret;
}

/**
 * hip_select_hip_transform - select a HIP transform to use
 * @param ht HIP_TRANSFORM payload where the transform is selected from
 *
 * @return the first acceptable Transform-ID, otherwise < 0 if no
 * acceptable transform was found. The return value is in host byte order.
 */
hip_transform_suite_t hip_select_hip_transform(struct hip_hip_transform *ht)
{
	hip_transform_suite_t tid = 0;
	int i;
	int length;
	hip_transform_suite_t *suggestion;

	length = ntohs(ht->length);
	suggestion = (hip_transform_suite_t *) &ht->suite_id[0];

	if ( (length >> 1) > 6) {
		HIP_ERROR("Too many transforms (%d)\n", length >> 1);
		goto out;
	}

	for (i=0; i<length; i++) {
		switch(ntohs(*suggestion)) {

		case HIP_HIP_AES_SHA1:
		case HIP_HIP_3DES_SHA1:
		case HIP_HIP_NULL_SHA1:
			tid = ntohs(*suggestion);
			goto out;
			break;

		default:
			/* Specs don't say what to do when unknown are found. 
			 * We ignore.
			 */
			HIP_ERROR("Unknown HIP suite id suggestion (%u)\n",
				  ntohs(*suggestion));
			break;
		}
		suggestion++;
	}

 out:
	if(tid == 0)
		HIP_ERROR("None HIP transforms accepted\n");
	else
		HIP_DEBUG("Chose HIP transform: %d\n", tid);

	return tid;
}


/**
 * hip_select_esp_transform - select an ESP transform to use
 * @param ht ESP_TRANSFORM payload where the transform is selected from
 *
 * @return the first acceptable Suite-ID. otherwise < 0 if no
 * acceptable Suite-ID was found.
 */
hip_transform_suite_t hip_select_esp_transform(struct hip_esp_transform *ht)
{
	hip_transform_suite_t tid = 0;
	int i;
	int length;
	hip_transform_suite_t *suggestion;

	length = hip_get_param_contents_len(ht);
	suggestion = (uint16_t*) &ht->suite_id[0];

	if (length > sizeof(struct hip_esp_transform) -
	    sizeof(struct hip_common)) {
		HIP_ERROR("Too many transforms\n");
		goto out;
	}

	for (i=0; i<length; i++) {
		switch(ntohs(*suggestion)) {

		case HIP_ESP_AES_SHA1:
		case HIP_ESP_NULL_NULL:
		case HIP_ESP_3DES_SHA1:
		case HIP_ESP_NULL_SHA1:
			tid = ntohs(*suggestion);
			goto out;
			break;
		default:
			/* Specs don't say what to do when unknowns are found. 
			 * We ignore.
			 */
			HIP_ERROR("Unknown ESP suite id suggestion (%u)\n",
				  ntohs(*suggestion));
			break;
		}
		suggestion++;
	}

 out:
	HIP_DEBUG("Took ESP transform %d\n", tid);

	if(tid == 0)
		HIP_ERROR("Faulty ESP transform\n");

	return tid;
}

int convert_string_to_address_v4(const char *str, struct in_addr *ip) {
	int ret = 0, err = 0;
	
	ret = inet_pton(AF_INET, str, ip);
	HIP_IFEL((ret < 0 && errno == EAFNOSUPPORT), -1,
		 "inet_pton: not a valid address family\n");
	HIP_IFEL((ret == 0), -1,
		 "inet_pton: %s: not a valid network address\n", str);		 	
 out_err:
	return err;
}


#ifndef __KERNEL__

int convert_string_to_address(const char *str, struct in6_addr *ip6) {
	int ret = 0, err = 0;
	struct in_addr ip4;

	ret = inet_pton(AF_INET6, str, ip6);
	HIP_IFEL((ret < 0 && errno == EAFNOSUPPORT), -1,
		 "\"%s\" is not of valid address family.\n", str);
	if (ret > 0) {
                /* IPv6 address conversion was ok */
		_HIP_DEBUG_IN6ADDR("Converted IPv6", ip6);
		goto out_err;
	}

	/* Might be an ipv4 address (ret == 0). Lets catch it here. */
	err = convert_string_to_address_v4(str, &ip4);
	if (err)
		goto out_err;

	IPV4_TO_IPV6_MAP(&ip4, ip6);
	HIP_DEBUG("Mapped v4 to v6.\n");
	HIP_DEBUG_IN6ADDR("mapped v6", ip6); 	

 out_err:
	return err;
}

/* the lengths are in bits */
int khi_encode(unsigned char *orig, int orig_len, unsigned char *encoded,
	       int encoded_len) {
	BIGNUM *bn = NULL;
	int err = 0, shift = (orig_len - encoded_len) / 2,
	  len = encoded_len / 8 + ((encoded_len % 8) ? 1 : 0);

	HIP_IFEL((encoded_len > orig_len), -1, "len mismatch\n");
	HIP_IFEL((!(bn = BN_bin2bn(orig, orig_len / 8, NULL))), -1,
		 "BN_bin2bn\n");
	HIP_IFEL(!BN_rshift(bn, bn, shift), -1, "BN_lshift\n");
	HIP_IFEL(!BN_mask_bits(bn, encoded_len), -1,
		"BN_mask_bits\n");
	HIP_IFEL((bn2bin_safe(bn, encoded, len) != len), -1,
		  "BN_bn2bin_safe\n");

	_HIP_HEXDUMP("encoded: ", encoded, len);

 out_err:
	if(bn)
		BN_free(bn);
	return err;
}

int hip_dsa_host_id_to_hit(const struct hip_host_id *host_id,
			   struct in6_addr *hit, int hit_type)
{
       int err = 0, index;
       u8 digest[HIP_AH_SHA_LEN];
       u8 *key_rr = (u8 *) (host_id + 1); /* skip the header */
       /* hit excludes rdata but it is included in hi_length;
	  subtract rdata */
       unsigned int key_rr_len = ntohs(host_id->hi_length) -
 	 sizeof(struct hip_host_id_key_rdata);
       u8 *khi_data = NULL;
       u8 khi_context_id[] = HIP_KHI_CONTEXT_ID_INIT;
       int khi_data_len = key_rr_len + sizeof(khi_context_id);
       int khi_index = 0;

       _HIP_DEBUG("key_rr_len=%u\n", key_rr_len);
       HIP_IFE(hit_type != HIP_HIT_TYPE_HASH100, -ENOSYS);
       _HIP_HEXDUMP("key_rr", key_rr, key_rr_len);

       /* Hash Input :=  Context ID | Input */
       khi_data = HIP_MALLOC(khi_data_len, 0);
       khi_index = 0;
       memcpy(khi_data + khi_index, khi_context_id, sizeof(khi_context_id));
       khi_index += sizeof(khi_context_id);
       memcpy(khi_data + khi_index, key_rr, key_rr_len);
       khi_index += key_rr_len;

       HIP_ASSERT(khi_index == khi_data_len);

       _HIP_HEXDUMP("khi data", khi_data, khi_data_len);

       /* Hash :=  SHA1( Expand( Hash Input ) ) */
       HIP_IFEL((err = hip_build_digest(HIP_DIGEST_SHA1, khi_data,
					khi_data_len, digest)), err,
		"Building of digest failed\n");

       _HIP_HEXDUMP("digest", digest, sizeof(digest));

       bzero(hit, sizeof(hip_hit_t));
       HIP_IFEL(khi_encode(digest, sizeof(digest) * 8,
			   ((u8 *) hit) + 3,
			   sizeof(hip_hit_t) * 8 - HIP_HIT_PREFIX_LEN),
		-1, "encoding failed\n");

       _HIP_DEBUG_HIT("HIT before prefix: ", hit);
       set_hit_prefix(hit);
       _HIP_DEBUG_HIT("HIT after prefix: ", hit);

 out_err:
       if (khi_data)
	       HIP_FREE(khi_data);

       return err;
}

/* Useless abstraction, goes to the same function anyway -- SAMU*/
int hip_rsa_host_id_to_hit(const struct hip_host_id *host_id,
			   struct in6_addr *hit, int hit_type)
{
	int err;
	err = hip_dsa_host_id_to_hit(host_id, hit, hit_type);
	return err;
}

int hip_host_id_to_hit(const struct hip_host_id *host_id,
		       struct in6_addr *hit, int hit_type)
{
	int algo = hip_get_host_id_algo(host_id);
	int err = 0;

	if (algo == HIP_HI_DSA) {
		err = hip_dsa_host_id_to_hit(host_id, hit, hit_type);
	} else if (algo == HIP_HI_RSA) {
		err = hip_rsa_host_id_to_hit(host_id, hit, hit_type);
	} else {
		err = -ENOSYS;
	}

	return err;
}

int hip_private_dsa_host_id_to_hit(const struct hip_host_id *host_id,
				   struct in6_addr *hit, int hit_type)
{
	int err = 0;
	struct hip_host_id *host_id_pub = NULL;
	int contents_len;
	int total_len;

	contents_len = hip_get_param_contents_len(host_id);
	total_len = hip_get_param_total_len(host_id);

	/*! \todo add an extra check for the T val */

	if (contents_len <= 20) {
		err = -EMSGSIZE;
		HIP_ERROR("Host id too short\n");
		goto out_err;
	}

	/* Allocate enough space for host id; there will be 20 bytes extra
	   to avoid hassle with padding. */
	host_id_pub = (struct hip_host_id *)HIP_MALLOC(total_len, GFP_KERNEL);
	if (!host_id_pub) {
		err = -EFAULT;
		goto out_err;
	}
	memset(host_id_pub, 0, total_len);

	memcpy(host_id_pub, host_id,
	       sizeof(struct hip_tlv_common) + contents_len - 20);

	host_id_pub->hi_length = htons(ntohs(host_id_pub->hi_length) - 20);
	hip_set_param_contents_len(host_id_pub, contents_len - 20);

	_HIP_HEXDUMP("extracted pubkey", host_id_pub,
		     hip_get_param_total_len(host_id_pub));

	err = hip_dsa_host_id_to_hit(host_id_pub, hit, hit_type);
	if (err) {
		HIP_ERROR("Failed to convert HI to HIT.\n");
		goto out_err;
	}

 out_err:

	if (host_id_pub)
		HIP_FREE(host_id_pub);

	return err;
}

int hip_private_rsa_host_id_to_hit(const struct hip_host_id *host_id,
				   struct in6_addr *hit, int hit_type)
{
	int err = 0;
	struct hip_host_id *host_id_pub = NULL;
	int contents_len;
	int total_len;

	contents_len = hip_get_param_contents_len(host_id);
	total_len = hip_get_param_total_len(host_id);
	
	/* XX FIX: REMOVE PRIVATE KEY? */

	/* Allocate space for public key */
	host_id_pub = (struct hip_host_id *)HIP_MALLOC(total_len, GFP_KERNEL);
	if (!host_id_pub) {
		err = -EFAULT;
		goto out_err;
	}
	memset(host_id_pub, 0, total_len);

	/* How do we extract the public key from the hip_host_id 
	   struct? TODO: CHECK THIS */
	memcpy(host_id_pub, host_id,
	       sizeof(struct hip_tlv_common) + contents_len - 128 * 2);

	host_id_pub->hi_length = htons(ntohs(host_id_pub->hi_length) - 128*2);
	hip_set_param_contents_len(host_id_pub, contents_len - 128*2);	

	_HIP_HEXDUMP("extracted pubkey", host_id_pub,
				 hip_get_param_total_len(host_id_pub));

	err = hip_rsa_host_id_to_hit(host_id_pub, hit, hit_type);

	if (err) {
			HIP_ERROR("Failed to convert HI to HIT.\n");
			goto out_err;
	}

 out_err:
	
	if (host_id_pub)
			HIP_FREE(host_id_pub);
	
	return err;
}

int hip_private_host_id_to_hit(const struct hip_host_id *host_id,
			       struct in6_addr *hit, int hit_type)
{
	int algo = hip_get_host_id_algo(host_id);
	int err = 0;

	if (algo == HIP_HI_DSA) {
		err = hip_private_dsa_host_id_to_hit(host_id, hit,
						     hit_type);
	} else if (algo == HIP_HI_RSA) {
		err = hip_private_rsa_host_id_to_hit(host_id, hit,
						     hit_type);
	} else {
		err = -ENOSYS;
	}

	return err;
}


/**
 * check_and_create_dir - check and create a directory
 * @param dirname the name of the directory
 * @param mode creation mode for the directory, if it does not exist
 *
 * @return 0 if successful, or negative on error.
 */
int check_and_create_dir(char *dirname, mode_t mode) {
	int err = 0;
	struct stat dir_stat;

	HIP_INFO("dirname=%s mode=%o\n", dirname, mode);
	err = stat(dirname, &dir_stat);
	if (err && errno == ENOENT) { /* no such file or directory */
		err = mkdir(dirname, mode);
		if (err) {
			HIP_ERROR("mkdir %s failed: %s\n", dirname,
				  strerror(errno));
		}
	} else if (err) {
		HIP_ERROR("stat %s failed: %s\n", dirname,
			  strerror(errno));
	}

	return err;
}

int hip_host_id_contains_private_key(struct hip_host_id *host_id)
{
	uint16_t len = hip_get_param_contents_len(host_id);
	u8 *buf = (u8 *)(host_id + 1);
	u8 t = *buf;

	return len >= 3 * (64 + 8 * t) + 2 * 20; /* PQGXY 3*(64+8*t) + 2*20 */
}

void change_key_file_perms(char *filenamebase) {
  char *pubfilename = NULL;
  int pubfilename_len;

  pubfilename_len =
    strlen(filenamebase) + strlen(DEFAULT_PUB_FILE_SUFFIX) + 1;
  pubfilename = malloc(pubfilename_len);
  if (!pubfilename) {
    HIP_ERROR("malloc(%d) failed\n", pubfilename_len);
    goto out_err;
  }

  /* check retval */
  snprintf(pubfilename, pubfilename_len, "%s%s", filenamebase,
	   DEFAULT_PUB_FILE_SUFFIX);

  chmod(filenamebase, S_IRUSR|S_IWUSR|S_IRGRP|S_IWGRP);
  chmod(pubfilename, S_IRUSR|S_IWUSR|S_IRGRP|S_IWGRP|S_IROTH);

 out_err:
  if (pubfilename)
    HIP_FREE(pubfilename);

  return;
}

int hip_serialize_host_id_action(struct hip_common *msg, int action, int anon,
				 int use_default, const char *hi_fmt,
				 const char *hi_file) {
  int err, ret;
  hip_hdr_type_t numeric_action = 0;
  char addrstr[INET6_ADDRSTRLEN];
  char *dsa_filenamebase = NULL, *rsa_filenamebase = NULL, 
    *dsa_filenamebase_pub = NULL, *rsa_filenamebase_pub = NULL;
  struct hip_lhi rsa_lhi, dsa_lhi, rsa_pub_lhi, dsa_pub_lhi;
  struct hip_host_id *dsa_host_id = NULL, *rsa_host_id = NULL,
    *dsa_pub_host_id = NULL, *rsa_pub_host_id = NULL;
  unsigned char *dsa_key_rr = NULL, *rsa_key_rr = NULL, 
    *dsa_pub_key_rr = NULL, *rsa_pub_key_rr = NULL;
  int dsa_key_rr_len, rsa_key_rr_len, dsa_pub_key_rr_len, rsa_pub_key_rr_len;
  DSA *dsa_key = NULL, *dsa_pub_key = NULL;
  RSA *rsa_key = NULL, *rsa_pub_key = NULL;
  char hostname[HIP_HOST_ID_HOSTNAME_LEN_MAX];
  int fmt;
  struct endpoint_hip *endpoint_dsa_hip = NULL, *endpoint_dsa_pub_hip = NULL;
  struct endpoint_hip *endpoint_rsa_hip = NULL, *endpoint_rsa_pub_hip = NULL;
  struct in6_addr *dsa_hit = NULL;

  memset(hostname, 0, HIP_HOST_ID_HOSTNAME_LEN_MAX);
  err = -gethostname(hostname, HIP_HOST_ID_HOSTNAME_LEN_MAX - 1);
  if (err) {
    HIP_ERROR("gethostname failed (%d)\n", err);
    goto out;
  }

  HIP_INFO("Using hostname: %s\n", hostname);

  fmt = HIP_KEYFILE_FMT_HIP_PEM;
  if (!use_default && strcmp(hi_fmt, "rsa") && 
      strcmp(hi_fmt, "dsa")) {
    HIP_ERROR("Only rsa or dsa keys are supported\n");
    err = -ENOSYS;
    goto out;
  }

  /* Set filenamebase (depending on whether the user supplied a
     filenamebase or not) */
  if (use_default == 0) {
    if(!strcmp(hi_fmt, "dsa")) {
      dsa_filenamebase = malloc(strlen(hi_file) + 1);
      memcpy(dsa_filenamebase, hi_file, strlen(hi_file));
    } else /*rsa*/ {
      rsa_filenamebase = malloc(strlen(hi_file) + 1);
      memcpy(rsa_filenamebase, hi_file, strlen(hi_file));
    }
  } else { /* create dynamically default filenamebase */
    int rsa_filenamebase_len, dsa_filenamebase_len, ret;

    HIP_INFO("No key file given, use default\n");

    dsa_filenamebase_len = strlen(DEFAULT_CONFIG_DIR) + strlen("/") +
      strlen(DEFAULT_HOST_DSA_KEY_FILE_BASE) + 1;
    rsa_filenamebase_len = strlen(DEFAULT_CONFIG_DIR) + strlen("/") +
      strlen(DEFAULT_HOST_RSA_KEY_FILE_BASE) + 1;
    
    /* DEFAULT_CONFIG_DIR/DEFAULT_HOST_DSA_KEY_FILE_BASE.DEFAULT_ANON_HI_FILE_NAME_SUFFIX)\0 */
    dsa_filenamebase = malloc(HOST_ID_FILENAME_MAX_LEN);
    if (!dsa_filenamebase) {
      HIP_ERROR("Could allocate DSA file name\n");
      err = -ENOMEM;
      goto out;
    }
    rsa_filenamebase = malloc(HOST_ID_FILENAME_MAX_LEN);
    if (!rsa_filenamebase) {
      HIP_ERROR("Could allocate RSA file name\n");
      err = -ENOMEM;
      goto out;
    }
    dsa_filenamebase_pub = malloc(HOST_ID_FILENAME_MAX_LEN);
    if (!dsa_filenamebase_pub) {
      HIP_ERROR("Could allocate DSA (pub) file name\n");
      err = -ENOMEM;
      goto out;
    }
    rsa_filenamebase_pub = malloc(HOST_ID_FILENAME_MAX_LEN);
    if (!rsa_filenamebase_pub) {
      HIP_ERROR("Could allocate RSA (pub) file name\n");
      err = -ENOMEM;
      goto out;
    }

    ret = snprintf(dsa_filenamebase,
		   dsa_filenamebase_len +
		   strlen(DEFAULT_ANON_HI_FILE_NAME_SUFFIX),
		   "%s/%s%s",
                   DEFAULT_CONFIG_DIR,
		   DEFAULT_HOST_DSA_KEY_FILE_BASE,
		   DEFAULT_ANON_HI_FILE_NAME_SUFFIX);
    if (ret <= 0) {
      err = -EINVAL;
      goto out;
    }
    ret = snprintf(rsa_filenamebase, HOST_ID_FILENAME_MAX_LEN, "%s/%s%s",
                   DEFAULT_CONFIG_DIR,
		   DEFAULT_HOST_RSA_KEY_FILE_BASE,
		   DEFAULT_ANON_HI_FILE_NAME_SUFFIX);
    if (ret <= 0) {
      err = -EINVAL;
      goto out;
    }
    ret = snprintf(dsa_filenamebase_pub, HOST_ID_FILENAME_MAX_LEN, "%s/%s%s",
		   DEFAULT_CONFIG_DIR,
		   DEFAULT_HOST_DSA_KEY_FILE_BASE,
		   DEFAULT_PUB_HI_FILE_NAME_SUFFIX);
    if (ret <= 0) {
      err = -EINVAL;
      goto out;
    }
    ret = snprintf(rsa_filenamebase_pub,
		   rsa_filenamebase_len+
		   strlen(DEFAULT_PUB_HI_FILE_NAME_SUFFIX),
		   "%s/%s%s",
                   DEFAULT_CONFIG_DIR,
		   DEFAULT_HOST_RSA_KEY_FILE_BASE,
		   DEFAULT_PUB_HI_FILE_NAME_SUFFIX);
    if (ret <= 0) {
      err = -EINVAL;
      goto out;
    }
    
  }


  
  if (use_default) {
    HIP_DEBUG("Using dsa (anon hi) filenamebase: %s\n", dsa_filenamebase);
    HIP_DEBUG("Using rsa (anon hi) filenamebase: %s\n", rsa_filenamebase);
    HIP_DEBUG("Using dsa (pub hi) filenamebase: %s\n", dsa_filenamebase_pub);
    HIP_DEBUG("Using rsa (pub hi) filenamebase: %s\n", rsa_filenamebase_pub);
  }
  
  switch(action) {
  case ACTION_NEW:
    /* zero means "do not send any message to hipd */
    numeric_action = 0;

    /* Default directory is created only in "hipconf new default hi" */
    if (use_default) {
      err = check_and_create_dir(DEFAULT_CONFIG_DIR,
				 DEFAULT_CONFIG_DIR_MODE);
      if (err) {
	HIP_ERROR("Could not create default directory\n", err);
	goto out;
      }
    }

    if (!use_default) {
      if (!strcmp(hi_fmt, "dsa")) {
	dsa_key = create_dsa_key(DSA_KEY_DEFAULT_BITS);
	if (!dsa_key) {
	  HIP_ERROR("creation of dsa key failed\n");
	  err = -EINVAL;
	  goto out;  
	}
	err = save_dsa_private_key(dsa_filenamebase, dsa_key);
	if (err) {
	  HIP_ERROR("saving of dsa key failed\n");
	  goto out;
	}
	
      } else { /*RSA*/
	rsa_key = create_rsa_key(RSA_KEY_DEFAULT_BITS);
	if (!rsa_key) {
	  HIP_ERROR("creation of rsa key failed\n");
	  err = -EINVAL;
	  goto out;  
	}
	 err = save_rsa_private_key(rsa_filenamebase, rsa_key);
	 if (err) {
	   HIP_ERROR("saving of rsa key failed\n");
	   goto out;
	 }
      }
      HIP_DEBUG("saved key\n");
      break;
    }

    dsa_key = create_dsa_key(DSA_KEY_DEFAULT_BITS);
    if (!dsa_key) {
      HIP_ERROR("creation of dsa key failed\n");
      err = -EINVAL;
      goto out;  
    }

    dsa_pub_key = create_dsa_key(DSA_KEY_DEFAULT_BITS);
    if (!dsa_key) {
      HIP_ERROR("creation of dsa key (pub) failed\n");
      err = -EINVAL;
      goto out;  
    }

    rsa_key = create_rsa_key(RSA_KEY_DEFAULT_BITS);
    if (!rsa_key) {
      HIP_ERROR("creation of rsa key failed\n");
      err = -EINVAL;
      goto out;  
    }

    rsa_pub_key = create_rsa_key(RSA_KEY_DEFAULT_BITS);
    if (!rsa_pub_key) {
      HIP_ERROR("creation of rsa key (pub) failed\n");
      err = -EINVAL;
      goto out;  
    }

    err = save_dsa_private_key(dsa_filenamebase, dsa_key);
    if (err) {
      HIP_ERROR("saving of dsa key failed\n");
      goto out;
    }

    err = save_dsa_private_key(dsa_filenamebase_pub, dsa_pub_key);
    if (err) {
      HIP_ERROR("saving of dsa key failed\n");
      goto out;
    }

    err = save_rsa_private_key(rsa_filenamebase, rsa_key);
    if (err) {
      HIP_ERROR("saving of rsa key failed\n");
      goto out;
    }

    err = save_rsa_private_key(rsa_filenamebase_pub, rsa_pub_key);
    if (err) {
      HIP_ERROR("saving of rsa key failed\n");
      goto out;
    }
    break;
  case ACTION_ADD:
    numeric_action = SO_HIP_ADD_LOCAL_HI;

    if (!use_default) {
      if (!strcmp(hi_fmt, "dsa")) {
	err = load_dsa_private_key(dsa_filenamebase, &dsa_key);
	if (err) {
	  HIP_ERROR("Loading of the DSA key failed\n");
	  goto out;
	}
	dsa_key_rr_len = dsa_to_dns_key_rr(dsa_key, &dsa_key_rr);
	if (dsa_key_rr_len <= 0) {
	  HIP_ERROR("dsa_key_rr_len <= 0\n");
	  err = -EFAULT;
	  goto out;
	}
	err = dsa_to_hip_endpoint(dsa_key, &endpoint_dsa_hip, 
				  anon ? HIP_ENDPOINT_FLAG_ANON : 0, 
				  hostname);
	if (err) {
	  HIP_ERROR("Failed to allocate and build DSA endpoint.\n");
	  goto out;
	}
	err = hip_build_param_eid_endpoint(msg, endpoint_dsa_hip);
	if (err) {
	  HIP_ERROR("Building of host id failed\n");
	  goto out;
	}
          
      } else { /*RSA*/
	err = load_rsa_private_key(rsa_filenamebase, &rsa_key);
	if (err) {
	  HIP_ERROR("Loading of the RSA key failed\n");
	  goto out;
	}
	rsa_key_rr_len = rsa_to_dns_key_rr(rsa_key, &rsa_key_rr);
	if (rsa_key_rr_len <= 0) {
	  HIP_ERROR("rsa_key_rr_len <= 0\n");
	  err = -EFAULT;
	  goto out;
	}
	err = rsa_to_hip_endpoint(rsa_key, &endpoint_rsa_hip, 
				  anon ? HIP_ENDPOINT_FLAG_ANON : 0,
				  hostname);
	if (err) {
	  HIP_ERROR("Failed to allocate and build RSA endpoint.\n");
	  goto out;
	}
	err = hip_build_param_eid_endpoint(msg, endpoint_rsa_hip);
	if (err) {
	  HIP_ERROR("Building of host id failed\n");
	  goto out;
	}
	
      }
      goto skip_host_id;
    }

    err = load_dsa_private_key(dsa_filenamebase, &dsa_key);
    if (err) {
      HIP_ERROR("Loading of the DSA key failed\n");
      goto out;
    }

    err = load_rsa_private_key(rsa_filenamebase, &rsa_key);
    if (err) {
      HIP_ERROR("Loading of the RSA key failed\n");
      goto out;
    }

    err = load_dsa_private_key(dsa_filenamebase_pub, &dsa_pub_key);
    if (err) {
      HIP_ERROR("Loading of the DSA key (pub) failed\n");
      goto out;
    }

    err = load_rsa_private_key(rsa_filenamebase_pub, &rsa_pub_key);
    if (err) {
      HIP_ERROR("Loading of the RSA key (pub) failed\n");
      goto out;
    }

    dsa_key_rr_len = dsa_to_dns_key_rr(dsa_key, &dsa_key_rr);
    if (dsa_key_rr_len <= 0) {
      HIP_ERROR("dsa_key_rr_len <= 0\n");
      err = -EFAULT;
      goto out;
    }

    rsa_key_rr_len = rsa_to_dns_key_rr(rsa_key, &rsa_key_rr);
    if (rsa_key_rr_len <= 0) {
      HIP_ERROR("rsa_key_rr_len <= 0\n");
      err = -EFAULT;
      goto out;
    }

    dsa_pub_key_rr_len = dsa_to_dns_key_rr(dsa_pub_key, &dsa_pub_key_rr);
    if (dsa_pub_key_rr_len <= 0) {
      HIP_ERROR("dsa_key_rr_len <= 0\n");
      err = -EFAULT;
      goto out;
    }

    rsa_pub_key_rr_len = rsa_to_dns_key_rr(rsa_pub_key, &rsa_pub_key_rr);
    if (rsa_pub_key_rr_len <= 0) {
      HIP_ERROR("rsa_key_rr_len <= 0\n");
      err = -EFAULT;
      goto out;
    }
    
    err = dsa_to_hip_endpoint(dsa_key, &endpoint_dsa_hip, 
			      HIP_ENDPOINT_FLAG_ANON, 
			      hostname);
    if (err) {
      HIP_ERROR("Failed to allocate and build DSA endpoint (anon).\n");
      goto out;
    }
    
    err = rsa_to_hip_endpoint(rsa_key, &endpoint_rsa_hip, 
			      HIP_ENDPOINT_FLAG_ANON,
			      hostname);
    if (err) {
      HIP_ERROR("Failed to allocate and build RSA endpoint (anon).\n");
      goto out;
    }
    
    err = dsa_to_hip_endpoint(dsa_pub_key, &endpoint_dsa_pub_hip, 
			      0, 
			      hostname);
    if (err) {
      HIP_ERROR("Failed to allocate and build DSA endpoint (pub).\n");
      goto out;
    }
    
    err = rsa_to_hip_endpoint(rsa_pub_key, &endpoint_rsa_pub_hip, 
			      0,
			      hostname);
    if (err) {
      HIP_ERROR("Failed to allocate and build RSA endpoint (pub).\n");
      goto out;
    }

    err = hip_private_dsa_to_hit(dsa_key, dsa_key_rr, HIP_HIT_TYPE_HASH100,
				 &dsa_lhi.hit);
    if (err) {
      HIP_ERROR("Conversion from DSA to HIT failed\n");
      goto out;
    }

    HIP_DEBUG_HIT("DSA HIT", &dsa_lhi.hit);

    err = hip_private_dsa_to_hit(dsa_pub_key, dsa_pub_key_rr,
				 HIP_HIT_TYPE_HASH100, 
				 &dsa_pub_lhi.hit);
    if (err) {
      HIP_ERROR("Conversion from DSA to HIT failed\n");
      goto out;
    }
    HIP_DEBUG_HIT("DSA HIT", &dsa_pub_lhi.hit);
    
    err = hip_private_rsa_to_hit(rsa_key, rsa_key_rr, HIP_HIT_TYPE_HASH100,
				 &rsa_lhi.hit);
    if (err) {
      HIP_ERROR("Conversion from RSA to HIT failed\n");
      goto out;
    }
    HIP_DEBUG_HIT("RSA HIT", &rsa_lhi.hit);

    err = hip_private_rsa_to_hit(rsa_pub_key, rsa_pub_key_rr,
				 HIP_HIT_TYPE_HASH100, 
				 &rsa_pub_lhi.hit);
    if (err) {
      HIP_ERROR("Conversion from RSA to HIT failed\n");
      goto out;
    }
    HIP_DEBUG_HIT("RSA HIT", &rsa_pub_lhi.hit);
    break;
  }

  if (numeric_action == 0)
    goto skip_msg;

  err = hip_build_param_eid_endpoint(msg, endpoint_dsa_hip);
  if (err) {
    HIP_ERROR("Building of host id failed\n");
    goto out;
  }
  
  err = hip_build_param_eid_endpoint(msg, endpoint_rsa_hip);
  if (err) {
    HIP_ERROR("Building of host id failed\n");
    goto out;
  }

  err = hip_build_param_eid_endpoint(msg, endpoint_dsa_pub_hip);
  if (err) {
    HIP_ERROR("Building of host id failed\n");
    goto out;
  }
  
  err = hip_build_param_eid_endpoint(msg, endpoint_rsa_pub_hip);
  if (err) {
    HIP_ERROR("Building of host id failed\n");
    goto out;
  }

 skip_host_id:
  err = hip_build_user_hdr(msg, numeric_action, 0);
  if (err) {
    HIP_ERROR("build hdr error %d\n", err);
    goto out;
  }

 skip_msg:

 out:
  if (dsa_filenamebase != NULL)
          change_key_file_perms(dsa_filenamebase);
  if (rsa_filenamebase != NULL)
          change_key_file_perms(rsa_filenamebase);
  if (dsa_filenamebase_pub != NULL)
          change_key_file_perms(dsa_filenamebase_pub);
  if (rsa_filenamebase_pub != NULL)
          change_key_file_perms(rsa_filenamebase_pub);

  if (dsa_host_id)
    free(dsa_host_id);
  if (dsa_pub_host_id)
    free(dsa_pub_host_id);
  if (rsa_host_id)
    free(rsa_host_id);
  if (rsa_pub_host_id)
    free(rsa_pub_host_id);
  if ((use_default || strcmp(hi_fmt,"dsa")) && dsa_key)
    DSA_free(dsa_key);
  if ((use_default || strcmp(hi_fmt,"rsa")) && rsa_key)
    RSA_free(rsa_key);
  if (use_default && dsa_pub_key)
    DSA_free(dsa_pub_key);
  if (use_default && rsa_pub_key)
    RSA_free(rsa_pub_key);
  if (dsa_key_rr)
    free(dsa_key_rr);
  if (rsa_key_rr)
    free(rsa_key_rr);
  if (dsa_pub_key_rr)
    free(dsa_pub_key_rr);
  if (rsa_pub_key_rr)
    free(rsa_pub_key_rr);
  if (dsa_filenamebase)
    free(dsa_filenamebase);
  if (rsa_filenamebase)
    free(rsa_filenamebase);
  if (dsa_filenamebase_pub)
    free(dsa_filenamebase_pub);
  if (rsa_filenamebase_pub)
    free(rsa_filenamebase_pub);
  if (endpoint_dsa_hip)
    free(endpoint_dsa_hip);
  if (endpoint_rsa_hip)
    free(endpoint_rsa_hip);
  if (endpoint_dsa_pub_hip)
    free(endpoint_dsa_pub_hip);
  if (endpoint_rsa_pub_hip)
    free(endpoint_rsa_pub_hip);
  
  return err;
}

int hip_any_sa_to_hit_sa(const struct sockaddr *from,
		     const hip_hit_t *use_hit,
		     struct sockaddr_in6 *to) {
	to->sin6_family = AF_INET6;
	ipv6_addr_copy(&to->sin6_addr, use_hit);
	if (from->sa_family == AF_INET)
		to->sin6_port = ((struct sockaddr_in *) from)->sin_port;
	else if (from->sa_family == AF_INET6)
		to->sin6_port = ((struct sockaddr_in6 *) from)->sin6_port;
	else
		return -1;
	
	return 0;
}

void get_random_bytes(void *buf, int n)
{
	RAND_bytes(buf, n);
}

/**
 * hip_build_digest - calculate a digest over given data
 * @param type the type of digest, e.g. "sha1"
 * @param in the beginning of the data to be digested
 * @param in_len the length of data to be digested in octets
 * @param out the digest
 *
 * @param out should be long enough to hold the digest. This cannot be
 * checked!
 *
 * @return 0 on success, otherwise < 0.
 */
int hip_build_digest(const int type, const void *in, int in_len, void *out) {
	SHA_CTX sha;
	MD5_CTX md5;

	switch(type) {
	case HIP_DIGEST_SHA1:
		SHA1_Init(&sha);
		SHA1_Update(&sha, in, in_len);
		SHA1_Final(out, &sha);
		break;

	case HIP_DIGEST_MD5:
		MD5_Init(&md5);
		MD5_Update(&md5, in, in_len);
		MD5_Final(out, &md5);
		break;

	default:
		HIP_ERROR("Unknown digest: %x\n",type);
		return -EFAULT;
	}

	return 0;
}

/**
 * dsa_to_dns_key_rr - create DNS KEY RR record from host DSA key
 * @param dsa the DSA structure from where the KEY RR record is to be created
 * @param dsa_key_rr where the resultin KEY RR is stored
 *
 * Caller must free dsa_key_rr when it is not used anymore.
 *
 * @return On successful operation, the length of the KEY RR buffer is
 * returned (greater than zero) and pointer to the buffer containing
 * DNS KEY RR is stored at dsa_key_rr. On error function returns negative
 * and sets dsa_key_rr to NULL.
 */
int dsa_to_dns_key_rr(DSA *dsa, unsigned char **dsa_key_rr) {
  int err = 0;
  int dsa_key_rr_len = -1;
  signed char t; /* in units of 8 bytes */
  unsigned char *p;
  unsigned char *bn_buf = NULL;
  int bn_buf_len;
  int bn2bin_len;

  HIP_ASSERT(dsa != NULL); /* should not happen */

  *dsa_key_rr = NULL;

  _HIP_DEBUG("numbytes p=%d\n", BN_num_bytes(dsa->p));
  _HIP_DEBUG("numbytes q=%d\n", BN_num_bytes(dsa->q));
  _HIP_DEBUG("numbytes g=%d\n", BN_num_bytes(dsa->g));
  _HIP_DEBUG("numbytes pubkey=%d\n", BN_num_bytes(dsa->pub_key)); // shouldn't this be NULL also?

  /* notice that these functions allocate memory */
  _HIP_DEBUG("p=%s\n", BN_bn2hex(dsa->p));
  _HIP_DEBUG("q=%s\n", BN_bn2hex(dsa->q));
  _HIP_DEBUG("g=%s\n", BN_bn2hex(dsa->g));
  _HIP_DEBUG("pubkey=%s\n", BN_bn2hex(dsa->pub_key));

  /* ***** is use of BN_num_bytes ok ? ***** */
  t = (BN_num_bytes(dsa->p) - 64) / 8;
  if (t < 0 || t > 8) {
    HIP_ERROR("t=%d < 0 || t > 8\n", t);
    err = -EINVAL;
    goto out_err;
  }
  _HIP_DEBUG("t=%d\n", t);

  /* RFC 2536 section 2 */
  /*
           Field     Size
           -----     ----
            T         1  octet
            Q        20  octets
            P        64 + T*8  octets
            G        64 + T*8  octets
            Y        64 + T*8  octets
	  [ X        20 optional octets (private key hack) ]
	
  */
  dsa_key_rr_len = 1 + 20 + 3 * (64 + t * 8);

  if (dsa->priv_key) {
    dsa_key_rr_len += 20; /* private key hack */
    _HIP_DEBUG("Private key included\n");
  } else {
    _HIP_DEBUG("No private key\n");
  }

  _HIP_DEBUG("dsa key rr len = %d\n", dsa_key_rr_len);
  *dsa_key_rr = malloc(dsa_key_rr_len);
  if (!*dsa_key_rr) {
    HIP_ERROR("malloc\n");
    err = -ENOMEM;
    goto out_err;
  }

  /* side-effect: does also padding for Q, P, G, and Y */
  memset(*dsa_key_rr, 0, dsa_key_rr_len);

  /* copy header */
  p = *dsa_key_rr;

  /* set T */
  memset(p, t, 1); // XX FIX: WTF MEMSET?
  p += 1;
  _HIP_HEXDUMP("DSA KEY RR after T:", *dsa_key_rr, p - *dsa_key_rr);

  /* minimum number of bytes needed to store P, G or Y */
  bn_buf_len = BN_num_bytes(dsa->p);
  if (bn_buf_len <= 0) {
    HIP_ERROR("bn_buf_len p <= 0\n");
    err = -EINVAL;
    goto out_err_free_rr;
  }

  bn_buf = malloc(bn_buf_len);
  if (!bn_buf) {
    HIP_ERROR("malloc\n");
    err = -ENOMEM;
    goto out_err_free_rr;
  }
  
  /* Q */
  bn2bin_len = bn2bin_safe(dsa->q, bn_buf, 20);
  _HIP_DEBUG("q len=%d\n", bn2bin_len);
  if (!bn2bin_len) {
    HIP_ERROR("bn2bin\n");
    err = -ENOMEM;
    goto out_err;
  }
  HIP_ASSERT(bn2bin_len == 20);
  memcpy(p, bn_buf, bn2bin_len);
  p += bn2bin_len;
  _HIP_HEXDUMP("DSA KEY RR after Q:", *dsa_key_rr, p-*dsa_key_rr);

  /* add given dsa_param to the *dsa_key_rr */
#define DSA_ADD_PGY_PARAM_TO_RR(dsa_param, t)            \
  bn2bin_len = bn2bin_safe(dsa_param, bn_buf, 64 + t*8); \
  _HIP_DEBUG("len=%d\n", bn2bin_len);                    \
  if (!bn2bin_len) {                                     \
    HIP_ERROR("bn2bin\n");                               \
    err = -ENOMEM;                                       \
    goto out_err_free_rr;                                \
  }                                                      \
  HIP_ASSERT(bn_buf_len-bn2bin_len >= 0);                \
  p += bn_buf_len-bn2bin_len; /* skip pad */             \
  memcpy(p, bn_buf, bn2bin_len);                         \
  p += bn2bin_len;

  /* padding + P */
  DSA_ADD_PGY_PARAM_TO_RR(dsa->p, t);
  _HIP_HEXDUMP("DSA KEY RR after P:", *dsa_key_rr, p-*dsa_key_rr);
  /* padding + G */
  DSA_ADD_PGY_PARAM_TO_RR(dsa->g, t);
  _HIP_HEXDUMP("DSA KEY RR after G:", *dsa_key_rr, p-*dsa_key_rr);
  /* padding + Y */
  DSA_ADD_PGY_PARAM_TO_RR(dsa->pub_key, t);
  _HIP_HEXDUMP("DSA KEY RR after Y:", *dsa_key_rr, p-*dsa_key_rr);
  /* padding + X */

#undef DSA_ADD_PGY_PARAM_TO_RR


  if(dsa->priv_key){
    bn2bin_len = bn2bin_safe(dsa->priv_key, bn_buf, 20);
    memcpy(p,bn_buf,bn2bin_len);
    
    p += bn2bin_len;
    _HIP_HEXDUMP("DSA KEY RR after X:", *dsa_key_rr, p-*dsa_key_rr);

  }

  goto out_err;

 out_err_free_rr:
  if (*dsa_key_rr)
    free(*dsa_key_rr);

 out_err:
  if (bn_buf)
    free(bn_buf);
  return dsa_key_rr_len;
}


/**
 * rsa_to_dns_key_rr - This is a new version of the function above. This function 
 *                     assumes that RSA given as a parameter is always public (Laura/10.4.2006)
                       Creates DNS KEY RR record from host RSA public key
 * @param rsa the RSA structure from where the KEY RR record is to be created
 * @param rsa_key_rr where the resultin KEY RR is stored
 *
 * Caller must free rsa_key_rr when it is not used anymore.
 *
 * @return On successful operation, the length of the KEY RR buffer is
 * returned (greater than zero) and pointer to the buffer containing
 * DNS KEY RR is stored at rsa_key_rr. On error function returns negative
 * and sets rsa_key_rr to NULL.
 */
int rsa_to_dns_key_rr(RSA *rsa, unsigned char **rsa_key_rr) {
  int err = 0, len;
  int rsa_key_rr_len = -1;
  signed char t; // in units of 8 bytes
  unsigned char *p;
  int bn2bin_len;
  unsigned char *c;
  int public = -1;
  
  HIP_ASSERT(rsa != NULL); // should not happen
  
  *rsa_key_rr = NULL;
  
  HIP_ASSERT(BN_num_bytes(rsa->e) < 255); // is this correct?
  
  /* let's check if the RSA key is public or private
     private exponent is NULL in public keys */
  if(rsa->d == NULL) { 
    public = 1;
  
    /* 
       See RFC 2537 for flags, protocol and algorithm and check RFC 3110 for 
       the RSA public key part ( 1-3 octets defining length of the exponent,
       exponent is as many octets as the length defines and the modulus is 
       all the rest of the bytes).

       2 bytes for flags, 1 byte for protocol and 1 byte for algorithm = 4 bytes       
    */
    rsa_key_rr_len = 4; 
    rsa_key_rr_len += 1; // public key exponent length (1 byte or octet) 
    rsa_key_rr_len += BN_num_bytes(rsa->e); // public key exponent (3 bytes)
    rsa_key_rr_len += BN_num_bytes(rsa->n); // public key modulus (128 bytes)
    
  } else{
    public = 0;
    rsa_key_rr_len = 1 + BN_num_bytes(rsa->e) + BN_num_bytes(rsa->n) +  
      BN_num_bytes(rsa->d) + BN_num_bytes(rsa->p) + BN_num_bytes(rsa->q);
    
  }

  *rsa_key_rr = malloc(rsa_key_rr_len);
  if (!*rsa_key_rr) {
    HIP_ERROR("malloc\n");
    err = -ENOMEM;
    goto out_err;
  }

  memset(*rsa_key_rr, 0, rsa_key_rr_len);

  c = *rsa_key_rr;
  *c = (unsigned char) BN_num_bytes(rsa->e);
  c++; // = e_length 

  len = bn2bin_safe(rsa->e, c, HIP_RSA_PUBLIC_EXPONENT_E_LEN); //with 1024 key 3
  c += len;

  len = bn2bin_safe(rsa->n, c, HIP_RSA_PUBLIC_MODULUS_N_LEN); //with 1024 key 128
  c += len;  

  if(!public){
          len = bn2bin_safe(rsa->d, c, 
                            HIP_RSA_PRIVATE_EXPONENT_D_LEN); //with 1024 key 128
          c += len;
          
          len = bn2bin_safe(rsa->p, c, 
                            HIP_RSA_SECRET_PRIME_FACTOR_P_LEN); //with 1024 key 64
          c += len;
    
          len = bn2bin_safe(rsa->q, c, 
                            HIP_RSA_SECRET_PRIME_FACTOR_Q_LEN); //with 1024 key 64
          c += len;
  }
  
  rsa_key_rr_len = c - *rsa_key_rr;

 out_err:

  return rsa_key_rr_len;
}

void *hip_cast_sa_addr(void *sockaddr) {
  struct sockaddr *sa = (struct sockaddr *) sockaddr;
  void *ret;
  
  switch(sa->sa_family) {
  case AF_INET:
    ret = &(((struct sockaddr_in *) sockaddr)->sin_addr);
    break;
  case AF_INET6:
    ret = &(((struct sockaddr_in6 *) sockaddr)->sin6_addr);
    break;
  default:
    ret = NULL;
  }
  return ret;
}

int hip_sockaddr_len(void *sockaddr) {
  struct sockaddr *sa = (struct sockaddr *) sockaddr;
  int len;
  
  switch(sa->sa_family) {
  case AF_INET:
    len = sizeof(struct sockaddr_in);
    break;
  case AF_INET6:
    len = sizeof(struct sockaddr_in6);
    break;
  case_AF_UNIX:
    len = sizeof(struct sockaddr_un);
    break;
  default:
    len = 0;
  }
  return len;
}

int hip_sa_addr_len(void *sockaddr) {
  struct sockaddr *sa = (struct sockaddr *) sockaddr;
  int len;
  
  switch(sa->sa_family) {
  case AF_INET:
    len = 4;
    break;
  case AF_INET6:
    len = 16;
    break;
  default:
    len = 0;
  }
  return len;
}


/* conversion function from in6_addr to sockaddr_storage
 * 
 * NOTE: sockaddr too small to store sockaddr_in6 */
void hip_addr_to_sockaddr(struct in6_addr *addr, struct sockaddr_storage *sa)
{
	memset(sa, 0, sizeof(struct sockaddr_storage));
	
	if (IN6_IS_ADDR_V4MAPPED(addr)) {
		struct sockaddr_in *in = (struct sockaddr_in *) sa;
		in->sin_family = AF_INET;
		IPV6_TO_IPV4_MAP(addr, &in->sin_addr);
	} else {
		struct sockaddr_in6 *in6 = (struct sockaddr_in6 *) sa;
		in6->sin6_family = AF_INET6;
		ipv6_addr_copy(&in6->sin6_addr, addr);
	}
}





int hip_remove_lock_file(char *filename) {
	return unlink(filename);
}

int hip_create_lock_file(char *filename, int killold) {
	int err = 0, fd = 0, old_pid = 0;
	char old_pid_str[64], new_pid_str[64];
	int new_pid_str_len;
	
	memset(old_pid_str, 0, sizeof(old_pid_str));
	memset(new_pid_str, 0, sizeof(new_pid_str));

	/* New pid */
	snprintf(new_pid_str, sizeof(new_pid_str)-1, "%d\n", getpid());
	new_pid_str_len = strnlen(new_pid_str, sizeof(new_pid_str)-1);
	HIP_IFEL((new_pid_str_len <= 0), -1, "pid length\n");
		
	/* Read old pid */
	fd = open(filename, O_RDWR | O_CREAT, 0644);
	HIP_IFEL((fd <= 0), -1, "opening lock file failed\n");

	read(fd, old_pid_str, sizeof(old_pid_str) - 1);
	old_pid = atoi(old_pid_str);
       
	if (lockf(fd, F_TLOCK, 0) < 0)
	{ 
		HIP_IFEL(!killold, -12,
			 "\nHIP daemon already running with pid %d\n"
			 "Give: -k option to kill old daemon.\n",old_pid);
		
		HIP_INFO("\nDaemon is already running with pid %d\n"
			 "-k option given, terminating old one...\n", old_pid);
		/* Erase the old lock file to avoid having multiple pids
		   in the file */
		lockf(fd, F_ULOCK, 0);
		close(fd);
		HIP_IFEL(hip_remove_lock_file(filename), -1,"remove lock file\n");
                /* fd = open(filename, O_RDWR | O_CREAT, 0644); */
		fd = open(filename, O_RDWR | O_CREAT | O_TRUNC, 0644);
                /* don't close file descriptor because new started process is running */
		HIP_IFEL((fd <= 0), -1, "Opening lock file failed\n");
		HIP_IFEL(lockf(fd, F_TLOCK, 0), -1,"lock attempt failed\n");  
                 /* HIP_IFEL(kill(old_pid, SIGKILL), -1, "kill failed\n"); */
		err = kill(old_pid, SIGKILL);
		if (err != 0)
		{
                 HIP_INFO("\nError %d while trying to kill pid %d\n", err,old_pid);
		} 
	}
	/* else if (killold)
	{	
		lseek(fd,0,SEEK_SET);
		write(fd, new_pid_str, new_pid_str_len);
                system("NEW_PID=$(sudo awk NR==1 /var/lock/hipd.lock)");
		system("OLD_PID=$(/bin/pidof -o $NEW_PID hipd)");
		system("kill -9 $OLD_PID"); 
	} */

	lseek(fd,0,SEEK_SET);
	HIP_IFEL((write(fd, new_pid_str, new_pid_str_len) != new_pid_str_len),
		 "Writing new pid failed\n", -1);

out_err:
	if (err == -12)
	{
	  exit(0);
	}

	return err;
}

#endif /* ! __KERNEL__ */

/**
 * hip_solve_puzzle - Solve puzzle.
 * @param puzzle_or_solution Either a pointer to hip_puzzle or hip_solution structure
 * @param hdr The incoming R1/I2 packet header.
 * @param mode Either HIP_VERIFY_PUZZLE of HIP_SOLVE_PUZZLE
 *
 * The K and I is read from the @c puzzle_or_solution. 
 *
 * The J that solves the puzzle is returned, or 0 to indicate an error.
 * NOTE! I don't see why 0 couldn't solve the puzzle too, but since the
 * odds are 1/2^64 to try 0, I don't see the point in improving this now.
 */
uint64_t hip_solve_puzzle(void *puzzle_or_solution, struct hip_common *hdr,
			  int mode)
{
	uint64_t mask = 0;
	uint64_t randval = 0;
	uint64_t maxtries = 0;
	uint64_t digest = 0;
	u8 cookie[48];
	int err = 0;
	union {
		struct hip_puzzle pz;
		struct hip_solution sl;
	} *u;

	HIP_HEXDUMP("puzzle", puzzle_or_solution,
		    (mode == HIP_VERIFY_PUZZLE ? sizeof(struct hip_solution) : sizeof(struct hip_puzzle)));

	_HIP_DEBUG("\n");
	/* pre-create cookie */
	u = puzzle_or_solution;

	_HIP_DEBUG("current hip_cookie_max_k_r1=%d\n", max_k);
	HIP_IFEL(u->pz.K > HIP_PUZZLE_MAX_K, 0, 
		 "Cookie K %u is higher than we are willing to calculate"
		 " (current max K=%d)\n", u->pz.K, HIP_PUZZLE_MAX_K);

	mask = hton64((1ULL << u->pz.K) - 1);
	memcpy(cookie, (u8 *)&(u->pz.I), sizeof(uint64_t));

	HIP_DEBUG("(u->pz.I: 0x%llx\n", u->pz.I);

	if (mode == HIP_VERIFY_PUZZLE) {
		ipv6_addr_copy((hip_hit_t *)(cookie+8), &hdr->hits);
		ipv6_addr_copy((hip_hit_t *)(cookie+24), &hdr->hitr);
		//randval = ntoh64(u->sl.J);
		randval = u->sl.J;
		_HIP_DEBUG("u->sl.J: 0x%llx\n", randval);
		maxtries = 1;
	} else if (mode == HIP_SOLVE_PUZZLE) {
		ipv6_addr_copy((hip_hit_t *)(cookie+8), &hdr->hitr);
		ipv6_addr_copy((hip_hit_t *)(cookie+24), &hdr->hits);
		maxtries = 1ULL << (u->pz.K + 3);
		get_random_bytes(&randval, sizeof(u_int64_t));
	} else {
		HIP_IFEL(1, 0, "Unknown mode: %d\n", mode);
	}

	HIP_DEBUG("K=%u, maxtries (with k+2)=%llu\n", u->pz.K, maxtries);
	/* while loops should work even if the maxtries is unsigned
	 * if maxtries = 1 ---> while(1 > 0) [maxtries == 0 now]... 
	 * the next round while (0 > 0) [maxtries > 0 now]
	 */
	while(maxtries-- > 0) {
	 	u8 sha_digest[HIP_AH_SHA_LEN];
		
		/* must be 8 */
		memcpy(cookie + 40, (u8*) &randval, sizeof(uint64_t));

		hip_build_digest(HIP_DIGEST_SHA1, cookie, 48, sha_digest);

                /* copy the last 8 bytes for checking */
		memcpy(&digest, sha_digest + 12, sizeof(uint64_t));

		/* now, in order to be able to do correctly the bitwise
		 * AND-operation we have to remember that little endian
		 * processors will interpret the digest and mask reversely.
		 * digest is the last 64 bits of the sha1-digest.. how that is
		 * ordered in processors registers etc.. does not matter to us.
		 * If the last 64 bits of the sha1-digest is
		 * 0x12345678DEADBEEF, whether we have 0xEFBEADDE78563412
		 * doesn't matter because the mask matters... if the mask is
		 * 0x000000000000FFFF (or in other endianness
		 * 0xFFFF000000000000). Either ways... the result is
		 * 0x000000000000BEEF or 0xEFBE000000000000, which the cpu
		 * interprets as 0xBEEF. The mask is converted to network byte
		 * order (above).
		 */
		if ((digest & mask) == 0) {
			_HIP_DEBUG("*** Puzzle solved ***: 0x%llx\n",randval);
			_HIP_HEXDUMP("digest", sha_digest, HIP_AH_SHA_LEN);
			_HIP_HEXDUMP("cookie", cookie, sizeof(cookie));
			return randval;
		}

		/* It seems like the puzzle was not correctly solved */
		HIP_IFEL(mode == HIP_VERIFY_PUZZLE, 0, "Puzzle incorrect\n");
		randval++;
	}

	HIP_ERROR("Could not solve the puzzle, no solution found\n");
 out_err:
	return err;
}

<<<<<<< HEAD
hip_lsi_t *hip_get_lsi_peer_by_hits(struct in6_addr *hit_s, struct in6_addr *hit_r){
        int err;
        struct hip_common *msg = NULL;
	hip_lsi_t *lsi = NULL;

	
	HIP_IFE(!(msg = hip_msg_alloc()), -1);

	if (hit_s)
		HIP_IFEL(hip_build_param_contents(msg, (void *) hit_s,
						  HIP_PARAM_HIT,
						  sizeof(struct in6_addr)), -1,
			 "build param HIP_PARAM_HIT  failed\n");
	if (hit_r)
	  HIP_IFEL(hip_build_param_contents(msg, (void *) hit_r,
							    HIP_PARAM_HIT,
							    sizeof(struct in6_addr)), -1,
				   "build param HIP_PARAM_HIT  failed\n");


	HIP_IFEL(hip_build_user_hdr(msg, SO_HIP_GET_LSI_PEER, 0), -1,
		 "build hdr failed\n");
	
	/* send and receive msg to/from hipd */
	HIP_IFEL(hip_send_recv_daemon_info(msg), -1, "send_recv msg failed\n");
	HIP_DEBUG("send_recv msg succeed\n");
	/* check error value */
	HIP_IFEL(hip_get_msg_err(msg), -1, "Got erroneous message!\n");

	lsi = (hip_lsi_t *)hip_get_param_contents(msg, SO_HIP_PARAM_LSI);

out_err:
	//if(msg)
	//	HIP_FREE(msg);
	return lsi;

}

hip_lsi_t *hip_get_lsi_our_by_hits(struct in6_addr *hit_s, struct in6_addr *hit_r){
        int err;
        struct hip_common *msg = NULL;
	hip_lsi_t *lsi = NULL;

	HIP_IFE(!(msg = hip_msg_alloc()), -1);

	if (hit_s)
		HIP_IFEL(hip_build_param_contents(msg, (void *) hit_s,
						  HIP_PARAM_HIT,
						  sizeof(struct in6_addr)), -1,
			 "build param HIP_PARAM_HIT  failed\n");
	if (hit_r)
	  HIP_IFEL(hip_build_param_contents(msg, (void *) hit_r,
							    HIP_PARAM_HIT,
							    sizeof(struct in6_addr)), -1,
				   "build param HIP_PARAM_HIT  failed\n");


	HIP_IFEL(hip_build_user_hdr(msg, SO_HIP_GET_LSI_OUR, 0), -1,
		 "build hdr failed\n");
	
	/* send and receive msg to/from hipd */
	HIP_IFEL(hip_send_recv_daemon_info(msg), -1, "send_recv msg failed\n");
	HIP_DEBUG("send_recv msg succeed\n");
	/* check error value */
	HIP_IFEL(hip_get_msg_err(msg), -1, "Got erroneous message!\n");

	lsi = (hip_lsi_t *)hip_get_param_contents(msg, SO_HIP_PARAM_LSI);

out_err:
	//if(msg)
	//	HIP_FREE(msg);
	return lsi;

}

int hip_trigger_is_bex_established(struct in6_addr **src_hit, struct in6_addr **dst_hit, struct in_addr *src_ip, struct in_addr *dst_ip){

  int err = 0, res = 0;
  hip_lsi_t src_ip4, dst_ip4;
  struct hip_tlv_common *current_param = NULL;
  struct hip_common *msg = NULL;
  struct hip_hadb_user_info_state *ha;

  
  HIP_ASSERT(src_ip != NULL && dst_ip != NULL);

     HIP_IFEL(!(msg = malloc(HIP_MAX_PACKET)), -1, "malloc failed\n");

     hip_msg_init(msg);

     HIP_IFEL(hip_build_user_hdr(msg, SO_HIP_GET_HA_INFO, 0), -1,
	      "Building of daemon header failed\n");

     HIP_IFEL(hip_send_recv_daemon_info(msg), -1,
	      "send recv daemon info\n");

     while((current_param = hip_get_next_param(msg, current_param)) != NULL) {
	  ha = hip_get_param_contents_direct(current_param);

	  if ( (((ipv4_addr_cmp(src_ip, &ha->lsi_our) == 0) && (ipv4_addr_cmp(dst_ip, &ha->lsi_peer) == 0))
	       || ((ipv4_addr_cmp(dst_ip, &ha->lsi_our) == 0) &&  (ipv4_addr_cmp(src_ip, &ha->lsi_peer) == 0)))
	       && ha->state == HIP_STATE_ESTABLISHED){
	    *src_hit = &(ha->hit_our);
	    *dst_hit = &(ha->hit_peer);
	    break;
	  }
	
     }
        
  if (*src_hit && *dst_hit){
        res = 1;
        _HIP_DEBUG_HIT("hip_trigger_ha src_hit",*src_hit);
	_HIP_DEBUG_HIT("hip_trigger_ha dst_hit",*dst_hit);
  }
 out_err:
	if(msg)
		HIP_FREE(msg);	
	return res;

}

int hip_trigger_bex(struct in6_addr **src_hit, struct in6_addr **dst_hit, struct in6_addr *src_ip, struct in6_addr *dst_ip)
{
	struct hip_tlv_common *param = NULL;
	struct hip_common *msg = NULL;
	hip_lsi_t src_ip4, dst_ip4;
	int err = 0, is_lsi = 0;

	HIP_ERROR("Start hip_trigger_bex\n");
	HIP_IFE(!(msg = hip_msg_alloc()), -1);

	if (*src_hit)
		HIP_IFEL(hip_build_param_contents(msg, (void *) *src_hit,
						  HIP_PARAM_HIT,
=======
/* This builds a msg wich will be sent to the HIPd in order to trigger
 * a BEX there.
 * 
 * TODO move that to useripsec.c?
 * 
 * NOTE: Either destination HIT or IP (for opportunistic BEX) has to be provided */
int hip_trigger_bex(struct in6_addr *src_hit, struct in6_addr *dst_hit,
		struct in6_addr *src_ip, struct in6_addr *dst_ip)
{
	struct hip_common *msg = NULL;
	int err = 0;

	HIP_DEBUG_HIT("src_hit is: ", src_hit);
	HIP_DEBUG_IN6ADDR("src_ip is: ", src_ip);
	HIP_DEBUG_HIT("dst_hit is: ", dst_hit);
	HIP_DEBUG_IN6ADDR("dst_ip  is: ", dst_ip);
	
	HIP_IFE(!(msg = hip_msg_alloc()), -1);
	
	HIP_IFEL(!dst_hit && !dst_ip, -1, "neither destination hit nor ip provided\n");
	
	// NOTE: we need this sequence in order to process the icoming message correctly
	
	// destination HIT is obligatory or opportunistic BEX
	if (dst_hit)
		HIP_IFEL(hip_build_param_contents(msg, (void *)(dst_hit),
						  HIP_PARAM_HIT,
						  sizeof(struct in6_addr)), -1,
		 "build param HIP_PARAM_HIT failed\n");
	
	// source HIT is optional
	if (src_hit)
			HIP_IFEL(hip_build_param_contents(msg, (void *)(src_hit),
							  HIP_PARAM_HIT,
							  sizeof(struct in6_addr)), -1,
				 "build param HIP_PARAM_HIT failed\n");
	
	// if no destination HIT is provided this has to be there
	if (dst_ip)
		HIP_IFEL(hip_build_param_contents(msg, (void *)(dst_ip),
						  HIP_PARAM_IPV6_ADDR,
>>>>>>> 16ac8c47
						  sizeof(struct in6_addr)), -1,
			 "build param HIP_PARAM_HIT  failed\n");
       
	if (*dst_hit)
	  HIP_IFEL(hip_build_param_contents(msg, (void *) *dst_hit,
							    HIP_PARAM_HIT,
							    sizeof(struct in6_addr)), -1,
				   "build param HIP_PARAM_HIT  failed\n");
	
<<<<<<< HEAD
	if (src_ip){
	        /* LSI check */
	        if (IN6_IS_ADDR_V4MAPPED(src_ip)){
			IPV6_TO_IPV4_MAP(src_ip, &src_ip4);
			HIP_DEBUG_LSI(" src lsi", &src_ip4);

			HIP_IFEL(hip_build_param_contents(msg, (void *) &src_ip4,
						  SO_HIP_PARAM_LSI,
						  sizeof(struct in_addr)), -1,
				 "build param HIP_PARAM_LSI failed\n");
		}
		else{
		        HIP_IFEL(hip_build_param_contents(msg, (void *) src_ip,
							  HIP_PARAM_IPV6_ADDR,
							  sizeof(struct in6_addr)), -1,
				 "build param HIP_PARAM_IPV6_ADDR failed\n");
		}
	}
	if (dst_ip){
		/* LSI check */
		if (IN6_IS_ADDR_V4MAPPED(dst_ip)){
			IPV6_TO_IPV4_MAP(dst_ip, &dst_ip4);
			HIP_DEBUG_LSI(" dst lsi", &dst_ip4);

			HIP_IFEL(hip_build_param_contents(msg, (void *) &dst_ip4,
						  SO_HIP_PARAM_LSI,
						  sizeof(struct in_addr)), -1,
				 "build param HIP_PARAM_LSI failed\n");
			is_lsi = 1;
		}
		else{
			HIP_IFEL(hip_build_param_contents(msg, (void *)(dst_ip),
							  HIP_PARAM_IPV6_ADDR,
							  sizeof(struct in6_addr)), -1,
				 "build param HIP_PARAM_IPV6_ADDR failed\n");
		}
	}


=======
	// this again is optional
	if (src_ip)
			HIP_IFEL(hip_build_param_contents(msg, (void *)(src_ip),
							  HIP_PARAM_IPV6_ADDR,
							  sizeof(struct in6_addr)), -1,
				 "build param HIP_PARAM_IPV6_ADDR failed\n");
	
>>>>>>> 16ac8c47
	/* build the message header */
	HIP_IFEL(hip_build_user_hdr(msg, SO_HIP_TRIGGER_BEX, 0), -1,
		 "build hdr failed\n");

	HIP_DUMP_MSG(msg);
	
	/* send msg to hipd and receive corresponding reply */
	HIP_IFEL(hip_send_recv_daemon_info(msg), -1, "send_recv msg failed\n");
	_HIP_DEBUG("send_recv msg succeed\n");

	/* check error value */
<<<<<<< HEAD
	HIP_IFEL(hip_get_msg_err(msg), -1, "Got erroneous message!\n");

	if (is_lsi && !(*dst_hit)){
		while((param = hip_get_next_param(msg, param))){
	    		if (hip_get_param_type(param) == HIP_PARAM_HIT){
	      			if (!(*src_hit))
					*src_hit = (struct in6_addr *)hip_get_param_contents_direct(param);
	      			else 
					*dst_hit = (struct in6_addr *)hip_get_param_contents_direct(param);
	    		}
	  	} 
	}
=======
	HIP_IFEL(hip_get_msg_err(msg), -1, "hipd returned error message!\n");
	
	HIP_DEBUG("Send_recv msg succeed \n");
	
>>>>>>> 16ac8c47
 out_err:
	if(msg)
		HIP_FREE(msg);
	HIP_DEBUG_HIT("hip_trigger bex src_hit",*src_hit);
	HIP_DEBUG_HIT("hip_trigger bex dst_hit",*dst_hit);
	HIP_DEBUG("End  hip_trigger_bex\n");
	return err;
}


int hip_find_local_lsi(hip_lsi_t * dst_lsi){
	int err = 0, exist = 0;
  	hip_lsi_t *aux_lsi = NULL;

  	struct hip_common *msg = NULL;
  	struct hip_tlv_common *current_param = NULL;
  	hip_tlv_type_t param_type;

  	HIP_IFE(!(msg = hip_msg_alloc()), -1);

  	if (dst_lsi){
    		HIP_IFEL(hip_build_param_contents(msg, (void *) dst_lsi,
						  SO_HIP_PARAM_LSI,
						  sizeof(struct in_addr)), -1,
			 "build param HIP_PARAM_LSI failed\n");

		HIP_IFEL(hip_build_user_hdr(msg, SO_HIP_IS_OUR_LSI, 0), -1,
	     	"build hdr failed\n");
	
    		/* send and receive msg to/from hipd */
    		HIP_IFEL(hip_send_recv_daemon_info(msg), -1, "send_recv msg failed\n");
	        HIP_DEBUG("send_recv msg succeed\n");
	        /* check error value */
	        HIP_IFEL(hip_get_msg_err(msg), -1, "Got erroneous message!\n");

		while((current_param = hip_get_next_param(msg, current_param)) != NULL)
		{
			param_type = hip_get_param_type(current_param);

			if (param_type == SO_HIP_PARAM_LSI){
				aux_lsi = (struct in_addr *)hip_get_param_contents_direct(current_param);
				if (aux_lsi){
					exist = 1;
					HIP_DEBUG_LSI("Lsi found is: ", aux_lsi);
				}
				break;
      			}
    		}
	}
    	
 out_err:
	HIP_DEBUG("exist = %d \n", exist);
	if(msg)
      		HIP_FREE(msg);
    	return exist;
}


int getproto_info(int port_dest, char *proto)
{	 								
        FILE *fd = NULL;
        char line[500];
	int lineno = 0, index_addr_port;
        int exists = 0, result;
        List list;
	char path[11+sizeof(proto)];
        char *fqdn_str = NULL, *separator = NULL, *sub_string_port_hex = NULL;
        
	if(!strcmp(proto,"tcp6")){
           index_addr_port = 15;
	}
	else if(!strcmp(proto,"udp6")){
	   index_addr_port = 10;
	}

	strcpy(path,"/proc/net/"); 
	strcat(path, proto);
        fd = fopen(path, "r");		
        
        while (fd && getwithoutnewline(line, 500, fd) != NULL && !exists) {		
                lineno++;
		if (lineno > 1){
		  if(strlen(line)<=1) continue;
		  initlist(&list);                                                    
		  extractsubstrings(line, &list); 
		  fqdn_str = getitem(&list, index_addr_port);
		  if (fqdn_str)
		    separator = strrchr(fqdn_str, ':');
		  if (separator){
		    sub_string_port_hex = strtok(separator,":");
		    //sprintf(port_dest_hex, "%x", port_dest);
		    //HIP_DEBUG("sub_string_port_hex %s\n",sub_string_port_hex);
		    sscanf(sub_string_port_hex,"%X",&result);
		    HIP_DEBUG("Result %i\n",result);
		    HIP_DEBUG("port dest %i\n",port_dest);
		    if (result == port_dest)
		      exists = 1;		    
		  }
		}
        } // end of while	              							
        if (fd)                                                               
                fclose(fd);		
        return exists;	        				

}<|MERGE_RESOLUTION|>--- conflicted
+++ resolved
@@ -1887,27 +1887,26 @@
 	return err;
 }
 
-<<<<<<< HEAD
 hip_lsi_t *hip_get_lsi_peer_by_hits(struct in6_addr *hit_s, struct in6_addr *hit_r){
-        int err;
-        struct hip_common *msg = NULL;
+	int err;
+	struct hip_common *msg = NULL;
 	hip_lsi_t *lsi = NULL;
-
+	
 	
 	HIP_IFE(!(msg = hip_msg_alloc()), -1);
-
+	
 	if (hit_s)
 		HIP_IFEL(hip_build_param_contents(msg, (void *) hit_s,
 						  HIP_PARAM_HIT,
 						  sizeof(struct in6_addr)), -1,
 			 "build param HIP_PARAM_HIT  failed\n");
 	if (hit_r)
-	  HIP_IFEL(hip_build_param_contents(msg, (void *) hit_r,
-							    HIP_PARAM_HIT,
-							    sizeof(struct in6_addr)), -1,
-				   "build param HIP_PARAM_HIT  failed\n");
-
-
+		HIP_IFEL(hip_build_param_contents(msg, (void *) hit_r,
+						  HIP_PARAM_HIT,
+						  sizeof(struct in6_addr)), -1,
+			 "build param HIP_PARAM_HIT  failed\n");
+	
+	
 	HIP_IFEL(hip_build_user_hdr(msg, SO_HIP_GET_LSI_PEER, 0), -1,
 		 "build hdr failed\n");
 	
@@ -1916,35 +1915,34 @@
 	HIP_DEBUG("send_recv msg succeed\n");
 	/* check error value */
 	HIP_IFEL(hip_get_msg_err(msg), -1, "Got erroneous message!\n");
-
+	
 	lsi = (hip_lsi_t *)hip_get_param_contents(msg, SO_HIP_PARAM_LSI);
-
-out_err:
-	//if(msg)
-	//	HIP_FREE(msg);
+	
+ out_err:
+	//if(msg)                                                                                                                                                                                              
+	//      HIP_FREE(msg);                                                                                                                                                                                 
 	return lsi;
-
 }
 
 hip_lsi_t *hip_get_lsi_our_by_hits(struct in6_addr *hit_s, struct in6_addr *hit_r){
-        int err;
-        struct hip_common *msg = NULL;
+	int err;
+	struct hip_common *msg = NULL;
 	hip_lsi_t *lsi = NULL;
-
+	
 	HIP_IFE(!(msg = hip_msg_alloc()), -1);
-
+	
 	if (hit_s)
 		HIP_IFEL(hip_build_param_contents(msg, (void *) hit_s,
 						  HIP_PARAM_HIT,
 						  sizeof(struct in6_addr)), -1,
 			 "build param HIP_PARAM_HIT  failed\n");
 	if (hit_r)
-	  HIP_IFEL(hip_build_param_contents(msg, (void *) hit_r,
-							    HIP_PARAM_HIT,
-							    sizeof(struct in6_addr)), -1,
-				   "build param HIP_PARAM_HIT  failed\n");
-
-
+		HIP_IFEL(hip_build_param_contents(msg, (void *) hit_r,
+						  HIP_PARAM_HIT,
+						  sizeof(struct in6_addr)), -1,
+			 "build param HIP_PARAM_HIT  failed\n");
+	
+	
 	HIP_IFEL(hip_build_user_hdr(msg, SO_HIP_GET_LSI_OUR, 0), -1,
 		 "build hdr failed\n");
 	
@@ -1953,76 +1951,61 @@
 	HIP_DEBUG("send_recv msg succeed\n");
 	/* check error value */
 	HIP_IFEL(hip_get_msg_err(msg), -1, "Got erroneous message!\n");
-
+	
 	lsi = (hip_lsi_t *)hip_get_param_contents(msg, SO_HIP_PARAM_LSI);
-
-out_err:
-	//if(msg)
-	//	HIP_FREE(msg);
+	
+ out_err:
+	//if(msg)                                                                                                                                                                                              
+	//      HIP_FREE(msg);                                                                                                                                                                                 
 	return lsi;
-
+	
 }
 
 int hip_trigger_is_bex_established(struct in6_addr **src_hit, struct in6_addr **dst_hit, struct in_addr *src_ip, struct in_addr *dst_ip){
 
-  int err = 0, res = 0;
-  hip_lsi_t src_ip4, dst_ip4;
-  struct hip_tlv_common *current_param = NULL;
-  struct hip_common *msg = NULL;
-  struct hip_hadb_user_info_state *ha;
-
+	int err = 0, res = 0;
+	hip_lsi_t src_ip4, dst_ip4;
+	struct hip_tlv_common *current_param = NULL;
+	struct hip_common *msg = NULL;
+	struct hip_hadb_user_info_state *ha;
   
-  HIP_ASSERT(src_ip != NULL && dst_ip != NULL);
-
-     HIP_IFEL(!(msg = malloc(HIP_MAX_PACKET)), -1, "malloc failed\n");
-
-     hip_msg_init(msg);
-
-     HIP_IFEL(hip_build_user_hdr(msg, SO_HIP_GET_HA_INFO, 0), -1,
-	      "Building of daemon header failed\n");
-
-     HIP_IFEL(hip_send_recv_daemon_info(msg), -1,
-	      "send recv daemon info\n");
-
-     while((current_param = hip_get_next_param(msg, current_param)) != NULL) {
-	  ha = hip_get_param_contents_direct(current_param);
-
-	  if ( (((ipv4_addr_cmp(src_ip, &ha->lsi_our) == 0) && (ipv4_addr_cmp(dst_ip, &ha->lsi_peer) == 0))
-	       || ((ipv4_addr_cmp(dst_ip, &ha->lsi_our) == 0) &&  (ipv4_addr_cmp(src_ip, &ha->lsi_peer) == 0)))
-	       && ha->state == HIP_STATE_ESTABLISHED){
-	    *src_hit = &(ha->hit_our);
-	    *dst_hit = &(ha->hit_peer);
-	    break;
-	  }
-	
-     }
+	HIP_ASSERT(src_ip != NULL && dst_ip != NULL);
+
+	HIP_IFEL(!(msg = malloc(HIP_MAX_PACKET)), -1, "malloc failed\n");
+
+	hip_msg_init(msg);
+
+	HIP_IFEL(hip_build_user_hdr(msg, SO_HIP_GET_HA_INFO, 0), -1,
+		 "Building of daemon header failed\n");
+
+	HIP_IFEL(hip_send_recv_daemon_info(msg), -1,
+		 "send recv daemon info\n");
+
+	while((current_param = hip_get_next_param(msg, current_param)) != NULL) {
+		ha = hip_get_param_contents_direct(current_param);
+
+		if ( (((ipv4_addr_cmp(src_ip, &ha->lsi_our) == 0) && (ipv4_addr_cmp(dst_ip, &ha->lsi_peer) == 0))
+		      || ((ipv4_addr_cmp(dst_ip, &ha->lsi_our) == 0) &&  (ipv4_addr_cmp(src_ip, &ha->lsi_peer) == 0)))
+		     && ha->state == HIP_STATE_ESTABLISHED){
+			*src_hit = &(ha->hit_our);
+			*dst_hit = &(ha->hit_peer);
+			break;
+		}
         
-  if (*src_hit && *dst_hit){
-        res = 1;
-        _HIP_DEBUG_HIT("hip_trigger_ha src_hit",*src_hit);
-	_HIP_DEBUG_HIT("hip_trigger_ha dst_hit",*dst_hit);
-  }
+	}
+        
+	if (*src_hit && *dst_hit){
+		res = 1;
+		_HIP_DEBUG_HIT("hip_trigger_ha src_hit",*src_hit);
+		_HIP_DEBUG_HIT("hip_trigger_ha dst_hit",*dst_hit);
+	}
  out_err:
-	if(msg)
-		HIP_FREE(msg);	
-	return res;
-
-}
-
-int hip_trigger_bex(struct in6_addr **src_hit, struct in6_addr **dst_hit, struct in6_addr *src_ip, struct in6_addr *dst_ip)
-{
-	struct hip_tlv_common *param = NULL;
-	struct hip_common *msg = NULL;
-	hip_lsi_t src_ip4, dst_ip4;
-	int err = 0, is_lsi = 0;
-
-	HIP_ERROR("Start hip_trigger_bex\n");
-	HIP_IFE(!(msg = hip_msg_alloc()), -1);
-
-	if (*src_hit)
-		HIP_IFEL(hip_build_param_contents(msg, (void *) *src_hit,
-						  HIP_PARAM_HIT,
-=======
+        if(msg)
+                HIP_FREE(msg);  
+        return res;
+
+}
+
 /* This builds a msg wich will be sent to the HIPd in order to trigger
  * a BEX there.
  * 
@@ -2030,186 +2013,145 @@
  * 
  * NOTE: Either destination HIT or IP (for opportunistic BEX) has to be provided */
 int hip_trigger_bex(struct in6_addr *src_hit, struct in6_addr *dst_hit,
-		struct in6_addr *src_ip, struct in6_addr *dst_ip)
-{
-	struct hip_common *msg = NULL;
-	int err = 0;
-
-	HIP_DEBUG_HIT("src_hit is: ", src_hit);
-	HIP_DEBUG_IN6ADDR("src_ip is: ", src_ip);
-	HIP_DEBUG_HIT("dst_hit is: ", dst_hit);
-	HIP_DEBUG_IN6ADDR("dst_ip  is: ", dst_ip);
-	
-	HIP_IFE(!(msg = hip_msg_alloc()), -1);
-	
-	HIP_IFEL(!dst_hit && !dst_ip, -1, "neither destination hit nor ip provided\n");
-	
-	// NOTE: we need this sequence in order to process the icoming message correctly
-	
-	// destination HIT is obligatory or opportunistic BEX
-	if (dst_hit)
-		HIP_IFEL(hip_build_param_contents(msg, (void *)(dst_hit),
+		    struct in6_addr *src_lsi, struct in6_addr *dst_lsi,
+		    struct in6_addr *src_ip, struct in6_addr *dst_ip)
+{
+        struct hip_common *msg = NULL;
+	void *param = NULL;
+        int err = 0;
+
+        HIP_DEBUG_HIT("src_hit is: ", src_hit);
+        HIP_DEBUG_IN6ADDR("src_ip is: ", src_ip);
+        HIP_DEBUG_HIT("dst_hit is: ", dst_hit);
+        HIP_DEBUG_IN6ADDR("dst_ip  is: ", dst_ip);
+        
+        HIP_IFE(!(msg = hip_msg_alloc()), -1);
+        
+        HIP_IFEL(!dst_hit && !dst_ip, -1, "neither destination hit nor ip provided\n");
+        
+        // NOTE: we need this sequence in order to process the icoming message correctly
+        
+        // destination HIT is obligatory or opportunistic BEX
+        if (dst_hit)
+                HIP_IFEL(hip_build_param_contents(msg, (void *)(dst_hit),
+                                                  HIP_PARAM_HIT,
+                                                  sizeof(struct in6_addr)), -1,
+			 "build param HIP_PARAM_HIT failed\n");
+        
+        // source HIT is optional
+        if (src_hit)
+		HIP_IFEL(hip_build_param_contents(msg, (void *)(src_hit),
 						  HIP_PARAM_HIT,
 						  sizeof(struct in6_addr)), -1,
-		 "build param HIP_PARAM_HIT failed\n");
-	
-	// source HIT is optional
-	if (src_hit)
-			HIP_IFEL(hip_build_param_contents(msg, (void *)(src_hit),
-							  HIP_PARAM_HIT,
-							  sizeof(struct in6_addr)), -1,
-				 "build param HIP_PARAM_HIT failed\n");
-	
-	// if no destination HIT is provided this has to be there
-	if (dst_ip)
-		HIP_IFEL(hip_build_param_contents(msg, (void *)(dst_ip),
+			 "build param HIP_PARAM_HIT failed\n");
+        
+        // destination LSI is obligatory
+        if (dst_lsi)
+                HIP_IFEL(hip_build_param_contents(msg, (void *)(dst_lsi),
+                                                  SO_HIP_PARAM_LSI,
+                                                  sizeof(struct in6_addr)), -1,
+			 "build param HIP_PARAM_LSI failed\n");
+        
+        // source LSI is optional
+        if (src_lsi)
+		HIP_IFEL(hip_build_param_contents(msg, (void *)(src_lsi),
+						  SO_HIP_PARAM_LSI,
+						  sizeof(struct in6_addr)), -1,
+			 "build param HIP_PARAM_LSI failed\n");
+        
+        // if no destination HIT is provided this has to be there
+        if (dst_ip)
+                HIP_IFEL(hip_build_param_contents(msg, (void *)(dst_ip),
+                                                  HIP_PARAM_IPV6_ADDR,
+                                                  sizeof(struct in6_addr)), -1,
+                         "build param HIP_PARAM_IPV6_ADDR failed\n");
+        
+        // this again is optional
+        if (src_ip)
+		HIP_IFEL(hip_build_param_contents(msg, (void *)(src_ip),
 						  HIP_PARAM_IPV6_ADDR,
->>>>>>> 16ac8c47
 						  sizeof(struct in6_addr)), -1,
-			 "build param HIP_PARAM_HIT  failed\n");
-       
-	if (*dst_hit)
-	  HIP_IFEL(hip_build_param_contents(msg, (void *) *dst_hit,
-							    HIP_PARAM_HIT,
-							    sizeof(struct in6_addr)), -1,
-				   "build param HIP_PARAM_HIT  failed\n");
-	
-<<<<<<< HEAD
-	if (src_ip){
-	        /* LSI check */
-	        if (IN6_IS_ADDR_V4MAPPED(src_ip)){
-			IPV6_TO_IPV4_MAP(src_ip, &src_ip4);
-			HIP_DEBUG_LSI(" src lsi", &src_ip4);
-
-			HIP_IFEL(hip_build_param_contents(msg, (void *) &src_ip4,
-						  SO_HIP_PARAM_LSI,
-						  sizeof(struct in_addr)), -1,
-				 "build param HIP_PARAM_LSI failed\n");
-		}
-		else{
-		        HIP_IFEL(hip_build_param_contents(msg, (void *) src_ip,
-							  HIP_PARAM_IPV6_ADDR,
-							  sizeof(struct in6_addr)), -1,
-				 "build param HIP_PARAM_IPV6_ADDR failed\n");
-		}
-	}
-	if (dst_ip){
-		/* LSI check */
-		if (IN6_IS_ADDR_V4MAPPED(dst_ip)){
-			IPV6_TO_IPV4_MAP(dst_ip, &dst_ip4);
-			HIP_DEBUG_LSI(" dst lsi", &dst_ip4);
-
-			HIP_IFEL(hip_build_param_contents(msg, (void *) &dst_ip4,
-						  SO_HIP_PARAM_LSI,
-						  sizeof(struct in_addr)), -1,
-				 "build param HIP_PARAM_LSI failed\n");
-			is_lsi = 1;
-		}
-		else{
-			HIP_IFEL(hip_build_param_contents(msg, (void *)(dst_ip),
-							  HIP_PARAM_IPV6_ADDR,
-							  sizeof(struct in6_addr)), -1,
-				 "build param HIP_PARAM_IPV6_ADDR failed\n");
-		}
-	}
-
-
-=======
-	// this again is optional
-	if (src_ip)
-			HIP_IFEL(hip_build_param_contents(msg, (void *)(src_ip),
-							  HIP_PARAM_IPV6_ADDR,
-							  sizeof(struct in6_addr)), -1,
-				 "build param HIP_PARAM_IPV6_ADDR failed\n");
-	
->>>>>>> 16ac8c47
-	/* build the message header */
-	HIP_IFEL(hip_build_user_hdr(msg, SO_HIP_TRIGGER_BEX, 0), -1,
-		 "build hdr failed\n");
-
-	HIP_DUMP_MSG(msg);
-	
-	/* send msg to hipd and receive corresponding reply */
-	HIP_IFEL(hip_send_recv_daemon_info(msg), -1, "send_recv msg failed\n");
-	_HIP_DEBUG("send_recv msg succeed\n");
-
-	/* check error value */
-<<<<<<< HEAD
-	HIP_IFEL(hip_get_msg_err(msg), -1, "Got erroneous message!\n");
-
-	if (is_lsi && !(*dst_hit)){
-		while((param = hip_get_next_param(msg, param))){
-	    		if (hip_get_param_type(param) == HIP_PARAM_HIT){
-	      			if (!(*src_hit))
-					*src_hit = (struct in6_addr *)hip_get_param_contents_direct(param);
-	      			else 
-					*dst_hit = (struct in6_addr *)hip_get_param_contents_direct(param);
-	    		}
-	  	} 
-	}
-=======
-	HIP_IFEL(hip_get_msg_err(msg), -1, "hipd returned error message!\n");
-	
-	HIP_DEBUG("Send_recv msg succeed \n");
-	
->>>>>>> 16ac8c47
+			 "build param HIP_PARAM_IPV6_ADDR failed\n");
+        
+        /* build the message header */
+        HIP_IFEL(hip_build_user_hdr(msg, SO_HIP_TRIGGER_BEX, 0), -1,
+                 "build hdr failed\n");
+
+        HIP_DUMP_MSG(msg);
+        
+        /* send msg to hipd and receive corresponding reply */
+        HIP_IFEL(hip_send_recv_daemon_info(msg), -1, "send_recv msg failed\n");
+        _HIP_DEBUG("send_recv msg succeed\n");
+
+
+        /* check error value */
+        HIP_IFEL(hip_get_msg_err(msg), -1, "hipd returned error message!\n");
+        
+        HIP_DEBUG("Send_recv msg succeed \n");
+
+	if (dst_lsi && !dst_hit){
+                while((param = hip_get_next_param(msg, param))){
+                        if (hip_get_param_type(param) == HIP_PARAM_HIT){
+                                if (!src_hit)
+                                        ipv6_addr_copy(src_hit, hip_get_param_contents_direct(param));
+                                else 
+                                        ipv6_addr_copy(dst_hit, hip_get_param_contents_direct(param));
+                        }
+                } 
+        }
+        
  out_err:
-	if(msg)
-		HIP_FREE(msg);
-	HIP_DEBUG_HIT("hip_trigger bex src_hit",*src_hit);
-	HIP_DEBUG_HIT("hip_trigger bex dst_hit",*dst_hit);
-	HIP_DEBUG("End  hip_trigger_bex\n");
-	return err;
-}
-
+        if (msg)
+                free(msg);
+        return err;
+}
 
 int hip_find_local_lsi(hip_lsi_t * dst_lsi){
-	int err = 0, exist = 0;
-  	hip_lsi_t *aux_lsi = NULL;
-
-  	struct hip_common *msg = NULL;
-  	struct hip_tlv_common *current_param = NULL;
-  	hip_tlv_type_t param_type;
-
-  	HIP_IFE(!(msg = hip_msg_alloc()), -1);
-
-  	if (dst_lsi){
-    		HIP_IFEL(hip_build_param_contents(msg, (void *) dst_lsi,
-						  SO_HIP_PARAM_LSI,
-						  sizeof(struct in_addr)), -1,
-			 "build param HIP_PARAM_LSI failed\n");
-
-		HIP_IFEL(hip_build_user_hdr(msg, SO_HIP_IS_OUR_LSI, 0), -1,
-	     	"build hdr failed\n");
-	
-    		/* send and receive msg to/from hipd */
-    		HIP_IFEL(hip_send_recv_daemon_info(msg), -1, "send_recv msg failed\n");
-	        HIP_DEBUG("send_recv msg succeed\n");
-	        /* check error value */
-	        HIP_IFEL(hip_get_msg_err(msg), -1, "Got erroneous message!\n");
-
-		while((current_param = hip_get_next_param(msg, current_param)) != NULL)
-		{
-			param_type = hip_get_param_type(current_param);
-
-			if (param_type == SO_HIP_PARAM_LSI){
-				aux_lsi = (struct in_addr *)hip_get_param_contents_direct(current_param);
-				if (aux_lsi){
-					exist = 1;
-					HIP_DEBUG_LSI("Lsi found is: ", aux_lsi);
-				}
-				break;
-      			}
-    		}
-	}
-    	
+        int err = 0, exist = 0;
+        hip_lsi_t *aux_lsi = NULL;
+
+        struct hip_common *msg = NULL;
+        struct hip_tlv_common *current_param = NULL;
+        hip_tlv_type_t param_type;
+
+        HIP_IFE(!(msg = hip_msg_alloc()), -1);
+
+        if (dst_lsi){
+                HIP_IFEL(hip_build_param_contents(msg, (void *) dst_lsi,
+                                                  SO_HIP_PARAM_LSI,
+                                                  sizeof(struct in_addr)), -1,
+                         "build param HIP_PARAM_LSI failed\n");
+
+                HIP_IFEL(hip_build_user_hdr(msg, SO_HIP_IS_OUR_LSI, 0), -1,
+			 "build hdr failed\n");
+        
+                /* send and receive msg to/from hipd */
+                HIP_IFEL(hip_send_recv_daemon_info(msg), -1, "send_recv msg failed\n");
+                HIP_DEBUG("send_recv msg succeed\n");
+                /* check error value */
+                HIP_IFEL(hip_get_msg_err(msg), -1, "Got erroneous message!\n");
+
+                while((current_param = hip_get_next_param(msg, current_param)) != NULL)
+                {
+                        param_type = hip_get_param_type(current_param);
+
+                        if (param_type == SO_HIP_PARAM_LSI){
+                                aux_lsi = (struct in_addr *)hip_get_param_contents_direct(current_param);
+                                if (aux_lsi){
+                                        exist = 1;
+                                        HIP_DEBUG_LSI("Lsi found is: ", aux_lsi);
+                                }
+                                break;
+                        }
+                }
+        }
+        
  out_err:
-	HIP_DEBUG("exist = %d \n", exist);
-	if(msg)
-      		HIP_FREE(msg);
-    	return exist;
-}
-
+        HIP_DEBUG("exist = %d \n", exist);
+        if(msg)
+                HIP_FREE(msg);
+        return exist;
+}
 
 int getproto_info(int port_dest, char *proto)
 {	 								
