--- conflicted
+++ resolved
@@ -518,21 +518,10 @@
 	}
 
 	/* Might be an ipv4 address (ret == 0). Lets catch it here. */
-<<<<<<< HEAD
-	
 	err = convert_string_to_address_v4(str, &ip4);
 	if (err)
 		goto out_err;
 
-=======
-		
-	ret = inet_pton(AF_INET, str, &ip4);
-	HIP_IFEL((ret < 0 && errno == EAFNOSUPPORT), -1,
-		 "\"%s\" is not of valid address family.\n", str);
-	HIP_IFEL((ret == 0), -1,
-		 "\"%s\" is not a valid network address.\n", str);
-		
->>>>>>> 2c914d4c
 	IPV4_TO_IPV6_MAP(&ip4, ip6);
 	HIP_DEBUG("Mapped v4 to v6.\n");
 	HIP_DEBUG_IN6ADDR("mapped v6", ip6); 	
@@ -2078,8 +2067,8 @@
 	
 	/* send and receive msg to/from hipd */
 	HIP_IFEL(hip_send_recv_daemon_info(msg), -1, "send_recv msg failed\n");
-<<<<<<< HEAD
-	HIP_DEBUG("send_recv msg succeed\n");
+	_HIP_DEBUG("send_recv msg succeed\n");
+
 	/* check error value */
 	HIP_IFEL(hip_get_msg_err(msg), -1, "Got erroneous message!\n");
 
@@ -2099,19 +2088,6 @@
 	HIP_DEBUG_HIT("hip_trigger bex src_hit",*src_hit);
 	HIP_DEBUG_HIT("hip_trigger bex dst_hit",*dst_hit);
 	HIP_DEBUG("End  hip_trigger_bex\n");
-=======
-	_HIP_DEBUG("send_recv msg succeed\n");
-
-
-	/* check error value */
-	HIP_IFEL(hip_get_msg_err(msg), -1, "Got erroneous message!\n");
-	
-	HIP_DEBUG("Send_recv msg succeed \n");
-	
- out_err:
-	if (msg)
-		free(msg);
->>>>>>> 2c914d4c
 	return err;
 }
 
@@ -2242,4 +2218,5 @@
         if (fd)                                                               
                 fclose(fd);		
         return exists;	        				
+
 }