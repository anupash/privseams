--- conflicted
+++ resolved
@@ -810,130 +810,6 @@
   return;
 }
 
-<<<<<<< HEAD
-
-int hip_serialize_host_id_action(struct hip_common *msg,
-				 int action, int anon,
-				 int use_default,
-				 const char *hi_fmt,
-				 const char *hi_file,
-				 int rsa_key_bits,
-				 int dsa_key_bits){
-  int err, ret;
-  hip_hdr_type_t numeric_action = 0;
-  char addrstr[INET6_ADDRSTRLEN];
-  char *dsa_filenamebase = NULL, *rsa_filenamebase = NULL, 
-    *dsa_filenamebase_pub = NULL, *rsa_filenamebase_pub = NULL;
-  struct hip_lhi rsa_lhi, dsa_lhi, rsa_pub_lhi, dsa_pub_lhi;
-  struct hip_host_id *dsa_host_id = NULL, *rsa_host_id = NULL,
-    *dsa_pub_host_id = NULL, *rsa_pub_host_id = NULL;
-  unsigned char *dsa_key_rr = NULL, *rsa_key_rr = NULL, 
-    *dsa_pub_key_rr = NULL, *rsa_pub_key_rr = NULL;
-  int dsa_key_rr_len, rsa_key_rr_len, dsa_pub_key_rr_len, rsa_pub_key_rr_len;
-  DSA *dsa_key = NULL, *dsa_pub_key = NULL;
-  RSA *rsa_key = NULL, *rsa_pub_key = NULL;
-  char hostname[HIP_HOST_ID_HOSTNAME_LEN_MAX];
-  int fmt;
-  struct endpoint_hip *endpoint_dsa_hip = NULL, *endpoint_dsa_pub_hip = NULL;
-  struct endpoint_hip *endpoint_rsa_hip = NULL, *endpoint_rsa_pub_hip = NULL;
-  struct in6_addr *dsa_hit = NULL;
-
-  memset(hostname, 0, HIP_HOST_ID_HOSTNAME_LEN_MAX);
-  if (err = -gethostname(hostname, HIP_HOST_ID_HOSTNAME_LEN_MAX - 1)) {
-    HIP_ERROR("gethostname failed (%d)\n", err);
-    goto out_err;
-  }
-
-  HIP_INFO("Using hostname: %s\n", hostname);
-
-  fmt = HIP_KEYFILE_FMT_HIP_PEM;
-
-  HIP_IFEL((!use_default && strcmp(hi_fmt, "rsa") && strcmp(hi_fmt, "dsa")),
-			      -ENOSYS, "Only rsa and dsa keys are supported\n");
-
-  /* Set filenamebase (depending on whether the user supplied a
-     filenamebase or not) */
-  if (!use_default) {
-    if(!strcmp(hi_fmt, "dsa")) {
-      dsa_filenamebase = malloc(strlen(hi_file) + 1);
-      HIP_IFEL(!dsa_filenamebase, -ENOMEM, "Could not allocate DSA filename\n");
-      memcpy(dsa_filenamebase, hi_file, strlen(hi_file));
-    } else /*rsa*/ {
-      rsa_filenamebase = malloc(strlen(hi_file) + 1);
-      HIP_IFEL(!rsa_filenamebase, -ENOMEM, "Could not allocate RSA filename\n");
-      memcpy(rsa_filenamebase, hi_file, strlen(hi_file));
-    }
-  } else { /* create dynamically default filenamebase */
-    int rsa_filenamebase_len, dsa_filenamebase_len, ret;
-
-    HIP_INFO("No key file given, use default\n");
-
-    /* DEFAULT_CONFIG_DIR/DEFAULT_HOST_DSA_KEY_FILE_BASE.DEFAULT_ANON_HI_FILE_NAME_SUFFIX)\0 */
-    /* Creation of default keys is called with hi_fmt = NULL,
-       adding is called separately for DSA, RSA anon and RSA pub */
-    if (hi_fmt == NULL || !strcmp(hi_fmt, "dsa")) {
-	dsa_filenamebase_len = strlen(DEFAULT_CONFIG_DIR) + strlen("/") +
-				    strlen(DEFAULT_HOST_DSA_KEY_FILE_BASE) + 1;
-	dsa_filenamebase = malloc(HOST_ID_FILENAME_MAX_LEN);
-	HIP_IFEL(!dsa_filenamebase, -ENOMEM, "Could not allocate DSA filename\n");
-
-	ret = snprintf(dsa_filenamebase,
-		   	dsa_filenamebase_len +
-		   	strlen(DEFAULT_ANON_HI_FILE_NAME_SUFFIX),
-		   	"%s/%s%s",
-                   	DEFAULT_CONFIG_DIR,
-		   	DEFAULT_HOST_DSA_KEY_FILE_BASE,
-		   	DEFAULT_ANON_HI_FILE_NAME_SUFFIX);
-	HIP_IFE(ret <= 0, -EINVAL);
-
-	dsa_filenamebase_pub = malloc(HOST_ID_FILENAME_MAX_LEN);
-	HIP_IFEL(!dsa_filenamebase_pub, -ENOMEM, 
-			"Could not allocate DSA (pub) filename\n");
-
-	ret = snprintf(dsa_filenamebase_pub, HOST_ID_FILENAME_MAX_LEN, "%s/%s%s",
-		   	DEFAULT_CONFIG_DIR,
-		   	DEFAULT_HOST_DSA_KEY_FILE_BASE,
-		   	DEFAULT_PUB_HI_FILE_NAME_SUFFIX);
-	HIP_IFE(ret <= 0, -EINVAL);
-
-	HIP_DEBUG("Using dsa (anon hi) filenamebase: %s\n", dsa_filenamebase);
-	HIP_DEBUG("Using dsa (pub hi) filenamebase: %s\n", dsa_filenamebase_pub);
-    }
-
-    if (hi_fmt == NULL || !strcmp(hi_fmt, "rsa")) {
-	rsa_filenamebase_len = strlen(DEFAULT_CONFIG_DIR) + strlen("/") +
-				strlen(DEFAULT_HOST_RSA_KEY_FILE_BASE) + 1;
-
-	if (anon || hi_fmt == NULL) {
-	    rsa_filenamebase = malloc(HOST_ID_FILENAME_MAX_LEN);
-	    HIP_IFEL(!rsa_filenamebase, -ENOMEM,
-					"Could not allocate RSA filename\n");
-
-	    ret = snprintf(rsa_filenamebase, HOST_ID_FILENAME_MAX_LEN, "%s/%s%s",
-                   		DEFAULT_CONFIG_DIR,
-		   		DEFAULT_HOST_RSA_KEY_FILE_BASE,
-		   		DEFAULT_ANON_HI_FILE_NAME_SUFFIX);
-	    HIP_IFE(ret <= 0, -EINVAL);
-
-	    HIP_DEBUG("Using rsa (anon hi) filenamebase: %s\n", rsa_filenamebase);
-	}
-
-	if (!anon || hi_fmt == NULL) {
-	    rsa_filenamebase_pub = malloc(HOST_ID_FILENAME_MAX_LEN);
-	    HIP_IFEL(!rsa_filenamebase_pub, -ENOMEM, 
-				"Could not allocate RSA (pub) filename\n");
-
-	    ret = snprintf(rsa_filenamebase_pub,
-		   	rsa_filenamebase_len+
-		   	strlen(DEFAULT_PUB_HI_FILE_NAME_SUFFIX),
-		   	"%s/%s%s",
-                   	DEFAULT_CONFIG_DIR,
-		   	DEFAULT_HOST_RSA_KEY_FILE_BASE,
-		   	DEFAULT_PUB_HI_FILE_NAME_SUFFIX);
-	    HIP_IFE(ret <= 0, -EINVAL);
-
-	    HIP_DEBUG("Using rsa (pub hi) filenamebase: %s\n", rsa_filenamebase_pub);
-=======
 int hip_serialize_host_id_action(struct hip_common *msg, int action, int anon,
 				 int use_default, const char *hi_fmt,
 				 const char *hi_file, int rsa_key_bits,
@@ -965,7 +841,6 @@
 	if (err = -gethostname(hostname, HIP_HOST_ID_HOSTNAME_LEN_MAX - 1)) {
 		HIP_ERROR("Failed to get hostname. Err is (%d).\n", err);
 		goto out_err;
->>>>>>> 3fd62188
 	}
 		
 	HIP_INFO("Using hostname: %s\n", hostname);
