/** @file
 * This file defines a Host Identity Protocol (HIP) header and parameter
 * related constants and structures.
 */
#ifndef _HIP_PROTODEFS
#define _HIP_PROTODEFS

#include "hashchain.h"
#include "esp_prot_common.h"

#define HIP_MAX_PACKET 4096
#define HIP_MAX_NETWORK_PACKET 2048
/** @addtogroup hip_msg
 * @{
 */
#define HIP_I1                  1
#define HIP_R1                  2
#define HIP_I2                  3
#define HIP_R2                  4
#define HIP_CER                 5
#define HIP_BOS                 11 /* removed from ietf-hip-base-01 */
#define HIP_UPDATE              16
#define HIP_NOTIFY              17
#define HIP_CLOSE               18
#define HIP_CLOSE_ACK           19
#define HIP_HDRR                20 /* 20 was already occupied by HIP_PSIG so shifting HIP_PSIG and HIP_TRIG plus 1*/
#define HIP_PSIG                21 /* lightweight HIP pre signature */ 
#define HIP_TRIG                22 /* lightweight HIP signature trigger*/

#define HIP_PAYLOAD             64
/* only hip network message types here */
/* @} */

#define HIP_HIT_TYPE_HASH100    1
#define HIP_HIT_TYPE_HAA_HASH   2
#define HIP_HIT_TYPE_MASK_HAA   0x00000080 /**< depracated -miika */
#define HIP_HIT_TYPE_MASK_100   0x20010010
#define HIP_LSI_TYPE_MASK_1	0x01000000
#define HIP_HIT_TYPE_MASK_CLEAR 0x0000000f
#define HIP_LSI_TYPE_MASK_CLEAR 0x000000ff
#define HIP_HIT_TYPE_MASK_INV   0xfffffff0
#define HIP_HIT_PREFIX          HIP_HIT_TYPE_MASK_100
#define HIP_LSI_PREFIX          HIP_LSI_TYPE_MASK_1
#define HIP_HIT_PREFIX_LEN      28	/* bits */
#define HIP_LSI_PREFIX_LEN	24	/* bits */
#define HIP_HIT_FULL_PREFIX_STR "/128"
#define HIP_HIT_PREFIX_STR      "/28"
#define HIP_LSI_FULL_PREFIX_STR "/24"
#define HIP_LSI_PREFIX_STR	"/24"
#define HIP_FULL_LSI_STR	"1.0.0.0/8"
#define HIP_KHI_CONTEXT_ID_INIT { 0xF0,0xEF,0xF0,0x2F,0xBF,0xF4,0x3D,0x0F, \
                                  0xE7,0x93,0x0C,0x3C,0x6E,0x61,0x74,0xEA }

/** @addtogroup hip_param_type_numbers
 * @{
 */
#define HIP_PARAM_MIN                  -1

#define HIP_PARAM_ESP_INFO             65
#define HIP_PARAM_R1_COUNTER           128
#define HIP_PARAM_LOCATOR              193
//NAT branch
#define HIP_PARAM_NAT_TRANSFORM        194
	/*195 is temp value, check me later**/
#define HIP_PARAM_STUN        		   195
//end NAT branch
#define HIP_PARAM_HASH_CHAIN_VALUE     221
#define HIP_PARAM_HASH_CHAIN_ANCHORS   222
#define HIP_PARAM_HASH_CHAIN_PSIG      223
#define HIP_PARAM_PUZZLE               257
#define HIP_PARAM_SOLUTION             321
#define HIP_PARAM_SEQ                  385
#define HIP_PARAM_ACK                  449
#define HIP_PARAM_DIFFIE_HELLMAN       513
#define HIP_PARAM_HIP_TRANSFORM        577
#define HIP_PARAM_ENCRYPTED            641
#define HIP_PARAM_HOST_ID              705
#define HIP_PARAM_CERT                 768
#define HIP_PARAM_NOTIFICATION         832
#define HIP_PARAM_ECHO_REQUEST_SIGN    897
#define HIP_PARAM_REG_INFO	       930
#define HIP_PARAM_REG_REQUEST	       932
#define HIP_PARAM_REG_RESPONSE	       934
#define HIP_PARAM_REG_FAILED	       936
#define HIP_PARAM_ECHO_RESPONSE_SIGN   961
#define HIP_PARAM_ESP_TRANSFORM        4095
#define HIP_PARAM_ESP_PROT_TRANSFORMS  4120
#define HIP_PARAM_ESP_PROT_ANCHOR      4121

/* Range 32768 - 49141 for HIPL private network parameters. Please add
   here only network messages, not internal messages!
   @todo: move these to icomm.h */
#define HIP_PARAM_HIT                   32768
#define HIP_PARAM_IPV6_ADDR             32769
#define HIP_PARAM_DSA_SIGN_DATA         32770 /**< @todo change to digest */
#define HIP_PARAM_HI                    32771
#define HIP_PARAM_DH_SHARED_KEY         32772
#define HIP_PARAM_UNIT_TEST             32773
#define HIP_PARAM_EID_SOCKADDR          32774
#define HIP_PARAM_EID_ENDPOINT          32775 /**< Pass endpoint_hip structures into kernel */
#define HIP_PARAM_EID_IFACE             32776
#define HIP_PARAM_EID_ADDR              32777
#define HIP_PARAM_UINT                  32778 /**< Unsigned integer */
#define HIP_PARAM_KEYS                  32779
#define HIP_PARAM_PSEUDO_HIT            32780
#define HIP_PARAM_BLIND_NONCE           32785 /**< Pass blind nonce */
#define HIP_PARAM_OPENDHT_GW_INFO       32786
#define HIP_PARAM_ENCAPS_MSG		32787
#define HIP_PARAM_PORTPAIR		32788
#define HIP_PARAM_SRC_ADDR		32789
#define HIP_PARAM_DST_ADDR		32790
#define HIP_PARAM_AGENT_REJECT	        32791
#define HIP_PARAM_HA_INFO               32792
#define HIP_PARAM_OPENDHT_SET           32793
#define HIP_PARAM_CERT_SPKI_INFO        32794
#define HIP_PARAM_SRC_TCP_PORT		32795
#define HIP_PARAM_DST_TCP_PORT		32796
#define HIP_PARAM_IP_HEADER		32797
#define HIP_PARAM_PACKET_SIZE		32798
#define HIP_PARAM_TRAFFIC_TYPE		32799
#define HIP_PARAM_ADD_HIT		32800
#define HIP_PARAM_ADD_OPTION		32801
#define HIP_PARAM_PEER_HIT		32802
#define HIP_PARAM_HCHAIN_ANCHOR		32803
#define HIP_PARAM_LSI		        32804
#define HIP_PARAM_HIT_LOCAL		32805
#define HIP_PARAM_HIT_PEER		32806
#define HIP_PARAM_IPV6_ADDR_LOCAL	32807
#define HIP_PARAM_IPV6_ADDR_PEER        32808
#define HIP_PARAM_HEARTBEAT             32809
#define HIP_PARAM_CERT_X509_REQ         32810
#define HIP_PARAM_CERT_X509_RESP        32811
#define HIP_PARAM_ESP_PROT_TFM		32812
<<<<<<< HEAD
#define HIP_PARAM_HDRR_INFO		32813
#define HIP_PARAM_UADB_INFO		32814
=======
#define HIP_PARAM_TRANSFORM_ORDER       32813
>>>>>>> 4f8cbb8b
/* End of HIPL private parameters. */

#define HIP_PARAM_HMAC                 61505
#define HIP_PARAM_HMAC2                61569
#define HIP_PARAM_HIP_SIGNATURE2       61633
#define HIP_PARAM_HIP_SIGNATURE        61697
#define HIP_PARAM_ECHO_RESPONSE        63425
#define HIP_PARAM_ECHO_REQUEST         63661
#define HIP_PARAM_RELAY_FROM           63998
#define HIP_PARAM_RELAY_TO             64002
#define HIP_PARAM_TO_PEER              64006
#define HIP_PARAM_FROM_PEER            64008
#define HIP_PARAM_REG_FROM             64010
#define HIP_PARAM_FROM                 65498
#define HIP_PARAM_RVS_HMAC             65500
#define HIP_PARAM_VIA_RVS              65502
#define HIP_PARAM_RELAY_HMAC           65520

#define HIP_PARAM_MAX                  65536
/* @} */

/** @addtogroup notification
 * @{
 */
#define HIP_NTF_UNSUPPORTED_CRITICAL_PARAMETER_TYPE 1
#define HIP_NTF_INVALID_SYNTAX                      7
#define HIP_NTF_NO_DH_PROPOSAL_CHOSEN               14
#define HIP_NTF_INVALID_DH_CHOSEN                   15
#define HIP_NTF_NO_HIP_PROPOSAL_CHOSEN              16
#define HIP_NTF_INVALID_HIP_TRANSFORM_CHOSEN        17
#define HIP_NTF_AUTHENTICATION_FAILED               24
#define HIP_NTF_CHECKSUM_FAILED                     26
#define HIP_NTF_HMAC_FAILED                         28
#define HIP_NTF_ENCRYPTION_FAILED                   32
#define HIP_NTF_INVALID_HIT                         40
#define HIP_NTF_BLOCKED_BY_POLICY                   42
#define HIP_NTF_SERVER_BUSY_PLEASE_RETRY            44
#define HIP_NTF_I2_ACKNOWLEDGEMENT                  46
/* @} */

#define HIP_HIP_RESERVED                0
#define HIP_HIP_AES_SHA1                1
#define HIP_HIP_3DES_SHA1               2
#define HIP_HIP_3DES_MD5                3
#define HIP_HIP_BLOWFISH_SHA1           4
#define HIP_HIP_NULL_SHA1               5
#define HIP_HIP_NULL_MD5                6

#define HIP_TRANSFORM_HIP_MAX           6
#define HIP_TRANSFORM_ESP_MAX           6
#define HIP_LOWER_TRANSFORM_TYPE 2048
#define HIP_UPPER_TRANSFORM_TYPE 4095

#define HIP_ESP_RESERVED                0
#define HIP_ESP_AES_SHA1                1
#define HIP_ESP_3DES_SHA1               2
#define HIP_ESP_3DES_MD5                3
#define HIP_ESP_BLOWFISH_SHA1           4
#define HIP_ESP_NULL_SHA1               5
#define HIP_ESP_NULL_MD5                6

#define ESP_AES_KEY_BITS                128
#define ESP_3DES_KEY_BITS               192

/* Only for testing!!! */
#define HIP_ESP_NULL_NULL            0x0

#define HIP_HI_DSA                    3
#define HIP_SIG_DSA                   3
#define HIP_HI_RSA                    5
#define HIP_SIG_RSA                   5
#define HIP_HI_DEFAULT_ALGO           HIP_HI_DSA

/** @todo Kludge: currently set to DSA until bug id 175 is resolved!
    Should be RSA. */
#define HIP_SIG_DEFAULT_ALGO          HIP_SIG_RSA
#define HIP_ANY_ALGO                  -1

#define HIP_DIGEST_MD5                1
#define HIP_DIGEST_SHA1               2
#define HIP_DIGEST_SHA1_HMAC          3
#define HIP_DIGEST_MD5_HMAC           4

#define HIP_DIRECTION_ENCRYPT         1
#define HIP_DIRECTION_DECRYPT         2

#define HIP_KEYMAT_INDEX_NBR_SIZE     1

#define HIP_VERIFY_PUZZLE             0
#define HIP_SOLVE_PUZZLE              1
#define HIP_PUZZLE_OPAQUE_LEN         2

#define HIP_PARAM_ENCRYPTED_IV_LEN    8

#define HIP_DSA_SIGNATURE_LEN        41
/* Assume that RSA key is 1024 bits. RSA signature is as long as the key
   (1024 bits -> 128 bytes) */
#define HIP_RSA_SIGNATURE_LEN       128

#define HIP_AH_SHA_LEN                 20

#define ENOTHIT                     666

/* Domain Identifiers (to be used in HOST_ID TLV) */
#define HIP_DI_NONE                   0
#define HIP_DI_FQDN                   1
#define HIP_DI_NAI                    2

#define HIP_HOST_ID_HOSTNAME_LEN_MAX 64
#define HIP_HOST_ID_RR_DSA_MAX_T_VAL           8
#define HIP_HOST_ID_RR_T_SIZE                  1
#define HIP_HOST_ID_RR_Q_SIZE                  20
#define HIP_HOST_ID_RR_P_BASE_SIZE             20
#define HIP_HOST_ID_RR_G_BASE_SIZE             20
#define HIP_HOST_ID_RR_Y_BASE_SIZE             20
#define HIP_HOST_ID_RR_DSA_PRIV_KEY_SIZE       20

/* Both for storing peer host ids and localhost host ids */
#define HIP_HOST_ID_MAX                16
#define HIP_MAX_KEY_LEN 32 /* max. draw: 256 bits! */

#define HIP_VER_RES                 0x01     /* Version 1, reserved 0 */
#define HIP_VER_MASK                0xF0
#define HIP_RES_MASK                0x0F

/**
 * @addtogroup hip_ha_controls
 * @{
 */
/* REMEMBER TO UPDATE BITMAP IN DOC/DOXYGEN.H WHEN YOU ADD/CHANGE THESE! */
#define HIP_HA_CTRL_NONE                 0x0000

#define HIP_HA_CTRL_LOCAL_REQ_UNSUP      0x0001
#define HIP_HA_CTRL_LOCAL_REQ_ESCROW     0x2000
#define HIP_HA_CTRL_LOCAL_REQ_RELAY      0x4000
#define HIP_HA_CTRL_LOCAL_REQ_RVS        0x8000
/* Keep inside parentheses. */
#define HIP_HA_CTRL_LOCAL_REQ_ANY        (\
                                         HIP_HA_CTRL_LOCAL_REQ_UNSUP |\
                                         HIP_HA_CTRL_LOCAL_REQ_ESCROW |\
                                         HIP_HA_CTRL_LOCAL_REQ_RELAY |\
                                         HIP_HA_CTRL_LOCAL_REQ_RVS\
                                         )

#define HIP_HA_CTRL_PEER_GRANTED_UNSUP   0x0001
#define HIP_HA_CTRL_PEER_GRANTED_ESCROW  0x0400
#define HIP_HA_CTRL_PEER_GRANTED_RELAY   0x0800
#define HIP_HA_CTRL_PEER_GRANTED_RVS     0x1000
#define HIP_HA_CTRL_PEER_UNSUP_CAPABLE   0x0002
#define HIP_HA_CTRL_PEER_ESCROW_CAPABLE  0x2000
#define HIP_HA_CTRL_PEER_RELAY_CAPABLE   0x4000
#define HIP_HA_CTRL_PEER_RVS_CAPABLE     0x8000
/* @} */

/** @addtogroup hip_packet_controls
 * @{
 */
#define HIP_PACKET_CTRL_ANON             0x0001 /**< HIP packet Controls value */
#define HIP_PACKET_CTRL_BLIND	         0x0004 /**< HIP packet Controls value */
/* @} */

/** @addtogroup hip_services
 * @{
 */
#define HIP_SERVICE_RENDEZVOUS	         1
#define HIP_SERVICE_ESCROW	         201
#define HIP_SERVICE_RELAY            	 202
/* IMPORTANT! This must be the sum of above services. */
#define HIP_TOTAL_EXISTING_SERVICES      3
/* @} */

/** @addtogroup hip_proxy
 * @{
 */
#define HIP_PROXY_PASSTHROUGH		0
#define HIP_PROXY_TRANSLATE 		1
#define HIP_PROXY_I1_SENT               2

/* @} */

/* Registration failure types as specified in draft-ietf-hip-registration-02.
   Numbers 0-200 are reserved by IANA.
   Numbers 201 - 255 are reserved by IANA for private use. */
#define HIP_REG_INSUFFICIENT_CREDENTIALS 0
#define HIP_REG_TYPE_UNAVAILABLE         1
/** HIPL specific failure type to indicate that the requested service cannot
    co-exist with a service that has been already granted to the client. The
    client is required to cancel the overlapping service before registering. */
#define HIP_REG_CANCEL_REQUIRED          201
/** HIPL specific failure type to indicate that the requested service is not
    available due to transient conditions. */
#define HIP_REG_TRANSIENT_CONDITIONS     202
/** Number of existing failure types. */
#define HIP_TOTAL_EXISTING_FAILURE_TYPES 4
/* A shorthand to init an array having all possible registration failure
   types. */
#define HIP_ARRAY_INIT_REG_FAILURES \
   {HIP_REG_INSUFFICIENT_CREDENTIALS, HIP_REG_TYPE_UNAVAILABLE,\
    HIP_REG_CANCEL_REQUIRED, HIP_REG_TRANSIENT_CONDITIONS}


/* Returns length of TLV option (contents) with padding. */
#define HIP_LEN_PAD(len) \
    ((((len) & 0x07) == 0) ? (len) : ((((len) >> 3) << 3) + 8))

#define HIP_UDP_ZERO_BYTES_LEN 4 /* in bytes */

typedef uint8_t hip_hdr_type_t;
typedef uint8_t hip_hdr_len_t;
typedef uint16_t se_family_t;
typedef uint16_t se_length_t;
typedef uint16_t se_hip_flags_t;
typedef uint16_t hip_hdr_err_t;
typedef uint16_t hip_tlv_type_t;
typedef uint16_t hip_tlv_len_t;
typedef uint16_t hip_transform_suite_t;
typedef uint16_t hip_eid_iface_type_t;
typedef uint16_t hip_controls_t;
typedef uint32_t sa_eid_t;
typedef struct in6_addr hip_hit_t;
typedef struct in6_addr in6_addr_t;
typedef struct in_addr hip_lsi_t;
typedef struct hip_hadb_state hip_ha_t;
typedef struct hip_hadb_rcv_func_set hip_rcv_func_set_t;
typedef struct hip_hadb_handle_func_set hip_handle_func_set_t;
typedef struct hip_hadb_update_func_set hip_update_func_set_t;
typedef struct hip_hadb_misc_func_set hip_misc_func_set_t;
typedef struct hip_hadb_xmit_func_set hip_xmit_func_set_t;
typedef struct hip_ipsec_func_set hip_ipsec_func_set_t;
typedef struct hip_hadb_input_filter_func_set hip_input_filter_func_set_t;
typedef struct hip_hadb_output_filter_func_set hip_output_filter_func_set_t;
typedef struct hip_common hip_common_t;
typedef struct hip_tlv_common hip_tlv_common_t;

struct hip_crypto_key {
	char key[HIP_MAX_KEY_LEN];
};

typedef struct hip_crypto_key hip_crypto_key_t;

/* RFC2535 3.1 KEY RDATA format */
struct hip_host_id_key_rdata {
	uint16_t flags;
	uint8_t protocol;
	uint8_t algorithm;
	/* fixed part ends */
} __attribute__ ((packed));


struct hip_host_id {
	hip_tlv_type_t type;
	hip_tlv_len_t length;
	uint16_t hi_length;
	uint16_t di_type_length;
	struct hip_host_id_key_rdata rdata;
	/* fixed part ends */
} __attribute__ ((packed));


/**
 * Localhost Host Identity. Used only internally in the implementation.
 * Used for wrapping anonymous bit with the corresponding HIT.
 */
struct hip_lhi
{
	uint16_t           anonymous; /**< Is this an anonymous HI */
	struct in6_addr    hit;
	uint16_t           algo; /**< HIP_HI_RSA or HIP_HI_DSA */
} __attribute__ ((packed));


struct hip_keymat_keymat
{
	size_t offset;    /**< Offset into the key material */
	size_t keymatlen; /**< Length of the key material */
	void *keymatdst;  /**< Pointer to beginning of key material */
};

struct esp_prot_preferred_tfms {
	hip_tlv_type_t     type;
	hip_tlv_len_t      length;
	uint8_t			   num_transforms;
	// this will also contain the UNUSED transform
	uint8_t     	   transforms[NUM_TRANSFORMS + 1];
} __attribute__ ((packed));

struct esp_prot_anchor {
	hip_tlv_type_t     type;
	hip_tlv_len_t      length;
	uint8_t     	   transform;
	// contains active and next anchor
	unsigned char  	   anchors[2 * MAX_HASH_LENGTH];
} __attribute__ ((packed));

/**
 * Used in executing a unit test case in a test suite in the kernel module.
 */
struct hip_unit_test {
	hip_tlv_type_t     type;
	hip_tlv_len_t      length;
	uint16_t           suiteid;
	uint16_t           caseid;
} __attribute__ ((packed));

/**
 * Fixed start of this struct must match to struct hip_peer_addr_list_item
 * for the part of address item. It is used in hip_update_locator_match().
 * @todo Maybe fix this in some better way?
 */
struct hip_locator_info_addr_item {
        uint8_t traffic_type;
        uint8_t locator_type;
        uint8_t locator_length;
        uint8_t reserved;  /**< last bit is P (prefered) */
	uint32_t lifetime;
	struct in6_addr address;

        /** Removed the state because it is against the nat-draft and mobility rfc
         Same in the type 2 locator below --SAMU**/
	/* end of fixed part - locator of arbitrary length follows but 
	   currently support only IPv6 */
	//int state; /**<State of our addresses, possible states are:
	//	      WAITING_ECHO_REQUEST, ACTIVE */

}  __attribute__ ((packed));
//add by santtu
/**
 * it is the type 2 locater for UDP or other transport protocol later.
 */
struct hip_locator_info_addr_item2 {
        uint8_t traffic_type;
        uint8_t locator_type;
        uint8_t locator_length;
        uint8_t reserved;  /* last bit is P (prefered) */
       	uint32_t lifetime;
       	uint16_t port;
       	uint8_t  transport_protocol;
       	uint8_t  kind;
       	uint32_t priority;
       	uint32_t spi;
       	struct in6_addr address;

        //	int state; /**<State of our addresses, possible states are:
	//	      WAITING_ECHO_REQUEST, ACTIVE */

}  __attribute__ ((packed));


/**
 * it is a union of both type1 and type2 locator.
 */
union hip_locator_info_addr {
	struct hip_locator_info_addr_item type1;
	struct hip_locator_info_addr_item2 type2;
}__attribute__ ((packed));
//end add
/** Structure describing an endpoint. This structure is used by the resolver in
 * the userspace, so it is not length-padded like HIP parameters. All of the
 * members are in network byte order.
 */
struct endpoint {
	se_family_t   family;    /**< PF_HIP, PF_XX */
	se_length_t   length;    /**< length of the whole endpoint in octets */
};

/**
 * @note not padded
 */
struct endpoint_hip {
	se_family_t         family; /**< PF_HIP */
	se_length_t         length; /**< length of the whole endpoint in octets */
	se_hip_flags_t      flags;  /**< e.g. ANON or HIT */
	uint8_t             algo;
        hip_lsi_t           lsi;
	union {
		struct hip_host_id host_id;
		struct in6_addr hit;
	} id;
};

struct sockaddr_eid {
	unsigned short int eid_family;
	uint16_t eid_port;
	sa_eid_t eid_val;
} __attribute__ ((packed));

/**
 * Use accessor functions defined in builder.c, do not access members
 * directly to avoid hassle with byte ordering and number conversion.
 */
struct hip_common {
	uint8_t      payload_proto;
	uint8_t      payload_len;
	uint8_t      type_hdr;
	uint8_t      ver_res;
	uint16_t     checksum;
	uint16_t     control;
	struct in6_addr hits;	/**< Sender HIT   */
	struct in6_addr hitr;	/**< Receiver HIT */
} __attribute__ ((packed));

/**
 * Use accessor functions defined in hip_build.h, do not access members
 * directly to avoid hassle with byte ordering and length conversion.
 */
struct hip_tlv_common {
	hip_tlv_type_t     type;
	hip_tlv_len_t      length;
} __attribute__ ((packed));

struct hip_esp_info {
	hip_tlv_type_t      type;
	hip_tlv_len_t      length;
	uint16_t reserved;
	uint16_t keymat_index;
	uint32_t old_spi;
	uint32_t new_spi;
} __attribute__ ((packed));

/** @addtogroup hip_tlv
 * @{
 */
struct hip_r1_counter {
	hip_tlv_type_t     type;
	hip_tlv_len_t      length;
	uint32_t           reserved;
	uint64_t           generation;
} __attribute__ ((packed));

struct hip_puzzle {
	hip_tlv_type_t     type;
	hip_tlv_len_t     length;
	uint8_t           K;
	uint8_t           lifetime;
	uint8_t           opaque[HIP_PUZZLE_OPAQUE_LEN];
	uint64_t          I;
} __attribute__ ((packed));

struct hip_solution {
	hip_tlv_type_t     type;
	hip_tlv_len_t     length;
	uint8_t           K;
	uint8_t           reserved;
	uint8_t           opaque[HIP_PUZZLE_OPAQUE_LEN];
	uint64_t          I;
	uint64_t          J;
} __attribute__ ((packed));

struct hip_dh_public_value {
	uint8_t           group_id;
	uint16_t          pub_len;
	/* fixed part ends */
        uint8_t           public_value[0];
} __attribute__ ((packed));

struct hip_diffie_hellman {
	hip_tlv_type_t    type;
	hip_tlv_len_t     length;
        struct hip_dh_public_value  pub_val;
} __attribute__ ((packed));

struct hip_hip_transform {
	hip_tlv_type_t        type;
	hip_tlv_len_t         length;
	hip_transform_suite_t suite_id[HIP_TRANSFORM_HIP_MAX];
} __attribute__ ((packed));

struct hip_esp_transform {
	hip_tlv_type_t        type;
	hip_tlv_len_t         length;
	uint16_t reserved;
	hip_transform_suite_t suite_id[HIP_TRANSFORM_ESP_MAX];
} __attribute__ ((packed));

/** @todo hip and esp transform are not symmetric (reserved) */
struct hip_any_transform {
	hip_tlv_type_t        type;
	hip_tlv_len_t         length;
	/** @todo replace with MAX(HIP, ESP) */
	hip_transform_suite_t suite_id[HIP_TRANSFORM_HIP_MAX +
				       HIP_TRANSFORM_ESP_MAX];
} __attribute__ ((packed));

struct hip_encrypted_aes_sha1 {
	hip_tlv_type_t     type;
	hip_tlv_len_t     length;
        uint32_t     reserved;
	uint8_t      iv[16];
	/* fixed part ends */
} __attribute__ ((packed));

struct hip_encrypted_3des_sha1 {
	hip_tlv_type_t     type;
	hip_tlv_len_t     length;
        uint32_t     reserved;
	uint8_t      iv[8];
	/* fixed part ends */
} __attribute__ ((packed));

struct hip_encrypted_null_sha1 {
	hip_tlv_type_t     type;
	hip_tlv_len_t     length;
        uint32_t     reserved;
	/* fixed part ends */
} __attribute__ ((packed));

struct hip_sig {
	hip_tlv_type_t     type;
	hip_tlv_len_t     length;
	uint8_t      algorithm;
	uint8_t      signature[0]; /**< variable length */
	/* fixed part end */
} __attribute__ ((packed));

struct hip_sig2 {
	hip_tlv_type_t     type;
	hip_tlv_len_t     length;
	uint8_t      algorithm;
	uint8_t      signature[0]; /**< variable length */
	/* fixed part end */
} __attribute__ ((packed));

struct hip_seq {
	hip_tlv_type_t type;
	hip_tlv_len_t length;
	uint32_t update_id;
} __attribute__ ((packed));

struct hip_ack {
	hip_tlv_type_t type;
	hip_tlv_len_t length;
	uint32_t peer_update_id; /**< n items */ /* This only fits one... */
} __attribute__ ((packed));

struct hip_notification {
	hip_tlv_type_t type;
	hip_tlv_len_t length;
	uint16_t reserved;
	uint16_t msgtype;
	uint8_t data[0]; /**< A pointer to the notification data */
} __attribute__ ((packed));

struct hip_locator {
	hip_tlv_type_t type;
	hip_tlv_len_t length;
	/* fixed part ends */
} __attribute__ ((packed));

struct hip_hmac {
	hip_tlv_type_t type;
	hip_tlv_len_t  length;
	uint8_t hmac_data[HIP_AH_SHA_LEN];
} __attribute__ ((packed));

struct hip_cert {
	hip_tlv_type_t type;
	hip_tlv_len_t  length;
	uint8_t  cert_count;
	uint8_t  cert_id;
     uint8_t  cert_type;
     /* end of fixed part */
} __attribute__ ((packed));

struct hip_echo_request {
	hip_tlv_type_t type;
	hip_tlv_len_t  length;
	/* opaque */
} __attribute__ ((packed));

struct hip_echo_response {
	hip_tlv_type_t type;
	hip_tlv_len_t  length;
	/* opaque */
} __attribute__ ((packed));

/** draft-ietf-hip-rvs-05 */
struct hip_rvs_hmac {
     hip_tlv_type_t type; /**< Type code for the parameter. */
     hip_tlv_len_t  length; /**< Length of the parameter contents in bytes. */
     uint8_t hmac_data[HIP_AH_SHA_LEN]; /**< Computed over the HIP packet,
					   excluding @c RVS_HMAC
					   and any following parameters. */
} __attribute__ ((packed));

/** draft-ietf-hip-rvs-05 */
struct hip_from {
     hip_tlv_type_t type;  /**< Type code for the parameter. */
     hip_tlv_len_t  length; /**< Length of the parameter contents in bytes. */
     uint8_t address[16]; /**< IPv6 address */
} __attribute__ ((packed));

/** draft-ietf-hip-rvs-05 */
struct hip_via_rvs {
     hip_tlv_type_t type;  /**< Type code for the parameter. */
     hip_tlv_len_t  length; /**< Length of the parameter contents in bytes. */
     uint8_t address[0]; /**< Rendezvous server addresses */
} __attribute__ ((packed));

/** draft-ietf-hip-nat-traversal-02 */
struct hip_relay_from {
     hip_tlv_type_t type; /**< Type code for the parameter. */
     hip_tlv_len_t  length; /**< Length of the parameter contents in bytes. */
     uint8_t address[16]; /**< IPv6 address */
     in_port_t port; /**< Port number. */
} __attribute__ ((packed));

/** draft-ietf-hip-nat-traversal-02 */
struct hip_relay_to {
     hip_tlv_type_t type; /**< Type code for the parameter. */
     hip_tlv_len_t  length; /**< Length of the parameter contents in bytes. */
     uint8_t address[16]; /**< IPv6 address */
     in_port_t port; /**< Port number. */
} __attribute__ ((packed));

/** draft-ietf-hip-nat-traversal-02 */
struct hip_relay_via {
     hip_tlv_type_t type; /**< Type code for the parameter. */
     hip_tlv_len_t  length; /**< Length of the parameter contents in bytes. */
     uint8_t address[16]; /**< IPv6 address */
     in_port_t port; /**< Port number. */
} __attribute__ ((packed));

/**
 * draft-ietf-hip-nat-traversal-01
 * @note obsolete.
 */
struct hip_relay_to_old {
	hip_tlv_type_t type; /**< Type code for the parameter. */
	hip_tlv_len_t  length; /**< Length of the parameter contents in bytes. */
	uint8_t address_and_port[0]; /**< Rendezvous server addresses and ports. */
} __attribute__ ((packed));

struct hip_eid_endpoint {
	hip_tlv_type_t      type;
	hip_tlv_len_t       length;
	struct endpoint_hip endpoint;
} __attribute__ ((packed));

struct hip_eid_iface {
	hip_tlv_type_t type;
	hip_tlv_len_t length;
	hip_eid_iface_type_t if_index;
} __attribute__ ((packed));

struct hip_eid_sockaddr {
	hip_tlv_type_t type;
	hip_tlv_len_t length;
	struct sockaddr sockaddr;
} __attribute__ ((packed));

struct hip_reg_info {
	hip_tlv_type_t type; /**< Type code for the parameter. */
	hip_tlv_len_t  length; /**< Length of the parameter contents in bytes. */
	uint8_t        min_lifetime;
	uint8_t        max_lifetime;
	uint8_t        reg_type[0];
} __attribute__ ((packed));

struct hip_reg_request {
	hip_tlv_type_t type;
	hip_tlv_len_t  length;
	uint8_t        lifetime;
	uint8_t        reg_type[0];
} __attribute__ ((packed));

struct hip_reg_response {
	hip_tlv_type_t type;
	hip_tlv_len_t  length;
	uint8_t        lifetime;
	uint8_t        reg_type[0];
} __attribute__ ((packed));

struct hip_reg_failed {
	hip_tlv_type_t type;
	hip_tlv_len_t  length;
	uint8_t        failure_type;
	uint8_t        reg_type[0];
} __attribute__ ((packed));

struct hip_keys {
	hip_tlv_type_t 	type;
	hip_tlv_len_t 	length;
	uint16_t 	operation;
	uint16_t 	alg_id;
	uint8_t 	address[16];
	uint8_t 	hit[16];
        uint8_t         peer_hit[16];
	uint32_t 	spi;
	uint32_t 	spi_old;
	uint16_t 	key_len;
	struct hip_crypto_key enc;
} __attribute__ ((packed));

struct hip_blind_nonce {
	hip_tlv_type_t type;
	hip_tlv_len_t  length;
	uint16_t       nonce;
} __attribute__ ((packed));

struct hip_opendht_gw_info {
	hip_tlv_type_t 	type;
	hip_tlv_len_t 	length;
	struct in6_addr addr;
	uint32_t        ttl;
	uint16_t        port;
	char 			host_name[256];
} __attribute__ ((packed));

struct hip_cert_x509_req {
	hip_tlv_type_t 	type;
	hip_tlv_len_t 	length;
	struct in6_addr addr;
} __attribute__ ((packed));

struct hip_cert_x509_resp {
	hip_tlv_type_t 	type;
	hip_tlv_len_t 	length;
	unsigned char der[1024];
        int der_len;
} __attribute__ ((packed));

struct hip_transformation_order {
	hip_tlv_type_t 	type;
	hip_tlv_len_t 	length;
	int transorder;
} __attribute__ ((packed));

struct hip_opendht_set {
	hip_tlv_type_t 	type;
	hip_tlv_len_t 	length;
        char name[256];
} __attribute__ ((packed));

struct hip_hdrr_info {
	hip_tlv_type_t    type;
	hip_tlv_len_t     length;
        struct in6_addr dht_key;
	    /* 0 if succesfully verified otherwise negative */
        int sig_verified;
        int hit_verified;
}__attribute__ ((packed));

struct hip_uadb_info {
	hip_tlv_type_t		type;
	hip_tlv_len_t		length;
	struct in6_addr		hitr ;
	struct in6_addr		hitl ;
    char				cert[512] ;
}__attribute__ ((packed)) ;

struct hip_heartbeat {
	hip_tlv_type_t 	type;
	hip_tlv_len_t 	length;
        int heartbeat;
} __attribute__ ((packed));

//add by santtu from here

struct hip_nat_transform {
	hip_tlv_type_t        type;
	hip_tlv_len_t         length;
	hip_transform_suite_t suite_id[1];
} __attribute__ ((packed));
/* @} */

/** draft-ietf-hip-nat-traversal-02 */
struct hip_reg_from {
     hip_tlv_type_t type; /**< Type code for the parameter. */
     hip_tlv_len_t  length; /**< Length of the parameter contents in bytes. */
     uint8_t address[16]; /**< IPv6 address */
     in_port_t port; /**< Port number. */
} __attribute__ ((packed));


struct hip_stun {
     hip_tlv_type_t type; /**< Type code for the parameter. */
     hip_tlv_len_t  length; /**< Length of the parameter contents in bytes. */
} __attribute__ ((packed));

#endif /* _HIP_PROTODEFS */<|MERGE_RESOLUTION|>--- conflicted
+++ resolved
@@ -131,12 +131,9 @@
 #define HIP_PARAM_CERT_X509_REQ         32810
 #define HIP_PARAM_CERT_X509_RESP        32811
 #define HIP_PARAM_ESP_PROT_TFM		32812
-<<<<<<< HEAD
-#define HIP_PARAM_HDRR_INFO		32813
-#define HIP_PARAM_UADB_INFO		32814
-=======
-#define HIP_PARAM_TRANSFORM_ORDER       32813
->>>>>>> 4f8cbb8b
+#define HIP_PARAM_TRANSFORM_ORDER       32813                                 
+#define HIP_PARAM_HDRR_INFO		32814
+#define HIP_PARAM_UADB_INFO		32815
 /* End of HIPL private parameters. */
 
 #define HIP_PARAM_HMAC                 61505
