/** @file
 * This file defines a Host Identity Protocol (HIP) header and parameter
 * related constants and structures.
 */
#ifndef _HIP_PROTODEFS
#define _HIP_PROTODEFS

#define HIP_MAX_PACKET 2048

/** @addtogroup hip_msg
 * @{
 */
#define HIP_I1                  1
#define HIP_R1                  2
#define HIP_I2                  3
#define HIP_R2                  4
#define HIP_CER                 5
#define HIP_BOS                 11 /* removed from ietf-hip-base-01 */
#define HIP_UPDATE              16
#define HIP_NOTIFY              17
#define HIP_CLOSE               18
#define HIP_CLOSE_ACK           19
#define HIP_PSIG                20 /* lightweight HIP pre signature */
#define HIP_TRIG                21 /* lightweight HIP signature trigger*/
#define HIP_PAYLOAD             64
/* only hip network message types here */
/* @} */

#define HIP_HIT_TYPE_HASH100    1
#define HIP_HIT_TYPE_HAA_HASH   2
#define HIP_HIT_TYPE_MASK_HAA   0x00000080 /**< depracated -miika */
#define HIP_HIT_TYPE_MASK_100   0x20010010
#define HIP_HIT_TYPE_MASK_CLEAR 0x0000000f
#define HIP_HIT_TYPE_MASK_INV   0xfffffff0
#define HIP_HIT_PREFIX          HIP_HIT_TYPE_MASK_100
#define HIP_HIT_PREFIX_LEN      28     /* bits */
#define HIP_HIT_FULL_PREFIX_STR "/128"
#define HIP_HIT_PREFIX_STR      "/28"
#define HIP_KHI_CONTEXT_ID_INIT { 0xF0,0xEF,0xF0,0x2F,0xBF,0xF4,0x3D,0x0F, \
                                  0xE7,0x93,0x0C,0x3C,0x6E,0x61,0x74,0xEA }

/** @addtogroup hip_param_type_numbers
 * @{ 
 */
#define HIP_PARAM_MIN                  -1

#define HIP_PARAM_ESP_INFO             65
#define HIP_PARAM_R1_COUNTER           128
#define HIP_PARAM_LOCATOR              193
#define HIP_PARAM_HASH_CHAIN_VALUE     221
#define HIP_PARAM_HASH_CHAIN_ANCHORS   222
#define HIP_PARAM_HASH_CHAIN_PSIG      223
#define HIP_PARAM_PUZZLE               257
#define HIP_PARAM_SOLUTION             321
#define HIP_PARAM_SEQ                  385
#define HIP_PARAM_ACK                  449
#define HIP_PARAM_DIFFIE_HELLMAN       513
#define HIP_PARAM_HIP_TRANSFORM        577
#define HIP_PARAM_ENCRYPTED            641
#define HIP_PARAM_HOST_ID              705
#define HIP_PARAM_CERT                 768
#define HIP_PARAM_NOTIFICATION         832
#define HIP_PARAM_ECHO_REQUEST_SIGN    897
#define HIP_PARAM_REG_INFO	       930
#define HIP_PARAM_REG_REQUEST	       932
#define HIP_PARAM_REG_RESPONSE	       934
#define HIP_PARAM_REG_FAILED	       936
#define HIP_PARAM_ECHO_RESPONSE_SIGN   961
#define HIP_PARAM_ESP_TRANSFORM        4095

/* Range 32768 - 49141 can be used for HIPL private parameters i.e. to
   parameters passed from hipconf to hipdaemon. */
#define HIP_PARAM_HIT                   32768
#define HIP_PARAM_IPV6_ADDR             32769
#define HIP_PARAM_DSA_SIGN_DATA         32770 /**< @todo change to digest */
#define HIP_PARAM_HI                    32771
#define HIP_PARAM_DH_SHARED_KEY         32772
#define HIP_PARAM_UNIT_TEST             32773
#define HIP_PARAM_EID_SOCKADDR          32774
#define HIP_PARAM_EID_ENDPOINT          32775 /**< Pass endpoint_hip structures into kernel */
#define HIP_PARAM_EID_IFACE             32776
#define HIP_PARAM_EID_ADDR              32777
#define HIP_PARAM_UINT                  32778 /**< Unsigned integer */
#define HIP_PARAM_KEYS                  32779
#define HIP_PARAM_PSEUDO_HIT            32780 
#define HIP_PARAM_BLIND_NONCE           32785 /**< Pass blind nonce */
#define HIP_PARAM_OPENDHT_GW_INFO       32786
#define HIP_PARAM_ENCAPS_MSG		32787
#define HIP_PARAM_PORTPAIR		32788
#define HIP_PARAM_SRC_ADDR		32789
#define HIP_PARAM_DST_ADDR		32790
#define HIP_PARAM_AGENT_REJECT	        32791
#define HIP_PARAM_HA_INFO               32792
#define HIP_PARAM_OPENDHT_SET           32793
#define HIP_PARAM_CERT_SPKI_INFO        32794
#define HIP_PARAM_SRC_TCP_PORT		32795
#define HIP_PARAM_DST_TCP_PORT		32796
#define HIP_PARAM_IP_HEADER		32797
#define HIP_PARAM_PACKET_SIZE		32798
#define HIP_PARAM_TRAFFIC_TYPE		32799
#define HIP_PARAM_ADD_HIT		32800
#define HIP_PARAM_ADD_OPTION		32801
#define HIP_PARAM_PEER_HIT		32802
<<<<<<< HEAD

=======
#define HIP_PARAM_HCHAIN_ANCHOR		32803
#define HIP_PARAM_LSI		        32804
>>>>>>> 738c7309
/* End of HIPL private parameters. */

#define HIP_PARAM_HMAC                 61505
#define HIP_PARAM_HMAC2                61569
#define HIP_PARAM_HIP_SIGNATURE2       61633
#define HIP_PARAM_HIP_SIGNATURE        61697
#define HIP_PARAM_ECHO_RESPONSE        63425
#define HIP_PARAM_ECHO_REQUEST         63661
#define HIP_PARAM_RELAY_FROM           63998
#define HIP_PARAM_RELAY_TO             64002
#define HIP_PARAM_TO_PEER              64006
#define HIP_PARAM_FROM_PEER            64008
#define HIP_PARAM_REG_FROM             64010
#define HIP_PARAM_FROM                 65498
#define HIP_PARAM_RVS_HMAC             65500
#define HIP_PARAM_VIA_RVS              65502
#define HIP_PARAM_RELAY_HMAC           65520

#define HIP_PARAM_MAX                  65536
/* @} */

/** @addtogroup notification
 * @{ 
 */
#define HIP_NTF_UNSUPPORTED_CRITICAL_PARAMETER_TYPE 1
#define HIP_NTF_INVALID_SYNTAX                      7
#define HIP_NTF_NO_DH_PROPOSAL_CHOSEN               14
#define HIP_NTF_INVALID_DH_CHOSEN                   15
#define HIP_NTF_NO_HIP_PROPOSAL_CHOSEN              16
#define HIP_NTF_INVALID_HIP_TRANSFORM_CHOSEN        17
#define HIP_NTF_AUTHENTICATION_FAILED               24
#define HIP_NTF_CHECKSUM_FAILED                     26
#define HIP_NTF_HMAC_FAILED                         28
#define HIP_NTF_ENCRYPTION_FAILED                   32
#define HIP_NTF_INVALID_HIT                         40
#define HIP_NTF_BLOCKED_BY_POLICY                   42
#define HIP_NTF_SERVER_BUSY_PLEASE_RETRY            44
#define HIP_NTF_I2_ACKNOWLEDGEMENT                  46
/* @} */

#define HIP_HIP_RESERVED                0
#define HIP_HIP_AES_SHA1                1
#define HIP_HIP_3DES_SHA1               2
#define HIP_HIP_3DES_MD5                3
#define HIP_HIP_BLOWFISH_SHA1           4
#define HIP_HIP_NULL_SHA1               5
#define HIP_HIP_NULL_MD5                6

#define HIP_TRANSFORM_HIP_MAX           6
#define HIP_TRANSFORM_ESP_MAX           6
#define HIP_LOWER_TRANSFORM_TYPE 2048
#define HIP_UPPER_TRANSFORM_TYPE 4095

#define HIP_ESP_RESERVED                0
#define HIP_ESP_AES_SHA1                1
#define HIP_ESP_3DES_SHA1               2
#define HIP_ESP_3DES_MD5                3
#define HIP_ESP_BLOWFISH_SHA1           4
#define HIP_ESP_NULL_SHA1               5
#define HIP_ESP_NULL_MD5                6

#define ESP_AES_KEY_BITS                128
#define ESP_3DES_KEY_BITS               192

/* Only for testing!!! */
#define HIP_ESP_NULL_NULL            0x0

#define HIP_HI_DSA                    3
#define HIP_SIG_DSA                   3
#define HIP_HI_RSA                    5
#define HIP_SIG_RSA                   5
#define HIP_HI_DEFAULT_ALGO           HIP_HI_DSA

/** @todo Kludge: currently set to DSA until bug id 175 is resolved!
    Should be RSA. */
#define HIP_SIG_DEFAULT_ALGO          HIP_SIG_RSA
#define HIP_ANY_ALGO                  -1

#define HIP_DIGEST_MD5                1
#define HIP_DIGEST_SHA1               2
#define HIP_DIGEST_SHA1_HMAC          3
#define HIP_DIGEST_MD5_HMAC           4

#define HIP_DIRECTION_ENCRYPT         1
#define HIP_DIRECTION_DECRYPT         2

#define HIP_KEYMAT_INDEX_NBR_SIZE     1

#define HIP_VERIFY_PUZZLE             0
#define HIP_SOLVE_PUZZLE              1
#define HIP_PUZZLE_OPAQUE_LEN         2

#define HIP_PARAM_ENCRYPTED_IV_LEN    8

#define HIP_DSA_SIGNATURE_LEN        41
/* Assume that RSA key is 1024 bits. RSA signature is as long as the key
   (1024 bits -> 128 bytes) */
#define HIP_RSA_SIGNATURE_LEN       128

#define HIP_AH_SHA_LEN                 20

#define ENOTHIT                     666

/* Domain Identifiers (to be used in HOST_ID TLV) */
#define HIP_DI_NONE                   0
#define HIP_DI_FQDN                   1
#define HIP_DI_NAI                    2

#define HIP_HOST_ID_HOSTNAME_LEN_MAX 64
#define HIP_HOST_ID_RR_DSA_MAX_T_VAL           8
#define HIP_HOST_ID_RR_T_SIZE                  1
#define HIP_HOST_ID_RR_Q_SIZE                  20
#define HIP_HOST_ID_RR_P_BASE_SIZE             20
#define HIP_HOST_ID_RR_G_BASE_SIZE             20
#define HIP_HOST_ID_RR_Y_BASE_SIZE             20
#define HIP_HOST_ID_RR_DSA_PRIV_KEY_SIZE       20

/* Both for storing peer host ids and localhost host ids */
#define HIP_HOST_ID_MAX                16
#define HIP_MAX_KEY_LEN 32 /* max. draw: 256 bits! */

#define HIP_VER_RES                 0x01     /* Version 1, reserved 0 */
#define HIP_VER_MASK                0xF0
#define HIP_RES_MASK                0x0F 

/**
 * @addtogroup hip_ha_controls
 * @{
 */
/* REMEMBER TO UPDATE BITMAP IN DOC/DOXYGEN.H WHEN YOU ADD/CHANGE THESE! */
#define HIP_HA_CTRL_NONE                 0x0000

#define HIP_HA_CTRL_LOCAL_REQ_ESCROW     0x2000
#define HIP_HA_CTRL_LOCAL_REQ_RELAY      0x4000
#define HIP_HA_CTRL_LOCAL_REQ_RVS        0x8000
/* Keep inside parentheses. */
#define HIP_HA_CTRL_LOCAL_REQ_ANY        (\
                                         HIP_HA_CTRL_LOCAL_REQ_ESCROW |\
                                         HIP_HA_CTRL_LOCAL_REQ_RELAY |\
                                         HIP_HA_CTRL_LOCAL_REQ_RVS\
                                         )

#define HIP_HA_CTRL_PEER_GRANTED_ESCROW  0x0400 
#define HIP_HA_CTRL_PEER_GRANTED_RELAY   0x0800 
#define HIP_HA_CTRL_PEER_GRANTED_RVS     0x1000
#define HIP_HA_CTRL_PEER_ESCROW_CAPABLE  0x2000 
#define HIP_HA_CTRL_PEER_RELAY_CAPABLE   0x4000 
#define HIP_HA_CTRL_PEER_RVS_CAPABLE     0x8000
/* @} */

/** @addtogroup hip_packet_controls
 * @{ 
 */
#define HIP_PACKET_CTRL_ANON             0x0001 /**< HIP packet Controls value */
#define HIP_PACKET_CTRL_BLIND	         0x0004 /**< HIP packet Controls value */
/* @} */

/** @addtogroup hip_services
 * @{ 
 */
#define HIP_SERVICE_RENDEZVOUS	         1
#define HIP_SERVICE_ESCROW	         201
#define HIP_SERVICE_RELAY            	 202
/* IMPORTANT! This must be the sum of above services. */
#define HIP_TOTAL_EXISTING_SERVICES      3
/* @} */

/** @addtogroup hip_proxy
 * @{ 
 */
#define HIP_PROXY_PASSTHROUGH		0
#define HIP_PROXY_TRANSLATE 		1
/* @} */

/* Registration failure types as specified in draft-ietf-hip-registration-02.
   Numbers 0-200 are reserved by IANA.
   Numbers 201 - 255 are reserved by IANA for private use. */
#define HIP_REG_INSUFFICIENT_CREDENTIALS 0
#define HIP_REG_TYPE_UNAVAILABLE         1
/** HIPL specific failure type to indicate that the requested service cannot
    co-exist with a service that has been already granted to the client. The
    client is required to cancel the overlapping service before registering. */
#define HIP_REG_CANCEL_REQUIRED          201
/** HIPL specific failure type to indicate that the requested service is not
    available due to transient conditions. */
#define HIP_REG_TRANSIENT_CONDITIONS     202
/** Number of existing failure types. */
#define HIP_TOTAL_EXISTING_FAILURE_TYPES 4
/* A shorthand to init an array having all possible registration failure
   types. */
#define HIP_ARRAY_INIT_REG_FAILURES \
   {HIP_REG_INSUFFICIENT_CREDENTIALS, HIP_REG_TYPE_UNAVAILABLE,\
    HIP_REG_CANCEL_REQUIRED, HIP_REG_TRANSIENT_CONDITIONS}


/* Returns length of TLV option (contents) with padding. */
#define HIP_LEN_PAD(len) \
    ((((len) & 0x07) == 0) ? (len) : ((((len) >> 3) << 3) + 8))

#define HIP_UDP_ZERO_BYTES_LEN 4 /* in bytes */

typedef uint8_t hip_hdr_type_t;
typedef uint8_t hip_hdr_len_t;
typedef uint16_t se_family_t;
typedef uint16_t se_length_t;
typedef uint16_t se_hip_flags_t;
typedef uint16_t hip_hdr_err_t;
typedef uint16_t hip_tlv_type_t;
typedef uint16_t hip_tlv_len_t;
typedef uint16_t hip_transform_suite_t;
typedef uint16_t hip_eid_iface_type_t;
typedef uint16_t hip_controls_t;
typedef uint32_t sa_eid_t;
typedef struct in6_addr hip_hit_t;
typedef struct in6_addr in6_addr_t;
typedef struct in_addr hip_lsi_t;
typedef struct hip_hadb_state hip_ha_t;
typedef struct hip_hadb_rcv_func_set hip_rcv_func_set_t;
typedef struct hip_hadb_handle_func_set hip_handle_func_set_t;
typedef struct hip_hadb_update_func_set hip_update_func_set_t;
typedef struct hip_hadb_misc_func_set hip_misc_func_set_t;
typedef struct hip_hadb_xmit_func_set hip_xmit_func_set_t;
typedef struct hip_ipsec_func_set hip_ipsec_func_set_t;
typedef struct hip_hadb_input_filter_func_set hip_input_filter_func_set_t;
typedef struct hip_hadb_output_filter_func_set hip_output_filter_func_set_t;
typedef struct hip_common hip_common_t;
typedef struct hip_tlv_common hip_tlv_common_t;

struct hip_crypto_key {
	char key[HIP_MAX_KEY_LEN];
};

typedef struct hip_crypto_key hip_crypto_key_t;

/* RFC2535 3.1 KEY RDATA format */
struct hip_host_id_key_rdata {
	uint16_t flags;
	uint8_t protocol;
	uint8_t algorithm;
	/* fixed part ends */
} __attribute__ ((packed));


struct hip_host_id {
	hip_tlv_type_t     type;
	hip_tlv_len_t      length;
	uint16_t     hi_length;
	uint16_t     di_type_length;
	struct hip_host_id_key_rdata rdata;
	/* fixed part ends */
} __attribute__ ((packed));


/**
 * Localhost Host Identity. Used only internally in the implementation.
 * Used for wrapping anonymous bit with the corresponding HIT.
 */
struct hip_lhi
{
	uint16_t           anonymous; /**< Is this an anonymous HI */
	struct in6_addr    hit;
	uint16_t           algo; /**< HIP_HI_RSA or HIP_HI_DSA */
} __attribute__ ((packed));


struct hip_keymat_keymat
{
	size_t offset;    /**< Offset into the key material */
	size_t keymatlen; /**< Length of the key material */
	void *keymatdst;  /**< Pointer to beginning of key material */
};

/**
 * Used in executing a unit test case in a test suite in the kernel module.
 */
struct hip_unit_test {
	hip_tlv_type_t     type;
	hip_tlv_len_t      length;
	uint16_t           suiteid;
	uint16_t           caseid;
} __attribute__ ((packed));

/**
 * Fixed start of this struct must match to struct hip_peer_addr_list_item
 * for the part of address item. It is used in hip_update_locator_match().
 * @todo Maybe fix this in some better way?
 */
struct hip_locator_info_addr_item {
        uint8_t traffic_type;
        uint8_t locator_type;
        uint8_t locator_length;
        uint8_t reserved;  /**< last bit is P (prefered) */
	uint32_t lifetime;
	struct in6_addr address;
	/* end of fixed part - locator of arbitrary length follows but 
	   currently support only IPv6 */
	int state; /**<State of our addresses, possible states are:
		      WAITING_ECHO_REQUEST, ACTIVE */

}  __attribute__ ((packed));

/** Structure describing an endpoint. This structure is used by the resolver in
 * the userspace, so it is not length-padded like HIP parameters. All of the
 * members are in network byte order.
 */
struct endpoint {
	se_family_t   family;    /**< PF_HIP, PF_XX */
	se_length_t   length;    /**< length of the whole endpoint in octets */
};

/**
 * @note not padded
 */
struct endpoint_hip {
	se_family_t         family; /**< PF_HIP */
	se_length_t         length; /**< length of the whole endpoint in octets */
	se_hip_flags_t      flags;  /**< e.g. ANON or HIT */
	uint8_t             algo;
	union {
		struct hip_host_id host_id;
		struct in6_addr hit;
	} id;
};

struct sockaddr_eid {
	unsigned short int eid_family;
	uint16_t eid_port;
	sa_eid_t eid_val;
} __attribute__ ((packed));

/**
 * Use accessor functions defined in builder.c, do not access members
 * directly to avoid hassle with byte ordering and number conversion.
 */
struct hip_common {
	uint8_t      payload_proto;
	uint8_t      payload_len;
	uint8_t      type_hdr;
	uint8_t      ver_res;
	uint16_t     checksum;
	uint16_t     control;
	struct in6_addr hits;  /**< Sender HIT   */
	struct in6_addr hitr;  /**< Receiver HIT */
} __attribute__ ((packed));

/**
 * Use accessor functions defined in hip_build.h, do not access members
 * directly to avoid hassle with byte ordering and length conversion.
 */ 
struct hip_tlv_common {
	hip_tlv_type_t     type;
	hip_tlv_len_t      length;
} __attribute__ ((packed));

struct hip_esp_info {
	hip_tlv_type_t      type;
	hip_tlv_len_t      length;
	uint16_t reserved;
	uint16_t keymat_index;
	uint32_t old_spi;
	uint32_t new_spi;
} __attribute__ ((packed));

/** @addtogroup hip_tlv
 * @{ 
 */
struct hip_r1_counter {
	hip_tlv_type_t     type;
	hip_tlv_len_t      length;
	uint32_t           reserved;
	uint64_t           generation;
} __attribute__ ((packed));

struct hip_puzzle {
	hip_tlv_type_t     type;
	hip_tlv_len_t     length;
	uint8_t           K;
	uint8_t           lifetime;
	uint8_t           opaque[HIP_PUZZLE_OPAQUE_LEN];
	uint64_t          I;
} __attribute__ ((packed));

struct hip_solution {
	hip_tlv_type_t     type;
	hip_tlv_len_t     length;
	uint8_t           K;
	uint8_t           reserved;
	uint8_t           opaque[HIP_PUZZLE_OPAQUE_LEN];
	uint64_t          I;
	uint64_t          J;
} __attribute__ ((packed));

struct hip_dh_public_value {
	uint8_t           group_id;  
	uint16_t          pub_len;
	/* fixed part ends */
        uint8_t           public_value[0];
} __attribute__ ((packed));

struct hip_diffie_hellman {
	hip_tlv_type_t    type;
	hip_tlv_len_t     length;
        struct hip_dh_public_value  pub_val;
} __attribute__ ((packed));

struct hip_hip_transform {
	hip_tlv_type_t        type;
	hip_tlv_len_t         length;
	hip_transform_suite_t suite_id[HIP_TRANSFORM_HIP_MAX];
} __attribute__ ((packed));

struct hip_esp_transform {
	hip_tlv_type_t        type;
	hip_tlv_len_t         length;
	uint16_t reserved;
	hip_transform_suite_t suite_id[HIP_TRANSFORM_ESP_MAX];
} __attribute__ ((packed));

/** @todo hip and esp transform are not symmetric (reserved) */
struct hip_any_transform {
	hip_tlv_type_t        type;
	hip_tlv_len_t         length;
	/** @todo replace with MAX(HIP, ESP) */
	hip_transform_suite_t suite_id[HIP_TRANSFORM_HIP_MAX +
				       HIP_TRANSFORM_ESP_MAX];
} __attribute__ ((packed));

struct hip_encrypted_aes_sha1 {
	hip_tlv_type_t     type;
	hip_tlv_len_t     length;
        uint32_t     reserved;
	uint8_t      iv[16];
	/* fixed part ends */
} __attribute__ ((packed));

struct hip_encrypted_3des_sha1 {
	hip_tlv_type_t     type;
	hip_tlv_len_t     length;
        uint32_t     reserved;
	uint8_t      iv[8];
	/* fixed part ends */
} __attribute__ ((packed));

struct hip_encrypted_null_sha1 {
	hip_tlv_type_t     type;
	hip_tlv_len_t     length;
        uint32_t     reserved;
	/* fixed part ends */
} __attribute__ ((packed));

struct hip_sig {
	hip_tlv_type_t     type;
	hip_tlv_len_t     length;
	uint8_t      algorithm;
	uint8_t      signature[0]; /**< variable length */
	/* fixed part end */
} __attribute__ ((packed));

struct hip_sig2 {
	hip_tlv_type_t     type;
	hip_tlv_len_t     length;
	uint8_t      algorithm;
	uint8_t      signature[0]; /**< variable length */
	/* fixed part end */
} __attribute__ ((packed));

struct hip_seq {
	hip_tlv_type_t type;
	hip_tlv_len_t length;
	uint32_t update_id;
} __attribute__ ((packed));

struct hip_ack {
	hip_tlv_type_t type;
	hip_tlv_len_t length;
	uint32_t peer_update_id; /**< n items */ /* This only fits one... */
} __attribute__ ((packed));

struct hip_notification {
	hip_tlv_type_t type;
	hip_tlv_len_t length;
	uint16_t reserved;
	uint16_t msgtype;
	uint8_t data[0]; /**< A pointer to the notification data */
} __attribute__ ((packed));

struct hip_locator {
	hip_tlv_type_t type;
	hip_tlv_len_t length;
	/* fixed part ends */
} __attribute__ ((packed));

struct hip_hmac {
	hip_tlv_type_t type;
	hip_tlv_len_t  length;
	uint8_t hmac_data[HIP_AH_SHA_LEN];
} __attribute__ ((packed));

struct hip_cert {
	hip_tlv_type_t type;
	hip_tlv_len_t  length;
	uint8_t  cert_count;
	uint8_t  cert_id;
     uint8_t  cert_type;
     /* end of fixed part */
} __attribute__ ((packed));

struct hip_echo_request {
	hip_tlv_type_t type;
	hip_tlv_len_t  length;
	/* opaque */
} __attribute__ ((packed));

struct hip_echo_response {
	hip_tlv_type_t type;
	hip_tlv_len_t  length;
	/* opaque */
} __attribute__ ((packed));

/** draft-ietf-hip-rvs-05 */
struct hip_rvs_hmac {
     hip_tlv_type_t type; /**< Type code for the parameter. */
     hip_tlv_len_t  length; /**< Length of the parameter contents in bytes. */
     uint8_t hmac_data[HIP_AH_SHA_LEN]; /**< Computed over the HIP packet,
					   excluding @c RVS_HMAC
					   and any following parameters. */
} __attribute__ ((packed));

/** draft-ietf-hip-rvs-05 */
struct hip_from {
     hip_tlv_type_t type;  /**< Type code for the parameter. */
     hip_tlv_len_t  length; /**< Length of the parameter contents in bytes. */
     uint8_t address[16]; /**< IPv6 address */
} __attribute__ ((packed));

/** draft-ietf-hip-rvs-05 */
struct hip_via_rvs {
     hip_tlv_type_t type;  /**< Type code for the parameter. */
     hip_tlv_len_t  length; /**< Length of the parameter contents in bytes. */
     uint8_t address[0]; /**< Rendezvous server addresses */
} __attribute__ ((packed));

/** draft-ietf-hip-nat-traversal-02 */
struct hip_relay_from {
     hip_tlv_type_t type; /**< Type code for the parameter. */
     hip_tlv_len_t  length; /**< Length of the parameter contents in bytes. */
     uint8_t address[16]; /**< IPv6 address */
     in_port_t port; /**< Port number. */
} __attribute__ ((packed));

/** draft-ietf-hip-nat-traversal-02 */
struct hip_relay_to {
     hip_tlv_type_t type; /**< Type code for the parameter. */
     hip_tlv_len_t  length; /**< Length of the parameter contents in bytes. */
     uint8_t address[16]; /**< IPv6 address */
     in_port_t port; /**< Port number. */
} __attribute__ ((packed));

/** draft-ietf-hip-nat-traversal-02 */
struct hip_relay_via {
     hip_tlv_type_t type; /**< Type code for the parameter. */
     hip_tlv_len_t  length; /**< Length of the parameter contents in bytes. */
     uint8_t address[16]; /**< IPv6 address */
     in_port_t port; /**< Port number. */
} __attribute__ ((packed));

/** 
 * draft-ietf-hip-nat-traversal-01
 * @note obsolete.
 */
struct hip_relay_to_old {
	hip_tlv_type_t type; /**< Type code for the parameter. */
	hip_tlv_len_t  length; /**< Length of the parameter contents in bytes. */
	uint8_t address_and_port[0]; /**< Rendezvous server addresses and ports. */
} __attribute__ ((packed));

struct hip_eid_endpoint {
	hip_tlv_type_t      type;
	hip_tlv_len_t       length;
	struct endpoint_hip endpoint;
} __attribute__ ((packed));

struct hip_eid_iface {
	hip_tlv_type_t type;
	hip_tlv_len_t length;
	hip_eid_iface_type_t if_index;
} __attribute__ ((packed));

struct hip_eid_sockaddr {
	hip_tlv_type_t type;
	hip_tlv_len_t length;
	struct sockaddr sockaddr;
} __attribute__ ((packed));

struct hip_reg_info {
	hip_tlv_type_t type; /**< Type code for the parameter. */
	hip_tlv_len_t  length; /**< Length of the parameter contents in bytes. */
	uint8_t        min_lifetime;
	uint8_t        max_lifetime;
	uint8_t        reg_type[0];
} __attribute__ ((packed));

struct hip_reg_request {
	hip_tlv_type_t type;
	hip_tlv_len_t  length;
	uint8_t        lifetime;
	uint8_t        reg_type[0];
} __attribute__ ((packed));

struct hip_reg_response {
	hip_tlv_type_t type;
	hip_tlv_len_t  length;
	uint8_t        lifetime;
	uint8_t        reg_type[0];
} __attribute__ ((packed));

struct hip_reg_failed {
	hip_tlv_type_t type;
	hip_tlv_len_t  length;
	uint8_t        failure_type;
	uint8_t        reg_type[0];
} __attribute__ ((packed));

struct hip_keys {
	hip_tlv_type_t 	type;
	hip_tlv_len_t 	length;
	uint16_t 	operation;
	uint16_t 	alg_id;
	uint8_t 	address[16];
	uint8_t 	hit[16];
        uint8_t         peer_hit[16];
	uint32_t 	spi;
	uint32_t 	spi_old;
	uint16_t 	key_len;
	struct hip_crypto_key enc;
} __attribute__ ((packed));

struct hip_blind_nonce {
	hip_tlv_type_t type;
	hip_tlv_len_t  length;
	uint16_t       nonce;
} __attribute__ ((packed));

struct hip_opendht_gw_info {
	hip_tlv_type_t 	type;
	hip_tlv_len_t 	length;
	struct in6_addr addr;
	uint32_t        ttl;
	uint16_t        port;
} __attribute__ ((packed));

struct hip_opendht_set {
	hip_tlv_type_t 	type;
	hip_tlv_len_t 	length;
        char name[256];
} __attribute__ ((packed));

/* @} */

#endif /* _HIP_PROTODEFS */<|MERGE_RESOLUTION|>--- conflicted
+++ resolved
@@ -4,6 +4,8 @@
  */
 #ifndef _HIP_PROTODEFS
 #define _HIP_PROTODEFS
+
+#include "hashchain.h"
 
 #define HIP_MAX_PACKET 2048
 
@@ -30,12 +32,18 @@
 #define HIP_HIT_TYPE_HAA_HASH   2
 #define HIP_HIT_TYPE_MASK_HAA   0x00000080 /**< depracated -miika */
 #define HIP_HIT_TYPE_MASK_100   0x20010010
+#define HIP_LSI_TYPE_MASK_192	0xC0000000
 #define HIP_HIT_TYPE_MASK_CLEAR 0x0000000f
+#define HIP_LSI_TYPE_MASK_CLEAR 0x000000ff
 #define HIP_HIT_TYPE_MASK_INV   0xfffffff0
 #define HIP_HIT_PREFIX          HIP_HIT_TYPE_MASK_100
-#define HIP_HIT_PREFIX_LEN      28     /* bits */
+#define HIP_LSI_PREFIX          HIP_LSI_TYPE_MASK_192
+#define HIP_HIT_PREFIX_LEN      28	/* bits */
+#define HIP_LSI_PREFIX_LEN	24	/* bits */
 #define HIP_HIT_FULL_PREFIX_STR "/128"
 #define HIP_HIT_PREFIX_STR      "/28"
+#define HIP_LSI_FULL_PREFIX_STR "/24"
+#define HIP_LSI_PREFIX_STR	"/24"
 #define HIP_KHI_CONTEXT_ID_INIT { 0xF0,0xEF,0xF0,0x2F,0xBF,0xF4,0x3D,0x0F, \
                                   0xE7,0x93,0x0C,0x3C,0x6E,0x61,0x74,0xEA }
 
@@ -47,6 +55,9 @@
 #define HIP_PARAM_ESP_INFO             65
 #define HIP_PARAM_R1_COUNTER           128
 #define HIP_PARAM_LOCATOR              193
+//NAT branch
+#define HIP_PARAM_NAT_TRANSFORM        194
+//end NAT branch
 #define HIP_PARAM_HASH_CHAIN_VALUE     221
 #define HIP_PARAM_HASH_CHAIN_ANCHORS   222
 #define HIP_PARAM_HASH_CHAIN_PSIG      223
@@ -61,12 +72,14 @@
 #define HIP_PARAM_CERT                 768
 #define HIP_PARAM_NOTIFICATION         832
 #define HIP_PARAM_ECHO_REQUEST_SIGN    897
-#define HIP_PARAM_REG_INFO	       930
+#define HIP_PARAM_REG_INFO	       	   930
 #define HIP_PARAM_REG_REQUEST	       932
 #define HIP_PARAM_REG_RESPONSE	       934
 #define HIP_PARAM_REG_FAILED	       936
 #define HIP_PARAM_ECHO_RESPONSE_SIGN   961
 #define HIP_PARAM_ESP_TRANSFORM        4095
+#define HIP_PARAM_ESP_PROT_TRANSFORM   4120
+#define HIP_PARAM_ESP_PROT_ANCHOR	   4121
 
 /* Range 32768 - 49141 can be used for HIPL private parameters i.e. to
    parameters passed from hipconf to hipdaemon. */
@@ -101,12 +114,8 @@
 #define HIP_PARAM_ADD_HIT		32800
 #define HIP_PARAM_ADD_OPTION		32801
 #define HIP_PARAM_PEER_HIT		32802
-<<<<<<< HEAD
-
-=======
 #define HIP_PARAM_HCHAIN_ANCHOR		32803
 #define HIP_PARAM_LSI		        32804
->>>>>>> 738c7309
 /* End of HIPL private parameters. */
 
 #define HIP_PARAM_HMAC                 61505
@@ -379,6 +388,18 @@
 	void *keymatdst;  /**< Pointer to beginning of key material */
 };
 
+struct esp_prot_transform {
+	hip_tlv_type_t     type;
+	hip_tlv_len_t      length;
+	uint8_t     	   transform;
+} __attribute__ ((packed));
+
+struct esp_prot_anchor {
+	hip_tlv_type_t     type;
+	hip_tlv_len_t      length;
+	unsigned char  	   anchor[MAX_HASH_LENGTH];
+} __attribute__ ((packed));
+
 /**
  * Used in executing a unit test case in a test suite in the kernel module.
  */
@@ -407,7 +428,37 @@
 		      WAITING_ECHO_REQUEST, ACTIVE */
 
 }  __attribute__ ((packed));
-
+//add by santtu
+/**
+ * it is the type 2 locater for UDP or other transport protocol later.
+ */
+struct hip_locator_info_addr_item2 {
+        uint8_t traffic_type;
+        uint8_t locator_type;
+        uint8_t locator_length;
+        uint8_t reserved;  /* last bit is P (prefered) */
+       	uint32_t lifetime;
+       	uint16_t port;
+       	uint8_t  transport_protocol;
+       	uint8_t  kind;
+       	uint32_t priority;
+       	uint32_t spi;
+       	struct in6_addr address;
+
+	int state; /**<State of our addresses, possible states are:
+		      WAITING_ECHO_REQUEST, ACTIVE */
+
+}  __attribute__ ((packed));
+
+
+/**
+ * it is a union of both type1 and type2 locator.
+ */
+union hip_locator_info_addr {
+	struct hip_locator_info_addr_item type1;
+	struct hip_locator_info_addr_item2 type2;
+}__attribute__ ((packed));
+//end add
 /** Structure describing an endpoint. This structure is used by the resolver in
  * the userspace, so it is not length-padded like HIP parameters. All of the
  * members are in network byte order.
@@ -441,15 +492,15 @@
  * Use accessor functions defined in builder.c, do not access members
  * directly to avoid hassle with byte ordering and number conversion.
  */
-struct hip_common {
+struct hip_common { 
 	uint8_t      payload_proto;
 	uint8_t      payload_len;
 	uint8_t      type_hdr;
 	uint8_t      ver_res;
 	uint16_t     checksum;
 	uint16_t     control;
-	struct in6_addr hits;  /**< Sender HIT   */
-	struct in6_addr hitr;  /**< Receiver HIT */
+	struct in6_addr hits;	/**< Sender HIT   */
+	struct in6_addr hitr;	/**< Receiver HIT */
 } __attribute__ ((packed));
 
 /**
@@ -764,6 +815,21 @@
         char name[256];
 } __attribute__ ((packed));
 
+//add by santtu from here
+
+struct hip_nat_transform {
+	hip_tlv_type_t        type;
+	hip_tlv_len_t         length;
+	hip_transform_suite_t suite_id[1];
+} __attribute__ ((packed));
 /* @} */
 
+/** draft-ietf-hip-nat-traversal-02 */
+struct hip_reg_from {
+     hip_tlv_type_t type; /**< Type code for the parameter. */
+     hip_tlv_len_t  length; /**< Length of the parameter contents in bytes. */
+     uint8_t address[16]; /**< IPv6 address */
+     in_port_t port; /**< Port number. */
+} __attribute__ ((packed));
+
 #endif /* _HIP_PROTODEFS */