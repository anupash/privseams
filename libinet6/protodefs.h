--- conflicted
+++ resolved
@@ -134,14 +134,10 @@
 #define HIP_PARAM_CERT_X509_REQ         32810
 #define HIP_PARAM_CERT_X509_RESP        32811
 #define HIP_PARAM_ESP_PROT_TFM		32812
-<<<<<<< HEAD
 #define HIP_PARAM_TRANSFORM_ORDER       32813                                 
 #define HIP_PARAM_HDRR_INFO		32814
 #define HIP_PARAM_UADB_INFO		32815
-=======
-#define HIP_PARAM_TRANSFORM_ORDER       32813
-#define HIP_PARAM_SAVA_CRYPTO_INFO      32814     
->>>>>>> 7cdeba36
+#define HIP_PARAM_SAVA_CRYPTO_INFO      32816
 /* End of HIPL private parameters. */
 
 #define HIP_PARAM_HMAC			61505
