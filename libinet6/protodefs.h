--- conflicted
+++ resolved
@@ -30,15 +30,10 @@
 #define HIP_NOTIFY              17
 #define HIP_CLOSE               18
 #define HIP_CLOSE_ACK           19
-<<<<<<< HEAD
-#define HIP_PSIG                20 /* lightweight HIP pre signature */
-#define HIP_TRIG                21 /* lightweight HIP signature trigger*/
-=======
 #define HIP_HDRR                20 /* 20 was already occupied by HIP_PSIG so shifting HIP_PSIG and HIP_TRIG plus 1*/
 #define HIP_PSIG                21 /* lightweight HIP pre signature */ 
 #define HIP_TRIG                22 /* lightweight HIP signature trigger*/
 #define HIP_LUPDATE             23
->>>>>>> 1b19b52e
 #define HIP_PAYLOAD             64
 /* only hip network message types here */
 /* @} */
@@ -47,11 +42,14 @@
 #define HIP_HIT_TYPE_HAA_HASH   2
 #define HIP_HIT_TYPE_MASK_HAA   0x00000080 /**< depracated -miika */
 #define HIP_HIT_TYPE_MASK_100   0x20010010
+#define HIP_TEREDO_TYPE_MASK_100 0x20010000
 #define HIP_LSI_TYPE_MASK_1	0x01000000
 #define HIP_HIT_TYPE_MASK_CLEAR 0x0000000f
 #define HIP_LSI_TYPE_MASK_CLEAR 0x000000ff
 #define HIP_HIT_TYPE_MASK_INV   0xfffffff0
+#define HIP_TEREDO_TYPE_MASK_INV 0xffffffff
 #define HIP_HIT_PREFIX          HIP_HIT_TYPE_MASK_100
+#define HIP_TEREDO_PREFIX       HIP_TEREDO_TYPE_MASK_100
 #define HIP_LSI_PREFIX          HIP_LSI_TYPE_MASK_1
 #define HIP_HIT_PREFIX_LEN      28	/* bits */
 #define HIP_LSI_PREFIX_LEN	24	/* bits */
@@ -98,6 +96,9 @@
 #define HIP_PARAM_ESP_TRANSFORM        4095
 #define HIP_PARAM_ESP_PROT_TRANSFORMS  4120
 #define HIP_PARAM_ESP_PROT_ANCHOR      4121
+#define HIP_PARAM_ESP_PROT_BRANCH      4122
+#define HIP_PARAM_ESP_PROT_SECRET      4123
+#define HIP_PARAM_ESP_PROT_ROOT		   4124
 
 /* Range 32768 - 49141 for HIPL private network parameters. Please add
    here only network messages, not internal messages!
@@ -143,10 +144,6 @@
 #define HIP_PARAM_CERT_X509_REQ         32810
 #define HIP_PARAM_CERT_X509_RESP        32811
 #define HIP_PARAM_ESP_PROT_TFM		32812
-<<<<<<< HEAD
-#define HIP_PARAM_TRANSFORM_ORDER       32813
-#define HIP_PARAM_TURN_INFO             32814
-=======
 #define HIP_PARAM_TRANSFORM_ORDER       32813                                 
 #define HIP_PARAM_HDRR_INFO		32814
 #define HIP_PARAM_UADB_INFO		32815
@@ -154,7 +151,7 @@
 #define HIP_PARAM_SECRET		32817
 #define HIP_PARAM_BRANCH_NODES		32818
 #define HIP_PARAM_ROOT		        32819
->>>>>>> 1b19b52e
+#define HIP_PARAM_TURN_INFO             32820
 /* End of HIPL private parameters. */
 
 #define HIP_PARAM_HMAC			61505
@@ -292,22 +289,27 @@
 #define HIP_HA_CTRL_LOCAL_REQ_ESCROW     0x2000
 #define HIP_HA_CTRL_LOCAL_REQ_RELAY      0x4000
 #define HIP_HA_CTRL_LOCAL_REQ_RVS        0x8000
+#define HIP_HA_CTRL_LOCAL_REQ_SAVAH      0x0010
 /* Keep inside parentheses. */
 #define HIP_HA_CTRL_LOCAL_REQ_ANY        (\
                                          HIP_HA_CTRL_LOCAL_REQ_UNSUP |\
                                          HIP_HA_CTRL_LOCAL_REQ_ESCROW |\
                                          HIP_HA_CTRL_LOCAL_REQ_RELAY |\
-                                         HIP_HA_CTRL_LOCAL_REQ_RVS\
+                                         HIP_HA_CTRL_LOCAL_REQ_RVS |\
+					 HIP_HA_CTRL_LOCAL_REQ_SAVAH \
                                          )
 
 #define HIP_HA_CTRL_PEER_GRANTED_UNSUP   0x0001
 #define HIP_HA_CTRL_PEER_GRANTED_ESCROW  0x0400
 #define HIP_HA_CTRL_PEER_GRANTED_RELAY   0x0800
 #define HIP_HA_CTRL_PEER_GRANTED_RVS     0x1000
+#define HIP_HA_CTRL_PEER_GRANTED_SAVAH   0x0200
+
 #define HIP_HA_CTRL_PEER_UNSUP_CAPABLE   0x0002
 #define HIP_HA_CTRL_PEER_ESCROW_CAPABLE  0x2000
 #define HIP_HA_CTRL_PEER_RELAY_CAPABLE   0x4000
 #define HIP_HA_CTRL_PEER_RVS_CAPABLE     0x8000
+#define HIP_HA_CTRL_PEER_SAVAH_CAPABLE   0x0010
 /* @} */
 
 /** @addtogroup hip_packet_controls
@@ -323,8 +325,9 @@
 #define HIP_SERVICE_RENDEZVOUS	         1
 #define HIP_SERVICE_ESCROW	         201
 #define HIP_SERVICE_RELAY            	 202
+#define HIP_SERVICE_SAVAH                 203
 /* IMPORTANT! This must be the sum of above services. */
-#define HIP_TOTAL_EXISTING_SERVICES      3
+#define HIP_TOTAL_EXISTING_SERVICES      4
 /* @} */
 
 /** @addtogroup hip_proxy
@@ -452,6 +455,28 @@
 } __attribute__ ((packed));
 #endif
 
+struct esp_prot_branch {
+	hip_tlv_type_t     type;
+	hip_tlv_len_t      length;
+	uint32_t     	   anchor_offset;
+	uint32_t		   branch_length;
+	unsigned char  	   branch_nodes[MAX_TREE_DEPTH * MAX_HASH_LENGTH];
+} __attribute__ ((packed));
+
+struct esp_prot_secret {
+	hip_tlv_type_t     type;
+	hip_tlv_len_t      length;
+	uint8_t			   secret_length;
+	unsigned char  	   secret[MAX_HASH_LENGTH];
+} __attribute__ ((packed));
+
+struct esp_prot_root {
+	hip_tlv_type_t     type;
+	hip_tlv_len_t      length;
+	uint8_t			   root_length;
+	unsigned char  	   root[MAX_HASH_LENGTH];
+} __attribute__ ((packed));
+
 /**
  * Used in executing a unit test case in a test suite in the kernel module.
  */
@@ -477,7 +502,7 @@
 
         /** Removed the state because it is against the nat-draft and mobility rfc
          Same in the type 2 locator below --SAMU**/
-	/* end of fixed part - locator of arbitrary length follows but 
+	/* end of fixed part - locator of arbitrary length follows but
 	   currently support only IPv6 */
 	//int state; /**<State of our addresses, possible states are:
 	//	      WAITING_ECHO_REQUEST, ACTIVE */
