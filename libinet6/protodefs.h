/** @file
 * This file defines a Host Identity Protocol (HIP) header and parameter
 * related constants and structures.
 */
#ifndef _HIP_PROTODEFS
#define _HIP_PROTODEFS

#include "hashchain.h"

#define HIP_MAX_PACKET 2048

/** @addtogroup hip_msg
 * @{
 */
#define HIP_I1                  1
#define HIP_R1                  2
#define HIP_I2                  3
#define HIP_R2                  4
#define HIP_CER                 5
#define HIP_BOS                 11 /* removed from ietf-hip-base-01 */
#define HIP_UPDATE              16
#define HIP_NOTIFY              17
#define HIP_CLOSE               18
#define HIP_CLOSE_ACK           19
#define HIP_PSIG                20 /* lightweight HIP pre signature */
#define HIP_TRIG                21 /* lightweight HIP signature trigger*/
#define HIP_PAYLOAD             64
/* only hip network message types here */
/* @} */

#define HIP_HIT_TYPE_HASH100    1
#define HIP_HIT_TYPE_HAA_HASH   2
#define HIP_HIT_TYPE_MASK_HAA   0x00000080 /**< depracated -miika */
#define HIP_HIT_TYPE_MASK_100   0x20010010
#define HIP_LSI_TYPE_MASK_192	0xC0000000
#define HIP_HIT_TYPE_MASK_CLEAR 0x0000000f
#define HIP_LSI_TYPE_MASK_CLEAR 0x000000ff
#define HIP_HIT_TYPE_MASK_INV   0xfffffff0
#define HIP_HIT_PREFIX          HIP_HIT_TYPE_MASK_100
#define HIP_LSI_PREFIX          HIP_LSI_TYPE_MASK_192
#define HIP_HIT_PREFIX_LEN      28	/* bits */
#define HIP_LSI_PREFIX_LEN	24	/* bits */
#define HIP_HIT_FULL_PREFIX_STR "/128"
#define HIP_HIT_PREFIX_STR      "/28"
#define HIP_LSI_FULL_PREFIX_STR "/24"
#define HIP_LSI_PREFIX_STR	"/24"
#define HIP_KHI_CONTEXT_ID_INIT { 0xF0,0xEF,0xF0,0x2F,0xBF,0xF4,0x3D,0x0F, \
                                  0xE7,0x93,0x0C,0x3C,0x6E,0x61,0x74,0xEA }

/** @addtogroup hip_param_type_numbers
 * @{ 
 */
#define HIP_PARAM_MIN                  -1

#define HIP_PARAM_ESP_INFO             65
#define HIP_PARAM_R1_COUNTER           128
#define HIP_PARAM_LOCATOR              193
//NAT branch
#define HIP_PARAM_NAT_TRANSFORM        194
//end NAT branch
#define HIP_PARAM_HASH_CHAIN_VALUE     221
#define HIP_PARAM_HASH_CHAIN_ANCHORS   222
#define HIP_PARAM_HASH_CHAIN_PSIG      223
#define HIP_PARAM_PUZZLE               257
#define HIP_PARAM_SOLUTION             321
#define HIP_PARAM_SEQ                  385
#define HIP_PARAM_ACK                  449
#define HIP_PARAM_DIFFIE_HELLMAN       513
#define HIP_PARAM_HIP_TRANSFORM        577
#define HIP_PARAM_ENCRYPTED            641
#define HIP_PARAM_HOST_ID              705
#define HIP_PARAM_CERT                 768
#define HIP_PARAM_NOTIFICATION         832
#define HIP_PARAM_ECHO_REQUEST_SIGN    897
#define HIP_PARAM_REG_INFO	       	   930
#define HIP_PARAM_REG_REQUEST	       932
#define HIP_PARAM_REG_RESPONSE	       934
#define HIP_PARAM_REG_FAILED	       936
#define HIP_PARAM_ECHO_RESPONSE_SIGN   961
#define HIP_PARAM_ESP_TRANSFORM        4095
#define HIP_PARAM_ESP_PROT_TRANSFORM   4120
#define HIP_PARAM_ESP_PROT_ANCHOR	   4121

/* Range 32768 - 49141 can be used for HIPL private parameters i.e. to
   parameters passed from hipconf to hipdaemon. */
#define HIP_PARAM_HIT                   32768
#define HIP_PARAM_IPV6_ADDR             32769
#define HIP_PARAM_DSA_SIGN_DATA         32770 /**< @todo change to digest */
#define HIP_PARAM_HI                    32771
#define HIP_PARAM_DH_SHARED_KEY         32772
#define HIP_PARAM_UNIT_TEST             32773
#define HIP_PARAM_EID_SOCKADDR          32774
#define HIP_PARAM_EID_ENDPOINT          32775 /**< Pass endpoint_hip structures into kernel */
#define HIP_PARAM_EID_IFACE             32776
#define HIP_PARAM_EID_ADDR              32777
#define HIP_PARAM_UINT                  32778 /**< Unsigned integer */
#define HIP_PARAM_KEYS                  32779
#define HIP_PARAM_PSEUDO_HIT            32780 
#define HIP_PARAM_BLIND_NONCE           32785 /**< Pass blind nonce */
#define HIP_PARAM_OPENDHT_GW_INFO       32786
#define HIP_PARAM_ENCAPS_MSG		32787
#define HIP_PARAM_PORTPAIR		32788
#define HIP_PARAM_SRC_ADDR		32789
#define HIP_PARAM_DST_ADDR		32790
#define HIP_PARAM_AGENT_REJECT	        32791
#define HIP_PARAM_HA_INFO               32792
#define HIP_PARAM_OPENDHT_SET           32793
#define HIP_PARAM_CERT_SPKI_INFO        32794
#define HIP_PARAM_SRC_TCP_PORT		32795
#define HIP_PARAM_DST_TCP_PORT		32796
#define HIP_PARAM_IP_HEADER		32797
#define HIP_PARAM_PACKET_SIZE		32798
#define HIP_PARAM_TRAFFIC_TYPE		32799
#define HIP_PARAM_ADD_HIT		32800
#define HIP_PARAM_ADD_OPTION		32801
#define HIP_PARAM_PEER_HIT		32802
<<<<<<< HEAD
#define HIP_PARAM_CERT_X509_REQ         32802
#define HIP_PARAM_CERT_X509_RESP        32803

=======
#define HIP_PARAM_HCHAIN_ANCHOR		32803
#define HIP_PARAM_LSI		        32804
>>>>>>> 32a65362
/* End of HIPL private parameters. */

#define HIP_PARAM_HMAC                 61505
#define HIP_PARAM_HMAC2                61569
#define HIP_PARAM_HIP_SIGNATURE2       61633
#define HIP_PARAM_HIP_SIGNATURE        61697
#define HIP_PARAM_ECHO_RESPONSE        63425
#define HIP_PARAM_ECHO_REQUEST         63661
#define HIP_PARAM_RELAY_FROM           63998
#define HIP_PARAM_RELAY_TO             64002
#define HIP_PARAM_TO_PEER              64006
#define HIP_PARAM_FROM_PEER            64008
#define HIP_PARAM_REG_FROM             64010
#define HIP_PARAM_FROM                 65498
#define HIP_PARAM_RVS_HMAC             65500
#define HIP_PARAM_VIA_RVS              65502
#define HIP_PARAM_RELAY_HMAC           65520

#define HIP_PARAM_MAX                  65536
/* @} */

/** @addtogroup notification
 * @{ 
 */
#define HIP_NTF_UNSUPPORTED_CRITICAL_PARAMETER_TYPE 1
#define HIP_NTF_INVALID_SYNTAX                      7
#define HIP_NTF_NO_DH_PROPOSAL_CHOSEN               14
#define HIP_NTF_INVALID_DH_CHOSEN                   15
#define HIP_NTF_NO_HIP_PROPOSAL_CHOSEN              16
#define HIP_NTF_INVALID_HIP_TRANSFORM_CHOSEN        17
#define HIP_NTF_AUTHENTICATION_FAILED               24
#define HIP_NTF_CHECKSUM_FAILED                     26
#define HIP_NTF_HMAC_FAILED                         28
#define HIP_NTF_ENCRYPTION_FAILED                   32
#define HIP_NTF_INVALID_HIT                         40
#define HIP_NTF_BLOCKED_BY_POLICY                   42
#define HIP_NTF_SERVER_BUSY_PLEASE_RETRY            44
#define HIP_NTF_I2_ACKNOWLEDGEMENT                  46
/* @} */

#define HIP_HIP_RESERVED                0
#define HIP_HIP_AES_SHA1                1
#define HIP_HIP_3DES_SHA1               2
#define HIP_HIP_3DES_MD5                3
#define HIP_HIP_BLOWFISH_SHA1           4
#define HIP_HIP_NULL_SHA1               5
#define HIP_HIP_NULL_MD5                6

#define HIP_TRANSFORM_HIP_MAX           6
#define HIP_TRANSFORM_ESP_MAX           6
#define HIP_LOWER_TRANSFORM_TYPE 2048
#define HIP_UPPER_TRANSFORM_TYPE 4095

#define HIP_ESP_RESERVED                0
#define HIP_ESP_AES_SHA1                1
#define HIP_ESP_3DES_SHA1               2
#define HIP_ESP_3DES_MD5                3
#define HIP_ESP_BLOWFISH_SHA1           4
#define HIP_ESP_NULL_SHA1               5
#define HIP_ESP_NULL_MD5                6

#define ESP_AES_KEY_BITS                128
#define ESP_3DES_KEY_BITS               192

/* Only for testing!!! */
#define HIP_ESP_NULL_NULL            0x0

#define HIP_HI_DSA                    3
#define HIP_SIG_DSA                   3
#define HIP_HI_RSA                    5
#define HIP_SIG_RSA                   5
#define HIP_HI_DEFAULT_ALGO           HIP_HI_DSA

/** @todo Kludge: currently set to DSA until bug id 175 is resolved!
    Should be RSA. */
#define HIP_SIG_DEFAULT_ALGO          HIP_SIG_RSA
#define HIP_ANY_ALGO                  -1

#define HIP_DIGEST_MD5                1
#define HIP_DIGEST_SHA1               2
#define HIP_DIGEST_SHA1_HMAC          3
#define HIP_DIGEST_MD5_HMAC           4

#define HIP_DIRECTION_ENCRYPT         1
#define HIP_DIRECTION_DECRYPT         2

#define HIP_KEYMAT_INDEX_NBR_SIZE     1

#define HIP_VERIFY_PUZZLE             0
#define HIP_SOLVE_PUZZLE              1
#define HIP_PUZZLE_OPAQUE_LEN         2

#define HIP_PARAM_ENCRYPTED_IV_LEN    8

#define HIP_DSA_SIGNATURE_LEN        41
/* Assume that RSA key is 1024 bits. RSA signature is as long as the key
   (1024 bits -> 128 bytes) */
#define HIP_RSA_SIGNATURE_LEN       128

#define HIP_AH_SHA_LEN                 20

#define ENOTHIT                     666

/* Domain Identifiers (to be used in HOST_ID TLV) */
#define HIP_DI_NONE                   0
#define HIP_DI_FQDN                   1
#define HIP_DI_NAI                    2

#define HIP_HOST_ID_HOSTNAME_LEN_MAX 64
#define HIP_HOST_ID_RR_DSA_MAX_T_VAL           8
#define HIP_HOST_ID_RR_T_SIZE                  1
#define HIP_HOST_ID_RR_Q_SIZE                  20
#define HIP_HOST_ID_RR_P_BASE_SIZE             20
#define HIP_HOST_ID_RR_G_BASE_SIZE             20
#define HIP_HOST_ID_RR_Y_BASE_SIZE             20
#define HIP_HOST_ID_RR_DSA_PRIV_KEY_SIZE       20

/* Both for storing peer host ids and localhost host ids */
#define HIP_HOST_ID_MAX                16
#define HIP_MAX_KEY_LEN 32 /* max. draw: 256 bits! */

#define HIP_VER_RES                 0x01     /* Version 1, reserved 0 */
#define HIP_VER_MASK                0xF0
#define HIP_RES_MASK                0x0F 

/**
 * @addtogroup hip_ha_controls
 * @{
 */
/* REMEMBER TO UPDATE BITMAP IN DOC/DOXYGEN.H WHEN YOU ADD/CHANGE THESE! */
#define HIP_HA_CTRL_NONE                 0x0000

#define HIP_HA_CTRL_LOCAL_REQ_ESCROW     0x2000
#define HIP_HA_CTRL_LOCAL_REQ_RELAY      0x4000
#define HIP_HA_CTRL_LOCAL_REQ_RVS        0x8000
/* Keep inside parentheses. */
#define HIP_HA_CTRL_LOCAL_REQ_ALL        (\
                                         HIP_HA_CTRL_LOCAL_REQ_ESCROW |\
                                         HIP_HA_CTRL_LOCAL_REQ_RELAY |\
                                         HIP_HA_CTRL_LOCAL_REQ_RVS\
                                         )

#define HIP_HA_CTRL_PEER_GRANTED_ESCROW  0x0400 
#define HIP_HA_CTRL_PEER_GRANTED_RELAY   0x0800 
#define HIP_HA_CTRL_PEER_GRANTED_RVS     0x1000
#define HIP_HA_CTRL_PEER_ESCROW_CAPABLE  0x2000 
#define HIP_HA_CTRL_PEER_RELAY_CAPABLE   0x4000 
#define HIP_HA_CTRL_PEER_RVS_CAPABLE     0x8000
/* @} */

/** @addtogroup hip_packet_controls
 * @{ 
 */
#define HIP_PACKET_CTRL_ANON             0x0001 /**< HIP packet Controls value */
#define HIP_PACKET_CTRL_BLIND	         0x0004 /**< HIP packet Controls value */
/* @} */

/** @addtogroup hip_services
 * @{ 
 */
#define HIP_SERVICE_RENDEZVOUS	         1
#define HIP_SERVICE_ESCROW	         201
#define HIP_SERVICE_RELAY            	 202
#define HIP_SERVICE_RELAY_UDP_HIP	 203
#define HIP_SERVICE_RELAY_UDP_ESP	 204

/** @addtogroup hip_proxy
 * @{ 
 */
#define HIP_PROXY_PASSTHROUGH		0
#define HIP_PROXY_TRANSLATE 			1

/* IMPORTANT! This must be the sum of above services. */
#define HIP_TOTAL_EXISTING_SERVICES      3
/* @} */

/* Registration failure types as specified in draft-ietf-hip-registration-02.
   Numbers 0-200 are reserved by IANA.
   Numbers 201 - 255 are reserved by IANA for private use. */
#define HIP_REG_INSUFFICIENT_CREDENTIALS 0
#define HIP_REG_TYPE_UNAVAILABLE         1
/** HIPL specific failure type to indicate that the requested service cannot
    co-exist with a service that has been already granted to the client. The
    client is required to cancel the overlapping service before registering. */
#define HIP_REG_CANCEL_REQUIRED          201
/** HIPL specific failure type to indicate that the requested service is not
    available due to transient conditions. */
#define HIP_REG_TRANSIENT_CONDITIONS     202
/** Number of existing failure types. */
#define HIP_TOTAL_EXISTING_FAILURE_TYPES 4
/* A shorthand to init an array having all possible registration failure
   types. */
#define HIP_ARRAY_INIT_REG_FAILURES \
   {HIP_REG_INSUFFICIENT_CREDENTIALS, HIP_REG_TYPE_UNAVAILABLE,\
    HIP_REG_CANCEL_REQUIRED, HIP_REG_TRANSIENT_CONDITIONS}


/* Returns length of TLV option (contents) with padding. */
#define HIP_LEN_PAD(len) \
    ((((len) & 0x07) == 0) ? (len) : ((((len) >> 3) << 3) + 8))

#define HIP_UDP_ZERO_BYTES_LEN 4 /* in bytes */

typedef uint8_t hip_hdr_type_t;
typedef uint8_t hip_hdr_len_t;
typedef uint16_t se_family_t;
typedef uint16_t se_length_t;
typedef uint16_t se_hip_flags_t;
typedef uint16_t hip_hdr_err_t;
typedef uint16_t hip_tlv_type_t;
typedef uint16_t hip_tlv_len_t;
typedef uint16_t hip_transform_suite_t;
typedef uint16_t hip_eid_iface_type_t;
typedef uint16_t hip_controls_t;
typedef uint32_t sa_eid_t;
typedef struct in6_addr hip_hit_t;
typedef struct in6_addr in6_addr_t;
typedef struct in_addr hip_lsi_t;
typedef struct hip_hadb_state hip_ha_t;
typedef struct hip_hadb_rcv_func_set hip_rcv_func_set_t;
typedef struct hip_hadb_handle_func_set hip_handle_func_set_t;
typedef struct hip_hadb_update_func_set hip_update_func_set_t;
typedef struct hip_hadb_misc_func_set hip_misc_func_set_t;
typedef struct hip_hadb_xmit_func_set hip_xmit_func_set_t;
typedef struct hip_ipsec_func_set hip_ipsec_func_set_t;
typedef struct hip_hadb_input_filter_func_set hip_input_filter_func_set_t;
typedef struct hip_hadb_output_filter_func_set hip_output_filter_func_set_t;
typedef struct hip_common hip_common_t;
typedef struct hip_tlv_common hip_tlv_common_t;

struct hip_crypto_key {
	char key[HIP_MAX_KEY_LEN];
};

typedef struct hip_crypto_key hip_crypto_key_t;

/* RFC2535 3.1 KEY RDATA format */
struct hip_host_id_key_rdata {
	uint16_t flags;
	uint8_t protocol;
	uint8_t algorithm;
	/* fixed part ends */
} __attribute__ ((packed));


struct hip_host_id {
	hip_tlv_type_t     type;
	hip_tlv_len_t      length;
	uint16_t     hi_length;
	uint16_t     di_type_length;
	struct hip_host_id_key_rdata rdata;
	/* fixed part ends */
} __attribute__ ((packed));


/**
 * Localhost Host Identity. Used only internally in the implementation.
 * Used for wrapping anonymous bit with the corresponding HIT.
 */
struct hip_lhi
{
	uint16_t           anonymous; /**< Is this an anonymous HI */
	struct in6_addr    hit;
	uint16_t           algo; /**< HIP_HI_RSA or HIP_HI_DSA */
} __attribute__ ((packed));


struct hip_keymat_keymat
{
	size_t offset;    /**< Offset into the key material */
	size_t keymatlen; /**< Length of the key material */
	void *keymatdst;  /**< Pointer to beginning of key material */
};

struct esp_prot_transform {
	hip_tlv_type_t     type;
	hip_tlv_len_t      length;
	uint8_t     	   transform;
} __attribute__ ((packed));

struct esp_prot_anchor {
	hip_tlv_type_t     type;
	hip_tlv_len_t      length;
	unsigned char  	   anchor[MAX_HASH_LENGTH];
} __attribute__ ((packed));

/**
 * Used in executing a unit test case in a test suite in the kernel module.
 */
struct hip_unit_test {
	hip_tlv_type_t     type;
	hip_tlv_len_t      length;
	uint16_t           suiteid;
	uint16_t           caseid;
} __attribute__ ((packed));

/**
 * Fixed start of this struct must match to struct hip_peer_addr_list_item
 * for the part of address item. It is used in hip_update_locator_match().
 * @todo Maybe fix this in some better way?
 */
struct hip_locator_info_addr_item {
        uint8_t traffic_type;
        uint8_t locator_type;
        uint8_t locator_length;
        uint8_t reserved;  /**< last bit is P (prefered) */
	uint32_t lifetime;
	struct in6_addr address;
	/* end of fixed part - locator of arbitrary length follows but 
	   currently support only IPv6 */
	int state; /**<State of our addresses, possible states are:
		      WAITING_ECHO_REQUEST, ACTIVE */

}  __attribute__ ((packed));
//add by santtu
/**
 * it is the type 2 locater for UDP or other transport protocol later.
 */
struct hip_locator_info_addr_item2 {
        uint8_t traffic_type;
        uint8_t locator_type;
        uint8_t locator_length;
        uint8_t reserved;  /* last bit is P (prefered) */
       	uint32_t lifetime;
       	uint16_t port;
       	uint8_t  transport_protocol;
       	uint8_t  kind;
       	uint32_t priority;
       	uint32_t spi;
       	struct in6_addr address;

	int state; /**<State of our addresses, possible states are:
		      WAITING_ECHO_REQUEST, ACTIVE */

}  __attribute__ ((packed));


/**
 * it is a union of both type1 and type2 locator.
 */
union hip_locator_info_addr {
	struct hip_locator_info_addr_item type1;
	struct hip_locator_info_addr_item2 type2;
}__attribute__ ((packed));
//end add
/** Structure describing an endpoint. This structure is used by the resolver in
 * the userspace, so it is not length-padded like HIP parameters. All of the
 * members are in network byte order.
 */
struct endpoint {
	se_family_t   family;    /**< PF_HIP, PF_XX */
	se_length_t   length;    /**< length of the whole endpoint in octets */
};

/**
 * @note not padded
 */
struct endpoint_hip {
	se_family_t         family; /**< PF_HIP */
	se_length_t         length; /**< length of the whole endpoint in octets */
	se_hip_flags_t      flags;  /**< e.g. ANON or HIT */
	uint8_t             algo;
	union {
		struct hip_host_id host_id;
		struct in6_addr hit;
	} id;
};

struct sockaddr_eid {
	unsigned short int eid_family;
	uint16_t eid_port;
	sa_eid_t eid_val;
} __attribute__ ((packed));

/**
 * Use accessor functions defined in builder.c, do not access members
 * directly to avoid hassle with byte ordering and number conversion.
 */
struct hip_common { 
	uint8_t      payload_proto;
	uint8_t      payload_len;
	uint8_t      type_hdr;
	uint8_t      ver_res;
	uint16_t     checksum;
	uint16_t     control;
	struct in6_addr hits;	/**< Sender HIT   */
	struct in6_addr hitr;	/**< Receiver HIT */
} __attribute__ ((packed));

/**
 * Use accessor functions defined in hip_build.h, do not access members
 * directly to avoid hassle with byte ordering and length conversion.
 */ 
struct hip_tlv_common {
	hip_tlv_type_t     type;
	hip_tlv_len_t      length;
} __attribute__ ((packed));

struct hip_esp_info {
	hip_tlv_type_t      type;
	hip_tlv_len_t      length;
	uint16_t reserved;
	uint16_t keymat_index;
	uint32_t old_spi;
	uint32_t new_spi;
} __attribute__ ((packed));

/** @addtogroup hip_tlv
 * @{ 
 */
struct hip_r1_counter {
	hip_tlv_type_t     type;
	hip_tlv_len_t      length;
	uint32_t           reserved;
	uint64_t           generation;
} __attribute__ ((packed));

struct hip_puzzle {
	hip_tlv_type_t     type;
	hip_tlv_len_t     length;
	uint8_t           K;
	uint8_t           lifetime;
	uint8_t           opaque[HIP_PUZZLE_OPAQUE_LEN];
	uint64_t          I;
} __attribute__ ((packed));

struct hip_solution {
	hip_tlv_type_t     type;
	hip_tlv_len_t     length;
	uint8_t           K;
	uint8_t           reserved;
	uint8_t           opaque[HIP_PUZZLE_OPAQUE_LEN];
	uint64_t          I;
	uint64_t          J;
} __attribute__ ((packed));

struct hip_dh_public_value {
	uint8_t           group_id;  
	uint16_t          pub_len;
	/* fixed part ends */
        uint8_t           public_value[0];
} __attribute__ ((packed));

struct hip_diffie_hellman {
	hip_tlv_type_t    type;
	hip_tlv_len_t     length;
        struct hip_dh_public_value  pub_val;
} __attribute__ ((packed));

struct hip_hip_transform {
	hip_tlv_type_t        type;
	hip_tlv_len_t         length;
	hip_transform_suite_t suite_id[HIP_TRANSFORM_HIP_MAX];
} __attribute__ ((packed));

struct hip_esp_transform {
	hip_tlv_type_t        type;
	hip_tlv_len_t         length;
	uint16_t reserved;
	hip_transform_suite_t suite_id[HIP_TRANSFORM_ESP_MAX];
} __attribute__ ((packed));

/** @todo hip and esp transform are not symmetric (reserved) */
struct hip_any_transform {
	hip_tlv_type_t        type;
	hip_tlv_len_t         length;
	/** @todo replace with MAX(HIP, ESP) */
	hip_transform_suite_t suite_id[HIP_TRANSFORM_HIP_MAX +
				       HIP_TRANSFORM_ESP_MAX];
} __attribute__ ((packed));

struct hip_encrypted_aes_sha1 {
	hip_tlv_type_t     type;
	hip_tlv_len_t     length;
        uint32_t     reserved;
	uint8_t      iv[16];
	/* fixed part ends */
} __attribute__ ((packed));

struct hip_encrypted_3des_sha1 {
	hip_tlv_type_t     type;
	hip_tlv_len_t     length;
        uint32_t     reserved;
	uint8_t      iv[8];
	/* fixed part ends */
} __attribute__ ((packed));

struct hip_encrypted_null_sha1 {
	hip_tlv_type_t     type;
	hip_tlv_len_t     length;
        uint32_t     reserved;
	/* fixed part ends */
} __attribute__ ((packed));

struct hip_sig {
	hip_tlv_type_t     type;
	hip_tlv_len_t     length;
	uint8_t      algorithm;
	uint8_t      signature[0]; /**< variable length */
	/* fixed part end */
} __attribute__ ((packed));

struct hip_sig2 {
	hip_tlv_type_t     type;
	hip_tlv_len_t     length;
	uint8_t      algorithm;
	uint8_t      signature[0]; /**< variable length */
	/* fixed part end */
} __attribute__ ((packed));

struct hip_seq {
	hip_tlv_type_t type;
	hip_tlv_len_t length;
	uint32_t update_id;
} __attribute__ ((packed));

struct hip_ack {
	hip_tlv_type_t type;
	hip_tlv_len_t length;
	uint32_t peer_update_id; /**< n items */
} __attribute__ ((packed));

struct hip_notification {
	hip_tlv_type_t type;
	hip_tlv_len_t length;
	uint16_t reserved;
	uint16_t msgtype;
	uint8_t data[0]; /**< A pointer to the notification data */
} __attribute__ ((packed));

struct hip_locator {
	hip_tlv_type_t type;
	hip_tlv_len_t length;
	/* fixed part ends */
} __attribute__ ((packed));

struct hip_hmac {
	hip_tlv_type_t type;
	hip_tlv_len_t  length;
	uint8_t hmac_data[HIP_AH_SHA_LEN];
} __attribute__ ((packed));

struct hip_cert {
	hip_tlv_type_t type;
	hip_tlv_len_t  length;
	uint8_t  cert_count;
	uint8_t  cert_id;
     uint8_t  cert_type;
     /* end of fixed part */
} __attribute__ ((packed));

struct hip_echo_request {
	hip_tlv_type_t type;
	hip_tlv_len_t  length;
	/* opaque */
} __attribute__ ((packed));

struct hip_echo_response {
	hip_tlv_type_t type;
	hip_tlv_len_t  length;
	/* opaque */
} __attribute__ ((packed));

/** draft-ietf-hip-rvs-05 */
struct hip_rvs_hmac {
     hip_tlv_type_t type; /**< Type code for the parameter. */
     hip_tlv_len_t  length; /**< Length of the parameter contents in bytes. */
     uint8_t hmac_data[HIP_AH_SHA_LEN]; /**< Computed over the HIP packet,
					   excluding @c RVS_HMAC
					   and any following parameters. */
} __attribute__ ((packed));

/** draft-ietf-hip-rvs-05 */
struct hip_from {
     hip_tlv_type_t type;  /**< Type code for the parameter. */
     hip_tlv_len_t  length; /**< Length of the parameter contents in bytes. */
     uint8_t address[16]; /**< IPv6 address */
} __attribute__ ((packed));

/** draft-ietf-hip-rvs-05 */
struct hip_via_rvs {
     hip_tlv_type_t type;  /**< Type code for the parameter. */
     hip_tlv_len_t  length; /**< Length of the parameter contents in bytes. */
     uint8_t address[0]; /**< Rendezvous server addresses */
} __attribute__ ((packed));

/** draft-ietf-hip-nat-traversal-02 */
struct hip_relay_from {
     hip_tlv_type_t type; /**< Type code for the parameter. */
     hip_tlv_len_t  length; /**< Length of the parameter contents in bytes. */
     uint8_t address[16]; /**< IPv6 address */
     in_port_t port; /**< Port number. */
} __attribute__ ((packed));

/** draft-ietf-hip-nat-traversal-02 */
struct hip_relay_to {
     hip_tlv_type_t type; /**< Type code for the parameter. */
     hip_tlv_len_t  length; /**< Length of the parameter contents in bytes. */
     uint8_t address[16]; /**< IPv6 address */
     in_port_t port; /**< Port number. */
} __attribute__ ((packed));

/** draft-ietf-hip-nat-traversal-02 */
struct hip_relay_via {
     hip_tlv_type_t type; /**< Type code for the parameter. */
     hip_tlv_len_t  length; /**< Length of the parameter contents in bytes. */
     uint8_t address[16]; /**< IPv6 address */
     in_port_t port; /**< Port number. */
} __attribute__ ((packed));

/** 
 * draft-ietf-hip-nat-traversal-01
 * @note obsolete.
 */
struct hip_relay_to_old {
	hip_tlv_type_t type; /**< Type code for the parameter. */
	hip_tlv_len_t  length; /**< Length of the parameter contents in bytes. */
	uint8_t address_and_port[0]; /**< Rendezvous server addresses and ports. */
} __attribute__ ((packed));

struct hip_eid_endpoint {
	hip_tlv_type_t      type;
	hip_tlv_len_t       length;
	struct endpoint_hip endpoint;
} __attribute__ ((packed));

struct hip_eid_iface {
	hip_tlv_type_t type;
	hip_tlv_len_t length;
	hip_eid_iface_type_t if_index;
} __attribute__ ((packed));

struct hip_eid_sockaddr {
	hip_tlv_type_t type;
	hip_tlv_len_t length;
	struct sockaddr sockaddr;
} __attribute__ ((packed));

struct hip_reg_info {
	hip_tlv_type_t type; /**< Type code for the parameter. */
	hip_tlv_len_t  length; /**< Length of the parameter contents in bytes. */
	uint8_t        min_lifetime;
	uint8_t        max_lifetime;
	uint8_t        reg_type[0];
} __attribute__ ((packed));

struct hip_reg_request {
	hip_tlv_type_t type;
	hip_tlv_len_t  length;
	uint8_t        lifetime;
	uint8_t        reg_type[0];
} __attribute__ ((packed));

struct hip_reg_response {
	hip_tlv_type_t type;
	hip_tlv_len_t  length;
	uint8_t        lifetime;
	uint8_t        reg_type[0];
} __attribute__ ((packed));

struct hip_reg_failed {
	hip_tlv_type_t type;
	hip_tlv_len_t  length;
	uint8_t       failure_type;
} __attribute__ ((packed));

struct hip_keys {
	hip_tlv_type_t 	type;
	hip_tlv_len_t 	length;
	uint16_t 	operation;
	uint16_t 	alg_id;
	uint8_t 	address[16];
	uint8_t 	hit[16];
        uint8_t         peer_hit[16];
	uint32_t 	spi;
	uint32_t 	spi_old;
	uint16_t 	key_len;
	struct hip_crypto_key enc;
} __attribute__ ((packed));

struct hip_blind_nonce {
	hip_tlv_type_t type;
	hip_tlv_len_t  length;
	uint16_t       nonce;
} __attribute__ ((packed));

struct hip_opendht_gw_info {
	hip_tlv_type_t 	type;
	hip_tlv_len_t 	length;
	struct in6_addr addr;
	uint32_t        ttl;
	uint16_t        port;
} __attribute__ ((packed));

struct hip_cert_x509_req {
	hip_tlv_type_t 	type;
	hip_tlv_len_t 	length;
	struct in6_addr addr;
} __attribute__ ((packed));

struct hip_cert_x509_resp {
	hip_tlv_type_t 	type;
	hip_tlv_len_t 	length;
	unsigned char der[1024];
        int der_len;
} __attribute__ ((packed));

struct hip_opendht_set {
	hip_tlv_type_t 	type;
	hip_tlv_len_t 	length;
        char name[256];
} __attribute__ ((packed));

//add by santtu from here

struct hip_nat_transform {
	hip_tlv_type_t        type;
	hip_tlv_len_t         length;
	hip_transform_suite_t suite_id[1];
} __attribute__ ((packed));
/* @} */

/** draft-ietf-hip-nat-traversal-02 */
struct hip_reg_from {
     hip_tlv_type_t type; /**< Type code for the parameter. */
     hip_tlv_len_t  length; /**< Length of the parameter contents in bytes. */
     uint8_t address[16]; /**< IPv6 address */
     in_port_t port; /**< Port number. */
} __attribute__ ((packed));

#endif /* _HIP_PROTODEFS */
<|MERGE_RESOLUTION|>--- conflicted
+++ resolved
@@ -114,14 +114,10 @@
 #define HIP_PARAM_ADD_HIT		32800
 #define HIP_PARAM_ADD_OPTION		32801
 #define HIP_PARAM_PEER_HIT		32802
-<<<<<<< HEAD
-#define HIP_PARAM_CERT_X509_REQ         32802
-#define HIP_PARAM_CERT_X509_RESP        32803
-
-=======
-#define HIP_PARAM_HCHAIN_ANCHOR		32803
-#define HIP_PARAM_LSI		        32804
->>>>>>> 32a65362
+#define HIP_PARAM_CERT_X509_REQ         32803
+#define HIP_PARAM_CERT_X509_RESP        32804
+#define HIP_PARAM_HCHAIN_ANCHOR		32805
+#define HIP_PARAM_LSI		        32806
 /* End of HIPL private parameters. */
 
 #define HIP_PARAM_HMAC                 61505
