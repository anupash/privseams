/** @file
 * This file defines a Host Identity Protocol (HIP) header and parameter
 * related constants and structures.
 */
#ifndef _HIP_PROTODEFS
#define _HIP_PROTODEFS

#define HIP_MAX_PACKET 2048

/** @addtogroup hip_msg
 * @{
 */
#define HIP_I1                  1
#define HIP_R1                  2
#define HIP_I2                  3
#define HIP_R2                  4
#define HIP_CER                 5
#define HIP_BOS                 11 /* removed from ietf-hip-base-01 */
#define HIP_UPDATE              16
#define HIP_NOTIFY              17
#define HIP_CLOSE               18
#define HIP_CLOSE_ACK           19
#define HIP_PSIG                20 /* lightweight HIP pre signature */
#define HIP_TRIG                21 /* lightweight HIP signature trigger*/
#define HIP_PAYLOAD             64
#define HIP_AGENT_PING          70
#define HIP_AGENT_PING_REPLY    71
#define HIP_AGENT_QUIT          72
#define HIP_ADD_DB_HI           73
#define HIP_I1_REJECT           74
#define HIP_UPDATE_HIU          75
#define HIP_FIREWALL_PING       80
#define HIP_FIREWALL_PING_REPLY 81
#define HIP_FIREWALL_QUIT       82
#define HIP_ADD_ESCROW_DATA     83
#define HIP_DELETE_ESCROW_DATA  84
#define HIP_SET_ESCROW_ACTIVE   85
#define HIP_SET_ESCROW_INACTIVE 86
#define HIP_NAT_ON              87
#define HIP_NAT_OFF             88
#define HIP_DAEMON_QUIT         127
/* @} */

#define HIP_HIT_TYPE_HASH100    1
#define HIP_HIT_TYPE_HAA_HASH   2
#define HIP_HIT_TYPE_MASK_HAA   0x00000080 /**< depracated -miika */
#define HIP_HIT_TYPE_MASK_100   0x20010010
#define HIP_HIT_TYPE_MASK_CLEAR 0x0000000f
#define HIP_HIT_TYPE_MASK_INV   0xfffffff0
#define HIP_HIT_PREFIX          HIP_HIT_TYPE_MASK_100
#define HIP_HIT_PREFIX_LEN      28     /* bits */
#define HIP_HIT_FULL_PREFIX_STR "/128"
#define HIP_HIT_PREFIX_STR      "/28"
#define HIP_KHI_CONTEXT_ID_INIT { 0xF0,0xEF,0xF0,0x2F,0xBF,0xF4,0x3D,0x0F, \
                                  0xE7,0x93,0x0C,0x3C,0x6E,0x61,0x74,0xEA }

/** @addtogroup hip_param_type_numbers
 * @{ 
 */
#define HIP_PARAM_MIN                  -1

#define HIP_PARAM_ESP_INFO             65
#define HIP_PARAM_R1_COUNTER           128
#define HIP_PARAM_LOCATOR              193
<<<<<<< HEAD
#define HIP_PARAM_NAT_TRANSFORM        194
=======
>>>>>>> 72ac6f36
#define HIP_PARAM_HASH_CHAIN_VALUE     221
#define HIP_PARAM_HASH_CHAIN_ANCHORS   222
#define HIP_PARAM_HASH_CHAIN_PSIG      223
#define HIP_PARAM_PUZZLE               257
#define HIP_PARAM_SOLUTION             321
#define HIP_PARAM_SEQ                  385
#define HIP_PARAM_ACK                  449
#define HIP_PARAM_DIFFIE_HELLMAN       513
#define HIP_PARAM_HIP_TRANSFORM        577
#define HIP_PARAM_ENCRYPTED            641
#define HIP_PARAM_HOST_ID              705
#define HIP_PARAM_CERT                 768
#define HIP_PARAM_NOTIFICATION         832
#define HIP_PARAM_ECHO_REQUEST_SIGN    897
#define HIP_PARAM_REG_INFO	       930
#define HIP_PARAM_REG_REQUEST	       932
#define HIP_PARAM_REG_RESPONSE	       934
#define HIP_PARAM_REG_FAILED	       936
#define HIP_PARAM_ECHO_RESPONSE_SIGN   961
#define HIP_PARAM_ESP_TRANSFORM        4095

/* Range 32768 - 49141 can be used for HIPL private parameters i.e. to
   parameters passed from hipconf to hipdaemon. */
#define HIP_PARAM_HIT                   32768
#define HIP_PARAM_IPV6_ADDR             32769
#define HIP_PARAM_DSA_SIGN_DATA         32770 /**< @todo change to digest */
#define HIP_PARAM_HI                    32771
#define HIP_PARAM_DH_SHARED_KEY         32772
#define HIP_PARAM_UNIT_TEST             32773
#define HIP_PARAM_EID_SOCKADDR          32774
#define HIP_PARAM_EID_ENDPOINT          32775 /**< Pass endpoint_hip structures into kernel */
#define HIP_PARAM_EID_IFACE             32776
#define HIP_PARAM_EID_ADDR              32777
#define HIP_PARAM_UINT                  32778 /**< Unsigned integer */
#define HIP_PARAM_KEYS                  32779
#define HIP_PARAM_PSEUDO_HIT            32780 
#define HIP_PARAM_BLIND_NONCE           32785 /**< Pass blind nonce */
#define HIP_PARAM_OPENDHT_GW_INFO       32786
#define HIP_PARAM_ENCAPS_MSG		32787
#define HIP_PARAM_PORTPAIR		32788
#define HIP_PARAM_SRC_ADDR		32789
#define HIP_PARAM_DST_ADDR		32790
#define HIP_PARAM_AGENT_REJECT	        32791
#define HIP_PARAM_HA_INFO               32792
#define HIP_PARAM_OPENDHT_SET           32793
#define HIP_PARAM_INT                   32794
#define HIP_PARAM_SRC_TCP_PORT		32795
#define HIP_PARAM_DST_TCP_PORT		32796
#define HIP_PARAM_IP_HEADER		32797
#define HIP_PARAM_PACKET_SIZE		32798
#define HIP_PARAM_TRAFFIC_TYPE		32799
#define HIP_PARAM_ADD_HIT		32800
#define HIP_PARAM_ADD_OPTION		32801
#define HIP_PARAM_PEER_HIT		32802

/* End of HIPL private parameters. */

#define HIP_PARAM_HMAC                 61505
#define HIP_PARAM_HMAC2                61569
#define HIP_PARAM_HIP_SIGNATURE2       61633
#define HIP_PARAM_HIP_SIGNATURE        61697
#define HIP_PARAM_ECHO_RESPONSE        63425
#define HIP_PARAM_ECHO_REQUEST         63661
#define HIP_PARAM_RELAY_FROM           63998
#define HIP_PARAM_RELAY_TO             64002
#define HIP_PARAM_TO_PEER              64006
#define HIP_PARAM_FROM_PEER            64008
#define HIP_PARAM_REG_FROM             64010
#define HIP_PARAM_FROM                 65498
#define HIP_PARAM_RVS_HMAC             65500
#define HIP_PARAM_VIA_RVS              65502
#define HIP_PARAM_RELAY_HMAC           65520

#define HIP_PARAM_MAX                  65536
/* @} */

/** @addtogroup notification
 * @{ 
 */
#define HIP_NTF_UNSUPPORTED_CRITICAL_PARAMETER_TYPE 1
#define HIP_NTF_INVALID_SYNTAX                      7
#define HIP_NTF_NO_DH_PROPOSAL_CHOSEN               14
#define HIP_NTF_INVALID_DH_CHOSEN                   15
#define HIP_NTF_NO_HIP_PROPOSAL_CHOSEN              16
#define HIP_NTF_INVALID_HIP_TRANSFORM_CHOSEN        17
#define HIP_NTF_AUTHENTICATION_FAILED               24
#define HIP_NTF_CHECKSUM_FAILED                     26
#define HIP_NTF_HMAC_FAILED                         28
#define HIP_NTF_ENCRYPTION_FAILED                   32
#define HIP_NTF_INVALID_HIT                         40
#define HIP_NTF_BLOCKED_BY_POLICY                   42
#define HIP_NTF_SERVER_BUSY_PLEASE_RETRY            44
#define HIP_NTF_I2_ACKNOWLEDGEMENT                  46
/* @} */

#define HIP_HIP_RESERVED                0
#define HIP_HIP_AES_SHA1                1
#define HIP_HIP_3DES_SHA1               2
#define HIP_HIP_3DES_MD5                3
#define HIP_HIP_BLOWFISH_SHA1           4
#define HIP_HIP_NULL_SHA1               5
#define HIP_HIP_NULL_MD5                6

#define HIP_TRANSFORM_HIP_MAX           6
#define HIP_TRANSFORM_ESP_MAX           6
#define HIP_LOWER_TRANSFORM_TYPE 2048
#define HIP_UPPER_TRANSFORM_TYPE 4095

#define HIP_ESP_RESERVED                0
#define HIP_ESP_AES_SHA1                1
#define HIP_ESP_3DES_SHA1               2
#define HIP_ESP_3DES_MD5                3
#define HIP_ESP_BLOWFISH_SHA1           4
#define HIP_ESP_NULL_SHA1               5
#define HIP_ESP_NULL_MD5                6

#define ESP_AES_KEY_BITS                128
#define ESP_3DES_KEY_BITS               192

/* Only for testing!!! */
#define HIP_ESP_NULL_NULL            0x0

#define HIP_HI_DSA                    3
#define HIP_SIG_DSA                   3
#define HIP_HI_RSA                    5
#define HIP_SIG_RSA                   5
#define HIP_HI_DEFAULT_ALGO           HIP_HI_DSA

/** @todo Kludge: currently set to DSA until bug id 175 is resolved!
    Should be RSA. */
#define HIP_SIG_DEFAULT_ALGO          HIP_SIG_RSA
#define HIP_ANY_ALGO                  -1

#define HIP_DIGEST_MD5                1
#define HIP_DIGEST_SHA1               2
#define HIP_DIGEST_SHA1_HMAC          3
#define HIP_DIGEST_MD5_HMAC           4

#define HIP_DIRECTION_ENCRYPT         1
#define HIP_DIRECTION_DECRYPT         2

#define HIP_KEYMAT_INDEX_NBR_SIZE     1

#define HIP_VERIFY_PUZZLE             0
#define HIP_SOLVE_PUZZLE              1
#define HIP_PUZZLE_OPAQUE_LEN         2

#define HIP_PARAM_ENCRYPTED_IV_LEN    8

#define HIP_DSA_SIGNATURE_LEN        41
/* Assume that RSA key is 1024 bits. RSA signature is as long as the key
   (1024 bits -> 128 bytes) */
#define HIP_RSA_SIGNATURE_LEN       128

#define HIP_AH_SHA_LEN                 20

#define ENOTHIT                     666

/* Domain Identifiers (to be used in HOST_ID TLV) */
#define HIP_DI_NONE                   0
#define HIP_DI_FQDN                   1
#define HIP_DI_NAI                    2

#define HIP_HOST_ID_HOSTNAME_LEN_MAX 64
#define HIP_HOST_ID_RR_DSA_MAX_T_VAL           8
#define HIP_HOST_ID_RR_T_SIZE                  1
#define HIP_HOST_ID_RR_Q_SIZE                  20
#define HIP_HOST_ID_RR_P_BASE_SIZE             20
#define HIP_HOST_ID_RR_G_BASE_SIZE             20
#define HIP_HOST_ID_RR_Y_BASE_SIZE             20
#define HIP_HOST_ID_RR_DSA_PRIV_KEY_SIZE       20

/* Both for storing peer host ids and localhost host ids */
#define HIP_HOST_ID_MAX                16
#define HIP_MAX_KEY_LEN 32 /* max. draw: 256 bits! */

#define HIP_VER_RES                 0x01     /* Version 1, reserved 0 */
#define HIP_VER_MASK                0xF0
#define HIP_RES_MASK                0x0F 

/**
 * @addtogroup hip_ha_controls
 * @{
 */
/* REMEMBER TO UPDATE BITMAP IN DOC/DOXYGEN.H WHEN YOU ADD/CHANGE THESE! */
#define HIP_HA_CTRL_NONE                 0x0000

#define HIP_HA_CTRL_LOCAL_REQ_ESCROW     0x2000
#define HIP_HA_CTRL_LOCAL_REQ_RELAY      0x4000
#define HIP_HA_CTRL_LOCAL_REQ_RVS        0x8000
/* Keep inside parentheses. */
#define HIP_HA_CTRL_LOCAL_REQ_ALL        (\
                                         HIP_HA_CTRL_LOCAL_REQ_ESCROW |\
                                         HIP_HA_CTRL_LOCAL_REQ_RELAY |\
                                         HIP_HA_CTRL_LOCAL_REQ_RVS\
                                         )

#define HIP_HA_CTRL_PEER_ESCROW_CAPABLE  0x2000 
#define HIP_HA_CTRL_PEER_RELAY_CAPABLE   0x4000 
#define HIP_HA_CTRL_PEER_RVS_CAPABLE     0x8000
/* @} */

/** @addtogroup hip_packet_controls
 * @{ 
 */
#define HIP_PACKET_CTRL_ANON             0x0001 /**< HIP packet Controls value */
#define HIP_PACKET_CTRL_BLIND	         0x0004 /**< HIP packet Controls value */
/* @} */

/** @addtogroup hip_services
 * @{ 
 */
#define HIP_SERVICE_RENDEZVOUS	         1
#define HIP_SERVICE_ESCROW	         201
#define HIP_SERVICE_RELAY            	 202

/* IMPORTANT! This must be the sum of above services. */
#define HIP_TOTAL_EXISTING_SERVICES      3
/* @} */

/* Registration failure types as specified in draft-ietf-hip-registration-02.
   Numbers 0-200 are reserved by IANA.
   Numbers 201 - 255 are reserved by IANA for private use. */
#define HIP_REG_INSUFFICIENT_CREDENTIALS 0
#define HIP_REG_TYPE_UNAVAILABLE         1

/* Returns length of TLV option (contents) with padding. */
#define HIP_LEN_PAD(len) \
    ((((len) & 0x07) == 0) ? (len) : ((((len) >> 3) << 3) + 8))

#define HIP_UDP_ZERO_BYTES_LEN 4 /* in bytes */

typedef uint8_t hip_hdr_type_t;
typedef uint8_t hip_hdr_len_t;
typedef uint16_t se_family_t;
typedef uint16_t se_length_t;
typedef uint16_t se_hip_flags_t;
typedef uint16_t hip_hdr_err_t;
typedef uint16_t hip_tlv_type_t;
typedef uint16_t hip_tlv_len_t;
typedef uint16_t hip_transform_suite_t;
typedef uint16_t hip_eid_iface_type_t;
typedef uint16_t hip_controls_t;
typedef uint32_t sa_eid_t;
typedef struct in6_addr hip_hit_t;
typedef struct in6_addr in6_addr_t;
typedef struct in_addr hip_lsi_t;
typedef struct hip_hadb_state hip_ha_t;
typedef struct hip_hadb_rcv_func_set hip_rcv_func_set_t;
typedef struct hip_hadb_handle_func_set hip_handle_func_set_t;
typedef struct hip_hadb_update_func_set hip_update_func_set_t;
typedef struct hip_hadb_misc_func_set hip_misc_func_set_t;
typedef struct hip_hadb_xmit_func_set hip_xmit_func_set_t;
typedef struct hip_hadb_input_filter_func_set hip_input_filter_func_set_t;
typedef struct hip_hadb_output_filter_func_set hip_output_filter_func_set_t;
typedef struct hip_common hip_common_t;
typedef struct hip_tlv_common hip_tlv_common_t;

struct hip_crypto_key {
	char key[HIP_MAX_KEY_LEN];
};

typedef struct hip_crypto_key hip_crypto_key_t;

/* RFC2535 3.1 KEY RDATA format */
struct hip_host_id_key_rdata {
	uint16_t flags;
	uint8_t protocol;
	uint8_t algorithm;
	/* fixed part ends */
} __attribute__ ((packed));


struct hip_host_id {
	hip_tlv_type_t     type;
	hip_tlv_len_t      length;
	uint16_t     hi_length;
	uint16_t     di_type_length;
	struct hip_host_id_key_rdata rdata;
	/* fixed part ends */
} __attribute__ ((packed));


/**
 * Localhost Host Identity. Used only internally in the implementation.
 * Used for wrapping anonymous bit with the corresponding HIT.
 */
struct hip_lhi
{
	uint16_t           anonymous; /**< Is this an anonymous HI */
	struct in6_addr    hit;
	uint16_t           algo; /**< HIP_HI_RSA or HIP_HI_DSA */
} __attribute__ ((packed));


struct hip_keymat_keymat
{
	size_t offset;    /**< Offset into the key material */
	size_t keymatlen; /**< Length of the key material */
	void *keymatdst;  /**< Pointer to beginning of key material */
};

/**
 * Used in executing a unit test case in a test suite in the kernel module.
 */
struct hip_unit_test {
	hip_tlv_type_t     type;
	hip_tlv_len_t      length;
	uint16_t           suiteid;
	uint16_t           caseid;
} __attribute__ ((packed));

/**
 * Fixed start of this struct must match to struct hip_peer_addr_list_item
 * for the part of address item. It is used in hip_update_locator_match().
 * @todo Maybe fix this in some better way?
 */
struct hip_locator_info_addr_item {
        uint8_t traffic_type;
        uint8_t locator_type;
        uint8_t locator_length;
        uint8_t reserved;  /**< last bit is P (prefered) */
	uint32_t lifetime;
	struct in6_addr address;
	/* end of fixed part - locator of arbitrary length follows but 
	   currently support only IPv6 */
	int state; /**<State of our addresses, possible states are:
		      WAITING_ECHO_REQUEST, ACTIVE */

}  __attribute__ ((packed));

<<<<<<< HEAD


/**
 * it is the type 2 locater for UDP or other transport protocol later.
 */
struct hip_locator_info_addr_item2 {
        uint8_t traffic_type;
        uint8_t locator_type;
        uint8_t locator_length;
        uint8_t reserved;  /* last bit is P (prefered) */
       	uint32_t lifetime;
       	uint16_t port;
       	uint8_t  transport_protocol;
       	uint8_t  kind;
       	uint32_t priority;
       	uint32_t spi;
       	struct in6_addr address;

	int state; /**<State of our addresses, possible states are:
		      WAITING_ECHO_REQUEST, ACTIVE */

}  __attribute__ ((packed));



/**
 * it is a union of both type1 and type2 locator.
 *
union hip_locator_info_addr {
	struct hip_locator_info_addr_item type1;
	struct hip_locator_info_addr_item2 type2;
}__attribute__ ((packed));
*/
=======
>>>>>>> 72ac6f36
/** Structure describing an endpoint. This structure is used by the resolver in
 * the userspace, so it is not length-padded like HIP parameters. All of the
 * members are in network byte order.
 */
struct endpoint {
	se_family_t   family;    /**< PF_HIP, PF_XX */
	se_length_t   length;    /**< length of the whole endpoint in octets */
};

/**
 * @note not padded
 */
struct endpoint_hip {
	se_family_t         family; /**< PF_HIP */
	se_length_t         length; /**< length of the whole endpoint in octets */
	se_hip_flags_t      flags;  /**< e.g. ANON or HIT */
	uint8_t             algo;
	union {
		struct hip_host_id host_id;
		struct in6_addr hit;
	} id;
};

struct sockaddr_eid {
	unsigned short int eid_family;
	uint16_t eid_port;
	sa_eid_t eid_val;
} __attribute__ ((packed));

/**
 * Use accessor functions defined in builder.c, do not access members
 * directly to avoid hassle with byte ordering and number conversion.
 */
struct hip_common {
	uint8_t      payload_proto;
	uint8_t      payload_len;
	uint8_t      type_hdr;
	uint8_t      ver_res;
	uint16_t     checksum;
	uint16_t     control;
	struct in6_addr hits;  /**< Sender HIT   */
	struct in6_addr hitr;  /**< Receiver HIT */
} __attribute__ ((packed));

/**
 * Use accessor functions defined in hip_build.h, do not access members
 * directly to avoid hassle with byte ordering and length conversion.
 */ 
struct hip_tlv_common {
	hip_tlv_type_t     type;
	hip_tlv_len_t      length;
} __attribute__ ((packed));

struct hip_esp_info {
	hip_tlv_type_t      type;
	hip_tlv_len_t      length;
	uint16_t reserved;
	uint16_t keymat_index;
	uint32_t old_spi;
	uint32_t new_spi;
} __attribute__ ((packed));

/** @addtogroup hip_tlv
 * @{ 
 */
struct hip_r1_counter {
	hip_tlv_type_t     type;
	hip_tlv_len_t      length;
	uint32_t           reserved;
	uint64_t           generation;
} __attribute__ ((packed));

struct hip_puzzle {
	hip_tlv_type_t     type;
	hip_tlv_len_t     length;
	uint8_t           K;
	uint8_t           lifetime;
	uint8_t           opaque[HIP_PUZZLE_OPAQUE_LEN];
	uint64_t          I;
} __attribute__ ((packed));

struct hip_solution {
	hip_tlv_type_t     type;
	hip_tlv_len_t     length;
	uint8_t           K;
	uint8_t           reserved;
	uint8_t           opaque[HIP_PUZZLE_OPAQUE_LEN];
	uint64_t          I;
	uint64_t          J;
} __attribute__ ((packed));

struct hip_dh_public_value {
	uint8_t           group_id;  
	uint16_t          pub_len;
	/* fixed part ends */
        uint8_t           public_value[0];
} __attribute__ ((packed));

struct hip_diffie_hellman {
	hip_tlv_type_t    type;
	hip_tlv_len_t     length;
        struct hip_dh_public_value  pub_val;
} __attribute__ ((packed));

struct hip_hip_transform {
	hip_tlv_type_t        type;
	hip_tlv_len_t         length;
	hip_transform_suite_t suite_id[HIP_TRANSFORM_HIP_MAX];
} __attribute__ ((packed));

struct hip_esp_transform {
	hip_tlv_type_t        type;
	hip_tlv_len_t         length;
	uint16_t reserved;
	hip_transform_suite_t suite_id[HIP_TRANSFORM_ESP_MAX];
} __attribute__ ((packed));

/** @todo hip and esp transform are not symmetric (reserved) */
struct hip_any_transform {
	hip_tlv_type_t        type;
	hip_tlv_len_t         length;
	/** @todo replace with MAX(HIP, ESP) */
	hip_transform_suite_t suite_id[HIP_TRANSFORM_HIP_MAX +
				       HIP_TRANSFORM_ESP_MAX];
} __attribute__ ((packed));

struct hip_encrypted_aes_sha1 {
	hip_tlv_type_t     type;
	hip_tlv_len_t     length;
        uint32_t     reserved;
	uint8_t      iv[16];
	/* fixed part ends */
} __attribute__ ((packed));

struct hip_encrypted_3des_sha1 {
	hip_tlv_type_t     type;
	hip_tlv_len_t     length;
        uint32_t     reserved;
	uint8_t      iv[8];
	/* fixed part ends */
} __attribute__ ((packed));

struct hip_encrypted_null_sha1 {
	hip_tlv_type_t     type;
	hip_tlv_len_t     length;
        uint32_t     reserved;
	/* fixed part ends */
} __attribute__ ((packed));

struct hip_sig {
	hip_tlv_type_t     type;
	hip_tlv_len_t     length;
	uint8_t      algorithm;
	uint8_t      signature[0]; /**< variable length */
	/* fixed part end */
} __attribute__ ((packed));

struct hip_sig2 {
	hip_tlv_type_t     type;
	hip_tlv_len_t     length;
	uint8_t      algorithm;
	uint8_t      signature[0]; /**< variable length */
	/* fixed part end */
} __attribute__ ((packed));

struct hip_seq {
	hip_tlv_type_t type;
	hip_tlv_len_t length;
	uint32_t update_id;
} __attribute__ ((packed));

struct hip_ack {
	hip_tlv_type_t type;
	hip_tlv_len_t length;
	uint32_t peer_update_id; /**< n items */
} __attribute__ ((packed));

struct hip_notification {
	hip_tlv_type_t type;
	hip_tlv_len_t length;
	uint16_t reserved;
	uint16_t msgtype;
	uint8_t data[0]; /**< A pointer to the notification data */
} __attribute__ ((packed));

struct hip_locator {
	hip_tlv_type_t type;
	hip_tlv_len_t length;
	/* fixed part ends */
} __attribute__ ((packed));

struct hip_nat_transform {
	hip_tlv_type_t type;
	hip_tlv_len_t length;
	uint8_t nat_control;
} __attribute__ ((packed));

struct hip_hmac {
	hip_tlv_type_t type;
	hip_tlv_len_t  length;
	uint8_t hmac_data[HIP_AH_SHA_LEN];
} __attribute__ ((packed));

struct hip_cert {
	hip_tlv_type_t type;
	hip_tlv_len_t  length;
	uint8_t  cert_count;
	uint8_t  cert_id;
     uint8_t  cert_type;
     /* end of fixed part */
} __attribute__ ((packed));

struct hip_echo_request {
	hip_tlv_type_t type;
	hip_tlv_len_t  length;
	/* opaque */
} __attribute__ ((packed));

struct hip_echo_response {
	hip_tlv_type_t type;
	hip_tlv_len_t  length;
	/* opaque */
} __attribute__ ((packed));

/** draft-ietf-hip-rvs-05 */
struct hip_rvs_hmac {
     hip_tlv_type_t type; /**< Type code for the parameter. */
     hip_tlv_len_t  length; /**< Length of the parameter contents in bytes. */
     uint8_t hmac_data[HIP_AH_SHA_LEN]; /**< Computed over the HIP packet,
					   excluding @c RVS_HMAC
					   and any following parameters. */
} __attribute__ ((packed));

/** draft-ietf-hip-rvs-05 */
struct hip_from {
     hip_tlv_type_t type;  /**< Type code for the parameter. */
     hip_tlv_len_t  length; /**< Length of the parameter contents in bytes. */
     uint8_t address[16]; /**< IPv6 address */
} __attribute__ ((packed));

/** draft-ietf-hip-rvs-05 */
struct hip_via_rvs {
     hip_tlv_type_t type;  /**< Type code for the parameter. */
     hip_tlv_len_t  length; /**< Length of the parameter contents in bytes. */
     uint8_t address[0]; /**< Rendezvous server addresses */
} __attribute__ ((packed));

/** draft-ietf-hip-nat-traversal-02 */
struct hip_relay_from {
     hip_tlv_type_t type; /**< Type code for the parameter. */
     hip_tlv_len_t  length; /**< Length of the parameter contents in bytes. */
     uint8_t address[16]; /**< IPv6 address */
     in_port_t port; /**< Port number. */
} __attribute__ ((packed));

/** draft-ietf-hip-nat-traversal-02 */
struct hip_relay_to {
     hip_tlv_type_t type; /**< Type code for the parameter. */
     hip_tlv_len_t  length; /**< Length of the parameter contents in bytes. */
     uint8_t address[16]; /**< IPv6 address */
     in_port_t port; /**< Port number. */
} __attribute__ ((packed));

/** draft-ietf-hip-nat-traversal-02 */
struct hip_relay_via {
     hip_tlv_type_t type; /**< Type code for the parameter. */
     hip_tlv_len_t  length; /**< Length of the parameter contents in bytes. */
     uint8_t address[16]; /**< IPv6 address */
     in_port_t port; /**< Port number. */
} __attribute__ ((packed));

/** 
 * draft-ietf-hip-nat-traversal-01
 * @note obsolete.
 */
struct hip_relay_to_old {
	hip_tlv_type_t type; /**< Type code for the parameter. */
	hip_tlv_len_t  length; /**< Length of the parameter contents in bytes. */
	uint8_t address_and_port[0]; /**< Rendezvous server addresses and ports. */
} __attribute__ ((packed));

struct hip_eid_endpoint {
	hip_tlv_type_t      type;
	hip_tlv_len_t       length;
	struct endpoint_hip endpoint;
} __attribute__ ((packed));

struct hip_eid_iface {
	hip_tlv_type_t type;
	hip_tlv_len_t length;
	hip_eid_iface_type_t if_index;
} __attribute__ ((packed));

struct hip_eid_sockaddr {
	hip_tlv_type_t type;
	hip_tlv_len_t length;
	struct sockaddr sockaddr;
} __attribute__ ((packed));

struct hip_reg_info {
	hip_tlv_type_t type; /**< Type code for the parameter. */
	hip_tlv_len_t  length; /**< Length of the parameter contents in bytes. */
	uint8_t        min_lifetime;
	uint8_t        max_lifetime;
	uint8_t        reg_type[0];
} __attribute__ ((packed));

struct hip_reg_request {
	hip_tlv_type_t type;
	hip_tlv_len_t  length;
	uint8_t        lifetime;
	uint8_t        reg_type[0];
} __attribute__ ((packed));

struct hip_reg_response {
	hip_tlv_type_t type;
	hip_tlv_len_t  length;
	uint8_t        lifetime;
	uint8_t        reg_type[0];
} __attribute__ ((packed));

struct hip_reg_failed {
	hip_tlv_type_t type;
	hip_tlv_len_t  length;
	uint8_t       failure_type;
} __attribute__ ((packed));

struct hip_keys {
	hip_tlv_type_t 	type;
	hip_tlv_len_t 	length;
	uint16_t 	operation;
	uint16_t 	alg_id;
	uint8_t 	address[16];
	uint8_t 	hit[16];
        uint8_t         peer_hit[16];
	uint32_t 	spi;
	uint32_t 	spi_old;
	uint16_t 	key_len;
	struct hip_crypto_key enc;
} __attribute__ ((packed));

struct hip_blind_nonce {
	hip_tlv_type_t type;
	hip_tlv_len_t  length;
	uint16_t       nonce;
} __attribute__ ((packed));

struct hip_opendht_gw_info {
	hip_tlv_type_t 	type;
	hip_tlv_len_t 	length;
	struct in6_addr addr;
	uint32_t        ttl;
	uint16_t        port;
} __attribute__ ((packed));

struct hip_opendht_set {
	hip_tlv_type_t 	type;
	hip_tlv_len_t 	length;
        char name[256];
} __attribute__ ((packed));

/* @} */

#endif /* _HIP_PROTODEFS */
<|MERGE_RESOLUTION|>--- conflicted
+++ resolved
@@ -62,10 +62,7 @@
 #define HIP_PARAM_ESP_INFO             65
 #define HIP_PARAM_R1_COUNTER           128
 #define HIP_PARAM_LOCATOR              193
-<<<<<<< HEAD
 #define HIP_PARAM_NAT_TRANSFORM        194
-=======
->>>>>>> 72ac6f36
 #define HIP_PARAM_HASH_CHAIN_VALUE     221
 #define HIP_PARAM_HASH_CHAIN_ANCHORS   222
 #define HIP_PARAM_HASH_CHAIN_PSIG      223
@@ -397,7 +394,6 @@
 
 }  __attribute__ ((packed));
 
-<<<<<<< HEAD
 
 
 /**
@@ -431,8 +427,6 @@
 	struct hip_locator_info_addr_item2 type2;
 }__attribute__ ((packed));
 */
-=======
->>>>>>> 72ac6f36
 /** Structure describing an endpoint. This structure is used by the resolver in
  * the userspace, so it is not length-padded like HIP parameters. All of the
  * members are in network byte order.
@@ -690,6 +684,22 @@
 
 /** draft-ietf-hip-nat-traversal-02 */
 struct hip_relay_to {
+     hip_tlv_type_t type; /**< Type code for the parameter. */
+     hip_tlv_len_t  length; /**< Length of the parameter contents in bytes. */
+     uint8_t address[16]; /**< IPv6 address */
+     in_port_t port; /**< Port number. */
+} __attribute__ ((packed));
+
+/** draft-ietf-hip-nat-traversal-02 */
+struct hip_reg_from {
+     hip_tlv_type_t type; /**< Type code for the parameter. */
+     hip_tlv_len_t  length; /**< Length of the parameter contents in bytes. */
+     uint8_t address[16]; /**< IPv6 address */
+     in_port_t port; /**< Port number. */
+} __attribute__ ((packed));
+
+/** draft-ietf-hip-nat-traversal-02 */
+struct hip_send_to {
      hip_tlv_type_t type; /**< Type code for the parameter. */
      hip_tlv_len_t  length; /**< Length of the parameter contents in bytes. */
      uint8_t address[16]; /**< IPv6 address */
