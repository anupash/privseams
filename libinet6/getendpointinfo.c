/*
 * getendpointinfo: native HIP API resolver
 *
 * Authors:
 * - Miika Komu <miika@iki.fi>
 * - Anthony D. Joseph <adj@hiit.fi>
 * Copyright: Miika Komu 2004, The Inner Net License v2.00.
 * Notes:     This file uses the code in this directory from Craig Metz.
 *
 * Todo:
 * - Move the association functions to their own files when you find better
 *   names for them.
 * Bugs:
 * - xx
 */

/* The Inner Net License, Version 2.00

  The author(s) grant permission for redistribution and use in source and
binary forms, with or without modification, of the software and documentation
provided that the following conditions are met:

0. If you receive a version of the software that is specifically labelled
   as not being for redistribution (check the version message and/or README),
   you are not permitted to redistribute that version of the software in any
   way or form.
1. All terms of the all other applicable copyrights and licenses must be
   followed.
2. Redistributions of source code must retain the authors' copyright
   notice(s), this list of conditions, and the following disclaimer.
3. Redistributions in binary form must reproduce the authors' copyright
   notice(s), this list of conditions, and the following disclaimer in the
   documentation and/or other materials provided with the distribution.
4. All advertising materials mentioning features or use of this software
   must display the following acknowledgement with the name(s) of the
   authors as specified in the copyright notice(s) substituted where
   indicated:

	This product includes software developed by <name(s)>, The Inner
	Net, and other contributors.

5. Neither the name(s) of the author(s) nor the names of its contributors
   may be used to endorse or promote products derived from this software
   without specific prior written permission.

THIS SOFTWARE IS PROVIDED BY ITS AUTHORS AND CONTRIBUTORS ``AS IS'' AND ANY
EXPRESS OR IMPLIED WARRANTIES, INCLUDING, BUT NOT LIMITED TO, THE IMPLIED
WARRANTIES OF MERCHANTABILITY AND FITNESS FOR A PARTICULAR PURPOSE ARE
DISCLAIMED. IN NO EVENT SHALL THE AUTHORS OR CONTRIBUTORS BE LIABLE FOR ANY
DIRECT, INDIRECT, INCIDENTAL, SPECIAL, EXEMPLARY, OR CONSEQUENTIAL DAMAGES
(INCLUDING, BUT NOT LIMITED TO, PROCUREMENT OF SUBSTITUTE GOODS OR SERVICES;
LOSS OF USE, DATA, OR PROFITS; OR BUSINESS INTERRUPTION) HOWEVER CAUSED AND ON
ANY THEORY OF LIABILITY, WHETHER IN CONTRACT, STRICT LIABILITY, OR TORT
(INCLUDING NEGLIGENCE OR OTHERWISE) ARISING IN ANY WAY OUT OF THE USE OF THIS
SOFTWARE, EVEN IF ADVISED OF THE POSSIBILITY OF SUCH DAMAGE.

  If these license terms cause you a real problem, contact the author.  */

#ifdef _USAGI_LIBINET6
#include "libc-compat.h"
#endif

#include <assert.h>
#include <errno.h>
#include <netdb.h>
#include <resolv.h>
#include <stdio.h>
#include <stdlib.h>
#include <string.h>
#include <unistd.h>
#include <arpa/inet.h>
#include <sys/socket.h>
#include <netinet/in.h>
#include <sys/types.h>
#include <sys/un.h>
#include <sys/utsname.h>
#include <net/if.h>
#include <ctype.h>
#include <openssl/dsa.h>
#include <hip.h>

#include "builder.h"
#include "crypto.h"
#include "libinet6/util.h"

int convert_port_string_to_number(const char *servname, in_port_t *port)
{
  int err = 0;
  struct servent *servent;
  long int strtol_port;

  servent = getservbyname(servname, NULL);
  if (servent) {
    *port = ntohs(servent->s_port);
  } else {
    /* Try strtol if getservbyname fails, e.g. if the servname is "12345". */
    strtol_port = strtol(servname, NULL, 0);
    if (strtol_port == LONG_MIN || strtol_port == LONG_MAX ||
	strtol_port <= 0) {
      HIP_PERROR("strtol failed:");
      err = EEI_NONAME;
      goto out_err;
    }
    *port = strtol_port;
  }

 out_err:

  endservent();

  return err;

}
#if 0
char* hip_in6_ntop(const struct in6_addr *in6, char *buf)
{
        if (!buf)
                return NULL;
        sprintf(buf,
                "%04x:%04x:%04x:%04x:%04x:%04x:%04x:%04x",
                ntohs(in6->s6_addr16[0]), ntohs(in6->s6_addr16[1]),
                ntohs(in6->s6_addr16[2]), ntohs(in6->s6_addr16[3]),
                ntohs(in6->s6_addr16[4]), ntohs(in6->s6_addr16[5]),
                ntohs(in6->s6_addr16[6]), ntohs(in6->s6_addr16[7]));
        return buf;
}
#endif
int setmyeid(struct sockaddr_eid *my_eid,
	     const char *servname,
	     const struct endpoint *endpoint,
	     const struct if_nameindex *ifaces)
{
  int err = 0;
  struct hip_common *msg = NULL;
  int iface_num = 0;
  struct if_nameindex *iface;
  struct hip_sockaddr_eid *sa_eid;
  struct endpoint_hip *ep_hip = (struct endpoint_hip *) endpoint;
  in_port_t port;

  HIP_DEBUG("\n");

  if (ep_hip->family != PF_HIP) {
    HIP_ERROR("Only HIP endpoints are supported\n");
    err = EEI_FAMILY;
    goto out_err;
  }

  if (ep_hip->flags & HIP_ENDPOINT_FLAG_HIT) {
    HIP_ERROR("setmyeid does not support HITs yet\n");
    err = EEI_BADFLAGS;
    goto out_err;
  }

  HIP_HEXDUMP("host_id in endpoint: ", &ep_hip->id.host_id,
	      hip_get_param_total_len(&ep_hip->id.host_id));

  msg = hip_msg_alloc();
  if (!msg) {
    err = EEI_MEMORY;
    goto out_err;
  }

  if (servname == NULL || strlen(servname) == 0) {
    port = 0; /* Ephemeral port */
    goto skip_port_conversion;
  }

  err = convert_port_string_to_number(servname, &port);
  if (err) {
    HIP_ERROR("Port conversion failed (%d)\n", err);
    goto out_err;
  }

 skip_port_conversion:

  /* Handler emphemeral port number */
  if (port == 0) {
    while (port < 1024) /* XX FIXME: CHECK UPPER BOUNDARY */
	   port = rand();
  }

  HIP_DEBUG("port=%d\n", port);
  
  hip_build_user_hdr(msg, SO_HIP_SET_MY_EID, 0);
  
  err = hip_build_param_eid_endpoint(msg, ep_hip);
  if (err) {
    err = EEI_MEMORY;
    goto out_err;
  }

  for(iface = (struct if_nameindex *) ifaces;
      iface && iface->if_index != 0; iface++) {
    err = hip_build_param_eid_iface(msg, iface->if_index);
    if (err) {
      err = EEI_MEMORY;
      goto out_err;
    }
  }

  err = hip_recv_daemon_info(msg, 0);
  if (err) {
    err = EEI_SYSTEM;
    HIP_ERROR("Failed to recv msg\n");
    goto out_err;
  }

  /* getsockopt wrote the corresponding EID into the message, use it */

  err = hip_get_msg_err(msg);
  if (err) {
    err = EEI_SYSTEM;
    goto out_err;
  }

  sa_eid = hip_get_param_contents(msg, HIP_PARAM_EID_SOCKADDR);
  if (!sa_eid) {
    err = EEI_SYSTEM;
    goto out_err;
  }

  memcpy(my_eid, sa_eid, sizeof(struct sockaddr_eid));

  /* Fill the port number also because the HIP module did not fill it */
  my_eid->eid_port = htons(port);

  HIP_DEBUG("eid val=%d, port=%d\n", htons(my_eid->eid_val),
	    htons(my_eid->eid_port));

  HIP_DEBUG("\n");
  
 out_err:

  if (msg)
    hip_msg_free(msg);

  return err;
}

int setpeereid(struct sockaddr_eid *peer_eid,
	       const char *servname,
	       const struct endpoint *endpoint,
	       const struct addrinfo *addrinfo)
{
  int err = 0;
  struct hip_common *msg = NULL;
  struct addrinfo *addr;
  struct sockaddr_eid *sa_eid;
  in_port_t port = 0;

  HIP_DEBUG("\n");

  if (endpoint->family != PF_HIP) {
    HIP_ERROR("Only HIP endpoints are supported\n");
    err = EEI_FAMILY;
    goto out_err;
  }

#ifdef CONFIG_HIP_DEBUG
  {
    struct endpoint_hip *ep_hip = (struct endpoint_hip *) endpoint;
    if (ep_hip->flags & HIP_ENDPOINT_FLAG_HIT) {
      HIP_HEXDUMP("setpeereid hit: ", &ep_hip->id.hit,
		  sizeof(struct in6_addr));
    } else {
      HIP_HEXDUMP("setpeereid hi: ", &ep_hip->id.host_id,
		  hip_get_param_total_len(&ep_hip->id.host_id));
    }
  }
#endif

  msg = hip_msg_alloc();
  if (!msg) {
    err = EEI_MEMORY;
    goto out_err;
  }

  if (servname != NULL) {
    err = convert_port_string_to_number(servname, &port);
    if (err) {
      HIP_ERROR("Port conversion failed (%d)\n", err);
      goto out_err;
    }
  }

  HIP_DEBUG("port=%d\n", port);

  hip_build_user_hdr(msg, SO_HIP_SET_PEER_EID, 0);

  err = hip_build_param_eid_endpoint(msg, (struct endpoint_hip *) endpoint);
  if (err) {
    err = EEI_MEMORY;
    goto out_err;
  }

  for(addr = (struct addrinfo *) addrinfo; addr; addr = addr->ai_next) {
    HIP_DEBUG("setpeereid addr family=%d len=%d\n",
	      addrinfo->ai_family,
	      addrinfo->ai_addrlen);
    HIP_HEXDUMP("setpeereid addr: ", addrinfo->ai_addr, addrinfo->ai_addrlen);
    err = hip_build_param_eid_sockaddr(msg, addrinfo->ai_addr,
				       addrinfo->ai_addrlen);
    if (err) {
      err = EEI_MEMORY;
      goto out_err;
    }
  }

  err = hip_recv_daemon_info(msg, 0);
  if (err) {
    err = EEI_SYSTEM;
    goto out_err;
  }

  /* The HIP module wrote the eid into the msg. Let's use it. */

  sa_eid = hip_get_param_contents(msg, HIP_PARAM_EID_SOCKADDR);
  if (!sa_eid) {
    err = EEI_SYSTEM;
    goto out_err;
  }
	       
  memcpy(peer_eid, sa_eid, sizeof(struct sockaddr_eid));

  /* Fill the port number also because the HIP module did not fill it */
  peer_eid->eid_port = htons(port);

 out_err:

  if (msg)
    hip_msg_free(msg);

  return err;
}

/*
 * !!!!!!!!!!!!!!!!!!!!!!!!!!!!!!!!!!!!!!!!!!!!!!!!!!!!!!!!!!!!!!
 * XX FIXME: grep for public / private word from the filename and
 * call either load_private or load_public correspondingly.
 * Are application specified identities always anonymous?
 */
int load_hip_endpoint_pem(const char *filename,
			  struct endpoint **endpoint)
{
  int err = 0, algo = 0;
  char first_key_line[30];
  DSA *dsa = NULL;
  RSA *rsa = NULL;
  FILE* fp;
  
  *endpoint = NULL;
  
  /* check the algorithm from PEM format private key */
  fp = fopen(filename, "rb");
  if (!fp) {
    HIP_ERROR("Couldn't open key file %s for reading\n", filename);
    err = -ENOMEM;
    goto out_err;
  }
  fgets(first_key_line,30,fp);  //read first line. 
  _HIP_DEBUG("1st key line: %s", first_key_line);
  fclose(fp);
  
  if(findsubstring(first_key_line, "RSA"))
    algo = HIP_HI_RSA;
  else if(findsubstring(first_key_line, "DSA"))
    algo = HIP_HI_DSA;
  else {
    HIP_ERROR("Wrong kind of key file: %s\n",basename);
    err = -ENOMEM;
    goto out_err;
  }

  if(algo == HIP_HI_RSA)
    err = load_rsa_private_key(filename, &rsa);
  else
    err = load_dsa_private_key(filename, &dsa);
  if (err) {
    HIP_ERROR("Failed to load private key %s (%d)\n",filename, err);
    goto out_err;
  }
  
  // XX FIX: host_id_hdr->rdata.flags = htons(0x0200); /* key is for a host */
  if(algo == HIP_HI_RSA)
    err = rsa_to_hip_endpoint(rsa, (struct endpoint_hip **) endpoint,
			      HIP_ENDPOINT_FLAG_ANON, "");
  else
    err = dsa_to_hip_endpoint(dsa, (struct endpoint_hip **) endpoint,
			      HIP_ENDPOINT_FLAG_ANON, "");
  if (err) {
    HIP_ERROR("Failed to convert private key to HIP endpoint (%d)\n", err);
    goto out_err;
  }

 out_err:
  
  if (dsa)
    DSA_free(dsa);
  if (rsa)
    RSA_free(rsa);
  if (err && *endpoint)
    free(*endpoint);
  
  return err;
}


void free_endpointinfo(struct endpointinfo *res)
{
  struct endpointinfo *tmp;
  
  HIP_DEBUG("\n");

  while(res) {

    if (res->ei_endpoint)
      free(res->ei_endpoint);
    
    if (res->ei_canonname)
      free(res->ei_canonname);

    HIP_DEBUG("Freeing res\n");

    /* Save the next pointer from the data structure before the data
       structure is freed. */
    tmp = res;
    res = tmp->ei_next;
    
    /* The outermost data structure must be freed last. */
    free(tmp);
  }

}

/**
 * get_localhost_endpointinfo - query endpoint info about the localhost
 * @basename: the basename for the hip/hosts file (included for easier writing
 *            of unit tests)
 * @servname: the service port name (e.g. "http" or "12345")
 * @hints:    selects which type of endpoints is going to be resolved
 * @res:      the result of the query
 *
 * This function is for libinet6 internal purposes only. This function does
 * not resolve private identities, only public identities. The locators of
 * the localhost are not resolved either because interfaces are used on the
 * localhost instead of addresses. This means that the addrlist is just zeroed
 * on the result.
 *
 * Only one identity at a time can be resolved with this function. If multiple
 * identities are needed, one needs to call this function multiple times
 * with different @basename arguments and link the results together.
 *
 * XX FIX: LOCAL RESOLVER SHOULD RESOLVE PUBLIC KEYS, NOT
 * PRIVATE. CHECK THAT IT WORKS WITH THE USER-KEY TEST PROGRAM.
 *
 * Returns: zero on success, or negative error value on failure
 */
int get_localhost_endpointinfo(const char *basename,
			       const char *servname,
			       struct endpointinfo *hints,
			       struct endpointinfo **res)
{
  int err = 0, algo = 0;
  DSA *dsa = NULL;
  RSA *rsa = NULL;
  struct endpoint_hip *endpoint_hip = NULL;
  char hostname[HIP_HOST_ID_HOSTNAME_LEN_MAX];
  struct if_nameindex *ifaces = NULL;
  char first_key_line[30];
  FILE* fp;
  const char *pub_suffix = "_pub";

  *res = NULL;

  _HIP_DEBUG("glhepi\n");
  HIP_ASSERT(hints);

  // XX TODO: check flags?
  memset(hostname, 0, HIP_HOST_ID_HOSTNAME_LEN_MAX);
  err = gethostname(hostname, HIP_HOST_ID_HOSTNAME_LEN_MAX - 1);
  if (err) {
    HIP_ERROR("gethostname failed (%d)\n", err);
    err = EEI_NONAME;
    goto out_err;
  }

  /* System specific HIs should be added into the kernel with the
     HIP_HI_REUSE_ANY flag set, because this way we make the HIs
     readable by all processes. This function calls setmyeid() internally.. */
  hints->ei_flags |= HIP_HI_REUSE_ANY;
  
  /* select between anonymous/public HI based on the file name */
  if(!findsubstring(basename, pub_suffix))
    hints->ei_flags |= HIP_ENDPOINT_FLAG_ANON;

  /* System specific HIs should be added into the kernel with the
     HIP_HI_REUSE_ANY flag set. We set the flag 
     (specific for setmyeid) 'wrongly' here
     because this way we make the HIs readable by all processes.
     This function calls setmyeid() internally.. */
  hints->ei_flags |= HIP_HI_REUSE_ANY;


  /* check the algorithm from PEM format key */
  fp = fopen(basename, "rb");
  if (!fp) {
    HIP_ERROR("Couldn't open key file %s for reading\n", basename);
    err = -ENOMEM;
    goto out_err;
  }
  fgets(first_key_line,30,fp);  //read first line.
  _HIP_DEBUG("1st key line: %s",first_key_line);
  fclose(fp);

  if(findsubstring(first_key_line, "RSA"))
    algo = HIP_HI_RSA;
  else if(findsubstring(first_key_line, "DSA"))
    algo = HIP_HI_DSA;
  else {
    HIP_ERROR("Wrong kind of key file: %s\n",basename);
    err = -ENOMEM;
    goto out_err;
  }

  /* Only private keys are handled. */
  if(algo == HIP_HI_RSA)
    err = load_rsa_private_key(basename, &rsa);
  else
    err = load_dsa_private_key(basename, &dsa);
  if (err) {
    err = EEI_SYSTEM;
    HIP_ERROR("Loading of private key %s failed\n", basename);
    goto out_err;
  }

  if(algo == HIP_HI_RSA)
    err = rsa_to_hip_endpoint(rsa, &endpoint_hip, hints->ei_flags, hostname);
  else
    err = dsa_to_hip_endpoint(dsa, &endpoint_hip, hints->ei_flags, hostname);
  if (err) {
    HIP_ERROR("Failed to allocate and build endpoint.\n");
    err = EEI_SYSTEM;
    goto out_err;
  }

  _HIP_HEXDUMP("host identity in endpoint: ", &endpoint_hip->id.host_id,
	      hip_get_param_total_len(&endpoint_hip->id.host_id));


  _HIP_HEXDUMP("hip endpoint: ", endpoint_hip, endpoint_hip->length);

#if 0 /* XX FIXME */
  ifaces = if_nameindex();
  if (ifaces == NULL || (ifaces->if_index == 0)) {
    HIP_ERROR("%s\n", (ifaces == NULL) ? "Iface error" : "No ifaces.");
    err = 1;
    goto out_err;
  }
#endif

  *res = calloc(1, sizeof(struct endpointinfo));
  if (!*res) {
    err = EEI_MEMORY;
    goto out_err;
  }

  (*res)->ei_endpoint = malloc(sizeof(struct sockaddr_eid));
  if (!(*res)->ei_endpoint) {
    err = EEI_MEMORY;
    goto out_err;
  }

  if (hints->ei_flags & EI_CANONNAME) {
    int len = strlen(hostname) + 1;
    if (len > 1) {
      (*res)->ei_canonname = malloc(len);
      if (!((*res)->ei_canonname)) {
	err = EEI_MEMORY;
	goto out_err;
      }
      memcpy((*res)->ei_canonname, hostname, len);
    }
  }

  err = setmyeid(((struct sockaddr_eid *) (*res)->ei_endpoint), servname,
		 (struct endpoint *) endpoint_hip, ifaces);
  if (err) {
    HIP_ERROR("Failed to set up my EID (%d)\n", err);
    err = EEI_SYSTEM;
    goto out_err;
  }
  
#if CONFIG_HIP_DEBUG
  {
    struct sockaddr_eid *eid = (struct sockaddr_eid *) (*res)->ei_endpoint;
    HIP_DEBUG("eid family=%d value=%d\n", eid->eid_family,
	      ntohs(eid->eid_val));
  }
#endif

  (*res)->ei_flags = 0; /* FIXME: what about anonymous identities? */
  (*res)->ei_family = PF_HIP;
  (*res)->ei_socktype = hints->ei_socktype;
  (*res)->ei_protocol = hints->ei_protocol;
  (*res)->ei_endpointlen = sizeof(struct sockaddr_eid);
  /* ei_endpoint has already been set */
  /* canonname has already been set */
  (*res)->ei_next = NULL; /* only one local HI currently supported */

 out_err:

  if (rsa)
    RSA_free(rsa);

 if (dsa)
    DSA_free(dsa);

  if (endpoint_hip)
    free(endpoint_hip);

  if (ifaces)
    if_freenameindex(ifaces);

  /* Free allocated memory on error. Nullify the result in case the
     caller tries to deallocate the result twice with free_endpointinfo. */
  if (err) {
    if (*res) {
      if ((*res)->ei_endpoint)
	free((*res)->ei_endpoint);
      if ((*res)->ei_canonname)
	free((*res)->ei_canonname);

      free(*res);
      *res = NULL;
    }
  }
  
  return err;
}

/**
 * get_kernel_peer_list - query kernel for list of known peers
 * @nodename:  the name of the peer to be resolved
 * @servname:  the service port name (e.g. "http" or "12345")
 * @hints:    selects which type of endpoints is going to be resolved
 * @res:       the result of the query
 * @alt_flag:  flag for an alternate query (after a file query has been done)
 *             This flag will add entries (if found) to an existing result
 *
 * This function is for libinet6 internal purposes only.
 *
 * Returns: zero on success, or negative error value on failure
 *
 */
int get_kernel_peer_list(const char *nodename, const char *servname,
			 const struct endpointinfo *hints, 
			 struct endpointinfo **res, int alt_flag)
{
  int err = 0;
  struct hip_common *msg = NULL;
  unsigned int *count, *acount;
  struct hip_host_id *host_id;
  hip_hit_t *hit;
  struct in6_addr *addr;
  int i, j;
  struct endpointinfo *einfo = NULL;
  char *fqdn_str;
  int nodename_str_len = 0;
  int fqdn_str_len = 0;
  struct endpointinfo *previous_einfo = NULL;
  /* Only HITs are supported, so endpoint_hip is statically allocated */
  struct endpoint_hip endpoint_hip;
  in_port_t port = 0;
  struct addrinfo ai_hints, *ai_tail, *ai_res = NULL;
  char hit_str[46];

  if (!alt_flag)
    *res = NULL; /* The NULL value is used in the loop below. */
  
  HIP_DEBUG("\n");
  HIP_ASSERT(hints);

  if (nodename != NULL)
    nodename_str_len = strlen(nodename);

  memset(&ai_hints, 0, sizeof(struct addrinfo));
  /* ai_hints.ai_flags = hints->ei_flags; */
  /* Family should be AF_ANY but currently the HIP module supports only IPv6.
     In any case, the family cannot be copied directly from hints, because
     it contains PF_HIP. */
  ai_hints.ai_family = AF_INET6;
  ai_hints.ai_socktype = hints->ei_socktype;
  ai_hints.ai_protocol = hints->ei_protocol;

  /* The getaddrinfo is called only once and the results are copied in each
     element of the endpointinfo linked lists. */
  err = getaddrinfo(NULL, servname, &ai_hints, &ai_res);
  if (err) {
    HIP_ERROR("getaddrinfo failed: %s", gai_strerror(err));
    goto out_err;
  }

  /* Call the kernel to get the list of known peer addresses */
  msg = hip_msg_alloc();
  if (!msg) {
    err = EEI_MEMORY;
    goto out_err;
  }

  /* Build the message header */
  err = hip_build_user_hdr(msg, SO_HIP_GET_PEER_LIST, 0);
  if (err) {
    err = EEI_MEMORY;
    goto out_err;
  }
  
  /* Call the kernel */
  err = hip_recv_daemon_info(msg, 0);
  if (err) {
    err = EEI_SYSTEM;
    HIP_ERROR("Failed to recv msg\n");
    goto out_err;
  }

  /* getsockopt wrote the peer list into the message, now process it
   * Format is:
     <unsigned integer> - Number of entries
     [<host id> - Host identifier
      <hit> - HIT
      <unsigned integer> - Number of addresses
      [<ipv6 address> - IPv6 address
       ...]
     ...]
  */
  err = hip_get_msg_err(msg);
  if (err) {
    err = EEI_SYSTEM;
    goto out_err;
  }

  /* Get count of entries in peer list */
  count = hip_get_param_contents(msg, HIP_PARAM_UINT);
  if (!count) {
    err = EEI_SYSTEM;
    goto out_err;
  }

  for (i = 0; i < *count; i++) {
    /* Get the next peer HOST ID */
    host_id = hip_get_param(msg, HIP_PARAM_HOST_ID);
    if (!host_id) {
      HIP_ERROR("no host identity pubkey in response\n");
      err = EEI_SYSTEM;
      goto out_err;
    }

    /* Extract the peer hostname, and determine its length */
    fqdn_str = hip_get_param_host_id_hostname(host_id);
    fqdn_str_len = strlen(fqdn_str);

    /* Get the peer HIT */
    hit = (hip_hit_t *) hip_get_param_contents(msg, HIP_PARAM_HIT);
    if (!hit) {
      HIP_ERROR("no hit in response\n");
      err = EEI_SYSTEM;
      goto out_err;
    }

    /* Get the number of addresses */
    acount = hip_get_param_contents(msg, HIP_PARAM_UINT);
    if (!acount) {
      err = EEI_SYSTEM;
      goto out_err;
    }

    /* Parse the hit into text form for comparison below */
    hip_in6_ntop((const struct in6_addr *)&hit, hit_str);

    /* Check if the nodename or the endpoint in the hints matches the
       scanned entries. */
    if (nodename_str_len && (fqdn_str_len == nodename_str_len) &&
	(strcmp(fqdn_str, nodename) == 0)) {
      /* XX FIX: foobar should match to foobar.org, depending on resolv.conf */
      HIP_DEBUG("Nodename match\n");
    } else if(hints->ei_endpointlen && hints->ei_endpoint &&
	      (strlen(hit_str) == hints->ei_endpointlen) &&
	      (strcmp(hit_str, (char *) hints->ei_endpoint) == 0)) {
      HIP_DEBUG("Endpoint match\n");
    } else if (!nodename_str_len) {
      HIP_DEBUG("Null nodename, returning as matched\n");
    } else {
      /* Not matched, so skip the addresses in the kernel response */
      for (j = 0; j < *acount; j++) {
	addr = (struct in6_addr *)hip_get_param_contents(msg,
							 HIP_PARAM_IPV6_ADDR);
	if (!addr) {
	  HIP_ERROR("no ip addr in response\n");
	  err = EEI_SYSTEM;
	  goto out_err;
	}
      }
      continue;
    }
      
    /* Allocate a new endpointinfo */
    einfo = calloc(1, sizeof(struct endpointinfo));
    if (!einfo) {
      err = EEI_MEMORY;
      goto out_err;
    }

    /* Allocate a new endpoint */
    einfo->ei_endpoint = calloc(1, sizeof(struct sockaddr_eid));
    if (!einfo->ei_endpoint) {
      err = EEI_MEMORY;
      goto out_err;
    }
    
    /* Copy the name if the flag is set */
    if (hints->ei_flags & EI_CANONNAME) {
      einfo->ei_canonname = malloc(fqdn_str_len + 1);
      if (!(einfo->ei_canonname)) {
	err = EEI_MEMORY;
	goto out_err;
      }
      HIP_ASSERT(strlen(fqdn_str) == fqdn_str_len);
      strcpy(einfo->ei_canonname, fqdn_str);
      /* XX FIX: we should append the domain name if it does not exist */
    }

    _HIP_DEBUG("*** %p %p\n", einfo, previous_einfo);
    
    HIP_ASSERT(einfo); /* Assertion 1 */
    
    /* Allocate and fill the HI. Note that here we are assuming that the
       endpoint is really a HIT. The following assertion checks that we are
       dealing with a HIT. Change the memory allocations and other code when
       HIs are really supported. */
    
    memset(&endpoint_hip, 0, sizeof(struct endpoint_hip));
    endpoint_hip.family = PF_HIP;

    /* Only HITs are supported, so endpoint_hip is not dynamically allocated
       and sizeof(endpoint_hip) is enough */
    endpoint_hip.length = sizeof(struct endpoint_hip);
    endpoint_hip.flags = HIP_ENDPOINT_FLAG_HIT;
    memcpy(&endpoint_hip.id.hit, hit, sizeof(struct in6_addr));
    
    HIP_HEXDUMP("peer HIT: ", &endpoint_hip.id.hit, sizeof(struct in6_addr));
    
    HIP_ASSERT(einfo && einfo->ei_endpoint); /* Assertion 2 */

    /* Now replace the addresses that we got from getaddrinfo in the ai_res
       structure, with the entries from the kernel. If there are not enough
       entries already present, allocate and fill new ones */
    ai_tail = ai_res;
    for (j = 0; j < *acount; j++, ai_tail = ai_tail->ai_next) {
      addr = (struct in6_addr *) hip_get_param_contents(msg,
							HIP_PARAM_IPV6_ADDR);
      if (!addr) {
	HIP_ERROR("no ip addr in response\n");
	err = EEI_SYSTEM;
	goto out_err;
      }

      /* Should we always include our entries, even if there are none? */
      if (!ai_res) continue;

      if (!ai_tail) { 
	/* We ran out of entries, so copy the first one so we get the
	   flags and other info*/
	ai_tail = malloc(sizeof(struct addrinfo));
	memcpy(ai_tail, ai_res, sizeof(struct addrinfo));
	ai_tail->ai_addr = malloc(sizeof(struct sockaddr_in6));
	memcpy(ai_tail->ai_addr, ai_res->ai_addr,sizeof(struct sockaddr_in6));
	ai_tail->ai_canonname = malloc(strlen(ai_res->ai_canonname)+1);
	strcpy(ai_tail->ai_canonname, ai_res->ai_canonname);
      }

      /* Now, save the address from the kernel */
      memcpy(&(((struct sockaddr_in6 *)ai_tail->ai_addr)->sin6_addr), addr, 
	       sizeof(struct in6_addr));
    }

    /* Call the kernel for the peer eid */
    err = setpeereid((struct sockaddr_eid *) einfo->ei_endpoint, servname,
		     (struct endpoint *) &endpoint_hip, ai_res);
    if (err) {
      HIP_ERROR("association failed (%d): %s\n", err);
      goto out_err;
    }
    
    /* Fill the rest of the fields in the einfo */
    einfo->ei_flags = hints->ei_flags;
    einfo->ei_family = PF_HIP;
    einfo->ei_socktype = hints->ei_socktype;
    einfo->ei_protocol = hints->ei_protocol;
    einfo->ei_endpointlen = sizeof(struct sockaddr_eid);
    
    /* The einfo structure has been filled now. Now, append it to the linked
       list. */
    
    /* Set res point to the first memory allocation, so that the starting
       point of the linked list will not be forgotten. The res will be set
       only once because on the next iteration of the loop it will non-null. */
    if (!*res)
      *res = einfo;
    
    HIP_ASSERT(einfo && einfo->ei_endpoint && *res); /* 3 */
    
    /* Link the previous endpoint info structure to this new one. */
    if (previous_einfo) {
      previous_einfo->ei_next = einfo;
    }
    
    /* Store a pointer to this einfo so that we can link this einfo to the
       following einfo on the next iteration. */
    previous_einfo = einfo;
    
    HIP_ASSERT(einfo && einfo->ei_endpoint && *res &&
	       previous_einfo == einfo); /* 4 */
  }
  
  HIP_DEBUG("Kernel list scanning ended\n");
  
 out_err:
  
  if (ai_res)
    freeaddrinfo(ai_res);
  
  if (msg)
    hip_msg_free(msg);

  /* Free all of the reserved memory on error */
  if (err) {
    /* Assertions 1, 2 and 3: einfo has not been linked to *res and
       it has to be freed separately. In English: free only einfo
       if it has not been linked into the *res list */
    if (einfo && previous_einfo != einfo) {
      if (einfo->ei_endpoint)
	free(einfo->ei_endpoint);
      if (einfo->ei_canonname)
	free(einfo->ei_canonname);
      free(einfo);
    }
    
    /* Assertion 4: einfo has been linked into the *res. Free all of the
     *res list elements (einfo does not need be freed separately). */
    if (*res) {
      free_endpointinfo(*res);
      /* In case the caller of tries to free the res again */
      *res = NULL;
    }
  }
  
  return err;
}

/**
 * get_peer_endpointinfo - query endpoint info about a peer
 * @hostsfile: the filename where the endpoint information is stored
 * @nodename:  the name of the peer to be resolved
 * @servname:  the service port name (e.g. "http" or "12345")
 * @hints:     selects which type of endpoints is going to be resolved
 * @res:       the result of the query
 *
 * This function is for libinet6 internal purposes only.
 *
 * Returns: zero on success, or negative error value on failure
 *
 */
int get_peer_endpointinfo(const char *hostsfile,
			  const char *nodename,
			  const char *servname,
			  const struct endpointinfo *hints,
			  struct endpointinfo **res)
{
  int err, match_found = 0, ret = 0, i=0;
  unsigned int lineno = 0, fqdn_str_len = 0;
  FILE *hosts = NULL;
  char *hi_str, *fqdn_str;
  struct endpointinfo *einfo = NULL, *current = NULL, *new = NULL;
  struct addrinfo ai_hints, *ai_res = NULL;
  struct endpointinfo *previous_einfo = NULL;
  /* Only HITs are supported, so endpoint_hip is statically allocated */
  struct endpoint_hip endpoint_hip;
  char line[500];
  struct in6_addr hit;
  List mylist;
  
  *res = NULL; /* The NULL value is used in the loop below. */
  
  HIP_DEBUG("\n");
  
  HIP_ASSERT(nodename);
  HIP_ASSERT(hints);

  hosts = fopen(hostsfile, "r");
  if (!hosts) {
    err = EEI_SYSTEM;
    HIP_ERROR("Failed to open %s\n", _PATH_HIP_HOSTS);
    goto out_err;
  }
  
  memset(&ai_hints, 0, sizeof(struct addrinfo));
  ai_hints.ai_flags = hints->ei_flags;
  /* Family should be AF_ANY but currently the HIP module supports only IPv6.
     In any case, the family cannot be copied directly from hints, because
     it contains PF_HIP. */
  ai_hints.ai_family = AF_INET6;
  ai_hints.ai_socktype = hints->ei_socktype;
  ai_hints.ai_protocol = hints->ei_protocol;

  /* The getaddrinfo is called only once and the results are copied in each
     element of the endpointinfo linked lists. */
  err = getaddrinfo(nodename, servname, &ai_hints, &ai_res);
  if (err) {
    HIP_ERROR("getaddrinfo failed: %s\n", gai_strerror(err));
    goto fallback;
  }
  
  /* XX TODO: check and handle flags here */
  
  HIP_ASSERT(!*res); /* Pre-loop invariable */

  /* XX TODO: reverse the order of hi_str and fqdn_str in the
     /etc/hosts file? */
  
  while( getwithoutnewline(line, 500, hosts) != NULL ) {
    lineno++;
    if(strlen(line)<=1) continue; 
    initlist(&mylist);
    extractsubstrings(line,&mylist);
     
    /* find out the fqdn string amongst the HITS - 
       it's a non-valid ipv6 addr */
    for(i=0;i<length(&mylist);i++) {
      ret = inet_pton(AF_INET6, getitem(&mylist,i), &hit);
      if (ret < 1) {
	fqdn_str = getitem(&mylist,i);
	fqdn_str_len = strlen(getitem(&mylist,i));
	break;
      }
    }
    
    /* Check if the nodename or the endpoint in the hints matches to the
       scanned entries. */
    if (fqdn_str_len == strlen(nodename) &&
	strcmp(fqdn_str, nodename) == 0) {
      /* XX FIX: foobar should match to foobar.org, depending on resolv.conf */
      _HIP_DEBUG("Nodename match on line %d\n", lineno);
      match_found = 1;
    } /* what is endpoint match? */
    //else if(hints->ei_endpointlen && hints->ei_endpoint &&
    //      hi_str_len == hints->ei_endpointlen &&
    //      (strcmp(hi_str, (char *) hints->ei_endpoint) == 0)) {
    // HIP_DEBUG("Endpoint match on line %d\n", lineno);
    //match_found = 1;
    //} 
    else {
      _HIP_DEBUG("No match on line %d, skipping\n", lineno);
      continue;
    }
    
    /* create einfo structure for every HIT */
    for(i=0;i<length(&mylist);i++) {
      
      ret = inet_pton(AF_INET6, getitem(&mylist,i), &hit);
      if (ret < 1) continue; // not a HIT/ipv6 address

      hi_str = getitem(&mylist,i);
      unsigned int hi_str_len = strlen(getitem(&mylist,i));

      einfo = calloc(1, sizeof(struct endpointinfo));
      if (!einfo) {
	err = EEI_MEMORY;
	goto out_err;
      }
      
      einfo->ei_endpoint = calloc(1, sizeof(struct sockaddr_eid));
      if (!einfo->ei_endpoint) {
	err = EEI_MEMORY;
	goto out_err;
      }
      
      if (hints->ei_flags & EI_CANONNAME) {
	einfo->ei_canonname = malloc(fqdn_str_len + 1);
	if (!(einfo->ei_canonname)) {
	  err = EEI_MEMORY;
	  goto out_err;
	}
	HIP_ASSERT(strlen(fqdn_str) == fqdn_str_len);
	strcpy(einfo->ei_canonname, fqdn_str);
	/* XX FIX: we should append the domain name if it does not exist */
      }
      
      _HIP_DEBUG("*** %p %p\n", einfo, previous_einfo);
      
      HIP_ASSERT(einfo); /* Assertion 1 */
      
      /* Allocate and fill the HI. Note that here we are assuming that the
	 endpoint is really a HIT. The following assertion checks that we are
	 dealing with a HIT. Change the memory allocations and other code when
	 HIs are really supported. */
      //THIS ISN'T TRUE ALWAYS: _HIP_ASSERT(hi_str_len == 4 * 8 + 7 * 1);
      
      memset(&endpoint_hip, 0, sizeof(struct endpoint_hip));
      endpoint_hip.family = PF_HIP;
      
      /* Only HITs are supported, so endpoint_hip is not dynamically allocated
	 and sizeof(endpoint_hip) is enough */
      endpoint_hip.length = sizeof(struct endpoint_hip);
      endpoint_hip.flags = HIP_ENDPOINT_FLAG_HIT;
      
      if (inet_pton(AF_INET6, hi_str, &endpoint_hip.id.hit) <= 0) {
	HIP_ERROR("Failed to convert string %s to HIT\n", hi_str);
	err = EEI_FAIL;
	goto out_err;
      }
      
      _HIP_DEBUG("hi str: %s\n", hi_str);
      _HIP_HEXDUMP("peer HIT:", &endpoint_hip.id.hit, sizeof(struct in6_addr));
      
      HIP_ASSERT(einfo && einfo->ei_endpoint); /* Assertion 2 */
      
      err = setpeereid((struct sockaddr_eid *) einfo->ei_endpoint, servname,
		       (struct endpoint *) &endpoint_hip, ai_res);
      if (err) {
	HIP_ERROR("association failed (%d): %s\n", err);
	goto out_err;
      }
      
      /* Fill the rest of the fields in the einfo */
      einfo->ei_flags = hints->ei_flags;
      einfo->ei_family = PF_HIP;
      einfo->ei_socktype = hints->ei_socktype;
      einfo->ei_protocol = hints->ei_protocol;
      einfo->ei_endpointlen = sizeof(struct sockaddr_eid);
      
      /* The einfo structure has been filled now. Now, append it to the linked
	 list. */
      
      /* Set res point to the first memory allocation, so that the starting
	 point of the linked list will not be forgotten. The res will be set
	 only once because on the next iteration of the loop it will non-null. 
      */
      if (!*res)
	*res = einfo;
      
      HIP_ASSERT(einfo && einfo->ei_endpoint && *res); /* 3 */
      
      /* Link the previous endpoint info structure to this new one. */
      if (previous_einfo) {
	previous_einfo->ei_next = einfo;
      }
      
      /* Store a pointer to this einfo so that we can link this einfo to the
	 following einfo on the next iteration. */
      previous_einfo = einfo;
      
      HIP_ASSERT(einfo && einfo->ei_endpoint && *res &&
		 previous_einfo == einfo); /* 4 */
    }
    destroy(&mylist);
  }
  
  _HIP_DEBUG("Scanning ended\n");
  
  
 fallback:
  /* If no entries are found, fallback on the kernel's list */
  if (!*res) {
    HIP_DEBUG("No entries found, calling kernel for entries\n");
    err = get_kernel_peer_list(nodename, servname, hints, res, 1);
    if (err) {
      HIP_ERROR("Failed to get kernel peer list (%d)\n", err);
      goto out_err;
    }
    HIP_DEBUG("Done with kernel entries\n");
    if (*res) {
      match_found = 1;
    }
  }

  HIP_ASSERT(err == 0);

  if (!match_found) {
    err = EEI_NONAME;
  }
  
 out_err:
  
  if (ai_res)
    freeaddrinfo(ai_res);
  
  if (hosts)
    fclose(hosts);

  /* Free all of the reserved memory on error */
  if (err) {
    /* Assertions 1, 2 and 3: einfo has not been linked to *res and
       it has to be freed separately. In English: free only einfo
       if it has not been linked into the *res list */
    if (einfo && previous_einfo != einfo) {
      if (einfo->ei_endpoint)
	free(einfo->ei_endpoint);
      if (einfo->ei_canonname)
	free(einfo->ei_canonname);
      free(einfo);
    }
    
    /* Assertion 4: einfo has been linked into the *res. Free all of the
     *res list elements (einfo does not need be freed separately). */
    if (*res) {
      free_endpointinfo(*res);
      /* In case the caller of tries to free the res again */
      *res = NULL;
    }
  }
  return err;
}

int getendpointinfo(const char *nodename, const char *servname,
		    const struct endpointinfo *hints,
		    struct endpointinfo **res)
{
  int err = 0;
  struct endpointinfo modified_hints;
  struct endpointinfo *first, *current, *new;
  char *filenamebase = NULL;
  int filenamebase_len, ret, i;
  List list;

  initlist(&list);

  /* Only HIP is currently supported */
  if (hints && hints->ei_family != PF_HIP) {
    err = -EEI_FAMILY;
    HIP_ERROR("Only HIP is currently supported\n");
    goto err_out;
  }
  /* XX:TODO Check flag values from hints!!!
   E.g. EI_HI_ANY* should cause the resolver to output only a single socket 
   address containing an ED that would be received using the corresponding 
   HIP_HI_*ANY macro. EI_ANON flag causes the resolver to return only local 
   anonymous ids.
  */

  if (hints) {
    memcpy(&modified_hints, hints, sizeof(struct endpointinfo));
  } else {
    /* No hints given, assign default hints */
    memset(&modified_hints, 0, sizeof(struct endpointinfo));
    modified_hints.ei_family = PF_HIP;
  }
  /* getaddrinfo has been modified to support the legacy HIP API and this
     ensures that the legacy API does not do anything funny */
  modified_hints.ei_flags |= AI_HIP_NATIVE;

  /* Note about the hints: the hints is overloaded with AI_XX and EI_XX flags.
     We make the (concious and lazy) decision not to separate them into
     different flags and assume that both getendpointinfo and getaddrinfo
     can survive the overloaded flags. The AI_XX and EI_XX in netdb.h have
     distinct values, so this should be ok. */

  /* Check for kernel list request */
  if (modified_hints.ei_flags & AI_KERNEL_LIST) {
    err = get_kernel_peer_list(nodename, servname, &modified_hints, res, 0);
    goto err_out;
  }

  if (nodename == NULL) {
    *res = calloc(1, sizeof(struct endpointinfo));
    if (!*res) {
      err = EEI_MEMORY;
      goto err_out;
    }

    findkeyfiles(DEFAULT_CONFIG_DIR, &list);
    
    /* allocate the first endpointinfo and then link the others 
       to it */
    
    filenamebase_len = strlen(DEFAULT_CONFIG_DIR) + 1 +
      strlen(getitem(&list,0)) + 1;
    
    filenamebase = malloc(filenamebase_len);
    if (!filenamebase) {
      HIP_ERROR("Couldn't allocate file name\n");
      err = -ENOMEM;
      goto err_out;
    }
    ret = snprintf(filenamebase, filenamebase_len, "%s/%s",
		   DEFAULT_CONFIG_DIR,
		   getitem(&list,0));
    if (ret <= 0) {
      err = -EINVAL;
      goto err_out;
    }
    err = get_localhost_endpointinfo(filenamebase, servname, 
				     &modified_hints, &first);
    free(filenamebase);
    current = first;
    
    for(i=1; i<length(&list); i++) {
      _HIP_DEBUG ("%s\n", getitem(&list,i));
      
      filenamebase_len = strlen(DEFAULT_CONFIG_DIR) + 1 +
	strlen(getitem(&list,i)) + 1;
      
      filenamebase = malloc(filenamebase_len);
      if (!filenamebase) {
	HIP_ERROR("Couldn't allocate file name\n");
	err = -ENOMEM;
	goto err_out;
      }
      
      ret = snprintf(filenamebase, filenamebase_len, "%s/%s",
		     DEFAULT_CONFIG_DIR,
		     getitem(&list,i));
      if (ret <= 0) {
	err = -EINVAL;
	goto err_out;
      }
      
      err = get_localhost_endpointinfo(filenamebase, servname, 
				       &modified_hints, &new);
      
      current->ei_next = new;
      current = new;
      
    }
    
    *res = first;
    
  } else {
#ifdef CONFIG_HIP_AGENT
    /* Communicate the name and port output to the agent
       synchronously with netlink. First send the name + port
       and then wait for answer (select). The agent filters
       or modifies the list. The agent implements get_peer_endpointinfo
       with some filtering. */
#endif /* add #elseif */
    err = get_peer_endpointinfo(_PATH_HIP_HOSTS, nodename, servname,
				&modified_hints, res);
  }
  
 err_out:
  
  if(filenamebase_len)
    free(filenamebase);
  if(length(&list)>0) 
    destroy(&list);
  
  return err;
}

const char *gepi_strerror(int errcode)
{
  return "HIP native resolver failed"; /* XX FIXME */
}

struct hip_lhi get_localhost_endpoint(const char *basename,
				      const char *servname,
				      struct endpointinfo *hints,
				      struct endpointinfo **res)
{
  struct hip_lhi hit;
  int err = 0, algo = 0;
  DSA *dsa = NULL;
  RSA *rsa = NULL;
  unsigned char *key_rr = NULL;
  int key_rr_len = 0;
  struct endpoint_hip *endpoint_hip = NULL;
  char hostname[HIP_HOST_ID_HOSTNAME_LEN_MAX];
  struct if_nameindex *ifaces = NULL;
  char first_key_line[30];
  FILE* fp;
  const char *pub_suffix = "_pub";

  *res = NULL;

  _HIP_DEBUG("get_localhost_endpoint()\n");
  HIP_ASSERT(hints);

  // XX TODO: check flags?
  memset(hostname, 0, HIP_HOST_ID_HOSTNAME_LEN_MAX);
  err = gethostname(hostname, HIP_HOST_ID_HOSTNAME_LEN_MAX - 1);
  if (err) {
    HIP_ERROR("gethostname failed (%d)\n", err);
    err = EEI_NONAME;
    goto out_err;
  }

  /* System specific HIs should be added into the kernel with the
     HIP_HI_REUSE_ANY flag set, because this way we make the HIs
     readable by all processes. This function calls setmyeid() internally.. */
  hints->ei_flags |= HIP_HI_REUSE_ANY;
  
  /* select between anonymous/public HI based on the file name */
  if(!findsubstring(basename, pub_suffix))
    hints->ei_flags |= HIP_ENDPOINT_FLAG_ANON;

  /* check the algorithm from PEM format key */
  fp = fopen(basename, "rb");
  if (!fp) {
    HIP_ERROR("Couldn't open key file %s for reading\n", basename);
    err = -ENOMEM;
    goto out_err;
  }
  fgets(first_key_line,30,fp);  //read first line.
  _HIP_DEBUG("1st key line: %s",first_key_line);
  fclose(fp);

  if(findsubstring(first_key_line, "RSA"))
    algo = HIP_HI_RSA;
  else if(findsubstring(first_key_line, "DSA"))
    algo = HIP_HI_DSA;
  else {
    HIP_ERROR("Wrong kind of key file: %s\n",basename);
    err = -ENOMEM;
    goto out_err;
  }

  /* Does this work (or even use) the public keys? The user may not be
     root -miika */
  if(algo == HIP_HI_RSA)
    err = load_rsa_private_key(basename, &rsa);
  else
    err = load_dsa_private_key(basename, &dsa);
  if (err) {
    err = EEI_SYSTEM;
    HIP_ERROR("Loading of private key %s failed\n", basename);
    goto out_err;
  }

  if(algo == HIP_HI_RSA)
    err = rsa_to_hip_endpoint(rsa, &endpoint_hip, hints->ei_flags, hostname);
  else
    err = dsa_to_hip_endpoint(dsa, &endpoint_hip, hints->ei_flags, hostname);
  if (err) {
    HIP_ERROR("Failed to allocate and build endpoint.\n");
    err = EEI_SYSTEM;
    goto out_err;
  }

  HIP_HEXDUMP("host identity in endpoint: ", &endpoint_hip->id.host_id,
	      hip_get_param_total_len(&endpoint_hip->id.host_id));


  HIP_HEXDUMP("hip endpoint: ", endpoint_hip, endpoint_hip->length);

  if(algo == HIP_HI_RSA) {
    key_rr_len = rsa_to_dns_key_rr(rsa, &key_rr);
    if (key_rr_len <= 0) {
      HIP_ERROR("rsa_key_rr_len <= 0\n");
      err = -EFAULT;
      goto out_err;
    }
<<<<<<< HEAD
    
    err = hip_private_host_id_to_hit(&endpoint_hip->id.host_id, &hit.hit, HIP_HIT_TYPE_HASH120);
=======
    err = hip_public_rsa_to_hit(rsa, key_rr, HIP_HIT_TYPE_HASH120, &hit.hit);
>>>>>>> c5f06266
    if (err) {
      HIP_ERROR("Conversion from RSA to HIT failed\n");
      goto out_err;
    }
    HIP_HEXDUMP("Calculated RSA HIT: ", &hit.hit,
		sizeof(struct in6_addr));
  } else {
    key_rr_len = dsa_to_dns_key_rr(dsa, &key_rr);
    if (key_rr_len <= 0) {
      HIP_ERROR("dsa_key_rr_len <= 0\n");
      err = -EFAULT;
      goto out_err;
    }
<<<<<<< HEAD
    
    err = hip_private_host_id_to_hit(&endpoint_hip->id.host_id, &hit.hit, HIP_HIT_TYPE_HASH120);
=======
    err = hip_public_dsa_to_hit(dsa, key_rr, HIP_HIT_TYPE_HASH120, &hit.hit);
>>>>>>> c5f06266
    if (err) {
      HIP_ERROR("Conversion from DSA to HIT failed\n");
      goto out_err;
    }
    HIP_HEXDUMP("Calculated DSA HIT: ", &hit.hit,
		sizeof(struct in6_addr));
  }

#if 0 /* XX FIXME */
  ifaces = if_nameindex();
  if (ifaces == NULL || (ifaces->if_index == 0)) {
    HIP_ERROR("%s\n", (ifaces == NULL) ? "Iface error" : "No ifaces.");
    err = 1;
    goto out_err;
  }
#endif

  *res = calloc(1, sizeof(struct endpointinfo));
  if (!*res) {
    err = EEI_MEMORY;
    goto out_err;
  }

  (*res)->ei_endpoint = malloc(sizeof(struct sockaddr_eid));
  if (!(*res)->ei_endpoint) {
    err = EEI_MEMORY;
    goto out_err;
  }

  if (hints->ei_flags & EI_CANONNAME) {
    int len = strlen(hostname) + 1;
    if (len > 1) {
      (*res)->ei_canonname = malloc(len);
      if (!((*res)->ei_canonname)) {
	err = EEI_MEMORY;
	goto out_err;
      }
      memcpy((*res)->ei_canonname, hostname, len);
    }
  }

  err = setmyeid(((struct sockaddr_eid *) (*res)->ei_endpoint), servname,
		 (struct endpoint *) endpoint_hip, ifaces);
  if (err) {
    HIP_ERROR("Failed to set up my EID (%d)\n", err);
    err = EEI_SYSTEM;
    goto out_err;
  }
  
#if CONFIG_HIP_DEBUG
  {
    struct sockaddr_eid *eid = (struct sockaddr_eid *) (*res)->ei_endpoint;
    _HIP_DEBUG("eid family=%d value=%d\n", eid->eid_family,
	       ntohs(eid->eid_val));
  }
#endif

 out_err:

  if (rsa)
    RSA_free(rsa);

  if (dsa)
    DSA_free(dsa);
  
  if (endpoint_hip)
    free(endpoint_hip);
  
  if (ifaces)
    if_freenameindex(ifaces);
  
  return hit;
}

/**
 * get_local_hits - Query about local HITs and add the corresponding HIs into
 * kernel database. This function is used by getaddrinfo() in getaddrinfo.c
 *
 * @servname:  the service port name (e.g. "http" or "12345")
 * @adr:       the result of the query - HITs in a linked list
 *
 * Returns: zero on success, or negative error value on failure
 *
 */
int get_local_hits(const char *servname, struct gaih_addrtuple **adr) {
  int err = 0, i;
  struct hip_lhi hit;
  char *filenamebase = NULL;
  int filenamebase_len, ret;
  List list;
  struct endpointinfo modified_hints;
  struct endpointinfo *new; 
  
  HIP_DEBUG("\n");

  /* assign default hints */
  memset(&modified_hints, 0, sizeof(struct endpointinfo));
  modified_hints.ei_family = PF_HIP;

  initlist(&list);
  /* find key files from /etc/hosts */
  /* or */
  /* find key files from /etc/hip */
  findkeyfiles(DEFAULT_CONFIG_DIR, &list);
  _HIP_DEBUG("LEN:%d\n",length(&list));
  for(i=0; i<length(&list); i++) {
    _HIP_DEBUG("%s\n",getitem(&list,i));
    filenamebase_len = strlen(DEFAULT_CONFIG_DIR) + 1 +
      strlen(getitem(&list,i)) + 1;
    
    filenamebase = malloc(filenamebase_len);
    if (!filenamebase) {
      HIP_ERROR("Couldn't allocate file name\n");
      err = -ENOMEM;
      goto err_out;
    }
    ret = snprintf(filenamebase, filenamebase_len, "%s/%s",
		   DEFAULT_CONFIG_DIR,
		   getitem(&list,i));
    if (ret <= 0) {
      err = -EINVAL;
      goto err_out;
    }
    
    hit = get_localhost_endpoint(filenamebase, servname,
				 &modified_hints, &new);
    HIP_HEXDUMP("Got HIT: ", &hit.hit, sizeof(struct in6_addr));
    if (*adr == NULL) {
      *adr = malloc(sizeof(struct gaih_addrtuple));
      (*adr)->scopeid = 0;
    }				
    (*adr)->next = NULL;			
    (*adr)->family = AF_INET6;	
    memcpy((*adr)->addr, &hit.hit, sizeof(struct in6_addr));
    adr = &((*adr)->next);
    
    
  }
 err_out:
  if(filenamebase_len)
    free(filenamebase);
  if(list.head)
    destroy(&list);
  
  return err;
  
}<|MERGE_RESOLUTION|>--- conflicted
+++ resolved
@@ -1458,17 +1458,12 @@
       err = -EFAULT;
       goto out_err;
     }
-<<<<<<< HEAD
-    
-    err = hip_private_host_id_to_hit(&endpoint_hip->id.host_id, &hit.hit, HIP_HIT_TYPE_HASH120);
-=======
-    err = hip_public_rsa_to_hit(rsa, key_rr, HIP_HIT_TYPE_HASH120, &hit.hit);
->>>>>>> c5f06266
+    err = hip_private_rsa_to_hit(rsa, key_rr, HIP_HIT_TYPE_HASH120, &hit.hit);
     if (err) {
       HIP_ERROR("Conversion from RSA to HIT failed\n");
       goto out_err;
     }
-    HIP_HEXDUMP("Calculated RSA HIT: ", &hit.hit,
+    _HIP_HEXDUMP("Calculated RSA HIT: ", &hit.hit,
 		sizeof(struct in6_addr));
   } else {
     key_rr_len = dsa_to_dns_key_rr(dsa, &key_rr);
@@ -1477,17 +1472,12 @@
       err = -EFAULT;
       goto out_err;
     }
-<<<<<<< HEAD
-    
-    err = hip_private_host_id_to_hit(&endpoint_hip->id.host_id, &hit.hit, HIP_HIT_TYPE_HASH120);
-=======
-    err = hip_public_dsa_to_hit(dsa, key_rr, HIP_HIT_TYPE_HASH120, &hit.hit);
->>>>>>> c5f06266
+    err = hip_private_dsa_to_hit(dsa, key_rr, HIP_HIT_TYPE_HASH120, &hit.hit);
     if (err) {
       HIP_ERROR("Conversion from DSA to HIT failed\n");
       goto out_err;
     }
-    HIP_HEXDUMP("Calculated DSA HIT: ", &hit.hit,
+    _HIP_HEXDUMP("Calculated DSA HIT: ", &hit.hit,
 		sizeof(struct in6_addr));
   }
 
