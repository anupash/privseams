/*
 * getendpointinfo: native HIP API resolver
 *
 * Authors:
 * - Miika Komu <miika@iki.fi>
 * - Anthony D. Joseph <adj@hiit.fi>
 * Copyright: Miika Komu 2004, The Inner Net License v2.00.
 * Notes:     This file uses the code in this directory from Craig Metz.
 *
 * Todo:
 * - Move the association functions to their own files when you find better
 *   names for them.
 * Bugs:
 * - xx
 */

/* The Inner Net License, Version 2.00

  The author(s) grant permission for redistribution and use in source and
binary forms, with or without modification, of the software and documentation
provided that the following conditions are met:

0. If you receive a version of the software that is specifically labelled
   as not being for redistribution (check the version message and/or README),
   you are not permitted to redistribute that version of the software in any
   way or form.
1. All terms of the all other applicable copyrights and licenses must be
   followed.
2. Redistributions of source code must retain the authors' copyright
   notice(s), this list of conditions, and the following disclaimer.
3. Redistributions in binary form must reproduce the authors' copyright
   notice(s), this list of conditions, and the following disclaimer in the
   documentation and/or other materials provided with the distribution.
4. All advertising materials mentioning features or use of this software
   must display the following acknowledgement with the name(s) of the
   authors as specified in the copyright notice(s) substituted where
   indicated:

	This product includes software developed by <name(s)>, The Inner
	Net, and other contributors.

5. Neither the name(s) of the author(s) nor the names of its contributors
   may be used to endorse or promote products derived from this software
   without specific prior written permission.

THIS SOFTWARE IS PROVIDED BY ITS AUTHORS AND CONTRIBUTORS ``AS IS'' AND ANY
EXPRESS OR IMPLIED WARRANTIES, INCLUDING, BUT NOT LIMITED TO, THE IMPLIED
WARRANTIES OF MERCHANTABILITY AND FITNESS FOR A PARTICULAR PURPOSE ARE
DISCLAIMED. IN NO EVENT SHALL THE AUTHORS OR CONTRIBUTORS BE LIABLE FOR ANY
DIRECT, INDIRECT, INCIDENTAL, SPECIAL, EXEMPLARY, OR CONSEQUENTIAL DAMAGES
(INCLUDING, BUT NOT LIMITED TO, PROCUREMENT OF SUBSTITUTE GOODS OR SERVICES;
LOSS OF USE, DATA, OR PROFITS; OR BUSINESS INTERRUPTION) HOWEVER CAUSED AND ON
ANY THEORY OF LIABILITY, WHETHER IN CONTRACT, STRICT LIABILITY, OR TORT
(INCLUDING NEGLIGENCE OR OTHERWISE) ARISING IN ANY WAY OUT OF THE USE OF THIS
SOFTWARE, EVEN IF ADVISED OF THE POSSIBILITY OF SUCH DAMAGE.

  If these license terms cause you a real problem, contact the author.  */

#ifdef _USAGI_LIBINET6
#include "libc-compat.h"
#endif

#include <assert.h>
#include <errno.h>
#include <netdb.h>
#include <resolv.h>
#include <stdio.h>
#include <stdlib.h>
#include <string.h>
#include <unistd.h>
#include <arpa/inet.h>
#include <sys/socket.h>
#include <netinet/in.h>
#include <sys/types.h>
#include <sys/un.h>
#include <sys/utsname.h>
#include <net/if.h>
#include <ctype.h>
#include <openssl/dsa.h>
#include <hip.h>

#include "builder.h"
#include "crypto.h"
#include "libinet6/util.h"

int convert_port_string_to_number(const char *servname, in_port_t *port)
{
  int err = 0;
  struct servent *servent;
  long int strtol_port;

  servent = getservbyname(servname, NULL);
  if (servent) {
    *port = ntohs(servent->s_port);
  } else {
    /* Try strtol if getservbyname fails, e.g. if the servname is "12345". */
    strtol_port = strtol(servname, NULL, 0);
    if (strtol_port == LONG_MIN || strtol_port == LONG_MAX ||
	strtol_port <= 0) {
      HIP_PERROR("strtol failed:");
      err = EEI_NONAME;
      goto out_err;
    }
    *port = strtol_port;
  }

 out_err:

  endservent();

  return err;

}
#if 0
char* hip_in6_ntop(const struct in6_addr *in6, char *buf)
{
        if (!buf)
                return NULL;
        sprintf(buf,
                "%04x:%04x:%04x:%04x:%04x:%04x:%04x:%04x",
                ntohs(in6->s6_addr16[0]), ntohs(in6->s6_addr16[1]),
                ntohs(in6->s6_addr16[2]), ntohs(in6->s6_addr16[3]),
                ntohs(in6->s6_addr16[4]), ntohs(in6->s6_addr16[5]),
                ntohs(in6->s6_addr16[6]), ntohs(in6->s6_addr16[7]));
        return buf;
}
#endif
int setmyeid(struct sockaddr_eid *my_eid,
	     const char *servname,
	     const struct endpoint *endpoint,
	     const struct if_nameindex *ifaces)
{
  int err = 0;
  struct hip_common *msg = NULL;
  int iface_num = 0;
  struct if_nameindex *iface;
  struct hip_sockaddr_eid *sa_eid;
  struct endpoint_hip *ep_hip = (struct endpoint_hip *) endpoint;
  in_port_t port;

  HIP_DEBUG("\n");

  if (ep_hip->family != PF_HIP) {
    HIP_ERROR("Only HIP endpoints are supported\n");
    err = EEI_FAMILY;
    goto out_err;
  }

  if (ep_hip->flags & HIP_ENDPOINT_FLAG_HIT) {
    HIP_ERROR("setmyeid does not support HITs yet\n");
    err = EEI_BADFLAGS;
    goto out_err;
  }

  HIP_HEXDUMP("host_id in endpoint: ", &ep_hip->id.host_id,
	      hip_get_param_total_len(&ep_hip->id.host_id));

  msg = hip_msg_alloc();
  if (!msg) {
    err = EEI_MEMORY;
    goto out_err;
  }

  if (servname == NULL || strlen(servname) == 0) {
    port = 0; /* Ephemeral port */
    goto skip_port_conversion;
  }

  err = convert_port_string_to_number(servname, &port);
  if (err) {
    HIP_ERROR("Port conversion failed (%d)\n", err);
    goto out_err;
  }

 skip_port_conversion:

  /* Handler emphemeral port number */
  if (port == 0) {
    while (port < 1024) /* XX FIXME: CHECK UPPER BOUNDARY */
	   port = rand();
  }

  HIP_DEBUG("port=%d\n", port);
  
  hip_build_user_hdr(msg, SO_HIP_SET_MY_EID, 0);
  
  err = hip_build_param_eid_endpoint(msg, ep_hip);
  if (err) {
    err = EEI_MEMORY;
    goto out_err;
  }

  for(iface = (struct if_nameindex *) ifaces;
      iface && iface->if_index != 0; iface++) {
    err = hip_build_param_eid_iface(msg, iface->if_index);
    if (err) {
      err = EEI_MEMORY;
      goto out_err;
    }
  }

  err = hip_recv_daemon_info(msg, 0);
  if (err) {
    err = EEI_SYSTEM;
    HIP_ERROR("Failed to recv msg\n");
    goto out_err;
  }

  /* getsockopt wrote the corresponding EID into the message, use it */

  err = hip_get_msg_err(msg);
  if (err) {
    err = EEI_SYSTEM;
    goto out_err;
  }

  sa_eid = hip_get_param_contents(msg, HIP_PARAM_EID_SOCKADDR);
  if (!sa_eid) {
    err = EEI_SYSTEM;
    goto out_err;
  }

  memcpy(my_eid, sa_eid, sizeof(struct sockaddr_eid));

  /* Fill the port number also because the HIP module did not fill it */
  my_eid->eid_port = htons(port);

  HIP_DEBUG("eid val=%d, port=%d\n", htons(my_eid->eid_val),
	    htons(my_eid->eid_port));

  HIP_DEBUG("\n");
  
 out_err:

  if (msg)
    hip_msg_free(msg);

  return err;
}

int setpeereid(struct sockaddr_eid *peer_eid,
	       const char *servname,
	       const struct endpoint *endpoint,
	       const struct addrinfo *addrinfo)
{
  int err = 0;
  struct hip_common *msg = NULL;
  struct addrinfo *addr;
  struct sockaddr_eid *sa_eid;
  in_port_t port = 0;

  HIP_DEBUG("\n");

  if (endpoint->family != PF_HIP) {
    HIP_ERROR("Only HIP endpoints are supported\n");
    err = EEI_FAMILY;
    goto out_err;
  }

#ifdef CONFIG_HIP_DEBUG
  {
    struct endpoint_hip *ep_hip = (struct endpoint_hip *) endpoint;
    if (ep_hip->flags & HIP_ENDPOINT_FLAG_HIT) {
      HIP_HEXDUMP("setpeereid hit: ", &ep_hip->id.hit,
		  sizeof(struct in6_addr));
    } else {
      HIP_HEXDUMP("setpeereid hi: ", &ep_hip->id.host_id,
		  hip_get_param_total_len(&ep_hip->id.host_id));
    }
  }
#endif

  msg = hip_msg_alloc();
  if (!msg) {
    err = EEI_MEMORY;
    goto out_err;
  }

  if (servname != NULL) {
    err = convert_port_string_to_number(servname, &port);
    if (err) {
      HIP_ERROR("Port conversion failed (%d)\n", err);
      goto out_err;
    }
  }

  HIP_DEBUG("port=%d\n", port);

  hip_build_user_hdr(msg, SO_HIP_SET_PEER_EID, 0);

  err = hip_build_param_eid_endpoint(msg, (struct endpoint_hip *) endpoint);
  if (err) {
    err = EEI_MEMORY;
    goto out_err;
  }

  for(addr = (struct addrinfo *) addrinfo; addr; addr = addr->ai_next) {
    HIP_DEBUG("setpeereid addr family=%d len=%d\n",
	      addrinfo->ai_family,
	      addrinfo->ai_addrlen);
    HIP_HEXDUMP("setpeereid addr: ", addrinfo->ai_addr, addrinfo->ai_addrlen);
    err = hip_build_param_eid_sockaddr(msg, addrinfo->ai_addr,
				       addrinfo->ai_addrlen);
    if (err) {
      err = EEI_MEMORY;
      goto out_err;
    }
  }

  err = hip_recv_daemon_info(msg, 0);
  if (err) {
    err = EEI_SYSTEM;
    goto out_err;
  }

  /* The HIP module wrote the eid into the msg. Let's use it. */

  sa_eid = hip_get_param_contents(msg, HIP_PARAM_EID_SOCKADDR);
  if (!sa_eid) {
    err = EEI_SYSTEM;
    goto out_err;
  }
	       
  memcpy(peer_eid, sa_eid, sizeof(struct sockaddr_eid));

  /* Fill the port number also because the HIP module did not fill it */
  peer_eid->eid_port = htons(port);

 out_err:

  if (msg)
    hip_msg_free(msg);

  return err;
}

/*
 * !!!!!!!!!!!!!!!!!!!!!!!!!!!!!!!!!!!!!!!!!!!!!!!!!!!!!!!!!!!!!!
 * XX FIXME: grep for public / private word from the filename and
 * call either load_private or load_public correspondingly.
 * Are application specified identities always anonymous?
 */
int load_hip_endpoint_pem(const char *filename,
			  struct endpoint **endpoint)
{
  int err = 0, algo = 0;
  char first_key_line[30];
  DSA *dsa = NULL;
  RSA *rsa = NULL;
  FILE* fp;
  
  *endpoint = NULL;
  
  /* check the algorithm from PEM format private key */
  fp = fopen(filename, "rb");
  if (!fp) {
    HIP_ERROR("Couldn't open key file %s for reading\n", filename);
    err = -ENOMEM;
    goto out_err;
  }
  fgets(first_key_line,30,fp);  //read first line. 
  _HIP_DEBUG("1st key line: %s", first_key_line);
  fclose(fp);
  
  if(findsubstring(first_key_line, "RSA"))
    algo = HIP_HI_RSA;
  else if(findsubstring(first_key_line, "DSA"))
    algo = HIP_HI_DSA;
  else {
    HIP_ERROR("Wrong kind of key file: %s\n",basename);
    err = -ENOMEM;
    goto out_err;
  }

  if(algo == HIP_HI_RSA)
    err = load_rsa_private_key(filename, &rsa);
  else
    err = load_dsa_private_key(filename, &dsa);
  if (err) {
    HIP_ERROR("Failed to load private key %s (%d)\n",filename, err);
    goto out_err;
  }
  
  // XX FIX: host_id_hdr->rdata.flags = htons(0x0200); /* key is for a host */
  if(algo == HIP_HI_RSA)
    err = rsa_to_hip_endpoint(rsa, (struct endpoint_hip **) endpoint,
			      HIP_ENDPOINT_FLAG_ANON, "");
  else
    err = dsa_to_hip_endpoint(dsa, (struct endpoint_hip **) endpoint,
			      HIP_ENDPOINT_FLAG_ANON, "");
  if (err) {
    HIP_ERROR("Failed to convert private key to HIP endpoint (%d)\n", err);
    goto out_err;
  }

 out_err:
  
  if (dsa)
    DSA_free(dsa);
  if (rsa)
    RSA_free(rsa);
  if (err && *endpoint)
    free(*endpoint);
  
  return err;
}


void free_endpointinfo(struct endpointinfo *res)
{
  struct endpointinfo *tmp;
  
  HIP_DEBUG("\n");

  while(res) {

    if (res->ei_endpoint)
      free(res->ei_endpoint);
    
    if (res->ei_canonname)
      free(res->ei_canonname);

    HIP_DEBUG("Freeing res\n");

    /* Save the next pointer from the data structure before the data
       structure is freed. */
    tmp = res;
    res = tmp->ei_next;
    
    /* The outermost data structure must be freed last. */
    free(tmp);
  }

}

/**
 * get_localhost_endpointinfo - query endpoint info about the localhost
 * @basename: the basename for the hip/hosts file (included for easier writing
 *            of unit tests)
 * @servname: the service port name (e.g. "http" or "12345")
 * @hints:    selects which type of endpoints is going to be resolved
 * @res:      the result of the query
 *
 * This function is for libinet6 internal purposes only. This function does
 * not resolve private identities, only public identities. The locators of
 * the localhost are not resolved either because interfaces are used on the
 * localhost instead of addresses. This means that the addrlist is just zeroed
 * on the result.
 *
 * Only one identity at a time can be resolved with this function. If multiple
 * identities are needed, one needs to call this function multiple times
 * with different @basename arguments and link the results together.
 *
 * XX FIX: LOCAL RESOLVER SHOULD RESOLVE PUBLIC KEYS, NOT
 * PRIVATE. CHECK THAT IT WORKS WITH THE USER-KEY TEST PROGRAM.
 *
 * Returns: zero on success, or negative error value on failure
 */
int get_localhost_endpointinfo(const char *basename,
			       const char *servname,
			       struct endpointinfo *hints,
			       struct endpointinfo **res)
{
  int err = 0, algo = 0;
  DSA *dsa = NULL;
  RSA *rsa = NULL;
  struct endpoint_hip *endpoint_hip = NULL;
  char hostname[HIP_HOST_ID_HOSTNAME_LEN_MAX];
  struct if_nameindex *ifaces = NULL;
  char first_key_line[30];
  FILE* fp;
  const char *pub_suffix = "_pub";

  *res = NULL;

  _HIP_DEBUG("glhepi\n");
  HIP_ASSERT(hints);

  // XX TODO: check flags?
  memset(hostname, 0, HIP_HOST_ID_HOSTNAME_LEN_MAX);
  err = gethostname(hostname, HIP_HOST_ID_HOSTNAME_LEN_MAX - 1);
  if (err) {
    HIP_ERROR("gethostname failed (%d)\n", err);
    err = EEI_NONAME;
    goto out_err;
  }

  /* System specific HIs should be added into the kernel with the
     HIP_HI_REUSE_ANY flag set, because this way we make the HIs
     readable by all processes. This function calls setmyeid() internally.. */
  hints->ei_flags |= HIP_HI_REUSE_ANY;
  
  /* select between anonymous/public HI based on the file name */
  if(!findsubstring(basename, pub_suffix))
    hints->ei_flags |= HIP_ENDPOINT_FLAG_ANON;

  /* System specific HIs should be added into the kernel with the
     HIP_HI_REUSE_ANY flag set. We set the flag 
     (specific for setmyeid) 'wrongly' here
     because this way we make the HIs readable by all processes.
     This function calls setmyeid() internally.. */
  hints->ei_flags |= HIP_HI_REUSE_ANY;


  /* check the algorithm from PEM format key */
  fp = fopen(basename, "rb");
  if (!fp) {
    HIP_ERROR("Couldn't open key file %s for reading\n", basename);
    err = -ENOMEM;
    goto out_err;
  }
  fgets(first_key_line,30,fp);  //read first line.
  _HIP_DEBUG("1st key line: %s",first_key_line);
  fclose(fp);

  if(findsubstring(first_key_line, "RSA"))
    algo = HIP_HI_RSA;
  else if(findsubstring(first_key_line, "DSA"))
    algo = HIP_HI_DSA;
  else {
    HIP_ERROR("Wrong kind of key file: %s\n",basename);
    err = -ENOMEM;
    goto out_err;
  }

  /* Only private keys are handled. */
  if(algo == HIP_HI_RSA)
    err = load_rsa_private_key(basename, &rsa);
  else
    err = load_dsa_private_key(basename, &dsa);
  if (err) {
    err = EEI_SYSTEM;
    HIP_ERROR("Loading of private key %s failed\n", basename);
    goto out_err;
  }

  if(algo == HIP_HI_RSA)
    err = rsa_to_hip_endpoint(rsa, &endpoint_hip, hints->ei_flags, hostname);
  else
    err = dsa_to_hip_endpoint(dsa, &endpoint_hip, hints->ei_flags, hostname);
  if (err) {
    HIP_ERROR("Failed to allocate and build endpoint.\n");
    err = EEI_SYSTEM;
    goto out_err;
  }

  _HIP_HEXDUMP("host identity in endpoint: ", &endpoint_hip->id.host_id,
	      hip_get_param_total_len(&endpoint_hip->id.host_id));


  _HIP_HEXDUMP("hip endpoint: ", endpoint_hip, endpoint_hip->length);

#if 0 /* XX FIXME */
  ifaces = if_nameindex();
  if (ifaces == NULL || (ifaces->if_index == 0)) {
    HIP_ERROR("%s\n", (ifaces == NULL) ? "Iface error" : "No ifaces.");
    err = 1;
    goto out_err;
  }
#endif

  *res = calloc(1, sizeof(struct endpointinfo));
  if (!*res) {
    err = EEI_MEMORY;
    goto out_err;
  }

  (*res)->ei_endpoint = malloc(sizeof(struct sockaddr_eid));
  if (!(*res)->ei_endpoint) {
    err = EEI_MEMORY;
    goto out_err;
  }

  if (hints->ei_flags & EI_CANONNAME) {
    int len = strlen(hostname) + 1;
    if (len > 1) {
      (*res)->ei_canonname = malloc(len);
      if (!((*res)->ei_canonname)) {
	err = EEI_MEMORY;
	goto out_err;
      }
      memcpy((*res)->ei_canonname, hostname, len);
    }
  }

  err = setmyeid(((struct sockaddr_eid *) (*res)->ei_endpoint), servname,
		 (struct endpoint *) endpoint_hip, ifaces);
  if (err) {
    HIP_ERROR("Failed to set up my EID (%d)\n", err);
    err = EEI_SYSTEM;
    goto out_err;
  }
  
#if CONFIG_HIP_DEBUG
  {
    struct sockaddr_eid *eid = (struct sockaddr_eid *) (*res)->ei_endpoint;
    HIP_DEBUG("eid family=%d value=%d\n", eid->eid_family,
	      ntohs(eid->eid_val));
  }
#endif

  (*res)->ei_flags = 0; /* FIXME: what about anonymous identities? */
  (*res)->ei_family = PF_HIP;
  (*res)->ei_socktype = hints->ei_socktype;
  (*res)->ei_protocol = hints->ei_protocol;
  (*res)->ei_endpointlen = sizeof(struct sockaddr_eid);
  /* ei_endpoint has already been set */
  /* canonname has already been set */
  (*res)->ei_next = NULL; /* only one local HI currently supported */

 out_err:

  if (rsa)
    RSA_free(rsa);

 if (dsa)
    DSA_free(dsa);

  if (endpoint_hip)
    free(endpoint_hip);

  if (ifaces)
    if_freenameindex(ifaces);

  /* Free allocated memory on error. Nullify the result in case the
     caller tries to deallocate the result twice with free_endpointinfo. */
  if (err) {
    if (*res) {
      if ((*res)->ei_endpoint)
	free((*res)->ei_endpoint);
      if ((*res)->ei_canonname)
	free((*res)->ei_canonname);

      free(*res);
      *res = NULL;
    }
  }
  
  return err;
}

/**
 * get_kernel_peer_list - query kernel for list of known peers
 * @nodename:  the name of the peer to be resolved
 * @servname:  the service port name (e.g. "http" or "12345")
 * @hints:    selects which type of endpoints is going to be resolved
 * @res:       the result of the query
 * @alt_flag:  flag for an alternate query (after a file query has been done)
 *             This flag will add entries (if found) to an existing result
 *
 * This function is for libinet6 internal purposes only.
 *
 * Returns: zero on success, or negative error value on failure
 *
 */
int get_kernel_peer_list(const char *nodename, const char *servname,
			 const struct endpointinfo *hints, 
			 struct endpointinfo **res, int alt_flag)
{
  int err = 0;
  struct hip_common *msg = NULL;
  unsigned int *count, *acount;
  struct hip_host_id *host_id;
  hip_hit_t *hit;
  struct in6_addr *addr;
  int i, j;
  struct endpointinfo *einfo = NULL;
  char *fqdn_str;
  int nodename_str_len = 0;
  int fqdn_str_len = 0;
  struct endpointinfo *previous_einfo = NULL;
  /* Only HITs are supported, so endpoint_hip is statically allocated */
  struct endpoint_hip endpoint_hip;
  in_port_t port = 0;
  struct addrinfo ai_hints, *ai_tail, *ai_res = NULL;
  char hit_str[46];

  if (!alt_flag)
    *res = NULL; /* The NULL value is used in the loop below. */
  
  HIP_DEBUG("\n");
  HIP_ASSERT(hints);

  if (nodename != NULL)
    nodename_str_len = strlen(nodename);

  memset(&ai_hints, 0, sizeof(struct addrinfo));
  /* ai_hints.ai_flags = hints->ei_flags; */
  /* Family should be AF_ANY but currently the HIP module supports only IPv6.
     In any case, the family cannot be copied directly from hints, because
     it contains PF_HIP. */
  ai_hints.ai_family = AF_INET6;
  ai_hints.ai_socktype = hints->ei_socktype;
  ai_hints.ai_protocol = hints->ei_protocol;

  /* The getaddrinfo is called only once and the results are copied in each
     element of the endpointinfo linked lists. */
  err = getaddrinfo(NULL, servname, &ai_hints, &ai_res);
  if (err) {
    HIP_ERROR("getaddrinfo failed: %s", gai_strerror(err));
    goto out_err;
  }

  /* Call the kernel to get the list of known peer addresses */
  msg = hip_msg_alloc();
  if (!msg) {
    err = EEI_MEMORY;
    goto out_err;
  }

  /* Build the message header */
  err = hip_build_user_hdr(msg, SO_HIP_GET_PEER_LIST, 0);
  if (err) {
    err = EEI_MEMORY;
    goto out_err;
  }
  
  /* Call the kernel */
  err = hip_recv_daemon_info(msg, 0);
  if (err) {
    err = EEI_SYSTEM;
    HIP_ERROR("Failed to recv msg\n");
    goto out_err;
  }

  /* getsockopt wrote the peer list into the message, now process it
   * Format is:
     <unsigned integer> - Number of entries
     [<host id> - Host identifier
      <hit> - HIT
      <unsigned integer> - Number of addresses
      [<ipv6 address> - IPv6 address
       ...]
     ...]
  */
  err = hip_get_msg_err(msg);
  if (err) {
    err = EEI_SYSTEM;
    goto out_err;
  }

  /* Get count of entries in peer list */
  count = hip_get_param_contents(msg, HIP_PARAM_UINT);
  if (!count) {
    err = EEI_SYSTEM;
    goto out_err;
  }

  for (i = 0; i < *count; i++) {
    /* Get the next peer HOST ID */
    host_id = hip_get_param(msg, HIP_PARAM_HOST_ID);
    if (!host_id) {
      HIP_ERROR("no host identity pubkey in response\n");
      err = EEI_SYSTEM;
      goto out_err;
    }

    /* Extract the peer hostname, and determine its length */
    fqdn_str = hip_get_param_host_id_hostname(host_id);
    fqdn_str_len = strlen(fqdn_str);

    /* Get the peer HIT */
    hit = (hip_hit_t *) hip_get_param_contents(msg, HIP_PARAM_HIT);
    if (!hit) {
      HIP_ERROR("no hit in response\n");
      err = EEI_SYSTEM;
      goto out_err;
    }

    /* Get the number of addresses */
    acount = hip_get_param_contents(msg, HIP_PARAM_UINT);
    if (!acount) {
      err = EEI_SYSTEM;
      goto out_err;
    }

    /* Parse the hit into text form for comparison below */
    hip_in6_ntop((const struct in6_addr *)&hit, hit_str);

    /* Check if the nodename or the endpoint in the hints matches the
       scanned entries. */
    if (nodename_str_len && (fqdn_str_len == nodename_str_len) &&
	(strcmp(fqdn_str, nodename) == 0)) {
      /* XX FIX: foobar should match to foobar.org, depending on resolv.conf */
      HIP_DEBUG("Nodename match\n");
    } else if(hints->ei_endpointlen && hints->ei_endpoint &&
	      (strlen(hit_str) == hints->ei_endpointlen) &&
	      (strcmp(hit_str, (char *) hints->ei_endpoint) == 0)) {
      HIP_DEBUG("Endpoint match\n");
    } else if (!nodename_str_len) {
      HIP_DEBUG("Null nodename, returning as matched\n");
    } else {
      /* Not matched, so skip the addresses in the kernel response */
      for (j = 0; j < *acount; j++) {
	addr = (struct in6_addr *)hip_get_param_contents(msg,
							 HIP_PARAM_IPV6_ADDR);
	if (!addr) {
	  HIP_ERROR("no ip addr in response\n");
	  err = EEI_SYSTEM;
	  goto out_err;
	}
      }
      continue;
    }
      
    /* Allocate a new endpointinfo */
    einfo = calloc(1, sizeof(struct endpointinfo));
    if (!einfo) {
      err = EEI_MEMORY;
      goto out_err;
    }

    /* Allocate a new endpoint */
    einfo->ei_endpoint = calloc(1, sizeof(struct sockaddr_eid));
    if (!einfo->ei_endpoint) {
      err = EEI_MEMORY;
      goto out_err;
    }
    
    /* Copy the name if the flag is set */
    if (hints->ei_flags & EI_CANONNAME) {
      einfo->ei_canonname = malloc(fqdn_str_len + 1);
      if (!(einfo->ei_canonname)) {
	err = EEI_MEMORY;
	goto out_err;
      }
      HIP_ASSERT(strlen(fqdn_str) == fqdn_str_len);
      strcpy(einfo->ei_canonname, fqdn_str);
      /* XX FIX: we should append the domain name if it does not exist */
    }

    _HIP_DEBUG("*** %p %p\n", einfo, previous_einfo);
    
    HIP_ASSERT(einfo); /* Assertion 1 */
    
    /* Allocate and fill the HI. Note that here we are assuming that the
       endpoint is really a HIT. The following assertion checks that we are
       dealing with a HIT. Change the memory allocations and other code when
       HIs are really supported. */
    
    memset(&endpoint_hip, 0, sizeof(struct endpoint_hip));
    endpoint_hip.family = PF_HIP;

    /* Only HITs are supported, so endpoint_hip is not dynamically allocated
       and sizeof(endpoint_hip) is enough */
    endpoint_hip.length = sizeof(struct endpoint_hip);
    endpoint_hip.flags = HIP_ENDPOINT_FLAG_HIT;
    memcpy(&endpoint_hip.id.hit, hit, sizeof(struct in6_addr));
    
    HIP_HEXDUMP("peer HIT: ", &endpoint_hip.id.hit, sizeof(struct in6_addr));
    
    HIP_ASSERT(einfo && einfo->ei_endpoint); /* Assertion 2 */

    /* Now replace the addresses that we got from getaddrinfo in the ai_res
       structure, with the entries from the kernel. If there are not enough
       entries already present, allocate and fill new ones */
    ai_tail = ai_res;
    for (j = 0; j < *acount; j++, ai_tail = ai_tail->ai_next) {
      addr = (struct in6_addr *) hip_get_param_contents(msg,
							HIP_PARAM_IPV6_ADDR);
      if (!addr) {
	HIP_ERROR("no ip addr in response\n");
	err = EEI_SYSTEM;
	goto out_err;
      }

      /* Should we always include our entries, even if there are none? */
      if (!ai_res) continue;

      if (!ai_tail) { 
	/* We ran out of entries, so copy the first one so we get the
	   flags and other info*/
	ai_tail = malloc(sizeof(struct addrinfo));
	memcpy(ai_tail, ai_res, sizeof(struct addrinfo));
	ai_tail->ai_addr = malloc(sizeof(struct sockaddr_in6));
	memcpy(ai_tail->ai_addr, ai_res->ai_addr,sizeof(struct sockaddr_in6));
	ai_tail->ai_canonname = malloc(strlen(ai_res->ai_canonname)+1);
	strcpy(ai_tail->ai_canonname, ai_res->ai_canonname);
      }

      /* Now, save the address from the kernel */
      memcpy(&(((struct sockaddr_in6 *)ai_tail->ai_addr)->sin6_addr), addr, 
	       sizeof(struct in6_addr));
    }

    /* Call the kernel for the peer eid */
    err = setpeereid((struct sockaddr_eid *) einfo->ei_endpoint, servname,
		     (struct endpoint *) &endpoint_hip, ai_res);
    if (err) {
      HIP_ERROR("association failed (%d): %s\n", err);
      goto out_err;
    }
    
    /* Fill the rest of the fields in the einfo */
    einfo->ei_flags = hints->ei_flags;
    einfo->ei_family = PF_HIP;
    einfo->ei_socktype = hints->ei_socktype;
    einfo->ei_protocol = hints->ei_protocol;
    einfo->ei_endpointlen = sizeof(struct sockaddr_eid);
    
    /* The einfo structure has been filled now. Now, append it to the linked
       list. */
    
    /* Set res point to the first memory allocation, so that the starting
       point of the linked list will not be forgotten. The res will be set
       only once because on the next iteration of the loop it will non-null. */
    if (!*res)
      *res = einfo;
    
    HIP_ASSERT(einfo && einfo->ei_endpoint && *res); /* 3 */
    
    /* Link the previous endpoint info structure to this new one. */
    if (previous_einfo) {
      previous_einfo->ei_next = einfo;
    }
    
    /* Store a pointer to this einfo so that we can link this einfo to the
       following einfo on the next iteration. */
    previous_einfo = einfo;
    
    HIP_ASSERT(einfo && einfo->ei_endpoint && *res &&
	       previous_einfo == einfo); /* 4 */
  }
  
  HIP_DEBUG("Kernel list scanning ended\n");
  
 out_err:
  
  if (ai_res)
    freeaddrinfo(ai_res);
  
  if (msg)
    hip_msg_free(msg);

  /* Free all of the reserved memory on error */
  if (err) {
    /* Assertions 1, 2 and 3: einfo has not been linked to *res and
       it has to be freed separately. In English: free only einfo
       if it has not been linked into the *res list */
    if (einfo && previous_einfo != einfo) {
      if (einfo->ei_endpoint)
	free(einfo->ei_endpoint);
      if (einfo->ei_canonname)
	free(einfo->ei_canonname);
      free(einfo);
    }
    
    /* Assertion 4: einfo has been linked into the *res. Free all of the
     *res list elements (einfo does not need be freed separately). */
    if (*res) {
      free_endpointinfo(*res);
      /* In case the caller of tries to free the res again */
      *res = NULL;
    }
  }
  
  return err;
}

/**
 * get_peer_endpointinfo - query endpoint info about a peer
 * @hostsfile: the filename where the endpoint information is stored
 * @nodename:  the name of the peer to be resolved
 * @servname:  the service port name (e.g. "http" or "12345")
 * @hints:     selects which type of endpoints is going to be resolved
 * @res:       the result of the query
 *
 * This function is for libinet6 internal purposes only.
 *
 * Returns: zero on success, or negative error value on failure
 *
 */
int get_peer_endpointinfo(const char *hostsfile,
			  const char *nodename,
			  const char *servname,
			  const struct endpointinfo *hints,
			  struct endpointinfo **res)
{
  int err, match_found = 0, ret = 0, i=0;
  unsigned int lineno = 0, fqdn_str_len = 0;
  FILE *hosts = NULL;
  char *hi_str, *fqdn_str;
  struct endpointinfo *einfo = NULL, *current = NULL, *new = NULL;
  struct addrinfo ai_hints, *ai_res = NULL;
  struct endpointinfo *previous_einfo = NULL;
  /* Only HITs are supported, so endpoint_hip is statically allocated */
  struct endpoint_hip endpoint_hip;
  char line[500];
  struct in6_addr hit;
  List mylist;
  
  *res = NULL; /* The NULL value is used in the loop below. */
  
  HIP_DEBUG("\n");
  
  HIP_ASSERT(nodename);
  HIP_ASSERT(hints);

  hosts = fopen(hostsfile, "r");
  if (!hosts) {
    err = EEI_SYSTEM;
    HIP_ERROR("Failed to open %s\n", _PATH_HIP_HOSTS);
    goto out_err;
  }
  
  memset(&ai_hints, 0, sizeof(struct addrinfo));
  ai_hints.ai_flags = hints->ei_flags;
  /* Family should be AF_ANY but currently the HIP module supports only IPv6.
     In any case, the family cannot be copied directly from hints, because
     it contains PF_HIP. */
  ai_hints.ai_family = AF_INET6;
  ai_hints.ai_socktype = hints->ei_socktype;
  ai_hints.ai_protocol = hints->ei_protocol;

  /* The getaddrinfo is called only once and the results are copied in each
     element of the endpointinfo linked lists. */
  err = getaddrinfo(nodename, servname, &ai_hints, &ai_res);
  if (err) {
    HIP_ERROR("getaddrinfo failed: %s\n", gai_strerror(err));
    goto fallback;
  }
  
  /* XX TODO: check and handle flags here */
  
  HIP_ASSERT(!*res); /* Pre-loop invariable */

  /* XX TODO: reverse the order of hi_str and fqdn_str in the
     /etc/hosts file? */
  
  while( getwithoutnewline(line, 500, hosts) != NULL ) {
    lineno++;
    if(strlen(line)<=1) continue; 
    initlist(&mylist);
    extractsubstrings(line,&mylist);
     
    /* find out the fqdn string amongst the HITS - 
       it's a non-valid ipv6 addr */
    for(i=0;i<length(&mylist);i++) {
      ret = inet_pton(AF_INET6, getitem(&mylist,i), &hit);
      if (ret < 1) {
	fqdn_str = getitem(&mylist,i);
	fqdn_str_len = strlen(getitem(&mylist,i));
	break;
      }
    }
    
    /* Check if the nodename or the endpoint in the hints matches to the
       scanned entries. */
    if (fqdn_str_len == strlen(nodename) &&
	strcmp(fqdn_str, nodename) == 0) {
      /* XX FIX: foobar should match to foobar.org, depending on resolv.conf */
      _HIP_DEBUG("Nodename match on line %d\n", lineno);
      match_found = 1;
    } /* what is endpoint match? */
    //else if(hints->ei_endpointlen && hints->ei_endpoint &&
    //      hi_str_len == hints->ei_endpointlen &&
    //      (strcmp(hi_str, (char *) hints->ei_endpoint) == 0)) {
    // HIP_DEBUG("Endpoint match on line %d\n", lineno);
    //match_found = 1;
    //} 
    else {
      _HIP_DEBUG("No match on line %d, skipping\n", lineno);
      continue;
    }
    
    /* create einfo structure for every HIT */
    for(i=0;i<length(&mylist);i++) {
      
      ret = inet_pton(AF_INET6, getitem(&mylist,i), &hit);
      if (ret < 1) continue; // not a HIT/ipv6 address

      hi_str = getitem(&mylist,i);
      unsigned int hi_str_len = strlen(getitem(&mylist,i));

      einfo = calloc(1, sizeof(struct endpointinfo));
      if (!einfo) {
	err = EEI_MEMORY;
	goto out_err;
      }
      
      einfo->ei_endpoint = calloc(1, sizeof(struct sockaddr_eid));
      if (!einfo->ei_endpoint) {
	err = EEI_MEMORY;
	goto out_err;
      }
      
      if (hints->ei_flags & EI_CANONNAME) {
	einfo->ei_canonname = malloc(fqdn_str_len + 1);
	if (!(einfo->ei_canonname)) {
	  err = EEI_MEMORY;
	  goto out_err;
	}
	HIP_ASSERT(strlen(fqdn_str) == fqdn_str_len);
	strcpy(einfo->ei_canonname, fqdn_str);
	/* XX FIX: we should append the domain name if it does not exist */
      }
      
      _HIP_DEBUG("*** %p %p\n", einfo, previous_einfo);
      
      HIP_ASSERT(einfo); /* Assertion 1 */
      
      /* Allocate and fill the HI. Note that here we are assuming that the
	 endpoint is really a HIT. The following assertion checks that we are
	 dealing with a HIT. Change the memory allocations and other code when
	 HIs are really supported. */
      //THIS ISN'T TRUE ALWAYS: _HIP_ASSERT(hi_str_len == 4 * 8 + 7 * 1);
      
      memset(&endpoint_hip, 0, sizeof(struct endpoint_hip));
      endpoint_hip.family = PF_HIP;
      
      /* Only HITs are supported, so endpoint_hip is not dynamically allocated
	 and sizeof(endpoint_hip) is enough */
      endpoint_hip.length = sizeof(struct endpoint_hip);
      endpoint_hip.flags = HIP_ENDPOINT_FLAG_HIT;
      
      if (inet_pton(AF_INET6, hi_str, &endpoint_hip.id.hit) <= 0) {
	HIP_ERROR("Failed to convert string %s to HIT\n", hi_str);
	err = EEI_FAIL;
	goto out_err;
      }
      
      _HIP_DEBUG("hi str: %s\n", hi_str);
      _HIP_HEXDUMP("peer HIT:", &endpoint_hip.id.hit, sizeof(struct in6_addr));
      
      HIP_ASSERT(einfo && einfo->ei_endpoint); /* Assertion 2 */
      
      err = setpeereid((struct sockaddr_eid *) einfo->ei_endpoint, servname,
		       (struct endpoint *) &endpoint_hip, ai_res);
      if (err) {
	HIP_ERROR("association failed (%d): %s\n", err);
	goto out_err;
      }
      
      /* Fill the rest of the fields in the einfo */
      einfo->ei_flags = hints->ei_flags;
      einfo->ei_family = PF_HIP;
      einfo->ei_socktype = hints->ei_socktype;
      einfo->ei_protocol = hints->ei_protocol;
      einfo->ei_endpointlen = sizeof(struct sockaddr_eid);
      
      /* The einfo structure has been filled now. Now, append it to the linked
	 list. */
      
      /* Set res point to the first memory allocation, so that the starting
	 point of the linked list will not be forgotten. The res will be set
	 only once because on the next iteration of the loop it will non-null. 
      */
      if (!*res)
	*res = einfo;
      
      HIP_ASSERT(einfo && einfo->ei_endpoint && *res); /* 3 */
      
      /* Link the previous endpoint info structure to this new one. */
      if (previous_einfo) {
	previous_einfo->ei_next = einfo;
      }
      
      /* Store a pointer to this einfo so that we can link this einfo to the
	 following einfo on the next iteration. */
      previous_einfo = einfo;
      
      HIP_ASSERT(einfo && einfo->ei_endpoint && *res &&
		 previous_einfo == einfo); /* 4 */
    }
    destroy(&mylist);
  }
  
  _HIP_DEBUG("Scanning ended\n");
  
  
 fallback:
  /* If no entries are found, fallback on the kernel's list */
  if (!*res) {
    HIP_DEBUG("No entries found, calling kernel for entries\n");
    err = get_kernel_peer_list(nodename, servname, hints, res, 1);
    if (err) {
      HIP_ERROR("Failed to get kernel peer list (%d)\n", err);
      goto out_err;
    }
    HIP_DEBUG("Done with kernel entries\n");
    if (*res) {
      match_found = 1;
    }
  }

  HIP_ASSERT(err == 0);

  if (!match_found) {
    err = EEI_NONAME;
  }
  
 out_err:
  
  if (ai_res)
    freeaddrinfo(ai_res);
  
  if (hosts)
    fclose(hosts);

  /* Free all of the reserved memory on error */
  if (err) {
    /* Assertions 1, 2 and 3: einfo has not been linked to *res and
       it has to be freed separately. In English: free only einfo
       if it has not been linked into the *res list */
    if (einfo && previous_einfo != einfo) {
      if (einfo->ei_endpoint)
	free(einfo->ei_endpoint);
      if (einfo->ei_canonname)
	free(einfo->ei_canonname);
      free(einfo);
    }
    
    /* Assertion 4: einfo has been linked into the *res. Free all of the
     *res list elements (einfo does not need be freed separately). */
    if (*res) {
      free_endpointinfo(*res);
      /* In case the caller of tries to free the res again */
      *res = NULL;
    }
  }
  return err;
}

int getendpointinfo(const char *nodename, const char *servname,
		    const struct endpointinfo *hints,
		    struct endpointinfo **res)
{
  int err = 0;
  struct endpointinfo modified_hints;
  struct endpointinfo *first, *current, *new;
  char *filenamebase = NULL;
  int filenamebase_len, ret, i;
  List list;

  initlist(&list);

  /* Only HIP is currently supported */
  if (hints && hints->ei_family != PF_HIP) {
    err = -EEI_FAMILY;
    HIP_ERROR("Only HIP is currently supported\n");
    goto err_out;
  }
  /* XX:TODO Check flag values from hints!!!
   E.g. EI_HI_ANY* should cause the resolver to output only a single socket 
   address containing an ED that would be received using the corresponding 
   HIP_HI_*ANY macro. EI_ANON flag causes the resolver to return only local 
   anonymous ids.
  */

  if (hints) {
    memcpy(&modified_hints, hints, sizeof(struct endpointinfo));
  } else {
    /* No hints given, assign default hints */
    memset(&modified_hints, 0, sizeof(struct endpointinfo));
    modified_hints.ei_family = PF_HIP;
  }
  /* getaddrinfo has been modified to support the legacy HIP API and this
     ensures that the legacy API does not do anything funny */
  modified_hints.ei_flags |= AI_HIP_NATIVE;

  /* Note about the hints: the hints is overloaded with AI_XX and EI_XX flags.
     We make the (concious and lazy) decision not to separate them into
     different flags and assume that both getendpointinfo and getaddrinfo
     can survive the overloaded flags. The AI_XX and EI_XX in netdb.h have
     distinct values, so this should be ok. */

  /* Check for kernel list request */
  if (modified_hints.ei_flags & AI_KERNEL_LIST) {
    err = get_kernel_peer_list(nodename, servname, &modified_hints, res, 0);
    goto err_out;
  }

  if (nodename == NULL) {
    *res = calloc(1, sizeof(struct endpointinfo));
    if (!*res) {
      err = EEI_MEMORY;
      goto err_out;
    }

    findkeyfiles(DEFAULT_CONFIG_DIR, &list);
    
    /* allocate the first endpointinfo and then link the others 
       to it */
    
    filenamebase_len = strlen(DEFAULT_CONFIG_DIR) + 1 +
      strlen(getitem(&list,0)) + 1;
    
    filenamebase = malloc(filenamebase_len);
    if (!filenamebase) {
      HIP_ERROR("Couldn't allocate file name\n");
      err = -ENOMEM;
      goto err_out;
    }
    ret = snprintf(filenamebase, filenamebase_len, "%s/%s",
		   DEFAULT_CONFIG_DIR,
		   getitem(&list,0));
    if (ret <= 0) {
      err = -EINVAL;
      goto err_out;
    }
    err = get_localhost_endpointinfo(filenamebase, servname, 
				     &modified_hints, &first);
    free(filenamebase);
    current = first;
    
    for(i=1; i<length(&list); i++) {
      _HIP_DEBUG ("%s\n", getitem(&list,i));
      
      filenamebase_len = strlen(DEFAULT_CONFIG_DIR) + 1 +
	strlen(getitem(&list,i)) + 1;
      
      filenamebase = malloc(filenamebase_len);
      if (!filenamebase) {
	HIP_ERROR("Couldn't allocate file name\n");
	err = -ENOMEM;
	goto err_out;
      }
      
      ret = snprintf(filenamebase, filenamebase_len, "%s/%s",
		     DEFAULT_CONFIG_DIR,
		     getitem(&list,i));
      if (ret <= 0) {
	err = -EINVAL;
	goto err_out;
      }
      
      err = get_localhost_endpointinfo(filenamebase, servname, 
				       &modified_hints, &new);
      
      current->ei_next = new;
      current = new;
      
    }
    
    *res = first;
    
  } else {
#ifdef CONFIG_HIP_AGENT
    /* Communicate the name and port output to the agent
       synchronously with netlink. First send the name + port
       and then wait for answer (select). The agent filters
       or modifies the list. The agent implements get_peer_endpointinfo
       with some filtering. */
#endif /* add #elseif */
    err = get_peer_endpointinfo(_PATH_HIP_HOSTS, nodename, servname,
				&modified_hints, res);
  }
  
 err_out:
  
  if(filenamebase_len)
    free(filenamebase);
  if(length(&list)>0) 
    destroy(&list);
  
  return err;
}

const char *gepi_strerror(int errcode)
{
  return "HIP native resolver failed"; /* XX FIXME */
}

int get_localhost_endpoint(const char *basename,
			    const char *servname,
			    struct endpointinfo *hints,
			    struct endpointinfo **res,
			    struct hip_lhi *lhi)
{
  int err = 0, algo = 0;
  DSA *dsa = NULL;
  RSA *rsa = NULL;
  unsigned char *key_rr = NULL;
  int key_rr_len = 0;
  struct endpoint_hip *endpoint_hip = NULL;
  char hostname[HIP_HOST_ID_HOSTNAME_LEN_MAX];
  struct if_nameindex *ifaces = NULL;
  char first_key_line[30];
  FILE* fp;
  const char *pub_suffix = "_pub";

  *res = NULL;

  _HIP_DEBUG("get_localhost_endpoint()\n");
  HIP_ASSERT(hints);

  // XX TODO: check flags?
  memset(hostname, 0, HIP_HOST_ID_HOSTNAME_LEN_MAX);
  err = gethostname(hostname, HIP_HOST_ID_HOSTNAME_LEN_MAX - 1);
  if (err) {
    HIP_ERROR("gethostname failed (%d)\n", err);
    err = EEI_NONAME;
    goto out_err;
  }

  /* System specific HIs should be added into the kernel with the
     HIP_HI_REUSE_ANY flag set, because this way we make the HIs
     readable by all processes. This function calls setmyeid() internally.. */
  hints->ei_flags |= HIP_HI_REUSE_ANY;
  
  /* select between anonymous/public HI based on the file name */
  if(!findsubstring(basename, pub_suffix))
    hints->ei_flags |= HIP_ENDPOINT_FLAG_ANON;

  /* check the algorithm from PEM format key */
  fp = fopen(basename, "rb");
  if (!fp) {
    HIP_ERROR("Couldn't open key file %s for reading\n", basename);
    err = -ENOMEM;
    goto out_err;
  }
  fgets(first_key_line,30,fp);  //read first line.
  _HIP_DEBUG("1st key line: %s",first_key_line);
  fclose(fp);

  if(findsubstring(first_key_line, "RSA"))
    algo = HIP_HI_RSA;
  else if(findsubstring(first_key_line, "DSA"))
    algo = HIP_HI_DSA;
  else {
    HIP_ERROR("Wrong kind of key file: %s\n",basename);
    err = -ENOMEM;
    goto out_err;
  }

  if(algo == HIP_HI_RSA)
    err = load_rsa_private_key(basename, &rsa);
  else
    err = load_dsa_private_key(basename, &dsa);
  if (err) {
    err = EEI_SYSTEM;
    HIP_ERROR("Loading of private key %s failed\n", basename);
    goto out_err;
  }

  if(algo == HIP_HI_RSA)
    err = rsa_to_hip_endpoint(rsa, &endpoint_hip, hints->ei_flags, hostname);
  else
    err = dsa_to_hip_endpoint(dsa, &endpoint_hip, hints->ei_flags, hostname);
  if (err) {
    HIP_ERROR("Failed to allocate and build endpoint.\n");
    err = EEI_SYSTEM;
    goto out_err;
  }

  HIP_HEXDUMP("host identity in endpoint: ", &endpoint_hip->id.host_id,
	      hip_get_param_total_len(&endpoint_hip->id.host_id));


  HIP_HEXDUMP("hip endpoint: ", endpoint_hip, endpoint_hip->length);

  if(algo == HIP_HI_RSA) {
    key_rr_len = rsa_to_dns_key_rr(rsa, &key_rr);
    if (key_rr_len <= 0) {
      HIP_ERROR("rsa_key_rr_len <= 0\n");
      err = -EFAULT;
      goto out_err;
    }
<<<<<<< HEAD
    err = hip_private_rsa_to_hit(rsa, key_rr, HIP_HIT_TYPE_HASH120, &hit.hit);
=======
    err = hip_private_rsa_to_hit(rsa, key_rr, HIP_HIT_TYPE_HASH120, &lhi->hit);
>>>>>>> d6b6ea9a
    if (err) {
      HIP_ERROR("Conversion from RSA to HIT failed\n");
      goto out_err;
    }
    _HIP_HEXDUMP("Calculated RSA HIT: ", &lhi->hit,
		sizeof(struct in6_addr));
  } else {
    key_rr_len = dsa_to_dns_key_rr(dsa, &key_rr);
    if (key_rr_len <= 0) {
      HIP_ERROR("dsa_key_rr_len <= 0\n");
      err = -EFAULT;
      goto out_err;
    }
<<<<<<< HEAD
    err = hip_private_dsa_to_hit(dsa, key_rr, HIP_HIT_TYPE_HASH120, &hit.hit);
=======
    err = hip_private_dsa_to_hit(dsa, key_rr, HIP_HIT_TYPE_HASH120, &lhi->hit);
>>>>>>> d6b6ea9a
    if (err) {
      HIP_ERROR("Conversion from DSA to HIT failed\n");
      goto out_err;
    }
    _HIP_HEXDUMP("Calculated DSA HIT: ", &lhi->hit,
		sizeof(struct in6_addr));
  }

#if 0 /* XX FIXME */
  ifaces = if_nameindex();
  if (ifaces == NULL || (ifaces->if_index == 0)) {
    HIP_ERROR("%s\n", (ifaces == NULL) ? "Iface error" : "No ifaces.");
    err = 1;
    goto out_err;
  }
#endif

  *res = calloc(1, sizeof(struct endpointinfo));
  if (!*res) {
    err = EEI_MEMORY;
    goto out_err;
  }

  (*res)->ei_endpoint = malloc(sizeof(struct sockaddr_eid));
  if (!(*res)->ei_endpoint) {
    err = EEI_MEMORY;
    goto out_err;
  }

  if (hints->ei_flags & EI_CANONNAME) {
    int len = strlen(hostname) + 1;
    if (len > 1) {
      (*res)->ei_canonname = malloc(len);
      if (!((*res)->ei_canonname)) {
	err = EEI_MEMORY;
	goto out_err;
      }
      memcpy((*res)->ei_canonname, hostname, len);
    }
  }

  err = setmyeid(((struct sockaddr_eid *) (*res)->ei_endpoint), servname,
		 (struct endpoint *) endpoint_hip, ifaces);
  if (err) {
    HIP_ERROR("Failed to set up my EID (%d)\n", err);
    err = EEI_SYSTEM;
    goto out_err;
  }
  
#if CONFIG_HIP_DEBUG
  {
    struct sockaddr_eid *eid = (struct sockaddr_eid *) (*res)->ei_endpoint;
    _HIP_DEBUG("eid family=%d value=%d\n", eid->eid_family,
	       ntohs(eid->eid_val));
  }
#endif

 out_err:

  if (rsa)
    RSA_free(rsa);

  if (dsa)
    DSA_free(dsa);
  
  if (endpoint_hip)
    free(endpoint_hip);
  
  if (ifaces)
    if_freenameindex(ifaces);
  
  return err;
}

/**
 * get_local_hits - Query about local HITs and add the corresponding HIs into
 * kernel database. This function is used by getaddrinfo() in getaddrinfo.c
 *
 * @servname:  the service port name (e.g. "http" or "12345")
 * @adr:       the result of the query - HITs in a linked list
 *
 * Returns: zero on success, or negative error value on failure
 *
 */
int get_local_hits(const char *servname, struct gaih_addrtuple **adr) {
  int err = 0, i;
  struct hip_lhi hit;
  char *filenamebase = NULL;
  int filenamebase_len, ret;
  List list;
  struct endpointinfo modified_hints;
  struct endpointinfo *new; 
  
  HIP_DEBUG("\n");

  /* assign default hints */
  memset(&modified_hints, 0, sizeof(struct endpointinfo));
  modified_hints.ei_family = PF_HIP;

  initlist(&list);
  /* find key files from /etc/hosts */
  /* or */
  /* find key files from /etc/hip */
  findkeyfiles(DEFAULT_CONFIG_DIR, &list);
  _HIP_DEBUG("LEN:%d\n",length(&list));
  for(i=0; i<length(&list); i++) {
    _HIP_DEBUG("%s\n",getitem(&list,i));
    filenamebase_len = strlen(DEFAULT_CONFIG_DIR) + 1 +
      strlen(getitem(&list,i)) + 1;
    
    filenamebase = malloc(filenamebase_len);
    if (!filenamebase) {
      HIP_ERROR("Couldn't allocate file name\n");
      err = -ENOMEM;
      goto err_out;
    }
    ret = snprintf(filenamebase, filenamebase_len, "%s/%s",
		   DEFAULT_CONFIG_DIR,
		   getitem(&list,i));
    if (ret <= 0) {
      err = -EINVAL;
      goto err_out;
    }
    
<<<<<<< HEAD
    hit = get_localhost_endpoint(filenamebase, servname,
				 &modified_hints, &new);
    HIP_HEXDUMP("Got HIT: ", &hit.hit, sizeof(struct in6_addr));
=======
    get_localhost_endpoint(filenamebase, servname,
			   &modified_hints, &new, &hit);
    _HIP_HEXDUMP("Got HIT: ", &hit.hit, sizeof(struct in6_addr));

>>>>>>> d6b6ea9a
    if (*adr == NULL) {
      *adr = malloc(sizeof(struct gaih_addrtuple));
      (*adr)->scopeid = 0;
    }				
    (*adr)->next = NULL;			
    (*adr)->family = AF_INET6;	
    memcpy((*adr)->addr, &hit.hit, sizeof(struct in6_addr));
    adr = &((*adr)->next);
    
    
  }
 err_out:
  if(filenamebase_len)
    free(filenamebase);
  if(list.head)
    destroy(&list);
  
  return err;
  
}<|MERGE_RESOLUTION|>--- conflicted
+++ resolved
@@ -1456,11 +1456,7 @@
       err = -EFAULT;
       goto out_err;
     }
-<<<<<<< HEAD
-    err = hip_private_rsa_to_hit(rsa, key_rr, HIP_HIT_TYPE_HASH120, &hit.hit);
-=======
     err = hip_private_rsa_to_hit(rsa, key_rr, HIP_HIT_TYPE_HASH120, &lhi->hit);
->>>>>>> d6b6ea9a
     if (err) {
       HIP_ERROR("Conversion from RSA to HIT failed\n");
       goto out_err;
@@ -1474,11 +1470,7 @@
       err = -EFAULT;
       goto out_err;
     }
-<<<<<<< HEAD
-    err = hip_private_dsa_to_hit(dsa, key_rr, HIP_HIT_TYPE_HASH120, &hit.hit);
-=======
     err = hip_private_dsa_to_hit(dsa, key_rr, HIP_HIT_TYPE_HASH120, &lhi->hit);
->>>>>>> d6b6ea9a
     if (err) {
       HIP_ERROR("Conversion from DSA to HIT failed\n");
       goto out_err;
@@ -1603,16 +1595,10 @@
       goto err_out;
     }
     
-<<<<<<< HEAD
-    hit = get_localhost_endpoint(filenamebase, servname,
-				 &modified_hints, &new);
-    HIP_HEXDUMP("Got HIT: ", &hit.hit, sizeof(struct in6_addr));
-=======
     get_localhost_endpoint(filenamebase, servname,
 			   &modified_hints, &new, &hit);
     _HIP_HEXDUMP("Got HIT: ", &hit.hit, sizeof(struct in6_addr));
 
->>>>>>> d6b6ea9a
     if (*adr == NULL) {
       *adr = malloc(sizeof(struct gaih_addrtuple));
       (*adr)->scopeid = 0;
