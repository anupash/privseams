--- conflicted
+++ resolved
@@ -296,12 +296,10 @@
   struct addrinfo *addr;
   struct sockaddr_eid *sa_eid;
   in_port_t port = 0;
-<<<<<<< HEAD
   struct endpoint_hip *ep_hip = (struct endpoint_hip *) endpoint;
-=======
   int socket_fd = 0;
+  socklen_t msg_len = 0;
   socklen_t eid_len = sizeof(struct sockaddr_eid);
->>>>>>> bcced726
 
   HIP_DEBUG("\n");
 
@@ -359,7 +357,6 @@
 
   /*Revove this part after hip_recv_daemon has beem implemented (2.3.2006 Laura)*/
  
-<<<<<<< HEAD
   /* Send HIT-IP mapping to the daemon.********************************/
 
   msg_mapping = hip_msg_alloc();
@@ -406,13 +403,6 @@
 
   /**************************************/
 
-  int socket_fd = 0;
-
-=======
-  /* Send HIT-IP mapping to the daemon. Under construction*/
-  hip_send_daemon_info(msg);
-  
->>>>>>> bcced726
   /* Type of the socket? */
   socket_fd = socket(PF_HIP, SOCK_STREAM, 0);
   if(socket_fd == -1){
@@ -421,13 +411,8 @@
     goto out_err;
   }
   
-<<<<<<< HEAD
-  int msg_len = hip_get_msg_total_len(msg);
+  msg_len = hip_get_msg_total_len(msg);
   err = getsockopt(socket_fd, IPPROTO_HIP, SO_HIP_SOCKET_OPT, (void *)msg, &msg_len);
-=======
-  err = getsockopt(socket_fd, IPPROTO_HIP, SO_HIP_SET_PEER_EID,
-		   (void *)msg, &eid_len);
->>>>>>> bcced726
  
   if(err) {
     HIP_ERROR("getsockopt failed\n");
