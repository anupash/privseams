/*
 * getendpointinfo: native HIP API resolver
 *
 * Authors:
 * - Miika Komu <miika@iki.fi>
 * - Anthony D. Joseph <adj@hiit.fi>
 * Copyright: The Inner Net License v2.00.
 * Notes:     This file uses the code in this directory from Craig Metz.
 *
 * Todo:
 * - there is a lot of redundant code in this file to scan hosts files;
 *   reimplement with for_each() and function pointers
 * Bugs:
 * - xx
 */

/* The Inner Net License, Version 2.00

  The author(s) grant permission for redistribution and use in source and
binary forms, with or without modification, of the software and documentation
provided that the following conditions are met:

0. If you receive a version of the software that is specifically labelled
   as not being for redistribution (check the version message and/or README),
   you are not permitted to redistribute that version of the software in any
   way or form.
1. All terms of the all other applicable copyrights and licenses must be
   followed.
2. Redistributions of source code must retain the authors' copyright
   notice(s), this list of conditions, and the following disclaimer.
3. Redistributions in binary form must reproduce the authors' copyright
   notice(s), this list of conditions, and the following disclaimer in the
   documentation and/or other materials provided with the distribution.
4. All advertising materials mentioning features or use of this software
   must display the following acknowledgement with the name(s) of the
   authors as specified in the copyright notice(s) substituted where
   indicated:

	This product includes software developed by <name(s)>, The Inner
	Net, and other contributors.

5. Neither the name(s) of the author(s) nor the names of its contributors
   may be used to endorse or promote products derived from this software
   without specific prior written permission.

THIS SOFTWARE IS PROVIDED BY ITS AUTHORS AND CONTRIBUTORS ``AS IS'' AND ANY
EXPRESS OR IMPLIED WARRANTIES, INCLUDING, BUT NOT LIMITED TO, THE IMPLIED
WARRANTIES OF MERCHANTABILITY AND FITNESS FOR A PARTICULAR PURPOSE ARE
DISCLAIMED. IN NO EVENT SHALL THE AUTHORS OR CONTRIBUTORS BE LIABLE FOR ANY
DIRECT, INDIRECT, INCIDENTAL, SPECIAL, EXEMPLARY, OR CONSEQUENTIAL DAMAGES
(INCLUDING, BUT NOT LIMITED TO, PROCUREMENT OF SUBSTITUTE GOODS OR SERVICES;
LOSS OF USE, DATA, OR PROFITS; OR BUSINESS INTERRUPTION) HOWEVER CAUSED AND ON
ANY THEORY OF LIABILITY, WHETHER IN CONTRACT, STRICT LIABILITY, OR TORT
(INCLUDING NEGLIGENCE OR OTHERWISE) ARISING IN ANY WAY OUT OF THE USE OF THIS
SOFTWARE, EVEN IF ADVISED OF THE POSSIBILITY OF SUCH DAMAGE.

  If these license terms cause you a real problem, contact the author.  */

#ifdef _USAGI_LIBINET6
#include "libc-compat.h"
#endif

#include <assert.h>
#include <errno.h>
#include <netdb.h>
#include <resolv.h>
#include <stdio.h>
#include <stdlib.h>
#include <string.h>
#include <unistd.h>
#include <arpa/inet.h>
#include <sys/socket.h>
#include <netinet/in.h>
#include <sys/types.h>
#include <sys/un.h>
#include <sys/utsname.h>
#include <net/if.h>
#include <ctype.h>
#include <openssl/dsa.h>

#include "builder.h"
#include "crypto.h"
#include "libinet6/util.h"
#include "icomm.h"
#include "hipd.h"
#include "debug.h"
#include "hadb.h"
#include "user.h"

//#include <ifaddrs.h>

// needed due to missing system inlcude for openWRT
#ifndef HOST_NAME_MAX
#define HOST_NAME_MAX		64
#endif

int convert_port_string_to_number(const char *servname, in_port_t *port)
{
  int err = 0;
  struct servent *servent;
  long int strtol_port;

  servent = getservbyname(servname, NULL);
  if (servent) {
    *port = ntohs(servent->s_port);
  } else {
    /* Try strtol if getservbyname fails, e.g. if the servname is "12345". */
    strtol_port = strtol(servname, NULL, 0);
    if (strtol_port == LONG_MIN || strtol_port == LONG_MAX ||
	strtol_port <= 0) {
      HIP_PERROR("strtol failed:");
      err = EEI_NONAME;
      goto out_err;
    }
    *port = strtol_port;
  }

 out_err:

  endservent();

  return err;

}
#if 0
char* hip_in6_ntop(const struct in6_addr *in6, char *buf)
{
        if (!buf)
                return NULL;
        sprintf(buf,
                "%04x:%04x:%04x:%04x:%04x:%04x:%04x:%04x",
                ntohs(in6->s6_addr16[0]), ntohs(in6->s6_addr16[1]),
                ntohs(in6->s6_addr16[2]), ntohs(in6->s6_addr16[3]),
                ntohs(in6->s6_addr16[4]), ntohs(in6->s6_addr16[5]),
                ntohs(in6->s6_addr16[6]), ntohs(in6->s6_addr16[7]));
        return buf;
}
#endif
int setmyeid(struct sockaddr_eid *my_eid,
	     const char *servname,
	     const struct endpoint *endpoint,
	     const struct if_nameindex *ifaces)
{
  int err = 0;
  struct hip_common *msg = NULL;
  int iface_num = 0;
  struct if_nameindex *iface;
  struct hip_sockaddr_eid *sa_eid;
  struct endpoint_hip *ep_hip = (struct endpoint_hip *) endpoint;
  socklen_t msg_len;
  in_port_t port;
  int socket_fd = 0;
  unsigned int len = 0;

  if (ep_hip->family != PF_HIP) {
    HIP_ERROR("Only HIP endpoints are supported\n");
    err = EEI_FAMILY;
    goto out_err;
  }

  _HIP_HEXDUMP("host_id in endpoint: ", &ep_hip->id.host_id,
	      hip_get_param_total_len(&ep_hip->id.host_id));

  msg = hip_msg_alloc();
  if (!msg) {
    err = EEI_MEMORY;
    goto out_err;
  }

  if (servname == NULL || strlen(servname) == 0) {
    port = 0; /* Ephemeral port */
    goto skip_port_conversion;
  }

  err = convert_port_string_to_number(servname, &port);
  if (err) {
    HIP_ERROR("Port conversion failed (%d)\n", err);
    goto out_err;
  }

 skip_port_conversion:

  /* Handler emphemeral port number */
  if (port == 0) {
    while (port < 1024) /* XX FIXME: CHECK UPPER BOUNDARY */
	   port = rand();
  }

  HIP_DEBUG("port=%d\n", port);

  hip_build_user_hdr(msg, SO_HIP_SET_MY_EID, 0);

  err = hip_build_param_eid_endpoint(msg, ep_hip);
  if (err) {
    err = EEI_MEMORY;
    goto out_err;
  }

  struct hip_host_id *host_identity = &ep_hip->id.host_id;
  if(hip_host_id_contains_private_key(host_identity)){

    HIP_DEBUG("Private key found from hip_host_id\n");

    err = hip_private_host_id_to_hit(host_identity, &ep_hip->id.hit,
				     HIP_HIT_TYPE_HASH100);
    if (err) {
      HIP_ERROR("Failed to calculate HIT from private HI.");
      goto out_err;
    }
  }
  /* Only public key*/
  else {

     HIP_DEBUG("Public key found from hip_host_id\n");

    /*Generate HIT from the public HI */
    err = hip_host_id_to_hit(host_identity, &ep_hip->id.hit,
			     HIP_HIT_TYPE_HASH100);

    if (err) {
      HIP_ERROR("Failed to calculate HIT from public key.");
      goto out_err;
    }
  }

  HIP_DEBUG_HIT("Calculated HIT from hip_host_id", &ep_hip->id.hit);

  err = hip_build_param_contents(msg, (void *) &ep_hip->id.hit, HIP_PARAM_HIT,
                                      sizeof(struct in6_addr));
  if (err) {
    HIP_ERROR("Build param hit failed: %s\n", strerror(err));
    goto out_err;
  }

  /*Currently ifaces is NULL, so this for loop is skipped*/
  for(iface = (struct if_nameindex *) ifaces;
      iface && iface->if_index != 0; iface++) {
    err = hip_build_param_eid_iface(msg, iface->if_index);
    if (err) {
      err = EEI_MEMORY;
      goto out_err;
    }
  }

#if 0 //hip_recv_daemon_info returns currently -1, temporary solution is shown below.
  err = hip_recv_daemon_info(msg, 0);
  if (err) {
    err = EEI_SYSTEM;
    HIP_ERROR("Failed to recv msg\n");
    goto out_err;
  }
#endif

  /*Laura*********************/
  //hip_send_daemon_info(msg_HIT); // for app. specified HIs
  _HIP_DEBUG("\n\n\n\n\n\n\n\n\n\n\n\n\n\n\n\n\n\n calling socket..\n\n\n");
  socket_fd = socket(PF_HIP, SOCK_STREAM, 0);
  if(socket_fd == -1){
    HIP_ERROR("Couldn't create socket\n");
    err = -1;
    goto out_err;
  }
  _HIP_DEBUG("\n\n\n\n\n\n\n\n\n\n great no error..\n\n\n");

  len = hip_get_msg_total_len(msg);
  err = getsockopt(socket_fd, IPPROTO_HIP, SO_HIP_SOCKET_OPT, (void *)msg, &len);

  if (err) {
    HIP_ERROR("getsockopt failed\n");
    goto out_err;
  }

  /***************************/
  /* getsockopt wrote the corresponding EID into the message, use it */

  err = hip_get_msg_err(msg);
  if (err) {
    err = EEI_SYSTEM;
    goto out_err;
  }

  sa_eid = hip_get_param_contents(msg, HIP_PARAM_EID_SOCKADDR);
  if (!sa_eid) {
    err = EEI_SYSTEM;
    goto out_err;
  }

  memcpy(my_eid, sa_eid, sizeof(struct sockaddr_eid));

  /* Fill the port number also because the HIP module did not fill it */
  my_eid->eid_port = htons(port);

  HIP_DEBUG("eid val=%d, port=%d\n", htons(my_eid->eid_val),
	    htons(my_eid->eid_port));

  HIP_DEBUG("\n");
<<<<<<< HEAD
  
out_err:
=======

 out_err:
>>>>>>> 56f88aaf

  if (msg)
    hip_msg_free(msg);

  return err;
}

int setpeereid(struct sockaddr_eid *peer_eid,
	       const char *servname,
	       const struct endpoint *endpoint,
	       const struct addrinfo *addrinfo)
{
  int err = 0, len = 0;
  struct hip_common *msg = NULL, *msg_mapping;
  struct addrinfo *addr;
  struct sockaddr_eid *sa_eid;
  in_port_t port = 0;
  struct endpoint_hip *ep_hip = (struct endpoint_hip *) endpoint;
  int socket_fd = 0;
  unsigned int msg_len = 0;

  HIP_DEBUG("\n");

  if (endpoint->family != PF_HIP) {
    HIP_ERROR("Only HIP endpoints are supported\n");
    err = EEI_FAMILY;
    goto out_err;
  }

#ifdef CONFIG_HIP_DEBUG
  {

    if (ep_hip->flags & HIP_ENDPOINT_FLAG_HIT) {
      _HIP_HEXDUMP("setpeereid hit: ", &ep_hip->id.hit,
		  sizeof(struct in6_addr));
    } else {
      _HIP_HEXDUMP("setpeereid hi: ", &ep_hip->id.host_id,
		  hip_get_param_total_len(&ep_hip->id.host_id));
    }
  }
#endif

  msg = hip_msg_alloc();
  if (!msg) {
    err = EEI_MEMORY;
    goto out_err;
  }

  if (servname != NULL) {
    err = convert_port_string_to_number(servname, &port);
    if (err) {
      HIP_ERROR("Port conversion failed (%d)\n", err);
      goto out_err;
    }
  }

  HIP_DEBUG("port=%d\n", port);

  hip_build_user_hdr(msg, SO_HIP_SET_PEER_EID, 0);

  err = hip_build_param_eid_endpoint(msg, (struct endpoint_hip *) endpoint);
  if (err) {
    err = EEI_MEMORY;
    goto out_err;
  }


#if 0 //hip_recv_daemon_info returns currently -1, temporary solution is shown below.
  err = hip_recv_daemon_info(msg, 0);
  if (err) {
    err = EEI_SYSTEM;
    goto out_err;
  }
#endif

  /*Revove this part after hip_recv_daemon has beem implemented (2.3.2006 Laura)*/

  /* Send HIT-IP mapping to the daemon.********************************/

  msg_mapping = hip_msg_alloc();
  if (!msg_mapping) {
    err = EEI_MEMORY;
    goto out_err;
  }

  /* Is it possible that there are several public HITs for the peer (/etc/hip/hosts)?
   * Do we send all possible mappings to the daemon?
  */
  for(addr = (struct addrinfo *) addrinfo; addr; addr = addr->ai_next) {
    struct sockaddr_in6 *sock_addr_ipv6;
    struct in6_addr ipv6_addr;

    if(addr->ai_family != AF_INET6)
      continue;

    sock_addr_ipv6 = (struct sockaddr_in6 *)addrinfo->ai_addr;
    ipv6_addr = sock_addr_ipv6->sin6_addr;

    HIP_DEBUG("Adding HIP-IP mapping: ");
    HIP_DEBUG_IN6ADDR("HIT", (struct in6_addr *) &ep_hip->id.hit);
    HIP_DEBUG_IN6ADDR("IP", &ipv6_addr);

    hip_msg_init(msg_mapping);
    err = hip_build_param_contents(msg_mapping, (void *) &ep_hip->id.hit, HIP_PARAM_HIT,
				   sizeof(struct in6_addr));

    if (err) {
      HIP_ERROR("build param hit failed: %s\n", strerror(err));
      goto out_err;
    }

    err = hip_build_param_contents(msg_mapping, (void *) &ipv6_addr, HIP_PARAM_IPV6_ADDR,
				   sizeof(struct in6_addr));

    if (err) {
      HIP_ERROR("build param ipv6 failed: %s\n", strerror(err));
      goto out_err;
    }

    hip_build_user_hdr(msg_mapping, SO_HIP_ADD_PEER_MAP_HIT_IP, 0);
    hip_send_daemon_info_wrapper(msg_mapping, 0);
  }
  free(msg_mapping);

  /**************************************/


  /* Type of the socket? Does it matter?*/
  socket_fd = socket(PF_HIP, SOCK_STREAM, 0);
  if(socket_fd == -1){
    HIP_ERROR("Couldn't create socket\n");
    err = -1;
    goto out_err;
  }

  msg_len = hip_get_msg_total_len(msg);
  err = getsockopt(socket_fd, IPPROTO_HIP, SO_HIP_SOCKET_OPT, (void *)msg, &msg_len);
  if(err) {
    HIP_ERROR("getsockopt failed\n");
    close(socket_fd);
    goto out_err;
  }

  close(socket_fd);
  /***************************************************************************/

  /* The HIP module wrote the eid into the msg. Let's use it. */

  sa_eid = hip_get_param_contents(msg, HIP_PARAM_EID_SOCKADDR);
  if (!sa_eid) {
    err = EEI_SYSTEM;
    goto out_err;
  }

  memcpy(peer_eid, sa_eid, sizeof(struct sockaddr_eid));

  /* Fill the port number also because the HIP module did not fill it */
  peer_eid->eid_port = htons(port);

 out_err:

  if (msg)
    hip_msg_free(msg);

  return err;
}

/*
 * !!!!!!!!!!!!!!!!!!!!!!!!!!!!!!!!!!!!!!!!!!!!!!!!!!!!!!!!!!!!!!
 * XX FIXME: grep for public / private word from the filename and
 * call either load_private or load_public correspondingly.
 * Are application specified identities always anonymous?
 */
int load_hip_endpoint_pem(const char *filename,
			  struct endpoint **endpoint)
{
  int err = 0, algo = 0;
  char first_key_line[30];
  DSA *dsa = NULL;
  RSA *rsa = NULL;
  FILE* fp;

  *endpoint = NULL;

  /* check the algorithm from PEM format private key */
  fp = fopen(filename, "rb");
  if (!fp) {
    HIP_ERROR("Couldn't open key file %s for reading\n", filename);
    err = -ENOMEM;
    goto out_err;
  }
  else
    HIP_DEBUG("open key file %s for reading\n", filename);
  fgets(first_key_line,30,fp);  //read first line.
  _HIP_DEBUG("1st key line: %s", first_key_line);
  fclose(fp);

  if(findsubstring(first_key_line, "RSA"))
    algo = HIP_HI_RSA;
  else if(findsubstring(first_key_line, "DSA"))
    algo = HIP_HI_DSA;
  else {
    HIP_ERROR("Wrong kind of key file: %s\n",basename);
    err = -ENOMEM;
    goto out_err;
  }

  if(algo == HIP_HI_RSA)
    err = load_rsa_private_key(filename, &rsa);
  else
    err = load_dsa_private_key(filename, &dsa);
  if (err) {
    HIP_ERROR("Failed to load private key %s (%d)\n",filename, err);
    goto out_err;
  }

  // XX FIX: host_id_hdr->rdata.flags = htons(0x0200); /* key is for a host */
  if(algo == HIP_HI_RSA)
    err = rsa_to_hip_endpoint(rsa, (struct endpoint_hip **) endpoint,
			      HIP_ENDPOINT_FLAG_ANON, "");
  else
    err = dsa_to_hip_endpoint(dsa, (struct endpoint_hip **) endpoint,
			      HIP_ENDPOINT_FLAG_ANON, "");
  if (err) {
    HIP_ERROR("Failed to convert private key to HIP endpoint (%d)\n", err);
    goto out_err;
  }

 out_err:

  if (dsa)
    DSA_free(dsa);
  if (rsa)
    RSA_free(rsa);
  if (err && *endpoint)
    free(*endpoint);

  return err;
}


void free_endpointinfo(struct endpointinfo *res)
{
  struct endpointinfo *tmp;

  HIP_DEBUG("\n");

  while(res) {

    if (res->ei_endpoint)
      free(res->ei_endpoint);

    if (res->ei_canonname)
      free(res->ei_canonname);

    HIP_DEBUG("Freeing res\n");

    /* Save the next pointer from the data structure before the data
       structure is freed. */
    tmp = res;
    res = tmp->ei_next;

    /* The outermost data structure must be freed last. */
    free(tmp);
  }

}

/**
 * get_localhost_endpointinfo - query endpoint info about the localhost
 * @param basename the basename for the hip/hosts file (included for easier writing
 *            of unit tests)
 * @param servname the service port name (e.g. "http" or "12345")
 * @param hints selects which type of endpoints is going to be resolved
 * @param res the result of the query
 *
 * This function is for libinet6 internal purposes only. This function does
 * not resolve private identities, only public identities. The locators of
 * the localhost are not resolved either because interfaces are used on the
 * localhost instead of addresses. This means that the addrlist is just zeroed
 * on the result.
 *
 * Only one identity at a time can be resolved with this function. If multiple
 * identities are needed, one needs to call this function multiple times
 * with different basename arguments and link the results together.
 *
 * XX FIX: LOCAL RESOLVER SHOULD RESOLVE PUBLIC KEYS, NOT
 * PRIVATE. CHECK THAT IT WORKS WITH THE USER-KEY TEST PROGRAM.
 *
 * @return zero on success, or negative error value on failure
 */
int get_localhost_endpointinfo(const char *basename,
			       const char *servname,
			       struct endpointinfo *hints,
			       struct endpointinfo **res)
{
  int err = 0, algo = 0;
  DSA *dsa = NULL;
  RSA *rsa = NULL;
  struct endpoint_hip *endpoint_hip = NULL;
  char hostname[HIP_HOST_ID_HOSTNAME_LEN_MAX];
  struct if_nameindex *ifaces = NULL;
  char first_key_line[30];
  FILE* fp;
  const char *pub_suffix = "_pub";

  *res = NULL;

  _HIP_DEBUG("glhepi\n");
  HIP_ASSERT(hints);

  // XX TODO: check flags?
  memset(hostname, 0, HIP_HOST_ID_HOSTNAME_LEN_MAX);
  err = gethostname(hostname, HIP_HOST_ID_HOSTNAME_LEN_MAX - 1);
  if (err) {
    HIP_ERROR("gethostname failed (%d)\n", err);
    err = EEI_NONAME;
    goto out_err;
  }

  /* select between anonymous/public HI based on the file name */
  if(!findsubstring(basename, pub_suffix))
    hints->ei_flags |= HIP_ENDPOINT_FLAG_ANON;

  /* System specific HIs should be added into the kernel with the
     HIP_HI_REUSE_ANY flag set. We set the flag
     (specific for setmyeid) 'wrongly' here
     because this way we make the HIs readable by all processes.
     This function calls setmyeid() internally.. */
  hints->ei_flags |= HIP_HI_REUSE_ANY;

  /*Support for HITs (14.3.06 Laura)*/
  hints->ei_flags |= HIP_ENDPOINT_FLAG_HIT;
<<<<<<< HEAD
  
=======


>>>>>>> 56f88aaf
  /* check the algorithm from PEM format key */
  fp = fopen(basename, "rb");
  if (!fp) {
    HIP_ERROR("Couldn't open key file %s for reading\n", basename);
    err = -ENOMEM;
    goto out_err;
  }

  /*Laura 10.4.
  fgets(first_key_line,30,fp);  //read first line.
  HIP_DEBUG("1st key line: %s",first_key_line);
  fclose(fp);

  if(findsubstring(first_key_line, "RSA"))
    algo = HIP_HI_RSA;
  else if(findsubstring(first_key_line, "DSA"))
    algo = HIP_HI_DSA;
  else {
    HIP_ERROR("Wrong kind of key file: %s\n",basename);
    err = -ENOMEM;
    goto out_err;
  }*/

  HIP_DEBUG("Debug1\n");


  if(findsubstring(basename, "rsa"))
    algo = HIP_HI_RSA;
  else if(findsubstring(basename, "dsa"))
    algo = HIP_HI_DSA;
  else {
    HIP_ERROR("Wrong kind of key file: %s\n",basename);
    err = -ENOMEM;
    goto out_err;
    }

  HIP_DEBUG("Debug2: basename %s\n", basename);

  /* Only private keys are handled. */
  if(algo == HIP_HI_RSA)
    err = load_rsa_public_key(basename, &rsa);
  //err = load_rsa_private_key(basename, &rsa);
  else
    err = load_dsa_public_key(basename, &dsa);
    //err = load_dsa_private_key(basename, &dsa);
  if (err) {
    err = EEI_SYSTEM;
    HIP_ERROR("Loading of private key %s failed\n", basename);
    goto out_err;
  }

  HIP_DEBUG("Debug3\n");

  if(algo == HIP_HI_RSA)
    err = rsa_to_hip_endpoint(rsa, &endpoint_hip, hints->ei_flags, hostname);
  else
    err = dsa_to_hip_endpoint(dsa, &endpoint_hip, hints->ei_flags, hostname);
  if (err) {
    HIP_ERROR("Failed to allocate and build endpoint.\n");
    err = EEI_SYSTEM;
    goto out_err;
  }

  HIP_DEBUG("Debug4\n");

  _HIP_HEXDUMP("host identity in endpoint: ", &endpoint_hip->id.host_id,
	       hip_get_param_total_len(&endpoint_hip->id.host_id));

  _HIP_HEXDUMP("hip endpoint: ", endpoint_hip, endpoint_hip->length);

#if 0 /* XX FIXME */
  ifaces = if_nameindex();
  if (ifaces == NULL || (ifaces->if_index == 0)) {
    HIP_ERROR("%s\n", (ifaces == NULL) ? "Iface error" : "No ifaces.");
    err = 1;
    goto out_err;
  }
#endif

  *res = calloc(1, sizeof(struct endpointinfo));
  if (!*res) {
    err = EEI_MEMORY;
    goto out_err;
  }

  (*res)->ei_endpoint = malloc(sizeof(struct sockaddr_eid));
  if (!(*res)->ei_endpoint) {
    err = EEI_MEMORY;
    goto out_err;
  }

  if (hints->ei_flags & EI_CANONNAME) {
    int len = strlen(hostname) + 1;
    if (len > 1) {
      (*res)->ei_canonname = malloc(len);
      if (!((*res)->ei_canonname)) {
	err = EEI_MEMORY;
	goto out_err;
      }
      memcpy((*res)->ei_canonname, hostname, len);
    }
  }

//  err = setmyeid(((struct sockaddr_eid *) (*res)->ei_endpoint), servname,
//		 (struct endpoint *) endpoint_hip, ifaces);
  if (err) {
    HIP_ERROR("Failed to set up my EID (%d)\n", err);
    err = EEI_SYSTEM;
    goto out_err;
  }

#ifdef CONFIG_HIP_DEBUG
  {
    struct sockaddr_eid *eid = (struct sockaddr_eid *) (*res)->ei_endpoint;
    HIP_DEBUG("eid family=%d value=%d\n", eid->eid_family,
	      ntohs(eid->eid_val));
  }
#endif

  (*res)->ei_flags = 0; /* FIXME: what about anonymous identities? */
  (*res)->ei_family = PF_HIP;
  (*res)->ei_socktype = hints->ei_socktype;
  (*res)->ei_protocol = hints->ei_protocol;
  (*res)->ei_endpointlen = sizeof(struct sockaddr_eid);
  /* ei_endpoint has already been set */
  /* canonname has already been set */
  (*res)->ei_next = NULL; /* only one local HI currently supported */

 out_err:

  if (rsa)
    RSA_free(rsa);

 if (dsa)
    DSA_free(dsa);

  if (endpoint_hip)
    free(endpoint_hip);

  if (ifaces)
    if_freenameindex(ifaces);

  /* Free allocated memory on error. Nullify the result in case the
     caller tries to deallocate the result twice with free_endpointinfo. */
  if (err) {
    if (*res) {
      if ((*res)->ei_endpoint)
	free((*res)->ei_endpoint);
      if ((*res)->ei_canonname)
	free((*res)->ei_canonname);

      free(*res);
      *res = NULL;
    }
  }

  return err;
}

/**
 * get_hipd_peer_list - query hipd for list of known peers
 * @param nodename the name of the peer to be resolved
 * @param servname the service port name (e.g. "http" or "12345")
 * @param hints selects which type of endpoints is going to be resolved
 * @param res the result of the query
 * @param alt_flag flag for an alternate query (after a file query has been done)
 *             This flag will add entries (if found) to an existing result
 *
 * This function is for libinet6 internal purposes only.
 *
 * @return zero on success, or negative error value on failure
 * @todo: this function is outdated; query for SO_HIP_GET_HA_INFO instead
 *
 */
int get_hipd_peer_list(const char *nodename, const char *servname,
			 const struct endpointinfo *hints,
			 struct endpointinfo **res, int alt_flag)
{
  int err = 0;
  struct hip_common *msg = NULL;
  unsigned int *count, *acount;
  struct hip_host_id *host_id;
  hip_hit_t *hit;
  struct in6_addr *addr;
  int i, j;
  struct endpointinfo *einfo = NULL;
  char *fqdn_str;
  int nodename_str_len = 0;
  int fqdn_str_len = 0;
  struct endpointinfo *previous_einfo = NULL;
  /* Only HITs are supported, so endpoint_hip is statically allocated */
  struct endpoint_hip endpoint_hip;
  in_port_t port = 0;
  struct addrinfo ai_hints, *ai_tail, *ai_res = NULL;
  char hit_str[46];

  if (!alt_flag)
    *res = NULL; /* The NULL value is used in the loop below. */

  HIP_DEBUG("\n");
  HIP_ASSERT(hints);

  if (nodename != NULL)
    nodename_str_len = strlen(nodename);

  memset(&ai_hints, 0, sizeof(struct addrinfo));
  /* ai_hints.ai_flags = hints->ei_flags; */
  /* Family should be AF_ANY but currently the HIP module supports only IPv6.
     In any case, the family cannot be copied directly from hints, because
     it contains PF_HIP. */
  ai_hints.ai_family = AF_INET6;
  ai_hints.ai_socktype = hints->ei_socktype;
  ai_hints.ai_protocol = hints->ei_protocol;

  /* The getaddrinfo is called only once and the results are copied in each
     element of the endpointinfo linked lists. */
  err = getaddrinfo(NULL, servname, &ai_hints, &ai_res);
  if (err) {
    HIP_ERROR("getaddrinfo failed: %s", gai_strerror(err));
    goto out_err;
  }

  /* Call the kernel to get the list of known peer addresses */
  msg = hip_msg_alloc();
  if (!msg) {
    err = EEI_MEMORY;
    goto out_err;
  }

  /* Build the message header */
  err = hip_build_user_hdr(msg, SO_HIP_GET_PEER_LIST, 0);
  if (err) {
    err = EEI_MEMORY;
    goto out_err;
  }

  /* Call the kernel */
  err = hip_send_recv_daemon_info(msg);
  if (err) {
    err = EEI_SYSTEM;
    HIP_ERROR("Failed to recv msg\n");
    goto out_err;
  }

  /* getsockopt wrote the peer list into the message, now process it
   * Format is:
     <unsigned integer> - Number of entries
     [<host id> - Host identifier
      <hit> - HIT
      <unsigned integer> - Number of addresses
      [<ipv6 address> - IPv6 address
       ...]
     ...]
  */
  err = hip_get_msg_err(msg);
  if (err) {
    err = EEI_SYSTEM;
    goto out_err;
  }

  /* Get count of entries in peer list */
  count = hip_get_param_contents(msg, HIP_PARAM_UINT);
  if (!count) {
    err = EEI_SYSTEM;
    goto out_err;
  }

  for (i = 0; i < *count; i++) {
    /* Get the next peer HOST ID */
    host_id = hip_get_param(msg, HIP_PARAM_HOST_ID);
    if (!host_id) {
      HIP_ERROR("no host identity pubkey in response\n");
      err = EEI_SYSTEM;
      goto out_err;
    }

    /* Extract the peer hostname, and determine its length */
    fqdn_str = hip_get_param_host_id_hostname(host_id);
    fqdn_str_len = strlen(fqdn_str);

    /* Get the peer HIT */
    hit = (hip_hit_t *) hip_get_param_contents(msg, HIP_PARAM_HIT);
    if (!hit) {
      HIP_ERROR("no hit in response\n");
      err = EEI_SYSTEM;
      goto out_err;
    }

    /* Get the number of addresses */
    acount = hip_get_param_contents(msg, HIP_PARAM_UINT);
    if (!acount) {
      err = EEI_SYSTEM;
      goto out_err;
    }

    /* Parse the hit into text form for comparison below */
    hip_in6_ntop((const struct in6_addr *)&hit, hit_str);

    /* Check if the nodename or the endpoint in the hints matches the
       scanned entries. */
    if (nodename_str_len && (fqdn_str_len == nodename_str_len) &&
	(strcmp(fqdn_str, nodename) == 0)) {
      /* XX FIX: foobar should match to foobar.org, depending on resolv.conf */
      HIP_DEBUG("Nodename match\n");
    } else if(hints->ei_endpointlen && hints->ei_endpoint &&
	      (strlen(hit_str) == hints->ei_endpointlen) &&
	      (strcmp(hit_str, (char *) hints->ei_endpoint) == 0)) {
      HIP_DEBUG("Endpoint match\n");
    } else if (!nodename_str_len) {
      HIP_DEBUG("Null nodename, returning as matched\n");
    } else {
      /* Not matched, so skip the addresses in the kernel response */
      for (j = 0; j < *acount; j++) {
	addr = (struct in6_addr *)hip_get_param_contents(msg,
							 HIP_PARAM_IPV6_ADDR);
	if (!addr) {
	  HIP_ERROR("no ip addr in response\n");
	  err = EEI_SYSTEM;
	  goto out_err;
	}
      }
      continue;
    }

    /* Allocate a new endpointinfo */
    einfo = calloc(1, sizeof(struct endpointinfo));
    if (!einfo) {
      err = EEI_MEMORY;
      goto out_err;
    }

    /* Allocate a new endpoint */
    einfo->ei_endpoint = calloc(1, sizeof(struct sockaddr_eid));
    if (!einfo->ei_endpoint) {
      err = EEI_MEMORY;
      goto out_err;
    }

    /* Copy the name if the flag is set */
    if (hints->ei_flags & EI_CANONNAME) {
      einfo->ei_canonname = malloc(fqdn_str_len + 1);
      if (!(einfo->ei_canonname)) {
	err = EEI_MEMORY;
	goto out_err;
      }
      HIP_ASSERT(strlen(fqdn_str) == fqdn_str_len);
      strcpy(einfo->ei_canonname, fqdn_str);
      /* XX FIX: we should append the domain name if it does not exist */
    }

    _HIP_DEBUG("*** %p %p\n", einfo, previous_einfo);

    HIP_ASSERT(einfo); /* Assertion 1 */

    /* Allocate and fill the HI. Note that here we are assuming that the
       endpoint is really a HIT. The following assertion checks that we are
       dealing with a HIT. Change the memory allocations and other code when
       HIs are really supported. */

    memset(&endpoint_hip, 0, sizeof(struct endpoint_hip));
    endpoint_hip.family = PF_HIP;

    /* Only HITs are supported, so endpoint_hip is not dynamically allocated
       and sizeof(endpoint_hip) is enough */
    endpoint_hip.length = sizeof(struct endpoint_hip);
    endpoint_hip.flags = HIP_ENDPOINT_FLAG_HIT;
    memcpy(&endpoint_hip.id.hit, hit, sizeof(struct in6_addr));

    _HIP_HEXDUMP("peer HIT: ", &endpoint_hip.id.hit, sizeof(struct in6_addr));

    HIP_ASSERT(einfo && einfo->ei_endpoint); /* Assertion 2 */

    /* Now replace the addresses that we got from getaddrinfo in the ai_res
       structure, with the entries from the kernel. If there are not enough
       entries already present, allocate and fill new ones */
    ai_tail = ai_res;
    for (j = 0; j < *acount; j++, ai_tail = ai_tail->ai_next) {
      addr = (struct in6_addr *) hip_get_param_contents(msg,
							HIP_PARAM_IPV6_ADDR);
      if (!addr) {
	HIP_ERROR("no ip addr in response\n");
	err = EEI_SYSTEM;
	goto out_err;
      }

      /* Should we always include our entries, even if there are none? */
      if (!ai_res) continue;

      if (!ai_tail) {
	/* We ran out of entries, so copy the first one so we get the
	   flags and other info*/
	ai_tail = malloc(sizeof(struct addrinfo));
	memcpy(ai_tail, ai_res, sizeof(struct addrinfo));
	ai_tail->ai_addr = malloc(sizeof(struct sockaddr_in6));
	memcpy(ai_tail->ai_addr, ai_res->ai_addr,sizeof(struct sockaddr_in6));
	ai_tail->ai_canonname = malloc(strlen(ai_res->ai_canonname)+1);
	strcpy(ai_tail->ai_canonname, ai_res->ai_canonname);
      }

      /* Now, save the address from the kernel */
      memcpy(&(((struct sockaddr_in6 *)ai_tail->ai_addr)->sin6_addr), addr,
	       sizeof(struct in6_addr));
    }

    /* Call the kernel for the peer eid */
    err = setpeereid((struct sockaddr_eid *) einfo->ei_endpoint, servname,
		     (struct endpoint *) &endpoint_hip, ai_res);
    if (err) {
      HIP_ERROR("association failed (%d): %s\n", err);
      goto out_err;
    }

    /* Fill the rest of the fields in the einfo */
    einfo->ei_flags = hints->ei_flags;
    einfo->ei_family = PF_HIP;
    einfo->ei_socktype = hints->ei_socktype;
    einfo->ei_protocol = hints->ei_protocol;
    einfo->ei_endpointlen = sizeof(struct sockaddr_eid);

    /* The einfo structure has been filled now. Now, append it to the linked
       list. */

    /* Set res point to the first memory allocation, so that the starting
       point of the linked list will not be forgotten. The res will be set
       only once because on the next iteration of the loop it will non-null. */
    if (!*res)
      *res = einfo;

    HIP_ASSERT(einfo && einfo->ei_endpoint && *res); /* 3 */

    /* Link the previous endpoint info structure to this new one. */
    if (previous_einfo) {
      previous_einfo->ei_next = einfo;
    }

    /* Store a pointer to this einfo so that we can link this einfo to the
       following einfo on the next iteration. */
    previous_einfo = einfo;

    HIP_ASSERT(einfo && einfo->ei_endpoint && *res &&
	       previous_einfo == einfo); /* 4 */
  }

  HIP_DEBUG("Kernel list scanning ended\n");

 out_err:

  if (ai_res)
    freeaddrinfo(ai_res);

  if (msg)
    hip_msg_free(msg);

  /* Free all of the reserved memory on error */
  if (err) {
    /* Assertions 1, 2 and 3: einfo has not been linked to *res and
       it has to be freed separately. In English: free only einfo
       if it has not been linked into the *res list */
    if (einfo && previous_einfo != einfo) {
      if (einfo->ei_endpoint)
	free(einfo->ei_endpoint);
      if (einfo->ei_canonname)
	free(einfo->ei_canonname);
      free(einfo);
    }

    /* Assertion 4: einfo has been linked into the *res. Free all of the
     *res list elements (einfo does not need be freed separately). */
    if (*res) {
      free_endpointinfo(*res);
      /* In case the caller of tries to free the res again */
      *res = NULL;
    }
  }

  return err;
}

/**
 * get_peer_endpointinfo - query endpoint info about a peer
 * @param hostsfile the filename where the endpoint information is stored
 * @param nodename the name of the peer to be resolved
 * @param servname the service port name (e.g. "http" or "12345")
 * @param hints selects which type of endpoints is going to be resolved
 * @param res the result of the query
 *
 * This function is for libinet6 internal purposes only.
 *
 * @return zero on success, or negative error value on failure
 *
 */
int get_peer_endpointinfo(const char *hostsfile,
			  const char *nodename,
			  const char *servname,
			  const struct endpointinfo *hints,
			  struct endpointinfo **res)
{
  int err = 0, match_found = 0, ret = 0, i=0;
  unsigned int lineno = 0, fqdn_str_len = 0;
  FILE *hosts = NULL;
  char fqdn_str[HOST_NAME_MAX];
  struct endpointinfo *einfo = NULL, *current = NULL, *new = NULL;
  struct addrinfo ai_hints, *ai_res = NULL;
  struct endpointinfo *previous_einfo = NULL;
  /* Only HITs are supported, so endpoint_hip is statically allocated */
  struct endpoint_hip endpoint_hip;
  char line[500];
  struct in6_addr hit;
  List mylist;

  *res = NULL; /* The NULL value is used in the loop below. */

  HIP_DEBUG("\n");

  HIP_ASSERT(nodename);
  HIP_ASSERT(hints);

  hosts = fopen(hostsfile, "r");
  if (!hosts) {
    err = EEI_SYSTEM;
    HIP_ERROR("Failed to open %s\n", _PATH_HIP_HOSTS);
    goto out_err;
  }

  memset(&ai_hints, 0, sizeof(struct addrinfo));
  ai_hints.ai_flags = hints->ei_flags;
  /* Family should be AF_ANY but currently the HIP module supports only IPv6.
     In any case, the family cannot be copied directly from hints, because
     it contains PF_HIP. */
  ai_hints.ai_family = AF_INET6;
  ai_hints.ai_socktype = hints->ei_socktype;
  ai_hints.ai_protocol = hints->ei_protocol;

  /* The getaddrinfo is called only once and the results are copied in each
     element of the endpointinfo linked lists. */
  err = getaddrinfo(nodename, servname, &ai_hints, &ai_res);
  if (err) {
    HIP_ERROR("getaddrinfo failed: %s\n", gai_strerror(err));
    goto fallback;
  }

  /*! \todo check and handle flags here */

  HIP_ASSERT(!*res); /* Pre-loop invariable */

  //HIP_IFEL(err, -1, "Failed to map id to hostname\n");

  memset(fqdn_str, 0, sizeof(fqdn_str));
  if (inet_pton(AF_INET6, nodename, &hit) > 0) {
    _HIP_DEBUG("Nodename is numerical address\n");
    err = hip_for_each_hosts_file_line(HIPD_HOSTS_FILE,
				       hip_map_first_id_to_hostname_from_hosts,
				       &hit, fqdn_str);
  } else {
    strncpy(fqdn_str, nodename, HOST_NAME_MAX);
  }
  fqdn_str_len = strlen(fqdn_str);

  if (!err && hip_for_each_hosts_file_line(HIPD_HOSTS_FILE,
				   hip_map_first_hostname_to_hit_from_hosts,
				   fqdn_str, &hit) == 0)
    /* create endpointinfo structure for every HIT */
    {
      einfo = calloc(1, sizeof(struct endpointinfo));
<<<<<<< HEAD
      HIP_IFE(!einfo, EEI_MEMORY);
      
      einfo->ei_endpoint = calloc(1, sizeof(struct sockaddr_eid));
      HIP_IFE(!einfo->ei_endpoint, EEI_MEMORY);
      
=======
      if (!einfo) {
	err = EEI_MEMORY;
	goto out_err;
      }

      einfo->ei_endpoint = calloc(1, sizeof(struct sockaddr_eid));
      if (!einfo->ei_endpoint) {
	err = EEI_MEMORY;
	goto out_err;
      }

>>>>>>> 56f88aaf
      if (hints->ei_flags & EI_CANONNAME) {
	einfo->ei_canonname = malloc(fqdn_str_len + 1);
	HIP_IFE(!einfo->ei_canonname, EEI_MEMORY);
	HIP_ASSERT(strlen(fqdn_str) == fqdn_str_len);
	strcpy(einfo->ei_canonname, fqdn_str);
	/* XX FIX: we should append the domain name if it does not exist */
      }

      _HIP_DEBUG("*** %p %p\n", einfo, previous_einfo);

      HIP_ASSERT(einfo); /* Assertion 1 */

      /* Allocate and fill the HI. Note that here we are assuming that the
	 endpoint is really a HIT. The following assertion checks that we are
	 dealing with a HIT. Change the memory allocations and other code when
	 HIs are really supported. */
      //THIS ISN'T TRUE ALWAYS: _HIP_ASSERT(hi_str_len == 4 * 8 + 7 * 1);

      memset(&endpoint_hip, 0, sizeof(struct endpoint_hip));
      endpoint_hip.family = PF_HIP;

      /* Only HITs are supported, so endpoint_hip is not dynamically allocated
	 and sizeof(endpoint_hip) is enough */
      endpoint_hip.length = sizeof(struct endpoint_hip);
      endpoint_hip.flags = HIP_ENDPOINT_FLAG_HIT;

      ipv6_addr_copy(&endpoint_hip.id.hit, &hit);

      HIP_ASSERT(einfo && einfo->ei_endpoint); /* Assertion 2 */

      err = setpeereid((struct sockaddr_eid *) einfo->ei_endpoint, servname,
		       (struct endpoint *) &endpoint_hip, ai_res);
      if (err) {
	HIP_ERROR("association failed (%d): %s\n", err);
	goto out_err;
      }

      /* Fill the rest of the fields in the einfo */
      einfo->ei_flags = hints->ei_flags;
      einfo->ei_family = PF_HIP;
      einfo->ei_socktype = hints->ei_socktype;
      einfo->ei_protocol = hints->ei_protocol;
      einfo->ei_endpointlen = sizeof(struct sockaddr_eid);

      /* The einfo structure has been filled now. Now, append it to the linked
	 list. */

      /* Set res point to the first memory allocation, so that the starting
	 point of the linked list will not be forgotten. The res will be set
	 only once because on the next iteration of the loop it will non-null.
      */
      if (!*res)
	*res = einfo;

      HIP_ASSERT(einfo && einfo->ei_endpoint && *res); /* 3 */

      /* Link the previous endpoint info structure to this new one. */
      if (previous_einfo) {
	previous_einfo->ei_next = einfo;
      }

      /* Store a pointer to this einfo so that we can link this einfo to the
	 following einfo on the next iteration. */
      previous_einfo = einfo;

      HIP_ASSERT(einfo && einfo->ei_endpoint && *res &&
		 previous_einfo == einfo); /* 4 */
      destroy(&mylist);
  }

  _HIP_DEBUG("Scanning ended\n");


 fallback:

#if 0 /* XX FIXME: the function below does not work */
  /* If no entries are found, fallback on the kernel's list */
  if (!*res) {
    HIP_DEBUG("No entries found, querying hipd for entries\n");
    err = get_hipd_peer_list(nodename, servname, hints, res, 1);
    if (err) {
      HIP_ERROR("Failed to get kernel peer list (%d)\n", err);
      goto out_err;
    }
    HIP_DEBUG("Done with hipd entries\n");
    if (*res) {
      match_found = 1;
    }
  }
#endif

  HIP_ASSERT(err == 0);

  if (!match_found) {
    err = EEI_NONAME;
  }

 out_err:

  if (ai_res)
    freeaddrinfo(ai_res);

  if (hosts)
    fclose(hosts);

  /* Free all of the reserved memory on error */
  if (err) {
    /* Assertions 1, 2 and 3: einfo has not been linked to *res and
       it has to be freed separately. In English: free only einfo
       if it has not been linked into the *res list */
    if (einfo && previous_einfo != einfo) {
      if (einfo->ei_endpoint)
	free(einfo->ei_endpoint);
      if (einfo->ei_canonname)
	free(einfo->ei_canonname);
      free(einfo);
    }

    /* Assertion 4: einfo has been linked into the *res. Free all of the
     *res list elements (einfo does not need be freed separately). */
    if (*res) {
      free_endpointinfo(*res);
      /* In case the caller of tries to free the res again */
      *res = NULL;
    }
  }
  return err;
}

int getendpointinfo(const char *nodename, const char *servname,
		    const struct endpointinfo *hints,
		    struct endpointinfo **res)
{
  int err = 0;
  struct endpointinfo modified_hints;
  struct endpointinfo *first, *current, *new;
  char *filenamebase = NULL;
  int filenamebase_len, ret, i;
  List list;

  initlist(&list);

  /* Only HIP is currently supported */
  if (hints && hints->ei_family != PF_HIP) {
    err = -EEI_FAMILY;
    HIP_ERROR("Only HIP is currently supported\n");
    goto err_out;
  }
  /* XX:TODO Check flag values from hints!!!
   E.g. EI_HI_ANY* should cause the resolver to output only a single socket
   address containing an ED that would be received using the corresponding
   HIP_HI_*ANY macro. EI_ANON flag causes the resolver to return only local
   anonymous ids.
  */

  if (hints) {
    memcpy(&modified_hints, hints, sizeof(struct endpointinfo));
  } else {
    /* No hints given, assign default hints */
    memset(&modified_hints, 0, sizeof(struct endpointinfo));
    modified_hints.ei_family = PF_HIP;
  }
  /* getaddrinfo has been modified to support the legacy HIP API and this
     ensures that the legacy API does not do anything funny */
  modified_hints.ei_flags |= AI_HIP_NATIVE;

  /* Note about the hints: the hints is overloaded with AI_XX and EI_XX flags.
     We make the (concious and lazy) decision not to separate them into
     different flags and assume that both getendpointinfo and getaddrinfo
     can survive the overloaded flags. The AI_XX and EI_XX in netdb.h have
     distinct values, so this should be ok. */

#if 0 /* the function below should be reimplemented */
  /* Check for kernel list request */
  if (modified_hints.ei_flags & AI_KERNEL_LIST) {
    err = get_hipd_peer_list(nodename, servname, &modified_hints, res, 0);
    goto err_out;
  }
#endif

  if (nodename == NULL) {
    *res = calloc(1, sizeof(struct endpointinfo));
    if (!*res) {
      err = EEI_MEMORY;
      goto err_out;
    }

    /*DEFAULT_CONFIG_DIR = /etc/hip/*/
    findkeyfiles(DEFAULT_CONFIG_DIR, &list);

    /* allocate the first endpointinfo
       and then link the others to it */

    filenamebase_len = strlen(DEFAULT_CONFIG_DIR) + 1 +
      strlen(getitem(&list,0)) + 1;

    filenamebase = malloc(filenamebase_len);
    if (!filenamebase) {
      HIP_ERROR("Couldn't allocate file name\n");
      err = -ENOMEM;
      goto err_out;
    }
    ret = snprintf(filenamebase, filenamebase_len, "%s/%s",
		   DEFAULT_CONFIG_DIR,
		   getitem(&list,0));
    if (ret <= 0) {
      err = -EINVAL;
      goto err_out;
    }
    err = get_localhost_endpointinfo(filenamebase, servname,
				     &modified_hints, &first);

    free(filenamebase);
    current = first;

    for(i=1; i<length(&list); i++) {
      _HIP_DEBUG ("%s\n", getitem(&list,i));

      filenamebase_len = strlen(DEFAULT_CONFIG_DIR) + 1 +
	strlen(getitem(&list,i)) + 1;

      filenamebase = malloc(filenamebase_len);
      if (!filenamebase) {
	HIP_ERROR("Couldn't allocate file name\n");
	err = -ENOMEM;
	goto err_out;
      }

      ret = snprintf(filenamebase, filenamebase_len, "%s/%s",
		     DEFAULT_CONFIG_DIR,
		     getitem(&list,i));
      if (ret <= 0) {
	err = -EINVAL;
	goto err_out;
      }

<<<<<<< HEAD
      err = get_localhost_endpointinfo(filenamebase, servname, 
				       &modified_hints, &new);
      if (err) {
	HIP_ERROR("get_localhost_endpointinfo() failed\n");
	goto err_out;
      }
=======
      err = get_localhost_endpointinfo(filenamebase, servname,
				       &modified_hints, &new);
>>>>>>> 56f88aaf

      current->ei_next = new;
      current = new;

    }

    *res = first;

  } else {
#ifdef CONFIG_HIP_AGENT
    /* Communicate the name and port output to the agent
       synchronously with netlink. First send the name + port
       and then wait for answer (select). The agent filters
       or modifies the list. The agent implements get_peer_endpointinfo
       with some filtering. */
#endif /* add #elseif */

    /*_PATH_HIP_HOSTS=/etc/hip/hosts*/
    err = get_peer_endpointinfo(_PATH_HIP_HOSTS, nodename, servname,
				&modified_hints, res);
  }

 err_out:

  if(filenamebase_len)
    free(filenamebase);
  if(length(&list)>0)
    destroy(&list);

  return err;
}

const char *gepi_strerror(int errcode)
{
  return "HIP native resolver failed"; /* XX FIXME */
}


int get_localhost_endpoint_no_setmyeid(const char *basename,
				       const char *servname,
				       struct endpointinfo *hints,
				       struct endpointinfo **res,
				       struct hip_lhi *lhi)
{
  int err = 0, algo = 0;
  DSA *dsa = NULL;
  RSA *rsa = NULL;
  unsigned char *key_rr = NULL;
  int key_rr_len = 0;
  struct endpoint_hip *endpoint_hip = NULL;
  char hostname[HIP_HOST_ID_HOSTNAME_LEN_MAX];
  struct if_nameindex *ifaces = NULL;
  char first_key_line[30];
  FILE* fp;
  const char *pub_suffix = "_pub";

  *res = NULL;

  _HIP_DEBUG("get_localhost_endpoint()\n");
  HIP_ASSERT(hints);

  // XX TODO: check flags?
  memset(hostname, 0, HIP_HOST_ID_HOSTNAME_LEN_MAX);
  err = gethostname(hostname, HIP_HOST_ID_HOSTNAME_LEN_MAX - 1);
  if (err) {
    HIP_ERROR("gethostname failed (%d)\n", err);
    err = EEI_NONAME;
    goto out_err;
  }

  /* System specific HIs should be added into the kernel with the
     HIP_HI_REUSE_ANY flag set, because this way we make the HIs
     readable by all processes. This function calls setmyeid() internally.. */
  hints->ei_flags |= HIP_HI_REUSE_ANY;

  /* select between anonymous/public HI based on the file name */
  if(!findsubstring(basename, pub_suffix)) {
	  hints->ei_flags |= HIP_ENDPOINT_FLAG_ANON;
	  HIP_DEBUG("Anonymous HI\n");
  } else {
	  HIP_DEBUG("Published HI\n");
  }

  if(findsubstring(basename, "rsa"))
    algo = HIP_HI_RSA;
  else if(findsubstring(basename, "dsa"))
    algo = HIP_HI_DSA;
  else {
    HIP_ERROR("Wrong kind of key file: %s\n",basename);
    err = -ENOMEM;
    goto out_err;
  }

  if(algo == HIP_HI_RSA)
    //modified according Laura's suggestion
    //    err = load_rsa_private_key(basename, &rsa);
    err = load_rsa_public_key(basename, &rsa);
  else
    //err = load_dsa_private_key(basename, &dsa);
    err = load_dsa_public_key(basename, &dsa);
  if (err) {
    err = EEI_SYSTEM;
    HIP_ERROR("Loading of private key %s failed\n", basename);
    goto out_err;
  }

  if(algo == HIP_HI_RSA)
    err = rsa_to_hip_endpoint(rsa, &endpoint_hip, hints->ei_flags, hostname);
  else
    err = dsa_to_hip_endpoint(dsa, &endpoint_hip, hints->ei_flags, hostname);
  if (err) {
    HIP_ERROR("Failed to allocate and build endpoint.\n");
    err = EEI_SYSTEM;
    goto out_err;
  }

  _HIP_HEXDUMP("host identity in endpoint: ", &endpoint_hip->id.host_id,
	      hip_get_param_total_len(&endpoint_hip->id.host_id));

  _HIP_HEXDUMP("hip endpoint: ", endpoint_hip, endpoint_hip->length);

  if(algo == HIP_HI_RSA) {
    key_rr_len = rsa_to_dns_key_rr(rsa, &key_rr);
    if (key_rr_len <= 0) {
      HIP_ERROR("rsa_key_rr_len <= 0\n");
      err = -EFAULT;
      goto out_err;
    }
    //    err = hip_private_rsa_to_hit(rsa, key_rr, HIP_HIT_TYPE_HASH120, &lhi->hit);
    err = hip_public_rsa_to_hit(rsa, key_rr, HIP_HIT_TYPE_HASH100, &lhi->hit);
    if (err) {
      HIP_ERROR("Conversion from RSA to HIT failed\n");
      goto out_err;
    }
    _HIP_HEXDUMP("Calculated RSA HIT: ", &lhi->hit,
		 sizeof(struct in6_addr));
  } else {
    key_rr_len = dsa_to_dns_key_rr(dsa, &key_rr);
    if (key_rr_len <= 0) {
      HIP_ERROR("dsa_key_rr_len <= 0\n");
      err = -EFAULT;
      goto out_err;
    }
    //err = hip_private_dsa_to_hit(dsa, key_rr, HIP_HIT_TYPE_HASH120, &lhi->hit);
    err = hip_public_dsa_to_hit(dsa, key_rr, HIP_HIT_TYPE_HASH100, &lhi->hit);
    if (err) {
      HIP_ERROR("Conversion from DSA to HIT failed\n");
      goto out_err;
    }
    _HIP_HEXDUMP("Calculated DSA HIT: ", &lhi->hit,
		sizeof(struct in6_addr));
  }

#if 0 /* XX FIXME */
  ifaces = if_nameindex();
  if (ifaces == NULL || (ifaces->if_index == 0)) {
    HIP_ERROR("%s\n", (ifaces == NULL) ? "Iface error" : "No ifaces.");
    err = 1;
    goto out_err;
  }
#endif

  *res = calloc(1, sizeof(struct endpointinfo));
  if (!*res) {
    err = EEI_MEMORY;
    goto out_err;
  }

  (*res)->ei_endpoint = malloc(sizeof(struct sockaddr_eid));
  if (!(*res)->ei_endpoint) {
    err = EEI_MEMORY;
    goto out_err;
  }

  if (hints->ei_flags & EI_CANONNAME) {
    int len = strlen(hostname) + 1;
    if (len > 1) {
      (*res)->ei_canonname = malloc(len);
      if (!((*res)->ei_canonname)) {
	err = EEI_MEMORY;
	goto out_err;
      }
      memcpy((*res)->ei_canonname, hostname, len);
    }
  }

 out_err:

  if (rsa)
    RSA_free(rsa);

  if (dsa)
    DSA_free(dsa);

  if (endpoint_hip)
    free(endpoint_hip);

  if (ifaces)
    if_freenameindex(ifaces);

  if (key_rr)
    free(key_rr);

  return err;
}


int get_localhost_endpoint(const char *basename,
			    const char *servname,
			    struct endpointinfo *hints,
			    struct endpointinfo **res,
			    struct hip_lhi *lhi)
{
  int err = 0, algo = 0;
  DSA *dsa = NULL;
  RSA *rsa = NULL;
  unsigned char *key_rr = NULL;
  int key_rr_len = 0;
  struct endpoint_hip *endpoint_hip = NULL;
  char hostname[HIP_HOST_ID_HOSTNAME_LEN_MAX];
  struct if_nameindex *ifaces = NULL;
  char first_key_line[30];
  FILE* fp;
  const char *pub_suffix = "_pub";

  *res = NULL;

  _HIP_DEBUG("get_localhost_endpoint()\n");
  HIP_ASSERT(hints);

  // XX TODO: check flags?
  memset(hostname, 0, HIP_HOST_ID_HOSTNAME_LEN_MAX);
  err = gethostname(hostname, HIP_HOST_ID_HOSTNAME_LEN_MAX - 1);
  if (err) {
    HIP_ERROR("gethostname failed (%d)\n", err);
    err = EEI_NONAME;
    goto out_err;
  }

  /* System specific HIs should be added into the kernel with the
     HIP_HI_REUSE_ANY flag set, because this way we make the HIs
     readable by all processes. This function calls setmyeid() internally.. */
  hints->ei_flags |= HIP_HI_REUSE_ANY;

  /* select between anonymous/public HI based on the file name */
  if(!findsubstring(basename, pub_suffix))
    hints->ei_flags |= HIP_ENDPOINT_FLAG_ANON;

  /* check the algorithm from PEM format key */
  /* Bing, replace the following code:
  fp = fopen(basename, "rb");
  if (!fp) {
    HIP_ERROR("Couldn't open key file %s for reading\n", basename);
    err = -ENOMEM;
    goto out_err;
  }
  fgets(first_key_line,30,fp);  //read first line.
  _HIP_DEBUG("1st key line: %s",first_key_line);
  fclose(fp);

  if(findsubstring(first_key_line, "RSA"))
    algo = HIP_HI_RSA;
  else if(findsubstring(first_key_line, "DSA"))
    algo = HIP_HI_DSA;
  else {
    HIP_ERROR("Wrong kind of key file: %s\n",basename);
    err = -ENOMEM;
    goto out_err;
  }
  */
  /*Bing, the following code is used instead of the above code*/
  if(findsubstring(basename, "rsa"))
    algo = HIP_HI_RSA;
  else if(findsubstring(basename, "dsa"))
    algo = HIP_HI_DSA;
  else {
    HIP_ERROR("Wrong kind of key file: %s\n",basename);
    err = -ENOMEM;
    goto out_err;
  }

  if(algo == HIP_HI_RSA)
    //modified according Laura's suggestion
    //    err = load_rsa_private_key(basename, &rsa);
    err = load_rsa_public_key(basename, &rsa);
  else
    //err = load_dsa_private_key(basename, &dsa);
    err = load_dsa_public_key(basename, &dsa);
  if (err) {
    err = EEI_SYSTEM;
    HIP_ERROR("Loading of private key %s failed\n", basename);
    goto out_err;
  }

  if(algo == HIP_HI_RSA)
    err = rsa_to_hip_endpoint(rsa, &endpoint_hip, hints->ei_flags, hostname);
  else
    err = dsa_to_hip_endpoint(dsa, &endpoint_hip, hints->ei_flags, hostname);
  if (err) {
    HIP_ERROR("Failed to allocate and build endpoint.\n");
    err = EEI_SYSTEM;
    goto out_err;
  }

  _HIP_HEXDUMP("host identity in endpoint: ", &endpoint_hip->id.host_id,
	      hip_get_param_total_len(&endpoint_hip->id.host_id));


  _HIP_HEXDUMP("hip endpoint: ", endpoint_hip, endpoint_hip->length);

  if(algo == HIP_HI_RSA) {
    key_rr_len = rsa_to_dns_key_rr(rsa, &key_rr);
    if (key_rr_len <= 0) {
      HIP_ERROR("rsa_key_rr_len <= 0\n");
      err = -EFAULT;
      goto out_err;
    }
    //    err = hip_private_rsa_to_hit(rsa, key_rr, HIP_HIT_TYPE_HASH120, &lhi->hit);
    err = hip_public_rsa_to_hit(rsa, key_rr, HIP_HIT_TYPE_HASH100, &lhi->hit);
    if (err) {
      HIP_ERROR("Conversion from RSA to HIT failed\n");
      goto out_err;
    }
    _HIP_HEXDUMP("Calculated RSA HIT: ", &lhi->hit,
		sizeof(struct in6_addr));
  } else {
    key_rr_len = dsa_to_dns_key_rr(dsa, &key_rr);
    if (key_rr_len <= 0) {
      HIP_ERROR("dsa_key_rr_len <= 0\n");
      err = -EFAULT;
      goto out_err;
    }
    //err = hip_private_dsa_to_hit(dsa, key_rr, HIP_HIT_TYPE_HASH120, &lhi->hit);
    err = hip_public_dsa_to_hit(dsa, key_rr, HIP_HIT_TYPE_HASH100, &lhi->hit);
    if (err) {
      HIP_ERROR("Conversion from DSA to HIT failed\n");
      goto out_err;
    }
    _HIP_HEXDUMP("Calculated DSA HIT: ", &lhi->hit,
		sizeof(struct in6_addr));
  }

#if 0 /* XX FIXME */
  ifaces = if_nameindex();
  if (ifaces == NULL || (ifaces->if_index == 0)) {
    HIP_ERROR("%s\n", (ifaces == NULL) ? "Iface error" : "No ifaces.");
    err = 1;
    goto out_err;
  }
#endif

  *res = calloc(1, sizeof(struct endpointinfo));
  if (!*res) {
    err = EEI_MEMORY;
    goto out_err;
  }

  (*res)->ei_endpoint = malloc(sizeof(struct sockaddr_eid));
  if (!(*res)->ei_endpoint) {
    err = EEI_MEMORY;
    goto out_err;
  }

  if (hints->ei_flags & EI_CANONNAME) {
    int len = strlen(hostname) + 1;
    if (len > 1) {
      (*res)->ei_canonname = malloc(len);
      if (!((*res)->ei_canonname)) {
	err = EEI_MEMORY;
	goto out_err;
      }
      memcpy((*res)->ei_canonname, hostname, len);
    }
  }

  err = setmyeid(((struct sockaddr_eid *) (*res)->ei_endpoint), servname,
		 (struct endpoint *) endpoint_hip, ifaces);
  if (err) {
    HIP_ERROR("Failed to set up my EID (%d)\n", err);
    err = EEI_SYSTEM;
    goto out_err;
  }

#ifdef CONFIG_HIP_DEBUG
  {
    struct sockaddr_eid *eid = (struct sockaddr_eid *) (*res)->ei_endpoint;
    _HIP_DEBUG("eid family=%d value=%d\n", eid->eid_family,
	       ntohs(eid->eid_val));
  }
#endif

 out_err:

  if (rsa)
    RSA_free(rsa);

  if (dsa)
    DSA_free(dsa);

  if (endpoint_hip)
    free(endpoint_hip);

  if (ifaces)
    if_freenameindex(ifaces);

  if (key_rr)
    free(key_rr);

  return err;
}

/**
 * get_local_hits - Query about local HITs and add the corresponding HIs into
 * kernel database. This function is used by getaddrinfo() in getaddrinfo.c
 *
 * @param servname the service port name (e.g. "http" or "12345")
 * @param adr the result of the query - HITs in a linked list
 *
 * @return zero on success, or negative error value on failure
 *
 * @todo: rewrite the function to actually return a list
 *
 */
int get_local_hits(const char *servname, struct gaih_addrtuple **adr) {
  int err = 0, i;
  struct hip_lhi hit;
  char *filenamebase = NULL;
  int filenamebase_len, ret;
  struct endpointinfo modified_hints;
  struct endpointinfo *new = NULL;
  //struct hip_common *msg;
  //struct in6_addr *hiphit;
  //struct hip_tlv_common *det;
  hip_hit_t *allhit;
  List list;

  _HIP_DEBUG("\n");

  /* assign default hints */
  memset(&modified_hints, 0, sizeof(struct endpointinfo));
  modified_hints.ei_family = PF_HIP;

  initlist(&list);
  /* find key files from /etc/hosts */
  /* or */
  /* find key files from /etc/hip */
  findkeyfiles(DEFAULT_CONFIG_DIR, &list);
  _HIP_DEBUG("LEN:%d\n",length(&list));

  //hip_build_user_hdr(&msg,HIP_PARAM_IPV6_ADDR, sizeof(struct endpointinfo));
  for(i=0; i<length(&list); i++) {

	_HIP_DEBUG("%s\n",getitem(&list,i));
	filenamebase_len = strlen(DEFAULT_CONFIG_DIR) + 1 +
      	strlen(getitem(&list,i)) + 1;

    filenamebase = malloc(filenamebase_len);
    HIP_IFEL(!filenamebase, -ENOMEM, "Couldn't allocate file name\n");

    ret = snprintf(filenamebase, filenamebase_len, "%s/%s",
		   DEFAULT_CONFIG_DIR,
		   getitem(&list,i));
    HIP_IFE(ret <= 0, -EINVAL);

    //    get_localhost_endpoint(filenamebase, servname,
    //		   &modified_hints, &new, &hit);
    get_localhost_endpoint_no_setmyeid(filenamebase, servname,
				       &modified_hints, &new, &hit);

    _HIP_DEBUG_HIT("Got HIT: ", &hit.hit);

    if (*adr == NULL) {
      *adr = malloc(sizeof(struct gaih_addrtuple));
      (*adr)->scopeid = 0;
    }
    (*adr)->next = NULL;
    (*adr)->family = AF_INET6;
    memcpy((*adr)->addr, &hit.hit, sizeof(struct in6_addr));
    adr = &((*adr)->next); // for opp mode -miika

    free(filenamebase);
    free(new->ei_canonname);
    free(new->ei_endpoint);
    free(new);
  }

  filenamebase = NULL;
  //new = NULL;

 out_err:
  if(filenamebase)
    free(filenamebase);
  //if(new)
    //free(new);
  if(list.head)
    destroy(&list);

  return err;

}

/**
 * Handles the hipconf commands where the type is @c load. This function is in
 * this file due to some interlibrary dependencies -miika
 *
 * @param msg    a pointer to the buffer where the message for hipd will
 *               be written.
 * @param action the numeric action identifier for the action to be performed.
 * @param opt    an array of pointers to the command line arguments after
 *               the action and type.
 * @param optc   the number of elements in the array (@b 0).
 * @return       zero on success, or negative error value on error.
 */
int hip_conf_handle_load(struct hip_common *msg, int action,
		    const char *opt[], int optc)
{
  	int arg_len, err = 0, i, len;
	FILE *hip_config = NULL;

	List list;
	char *c, line[128], *hip_arg, ch, str[128], *fname, *args[64],
	  *comment;

	HIP_IFEL((optc != 1), -1, "Missing arguments\n");

	if (!strcmp(opt[0], "default"))
		fname = HIPD_CONFIG_FILE;
	else
		fname = (char *) opt[0];


	HIP_IFEL(!(hip_config = fopen(fname, "r")), -1,
		 "Error: can't open config file %s.\n", fname);

	while(err == 0 && fgets(line, sizeof(line), hip_config) != NULL) {

		/* Remove whitespace */
		c = line;
		while (*c == ' ' || *c == '\t')
			c++;

		/* Line is a comment or empty */
		if (c[0] =='#' || c[0] =='\n' || c[0] == '\0')
			continue;

		/* Terminate before (the first) trailing comment */
		comment = strchr(c, '#');
		if (comment)
			*comment = '\0';

		/* prefix the contents of the line with" hipconf"  */
		memset(str, '\0', sizeof(str));
		strcpy(str, "hipconf");
		str[strlen(str)] = ' ';
		hip_arg = strcat(str, c);
		/* replace \n with \0  */
		hip_arg[strlen(hip_arg) - 1] = '\0';

		/* split the line into an array of strings and feed it
		   recursively to hipconf */
		initlist(&list);
		extractsubstrings(hip_arg, &list);
		len = length(&list);
		for(i = 0; i < len; i++) {
			/* the list is backwards ordered */
			args[len - i - 1] = getitem(&list, i);
		}
		err = hip_do_hipconf(len, args, 1);
		if (err) {
			HIP_ERROR("Error on the following line: %s\n", line);
			HIP_ERROR("Ignoring error on hipd configuration\n");
			err = 0;
		}

		destroy(&list);
	}

 out_err:
	if (hip_config)
		fclose(hip_config);

	return err;

}

/**
 * Handles the hipconf commands where the type is @c del. This function is in this file due to some interlibrary dependencies -miika
 *
 * @param msg    a pointer to the buffer where the message for kernel will
 *               be written.
 * @param action the numeric action identifier for the action to be performed.
 * @param opt    an array of pointers to the command line arguments after
 *               the action and type.
 * @param optc   the number of elements in the array.
 * @return       zero on success, or negative error value on error.
 *
 */
int hip_conf_handle_hi_get(struct hip_common *msg, int action,
		      const char *opt[], int optc)
{
	struct gaih_addrtuple *at = NULL;
	struct gaih_addrtuple *tmp;
	int err = 0;

 	HIP_IFEL((optc != 1), -1, "Missing arguments\n");

	/* XX FIXME: THIS IS KLUDGE; RESORTING TO DEBUG OUTPUT */
	/*err = get_local_hits(NULL, &at);*/
	if (err)
		goto out_err;

	tmp = at;
	while (tmp) {
		/* XX FIXME: THE LIST CONTAINS ONLY A SINGLE HIT */
		_HIP_DEBUG_HIT("HIT", &tmp->addr);
		tmp = tmp->next;
	}

	_HIP_DEBUG("*** Do not use the last HIT (see bugzilla 175 ***\n");

out_err:
	if (at)
		HIP_FREE(at);
	return err;
}
<|MERGE_RESOLUTION|>--- conflicted
+++ resolved
@@ -294,13 +294,8 @@
 	    htons(my_eid->eid_port));
 
   HIP_DEBUG("\n");
-<<<<<<< HEAD
-  
-out_err:
-=======
 
  out_err:
->>>>>>> 56f88aaf
 
   if (msg)
     hip_msg_free(msg);
@@ -634,12 +629,7 @@
 
   /*Support for HITs (14.3.06 Laura)*/
   hints->ei_flags |= HIP_ENDPOINT_FLAG_HIT;
-<<<<<<< HEAD
-  
-=======
-
-
->>>>>>> 56f88aaf
+
   /* check the algorithm from PEM format key */
   fp = fopen(basename, "rb");
   if (!fp) {
@@ -1204,25 +1194,12 @@
     /* create endpointinfo structure for every HIT */
     {
       einfo = calloc(1, sizeof(struct endpointinfo));
-<<<<<<< HEAD
+
       HIP_IFE(!einfo, EEI_MEMORY);
       
       einfo->ei_endpoint = calloc(1, sizeof(struct sockaddr_eid));
       HIP_IFE(!einfo->ei_endpoint, EEI_MEMORY);
-      
-=======
-      if (!einfo) {
-	err = EEI_MEMORY;
-	goto out_err;
-      }
-
-      einfo->ei_endpoint = calloc(1, sizeof(struct sockaddr_eid));
-      if (!einfo->ei_endpoint) {
-	err = EEI_MEMORY;
-	goto out_err;
-      }
-
->>>>>>> 56f88aaf
+
       if (hints->ei_flags & EI_CANONNAME) {
 	einfo->ei_canonname = malloc(fqdn_str_len + 1);
 	HIP_IFE(!einfo->ei_canonname, EEI_MEMORY);
@@ -1459,17 +1436,12 @@
 	goto err_out;
       }
 
-<<<<<<< HEAD
-      err = get_localhost_endpointinfo(filenamebase, servname, 
+      err = get_localhost_endpointinfo(filenamebase, servname,
 				       &modified_hints, &new);
       if (err) {
 	HIP_ERROR("get_localhost_endpointinfo() failed\n");
 	goto err_out;
       }
-=======
-      err = get_localhost_endpointinfo(filenamebase, servname,
-				       &modified_hints, &new);
->>>>>>> 56f88aaf
 
       current->ei_next = new;
       current = new;
