--- conflicted
+++ resolved
@@ -380,15 +380,9 @@
     err = -1;
     goto out_err;
   }
-<<<<<<< HEAD
-  //  err = getsockopt(socket_fd, IPPROTO_HIP, SO_HIP_SET_PEER_EID, (void *)msg, sizeof(struct sockaddr_eid));
-  int len = sizeof(struct sockaddr_eid);
-  err = getsockopt(socket_fd, IPPROTO_HIP, SO_HIP_SET_PEER_EID, (void *)msg, &len);
-=======
   
   err = getsockopt(socket_fd, IPPROTO_HIP, SO_HIP_SET_PEER_EID,
 		   (void *)msg, &eid_len);
->>>>>>> bcced726
  
   if(err) {
     HIP_ERROR("getsockopt failed\n");
