--- conflicted
+++ resolved
@@ -544,12 +544,7 @@
         HIP_INFO("DHT server is located at %s:%d with TTL %d.\n",
 		 tmp_ip_str, tmp_port, tmp_ttl);
 
-        error = 0;
-<<<<<<< HEAD
-        error = resolve_dht_gateway_info(tmp_ip_str, &serving_gateway, AF_INET);
-=======
-        error = resolve_dht_gateway_info(tmp_ip_str, &serving_gateway,tmp_port);
->>>>>>> c57b067d
+        error = resolve_dht_gateway_info(tmp_ip_str, &serving_gateway, tmp_port, AF_INET);
         HIP_IFEL((error < 0), -1,
                  "Error in resolving the DHT gateway address, skipping DHT.\n");
 
