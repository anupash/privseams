/* $USAGI: getaddrinfo.c,v 1.10 2003/01/07 10:22:52 yoshfuji Exp $ */

/* The Inner Net License, Version 2.00

  The author(s) grant permission for redistribution and use in source and
binary forms, with or without modification, of the software and documentation
provided that the following conditions are met:

0. If you receive a version of the software that is specifically labelled
   as not being for redistribution (check the version message and/or README),
   you are not permitted to redistribute that version of the software in any
   way or form.
1. All terms of the all other applicable copyrights and licenses must be
   followed.
2. Redistributions of source code must retain the authors' copyright
   notice(s), this list of conditions, and the following disclaimer.
3. Redistributions in binary form must reproduce the authors' copyright
   notice(s), this list of conditions, and the following disclaimer in the
   documentation and/or other materials provided with the distribution.
4. All advertising materials mentioning features or use of this software
   must display the following acknowledgement with the name(s) of the
   authors as specified in the copyright notice(s) substituted where
   indicated:

	This product includes software developed by <name(s)>, The Inner
	Net, and other contributors.

5. Neither the name(s) of the author(s) nor the names of its contributors
   may be used to endorse or promote products derived from this software
   without specific prior written permission.

THIS SOFTWARE IS PROVIDED BY ITS AUTHORS AND CONTRIBUTORS ``AS IS'' AND ANY
EXPRESS OR IMPLIED WARRANTIES, INCLUDING, BUT NOT LIMITED TO, THE IMPLIED
WARRANTIES OF MERCHANTABILITY AND FITNESS FOR A PARTICULAR PURPOSE ARE
DISCLAIMED. IN NO EVENT SHALL THE AUTHORS OR CONTRIBUTORS BE LIABLE FOR ANY
DIRECT, INDIRECT, INCIDENTAL, SPECIAL, EXEMPLARY, OR CONSEQUENTIAL DAMAGES
(INCLUDING, BUT NOT LIMITED TO, PROCUREMENT OF SUBSTITUTE GOODS OR SERVICES;
LOSS OF USE, DATA, OR PROFITS; OR BUSINESS INTERRUPTION) HOWEVER CAUSED AND ON
ANY THEORY OF LIABILITY, WHETHER IN CONTRACT, STRICT LIABILITY, OR TORT
(INCLUDING NEGLIGENCE OR OTHERWISE) ARISING IN ANY WAY OUT OF THE USE OF THIS
SOFTWARE, EVEN IF ADVISED OF THE POSSIBILITY OF SUCH DAMAGE.

  If these license terms cause you a real problem, contact the author.  */

/* This software is Copyright 1996 by Craig Metz, All Rights Reserved.  */

#ifdef _USAGI_LIBINET6
#include "libc-compat.h"
#endif

#include <errno.h>
#include <netdb.h>
#include <resolv.h>
#include <stdio.h>
#include <stdlib.h>
#include <string.h>
#include <unistd.h>
#include <arpa/inet.h>
#include <sys/socket.h>
#include <netinet/in.h>
#include <sys/types.h>
#include <sys/un.h>
#include <sys/utsname.h>
#include <net/if.h>

#include <ctype.h>
#include <signal.h>
#include "builder.h"
#include "debug.h"
#include "message.h"
#include "util.h"
#include "libhipopendht.h"

/*
#ifdef CONFIG_HIP_OPENDHT
#include "dhtresolver.h"
#endif
*/

#include "bos.h"

#define GAIH_OKIFUNSPEC 0x0100
#define GAIH_EAI        ~(GAIH_OKIFUNSPEC)

#ifndef UNIX_PATH_MAX
#define UNIX_PATH_MAX  108
#endif

#ifndef NUM_MAX_HITS
#define NUM_MAX_HITS 50
#endif

// extern u32 opportunistic_mode;
struct gaih_service
  {
    const char *name;
    int num;
  };

struct gaih_servtuple
  {
    struct gaih_servtuple *next;
    int socktype;
    int protocol;
    int port;
  };

static const struct gaih_servtuple nullserv;

/* Moved to util.h, used in getendpointinfo.c
struct gaih_addrtuple
  {
    struct gaih_addrtuple *next;
    int family;
    char addr[16];
    uint32_t scopeid;
  };
*/

struct gaih_typeproto
  {
    int socktype;
    int protocol;
    char name[4];
    int protoflag;
  };

/* Values for `protoflag'.  */
#define GAI_PROTO_NOSERVICE	1
#define GAI_PROTO_PROTOANY	2

static const struct gaih_typeproto gaih_inet_typeproto[] =
{
  { 0, 0, "", 0 },
  { SOCK_STREAM, IPPROTO_TCP, "tcp", 0 },
  { SOCK_DGRAM, IPPROTO_UDP, "udp", 0 },
  { SOCK_RAW, 0, "raw", GAI_PROTO_PROTOANY|GAI_PROTO_NOSERVICE },
  { 0, 0, "", 0 }
};

struct gaih
  {
    int family;
    int (*gaih)(const char *name, const struct gaih_service *service,
		const struct addrinfo *req, struct addrinfo **pai,
		int hip_transparent_mode);
  };

#if PF_UNSPEC == 0
static const struct addrinfo default_hints;
#else
static const struct addrinfo default_hints =
	{ 0, PF_UNSPEC, 0, 0, 0, NULL, NULL, NULL };
#endif

static int addrconfig (sa_family_t af)
{
  int s;
  int ret;
  int saved_errno = errno;

  _HIP_DEBUG("af=%d", af);
  
  s = socket(af, SOCK_DGRAM, 0);
  if (s < 0)
    ret = (errno == EMFILE) ? 1 : 0;
  else
    {
      close(s);
      ret = 1;
    }
  __set_errno (saved_errno);
  return ret;
}

void free_gaih_servtuple(struct gaih_servtuple *tuple) {
  struct gaih_servtuple *tmp;

  while(tuple) {
    tmp = tuple;
    tuple = tmp->next;
    free(tmp);
  }
}

void dump_pai (struct gaih_addrtuple *at)
{
  struct gaih_addrtuple *a;

  if (at == NULL)
    HIP_DEBUG("dump_pai: input NULL!\n");
  
  for(a = at; a != NULL; a = a->next) {        
    //HIP_DEBUG("scope_id=%lu\n", (long unsigned int)ai->scopeid);
    if (a->family == AF_INET6) {
      struct in6_addr *s = (struct in6_addr *)a->addr;
      int i = 0;
      HIP_DEBUG("AF_INET6\tin6_addr=0x");
      for (i = 0; i < 16; i++)
	HIP_DEBUG("%02x", (unsigned char) (s->in6_u.u6_addr8[i]));
      HIP_DEBUG("\n");
    } else if (a->family == AF_INET) {
      struct in_addr *s = (struct in_addr *)a->addr;
      long unsigned int ad = ntohl(s->s_addr);
      HIP_DEBUG("AF_INET\tin_addr=0x%lx (%s)\n", ad, inet_ntoa(*s));
    } else 
      HIP_DEBUG("Unknown family\n");
 }
}

static int
gaih_local (const char *name, const struct gaih_service *service,
	    const struct addrinfo *req, struct addrinfo **pai, int unused)
{
  struct utsname utsname;

  if (service)
    _HIP_DEBUG("name='%s' service->name='%s' service->num=%d\n", name, 
               service->name, service->num);
  else
    _HIP_DEBUG("name='%s'\n", name);

  _HIP_DEBUG("req:ai_flags=0x%x ai_family=%d ai_socktype=%d ai_protocol=%d\n\n", req->ai_flags, req->ai_family, req->ai_socktype, req->ai_protocol);
  if (*pai)
    _HIP_DEBUG("pai:ai_flags=0x%x ai_family=%d ai_socktype=%d ai_protocol=%d\n\n", (*pai)->ai_flags, (*pai)->ai_family, (*pai)->ai_socktype, (*pai)->ai_protocol);

  if ((name != NULL) && (req->ai_flags & AI_NUMERICHOST))
    return GAIH_OKIFUNSPEC | -EAI_NONAME;

  if ((name != NULL) || (req->ai_flags & AI_CANONNAME))
    if (uname (&utsname) < 0)
      return -EAI_SYSTEM;

  if (name != NULL)
    {
      if (strcmp(name, "localhost") &&
	  strcmp(name, "local") &&
	  strcmp(name, "unix") &&
	  strcmp(name, utsname.nodename))
	return GAIH_OKIFUNSPEC | -EAI_NONAME;
    }

  if (req->ai_protocol || req->ai_socktype)
    {
      const struct gaih_typeproto *tp = gaih_inet_typeproto + 1;

      while (tp->name[0]
	     && ((tp->protoflag & GAI_PROTO_NOSERVICE) != 0
		 || (req->ai_socktype != 0 && req->ai_socktype != tp->socktype)
		 || (req->ai_protocol != 0
		     && !(tp->protoflag & GAI_PROTO_PROTOANY)
		     && req->ai_protocol != tp->protocol)))
	++tp;

      if (! tp->name[0])
	{
	  if (req->ai_socktype)
	    return (GAIH_OKIFUNSPEC | -EAI_SOCKTYPE);
	  else
	    return (GAIH_OKIFUNSPEC | -EAI_SERVICE);
	}
    }

  *pai = malloc (sizeof (struct addrinfo) + sizeof (struct sockaddr_un)
		 + ((req->ai_flags & AI_CANONNAME)
		    ? (strlen(utsname.nodename) + 1): 0));
  if (*pai == NULL)
    return -EAI_MEMORY;

  (*pai)->ai_next = NULL;
  (*pai)->ai_flags = req->ai_flags;
  (*pai)->ai_family = AF_LOCAL;
  (*pai)->ai_socktype = req->ai_socktype ? req->ai_socktype : SOCK_STREAM;
  (*pai)->ai_protocol = req->ai_protocol;
  (*pai)->ai_addrlen = sizeof (struct sockaddr_un);
  (*pai)->ai_addr = (void *) (*pai) + sizeof (struct addrinfo);
#ifdef _HAVE_SA_LEN
  ((struct sockaddr_un *) (*pai)->ai_addr)->sun_len =
    sizeof (struct sockaddr_un);
#endif /* _HAVE_SA_LEN */
  ((struct sockaddr_un *)(*pai)->ai_addr)->sun_family = AF_LOCAL;
  memset(((struct sockaddr_un *)(*pai)->ai_addr)->sun_path, 0, UNIX_PATH_MAX);

  if (service)
    {
      struct sockaddr_un *sunp = (struct sockaddr_un *) (*pai)->ai_addr;

      if (strchr (service->name, '/') != NULL)
	{
	  if (strlen (service->name) >= sizeof (sunp->sun_path))
	    return GAIH_OKIFUNSPEC | -EAI_SERVICE;

	  strcpy (sunp->sun_path, service->name);
	}
      else
	{
	  if (strlen (P_tmpdir "/") + 1 + strlen (service->name) >=
	      sizeof (sunp->sun_path))
	    return GAIH_OKIFUNSPEC | -EAI_SERVICE;

	  __stpcpy (__stpcpy (sunp->sun_path, P_tmpdir "/"), service->name);
	}
    }
  else
    {
      /* This is a dangerous use of the interface since there is a time
	 window between the test for the file and the actual creation
	 (done by the caller) in which a file with the same name could
	 be created.  */
      char *buf = ((struct sockaddr_un *) (*pai)->ai_addr)->sun_path;

      if (__builtin_expect (__path_search (buf, L_tmpnam, NULL, NULL, 0),
			    0) != 0
	  || __builtin_expect (__gen_tempname (buf, __GT_NOCREATE), 0) != 0)
	return -EAI_SYSTEM;
    }

  if (req->ai_flags & AI_CANONNAME)
    (*pai)->ai_canonname = strcpy ((char *) *pai + sizeof (struct addrinfo)
				   + sizeof (struct sockaddr_un),
				   utsname.nodename);
  else
    (*pai)->ai_canonname = NULL;
  return 0;
}

static int
gaih_inet_serv (const char *servicename, const struct gaih_typeproto *tp,
	       const struct addrinfo *req, struct gaih_servtuple *st)
{
  struct servent *s;
  size_t tmpbuflen = 1024;
  struct servent ts;
  char *tmpbuf;
  int r;

  if (tp)
    _HIP_DEBUG("servicename='%s' tp->socktype=%d tp->protocol=%d tp->name=%s tp->protoflag=%d\n", servicename, tp->socktype, tp->protocol, tp->name, tp->protoflag);
  else 
    _HIP_DEBUG("servicename='%s' tp=NULL\n", servicename);

  _HIP_DEBUG("req:ai_flags=0x%x ai_family=%d ai_socktype=%d ai_protocol=%d\n", req->ai_flags, req->ai_family, req->ai_socktype, req->ai_protocol);
  if (st)
    _HIP_DEBUG("st:socktype=%d protocol=%d port=%d\n", st->socktype, st->protocol, st->port);

  do
    {
      tmpbuf = __alloca (tmpbuflen);

      r = __getservbyname_r (servicename, tp->name, &ts, tmpbuf, tmpbuflen,
			     &s);
      if (r != 0 || s == NULL)
	{
	  if (r == ERANGE)
	    tmpbuflen *= 2;
	  else
	    return GAIH_OKIFUNSPEC | -EAI_SERVICE;
	}
    }
  while (r);

  st->next = NULL;
  st->socktype = tp->socktype;
  st->protocol = ((tp->protoflag & GAI_PROTO_PROTOANY)
		  ? req->ai_protocol : tp->protocol);
  st->port = s->s_port;

  return 0;
}

int 
gethosts(const char *name, int _family, 
		 struct gaih_addrtuple ***pat) 
 {								
  int i, herrno;						
  size_t tmpbuflen = 512;					       
  struct hostent th;						
  char *tmpbuf;							
  int no_data = 0;							
  int rc = 0;
  struct hostent *h = NULL;
  struct gaih_addrtuple *aux = NULL;

  /* freeing the already allocated structure if it si empty
     Warning: Not good practice, may cause problems */
  if(**pat != NULL && (**pat)->next == NULL && (**pat)->family == 0){
    free(**pat);
    **pat = NULL;
  }

  do {								
    tmpbuflen *= 2;						
    tmpbuf = __alloca (tmpbuflen);				
    rc = __gethostbyname2_r (name, _family, &th, tmpbuf,	
         tmpbuflen, &h, &herrno);				
  } while (rc == ERANGE && herrno == NETDB_INTERNAL);		
  if (rc != 0)							
    {								
      if (herrno == NETDB_INTERNAL)				
	{							
	  __set_h_errno (herrno);				
	  return -EAI_SYSTEM;					
	}							
      if (herrno == TRY_AGAIN)					
	no_data = EAI_AGAIN;					
      else							
	no_data = herrno == NO_DATA;				
    }								
  else if (h != NULL)						
    {
      for (i = 0; h->h_addr_list[i]; i++)			
	{
	  if ((aux = (struct gaih_addrtuple *) malloc(sizeof(struct gaih_addrtuple))) == NULL){
	    HIP_ERROR("Memory allocation error\n");
	    exit(-EAI_MEMORY);
	  }
	  //Placing the node at the beginning of the list
	  aux->next = (**pat);
	  (**pat) = aux;
	  aux->scopeid = 0;    					
	  aux->family = _family;				
	  memcpy (aux->addr, h->h_addr_list[i],		
		 (_family == AF_INET6)
		  ? sizeof(struct in6_addr)
		  : sizeof(struct in_addr));					
	}								
    }								
  return no_data;
 }

static void 
connect_alarm(int signo)
{
  return; /* for interrupting the connect in gethosts_hit */
}

int 
gethosts_hit(const char * name, struct gaih_addrtuple ***pat, int flags)
 {									
  struct in6_addr hit;							
  FILE *fp = NULL;							
  char *fqdn_str;                                                       
  char *hit_str;                                                        
  int lineno = 0, i=0;                                                  
  char line[500];							
  List list;
  int found_hits = 0;
  struct gaih_addrtuple *aux = NULL;

#ifdef CONFIG_HIP_OPENDHT
 
  int s, error, ret_hit, ret_addr;
  char dht_response_hit[1024];
  char dht_response_addr[1024];
  struct in6_addr tmp_hit, tmp_addr;
  struct addrinfo * serving_gateway;
  char ownaddr[] = "127.0.0.1";
  
  struct hip_common *msg;
  struct hip_opendht_gw_info *gw_info;
  struct in_addr tmp_v4;
  char tmp_ip_str[21];
  int tmp_ttl, tmp_port;
  int *pret;
  int err;
  

  if (flags & AI_NODHT)
    goto skip_dht;

  memset(dht_response_hit, '\0', sizeof(dht_response_hit));
  memset(dht_response_addr, '\0', sizeof(dht_response_addr));

  ret_hit = -1;  
  ret_addr = -1;

  /* ask about the serving gateway from the daemon */
  
  HIP_DEBUG("Asking serving gateway info from daemon...\n");
 
  HIP_IFEL(!(msg = malloc(HIP_MAX_PACKET)), -1, "Malloc for msg failed\n");
  HIP_IFEL(hip_build_user_hdr(msg, SO_HIP_DHT_SERVING_GW,0),-1, 
           "Building daemon header failed\n"); 
  HIP_IFEL(hip_send_recv_daemon_info(msg), -1, "Send recv daemon info failed\n");
  HIP_IFEL(!(gw_info = hip_get_param(msg, HIP_PARAM_OPENDHT_GW_INFO)),-1, 
           "No gw struct found\n");
  memset(&tmp_ip_str,'\0',20);
  tmp_ttl = gw_info->ttl;
  tmp_port = htons(gw_info->port);
  IPV6_TO_IPV4_MAP(&gw_info->addr, &tmp_v4);
  pret = inet_ntop(AF_INET, &tmp_v4, tmp_ip_str, 20);
  HIP_DEBUG("Got address %s, port %d, TTL %d from daemon\n",
            tmp_ip_str, tmp_port, tmp_ttl);
/* THIS MIGHT CAUSE PROBLEMS LATER */
 out_err: 
  /*  
  s = init_dht_gateway_socket(s);
  if (s < 0) 
  {
    HIP_DEBUG("Socket creation for openDHT failed skipping openDHT\n");
    goto skip_dht;
  }
  */
  error = 0;
  //  error = resolve_dht_gateway_info ("opendht.nyuld.net", &serving_gateway);
  error = resolve_dht_gateway_info(tmp_ip_str, &serving_gateway);
  if (error < 0)
  {
    HIP_DEBUG("Error in  resolving the openDHT gateway address, skipping openDHT\n");
    close(s);
    goto skip_dht;
  }
  /*
  error = 0;
  error = connect_dht_gateway(s, serving_gateway, 1);
  if (error < 0)
  {
    HIP_DEBUG("Error on connect to openDHT gateway, skipping openDHT\n");
    close(s);
    goto skip_dht;
  }
  ret_hit = opendht_get(s, (unsigned char *)name, (unsigned char *)ownaddr, 5851);
  ret_hit = opendht_read_response(s, dht_response_hit);
  */
  ret_hit = opendht_get_key(serving_gateway, name, dht_response_hit);
  if (ret_hit == 0)
    HIP_DEBUG("HIT received from DHT: %s\n", dht_response_hit);
  close(s);
  if (ret_hit == 0 && (strlen((char *)dht_response_hit) > 1))
  {
      /*
      s = init_dht_gateway_socket(s);
      error = connect_dht_gateway(s, serving_gateway, 1);
        if (error < 0)
            {
                HIP_DEBUG("Error on connect to openDHT gateway, skipping openDHT\n");
                goto skip_dht;
            }
        ret_addr = opendht_get(s, (unsigned char *)dht_response_hit, 
                               (unsigned char *)ownaddr, 5851);
        ret_addr = opendht_read_response(s, dht_response_addr);
      */
      ret_addr = opendht_get_key(serving_gateway, dht_response_hit, dht_response_addr);
        if (ret_addr == 0)
            HIP_DEBUG("Address received from DHT: %s\n",dht_response_addr);
        close(s);
  }
  if ((ret_hit == 0) && (ret_addr == 0) && 
      (dht_response_hit[0] != '\0') && (dht_response_addr[0] != '\0')) 
      { 
          
          if (inet_pton(AF_INET6, dht_response_hit, &tmp_hit) >0 &&
              inet_pton(AF_INET6, dht_response_addr, &tmp_addr) >0) {
              
              if (**pat == NULL) {						
                  if ((**pat = (struct gaih_addrtuple *) malloc(sizeof(struct gaih_addrtuple))) == NULL){
                      HIP_ERROR("Memory allocation error\n");
                      exit(-EAI_MEMORY);
                  }	  
                  (**pat)->scopeid = 0;				
              }
              (**pat)->family = AF_INET6;					
              memcpy((**pat)->addr, &tmp_hit, sizeof(struct in6_addr));		
              *pat = &((**pat)->next);				     	
              
              if ((**pat = (struct gaih_addrtuple *) malloc(sizeof(struct gaih_addrtuple))) == NULL){
                  HIP_ERROR("Memory allocation error\n");
                  exit(-EAI_MEMORY);
              }	  

              (**pat)->scopeid = 0;				
              (**pat)->next = NULL;						
              (**pat)->family = AF_INET6;					
              memcpy((**pat)->addr, &tmp_addr, sizeof(struct in6_addr));	
              *pat = &((**pat)->next);
              /* dump_pai(*pat); */
              return 1;
          }
      } 
  /* CONFIG_HIP_OPENDHT */
 skip_dht:
#endif
									
  /*! \todo check return values */
  _HIP_DEBUG("Opening %s\n", _PATH_HIP_HOSTS);
  fp = fopen(_PATH_HIP_HOSTS, "r");		
								
  while (fp && getwithoutnewline(line, 500, fp) != NULL) {		
    int c;								
    int ret;
                                                            
    lineno++;								
    if(strlen(line)<=1) continue;                                       
    initlist(&list);                                                    
    extractsubstrings(line,&list);                                      
    for(i=0;i<length(&list);i++) {                                      
      if (inet_pton(AF_INET6, getitem(&list,i), &hit) <= 0) {		
	fqdn_str = getitem(&list,i);	               		        
      }                                                                 
    }									
    if ((strlen(name) == strlen(fqdn_str)) &&		         	
      strcmp(name, fqdn_str) == 0) {				        
      HIP_DEBUG("** match on line %d **\n", lineno);			
      found_hits = 1; 
                                                                        
      /* add every HIT to linked list */				
      for(i=0;i<length(&list);i++) {                                    
	uint32_t lsi = htonl(HIT2LSI((uint8_t *) &hit));	
	struct gaih_addrtuple *prev_pat = NULL;	
	_HIP_DEBUG("hit: %x  getitem(&list,i): %s \n", hit, getitem(&list,i));
        ret = inet_pton(AF_INET6, getitem(&list,i), &hit);
	_HIP_DEBUG("hit: %x\n", hit);              
        if (ret < 1) continue;         
 
	if ((aux = (struct gaih_addrtuple *) malloc(sizeof(struct gaih_addrtuple))) == NULL){
	  HIP_ERROR("Memory allocation error\n");
	  exit(-EAI_MEMORY);
	}

	//Placing the node at the beginning of the list
	aux->next = (**pat);
	(**pat) = aux;
	aux->scopeid = 0;				
	aux->family = AF_INET6;
	memcpy(aux->addr, &hit, sizeof(struct in6_addr));

#if 0 /* Disabled as this is not support by the daemon yet -miika*/
	/* AG: add LSI as well */					
        if (**pat == NULL) {
	  if ((**pat = (struct gaih_addrtuple *) malloc(sizeof(struct gaih_addrtuple))) == NULL){
	    HIP_ERROR("Memory allocation error\n");
	    exit(-EAI_MEMORY);
	  }

	  (**pat)->scopeid = 0;				
        }								
        (**pat)->next = NULL;						
        (**pat)->family = AF_INET;					
        memcpy((**pat)->addr, &lsi, sizeof(hip_lsi_t));			
        *pat = &((**pat)->next);					      
#endif
      }									
    } // end of if 

    destroy(&list);                                                     
  } // end of while	              							
  if (fp)                                                               
    fclose(fp);		
  return found_hits;	        				
}


/* perform HIT-IPv6 mapping if both are found 
	     AG: now the loop also takes in IPv4 addresses */
void 
send_hipd_addr(struct gaih_addrtuple * orig_at)
{
  struct gaih_addrtuple *at_ip, *at_hit;
  struct hip_common *msg;
  msg = malloc(HIP_MAX_PACKET);
  if(orig_at == NULL ) HIP_DEBUG("NULL orig_at sent\n"); 
  for(at_hit = orig_at; at_hit != NULL; at_hit = at_hit->next) {
    int i;
    struct sockaddr_in6 *s;
    struct in6_addr addr6;
    
    if (at_hit->family != AF_INET6)
      continue;
    
    s	= (struct sockaddr_in6 *)at_hit->addr;
    
    if (!ipv6_addr_is_hit((struct in6_addr *) at_hit->addr)) {
      continue;
    }
    
    for(at_ip = orig_at; at_ip != NULL; at_ip = at_ip->next) {

#if 0 /* LSIs not supported yet */
      if (at_ip->family == AF_INET && 
	  IS_LSI32(ntohl(((struct in_addr *) at_ip->addr)->s_addr)))
	continue;
#endif

      if (at_ip->family == AF_INET6 &&
	  ipv6_addr_is_hit((struct in6_addr *) at_ip->addr)) {
	continue;
      }
      if (at_ip->family == AF_INET) {
	IPV4_TO_IPV6_MAP(((struct in_addr *) at_ip->addr), &addr6);
      }
      else 
	addr6 = *(struct in6_addr *) at_ip->addr;

      hip_msg_init(msg);	
      HIP_DEBUG_IN6ADDR("HIT", (struct in6_addr *)at_hit->addr);
      HIP_DEBUG_IN6ADDR("IP", &addr6);
      hip_build_param_contents(msg, (void *) at_hit->addr, HIP_PARAM_HIT, sizeof(struct in6_addr));
      hip_build_param_contents(msg, (void *) &addr6, HIP_PARAM_IPV6_ADDR, sizeof(struct in6_addr));
      hip_build_user_hdr(msg, SO_HIP_ADD_PEER_MAP_HIT_IP, 0);
      hip_send_recv_daemon_info(msg);
    }
  }  
  free(msg);
}

void
get_ip_from_gaih_addrtuple(struct gaih_addrtuple *orig_at, struct in6_addr *ip)
{
  HIP_ASSERT(orig_at != NULL );
  struct gaih_addrtuple *at_ip;
  struct in6_addr addr6;

  for(at_ip = orig_at; at_ip != NULL; at_ip = at_ip->next) {
    if (at_ip->family == AF_INET && 
	IS_LSI32(ntohl(((struct in_addr *) at_ip->addr)->s_addr)))
      continue;
    if (at_ip->family == AF_INET6 &&
	ipv6_addr_is_hit((struct in6_addr *) at_ip->addr)) {
      continue;
    }
    if (at_ip->family == AF_INET) {
      IPV4_TO_IPV6_MAP(((struct in_addr *) at_ip->addr), &addr6);
      continue;
      memcpy(ip, &addr6, sizeof(struct in6_addr));
      _HIP_DEBUG_HIT("IPV4_TO_IPV6_MAP addr=", &addr6);
      _HIP_HEXDUMP("IPV4_TO_IPV6_MAP HEXDUMP ip=", ip, sizeof(struct in6_addr));
    }
    else 
      addr6 = *(struct in6_addr *) at_ip->addr;
      _HIP_DEBUG_HIT("get_ip_from_gaih_addrtuple addr=", &addr6);
      memcpy(ip, &addr6, sizeof(struct in6_addr));
      _HIP_HEXDUMP("get_ip_from_gaih_addrtuple HEXDUMP ip=", ip, sizeof(struct in6_addr));
  }  
}

int 
gaih_inet_result(struct gaih_addrtuple *at, struct gaih_servtuple *st, 
    const struct addrinfo *req, struct addrinfo **pai)
 {
   int rc;
   int v4mapped = (req->ai_family == PF_UNSPEC || req->ai_family == PF_INET6) &&
		 (req->ai_flags & AI_V4MAPPED);
   const char *c = NULL;
   struct gaih_servtuple *st2;
   struct gaih_addrtuple *at2 = at;
   size_t socklen, namelen;
   sa_family_t family;

   /*
     buffer is the size of an unformatted IPv6 address in printable format.
   */
   char buffer[sizeof "ffff:ffff:ffff:ffff:ffff:ffff:255.255.255.255"];
  
   _HIP_DEBUG("Generating answer\n");
   //dump_pai(at);
   while (at2 != NULL)
     {
       if (req->ai_flags & AI_CANONNAME)
	 {
	   struct hostent *h = NULL;
	   
	   int herrno = 0;
	   struct hostent th;
	   size_t tmpbuflen = 512;
	   char *tmpbuf;

	   do
	     {
	       tmpbuflen *= 2;
	       tmpbuf = __alloca (tmpbuflen);
	       
	       if (tmpbuf == NULL)
		 return -EAI_MEMORY;

	       /* skip if at2->addr is HIT ? */
	       rc = __gethostbyaddr_r (at2->addr,
				       ((at2->family == AF_INET6)
					? sizeof(struct in6_addr)
					: sizeof(struct in_addr)),
				       at2->family, &th, tmpbuf, tmpbuflen,
				       &h, &herrno);

	     }
	   while (rc == errno && herrno == NETDB_INTERNAL);

	   if (rc != 0 && herrno == NETDB_INTERNAL)
	     {
	       __set_h_errno (herrno);
	       return -EAI_SYSTEM;
	     }
	   
	   if (h == NULL)
	     c = inet_ntop (at2->family, at2->addr, buffer, sizeof(buffer));
	   else
	     c = h->h_name;
	   
	   if (c == NULL)
	     return GAIH_OKIFUNSPEC | -EAI_NONAME;
	   
	   namelen = strlen (c) + 1;
	 }
       else
	 namelen = 0;
       
       if (at2->family == AF_INET6 || v4mapped)
	 {
	   family = AF_INET6;
	   socklen = sizeof (struct sockaddr_in6);
	  }
	else
	  {
	    family = AF_INET;
	    socklen = sizeof (struct sockaddr_in);
	  }

       for (st2 = st; st2 != NULL; st2 = st2->next)
	  {
	    *pai = malloc (sizeof (struct addrinfo) + socklen + namelen);
	    if (*pai == NULL)
	      return -EAI_MEMORY;
	    
	    (*pai)->ai_flags = req->ai_flags;
	    (*pai)->ai_family = family;
	    (*pai)->ai_socktype = st2->socktype;
	    (*pai)->ai_protocol = st2->protocol;
	    (*pai)->ai_addrlen = socklen;
	    (*pai)->ai_addr = (void *) (*pai) + sizeof(struct addrinfo);
#ifdef _HAVE_SA_LEN
	    ((struct sockaddr_un *) (*pai)->ai_addr)->sa_len =
	      socklen;
#endif /* _HAVE_SA_LEN */
	    (*pai)->ai_addr->sa_family = family;
	    
	    if (family == AF_INET6)
	      {
		struct sockaddr_in6 *sin6p =
		  (struct sockaddr_in6 *) (*pai)->ai_addr;

		sin6p->sin6_flowinfo = 0;
		if (at2->family == AF_INET6)
		  {
		    memcpy (&sin6p->sin6_addr,
			    at2->addr, sizeof (struct in6_addr));
		  }
		else
		  {
		    sin6p->sin6_addr.s6_addr32[0] = 0;
		    sin6p->sin6_addr.s6_addr32[1] = 0;
		    sin6p->sin6_addr.s6_addr32[2] = htonl(0x0000ffff);
		    memcpy(&sin6p->sin6_addr.s6_addr32[3], 
			   at2->addr, sizeof (sin6p->sin6_addr.s6_addr32[3]));
		  }
		sin6p->sin6_port = st2->port;
		sin6p->sin6_scope_id = at2->scopeid;
	      }
	    else
	      {
		struct sockaddr_in *sinp =
		  (struct sockaddr_in *) (*pai)->ai_addr;

		memcpy (&sinp->sin_addr,
			at2->addr, sizeof (struct in_addr));
		sinp->sin_port = st2->port;
		memset (sinp->sin_zero, '\0', sizeof (sinp->sin_zero));
	      }

	    if (c)
	      {
		(*pai)->ai_canonname = ((void *) (*pai) +
					sizeof (struct addrinfo) + socklen);
		strcpy ((*pai)->ai_canonname, c);
	      }
	    else
	      (*pai)->ai_canonname = NULL;

	    (*pai)->ai_next = NULL;
	    pai = &((*pai)->ai_next);
	  } /* for (st2 = st; st2 != NULL; st2 = st2->next) */
	
	at2 = at2->next;
      }
    /* changed __alloca:s for the linked list 'at' to mallocs, 
       free malloced memory from at */
    if (at) {
      free_gaih_addrtuple(at);
      /* In case the caller of tries to free at again */
      at = NULL;
    }
    if (st) {
      free_gaih_servtuple(st);
      /* In case the caller of tries to free at again */
      st = NULL;
    }
    return 0;
 }


int 
gaih_inet_get_serv(const struct addrinfo *req, const struct gaih_service *service,
		       const struct gaih_typeproto *tp, struct gaih_servtuple **st) 
{
  int rc;  

  if ((tp->protoflag & GAI_PROTO_NOSERVICE) != 0)
    return (GAIH_OKIFUNSPEC | -EAI_SERVICE);
  
  if (service->num < 0)
    {
      if (tp->name[0])
	{
	  *st = (struct gaih_servtuple *)
	    malloc (sizeof (struct gaih_servtuple));
	  
	  if ((rc = gaih_inet_serv (service->name, tp, req, *st)))
	    return rc;
	}
      else
	{
	  struct gaih_servtuple **pst = st;
	  for (tp++; tp->name[0]; tp++)
	    {
	      struct gaih_servtuple *newp;
	      
	      if ((tp->protoflag & GAI_PROTO_NOSERVICE) != 0)
		continue;
	      
	      if (req->ai_socktype != 0
		  && req->ai_socktype != tp->socktype)
		continue;
	      if (req->ai_protocol != 0
		  && !(tp->protoflag & GAI_PROTO_PROTOANY)
		  && req->ai_protocol != tp->protocol)
		continue;
	      
	      newp = (struct gaih_servtuple *)
		malloc (sizeof (struct gaih_servtuple));
	      
	      if ((rc = gaih_inet_serv (service->name, tp, req, newp)))
		{
		  if (rc & GAIH_OKIFUNSPEC)
		    continue;
		  return rc;
		}
	      
	      *pst = newp;
	      pst = &(newp->next);
	    }
	  if (*st == (struct gaih_servtuple *) &nullserv)
	    return (GAIH_OKIFUNSPEC | -EAI_SERVICE);
	}
    }
  else
    {
      *st = malloc(sizeof (struct gaih_servtuple));
      (*st)->next = NULL;
      (*st)->socktype = tp->socktype;
      (*st)->protocol = ((tp->protoflag & GAI_PROTO_PROTOANY)
			 ? req->ai_protocol : tp->protocol);
      (*st)->port = htons (service->num);
    }
  return 0;
}

int 
gaih_inet_get_name(const char *name, const struct addrinfo *req, 
		   const struct gaih_typeproto *tp, 
		   struct gaih_servtuple *st, struct gaih_addrtuple **at, 
		   int hip_transparent_mode) 
{
  int rc;
  int v4mapped = (req->ai_family == PF_UNSPEC || req->ai_family == PF_INET6) &&
    (req->ai_flags & AI_V4MAPPED);
  char *namebuf = strdupa (name);
  _HIP_DEBUG(">> name != NULL\n");
  
  *at = malloc (sizeof (struct gaih_addrtuple));
  
  (*at)->family = AF_UNSPEC;
  (*at)->scopeid = 0;
  (*at)->next = NULL;
  
  // is ipv4 address?
  if (inet_pton (AF_INET, name, (*at)->addr) > 0)
    {
      HIP_DEBUG("The name to resolve is an IPv4\n");
      
      if (req->ai_family == AF_UNSPEC || req->ai_family == AF_INET || v4mapped)
	(*at)->family = AF_INET;
      else
	return -EAI_FAMILY;
    }
  
  // not ipv4
  if ((*at)->family == AF_UNSPEC)
    {
      char *namebuf = strdupa (name);
      char *scope_delim;
      
      _HIP_DEBUG("not IPv4\n");
      
      scope_delim = strchr (namebuf, SCOPE_DELIMITER);
      if (scope_delim != NULL)
	*scope_delim = '\0';
      
      // is ipv6 address?
      if (inet_pton (AF_INET6, namebuf, (*at)->addr) > 0)
	{
	  HIP_DEBUG("The name to resolve is an IPv6\n");
	  
	  if (req->ai_family == AF_UNSPEC || req->ai_family == AF_INET6)
	    (*at)->family = AF_INET6;
	  else
	    return -EAI_FAMILY;
	  
	  if (scope_delim != NULL)
	    {
	      int try_numericscope = 0;
	      if (IN6_IS_ADDR_LINKLOCAL ((*at)->addr)
		  || IN6_IS_ADDR_MC_LINKLOCAL ((*at)->addr))
		{
		  (*at)->scopeid = if_nametoindex (scope_delim + 1);
		  if ((*at)->scopeid == 0)
		    try_numericscope = 1;
		} 
	      else
		try_numericscope = 1;
	      
	      if (try_numericscope != 0)
		{
		  char *end;
		  unsigned long scopeid = strtoul (scope_delim + 1, &end,
						   10);
		  if (*end != '\0' || 
		      (sizeof((*at)->scopeid) < sizeof(scopeid) &&
		       scopeid > 0xffffffff)) 
		    return GAIH_OKIFUNSPEC | -EAI_NONAME;
		  (*at)->scopeid = (uint32_t) scopeid;
		}
	    }
	}
    }
  
    // host name is not an IP address
    /* Note: Due to problems in some platforms (FC7), it is not possible 
       to use the flag AI_NUMERICHOST to identify whether the name is a 
       numeric address. */

    if ((*at)->family == AF_UNSPEC &&
	inet_pton (AF_INET, name, (*at)->addr) <= 0 &&
	inet_pton (AF_INET6, namebuf, (*at)->addr) <= 0) {
      struct gaih_addrtuple **pat = at;
      struct gaih_addrtuple *at_dns = *at;
      int no_data = 0;
      int no_inet6_data = 0;
      int old_res_options = _res.options;
      int found_hits = 0;
      
      HIP_DEBUG("The name is not an IPv4 or IPv6 address, resolve name (!AI_NUMERICHOST)\n");
      _HIP_DEBUG("&pat=%p pat=%p *pat=%p **pat=%p\n", &pat, pat, *pat, **pat);
      
#ifdef UNDEF_CONFIG_HIP_AGENT
      if ((hip_transparent_mode || req->ai_flags & AI_HIP) &&
	  hip_agent_is_alive()) {
	/* Communicate the name and port output to the agent
	   synchronously with netlink. First send the name + port
	   and then wait for answer (select). The agent filters
	   or modifies the list. The agent implements gethosts_hit
	   with some filtering. */
      }
#endif
 
      /* If we are looking for both IPv4 and IPv6 address we don't
	 want the lookup functions to automatically promote IPv4
	 addresses to IPv6 addresses.  Currently this is decided
	 by setting the RES_USE_INET6 bit in _res.options.  */
      if (req->ai_family == AF_UNSPEC)
	_res.options &= ~RES_USE_INET6;
      
      if (req->ai_family == AF_UNSPEC || req->ai_family == AF_INET6 
	|| hip_transparent_mode || req->ai_flags & AI_HIP || req->ai_flags & AI_NODHT)
	 no_inet6_data = gethosts (name, AF_INET6, &pat);

      if (req->ai_family == AF_UNSPEC)
	_res.options = old_res_options;
      
      if (req->ai_family == AF_INET ||
	  (!v4mapped && req->ai_family == AF_UNSPEC) ||
	  (v4mapped && (no_inet6_data != 0 || (req->ai_flags & AI_ALL)))
  	  || hip_transparent_mode || req->ai_flags & AI_HIP & AI_NODHT)
	no_data = gethosts (name, AF_INET, &pat);

      if (hip_transparent_mode) {
	_HIP_DEBUG("HIP_TRANSPARENT_API: fetch HIT addresses\n");
       
	_HIP_DEBUG("found_hits before gethosts_hit: %d\n", found_hits);
	found_hits |= gethosts_hit(name, &pat, req->ai_flags);
	_HIP_DEBUG("found_hits after gethosts_hit: %d\n", found_hits);
	
	if (req->ai_flags & AI_HIP) {
	  HIP_DEBUG("HIP_TRANSPARENT_API: AI_HIP set: strictly HITs are returned\n");
	} else {
	  HIP_DEBUG("HIP_TRANSPARENT_API: AI_HIP unset: if any HITs are found only HITs will be returned; if not, IPs will be returned\n");
	}
      } else /* not hip_transparent_mode */ {
	if (req->ai_flags & AI_HIP) {
	  HIP_DEBUG("no HIP_TRANSPARENT_API: AI_HIP set: strictly HITs are returned\n");
	  found_hits |= gethosts_hit(name, &pat, req->ai_flags);
	} else {
	  HIP_DEBUG("no HIP_TRANSPARENT_API: AI_HIP unset: strictly IPs are returned\n");
	}
      }

      _HIP_DEBUG("Dumping the structure\n");
      //dump_pai(*at);
      
      /* perform HIT-IPv6 mapping if both are found 
	 AG: now the loop also takes in IPv4 addresses */
      if (found_hits) 
	send_hipd_addr(*at);

      /*
        Check if DNS returned HITs incase hosts file and DHT checks didn't contain HITs 
      */
      if (!found_hits)
        {
          for (at_dns = *at; at_dns != NULL; at_dns = at_dns->next)
            {
              if (ipv6_addr_is_hit((struct in6_addr *)at_dns->addr)) 
                {
		  found_hits = 1;
		  send_hipd_addr(*at);
                  break;
                }
            }
        } 

      if (no_data != 0 && no_inet6_data != 0)
	{
	  _HIP_DEBUG("nodata\n");
	  /* If both requests timed out report this.  */
	  if (no_data == EAI_AGAIN && no_inet6_data == EAI_AGAIN)
	    return -EAI_AGAIN;
	  
	  /* We made requests but they turned out no data.  The name
	     is known, though.  */
	  return (GAIH_OKIFUNSPEC | -EAI_AGAIN);
	}
      /* If there isn't any node in the list or the first node is unspecified, exit */ 
      if (*at == NULL || (*at)->family == AF_UNSPEC)
	return (GAIH_OKIFUNSPEC | -EAI_NONAME);
    
      _HIP_DEBUG("req->ai_flags: %d   AI_HIP: %d  AF_UNSPEC: %d\n", req->ai_flags, AI_HIP, AF_UNSPEC);
      _HIP_DEBUG("found_hits: %d\n", found_hits);
      /* HIP: Finally remove IP addresses from the list to be
	 returned depending on the AI_HIP flag */ 
      if ((req->ai_flags & AI_HIP) || found_hits) {
	struct gaih_addrtuple *a = *at, *p = NULL, *aux = NULL;
	HIP_DEBUG("HIP: AI_HIP set or HITs were found: removing IP addresses\n");
	_HIP_DEBUG("(*at)->addr: %s  (*at)->family: %d\n", (*at)->addr, (*at)->family);

	while (a != NULL) {
	  struct gaih_addrtuple *nxt = a->next;
	  
	  _HIP_DEBUG("req->ai_family: %d   a->family: %d   ipv6_addr_is_hit: %d  ", 
		    req->ai_family, a->family, 
                    ipv6_addr_is_hit((struct in6_addr *)a->addr), a->addr);
	  if (a->family == AF_INET)
              hip_print_lsi("\na->addr",a->addr);
          if (a->family == AF_INET6)
              hip_print_hit("\na->addr",a->addr);

	  /* do not remove HIT if request is not IPv4 */
	  if (req->ai_family != AF_INET && 
	      a->family == AF_INET6 && 
	      ipv6_addr_is_hit((struct in6_addr *)a->addr))
	    goto leave;
	  
	  /* do not remove LSI if request is IPv4 */
	  if (req->ai_family == AF_INET && 
	      a->family == AF_INET && 
	      IS_LSI32(ntohl(((struct in_addr *)a->addr)->s_addr)))
	    goto leave;

	  if (p != NULL){
	    while (aux->next != a)
	      aux = aux->next;
	    aux->next = a->next;
	  }
	  HIP_DEBUG("freeing IP address\n");
	  free(a);
	  a = nxt;
	  _HIP_DEBUG("pointer a: %p\tpointer p: %p\n", a, p);
	  continue;
	  
	leave:
	  if (p == NULL)
	    p = aux = a;
	  a = a->next;
	  _HIP_DEBUG("pointer a: %p\tpointer p: %p\n", a, p);	
	}
	if (p == NULL){  /* no HITs or LSIs were found */
	  HIP_DEBUG("No HITs or LSIs were found\n");
	  return (GAIH_OKIFUNSPEC | -EAI_NONAME);
	}
	
	*at = p;
      }


      /* HIP: If AF_UNSPEC flag is set, order the link list so HITs are first and then IPs. */
      if (req->ai_flags == AF_UNSPEC) {
	struct gaih_addrtuple *a = *at, *p = NULL, *plast = NULL, *aux = *at;
	_HIP_DEBUG("HIP: AI_HIP set: order IP addresses. (*at)->addr: %s (*at)->family: %d\n", (*at)->addr, (*at)->family);  
	while (a != NULL) {
	  struct gaih_addrtuple *nxt = a->next;
	  
	  _HIP_DEBUG("req->ai_family: %d    a->family: %d    ipv6_addr_is_hit: %d a->addr: %s\n", 
		    req->ai_family, a->family, ipv6_addr_is_hit((struct in6_addr *)a->addr), a->addr);
	  
	  /* do not move HITs if request is not IPv4 */
	  if (req->ai_family != AF_INET && 
	      a->family == AF_INET6 && 
	      ipv6_addr_is_hit((struct in6_addr *)a->addr)){
	    a = aux = nxt;
	    continue;
	  }
	  
#if 0 /* Not supported yet */
	  /* do not move the LSI if request is IPv4 */
	  if (req->ai_family == AF_INET && 
	      a->family == AF_INET && 
	      IS_LSI32(ntohl(((struct in_addr *)a->addr)->s_addr))){
	    a = aux = nxt;
	    continue;
	  }
#endif

	  /* putting the IPs to the linked list *p */
	  if (p == NULL){
	    p = plast = a;
	    a->next = NULL;
	  }else{
	    plast->next = a;
	    plast = plast->next;
	    a->next = NULL;
	  }
	  if (aux == *at)
	    *at = aux = nxt;
	  else{ 
	    aux = *at;
	    while (aux->next != a)
	      aux = aux->next;
	    aux->next = nxt;
	  }

	  a = aux = nxt;
	  _HIP_DEBUG("pointer a: %p\tpointer p: %p\n", a, p);
	 
	}

	/* Appending linked list *p (IPs) after HITs */
	if (p != NULL){
	  aux = *at;
	  if(aux == NULL)
	    *at = p;
	  else{
	    while (aux->next != NULL)
	      aux = aux->next;
	    aux->next = p;
	  }
	}
      }

      _HIP_DEBUG("Dumping the structure after removing IP addreses\n");
      //dump_pai(*at);
    } /* (at->family == AF_UNSPEC && (req->ai_flags & AI_NUMERICHOST) == 0) */ 
<<<<<<< HEAD
  _HIP_DEBUG(" return 0;\n");
=======
>>>>>>> 4e3bdb1f
  return 0;
}

static int
gaih_inet (const char *name, const struct gaih_service *service,
	   const struct addrinfo *req, struct addrinfo **pai,
	   int hip_transparent_mode)
{
  const struct gaih_typeproto *tp = gaih_inet_typeproto;
  struct gaih_servtuple *st = (struct gaih_servtuple *) &nullserv;
  struct gaih_addrtuple *at = NULL;
  int rc;

  _HIP_DEBUG("Family %d and Flags %d\n", req->ai_family, req->ai_flags);

  if (req->ai_protocol || req->ai_socktype)
    {
      ++tp;

      while (tp->name[0]
	     && ((req->ai_socktype != 0 && req->ai_socktype != tp->socktype)
		 || (req->ai_protocol != 0
		     && !(tp->protoflag & GAI_PROTO_PROTOANY)
		     && req->ai_protocol != tp->protocol)))
	++tp;

      if (! tp->name[0])
	{
	  if (req->ai_socktype)
	    return (GAIH_OKIFUNSPEC | -EAI_SOCKTYPE);
	  else
	    return (GAIH_OKIFUNSPEC | -EAI_SERVICE);
	}
    }

  if (service != NULL) {
    rc = gaih_inet_get_serv(req, service, tp, &st);
    if (rc) 
      return rc;
  } 
  else if (req->ai_socktype || req->ai_protocol)
    {
      st = malloc (sizeof (struct gaih_servtuple));
      st->next = NULL;
      st->socktype = tp->socktype;
      st->protocol = ((tp->protoflag & GAI_PROTO_PROTOANY)
		      ? req->ai_protocol : tp->protocol);
      st->port = 0;
    }
  else
    {
      /* Neither socket type nor protocol is set.  Return all socket types
	 we know about.  */
      struct gaih_servtuple **lastp = &st;
      for (++tp; tp->name[0]; ++tp)
	{
	  struct gaih_servtuple *newp;

	  newp = malloc (sizeof (struct gaih_servtuple));
	  newp->next = NULL;
	  newp->socktype = tp->socktype;
	  newp->protocol = tp->protocol;
	  newp->port = 0;

	  *lastp = newp;
	  lastp = &newp->next;
	}
    }

  if (name != NULL) {
    rc = gaih_inet_get_name(name, req, tp, st, &at, hip_transparent_mode);
    if (rc)
      return rc;
  }
  else /* name == NULL */
    {
      struct gaih_addrtuple **pat = &at;
      struct gaih_addrtuple *atr, *attr;
      atr = at = malloc (sizeof (struct gaih_addrtuple));
      memset (at, '\0', sizeof (struct gaih_addrtuple));
      
      _HIP_DEBUG(">> name == NULL\n");
      /* Find the local HIs here and add the HITs to atr */
      if (req->ai_flags & AI_HIP) {
	_HIP_DEBUG("AI_HIP set: get only local hits.\n");     
	get_local_hits(service->name, pat);
      } 
      /* Transparent mode and !AI_HIP -> hits before ipv6 addresses? */
      if (hip_transparent_mode && !(req->ai_flags & AI_HIP)) {
	HIP_DEBUG("HIP_TRANSPARENT_MODE, AI_HIP not set:"); 
	HIP_DEBUG("get HITs before IPv6 address\n");
	get_local_hits(service->name, pat); 
	attr = at;
	while(attr->next != NULL) {
	  attr = attr->next;
	}
	attr->next = malloc(sizeof (struct gaih_addrtuple));
	memset (attr->next, '\0', sizeof (struct gaih_addrtuple));
	attr->next->family = AF_INET6;
      }

      if (req->ai_family == 0)
	{
	  at->next = malloc(sizeof (struct gaih_addrtuple));
	  memset (at->next, '\0', sizeof (struct gaih_addrtuple));
	}
      
      if (req->ai_family == 0 || req->ai_family == AF_INET6)
	{
	  at->family = AF_INET6;
	  if ((req->ai_flags & AI_PASSIVE) == 0)
	    memcpy (at->addr, &in6addr_loopback, sizeof (struct in6_addr));
	  atr = at->next;
	}

      if (req->ai_family == 0 || req->ai_family == AF_INET)
	{
	  atr->family = AF_INET;
	  if ((req->ai_flags & AI_PASSIVE) == 0)
	    *(uint32_t *) atr->addr = htonl (INADDR_LOOPBACK);
	}
    }

  if (pai == NULL) {
    _HIP_DEBUG("pai == NULL\n");
    return 0;
  }
  _HIP_DEBUG("Dumping the structure before returning results\n");
  //dump_pai(at);
  return gaih_inet_result(at, st, req, pai);  
}

static struct gaih gaih[] =
  {
    { PF_INET6, gaih_inet },
    { PF_INET, gaih_inet },
    { PF_LOCAL, gaih_local },
    { PF_UNSPEC, NULL }
  };

/**
 * getaddrinfo - retrieves the info of the specified peer
 * @param name ?
 * @param service ?
 * @param hints ?
 * @param pai ?
 *
 * Process a request for the list of known peers
 *
 * @return zero on success, or negative error value on failure
 * In case of flags set to AI_KERNEL_LIST, on success the number of elements found in the
 * database is returned
 */

int getaddrinfo (const char *name, const char *service,
	     const struct addrinfo *hints, struct addrinfo **pai)
{
  int i = 0, j = 0, last_i = 0;
  struct addrinfo *p = NULL, **end;
  struct gaih *g = gaih, *pg = NULL;
  struct gaih_service gaih_service, *pservice;
  int hip_transparent_mode;

  _HIP_DEBUG("flags=%d\n", hints->ai_flags);
  HIP_DEBUG("name='%s' service='%s'\n", name, service);
  if (hints)
    _HIP_DEBUG("ai_flags=0x%x ai_family=%d ai_socktype=%d ai_protocol=%d\n", hints->ai_flags, hints->ai_family, hints->ai_socktype, hints->ai_protocol);
  else
    _HIP_DEBUG("hints=NULL\n");

  //  if (*pai)
  // HIP_DEBUG("pai:ai_flags=%d ai_family=%d ai_socktype=%d ai_protocol=%d\n", (*pai)->ai_flags, (*pai)->ai_family, (*pai)->ai_socktype, (*pai)->ai_protocol);

  if (name != NULL && name[0] == '*' && name[1] == 0)
    name = NULL;

  if (service != NULL && service[0] == '*' && service[1] == 0)
    service = NULL;

  if (name == NULL && service == NULL)
    return EAI_NONAME;

  if (hints == NULL) {
    hints = &default_hints;
    _HIP_DEBUG("set hints=default_hints:ai_flags=0x%x ai_family=%d ai_socktype=%d ai_protocol=%d\n", hints->ai_flags, hints->ai_family, hints->ai_socktype, hints->ai_protocol);
  }

  _HIP_DEBUG("flags: %x\n", hints->ai_flags);
  if (hints->ai_flags & ~(AI_PASSIVE|AI_CANONNAME|AI_NUMERICHOST|
			  AI_ADDRCONFIG|AI_V4MAPPED|AI_ALL|AI_HIP|
			  AI_HIP_NATIVE|AI_KERNEL_LIST|AI_NODHT))
    return EAI_BADFLAGS;

  if ((hints->ai_flags & AI_CANONNAME) && name == NULL)
    return EAI_BADFLAGS;

  if ((hints->ai_flags & AI_HIP) && (hints->ai_flags & AI_HIP_NATIVE))
    return EAI_BADFLAGS;

#ifdef HIP_TRANSPARENT_API
  /* Transparent mode does not work with HIP native resolver */
  hip_transparent_mode = !(hints->ai_flags & AI_HIP_NATIVE);
#else
  hip_transparent_mode = 0;
#endif
  
  if (service && service[0])
    {
      char *c;

      gaih_service.name = service;
      gaih_service.num = strtoul (gaih_service.name, &c, 10);
      if (*c)
	gaih_service.num = -1;
      else
	/* Can't specify a numerical socket unless a protocol family was
	   given. */
        if (hints->ai_socktype == 0 && hints->ai_protocol == 0)
          return EAI_SERVICE;
      pservice = &gaih_service;
    }
  else
    pservice = NULL;

  if (name == NULL && (hints->ai_flags & AI_KERNEL_LIST)) {
    socklen_t msg_len = NUM_MAX_HITS * sizeof(struct addrinfo);
    int err = 0, port, i;
    
    *pai = calloc(NUM_MAX_HITS, sizeof(struct addrinfo));
    if (*pai == NULL) {
      HIP_ERROR("Unable to allocated memory\n");
      err = -EAI_MEMORY;
      return err;
    }

    if (!pservice)
      port = 0;
    else
      port = pservice->num;
    /* This is the case which is used after BOS packet is processed, as a second parameter
     * instead of the IPPROTO_HIP we put the port number because it is needed to fill in
     * the struct sockaddr_in6 list
     */
    err = hip_recv_daemon_info(NULL, 0);
    HIP_ASSERT(0); /* XX FIXME: fix recv_daemon_msg */
    if (err < 0) {
      HIP_ERROR("getsockopt failed (%d)\n", err);
    }
    return err;
  }

  if (pai)
    end = &p;
  else
    end = NULL;

  while (g->gaih)
    {
      if (hints->ai_family == g->family || hints->ai_family == AF_UNSPEC)
	{
	  if ((hints->ai_flags & AI_ADDRCONFIG) && !addrconfig(g->family))
	    continue;
	  j++;
	  if (pg == NULL || pg->gaih != g->gaih)
	    {
	      pg = g;
	      i = g->gaih (name, pservice, hints, end, hip_transparent_mode);
	      if (i != 0)
		{
		  last_i = i;

		  if (hints->ai_family == AF_UNSPEC && (i & GAIH_OKIFUNSPEC))
		    continue;

		  if (p)
		    freeaddrinfo (p);

		  return -(i & GAIH_EAI);
		}
	      if (end)
		while(*end) end = &((*end)->ai_next);
	    }
	}
      ++g;
    }

  if (j == 0)
    return EAI_FAMILY;

  if (p) // here should be true
    {
      *pai = p;
      return 0;
    }

  if (pai == NULL && last_i == 0)
    return 0;

  if (p)
    freeaddrinfo (p);

  return last_i ? -(last_i & GAIH_EAI) : EAI_NONAME;
}

void
freeaddrinfo (struct addrinfo *ai)
{
  struct addrinfo *p;

  _HIP_DEBUG("ai=%p\n", ai);

  while (ai != NULL)
    {
      p = ai;
      ai = ai->ai_next;
      free (p);
    }
}
<|MERGE_RESOLUTION|>--- conflicted
+++ resolved
@@ -1274,10 +1274,6 @@
       _HIP_DEBUG("Dumping the structure after removing IP addreses\n");
       //dump_pai(*at);
     } /* (at->family == AF_UNSPEC && (req->ai_flags & AI_NUMERICHOST) == 0) */ 
-<<<<<<< HEAD
-  _HIP_DEBUG(" return 0;\n");
-=======
->>>>>>> 4e3bdb1f
   return 0;
 }
 
