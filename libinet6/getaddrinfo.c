/** @file
 * Functions for getting address information. 
 * 
 * \$USAGI: getaddrinfo.c,v 1.10 2003/01/07 10:22:52 yoshfuji Exp \$
 *
 * The Inner Net License, Version 2.00
 *
 * The author(s) grant permission for redistribution and use in source and
 * binary forms, with or without modification, of the software and documentation
 * provided that the following conditions are met:
 *
 * 0. If you receive a version of the software that is specifically labelled
 * as not being for redistribution (check the version message and/or README),
 * you are not permitted to redistribute that version of the software in any
 * way or form.
 * 1. All terms of the all other applicable copyrights and licenses must be
 * followed.
 * 2. Redistributions of source code must retain the authors' copyright
 * notice(s), this list of conditions, and the following disclaimer.
 * 3. Redistributions in binary form must reproduce the authors' copyright
 * notice(s), this list of conditions, and the following disclaimer in the
 * documentation and/or other materials provided with the distribution.
 * 4. All advertising materials mentioning features or use of this software
 * must display the following acknowledgement with the name(s) of the
 * authors as specified in the copyright notice(s) substituted where
 * indicated:
 *
 *	This product includes software developed by <name(s)>, The Inner
 * 	Net, and other contributors.
 *
 * 5. Neither the name(s) of the author(s) nor the names of its contributors
 * may be used to endorse or promote products derived from this software
 *   without specific prior written permission.
 *
 * THIS SOFTWARE IS PROVIDED BY ITS AUTHORS AND CONTRIBUTORS ``AS IS'' AND ANY
 * EXPRESS OR IMPLIED WARRANTIES, INCLUDING, BUT NOT LIMITED TO, THE IMPLIED
 * WARRANTIES OF MERCHANTABILITY AND FITNESS FOR A PARTICULAR PURPOSE ARE
 * DISCLAIMED. IN NO EVENT SHALL THE AUTHORS OR CONTRIBUTORS BE LIABLE FOR ANY
 * DIRECT, INDIRECT, INCIDENTAL, SPECIAL, EXEMPLARY, OR CONSEQUENTIAL DAMAGES
 * (INCLUDING, BUT NOT LIMITED TO, PROCUREMENT OF SUBSTITUTE GOODS OR SERVICES;
 * LOSS OF USE, DATA, OR PROFITS; OR BUSINESS INTERRUPTION) HOWEVER CAUSED AND ON
 * ANY THEORY OF LIABILITY, WHETHER IN CONTRACT, STRICT LIABILITY, OR TORT
 * (INCLUDING NEGLIGENCE OR OTHERWISE) ARISING IN ANY WAY OUT OF THE USE OF THIS
 * SOFTWARE, EVEN IF ADVISED OF THE POSSIBILITY OF SUCH DAMAGE.
 *
 * If these license terms cause you a real problem, contact the author.
 *
 * This software is Copyright 1996 by Craig Metz, All Rights Reserved.
 * 
 * @author Craig Metz
 * @note: HIPU: libinet6 requires LD_PRELOAD which is "dylib" on BSD. Miika:
 * we are going to get rid of the LD_PRELOAD stuff in HIPL anyway.
 * @note: HIPU: the include headers should be excluded on MAC OS X
 */
#ifdef _USAGI_LIBINET6
#include "libc-compat.h"
#endif

#include <errno.h>
#include <netdb.h>
#include <resolv.h>
#include <stdio.h>
#include <stdlib.h>
#include <string.h>
#include <unistd.h>
#include <arpa/inet.h>
#include <sys/socket.h>
#include <netinet/in.h>
#include <sys/types.h>
#include <sys/un.h>
#include <sys/utsname.h>
#include <net/if.h>

#include <ctype.h>
#include <signal.h>
#include "builder.h"
#include "debug.h"
#include "message.h"
#include "util.h"
#include "libhipopendht.h"
#include "bos.h"

#define GAIH_OKIFUNSPEC 0x0100
#define GAIH_EAI        ~(GAIH_OKIFUNSPEC)

#ifndef UNIX_PATH_MAX
#define UNIX_PATH_MAX  108
#endif

#ifndef NUM_MAX_HITS
#define NUM_MAX_HITS 50
#endif

// extern u32 opportunistic_mode;
struct gaih_service
  {
    const char *name;
    int num;
  };

struct gaih_servtuple
  {
    struct gaih_servtuple *next;
    int socktype;
    int protocol;
    int port;
  };

static const struct gaih_servtuple nullserv;

/* Moved to util.h, used in getendpointinfo.c
struct gaih_addrtuple
  {
    struct gaih_addrtuple *next;
    int family;
    char addr[16];
    uint32_t scopeid;
  };
*/

struct gaih_typeproto
  {
    int socktype;
    int protocol;
    char name[4];
    int protoflag;
  };

/* Values for `protoflag'.  */
#define GAI_PROTO_NOSERVICE	1
#define GAI_PROTO_PROTOANY	2

static const struct gaih_typeproto gaih_inet_typeproto[] =
{
  { 0, 0, "", 0 },
  { SOCK_STREAM, IPPROTO_TCP, "tcp", 0 },
  { SOCK_DGRAM, IPPROTO_UDP, "udp", 0 },
  { SOCK_RAW, 0, "raw", GAI_PROTO_PROTOANY|GAI_PROTO_NOSERVICE },
  { 0, 0, "", 0 }
};

struct gaih
  {
    int family;
    int (*gaih)(const char *name, const struct gaih_service *service,
		const struct addrinfo *req, struct addrinfo **pai,
		int hip_transparent_mode);
  };

#if PF_UNSPEC == 0
static const struct addrinfo default_hints;
#else
static const struct addrinfo default_hints =
	{ 0, PF_UNSPEC, 0, 0, 0, NULL, NULL, NULL };
#endif

int max_line_etc_hip = 500;

static int addrconfig (sa_family_t af)
{
  int s;
  int ret;
  int saved_errno = errno;

  _HIP_DEBUG("af=%d", af);
  
  s = socket(af, SOCK_DGRAM, 0);
  if (s < 0)
    ret = (errno == EMFILE) ? 1 : 0;
  else
    {
      close(s);
      ret = 1;
    }
  __set_errno (saved_errno);
  return ret;
}

void free_gaih_servtuple(struct gaih_servtuple *tuple) {
  struct gaih_servtuple *tmp;

  while(tuple) {
    tmp = tuple;
    tuple = tmp->next;
    free(tmp);
  }
}

void dump_pai (struct gaih_addrtuple *at)
{
	struct gaih_addrtuple *a;

	if (at == NULL)
		HIP_DEBUG("dump_pai: input NULL!\n");
  
	for(a = at; a != NULL; a = a->next) {        
		//HIP_DEBUG("scope_id=%lu\n", (long unsigned int)ai->scopeid);
		if (a->family == AF_INET6) {
			struct in6_addr *s = (struct in6_addr *)a->addr;
			int i = 0;
			HIP_DEBUG("AF_INET6\tin6_addr=0x");
			for (i = 0; i < 16; i++)
				HIP_DEBUG("%02x", (unsigned char) (s->in6_u.u6_addr8[i]));
			HIP_DEBUG("\n");
		} else if (a->family == AF_INET) {
			struct in_addr *s = (struct in_addr *)a->addr;
			long unsigned int ad = ntohl(s->s_addr);
			HIP_DEBUG("AF_INET\tin_addr=0x%lx (%s)\n", ad, inet_ntoa(*s));
		} else 
			HIP_DEBUG("Unknown family\n");
	}
}

static int
gaih_local (const char *name, const struct gaih_service *service,
	    const struct addrinfo *req, struct addrinfo **pai, int unused)
{
  struct utsname utsname;

  if (service)
    _HIP_DEBUG("name='%s' service->name='%s' service->num=%d\n", name, 
               service->name, service->num);
  else
    _HIP_DEBUG("name='%s'\n", name);

  _HIP_DEBUG("req:ai_flags=0x%x ai_family=%d ai_socktype=%d ai_protocol=%d\n\n", req->ai_flags, req->ai_family, req->ai_socktype, req->ai_protocol);
  if (*pai)
    _HIP_DEBUG("pai:ai_flags=0x%x ai_family=%d ai_socktype=%d ai_protocol=%d\n\n", (*pai)->ai_flags, (*pai)->ai_family, (*pai)->ai_socktype, (*pai)->ai_protocol);

  if ((name != NULL) && (req->ai_flags & AI_NUMERICHOST))
    return GAIH_OKIFUNSPEC | -EAI_NONAME;

  if ((name != NULL) || (req->ai_flags & AI_CANONNAME))
    if (uname (&utsname) < 0)
      return -EAI_SYSTEM;

  if (name != NULL)
    {
      if (strcmp(name, "localhost") &&
	  strcmp(name, "local") &&
	  strcmp(name, "unix") &&
	  strcmp(name, utsname.nodename))
	return GAIH_OKIFUNSPEC | -EAI_NONAME;
    }

  if (req->ai_protocol || req->ai_socktype)
    {
      const struct gaih_typeproto *tp = gaih_inet_typeproto + 1;

      while (tp->name[0]
	     && ((tp->protoflag & GAI_PROTO_NOSERVICE) != 0
		 || (req->ai_socktype != 0 && req->ai_socktype != tp->socktype)
		 || (req->ai_protocol != 0
		     && !(tp->protoflag & GAI_PROTO_PROTOANY)
		     && req->ai_protocol != tp->protocol)))
	++tp;

      if (! tp->name[0])
	{
	  if (req->ai_socktype)
	    return (GAIH_OKIFUNSPEC | -EAI_SOCKTYPE);
	  else
	    return (GAIH_OKIFUNSPEC | -EAI_SERVICE);
	}
    }

  *pai = malloc (sizeof (struct addrinfo) + sizeof (struct sockaddr_un)
		 + ((req->ai_flags & AI_CANONNAME)
		    ? (strlen(utsname.nodename) + 1): 0));
  if (*pai == NULL)
    return -EAI_MEMORY;

  (*pai)->ai_next = NULL;
  (*pai)->ai_flags = req->ai_flags;
  (*pai)->ai_family = AF_LOCAL;
  (*pai)->ai_socktype = req->ai_socktype ? req->ai_socktype : SOCK_STREAM;
  (*pai)->ai_protocol = req->ai_protocol;
  (*pai)->ai_addrlen = sizeof (struct sockaddr_un);
  (*pai)->ai_addr = (void *) (*pai) + sizeof (struct addrinfo);
#ifdef _HAVE_SA_LEN
  ((struct sockaddr_un *) (*pai)->ai_addr)->sun_len =
    sizeof (struct sockaddr_un);
#endif /* _HAVE_SA_LEN */
  ((struct sockaddr_un *)(*pai)->ai_addr)->sun_family = AF_LOCAL;
  memset(((struct sockaddr_un *)(*pai)->ai_addr)->sun_path, 0, UNIX_PATH_MAX);

  if (service)
    {
      struct sockaddr_un *sunp = (struct sockaddr_un *) (*pai)->ai_addr;

      if (strchr (service->name, '/') != NULL)
	{
	  if (strlen (service->name) >= sizeof (sunp->sun_path))
	    return GAIH_OKIFUNSPEC | -EAI_SERVICE;

	  strcpy (sunp->sun_path, service->name);
	}
      else
	{
	  if (strlen (P_tmpdir "/") + 1 + strlen (service->name) >=
	      sizeof (sunp->sun_path))
	    return GAIH_OKIFUNSPEC | -EAI_SERVICE;

	  stpcpy (stpcpy (sunp->sun_path, P_tmpdir "/"), service->name);
	}
    }
  else
    {
      /* This is a dangerous use of the interface since there is a time
	 window between the test for the file and the actual creation
	 (done by the caller) in which a file with the same name could
	 be created.  */
      char *buf = ((struct sockaddr_un *) (*pai)->ai_addr)->sun_path;

      if (__builtin_expect (__path_search (buf, L_tmpnam, NULL, NULL, 0),
			    0) != 0
	  || __builtin_expect (__gen_tempname (buf, __GT_NOCREATE), 0) != 0)
	return -EAI_SYSTEM;
    }

  if (req->ai_flags & AI_CANONNAME)
    (*pai)->ai_canonname = strcpy ((char *) *pai + sizeof (struct addrinfo)
				   + sizeof (struct sockaddr_un),
				   utsname.nodename);
  else
    (*pai)->ai_canonname = NULL;
  return 0;
}

static int
gaih_inet_serv (const char *servicename, const struct gaih_typeproto *tp,
	       const struct addrinfo *req, struct gaih_servtuple *st)
{
  struct servent *s;
  size_t tmpbuflen = 1024;
  struct servent ts;
  char *tmpbuf;
  int r;

  if (tp)
    _HIP_DEBUG("servicename='%s' tp->socktype=%d tp->protocol=%d tp->name=%s tp->protoflag=%d\n", servicename, tp->socktype, tp->protocol, tp->name, tp->protoflag);
  else 
    _HIP_DEBUG("servicename='%s' tp=NULL\n", servicename);

  _HIP_DEBUG("req:ai_flags=0x%x ai_family=%d ai_socktype=%d ai_protocol=%d\n", req->ai_flags, req->ai_family, req->ai_socktype, req->ai_protocol);
  if (st)
    _HIP_DEBUG("st:socktype=%d protocol=%d port=%d\n", st->socktype, st->protocol, st->port);

  do
    {
      tmpbuf = __alloca (tmpbuflen);

      r = __getservbyname_r (servicename, tp->name, &ts, tmpbuf, tmpbuflen,
			     &s);
      if (r != 0 || s == NULL)
	{
	  if (r == ERANGE)
	    tmpbuflen *= 2;
	  else
	    return GAIH_OKIFUNSPEC | -EAI_SERVICE;
	}
    }
  while (r);

  st->next = NULL;
  st->socktype = tp->socktype;
  st->protocol = ((tp->protoflag & GAI_PROTO_PROTOANY)
		  ? req->ai_protocol : tp->protocol);
  st->port = s->s_port;

  return 0;
}

int 
gethosts(const char *name, int _family, 
		 struct gaih_addrtuple ***pat) 
 {								
  int i, herrno;						
  size_t tmpbuflen = 512;					       
  struct hostent th;						
  char *tmpbuf;							
  int no_data = 0;							
  int rc = 0;
  struct hostent *h = NULL;
  struct gaih_addrtuple *aux = NULL;

  /* freeing the already allocated structure if it si empty
     Warning: Not good practice, may cause problems */
  if(**pat != NULL && (**pat)->next == NULL && (**pat)->family == 0){
    free(**pat);
    **pat = NULL;
  }

  do {								
    tmpbuflen *= 2;						
    tmpbuf = __alloca (tmpbuflen);				
    rc = __gethostbyname2_r (name, _family, &th, tmpbuf,	
         tmpbuflen, &h, &herrno);				
  } while (rc == ERANGE && herrno == NETDB_INTERNAL);		
  if (rc != 0)							
    {								
      if (herrno == NETDB_INTERNAL)				
	{							
	  __set_h_errno (herrno);				
	  return -EAI_SYSTEM;					
	}							
      if (herrno == TRY_AGAIN)					
	no_data = EAI_AGAIN;					
      else							
	no_data = herrno == NO_DATA;				
    }								
  else if (h != NULL)						
    {
      for (i = 0; h->h_addr_list[i]; i++)			
	{
	  if ((aux = (struct gaih_addrtuple *) malloc(sizeof(struct gaih_addrtuple))) == NULL){
	    HIP_ERROR("Memory allocation error\n");
	    exit(-EAI_MEMORY);
	  }
	  //Placing the node at the beginning of the list
	  aux->next = (**pat);
	  (**pat) = aux;
	  aux->scopeid = 0;    					
	  aux->family = _family;				
	  memcpy (aux->addr, h->h_addr_list[i],		
		 (_family == AF_INET6)
		  ? sizeof(struct in6_addr)
		  : sizeof(struct in_addr));					
	}								
    }								
  return no_data;
 }

static void 
connect_alarm(int signo)
{
  return; /* for interrupting the connect in gethosts_hit */
}

/**
 * Gets a HIT for a host.
 * 
 * @param  name  a pointer to a hostname for which are get the HIT.
 * @param  pat   a triple pointer to a ...
 * @param  flags ...
 * @return       Number of found HITs on success or a negative error value
 *               on error.
 */
int gethosts_hit(const char *name, struct gaih_addrtuple ***pat, int flags)
{	 								
	int error = 0, ret_hit = 0, ret_addr = 0, tmp_ttl = 0, tmp_port = 0;
	int c, ret, is_lsi;	
	int found_hits = 0, lineno = 0, i = 0, err = 0;
	hip_hit_t hit, tmp_hit, tmp_addr;
	hip_lsi_t lsi;
	struct in_addr tmp_v4;
	struct in6_addr lsi_ip6;
	char dht_response_hit[1024], dht_response_addr[HIP_MAX_PACKET], line[500];
	char ownaddr[] = "127.0.0.1", tmp_ip_str[INET_ADDRSTRLEN];
        char *fqdn_str = NULL;
	hip_common_t *msg = NULL;
	struct gaih_addrtuple *aux = NULL;
	struct addrinfo *serving_gateway = NULL;
	struct hip_opendht_gw_info *gw_info = NULL;
	FILE *fp = NULL;				
	List list;
	
	/* Used for HDRR response */
   	 struct hip_common *hipcommonmsg;	/* hip common message to be sent to daemon*/
	    struct hip_locator *locator;		/* To examine DHT response which contains locator in HDRR*/
	struct in6_addr addrkey;			/* To convert DHT key (HIT) to in6_addr structure for verification*/
	
	char dht_response_addresses[HIP_MAX_PACKET] = "";
	struct hip_locator_info_addr_item *locator_address_item ;	
	int locator_item_count = 0;
	int x= 0 ;
   	errno = 0;

	/* Can't use the IFE macros here, since labe skip_dht is under label
	   out_err. */

	/* This should be the other way around. I.e. look first from 
	   /etc/hip/hosts and only then from DHT server. */
        if (flags & AI_NODHT) {
		HIP_INFO("Distributed Hash Table (DHT) is not in use.\n");
                goto out_err;
        }
	
        memset(dht_response_hit, '\0', sizeof(dht_response_hit));
        memset(dht_response_addr, '\0', sizeof(dht_response_addr));
        memset(&tmp_ip_str, '\0', INET_ADDRSTRLEN);

        ret_hit = -1;  
        ret_addr = -1;
        	
	msg = (hip_common_t *) malloc(HIP_MAX_PACKET);
	if(msg == NULL) {
		HIP_ERROR("Error when allocating memory to a HIP message.\n");
		err = -ENOMEM;
		return err;
	}
        if(hip_build_user_hdr(msg, SO_HIP_DHT_SERVING_GW, 0) != 0) {
		HIP_ERROR("Error when building HIP daemon message header.\n");
		return -EHIP;
	}
	
	HIP_INFO("Asking serving Distributed Hash Table (DHT) gateway "\
		 "information\nfrom the HIP daemon...\n"); 

	/* Send a user message to the HIP daemon to receive OpenDHT server
	   gateway whereabouts. */
        HIP_IFEL(((err = hip_send_recv_daemon_info(msg)) < 0), -1,
		"Unable to receive DHT gateway information from the "\
			  "HIP daemon.\nDo you have a local HIP daemon up and "\
			  "running?\n");
	
	gw_info = hip_get_param(msg, HIP_PARAM_OPENDHT_GW_INFO);
	if(gw_info == NULL) {
		HIP_ERROR("Error. No Open DHT gateway information "\
			  "available.\n");
		errno = EPROTO;
		return -EHIP;
	}
	
        /* Check if DHT was on */
        if ((gw_info->ttl == 0) && (gw_info->port == 0)) {
                HIP_INFO("Distributed hash table (DHT) is not in use.\n");
                goto out_err;
        }
        
        tmp_ttl = gw_info->ttl;
        tmp_port = htons(gw_info->port);
        IPV6_TO_IPV4_MAP(&gw_info->addr, &tmp_v4);
	
        HIP_IFEL((inet_ntop(AF_INET, &tmp_v4, tmp_ip_str,
                            sizeof(tmp_ip_str)) == NULL), 1, 
                 "Failed to convert gw addr to presentation format\n");		
	
	/* Check for IN_ADDR_ANY gateway. This happens for example on virtual
	   machines. */	
	HIP_IFEL(((tmp_v4.s_addr | INADDR_ANY) == 0), -1, 
                 "DHT gateway is 0.0.0.0. Skipping.\n");
	
        HIP_INFO("DHT server is located at %s:%d with TTL %d.\n",
		 tmp_ip_str, tmp_port, tmp_ttl);

        error = 0;
        error = resolve_dht_gateway_info(tmp_ip_str, &serving_gateway,tmp_port);
        HIP_IFEL((error < 0), -1,
                 "Error in resolving the DHT gateway address, skipping DHT.\n");

        ret_hit = hip_opendht_get_key(&handle_hit_value,serving_gateway, name, dht_response_hit,1);
	
        if (ret_hit == 0) {
                HIP_INFO("HIT received from DHT: %s.\n", dht_response_hit);
		}
        /*Getting HDRR from opendeht_get_key lookup so that its 
         * verification can be done and locators can be manipulated */
        if (ret_hit == 0 && (strlen((char *)dht_response_hit) > 1)) {
                ret_addr = hip_opendht_get_key(&handle_hdrr_value, serving_gateway, 
                                           dht_response_hit, dht_response_addr,0);
                if (ret_addr == 0)
                {
                    HIP_INFO("HDRR received from DHT.\n");
                    hipcommonmsg = (struct hip_common *)dht_response_addr ;
					/* get the locator and its item count to chain addresses in gaih_tuple */
					locator = hip_get_param(hipcommonmsg, HIP_PARAM_LOCATOR);
					locator_item_count = hip_get_locator_addr_item_count(locator);
                }
		}
	
	
	/* commenting some checks, for HDRR locators
	 *  as now we deal with all locator addresses*/
	if ((ret_hit == 0) && (ret_addr == 0) && 
            (dht_response_hit[0] != '\0') ) { 
                if (inet_pton(AF_INET6, dht_response_hit, &tmp_hit) >0 &&
<<<<<<< HEAD
                    locator_item_count >0) {
                        /*locators are there and hit also exists, now creating gaih_addrtuple*/ 
                       	if (**pat == NULL) {						
                           	    if ((**pat = (struct gaih_addrtuple *) malloc(sizeof(struct gaih_addrtuple))) == NULL){
                               	        HIP_ERROR("Memory allocation error\n");
                                   	    exit(-EAI_MEMORY);
                               	}	  
                               	(**pat)->scopeid = 0;				
                       	}
                       	(**pat)->family = AF_INET6;				
                        memcpy((**pat)->addr, &tmp_hit, sizeof(struct in6_addr));		
=======
                    inet_pton(AF_INET6, dht_response_addr, &tmp_addr) >0) {
                        if (**pat == NULL) {						
                                if ((**pat = (struct gaih_addrtuple *) malloc(sizeof(struct gaih_addrtuple))) == NULL){
                                        HIP_ERROR("Memory allocation error\n");
                                        return -EAI_MEMORY;
                                }
                                (**pat)->scopeid = 0;				
                        }
                        (**pat)->family = AF_INET6;					
                        memcpy((**pat)->addr, &tmp_hit, sizeof(struct in6_addr));		
                        *pat = &((**pat)->next);				     	
                        
                        if ((**pat = (struct gaih_addrtuple *) malloc(sizeof(struct gaih_addrtuple))) == NULL){
                                HIP_ERROR("Memory allocation error\n");
                                return -EAI_MEMORY;
                        }	  
                        
                        (**pat)->scopeid = 0;				
                        (**pat)->next = NULL;						
                        (**pat)->family = AF_INET6;					
                        memcpy((**pat)->addr, &tmp_addr, sizeof(struct in6_addr));	
>>>>>>> 9cbaa989
                        *pat = &((**pat)->next);
                       	 
                    	locator_address_item = hip_get_locator_first_addr_item(locator);
                  		locator_item_count--;
                       	
                       	int x= 0 ;
                     	for ( x = 0; x <= locator_item_count ; x++)
                       	{
                       		memcpy(&tmp_addr, 
                       			(struct in6_addr*)&locator_address_item[x].address, 
                       				sizeof(struct in6_addr));
                        					     	
                        
                        	if ((**pat = (struct gaih_addrtuple *) malloc(sizeof(struct gaih_addrtuple))) == NULL){
                            	    HIP_ERROR("Memory allocation error\n");
                                	exit(-EAI_MEMORY);
                        	}	  
                        	(**pat)->scopeid = 0;				
                        	//(**pat)->next = NULL;						
                        	(**pat)->family = AF_INET6;							
                        	memcpy((**pat)->addr, &tmp_addr, sizeof(struct in6_addr));
                        	if (x !=locator_item_count)
                        		*pat = &((**pat)->next);
                        } /*For loop ends */
                       (**pat)->next = NULL;
                       *pat = &((**pat)->next);
                        /* dump_pai(*pat); */
                        return 1;
                }
        }
 out_err: 
								
	/* Open the file containing HIP hosts for reading. */
	fp = fopen(_PATH_HIP_HOSTS, "r");
	if(fp == NULL)   
     
	{
		HIP_ERROR("Error opening file '%s' for reading.\n",
			  _PATH_HIP_HOSTS);
        }

	HIP_INFO("Searching for a HIT value for host '%s' from file '%s'.\n",
		 name,_PATH_HIP_HOSTS);

	/* Loop through all lines in the file. */
	/** @todo check return values */
        while (fp && getwithoutnewline(line, 500, fp) != NULL) {		
	        c = ret = is_lsi = 0;
	
		/* Keep track of line number for debuging purposes. */
		lineno++;
		/* Skip empty and single character lines. */
                if(strlen(line) <= 1) 
			continue;
		/* Init a list for the substrings of the line. Note that this is
		   done for every line. Break the line into substrings next. */
                initlist(&list);
                extractsubstrings(line,&list);
		
		/* Loop through the substrings just created. We check if the 
		   list item is an IPv6 or IPv4 address. If the conversion is NOT
		   successful, we assume that the substring represents a fully
		   qualified domain name. Note that this omits the possible
		   aliases that the hosts has. */
                for(i = 0; i < length(&list); i++) {
		        err = inet_pton(AF_INET6, getitem(&list,i), &hit);  
                        if (err == 0){
				err = inet_pton(AF_INET, getitem(&list,i), &lsi);				
				if (err && IS_LSI32(lsi.s_addr))
				        is_lsi = 1;
			}
			if(err != 1)
			        fqdn_str = getitem(&list,i);                                                                                
                }
		/* Here we have the domain name in "fqdn" and the HIT in "hit" or the LSI in "lsi". */
                if ((strlen(name) == strlen(fqdn_str)) &&
		    strcmp(name, fqdn_str) == 0) {
			HIP_INFO("Found a HIT/LSI value for host '%s' on line "\
				 "%d of file '%s'.\n",
				 name, lineno, _PATH_HIP_HOSTS);
			if (is_lsi && (flags & AI_HIP))
			        continue;           
			else
			        found_hits = 1;
                        
                        /* "add every HIT to linked list"
			   What do you mean by "every"? We only have one HIT per
			   line, don't we? Also, why do we loop through the list
			   again when we already have the hit stored from the
			   previous loop?
			   18.01.2008 16:49 -Lauri. */				
                        for(i = 0; i <length(&list); i++) {
                                struct gaih_addrtuple *last_pat;	

				aux = (struct gaih_addrtuple *)
					malloc(sizeof(struct gaih_addrtuple));
                                if (aux == NULL){
                                        HIP_ERROR("Memory allocation error\n");
                                        return -EAI_MEMORY;
                                }
				memset(aux, 0, sizeof(struct gaih_addrtuple));

				/* Get the last element in the list */
				for (last_pat = **pat; last_pat->next != NULL; last_pat = last_pat->next)
					;

                                /* Place the HIT/LSI to the end of the list.*/                                

				if (inet_pton(AF_INET6, getitem(&list,i), &hit)) {
				        /* It's a HIT */
                                        aux->scopeid = 0;
				        aux->family = AF_INET6;
					memcpy(aux->addr, &hit, sizeof(struct in6_addr));
					last_pat->next = aux;
				}
				else if (inet_pton(AF_INET, getitem(&list,i), &lsi)){
				        /* IPv4 to IPV6 in order to be supported by the daemon */
					aux->scopeid = 0;
					aux->family = AF_INET;
					HIP_DEBUG_LSI(" lsi to add", &lsi);
					//IPV4_TO_IPV6_MAP(&lsi, &lsi_ip6);
					memcpy(aux->addr, &lsi, sizeof(lsi));
					last_pat->next = aux;
				} else {
					free(aux);
				}

                        }
                } // end of if
                
                destroy(&list);
        } // end of while
	
	if (fp)                                                               
                fclose(fp);
		
        return found_hits;
}


/* perform HIT-IPv6 mapping if both are found 
	     AG: now the loop also takes in IPv4 addresses */
void send_hipd_addr(struct gaih_addrtuple * orig_at)
{
	struct gaih_addrtuple *at_ip, *at_hit, *at_lsi = orig_at;
	struct hip_common *msg = NULL;
	char hit_string[INET6_ADDRSTRLEN];
	char ipv6_string[INET6_ADDRSTRLEN];
	int i, lsi_found, err = 0;
	hip_lsi_t lsi;

	HIP_IFE(!(msg = malloc(HIP_MAX_PACKET)), -1);

  	if (orig_at == NULL) {
		_HIP_DEBUG("NULL orig_at sent\n"); 
	}

	for(at_hit = orig_at; at_hit != NULL; at_hit = at_hit->next) {
 		struct sockaddr_in6 *s;
	        struct in6_addr addr6;
   
	        if (at_hit->family != AF_INET6)
    	        	continue;
   
    		s = (struct sockaddr_in6 *) at_hit->addr;
   
		if (!ipv6_addr_is_hit((struct in6_addr *) at_hit->addr))
		        continue;

		/* This guarantees that there is always one HIT per LSI (for the same hostname) */
		lsi_found = 0;

		/* Scan for an LSI. Notice that this handles also multiple LSIs corresponding
		   to the same hostname */
		while(at_lsi != NULL) {
			lsi.s_addr = ((hip_lsi_t *) at_lsi->addr)->s_addr;
			if (at_lsi->family == AF_INET && IS_LSI32(lsi.s_addr)) {
				lsi_found = 1;
				_HIP_DEBUG_LSI("lsi found", &lsi);
				break;
			}
			at_lsi = at_lsi->next;
		}

		for(at_ip = orig_at; at_ip != NULL; at_ip = at_ip->next) {
			if (at_ip->family == AF_INET6){
<<<<<<< HEAD
				if(ipv6_addr_is_hit((struct in6_addr *) at_ip->addr))
					continue;
				else if(IN6_IS_ADDR_V4MAPPED((struct in6_addr *)at_ip->addr)){
					IPV6_TO_IPV4_MAP(((struct in6_addr *)at_ip->addr), &lsi);
			        if (IS_LSI32(lsi.s_addr)) {
			        	
						is_lsi = 1;
						HIP_DEBUG_LSI("lsi\n", &lsi);
						_HIP_DEBUG("IS_LSI32: %d\n", IS_LSI32(lsi.s_addr));
						continue;
			        }
			        else
			        { 
					/*Adding following , so it gets ipv4 address copied to addr*/
					HIP_DEBUG("IS_LSI32: %d\n", IS_LSI32(lsi.s_addr));
					addr6 = *(struct in6_addr *) at_ip->addr;
			        }
				}
		   		else{
=======
				if (ipv6_addr_is_hit((struct in6_addr *) at_ip->addr)) {
					continue;
				} else {
>>>>>>> 9cbaa989
			        	addr6 = *(struct in6_addr *) at_ip->addr;
		   		        _HIP_DEBUG_IN6ADDR("addr6\n", (struct in6_addr *)at_hit->addr);
		   		}
	    		} else if (at_ip->family == AF_INET) {
				if (IS_LSI32(((hip_lsi_t *) at_ip->addr)->s_addr)) {
					continue;
				} else {
					_HIP_DEBUG_IN6ADDR("AF_INET ",(struct in_addr *) at_ip->addr);
					IPV4_TO_IPV6_MAP(((struct in_addr *) at_ip->addr), &addr6);
				}
	    		} else {
				continue;
			}

	    		hip_msg_init(msg);
			memset(hit_string, 0, INET6_ADDRSTRLEN);
			memset(ipv6_string, 0, INET6_ADDRSTRLEN);
	      
		    	HIP_DEBUG_IN6ADDR("HIT", (struct in6_addr *)at_hit->addr);
		    	HIP_DEBUG_IN6ADDR("IP", &addr6);

		    	hip_build_param_contents(msg, (void *) at_hit->addr, HIP_PARAM_HIT, sizeof(struct in6_addr));
		    	hip_build_param_contents(msg, (void *) &addr6, HIP_PARAM_IPV6_ADDR, sizeof(struct in6_addr));

		    	inet_ntop(AF_INET6, (struct in6_addr *)at_hit->addr, hit_string,
				  INET6_ADDRSTRLEN);

		    	if (IN6_IS_ADDR_V4MAPPED(&addr6)) {
		      		struct in_addr in_addr;
		   	        IPV6_TO_IPV4_MAP(&addr6, &in_addr);
		      		inet_ntop(AF_INET, &in_addr, ipv6_string, INET6_ADDRSTRLEN);
		      		HIP_INFO("Mapped a HIT to an IPv4 address:\n"\
					"%s -> %s.\n", hit_string, ipv6_string);
		    	} else {
		      		inet_ntop(AF_INET6, &addr6, ipv6_string, INET6_ADDRSTRLEN);
		      		HIP_INFO("Mapped a HIT to an IPv6 address:\n"\
			       		 "%s -> %s.\n", hit_string, ipv6_string);
		    	}

			if (lsi_found) {
		      		HIP_DEBUG_LSI("LSI", &lsi);
				hip_build_param_contents(msg, (void *) &lsi, HIP_PARAM_LSI, sizeof(hip_lsi_t));
		    	}
			/*In case of opendht (lookup) this will be called 
		         * as many times as there are addresses in the locators parameter
			 * of HDRR for peer's unique hit. And daemon saves all the addresses. But 
			 * prefered address will be set to the last address sent */
		    	hip_build_user_hdr(msg, SO_HIP_ADD_PEER_MAP_HIT_IP, 0);
		    	hip_send_recv_daemon_info(msg);
		}//for at_ip
	}//for at_hit

out_err:
	if (msg)
		free(msg);
}

void
get_ip_from_gaih_addrtuple(struct gaih_addrtuple *orig_at, struct in6_addr *ip)
{
	HIP_ASSERT(orig_at != NULL );
  	struct gaih_addrtuple *at_ip;
	struct in6_addr addr6;

  	for(at_ip = orig_at; at_ip != NULL; at_ip = at_ip->next) {
    		if (at_ip->family == AF_INET && 
		    IS_LSI32(ntohl(((struct in_addr *) at_ip->addr)->s_addr)))
      			continue;
		if (at_ip->family == AF_INET6 &&
		    ipv6_addr_is_hit((struct in6_addr *) at_ip->addr)) 
			continue;
    		
    		if (at_ip->family == AF_INET) {
	      		IPV4_TO_IPV6_MAP(((struct in_addr *) at_ip->addr), &addr6);
	      		continue;
	      		memcpy(ip, &addr6, sizeof(struct in6_addr));
	      		_HIP_DEBUG_HIT("IPV4_TO_IPV6_MAP addr=", &addr6);
			_HIP_HEXDUMP("IPV4_TO_IPV6_MAP HEXDUMP ip=", ip, sizeof(struct in6_addr));
    		}
    		else 
      			addr6 = *(struct in6_addr *) at_ip->addr;
	      	_HIP_DEBUG_HIT("get_ip_from_gaih_addrtuple addr=", &addr6);
	      	memcpy(ip, &addr6, sizeof(struct in6_addr));
	      	_HIP_HEXDUMP("get_ip_from_gaih_addrtuple HEXDUMP ip=", ip, sizeof(struct in6_addr));
	}  
}

int 
gaih_inet_result(struct gaih_addrtuple *at, struct gaih_servtuple *st, 
    const struct addrinfo *req, struct addrinfo **pai)
 {
   int rc;
   int v4mapped = (req->ai_family == PF_UNSPEC || req->ai_family == PF_INET6) &&
		 (req->ai_flags & AI_V4MAPPED);
   const char *c = NULL;
   struct gaih_servtuple *st2;
   struct gaih_addrtuple *at2 = at;
   size_t socklen, namelen;
   sa_family_t family;

   /*
     buffer is the size of an unformatted IPv6 address in printable format.
   */
   char buffer[sizeof "ffff:ffff:ffff:ffff:ffff:ffff:255.255.255.255"];
  
   _HIP_DEBUG("Generating answer\n");
   //dump_pai(at);
   while (at2 != NULL)
     {
       if (req->ai_flags & AI_CANONNAME)
	 {
	   struct hostent *h = NULL;
	   
	   int herrno = 0;
	   struct hostent th;
	   size_t tmpbuflen = 512;
	   char *tmpbuf;

	   do
	     {
	       tmpbuflen *= 2;
	       tmpbuf = __alloca (tmpbuflen);
	       
	       if (tmpbuf == NULL)
		 return -EAI_MEMORY;

	       /* skip if at2->addr is HIT ? */
	       rc = __gethostbyaddr_r (at2->addr,
				       ((at2->family == AF_INET6)
					? sizeof(struct in6_addr)
					: sizeof(struct in_addr)),
				       at2->family, &th, tmpbuf, tmpbuflen,
				       &h, &herrno);

	     }
	   while (rc == errno && herrno == NETDB_INTERNAL);

	   if (rc != 0 && herrno == NETDB_INTERNAL)
	     {
	       __set_h_errno (herrno);
	       return -EAI_SYSTEM;
	     }
	   
	   if (h == NULL)
	     c = inet_ntop (at2->family, at2->addr, buffer, sizeof(buffer));
	   else
	     c = h->h_name;
	   
	   if (c == NULL)
	     return GAIH_OKIFUNSPEC | -EAI_NONAME;
	   
	   namelen = strlen (c) + 1;
	 }
       else
	 namelen = 0;
       
       if (at2->family == AF_INET6 || v4mapped)
	 {
	   family = AF_INET6;
	   socklen = sizeof (struct sockaddr_in6);
	  }
	else
	  {
	    family = AF_INET;
	    socklen = sizeof (struct sockaddr_in);
	  }

       for (st2 = st; st2 != NULL; st2 = st2->next)
	  {
	    *pai = malloc (sizeof (struct addrinfo) + socklen + namelen);
	    if (*pai == NULL)
	      return -EAI_MEMORY;
	    
	    (*pai)->ai_flags = req->ai_flags;
	    (*pai)->ai_family = family;
	    (*pai)->ai_socktype = st2->socktype;
	    (*pai)->ai_protocol = st2->protocol;
	    (*pai)->ai_addrlen = socklen;
	    (*pai)->ai_addr = (void *) (*pai) + sizeof(struct addrinfo);
#ifdef _HAVE_SA_LEN
	    ((struct sockaddr_un *) (*pai)->ai_addr)->sa_len =
	      socklen;
#endif /* _HAVE_SA_LEN */
	    (*pai)->ai_addr->sa_family = family;
	    
	    if (family == AF_INET6)
	      {
		struct sockaddr_in6 *sin6p =
		  (struct sockaddr_in6 *) (*pai)->ai_addr;

		sin6p->sin6_flowinfo = 0;
		if (at2->family == AF_INET6)
		  {
		    memcpy (&sin6p->sin6_addr,
			    at2->addr, sizeof (struct in6_addr));
		  }
		else
		  {
		    sin6p->sin6_addr.s6_addr32[0] = 0;
		    sin6p->sin6_addr.s6_addr32[1] = 0;
		    sin6p->sin6_addr.s6_addr32[2] = htonl(0x0000ffff);
		    memcpy(&sin6p->sin6_addr.s6_addr32[3], 
			   at2->addr, sizeof (sin6p->sin6_addr.s6_addr32[3]));
		  }
		sin6p->sin6_port = st2->port;
		sin6p->sin6_scope_id = at2->scopeid;
	      }
	    else
	      {
		struct sockaddr_in *sinp =
		  (struct sockaddr_in *) (*pai)->ai_addr;

		memcpy (&sinp->sin_addr,
			at2->addr, sizeof (struct in_addr));
		sinp->sin_port = st2->port;
		memset (sinp->sin_zero, '\0', sizeof (sinp->sin_zero));
	      }

	    if (c)
	      {
		(*pai)->ai_canonname = ((void *) (*pai) +
					sizeof (struct addrinfo) + socklen);
		strcpy ((*pai)->ai_canonname, c);
	      }
	    else
	      (*pai)->ai_canonname = NULL;

	    (*pai)->ai_next = NULL;
	    pai = &((*pai)->ai_next);
	  } /* for (st2 = st; st2 != NULL; st2 = st2->next) */
	
	at2 = at2->next;
      }
    /* changed __alloca:s for the linked list 'at' to mallocs, 
       free malloced memory from at */
    if (at) {
      free_gaih_addrtuple(at);
      /* In case the caller of tries to free at again */
      at = NULL;
    }
    if (st) {
      free_gaih_servtuple(st);
      /* In case the caller of tries to free at again */
      st = NULL;
    }
    return 0;
 }


int 
gaih_inet_get_serv(const struct addrinfo *req, const struct gaih_service *service,
		       const struct gaih_typeproto *tp, struct gaih_servtuple **st) 
{
  int rc;  

  if ((tp->protoflag & GAI_PROTO_NOSERVICE) != 0)
    return (GAIH_OKIFUNSPEC | -EAI_SERVICE);
  
  if (service->num < 0)
    {
      if (tp->name[0])
	{
	  *st = (struct gaih_servtuple *)
	    malloc (sizeof (struct gaih_servtuple));
	  
	  if ((rc = gaih_inet_serv (service->name, tp, req, *st)))
	    return rc;
	}
      else
	{
	  struct gaih_servtuple **pst = st;
	  for (tp++; tp->name[0]; tp++)
	    {
	      struct gaih_servtuple *newp;
	      
	      if ((tp->protoflag & GAI_PROTO_NOSERVICE) != 0)
		continue;
	      
	      if (req->ai_socktype != 0
		  && req->ai_socktype != tp->socktype)
		continue;
	      if (req->ai_protocol != 0
		  && !(tp->protoflag & GAI_PROTO_PROTOANY)
		  && req->ai_protocol != tp->protocol)
		continue;
	      
	      newp = (struct gaih_servtuple *)
		malloc (sizeof (struct gaih_servtuple));
	      
	      if ((rc = gaih_inet_serv (service->name, tp, req, newp)))
		{
		  if (rc & GAIH_OKIFUNSPEC)
		    continue;
		  return rc;
		}
	      
	      *pst = newp;
	      pst = &(newp->next);
	    }
	  if (*st == (struct gaih_servtuple *) &nullserv)
	    return (GAIH_OKIFUNSPEC | -EAI_SERVICE);
	}
    }
  else
    {
      *st = malloc(sizeof (struct gaih_servtuple));
      (*st)->next = NULL;
      (*st)->socktype = tp->socktype;
      (*st)->protocol = ((tp->protoflag & GAI_PROTO_PROTOANY)
			 ? req->ai_protocol : tp->protocol);
      (*st)->port = htons (service->num);
    }
  return 0;
}


/**
 * Retrieves host information?
 *
 * @param  name                host name. 
 * @param  reg                  a pointer to... 
 * @param  tp                   a pointer to...
 * @param  st                   a pointer to...
 * @param  at                   a pointer to...
 * @param  hip_transparent_mode ... 
 * @return zero on success, negative on error.
 */ 
int gaih_inet_get_name(const char *name, const struct addrinfo *req,
		       const struct gaih_typeproto *tp, 
		       struct gaih_servtuple *st, struct gaih_addrtuple **at,
		       int hip_transparent_mode) 
{
        int err = 0, rc = 0;
	int v4mapped = (req->ai_family == PF_UNSPEC ||
			req->ai_family == PF_INET6) &&
		(req->ai_flags & AI_V4MAPPED);
	char *namebuf = strdupa(name);
	struct gaih_addrtuple **pat;
	struct gaih_addrtuple *at_dns;
	int no_data = 0;
	int no_inet6_data = 0;
	int old_res_options = _res.options;
	int found_hits = 0;
	struct gaih_addrtuple *a = NULL, *p = NULL, *aux = NULL, *plast = NULL;
	int lsi_count = 0, hit_count = 0;
	
	_HIP_DEBUG("gaih_inet_get_name() invoked.\n");

	*at = malloc (sizeof (struct gaih_addrtuple));
	
	(*at)->family = AF_UNSPEC;
	(*at)->scopeid = 0;
	(*at)->next = NULL;
	
	/* Is ipv4 address? */
	if (inet_pton (AF_INET, name, (*at)->addr) > 0)
	{
		HIP_DEBUG("The name to resolve is an IPv4.\n");
		if (req->ai_family == AF_UNSPEC ||
		    req->ai_family == AF_INET || v4mapped)
		{
			(*at)->family = AF_INET;
			if (IS_LSI32(((struct in_addr *)(*at)->addr)->s_addr)) {
				HIP_DEBUG("Resolve LSI\n");
			}
		}
		else
		{
			return -EAI_FAMILY;
		}
	}
  
	/* If the address is not an IPv4 and the family is not specified. */
	if ((*at)->family == AF_UNSPEC)
	{
		char *namebuf = strdupa (name);
		char *scope_delim;
		
		_HIP_DEBUG("The name to resolve is NOT an IPv4.\n");
		
		scope_delim = strchr (namebuf, SCOPE_DELIMITER);
		if (scope_delim != NULL)
		{
			*scope_delim = '\0';
		}
		
		/* Check if the addredd is an IPv6 address. */
		if (inet_pton (AF_INET6, namebuf, (*at)->addr) > 0)
		{
			_HIP_DEBUG("The name to resolve is an IPv6.\n");
			
			if (req->ai_family == AF_UNSPEC ||
			    req->ai_family == AF_INET6)
			{
				(*at)->family = AF_INET6;
			}
			else
			{
				return -EAI_FAMILY;
			}

			if (scope_delim != NULL)
			{
				int try_numericscope = 0;
				if (IN6_IS_ADDR_LINKLOCAL ((*at)->addr)
				    || IN6_IS_ADDR_MC_LINKLOCAL ((*at)->addr))
				{
					(*at)->scopeid =
						if_nametoindex(scope_delim + 1);
					if ((*at)->scopeid == 0)
					{
						try_numericscope = 1;
					}
				} 
				else
				{
					try_numericscope = 1;
				}
				if (try_numericscope != 0)
				{
					char *end;
					unsigned long scopeid =
						strtoul(scope_delim + 1, &end, 10);
					if (*end != '\0' ||
					    (sizeof((*at)->scopeid) <
					     sizeof(scopeid) &&
					     scopeid > 0xffffffff))
					{
						return GAIH_OKIFUNSPEC |
							-EAI_NONAME;
					}
					(*at)->scopeid = (uint32_t) scopeid;
				}
			}
		}
	}
	
	/* host name is not an IP address */

	/* Note: Due to problems in some platforms (FC7), it is not possible 
	   to use the flag AI_NUMERICHOST to identify whether the name is a 
	   numeric address. */

	pat = at;
	a = *at, p = NULL, aux = NULL;
      
	if (!((*at)->family == AF_UNSPEC &&
	      inet_pton (AF_INET, name, (*at)->addr) <= 0 &&
	      inet_pton (AF_INET6, namebuf, (*at)->addr) <= 0))
		return 0;
	
	/* Commented these debug lines since conntest-client-hip outputs
	   all this. Perhaps conntest-client-hip should be modified to
	   output only INFO and ERROR prints... */
	_HIP_DEBUG("The name is not an IPv4 or IPv6 address, resolve name " \
		   "(!AI_NUMERICHOST)\n");
	_HIP_DEBUG("&pat=%p pat=%p *pat=%p **pat=%p\n", &pat, pat, *pat, **pat);
	
#ifdef UNDEF_CONFIG_HIP_AGENT
	if ((hip_transparent_mode || req->ai_flags & AI_HIP) &&
	    hip_agent_is_alive()) {
		/* Communicate the name and port output to the agent
		   synchronously with netlink. First send the name + port
		   and then wait for answer (select). The agent filters
		   or modifies the list. The agent implements gethosts_hit
		   with some filtering. */
	}
#endif
	
	/* If we are looking for both IPv4 and IPv6 address we don't
	   want the lookup functions to automatically promote IPv4
	   addresses to IPv6 addresses.  Currently this is decided
	   by setting the RES_USE_INET6 bit in _res.options.  */
	if (req->ai_family == AF_UNSPEC)
		_res.options &= ~RES_USE_INET6;
	
	if (req->ai_family == AF_UNSPEC || req->ai_family == AF_INET6 
	    || hip_transparent_mode || req->ai_flags & AI_HIP || req->ai_flags & AI_NODHT)
		no_inet6_data = gethosts (name, AF_INET6, &pat);
	
	if (req->ai_family == AF_UNSPEC)
		_res.options = old_res_options;
	
	if (req->ai_family == AF_INET ||
	    (!v4mapped && req->ai_family == AF_UNSPEC) ||
	    (v4mapped && (no_inet6_data != 0 || (req->ai_flags & AI_ALL)))
	    || hip_transparent_mode || req->ai_flags & AI_HIP & AI_NODHT)
		no_data = gethosts (name, AF_INET, &pat);
	
	if (hip_transparent_mode) {
		_HIP_DEBUG("HIP_TRANSPARENT_API: fetch HIT addresses\n");
		
		_HIP_DEBUG("found_hits before gethosts_hit: %d\n", found_hits);
		
		/* What is the point to bitwise OR from a function return value that
		   can implicate also an error value? Anyhows, had to fix this a little
		   to allow the error value to be passed to the caller of this function.
		   -Lauri 07.05.2008. */
		err = gethosts_hit(name, &pat, req->ai_flags);
		if((err) <= 0) {
			return err;
		}
		
		found_hits |= err;
		err = 0;
		
		_HIP_DEBUG("found_hits after gethosts_hit: %d\n", found_hits);
		
		if (req->ai_flags & AI_HIP) {
			_HIP_DEBUG("HIP_TRANSPARENT_API: AI_HIP set: strictly HITs are " \
				   "returned\n");
		} else {
			_HIP_DEBUG("HIP_TRANSPARENT_API: AI_HIP unset: if any HITs are " \
				   "found only HITs will be returned; if not, IPs will be " \
				   "returned\n");
		}
	} else /* not hip_transparent_mode */ {
		if (req->ai_flags & AI_HIP) {
			_HIP_DEBUG("no HIP_TRANSPARENT_API: AI_HIP set: strictly HITs are " \
				   "returned\n");
			found_hits |= gethosts_hit(name, &pat, req->ai_flags);
		} else {
			_HIP_DEBUG("no HIP_TRANSPARENT_API: AI_HIP unset: strictly IPs are " \
				   "returned\n");
		}
	}
	
	//dump_pai(*at);
	
	/* perform HIT-IPv6 mapping if both are found 
	   AG: now the loop also takes in IPv4 addresses */
	if (found_hits) 
		send_hipd_addr(*at);
	
	/* Check if DNS returned HITs in case hosts file and DHT checks
	   didn't contain HITs. */
	if (!found_hits)
	{
		for (at_dns = *at; at_dns != NULL; at_dns = at_dns->next)
		{
			if (ipv6_addr_is_hit((struct in6_addr *)at_dns->addr)) 
			{
				found_hits = 1;
				send_hipd_addr(*at);
				break;
			}
		}
	} 
	
	if (no_data != 0 && no_inet6_data != 0)
	{
		_HIP_DEBUG("nodata\n");
		/* If both requests timed out report this.  */
		if (no_data == EAI_AGAIN && no_inet6_data == EAI_AGAIN)
			return -EAI_AGAIN;
		
		/* We made requests but they turned out no data.  The name
		   is known, though.  */
		return (GAIH_OKIFUNSPEC | -EAI_AGAIN);
	}
	/* If there isn't any node in the list or the first node is unspecified, exit */ 
	if (*at == NULL || (*at)->family == AF_UNSPEC)
		return (GAIH_OKIFUNSPEC | -EAI_NONAME);
	
	_HIP_DEBUG("req->ai_flags: %d   AI_HIP: %d  AF_UNSPEC: %d\n", req->ai_flags, AI_HIP, AF_UNSPEC);
	
	_HIP_DEBUG("found_hits: %d\n", found_hits);
	
	/* Remove IP addresses from the list if needed. Return either HITs or LSI, but not both,
	   depending on which was first on the list (lsi/hit_count variables). */ 
	
	_HIP_DEBUG("(*at)->addr: %s  (*at)->family: %d\n", (*at)->addr, (*at)->family);

	a = *at, p = NULL, aux = NULL;
	
	while (a != NULL) {
		struct gaih_addrtuple *nxt = a->next;
		int is_hit = 0, is_lsi = 0;
	
		if (a->family == AF_INET6 &&
		    ipv6_addr_is_hit((struct in6_addr *)a->addr))
			is_hit = 1;
		else if (a->family == AF_INET &&
			 IS_LSI32(((struct in_addr *) a->addr)->s_addr))
			is_lsi = 1;

		_HIP_DEBUG("req->ai_family: %d   a->family: %d  hit: %d  lsi: %d\n", 
			  req->ai_family, a->family, 
			  is_hit, is_lsi);

		if (a->family == AF_INET) {
			_HIP_DEBUG_INADDR("a->addr",a->addr);
		}

		if (a->family == AF_INET6) {
			_HIP_DEBUG_HIT("a->addr",a->addr);
		}

		/* Include HITs only if asking for unspec or ipv6 addresses,
		   and there were no LSIs (return only LSIs or HITs, but no both) */
		if ((req->ai_family == AF_UNSPEC || req->ai_family == AF_INET6) &&
		    is_hit && lsi_count == 0) {
			hit_count++;
			goto leave;
		}
		
		/* Include LSIs only if asking for unspec or ipv4 addresses,
		   and there were no HITs (return only LSIs or HITs, but no both) */
		if ((req->ai_family == AF_UNSPEC || req->ai_family == AF_INET) &&
		    is_lsi && hit_count == 0) {
			lsi_count++;
			goto leave;
		}
		
		/* Remove normal IP addresses only when AI_HIP is unset */
		if (!(is_lsi || is_hit) && !(req->ai_flags & AI_HIP)) {
			goto leave;
		}

		if (p != NULL){
			while (aux->next != a)
				aux = aux->next;
			aux->next = a->next;
		}
		_HIP_DEBUG("freeing IP address\n");
		free(a);
		a = nxt;
		_HIP_DEBUG("pointer a: %p\tpointer p: %p\n", a, p);
		continue;
	leave:
		if (p == NULL)
			p = aux = a;
		a = a->next;
		_HIP_DEBUG("pointer a: %p\tpointer p: %p\n", a, p);	
	}
	if (p == NULL){  /* no HITs or LSIs were found */
		HIP_INFO("No HITs or LSIs were found.\n");
		return (GAIH_OKIFUNSPEC | -EAI_NONAME);
	}
	
	*at = p;
	
	/* Order the link list so HITs/LSIs are first and then IPs. */
	a = *at, p = NULL, plast = NULL, aux = *at;
	_HIP_DEBUG("HIP: AI_HIP set: order IP addresses. (*at)->addr: %s (*at)->family: %d\n", (*at)->addr, (*at)->family);  
	while (a != NULL) {
		struct gaih_addrtuple *nxt = a->next;
		
		_HIP_DEBUG("req->ai_family: %d    a->family: %d    ipv6_addr_is_hit: %d a->addr: %s\n", 
			   req->ai_family, a->family, ipv6_addr_is_hit((struct in6_addr *)a->addr), a->addr);
		
		/* do not move HITs if request is not IPv4 */
		if (req->ai_family != AF_INET && 
		    a->family == AF_INET6 && 
		    ipv6_addr_is_hit((struct in6_addr *)a->addr)){
			a = aux = nxt;
			continue;
		}
		
		/* do not move the LSI if request is IPv4 */
		if (req->ai_family != AF_INET6 && 
		    a->family == AF_INET && IS_LSI32(((struct in_addr *) a->addr)->s_addr)) {
			a = aux = nxt;
			continue;
		}
		
		/* inserting the IPs to the linked list *p */
		if (p == NULL){
			p = plast = a;
			a->next = NULL;
		} else {
			plast->next = a;
			plast = plast->next;
			a->next = NULL;
		}
		if (aux == *at) {
			*at = aux = nxt;
		} else { 
			aux = *at;
			while (aux->next != a)
				aux = aux->next;
			aux->next = nxt;
		}
		
		a = aux = nxt;
		_HIP_DEBUG("pointer a: %p\tpointer p: %p\n", a, p);
	}//while
	
	/* Appending linked list *p (IPs) after HITs */
	if (p != NULL) {
		aux = *at;
		if (aux == NULL) {
			*at = p;
		} else {
			while (aux->next != NULL)
				aux = aux->next;
			aux->next = p;
		}
	}
	
	_HIP_DEBUG("Dumping the structure after removing IP addreses\n");
	//dump_pai(*at);

	return 0;
}

static int
gaih_inet (const char *name, const struct gaih_service *service,
	   const struct addrinfo *req, struct addrinfo **pai,
	   int hip_transparent_mode)
{
  const struct gaih_typeproto *tp = gaih_inet_typeproto;
  struct gaih_servtuple *st = (struct gaih_servtuple *) &nullserv;
  struct gaih_addrtuple *at = NULL;
  int rc;

  _HIP_DEBUG("Family %d and Flags %d\n", req->ai_family, req->ai_flags);

  if (req->ai_protocol || req->ai_socktype)
    {
      ++tp;

      while (tp->name[0]
	     && ((req->ai_socktype != 0 && req->ai_socktype != tp->socktype)
		 || (req->ai_protocol != 0
		     && !(tp->protoflag & GAI_PROTO_PROTOANY)
		     && req->ai_protocol != tp->protocol)))
	++tp;

      if (! tp->name[0])
	{
	  if (req->ai_socktype)
	    return (GAIH_OKIFUNSPEC | -EAI_SOCKTYPE);
	  else
	    return (GAIH_OKIFUNSPEC | -EAI_SERVICE);
	}
    }

  if (service != NULL) {
    rc = gaih_inet_get_serv(req, service, tp, &st);
    if (rc) 
      return rc;
  } 
  else if (req->ai_socktype || req->ai_protocol)
    {
      st = malloc (sizeof (struct gaih_servtuple));
      st->next = NULL;
      st->socktype = tp->socktype;
      st->protocol = ((tp->protoflag & GAI_PROTO_PROTOANY)
		      ? req->ai_protocol : tp->protocol);
      st->port = 0;
    }
  else
    {
      /* Neither socket type nor protocol is set.  Return all socket types
	 we know about.  */
      struct gaih_servtuple **lastp = &st;
      for (++tp; tp->name[0]; ++tp)
	{
	  struct gaih_servtuple *newp;

	  newp = malloc (sizeof (struct gaih_servtuple));
	  newp->next = NULL;
	  newp->socktype = tp->socktype;
	  newp->protocol = tp->protocol;
	  newp->port = 0;

	  *lastp = newp;
	  lastp = &newp->next;
	}
    }

  if (name != NULL) {
    rc = gaih_inet_get_name(name, req, tp, st, &at, hip_transparent_mode);
    if (rc)
      return rc;
  }
  else /* name == NULL */
    {
      struct gaih_addrtuple **pat = &at;
      struct gaih_addrtuple *atr, *attr;
      atr = at = malloc (sizeof (struct gaih_addrtuple));
      memset (at, '\0', sizeof (struct gaih_addrtuple));
      
      _HIP_DEBUG(">> name == NULL\n");
      /* Find the local HIs here and add the HITs to atr */
      if (req->ai_flags & AI_HIP) {
	_HIP_DEBUG("AI_HIP set: get only local hits.\n");     
	get_local_hits(service->name, pat);
      } 
      /* Transparent mode and !AI_HIP -> hits before ipv6 addresses? */
      if (hip_transparent_mode && !(req->ai_flags & AI_HIP)) {
	HIP_DEBUG("HIP_TRANSPARENT_MODE, AI_HIP not set:"); 
	HIP_DEBUG("get HITs before IPv6 address\n");
	get_local_hits(service->name, pat); 
	attr = at;
	while(attr->next != NULL) {
	  attr = attr->next;
	}
	attr->next = malloc(sizeof (struct gaih_addrtuple));
	memset (attr->next, '\0', sizeof (struct gaih_addrtuple));
	attr->next->family = AF_INET6;
      }

      if (req->ai_family == 0)
	{
	  at->next = malloc(sizeof (struct gaih_addrtuple));
	  memset (at->next, '\0', sizeof (struct gaih_addrtuple));
	}
      
      if (req->ai_family == 0 || req->ai_family == AF_INET6)
	{
	  at->family = AF_INET6;
	  if ((req->ai_flags & AI_PASSIVE) == 0)
	    memcpy (at->addr, &in6addr_loopback, sizeof (struct in6_addr));
	  atr = at->next;
	}

      if (req->ai_family == 0 || req->ai_family == AF_INET)
	{
	  atr->family = AF_INET;
	  if ((req->ai_flags & AI_PASSIVE) == 0)
	    *(uint32_t *) atr->addr = htonl (INADDR_LOOPBACK);
	}
    }

  if (pai == NULL) {
    _HIP_DEBUG("pai == NULL\n");
    return 0;
  }
  _HIP_DEBUG("Dumping the structure before returning results\n");
  //dump_pai(at);
  return gaih_inet_result(at, st, req, pai);  
}

static struct gaih gaih[] =
  {
    { PF_INET6, gaih_inet },
    { PF_INET, gaih_inet },
    { PF_LOCAL, gaih_local },
    { PF_UNSPEC, NULL }
  };

/**
 * Retrieves a socket address structure for specified host. Retrieves a addrinfo
 * linked list for a host using host name @c name and/or portnumber @c service
 * as a search key.
 * 
 * @param name    a pointer to a host name.
 * @param service a pointer to port number as a string.
 * @param hints   a pointer to a socket address structure that is used as a
 *                search key.
 * @param pai     a pointer to a target buffer list where the info is to be
 *                stored. 
 * @return        zero on success, or negative error value on failure. If the
 *                flags are set to AI_KERNEL_LIST, the number of the elements
 *                found in the database is returned on success.
 */
int getaddrinfo(const char *name, const char *service,
		const struct addrinfo *hints, struct addrinfo **pai)
{
	int i = 0, j = 0, last_i = 0, hip_transparent_mode = 0;
	struct addrinfo *p = NULL, **end = NULL;
	struct gaih *g = gaih, *pg = NULL;
	struct gaih_service gaih_service, *pservice = NULL;

	_HIP_DEBUG("------------------GETADDRINFO--------------------\n");
	/* These will segfault if lenght of name is one, but since this
	   is well defined standard function, there must be a good reason
	   for this behavior? */
	if (name != NULL && name[0] == '*' && name[1] == 0)
		name = NULL;
	if (service != NULL && service[0] == '*' && service[1] == 0)
		service = NULL;
	
	/* Return "NAME or SERVICE is unknown." error value. */
	if (name == NULL && service == NULL)
		return EAI_NONAME;

	/* If no search key is given, we use the global default address
	   structure as a searh key. */
	if (hints == NULL) {
		hints = &default_hints;
	}
	
	/* Check if the search key has flags that are not allowed. The flags
	   that are ORed are the allowed flags. */
	if (hints->ai_flags &
	    ~(AI_PASSIVE|AI_CANONNAME|AI_NUMERICHOST|AI_ADDRCONFIG|AI_V4MAPPED|
	      AI_ALL|AI_HIP|AI_HIP_NATIVE|AI_KERNEL_LIST|AI_NODHT)) {
		return EAI_BADFLAGS;
	}
	/* A canonical name is a properly denoted host name of a computer or
	   network server. If the flag is set, a name must have been provided. */
	if ((hints->ai_flags & AI_CANONNAME) && name == NULL)
		return EAI_BADFLAGS;
	/* A socket address structure is either HIP or HIP native. */
	if ((hints->ai_flags & AI_HIP) && (hints->ai_flags & AI_HIP_NATIVE))
		return EAI_BADFLAGS;

#ifdef HIP_TRANSPARENT_API
	/* Transparent mode does not work with HIP native resolver */
	hip_transparent_mode = !(hints->ai_flags & AI_HIP_NATIVE);
#else
	hip_transparent_mode = 0;
#endif
	if (service != NULL) {
		char *c = NULL;
				
		gaih_service.name = service;
		gaih_service.num = strtoul(gaih_service.name, &c, 10);
		
		if (*c)
			gaih_service.num = -1;
		else
			/* Can't specify a numerical socket unless a protocol family was
			   given. */
			if (hints->ai_socktype == 0 && hints->ai_protocol == 0)
				return EAI_SERVICE;
		pservice = &gaih_service;
	}
	else
		pservice = NULL;

	if (name == NULL && (hints->ai_flags & AI_KERNEL_LIST)) {
		socklen_t msg_len = NUM_MAX_HITS * sizeof(struct addrinfo);
		int err = 0, port, i;
    
		*pai = calloc(NUM_MAX_HITS, sizeof(struct addrinfo));
		if (*pai == NULL) {
			HIP_ERROR("Unable to allocated memory\n");
			err = -EAI_MEMORY;
			return err;
		}

		if (!pservice)
			port = 0;
		else
			port = pservice->num;
		/* This is the case which is used after BOS packet is processed,
		   as a second parameter instead of the IPPROTO_HIP we put the
		   port number because it is needed to fill in the struct
		   sockaddr_in6 list. */
		err = hip_recv_daemon_info(NULL, 0);
		HIP_ASSERT(0); /** @todo fix recv_daemon_msg */
		if (err < 0) {
			HIP_ERROR("getsockopt failed (%d)\n", err);
		}
		return err;
	}

	if (pai)
		end = &p;
	else
		end = NULL;
	
	/* What does this freaky loop do? */
	while (g->gaih) {
		
		if (hints->ai_family == g->family ||
		    hints->ai_family == AF_UNSPEC) {
			
			if ((hints->ai_flags & AI_ADDRCONFIG)
			    && !addrconfig(g->family)) {
				continue;
			}
			
			j++;
			if (pg == NULL || pg->gaih != g->gaih) {
				pg = g;
				i = g->gaih(name, pservice, hints, end,
					    hip_transparent_mode);
				if (i != 0) {
					last_i = i;
					if (hints->ai_family == AF_UNSPEC &&
					    (i & GAIH_OKIFUNSPEC)) {
						continue;
					}
					if (p != NULL) {
						freeaddrinfo(p);
					}
					return -(i & GAIH_EAI);
				}
				if (end != NULL) {
					while(*end) end = &((*end)->ai_next);
				}
			}
		}
		++g;
	}
	
	if (j == 0) {
		return EAI_FAMILY;
	}
	
	if (p != NULL) // here should be true
	{
		*pai = p;
		return 0;
	}

	if (pai == NULL && last_i == 0)
		return 0;

	if (p != NULL) {
		freeaddrinfo (p);
	}
	
	/* Okay... What exactly are we returning here? An error value? */
	return last_i ? -(last_i & GAIH_EAI) : EAI_NONAME;
}


/**
 * Frees memory allocated for a addrinfo structure. The addrinfo @c ai is
 * actually a linked list. This function frees all of the addrinfo elements in
 * the list @c ai.
 *
 * @param   ai a pointer to a addrinfo structure to be freed. 
 */ 
void freeaddrinfo (struct addrinfo *ai)
{
	struct addrinfo *p = NULL;
	
	while (ai != NULL)
	{
		p = ai;
		ai = ai->ai_next;
		free (p);
	}
}

/*
 * Returns a list with the LSIs present in the file /etc/hip/hosts
*/
int gaih_inet_get_hip_hosts_file_lsis(List *list_lsis){
	int i = 0, err = 0;
	hip_lsi_t lsi;
	char line[500];
	FILE *fp = NULL;				
	List list;

        fp = fopen(_PATH_HIP_HOSTS, "r");
	if(fp == NULL)
	{
		HIP_ERROR("Error opening file '%s' for reading.\n",
			  _PATH_HIP_HOSTS);
        }
	
	/* Loop through all lines in the file. */
        while (fp && getwithoutnewline(line, 500, fp) != NULL) {		
		
		/* Skip empty and single character lines. */
                if(strlen(line) <= 1) 
			continue;

		/* Init a list for the substrings of the line. Note that this is
		   done for every line. Break the line into substrings next. */
                initlist(&list);
                extractsubstrings(line,&list);
		
		/* Loop through the substrings just created. We check if the 
		   list item is an IPv6 or IPv4 address. If the conversion is NOT
		   successful, we assume that the substring represents a fully
		   qualified domain name. Note that this omits the possible
		   aliases that the hosts has. */

		for (i = 0; i < length(&list); i++) {
		        err = inet_pton(AF_INET, getitem(&list,i), &lsi);				
			if (err && IS_LSI32(lsi.s_addr)){
			        insert(list_lsis, getitem(&list,i));
				break;
			}
		}

		destroy(&list);
        } // end of while

 out_err:		
	if (fp)                                                               
                fclose(fp);
	return err;		

}<|MERGE_RESOLUTION|>--- conflicted
+++ resolved
@@ -415,7 +415,7 @@
 	{
 	  if ((aux = (struct gaih_addrtuple *) malloc(sizeof(struct gaih_addrtuple))) == NULL){
 	    HIP_ERROR("Memory allocation error\n");
-	    exit(-EAI_MEMORY);
+	    return (-EAI_MEMORY);
 	  }
 	  //Placing the node at the beginning of the list
 	  aux->next = (**pat);
@@ -575,41 +575,17 @@
 	if ((ret_hit == 0) && (ret_addr == 0) && 
             (dht_response_hit[0] != '\0') ) { 
                 if (inet_pton(AF_INET6, dht_response_hit, &tmp_hit) >0 &&
-<<<<<<< HEAD
                     locator_item_count >0) {
                         /*locators are there and hit also exists, now creating gaih_addrtuple*/ 
                        	if (**pat == NULL) {						
                            	    if ((**pat = (struct gaih_addrtuple *) malloc(sizeof(struct gaih_addrtuple))) == NULL){
                                	        HIP_ERROR("Memory allocation error\n");
-                                   	    exit(-EAI_MEMORY);
+                                   	    return (-EAI_MEMORY);
                                	}	  
                                	(**pat)->scopeid = 0;				
                        	}
                        	(**pat)->family = AF_INET6;				
                         memcpy((**pat)->addr, &tmp_hit, sizeof(struct in6_addr));		
-=======
-                    inet_pton(AF_INET6, dht_response_addr, &tmp_addr) >0) {
-                        if (**pat == NULL) {						
-                                if ((**pat = (struct gaih_addrtuple *) malloc(sizeof(struct gaih_addrtuple))) == NULL){
-                                        HIP_ERROR("Memory allocation error\n");
-                                        return -EAI_MEMORY;
-                                }
-                                (**pat)->scopeid = 0;				
-                        }
-                        (**pat)->family = AF_INET6;					
-                        memcpy((**pat)->addr, &tmp_hit, sizeof(struct in6_addr));		
-                        *pat = &((**pat)->next);				     	
-                        
-                        if ((**pat = (struct gaih_addrtuple *) malloc(sizeof(struct gaih_addrtuple))) == NULL){
-                                HIP_ERROR("Memory allocation error\n");
-                                return -EAI_MEMORY;
-                        }	  
-                        
-                        (**pat)->scopeid = 0;				
-                        (**pat)->next = NULL;						
-                        (**pat)->family = AF_INET6;					
-                        memcpy((**pat)->addr, &tmp_addr, sizeof(struct in6_addr));	
->>>>>>> 9cbaa989
                         *pat = &((**pat)->next);
                        	 
                     	locator_address_item = hip_get_locator_first_addr_item(locator);
@@ -622,10 +598,9 @@
                        			(struct in6_addr*)&locator_address_item[x].address, 
                        				sizeof(struct in6_addr));
                         					     	
-                        
                         	if ((**pat = (struct gaih_addrtuple *) malloc(sizeof(struct gaih_addrtuple))) == NULL){
                             	    HIP_ERROR("Memory allocation error\n");
-                                	exit(-EAI_MEMORY);
+                                	return (-EAI_MEMORY);
                         	}	  
                         	(**pat)->scopeid = 0;				
                         	//(**pat)->next = NULL;						
@@ -796,7 +771,6 @@
 
 		for(at_ip = orig_at; at_ip != NULL; at_ip = at_ip->next) {
 			if (at_ip->family == AF_INET6){
-<<<<<<< HEAD
 				if(ipv6_addr_is_hit((struct in6_addr *) at_ip->addr))
 					continue;
 				else if(IN6_IS_ADDR_V4MAPPED((struct in6_addr *)at_ip->addr)){
@@ -816,11 +790,6 @@
 			        }
 				}
 		   		else{
-=======
-				if (ipv6_addr_is_hit((struct in6_addr *) at_ip->addr)) {
-					continue;
-				} else {
->>>>>>> 9cbaa989
 			        	addr6 = *(struct in6_addr *) at_ip->addr;
 		   		        _HIP_DEBUG_IN6ADDR("addr6\n", (struct in6_addr *)at_hit->addr);
 		   		}
