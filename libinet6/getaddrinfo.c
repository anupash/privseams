/** @file
 * Functions for getting address information. 
 * 
 * \$USAGI: getaddrinfo.c,v 1.10 2003/01/07 10:22:52 yoshfuji Exp \$
 *
 * The Inner Net License, Version 2.00
 *
 * The author(s) grant permission for redistribution and use in source and
 * binary forms, with or without modification, of the software and documentation
 * provided that the following conditions are met:
 *
 * 0. If you receive a version of the software that is specifically labelled
 * as not being for redistribution (check the version message and/or README),
 * you are not permitted to redistribute that version of the software in any
 * way or form.
 * 1. All terms of the all other applicable copyrights and licenses must be
 * followed.
 * 2. Redistributions of source code must retain the authors' copyright
 * notice(s), this list of conditions, and the following disclaimer.
 * 3. Redistributions in binary form must reproduce the authors' copyright
 * notice(s), this list of conditions, and the following disclaimer in the
 * documentation and/or other materials provided with the distribution.
 * 4. All advertising materials mentioning features or use of this software
 * must display the following acknowledgement with the name(s) of the
 * authors as specified in the copyright notice(s) substituted where
 * indicated:
 *
 *	This product includes software developed by <name(s)>, The Inner
 * 	Net, and other contributors.
 *
 * 5. Neither the name(s) of the author(s) nor the names of its contributors
 * may be used to endorse or promote products derived from this software
 *   without specific prior written permission.
 *
 * THIS SOFTWARE IS PROVIDED BY ITS AUTHORS AND CONTRIBUTORS ``AS IS'' AND ANY
 * EXPRESS OR IMPLIED WARRANTIES, INCLUDING, BUT NOT LIMITED TO, THE IMPLIED
 * WARRANTIES OF MERCHANTABILITY AND FITNESS FOR A PARTICULAR PURPOSE ARE
 * DISCLAIMED. IN NO EVENT SHALL THE AUTHORS OR CONTRIBUTORS BE LIABLE FOR ANY
 * DIRECT, INDIRECT, INCIDENTAL, SPECIAL, EXEMPLARY, OR CONSEQUENTIAL DAMAGES
 * (INCLUDING, BUT NOT LIMITED TO, PROCUREMENT OF SUBSTITUTE GOODS OR SERVICES;
 * LOSS OF USE, DATA, OR PROFITS; OR BUSINESS INTERRUPTION) HOWEVER CAUSED AND ON
 * ANY THEORY OF LIABILITY, WHETHER IN CONTRACT, STRICT LIABILITY, OR TORT
 * (INCLUDING NEGLIGENCE OR OTHERWISE) ARISING IN ANY WAY OUT OF THE USE OF THIS
 * SOFTWARE, EVEN IF ADVISED OF THE POSSIBILITY OF SUCH DAMAGE.
 *
 * If these license terms cause you a real problem, contact the author.
 *
 * This software is Copyright 1996 by Craig Metz, All Rights Reserved.
 * 
 * @author Craig Metz
 */
#ifdef _USAGI_LIBINET6
#include "libc-compat.h"
#endif

#include <errno.h>
#include <netdb.h>
#include <resolv.h>
#include <stdio.h>
#include <stdlib.h>
#include <string.h>
#include <unistd.h>
#include <arpa/inet.h>
#include <sys/socket.h>
#include <netinet/in.h>
#include <sys/types.h>
#include <sys/un.h>
#include <sys/utsname.h>
#include <net/if.h>

#include <ctype.h>
#include <signal.h>
#include "builder.h"
#include "debug.h"
#include "message.h"
#include "util.h"
#include "libhipopendht.h"

#include "bos.h"

#define GAIH_OKIFUNSPEC 0x0100
#define GAIH_EAI        ~(GAIH_OKIFUNSPEC)

#ifndef UNIX_PATH_MAX
#define UNIX_PATH_MAX  108
#endif

#ifndef NUM_MAX_HITS
#define NUM_MAX_HITS 50
#endif

// extern u32 opportunistic_mode;
struct gaih_service
  {
    const char *name;
    int num;
  };

struct gaih_servtuple
  {
    struct gaih_servtuple *next;
    int socktype;
    int protocol;
    int port;
  };

static const struct gaih_servtuple nullserv;

/* Moved to util.h, used in getendpointinfo.c
struct gaih_addrtuple
  {
    struct gaih_addrtuple *next;
    int family;
    char addr[16];
    uint32_t scopeid;
  };
*/

struct gaih_typeproto
  {
    int socktype;
    int protocol;
    char name[4];
    int protoflag;
  };

/* Values for `protoflag'.  */
#define GAI_PROTO_NOSERVICE	1
#define GAI_PROTO_PROTOANY	2

static const struct gaih_typeproto gaih_inet_typeproto[] =
{
  { 0, 0, "", 0 },
  { SOCK_STREAM, IPPROTO_TCP, "tcp", 0 },
  { SOCK_DGRAM, IPPROTO_UDP, "udp", 0 },
  { SOCK_RAW, 0, "raw", GAI_PROTO_PROTOANY|GAI_PROTO_NOSERVICE },
  { 0, 0, "", 0 }
};

struct gaih
  {
    int family;
    int (*gaih)(const char *name, const struct gaih_service *service,
		const struct addrinfo *req, struct addrinfo **pai,
		int hip_transparent_mode);
  };

#if PF_UNSPEC == 0
static const struct addrinfo default_hints;
#else
static const struct addrinfo default_hints =
	{ 0, PF_UNSPEC, 0, 0, 0, NULL, NULL, NULL };
#endif

static int addrconfig (sa_family_t af)
{
  int s;
  int ret;
  int saved_errno = errno;

  _HIP_DEBUG("af=%d", af);
  
  s = socket(af, SOCK_DGRAM, 0);
  if (s < 0)
    ret = (errno == EMFILE) ? 1 : 0;
  else
    {
      close(s);
      ret = 1;
    }
  __set_errno (saved_errno);
  return ret;
}

void free_gaih_servtuple(struct gaih_servtuple *tuple) {
  struct gaih_servtuple *tmp;

  while(tuple) {
    tmp = tuple;
    tuple = tmp->next;
    free(tmp);
  }
}

void dump_pai (struct gaih_addrtuple *at)
{
  struct gaih_addrtuple *a;

  if (at == NULL)
    HIP_DEBUG("dump_pai: input NULL!\n");
  
  for(a = at; a != NULL; a = a->next) {        
    //HIP_DEBUG("scope_id=%lu\n", (long unsigned int)ai->scopeid);
    if (a->family == AF_INET6) {
      struct in6_addr *s = (struct in6_addr *)a->addr;
      int i = 0;
      HIP_DEBUG("AF_INET6\tin6_addr=0x");
      for (i = 0; i < 16; i++)
	HIP_DEBUG("%02x", (unsigned char) (s->in6_u.u6_addr8[i]));
      HIP_DEBUG("\n");
    } else if (a->family == AF_INET) {
      struct in_addr *s = (struct in_addr *)a->addr;
      long unsigned int ad = ntohl(s->s_addr);
      HIP_DEBUG("AF_INET\tin_addr=0x%lx (%s)\n", ad, inet_ntoa(*s));
    } else 
      HIP_DEBUG("Unknown family\n");
 }
}

static int
gaih_local (const char *name, const struct gaih_service *service,
	    const struct addrinfo *req, struct addrinfo **pai, int unused)
{
  struct utsname utsname;

  if (service)
    _HIP_DEBUG("name='%s' service->name='%s' service->num=%d\n", name, 
               service->name, service->num);
  else
    _HIP_DEBUG("name='%s'\n", name);

  _HIP_DEBUG("req:ai_flags=0x%x ai_family=%d ai_socktype=%d ai_protocol=%d\n\n", req->ai_flags, req->ai_family, req->ai_socktype, req->ai_protocol);
  if (*pai)
    _HIP_DEBUG("pai:ai_flags=0x%x ai_family=%d ai_socktype=%d ai_protocol=%d\n\n", (*pai)->ai_flags, (*pai)->ai_family, (*pai)->ai_socktype, (*pai)->ai_protocol);

  if ((name != NULL) && (req->ai_flags & AI_NUMERICHOST))
    return GAIH_OKIFUNSPEC | -EAI_NONAME;

  if ((name != NULL) || (req->ai_flags & AI_CANONNAME))
    if (uname (&utsname) < 0)
      return -EAI_SYSTEM;

  if (name != NULL)
    {
      if (strcmp(name, "localhost") &&
	  strcmp(name, "local") &&
	  strcmp(name, "unix") &&
	  strcmp(name, utsname.nodename))
	return GAIH_OKIFUNSPEC | -EAI_NONAME;
    }

  if (req->ai_protocol || req->ai_socktype)
    {
      const struct gaih_typeproto *tp = gaih_inet_typeproto + 1;

      while (tp->name[0]
	     && ((tp->protoflag & GAI_PROTO_NOSERVICE) != 0
		 || (req->ai_socktype != 0 && req->ai_socktype != tp->socktype)
		 || (req->ai_protocol != 0
		     && !(tp->protoflag & GAI_PROTO_PROTOANY)
		     && req->ai_protocol != tp->protocol)))
	++tp;

      if (! tp->name[0])
	{
	  if (req->ai_socktype)
	    return (GAIH_OKIFUNSPEC | -EAI_SOCKTYPE);
	  else
	    return (GAIH_OKIFUNSPEC | -EAI_SERVICE);
	}
    }

  *pai = malloc (sizeof (struct addrinfo) + sizeof (struct sockaddr_un)
		 + ((req->ai_flags & AI_CANONNAME)
		    ? (strlen(utsname.nodename) + 1): 0));
  if (*pai == NULL)
    return -EAI_MEMORY;

  (*pai)->ai_next = NULL;
  (*pai)->ai_flags = req->ai_flags;
  (*pai)->ai_family = AF_LOCAL;
  (*pai)->ai_socktype = req->ai_socktype ? req->ai_socktype : SOCK_STREAM;
  (*pai)->ai_protocol = req->ai_protocol;
  (*pai)->ai_addrlen = sizeof (struct sockaddr_un);
  (*pai)->ai_addr = (void *) (*pai) + sizeof (struct addrinfo);
#ifdef _HAVE_SA_LEN
  ((struct sockaddr_un *) (*pai)->ai_addr)->sun_len =
    sizeof (struct sockaddr_un);
#endif /* _HAVE_SA_LEN */
  ((struct sockaddr_un *)(*pai)->ai_addr)->sun_family = AF_LOCAL;
  memset(((struct sockaddr_un *)(*pai)->ai_addr)->sun_path, 0, UNIX_PATH_MAX);

  if (service)
    {
      struct sockaddr_un *sunp = (struct sockaddr_un *) (*pai)->ai_addr;

      if (strchr (service->name, '/') != NULL)
	{
	  if (strlen (service->name) >= sizeof (sunp->sun_path))
	    return GAIH_OKIFUNSPEC | -EAI_SERVICE;

	  strcpy (sunp->sun_path, service->name);
	}
      else
	{
	  if (strlen (P_tmpdir "/") + 1 + strlen (service->name) >=
	      sizeof (sunp->sun_path))
	    return GAIH_OKIFUNSPEC | -EAI_SERVICE;

	  __stpcpy (__stpcpy (sunp->sun_path, P_tmpdir "/"), service->name);
	}
    }
  else
    {
      /* This is a dangerous use of the interface since there is a time
	 window between the test for the file and the actual creation
	 (done by the caller) in which a file with the same name could
	 be created.  */
      char *buf = ((struct sockaddr_un *) (*pai)->ai_addr)->sun_path;

      if (__builtin_expect (__path_search (buf, L_tmpnam, NULL, NULL, 0),
			    0) != 0
	  || __builtin_expect (__gen_tempname (buf, __GT_NOCREATE), 0) != 0)
	return -EAI_SYSTEM;
    }

  if (req->ai_flags & AI_CANONNAME)
    (*pai)->ai_canonname = strcpy ((char *) *pai + sizeof (struct addrinfo)
				   + sizeof (struct sockaddr_un),
				   utsname.nodename);
  else
    (*pai)->ai_canonname = NULL;
  return 0;
}

static int
gaih_inet_serv (const char *servicename, const struct gaih_typeproto *tp,
	       const struct addrinfo *req, struct gaih_servtuple *st)
{
  struct servent *s;
  size_t tmpbuflen = 1024;
  struct servent ts;
  char *tmpbuf;
  int r;

  if (tp)
    _HIP_DEBUG("servicename='%s' tp->socktype=%d tp->protocol=%d tp->name=%s tp->protoflag=%d\n", servicename, tp->socktype, tp->protocol, tp->name, tp->protoflag);
  else 
    _HIP_DEBUG("servicename='%s' tp=NULL\n", servicename);

  _HIP_DEBUG("req:ai_flags=0x%x ai_family=%d ai_socktype=%d ai_protocol=%d\n", req->ai_flags, req->ai_family, req->ai_socktype, req->ai_protocol);
  if (st)
    _HIP_DEBUG("st:socktype=%d protocol=%d port=%d\n", st->socktype, st->protocol, st->port);

  do
    {
      tmpbuf = __alloca (tmpbuflen);

      r = __getservbyname_r (servicename, tp->name, &ts, tmpbuf, tmpbuflen,
			     &s);
      if (r != 0 || s == NULL)
	{
	  if (r == ERANGE)
	    tmpbuflen *= 2;
	  else
	    return GAIH_OKIFUNSPEC | -EAI_SERVICE;
	}
    }
  while (r);

  st->next = NULL;
  st->socktype = tp->socktype;
  st->protocol = ((tp->protoflag & GAI_PROTO_PROTOANY)
		  ? req->ai_protocol : tp->protocol);
  st->port = s->s_port;

  return 0;
}

int 
gethosts(const char *name, int _family, 
		 struct gaih_addrtuple ***pat) 
 {								
  int i, herrno;						
  size_t tmpbuflen = 512;					       
  struct hostent th;						
  char *tmpbuf;							
  int no_data = 0;							
  int rc = 0;
  struct hostent *h = NULL;
  struct gaih_addrtuple *aux = NULL;

  /* freeing the already allocated structure if it si empty
     Warning: Not good practice, may cause problems */
  if(**pat != NULL && (**pat)->next == NULL && (**pat)->family == 0){
    free(**pat);
    **pat = NULL;
  }

  do {								
    tmpbuflen *= 2;						
    tmpbuf = __alloca (tmpbuflen);				
    rc = __gethostbyname2_r (name, _family, &th, tmpbuf,	
         tmpbuflen, &h, &herrno);				
  } while (rc == ERANGE && herrno == NETDB_INTERNAL);		
  if (rc != 0)							
    {								
      if (herrno == NETDB_INTERNAL)				
	{							
	  __set_h_errno (herrno);				
	  return -EAI_SYSTEM;					
	}							
      if (herrno == TRY_AGAIN)					
	no_data = EAI_AGAIN;					
      else							
	no_data = herrno == NO_DATA;				
    }								
  else if (h != NULL)						
    {
      for (i = 0; h->h_addr_list[i]; i++)			
	{
	  if ((aux = (struct gaih_addrtuple *) malloc(sizeof(struct gaih_addrtuple))) == NULL){
	    HIP_ERROR("Memory allocation error\n");
	    exit(-EAI_MEMORY);
	  }
	  //Placing the node at the beginning of the list
	  aux->next = (**pat);
	  (**pat) = aux;
	  aux->scopeid = 0;    					
	  aux->family = _family;				
	  memcpy (aux->addr, h->h_addr_list[i],		
		 (_family == AF_INET6)
		  ? sizeof(struct in6_addr)
		  : sizeof(struct in_addr));					
	}								
    }								
  return no_data;
 }

static void 
connect_alarm(int signo)
{
  return; /* for interrupting the connect in gethosts_hit */
}

/**
 * Gets a HIT for a host.
 * 
 * @param  name  a pointer to a hostname for which are get the HIT.
 * @param  pat   a triple pointer to a ...
 * @param  flags ...
 * @retrun       ...
 */
int gethosts_hit(const char *name, struct gaih_addrtuple ***pat, int flags)
{	 								
        
	int s, error, ret_hit, ret_addr, tmp_ttl, tmp_port;
	int found_hits = 0, lineno = 0, i = 0, err = 0;
	
	char dht_response_hit[1024], dht_response_addr[1024], line[500];
	char ownaddr[] = "127.0.0.1", tmp_ip_str[21];
        char *pret = NULL, *fqdn_str = NULL;
	hip_hit_t hit, tmp_hit, tmp_addr;
	
	hip_common_t *msg = NULL;
	struct gaih_addrtuple *aux = NULL;
	struct addrinfo *serving_gateway = NULL;
	struct hip_opendht_gw_info *gw_info = NULL;
        struct in_addr tmp_v4;
	FILE *fp = NULL;						
	List list;
        
        if (flags & AI_NODHT)
                goto skip_dht;
        
        memset(dht_response_hit, '\0', sizeof(dht_response_hit));
        memset(dht_response_addr, '\0', sizeof(dht_response_addr));
        
        ret_hit = -1;  
        ret_addr = -1;
        
	_HIP_DEBUG("Asking serving gateway info from daemon...\n"); 
	
        HIP_IFEL(!(msg = malloc(HIP_MAX_PACKET)), -1, "Malloc for msg failed\n");
        HIP_IFEL(hip_build_user_hdr(msg, SO_HIP_DHT_SERVING_GW,0),-1, 
                 "Building daemon header failed\n"); 
        HIP_IFEL(hip_send_recv_daemon_info(msg), -1, "Send recv daemon info failed\n");

        HIP_IFE(!(gw_info = hip_get_param(msg, HIP_PARAM_OPENDHT_GW_INFO)),-1);
	//"No gw struct found\n");
        
        /* Check if DHT was on */
        if ((gw_info->ttl == 0) && (gw_info->port == 0)) {
                HIP_DEBUG("DHT is not in use\n");
                goto skip_dht;
        }        
        memset(&tmp_ip_str,'\0',20);
        tmp_ttl = gw_info->ttl;
        tmp_port = htons(gw_info->port);
        IPV6_TO_IPV4_MAP(&gw_info->addr, &tmp_v4);
        pret = inet_ntop(AF_INET, &tmp_v4, tmp_ip_str, 20);
        HIP_DEBUG("Got address %s, port %d, TTL %d from daemon\n",
                  tmp_ip_str, tmp_port, tmp_ttl);

        error = 0;
        error = resolve_dht_gateway_info(tmp_ip_str, &serving_gateway);
        if (error < 0) {
                        HIP_DEBUG("Error in resolving the DHT gateway address, skipping DHT\n");
                        close(s);
                        goto skip_dht;
        }
        ret_hit = opendht_get_key(serving_gateway, name, dht_response_hit);
        if (ret_hit == 0)
                HIP_DEBUG("HIT received from DHT: %s\n", dht_response_hit);
        /* Where is this opened? */
	close(s);
        if (ret_hit == 0 && (strlen((char *)dht_response_hit) > 1)) {
                ret_addr = opendht_get_key(serving_gateway, 
                                           dht_response_hit, dht_response_addr);
                if (ret_addr == 0)
                        HIP_DEBUG("Address received from DHT: %s\n",dht_response_addr);
                close(s);
        }
        if ((ret_hit == 0) && (ret_addr == 0) && 
            (dht_response_hit[0] != '\0') && (dht_response_addr[0] != '\0')) { 
                if (inet_pton(AF_INET6, dht_response_hit, &tmp_hit) >0 &&
                    inet_pton(AF_INET6, dht_response_addr, &tmp_addr) >0) {
                        if (**pat == NULL) {						
                                if ((**pat = (struct gaih_addrtuple *) malloc(sizeof(struct gaih_addrtuple))) == NULL){
                                        HIP_ERROR("Memory allocation error\n");
                                        exit(-EAI_MEMORY);
                                }	  
                                (**pat)->scopeid = 0;				
                        }
                        (**pat)->family = AF_INET6;					
                        memcpy((**pat)->addr, &tmp_hit, sizeof(struct in6_addr));		
                        *pat = &((**pat)->next);				     	
                        
                        if ((**pat = (struct gaih_addrtuple *) malloc(sizeof(struct gaih_addrtuple))) == NULL){
                                HIP_ERROR("Memory allocation error\n");
                                exit(-EAI_MEMORY);
                        }	  
                        
                        (**pat)->scopeid = 0;				
                        (**pat)->next = NULL;						
                        (**pat)->family = AF_INET6;					
                        memcpy((**pat)->addr, &tmp_addr, sizeof(struct in6_addr));	
                        *pat = &((**pat)->next);
                        /* dump_pai(*pat); */
                        return 1;
                }
        } 
 out_err: 
 skip_dht:
									
	/* Open the file containing HIP hosts for reading. */
	fp = fopen(_PATH_HIP_HOSTS, "r");
	if(fp == NULL)
	{
		HIP_ERROR("Error opening file '%s' for reading.\n", _PATH_HIP_HOSTS);		
        }

	/* Loop through all lines in the file. */
	/** @todo check return values */
        while (fp && getwithoutnewline(line, 500, fp) != NULL) {		
                int c, ret;
		
		/* Keep track of line number for debuging purposes. */
		lineno++;
		/* Skip empty and single character lines. */
                if(strlen(line) <= 1) 
			continue;
		/* Init a list for the substrings of the line. Note that this is
		   done for every line. Break the line into substrings next. */
                initlist(&list);
                extractsubstrings(line,&list);
		
		/* Loop through the substrings just created. We try to convert
		   the list item into an IPv6 address. If the conversion is NOT
		   successful, we assume that the substring represents a fully
		   qualified domain name. Note that this omits the possible
		   aliases that the hosts has. */
                for(i = 0; i < length(&list); i++) {
			
                        if (inet_pton(AF_INET6, getitem(&list,i), &hit) <= 0) {
				fqdn_str = getitem(&list,i);
			}                                                                 
                }
		/* Here we have the domain name in "fqdn" and the HIT in "hit". */
                if ((strlen(name) == strlen(fqdn_str)) &&
		    strcmp(name, fqdn_str) == 0) {
			HIP_INFO("Found a HIT value for host '%s' on line "\
				 "%d of file '%s'.\n",
				 name, lineno, _PATH_HIP_HOSTS);
                        found_hits = 1; 
                        
                        /* "add every HIT to linked list"
			   What do you mean by "every"? We only have one HIT per
			   line, don't we? Also, why do we loop through the list
			   again when we already have the hit stored from the
			   previous loop?
			   18.01.2008 16:49 -Lauri. */				
                        for(i = 0; i <length(&list); i++) {                                    
                                uint32_t lsi = htonl(HIT2LSI((uint8_t *) &hit));	
                                struct gaih_addrtuple *prev_pat = NULL;	
				ret = inet_pton(AF_INET6, getitem(&list,i), &hit);
                                
                                if (ret < 1) continue;         
                                
                                if ((aux = (struct gaih_addrtuple *) malloc(sizeof(struct gaih_addrtuple))) == NULL){
                                        HIP_ERROR("Memory allocation error\n");
                                        exit(-EAI_MEMORY);
                                }
                                
                                //Placing the node at the beginning of the list
                                aux->next = (**pat);
                                (**pat) = aux;
                                aux->scopeid = 0;				
                                aux->family = AF_INET6;
                                memcpy(aux->addr, &hit, sizeof(struct in6_addr));
                                
#if 0 /* Disabled as this is not support by the daemon yet -miika*/
                                /* AG: add LSI as well */					
                                if (**pat == NULL) {
                                        if ((**pat = (struct gaih_addrtuple *) malloc(sizeof(struct gaih_addrtuple))) == NULL){
                                                HIP_ERROR("Memory allocation error\n");
                                                exit(-EAI_MEMORY);
                                        }
                                        
                                        (**pat)->scopeid = 0;				
                                }								
                                (**pat)->next = NULL;						
                                (**pat)->family = AF_INET;					
                                memcpy((**pat)->addr, &lsi, sizeof(hip_lsi_t));			
                                *pat = &((**pat)->next);					      
#endif
                        }									
                } // end of if 
                
                destroy(&list);                                                     
        } // end of while

	if (fp)                                                               
                fclose(fp);		
        return found_hits;	        				
}


/* perform HIT-IPv6 mapping if both are found 
	     AG: now the loop also takes in IPv4 addresses */
void 
send_hipd_addr(struct gaih_addrtuple * orig_at)
{
  struct gaih_addrtuple *at_ip, *at_hit;
  struct hip_common *msg;
  msg = malloc(HIP_MAX_PACKET);
  if(orig_at == NULL ) HIP_DEBUG("NULL orig_at sent\n"); 
  for(at_hit = orig_at; at_hit != NULL; at_hit = at_hit->next) {
    int i;
    struct sockaddr_in6 *s;
    struct in6_addr addr6;
    
    if (at_hit->family != AF_INET6)
      continue;
    
    s	= (struct sockaddr_in6 *)at_hit->addr;
    
    if (!ipv6_addr_is_hit((struct in6_addr *) at_hit->addr)) {
      continue;
    }
    
    for(at_ip = orig_at; at_ip != NULL; at_ip = at_ip->next) {

#if 0 /* LSIs not supported yet */
      if (at_ip->family == AF_INET && 
	  IS_LSI32(ntohl(((struct in_addr *) at_ip->addr)->s_addr)))
	continue;
#endif

      if (at_ip->family == AF_INET6 &&
	  ipv6_addr_is_hit((struct in6_addr *) at_ip->addr)) {
	continue;
      }
      if (at_ip->family == AF_INET) {
	IPV4_TO_IPV6_MAP(((struct in_addr *) at_ip->addr), &addr6);
      }
      else 
	addr6 = *(struct in6_addr *) at_ip->addr;

      hip_msg_init(msg);	
      HIP_DEBUG_IN6ADDR("HIT", (struct in6_addr *)at_hit->addr);
      HIP_DEBUG_IN6ADDR("IP", &addr6);
      hip_build_param_contents(msg, (void *) at_hit->addr, HIP_PARAM_HIT, sizeof(struct in6_addr));
      hip_build_param_contents(msg, (void *) &addr6, HIP_PARAM_IPV6_ADDR, sizeof(struct in6_addr));
      hip_build_user_hdr(msg, SO_HIP_ADD_PEER_MAP_HIT_IP, 0);
      hip_send_recv_daemon_info(msg);
    }
  }  
  free(msg);
}

void
get_ip_from_gaih_addrtuple(struct gaih_addrtuple *orig_at, struct in6_addr *ip)
{
  HIP_ASSERT(orig_at != NULL );
  struct gaih_addrtuple *at_ip;
  struct in6_addr addr6;

  for(at_ip = orig_at; at_ip != NULL; at_ip = at_ip->next) {
    if (at_ip->family == AF_INET && 
	IS_LSI32(ntohl(((struct in_addr *) at_ip->addr)->s_addr)))
      continue;
    if (at_ip->family == AF_INET6 &&
	ipv6_addr_is_hit((struct in6_addr *) at_ip->addr)) {
      continue;
    }
    if (at_ip->family == AF_INET) {
      IPV4_TO_IPV6_MAP(((struct in_addr *) at_ip->addr), &addr6);
      continue;
      memcpy(ip, &addr6, sizeof(struct in6_addr));
      _HIP_DEBUG_HIT("IPV4_TO_IPV6_MAP addr=", &addr6);
      _HIP_HEXDUMP("IPV4_TO_IPV6_MAP HEXDUMP ip=", ip, sizeof(struct in6_addr));
    }
    else 
      addr6 = *(struct in6_addr *) at_ip->addr;
      _HIP_DEBUG_HIT("get_ip_from_gaih_addrtuple addr=", &addr6);
      memcpy(ip, &addr6, sizeof(struct in6_addr));
      _HIP_HEXDUMP("get_ip_from_gaih_addrtuple HEXDUMP ip=", ip, sizeof(struct in6_addr));
  }  
}

int 
gaih_inet_result(struct gaih_addrtuple *at, struct gaih_servtuple *st, 
    const struct addrinfo *req, struct addrinfo **pai)
 {
   int rc;
   int v4mapped = (req->ai_family == PF_UNSPEC || req->ai_family == PF_INET6) &&
		 (req->ai_flags & AI_V4MAPPED);
   const char *c = NULL;
   struct gaih_servtuple *st2;
   struct gaih_addrtuple *at2 = at;
   size_t socklen, namelen;
   sa_family_t family;

   /*
     buffer is the size of an unformatted IPv6 address in printable format.
   */
   char buffer[sizeof "ffff:ffff:ffff:ffff:ffff:ffff:255.255.255.255"];
  
   _HIP_DEBUG("Generating answer\n");
   //dump_pai(at);
   while (at2 != NULL)
     {
       if (req->ai_flags & AI_CANONNAME)
	 {
	   struct hostent *h = NULL;
	   
	   int herrno = 0;
	   struct hostent th;
	   size_t tmpbuflen = 512;
	   char *tmpbuf;

	   do
	     {
	       tmpbuflen *= 2;
	       tmpbuf = __alloca (tmpbuflen);
	       
	       if (tmpbuf == NULL)
		 return -EAI_MEMORY;

	       /* skip if at2->addr is HIT ? */
	       rc = __gethostbyaddr_r (at2->addr,
				       ((at2->family == AF_INET6)
					? sizeof(struct in6_addr)
					: sizeof(struct in_addr)),
				       at2->family, &th, tmpbuf, tmpbuflen,
				       &h, &herrno);

	     }
	   while (rc == errno && herrno == NETDB_INTERNAL);

	   if (rc != 0 && herrno == NETDB_INTERNAL)
	     {
	       __set_h_errno (herrno);
	       return -EAI_SYSTEM;
	     }
	   
	   if (h == NULL)
	     c = inet_ntop (at2->family, at2->addr, buffer, sizeof(buffer));
	   else
	     c = h->h_name;
	   
	   if (c == NULL)
	     return GAIH_OKIFUNSPEC | -EAI_NONAME;
	   
	   namelen = strlen (c) + 1;
	 }
       else
	 namelen = 0;
       
       if (at2->family == AF_INET6 || v4mapped)
	 {
	   family = AF_INET6;
	   socklen = sizeof (struct sockaddr_in6);
	  }
	else
	  {
	    family = AF_INET;
	    socklen = sizeof (struct sockaddr_in);
	  }

       for (st2 = st; st2 != NULL; st2 = st2->next)
	  {
	    *pai = malloc (sizeof (struct addrinfo) + socklen + namelen);
	    if (*pai == NULL)
	      return -EAI_MEMORY;
	    
	    (*pai)->ai_flags = req->ai_flags;
	    (*pai)->ai_family = family;
	    (*pai)->ai_socktype = st2->socktype;
	    (*pai)->ai_protocol = st2->protocol;
	    (*pai)->ai_addrlen = socklen;
	    (*pai)->ai_addr = (void *) (*pai) + sizeof(struct addrinfo);
#ifdef _HAVE_SA_LEN
	    ((struct sockaddr_un *) (*pai)->ai_addr)->sa_len =
	      socklen;
#endif /* _HAVE_SA_LEN */
	    (*pai)->ai_addr->sa_family = family;
	    
	    if (family == AF_INET6)
	      {
		struct sockaddr_in6 *sin6p =
		  (struct sockaddr_in6 *) (*pai)->ai_addr;

		sin6p->sin6_flowinfo = 0;
		if (at2->family == AF_INET6)
		  {
		    memcpy (&sin6p->sin6_addr,
			    at2->addr, sizeof (struct in6_addr));
		  }
		else
		  {
		    sin6p->sin6_addr.s6_addr32[0] = 0;
		    sin6p->sin6_addr.s6_addr32[1] = 0;
		    sin6p->sin6_addr.s6_addr32[2] = htonl(0x0000ffff);
		    memcpy(&sin6p->sin6_addr.s6_addr32[3], 
			   at2->addr, sizeof (sin6p->sin6_addr.s6_addr32[3]));
		  }
		sin6p->sin6_port = st2->port;
		sin6p->sin6_scope_id = at2->scopeid;
	      }
	    else
	      {
		struct sockaddr_in *sinp =
		  (struct sockaddr_in *) (*pai)->ai_addr;

		memcpy (&sinp->sin_addr,
			at2->addr, sizeof (struct in_addr));
		sinp->sin_port = st2->port;
		memset (sinp->sin_zero, '\0', sizeof (sinp->sin_zero));
	      }

	    if (c)
	      {
		(*pai)->ai_canonname = ((void *) (*pai) +
					sizeof (struct addrinfo) + socklen);
		strcpy ((*pai)->ai_canonname, c);
	      }
	    else
	      (*pai)->ai_canonname = NULL;

	    (*pai)->ai_next = NULL;
	    pai = &((*pai)->ai_next);
	  } /* for (st2 = st; st2 != NULL; st2 = st2->next) */
	
	at2 = at2->next;
      }
    /* changed __alloca:s for the linked list 'at' to mallocs, 
       free malloced memory from at */
    if (at) {
      free_gaih_addrtuple(at);
      /* In case the caller of tries to free at again */
      at = NULL;
    }
    if (st) {
      free_gaih_servtuple(st);
      /* In case the caller of tries to free at again */
      st = NULL;
    }
    return 0;
 }


int 
gaih_inet_get_serv(const struct addrinfo *req, const struct gaih_service *service,
		       const struct gaih_typeproto *tp, struct gaih_servtuple **st) 
{
  int rc;  

  if ((tp->protoflag & GAI_PROTO_NOSERVICE) != 0)
    return (GAIH_OKIFUNSPEC | -EAI_SERVICE);
  
  if (service->num < 0)
    {
      if (tp->name[0])
	{
	  *st = (struct gaih_servtuple *)
	    malloc (sizeof (struct gaih_servtuple));
	  
	  if ((rc = gaih_inet_serv (service->name, tp, req, *st)))
	    return rc;
	}
      else
	{
	  struct gaih_servtuple **pst = st;
	  for (tp++; tp->name[0]; tp++)
	    {
	      struct gaih_servtuple *newp;
	      
	      if ((tp->protoflag & GAI_PROTO_NOSERVICE) != 0)
		continue;
	      
	      if (req->ai_socktype != 0
		  && req->ai_socktype != tp->socktype)
		continue;
	      if (req->ai_protocol != 0
		  && !(tp->protoflag & GAI_PROTO_PROTOANY)
		  && req->ai_protocol != tp->protocol)
		continue;
	      
	      newp = (struct gaih_servtuple *)
		malloc (sizeof (struct gaih_servtuple));
	      
	      if ((rc = gaih_inet_serv (service->name, tp, req, newp)))
		{
		  if (rc & GAIH_OKIFUNSPEC)
		    continue;
		  return rc;
		}
	      
	      *pst = newp;
	      pst = &(newp->next);
	    }
	  if (*st == (struct gaih_servtuple *) &nullserv)
	    return (GAIH_OKIFUNSPEC | -EAI_SERVICE);
	}
    }
  else
    {
      *st = malloc(sizeof (struct gaih_servtuple));
      (*st)->next = NULL;
      (*st)->socktype = tp->socktype;
      (*st)->protocol = ((tp->protoflag & GAI_PROTO_PROTOANY)
			 ? req->ai_protocol : tp->protocol);
      (*st)->port = htons (service->num);
    }
  return 0;
}


/**
 * Retrieves host information?
 *
 * @param  name                host name. 
 * @param  reg                  a pointer to... 
 * @param  tp                   a pointer to...
 * @param  st                   a pointer to...
 * @param  at                   a pointer to...
 * @param  hip_transparent_mode ... 
 * @return zero on success, negative on error.
 */ 
int gaih_inet_get_name(const char *name, const struct addrinfo *req,
		       const struct gaih_typeproto *tp, 
		       struct gaih_servtuple *st, struct gaih_addrtuple **at,
		       int hip_transparent_mode) 
{
	int rc;
	int v4mapped = (req->ai_family == PF_UNSPEC ||
			req->ai_family == PF_INET6) &&
		(req->ai_flags & AI_V4MAPPED);
	char *namebuf = strdupa(name);
	
	*at = malloc (sizeof (struct gaih_addrtuple));
	
	(*at)->family = AF_UNSPEC;
	(*at)->scopeid = 0;
	(*at)->next = NULL;
	
	/* Check if the addredd is an IPv4 address. */
	if (inet_pton (AF_INET, name, (*at)->addr) > 0)
	{
		HIP_DEBUG("The name to resolve is an IPv4\n");
		if (req->ai_family == AF_UNSPEC ||
		    req->ai_family == AF_INET || v4mapped)
		{
			(*at)->family = AF_INET;
		}
		else
		{
			return -EAI_FAMILY;
		}
	}
  
	/* If the address is not an IPv4 and the family is not specified. */
	if ((*at)->family == AF_UNSPEC)
	{
		char *namebuf = strdupa (name);
		char *scope_delim;
		
		_HIP_DEBUG("not IPv4\n");
		
		scope_delim = strchr (namebuf, SCOPE_DELIMITER);
		if (scope_delim != NULL)
		{
			*scope_delim = '\0';
		}
		
		/* Check if the addredd is an IPv6 address. */
		if (inet_pton (AF_INET6, namebuf, (*at)->addr) > 0)
		{
			HIP_DEBUG("The name to resolve is an IPv6\n");
			
			if (req->ai_family == AF_UNSPEC ||
			    req->ai_family == AF_INET6)
			{
				(*at)->family = AF_INET6;
			}
			else
			{
				return -EAI_FAMILY;
			}

			if (scope_delim != NULL)
			{
				int try_numericscope = 0;
				if (IN6_IS_ADDR_LINKLOCAL ((*at)->addr)
				    || IN6_IS_ADDR_MC_LINKLOCAL ((*at)->addr))
				{
					(*at)->scopeid =
						if_nametoindex(scope_delim + 1);
					if ((*at)->scopeid == 0)
					{
						try_numericscope = 1;
					}
				} 
				else
				{
					try_numericscope = 1;
				}
				if (try_numericscope != 0)
				{
					char *end;
					unsigned long scopeid = strtoul(
						scope_delim + 1, &end, 10);
					if (*end != '\0' ||
					    (sizeof((*at)->scopeid) <
					     sizeof(scopeid) &&
					     scopeid > 0xffffffff))
					{
						return GAIH_OKIFUNSPEC |
							-EAI_NONAME;
					}
					(*at)->scopeid = (uint32_t) scopeid;
				}
			}
		}
	}
	
    // host name is not an IP address
    /* Note: Due to problems in some platforms (FC7), it is not possible 
       to use the flag AI_NUMERICHOST to identify whether the name is a 
       numeric address. */

    if ((*at)->family == AF_UNSPEC &&
	inet_pton (AF_INET, name, (*at)->addr) <= 0 &&
	inet_pton (AF_INET6, namebuf, (*at)->addr) <= 0) {
      struct gaih_addrtuple **pat = at;
      struct gaih_addrtuple *at_dns = *at;
      int no_data = 0;
      int no_inet6_data = 0;
      int old_res_options = _res.options;
      int found_hits = 0;
      
      _HIP_DEBUG("The name is not an IPv4 or IPv6 address, resolve name "\
		"(!AI_NUMERICHOST)\n");
      _HIP_DEBUG("&pat=%p pat=%p *pat=%p **pat=%p\n", &pat, pat, *pat, **pat);
      
#ifdef UNDEF_CONFIG_HIP_AGENT
      if ((hip_transparent_mode || req->ai_flags & AI_HIP) &&
	  hip_agent_is_alive()) {
	/* Communicate the name and port output to the agent
	   synchronously with netlink. First send the name + port
	   and then wait for answer (select). The agent filters
	   or modifies the list. The agent implements gethosts_hit
	   with some filtering. */
      }
#endif
 
      /* If we are looking for both IPv4 and IPv6 address we don't
	 want the lookup functions to automatically promote IPv4
	 addresses to IPv6 addresses.  Currently this is decided
	 by setting the RES_USE_INET6 bit in _res.options.  */
      if (req->ai_family == AF_UNSPEC)
	_res.options &= ~RES_USE_INET6;
      
      if (req->ai_family == AF_UNSPEC || req->ai_family == AF_INET6 
	|| hip_transparent_mode || req->ai_flags & AI_HIP || req->ai_flags & AI_NODHT)
	 no_inet6_data = gethosts (name, AF_INET6, &pat);

      if (req->ai_family == AF_UNSPEC)
	_res.options = old_res_options;
      
      if (req->ai_family == AF_INET ||
	  (!v4mapped && req->ai_family == AF_UNSPEC) ||
	  (v4mapped && (no_inet6_data != 0 || (req->ai_flags & AI_ALL)))
  	  || hip_transparent_mode || req->ai_flags & AI_HIP & AI_NODHT)
	no_data = gethosts (name, AF_INET, &pat);

      if (hip_transparent_mode) {
	_HIP_DEBUG("HIP_TRANSPARENT_API: fetch HIT addresses\n");
       
	_HIP_DEBUG("found_hits before gethosts_hit: %d\n", found_hits);
	found_hits |= gethosts_hit(name, &pat, req->ai_flags);
	_HIP_DEBUG("found_hits after gethosts_hit: %d\n", found_hits);
	
	if (req->ai_flags & AI_HIP) {
	  _HIP_DEBUG("HIP_TRANSPARENT_API: AI_HIP set: strictly HITs are "\
		    "returned\n");
	} else {
	  _HIP_DEBUG("HIP_TRANSPARENT_API: AI_HIP unset: if any HITs are "\
		    "found only HITs will be returned; if not, IPs will be "\
		    "returned\n");
	}
      } else /* not hip_transparent_mode */ {
	if (req->ai_flags & AI_HIP) {
	  _HIP_DEBUG("no HIP_TRANSPARENT_API: AI_HIP set: strictly HITs are "\
		    "returned\n");
	  found_hits |= gethosts_hit(name, &pat, req->ai_flags);
	} else {
	  _HIP_DEBUG("no HIP_TRANSPARENT_API: AI_HIP unset: strictly IPs are "\
		    "returned\n");
	}
      }

      _HIP_DEBUG("Dumping the structure\n");
      //dump_pai(*at);
      
      /* perform HIT-IPv6 mapping if both are found 
	 AG: now the loop also takes in IPv4 addresses */
      if (found_hits) 
	send_hipd_addr(*at);

      /*
        Check if DNS returned HITs incase hosts file and DHT checks didn't contain HITs 
      */
      if (!found_hits)
        {
          for (at_dns = *at; at_dns != NULL; at_dns = at_dns->next)
            {
              if (ipv6_addr_is_hit((struct in6_addr *)at_dns->addr)) 
                {
		  found_hits = 1;
		  send_hipd_addr(*at);
                  break;
                }
            }
        } 

      if (no_data != 0 && no_inet6_data != 0)
	{
	  _HIP_DEBUG("nodata\n");
	  /* If both requests timed out report this.  */
	  if (no_data == EAI_AGAIN && no_inet6_data == EAI_AGAIN)
	    return -EAI_AGAIN;
	  
	  /* We made requests but they turned out no data.  The name
	     is known, though.  */
	  return (GAIH_OKIFUNSPEC | -EAI_AGAIN);
	}
      /* If there isn't any node in the list or the first node is unspecified, exit */ 
      if (*at == NULL || (*at)->family == AF_UNSPEC)
	return (GAIH_OKIFUNSPEC | -EAI_NONAME);
    
      _HIP_DEBUG("req->ai_flags: %d   AI_HIP: %d  AF_UNSPEC: %d\n", req->ai_flags, AI_HIP, AF_UNSPEC);

      /** @todo When the next debug line is not commented out,
	  conntest-client-gai segfaults. Don't know why it happens + this
	  function is horrible to debug. - Lauri 05.02.2008*/
      _HIP_DEBUG("found_hits: %d\n", found_hits);
      
      /* HIP: Finally remove IP addresses from the list to be returned depending
	 on the AI_HIP flag. */ 
      if ((req->ai_flags & AI_HIP) || found_hits) {
	struct gaih_addrtuple *a = *at, *p = NULL, *aux = NULL;
	_HIP_DEBUG("HIP: AI_HIP set or HITs were found: removing IP addresses\n");
	_HIP_DEBUG("(*at)->addr: %s  (*at)->family: %d\n", (*at)->addr, (*at)->family);

	while (a != NULL) {
	
	  struct gaih_addrtuple *nxt = a->next;
	  
	  _HIP_DEBUG("req->ai_family: %d   a->family: %d   ipv6_addr_is_hit: %d  ", 
		    req->ai_family, a->family, 
                    ipv6_addr_is_hit((struct in6_addr *)a->addr), a->addr);
<<<<<<< HEAD
	  if (a->family == AF_INET)
              hip_print_lsi("\na->addr",a->addr);
          if (a->family == AF_INET6)
              hip_print_hit("\na->addr",a->addr);
	  
	  
=======
	  if (a->family == AF_INET) {
              HIP_DEBUG_LSI("\na->addr",a->addr);
	  }
          if (a->family == AF_INET6) {
              HIP_DEBUG_HIT("\na->addr",a->addr);
	  }

>>>>>>> abd3c1f6
	  /* do not remove HIT if request is not IPv4 */
	  if (req->ai_family != AF_INET && 
	      a->family == AF_INET6 && 
	      ipv6_addr_is_hit((struct in6_addr *)a->addr))
	    goto leave;
	  
	  /* do not remove LSI if request is IPv4 */
	  if (req->ai_family == AF_INET && 
	      a->family == AF_INET && 
	      IS_LSI32(ntohl(((struct in_addr *)a->addr)->s_addr)))
	    goto leave;

	  if (p != NULL){
	    while (aux->next != a)
	      aux = aux->next;
	    aux->next = a->next;
	  }
	  _HIP_DEBUG("freeing IP address\n");
	  free(a);
	  a = nxt;
	  _HIP_DEBUG("pointer a: %p\tpointer p: %p\n", a, p);
	  continue;
	  
	leave:
	  if (p == NULL)
	    p = aux = a;
	  a = a->next;
	  _HIP_DEBUG("pointer a: %p\tpointer p: %p\n", a, p);	
	}
	if (p == NULL){  /* no HITs or LSIs were found */
	  HIP_DEBUG("No HITs or LSIs were found\n");
	  return (GAIH_OKIFUNSPEC | -EAI_NONAME);
	}
	
	*at = p;
      }


      /* HIP: If AF_UNSPEC flag is set, order the link list so HITs are first and then IPs. */
      if (req->ai_flags == AF_UNSPEC) {
	struct gaih_addrtuple *a = *at, *p = NULL, *plast = NULL, *aux = *at;
	_HIP_DEBUG("HIP: AI_HIP set: order IP addresses. (*at)->addr: %s (*at)->family: %d\n", (*at)->addr, (*at)->family);  
	while (a != NULL) {
	  struct gaih_addrtuple *nxt = a->next;
	  
	  _HIP_DEBUG("req->ai_family: %d    a->family: %d    ipv6_addr_is_hit: %d a->addr: %s\n", 
		    req->ai_family, a->family, ipv6_addr_is_hit((struct in6_addr *)a->addr), a->addr);
	  
	  /* do not move HITs if request is not IPv4 */
	  if (req->ai_family != AF_INET && 
	      a->family == AF_INET6 && 
	      ipv6_addr_is_hit((struct in6_addr *)a->addr)){
	    a = aux = nxt;
	    continue;
	  }
	  
#if 0 /* Not supported yet */
	  /* do not move the LSI if request is IPv4 */
	  if (req->ai_family == AF_INET && 
	      a->family == AF_INET && 
	      IS_LSI32(ntohl(((struct in_addr *)a->addr)->s_addr))){
	    a = aux = nxt;
	    continue;
	  }
#endif

	  /* putting the IPs to the linked list *p */
	  if (p == NULL){
	    p = plast = a;
	    a->next = NULL;
	  }else{
	    plast->next = a;
	    plast = plast->next;
	    a->next = NULL;
	  }
	  if (aux == *at)
	    *at = aux = nxt;
	  else{ 
	    aux = *at;
	    while (aux->next != a)
	      aux = aux->next;
	    aux->next = nxt;
	  }

	  a = aux = nxt;
	  _HIP_DEBUG("pointer a: %p\tpointer p: %p\n", a, p);
	 
	}

	/* Appending linked list *p (IPs) after HITs */
	if (p != NULL){
	  aux = *at;
	  if(aux == NULL)
	    *at = p;
	  else{
	    while (aux->next != NULL)
	      aux = aux->next;
	    aux->next = p;
	  }
	}
      }

      _HIP_DEBUG("Dumping the structure after removing IP addreses\n");
      //dump_pai(*at);
    } /* (at->family == AF_UNSPEC && (req->ai_flags & AI_NUMERICHOST) == 0) */ 
  return 0;
}

static int
gaih_inet (const char *name, const struct gaih_service *service,
	   const struct addrinfo *req, struct addrinfo **pai,
	   int hip_transparent_mode)
{
  const struct gaih_typeproto *tp = gaih_inet_typeproto;
  struct gaih_servtuple *st = (struct gaih_servtuple *) &nullserv;
  struct gaih_addrtuple *at = NULL;
  int rc;

  _HIP_DEBUG("Family %d and Flags %d\n", req->ai_family, req->ai_flags);

  if (req->ai_protocol || req->ai_socktype)
    {
      ++tp;

      while (tp->name[0]
	     && ((req->ai_socktype != 0 && req->ai_socktype != tp->socktype)
		 || (req->ai_protocol != 0
		     && !(tp->protoflag & GAI_PROTO_PROTOANY)
		     && req->ai_protocol != tp->protocol)))
	++tp;

      if (! tp->name[0])
	{
	  if (req->ai_socktype)
	    return (GAIH_OKIFUNSPEC | -EAI_SOCKTYPE);
	  else
	    return (GAIH_OKIFUNSPEC | -EAI_SERVICE);
	}
    }

  if (service != NULL) {
    rc = gaih_inet_get_serv(req, service, tp, &st);
    if (rc) 
      return rc;
  } 
  else if (req->ai_socktype || req->ai_protocol)
    {
      st = malloc (sizeof (struct gaih_servtuple));
      st->next = NULL;
      st->socktype = tp->socktype;
      st->protocol = ((tp->protoflag & GAI_PROTO_PROTOANY)
		      ? req->ai_protocol : tp->protocol);
      st->port = 0;
    }
  else
    {
      /* Neither socket type nor protocol is set.  Return all socket types
	 we know about.  */
      struct gaih_servtuple **lastp = &st;
      for (++tp; tp->name[0]; ++tp)
	{
	  struct gaih_servtuple *newp;

	  newp = malloc (sizeof (struct gaih_servtuple));
	  newp->next = NULL;
	  newp->socktype = tp->socktype;
	  newp->protocol = tp->protocol;
	  newp->port = 0;

	  *lastp = newp;
	  lastp = &newp->next;
	}
    }

  if (name != NULL) {
    rc = gaih_inet_get_name(name, req, tp, st, &at, hip_transparent_mode);
    if (rc)
      return rc;
  }
  else /* name == NULL */
    {
      struct gaih_addrtuple **pat = &at;
      struct gaih_addrtuple *atr, *attr;
      atr = at = malloc (sizeof (struct gaih_addrtuple));
      memset (at, '\0', sizeof (struct gaih_addrtuple));
      
      _HIP_DEBUG(">> name == NULL\n");
      /* Find the local HIs here and add the HITs to atr */
      if (req->ai_flags & AI_HIP) {
	_HIP_DEBUG("AI_HIP set: get only local hits.\n");     
	get_local_hits(service->name, pat);
      } 
      /* Transparent mode and !AI_HIP -> hits before ipv6 addresses? */
      if (hip_transparent_mode && !(req->ai_flags & AI_HIP)) {
	HIP_DEBUG("HIP_TRANSPARENT_MODE, AI_HIP not set:"); 
	HIP_DEBUG("get HITs before IPv6 address\n");
	get_local_hits(service->name, pat); 
	attr = at;
	while(attr->next != NULL) {
	  attr = attr->next;
	}
	attr->next = malloc(sizeof (struct gaih_addrtuple));
	memset (attr->next, '\0', sizeof (struct gaih_addrtuple));
	attr->next->family = AF_INET6;
      }

      if (req->ai_family == 0)
	{
	  at->next = malloc(sizeof (struct gaih_addrtuple));
	  memset (at->next, '\0', sizeof (struct gaih_addrtuple));
	}
      
      if (req->ai_family == 0 || req->ai_family == AF_INET6)
	{
	  at->family = AF_INET6;
	  if ((req->ai_flags & AI_PASSIVE) == 0)
	    memcpy (at->addr, &in6addr_loopback, sizeof (struct in6_addr));
	  atr = at->next;
	}

      if (req->ai_family == 0 || req->ai_family == AF_INET)
	{
	  atr->family = AF_INET;
	  if ((req->ai_flags & AI_PASSIVE) == 0)
	    *(uint32_t *) atr->addr = htonl (INADDR_LOOPBACK);
	}
    }

  if (pai == NULL) {
    _HIP_DEBUG("pai == NULL\n");
    return 0;
  }
  _HIP_DEBUG("Dumping the structure before returning results\n");
  //dump_pai(at);
  return gaih_inet_result(at, st, req, pai);  
}

static struct gaih gaih[] =
  {
    { PF_INET6, gaih_inet },
    { PF_INET, gaih_inet },
    { PF_LOCAL, gaih_local },
    { PF_UNSPEC, NULL }
  };

/**
 * Retrieves the info of the specified peer.
 * 
 * @param name    a pointer to a host name.
 * @param service a pointer to port number as a string.
 * @param hints   a pointer to a socket address structure that is used as a
 *                search key.
 * @param pai     a pointer to a target buffer list where the info is to be
 *                stored. 
 * @return        zero on success, or negative error value on failure. If the
 *                flags are set to AI_KERNEL_LIST, the number of the elements
 *                found in the database is returned on success.
 */
int getaddrinfo(const char *name, const char *service,
		const struct addrinfo *hints, struct addrinfo **pai)
{
	int i = 0, j = 0, last_i = 0;
	struct addrinfo *p = NULL, **end;
	struct gaih *g = gaih, *pg = NULL;
	struct gaih_service gaih_service, *pservice;
	int hip_transparent_mode;

	if (name != NULL && name[0] == '*' && name[1] == 0)
		name = NULL;

	if (service != NULL && service[0] == '*' && service[1] == 0)
		service = NULL;

	if (name == NULL && service == NULL)
		return EAI_NONAME;

	if (hints == NULL) {
		hints = &default_hints;
		_HIP_DEBUG("set hints=default_hints:ai_flags=0x%x "\
			   "ai_family=%d ai_socktype=%d ai_protocol=%d\n",
			   hints->ai_flags, hints->ai_family,
			   hints->ai_socktype, hints->ai_protocol);
	}

	if (hints->ai_flags & ~(AI_PASSIVE|AI_CANONNAME|AI_NUMERICHOST|
				AI_ADDRCONFIG|AI_V4MAPPED|AI_ALL|AI_HIP|
				AI_HIP_NATIVE|AI_KERNEL_LIST|AI_NODHT))
		return EAI_BADFLAGS;

	if ((hints->ai_flags & AI_CANONNAME) && name == NULL)
		return EAI_BADFLAGS;

	if ((hints->ai_flags & AI_HIP) && (hints->ai_flags & AI_HIP_NATIVE))
		return EAI_BADFLAGS;

#ifdef HIP_TRANSPARENT_API
	/* Transparent mode does not work with HIP native resolver */
	hip_transparent_mode = !(hints->ai_flags & AI_HIP_NATIVE);
#else
	hip_transparent_mode = 0;
#endif
  
	if (service && service[0])
	{
		char *c;

		gaih_service.name = service;
		gaih_service.num = strtoul(gaih_service.name, &c, 10);
		if (*c)
			gaih_service.num = -1;
		else
			/* Can't specify a numerical socket unless a protocol family was
			   given. */
			if (hints->ai_socktype == 0 && hints->ai_protocol == 0)
				return EAI_SERVICE;
		pservice = &gaih_service;
	}
	else
		pservice = NULL;

	if (name == NULL && (hints->ai_flags & AI_KERNEL_LIST)) {
		socklen_t msg_len = NUM_MAX_HITS * sizeof(struct addrinfo);
		int err = 0, port, i;
    
		*pai = calloc(NUM_MAX_HITS, sizeof(struct addrinfo));
		if (*pai == NULL) {
			HIP_ERROR("Unable to allocated memory\n");
			err = -EAI_MEMORY;
			return err;
		}

		if (!pservice)
			port = 0;
		else
			port = pservice->num;
		/* This is the case which is used after BOS packet is processed,
		   as a second parameter instead of the IPPROTO_HIP we put the
		   port number because it is needed to fill in the struct
		   sockaddr_in6 list. */
		err = hip_recv_daemon_info(NULL, 0);
		HIP_ASSERT(0); /** @todo fix recv_daemon_msg */
		if (err < 0) {
			HIP_ERROR("getsockopt failed (%d)\n", err);
		}
		return err;
	}

	if (pai)
		end = &p;
	else
		end = NULL;
	
	while (g->gaih)
	{
		if (hints->ai_family == g->family || hints->ai_family == AF_UNSPEC)
		{
			if ((hints->ai_flags & AI_ADDRCONFIG) && !addrconfig(g->family))
				continue;
			j++;
			if (pg == NULL || pg->gaih != g->gaih)
			{
				pg = g;
				i = g->gaih (name, pservice, hints, end, hip_transparent_mode);
				if (i != 0)
				{
					last_i = i;

					if (hints->ai_family == AF_UNSPEC && (i & GAIH_OKIFUNSPEC))
						continue;

					if (p)
						freeaddrinfo(p);

					return -(i & GAIH_EAI);
				}
				if (end)
					while(*end) end = &((*end)->ai_next);
			}
		}
		++g;
	}

	if (j == 0)
		return EAI_FAMILY;

	if (p) // here should be true
	{
		*pai = p;
		return 0;
	}

	if (pai == NULL && last_i == 0)
		return 0;

	if (p)
		freeaddrinfo (p);

	return last_i ? -(last_i & GAIH_EAI) : EAI_NONAME;
}

void
freeaddrinfo (struct addrinfo *ai)
{
  struct addrinfo *p;

  _HIP_DEBUG("ai=%p\n", ai);

  while (ai != NULL)
    {
      p = ai;
      ai = ai->ai_next;
      free (p);
    }
}
<|MERGE_RESOLUTION|>--- conflicted
+++ resolved
@@ -1192,22 +1192,12 @@
 	  _HIP_DEBUG("req->ai_family: %d   a->family: %d   ipv6_addr_is_hit: %d  ", 
 		    req->ai_family, a->family, 
                     ipv6_addr_is_hit((struct in6_addr *)a->addr), a->addr);
-<<<<<<< HEAD
-	  if (a->family == AF_INET)
-              hip_print_lsi("\na->addr",a->addr);
-          if (a->family == AF_INET6)
-              hip_print_hit("\na->addr",a->addr);
-	  
-	  
-=======
 	  if (a->family == AF_INET) {
               HIP_DEBUG_LSI("\na->addr",a->addr);
 	  }
           if (a->family == AF_INET6) {
               HIP_DEBUG_HIT("\na->addr",a->addr);
 	  }
-
->>>>>>> abd3c1f6
 	  /* do not remove HIT if request is not IPv4 */
 	  if (req->ai_family != AF_INET && 
 	      a->family == AF_INET6 && 
