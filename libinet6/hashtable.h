--- conflicted
+++ resolved
@@ -34,11 +34,7 @@
 static inline int hip_ht_add(HIP_HASHTABLE *head, void *data)
 {
 	if (lh_insert(head, data)) {
-<<<<<<< HEAD
-		_HIP_DEBUG("hash replace occured\n");
-=======
 	        HIP_DEBUG("hash replace not occured\n");
->>>>>>> 738c7309
 	}
 	return 0;
 }
