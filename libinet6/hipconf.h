--- conflicted
+++ resolved
@@ -229,27 +229,16 @@
 			       const char *opt[], int optc, int send_only);
 int hip_get_action(char *action);
 int hip_get_type(char *type);
-<<<<<<< HEAD
-int hip_conf_handle_ha(hip_common_t *msg, int action,const char *opt[], int optc);
-int hip_conf_handle_handover(hip_common_t *msg, int action,const char *opt[], int optc);
-int hip_conf_handle_mhaddr(hip_common_t *msg, int action,const char *opt[], int optc);
-int hip_conf_handle_opptcp(hip_common_t *, int type, const char *opt[], int optc);
-int hip_do_hipconf(int argc, char *argv[], int send_only);
-int hip_conf_handle_opptcp(struct hip_common *, int type, const char *opt[], int optc);
-int hip_conf_handle_tcptimeout(struct hip_common *, int type, const char *opt[], int optc); /*added by Tao Wan, 04.Jan.2008*/
-int hip_conf_handle_hipproxy(struct hip_common *msg, int action, const char *opt[], int optc);
-int hip_conf_handle_heartbeat(hip_common_t *msg, int action, const char *opt[], int optc);
-int hip_conf_handle_manual_update(hip_common_t *msg, int action, const char *opt[], int optc);
-=======
 int hip_conf_handle_ha(hip_common_t *msg, int action,const char *opt[], int optc, int send_only);
-int hip_conf_handle_handoff(hip_common_t *msg, int action,const char *opt[], int optc, int send_only);
+int hip_conf_handle_handover(hip_common_t *msg, int action,const char *opt[], int optc, int send_only);
+int hip_conf_handle_mhaddr(hip_common_t *msg, int action,const char *opt[], int optc, int send_only);
 int hip_conf_handle_opptcp(hip_common_t *, int type, const char *opt[], int optc, int send_only);
 int hip_do_hipconf(int argc, char *argv[], int send_only);
 int hip_conf_handle_opptcp(struct hip_common *, int type, const char *opt[], int optc, int send_only);
 int hip_conf_handle_tcptimeout(struct hip_common *, int type, const char *opt[], int optc, int send_only); /*added by Tao Wan, 04.Jan.2008*/
 int hip_conf_handle_hipproxy(struct hip_common *msg, int action, const char *opt[], int optc, int send_only);
 int hip_conf_handle_heartbeat(hip_common_t *msg, int action, const char *opt[], int optc, int send_only);
->>>>>>> 89a8f6f6
+int hip_conf_handle_manual_update(hip_common_t *msg, int action, const char *opt[], int optc, int send_only);
  
 /**
  * Prints the HIT values in use. Prints either all or the default HIT value to
