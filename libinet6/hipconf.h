--- conflicted
+++ resolved
@@ -159,16 +159,12 @@
 #define TYPE_TCPTIMEOUT	   25 /* add By Tao Wan, on 04.01.2008*/
 #define TYPE_HIPPROXY	   26
 #define TYPE_HEARTBEAT     27
-<<<<<<< HEAD
-#define TYPE_MAX           28 /* exclusive */
-=======
 #define TYPE_HI3           28
 #define TYPE_DNS_PROXY     29
 #define TYPE_BUDDIES	   30
 #define TYPE_SAVAHR        31 /* SAVA router HIT IP pair */
 #define TYPE_NSUPDATE      32
 #define TYPE_MAX           33 /* exclusive */
->>>>>>> 1b19b52e
 
 /* #define TYPE_RELAY         22 */
 
@@ -181,18 +177,12 @@
 
 #define HIPD_CONFIG_FILE     "/etc/hip/hipd_config"
 #define HIPD_CONFIG_FILE_EX \
-"# Format of this file is as with hipconf, but without hipconf prefix.\n\
-# add hi default    # add all four HITs (see bug id 522) \n\
-# add map HIT IP    # preload some HIT-to-IP mappings to hipd \n\
-# add service rvs   # the host acts as HIP rendezvous\n\
+"# Format of this file is as with hipconf, but without hipconf prefix\n\
+# add hi default    # add all four HITs (see bug id 522)\n\
+# add map HIT IP    # preload some HIT-to-IP mappings to hipd\n\
+# add service rvs   # the host acts as HIP rendezvous (see also /etc/hip/relay_config)\n\
+# add server rvs [RVS-HIT] <RVS-IP-OR-HOSTNAME> <lifetime-secs> # register to rendezvous server\n\
 # heartbeat 10 # send ICMPv6 messages inside HIP tunnels\n\
-<<<<<<< HEAD
-# dht gw host port port TTL # set dht gw hostname|ip port default=5851\n\
-# locator on        # host sends all of its locators in base exchange \n\
-# opp normal|advanced|none \n\
-opendht off # Jan 2007: OpenDHT infrastructure is flaky -Samu/Miika\n\
-nat plain-udp       # the host is behind a NAT\n\
-=======
 # add server rvs hiprvs.infrahip.net 50000 # Register to free RVS at infrahip\n\
 # dht gw hipdht.infrahip.net 5851 60000 # dht gw to host port ttl\n\
 # opendht on # turn DHT support on (dht gw is not enough)\n\
@@ -201,7 +191,6 @@
 # transform order 213 # crypto preference order (1=AES, 2=3DES, 3=NULL)\n\
 \n\
 nat plain-udp       # use UDP capsulation (for NATted environments)\n\
->>>>>>> 1b19b52e
 debug medium        # debug verbosity: all, medium or none\n"
 
 #define HIPD_HOSTS_FILE     "/etc/hip/hosts"
@@ -222,43 +211,36 @@
  *       switch(msg_type) block in this function.
  */
 int hip_handle_exec_application(int fork, int type, int argc, char **argv);
-int hip_conf_handle_restart(hip_common_t *, int type, const char *opt[], int optc);
+int hip_conf_handle_restart(hip_common_t *, int type, const char *opt[], int optc, int send_only);
 int hip_append_pathtolib(char **libs, char *lib_all, int lib_all_length);
-int hip_conf_handle_hi(hip_common_t *, int type, const char *opt[], int optc);
-int hip_conf_handle_map(hip_common_t *, int type, const char *opt[], int optc);
-int hip_conf_handle_rst(hip_common_t *, int type, const char *opt[], int optc);
-int hip_conf_handle_debug(hip_common_t *, int type, const char *opt[], int optc);
-int hip_conf_handle_bos(hip_common_t *, int type, const char *opt[], int optc);
-int hip_conf_handle_server(hip_common_t *msg, int action, const char *opt[], int optc);
-int hip_conf_handle_del(hip_common_t *, int type, const char *opt[], int optc);
-int hip_conf_handle_nat(hip_common_t *, int type, const char *opt[], int optc);
-int hip_conf_handle_locator(hip_common_t *, int type, const char *opt[], int optc);
-int hip_conf_handle_puzzle(hip_common_t *, int type, const char *opt[], int optc);
-int hip_conf_handle_opp(hip_common_t *msg, int action, const char *opt[], int optc);
-int hip_conf_handle_blind(hip_common_t *, int type, const char **opt, int optc);
-int hip_conf_handle_service(hip_common_t *msg, int action, const char *opt[], int optc);
-int hip_conf_handle_load(hip_common_t *, int type, const char *opt[], int optc);
-int hip_conf_handle_ttl(hip_common_t *, int type, const char *opt[], int optc);
-int hip_conf_handle_gw(hip_common_t *, int type, const char *opt[], int optc);
-int hip_conf_handle_trans_order(hip_common_t *, int type, const char *opt[], int optc);
-int hip_conf_handle_get(hip_common_t *, int type, const char *opt[], int optc);
-int hip_conf_handle_set(hip_common_t *, int type, const char *opt[], int optc);
-int hip_conf_handle_dht_toggle(hip_common_t *, int type, const char *opt[], int optc);
+int hip_conf_handle_hi(hip_common_t *, int type, const char *opt[], int optc, int send_only);
+int hip_conf_handle_map(hip_common_t *, int type, const char *opt[], int optc, int send_only);
+int hip_conf_handle_rst(hip_common_t *, int type, const char *opt[], int optc, int send_only);
+int hip_conf_handle_debug(hip_common_t *, int type, const char *opt[], int optc, int send_only);
+int hip_conf_handle_bos(hip_common_t *, int type, const char *opt[], int optc, int send_only);
+int hip_conf_handle_server(hip_common_t *msg, int action, const char *opt[], int optc, int send_only);
+int hip_conf_handle_del(hip_common_t *, int type, const char *opt[], int optc, int send_only);
+int hip_conf_handle_nat(hip_common_t *, int type, const char *opt[], int optc, int send_only);
+int hip_conf_handle_locator(hip_common_t *, int type, const char *opt[], int optc, int send_only);
+int hip_conf_handle_puzzle(hip_common_t *, int type, const char *opt[], int optc, int send_only);
+int hip_conf_handle_opp(hip_common_t *msg, int action, const char *opt[], int optc, int send_only);
+int hip_conf_handle_blind(hip_common_t *, int type, const char **opt, int optc, int send_only);
+int hip_conf_handle_service(hip_common_t *msg, int action, const char *opt[], int optc, int send_only);
+int hip_conf_handle_load(hip_common_t *, int type, const char *opt[], int optc, int send_only);
+int hip_conf_handle_ttl(hip_common_t *, int type, const char *opt[], int optc, int send_only);
+int hip_conf_handle_gw(hip_common_t *, int type, const char *opt[], int optc, int send_only);
+int hip_conf_handle_trans_order(hip_common_t *, int type, const char *opt[], int optc, int send_only);
+int hip_conf_handle_get(hip_common_t *, int type, const char *opt[], int optc, int send_only);
+int hip_conf_handle_set(hip_common_t *, int type, const char *opt[], int optc, int send_only);
+int hip_conf_handle_dht_toggle(hip_common_t *, int type, const char *opt[], int optc, int send_only);
 int hip_conf_handle_run_normal(hip_common_t *msg, int action,
-			       const char *opt[], int optc);
+			       const char *opt[], int optc, int send_only);
 int hip_get_action(char *action);
 int hip_get_type(char *type);
-int hip_conf_handle_ha(hip_common_t *msg, int action,const char *opt[], int optc);
-int hip_conf_handle_handoff(hip_common_t *msg, int action,const char *opt[], int optc);
-int hip_conf_handle_opptcp(hip_common_t *, int type, const char *opt[], int optc);
+int hip_conf_handle_ha(hip_common_t *msg, int action,const char *opt[], int optc, int send_only);
+int hip_conf_handle_handoff(hip_common_t *msg, int action,const char *opt[], int optc, int send_only);
+int hip_conf_handle_opptcp(hip_common_t *, int type, const char *opt[], int optc, int send_only);
 int hip_do_hipconf(int argc, char *argv[], int send_only);
-<<<<<<< HEAD
-int hip_conf_handle_opptcp(struct hip_common *, int type, const char *opt[], int optc);
-int hip_conf_handle_tcptimeout(struct hip_common *, int type, const char *opt[], int optc); /*added by Tao Wan, 04.Jan.2008*/
-int hip_conf_handle_hipproxy(struct hip_common *msg, int action, const char *opt[], int optc);
-int hip_conf_handle_heartbeat(hip_common_t *msg, int action, const char *opt[], int optc);
- 
-=======
 int hip_conf_handle_opptcp(struct hip_common *, int type, const char *opt[], int optc, int);
 int hip_conf_handle_tcptimeout(struct hip_common *, int type, const char *opt[], int optc, int); /*added by Tao Wan, 04.Jan.2008*/
 int hip_conf_handle_hipproxy(struct hip_common *msg, int action, const char *opt[], int optc, int);
@@ -273,7 +255,6 @@
 			     const char *opt[],
 			     int optc, int send_only);
 
->>>>>>> 1b19b52e
 /**
  * Prints the HIT values in use. Prints either all or the default HIT value to
  * stdout.
@@ -282,6 +263,6 @@
  * @param  a pointer to a commman line option. Either "default" or "all".
  * @return zero if the HITs were printed successfully, negative otherwise.
  */ 
-int hip_get_hits(hip_common_t *msg, char *opt);
+int hip_get_hits(hip_common_t *msg, char *opt, int optc, int send_only);
 
 #endif /* HIPCONF */