--- conflicted
+++ resolved
@@ -104,12 +104,8 @@
 #define ACTION_DEBUG 16
 #define ACTION_HANDOFF 17
 #define ACTION_RESTART 18
-<<<<<<< HEAD
-#define ACTION_MAX 22 /* exclusive */
-=======
 #define ACTION_INTERFAMILY 19
 #define ACTION_MAX 20 /* exclusive */
->>>>>>> 47aa304d
 
 /* 0 is reserved */
 #define TYPE_HI      	1
@@ -124,7 +120,6 @@
 #define TYPE_SERVICE 	10
 #define TYPE_CONFIG     11
 #define TYPE_RUN     	EXEC_LOADLIB_HIP /* Should be 12 */
-/* 3 points below for DHT TTL/GET/GW */
 #define TYPE_TTL        13
 #define TYPE_GW         14
 #define TYPE_GET        15
@@ -132,15 +127,10 @@
 #define TYPE_HA         17
 #define TYPE_MODE       18
 #define TYPE_DEBUG      19
-<<<<<<< HEAD
-#define TYPE_DAEMON		20
-#define TYPE_MAX    	22 /* exclusive */
-=======
 #define TYPE_DAEMON     20
 #define TYPE_INTERFAMILY 21
 #define TYPE_RELAY_UDP_HIP             22
 #define TYPE_MAX    	23 /* exclusive */
->>>>>>> 47aa304d
 
 /* for handle_hi() only */
 #define OPT_HI_TYPE 0
@@ -175,6 +165,7 @@
 int hip_conf_handle_hipudprelay(struct hip_common *msg, int action, const char *opt[], int optc);
 int hip_conf_handle_del(struct hip_common *, int type, const char *opt[], int optc);
 int hip_conf_handle_nat(struct hip_common *, int type, const char *opt[], int optc);
+int hip_conf_handle_interfamily(struct hip_common *, int type, const char *opt[], int optc);
 int hip_conf_handle_puzzle(struct hip_common *, int type, const char *opt[], int optc);
 int hip_conf_handle_opp(struct hip_common *msg, int action, const char *opt[], int optc);
 int hip_conf_handle_blind(struct hip_common *, int type, const char **opt, int optc);
