/** @file
 * A header file for hipconf.c
 * 
 * @author  Janne Lundberg <jlu_tcs.hut.fi>
 * @author  Miika Komu <miika_iki.fi>
 * @author  Mika Kousa <mkousa_cc.hut.fi>
 * @author  Anthony D. Joseph <adj_hiit.fi>
 * @author  Abhinav Pathak <abhinav.pathak_hiit.fi>
 * @author  Bing Zhou <bingzhou_cc.hut.fi>
 * @author  Anu Markkola
 * @author  Lauri Silvennoinen
 * @author  Tao Wan <twan@cc.hut.fi>
 * @note    Distributed under <a href="http://www.gnu.org/licenses/gpl2.txt">GNU/GPL</a>
 */
#ifndef HIPCONF_H
#define HIPCONF_H

#if HAVE_CONFIG_H
#include <config.h>
#endif

#include <stdlib.h>
#include <stdio.h>
#include <sys/ioctl.h>
#include <sys/types.h>
#include <sys/socket.h>
#include <sys/stat.h>
#include <fcntl.h>
#include <unistd.h>
#include <arpa/inet.h>
#include <netinet/in.h>
#include <netinet/ip6.h>
#include <sysexits.h>
#include <assert.h>
#include <openssl/dh.h>
#include <openssl/dsa.h>
#include <openssl/rsa.h>
#include <openssl/pem.h>
#include "debug.h"
#include "crypto.h"
#include "builder.h"
#include "hipd.h"
#include "util.h"
#include "libhipopendht.h"
#include "registration.h"

/*
 * DO NOT TOUCH THESE, unless you know what you are doing.
 * These values are used for TYPE_xxx macros.
 */

/**
 * @addtogroup exec_app_types
 * @{
 */
 /**
 * Execute application with opportunistic library preloaded.
 * @see handle_exec_application()
 */
#define EXEC_LOADLIB_OPP	8

/**
 * Execute application with hip-libraries preloaded.
 * Overides example getaddrinfo().
 * @see handle_exec_application()
 */
#define EXEC_LOADLIB_HIP	12

/**
 * Execute application,no preloading of libraries.
 * @see handle_exec_application()
 */
#define EXEC_LOADLIB_NONE	13

/**
 * Maximum length of the string for that stores all libraries.
 * @see handle_exec_application()
 */
#define LIB_LENGTH	200
/** @} addtogroup exec_app_types */

/**
 * hipconf tool actions. These are numerical values for the first commandline
 * argument. For example in "tools/hipconf get hi default" -command "get"
 * is the action. If you want a new action named as 'NEWACT', define a
 * constant variable which has value between 0 and ACTION_MAX.
 * Probably you also need to increase the value of ACTION_MAX.
 * @see hip_conf_get_action()
 */

/* 0 is reserved */
#define ACTION_ADD 1
#define ACTION_DEL 2
#define ACTION_NEW 3
#define ACTION_NAT 4
#define ACTION_HIP 5
#define ACTION_SET 6
#define ACTION_INC 7
#define ACTION_DEC 8
#define ACTION_GET 9
#define ACTION_RUN 10
#define ACTION_LOAD 11
#define ACTION_DHT 12
#define ACTION_HA  13
#define ACTION_RST 14
#define ACTION_BOS 15
#define ACTION_DEBUG 16
#define ACTION_HANDOFF 17
#define ACTION_RESTART 18
#define ACTION_LOCATOR 19
#define ACTION_OPENDHT 20
#define ACTION_OPPTCP  21
#define ACTION_TRANSORDER 22
#define ACTION_TCPTIMEOUT 23 /* add By Tao Wan, on 04.01.2008 */
#define ACTION_HIPPROXY 24
#define ACTION_REINIT 25
#define ACTION_HEARTBEAT 26
#define ACTION_HI3 27
#define ACTION_HIT_TO_LSI 28
#define ACTION_BUDDIES 29
#define ACTION_NSUPDATE 30
#define ACTION_HIT_TO_IP 31
#define ACTION_HIT_TO_IP_SET 32
#define ACTION_NAT_LOCAL_PORT 33
#define ACTION_NAT_PEER_PORT 34
#define ACTION_MAX 35 /* exclusive */

/**
 * TYPE_ constant list, as an index for each action_handler function.
 * 
 * @note Important! These values are used as array indexes, so keep these
 *       in order. If you add a constant TYPE_NEWTYPE here, the value of
 *       TYPE_NEWTYPE must be a correct index for looking up its corresponding
 *       handler function in action_handler[]. Add values after the last value
 *       and increment TYPE_MAX.
 */
/* 0 is reserved */
#define TYPE_HI      	   1
#define TYPE_MAP     	   2
#define TYPE_RST           3
#define TYPE_SERVER        4
#define TYPE_BOS     	   5
#define TYPE_PUZZLE  	   6
#define TYPE_NAT           7
#define TYPE_OPP     	   EXEC_LOADLIB_OPP /* Should be 8 */
#define TYPE_BLIND  	   9
#define TYPE_SERVICE 	   10
#define TYPE_CONFIG        11
#define TYPE_RUN     	   EXEC_LOADLIB_HIP /* Should be 12 */
#define TYPE_TTL           13
#define TYPE_GW            14
#define TYPE_GET           15
#define TYPE_HA            16
#define TYPE_MODE          17
#define TYPE_DEBUG         18
#define TYPE_DAEMON        19
#define TYPE_LOCATOR       20
#define TYPE_SET           21 /* DHT set <name> */
#define TYPE_DHT           22
#define TYPE_OPPTCP	   23
#define TYPE_ORDER         24
#define TYPE_TCPTIMEOUT	   25 /* add By Tao Wan, on 04.01.2008*/
#define TYPE_HIPPROXY	   26
#define TYPE_HEARTBEAT     27
#define TYPE_HI3           28
#define TYPE_GET_PEER_LSI  29
#define TYPE_BUDDIES	   30
#define TYPE_SAVAHR        31 /* SAVA router HIT IP pair */
#define TYPE_NSUPDATE      32
#define TYPE_HIT_TO_IP     33
#define TYPE_HIT_TO_IP_SET 34
<<<<<<< HEAD
#define TYPE_NAT_LOCAL_PORT 35
#define TYPE_NAT_PEER_PORT 36	
#define TYPE_MAX           37 /* exclusive */
=======
#define TYPE_HIT_TO_LSI    35
#define TYPE_MAX           36 /* exclusive */
>>>>>>> 07170ef8

/* #define TYPE_RELAY         22 */


/* for handle_hi() only */
#define OPT_HI_TYPE 0
#define OPT_HI_FMT  1
#define OPT_HI_FILE 2
#define OPT_HI_KEYLEN 3

#define HIPD_CONFIG_FILE     "/etc/hip/hipd_config"
#define HIPD_CONFIG_FILE_EX \
"# Format of this file is as with hipconf, but without hipconf prefix\n\
# add hi default    # add all four HITs (see bug id 522)\n\
# add map HIT IP    # preload some HIT-to-IP mappings to hipd\n\
# add service rvs   # the host acts as HIP rendezvous (see also /etc/hip/relay_config)\n\
# add server rvs [RVS-HIT] <RVS-IP-OR-HOSTNAME> <lifetime-secs> # register to rendezvous server\n\
hit-to-ip on # resolve HITs to locators in dynamic DNS zone\n\
# hit-to-ip set hit-to-ip.infrahip.net. # resolve HITs to locators in dynamic DNS zone\n\
nsupdate on # send dynamic DNS updates\n\
# heartbeat 10 # send ICMPv6 messages inside HIP tunnels\n\
# add server rvs hiprvs.infrahip.net 50000 # Register to free RVS at infrahip\n\
# dht gw hipdht.infrahip.net 5851 60000 # dht gw to host port ttl\n\
opendht on # turn DHT support on (dht gw is not enough)\n\
# locator on        # host sends all of its locators in base exchange\n\
# opp normal|advanced|none\n\
# transform order 213 # crypto preference order (1=AES, 2=3DES, 3=NULL)\n\
\n\
nat plain-udp       # use UDP capsulation (for NATted environments)\n\
debug medium        # debug verbosity: all, medium or none\n"

#define HIPD_HOSTS_FILE     "/etc/hip/hosts"
#define HOSTS_FILE "/etc/hosts"
#define HIPD_HOSTS_FILE_EX \
"# This file stores the HITs of the hosts, in a similar fashion to /etc/hosts.\n\
# The aliases are optional.  Examples:\n\
#2001:1e:361f:8a55:6730:6f82:ef36:2fff kyle kyle.com # This is a HIT with alias\n\
#2001:17:53ab:9ff1:3cba:15f:86d6:ea2e kenny       # This is a HIT without alias\n"

#define HIPD_NSUPDATE_CONF_FILE     "/etc/hip/nsupdate.conf"
#define HIPD_NSUPDATE_CONF_FILE_EX \
"##########################################################\n"\
"# configuration examples\n"\
"##########################################################\n"\
"# update records for 5.7.d.1.c.c.8.d.0.6.3.b.a.4.6.2.5.0.5.2.e.4.7.5.e.1.0.0.1.0.0.2.hit-to-ip.infrahip.net.\n"\
"# $HIT_TO_IP_ZONE = 'hit-to-ip.infrahip.net.';\n"\
"# or in some other zone\n"\
"# $HIT_TO_IP_ZONE = 'hit-to-ip.example.org.';\n"\
"\n"\
"# update is sent to SOA if server empty\n"\
"# $HIT_TO_IP_SERVER = '';\n"\
"# or you may define it \n"\
"# $HIT_TO_IP_SERVER = 'ns.example.net.';\n"\
"\n"\
"# name of key if you configured it on the server\n"\
"# please also chown this file to nobody and chmod 400\n"\
"# $HIT_TO_IP_KEY_NAME='key.hit-to-ip';\n"\
"# $HIT_TO_IP_KEY_NAME = '';\n"\
"\n"\
"# secret of that key\n"\
"# $HIT_TO_IP_KEY_SECRET='Ousu6700S9sfYSL4UIKtvnxY4FKwYdgXrnEgDAu/rmUAoyBGFwGs0eY38KmYGLT1UbcL/O0igGFpm+NwGftdEQ==';\n"\
"# $HIT_TO_IP_KEY_SECRET = '';\n"\
"\n"\
"# TTL inserted for the records\n"\
"# $HIT_TO_IP_TTL = 1;\n"\
"###########################################################\n"\
"# domain with ORCHID prefix \n"\
"# $REVERSE_ZONE = '1.0.0.1.0.0.2.ip6.arpa.'; \n"\
"# \n"\
"# $REVERSE_SERVER = 'ptr-soa-hit.infrahip.net.'; # since SOA 1.0.0.1.0.0.2.ip6.arpa. is dns1.icann.org. now\n"\
"# $REVERSE_KEY_NAME = '';\n"\
"# $REVERSE_KEY_SECRET = '';\n"\
"# $REVERSE_TTL = 86400;\n"\
"# System hostname is used if empty\n"\
"# $REVERSE_HOSTNAME = 'stargazer-hit.pc.infrahip.net';\n"\
"###########################################################"

/**
 * A list of prototypes for handler functions.
 *
 * @note If you added a handler function in libinet6/hipconf.c, you also
 *       need to declare its prototype here.
 *       If you added a SO_HIP_NEWMODE in libinet6/icomm.h, you also need to
 *       add a case block for your SO_HIP_NEWMODE constant in the
 *       switch(msg_type) block in this function.
 */
int hip_handle_exec_application(int fork, int type, int argc, char **argv);
int hip_conf_handle_restart(hip_common_t *, int type, const char *opt[], int optc, int send_only);
int hip_append_pathtolib(char **libs, char *lib_all, int lib_all_length);
int hip_conf_handle_hi(hip_common_t *, int type, const char *opt[], int optc, int send_only);
int hip_conf_handle_map(hip_common_t *, int type, const char *opt[], int optc, int send_only);
int hip_conf_handle_rst(hip_common_t *, int type, const char *opt[], int optc, int send_only);
int hip_conf_handle_debug(hip_common_t *, int type, const char *opt[], int optc, int send_only);
int hip_conf_handle_bos(hip_common_t *, int type, const char *opt[], int optc, int send_only);
int hip_conf_handle_server(hip_common_t *msg, int action, const char *opt[], int optc, int send_only);
int hip_conf_handle_del(hip_common_t *, int type, const char *opt[], int optc, int send_only);
int hip_conf_handle_nat_port(hip_common_t *, int type, const char *opt[], int optc, int send_only);
int hip_conf_handle_nat(hip_common_t *, int type, const char *opt[], int optc, int send_only);
int hip_conf_handle_locator(hip_common_t *, int type, const char *opt[], int optc, int send_only);
int hip_conf_handle_puzzle(hip_common_t *, int type, const char *opt[], int optc, int send_only);
int hip_conf_handle_opp(hip_common_t *msg, int action, const char *opt[], int optc, int send_only);
int hip_conf_handle_blind(hip_common_t *, int type, const char **opt, int optc, int send_only);
int hip_conf_handle_service(hip_common_t *msg, int action, const char *opt[], int optc, int send_only);
int hip_conf_handle_load(hip_common_t *, int type, const char *opt[], int optc, int send_only);
int hip_conf_handle_ttl(hip_common_t *, int type, const char *opt[], int optc, int send_only);
int hip_conf_handle_gw(hip_common_t *, int type, const char *opt[], int optc, int send_only);
int hip_conf_handle_trans_order(hip_common_t *, int type, const char *opt[], int optc, int send_only);
int hip_conf_handle_get(hip_common_t *, int type, const char *opt[], int optc, int send_only);
int hip_conf_handle_set(hip_common_t *, int type, const char *opt[], int optc, int send_only);
int hip_conf_handle_dht_toggle(hip_common_t *, int type, const char *opt[], int optc, int send_only);
int hip_conf_handle_run_normal(hip_common_t *msg, int action,
			       const char *opt[], int optc, int send_only);
int hip_get_action(char *action);
int hip_get_type(char *type);
int hip_conf_handle_ha(hip_common_t *msg, int action,const char *opt[], int optc, int send_only);
int hip_conf_handle_handoff(hip_common_t *msg, int action,const char *opt[], int optc, int send_only);
int hip_conf_handle_opptcp(hip_common_t *, int type, const char *opt[], int optc, int send_only);
int hip_do_hipconf(int argc, char *argv[], int send_only);
int hip_conf_handle_opptcp(struct hip_common *, int type, const char *opt[], int optc, int);
int hip_conf_handle_tcptimeout(struct hip_common *, int type, const char *opt[], int optc, int); /*added by Tao Wan, 04.Jan.2008*/
int hip_conf_handle_hipproxy(struct hip_common *msg, int action, const char *opt[], int optc, int);
int hip_conf_handle_heartbeat(hip_common_t *msg, int action, const char *opt[], int optc, int);
int hip_conf_handle_get_dnsproxy(hip_common_t *, int action, const char *opt[], int optc, int);
int hip_conf_handle_buddies_toggle(hip_common_t *msg, int action, const char *opt[], int optc, int);
int hip_conf_handle_hi3(hip_common_t *, int type, const char *opt[], int optc, int);
int hip_conf_handle_sava (struct hip_common * msg, int action, 
			  const char * opt[], int optc, int send_only); 
int hip_conf_handle_nsupdate(hip_common_t *msg,
			     int action,
			     const char *opt[],
			     int optc, int send_only);
int hip_conf_handle_hit_to_ip(hip_common_t *msg,
			     int action,
			     const char *opt[],
			     int optc, int send_only);
int hip_conf_handle_hit_to_ip_set(hip_common_t *msg,
			     int action,
			     const char *opt[],
			     int optc, int send_only);
int hip_conf_handle_get_peer_lsi(hip_common_t *msg, int action, const char *opt[], int optc, int send_only);

/**
 * Prints the HIT values in use. Prints either all or the default HIT value to
 * stdout.
 *
 * @param  a pointer to a message to be sent to the HIP daemon.
 * @param  a pointer to a commman line option. Either "default" or "all".
 * @return zero if the HITs were printed successfully, negative otherwise.
 */ 
int hip_get_hits(hip_common_t *msg, char *opt, int optc, int send_only);

#endif /* HIPCONF */<|MERGE_RESOLUTION|>--- conflicted
+++ resolved
@@ -169,14 +169,10 @@
 #define TYPE_NSUPDATE      32
 #define TYPE_HIT_TO_IP     33
 #define TYPE_HIT_TO_IP_SET 34
-<<<<<<< HEAD
-#define TYPE_NAT_LOCAL_PORT 35
-#define TYPE_NAT_PEER_PORT 36	
-#define TYPE_MAX           37 /* exclusive */
-=======
 #define TYPE_HIT_TO_LSI    35
-#define TYPE_MAX           36 /* exclusive */
->>>>>>> 07170ef8
+#define TYPE_NAT_LOCAL_PORT 36
+#define TYPE_NAT_PEER_PORT 37	
+#define TYPE_MAX           38 /* exclusive */
 
 /* #define TYPE_RELAY         22 */
 
