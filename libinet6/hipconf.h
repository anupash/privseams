--- conflicted
+++ resolved
@@ -108,12 +108,9 @@
 #define ACTION_LOCATOR 19
 #define ACTION_OPENDHT 20
 #define ACTION_OPPTCP  21
-<<<<<<< HEAD
 #define ACTION_TCPTIMEOUT 22 /* add By Tao Wan, on 04.01.2008 */
-=======
-#define ACTION_TRANSORDER 22
->>>>>>> 472e209c
-#define ACTION_MAX 23 /* exclusive */
+#define ACTION_TRANSORDER 23
+#define ACTION_MAX 24 /* exclusive */
 
 /* 0 is reserved */
 #define TYPE_HI      	1
@@ -140,13 +137,8 @@
 #define TYPE_RELAY_UDP_HIP 22
 #define TYPE_SET        23 /* DHT set <name> */
 #define TYPE_DHT        24
-<<<<<<< HEAD
 #define TYPE_OPPTCP	25
 #define TYPE_TCPTIMEOUT	26 /* add By Tao Wan, on 04.01.2008*/
-=======
-#define TYPE_OPPTCP		25
-#define TYPE_ORDER      26
->>>>>>> 472e209c
 #define TYPE_MAX    	27 /* exclusive */
 
 /* for handle_hi() only */
