/** @file
 * A header file for hipconf.c
 * 
 * @author  Janne Lundberg <jlu_tcs.hut.fi>
 * @author  Miika Komu <miika_iki.fi>
 * @author  Mika Kousa <mkousa_cc.hut.fi>
 * @author  Anthony D. Joseph <adj_hiit.fi>
 * @author  Abhinav Pathak <abhinav.pathak_hiit.fi>
 * @author  Bing Zhou <bingzhou_cc.hut.fi>
 * @author  Anu Markkola
 * @author  Lauri Silvennoinen
 * @author  Tao Wan <twan@cc.hut.fi>
 * @note    Distributed under <a href="http://www.gnu.org/licenses/gpl2.txt">GNU/GPL</a>
 */
#ifndef HIPCONF_H
#define HIPCONF_H

#if HAVE_CONFIG_H
#include <config.h>
#endif

#include <stdlib.h>
#include <stdio.h>
#include <sys/ioctl.h>
#include <sys/types.h>
#include <sys/socket.h>
#include <sys/stat.h>
#include <fcntl.h>
#include <unistd.h>
#include <arpa/inet.h>
#include <netinet/in.h>
#include <netinet/ip6.h>
#include <sysexits.h>
#include <assert.h>
#include <openssl/dh.h>
#include <openssl/dsa.h>
#include <openssl/rsa.h>
#include <openssl/pem.h>
#include "debug.h"
#include "crypto.h"
#include "builder.h"
#include "hipd.h"
#include "util.h"
#include "libhipopendht.h"
#include "registration.h"

/*
 * DO NOT TOUCH THESE, unless you know what you are doing.
 * These values are used for TYPE_xxx macros.
 */

/**
 * @addtogroup exec_app_types
 * @{
 */
 /**
 * Execute application with opportunistic library preloaded.
 * @see handle_exec_application()
 */
#define EXEC_LOADLIB_OPP	8

/**
 * Execute application with hip-libraries preloaded.
 * Overides example getaddrinfo().
 * @see handle_exec_application()
 */
#define EXEC_LOADLIB_HIP	12

/**
 * Execute application,no preloading of libraries.
 * @see handle_exec_application()
 */
#define EXEC_LOADLIB_NONE	13

/**
 * Maximum length of the string for that stores all libraries.
 * @see handle_exec_application()
 */
#define LIB_LENGTH	200
/** @} addtogroup exec_app_types */

/**
 * hipconf tool actions. These are numerical values for the first commandline
 * argument. For example in "tools/hipconf get hi default" -command "get"
 * is the action. If you want a new action named as 'NEWACT', define a
 * constant variable which has value between 0 and ACTION_MAX.
 * Probably you also need to increase the value of ACTION_MAX.
 * @see hip_conf_get_action()
 */

/* 0 is reserved */
#define ACTION_ADD 1
#define ACTION_DEL 2
#define ACTION_NEW 3
#define ACTION_NAT 4
#define ACTION_HIP 5
#define ACTION_SET 6
#define ACTION_INC 7
#define ACTION_DEC 8
#define ACTION_GET 9
#define ACTION_RUN 10
#define ACTION_LOAD 11
#define ACTION_DHT 12
#define ACTION_HA  13
#define ACTION_RST 14
#define ACTION_BOS 15
#define ACTION_DEBUG 16
#define ACTION_MHADDR 17
#define ACTION_RESTART 18
#define ACTION_LOCATOR 19
#define ACTION_OPENDHT 20
#define ACTION_OPPTCP  21
#define ACTION_TRANSORDER 22
#define ACTION_TCPTIMEOUT 23 /* add By Tao Wan, on 04.01.2008 */
#define ACTION_HIPPROXY 24
#define ACTION_REINIT 25
#define ACTION_HEARTBEAT 26
#define ACTION_HANDOVER 27
#define ACTION_MANUAL_UPDATE 28
#define ACTION_MAX 29 /* exclusive */

/**
 * TYPE_ constant list, as an index for each action_handler function.
 * 
 * @note Important! These values are used as array indexes, so keep these
 *       in order. If you add a constant TYPE_NEWTYPE here, the value of
 *       TYPE_NEWTYPE must be a correct index for looking up its corresponding
 *       handler function in action_handler[]. Add values after the last value
 *       and increment TYPE_MAX.
 */
/* 0 is reserved */
#define TYPE_HI      	   1
#define TYPE_MAP     	   2
#define TYPE_RST           3
#define TYPE_SERVER        4
#define TYPE_BOS     	   5
#define TYPE_PUZZLE  	   6
#define TYPE_NAT           7
#define TYPE_OPP     	   EXEC_LOADLIB_OPP /* Should be 8 */
#define TYPE_BLIND  	   9
#define TYPE_SERVICE 	   10
#define TYPE_CONFIG        11
#define TYPE_RUN     	   EXEC_LOADLIB_HIP /* Should be 12 */
#define TYPE_TTL           13
#define TYPE_GW            14
#define TYPE_GET           15
#define TYPE_HA            16
<<<<<<< HEAD
#define TYPE_MHADDR        17
#define TYPE_HANDOVER      18
#define TYPE_DEBUG         19
#define TYPE_DAEMON        20
#define TYPE_LOCATOR       21
#define TYPE_SET           22 /* DHT set <name> */
#define TYPE_DHT           23
#define TYPE_OPPTCP	   24
#define TYPE_ORDER         25
#define TYPE_TCPTIMEOUT	   26 /* add By Tao Wan, on 04.01.2008*/
#define TYPE_HIPPROXY	   27
#define TYPE_HEARTBEAT     28
#define TYPE_MANUAL_UPDATE 29
#define TYPE_MAX           30 /* exclusive */
=======
#define TYPE_MODE          17
#define TYPE_DEBUG         18
#define TYPE_DAEMON        19
#define TYPE_LOCATOR       20
#define TYPE_SET           21 /* DHT set <name> */
#define TYPE_DHT           22
#define TYPE_OPPTCP	   23
#define TYPE_ORDER         24
#define TYPE_TCPTIMEOUT	   25 /* add By Tao Wan, on 04.01.2008*/
#define TYPE_HIPPROXY	   26
#define TYPE_HEARTBEAT     27
#define TYPE_MAX           29 /* exclusive */
#define TYPE_SAVAHR        28 /* SAVA router HIT IP pair */
>>>>>>> 3f986a89

/* #define TYPE_RELAY         22 */


/* for handle_hi() only */
#define OPT_HI_TYPE 0
#define OPT_HI_FMT  1
#define OPT_HI_FILE 2
#define OPT_HI_KEYLEN 3

#define HIPD_CONFIG_FILE     "/etc/hip/hipd_config"
#define HIPD_CONFIG_FILE_EX \
"# Format of this file is as with hipconf, but without hipconf prefix\n\
# add hi default    # add all four HITs (see bug id 522)\n\
# add map HIT IP    # preload some HIT-to-IP mappings to hipd\n\
# add service rvs   # the host acts as HIP rendezvous (see also /etc/hip/relay_config)\n\
# add server rvs [RVS-HIT] <RVS-IP-OR-HOSTNAME> <lifetime-secs> # register to rendezvous server\n\
# add server rvs hiprvs.infrahip.net 50000 # Register to free RVS at infrahip\n\
# dht gw host port port TTL # set dht gw hostname|ip port default=5851\n\
# locator on        # host sends all of its locators in base exchange\n\
# opp normal|advanced|none\n\
# transform order 213 # crypto preference order (1=AES, 2=3DES, 3=NULL)\n\
\n\
opendht off # Jan 2007: OpenDHT infrastructure is flaky -Samu/Miika\n\
nat plain-udp       # use UDP capsulation (for NATted environments)\n\
debug medium        # debug verbosity: all, medium or none\n"

#define HIPD_HOSTS_FILE     "/etc/hip/hosts"
#define HOSTS_FILE "/etc/hosts"
#define HIPD_HOSTS_FILE_EX \
"# This file stores the HITs of the hosts, in a similar fashion to /etc/hosts.\n\
# The aliases are optional.  Examples:\n\
#2001:1e:361f:8a55:6730:6f82:ef36:2fff kyle kyle.com # This is a HIT with alias\n\
#2001:17:53ab:9ff1:3cba:15f:86d6:ea2e kenny       # This is a HIT without alias\n"

/**
 * A list of prototypes for handler functions.
 *
 * @note If you added a handler function in libinet6/hipconf.c, you also
 *       need to declare its prototype here.
 *       If you added a SO_HIP_NEWMODE in libinet6/icomm.h, you also need to
 *       add a case block for your SO_HIP_NEWMODE constant in the
 *       switch(msg_type) block in this function.
 */
int hip_handle_exec_application(int fork, int type, int argc, char **argv);
int hip_conf_handle_restart(hip_common_t *, int type, const char *opt[], int optc, int send_only);
int hip_append_pathtolib(char **libs, char *lib_all, int lib_all_length);
int hip_conf_handle_hi(hip_common_t *, int type, const char *opt[], int optc, int send_only);
int hip_conf_handle_map(hip_common_t *, int type, const char *opt[], int optc, int send_only);
int hip_conf_handle_rst(hip_common_t *, int type, const char *opt[], int optc, int send_only);
int hip_conf_handle_debug(hip_common_t *, int type, const char *opt[], int optc, int send_only);
int hip_conf_handle_bos(hip_common_t *, int type, const char *opt[], int optc, int send_only);
int hip_conf_handle_server(hip_common_t *msg, int action, const char *opt[], int optc, int send_only);
int hip_conf_handle_del(hip_common_t *, int type, const char *opt[], int optc, int send_only);
int hip_conf_handle_nat(hip_common_t *, int type, const char *opt[], int optc, int send_only);
int hip_conf_handle_locator(hip_common_t *, int type, const char *opt[], int optc, int send_only);
int hip_conf_handle_puzzle(hip_common_t *, int type, const char *opt[], int optc, int send_only);
int hip_conf_handle_opp(hip_common_t *msg, int action, const char *opt[], int optc, int send_only);
int hip_conf_handle_blind(hip_common_t *, int type, const char **opt, int optc, int send_only);
int hip_conf_handle_service(hip_common_t *msg, int action, const char *opt[], int optc, int send_only);
int hip_conf_handle_load(hip_common_t *, int type, const char *opt[], int optc, int send_only);
int hip_conf_handle_ttl(hip_common_t *, int type, const char *opt[], int optc, int send_only);
int hip_conf_handle_gw(hip_common_t *, int type, const char *opt[], int optc, int send_only);
int hip_conf_handle_trans_order(hip_common_t *, int type, const char *opt[], int optc, int send_only);
int hip_conf_handle_get(hip_common_t *, int type, const char *opt[], int optc, int send_only);
int hip_conf_handle_set(hip_common_t *, int type, const char *opt[], int optc, int send_only);
int hip_conf_handle_dht_toggle(hip_common_t *, int type, const char *opt[], int optc, int send_only);
int hip_conf_handle_run_normal(hip_common_t *msg, int action,
			       const char *opt[], int optc, int send_only);
int hip_get_action(char *action);
int hip_get_type(char *type);
int hip_conf_handle_ha(hip_common_t *msg, int action,const char *opt[], int optc, int send_only);
int hip_conf_handle_handover(hip_common_t *msg, int action,const char *opt[], int optc, int send_only);
int hip_conf_handle_mhaddr(hip_common_t *msg, int action,const char *opt[], int optc, int send_only);
int hip_conf_handle_opptcp(hip_common_t *, int type, const char *opt[], int optc, int send_only);
int hip_do_hipconf(int argc, char *argv[], int send_only);
int hip_conf_handle_opptcp(struct hip_common *, int type, const char *opt[], int optc, int send_only);
int hip_conf_handle_tcptimeout(struct hip_common *, int type, const char *opt[], int optc, int send_only); /*added by Tao Wan, 04.Jan.2008*/
int hip_conf_handle_hipproxy(struct hip_common *msg, int action, const char *opt[], int optc, int send_only);
int hip_conf_handle_heartbeat(hip_common_t *msg, int action, const char *opt[], int optc, int send_only);
<<<<<<< HEAD
int hip_conf_handle_manual_update(hip_common_t *msg, int action, const char *opt[], int optc, int send_only);
 
=======
int hip_conf_handle_sava (struct hip_common * msg, int action, 
			  const char * opt[], int optc, int send_only); 
>>>>>>> 3f986a89
/**
 * Prints the HIT values in use. Prints either all or the default HIT value to
 * stdout.
 *
 * @param  a pointer to a message to be sent to the HIP daemon.
 * @param  a pointer to a commman line option. Either "default" or "all".
 * @return zero if the HITs were printed successfully, negative otherwise.
 */ 
int hip_get_hits(hip_common_t *msg, char *opt, int optc, int send_only);

#endif /* HIPCONF */<|MERGE_RESOLUTION|>--- conflicted
+++ resolved
@@ -145,7 +145,6 @@
 #define TYPE_GW            14
 #define TYPE_GET           15
 #define TYPE_HA            16
-<<<<<<< HEAD
 #define TYPE_MHADDR        17
 #define TYPE_HANDOVER      18
 #define TYPE_DEBUG         19
@@ -159,22 +158,8 @@
 #define TYPE_HIPPROXY	   27
 #define TYPE_HEARTBEAT     28
 #define TYPE_MANUAL_UPDATE 29
-#define TYPE_MAX           30 /* exclusive */
-=======
-#define TYPE_MODE          17
-#define TYPE_DEBUG         18
-#define TYPE_DAEMON        19
-#define TYPE_LOCATOR       20
-#define TYPE_SET           21 /* DHT set <name> */
-#define TYPE_DHT           22
-#define TYPE_OPPTCP	   23
-#define TYPE_ORDER         24
-#define TYPE_TCPTIMEOUT	   25 /* add By Tao Wan, on 04.01.2008*/
-#define TYPE_HIPPROXY	   26
-#define TYPE_HEARTBEAT     27
-#define TYPE_MAX           29 /* exclusive */
-#define TYPE_SAVAHR        28 /* SAVA router HIT IP pair */
->>>>>>> 3f986a89
+#define TYPE_MAX           31 /* exclusive */
+#define TYPE_SAVAHR        30 /* SAVA router HIT IP pair */
 
 /* #define TYPE_RELAY         22 */
 
@@ -255,13 +240,9 @@
 int hip_conf_handle_tcptimeout(struct hip_common *, int type, const char *opt[], int optc, int send_only); /*added by Tao Wan, 04.Jan.2008*/
 int hip_conf_handle_hipproxy(struct hip_common *msg, int action, const char *opt[], int optc, int send_only);
 int hip_conf_handle_heartbeat(hip_common_t *msg, int action, const char *opt[], int optc, int send_only);
-<<<<<<< HEAD
 int hip_conf_handle_manual_update(hip_common_t *msg, int action, const char *opt[], int optc, int send_only);
- 
-=======
 int hip_conf_handle_sava (struct hip_common * msg, int action, 
 			  const char * opt[], int optc, int send_only); 
->>>>>>> 3f986a89
 /**
  * Prints the HIT values in use. Prints either all or the default HIT value to
  * stdout.
