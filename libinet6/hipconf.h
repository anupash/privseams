--- conflicted
+++ resolved
@@ -123,14 +123,10 @@
 #define ACTION_HIT_TO_IP_SET 32
 #define ACTION_NAT_LOCAL_PORT 33
 #define ACTION_NAT_PEER_PORT 34
-<<<<<<< HEAD
 #define ACTION_DATAPACKET 35  /*Support for datapacket--Prabhu */
 #define ACTION_SHOTGUN 36
-=======
-#define ACTION_SHOTGUN 35
-#define ACTION_MAP_ID_TO_ADDR 36
->>>>>>> 3f80a593
-#define ACTION_MAX 37 /* exclusive */
+#define ACTION_MAP_ID_TO_ADDR 37
+#define ACTION_MAX 38 /* exclusive */
 
 /**
  * TYPE_ constant list, as an index for each action_handler function.
@@ -178,16 +174,11 @@
 #define TYPE_HIT_TO_IP_SET 34
 #define TYPE_HIT_TO_LSI    35
 #define TYPE_NAT_LOCAL_PORT 36
-<<<<<<< HEAD
 #define TYPE_NAT_PEER_PORT 37	
 #define TYPE_DATAPACKET    38 /*support for data packet mode-- Prabhu */
 #define TYPE_SHOTGUN       39
-=======
-#define TYPE_NAT_PEER_PORT 37
-#define TYPE_SHOTGUN       38
-#define TYPE_ID_TO_ADDR    39
->>>>>>> 3f80a593
-#define TYPE_MAX           40 /* exclusive */
+#define TYPE_ID_TO_ADDR    40
+#define TYPE_MAX           41 /* exclusive */
 
 /* #define TYPE_RELAY         22 */
 
