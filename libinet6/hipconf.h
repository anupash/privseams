--- conflicted
+++ resolved
@@ -120,13 +120,10 @@
 #define ACTION_DNS_PROXY 28
 #define ACTION_BUDDIES 29
 #define ACTION_NSUPDATE 30
-<<<<<<< HEAD
-#define ACTION_NAT_PORT 31
-=======
 #define ACTION_HIT_TO_IP 31
 #define ACTION_HIT_TO_IP_SET 32
->>>>>>> da995e4c
-#define ACTION_MAX 32 /* exclusive */
+#define ACTION_NAT_PORT 33
+#define ACTION_MAX 34 /* exclusive */
 
 /**
  * TYPE_ constant list, as an index for each action_handler function.
@@ -170,13 +167,10 @@
 #define TYPE_BUDDIES	   30
 #define TYPE_SAVAHR        31 /* SAVA router HIT IP pair */
 #define TYPE_NSUPDATE      32
-<<<<<<< HEAD
-#define TYPE_NAT_PORT	   33
-=======
 #define TYPE_HIT_TO_IP     33
 #define TYPE_HIT_TO_IP_SET 34
->>>>>>> da995e4c
-#define TYPE_MAX           34 /* exclusive */
+#define TYPE_NAT_PORT	   35
+#define TYPE_MAX           36 /* exclusive */
 
 /* #define TYPE_RELAY         22 */
 
