--- conflicted
+++ resolved
@@ -78,54 +78,13 @@
 #define LIB_LENGTH	200
 /** @} addtogroup exec_app_types */
 
-<<<<<<< HEAD
 /* hipconf tool actions. These are numerical values for the first commandline
    argument. For example in "tools/hipconf get hi default" -command "get"
    is the action. */
 
-/* 0 is reserved */
-#define ACTION_ADD                     1
-#define ACTION_DEL                     2
-#define ACTION_NEW                     3
-#define ACTION_GET                     4
-#define ACTION_SET                     5
-#define ACTION_INC                     6
-#define ACTION_DEC                     7
-#define ACTION_NAT                     8
-#define ACTION_BOS                     9
-#define ACTION_RST                     10
-#define ACTION_RUN                     11
-#define ACTION_LOAD                    12
-#define ACTION_DHT                     13
-#define ACTION_DEBUG                   14
-#define ACTION_HANDOFF                 15
 
 /* Important! These values are used as array indexes, so keep in this order.
    Add values after the last value and increment TYPE_MAX. */
-/* 0 is reserved */
-#define TYPE_HI                        1
-#define TYPE_MAP                       2
-#define TYPE_RST                       3
-#define TYPE_RVS                       4
-#define TYPE_BOS                       5
-#define TYPE_PUZZLE                    6
-#define TYPE_NAT                       7
-#define TYPE_OPP                       EXEC_LOADLIB_OPP /* Should be 8 */
-#define TYPE_ESCROW                    9
-#define TYPE_SERVICE                   10
-#define TYPE_CONFIG                    11
-#define TYPE_RUN                       EXEC_LOADLIB_HIP /* Should be 12 */
-#define TYPE_TTL                       13 /* 3 points below for DHT TTL/GET/GW */
-#define TYPE_GW                        14
-#define TYPE_GET                       15
-#define TYPE_BLIND                     16
-#define TYPE_HA                        17
-#define TYPE_MODE                      18
-#define TYPE_DEBUG                     19
-#define TYPE_RELAY_UDP_HIP             20
-
-#define TYPE_MAX                       21 /* exclusive */
-=======
 /* 0 is reserved */
 #define ACTION_ADD 1
 #define ACTION_DEL 2
@@ -146,6 +105,7 @@
 #define ACTION_HANDOFF 17
 #define ACTION_RESTART 18
 #define ACTION_INTERFAMILY 19
+#define TYPE_RELAY_UDP_HIP             21
 #define ACTION_MAX 22 /* exclusive */
 
 /* 0 is reserved */
@@ -171,7 +131,6 @@
 #define TYPE_DAEMON     20
 #define TYPE_INTERFAMILY 21
 #define TYPE_MAX    	22 /* exclusive */
->>>>>>> 4e3bdb1f
 
 /* for handle_hi() only */
 #define OPT_HI_TYPE 0
@@ -194,7 +153,8 @@
 #2001:1e:361f:8a55:6730:6f82:ef36:2fff kyle kyle.com # This is a HIT with alias\n\
 #2001:17:53ab:9ff1:3cba:15f:86d6:ea2e kenny       # This is a HIT without alias\n"
 
-int hip_handle_exec_application(int fork, int type, char **argv, int argc);
+int hip_handle_exec_application(int fork, int type, int argc, char **argv);
+int hip_conf_handle_restart(struct hip_common *, int type, const char *opt[], int optc);
 int hip_append_pathtolib(char **libs, char *lib_all, int lib_all_length);
 int hip_conf_handle_hi(struct hip_common *, int type, const char *opt[], int optc);
 int hip_conf_handle_map(struct hip_common *, int type, const char *opt[], int optc);
