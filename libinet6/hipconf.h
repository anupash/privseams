--- conflicted
+++ resolved
@@ -111,14 +111,10 @@
 #define ACTION_HIPPROXY 24
 #define ACTION_REINIT 25
 #define ACTION_HEARTBEAT 26
-<<<<<<< HEAD
-#define ACTION_MAX 27 /* exclusive */
-#define ACTION_HI3 28
-#define ACTION_DNS_PROXY 29
-=======
-#define ACTION_BUDDIES 27
-#define ACTION_MAX 28 /* exclusive */
->>>>>>> c57b067d
+#define ACTION_HI3 27
+#define ACTION_DNS_PROXY 28
+#define ACTION_BUDDIES 29
+#define ACTION_MAX 30 /* exclusive */
 
 /* Important! These values are used as array indexes, so keep these in order.
    Add values after the last value and increment TYPE_MAX. */
@@ -150,12 +146,9 @@
 #define TYPE_TCPTIMEOUT	   25 /* add By Tao Wan, on 04.01.2008*/
 #define TYPE_HIPPROXY	   26
 #define TYPE_HEARTBEAT     27
-<<<<<<< HEAD
 #define TYPE_HI3           28
-=======
-#define TYPE_BUDDIES	   28
->>>>>>> c57b067d
-#define TYPE_MAX           29 /* exclusive */
+#define TYPE_BUDDIES	   29
+#define TYPE_MAX           30 /* exclusive */
 
 /* #define TYPE_RELAY         22 */
 
@@ -223,11 +216,8 @@
 int hip_conf_handle_hipproxy(struct hip_common *msg, int action, const char *opt[], int optc);
 int hip_conf_handle_buddies_toggle(hip_common_t *msg, int action, const char *opt[], int optc);
 int hip_conf_handle_heartbeat(hip_common_t *msg, int action, const char *opt[], int optc);
-<<<<<<< HEAD
 int hip_conf_handle_hi3(hip_common_t *, int type, const char *opt[], int optc);
 int hip_conf_handle_get_dnsproxy(hip_common_t *, int action, const char *opt[], int optc);
-=======
->>>>>>> c57b067d
 
 /**
  * Prints the HIT values in use. Prints either all or the default HIT value to
