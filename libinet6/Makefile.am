# $USAGI: Makefile.in,v 1.34 2003/06/21 04:17:42 yoshfuji Exp $
#
# Makefile.am for USAGI libinet6. Conversion from ".in" to ".am" by
# miika@iki.fi.
#
# Copyright (C) 2000-2001 USAGI/WIDE Project.
# All rights reserved.
# 
# Redistribution and use in source and binary forms, with or without
# modification, are permitted provided that the following conditions
# are met:
# 1. Redistributions of source code must retain the above copyright
#    notice, this list of conditions and the following disclaimer.
# 2. Redistributions in binary form must reproduce the above copyright
#    notice, this list of conditions and the following disclaimer in the
#    documentation and/or other materials provided with the distribution.
# 3. Neither the name of the project nor the names of its contributors
#    may be used to endorse or promote products derived from this software
#    without specific prior written permission.
# 
# THIS SOFTWARE IS PROVIDED BY THE PROJECT AND CONTRIBUTORS ``AS IS'' AND
# ANY EXPRESS OR IMPLIED WARRANTIES, INCLUDING, BUT NOT LIMITED TO, THE
# IMPLIED WARRANTIES OF MERCHANTABILITY AND FITNESS FOR A PARTICULAR PURPOSE
# ARE DISCLAIMED.  IN NO EVENT SHALL THE PROJECT OR CONTRIBUTORS BE LIABLE
# FOR ANY DIRECT, INDIRECT, INCIDENTAL, SPECIAL, EXEMPLARY, OR CONSEQUENTIAL
# DAMAGES (INCLUDING, BUT NOT LIMITED TO, PROCUREMENT OF SUBSTITUTE GOODS
# OR SERVICES; LOSS OF USE, DATA, OR PROFITS; OR BUSINESS INTERRUPTION)
# HOWEVER CAUSED AND ON ANY THEORY OF LIABILITY, WHETHER IN CONTRACT, STRICT
# LIABILITY, OR TORT (INCLUDING NEGLIGENCE OR OTHERWISE) ARISING IN ANY WAY
# OUT OF THE USE OF THIS SOFTWARE, EVEN IF ADVISED OF THE POSSIBILITY OF
# SUCH DAMAGE.

AUTOMAKE_OPTIONS = foreign

# Specify HIPL topdir manually. top_srcdir may not work otherwise if configure
# is invoked manually directly in this dir. The global include file uses the
# HIPL variable to setup some HIPL_* variables.
# 
HIPL = $(PWD)/..
include $(HIPL)/Makefile.am.global

# XX TODO: How to make autoconf link libcrypto.a to libinet6.a?

lib_LTLIBRARIES = libinet6.la

# Original sources
libinet6_la_SOURCES  = usagi.c getaddrinfo.c getnameinfo.c ip6opt.c rthdr.c
libinet6_la_SOURCES += ifaddrs.c ifnames.c cmsg_nxthdr.c rcmd.c rexec.c
libinet6_la_SOURCES += sa_len.c tempname.c

# HIP additions
libinet6_la_SOURCES += builder.c debug.c message.c crypto.c getendpointinfo.c util.c

# Original flags.
CFLAGS  = -D_LIBC_REENTRANT -D_IO_MTSAFE_IO -D_USAGI -D_GNU_SOURCE
CFLAGS += -DCOMPAT_RFC2292 -Iinclude -D__ss_family=ss_family -D__ss_len=ss_len
CFLAGS += -D_USAGI_LIBINET6=$(usagi_libc) -Iinclude_glibc$(usagi_libc)

# HIP additions to the flags.
CFLAGS += -g -I$(HIPL_LINUX_INCLUDE) -I$(HIPL_TOOLS) -I$(HIPL)
<<<<<<< HEAD
CFLAGS += -DCONFIG_HIP_DEBUG -I$(HIPL_LINUX_MODULE) -Iinclude_glibc
CFLAGS += -I$(HIPL_HIPD)
=======
CFLAGS += -DCONFIG_HIP_DEBUG -I$(HIPL_LINUX_MODULE) -DHIP_TRANSPARENT_MODE
>>>>>>> 84a0556c

include_HEADERS = libc-compat.h debug.h crypto.h message.h builder.h util.h

EXTRA_DIST = include_glibc21 include_glibc22 include_glibc23

# Enable the following option if you want to compile HIP enabled apps without
# no changes to code using the legacy HIP API (assuming that the code uses
# only getendpointinfo).
#
libinet6_la_CFLAGS = -DHIP_TRANSPARENT_MODE

getendpointinfo.c: include/netdb.h

# Some symlink kludges
list.h:
	$(LN_S) -f $(HIPL_HIPD)/list.h .
builder.h:
	$(LN_S) -f $(HIPL_LINUX_MODULE)/builder.h .
include/netdb.h:
	$(LN_S) -f include_glibc$(usagi_libc) include
builder.c: builder.h
	$(LN_S) -f $(HIPL_LINUX_MODULE)/builder.c .

SUBDIRS = include_glibc21 include_glibc22 include_glibc23<|MERGE_RESOLUTION|>--- conflicted
+++ resolved
@@ -58,12 +58,8 @@
 
 # HIP additions to the flags.
 CFLAGS += -g -I$(HIPL_LINUX_INCLUDE) -I$(HIPL_TOOLS) -I$(HIPL)
-<<<<<<< HEAD
 CFLAGS += -DCONFIG_HIP_DEBUG -I$(HIPL_LINUX_MODULE) -Iinclude_glibc
 CFLAGS += -I$(HIPL_HIPD)
-=======
-CFLAGS += -DCONFIG_HIP_DEBUG -I$(HIPL_LINUX_MODULE) -DHIP_TRANSPARENT_MODE
->>>>>>> 84a0556c
 
 include_HEADERS = libc-compat.h debug.h crypto.h message.h builder.h util.h
 
@@ -73,7 +69,7 @@
 # no changes to code using the legacy HIP API (assuming that the code uses
 # only getendpointinfo).
 #
-libinet6_la_CFLAGS = -DHIP_TRANSPARENT_MODE
+#libinet6_la_CFLAGS = -DHIP_TRANSPARENT_API
 
 getendpointinfo.c: include/netdb.h
 
