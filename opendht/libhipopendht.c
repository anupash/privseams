/* opendht_xml_interface.c supports put/get XML RPC interface */
/* NOTE: you must use port 5851 because openDHT accepts XML RPC only on that port */
/* TODO: support for put_removable and rm */

#include <stdio.h>
#include <stdlib.h>
#include <string.h>
#include <netdb.h>
#include <sys/types.h>
#include <sys/socket.h>
#include <arpa/inet.h>
#include <netinet/in.h>
#include <netinet/ip.h>
#include <openssl/sha.h>
#include <errno.h>
#include <signal.h>
#include "libhipopendht.h"
#include "libhipopendhtxml.h"
#include "debug.h"
#include "fcntl.h"
#include "ife.h"
#include "icomm.h"
#include "misc.h"



/**
 *  For interrupting the connect in gethosts_hit 
 *  @param signo signal number
 *
 *  @return void
 */
static void 
connect_alarm(int signo)
{
    return; 
}


/**
 * init_dht_gateway_socket - Initializes socket for the openDHT communications
 * @param sockfd Socket descriptor to be initialized.
 *
 * @return Returns positive if socket creation was ok negative on error.
 */
int init_dht_gateway_socket(int sockfd){
    if ((sockfd = socket(AF_INET6, SOCK_STREAM, IPPROTO_TCP)) < 0)
        HIP_PERROR("OpenDHT socket:");
    else HIP_DEBUG("\nOpenDHT communication socket created successfully.\n");
    
    return(sockfd);      
}


/**
 * init_dht_gateway_socket_gw - Initializes socket for the openDHT
				communications based on gateway address family
 * @param sockfd	Socket descriptor to be initialized.
 * @param af		Address family
 *
 * @return Returns positive if socket creation was ok negative on error.
 */
int init_dht_gateway_socket_gw(int sockfd, struct addrinfo *gateway){
    //default address family
    int af = AF_INET;

    if(gateway)
	af = gateway->ai_family;

    if ((sockfd = socket(af, SOCK_STREAM, IPPROTO_TCP)) < 0)
        HIP_PERROR("OpenDHT socket:");
    else
	HIP_DEBUG("\nOpenDHT communication socket created successfully.\n");
    
    return(sockfd);      
}


/** 
 * resolve_dht_gateway_info - Resolves the gateway address
 * @param gateway_name	FQDN of the gateway
 * @param gateway	Addrinfo struct where the result will be stored
 * @param af		address family
 * 
 * @return Returns 0 on success otherwise -1
 */
<<<<<<< HEAD
int resolve_dht_gateway_info(char *gateway_name, 
			     struct addrinfo ** gateway,
			     int af){
=======
int resolve_dht_gateway_info(char * gateway_name, 
                             struct addrinfo ** gateway, int gateway_port)
{
>>>>>>> c57b067d
    struct addrinfo hints;
    struct sockaddr_in  *sa_v4 = NULL;
    struct sockaddr_in6 *sa_v6 = NULL;
    int error;
<<<<<<< HEAD

    if((af != AF_INET) && (af != AF_INET6)){
	error = -1;
	HIP_DEBUG("Wrong address family!\n");
	return error;
    }

=======
    char opendht_serving_gateway_port_str[7];
    
>>>>>>> c57b067d
    memset(&hints, 0, sizeof(hints));
    hints.ai_family = af;
    hints.ai_socktype = SOCK_STREAM;
    hints.ai_flags = AI_NODHT;
    error = 0;
    
<<<<<<< HEAD
    error = getaddrinfo(gateway_name, "5851", &hints, gateway);
    if(error != 0){
        HIP_DEBUG("OpenDHT gateway resolving failed %s\n", gateway_name);
    }else{
	if(af == AF_INET){
	    sa_v4 = (struct sockaddr_in *) (*gateway)->ai_addr;
	    HIP_DEBUG_INADDR("OpenDHT gateway IPv4", &(sa_v4->sin_addr));
	}else if(af == AF_INET6){
	    sa_v6 = (struct sockaddr_in6 *) (*gateway)->ai_addr;
	    HIP_DEBUG_IN6ADDR("OpenDHT gateway IPv6", &(sa_v6->sin6_addr));
=======
    sprintf(opendht_serving_gateway_port_str, "%d", gateway_port);
    error = getaddrinfo(gateway_name, opendht_serving_gateway_port_str, &hints, gateway);
    if (error != 0)
        HIP_DEBUG("OpenDHT gateway resolving failed. Err: %s\n", gai_strerror(error));
    else
	{
		sa = (struct sockaddr_in *) (*gateway)->ai_addr;
		HIP_DEBUG("OpenDHT gateway IPv4: %s\n", inet_ntoa(sa->sin_addr));
>>>>>>> c57b067d
	}
    }
    return error;
}


/**
 *  connect_dht_gateway - Connects to given v6 gateway
 *  @param sockfd
 *  @param addrinfo Address to connect to 
 *  @param blocking 1 for blocking connect 0 for nonblocking
 *
 *  @return Returns 0 on success -1 otherwise, if nonblocking can return EINPRGORESS
 */
int connect_dht_gateway(int sockfd,
			   struct addrinfo * gateway,
			   int blocking){
    int flags = 0, error = 0;
    struct sockaddr_in *sa_v4;
    struct sockaddr_in6 *sa_v6;

    struct sigaction act, oact;
    act.sa_handler = connect_alarm;
    sigemptyset(&act.sa_mask);
    act.sa_flags = 0;
    
    if(gateway == NULL){
            HIP_ERROR("No OpenDHT Serving Gateway Address.\n");
            return(-1);
    }
    
    if(blocking == 0)
        goto unblock;

    // blocking connect
    if(sigaction(SIGALRM, &act, &oact) < 0){
            HIP_DEBUG("Signal error before OpenDHT connect, "
                      "connecting without alarm\n");
            error = connect(sockfd, gateway->ai_addr, gateway->ai_addrlen);
    }else {
            HIP_DEBUG("Connecting to OpenDHT with alarm\n");
            if (alarm(4) != 0)
                HIP_DEBUG("Alarm was already set, connecting without\n");
            error = connect(sockfd, gateway->ai_addr, gateway->ai_addrlen);
            alarm(0);
            if (sigaction(SIGALRM, &oact, &act) <0 ) 
                HIP_DEBUG("Signal error after OpenDHT connect\n");
    }
    
    if(error < 0){
            HIP_PERROR("OpenDHT connect:");
            if (errno == EINTR)
                HIP_DEBUG("Connect to OpenDHT timedout\n");
            return(-1);
    }else{
	if(gateway->ai_family == AF_INET){
	    sa_v4 = (struct sockaddr_in *)gateway->ai_addr;
	    HIP_DEBUG_INADDR("Connected to OpenDHT v4 gateway", &(sa_v4->sin_addr));
	}
	else if(gateway->ai_family == AF_INET6){
            sa_v6 = (struct sockaddr_in6 *)gateway->ai_addr;
            HIP_DEBUG_IN6ADDR("Connected to OpenDHT v6 gateway", &(sa_v6->sin6_addr));
	}
	else{
	    HIP_DEBUG("Wrong address family for OPENDHT gateway %d\n", gateway->ai_family);
	}
	return(0);
    }
        
 unblock:
    // unblocking connect
    flags = fcntl(sockfd, F_GETFL, 0);
    fcntl(sockfd, F_SETFL, flags | O_NONBLOCK); 
    
    if(gateway->ai_family == AF_INET){
	    sa_v4 = (struct sockaddr_in *)gateway->ai_addr;
	    HIP_DEBUG_INADDR("Connecting to OpenDHT v4 gateway", &(sa_v4->sin_addr));
    }
    else if(gateway->ai_family == AF_INET6){
            sa_v6 = (struct sockaddr_in6 *)gateway->ai_addr;
            HIP_DEBUG_IN6ADDR("Connecting to OpenDHT v6 gateway", &(sa_v6->sin6_addr));
    }
    else{
	    HIP_DEBUG("Wrong address family for OPENDHT gateway %d\n", gateway->ai_family);
    }

    if(connect(sockfd, gateway->ai_addr, gateway->ai_addrlen) < 0){
            if (errno == EINPROGRESS)
                return(EINPROGRESS);
            else{
                    HIP_PERROR("OpenDHT connect:");
                    return(-1);
            }
    }else{
            // connect ok
            return(0);
    }
}


/** 
 * opendht_put_rm - Builds XML RPC packet and sends it through given socket and reads the response
 * @param sockfd Socket to be used with the send
 * @param key Key for the openDHT
 * @param value Value to be stored to the openDHT
 * @param secret Value to be used as a secret in remove
 * @param host Host address
 * @param response Buffer where the possible error message is saved 
 *
 * @return Returns integer -1 on error, on success 0
 */
int opendht_put_rm(int sockfd, 
                   unsigned char * key,
                   unsigned char * value, 
                   unsigned char * secret,
                   unsigned char * host,
                   int opendht_port,
                   int opendht_ttl)
{
    int key_len = 0;
    char put_packet[2048];
    char tmp_key[21];
    
    key_len = opendht_handle_key(key, tmp_key);
    
    /* Put operation FQDN->HIT */
    memset(put_packet, '\0', sizeof(put_packet));
    if (build_packet_put_rm((unsigned char *)tmp_key,
                         key_len,
                         (unsigned char *)value,
	                 strlen((char *)value),
                         (unsigned char *)secret,
                         strlen((char *)secret),
                         opendht_port,
                         (unsigned char *)host,
                         put_packet, opendht_ttl) != 0)
        {
            HIP_DEBUG("Put(rm) packet creation failed.\n");
            return(-1);
        }
    HIP_DEBUG("Host address in OpenDHT put(rm) : %s\n", host); 
    HIP_DEBUG("Actual OpenDHT send starts here\n");
    send(sockfd, put_packet, strlen(put_packet), 0);
    return(0);
}

/** 
 * opendht_put - Builds XML RPC packet and sends it through given socket and reads the response
 * @param sockfd Socket to be used with the send
 * @param key Key for the openDHT
 * @param value Value to be stored to the openDHT
 * @param host Host address
 * @param response Buffer where the possible error message is saved 
 *
 * @return Returns integer -1 on error, on success 0
 */
int opendht_put(unsigned char * key,
                unsigned char * value, 
                unsigned char * host,
                int opendht_port,
                int opendht_ttl, void *put_packet)
{
    int key_len = 0;
    int value_len = 0;
    char tmp_key[21];   
    char tmp_value[21];
        
    key_len = opendht_handle_key(key, tmp_key);   
    value_len = opendht_handle_value(value, tmp_value);
           
    /* Put operation FQDN->HIT */
    if (key_len > 0) {
            if (build_packet_put((unsigned char *)tmp_key,
                                 key_len,
                                 (unsigned char *)tmp_value,
                                 value_len,
                                 opendht_port,
                                 (unsigned char *)host,
                                 (char*)put_packet, opendht_ttl) != 0)
                    {
                            HIP_DEBUG("Put packet creation failed.\n");
                            return(-1);
                    }
    }  else {
            if (build_packet_put((unsigned char *)tmp_key,
                                 key_len,
                                 (unsigned char *)value,
                                 strlen((char *)value),
                                 opendht_port,
                                 (unsigned char *)host,
                                 (char*)put_packet, opendht_ttl) != 0)
                    {
                            HIP_DEBUG("Put packet creation failed.\n");
                            return(-1);
                    }
    }
    HIP_DEBUG("HTTP packet for put is ready to be sent to queue\n"); 
    return(0);
}

int opendht_send(int sockfd, void *packet)
{
	/*size of packet ???*/
    char put_packet[2048];
    memcpy (put_packet, (char*)packet, strlen((char*)packet)+1);    
    HIP_DEBUG("Actual OpenDHT send starts here\n");
    _HIP_DEBUG("Packet: %s\n",put_packet);
    _HIP_DEBUG("Packet length: %d\n",strlen(put_packet));
    send(sockfd, put_packet, strlen(put_packet), 0);
    return(0);
}
/** 
 * opendht_rm - Builds XML RPC packet and sends it through given socket and reads the response
 * @param sockfd Socket to be used with the send
 * @param key Key for the openDHT
 * @param value Value to be removed to the openDHT
 * @param secret Value to be used as a secret in remove
 * @param host Host address
 * @param response Buffer where the possible error message is saved 
 *
 * @return Returns integer -1 on error, on success 0
 */
int opendht_rm(int sockfd, 
                   unsigned char * key,
                   unsigned char * value, 
                   unsigned char * secret,
                   unsigned char * host,
                   int opendht_port,
                   int opendht_ttl)
{
    int key_len = 0;
    char put_packet[2048];
    char tmp_key[21];
    
    key_len = opendht_handle_key(key, tmp_key);
    
    /* Rm operation */
    memset(put_packet, '\0', sizeof(put_packet));
    if (build_packet_rm((unsigned char *)tmp_key,
                         key_len,
                         (unsigned char *)value,
	                 strlen((char *)value),
                         (unsigned char *)secret,
                         strlen((char *)secret),
                         opendht_port,
                         (unsigned char *)host,
                         put_packet, opendht_ttl) != 0)
        {
            HIP_DEBUG("Rm packet creation failed.\n");
            return(-1);
        }
    HIP_DEBUG("Host address in OpenDHT rm : %s\n", host); 
    HIP_DEBUG("Actual OpenDHT send starts here\n");
    send(sockfd, put_packet, strlen(put_packet), 0);
    return(0);
}

/** 
 * opendht_get - Builds XML RPC packet and sends it through given socket and reads the response
 * @param sockfd Socket to be used with the send
 * @param key Key for the openDHT
 * @param value Value to be stored to the openDHT
 * @param host Host address
 * @param response Buffer where the possible error message is saved 
 *
 * @return Returns integer -1 on error, on success 0
 */
int opendht_get(int sockfd, 
                unsigned char * key, 
                unsigned char * host,
                int port)
{
    int key_len = 0;
    char get_packet[2048];
    char tmp_key[21];

    key_len = opendht_handle_key(key, tmp_key);
    
    /* Get operation */
    memset(get_packet, '\0', sizeof(get_packet));
    if (build_packet_get((unsigned char *)tmp_key,
                         key_len,
                         port,
                         (unsigned char *)host,
                         get_packet) !=0)
        {
            HIP_DEBUG("Get packet creation failed.\n");  
            return(-1);
        }
    
    send(sockfd, get_packet, strlen(get_packet), 0);
    return(0);
}

/**
<<<<<<< HEAD
 * opendht_get_key - creates socket, connects to OpenDHT and gets the value under given key
 *
 * @param gateway A addrinfo struct containing the gateway address
 * @param key Pointer to key to be fetched
 * @param value Pointer to memory area where the corresponding value will be saved
 *
 * @return integer -1 on error, on success 0
 */
int opendht_get_key(struct addrinfo * gateway, const unsigned char * key,
		    unsigned char *value)
{
        int err = 0, sfd = -1, n_addrs = 0;
        int locator_item_count = 0;
        char dht_response[1400];
        char hostname[256];
        char *host_addr = NULL;
        struct hostent *hoste = NULL;
        struct hip_locator *locator;
        struct hip_locator_info_addr_item *locator_address_item = NULL;
        struct in6_addr addr6;
        struct in_addr addr4;
        
        memset(hostname,'\0',sizeof(hostname));
        HIP_IFEL((gethostname(hostname, sizeof(hostname))),-1,"Error getting hostname\n");
        HIP_IFEL(!(hoste = gethostbyname(hostname)),-1,
                 "Encountered an error when getting host address\n");
        if (hoste->h_addrtype == AF_INET)
                host_addr = inet_ntoa(*(struct in_addr *)*hoste->h_addr_list);
        else if (hoste->h_addrtype == AF_INET6) {
                HIP_IFEL(inet_ntop(AF_INET6, &hoste->h_addr_list, 
                                   host_addr, sizeof(INET6_ADDRSTRLEN)),
                         -1,"Error converting host IPv6 address\n");
        }
        else {
                HIP_DEBUG("Unknown host address family\n");
                goto out_err;
        }
        _HIP_DEBUG("Host addresss %s\n", host_addr);
	sfd = init_dht_gateway_socket_gw(sfd, gateway);
        HIP_IFEL((err = connect_dht_gateway(sfd, gateway, 1))
                 ,-1,"OpenDHT connect error\n");  
        memset(dht_response, '\0', sizeof(dht_response));
        HIP_IFEL((err = opendht_get(sfd, (unsigned char *)key, (unsigned char *)host_addr, 5851)),
                 -1, "Opendht_get error");
        HIP_IFEL(opendht_read_response(sfd, dht_response), -1,"Opendht_read_response error\n"); 
        _HIP_DUMP_MSG((struct hip_common *)dht_response);
        /* check if there is locator, if is, take first and give it for the caller
           should give the whole locator and let the caller decide */
        locator = hip_get_param((struct hip_common *)dht_response, HIP_PARAM_LOCATOR);
        if (locator) {
                locator_item_count = hip_get_locator_addr_item_count(locator);
                locator_item_count--;
                locator_address_item = hip_get_locator_first_addr_item(locator);
                /*
                memcpy(&addr6, 
                       (struct in6_addr*)&locator_address_item[0].address, 
                       sizeof(struct in6_addr));
                */
                memcpy(&addr6, 
                       (struct in6_addr*)&locator_address_item[locator_item_count].address, 
                       sizeof(struct in6_addr));
                if (IN6_IS_ADDR_V4MAPPED(&addr6)) {
                        IPV6_TO_IPV4_MAP(&addr6, &addr4);
                        sprintf(value, "%s", inet_ntoa(addr4));
                } else {
                        hip_in6_ntop(&addr6, value);
                        HIP_DEBUG("Value: %s\n", value);
                }
        } else {
                if (ipv6_addr_is_hit((struct in6_addr*)dht_response)) {
                        /* if IPv6 must be HIT */
                        hip_in6_ntop((struct in6_addr *)dht_response, value);
                } else {
                        memcpy(value, dht_response, strlen(dht_response));
                }
        }
 out_err:
        if (sfd) close(sfd); 
        return(err);
}

/**
=======
>>>>>>> c57b067d
 * opendht_handle_value Modifies the key to suitable format for OpenDHT
 *
 * @param value Value to be handled
 * @param out_value Where the value will be saved
 *
 * @return larger than 0 if value was in IPv6 format (len of out_value)
 */
int opendht_handle_value(char * value, char * out_value) 
{
    int err = 0, value_len = 0;
    char tmp_value[21];
    struct in6_addr addrvalue;

    /* check for too long keys and convert HITs to numeric form */
    memset(tmp_value, '\0', sizeof(tmp_value));

    if (inet_pton(AF_INET6, (char *)value, &addrvalue.s6_addr) == 0)
        {
            /* inet_pton failed because of invalid IPv6 address */
            /*copy data to value as it is*/
            /*restricting length to 21, data after it will be lost*/
            memcpy(out_value, value, sizeof(tmp_value)); 
            value_len = sizeof(tmp_value);
            err = value_len;
        } 
    else 
        {
            /* value was in IPv6 format so propably is a HIT */
            memcpy(tmp_value, addrvalue.s6_addr, sizeof(addrvalue.s6_addr));
            value_len = sizeof(addrvalue.s6_addr);
            err = value_len;
            memcpy(out_value, tmp_value, sizeof(tmp_value));
        }
 out_err:
    return(err);
}

/**
 * opendht_handle_key Modifies the key to suitable format for OpenDHT
 *
 * @param key Key to be handled
 * @param out_key Where the key will be saved
 *
 * @return -1 if false otherwise it will be len of out_key
 */
int opendht_handle_key(char * key, char * out_key) 
{
    int err = 0, key_len = 0, i = 0 ;
    unsigned char tmp_key[21];
    struct in6_addr addrkey;
    unsigned char *sha_retval;
	int key_len_specified_in_bytes = 20;
	unsigned char *paddedkey = NULL;
	/* Below three variables are used for key padding logic*/
	int k = 0;
	unsigned char tempChar1 =' ';
	unsigned char tempChar2 =' ';
		
	/* check for too long keys and convert HITs to numeric form */
    memset(tmp_key, '\0', sizeof(tmp_key));

	if (inet_pton(AF_INET6, (char *)key, &addrkey.s6_addr) == 0)
	{
 		/* inet_pton failed because of invalid IPv6 address */
		memset(tmp_key,'\0',sizeof(tmp_key));
		/* strlen works now but maybe not later */
		for (i = 0; i < strlen(key); i++ )
            key[i] = tolower(key[i]);
        if (key[strlen(key)] == '.')
            key[strlen(key)] == '\0';
        sha_retval = SHA1(key, strlen(key), tmp_key); 
        key_len = 20;
		err = key_len;
        _HIP_HEXDUMP("KEY FOR OPENDHT", tmp_key, key_len);
        if (!sha_retval)
        {
        	HIP_DEBUG("SHA1 error when creating key for OpenDHT.\n");
            return(-1);
        }                
    }
    else 
    {
		/* We require only last 100 bits of the HIT. That is to say
		to ignore first 28 bits we need to shift 28 bits left the HIT.
		Follwoing logic does it and zero padding is already done in memset
		above for tmp_key to make it 160 bit long key */
		paddedkey = malloc(key_len_specified_in_bytes +4);
		memset(paddedkey, '\0', key_len_specified_in_bytes +4);
    	memcpy(paddedkey, addrkey.s6_addr, sizeof(addrkey.s6_addr));		
		paddedkey = paddedkey + 3;
		while (k <13)
		{ 	/*We get the MSB hex byte from tempchar1 and LSB temchar2 */
			tempChar1 = *(paddedkey+k);
		 	tempChar2 = *(paddedkey+k+1);
		 	tempChar1 = tempChar1 << 4 ;
		 	tempChar2 = tempChar2 >> 4 ;
		 	*(paddedkey+k) = tempChar1 | tempChar2 ;
		 	k++;
		 }
		HIP_DEBUG("New key value:  %d.\n", k);
		memcpy(tmp_key, paddedkey, k+1);
		key_len = key_len_specified_in_bytes ;
		err = key_len;
	}
	memcpy(out_key, tmp_key, sizeof(tmp_key));
out_err:
	if(paddedkey)
	{
		paddedkey = paddedkey -3 ;
		free(paddedkey);
	}
	return(err);
}

/** 
 * opendht_read_response - Reads from the given socket and parses the XML RPC response
 * @param sockfd Socket to be used with the send
 * @param answer Buffer where the response value will be saved
 *
 * @return Returns integer, same as in read_packet_content
 * TODO: see read_packet_content
 */
int opendht_read_response(int sockfd, char * answer)
{
    int ret = 0, pton_ret = 0;
    int bytes_read;
    char read_buffer[HIP_MAX_PACKET];
    char tmp_buffer[HIP_MAX_PACKET];
    struct in_addr ipv4;
    struct in6_addr ipv6;

    memset(read_buffer, '\0', sizeof(read_buffer));
    do
        {
            memset(tmp_buffer, '\0', sizeof(tmp_buffer));
            bytes_read = recv(sockfd, tmp_buffer, sizeof(tmp_buffer), 0);
            if (bytes_read > 0)
                memcpy(&read_buffer[strlen(read_buffer)], tmp_buffer, sizeof(tmp_buffer));
        }
    while (bytes_read > 0);

    /* Parse answer */
    memset(answer, '\0', sizeof(answer));
    ret = 0;
    ret = read_packet_content(read_buffer, answer);

    /* If answer was IPv4 address mapped to IPv6 revert to IPv4 format*/
    pton_ret = inet_pton(AF_INET6, answer, &ipv6);

    if(IN6_IS_ADDR_V4MAPPED(&ipv6) && pton_ret)
        {
            IPV6_TO_IPV4_MAP(&ipv6, &ipv4);
            sprintf(answer, "%s", inet_ntoa(ipv4));
        }
    return(ret);
}

    
/**
 * hip_opendht_get_key - creates socket, connects to OpenDHT and gets the value under given key
 *
 * @param *value_handler(), a pointer function which treats different values from openDHT based
 * on the function assigned to it by the caller
 * @param gateway A addrinfo struct containing the gateway address
 * @param key Pointer to key to be fetched
 * @param opaque_answer Pointer to memory area where the corresponding value will be saved
 *  	  opaque_answer is set by poiner function sent as param
 * @param dont_verify_hdrr if passed 0 HDRR sig and hostid verification is done, otherwise skipped 
 * @return integer -1 on error, on success 0
 */
int hip_opendht_get_key(int (*value_handler)(unsigned char * packet,
             void * answer),struct addrinfo * gateway, 
            	  	const unsigned char * key, void * opaque_answer, int dont_verify_hdrr)
{
	int err = 0, sfd = -1;
	char dht_response[HIP_MAX_PACKET];
	char hostname[256];
	char *host_addr = NULL;
	struct hostent *hoste = NULL;
	struct in6_addr hit_key; /* To convert DHT key (HIT) to in6_addr structure */
        
	memset(hostname,'\0',sizeof(hostname));
	HIP_IFEL((gethostname(hostname, sizeof(hostname))),-1,"Error getting hostname\n");
	HIP_IFEL(!(hoste = gethostbyname(hostname)),-1,
		"Encountered an error when getting host address\n");
	if (hoste->h_addrtype == AF_INET)
		host_addr = inet_ntoa(*(struct in_addr *)*hoste->h_addr_list);
	else if (hoste->h_addrtype == AF_INET6) {
		HIP_IFEL(inet_ntop(AF_INET6, &hoste->h_addr_list, 
			host_addr, sizeof(INET6_ADDRSTRLEN)),
			-1,"Error converting host IPv6 address\n");
	}
	else {
		HIP_DEBUG("Unknown host address family\n");
		goto out_err;
	}
	/* TODO
	* Following line Temporarily inserted line for openlokup, MUST BE REMOVED
	*/
	host_addr = OPENDHT_GATEWAY;
	_HIP_DEBUG("Host addresss %s\n", host_addr);
	sfd = init_dht_gateway_socket(sfd);
 	HIP_IFEL((err = connect_dht_gateway(sfd, gateway, 1))
			,-1,"OpenDHT connect error\n");  
	memset(dht_response, '\0', sizeof(dht_response));
	HIP_IFEL((err = opendht_get(sfd, (unsigned char *)key, (unsigned char *)host_addr, 5851)),
		-1, "Opendht_get error");
	HIP_IFEL(opendht_read_response(sfd, dht_response), -1,"Opendht_read_response error\n"); 
	_HIP_DUMP_MSG((struct hip_common *)dht_response);
        
	//Call the handler function , passed as a fuunction pointer
	err = value_handler(&dht_response, opaque_answer);
       
	/*Check if we found the key from lokup service or not*/
	if( ((struct hip_common *)dht_response)->payload_len != NULL)
	{
		/*Call the hdrr verification function, in case of hdrr
        * if key for lookup is hit, it has to be hdrr*/
        
     	if ( (inet_pton(AF_INET6, key, &hit_key.s6_addr) == 0) || dont_verify_hdrr)
   		{ 
   			_HIP_DEBUG("lookup is not for HDRR or " 
				"HDRR verification flag not set so skipping verification \n");
   		}
   		else
   		{
   			err = verify_hddr_lib ((struct hip_common *)dht_response,&hit_key);
   			if (err != 0)
   			{
   				/*HDRR verification failed*/
   				opaque_answer = NULL ;
   				HIP_DEBUG("HDRR verification failed \n");
   				err = -1 ;
   			}
   		}
	}
	else
	{
    	err = -1;
	}
out_err:
 	if (sfd) close(sfd); 
	return(err);
}

/**
 * handle_hdrr_value - This function gets the HDRR from packet returned from lookup
 * @param *packet response returned from the lookup service
 * @param *hdrr opaque pointer passed to point to the hdrr result
 * @return status of the operation 0 on success, -1 on failure
 */
int handle_hdrr_value (unsigned char *packet, void *hdrr)
{
	// What to check in response -- why locator ? -- should be nothing
	struct hip_locator *locator;
	locator = hip_get_param((struct hip_common *)packet, HIP_PARAM_LOCATOR);
	if (locator)
	{ 
    	memcpy(hdrr, packet, HIP_MAX_PACKET);
    	return 0 ;
	}
	else
       	return -1 ;		
}

/**
 * handle_locator_all_values - This function copies the locator from packet returned from lookup
 * @param *packet response returned from the lookup service
 * @param *locator_complete opaque pointer passed to point to the locator result
 * @return status of the operation 0 on success, -1 on failure
 */
int handle_locator_all_values (unsigned char *packet, void *locator_complete)
{
	struct hip_locator *locator;
	locator = hip_get_param((struct hip_common *)packet, HIP_PARAM_LOCATOR);
	if (locator)
    { 
		memcpy(locator_complete, locator, HIP_MAX_PACKET);
		return 0 ;
	}
	else
		return -1 ;		
}

/**
 * handle_locator_value - This function copies the 2nd address (ipv4) from
 * the locator from packet returned from lookup
 * 
 * @param *packet response returned from the lookup service
 * @param *locator_ipv4 opaque pointer passed to point to the ipv4 address
 * @return status of the operation 0 on success, -1 on failure
 */
int handle_locator_value (unsigned char *packet, void *locator_ipv4)
{
	struct hip_locator *locator;
    struct hip_locator_info_addr_item *locator_address_item = NULL;
    int locator_item_count = 0;
    struct in6_addr addr6;
    struct in_addr addr4;   
	locator = hip_get_param((struct hip_common *)packet, HIP_PARAM_LOCATOR);
	if (locator) {
       	/* This gets the last address in locator list, 
       	 * which has to be ipv4 address
       	 * */	
        locator_item_count = hip_get_locator_addr_item_count(locator);
		locator_item_count--;
		locator_address_item = hip_get_locator_first_addr_item(locator);
		memcpy(&addr6, 
			(struct in6_addr*)&locator_address_item[locator_item_count].address, 
				sizeof(struct in6_addr));
		if (IN6_IS_ADDR_V4MAPPED(&addr6)) {
			IPV6_TO_IPV4_MAP(&addr6, &addr4);
			sprintf((char*)locator_ipv4, "%s", inet_ntoa(addr4));
		} else {
			hip_in6_ntop(&addr6, (char*)locator_ipv4);
			HIP_DEBUG("Value: %s\n", (char*)locator_ipv4);
		}
		return 0 ;
	}
	else
    	return -1;	
}

/**
 * handle_hit_value - This function copies the hit returned from the lookup service
 * @param *packet response returned from the lookup service
 * @param *hit opaque pointer passed to point to the HIT
 * @return status of the operation 0 on success, -1 on failure
 */
int handle_hit_value (unsigned char *packet, void *hit)
{
	if (ipv6_addr_is_hit((struct in6_addr*)packet)) 
	{
	/* if IPv6 must be HIT */
		hip_in6_ntop((struct in6_addr *)packet, (char*)hit);
		return 0 ;
	} 
	else 
	{
    	return -1 ;
	}
}

/**
 * handle_hit_value - handles just IP (not locator) returned by lookup services
 * @param *packet response returned from the lookup service
 * @param *hit opaque pointer passed to point to the ip
 * @return status of the operation 0 on success, -1 on failure
 */
int handle_ip_value (unsigned char *packet, void *ip)
{
	hip_in6_ntop((struct in6_addr *)packet, (char*)ip);
	if ((char*)ip)
	{
		return 0 ;
	}
	else 
	{
		return -1 ;
	}
}

/**
 * verify_hddr_lib - It sends the dht response to hipdaemon
 * first appending one more user param for holding a structure hdrr_info
 * hdrr_info is used by daemon to mark signature and host id verification results to flags
 * Then adding user header for recognizing the message at daemon side
 * 
 * @param *hipcommonmsg packet returned from the lookup service
 * @param *addrkey key used for the lookup
 * @return OR of the signature and host id verification, 0 in case of success
 */
int verify_hddr_lib (struct hip_common *hipcommonmsg,struct in6_addr *addrkey)
{
	struct hip_hdrr_info hdrr_info;	/* To examine DHT response which contains locator in HDRR*/
	struct hip_hdrr_info *hdrr_info_response; /* To examine daemon response in msg sent for verification*/
	int err = 0 ;
	
	/* Inititalize values for hip_hdrr_info structure before sending it to daemon
	 * */
	memcpy(&hdrr_info.dht_key, addrkey, sizeof(struct in6_addr));
	hdrr_info.sig_verified = -1;
	hdrr_info.hit_verified = -1;
	hip_build_param_hip_hdrr_info(hipcommonmsg, &hdrr_info);
	_HIP_DUMP_MSG (hipcommonmsg);
	/* ASK Signature and Host Id verification INFO FROM DAEMON */
	HIP_INFO("Asking signature verification info from daemon...\n");
	HIP_IFEL(hip_build_user_hdr(hipcommonmsg, SO_HIP_VERIFY_DHT_HDRR_RESP,0),-1,
			"Building daemon header failed\n");
	HIP_IFEL(hip_send_recv_daemon_info(hipcommonmsg), -1, "Send recv daemon info failed\n");
      
	/* Now reading response from the hip common message 
     * if modified by the daemon for the flags for signature and host id
     * verification set in struc hip_hdrr_info
     * */
	hdrr_info_response = hip_get_param (hipcommonmsg, HIP_PARAM_HDRR_INFO);
	_HIP_DUMP_MSG (hipcommonmsg);
	HIP_DEBUG ("Sig verified (0=true): %d\nHit Verified (0=true): %d \n"
		,hdrr_info_response->sig_verified, hdrr_info_response->hit_verified);
	return (hdrr_info_response->sig_verified | hdrr_info_response->hit_verified);

out_err:
	return err;
}

/**
 * handle_cert_key - It prepares the key for publishing certificates
 
 * @param *lhit local hit used
 * @param *rhit hit of the remote host
 * @param *final_key resulting key value after processing
 * @return length of the key or -1 in case of error
 */
int handle_cert_key(struct in6_addr *lhit, struct in6_addr *rhit, void *final_key)
{
	void *result = NULL ;
	unsigned char *sha_retval;
	int key_len = sizeof(rhit->s6_addr)*2;
	
	result = malloc (key_len);
		/*concatenate both*/	
	memcpy(result,&rhit->s6_addr,sizeof(rhit->s6_addr));
	memcpy(result+sizeof(rhit->s6_addr),
				&lhit->s6_addr,sizeof(lhit->s6_addr));
	sha_retval = SHA1(result, key_len, final_key); 
	key_len = 20;
	_HIP_HEXDUMP("KEY FOR OPENDHT", final_key, key_len);
	if (!sha_retval)
	{
     	HIP_DEBUG("SHA1 error when creating key for OpenDHT.\n");
		key_len = -1;
	}
	if(result)
		free (result);
	return key_len ;
}<|MERGE_RESOLUTION|>--- conflicted
+++ resolved
@@ -60,7 +60,7 @@
  *
  * @return Returns positive if socket creation was ok negative on error.
  */
-int init_dht_gateway_socket_gw(int sockfd, struct addrinfo *gateway){
+int init_dht_gateway_socket_gw(int sockfd, struct addrinfo *gateway) {
     //default address family
     int af = AF_INET;
 
@@ -84,60 +84,42 @@
  * 
  * @return Returns 0 on success otherwise -1
  */
-<<<<<<< HEAD
 int resolve_dht_gateway_info(char *gateway_name, 
 			     struct addrinfo ** gateway,
-			     int af){
-=======
-int resolve_dht_gateway_info(char * gateway_name, 
-                             struct addrinfo ** gateway, int gateway_port)
-{
->>>>>>> c57b067d
+			     in_port_t gateway_port,
+			     int af) {
     struct addrinfo hints;
     struct sockaddr_in  *sa_v4 = NULL;
     struct sockaddr_in6 *sa_v6 = NULL;
     int error;
-<<<<<<< HEAD
-
-    if((af != AF_INET) && (af != AF_INET6)){
+    char opendht_serving_gateway_port_str[7];
+
+    if ((af != AF_INET) && (af != AF_INET6)) {
 	error = -1;
 	HIP_DEBUG("Wrong address family!\n");
 	return error;
     }
 
-=======
-    char opendht_serving_gateway_port_str[7];
-    
->>>>>>> c57b067d
     memset(&hints, 0, sizeof(hints));
     hints.ai_family = af;
     hints.ai_socktype = SOCK_STREAM;
     hints.ai_flags = AI_NODHT;
     error = 0;
     
-<<<<<<< HEAD
-    error = getaddrinfo(gateway_name, "5851", &hints, gateway);
-    if(error != 0){
+    sprintf(opendht_serving_gateway_port_str, "%d", gateway_port);
+    error = getaddrinfo(gateway_name, opendht_serving_gateway_port_str, &hints, gateway);
+    if (error != 0) {
         HIP_DEBUG("OpenDHT gateway resolving failed %s\n", gateway_name);
-    }else{
-	if(af == AF_INET){
+    } else {
+	if (af == AF_INET) {
 	    sa_v4 = (struct sockaddr_in *) (*gateway)->ai_addr;
 	    HIP_DEBUG_INADDR("OpenDHT gateway IPv4", &(sa_v4->sin_addr));
-	}else if(af == AF_INET6){
+	} else if (af == AF_INET6) {
 	    sa_v6 = (struct sockaddr_in6 *) (*gateway)->ai_addr;
 	    HIP_DEBUG_IN6ADDR("OpenDHT gateway IPv6", &(sa_v6->sin6_addr));
-=======
-    sprintf(opendht_serving_gateway_port_str, "%d", gateway_port);
-    error = getaddrinfo(gateway_name, opendht_serving_gateway_port_str, &hints, gateway);
-    if (error != 0)
-        HIP_DEBUG("OpenDHT gateway resolving failed. Err: %s\n", gai_strerror(error));
-    else
-	{
-		sa = (struct sockaddr_in *) (*gateway)->ai_addr;
-		HIP_DEBUG("OpenDHT gateway IPv4: %s\n", inet_ntoa(sa->sin_addr));
->>>>>>> c57b067d
-	}
-    }
+	}
+    }
+
     return error;
 }
 
@@ -431,91 +413,6 @@
 }
 
 /**
-<<<<<<< HEAD
- * opendht_get_key - creates socket, connects to OpenDHT and gets the value under given key
- *
- * @param gateway A addrinfo struct containing the gateway address
- * @param key Pointer to key to be fetched
- * @param value Pointer to memory area where the corresponding value will be saved
- *
- * @return integer -1 on error, on success 0
- */
-int opendht_get_key(struct addrinfo * gateway, const unsigned char * key,
-		    unsigned char *value)
-{
-        int err = 0, sfd = -1, n_addrs = 0;
-        int locator_item_count = 0;
-        char dht_response[1400];
-        char hostname[256];
-        char *host_addr = NULL;
-        struct hostent *hoste = NULL;
-        struct hip_locator *locator;
-        struct hip_locator_info_addr_item *locator_address_item = NULL;
-        struct in6_addr addr6;
-        struct in_addr addr4;
-        
-        memset(hostname,'\0',sizeof(hostname));
-        HIP_IFEL((gethostname(hostname, sizeof(hostname))),-1,"Error getting hostname\n");
-        HIP_IFEL(!(hoste = gethostbyname(hostname)),-1,
-                 "Encountered an error when getting host address\n");
-        if (hoste->h_addrtype == AF_INET)
-                host_addr = inet_ntoa(*(struct in_addr *)*hoste->h_addr_list);
-        else if (hoste->h_addrtype == AF_INET6) {
-                HIP_IFEL(inet_ntop(AF_INET6, &hoste->h_addr_list, 
-                                   host_addr, sizeof(INET6_ADDRSTRLEN)),
-                         -1,"Error converting host IPv6 address\n");
-        }
-        else {
-                HIP_DEBUG("Unknown host address family\n");
-                goto out_err;
-        }
-        _HIP_DEBUG("Host addresss %s\n", host_addr);
-	sfd = init_dht_gateway_socket_gw(sfd, gateway);
-        HIP_IFEL((err = connect_dht_gateway(sfd, gateway, 1))
-                 ,-1,"OpenDHT connect error\n");  
-        memset(dht_response, '\0', sizeof(dht_response));
-        HIP_IFEL((err = opendht_get(sfd, (unsigned char *)key, (unsigned char *)host_addr, 5851)),
-                 -1, "Opendht_get error");
-        HIP_IFEL(opendht_read_response(sfd, dht_response), -1,"Opendht_read_response error\n"); 
-        _HIP_DUMP_MSG((struct hip_common *)dht_response);
-        /* check if there is locator, if is, take first and give it for the caller
-           should give the whole locator and let the caller decide */
-        locator = hip_get_param((struct hip_common *)dht_response, HIP_PARAM_LOCATOR);
-        if (locator) {
-                locator_item_count = hip_get_locator_addr_item_count(locator);
-                locator_item_count--;
-                locator_address_item = hip_get_locator_first_addr_item(locator);
-                /*
-                memcpy(&addr6, 
-                       (struct in6_addr*)&locator_address_item[0].address, 
-                       sizeof(struct in6_addr));
-                */
-                memcpy(&addr6, 
-                       (struct in6_addr*)&locator_address_item[locator_item_count].address, 
-                       sizeof(struct in6_addr));
-                if (IN6_IS_ADDR_V4MAPPED(&addr6)) {
-                        IPV6_TO_IPV4_MAP(&addr6, &addr4);
-                        sprintf(value, "%s", inet_ntoa(addr4));
-                } else {
-                        hip_in6_ntop(&addr6, value);
-                        HIP_DEBUG("Value: %s\n", value);
-                }
-        } else {
-                if (ipv6_addr_is_hit((struct in6_addr*)dht_response)) {
-                        /* if IPv6 must be HIT */
-                        hip_in6_ntop((struct in6_addr *)dht_response, value);
-                } else {
-                        memcpy(value, dht_response, strlen(dht_response));
-                }
-        }
- out_err:
-        if (sfd) close(sfd); 
-        return(err);
-}
-
-/**
-=======
->>>>>>> c57b067d
  * opendht_handle_value Modifies the key to suitable format for OpenDHT
  *
  * @param value Value to be handled
@@ -713,51 +610,46 @@
 		goto out_err;
 	}
 	/* TODO
-	* Following line Temporarily inserted line for openlokup, MUST BE REMOVED
-	*/
+	 * Following line Temporarily inserted line for openlokup, MUST BE REMOVED
+	 */
 	host_addr = OPENDHT_GATEWAY;
 	_HIP_DEBUG("Host addresss %s\n", host_addr);
 	sfd = init_dht_gateway_socket(sfd);
  	HIP_IFEL((err = connect_dht_gateway(sfd, gateway, 1))
 			,-1,"OpenDHT connect error\n");  
 	memset(dht_response, '\0', sizeof(dht_response));
-	HIP_IFEL((err = opendht_get(sfd, (unsigned char *)key, (unsigned char *)host_addr, 5851)),
+	HIP_IFEL((err = opendht_get(sfd, (unsigned char *)key, (unsigned char *)host_addr, OPENDHT_PORT)),
 		-1, "Opendht_get error");
 	HIP_IFEL(opendht_read_response(sfd, dht_response), -1,"Opendht_read_response error\n"); 
 	_HIP_DUMP_MSG((struct hip_common *)dht_response);
         
 	//Call the handler function , passed as a fuunction pointer
-	err = value_handler(&dht_response, opaque_answer);
+	err = value_handler(dht_response, opaque_answer);
        
 	/*Check if we found the key from lokup service or not*/
-	if( ((struct hip_common *)dht_response)->payload_len != NULL)
-	{
-		/*Call the hdrr verification function, in case of hdrr
-        * if key for lookup is hit, it has to be hdrr*/
-        
-     	if ( (inet_pton(AF_INET6, key, &hit_key.s6_addr) == 0) || dont_verify_hdrr)
-   		{ 
-   			_HIP_DEBUG("lookup is not for HDRR or " 
-				"HDRR verification flag not set so skipping verification \n");
-   		}
-   		else
-   		{
-   			err = verify_hddr_lib ((struct hip_common *)dht_response,&hit_key);
-   			if (err != 0)
-   			{
-   				/*HDRR verification failed*/
-   				opaque_answer = NULL ;
-   				HIP_DEBUG("HDRR verification failed \n");
-   				err = -1 ;
-   			}
-   		}
-	}
-	else
-	{
-    	err = -1;
-	}
+	HIP_IFEL((((struct hip_common *)dht_response)->payload_len == NULL),
+		 -1, "NULL response\n");
+
+	/* Call the hdrr verification function, in case of hdrr
+	   if key for lookup is hit, it has to be hdrr */
+	
+	if ((inet_pton(AF_INET6, key, &hit_key.s6_addr) == 0) || dont_verify_hdrr) { 
+		_HIP_DEBUG("lookup is not for HDRR or " 
+			   "HDRR verification flag not set so skipping verification \n");
+	} else {
+		err = verify_hddr_lib ((struct hip_common *)dht_response,&hit_key);
+		if (err != 0) {
+			/*HDRR verification failed*/
+			opaque_answer = NULL ;
+			HIP_DEBUG("HDRR verification failed \n");
+			err = -1 ;
+		}
+	}
+
 out_err:
- 	if (sfd) close(sfd); 
+ 	if (sfd)
+		close(sfd); 
+
 	return(err);
 }
 
