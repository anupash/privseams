/** @file
 * A header file for input.c.
 *
 * @author  Janne Lundberg
 * @author  Miika Komu
 * @author  Mika Kousa
 * @author  Kristian Slavov
 * @author  Anthony D. Joseph
 * @author  Bing Zhou
 * @author  Tobias Heer
 * @author  Samu Varjonen
 * @author  Rene Hummen
 * @author  Tim Just
 * @note    Distributed under <a href="http://www.gnu.org/licenses/gpl2.txt">GNU/GPL</a>.
 */
#ifndef HIP_HIPD_INPUT_H
#define HIP_HIPD_INPUT_H

#include "config.h"
#ifdef CONFIG_HIP_RVS
  #include "hiprelay.h"
#endif

#include "lib/core/state.h"
#include "lib/core/debug.h"
#include "lib/core/protodefs.h"

<<<<<<< HEAD
struct pseudo_header6 {
    unsigned char src_addr[16];
    unsigned char dst_addr[16];
    uint32_t      packet_length;
    unsigned char zero[3];
    uint8_t       next_hdr;
};

struct pseudo_header {
    unsigned char src_addr[4];
    unsigned char dst_addr[4];
    uint8_t       zero;
    uint8_t       protocol;
    uint16_t      packet_length;
=======
struct hi3_ipv4_addr {
    uint8_t             sin_family;
    struct in_addr sin_addr;
};

struct hi3_ipv6_addr {
    uint8_t              sin6_family;
    struct in6_addr sin6_addr;
>>>>>>> 06e6879b
};

/**
 * Checks for illegal controls in a HIP packet Controls field.
 *
 * <b>Do not confuse these controls with host association control fields.</b> HIP
 * packet Controls field values are dictated in RFCs/I-Ds. Therefore any bit
 * that is not dictated in these documents should not appear in the message and
 * should not be among legal values. Host association controls, on the other
 * hand are implementation specific values, and can be used as we please. Just
 * don't put those bits on wire!
 *
 * @param controls control value to be checked
 * @param legal    legal control values to check @c controls against
 * @return         1 if there are no illegal control values in @c controls,
 *                 otherwise 0.
 * @note           controls are given in host byte order.
 */
static inline int hip_controls_sane(uint16_t controls, uint16_t legal)
{
    _HIP_DEBUG("hip_controls_sane() invoked.\n");
    return ((controls & HIP_PACKET_CTRL_ANON) | legal) == legal;
}

int hip_verify_packet_hmac(struct hip_common *msg,
                           struct hip_crypto_key *crypto_key);

int hip_verify_packet_hmac_general(struct hip_common *msg,
                                   const struct hip_crypto_key *crypto_key,
                                   const hip_tlv_type_t parameter_type);

int hip_verify_packet_rvs_hmac(struct hip_common *msg,
                               struct hip_crypto_key *crypto_key);

int hip_receive_control_packet(struct hip_packet_context *packet_ctx);

int hip_receive_udp_control_packet(struct hip_packet_context *packet_ctx);

int hip_handle_i1(const uint8_t packet_type,
                  const uint32_t ha_state,
                  struct hip_packet_context *ctx);

int hip_handle_i2_in_i2_sent(const uint8_t packet_type,
                             const uint32_t ha_state,
                             struct hip_packet_context *ctx);

int hip_handle_i2(const uint8_t packet_type,
                  const uint32_t ha_state,
                  struct hip_packet_context *ctx);

int hip_handle_notify(const uint8_t packet_type,
                      const uint32_t ha_state,
                      struct hip_packet_context *ctx);

int hip_handle_r1(const uint8_t packet_type,
                  const uint32_t ha_state,
                  struct hip_packet_context *ctx);

int hip_handle_r2(const uint8_t packet_type,
                  const uint32_t ha_state,
                  struct hip_packet_context *packet_ctx);

int hip_produce_keying_material(struct hip_packet_context *packet_ctx,
                                uint64_t I,
                                uint64_t J,
                                struct hip_dh_public_value **dhpv);

#endif /* HIP_HIPD_INPUT_H */<|MERGE_RESOLUTION|>--- conflicted
+++ resolved
@@ -25,7 +25,6 @@
 #include "lib/core/debug.h"
 #include "lib/core/protodefs.h"
 
-<<<<<<< HEAD
 struct pseudo_header6 {
     unsigned char src_addr[16];
     unsigned char dst_addr[16];
@@ -40,16 +39,6 @@
     uint8_t       zero;
     uint8_t       protocol;
     uint16_t      packet_length;
-=======
-struct hi3_ipv4_addr {
-    uint8_t             sin_family;
-    struct in_addr sin_addr;
-};
-
-struct hi3_ipv6_addr {
-    uint8_t              sin6_family;
-    struct in6_addr sin6_addr;
->>>>>>> 06e6879b
 };
 
 /**
