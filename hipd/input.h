--- conflicted
+++ resolved
@@ -35,12 +35,8 @@
 #include "util.h"
 #include "state.h"
 #include "oppdb.h"
-<<<<<<< HEAD
-
 #include "pjnath.h"
-=======
 #include "registration.h"
->>>>>>> 72ac6f36
 
 #if defined CONFIG_HIP_HI3
 #include "i3_client_api.h"
@@ -177,6 +173,16 @@
  */
 int hip_verify_packet_rvs_hmac(struct hip_common *, struct hip_crypto_key *);
 
+
+/**
+ * Verifies packet Full Relay_HMAC
+ * @param msg HIP packet
+ * @param entry HA
+ *
+ * @return 0 if HMAC was validated successfully, < 0 if HMAC could
+ * not be validated.
+ */
+int hip_verify_packet_full_relay_hmac(struct hip_common *, struct hip_crypto_key *);
 /**
  * Decides what action to take for an incoming HIP control packet.
  *
@@ -519,7 +525,12 @@
  * @return 0 on success, < 0 on error.
  */
 int hip_create_r2(struct hip_context *, struct in6_addr *,
-		  struct in6_addr *, hip_ha_t *, hip_portpair_t *);
+		  struct in6_addr *, 
+		  hip_ha_t *, 
+		  hip_portpair_t *,	  
+		  in6_addr_t *dest,
+		  in_port_t  dest_port,
+		  hip_tlv_type_t param_type);
 
 // 2007-02-26 oleg
 // prototype
