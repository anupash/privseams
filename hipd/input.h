--- conflicted
+++ resolved
@@ -26,32 +26,12 @@
 #include "lib/core/debug.h"
 #include "lib/core/protodefs.h"
 
-<<<<<<< HEAD
-struct pseudo_header6
-{
-        unsigned char src_addr[16];
-        unsigned char dst_addr[16];
-        u32 packet_length;
-        unsigned char zero[3];
-        u8 next_hdr;
-=======
-struct hi3_ipv4_addr {
-    u8             sin_family;
-    struct in_addr sin_addr;
-};
-
-struct hi3_ipv6_addr {
-    u8              sin6_family;
-    struct in6_addr sin6_addr;
-};
-
 struct pseudo_header6 {
     unsigned char src_addr[16];
     unsigned char dst_addr[16];
     u32           packet_length;
     unsigned char zero[3];
     u8            next_hdr;
->>>>>>> d5ee844c
 };
 
 struct pseudo_header {
