/** @file
 * A header file for input.c.
 *
 * @author  Janne Lundberg
 * @author  Miika Komu
 * @author  Mika Kousa
 * @author  Kristian Slavov
 * @author  Anthony D. Joseph
 * @author  Bing Zhou
 * @author  Tobias Heer
 * @author  Samu Varjonen
 * @author  Rene Hummen
 * @author  Tim Just
 * @note    Distributed under <a href="http://www.gnu.org/licenses/gpl2.txt">GNU/GPL</a>.
 */
#ifndef HIP_HIPD_INPUT_H
#define HIP_HIPD_INPUT_H

#ifdef HAVE_CONFIG_H
  #include "config.h"
#endif /* HAVE_CONFIG_H */

#ifdef CONFIG_HIP_RVS
  #include "hiprelay.h"
#endif

#include "lib/core/state.h"
#include "lib/core/debug.h"
#include "lib/core/protodefs.h"

<<<<<<< HEAD
=======
struct hi3_ipv4_addr {
    uint8_t             sin_family;
    struct in_addr sin_addr;
};

struct hi3_ipv6_addr {
    uint8_t              sin6_family;
    struct in6_addr sin6_addr;
};

>>>>>>> 2acd800c
struct pseudo_header6 {
    unsigned char src_addr[16];
    unsigned char dst_addr[16];
    uint32_t           packet_length;
    unsigned char zero[3];
    uint8_t            next_hdr;
};

struct pseudo_header {
    unsigned char src_addr[4];
    unsigned char dst_addr[4];
    uint8_t            zero;
    uint8_t            protocol;
    uint16_t           packet_length;
};

/**
 * Checks for illegal controls in a HIP packet Controls field.
 *
 * <b>Do not confuse these controls with host association control fields.</b> HIP
 * packet Controls field values are dictated in RFCs/I-Ds. Therefore any bit
 * that is not dictated in these documents should not appear in the message and
 * should not be among legal values. Host association controls, on the other
 * hand are implementation specific values, and can be used as we please. Just
 * don't put those bits on wire!
 *
 * @param controls control value to be checked
 * @param legal    legal control values to check @c controls against
 * @return         1 if there are no illegal control values in @c controls,
 *                 otherwise 0.
 * @note           controls are given in host byte order.
 */
static inline int hip_controls_sane(uint16_t controls, uint16_t legal)
{
    _HIP_DEBUG("hip_controls_sane() invoked.\n");
    return ((controls & HIP_PACKET_CTRL_ANON) | legal) == legal;
}

int hip_verify_packet_hmac(struct hip_common *msg,
                           struct hip_crypto_key *crypto_key);

int hip_verify_packet_hmac_general(struct hip_common *msg,
                                   const struct hip_crypto_key *crypto_key,
                                   const hip_tlv_type_t parameter_type);

int hip_verify_packet_rvs_hmac(struct hip_common *msg,
                               struct hip_crypto_key *crypto_key);

int hip_receive_control_packet(struct hip_common *msg,
                               struct in6_addr *src_addr,
                               struct in6_addr *dst_addr,
                               hip_portpair_t *msg_info);

int hip_receive_udp_control_packet(struct hip_common *msg,
                                   struct in6_addr *saddr,
                                   struct in6_addr *daddr,
                                   hip_portpair_t *info);

int hip_receive_bos(struct hip_common *bos, struct in6_addr *bos_saddr,
                    struct in6_addr *bos_daddr, hip_ha_t *entry, hip_portpair_t *bos_info);

int hip_handle_i1(const uint32_t packet_type,
                  const uint32_t ha_state,
                  struct hip_packet_context *ctx);

int hip_handle_i2_in_i2_sent(const uint32_t packet_type,
                             const uint32_t ha_state,
                             struct hip_packet_context *ctx);

int hip_handle_i2(const uint32_t packet_type,
                  const uint32_t ha_state,
                  struct hip_packet_context *ctx);

int hip_handle_notify(const uint32_t packet_type,
                      const uint32_t ha_state,
                      struct hip_packet_context *ctx);

int hip_handle_r1(const uint32_t packet_type,
                  const uint32_t ha_state,
                  struct hip_packet_context *ctx);

int hip_handle_r2(const uint32_t packet_type,
                  const uint32_t ha_state,
                  struct hip_packet_context *packet_ctx);

int hip_produce_keying_material(struct hip_packet_context *packet_ctx,
                                uint64_t I,
                                uint64_t J,
                                struct hip_dh_public_value **dhpv);

#endif /* HIP_HIPD_INPUT_H */<|MERGE_RESOLUTION|>--- conflicted
+++ resolved
@@ -28,33 +28,20 @@
 #include "lib/core/debug.h"
 #include "lib/core/protodefs.h"
 
-<<<<<<< HEAD
-=======
-struct hi3_ipv4_addr {
-    uint8_t             sin_family;
-    struct in_addr sin_addr;
-};
-
-struct hi3_ipv6_addr {
-    uint8_t              sin6_family;
-    struct in6_addr sin6_addr;
-};
-
->>>>>>> 2acd800c
 struct pseudo_header6 {
     unsigned char src_addr[16];
     unsigned char dst_addr[16];
-    uint32_t           packet_length;
+    uint32_t      packet_length;
     unsigned char zero[3];
-    uint8_t            next_hdr;
+    uint8_t       next_hdr;
 };
 
 struct pseudo_header {
     unsigned char src_addr[4];
     unsigned char dst_addr[4];
-    uint8_t            zero;
-    uint8_t            protocol;
-    uint16_t           packet_length;
+    uint8_t       zero;
+    uint8_t       protocol;
+    uint16_t      packet_length;
 };
 
 /**
