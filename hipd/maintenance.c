/*
 * This program is free software; you can redistribute it and/or modify
 * it under the terms of the GNU General Public License as published by
 * the Free Software Foundation; either version 2 of the License, or
 * (at your option) any later version.
 *
 * This program is distributed in the hope that it will be useful,
 * but WITHOUT ANY WARRANTY; without even the implied warranty of
 * MERCHANTABILITY or FITNESS FOR A PARTICULAR PURPOSE.  See the
 * GNU General Public License for more details.
 */

#include "maintenance.h"
<<<<<<< HEAD
#if 0
/* @todo: why the heck do we need this here on linux? */
struct in6_pktinfo
{
  struct in6_addr ipi6_addr;  /* src/dst IPv6 address */
  unsigned int ipi6_ifindex;  /* send/recv interface index */
};
#endif
=======

#ifdef ANDROID_CHANGES
#define icmp6hdr icmp6_hdr
#define icmp6_identifier icmp6_id
#define ICMPV6_ECHO_REPLY ICMP6_ECHO_REPLY
#endif

>>>>>>> 5b0a68ad
int hip_firewall_sock_lsi_fd = -1;

float retrans_counter = HIP_RETRANSMIT_INIT;
float opp_fallback_counter = HIP_OPP_FALLBACK_INIT;
float precreate_counter = HIP_R1_PRECREATE_INIT;
int nat_keep_alive_counter = HIP_NAT_KEEP_ALIVE_INTERVAL;
float opendht_counter = OPENDHT_REFRESH_INIT;
float queue_counter = QUEUE_CHECK_INIT;
int force_exit_counter = FORCE_EXIT_COUNTER_START;
int cert_publish_counter = CERTIFICATE_PUBLISH_INTERVAL;
int heartbeat_counter = 0;
int hip_firewall_status = 0;
int fall, retr;

extern int hip_opendht_inuse;
extern char opendht_name_mapping;
extern int opendht_serving_gateway_port;
extern int opendht_serving_gateway_ttl;
extern int hip_opendht_error_count;
extern int opendht_error;
extern char opendht_host_name[];
extern struct addrinfo * opendht_serving_gateway; 
extern int hip_icmp_interval;
extern int hip_icmp_sock;
extern char opendht_current_key[];
extern hip_common_t * opendht_current_hdrr;
extern unsigned char opendht_hdrr_secret;
extern unsigned char opendht_hash_of_value;

#ifdef CONFIG_HIP_AGENT
extern sqlite3* daemon_db;
#endif

/**
 * Handle packet retransmissions.
 */
int hip_handle_retransmission(hip_ha_t *entry, void *current_time)
{
	int err = 0;
	time_t *now = (time_t*) current_time;

	if (entry->hip_msg_retrans.buf == NULL)
		goto out_err;

	_HIP_DEBUG("Time to retrans: %d Retrans count: %d State: %s\n",
		   entry->hip_msg_retrans.last_transmit + HIP_RETRANSMIT_WAIT - *now,
		   entry->hip_msg_retrans.count, hip_state_str(entry->state));

	_HIP_DEBUG_HIT("hit_peer", &entry->hit_peer);
	_HIP_DEBUG_HIT("hit_our", &entry->hit_our);

	/* check if the last transmision was at least RETRANSMIT_WAIT seconds ago */
	if(*now - HIP_RETRANSMIT_WAIT > entry->hip_msg_retrans.last_transmit){
		_HIP_DEBUG("%d %d %d\n",entry->hip_msg_retrans.count,
			  entry->state, entry->retrans_state);
		if ((entry->hip_msg_retrans.count > 0) && entry->hip_msg_retrans.buf &&
		    ((entry->state != HIP_STATE_ESTABLISHED && entry->retrans_state != entry->state) ||
		     (entry->update_state != 0 && entry->retrans_state != entry->update_state) ||
		     entry->light_update_retrans == 1)) {
			HIP_DEBUG("state=%d, retrans_state=%d, update_state=%d\n",
				  entry->state, entry->retrans_state, entry->update_state, entry->retrans_state);

			/* @todo: verify that this works over slow ADSL line */
			err = entry->hadb_xmit_func->
				hip_send_pkt(&entry->hip_msg_retrans.saddr,
					     &entry->hip_msg_retrans.daddr,
					     (entry->nat_mode ? hip_get_local_nat_udp_port() : 0),
						     entry->peer_udp_port,
					     entry->hip_msg_retrans.buf,
					     entry, 0);

			/* Set entry state, if previous state was unassosiated
			   and type is I1. */
			if (!err && hip_get_msg_type(entry->hip_msg_retrans.buf)
			    == HIP_I1 && entry->state == HIP_STATE_UNASSOCIATED) {
				HIP_DEBUG("Resent I1 succcesfully\n");
				entry->state = HIP_STATE_I1_SENT;
			}

			entry->hip_msg_retrans.count--;
			/* set the last transmission time to the current time value */
			time(&entry->hip_msg_retrans.last_transmit);
		} else {
			if (entry->hip_msg_retrans.buf)
				HIP_FREE(entry->hip_msg_retrans.buf);
			entry->hip_msg_retrans.buf = NULL;
			entry->hip_msg_retrans.count = 0;

			if (entry->state == HIP_STATE_ESTABLISHED)
				entry->retrans_state = entry->update_state;
			else
				entry->retrans_state = entry->state;
		}
	}

 out_err:

	return err;
}

#ifdef CONFIG_HIP_OPPORTUNISTIC
int hip_scan_opp_fallback()
{
	int err = 0;
	time_t current_time;
	time(&current_time);

	HIP_IFEL(hip_for_each_opp(hip_handle_opp_fallback, &current_time), 0,
		 "for_each_ha err.\n");
 out_err:
	return err;
}
#endif

/**
 * Find packets, that should be retransmitted.
 */
int hip_scan_retransmissions()
{
	int err = 0;
	time_t current_time;
	time(&current_time);
	HIP_IFEL(hip_for_each_ha(hip_handle_retransmission, &current_time), 0,
		 "for_each_ha err.\n");
 out_err:
	return err;
}

/**
 * Send one local HIT to agent, enumerative function.
 */
int hip_agent_add_lhit(struct hip_host_id_entry *entry, void *msg)
{
	int err = 0;

	err = hip_build_param_contents(msg, (void *)&entry->lhi.hit,
				       HIP_PARAM_HIT,
	                               sizeof(struct in6_addr));
	if (err)
	{
		HIP_ERROR("build param hit failed: %s\n", strerror(err));
		goto out_err;
	}

out_err:
	return (err);
}


/**
 * Send local HITs to agent.
 */
int hip_agent_add_lhits(void)
{
	struct hip_common *msg = NULL;
	int err = 0, n;
	socklen_t alen;

#ifdef CONFIG_HIP_AGENT
/*	if (!hip_agent_is_alive())
	{
		return (-ENOENT);
	}*/

	msg = malloc(HIP_MAX_PACKET);
	if (!msg)
	{
		HIP_ERROR("malloc failed\n");
		goto out_err;
	}
	hip_msg_init(msg);

	HIP_IFEL(hip_for_each_hi(hip_agent_add_lhit, msg), 0,
	         "for_each_hi err.\n");

	err = hip_build_user_hdr(msg, SO_HIP_ADD_DB_HI, 0);
	if (err)
	{
		HIP_ERROR("build hdr failed: %s\n", strerror(err));
		goto out_err;
	}

	n = hip_send_agent(msg);
	if (n < 0)
	{
		HIP_ERROR("Sendto() failed.\n");
		err = -1;
		goto out_err;
	}
	else {
		HIP_DEBUG("Sendto() OK.\n");
	}

#endif

out_err:
	if (msg)
		free(msg);
	return (err);
}


/**
 * Send one used remote HIT to agent, enumerative function.
 */
int hip_agent_send_rhit(hip_ha_t *entry, void *msg)
{
	int err = 0;

	if (entry->state != HIP_STATE_ESTABLISHED) return (err);

	err = hip_build_param_contents(msg, (void *)&entry->hit_peer, HIP_PARAM_HIT,
	                               sizeof(struct in6_addr));
/*	err = hip_build_param_contents(msg, (void *)&entry->hit_our, HIP_PARAM_HIT,
	                               sizeof(struct in6_addr));*/
	if (err)
	{
		HIP_ERROR("build param hit failed: %s\n", strerror(err));
		goto out_err;
	}

out_err:
	return (err);
}


/**
 * Send remote HITs in use (hadb entrys) to agent.
 */
int hip_agent_send_remote_hits(void)
{
	struct hip_common *msg = NULL;
	int err = 0, n;

#ifdef CONFIG_HIP_AGENT
	msg = malloc(HIP_MAX_PACKET);
	if (!msg)
	{
		HIP_ERROR("malloc failed\n");
		goto out_err;
	}
	hip_msg_init(msg);

	HIP_IFEL(hip_for_each_ha(hip_agent_send_rhit, msg), 0,
	         "for_each_ha err.\n");

	err = hip_build_user_hdr(msg, SO_HIP_UPDATE_HIU, 0);
	if (err)
	{
		HIP_ERROR("build hdr failed: %s\n", strerror(err));
		goto out_err;
	}

	n = hip_send_agent(msg);
	if (n < 0)
	{
		HIP_ERROR("Sendto() failed.\n");
		err = -1;
		goto out_err;
	}
//	else HIP_DEBUG("Sendto() OK.\n");

#endif

out_err:
	if (msg)
		free(msg);
	return (err);
}


/**
 * Filter packet trough agent.
 */
int hip_agent_filter(struct hip_common *msg,
                     struct in6_addr *src_addr,
                     struct in6_addr *dst_addr,
	                 hip_portpair_t *msg_info)
{
	struct hip_common *user_msg = NULL;
	int err = 0;
	int n, sendn;
	hip_ha_t *ha_entry;
	struct in6_addr hits;

	if (!hip_agent_is_alive())
	{
		return (-ENOENT);
	}

	HIP_DEBUG("Filtering hip control message trough agent,"
	          " message body size is %d bytes.\n",
	          hip_get_msg_total_len(msg) - sizeof(struct hip_common));

	/* Create packet for agent. */
	HIP_IFE(!(user_msg = hip_msg_alloc()), -1);
	HIP_IFE(hip_build_user_hdr(user_msg, hip_get_msg_type(msg), 0), -1);
	HIP_IFE(hip_build_param_contents(user_msg, msg, HIP_PARAM_ENCAPS_MSG,
	                                 hip_get_msg_total_len(msg)), -1);
	HIP_IFE(hip_build_param_contents(user_msg, src_addr, HIP_PARAM_SRC_ADDR,
	                                 sizeof(*src_addr)), -1);
	HIP_IFE(hip_build_param_contents(user_msg, dst_addr, HIP_PARAM_DST_ADDR,
	                                 sizeof(*dst_addr)), -1);
	HIP_IFE(hip_build_param_contents(user_msg, msg_info, HIP_PARAM_PORTPAIR,
	                                 sizeof(*msg_info)), -1);

	n = hip_send_agent(user_msg);
	if (n < 0)
	{
		HIP_ERROR("Sendto() failed.\n");
		err = -1;
		goto out_err;
	}

	HIP_DEBUG("Sent %d bytes to agent for handling.\n", n);

out_err:
	if (user_msg)
		free(user_msg);
	return (err);
}


/**
 * Send new status of given state to agent.
 */
int hip_agent_update_status(int msg_type, void *data, size_t size)
{
	struct hip_common *user_msg = NULL;
	int err = 0;
	int n;

	if (!hip_agent_is_alive())
	{
		return (-ENOENT);
	}

	/* Create packet for agent. */
	HIP_IFE(!(user_msg = hip_msg_alloc()), -1);
	HIP_IFE(hip_build_user_hdr(user_msg, msg_type, 0), -1);
	if (size > 0 && data != NULL)
	{
		HIP_IFE(hip_build_param_contents(user_msg, data, HIP_PARAM_ENCAPS_MSG,
		                                 size), -1);
	}

	n = hip_send_agent(user_msg);
	if (n < 0)
	{
		HIP_ERROR("Sendto() failed.\n");
		err = -1;
		goto out_err;
	}

out_err:
	if (user_msg)
		free(user_msg);
	return err;
}


/**
 * Update different items status to agent.
 */
int hip_agent_update(void)
{
	hip_agent_add_lhits();
	/* remove by santtu
	if (hip_nat_is())
		hip_agent_update_status(SO_HIP_SET_NAT_ON, NULL, 0);
	else
		hip_agent_update_status(SO_HIP_SET_NAT_OFF, NULL, 0);
		*/
	//add by santtu
	hip_agent_update_status(hip_get_nat_mode(), NULL, 0);
	//end add

	return 0;
}


/**
 * register_to_dht - Insert mapping for local host IP addresses to HITs to the queue.
 */
void register_to_dht()
{  
#ifdef CONFIG_HIP_OPENDHT
	int i, pub_addr_ret = 0, err = 0;
	char tmp_hit_str[INET6_ADDRSTRLEN + 2];
	struct in6_addr tmp_hit;
	
	/* Check if OpenDHT is off then out_err*/
	HIP_IFE((hip_opendht_inuse != SO_HIP_DHT_ON), 0);
	
	HIP_IFEL(hip_get_default_hit(&tmp_hit), -1, "No HIT found\n");

	hip_convert_hit_to_str(&tmp_hit, NULL, opendht_current_key);
	hip_convert_hit_to_str(&tmp_hit, NULL, tmp_hit_str);

	publish_hit(&opendht_name_mapping, tmp_hit_str);
	pub_addr_ret = publish_addr(tmp_hit_str);

#endif	/* CONFIG_HIP_OPENDHT */             
 out_err:
	return;
}
/**
 * publish_hit
 * This function creates HTTP packet for publish HIT
 * and writes it in the queue for sending
 * @param *hostname
 * @param *hit_str
 *
 * @return void
 */
void publish_hit(char *hostname, char *tmp_hit_str)
{
	char out_packet[HIP_MAX_PACKET]; /*Assuming HIP Max packet length, max for DHT put*/
	int err = 0;
	
#ifdef CONFIG_HIP_OPENDHT
	HIP_IFE((hip_opendht_inuse != SO_HIP_DHT_ON), 0);

	memset(out_packet, '\0', HIP_MAX_PACKET);
	opendht_error = opendht_put((unsigned char *)hostname,
				    (unsigned char *)tmp_hit_str, 
				    (unsigned char *)opendht_host_name,
				    opendht_serving_gateway_port,
				    opendht_serving_gateway_ttl,out_packet);
	
        if (opendht_error < 0) {
        	HIP_DEBUG("HTTP packet creation for FDQN->HIT PUT failed.\n");
	} else {
		HIP_DEBUG("Sending FDQN->HIT PUT packet to queue. Packet Length: %d\n",strlen(out_packet)+1);
		opendht_error = hip_write_to_opendht_queue(out_packet,strlen(out_packet)+1);
		if (opendht_error < 0) {
        		HIP_DEBUG ("Failed to insert FDQN->HIT PUT data in queue \n");
		}
	}
#endif	/* CONFIG_HIP_OPENDHT */
                       
 out_err:
        return;
}

/**
 * publish address
 * This function creates HTTP packet for publish address
 * and writes it in the queue for sending
 * @param *hit_str
 * @param *addr_str
 * @param *netdev_address
 *
 * @return int 0 connect unfinished, -1 error, 1 success
 */
int publish_addr(char *tmp_hit_str)
{
	char out_packet[HIP_MAX_PACKET]; /*Assuming HIP Max packet length, max for DHT put*/
	int err = 0;

#ifdef CONFIG_HIP_OPENDHT        
	HIP_IFE((hip_opendht_inuse != SO_HIP_DHT_ON), 0);

	memset(out_packet, '\0', HIP_MAX_PACKET);
	opendht_error = opendht_put_hdrr((unsigned char *)tmp_hit_str, 
					    (unsigned char *)opendht_host_name,
					    opendht_serving_gateway_port,
					    opendht_serving_gateway_ttl,out_packet);
	if (opendht_error < 0) {
		HIP_DEBUG("HTTP packet creation for HIT->IP PUT failed.\n");
		return -1;
	} else {
		HIP_DEBUG("Sending HTTP HIT->IP PUT packet to queue.\n");
		opendht_error = hip_write_to_opendht_queue(out_packet,strlen(out_packet)+1);
		if (opendht_error < 0) {
			HIP_DEBUG ("Failed to insert HIT->IP PUT data in queue \n");
			return -1;
		}
	}
#endif	/* CONFIG_HIP_OPENDHT */
 out_err:
	return 0;
}

/**
 * send_queue_data - This function reads the data from hip_queue
 * and sends it to the lookup service for publishing
 * 
 * @param *socket socket to be initialized
 * @param *socket_status updates the status of the socket after every socket oepration
 *
 * @return int
 */
int send_queue_data(int *socket, int *socket_status)
{
	char packet[2048];
	int err = 0;

#ifdef CONFIG_HIP_OPENDHT
	HIP_IFE((hip_opendht_inuse != SO_HIP_DHT_ON), 0);
		
	if (*socket_status == STATE_OPENDHT_IDLE) {
		HIP_DEBUG("Connecting to the DHT with socket no: %d \n", *socket);
		if (*socket < 1)
			*socket = init_dht_gateway_socket_gw(*socket, opendht_serving_gateway);
		opendht_error = 0;
		opendht_error = connect_dht_gateway(*socket, 
						    opendht_serving_gateway, 0); 
		if (opendht_error == -1) {
			HIP_DEBUG("Error connecting to the DHT. Socket No: %d\n", *socket);
			hip_opendht_error_count++;
		} else if (opendht_error > -1 && opendht_error != EINPROGRESS) {
			/*Get packet from queue, if there then proceed*/
			memset(packet, '\0', sizeof(packet));
			opendht_error = hip_read_from_opendht_queue(packet);
			_HIP_DEBUG("Packet: %s\n",packet);
			if (opendht_error < 0 && strlen(packet)>0) {
				HIP_DEBUG("Packet reading from queue failed.\n");
			} else {
				opendht_error = opendht_send(*socket,packet);
				if (opendht_error < 0) {
					HIP_DEBUG("Error sending data to the DHT. Socket No: %d\n",
						  *socket);
					hip_opendht_error_count++;
				} else
					*socket_status = STATE_OPENDHT_WAITING_ANSWER;
			}
		} 
		if (opendht_error == EINPROGRESS) {
			*socket_status = STATE_OPENDHT_WAITING_CONNECT; 
			/* connect not ready */
			HIP_DEBUG("OpenDHT connect unfinished. Socket No: %d \n",*socket);
		}
	} else if (*socket_status == STATE_OPENDHT_START_SEND) {
		/* connect finished send the data */
		/*Get packet from queue, if there then proceed*/
		memset(packet, '\0', sizeof(packet));
		opendht_error = hip_read_from_opendht_queue(packet);
		_HIP_DEBUG("Packet: %s\n",packet);
		if (opendht_error < 0  && strlen (packet)>0) {
			HIP_DEBUG("Packet reading from queue failed.\n");
		} else {
			opendht_error = opendht_send(*socket,packet);
			if (opendht_error < 0) {
				HIP_DEBUG("Error sending data to the DHT. Socket No: %d\n", 
					  *socket);
				hip_opendht_error_count++;
			} else
				*socket_status = STATE_OPENDHT_WAITING_ANSWER;
		}
	}
#endif	/* CONFIG_HIP_OPENDHT */
 out_err:
	return err;
}


/** 
 * This function goes through the HA database and sends an icmp echo to all of them
 *
 * @param socket to send with
 *
 * @return 0 on success negative on error
 */
int hip_send_heartbeat(hip_ha_t *entry, void *opaq) {
	int err = 0;
	int *sockfd = (int *) opaq;

	if (entry->state == HIP_STATE_ESTABLISHED) {
	    if (entry->outbound_sa_count > 0) {
		    _HIP_DEBUG("list_for_each_safe\n");
		    HIP_IFEL(hip_send_icmp(*sockfd, entry), 0,
			     "Error sending heartbeat, ignore\n");
	    } else {
		    /* This can occur when ESP transform is not negotiated
		       with e.g. a HIP Relay or Rendezvous server */
		    HIP_DEBUG("No SA, sending NOTIFY instead of ICMPv6\n");
		    err = hip_nat_send_keep_alive(entry, NULL);
	    }
        }

out_err:
	return err;
}

/**
 * Periodic maintenance.
 *
 * @return ...
 */
int periodic_maintenance()
{
	int err = 0;

	if (hipd_get_state() == HIPD_STATE_CLOSING) {
		if (force_exit_counter > 0) {
			err = hip_count_open_connections();
			if (err < 1) hipd_set_state(HIPD_STATE_CLOSED);
		} else {
			hip_exit(SIGINT);
			exit(SIGINT);
		}
		force_exit_counter--;
	}

#ifdef CONFIG_HIP_AGENT
	if (hip_agent_is_alive())
	{
		hip_agent_send_remote_hits();
	}
#endif

	/* If some HAs are still remaining after certain grace period
	   in closing or closed state, delete them */
	hip_for_each_ha(hip_purge_closing_ha, NULL);
	
#ifdef HIP_USE_ICE
	if (hip_nat_get_control(NULL) == HIP_NAT_MODE_ICE_UDP)
		hip_poll_ice_event_all();
#endif
	
	if (retrans_counter < 0) {
		HIP_IFEL(hip_scan_retransmissions(), -1,
			 "retransmission scan failed\n");
		retrans_counter = HIP_RETRANSMIT_INIT;
	} else {
		retrans_counter--;
	}

#ifdef CONFIG_HIP_OPPORTUNISTIC

	if (opp_fallback_counter < 0) {
		HIP_IFEL(hip_scan_opp_fallback(), -1,
			 "retransmission scan failed\n");
		opp_fallback_counter = HIP_OPP_FALLBACK_INIT;
	} else {
		opp_fallback_counter--;

	}
#endif

	if (precreate_counter < 0) {
		HIP_IFEL(hip_recreate_all_precreated_r1_packets(), -1,
			 "Failed to recreate puzzles\n");
		precreate_counter = HIP_R1_PRECREATE_INIT;
	} else {
		precreate_counter--;
	}

	/* is heartbeat support on */
	if (hip_icmp_interval > 0) {
		/* Check if there are any msgs in the ICMPv6 socket */
		/*
		HIP_IFEL(hip_icmp_recvmsg(hip_icmp_sock), -1,
			 "Failed to recvmsg from ICMPv6\n");
		*/
		/* Check if the heartbeats should be sent */
		if (heartbeat_counter < 1) {
			hip_for_each_ha(hip_send_heartbeat, &hip_icmp_sock);
			heartbeat_counter = hip_icmp_interval;
		} else {
			heartbeat_counter--;
		}
	} else if (hip_nat_status) {
		/* Send NOTIFY keepalives for NATs only when ICMPv6
		   keepalives are disabled */
		if (nat_keep_alive_counter < 0) {
			HIP_IFEL(hip_nat_refresh_port(),
				 -ECOMM,
				 "Failed to refresh NAT port state.\n");
			nat_keep_alive_counter = HIP_NAT_KEEP_ALIVE_INTERVAL;
		} else {
			nat_keep_alive_counter--;
		}
	}

	if (hip_opendht_inuse == SO_HIP_DHT_ON) {
		if (opendht_counter < 0) {
			register_to_dht();
			opendht_counter = OPENDHT_REFRESH_INIT;
		} else {
			opendht_counter--;
			}
		if (queue_counter < 0) {
			send_packet_to_lookup_from_queue();
        	queue_counter = QUEUE_CHECK_INIT;
		} else {
			queue_counter--;
			}
		if (hip_buddies_inuse == SO_HIP_BUDDIES_ON) {
			if(cert_publish_counter < 0) {
				err = publish_certificates();
				if(err < 0)
				{
					HIP_ERROR("Publishing certificates to the lookup returned an error\n");
					err = 0 ;
				}
				cert_publish_counter = opendht_serving_gateway_ttl ;
			} else {
				cert_publish_counter-- ;
				}
		}
                		
	}

//#ifdef CONFIG_HIP_UDPRELAY
	/* Clear the expired records from the relay hashtable. */
	hip_relht_maintenance();
//#endif
	/* Clear the expired pending service requests. This is by no means time
	   critical operation and is not needed to be done on every maintenance
	   cycle. Once every 10 minutes or so should be enough. Just for the
	   record, if periodic_maintenance() is ever to be optimized. */
	hip_registration_maintenance();

 out_err:

	return err;
}

int hip_get_firewall_status(){
	return hip_firewall_status;
}

int hip_firewall_is_alive()
{
#ifdef CONFIG_HIP_FIREWALL
	if (hip_firewall_status) {
		HIP_DEBUG("Firewall is alive.\n");
	}
	else {
		HIP_DEBUG("Firewall is not alive.\n");
	}
	return hip_firewall_status;
#else
	HIP_DEBUG("Firewall is disabled.\n");
	return 0;
#endif // CONFIG_HIP_FIREWALL
}


int hip_firewall_add_escrow_data(hip_ha_t *entry, struct in6_addr * hit_s, 
        struct in6_addr * hit_r, struct hip_keys *keys) {
		hip_common_t *msg = NULL;
		int err = 0, n = 0;
		socklen_t alen;

		HIP_IFEL(!(msg = HIP_MALLOC(HIP_MAX_PACKET, 0)), -1, "alloc\n");
		hip_msg_init(msg);
		HIP_IFEL(hip_build_user_hdr(msg, SO_HIP_ADD_ESCROW_DATA, 0), -1,
                        "Build hdr failed\n");

		HIP_IFEL(hip_build_param_contents(msg, (void *)hit_s, HIP_PARAM_HIT,
                        sizeof(struct in6_addr)), -1, "build param contents failed\n");
		HIP_IFEL(hip_build_param_contents(msg, (void *)hit_r, HIP_PARAM_HIT,
                        sizeof(struct in6_addr)), -1, "build param contents failed\n");

		HIP_IFEL(hip_build_param(msg, (struct hip_tlv_common *)keys), -1,
                        "hip build param failed\n");

		n = hip_sendto_firewall(msg);
		if (n < 0)
		{
			HIP_ERROR("Sendto firewall failed.\n");
			err = -1;
			goto out_err;
		}

		else HIP_DEBUG("Sendto firewall OK.\n");

out_err:
	return err;

}

int hip_firewall_set_i2_data(int action,  hip_ha_t *entry, 
			     struct in6_addr *hit_s, 
			     struct in6_addr *hit_r,
			     struct in6_addr *src,
			     struct in6_addr *dst) {

        struct hip_common *msg = NULL;
	struct sockaddr_in6 hip_firewall_addr;
	int err = 0, n = 0;
	HIP_IFEL(!(msg = HIP_MALLOC(HIP_MAX_PACKET, 0)), -1, "alloc\n");
	hip_msg_init(msg);
	HIP_IFEL(hip_build_user_hdr(msg, action, 0), -1, 
                 "Build hdr failed\n");
	            
        HIP_IFEL(hip_build_param_contents(msg, (void *)hit_r, HIP_PARAM_HIT,
                 sizeof(struct in6_addr)), -1, "build param contents failed\n");
	HIP_IFEL(hip_build_param_contents(msg, (void *)src, HIP_PARAM_HIT,
                 sizeof(struct in6_addr)), -1, "build param contents failed\n");
	
	socklen_t alen = sizeof(hip_firewall_addr);

	bzero(&hip_firewall_addr, alen);
	hip_firewall_addr.sin6_family = AF_INET6;
	hip_firewall_addr.sin6_port = htons(HIP_FIREWALL_PORT);
	hip_firewall_addr.sin6_addr = in6addr_loopback;

	//	if (hip_get_firewall_status()) {
	n = sendto(hip_firewall_sock_lsi_fd, msg, hip_get_msg_total_len(msg),
		   0, &hip_firewall_addr, alen);
		//}

	if (n < 0)
	  HIP_DEBUG("Send to firewall failed str errno %s\n",strerror(errno));
	HIP_IFEL( n < 0, -1, "Sendto firewall failed.\n");   

	HIP_DEBUG("Sendto firewall OK.\n");

out_err:
	if (msg)
		free(msg);

	return err;
}

int hip_firewall_set_savah_status(int status) {
  int n, err;
  struct sockaddr_in6 sock_addr;
  struct hip_common *msg = NULL;
  bzero(&sock_addr, sizeof(sock_addr));
  sock_addr.sin6_family = AF_INET6;
  sock_addr.sin6_port = htons(HIP_FIREWALL_PORT);
  sock_addr.sin6_addr = in6addr_loopback;

  HIP_IFEL(!(msg = HIP_MALLOC(HIP_MAX_PACKET, 0)), -1, "alloc\n");
  hip_msg_init(msg);
    
  memset(msg, 0, sizeof(struct hip_common));
    
  hip_build_user_hdr(msg, status, 0);
  
  n = hip_sendto_user(msg, &sock_addr);
  
  HIP_IFEL(n < 0, 0, "sendto() failed\n");
  
  if (err == 0)
    {
      HIP_DEBUG("SEND SAVAH SERVER STATUS OK.\n");
    }
 out_err:
  return err;
}

int hip_firewall_set_bex_data(int action, hip_ha_t *entry, struct in6_addr *hit_s, struct in6_addr *hit_r)
{
        struct hip_common *msg = NULL;
	struct sockaddr_in6 hip_firewall_addr;
	int err = 0, n = 0, r_is_our;
	socklen_t alen = sizeof(hip_firewall_addr);

	if (!hip_get_firewall_status())
		goto out_err;

	/* Makes sure that the hits are sent always in the same order */
	r_is_our = hip_hidb_hit_is_our(hit_r);

	HIP_IFEL(!(msg = HIP_MALLOC(HIP_MAX_PACKET, 0)), -1, "alloc\n");
	hip_msg_init(msg);
	HIP_IFEL(hip_build_user_hdr(msg, action, 0), -1,
                 "Build hdr failed\n");

        HIP_IFEL(hip_build_param_contents(msg,
			    (void *)(r_is_our ? hit_s : hit_r), HIP_PARAM_HIT,
                sizeof(struct in6_addr)), -1, "build param contents failed\n");
	HIP_IFEL(hip_build_param_contents(msg,
		 (void *) (r_is_our ? hit_r : hit_s), HIP_PARAM_HIT,
                sizeof(struct in6_addr)), -1, "build param contents failed\n");

	bzero(&hip_firewall_addr, alen);
	hip_firewall_addr.sin6_family = AF_INET6;
	hip_firewall_addr.sin6_port = htons(HIP_FIREWALL_PORT);
	hip_firewall_addr.sin6_addr = in6addr_loopback;

	n = sendto(hip_firewall_sock_lsi_fd, msg, hip_get_msg_total_len(msg),
			   0, &hip_firewall_addr, alen);

	if (n < 0)
	  HIP_DEBUG("Send to firewall failed str errno %s\n",strerror(errno));
	HIP_IFEL( n < 0, -1, "Sendto firewall failed.\n");

	HIP_DEBUG("Sendto firewall OK.\n");

out_err:
	if (msg)
		free(msg);

	return err;
}

int hip_firewall_remove_escrow_data(struct in6_addr *addr, uint32_t spi)
{
        struct hip_common *msg;
        int err = 0;
        int n;
        socklen_t alen;
        struct in6_addr * hit_s;
        struct in6_addr * hit_r;

        HIP_IFEL(!(msg = HIP_MALLOC(HIP_MAX_PACKET, 0)), -1, "alloc\n");
        hip_msg_init(msg);
        HIP_IFEL(hip_build_user_hdr(msg, SO_HIP_DELETE_ESCROW_DATA, 0), -1,
                "Build hdr failed\n");

        HIP_IFEL(hip_build_param_contents(msg, (void *)addr, HIP_PARAM_HIT,
                sizeof(struct in6_addr)), -1, "build param contents failed\n");
        HIP_IFEL(hip_build_param_contents(msg, (void *)&spi, HIP_PARAM_UINT,
                sizeof(unsigned int)), -1, "build param contents failed\n");

	/* Switched from hip_sendto() to hip_sendto_user() due to
	   namespace collision. Both message.h and user.c had functions
	   hip_sendto(). Introducing a prototype hip_sendto() to user.h
	   led to compiler errors --> user.c hip_sendto() renamed to
	   hip_sendto_user().

	   Lesson learned: use function prototypes unless functions are
	   ment only for local (inside the same file where defined) use.
	   -Lauri 11.07.2008 */
	n = hip_sendto_user(msg, (struct sockaddr *)&hip_firewall_addr);

	if (n < 0)
        {
                HIP_ERROR("Sendto firewall failed.\n");
                err = -1;
                goto out_err;
        }
        else HIP_DEBUG("Sendto firewall OK.\n");

out_err:
        return err;
}


int hip_firewall_set_escrow_active(int activate)
{
        struct hip_common *msg;
        int err = 0;
        int n;
        socklen_t alen;
        HIP_DEBUG("Sending activate msg to firewall (value=%d)\n", activate);
        HIP_IFEL(!(msg = HIP_MALLOC(HIP_MAX_PACKET, 0)), -1, "alloc\n");
        hip_msg_init(msg);
        HIP_IFEL(hip_build_user_hdr(msg,
                (activate ? SO_HIP_SET_ESCROW_ACTIVE : SO_HIP_SET_ESCROW_INACTIVE), 0),
                -1, "Build hdr failed\n");

        /* Switched from hip_sendto() to hip_sendto_user() due to
	   namespace collision. Both message.h and user.c had functions
	   hip_sendto(). Introducing a prototype hip_sendto() to user.h
	   led to compiler errors --> user.c hip_sendto() renamed to
	   hip_sendto_user().

	   Lesson learned: use function prototypes unless functions are
	   ment only for local (inside the same file where defined) use.
	   -Lauri 11.07.2008 */
	n = hip_sendto_user(msg, (struct sockaddr *)&hip_firewall_addr);

        if (n < 0) {
                HIP_ERROR("Sendto firewall failed.\n");
                err = -1;
                goto out_err;
        }
        else {
                HIP_DEBUG("Sendto firewall OK.\n");
        }
out_err:
        return err;
}


int opendht_put_hdrr(unsigned char * key, 
                   unsigned char * host,
                   int opendht_port,
                   int opendht_ttl,void *put_packet) 
{
    int err = 0, key_len = 0, value_len = 0, ret = 0;
    struct hip_common *hdrr_msg;
    char tmp_key[21];
    unsigned char *sha_retval; 

    hdrr_msg = hip_msg_alloc();
    value_len = hip_build_locators(hdrr_msg, 0, hip_get_nat_mode(NULL));
    
#ifdef CONFIG_HIP_OPENDHT
    /* The function below builds and appends Host Id
     * and signature to the msg */
    err = hip_build_host_id_and_signature(hdrr_msg, key);
    if( err != 0) {
    	HIP_DEBUG("Appending Host ID and Signature to HDRR failed.\n");
    	goto out_err;
    }
    
    _HIP_DUMP_MSG(hdrr_msg);        
    key_len = opendht_handle_key(key, tmp_key);
    value_len = hip_get_msg_total_len(hdrr_msg);
    _HIP_DEBUG("Value len %d\n",value_len);

    /* Debug info can be later removed from cluttering the logs */
    hip_print_locator_addresses(hdrr_msg);

    /* store for removals*/
    if (opendht_current_hdrr)
	    free(opendht_current_hdrr);
    opendht_current_hdrr = hip_msg_alloc();
    memcpy(opendht_current_hdrr, hdrr_msg, sizeof(hip_common_t));

    /* Put operation HIT->IP */
    if (build_packet_put_rm((unsigned char *)tmp_key,
			    key_len,
			    (unsigned char *)hdrr_msg,
			    value_len,
			    &opendht_hdrr_secret,
			    40,
			    opendht_port,
			    (unsigned char *)host,
			    put_packet, opendht_ttl) != 0) {
	    HIP_DEBUG("Put packet creation failed.\n");
	    err = -1;
    }
    HIP_DEBUG("Host address in OpenDHT put locator : %s\n", host);
    HIP_DEBUG("Actual OpenDHT send starts here\n");
   err = 0;
#endif	/* CONFIG_HIP_OPENDHT */
 out_err:
    HIP_FREE(hdrr_msg);
    return(err);
}
 
void opendht_remove_current_hdrr() {
	int err = 0, value_len = 0;
	char remove_packet[2048];

#ifdef CONFIG_HIP_OPENDHT
	HIP_DEBUG("Building a remove packet for the current HDRR and queuing it\n");
                           
	value_len = hip_get_msg_total_len(opendht_current_hdrr);
	err = build_packet_rm(opendht_current_key, 
			      strlen(opendht_current_key),
			      (unsigned char *)opendht_current_hdrr,
			      value_len, 
			      &opendht_hdrr_secret,
			      40,
			      opendht_serving_gateway_port,
			      opendht_host_name,
			      &remove_packet,
			      opendht_serving_gateway_ttl);
	if (err < 0) {
		HIP_DEBUG("Error creating the remove current HDRR packet\n");
		goto out_err;
	}

        err = hip_write_to_opendht_queue(remove_packet, strlen(remove_packet) + 1);
	if (err < 0) 
		HIP_DEBUG ("Failed to insert HDRR remove data in queue \n");
#endif	/* CONFIG_HIP_OPENDHT */
	
out_err:
	return(err);
}

/**
 * verify_hdrr - This function verifies host id in the value (HDRR) against HIT used as a key for DHT
 * And it also verifies the signature in HDRR
 * This works on the hip common message sent to the daemon
 * Modifies the message and sets the required flag if (or not) verified
 * 
 * @param msg HDRR to be verified
 * @param addrkey HIT key used for lookup
 * @return 0 on successful verification (OR of signature and host od verification)
 */
int verify_hdrr (struct hip_common *msg,struct in6_addr *addrkey)
{
	struct hip_host_id *hostid ; 
    struct in6_addr *hit_from_hostid ;
	struct in6_addr *hit_used_as_key ;
	struct hip_hdrr_info *hdrr_info = NULL;
	int alg = -1;
	int is_hit_verified  = -1;
	int is_sig_verified  = -1;
	int err = 0 ;
	void *key;
		
	hostid = hip_get_param (msg, HIP_PARAM_HOST_ID);
	if ( addrkey == NULL)
	{
     	hdrr_info = hip_get_param (msg, HIP_PARAM_HDRR_INFO);
       	hit_used_as_key = &hdrr_info->dht_key ; 
	}
	else
	{
	  	hit_used_as_key = addrkey;
	}
       
    //Check for algo and call verify signature from pk.c
    alg = hip_get_host_id_algo(hostid);
        
    /* Type of the hip msg in header has been modified to 
     * user message type SO_HIP_VERIFY_DHT_HDRR_RESP , to
     * get it here. Revert it back to HDRR to give it
     * original shape as returned by the DHT and
     *  then verify signature
     */
    hip_set_msg_type(msg,HIP_HDRR);
    _HIP_DUMP_MSG (msg);
    HIP_IFEL(!(hit_from_hostid = malloc(sizeof(struct in6_addr))), -1, "Malloc for HIT failed\n");
	switch (alg) {
		case HIP_HI_RSA:
			key = hip_key_rr_to_rsa(hostid, 0);
			is_sig_verified = hip_rsa_verify(key, msg);
			err = hip_rsa_host_id_to_hit (hostid, hit_from_hostid, HIP_HIT_TYPE_HASH100);
			is_hit_verified = memcmp(hit_from_hostid, hit_used_as_key, sizeof(struct in6_addr)) ;
			break;
		case HIP_HI_DSA:
			key = hip_key_rr_to_dsa(hostid, 0);
			is_sig_verified = hip_dsa_verify(key, msg);
			err = hip_dsa_host_id_to_hit (hostid, hit_from_hostid, HIP_HIT_TYPE_HASH100);
			is_hit_verified = memcmp(hit_from_hostid, hit_used_as_key, sizeof(struct in6_addr)) ; 
			break;
		default:
			HIP_ERROR("Unsupported HI algorithm used cannot verify signature (%d)\n", alg);
			break;
	}
	_HIP_DUMP_MSG (msg);
	if (err != 0)
	{
		HIP_DEBUG("Unable to convert host id to hit for host id verification \n");
	}
	if(hdrr_info)
	{
		hdrr_info->hit_verified = is_hit_verified ;
		hdrr_info->sig_verified = is_sig_verified ;
	}
	HIP_DEBUG ("Sig verified (0=true): %d\nHit Verified (0=true): %d \n"
		,is_sig_verified, is_hit_verified);
	return (is_sig_verified | is_hit_verified) ;
out_err:
	return err;
}

/** 
 * send_packet_to_lookup_from_queue - Calls to a function which
 * sends data from the queue to the dht
 */
void 
send_packet_to_lookup_from_queue ()
{
#ifdef CONFIG_HIP_OPENDHT
	int err = 0;

	HIP_IFE((hip_opendht_inuse != SO_HIP_DHT_ON), 0);

	HIP_DEBUG("DHT error count now %d/%d.\n", 
			hip_opendht_error_count, OPENDHT_ERROR_COUNT_MAX);
	if (hip_opendht_error_count > OPENDHT_ERROR_COUNT_MAX) {
		HIP_DEBUG("DHT error count reached resolving trying to change gateway\n");
		hip_init_dht();
	}
	send_queue_data (&hip_opendht_sock_fqdn, &hip_opendht_fqdn_sent);
	send_queue_data (&hip_opendht_sock_hit, &hip_opendht_hit_sent);
#endif	/* CONFIG_HIP_OPENDHT */
out_err:
	return;
}

/* init_dht_sockets - The finction initalized two sockets used for
 * connection with lookup service(opendht)
 * @param *socket socket to be initialzied
 * @param *socket_status updates the status of the socket after every socket oepration
 */
 
void init_dht_sockets (int *socket, int *socket_status)
{
#ifdef CONFIG_HIP_OPENDHT
	if (hip_opendht_inuse == SO_HIP_DHT_ON) 
	{
		if (*socket_status == STATE_OPENDHT_IDLE) 
		{
			HIP_DEBUG("Connecting to the DHT with socket no: %d \n", *socket);
			if (*socket < 1)
				*socket = init_dht_gateway_socket_gw(*socket, 
								     opendht_serving_gateway);
			opendht_error = 0;
			opendht_error = connect_dht_gateway(*socket, 
							opendht_serving_gateway, 0); 
		}
		if (opendht_error == EINPROGRESS) 
		{
			*socket_status = STATE_OPENDHT_WAITING_CONNECT; 
			/* connect not ready */
			HIP_DEBUG("OpenDHT connect unfinished. Socket No: %d \n",*socket);
        }
        else if (opendht_error > -1 && opendht_error != EINPROGRESS)
        {
        	*socket_status = STATE_OPENDHT_START_SEND ;
        }
        
	}
#endif	/* CONFIG_HIP_OPENDHT */
}

/**
 * prepare_send_cert_put - builds xml rpc packet and then
 * sends it to the queue for sending to the opendht
 * 
 * @param *key key for cert publish
 * @param *value certificate
 * @param key_len length of the key (20 in case of SHA1)
 * @param valuelen length of the value content to be sent to the opendht
 * @return 0 on success, negative value on error
 */
int prepare_send_cert_put(unsigned char * key, unsigned char * value, int key_len, int valuelen)
{
	int value_len = valuelen;/*length of certificate*/
	char put_packet[2048];
	
#ifdef CONFIG_HIP_OPENDHT
	if (build_packet_put((unsigned char *)key,
			     key_len,
			     (unsigned char *)value,
			     value_len,
			     opendht_serving_gateway_port,
			     (unsigned char *)opendht_host_name,
			     (char*)put_packet, opendht_serving_gateway_ttl)
	    != 0)
	{
		HIP_DEBUG("Put packet creation failed.\n");
		return(-1);
	}
	opendht_error = hip_write_to_opendht_queue(put_packet,strlen(put_packet)+1);
	if (opendht_error < 0) 
		HIP_DEBUG ("Failed to insert CERT PUT data in queue \n");
#endif	/* CONFIG_HIP_OPENDHT */
	return 0;
}

/**
 * hip_sqlite_callback - callbacl function called by sqliteselect
 * The function processes the data returned by select
 * to be sent to key_handler and then for sending to lookup
 * 
 * @param *NotUsed
 * @param argc
 * @param **argv
 * @param **azColName
 * @return 0
 */
static int hip_sqlite_callback(void *NotUsed, int argc, char **argv, char **azColName) {
	int i;
	struct in6_addr lhit, rhit;
	unsigned char conc_hits_key[21] ;
	int err = 0 ;
	char cert[512]; /*Should be size of certificate*/
	int keylen = 0 ;
	
	memset(conc_hits_key, '\0', 21);
	for(i=0; i<argc; i++){
		_HIP_DEBUG("%s = %s\n", azColName[i], argv[i] ? argv[i] : "NULL");
		if (!strcmp(azColName[i],"lhit"))
		{
        	/*convret hit to inet6_addr*/
          	err = inet_pton(AF_INET6, (char *)argv[i], &lhit.s6_addr);
		}
		else if (!strcmp(azColName[i],"rhit"))
		{
         	err = inet_pton(AF_INET6, (char *)argv[i], &rhit.s6_addr);
          	/*convret hit to inet6_addr*/
		}
		else if (!strcmp(azColName[i],"cert"))
		{
			if(!(char *)argv)
				err = -1 ;
			else
         		memcpy(cert, (char *)argv[i], 512/*should be size of certificate*/);
     	} 
	}
	if(err)
	{
#ifdef CONFIG_HIP_OPENDHT
		keylen = handle_cert_key(&lhit, &rhit, conc_hits_key);
		/*send key-value pair to dht*/
		if (keylen)
		{ 
			err = prepare_send_cert_put(conc_hits_key, cert, keylen, sizeof(cert) );
		}
		else
		{
			HIP_DEBUG ("Unable to handle publish cert key\n");
			err = -1 ;
		}
#endif	/* CONFIG_HIP_OPENDHT */
	} 
	return err;
}

/**
 * publish_certificates - Reads the daemon database
 * and then publishes certificate after regular interval defined
 * in hipd.h
 * 
 * @param
 * @return error value 0 on success and negative on error
 */
int publish_certificates ()
{
#ifdef CONFIG_HIP_AGENT
	 return hip_sqlite_select(daemon_db, HIP_CERT_DB_SELECT_HITS,hip_sqlite_callback);
#endif

     return 0;
}

/**
 * This function receives ICMPv6 msgs (heartbeats)
 *
 * @param sockfd to recv from
 *
 * @return 0 on success otherwise negative
 *
 * @note see RFC2292
 */
int hip_icmp_recvmsg(int sockfd) {
	int err = 0, ret = 0, identifier = 0;
	struct msghdr mhdr;
	struct cmsghdr * chdr;
	struct iovec iov[1];
	u_char cmsgbuf[CMSG_SPACE(sizeof(struct inet6_pktinfo))];
	u_char iovbuf[HIP_MAX_ICMP_PACKET];
	struct icmp6hdr * icmph = NULL;
	struct inet6_pktinfo * pktinfo, * pktinfo_in6;
	struct sockaddr_in6 src_sin6;
	struct in6_addr * src = NULL, * dst = NULL;
	struct timeval * stval = NULL, * rtval = NULL, * ptr = NULL;

	/* malloc what you need */
	stval = malloc(sizeof(struct timeval));
	HIP_IFEL((!stval), -1, "Malloc for stval failed\n");
	rtval = malloc(sizeof(struct timeval));
	HIP_IFEL((!rtval), -1, "Malloc for rtval failed\n");
	src = malloc(sizeof(struct in6_addr));
	HIP_IFEL((!src), -1, "Malloc for dst6 failed\n");
	dst = malloc(sizeof(struct in6_addr));
	HIP_IFEL((!dst), -1, "Malloc for dst failed\n");

	/* cast */
	chdr = (struct cmsghdr *)cmsgbuf;
	pktinfo = (struct inet6_pktinfo *)(CMSG_DATA(chdr));

	/* clear memory */
	memset(stval, 0, sizeof(struct timeval));
	memset(rtval, 0, sizeof(struct timeval));
	memset(src, 0, sizeof(struct in6_addr));
	memset(dst, 0, sizeof(struct in6_addr));
	memset (&src_sin6, 0, sizeof (struct sockaddr_in6));
	memset(&iov, 0, sizeof(&iov));
	memset(&iovbuf, 0, sizeof(iovbuf));
	memset(&mhdr, 0, sizeof(mhdr));

	/* receive control msg */
        chdr->cmsg_level = IPPROTO_IPV6;
	chdr->cmsg_type = IPV6_2292PKTINFO;
	chdr->cmsg_len = CMSG_LEN (sizeof (struct inet6_pktinfo));

	/* Input output buffer */
	iov[0].iov_base = &iovbuf;
	iov[0].iov_len = sizeof(iovbuf);

	/* receive msg hdr */
	mhdr.msg_iov = &iov;
	mhdr.msg_iovlen = 1;
	mhdr.msg_name = (caddr_t) &src_sin6;
	mhdr.msg_namelen = sizeof (struct sockaddr_in6);
	mhdr.msg_control = (caddr_t) cmsgbuf;
	mhdr.msg_controllen = sizeof (cmsgbuf);

	ret = recvmsg (sockfd, &mhdr, MSG_DONTWAIT);
	_HIP_PERROR("RECVMSG ");
	if (errno == EAGAIN) {
		err = 0;
		_HIP_DEBUG("Asynchronous, maybe next time\n");
		goto out_err;
	}
	if (ret < 0) {
		HIP_DEBUG("Recvmsg on ICMPv6 failed\n");
		err = -1;
		goto out_err;
 	}

	/* Get the current time as the return time */
	gettimeofday(rtval, (struct timezone *)NULL);

	/* Check if the process identifier is ours and that this really is echo response */
	icmph = (struct icmpv6hdr *)&iovbuf;
	if (icmph->icmp6_type != ICMPV6_ECHO_REPLY) {
		err = 0;
		goto out_err;
	}
	identifier = getpid() & 0xFFFF;
	if (identifier != icmph->icmp6_identifier) {
		err = 0;
		goto out_err;
	}

	/* Get the timestamp as the sent time*/
	ptr = (struct timeval *)(icmph + 1);
	memcpy(stval, ptr, sizeof(struct timeval));

	/* gather addresses */
	memcpy (src, &src_sin6.sin6_addr, sizeof (struct in6_addr));
	memcpy (dst, &pktinfo->ipi6_addr, sizeof (struct in6_addr));

	if (!ipv6_addr_is_hit(src) && !ipv6_addr_is_hit(dst)) {
	    HIP_DEBUG("Addresses are NOT HITs, this msg is not for us\n");
	}

	/* Calculate and store everything into the correct entry */
	HIP_IFEL(hip_icmp_statistics(src, dst, stval, rtval), -1,
		 "Failed to calculate the statistics and store the values\n");

out_err:
	
	if (stval) free(stval);
	if (rtval) free(rtval);
	if (src) free(src);
	if (dst) free(dst);
	
	return err;
}

#if 0
static long llsqrt(long long a)
{
        long long prev = ~((long long)1 << 63);
        long long x = a;

        if (x > 0) {
                while (x < prev) {
                        prev = x;
                        x = (x+(a/x))/2;
                }
        }

        return (long)x;
}
#endif

/**
 * This function calculates RTT and ... and then stores them to correct entry
 *
 * @param src HIT
 * @param dst HIT
 * @param time when sent
 * @param time when received
 *
 * @return 0 if success negative otherwise
 */
int hip_icmp_statistics(struct in6_addr * src, struct in6_addr * dst,
			struct timeval *stval, struct timeval *rtval) {
	int err = 0;
	uint32_t rcvd_heartbeats = 0;
	uint64_t rtt = 0;
	double avg = 0.0, std_dev = 0.0;
#if 0
	u_int32_t rtt = 0, usecs = 0, secs = 0, square = 0;
	u_int32_t sum1 = 0, sum2 = 0;
#endif
	char hit[INET6_ADDRSTRLEN];
	hip_ha_t * entry = NULL;

	hip_in6_ntop(src, hit);

	/* Find the correct entry */
	entry = hip_hadb_find_byhits(src, dst);
	HIP_IFEL((!entry), -1, "Entry not found\n");

	/* Calculate the RTT from given timevals */
	rtt = calc_timeval_diff(stval, rtval);

	/* add the heartbeat item to the statistics */
	add_statistics_item(&entry->heartbeats_statistics, rtt);

	/* calculate the statistics for immediate output */
	calc_statistics(&entry->heartbeats_statistics, &rcvd_heartbeats, NULL, NULL, &avg,
			&std_dev, STATS_IN_MSECS);

	HIP_DEBUG("\nHeartbeat from %s, RTT %.6f ms,\n%.6f ms mean, "
		  "%.6f ms std dev, packets sent %d recv %d lost %d\n",
		  hit, ((float)rtt / STATS_IN_MSECS), avg, std_dev, entry->heartbeats_sent,
		  rcvd_heartbeats, (entry->heartbeats_sent - rcvd_heartbeats));

#if 0
	secs = (rtval->tv_sec - stval->tv_sec) * 1000000;
	usecs = rtval->tv_usec - stval->tv_usec;
	rtt = secs + usecs;

	/* received count will vary from sent if errors */
	entry->heartbeats_received++;

	/* Calculate mean */
	entry->heartbeats_total_rtt += rtt;
	entry->heartbeats_total_rtt2 += rtt * rtt;
	if (entry->heartbeats_received > 1)
		entry->heartbeats_mean = entry->heartbeats_total_rtt / entry->heartbeats_received;

	/* Calculate variance  */
	if (entry->heartbeats_received > 1) {
		sum1 = entry->heartbeats_total_rtt;
		sum2 = entry->heartbeats_total_rtt2;
		sum1 /= entry->heartbeats_received;
		sum2 /= entry->heartbeats_received;
		entry->heartbeats_variance = llsqrt(sum2 - sum1 * sum1);
	}

	HIP_DEBUG("\nHeartbeat from %s, RTT %.6f ms,\n%.6f ms mean, "
		  "%.6f ms variance, packets sent %d recv %d lost %d\n",
		  hit, (rtt / 1000000.0), (entry->heartbeats_mean / 1000000.0),
		  (entry->heartbeats_variance / 1000000.0),
		  entry->heartbeats_sent, entry->heartbeats_received,
		  (entry->heartbeats_sent - entry->heartbeats_received));
#endif

out_err:
	return err;
}

int hip_firewall_set_esp_relay(int action)
{
	struct hip_common *msg = NULL;
	int err = 0;
	int sent;

	HIP_DEBUG("Setting ESP relay to %d\n", action);
	HIP_IFE(!(msg = hip_msg_alloc()), -ENOMEM);
	HIP_IFEL(hip_build_user_hdr(msg,
		 action ? SO_HIP_OFFER_FULLRELAY : SO_HIP_CANCEL_FULLRELAY, 0),
		-1, "Build header failed\n");

	sent = hip_sendto_firewall(msg);
	if (sent < 0) {
		HIP_PERROR("Send to firewall failed: ");
		err = -1;
		goto out_err;
	}
	HIP_DEBUG("Sent %d bytes to firewall.\n", sent);

out_err:
	if (msg)
		free(msg);
	return err;	
}<|MERGE_RESOLUTION|>--- conflicted
+++ resolved
@@ -11,16 +11,6 @@
  */
 
 #include "maintenance.h"
-<<<<<<< HEAD
-#if 0
-/* @todo: why the heck do we need this here on linux? */
-struct in6_pktinfo
-{
-  struct in6_addr ipi6_addr;  /* src/dst IPv6 address */
-  unsigned int ipi6_ifindex;  /* send/recv interface index */
-};
-#endif
-=======
 
 #ifdef ANDROID_CHANGES
 #define icmp6hdr icmp6_hdr
@@ -28,7 +18,6 @@
 #define ICMPV6_ECHO_REPLY ICMP6_ECHO_REPLY
 #endif
 
->>>>>>> 5b0a68ad
 int hip_firewall_sock_lsi_fd = -1;
 
 float retrans_counter = HIP_RETRANSMIT_INIT;
