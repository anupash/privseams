
/*
 * This program is free software; you can redistribute it and/or modify
 * it under the terms of the GNU General Public License as published by
 * the Free Software Foundation; either version 2 of the License, or
 * (at your option) any later version.
 *
 * This program is distributed in the hope that it will be useful,
 * but WITHOUT ANY WARRANTY; without even the implied warranty of
 * MERCHANTABILITY or FITNESS FOR A PARTICULAR PURPOSE.  See the
 * GNU General Public License for more details.
 */

#include "maintenance.h"

int hip_firewall_sock_lsi_fd = -1;

float retrans_counter = HIP_RETRANSMIT_INIT;
float opp_fallback_counter = HIP_OPP_FALLBACK_INIT;
float precreate_counter = HIP_R1_PRECREATE_INIT;
int nat_keep_alive_counter = HIP_NAT_KEEP_ALIVE_INTERVAL;
float opendht_counter = OPENDHT_REFRESH_INIT;
float queue_counter = QUEUE_CHECK_INIT;
int force_exit_counter = FORCE_EXIT_COUNTER_START;
int cert_publish_counter = CERTIFICATE_PUBLISH_INTERVAL;
int heartbeat_counter = 0;
int hip_firewall_status = 0;
int fall, retr;

extern int hip_opendht_inuse;
extern char opendht_name_mapping;
extern int opendht_serving_gateway_port;
extern int opendht_serving_gateway_ttl;
extern int hip_opendht_error_count;
extern int opendht_error;
extern char opendht_host_name[];
extern struct addrinfo * opendht_serving_gateway; 
extern int hip_icmp_interval;
extern int hip_icmp_sock;
extern sqlite3* daemon_db;

/**
 * Handle packet retransmissions.
 */
int hip_handle_retransmission(hip_ha_t *entry, void *current_time)
{
	int err = 0;
	time_t *now = (time_t*) current_time;

	if (entry->hip_msg_retrans.buf == NULL)
		goto out_err;

	_HIP_DEBUG("Time to retrans: %d Retrans count: %d State: %s\n",
		   entry->hip_msg_retrans.last_transmit + HIP_RETRANSMIT_WAIT - *now,
		   entry->hip_msg_retrans.count, hip_state_str(entry->state));

	_HIP_DEBUG_HIT("hit_peer", &entry->hit_peer);
	_HIP_DEBUG_HIT("hit_our", &entry->hit_our);

	/* check if the last transmision was at least RETRANSMIT_WAIT seconds ago */
	if(*now - HIP_RETRANSMIT_WAIT > entry->hip_msg_retrans.last_transmit){
		_HIP_DEBUG("%d %d %d\n",entry->hip_msg_retrans.count,
			  entry->state, entry->retrans_state);
		if ((entry->hip_msg_retrans.count > 0) && entry->hip_msg_retrans.buf &&
		    ((entry->state != HIP_STATE_ESTABLISHED && entry->retrans_state != entry->state) ||
		     (entry->update_state != 0 && entry->retrans_state != entry->update_state))) {
			HIP_DEBUG("state=%d, retrans_state=%d, update_state=%d\n",
				  entry->state, entry->retrans_state, entry->update_state, entry->retrans_state);

			/* @todo: verify that this works over slow ADSL line */
			err = entry->hadb_xmit_func->
				hip_send_pkt(&entry->hip_msg_retrans.saddr,
					     &entry->hip_msg_retrans.daddr,
					     (entry->nat_mode ? HIP_NAT_UDP_PORT : 0),
						     entry->peer_udp_port,
					     entry->hip_msg_retrans.buf,
					     entry, 0);

			/* Set entry state, if previous state was unassosiated
			   and type is I1. */
			if (!err && hip_get_msg_type(entry->hip_msg_retrans.buf)
			    == HIP_I1 && entry->state == HIP_STATE_UNASSOCIATED) {
				HIP_DEBUG("Resent I1 succcesfully\n");
				entry->state = HIP_STATE_I1_SENT;
			}

			entry->hip_msg_retrans.count--;
			/* set the last transmission time to the current time value */
			time(&entry->hip_msg_retrans.last_transmit);
		} else {
			if (entry->hip_msg_retrans.buf)
				HIP_FREE(entry->hip_msg_retrans.buf);
			entry->hip_msg_retrans.buf = NULL;
			entry->hip_msg_retrans.count = 0;

			if (entry->state == HIP_STATE_ESTABLISHED)
				entry->retrans_state = entry->update_state;
			else
				entry->retrans_state = entry->state;
		}
	}

 out_err:

	return err;
}

#ifdef CONFIG_HIP_OPPORTUNISTIC
int hip_scan_opp_fallback()
{
	int err = 0;
	time_t current_time;
	time(&current_time);

	HIP_IFEL(hip_for_each_opp(hip_handle_opp_fallback, &current_time), 0,
		 "for_each_ha err.\n");
 out_err:
	return err;
}
#endif

/**
 * Find packets, that should be retransmitted.
 */
int hip_scan_retransmissions()
{
	int err = 0;
	time_t current_time;
	time(&current_time);
	HIP_IFEL(hip_for_each_ha(hip_handle_retransmission, &current_time), 0,
		 "for_each_ha err.\n");
 out_err:
	return err;
}

/**
 * Send one local HIT to agent, enumerative function.
 */
int hip_agent_add_lhit(struct hip_host_id_entry *entry, void *msg)
{
	int err = 0;

	err = hip_build_param_contents(msg, (void *)&entry->lhi.hit,
				       HIP_PARAM_HIT,
	                               sizeof(struct in6_addr));
	if (err)
	{
		HIP_ERROR("build param hit failed: %s\n", strerror(err));
		goto out_err;
	}

out_err:
	return (err);
}


/**
 * Send local HITs to agent.
 */
int hip_agent_add_lhits(void)
{
	struct hip_common *msg = NULL;
	int err = 0, n;
	socklen_t alen;

#ifdef CONFIG_HIP_AGENT
/*	if (!hip_agent_is_alive())
	{
		return (-ENOENT);
	}*/

	msg = malloc(HIP_MAX_PACKET);
	if (!msg)
	{
		HIP_ERROR("malloc failed\n");
		goto out_err;
	}
	hip_msg_init(msg);

	HIP_IFEL(hip_for_each_hi(hip_agent_add_lhit, msg), 0,
	         "for_each_hi err.\n");

	err = hip_build_user_hdr(msg, SO_HIP_ADD_DB_HI, 0);
	if (err)
	{
		HIP_ERROR("build hdr failed: %s\n", strerror(err));
		goto out_err;
	}

	n = hip_send_agent(msg);
	if (n < 0)
	{
		HIP_ERROR("Sendto() failed.\n");
		err = -1;
		goto out_err;
	}
	else {
		HIP_DEBUG("Sendto() OK.\n");
	}

#endif

out_err:
	if (msg)
		free(msg);
	return (err);
}


/**
 * Send one used remote HIT to agent, enumerative function.
 */
int hip_agent_send_rhit(hip_ha_t *entry, void *msg)
{
	int err = 0;

	if (entry->state != HIP_STATE_ESTABLISHED) return (err);

	err = hip_build_param_contents(msg, (void *)&entry->hit_peer, HIP_PARAM_HIT,
	                               sizeof(struct in6_addr));
/*	err = hip_build_param_contents(msg, (void *)&entry->hit_our, HIP_PARAM_HIT,
	                               sizeof(struct in6_addr));*/
	if (err)
	{
		HIP_ERROR("build param hit failed: %s\n", strerror(err));
		goto out_err;
	}

out_err:
	return (err);
}


/**
 * Send remote HITs in use (hadb entrys) to agent.
 */
int hip_agent_send_remote_hits(void)
{
	struct hip_common *msg = NULL;
	int err = 0, n;

#ifdef CONFIG_HIP_AGENT
	msg = malloc(HIP_MAX_PACKET);
	if (!msg)
	{
		HIP_ERROR("malloc failed\n");
		goto out_err;
	}
	hip_msg_init(msg);

	HIP_IFEL(hip_for_each_ha(hip_agent_send_rhit, msg), 0,
	         "for_each_ha err.\n");

	err = hip_build_user_hdr(msg, SO_HIP_UPDATE_HIU, 0);
	if (err)
	{
		HIP_ERROR("build hdr failed: %s\n", strerror(err));
		goto out_err;
	}

	n = hip_send_agent(msg);
	if (n < 0)
	{
		HIP_ERROR("Sendto() failed.\n");
		err = -1;
		goto out_err;
	}
//	else HIP_DEBUG("Sendto() OK.\n");

#endif

out_err:
	if (msg)
		free(msg);
	return (err);
}


/**
 * Filter packet trough agent.
 */
int hip_agent_filter(struct hip_common *msg,
                     struct in6_addr *src_addr,
                     struct in6_addr *dst_addr,
	                 hip_portpair_t *msg_info)
{
	struct hip_common *user_msg = NULL;
	int err = 0;
	int n, sendn;
	hip_ha_t *ha_entry;
	struct in6_addr hits;

	if (!hip_agent_is_alive())
	{
		return (-ENOENT);
	}

	HIP_DEBUG("Filtering hip control message trough agent,"
	          " message body size is %d bytes.\n",
	          hip_get_msg_total_len(msg) - sizeof(struct hip_common));

	/* Create packet for agent. */
	HIP_IFE(!(user_msg = hip_msg_alloc()), -1);
	HIP_IFE(hip_build_user_hdr(user_msg, hip_get_msg_type(msg), 0), -1);
	HIP_IFE(hip_build_param_contents(user_msg, msg, HIP_PARAM_ENCAPS_MSG,
	                                 hip_get_msg_total_len(msg)), -1);
	HIP_IFE(hip_build_param_contents(user_msg, src_addr, HIP_PARAM_SRC_ADDR,
	                                 sizeof(*src_addr)), -1);
	HIP_IFE(hip_build_param_contents(user_msg, dst_addr, HIP_PARAM_DST_ADDR,
	                                 sizeof(*dst_addr)), -1);
	HIP_IFE(hip_build_param_contents(user_msg, msg_info, HIP_PARAM_PORTPAIR,
	                                 sizeof(*msg_info)), -1);

	n = hip_send_agent(user_msg);
	if (n < 0)
	{
		HIP_ERROR("Sendto() failed.\n");
		err = -1;
		goto out_err;
	}

	HIP_DEBUG("Sent %d bytes to agent for handling.\n", n);

out_err:
	if (user_msg)
		free(user_msg);
	return (err);
}


/**
 * Send new status of given state to agent.
 */
int hip_agent_update_status(int msg_type, void *data, size_t size)
{
	struct hip_common *user_msg = NULL;
	int err = 0;
	int n;

	if (!hip_agent_is_alive())
	{
		return (-ENOENT);
	}

	/* Create packet for agent. */
	HIP_IFE(!(user_msg = hip_msg_alloc()), -1);
	HIP_IFE(hip_build_user_hdr(user_msg, msg_type, 0), -1);
	if (size > 0 && data != NULL)
	{
		HIP_IFE(hip_build_param_contents(user_msg, data, HIP_PARAM_ENCAPS_MSG,
		                                 size), -1);
	}

	n = hip_send_agent(user_msg);
	if (n < 0)
	{
		HIP_ERROR("Sendto() failed.\n");
		err = -1;
		goto out_err;
	}

out_err:
	if (user_msg)
		free(user_msg);
	return err;
}


/**
 * Update different items status to agent.
 */
int hip_agent_update(void)
{
	hip_agent_add_lhits();
	/* remove by santtu
	if (hip_nat_is())
		hip_agent_update_status(SO_HIP_SET_NAT_ON, NULL, 0);
	else
		hip_agent_update_status(SO_HIP_SET_NAT_OFF, NULL, 0);
		*/
	//add by santtu
	hip_agent_update_status(hip_get_nat_mode(), NULL, 0);
	//end add
}


/**
 * register_to_dht - Insert mapping for local host IP addresses to HITs to the queue.
 */
<<<<<<< HEAD
void register_to_dht()
{  
=======
void register_to_dht ()
{
        extern int hip_opendht_error_count;
        extern int hip_opendht_inuse;
        extern char opendht_name_mapping;
>>>>>>> af0f3be1
	hip_list_t *item = NULL, *tmp = NULL;
	int i, pub_addr_ret = 0, err = 0;
	struct netdev_address *opendht_n;
<<<<<<< HEAD
	struct in6_addr tmp_hit;
	char *tmp_hit_str = NULL;
      
	HIP_IFE((hip_opendht_inuse != SO_HIP_DHT_ON), 0);

	list_for_each_safe(item, tmp, addresses, i) {
		opendht_n = list_entry(item);	
		if (ipv6_addr_is_hit(hip_cast_sa_addr(&opendht_n->addr))) 
			continue;
		if (hip_get_default_hit(&tmp_hit)) {
			HIP_ERROR("No HIT found\n");
			return;
		}
		tmp_hit_str =  hip_convert_hit_to_str(&tmp_hit, NULL);
		//TODO checkout a better way to find OPENDHT_GATEWAY address to be sent as HOST 
		// param value in HTTP header
		publish_hit(&opendht_name_mapping, tmp_hit_str);
		pub_addr_ret = publish_addr(tmp_hit_str);
		continue;
	}
             
=======
        struct in6_addr tmp_hit;
        char *tmp_hit_str = NULL, *tmp_addr_str = NULL;

        if (hip_opendht_inuse == SO_HIP_DHT_ON) {
                HIP_DEBUG("DHT error count now %d/%d.\n",
                          hip_opendht_error_count, OPENDHT_ERROR_COUNT_MAX);
                if (hip_opendht_error_count > OPENDHT_ERROR_COUNT_MAX) {
                        HIP_DEBUG("DHT error count reached resolving trying to change gateway\n");
                        hip_init_dht();
                }
                list_for_each_safe(item, tmp, addresses, i) {
                        opendht_n = list_entry(item);
                        if (ipv6_addr_is_hit(hip_cast_sa_addr(&opendht_n->addr)))
                                continue;
                        if (hip_get_default_hit(&tmp_hit)) {
                                HIP_ERROR("No HIT found\n");
                                return;
                        }
                        tmp_hit_str =  hip_convert_hit_to_str(&tmp_hit, NULL);
                        tmp_addr_str = hip_convert_hit_to_str(hip_cast_sa_addr(&opendht_n->addr),
                                                              NULL);
                        publish_hit(&opendht_name_mapping, tmp_hit_str, tmp_addr_str);
                        pub_addr_ret = publish_addr(tmp_hit_str, tmp_addr_str);

			free(tmp_hit_str);
			free(tmp_addr_str);
                        continue;
                }
        }
>>>>>>> af0f3be1
 out_err:
	if (tmp_hit_str)
		free(tmp_hit_str);
	return;
}
/**
 * publish_hit
 * This function creates HTTP packet for publish HIT
 * and writes it in the queue for sending
 * @param *hostname
 * @param *hit_str
 *
 * @return void
 */
void publish_hit(char *hostname, char *tmp_hit_str)
{
<<<<<<< HEAD
	char out_packet[HIP_MAX_PACKET]; /*Assuming HIP Max packet length, max for DHT put*/
	int err = 0;
	
	HIP_IFE((hip_opendht_inuse != SO_HIP_DHT_ON), 0);

	memset(out_packet, '\0', HIP_MAX_PACKET);
	opendht_error = opendht_put((unsigned char *)hostname,
				    (unsigned char *)tmp_hit_str, 
				    (unsigned char *)opendht_host_name,
				    opendht_serving_gateway_port,
				    opendht_serving_gateway_ttl,out_packet);
	
        if (opendht_error < 0) {
        	HIP_DEBUG("HTTP packet creation for FDQN->HIT PUT failed.\n");
	} else {
		HIP_DEBUG("Sending FDQN->HIT PUT packet to queue. Packet Length: %d\n",strlen(out_packet)+1);
		opendht_error = write_fifo_queue(out_packet,strlen(out_packet)+1);
		if (opendht_error < 0) {
        		HIP_DEBUG ("Failed to insert FDQN->HIT PUT data in queue \n");
		}
	}
                       
=======
        extern int hip_opendht_error_count;
        extern int hip_opendht_inuse;
        extern int hip_opendht_sock_fqdn;
        extern int hip_opendht_fqdn_sent;
        extern int opendht_error;
        extern struct addrinfo * opendht_serving_gateway;
        extern int opendht_serving_gateway_port;
        extern int opendht_serving_gateway_ttl;

        if (hip_opendht_inuse == SO_HIP_DHT_ON) {
                if (hip_opendht_fqdn_sent == STATE_OPENDHT_IDLE)
                        {
                                HIP_DEBUG("Sending mapping FQDN (%s) -> HIT (%s) to the DHT\n",
                                          hostname, tmp_hit_str);
                                if (hip_opendht_sock_fqdn < 1)
                                        hip_opendht_sock_fqdn = init_dht_gateway_socket(hip_opendht_sock_fqdn);
                                opendht_error = 0;
                                opendht_error = connect_dht_gateway(hip_opendht_sock_fqdn,
                                                                    opendht_serving_gateway, 0);
                                if (opendht_error > -1 && opendht_error != EINPROGRESS) {
                                        opendht_error = opendht_put(hip_opendht_sock_fqdn,
                                                                    (unsigned char *)hostname,
                                                                    (unsigned char *)tmp_hit_str,
                                                                    (unsigned char *)tmp_addr_str,
                                                                    opendht_serving_gateway_port,
                                                                    opendht_serving_gateway_ttl);
                                        if (opendht_error < 0) {
                                                HIP_DEBUG("Error sending FQDN->HIT mapping to DHT.\n");
                                                hip_opendht_error_count++;
                                        }
                                        else hip_opendht_fqdn_sent = STATE_OPENDHT_WAITING_ANSWER;
                                }
                                if (opendht_error == EINPROGRESS) {
                                        hip_opendht_fqdn_sent = STATE_OPENDHT_WAITING_CONNECT;
                                        /* connect not ready */
                                        HIP_DEBUG("OpenDHT connect unfinished (fqdn publish)\n");
                                }
                        } else if (hip_opendht_fqdn_sent == STATE_OPENDHT_START_SEND) {
                                /* connect finished send the data */
                                opendht_error = opendht_put(hip_opendht_sock_fqdn,
                                                            (unsigned char *)hostname,
                                                            (unsigned char *)tmp_hit_str,
                                                            (unsigned char *)tmp_addr_str,
                                                            opendht_serving_gateway_port,
                                                            opendht_serving_gateway_ttl);
                                if (opendht_error < 0) {
                                        HIP_DEBUG("Error sending FQDN->HIT mapping to the DHT.\n");
                                        hip_opendht_error_count++;
                                }
                                else hip_opendht_fqdn_sent = STATE_OPENDHT_WAITING_ANSWER;
                        }
        }
>>>>>>> af0f3be1
 out_err:
        return;
}

/**
 * publish address
<<<<<<< HEAD
 * This function creates HTTP packet for publish address
 * and writes it in the queue for sending
=======
 *
>>>>>>> af0f3be1
 * @param *hit_str
 * @param *addr_str
 * @param *netdev_address
 *
 * @return int 0 connect unfinished, -1 error, 1 success
 */
int publish_addr(char *tmp_hit_str)
{
<<<<<<< HEAD
	char out_packet[HIP_MAX_PACKET]; /*Assuming HIP Max packet length, max for DHT put*/
	int err = 0;
        
	HIP_IFE((hip_opendht_inuse != SO_HIP_DHT_ON), 0);

	memset(out_packet, '\0', HIP_MAX_PACKET);
	opendht_error = opendht_put_locator((unsigned char *)tmp_hit_str, 
					    (unsigned char *)opendht_host_name,
					    opendht_serving_gateway_port,
					    opendht_serving_gateway_ttl,out_packet);
	if (opendht_error < 0) {
		HIP_DEBUG("HTTP packet creation for HIT->IP PUT failed.\n");
		return -1;
	} else {
		HIP_DEBUG("Sending HTTP HIT->IP PUT packet to queue.\n");
		opendht_error = write_fifo_queue(out_packet,strlen(out_packet)+1);
		if (opendht_error < 0) {
			HIP_DEBUG ("Failed to insert HIT->IP PUT data in queue \n");
			return -1;
		}
	}

 out_err:
	return 0;
}

/**
 * send_queue_data - This function reads the data from hip_queue
 * and sends it to the lookup service for publishing
 * 
 * @param *socket socket to be initialzied
 * @param *socket_status updates the status of the socket after every socket oepration
 *
 * @return int
 */
int send_queue_data(int *socket, int *socket_status)
{
	char packet[2048];
	int err = 0;

	HIP_IFE((hip_opendht_inuse != SO_HIP_DHT_ON), 0);
		
	if (*socket_status == STATE_OPENDHT_IDLE) {
		HIP_DEBUG("Connecting to the DHT with socket no: %d \n", *socket);
		if (*socket < 1)
			*socket = init_dht_gateway_socket(*socket);
		opendht_error = 0;
		opendht_error = connect_dht_gateway(*socket, 
						    opendht_serving_gateway, 0); 
		if (opendht_error == -1) {
			HIP_DEBUG("Error connecting to the DHT. Socket No: %d\n", *socket);
			hip_opendht_error_count++;
		} else if (opendht_error > -1 && opendht_error != EINPROGRESS) {
			/*Get packet from queue, if there then proceed*/
			memset(packet, '\0', sizeof(packet));
			opendht_error = read_fifo_queue (packet);
			_HIP_DEBUG("Packet: %s\n",packet);
			if (opendht_error < 0 && strlen (packet)>0) {
				HIP_DEBUG("Packet reading from queue failed.\n");
			} else {
				opendht_error = opendht_send(*socket,packet);
				if (opendht_error < 0) {
					HIP_DEBUG("Error sending data to the DHT. Socket No: %d\n", *socket);
					hip_opendht_error_count++;
				} else
					*socket_status = STATE_OPENDHT_WAITING_ANSWER;
			}
		} 
		if (opendht_error == EINPROGRESS) {
			*socket_status = STATE_OPENDHT_WAITING_CONNECT; 
			/* connect not ready */
			HIP_DEBUG("OpenDHT connect unfinished. Socket No: %d \n",*socket);
		}
	} else if (*socket_status == STATE_OPENDHT_START_SEND) {
		/* connect finished send the data */
		/*Get packet from queue, if there then proceed*/
		memset(packet, '\0', sizeof(packet));
		opendht_error = read_fifo_queue (packet);
		_HIP_DEBUG("Packet: %s\n",packet);
		if (opendht_error < 0  && strlen (packet)>0) {
			HIP_DEBUG("Packet reading from queue failed.\n");
		} else {
			opendht_error = opendht_send(*socket,packet);
			if (opendht_error < 0) {
				HIP_DEBUG("Error sending data to the DHT. Socket No: %d\n", *socket);
				hip_opendht_error_count++;
			} else
				*socket_status = STATE_OPENDHT_WAITING_ANSWER;
		}
	}
=======
        extern int hip_opendht_error_count;
        extern int hip_opendht_inuse;
        extern int hip_opendht_sock_hit;
        extern int hip_opendht_hit_sent;
        extern int opendht_error;
        extern struct addrinfo * opendht_serving_gateway;
        extern int opendht_serving_gateway_port;
        extern int opendht_serving_gateway_ttl;

        if (hip_opendht_inuse == SO_HIP_DHT_ON) {
                if (hip_opendht_hit_sent == STATE_OPENDHT_IDLE) {
                        HIP_DEBUG("Sending mapping HIT (%s) -> IP (%s) to the openDHT\n",
                                  tmp_hit_str, tmp_addr_str);
                        if (hip_opendht_sock_hit < 1)
                                hip_opendht_sock_hit = init_dht_gateway_socket(hip_opendht_sock_hit);
                        opendht_error = 0;
                        opendht_error = connect_dht_gateway(hip_opendht_sock_hit,
                                                            opendht_serving_gateway, 0);
                        if (opendht_error > -1 && opendht_error != EINPROGRESS) {
                                opendht_error = opendht_put_locator(hip_opendht_sock_hit,
                                                                    (unsigned char *)tmp_hit_str,
                                                                    (unsigned char *)tmp_addr_str,
                                                                    opendht_serving_gateway_port,
                                                                    opendht_serving_gateway_ttl);
                                if (opendht_error < 0) {
                                        HIP_DEBUG("Error sending HIT->IP mapping to the DHT.\n");
                                        hip_opendht_error_count++;
                                        return -1;
                                } else {
                                        hip_opendht_hit_sent = STATE_OPENDHT_WAITING_ANSWER;
                                        return 1;
                                }
                        } else if (opendht_error == EINPROGRESS) {
                                hip_opendht_hit_sent = STATE_OPENDHT_WAITING_CONNECT;
                                HIP_DEBUG("DHT connect unfinished (hit publish)\n");
                                goto out_err;
                        } else {
                                /* connect error */
                                hip_opendht_error_count++;
                                return -1;
                        }
                } else if (hip_opendht_hit_sent == STATE_OPENDHT_START_SEND) {
                        /* connect finished send the data */
                        opendht_error = opendht_put_locator(hip_opendht_sock_hit,
                                                            (unsigned char *)tmp_hit_str,
                                                            (unsigned char *)tmp_addr_str,
                                                            opendht_serving_gateway_port,
                                                            opendht_serving_gateway_ttl);
                        if (opendht_error < 0) {
                                HIP_DEBUG("Error sending HIT->IP mapping to the DHT.\n");
                                hip_opendht_error_count++;
                                return -1;
                        } else {
                                hip_opendht_hit_sent = STATE_OPENDHT_WAITING_ANSWER;
                                return 1;
                        }
                }
        }
>>>>>>> af0f3be1
 out_err:
	return err;
}

<<<<<<< HEAD

/** 
=======
/**
>>>>>>> af0f3be1
 * This function goes through the HA database and sends an icmp echo to all of them
 *
 * @param socket to send with
 *
 * @return 0 on success negative on error
 */
int hip_send_heartbeat(hip_ha_t *entry, void *opaq) {
	int err = 0;
	int *sockfd = (int *) opaq;

	if (entry->state == HIP_STATE_ESTABLISHED) {
		_HIP_DEBUG("list_for_each_safe\n");
		HIP_IFEL(hip_send_icmp(*sockfd, entry), 0,
			 "Error sending heartbeat, ignore\n");
        }

out_err:
	return err;
}

/**
 * Periodic maintenance.
 *
 * @return ...
 */
int periodic_maintenance()
{
	int err = 0;
<<<<<<< HEAD
	
=======
	extern int hip_icmp_interval;
	extern int hip_icmp_sock;

>>>>>>> af0f3be1
	if (hipd_get_state() == HIPD_STATE_CLOSING) {
		if (force_exit_counter > 0) {
			err = hip_count_open_connections();
			if (err < 1) hipd_set_state(HIPD_STATE_CLOSED);
		} else {
			hip_exit(SIGINT);
			exit(SIGINT);
		}
		force_exit_counter--;
	}

#ifdef CONFIG_HIP_AGENT
	if (hip_agent_is_alive())
	{
		hip_agent_send_remote_hits();
	}
#endif

	if (retrans_counter < 0) {
		HIP_IFEL(hip_scan_retransmissions(), -1,
			 "retransmission scan failed\n");
		retrans_counter = HIP_RETRANSMIT_INIT;
	} else {
		retrans_counter--;
	}

#ifdef CONFIG_HIP_OPPORTUNISTIC

	if (opp_fallback_counter < 0) {
		HIP_IFEL(hip_scan_opp_fallback(), -1,
			 "retransmission scan failed\n");
		opp_fallback_counter = HIP_OPP_FALLBACK_INIT;
	} else {
		opp_fallback_counter--;

	}
#endif

	if (precreate_counter < 0) {
		HIP_IFEL(hip_recreate_all_precreated_r1_packets(), -1,
			 "Failed to recreate puzzles\n");
		precreate_counter = HIP_R1_PRECREATE_INIT;
	} else {
		precreate_counter--;
	}

	/* is heartbeat support on */
	if (hip_icmp_interval > 0) {
		/* Check if there any msgs in the ICMPv6 socket */
		/*
		HIP_IFEL(hip_icmp_recvmsg(hip_icmp_sock), -1,
			 "Failed to recvmsg from ICMPv6\n");
		*/
		/* Check if the heartbeats should be sent */
		if (heartbeat_counter < 1) {
			hip_for_each_ha(hip_send_heartbeat, &hip_icmp_sock);
			heartbeat_counter = hip_icmp_interval;
		} else {
			heartbeat_counter--;
		}
	}

	if (hip_opendht_inuse == SO_HIP_DHT_ON) {
		if (opendht_counter < 0) {
			register_to_dht();
			opendht_counter = OPENDHT_REFRESH_INIT;
		} else {
			opendht_counter--;
			}
		if (queue_counter < 0) {
			send_packet_to_lookup_from_queue();
        	queue_counter = QUEUE_CHECK_INIT;
		} else {
			queue_counter--;
			}
		if (hip_buddies_inuse == SO_HIP_BUDDIES_ON) {
			if(cert_publish_counter < 0) {
				err = publish_certificates();
				if(err < 0)
				{
					HIP_ERROR("Publishing certificates to the lookup returned an error\n");
					err = 0 ;
				}
				cert_publish_counter = opendht_serving_gateway_ttl ;
			} else {
				cert_publish_counter-- ;
				}
		}
                		
	}

//#ifdef CONFIG_HIP_UDPRELAY
	/* Clear the expired records from the relay hashtable. */
	hip_relht_maintenance();
//#endif
	/* Clear the expired pending service requests. This is by no means time
	   critical operation and is not needed to be done on every maintenance
	   cycle. Once every 10 minutes or so should be enough. Just for the
	   record, if periodic_maintenance() is ever to be optimized. */
	hip_registration_maintenance();

	/* Sending of NAT Keep-Alives. */
	if(hip_nat_status && !hip_icmp_interval && nat_keep_alive_counter < 0){
		HIP_IFEL(hip_nat_refresh_port(),
			 -ECOMM, "Failed to refresh NAT port state.\n");
		nat_keep_alive_counter = HIP_NAT_KEEP_ALIVE_INTERVAL;
	} else {
		nat_keep_alive_counter--;
	}
 out_err:

	return err;
}

int hip_get_firewall_status(){
	return hip_firewall_status;
}

int hip_firewall_is_alive()
{
#ifdef CONFIG_HIP_FIREWALL
	if (hip_firewall_status) {
		HIP_DEBUG("Firewall is alive.\n");
	}
	else {
		HIP_DEBUG("Firewall is not alive.\n");
	}
	return hip_firewall_status;
#else
	HIP_DEBUG("Firewall is disabled.\n");
	return 0;
#endif // CONFIG_HIP_FIREWALL
}


<<<<<<< HEAD
int hip_firewall_add_escrow_data(hip_ha_t *entry, struct in6_addr * hit_s, 
        struct in6_addr * hit_r, struct hip_keys *keys) {
=======
int hip_firewall_add_escrow_data(hip_ha_t *entry, struct in6_addr * hit_s,
        struct in6_addr * hit_r, struct hip_keys *keys)
{
>>>>>>> af0f3be1
		hip_common_t *msg = NULL;
		int err = 0, n = 0;
		socklen_t alen;

		HIP_IFEL(!(msg = HIP_MALLOC(HIP_MAX_PACKET, 0)), -1, "alloc\n");
		hip_msg_init(msg);
		HIP_IFEL(hip_build_user_hdr(msg, SO_HIP_ADD_ESCROW_DATA, 0), -1,
                        "Build hdr failed\n");

		HIP_IFEL(hip_build_param_contents(msg, (void *)hit_s, HIP_PARAM_HIT,
                        sizeof(struct in6_addr)), -1, "build param contents failed\n");
		HIP_IFEL(hip_build_param_contents(msg, (void *)hit_r, HIP_PARAM_HIT,
                        sizeof(struct in6_addr)), -1, "build param contents failed\n");

		HIP_IFEL(hip_build_param(msg, (struct hip_tlv_common *)keys), -1,
                        "hip build param failed\n");

		n = hip_sendto_firewall(msg);
		if (n < 0)
		{
			HIP_ERROR("Sendto firewall failed.\n");
			err = -1;
			goto out_err;
		}

		else HIP_DEBUG("Sendto firewall OK.\n");

out_err:
	return err;

}

int hip_firewall_set_bex_data(int action, hip_ha_t *entry, struct in6_addr *hit_s, struct in6_addr *hit_r)
{
        struct hip_common *msg = NULL;
	struct sockaddr_in6 hip_firewall_addr;
	int err = 0, n = 0;
	HIP_IFEL(!(msg = HIP_MALLOC(HIP_MAX_PACKET, 0)), -1, "alloc\n");
	hip_msg_init(msg);
	HIP_IFEL(hip_build_user_hdr(msg, action, 0), -1,
                 "Build hdr failed\n");

        HIP_IFEL(hip_build_param_contents(msg, (void *)hit_s, HIP_PARAM_HIT,
                 sizeof(struct in6_addr)), -1, "build param contents failed\n");
	HIP_IFEL(hip_build_param_contents(msg, (void *)hit_r, HIP_PARAM_HIT,
                 sizeof(struct in6_addr)), -1, "build param contents failed\n");


	socklen_t alen = sizeof(hip_firewall_addr);

	bzero(&hip_firewall_addr, alen);
	hip_firewall_addr.sin6_family = AF_INET6;
	hip_firewall_addr.sin6_port = htons(HIP_FIREWALL_PORT);
	hip_firewall_addr.sin6_addr = in6addr_loopback;

	if (hip_get_firewall_status()) {
	        n = sendto(hip_firewall_sock_lsi_fd, msg, hip_get_msg_total_len(msg),
			   0, &hip_firewall_addr, alen);
	}

	if (n < 0)
	  HIP_DEBUG("Send to firewall failed str errno %s\n",strerror(errno));
	HIP_IFEL( n < 0, -1, "Sendto firewall failed.\n");

	HIP_DEBUG("Sendto firewall OK.\n");

out_err:
	if (msg)
		free(msg);

	return err;
}

int hip_firewall_remove_escrow_data(struct in6_addr *addr, uint32_t spi)
{
        struct hip_common *msg;
        int err = 0;
        int n;
        socklen_t alen;
        struct in6_addr * hit_s;
        struct in6_addr * hit_r;

        HIP_IFEL(!(msg = HIP_MALLOC(HIP_MAX_PACKET, 0)), -1, "alloc\n");
        hip_msg_init(msg);
        HIP_IFEL(hip_build_user_hdr(msg, SO_HIP_DELETE_ESCROW_DATA, 0), -1,
                "Build hdr failed\n");

        HIP_IFEL(hip_build_param_contents(msg, (void *)addr, HIP_PARAM_HIT,
                sizeof(struct in6_addr)), -1, "build param contents failed\n");
        HIP_IFEL(hip_build_param_contents(msg, (void *)&spi, HIP_PARAM_UINT,
                sizeof(unsigned int)), -1, "build param contents failed\n");

	/* Switched from hip_sendto() to hip_sendto_user() due to
	   namespace collision. Both message.h and user.c had functions
	   hip_sendto(). Introducing a prototype hip_sendto() to user.h
	   led to compiler errors --> user.c hip_sendto() renamed to
	   hip_sendto_user().

	   Lesson learned: use function prototypes unless functions are
	   ment only for local (inside the same file where defined) use.
	   -Lauri 11.07.2008 */
	n = hip_sendto_user(msg, (struct sockaddr *)&hip_firewall_addr);

	if (n < 0)
        {
                HIP_ERROR("Sendto firewall failed.\n");
                err = -1;
                goto out_err;
        }
        else HIP_DEBUG("Sendto firewall OK.\n");

out_err:
        return err;
}


int hip_firewall_set_escrow_active(int activate)
{
        struct hip_common *msg;
        int err = 0;
        int n;
        socklen_t alen;
        HIP_DEBUG("Sending activate msg to firewall (value=%d)\n", activate);
        HIP_IFEL(!(msg = HIP_MALLOC(HIP_MAX_PACKET, 0)), -1, "alloc\n");
        hip_msg_init(msg);
        HIP_IFEL(hip_build_user_hdr(msg,
                (activate ? SO_HIP_SET_ESCROW_ACTIVE : SO_HIP_SET_ESCROW_INACTIVE), 0),
                -1, "Build hdr failed\n");

        /* Switched from hip_sendto() to hip_sendto_user() due to
	   namespace collision. Both message.h and user.c had functions
	   hip_sendto(). Introducing a prototype hip_sendto() to user.h
	   led to compiler errors --> user.c hip_sendto() renamed to
	   hip_sendto_user().

	   Lesson learned: use function prototypes unless functions are
	   ment only for local (inside the same file where defined) use.
	   -Lauri 11.07.2008 */
	n = hip_sendto_user(msg, (struct sockaddr *)&hip_firewall_addr);

        if (n < 0) {
                HIP_ERROR("Sendto firewall failed.\n");
                err = -1;
                goto out_err;
        }
        else {
                HIP_DEBUG("Sendto firewall OK.\n");
        }
out_err:
        return err;
}


<<<<<<< HEAD
int opendht_put_locator(unsigned char * key, 
                   unsigned char * host,
                   int opendht_port,
                   int opendht_ttl,void *put_packet) 
{
    int err = 0, key_len = 0, value_len = 0, ret = 0;
    struct hip_common *fake_msg;
    char tmp_key[21];   
    fake_msg = hip_msg_alloc();
    value_len = hip_build_locators(fake_msg);
    
    /* The function below builds and appends Host Id
     * and signature to the msg */
    err = hip_build_host_id_and_signature(fake_msg, key);
    if( err != 0)
    {
    	HIP_DEBUG("Appending Host ID and Signature to HDRR failed.\n");
    	goto out_err;
    }
    
    _HIP_DUMP_MSG(fake_msg);        
    key_len = opendht_handle_key(key, tmp_key);
    value_len = hip_get_msg_total_len(fake_msg);
    _HIP_DEBUG("Value len %d\n",value_len);
           
    /* Put operation HIT->IP */
=======
int opendht_put_locator(int sockfd,
                   unsigned char * key,
                   unsigned char * host,
                   int opendht_port,
                   int opendht_ttl)
{
    int err = 0, key_len = 0, value_len = 0, ret = 0;
    struct hip_common *fake_msg;
    char put_packet[2048];
    char tmp_key[21];
    fake_msg = hip_msg_alloc();
    value_len = hip_build_locators(fake_msg);
    _HIP_DUMP_MSG(fake_msg);
    key_len = opendht_handle_key(key, tmp_key);
    value_len = hip_get_msg_total_len(fake_msg);
    _HIP_DEBUG("Value len %d\n",value_len);

    /* Put operation FQDN->HIT */
    memset(put_packet, '\0', sizeof(put_packet));
>>>>>>> af0f3be1
    if (build_packet_put((unsigned char *)tmp_key,
                         key_len,
                         (unsigned char *)fake_msg,
	                 value_len,
                         opendht_port,
                         (unsigned char *)host,
                         put_packet, opendht_ttl) != 0)
        {
        HIP_DEBUG("Put packet creation failed.\n");
        err = -1;
        }
    HIP_DEBUG("Host address in OpenDHT put locator : %s\n", host);
    HIP_DEBUG("Actual OpenDHT send starts here\n");
   err = 0;
 out_err:
    return(err);
}

/**
 * verify_hdrr - This function verifies host id in the value (HDRR) against HIT used as a key for DHT
 * And it also verifies the signature in HDRR
 * This works on the hip common message sent to the daemon
 * Modifies the message and sets the required flag if (or not) verified
 * 
 * @param msg HDRR to be verified
 * @param addrkey HIT key used for lookup
 * @return 0 on successful verification (OR of signature and host od verification)
 */
int verify_hdrr (struct hip_common *msg,struct in6_addr *addrkey)
{
	struct hip_host_id *hostid ; 
    struct in6_addr *hit_from_hostid ;
	struct in6_addr *hit_used_as_key ;
	struct hip_hdrr_info *hdrr_info = NULL;
	int alg = -1;
	int is_hit_verified  = -1;
	int is_sig_verified  = -1;
	int err = 0 ;
		
	hostid = hip_get_param (msg, HIP_PARAM_HOST_ID);
	if ( addrkey == NULL)
	{
     	hdrr_info = hip_get_param (msg, HIP_PARAM_HDRR_INFO);
       	hit_used_as_key = &hdrr_info->dht_key ; 
	}
	else
	{
	  	hit_used_as_key = addrkey;
	}
       
    //Check for algo and call verify signature from pk.c
    alg = hip_get_host_id_algo(hostid);
        
    /* Type of the hip msg in header has been modified to 
     * user message type SO_HIP_VERIFY_DHT_HDRR_RESP , to
     * get it here. Revert it back to HDRR to give it
     * original shape as returned by the DHT and
     *  then verify signature
     */
    hip_set_msg_type(msg,HIP_HDRR);
    _HIP_DUMP_MSG (msg);
    HIP_IFEL(!(hit_from_hostid = malloc(sizeof(struct in6_addr))), -1, "Malloc for HIT failed\n");
	switch (alg) {
		case HIP_HI_RSA:
			is_sig_verified = hip_rsa_verify(hostid, msg);
			err = hip_rsa_host_id_to_hit (hostid, hit_from_hostid, HIP_HIT_TYPE_HASH100);
			is_hit_verified = memcmp(hit_from_hostid, hit_used_as_key, sizeof(struct in6_addr)) ;
			break;
		case HIP_HI_DSA:
			is_sig_verified = hip_dsa_verify(hostid, msg);
			err = hip_dsa_host_id_to_hit (hostid, hit_from_hostid, HIP_HIT_TYPE_HASH100);
			is_hit_verified = memcmp(hit_from_hostid, hit_used_as_key, sizeof(struct in6_addr)) ; 
			break;
		default:
			HIP_ERROR("Unsupported HI algorithm used cannot verify signature (%d)\n", alg);
			break;
	}
	_HIP_DUMP_MSG (msg);
	if (err != 0)
	{
		HIP_DEBUG("Unable to convert host id to hit for host id verification \n");
	}
	if(hdrr_info)
	{
		hdrr_info->hit_verified = is_hit_verified ;
		hdrr_info->sig_verified = is_sig_verified ;
	}
	HIP_DEBUG ("Sig verified (0=true): %d\nHit Verified (0=true): %d \n"
		,is_sig_verified, is_hit_verified);
	return (is_sig_verified | is_hit_verified) ;
out_err:
	return err;
}

/** 
 * send_packet_to_lookup_from_queue - Calls to a function which
 * sends data from the queue to the dht
 */
void send_packet_to_lookup_from_queue ()
{
	HIP_DEBUG("DHT error count now %d/%d.\n", 
			hip_opendht_error_count, OPENDHT_ERROR_COUNT_MAX);
	if (hip_opendht_error_count > OPENDHT_ERROR_COUNT_MAX) {
		HIP_DEBUG("DHT error count reached resolving trying to change gateway\n");
		hip_init_dht();
	}
	send_queue_data (&hip_opendht_sock_fqdn, &hip_opendht_fqdn_sent);
	send_queue_data (&hip_opendht_sock_hit, &hip_opendht_hit_sent);
}
/* init_dht_sockets - The finction initalized two sockets used for
 * connection with lookup service(opendht)
 * @param *socket socket to be initialzied
 * @param *socket_status updates the status of the socket after every socket oepration
 */
 
void init_dht_sockets (int *socket, int *socket_status)
{
	if (hip_opendht_inuse == SO_HIP_DHT_ON) 
	{
		if (*socket_status == STATE_OPENDHT_IDLE) 
		{
			HIP_DEBUG("Connecting to the DHT with socket no: %d \n", *socket);
			if (*socket < 1)
				*socket = init_dht_gateway_socket(*socket);
			opendht_error = 0;
			opendht_error = connect_dht_gateway(*socket, 
							opendht_serving_gateway, 0); 
		}
		if (opendht_error == EINPROGRESS) 
		{
			*socket_status = STATE_OPENDHT_WAITING_CONNECT; 
			/* connect not ready */
			HIP_DEBUG("OpenDHT connect unfinished. Socket No: %d \n",*socket);
        }
        else if (opendht_error > -1 && opendht_error != EINPROGRESS)
        {
        	*socket_status = STATE_OPENDHT_START_SEND ;
        }
        
	}
}

/**
 * prepare_send_cert_put - builds xml rpc packet and then
 * sends it to the queue for sending to the opendht
 * 
 * @param *key key for cert publish
 * @param *value certificate
 * @param key_len length of the key (20 in case of SHA1)
 * @param valuelen length of the value content to be sent to the opendht
 * @return 0 on success, negative value on error
 */
int prepare_send_cert_put(unsigned char * key, unsigned char * value, int key_len, int valuelen)
{
	int value_len = valuelen;/*length of certificate*/
	char put_packet[2048];
	
	if (build_packet_put((unsigned char *)key,
			     key_len,
			     (unsigned char *)value,
			     value_len,
			     opendht_serving_gateway_port,
			     (unsigned char *)opendht_host_name,
			     (char*)put_packet, opendht_serving_gateway_ttl)
	    != 0)
	{
		HIP_DEBUG("Put packet creation failed.\n");
		return(-1);
	}
	opendht_error = write_fifo_queue(put_packet,strlen(put_packet)+1);
	if (opendht_error < 0) 
		HIP_DEBUG ("Failed to insert CERT PUT data in queue \n");
	return 0;
}

/**
 * hip_sqlite_callback - callbacl function called by sqliteselect
 * The function processes the data returned by select
 * to be sent to key_handler and then for sending to lookup
 * 
 * @param *NotUsed
 * @param argc
 * @param **argv
 * @param **azColName
 * @return 0
 */
static int hip_sqlite_callback(void *NotUsed, int argc, char **argv, char **azColName) {
	int i;
	struct in6_addr lhit, rhit;
	unsigned char conc_hits_key[21] ;
	int err = 0 ;
	char cert[512]; /*Should be size of certificate*/
	int keylen = 0 ;
	
	memset(conc_hits_key, '\0', 21);
	for(i=0; i<argc; i++){
		_HIP_DEBUG("%s = %s\n", azColName[i], argv[i] ? argv[i] : "NULL");
		if (!strcmp(azColName[i],"lhit"))
		{
        	/*convret hit to inet6_addr*/
          	err = inet_pton(AF_INET6, (char *)argv[i], &lhit.s6_addr);
		}
		else if (!strcmp(azColName[i],"rhit"))
		{
         	err = inet_pton(AF_INET6, (char *)argv[i], &rhit.s6_addr);
          	/*convret hit to inet6_addr*/
		}
		else if (!strcmp(azColName[i],"cert"))
		{
			if(!(char *)argv)
				err = -1 ;
			else
         		memcpy(cert, (char *)argv[i], 512/*should be size of certificate*/);
     	} 
	}
	if(err)
	{
		keylen = handle_cert_key(&lhit, &rhit, conc_hits_key);
		/*send key-value pair to dht*/
		if (keylen)
		{ 
			err = prepare_send_cert_put(conc_hits_key, cert, keylen, sizeof(cert) );
		}
		else
		{
			HIP_DEBUG ("Unable to handle publish cert key\n");
			err = -1 ;
		}
	} 
	return err;
}

/**
 * publish_certificates - Reads the daemon database
 * and then publishes certificate after regular interval defined
 * in hipd.h
 * 
 * @param
 * @return error value 0 on success and negative on error
 */
int publish_certificates ()
{
	 int err = 0 ;
	 
	 err = hip_sqlite_select(daemon_db, HIP_CERT_DB_SELECT_HITS,hip_sqlite_callback);
}

/**
 * This function receives ICMPv6 msgs (heartbeats)
 *
 * @param sockfd to recv from
 *
 * @return 0 on success otherwise negative
 *
 * @note see RFC2292
 */
int hip_icmp_recvmsg(int sockfd) {
	int err = 0, ret = 0, identifier = 0;
	struct msghdr mhdr;
	struct cmsghdr * chdr;
	struct iovec iov[1];
	u_char cmsgbuf[CMSG_SPACE(sizeof(struct in6_pktinfo))];
	u_char iovbuf[HIP_MAX_ICMP_PACKET];
	struct icmp6hdr * icmph = NULL;
	struct in6_pktinfo * pktinfo, * pktinfo_in6;
	struct sockaddr_in6 src_sin6;
	struct in6_addr * src = NULL, * dst = NULL;
	struct timeval * stval = NULL, * rtval = NULL, * ptr = NULL;

	/* malloc what you need */
	stval = malloc(sizeof(struct timeval));
	HIP_IFEL((!stval), -1, "Malloc for stval failed\n");
	rtval = malloc(sizeof(struct timeval));
	HIP_IFEL((!rtval), -1, "Malloc for rtval failed\n");
	src = malloc(sizeof(struct in6_addr));
	HIP_IFEL((!src), -1, "Malloc for dst6 failed\n");
	dst = malloc(sizeof(struct in6_addr));
	HIP_IFEL((!dst), -1, "Malloc for dst failed\n");

	/* cast */
	chdr = (struct cmsghdr *)cmsgbuf;
	pktinfo = (struct in6_pktinfo *)(CMSG_DATA(chdr));

	/* clear memory */
	memset(stval, 0, sizeof(struct timeval));
	memset(rtval, 0, sizeof(struct timeval));
	memset(src, 0, sizeof(struct in6_addr));
	memset(dst, 0, sizeof(struct in6_addr));
	memset (&src_sin6, 0, sizeof (struct sockaddr_in6));
	memset(&iov, 0, sizeof(&iov));
	memset(&iovbuf, 0, sizeof(iovbuf));
	memset(&mhdr, 0, sizeof(mhdr));

	/* receive control msg */
        chdr->cmsg_level = IPPROTO_IPV6;
	chdr->cmsg_type = IPV6_2292PKTINFO;
	chdr->cmsg_len = CMSG_LEN (sizeof (struct in6_pktinfo));

	/* Input output buffer */
	iov[0].iov_base = &iovbuf;
	iov[0].iov_len = sizeof(iovbuf);

	/* receive msg hdr */
	mhdr.msg_iov = &iov;
	mhdr.msg_iovlen = 1;
	mhdr.msg_name = (caddr_t) &src_sin6;
	mhdr.msg_namelen = sizeof (struct sockaddr_in6);
	mhdr.msg_control = (caddr_t) cmsgbuf;
	mhdr.msg_controllen = sizeof (cmsgbuf);

	ret = recvmsg (sockfd, &mhdr, MSG_DONTWAIT);
	_HIP_PERROR("RECVMSG ");
	if (errno == EAGAIN) {
		err = 0;
		_HIP_DEBUG("Asynchronous, maybe next time\n");
		goto out_err;
	}
	if (ret < 0) {
		HIP_DEBUG("Recvmsg on ICMPv6 failed\n");
		err = -1;
		goto out_err;
 	}

	/* Get the current time as the return time */
	gettimeofday(rtval, (struct timezone *)NULL);

	/* Check if the process identifier is ours and that this really is echo response */
	icmph = (struct icmpv6hdr *)&iovbuf;
	if (icmph->icmp6_type != ICMPV6_ECHO_REPLY) {
		err = 0;
		goto out_err;
	}
	identifier = getpid() & 0xFFFF;
	if (identifier != icmph->icmp6_identifier) {
		err = 0;
		goto out_err;
	}

	/* Get the timestamp as the sent time*/
	ptr = (struct timeval *)(icmph + 1);
	memcpy(stval, ptr, sizeof(struct timeval));

	/* gather addresses */
	memcpy (src, &src_sin6.sin6_addr, sizeof (struct in6_addr));
	memcpy (dst, &pktinfo->ipi6_addr, sizeof (struct in6_addr));

	if (!ipv6_addr_is_hit(src) && !ipv6_addr_is_hit(dst)) {
	    HIP_DEBUG("Addresses are NOT HITs, this msg is not for us\n");
	}

	/* Calculate and store everything into the correct entry */
	HIP_IFEL(hip_icmp_statistics(src, dst, stval, rtval), -1,
		 "Failed to calculate the statistics and store the values\n");

out_err:
	/* free memory, ivalid pointer or other error XXTODO */
	/*
	if (stval) free(stval);
	if (rtval) free(rtval);
	if (src) free(src);
	if (dst) free(dst);
	*/
	return err;
}

#if 0
static long llsqrt(long long a)
{
        long long prev = ~((long long)1 << 63);
        long long x = a;

        if (x > 0) {
                while (x < prev) {
                        prev = x;
                        x = (x+(a/x))/2;
                }
        }

        return (long)x;
}
#endif

/**
 * This function calculates RTT and ... and then stores them to correct entry
 *
 * @param src HIT
 * @param dst HIT
 * @param time when sent
 * @param time when received
 *
 * @return 0 if success negative otherwise
 */
int hip_icmp_statistics(struct in6_addr * src, struct in6_addr * dst,
			struct timeval *stval, struct timeval *rtval) {
	int err = 0;
	uint32_t rcvd_heartbeats = 0;
	uint64_t rtt = 0;
	double avg = 0.0, std_dev = 0.0;
#if 0
	u_int32_t rtt = 0, usecs = 0, secs = 0, square = 0;
	u_int32_t sum1 = 0, sum2 = 0;
#endif
	char hit[INET6_ADDRSTRLEN];
	hip_ha_t * entry = NULL;

	hip_in6_ntop(src, hit);

	/* Find the correct entry */
	entry = hip_hadb_find_byhits(src, dst);
	HIP_IFEL((!entry), -1, "Entry not found\n");

	/* Calculate the RTT from given timevals */
	rtt = calc_timeval_diff(stval, rtval);

	/* add the heartbeat item to the statistics */
	add_statistics_item(&entry->heartbeats_statistics, rtt);

	/* calculate the statistics for immediate output */
	calc_statistics(&entry->heartbeats_statistics, &rcvd_heartbeats, NULL, NULL, &avg,
			&std_dev, STATS_IN_MSECS);

	HIP_DEBUG("\nHeartbeat from %s, RTT %.6f ms,\n%.6f ms mean, "
		  "%.6f ms variance, packets sent %d recv %d lost %d\n",
		  hit, ((float)rtt / STATS_IN_MSECS), avg, std_dev, entry->heartbeats_sent,
		  rcvd_heartbeats, (entry->heartbeats_sent - rcvd_heartbeats));

#if 0
	secs = (rtval->tv_sec - stval->tv_sec) * 1000000;
	usecs = rtval->tv_usec - stval->tv_usec;
	rtt = secs + usecs;

	/* received count will vary from sent if errors */
	entry->heartbeats_received++;

	/* Calculate mean */
	entry->heartbeats_total_rtt += rtt;
	entry->heartbeats_total_rtt2 += rtt * rtt;
	if (entry->heartbeats_received > 1)
		entry->heartbeats_mean = entry->heartbeats_total_rtt / entry->heartbeats_received;

	/* Calculate variance  */
	if (entry->heartbeats_received > 1) {
		sum1 = entry->heartbeats_total_rtt;
		sum2 = entry->heartbeats_total_rtt2;
		sum1 /= entry->heartbeats_received;
		sum2 /= entry->heartbeats_received;
		entry->heartbeats_variance = llsqrt(sum2 - sum1 * sum1);
	}

	HIP_DEBUG("\nHeartbeat from %s, RTT %.6f ms,\n%.6f ms mean, "
		  "%.6f ms variance, packets sent %d recv %d lost %d\n",
		  hit, (rtt / 1000000.0), (entry->heartbeats_mean / 1000000.0),
		  (entry->heartbeats_variance / 1000000.0),
		  entry->heartbeats_sent, entry->heartbeats_received,
		  (entry->heartbeats_sent - entry->heartbeats_received));
#endif

out_err:
	return err;
}<|MERGE_RESOLUTION|>--- conflicted
+++ resolved
@@ -387,20 +387,11 @@
 /**
  * register_to_dht - Insert mapping for local host IP addresses to HITs to the queue.
  */
-<<<<<<< HEAD
 void register_to_dht()
 {  
-=======
-void register_to_dht ()
-{
-        extern int hip_opendht_error_count;
-        extern int hip_opendht_inuse;
-        extern char opendht_name_mapping;
->>>>>>> af0f3be1
 	hip_list_t *item = NULL, *tmp = NULL;
 	int i, pub_addr_ret = 0, err = 0;
 	struct netdev_address *opendht_n;
-<<<<<<< HEAD
 	struct in6_addr tmp_hit;
 	char *tmp_hit_str = NULL;
       
@@ -422,37 +413,6 @@
 		continue;
 	}
              
-=======
-        struct in6_addr tmp_hit;
-        char *tmp_hit_str = NULL, *tmp_addr_str = NULL;
-
-        if (hip_opendht_inuse == SO_HIP_DHT_ON) {
-                HIP_DEBUG("DHT error count now %d/%d.\n",
-                          hip_opendht_error_count, OPENDHT_ERROR_COUNT_MAX);
-                if (hip_opendht_error_count > OPENDHT_ERROR_COUNT_MAX) {
-                        HIP_DEBUG("DHT error count reached resolving trying to change gateway\n");
-                        hip_init_dht();
-                }
-                list_for_each_safe(item, tmp, addresses, i) {
-                        opendht_n = list_entry(item);
-                        if (ipv6_addr_is_hit(hip_cast_sa_addr(&opendht_n->addr)))
-                                continue;
-                        if (hip_get_default_hit(&tmp_hit)) {
-                                HIP_ERROR("No HIT found\n");
-                                return;
-                        }
-                        tmp_hit_str =  hip_convert_hit_to_str(&tmp_hit, NULL);
-                        tmp_addr_str = hip_convert_hit_to_str(hip_cast_sa_addr(&opendht_n->addr),
-                                                              NULL);
-                        publish_hit(&opendht_name_mapping, tmp_hit_str, tmp_addr_str);
-                        pub_addr_ret = publish_addr(tmp_hit_str, tmp_addr_str);
-
-			free(tmp_hit_str);
-			free(tmp_addr_str);
-                        continue;
-                }
-        }
->>>>>>> af0f3be1
  out_err:
 	if (tmp_hit_str)
 		free(tmp_hit_str);
@@ -469,7 +429,6 @@
  */
 void publish_hit(char *hostname, char *tmp_hit_str)
 {
-<<<<<<< HEAD
 	char out_packet[HIP_MAX_PACKET]; /*Assuming HIP Max packet length, max for DHT put*/
 	int err = 0;
 	
@@ -492,72 +451,14 @@
 		}
 	}
                        
-=======
-        extern int hip_opendht_error_count;
-        extern int hip_opendht_inuse;
-        extern int hip_opendht_sock_fqdn;
-        extern int hip_opendht_fqdn_sent;
-        extern int opendht_error;
-        extern struct addrinfo * opendht_serving_gateway;
-        extern int opendht_serving_gateway_port;
-        extern int opendht_serving_gateway_ttl;
-
-        if (hip_opendht_inuse == SO_HIP_DHT_ON) {
-                if (hip_opendht_fqdn_sent == STATE_OPENDHT_IDLE)
-                        {
-                                HIP_DEBUG("Sending mapping FQDN (%s) -> HIT (%s) to the DHT\n",
-                                          hostname, tmp_hit_str);
-                                if (hip_opendht_sock_fqdn < 1)
-                                        hip_opendht_sock_fqdn = init_dht_gateway_socket(hip_opendht_sock_fqdn);
-                                opendht_error = 0;
-                                opendht_error = connect_dht_gateway(hip_opendht_sock_fqdn,
-                                                                    opendht_serving_gateway, 0);
-                                if (opendht_error > -1 && opendht_error != EINPROGRESS) {
-                                        opendht_error = opendht_put(hip_opendht_sock_fqdn,
-                                                                    (unsigned char *)hostname,
-                                                                    (unsigned char *)tmp_hit_str,
-                                                                    (unsigned char *)tmp_addr_str,
-                                                                    opendht_serving_gateway_port,
-                                                                    opendht_serving_gateway_ttl);
-                                        if (opendht_error < 0) {
-                                                HIP_DEBUG("Error sending FQDN->HIT mapping to DHT.\n");
-                                                hip_opendht_error_count++;
-                                        }
-                                        else hip_opendht_fqdn_sent = STATE_OPENDHT_WAITING_ANSWER;
-                                }
-                                if (opendht_error == EINPROGRESS) {
-                                        hip_opendht_fqdn_sent = STATE_OPENDHT_WAITING_CONNECT;
-                                        /* connect not ready */
-                                        HIP_DEBUG("OpenDHT connect unfinished (fqdn publish)\n");
-                                }
-                        } else if (hip_opendht_fqdn_sent == STATE_OPENDHT_START_SEND) {
-                                /* connect finished send the data */
-                                opendht_error = opendht_put(hip_opendht_sock_fqdn,
-                                                            (unsigned char *)hostname,
-                                                            (unsigned char *)tmp_hit_str,
-                                                            (unsigned char *)tmp_addr_str,
-                                                            opendht_serving_gateway_port,
-                                                            opendht_serving_gateway_ttl);
-                                if (opendht_error < 0) {
-                                        HIP_DEBUG("Error sending FQDN->HIT mapping to the DHT.\n");
-                                        hip_opendht_error_count++;
-                                }
-                                else hip_opendht_fqdn_sent = STATE_OPENDHT_WAITING_ANSWER;
-                        }
-        }
->>>>>>> af0f3be1
  out_err:
         return;
 }
 
 /**
  * publish address
-<<<<<<< HEAD
  * This function creates HTTP packet for publish address
  * and writes it in the queue for sending
-=======
- *
->>>>>>> af0f3be1
  * @param *hit_str
  * @param *addr_str
  * @param *netdev_address
@@ -566,7 +467,6 @@
  */
 int publish_addr(char *tmp_hit_str)
 {
-<<<<<<< HEAD
 	char out_packet[HIP_MAX_PACKET]; /*Assuming HIP Max packet length, max for DHT put*/
 	int err = 0;
         
@@ -657,76 +557,12 @@
 				*socket_status = STATE_OPENDHT_WAITING_ANSWER;
 		}
 	}
-=======
-        extern int hip_opendht_error_count;
-        extern int hip_opendht_inuse;
-        extern int hip_opendht_sock_hit;
-        extern int hip_opendht_hit_sent;
-        extern int opendht_error;
-        extern struct addrinfo * opendht_serving_gateway;
-        extern int opendht_serving_gateway_port;
-        extern int opendht_serving_gateway_ttl;
-
-        if (hip_opendht_inuse == SO_HIP_DHT_ON) {
-                if (hip_opendht_hit_sent == STATE_OPENDHT_IDLE) {
-                        HIP_DEBUG("Sending mapping HIT (%s) -> IP (%s) to the openDHT\n",
-                                  tmp_hit_str, tmp_addr_str);
-                        if (hip_opendht_sock_hit < 1)
-                                hip_opendht_sock_hit = init_dht_gateway_socket(hip_opendht_sock_hit);
-                        opendht_error = 0;
-                        opendht_error = connect_dht_gateway(hip_opendht_sock_hit,
-                                                            opendht_serving_gateway, 0);
-                        if (opendht_error > -1 && opendht_error != EINPROGRESS) {
-                                opendht_error = opendht_put_locator(hip_opendht_sock_hit,
-                                                                    (unsigned char *)tmp_hit_str,
-                                                                    (unsigned char *)tmp_addr_str,
-                                                                    opendht_serving_gateway_port,
-                                                                    opendht_serving_gateway_ttl);
-                                if (opendht_error < 0) {
-                                        HIP_DEBUG("Error sending HIT->IP mapping to the DHT.\n");
-                                        hip_opendht_error_count++;
-                                        return -1;
-                                } else {
-                                        hip_opendht_hit_sent = STATE_OPENDHT_WAITING_ANSWER;
-                                        return 1;
-                                }
-                        } else if (opendht_error == EINPROGRESS) {
-                                hip_opendht_hit_sent = STATE_OPENDHT_WAITING_CONNECT;
-                                HIP_DEBUG("DHT connect unfinished (hit publish)\n");
-                                goto out_err;
-                        } else {
-                                /* connect error */
-                                hip_opendht_error_count++;
-                                return -1;
-                        }
-                } else if (hip_opendht_hit_sent == STATE_OPENDHT_START_SEND) {
-                        /* connect finished send the data */
-                        opendht_error = opendht_put_locator(hip_opendht_sock_hit,
-                                                            (unsigned char *)tmp_hit_str,
-                                                            (unsigned char *)tmp_addr_str,
-                                                            opendht_serving_gateway_port,
-                                                            opendht_serving_gateway_ttl);
-                        if (opendht_error < 0) {
-                                HIP_DEBUG("Error sending HIT->IP mapping to the DHT.\n");
-                                hip_opendht_error_count++;
-                                return -1;
-                        } else {
-                                hip_opendht_hit_sent = STATE_OPENDHT_WAITING_ANSWER;
-                                return 1;
-                        }
-                }
-        }
->>>>>>> af0f3be1
  out_err:
 	return err;
 }
 
-<<<<<<< HEAD
 
 /** 
-=======
-/**
->>>>>>> af0f3be1
  * This function goes through the HA database and sends an icmp echo to all of them
  *
  * @param socket to send with
@@ -755,13 +591,7 @@
 int periodic_maintenance()
 {
 	int err = 0;
-<<<<<<< HEAD
-	
-=======
-	extern int hip_icmp_interval;
-	extern int hip_icmp_sock;
-
->>>>>>> af0f3be1
+
 	if (hipd_get_state() == HIPD_STATE_CLOSING) {
 		if (force_exit_counter > 0) {
 			err = hip_count_open_connections();
@@ -897,14 +727,8 @@
 }
 
 
-<<<<<<< HEAD
 int hip_firewall_add_escrow_data(hip_ha_t *entry, struct in6_addr * hit_s, 
         struct in6_addr * hit_r, struct hip_keys *keys) {
-=======
-int hip_firewall_add_escrow_data(hip_ha_t *entry, struct in6_addr * hit_s,
-        struct in6_addr * hit_r, struct hip_keys *keys)
-{
->>>>>>> af0f3be1
 		hip_common_t *msg = NULL;
 		int err = 0, n = 0;
 		socklen_t alen;
@@ -1058,7 +882,6 @@
 }
 
 
-<<<<<<< HEAD
 int opendht_put_locator(unsigned char * key, 
                    unsigned char * host,
                    int opendht_port,
@@ -1073,8 +896,7 @@
     /* The function below builds and appends Host Id
      * and signature to the msg */
     err = hip_build_host_id_and_signature(fake_msg, key);
-    if( err != 0)
-    {
+    if( err != 0) {
     	HIP_DEBUG("Appending Host ID and Signature to HDRR failed.\n");
     	goto out_err;
     }
@@ -1085,38 +907,16 @@
     _HIP_DEBUG("Value len %d\n",value_len);
            
     /* Put operation HIT->IP */
-=======
-int opendht_put_locator(int sockfd,
-                   unsigned char * key,
-                   unsigned char * host,
-                   int opendht_port,
-                   int opendht_ttl)
-{
-    int err = 0, key_len = 0, value_len = 0, ret = 0;
-    struct hip_common *fake_msg;
-    char put_packet[2048];
-    char tmp_key[21];
-    fake_msg = hip_msg_alloc();
-    value_len = hip_build_locators(fake_msg);
-    _HIP_DUMP_MSG(fake_msg);
-    key_len = opendht_handle_key(key, tmp_key);
-    value_len = hip_get_msg_total_len(fake_msg);
-    _HIP_DEBUG("Value len %d\n",value_len);
-
-    /* Put operation FQDN->HIT */
-    memset(put_packet, '\0', sizeof(put_packet));
->>>>>>> af0f3be1
     if (build_packet_put((unsigned char *)tmp_key,
                          key_len,
                          (unsigned char *)fake_msg,
 	                 value_len,
                          opendht_port,
                          (unsigned char *)host,
-                         put_packet, opendht_ttl) != 0)
-        {
-        HIP_DEBUG("Put packet creation failed.\n");
-        err = -1;
-        }
+                         put_packet, opendht_ttl) != 0) {
+	    HIP_DEBUG("Put packet creation failed.\n");
+	    err = -1;
+    }
     HIP_DEBUG("Host address in OpenDHT put locator : %s\n", host);
     HIP_DEBUG("Actual OpenDHT send starts here\n");
    err = 0;
