
/*
 * This program is free software; you can redistribute it and/or modify
 * it under the terms of the GNU General Public License as published by
 * the Free Software Foundation; either version 2 of the License, or
 * (at your option) any later version.
 *
 * This program is distributed in the hope that it will be useful,
 * but WITHOUT ANY WARRANTY; without even the implied warranty of
 * MERCHANTABILITY or FITNESS FOR A PARTICULAR PURPOSE.  See the
 * GNU General Public License for more details.
 */

#include "maintenance.h"


float retrans_counter = HIP_RETRANSMIT_INIT;
float opp_fallback_counter = HIP_OPP_FALLBACK_INIT;
float precreate_counter = HIP_R1_PRECREATE_INIT;
int nat_keep_alive_counter = HIP_NAT_KEEP_ALIVE_INTERVAL;
float opendht_counter = OPENDHT_REFRESH_INIT;
int force_exit_counter = FORCE_EXIT_COUNTER_START;

int hip_firewall_status = 0;
int fall, retr;
/**
 * Handle packet retransmissions.
 */
int hip_handle_retransmission(hip_ha_t *entry, void *current_time)
{
	int err = 0;
	time_t *now = (time_t*) current_time;	

	if (entry->hip_msg_retrans.buf == NULL)
		goto out_err;
	
	_HIP_DEBUG("Time to retrans: %d Retrans count: %d State: %s\n",
		   entry->hip_msg_retrans.last_transmit + HIP_RETRANSMIT_WAIT - *now,
		   entry->hip_msg_retrans.count, hip_state_str(entry->state));
	
	_HIP_DEBUG_HIT("hit_peer", &entry->hit_peer);
	_HIP_DEBUG_HIT("hit_our", &entry->hit_our);

	/* check if the last transmision was at least RETRANSMIT_WAIT seconds ago */
	if(*now - HIP_RETRANSMIT_WAIT > entry->hip_msg_retrans.last_transmit){
		_HIP_DEBUG("%d %d %d\n",entry->hip_msg_retrans.count,
			  entry->state, entry->retrans_state);
		if ((entry->hip_msg_retrans.count > 0) && entry->hip_msg_retrans.buf &&
		    ((entry->state != HIP_STATE_ESTABLISHED && entry->retrans_state != entry->state) ||
		     (entry->update_state != 0 && entry->retrans_state != entry->update_state))) {
			HIP_DEBUG("state=%d, retrans_state=%d, update_state=%d\n",
				  entry->state, entry->retrans_state, entry->update_state, entry->retrans_state);

			/* @todo: verify that this works over slow ADSL line */
			err = entry->hadb_xmit_func->
				hip_send_pkt(&entry->hip_msg_retrans.saddr,
					     &entry->hip_msg_retrans.daddr,
					     (entry->nat_mode ? HIP_NAT_UDP_PORT : 0),
						     entry->peer_udp_port,
					     entry->hip_msg_retrans.buf,
					     entry, 0);  
			
			/* Set entry state, if previous state was unassosiated
			   and type is I1. */
			if (!err && hip_get_msg_type(entry->hip_msg_retrans.buf)
			    == HIP_I1 && entry->state == HIP_STATE_UNASSOCIATED) {
				HIP_DEBUG("Resent I1 succcesfully\n");
				entry->state = HIP_STATE_I1_SENT;
			}
			
			entry->hip_msg_retrans.count--;
			/* set the last transmission time to the current time value */
			time(&entry->hip_msg_retrans.last_transmit);
		} else {
			if (entry->hip_msg_retrans.buf)
				HIP_FREE(entry->hip_msg_retrans.buf);
			entry->hip_msg_retrans.buf = NULL;
			entry->hip_msg_retrans.count = 0;

			if (entry->state == HIP_STATE_ESTABLISHED)
				entry->retrans_state = entry->update_state;
			else
				entry->retrans_state = entry->state;
		}
	}

 out_err:
	
	return err;
}

#ifdef CONFIG_HIP_OPPORTUNISTIC
int hip_scan_opp_fallback()
{
	int err = 0;
	time_t current_time;
	time(&current_time);

	HIP_IFEL(hip_for_each_opp(hip_handle_opp_fallback, &current_time), 0, 
		 "for_each_ha err.\n");
 out_err:
	return err;
}
#endif

/**
 * Find packets, that should be retransmitted.
 */
int hip_scan_retransmissions()
{
	int err = 0;
	time_t current_time;
	time(&current_time);
	HIP_IFEL(hip_for_each_ha(hip_handle_retransmission, &current_time), 0, 
		 "for_each_ha err.\n");
 out_err:
	return err;
}

/**
 * Send one local HIT to agent, enumerative function.
 */
int hip_agent_add_lhit(struct hip_host_id_entry *entry, void *msg)
{
	int err = 0;

	err = hip_build_param_contents(msg, (void *)&entry->lhi.hit,
				       HIP_PARAM_HIT,
	                               sizeof(struct in6_addr));
	if (err)
	{
		HIP_ERROR("build param hit failed: %s\n", strerror(err));
		goto out_err;
	}

out_err:
	return (err);
}


/**
 * Send local HITs to agent.
 */
int hip_agent_add_lhits(void)
{
	struct hip_common *msg = NULL;
	int err = 0, n;
	socklen_t alen;

#ifdef CONFIG_HIP_AGENT
/*	if (!hip_agent_is_alive())
	{
		return (-ENOENT);
	}*/

	msg = malloc(HIP_MAX_PACKET);
	if (!msg)
	{
		HIP_ERROR("malloc failed\n");
		goto out_err;
	}
	hip_msg_init(msg);

	HIP_IFEL(hip_for_each_hi(hip_agent_add_lhit, msg), 0,
	         "for_each_hi err.\n");

	err = hip_build_user_hdr(msg, SO_HIP_ADD_DB_HI, 0);
	if (err)
	{
		HIP_ERROR("build hdr failed: %s\n", strerror(err));
		goto out_err;
	}

	n = hip_send_agent(msg);
	if (n < 0)
	{
		HIP_ERROR("Sendto() failed.\n");
		err = -1;
		goto out_err;
	}
	else {
		HIP_DEBUG("Sendto() OK.\n");
	}

#endif

out_err:
	if (msg)
		free(msg);
	return (err);
}


/**
 * Send one used remote HIT to agent, enumerative function.
 */
int hip_agent_send_rhit(hip_ha_t *entry, void *msg)
{
	int err = 0;

	if (entry->state != HIP_STATE_ESTABLISHED) return (err);
	
	err = hip_build_param_contents(msg, (void *)&entry->hit_peer, HIP_PARAM_HIT,
	                               sizeof(struct in6_addr));
/*	err = hip_build_param_contents(msg, (void *)&entry->hit_our, HIP_PARAM_HIT,
	                               sizeof(struct in6_addr));*/
	if (err)
	{
		HIP_ERROR("build param hit failed: %s\n", strerror(err));
		goto out_err;
	}

out_err:
	return (err);
}


/**
 * Send remote HITs in use (hadb entrys) to agent.
 */
int hip_agent_send_remote_hits(void)
{
	struct hip_common *msg = NULL;
	int err = 0, n;

#ifdef CONFIG_HIP_AGENT
	msg = malloc(HIP_MAX_PACKET);
	if (!msg)
	{
		HIP_ERROR("malloc failed\n");
		goto out_err;
	}
	hip_msg_init(msg);

	HIP_IFEL(hip_for_each_ha(hip_agent_send_rhit, msg), 0,
	         "for_each_ha err.\n");

	err = hip_build_user_hdr(msg, SO_HIP_UPDATE_HIU, 0);
	if (err)
	{
		HIP_ERROR("build hdr failed: %s\n", strerror(err));
		goto out_err;
	}

	n = hip_send_agent(msg);
	if (n < 0)
	{
		HIP_ERROR("Sendto() failed.\n");
		err = -1;
		goto out_err;
	}
//	else HIP_DEBUG("Sendto() OK.\n");

#endif

out_err:
	if (msg)
		free(msg);
	return (err);
}


/**
 * Filter packet trough agent.
 */
int hip_agent_filter(struct hip_common *msg,
                     struct in6_addr *src_addr,
                     struct in6_addr *dst_addr,
	                 hip_portpair_t *msg_info)
{
	struct hip_common *user_msg = NULL;
	int err = 0;
	int n, sendn;
	hip_ha_t *ha_entry;
	struct in6_addr hits;
	
	if (!hip_agent_is_alive())
	{
		return (-ENOENT);
	}
	
	HIP_DEBUG("Filtering hip control message trough agent,"
	          " message body size is %d bytes.\n",
	          hip_get_msg_total_len(msg) - sizeof(struct hip_common));

	/* Create packet for agent. */	
	HIP_IFE(!(user_msg = hip_msg_alloc()), -1);
	HIP_IFE(hip_build_user_hdr(user_msg, hip_get_msg_type(msg), 0), -1);
	HIP_IFE(hip_build_param_contents(user_msg, msg, HIP_PARAM_ENCAPS_MSG,
	                                 hip_get_msg_total_len(msg)), -1);
	HIP_IFE(hip_build_param_contents(user_msg, src_addr, HIP_PARAM_SRC_ADDR,
	                                 sizeof(*src_addr)), -1);
	HIP_IFE(hip_build_param_contents(user_msg, dst_addr, HIP_PARAM_DST_ADDR,
	                                 sizeof(*dst_addr)), -1);
	HIP_IFE(hip_build_param_contents(user_msg, msg_info, HIP_PARAM_PORTPAIR,
	                                 sizeof(*msg_info)), -1);

	n = hip_send_agent(user_msg);
	if (n < 0)
	{
		HIP_ERROR("Sendto() failed.\n");
		err = -1;
		goto out_err;
	}

	HIP_DEBUG("Sent %d bytes to agent for handling.\n", n);
	
out_err:
	if (user_msg)
		free(user_msg);
	return (err);
}


/**
 * Send new status of given state to agent.
 */
int hip_agent_update_status(int msg_type, void *data, size_t size)
{
	struct hip_common *user_msg = NULL;
	int err = 0;
	int n;
	
	if (!hip_agent_is_alive())
	{
		return (-ENOENT);
	}

	/* Create packet for agent. */	
	HIP_IFE(!(user_msg = hip_msg_alloc()), -1);
	HIP_IFE(hip_build_user_hdr(user_msg, msg_type, 0), -1);
	if (size > 0 && data != NULL)
	{
		HIP_IFE(hip_build_param_contents(user_msg, data, HIP_PARAM_ENCAPS_MSG,
		                                 size), -1);
	}

	n = hip_send_agent(user_msg);
	if (n < 0)
	{
		HIP_ERROR("Sendto() failed.\n");
		err = -1;
		goto out_err;
	}

out_err:
	if (user_msg)
		free(user_msg);
	return err;
}


/**
 * Update different items status to agent.
 */
int hip_agent_update(void)
{
	hip_agent_add_lhits();
	
	if (hip_nat_is())
		hip_agent_update_status(SO_HIP_SET_NAT_ON, NULL, 0);
	else
		hip_agent_update_status(SO_HIP_SET_NAT_OFF, NULL, 0);
}


/**
 * Insert mapping for local host IP addresses to HITs to DHT.
 */
void register_to_dht ()
{  
        extern int hip_opendht_error_count;
        extern int hip_opendht_inuse;
        extern char opendht_name_mapping;
	hip_list_t *item = NULL, *tmp = NULL;
	int i, pub_addr_ret = 0;
	struct netdev_address *opendht_n;
        struct in6_addr tmp_hit;
        char *tmp_hit_str = NULL, *tmp_addr_str = NULL;
        
        if (hip_opendht_inuse == SO_HIP_DHT_ON) {
                HIP_DEBUG("DHT error count now %d/%d.\n", 
                          hip_opendht_error_count, OPENDHT_ERROR_COUNT_MAX);
                if (hip_opendht_error_count > OPENDHT_ERROR_COUNT_MAX) {
                        HIP_DEBUG("DHT error count reached resolving trying to change gateway\n");
                        hip_init_dht();
                }
                list_for_each_safe(item, tmp, addresses, i) {
                        opendht_n = list_entry(item);	
                        if (ipv6_addr_is_hit(hip_cast_sa_addr(&opendht_n->addr))) 
                                continue;
                        if (hip_get_default_hit(&tmp_hit)) {
                                HIP_ERROR("No HIT found\n");
                                return;
                        }
                        tmp_hit_str =  hip_convert_hit_to_str(&tmp_hit, NULL);
                        tmp_addr_str = hip_convert_hit_to_str(hip_cast_sa_addr(&opendht_n->addr), 
                                                              NULL); 
                        publish_hit(&opendht_name_mapping, tmp_hit_str, tmp_addr_str);
                        pub_addr_ret = publish_addr(tmp_hit_str, tmp_addr_str);

			free(tmp_hit_str);
			free(tmp_addr_str);
                        continue;
                }
        }
 out_err:
        /*if (tmp_hit_str)
		free(tmp_hit_str);
        if (tmp_addr_str)
		free(tmp_addr_str);*/
        return;
}

/**
 * publish_hit
 *
 * @param *hostname
 * @param *hit_str
 *
 * @return void
 */
void publish_hit(char *hostname, char *tmp_hit_str, char *tmp_addr_str)
{
        extern int hip_opendht_error_count;
        extern int hip_opendht_inuse;
        extern int hip_opendht_sock_fqdn;  
        extern int hip_opendht_fqdn_sent;
        extern int opendht_error;
        extern struct addrinfo * opendht_serving_gateway; 
        extern int opendht_serving_gateway_port;
        extern int opendht_serving_gateway_ttl;

        if (hip_opendht_inuse == SO_HIP_DHT_ON) {
                if (hip_opendht_fqdn_sent == STATE_OPENDHT_IDLE) 
                        {
                                HIP_DEBUG("Sending mapping FQDN (%s) -> HIT (%s) to the DHT\n", 
                                          hostname, tmp_hit_str);
                                if (hip_opendht_sock_fqdn < 1)
                                        hip_opendht_sock_fqdn = init_dht_gateway_socket(hip_opendht_sock_fqdn);
                                opendht_error = 0;
                                opendht_error = connect_dht_gateway(hip_opendht_sock_fqdn, 
                                                                    opendht_serving_gateway, 0);
                                if (opendht_error > -1 && opendht_error != EINPROGRESS) { 
                                        opendht_error = opendht_put(hip_opendht_sock_fqdn,
                                                                    (unsigned char *)hostname,
                                                                    (unsigned char *)tmp_hit_str, 
                                                                    (unsigned char *)tmp_addr_str,
                                                                    opendht_serving_gateway_port,
                                                                    opendht_serving_gateway_ttl);
                                        if (opendht_error < 0) {
                                                HIP_DEBUG("Error sending FQDN->HIT mapping to DHT.\n");
                                                hip_opendht_error_count++;
                                        }
                                        else hip_opendht_fqdn_sent = STATE_OPENDHT_WAITING_ANSWER; 
                                } 
                                if (opendht_error == EINPROGRESS) {
                                        hip_opendht_fqdn_sent = STATE_OPENDHT_WAITING_CONNECT; 
                                        /* connect not ready */
                                        HIP_DEBUG("OpenDHT connect unfinished (fqdn publish)\n");
                                }
                        } else if (hip_opendht_fqdn_sent == STATE_OPENDHT_START_SEND) {
                                /* connect finished send the data */
                                opendht_error = opendht_put(hip_opendht_sock_fqdn, 
                                                            (unsigned char *)hostname,
                                                            (unsigned char *)tmp_hit_str, 
                                                            (unsigned char *)tmp_addr_str,
                                                            opendht_serving_gateway_port,
                                                            opendht_serving_gateway_ttl);
                                if (opendht_error < 0) {
                                        HIP_DEBUG("Error sending FQDN->HIT mapping to the DHT.\n");
                                        hip_opendht_error_count++;
                                }
                                else hip_opendht_fqdn_sent = STATE_OPENDHT_WAITING_ANSWER; 
                        }
        }
 out_err:
        return;
}

/**
 * publish address
 * 
 * @param *hit_str
 * @param *addr_str
 * @param *netdev_address
 *
 * @return int 0 connect unfinished, -1 error, 1 success
 */
int publish_addr(char *tmp_hit_str, char *tmp_addr_str)
{
        extern int hip_opendht_error_count;
        extern int hip_opendht_inuse;
        extern int hip_opendht_sock_hit;
        extern int hip_opendht_hit_sent;
        extern int opendht_error;
        extern struct addrinfo * opendht_serving_gateway;
        extern int opendht_serving_gateway_port;
        extern int opendht_serving_gateway_ttl;
        
        if (hip_opendht_inuse == SO_HIP_DHT_ON) {
                if (hip_opendht_hit_sent == STATE_OPENDHT_IDLE) {
                        HIP_DEBUG("Sending mapping HIT (%s) -> IP (%s) to the openDHT\n",
                                  tmp_hit_str, tmp_addr_str);
                        if (hip_opendht_sock_hit < 1)
                                hip_opendht_sock_hit = init_dht_gateway_socket(hip_opendht_sock_hit);
                        opendht_error = 0;
                        opendht_error = connect_dht_gateway(hip_opendht_sock_hit, 
                                                            opendht_serving_gateway, 0);
                        if (opendht_error > -1 && opendht_error != EINPROGRESS) {
                                opendht_error = opendht_put_locator(hip_opendht_sock_hit, 
                                                                    (unsigned char *)tmp_hit_str, 
                                                                    (unsigned char *)tmp_addr_str,
                                                                    opendht_serving_gateway_port,
                                                                    opendht_serving_gateway_ttl);
                                if (opendht_error < 0) {
                                        HIP_DEBUG("Error sending HIT->IP mapping to the DHT.\n");
                                        hip_opendht_error_count++;
                                        return -1;
                                } else {
                                        hip_opendht_hit_sent = STATE_OPENDHT_WAITING_ANSWER;
                                        return 1;
                                }
                        } else if (opendht_error == EINPROGRESS) {
                                hip_opendht_hit_sent = STATE_OPENDHT_WAITING_CONNECT;
                                HIP_DEBUG("DHT connect unfinished (hit publish)\n");
                                goto out_err;
                        } else { 
                                /* connect error */
                                hip_opendht_error_count++;
                                return -1;
                        }
                } else if (hip_opendht_hit_sent == STATE_OPENDHT_START_SEND) {
                        /* connect finished send the data */
                        opendht_error = opendht_put_locator(hip_opendht_sock_hit, 
                                                            (unsigned char *)tmp_hit_str, 
                                                            (unsigned char *)tmp_addr_str,
                                                            opendht_serving_gateway_port,
                                                            opendht_serving_gateway_ttl);
                        if (opendht_error < 0) {
                                HIP_DEBUG("Error sending HIT->IP mapping to the DHT.\n");
                                hip_opendht_error_count++;
                                return -1;
                        } else {
                                hip_opendht_hit_sent = STATE_OPENDHT_WAITING_ANSWER;
                                return 1;
                        }
                }
        }
 out_err:
        return 0;
}

/**
 * Periodic maintenance.
 * 
 * @return ...
 */
int periodic_maintenance()
{
	int err = 0;
	
	if (hipd_get_state() == HIPD_STATE_CLOSING) {
		if (force_exit_counter > 0) {
			err = hip_count_open_connections();
			if (err < 1) hipd_set_state(HIPD_STATE_CLOSED);
		} else {
			hip_exit(SIGINT);
			exit(SIGINT);
		}
		force_exit_counter--;
	}
	
#ifdef CONFIG_HIP_AGENT
	if (hip_agent_is_alive())
	{
		hip_agent_send_remote_hits();
	}
#endif
	
	if (retrans_counter < 0) {
		HIP_IFEL(hip_scan_retransmissions(), -1,
			 "retransmission scan failed\n");
		retrans_counter = HIP_RETRANSMIT_INIT;
	} else {
		retrans_counter--;
	}

#ifdef CONFIG_HIP_OPPORTUNISTIC
	
	if (opp_fallback_counter < 0) {
		HIP_IFEL(hip_scan_opp_fallback(), -1,
			 "retransmission scan failed\n");
		opp_fallback_counter = HIP_OPP_FALLBACK_INIT;
	} else {
		opp_fallback_counter--;
		
	}
#endif

	if (precreate_counter < 0) {
		HIP_IFEL(hip_recreate_all_precreated_r1_packets(), -1,
			 "Failed to recreate puzzles\n");
		precreate_counter = HIP_R1_PRECREATE_INIT;
	} else {
		precreate_counter--;
	}

        if (hip_opendht_inuse == SO_HIP_DHT_ON) {
                if (opendht_counter < 0) {
                        register_to_dht();
                        opendht_counter = OPENDHT_REFRESH_INIT;
                } else {
                        opendht_counter--;
                }
        }

//#ifdef CONFIG_HIP_UDPRELAY
	/* Clear the expired records from the relay hashtable. */
	hip_relht_maintenance();
//#endif
	/* Clear the expired pending service requests. This is by no means time
	   critical operation and is not needed to be done on every maintenance
	   cycle. Once every 10 minutes or so should be enough. Just for the
	   record, if periodic_maintenance() is ever to be optimized. */
	hip_registration_maintenance();

	/* Sending of NAT Keep-Alives. */
	if(hip_nat_status && nat_keep_alive_counter < 0){
		HIP_IFEL(hip_nat_refresh_port(),
			 -ECOMM, "Failed to refresh NAT port state.\n");
		nat_keep_alive_counter = HIP_NAT_KEEP_ALIVE_INTERVAL;
	} else {
		nat_keep_alive_counter--;
	}	
 out_err:
	
	return err;
}

int hip_firewall_is_alive()
{
#ifdef CONFIG_HIP_FIREWALL
	if (hip_firewall_status) {
		HIP_DEBUG("Firewall is alive.\n");
	}
	else {
		HIP_DEBUG("Firewall is not alive.\n");
	}
	return hip_firewall_status;
#else
	HIP_DEBUG("Firewall is disabled.\n");
	return 0;
#endif // CONFIG_HIP_FIREWALL
}


int hip_firewall_add_escrow_data(hip_ha_t *entry, struct in6_addr * hit_s, 
        struct in6_addr * hit_r, struct hip_keys *keys)
{
		hip_common_t *msg = NULL;
		int err = 0, n = 0;
		socklen_t alen;
		
		HIP_IFEL(!(msg = HIP_MALLOC(HIP_MAX_PACKET, 0)), -1, "alloc\n");
		hip_msg_init(msg);
		HIP_IFEL(hip_build_user_hdr(msg, SO_HIP_ADD_ESCROW_DATA, 0), -1, 
                        "Build hdr failed\n");
		
		HIP_IFEL(hip_build_param_contents(msg, (void *)hit_s, HIP_PARAM_HIT,
                        sizeof(struct in6_addr)), -1, "build param contents failed\n");
		HIP_IFEL(hip_build_param_contents(msg, (void *)hit_r, HIP_PARAM_HIT,
                        sizeof(struct in6_addr)), -1, "build param contents failed\n");
                
		HIP_IFEL(hip_build_param(msg, (struct hip_tlv_common *)keys), -1, 
                        "hip build param failed\n");

		n = hip_sendto(msg, &hip_firewall_addr);                   
		if (n < 0)
		{
			HIP_ERROR("Sendto firewall failed.\n");
			err = -1;
			goto out_err;
		}
		
		else HIP_DEBUG("Sendto firewall OK.\n");

out_err:
	return err;

}     

<<<<<<< HEAD
=======
int hip_firewall_set_bex_data(int action, hip_ha_t *entry, struct in6_addr *hit_s, struct in6_addr *hit_r)
{
        struct hip_common *msg = NULL;
	struct sockaddr_in6 hip_firewall_addr;
	int err = 0, n = 0;
	HIP_IFEL(!(msg = HIP_MALLOC(HIP_MAX_PACKET, 0)), -1, "alloc\n");
	hip_msg_init(msg);
	HIP_IFEL(hip_build_user_hdr(msg, action, 0), -1, 
                 "Build hdr failed\n");
	            
        HIP_IFEL(hip_build_param_contents(msg, (void *)hit_s, HIP_PARAM_HIT,
                 sizeof(struct in6_addr)), -1, "build param contents failed\n");
	HIP_IFEL(hip_build_param_contents(msg, (void *)hit_r, HIP_PARAM_HIT,
                 sizeof(struct in6_addr)), -1, "build param contents failed\n");


	socklen_t alen = sizeof(hip_firewall_addr);

	bzero(&hip_firewall_addr, alen);
	hip_firewall_addr.sin6_family = AF_INET6;
	hip_firewall_addr.sin6_port = htons(HIP_FIREWALL_PORT);
	hip_firewall_addr.sin6_addr = in6addr_loopback;

	if (hip_get_firewall_status()) {
	        n = sendto(hip_firewall_sock_lsi_fd, msg, hip_get_msg_total_len(msg),
			   0, &hip_firewall_addr, alen);
	}

	if (n < 0)
	  HIP_DEBUG("Send to firewall failed str errno %s\n",strerror(errno));
	HIP_IFEL( n < 0, -1, "Sendto firewall failed.\n");   

	HIP_DEBUG("Sendto firewall OK.\n");

out_err:
	if (msg)
		free(msg);

	return err;
}

>>>>>>> a4d0e3e8
int hip_firewall_remove_escrow_data(struct in6_addr *addr, uint32_t spi)
{
        struct hip_common *msg;
        int err = 0;
        int n;
        socklen_t alen;
        struct in6_addr * hit_s;
        struct in6_addr * hit_r;                        
                                
        HIP_IFEL(!(msg = HIP_MALLOC(HIP_MAX_PACKET, 0)), -1, "alloc\n");
        hip_msg_init(msg);
        HIP_IFEL(hip_build_user_hdr(msg, SO_HIP_DELETE_ESCROW_DATA, 0), -1, 
                "Build hdr failed\n");
                
        HIP_IFEL(hip_build_param_contents(msg, (void *)addr, HIP_PARAM_HIT,
                sizeof(struct in6_addr)), -1, "build param contents failed\n");
        HIP_IFEL(hip_build_param_contents(msg, (void *)&spi, HIP_PARAM_UINT,
                sizeof(unsigned int)), -1, "build param contents failed\n"); 
	
	/* Switched from hip_sendto() to hip_sendto_user() due to
	   namespace collision. Both message.h and user.c had functions
	   hip_sendto(). Introducing a prototype hip_sendto() to user.h
	   led to compiler errors --> user.c hip_sendto() renamed to
	   hip_sendto_user().

	   Lesson learned: use function prototypes unless functions are
	   ment only for local (inside the same file where defined) use.
	   -Lauri 11.07.2008 */
	n = hip_sendto_user(msg, (struct sockaddr *)&hip_firewall_addr);
	
	if (n < 0)
        {
                HIP_ERROR("Sendto firewall failed.\n");
                err = -1;
                goto out_err;
        }
        else HIP_DEBUG("Sendto firewall OK.\n");
                
out_err:
        return err;        
}


int hip_firewall_set_escrow_active(int activate)
{
        struct hip_common *msg;
        int err = 0;
        int n;
        socklen_t alen;
        HIP_DEBUG("Sending activate msg to firewall (value=%d)\n", activate);                        
        HIP_IFEL(!(msg = HIP_MALLOC(HIP_MAX_PACKET, 0)), -1, "alloc\n");
        hip_msg_init(msg);
        HIP_IFEL(hip_build_user_hdr(msg, 
                (activate ? SO_HIP_SET_ESCROW_ACTIVE : SO_HIP_SET_ESCROW_INACTIVE), 0), 
                -1, "Build hdr failed\n");
        
        /* Switched from hip_sendto() to hip_sendto_user() due to
	   namespace collision. Both message.h and user.c had functions
	   hip_sendto(). Introducing a prototype hip_sendto() to user.h
	   led to compiler errors --> user.c hip_sendto() renamed to
	   hip_sendto_user().

	   Lesson learned: use function prototypes unless functions are
	   ment only for local (inside the same file where defined) use.
	   -Lauri 11.07.2008 */
	n = hip_sendto_user(msg, (struct sockaddr *)&hip_firewall_addr);
        
        if (n < 0) {
                HIP_ERROR("Sendto firewall failed.\n");
                err = -1;
                goto out_err;
        }
        else {
                HIP_DEBUG("Sendto firewall OK.\n");
        }  
out_err:
        return err;
}

int opendht_put_locator(int sockfd, 
                   unsigned char * key, 
                   unsigned char * host,
                   int opendht_port,
                   int opendht_ttl) 
{
    int err = 0, key_len = 0, value_len = 0, ret = 0;
    struct hip_common *fake_msg;
    char put_packet[2048];
    char tmp_key[21];   
    fake_msg = hip_msg_alloc();
    value_len = hip_build_locators(fake_msg);
    _HIP_DUMP_MSG(fake_msg);        
    key_len = opendht_handle_key(key, tmp_key);
    value_len = hip_get_msg_total_len(fake_msg);
    _HIP_DEBUG("Value len %d\n",value_len);
           
    /* Put operation FQDN->HIT */
    memset(put_packet, '\0', sizeof(put_packet));
    if (build_packet_put((unsigned char *)tmp_key,
                         key_len,
                         (unsigned char *)fake_msg,
	                 value_len,
                         opendht_port,
                         (unsigned char *)host,
                         put_packet, opendht_ttl) != 0)
        {
        HIP_DEBUG("Put packet creation failed.\n");
        err = -1;
        }
    HIP_DEBUG("Host address in OpenDHT put locator : %s\n", host); 
    HIP_DEBUG("Actual OpenDHT send starts here\n");
    send(sockfd, put_packet, strlen(put_packet), 0);
    err = 0;
 out_err:
    return(err);
}

int hip_get_firewall_status()
{
	return hip_firewall_status;
}<|MERGE_RESOLUTION|>--- conflicted
+++ resolved
@@ -13,6 +13,7 @@
 
 #include "maintenance.h"
 
+int hip_firewall_sock_lsi_fd = -1;
 
 float retrans_counter = HIP_RETRANSMIT_INIT;
 float opp_fallback_counter = HIP_OPP_FALLBACK_INIT;
@@ -356,11 +357,15 @@
 int hip_agent_update(void)
 {
 	hip_agent_add_lhits();
-	
+	/* remove by santtu
 	if (hip_nat_is())
 		hip_agent_update_status(SO_HIP_SET_NAT_ON, NULL, 0);
 	else
 		hip_agent_update_status(SO_HIP_SET_NAT_OFF, NULL, 0);
+		*/
+	//add by santtu
+	hip_agent_update_status(hip_get_nat_mode(), NULL, 0);
+	//end add
 }
 
 
@@ -638,6 +643,10 @@
 	return err;
 }
 
+int hip_get_firewall_status(){
+	return hip_firewall_status;
+}
+
 int hip_firewall_is_alive()
 {
 #ifdef CONFIG_HIP_FIREWALL
@@ -675,7 +684,7 @@
 		HIP_IFEL(hip_build_param(msg, (struct hip_tlv_common *)keys), -1, 
                         "hip build param failed\n");
 
-		n = hip_sendto(msg, &hip_firewall_addr);                   
+		n = hip_sendto_firewall(msg);             
 		if (n < 0)
 		{
 			HIP_ERROR("Sendto firewall failed.\n");
@@ -690,8 +699,6 @@
 
 }     
 
-<<<<<<< HEAD
-=======
 int hip_firewall_set_bex_data(int action, hip_ha_t *entry, struct in6_addr *hit_s, struct in6_addr *hit_r)
 {
         struct hip_common *msg = NULL;
@@ -733,7 +740,6 @@
 	return err;
 }
 
->>>>>>> a4d0e3e8
 int hip_firewall_remove_escrow_data(struct in6_addr *addr, uint32_t spi)
 {
         struct hip_common *msg;
@@ -812,6 +818,7 @@
 out_err:
         return err;
 }
+
 
 int opendht_put_locator(int sockfd, 
                    unsigned char * key, 
@@ -850,8 +857,3 @@
  out_err:
     return(err);
 }
-
-int hip_get_firewall_status()
-{
-	return hip_firewall_status;
-}