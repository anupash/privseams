/*
 * This program is free software; you can redistribute it and/or modify
 * it under the terms of the GNU General Public License as published by
 * the Free Software Foundation; either version 2 of the License, or
 * (at your option) any later version.
 *
 * This program is distributed in the hope that it will be useful,
 * but WITHOUT ANY WARRANTY; without even the implied warranty of
 * MERCHANTABILITY or FITNESS FOR A PARTICULAR PURPOSE.  See the
 * GNU General Public License for more details.
 */

/* required for s6_addr32 */
#define _BSD_SOURCE

#include "config.h"
#include "maintenance.h"
<<<<<<< HEAD
#include "modularization.h"
=======
#include "update.h"
#include "heartbeat.h"
#include "hipd.h"
#include "lib/core/hip_udp.h"
>>>>>>> 06e6879b

#define FORCE_EXIT_COUNTER_START                5

int hip_firewall_sock_lsi_fd = -1;

float retrans_counter        = HIP_RETRANSMIT_INIT;
float opp_fallback_counter   = HIP_OPP_FALLBACK_INIT;
float precreate_counter      = HIP_R1_PRECREATE_INIT;
int nat_keep_alive_counter   = HIP_NAT_KEEP_ALIVE_INTERVAL;
float opendht_counter        = OPENDHT_REFRESH_INIT;
float queue_counter          = QUEUE_CHECK_INIT;
int force_exit_counter       = FORCE_EXIT_COUNTER_START;
int cert_publish_counter     = CERTIFICATE_PUBLISH_INTERVAL;
int hip_firewall_status      = -1;
int fall, retr;



static int hip_handle_retransmission(hip_ha_t *entry, void *current_time);
static int hip_scan_retransmissions(void);

/**
 * Handle packet retransmissions.
 */
static int hip_handle_retransmission(hip_ha_t *entry, void *current_time)
{
    int err     = 0;
    time_t *now = (time_t *) current_time;

    if (entry->hip_msg_retrans.buf == NULL ||
        entry->hip_msg_retrans.count == 0) {
        goto out_err;
    }

    _HIP_DEBUG("Time to retrans: %d Retrans count: %d State: %s\n",
               entry->hip_msg_retrans.last_transmit + HIP_RETRANSMIT_WAIT - *now,
               entry->hip_msg_retrans.count, hip_state_str(entry->state));

    _HIP_DEBUG_HIT("hit_peer", &entry->hit_peer);
    _HIP_DEBUG_HIT("hit_our", &entry->hit_our);

    /* check if the last transmision was at least RETRANSMIT_WAIT seconds ago */
    if (*now - HIP_RETRANSMIT_WAIT > entry->hip_msg_retrans.last_transmit) {
        _HIP_DEBUG("%d %d %d\n", entry->hip_msg_retrans.count,
                   entry->state, entry->retrans_state);
        if ((entry->hip_msg_retrans.count > 0) && entry->hip_msg_retrans.buf &&
            ((entry->state != HIP_STATE_ESTABLISHED && entry->retrans_state != entry->state) ||
             (entry->update_state != 0 && entry->retrans_state != entry->update_state) ||
             entry->light_update_retrans == 1)) {
            HIP_DEBUG("state=%d, retrans_state=%d, update_state=%d\n",
                      entry->state, entry->retrans_state, entry->update_state, entry->retrans_state);

            /* @todo: verify that this works over slow ADSL line */
            err = hip_send_pkt(&entry->hip_msg_retrans.saddr,
                               &entry->hip_msg_retrans.daddr,
                               (entry->nat_mode ? hip_get_local_nat_udp_port() : 0),
                               entry->peer_udp_port,
                               entry->hip_msg_retrans.buf,
                               entry, 0);

            /* Set entry state, if previous state was unassosiated
             * and type is I1. */
            if (!err && hip_get_msg_type(entry->hip_msg_retrans.buf)
                == HIP_I1 && entry->state == HIP_STATE_UNASSOCIATED) {
                HIP_DEBUG("Resent I1 succcesfully\n");
                entry->state = HIP_STATE_I1_SENT;
            }

            entry->hip_msg_retrans.count--;
            /* set the last transmission time to the current time value */
            time(&entry->hip_msg_retrans.last_transmit);
        } else {
            if (entry->hip_msg_retrans.buf) {
                entry->hip_msg_retrans.count = 0;
                memset(entry->hip_msg_retrans.buf, 0, HIP_MAX_NETWORK_PACKET);
            }

            if (entry->state == HIP_STATE_ESTABLISHED) {
                entry->retrans_state = entry->update_state;
            } else {
                entry->retrans_state = entry->state;
            }
        }
    }

out_err:

    return err;
}

#ifdef CONFIG_HIP_OPPORTUNISTIC
static int hip_scan_opp_fallback(void)
{
    int err = 0;
    time_t current_time;
    time(&current_time);

    HIP_IFEL(hip_for_each_opp(hip_handle_opp_fallback, &current_time), 0,
             "for_each_ha err.\n");
out_err:
    return err;
}

#endif

/**
 * Find packets, that should be retransmitted.
 */
static int hip_scan_retransmissions(void)
{
    int err = 0;
    time_t current_time;
    time(&current_time);
    HIP_IFEL(hip_for_each_ha(hip_handle_retransmission, &current_time), 0,
             "for_each_ha err.\n");
out_err:
    return err;
}

/**
 * Periodic maintenance.
 *
 * @return ...
 */
int hip_periodic_maintenance()
{
    int err = 0;

    if (hipd_get_state() == HIPD_STATE_CLOSING) {
        if (force_exit_counter > 0) {
            err = hip_count_open_connections();
            if (err < 1) {
                hipd_set_state(HIPD_STATE_CLOSED);
            }
        } else {
            hip_exit(SIGINT);
            exit(SIGINT);
        }
        force_exit_counter--;
    }

    /* If some HAs are still remaining after certain grace period
     * in closing or closed state, delete them */
    hip_for_each_ha(hip_purge_closing_ha, NULL);

    if (retrans_counter < 0) {
        HIP_IFEL(hip_scan_retransmissions(), -1,
                 "retransmission scan failed\n");
        retrans_counter = HIP_RETRANSMIT_INIT;
    } else {
        retrans_counter--;
    }

#ifdef CONFIG_HIP_OPPORTUNISTIC

    if (opp_fallback_counter < 0) {
        HIP_IFEL(hip_scan_opp_fallback(), -1,
                 "retransmission scan failed\n");
        opp_fallback_counter = HIP_OPP_FALLBACK_INIT;
    } else {
        opp_fallback_counter--;
    }
#endif

    if (precreate_counter < 0) {
        HIP_IFEL(hip_recreate_all_precreated_r1_packets(), -1,
                 "Failed to recreate puzzles\n");
        precreate_counter = HIP_R1_PRECREATE_INIT;
    } else {
        precreate_counter--;
    }

    if (!lmod_module_exists("heartbeat") && hip_nat_status) {
        if (nat_keep_alive_counter < 0) {
            HIP_IFEL(hip_nat_refresh_port(),
                     -ECOMM,
                     "Failed to refresh NAT port state.\n");
            nat_keep_alive_counter = HIP_NAT_KEEP_ALIVE_INTERVAL;
        } else {
            nat_keep_alive_counter--;
        }
    }

    hip_run_maint_functions();

out_err:

    return err;
}

int hip_get_firewall_status()
{
    return hip_firewall_status;
}

int hip_firewall_is_alive()
{
#ifdef CONFIG_HIP_FIREWALL
    if (hip_firewall_status) {
        HIP_DEBUG("Firewall is alive.\n");
    } else {
        HIP_DEBUG("Firewall is not alive.\n");
    }
    return hip_firewall_status;
#else
    HIP_DEBUG("Firewall is disabled.\n");
    return 0;
#endif // CONFIG_HIP_FIREWALL
}

int hip_firewall_set_i2_data(int action,  hip_ha_t *entry,
                             struct in6_addr *hit_s,
                             struct in6_addr *hit_r,
                             struct in6_addr *src,
                             struct in6_addr *dst)
{
    struct hip_common *msg = NULL;
    struct sockaddr_in6 hip_firewall_addr;
    int err                = 0, n = 0;
    HIP_IFEL(!(msg = HIP_MALLOC(HIP_MAX_PACKET, 0)), -1, "alloc\n");
    hip_msg_init(msg);
    HIP_IFEL(hip_build_user_hdr(msg, action, 0), -1,
             "Build hdr failed\n");

    HIP_IFEL(hip_build_param_contents(msg, (void *) hit_r, HIP_PARAM_HIT,
                                      sizeof(struct in6_addr)), -1, "build param contents failed\n");
    HIP_IFEL(hip_build_param_contents(msg, (void *) src, HIP_PARAM_HIT,
                                      sizeof(struct in6_addr)), -1, "build param contents failed\n");

    socklen_t alen = sizeof(hip_firewall_addr);

    bzero(&hip_firewall_addr, alen);
    hip_firewall_addr.sin6_family = AF_INET6;
    hip_firewall_addr.sin6_port   = htons(HIP_FIREWALL_PORT);
    hip_firewall_addr.sin6_addr   = in6addr_loopback;

    // if (hip_get_firewall_status()) {
    n                             = sendto(hip_firewall_sock_lsi_fd, (char *) msg, hip_get_msg_total_len(msg),
                                           0, (struct sockaddr *) &hip_firewall_addr, alen);
    //}

    if (n < 0) {
        HIP_DEBUG("Send to firewall failed str errno %s\n", strerror(errno));
    }
    HIP_IFEL( n < 0, -1, "Sendto firewall failed.\n");

    HIP_DEBUG("Sendto firewall OK.\n");

out_err:
    if (msg) {
        free(msg);
    }

    return err;
}

int hip_firewall_set_bex_data(int action, hip_ha_t *entry, struct in6_addr *hit_s, struct in6_addr *hit_r)
{
    struct hip_common *msg = NULL;
    struct sockaddr_in6 hip_firewall_addr;
    int err                = 0, n = 0, r_is_our;
    socklen_t alen         = sizeof(hip_firewall_addr);

    if (!hip_get_firewall_status()) {
        goto out_err;
    }

    /* Makes sure that the hits are sent always in the same order */
    r_is_our = hip_hidb_hit_is_our(hit_r);

    HIP_IFEL(!(msg = HIP_MALLOC(HIP_MAX_PACKET, 0)), -1, "alloc\n");
    hip_msg_init(msg);
    HIP_IFEL(hip_build_user_hdr(msg, action, 0), -1,
             "Build hdr failed\n");

    HIP_IFEL(hip_build_param_contents(msg,
                                      (void *) (r_is_our ? hit_s : hit_r), HIP_PARAM_HIT,
                                      sizeof(struct in6_addr)), -1, "build param contents failed\n");
    HIP_IFEL(hip_build_param_contents(msg,
                                      (void *) (r_is_our ? hit_r : hit_s), HIP_PARAM_HIT,
                                      sizeof(struct in6_addr)), -1, "build param contents failed\n");

    bzero(&hip_firewall_addr, alen);
    hip_firewall_addr.sin6_family = AF_INET6;
    hip_firewall_addr.sin6_port   = htons(HIP_FIREWALL_PORT);
    hip_firewall_addr.sin6_addr   = in6addr_loopback;

    n = sendto(hip_firewall_sock_lsi_fd,
               (char *) msg,
               hip_get_msg_total_len(msg),
               0,
               (struct sockaddr *) &hip_firewall_addr,
               alen);

    HIP_IFEL( n < 0, -1, "Send to firewall failed. str errno %s\n", strerror(errno));

    HIP_DEBUG("BEX DATA Send to firewall OK.\n");

out_err:
    if (msg) {
        free(msg);
    }

    return err;
}

/**
 * This function calculates RTT and ... and then stores them to correct entry
 *
 * @param src HIT
 * @param dst HIT
 * @param time when sent
 * @param time when received
 *
 * @return 0 if success negative otherwise
 */
int hip_icmp_statistics(struct in6_addr *src, struct in6_addr *dst,
                        struct timeval *stval, struct timeval *rtval)
{
    int err                  = 0;
    uint32_t rcvd_heartbeats = 0;
    uint64_t rtt             = 0;
    double avg               = 0.0, std_dev = 0.0;
#if 0
    u_int32_t rtt            = 0, usecs = 0, secs = 0, square = 0;
    u_int32_t sum1           = 0, sum2 = 0;
#endif
    char hit[INET6_ADDRSTRLEN];
    hip_ha_t *entry          = NULL;

    hip_in6_ntop(src, hit);

    /* Find the correct entry */
    entry = hip_hadb_find_byhits(src, dst);
    HIP_IFEL((!entry), -1, "Entry not found\n");

    /* Calculate the RTT from given timevals */
    rtt   = calc_timeval_diff(stval, rtval);

    /* add the heartbeat item to the statistics */
    add_statistics_item(&entry->heartbeats_statistics, rtt);

    /* calculate the statistics for immediate output */
    calc_statistics(&entry->heartbeats_statistics, &rcvd_heartbeats, NULL, NULL, &avg,
                    &std_dev, STATS_IN_MSECS);

    _HIP_DEBUG("Reset heartbeat timer to trigger UPDATE\n");
    entry->update_trigger_on_heartbeat_counter = 0;

    HIP_DEBUG("\nHeartbeat from %s, RTT %.6f ms,\n%.6f ms mean, "
              "%.6f ms std dev, packets sent %d recv %d lost %d\n",
              hit, ((float) rtt / STATS_IN_MSECS), avg, std_dev, entry->heartbeats_sent,
              rcvd_heartbeats, (entry->heartbeats_sent - rcvd_heartbeats));

out_err:
    return err;
}

int hip_firewall_set_esp_relay(int action)
{
    struct hip_common *msg = NULL;
    int err                = 0;
    int sent;

    HIP_DEBUG("Setting ESP relay to %d\n", action);
    HIP_IFE(!(msg = hip_msg_alloc()), -ENOMEM);
    HIP_IFEL(hip_build_user_hdr(msg,
                                action ? SO_HIP_OFFER_FULLRELAY : SO_HIP_CANCEL_FULLRELAY, 0),
             -1, "Build header failed\n");

    sent = hip_sendto_firewall(msg);
    if (sent < 0) {
        HIP_PERROR("Send to firewall failed: ");
        err = -1;
        goto out_err;
    }
    HIP_DEBUG("Sent %d bytes to firewall.\n", sent);

out_err:
    if (msg) {
        free(msg);
    }
    return err;
}<|MERGE_RESOLUTION|>--- conflicted
+++ resolved
@@ -15,14 +15,9 @@
 
 #include "config.h"
 #include "maintenance.h"
-<<<<<<< HEAD
 #include "modularization.h"
-=======
-#include "update.h"
-#include "heartbeat.h"
 #include "hipd.h"
 #include "lib/core/hip_udp.h"
->>>>>>> 06e6879b
 
 #define FORCE_EXIT_COUNTER_START                5
 
