/*
 * This program is free software; you can redistribute it and/or modify
 * it under the terms of the GNU General Public License as published by
 * the Free Software Foundation; either version 2 of the License, or
 * (at your option) any later version.
 *
 * This program is distributed in the hope that it will be useful,
 * but WITHOUT ANY WARRANTY; without even the implied warranty of
 * MERCHANTABILITY or FITNESS FOR A PARTICULAR PURPOSE.  See the
 * GNU General Public License for more details.
 */

#include "maintenance.h"

#ifdef ANDROID_CHANGES
#define icmp6hdr icmp6_hdr
#define icmp6_identifier icmp6_id
#define ICMPV6_ECHO_REPLY ICMP6_ECHO_REPLY
#endif

int hip_firewall_sock_lsi_fd = -1;

float retrans_counter = HIP_RETRANSMIT_INIT;
float opp_fallback_counter = HIP_OPP_FALLBACK_INIT;
float precreate_counter = HIP_R1_PRECREATE_INIT;
int nat_keep_alive_counter = HIP_NAT_KEEP_ALIVE_INTERVAL;
//float queue_counter = QUEUE_CHECK_INIT;
int force_exit_counter = FORCE_EXIT_COUNTER_START;
int cert_publish_counter = CERTIFICATE_PUBLISH_INTERVAL;
int heartbeat_counter = 0;
int hip_firewall_status = 0;
int fall, retr;

extern int hip_icmp_interval;
extern int hip_icmp_sock;

/**
 * Handle packet retransmissions.
 */
int hip_handle_retransmission(hip_ha_t *entry, void *current_time)
{
	int err = 0;
	time_t *now = (time_t*) current_time;

	if (entry->hip_msg_retrans.buf == NULL)
		goto out_err;

	_HIP_DEBUG("Time to retrans: %d Retrans count: %d State: %s\n",
		   entry->hip_msg_retrans.last_transmit + HIP_RETRANSMIT_WAIT - *now,
		   entry->hip_msg_retrans.count, hip_state_str(entry->state));

	_HIP_DEBUG_HIT("hit_peer", &entry->hit_peer);
	_HIP_DEBUG_HIT("hit_our", &entry->hit_our);

	/* check if the last transmision was at least RETRANSMIT_WAIT seconds ago */
	if(*now - HIP_RETRANSMIT_WAIT > entry->hip_msg_retrans.last_transmit){
		_HIP_DEBUG("%d %d %d\n",entry->hip_msg_retrans.count,
			  entry->state, entry->retrans_state);
		if ((entry->hip_msg_retrans.count > 0) && entry->hip_msg_retrans.buf &&
		    ((entry->state != HIP_STATE_ESTABLISHED && entry->retrans_state != entry->state) ||
		     (entry->update_state != 0 && entry->retrans_state != entry->update_state) ||
		     entry->light_update_retrans == 1)) {
			HIP_DEBUG("state=%d, retrans_state=%d, update_state=%d\n",
				  entry->state, entry->retrans_state, entry->update_state, entry->retrans_state);

			/* @todo: verify that this works over slow ADSL line */
			err = entry->hadb_xmit_func->
				hip_send_pkt(&entry->hip_msg_retrans.saddr,
					     &entry->hip_msg_retrans.daddr,
					     (entry->nat_mode ? hip_get_local_nat_udp_port() : 0),
						     entry->peer_udp_port,
					     entry->hip_msg_retrans.buf,
					     entry, 0);

			/* Set entry state, if previous state was unassosiated
			   and type is I1. */
			if (!err && hip_get_msg_type(entry->hip_msg_retrans.buf)
			    == HIP_I1 && entry->state == HIP_STATE_UNASSOCIATED) {
				HIP_DEBUG("Resent I1 succcesfully\n");
				entry->state = HIP_STATE_I1_SENT;
			}

			entry->hip_msg_retrans.count--;
			/* set the last transmission time to the current time value */
			time(&entry->hip_msg_retrans.last_transmit);
		} else {
			if (entry->hip_msg_retrans.buf)
				HIP_FREE(entry->hip_msg_retrans.buf);
			entry->hip_msg_retrans.buf = NULL;
			entry->hip_msg_retrans.count = 0;

			if (entry->state == HIP_STATE_ESTABLISHED)
				entry->retrans_state = entry->update_state;
			else
				entry->retrans_state = entry->state;
		}
	}

 out_err:

	return err;
}

#ifdef CONFIG_HIP_OPPORTUNISTIC
int hip_scan_opp_fallback()
{
	int err = 0;
	time_t current_time;
	time(&current_time);

	HIP_IFEL(hip_for_each_opp(hip_handle_opp_fallback, &current_time), 0,
		 "for_each_ha err.\n");
 out_err:
	return err;
}
#endif

/**
 * Find packets, that should be retransmitted.
 */
int hip_scan_retransmissions()
{
	int err = 0;
	time_t current_time;
	time(&current_time);
	HIP_IFEL(hip_for_each_ha(hip_handle_retransmission, &current_time), 0,
		 "for_each_ha err.\n");
 out_err:
	return err;
}


/** 
 * This function goes through the HA database and sends an icmp echo to all of them
 *
 * @param socket to send with
 *
 * @return 0 on success negative on error
 */
int hip_send_heartbeat(hip_ha_t *entry, void *opaq) {
	int err = 0;
	int *sockfd = (int *) opaq;

	if (entry->state == HIP_STATE_ESTABLISHED) {
	    if (entry->outbound_sa_count > 0) {
		    _HIP_DEBUG("list_for_each_safe\n");
		    HIP_IFEL(hip_send_icmp(*sockfd, entry), 0,
			     "Error sending heartbeat, ignore\n");
	    } else {
		    /* This can occur when ESP transform is not negotiated
		       with e.g. a HIP Relay or Rendezvous server */
		    HIP_DEBUG("No SA, sending NOTIFY instead of ICMPv6\n");
		    err = hip_nat_send_keep_alive(entry, NULL);
	    }
        }

out_err:
	return err;
}

/**
 * Periodic maintenance.
 *
 * @return ...
 */
int periodic_maintenance()
{
	int err = 0;

	if (hipd_get_state() == HIPD_STATE_CLOSING) {
		if (force_exit_counter > 0) {
			err = hip_count_open_connections();
			if (err < 1) hipd_set_state(HIPD_STATE_CLOSED);
		} else {
			hip_exit(SIGINT);
			exit(SIGINT);
		}
		force_exit_counter--;
	}

	/* If some HAs are still remaining after certain grace period
	   in closing or closed state, delete them */
	hip_for_each_ha(hip_purge_closing_ha, NULL);
	
	if (retrans_counter < 0) {
		HIP_IFEL(hip_scan_retransmissions(), -1,
			 "retransmission scan failed\n");
		retrans_counter = HIP_RETRANSMIT_INIT;
	} else {
		retrans_counter--;
	}

#ifdef CONFIG_HIP_OPPORTUNISTIC

	if (opp_fallback_counter < 0) {
		HIP_IFEL(hip_scan_opp_fallback(), -1,
			 "retransmission scan failed\n");
		opp_fallback_counter = HIP_OPP_FALLBACK_INIT;
	} else {
		opp_fallback_counter--;

	}
#endif

	if (precreate_counter < 0) {
		HIP_IFEL(hip_recreate_all_precreated_r1_packets(), -1,
			 "Failed to recreate puzzles\n");
		precreate_counter = HIP_R1_PRECREATE_INIT;
	} else {
		precreate_counter--;
	}

	/* is heartbeat support on */
	if (hip_icmp_interval > 0) {
		/* Check if there are any msgs in the ICMPv6 socket */
		/*
		HIP_IFEL(hip_icmp_recvmsg(hip_icmp_sock), -1,
			 "Failed to recvmsg from ICMPv6\n");
		*/
		/* Check if the heartbeats should be sent */
		if (heartbeat_counter < 1) {
			hip_for_each_ha(hip_send_heartbeat, &hip_icmp_sock);
			heartbeat_counter = hip_icmp_interval;
		} else {
			heartbeat_counter--;
		}
	} else if (hip_nat_status) {
		/* Send NOTIFY keepalives for NATs only when ICMPv6
		   keepalives are disabled */
		if (nat_keep_alive_counter < 0) {
			HIP_IFEL(hip_nat_refresh_port(),
				 -ECOMM,
				 "Failed to refresh NAT port state.\n");
			nat_keep_alive_counter = HIP_NAT_KEEP_ALIVE_INTERVAL;
		} else {
			nat_keep_alive_counter--;
		}
	}

	/* Clear the expired records from the relay hashtable. */
	hip_relht_maintenance();

	/* Clear the expired pending service requests. This is by no means time
	   critical operation and is not needed to be done on every maintenance
	   cycle. Once every 10 minutes or so should be enough. Just for the
	   record, if periodic_maintenance() is ever to be optimized. */
	hip_registration_maintenance();

 out_err:

	return err;
}

int hip_get_firewall_status(){
	return hip_firewall_status;
}

int hip_firewall_is_alive()
{
#ifdef CONFIG_HIP_FIREWALL
	if (hip_firewall_status) {
		HIP_DEBUG("Firewall is alive.\n");
	}
	else {
		HIP_DEBUG("Firewall is not alive.\n");
	}
	return hip_firewall_status;
#else
	HIP_DEBUG("Firewall is disabled.\n");
	return 0;
#endif // CONFIG_HIP_FIREWALL
}

int hip_firewall_set_i2_data(int action,  hip_ha_t *entry, 
			     struct in6_addr *hit_s, 
			     struct in6_addr *hit_r,
			     struct in6_addr *src,
			     struct in6_addr *dst) {

        struct hip_common *msg = NULL;
	struct sockaddr_in6 hip_firewall_addr;
	int err = 0, n = 0;
	HIP_IFEL(!(msg = HIP_MALLOC(HIP_MAX_PACKET, 0)), -1, "alloc\n");
	hip_msg_init(msg);
	HIP_IFEL(hip_build_user_hdr(msg, action, 0), -1, 
                 "Build hdr failed\n");
	            
        HIP_IFEL(hip_build_param_contents(msg, (void *)hit_r, HIP_PARAM_HIT,
                 sizeof(struct in6_addr)), -1, "build param contents failed\n");
	HIP_IFEL(hip_build_param_contents(msg, (void *)src, HIP_PARAM_HIT,
                 sizeof(struct in6_addr)), -1, "build param contents failed\n");
	
	socklen_t alen = sizeof(hip_firewall_addr);

	bzero(&hip_firewall_addr, alen);
	hip_firewall_addr.sin6_family = AF_INET6;
	hip_firewall_addr.sin6_port = htons(HIP_FIREWALL_PORT);
	hip_firewall_addr.sin6_addr = in6addr_loopback;

	//	if (hip_get_firewall_status()) {
	n = sendto(hip_firewall_sock_lsi_fd, msg, hip_get_msg_total_len(msg),
		   0, &hip_firewall_addr, alen);
		//}

	if (n < 0)
	  HIP_DEBUG("Send to firewall failed str errno %s\n",strerror(errno));
	HIP_IFEL( n < 0, -1, "Sendto firewall failed.\n");   

	HIP_DEBUG("Sendto firewall OK.\n");

out_err:
	if (msg)
		free(msg);

	return err;
}

int hip_firewall_set_bex_data(int action, hip_ha_t *entry, struct in6_addr *hit_s, struct in6_addr *hit_r)
{
        struct hip_common *msg = NULL;
	struct sockaddr_in6 hip_firewall_addr;
	int err = 0, n = 0, r_is_our;
	socklen_t alen = sizeof(hip_firewall_addr);

	if (!hip_get_firewall_status())
		goto out_err;

	/* Makes sure that the hits are sent always in the same order */
	r_is_our = hip_hidb_hit_is_our(hit_r);

	HIP_IFEL(!(msg = HIP_MALLOC(HIP_MAX_PACKET, 0)), -1, "alloc\n");
	hip_msg_init(msg);
	HIP_IFEL(hip_build_user_hdr(msg, action, 0), -1,
                 "Build hdr failed\n");

        HIP_IFEL(hip_build_param_contents(msg,
			    (void *)(r_is_our ? hit_s : hit_r), HIP_PARAM_HIT,
                sizeof(struct in6_addr)), -1, "build param contents failed\n");
	HIP_IFEL(hip_build_param_contents(msg,
		 (void *) (r_is_our ? hit_r : hit_s), HIP_PARAM_HIT,
                sizeof(struct in6_addr)), -1, "build param contents failed\n");

	bzero(&hip_firewall_addr, alen);
	hip_firewall_addr.sin6_family = AF_INET6;
	hip_firewall_addr.sin6_port = htons(HIP_FIREWALL_PORT);
	hip_firewall_addr.sin6_addr = in6addr_loopback;

	n = sendto(hip_firewall_sock_lsi_fd, msg, hip_get_msg_total_len(msg),
			   0, &hip_firewall_addr, alen);

	if (n < 0)
	  HIP_DEBUG("Send to firewall failed str errno %s\n",strerror(errno));
	HIP_IFEL( n < 0, -1, "Sendto firewall failed.\n");

	HIP_DEBUG("Sendto firewall OK.\n");

out_err:
	if (msg)
		free(msg);

	return err;
}

<<<<<<< HEAD
=======
int hip_firewall_remove_escrow_data(struct in6_addr *addr, uint32_t spi)
{
        struct hip_common *msg;
        int err = 0;
        int n;
        socklen_t alen;
        struct in6_addr * hit_s;
        struct in6_addr * hit_r;

        HIP_IFEL(!(msg = HIP_MALLOC(HIP_MAX_PACKET, 0)), -1, "alloc\n");
        hip_msg_init(msg);
        HIP_IFEL(hip_build_user_hdr(msg, SO_HIP_DELETE_ESCROW_DATA, 0), -1,
                "Build hdr failed\n");

        HIP_IFEL(hip_build_param_contents(msg, (void *)addr, HIP_PARAM_HIT,
                sizeof(struct in6_addr)), -1, "build param contents failed\n");
        HIP_IFEL(hip_build_param_contents(msg, (void *)&spi, HIP_PARAM_UINT,
                sizeof(unsigned int)), -1, "build param contents failed\n");

	/* Switched from hip_sendto() to hip_sendto_user() due to
	   namespace collision. Both message.h and user.c had functions
	   hip_sendto(). Introducing a prototype hip_sendto() to user.h
	   led to compiler errors --> user.c hip_sendto() renamed to
	   hip_sendto_user().

	   Lesson learned: use function prototypes unless functions are
	   ment only for local (inside the same file where defined) use.
	   -Lauri 11.07.2008 */
	n = hip_sendto_user(msg, (struct sockaddr *)&hip_firewall_addr);

	if (n < 0)
        {
                HIP_ERROR("Sendto firewall failed.\n");
                err = -1;
                goto out_err;
        }
        else HIP_DEBUG("Sendto firewall OK.\n");

out_err:
        return err;
}


int hip_firewall_set_escrow_active(int activate)
{
        struct hip_common *msg;
        int err = 0;
        int n;
        socklen_t alen;
        HIP_DEBUG("Sending activate msg to firewall (value=%d)\n", activate);
        HIP_IFEL(!(msg = HIP_MALLOC(HIP_MAX_PACKET, 0)), -1, "alloc\n");
        hip_msg_init(msg);
        HIP_IFEL(hip_build_user_hdr(msg,
                (activate ? SO_HIP_SET_ESCROW_ACTIVE : SO_HIP_SET_ESCROW_INACTIVE), 0),
                -1, "Build hdr failed\n");

        /* Switched from hip_sendto() to hip_sendto_user() due to
	   namespace collision. Both message.h and user.c had functions
	   hip_sendto(). Introducing a prototype hip_sendto() to user.h
	   led to compiler errors --> user.c hip_sendto() renamed to
	   hip_sendto_user().

	   Lesson learned: use function prototypes unless functions are
	   ment only for local (inside the same file where defined) use.
	   -Lauri 11.07.2008 */
	n = hip_sendto_user(msg, (struct sockaddr *)&hip_firewall_addr);

        if (n < 0) {
                HIP_ERROR("Sendto firewall failed.\n");
                err = -1;
                goto out_err;
        }
        else {
                HIP_DEBUG("Sendto firewall OK.\n");
        }
out_err:
        return err;
}


int opendht_put_hdrr(unsigned char * key, 
                   unsigned char * host,
                   int opendht_port,
                   int opendht_ttl,void *put_packet) 
{
    int err = 0, key_len = 0, value_len = 0, ret = 0;
    struct hip_common *hdrr_msg = NULL;
    char tmp_key[21];
    unsigned char *sha_retval; 
    struct in6_addr addrkey;

    hdrr_msg = hip_msg_alloc();
    value_len = hip_build_locators_old(hdrr_msg, 0, hip_get_nat_mode(NULL));
    
#ifdef CONFIG_HIP_OPENDHT
    HIP_IFEL((inet_pton(AF_INET6, (char *)key, &addrkey.s6_addr) == 0), -1,
		 "Lookup for HOST ID structure from HI DB failed as key provided is not a HIT\n");

    /* The function below builds and appends Host Id
     * and signature to the msg */
    hip_set_msg_type(hdrr_msg, HIP_HDRR);

    /*
     * Setting two message parameters as stated in RFC for HDRR
     * First one is sender's HIT
     * Second one is message type, which is draft is assumed to be 20 but it is already used so using 22
     */
    ipv6_addr_copy(&hdrr_msg->hits, &addrkey);

    err = hip_build_host_id_and_signature(hdrr_msg, &addrkey);
    if( err != 0) {
    	HIP_DEBUG("Appending Host ID and Signature to HDRR failed.\n");
    	goto out_err;
    }
    
    _HIP_DUMP_MSG(hdrr_msg);        
    key_len = opendht_handle_key(key, tmp_key);
    value_len = hip_get_msg_total_len(hdrr_msg);
    _HIP_DEBUG("Value len %d\n",value_len);

    /* Debug info can be later removed from cluttering the logs */
    hip_print_locator_addresses(hdrr_msg);

    /* store for removals*/
    if (opendht_current_hdrr)
	    free(opendht_current_hdrr);
    opendht_current_hdrr = hip_msg_alloc();
    memcpy(opendht_current_hdrr, hdrr_msg, sizeof(hip_common_t));

    /* Put operation HIT->IP */
    if (build_packet_put_rm((unsigned char *)tmp_key,
			    key_len,
			    (unsigned char *)hdrr_msg,
			    value_len,
			    &opendht_hdrr_secret,
			    40,
			    opendht_port,
			    (unsigned char *)host,
			    put_packet, opendht_ttl) != 0) {
	    HIP_DEBUG("Put packet creation failed.\n");
	    err = -1;
    }
    HIP_DEBUG("Host address in OpenDHT put locator : %s\n", host);
    HIP_DEBUG("Actual OpenDHT send starts here\n");
   err = 0;
#endif	/* CONFIG_HIP_OPENDHT */
 out_err:
    if (hdrr_msg)
       HIP_FREE(hdrr_msg);
    return(err);
}

void opendht_remove_current_hdrr() {
	int err = 0, value_len = 0;
	char remove_packet[2048];

#ifdef CONFIG_HIP_OPENDHT
	HIP_DEBUG("Building a remove packet for the current HDRR and queuing it\n");
                           
	value_len = hip_get_msg_total_len(opendht_current_hdrr);
	err = build_packet_rm(opendht_current_key, 
			      strlen(opendht_current_key),
			      (unsigned char *)opendht_current_hdrr,
			      value_len, 
			      &opendht_hdrr_secret,
			      40,
			      opendht_serving_gateway_port,
			      opendht_host_name,
			      &remove_packet,
			      opendht_serving_gateway_ttl);
	if (err < 0) {
		HIP_DEBUG("Error creating the remove current HDRR packet\n");
		goto out_err;
	}

        err = hip_write_to_opendht_queue(remove_packet, strlen(remove_packet) + 1);
	if (err < 0) 
		HIP_DEBUG ("Failed to insert HDRR remove data in queue \n");
#endif	/* CONFIG_HIP_OPENDHT */
	
out_err:
	return(err);
}

>>>>>>> ce2f55dd
/**
 * verify_hdrr - This function verifies host id in the value (HDRR) against HIT used as a key for DHT
 * And it also verifies the signature in HDRR
 * This works on the hip common message sent to the daemon
 * Modifies the message and sets the required flag if (or not) verified
 * 
 * @param msg HDRR to be verified
 * @param addrkey HIT key used for lookup
 * @return 0 on successful verification (OR of signature and host od verification)
 */
int verify_hdrr (struct hip_common *msg,struct in6_addr *addrkey)
{
	struct hip_host_id *hostid ; 
	struct in6_addr *hit_from_hostid ;
	struct in6_addr *hit_used_as_key ;
	struct hip_hdrr_info *hdrr_info = NULL;
	int alg = -1;
	int is_hit_verified  = -1;
	int is_sig_verified  = -1;
	int err = 0 ;
	void *key;
		
	hostid = hip_get_param (msg, HIP_PARAM_HOST_ID);
	if ( addrkey == NULL)
	{
		hdrr_info = hip_get_param (msg, HIP_PARAM_HDRR_INFO);
		hit_used_as_key = &hdrr_info->dht_key ; 
	} else {
	  	hit_used_as_key = addrkey;
	}
       
	//Check for algo and call verify signature from pk.c
	alg = hip_get_host_id_algo(hostid);
        
	/* Type of the hip msg in header has been modified to 
	 * user message type SO_HIP_VERIFY_DHT_HDRR_RESP , to
	 * get it here. Revert it back to HDRR to give it
	 * original shape as returned by the DHT and
	 *  then verify signature
	 */

	hip_set_msg_type(msg,HIP_HDRR);
	_HIP_DUMP_MSG (msg);
	HIP_IFEL(!(hit_from_hostid = malloc(sizeof(struct in6_addr))), -1, "Malloc for HIT failed\n");
	switch (alg) {
	case HIP_HI_RSA:
		key = hip_key_rr_to_rsa(hostid, 0);
		is_sig_verified = hip_rsa_verify(key, msg);
		err = hip_rsa_host_id_to_hit (hostid, hit_from_hostid, HIP_HIT_TYPE_HASH100);
		is_hit_verified = memcmp(hit_from_hostid, hit_used_as_key, sizeof(struct in6_addr)) ;
		if (key)
			RSA_free(key);
		break;
	case HIP_HI_DSA:
		key = hip_key_rr_to_dsa(hostid, 0);
		is_sig_verified = hip_dsa_verify(key, msg);
		err = hip_dsa_host_id_to_hit (hostid, hit_from_hostid, HIP_HIT_TYPE_HASH100);
		is_hit_verified = memcmp(hit_from_hostid, hit_used_as_key, sizeof(struct in6_addr)) ; 
		if (key)
			DSA_free(key);
		break;
	default:
		HIP_ERROR("Unsupported HI algorithm used cannot verify signature (%d)\n", alg);
		break;
	}
	_HIP_DUMP_MSG (msg);
	if (err != 0) {
		HIP_DEBUG("Unable to convert host id to hit for host id verification \n");
	}
	if(hdrr_info) {
		hdrr_info->hit_verified = is_hit_verified ;
		hdrr_info->sig_verified = is_sig_verified ;
	}
	HIP_DEBUG ("Sig verified (0=true): %d\nHit Verified (0=true): %d \n"
		,is_sig_verified, is_hit_verified);
	return (is_sig_verified | is_hit_verified) ;
out_err:

	return err;
}

/**
 * This function receives ICMPv6 msgs (heartbeats)
 *
 * @param sockfd to recv from
 *
 * @return 0 on success otherwise negative
 *
 * @note see RFC2292
 */
int hip_icmp_recvmsg(int sockfd) {
	int err = 0, ret = 0, identifier = 0;
	struct msghdr mhdr;
	struct cmsghdr * chdr;
	struct iovec iov[1];
	u_char cmsgbuf[CMSG_SPACE(sizeof(struct inet6_pktinfo))];
	u_char iovbuf[HIP_MAX_ICMP_PACKET];
	struct icmp6hdr * icmph = NULL;
	struct inet6_pktinfo * pktinfo, * pktinfo_in6;
	struct sockaddr_in6 src_sin6;
	struct in6_addr * src = NULL, * dst = NULL;
	struct timeval * stval = NULL, * rtval = NULL, * ptr = NULL;

	/* malloc what you need */
	stval = malloc(sizeof(struct timeval));
	HIP_IFEL((!stval), -1, "Malloc for stval failed\n");
	rtval = malloc(sizeof(struct timeval));
	HIP_IFEL((!rtval), -1, "Malloc for rtval failed\n");
	src = malloc(sizeof(struct in6_addr));
	HIP_IFEL((!src), -1, "Malloc for dst6 failed\n");
	dst = malloc(sizeof(struct in6_addr));
	HIP_IFEL((!dst), -1, "Malloc for dst failed\n");

	/* cast */
	chdr = (struct cmsghdr *)cmsgbuf;
	pktinfo = (struct inet6_pktinfo *)(CMSG_DATA(chdr));

	/* clear memory */
	memset(stval, 0, sizeof(struct timeval));
	memset(rtval, 0, sizeof(struct timeval));
	memset(src, 0, sizeof(struct in6_addr));
	memset(dst, 0, sizeof(struct in6_addr));
	memset (&src_sin6, 0, sizeof (struct sockaddr_in6));
	memset(&iov, 0, sizeof(&iov));
	memset(&iovbuf, 0, sizeof(iovbuf));
	memset(&mhdr, 0, sizeof(mhdr));

	/* receive control msg */
        chdr->cmsg_level = IPPROTO_IPV6;
	chdr->cmsg_type = IPV6_2292PKTINFO;
	chdr->cmsg_len = CMSG_LEN (sizeof (struct inet6_pktinfo));

	/* Input output buffer */
	iov[0].iov_base = &iovbuf;
	iov[0].iov_len = sizeof(iovbuf);

	/* receive msg hdr */
	mhdr.msg_iov = &iov;
	mhdr.msg_iovlen = 1;
	mhdr.msg_name = (caddr_t) &src_sin6;
	mhdr.msg_namelen = sizeof (struct sockaddr_in6);
	mhdr.msg_control = (caddr_t) cmsgbuf;
	mhdr.msg_controllen = sizeof (cmsgbuf);

	ret = recvmsg (sockfd, &mhdr, MSG_DONTWAIT);
	_HIP_PERROR("RECVMSG ");
	if (errno == EAGAIN) {
		err = 0;
		_HIP_DEBUG("Asynchronous, maybe next time\n");
		goto out_err;
	}
	if (ret < 0) {
		HIP_DEBUG("Recvmsg on ICMPv6 failed\n");
		err = -1;
		goto out_err;
 	}

	/* Get the current time as the return time */
	gettimeofday(rtval, (struct timezone *)NULL);

	/* Check if the process identifier is ours and that this really is echo response */
	icmph = (struct icmpv6hdr *)&iovbuf;
	if (icmph->icmp6_type != ICMPV6_ECHO_REPLY) {
		err = 0;
		goto out_err;
	}
	identifier = getpid() & 0xFFFF;
	if (identifier != icmph->icmp6_identifier) {
		err = 0;
		goto out_err;
	}

	/* Get the timestamp as the sent time*/
	ptr = (struct timeval *)(icmph + 1);
	memcpy(stval, ptr, sizeof(struct timeval));

	/* gather addresses */
	memcpy (src, &src_sin6.sin6_addr, sizeof (struct in6_addr));
	memcpy (dst, &pktinfo->ipi6_addr, sizeof (struct in6_addr));

	if (!ipv6_addr_is_hit(src) && !ipv6_addr_is_hit(dst)) {
	    HIP_DEBUG("Addresses are NOT HITs, this msg is not for us\n");
	}

	/* Calculate and store everything into the correct entry */
	HIP_IFEL(hip_icmp_statistics(src, dst, stval, rtval), -1,
		 "Failed to calculate the statistics and store the values\n");

out_err:
	
	if (stval) free(stval);
	if (rtval) free(rtval);
	if (src) free(src);
	if (dst) free(dst);
	
	return err;
}

#if 0
static long llsqrt(long long a)
{
        long long prev = ~((long long)1 << 63);
        long long x = a;

        if (x > 0) {
                while (x < prev) {
                        prev = x;
                        x = (x+(a/x))/2;
                }
        }

        return (long)x;
}
#endif

/**
 * This function calculates RTT and ... and then stores them to correct entry
 *
 * @param src HIT
 * @param dst HIT
 * @param time when sent
 * @param time when received
 *
 * @return 0 if success negative otherwise
 */
int hip_icmp_statistics(struct in6_addr * src, struct in6_addr * dst,
			struct timeval *stval, struct timeval *rtval) {
	int err = 0;
	uint32_t rcvd_heartbeats = 0;
	uint64_t rtt = 0;
	double avg = 0.0, std_dev = 0.0;
#if 0
	u_int32_t rtt = 0, usecs = 0, secs = 0, square = 0;
	u_int32_t sum1 = 0, sum2 = 0;
#endif
	char hit[INET6_ADDRSTRLEN];
	hip_ha_t * entry = NULL;

	hip_in6_ntop(src, hit);

	/* Find the correct entry */
	entry = hip_hadb_find_byhits(src, dst);
	HIP_IFEL((!entry), -1, "Entry not found\n");

	/* Calculate the RTT from given timevals */
	rtt = calc_timeval_diff(stval, rtval);

	/* add the heartbeat item to the statistics */
	add_statistics_item(&entry->heartbeats_statistics, rtt);

	/* calculate the statistics for immediate output */
	calc_statistics(&entry->heartbeats_statistics, &rcvd_heartbeats, NULL, NULL, &avg,
			&std_dev, STATS_IN_MSECS);

	HIP_DEBUG("\nHeartbeat from %s, RTT %.6f ms,\n%.6f ms mean, "
		  "%.6f ms std dev, packets sent %d recv %d lost %d\n",
		  hit, ((float)rtt / STATS_IN_MSECS), avg, std_dev, entry->heartbeats_sent,
		  rcvd_heartbeats, (entry->heartbeats_sent - rcvd_heartbeats));

#if 0
	secs = (rtval->tv_sec - stval->tv_sec) * 1000000;
	usecs = rtval->tv_usec - stval->tv_usec;
	rtt = secs + usecs;

	/* received count will vary from sent if errors */
	entry->heartbeats_received++;

	/* Calculate mean */
	entry->heartbeats_total_rtt += rtt;
	entry->heartbeats_total_rtt2 += rtt * rtt;
	if (entry->heartbeats_received > 1)
		entry->heartbeats_mean = entry->heartbeats_total_rtt / entry->heartbeats_received;

	/* Calculate variance  */
	if (entry->heartbeats_received > 1) {
		sum1 = entry->heartbeats_total_rtt;
		sum2 = entry->heartbeats_total_rtt2;
		sum1 /= entry->heartbeats_received;
		sum2 /= entry->heartbeats_received;
		entry->heartbeats_variance = llsqrt(sum2 - sum1 * sum1);
	}

	HIP_DEBUG("\nHeartbeat from %s, RTT %.6f ms,\n%.6f ms mean, "
		  "%.6f ms variance, packets sent %d recv %d lost %d\n",
		  hit, (rtt / 1000000.0), (entry->heartbeats_mean / 1000000.0),
		  (entry->heartbeats_variance / 1000000.0),
		  entry->heartbeats_sent, entry->heartbeats_received,
		  (entry->heartbeats_sent - entry->heartbeats_received));
#endif

out_err:
	return err;
}

int hip_firewall_set_esp_relay(int action)
{
	struct hip_common *msg = NULL;
	int err = 0;
	int sent;

	HIP_DEBUG("Setting ESP relay to %d\n", action);
	HIP_IFE(!(msg = hip_msg_alloc()), -ENOMEM);
	HIP_IFEL(hip_build_user_hdr(msg,
		 action ? SO_HIP_OFFER_FULLRELAY : SO_HIP_CANCEL_FULLRELAY, 0),
		-1, "Build header failed\n");

	sent = hip_sendto_firewall(msg);
	if (sent < 0) {
		HIP_PERROR("Send to firewall failed: ");
		err = -1;
		goto out_err;
	}
	HIP_DEBUG("Sent %d bytes to firewall.\n", sent);

out_err:
	if (msg)
		free(msg);
	return err;	
}<|MERGE_RESOLUTION|>--- conflicted
+++ resolved
@@ -361,273 +361,6 @@
 	return err;
 }
 
-<<<<<<< HEAD
-=======
-int hip_firewall_remove_escrow_data(struct in6_addr *addr, uint32_t spi)
-{
-        struct hip_common *msg;
-        int err = 0;
-        int n;
-        socklen_t alen;
-        struct in6_addr * hit_s;
-        struct in6_addr * hit_r;
-
-        HIP_IFEL(!(msg = HIP_MALLOC(HIP_MAX_PACKET, 0)), -1, "alloc\n");
-        hip_msg_init(msg);
-        HIP_IFEL(hip_build_user_hdr(msg, SO_HIP_DELETE_ESCROW_DATA, 0), -1,
-                "Build hdr failed\n");
-
-        HIP_IFEL(hip_build_param_contents(msg, (void *)addr, HIP_PARAM_HIT,
-                sizeof(struct in6_addr)), -1, "build param contents failed\n");
-        HIP_IFEL(hip_build_param_contents(msg, (void *)&spi, HIP_PARAM_UINT,
-                sizeof(unsigned int)), -1, "build param contents failed\n");
-
-	/* Switched from hip_sendto() to hip_sendto_user() due to
-	   namespace collision. Both message.h and user.c had functions
-	   hip_sendto(). Introducing a prototype hip_sendto() to user.h
-	   led to compiler errors --> user.c hip_sendto() renamed to
-	   hip_sendto_user().
-
-	   Lesson learned: use function prototypes unless functions are
-	   ment only for local (inside the same file where defined) use.
-	   -Lauri 11.07.2008 */
-	n = hip_sendto_user(msg, (struct sockaddr *)&hip_firewall_addr);
-
-	if (n < 0)
-        {
-                HIP_ERROR("Sendto firewall failed.\n");
-                err = -1;
-                goto out_err;
-        }
-        else HIP_DEBUG("Sendto firewall OK.\n");
-
-out_err:
-        return err;
-}
-
-
-int hip_firewall_set_escrow_active(int activate)
-{
-        struct hip_common *msg;
-        int err = 0;
-        int n;
-        socklen_t alen;
-        HIP_DEBUG("Sending activate msg to firewall (value=%d)\n", activate);
-        HIP_IFEL(!(msg = HIP_MALLOC(HIP_MAX_PACKET, 0)), -1, "alloc\n");
-        hip_msg_init(msg);
-        HIP_IFEL(hip_build_user_hdr(msg,
-                (activate ? SO_HIP_SET_ESCROW_ACTIVE : SO_HIP_SET_ESCROW_INACTIVE), 0),
-                -1, "Build hdr failed\n");
-
-        /* Switched from hip_sendto() to hip_sendto_user() due to
-	   namespace collision. Both message.h and user.c had functions
-	   hip_sendto(). Introducing a prototype hip_sendto() to user.h
-	   led to compiler errors --> user.c hip_sendto() renamed to
-	   hip_sendto_user().
-
-	   Lesson learned: use function prototypes unless functions are
-	   ment only for local (inside the same file where defined) use.
-	   -Lauri 11.07.2008 */
-	n = hip_sendto_user(msg, (struct sockaddr *)&hip_firewall_addr);
-
-        if (n < 0) {
-                HIP_ERROR("Sendto firewall failed.\n");
-                err = -1;
-                goto out_err;
-        }
-        else {
-                HIP_DEBUG("Sendto firewall OK.\n");
-        }
-out_err:
-        return err;
-}
-
-
-int opendht_put_hdrr(unsigned char * key, 
-                   unsigned char * host,
-                   int opendht_port,
-                   int opendht_ttl,void *put_packet) 
-{
-    int err = 0, key_len = 0, value_len = 0, ret = 0;
-    struct hip_common *hdrr_msg = NULL;
-    char tmp_key[21];
-    unsigned char *sha_retval; 
-    struct in6_addr addrkey;
-
-    hdrr_msg = hip_msg_alloc();
-    value_len = hip_build_locators_old(hdrr_msg, 0, hip_get_nat_mode(NULL));
-    
-#ifdef CONFIG_HIP_OPENDHT
-    HIP_IFEL((inet_pton(AF_INET6, (char *)key, &addrkey.s6_addr) == 0), -1,
-		 "Lookup for HOST ID structure from HI DB failed as key provided is not a HIT\n");
-
-    /* The function below builds and appends Host Id
-     * and signature to the msg */
-    hip_set_msg_type(hdrr_msg, HIP_HDRR);
-
-    /*
-     * Setting two message parameters as stated in RFC for HDRR
-     * First one is sender's HIT
-     * Second one is message type, which is draft is assumed to be 20 but it is already used so using 22
-     */
-    ipv6_addr_copy(&hdrr_msg->hits, &addrkey);
-
-    err = hip_build_host_id_and_signature(hdrr_msg, &addrkey);
-    if( err != 0) {
-    	HIP_DEBUG("Appending Host ID and Signature to HDRR failed.\n");
-    	goto out_err;
-    }
-    
-    _HIP_DUMP_MSG(hdrr_msg);        
-    key_len = opendht_handle_key(key, tmp_key);
-    value_len = hip_get_msg_total_len(hdrr_msg);
-    _HIP_DEBUG("Value len %d\n",value_len);
-
-    /* Debug info can be later removed from cluttering the logs */
-    hip_print_locator_addresses(hdrr_msg);
-
-    /* store for removals*/
-    if (opendht_current_hdrr)
-	    free(opendht_current_hdrr);
-    opendht_current_hdrr = hip_msg_alloc();
-    memcpy(opendht_current_hdrr, hdrr_msg, sizeof(hip_common_t));
-
-    /* Put operation HIT->IP */
-    if (build_packet_put_rm((unsigned char *)tmp_key,
-			    key_len,
-			    (unsigned char *)hdrr_msg,
-			    value_len,
-			    &opendht_hdrr_secret,
-			    40,
-			    opendht_port,
-			    (unsigned char *)host,
-			    put_packet, opendht_ttl) != 0) {
-	    HIP_DEBUG("Put packet creation failed.\n");
-	    err = -1;
-    }
-    HIP_DEBUG("Host address in OpenDHT put locator : %s\n", host);
-    HIP_DEBUG("Actual OpenDHT send starts here\n");
-   err = 0;
-#endif	/* CONFIG_HIP_OPENDHT */
- out_err:
-    if (hdrr_msg)
-       HIP_FREE(hdrr_msg);
-    return(err);
-}
-
-void opendht_remove_current_hdrr() {
-	int err = 0, value_len = 0;
-	char remove_packet[2048];
-
-#ifdef CONFIG_HIP_OPENDHT
-	HIP_DEBUG("Building a remove packet for the current HDRR and queuing it\n");
-                           
-	value_len = hip_get_msg_total_len(opendht_current_hdrr);
-	err = build_packet_rm(opendht_current_key, 
-			      strlen(opendht_current_key),
-			      (unsigned char *)opendht_current_hdrr,
-			      value_len, 
-			      &opendht_hdrr_secret,
-			      40,
-			      opendht_serving_gateway_port,
-			      opendht_host_name,
-			      &remove_packet,
-			      opendht_serving_gateway_ttl);
-	if (err < 0) {
-		HIP_DEBUG("Error creating the remove current HDRR packet\n");
-		goto out_err;
-	}
-
-        err = hip_write_to_opendht_queue(remove_packet, strlen(remove_packet) + 1);
-	if (err < 0) 
-		HIP_DEBUG ("Failed to insert HDRR remove data in queue \n");
-#endif	/* CONFIG_HIP_OPENDHT */
-	
-out_err:
-	return(err);
-}
-
->>>>>>> ce2f55dd
-/**
- * verify_hdrr - This function verifies host id in the value (HDRR) against HIT used as a key for DHT
- * And it also verifies the signature in HDRR
- * This works on the hip common message sent to the daemon
- * Modifies the message and sets the required flag if (or not) verified
- * 
- * @param msg HDRR to be verified
- * @param addrkey HIT key used for lookup
- * @return 0 on successful verification (OR of signature and host od verification)
- */
-int verify_hdrr (struct hip_common *msg,struct in6_addr *addrkey)
-{
-	struct hip_host_id *hostid ; 
-	struct in6_addr *hit_from_hostid ;
-	struct in6_addr *hit_used_as_key ;
-	struct hip_hdrr_info *hdrr_info = NULL;
-	int alg = -1;
-	int is_hit_verified  = -1;
-	int is_sig_verified  = -1;
-	int err = 0 ;
-	void *key;
-		
-	hostid = hip_get_param (msg, HIP_PARAM_HOST_ID);
-	if ( addrkey == NULL)
-	{
-		hdrr_info = hip_get_param (msg, HIP_PARAM_HDRR_INFO);
-		hit_used_as_key = &hdrr_info->dht_key ; 
-	} else {
-	  	hit_used_as_key = addrkey;
-	}
-       
-	//Check for algo and call verify signature from pk.c
-	alg = hip_get_host_id_algo(hostid);
-        
-	/* Type of the hip msg in header has been modified to 
-	 * user message type SO_HIP_VERIFY_DHT_HDRR_RESP , to
-	 * get it here. Revert it back to HDRR to give it
-	 * original shape as returned by the DHT and
-	 *  then verify signature
-	 */
-
-	hip_set_msg_type(msg,HIP_HDRR);
-	_HIP_DUMP_MSG (msg);
-	HIP_IFEL(!(hit_from_hostid = malloc(sizeof(struct in6_addr))), -1, "Malloc for HIT failed\n");
-	switch (alg) {
-	case HIP_HI_RSA:
-		key = hip_key_rr_to_rsa(hostid, 0);
-		is_sig_verified = hip_rsa_verify(key, msg);
-		err = hip_rsa_host_id_to_hit (hostid, hit_from_hostid, HIP_HIT_TYPE_HASH100);
-		is_hit_verified = memcmp(hit_from_hostid, hit_used_as_key, sizeof(struct in6_addr)) ;
-		if (key)
-			RSA_free(key);
-		break;
-	case HIP_HI_DSA:
-		key = hip_key_rr_to_dsa(hostid, 0);
-		is_sig_verified = hip_dsa_verify(key, msg);
-		err = hip_dsa_host_id_to_hit (hostid, hit_from_hostid, HIP_HIT_TYPE_HASH100);
-		is_hit_verified = memcmp(hit_from_hostid, hit_used_as_key, sizeof(struct in6_addr)) ; 
-		if (key)
-			DSA_free(key);
-		break;
-	default:
-		HIP_ERROR("Unsupported HI algorithm used cannot verify signature (%d)\n", alg);
-		break;
-	}
-	_HIP_DUMP_MSG (msg);
-	if (err != 0) {
-		HIP_DEBUG("Unable to convert host id to hit for host id verification \n");
-	}
-	if(hdrr_info) {
-		hdrr_info->hit_verified = is_hit_verified ;
-		hdrr_info->sig_verified = is_sig_verified ;
-	}
-	HIP_DEBUG ("Sig verified (0=true): %d\nHit Verified (0=true): %d \n"
-		,is_sig_verified, is_hit_verified);
-	return (is_sig_verified | is_hit_verified) ;
-out_err:
-
-	return err;
-}
 
 /**
  * This function receives ICMPv6 msgs (heartbeats)
