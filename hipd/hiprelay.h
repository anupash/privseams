/** @file
 * A header file for hiprelay.c.
 *
 * The HIP relay combines the functionalites of an rendezvous server (RVS) and
 * a HIP UDP relay. The HIP relay consists of a hashtable for storing IP address
 * to HIT mappings and of functions that do the actual relaying action. The
 * hashtable is based on lhash library and its functionalites are the same
 * except that the HIP relay stores data (allocated memory for relay records)
 * instead of pointers.
 *
 * A few simple rules apply:
 * <ul>
 * <li>Allocate memory for relay records that are to be put into the hashtable
 * only with hip_relrec_alloc().</li>
 * <li>Once a relay record is <b>successfully</b> put into the hashtable, the
 * only way delete it is to call hip_relht_rec_free(). This will remove the
 * entry from the hashtable and free the memory allocated for the relay record.
 * </li>
 * </ul>
 *
 * Usage:
 * <ul>
 * <li>Inserting a new relay record:
 * <pre>
 * hip_relrec_t rr = hip_relrec_alloc(...);
 * hip_relht_put(rr);
 * if(hip_relht_get(rr) == NULL) // The put was unsuccessful.
 * {
 *   if(rr != NULL)
 *     free(rr);
 * }
 * </pre>
 * </li>
 * <li>Fetching a relay record. We do not need (but can use) a fully populated
 * relay record as a search key. A dummy record with hit_r field populated
 * is sufficient. Note that there is no need to re-put the relay record into the
 * hashtable once it has been succesfully inserted into the hashtable - except
 * if we change the hit_r field of the relay record. If a relay record with same
 * HIT is put into the hashtable, the existing element is deleted.
 *
 * <pre>
 * hip_relrec_t dummy, *fetch_record = NULL;
 * memcpy(&(dummy.hit_r), hit, sizeof(hit));
 * fetch_record = hip_relht_get(&dummy);
 * if(fetch_record != NULL)
 * {
 * // Do something with the record.
 * }
 * </pre>
 * </li>
 * <li>Deleting a relay record. A dummy record can be used:
 * <pre>
 * hip_relrec_t dummy;
 * memcpy(&(dummy.hit_r), hit, sizeof(hit));
 * hip_relht_rec_free(&dummy);
 * </pre>
 * </li>
 * </ul>
 * 
 * @author  Lauri Silvennoinen
 * @version 1.1
 * @date    31.03.2008
 * @note    Related RFC: <a href="http://www.rfc-editor.org/rfc/rfc5204.txt">
 *          Host Identity Protocol (HIP) Rendezvous Extension</a>
 * @note    Related draft:
 *          <a href="http://www.ietf.org/internet-drafts/draft-ietf-hip-nat-traversal-03.txt">
 *          draft-ietf-hip-nat-traversal-03</a>
 * @note    Distributed under <a href="http://www.gnu.org/licenses/gpl.txt">GNU/GPL</a>.
 */
#ifndef HIP_HIPRELAY_H
#define HIP_HIPRELAY_H

#include <time.h> /* For timing. */
#include <openssl/lhash.h> /* For LHASH. */
#include <netinet/in.h> /* For IPv6 addresses etc. */
#include <arpa/inet.h> /* For nthos() */
#include <math.h> /* For pow() */
#include "misc.h" /* For debuging macros. */
#include "registration.h" /* For lifetime conversions. */
#include "configfilereader.h"
#include "state.h"

/**
 * The minimum lifetime the relay / RVS client is granted the service. This
 * value is used as a 8-bit integer value. The lifetime value in seconds is
 * calculated using the formula given in RFC 5203.
 * @note this is a fallback value if we are not able to read the configuration
 *       file.
 */
#define HIP_RELREC_MIN_LIFETIME 112 // Equals 64 seconds.
/**
 * The maximum lifetime the relay / RVS client is granted the service. This
 * value is used as a 8-bit integer value. The lifetime value in seconds is
 * calculated using the formula given in RFC 5203.
 * @note this is a fallback value if we are not able to read the configuration
 *       file.
 */
#define HIP_RELREC_MAX_LIFETIME 159 // Equals 3756 seconds.
/** HIP relay config file name and path. */
#define HIP_RELAY_CONFIG_FILE  "/etc/hip/relay_config"
/** HIP relay config file default content. If the file @c HIP_RELAY_CONFIG_FILE
 *  cannot be opened for reading, we write a new config file from scratch using
 *  this content.
 *  @note @c HIP_RC_FILE_FORMAT_STRING must match the printf format of this
 *        string.
 */
#define HIP_RC_FILE_CONTENT \
"# HIP relay / RVS configuration file.\n"\
"#\n"\
"# This file consists of stanzas of the following form:\n"\
"# \n"\
"# parametername = \"value1\", \"value2\", ... \"valueN\"\n"\
"#\n"\
"# where there can be as many values as needed per line with the limitation of\n"\
"# total line length of ",HIP_RELAY_MAX_LINE_LEN," characters. The 'parametername' is at most ",HIP_RELAY_MAX_PAR_LEN,"\n"\
"# characters long and 'values' are at most ",HIP_RELAY_MAX_VAL_LEN," characters long. A value itself\n"\
"# may not contain a '",HIP_RELAY_VAL_SEP,"' character.\n"\
"#\n"\
"# The '",HIP_RELAY_COMMENT,"' character is used for comments. End of line comments are not allowed.\n"\
"\n"\
"# Relay whitelist status. When this is set to 'yes', only clients whose HIT is\n"\
"# listed on the whitelist are allowed to register to the relay / RVS service.\n"\
"# When this is set to 'no', any client is allowed to register. This defaults as\n"\
"# 'yes' when no value is given.\n"\
"whitelist_enabled = \"yes\"\n"\
"\n"\
"# Relay whitelist. The HITs of the clients that are allowed to register to\n"\
"# the relay / RVS service. You may use multiple stanzas of the same name.\n"\
"whitelist = \"\"\n"\
"\n"\
"# The minimum number of seconds the relay / RVS client is granted the service.\n"\
"# If the service request defines a value smaller than this value, this value is\n"\
"# used.\n"\
"minimum_lifetime = \"60\"\n"\
"\n"\
"# The maximum number of seconds the relay / RVS client is granted the service.\n"\
"# If the service request defines a value bigger than this value, this value is\n"\
"# used.\n"\
"maximum_lifetime = \"3600\"\n"
/** The printf format string of @c HIP_RC_FILE_CONTENT. */
#define HIP_RC_FILE_FORMAT_STRING "%s%d%s%d%s%d%s%c%s%c%s"

/** HIP Relay record. These records are stored in the HIP Relay hashtable. */
typedef struct{
	/** The type of this relay record (full relay or rvs) */
	uint8_t type;
	/** The lifetime of this record, seconds. */
        time_t lifetime;
	/** Time when this record was created, seconds since epoch. */
	time_t created;
	/** Time when this record was last used, seconds since epoch. */
	time_t last_contact;
	/** HIT of Responder (Relay Client) */
	hip_hit_t hit_r;
	/** IP address of Responder (Relay Client) */
	in6_addr_t ip_r;
	/** Client UDP port received in I2 packet of registration. */
	in_port_t udp_port_r;
	/** Integrity key established while registration occurred. */
	hip_crypto_key_t hmac_relay;
	/** Function pointer to send function (raw or udp). */
	hip_xmit_func_t send_fn;
}hip_relrec_t;

/** 
 * Relay record encapsulation modes used in a relay record. This mode is between
 * the Relay and the Responder.
 */
typedef enum{HIP_FULLRELAY = HIP_SERVICE_RELAY,
		     HIP_RVSRELAY = HIP_SERVICE_RENDEZVOUS}hip_relrec_type_t;
/** Possible states of the RVS / relay. */
typedef enum{HIP_RELAY_OFF = 0, HIP_RELAY_ON = 1}hip_relay_status_t;
/** Possible states of the whitelist. */
typedef enum{HIP_RELAY_WL_OFF = 0, HIP_RELAY_WL_ON = 1}hip_relay_wl_status_t;

/** 
 * Returns relay status.
 * 
 * @return HIP_RELAY_ON if the RVS / relay is "on", HIP_RELAY_OFF otherwise.
 */
hip_relay_status_t hip_relay_get_status();

/**
 * Sets the status of the RVS / relay. Sets the relay "on" or "off".
 *
 * @param status zero if the relay is to be disabled, anything else to enable
 *               the relay.
 */ 
void hip_relay_set_status(hip_relay_status_t status);

/**
 * Returns a hash calculated over a HIT.
 *
 * @param  hit a HIT value over which the hash is calculated.
 * @return a hash value.
 */
static inline unsigned long hip_hash_func(const hip_hit_t *hit)
{
	uint32_t bits_1st = 0;
	unsigned long hash = 0;

	/* HITs are of the form: 2001:001x:xxxx:xxxx:xxxx:xxxx:xxxx:xxxx
	   We have four groups of 32 bit sequences here, but the first 28 bits
	   are constant and have no hash value. Therefore, we create a new
	   replacement sequence for first 32 bit sequence. */
	   
	bits_1st = (~hit->s6_addr[3]) << 28;
	bits_1st |= hit->s6_addr[3] << 24;
	bits_1st |= hit->s6_addr[7] << 16;
	bits_1st |= hit->s6_addr[11] << 8;
	bits_1st |= hit->s6_addr[15];
		
	/* We calculate the hash by avalanching the bits. The avalanching
	   ensures that we make use of all bits when dealing with 64 bits
	   architectures. */
	hash =  (bits_1st ^ hit->s6_addr32[1]);
	hash ^= hash << 3;
	hash ^= (hit->s6_addr32[2] ^ hit->s6_addr32[3]);
	hash += hash >> 5;
	hash ^= hash << 4;
	hash += hash >> 17;
	hash ^= hash << 25;
	hash += hash >> 6;
	
	return hash;
}

/**
 * Initializes the HIP relay / RVS. Initializes the HIP relay hashtable and
 * whitelist.
 */ 
int hip_relay_init();

/**
 * Uninitializes the HIP relay / RVS. Uninitializes the HIP relay hashtable and
 * whitelist.
 */ 
void hip_relay_uninit();

/**
 * Reinitializes the HIP relay / RVS. Deletes the old values from the relay
 * whitelist and reads new values from the configuration file
 * @c HIP_RELAY_CONFIG_FILE. Besides the whitelist values also every other
 * value read from the configuration file is reinitialized. These include the
 * lifetime values etc. However, the existing relay records are left as they
 * were. This means that the relay / RVS clients that have already registered
 * continue to be served as before - even if their HIT nomore exists in the
 * whitelist.
 *
 * @return zero if the configuration file was read succesfully, -1 otherwise.
 */
int hip_relay_reinit();

/**
 * Initializes the global HIP relay hashtable. Allocates memory for
 * @c hiprelay_ht.
 *
 * @return zero on success, -1 otherwise.
 * @note   do not call this function directly, instead call hip_relay_init().
 */ 
int hip_relht_init();

/** 
 * Uninitializes the HIP relay record hashtable @c hiprelay_ht. Frees the memory
 * allocated for the hashtable and for the relay records. Thus, after calling
 * this function, all memory allocated from the heap related to the relay record
 * hashtable is free.
 *
 * @note do not call this function directly, instead call hip_relay_uninit().
 */
void hip_relht_uninit();

/**
 * The hash function of the @c hiprelay_ht hashtable. Calculates a hash from
 * parameter relay record HIT.
 * 
 * @param rec a pointer to a relay record.
 * @return    the calculated hash or zero if @c rec or hit_r is NULL.
 */
unsigned long hip_relht_hash(const hip_relrec_t *rec);

/**
 * The compare function of the @c hiprelay_ht hashtable. Compares the hash
 * values calculated from parameters @c rec1 and @c rec2.
 * 
 * @param rec1 a pointer to a HIT.
 * @param rec2 a pointer to a HIT.
 * @return     0 if keys are equal and neither is NULL, non-zero otherwise.
 */
int hip_relht_compare(const hip_relrec_t *rec1, const hip_relrec_t *rec2);

/**
 * Puts a relay record into the hashtable. Puts the relay record pointed by
 * @c rec into the hashtable @c hiprelay_ht. If there already is an entry with
 * the same key the old value is replaced, and <b>the memory allocated for the
 * existing element is freed</b>. Note that we store pointers here, the data are
 * not copied. There should be no need to put a relay record more than once into
 * the hashtable. If the fields of an individual relay record need to be
 * changed, just retrieve the record with @c hip_relht_get() and alter the
 * fields of it, but do not re-put it into the hashtable.
 *
 * @param rec a pointer to a relay record to be inserted into the hashtable.
 * @return    -1 if there was a hash collision i.e. an entry with duplicate HIT
 *            is inserted, zero otherwise.
 * @note      <b style="color: #f00;">Do not put records allocated from stack
 *            into the hashtable.</b> Instead put only records created with
 *            hip_relrec_alloc().
 * @note      In case of a hash collision, the existing relay record is freed.
 *            If you store references to relay records that are in the hashtable
 *            elsewhere outside the hashtable, NULL pointers can result.
 */
int hip_relht_put(hip_relrec_t *rec);

/**
 * Retrieves a relay record from the hashtable @c hiprelay_ht. The parameter
 * record @c rec only needs to have field @c hit_r populated.
 *
 * @param rec a pointer to a relay record.
 * @return    a pointer to a fully populated relay record if found, NULL
 *            otherwise.
 */
hip_relrec_t *hip_relht_get(const hip_relrec_t *rec);

/**
 * Deletes a single entry from the relay record hashtable and frees the memory
 * allocated for the element. The deletion is based on the hash calculated from
 * the relay fecord @c hit_r field, and therefore the parameter record does not
 * need to be fully populated. If the parameter relay record is the same record
 * that is being deleted (i.e. is located in the same memory location) then
 * the parameter @c rec itself is freed. If a dummy record is used (i.e. is
 * located in a different memory location thatn the hashtable entry), then
 * @c rec is left untouched.
 *
 * @param rec a pointer to a relay record. 
 */
void hip_relht_rec_free(hip_relrec_t *rec);

/**
 * Deletes a single entry from the relay record hashtable and frees the memory
 * allocated for the record, if the record has expired. The relay record is
 * deleted if it has been last contacted more than @c hiprelay_lifetime seconds
 * ago. If the parameter relay record is the same record that is being deleted
 * (i.e. is located in the same memory location) then the parameter @c rec
 * itself is freed. If a dummy record is used (i.e. is located in a different
 * memory location thatn the hashtable entry), then @c rec is left untouched.
 *
 * @param rec a pointer to a relay record.
 */
void hip_relht_rec_free_expired(hip_relrec_t *rec);

/**
 * Deletes a single entry from the relay record hashtable and frees the memory
 * allocated for the element if the matching element's type is of @c type. The
 * deletion is based on the hash calculated from the relay fecord
 * @c hit_r field, and therefore the parameter record does not need to be fully
 * populated. If the parameter relay record is the same record that is being
 * deleted (i.e. is located in the same memory location) then the parameter
 * @c rec itself is freed. If a dummy record is used (i.e. is located in a
 * different memory location thatn the hashtable entry), then @c rec is left
 * untouched.
 *
 * @param rec a pointer to a relay record. 
 */ 
void hip_relht_rec_free_type(hip_relrec_t *rec, const hip_relrec_type_t *type);

/**
 * Returns the number of relay records in the hashtable @c hiprelay_ht.
 * 
 * @return  number of relay records in the hashtable.
 */
unsigned long hip_relht_size();

/**
 * Periodic maintenance function of the hip relay. This function should be
 * called once in every maintenance cycle of the hip daemon. It clears the
 * expired relay records by calling @c hip_relht_rec_free_expired() for every
 * element in the hashtable.
 * @todo a REG_RESPONSE with zero lifetime should be sent to each client whose
 *       registration is cancelled.
 */
void hip_relht_maintenance();

/**
 * Allocates a new relay record.
 * 
 * @param type     the type of this relay record (HIP_FULLRELAY or
 *                 HIP_RVSRELAY).
 * @param lifetime the lifetime of this relayrecord as defined in registration
 *                 draft.
 * @param hit_r    a pointer to Responder (relay client) HIT.
 * @param ip_r     a pointer to Responder (relay client) IP address.
 * @param port     responder's UDP port.
 * @return         a pointer to a new relay record, or NULL if failed to
 *                 allocate.
 * @note           All records to be put in the hashtable should be created with
 *                 this function.
 */
hip_relrec_t *hip_relrec_alloc(const hip_relrec_type_t type,
			       const uint8_t lifetime,
			       const in6_addr_t *hit_r, const hip_hit_t *ip_r,
			       const in_port_t port,
			       const hip_crypto_key_t *hmac,
			       const hip_xmit_func_t func);

/**
 * Deletes all entries of @c type from the relay record hashtable and frees the
 * memory allocated for the deleted elements.
 *
 * @param type the type of the records to be deleted.
 */
void hip_relht_free_all_of_type(const hip_relrec_type_t type);

/**
 * Sets the mode of a relay record. This function sets the @c flags field of a
 * relay record.
 * 
 * @param rec  a pointer to a relay record. 
 * @param mode the mode to be set for the parameter record. One of the following:
 *             <ul>
 *             <li>HIP_REL_NONE</li>
 *             <li>HIP_REL_UDP</li>
 *             <li>HIP_REL_TCP</li>
 *             </ul>
 * @see        hip_relrec_t for a bitmap.
 */
void hip_relrec_set_mode(hip_relrec_t *rec, const hip_relrec_type_t type);

/**
 * Sets the lifetime of a relay record.
 * The service lifetime is set to 2^((lifetime - 64)/8) seconds.
 * 
 * @param rec      a pointer to a relay record. 
 * @param lifetime the lifetime of the above formula. 
 */
void hip_relrec_set_lifetime(hip_relrec_t *rec, const uint8_t lifetime);

/**
 * Sets the UDP port number of a relay record. 
 * 
 * @param rec  a pointer to a relay record. 
 * @param port UDP port number. 
 */
void hip_relrec_set_udpport(hip_relrec_t *rec, const in_port_t port);

/**
 * Prints info of the parameter relay record using @c HIP_INFO() macro.
 * 
 * @param rec a pointer to a relay record.
 */
void hip_relrec_info(const hip_relrec_t *rec);

/**
 * Initializes the global HIP relay whitelist. Allocates memory for
 * @c hiprelay_wl.
 *
 * @return zero on success, -1 otherwise.
 * @note   do not call this function directly, instead call hip_relay_init().
 */ 
int hip_relwl_init();

/** 
 * Uninitializes the HIP relay whitelist hashtable @c hiprelay_wl. Frees the
 * memory allocated for the hashtable and for the HITs. Thus, after calling
 * this function, all memory allocated from the heap related to the whitelist
 * is free.
 *
 * @note do not call this function directly, instead call hip_relay_uninit().
 */
void hip_relwl_uninit();

/**
 * The hash function of the @c hiprelay_wl hashtable. Calculates a hash from
 * parameter HIT.
 * 
 * @param hit a pointer to a HIT.
 * @return    the calculated hash or zero if @c hit is NULL.
 */
unsigned long hip_relwl_hash(const hip_hit_t *hit);

/**
 * The compare function of the @c hiprelay_wl hashtable. Compares the hash
 * values calculated from parameter @c hit1 and @c hit2.
 * 
 * @param hit1 a pointer to a HIT.
 * @param hit2 a pointer to a HIT.
 * @return     0 if keys are equal and neither is NULL, non-zero otherwise.
 */
int hip_relwl_compare(const hip_hit_t *hit1, const hip_hit_t *hit2);

/**
 * Puts a HIT into the whitelist. Puts the HIT pointed by @c hit into the
 * whitelist hashtable @c hiprelay_wl. If there already is an entry with the
 * same HIT, the old value is replaced, and <b>the memory allocated for the
 * existing element is freed</b>. Note that we store pointers here, the data are
 * not copied.
 *
 * @param hit a pointer to a HIT to be inserted into the whitelist.
 * @return    -1 if there was a hash collision i.e. a duplicate HIT is inserted,
 *            zero otherwise.
 * @note      <b style="color: #f00;">Do not put HITs allocated from the stack
 *            into the whitelist.</b> Instead put only HITs created with
 *            malloc().
 * @note      In case of a hash collision, the existing HIT is freed. If you
 *            store references to HITs that are in the whitelist elsewhere
 *            outside the whitelist, NULL pointers can result.
 */
int hip_relwl_put(hip_hit_t *hit);

/**
 * Retrieves a HIT from the hashtable @c hiprelay_wl.
 *
 * @param hit a pointer to a HIT.
 * @return    a pointer to a matching HIT, NULL otherwise.
 */
hip_hit_t *hip_relwl_get(const hip_hit_t *hit);

/**
 * Returns the number of HITs in the hashtable @c hiprelay_wl.
 * 
 * @return  number of HITs in the hashtable.
 */
unsigned long hip_relwl_size();

/**
 * Deletes a single entry from the whitelist hashtable and frees the memory
 * allocated for the element. The parameter HIT is itself left untouched, it is
 * only used as an search key.
 *
 * @param hit a pointer to a HIT. 
 */
void hip_relwl_hit_free(hip_hit_t *hit);

/**
 * Returns the whitelist status.
 *
 * @return HIP_RELAY_ON if the RVS / relay whitelist is "on", HIP_RELAY_OFF
 *         otherwise.
 */ 
hip_relay_wl_status_t hip_relwl_get_status();

/**
 * Validates a requested RVS service lifetime. If
 * @c requested_lifetime is smaller than @c hiprelay_min_lifetime then
 * @c granted_lifetime is set to @c hiprelay_min_lifetime. If
 * @c requested_lifetime is greater than @c hiprelay_max_lifetime then
 * @c granted_lifetime is set to @c hiprelay_max_lifetime. Else
 * @c granted_lifetime is set to @c requested_lifetime.
 *
 * @param  requested_lifetime the lifetime that is to be validated.
 * @param  granted_lifetime   a target buffer for the validated lifetime.
 * @return                    -1 if @c requested_lifetime is outside boundaries,
 *                            i.e. is smaller than @c hiprelay_min_lifetime or
 *                            is greater than @c hiprelay_max_lifetime. Zero
 *                            otherwise.
 */ 
int hip_rvs_validate_lifetime(uint8_t requested_lifetime,
			      uint8_t *granted_lifetime);

/**
 * Validates a requested HIP relay service lifetime. If
 * @c requested_lifetime is smaller than @c hiprelay_min_lifetime then
 * @c granted_lifetime is set to @c hiprelay_min_lifetime. If
 * @c requested_lifetime is greater than @c hiprelay_max_lifetime then
 * @c granted_lifetime is set to @c hiprelay_max_lifetime. Else
 * @c granted_lifetime is set to @c requested_lifetime.
 *
 * @param  requested_lifetime the lifetime that is to be validated.
 * @param  granted_lifetime   a target buffer for the validated lifetime.
 * @return                    -1 if @c requested_lifetime is outside boundaries,
 *                            i.e. is smaller than @c hiprelay_min_lifetime or
 *                            is greater than @c hiprelay_max_lifetime. Zero
 *                            otherwise.
 * @note                      Currently this is just a call back wrapper for
 *                            hip_rvs_validate_lifetime() because RVS and relay
 *                            services share the same lifetimes. 
 */
static inline int hip_relay_validate_lifetime(uint8_t requested_lifetime,
					      uint8_t *granted_lifetime)
{
	return hip_rvs_validate_lifetime(requested_lifetime,
					 granted_lifetime);
}

/**
 * Relays an incoming I1 packet.
 *
 * This function relays an incoming I1 packet to the next node on path
 * to receiver and inserts a @c FROM parameter encapsulating the source IP
 * address. In case there is a NAT between the sender (the initiator or previous
 * RVS) of the I1 packet, a @c RELAY_FROM parameter is inserted instead of a
 * @c FROM parameter. Next node on path is typically the responder, but if the
 * message is to travel multiple rendezvous servers en route to responder, next
 * node can also be another rendezvous server. In this case the @c FROM
 * (@c RELAY_FROM) parameter is appended after the existing ones. Thus current RVS
 * appends the address of previous RVS and the final RVS (n) in the RVS chain
 * sends @c FROM:I, @c FROM:RVS1, ... , <code>FROM:RVS(n-1)</code>. If initiator
 * is located behind a NAT, the first @c FROM parameter is replaced with a
 * @c RELAY_FROM parameter.
 * 
 * @param i1       a pointer to the I1 HIP packet common header with source and
 *                 destination HITs.
 * @param i1_saddr a pointer to the source address from where the I1 packet was
 *                 received.
 * @param i1_daddr a pointer to the destination address where the I1 packet was
 *                 sent to (own address).
 * @param rec      a pointer to a relay record matching the HIT of Responder.
 * @param i1_info  a pointer to the source and destination ports (when NAT is
 *                 in use).
 * @return         zero on success, or negative error value on error.
 * @note           This code has not been tested thoroughly with multiple RVSes.
 * @note           This function is a copy-paste from the previous RVS
 *                 implementation
 */
int hip_relay_rvs(const hip_common_t *i1,
		  const in6_addr_t *i1_saddr,
		  const in6_addr_t *i1_daddr, hip_relrec_t *rec,
		  const hip_portpair_t *i1_info);

/**
 * Handles a FROM/RELAY_FROM parameter.
 *
 * Checks if the parameter @c source_msg message has a FROM/RELAY_FROM
 * parameter. If a parameter is found, the values are copied to target buffers
 * @c dest_ip and @c dest_port. Next the hmac in RVS_HMAC is verified using
 * the host association created during registration. This host association
 * is searched using hitr from @c source_msg and @c rvs_ip as search keys. 
 *
 * @param  source_msg a pointer to the I1 HIP packet common header with source
 *                    and destination HITs.
 * @param rvs_ip      a pointer to the source address from where the I1 packet
 *                    was received.
 * @param dest_ip     a target buffer for the IP address in the FROM/RELAY_FROM
 *                    parameter.
 * @param dest_port   a target buffer for the port number in RELAY_FROM
 *                    parameter.
 * @return            zero 
 */ 
int hip_relay_handle_from(hip_common_t *source_msg,
			  in6_addr_t *rvs_ip,
			  in6_addr_t *dest_ip, in_port_t *dest_port);

/**
 * Reads RVS / HIP Relay configuration from a file. Reads configuration
 * information from @c HIP_RELAY_CONFIG_FILE. 
 *
 * @return zero on success, -ENOENT if the file could not be opened for reading.
 * @note   The white list @c hiprelay_wl must be initialized before this
 *         function is called.
 */ 
int hip_relay_read_config();

/**
 * Writes RVS / HIP Relay configuration file with default content. Writes a RVS
 * / HIP Relay configuration file to @c HIP_RELAY_CONFIG_FILE. The file is
 * opened with "w" argument mode, which means that a possibly existing file is
 * truncated to zero length.
 *
 * @return zero on success, -ENOENT if the file could not be opened for writing.
 * @note   Truncates existing file to zero length.
 */ 
int hip_relay_write_config();

<<<<<<< HEAD
=======
/**
 * function for full relay service. from I to R
 *
 */
int hip_relay_forward_I(const hip_common_t *i1,
			const in6_addr_t *i1_saddr,
			const in6_addr_t *i1_daddr, hip_relrec_t *rec,
			const hip_portpair_t *i1_info,
			const uint8_t);

int hip_relay_forward_response(const hip_common_t *r,
			       const uint8_t type_hdr, 
			       const in6_addr_t *r_saddr,
			       const in6_addr_t *r_daddr , 
			       const hip_portpair_t *r_info , 
			       const in6_addr_t *relay_to_addr,
			       const in_port_t relay_to_port);

>>>>>>> a4d0e3e8
#endif /* HIP_HIPRELAY_H */<|MERGE_RESOLUTION|>--- conflicted
+++ resolved
@@ -635,9 +635,11 @@
  *                    parameter.
  * @return            zero 
  */ 
+
 int hip_relay_handle_from(hip_common_t *source_msg,
 			  in6_addr_t *rvs_ip,
 			  in6_addr_t *dest_ip, in_port_t *dest_port);
+
 
 /**
  * Reads RVS / HIP Relay configuration from a file. Reads configuration
@@ -660,8 +662,6 @@
  */ 
 int hip_relay_write_config();
 
-<<<<<<< HEAD
-=======
 /**
  * function for full relay service. from I to R
  *
@@ -680,5 +680,4 @@
 			       const in6_addr_t *relay_to_addr,
 			       const in_port_t relay_to_port);
 
->>>>>>> a4d0e3e8
 #endif /* HIP_HIPRELAY_H */