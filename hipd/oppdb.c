--- conflicted
+++ resolved
@@ -223,6 +223,8 @@
 	struct hip_common *message = NULL;
 	int err = 0, n;
 
+	HIP_IFEL((app_id->sin6_port == 0), 0, "Zero port, ignore\n");
+
 	HIP_IFE(!(message = hip_msg_alloc()), -1);
 	HIP_IFEL(hip_build_user_hdr(message, SO_HIP_SET_PEER_HIT, 0), -1,
 		 "build user header failed\n");
@@ -370,7 +372,15 @@
 		 "hip_init_us failed\n");
 	/* old HA has state 2, new HA has state 1, so copy it */
 	entry->state = opp_entry->state;
-
+	/* For service registration routines */
+	entry->local_controls = opp_entry->local_controls;
+	entry->peer_controls = opp_entry->peer_controls;
+
+	HIP_IFEL(hip_replace_pending_requests(opp_entry, entry), -1, 
+		 "Error moving the pending requests to a new HA");
+
+	//memcpy(sava_serving_gateway, &msg->hits, sizeof(struct in6_addr));
+	
 	HIP_DEBUG_HIT("!!!! peer hit=", &msg->hits);
 	HIP_DEBUG_HIT("!!!! local hit=", &msg->hitr);
 	HIP_DEBUG_HIT("!!!! peer addr=", src_addr);
@@ -404,8 +414,6 @@
 	return err;
 }
 
-<<<<<<< HEAD
-=======
 hip_ha_t * hip_opp_add_map(const struct in6_addr *dst_ip,
 			   const struct in6_addr *hit_our) {
   int err = 0;
@@ -455,7 +463,6 @@
 
   return ha;
 }
->>>>>>> 1b19b52e
 
 /**
  * No description.
@@ -567,16 +574,14 @@
 	HIP_IFEL(hip_opportunistic_ipv6_to_hit(&dst_ip, &phit,
 					       HIP_HIT_TYPE_HASH100),
 		 -1, "Opp HIT conversion failed\n");
+
 	HIP_ASSERT(hit_is_opportunistic_hashed_hit(&phit)); 
+
 	HIP_DEBUG_HIT("phit", &phit);
 
-<<<<<<< HEAD
-	err = hip_hadb_add_peer_info_complete(&hit_our, &phit, NULL, &our_addr, &dst_ip);
-=======
 	err = hip_hadb_add_peer_info_complete(&hit_our,  &phit,   NULL,
 					      &our_addr, &dst_ip, NULL);
 
->>>>>>> 1b19b52e
 	HIP_IFEL(!(ha = hip_hadb_find_byhits(&hit_our, &phit)), -1,
 		 "Did not find entry\n");
 
