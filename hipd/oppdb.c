/*
 * hipd oppdb.c
 *
 * Licence: GNU/GPL
 * Authors:
 * - Bing Zhou <bingzhou@cc.hut.fi>
 *
 */

/* required for s6_addr32 */
#define _BSD_SOURCE

#ifdef HAVE_CONFIG_H
  #include "config.h"
#endif /* HAVE_CONFIG_H */

#ifdef CONFIG_HIP_OPPORTUNISTIC

#include "oppdb.h"
#include "hadb.h"
#include "accessor.h"

#define HIP_LOCK_OPP_INIT(entry)
#define HIP_UNLOCK_OPP_INIT(entry)
#define HIP_LOCK_OPP(entry)
#define HIP_UNLOCK_OPP(entry)
#define HIP_OPPDB_SIZE 533

struct hip_opp_info {
    hip_hit_t       local_hit;
    hip_hit_t       real_peer_hit;
    hip_hit_t       pseudo_peer_hit;
    struct in6_addr local_addr;
    struct in6_addr peer_addr;
};

typedef struct hip_opp_info hip_opp_info_t;

HIP_HASHTABLE *oppdb;
//static hip_list_t oppdb_list[HIP_OPPDB_SIZE]= { 0 };

static void hip_oppdb_del_entry_by_entry(hip_opp_block_t *entry);
static hip_opp_block_t *hip_create_opp_block_entry(void);
static void hip_oppdb_dump(void);
static int hip_oppdb_add_entry(const hip_hit_t *phit_peer,
                               const hip_hit_t *hit_our,
                               const struct in6_addr *ip_peer,
                               const struct in6_addr *ip_our,
                               const struct sockaddr_in6 *caller);
static int hip_receive_opp_r1(struct hip_common *msg,
                              struct in6_addr *src_addr,
                              struct in6_addr *dst_addr,
                              hip_ha_t *opp_entry,
                              hip_portpair_t *msg_info);
static int hip_force_opptcp_fallback(hip_opp_block_t *entry, void *ips);

static unsigned long hip_oppdb_hash_hit(const void *ptr)
{
    hip_opp_block_t *entry = (hip_opp_block_t *) ptr;
    uint8_t hash[HIP_AH_SHA_LEN];

    hip_build_digest(HIP_DIGEST_SHA1, &entry->peer_phit,
                     sizeof(hip_hit_t) + sizeof(struct sockaddr_in6),
                     hash);

    return *((unsigned long *) (void *) hash);
}

static int hip_oppdb_match_hit(const void *ptr1, const void *ptr2)
{
    return hip_hash_hit(ptr1) != hip_hash_hit(ptr2);
}

int hip_oppdb_entry_clean_up(hip_opp_block_t *opp_entry)
{
    int err = 0;

    /* XX FIXME: this does not support multiple multiple opp
     * connections: a better solution might be trash collection  */

    HIP_ASSERT(opp_entry);
    err = hip_del_peer_info(&opp_entry->peer_phit,
                            &opp_entry->our_real_hit);
    HIP_DEBUG("Del peer info returned %d\n", err);
    hip_oppdb_del_entry_by_entry(opp_entry);
    return err;
}

int hip_for_each_opp(int (*func)(hip_opp_block_t *entry, void *opaq), void *opaque)
{
    int i = 0, fail = 0;
    hip_opp_block_t *this;
    hip_list_t *item, *tmp;

    if (!func) {
        return -EINVAL;
    }

    HIP_LOCK_HT(&opp_db);
    list_for_each_safe(item, tmp, oppdb, i)
    {
        this = (hip_opp_block_t *) list_entry(item);
        _HIP_DEBUG("List_for_each_entry_safe\n");
        /* hip_hold_ha(this); */
        fail = func(this, opaque);
        //hip_db_put_ha(this, hip_oppdb_del_entry_by_entry);
        if (fail) {
            goto out_err;
        }
    }
out_err:
    HIP_UNLOCK_HT(&opp_db);
    return fail;
}

//void hip_hadb_delete_hs(struct hip_hit_spi *hs)
static void hip_oppdb_del_entry_by_entry(hip_opp_block_t *entry)
{
    hip_opp_block_t *deleted;
    _HIP_HEXDUMP("caller", &entry->caller, sizeof(struct sockaddr_un));

    HIP_LOCK_OPP(entry);
    deleted = hip_ht_delete(oppdb, entry);
    HIP_UNLOCK_OPP(entry);
    free(deleted);
    //HIP_FREE(entry);
}

static int hip_oppdb_uninit_wrap(hip_opp_block_t *entry, void *unused)
{
    hip_oppdb_del_entry_by_entry(entry);
    return 0;
}

void hip_oppdb_uninit(void)
{
    hip_for_each_opp(hip_oppdb_uninit_wrap, NULL);
    hip_ht_uninit(oppdb);
}

static int hip_opp_unblock_app(const struct sockaddr_in6 *app_id, hip_opp_info_t *opp_info,
                               int reject)
{
    struct hip_common *message = NULL;
    int err                    = 0, n;

    HIP_IFEL((app_id->sin6_port == 0), 0, "Zero port, ignore\n");

    HIP_IFE(!(message = hip_msg_alloc()), -1);
    HIP_IFEL(hip_build_user_hdr(message, SO_HIP_GET_PEER_HIT, 0), -1,
             "build user header failed\n");

    if (!opp_info) {
        goto skip_hit_addr;
    }

    if (!ipv6_addr_any(&opp_info->real_peer_hit)) {
        HIP_IFEL(hip_build_param_contents(message, &opp_info->real_peer_hit,
                                          HIP_PARAM_HIT_PEER,
                                          sizeof(hip_hit_t)), -1,
                 "building peer real hit failed\n");
    }

    if (!ipv6_addr_any(&opp_info->local_hit)) {
        HIP_IFEL(hip_build_param_contents(message, &opp_info->local_hit,
                                          HIP_PARAM_HIT_LOCAL,
                                          sizeof(hip_hit_t)), -1,
                 "building local hit failed\n");
    }

    if (!ipv6_addr_any(&opp_info->peer_addr)) {
        HIP_IFEL(hip_build_param_contents(message, &opp_info->peer_addr,
                                          HIP_PARAM_IPV6_ADDR_PEER,
                                          sizeof(struct in6_addr)), -1,
                 "building peer addr failed\n");
    }

    if (!ipv6_addr_any(&opp_info->local_addr)) {
        HIP_IFEL(hip_build_param_contents(message, &opp_info->local_addr,
                                          HIP_PARAM_IPV6_ADDR_LOCAL,
                                          sizeof(struct in6_addr)), -1,
                 "building local addr failed\n");
    }

skip_hit_addr:
<<<<<<< HEAD
	
	if (reject) {
		n = 1;
		HIP_DEBUG("message len: %d\n", hip_get_msg_total_len(message));
		HIP_IFEL(hip_build_param_contents(message, &n,
		                                  0,
		                                  sizeof(n)), -1,
		         "build param HIP_PARAM_HIT  failed\n");
		HIP_DEBUG("message len: %d\n", hip_get_msg_total_len(message));
	}
	/* Switched from hip_sendto() to hip_sendto_user() due to
	   namespace collision. Both message.h and user.c had functions
	   hip_sendto(). Introducing a prototype hip_sendto() to user.h
	   led to compiler errors --> user.c hip_sendto() renamed to
	   hip_sendto_user().

	   Lesson learned: use function prototypes unless functions are
	   ment only for local (inside the same file where defined) use.
	   -Lauri 11.07.2008 */
	HIP_DEBUG("Unblocking caller at port %d\n", ntohs(app_id->sin6_port));
	n = hip_sendto_user(message, (struct sockaddr *)app_id);
	
	if(n < 0){
		HIP_ERROR("hip_sendto() failed.\n");
		err = -1;
		goto out_err;
	}
 out_err:
	if (message)
		HIP_FREE(message);
	return err;
=======

    if (reject) {
        n = 1;
        HIP_DEBUG("message len: %d\n", hip_get_msg_total_len(message));
        HIP_IFEL(hip_build_param_contents(message, &n,
                                          HIP_PARAM_AGENT_REJECT,
                                          sizeof(n)), -1,
                 "build param HIP_PARAM_HIT  failed\n");
        HIP_DEBUG("message len: %d\n", hip_get_msg_total_len(message));
    }
    /* Switched from hip_sendto() to hip_sendto_user() due to
     * namespace collision. Both message.h and user.c had functions
     * hip_sendto(). Introducing a prototype hip_sendto() to user.h
     * led to compiler errors --> user.c hip_sendto() renamed to
     * hip_sendto_user().
     *
     * Lesson learned: use function prototypes unless functions are
     * ment only for local (inside the same file where defined) use.
     * -Lauri 11.07.2008 */
    HIP_DEBUG("Unblocking caller at port %d\n", ntohs(app_id->sin6_port));
    n = hip_sendto_user(message, (struct sockaddr *) app_id);

    if (n < 0) {
        HIP_ERROR("hip_sendto() failed.\n");
        err = -1;
        goto out_err;
    }
out_err:
    if (message) {
        HIP_FREE(message);
    }
    return err;
>>>>>>> d5ee844c
}

static int hip_oppdb_unblock_group(hip_opp_block_t *entry, void *ptr)
{
    hip_opp_info_t *opp_info = (hip_opp_info_t *) ptr;
    int err                  = 0;

    if (ipv6_addr_cmp(&entry->peer_phit, &opp_info->pseudo_peer_hit) != 0) {
        goto out_err;
    }

    HIP_IFEL(hip_opp_unblock_app(&entry->caller, opp_info, 0), -1,
             "unblock failed\n");

    hip_oppdb_del_entry_by_entry(entry);

out_err:
    return err;
}

static hip_opp_block_t *hip_create_opp_block_entry(void)
{
    hip_opp_block_t *entry = NULL;

    entry = (hip_opp_block_t *) malloc(sizeof(hip_opp_block_t));
    if (!entry) {
        HIP_ERROR("hip_opp_block_t memory allocation failed.\n");
        return NULL;
    }

    memset(entry, 0, sizeof(*entry));

//	INIT_LIST_HEAD(&entry->next_entry);

    HIP_LOCK_OPP_INIT(entry);
    //atomic_set(&entry->refcnt,0);
    time(&entry->creation_time);
    HIP_UNLOCK_OPP_INIT(entry);

    return entry;
}

//int hip_hadb_add_peer_info(hip_hit_t *peer_hit, struct in6_addr *peer_addr)
static int hip_oppdb_add_entry(const hip_hit_t *phit_peer,
                               const hip_hit_t *hit_our,
                               const struct in6_addr *ip_peer,
                               const struct in6_addr *ip_our,
                               const struct sockaddr_in6 *caller)
{
    int err                   = 0;
    hip_opp_block_t *new_item = NULL;

    new_item = hip_create_opp_block_entry();
    if (!new_item) {
        HIP_ERROR("new_item malloc failed\n");
        err = -ENOMEM;
        return err;
    }

    if (phit_peer) {
        ipv6_addr_copy(&new_item->peer_phit, phit_peer);
    }
    ipv6_addr_copy(&new_item->our_real_hit, hit_our);
    if (ip_peer) {
        ipv6_addr_copy(&new_item->peer_ip, ip_peer);
    }
    if (ip_our) {
        ipv6_addr_copy(&new_item->our_ip, ip_our);
    }
    memcpy(&new_item->caller, caller, sizeof(struct sockaddr_in6));

    err = hip_ht_add(oppdb, new_item);
    hip_oppdb_dump();

    return err;
}

void hip_init_opp_db(void)
{
    oppdb = hip_ht_init(hip_oppdb_hash_hit, hip_oppdb_match_hit);
}

static void hip_oppdb_dump(void)
{
    int i;
    //  char peer_real_hit[INET6_ADDRSTRLEN] = "\0";
    hip_opp_block_t *this;
    hip_list_t *item, *tmp;

    HIP_DEBUG("start oppdb dump\n");
    HIP_LOCK_HT(&oppdb);

    list_for_each_safe(item, tmp, oppdb, i)
    {
        this = (hip_opp_block_t *) list_entry(item);

        HIP_DEBUG_HIT("this->peer_phit",
                      &this->peer_phit);
        HIP_DEBUG_HIT("this->our_real_hit",
                      &this->our_real_hit);
    }

    HIP_UNLOCK_HT(&oppdb);
    HIP_DEBUG("end oppdb dump\n");
}

hip_ha_t *hip_oppdb_get_hadb_entry(hip_hit_t *init_hit,
                                   struct in6_addr *resp_addr)
{
    hip_ha_t *entry_tmp = NULL;
    hip_hit_t phit;
    int err             = 0;

    HIP_DEBUG_HIT("resp_addr=", resp_addr);
    HIP_IFEL(hip_opportunistic_ipv6_to_hit(resp_addr, &phit,
                                           HIP_HIT_TYPE_HASH100), -1,
             "hip_opportunistic_ipv6_to_hit failed\n");

    HIP_ASSERT(hit_is_opportunistic_hashed_hit(&phit));

    entry_tmp = hip_hadb_find_byhits(init_hit, &phit);

out_err:
    return entry_tmp;
}

hip_ha_t *hip_oppdb_get_hadb_entry_i1_r1(struct hip_common *msg,
                                         struct in6_addr *src_addr,
                                         struct in6_addr *dst_addr,
                                         hip_portpair_t *msg_info)
{
    hip_hdr_type_t type = hip_get_msg_type(msg);
    hip_ha_t *entry     = NULL;

    if (type == HIP_I1) {
        if (!hit_is_opportunistic_null(&msg->hitr)) {
            goto out_err;
        }
        hip_get_default_hit(&msg->hitr);
        //hip_get_any_localhost_hit(&msg->hitr, HIP_HI_DEFAULT_ALGO, 0);
    } else if (type == HIP_R1) {
        entry = hip_oppdb_get_hadb_entry(&msg->hitr, src_addr);
    } else {
        HIP_ASSERT(0);
    }

out_err:
    return entry;
}

static int hip_receive_opp_r1(struct hip_common *msg,
                              struct in6_addr *src_addr,
                              struct in6_addr *dst_addr,
                              hip_ha_t *opp_entry,
                              hip_portpair_t *msg_info)
{
    hip_opp_info_t opp_info;
    hip_ha_t *entry;
    hip_hit_t phit;
    int err = 0;

#if 0
    opp_entry = hip_oppdb_get_hadb_entry(&msg->hitr, src_addr);
    if (!opp_entry) {
        HIP_ERROR("Cannot find HA entry after receive r1\n");
        err = -1;
        goto out_err;
    }
#endif

    // add new HA with real hit
    //err = hip_hadb_add_peer_info(&msg->hits, src_addr);

    HIP_DEBUG_HIT("!!!! peer hit=", &msg->hits);
    HIP_DEBUG_HIT("!!!! local hit=", &msg->hitr);
    HIP_DEBUG_IN6ADDR("!!!! peer addr=", src_addr);
    HIP_DEBUG_IN6ADDR("!!!! local addr=", dst_addr);

    HIP_IFEL(hip_hadb_add_peer_info_complete(&msg->hitr, &msg->hits,
                                             NULL, dst_addr, src_addr, NULL), -1,
             "Failed to insert peer map\n");

    HIP_IFEL(!(entry = hip_hadb_find_byhits(&msg->hits, &msg->hitr)), -1,
             "Did not find opp entry\n");

    HIP_IFEL(hip_init_us(entry, &msg->hitr), -1,
             "hip_init_us failed\n");
    /* old HA has state 2, new HA has state 1, so copy it */
    entry->state          = opp_entry->state;
    /* For service registration routines */
    entry->local_controls = opp_entry->local_controls;
    entry->peer_controls  = opp_entry->peer_controls;

    if (hip_replace_pending_requests(opp_entry, entry) == -1) {
        HIP_DEBUG("RVS: Error moving the pending requests to a new HA");
    }

    HIP_DEBUG_HIT("!!!! peer hit=", &msg->hits);
    HIP_DEBUG_HIT("!!!! local hit=", &msg->hitr);
    HIP_DEBUG_HIT("!!!! peer addr=", src_addr);
    HIP_DEBUG_HIT("!!!! local addr=", dst_addr);

    HIP_IFEL(hip_opportunistic_ipv6_to_hit(src_addr, &phit,
                                           HIP_HIT_TYPE_HASH100), -1,
             "pseudo hit conversion failed\n");


    ipv6_addr_copy(&opp_info.real_peer_hit, &msg->hits);
    ipv6_addr_copy(&opp_info.pseudo_peer_hit, &phit);
    ipv6_addr_copy(&opp_info.local_hit, &msg->hitr);
    ipv6_addr_copy(&opp_info.local_addr, dst_addr);
    ipv6_addr_copy(&opp_info.peer_addr, src_addr);
    hip_for_each_opp(hip_oppdb_unblock_group, &opp_info);


    /* why is the receive entry still pointing to hip_receive_opp_r1 ? */
    entry->hadb_rcv_func->hip_receive_r1 = hip_receive_r1;
    HIP_IFCS(entry,
             (err = entry->hadb_rcv_func->hip_receive_r1(msg,
                                                         src_addr,
                                                         dst_addr,
                                                         entry,
                                                         msg_info)));
    hip_del_peer_info_entry(opp_entry);

out_err:

    return err;
}

hip_ha_t *hip_opp_add_map(const struct in6_addr *dst_ip,
                          const struct in6_addr *hit_our,
                          const struct sockaddr_in6 *caller)
{
    int err                  = 0;
    struct in6_addr opp_hit, src_ip;
    hip_ha_t *ha             = NULL;
    hip_oppip_t *oppip_entry = NULL;

    HIP_DEBUG_IN6ADDR("Peer's IP ", dst_ip);

    HIP_IFEL(hip_select_source_address(&src_ip,
                                       dst_ip), -1,
             "Cannot find source address\n");

    HIP_IFEL(hip_opportunistic_ipv6_to_hit(dst_ip, &opp_hit,
                                           HIP_HIT_TYPE_HASH100),
             -1, "Opp HIT conversion failed\n");

    HIP_ASSERT(hit_is_opportunistic_hashed_hit(&opp_hit));

    HIP_DEBUG_HIT("opportunistic hashed hit", &opp_hit);

    if ((oppip_entry = hip_oppipdb_find_byip((struct in6_addr *) dst_ip))) {
        HIP_DEBUG("Old mapping exist \n");

        if ((ha = hip_hadb_find_byhits(hit_our, &opp_hit))) {
            goto out_err;
        }

        HIP_DEBUG("No entry found. Adding new map.\n");
        hip_oppipdb_del_entry_by_entry(oppip_entry, NULL);
    }

    /* No previous contact, new host. Let's do the opportunistic magic */

    err = hip_hadb_add_peer_info_complete(hit_our, &opp_hit, NULL, &src_ip, dst_ip, NULL);

    HIP_IFEL(!(ha = hip_hadb_find_byhits(hit_our, &opp_hit)), -1,
             "Did not find entry\n");

    /* Override the receiving function */
    ha->hadb_rcv_func->hip_receive_r1 = hip_receive_opp_r1;

    HIP_IFEL(hip_oppdb_add_entry(&opp_hit, hit_our, dst_ip, &src_ip,
                                 caller), -1, "Add db failed\n");

    ha->tcp_opptcp_src_port = 0;
    ha->tcp_opptcp_dst_port = 0;

out_err:

    return ha;
}

/**
 * No description.
 */
int hip_opp_get_peer_hit(struct hip_common *msg,
                         const struct sockaddr_in6 *src)
{
    int err                = 0;
    struct in6_addr phit, dst_ip, hit_our, id, our_addr;
    void *ptr              = NULL;
    hip_ha_t *ha           = NULL;
    in_port_t src_tcp_port = 0;
    in_port_t dst_tcp_port = 0;

    HIP_DUMP_MSG(msg);

    memset(&hit_our, 0, sizeof(struct in6_addr));

    if (!opportunistic_mode) {
        hip_msg_init(msg);
        HIP_IFEL(hip_build_user_hdr(msg, SO_HIP_GET_PEER_HIT, 0), -1,
                 "Building of user header failed\n");
        err = -11;         /* Force immediately to send message to app */
        goto out_err;
    }

    /* Check each HA for the peer hit, if so, create the header of the message */

    /* Create an opportunistic HIT from the peer's IP  */

    if (hip_get_opportunistic_tcp_status() &&
        (ptr = hip_get_param_contents(msg, HIP_PARAM_SRC_TCP_PORT))) {
        /*get the src tcp port from the message for the TCP SYN
         * i1 packet*/
        HIP_IFEL(!ptr, -1, "No peer port in msg\n");
        src_tcp_port = *((in_port_t *) ptr);

        /*get the dst tcp port from the message for the TCP SYN
         * i1 packet*/
        ptr          = hip_get_param_contents(msg, HIP_PARAM_DST_TCP_PORT);
        HIP_IFEL(!ptr, -1, "No peer port in msg\n");
        dst_tcp_port = *((in_port_t *) ptr);
        HIP_DEBUG("port src=%d dst=%d", src_tcp_port, dst_tcp_port);

        hip_get_default_hit(&hit_our);
    } else {
        ptr = hip_get_param_contents(msg, HIP_PARAM_HIT_LOCAL);
        HIP_IFEL(!ptr, -1, "No local hit in msg\n");
        memcpy(&hit_our, ptr, sizeof(hit_our));
    }

    HIP_DEBUG_HIT("hit_our=", &hit_our);
    ptr = hip_get_param_contents(msg, HIP_PARAM_IPV6_ADDR_PEER);
    HIP_IFEL(!ptr, -1, "No ip in msg\n");
    memcpy(&dst_ip, ptr, sizeof(dst_ip));
    HIP_DEBUG_HIT("dst_ip=", &dst_ip);

    HIP_IFEL(hip_select_source_address(&our_addr,
                                       &dst_ip), -1,
             "Cannot find source address\n");

    hip_msg_init(msg);

    /* Return the HIT immediately if we have already a host
     * association with the peer host */
    ipv6_addr_copy(&id, &dst_ip);
    if (hip_for_each_ha(hip_hadb_map_ip_to_hit, &id)) {
        HIP_DEBUG_HIT("existing HA found with HIT", &id);
        HIP_IFEL(hip_build_user_hdr(msg, SO_HIP_GET_PEER_HIT, 0), -1,
                 "Building of msg header failed\n");
        HIP_IFEL(hip_build_param_contents(msg,
                                          (void *) (&id),
                                          HIP_PARAM_HIT_PEER,
                                          sizeof(struct in6_addr)), -1,
                 "build param HIP_PARAM_HIT  failed: %s\n");
        HIP_IFEL(hip_build_param_contents(msg,
                                          (void *) (&hit_our),
                                          HIP_PARAM_HIT_LOCAL,
                                          sizeof(struct in6_addr)), -1,
                 "build param HIP_PARAM_HIT  failed: %s\n");
        HIP_IFEL(hip_build_param_contents(msg,
                                          (void *) (&our_addr),
                                          HIP_PARAM_IPV6_ADDR_PEER,
                                          sizeof(struct in6_addr)), -1,
                 "build param HIP_PARAM_HIT  failed: %s\n");
        HIP_IFEL(hip_build_param_contents(msg,
                                          (void *) (&dst_ip),
                                          HIP_PARAM_IPV6_ADDR_LOCAL,
                                          sizeof(struct in6_addr)), -1,
                 "build param HIP_PARAM_HIT  failed: %s\n");
        err = -11;
        goto out_err;
    }

    /* Fallback if we have contacted peer before the peer did not
     * support HIP the last time */
    if (hip_oppipdb_find_byip((struct in6_addr *) &dst_ip)) {
        HIP_IFEL(hip_build_user_hdr(msg, SO_HIP_GET_PEER_HIT, 0), -1,
                 "Building of user header failed\n");
        err = -11;         /* Force immediately to send message to app */

        goto out_err;
    }

    /* No previous contact, new host. Let's do the opportunistic magic */

    HIP_IFEL(hip_opportunistic_ipv6_to_hit(&dst_ip, &phit,
                                           HIP_HIT_TYPE_HASH100),
             -1, "Opp HIT conversion failed\n");

    HIP_ASSERT(hit_is_opportunistic_hashed_hit(&phit));

    HIP_DEBUG_HIT("phit", &phit);

    err = hip_hadb_add_peer_info_complete(&hit_our,  &phit,   NULL,
                                          &our_addr, &dst_ip, NULL);

    HIP_IFEL(!(ha = hip_hadb_find_byhits(&hit_our, &phit)), -1,
             "Did not find entry\n");

    /* Override the receiving function */
    ha->hadb_rcv_func->hip_receive_r1 = hip_receive_opp_r1;

    //entry = hip_oppdb_find_byhits(&phit, src);
    //HIP_ASSERT(!entry);
    HIP_IFEL(hip_oppdb_add_entry(&phit, &hit_our, &dst_ip, NULL,
                                 src), -1, "Add db failed\n");

    ha->tcp_opptcp_src_port = src_tcp_port;
    ha->tcp_opptcp_dst_port = dst_tcp_port;

    HIP_IFEL(hip_send_i1(&hit_our, &phit, ha), -1,
             "sending of I1 failed\n");

out_err:
    return err;
}

/**
 * Processes a message that has been sent to hipd from the firewall,
 * telling it to unblock the applications that connect to a particular peer
 * and to add the ip of a peer to the blacklist database.
 *
 * @param *msg  the message.
 * @param *src  the source of the message.
 * @return      an error, if any, during the processing.
 */
int hip_opptcp_unblock_and_blacklist(struct hip_common *msg, const struct sockaddr_in6 *src)
{
    int err              = 0;
    struct in6_addr *ptr = NULL, dst_ip;

    if (!opportunistic_mode) {
        hip_msg_init(msg);
        HIP_IFEL(hip_build_user_hdr(msg, SO_HIP_OPPTCP_UNBLOCK_AND_BLACKLIST, 0),
                 -1, "Building of user header failed\n");
    }

    memset(&dst_ip, 0, sizeof(struct in6_addr *));
    ptr = (struct in6_addr *) hip_get_param_contents(msg, HIP_PARAM_IPV6_ADDR);
    HIP_IFEL(!ptr, -1, "No ip in msg\n");
    memcpy(&dst_ip, ptr, sizeof(dst_ip));
    HIP_DEBUG_HIT("dst ip = ", &dst_ip);

    //hip_msg_init(msg);//?????

    err = hip_for_each_opp(hip_force_opptcp_fallback, &dst_ip);
    HIP_IFEL(err, 0, "for_each_ha err.\n");

    err = hip_oppipdb_add_entry(&dst_ip);
    HIP_IFEL(err, 0, "for_each_ha err.\n");

out_err:
    return err;
}

/**
 * Processes a message that has been sent to hipd from the firewall,
 * telling it to send a tcp packet.
 *
 * @param *msg	the message.
 * @param *src	the source of the message.
 * @return	an error, if any, during the processing.
 */
int hip_opptcp_send_tcp_packet(struct hip_common *msg, const struct sockaddr_in6 *src)
{
    int err              = 0;
    uint16_t *ptr        = NULL;
    char *hdr            = NULL;
    uint16_t packet_size = 0;
    uint16_t trafficType = 0;
    uint16_t addHit      = 0;
    uint16_t addOption   = 0;

    /* todo: rewrite this code to bundle traffic type, hit and option
     * into a single builder parameter */

    if (!opportunistic_mode) {
        HIP_DEBUG("Opportunistic mode disabled\n");
        return -1;
    }

    //get the size of the packet
    ptr         = (uint16_t *) hip_get_param_contents(msg, HIP_PARAM_PACKET_SIZE);
    HIP_IFEL(!ptr, -1, "No packet size in msg\n");
    packet_size = *ptr;

    //get the pointer to the ip header that is to be sent
    hdr         = malloc(packet_size);
    memset(hdr, 0, packet_size);
    ptr         = hip_get_param_contents(msg, HIP_PARAM_IP_HEADER);
    HIP_IFEL(!ptr, -1, "No ip header in msg\n");
    memcpy(hdr, ptr, packet_size);

    //get the type of traffic
    ptr         = (uint16_t *) hip_get_param_contents(msg, HIP_PARAM_TRAFFIC_TYPE);
    HIP_IFEL(!ptr, -1, "No traffic type in msg\n");
    trafficType = *ptr;

    //get whether hit option is to be added
    ptr         = (uint16_t *) hip_get_param_contents(msg, HIP_PARAM_ADD_HIT);
    HIP_IFEL(!ptr, -1, "No add Hit in msg\n");
    addHit      = *ptr;

    //get the size of the packet
    ptr         = (uint16_t *) hip_get_param_contents(msg, HIP_PARAM_ADD_OPTION);
    HIP_IFEL(!ptr, -1, "No add Hit in msg\n");
    addOption   = *ptr;

    hip_msg_init(msg);

    err         = send_tcp_packet(hdr, packet_size, trafficType,
                                  hip_raw_sock_output_v4, addHit,
                                  addOption);

    HIP_IFEL(err, -1, "error sending tcp packet\n");

out_err:
    return err;
}

/*
 * Used by opportunistic tcp option to force an application fallback
 * immediately (without timeout) to non-hip communications. This occurs
 * when the firewall detects that peer does not support HIP.
 */
static int hip_force_opptcp_fallback(hip_opp_block_t *entry, void *data)
{
    int err                  = 0;
    struct in6_addr *resp_ip = data;
    hip_opp_info_t info;

    if (ipv6_addr_cmp(&entry->peer_ip, resp_ip)) {
        goto out_err;
    }

    memset(&info, 0, sizeof(info));
    ipv6_addr_copy(&info.peer_addr, &entry->peer_ip);

    HIP_DEBUG_HIT("entry initiator hit:", &entry->our_real_hit);
    HIP_DEBUG_HIT("entry responder ip:", &entry->peer_ip);
    HIP_DEBUG("Rejecting blocked opp entry\n");
    err = hip_opp_unblock_app(&entry->caller, &info, 0);
    HIP_DEBUG("Reject returned %d\n", err);
    err = hip_oppdb_entry_clean_up(entry);

out_err:
    return err;
}

int hip_handle_opp_fallback(hip_opp_block_t *entry,
                            void *current_time)
{
    int err     = 0, disable_fallback = 0;
    time_t *now = (time_t *) current_time;
    struct in6_addr *addr;
    //HIP_DEBUG("now=%d e=%d\n", *now, entry->creation_time);

<<<<<<< HEAD
        if(!disable_fallback && (*now - HIP_OPP_WAIT > entry->creation_time)) {
		hip_opp_info_t info;

		memset(&info, 0, sizeof(info));
		ipv6_addr_copy(&info.peer_addr, &entry->peer_ip);

                addr = (struct in6_addr *) &entry->peer_ip;
                hip_oppipdb_add_entry(addr);
                HIP_DEBUG("Timeout for opp entry, falling back to\n");
                err = hip_opp_unblock_app(&entry->caller, &info, 0);
                HIP_DEBUG("Fallback returned %d\n", err);
                err = hip_oppdb_entry_clean_up(entry);
                memset(&now,0,sizeof(now));
                
        }
=======
#if defined(CONFIG_HIP_AGENT) && defined(CONFIG_HIP_OPPORTUNISTIC)
    /* If agent is prompting user, let's make sure that
    *  the death counter in maintenance does not expire */
    if (hip_agent_is_alive()) {
        hip_ha_t *ha = NULL;
        ha = hip_oppdb_get_hadb_entry(&entry->our_real_hit,
                                      &entry->peer_ip);
        if (ha) {
            disable_fallback = ha->hip_opp_fallback_disable;
        }
    }
#endif
    if (!disable_fallback && (*now - HIP_OPP_WAIT > entry->creation_time)) {
        hip_opp_info_t info;

        memset(&info, 0, sizeof(info));
        ipv6_addr_copy(&info.peer_addr, &entry->peer_ip);

        addr = (struct in6_addr *) &entry->peer_ip;
        hip_oppipdb_add_entry(addr);
        HIP_DEBUG("Timeout for opp entry, falling back to\n");
        err  = hip_opp_unblock_app(&entry->caller, &info, 0);
        HIP_DEBUG("Fallback returned %d\n", err);
        err  = hip_oppdb_entry_clean_up(entry);
        memset(&now, 0, sizeof(now));
    }
>>>>>>> d5ee844c

    return err;
}

int hip_handle_opp_reject(hip_opp_block_t *entry, void *data)
{
    int err                  = 0;
    struct in6_addr *resp_ip = data;

    if (ipv6_addr_cmp(&entry->peer_ip, resp_ip)) {
        goto out_err;
    }

    HIP_DEBUG_HIT("entry initiator hit:", &entry->our_real_hit);
    HIP_DEBUG_HIT("entry responder ip:", &entry->peer_ip);
    HIP_DEBUG("Rejecting blocked opp entry\n");
    err = hip_opp_unblock_app(&entry->caller, NULL, 1);
    HIP_DEBUG("Reject returned %d\n", err);
    err = hip_oppdb_entry_clean_up(entry);

out_err:
    return err;
}

/**
 * hip_oppdb_find_byip:
 * Seeks an ip within the oppdb hash table.
 * If the ip is found in the table, that host is not HIP capable.
 *
 * @param ip_peer: pointer to the ip of the host to check whether
 *                 it is HIP capable
 * @return pointer to the entry if the ip is found in the table; NULL otherwise
 */
hip_opp_block_t *hip_oppdb_find_by_ip(const struct in6_addr *ip_peer)
{
    int i = 0;
    hip_opp_block_t *this, *ret = NULL;
    hip_list_t *item, *tmp;

    HIP_LOCK_HT(&opp_db);
    list_for_each_safe(item, tmp, oppdb, i)
    {
        this = (hip_opp_block_t *) list_entry(item);
        if (ipv6_addr_cmp(&this->peer_ip, ip_peer) == 0) {
            HIP_DEBUG("The ip was found in oppdb. Peer non-HIP capable.\n");
            ret = this;
            break;
        }
    }

    HIP_UNLOCK_HT(&opp_db);
    return ret;
}

#endif /* CONFIG_HIP_OPPORTUNISTIC */<|MERGE_RESOLUTION|>--- conflicted
+++ resolved
@@ -183,45 +183,11 @@
     }
 
 skip_hit_addr:
-<<<<<<< HEAD
-	
-	if (reject) {
-		n = 1;
-		HIP_DEBUG("message len: %d\n", hip_get_msg_total_len(message));
-		HIP_IFEL(hip_build_param_contents(message, &n,
-		                                  0,
-		                                  sizeof(n)), -1,
-		         "build param HIP_PARAM_HIT  failed\n");
-		HIP_DEBUG("message len: %d\n", hip_get_msg_total_len(message));
-	}
-	/* Switched from hip_sendto() to hip_sendto_user() due to
-	   namespace collision. Both message.h and user.c had functions
-	   hip_sendto(). Introducing a prototype hip_sendto() to user.h
-	   led to compiler errors --> user.c hip_sendto() renamed to
-	   hip_sendto_user().
-
-	   Lesson learned: use function prototypes unless functions are
-	   ment only for local (inside the same file where defined) use.
-	   -Lauri 11.07.2008 */
-	HIP_DEBUG("Unblocking caller at port %d\n", ntohs(app_id->sin6_port));
-	n = hip_sendto_user(message, (struct sockaddr *)app_id);
-	
-	if(n < 0){
-		HIP_ERROR("hip_sendto() failed.\n");
-		err = -1;
-		goto out_err;
-	}
- out_err:
-	if (message)
-		HIP_FREE(message);
-	return err;
-=======
-
     if (reject) {
         n = 1;
         HIP_DEBUG("message len: %d\n", hip_get_msg_total_len(message));
         HIP_IFEL(hip_build_param_contents(message, &n,
-                                          HIP_PARAM_AGENT_REJECT,
+                                          0,
                                           sizeof(n)), -1,
                  "build param HIP_PARAM_HIT  failed\n");
         HIP_DEBUG("message len: %d\n", hip_get_msg_total_len(message));
@@ -248,7 +214,6 @@
         HIP_FREE(message);
     }
     return err;
->>>>>>> d5ee844c
 }
 
 static int hip_oppdb_unblock_group(hip_opp_block_t *entry, void *ptr)
@@ -526,11 +491,7 @@
     HIP_IFEL(hip_oppdb_add_entry(&opp_hit, hit_our, dst_ip, &src_ip,
                                  caller), -1, "Add db failed\n");
 
-    ha->tcp_opptcp_src_port = 0;
-    ha->tcp_opptcp_dst_port = 0;
-
-out_err:
-
+out_err:
     return ha;
 }
 
@@ -661,9 +622,6 @@
     HIP_IFEL(hip_oppdb_add_entry(&phit, &hit_our, &dst_ip, NULL,
                                  src), -1, "Add db failed\n");
 
-    ha->tcp_opptcp_src_port = src_tcp_port;
-    ha->tcp_opptcp_dst_port = dst_tcp_port;
-
     HIP_IFEL(hip_send_i1(&hit_our, &phit, ha), -1,
              "sending of I1 failed\n");
 
@@ -811,35 +769,6 @@
     struct in6_addr *addr;
     //HIP_DEBUG("now=%d e=%d\n", *now, entry->creation_time);
 
-<<<<<<< HEAD
-        if(!disable_fallback && (*now - HIP_OPP_WAIT > entry->creation_time)) {
-		hip_opp_info_t info;
-
-		memset(&info, 0, sizeof(info));
-		ipv6_addr_copy(&info.peer_addr, &entry->peer_ip);
-
-                addr = (struct in6_addr *) &entry->peer_ip;
-                hip_oppipdb_add_entry(addr);
-                HIP_DEBUG("Timeout for opp entry, falling back to\n");
-                err = hip_opp_unblock_app(&entry->caller, &info, 0);
-                HIP_DEBUG("Fallback returned %d\n", err);
-                err = hip_oppdb_entry_clean_up(entry);
-                memset(&now,0,sizeof(now));
-                
-        }
-=======
-#if defined(CONFIG_HIP_AGENT) && defined(CONFIG_HIP_OPPORTUNISTIC)
-    /* If agent is prompting user, let's make sure that
-    *  the death counter in maintenance does not expire */
-    if (hip_agent_is_alive()) {
-        hip_ha_t *ha = NULL;
-        ha = hip_oppdb_get_hadb_entry(&entry->our_real_hit,
-                                      &entry->peer_ip);
-        if (ha) {
-            disable_fallback = ha->hip_opp_fallback_disable;
-        }
-    }
-#endif
     if (!disable_fallback && (*now - HIP_OPP_WAIT > entry->creation_time)) {
         hip_opp_info_t info;
 
@@ -854,7 +783,6 @@
         err  = hip_oppdb_entry_clean_up(entry);
         memset(&now, 0, sizeof(now));
     }
->>>>>>> d5ee844c
 
     return err;
 }
