/**
 * @file
 *
 * Distributed under <a href="http://www.gnu.org/licenses/gpl2.txt">GNU/GPL</a>
 *
 * Opportunistic mode databases for lib/opphip and HIP registration. The system-based
 * opportunistic mode in the firewall uses also this functionality to trigger an
 * opportunistic base base exchange. See the following publication on the details:
 *
 * <a href="http://www.iki.fi/miika/docs/ccnc09.pdf">
 * Miika Komu and Janne Lindqvist, Leap-of-Faith Security is Enough
 * for IP Mobility, 6th Annual IEEE Consumer
 * Communications & Networking Conference IEEE CCNC 2009, Las Vegas,
 * Nevada, January 2009</a>
 *
 * The pseudo HIT is mentioned on multiple places in this file. When hipd sends
 * the opportunistic I1, the destination HIT is NULL. For this reason, we don't
 * know the Responder HIT until receiving the R2. During this unawareness period,
 * we use a "pseudo HIT" to denote the Responder. It is calculated by extracting
 * part of the IP address of the Responder and prefixing it with HIT prefix and some
 * additional zeroes. Once the R1 received, the opportunistic database entry can
 * be removed and the pseudo HIT becomes unnecessary. Consequtive opportunistic
 * mode connections with the same Responder are cached and the pseudo HIT is not needed.
 *
 * The opportunistic mode supports also "fallback" which occurs with
 * peers that do not support HIP. When the peer does not support HIP,
 * hipd notices it after a certain time out in maintenance.c loop
 * because there was no R1 response. The handlers in this function
 * then send a "reject" message to the blocked opportunistic library
 * process which means that it should proceed without HIP. Consequtive
 * rejects are faster because they are cached.
 *
 * Authors:
 * - Bing Zhou <bingzhou@cc.hut.fi>
 */

#include <stdlib.h>

#include "config.h"
#include "oppdb.h"
#include "hadb.h"
#include "accessor.h"
#include "lib/core/hit.h"

#define HIP_LOCK_OPP_INIT(entry)
#define HIP_UNLOCK_OPP_INIT(entry)
#define HIP_LOCK_OPP(entry)
#define HIP_UNLOCK_OPP(entry)
#define HIP_OPPDB_SIZE 533

struct hip_opp_info {
    hip_hit_t       local_hit;
    hip_hit_t       real_peer_hit;
    hip_hit_t       pseudo_peer_hit;
    struct in6_addr local_addr;
    struct in6_addr peer_addr;
};

typedef struct hip_opp_info hip_opp_info_t;

HIP_HASHTABLE *oppdb;

static void hip_oppdb_del_entry_by_entry(hip_opp_block_t *entry);
static hip_opp_block_t *hip_create_opp_block_entry(void);
static void hip_oppdb_dump(void);
static int hip_oppdb_add_entry(const hip_hit_t *phit_peer,
                               const hip_hit_t *hit_our,
                               const struct in6_addr *ip_peer,
                               const struct in6_addr *ip_our,
                               const struct sockaddr_in6 *caller);

/**
 * hashing function for the hashtable implementation
 *
 * @param a pointer to a hip_opp_block_t structure
 * @return the calculated hash
 */
static unsigned long hip_oppdb_hash_hit(const void *ptr)
{
    hip_opp_block_t *entry = (hip_opp_block_t *) ptr;
    uint8_t hash[HIP_AH_SHA_LEN];

    hip_build_digest(HIP_DIGEST_SHA1, &entry->peer_phit,
                     sizeof(hip_hit_t) + sizeof(struct sockaddr_in6),
                     hash);

    return *((unsigned long *) (void *) hash);
}

/**
 * matching function for the hashtable implementation
 *
 * @param ptr1 a pointer to a hip_opp_block_t structure
 * @param ptr2 a pointer to a hip_opp_block_t structure
 * @return zero on match or non-zero otherwise
 */
static int hip_oppdb_match_hit(const void *ptr1, const void *ptr2)
{
    return hip_hash_hit(ptr1) != hip_hash_hit(ptr2);
}

/**
 * expire an opportunistic connection
 *
 * @param opp_entry the entry to be expired
 * @return zero on success or negative on error
 */
int hip_oppdb_entry_clean_up(hip_opp_block_t *opp_entry)
{
    int err = 0;

    /** @todo this does not support multiple multiple opp
        connections: a better solution might be trash collection  */

    HIP_ASSERT(opp_entry);
    err = hip_del_peer_info(&opp_entry->peer_phit,
                            &opp_entry->our_real_hit);
    HIP_DEBUG("Del peer info returned %d\n", err);
    hip_oppdb_del_entry_by_entry(opp_entry);
    return err;
}

/**
 * a for-each iterator function for the opportunistic database
 *
 * @param func a callback iterator function
 * @param opaque an extra parameter to be passed to the callback
 * @return zero on success and non-zero on error
 */
int hip_for_each_opp(int (*func)(hip_opp_block_t *entry, void *opaq), void *opaque)
{
    int i = 0, fail = 0;
    hip_opp_block_t *this;
    hip_list_t *item, *tmp;

    if (!func) {
        return -EINVAL;
    }

    HIP_LOCK_HT(&opp_db);
    list_for_each_safe(item, tmp, oppdb, i)
    {
        this = (hip_opp_block_t *) list_entry(item);
        _HIP_DEBUG("List_for_each_entry_safe\n");
        fail = func(this, opaque);
        if (fail) {
            goto out_err;
        }
    }
out_err:
    HIP_UNLOCK_HT(&opp_db);
    return fail;
}

/**
 * delete an opportunistic database entry
 *
 * @param entry the entry to be deleted
 */
static void hip_oppdb_del_entry_by_entry(hip_opp_block_t *entry)
{
    hip_opp_block_t *deleted;
    _HIP_HEXDUMP("caller", &entry->caller, sizeof(struct sockaddr_un));

    HIP_LOCK_OPP(entry);
    deleted = hip_ht_delete(oppdb, entry);
    HIP_UNLOCK_OPP(entry);
    free(deleted);
}

/**
 * an iterator function for uninitializing the opportunistic database
 *
 * @param entry the entry to be uninitialized
 * @param unused unused
 * @return zero
 */
static int hip_oppdb_uninit_wrap(hip_opp_block_t *entry, void *unused)
{
    hip_oppdb_del_entry_by_entry(entry);
    return 0;
}

/**
 * uninitialize the whole opportunistic database
 */
void hip_oppdb_uninit(void)
{
    hip_for_each_opp(hip_oppdb_uninit_wrap, NULL);
    hip_ht_uninit(oppdb);
    oppdb = NULL;
}

/**
 * Unblock a caller from the opportunistic library
 *
 * @param app_id the UDP port of the local library process
 * @param opp_info information related to the opportunistic connection
 * @param reject Zero if Responder supports HIP or one if Responder
 *               did not respond within a certain timeout (should fallback to TCP/IP).
 * @return zero on success or negative on failure
 */
static int hip_opp_unblock_app(const struct sockaddr_in6 *app_id, hip_opp_info_t *opp_info,
                               int reject)
{
    struct hip_common *message = NULL;
    int err                    = 0, n;

    HIP_IFEL((app_id->sin6_port == 0), 0, "Zero port, ignore\n");

    HIP_IFE(!(message = hip_msg_alloc()), -1);
    HIP_IFEL(hip_build_user_hdr(message, HIP_MSG_GET_PEER_HIT, 0), -1,
             "build user header failed\n");

    if (!opp_info) {
        goto skip_hit_addr;
    }

    if (!ipv6_addr_any(&opp_info->real_peer_hit)) {
        HIP_IFEL(hip_build_param_contents(message, &opp_info->real_peer_hit,
                                          HIP_PARAM_HIT_PEER,
                                          sizeof(hip_hit_t)), -1,
                 "building peer real hit failed\n");
    }

    if (!ipv6_addr_any(&opp_info->local_hit)) {
        HIP_IFEL(hip_build_param_contents(message, &opp_info->local_hit,
                                          HIP_PARAM_HIT_LOCAL,
                                          sizeof(hip_hit_t)), -1,
                 "building local hit failed\n");
    }

    if (!ipv6_addr_any(&opp_info->peer_addr)) {
        HIP_IFEL(hip_build_param_contents(message, &opp_info->peer_addr,
                                          HIP_PARAM_IPV6_ADDR_PEER,
                                          sizeof(struct in6_addr)), -1,
                 "building peer addr failed\n");
    }

    if (!ipv6_addr_any(&opp_info->local_addr)) {
        HIP_IFEL(hip_build_param_contents(message, &opp_info->local_addr,
                                          HIP_PARAM_IPV6_ADDR_LOCAL,
                                          sizeof(struct in6_addr)), -1,
                 "building local addr failed\n");
    }

skip_hit_addr:
    if (reject) {
        n = 1;
        HIP_DEBUG("message len: %d\n", hip_get_msg_total_len(message));
        HIP_IFEL(hip_build_param_contents(message, &n,
                                          0,
                                          sizeof(n)), -1,
                 "build param HIP_PARAM_HIT  failed\n");
        HIP_DEBUG("message len: %d\n", hip_get_msg_total_len(message));
    }
    HIP_DEBUG("Unblocking caller at port %d\n", ntohs(app_id->sin6_port));
    n = hip_sendto_user(message, (struct sockaddr *) app_id);

    if (n < 0) {
        HIP_ERROR("hip_sendto_user() failed.\n");
        err = -1;
        goto out_err;
    }
out_err:
    if (message) {
        free(message);
    }
    return err;
}

/**
 * create a opportunistic mode database entry
 *
 * @return the created databased entry (caller deallocates)
 */
static hip_opp_block_t *hip_create_opp_block_entry(void)
{
    hip_opp_block_t *entry = NULL;

    entry = malloc(sizeof(hip_opp_block_t));
    if (!entry) {
        HIP_ERROR("hip_opp_block_t memory allocation failed.\n");
        return NULL;
    }

    memset(entry, 0, sizeof(*entry));

    HIP_LOCK_OPP_INIT(entry);
    time(&entry->creation_time);
    HIP_UNLOCK_OPP_INIT(entry);

    return entry;
}

/**
 * add an opportunistic mode connection entry to the database
 *
 * @param phit_peer the pseudo HIT of peer
 * @param hit_our local HIT
 * @param ip_peer remote IP address
 * @param ip_our local IP address
 * @param caller the UDP port of the local library process
 * @return zero on success or negative on failure
 */
static int hip_oppdb_add_entry(const hip_hit_t *phit_peer,
                               const hip_hit_t *hit_our,
                               const struct in6_addr *ip_peer,
                               const struct in6_addr *ip_our,
                               const struct sockaddr_in6 *caller)
{
    int err                   = 0;
    hip_opp_block_t *new_item = NULL;

    new_item = hip_create_opp_block_entry();
    if (!new_item) {
        HIP_ERROR("new_item malloc failed\n");
        err = -ENOMEM;
        return err;
    }

    if (phit_peer) {
        ipv6_addr_copy(&new_item->peer_phit, phit_peer);
    }
    ipv6_addr_copy(&new_item->our_real_hit, hit_our);
    if (ip_peer) {
        ipv6_addr_copy(&new_item->peer_ip, ip_peer);
    }
    if (ip_our) {
        ipv6_addr_copy(&new_item->our_ip, ip_our);
    }
    memcpy(&new_item->caller, caller, sizeof(struct sockaddr_in6));

    err = hip_ht_add(oppdb, new_item);
    hip_oppdb_dump();

    return err;
}

/**
 * initialize the opportunistic database
 */
void hip_init_opp_db(void)
{
    oppdb = hip_ht_init(hip_oppdb_hash_hit, hip_oppdb_match_hit);
}

/**
 * dump the contents of the database
 */
static void hip_oppdb_dump(void)
{
    int i;
    hip_opp_block_t *this;
    hip_list_t *item, *tmp;

    HIP_DEBUG("start oppdb dump\n");
    HIP_LOCK_HT(&oppdb);

    list_for_each_safe(item, tmp, oppdb, i)
    {
        this = (hip_opp_block_t *) list_entry(item);

        HIP_DEBUG_HIT("this->peer_phit",
                      &this->peer_phit);
        HIP_DEBUG_HIT("this->our_real_hit",
                      &this->our_real_hit);
    }

    HIP_UNLOCK_HT(&oppdb);
    HIP_DEBUG("end oppdb dump\n");
}

/**
 * fetch an hadb entry corresponding to a pseudo HIT
 *
 * @param init_hit the local HIT of the Initiator
 * @param resp_addr the remote IP address of the Responder from
 *                  which to calculate the pseudo HIT
 * @return a host assocition or NULL if not found
 */
static hip_ha_t *hip_oppdb_get_hadb_entry(hip_hit_t *init_hit,
                                          struct in6_addr *resp_addr)
{
    hip_ha_t *entry_tmp = NULL;
    hip_hit_t phit;
    int err             = 0;

    HIP_DEBUG_HIT("resp_addr=", resp_addr);
    HIP_IFEL(hip_opportunistic_ipv6_to_hit(resp_addr, &phit,
                                           HIP_HIT_TYPE_HASH100), -1,
             "hip_opportunistic_ipv6_to_hit failed\n");

    HIP_ASSERT(hit_is_opportunistic_hit(&phit));

    entry_tmp = hip_hadb_find_byhits(init_hit, &phit);

out_err:
    return entry_tmp;
}

/**
 * find a host association based on I1 or R1 message
 *
 * @param msg the I1 or R2 message
 * @param src_addr the source address of the message
 * @param dst_addr the destination address of the message
 * @param msg_info the transport layer port numbers (UDP tunnel)
 * @return the host association or NULL if not found
 */
hip_ha_t *hip_oppdb_get_hadb_entry_i1_r1(struct hip_common *msg,
                                         struct in6_addr *src_addr,
                                         struct in6_addr *dst_addr,
                                         hip_portpair_t *msg_info)
{
    hip_hdr_type_t type = hip_get_msg_type(msg);
    hip_ha_t *entry     = NULL;

    if (type == HIP_I1) {
        if (!ipv6_addr_is_null(&msg->hitr)) {
            goto out_err;
        }
        hip_get_default_hit(&msg->hitr);
    } else if (type == HIP_R1) {
        entry = hip_oppdb_get_hadb_entry(&msg->hitr, src_addr);
    } else {
        HIP_ASSERT(0);
    }

out_err:
    return entry;
}


#if 0
/**
 * process an incoming R1 packet
 *
 * @param msg the R1 packet
 * @param src_addr the source address of the message
 * @param dst_addr the destination address of the message
 * @param opp_entry the opportunistic database entry
 * @param msg_info the transport layer port numbers (UDP tunnel)
 * @return zero on success or negative on failure
 */
static int hip_receive_opp_r1(struct hip_common *msg,
                              struct in6_addr *src_addr,
                              struct in6_addr *dst_addr,
                              hip_ha_t *opp_entry,
                              hip_portpair_t *msg_info)
{
    hip_opp_info_t opp_info;
    hip_ha_t *entry;
    hip_hit_t phit;
    int err = 0;

    HIP_DEBUG_HIT("!!!! peer hit=", &msg->hits);
    HIP_DEBUG_HIT("!!!! local hit=", &msg->hitr);
    HIP_DEBUG_IN6ADDR("!!!! peer addr=", src_addr);
    HIP_DEBUG_IN6ADDR("!!!! local addr=", dst_addr);

    HIP_IFEL(hip_hadb_add_peer_info_complete(&msg->hitr, &msg->hits,
                                             NULL, dst_addr, src_addr, NULL), -1,
             "Failed to insert peer map\n");

    HIP_IFEL(!(entry = hip_hadb_find_byhits(&msg->hits, &msg->hitr)), -1,
             "Did not find opp entry\n");

    HIP_IFEL(hip_init_us(entry, &msg->hitr), -1,
             "hip_init_us failed\n");
    /* old HA has state 2, new HA has state 1, so copy it */
    entry->state          = opp_entry->state;
    /* For service registration routines */
    entry->local_controls = opp_entry->local_controls;
    entry->peer_controls  = opp_entry->peer_controls;

    if (hip_replace_pending_requests(opp_entry, entry) == -1) {
        HIP_DEBUG("RVS: Error moving the pending requests to a new HA");
    }

    HIP_DEBUG_HIT("!!!! peer hit=", &msg->hits);
    HIP_DEBUG_HIT("!!!! local hit=", &msg->hitr);
    HIP_DEBUG_HIT("!!!! peer addr=", src_addr);
    HIP_DEBUG_HIT("!!!! local addr=", dst_addr);

    HIP_IFEL(hip_opportunistic_ipv6_to_hit(src_addr, &phit,
                                           HIP_HIT_TYPE_HASH100), -1,
             "pseudo hit conversion failed\n");


    ipv6_addr_copy(&opp_info.real_peer_hit, &msg->hits);
    ipv6_addr_copy(&opp_info.pseudo_peer_hit, &phit);
    ipv6_addr_copy(&opp_info.local_hit, &msg->hitr);
    ipv6_addr_copy(&opp_info.local_addr, dst_addr);
    ipv6_addr_copy(&opp_info.peer_addr, src_addr);
    hip_for_each_opp(hip_oppdb_unblock_group, &opp_info);

    /* why is the receive entry still pointing to hip_receive_opp_r1 ? */
    /* @todo is this function set needed? */
    //entry->hadb_rcv_func->hip_receive_r1 = hip_receive_r1;
    HIP_IFCS(entry,
             (err = hip_receive_r1(msg, src_addr, dst_addr, entry, msg_info)));
    hip_del_peer_info_entry(opp_entry);

out_err:

    return err;
}
#endif

/**
 * add an entry to the opportunistic mode dabase and host association
 * database (with pseudo HIT)
 *
 * @param dst_ip the remote IP address of the Responder
 * @param hit_our the local HIT of the Initiator
 * @param caller the UDP port of the local library process
 * @return the created host association
 */
hip_ha_t *hip_opp_add_map(const struct in6_addr *dst_ip,
                          const struct in6_addr *hit_our,
                          const struct sockaddr_in6 *caller)
{
    int err                  = 0;
    struct in6_addr opp_hit, src_ip;
    hip_ha_t *ha             = NULL;
    hip_oppip_t *oppip_entry = NULL;

    HIP_DEBUG_IN6ADDR("Peer's IP ", dst_ip);

    HIP_IFEL(hip_select_source_address(&src_ip,
                                       dst_ip), -1,
             "Cannot find source address\n");

    HIP_IFEL(hip_opportunistic_ipv6_to_hit(dst_ip, &opp_hit,
                                           HIP_HIT_TYPE_HASH100),
             -1, "Opp HIT conversion failed\n");

    HIP_ASSERT(hit_is_opportunistic_hit(&opp_hit));

    HIP_DEBUG_HIT("opportunistic hashed hit", &opp_hit);

    if ((oppip_entry = hip_oppipdb_find_byip((struct in6_addr *) dst_ip))) {
        HIP_DEBUG("Old mapping exist \n");

        if ((ha = hip_hadb_find_byhits(hit_our, &opp_hit))) {
            goto out_err;
        }

        HIP_DEBUG("No entry found. Adding new map.\n");
        hip_oppipdb_del_entry_by_entry(oppip_entry, NULL);
    }

    /* No previous contact, new host. Let's do the opportunistic magic */

    err = hip_hadb_add_peer_info_complete(hit_our, &opp_hit, NULL, &src_ip, dst_ip, NULL);

    HIP_IFEL(!(ha = hip_hadb_find_byhits(hit_our, &opp_hit)), -1,
             "Did not find entry\n");

    /* Override the receiving function */
    /* @todo is this function set needed? */
    //ha->hadb_rcv_func->hip_receive_r1 = hip_receive_opp_r1;

    HIP_IFEL(hip_oppdb_add_entry(&opp_hit, hit_our, dst_ip, &src_ip,
                                 caller), -1, "Add db failed\n");

out_err:
    return ha;
}

/**
 * Trigger opportunistic I1 to obtain the HIT of the Responder.
 * The TCP optimization may also be used if it is requested.
 *
 * @param msg contains information on the Responder's IP address
 *            and on the use of the TCP optimization
 * @param src the UDP port number of the calling library process
 * @return zero on success or negative on failure
 */
int hip_opp_get_peer_hit(struct hip_common *msg,
                         const struct sockaddr_in6 *src)
{
    int err                = 0;
    struct in6_addr phit, dst_ip, hit_our, id, our_addr;
    void *ptr              = NULL;
    hip_ha_t *ha           = NULL;
    in_port_t src_tcp_port = 0;
    in_port_t dst_tcp_port = 0;

    HIP_DUMP_MSG(msg);

    memset(&hit_our, 0, sizeof(struct in6_addr));

    if (!opportunistic_mode) {
        hip_msg_init(msg);
        HIP_IFEL(hip_build_user_hdr(msg, HIP_MSG_GET_PEER_HIT, 0), -1,
                 "Building of user header failed\n");
        err = -11;         /* Force immediately to send message to app */
        goto out_err;
    }

    /* Check each HA for the peer hit, if so, create the header of the message */

    /* Create an opportunistic HIT from the peer's IP  */

    if ((ptr = hip_get_param_contents(msg, HIP_PARAM_SRC_TCP_PORT))) {
        /*get the src tcp port from the message for the TCP SYN
         * i1 packet*/
        HIP_IFEL(!ptr, -1, "No peer port in msg\n");
        src_tcp_port = *((in_port_t *) ptr);

        /*get the dst tcp port from the message for the TCP SYN
         * i1 packet*/
        ptr          = hip_get_param_contents(msg, HIP_PARAM_DST_TCP_PORT);
        HIP_IFEL(!ptr, -1, "No peer port in msg\n");
        dst_tcp_port = *((in_port_t *) ptr);
        HIP_DEBUG("port src=%d dst=%d", src_tcp_port, dst_tcp_port);

        hip_get_default_hit(&hit_our);
    } else {
        ptr = hip_get_param_contents(msg, HIP_PARAM_HIT_LOCAL);
        HIP_IFEL(!ptr, -1, "No local hit in msg\n");
        memcpy(&hit_our, ptr, sizeof(hit_our));
    }

    HIP_DEBUG_HIT("hit_our=", &hit_our);
    ptr = hip_get_param_contents(msg, HIP_PARAM_IPV6_ADDR_PEER);
    HIP_IFEL(!ptr, -1, "No ip in msg\n");
    memcpy(&dst_ip, ptr, sizeof(dst_ip));
    HIP_DEBUG_HIT("dst_ip=", &dst_ip);

    HIP_IFEL(hip_select_source_address(&our_addr,
                                       &dst_ip), -1,
             "Cannot find source address\n");

    hip_msg_init(msg);

    /* Return the HIT immediately if we have already a host
     * association with the peer host */
    ipv6_addr_copy(&id, &dst_ip);
    if (hip_for_each_ha(hip_hadb_map_ip_to_hit, &id)) {
        HIP_DEBUG_HIT("existing HA found with HIT", &id);
        HIP_IFEL(hip_build_user_hdr(msg, HIP_MSG_GET_PEER_HIT, 0), -1,
                 "Building of msg header failed\n");
        HIP_IFEL(hip_build_param_contents(msg,
                                          (void *) (&id),
                                          HIP_PARAM_HIT_PEER,
                                          sizeof(struct in6_addr)), -1,
                 "build param HIP_PARAM_HIT  failed: %s\n");
        HIP_IFEL(hip_build_param_contents(msg,
                                          (void *) (&hit_our),
                                          HIP_PARAM_HIT_LOCAL,
                                          sizeof(struct in6_addr)), -1,
                 "build param HIP_PARAM_HIT  failed: %s\n");
        HIP_IFEL(hip_build_param_contents(msg,
                                          (void *) (&our_addr),
                                          HIP_PARAM_IPV6_ADDR_PEER,
                                          sizeof(struct in6_addr)), -1,
                 "build param HIP_PARAM_HIT  failed: %s\n");
        HIP_IFEL(hip_build_param_contents(msg,
                                          (void *) (&dst_ip),
                                          HIP_PARAM_IPV6_ADDR_LOCAL,
                                          sizeof(struct in6_addr)), -1,
                 "build param HIP_PARAM_HIT  failed: %s\n");
        err = -11;
        goto out_err;
    }

    /* Fallback if we have contacted peer before the peer did not
     * support HIP the last time */
    if (hip_oppipdb_find_byip((struct in6_addr *) &dst_ip)) {
        HIP_IFEL(hip_build_user_hdr(msg, HIP_MSG_GET_PEER_HIT, 0), -1,
                 "Building of user header failed\n");
        err = -11;         /* Force immediately to send message to app */

        goto out_err;
    }

    /* No previous contact, new host. Let's do the opportunistic magic */

    HIP_IFEL(hip_opportunistic_ipv6_to_hit(&dst_ip, &phit,
                                           HIP_HIT_TYPE_HASH100),
             -1, "Opp HIT conversion failed\n");

    HIP_ASSERT(hit_is_opportunistic_hit(&phit));

    HIP_DEBUG_HIT("phit", &phit);

    err = hip_hadb_add_peer_info_complete(&hit_our,  &phit,   NULL,
                                          &our_addr, &dst_ip, NULL);

    HIP_IFEL(!(ha = hip_hadb_find_byhits(&hit_our, &phit)), -1,
             "Did not find entry\n");

    /* Override the receiving function */
    /* @todo is this function set needed? */
    //ha->hadb_rcv_func->hip_receive_r1 = hip_receive_opp_r1;

    HIP_IFEL(hip_oppdb_add_entry(&phit, &hit_our, &dst_ip, NULL,
                                 src), -1, "Add db failed\n");

    HIP_IFEL(hip_send_i1(&hit_our, &phit, ha), -1,
             "sending of I1 failed\n");

out_err:
    return err;
}

/**
<<<<<<< HEAD
=======
 * Processes a message that has been sent to hipd from the firewall,
 * telling it to unblock the applications that connect to a particular peer
 * and to add the ip of a peer to the blacklist database.
 *
 * @param *msg  the message.
 * @param *src  the source of the message.
 * @return      an error, if any, during the processing.
 */
int hip_opptcp_unblock_and_blacklist(struct hip_common *msg, const struct sockaddr_in6 *src)
{
    int err              = 0;
    struct in6_addr *ptr = NULL, dst_ip;

    if (!opportunistic_mode) {
        hip_msg_init(msg);
        HIP_IFEL(hip_build_user_hdr(msg, HIP_MSG_OPPTCP_UNBLOCK_AND_BLACKLIST, 0),
                 -1, "Building of user header failed\n");
    }

    memset(&dst_ip, 0, sizeof(struct in6_addr *));
    ptr = (struct in6_addr *) hip_get_param_contents(msg, HIP_PARAM_IPV6_ADDR);
    HIP_IFEL(!ptr, -1, "No ip in msg\n");
    memcpy(&dst_ip, ptr, sizeof(dst_ip));
    HIP_DEBUG_HIT("dst ip = ", &dst_ip);

    err = hip_for_each_opp(hip_force_opptcp_fallback, &dst_ip);
    HIP_IFEL(err, 0, "for_each_ha err.\n");

    err = hip_oppipdb_add_entry(&dst_ip);
    HIP_IFEL(err, 0, "for_each_ha err.\n");

out_err:
    return err;
}

/**
 * Processes a message that has been sent to hipd from the firewall,
 * telling it to send a tcp packet.
 *
 * @param *msg  the message.
 * @param *src  the source of the message.
 * @return      an error, if any, during the processing.
 */
int hip_opptcp_send_tcp_packet(struct hip_common *msg, const struct sockaddr_in6 *src)
{
    int err              = 0;
    uint16_t *ptr        = NULL;
    char *hdr            = NULL;
    uint16_t packet_size = 0;
    uint16_t trafficType = 0;
    uint16_t addHit      = 0;
    uint16_t addOption   = 0;

    /* todo: rewrite this code to bundle traffic type, hit and option
     * into a single builder parameter */

    if (!opportunistic_mode) {
        HIP_DEBUG("Opportunistic mode disabled\n");
        return -1;
    }

    //get the size of the packet
    ptr         = (uint16_t *) hip_get_param_contents(msg, HIP_PARAM_PACKET_SIZE);
    HIP_IFEL(!ptr, -1, "No packet size in msg\n");
    packet_size = *ptr;

    //get the pointer to the ip header that is to be sent
    hdr         = malloc(packet_size);
    memset(hdr, 0, packet_size);
    ptr         = hip_get_param_contents(msg, HIP_PARAM_IP_HEADER);
    HIP_IFEL(!ptr, -1, "No ip header in msg\n");
    memcpy(hdr, ptr, packet_size);

    //get the type of traffic
    ptr         = (uint16_t *) hip_get_param_contents(msg, HIP_PARAM_TRAFFIC_TYPE);
    HIP_IFEL(!ptr, -1, "No traffic type in msg\n");
    trafficType = *ptr;

    //get whether hit option is to be added
    ptr         = (uint16_t *) hip_get_param_contents(msg, HIP_PARAM_ADD_HIT);
    HIP_IFEL(!ptr, -1, "No add Hit in msg\n");
    addHit      = *ptr;

    //get the size of the packet
    ptr         = (uint16_t *) hip_get_param_contents(msg, HIP_PARAM_ADD_OPTION);
    HIP_IFEL(!ptr, -1, "No add Hit in msg\n");
    addOption   = *ptr;

    hip_msg_init(msg);

    err         = send_tcp_packet(hdr, packet_size, trafficType,
                                  hip_raw_sock_output_v4, addHit,
                                  addOption);

    HIP_IFEL(err, -1, "error sending tcp packet\n");

out_err:
    return err;
}

/**
 * Used by opportunistic tcp option to force an application fallback
 * immediately (without timeout) to non-hip communications. This occurs
 * when the firewall detects that peer does not support HIP.
 *
 * @param entry the opportunistic mode connection entry
 * @param data in6_addr the IP address of the Responder
 * @return zero on success or negative on failure
 */
static int hip_force_opptcp_fallback(hip_opp_block_t *entry, void *data)
{
    int err                  = 0;
    struct in6_addr *resp_ip = data;
    hip_opp_info_t info;

    if (ipv6_addr_cmp(&entry->peer_ip, resp_ip)) {
        goto out_err;
    }

    memset(&info, 0, sizeof(info));
    ipv6_addr_copy(&info.peer_addr, &entry->peer_ip);

    HIP_DEBUG_HIT("entry initiator hit:", &entry->our_real_hit);
    HIP_DEBUG_HIT("entry responder ip:", &entry->peer_ip);
    HIP_DEBUG("Rejecting blocked opp entry\n");
    err = hip_opp_unblock_app(&entry->caller, &info, 0);
    HIP_DEBUG("Reject returned %d\n", err);
    err = hip_oppdb_entry_clean_up(entry);

out_err:
    return err;
}

/**
>>>>>>> 4adb7ea0
 * check if it is time for an opportunistic connection to
 * time out and make it happen when needed
 *
 * @param entry the database entry for the opportunistic connection
 * @param current_time the current time
 * @return zero on success or negative on failure
 */
int hip_handle_opp_fallback(hip_opp_block_t *entry,
                            void *current_time)
{
    int err     = 0, disable_fallback = 0;
    time_t *now = (time_t *) current_time;
    struct in6_addr *addr;

    if (!disable_fallback && (*now - HIP_OPP_WAIT > entry->creation_time)) {
        hip_opp_info_t info;

        memset(&info, 0, sizeof(info));
        ipv6_addr_copy(&info.peer_addr, &entry->peer_ip);

        addr = (struct in6_addr *) &entry->peer_ip;
        hip_oppipdb_add_entry(addr);
        HIP_DEBUG("Timeout for opp entry, falling back to\n");
        err  = hip_opp_unblock_app(&entry->caller, &info, 0);
        HIP_DEBUG("Fallback returned %d\n", err);
        err  = hip_oppdb_entry_clean_up(entry);
        memset(&now, 0, sizeof(now));
    }

    return err;
}

/**
 * reject an opportunistic mode connection
 *
 * @param entry the connection to reject
 * @param data the remote IP address of the Responder
 * @return zero on success or negative on failure
 */
int hip_handle_opp_reject(hip_opp_block_t *entry, void *data)
{
    int err                  = 0;
    struct in6_addr *resp_ip = data;

    if (ipv6_addr_cmp(&entry->peer_ip, resp_ip)) {
        goto out_err;
    }

    HIP_DEBUG_HIT("entry initiator hit:", &entry->our_real_hit);
    HIP_DEBUG_HIT("entry responder ip:", &entry->peer_ip);
    HIP_DEBUG("Rejecting blocked opp entry\n");
    err = hip_opp_unblock_app(&entry->caller, NULL, 1);
    HIP_DEBUG("Reject returned %d\n", err);
    err = hip_oppdb_entry_clean_up(entry);

out_err:
    return err;
}

/**
 * check if a remote host is not capable of HIP
 *
 * @param ip_peer: pointer to the ip of the host to check whether
 *                 it is HIP capable or not
 * @return pointer to the entry if the remote host does not definitely support HIP or
 *         NULL if it is potentially HIP capable
 */
hip_opp_block_t *hip_oppdb_find_by_ip(const struct in6_addr *ip_peer)
{
    int i = 0;
    hip_opp_block_t *this, *ret = NULL;
    hip_list_t *item, *tmp;

    if (oppdb == NULL)
        return NULL;

    HIP_LOCK_HT(&opp_db);
    list_for_each_safe(item, tmp, oppdb, i)
    {
        this = (hip_opp_block_t *) list_entry(item);
        if (ipv6_addr_cmp(&this->peer_ip, ip_peer) == 0) {
            HIP_DEBUG("The ip was found in oppdb. Peer non-HIP capable.\n");
            ret = this;
            break;
        }
    }

    HIP_UNLOCK_HT(&opp_db);
    return ret;
}<|MERGE_RESOLUTION|>--- conflicted
+++ resolved
@@ -708,143 +708,6 @@
 }
 
 /**
-<<<<<<< HEAD
-=======
- * Processes a message that has been sent to hipd from the firewall,
- * telling it to unblock the applications that connect to a particular peer
- * and to add the ip of a peer to the blacklist database.
- *
- * @param *msg  the message.
- * @param *src  the source of the message.
- * @return      an error, if any, during the processing.
- */
-int hip_opptcp_unblock_and_blacklist(struct hip_common *msg, const struct sockaddr_in6 *src)
-{
-    int err              = 0;
-    struct in6_addr *ptr = NULL, dst_ip;
-
-    if (!opportunistic_mode) {
-        hip_msg_init(msg);
-        HIP_IFEL(hip_build_user_hdr(msg, HIP_MSG_OPPTCP_UNBLOCK_AND_BLACKLIST, 0),
-                 -1, "Building of user header failed\n");
-    }
-
-    memset(&dst_ip, 0, sizeof(struct in6_addr *));
-    ptr = (struct in6_addr *) hip_get_param_contents(msg, HIP_PARAM_IPV6_ADDR);
-    HIP_IFEL(!ptr, -1, "No ip in msg\n");
-    memcpy(&dst_ip, ptr, sizeof(dst_ip));
-    HIP_DEBUG_HIT("dst ip = ", &dst_ip);
-
-    err = hip_for_each_opp(hip_force_opptcp_fallback, &dst_ip);
-    HIP_IFEL(err, 0, "for_each_ha err.\n");
-
-    err = hip_oppipdb_add_entry(&dst_ip);
-    HIP_IFEL(err, 0, "for_each_ha err.\n");
-
-out_err:
-    return err;
-}
-
-/**
- * Processes a message that has been sent to hipd from the firewall,
- * telling it to send a tcp packet.
- *
- * @param *msg  the message.
- * @param *src  the source of the message.
- * @return      an error, if any, during the processing.
- */
-int hip_opptcp_send_tcp_packet(struct hip_common *msg, const struct sockaddr_in6 *src)
-{
-    int err              = 0;
-    uint16_t *ptr        = NULL;
-    char *hdr            = NULL;
-    uint16_t packet_size = 0;
-    uint16_t trafficType = 0;
-    uint16_t addHit      = 0;
-    uint16_t addOption   = 0;
-
-    /* todo: rewrite this code to bundle traffic type, hit and option
-     * into a single builder parameter */
-
-    if (!opportunistic_mode) {
-        HIP_DEBUG("Opportunistic mode disabled\n");
-        return -1;
-    }
-
-    //get the size of the packet
-    ptr         = (uint16_t *) hip_get_param_contents(msg, HIP_PARAM_PACKET_SIZE);
-    HIP_IFEL(!ptr, -1, "No packet size in msg\n");
-    packet_size = *ptr;
-
-    //get the pointer to the ip header that is to be sent
-    hdr         = malloc(packet_size);
-    memset(hdr, 0, packet_size);
-    ptr         = hip_get_param_contents(msg, HIP_PARAM_IP_HEADER);
-    HIP_IFEL(!ptr, -1, "No ip header in msg\n");
-    memcpy(hdr, ptr, packet_size);
-
-    //get the type of traffic
-    ptr         = (uint16_t *) hip_get_param_contents(msg, HIP_PARAM_TRAFFIC_TYPE);
-    HIP_IFEL(!ptr, -1, "No traffic type in msg\n");
-    trafficType = *ptr;
-
-    //get whether hit option is to be added
-    ptr         = (uint16_t *) hip_get_param_contents(msg, HIP_PARAM_ADD_HIT);
-    HIP_IFEL(!ptr, -1, "No add Hit in msg\n");
-    addHit      = *ptr;
-
-    //get the size of the packet
-    ptr         = (uint16_t *) hip_get_param_contents(msg, HIP_PARAM_ADD_OPTION);
-    HIP_IFEL(!ptr, -1, "No add Hit in msg\n");
-    addOption   = *ptr;
-
-    hip_msg_init(msg);
-
-    err         = send_tcp_packet(hdr, packet_size, trafficType,
-                                  hip_raw_sock_output_v4, addHit,
-                                  addOption);
-
-    HIP_IFEL(err, -1, "error sending tcp packet\n");
-
-out_err:
-    return err;
-}
-
-/**
- * Used by opportunistic tcp option to force an application fallback
- * immediately (without timeout) to non-hip communications. This occurs
- * when the firewall detects that peer does not support HIP.
- *
- * @param entry the opportunistic mode connection entry
- * @param data in6_addr the IP address of the Responder
- * @return zero on success or negative on failure
- */
-static int hip_force_opptcp_fallback(hip_opp_block_t *entry, void *data)
-{
-    int err                  = 0;
-    struct in6_addr *resp_ip = data;
-    hip_opp_info_t info;
-
-    if (ipv6_addr_cmp(&entry->peer_ip, resp_ip)) {
-        goto out_err;
-    }
-
-    memset(&info, 0, sizeof(info));
-    ipv6_addr_copy(&info.peer_addr, &entry->peer_ip);
-
-    HIP_DEBUG_HIT("entry initiator hit:", &entry->our_real_hit);
-    HIP_DEBUG_HIT("entry responder ip:", &entry->peer_ip);
-    HIP_DEBUG("Rejecting blocked opp entry\n");
-    err = hip_opp_unblock_app(&entry->caller, &info, 0);
-    HIP_DEBUG("Reject returned %d\n", err);
-    err = hip_oppdb_entry_clean_up(entry);
-
-out_err:
-    return err;
-}
-
-/**
->>>>>>> 4adb7ea0
  * check if it is time for an opportunistic connection to
  * time out and make it happen when needed
  *
