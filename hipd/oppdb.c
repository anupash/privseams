/*
 * hipd oppdb.c
 *
 * Licence: GNU/GPL
 * Authors: 
 * - Bing Zhou <bingzhou@cc.hut.fi>
 *
 */

#ifdef CONFIG_HIP_OPPORTUNISTIC

#include "oppdb.h"
#include "hadb.h"

HIP_HASHTABLE *oppdb;
//static hip_list_t oppdb_list[HIP_OPPDB_SIZE]= { 0 };
extern unsigned int opportunistic_mode;

unsigned long hip_oppdb_hash_hit(const void *ptr)
{
	hip_opp_block_t *entry = (hip_opp_block_t *)ptr;
	uint8_t hash[HIP_AH_SHA_LEN];

	hip_build_digest(HIP_DIGEST_SHA1, &entry->peer_phit, sizeof(hip_hit_t) + sizeof(struct sockaddr_in6), hash);

	return *((unsigned long *)hash);
}

int hip_oppdb_match_hit(const void *ptr1, const void *ptr2)
{
	return (hip_hash_hit(ptr1) != hip_hash_hit(ptr2));
}

int hip_oppdb_entry_clean_up(hip_opp_block_t *opp_entry)
{
	int err = 0;

	/* XX FIXME: this does not support multiple multiple opp
	   connections: a better solution might be trash collection  */

	HIP_ASSERT(opp_entry);
	err = hip_del_peer_info(&opp_entry->peer_phit,
				&opp_entry->our_real_hit);
	HIP_DEBUG("Del peer info returned %d\n", err);
	hip_oppdb_del_entry_by_entry(opp_entry);
	return err;
}

int hip_for_each_opp(int (*func)(hip_opp_block_t *entry, void *opaq), void *opaque)
{
	int i = 0, fail = 0;
	hip_opp_block_t *this;
	hip_list_t *item, *tmp;
	
	if (!func) return -EINVAL;
	
	HIP_LOCK_HT(&opp_db);
	list_for_each_safe(item, tmp, oppdb, i)
	{
		this = list_entry(item);
		_HIP_DEBUG("List_for_each_entry_safe\n");
		hip_hold_ha(this);
		fail = func(this, opaque);
		//hip_db_put_ha(this, hip_oppdb_del_entry_by_entry);
		if (fail)
			goto out_err;
	}
 out_err:
	HIP_UNLOCK_HT(&opp_db);
	return fail;
}

#if 0
inline void hip_oppdb_hold_entry(void *entry)
{
  	HIP_DB_HOLD_ENTRY(entry, struct hip_opp_blocking_request_entry);
}

inline void hip_oppdb_put_entry(void *entry)
{  	
	HIP_DB_PUT_ENTRY(entry, struct hip_opp_blocking_request_entry,
			 hip_oppdb_del_entry_by_entry);
}

inline void *hip_oppdb_get_key(void *entry)
{
	return &(((hip_opp_block_t *)entry)->hash_key);
}
#endif

//void hip_hadb_delete_hs(struct hip_hit_spi *hs)
void hip_oppdb_del_entry_by_entry(hip_opp_block_t *entry)
{
	_HIP_HEXDUMP("caller", &entry->caller, sizeof(struct sockaddr_un));
	
	HIP_LOCK_OPP(entry);
	hip_ht_delete(oppdb, entry);
	HIP_UNLOCK_OPP(entry);
	//HIP_FREE(entry);
}

int hip_oppdb_uninit_wrap(hip_opp_block_t *entry, void *unused)
{
	hip_oppdb_del_entry_by_entry(entry);
	return 0;
}

void hip_oppdb_uninit(void)
{
	hip_for_each_opp(hip_oppdb_uninit_wrap, NULL);
}

int hip_opp_unblock_app(const struct sockaddr_in6 *app_id, hip_opp_info_t *opp_info,
			int reject) {
	struct hip_common *message = NULL;
	int err = 0, n;

	HIP_IFEL((app_id->sin6_port == 0), 0, "Zero port, ignore\n");

	HIP_IFE(!(message = hip_msg_alloc()), -1);
	HIP_IFEL(hip_build_user_hdr(message, SO_HIP_GET_PEER_HIT, 0), -1,
		 "build user header failed\n");

	if (!opp_info)
		goto skip_hit_addr;

	if (!ipv6_addr_any(&opp_info->real_peer_hit))
		HIP_IFEL(hip_build_param_contents(message, &opp_info->real_peer_hit,
						  HIP_PARAM_HIT_PEER,
						  sizeof(hip_hit_t)), -1,
			 "building peer real hit failed\n");

	if (!ipv6_addr_any(&opp_info->local_hit))
		HIP_IFEL(hip_build_param_contents(message, &opp_info->local_hit,
						  HIP_PARAM_HIT_LOCAL,
						  sizeof(hip_hit_t)), -1,
			 "building local hit failed\n");

	if (!ipv6_addr_any(&opp_info->peer_addr))
		HIP_IFEL(hip_build_param_contents(message, &opp_info->peer_addr,
						  HIP_PARAM_IPV6_ADDR_PEER,
						  sizeof(struct in6_addr)), -1,
			 "building peer addr failed\n");

	if (!ipv6_addr_any(&opp_info->local_addr))
		HIP_IFEL(hip_build_param_contents(message, &opp_info->local_addr,
						  HIP_PARAM_IPV6_ADDR_LOCAL,
						  sizeof(struct in6_addr)), -1,
			 "building local addr failed\n");

skip_hit_addr:
	
	if (reject) {
		n = 1;
		HIP_DEBUG("message len: %d\n", hip_get_msg_total_len(message));
		HIP_IFEL(hip_build_param_contents(message, &n,
		                                  HIP_PARAM_AGENT_REJECT,
		                                  sizeof(n)), -1,
		         "build param HIP_PARAM_HIT  failed\n");
		HIP_DEBUG("message len: %d\n", hip_get_msg_total_len(message));
	}
	/* Switched from hip_sendto() to hip_sendto_user() due to
	   namespace collision. Both message.h and user.c had functions
	   hip_sendto(). Introducing a prototype hip_sendto() to user.h
	   led to compiler errors --> user.c hip_sendto() renamed to
	   hip_sendto_user().

	   Lesson learned: use function prototypes unless functions are
	   ment only for local (inside the same file where defined) use.
	   -Lauri 11.07.2008 */
	HIP_DEBUG("Unblocking caller at port %d\n", ntohs(app_id->sin6_port));
	n = hip_sendto_user(message, (struct sockaddr *)app_id);
	
	if(n < 0){
		HIP_ERROR("hip_sendto() failed.\n");
		err = -1;
		goto out_err;
	}
 out_err:
	if (message)
		HIP_FREE(message);
	return err;
}

int hip_oppdb_unblock_group(hip_opp_block_t *entry, void *ptr)
{
	hip_opp_info_t *opp_info = (hip_opp_info_t *) ptr;
	int err = 0;

	if (ipv6_addr_cmp(&entry->peer_phit, &opp_info->pseudo_peer_hit) != 0)
		goto out_err;

	HIP_IFEL(hip_opp_unblock_app(&entry->caller, opp_info, 0), -1,
		 "unblock failed\n");

	hip_oppdb_del_entry_by_entry(entry);
	
 out_err:
	return err;
}


hip_opp_block_t *hip_create_opp_block_entry() 
{
	hip_opp_block_t * entry = NULL;

	entry = (hip_opp_block_t *)malloc(sizeof(hip_opp_block_t));
	if (!entry){
		HIP_ERROR("hip_opp_block_t memory allocation failed.\n");
		return NULL;
	}
  
	memset(entry, 0, sizeof(*entry));
  
//	INIT_LIST_HEAD(&entry->next_entry);
  
	HIP_LOCK_OPP_INIT(entry);
	//atomic_set(&entry->refcnt,0);
	time(&entry->creation_time);
	HIP_UNLOCK_OPP_INIT(entry);

        return entry;
}

//int hip_hadb_add_peer_info(hip_hit_t *peer_hit, struct in6_addr *peer_addr)
int hip_oppdb_add_entry(const hip_hit_t *phit_peer,
			const hip_hit_t *hit_our,
			const struct in6_addr *ip_peer,
			const struct in6_addr *ip_our,
			const struct sockaddr_in6 *caller)
{
	int err = 0;
	hip_opp_block_t *new_item = NULL;
	
	new_item = hip_create_opp_block_entry();
	if (!new_item) {
		HIP_ERROR("new_item malloc failed\n");
		err = -ENOMEM;
		return err;
	}

//	hip_xor_hits(&new_item->hash_key, hit_peer, hit_our);

	if(phit_peer)
	        ipv6_addr_copy(&new_item->peer_phit, phit_peer);
	ipv6_addr_copy(&new_item->our_real_hit, hit_our);
	if (ip_peer)
		ipv6_addr_copy(&new_item->peer_ip, ip_peer);
	if (ip_our)
		ipv6_addr_copy(&new_item->our_ip, ip_our);
	memcpy( (char *)&new_item->caller, caller, sizeof(struct sockaddr_in6));
	
	err = hip_ht_add(oppdb, new_item);
	hip_oppdb_dump();
	
	return err;
}


void hip_init_opp_db()
{
	oppdb = hip_ht_init(hip_oppdb_hash_hit, hip_oppdb_match_hit);
}

void hip_oppdb_dump()
{
	int i;
	//  char peer_real_hit[INET6_ADDRSTRLEN] = "\0";
	hip_opp_block_t *this;
	hip_list_t *item, *tmp;
	
	HIP_DEBUG("start oppdb dump\n");
	HIP_LOCK_HT(&oppdb);

	list_for_each_safe(item, tmp, oppdb, i)
	{
		this = list_entry(item);

		//hip_in6_ntop(&this->peer_real_hit, peer_real_hit);
		//HIP_DEBUG("hash_key=%d  lock=%d refcnt=%d\n", this->hash_key, this->lock, this->refcnt);
		HIP_DEBUG_HIT("this->peer_phit",
					&this->peer_phit);
		HIP_DEBUG_HIT("this->our_real_hit",
					&this->our_real_hit);
	}

	HIP_UNLOCK_HT(&oppdb);
	HIP_DEBUG("end oppdb dump\n");
}

hip_ha_t *hip_oppdb_get_hadb_entry(hip_hit_t *init_hit,
				   struct in6_addr *resp_addr)
{
	hip_ha_t *entry_tmp = NULL;
	hip_hit_t phit;
	int err = 0;

	HIP_DEBUG_HIT("resp_addr=", resp_addr);
	HIP_IFEL(hip_opportunistic_ipv6_to_hit(resp_addr, &phit,
					       HIP_HIT_TYPE_HASH100), -1,
		 "hip_opportunistic_ipv6_to_hit failed\n");

	HIP_ASSERT(hit_is_opportunistic_hashed_hit(&phit));
	
	entry_tmp = hip_hadb_find_byhits(init_hit, &phit);

 out_err:
	return entry_tmp;
}

hip_ha_t *hip_oppdb_get_hadb_entry_i1_r1(struct hip_common *msg,
					struct in6_addr *src_addr,
					struct in6_addr *dst_addr,
					hip_portpair_t *msg_info)
{
	hip_hdr_type_t type = hip_get_msg_type(msg);
	hip_ha_t *entry = NULL;

	if (type == HIP_I1) {
		if(!hit_is_opportunistic_null(&msg->hitr)){
			goto out_err;
		}
		hip_get_default_hit(&msg->hitr);
		//hip_get_any_localhost_hit(&msg->hitr, HIP_HI_DEFAULT_ALGO, 0);
	} else if (type == HIP_R1) {
		entry = hip_oppdb_get_hadb_entry(&msg->hitr, src_addr);
	} else {
		HIP_ASSERT(0);
	}

 out_err:
	return entry;
}

int hip_receive_opp_r1(struct hip_common *msg,
		       struct in6_addr *src_addr,
		       struct in6_addr *dst_addr,
		       hip_ha_t *opp_entry,
		       hip_portpair_t *msg_info){
	hip_opp_info_t opp_info;
	hip_ha_t *entry;
	hip_hit_t phit;
	int err = 0;
	
#if 0
	opp_entry = hip_oppdb_get_hadb_entry(&msg->hitr, src_addr);
	if (!opp_entry){
		HIP_ERROR("Cannot find HA entry after receive r1\n");
		err = -1;
		goto out_err;
	}
#endif

	// add new HA with real hit
	//err = hip_hadb_add_peer_info(&msg->hits, src_addr);
	
	HIP_DEBUG_HIT("!!!! peer hit=", &msg->hits);
	HIP_DEBUG_HIT("!!!! local hit=", &msg->hitr);
	HIP_DEBUG_IN6ADDR("!!!! peer addr=", src_addr);
	HIP_DEBUG_IN6ADDR("!!!! local addr=", dst_addr);
	
	HIP_IFEL(hip_hadb_add_peer_info_complete(&msg->hitr, &msg->hits,
						 NULL, dst_addr, src_addr, NULL), -1,
		 "Failed to insert peer map\n");
	
	HIP_IFEL(!(entry = hip_hadb_find_byhits(&msg->hits, &msg->hitr)), -1,
		 "Did not find opp entry\n");

	HIP_IFEL(hip_init_us(entry, &msg->hitr), -1,
		 "hip_init_us failed\n");
	/* old HA has state 2, new HA has state 1, so copy it */
	entry->state = opp_entry->state;
	/* For service registration routines */
	entry->local_controls = opp_entry->local_controls;
	entry->peer_controls = opp_entry->peer_controls;

	if(hip_replace_pending_requests(opp_entry, entry) == -1){
		HIP_DEBUG("RVS: Error moving the pending requests to a new HA");
	}

	HIP_DEBUG_HIT("!!!! peer hit=", &msg->hits);
	HIP_DEBUG_HIT("!!!! local hit=", &msg->hitr);
	HIP_DEBUG_HIT("!!!! peer addr=", src_addr);
	HIP_DEBUG_HIT("!!!! local addr=", dst_addr);

	HIP_IFEL(hip_opportunistic_ipv6_to_hit(src_addr, &phit,
					       HIP_HIT_TYPE_HASH100), -1,
		 "pseudo hit conversion failed\n");

	
	ipv6_addr_copy(&opp_info.real_peer_hit, &msg->hits);
	ipv6_addr_copy(&opp_info.pseudo_peer_hit, &phit);
	ipv6_addr_copy(&opp_info.local_hit, &msg->hitr);
	ipv6_addr_copy(&opp_info.local_addr, dst_addr);
	ipv6_addr_copy(&opp_info.peer_addr, src_addr);
	hip_for_each_opp(hip_oppdb_unblock_group, &opp_info);

	
	/* why is the receive entry still pointing to hip_receive_opp_r1 ? */
	entry->hadb_rcv_func->hip_receive_r1 = hip_receive_r1;
	HIP_IFCS(entry,
		 (err = entry->hadb_rcv_func->hip_receive_r1(msg,
							    src_addr,
							    dst_addr,
							    entry,
							     msg_info)));
	hip_del_peer_info_entry(opp_entry);

 out_err:

	return err;
}

hip_ha_t * hip_opp_add_map(const struct in6_addr *dst_ip,
			   const struct in6_addr *hit_our,
			   const struct sockaddr_in6 *caller) {
  int err = 0;
  struct in6_addr opp_hit, src_ip;
  hip_ha_t *ha = NULL;
  hip_oppip_t *oppip_entry = NULL;

  HIP_DEBUG_IN6ADDR("Peer's IP ", dst_ip);

  HIP_IFEL(hip_select_source_address(&src_ip,
				     dst_ip), -1,
	   "Cannot find source address\n");

  HIP_IFEL(hip_opportunistic_ipv6_to_hit(dst_ip, &opp_hit,
					 HIP_HIT_TYPE_HASH100),
	   -1, "Opp HIT conversion failed\n");

  HIP_ASSERT(hit_is_opportunistic_hashed_hit(&opp_hit)); 

  HIP_DEBUG_HIT("opportunistic hashed hit", &opp_hit);
  
  if ( (oppip_entry = hip_oppipdb_find_byip((struct in6_addr *)dst_ip)) )
    {      
      HIP_DEBUG("Old mapping exist \n");

      if ( (ha = hip_hadb_find_byhits(hit_our, &opp_hit)) )
	goto out_err;

      HIP_DEBUG("No entry found. Adding new map.\n");
      hip_oppipdb_del_entry_by_entry(oppip_entry);
    }
  
  /* No previous contact, new host. Let's do the opportunistic magic */

  err = hip_hadb_add_peer_info_complete(hit_our, &opp_hit, NULL, &src_ip, dst_ip, NULL);
  
  HIP_IFEL(!(ha = hip_hadb_find_byhits(hit_our, &opp_hit)), -1,
	   "Did not find entry\n");
  
  /* Override the receiving function */
  ha->hadb_rcv_func->hip_receive_r1 = hip_receive_opp_r1;
  
  HIP_IFEL(hip_oppdb_add_entry(&opp_hit, hit_our, dst_ip, &src_ip,
			       caller), -1, "Add db failed\n");
  
  ha->tcp_opptcp_src_port = 0;
  ha->tcp_opptcp_dst_port = 0;
  
 out_err:

  return ha;
}

/**
 * No description.
 */
int hip_opp_get_peer_hit(struct hip_common *msg,
			 const struct sockaddr_in6 *src){
	int err = 0;
	struct in6_addr phit, dst_ip, hit_our, id, our_addr;
	void *ptr = NULL;
	hip_ha_t *ha = NULL;
	in_port_t src_tcp_port = 0;
	in_port_t dst_tcp_port = 0;

	HIP_DUMP_MSG(msg);
	
	memset(&hit_our, 0, sizeof(struct in6_addr));

	if(!opportunistic_mode) {
		hip_msg_init(msg);
		HIP_IFEL(hip_build_user_hdr(msg, SO_HIP_GET_PEER_HIT, 0), -1, 
			 "Building of user header failed\n");
		err = -11; /* Force immediately to send message to app */
		goto out_err;
	}

	/* Check each HA for the peer hit, if so, create the header of the message */

	/* Create an opportunistic HIT from the peer's IP  */

	if (hip_get_opportunistic_tcp_status() &&
	    (ptr = hip_get_param_contents(msg, HIP_PARAM_SRC_TCP_PORT))) {
		/*get the src tcp port from the message for the TCP SYN
		  i1 packet*/
		HIP_IFEL(!ptr, -1, "No peer port in msg\n");
		src_tcp_port = *((in_port_t *) ptr);
		
		/*get the dst tcp port from the message for the TCP SYN
		  i1 packet*/
		ptr = hip_get_param_contents(msg, HIP_PARAM_DST_TCP_PORT);
		HIP_IFEL(!ptr, -1, "No peer port in msg\n");
		dst_tcp_port = *((in_port_t *) ptr);
		HIP_DEBUG("port src=%d dst=%d", src_tcp_port, dst_tcp_port);

		hip_get_default_hit(&hit_our);
	} else {
		ptr = hip_get_param_contents(msg, HIP_PARAM_HIT_LOCAL);
		HIP_IFEL(!ptr, -1, "No local hit in msg\n");
		memcpy( (char *)&hit_our, ptr, sizeof(hit_our));
	}

	HIP_DEBUG_HIT("hit_our=", &hit_our);
	ptr = hip_get_param_contents(msg, HIP_PARAM_IPV6_ADDR_PEER);
	HIP_IFEL(!ptr, -1, "No ip in msg\n");
	memcpy( (char *)&dst_ip, ptr, sizeof(dst_ip));
	HIP_DEBUG_HIT("dst_ip=", &dst_ip);

	HIP_IFEL(hip_select_source_address(&our_addr,
					   &dst_ip), -1,
		 "Cannot find source address\n");

	hip_msg_init(msg);

	/* Return the HIT immediately if we have already a host
	   association with the peer host */
	ipv6_addr_copy(&id, &dst_ip);
	if (hip_for_each_ha(hip_hadb_map_ip_to_hit, &id)) {
		HIP_DEBUG_HIT("existing HA found with HIT", &id);
		HIP_IFEL(hip_build_param_contents(msg,
					       (void *)(&id),
					       HIP_PARAM_HIT_PEER,
					       sizeof(struct in6_addr)), -1,
			 "build param HIP_PARAM_HIT  failed: %s\n");
		HIP_IFEL(hip_build_param_contents(msg,
					       (void *)(&hit_our),
					       HIP_PARAM_HIT_LOCAL,
					       sizeof(struct in6_addr)), -1,
			 "build param HIP_PARAM_HIT  failed: %s\n");
		HIP_IFEL(hip_build_param_contents(msg,
					       (void *)(&our_addr),
					       HIP_PARAM_IPV6_ADDR_PEER,
					       sizeof(struct in6_addr)), -1,
			 "build param HIP_PARAM_HIT  failed: %s\n");
		HIP_IFEL(hip_build_param_contents(msg,
					       (void *)(&dst_ip),
					       HIP_PARAM_IPV6_ADDR_LOCAL,
					       sizeof(struct in6_addr)), -1,
			 "build param HIP_PARAM_HIT  failed: %s\n");
		HIP_IFEL(hip_build_user_hdr(msg, SO_HIP_GET_PEER_HIT, 0), -1,
			 "Building of msg header failed\n");
		err = -11;
		goto out_err;
	}

	/* Fallback if we have contacted peer before the peer did not
	   support HIP the last time */
	if (hip_oppipdb_find_byip((struct in6_addr *)&dst_ip))
	{
		HIP_IFEL(hip_build_user_hdr(msg, SO_HIP_GET_PEER_HIT, 0), -1, 
		         "Building of user header failed\n");
		err = -11; /* Force immediately to send message to app */
		
		goto out_err;
	}


	/* No previous contact, new host. Let's do the opportunistic magic */
	
	HIP_IFEL(hip_opportunistic_ipv6_to_hit(&dst_ip, &phit,
					       HIP_HIT_TYPE_HASH100),
		 -1, "Opp HIT conversion failed\n");

	HIP_ASSERT(hit_is_opportunistic_hashed_hit(&phit)); 

	HIP_DEBUG_HIT("phit", &phit);

	err = hip_hadb_add_peer_info_complete(&hit_our,  &phit,   NULL,
					      &our_addr, &dst_ip, NULL);

	HIP_IFEL(!(ha = hip_hadb_find_byhits(&hit_our, &phit)), -1,
		 "Did not find entry\n");

	/* Override the receiving function */
	ha->hadb_rcv_func->hip_receive_r1 = hip_receive_opp_r1;

	//entry = hip_oppdb_find_byhits(&phit, src);
	//HIP_ASSERT(!entry);
	HIP_IFEL(hip_oppdb_add_entry(&phit, &hit_our, &dst_ip, NULL,
				     src), -1, "Add db failed\n");

	ha->tcp_opptcp_src_port = src_tcp_port;
	ha->tcp_opptcp_dst_port = dst_tcp_port;

	HIP_IFEL(hip_send_i1(&hit_our, &phit, ha), -1,
		 "sending of I1 failed\n");

 out_err:
	return err;
}

/**
 * Processes a message that has been sent to hipd from the firewall,
 * telling it to unblock the applications that connect to a particular peer
 * and to add the ip of a peer to the blacklist database.
 * 
 * @param *msg  the message.
 * @param *src  the source of the message.
 * @return      an error, if any, during the processing.
 */
int hip_opptcp_unblock_and_blacklist(struct hip_common *msg, const struct sockaddr_in6 *src)
{
        int err = 0;
        struct in6_addr *ptr = NULL, dst_ip;

        if(!opportunistic_mode) {
                hip_msg_init(msg);
                HIP_IFEL(hip_build_user_hdr(msg, SO_HIP_OPPTCP_UNBLOCK_AND_BLACKLIST, 0),
                         -1, "Building of user header failed\n");
        }

        memset(&dst_ip, 0, sizeof(struct in6_addr *));
        ptr = (struct in6_addr *) hip_get_param_contents(msg, HIP_PARAM_IPV6_ADDR);
        HIP_IFEL(!ptr, -1, "No ip in msg\n");
        memcpy( (char *)&dst_ip, ptr, sizeof(dst_ip));
        HIP_DEBUG_HIT("dst ip = ", &dst_ip);

        //hip_msg_init(msg);//?????

        err = hip_for_each_opp(hip_force_opptcp_fallback, &dst_ip);
        HIP_IFEL(err, 0, "for_each_ha err.\n");

        err = hip_oppipdb_add_entry(&dst_ip);
        HIP_IFEL(err, 0, "for_each_ha err.\n");

 out_err:
        return err;
}

/**
 * Processes a message that has been sent to hipd from the firewall,
 * telling it to send a tcp packet.
 * 
 * @param *msg	the message.
 * @param *src	the source of the message.
 * @return	an error, if any, during the processing.
 */
int hip_opptcp_send_tcp_packet(struct hip_common *msg, const struct sockaddr_in6 *src)
{
	int err = 0;
	uint16_t *ptr = NULL;
	char *hdr	  = NULL;
	uint16_t  packet_size = 0;
        uint16_t  trafficType = 0;
	uint16_t  addHit      = 0;
	uint16_t  addOption   = 0;

	/* todo: rewrite this code to bundle traffic type, hit and option
	   into a single builder parameter */

	if(!opportunistic_mode) {
		HIP_DEBUG("Opportunistic mode disabled\n");
		return -1;
	}

	//get the size of the packet
	ptr = (uint16_t *) hip_get_param_contents(msg, HIP_PARAM_PACKET_SIZE);
	HIP_IFEL(!ptr, -1, "No packet size in msg\n");
<<<<<<< HEAD
	memcpy( (char *)&packet_size, ptr, sizeof(packet_size));
=======
	packet_size = *ptr;
>>>>>>> 39cc54e6

	//get the pointer to the ip header that is to be sent
	hdr = malloc(packet_size);
	memset(hdr, 0, packet_size);
	ptr = hip_get_param_contents(msg, HIP_PARAM_IP_HEADER);
	HIP_IFEL(!ptr, -1, "No ip header in msg\n");
<<<<<<< HEAD
	memcpy( (char *)hdr, ptr, (int)packet_size);
=======
	memcpy(hdr, ptr, packet_size);
>>>>>>> 39cc54e6

	//get the type of traffic
	ptr = (uint16_t *) hip_get_param_contents(msg, HIP_PARAM_TRAFFIC_TYPE);
	HIP_IFEL(!ptr, -1, "No traffic type in msg\n");
<<<<<<< HEAD
	memcpy( (char *)&trafficType, ptr, sizeof(trafficType));
=======
	trafficType = *ptr;
>>>>>>> 39cc54e6

	//get whether hit option is to be added
	ptr = (uint16_t *) hip_get_param_contents(msg, HIP_PARAM_ADD_HIT);
	HIP_IFEL(!ptr, -1, "No add Hit in msg\n");
<<<<<<< HEAD
	memcpy( (char *)&addHit, ptr, sizeof(addHit));
=======
	addHit = *ptr;
>>>>>>> 39cc54e6

	//get the size of the packet
	ptr = (uint16_t *) hip_get_param_contents(msg, HIP_PARAM_ADD_OPTION);
	HIP_IFEL(!ptr, -1, "No add Hit in msg\n");
<<<<<<< HEAD
	memcpy( (char *)&addOption, ptr, sizeof(addOption));
=======
	addOption = *ptr;
>>>>>>> 39cc54e6

	hip_msg_init(msg);

	err = send_tcp_packet(hdr, packet_size, trafficType,
			      hip_raw_sock_output_v4, addHit,
			      addOption);

	HIP_IFEL(err, -1, "error sending tcp packet\n");

 out_err:
	return err;
}

/*
 * Used by opportunistic tcp option to force an application fallback
 * immediately (without timeout) to non-hip communications. This occurs
 * when the firewall detects that peer does not support HIP.
 */
int hip_force_opptcp_fallback(hip_opp_block_t *entry, void *data)
{
	int err = 0;
	struct in6_addr *resp_ip = data;
	hip_opp_info_t info;
		
	if (ipv6_addr_cmp(&entry->peer_ip, resp_ip)) goto out_err;

	memset(&info, 0, sizeof(info));
	ipv6_addr_copy(&info.peer_addr, &entry->peer_ip);
	
	HIP_DEBUG_HIT("entry initiator hit:", &entry->our_real_hit);
	HIP_DEBUG_HIT("entry responder ip:", &entry->peer_ip);
	HIP_DEBUG("Rejecting blocked opp entry\n");
	err = hip_opp_unblock_app(&entry->caller, &info, 0);
	HIP_DEBUG("Reject returned %d\n", err);
	err = hip_oppdb_entry_clean_up(entry);
	
out_err:
	return err;
}


int hip_handle_opp_fallback(hip_opp_block_t *entry,
                            void *current_time) {
        int err = 0, disable_fallback = 0;
        time_t *now = (time_t*) current_time;
        struct in6_addr *addr;
        //HIP_DEBUG("now=%d e=%d\n", *now, entry->creation_time);

#if defined(CONFIG_HIP_AGENT) && defined(CONFIG_HIP_OPPORTUNISTIC)
        /* If agent is prompting user, let's make sure that
           the death counter in maintenance does not expire */
        if (hip_agent_is_alive()) {
                hip_ha_t *ha = NULL;
                ha = hip_oppdb_get_hadb_entry(&entry->our_real_hit,
                                              &entry->peer_ip);
                if (ha)
                        disable_fallback = ha->hip_opp_fallback_disable;
        }
#endif
        if(!disable_fallback && (*now - HIP_OPP_WAIT > entry->creation_time)) {
		hip_opp_info_t info;

		memset(&info, 0, sizeof(info));
		ipv6_addr_copy(&info.peer_addr, &entry->peer_ip);

                addr = (struct in6_addr *) &entry->peer_ip;
                hip_oppipdb_add_entry(addr);
                HIP_DEBUG("Timeout for opp entry, falling back to\n");
                err = hip_opp_unblock_app(&entry->caller, &info, 0);
                HIP_DEBUG("Fallback returned %d\n", err);
                err = hip_oppdb_entry_clean_up(entry);
                memset(&now,0,sizeof(now));
                
        }

        return err;
}

int hip_handle_opp_reject(hip_opp_block_t *entry, void *data)
{
	int err = 0;
	struct in6_addr *resp_ip = data;
	
	if (ipv6_addr_cmp(&entry->peer_ip, resp_ip)) goto out_err;

	HIP_DEBUG_HIT("entry initiator hit:", &entry->our_real_hit);
	HIP_DEBUG_HIT("entry responder ip:", &entry->peer_ip);
	HIP_DEBUG("Rejecting blocked opp entry\n");
	err = hip_opp_unblock_app(&entry->caller, NULL, 1);
	HIP_DEBUG("Reject returned %d\n", err);
	err = hip_oppdb_entry_clean_up(entry);
	
out_err:
	return err;
}

#endif /* CONFIG_HIP_OPPORTUNISTIC */


/**
 * hip_oppdb_find_byip:
 * Seeks an ip within the oppdb hash table.
 * If the ip is found in the table, that host is not HIP capable.
 *
 * @param ip_peer: pointer to the ip of the host to check whether 
 *                 it is HIP capable
 * @return pointer to the entry if the ip is found in the table; NULL otherwise
 */
hip_opp_block_t *hip_oppdb_find_by_ip(const struct in6_addr *ip_peer)
{
	int i = 0;
	hip_opp_block_t *this, *ret = NULL;
	hip_list_t *item, *tmp;

	HIP_LOCK_HT(&opp_db);
	list_for_each_safe(item, tmp, oppdb, i)
	{
		this = list_entry(item);
		if(ipv6_addr_cmp(&this->peer_ip, ip_peer) == 0){
			HIP_DEBUG("The ip was found in oppdb. Peer non-HIP capable.\n");
			ret = this;
			break;
		}
	}

	HIP_UNLOCK_HT(&opp_db);
	return ret;
}
<|MERGE_RESOLUTION|>--- conflicted
+++ resolved
@@ -670,49 +670,29 @@
 	//get the size of the packet
 	ptr = (uint16_t *) hip_get_param_contents(msg, HIP_PARAM_PACKET_SIZE);
 	HIP_IFEL(!ptr, -1, "No packet size in msg\n");
-<<<<<<< HEAD
-	memcpy( (char *)&packet_size, ptr, sizeof(packet_size));
-=======
 	packet_size = *ptr;
->>>>>>> 39cc54e6
 
 	//get the pointer to the ip header that is to be sent
 	hdr = malloc(packet_size);
 	memset(hdr, 0, packet_size);
 	ptr = hip_get_param_contents(msg, HIP_PARAM_IP_HEADER);
 	HIP_IFEL(!ptr, -1, "No ip header in msg\n");
-<<<<<<< HEAD
-	memcpy( (char *)hdr, ptr, (int)packet_size);
-=======
 	memcpy(hdr, ptr, packet_size);
->>>>>>> 39cc54e6
 
 	//get the type of traffic
 	ptr = (uint16_t *) hip_get_param_contents(msg, HIP_PARAM_TRAFFIC_TYPE);
 	HIP_IFEL(!ptr, -1, "No traffic type in msg\n");
-<<<<<<< HEAD
-	memcpy( (char *)&trafficType, ptr, sizeof(trafficType));
-=======
 	trafficType = *ptr;
->>>>>>> 39cc54e6
 
 	//get whether hit option is to be added
 	ptr = (uint16_t *) hip_get_param_contents(msg, HIP_PARAM_ADD_HIT);
 	HIP_IFEL(!ptr, -1, "No add Hit in msg\n");
-<<<<<<< HEAD
-	memcpy( (char *)&addHit, ptr, sizeof(addHit));
-=======
 	addHit = *ptr;
->>>>>>> 39cc54e6
 
 	//get the size of the packet
 	ptr = (uint16_t *) hip_get_param_contents(msg, HIP_PARAM_ADD_OPTION);
 	HIP_IFEL(!ptr, -1, "No add Hit in msg\n");
-<<<<<<< HEAD
-	memcpy( (char *)&addOption, ptr, sizeof(addOption));
-=======
 	addOption = *ptr;
->>>>>>> 39cc54e6
 
 	hip_msg_init(msg);
 
