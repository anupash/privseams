/*
 * hipd oppdb.c
 *
 * Licence: GNU/GPL
 * Authors: 
 * - Bing Zhou <bingzhou@cc.hut.fi>
 *
 */

#ifdef CONFIG_HIP_OPPORTUNISTIC

#include "oppdb.h"

HIP_HASHTABLE *oppdb;
//static hip_list_t oppdb_list[HIP_OPPDB_SIZE]= { 0 };
extern unsigned int opportunistic_mode;

unsigned long hip_oppdb_hash_hit(const void *ptr)
{
	hip_opp_block_t *entry = (hip_opp_block_t *)ptr;
	uint8_t hash[HIP_AH_SHA_LEN];

	hip_build_digest(HIP_DIGEST_SHA1, &entry->our_real_hit, sizeof(hip_hit_t) * 2, hash);

	return *((unsigned long *)hash);
}

int hip_oppdb_match_hit(const void *ptr1, const void *ptr2)
{
	return (hip_hash_hit(ptr1) != hip_hash_hit(ptr2));
}

int hip_oppdb_entry_clean_up(hip_opp_block_t *opp_entry)
{
	hip_ha_t *hadb_entry;
	int err = 0;

	/* XX FIXME: this does not support multiple multiple opp
	   connections: a better solution might be trash collection  */

	HIP_ASSERT(opp_entry);
	err = hip_del_peer_info(&opp_entry->peer_real_hit,
				&opp_entry->our_real_hit,
				&opp_entry->peer_ip);
	HIP_DEBUG("Del peer info returned %d\n", err);
	hip_oppdb_del_entry_by_entry(opp_entry);
	return err;
}

int hip_for_each_opp(int (*func)(hip_opp_block_t *entry, void *opaq), void *opaque)
{
	int i = 0, fail = 0;
	hip_opp_block_t *this;
	hip_list_t *item, *tmp;
	
	if (!func) return -EINVAL;
	
	HIP_LOCK_HT(&opp_db);
	list_for_each_safe(item, tmp, oppdb, i)
	{
		this = list_entry(item);
		_HIP_DEBUG("List_for_each_entry_safe\n");
		hip_hold_ha(this);
		fail = func(this, opaque);
		//hip_db_put_ha(this, hip_oppdb_del_entry_by_entry);
		if (fail) break;
	}
	HIP_UNLOCK_HT(&opp_db);
	return fail;
}

#if 0
inline void hip_oppdb_hold_entry(void *entry)
{
  	HIP_DB_HOLD_ENTRY(entry, struct hip_opp_blocking_request_entry);
}

inline void hip_oppdb_put_entry(void *entry)
{  	
	HIP_DB_PUT_ENTRY(entry, struct hip_opp_blocking_request_entry,
			 hip_oppdb_del_entry_by_entry);
}

inline void *hip_oppdb_get_key(void *entry)
{
	return &(((hip_opp_block_t *)entry)->hash_key);
}
#endif

//void hip_hadb_delete_hs(struct hip_hit_spi *hs)
void hip_oppdb_del_entry_by_entry(hip_opp_block_t *entry)
{
	HIP_DEBUG_HIT("peer_real_hit", &entry->peer_real_hit);
	_HIP_HEXDUMP("caller", &entry->caller, sizeof(struct sockaddr_un));
	
	HIP_LOCK_OPP(entry);
	hip_ht_delete(oppdb, entry);
	HIP_UNLOCK_OPP(entry);
	//HIP_FREE(entry);
}

int hip_oppdb_uninit_wrap(hip_opp_block_t *entry, void *unused)
{
	hip_oppdb_del_entry_by_entry(entry);
	return 0;
}

void hip_oppdb_uninit()
{
	hip_for_each_opp(hip_oppdb_uninit_wrap, NULL);
}

hip_opp_block_t *hip_oppdb_find_byhits(const hip_hit_t *hit_peer, const hip_hit_t *hit_our)
{
	hip_opp_block_t entry;
	ipv6_addr_copy(&entry.peer_real_hit, hit_peer);
	ipv6_addr_copy(&entry.our_real_hit, hit_our);
	HIP_HEXDUMP("hit_peer is: ", hit_peer, sizeof(hip_hit_t));
	HIP_HEXDUMP("hit_our is: ", hit_our, sizeof(hip_hit_t));
	return (hip_opp_block_t *)hip_ht_find(oppdb, (void *)&entry);
}

hip_opp_block_t *hip_create_opp_block_entry() 
{
	hip_opp_block_t * entry = NULL;

	entry = (hip_opp_block_t *)malloc(sizeof(hip_opp_block_t));
	if (!entry){
		HIP_ERROR("hip_opp_block_t memory allocation failed.\n");
		return NULL;
	}
  
	memset(entry, 0, sizeof(*entry));
  
//	INIT_LIST_HEAD(&entry->next_entry);
  
	HIP_LOCK_OPP_INIT(entry);
	atomic_set(&entry->refcnt,0);
	time(&entry->creation_time);
	HIP_UNLOCK_OPP_INIT(entry);
 out_err:
        return entry;
}

//int hip_hadb_add_peer_info(hip_hit_t *peer_hit, struct in6_addr *peer_addr)
int hip_oppdb_add_entry(const hip_hit_t *hit_peer, 
			const hip_hit_t *hit_our,
			const struct in6_addr *ip_peer,
			const struct in6_addr *ip_our,
			const struct sockaddr_in6 *caller)
{
	int err = 0;
	hip_opp_block_t *tmp = NULL;
	hip_opp_block_t *new_item = NULL;
	
	new_item = hip_create_opp_block_entry();
	if (!new_item) {
		HIP_ERROR("new_item malloc failed\n");
		err = -ENOMEM;
		return err;
	}

//	hip_xor_hits(&new_item->hash_key, hit_peer, hit_our);

	ipv6_addr_copy(&new_item->peer_real_hit, hit_peer);
	ipv6_addr_copy(&new_item->our_real_hit, hit_our);
	if (ip_peer)
		ipv6_addr_copy(&new_item->peer_ip, ip_peer);
	if (ip_our)
		ipv6_addr_copy(&new_item->our_ip, ip_our);
	memcpy(&new_item->caller, caller, sizeof(struct sockaddr_in6));
	
	err = hip_ht_add(oppdb, new_item);
	hip_oppdb_dump();
	
	return err;
}

int hip_oppdb_del_entry(const hip_hit_t *hit_peer, const hip_hit_t *hit_our)
{
	hip_opp_block_t *entry = NULL;
	
	entry = hip_oppdb_find_byhits(hit_peer, hit_our);
	if (!entry) {
		return -ENOENT;
	}
	hip_oppdb_del_entry_by_entry(entry);
	return 0;
}

void hip_init_opp_db()
{
#if 0
	memset(&oppdb,0,sizeof(oppdb));
	
	oppdb.head =      oppdb_list;
	oppdb.hashsize =  HIP_OPPDB_SIZE;
	oppdb.offset =    offsetof(hip_opp_block_t, next_entry);
	oppdb.hash =      hip_hash_hit;
	oppdb.compare =   hip_match_hit;
	oppdb.hold =      hip_oppdb_hold_entry;
	oppdb.put =       hip_oppdb_put_entry;
	oppdb.get_key =   hip_oppdb_get_key;
	
	strncpy(oppdb.name,"OPPDB_BY_HIT", 12);
	oppdb.name[12] = 0;
	
	hip_ht_init(&oppdb);
#endif
	oppdb = hip_ht_init(hip_oppdb_hash_hit, hip_oppdb_match_hit);
}

void hip_oppdb_dump()
{
	int i;
	//  char peer_real_hit[INET6_ADDRSTRLEN] = "\0";
	hip_opp_block_t *this;
	hip_list_t *item, *tmp;
	
	HIP_DEBUG("start oppdb dump\n");
	HIP_LOCK_HT(&oppdb);

	list_for_each_safe(item, tmp, oppdb, i)
	{
		this = list_entry(item);

		//hip_in6_ntop(&this->peer_real_hit, peer_real_hit);
//		HIP_DEBUG("hash_key=%d  lock=%d refcnt=%d\n", this->hash_key, this->lock, this->refcnt);
		HIP_DEBUG_HIT("this->peer_real_hit",
					&this->peer_real_hit);
	}

	HIP_UNLOCK_HT(&oppdb);
	HIP_DEBUG("end oppdb dump\n");
}

int hip_opp_unblock_app(const struct sockaddr_in6 *app_id, hip_hit_t *hit,
			int reject) {
	struct hip_common *message = NULL;
	int err = 0, n;

	HIP_IFE(!(message = hip_msg_alloc()), -1);
	HIP_IFEL(hip_build_user_hdr(message, SO_HIP_SET_PEER_HIT, 0), -1,
		 "build user header failed\n");
	if (hit) {
		HIP_IFEL(hip_build_param_contents(message, hit,
		                                  HIP_PARAM_HIT,
		                                  sizeof(struct in6_addr)), -1,
		         "build param HIP_PARAM_HIT  failed\n");
	}
	
	if (reject) {
		n = 1;
		HIP_DEBUG("message len: %d\n", hip_get_msg_total_len(message));
		HIP_IFEL(hip_build_param_contents(message, &n,
		                                  HIP_PARAM_AGENT_REJECT,
		                                  sizeof(n)), -1,
		         "build param HIP_PARAM_HIT  failed\n");
		HIP_DEBUG("message len: %d\n", hip_get_msg_total_len(message));
	}

	n = hip_sendto(message, app_id);
	if(n < 0){
		HIP_ERROR("hip_sendto() failed.\n");
		err = -1;
		goto out_err;
	}
 out_err:
	if (message)
		HIP_FREE(message);
	return err;
}

hip_ha_t *hip_oppdb_get_hadb_entry(hip_hit_t *init_hit,
				   struct in6_addr *resp_addr)
{
	hip_ha_t *entry_tmp = NULL;
	hip_hit_t phit;
	int err = 0;

	HIP_DEBUG_HIT("resp_addr=", resp_addr);
	HIP_IFEL(hip_opportunistic_ipv6_to_hit(resp_addr, &phit,
					       HIP_HIT_TYPE_HASH100), -1,
		 "hip_opportunistic_ipv6_to_hit failed\n");

	HIP_ASSERT(hit_is_opportunistic_hashed_hit(&phit));
	
	entry_tmp = hip_hadb_find_byhits(init_hit, &phit);

 out_err:
	return entry_tmp;
}

hip_ha_t *hip_oppdb_get_hadb_entry_i1_r1(struct hip_common *msg,
					struct in6_addr *src_addr,
					struct in6_addr *dst_addr,
					hip_portpair_t *msg_info)
{
	hip_hdr_type_t type = hip_get_msg_type(msg);
	hip_ha_t *entry = NULL;

	if (type == HIP_I1) {
		if(!hit_is_opportunistic_null(&msg->hitr)){
			goto out_err;
		}
		hip_get_default_hit(&msg->hitr);
		//hip_get_any_localhost_hit(&msg->hitr, HIP_HI_DEFAULT_ALGO, 0);
	} else if (type == HIP_R1) {
		entry = hip_oppdb_get_hadb_entry(&msg->hitr, src_addr);
	} else {
		HIP_ASSERT(0);
	}

 out_err:
	return entry;
}

int hip_receive_opp_r1(struct hip_common *msg,
		       struct in6_addr *src_addr,
		       struct in6_addr *dst_addr,
		       hip_ha_t *opp_entry,
		       hip_portpair_t *msg_info)
{
	hip_opp_block_t *block_entry = NULL;
	hip_ha_t *entry_tmp = NULL, *entry;
	hip_hit_t phit;
	int n = 0, err = 0;
	
	entry_tmp = hip_oppdb_get_hadb_entry(&msg->hitr, src_addr);
	if (!entry_tmp){
		HIP_ERROR("Cannot find HA entry after receive r1\n");
		err = -1;
		goto out_err;
	}

	// add new HA with real hit
	//err = hip_hadb_add_peer_info(&msg->hits, src_addr);
	
	HIP_DEBUG_HIT("!!!! peer hit=", &msg->hits);
	HIP_DEBUG_HIT("!!!! local hit=", &msg->hitr);
	HIP_DEBUG_IN6ADDR("!!!! peer addr=", src_addr);
	HIP_DEBUG_IN6ADDR("!!!! local addr=", dst_addr);
	
	HIP_IFEL(hip_hadb_add_peer_info_complete(&msg->hitr, &msg->hits,
						 dst_addr, src_addr), -1,
		 "Failed to insert peer map\n");
	
	HIP_IFEL(!(entry = hip_hadb_find_byhits(&msg->hits, &msg->hitr)), -1,
		 "Did not find opp entry\n");

	HIP_IFEL(hip_init_us(entry, &msg->hitr), -1,
		 "hip_init_us failed\n");
	/* old HA has state 2, new HA has state 1, so copy it */
	entry->state = opp_entry->state;

	HIP_DEBUG_HIT("!!!! peer hit=", &msg->hits);
	HIP_DEBUG_HIT("!!!! local hit=", &msg->hitr);
	HIP_DEBUG_HIT("!!!! peer addr=", src_addr);
	HIP_DEBUG_HIT("!!!! local addr=", dst_addr);

	HIP_IFEL(hip_opportunistic_ipv6_to_hit(src_addr, &phit,
					       HIP_HIT_TYPE_HASH100), -1,
		 "pseudo hit conversion failed\n");
	
	HIP_IFEL(!(block_entry = hip_oppdb_find_byhits(&phit, &msg->hitr)), -1,
		 "Failed to find opp entry by hit\n");

	//memcpy(&block_entry->peer_real_hit, &msg->hits, sizeof(hip_hit_t));
	HIP_IFEL(hip_opp_unblock_app(&block_entry->caller, &msg->hits, 0), -1,
		 "unblock failed\n");
	// we should still get entry after delete old phit HA
	entry_tmp = hip_hadb_find_byhits(&msg->hits, &msg->hitr);
	HIP_ASSERT(entry_tmp);

	/* why is the receive entry still pointing to hip_receive_opp_r1 ? */
	entry->hadb_rcv_func->hip_receive_r1 = hip_receive_r1;
	HIP_IFCS(entry,
		 err = entry->hadb_rcv_func->hip_receive_r1(msg,
							    src_addr,
							    dst_addr,
							    entry,
							    msg_info))
 out_err:
	if (block_entry && err) {
		HIP_DEBUG("Error %d occurred, cleaning up\n", err);
		hip_oppdb_entry_clean_up(block_entry);
	}
	return err;
}


/**
 * Receive opportunistic R1 when entry is in established mode already.
 * This is because we need to send right HIT to client app and not
 * empty packet. If this is not done, client app will fallback to normal
 * tcp connection without HIP after one connection to host has already
 * been made earlier.
 */
int hip_receive_opp_r1_in_established(struct hip_common *msg,
		       struct in6_addr *src_addr,
		       struct in6_addr *dst_addr,
		       hip_ha_t *opp_entry,
		       hip_portpair_t *msg_info)
{
	hip_opp_block_t *block_entry = NULL;
	hip_hit_t phit;
	int err = 0;

	HIP_DEBUG_HIT("!!!! peer hit=", &msg->hits);
	HIP_DEBUG_HIT("!!!! local hit=", &msg->hitr);
	HIP_DEBUG_HIT("!!!! peer addr=", src_addr);
	HIP_DEBUG_HIT("!!!! local addr=", dst_addr);

	HIP_IFEL(hip_opportunistic_ipv6_to_hit(src_addr, &phit,
					       HIP_HIT_TYPE_HASH100), -1,
		 "pseudo hit conversion failed\n");
	
	HIP_IFEL(!(block_entry = hip_oppdb_find_byhits(&phit, &msg->hitr)), -1,
		 "Failed to find opp entry by hit\n");

	HIP_IFEL(hip_opp_unblock_app(&block_entry->caller, &msg->hits, 0), -1,
		 "unblock failed\n");
 
out_err:
	if (block_entry && err) {
		HIP_DEBUG("Error %d occurred, cleaning up\n", err);
		hip_oppdb_entry_clean_up(block_entry);
	}
	return err;
}


/**
 * No description.
 */
int hip_opp_get_peer_hit(struct hip_common *msg, const struct sockaddr_in6 *src)
{
	int n = 0, err = 0, alen = 0;
	struct in6_addr phit, dst_ip, hit_our;
	struct in6_addr *ptr = NULL;
	hip_opp_block_t *entry = NULL;
	hip_ha_t *ha = NULL;
	
	if(!opportunistic_mode) {
		hip_msg_init(msg);
		HIP_IFEL(hip_build_user_hdr(msg, SO_HIP_SET_PEER_HIT, 0), -1, 
			 "Building of user header failed\n");
		err = -11; /* Force immediately to send message to app */
		goto out_err;
	}

	/* Create an opportunistic HIT from the peer's IP  */
	
	memset(&hit_our, 0, sizeof(struct in6_addr));
	ptr = (struct in6_addr *) hip_get_param_contents(msg, HIP_PARAM_HIT);
	HIP_IFEL(!ptr, -1, "No hit in msg\n");
	memcpy(&hit_our, ptr, sizeof(hit_our));
	HIP_DEBUG_HIT("hit_our=", &hit_our);
	
	ptr = (struct in6_addr *)
		hip_get_param_contents(msg, HIP_PARAM_IPV6_ADDR);
	HIP_IFEL(!ptr, -1, "No ip in msg\n");
	memcpy(&dst_ip, ptr, sizeof(dst_ip));
	HIP_DEBUG_HIT("dst_ip=", &dst_ip);
	
	hip_msg_init(msg);

<<<<<<< HEAD
	if (hip_ipdb_check((struct in6_addr *)&dst_ip))
=======
	/* Return the HIT immediately if we have already a host
	   association with the peer host */

	ipv6_addr_copy(&id, &dst_ip);
	if (hip_for_each_ha(hip_hadb_map_ip_to_hit, &id)) {
		HIP_DEBUG_HIT("existing HA found with HIT", &id);
		HIP_IFEL(hip_build_param_contents(msg,
					       (void *)(&id),
					       HIP_PARAM_HIT,
					       sizeof(struct in6_addr)), -1,
			 "build param HIP_PARAM_HIT  failed: %s\n");
		HIP_IFEL(hip_build_user_hdr(msg, SO_HIP_SET_PEER_HIT, 0), -1,
			 "Building of msg header failed\n");
		err = -11;
		goto out_err;
	}

	/* Fallback if we have contacted peer before the peer did not
	   support HIP the last time */
	if (hip_oppipdb_find_byip((struct in6_addr *)&dst_ip))
>>>>>>> 4e3bdb1f
	{
		HIP_IFEL(hip_build_user_hdr(msg, SO_HIP_SET_PEER_HIT, 0), -1, 
		         "Building of user header failed\n");
		err = -11; /* Force immediately to send message to app */
		
		goto out_err;
	}
	
	HIP_IFEL(hip_opportunistic_ipv6_to_hit(&dst_ip, &phit,
					       HIP_HIT_TYPE_HASH100),
		 -1, "Opp HIT conversion failed\n");
	HIP_ASSERT(hit_is_opportunistic_hashed_hit(&phit)); 
	HIP_DEBUG_HIT("phit", &phit);
	
	err = hip_hadb_add_peer_info(&phit, &dst_ip);
	HIP_IFEL(!(ha = hip_hadb_find_byhits(&hit_our, &phit)), -1,
		 "Did not find entry\n")

	/* Override the receiving function */
	ha->hadb_rcv_func->hip_receive_r1 = hip_receive_opp_r1;
	
	entry = hip_oppdb_find_byhits(&phit, &hit_our);
	if(!entry) {
		HIP_IFEL(hip_oppdb_add_entry(&phit, &hit_our, &dst_ip, NULL,
					     src), -1,
			 "Add db failed\n");
	       	HIP_IFEL(hip_send_i1(&hit_our, &phit, ha), -1,
			 "sending of I1 failed\n");
		
	} else if (ipv6_addr_any(&entry->peer_real_hit)) {
		/* Two simultaneously connecting applications */
		HIP_DEBUG("Peer HIT still undefined, doing nothing\n");
		goto out_err;
	} else {
		/* Two applications connecting consequtively: let's just return
		   the real HIT instead of sending I1 */
		HIP_IFEL(hip_build_param_contents(msg,
					       (void *)(&entry->peer_real_hit),
					       HIP_PARAM_HIT,
					       sizeof(struct in6_addr)), -1,
			 "build param HIP_PARAM_HIT  failed: %s\n");
		HIP_IFEL(hip_build_user_hdr(msg, SO_HIP_SET_PEER_HIT, 0), -1,
			 "Building of msg header failed\n");
	}
	
 send_i1:
	/*	HIP_IFEL(hip_send_i1(&hit_our, &phit, ha), -1,
		 "sending of I1 failed\n");
	*/
 out_err:
	return err;
}

int hip_handle_opp_fallback(hip_opp_block_t *entry,
			    void *current_time) {
  int err = 0, disable_fallback = 1;//0;
	time_t *now = (time_t*) current_time;
	struct in6_addr *addr;
	//HIP_DEBUG("now=%d e=%d\n", *now, entry->creation_time);

#if defined(CONFIG_HIP_AGENT) && defined(CONFIG_HIP_OPPORTUNISTIC)
	/* If agent is prompting user, let's make sure that
	   the death counter in maintenance does not expire */
	if (hip_agent_is_alive()) {
		hip_ha_t *ha = NULL;
		ha = hip_oppdb_get_hadb_entry(&entry->our_real_hit,
					      &entry->peer_ip);
		if (ha)
			disable_fallback = ha->hip_opp_fallback_disable;
<<<<<<< HEAD
		HIP_DEBUG("1disable_fallback: %d\n",disable_fallback);

	}
#endif
	HIP_DEBUG("2disable_fallback: %d\n",disable_fallback);
=======
	}
#endif
>>>>>>> 4e3bdb1f
	if(!disable_fallback && (*now - HIP_OPP_WAIT > entry->creation_time)) {
		addr = (struct in6_addr *) &entry->peer_ip;
		hip_oppipdb_add_entry(addr);
		HIP_DEBUG("Timeout for opp entry, falling back to\n");
		err = hip_opp_unblock_app(&entry->caller, NULL, 0);
		HIP_DEBUG("Unblock returned %d\n", err);
		err = hip_oppdb_entry_clean_up(entry);
		memset(&now,0,sizeof(now));
		
	}
	
 out_err:
	return err;
}



int hip_handle_opp_reject(hip_opp_block_t *entry, void *data)
{
	int err = 0;
	struct in6_addr *resp_ip = data;
	
	if (ipv6_addr_cmp(&entry->peer_ip, resp_ip)) goto out_err;

	HIP_DEBUG_HIT("entry initiator hit:", &entry->our_real_hit);
	HIP_DEBUG_HIT("entry responder ip:", &entry->peer_ip);
	HIP_DEBUG("Rejecting blocked opp entry\n");
	err = hip_opp_unblock_app(&entry->caller, NULL, 1);
	HIP_DEBUG("Unblock returned %d\n", err);
	err = hip_oppdb_entry_clean_up(entry);
	
out_err:
	return err;
}

#endif /* CONFIG_HIP_OPPORTUNISTIC */<|MERGE_RESOLUTION|>--- conflicted
+++ resolved
@@ -10,6 +10,7 @@
 #ifdef CONFIG_HIP_OPPORTUNISTIC
 
 #include "oppdb.h"
+#include "hadb.h"
 
 HIP_HASHTABLE *oppdb;
 //static hip_list_t oppdb_list[HIP_OPPDB_SIZE]= { 0 };
@@ -20,7 +21,7 @@
 	hip_opp_block_t *entry = (hip_opp_block_t *)ptr;
 	uint8_t hash[HIP_AH_SHA_LEN];
 
-	hip_build_digest(HIP_DIGEST_SHA1, &entry->our_real_hit, sizeof(hip_hit_t) * 2, hash);
+	hip_build_digest(HIP_DIGEST_SHA1, &entry->peer_phit, sizeof(hip_hit_t) + sizeof(struct sockaddr_in6), hash);
 
 	return *((unsigned long *)hash);
 }
@@ -39,9 +40,8 @@
 	   connections: a better solution might be trash collection  */
 
 	HIP_ASSERT(opp_entry);
-	err = hip_del_peer_info(&opp_entry->peer_real_hit,
-				&opp_entry->our_real_hit,
-				&opp_entry->peer_ip);
+	err = hip_del_peer_info(&opp_entry->peer_phit,
+				&opp_entry->our_real_hit);
 	HIP_DEBUG("Del peer info returned %d\n", err);
 	hip_oppdb_del_entry_by_entry(opp_entry);
 	return err;
@@ -63,8 +63,10 @@
 		hip_hold_ha(this);
 		fail = func(this, opaque);
 		//hip_db_put_ha(this, hip_oppdb_del_entry_by_entry);
-		if (fail) break;
-	}
+		if (fail)
+			goto out_err;
+	}
+ out_err:
 	HIP_UNLOCK_HT(&opp_db);
 	return fail;
 }
@@ -90,7 +92,6 @@
 //void hip_hadb_delete_hs(struct hip_hit_spi *hs)
 void hip_oppdb_del_entry_by_entry(hip_opp_block_t *entry)
 {
-	HIP_DEBUG_HIT("peer_real_hit", &entry->peer_real_hit);
 	_HIP_HEXDUMP("caller", &entry->caller, sizeof(struct sockaddr_un));
 	
 	HIP_LOCK_OPP(entry);
@@ -110,15 +111,23 @@
 	hip_for_each_opp(hip_oppdb_uninit_wrap, NULL);
 }
 
-hip_opp_block_t *hip_oppdb_find_byhits(const hip_hit_t *hit_peer, const hip_hit_t *hit_our)
-{
-	hip_opp_block_t entry;
-	ipv6_addr_copy(&entry.peer_real_hit, hit_peer);
-	ipv6_addr_copy(&entry.our_real_hit, hit_our);
-	HIP_HEXDUMP("hit_peer is: ", hit_peer, sizeof(hip_hit_t));
-	HIP_HEXDUMP("hit_our is: ", hit_our, sizeof(hip_hit_t));
-	return (hip_opp_block_t *)hip_ht_find(oppdb, (void *)&entry);
-}
+int hip_oppdb_unblock_group(hip_opp_block_t *entry, void *ptr)
+{
+	hip_opp_hit_pair_t *hit_pair = (hip_opp_hit_pair_t *) ptr;
+	int err = 0;
+
+	if (ipv6_addr_cmp(&entry->peer_phit, &hit_pair->pseudo_hit) != 0)
+		goto out_err;
+
+	HIP_IFEL(hip_opp_unblock_app(&entry->caller, &hit_pair->real_hit, 0), -1,
+		 "unblock failed\n");
+
+	hip_oppdb_del_entry_by_entry(entry);
+	
+ out_err:
+	return err;
+}
+
 
 hip_opp_block_t *hip_create_opp_block_entry() 
 {
@@ -135,7 +144,7 @@
 //	INIT_LIST_HEAD(&entry->next_entry);
   
 	HIP_LOCK_OPP_INIT(entry);
-	atomic_set(&entry->refcnt,0);
+	//atomic_set(&entry->refcnt,0);
 	time(&entry->creation_time);
 	HIP_UNLOCK_OPP_INIT(entry);
  out_err:
@@ -143,7 +152,7 @@
 }
 
 //int hip_hadb_add_peer_info(hip_hit_t *peer_hit, struct in6_addr *peer_addr)
-int hip_oppdb_add_entry(const hip_hit_t *hit_peer, 
+int hip_oppdb_add_entry(const hip_hit_t *phit_peer,
 			const hip_hit_t *hit_our,
 			const struct in6_addr *ip_peer,
 			const struct in6_addr *ip_our,
@@ -162,7 +171,8 @@
 
 //	hip_xor_hits(&new_item->hash_key, hit_peer, hit_our);
 
-	ipv6_addr_copy(&new_item->peer_real_hit, hit_peer);
+	if(phit_peer)
+	        ipv6_addr_copy(&new_item->peer_phit, phit_peer);
 	ipv6_addr_copy(&new_item->our_real_hit, hit_our);
 	if (ip_peer)
 		ipv6_addr_copy(&new_item->peer_ip, ip_peer);
@@ -176,37 +186,9 @@
 	return err;
 }
 
-int hip_oppdb_del_entry(const hip_hit_t *hit_peer, const hip_hit_t *hit_our)
-{
-	hip_opp_block_t *entry = NULL;
-	
-	entry = hip_oppdb_find_byhits(hit_peer, hit_our);
-	if (!entry) {
-		return -ENOENT;
-	}
-	hip_oppdb_del_entry_by_entry(entry);
-	return 0;
-}
 
 void hip_init_opp_db()
 {
-#if 0
-	memset(&oppdb,0,sizeof(oppdb));
-	
-	oppdb.head =      oppdb_list;
-	oppdb.hashsize =  HIP_OPPDB_SIZE;
-	oppdb.offset =    offsetof(hip_opp_block_t, next_entry);
-	oppdb.hash =      hip_hash_hit;
-	oppdb.compare =   hip_match_hit;
-	oppdb.hold =      hip_oppdb_hold_entry;
-	oppdb.put =       hip_oppdb_put_entry;
-	oppdb.get_key =   hip_oppdb_get_key;
-	
-	strncpy(oppdb.name,"OPPDB_BY_HIT", 12);
-	oppdb.name[12] = 0;
-	
-	hip_ht_init(&oppdb);
-#endif
 	oppdb = hip_ht_init(hip_oppdb_hash_hit, hip_oppdb_match_hit);
 }
 
@@ -225,9 +207,11 @@
 		this = list_entry(item);
 
 		//hip_in6_ntop(&this->peer_real_hit, peer_real_hit);
-//		HIP_DEBUG("hash_key=%d  lock=%d refcnt=%d\n", this->hash_key, this->lock, this->refcnt);
-		HIP_DEBUG_HIT("this->peer_real_hit",
-					&this->peer_real_hit);
+		//HIP_DEBUG("hash_key=%d  lock=%d refcnt=%d\n", this->hash_key, this->lock, this->refcnt);
+		HIP_DEBUG_HIT("this->peer_phit",
+					&this->peer_phit);
+		HIP_DEBUG_HIT("this->our_real_hit",
+					&this->our_real_hit);
 	}
 
 	HIP_UNLOCK_HT(&oppdb);
@@ -321,17 +305,19 @@
 		       hip_ha_t *opp_entry,
 		       hip_portpair_t *msg_info)
 {
-	hip_opp_block_t *block_entry = NULL;
-	hip_ha_t *entry_tmp = NULL, *entry;
+	hip_opp_hit_pair_t hit_pair;
+	hip_ha_t *entry;
 	hip_hit_t phit;
 	int n = 0, err = 0;
 	
-	entry_tmp = hip_oppdb_get_hadb_entry(&msg->hitr, src_addr);
-	if (!entry_tmp){
+#if 0
+	opp_entry = hip_oppdb_get_hadb_entry(&msg->hitr, src_addr);
+	if (!opp_entry){
 		HIP_ERROR("Cannot find HA entry after receive r1\n");
 		err = -1;
 		goto out_err;
 	}
+#endif
 
 	// add new HA with real hit
 	//err = hip_hadb_add_peer_info(&msg->hits, src_addr);
@@ -361,17 +347,13 @@
 	HIP_IFEL(hip_opportunistic_ipv6_to_hit(src_addr, &phit,
 					       HIP_HIT_TYPE_HASH100), -1,
 		 "pseudo hit conversion failed\n");
-	
-	HIP_IFEL(!(block_entry = hip_oppdb_find_byhits(&phit, &msg->hitr)), -1,
-		 "Failed to find opp entry by hit\n");
-
-	//memcpy(&block_entry->peer_real_hit, &msg->hits, sizeof(hip_hit_t));
-	HIP_IFEL(hip_opp_unblock_app(&block_entry->caller, &msg->hits, 0), -1,
-		 "unblock failed\n");
-	// we should still get entry after delete old phit HA
-	entry_tmp = hip_hadb_find_byhits(&msg->hits, &msg->hitr);
-	HIP_ASSERT(entry_tmp);
-
+
+	
+	ipv6_addr_copy(&hit_pair.real_hit, &msg->hits);
+	ipv6_addr_copy(&hit_pair.pseudo_hit, &phit);
+	hip_for_each_opp(hip_oppdb_unblock_group, &hit_pair);
+
+	
 	/* why is the receive entry still pointing to hip_receive_opp_r1 ? */
 	entry->hadb_rcv_func->hip_receive_r1 = hip_receive_r1;
 	HIP_IFCS(entry,
@@ -379,53 +361,11 @@
 							    src_addr,
 							    dst_addr,
 							    entry,
-							    msg_info))
- out_err:
-	if (block_entry && err) {
-		HIP_DEBUG("Error %d occurred, cleaning up\n", err);
-		hip_oppdb_entry_clean_up(block_entry);
-	}
-	return err;
-}
-
-
-/**
- * Receive opportunistic R1 when entry is in established mode already.
- * This is because we need to send right HIT to client app and not
- * empty packet. If this is not done, client app will fallback to normal
- * tcp connection without HIP after one connection to host has already
- * been made earlier.
- */
-int hip_receive_opp_r1_in_established(struct hip_common *msg,
-		       struct in6_addr *src_addr,
-		       struct in6_addr *dst_addr,
-		       hip_ha_t *opp_entry,
-		       hip_portpair_t *msg_info)
-{
-	hip_opp_block_t *block_entry = NULL;
-	hip_hit_t phit;
-	int err = 0;
-
-	HIP_DEBUG_HIT("!!!! peer hit=", &msg->hits);
-	HIP_DEBUG_HIT("!!!! local hit=", &msg->hitr);
-	HIP_DEBUG_HIT("!!!! peer addr=", src_addr);
-	HIP_DEBUG_HIT("!!!! local addr=", dst_addr);
-
-	HIP_IFEL(hip_opportunistic_ipv6_to_hit(src_addr, &phit,
-					       HIP_HIT_TYPE_HASH100), -1,
-		 "pseudo hit conversion failed\n");
-	
-	HIP_IFEL(!(block_entry = hip_oppdb_find_byhits(&phit, &msg->hitr)), -1,
-		 "Failed to find opp entry by hit\n");
-
-	HIP_IFEL(hip_opp_unblock_app(&block_entry->caller, &msg->hits, 0), -1,
-		 "unblock failed\n");
- 
-out_err:
-	if (block_entry && err) {
-		HIP_DEBUG("Error %d occurred, cleaning up\n", err);
-		hip_oppdb_entry_clean_up(block_entry);
-	}
+							    msg_info));
+	hip_del_peer_info_entry(opp_entry);
+
+ out_err:
+
 	return err;
 }
 
@@ -436,7 +376,7 @@
 int hip_opp_get_peer_hit(struct hip_common *msg, const struct sockaddr_in6 *src)
 {
 	int n = 0, err = 0, alen = 0;
-	struct in6_addr phit, dst_ip, hit_our;
+	struct in6_addr phit, dst_ip, hit_our, id, our_addr;
 	struct in6_addr *ptr = NULL;
 	hip_opp_block_t *entry = NULL;
 	hip_ha_t *ha = NULL;
@@ -449,6 +389,8 @@
 		goto out_err;
 	}
 
+	/* Check each HA for the peer hit, if so, create the header of the message */
+
 	/* Create an opportunistic HIT from the peer's IP  */
 	
 	memset(&hit_our, 0, sizeof(struct in6_addr));
@@ -465,9 +407,6 @@
 	
 	hip_msg_init(msg);
 
-<<<<<<< HEAD
-	if (hip_ipdb_check((struct in6_addr *)&dst_ip))
-=======
 	/* Return the HIT immediately if we have already a host
 	   association with the peer host */
 
@@ -488,7 +427,6 @@
 	/* Fallback if we have contacted peer before the peer did not
 	   support HIP the last time */
 	if (hip_oppipdb_find_byip((struct in6_addr *)&dst_ip))
->>>>>>> 4e3bdb1f
 	{
 		HIP_IFEL(hip_build_user_hdr(msg, SO_HIP_SET_PEER_HIT, 0), -1, 
 		         "Building of user header failed\n");
@@ -496,55 +434,40 @@
 		
 		goto out_err;
 	}
+
+	/* No previous contact, new host. Let's do the opportunistic magic */
 	
 	HIP_IFEL(hip_opportunistic_ipv6_to_hit(&dst_ip, &phit,
 					       HIP_HIT_TYPE_HASH100),
 		 -1, "Opp HIT conversion failed\n");
 	HIP_ASSERT(hit_is_opportunistic_hashed_hit(&phit)); 
 	HIP_DEBUG_HIT("phit", &phit);
-	
-	err = hip_hadb_add_peer_info(&phit, &dst_ip);
+
+	HIP_IFEL(hip_select_source_address(&our_addr,
+					   &dst_ip), -1,
+		 "Cannot find source address\n");
+	
+	err = hip_hadb_add_peer_info_complete(&hit_our, &phit, &our_addr, &dst_ip);
 	HIP_IFEL(!(ha = hip_hadb_find_byhits(&hit_our, &phit)), -1,
 		 "Did not find entry\n")
 
 	/* Override the receiving function */
 	ha->hadb_rcv_func->hip_receive_r1 = hip_receive_opp_r1;
 	
-	entry = hip_oppdb_find_byhits(&phit, &hit_our);
-	if(!entry) {
-		HIP_IFEL(hip_oppdb_add_entry(&phit, &hit_our, &dst_ip, NULL,
-					     src), -1,
-			 "Add db failed\n");
-	       	HIP_IFEL(hip_send_i1(&hit_our, &phit, ha), -1,
-			 "sending of I1 failed\n");
-		
-	} else if (ipv6_addr_any(&entry->peer_real_hit)) {
-		/* Two simultaneously connecting applications */
-		HIP_DEBUG("Peer HIT still undefined, doing nothing\n");
-		goto out_err;
-	} else {
-		/* Two applications connecting consequtively: let's just return
-		   the real HIT instead of sending I1 */
-		HIP_IFEL(hip_build_param_contents(msg,
-					       (void *)(&entry->peer_real_hit),
-					       HIP_PARAM_HIT,
-					       sizeof(struct in6_addr)), -1,
-			 "build param HIP_PARAM_HIT  failed: %s\n");
-		HIP_IFEL(hip_build_user_hdr(msg, SO_HIP_SET_PEER_HIT, 0), -1,
-			 "Building of msg header failed\n");
-	}
-	
- send_i1:
-	/*	HIP_IFEL(hip_send_i1(&hit_our, &phit, ha), -1,
+	//entry = hip_oppdb_find_byhits(&phit, src);
+	//HIP_ASSERT(!entry);
+	HIP_IFEL(hip_oppdb_add_entry(&phit, &hit_our, &dst_ip, NULL,
+				     src), -1, "Add db failed\n");
+	HIP_IFEL(hip_send_i1(&hit_our, &phit, ha), -1,
 		 "sending of I1 failed\n");
-	*/
+
  out_err:
 	return err;
 }
 
 int hip_handle_opp_fallback(hip_opp_block_t *entry,
 			    void *current_time) {
-  int err = 0, disable_fallback = 1;//0;
+	int err = 0, disable_fallback = 0;
 	time_t *now = (time_t*) current_time;
 	struct in6_addr *addr;
 	//HIP_DEBUG("now=%d e=%d\n", *now, entry->creation_time);
@@ -558,16 +481,8 @@
 					      &entry->peer_ip);
 		if (ha)
 			disable_fallback = ha->hip_opp_fallback_disable;
-<<<<<<< HEAD
-		HIP_DEBUG("1disable_fallback: %d\n",disable_fallback);
-
 	}
 #endif
-	HIP_DEBUG("2disable_fallback: %d\n",disable_fallback);
-=======
-	}
-#endif
->>>>>>> 4e3bdb1f
 	if(!disable_fallback && (*now - HIP_OPP_WAIT > entry->creation_time)) {
 		addr = (struct in6_addr *) &entry->peer_ip;
 		hip_oppipdb_add_entry(addr);
