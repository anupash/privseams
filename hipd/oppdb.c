--- conflicted
+++ resolved
@@ -764,21 +764,6 @@
     struct in6_addr *addr;
     //HIP_DEBUG("now=%d e=%d\n", *now, entry->creation_time);
 
-<<<<<<< HEAD
-=======
-#ifdef CONFIG_HIP_AGENT
-    /* If agent is prompting user, let's make sure that
-    *  the death counter in maintenance does not expire */
-    if (hip_agent_is_alive()) {
-        hip_ha_t *ha = NULL;
-        ha = hip_oppdb_get_hadb_entry(&entry->our_real_hit,
-                                      &entry->peer_ip);
-        if (ha) {
-            disable_fallback = ha->hip_opp_fallback_disable;
-        }
-    }
-#endif
->>>>>>> a7badcba
     if (!disable_fallback && (*now - HIP_OPP_WAIT > entry->creation_time)) {
         hip_opp_info_t info;
 
