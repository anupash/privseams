--- conflicted
+++ resolved
@@ -16,12 +16,6 @@
 #include "hipd.h"
 
 unsigned int hipd_state         = HIPD_STATE_CLOSED;
-<<<<<<< HEAD
-#ifdef CONFIG_HIP_OPPORTUNISTIC
-unsigned int opportunistic_mode = 1;
-#endif /* CONFIG_HIP_OPPORTUNISTIC */
-=======
->>>>>>> 4adb7ea0
 
 /**
  * Set global daemon state.
@@ -65,61 +59,6 @@
 unsigned int opportunistic_mode = 1;
 
 /**
-<<<<<<< HEAD
-=======
- * Set opportunistic TCP status on or off
- *
- * @param msg a message with message type as HIP_MSG_SET_OPPTCP_ON
- *            or HIP_MSG_SET_OPPTCP_OFF
- */
-static void hip_set_opportunistic_tcp_status(struct hip_common *msg)
-{
-    struct sockaddr_in6 sock_addr;
-    int retry, type, n;
-
-    type = hip_get_msg_type(msg);
-
-    _HIP_DEBUG("type=%d\n", type);
-
-    memset(&sock_addr, 0, sizeof(sock_addr));
-    sock_addr.sin6_family = AF_INET6;
-    sock_addr.sin6_port   = htons(HIP_FIREWALL_PORT);
-    sock_addr.sin6_addr   = in6addr_loopback;
-
-    for (retry = 0; retry < 3; retry++) {
-        n = hip_sendto_user(msg, (struct sockaddr *) &sock_addr);
-        if (n <= 0) {
-            HIP_ERROR("hipconf opptcp failed (round %d)\n", retry);
-            HIP_DEBUG("Sleeping few seconds to wait for fw\n");
-            sleep(2);
-        } else {
-            HIP_DEBUG("hipconf opptcp ok (sent %d bytes)\n", n);
-            break;
-        }
-    }
-
-    if (type == HIP_MSG_SET_OPPTCP_ON) {
-        hip_use_opptcp = 1;
-    } else {
-        hip_use_opptcp = 0;
-    }
-
-    HIP_DEBUG("Opportunistic tcp set %s\n",
-              (hip_use_opptcp ? "on" : "off"));
-}
-
-/**
- * query status for the opportunistic TCP extensions
- *
- * @return 1 if it is enabled or 0 otherwise
- */
-int hip_get_opportunistic_tcp_status(void)
-{
-    return hip_use_opptcp;
-}
-
-/**
->>>>>>> 4adb7ea0
  * Set opportunistic mode
  *
  * @param msg A message containing a HIP_PARAM_UINT parameter.
@@ -277,81 +216,3 @@
     return hip_use_hi3;
 }
 #endif /* CONFIG_HIP_I3 */
-
-/**
-<<<<<<< HEAD
- * Query if a pseudo HIT is stored in the host association
- * data base.
- *
- * @param msg a message containing a HIP_PARAM_PSEUDO_HIT parameter
- * @return zero on success or negative on error
- */
-int hip_query_ip_hit_mapping(struct hip_common *msg)
-{
-    int err              = 0;
-    unsigned int mapping = 0;
-    struct in6_addr *hit = NULL;
-    hip_ha_t *entry      = NULL;
-
-
-    hit = (struct in6_addr *) hip_get_param_contents(msg, HIP_PARAM_PSEUDO_HIT);
-    HIP_ASSERT(hit_is_opportunistic_hit(hit));
-
-    entry = hip_hadb_try_to_find_by_peer_hit(hit);
-    if (entry) {
-        mapping = 1;
-    } else {
-        mapping = 0;
-    }
-
-    hip_msg_init(msg);
-
-    HIP_IFEL(hip_build_user_hdr(msg, HIP_MSG_ANSWER_IP_HIT_MAPPING_QUERY, 0),
-             -1,
-             "build user header failed\n");
-    HIP_IFEL(hip_build_param_contents(msg,
-                                      (void *) &mapping,
-                                      HIP_PARAM_UINT,
-                                      sizeof(unsigned int)),
-              -1,
-              "build param mapping failed\n");
-
-out_err:
-    return err;
-}
-=======
- * Query status of client-side HIP proxy
- *
- * @return one if the proxy mode is on or zero otherwise
- */
-int hip_get_hip_proxy_status(void)
-{
-    return hipproxy;
-}
-
-/**
- * Set the client-side proxy on
- *
- * @return zero on success or negative on error
- */
-int hip_set_hip_proxy_on(void)
-{
-    int err = 0;
-    hipproxy = 1;
-    HIP_DEBUG("hip_set_hip_proxy_on() invoked.\n");
-    return err;
-}
-
-/**
- * Set the client-side proxy off
- *
- * @return zero on success or negative on error
- */
-int hip_set_hip_proxy_off(void)
-{
-    int err = 0;
-    hipproxy = 0;
-    HIP_DEBUG("hip_set_hip_proxy_off() invoked.\n");
-    return err;
-}
->>>>>>> 4adb7ea0
