// FIXME: whenever something that is replicated in beet db is
// modified, the modifications must be written there too.
#include "hadb.h"

HIP_HASHTABLE *hadb_hit;
struct in_addr peer_lsi_index;

/** A callback wrapper of the prototype required by @c lh_new(). */
static IMPLEMENT_LHASH_HASH_FN(hip_hash_ha, const hip_ha_t *)
/** A callback wrapper of the prototype required by @c lh_new(). */
static IMPLEMENT_LHASH_COMP_FN(hip_compare_ha, const hip_ha_t *)

/* default set of miscellaneous function pointers. This has to be in the global
   scope. */

/** A transmission function set for sending raw HIP packets. */
hip_xmit_func_set_t default_xmit_func_set;
/** A transmission function set for NAT traversal. */
hip_xmit_func_set_t nat_xmit_func_set;

/* added by Tao Wan, 24 Jan, 2008, For IPsec (user_space/kernel) */
hip_ipsec_func_set_t default_ipsec_func_set;

static hip_misc_func_set_t ahip_misc_func_set;
static hip_misc_func_set_t default_misc_func_set;
static hip_input_filter_func_set_t default_input_filter_func_set;
static hip_output_filter_func_set_t default_output_filter_func_set;
static hip_rcv_func_set_t default_rcv_func_set;
static hip_rcv_func_set_t ahip_rcv_func_set;
static hip_handle_func_set_t default_handle_func_set;
static hip_handle_func_set_t ahip_handle_func_set;
static hip_update_func_set_t default_update_func_set;
static hip_update_func_set_t ahip_update_func_set;

unsigned long hip_hash_peer_addr(const void *ptr)
{
	struct in6_addr *addr = &((struct hip_peer_addr_list_item *)ptr)->address;
        uint8_t hash[HIP_AH_SHA_LEN];

	hip_build_digest(HIP_DIGEST_SHA1, addr, sizeof(*addr), hash);

	return *((unsigned long *) hash);
}

int hip_match_peer_addr(const void *ptr1, const void *ptr2)
{
	return (hip_hash_peer_addr(ptr1) != hip_hash_peer_addr(ptr2));
}

void hip_hadb_hold_entry(void *entry)
{
	HIP_DB_HOLD_ENTRY(entry,hip_ha_t);
}

void hip_hadb_put_entry(void *entry)
{
	HIP_DB_PUT_ENTRY(entry, hip_ha_t, hip_hadb_delete_state);
}

static void *hip_hadb_get_key_spi_list(void *entry)
{
	return (void *)(&((struct hip_hit_spi *)entry)->spi);
}

static int hit_match(hip_ha_t *entry, void *our) {
	return ipv6_addr_cmp(our, &entry->hit_our) == 0;
}

//static hip_list_t hadb_byspi_list[HIP_HADB_SIZE];

/**
 * hip_hadb_rem_state_hit - Remove HA from HIT table
 * @param entry HA
 * HA must be locked.
 */
static inline void hip_hadb_rem_state_hit(void *entry)
{
	hip_ha_t *ha = (hip_ha_t *)entry;
	HIP_DEBUG("\n");
	ha->hastate &= ~HIP_HASTATE_HITOK;
        if (ha->locator)
		free(ha->locator);
	ha->locator = NULL;
	hip_ht_delete(hadb_hit, entry);
}

/**
 * hip_hadb_remove_state_hit - Remove HA from HIT hash table.
 * @param ha HA
 */
static void hip_hadb_remove_state_hit(hip_ha_t *ha)
{
	HIP_LOCK_HA(ha);
	if ((ha->hastate & HIP_HASTATE_HITOK) == HIP_HASTATE_HITOK) {
		hip_hadb_rem_state_hit(ha);
	}
	HIP_UNLOCK_HA(ha);
}

/*
  Support for multiple inbound IPsec SAs:

  We need a separate hashtable containing elements HIT and SPI, which
  tells which HIT has the inbound SPI. When an ESP packet is received,
  we first get the SPI from it and perform a lookup on the HIT-SPI
  hashtable to get the mapping. Then we perform another lookup from
  the HIT hashtable using the HIT we got from the previous
  lookup. This way we get the HA belonging to the connection.

  hs = HIT-SPI (struct hip_hit_spi)

  (functions hip_ .. _hs)
*/


/*
 *
 * All the primitive functions up to this point are static, to force
 * some information hiding. The construct functions can access these
 * functions directly.
 *
 *
 */


/* PRIMITIVES */

/**
 * This function searches for a hip_ha_t entry from the hip_hadb_hit
 * by a HIT pair (local,peer).
 */
hip_ha_t *hip_hadb_find_byhits(hip_hit_t *hit, hip_hit_t *hit2)
{
  //int n = 0;
	hip_ha_t ha, *ret;
	memcpy(&ha.hit_our, hit, sizeof(hip_hit_t));
	memcpy(&ha.hit_peer, hit2, sizeof(hip_hit_t));
	HIP_DEBUG_HIT("HIT1", hit);
	HIP_DEBUG_HIT("HIT2", hit2);

	//HIP_DEBUG("----------Checking database-----------------\n");
	//hip_for_each_ha(hip_print_info_hadb, &n);
	//HIP_DEBUG("----------End Checking database-----------------\n");
	ret = hip_ht_find(hadb_hit, &ha);
	if (!ret) {
	        memcpy(&ha.hit_peer, hit, sizeof(hip_hit_t));
		memcpy(&ha.hit_our, hit2, sizeof(hip_hit_t));
		ret = hip_ht_find(hadb_hit, &ha);
	}

	return ret;
}

/**
 * This function simply goes through all local HIs and tries
 * to find a HADB entry that matches the current HI and
 * the given peer hit. First matching HADB entry is then returned.
 *
 * @todo Find a better solution, see the text below:
 * This function is needed because we index the HADB now by
 * key values calculated from <peer_hit,local_hit> pairs. Unfortunately, in
 * some functions like the ipv6 stack hooks hip_get_saddr() and
 * hip_handle_output() we just can't know the local_hit so we have to
 * improvise and just try to find some HA entry.
 *
 * @note This way of finding HA entries doesn't work properly if we have
 * multiple entries with the same peer_hit.
 * @note Don't use this function because it does not deal properly
 * with multiple source hits. Prefer hip_hadb_find_byhits() function.
 */
hip_ha_t *hip_hadb_try_to_find_by_peer_hit(hip_hit_t *hit)
{
	hip_list_t *item, *tmp;
	struct hip_host_id_entry *e;
	hip_ha_t *entry = NULL;
	hip_hit_t our_hit;
	int i;

	memset(&our_hit, 0, sizeof(our_hit));

	/* Let's try with the default HIT first */
	hip_get_default_hit(&our_hit);

	if (entry = hip_hadb_find_byhits(hit, &our_hit)) {
		_HIP_DEBUG_HIT("Returning default HIT", our_hit);
		return entry;
	}

	/* and then with rest (actually default HIT is here redundantly) */
	list_for_each_safe(item, tmp, hip_local_hostid_db, i)
	{
		e = list_entry(item);
		ipv6_addr_copy(&our_hit, &e->lhi.hit);
		_HIP_DEBUG_HIT("try_to_find_by_peer_hit:", &our_hit);
		_HIP_DEBUG_HIT("hit:", hit);
		entry = hip_hadb_find_byhits(hit, &our_hit);
		if (!entry)
			continue;
		else
			return entry;
	}
	return NULL;
}

/**
 * @brief Inserts a HIP association to HIP association hash table.
 *
 * Inserts a HIP association to HIP association hash table @c hadb_hit and
 * updates the the hastate of the HIP association @c ha. This function can be
 * called even if the @c ha is in the hash table already. <b>The peer address of
 * the host association must be set (i.e. @c ha->hit_peer must not be
 * ipv6_addr_any). </b> When @c ha is NULL or if @c ha->hit_peer is
 * ipv6_addr_any this function will kill the HIP daemon.
 *
 * @return The state of the HIP association (hip_hastate_t).
 * @note   For multithreaded model: this function assumes that @c ha is locked.
 */
int hip_hadb_insert_state(hip_ha_t *ha)
{
	hip_hastate_t st = 0;
	hip_ha_t *tmp = NULL;

	HIP_DEBUG("hip_hadb_insert_state() invoked.\n");

	/* assume already locked ha */

	HIP_ASSERT(!(ipv6_addr_any(&ha->hit_peer)));

	st = ha->hastate;

	HIP_DEBUG("hip_hadb_insert_state() invoked. Inserting a new state to "\
		  "the HIP association hash table.\n");

	if(ha == NULL) {
		HIP_DIE("Trying to insert a NULL HIP association to the HIP "\
			"association hash table.\n");
	} else if (ipv6_addr_any(&ha->hit_peer)) {
		HIP_DIE("Trying to insert a HIP association with zero "\
			"(ipv6_addr_any) peer HIT to the HIP association hash "\
			"table.\n");
	}

	st = ha->hastate;

#ifdef CONFIG_HIP_DEBUG /* Debug block. */
	{
		char hito[INET6_ADDRSTRLEN], hitp[INET6_ADDRSTRLEN];
		inet_ntop(AF_INET6, &ha->hit_our, hito, INET6_ADDRSTRLEN);
		inet_ntop(AF_INET6, &ha->hit_peer, hitp, INET6_ADDRSTRLEN);
		HIP_DEBUG("Trying to insert a new state to the HIP "\
			  "association database. Our HIT: %s,"\
			  "Peer HIT: %s, HIP association state: %d\n",
			  hito, hitp, ha->hastate);
	}
#endif

	/* We're using hastate here as if it was a binary mask. hastate,
	   however, is of signed type and all of the predefined values are not
	   in the power of two. -Lauri 07.08.2008 */
	if (!(st & HIP_HASTATE_HITOK)) {
		tmp = hip_ht_find(hadb_hit, ha);

		if (tmp == NULL) {
		        if ((ha->lsi_peer).s_addr == 0) {
		                hip_hadb_set_lsi_pair(ha);
			}
			hip_ht_add(hadb_hit, ha);
			st |= HIP_HASTATE_HITOK;
			HIP_DEBUG("HIP association was inserted "\
				  "successfully.\n");
		} else {
			hip_db_put_ha(tmp, hip_hadb_delete_state);
			HIP_DEBUG("HIP association was NOT inserted because "\
				  "a HIP association with matching HITs was "\
				  "already present in the database.\n");
		}
	} else {
		HIP_DEBUG("HIP association was NOT inserted because the "\
			  "HIP association state is not OK.\n");
	}

#ifdef CONFIG_HIP_ESCROW
	{
		HIP_KEA *kea;
		kea = hip_kea_find(&ha->hit_our);
		if (kea) {
			/** @todo Check conditions for escrow associations here
			    (for now, there are none). */
			HIP_DEBUG("Escrow used for this entry: Initializing "\
				  "ha_state escrow fields.\n");
			ha->escrow_used = 1;
			ipv6_addr_copy(&ha->escrow_server_hit, &kea->server_hit);
			HIP_DEBUG_HIT("server hit saved: ", &kea->server_hit);
			hip_keadb_put_entry(kea);
		}
		else {
			HIP_DEBUG("Escrow not in use.\n");
		}
	}
#endif //CONFIG_HIP_ESCROW

	ha->hastate = st;
	return st;
}

int hip_print_info_hadb(hip_ha_t *entry, void *cntr)
{
	HIP_DEBUG_HIT("Peer HIT ", &entry->hit_peer);
	HIP_DEBUG_HIT("Our HIT ", &entry->hit_our);
	HIP_DEBUG_LSI("Our LSI ", &entry->lsi_our);
	if (&entry->lsi_peer) HIP_DEBUG_LSI("Peer LSI ", &entry->lsi_peer);
	return 0;
}


void hip_print_debug_info(struct in6_addr *local_addr,
			  struct in6_addr *peer_addr,
			  hip_hit_t  *local_hit,
			  hip_hit_t  *peer_hit,
			  hip_lsi_t  *peer_lsi,
			  const char *peer_hostname,
			  in_port_t *local_nat_udp_port,
			  in_port_t *peer_nat_udp_port){
	if(local_addr)
		HIP_DEBUG_IN6ADDR("Our addr", local_addr);
	if(peer_addr)
		HIP_DEBUG_IN6ADDR("Peer addr", peer_addr);
	if(local_hit)
		HIP_DEBUG_HIT("Our HIT", local_hit);
	if(peer_hit)
		HIP_DEBUG_HIT("Peer HIT", peer_hit);
	if(peer_lsi)
		HIP_DEBUG_LSI("Peer LSI", peer_lsi);
	if(peer_hostname)
		HIP_DEBUG("Peer hostname: %s\n", peer_hostname);
	
	if (local_nat_udp_port)
		HIP_DEBUG("Local NAT traversal UDP port: %d\n", *local_nat_udp_port);
	
	if (peer_nat_udp_port)
		HIP_DEBUG("Peer NAT traversal UDP port: %d\n", *peer_nat_udp_port);
}


void hip_hadb_set_lsi_pair(hip_ha_t *entry)
{
        hip_lsi_t aux;
	//Assign value to lsi_our searching in hidb by the correspondent hit
	_HIP_DEBUG("hip_hadb_set_lsi_pair\n");
	if (entry){
		hip_hidb_get_lsi_by_hit(&entry->hit_our, &entry->lsi_our);
		//Assign lsi_peer
		if (hip_map_hit_to_lsi_from_hosts_files(&entry->hit_peer,&aux))
			hip_generate_peer_lsi(&aux);
		memcpy(&entry->lsi_peer, &aux, sizeof(hip_lsi_t));
		_HIP_DEBUG_LSI("entry->lsi_peer is ", &entry->lsi_peer);
	}
}


/**
 * Practically called only by when adding a HIT-IP mapping before base exchange.
 *
 * @param  local_hit  a pointer to...
 * @param  peer_hit   a pointer to...
 * @param  local_addr a pointer to...
 * @param  peer_addr  a pointer to...
 * @param  peer_lsi   a pointer to...
 * @return
 * @todo   Allow multiple mappings; base exchange should be initiated to allow
 *         of them in order to prevent local DoS.
 * @todo   Create a security policy for triggering base exchange.
 * @todo   Multiple identities support: alternative a) make generic HIT prefix
 *         based policy to work alternative b) add SP pair for all local HITs.
 */
int hip_hadb_add_peer_info_complete(hip_hit_t *local_hit,
				    hip_hit_t *peer_hit,
				    hip_lsi_t *peer_lsi,
				    struct in6_addr *local_addr,
				    struct in6_addr *peer_addr,
				    const char *peer_hostname)
{
	int err = 0, n=0;
	hip_ha_t *entry = NULL, *aux = NULL;
	hip_lsi_t local_lsi, lsi_aux;
	in_port_t nat_udp_port_local = hip_get_local_nat_udp_port();
	in_port_t nat_udp_port_peer = hip_get_peer_nat_udp_port();

	HIP_DEBUG_INADDR("Local IP address ", local_addr);

	hip_print_debug_info(local_addr, peer_addr,
			     local_hit,  peer_hit,
			     peer_lsi,   peer_hostname,
			     &nat_udp_port_local,
			     &nat_udp_port_peer);

	entry = hip_hadb_find_byhits(local_hit, peer_hit);

	if (entry) {
		// hip_hadb_dump_spis_out_old(entry);
		HIP_DEBUG_LSI("    Peer lsi   ",&entry->lsi_peer);

#if 0 /* Required for OpenDHT code of Pardeep?  */
		/* Check if LSIs are different */
		if (peer_lsi) {
			HIP_IFEL(hip_lsi_are_equal(&entry->lsi_peer, peer_lsi) ||
				 peer_lsi->s_addr == 0 , 0,
				 "Ignoring new mapping, old one exists\n");
		}
#endif
	}

	if (!entry){
		HIP_DEBUG("hip_hadb_create_state\n");
		entry = hip_hadb_create_state(0);
		HIP_IFEL(!entry, -1, "Unable to create a new entry");
		_HIP_DEBUG("created a new sdb entry\n");

		entry->peer_addr_list_to_be_added =
	  		hip_ht_init(hip_hash_peer_addr, hip_match_peer_addr);
	}

	ipv6_addr_copy(&entry->hit_peer, peer_hit);
	ipv6_addr_copy(&entry->hit_our, local_hit);
	ipv6_addr_copy(&entry->our_addr, local_addr);
	HIP_IFEL(hip_hidb_get_lsi_by_hit(local_hit, &entry->lsi_our), -1,
		 "Unable to find local hit");

	/* Copying peer_lsi */
	if (peer_lsi != NULL && peer_lsi->s_addr != 0) {
		ipv4_addr_copy(&entry->lsi_peer, peer_lsi);
	} else {
		/* Check if exists an entry in the hadb with the
		   peer_hit given */
	        aux = hip_hadb_try_to_find_by_peer_hit(peer_hit);
		if (aux && &(aux->lsi_peer).s_addr != 0){
		        /* Exists: Assign its lsi to the new entry created */
		        ipv4_addr_copy(&entry->lsi_peer, &aux->lsi_peer);
		} else if (!hip_map_hit_to_lsi_from_hosts_files(peer_hit, &lsi_aux)) {
			ipv4_addr_copy(&entry->lsi_peer, &lsi_aux);
		} else if (hip_hidb_hit_is_our(peer_hit)) {
			/* Loopback (see bug id 893) */
			entry->lsi_peer = entry->lsi_our;
		} else {
		  	/* Not exists: Call to the automatic generation */
		        hip_generate_peer_lsi(&lsi_aux);
			ipv4_addr_copy(&entry->lsi_peer, &lsi_aux);
		}
	}

	/* If global NAT status is on, that is if the current host is behind
	   NAT, the NAT status of the host association is set on and the send
	   function set is set to "nat_xmit_func_set". */
	if(hip_nat_status && IN6_IS_ADDR_V4MAPPED(peer_addr) &&
	   !ipv6_addr_is_teredo(peer_addr)) {
		entry->nat_mode = hip_nat_status;
		entry->peer_udp_port = hip_get_peer_nat_udp_port();
		entry->local_udp_port = hip_get_local_nat_udp_port();
		entry->hadb_xmit_func = &nat_xmit_func_set;
	}
	else {
		/* NAT mode is not reset here due to "shotgun" support.
		   Hipd may get multiple locator mappings of which some can be
		   IPv4 and others IPv6. If NAT mode is on and the last
		   added address is IPv6, we don't want to reset NAT mode.
		   Note that send_udp() function can shortcut to send_raw()
		   when it gets an IPv6 address. */
		entry->hadb_xmit_func = &default_xmit_func_set;
	}

#ifdef CONFIG_HIP_BLIND
	if(hip_blind_status)
		entry->blind = 1;
#endif
	if (hip_hidb_hit_is_our(peer_hit)) {
		HIP_DEBUG("Peer HIT is ours (loopback)\n");
		entry->is_loopback = 1;
	}

     	entry->hip_is_opptcp_on = hip_get_opportunistic_tcp_status();
#ifdef CONFIG_HIP_I3
	entry->hip_is_hi3_on =    hip_get_hi3_status();
#endif
#ifdef CONFIG_HIP_HIPPROXY
     	entry->hipproxy = hip_get_hip_proxy_status();
#endif

	HIP_DEBUG_LSI("entry->lsi_peer \n", &entry->lsi_peer);
	hip_hadb_insert_state(entry);

	/* Released at the end */
	hip_hold_ha(entry);

	/* Add initial HIT-IP mapping. */
	HIP_IFEL(hip_hadb_add_peer_addr(entry, peer_addr, 0, 0, PEER_ADDR_STATE_ACTIVE),
		 -2, "error while adding a new peer address\n");

	HIP_IFEL(default_ipsec_func_set.hip_setup_hit_sp_pair(peer_hit, local_hit,
							       local_addr, peer_addr, 0, 1, 0),
		 -1, "Error in setting the SPs\n");

	if (entry)
		hip_db_put_ha(entry, hip_hadb_delete_state);
        /*
	hip_for_each_ha(hip_print_info_hadb, &n);
        */
out_err:
	return err;
}


/**
 * .
 *
 * @param  entry         a pointer to...
 * @param  peer_map_void a pointer to...
 * @return               ...
 */
int hip_hadb_add_peer_info_wrapper(struct hip_host_id_entry *entry,
				   void *peer_map_void)
{
	struct hip_peer_map_info *peer_map = peer_map_void;
	int err = 0;

	HIP_DEBUG("hip_hadb_add_peer_info_wrapper() invoked.\n");
	HIP_IFEL(hip_hadb_add_peer_info_complete(&entry->lhi.hit,
						 &peer_map->peer_hit,
						 &peer_map->peer_lsi,
						 &peer_map->our_addr,
						 &peer_map->peer_addr,
						 &peer_map->peer_hostname), -1,
		 "Failed to add peer info\n");

 out_err:
	return err;
}

int hip_hadb_add_peer_info(hip_hit_t *peer_hit, struct in6_addr *peer_addr,
			   hip_lsi_t *peer_lsi, const char *peer_hostname)
{
	int err = 0;
	struct hip_peer_map_info peer_map;

	HIP_DEBUG("hip_hadb_add_peer_info() invoked.\n");

 	in_port_t nat_local_udp_port = hip_get_local_nat_udp_port();
	in_port_t nat_peer_udp_port = hip_get_peer_nat_udp_port();
 	hip_print_debug_info(NULL, peer_addr, NULL, peer_hit, peer_lsi, peer_hostname,
 			&nat_local_udp_port, &nat_peer_udp_port);

	HIP_IFEL(!ipv6_addr_is_hit(peer_hit), -1, "Not a HIT\n");

	memset(&peer_map, 0, sizeof(peer_map));

	memcpy(&peer_map.peer_hit, peer_hit, sizeof(hip_hit_t));
	if (peer_addr)
		memcpy(&peer_map.peer_addr, peer_addr, sizeof(struct in6_addr));
	memset(peer_map.peer_hostname, '\0', HIP_HOST_ID_HOSTNAME_LEN_MAX);

	if(peer_lsi)
	        memcpy(&peer_map.peer_lsi, peer_lsi, sizeof(struct in6_addr));

	if(peer_hostname)
	        memcpy(peer_map.peer_hostname, peer_hostname,
		       HIP_HOST_ID_HOSTNAME_LEN_MAX - 1);

	HIP_IFEL(hip_select_source_address(
			 &peer_map.our_addr, &peer_map.peer_addr),
		 -1, "Cannot find source address\n");
	
	HIP_IFEL(hip_for_each_hi(hip_hadb_add_peer_info_wrapper, &peer_map), 0,
	         "for_each_hi err.\n");

 out_err:
	return err;
}

int hip_add_peer_map(const struct hip_common *input)
{
	struct in6_addr *hit = NULL , *ip = NULL;
	hip_lsi_t *lsi = NULL;
	char *peer_hostname = NULL;
	int err = 0;
	_HIP_HEXDUMP("packet", input,  hip_get_msg_total_len(input));

	hit = (struct in6_addr *)
		hip_get_param_contents(input, HIP_PARAM_HIT);

	lsi = (hip_lsi_t *)
		hip_get_param_contents(input, HIP_PARAM_LSI);

	ip = (struct in6_addr *)
		hip_get_param_contents(input, HIP_PARAM_IPV6_ADDR);

	peer_hostname = (char *)
		hip_get_param_contents(input, HIP_PARAM_HOSTNAME);

	if (!ip && (!lsi || !hit)){
		HIP_ERROR("handle async map: no ip and maybe no lsi or hit\n");
		err = -ENODATA;
		goto out_err;
	}

	if (lsi)
	  	HIP_DEBUG_LSI("lsi value is\n",lsi);

	if (peer_hostname)
	  	HIP_DEBUG("Peer hostname value is %s\n", peer_hostname);

	err = hip_hadb_add_peer_info(hit, ip, lsi, peer_hostname);

	_HIP_DEBUG_HIT("hip_add_map_info peer's real hit=", hit);
	_HIP_ASSERT(hit_is_opportunistic_hashed_hit(hit));

 	if (err) {
 		HIP_ERROR("Failed to insert peer map (%d)\n", err);
		goto out_err;
	}

 out_err:

	return err;

}

/**
 * Inits a Host Association after memory allocation.
 *
 * @param  entry pointer to a host association
 */
int hip_hadb_init_entry(hip_ha_t *entry)
{
        int err = 0;
        HIP_IFEL(!entry, -1, "HA is NULL\n");

#if 0
	INIT_LIST_HEAD(&entry->next_hit);
	INIT_LIST_HEAD(&entry->spis_in_old);
	INIT_LIST_HEAD(&entry->spis_out_old);
#endif

	entry->spis_in_old = hip_ht_init(hip_hash_spi, hip_match_spi);
	entry->spis_out_old = hip_ht_init(hip_hash_spi, hip_match_spi);

#ifdef CONFIG_HIP_HIPPROXY
	entry->hipproxy = 0;
#endif
	//HIP_LOCK_INIT(entry);
	//atomic_set(&entry->refcnt,0);

	entry->state = HIP_STATE_UNASSOCIATED;
	entry->hastate = HIP_HASTATE_INVALID;
	entry->purge_timeout = HIP_HA_PURGE_TIMEOUT;

	/* Function pointer sets which define HIP behavior in respect to the
	   hadb_entry. */
	HIP_IFEL(hip_hadb_set_rcv_function_set(entry, &default_rcv_func_set),
		 -1, "Can't set new function pointer set.\n");
	HIP_IFEL(hip_hadb_set_handle_function_set(entry,
						  &default_handle_func_set),
		 -1, "Can't set new function pointer set.\n");
	HIP_IFEL(hip_hadb_set_update_function_set(entry,
						  &default_update_func_set),
		 -1, "Can't set new function pointer set\n");

	HIP_IFEL(hip_hadb_set_misc_function_set(entry, &default_misc_func_set),
		 -1, "Can't set new function pointer set.\n");

	/* Set the xmit function set as function set for sending raw HIP. */
	HIP_IFEL(hip_hadb_set_xmit_function_set(entry, &default_xmit_func_set),
		 -1, "Can't set new function pointer set.\n");

	HIP_IFEL(hip_hadb_set_input_filter_function_set(
			 entry, &default_input_filter_func_set), -1,
		 "Can't set new input filter function pointer set.\n");
	HIP_IFEL(hip_hadb_set_output_filter_function_set(
			 entry, &default_output_filter_func_set), -1,
		 "Can't set new output filter function pointer set.\n");

	/* added by Tao Wan, on 24, Jan, 2008 */
	entry->hadb_ipsec_func = &default_ipsec_func_set;

	//initialize the peer hostname
	memset(entry->peer_hostname, '\0', HIP_HOST_ID_HOSTNAME_LEN_MAX);

        entry->shotgun_status = hip_shotgun_status;

        entry->addresses_to_send_echo_request = hip_linked_list_init();

        entry->peer_addresses_old = hip_linked_list_init();

        // Randomize inbound SPI
        get_random_bytes(&entry->spi_inbound_current,
                sizeof(entry->spi_inbound_current));

out_err:
        return err;
}

/**
 * Allocates and initializes a new HA structure.
 *
 * @param  gfpmask a mask passed directly to HIP_MALLOC().
 * @return NULL if memory allocation failed, otherwise the HA.
 */
hip_ha_t *hip_hadb_create_state(int gfpmask)
{
	hip_ha_t *entry = NULL;
	int err = 0;

	entry = (hip_ha_t *) malloc(sizeof(struct hip_hadb_state));
	if (entry == NULL) {
		return NULL;
	}

	memset(entry, 0, sizeof(struct hip_hadb_state));

        hip_hadb_init_entry(entry);

 out_err:
	return entry;
}

/* END OF PRIMITIVE FUNCTIONS */

/**
 * Selects the preferred address within the addresses of the given SPI.
 * The selected address is copied to @c addr, it is is non-NULL.
 */
int hip_hadb_select_spi_addr(hip_ha_t *entry, struct hip_spi_out_item *spi_out, struct in6_addr *addr)
{
	int err = 0, i;
	struct hip_peer_addr_list_item *s, *candidate = NULL;
	struct timeval latest, dt;
	hip_list_t *item, *tmp;

	list_for_each_safe(item, tmp, spi_out->peer_addr_list, i)
	{
		s = list_entry(item);
		if (s->address_state != PEER_ADDR_STATE_ACTIVE)
		{
			_HIP_DEBUG("skipping non-active address %s\n",addrstr);
			continue;
		}

		if (candidate)
		{
			int this_is_later;
			this_is_later = hip_timeval_diff(&s->modified_time, &latest, &dt);
			_HIP_DEBUG("latest=%ld.%06ld\n", latest.tv_sec, latest.tv_usec);
			_HIP_DEBUG("dt=%ld.%06ld\n", dt.tv_sec, dt.tv_usec);
			if (this_is_later)
			{
				_HIP_DEBUG("is later, change\n");
				memcpy(&latest, &s->modified_time, sizeof(struct timeval));
				candidate = s;
			}
		}
		else
		{
			candidate = s;
			memcpy(&latest, &s->modified_time, sizeof(struct timeval));
		}
	}

	if (!candidate)
	{
		HIP_ERROR("did not find usable peer address\n");
		HIP_DEBUG("todo: select from other SPIs ?\n");
		/* todo: select other SPI as the default SPI out */
		err = -ENOMSG;
	}
	else ipv6_addr_copy(addr, &candidate->address);

	return err;
}

/**
 * Gets some of the peer's usable IPv6 address.
 * @param entry corresponding hadb entry of the peer
 * @param addr where the selected IPv6 address of the peer is copied to
 *
 * Current destination address selection algorithm:
 * 1. use preferred address of the HA, if any (should be set)
 *
 * tkoponen: these are useless: ?
 * 2. use preferred address of the default outbound SPI, if any
 * (should be set, suspect bug if we get this far)
 *
 * 3. select among the active addresses of the default outbound SPI
 * (select the address which was added/updated last)
 *
 * @return 0 if some of the addresses was copied successfully, else < 0.
 */
int hip_hadb_get_peer_addr(hip_ha_t *entry, struct in6_addr *addr)
{
	int err = 0;
	//	struct hip_spi_out_item *spi_out;

	/* assume already locked entry */

	HIP_DEBUG_HIT("entry def addr", &entry->peer_addr);
	ipv6_addr_copy(addr, &entry->peer_addr);
        return err;
}

/**
 * Gets lsi address.
 * @param entry corresponding hadb entry of the peer
 * @param lsi where the selected lsi address of the peer is copied to
 *
 * @return 0 if some of the addresses was copied successfully, else < 0.
 */
int hip_hadb_get_peer_lsi(hip_ha_t *entry, hip_lsi_t *lsi)
{
	int err = 0;
	/* assume already locked entry */

	HIP_DEBUG_HIT("entry def addr", &entry->lsi_peer);
	ipv4_addr_copy(lsi, &entry->lsi_peer);
        return err;
}



/**
 * Gets infomation on the given peer IPv6 address.
 *
 * @param entry         corresponding hadb entry of the peer.
 * @param addr          the IPv6 address for which the information is to be
 *                      retrieved.
 * @param lifetime      where the lifetime of @c addr is copied to.
 * @param modified_time where the time when @c addr was added or updated is
 *                      copied to.
 * @return              If @c entry has the address @c addr in its peer address
 *                      list parameters @c spi, @c lifetime, and
 *                      @c modified_time are assigned if they are non-NULL and 1
 *                      is returned, else @c interface_id and @c lifetime are
 *                      not assigned a value and 0 is returned.
 */
int hip_hadb_get_peer_addr_info_old(hip_ha_t *entry, struct in6_addr *addr,
				uint32_t *lifetime, struct timeval *modified_time)
{
	// 99999: REMOVE
        /*struct hip_peer_addr_list_item *peer_addr_list_item;
	int i = 1, ii;
	struct hip_spi_out_item *spi_out;
	hip_list_t *item, *tmp, *a_item, *a_tmp;*/

        struct hip_peer_addr_list_item *peer_addr_list_item;
	int i = 1, ii;
	struct hip_spi_out_item *spi_out;
	hip_list_t *item, *tmp;

        list_for_each_safe(item, tmp, entry->peer_addresses_old, ii)
        {
                peer_addr_list_item = list_entry(item);
         	if (!ipv6_addr_cmp(&peer_addr_list_item->address, addr))
                {
                        _HIP_DEBUG("found\n");
                        if (lifetime)
                                *lifetime = peer_addr_list_item->lifetime;

                        if (modified_time)
                        {
                                modified_time->tv_sec = peer_addr_list_item->modified_time.tv_sec;
                                modified_time->tv_usec = peer_addr_list_item->modified_time.tv_usec;
                        }

                        return 1;
                }

                i++;
        }

	// 99999: REMOVE
        /* assumes already locked entry */
/*	list_for_each_safe(item, tmp, entry->spis_out_old, ii)
	{
		spi_out = list_entry(item);
		list_for_each_safe(a_item, a_tmp, entry->peer_addresses_old, iii)
		{
			s = list_entry(a_item);
			if (!ipv6_addr_cmp(&s->address, addr))
			{
				_HIP_DEBUG("found\n");
				if (lifetime)
					*lifetime = s->lifetime;
				if (modified_time)
				{
					modified_time->tv_sec = s->modified_time.tv_sec;
					modified_time->tv_usec = s->modified_time.tv_usec;
				}
				if (spi)
					*spi = spi_out->spi;
				return 1;
			}
			i++;
		}
	}*/

	_HIP_DEBUG("not found\n");
	return 0;
}

/**
 * Adds a new peer IPv6 address to the entry's list of peer addresses.
 * @param entry corresponding hadb entry of the peer
 * @param new_addr IPv6 address to be added
 * @param spi outbound SPI to which the @c new_addr is related to
 * @param lifetime address lifetime of the address
 * @param state address state
 *
 * @return if @c new_addr already exists, 0 is returned. If address was
 * added successfully 0 is returned, else < 0.
 */
int hip_hadb_add_peer_addr(hip_ha_t *entry, struct in6_addr *new_addr,
			   uint32_t spi, uint32_t lifetime, int state)
{
	return hip_hadb_add_peer_udp_addr(entry, new_addr, 0, spi, lifetime, state);
#if 0
	int err = 0;
	struct hip_peer_addr_list_item *a_item;
	char addrstr[INET6_ADDRSTRLEN];
	uint32_t prev_spi;
	struct hip_spi_out_item *spi_list;

	/* assumes already locked entry */

	/* check if we are adding the peer's address during the base
	 * exchange */
	if (spi == 0) {
		HIP_DEBUG("SPI is 0, set address as the bex address\n");
		if (!ipv6_addr_any(&entry->peer_addr)) {
			hip_in6_ntop(&entry->peer_addr, addrstr);
			HIP_DEBUG("warning, overwriting existing preferred address %s\n",
				  addrstr);
		}
		ipv6_addr_copy(&entry->peer_addr, new_addr);
		HIP_DEBUG_IN6ADDR("entry->peer_addr \n", &entry->peer_addr);
		goto out_err;
	}

	spi_list = hip_hadb_get_spi_list(entry, spi);

	if (!spi_list)
	{
		HIP_ERROR("did not find SPI list for SPI 0x%x\n", spi);
		err = -EEXIST;
		goto out_err;
	}

	err = hip_hadb_get_peer_addr_info(entry, new_addr, &prev_spi, NULL, NULL);
	if (err)
	{
		/** @todo validate previous vs. new interface id for
		    the new_addr ? */
		if (prev_spi != spi)
			HIP_DEBUG("todo: SPI changed: prev=%u new=%u\n", prev_spi,
				  spi);

		HIP_DEBUG("duplicate address not added (todo: update address lifetime ?)\n");
		/** @todo update address lifetime ? */
		err = 0;
		goto out_err;
	}

	a_item = (struct hip_peer_addr_list_item *)HIP_MALLOC(sizeof(struct hip_peer_addr_list_item), GFP_KERNEL);
	if (!a_item)
	{
		HIP_ERROR("item HIP_MALLOC failed\n");
		err = -ENOMEM;
		goto out_err;
	}

	a_item->lifetime = lifetime;
	ipv6_addr_copy(&a_item->address, new_addr);
	a_item->address_state = state;
	do_gettimeofday(&a_item->modified_time);

	list_add(a_item, spi_list->peer_addr_list);

out_err:
	return err;
#endif
}


int hip_hadb_add_peer_udp_addr(hip_ha_t *entry, struct in6_addr *new_addr,in_port_t port,
			   uint32_t spi, uint32_t lifetime, int state)
{
	int err = 0;
	struct hip_peer_addr_list_item *a_item;
	char addrstr[INET6_ADDRSTRLEN];

	/* assumes already locked entry */

	/* check if we are adding the peer's address during the base
	 * exchange */
	if (spi == 0) {
		HIP_DEBUG("SPI is 0, set address as the bex address\n");
		if (!ipv6_addr_any(&entry->peer_addr)) {
			hip_in6_ntop(&entry->peer_addr, addrstr);
			HIP_DEBUG("warning, overwriting existing preferred address %s\n",
				  addrstr);
		}
		ipv6_addr_copy(&entry->peer_addr, new_addr);
		HIP_DEBUG_IN6ADDR("entry->peer_address \n", &entry->peer_addr);

		if (entry->peer_addr_list_to_be_added) {
			/*Adding the peer address to the entry->peer_addr_list_to_be_added
			 * So that later aftre base exchange it can be transfered to 
			 * SPI OUT's peer address list*/
			a_item = (struct hip_peer_addr_list_item *)HIP_MALLOC(sizeof(struct hip_peer_addr_list_item), GFP_KERNEL);
			if (!a_item)
			{
				HIP_ERROR("item HIP_MALLOC failed\n");
				err = -ENOMEM;
				goto out_err;
			}
			a_item->lifetime = lifetime;
			ipv6_addr_copy(&a_item->address, new_addr);
			a_item->address_state = state;
			do_gettimeofday(&a_item->modified_time);

			list_add(a_item, entry->peer_addr_list_to_be_added);
		}
		goto out_err;
	}

	err = hip_hadb_get_peer_addr_info_old(entry, new_addr, NULL, NULL);
	if (err)
		goto out_err;

	a_item = (struct hip_peer_addr_list_item *)HIP_MALLOC(sizeof(struct hip_peer_addr_list_item), GFP_KERNEL);
	if (!a_item)
	{
		HIP_ERROR("item HIP_MALLOC failed\n");
		err = -ENOMEM;
		goto out_err;
	}

	a_item->lifetime = lifetime;
	a_item->port = port;
	ipv6_addr_copy(&a_item->address, new_addr);
	a_item->address_state = state;
	do_gettimeofday(&a_item->modified_time);

	list_add(a_item, entry->peer_addresses_old);

out_err:
	return err;
}

/**
 * Deletes IPv6 address from the entry's list of peer addresses
 *
 * @param entry corresponding hadb entry of the peer
 * @param addr IPv6 address to be deleted
 */
void hip_hadb_delete_peer_addrlist_one_old(hip_ha_t *ha, struct in6_addr *addr)
{
	struct hip_peer_addr_list_item *peer_addr_list_item;
	int i;
	hip_list_t *item, *tmp;

	/* possibly deprecated function .. */

        list_for_each_safe(item, tmp, ha->peer_addresses_old, i)
        {
                peer_addr_list_item = list_entry(item);
                if (!ipv6_addr_cmp(&peer_addr_list_item->address, addr))
                {
                        _HIP_DEBUG("deleting address\n");
                        list_del(item, ha->peer_addresses_old);
                        HIP_FREE(item);
                        /* if address is on more than one spi list then do not goto out */
                        goto out;
                }
            }

 out:
	return;
}

int hip_del_peer_info_entry(hip_ha_t *ha)
{
	hip_opp_block_t *opp_entry   = NULL;
	hip_oppip_t     *oppip_entry = NULL;

	hip_hadb_remove_state_hit(ha);
	/* by now, if everything is according to plans, the refcnt
	   should be 1 */
	HIP_DEBUG_HIT("our HIT", &ha->hit_our);
	HIP_DEBUG_HIT("peer HIT", &ha->hit_peer);
	hip_delete_hit_sp_pair(&ha->hit_peer, &ha->hit_our, IPPROTO_ESP, 1);
	/* Not going to "put" the entry because it has been removed
	   from the hashtable already (hip_exit won't find it
	   anymore). */
	hip_hadb_delete_state(ha);
	//hip_db_put_ha(ha, hip_hadb_delete_state);
	/* and now zero --> deleted*/

	//if the ha entry is there, the opp entry
	//has already been removed

	/*empty the two opp dbs*/

	//delete entry from oppdb
	opp_entry = hip_oppdb_find_by_ip(&ha->peer_addr);
	if(opp_entry)
		hip_oppdb_entry_clean_up(opp_entry);

#if 0 /* the oppipdb entry must not be deleted or otherwise fallback fails to\
	 work */
	//delete entry from oppipdb
	oppip_entry = hip_oppipdb_find_byip(&ha->peer_addr);
	if(oppip_entry)
		hip_oppipdb_del_entry_by_entry(oppip_entry);
#endif /* 0 */

	return 0;
}

/**
 * Currently deletes the whole entry...
 */
int hip_del_peer_info(hip_hit_t *our_hit, hip_hit_t *peer_hit)
{
	hip_ha_t *ha;

	ha = hip_hadb_find_byhits(our_hit, peer_hit);
	if (!ha) {
		return -ENOENT;
	}

	return hip_del_peer_info_entry(ha);
}

/* assume already locked entry */
// SYNC
int hip_hadb_add_inbound_spi_old(hip_ha_t *entry, struct hip_spi_in_item *data)
{
	int err = 0, i;
	struct hip_spi_in_item *spi_item;
	uint32_t spi_in;
	hip_list_t *item, *tmp;
	spi_in = data->spi;

	/* assumes locked entry */
	_HIP_DEBUG("SPI_in=0x%x\n", spi_in);
	list_for_each_safe(item, tmp, entry->spis_in_old, i)
	{
		spi_item = list_entry(item);
		if (spi_item->spi == spi_in)
		{
			HIP_DEBUG("not adding duplicate SPI 0x%x\n", spi_in);
			goto out;
		}
	}

	spi_item = (struct hip_spi_in_item *)HIP_MALLOC(sizeof(struct hip_spi_in_item), GFP_ATOMIC);
	if (!spi_item)
	{
		HIP_ERROR("item HIP_MALLOC failed\n");
		err = -ENOMEM;
		goto out_err;
	}
	memcpy(spi_item, data, sizeof(struct hip_spi_in_item));
	spi_item->timestamp = jiffies;
	list_add(spi_item, entry->spis_in_old);
	spi_item->addresses = NULL;
	spi_item->addresses_n = 0;
	HIP_DEBUG("added SPI 0x%x to the inbound SPI list\n", spi_in);
	// hip_hold_ha(entry); ?

	/*_HIP_DEBUG("inserting SPI to HIT-SPI hashtable\n");
	err = hip_hadb_insert_state_spi_list(&entry->hit_peer, &entry->hit_our, spi_in);
	if (err == -EEXIST) err = 0;*/

out_err:
out:
	return err;
}

/* assume already locked entry */
// SYNCH
int hip_hadb_add_outbound_spi_old(hip_ha_t *entry, struct hip_spi_out_item *data)
{
	int err = 0, i;
	struct hip_spi_out_item *spi_item;
	uint32_t spi_out;
	hip_list_t *item, *tmp;

	/* assumes locked entry ? */
	spi_out = data->spi;

	_HIP_DEBUG("SPI_out=0x%x\n", spi_out);
	list_for_each_safe(item, tmp, entry->spis_out_old, i)
	{
		spi_item = list_entry(item);
		if (spi_item->spi == spi_out)
		{
			HIP_DEBUG("not adding duplicate SPI 0x%x\n", spi_out);
			goto out;
		}
	}

	spi_item = (struct hip_spi_out_item *)HIP_MALLOC(sizeof(struct hip_spi_out_item), GFP_ATOMIC);
	if (!spi_item)
	{
		HIP_ERROR("item HIP_MALLOC failed\n");
		err = -ENOMEM;
		goto out_err;
	}
	memcpy(spi_item, data, sizeof(struct hip_spi_out_item));
// 	INIT_LIST_HEAD(&spi_item->peer_addr_list);
	spi_item->peer_addr_list = hip_ht_init(hip_hash_peer_addr, hip_match_peer_addr);
	ipv6_addr_copy(&spi_item->preferred_address, &in6addr_any);
	list_add(spi_item, entry->spis_out_old);
	HIP_DEBUG("added SPI 0x%x to the outbound SPI list\n", spi_out);

 out_err:
 out:
	return err;
}

/* assume already locked entry */
int hip_hadb_add_spi_old(hip_ha_t *entry, int direction, void *data)
{
	int err = -EINVAL;

	if (direction == HIP_SPI_DIRECTION_IN)
		err = hip_hadb_add_inbound_spi_old(entry, (struct hip_spi_in_item *) data);
	else if (direction == HIP_SPI_DIRECTION_OUT)
		err = hip_hadb_add_outbound_spi_old(entry, (struct hip_spi_out_item *) data);
	else
		HIP_ERROR("bug, invalid direction %d\n", direction);

	return err;
}


/* Set the ifindex of given SPI */
/* assumes locked HA */
void hip_hadb_set_spi_ifindex_deprecated(hip_ha_t *entry, uint32_t spi, int ifindex)
{
	struct hip_spi_in_item *spi_item;
	hip_list_t *item, *tmp;
	int i;

	/* assumes that inbound spi already exists in ha's spis_in_old */
	HIP_DEBUG("SPI=0x%x ifindex=%d\n", spi, ifindex);
	list_for_each_safe(item, tmp, entry->spis_in_old, i)
	{
		spi_item = list_entry(item);
		_HIP_DEBUG("test item: ifindex=%d spi=0x%x\n", spi_item->ifindex, spi_item->spi);
		if (spi_item->spi == spi)
		{
			HIP_DEBUG("found updated spi-ifindex mapping\n");
			spi_item->ifindex = ifindex;
			return;
		}
	}
	HIP_DEBUG("SPI not found, returning\n");
}

/* Get the ifindex of given SPI, returns 0 if SPI was not found */
int hip_hadb_get_spi_ifindex_deprecated(hip_ha_t *entry, uint32_t spi)
{
	struct hip_spi_in_item *spi_item;
	hip_list_t *item, *tmp;
	int i;

	_HIP_DEBUG("spi=0x%x\n", spi);
	list_for_each_safe(item, tmp, entry->spis_in_old, i)
	{
		spi_item = list_entry(item);
		_HIP_DEBUG("test item: ifindex=%d spi=0x%x\n", spi_item->ifindex, spi_item->spi);
		if (spi_item->spi == spi || spi_item->new_spi == spi)
		{
			_HIP_DEBUG("found\n");
			return spi_item->ifindex;
		}
	}
	HIP_DEBUG("ifindex not found for the SPI 0x%x\n", spi);
	return 0;
}

/* Get the SPI of given ifindex, returns 0 if ifindex was not found  */
uint32_t hip_hadb_get_spi_old(hip_ha_t *entry, int ifindex)
{
	struct hip_spi_in_item *spi_item;
	hip_list_t *item, *tmp;
	int i;

	HIP_DEBUG("ifindex=%d\n", ifindex);
	list_for_each_safe(item, tmp, entry->spis_in_old, i)
	{
		spi_item = list_entry(item);
		_HIP_DEBUG("test item: ifindex=%d spi=0x%x\n", spi_item->ifindex, spi_item->spi);
		if (spi_item->ifindex == ifindex || ifindex == -1)
		{
			HIP_DEBUG("found SPI 0x%x\n", spi_item->spi);
			return spi_item->spi;
		}
	}

	HIP_DEBUG("SPI not found for the ifindex\n");
	return 0;
}

uint32_t hip_update_get_prev_spi_in_deprecated_rekeying(hip_ha_t *entry, uint32_t peer_update_id)
{
	struct hip_spi_in_item *spi_item;
	hip_list_t *item, *tmp;
	int i;

	HIP_DEBUG("peer_update_id=%u\n", peer_update_id);
	list_for_each_safe(item, tmp, entry->spis_in_old, i)
	{
		spi_item = list_entry(item);
		_HIP_DEBUG("test item: ifindex=%d spi=0x%x nes_spi_out=0x%x seq_id=%u\n",
				spi_item->ifindex, spi_item->spi, spi_item->nes_spi_out, spi_item->seq_update_id);
		if (spi_item->seq_update_id == peer_update_id) {
			HIP_DEBUG("found SPI 0x%x\n", spi_item->spi);
			return spi_item->spi;
		}
	}
	HIP_DEBUG("SPI not found\n");
	return 0;
}

/* Get the SPI of the SA belonging to the interface through
   which we received the UPDATE */
/* also sets updating flag of SPI to 1 */
uint32_t hip_get_spi_to_update_in_established_deprecated(hip_ha_t *entry, struct in6_addr *dev_addr)
{
	struct hip_spi_in_item *spi_item;
	hip_list_t *item, *tmp;
	int i;
	int ifindex;

	HIP_DEBUG_HIT("dst dev_addr", dev_addr);
	ifindex = hip_devaddr2ifindex(dev_addr);
	HIP_DEBUG("ifindex of dst dev=%d\n", ifindex);
	if (!ifindex)
		return 0;

	list_for_each_safe(item, tmp, entry->spis_in_old, i)
	{
		spi_item = list_entry(item);
		_HIP_DEBUG("test item: ifindex=%d spi=0x%x\n", spi_item->ifindex, spi_item->spi);
		if (spi_item->ifindex == ifindex)
		{
			spi_item->updating = 1;
			return spi_item->spi;
		}
	}

	HIP_DEBUG("SPI not found for ifindex\n");
	return 0;
}

void hip_set_spi_update_status_deprecated_rekeying(hip_ha_t *entry, uint32_t spi, int set)
{
	struct hip_spi_in_item *spi_item;
	hip_list_t *item, *tmp;
	int i;

	HIP_DEBUG("spi=0x%x set=%d\n", spi, set);
	list_for_each_safe(item, tmp, entry->spis_in_old, i)
	{
		spi_item = list_entry(item);
		_HIP_DEBUG("test item: ifindex=%d spi=0x%x updating=%d\n",
				spi_item->ifindex, spi_item->spi, spi_item->updating);
		if (spi_item->spi == spi)
		{
			HIP_DEBUG("setting updating status to %d\n", set);
			spi_item->updating = set;
			break;
		}
	}
}

void hip_update_clear_status(hip_ha_t *entry, uint32_t spi)
{
	struct hip_spi_in_item *spi_item;
	hip_list_t *item, *tmp;
	int i;

	_HIP_DEBUG("spi=0x%x\n", spi);
	list_for_each_safe(item, tmp, entry->spis_in_old, i)
	{
		spi_item = list_entry(item);
		_HIP_DEBUG("test item: spi=0x%x\n", spi_item->spi);
		if (spi_item->spi == spi)
		{
			_HIP_DEBUG("clearing SPI status\n");
			spi_item->update_state_flags = 0;
			memset(&spi_item->stored_received_esp_info, 0,
					sizeof(struct hip_esp_info));
			break;
		}
	}
}

/* spi_out is the SPI which was in the received NES Old SPI field */
void hip_update_set_new_spi_in_old(hip_ha_t *entry, uint32_t spi, uint32_t new_spi,
			       uint32_t spi_out /* test */)
{
	struct hip_spi_in_item *spi_item;
	hip_list_t *item, *tmp;
	int i;

	_HIP_DEBUG("spi=0x%x new_spi=0x%x spi_out=0x%x\n", spi, new_spi, spi_out);

	list_for_each_safe(item, tmp, entry->spis_in_old, i)
	{
		spi_item = list_entry(item);
		_HIP_DEBUG("test item: spi=0x%x new_spi=0x%x\n",
				spi_item->spi, spi_item->new_spi);
		if (spi_item->spi == spi)
		{
			HIP_DEBUG("setting new_spi\n");
			if (!spi_item->updating)
			{
				_HIP_ERROR("SA update not in progress, continuing anyway\n");
			}
			if ((spi_item->spi != spi_item->new_spi) && spi_item->new_spi)
			{
				HIP_ERROR("warning: previous new_spi is not zero: 0x%x\n",
						spi_item->new_spi);
			}
			spi_item->new_spi = new_spi;
			spi_item->esp_info_spi_out = spi_out; /* maybe useless */
			break;
		}
	}
}

/* just sets the new_spi field */
void hip_update_set_new_spi_out_deprecated_rekeying(hip_ha_t *entry, uint32_t spi, uint32_t new_spi)
{
	struct hip_spi_in_item *spi_item;
	hip_list_t *item, *tmp;
	int i;

	_HIP_DEBUG("spi=0x%x new_spi=0x%x\n", spi, new_spi);
	list_for_each_safe(item, tmp, entry->spis_in_old, i)
	{
		spi_item = list_entry(item);
		_HIP_DEBUG("test item: spi=0x%x new_spi=0x%x\n",
				spi_item->spi, spi_item->new_spi);
		if (spi_item->spi == spi)
		{
			_HIP_DEBUG("setting new_spi\n");
			if (spi_item->new_spi)
			{
				HIP_ERROR("previous new_spi is not zero: 0x%x\n", spi_item->new_spi);
				HIP_ERROR("todo: delete previous new_spi\n");
			}
			spi_item->new_spi = new_spi;
			break;
		}
	}
}


uint32_t hip_update_get_new_spi_in_deprecated_rekeying(hip_ha_t *entry, uint32_t peer_update_id)
{
	struct hip_spi_in_item *spi_item;
	hip_list_t *item, *tmp;
	int i;

	_HIP_DEBUG("peer_update_id=%u\n", peer_update_id);
	list_for_each_safe(item, tmp, entry->spis_in_old, i)
	{
		spi_item = list_entry(item);
		_HIP_DEBUG("test item: spi=0x%x new_spi=0x%x\n",
			  spi_item->spi, spi_item->new_spi);
		if (spi_item->seq_update_id == peer_update_id)
		{
			if (spi_item->new_spi)
				return spi_item->new_spi;
			return spi_item->spi;
		}
	}
	HIP_DEBUG("New SPI not found\n");
	return 0;
}

/* switch from Old SPI to New SPI (inbound SA) */
/* caller must delete the Old SPI */
void hip_update_switch_spi_in_deprecated_rekeying(hip_ha_t *entry, uint32_t old_spi)
{
	struct hip_spi_in_item *spi_item;
	hip_list_t *item, *tmp;
	int i;

	_HIP_DEBUG("old_spi=0x%x\n", old_spi);
	list_for_each_safe(item, tmp, entry->spis_in_old, i)
	{
		spi_item = list_entry(item);
		_HIP_DEBUG("test item: ifindex=%d spi=0x%x new_spi=0x%x nes_spi_out=0x%x seq_id=%u\n",
			   spi_item->ifindex, item->spi, spi_item->new_spi,
			   spi_item->nes_spi_out, spi_item->seq_update_id);
		if (spi_item->spi == old_spi)
		{
			_HIP_DEBUG("switching\n");
			spi_item->spi = spi_item->new_spi;
			spi_item->new_spi = 0;
			spi_item->esp_info_spi_out = 0;
			break;
		}
	}
}

/* switch from Old SPI to New SPI (outbound SA) */
/* caller must delete the Old SPI */
void hip_update_switch_spi_out_deprecated_rekeying(hip_ha_t *entry, uint32_t old_spi)
{
	struct hip_spi_in_item *spi_item;
	hip_list_t *item, *tmp;
	int i;

	_HIP_DEBUG("old_spi=0x%x\n", old_spi);
	list_for_each_safe(item, tmp, entry->spis_in_old, i)
	{
		spi_item = list_entry(item);
		_HIP_DEBUG("test item: spi=0x%x new_spi=0x%x seq_id=%u\n",
			   spi_item->spi, spi_item->new_spi, spi_item->seq_update_id);
		if (spi_item->spi == old_spi)
		{
			_HIP_DEBUG("switching\n");
			spi_item->spi = spi_item->new_spi;
			spi_item->new_spi = 0;
			break;
		}
	}
}


void hip_update_set_status(hip_ha_t *entry, uint32_t spi, int set_flags,
			   uint32_t update_id, int update_flags_or,
			   struct hip_esp_info *esp_info,
			   uint16_t keymat_index)
{
	struct hip_spi_in_item *spi_item;
	hip_list_t *item, *tmp;
	int i;

	_HIP_DEBUG("spi=0x%x update_id=%u update_flags_or=0x%x keymat_index=%u esp_info=0x%p\n",
		   spi, update_id, update_flags_or, keymat_index, esp_info);
	if (esp_info)
		_HIP_DEBUG("esp_info: old_spi=0x%x new_spi=0x%x keymat_index=%u\n",
			   ntohl(esp_info->old_spi), ntohl(esp_info->new_spi), ntohs(esp_info->keymat_index));

	list_for_each_safe(item, tmp, entry->spis_in_old, i)
	{
		spi_item = list_entry(item);
		_HIP_DEBUG("test item: spi_in=0x%x new_spi=0x%x\n", spi_item->spi, spi_item->new_spi);
		if (spi_item->spi == spi)
		{
			_HIP_DEBUG("setting new values\n");
			if (set_flags & 0x1) spi_item->seq_update_id = update_id;
			if (set_flags & 0x2) spi_item->update_state_flags |= update_flags_or;
			if (esp_info && (set_flags & 0x4))
			{
				spi_item->stored_received_esp_info.old_spi = esp_info->old_spi;
				spi_item->stored_received_esp_info.new_spi = esp_info->new_spi;
				spi_item->stored_received_esp_info.keymat_index = esp_info->keymat_index;
			}
			if (set_flags & 0x8) spi_item->keymat_index = keymat_index;

			return;
		}
	}
	HIP_ERROR("SPI not found\n");
}


/**
 * If @c test_new_spi is 1 then test new_spi instead of spi.
 * @return 1 if given SPI belongs to the SA having direction, else 0.
 */
int hip_update_exists_spi_deprecated_rekeying(hip_ha_t *entry, uint32_t spi,
			       int direction, int test_new_spi)
{
	hip_list_t *item, *tmp;
	struct hip_spi_in_item *spi_item;
	int i;

	/* assumes locked entry  */

	_HIP_DEBUG("spi=0x%x direction=%d test_new_spi=%d\n",
		  spi, direction, test_new_spi);

	if (direction == HIP_SPI_DIRECTION_IN)
	{
		list_for_each_safe(item, tmp, entry->spis_in_old, i)
		{
			spi_item = list_entry(item);
			_HIP_DEBUG("test item: spi_in=0x%x new_spi=0x%x\n",
				   spi_item->spi, spi_item->new_spi);
			if ( (spi_item->spi == spi && !test_new_spi) ||
			     (spi_item->new_spi == spi && test_new_spi) )
				return 1;
		}
	}
	else
	{
		list_for_each_safe(item, tmp, entry->spis_out_old, i)
		{
			spi_item = list_entry(item);
			_HIP_DEBUG("test item: spi_out=0x%x new_spi=0x%x\n",
				   spi_item->spi, spi_item->new_spi);
			if ( (spi_item->spi == spi && !test_new_spi) ||
			     (spi_item->new_spi == spi && test_new_spi) )
				return 1;
		}
	}
	HIP_DEBUG("not found\n");
	return 0;
}

/* Get an usable outbound SPI, SPI must contain ACTIVE addresses */
/* todo: return void instead of spi */

/* returns the new default outbound SPI is succesful, or 0 if no
 * usable address was found */
#if 0
uint32_t hip_hadb_relookup_default_out(hip_ha_t *entry)
{
	uint32_t spi = 0;
	struct hip_spi_out_item *spi_out;
	hip_list_t *item, *tmp;
	int i;

	/* assumes locked entry  */

	HIP_DEBUG("\n");
	/* latest outbound SPIs are usually in the beginning of the list */
	list_for_each_safe(item, tmp, entry->spis_out_old, i)
	{
		spi_out = list_entry(item);

		int ret;
		struct in6_addr addr;

		_HIP_DEBUG("checking SPI 0x%x\n", spi_out->spi);
		ret = hip_hadb_select_spi_addr(entry, spi_out, &addr);
		if (ret == 0)
		{
			hip_hadb_set_default_out_addr(entry, spi_out, &addr);
			spi = spi_out->spi;
			goto out;
		}
	}

	if (spi)
		HIP_DEBUG("Set SPI 0x%x as the default outbound SPI\n", spi);
	else
		HIP_DEBUG("Did not find an usable outbound SPI\n");
 out:
	return spi;
}
#endif

/* if add is non-NULL, set addr as the default address for both
 * entry's default address and outbound SPI list's default address*/

/* if addr is null, select some address from the SPI list */
void hip_hadb_set_default_out_addr_deprecated(hip_ha_t *entry,
        struct in6_addr *addr)
{
#if 0
    HIP_DEBUG("\n");

	if (!spi_out)
	{
		HIP_ERROR("NULL spi_out\n");
		return;
	}

	if (addr)
	{
		HIP_DEBUG("testing, setting given address as default out addr\n");
		ipv6_addr_copy(&spi_out->preferred_address, addr);
		ipv6_addr_copy(&entry->peer_addr, addr);
	}
	else
	{
		/* useless ? */
		struct in6_addr a;
		int err = hip_hadb_select_spi_addr(entry, spi_out, &a);
		_HIP_DEBUG("setting address as default out addr\n");
		if (!err)
		{
			ipv6_addr_copy(&spi_out->preferred_address, &a);
			ipv6_addr_copy(&entry->peer_addr, &a);
			HIP_DEBUG("default out addr\n",
				  &entry->peer_addr);
		}
		else HIP_ERROR("couldn't select and set preferred address\n");
	}
	HIP_DEBUG("setting default SPI out to 0x%x\n", spi_out->spi);
	entry->default_spi_out = spi_out->spi;
#endif
}

/* have_esp_info is 1, if there is ESP_INFO in the same packet as the ACK was */
void hip_update_handle_ack_old(hip_ha_t *entry, struct hip_ack *ack, int have_esp_info)
{
	size_t n = 0, i = 0;
	uint32_t *peer_update_id = NULL;

	HIP_DEBUG("hip_update_handle_ack() invoked with have_esp_info = %d.\n",
		  have_esp_info);

	if (ack == NULL) {
		HIP_ERROR("Function parameter ack was NULL in "\
			  "hip_update_handle_ack().\n");
		goto out_err;
	}

	if (hip_get_param_contents_len(ack) % sizeof(uint32_t)) {
		HIP_ERROR("ACK parameter length is not divisible by 4 (%u).\n",
			  hip_get_param_contents_len(ack));
		goto out_err;
	}

	n = hip_get_param_contents_len(ack) / sizeof(uint32_t);

	HIP_DEBUG("Number of peer Update IDs in ACK parameter: %d.\n", n);

	peer_update_id =
		(uint32_t *) ((void *)ack + sizeof(struct hip_tlv_common));

	/* Loop through all peer Update IDs in the ACK parameter. */
	for (i = 0; i < n; i++, peer_update_id++) {
		hip_list_t *item, *tmp;
		struct hip_spi_in_item *in_item;
		uint32_t puid = ntohl(*peer_update_id);
		int i;

		_HIP_DEBUG("peer Update ID=%u\n", puid);

		/* See if your ESP_INFO is acked and maybe if corresponging
		   ESP_INFO was received */
		list_for_each_safe(item, tmp, entry->spis_in_old, i) {
			in_item = list_entry(item);
			_HIP_DEBUG("test item: spi_in=0x%x seq=%u\n",
				   in_item->spi, in_item->seq_update_id);
			if (in_item->seq_update_id == puid) {
				_HIP_DEBUG("SEQ and ACK match\n");
				/* Received ACK */
				in_item->update_state_flags |= 0x1;
				/* Received also ESP_INFO */
				if (have_esp_info) {
					in_item->update_state_flags |= 0x2;
				}
			}
		}

	}
 out_err:
	return;
}



void hip_update_handle_esp_info(hip_ha_t *entry, uint32_t peer_update_id)
{
	hip_list_t *item, *tmp;
	struct hip_spi_in_item *spi_item;
	int i;

	_HIP_DEBUG("peer_update_id=%u\n", peer_update_id);
	list_for_each_safe(item, tmp, entry->spis_in_old, i)
	{
		spi_item = list_entry(item);
		_HIP_DEBUG("test item: spi_in=0x%x seq=%u\n",
			   spi_item->spi, spi_item->seq_update_id);
		if (spi_item->seq_update_id == peer_update_id)
		{
			_HIP_DEBUG("received peer's ESP_INFO\n");
			spi_item->update_state_flags |= 0x2; /* recv'd ESP_INFO */
		}
	}
}

/* works if update contains only one ESP_INFO */
int hip_update_get_spi_keymat_index_deprecated_rekeying(hip_ha_t *entry, uint32_t peer_update_id)
{
	hip_list_t *item, *tmp;
	struct hip_spi_in_item *spi_item;
	int i;

	_HIP_DEBUG("peer_update_id=%u\n", peer_update_id);
	list_for_each_safe(item, tmp, entry->spis_in_old, i)
	{
		spi_item = list_entry(item);
		_HIP_DEBUG("test item: spi_in=0x%x seq_update_id=%u keymat_index=%u\n",
			   spi_item->spi, item->seq_update_id, item->keymat_index);
		if (spi_item->seq_update_id == peer_update_id)
		{
			return spi_item->keymat_index;
		}
	}
	return 0;
}

int hip_update_send_echo_old(hip_ha_t *entry,
			 uint32_t spi_out,
			 struct hip_peer_addr_list_item *addr,
			 struct hip_common *msg){

	int err = 0, i = 0;
	struct hip_common *update_packet = NULL;
        hip_list_t *item = NULL, *tmp = NULL;
        struct netdev_address *n;

	HIP_DEBUG_HIT("new addr to check", &addr->address);

	HIP_IFEL(!(update_packet = hip_msg_alloc()), -ENOMEM,
		 "Update_packet alloc failed\n");

	HIP_IFEL(hip_build_verification_pkt(entry, update_packet, addr,
					    &entry->hit_peer, &entry->hit_our, msg),
		 -1, "Building Echo Packet failed\n");

        /* Have to take care of UPDATE echos to opposite family */
        if (IN6_IS_ADDR_V4MAPPED((struct in6_addr *)&addr->address)
            == IN6_IS_ADDR_V4MAPPED(&entry->our_addr)) {
            HIP_IFEL(entry->hadb_xmit_func->
                     hip_send_pkt(&entry->our_addr, &addr->address,
                                  (entry->nat_mode ? hip_get_local_nat_udp_port() : 0), entry->peer_udp_port,
                                  update_packet, entry, 1),
                     -ECOMM, "Sending UPDATE packet with echo data failed.\n");
	} else {
            /* UPDATE echo is meant for opposite family of local_address*/
            /* check if we have one, otherwise let fail */
            list_for_each_safe(item, tmp, addresses, i) {
                n = list_entry(item);
                if (hip_sockaddr_is_v6_mapped(&n->addr)
                    != IN6_IS_ADDR_V4MAPPED(&entry->our_addr)) {
                    HIP_IFEL(entry->hadb_xmit_func->
                             hip_send_pkt(hip_cast_sa_addr(&n->addr),
                                          (struct in6_addr*)&addr->address,
                                          (entry->nat_mode ? hip_get_local_nat_udp_port() : 0), entry->peer_udp_port,
                                          update_packet, entry, 1),
                             -ECOMM, "Sending UPDATE packet with echo data failed.\n");
                }
            }
        }

 out_err:
	return err;

}

/* todo: use jiffies instead of timestamp */
uint32_t hip_hadb_get_latest_inbound_spi_old(hip_ha_t *entry)
{
	hip_list_t *item, *tmp;
	struct hip_spi_in_item *spi_item;
	uint32_t spi = 0;
	unsigned int now = jiffies;
	unsigned long t = ULONG_MAX;
	int i;

	/* assumes already locked entry */

	list_for_each_safe(item, tmp, entry->spis_in_old, i)
	{
		spi_item = list_entry(item);
		HIP_DEBUG("spi_in in loop is 0x%x\n", spi_item->spi);
		if (now - spi_item->timestamp < t)
		{
			spi = spi_item->spi;
			t = now - spi_item->timestamp;
		}
	}

	_HIP_DEBUG("newest spi_in is 0x%x\n", spi);
	return spi;
}
//add by santtu
/* todo: use jiffies instead of timestamp */
uint32_t hip_hadb_get_outbound_spi_old(hip_ha_t *entry)
{
	hip_list_t *item, *tmp;
	struct hip_spi_out_item *spi_item;
	uint32_t spi = 0;
	unsigned int now = jiffies;
	unsigned long t = ULONG_MAX;
	int i;

	/* assumes already locked entry */

	list_for_each_safe(item, tmp, entry->spis_out_old, i)
	{
		spi_item = list_entry(item);

		spi = spi_item->spi;

		break;

	}

	_HIP_DEBUG("newest spi_in out 0x%x\n", spi);
	return spi;
}
//end add
/* get pointer to the outbound SPI list or NULL if the outbound SPI
   list does not exist */
struct hip_spi_out_item *hip_hadb_get_spi_list_old(hip_ha_t *entry, uint32_t spi)
{
	struct hip_spi_out_item *spi_item;
	hip_list_t *item, *tmp;
	int i;

	/* assumes already locked entry */

	_HIP_DEBUG("Search spi list for SPI=0x%x\n", spi);
	list_for_each_safe(item, tmp, entry->spis_out_old, i)
	{
		spi_item = list_entry(item);
		_HIP_DEBUG("search: 0x%x ?= 0x%x\n", spi_item->spi, spi);
		if (spi_item->spi == spi) return spi_item;
	}

	return NULL;
}

/* get pointer to the inbound SPI list or NULL if SPI list does not exist */
struct hip_spi_in_item *hip_hadb_get_spi_in_list_old(hip_ha_t *entry, uint32_t spi)
{
	struct hip_spi_in_item *spi_item;
	hip_list_t *item, *tmp;
	int i;

	/* assumes already locked entry */

	HIP_DEBUG("SPI=0x%x\n", spi);
	list_for_each_safe(item, tmp, entry->spis_in_old, i)
	{
		spi_item = list_entry(item);
		if (spi_item->spi == spi) return spi_item;
	}

	return NULL;
}

/* add an address belonging to the SPI list */
/* or update old values */

// 99999 REMOVE!
/*int hip_hadb_add_addr_to_spi_old(hip_ha_t *entry, uint32_t spi,
			     struct in6_addr *addr,
			     int is_bex_address, uint32_t lifetime,
<<<<<<< HEAD
			     int is_preferred_addr)*/
int hip_hadb_add_addr_old(hip_ha_t *entry, struct in6_addr *addr,
			     int is_bex_address, uint32_t lifetime,
			     int is_preferred_addr)
{
	return  hip_hadb_add_udp_addr_old(entry, addr, is_bex_address,
			lifetime, is_preferred_addr, 0, HIP_LOCATOR_LOCATOR_TYPE_ESP_SPI_PRIORITY,0);
=======
			     int is_preferred_addr,
			     struct hip_common *msg)
{


	HIP_DEBUG("old hip_hadb_add_udp_addr_to_spi\n");
	return  hip_hadb_add_udp_addr_to_spi(entry, spi, addr, is_bex_address,
			lifetime, is_preferred_addr, 0, HIP_LOCATOR_LOCATOR_TYPE_ESP_SPI_PRIORITY,0, msg);
>>>>>>> b14dba45
	//remove by santtu
#if 0
	int err = 0, new = 1, i;
	struct hip_spi_out_item *spi_list;
	struct hip_peer_addr_list_item *new_addr = NULL;
	struct hip_peer_addr_list_item *a;
	hip_list_t *item, *tmp;
	struct in6_addr *preferred_address;
	/* Assumes already locked entry */
	HIP_DEBUG("spi=0x%x is_preferred_addr=%d\n", spi, is_preferred_addr);

	spi_list = hip_hadb_get_spi_list(entry, spi);
	if (!spi_list)
	{
		HIP_ERROR("SPI list for 0x%x not found\n", spi);
		err = -EEXIST;
		goto out_err;
	}

	/* Check if addr already exists. If yes, then just update values. */
	list_for_each_safe(item, tmp, spi_list->peer_addr_list, i)
	{
		a = list_entry(item);
		if (!ipv6_addr_cmp(&a->address, addr))
		{
			// Do we send a verification if state is unverified?
			// The address should be awaiting verifivation already
			new_addr = a;
			new = 0;
			break;
		}
	}

	if (new)
	{
		HIP_DEBUG("create new addr item to SPI list\n");
		/* SPI list does not contain the address, add the address to the SPI list */
		new_addr = (struct hip_peer_addr_list_item *)HIP_MALLOC(sizeof(struct hip_peer_addr_list_item), 0);
		if (!new_addr)
		{
			HIP_ERROR("item HIP_MALLOC failed\n");
			err = -ENOMEM;
			goto out_err;
		}
	}
	else HIP_DEBUG("update old addr item\n");

	new_addr->lifetime = lifetime;
	if (new) ipv6_addr_copy(&new_addr->address, addr);

	/* If the address is already bound, its lifetime is updated.
	   If the status of the address is DEPRECATED, the status is
	   changed to UNVERIFIED.  If the address is not already bound,
	   the address is added, and its status is set to UNVERIFIED. */


	/* We switch off the part that make no answer with echo response message
	   to the initiator. The reason is that we need the whole update schema work
	   for the program to run corrctly. This purely optimization part can be changed
	   latter. - Andrey.
	*/
#if 0
	if (!new)
	{
		switch (new_addr->address_state)
		{
		case PEER_ADDR_STATE_DEPRECATED:
			new_addr->address_state = PEER_ADDR_STATE_UNVERIFIED;
			HIP_DEBUG("updated address state DEPRECATED->UNVERIFIED\n");
			break;
 		case PEER_ADDR_STATE_ACTIVE:
			HIP_DEBUG("address state stays in ACTIVE\n");
			break;
		default:
			// Does this mean that unverified cant be here? Why?
			HIP_ERROR("state is UNVERIFIED, shouldn't even be here ?\n");
			break;
		}
	}
	else
	{
#endif
             if (is_bex_address)
		{
			/* workaround for special case */
 			HIP_DEBUG("address is base exchange address, setting state to ACTIVE\n");
			new_addr->address_state = PEER_ADDR_STATE_ACTIVE;
			HIP_DEBUG("setting bex addr as preferred address\n");
			ipv6_addr_copy(&entry->peer_addr, addr);
			new_addr->seq_update_id = 0;
		} else {
			HIP_DEBUG("address's state is set in state UNVERIFIED\n");
			new_addr->address_state = PEER_ADDR_STATE_UNVERIFIED;
			err = entry->hadb_update_func->hip_update_send_echo(entry, spi, new_addr, msg);

			/** @todo: check! If not acctually a problem (during Handover). Andrey. */
			if( err==-ECOMM ) err = 0;
		}
		//}

	do_gettimeofday(&new_addr->modified_time);
	new_addr->is_preferred = is_preferred_addr;
	if(is_preferred_addr){
            //HIP_DEBUG("Since the address is preferred, we set the entry preferred_address as such\n");
              ipv6_addr_copy(&entry->peer_addr, &new_addr->address);
	}
	if (new) {
		HIP_DEBUG("adding new addr to SPI list\n");
		list_add(new_addr, spi_list->peer_addr_list);
	}

 out_err:
	HIP_DEBUG("returning, err=%d\n", err);
	return err;
#endif
}

/**
 * hip_hadb_dump_hits - Dump the contents of the HIT hash table.
 *
 * Should be safe to call from any context. THIS IS FOR DEBUGGING ONLY.
 * DONT USE IT IF YOU DONT UNDERSTAND IT.
 */
void hip_hadb_dump_hits(void)
{
	int i;
	hip_ha_t *entry;
	char *string;
	int cnt, k;
	hip_list_t *item, *tmp;

	string = (char *)HIP_MALLOC(4096, GFP_ATOMIC);
	if (!string)
	{
		HIP_ERROR("Cannot dump HADB... out of memory\n");
		return;
	}

	HIP_LOCK_HT(&hadb_hit);

	cnt = 0;
	list_for_each_safe(item, tmp, hadb_hit, i)
	{
		entry = list_entry(item);

		hip_hold_ha(entry);
		if (cnt > 3900)
		{
			string[cnt] = '\0';
			HIP_ERROR("%s\n", string);
			cnt = 0;
		}

		k = hip_in6_ntop2(&entry->hit_peer, string + cnt);
		cnt += k;
		hip_db_put_ha(entry, hip_hadb_delete_state);
	}
	HIP_ERROR("%s\n", string);

	HIP_UNLOCK_HT(&hadb_hit);
}


void hip_hadb_dump_spis_in_old(hip_ha_t *entry)
{
	struct hip_spi_in_item *spi_item;
	hip_list_t *item, *tmp;
	int i;

	HIP_DEBUG("start\n");
	HIP_LOCK_HA(entry);
	list_for_each_safe(item, tmp, entry->spis_in_old, i)
	{
		spi_item = list_entry(item);
		HIP_DEBUG(" SPI=0x%x new_SPI=0x%x esp_info_SPI_out=0x%x ifindex=%d "
			  "ts=%lu updating=%d keymat_index=%u upd_flags=0x%x seq_update_id=%u ESP_INFO=old 0x%x,new 0x%x,km %u\n",
			  spi_item->spi, spi_item->new_spi, spi_item->esp_info_spi_out, spi_item->ifindex,
			  jiffies - spi_item->timestamp, spi_item->updating, spi_item->keymat_index,
			  spi_item->update_state_flags, spi_item->seq_update_id,
			  spi_item->stored_received_esp_info.old_spi,
			  spi_item->stored_received_esp_info.old_spi,
			  spi_item->stored_received_esp_info.keymat_index);
	}
	HIP_UNLOCK_HA(entry);
	HIP_DEBUG("end\n");
}

void hip_hadb_dump_spis_out_old(hip_ha_t *entry)
{
	struct hip_spi_out_item *spi_item;
	hip_list_t *item, *tmp;
	int i;

	HIP_DEBUG("start\n");
	HIP_LOCK_HA(entry);
	list_for_each_safe(item, tmp, entry->spis_out_old, i)
	{
		spi_item = list_entry(item);
		HIP_DEBUG(" SPI=0x%x new_SPI=0x%x seq_update_id=%u\n",
			  spi_item->spi, spi_item->new_spi, spi_item->seq_update_id);
	}
	HIP_UNLOCK_HA(entry);
	HIP_DEBUG("end\n");
}

/**
 * Stores the keys negotiated in base exchange.
 *
 * @param ctx          the context inside which the key data will copied around.
 * @param is_initiator true if the localhost is the initiator, or false if the
 *                     localhost is the Responder
 * @return             0 if everything was stored successfully, otherwise < 0.
 */
int hip_store_base_exchange_keys(struct hip_hadb_state *entry,
				  struct hip_context *ctx, int is_initiator)
{
	int err = 0;
	int hmac_key_len, enc_key_len, auth_key_len, hip_enc_key_len;

	hmac_key_len = hip_hmac_key_length(entry->esp_transform);
	enc_key_len = hip_enc_key_length(entry->esp_transform);
	auth_key_len = hip_auth_key_length_esp(entry->esp_transform);
	hip_enc_key_len = hip_transform_key_length(entry->hip_transform);

	memcpy(&entry->hip_hmac_out, &ctx->hip_hmac_out, hmac_key_len);
	memcpy(&entry->hip_hmac_in, &ctx->hip_hmac_in, hmac_key_len);

	memcpy(&entry->esp_in.key, &ctx->esp_in.key, enc_key_len);
	memcpy(&entry->auth_in.key, &ctx->auth_in.key, auth_key_len);

	memcpy(&entry->esp_out.key, &ctx->esp_out.key, enc_key_len);
	memcpy(&entry->auth_out.key, &ctx->auth_out.key, auth_key_len);

	memcpy(&entry->hip_enc_out.key, &ctx->hip_enc_out.key, hip_enc_key_len);
	memcpy(&entry->hip_enc_in.key, &ctx->hip_enc_in.key, hip_enc_key_len);

	hip_update_entry_keymat(entry, ctx->current_keymat_index,
				ctx->keymat_calc_index, ctx->esp_keymat_index,
				ctx->current_keymat_K);

	if (entry->dh_shared_key)
	{
		HIP_DEBUG("HIP_FREEing old dh_shared_key\n");
		HIP_FREE(entry->dh_shared_key);
		entry->dh_shared_key = NULL;
	}

	entry->dh_shared_key_len = 0;
	/** @todo reuse pointer, no HIP_MALLOC */
	entry->dh_shared_key = (char *)HIP_MALLOC(ctx->dh_shared_key_len, GFP_ATOMIC);
	if (!entry->dh_shared_key)
	{
		HIP_ERROR("entry dh_shared HIP_MALLOC failed\n");
		err = -ENOMEM;
		goto out_err;
	}

	entry->dh_shared_key_len = ctx->dh_shared_key_len;
	memcpy(entry->dh_shared_key, ctx->dh_shared_key, entry->dh_shared_key_len);
	_HIP_HEXDUMP("Entry DH SHARED", entry->dh_shared_key, entry->dh_shared_key_len);
	_HIP_HEXDUMP("Entry Kn", entry->current_keymat_K, HIP_AH_SHA_LEN);
	return err;

out_err:
	if (entry->dh_shared_key) {
		HIP_FREE(entry->dh_shared_key);
		entry->dh_shared_key = NULL;
	}

	return err;
}

/**
 * .
 *
 * @param entry ...
 * @param msg for future purposes (KeyNote)
 * @param peer ...
 * @return     ...
 */
int hip_init_peer(hip_ha_t *entry, struct hip_common *msg,
		  struct hip_host_id *peer)
{
	int err = 0;
	int len = hip_get_param_total_len(peer);
	struct in6_addr hit;

	/* public key and verify function might be initialized already in the
	   case of loopback */

	if (entry->peer_pub)
	{
		HIP_DEBUG("Not initializing peer host id, old exists\n");
		goto out_err;
	}

	HIP_IFEL(hip_host_id_to_hit(peer, &hit, HIP_HIT_TYPE_HASH100) ||
		 ipv6_addr_cmp(&hit, &entry->hit_peer),
		 -1, "Unable to verify sender's HOST_ID\n");

	HIP_IFEL(!(entry->peer_pub = HIP_MALLOC(len, GFP_KERNEL)),
		 -ENOMEM, "Out of memory\n");

	memcpy(entry->peer_pub, peer, len);
	entry->verify =
		hip_get_host_id_algo(entry->peer_pub) == HIP_HI_RSA ?
		hip_rsa_verify : hip_dsa_verify;

	if (hip_get_host_id_algo(entry->peer_pub) == HIP_HI_RSA)
		entry->peer_pub_key = hip_key_rr_to_rsa(entry->peer_pub, 0);
	else
		entry->peer_pub_key = hip_key_rr_to_dsa(entry->peer_pub, 0);

 out_err:
	HIP_DEBUG_HIT("peer's hit", &hit);
	HIP_DEBUG_HIT("entry's hit", &entry->hit_peer);
	return err;
}


/**
 * Initializes a HIP association.
 *
 * Initializes a new allocated HIP association @c entry.
 *
 * @param  a pointer to a HIP association to be initialized.
 * @param  a pointer to a HIT value that is to be bound with the HIP association
 *         @c entry
 * @return zero if success, negative otherwise.
 */
int hip_init_us(hip_ha_t *entry, hip_hit_t *hit_our)
{
        int err = 0, len = 0, alg = 0;

	if (entry->our_pub != NULL) {
		free(entry->our_pub);
		entry->our_pub = NULL;
	}

	/* Try to fetch our private host identity first using RSA then using DSA.
	   Note, that hip_get_host_id() allocates a new buffer and this buffer
	   must be freed in out_err if an error occurs. */

	if (hip_get_host_id_and_priv_key(HIP_DB_LOCAL_HID, hit_our, HIP_HI_RSA,
				&entry->our_pub, &entry->our_priv_key)) {
		 HIP_IFEL(hip_get_host_id_and_priv_key(HIP_DB_LOCAL_HID, hit_our,
				HIP_HI_DSA, &entry->our_pub, &entry->our_priv_key),
				-1, "Local host identity not found\n");
	}

	/* RFC 4034 obsoletes RFC 2535 and flags field differ */
	/* Get RFC2535 3.1 KEY RDATA format algorithm (Integer value). */
	alg = hip_get_host_id_algo(entry->our_pub);
	/* Using this integer we get a function pointer to a function that
	   signs our host identity. */
	entry->sign = (alg == HIP_HI_RSA ? hip_rsa_sign : hip_dsa_sign);

	/* Calculate our HIT from our public Host Identifier (HI).
	   Note, that currently (06.08.2008) both of these functions use DSA */
	err = ((alg == HIP_HI_DSA) ?
		hip_dsa_host_id_to_hit(entry->our_pub, &entry->hit_our,
				       HIP_HIT_TYPE_HASH100) :
		hip_rsa_host_id_to_hit(entry->our_pub, &entry->hit_our,
				       HIP_HIT_TYPE_HASH100));
	HIP_IFEL(err, err, "Unable to digest the HIT out of public key.");
	if(err != 0) {
		HIP_ERROR("Unable to digest the HIT out of public key.");
		goto out_err;
	}

 out_err:

	if (err && entry->our_pub) {
		HIP_FREE(entry->our_pub);
		entry->our_pub = NULL;
	}

	return err;
}

/* ----------------- */

unsigned long hip_hash_ha(const hip_ha_t *ha)
{
	hip_hit_t hitpair[2];
	uint8_t hash[HIP_AH_SHA_LEN];

	if(ha == NULL || &(ha->hit_our) == NULL || &(ha->hit_peer) == NULL)
	{
		return 0;
	}

	/* The HIT fields of an host association struct cannot be assumed to be
	   alligned consecutively. Therefore, we must copy them to a temporary
	   array. */
	memcpy(&hitpair[0], &(ha->hit_our), sizeof(ha->hit_our));
	memcpy(&hitpair[1], &(ha->hit_peer), sizeof(ha->hit_peer));

	hip_build_digest(HIP_DIGEST_SHA1, (void *)hitpair, sizeof(hitpair),
			 hash);

	return *((unsigned long *)hash);
}

int hip_compare_ha(const hip_ha_t *ha1, const hip_ha_t *ha2)
{
     if(ha1 == NULL || &(ha1->hit_our) == NULL || &(ha1->hit_peer) == NULL ||
	ha2 == NULL || &(ha2->hit_our) == NULL || &(ha2->hit_peer) == NULL)
     {
	  return 1;
     }

     return (hip_hash_ha(ha1) != hip_hash_ha(ha2));
}


void hip_init_hadb(void)
{
     /** @todo Check for errors. */

     /* The next line initializes the hash table for host associations. Note
	that we are using callback wrappers IMPLEMENT_LHASH_HASH_FN and
	IMPLEMENT_LHASH_COMP_FN defined in the beginning of this file. These
	provide automagic variable casts, so that all elements stored in the
	hash table are cast to hip_ha_t. Lauri 09.10.2007 16:58. */
     hadb_hit = hip_ht_init(LHASH_HASH_FN(hip_hash_ha),
			    LHASH_COMP_FN(hip_compare_ha));

     /* initialize default function pointer sets for receiving messages*/
     default_rcv_func_set.hip_receive_i1        = hip_receive_i1;
     default_rcv_func_set.hip_receive_r1        = hip_receive_r1;
     default_rcv_func_set.hip_receive_i2        = hip_receive_i2;
     default_rcv_func_set.hip_receive_r2        = hip_receive_r2;
     default_rcv_func_set.hip_receive_update    = hip_receive_update;
     default_rcv_func_set.hip_receive_notify    = hip_receive_notify;
     default_rcv_func_set.hip_receive_bos       = hip_receive_bos;
     default_rcv_func_set.hip_receive_close     = hip_receive_close;
     default_rcv_func_set.hip_receive_close_ack = hip_receive_close_ack;

     /* initialize alternative function pointer sets for receiving messages*/
     /* insert your alternative function sets here!*/

     /* initialize default function pointer sets for handling messages*/
     default_handle_func_set.hip_handle_i1        = hip_handle_i1;
     default_handle_func_set.hip_handle_r1        = hip_handle_r1;
     default_handle_func_set.hip_handle_i2        = hip_handle_i2;
     default_handle_func_set.hip_handle_r2        = hip_handle_r2;
     default_handle_func_set.hip_handle_bos       = hip_handle_bos;
     default_handle_func_set.hip_handle_close     = hip_handle_close;
     default_handle_func_set.hip_handle_close_ack = hip_handle_close_ack;

     /* initialize alternative function pointer sets for handling messages*/
     /* insert your alternative function sets here!*/

     /* initialize default function pointer sets for misc functions*/
     default_misc_func_set.hip_solve_puzzle  	       = hip_solve_puzzle;
     default_misc_func_set.hip_produce_keying_material = hip_produce_keying_material;
     default_misc_func_set.hip_create_i2	       = hip_create_i2;
     default_misc_func_set.hip_create_r2	       = hip_create_r2;
     default_misc_func_set.hip_build_network_hdr       = hip_build_network_hdr;

     /* initialize alternative function pointer sets for misc functions*/
     /* insert your alternative function sets here!*/

     /* initialize default function pointer sets for update functions*/
     default_update_func_set.hip_handle_update_plain_locator = hip_handle_update_plain_locator_old;
     default_update_func_set.hip_handle_update_addr_verify   = hip_handle_update_addr_verify_old;
     default_update_func_set.hip_update_handle_ack	     = hip_update_handle_ack_old;
     default_update_func_set.hip_handle_update_established   = hip_handle_update_established_old;
     default_update_func_set.hip_handle_update_rekeying      = hip_handle_update_rekeying_old;
     default_update_func_set.hip_update_send_addr_verify     = hip_update_send_addr_verify_deprecated;
     default_update_func_set.hip_update_send_echo	     = hip_update_send_echo_old;

     /* xmit function set */
#ifdef CONFIG_HIP_I3
     if(hip_get_hi3_status()){
	  default_xmit_func_set.hip_send_pkt = hip_send_i3;
     }
     else
#endif
	  default_xmit_func_set.hip_send_pkt = hip_send_pkt;
     

     nat_xmit_func_set.hip_send_pkt = hip_send_pkt;

     /* filter function sets */
     /* Compiler warning: assignment from incompatible pointer type.
	Please fix this, if you know what is the correct value.
	-Lauri 25.09.2007 15:11. */
     default_input_filter_func_set.hip_input_filter	= hip_agent_filter;
     default_output_filter_func_set.hip_output_filter   = hip_agent_filter;

     /* Tao Wan and Miika komu added, 24 Jan, 2008 for IPsec (userspace / kernel part)
      *
      * copy in user_ipsec_hipd_msg.c */
     if (hip_use_userspace_ipsec) {
	     default_ipsec_func_set.hip_add_sa = hip_userspace_ipsec_add_sa;
	     default_ipsec_func_set.hip_delete_sa = hip_userspace_ipsec_delete_sa;
	     default_ipsec_func_set.hip_setup_hit_sp_pair = hip_userspace_ipsec_setup_hit_sp_pair;
	     default_ipsec_func_set.hip_delete_hit_sp_pair = hip_userspace_ipsec_delete_hit_sp_pair;
	     default_ipsec_func_set.hip_flush_all_policy = hip_userspace_ipsec_flush_all_policy;
	     default_ipsec_func_set.hip_flush_all_sa = hip_userspace_ipsec_flush_all_sa;
	     default_ipsec_func_set.hip_acquire_spi = hip_acquire_spi;
	     default_ipsec_func_set.hip_delete_default_prefix_sp_pair = hip_userspace_ipsec_delete_default_prefix_sp_pair;
	     default_ipsec_func_set.hip_setup_default_sp_prefix_pair = hip_userspace_ipsec_setup_default_sp_prefix_pair;
     } else {
	     default_ipsec_func_set.hip_add_sa = hip_add_sa;
	     default_ipsec_func_set.hip_delete_sa = hip_delete_sa;
	     default_ipsec_func_set.hip_setup_hit_sp_pair = hip_setup_hit_sp_pair;
	     default_ipsec_func_set.hip_delete_hit_sp_pair = hip_delete_hit_sp_pair;
	     default_ipsec_func_set.hip_flush_all_policy = hip_flush_all_policy;
	     default_ipsec_func_set.hip_flush_all_sa = hip_flush_all_sa;
	     default_ipsec_func_set.hip_acquire_spi = hip_acquire_spi;
	     default_ipsec_func_set.hip_delete_default_prefix_sp_pair = hip_delete_default_prefix_sp_pair;
	     default_ipsec_func_set.hip_setup_default_sp_prefix_pair = hip_setup_default_sp_prefix_pair;
     }
}

unsigned long hip_hadb_hash_file_hits(const void *ptr){
        HIP_DEBUG("string %s\n",((hip_hosts_entry *)ptr)->hostname);
	char *fqdn = ((hip_hosts_entry *)ptr)->hostname;
        uint8_t hash[HIP_AH_SHA_LEN];

	hip_build_digest(HIP_DIGEST_SHA1, fqdn, strlen(fqdn)+1, hash);
	return *((unsigned long *)hash);
}

int hip_hadb_hash_match_file_hits(const void *ptr1, const void *ptr2){
        return (hip_hadb_hash_file_hits(ptr1) != hip_hadb_hash_file_hits(ptr2));
}

#if 0
void hip_hadb_init_db_file_hits(void){
        hadb_file_hits = hip_ht_init(hip_hadb_hash_file_hits,hip_hadb_hash_match_file_hits);
}

/*Initialize hadb with values contained in /etc/hip/hosts*/
int hip_init_hadb_hip_host(){
        int err = 0, i = 0;
	hip_hosts_entry *element = NULL;
	hip_list_t *item, *tmp;
	struct in6_addr address;

	hip_hadb_init_db_file_hits();

	/* Look up /etc/hip/host */
        gaih_inet_get_hip_hosts_file_info(hadb_file_hits);

	/* Add the information to the HADB */
	list_for_each_safe(item, tmp, hadb_file_hits, i){
	        element = list_entry(item);
		memset(&address, 0, sizeof(struct in6_addr));
		hip_find_address(element->hostname, &address);
		if ((element->lsi).s_addr == 0)
		        hip_hadb_add_peer_info(&element->hit, &address, NULL);
		else
		        hip_hadb_add_peer_info(&element->hit, &address, &element->lsi);
	}
	return err;
}
#endif

hip_xmit_func_set_t *hip_get_xmit_default_func_set() {
	return &default_xmit_func_set;
}

hip_misc_func_set_t *hip_get_misc_default_func_set() {
	return &default_misc_func_set;
}

hip_input_filter_func_set_t *hip_get_input_filter_default_func_set() {
	return &default_input_filter_func_set;
}

hip_output_filter_func_set_t *hip_get_output_filter_default_func_set() {
	return &default_output_filter_func_set;
}

hip_rcv_func_set_t *hip_get_rcv_default_func_set() {
	return &default_rcv_func_set;
}

hip_handle_func_set_t *hip_get_handle_default_func_set() {
	return &default_handle_func_set;
}

hip_update_func_set_t *hip_get_update_default_func_set() {
	return &default_update_func_set;
}

/**
 * Sets function pointer set for an hadb record. Pointer values will not be
 * copied!
 *
 * @param entry         a pointer to the hadb record
 * @param new_func_set  a pointer to the new function set
 * @return              0 if everything was stored successfully, otherwise < 0.
 */
int hip_hadb_set_rcv_function_set(hip_ha_t * entry,
				   hip_rcv_func_set_t * new_func_set){
     /** @todo add check whether all function pointers are set */
     if( entry ){
	  entry->hadb_rcv_func = new_func_set;
	  return 0;
     }
      return -1;
}

/**
 * Sets function pointer set for an hadb record. Pointer values will not be
 * copied!
 *
 * @param entry        a pointer to the hadb record.
 * @param new_func_set a pointer to the new function set.
 * @return             0 if everything was stored successfully, otherwise < 0.
 */
int hip_hadb_set_handle_function_set(hip_ha_t * entry,
				     hip_handle_func_set_t * new_func_set){
	/** @todo add check whether all function pointers are set. */
	if( entry ){
		entry->hadb_handle_func = new_func_set;
		return 0;
	}
	return -1;
}

/**
 * Sets function pointer set for an hadb record. Pointer values will not be
 * copied!
 *
 * @param entry        pointer to the hadb record.
 * @param new_func_set pointer to the new function set.
 * @return             0 if everything was stored successfully, otherwise < 0.
 */
int hip_hadb_set_misc_function_set(hip_ha_t * entry,
				   hip_misc_func_set_t * new_func_set){
	/** @todo add check whether all function pointers are set. */
	if( entry ){
		entry->hadb_misc_func = new_func_set;
		return 0;
	}
	return -1;
}

int hip_hadb_set_xmit_function_set(hip_ha_t * entry,
				   hip_xmit_func_set_t * new_func_set){
	if( entry ){
		entry->hadb_xmit_func = new_func_set;
		return 0;
	}
	return -1;
}

int hip_hadb_set_input_filter_function_set(hip_ha_t * entry,
					   hip_input_filter_func_set_t * new_func_set)
{
	if( entry ){
		entry->hadb_input_filter_func = new_func_set;
		return 0;
	}
	return -1;
}

int hip_hadb_set_output_filter_function_set(hip_ha_t * entry,
					   hip_output_filter_func_set_t * new_func_set)
{
	if( entry ){
		entry->hadb_output_filter_func = new_func_set;
		return 0;
	}
	return -1;
}

/**
 * Sets function pointer set for an hadb record. Pointer values will not be
 * copied!
 *
 * @param entry        a pointer to the hadb record.
 * @param new_func_set a pointer to the new function set.
 * @return             0 if everything was stored successfully, otherwise < 0.
 */
int hip_hadb_set_update_function_set(hip_ha_t * entry,
				     hip_update_func_set_t * new_func_set){
     /** @todo add check whether all function pointers are set */
	if( entry ){
		entry->hadb_update_func = new_func_set;
		return 0;
	}
	//HIP_ERROR("Func pointer set malformed. Func pointer set NOT appied.");
	return -1;
}

/* NOTE! When modifying this function, remember that some control values may
   not be allowed to co-exist. Therefore the logical OR might not be enough
   for all controls. */
void hip_hadb_set_local_controls(hip_ha_t *entry, hip_controls_t mask)
{
	if(entry != NULL) {
		switch(mask) {

		case HIP_HA_CTRL_NONE:
			entry->local_controls &= mask;
		case HIP_HA_CTRL_LOCAL_REQ_UNSUP:
		case HIP_HA_CTRL_LOCAL_REQ_ESCROW:
		case HIP_HA_CTRL_LOCAL_REQ_RELAY:
		case HIP_HA_CTRL_LOCAL_REQ_RVS:
		case HIP_HA_CTRL_LOCAL_REQ_SAVAH:
#if 0
			if(mask == HIP_HA_CTRL_LOCAL_REQ_RELAY)
			{
				hip_nat_set_control(entry, 1);
				HIP_DEBUG("nat control has been reset to 1\n");
			}
#endif			
			entry->local_controls |= mask;
			break;
		default:
			HIP_ERROR("Unknown local controls given.\n");
		}
	}
}

/* NOTE! When modifying this function, remember that some control values may
   not be allowed to co-exist. Therefore the logical OR might not be enough
   for all controls. */
void hip_hadb_set_peer_controls(hip_ha_t *entry, hip_controls_t mask)
{
	if(entry != NULL) {
		switch(mask) {

		case HIP_HA_CTRL_NONE:
			entry->peer_controls &= mask;
		case HIP_HA_CTRL_PEER_UNSUP_CAPABLE:
		case HIP_HA_CTRL_PEER_ESCROW_CAPABLE:
		case HIP_HA_CTRL_PEER_RVS_CAPABLE:
		case HIP_HA_CTRL_PEER_RELAY_CAPABLE:
		case HIP_HA_CTRL_PEER_SAVAH_CAPABLE:
		case HIP_HA_CTRL_PEER_GRANTED_SAVAH:
		case HIP_HA_CTRL_PEER_GRANTED_UNSUP:
		case HIP_HA_CTRL_PEER_GRANTED_ESCROW:
		case HIP_HA_CTRL_PEER_GRANTED_RVS:			
		case HIP_HA_CTRL_PEER_GRANTED_RELAY:
		case HIP_HA_CTRL_PEER_REFUSED_UNSUP:
		case HIP_HA_CTRL_PEER_REFUSED_ESCROW:
		case HIP_HA_CTRL_PEER_REFUSED_RELAY:
		case HIP_HA_CTRL_PEER_REFUSED_RVS:
		case HIP_HA_CTRL_PEER_REFUSED_SAVAH:
#if 0
			if(mask == HIP_HA_CTRL_PEER_GRANTED_RELAY)
			{
				hip_nat_set_control(entry, 1);
				HIP_DEBUG("nat control has been reset to 1\n");
			}
#endif
			entry->peer_controls |= mask;
			break;
		default:
			HIP_ERROR("Unknown peer controls given.\n");
		}
	}
}

void hip_hadb_cancel_local_controls(hip_ha_t *entry, hip_controls_t mask)
{
	if(entry != NULL) {
		entry->local_controls &= (~mask);
	}
}

void hip_hadb_cancel_peer_controls(hip_ha_t *entry, hip_controls_t mask)
{
     if(entry != NULL) {
	     entry->peer_controls &= (~mask);
     }
}

void hip_uninit_hadb()
{
	int i;
	hip_ha_t *ha, *tmp;
	//struct hip_hit_spi *hs, *tmp_hs;

	HIP_DEBUG("\n");

	HIP_DEBUG("DEBUG: DUMP SPI LISTS\n");
//	hip_hadb_dump_hs_ht();

	/* I think this is not very safe deallocation.
	 * Locking the hadb_spi and hadb_hit could be one option, but I'm not
	 * very sure that it will work, as they are locked later in
	 * hip_hadb_remove_state() for a while.
	 *
	 * The list traversing is not safe in smp way :(
	 */
//	hip_ht_uninit(hadb_hit);
}

void hip_delete_all_sp()
{
	int i;
	hip_ha_t *ha, *tmp;
	//struct hip_hit_spi *hs, *tmp_hs;
	struct hip_spi_in_item *item, *tmp_spi;
	HIP_DEBUG("\n");

	HIP_DEBUG("DEBUG: DUMP SPI LISTS\n");
	//hip_hadb_dump_hs_ht();

	/* I think this is not very safe deallocation.
	 * Locking the hadb_spi and hadb_hit could be one option, but I'm not
	 * very sure that it will work, as they are locked later in
	 * hip_hadb_remove_state() for a while.
	 *
	 * The list traversing is not safe in smp way :(
	 */
	HIP_DEBUG("DELETING HA HT\n");

}


/**
* A private function to add an entry to the peer list. Add an IPv6 address
* (if valid) to the peer list and update the tail pointer.
*
* @param addr  IPv6 address
* @param entry peer list entry
* @param last  pointer to pointer to end of peer list linked list
* @return      zero on success, or negative error value on failure
*/
int hip_list_peers_add(struct in6_addr *address,
			      hip_peer_entry_opaque_t *entry,
			      hip_peer_addr_opaque_t **last)
{
	hip_peer_addr_opaque_t *addr;

	HIP_DEBUG_IN6ADDR("## SPI is 0, found bex address:", address);

	/* Allocate an entry for the address */
	addr = HIP_MALLOC(sizeof(hip_peer_addr_opaque_t), GFP_ATOMIC);
	if (!addr) {
		HIP_ERROR("No memory to create peer addr entry\n");
		return -ENOMEM;
	}
	addr->next = NULL;
	/* Record the peer addr */
	ipv6_addr_copy(&addr->addr, address);

	if (*last == NULL) {  /* First entry? Add to head and tail */
		entry->addr_list = addr;
	} else {             /* Otherwise, add to tail */
		(*last)->next = addr;
	}
	*last = addr;
	entry->count++;   /* Increment count in peer entry */
	return 0;
}

/**
 * A private function to process a hadb entry Process a hadb entry, extracting
 * the HOST ID, HIT, and IPv6 addresses.
 *
 * @param entry  hadb table entry
 * @param opaque private data for the function (contains record keeping
 *               structure)
 * @return       zero on success, or negative error value on failure
 */
int hip_hadb_list_peers_func(hip_ha_t *entry, void *opaque)
{
	int err = 0;
	return err;
}

/* Delete given inbound SPI, and all if spi == 0 */
void hip_hadb_delete_inbound_spi(hip_ha_t *entry, uint32_t spi)
{
	struct hip_spi_in_item *spi_item;
	hip_list_t *item, *tmp;
	int i;

	/* assumes locked entry */
	HIP_DEBUG("SPI=0x%x\n", spi);
	int counter = 0;

	/** @todo check that the deletion below actually works (hits and
	    addresses are used inconsistenly). */
	list_for_each_safe(item, tmp, entry->spis_in_old, i)
	{
		spi_item = list_entry(item);
	  	if (!spi || spi_item->spi == spi)
	  	{
		  	HIP_DEBUG("deleting SPI_in=0x%x SPI_in_new=0x%x from "
				  "inbound list, item=0x%p addresses=0x%p\n",
				  spi_item->spi, spi_item->new_spi, item, spi_item->addresses);
		  	HIP_ERROR("remove SPI from HIT-SPI HT\n");
			//hip_hadb_remove_hs(spi_item->spi);
			HIP_DEBUG_IN6ADDR("delete", &entry->our_addr);
			default_ipsec_func_set.hip_delete_sa(spi_item->spi, &entry->our_addr,
					&entry->hit_our, HIP_SPI_DIRECTION_IN, entry);
				      //AF_INET6, 0, 0);
			// XX FIX: should be deleted like this?
			//for(i = 0; i < spi_item->addresses_n; i++)
			//  default_ipsec_func_set.hip_delete_sa(spi_item->spi,
			//    &spi_item->addresses->address + i, AF_INET6);
 			if (spi_item->spi != spi_item->new_spi)
 				default_ipsec_func_set.hip_delete_sa(spi_item->new_spi, &entry->hit_our,
 						&entry->our_addr, HIP_SPI_DIRECTION_IN, entry);
 			if (spi_item->addresses)
 			{
 				HIP_DEBUG("deleting stored addrlist 0x%p\n", spi_item->addresses);
 				HIP_FREE(spi_item->addresses);
				spi_item->addresses = NULL;
 			}
			list_del(spi_item, entry->spis_in_old);
			HIP_FREE(spi_item);
			break;

		}
	}
}

/* Delete given outbound SPI, and all if spi == 0 */
void hip_hadb_delete_outbound_spi(hip_ha_t *entry, uint32_t spi)
{
	struct hip_spi_out_item *spi_item;
	hip_list_t *item, *tmp;
	int i, ii;

	/* assumes locked entry */
	HIP_DEBUG("entry=0x%p SPI=0x%x\n", entry, spi);
	list_for_each_safe(item, tmp, entry->spis_out_old, i)
	{
		spi_item = list_entry(item);
		if ((!spi && spi != -1) || spi_item->spi == spi)
		{
			struct hip_peer_addr_list_item *addr_item;
			hip_list_t *a_item, *a_tmp;

			HIP_DEBUG("deleting SPI_out=0x%x SPI_out_new=0x%x from outbound list, item=0x%p\n",
				  spi_item->spi, spi_item->new_spi, item);
			default_ipsec_func_set.hip_delete_sa(spi_item->spi, &entry->peer_addr, &entry->peer_addr,
				      HIP_SPI_DIRECTION_OUT, entry);
			default_ipsec_func_set.hip_delete_sa(spi_item->new_spi, &entry->peer_addr,&entry->peer_addr,
				      HIP_SPI_DIRECTION_OUT, entry);
			/* delete peer's addresses */
			list_for_each_safe(a_item, a_tmp, spi_item->peer_addr_list, ii)
			{
				addr_item = list_entry(a_item);
				list_del(addr_item, spi_item->peer_addr_list);
				HIP_FREE(addr_item);
			}
			hip_ht_uninit(spi_item->peer_addr_list);
			list_del(spi_item, entry->spis_out_old);
			HIP_FREE(spi_item);
		}
	}
}

void hip_remove_addresses_to_send_echo_request(hip_ha_t *ha)
{
	int i = 0;
        struct in6_addr *address;
	hip_list_t *item, *tmp;

	list_for_each_safe(item, tmp, ha->addresses_to_send_echo_request, i) {
		address = list_entry(item);
		list_del(address, ha->addresses_to_send_echo_request);
		HIP_FREE(address);
        }
}

/**
 * Deletes a HA state (and deallocate memory) Deletes all associates IPSEC SAs
 * and frees the memory occupied by the HA state.
 *
 * @param ha HA
 * @note     ASSERT: The HA must be unlinked from the global hadb hash tables
 *           (SPI and HIT). This function should only be called when absolutely
 *           sure that nobody else has a reference to it.
 */
void hip_hadb_delete_state(hip_ha_t *ha)
{
	HIP_DEBUG("ha=0x%p\n", ha);

	/* Delete SAs */

	if (ha->spis_in_old) {
		hip_hadb_delete_inbound_spi(ha, 0);
		hip_ht_uninit(ha->spis_in_old);
	}
	if (ha->spis_out_old) {
		hip_hadb_delete_outbound_spi(ha, 0);
		hip_ht_uninit(ha->spis_out_old);
	}


	if (ha->dh_shared_key)
		HIP_FREE(ha->dh_shared_key);
	if (ha->hip_msg_retrans.buf)
		HIP_FREE(ha->hip_msg_retrans.buf);
	if (ha->peer_pub) {
		if (hip_get_host_id_algo(ha->peer_pub) == HIP_HI_RSA &&
							ha->peer_pub_key)
			RSA_free(ha->peer_pub_key);
		else if (ha->peer_pub_key)
			DSA_free(ha->peer_pub_key);
		HIP_FREE(ha->peer_pub);
	}
	if (ha->our_priv)
		HIP_FREE(ha->our_priv);
	if (ha->our_pub)
		HIP_FREE(ha->our_pub);
	if (ha->rendezvous_addr)
		HIP_FREE(ha->rendezvous_addr);

        if (ha->addresses_to_send_echo_request)
        {
                hip_remove_addresses_to_send_echo_request(ha);
                HIP_FREE(ha->addresses_to_send_echo_request);
        }

	HIP_FREE(ha);
}

/**
 * Maps function @c func to every HA in HIT hash table. The hash table is
 * LOCKED while we process all the entries. This means that the mapper function
 * MUST be very short and _NOT_ do any operations that might sleep!
 *
 * @param func a mapper function.
 * @param opaque opaque data for the mapper function.
 * @return       negative if an error occurs. If an error occurs during
 *               traversal of a the HIT hash table, then the traversal is
 *               stopped and function returns. Returns the last return value of
 *               applying the mapper function to the last element in the hash
 *               table.
 */
int hip_for_each_ha(int (*func)(hip_ha_t *entry, void *opaq), void *opaque)
{
	int i = 0, fail = 0;
	hip_ha_t *this;
	hip_list_t *item, *tmp;

	if (!func)
		return -EINVAL;

	HIP_LOCK_HT(&hadb_hit);
	list_for_each_safe(item, tmp, hadb_hit, i)
	{
		this = list_entry(item);
		_HIP_DEBUG("list_for_each_safe\n");
		hip_hold_ha(this);
		fail = func(this, opaque);
		hip_db_put_ha(this, hip_hadb_delete_state);
		if (fail)
			goto out_err;
	}

 out_err:
	HIP_UNLOCK_HT(&hadb_hit);
	return fail;
}

/** Enumeration for hip_count_open_connections */
int hip_count_one_entry(hip_ha_t *entry, void *cntr)
{
	int *counter = cntr;
	if (entry->state == HIP_STATE_CLOSING ||
	    entry->state == HIP_STATE_ESTABLISHED)
	{
		(*counter)++;
	}
	return 0;
}

/**
 * Return number of open connections by calculating hadb entrys.
 */
int hip_count_open_connections(void)
{
	int n = 0;

	hip_for_each_ha(hip_count_one_entry, &n);

	return n;
}

int hip_handle_get_ha_info(hip_ha_t *entry, void *opaq)
{
	int err = 0;
	struct hip_hadb_user_info_state hid;
	extern int hip_icmp_interval;
	struct hip_common *msg = (struct hip_common *) opaq;
	
	memset(&hid, 0, sizeof(hid));
	hid.state = entry->state;
    	ipv6_addr_copy(&hid.hit_our, &entry->hit_our);
	ipv6_addr_copy(&hid.hit_peer, &entry->hit_peer);
	ipv6_addr_copy(&hid.ip_our, &entry->our_addr);
	ipv6_addr_copy(&hid.ip_peer, &entry->peer_addr);
	ipv4_addr_copy(&hid.lsi_our, &entry->lsi_our);
	ipv4_addr_copy(&hid.lsi_peer, &entry->lsi_peer);
	memcpy(&hid.peer_hostname, &entry->peer_hostname, HIP_HOST_ID_HOSTNAME_LEN_MAX);

	hid.heartbeats_on = hip_icmp_interval;
	calc_statistics(&entry->heartbeats_statistics, &hid.heartbeats_received, NULL, NULL,
			&hid.heartbeats_mean, &hid.heartbeats_variance, STATS_IN_MSECS);
#if 0
	hid.heartbeats_mean = entry->heartbeats_mean;
	hid.heartbeats_variance = entry->heartbeats_variance;
	hid.heartbeats_received = entry->heartbeats_statistics.num_items;
#endif
	hid.heartbeats_sent = entry->heartbeats_sent;

	_HIP_HEXDUMP("HEXHID ", &hid, sizeof(struct hip_hadb_user_info_state));
	
	hid.nat_udp_port_peer = entry->peer_udp_port;
	hid.nat_udp_port_local = entry->local_udp_port;

	hid.peer_controls = entry->peer_controls;

	/* does not print heartbeat info, but I do not think it even should -Samu*/
	hip_print_debug_info(&hid.ip_our,   &hid.ip_peer,
			     &hid.hit_our,  &hid.hit_peer,
			     &hid.lsi_peer, &hid.peer_hostname,
			     &hid.nat_udp_port_local, &hid.nat_udp_port_peer);

        hid.shotgun_status = entry->shotgun_status;

	err = hip_build_param_contents(msg, &hid, HIP_PARAM_HA_INFO,
				       sizeof(hid));
	if (err)
		HIP_ERROR("Building ha info failed\n");

	_HIP_HEXDUMP("HEXHID ", &hid, sizeof(struct hip_hadb_user_info_state));

    out_err:
	return err;

}

/**
 * @todo We could scan through all of the alternative locators as well
 */
int hip_hadb_map_ip_to_hit(hip_ha_t *entry, void *id2)
{
	struct in6_addr *id = id2;
	int err = 0;

	if (ipv6_addr_cmp(&entry->peer_addr, id) == 0 &&
		!ipv6_addr_any(&entry->hit_peer) &&
		!hit_is_opportunistic_hashed_hit(&entry->hit_peer)) {
		ipv6_addr_copy(id, &entry->hit_peer);
		HIP_DEBUG_HIT("hit", &entry->hit_peer);
		HIP_DEBUG_HIT("pref", &entry->peer_addr);
		HIP_DEBUG_HIT("id", id);
		err = -1; /* break iteration */
	}

 out_err:
	return err;
}

#ifdef CONFIG_HIP_RVS
hip_ha_t *hip_hadb_find_rvs_candidate_entry(hip_hit_t *local_hit,
					    hip_hit_t *rvs_ip)
{
	int err = 0, i = 0;
	hip_ha_t *this = NULL, *result = NULL;
	hip_list_t *item = NULL, *tmp = NULL; //

	HIP_LOCK_HT(&hadb_hit);
	list_for_each_safe(item, tmp, hadb_hit, i)
	{
		this = list_entry(item);
		_HIP_DEBUG("List_for_each_entry_safe\n");
		hip_hold_ha(this);
		if ((ipv6_addr_cmp(local_hit, &this->hit_our) == 0) &&
		    (ipv6_addr_cmp(rvs_ip, &this->peer_addr) == 0)) {
			result = this;
			break;
		}
		hip_db_put_ha(this, hip_hadb_delete_state);
		if (err)
			break;
	}
	HIP_UNLOCK_HT(&hadb_hit);

 out_err:
	if (err)
		result = NULL;

	return result;
}
#endif


#ifdef CONFIG_HIP_BLIND
/**
 * Defunct
 * @date 22.07.2008
 */
hip_ha_t *hip_hadb_find_by_blind_hits(hip_hit_t *local_blind_hit,
				      hip_hit_t *peer_blind_hit)
{
	int err = 0, i = 0;
	hip_ha_t *this = NULL, *tmp = NULL, *result = NULL;

	/*
	  This loop is disabled since &hadb_byhit[i] does not exist anymore and
	  the code won't compile with CONFIG_HIP_BLIND flag set.
	  -Lauri 22.07.2008
	  for(i = 0; i < HIP_HADB_SIZE; i++) {

	  list_for_each_entry_safe(this, tmp, &hadb_byhit[i], next_hit)
	  {
	  _HIP_DEBUG("List_for_each_entry_safe\n");
	  hip_hold_ha(this);
	  if ((ipv6_addr_cmp(local_blind_hit, &this->hit_our_blind) == 0) &&
	  (ipv6_addr_cmp(peer_blind_hit, &this->hit_peer_blind) == 0)) {
	  result = this;
	  break;
	  }
	  hip_db_put_ha(this, hip_hadb_delete_state);
	  if (err)
	  break;
	  }
	  if (err)
	  break;
	  }
	*/
 out_err:
	if (err)
		result = NULL;

	return result;
}
#endif

int hip_generate_peer_lsi(hip_lsi_t *lsi)
{
	struct in_addr lsi_prefix;
	uint8_t hostname[HOST_NAME_MAX];
	int index = 1;

	do {
		lsi_prefix.s_addr = htonl(HIP_LSI_PREFIX|index++);
	} while (lsi_assigned(lsi_prefix) ||
		 !hip_map_lsi_to_hostname_from_hosts(lsi, hostname));

	_HIP_DEBUG_LSI("lsi free final value is ", &lsi_prefix);

	*lsi = lsi_prefix;
	return 0;
}

int hip_host_file_info_exists_lsi(hip_lsi_t *lsi){
  int err = 0;
  uint8_t hostname[HOST_NAME_MAX];
  struct in6_addr mapped_lsi;
  
  memset(hostname, 0, sizeof(hostname));

  IPV4_TO_IPV6_MAP(lsi, &mapped_lsi);

  return !hip_for_each_hosts_file_line(HIPD_HOSTS_FILE,
				       hip_map_first_id_to_hostname_from_hosts,
				       &mapped_lsi, hostname);
}

/**
 * Checks if exists a local or peer lsi that matches with this prefix
 */
int lsi_assigned(struct in_addr add)
{
	int exist = 0;
	exist = hip_hidb_exists_lsi(&add);
	if (!exist)
		exist = hip_hadb_exists_lsi(&add);
	if (!exist)
	        exist = hip_host_file_info_exists_lsi(&add);
	return exist;
}

int hip_hadb_exists_lsi(hip_lsi_t *lsi)
{
	int res = 0;
	hip_lsi_t lsi_aux;

	memcpy(&lsi_aux, lsi, sizeof(hip_lsi_t));
	hip_for_each_ha(hip_hadb_find_lsi, &lsi_aux);

	if (ipv4_addr_cmp(&lsi_aux, lsi) != 0){
		res = 1;
		HIP_DEBUG("lsi exists\n");
	}
	return res;
}

int hip_hadb_find_lsi(hip_ha_t *entry, void *lsi)
{
	int exist_lsi;
	exist_lsi = hip_lsi_are_equal(&entry->lsi_peer,(hip_lsi_t *)lsi);
	if (exist_lsi)
	        memset(lsi, 0, sizeof(lsi));
	return 0;
}


/**
 * This function simply goes through all HADB to find an entry that
 * matches the given lsi pair. First matching HADB entry is then returned.
 *
 * @note This way of finding HA entries doesn't work properly if we have
 * multiple entries with the same tuple <lsi_src,lsi_dst>. Currently, that's not the case.
 * Our implementation doesn't allow repeated lsi tuples.
 */

hip_ha_t *hip_hadb_try_to_find_by_pair_lsi(hip_lsi_t *lsi_src, hip_lsi_t *lsi_dst){
        hip_list_t *item, *aux;
	hip_ha_t *tmp;
	int i;

	list_for_each_safe(item, aux, hadb_hit, i)
	{
		tmp = list_entry(item);
		if(!hip_lsi_are_equal(&tmp->lsi_peer, lsi_dst))
			continue;
		else if (hip_lsi_are_equal(&tmp->lsi_our, lsi_src))
			return tmp;
		else
		        continue;
	}
	return NULL;
}

hip_ha_t *hip_hadb_try_to_find_by_peer_lsi(hip_lsi_t *lsi_dst) {
        hip_list_t *item, *aux;
	hip_ha_t *tmp;
	int i;

	list_for_each_safe(item, aux, hadb_hit, i)
	{
		tmp = list_entry(item);
		if(hip_lsi_are_equal(&tmp->lsi_peer, lsi_dst))
			return tmp;
	}
	return NULL;
}

int hip_get_local_addr(struct hip_common *msg)
{
	hip_ha_t* entry;
	int err;
    	struct in6_addr local_address;
    	hip_hit_t* src_hit;
    	hip_hit_t* dst_hit;

    	src_hit = (hip_hit_t *) hip_get_param_contents(msg, HIP_PARAM_HIT);
	dst_hit = (hip_hit_t *) hip_get_param_contents(msg, HIP_PARAM_IPV6_ADDR);
	HIP_DEBUG_HIT("src_hit from local address request: ", src_hit);
	HIP_DEBUG_HIT("dst_hit from local address request: ", dst_hit);
/*	if (ptr) {
		memcpy(peer_hit, ptr, sizeof(hip_hit_t));
		HIP_DEBUG_HIT("peer_hit", peer_hit);
		*fallback = 0;
	}
*/
	memset(&local_address, 0, sizeof(struct in6_addr));
	entry = hip_hadb_find_byhits(src_hit, dst_hit);

	hip_msg_init(msg);
	//HIP_DEBUG_IN6ADDR(" local address: ", &entry->our_addr);

	if(!entry)
		HIP_DEBUG("Can't find local address because of no entry in hadb!\n");

    	ipv6_addr_copy(&local_address, &entry->our_addr);

    	//hip_build_user_hdr(msg, HIP_HIPPROXY_LOCAL_ADDRESS, 0);
	err = hip_build_param_contents(msg, &local_address, HIP_PARAM_IPV6_ADDR,
				       sizeof(struct in6_addr));
	if (err)
		HIP_ERROR("Building local address info failed\n");

	return 0;
}

//add by santtu
/* add an address belonging to the SPI list */
/* or update old values */
/* 99999 REMOVE!
int hip_hadb_add_udp_addr_to_spi(hip_ha_t *entry, uint32_t spi,
			     struct in6_addr *addr,
			     int is_bex_address, uint32_t lifetime,
			     int is_preferred_addr,
			     uint16_t port,
			     uint32_t priority,
<<<<<<< HEAD
			     uint8_t kind)*/
int hip_hadb_add_udp_addr_old(hip_ha_t *ha, struct in6_addr *addr,
			     int is_bex_address, uint32_t lifetime,
			     int is_preferred_addr,
			     uint16_t port,
			     uint32_t priority,
			     uint8_t kind)
=======
			     uint8_t kind,
			     struct hip_common *msg)
>>>>>>> b14dba45
{
	int err = 0, new = 1, i;
	struct hip_peer_addr_list_item *new_addr = NULL;
	struct hip_peer_addr_list_item *a;
	hip_list_t *item, *tmp;
	struct in6_addr *preferred_address;

        HIP_DEBUG("is_preferred_addr=%d\n", is_preferred_addr);

	/* Check if addr already exists. If yes, then just update values. */
	list_for_each_safe(item, tmp, ha->peer_addresses_old, i)
	{
		a = list_entry(item);
		if ((!ipv6_addr_cmp(&a->address, addr) )&& a->port == port)
		{
			// Do we send a verification if state is unverified?
			// The address should be awaiting verifivation already
			HIP_DEBUG_HIT("found address: ",&a->address);
			HIP_DEBUG("found port: %d\n",a->port );

			new_addr = a;
			new = 0;
			break;
		}
	}

	if (new)
	{
		HIP_DEBUG("create new addr item to SPI list\n");
		/* SPI list does not contain the address, add the address to the SPI list */
		new_addr = (struct hip_peer_addr_list_item *)HIP_MALLOC(sizeof(struct hip_peer_addr_list_item), 0);
		if (!new_addr)
		{
			HIP_ERROR("item HIP_MALLOC failed\n");
			err = -ENOMEM;
			goto out_err;
		}
	}
	else HIP_DEBUG("update old addr item\n");

	new_addr->lifetime = lifetime;
	if (new) {
		ipv6_addr_copy(&new_addr->address, addr);
//add by santtu
		new_addr->port = port;
		new_addr->priority = priority;
		new_addr->kind = kind;
//end add
	}

	/* If the address is already bound, its lifetime is updated.
	   If the status of the address is DEPRECATED, the status is
	   changed to UNVERIFIED.  If the address is not already bound,
	   the address is added, and its status is set to UNVERIFIED. */


	/* We switch off the part that make no answer with echo response message
	   to the initiator. The reason is that we need the whole update schema work
	   for the program to run corrctly. This purely optimization part can be changed
	   latter. - Andrey.
	*/

	if (is_bex_address)
	{
		/* workaround for special case */
		HIP_DEBUG("address is base exchange address, setting state to ACTIVE\n");
		new_addr->address_state = PEER_ADDR_STATE_ACTIVE;
		HIP_DEBUG("setting bex addr as preferred address\n");
		ipv6_addr_copy(&ha->peer_addr, addr);
		new_addr->seq_update_id = 0;
	} else {
		HIP_DEBUG("address's state is set in state UNVERIFIED\n");
		new_addr->address_state = PEER_ADDR_STATE_UNVERIFIED;
//modify by santtu
		if(hip_nat_get_control(ha) != HIP_NAT_MODE_ICE_UDP && hip_relay_get_status() != HIP_RELAY_ON){
			
<<<<<<< HEAD
			err = ha->hadb_update_func->hip_update_send_echo(ha, ha->spi_outbound_current, new_addr);
=======
			err = entry->hadb_update_func->hip_update_send_echo(entry, spi, new_addr, msg);
>>>>>>> b14dba45
			
			/** @todo: check! If not acctually a problem (during Handover). Andrey. */
			if( err==-ECOMM ) err = 0;
		}
//end modify
	}

	do_gettimeofday(&new_addr->modified_time);
	new_addr->is_preferred = is_preferred_addr;
	if(is_preferred_addr){
		//HIP_DEBUG("Since the address is preferred, we set the entry preferred_address as such\n");
		ipv6_addr_copy(&ha->peer_addr, &new_addr->address);
		ha->peer_udp_port = new_addr->port;
	}
	if (new) {
		HIP_DEBUG("adding new addr to SPI list\n");
		list_add(new_addr, ha->peer_addresses_old);
		
		HIP_DEBUG("new peer list item address: %d\n" ,new_addr);
	}

 out_err:
	HIP_DEBUG("returning, err=%d\n", err);
	return err;
}
<|MERGE_RESOLUTION|>--- conflicted
+++ resolved
@@ -1960,7 +1960,6 @@
 /*int hip_hadb_add_addr_to_spi_old(hip_ha_t *entry, uint32_t spi,
 			     struct in6_addr *addr,
 			     int is_bex_address, uint32_t lifetime,
-<<<<<<< HEAD
 			     int is_preferred_addr)*/
 int hip_hadb_add_addr_old(hip_ha_t *entry, struct in6_addr *addr,
 			     int is_bex_address, uint32_t lifetime,
@@ -1968,16 +1967,6 @@
 {
 	return  hip_hadb_add_udp_addr_old(entry, addr, is_bex_address,
 			lifetime, is_preferred_addr, 0, HIP_LOCATOR_LOCATOR_TYPE_ESP_SPI_PRIORITY,0);
-=======
-			     int is_preferred_addr,
-			     struct hip_common *msg)
-{
-
-
-	HIP_DEBUG("old hip_hadb_add_udp_addr_to_spi\n");
-	return  hip_hadb_add_udp_addr_to_spi(entry, spi, addr, is_bex_address,
-			lifetime, is_preferred_addr, 0, HIP_LOCATOR_LOCATOR_TYPE_ESP_SPI_PRIORITY,0, msg);
->>>>>>> b14dba45
 	//remove by santtu
 #if 0
 	int err = 0, new = 1, i;
@@ -3375,18 +3364,14 @@
 			     int is_preferred_addr,
 			     uint16_t port,
 			     uint32_t priority,
-<<<<<<< HEAD
 			     uint8_t kind)*/
 int hip_hadb_add_udp_addr_old(hip_ha_t *ha, struct in6_addr *addr,
 			     int is_bex_address, uint32_t lifetime,
 			     int is_preferred_addr,
 			     uint16_t port,
 			     uint32_t priority,
-			     uint8_t kind)
-=======
 			     uint8_t kind,
 			     struct hip_common *msg)
->>>>>>> b14dba45
 {
 	int err = 0, new = 1, i;
 	struct hip_peer_addr_list_item *new_addr = NULL;
@@ -3463,11 +3448,7 @@
 //modify by santtu
 		if(hip_nat_get_control(ha) != HIP_NAT_MODE_ICE_UDP && hip_relay_get_status() != HIP_RELAY_ON){
 			
-<<<<<<< HEAD
 			err = ha->hadb_update_func->hip_update_send_echo(ha, ha->spi_outbound_current, new_addr);
-=======
-			err = entry->hadb_update_func->hip_update_send_echo(entry, spi, new_addr, msg);
->>>>>>> b14dba45
 			
 			/** @todo: check! If not acctually a problem (during Handover). Andrey. */
 			if( err==-ECOMM ) err = 0;
