// FIXME: whenever something that is replicated in beet db is
// modified, the modifications must be written there too.
#include "hadb.h"

HIP_HASHTABLE *hadb_hit;
struct in_addr peer_lsi_index;

/** A callback wrapper of the prototype required by @c lh_new(). */
static IMPLEMENT_LHASH_HASH_FN(hip_hash_ha, const hip_ha_t *)
/** A callback wrapper of the prototype required by @c lh_new(). */
static IMPLEMENT_LHASH_COMP_FN(hip_compare_ha, const hip_ha_t *)

/* default set of miscellaneous function pointers. This has to be in the global
   scope. */

/** A transmission function set for sending raw HIP packets. */
hip_xmit_func_set_t default_xmit_func_set;
/** A transmission function set for NAT traversal. */
hip_xmit_func_set_t nat_xmit_func_set;

/* added by Tao Wan, 24 Jan, 2008, For IPsec (user_space/kernel) */
hip_ipsec_func_set_t default_ipsec_func_set;

static hip_misc_func_set_t ahip_misc_func_set;
static hip_misc_func_set_t default_misc_func_set;
static hip_input_filter_func_set_t default_input_filter_func_set;
static hip_output_filter_func_set_t default_output_filter_func_set;
static hip_rcv_func_set_t default_rcv_func_set;
static hip_rcv_func_set_t ahip_rcv_func_set;
static hip_handle_func_set_t default_handle_func_set;
static hip_handle_func_set_t ahip_handle_func_set;
static hip_update_func_set_t default_update_func_set;
static hip_update_func_set_t ahip_update_func_set;

unsigned long hip_hash_peer_addr(const void *ptr)
{
	struct in6_addr *addr = &((struct hip_peer_addr_list_item *)ptr)->address;
        uint8_t hash[HIP_AH_SHA_LEN];

	hip_build_digest(HIP_DIGEST_SHA1, addr, sizeof(*addr), hash);

	return *((unsigned long *) hash);
}

int hip_match_peer_addr(const void *ptr1, const void *ptr2)
{
	return (hip_hash_peer_addr(ptr1) != hip_hash_peer_addr(ptr2));
}

void hip_hadb_hold_entry(void *entry)
{
	HIP_DB_HOLD_ENTRY(entry,hip_ha_t);
}

void hip_hadb_put_entry(void *entry)
{
	HIP_DB_PUT_ENTRY(entry, hip_ha_t, hip_hadb_delete_state);
}

static void *hip_hadb_get_key_spi_list(void *entry)
{
	return (void *)(&((struct hip_hit_spi *)entry)->spi);
}

static int hit_match(hip_ha_t *entry, void *our) {
	return ipv6_addr_cmp(our, &entry->hit_our) == 0;
}

//static hip_list_t hadb_byspi_list[HIP_HADB_SIZE];

/**
 * hip_hadb_rem_state_hit - Remove HA from HIT table
 * @param entry HA
 * HA must be locked.
 */
static inline void hip_hadb_rem_state_hit(void *entry)
{
	hip_ha_t *ha = (hip_ha_t *)entry;
	HIP_DEBUG("\n");
	ha->hastate &= ~HIP_HASTATE_HITOK;
        if (ha->locator)
		free(ha->locator);
	ha->locator = NULL;
	hip_ht_delete(hadb_hit, entry);
}

/**
 * hip_hadb_remove_state_hit - Remove HA from HIT hash table.
 * @param ha HA
 */
static void hip_hadb_remove_state_hit(hip_ha_t *ha)
{
	HIP_LOCK_HA(ha);
	if ((ha->hastate & HIP_HASTATE_HITOK) == HIP_HASTATE_HITOK) {
		hip_hadb_rem_state_hit(ha);
	}
	HIP_UNLOCK_HA(ha);
}

/*
  Support for multiple inbound IPsec SAs:

  We need a separate hashtable containing elements HIT and SPI, which
  tells which HIT has the inbound SPI. When an ESP packet is received,
  we first get the SPI from it and perform a lookup on the HIT-SPI
  hashtable to get the mapping. Then we perform another lookup from
  the HIT hashtable using the HIT we got from the previous
  lookup. This way we get the HA belonging to the connection.

  hs = HIT-SPI (struct hip_hit_spi)

  (functions hip_ .. _hs)
*/


/*
 *
 * All the primitive functions up to this point are static, to force
 * some information hiding. The construct functions can access these
 * functions directly.
 *
 *
 */


/* PRIMITIVES */

/**
 * This function searches for a hip_ha_t entry from the hip_hadb_hit
 * by a HIT pair (local,peer).
 */
hip_ha_t *hip_hadb_find_byhits(hip_hit_t *hit, hip_hit_t *hit2)
{
  //int n = 0;
	hip_ha_t ha, *ret;
	memcpy(&ha.hit_our, hit, sizeof(hip_hit_t));
	memcpy(&ha.hit_peer, hit2, sizeof(hip_hit_t));
	HIP_DEBUG_HIT("HIT1", hit);
	HIP_DEBUG_HIT("HIT2", hit2);

	//HIP_DEBUG("----------Checking database-----------------\n");
	//hip_for_each_ha(hip_print_info_hadb, &n);
	//HIP_DEBUG("----------End Checking database-----------------\n");
	ret = hip_ht_find(hadb_hit, &ha);
	if (!ret) {
	        memcpy(&ha.hit_peer, hit, sizeof(hip_hit_t));
		memcpy(&ha.hit_our, hit2, sizeof(hip_hit_t));
		ret = hip_ht_find(hadb_hit, &ha);
	}

	return ret;
}

/**
 * This function simply goes through all local HIs and tries
 * to find a HADB entry that matches the current HI and
 * the given peer hit. First matching HADB entry is then returned.
 *
 * @todo Find a better solution, see the text below:
 * This function is needed because we index the HADB now by
 * key values calculated from <peer_hit,local_hit> pairs. Unfortunately, in
 * some functions like the ipv6 stack hooks hip_get_saddr() and
 * hip_handle_output() we just can't know the local_hit so we have to
 * improvise and just try to find some HA entry.
 *
 * @note This way of finding HA entries doesn't work properly if we have
 * multiple entries with the same peer_hit.
 * @note Don't use this function because it does not deal properly
 * with multiple source hits. Prefer hip_hadb_find_byhits() function.
 */
hip_ha_t *hip_hadb_try_to_find_by_peer_hit(hip_hit_t *hit)
{
	hip_list_t *item, *tmp;
	struct hip_host_id_entry *e;
	hip_ha_t *entry = NULL;
	hip_hit_t our_hit;
	int i;

	memset(&our_hit, 0, sizeof(our_hit));

	/* Let's try with the default HIT first */
	hip_get_default_hit(&our_hit);

	if (entry = hip_hadb_find_byhits(hit, &our_hit)) {
		_HIP_DEBUG_HIT("Returning default HIT", our_hit);
		return entry;
	}

	/* and then with rest (actually default HIT is here redundantly) */
	list_for_each_safe(item, tmp, hip_local_hostid_db, i)
	{
		e = list_entry(item);
		ipv6_addr_copy(&our_hit, &e->lhi.hit);
		_HIP_DEBUG_HIT("try_to_find_by_peer_hit:", &our_hit);
		_HIP_DEBUG_HIT("hit:", hit);
		entry = hip_hadb_find_byhits(hit, &our_hit);
		if (!entry)
			continue;
		else
			return entry;
	}
	return NULL;
}

/**
 * @brief Inserts a HIP association to HIP association hash table.
 *
 * Inserts a HIP association to HIP association hash table @c hadb_hit and
 * updates the the hastate of the HIP association @c ha. This function can be
 * called even if the @c ha is in the hash table already. <b>The peer address of
 * the host association must be set (i.e. @c ha->hit_peer must not be
 * ipv6_addr_any). </b> When @c ha is NULL or if @c ha->hit_peer is
 * ipv6_addr_any this function will kill the HIP daemon.
 *
 * @return The state of the HIP association (hip_hastate_t).
 * @note   For multithreaded model: this function assumes that @c ha is locked.
 */
int hip_hadb_insert_state(hip_ha_t *ha)
{
	hip_hastate_t st = 0;
	hip_ha_t *tmp = NULL;

	HIP_DEBUG("hip_hadb_insert_state() invoked.\n");

	/* assume already locked ha */

	HIP_ASSERT(!(ipv6_addr_any(&ha->hit_peer)));

	st = ha->hastate;

	HIP_DEBUG("hip_hadb_insert_state() invoked. Inserting a new state to "\
		  "the HIP association hash table.\n");

	if(ha == NULL) {
		HIP_DIE("Trying to insert a NULL HIP association to the HIP "\
			"association hash table.\n");
	} else if (ipv6_addr_any(&ha->hit_peer)) {
		HIP_DIE("Trying to insert a HIP association with zero "\
			"(ipv6_addr_any) peer HIT to the HIP association hash "\
			"table.\n");
	}

	st = ha->hastate;

#ifdef CONFIG_HIP_DEBUG /* Debug block. */
	{
		char hito[INET6_ADDRSTRLEN], hitp[INET6_ADDRSTRLEN];
		inet_ntop(AF_INET6, &ha->hit_our, hito, INET6_ADDRSTRLEN);
		inet_ntop(AF_INET6, &ha->hit_peer, hitp, INET6_ADDRSTRLEN);
		HIP_DEBUG("\nTrying to insert a new state to the HIP "\
			  "association database.\n\tOur HIT: %s\n"\
			  "\tPeer HIT: %s\n\tHIP association state: %d\n",
			  hito, hitp, ha->hastate);
	}
#endif

	/* We're using hastate here as if it was a binary mask. hastate,
	   however, is of signed type and all of the predefined values are not
	   in the power of two. -Lauri 07.08.2008 */
	if (!(st & HIP_HASTATE_HITOK)) {
		tmp = hip_ht_find(hadb_hit, ha);

		if (tmp == NULL) {
		        if ((ha->lsi_peer).s_addr == 0) {
		                hip_hadb_set_lsi_pair(ha);
			}
			hip_ht_add(hadb_hit, ha);
			st |= HIP_HASTATE_HITOK;
			HIP_DEBUG("HIP association was inserted "\
				  "successfully.\n");
		} else {
			hip_db_put_ha(tmp, hip_hadb_delete_state);
			HIP_DEBUG("HIP association was NOT inserted because "\
				  "a HIP association with matching HITs was "\
				  "already present in the database.\n");
		}
	} else {
		HIP_DEBUG("HIP association was NOT inserted because the "\
			  "HIP association state is not OK.\n");
	}

#ifdef CONFIG_HIP_ESCROW
	{
		HIP_KEA *kea;
		kea = hip_kea_find(&ha->hit_our);
		if (kea) {
			/** @todo Check conditions for escrow associations here
			    (for now, there are none). */
			HIP_DEBUG("Escrow used for this entry: Initializing "\
				  "ha_state escrow fields.\n");
			ha->escrow_used = 1;
			ipv6_addr_copy(&ha->escrow_server_hit, &kea->server_hit);
			HIP_DEBUG_HIT("server hit saved: ", &kea->server_hit);
			hip_keadb_put_entry(kea);
		}
		else {
			HIP_DEBUG("Escrow not in use.\n");
		}
	}
#endif //CONFIG_HIP_ESCROW

	ha->hastate = st;
	return st;
}

int hip_print_info_hadb(hip_ha_t *entry, void *cntr)
{
	HIP_DEBUG_HIT("Peer HIT ", &entry->hit_peer);
	HIP_DEBUG_HIT("Our HIT ", &entry->hit_our);
	HIP_DEBUG_LSI("Our LSI ", &entry->lsi_our);
	if (&entry->lsi_peer) HIP_DEBUG_LSI("Peer LSI ", &entry->lsi_peer);
	return 0;
}


void hip_print_debug_info(struct in6_addr *local_addr,
			  struct in6_addr *peer_addr,
			  hip_hit_t  *local_hit,
			  hip_hit_t  *peer_hit,
			  hip_lsi_t  *peer_lsi,
			  const char *peer_hostname){
	if(local_addr)
		HIP_DEBUG_IN6ADDR("Our addr", local_addr);
	if(peer_addr)
		HIP_DEBUG_IN6ADDR("Peer addr", peer_addr);
	if(local_hit)
		HIP_DEBUG_HIT("Our HIT", local_hit);
	if(peer_hit)
		HIP_DEBUG_HIT("Peer HIT", peer_hit);
	if(peer_lsi)
		HIP_DEBUG_LSI("Peer LSI", peer_lsi);
	if(peer_hostname)
		HIP_DEBUG("Peer hostname: %s\n", peer_hostname);
}


void hip_hadb_set_lsi_pair(hip_ha_t *entry)
{
        hip_lsi_t aux;
	//Assign value to lsi_our searching in hidb by the correspondent hit
	_HIP_DEBUG("hip_hadb_set_lsi_pair\n");
	if (entry){
		hip_hidb_get_lsi_by_hit(&entry->hit_our, &entry->lsi_our);
		//Assign lsi_peer
		hip_generate_peer_lsi(&aux);
		memcpy(&entry->lsi_peer, &aux, sizeof(hip_lsi_t));
		_HIP_DEBUG_LSI("entry->lsi_peer is ", &entry->lsi_peer);
	}
}


/**
 * Practically called only by when adding a HIT-IP mapping before base exchange.
 *
 * @param  local_hit  a pointer to...
 * @param  peer_hit   a pointer to...
 * @param  local_addr a pointer to...
 * @param  peer_addr  a pointer to...
 * @param  peer_lsi   a pointer to...
 * @return
 * @todo   Allow multiple mappings; base exchange should be initiated to allow
 *         of them in order to prevent local DoS.
 * @todo   Create a security policy for triggering base exchange.
 * @todo   Multiple identities support: alternative a) make generic HIT prefix
 *         based policy to work alternative b) add SP pair for all local HITs.
 */
int hip_hadb_add_peer_info_complete(hip_hit_t *local_hit,
				    hip_hit_t *peer_hit,
				    hip_lsi_t *peer_lsi,
				    struct in6_addr *local_addr,
				    struct in6_addr *peer_addr,
				    const char *peer_hostname)
{
	int err = 0, n=0;
	hip_ha_t *entry = NULL, *aux = NULL;
	hip_lsi_t local_lsi, lsi_aux;

	hip_print_debug_info(local_addr, peer_addr,
			     local_hit,  peer_hit,
			     peer_lsi,   peer_hostname);

	entry = hip_hadb_find_byhits(local_hit, peer_hit);

	if (entry){
		hip_hadb_dump_spis_out(entry);
		HIP_DEBUG_LSI("    Peer lsi   ",&entry->lsi_peer);

#if 0 /* Required for OpenDHT code of Pardeep?  */
		/* Check if LSIs are different */
		if (peer_lsi) {
			HIP_IFEL(hip_lsi_are_equal(&entry->lsi_peer, peer_lsi) ||
				 peer_lsi->s_addr == 0 , 0,
				 "Ignoring new mapping, old one exists\n");
		}
#endif
	}

	if (!entry){
		HIP_DEBUG("hip_hadb_create_state\n");
		entry = hip_hadb_create_state(GFP_KERNEL);
		HIP_IFEL(!entry, -1, "Unable to create a new entry");
		_HIP_DEBUG("created a new sdb entry\n");
	}

	ipv6_addr_copy(&entry->hit_peer, peer_hit);
	ipv6_addr_copy(&entry->hit_our, local_hit);
	ipv6_addr_copy(&entry->local_address, local_addr);

	HIP_IFEL(hip_hidb_get_lsi_by_hit(local_hit, &entry->lsi_our),
		 -1, "Unable to find local hit");

	/*Copying peer_lsi*/
	if (peer_lsi != NULL && peer_lsi->s_addr != 0){
		ipv4_addr_copy(&entry->lsi_peer, peer_lsi);
	}
	else{
	        //Check if exists an entry in the hadb with the peer_hit given
	        aux = hip_hadb_try_to_find_by_peer_hit(peer_hit);
		if (aux && &(aux->lsi_peer).s_addr != 0){
		        // Exists: Assign its lsi to the new entry created
		        ipv4_addr_copy(&entry->lsi_peer, &aux->lsi_peer);
		}else{
		  	// No exists: Call to the automatic generation
		        hip_generate_peer_lsi(&lsi_aux);
			ipv4_addr_copy(&entry->lsi_peer, &lsi_aux);
		}
	}

	/* If global NAT status is on, that is if the current host is behind
	   NAT, the NAT status of the host association is set on and the send
	   function set is set to "nat_xmit_func_set". */
	if(hip_nat_status && IN6_IS_ADDR_V4MAPPED(peer_addr)) {
		entry->nat_mode = hip_nat_status;
		entry->peer_udp_port = HIP_NAT_UDP_PORT;
		entry->hadb_xmit_func = &nat_xmit_func_set;
	}
	else {
		entry->nat_mode = hip_nat_status;
		entry->peer_udp_port = 0;
	}

#ifdef CONFIG_HIP_BLIND
	if(hip_blind_status)
		entry->blind = 1;
#endif
	if (hip_hidb_hit_is_our(peer_hit)) {
		HIP_DEBUG("Peer HIT is ours (loopback)\n");
		entry->is_loopback = 1;
	}

     	entry->hip_is_opptcp_on = hip_get_opportunistic_tcp_status();
	entry->hip_is_hi3_on =    hip_get_hi3_status();

#ifdef CONFIG_HIP_HIPPROXY
     	entry->hipproxy = hip_get_hip_proxy_status();
#endif

	HIP_DEBUG_LSI("entry->lsi_peer \n", &entry->lsi_peer);
	hip_hadb_insert_state(entry);

	/* Released at the end */
	hip_hold_ha(entry);

	/* Add initial HIT-IP mapping. */
	HIP_IFEL(hip_hadb_add_peer_addr(entry, peer_addr, 0, 0, PEER_ADDR_STATE_ACTIVE),
		 -2, "error while adding a new peer address\n");

	HIP_IFEL(default_ipsec_func_set.hip_setup_hit_sp_pair(peer_hit, local_hit,
							       local_addr, peer_addr, 0, 1, 0),
		 -1, "Error in setting the SPs\n");

	if (entry)
		hip_db_put_ha(entry, hip_hadb_delete_state);
        /*
	hip_for_each_ha(hip_print_info_hadb, &n);
        */
out_err:
	return err;
}


/**
 * .
 *
 * @param  entry         a pointer to...
 * @param  peer_map_void a pointer to...
 * @return               ...
 */
int hip_hadb_add_peer_info_wrapper(struct hip_host_id_entry *entry,
				   void *peer_map_void)
{
	struct hip_peer_map_info *peer_map = peer_map_void;
	int err = 0;

	HIP_DEBUG("hip_hadb_add_peer_info_wrapper() invoked.\n");
	HIP_IFEL(hip_hadb_add_peer_info_complete(&entry->lhi.hit,
						 &peer_map->peer_hit,
						 &peer_map->peer_lsi,
						 &peer_map->our_addr,
						 &peer_map->peer_addr,
						 &peer_map->peer_hostname), -1,
		 "Failed to add peer info\n");

 out_err:
	return err;
}

int hip_hadb_add_peer_info(hip_hit_t *peer_hit, struct in6_addr *peer_addr,
			   hip_lsi_t *peer_lsi, const char *peer_hostname)
{
	int err = 0;
	hip_ha_t *entry;
	struct hip_peer_map_info peer_map;

	HIP_DEBUG("hip_hadb_add_peer_info() invoked.\n");

 	hip_print_debug_info(NULL, peer_addr, NULL, peer_hit, peer_lsi, peer_hostname);

	memset(&peer_map, 0, sizeof(peer_map));

	memcpy(&peer_map.peer_hit, peer_hit, sizeof(hip_hit_t));
	memcpy(&peer_map.peer_addr, peer_addr, sizeof(struct in6_addr));
	memset(&peer_map.peer_hostname, '\n', HIP_HOST_ID_HOSTNAME_LEN_MAX);

	if(peer_lsi)
	        memcpy(&peer_map.peer_lsi, peer_lsi, sizeof(struct in6_addr));

	if(peer_hostname)
	        memcpy(&peer_map.peer_hostname, peer_hostname, HIP_HOST_ID_HOSTNAME_LEN_MAX);

	HIP_IFEL(hip_select_source_address(
			 &peer_map.our_addr, &peer_map.peer_addr),
		 -1, "Cannot find source address\n");

	HIP_IFEL(hip_for_each_hi(hip_hadb_add_peer_info_wrapper, &peer_map), 0,
	         "for_each_hi err.\n");

 out_err:
	return err;
}

int hip_add_peer_map(const struct hip_common *input)
{
	struct in6_addr *hit = NULL , *ip = NULL;
	hip_lsi_t *lsi = NULL;
	char *peer_hostname = NULL;
	int err = 0;
	_HIP_HEXDUMP("packet", input,  hip_get_msg_total_len(input));

	hit = (struct in6_addr *)
		hip_get_param_contents(input, HIP_PARAM_HIT);

	lsi = (hip_lsi_t *)
		hip_get_param_contents(input, HIP_PARAM_LSI);

	ip = (struct in6_addr *)
		hip_get_param_contents(input, HIP_PARAM_IPV6_ADDR);

	peer_hostname = (char *)
		hip_get_param_contents(input, HIP_PARAM_HOSTNAME);

	if (!ip && (!lsi || !hit)){
		HIP_ERROR("handle async map: no ip and maybe no lsi or hit\n");
		err = -ENODATA;
		goto out_err;
	}

	if (lsi)
	  	HIP_DEBUG_LSI("lsi value is\n",lsi);

	if (peer_hostname)
	  	HIP_DEBUG("Peer hostname value is %s\n", peer_hostname);

	err = hip_hadb_add_peer_info(hit, ip, lsi, peer_hostname);

	_HIP_DEBUG_HIT("hip_add_map_info peer's real hit=", hit);
	_HIP_ASSERT(hit_is_opportunistic_hashed_hit(hit));

 	if (err) {
 		HIP_ERROR("Failed to insert peer map (%d)\n", err);
		goto out_err;
	}

 out_err:

	return err;

}

/**
 * Allocates and initializes a new HA structure.
 *
 * @param  gfpmask a mask passed directly to HIP_MALLOC().
 * @return NULL if memory allocation failed, otherwise the HA.
 */
hip_ha_t *hip_hadb_create_state(int gfpmask)
{
	hip_ha_t *entry = NULL;
	int err = 0;

	entry = (hip_ha_t *) malloc(sizeof(struct hip_hadb_state));
	if (entry == NULL) {
		return NULL;
	}

	memset(entry, 0, sizeof(*entry));


#if 0
	INIT_LIST_HEAD(&entry->next_hit);
	INIT_LIST_HEAD(&entry->spis_in);
	INIT_LIST_HEAD(&entry->spis_out);
#endif

	entry->spis_in = hip_ht_init(hip_hash_spi, hip_match_spi);
	entry->spis_out = hip_ht_init(hip_hash_spi, hip_match_spi);

	entry->peer_addr_list_to_be_added =
	  hip_ht_init(hip_hash_peer_addr, hip_match_peer_addr);

#ifdef CONFIG_HIP_HIPPROXY
	entry->hipproxy = 0;
#endif
	//HIP_LOCK_INIT(entry);
	//atomic_set(&entry->refcnt,0);

	entry->state = HIP_STATE_UNASSOCIATED;
	entry->hastate = HIP_HASTATE_INVALID;

	/* Function pointer sets which define HIP behavior in respect to the
	   hadb_entry. */
	HIP_IFEL(hip_hadb_set_rcv_function_set(entry, &default_rcv_func_set),
		 -1, "Can't set new function pointer set.\n");
	HIP_IFEL(hip_hadb_set_handle_function_set(entry,
						  &default_handle_func_set),
		 -1, "Can't set new function pointer set.\n");
	HIP_IFEL(hip_hadb_set_update_function_set(entry,
						  &default_update_func_set),
		 -1, "Can't set new function pointer set\n");

	HIP_IFEL(hip_hadb_set_misc_function_set(entry, &default_misc_func_set),
		 -1, "Can't set new function pointer set.\n");

	/* Set the xmit function set as function set for sending raw HIP. */
	HIP_IFEL(hip_hadb_set_xmit_function_set(entry, &default_xmit_func_set),
		 -1, "Can't set new function pointer set.\n");

	HIP_IFEL(hip_hadb_set_input_filter_function_set(
			 entry, &default_input_filter_func_set), -1,
		 "Can't set new input filter function pointer set.\n");
	HIP_IFEL(hip_hadb_set_output_filter_function_set(
			 entry, &default_output_filter_func_set), -1,
		 "Can't set new output filter function pointer set.\n");

	/* added by Tao Wan, on 24, Jan, 2008 */
	entry->hadb_ipsec_func = &default_ipsec_func_set;

	//initialize the peer hostname
	memset(entry->peer_hostname, '\0', HIP_HOST_ID_HOSTNAME_LEN_MAX);

 out_err:
	return entry;
}

/* END OF PRIMITIVE FUNCTIONS */

/**
 * Selects the preferred address within the addresses of the given SPI.
 * The selected address is copied to @c addr, it is is non-NULL.
 */
int hip_hadb_select_spi_addr(hip_ha_t *entry, struct hip_spi_out_item *spi_out, struct in6_addr *addr)
{
	int err = 0, i;
	struct hip_peer_addr_list_item *s, *candidate = NULL;
	struct timeval latest, dt;
	hip_list_t *item, *tmp;

	list_for_each_safe(item, tmp, spi_out->peer_addr_list, i)
	{
		s = list_entry(item);
		if (s->address_state != PEER_ADDR_STATE_ACTIVE)
		{
			_HIP_DEBUG("skipping non-active address %s\n",addrstr);
			continue;
		}

		if (candidate)
		{
			int this_is_later;
			this_is_later = hip_timeval_diff(&s->modified_time, &latest, &dt);
			_HIP_DEBUG("latest=%ld.%06ld\n", latest.tv_sec, latest.tv_usec);
			_HIP_DEBUG("dt=%ld.%06ld\n", dt.tv_sec, dt.tv_usec);
			if (this_is_later)
			{
				_HIP_DEBUG("is later, change\n");
				memcpy(&latest, &s->modified_time, sizeof(struct timeval));
				candidate = s;
			}
		}
		else
		{
			candidate = s;
			memcpy(&latest, &s->modified_time, sizeof(struct timeval));
		}
	}

	if (!candidate)
	{
		HIP_ERROR("did not find usable peer address\n");
		HIP_DEBUG("todo: select from other SPIs ?\n");
		/* todo: select other SPI as the default SPI out */
		err = -ENOMSG;
	}
	else ipv6_addr_copy(addr, &candidate->address);

	return err;
}

/**
 * Gets some of the peer's usable IPv6 address.
 * @param entry corresponding hadb entry of the peer
 * @param addr where the selected IPv6 address of the peer is copied to
 *
 * Current destination address selection algorithm:
 * 1. use preferred address of the HA, if any (should be set)
 *
 * tkoponen: these are useless: ?
 * 2. use preferred address of the default outbound SPI, if any
 * (should be set, suspect bug if we get this far)
 *
 * 3. select among the active addresses of the default outbound SPI
 * (select the address which was added/updated last)
 *
 * @return 0 if some of the addresses was copied successfully, else < 0.
 */
int hip_hadb_get_peer_addr(hip_ha_t *entry, struct in6_addr *addr)
{
	int err = 0;
	//	struct hip_spi_out_item *spi_out;

	/* assume already locked entry */

	HIP_DEBUG_HIT("entry def addr", &entry->preferred_address);
	ipv6_addr_copy(addr, &entry->preferred_address);
        return err;
}

/**
 * Gets lsi address.
 * @param entry corresponding hadb entry of the peer
 * @param lsi where the selected lsi address of the peer is copied to
 *
 * @return 0 if some of the addresses was copied successfully, else < 0.
 */
int hip_hadb_get_peer_lsi(hip_ha_t *entry, hip_lsi_t *lsi)
{
	int err = 0;
	/* assume already locked entry */

	HIP_DEBUG_HIT("entry def addr", &entry->lsi_peer);
	ipv4_addr_copy(lsi, &entry->lsi_peer);
        return err;
}



/**
 * Gets infomation on the given peer IPv6 address.
 *
 * @param entry         corresponding hadb entry of the peer.
 * @param addr          the IPv6 address for which the information is to be
 *                      retrieved.
 * @param spi           where the outbound SPI of @c addr is copied to.
 * @param lifetime      where the lifetime of @c addr is copied to.
 * @param modified_time where the time when @c addr was added or updated is
 *                      copied to.
 * @return              If @c entry has the address @c addr in its peer address
 *                      list parameters @c spi, @c lifetime, and
 *                      @c modified_time are assigned if they are non-NULL and 1
 *                      is returned, else @c interface_id and @c lifetime are
 *                      not assigned a value and 0 is returned.
 */
int hip_hadb_get_peer_addr_info(hip_ha_t *entry, struct in6_addr *addr,
				uint32_t *spi, uint32_t *lifetime,
				struct timeval *modified_time)
{
	struct hip_peer_addr_list_item *s;
	int i = 1, ii, iii;
	struct hip_spi_out_item *spi_out;
	hip_list_t *item, *tmp, *a_item, *a_tmp;

	/* assumes already locked entry */
	list_for_each_safe(item, tmp, entry->spis_out, ii)
	{
		spi_out = list_entry(item);
		list_for_each_safe(a_item, a_tmp, spi_out->peer_addr_list, iii)
		{
			s = list_entry(a_item);
			if (!ipv6_addr_cmp(&s->address, addr))
			{
				_HIP_DEBUG("found\n");
				if (lifetime)
					*lifetime = s->lifetime;
				if (modified_time)
				{
					modified_time->tv_sec = s->modified_time.tv_sec;
					modified_time->tv_usec = s->modified_time.tv_usec;
				}
				if (spi)
					*spi = spi_out->spi;
				return 1;
			}
			i++;
		}
	}

	_HIP_DEBUG("not found\n");
	return 0;
}

/**
 * Adds a new peer IPv6 address to the entry's list of peer addresses.
 * @param entry corresponding hadb entry of the peer
 * @param new_addr IPv6 address to be added
 * @param spi outbound SPI to which the @c new_addr is related to
 * @param lifetime address lifetime of the address
 * @param state address state
 *
 * @return if @c new_addr already exists, 0 is returned. If address was
 * added successfully 0 is returned, else < 0.
 */
int hip_hadb_add_peer_addr(hip_ha_t *entry, struct in6_addr *new_addr,
			   uint32_t spi, uint32_t lifetime, int state)
{
	return hip_hadb_add_peer_udp_addr(entry, new_addr, 0, spi, lifetime, state);
#if 0
	int err = 0;
	struct hip_peer_addr_list_item *a_item;
	char addrstr[INET6_ADDRSTRLEN];
	uint32_t prev_spi;
	struct hip_spi_out_item *spi_list;

	/* assumes already locked entry */

	/* check if we are adding the peer's address during the base
	 * exchange */
	if (spi == 0) {
		HIP_DEBUG("SPI is 0, set address as the bex address\n");
		if (!ipv6_addr_any(&entry->preferred_address)) {
			hip_in6_ntop(&entry->preferred_address, addrstr);
			HIP_DEBUG("warning, overwriting existing preferred address %s\n",
				  addrstr);
		}
		ipv6_addr_copy(&entry->preferred_address, new_addr);
		HIP_DEBUG_IN6ADDR("entry->preferred_address \n", &entry->preferred_address);
		goto out_err;
	}

	spi_list = hip_hadb_get_spi_list(entry, spi);

	if (!spi_list)
	{
		HIP_ERROR("did not find SPI list for SPI 0x%x\n", spi);
		err = -EEXIST;
		goto out_err;
	}

	err = hip_hadb_get_peer_addr_info(entry, new_addr, &prev_spi, NULL, NULL);
	if (err)
	{
		/** @todo validate previous vs. new interface id for
		    the new_addr ? */
		if (prev_spi != spi)
			HIP_DEBUG("todo: SPI changed: prev=%u new=%u\n", prev_spi,
				  spi);

		HIP_DEBUG("duplicate address not added (todo: update address lifetime ?)\n");
		/** @todo update address lifetime ? */
		err = 0;
		goto out_err;
	}

	a_item = (struct hip_peer_addr_list_item *)HIP_MALLOC(sizeof(struct hip_peer_addr_list_item), GFP_KERNEL);
	if (!a_item)
	{
		HIP_ERROR("item HIP_MALLOC failed\n");
		err = -ENOMEM;
		goto out_err;
	}

	a_item->lifetime = lifetime;
	ipv6_addr_copy(&a_item->address, new_addr);
	a_item->address_state = state;
	do_gettimeofday(&a_item->modified_time);

	list_add(a_item, spi_list->peer_addr_list);

out_err:
	return err;
#endif
}


int hip_hadb_add_peer_udp_addr(hip_ha_t *entry, struct in6_addr *new_addr,in_port_t port,
			   uint32_t spi, uint32_t lifetime, int state)
{
	int err = 0;
	struct hip_peer_addr_list_item *a_item;
	char addrstr[INET6_ADDRSTRLEN];
	uint32_t prev_spi;
	struct hip_spi_out_item *spi_list;

	/* assumes already locked entry */

	/* check if we are adding the peer's address during the base
	 * exchange */
	if (spi == 0) {
		HIP_DEBUG("SPI is 0, set address as the bex address\n");
		if (!ipv6_addr_any(&entry->preferred_address)) {
			hip_in6_ntop(&entry->preferred_address, addrstr);
			HIP_DEBUG("warning, overwriting existing preferred address %s\n",
				  addrstr);
		}
		ipv6_addr_copy(&entry->preferred_address, new_addr);
		HIP_DEBUG_IN6ADDR("entry->preferred_address \n", &entry->preferred_address);
		
		/*Adding the peer address to the entry->peer_addr_list_to_be_added
		 * So that later aftre base exchange it can be transfered to 
		 * SPI OUT's peer address list*/
		a_item = (struct hip_peer_addr_list_item *)HIP_MALLOC(sizeof(struct hip_peer_addr_list_item), GFP_KERNEL);
		if (!a_item)
		{
			HIP_ERROR("item HIP_MALLOC failed\n");
			err = -ENOMEM;
			goto out_err;
		}
		a_item->lifetime = lifetime;
		ipv6_addr_copy(&a_item->address, new_addr);
		a_item->address_state = state;
		do_gettimeofday(&a_item->modified_time);

		list_add(a_item, entry->peer_addr_list_to_be_added);
		goto out_err;
	}

	spi_list = hip_hadb_get_spi_list(entry, spi);

	if (!spi_list)
	{
		HIP_ERROR("did not find SPI list for SPI 0x%x\n", spi);
		err = -EEXIST;
		goto out_err;
	}

	err = hip_hadb_get_peer_addr_info(entry, new_addr, &prev_spi, NULL, NULL);
	if (err)
	{
		/** @todo validate previous vs. new interface id for
		    the new_addr ? */
		if (prev_spi != spi)
			HIP_DEBUG("todo: SPI changed: prev=%u new=%u\n", prev_spi,
				  spi);

		HIP_DEBUG("duplicate address not added (todo: update address lifetime ?)\n");
		/** @todo update address lifetime ? */
		err = 0;
		goto out_err;
	}

	a_item = (struct hip_peer_addr_list_item *)HIP_MALLOC(sizeof(struct hip_peer_addr_list_item), GFP_KERNEL);
	if (!a_item)
	{
		HIP_ERROR("item HIP_MALLOC failed\n");
		err = -ENOMEM;
		goto out_err;
	}

	a_item->lifetime = lifetime;
	a_item->port = port;
	ipv6_addr_copy(&a_item->address, new_addr);
	a_item->address_state = state;
	do_gettimeofday(&a_item->modified_time);

	list_add(a_item, spi_list->peer_addr_list);

out_err:
	return err;
}

/**
 * Deletes IPv6 address from the entry's list of peer addresses
 *
 * @param entry corresponding hadb entry of the peer
 * @param addr IPv6 address to be deleted
 */
void hip_hadb_delete_peer_addrlist_one(hip_ha_t *entry, struct in6_addr *addr)
{
	struct hip_peer_addr_list_item *a_item;
	int i = 1, ii, iii;
	struct hip_spi_out_item *spi_out;
	hip_list_t *spi_item, *spi_tmp, *item, *tmp;

	/* possibly deprecated function .. */

	HIP_LOCK_HA(entry);

	list_for_each_safe(spi_item, spi_tmp, entry->spis_out, ii)
	{
		spi_out = list_entry(spi_item);
		list_for_each_safe(item, tmp, spi_out->peer_addr_list, iii)
		{
			a_item = list_entry(item);
			if (!ipv6_addr_cmp(&a_item->address, addr))
			{
				_HIP_DEBUG("deleting address\n");
				list_del(a_item, spi_out->peer_addr_list);
				HIP_FREE(a_item);
				/* if address is on more than one spi list then do not goto out */
				goto out;
			}
			i++;
		}
	}
 out:
	HIP_UNLOCK_HA(entry);
	return;
}

int hip_del_peer_info_entry(hip_ha_t *ha)
{
	hip_opp_block_t *opp_entry   = NULL;
	hip_oppip_t     *oppip_entry = NULL;

	hip_hadb_remove_state_hit(ha);
	/* by now, if everything is according to plans, the refcnt
	   should be 1 */
	HIP_DEBUG_HIT("our HIT", &ha->hit_our);
	HIP_DEBUG_HIT("peer HIT", &ha->hit_peer);
	hip_delete_hit_sp_pair(&ha->hit_peer, &ha->hit_our, IPPROTO_ESP, 1);
	/* Not going to "put" the entry because it has been removed
	   from the hashtable already (hip_exit won't find it
	   anymore). */
	//hip_hadb_delete_state(ha);
	hip_hadb_delete_state(ha);
	//hip_db_put_ha(ha, hip_hadb_delete_state);
	/* and now zero --> deleted*/

	//if the ha entry is there, the opp entry
	//has already been removed

	/*empty the two opp dbs*/

	//delete entry from oppdb
	opp_entry = hip_oppdb_find_by_ip(&ha->preferred_address);
	if(opp_entry)
		hip_oppdb_entry_clean_up(opp_entry);

	//delete entry from oppipdb
	oppip_entry = hip_oppipdb_find_byip(&ha->preferred_address);
	if(oppip_entry)
		hip_oppipdb_del_entry_by_entry(oppip_entry);

	return 0;
}

/**
 * Currently deletes the whole entry...
 */
int hip_del_peer_info(hip_hit_t *our_hit, hip_hit_t *peer_hit)
{
	hip_ha_t *ha;

	ha = hip_hadb_find_byhits(our_hit, peer_hit);
	if (!ha) {
		return -ENOENT;
	}

	return hip_del_peer_info_entry(ha);
}

/* assume already locked entry */
// SYNC
int hip_hadb_add_inbound_spi(hip_ha_t *entry, struct hip_spi_in_item *data)
{
	int err = 0, i;
	struct hip_spi_in_item *spi_item;
	uint32_t spi_in;
	hip_list_t *item, *tmp;
	spi_in = data->spi;

	/* assumes locked entry */
	_HIP_DEBUG("SPI_in=0x%x\n", spi_in);
	list_for_each_safe(item, tmp, entry->spis_in, i)
	{
		spi_item = list_entry(item);
		if (spi_item->spi == spi_in)
		{
			HIP_DEBUG("not adding duplicate SPI 0x%x\n", spi_in);
			goto out;
		}
	}

	spi_item = (struct hip_spi_in_item *)HIP_MALLOC(sizeof(struct hip_spi_in_item), GFP_ATOMIC);
	if (!spi_item)
	{
		HIP_ERROR("item HIP_MALLOC failed\n");
		err = -ENOMEM;
		goto out_err;
	}
	memcpy(spi_item, data, sizeof(struct hip_spi_in_item));
	spi_item->timestamp = jiffies;
	list_add(spi_item, entry->spis_in);
	spi_item->addresses = NULL;
	spi_item->addresses_n = 0;
	HIP_DEBUG("added SPI 0x%x to the inbound SPI list\n", spi_in);
	// hip_hold_ha(entry); ?

	/*_HIP_DEBUG("inserting SPI to HIT-SPI hashtable\n");
	err = hip_hadb_insert_state_spi_list(&entry->hit_peer, &entry->hit_our, spi_in);
	if (err == -EEXIST) err = 0;*/

out_err:
out:
	return err;
}

/* assume already locked entry */
// SYNCH
int hip_hadb_add_outbound_spi(hip_ha_t *entry, struct hip_spi_out_item *data)
{
	int err = 0, i;
	struct hip_spi_out_item *spi_item;
	uint32_t spi_out;
	hip_list_t *item, *tmp;

	/* assumes locked entry ? */
	spi_out = data->spi;

	_HIP_DEBUG("SPI_out=0x%x\n", spi_out);
	list_for_each_safe(item, tmp, entry->spis_out, i)
	{
		spi_item = list_entry(item);
		if (spi_item->spi == spi_out)
		{
			HIP_DEBUG("not adding duplicate SPI 0x%x\n", spi_out);
			goto out;
		}
	}

	spi_item = (struct hip_spi_out_item *)HIP_MALLOC(sizeof(struct hip_spi_out_item), GFP_ATOMIC);
	if (!spi_item)
	{
		HIP_ERROR("item HIP_MALLOC failed\n");
		err = -ENOMEM;
		goto out_err;
	}
	memcpy(spi_item, data, sizeof(struct hip_spi_out_item));
// 	INIT_LIST_HEAD(&spi_item->peer_addr_list);
	spi_item->peer_addr_list = hip_ht_init(hip_hash_peer_addr, hip_match_peer_addr);
	ipv6_addr_copy(&spi_item->preferred_address, &in6addr_any);
	list_add(spi_item, entry->spis_out);
	HIP_DEBUG("added SPI 0x%x to the outbound SPI list\n", spi_out);

 out_err:
 out:
	return err;
}

/* assume already locked entry */
int hip_hadb_add_spi(hip_ha_t *entry, int direction, void *data)
{
	int err = -EINVAL;

	if (direction == HIP_SPI_DIRECTION_IN)
		err = hip_hadb_add_inbound_spi(entry, (struct hip_spi_in_item *) data);
	else if (direction == HIP_SPI_DIRECTION_OUT)
		err = hip_hadb_add_outbound_spi(entry, (struct hip_spi_out_item *) data);
	else
		HIP_ERROR("bug, invalid direction %d\n", direction);

	return err;
}


/* Set the ifindex of given SPI */
/* assumes locked HA */
void hip_hadb_set_spi_ifindex(hip_ha_t *entry, uint32_t spi, int ifindex)
{
	struct hip_spi_in_item *spi_item;
	hip_list_t *item, *tmp;
	int i;

	/* assumes that inbound spi already exists in ha's spis_in */
	HIP_DEBUG("SPI=0x%x ifindex=%d\n", spi, ifindex);
	list_for_each_safe(item, tmp, entry->spis_in, i)
	{
		spi_item = list_entry(item);
		_HIP_DEBUG("test item: ifindex=%d spi=0x%x\n", spi_item->ifindex, spi_item->spi);
		if (spi_item->spi == spi)
		{
			HIP_DEBUG("found updated spi-ifindex mapping\n");
			spi_item->ifindex = ifindex;
			return;
		}
	}
	HIP_DEBUG("SPI not found, returning\n");
}

/* Get the ifindex of given SPI, returns 0 if SPI was not found */
int hip_hadb_get_spi_ifindex(hip_ha_t *entry, uint32_t spi)
{
	struct hip_spi_in_item *spi_item;
	hip_list_t *item, *tmp;
	int i;

	_HIP_DEBUG("spi=0x%x\n", spi);
	list_for_each_safe(item, tmp, entry->spis_in, i)
	{
		spi_item = list_entry(item);
		_HIP_DEBUG("test item: ifindex=%d spi=0x%x\n", spi_item->ifindex, spi_item->spi);
		if (spi_item->spi == spi || spi_item->new_spi == spi)
		{
			_HIP_DEBUG("found\n");
			return spi_item->ifindex;
		}
	}
	HIP_DEBUG("ifindex not found for the SPI 0x%x\n", spi);
	return 0;
}

/* Get the SPI of given ifindex, returns 0 if ifindex was not found  */
uint32_t hip_hadb_get_spi(hip_ha_t *entry, int ifindex)
{
	struct hip_spi_in_item *spi_item;
	hip_list_t *item, *tmp;
	int i;

	HIP_DEBUG("ifindex=%d\n", ifindex);
	list_for_each_safe(item, tmp, entry->spis_in, i)
	{
		spi_item = list_entry(item);
		_HIP_DEBUG("test item: ifindex=%d spi=0x%x\n", spi_item->ifindex, spi_item->spi);
		if (spi_item->ifindex == ifindex || ifindex == -1)
		{
			HIP_DEBUG("found SPI 0x%x\n", spi_item->spi);
			return spi_item->spi;
		}
	}

	HIP_DEBUG("SPI not found for the ifindex\n");
	return 0;
}

uint32_t hip_update_get_prev_spi_in(hip_ha_t *entry, uint32_t peer_update_id)
{
	struct hip_spi_in_item *spi_item;
	hip_list_t *item, *tmp;
	int i;

	HIP_DEBUG("peer_update_id=%u\n", peer_update_id);
	list_for_each_safe(item, tmp, entry->spis_in, i)
	{
		spi_item = list_entry(item);
		_HIP_DEBUG("test item: ifindex=%d spi=0x%x nes_spi_out=0x%x seq_id=%u\n",
				spi_item->ifindex, spi_item->spi, spi_item->nes_spi_out, spi_item->seq_update_id);
		if (spi_item->seq_update_id == peer_update_id) {
			HIP_DEBUG("found SPI 0x%x\n", spi_item->spi);
			return spi_item->spi;
		}
	}
	HIP_DEBUG("SPI not found\n");
	return 0;
}

/* Get the SPI of the SA belonging to the interface through
   which we received the UPDATE */
/* also sets updating flag of SPI to 1 */
uint32_t hip_get_spi_to_update_in_established(hip_ha_t *entry, struct in6_addr *dev_addr)
{
	struct hip_spi_in_item *spi_item;
	hip_list_t *item, *tmp;
	int i;
	int ifindex;

	HIP_DEBUG_HIT("dst dev_addr", dev_addr);
	ifindex = hip_devaddr2ifindex(dev_addr);
	HIP_DEBUG("ifindex of dst dev=%d\n", ifindex);
	if (!ifindex)
		return 0;

	list_for_each_safe(item, tmp, entry->spis_in, i)
	{
		spi_item = list_entry(item);
		_HIP_DEBUG("test item: ifindex=%d spi=0x%x\n", spi_item->ifindex, spi_item->spi);
		if (spi_item->ifindex == ifindex)
		{
			spi_item->updating = 1;
			return spi_item->spi;
		}
	}

	HIP_DEBUG("SPI not found for ifindex\n");
	return 0;
}

void hip_set_spi_update_status(hip_ha_t *entry, uint32_t spi, int set)
{
	struct hip_spi_in_item *spi_item;
	hip_list_t *item, *tmp;
	int i;

	HIP_DEBUG("spi=0x%x set=%d\n", spi, set);
	list_for_each_safe(item, tmp, entry->spis_in, i)
	{
		spi_item = list_entry(item);
		_HIP_DEBUG("test item: ifindex=%d spi=0x%x updating=%d\n",
				spi_item->ifindex, spi_item->spi, spi_item->updating);
		if (spi_item->spi == spi)
		{
			HIP_DEBUG("setting updating status to %d\n", set);
			spi_item->updating = set;
			break;
		}
	}
}

void hip_update_clear_status(hip_ha_t *entry, uint32_t spi)
{
	struct hip_spi_in_item *spi_item;
	hip_list_t *item, *tmp;
	int i;

	_HIP_DEBUG("spi=0x%x\n", spi);
	list_for_each_safe(item, tmp, entry->spis_in, i)
	{
		spi_item = list_entry(item);
		_HIP_DEBUG("test item: spi=0x%x\n", spi_item->spi);
		if (spi_item->spi == spi)
		{
			_HIP_DEBUG("clearing SPI status\n");
			spi_item->update_state_flags = 0;
			memset(&spi_item->stored_received_esp_info, 0,
					sizeof(struct hip_esp_info));
			break;
		}
	}
}

/* spi_out is the SPI which was in the received NES Old SPI field */
void hip_update_set_new_spi_in(hip_ha_t *entry, uint32_t spi, uint32_t new_spi,
			       uint32_t spi_out /* test */)
{
	struct hip_spi_in_item *spi_item;
	hip_list_t *item, *tmp;
	int i;

	_HIP_DEBUG("spi=0x%x new_spi=0x%x spi_out=0x%x\n", spi, new_spi, spi_out);

	list_for_each_safe(item, tmp, entry->spis_in, i)
	{
		spi_item = list_entry(item);
		_HIP_DEBUG("test item: spi=0x%x new_spi=0x%x\n",
				spi_item->spi, spi_item->new_spi);
		if (spi_item->spi == spi)
		{
			HIP_DEBUG("setting new_spi\n");
			if (!spi_item->updating)
			{
				_HIP_ERROR("SA update not in progress, continuing anyway\n");
			}
			if ((spi_item->spi != spi_item->new_spi) && spi_item->new_spi)
			{
				HIP_ERROR("warning: previous new_spi is not zero: 0x%x\n",
						spi_item->new_spi);
			}
			spi_item->new_spi = new_spi;
			spi_item->esp_info_spi_out = spi_out; /* maybe useless */
			break;
		}
	}
}

/* just sets the new_spi field */
void hip_update_set_new_spi_out(hip_ha_t *entry, uint32_t spi, uint32_t new_spi)
{
	struct hip_spi_in_item *spi_item;
	hip_list_t *item, *tmp;
	int i;

	_HIP_DEBUG("spi=0x%x new_spi=0x%x\n", spi, new_spi);
	list_for_each_safe(item, tmp, entry->spis_in, i)
	{
		spi_item = list_entry(item);
		_HIP_DEBUG("test item: spi=0x%x new_spi=0x%x\n",
				spi_item->spi, spi_item->new_spi);
		if (spi_item->spi == spi)
		{
			_HIP_DEBUG("setting new_spi\n");
			if (spi_item->new_spi)
			{
				HIP_ERROR("previous new_spi is not zero: 0x%x\n", spi_item->new_spi);
				HIP_ERROR("todo: delete previous new_spi\n");
			}
			spi_item->new_spi = new_spi;
			break;
		}
	}
}


uint32_t hip_update_get_new_spi_in(hip_ha_t *entry, uint32_t peer_update_id)
{
	struct hip_spi_in_item *spi_item;
	hip_list_t *item, *tmp;
	int i;

	_HIP_DEBUG("peer_update_id=%u\n", peer_update_id);
	list_for_each_safe(item, tmp, entry->spis_in, i)
	{
		spi_item = list_entry(item);
		_HIP_DEBUG("test item: spi=0x%x new_spi=0x%x\n",
			  spi_item->spi, spi_item->new_spi);
		if (spi_item->seq_update_id == peer_update_id)
		{
			if (spi_item->new_spi)
				return spi_item->new_spi;
			return spi_item->spi;
		}
	}
	HIP_DEBUG("New SPI not found\n");
	return 0;
}

/* switch from Old SPI to New SPI (inbound SA) */
/* caller must delete the Old SPI */
void hip_update_switch_spi_in(hip_ha_t *entry, uint32_t old_spi)
{
	struct hip_spi_in_item *spi_item;
	hip_list_t *item, *tmp;
	int i;

	_HIP_DEBUG("old_spi=0x%x\n", old_spi);
	list_for_each_safe(item, tmp, entry->spis_in, i)
	{
		spi_item = list_entry(item);
		_HIP_DEBUG("test item: ifindex=%d spi=0x%x new_spi=0x%x nes_spi_out=0x%x seq_id=%u\n",
			   spi_item->ifindex, item->spi, spi_item->new_spi,
			   spi_item->nes_spi_out, spi_item->seq_update_id);
		if (spi_item->spi == old_spi)
		{
			_HIP_DEBUG("switching\n");
			spi_item->spi = spi_item->new_spi;
			spi_item->new_spi = 0;
			spi_item->esp_info_spi_out = 0;
			break;
		}
	}
}

/* switch from Old SPI to New SPI (outbound SA) */
/* caller must delete the Old SPI */
void hip_update_switch_spi_out(hip_ha_t *entry, uint32_t old_spi)
{
	struct hip_spi_in_item *spi_item;
	hip_list_t *item, *tmp;
	int i;

	_HIP_DEBUG("old_spi=0x%x\n", old_spi);
	list_for_each_safe(item, tmp, entry->spis_in, i)
	{
		spi_item = list_entry(item);
		_HIP_DEBUG("test item: spi=0x%x new_spi=0x%x seq_id=%u\n",
			   spi_item->spi, spi_item->new_spi, spi_item->seq_update_id);
		if (spi_item->spi == old_spi)
		{
			_HIP_DEBUG("switching\n");
			spi_item->spi = spi_item->new_spi;
			spi_item->new_spi = 0;
			break;
		}
	}
}


void hip_update_set_status(hip_ha_t *entry, uint32_t spi, int set_flags,
			   uint32_t update_id, int update_flags_or,
			   struct hip_esp_info *esp_info,
			   uint16_t keymat_index)
{
	struct hip_spi_in_item *spi_item;
	hip_list_t *item, *tmp;
	int i;

	_HIP_DEBUG("spi=0x%x update_id=%u update_flags_or=0x%x keymat_index=%u esp_info=0x%p\n",
		   spi, update_id, update_flags_or, keymat_index, esp_info);
	if (esp_info)
		_HIP_DEBUG("esp_info: old_spi=0x%x new_spi=0x%x keymat_index=%u\n",
			   ntohl(esp_info->old_spi), ntohl(esp_info->new_spi), ntohs(esp_info->keymat_index));

	list_for_each_safe(item, tmp, entry->spis_in, i)
	{
		spi_item = list_entry(item);
		_HIP_DEBUG("test item: spi_in=0x%x new_spi=0x%x\n", spi_item->spi, spi_item->new_spi);
		if (spi_item->spi == spi)
		{
			_HIP_DEBUG("setting new values\n");
			if (set_flags & 0x1) spi_item->seq_update_id = update_id;
			if (set_flags & 0x2) spi_item->update_state_flags |= update_flags_or;
			if (esp_info && (set_flags & 0x4))
			{
				spi_item->stored_received_esp_info.old_spi = esp_info->old_spi;
				spi_item->stored_received_esp_info.new_spi = esp_info->new_spi;
				spi_item->stored_received_esp_info.keymat_index = esp_info->keymat_index;
			}
			if (set_flags & 0x8) spi_item->keymat_index = keymat_index;

			return;
		}
	}
	HIP_ERROR("SPI not found\n");
}


/**
 * If @c test_new_spi is 1 then test new_spi instead of spi.
 * @return 1 if given SPI belongs to the SA having direction, else 0.
 */
int hip_update_exists_spi(hip_ha_t *entry, uint32_t spi,
			       int direction, int test_new_spi)
{
	hip_list_t *item, *tmp;
	struct hip_spi_in_item *spi_item;
	int i;

	/* assumes locked entry  */

	_HIP_DEBUG("spi=0x%x direction=%d test_new_spi=%d\n",
		  spi, direction, test_new_spi);

	if (direction == HIP_SPI_DIRECTION_IN)
	{
		list_for_each_safe(item, tmp, entry->spis_in, i)
		{
			spi_item = list_entry(item);
			_HIP_DEBUG("test item: spi_in=0x%x new_spi=0x%x\n",
				   spi_item->spi, spi_item->new_spi);
			if ( (spi_item->spi == spi && !test_new_spi) ||
			     (spi_item->new_spi == spi && test_new_spi) )
				return 1;
		}
	}
	else
	{
		list_for_each_safe(item, tmp, entry->spis_out, i)
		{
			spi_item = list_entry(item);
			_HIP_DEBUG("test item: spi_out=0x%x new_spi=0x%x\n",
				   spi_item->spi, spi_item->new_spi);
			if ( (spi_item->spi == spi && !test_new_spi) ||
			     (spi_item->new_spi == spi && test_new_spi) )
				return 1;
		}
	}
	HIP_DEBUG("not found\n");
	return 0;
}

/* Get an usable outbound SPI, SPI must contain ACTIVE addresses */
/* todo: return void instead of spi */

/* returns the new default outbound SPI is succesful, or 0 if no
 * usable address was found */
uint32_t hip_hadb_relookup_default_out(hip_ha_t *entry)
{
	uint32_t spi = 0;
	struct hip_spi_out_item *spi_out;
	hip_list_t *item, *tmp;
	int i;

	/* assumes locked entry  */

	HIP_DEBUG("\n");
	/* latest outbound SPIs are usually in the beginning of the list */
	list_for_each_safe(item, tmp, entry->spis_out, i)
	{
		spi_out = list_entry(item);

		int ret;
		struct in6_addr addr;

		_HIP_DEBUG("checking SPI 0x%x\n", spi_out->spi);
		ret = hip_hadb_select_spi_addr(entry, spi_out, &addr);
		if (ret == 0)
		{
			hip_hadb_set_default_out_addr(entry, spi_out, &addr);
			spi = spi_out->spi;
			goto out;
		}
	}

	if (spi)
		HIP_DEBUG("Set SPI 0x%x as the default outbound SPI\n", spi);
	else
		HIP_DEBUG("Did not find an usable outbound SPI\n");
 out:
	return spi;
}

/* if add is non-NULL, set addr as the default address for both
 * entry's default address and outbound SPI list's default address*/

/* if addr is null, select some address from the SPI list */
void hip_hadb_set_default_out_addr(hip_ha_t *entry, struct hip_spi_out_item *spi_out,
				   struct in6_addr *addr)
{
	HIP_DEBUG("\n");

	if (!spi_out)
	{
		HIP_ERROR("NULL spi_out\n");
		return;
	}

	if (addr)
	{
		HIP_DEBUG("testing, setting given address as default out addr\n");
		ipv6_addr_copy(&spi_out->preferred_address, addr);
		ipv6_addr_copy(&entry->preferred_address, addr);
	}
	else
	{
		/* useless ? */
		struct in6_addr a;
		int err = hip_hadb_select_spi_addr(entry, spi_out, &a);
		_HIP_DEBUG("setting address as default out addr\n");
		if (!err)
		{
			ipv6_addr_copy(&spi_out->preferred_address, &a);
			ipv6_addr_copy(&entry->preferred_address, &a);
			HIP_DEBUG("default out addr\n",
				  &entry->preferred_address);
		}
		else HIP_ERROR("couldn't select and set preferred address\n");
	}
	HIP_DEBUG("setting default SPI out to 0x%x\n", spi_out->spi);
	entry->default_spi_out = spi_out->spi;
}

/* have_esp_info is 1, if there is ESP_INFO in the same packet as the ACK was */
void hip_update_handle_ack(hip_ha_t *entry, struct hip_ack *ack, int have_esp_info)
{
	size_t n = 0, i = 0;
	uint32_t *peer_update_id = NULL;

	HIP_DEBUG("hip_update_handle_ack() invoked with have_esp_info = %d.\n",
		  have_esp_info);

	if (ack == NULL) {
		HIP_ERROR("Function parameter ack was NULL in "\
			  "hip_update_handle_ack().\n");
		goto out_err;
	}

	if (hip_get_param_contents_len(ack) % sizeof(uint32_t)) {
		HIP_ERROR("ACK parameter length is not divisible by 4 (%u).\n",
			  hip_get_param_contents_len(ack));
		goto out_err;
	}

	n = hip_get_param_contents_len(ack) / sizeof(uint32_t);

	HIP_DEBUG("Number of peer Update IDs in ACK parameter: %d.\n", n);

	peer_update_id =
		(uint32_t *) ((void *)ack + sizeof(struct hip_tlv_common));

	/* Loop through all peer Update IDs in the ACK parameter. */
	for (i = 0; i < n; i++, peer_update_id++) {
		hip_list_t *item, *tmp;
		struct hip_spi_in_item *in_item;
		uint32_t puid = ntohl(*peer_update_id);
		int i;

		_HIP_DEBUG("peer Update ID=%u\n", puid);

		/* See if your ESP_INFO is acked and maybe if corresponging
		   ESP_INFO was received */
		list_for_each_safe(item, tmp, entry->spis_in, i) {
			in_item = list_entry(item);
			_HIP_DEBUG("test item: spi_in=0x%x seq=%u\n",
				   in_item->spi, in_item->seq_update_id);
			if (in_item->seq_update_id == puid) {
				_HIP_DEBUG("SEQ and ACK match\n");
				/* Received ACK */
				in_item->update_state_flags |= 0x1;
				/* Received also ESP_INFO */
				if (have_esp_info) {
					in_item->update_state_flags |= 0x2;
				}
			}
		}

	}
 out_err:
	return;
}



void hip_update_handle_esp_info(hip_ha_t *entry, uint32_t peer_update_id)
{
	hip_list_t *item, *tmp;
	struct hip_spi_in_item *spi_item;
	int i;

	_HIP_DEBUG("peer_update_id=%u\n", peer_update_id);
	list_for_each_safe(item, tmp, entry->spis_in, i)
	{
		spi_item = list_entry(item);
		_HIP_DEBUG("test item: spi_in=0x%x seq=%u\n",
			   spi_item->spi, spi_item->seq_update_id);
		if (spi_item->seq_update_id == peer_update_id)
		{
			_HIP_DEBUG("received peer's ESP_INFO\n");
			spi_item->update_state_flags |= 0x2; /* recv'd ESP_INFO */
		}
	}
}

/* works if update contains only one ESP_INFO */
int hip_update_get_spi_keymat_index(hip_ha_t *entry, uint32_t peer_update_id)
{
	hip_list_t *item, *tmp;
	struct hip_spi_in_item *spi_item;
	int i;

	_HIP_DEBUG("peer_update_id=%u\n", peer_update_id);
	list_for_each_safe(item, tmp, entry->spis_in, i)
	{
		spi_item = list_entry(item);
		_HIP_DEBUG("test item: spi_in=0x%x seq_update_id=%u keymat_index=%u\n",
			   spi_item->spi, item->seq_update_id, item->keymat_index);
		if (spi_item->seq_update_id == peer_update_id)
		{
			return spi_item->keymat_index;
		}
	}
	return 0;
}

int hip_update_send_echo(hip_ha_t *entry,
			 uint32_t spi_out,
			 struct hip_peer_addr_list_item *addr){

	int err = 0, i = 0;
	struct hip_common *update_packet = NULL;
        hip_list_t *item = NULL, *tmp = NULL;
        struct netdev_address *n;

	HIP_DEBUG_HIT("new addr to check", &addr->address);

	HIP_IFEL(!(update_packet = hip_msg_alloc()), -ENOMEM,
		 "Update_packet alloc failed\n");

	HIP_IFEL(hip_build_verification_pkt(entry, update_packet, addr,
					    &entry->hit_peer, &entry->hit_our),
		 -1, "Building Echo Packet failed\n");

        /* Have to take care of UPDATE echos to opposite family */
        if (IN6_IS_ADDR_V4MAPPED((struct in6_addr *)&addr->address)
            == IN6_IS_ADDR_V4MAPPED(&entry->local_address)) {
            HIP_IFEL(entry->hadb_xmit_func->
                     hip_send_pkt(&entry->local_address, &addr->address,
                                  (entry->nat_mode ? HIP_NAT_UDP_PORT : 0), entry->peer_udp_port,
                                  update_packet, entry, 1),
                     -ECOMM, "Sending UPDATE packet with echo data failed.\n");
	} else {
            /* UPDATE echo is meant for opposite family of local_address*/
            /* check if we have one, otherwise let fail */
            list_for_each_safe(item, tmp, addresses, i) {
                n = list_entry(item);
                if (hip_sockaddr_is_v6_mapped(&n->addr)
                    != IN6_IS_ADDR_V4MAPPED(&entry->local_address)) {
                    HIP_IFEL(entry->hadb_xmit_func->
                             hip_send_pkt(hip_cast_sa_addr(&n->addr),
                                          (struct in6_addr*)&addr->address,
                                          (entry->nat_mode ? HIP_NAT_UDP_PORT : 0), entry->peer_udp_port,
                                          update_packet, entry, 1),
                             -ECOMM, "Sending UPDATE packet with echo data failed.\n");
                }
            }
        }

 out_err:
	return err;

}

/* todo: use jiffies instead of timestamp */
uint32_t hip_hadb_get_latest_inbound_spi(hip_ha_t *entry)
{
	hip_list_t *item, *tmp;
	struct hip_spi_in_item *spi_item;
	uint32_t spi = 0;
	unsigned int now = jiffies;
	unsigned long t = ULONG_MAX;
	int i;

	/* assumes already locked entry */

	list_for_each_safe(item, tmp, entry->spis_in, i)
	{
		spi_item = list_entry(item);
		HIP_DEBUG("spi_in in loop is 0x%x\n", spi_item->spi);
		if (now - spi_item->timestamp < t)
		{
			spi = spi_item->spi;
			t = now - spi_item->timestamp;
		}
	}

	_HIP_DEBUG("newest spi_in is 0x%x\n", spi);
	return spi;
}
//add by santtu
/* todo: use jiffies instead of timestamp */
uint32_t hip_hadb_get_outbound_spi(hip_ha_t *entry)
{
	hip_list_t *item, *tmp;
	struct hip_spi_out_item *spi_item;
	uint32_t spi = 0;
	unsigned int now = jiffies;
	unsigned long t = ULONG_MAX;
	int i;

	/* assumes already locked entry */

	list_for_each_safe(item, tmp, entry->spis_out, i)
	{
		spi_item = list_entry(item);

		spi = spi_item->spi;

		break;

	}

	_HIP_DEBUG("newest spi_in out 0x%x\n", spi);
	return spi;
}
//end add
/* get pointer to the outbound SPI list or NULL if the outbound SPI
   list does not exist */
struct hip_spi_out_item *hip_hadb_get_spi_list(hip_ha_t *entry, uint32_t spi)
{
	struct hip_spi_out_item *spi_item;
	hip_list_t *item, *tmp;
	int i;

	/* assumes already locked entry */

	_HIP_DEBUG("Search spi list for SPI=0x%x\n", spi);
	list_for_each_safe(item, tmp, entry->spis_out, i)
	{
		spi_item = list_entry(item);
		_HIP_DEBUG("search: 0x%x ?= 0x%x\n", spi_item->spi, spi);
		if (spi_item->spi == spi) return spi_item;
	}

	return NULL;
}

/* get pointer to the inbound SPI list or NULL if SPI list does not exist */
struct hip_spi_in_item *hip_hadb_get_spi_in_list(hip_ha_t *entry, uint32_t spi)
{
	struct hip_spi_in_item *spi_item;
	hip_list_t *item, *tmp;
	int i;

	/* assumes already locked entry */

	HIP_DEBUG("SPI=0x%x\n", spi);
	list_for_each_safe(item, tmp, entry->spis_in, i)
	{
		spi_item = list_entry(item);
		if (spi_item->spi == spi) return spi_item;
	}

	return NULL;
}

/* add an address belonging to the SPI list */
/* or update old values */
int hip_hadb_add_addr_to_spi(hip_ha_t *entry, uint32_t spi,
			     struct in6_addr *addr,
			     int is_bex_address, uint32_t lifetime,
			     int is_preferred_addr)
{


	HIP_DEBUG("old hip_hadb_add_udp_addr_to_spi\n");
	return  hip_hadb_add_udp_addr_to_spi(entry, spi, addr, is_bex_address,
			lifetime, is_preferred_addr, 0, HIP_LOCATOR_LOCATOR_TYPE_ESP_SPI_PRIORITY);
	//remove by santtu
#if 0
	int err = 0, new = 1, i;
	struct hip_spi_out_item *spi_list;
	struct hip_peer_addr_list_item *new_addr = NULL;
	struct hip_peer_addr_list_item *a;
	hip_list_t *item, *tmp;
	struct in6_addr *preferred_address;
	/* Assumes already locked entry */
	HIP_DEBUG("spi=0x%x is_preferred_addr=%d\n", spi, is_preferred_addr);

	spi_list = hip_hadb_get_spi_list(entry, spi);
	if (!spi_list)
	{
		HIP_ERROR("SPI list for 0x%x not found\n", spi);
		err = -EEXIST;
		goto out_err;
	}

	/* Check if addr already exists. If yes, then just update values. */
	list_for_each_safe(item, tmp, spi_list->peer_addr_list, i)
	{
		a = list_entry(item);
		if (!ipv6_addr_cmp(&a->address, addr))
		{
			// Do we send a verification if state is unverified?
			// The address should be awaiting verifivation already
			new_addr = a;
			new = 0;
			break;
		}
	}

	if (new)
	{
		HIP_DEBUG("create new addr item to SPI list\n");
		/* SPI list does not contain the address, add the address to the SPI list */
		new_addr = (struct hip_peer_addr_list_item *)HIP_MALLOC(sizeof(struct hip_peer_addr_list_item), 0);
		if (!new_addr)
		{
			HIP_ERROR("item HIP_MALLOC failed\n");
			err = -ENOMEM;
			goto out_err;
		}
	}
	else HIP_DEBUG("update old addr item\n");

	new_addr->lifetime = lifetime;
	if (new) ipv6_addr_copy(&new_addr->address, addr);

	/* If the address is already bound, its lifetime is updated.
	   If the status of the address is DEPRECATED, the status is
	   changed to UNVERIFIED.  If the address is not already bound,
	   the address is added, and its status is set to UNVERIFIED. */


	/* We switch off the part that make no answer with echo response message
	   to the initiator. The reason is that we need the whole update schema work
	   for the program to run corrctly. This purely optimization part can be changed
	   latter. - Andrey.
	*/
#if 0
	if (!new)
	{
		switch (new_addr->address_state)
		{
		case PEER_ADDR_STATE_DEPRECATED:
			new_addr->address_state = PEER_ADDR_STATE_UNVERIFIED;
			HIP_DEBUG("updated address state DEPRECATED->UNVERIFIED\n");
			break;
 		case PEER_ADDR_STATE_ACTIVE:
			HIP_DEBUG("address state stays in ACTIVE\n");
			break;
		default:
			// Does this mean that unverified cant be here? Why?
			HIP_ERROR("state is UNVERIFIED, shouldn't even be here ?\n");
			break;
		}
	}
	else
	{
#endif
             if (is_bex_address)
		{
			/* workaround for special case */
 			HIP_DEBUG("address is base exchange address, setting state to ACTIVE\n");
			new_addr->address_state = PEER_ADDR_STATE_ACTIVE;
			HIP_DEBUG("setting bex addr as preferred address\n");
			ipv6_addr_copy(&entry->preferred_address, addr);
			new_addr->seq_update_id = 0;
		} else {
			HIP_DEBUG("address's state is set in state UNVERIFIED\n");
			new_addr->address_state = PEER_ADDR_STATE_UNVERIFIED;
			err = entry->hadb_update_func->hip_update_send_echo(entry, spi, new_addr);

			/** @todo: check! If not acctually a problem (during Handover). Andrey. */
			if( err==-ECOMM ) err = 0;
		}
		//}

	do_gettimeofday(&new_addr->modified_time);
	new_addr->is_preferred = is_preferred_addr;
	if(is_preferred_addr){
            //HIP_DEBUG("Since the address is preferred, we set the entry preferred_address as such\n");
              ipv6_addr_copy(&entry->preferred_address, &new_addr->address);
	}
	if (new) {
		HIP_DEBUG("adding new addr to SPI list\n");
		list_add(new_addr, spi_list->peer_addr_list);
	}

 out_err:
	HIP_DEBUG("returning, err=%d\n", err);
	return err;
#endif
}

/**
 * hip_hadb_dump_hits - Dump the contents of the HIT hash table.
 *
 * Should be safe to call from any context. THIS IS FOR DEBUGGING ONLY.
 * DONT USE IT IF YOU DONT UNDERSTAND IT.
 */
void hip_hadb_dump_hits(void)
{
	int i;
	hip_ha_t *entry;
	char *string;
	int cnt, k;
	hip_list_t *item, *tmp;

	string = (char *)HIP_MALLOC(4096, GFP_ATOMIC);
	if (!string)
	{
		HIP_ERROR("Cannot dump HADB... out of memory\n");
		return;
	}

	HIP_LOCK_HT(&hadb_hit);

	cnt = 0;
	list_for_each_safe(item, tmp, hadb_hit, i)
	{
		entry = list_entry(item);

		hip_hold_ha(entry);
		if (cnt > 3900)
		{
			string[cnt] = '\0';
			HIP_ERROR("%s\n", string);
			cnt = 0;
		}

		k = hip_in6_ntop2(&entry->hit_peer, string + cnt);
		cnt += k;
		hip_db_put_ha(entry, hip_hadb_delete_state);
	}
	HIP_ERROR("%s\n", string);

	HIP_UNLOCK_HT(&hadb_hit);
}


void hip_hadb_dump_spis_in(hip_ha_t *entry)
{
	struct hip_spi_in_item *spi_item;
	hip_list_t *item, *tmp;
	int i;

	HIP_DEBUG("start\n");
	HIP_LOCK_HA(entry);
	list_for_each_safe(item, tmp, entry->spis_in, i)
	{
		spi_item = list_entry(item);
		HIP_DEBUG(" SPI=0x%x new_SPI=0x%x esp_info_SPI_out=0x%x ifindex=%d "
			  "ts=%lu updating=%d keymat_index=%u upd_flags=0x%x seq_update_id=%u ESP_INFO=old 0x%x,new 0x%x,km %u\n",
			  spi_item->spi, spi_item->new_spi, spi_item->esp_info_spi_out, spi_item->ifindex,
			  jiffies - spi_item->timestamp, spi_item->updating, spi_item->keymat_index,
			  spi_item->update_state_flags, spi_item->seq_update_id,
			  spi_item->stored_received_esp_info.old_spi,
			  spi_item->stored_received_esp_info.old_spi,
			  spi_item->stored_received_esp_info.keymat_index);
	}
	HIP_UNLOCK_HA(entry);
	HIP_DEBUG("end\n");
}

void hip_hadb_dump_spis_out(hip_ha_t *entry)
{
	struct hip_spi_out_item *spi_item;
	hip_list_t *item, *tmp;
	int i;

	HIP_DEBUG("start\n");
	HIP_LOCK_HA(entry);
	list_for_each_safe(item, tmp, entry->spis_out, i)
	{
		spi_item = list_entry(item);
		HIP_DEBUG(" SPI=0x%x new_SPI=0x%x seq_update_id=%u\n",
			  spi_item->spi, spi_item->new_spi, spi_item->seq_update_id);
	}
	HIP_UNLOCK_HA(entry);
	HIP_DEBUG("end\n");
}

/**
 * Stores the keys negotiated in base exchange.
 *
 * @param ctx          the context inside which the key data will copied around.
 * @param is_initiator true if the localhost is the initiator, or false if the
 *                     localhost is the Responder
 * @return             0 if everything was stored successfully, otherwise < 0.
 */
int hip_store_base_exchange_keys(struct hip_hadb_state *entry,
				  struct hip_context *ctx, int is_initiator)
{
	int err = 0;
	int hmac_key_len, enc_key_len, auth_key_len, hip_enc_key_len;

	hmac_key_len = hip_hmac_key_length(entry->esp_transform);
	enc_key_len = hip_enc_key_length(entry->esp_transform);
	auth_key_len = hip_auth_key_length_esp(entry->esp_transform);
	hip_enc_key_len = hip_transform_key_length(entry->hip_transform);

	memcpy(&entry->hip_hmac_out, &ctx->hip_hmac_out, hmac_key_len);
	memcpy(&entry->hip_hmac_in, &ctx->hip_hmac_in, hmac_key_len);

	memcpy(&entry->esp_in.key, &ctx->esp_in.key, enc_key_len);
	memcpy(&entry->auth_in.key, &ctx->auth_in.key, auth_key_len);

	memcpy(&entry->esp_out.key, &ctx->esp_out.key, enc_key_len);
	memcpy(&entry->auth_out.key, &ctx->auth_out.key, auth_key_len);

	memcpy(&entry->hip_enc_out.key, &ctx->hip_enc_out.key, hip_enc_key_len);
	memcpy(&entry->hip_enc_in.key, &ctx->hip_enc_in.key, hip_enc_key_len);

	hip_update_entry_keymat(entry, ctx->current_keymat_index,
				ctx->keymat_calc_index, ctx->esp_keymat_index,
				ctx->current_keymat_K);

	if (entry->dh_shared_key)
	{
		HIP_DEBUG("HIP_FREEing old dh_shared_key\n");
		HIP_FREE(entry->dh_shared_key);
		entry->dh_shared_key = NULL;
	}

	entry->dh_shared_key_len = 0;
	/** @todo reuse pointer, no HIP_MALLOC */
	entry->dh_shared_key = (char *)HIP_MALLOC(ctx->dh_shared_key_len, GFP_ATOMIC);
	if (!entry->dh_shared_key)
	{
		HIP_ERROR("entry dh_shared HIP_MALLOC failed\n");
		err = -ENOMEM;
		goto out_err;
	}

	entry->dh_shared_key_len = ctx->dh_shared_key_len;
	memcpy(entry->dh_shared_key, ctx->dh_shared_key, entry->dh_shared_key_len);
	_HIP_HEXDUMP("Entry DH SHARED", entry->dh_shared_key, entry->dh_shared_key_len);
	_HIP_HEXDUMP("Entry Kn", entry->current_keymat_K, HIP_AH_SHA_LEN);
	return err;

out_err:
	if (entry->dh_shared_key) {
		HIP_FREE(entry->dh_shared_key);
		entry->dh_shared_key = NULL;
	}

	return err;
}

/**
 * .
 *
 * @param entry ...
 * @param msg for future purposes (KeyNote)
 * @param peer ...
 * @return     ...
 */
int hip_init_peer(hip_ha_t *entry, struct hip_common *msg,
		  struct hip_host_id *peer)
{
	int err = 0;
	int len = hip_get_param_total_len(peer);
	struct in6_addr hit;

	/* public key and verify function might be initialized already in the
	   case of loopback */

	if (entry->peer_pub)
	{
		HIP_DEBUG("Not initializing peer host id, old exists\n");
		goto out_err;
	}

	HIP_IFEL(hip_host_id_to_hit(peer, &hit, HIP_HIT_TYPE_HASH100) ||
		 ipv6_addr_cmp(&hit, &entry->hit_peer),
		 -1, "Unable to verify sender's HOST_ID\n");

	HIP_IFEL(!(entry->peer_pub = HIP_MALLOC(len, GFP_KERNEL)),
		 -ENOMEM, "Out of memory\n");

	memcpy(entry->peer_pub, peer, len);
	entry->verify =
		hip_get_host_id_algo(entry->peer_pub) == HIP_HI_RSA ?
		hip_rsa_verify : hip_dsa_verify;

 out_err:
	HIP_DEBUG_HIT("peer's hit", &hit);
	HIP_DEBUG_HIT("entry's hit", &entry->hit_peer);
	return err;
}


/**
 * Initializes a HIP association.
 *
 * Initializes a new allocated HIP association @c entry.
 *
 * @param  a pointer to a HIP association to be initialized.
 * @param  a pointer to a HIT value that is to be bound with the HIP association
 *         @c entry
 * @return zero if success, negative otherwise.
 */
int hip_init_us(hip_ha_t *entry, hip_hit_t *hit_our)
{
        int err = 0, len = 0, alg = 0;

	if (entry->our_priv) {
		free(entry->our_priv);
		entry->our_priv = NULL;
	}

	/* Try to fetch our private host identity first using RSA then using DSA.
	   Note, that hip_get_host_id() allocates a new buffer and this buffer
	   must be freed in out_err if an error occurs. */
	entry->our_priv =
		hip_get_host_id(HIP_DB_LOCAL_HID, hit_our, HIP_HI_RSA);

	if (entry->our_priv == NULL) {
		entry->our_priv =
			hip_get_host_id(HIP_DB_LOCAL_HID, hit_our, HIP_HI_DSA);

		if (entry->our_priv == NULL) {
			err = -ENOMEDIUM;
			HIP_ERROR("Could not acquire a local host identity. "\
				  "Tried with RSA and DSA.\n");
			goto out_err;
		}
	}
	/* Get RFC2535 3.1 KEY RDATA format algorithm (Integer value). */
	alg = hip_get_host_id_algo(entry->our_priv);
	/* Using this integer we get a function pointer to a function that
	   signs our host identity. */
	entry->sign = (alg == HIP_HI_RSA ? hip_rsa_sign : hip_dsa_sign);

	if (entry->our_pub != NULL) {
		free(entry->our_pub);
		entry->our_pub = NULL;
	}

	len = hip_get_param_total_len(entry->our_priv);

	if((entry->our_pub = (struct hip_host_id *)malloc(len)) == NULL) {
		err = -ENOMEM;
		HIP_ERROR("Out of memory when allocating memory for a public "\
			  "key.\n");
		goto out_err;
	}

	/* Transform the private/public key pair to a public key. */
	memcpy(entry->our_pub, entry->our_priv, len);
	entry->our_pub = hip_get_public_key(entry->our_pub);
	//hip_hidb_get_lsi_by_hit(hit_our, &entry->lsi_our);

	/* Calculate our HIT from our public Host Identifier (HI).
	   Note, that currently (06.08.2008) both of these functions use DSA */
	err = alg == HIP_HI_DSA ?
		hip_dsa_host_id_to_hit(entry->our_pub, &entry->hit_our,
				       HIP_HIT_TYPE_HASH100) :
		hip_rsa_host_id_to_hit(entry->our_pub, &entry->hit_our,
				       HIP_HIT_TYPE_HASH100);
	HIP_IFEL(err, err, "Unable to digest the HIT out of public key.");
	if(err != 0) {
		HIP_ERROR("Unable to digest the HIT out of public key.");
		goto out_err;
	}

 out_err:

	if (err && entry->our_priv) {
		HIP_FREE(entry->our_priv);
		entry->our_priv = NULL;
	}
	if (err && entry->our_pub) {
		HIP_FREE(entry->our_pub);
		entry->our_pub = NULL;
	}

	return err;
}

/* ----------------- */

unsigned long hip_hash_ha(const hip_ha_t *ha)
{
	hip_hit_t hitpair[2];
	uint8_t hash[HIP_AH_SHA_LEN];

	if(ha == NULL || &(ha->hit_our) == NULL || &(ha->hit_peer) == NULL)
	{
		return 0;
	}

	/* The HIT fields of an host association struct cannot be assumed to be
	   alligned consecutively. Therefore, we must copy them to a temporary
	   array. */
	memcpy(&hitpair[0], &(ha->hit_our), sizeof(ha->hit_our));
	memcpy(&hitpair[1], &(ha->hit_peer), sizeof(ha->hit_peer));

	hip_build_digest(HIP_DIGEST_SHA1, (void *)hitpair, sizeof(hitpair),
			 hash);

	return *((unsigned long *)hash);
}

int hip_compare_ha(const hip_ha_t *ha1, const hip_ha_t *ha2)
{
     if(ha1 == NULL || &(ha1->hit_our) == NULL || &(ha1->hit_peer) == NULL ||
	ha2 == NULL || &(ha2->hit_our) == NULL || &(ha2->hit_peer) == NULL)
     {
	  return 1;
     }

     return (hip_hash_ha(ha1) != hip_hash_ha(ha2));
}


void hip_init_hadb(void)
{
     /** @todo Check for errors. */

     /* The next line initializes the hash table for host associations. Note
	that we are using callback wrappers IMPLEMENT_LHASH_HASH_FN and
	IMPLEMENT_LHASH_COMP_FN defined in the beginning of this file. These
	provide automagic variable casts, so that all elements stored in the
	hash table are cast to hip_ha_t. Lauri 09.10.2007 16:58. */
     hadb_hit = hip_ht_init(LHASH_HASH_FN(hip_hash_ha),
			    LHASH_COMP_FN(hip_compare_ha));

     /* initialize default function pointer sets for receiving messages*/
     default_rcv_func_set.hip_receive_i1        = hip_receive_i1;
     default_rcv_func_set.hip_receive_r1        = hip_receive_r1;
     default_rcv_func_set.hip_receive_i2        = hip_receive_i2;
     default_rcv_func_set.hip_receive_r2        = hip_receive_r2;
     default_rcv_func_set.hip_receive_update    = hip_receive_update;
     default_rcv_func_set.hip_receive_notify    = hip_receive_notify;
     default_rcv_func_set.hip_receive_bos       = hip_receive_bos;
     default_rcv_func_set.hip_receive_close     = hip_receive_close;
     default_rcv_func_set.hip_receive_close_ack = hip_receive_close_ack;

     /* initialize alternative function pointer sets for receiving messages*/
     /* insert your alternative function sets here!*/

     /* initialize default function pointer sets for handling messages*/
     default_handle_func_set.hip_handle_i1        = hip_handle_i1;
     default_handle_func_set.hip_handle_r1        = hip_handle_r1;
     default_handle_func_set.hip_handle_i2        = hip_handle_i2;
     default_handle_func_set.hip_handle_r2        = hip_handle_r2;
     default_handle_func_set.hip_handle_bos       = hip_handle_bos;
     default_handle_func_set.hip_handle_close     = hip_handle_close;
     default_handle_func_set.hip_handle_close_ack = hip_handle_close_ack;

     /* initialize alternative function pointer sets for handling messages*/
     /* insert your alternative function sets here!*/

     /* initialize default function pointer sets for misc functions*/
     default_misc_func_set.hip_solve_puzzle  	       = hip_solve_puzzle;
     default_misc_func_set.hip_produce_keying_material = hip_produce_keying_material;
     default_misc_func_set.hip_create_i2	       = hip_create_i2;
     default_misc_func_set.hip_create_r2	       = hip_create_r2;
     default_misc_func_set.hip_build_network_hdr       = hip_build_network_hdr;

     /* initialize alternative function pointer sets for misc functions*/
     /* insert your alternative function sets here!*/

     /* initialize default function pointer sets for update functions*/
     default_update_func_set.hip_handle_update_plain_locator = hip_handle_update_plain_locator;
     default_update_func_set.hip_handle_update_addr_verify   = hip_handle_update_addr_verify;
     default_update_func_set.hip_update_handle_ack	     = hip_update_handle_ack;
     default_update_func_set.hip_handle_update_established   = hip_handle_update_established;
     default_update_func_set.hip_handle_update_rekeying      = hip_handle_update_rekeying;
     default_update_func_set.hip_update_send_addr_verify     = hip_update_send_addr_verify;
     default_update_func_set.hip_update_send_echo	     = hip_update_send_echo;

     /* xmit function set */
     if(hip_get_hi3_status()){
	  default_xmit_func_set.hip_send_pkt = hip_send_i3;
     }
     else{
	  default_xmit_func_set.hip_send_pkt = hip_send_raw;
     }

     nat_xmit_func_set.hip_send_pkt = hip_send_udp;

     /* filter function sets */
     /* Compiler warning: assignment from incompatible pointer type.
	Please fix this, if you know what is the correct value.
	-Lauri 25.09.2007 15:11. */
     default_input_filter_func_set.hip_input_filter	= hip_agent_filter;
     default_output_filter_func_set.hip_output_filter   = hip_agent_filter;

     /* Tao Wan and Miika komu added, 24 Jan, 2008 for IPsec (userspace / kernel part)
      *
      * copy in user_ipsec_hipd_msg.c */
     if (hip_use_userspace_ipsec) {
	     default_ipsec_func_set.hip_add_sa = hip_userspace_ipsec_add_sa;
	     default_ipsec_func_set.hip_delete_sa = hip_userspace_ipsec_delete_sa;
	     default_ipsec_func_set.hip_setup_hit_sp_pair = hip_userspace_ipsec_setup_hit_sp_pair;
	     default_ipsec_func_set.hip_delete_hit_sp_pair = hip_userspace_ipsec_delete_hit_sp_pair;
	     default_ipsec_func_set.hip_flush_all_policy = hip_userspace_ipsec_flush_all_policy;
	     default_ipsec_func_set.hip_flush_all_sa = hip_userspace_ipsec_flush_all_sa;
	     default_ipsec_func_set.hip_acquire_spi = hip_acquire_spi;
	     default_ipsec_func_set.hip_delete_default_prefix_sp_pair = hip_userspace_ipsec_delete_default_prefix_sp_pair;
	     default_ipsec_func_set.hip_setup_default_sp_prefix_pair = hip_userspace_ipsec_setup_default_sp_prefix_pair;
     } else {
	     default_ipsec_func_set.hip_add_sa = hip_add_sa;
	     default_ipsec_func_set.hip_delete_sa = hip_delete_sa;
	     default_ipsec_func_set.hip_setup_hit_sp_pair = hip_setup_hit_sp_pair;
	     default_ipsec_func_set.hip_delete_hit_sp_pair = hip_delete_hit_sp_pair;
	     default_ipsec_func_set.hip_flush_all_policy = hip_flush_all_policy;
	     default_ipsec_func_set.hip_flush_all_sa = hip_flush_all_sa;
	     default_ipsec_func_set.hip_acquire_spi = hip_acquire_spi;
	     default_ipsec_func_set.hip_delete_default_prefix_sp_pair = hip_delete_default_prefix_sp_pair;
	     default_ipsec_func_set.hip_setup_default_sp_prefix_pair = hip_setup_default_sp_prefix_pair;
     }
}

unsigned long hip_hadb_hash_file_hits(const void *ptr){
        HIP_DEBUG("string %s\n",((hip_hosts_entry *)ptr)->hostname);
	char *fqdn = ((hip_hosts_entry *)ptr)->hostname;
        uint8_t hash[HIP_AH_SHA_LEN];

	hip_build_digest(HIP_DIGEST_SHA1, fqdn, strlen(fqdn)+1, hash);
	return *((unsigned long *)hash);
}

int hip_hadb_hash_match_file_hits(const void *ptr1, const void *ptr2){
        return (hip_hadb_hash_file_hits(ptr1) != hip_hadb_hash_file_hits(ptr2));
}

#if 0
void hip_hadb_init_db_file_hits(void){
        hadb_file_hits = hip_ht_init(hip_hadb_hash_file_hits,hip_hadb_hash_match_file_hits);
}

/*Initialize hadb with values contained in /etc/hip/hosts*/
int hip_init_hadb_hip_host(){
        int err = 0, i = 0;
	hip_hosts_entry *element = NULL;
	hip_list_t *item, *tmp;
	struct in6_addr address;

	hip_hadb_init_db_file_hits();

	/* Look up /etc/hip/host */
        gaih_inet_get_hip_hosts_file_info(hadb_file_hits);

	/* Add the information to the HADB */
	list_for_each_safe(item, tmp, hadb_file_hits, i){
	        element = list_entry(item);
		memset(&address, 0, sizeof(struct in6_addr));
		hip_find_address(element->hostname, &address);
		if ((element->lsi).s_addr == 0)
		        hip_hadb_add_peer_info(&element->hit, &address, NULL);
		else
		        hip_hadb_add_peer_info(&element->hit, &address, &element->lsi);
	}
	return err;
}
#endif

hip_xmit_func_set_t *hip_get_xmit_default_func_set() {
	return &default_xmit_func_set;
}

hip_misc_func_set_t *hip_get_misc_default_func_set() {
	return &default_misc_func_set;
}

hip_input_filter_func_set_t *hip_get_input_filter_default_func_set() {
	return &default_input_filter_func_set;
}

hip_output_filter_func_set_t *hip_get_output_filter_default_func_set() {
	return &default_output_filter_func_set;
}

hip_rcv_func_set_t *hip_get_rcv_default_func_set() {
	return &default_rcv_func_set;
}

hip_handle_func_set_t *hip_get_handle_default_func_set() {
	return &default_handle_func_set;
}

hip_update_func_set_t *hip_get_update_default_func_set() {
	return &default_update_func_set;
}

/**
 * Sets function pointer set for an hadb record. Pointer values will not be
 * copied!
 *
 * @param entry         a pointer to the hadb record
 * @param new_func_set  a pointer to the new function set
 * @return              0 if everything was stored successfully, otherwise < 0.
 */
int hip_hadb_set_rcv_function_set(hip_ha_t * entry,
				   hip_rcv_func_set_t * new_func_set){
     /** @todo add check whether all function pointers are set */
     if( entry ){
	  entry->hadb_rcv_func = new_func_set;
	  return 0;
     }
      return -1;
}

/**
 * Sets function pointer set for an hadb record. Pointer values will not be
 * copied!
 *
 * @param entry        a pointer to the hadb record.
 * @param new_func_set a pointer to the new function set.
 * @return             0 if everything was stored successfully, otherwise < 0.
 */
int hip_hadb_set_handle_function_set(hip_ha_t * entry,
				     hip_handle_func_set_t * new_func_set){
	/** @todo add check whether all function pointers are set. */
	if( entry ){
		entry->hadb_handle_func = new_func_set;
		return 0;
	}
	return -1;
}

/**
 * Sets function pointer set for an hadb record. Pointer values will not be
 * copied!
 *
 * @param entry        pointer to the hadb record.
 * @param new_func_set pointer to the new function set.
 * @return             0 if everything was stored successfully, otherwise < 0.
 */
int hip_hadb_set_misc_function_set(hip_ha_t * entry,
				   hip_misc_func_set_t * new_func_set){
	/** @todo add check whether all function pointers are set. */
	if( entry ){
		entry->hadb_misc_func = new_func_set;
		return 0;
	}
	return -1;
}

int hip_hadb_set_xmit_function_set(hip_ha_t * entry,
				   hip_xmit_func_set_t * new_func_set){
	if( entry ){
		entry->hadb_xmit_func = new_func_set;
		return 0;
	}
}

int hip_hadb_set_input_filter_function_set(hip_ha_t * entry,
					   hip_input_filter_func_set_t * new_func_set)
{
	if( entry ){
		entry->hadb_input_filter_func = new_func_set;
		return 0;
	}
}

int hip_hadb_set_output_filter_function_set(hip_ha_t * entry,
					   hip_output_filter_func_set_t * new_func_set)
{
	if( entry ){
		entry->hadb_output_filter_func = new_func_set;
		return 0;
	}
}

/**
 * Sets function pointer set for an hadb record. Pointer values will not be
 * copied!
 *
 * @param entry        a pointer to the hadb record.
 * @param new_func_set a pointer to the new function set.
 * @return             0 if everything was stored successfully, otherwise < 0.
 */
int hip_hadb_set_update_function_set(hip_ha_t * entry,
				     hip_update_func_set_t * new_func_set){
     /** @todo add check whether all function pointers are set */
	if( entry ){
		entry->hadb_update_func = new_func_set;
		return 0;
	}
	//HIP_ERROR("Func pointer set malformed. Func pointer set NOT appied.");
	return -1;
}

/* NOTE! When modifying this function, remember that some control values may
   not be allowed to co-exist. Therefore the logical OR might not be enough
   for all controls. */
void hip_hadb_set_local_controls(hip_ha_t *entry, hip_controls_t mask)
{
	if(entry != NULL) {
		switch(mask) {

		case HIP_HA_CTRL_NONE:
			entry->local_controls &= mask;
		case HIP_HA_CTRL_LOCAL_REQ_UNSUP:
		case HIP_HA_CTRL_LOCAL_REQ_ESCROW:
		case HIP_HA_CTRL_LOCAL_REQ_RELAY:
		case HIP_HA_CTRL_LOCAL_REQ_RVS:
			entry->local_controls |= mask;
			break;
		default:
			HIP_ERROR("Unknown local controls given.\n");
		}
	}
}

/* NOTE! When modifying this function, remember that some control values may
   not be allowed to co-exist. Therefore the logical OR might not be enough
   for all controls. */
void hip_hadb_set_peer_controls(hip_ha_t *entry, hip_controls_t mask)
{
	if(entry != NULL) {
		switch(mask) {

		case HIP_HA_CTRL_NONE:
			entry->peer_controls &= mask;
		case HIP_HA_CTRL_PEER_UNSUP_CAPABLE:
		case HIP_HA_CTRL_PEER_ESCROW_CAPABLE:
		case HIP_HA_CTRL_PEER_RVS_CAPABLE:
		case HIP_HA_CTRL_PEER_RELAY_CAPABLE:
		case HIP_HA_CTRL_PEER_GRANTED_UNSUP:
		case HIP_HA_CTRL_PEER_GRANTED_ESCROW:
		case HIP_HA_CTRL_PEER_GRANTED_RVS:
		case HIP_HA_CTRL_PEER_GRANTED_RELAY:
			entry->peer_controls |= mask;
			break;
		default:
			HIP_ERROR("Unknown peer controls given.\n");
		}
	}
}

void hip_hadb_cancel_local_controls(hip_ha_t *entry, hip_controls_t mask)
{
	if(entry != NULL) {
		entry->local_controls &= (~mask);
	}
}

void hip_hadb_cancel_peer_controls(hip_ha_t *entry, hip_controls_t mask)
{
     if(entry != NULL) {
	     entry->peer_controls &= (~mask);
     }
}

void hip_uninit_hadb()
{
	int i;
	hip_ha_t *ha, *tmp;
	//struct hip_hit_spi *hs, *tmp_hs;

	HIP_DEBUG("\n");

	HIP_DEBUG("DEBUG: DUMP SPI LISTS\n");
//	hip_hadb_dump_hs_ht();

	/* I think this is not very safe deallocation.
	 * Locking the hadb_spi and hadb_hit could be one option, but I'm not
	 * very sure that it will work, as they are locked later in
	 * hip_hadb_remove_state() for a while.
	 *
	 * The list traversing is not safe in smp way :(
	 */
//	hip_ht_uninit(hadb_hit);
}

void hip_delete_all_sp()
{
	int i;
	hip_ha_t *ha, *tmp;
	//struct hip_hit_spi *hs, *tmp_hs;
	struct hip_spi_in_item *item, *tmp_spi;
	HIP_DEBUG("\n");

	HIP_DEBUG("DEBUG: DUMP SPI LISTS\n");
	//hip_hadb_dump_hs_ht();

	/* I think this is not very safe deallocation.
	 * Locking the hadb_spi and hadb_hit could be one option, but I'm not
	 * very sure that it will work, as they are locked later in
	 * hip_hadb_remove_state() for a while.
	 *
	 * The list traversing is not safe in smp way :(
	 */
	HIP_DEBUG("DELETING HA HT\n");

}


/**
* A private function to add an entry to the peer list. Add an IPv6 address
* (if valid) to the peer list and update the tail pointer.
*
* @param addr  IPv6 address
* @param entry peer list entry
* @param last  pointer to pointer to end of peer list linked list
* @return      zero on success, or negative error value on failure
*/
int hip_list_peers_add(struct in6_addr *address,
			      hip_peer_entry_opaque_t *entry,
			      hip_peer_addr_opaque_t **last)
{
	hip_peer_addr_opaque_t *addr;

	HIP_DEBUG_IN6ADDR("## SPI is 0, found bex address:", address);

	/* Allocate an entry for the address */
	addr = HIP_MALLOC(sizeof(hip_peer_addr_opaque_t), GFP_ATOMIC);
	if (!addr) {
		HIP_ERROR("No memory to create peer addr entry\n");
		return -ENOMEM;
	}
	addr->next = NULL;
	/* Record the peer addr */
	ipv6_addr_copy(&addr->addr, address);

	if (*last == NULL) {  /* First entry? Add to head and tail */
		entry->addr_list = addr;
	} else {             /* Otherwise, add to tail */
		(*last)->next = addr;
	}
	*last = addr;
	entry->count++;   /* Increment count in peer entry */
	return 0;
}

/**
 * A private function to process a hadb entry Process a hadb entry, extracting
 * the HOST ID, HIT, and IPv6 addresses.
 *
 * @param entry  hadb table entry
 * @param opaque private data for the function (contains record keeping
 *               structure)
 * @return       zero on success, or negative error value on failure
 */
int hip_hadb_list_peers_func(hip_ha_t *entry, void *opaque)
{
	int err = 0;
	return err;
}

/* Delete given inbound SPI, and all if spi == 0 */
void hip_hadb_delete_inbound_spi(hip_ha_t *entry, uint32_t spi)
{
	struct hip_spi_in_item *spi_item;
	hip_list_t *item, *tmp;
	int i;

	/* assumes locked entry */
	HIP_DEBUG("SPI=0x%x\n", spi);
	int counter = 0;

	/** @todo check that the deletion below actually works (hits and
	    addresses are used inconsistenly). */
	list_for_each_safe(item, tmp, entry->spis_in, i)
	{
		spi_item = list_entry(item);
	  	if (!spi || spi_item->spi == spi)
	  	{
		  	HIP_DEBUG("deleting SPI_in=0x%x SPI_in_new=0x%x from "
				  "inbound list, item=0x%p addresses=0x%p\n",
				  spi_item->spi, spi_item->new_spi, item, spi_item->addresses);
		  	HIP_ERROR("remove SPI from HIT-SPI HT\n");
			//hip_hadb_remove_hs(spi_item->spi);
			HIP_DEBUG_IN6ADDR("delete", &entry->local_address);
			default_ipsec_func_set.hip_delete_sa(spi_item->spi, &entry->local_address,
					&entry->hit_our, AF_INET6, entry->peer_udp_port, 0);
				      //AF_INET6, 0, 0);
			// XX FIX: should be deleted like this?
			//for(i = 0; i < spi_item->addresses_n; i++)
			//  default_ipsec_func_set.hip_delete_sa(spi_item->spi,
			//    &spi_item->addresses->address + i, AF_INET6);
 			if (spi_item->spi != spi_item->new_spi)
 				default_ipsec_func_set.hip_delete_sa(spi_item->new_spi, &entry->hit_our,
 						&entry->local_address, AF_INET6, entry->peer_udp_port, 0);
 			if (spi_item->addresses)
 			{
 				HIP_DEBUG("deleting stored addrlist 0x%p\n", spi_item->addresses);
 				HIP_FREE(spi_item->addresses);
				spi_item->addresses = NULL;
 			}
			list_del(spi_item, entry->spis_in);
			HIP_FREE(spi_item);
			break;

		}
	}
}

/* Delete given outbound SPI, and all if spi == 0 */
void hip_hadb_delete_outbound_spi(hip_ha_t *entry, uint32_t spi)
{
	struct hip_spi_out_item *spi_item;
	hip_list_t *item, *tmp;
	int i, ii;

	/* assumes locked entry */
	HIP_DEBUG("entry=0x%p SPI=0x%x\n", entry, spi);
	list_for_each_safe(item, tmp, entry->spis_out, i)
	{
		spi_item = list_entry(item);
		if (!spi || spi_item->spi == spi)
		{
			struct hip_peer_addr_list_item *addr_item;
			hip_list_t *a_item, *a_tmp;

			HIP_DEBUG("deleting SPI_out=0x%x SPI_out_new=0x%x from outbound list, item=0x%p\n",
				  spi_item->spi, spi_item->new_spi, item);
			default_ipsec_func_set.hip_delete_sa(spi_item->spi, &entry->preferred_address, &entry->preferred_address,
				      AF_INET6, 0, entry->peer_udp_port);
			default_ipsec_func_set.hip_delete_sa(spi_item->new_spi, &entry->preferred_address,&entry->preferred_address,
				      AF_INET6, 0, entry->peer_udp_port);
			/* delete peer's addresses */
			list_for_each_safe(a_item, a_tmp, spi_item->peer_addr_list, ii)
			{
				addr_item = list_entry(a_item);
				list_del(addr_item, spi_item->peer_addr_list);
				HIP_FREE(addr_item);
			}
			list_del(spi_item, entry->spis_out);
			HIP_FREE(spi_item);
		}
	}
}

/**
 * Deletes a HA state (and deallocate memory) Deletes all associates IPSEC SAs
 * and frees the memory occupied by the HA state.
 *
 * @param ha HA
 * @note     ASSERT: The HA must be unlinked from the global hadb hash tables
 *           (SPI and HIT). This function should only be called when absolutely
 *           sure that nobody else has a reference to it.
 */
void hip_hadb_delete_state(hip_ha_t *ha)
{
	HIP_DEBUG("ha=0x%p\n", ha);

	/* Delete SAs */

	if (ha->spis_in)
		hip_hadb_delete_inbound_spi(ha, 0);
	if (ha->spis_out)
		hip_hadb_delete_outbound_spi(ha, 0);


	if (ha->dh_shared_key)
		HIP_FREE(ha->dh_shared_key);
	if (ha->hip_msg_retrans.buf)
		HIP_FREE(ha->hip_msg_retrans.buf);
	if (ha->peer_pub)
		HIP_FREE(ha->peer_pub);
	if (ha->our_priv)
		HIP_FREE(ha->our_priv);
	if (ha->our_pub)
		HIP_FREE(ha->our_pub);
	if (ha)
		HIP_FREE(ha);
}

/**
 * Maps function @c func to every HA in HIT hash table. The hash table is
 * LOCKED while we process all the entries. This means that the mapper function
 * MUST be very short and _NOT_ do any operations that might sleep!
 *
 * @param func a mapper function.
 * @param opaque opaque data for the mapper function.
 * @return       negative if an error occurs. If an error occurs during
 *               traversal of a the HIT hash table, then the traversal is
 *               stopped and function returns. Returns the last return value of
 *               applying the mapper function to the last element in the hash
 *               table.
 */
int hip_for_each_ha(int (*func)(hip_ha_t *entry, void *opaq), void *opaque)
{
	int i = 0, fail = 0;
	hip_ha_t *this;
	hip_list_t *item, *tmp;

	if (!func)
		return -EINVAL;

	HIP_LOCK_HT(&hadb_hit);
	list_for_each_safe(item, tmp, hadb_hit, i)
	{
		this = list_entry(item);
		_HIP_DEBUG("list_for_each_safe\n");
		hip_hold_ha(this);
		fail = func(this, opaque);
		hip_db_put_ha(this, hip_hadb_delete_state);
		if (fail)
			goto out_err;
	}

 out_err:
	HIP_UNLOCK_HT(&hadb_hit);
	return fail;
}

/** Enumeration for hip_count_open_connections */
int hip_count_one_entry(hip_ha_t *entry, void *cntr)
{
	int *counter = cntr;
	if (entry->state == HIP_STATE_CLOSING ||
	    entry->state == HIP_STATE_ESTABLISHED)
	{
		(*counter)++;
	}
	return 0;
}

/**
 * Return number of open connections by calculating hadb entrys.
 */
int hip_count_open_connections(void)
{
	int n = 0;

	hip_for_each_ha(hip_count_one_entry, &n);

	return n;
}

int hip_handle_get_ha_info(hip_ha_t *entry, void *opaq)
{
	int err = 0;
    struct hip_hadb_user_info_state hid;
	extern int hip_icmp_interval;
<<<<<<< HEAD
	struct hip_common *msg = (struct hip_common *) opaq;
	
=======

>>>>>>> af0f3be1
	memset(&hid, 0, sizeof(hid));
	hid.state = entry->state;
    	ipv6_addr_copy(&hid.hit_our, &entry->hit_our);
	ipv6_addr_copy(&hid.hit_peer, &entry->hit_peer);
	ipv6_addr_copy(&hid.ip_our, &entry->local_address);
	ipv6_addr_copy(&hid.ip_peer, &entry->preferred_address);
	ipv4_addr_copy(&hid.lsi_our, &entry->lsi_our);
	ipv4_addr_copy(&hid.lsi_peer, &entry->lsi_peer);
	memcpy(&hid.peer_hostname, &entry->peer_hostname, HIP_HOST_ID_HOSTNAME_LEN_MAX);

	_HIP_HEXDUMP("HEXHID ", &hid, sizeof(struct hip_hadb_user_info_state));

	hid.heartbeats_on = hip_icmp_interval;
	calc_statistics(&entry->heartbeats_statistics, &hid.heartbeats_received, NULL, NULL,
			&hid.heartbeats_mean, &hid.heartbeats_variance, STATS_IN_MSECS);
#if 0
	hid.heartbeats_mean = entry->heartbeats_mean;
	hid.heartbeats_variance = entry->heartbeats_variance;
	hid.heartbeats_received = entry->heartbeats_statistics.num_items;
#endif
	hid.heartbeats_sent = entry->heartbeats_sent;

	_HIP_HEXDUMP("HEXHID ", &hid, sizeof(struct hip_hadb_user_info_state));

	/* does not print heartbeat info, but I do not think it even should -Samu*/
	hip_print_debug_info(&hid.ip_our,   &hid.ip_peer,
			     &hid.hit_our,  &hid.hit_peer,
			     &hid.lsi_peer, &hid.peer_hostname);

	err = hip_build_param_contents(msg, &hid, HIP_PARAM_HA_INFO,
				       sizeof(hid));
	if (err)
		HIP_ERROR("Building ha info failed\n");

    out_err:
	return err;

}

/**
 * @todo We could scan through all of the alternative locators as well
 */
int hip_hadb_map_ip_to_hit(hip_ha_t *entry, void *id2)
{
	struct in6_addr *id = id2;
	int err = 0;

	if (ipv6_addr_cmp(&entry->preferred_address, id) == 0 &&
		!ipv6_addr_any(&entry->hit_peer) &&
		!hit_is_opportunistic_hashed_hit(&entry->hit_peer)) {
		ipv6_addr_copy(id, &entry->hit_peer);
		HIP_DEBUG_HIT("hit", &entry->hit_peer);
		HIP_DEBUG_HIT("pref", &entry->preferred_address);
		HIP_DEBUG_HIT("id", id);
		err = -1; /* break iteration */
	}

 out_err:
	return err;
}

#ifdef CONFIG_HIP_RVS
hip_ha_t *hip_hadb_find_rvs_candidate_entry(hip_hit_t *local_hit,
					    hip_hit_t *rvs_ip)
{
	int err = 0, i = 0;
	hip_ha_t *this = NULL, *result = NULL;
	hip_list_t *item = NULL, *tmp = NULL; //

	HIP_LOCK_HT(&hadb_hit);
	list_for_each_safe(item, tmp, hadb_hit, i)
	{
		this = list_entry(item);
		_HIP_DEBUG("List_for_each_entry_safe\n");
		hip_hold_ha(this);
		if ((ipv6_addr_cmp(local_hit, &this->hit_our) == 0) &&
			(ipv6_addr_cmp(rvs_ip, &this->preferred_address) == 0)) {
			result = this;
			break;
		}
		hip_db_put_ha(this, hip_hadb_delete_state);
		if (err)
			break;
	}
	HIP_UNLOCK_HT(&hadb_hit);

 out_err:
	if (err)
		result = NULL;

	return result;
}
#endif


#ifdef CONFIG_HIP_BLIND
/**
 * Defunct
 * @date 22.07.2008
 */
hip_ha_t *hip_hadb_find_by_blind_hits(hip_hit_t *local_blind_hit,
				      hip_hit_t *peer_blind_hit)
{
	int err = 0, i = 0;
	hip_ha_t *this = NULL, *tmp = NULL, *result = NULL;

	/*
	  This loop is disabled since &hadb_byhit[i] does not exist anymore and
	  the code won't compile with CONFIG_HIP_BLIND flag set.
	  -Lauri 22.07.2008
	  for(i = 0; i < HIP_HADB_SIZE; i++) {

	  list_for_each_entry_safe(this, tmp, &hadb_byhit[i], next_hit)
	  {
	  _HIP_DEBUG("List_for_each_entry_safe\n");
	  hip_hold_ha(this);
	  if ((ipv6_addr_cmp(local_blind_hit, &this->hit_our_blind) == 0) &&
	  (ipv6_addr_cmp(peer_blind_hit, &this->hit_peer_blind) == 0)) {
	  result = this;
	  break;
	  }
	  hip_db_put_ha(this, hip_hadb_delete_state);
	  if (err)
	  break;
	  }
	  if (err)
	  break;
	  }
	*/
 out_err:
	if (err)
		result = NULL;

	return result;
}
#endif

int hip_generate_peer_lsi(hip_lsi_t *lsi)
{
	struct in_addr lsi_prefix;
	int index = 1;

	do {
		lsi_prefix.s_addr = htonl(HIP_LSI_PREFIX|index++);
	} while (lsi_assigned(lsi_prefix));

	_HIP_DEBUG_LSI("lsi free final value is ", &lsi_prefix);

	*lsi = lsi_prefix;
	return 0;
}

int hip_host_file_info_exists_lsi(hip_lsi_t *lsi){
  int err = 0;
  uint8_t hostname[HOST_NAME_MAX];
  struct in6_addr mapped_lsi;
  
  memset(hostname, 0, sizeof(hostname));

  IPV4_TO_IPV6_MAP(lsi, &mapped_lsi);

  return !hip_for_each_hosts_file_line(HIPD_HOSTS_FILE,
				       hip_map_first_id_to_hostname_from_hosts,
				       &mapped_lsi, hostname);
}

/**
 * Checks if exists a local or peer lsi that matches with this prefix
 */
int lsi_assigned(struct in_addr add)
{
	int exist = 0;
	exist = hip_hidb_exists_lsi(&add);
	if (!exist)
		exist = hip_hadb_exists_lsi(&add);
	if (!exist)
	        exist = hip_host_file_info_exists_lsi(&add);
	return exist;
}

int hip_hadb_exists_lsi(hip_lsi_t *lsi)
{
	int res = 0;
	hip_lsi_t lsi_aux;

	memcpy(&lsi_aux, lsi, sizeof(hip_lsi_t));
	hip_for_each_ha(hip_hadb_find_lsi, &lsi_aux);

	if (ipv4_addr_cmp(&lsi_aux, lsi) != 0){
		res = 1;
		HIP_DEBUG("lsi exists\n");
	}
	return res;
}

int hip_hadb_find_lsi(hip_ha_t *entry, void *lsi)
{
	int exist_lsi;
	exist_lsi = hip_lsi_are_equal(&entry->lsi_peer,(hip_lsi_t *)lsi);
	if (exist_lsi)
	        memset(lsi, 0, sizeof(lsi));
}


/**
 * This function simply goes through all HADB to find an entry that
 * matches the given lsi pair. First matching HADB entry is then returned.
 *
 * @note This way of finding HA entries doesn't work properly if we have
 * multiple entries with the same tuple <lsi_src,lsi_dst>. Currently, that's not the case.
 * Our implementation doesn't allow repeated lsi tuples.
 */

hip_ha_t *hip_hadb_try_to_find_by_pair_lsi(hip_lsi_t *lsi_src, hip_lsi_t *lsi_dst){
        hip_list_t *item, *aux;
	hip_ha_t *tmp;
	int i;

	list_for_each_safe(item, aux, hadb_hit, i)
	{
		tmp = list_entry(item);
		if(!hip_lsi_are_equal(&tmp->lsi_peer, lsi_dst))
			continue;
		else if (hip_lsi_are_equal(&tmp->lsi_our, lsi_src))
			return tmp;
		else
		        continue;
	}
	return NULL;
}

hip_ha_t *hip_hadb_try_to_find_by_peer_lsi(hip_lsi_t *lsi_dst) {
        hip_list_t *item, *aux;
	hip_ha_t *tmp;
	int i;

	list_for_each_safe(item, aux, hadb_hit, i)
	{
		tmp = list_entry(item);
		if(hip_lsi_are_equal(&tmp->lsi_peer, lsi_dst))
			return tmp;
	}
	return NULL;
}

int hip_get_local_addr(struct hip_common *msg)
{
	hip_ha_t* entry;
	int err;
    	struct in6_addr local_address;
    	hip_hit_t* src_hit;
    	hip_hit_t* dst_hit;

    	src_hit = (hip_hit_t *) hip_get_param_contents(msg, HIP_PARAM_HIT);
	dst_hit = (hip_hit_t *) hip_get_param_contents(msg, HIP_PARAM_IPV6_ADDR);
	HIP_DEBUG_HIT("src_hit from local address request: ", src_hit);
	HIP_DEBUG_HIT("dst_hit from local address request: ", dst_hit);
/*	if (ptr) {
		memcpy(peer_hit, ptr, sizeof(hip_hit_t));
		HIP_DEBUG_HIT("peer_hit", peer_hit);
		*fallback = 0;
	}
*/
	memset(&local_address, 0, sizeof(struct in6_addr));
	entry = hip_hadb_find_byhits(src_hit, dst_hit);

	hip_msg_init(msg);
	//HIP_DEBUG_IN6ADDR(" local address: ", &entry->local_address);

	if(!entry)
		HIP_DEBUG("Can't find local address because of no entry in hadb!\n");

    	ipv6_addr_copy(&local_address, &entry->local_address);

    	//hip_build_user_hdr(msg, HIP_HIPPROXY_LOCAL_ADDRESS, 0);
	err = hip_build_param_contents(msg, &local_address, HIP_PARAM_IPV6_ADDR,
				       sizeof(struct in6_addr));
	if (err)
		HIP_ERROR("Building local address info failed\n");

	return 0;
}

//add by santtu
/* add an address belonging to the SPI list */
/* or update old values */
int hip_hadb_add_udp_addr_to_spi(hip_ha_t *entry, uint32_t spi,
			     struct in6_addr *addr,
			     int is_bex_address, uint32_t lifetime,
			     int is_preferred_addr,
			     uint16_t port,
			     uint32_t priority)
{
	int err = 0, new = 1, i;
	struct hip_spi_out_item *spi_list;
	struct hip_peer_addr_list_item *new_addr = NULL;
	struct hip_peer_addr_list_item *a;
	hip_list_t *item, *tmp;
	struct in6_addr *preferred_address;
	/* Assumes already locked entry */
	HIP_DEBUG("spi=0x%x is_preferred_addr=%d\n", spi, is_preferred_addr);

	spi_list = hip_hadb_get_spi_list(entry, spi);
	if (!spi_list)
	{
		HIP_ERROR("SPI list for 0x%x not found\n", spi);
		err = -EEXIST;
		goto out_err;
	}

	/* Check if addr already exists. If yes, then just update values. */
	list_for_each_safe(item, tmp, spi_list->peer_addr_list, i)
	{
		a = list_entry(item);
		if ((!ipv6_addr_cmp(&a->address, addr) )&& a->port == port)
		{
			// Do we send a verification if state is unverified?
			// The address should be awaiting verifivation already
			HIP_DEBUG_HIT("found address: ",&a->address);
			HIP_DEBUG("found port: %d\n",a->port );

			new_addr = a;
			new = 0;
			break;
		}
	}

	if (new)
	{
		HIP_DEBUG("create new addr item to SPI list\n");
		/* SPI list does not contain the address, add the address to the SPI list */
		new_addr = (struct hip_peer_addr_list_item *)HIP_MALLOC(sizeof(struct hip_peer_addr_list_item), 0);
		if (!new_addr)
		{
			HIP_ERROR("item HIP_MALLOC failed\n");
			err = -ENOMEM;
			goto out_err;
		}
	}
	else HIP_DEBUG("update old addr item\n");

	new_addr->lifetime = lifetime;
	if (new) {
		ipv6_addr_copy(&new_addr->address, addr);
//add by santtu
		new_addr->port = port;
		new_addr->priority = priority;
//end add
	}

	/* If the address is already bound, its lifetime is updated.
	   If the status of the address is DEPRECATED, the status is
	   changed to UNVERIFIED.  If the address is not already bound,
	   the address is added, and its status is set to UNVERIFIED. */


	/* We switch off the part that make no answer with echo response message
	   to the initiator. The reason is that we need the whole update schema work
	   for the program to run corrctly. This purely optimization part can be changed
	   latter. - Andrey.
	*/
#if 0
	if (!new)
	{
		switch (new_addr->address_state)
		{
		case PEER_ADDR_STATE_DEPRECATED:
			new_addr->address_state = PEER_ADDR_STATE_UNVERIFIED;
			HIP_DEBUG("updated address state DEPRECATED->UNVERIFIED\n");
			break;
 		case PEER_ADDR_STATE_ACTIVE:
			HIP_DEBUG("address state stays in ACTIVE\n");
			break;
		default:
			// Does this mean that unverified cant be here? Why?
			HIP_ERROR("state is UNVERIFIED, shouldn't even be here ?\n");
			break;
		}
	}
	else
	{
#endif
             if (is_bex_address)
		{
			/* workaround for special case */
 			HIP_DEBUG("address is base exchange address, setting state to ACTIVE\n");
			new_addr->address_state = PEER_ADDR_STATE_ACTIVE;
			HIP_DEBUG("setting bex addr as preferred address\n");
			ipv6_addr_copy(&entry->preferred_address, addr);
			new_addr->seq_update_id = 0;
		} else {
			HIP_DEBUG("address's state is set in state UNVERIFIED\n");
			new_addr->address_state = PEER_ADDR_STATE_UNVERIFIED;
//modify by santtu
			if(entry->nat_control == 0 && hip_relay_get_status() != HIP_RELAY_ON){

				err = entry->hadb_update_func->hip_update_send_echo(entry, spi, new_addr);

				/** @todo: check! If not acctually a problem (during Handover). Andrey. */
				if( err==-ECOMM ) err = 0;
			}
//end modify
		}
		//}

	do_gettimeofday(&new_addr->modified_time);
	new_addr->is_preferred = is_preferred_addr;
	if(is_preferred_addr){
            //HIP_DEBUG("Since the address is preferred, we set the entry preferred_address as such\n");
              ipv6_addr_copy(&entry->preferred_address, &new_addr->address);
              entry->peer_udp_port = new_addr->port;
	}
	if (new) {
		HIP_DEBUG("adding new addr to SPI list\n");
		list_add(new_addr, spi_list->peer_addr_list);

		HIP_DEBUG("new peer list item address: %d ",new_addr);
	}

 out_err:
	HIP_DEBUG("returning, err=%d\n", err);
	return err;
}
<|MERGE_RESOLUTION|>--- conflicted
+++ resolved
@@ -2954,14 +2954,10 @@
 int hip_handle_get_ha_info(hip_ha_t *entry, void *opaq)
 {
 	int err = 0;
-    struct hip_hadb_user_info_state hid;
+	struct hip_hadb_user_info_state hid;
 	extern int hip_icmp_interval;
-<<<<<<< HEAD
 	struct hip_common *msg = (struct hip_common *) opaq;
 	
-=======
-
->>>>>>> af0f3be1
 	memset(&hid, 0, sizeof(hid));
 	hid.state = entry->state;
     	ipv6_addr_copy(&hid.hit_our, &entry->hit_our);
