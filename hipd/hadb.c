--- conflicted
+++ resolved
@@ -283,7 +283,6 @@
 	//ipv6_addr_copy(&entry->hit_peer, peer_hit);
 #if 1
 	ipv6_addr_copy(&entry->hit_peer, peer_hit);
-<<<<<<< HEAD
 	HIP_DEBUG_HIT("!!!! hip_hadb_add_peer_info peer hit=", peer_hit);
 #else
 	//memset(&entry->hit_peer, 0, sizeof(hip_hit_t));
@@ -295,11 +294,6 @@
 	HIP_DEBUG_HIT("!!!! peer hit=", &entry->hit_peer);
 	HIP_ASSERT(hit_is_opportunistic_hit(&entry->hit_peer));
 #endif
-
-
-=======
-	
->>>>>>> 1ad1aa73
 	/* XXX: This is wrong. As soon as we have native socket API, we
 	 * should enter here the correct sender... (currently unknown).
 	 */
