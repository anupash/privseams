// FIXME: whenever something that is replicated in beet db is
// modified, the modifications must be written there too.
#include "hadb.h"
 
HIP_HASHTABLE *hadb_hit;
struct in_addr peer_lsi_index;

/** A callback wrapper of the prototype required by @c lh_new(). */
static IMPLEMENT_LHASH_HASH_FN(hip_hash_ha, const hip_ha_t *)
/** A callback wrapper of the prototype required by @c lh_new(). */
static IMPLEMENT_LHASH_COMP_FN(hip_compare_ha, const hip_ha_t *)

/* default set of miscellaneous function pointers. This has to be in the global
   scope. */

/** A transmission function set for sending raw HIP packets. */
hip_xmit_func_set_t default_xmit_func_set;
/** A transmission function set for NAT traversal. */
hip_xmit_func_set_t nat_xmit_func_set;

/* added by Tao Wan, 24 Jan, 2008, For IPsec (user_space/kernel) */
hip_ipsec_func_set_t default_ipsec_func_set;

static hip_misc_func_set_t ahip_misc_func_set;
static hip_misc_func_set_t default_misc_func_set;
static hip_input_filter_func_set_t default_input_filter_func_set;
static hip_output_filter_func_set_t default_output_filter_func_set;
static hip_rcv_func_set_t default_rcv_func_set;
static hip_rcv_func_set_t ahip_rcv_func_set;
static hip_handle_func_set_t default_handle_func_set;
static hip_handle_func_set_t ahip_handle_func_set;
static hip_update_func_set_t default_update_func_set;
static hip_update_func_set_t ahip_update_func_set;

unsigned long hip_hash_peer_addr(const void *ptr)
{
	struct in6_addr *addr = &((struct hip_peer_addr_list_item *)ptr)->address;
        uint8_t hash[HIP_AH_SHA_LEN];

	hip_build_digest(HIP_DIGEST_SHA1, addr, sizeof(*addr), hash);

	return *((unsigned long *) hash);
}

int hip_match_peer_addr(const void *ptr1, const void *ptr2)
{
	return (hip_hash_peer_addr(ptr1) != hip_hash_peer_addr(ptr2));
}

void hip_hadb_hold_entry(void *entry)
{
	HIP_DB_HOLD_ENTRY(entry,hip_ha_t);
}

void hip_hadb_put_entry(void *entry)
{
	HIP_DB_PUT_ENTRY(entry, hip_ha_t, hip_hadb_delete_state);
}

static void *hip_hadb_get_key_spi_list(void *entry)
{
	return (void *)(&((struct hip_hit_spi *)entry)->spi);
}

static int hit_match(hip_ha_t *entry, void *our) {
	return ipv6_addr_cmp(our, &entry->hit_our) == 0;
}

//static hip_list_t hadb_byspi_list[HIP_HADB_SIZE];

/**
 * hip_hadb_rem_state_hit - Remove HA from HIT table
 * @param entry HA
 * HA must be locked.
 */
static inline void hip_hadb_rem_state_hit(void *entry)
{
	hip_ha_t *ha = (hip_ha_t *)entry;
	HIP_DEBUG("\n");
	ha->hastate &= ~HIP_HASTATE_HITOK;
        if (ha->locator) free(ha->locator);
	hip_ht_delete(hadb_hit, entry);
}

/**
 * hip_hadb_remove_state_hit - Remove HA from HIT hash table.
 * @param ha HA
 */
static void hip_hadb_remove_state_hit(hip_ha_t *ha)
{
	HIP_LOCK_HA(ha);
	if ((ha->hastate & HIP_HASTATE_HITOK) == HIP_HASTATE_HITOK) {
		hip_hadb_rem_state_hit(ha);
	}
	HIP_UNLOCK_HA(ha);
}

/*
  Support for multiple inbound IPsec SAs:

  We need a separate hashtable containing elements HIT and SPI, which
  tells which HIT has the inbound SPI. When an ESP packet is received,
  we first get the SPI from it and perform a lookup on the HIT-SPI
  hashtable to get the mapping. Then we perform another lookup from
  the HIT hashtable using the HIT we got from the previous
  lookup. This way we get the HA belonging to the connection.

  hs = HIT-SPI (struct hip_hit_spi)

  (functions hip_ .. _hs)
*/


/*
 *
 * All the primitive functions up to this point are static, to force
 * some information hiding. The construct functions can access these
 * functions directly.
 *
 *
 */


/* PRIMITIVES */

/**
 * This function searches for a hip_ha_t entry from the hip_hadb_hit
 * by a HIT pair (local,peer).
 */
hip_ha_t *hip_hadb_find_byhits(hip_hit_t *hit, hip_hit_t *hit2)
{
        int n = 0;
	hip_ha_t ha, *ret;
	memcpy(&ha.hit_our, hit, sizeof(hip_hit_t));
	memcpy(&ha.hit_peer, hit2, sizeof(hip_hit_t));
	HIP_DEBUG_HIT("HIT1", hit);
	HIP_DEBUG_HIT("HIT2", hit2);
	
	HIP_DEBUG("----------Checking database-----------------\n");
	hip_for_each_ha(hip_print_info_hadb, &n);
	HIP_DEBUG("----------End Checking database-----------------\n");
	ret = hip_ht_find(hadb_hit, &ha);
	if (!ret) {
	        memcpy(&ha.hit_peer, hit, sizeof(hip_hit_t));
		memcpy(&ha.hit_our, hit2, sizeof(hip_hit_t));
		ret = hip_ht_find(hadb_hit, &ha);
	}

	return ret;
}

/**
 * This function simply goes through all local HIs and tries
 * to find a HADB entry that matches the current HI and
 * the given peer hit. First matching HADB entry is then returned.
 *
 * @todo Find a better solution, see the text below:
 * This function is needed because we index the HADB now by
 * key values calculated from <peer_hit,local_hit> pairs. Unfortunately, in
 * some functions like the ipv6 stack hooks hip_get_saddr() and
 * hip_handle_output() we just can't know the local_hit so we have to
 * improvise and just try to find some HA entry.
 *
 * @note This way of finding HA entries doesn't work properly if we have 
 * multiple entries with the same peer_hit.
 * @note Don't use this function because it does not deal properly
 * with multiple source hits. Prefer hip_hadb_find_byhits() function.
 */
hip_ha_t *hip_hadb_try_to_find_by_peer_hit(hip_hit_t *hit)
{
	hip_list_t *item, *tmp;
	struct hip_host_id_entry *e;
	hip_ha_t *entry = NULL;
	hip_hit_t our_hit;
	int i;

	memset(&our_hit, 0, sizeof(our_hit));

	/* Let's try with the default HIT first */
	hip_get_default_hit(&our_hit);

	if (entry = hip_hadb_find_byhits(hit, &our_hit)) {
		_HIP_DEBUG_HIT("Returning default HIT", our_hit);
		return entry;
	}

	/* and then with rest (actually default HIT is here redundantly) */
	list_for_each_safe(item, tmp, hip_local_hostid_db, i)
	{
		e = list_entry(item);
		ipv6_addr_copy(&our_hit, &e->lhi.hit);
		_HIP_DEBUG_HIT("try_to_find_by_peer_hit:", &our_hit);
		_HIP_DEBUG_HIT("hit:", hit);
		entry = hip_hadb_find_byhits(hit, &our_hit);
		if (!entry)
			continue;
		else
			return entry;
	}
	return NULL;
}

/**
 * hip_hadb_insert_state - Insert state to hash tables.
 *
 * @todo SPI STUFF IS DEPRECATED
 *
 * Adds @c ha to either SPI or HIT hash table, or _BOTH_.
 * As a side effect updates the hastate of the @c ha.
 *
 * Function can be called even if the HA is in either or
 * both hash tables already.
 *
 * PRECONDITIONS: To add to the SPI hash table the @c ha->spi_in
 * must be non-zero. To add to the HIT hash table the @c ha->hit_peer
 * must be non-zero (tested with ipv6_addr_any).
 *
 * Returns the hastate of the HA:
 * HIP_HASTATE_VALID = HA added to (or is in) both hash tables
 * HIP_HASTATE_SPIOK = HA added to (or is in) SPI hash table
 * HIP_HASTATE_HITOK = HA added to (or is in) HIT hash table
 * HIP_HASTATE_INVALID = HA was not added, nor is in either of the hash tables.
 */
int hip_hadb_insert_state(hip_ha_t *ha)
{
	hip_hastate_t st;
	hip_ha_t *tmp;
	
	HIP_DEBUG("hip_hadb_insert_state() invoked.\n");
	
	/* assume already locked ha */
	
	HIP_ASSERT(!(ipv6_addr_any(&ha->hit_peer)));
	
	st = ha->hastate;

	if (!ipv6_addr_any(&ha->hit_peer) && !(st & HIP_HASTATE_HITOK)) {
		HIP_HEXDUMP("ha->hit_our is: ", &ha->hit_our, 16);
		HIP_HEXDUMP("ha->hit_peer is: ", &ha->hit_peer, 16);
		tmp = hip_ht_find(hadb_hit, ha);

		if (tmp == NULL) {
		        if ((ha->lsi_peer).s_addr == 0)
		                hip_hadb_set_lsi_pair(ha);
			hip_ht_add(hadb_hit, ha);
			st |= HIP_HASTATE_HITOK;
			HIP_DEBUG("New state added\n");
		} else {
			hip_db_put_ha(tmp, hip_hadb_delete_state);
			HIP_DEBUG("HIT already taken\n");
		}
	}

#ifdef CONFIG_HIP_ESCROW
	{
		HIP_KEA *kea;
		kea = hip_kea_find(&ha->hit_our);
		if (kea) {
			/** @todo Check conditions for escrow associations here 
			    (for now, there are none). */
			HIP_DEBUG("Escrow used for this entry: Initializing "\
				  "ha_state escrow fields.\n");
			ha->escrow_used = 1;
			ipv6_addr_copy(&ha->escrow_server_hit, &kea->server_hit);
			HIP_DEBUG_HIT("server hit saved: ", &kea->server_hit);
			hip_keadb_put_entry(kea);
		}
		else {
			HIP_DEBUG("Escrow not in use.\n");
		}
	}
#endif //CONFIG_HIP_ESCROW

	ha->hastate = st;
	return st;
}

int hip_print_info_hadb(hip_ha_t *entry, void *cntr)
{
	HIP_DEBUG_HIT("Peer HIT ", &entry->hit_peer);
	HIP_DEBUG_HIT("Our HIT ", &entry->hit_our);
	HIP_DEBUG_LSI("Our LSI ", &entry->lsi_our);
	if (&entry->lsi_peer) HIP_DEBUG_LSI("Peer LSI ", &entry->lsi_peer);
	return 0;
}


void hip_print_debug_info(struct in6_addr *local_addr,
				    struct in6_addr *peer_addr,
				    hip_hit_t *local_hit,
				    hip_hit_t *peer_hit,
				    hip_lsi_t *peer_lsi){
	if (local_addr)
		HIP_DEBUG_IN6ADDR("Our addr", local_addr);
	if (peer_addr)
		HIP_DEBUG_IN6ADDR("Peer addr", peer_addr);
	if (local_hit)
		HIP_DEBUG_HIT("Our HIT", local_hit);
	if (peer_hit)	
		HIP_DEBUG_HIT("Peer HIT", peer_hit);
	if (peer_lsi)
		HIP_DEBUG_LSI("Peer LSI", peer_lsi);
}


void hip_hadb_set_lsi_pair(hip_ha_t *entry)
{
        hip_lsi_t aux;
	//Assign value to lsi_our searching in hidb by the correspondent hit
	_HIP_DEBUG("hip_hadb_set_lsi_pair\n");
	if (entry){
		hip_hidb_get_lsi_by_hit(&entry->hit_our, &entry->lsi_our);
		//Assign lsi_peer 
		aux = hip_generate_peer_lsi();
		memcpy(&entry->lsi_peer, &aux, sizeof(hip_lsi_t));
		HIP_DEBUG_LSI("entry->lsi_peer is ", &entry->lsi_peer);
	}
}


/**
 * Practically called only by when adding a HIT-IP mapping before base exchange.
 *
 * @param  local_hit  a pointer to... 
 * @param  peer_hit   a pointer to... 
 * @param  local_addr a pointer to... 
 * @param  peer_addr  a pointer to... 
 * @param  peer_lsi   a pointer to...
 * @return 
 * @todo   Allow multiple mappings; base exchange should be initiated to allow
 *         of them in order to prevent local DoS.
 * @todo   Create a security policy for triggering base exchange.
 * @todo   Multiple identities support: alternative a) make generic HIT prefix
 *         based policy to work alternative b) add SP pair for all local HITs.
 */ 
int hip_hadb_add_peer_info_complete(hip_hit_t *local_hit,
				    hip_hit_t *peer_hit,
				    hip_lsi_t *peer_lsi,
				    struct in6_addr *local_addr,
				    struct in6_addr *peer_addr)
{
	int err = 0, n=0;
	hip_ha_t *entry = NULL, *aux = NULL;
	hip_lsi_t local_lsi, lsi_aux;

	hip_print_debug_info(local_addr, peer_addr,local_hit, peer_hit, peer_lsi);

	entry = hip_hadb_find_byhits(local_hit, peer_hit);

	if (entry){	
		hip_hadb_dump_spis_out(entry);
		HIP_DEBUG_LSI("    Peer lsi   ",&entry->lsi_peer);
		/*Compare if different lsi's*/
		if (peer_lsi){			
			HIP_IFEL(hip_lsi_are_equal(&entry->lsi_peer, peer_lsi) || 
				 peer_lsi->s_addr == 0 , 0,
				 "Ignoring new mapping, old one exists\n");	
		}     
	}

	if (!entry){
		HIP_DEBUG("hip_hadb_create_state\n");
		entry = hip_hadb_create_state(GFP_KERNEL);
		HIP_IFEL(!entry, -1, "Unable to create a new entry");
		_HIP_DEBUG("created a new sdb entry\n");
	}

	ipv6_addr_copy(&entry->hit_peer, peer_hit);
	ipv6_addr_copy(&entry->hit_our, local_hit);
	ipv6_addr_copy(&entry->local_address, local_addr);
	HIP_IFEL(hip_hidb_get_lsi_by_hit(local_hit, &entry->lsi_our), -1, "Unable to find local hit");

	/*Copying peer_lsi*/
	if (peer_lsi != NULL && peer_lsi->s_addr != 0){
		ipv4_addr_copy(&entry->lsi_peer, peer_lsi);
	}
	else{
	        //Check if exists an entry in the hadb with the peer_hit given
	        aux = hip_hadb_try_to_find_by_peer_hit(peer_hit);
		if (aux && &(aux->lsi_peer).s_addr != 0){
		        // Exists: Assign its lsi to the new entry created 
		        ipv4_addr_copy(&entry->lsi_peer, &aux->lsi_peer);
		}else{
		  	// No exists: Call to the automatic generation
		        lsi_aux = hip_generate_peer_lsi();
			ipv4_addr_copy(&entry->lsi_peer, &lsi_aux);
		}
	}

	/* If global NAT status is on, that is if the current host is behind
	   NAT, the NAT status of the host association is set on and the send
	   function set is set to "nat_xmit_func_set". */
	if(hip_nat_status && IN6_IS_ADDR_V4MAPPED(peer_addr)) {
		entry->nat_mode = 1;
		entry->peer_udp_port = HIP_NAT_UDP_PORT;
		entry->hadb_xmit_func = &nat_xmit_func_set;
	}
	else {
		entry->nat_mode = 0;
		entry->peer_udp_port = 0;
	}

#ifdef CONFIG_HIP_BLIND
	if(hip_blind_status)
		entry->blind = 1;
#endif
	if (hip_hidb_hit_is_our(peer_hit)) {
		HIP_DEBUG("Peer HIT is ours (loopback)\n");
		entry->is_loopback = 1;
	}

     	entry->hip_is_opptcp_on = hip_get_opportunistic_tcp_status();
     	
#ifdef CONFIG_HIP_HIPPROXY
     	entry->hipproxy = hip_get_hip_proxy_status();
#endif

	HIP_DEBUG_LSI("               entry->lsi_peer \n", &entry->lsi_peer);
	int value = hip_hadb_insert_state(entry);

	/* Released at the end */
	hip_hold_ha(entry);
	
	/* Add initial HIT-IP mapping. */
	HIP_IFEL(hip_hadb_add_peer_addr(entry, peer_addr, 0, 0, PEER_ADDR_STATE_ACTIVE),
		 -2, "error while adding a new peer address\n");

	HIP_IFEL(default_ipsec_func_set.hip_setup_hit_sp_pair(peer_hit, local_hit,
							       local_addr, peer_addr, 0, 1, 0),
		 -1, "Error in setting the SPs\n");

	if (entry)
		hip_db_put_ha(entry, hip_hadb_delete_state);

	hip_for_each_ha(hip_print_info_hadb, &n);

out_err:
	return err;
}


/**
 * .
 *
 * @param  entry         a pointer to...
 * @param  peer_map_void a pointer to...
 * @return               ...
 */ 
int hip_hadb_add_peer_info_wrapper(struct hip_host_id_entry *entry,
				   void *peer_map_void)
{
	struct hip_peer_map_info *peer_map = peer_map_void;
	int err = 0;

	HIP_DEBUG("hip_hadb_add_peer_info_wrapper() invoked.\n");
	HIP_IFEL(hip_hadb_add_peer_info_complete(&entry->lhi.hit,
						 &peer_map->peer_hit,
						 &peer_map->peer_lsi,
						 &peer_map->our_addr,
						 &peer_map->peer_addr), -1,
		 "Failed to add peer info\n");

 out_err:
	return err;
}

int hip_hadb_add_peer_info(hip_hit_t *peer_hit, struct in6_addr *peer_addr, hip_lsi_t *peer_lsi)
{
	int err = 0;
	hip_ha_t *entry;
	struct hip_peer_map_info peer_map;
	
	HIP_DEBUG("hip_hadb_add_peer_info() invoked.\n");

 	hip_print_debug_info(NULL, peer_addr, NULL, peer_hit, peer_lsi);

	memset(&peer_map, 0, sizeof(peer_map));

	memcpy(&peer_map.peer_hit, peer_hit, sizeof(hip_hit_t));
	memcpy(&peer_map.peer_addr, peer_addr, sizeof(struct in6_addr));
	if (peer_lsi)
	        memcpy(&peer_map.peer_lsi, peer_lsi, sizeof(struct in6_addr));
	HIP_IFEL(hip_select_source_address(
			 &peer_map.our_addr, &peer_map.peer_addr),
		 -1, "Cannot find source address\n");

	HIP_IFEL(hip_for_each_hi(hip_hadb_add_peer_info_wrapper, &peer_map), 0,
	         "for_each_hi err.\n");	
	
 out_err:
	return err;
}

int hip_add_peer_map(const struct hip_common *input)
{
	struct in6_addr *hit = NULL , *ip = NULL;
	hip_lsi_t *lsi = NULL;
	int err = 0;
	_HIP_HEXDUMP("packet", input,  hip_get_msg_total_len(input));

	hit = (struct in6_addr *)
		hip_get_param_contents(input, HIP_PARAM_HIT);
	
	lsi = (hip_lsi_t *)
		hip_get_param_contents(input, SO_HIP_PARAM_LSI);

	ip = (struct in6_addr *)
		hip_get_param_contents(input, HIP_PARAM_IPV6_ADDR);

	if (!ip && (!lsi || !hit)){
		HIP_ERROR("handle async map: no ip and maybe no lsi or hit\n");
		err = -ENODATA;
		goto out_err;
	}

	if (lsi)
	  	HIP_DEBUG_LSI("lsi value is\n",lsi);

	err = hip_hadb_add_peer_info(hit, ip, lsi);

	_HIP_DEBUG_HIT("hip_add_map_info peer's real hit=", hit);
	_HIP_ASSERT(hit_is_opportunistic_hashed_hit(hit));

 	if (err) {
 		HIP_ERROR("Failed to insert peer map (%d)\n", err);
		goto out_err;
	}

 out_err:

	return err;

}

/**
 * Allocates and initializes a new HA structure.
 * 
 * @param  gfpmask a mask passed directly to HIP_MALLOC().
 * @return NULL if memory allocation failed, otherwise the HA.
 */
hip_ha_t *hip_hadb_create_state(int gfpmask)
{
	hip_ha_t *entry = NULL;
	int err = 0;

	entry = (hip_ha_t *)HIP_MALLOC(sizeof(struct hip_hadb_state), gfpmask);
	if (!entry)
		return NULL;

	memset(entry, 0, sizeof(*entry));

/*	INIT_LIST_HEAD(&entry->next_hit);
	INIT_LIST_HEAD(&entry->spis_in);
	INIT_LIST_HEAD(&entry->spis_out);*/

	entry->spis_in = hip_ht_init(hip_hash_spi, hip_match_spi);
	entry->spis_out = hip_ht_init(hip_hash_spi, hip_match_spi);
	
#ifdef CONFIG_HIP_HIPPROXY
	entry->hipproxy = 0;
#endif
	HIP_LOCK_INIT(entry);
	//atomic_set(&entry->refcnt,0);

	entry->state = HIP_STATE_UNASSOCIATED;
	entry->hastate = HIP_HASTATE_INVALID;

        /* SYNCH: does it really need to be syncronized to beet-xfrm? -miika
	   No dst hit. */
	
	/* Function pointer sets which define HIP behavior in respect to the
	   hadb_entry. */
	HIP_IFEL(hip_hadb_set_rcv_function_set(entry, &default_rcv_func_set),
		 -1, "Can't set new function pointer set\n");
	HIP_IFEL(hip_hadb_set_handle_function_set(entry,
						  &default_handle_func_set),
		 -1, "Can't set new function pointer set\n");
	HIP_IFEL(hip_hadb_set_update_function_set(entry,
						  &default_update_func_set),
		 -1, "Can't set new function pointer set\n");
		    
	HIP_IFEL(hip_hadb_set_misc_function_set(entry, &default_misc_func_set),
		 -1, "Can't set new function pointer set\n");
	/* Set the xmit function set as function set for sending raw HIP. */
	HIP_IFEL(hip_hadb_set_xmit_function_set(entry, &default_xmit_func_set),
		 -1, "Can't set new function pointer set\n");

	HIP_IFEL(hip_hadb_set_input_filter_function_set(
			 entry, &default_input_filter_func_set),
		 -1, "Can't set new function pointer set\n");

	HIP_IFEL(hip_hadb_set_output_filter_function_set(
			 entry,& default_output_filter_func_set),
		 -1, "Can't set new function pointer set\n");

	/* added by Tao Wan, on 24, Jan, 2008 */ 
	entry->hadb_ipsec_func = &default_ipsec_func_set;

 out_err:
	
	return entry;
}

/* END OF PRIMITIVE FUNCTIONS */

/**
 * Selects the preferred address within the addresses of the given SPI.
 * The selected address is copied to @c addr, it is is non-NULL.
 */
int hip_hadb_select_spi_addr(hip_ha_t *entry, struct hip_spi_out_item *spi_out, struct in6_addr *addr)
{
	int err = 0, i;
	struct hip_peer_addr_list_item *s, *candidate = NULL;
	struct timeval latest, dt;
	hip_list_t *item, *tmp;

	list_for_each_safe(item, tmp, spi_out->peer_addr_list, i)
	{
		s = list_entry(item);
		if (s->address_state != PEER_ADDR_STATE_ACTIVE)
		{
			_HIP_DEBUG("skipping non-active address %s\n",addrstr);
			continue;
		}
		
		if (candidate)
		{
			int this_is_later;
			this_is_later = hip_timeval_diff(&s->modified_time, &latest, &dt);
			_HIP_DEBUG("latest=%ld.%06ld\n", latest.tv_sec, latest.tv_usec);
			_HIP_DEBUG("dt=%ld.%06ld\n", dt.tv_sec, dt.tv_usec);
			if (this_is_later)
			{
				_HIP_DEBUG("is later, change\n");
				memcpy(&latest, &s->modified_time, sizeof(struct timeval));
				candidate = s;
			}
		}
		else
		{
			candidate = s;
			memcpy(&latest, &s->modified_time, sizeof(struct timeval));
		}
	}
	
	if (!candidate)
	{
		HIP_ERROR("did not find usable peer address\n");
		HIP_DEBUG("todo: select from other SPIs ?\n");
		/* todo: select other SPI as the default SPI out */
		err = -ENOMSG;
	}
	else ipv6_addr_copy(addr, &candidate->address);

	return err;
}

/**
 * Gets some of the peer's usable IPv6 address.
 * @param entry corresponding hadb entry of the peer
 * @param addr where the selected IPv6 address of the peer is copied to
 *
 * Current destination address selection algorithm:
 * 1. use preferred address of the HA, if any (should be set)
 *
 * tkoponen: these are useless: ?
 * 2. use preferred address of the default outbound SPI, if any
 * (should be set, suspect bug if we get this far)
 *
 * 3. select among the active addresses of the default outbound SPI
 * (select the address which was added/updated last)
 *
 * @return 0 if some of the addresses was copied successfully, else < 0.
 */
int hip_hadb_get_peer_addr(hip_ha_t *entry, struct in6_addr *addr)
{
	int err = 0;
	//	struct hip_spi_out_item *spi_out;

	/* assume already locked entry */

	HIP_DEBUG_HIT("entry def addr", &entry->preferred_address);
	ipv6_addr_copy(addr, &entry->preferred_address);
        return err;
}

/**
 * Gets lsi address.
 * @param entry corresponding hadb entry of the peer
 * @param lsi where the selected lsi address of the peer is copied to
 *
 * @return 0 if some of the addresses was copied successfully, else < 0.
 */
int hip_hadb_get_peer_lsi(hip_ha_t *entry, hip_lsi_t *lsi)
{
	int err = 0;
	/* assume already locked entry */

	HIP_DEBUG_HIT("entry def addr", &entry->lsi_peer);
	ipv4_addr_copy(lsi, &entry->lsi_peer);
        return err;
}



/**
 * Gets infomation on the given peer IPv6 address.
 * 
 * @param entry         corresponding hadb entry of the peer.
 * @param addr          the IPv6 address for which the information is to be
 *                      retrieved.
 * @param spi           where the outbound SPI of @c addr is copied to.
 * @param lifetime      where the lifetime of @c addr is copied to.
 * @param modified_time where the time when @c addr was added or updated is
 *                      copied to.
 * @return              If @c entry has the address @c addr in its peer address
 *                      list parameters @c spi, @c lifetime, and
 *                      @c modified_time are assigned if they are non-NULL and 1
 *                      is returned, else @c interface_id and @c lifetime are
 *                      not assigned a value and 0 is returned.
 */
int hip_hadb_get_peer_addr_info(hip_ha_t *entry, struct in6_addr *addr,
				uint32_t *spi, uint32_t *lifetime,
				struct timeval *modified_time)
{
	struct hip_peer_addr_list_item *s;
	int i = 1, ii, iii;
	struct hip_spi_out_item *spi_out;
	hip_list_t *item, *tmp, *a_item, *a_tmp;

	/* assumes already locked entry */
	list_for_each_safe(item, tmp, entry->spis_out, ii)
	{
		spi_out = list_entry(item);
		list_for_each_safe(a_item, a_tmp, spi_out->peer_addr_list, iii)
		{
			s = list_entry(a_item);
			if (!ipv6_addr_cmp(&s->address, addr))
			{
				_HIP_DEBUG("found\n");
				if (lifetime)
					*lifetime = s->lifetime;
				if (modified_time)
				{
					modified_time->tv_sec = s->modified_time.tv_sec;
					modified_time->tv_usec = s->modified_time.tv_usec;
				}
				if (spi)
					*spi = spi_out->spi;
				return 1;
			}
			i++;
		}
	}

	_HIP_DEBUG("not found\n");
	return 0;
}

/**
 * Adds a new peer IPv6 address to the entry's list of peer addresses.
 * @param entry corresponding hadb entry of the peer
 * @param new_addr IPv6 address to be added
 * @param spi outbound SPI to which the @c new_addr is related to
 * @param lifetime address lifetime of the address
 * @param state address state
 *
 * @return if @c new_addr already exists, 0 is returned. If address was
 * added successfully 0 is returned, else < 0.
 */
int hip_hadb_add_peer_addr(hip_ha_t *entry, struct in6_addr *new_addr,
			   uint32_t spi, uint32_t lifetime, int state)
{
	int err = 0;
	struct hip_peer_addr_list_item *a_item;
	char addrstr[INET6_ADDRSTRLEN];
	uint32_t prev_spi;
	struct hip_spi_out_item *spi_list;

	/* assumes already locked entry */

	/* check if we are adding the peer's address during the base
	 * exchange */
	if (spi == 0) {
		HIP_DEBUG("SPI is 0, set address as the bex address\n");
		if (!ipv6_addr_any(&entry->preferred_address)) {
			hip_in6_ntop(&entry->preferred_address, addrstr);
			HIP_DEBUG("warning, overwriting existing preferred address %s\n",
				  addrstr);
		}
		ipv6_addr_copy(&entry->preferred_address, new_addr);
		HIP_DEBUG_IN6ADDR("entry->preferred_address \n", &entry->preferred_address);
		goto out_err;
	}

	spi_list = hip_hadb_get_spi_list(entry, spi);

	if (!spi_list)
	{
		HIP_ERROR("did not find SPI list for SPI 0x%x\n", spi);
		err = -EEXIST;
		goto out_err;
	}

	err = hip_hadb_get_peer_addr_info(entry, new_addr, &prev_spi, NULL, NULL);
	if (err)
	{
		/** @todo validate previous vs. new interface id for 
		    the new_addr ? */
		if (prev_spi != spi)
			HIP_DEBUG("todo: SPI changed: prev=%u new=%u\n", prev_spi,
				  spi);

		HIP_DEBUG("duplicate address not added (todo: update address lifetime ?)\n");
		/** @todo update address lifetime ? */
		err = 0;
		goto out_err;
	}

	a_item = (struct hip_peer_addr_list_item *)HIP_MALLOC(sizeof(struct hip_peer_addr_list_item), GFP_KERNEL);
	if (!a_item)
	{
		HIP_ERROR("item HIP_MALLOC failed\n");
		err = -ENOMEM;
		goto out_err;
	}
	
	a_item->lifetime = lifetime;
	ipv6_addr_copy(&a_item->address, new_addr);
	a_item->address_state = state;
	do_gettimeofday(&a_item->modified_time);

	list_add(a_item, spi_list->peer_addr_list);

out_err:
	return err;
}

/**
 * Deletes IPv6 address from the entry's list of peer addresses
 * 
 * @param entry corresponding hadb entry of the peer
 * @param addr IPv6 address to be deleted
 */
void hip_hadb_delete_peer_addrlist_one(hip_ha_t *entry, struct in6_addr *addr) 
{
	struct hip_peer_addr_list_item *a_item;
	int i = 1, ii, iii;
	struct hip_spi_out_item *spi_out;
	hip_list_t *spi_item, *spi_tmp, *item, *tmp;

	/* possibly deprecated function .. */

	HIP_LOCK_HA(entry);
	
	list_for_each_safe(spi_item, spi_tmp, entry->spis_out, ii)
	{
		spi_out = list_entry(spi_item);
		list_for_each_safe(item, tmp, spi_out->peer_addr_list, iii)
		{
			a_item = list_entry(item);
			if (!ipv6_addr_cmp(&a_item->address, addr))
			{
				_HIP_DEBUG("deleting address\n");
				list_del(a_item, spi_out->peer_addr_list);
				HIP_FREE(a_item);
				/* if address is on more than one spi list then do not goto out */
				goto out;
			}
			i++;
		}
	}
 out:
	HIP_UNLOCK_HA(entry);
	return;
}

int hip_del_peer_info_entry(hip_ha_t *ha)
{
	hip_hadb_remove_state_hit(ha);
	/* by now, if everything is according to plans, the refcnt
	   should be 1 */
	HIP_DEBUG_HIT("our HIT", &ha->hit_our);
	HIP_DEBUG_HIT("peer HIT", &ha->hit_peer);
	hip_delete_hit_sp_pair(&ha->hit_peer, &ha->hit_our, IPPROTO_ESP, 1);
	/* Not going to "put" the entry because it has been removed
	   from the hashtable already (hip_exit won't find it
	   anymore). */
	//hip_hadb_delete_state(ha);
	hip_hadb_delete_state(ha);
	//hip_db_put_ha(ha, hip_hadb_delete_state);
	/* and now zero --> deleted*/
	return 0;
}

/**
 * Currently deletes the whole entry...
 */		
int hip_del_peer_info(hip_hit_t *our_hit, hip_hit_t *peer_hit)
{
	hip_ha_t *ha;

	ha = hip_hadb_find_byhits(our_hit, peer_hit);
	if (!ha) {
		return -ENOENT;
	}


	return hip_del_peer_info_entry(ha);

}

/* assume already locked entry */
// SYNC
int hip_hadb_add_inbound_spi(hip_ha_t *entry, struct hip_spi_in_item *data)
{
	int err = 0, i;
	struct hip_spi_in_item *spi_item;
	uint32_t spi_in;
	hip_list_t *item, *tmp;
	spi_in = data->spi;

	/* assumes locked entry */
	_HIP_DEBUG("SPI_in=0x%x\n", spi_in);
	list_for_each_safe(item, tmp, entry->spis_in, i)
	{
		spi_item = list_entry(item);
		if (spi_item->spi == spi_in)
		{
			HIP_DEBUG("not adding duplicate SPI 0x%x\n", spi_in);
			goto out;
		}
	}
	
	spi_item = (struct hip_spi_in_item *)HIP_MALLOC(sizeof(struct hip_spi_in_item), GFP_ATOMIC);
	if (!spi_item)
	{
		HIP_ERROR("item HIP_MALLOC failed\n");
		err = -ENOMEM;
		goto out_err;
	}
	memcpy(spi_item, data, sizeof(struct hip_spi_in_item));
	spi_item->timestamp = jiffies;
	list_add(spi_item, entry->spis_in);
	spi_item->addresses = NULL;
	spi_item->addresses_n = 0;
	HIP_DEBUG("added SPI 0x%x to the inbound SPI list\n", spi_in);
	// hip_hold_ha(entry); ?

	/*_HIP_DEBUG("inserting SPI to HIT-SPI hashtable\n");
	err = hip_hadb_insert_state_spi_list(&entry->hit_peer, &entry->hit_our, spi_in);
	if (err == -EEXIST) err = 0;*/

out_err:
out:
	return err;
}

/* assume already locked entry */
// SYNCH
int hip_hadb_add_outbound_spi(hip_ha_t *entry, struct hip_spi_out_item *data)
{
	int err = 0, i;
	struct hip_spi_out_item *spi_item;
	uint32_t spi_out;
	hip_list_t *item, *tmp;

	/* assumes locked entry ? */
	spi_out = data->spi;

	_HIP_DEBUG("SPI_out=0x%x\n", spi_out);
	list_for_each_safe(item, tmp, entry->spis_out, i)
	{
		spi_item = list_entry(item);
		if (spi_item->spi == spi_out)
		{
			HIP_DEBUG("not adding duplicate SPI 0x%x\n", spi_out);
			goto out;
		}
	}

	spi_item = (struct hip_spi_out_item *)HIP_MALLOC(sizeof(struct hip_spi_out_item), GFP_ATOMIC);
	if (!spi_item)
	{
		HIP_ERROR("item HIP_MALLOC failed\n");
		err = -ENOMEM;
		goto out_err;
	}
	memcpy(spi_item, data, sizeof(struct hip_spi_out_item));
// 	INIT_LIST_HEAD(&spi_item->peer_addr_list);
	spi_item->peer_addr_list = hip_ht_init(hip_hash_peer_addr, hip_match_peer_addr);
	ipv6_addr_copy(&spi_item->preferred_address, &in6addr_any);
	list_add(spi_item, entry->spis_out);
	HIP_DEBUG("added SPI 0x%x to the outbound SPI list\n", spi_out);

 out_err:
 out:
	return err;
}

/* assume already locked entry */
int hip_hadb_add_spi(hip_ha_t *entry, int direction, void *data)
{
	int err = -EINVAL;

	if (direction == HIP_SPI_DIRECTION_IN)
		err = hip_hadb_add_inbound_spi(entry, (struct hip_spi_in_item *) data);
	else if (direction == HIP_SPI_DIRECTION_OUT)
		err = hip_hadb_add_outbound_spi(entry, (struct hip_spi_out_item *) data);
	else
		HIP_ERROR("bug, invalid direction %d\n", direction);

	return err;
}


/* Set the ifindex of given SPI */
/* assumes locked HA */
void hip_hadb_set_spi_ifindex(hip_ha_t *entry, uint32_t spi, int ifindex)
{
	struct hip_spi_in_item *spi_item;
	hip_list_t *item, *tmp;
	int i;

	/* assumes that inbound spi already exists in ha's spis_in */
	HIP_DEBUG("SPI=0x%x ifindex=%d\n", spi, ifindex);
	list_for_each_safe(item, tmp, entry->spis_in, i)
	{
		spi_item = list_entry(item);
		_HIP_DEBUG("test item: ifindex=%d spi=0x%x\n", spi_item->ifindex, spi_item->spi);
		if (spi_item->spi == spi)
		{
			HIP_DEBUG("found updated spi-ifindex mapping\n");
			spi_item->ifindex = ifindex;
			return;
		}
	}
	HIP_DEBUG("SPI not found, returning\n");
}

/* Get the ifindex of given SPI, returns 0 if SPI was not found */
int hip_hadb_get_spi_ifindex(hip_ha_t *entry, uint32_t spi)
{
	struct hip_spi_in_item *spi_item;
	hip_list_t *item, *tmp;
	int i;

	_HIP_DEBUG("spi=0x%x\n", spi);
	list_for_each_safe(item, tmp, entry->spis_in, i)
	{
		spi_item = list_entry(item);
		_HIP_DEBUG("test item: ifindex=%d spi=0x%x\n", spi_item->ifindex, spi_item->spi);
		if (spi_item->spi == spi || spi_item->new_spi == spi)
		{
			_HIP_DEBUG("found\n");
			return spi_item->ifindex;
		}
	}
	HIP_DEBUG("ifindex not found for the SPI 0x%x\n", spi);
	return 0;
}

/* Get the SPI of given ifindex, returns 0 if ifindex was not found  */
uint32_t hip_hadb_get_spi(hip_ha_t *entry, int ifindex)
{
	struct hip_spi_in_item *spi_item;
	hip_list_t *item, *tmp;
	int i;

	HIP_DEBUG("ifindex=%d\n", ifindex);
	list_for_each_safe(item, tmp, entry->spis_in, i)
	{
		spi_item = list_entry(item);
		_HIP_DEBUG("test item: ifindex=%d spi=0x%x\n", spi_item->ifindex, spi_item->spi);
		if (spi_item->ifindex == ifindex || ifindex == -1)
		{
			HIP_DEBUG("found SPI 0x%x\n", spi_item->spi);
			return spi_item->spi;
		}
	}

	HIP_DEBUG("SPI not found for the ifindex\n");
	return 0;
}

uint32_t hip_update_get_prev_spi_in(hip_ha_t *entry, uint32_t peer_update_id)
{
	struct hip_spi_in_item *spi_item;
	hip_list_t *item, *tmp;
	int i;

	HIP_DEBUG("peer_update_id=%u\n", peer_update_id);
	list_for_each_safe(item, tmp, entry->spis_in, i)
	{
		spi_item = list_entry(item);
		_HIP_DEBUG("test item: ifindex=%d spi=0x%x nes_spi_out=0x%x seq_id=%u\n",
				spi_item->ifindex, spi_item->spi, spi_item->nes_spi_out, spi_item->seq_update_id);
		if (spi_item->seq_update_id == peer_update_id) {
			HIP_DEBUG("found SPI 0x%x\n", spi_item->spi);
			return spi_item->spi;
		}
	}
	HIP_DEBUG("SPI not found\n");
	return 0;
}

/* Get the SPI of the SA belonging to the interface through
   which we received the UPDATE */
/* also sets updating flag of SPI to 1 */
uint32_t hip_get_spi_to_update_in_established(hip_ha_t *entry, struct in6_addr *dev_addr)
{
	struct hip_spi_in_item *spi_item;
	hip_list_t *item, *tmp;
	int i;
	int ifindex;

	HIP_DEBUG_HIT("dst dev_addr", dev_addr);
	ifindex = hip_devaddr2ifindex(dev_addr);
	HIP_DEBUG("ifindex of dst dev=%d\n", ifindex);
	if (!ifindex)
		return 0;

	list_for_each_safe(item, tmp, entry->spis_in, i)
	{
		spi_item = list_entry(item);
		_HIP_DEBUG("test item: ifindex=%d spi=0x%x\n", spi_item->ifindex, spi_item->spi);
		if (spi_item->ifindex == ifindex)
		{
			spi_item->updating = 1;
			return spi_item->spi;
		}
	}

	HIP_DEBUG("SPI not found for ifindex\n");
	return 0;
}

void hip_set_spi_update_status(hip_ha_t *entry, uint32_t spi, int set)
{
	struct hip_spi_in_item *spi_item;
	hip_list_t *item, *tmp;
	int i;

	HIP_DEBUG("spi=0x%x set=%d\n", spi, set);
	list_for_each_safe(item, tmp, entry->spis_in, i)
	{
		spi_item = list_entry(item);
		_HIP_DEBUG("test item: ifindex=%d spi=0x%x updating=%d\n",
				spi_item->ifindex, spi_item->spi, spi_item->updating);
		if (spi_item->spi == spi)
		{
			HIP_DEBUG("setting updating status to %d\n", set);
			spi_item->updating = set;
			break;
		}
	}
}

void hip_update_clear_status(hip_ha_t *entry, uint32_t spi)
{
	struct hip_spi_in_item *spi_item;
	hip_list_t *item, *tmp;
	int i;

	_HIP_DEBUG("spi=0x%x\n", spi);
	list_for_each_safe(item, tmp, entry->spis_in, i)
	{
		spi_item = list_entry(item);
		_HIP_DEBUG("test item: spi=0x%x\n", spi_item->spi);
		if (spi_item->spi == spi)
		{
			_HIP_DEBUG("clearing SPI status\n");
			spi_item->update_state_flags = 0;
			memset(&spi_item->stored_received_esp_info, 0,
					sizeof(struct hip_esp_info));
			break;
		}
	}
}

/* spi_out is the SPI which was in the received NES Old SPI field */
void hip_update_set_new_spi_in(hip_ha_t *entry, uint32_t spi, uint32_t new_spi,
			       uint32_t spi_out /* test */)
{
	struct hip_spi_in_item *spi_item;
	hip_list_t *item, *tmp;
	int i;
	
	_HIP_DEBUG("spi=0x%x new_spi=0x%x spi_out=0x%x\n", spi, new_spi, spi_out);

	list_for_each_safe(item, tmp, entry->spis_in, i)
	{
		spi_item = list_entry(item);
		_HIP_DEBUG("test item: spi=0x%x new_spi=0x%x\n",
				spi_item->spi, spi_item->new_spi);
		if (spi_item->spi == spi)
		{
			HIP_DEBUG("setting new_spi\n");
			if (!spi_item->updating)
			{
				_HIP_ERROR("SA update not in progress, continuing anyway\n");
			}
			if ((spi_item->spi != spi_item->new_spi) && spi_item->new_spi)
			{
				HIP_ERROR("warning: previous new_spi is not zero: 0x%x\n",
						spi_item->new_spi);
			}
			spi_item->new_spi = new_spi;
			spi_item->esp_info_spi_out = spi_out; /* maybe useless */
			break;
		}
	}
}

/* just sets the new_spi field */
void hip_update_set_new_spi_out(hip_ha_t *entry, uint32_t spi, uint32_t new_spi)
{
	struct hip_spi_in_item *spi_item;
	hip_list_t *item, *tmp;
	int i;

	_HIP_DEBUG("spi=0x%x new_spi=0x%x\n", spi, new_spi);
	list_for_each_safe(item, tmp, entry->spis_in, i)
	{
		spi_item = list_entry(item);
		_HIP_DEBUG("test item: spi=0x%x new_spi=0x%x\n",
				spi_item->spi, spi_item->new_spi);
		if (spi_item->spi == spi)
		{
			_HIP_DEBUG("setting new_spi\n");
			if (spi_item->new_spi)
			{
				HIP_ERROR("previous new_spi is not zero: 0x%x\n", spi_item->new_spi);
				HIP_ERROR("todo: delete previous new_spi\n");
			}
			spi_item->new_spi = new_spi;
			break;
		}
	}
}


uint32_t hip_update_get_new_spi_in(hip_ha_t *entry, uint32_t peer_update_id)
{
	struct hip_spi_in_item *spi_item;
	hip_list_t *item, *tmp;
	int i;

	_HIP_DEBUG("peer_update_id=%u\n", peer_update_id);
	list_for_each_safe(item, tmp, entry->spis_in, i)
	{
		spi_item = list_entry(item);
		_HIP_DEBUG("test item: spi=0x%x new_spi=0x%x\n",
			  spi_item->spi, spi_item->new_spi);
		if (spi_item->seq_update_id == peer_update_id)
		{
			if (spi_item->new_spi)
				return spi_item->new_spi;
			return spi_item->spi;
		}
	}
	HIP_DEBUG("New SPI not found\n");
	return 0;
}

/* switch from Old SPI to New SPI (inbound SA) */
/* caller must delete the Old SPI */
void hip_update_switch_spi_in(hip_ha_t *entry, uint32_t old_spi)
{
	struct hip_spi_in_item *spi_item;
	hip_list_t *item, *tmp;
	int i;

	_HIP_DEBUG("old_spi=0x%x\n", old_spi);
	list_for_each_safe(item, tmp, entry->spis_in, i)
	{
		spi_item = list_entry(item);
		_HIP_DEBUG("test item: ifindex=%d spi=0x%x new_spi=0x%x nes_spi_out=0x%x seq_id=%u\n",
			   spi_item->ifindex, item->spi, spi_item->new_spi,
			   spi_item->nes_spi_out, spi_item->seq_update_id);
		if (spi_item->spi == old_spi)
		{
			_HIP_DEBUG("switching\n");
			spi_item->spi = spi_item->new_spi;
			spi_item->new_spi = 0;
			spi_item->esp_info_spi_out = 0;
			break;
		}
	}
}

/* switch from Old SPI to New SPI (outbound SA) */
/* caller must delete the Old SPI */
void hip_update_switch_spi_out(hip_ha_t *entry, uint32_t old_spi)
{
	struct hip_spi_in_item *spi_item;
	hip_list_t *item, *tmp;
	int i;

	_HIP_DEBUG("old_spi=0x%x\n", old_spi);
	list_for_each_safe(item, tmp, entry->spis_in, i)
	{
		spi_item = list_entry(item);
		_HIP_DEBUG("test item: spi=0x%x new_spi=0x%x seq_id=%u\n",
			   spi_item->spi, spi_item->new_spi, spi_item->seq_update_id);
		if (spi_item->spi == old_spi)
		{
			_HIP_DEBUG("switching\n");
			spi_item->spi = spi_item->new_spi;
			spi_item->new_spi = 0;
			break;
		}
	}
}


void hip_update_set_status(hip_ha_t *entry, uint32_t spi, int set_flags,
			   uint32_t update_id, int update_flags_or,
			   struct hip_esp_info *esp_info,
			   uint16_t keymat_index)
{
	struct hip_spi_in_item *spi_item;
	hip_list_t *item, *tmp;
	int i;

	_HIP_DEBUG("spi=0x%x update_id=%u update_flags_or=0x%x keymat_index=%u esp_info=0x%p\n",
		   spi, update_id, update_flags_or, keymat_index, esp_info);
	if (esp_info)
		_HIP_DEBUG("esp_info: old_spi=0x%x new_spi=0x%x keymat_index=%u\n",
			   ntohl(esp_info->old_spi), ntohl(esp_info->new_spi), ntohs(esp_info->keymat_index));

	list_for_each_safe(item, tmp, entry->spis_in, i)
	{
		spi_item = list_entry(item);
		_HIP_DEBUG("test item: spi_in=0x%x new_spi=0x%x\n", spi_item->spi, spi_item->new_spi);
		if (spi_item->spi == spi)
		{
			_HIP_DEBUG("setting new values\n");
			if (set_flags & 0x1) spi_item->seq_update_id = update_id;
			if (set_flags & 0x2) spi_item->update_state_flags |= update_flags_or;
			if (esp_info && (set_flags & 0x4))
			{
				spi_item->stored_received_esp_info.old_spi = esp_info->old_spi;
				spi_item->stored_received_esp_info.new_spi = esp_info->new_spi;
				spi_item->stored_received_esp_info.keymat_index = esp_info->keymat_index;
			}
			if (set_flags & 0x8) spi_item->keymat_index = keymat_index;

			return;
		}
	}
	HIP_ERROR("SPI not found\n");
}


/**
 * If @c test_new_spi is 1 then test new_spi instead of spi.
 * @return 1 if given SPI belongs to the SA having direction, else 0.
 */
int hip_update_exists_spi(hip_ha_t *entry, uint32_t spi,
			       int direction, int test_new_spi)
{
	hip_list_t *item, *tmp;
	struct hip_spi_in_item *spi_item;
	int i;

	/* assumes locked entry  */

	_HIP_DEBUG("spi=0x%x direction=%d test_new_spi=%d\n",
		  spi, direction, test_new_spi);

	if (direction == HIP_SPI_DIRECTION_IN)
	{
		list_for_each_safe(item, tmp, entry->spis_in, i)
		{
			spi_item = list_entry(item);
			_HIP_DEBUG("test item: spi_in=0x%x new_spi=0x%x\n",
				   spi_item->spi, spi_item->new_spi);
			if ( (spi_item->spi == spi && !test_new_spi) ||
			     (spi_item->new_spi == spi && test_new_spi) )
				return 1;
		}
	}
	else
	{
		list_for_each_safe(item, tmp, entry->spis_out, i)
		{
			spi_item = list_entry(item);
			_HIP_DEBUG("test item: spi_out=0x%x new_spi=0x%x\n",
				   spi_item->spi, spi_item->new_spi);
			if ( (spi_item->spi == spi && !test_new_spi) ||
			     (spi_item->new_spi == spi && test_new_spi) )
				return 1;
		}
	}
	HIP_DEBUG("not found\n");
	return 0;
}

/* Get an usable outbound SPI, SPI must contain ACTIVE addresses */
/* todo: return void instead of spi */

/* returns the new default outbound SPI is succesful, or 0 if no
 * usable address was found */
uint32_t hip_hadb_relookup_default_out(hip_ha_t *entry)
{
	uint32_t spi = 0;
	struct hip_spi_out_item *spi_out;
	hip_list_t *item, *tmp;
	int i;

	/* assumes locked entry  */

	HIP_DEBUG("\n");
	/* latest outbound SPIs are usually in the beginning of the list */
	list_for_each_safe(item, tmp, entry->spis_out, i)
	{
		spi_out = list_entry(item);

		int ret;
		struct in6_addr addr;

		_HIP_DEBUG("checking SPI 0x%x\n", spi_out->spi);
		ret = hip_hadb_select_spi_addr(entry, spi_out, &addr);
		if (ret == 0)
		{
			hip_hadb_set_default_out_addr(entry, spi_out, &addr);
			spi = spi_out->spi;
			goto out;
		}
	}

	if (spi)
		HIP_DEBUG("Set SPI 0x%x as the default outbound SPI\n", spi);
	else
		HIP_DEBUG("Did not find an usable outbound SPI\n");
 out:
	return spi;
}

/* if add is non-NULL, set addr as the default address for both
 * entry's default address and outbound SPI list's default address*/

/* if addr is null, select some address from the SPI list */
void hip_hadb_set_default_out_addr(hip_ha_t *entry, struct hip_spi_out_item *spi_out,
				   struct in6_addr *addr)
{
	HIP_DEBUG("\n");

	if (!spi_out)
	{
		HIP_ERROR("NULL spi_out\n");
		return;
	}

	if (addr)
	{
		HIP_DEBUG("testing, setting given address as default out addr\n");
		ipv6_addr_copy(&spi_out->preferred_address, addr);
		ipv6_addr_copy(&entry->preferred_address, addr);
	}
	else
	{
		/* useless ? */
		struct in6_addr a;
		int err = hip_hadb_select_spi_addr(entry, spi_out, &a);
		_HIP_DEBUG("setting address as default out addr\n");
		if (!err)
		{
			ipv6_addr_copy(&spi_out->preferred_address, &a);
			ipv6_addr_copy(&entry->preferred_address, &a);
			HIP_DEBUG("default out addr\n",
				  &entry->preferred_address);
		}
		else HIP_ERROR("couldn't select and set preferred address\n");
	}
	HIP_DEBUG("setting default SPI out to 0x%x\n", spi_out->spi);
	entry->default_spi_out = spi_out->spi;
}

/* have_esp_info is 1, if there is ESP_INFO in the same packet as the ACK was */
void hip_update_handle_ack(hip_ha_t *entry, struct hip_ack *ack, int have_esp_info){
	size_t n, i;
	uint32_t *peer_update_id;

	/* assumes locked entry  */

	HIP_DEBUG("have_esp_info=%d\n", have_esp_info);

	if (!ack)
	{
		HIP_ERROR("NULL ack\n");
		goto out_err;
	}

	if (hip_get_param_contents_len(ack) % sizeof(uint32_t))
	{
		HIP_ERROR("ACK param length not divisible by 4 (%u)\n",
			  hip_get_param_contents_len(ack));
		goto out_err;
	}

	n = hip_get_param_contents_len(ack) / sizeof(uint32_t);
	HIP_DEBUG("%d pUIDs in ACK param\n", n);
	peer_update_id = (uint32_t *) ((void *)ack+sizeof(struct hip_tlv_common));
	for (i = 0; i < n; i++, peer_update_id++)
	{
		hip_list_t *item, *tmp;
		struct hip_spi_in_item *in_item;
		uint32_t puid = ntohl(*peer_update_id);
		int i;

		_HIP_DEBUG("peer Update ID=%u\n", puid);

		/* see if your ESP_INFO is acked and maybe if corresponging ESP_INFO was received */
		list_for_each_safe(item, tmp, entry->spis_in, i)
		{
			in_item = list_entry(item);
			_HIP_DEBUG("test item: spi_in=0x%x seq=%u\n",
				   in_item->spi, in_item->seq_update_id);
			if (in_item->seq_update_id == puid)
			{
				_HIP_DEBUG("SEQ and ACK match\n");
				in_item->update_state_flags |= 0x1; /* recv'd ACK */
				if (have_esp_info) in_item->update_state_flags |= 0x2; /* recv'd also ESP_INFO */
			}
		}

	}
 out_err:
	return;
}



void hip_update_handle_esp_info(hip_ha_t *entry, uint32_t peer_update_id)
{
	hip_list_t *item, *tmp;
	struct hip_spi_in_item *spi_item;
	int i;

	_HIP_DEBUG("peer_update_id=%u\n", peer_update_id);
	list_for_each_safe(item, tmp, entry->spis_in, i)
	{
		spi_item = list_entry(item);
		_HIP_DEBUG("test item: spi_in=0x%x seq=%u\n",
			   spi_item->spi, spi_item->seq_update_id);
		if (spi_item->seq_update_id == peer_update_id)
		{
			_HIP_DEBUG("received peer's ESP_INFO\n");
			spi_item->update_state_flags |= 0x2; /* recv'd ESP_INFO */
		}
	}
}

/* works if update contains only one ESP_INFO */
int hip_update_get_spi_keymat_index(hip_ha_t *entry, uint32_t peer_update_id)
{
	hip_list_t *item, *tmp;
	struct hip_spi_in_item *spi_item;
	int i;

	_HIP_DEBUG("peer_update_id=%u\n", peer_update_id);
	list_for_each_safe(item, tmp, entry->spis_in, i)
	{
		spi_item = list_entry(item);
		_HIP_DEBUG("test item: spi_in=0x%x seq_update_id=%u keymat_index=%u\n",
			   spi_item->spi, item->seq_update_id, item->keymat_index);
		if (spi_item->seq_update_id == peer_update_id)
		{
			return spi_item->keymat_index;
		}
	}
	return 0;
}

int hip_update_send_echo(hip_ha_t *entry,
			 uint32_t spi_out,
			 struct hip_peer_addr_list_item *addr,
			 struct hip_common *msg){
	
	int err = 0, i = 0;
	struct hip_common *update_packet = NULL;
        hip_list_t *item = NULL, *tmp = NULL;
        struct netdev_address *n;

	HIP_DEBUG_HIT("new addr to check", &addr->address);
	
	HIP_IFEL(!(update_packet = hip_msg_alloc()), -ENOMEM,
		 "Update_packet alloc failed\n");

	HIP_IFEL(hip_build_verification_pkt(entry, update_packet, addr, 
					    &entry->hit_peer, &entry->hit_our, msg),
		 -1, "Building Echo Packet failed\n");

        /* Have to take care of UPDATE echos to opposite family */
        if (IN6_IS_ADDR_V4MAPPED((struct in6_addr *)&addr->address)
            == IN6_IS_ADDR_V4MAPPED(&entry->local_address)) {
            HIP_IFEL(entry->hadb_xmit_func->
                     hip_send_pkt(&entry->local_address, &addr->address,
                                  (entry->nat_mode ? HIP_NAT_UDP_PORT : 0), entry->peer_udp_port,
                                  update_packet, entry, 1),
                     -ECOMM, "Sending UPDATE packet with echo data failed.\n");
	} else {
            /* UPDATE echo is meant for opposite family of local_address*/
            /* check if we have one, otherwise let fail */
            list_for_each_safe(item, tmp, addresses, i) {
                n = list_entry(item);
                if (IN6_IS_ADDR_V4MAPPED(hip_cast_sa_addr(&n->addr)) 
                    != IN6_IS_ADDR_V4MAPPED(&entry->local_address)) {
                    HIP_IFEL(entry->hadb_xmit_func->
                             hip_send_pkt(hip_cast_sa_addr(&n->addr), 
                                          (struct in6_addr*)&addr->address,
                                          (entry->nat_mode ? HIP_NAT_UDP_PORT : 0), entry->peer_udp_port,
                                          update_packet, entry, 1),
                             -ECOMM, "Sending UPDATE packet with echo data failed.\n"); 
                }
            }
        }

 out_err:
	return err;

}

/* todo: use jiffies instead of timestamp */
uint32_t hip_hadb_get_latest_inbound_spi(hip_ha_t *entry)
{
	hip_list_t *item, *tmp;
	struct hip_spi_in_item *spi_item;
	uint32_t spi = 0;
	unsigned int now = jiffies;
	unsigned long t = ULONG_MAX;
	int i;

	/* assumes already locked entry */
	
	list_for_each_safe(item, tmp, entry->spis_in, i)
	{
		spi_item = list_entry(item);
		if (now - spi_item->timestamp < t)
		{
			spi = spi_item->spi;
			t = now - spi_item->timestamp;
		}
	}
	
	_HIP_DEBUG("newest spi_in is 0x%x\n", spi);
	return spi;
}
//add by santtu
/* todo: use jiffies instead of timestamp */
uint32_t hip_hadb_get_outbound_spi(hip_ha_t *entry)
{
	hip_list_t *item, *tmp;
	struct hip_spi_out_item *spi_item;
	uint32_t spi = 0;
	unsigned int now = jiffies;
	unsigned long t = ULONG_MAX;
	int i;

	/* assumes already locked entry */
	
	list_for_each_safe(item, tmp, entry->spis_out, i)
	{
		spi_item = list_entry(item);
		
		spi = spi_item->spi;
		
		break;
		
	}
	
	_HIP_DEBUG("newest spi_in out 0x%x\n", spi);
	return spi;
}
//end add
/* get pointer to the outbound SPI list or NULL if the outbound SPI
   list does not exist */
struct hip_spi_out_item *hip_hadb_get_spi_list(hip_ha_t *entry, uint32_t spi)
{
	struct hip_spi_out_item *spi_item;
	hip_list_t *item, *tmp;
	int i;

	/* assumes already locked entry */
	
	_HIP_DEBUG("Search spi list for SPI=0x%x\n", spi);
	list_for_each_safe(item, tmp, entry->spis_out, i)
	{
		spi_item = list_entry(item);
		_HIP_DEBUG("search: 0x%x ?= 0x%x\n", spi_item->spi, spi);	
		if (spi_item->spi == spi) return spi_item;
	}

	return NULL;
}

/* get pointer to the inbound SPI list or NULL if SPI list does not exist */
struct hip_spi_in_item *hip_hadb_get_spi_in_list(hip_ha_t *entry, uint32_t spi)
{
	struct hip_spi_in_item *spi_item;
	hip_list_t *item, *tmp;
	int i;

	/* assumes already locked entry */

	HIP_DEBUG("SPI=0x%x\n", spi);
	list_for_each_safe(item, tmp, entry->spis_in, i)
	{
		spi_item = list_entry(item);
		if (spi_item->spi == spi) return spi_item;
	}

	return NULL;
}

/* add an address belonging to the SPI list */
/* or update old values */
int hip_hadb_add_addr_to_spi(hip_ha_t *entry, uint32_t spi,
			     struct in6_addr *addr,
			     int is_bex_address, uint32_t lifetime,
			     int is_preferred_addr,
			     struct hip_common *msg)
{
	
	
	HIP_DEBUG("old hip_hadb_add_udp_addr_to_spi\n");
	return  hip_hadb_add_udp_addr_to_spi(entry, spi, addr, is_bex_address, 
			lifetime, is_preferred_addr, 0, HIP_LOCATOR_LOCATOR_TYPE_ESP_SPI_PRIORITY);
	//remove by santtu
#if 0
	int err = 0, new = 1, i;
	struct hip_spi_out_item *spi_list;
	struct hip_peer_addr_list_item *new_addr = NULL;
	struct hip_peer_addr_list_item *a;
	hip_list_t *item, *tmp;
	struct in6_addr *preferred_address; 
	/* Assumes already locked entry */
	HIP_DEBUG("spi=0x%x is_preferred_addr=%d\n", spi, is_preferred_addr);

	spi_list = hip_hadb_get_spi_list(entry, spi);
	if (!spi_list)
	{
		HIP_ERROR("SPI list for 0x%x not found\n", spi);
		err = -EEXIST;
		goto out_err;
	}

	/* Check if addr already exists. If yes, then just update values. */
	list_for_each_safe(item, tmp, spi_list->peer_addr_list, i)
	{
		a = list_entry(item);
		if (!ipv6_addr_cmp(&a->address, addr))
		{
			// Do we send a verification if state is unverified?
			// The address should be awaiting verifivation already
			new_addr = a;
			new = 0;
			break;
		}
	}

	if (new)
	{
		HIP_DEBUG("create new addr item to SPI list\n");
		/* SPI list does not contain the address, add the address to the SPI list */
		new_addr = (struct hip_peer_addr_list_item *)HIP_MALLOC(sizeof(struct hip_peer_addr_list_item), 0);
		if (!new_addr)
		{
			HIP_ERROR("item HIP_MALLOC failed\n");
			err = -ENOMEM;
			goto out_err;
		}
	}
	else HIP_DEBUG("update old addr item\n");
	
	new_addr->lifetime = lifetime;
	if (new) ipv6_addr_copy(&new_addr->address, addr);

	/* If the address is already bound, its lifetime is updated.
	   If the status of the address is DEPRECATED, the status is
	   changed to UNVERIFIED.  If the address is not already bound,
	   the address is added, and its status is set to UNVERIFIED. */
	

	/* We switch off the part that make no answer with echo response message 
	   to the initiator. The reason is that we need the whole update schema work
	   for the program to run corrctly. This purely optimization part can be changed
	   latter. - Andrey.
	*/
#if 0
	if (!new)
	{
		switch (new_addr->address_state)
		{
		case PEER_ADDR_STATE_DEPRECATED:
			new_addr->address_state = PEER_ADDR_STATE_UNVERIFIED;
			HIP_DEBUG("updated address state DEPRECATED->UNVERIFIED\n");
			break;
 		case PEER_ADDR_STATE_ACTIVE:
			HIP_DEBUG("address state stays in ACTIVE\n");
			break;
		default:
			// Does this mean that unverified cant be here? Why?
			HIP_ERROR("state is UNVERIFIED, shouldn't even be here ?\n");
			break;
		}
	}
	else
	{
#endif
             if (is_bex_address)
		{
			/* workaround for special case */
 			HIP_DEBUG("address is base exchange address, setting state to ACTIVE\n");
			new_addr->address_state = PEER_ADDR_STATE_ACTIVE;
			HIP_DEBUG("setting bex addr as preferred address\n");
			ipv6_addr_copy(&entry->preferred_address, addr);
			new_addr->seq_update_id = 0;
		} else {
			HIP_DEBUG("address's state is set in state UNVERIFIED\n");
			new_addr->address_state = PEER_ADDR_STATE_UNVERIFIED;
			err = entry->hadb_update_func->hip_update_send_echo(entry, spi, new_addr, msg);
 
			/** @todo: check! If not acctually a problem (during Handover). Andrey. */
			if( err==-ECOMM ) err = 0;
		}
		//}

	do_gettimeofday(&new_addr->modified_time);
	new_addr->is_preferred = is_preferred_addr;
	if(is_preferred_addr){
            //HIP_DEBUG("Since the address is preferred, we set the entry preferred_address as such\n");
              ipv6_addr_copy(&entry->preferred_address, &new_addr->address);
	}
	if (new) {
		HIP_DEBUG("adding new addr to SPI list\n");
		list_add(new_addr, spi_list->peer_addr_list);
	}

 out_err:
	HIP_DEBUG("returning, err=%d\n", err);
	return err;
#endif
}

/**
 * hip_hadb_dump_hits - Dump the contents of the HIT hash table.
 *
 * Should be safe to call from any context. THIS IS FOR DEBUGGING ONLY.
 * DONT USE IT IF YOU DONT UNDERSTAND IT. 
 */
void hip_hadb_dump_hits(void)
{
	int i;
	hip_ha_t *entry;
	char *string;
	int cnt, k;
	hip_list_t *item, *tmp;

	string = (char *)HIP_MALLOC(4096, GFP_ATOMIC);
	if (!string)
	{
		HIP_ERROR("Cannot dump HADB... out of memory\n");
		return;
	}

	HIP_LOCK_HT(&hadb_hit);

	cnt = 0;
	list_for_each_safe(item, tmp, hadb_hit, i)
	{
		entry = list_entry(item);
		
		hip_hold_ha(entry);
		if (cnt > 3900)
		{
			string[cnt] = '\0';
			HIP_ERROR("%s\n", string);
			cnt = 0;
		}

		k = hip_in6_ntop2(&entry->hit_peer, string + cnt);
		cnt += k;
		hip_db_put_ha(entry, hip_hadb_delete_state);
	}
	HIP_ERROR("%s\n", string);
	
	HIP_UNLOCK_HT(&hadb_hit);
}


void hip_hadb_dump_spis_in(hip_ha_t *entry)
{
	struct hip_spi_in_item *spi_item;
	hip_list_t *item, *tmp;
	int i;

	HIP_DEBUG("start\n");
	HIP_LOCK_HA(entry);
	list_for_each_safe(item, tmp, entry->spis_in, i)
	{
		spi_item = list_entry(item);
		HIP_DEBUG(" SPI=0x%x new_SPI=0x%x esp_info_SPI_out=0x%x ifindex=%d "
			  "ts=%lu updating=%d keymat_index=%u upd_flags=0x%x seq_update_id=%u ESP_INFO=old 0x%x,new 0x%x,km %u\n",
			  spi_item->spi, spi_item->new_spi, spi_item->esp_info_spi_out, spi_item->ifindex,
			  jiffies - spi_item->timestamp, spi_item->updating, spi_item->keymat_index,
			  spi_item->update_state_flags, spi_item->seq_update_id,
			  spi_item->stored_received_esp_info.old_spi,
			  spi_item->stored_received_esp_info.old_spi,
			  spi_item->stored_received_esp_info.keymat_index);
	}
	HIP_UNLOCK_HA(entry);
	HIP_DEBUG("end\n");
}

void hip_hadb_dump_spis_out(hip_ha_t *entry)
{
	struct hip_spi_out_item *spi_item;
	hip_list_t *item, *tmp;
	int i;

	HIP_DEBUG("start\n");
	HIP_LOCK_HA(entry);
	list_for_each_safe(item, tmp, entry->spis_out, i)
	{
		spi_item = list_entry(item);
		HIP_DEBUG(" SPI=0x%x new_SPI=0x%x seq_update_id=%u\n",
			  spi_item->spi, spi_item->new_spi, spi_item->seq_update_id);
	}
	HIP_UNLOCK_HA(entry);
	HIP_DEBUG("end\n");
}

/**
 * Stores the keys negotiated in base exchange.
 * 
 * @param ctx          the context inside which the key data will copied around.
 * @param is_initiator true if the localhost is the initiator, or false if the
 *                     localhost is the Responder
 * @return             0 if everything was stored successfully, otherwise < 0.
 */
int hip_store_base_exchange_keys(struct hip_hadb_state *entry, 
				  struct hip_context *ctx, int is_initiator)
{
	int err = 0;
	int hmac_key_len, enc_key_len, auth_key_len, hip_enc_key_len;

	hmac_key_len = hip_hmac_key_length(entry->esp_transform);
	enc_key_len = hip_enc_key_length(entry->esp_transform);
	auth_key_len = hip_auth_key_length_esp(entry->esp_transform);
	hip_enc_key_len = hip_transform_key_length(entry->hip_transform);

	memcpy(&entry->hip_hmac_out, &ctx->hip_hmac_out, hmac_key_len);
	memcpy(&entry->hip_hmac_in, &ctx->hip_hmac_in, hmac_key_len);

	memcpy(&entry->esp_in.key, &ctx->esp_in.key, enc_key_len);
	memcpy(&entry->auth_in.key, &ctx->auth_in.key, auth_key_len);

	memcpy(&entry->esp_out.key, &ctx->esp_out.key, enc_key_len);
	memcpy(&entry->auth_out.key, &ctx->auth_out.key, auth_key_len);

	memcpy(&entry->hip_enc_out.key, &ctx->hip_enc_out.key, hip_enc_key_len);
	memcpy(&entry->hip_enc_in.key, &ctx->hip_enc_in.key, hip_enc_key_len);

	hip_update_entry_keymat(entry, ctx->current_keymat_index,
				ctx->keymat_calc_index, ctx->esp_keymat_index,
				ctx->current_keymat_K);

	if (entry->dh_shared_key)
	{
		HIP_DEBUG("HIP_FREEing old dh_shared_key\n");
		HIP_FREE(entry->dh_shared_key);
	}

	entry->dh_shared_key_len = 0;
	/** @todo reuse pointer, no HIP_MALLOC */
	entry->dh_shared_key = (char *)HIP_MALLOC(ctx->dh_shared_key_len, GFP_ATOMIC);
	if (!entry->dh_shared_key)
	{
		HIP_ERROR("entry dh_shared HIP_MALLOC failed\n");
		err = -ENOMEM;
		goto out_err;
	}

	entry->dh_shared_key_len = ctx->dh_shared_key_len;
	memcpy(entry->dh_shared_key, ctx->dh_shared_key, entry->dh_shared_key_len);
	_HIP_HEXDUMP("Entry DH SHARED", entry->dh_shared_key, entry->dh_shared_key_len);
	_HIP_HEXDUMP("Entry Kn", entry->current_keymat_K, HIP_AH_SHA_LEN);
	return err;

out_err:
	if (entry->dh_shared_key)
		HIP_FREE(entry->dh_shared_key);

	return err;
}

/**
 * .
 * 
 * @param entry ...
 * @param msg for future purposes (KeyNote)
 * @param peer ...
 * @return     ...
 */
int hip_init_peer(hip_ha_t *entry, struct hip_common *msg, 
		  struct hip_host_id *peer)
{
	int err = 0;
	int len = hip_get_param_total_len(peer); 
	struct in6_addr hit;

	/* public key and verify function might be initialized already in the
	   case of loopback */
	
	if (entry->peer_pub)
	{
		HIP_DEBUG("Not initializing peer host id, old exists\n");
		goto out_err;
	}

	HIP_IFEL(hip_host_id_to_hit(peer, &hit, HIP_HIT_TYPE_HASH100) ||
		 ipv6_addr_cmp(&hit, &entry->hit_peer),
		 -1, "Unable to verify sender's HOST_ID\n");
	
	HIP_IFEL(!(entry->peer_pub = HIP_MALLOC(len, GFP_KERNEL)),
		 -ENOMEM, "Out of memory\n");
	
	memcpy(entry->peer_pub, peer, len);
	entry->verify =
		hip_get_host_id_algo(entry->peer_pub) == HIP_HI_RSA ? 
		hip_rsa_verify : hip_dsa_verify;
	
 out_err:
	HIP_DEBUG_HIT("peer's hit", &hit);
	HIP_DEBUG_HIT("entry's hit", &entry->hit_peer);
	return err;
}

int hip_init_us(hip_ha_t *entry, struct in6_addr *hit_our)
{
        int err = 0, len, alg;

	if (entry->our_priv) {
		HIP_FREE(entry->our_priv);
		entry->our_priv = NULL;
	}
	if (!(entry->our_priv = hip_get_host_id(HIP_DB_LOCAL_HID, hit_our,
						HIP_HI_RSA))) {
		HIP_DEBUG("Could not acquire a local host id with RSA, trying with DSA\n");
		HIP_IFEL(!(entry->our_priv = hip_get_host_id(HIP_DB_LOCAL_HID,
							     hit_our,
						     HIP_HI_DSA)),
		 -1, "Could not acquire a local host id with DSA\n");
	}
	alg = hip_get_host_id_algo(entry->our_priv);
	entry->sign = alg == HIP_HI_RSA ? hip_rsa_sign : hip_dsa_sign;

	len = hip_get_param_total_len(entry->our_priv);
	if (entry->our_pub) {
		HIP_FREE(entry->our_pub);
		entry->our_pub = NULL;
	}
	HIP_IFEL(!(entry->our_pub = HIP_MALLOC(len, GFP_KERNEL)), -1, "Could not allocate a public key\n");
	memcpy(entry->our_pub, entry->our_priv, len);
	entry->our_pub = hip_get_public_key(entry->our_pub);

	//hip_hidb_get_lsi_by_hit(hit_our, &entry->lsi_our);

	err = alg == HIP_HI_DSA ? 
		hip_dsa_host_id_to_hit(entry->our_pub, &entry->hit_our, HIP_HIT_TYPE_HASH100) :
		hip_rsa_host_id_to_hit(entry->our_pub, &entry->hit_our, HIP_HIT_TYPE_HASH100);
	HIP_IFEL(err, err, "Unable to digest the HIT out of public key.");
	
 out_err:
	if (err && entry->our_priv) 
		HIP_FREE(entry->our_priv);
	if (err && entry->our_pub) 
		HIP_FREE(entry->our_pub);

	return err;
}

/* ----------------- */

unsigned long hip_hash_ha(const hip_ha_t *ha)
{
     if(ha == NULL || &(ha->hit_our) == NULL || &(ha->hit_peer) == NULL)
     {
	  return 0;
     }
     
     /* The HIT fields of an host association struct cannot be assumed to be
	alligned consecutively. Therefore, we must copy them to a temporary
	array. */
     hip_hit_t hitpair[2];
     memcpy(&hitpair[0], &(ha->hit_our), sizeof(ha->hit_our));
     memcpy(&hitpair[1], &(ha->hit_peer), sizeof(ha->hit_peer));
     
     uint8_t hash[HIP_AH_SHA_LEN];
     hip_build_digest(HIP_DIGEST_SHA1, (void *)hitpair, sizeof(hitpair), hash);
     
     return *((unsigned long *)hash);
}

int hip_compare_ha(const hip_ha_t *ha1, const hip_ha_t *ha2)
{
     if(ha1 == NULL || &(ha1->hit_our) == NULL || &(ha1->hit_peer) == NULL ||
	ha2 == NULL || &(ha2->hit_our) == NULL || &(ha2->hit_peer) == NULL)
     {
	  return 1;
     }

     return (hip_hash_ha(ha1) != hip_hash_ha(ha2));
}


void hip_init_hadb(void)
{
     /** @todo Check for errors. */
     
     /* The next line initializes the hash table for host associations. Note
	that we are using callback wrappers IMPLEMENT_LHASH_HASH_FN and
	IMPLEMENT_LHASH_COMP_FN defined in the beginning of this file. These
	provide automagic variable casts, so that all elements stored in the
	hash table are cast to hip_ha_t. Lauri 09.10.2007 16:58. */
     hadb_hit = hip_ht_init(LHASH_HASH_FN(hip_hash_ha),
			    LHASH_COMP_FN(hip_compare_ha));
     
     /* initialize default function pointer sets for receiving messages*/
     default_rcv_func_set.hip_receive_i1        = hip_receive_i1;
     default_rcv_func_set.hip_receive_r1        = hip_receive_r1;
     default_rcv_func_set.hip_receive_i2        = hip_receive_i2;
     default_rcv_func_set.hip_receive_r2        = hip_receive_r2;
     default_rcv_func_set.hip_receive_update    = hip_receive_update;
     default_rcv_func_set.hip_receive_notify    = hip_receive_notify;
     default_rcv_func_set.hip_receive_bos       = hip_receive_bos;
     default_rcv_func_set.hip_receive_close     = hip_receive_close;
     default_rcv_func_set.hip_receive_close_ack = hip_receive_close_ack;
	
     /* initialize alternative function pointer sets for receiving messages*/
     /* insert your alternative function sets here!*/ 

     /* initialize default function pointer sets for handling messages*/
     default_handle_func_set.hip_handle_i1        = hip_handle_i1;
     default_handle_func_set.hip_handle_r1        = hip_handle_r1;
     default_handle_func_set.hip_handle_i2        = hip_handle_i2;
     default_handle_func_set.hip_handle_r2        = hip_handle_r2;
     default_handle_func_set.hip_handle_bos       = hip_handle_bos;
     default_handle_func_set.hip_handle_close     = hip_handle_close;
     default_handle_func_set.hip_handle_close_ack = hip_handle_close_ack;
	
     /* initialize alternative function pointer sets for handling messages*/
     /* insert your alternative function sets here!*/ 
	
     /* initialize default function pointer sets for misc functions*/
     default_misc_func_set.hip_solve_puzzle  	       = hip_solve_puzzle;
     default_misc_func_set.hip_produce_keying_material = hip_produce_keying_material;
     default_misc_func_set.hip_create_i2	       = hip_create_i2;
     default_misc_func_set.hip_create_r2	       = hip_create_r2;
     default_misc_func_set.hip_build_network_hdr       = hip_build_network_hdr;

     /* initialize alternative function pointer sets for misc functions*/
     /* insert your alternative function sets here!*/ 
	
     /* initialize default function pointer sets for update functions*/
     default_update_func_set.hip_handle_update_plain_locator = hip_handle_update_plain_locator;
     default_update_func_set.hip_handle_update_addr_verify   = hip_handle_update_addr_verify;
     default_update_func_set.hip_update_handle_ack	     = hip_update_handle_ack;
     default_update_func_set.hip_handle_update_established   = hip_handle_update_established;
     default_update_func_set.hip_handle_update_rekeying      = hip_handle_update_rekeying;
     default_update_func_set.hip_update_send_addr_verify     = hip_update_send_addr_verify;
     default_update_func_set.hip_update_send_echo	     = hip_update_send_echo;

     /* xmit function set */
     /** @todo Add support for i3. */
     default_xmit_func_set.hip_send_pkt = hip_send_raw;
#ifdef CONFIG_HIP_HI3
     if( hip_use_i3 ) 
     {
	  default_xmit_func_set.hip_send_pkt = hip_send_i3;
     }
#endif
     nat_xmit_func_set.hip_send_pkt = hip_send_udp;
	
     /* filter function sets */
     /* Compiler warning: assignment from incompatible pointer type.
	Please fix this, if you know what is the correct value.
	-Lauri 25.09.2007 15:11. */
     default_input_filter_func_set.hip_input_filter	= hip_agent_filter;
     default_output_filter_func_set.hip_output_filter   = hip_agent_filter;

     /* Tao Wan and Miika komu added, 24 Jan, 2008 for IPsec (userspace / kernel part)
      * 
      * copy in user_ipsec_hipd_msg.c */
     if (hip_use_userspace_ipsec) {
	     default_ipsec_func_set.hip_add_sa = hip_userspace_ipsec_add_sa;
	     default_ipsec_func_set.hip_setup_hit_sp_pair = hip_userspace_ipsec_setup_hit_sp_pair;
	     default_ipsec_func_set.hip_delete_hit_sp_pair = hip_userspace_ipsec_delete_hit_sp_pair;
	     default_ipsec_func_set.hip_flush_all_policy = hip_userspace_ipsec_flush_all_policy;
	     default_ipsec_func_set.hip_flush_all_sa = hip_userspace_ipsec_flush_all_sa;
	     default_ipsec_func_set.hip_acquire_spi = hip_acquire_spi;
	     default_ipsec_func_set.hip_delete_default_prefix_sp_pair = hip_userspace_ipsec_delete_default_prefix_sp_pair;
	     default_ipsec_func_set.hip_setup_default_sp_prefix_pair = hip_userspace_ipsec_setup_default_sp_prefix_pair;
     } else {
	     default_ipsec_func_set.hip_add_sa = hip_add_sa;
	     default_ipsec_func_set.hip_setup_hit_sp_pair = hip_setup_hit_sp_pair;
	     default_ipsec_func_set.hip_delete_hit_sp_pair = hip_delete_hit_sp_pair;
	     default_ipsec_func_set.hip_flush_all_policy = hip_flush_all_policy;
	     default_ipsec_func_set.hip_flush_all_sa = hip_flush_all_sa;
	     default_ipsec_func_set.hip_acquire_spi = hip_acquire_spi;
	     default_ipsec_func_set.hip_delete_default_prefix_sp_pair = hip_delete_default_prefix_sp_pair;
	     default_ipsec_func_set.hip_setup_default_sp_prefix_pair = hip_setup_default_sp_prefix_pair;
     }
}

/*Initialize hadb with values contained in /etc/hip/hosts*/
int hip_init_hadb_hip_host(){
        int err = 0, lines = 0, n = 0;
        hip_hosts_entry hip_hosts[200];

	/* Initialize hash table */
	memset(hip_hosts, 0, sizeof(hip_hosts));
	/* Fill hip_hosts with the information in /etc/hip/host */
        gaih_inet_get_hip_hosts_file_info(&hip_hosts, &lines);
	/* Add the information to the HADB */
	hip_hadb_add_peer_info_etc_hosts_file(hip_hosts, lines);

	return err;
} 

int hip_hadb_add_peer_info_etc_hosts_file(hip_hosts_entry *hip_hosts, int lineno){
        int i;
	struct in6_addr address;

        for (i = 0; i < lineno; i++) {
	        if (hip_hosts[i].hostname){
		        hip_find_address(hip_hosts[i].hostname, &address);
			if ((hip_hosts[i].lsi).s_addr == 0)
			        hip_hadb_add_peer_info(&(hip_hosts[i].hit), &address, NULL);
			else
			        hip_hadb_add_peer_info(&(hip_hosts[i].hit), &address, &(hip_hosts[i].lsi));
		}
	}
 }


hip_xmit_func_set_t *hip_get_xmit_default_func_set() {
	return &default_xmit_func_set;
}

hip_misc_func_set_t *hip_get_misc_default_func_set() {
	return &default_misc_func_set;
}

hip_input_filter_func_set_t *hip_get_input_filter_default_func_set() {
	return &default_input_filter_func_set;
}

hip_output_filter_func_set_t *hip_get_output_filter_default_func_set() {
	return &default_output_filter_func_set;
}

hip_rcv_func_set_t *hip_get_rcv_default_func_set() {
	return &default_rcv_func_set;
}

hip_handle_func_set_t *hip_get_handle_default_func_set() {
	return &default_handle_func_set;
}

hip_update_func_set_t *hip_get_update_default_func_set() {
	return &default_update_func_set;
}

/**
 * Sets function pointer set for an hadb record. Pointer values will not be
 * copied!
 *
 * @param entry         a pointer to the hadb record
 * @param new_func_set  a pointer to the new function set
 * @return              0 if everything was stored successfully, otherwise < 0.
 */
int hip_hadb_set_rcv_function_set(hip_ha_t * entry,
				   hip_rcv_func_set_t * new_func_set){
     /** @todo add check whether all function pointers are set */
     if( entry ){
	  entry->hadb_rcv_func = new_func_set;
	  return 0;
     }
      return -1;
}

/**
 * Sets function pointer set for an hadb record. Pointer values will not be
 * copied!
 * 
 * @param entry        a pointer to the hadb record.
 * @param new_func_set a pointer to the new function set.
 * @return             0 if everything was stored successfully, otherwise < 0.
 */
int hip_hadb_set_handle_function_set(hip_ha_t * entry,
				     hip_handle_func_set_t * new_func_set){
	/** @todo add check whether all function pointers are set. */
	if( entry ){
		entry->hadb_handle_func = new_func_set;
		return 0;
	}
	return -1;
}

/**
 * Sets function pointer set for an hadb record. Pointer values will not be
 * copied!
 * 
 * @param entry        pointer to the hadb record.
 * @param new_func_set pointer to the new function set.
 * @return             0 if everything was stored successfully, otherwise < 0.
 */
int hip_hadb_set_misc_function_set(hip_ha_t * entry,
				   hip_misc_func_set_t * new_func_set){
	/** @todo add check whether all function pointers are set. */
	if( entry ){
		entry->hadb_misc_func = new_func_set;
		return 0;
	}
	return -1;
}

int hip_hadb_set_xmit_function_set(hip_ha_t * entry,
				   hip_xmit_func_set_t * new_func_set){
	if( entry ){
		entry->hadb_xmit_func = new_func_set;
		return 0;
	}
}

int hip_hadb_set_input_filter_function_set(hip_ha_t * entry,
					   hip_input_filter_func_set_t * new_func_set)
{
	if( entry ){
		entry->hadb_input_filter_func = new_func_set;
		return 0;
	}
}

int hip_hadb_set_output_filter_function_set(hip_ha_t * entry,
					   hip_output_filter_func_set_t * new_func_set)
{
	if( entry ){
		entry->hadb_output_filter_func = new_func_set;
		return 0;
	}
}

/**
 * Sets function pointer set for an hadb record. Pointer values will not be
 * copied!
 *
 * @param entry        a pointer to the hadb record.
 * @param new_func_set a pointer to the new function set.
 * @return             0 if everything was stored successfully, otherwise < 0.
 */
int hip_hadb_set_update_function_set(hip_ha_t * entry,
				     hip_update_func_set_t * new_func_set){
     /** @todo add check whether all function pointers are set */
	if( entry ){
		entry->hadb_update_func = new_func_set;
		return 0;
	}
	//HIP_ERROR("Func pointer set malformed. Func pointer set NOT appied.");
	return -1;
}

/* NOTE! When modifying this function, remember that some control values may
   not be allowed to co-exist. Therefore the logical OR might not be enough
   for all controls. */
void hip_hadb_set_local_controls(hip_ha_t *entry, hip_controls_t mask)
{
	if(entry != NULL) {
		switch(mask) {

		case HIP_HA_CTRL_NONE:
			entry->local_controls &= mask;
		case HIP_HA_CTRL_LOCAL_REQ_ESCROW:
		case HIP_HA_CTRL_LOCAL_REQ_RELAY:
		case HIP_HA_CTRL_LOCAL_REQ_RVS:
			entry->local_controls |= mask;
			break;
		default:
			HIP_ERROR("Unknown local controls given.\n");
		}
	}
}

/* NOTE! When modifying this function, remember that some control values may
   not be allowed to co-exist. Therefore the logical OR might not be enough
   for all controls. */
void hip_hadb_set_peer_controls(hip_ha_t *entry, hip_controls_t mask)
{
	if(entry != NULL) {
		switch(mask) {

		case HIP_HA_CTRL_NONE:
			entry->peer_controls &= mask;
		case HIP_HA_CTRL_PEER_ESCROW_CAPABLE:
		case HIP_HA_CTRL_PEER_RVS_CAPABLE:
		case HIP_HA_CTRL_PEER_RELAY_CAPABLE:
		case HIP_HA_CTRL_PEER_GRANTED_ESCROW:
		case HIP_HA_CTRL_PEER_GRANTED_RVS:
		case HIP_HA_CTRL_PEER_GRANTED_RELAY:
			entry->peer_controls |= mask;
			break;
		default:
			HIP_ERROR("Unknown peer controls given.\n");
		}
	}
}

void hip_hadb_cancel_local_controls(hip_ha_t *entry, hip_controls_t mask)
{
	if(entry != NULL) {
		entry->local_controls &= (~mask);
	}
}

void hip_hadb_cancel_peer_controls(hip_ha_t *entry, hip_controls_t mask)
{
     if(entry != NULL) {
	     entry->peer_controls &= (~mask);
     }
}

void hip_uninit_hadb()
{
	int i;
	hip_ha_t *ha, *tmp;
	//struct hip_hit_spi *hs, *tmp_hs;

	HIP_DEBUG("\n");

	HIP_DEBUG("DEBUG: DUMP SPI LISTS\n");
//	hip_hadb_dump_hs_ht();

	/* I think this is not very safe deallocation.
	 * Locking the hadb_spi and hadb_hit could be one option, but I'm not
	 * very sure that it will work, as they are locked later in 
	 * hip_hadb_remove_state() for a while.
	 *
	 * The list traversing is not safe in smp way :(
	 */
//	hip_ht_uninit(hadb_hit);
}

void hip_delete_all_sp()
{
	int i;
	hip_ha_t *ha, *tmp;
	//struct hip_hit_spi *hs, *tmp_hs;
	struct hip_spi_in_item *item, *tmp_spi;
	HIP_DEBUG("\n");

	HIP_DEBUG("DEBUG: DUMP SPI LISTS\n");
	//hip_hadb_dump_hs_ht();

	/* I think this is not very safe deallocation.
	 * Locking the hadb_spi and hadb_hit could be one option, but I'm not
	 * very sure that it will work, as they are locked later in 
	 * hip_hadb_remove_state() for a while.
	 *
	 * The list traversing is not safe in smp way :(
	 */
	HIP_DEBUG("DELETING HA HT\n");

}


/**
* A private function to add an entry to the peer list. Add an IPv6 address
* (if valid) to the peer list and update the tail pointer.
*
* @param addr  IPv6 address
* @param entry peer list entry
* @param last  pointer to pointer to end of peer list linked list
* @return      zero on success, or negative error value on failure
*/
int hip_list_peers_add(struct in6_addr *address,
			      hip_peer_entry_opaque_t *entry,
			      hip_peer_addr_opaque_t **last)
{
	hip_peer_addr_opaque_t *addr;

	HIP_DEBUG_IN6ADDR("## SPI is 0, found bex address:", address);
	
	/* Allocate an entry for the address */
	addr = HIP_MALLOC(sizeof(hip_peer_addr_opaque_t), GFP_ATOMIC);
	if (!addr) {
		HIP_ERROR("No memory to create peer addr entry\n");
		return -ENOMEM;
	}
	addr->next = NULL;
	/* Record the peer addr */
	ipv6_addr_copy(&addr->addr, address);
	
	if (*last == NULL) {  /* First entry? Add to head and tail */
		entry->addr_list = addr;
	} else {             /* Otherwise, add to tail */
		(*last)->next = addr;
	}
	*last = addr;
	entry->count++;   /* Increment count in peer entry */
	return 0;
}

/**
 * A private function to process a hadb entry Process a hadb entry, extracting
 * the HOST ID, HIT, and IPv6 addresses.
 *
 * @param entry  hadb table entry
 * @param opaque private data for the function (contains record keeping
 *               structure)
 * @return       zero on success, or negative error value on failure
 */
int hip_hadb_list_peers_func(hip_ha_t *entry, void *opaque)
{
	int err = 0;
	return err;
}

/* Delete given inbound SPI, and all if spi == 0 */
void hip_hadb_delete_inbound_spi(hip_ha_t *entry, uint32_t spi)
{
	struct hip_spi_in_item *spi_item;
	hip_list_t *item, *tmp;
	int i;

	/* assumes locked entry */
	HIP_DEBUG("SPI=0x%x\n", spi);
	int counter = 0;

	/** @todo check that the deletion below actually works (hits and
	    addresses are used inconsistenly). */
	list_for_each_safe(item, tmp, entry->spis_in, i)
	{ 
		spi_item = list_entry(item);
	  	if (!spi || spi_item->spi == spi)
	  	{
		  	HIP_DEBUG("deleting SPI_in=0x%x SPI_in_new=0x%x from "
				  "inbound list, item=0x%p addresses=0x%p\n",
				  spi_item->spi, spi_item->new_spi, item, spi_item->addresses);
		  	HIP_ERROR("remove SPI from HIT-SPI HT\n");
			//hip_hadb_remove_hs(spi_item->spi);
			HIP_DEBUG_IN6ADDR("delete", &entry->local_address);
			hip_delete_sa(spi_item->spi, &entry->local_address, &entry->hit_our,
				      AF_INET6, entry->peer_udp_port, 0);
				      //AF_INET6, 0, 0);
			// XX FIX: should be deleted like this?
			//for(i = 0; i < spi_item->addresses_n; i++)
			//  hip_delete_sa(spi_item->spi,
			//    &spi_item->addresses->address + i, AF_INET6);
 			if (spi_item->spi != spi_item->new_spi)
 				hip_delete_sa(spi_item->new_spi, &entry->hit_our, &entry->local_address,
					      AF_INET6, entry->peer_udp_port, 0);
 			if (spi_item->addresses)
 			{
 				HIP_DEBUG("deleting stored addrlist 0x%p\n", spi_item->addresses);
 				HIP_FREE(spi_item->addresses);
 			}
			list_del(spi_item, entry->spis_in);
			HIP_FREE(spi_item);
			break;
			
		}
	}
}

/* Delete given outbound SPI, and all if spi == 0 */
void hip_hadb_delete_outbound_spi(hip_ha_t *entry, uint32_t spi)
{
	struct hip_spi_out_item *spi_item;
	hip_list_t *item, *tmp;
	int i, ii;

	/* assumes locked entry */
	HIP_DEBUG("entry=0x%p SPI=0x%x\n", entry, spi);
	list_for_each_safe(item, tmp, entry->spis_out, i)
	{
		spi_item = list_entry(item);
		if (!spi || spi_item->spi == spi)
		{
			struct hip_peer_addr_list_item *addr_item;
			hip_list_t *a_item, *a_tmp;

			HIP_DEBUG("deleting SPI_out=0x%x SPI_out_new=0x%x from outbound list, item=0x%p\n",
				  spi_item->spi, spi_item->new_spi, item);
			hip_delete_sa(spi_item->spi, &entry->preferred_address, &entry->preferred_address,
				      AF_INET6, 0, entry->peer_udp_port);
			hip_delete_sa(spi_item->new_spi, &entry->preferred_address,&entry->preferred_address,
				      AF_INET6, 0, entry->peer_udp_port);
			/* delete peer's addresses */
			list_for_each_safe(a_item, a_tmp, spi_item->peer_addr_list, ii)
			{
				addr_item = list_entry(a_item);
				list_del(addr_item, spi_item->peer_addr_list);
				HIP_FREE(addr_item);
			}
			list_del(spi_item, entry->spis_out);
			HIP_FREE(spi_item);
		}
	}
}

/** 
 * Deletes a HA state (and deallocate memory) Deletes all associates IPSEC SAs
 * and frees the memory occupied by the HA state.
 * 
 * @param ha HA
 * @note     ASSERT: The HA must be unlinked from the global hadb hash tables
 *           (SPI and HIT). This function should only be called when absolutely
 *           sure that nobody else has a reference to it.
 */
void hip_hadb_delete_state(hip_ha_t *ha)
{
	HIP_DEBUG("ha=0x%p\n", ha);

	/* Delete SAs */
	
	if (ha->spis_in)
		hip_hadb_delete_inbound_spi(ha, 0);
	if (ha->spis_out)
		hip_hadb_delete_outbound_spi(ha, 0);
	

	if (ha->dh_shared_key)
		HIP_FREE(ha->dh_shared_key);
	if (ha->hip_msg_retrans.buf)
		HIP_FREE(ha->hip_msg_retrans.buf);
	if (ha->peer_pub)
		HIP_FREE(ha->peer_pub);
	if (ha->our_priv)
		HIP_FREE(ha->our_priv);
	if (ha->our_pub)
		HIP_FREE(ha->our_pub);
	if (ha)
		HIP_FREE(ha);
}

/**
 * Maps function @c func to every HA in HIT hash table. The hash table is
 * LOCKED while we process all the entries. This means that the mapper function
 * MUST be very short and _NOT_ do any operations that might sleep!
 *
 * @param func a mapper function.
 * @param opaque opaque data for the mapper function.
 * @return       negative if an error occurs. If an error occurs during
 *               traversal of a the HIT hash table, then the traversal is
 *               stopped and function returns. Returns the last return value of
 *               applying the mapper function to the last element in the hash
 *               table.
 */
int hip_for_each_ha(int (*func)(hip_ha_t *entry, void *opaq), void *opaque)
{
	int i = 0, fail = 0;
	hip_ha_t *this;
	hip_list_t *item, *tmp;

	if (!func)
		return -EINVAL;

	HIP_LOCK_HT(&hadb_hit);
	list_for_each_safe(item, tmp, hadb_hit, i)
	{
		this = list_entry(item);
		_HIP_DEBUG("list_for_each_safe\n");
		hip_hold_ha(this);
		fail = func(this, opaque);
		hip_db_put_ha(this, hip_hadb_delete_state);
		if (fail)
			goto out_err;
	}

 out_err:	
	HIP_UNLOCK_HT(&hadb_hit);
	return fail;
}

/** Enumeration for hip_count_open_connections */
int hip_count_one_entry(hip_ha_t *entry, void *cntr)
{
	int *counter = cntr;
	if (entry->state == HIP_STATE_CLOSING ||
	    entry->state == HIP_STATE_ESTABLISHED)
	{
		(*counter)++;
	}
	return 0;
}

/**
 * Return number of open connections by calculating hadb entrys.
 */
int hip_count_open_connections(void)
{
	int n = 0;
	
	hip_for_each_ha(hip_count_one_entry, &n);
	
	return n;
}

int hip_handle_get_ha_info(hip_ha_t *entry, struct hip_common *msg)
{
	
	int err = 0;
    	struct hip_hadb_user_info_state hid;

	memset(&hid, 0, sizeof(hid));
	hid.state = entry->state;
    	ipv6_addr_copy(&hid.hit_our, &entry->hit_our);
	ipv6_addr_copy(&hid.hit_peer, &entry->hit_peer);
	ipv6_addr_copy(&hid.ip_our, &entry->local_address);
	ipv6_addr_copy(&hid.ip_peer, &entry->preferred_address);
	ipv4_addr_copy(&hid.lsi_our, &entry->lsi_our);
	ipv4_addr_copy(&hid.lsi_peer, &entry->lsi_peer);

	err = hip_build_param_contents(msg, &hid, HIP_PARAM_HA_INFO,
				       sizeof(hid));
	if (err)
		HIP_ERROR("Building ha info failed\n");
  	
    out_err:
	return err;

}

/**
 * @todo We could scan through all of the alternative locators as well
 */
int hip_hadb_map_ip_to_hit(hip_ha_t *entry, void *id2)
{
	struct in6_addr *id = id2;
	int err = 0;

	if (ipv6_addr_cmp(&entry->preferred_address, id) == 0 &&
		!ipv6_addr_any(&entry->hit_peer) &&
		!hit_is_opportunistic_hashed_hit(&entry->hit_peer)) {
		ipv6_addr_copy(id, &entry->hit_peer);
		HIP_DEBUG_HIT("hit", &entry->hit_peer);
		HIP_DEBUG_HIT("pref", &entry->preferred_address);
		HIP_DEBUG_HIT("id", id);
		err = -1; /* break iteration */
	}

 out_err:
	return err;
}

#ifdef CONFIG_HIP_RVS
hip_ha_t *hip_hadb_find_rvs_candidate_entry(hip_hit_t *local_hit,
					    hip_hit_t *rvs_ip)
{
	int err = 0, i = 0;
	hip_ha_t *this = NULL, *result = NULL;
	hip_list_t *item = NULL, *tmp = NULL; //

	HIP_LOCK_HT(&hadb_hit);
	list_for_each_safe(item, tmp, hadb_hit, i)
	{
		this = list_entry(item);
		_HIP_DEBUG("List_for_each_entry_safe\n");
		hip_hold_ha(this);
		if ((ipv6_addr_cmp(local_hit, &this->hit_our) == 0) &&
			(ipv6_addr_cmp(rvs_ip, &this->preferred_address) == 0)) {
			result = this;
			break;
		}
		hip_db_put_ha(this, hip_hadb_delete_state);
		if (err)
			break;
	}
	HIP_UNLOCK_HT(&hadb_hit);

 out_err:
	if (err)
		result = NULL;

	return result;
}
#endif


#ifdef CONFIG_HIP_BLIND
hip_ha_t *hip_hadb_find_by_blind_hits(hip_hit_t *local_blind_hit,
				      hip_hit_t *peer_blind_hit)
{
	int err = 0, i;
	hip_ha_t *this, *tmp, *result = NULL;

	HIP_LOCK_HT(&hadb_hit);
	for(i = 0; i < HIP_HADB_SIZE; i++) {
	  _HIP_DEBUG("The %d list is empty? %d\n", i,
		     list_empty(&hadb_byhit[i]));
	  list_for_each_entry_safe(this, tmp, &hadb_byhit[i], next_hit)
	    {
	      _HIP_DEBUG("List_for_each_entry_safe\n");
	      hip_hold_ha(this);
	      if ((ipv6_addr_cmp(local_blind_hit, &this->hit_our_blind) == 0) &&
		  (ipv6_addr_cmp(peer_blind_hit, &this->hit_peer_blind) == 0)) {
		result = this;
		break;
	      }
	      hip_db_put_ha(this, hip_hadb_delete_state);
	      if (err)
		break;
	    }
	  if (err)
	    break;
	}
	HIP_UNLOCK_HT(&hadb_hit);
	
 out_err:
	if (err)
	  result = NULL;
	
	return result;
}
#endif

struct in_addr hip_generate_peer_lsi()
{
	struct in_addr lsi_prefix;
	int index = 1;
	do{	
		lsi_prefix.s_addr = htonl(HIP_LSI_PREFIX|index++);
	}while(lsi_assigned(lsi_prefix));
	
	HIP_DEBUG_LSI("lsi free final value is ", &lsi_prefix);
	return lsi_prefix;
}

/**
* Checks if exists a local or peer lsi that matches with this prefix 
*/
int lsi_assigned(struct in_addr add)
{
	int ret = 0;
	ret = hip_hidb_exists_lsi(&add);
	if (!ret)
		ret = hip_hadb_exists_lsi(&add);
	return ret;
}

int hip_hadb_exists_lsi(hip_lsi_t *lsi)
{
	int res = 0;
	hip_lsi_t lsi_aux;

	memcpy(&lsi_aux, lsi, sizeof(hip_lsi_t));
	hip_for_each_ha(hip_hadb_find_lsi, &lsi_aux);
	
	if (ipv4_addr_cmp(&lsi_aux, lsi) != 0){
		res = 1;
		HIP_DEBUG("lsi exists\n");
	}
	return res;
}

int hip_hadb_find_lsi(hip_ha_t *entry, void *lsi)
{
	int exist_lsi; 
	exist_lsi = hip_lsi_are_equal(&entry->lsi_peer,(hip_lsi_t *)lsi);
	if (exist_lsi)
	        memset(lsi, 0, sizeof(lsi));
}


/**
 * This function simply goes through all HADB to find an entry that
 * matches the given lsi pair. First matching HADB entry is then returned.
 *
 * @note This way of finding HA entries doesn't work properly if we have 
 * multiple entries with the same tuple <lsi_src,lsi_dst>. Currently, that's not the case.
 * Our implementation doesn't allow repeated lsi tuples.
 */

hip_ha_t *hip_hadb_try_to_find_by_pair_lsi(hip_lsi_t *lsi_src, hip_lsi_t *lsi_dst){
        hip_list_t *item, *aux;
	hip_ha_t *tmp;
	int i;
	
	list_for_each_safe(item, aux, hadb_hit, i)
	{
		tmp = list_entry(item);
		if(!hip_lsi_are_equal(&tmp->lsi_peer, lsi_dst))
			continue;
		else if (hip_lsi_are_equal(&tmp->lsi_our, lsi_src))
			return tmp;
		else
		        continue;
	}
	return NULL;
}

int hip_get_local_addr(struct hip_common *msg)
{
	hip_ha_t* entry;
	int err;
    	struct in6_addr local_address;
    	hip_hit_t* src_hit;
    	hip_hit_t* dst_hit;
	
    	src_hit = (hip_hit_t *) hip_get_param_contents(msg, HIP_PARAM_HIT);
	dst_hit = (hip_hit_t *) hip_get_param_contents(msg, HIP_PARAM_IPV6_ADDR);
	HIP_DEBUG_HIT("src_hit from local address request: ", src_hit);
	HIP_DEBUG_HIT("dst_hit from local address request: ", dst_hit);
/*	if (ptr) {
		memcpy(peer_hit, ptr, sizeof(hip_hit_t));
		HIP_DEBUG_HIT("peer_hit", peer_hit);
		*fallback = 0;
	}	
*/			
	memset(&local_address, 0, sizeof(struct in6_addr));
	entry = hip_hadb_find_byhits(src_hit, dst_hit);
	
	hip_msg_init(msg);
	//HIP_DEBUG_IN6ADDR(" local address: ", &entry->local_address);
	
	if(!entry)
		HIP_DEBUG("Can't find local address because of no entry in hadb!\n");

    	ipv6_addr_copy(&local_address, &entry->local_address);
    	
    	//hip_build_user_hdr(msg, HIP_HIPPROXY_LOCAL_ADDRESS, 0);
	err = hip_build_param_contents(msg, &local_address, HIP_PARAM_IPV6_ADDR,
				       sizeof(struct in6_addr));
	if (err)
		HIP_ERROR("Building local address info failed\n");
	
	return 0;	
}

//add by santtu
/* add an address belonging to the SPI list */
/* or update old values */
int hip_hadb_add_udp_addr_to_spi(hip_ha_t *entry, uint32_t spi,
			     struct in6_addr *addr,
			     int is_bex_address, uint32_t lifetime,
			     int is_preferred_addr,
			     uint16_t port,
			     uint32_t priority)
{
	int err = 0, new = 1, i;
	struct hip_spi_out_item *spi_list;
	struct hip_peer_addr_list_item *new_addr = NULL;
	struct hip_peer_addr_list_item *a;
	hip_list_t *item, *tmp;
	struct in6_addr *preferred_address; 
	/* Assumes already locked entry */
	HIP_DEBUG("spi=0x%x is_preferred_addr=%d\n", spi, is_preferred_addr);

	spi_list = hip_hadb_get_spi_list(entry, spi);
	if (!spi_list)
	{
		HIP_ERROR("SPI list for 0x%x not found\n", spi);
		err = -EEXIST;
		goto out_err;
	}

	/* Check if addr already exists. If yes, then just update values. */
	list_for_each_safe(item, tmp, spi_list->peer_addr_list, i)
	{
		a = list_entry(item);
		if ((!ipv6_addr_cmp(&a->address, addr) )&& a->port == port)
		{
			// Do we send a verification if state is unverified?
			// The address should be awaiting verifivation already
			HIP_DEBUG_HIT("found address: ",&a->address);
			HIP_DEBUG("found port: %d\n",a->port );
			
			new_addr = a;
			new = 0;
			break;
		}
	}

	if (new)
	{
		HIP_DEBUG("create new addr item to SPI list\n");
		/* SPI list does not contain the address, add the address to the SPI list */
		new_addr = (struct hip_peer_addr_list_item *)HIP_MALLOC(sizeof(struct hip_peer_addr_list_item), 0);
		if (!new_addr)
		{
			HIP_ERROR("item HIP_MALLOC failed\n");
			err = -ENOMEM;
			goto out_err;
		}
	}
	else HIP_DEBUG("update old addr item\n");
	
	new_addr->lifetime = lifetime;
	if (new) {
		ipv6_addr_copy(&new_addr->address, addr);
//add by santtu
		new_addr->port = port;
		new_addr->priority = priority;
//end add
	}

	/* If the address is already bound, its lifetime is updated.
	   If the status of the address is DEPRECATED, the status is
	   changed to UNVERIFIED.  If the address is not already bound,
	   the address is added, and its status is set to UNVERIFIED. */
	

	/* We switch off the part that make no answer with echo response message 
	   to the initiator. The reason is that we need the whole update schema work
	   for the program to run corrctly. This purely optimization part can be changed
	   latter. - Andrey.
	*/
#if 0
	if (!new)
	{
		switch (new_addr->address_state)
		{
		case PEER_ADDR_STATE_DEPRECATED:
			new_addr->address_state = PEER_ADDR_STATE_UNVERIFIED;
			HIP_DEBUG("updated address state DEPRECATED->UNVERIFIED\n");
			break;
 		case PEER_ADDR_STATE_ACTIVE:
			HIP_DEBUG("address state stays in ACTIVE\n");
			break;
		default:
			// Does this mean that unverified cant be here? Why?
			HIP_ERROR("state is UNVERIFIED, shouldn't even be here ?\n");
			break;
		}
	}
	else
	{
#endif
             if (is_bex_address)
		{
			/* workaround for special case */
 			HIP_DEBUG("address is base exchange address, setting state to ACTIVE\n");
			new_addr->address_state = PEER_ADDR_STATE_ACTIVE;
			HIP_DEBUG("setting bex addr as preferred address\n");
			ipv6_addr_copy(&entry->preferred_address, addr);
			new_addr->seq_update_id = 0;
		} else {
			HIP_DEBUG("address's state is set in state UNVERIFIED\n");
			new_addr->address_state = PEER_ADDR_STATE_UNVERIFIED;
<<<<<<< HEAD
			err = entry->hadb_update_func->hip_update_send_echo(entry, spi, new_addr, NULL);
 
			/** @todo: check! If not acctually a problem (during Handover). Andrey. */
			if( err==-ECOMM ) err = 0;
=======
//modify by santtu		
			if(entry->nat_control == 0){
				
				err = entry->hadb_update_func->hip_update_send_echo(entry, spi, new_addr);
	 
				/** @todo: check! If not acctually a problem (during Handover). Andrey. */
				if( err==-ECOMM ) err = 0;
			}
//end modify
>>>>>>> e4f39efa
		}
		//}

	do_gettimeofday(&new_addr->modified_time);
	new_addr->is_preferred = is_preferred_addr;
	if(is_preferred_addr){
            //HIP_DEBUG("Since the address is preferred, we set the entry preferred_address as such\n");
              ipv6_addr_copy(&entry->preferred_address, &new_addr->address);
              entry->peer_udp_port = new_addr->port;
	}
	if (new) {
		HIP_DEBUG("adding new addr to SPI list\n");
		list_add(new_addr, spi_list->peer_addr_list);
		
		HIP_DEBUG("new peer list item address: %d ",new_addr);
	}

 out_err:
	HIP_DEBUG("returning, err=%d\n", err);
	return err;
}
<|MERGE_RESOLUTION|>--- conflicted
+++ resolved
@@ -3051,22 +3051,15 @@
 		} else {
 			HIP_DEBUG("address's state is set in state UNVERIFIED\n");
 			new_addr->address_state = PEER_ADDR_STATE_UNVERIFIED;
-<<<<<<< HEAD
-			err = entry->hadb_update_func->hip_update_send_echo(entry, spi, new_addr, NULL);
- 
-			/** @todo: check! If not acctually a problem (during Handover). Andrey. */
-			if( err==-ECOMM ) err = 0;
-=======
 //modify by santtu		
 			if(entry->nat_control == 0){
 				
-				err = entry->hadb_update_func->hip_update_send_echo(entry, spi, new_addr);
+				err = entry->hadb_update_func->hip_update_send_echo(entry, spi, new_addr, NULL);
 	 
 				/** @todo: check! If not acctually a problem (during Handover). Andrey. */
 				if( err==-ECOMM ) err = 0;
 			}
 //end modify
->>>>>>> e4f39efa
 		}
 		//}
 
