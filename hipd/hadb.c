--- conflicted
+++ resolved
@@ -370,18 +370,16 @@
 	int err = 0, n=0;
 	hip_ha_t *entry = NULL, *aux = NULL;
 	hip_lsi_t local_lsi, lsi_aux;
-<<<<<<< HEAD
+
 	HIP_DEBUG_INADDR("Local IP address ", local_addr);
 	hip_print_debug_info(local_addr, peer_addr,local_hit, peer_hit, peer_lsi);
-=======
 
 	hip_print_debug_info(local_addr, peer_addr,local_hit, peer_hit,
 			     peer_lsi);
->>>>>>> bc4b94fd
 
 	entry = hip_hadb_find_byhits(local_hit, peer_hit);
 
-	if (entry){
+	if (entry) {
 		hip_hadb_dump_spis_out(entry);
 		HIP_DEBUG_LSI("    Peer lsi   ",&entry->lsi_peer);
 		/*Compare if different lsi's*/
