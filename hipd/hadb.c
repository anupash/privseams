// FIXME: whenever something that is replicated in beet db is
// modified, the modifications must be written there too.
#include "hadb.h"

HIP_HASHTABLE *hadb_hit;
struct in_addr peer_lsi_index;

/** A callback wrapper of the prototype required by @c lh_new(). */
static IMPLEMENT_LHASH_HASH_FN(hip_hash_ha, const hip_ha_t *)
/** A callback wrapper of the prototype required by @c lh_new(). */
static IMPLEMENT_LHASH_COMP_FN(hip_compare_ha, const hip_ha_t *)

/* default set of miscellaneous function pointers. This has to be in the global
   scope. */

/** A transmission function set for sending raw HIP packets. */
hip_xmit_func_set_t default_xmit_func_set;
/** A transmission function set for NAT traversal. */
hip_xmit_func_set_t nat_xmit_func_set;

/* added by Tao Wan, 24 Jan, 2008, For IPsec (user_space/kernel) */
hip_ipsec_func_set_t default_ipsec_func_set;

static hip_misc_func_set_t ahip_misc_func_set;
static hip_misc_func_set_t default_misc_func_set;
static hip_input_filter_func_set_t default_input_filter_func_set;
static hip_output_filter_func_set_t default_output_filter_func_set;
static hip_rcv_func_set_t default_rcv_func_set;
static hip_rcv_func_set_t ahip_rcv_func_set;
static hip_handle_func_set_t default_handle_func_set;
static hip_handle_func_set_t ahip_handle_func_set;
static hip_update_func_set_t default_update_func_set;
static hip_update_func_set_t ahip_update_func_set;

unsigned long hip_hash_peer_addr(const void *ptr)
{
	struct in6_addr *addr = &((struct hip_peer_addr_list_item *)ptr)->address;
        uint8_t hash[HIP_AH_SHA_LEN];

	hip_build_digest(HIP_DIGEST_SHA1, addr, sizeof(*addr), hash);

	return *((unsigned long *) hash);
}

int hip_match_peer_addr(const void *ptr1, const void *ptr2)
{
	return (hip_hash_peer_addr(ptr1) != hip_hash_peer_addr(ptr2));
}

void hip_hadb_hold_entry(void *entry)
{
	HIP_DB_HOLD_ENTRY(entry,hip_ha_t);
}

void hip_hadb_put_entry(void *entry)
{
	HIP_DB_PUT_ENTRY(entry, hip_ha_t, hip_hadb_delete_state);
}

static void *hip_hadb_get_key_spi_list(void *entry)
{
	return (void *)(&((struct hip_hit_spi *)entry)->spi);
}

static int hit_match(hip_ha_t *entry, void *our) {
	return ipv6_addr_cmp(our, &entry->hit_our) == 0;
}

//static hip_list_t hadb_byspi_list[HIP_HADB_SIZE];

/**
 * hip_hadb_rem_state_hit - Remove HA from HIT table
 * @param entry HA
 * HA must be locked.
 */
static inline void hip_hadb_rem_state_hit(void *entry)
{
	hip_ha_t *ha = (hip_ha_t *)entry;
	HIP_DEBUG("\n");
	ha->hastate &= ~HIP_HASTATE_HITOK;
        if (ha->locator)
		free(ha->locator);
	ha->locator = NULL;
	hip_ht_delete(hadb_hit, entry);
}

/**
 * hip_hadb_remove_state_hit - Remove HA from HIT hash table.
 * @param ha HA
 */
static void hip_hadb_remove_state_hit(hip_ha_t *ha)
{
	HIP_LOCK_HA(ha);
	if ((ha->hastate & HIP_HASTATE_HITOK) == HIP_HASTATE_HITOK) {
		hip_hadb_rem_state_hit(ha);
	}
	HIP_UNLOCK_HA(ha);
}

/*
  Support for multiple inbound IPsec SAs:

  We need a separate hashtable containing elements HIT and SPI, which
  tells which HIT has the inbound SPI. When an ESP packet is received,
  we first get the SPI from it and perform a lookup on the HIT-SPI
  hashtable to get the mapping. Then we perform another lookup from
  the HIT hashtable using the HIT we got from the previous
  lookup. This way we get the HA belonging to the connection.

  hs = HIT-SPI (struct hip_hit_spi)

  (functions hip_ .. _hs)
*/


/*
 *
 * All the primitive functions up to this point are static, to force
 * some information hiding. The construct functions can access these
 * functions directly.
 *
 *
 */


/* PRIMITIVES */

/**
 * This function searches for a hip_ha_t entry from the hip_hadb_hit
 * by a HIT pair (local,peer).
 */
hip_ha_t *hip_hadb_find_byhits(hip_hit_t *hit, hip_hit_t *hit2)
{
  //int n = 0;
	hip_ha_t ha, *ret;
	memcpy(&ha.hit_our, hit, sizeof(hip_hit_t));
	memcpy(&ha.hit_peer, hit2, sizeof(hip_hit_t));
	HIP_DEBUG_HIT("HIT1", hit);
	HIP_DEBUG_HIT("HIT2", hit2);

	//HIP_DEBUG("----------Checking database-----------------\n");
	//hip_for_each_ha(hip_print_info_hadb, &n);
	//HIP_DEBUG("----------End Checking database-----------------\n");
	ret = hip_ht_find(hadb_hit, &ha);
	if (!ret) {
	        memcpy(&ha.hit_peer, hit, sizeof(hip_hit_t));
		memcpy(&ha.hit_our, hit2, sizeof(hip_hit_t));
		ret = hip_ht_find(hadb_hit, &ha);
	}

	return ret;
}

/**
 * This function simply goes through all local HIs and tries
 * to find a HADB entry that matches the current HI and
 * the given peer hit. First matching HADB entry is then returned.
 *
 * @todo Find a better solution, see the text below:
 * This function is needed because we index the HADB now by
 * key values calculated from <peer_hit,local_hit> pairs. Unfortunately, in
 * some functions like the ipv6 stack hooks hip_get_saddr() and
 * hip_handle_output() we just can't know the local_hit so we have to
 * improvise and just try to find some HA entry.
 *
 * @note This way of finding HA entries doesn't work properly if we have
 * multiple entries with the same peer_hit.
 * @note Don't use this function because it does not deal properly
 * with multiple source hits. Prefer hip_hadb_find_byhits() function.
 */
hip_ha_t *hip_hadb_try_to_find_by_peer_hit(hip_hit_t *hit)
{
	hip_list_t *item, *tmp;
	struct hip_host_id_entry *e;
	hip_ha_t *entry = NULL;
	hip_hit_t our_hit;
	int i;

	memset(&our_hit, 0, sizeof(our_hit));

	/* Let's try with the default HIT first */
	hip_get_default_hit(&our_hit);

	if (entry = hip_hadb_find_byhits(hit, &our_hit)) {
		_HIP_DEBUG_HIT("Returning default HIT", our_hit);
		return entry;
	}

	/* and then with rest (actually default HIT is here redundantly) */
	list_for_each_safe(item, tmp, hip_local_hostid_db, i)
	{
		e = list_entry(item);
		ipv6_addr_copy(&our_hit, &e->lhi.hit);
		_HIP_DEBUG_HIT("try_to_find_by_peer_hit:", &our_hit);
		_HIP_DEBUG_HIT("hit:", hit);
		entry = hip_hadb_find_byhits(hit, &our_hit);
		if (!entry)
			continue;
		else
			return entry;
	}
	return NULL;
}

/**
 * @brief Inserts a HIP association to HIP association hash table.
 *
 * Inserts a HIP association to HIP association hash table @c hadb_hit and
 * updates the the hastate of the HIP association @c ha. This function can be
 * called even if the @c ha is in the hash table already. <b>The peer address of
 * the host association must be set (i.e. @c ha->hit_peer must not be
 * ipv6_addr_any). </b> When @c ha is NULL or if @c ha->hit_peer is
 * ipv6_addr_any this function will kill the HIP daemon.
 *
 * @return The state of the HIP association (hip_hastate_t).
 * @note   For multithreaded model: this function assumes that @c ha is locked.
 */
int hip_hadb_insert_state(hip_ha_t *ha)
{
	hip_hastate_t st = 0;
	hip_ha_t *tmp = NULL;

	HIP_DEBUG("hip_hadb_insert_state() invoked.\n");

	/* assume already locked ha */

	HIP_ASSERT(!(ipv6_addr_any(&ha->hit_peer)));

	st = ha->hastate;

	HIP_DEBUG("hip_hadb_insert_state() invoked. Inserting a new state to "\
		  "the HIP association hash table.\n");

	if(ha == NULL) {
		HIP_DIE("Trying to insert a NULL HIP association to the HIP "\
			"association hash table.\n");
	} else if (ipv6_addr_any(&ha->hit_peer)) {
		HIP_DIE("Trying to insert a HIP association with zero "\
			"(ipv6_addr_any) peer HIT to the HIP association hash "\
			"table.\n");
	}

	st = ha->hastate;

#ifdef CONFIG_HIP_DEBUG /* Debug block. */
	{
		char hito[INET6_ADDRSTRLEN], hitp[INET6_ADDRSTRLEN];
		inet_ntop(AF_INET6, &ha->hit_our, hito, INET6_ADDRSTRLEN);
		inet_ntop(AF_INET6, &ha->hit_peer, hitp, INET6_ADDRSTRLEN);
		HIP_DEBUG("Trying to insert a new state to the HIP "\
			  "association database. Our HIT: %s,"\
			  "Peer HIT: %s, HIP association state: %d\n",
			  hito, hitp, ha->hastate);
	}
#endif

	/* We're using hastate here as if it was a binary mask. hastate,
	   however, is of signed type and all of the predefined values are not
	   in the power of two. -Lauri 07.08.2008 */
	if (!(st & HIP_HASTATE_HITOK)) {
		tmp = hip_ht_find(hadb_hit, ha);

		if (tmp == NULL) {
		        if ((ha->lsi_peer).s_addr == 0) {
		                hip_hadb_set_lsi_pair(ha);
			}
			hip_ht_add(hadb_hit, ha);
			st |= HIP_HASTATE_HITOK;
			HIP_DEBUG("HIP association was inserted "\
				  "successfully.\n");
		} else {
			hip_db_put_ha(tmp, hip_hadb_delete_state);
			HIP_DEBUG("HIP association was NOT inserted because "\
				  "a HIP association with matching HITs was "\
				  "already present in the database.\n");
		}
	} else {
		HIP_DEBUG("HIP association was NOT inserted because the "\
			  "HIP association state is not OK.\n");
	}

#ifdef CONFIG_HIP_ESCROW
	{
		HIP_KEA *kea;
		kea = hip_kea_find(&ha->hit_our);
		if (kea) {
			/** @todo Check conditions for escrow associations here
			    (for now, there are none). */
			HIP_DEBUG("Escrow used for this entry: Initializing "\
				  "ha_state escrow fields.\n");
			ha->escrow_used = 1;
			ipv6_addr_copy(&ha->escrow_server_hit, &kea->server_hit);
			HIP_DEBUG_HIT("server hit saved: ", &kea->server_hit);
			hip_keadb_put_entry(kea);
		}
		else {
			HIP_DEBUG("Escrow not in use.\n");
		}
	}
#endif //CONFIG_HIP_ESCROW

	ha->hastate = st;
	return st;
}

int hip_print_info_hadb(hip_ha_t *entry, void *cntr)
{
	HIP_DEBUG_HIT("Peer HIT ", &entry->hit_peer);
	HIP_DEBUG_HIT("Our HIT ", &entry->hit_our);
	HIP_DEBUG_LSI("Our LSI ", &entry->lsi_our);
	if (&entry->lsi_peer) HIP_DEBUG_LSI("Peer LSI ", &entry->lsi_peer);
	return 0;
}


void hip_print_debug_info(struct in6_addr *local_addr,
			  struct in6_addr *peer_addr,
			  hip_hit_t  *local_hit,
			  hip_hit_t  *peer_hit,
			  hip_lsi_t  *peer_lsi,
			  const char *peer_hostname,
			  in_port_t *local_nat_udp_port,
			  in_port_t *peer_nat_udp_port){
	if(local_addr)
		HIP_DEBUG_IN6ADDR("Our addr", local_addr);
	if(peer_addr)
		HIP_DEBUG_IN6ADDR("Peer addr", peer_addr);
	if(local_hit)
		HIP_DEBUG_HIT("Our HIT", local_hit);
	if(peer_hit)
		HIP_DEBUG_HIT("Peer HIT", peer_hit);
	if(peer_lsi)
		HIP_DEBUG_LSI("Peer LSI", peer_lsi);
	if(peer_hostname)
		HIP_DEBUG("Peer hostname: %s\n", peer_hostname);
	
	if (local_nat_udp_port)
		HIP_DEBUG("Local NAT traversal UDP port: %d\n", *local_nat_udp_port);
	
	if (peer_nat_udp_port)
		HIP_DEBUG("Peer NAT traversal UDP port: %d\n", *peer_nat_udp_port);
}


void hip_hadb_set_lsi_pair(hip_ha_t *entry)
{
        hip_lsi_t aux;
	//Assign value to lsi_our searching in hidb by the correspondent hit
	_HIP_DEBUG("hip_hadb_set_lsi_pair\n");
	if (entry){
		hip_hidb_get_lsi_by_hit(&entry->hit_our, &entry->lsi_our);
		//Assign lsi_peer
		if (hip_map_hit_to_lsi_from_hosts_files(&entry->hit_peer,&aux))
			hip_generate_peer_lsi(&aux);
		memcpy(&entry->lsi_peer, &aux, sizeof(hip_lsi_t));
		_HIP_DEBUG_LSI("entry->lsi_peer is ", &entry->lsi_peer);
	}
}


/**
 * Practically called only by when adding a HIT-IP mapping before base exchange.
 *
 * @param  local_hit  a pointer to...
 * @param  peer_hit   a pointer to...
 * @param  local_addr a pointer to...
 * @param  peer_addr  a pointer to...
 * @param  peer_lsi   a pointer to...
 * @return
 * @todo   Allow multiple mappings; base exchange should be initiated to allow
 *         of them in order to prevent local DoS.
 * @todo   Create a security policy for triggering base exchange.
 * @todo   Multiple identities support: alternative a) make generic HIT prefix
 *         based policy to work alternative b) add SP pair for all local HITs.
 */
int hip_hadb_add_peer_info_complete(hip_hit_t *local_hit,
				    hip_hit_t *peer_hit,
				    hip_lsi_t *peer_lsi,
				    struct in6_addr *local_addr,
				    struct in6_addr *peer_addr,
				    const char *peer_hostname)
{
	int err = 0, n=0;
	hip_ha_t *entry = NULL, *aux = NULL;
	hip_lsi_t local_lsi, lsi_aux;
	in_port_t nat_udp_port_local = hip_get_local_nat_udp_port();
	in_port_t nat_udp_port_peer = hip_get_peer_nat_udp_port();

	HIP_DEBUG_INADDR("Local IP address ", local_addr);

	hip_print_debug_info(local_addr, peer_addr,
			     local_hit,  peer_hit,
			     peer_lsi,   peer_hostname,
			     &nat_udp_port_local,
			     &nat_udp_port_peer);

	entry = hip_hadb_find_byhits(local_hit, peer_hit);

	if (entry) {
		// hip_hadb_dump_spis_out_old(entry);
		HIP_DEBUG_LSI("    Peer lsi   ",&entry->lsi_peer);

#if 0 /* Required for OpenDHT code of Pardeep?  */
		/* Check if LSIs are different */
		if (peer_lsi) {
			HIP_IFEL(hip_lsi_are_equal(&entry->lsi_peer, peer_lsi) ||
				 peer_lsi->s_addr == 0 , 0,
				 "Ignoring new mapping, old one exists\n");
		}
#endif
	}

	if (!entry){
		HIP_DEBUG("hip_hadb_create_state\n");
		entry = hip_hadb_create_state(0);
		HIP_IFEL(!entry, -1, "Unable to create a new entry");
		_HIP_DEBUG("created a new sdb entry\n");

		entry->peer_addr_list_to_be_added =
	  		hip_ht_init(hip_hash_peer_addr, hip_match_peer_addr);
	}

	ipv6_addr_copy(&entry->hit_peer, peer_hit);
	ipv6_addr_copy(&entry->hit_our, local_hit);
	ipv6_addr_copy(&entry->our_addr, local_addr);
	HIP_IFEL(hip_hidb_get_lsi_by_hit(local_hit, &entry->lsi_our), -1,
		 "Unable to find local hit");

	/* Copying peer_lsi */
	if (peer_lsi != NULL && peer_lsi->s_addr != 0) {
		ipv4_addr_copy(&entry->lsi_peer, peer_lsi);
	} else {
		/* Check if exists an entry in the hadb with the
		   peer_hit given */
	        aux = hip_hadb_try_to_find_by_peer_hit(peer_hit);
		if (aux && &(aux->lsi_peer).s_addr != 0){
		        /* Exists: Assign its lsi to the new entry created */
		        ipv4_addr_copy(&entry->lsi_peer, &aux->lsi_peer);
		} else if (!hip_map_hit_to_lsi_from_hosts_files(peer_hit, &lsi_aux)) {
			ipv4_addr_copy(&entry->lsi_peer, &lsi_aux);
		} else if (hip_hidb_hit_is_our(peer_hit)) {
			/* Loopback (see bug id 893) */
			entry->lsi_peer = entry->lsi_our;
		} else {
		  	/* Not exists: Call to the automatic generation */
		        hip_generate_peer_lsi(&lsi_aux);
			ipv4_addr_copy(&entry->lsi_peer, &lsi_aux);
		}
	}

	/* If global NAT status is on, that is if the current host is behind
	   NAT, the NAT status of the host association is set on and the send
	   function set is set to "nat_xmit_func_set". */
	if(hip_nat_status && IN6_IS_ADDR_V4MAPPED(peer_addr) &&
	   !ipv6_addr_is_teredo(peer_addr)) {
		entry->nat_mode = hip_nat_status;
		entry->peer_udp_port = hip_get_peer_nat_udp_port();
		entry->local_udp_port = hip_get_local_nat_udp_port();
		entry->hadb_xmit_func = &nat_xmit_func_set;
	}
	else {
		/* NAT mode is not reset here due to "shotgun" support.
		   Hipd may get multiple locator mappings of which some can be
		   IPv4 and others IPv6. If NAT mode is on and the last
		   added address is IPv6, we don't want to reset NAT mode.
		   Note that send_udp() function can shortcut to send_raw()
		   when it gets an IPv6 address. */
		entry->hadb_xmit_func = &default_xmit_func_set;
	}

#ifdef CONFIG_HIP_BLIND
	if(hip_blind_status)
		entry->blind = 1;
#endif
	if (hip_hidb_hit_is_our(peer_hit)) {
		HIP_DEBUG("Peer HIT is ours (loopback)\n");
		entry->is_loopback = 1;
	}

     	entry->hip_is_opptcp_on = hip_get_opportunistic_tcp_status();
#ifdef CONFIG_HIP_I3
	entry->hip_is_hi3_on =    hip_get_hi3_status();
#endif
#ifdef CONFIG_HIP_HIPPROXY
     	entry->hipproxy = hip_get_hip_proxy_status();
#endif

	HIP_DEBUG_LSI("entry->lsi_peer \n", &entry->lsi_peer);
	hip_hadb_insert_state(entry);

	/* Released at the end */
	hip_hold_ha(entry);

	/* Add initial HIT-IP mapping. */
	HIP_IFEL(hip_hadb_add_peer_addr(entry, peer_addr, 0, 0, PEER_ADDR_STATE_ACTIVE),
		 -2, "error while adding a new peer address\n");

	HIP_IFEL(default_ipsec_func_set.hip_setup_hit_sp_pair(peer_hit, local_hit,
							       local_addr, peer_addr, 0, 1, 0),
		 -1, "Error in setting the SPs\n");

	if (entry)
		hip_db_put_ha(entry, hip_hadb_delete_state);
        /*
	hip_for_each_ha(hip_print_info_hadb, &n);
        */
out_err:
	return err;
}


/**
 * .
 *
 * @param  entry         a pointer to...
 * @param  peer_map_void a pointer to...
 * @return               ...
 */
int hip_hadb_add_peer_info_wrapper(struct hip_host_id_entry *entry,
				   void *peer_map_void)
{
	struct hip_peer_map_info *peer_map = peer_map_void;
	int err = 0;

	HIP_DEBUG("hip_hadb_add_peer_info_wrapper() invoked.\n");
	HIP_IFEL(hip_hadb_add_peer_info_complete(&entry->lhi.hit,
						 &peer_map->peer_hit,
						 &peer_map->peer_lsi,
						 &peer_map->our_addr,
						 &peer_map->peer_addr,
						 &peer_map->peer_hostname), -1,
		 "Failed to add peer info\n");

 out_err:
	return err;
}

int hip_hadb_add_peer_info(hip_hit_t *peer_hit, struct in6_addr *peer_addr,
			   hip_lsi_t *peer_lsi, const char *peer_hostname)
{
	int err = 0;
	struct hip_peer_map_info peer_map;

	HIP_DEBUG("hip_hadb_add_peer_info() invoked.\n");

 	in_port_t nat_local_udp_port = hip_get_local_nat_udp_port();
	in_port_t nat_peer_udp_port = hip_get_peer_nat_udp_port();
 	hip_print_debug_info(NULL, peer_addr, NULL, peer_hit, peer_lsi, peer_hostname,
 			&nat_local_udp_port, &nat_peer_udp_port);

	HIP_IFEL(!ipv6_addr_is_hit(peer_hit), -1, "Not a HIT\n");

	memset(&peer_map, 0, sizeof(peer_map));

	memcpy(&peer_map.peer_hit, peer_hit, sizeof(hip_hit_t));
	if (peer_addr)
		memcpy(&peer_map.peer_addr, peer_addr, sizeof(struct in6_addr));
	memset(peer_map.peer_hostname, '\0', HIP_HOST_ID_HOSTNAME_LEN_MAX);

	if(peer_lsi)
	        memcpy(&peer_map.peer_lsi, peer_lsi, sizeof(struct in6_addr));

	if(peer_hostname)
	        memcpy(peer_map.peer_hostname, peer_hostname,
		       HIP_HOST_ID_HOSTNAME_LEN_MAX - 1);

	HIP_IFEL(hip_select_source_address(
			 &peer_map.our_addr, &peer_map.peer_addr),
		 -1, "Cannot find source address\n");
	
	HIP_IFEL(hip_for_each_hi(hip_hadb_add_peer_info_wrapper, &peer_map), 0,
	         "for_each_hi err.\n");

 out_err:
	return err;
}

int hip_add_peer_map(const struct hip_common *input)
{
	struct in6_addr *hit = NULL , *ip = NULL;
	hip_lsi_t *lsi = NULL;
	char *peer_hostname = NULL;
	int err = 0;
	_HIP_HEXDUMP("packet", input,  hip_get_msg_total_len(input));

	hit = (struct in6_addr *)
		hip_get_param_contents(input, HIP_PARAM_HIT);

	lsi = (hip_lsi_t *)
		hip_get_param_contents(input, HIP_PARAM_LSI);

	ip = (struct in6_addr *)
		hip_get_param_contents(input, HIP_PARAM_IPV6_ADDR);

	peer_hostname = (char *)
		hip_get_param_contents(input, HIP_PARAM_HOSTNAME);

	if (!ip && (!lsi || !hit)){
		HIP_ERROR("handle async map: no ip and maybe no lsi or hit\n");
		err = -ENODATA;
		goto out_err;
	}

	if (lsi)
	  	HIP_DEBUG_LSI("lsi value is\n",lsi);

	if (peer_hostname)
	  	HIP_DEBUG("Peer hostname value is %s\n", peer_hostname);

	err = hip_hadb_add_peer_info(hit, ip, lsi, peer_hostname);

	_HIP_DEBUG_HIT("hip_add_map_info peer's real hit=", hit);
	_HIP_ASSERT(hit_is_opportunistic_hashed_hit(hit));

 	if (err) {
 		HIP_ERROR("Failed to insert peer map (%d)\n", err);
		goto out_err;
	}

 out_err:

	return err;

}

/**
 * Inits a Host Association after memory allocation.
 *
 * @param  entry pointer to a host association
 */
int hip_hadb_init_entry(hip_ha_t *entry)
{
        int err = 0;
        HIP_IFEL(!entry, -1, "HA is NULL\n");

#if 0
	INIT_LIST_HEAD(&entry->next_hit);
	INIT_LIST_HEAD(&entry->spis_in_old);
	INIT_LIST_HEAD(&entry->spis_out_old);
#endif

	entry->spis_in_old = hip_ht_init(hip_hash_spi, hip_match_spi);
	entry->spis_out_old = hip_ht_init(hip_hash_spi, hip_match_spi);

#ifdef CONFIG_HIP_HIPPROXY
	entry->hipproxy = 0;
#endif
	//HIP_LOCK_INIT(entry);
	//atomic_set(&entry->refcnt,0);

	entry->state = HIP_STATE_UNASSOCIATED;
	entry->hastate = HIP_HASTATE_INVALID;
	entry->purge_timeout = HIP_HA_PURGE_TIMEOUT;

	/* Function pointer sets which define HIP behavior in respect to the
	   hadb_entry. */
	HIP_IFEL(hip_hadb_set_rcv_function_set(entry, &default_rcv_func_set),
		 -1, "Can't set new function pointer set.\n");
	HIP_IFEL(hip_hadb_set_handle_function_set(entry,
						  &default_handle_func_set),
		 -1, "Can't set new function pointer set.\n");
	HIP_IFEL(hip_hadb_set_update_function_set(entry,
						  &default_update_func_set),
		 -1, "Can't set new function pointer set\n");

	HIP_IFEL(hip_hadb_set_misc_function_set(entry, &default_misc_func_set),
		 -1, "Can't set new function pointer set.\n");

	/* Set the xmit function set as function set for sending raw HIP. */
	HIP_IFEL(hip_hadb_set_xmit_function_set(entry, &default_xmit_func_set),
		 -1, "Can't set new function pointer set.\n");

	HIP_IFEL(hip_hadb_set_input_filter_function_set(
			 entry, &default_input_filter_func_set), -1,
		 "Can't set new input filter function pointer set.\n");
	HIP_IFEL(hip_hadb_set_output_filter_function_set(
			 entry, &default_output_filter_func_set), -1,
		 "Can't set new output filter function pointer set.\n");

	/* added by Tao Wan, on 24, Jan, 2008 */
	entry->hadb_ipsec_func = &default_ipsec_func_set;

	//initialize the peer hostname
	memset(entry->peer_hostname, '\0', HIP_HOST_ID_HOSTNAME_LEN_MAX);

        entry->shotgun_status = hip_shotgun_status;

        entry->addresses_to_send_echo_request = hip_linked_list_init();

        entry->peer_addresses_old = hip_linked_list_init();

        // Randomize inbound SPI
        get_random_bytes(&entry->spi_inbound_current,
                sizeof(entry->spi_inbound_current));

out_err:
        return err;
}

/**
 * Allocates and initializes a new HA structure.
 *
 * @param  gfpmask a mask passed directly to HIP_MALLOC().
 * @return NULL if memory allocation failed, otherwise the HA.
 */
hip_ha_t *hip_hadb_create_state(int gfpmask)
{
	hip_ha_t *entry = NULL;
	int err = 0;

	entry = (hip_ha_t *) malloc(sizeof(struct hip_hadb_state));
	if (entry == NULL) {
		return NULL;
	}

	memset(entry, 0, sizeof(struct hip_hadb_state));

        hip_hadb_init_entry(entry);

 out_err:
	return entry;
}

/* END OF PRIMITIVE FUNCTIONS */

/**
 * Selects the preferred address within the addresses of the given SPI.
 * The selected address is copied to @c addr, it is is non-NULL.
 */
int hip_hadb_select_spi_addr(hip_ha_t *entry, struct hip_spi_out_item *spi_out, struct in6_addr *addr)
{
	int err = 0, i;
	struct hip_peer_addr_list_item *s, *candidate = NULL;
	struct timeval latest, dt;
	hip_list_t *item, *tmp;

	list_for_each_safe(item, tmp, spi_out->peer_addr_list, i)
	{
		s = list_entry(item);
		if (s->address_state != PEER_ADDR_STATE_ACTIVE)
		{
			_HIP_DEBUG("skipping non-active address %s\n",addrstr);
			continue;
		}

		if (candidate)
		{
			int this_is_later;
			this_is_later = hip_timeval_diff(&s->modified_time, &latest, &dt);
			_HIP_DEBUG("latest=%ld.%06ld\n", latest.tv_sec, latest.tv_usec);
			_HIP_DEBUG("dt=%ld.%06ld\n", dt.tv_sec, dt.tv_usec);
			if (this_is_later)
			{
				_HIP_DEBUG("is later, change\n");
				memcpy(&latest, &s->modified_time, sizeof(struct timeval));
				candidate = s;
			}
		}
		else
		{
			candidate = s;
			memcpy(&latest, &s->modified_time, sizeof(struct timeval));
		}
	}

	if (!candidate)
	{
		HIP_ERROR("did not find usable peer address\n");
		HIP_DEBUG("todo: select from other SPIs ?\n");
		/* todo: select other SPI as the default SPI out */
		err = -ENOMSG;
	}
	else ipv6_addr_copy(addr, &candidate->address);

	return err;
}

/**
 * Gets some of the peer's usable IPv6 address.
 * @param entry corresponding hadb entry of the peer
 * @param addr where the selected IPv6 address of the peer is copied to
 *
 * Current destination address selection algorithm:
 * 1. use preferred address of the HA, if any (should be set)
 *
 * tkoponen: these are useless: ?
 * 2. use preferred address of the default outbound SPI, if any
 * (should be set, suspect bug if we get this far)
 *
 * 3. select among the active addresses of the default outbound SPI
 * (select the address which was added/updated last)
 *
 * @return 0 if some of the addresses was copied successfully, else < 0.
 */
int hip_hadb_get_peer_addr(hip_ha_t *entry, struct in6_addr *addr)
{
	int err = 0;
	//	struct hip_spi_out_item *spi_out;

	/* assume already locked entry */

	HIP_DEBUG_HIT("entry def addr", &entry->peer_addr);
	ipv6_addr_copy(addr, &entry->peer_addr);
        return err;
}

/**
 * Gets lsi address.
 * @param entry corresponding hadb entry of the peer
 * @param lsi where the selected lsi address of the peer is copied to
 *
 * @return 0 if some of the addresses was copied successfully, else < 0.
 */
int hip_hadb_get_peer_lsi(hip_ha_t *entry, hip_lsi_t *lsi)
{
	int err = 0;
	/* assume already locked entry */

	HIP_DEBUG_HIT("entry def addr", &entry->lsi_peer);
	ipv4_addr_copy(lsi, &entry->lsi_peer);
        return err;
}



/**
 * Gets infomation on the given peer IPv6 address.
 *
 * @param entry         corresponding hadb entry of the peer.
 * @param addr          the IPv6 address for which the information is to be
 *                      retrieved.
 * @param lifetime      where the lifetime of @c addr is copied to.
 * @param modified_time where the time when @c addr was added or updated is
 *                      copied to.
 * @return              If @c entry has the address @c addr in its peer address
 *                      list parameters @c spi, @c lifetime, and
 *                      @c modified_time are assigned if they are non-NULL and 1
 *                      is returned, else @c interface_id and @c lifetime are
 *                      not assigned a value and 0 is returned.
 */
int hip_hadb_get_peer_addr_info_old(hip_ha_t *entry, struct in6_addr *addr,
				uint32_t *lifetime, struct timeval *modified_time)
{
	// 99999: REMOVE
        /*struct hip_peer_addr_list_item *peer_addr_list_item;
	int i = 1, ii;
	struct hip_spi_out_item *spi_out;
	hip_list_t *item, *tmp, *a_item, *a_tmp;*/

        struct hip_peer_addr_list_item *peer_addr_list_item;
	int i = 1, ii;
	struct hip_spi_out_item *spi_out;
	hip_list_t *item, *tmp;

        list_for_each_safe(item, tmp, entry->peer_addresses_old, ii)
        {
                peer_addr_list_item = list_entry(item);
         	if (!ipv6_addr_cmp(&peer_addr_list_item->address, addr))
                {
                        _HIP_DEBUG("found\n");
                        if (lifetime)
                                *lifetime = peer_addr_list_item->lifetime;

                        if (modified_time)
                        {
                                modified_time->tv_sec = peer_addr_list_item->modified_time.tv_sec;
                                modified_time->tv_usec = peer_addr_list_item->modified_time.tv_usec;
                        }

                        return 1;
                }

                i++;
        }

	// 99999: REMOVE
        /* assumes already locked entry */
/*	list_for_each_safe(item, tmp, entry->spis_out_old, ii)
	{
		spi_out = list_entry(item);
		list_for_each_safe(a_item, a_tmp, entry->peer_addresses_old, iii)
		{
			s = list_entry(a_item);
			if (!ipv6_addr_cmp(&s->address, addr))
			{
				_HIP_DEBUG("found\n");
				if (lifetime)
					*lifetime = s->lifetime;
				if (modified_time)
				{
					modified_time->tv_sec = s->modified_time.tv_sec;
					modified_time->tv_usec = s->modified_time.tv_usec;
				}
				if (spi)
					*spi = spi_out->spi;
				return 1;
			}
			i++;
		}
	}*/

	_HIP_DEBUG("not found\n");
	return 0;
}

/**
 * Adds a new peer IPv6 address to the entry's list of peer addresses.
 * @param entry corresponding hadb entry of the peer
 * @param new_addr IPv6 address to be added
 * @param spi outbound SPI to which the @c new_addr is related to
 * @param lifetime address lifetime of the address
 * @param state address state
 *
 * @return if @c new_addr already exists, 0 is returned. If address was
 * added successfully 0 is returned, else < 0.
 */
int hip_hadb_add_peer_addr(hip_ha_t *entry, struct in6_addr *new_addr,
			   uint32_t spi, uint32_t lifetime, int state)
{
	return hip_hadb_add_peer_udp_addr(entry, new_addr, 0, spi, lifetime, state);
#if 0
	int err = 0;
	struct hip_peer_addr_list_item *a_item;
	char addrstr[INET6_ADDRSTRLEN];
	uint32_t prev_spi;
	struct hip_spi_out_item *spi_list;

	/* assumes already locked entry */

	/* check if we are adding the peer's address during the base
	 * exchange */
	if (spi == 0) {
		HIP_DEBUG("SPI is 0, set address as the bex address\n");
		if (!ipv6_addr_any(&entry->peer_addr)) {
			hip_in6_ntop(&entry->peer_addr, addrstr);
			HIP_DEBUG("warning, overwriting existing preferred address %s\n",
				  addrstr);
		}
		ipv6_addr_copy(&entry->peer_addr, new_addr);
		HIP_DEBUG_IN6ADDR("entry->peer_addr \n", &entry->peer_addr);
		goto out_err;
	}

	spi_list = hip_hadb_get_spi_list(entry, spi);

	if (!spi_list)
	{
		HIP_ERROR("did not find SPI list for SPI 0x%x\n", spi);
		err = -EEXIST;
		goto out_err;
	}

	err = hip_hadb_get_peer_addr_info(entry, new_addr, &prev_spi, NULL, NULL);
	if (err)
	{
		/** @todo validate previous vs. new interface id for
		    the new_addr ? */
		if (prev_spi != spi)
			HIP_DEBUG("todo: SPI changed: prev=%u new=%u\n", prev_spi,
				  spi);

		HIP_DEBUG("duplicate address not added (todo: update address lifetime ?)\n");
		/** @todo update address lifetime ? */
		err = 0;
		goto out_err;
	}

	a_item = (struct hip_peer_addr_list_item *)HIP_MALLOC(sizeof(struct hip_peer_addr_list_item), GFP_KERNEL);
	if (!a_item)
	{
		HIP_ERROR("item HIP_MALLOC failed\n");
		err = -ENOMEM;
		goto out_err;
	}

	a_item->lifetime = lifetime;
	ipv6_addr_copy(&a_item->address, new_addr);
	a_item->address_state = state;
	do_gettimeofday(&a_item->modified_time);

	list_add(a_item, spi_list->peer_addr_list);

out_err:
	return err;
#endif
}


int hip_hadb_add_peer_udp_addr(hip_ha_t *entry, struct in6_addr *new_addr,in_port_t port,
			   uint32_t spi, uint32_t lifetime, int state)
{
	int err = 0;
	struct hip_peer_addr_list_item *a_item;
	char addrstr[INET6_ADDRSTRLEN];

	/* assumes already locked entry */

	/* check if we are adding the peer's address during the base
	 * exchange */
	if (spi == 0) {
		HIP_DEBUG("SPI is 0, set address as the bex address\n");
		if (!ipv6_addr_any(&entry->peer_addr)) {
			hip_in6_ntop(&entry->peer_addr, addrstr);
			HIP_DEBUG("warning, overwriting existing preferred address %s\n",
				  addrstr);
		}
		ipv6_addr_copy(&entry->peer_addr, new_addr);
		HIP_DEBUG_IN6ADDR("entry->peer_address \n", &entry->peer_addr);

		if (entry->peer_addr_list_to_be_added) {
			/*Adding the peer address to the entry->peer_addr_list_to_be_added
			 * So that later aftre base exchange it can be transfered to 
			 * SPI OUT's peer address list*/
			a_item = (struct hip_peer_addr_list_item *)HIP_MALLOC(sizeof(struct hip_peer_addr_list_item), GFP_KERNEL);
			if (!a_item)
			{
				HIP_ERROR("item HIP_MALLOC failed\n");
				err = -ENOMEM;
				goto out_err;
			}
			a_item->lifetime = lifetime;
			ipv6_addr_copy(&a_item->address, new_addr);
			a_item->address_state = state;
			do_gettimeofday(&a_item->modified_time);

			list_add(a_item, entry->peer_addr_list_to_be_added);
		}
		goto out_err;
	}

	err = hip_hadb_get_peer_addr_info_old(entry, new_addr, NULL, NULL);
	if (err)
		goto out_err;

	a_item = (struct hip_peer_addr_list_item *)HIP_MALLOC(sizeof(struct hip_peer_addr_list_item), GFP_KERNEL);
	if (!a_item)
	{
		HIP_ERROR("item HIP_MALLOC failed\n");
		err = -ENOMEM;
		goto out_err;
	}

	a_item->lifetime = lifetime;
	a_item->port = port;
	ipv6_addr_copy(&a_item->address, new_addr);
	a_item->address_state = state;
	do_gettimeofday(&a_item->modified_time);

	list_add(a_item, entry->peer_addresses_old);

out_err:
	return err;
}

/**
 * Deletes IPv6 address from the entry's list of peer addresses
 *
 * @param entry corresponding hadb entry of the peer
 * @param addr IPv6 address to be deleted
 */
void hip_hadb_delete_peer_addrlist_one_old(hip_ha_t *ha, struct in6_addr *addr)
{
	struct hip_peer_addr_list_item *peer_addr_list_item;
	int i;
	hip_list_t *item, *tmp;

	/* possibly deprecated function .. */

        list_for_each_safe(item, tmp, ha->peer_addresses_old, i)
        {
                peer_addr_list_item = list_entry(item);
                if (!ipv6_addr_cmp(&peer_addr_list_item->address, addr))
                {
                        _HIP_DEBUG("deleting address\n");
                        list_del(item, ha->peer_addresses_old);
                        HIP_FREE(item);
                        /* if address is on more than one spi list then do not goto out */
                        goto out;
                }
            }

 out:
	return;
}

int hip_del_peer_info_entry(hip_ha_t *ha)
{
	hip_opp_block_t *opp_entry   = NULL;
	hip_oppip_t     *oppip_entry = NULL;

	hip_hadb_remove_state_hit(ha);
	/* by now, if everything is according to plans, the refcnt
	   should be 1 */
	HIP_DEBUG_HIT("our HIT", &ha->hit_our);
	HIP_DEBUG_HIT("peer HIT", &ha->hit_peer);
	hip_delete_hit_sp_pair(&ha->hit_peer, &ha->hit_our, IPPROTO_ESP, 1);
	/* Not going to "put" the entry because it has been removed
	   from the hashtable already (hip_exit won't find it
	   anymore). */
	hip_hadb_delete_state(ha);
	//hip_db_put_ha(ha, hip_hadb_delete_state);
	/* and now zero --> deleted*/

	//if the ha entry is there, the opp entry
	//has already been removed

	/*empty the two opp dbs*/

	//delete entry from oppdb
	opp_entry = hip_oppdb_find_by_ip(&ha->peer_addr);
	if(opp_entry)
		hip_oppdb_entry_clean_up(opp_entry);

#if 0 /* the oppipdb entry must not be deleted or otherwise fallback fails to\
	 work */
	//delete entry from oppipdb
	oppip_entry = hip_oppipdb_find_byip(&ha->peer_addr);
	if(oppip_entry)
		hip_oppipdb_del_entry_by_entry(oppip_entry);
#endif /* 0 */

	return 0;
}

/**
 * Currently deletes the whole entry...
 */
int hip_del_peer_info(hip_hit_t *our_hit, hip_hit_t *peer_hit)
{
	hip_ha_t *ha;

	ha = hip_hadb_find_byhits(our_hit, peer_hit);
	if (!ha) {
		return -ENOENT;
	}

	return hip_del_peer_info_entry(ha);
}

/* assume already locked entry */
// SYNC
int hip_hadb_add_inbound_spi_old(hip_ha_t *entry, struct hip_spi_in_item *data)
{
	int err = 0, i;
	struct hip_spi_in_item *spi_item;
	uint32_t spi_in;
	hip_list_t *item, *tmp;
	spi_in = data->spi;

	/* assumes locked entry */
	_HIP_DEBUG("SPI_in=0x%x\n", spi_in);
	list_for_each_safe(item, tmp, entry->spis_in_old, i)
	{
		spi_item = list_entry(item);
		if (spi_item->spi == spi_in)
		{
			HIP_DEBUG("not adding duplicate SPI 0x%x\n", spi_in);
			goto out;
		}
	}

	spi_item = (struct hip_spi_in_item *)HIP_MALLOC(sizeof(struct hip_spi_in_item), GFP_ATOMIC);
	if (!spi_item)
	{
		HIP_ERROR("item HIP_MALLOC failed\n");
		err = -ENOMEM;
		goto out_err;
	}
	memcpy(spi_item, data, sizeof(struct hip_spi_in_item));
	spi_item->timestamp = jiffies;
	list_add(spi_item, entry->spis_in_old);
	spi_item->addresses = NULL;
	spi_item->addresses_n = 0;
	HIP_DEBUG("added SPI 0x%x to the inbound SPI list\n", spi_in);
	// hip_hold_ha(entry); ?

	/*_HIP_DEBUG("inserting SPI to HIT-SPI hashtable\n");
	err = hip_hadb_insert_state_spi_list(&entry->hit_peer, &entry->hit_our, spi_in);
	if (err == -EEXIST) err = 0;*/

out_err:
out:
	return err;
}

/* assume already locked entry */
// SYNCH
int hip_hadb_add_outbound_spi_old(hip_ha_t *entry, struct hip_spi_out_item *data)
{
	int err = 0, i;
	struct hip_spi_out_item *spi_item;
	uint32_t spi_out;
	hip_list_t *item, *tmp;

	/* assumes locked entry ? */
	spi_out = data->spi;

	_HIP_DEBUG("SPI_out=0x%x\n", spi_out);
	list_for_each_safe(item, tmp, entry->spis_out_old, i)
	{
		spi_item = list_entry(item);
		if (spi_item->spi == spi_out)
		{
			HIP_DEBUG("not adding duplicate SPI 0x%x\n", spi_out);
			goto out;
		}
	}

	spi_item = (struct hip_spi_out_item *)HIP_MALLOC(sizeof(struct hip_spi_out_item), GFP_ATOMIC);
	if (!spi_item)
	{
		HIP_ERROR("item HIP_MALLOC failed\n");
		err = -ENOMEM;
		goto out_err;
	}
	memcpy(spi_item, data, sizeof(struct hip_spi_out_item));
// 	INIT_LIST_HEAD(&spi_item->peer_addr_list);
	spi_item->peer_addr_list = hip_ht_init(hip_hash_peer_addr, hip_match_peer_addr);
	ipv6_addr_copy(&spi_item->preferred_address, &in6addr_any);
	list_add(spi_item, entry->spis_out_old);
	HIP_DEBUG("added SPI 0x%x to the outbound SPI list\n", spi_out);

 out_err:
 out:
	return err;
}

/* assume already locked entry */
int hip_hadb_add_spi_old(hip_ha_t *entry, int direction, void *data)
{
	int err = -EINVAL;

	if (direction == HIP_SPI_DIRECTION_IN)
		err = hip_hadb_add_inbound_spi_old(entry, (struct hip_spi_in_item *) data);
	else if (direction == HIP_SPI_DIRECTION_OUT)
		err = hip_hadb_add_outbound_spi_old(entry, (struct hip_spi_out_item *) data);
	else
		HIP_ERROR("bug, invalid direction %d\n", direction);

	return err;
}


/* Set the ifindex of given SPI */
/* assumes locked HA */
void hip_hadb_set_spi_ifindex_deprecated(hip_ha_t *entry, uint32_t spi, int ifindex)
{
	struct hip_spi_in_item *spi_item;
	hip_list_t *item, *tmp;
	int i;

	/* assumes that inbound spi already exists in ha's spis_in_old */
	HIP_DEBUG("SPI=0x%x ifindex=%d\n", spi, ifindex);
	list_for_each_safe(item, tmp, entry->spis_in_old, i)
	{
		spi_item = list_entry(item);
		_HIP_DEBUG("test item: ifindex=%d spi=0x%x\n", spi_item->ifindex, spi_item->spi);
		if (spi_item->spi == spi)
		{
			HIP_DEBUG("found updated spi-ifindex mapping\n");
			spi_item->ifindex = ifindex;
			return;
		}
	}
	HIP_DEBUG("SPI not found, returning\n");
}

/* Get the ifindex of given SPI, returns 0 if SPI was not found */
int hip_hadb_get_spi_ifindex_deprecated(hip_ha_t *entry, uint32_t spi)
{
	struct hip_spi_in_item *spi_item;
	hip_list_t *item, *tmp;
	int i;

	_HIP_DEBUG("spi=0x%x\n", spi);
	list_for_each_safe(item, tmp, entry->spis_in_old, i)
	{
		spi_item = list_entry(item);
		_HIP_DEBUG("test item: ifindex=%d spi=0x%x\n", spi_item->ifindex, spi_item->spi);
		if (spi_item->spi == spi || spi_item->new_spi == spi)
		{
			_HIP_DEBUG("found\n");
			return spi_item->ifindex;
		}
	}
	HIP_DEBUG("ifindex not found for the SPI 0x%x\n", spi);
	return 0;
}

/* Get the SPI of given ifindex, returns 0 if ifindex was not found  */
uint32_t hip_hadb_get_spi_old(hip_ha_t *entry, int ifindex)
{
	struct hip_spi_in_item *spi_item;
	hip_list_t *item, *tmp;
	int i;

	HIP_DEBUG("ifindex=%d\n", ifindex);
	list_for_each_safe(item, tmp, entry->spis_in_old, i)
	{
		spi_item = list_entry(item);
		_HIP_DEBUG("test item: ifindex=%d spi=0x%x\n", spi_item->ifindex, spi_item->spi);
		if (spi_item->ifindex == ifindex || ifindex == -1)
		{
			HIP_DEBUG("found SPI 0x%x\n", spi_item->spi);
			return spi_item->spi;
		}
	}

	HIP_DEBUG("SPI not found for the ifindex\n");
	return 0;
}

uint32_t hip_update_get_prev_spi_in_deprecated_rekeying(hip_ha_t *entry, uint32_t peer_update_id)
{
	struct hip_spi_in_item *spi_item;
	hip_list_t *item, *tmp;
	int i;

	HIP_DEBUG("peer_update_id=%u\n", peer_update_id);
	list_for_each_safe(item, tmp, entry->spis_in_old, i)
	{
		spi_item = list_entry(item);
		_HIP_DEBUG("test item: ifindex=%d spi=0x%x nes_spi_out=0x%x seq_id=%u\n",
				spi_item->ifindex, spi_item->spi, spi_item->nes_spi_out, spi_item->seq_update_id);
		if (spi_item->seq_update_id == peer_update_id) {
			HIP_DEBUG("found SPI 0x%x\n", spi_item->spi);
			return spi_item->spi;
		}
	}
	HIP_DEBUG("SPI not found\n");
	return 0;
}

/* Get the SPI of the SA belonging to the interface through
   which we received the UPDATE */
/* also sets updating flag of SPI to 1 */
uint32_t hip_get_spi_to_update_in_established_deprecated(hip_ha_t *entry, struct in6_addr *dev_addr)
{
	struct hip_spi_in_item *spi_item;
	hip_list_t *item, *tmp;
	int i;
	int ifindex;

	HIP_DEBUG_HIT("dst dev_addr", dev_addr);
	ifindex = hip_devaddr2ifindex(dev_addr);
	HIP_DEBUG("ifindex of dst dev=%d\n", ifindex);
	if (!ifindex)
		return 0;

	list_for_each_safe(item, tmp, entry->spis_in_old, i)
	{
		spi_item = list_entry(item);
		_HIP_DEBUG("test item: ifindex=%d spi=0x%x\n", spi_item->ifindex, spi_item->spi);
		if (spi_item->ifindex == ifindex)
		{
			spi_item->updating = 1;
			return spi_item->spi;
		}
	}

	HIP_DEBUG("SPI not found for ifindex\n");
	return 0;
}

void hip_set_spi_update_status_deprecated_rekeying(hip_ha_t *entry, uint32_t spi, int set)
{
	struct hip_spi_in_item *spi_item;
	hip_list_t *item, *tmp;
	int i;

	HIP_DEBUG("spi=0x%x set=%d\n", spi, set);
	list_for_each_safe(item, tmp, entry->spis_in_old, i)
	{
		spi_item = list_entry(item);
		_HIP_DEBUG("test item: ifindex=%d spi=0x%x updating=%d\n",
				spi_item->ifindex, spi_item->spi, spi_item->updating);
		if (spi_item->spi == spi)
		{
			HIP_DEBUG("setting updating status to %d\n", set);
			spi_item->updating = set;
			break;
		}
	}
}

void hip_update_clear_status(hip_ha_t *entry, uint32_t spi)
{
	struct hip_spi_in_item *spi_item;
	hip_list_t *item, *tmp;
	int i;

	_HIP_DEBUG("spi=0x%x\n", spi);
	list_for_each_safe(item, tmp, entry->spis_in_old, i)
	{
		spi_item = list_entry(item);
		_HIP_DEBUG("test item: spi=0x%x\n", spi_item->spi);
		if (spi_item->spi == spi)
		{
			_HIP_DEBUG("clearing SPI status\n");
			spi_item->update_state_flags = 0;
			memset(&spi_item->stored_received_esp_info, 0,
					sizeof(struct hip_esp_info));
			break;
		}
	}
}

/* spi_out is the SPI which was in the received NES Old SPI field */
void hip_update_set_new_spi_in_old(hip_ha_t *entry, uint32_t spi, uint32_t new_spi,
			       uint32_t spi_out /* test */)
{
	struct hip_spi_in_item *spi_item;
	hip_list_t *item, *tmp;
	int i;

	_HIP_DEBUG("spi=0x%x new_spi=0x%x spi_out=0x%x\n", spi, new_spi, spi_out);

	list_for_each_safe(item, tmp, entry->spis_in_old, i)
	{
		spi_item = list_entry(item);
		_HIP_DEBUG("test item: spi=0x%x new_spi=0x%x\n",
				spi_item->spi, spi_item->new_spi);
		if (spi_item->spi == spi)
		{
			HIP_DEBUG("setting new_spi\n");
			if (!spi_item->updating)
			{
				_HIP_ERROR("SA update not in progress, continuing anyway\n");
			}
			if ((spi_item->spi != spi_item->new_spi) && spi_item->new_spi)
			{
				HIP_ERROR("warning: previous new_spi is not zero: 0x%x\n",
						spi_item->new_spi);
			}
			spi_item->new_spi = new_spi;
			spi_item->esp_info_spi_out = spi_out; /* maybe useless */
			break;
		}
	}
}

/* just sets the new_spi field */
void hip_update_set_new_spi_out_deprecated_rekeying(hip_ha_t *entry, uint32_t spi, uint32_t new_spi)
{
	struct hip_spi_in_item *spi_item;
	hip_list_t *item, *tmp;
	int i;

	_HIP_DEBUG("spi=0x%x new_spi=0x%x\n", spi, new_spi);
	list_for_each_safe(item, tmp, entry->spis_in_old, i)
	{
		spi_item = list_entry(item);
		_HIP_DEBUG("test item: spi=0x%x new_spi=0x%x\n",
				spi_item->spi, spi_item->new_spi);
		if (spi_item->spi == spi)
		{
			_HIP_DEBUG("setting new_spi\n");
			if (spi_item->new_spi)
			{
				HIP_ERROR("previous new_spi is not zero: 0x%x\n", spi_item->new_spi);
				HIP_ERROR("todo: delete previous new_spi\n");
			}
			spi_item->new_spi = new_spi;
			break;
		}
	}
}


uint32_t hip_update_get_new_spi_in_deprecated_rekeying(hip_ha_t *entry, uint32_t peer_update_id)
{
	struct hip_spi_in_item *spi_item;
	hip_list_t *item, *tmp;
	int i;

	_HIP_DEBUG("peer_update_id=%u\n", peer_update_id);
	list_for_each_safe(item, tmp, entry->spis_in_old, i)
	{
		spi_item = list_entry(item);
		_HIP_DEBUG("test item: spi=0x%x new_spi=0x%x\n",
			  spi_item->spi, spi_item->new_spi);
		if (spi_item->seq_update_id == peer_update_id)
		{
			if (spi_item->new_spi)
				return spi_item->new_spi;
			return spi_item->spi;
		}
	}
	HIP_DEBUG("New SPI not found\n");
	return 0;
}

/* switch from Old SPI to New SPI (inbound SA) */
/* caller must delete the Old SPI */
void hip_update_switch_spi_in_deprecated_rekeying(hip_ha_t *entry, uint32_t old_spi)
{
	struct hip_spi_in_item *spi_item;
	hip_list_t *item, *tmp;
	int i;

	_HIP_DEBUG("old_spi=0x%x\n", old_spi);
	list_for_each_safe(item, tmp, entry->spis_in_old, i)
	{
		spi_item = list_entry(item);
		_HIP_DEBUG("test item: ifindex=%d spi=0x%x new_spi=0x%x nes_spi_out=0x%x seq_id=%u\n",
			   spi_item->ifindex, item->spi, spi_item->new_spi,
			   spi_item->nes_spi_out, spi_item->seq_update_id);
		if (spi_item->spi == old_spi)
		{
			_HIP_DEBUG("switching\n");
			spi_item->spi = spi_item->new_spi;
			spi_item->new_spi = 0;
			spi_item->esp_info_spi_out = 0;
			break;
		}
	}
}

/* switch from Old SPI to New SPI (outbound SA) */
/* caller must delete the Old SPI */
void hip_update_switch_spi_out_deprecated_rekeying(hip_ha_t *entry, uint32_t old_spi)
{
	struct hip_spi_in_item *spi_item;
	hip_list_t *item, *tmp;
	int i;

	_HIP_DEBUG("old_spi=0x%x\n", old_spi);
	list_for_each_safe(item, tmp, entry->spis_in_old, i)
	{
		spi_item = list_entry(item);
		_HIP_DEBUG("test item: spi=0x%x new_spi=0x%x seq_id=%u\n",
			   spi_item->spi, spi_item->new_spi, spi_item->seq_update_id);
		if (spi_item->spi == old_spi)
		{
			_HIP_DEBUG("switching\n");
			spi_item->spi = spi_item->new_spi;
			spi_item->new_spi = 0;
			break;
		}
	}
}


void hip_update_set_status(hip_ha_t *entry, uint32_t spi, int set_flags,
			   uint32_t update_id, int update_flags_or,
			   struct hip_esp_info *esp_info,
			   uint16_t keymat_index)
{
	struct hip_spi_in_item *spi_item;
	hip_list_t *item, *tmp;
	int i;

	_HIP_DEBUG("spi=0x%x update_id=%u update_flags_or=0x%x keymat_index=%u esp_info=0x%p\n",
		   spi, update_id, update_flags_or, keymat_index, esp_info);
	if (esp_info)
		_HIP_DEBUG("esp_info: old_spi=0x%x new_spi=0x%x keymat_index=%u\n",
			   ntohl(esp_info->old_spi), ntohl(esp_info->new_spi), ntohs(esp_info->keymat_index));

	list_for_each_safe(item, tmp, entry->spis_in_old, i)
	{
		spi_item = list_entry(item);
		_HIP_DEBUG("test item: spi_in=0x%x new_spi=0x%x\n", spi_item->spi, spi_item->new_spi);
		if (spi_item->spi == spi)
		{
			_HIP_DEBUG("setting new values\n");
			if (set_flags & 0x1) spi_item->seq_update_id = update_id;
			if (set_flags & 0x2) spi_item->update_state_flags |= update_flags_or;
			if (esp_info && (set_flags & 0x4))
			{
				spi_item->stored_received_esp_info.old_spi = esp_info->old_spi;
				spi_item->stored_received_esp_info.new_spi = esp_info->new_spi;
				spi_item->stored_received_esp_info.keymat_index = esp_info->keymat_index;
			}
			if (set_flags & 0x8) spi_item->keymat_index = keymat_index;

			return;
		}
	}
	HIP_ERROR("SPI not found\n");
}


/**
 * If @c test_new_spi is 1 then test new_spi instead of spi.
 * @return 1 if given SPI belongs to the SA having direction, else 0.
 */
int hip_update_exists_spi_deprecated_rekeying(hip_ha_t *entry, uint32_t spi,
			       int direction, int test_new_spi)
{
	hip_list_t *item, *tmp;
	struct hip_spi_in_item *spi_item;
	int i;

	/* assumes locked entry  */

	_HIP_DEBUG("spi=0x%x direction=%d test_new_spi=%d\n",
		  spi, direction, test_new_spi);

	if (direction == HIP_SPI_DIRECTION_IN)
	{
		list_for_each_safe(item, tmp, entry->spis_in_old, i)
		{
			spi_item = list_entry(item);
			_HIP_DEBUG("test item: spi_in=0x%x new_spi=0x%x\n",
				   spi_item->spi, spi_item->new_spi);
			if ( (spi_item->spi == spi && !test_new_spi) ||
			     (spi_item->new_spi == spi && test_new_spi) )
				return 1;
		}
	}
	else
	{
		list_for_each_safe(item, tmp, entry->spis_out_old, i)
		{
			spi_item = list_entry(item);
			_HIP_DEBUG("test item: spi_out=0x%x new_spi=0x%x\n",
				   spi_item->spi, spi_item->new_spi);
			if ( (spi_item->spi == spi && !test_new_spi) ||
			     (spi_item->new_spi == spi && test_new_spi) )
				return 1;
		}
	}
	HIP_DEBUG("not found\n");
	return 0;
}

/* Get an usable outbound SPI, SPI must contain ACTIVE addresses */
/* todo: return void instead of spi */

/* returns the new default outbound SPI is succesful, or 0 if no
 * usable address was found */
#if 0
uint32_t hip_hadb_relookup_default_out(hip_ha_t *entry)
{
	uint32_t spi = 0;
	struct hip_spi_out_item *spi_out;
	hip_list_t *item, *tmp;
	int i;

	/* assumes locked entry  */

	HIP_DEBUG("\n");
	/* latest outbound SPIs are usually in the beginning of the list */
	list_for_each_safe(item, tmp, entry->spis_out_old, i)
	{
		spi_out = list_entry(item);

		int ret;
		struct in6_addr addr;

		_HIP_DEBUG("checking SPI 0x%x\n", spi_out->spi);
		ret = hip_hadb_select_spi_addr(entry, spi_out, &addr);
		if (ret == 0)
		{
			hip_hadb_set_default_out_addr(entry, spi_out, &addr);
			spi = spi_out->spi;
			goto out;
		}
	}

	if (spi)
		HIP_DEBUG("Set SPI 0x%x as the default outbound SPI\n", spi);
	else
		HIP_DEBUG("Did not find an usable outbound SPI\n");
 out:
	return spi;
}
#endif

/* if add is non-NULL, set addr as the default address for both
 * entry's default address and outbound SPI list's default address*/

/* if addr is null, select some address from the SPI list */
void hip_hadb_set_default_out_addr_deprecated(hip_ha_t *entry,
        struct in6_addr *addr)
{
#if 0
    HIP_DEBUG("\n");

	if (!spi_out)
	{
		HIP_ERROR("NULL spi_out\n");
		return;
	}

	if (addr)
	{
		HIP_DEBUG("testing, setting given address as default out addr\n");
		ipv6_addr_copy(&spi_out->preferred_address, addr);
		ipv6_addr_copy(&entry->peer_addr, addr);
	}
	else
	{
		/* useless ? */
		struct in6_addr a;
		int err = hip_hadb_select_spi_addr(entry, spi_out, &a);
		_HIP_DEBUG("setting address as default out addr\n");
		if (!err)
		{
			ipv6_addr_copy(&spi_out->preferred_address, &a);
			ipv6_addr_copy(&entry->peer_addr, &a);
			HIP_DEBUG("default out addr\n",
				  &entry->peer_addr);
		}
		else HIP_ERROR("couldn't select and set preferred address\n");
	}
	HIP_DEBUG("setting default SPI out to 0x%x\n", spi_out->spi);
	entry->default_spi_out = spi_out->spi;
#endif
}

/* have_esp_info is 1, if there is ESP_INFO in the same packet as the ACK was */
void hip_update_handle_ack_old(hip_ha_t *entry, struct hip_ack *ack, int have_esp_info)
{
	size_t n = 0, i = 0;
	uint32_t *peer_update_id = NULL;

	HIP_DEBUG("hip_update_handle_ack() invoked with have_esp_info = %d.\n",
		  have_esp_info);

	if (ack == NULL) {
		HIP_ERROR("Function parameter ack was NULL in "\
			  "hip_update_handle_ack().\n");
		goto out_err;
	}

	if (hip_get_param_contents_len(ack) % sizeof(uint32_t)) {
		HIP_ERROR("ACK parameter length is not divisible by 4 (%u).\n",
			  hip_get_param_contents_len(ack));
		goto out_err;
	}

	n = hip_get_param_contents_len(ack) / sizeof(uint32_t);

	HIP_DEBUG("Number of peer Update IDs in ACK parameter: %d.\n", n);

	peer_update_id =
		(uint32_t *) ((void *)ack + sizeof(struct hip_tlv_common));

	/* Loop through all peer Update IDs in the ACK parameter. */
	for (i = 0; i < n; i++, peer_update_id++) {
		hip_list_t *item, *tmp;
		struct hip_spi_in_item *in_item;
		uint32_t puid = ntohl(*peer_update_id);
		int i;

		_HIP_DEBUG("peer Update ID=%u\n", puid);

		/* See if your ESP_INFO is acked and maybe if corresponging
		   ESP_INFO was received */
		list_for_each_safe(item, tmp, entry->spis_in_old, i) {
			in_item = list_entry(item);
			_HIP_DEBUG("test item: spi_in=0x%x seq=%u\n",
				   in_item->spi, in_item->seq_update_id);
			if (in_item->seq_update_id == puid) {
				_HIP_DEBUG("SEQ and ACK match\n");
				/* Received ACK */
				in_item->update_state_flags |= 0x1;
				/* Received also ESP_INFO */
				if (have_esp_info) {
					in_item->update_state_flags |= 0x2;
				}
			}
		}

	}
 out_err:
	return;
}



void hip_update_handle_esp_info(hip_ha_t *entry, uint32_t peer_update_id)
{
	hip_list_t *item, *tmp;
	struct hip_spi_in_item *spi_item;
	int i;

	_HIP_DEBUG("peer_update_id=%u\n", peer_update_id);
	list_for_each_safe(item, tmp, entry->spis_in_old, i)
	{
		spi_item = list_entry(item);
		_HIP_DEBUG("test item: spi_in=0x%x seq=%u\n",
			   spi_item->spi, spi_item->seq_update_id);
		if (spi_item->seq_update_id == peer_update_id)
		{
			_HIP_DEBUG("received peer's ESP_INFO\n");
			spi_item->update_state_flags |= 0x2; /* recv'd ESP_INFO */
		}
	}
}

/* works if update contains only one ESP_INFO */
int hip_update_get_spi_keymat_index_deprecated_rekeying(hip_ha_t *entry, uint32_t peer_update_id)
{
	hip_list_t *item, *tmp;
	struct hip_spi_in_item *spi_item;
	int i;

	_HIP_DEBUG("peer_update_id=%u\n", peer_update_id);
	list_for_each_safe(item, tmp, entry->spis_in_old, i)
	{
		spi_item = list_entry(item);
		_HIP_DEBUG("test item: spi_in=0x%x seq_update_id=%u keymat_index=%u\n",
			   spi_item->spi, item->seq_update_id, item->keymat_index);
		if (spi_item->seq_update_id == peer_update_id)
		{
			return spi_item->keymat_index;
		}
	}
	return 0;
}

int hip_update_send_echo_old(hip_ha_t *entry,
			 uint32_t spi_out,
			 struct hip_peer_addr_list_item *addr){

	int err = 0, i = 0;
	struct hip_common *update_packet = NULL;
        hip_list_t *item = NULL, *tmp = NULL;
        struct netdev_address *n;

	HIP_DEBUG_HIT("new addr to check", &addr->address);

	HIP_IFEL(!(update_packet = hip_msg_alloc()), -ENOMEM,
		 "Update_packet alloc failed\n");

	HIP_IFEL(hip_build_verification_pkt(entry, update_packet, addr,
					    &entry->hit_peer, &entry->hit_our),
		 -1, "Building Echo Packet failed\n");

        /* Have to take care of UPDATE echos to opposite family */
        if (IN6_IS_ADDR_V4MAPPED((struct in6_addr *)&addr->address)
            == IN6_IS_ADDR_V4MAPPED(&entry->our_addr)) {
            HIP_IFEL(entry->hadb_xmit_func->
                     hip_send_pkt(&entry->our_addr, &addr->address,
                                  (entry->nat_mode ? hip_get_local_nat_udp_port() : 0), entry->peer_udp_port,
                                  update_packet, entry, 1),
                     -ECOMM, "Sending UPDATE packet with echo data failed.\n");
	} else {
            /* UPDATE echo is meant for opposite family of local_address*/
            /* check if we have one, otherwise let fail */
            list_for_each_safe(item, tmp, addresses, i) {
                n = list_entry(item);
                if (hip_sockaddr_is_v6_mapped(&n->addr)
                    != IN6_IS_ADDR_V4MAPPED(&entry->our_addr)) {
                    HIP_IFEL(entry->hadb_xmit_func->
                             hip_send_pkt(hip_cast_sa_addr(&n->addr),
                                          (struct in6_addr*)&addr->address,
                                          (entry->nat_mode ? hip_get_local_nat_udp_port() : 0), entry->peer_udp_port,
                                          update_packet, entry, 1),
                             -ECOMM, "Sending UPDATE packet with echo data failed.\n");
                }
            }
        }

 out_err:
	return err;

}

/* todo: use jiffies instead of timestamp */
uint32_t hip_hadb_get_latest_inbound_spi_old(hip_ha_t *entry)
{
	hip_list_t *item, *tmp;
	struct hip_spi_in_item *spi_item;
	uint32_t spi = 0;
	unsigned int now = jiffies;
	unsigned long t = ULONG_MAX;
	int i;

	/* assumes already locked entry */

	list_for_each_safe(item, tmp, entry->spis_in_old, i)
	{
		spi_item = list_entry(item);
		HIP_DEBUG("spi_in in loop is 0x%x\n", spi_item->spi);
		if (now - spi_item->timestamp < t)
		{
			spi = spi_item->spi;
			t = now - spi_item->timestamp;
		}
	}

	_HIP_DEBUG("newest spi_in is 0x%x\n", spi);
	return spi;
}
//add by santtu
/* todo: use jiffies instead of timestamp */
uint32_t hip_hadb_get_outbound_spi_old(hip_ha_t *entry)
{
	hip_list_t *item, *tmp;
	struct hip_spi_out_item *spi_item;
	uint32_t spi = 0;
	unsigned int now = jiffies;
	unsigned long t = ULONG_MAX;
	int i;

	/* assumes already locked entry */

	list_for_each_safe(item, tmp, entry->spis_out_old, i)
	{
		spi_item = list_entry(item);

		spi = spi_item->spi;

		break;

	}

	_HIP_DEBUG("newest spi_in out 0x%x\n", spi);
	return spi;
}
//end add
/* get pointer to the outbound SPI list or NULL if the outbound SPI
   list does not exist */
struct hip_spi_out_item *hip_hadb_get_spi_list_old(hip_ha_t *entry, uint32_t spi)
{
	struct hip_spi_out_item *spi_item;
	hip_list_t *item, *tmp;
	int i;

	/* assumes already locked entry */

	_HIP_DEBUG("Search spi list for SPI=0x%x\n", spi);
	list_for_each_safe(item, tmp, entry->spis_out_old, i)
	{
		spi_item = list_entry(item);
		_HIP_DEBUG("search: 0x%x ?= 0x%x\n", spi_item->spi, spi);
		if (spi_item->spi == spi) return spi_item;
	}

	return NULL;
}

/* get pointer to the inbound SPI list or NULL if SPI list does not exist */
struct hip_spi_in_item *hip_hadb_get_spi_in_list_old(hip_ha_t *entry, uint32_t spi)
{
	struct hip_spi_in_item *spi_item;
	hip_list_t *item, *tmp;
	int i;

	/* assumes already locked entry */

	HIP_DEBUG("SPI=0x%x\n", spi);
	list_for_each_safe(item, tmp, entry->spis_in_old, i)
	{
		spi_item = list_entry(item);
		if (spi_item->spi == spi) return spi_item;
	}

	return NULL;
}

/* add an address belonging to the SPI list */
/* or update old values */

// 99999 REMOVE!
/*int hip_hadb_add_addr_to_spi_old(hip_ha_t *entry, uint32_t spi,
			     struct in6_addr *addr,
			     int is_bex_address, uint32_t lifetime,
			     int is_preferred_addr)*/
int hip_hadb_add_addr_old(hip_ha_t *entry, struct in6_addr *addr,
			     int is_bex_address, uint32_t lifetime,
			     int is_preferred_addr)
{
	return  hip_hadb_add_udp_addr_old(entry, addr, is_bex_address,
			lifetime, is_preferred_addr, 0, HIP_LOCATOR_LOCATOR_TYPE_ESP_SPI_PRIORITY,0);
	//remove by santtu
#if 0
	int err = 0, new = 1, i;
	struct hip_spi_out_item *spi_list;
	struct hip_peer_addr_list_item *new_addr = NULL;
	struct hip_peer_addr_list_item *a;
	hip_list_t *item, *tmp;
	struct in6_addr *preferred_address;
	/* Assumes already locked entry */
	HIP_DEBUG("spi=0x%x is_preferred_addr=%d\n", spi, is_preferred_addr);

	spi_list = hip_hadb_get_spi_list(entry, spi);
	if (!spi_list)
	{
		HIP_ERROR("SPI list for 0x%x not found\n", spi);
		err = -EEXIST;
		goto out_err;
	}

	/* Check if addr already exists. If yes, then just update values. */
	list_for_each_safe(item, tmp, spi_list->peer_addr_list, i)
	{
		a = list_entry(item);
		if (!ipv6_addr_cmp(&a->address, addr))
		{
			// Do we send a verification if state is unverified?
			// The address should be awaiting verifivation already
			new_addr = a;
			new = 0;
			break;
		}
	}

	if (new)
	{
		HIP_DEBUG("create new addr item to SPI list\n");
		/* SPI list does not contain the address, add the address to the SPI list */
		new_addr = (struct hip_peer_addr_list_item *)HIP_MALLOC(sizeof(struct hip_peer_addr_list_item), 0);
		if (!new_addr)
		{
			HIP_ERROR("item HIP_MALLOC failed\n");
			err = -ENOMEM;
			goto out_err;
		}
	}
	else HIP_DEBUG("update old addr item\n");

	new_addr->lifetime = lifetime;
	if (new) ipv6_addr_copy(&new_addr->address, addr);

	/* If the address is already bound, its lifetime is updated.
	   If the status of the address is DEPRECATED, the status is
	   changed to UNVERIFIED.  If the address is not already bound,
	   the address is added, and its status is set to UNVERIFIED. */


	/* We switch off the part that make no answer with echo response message
	   to the initiator. The reason is that we need the whole update schema work
	   for the program to run corrctly. This purely optimization part can be changed
	   latter. - Andrey.
	*/
#if 0
	if (!new)
	{
		switch (new_addr->address_state)
		{
		case PEER_ADDR_STATE_DEPRECATED:
			new_addr->address_state = PEER_ADDR_STATE_UNVERIFIED;
			HIP_DEBUG("updated address state DEPRECATED->UNVERIFIED\n");
			break;
 		case PEER_ADDR_STATE_ACTIVE:
			HIP_DEBUG("address state stays in ACTIVE\n");
			break;
		default:
			// Does this mean that unverified cant be here? Why?
			HIP_ERROR("state is UNVERIFIED, shouldn't even be here ?\n");
			break;
		}
	}
	else
	{
#endif
             if (is_bex_address)
		{
			/* workaround for special case */
 			HIP_DEBUG("address is base exchange address, setting state to ACTIVE\n");
			new_addr->address_state = PEER_ADDR_STATE_ACTIVE;
			HIP_DEBUG("setting bex addr as preferred address\n");
			ipv6_addr_copy(&entry->peer_addr, addr);
			new_addr->seq_update_id = 0;
		} else {
			HIP_DEBUG("address's state is set in state UNVERIFIED\n");
			new_addr->address_state = PEER_ADDR_STATE_UNVERIFIED;
			err = entry->hadb_update_func->hip_update_send_echo(entry, spi, new_addr);

			/** @todo: check! If not acctually a problem (during Handover). Andrey. */
			if( err==-ECOMM ) err = 0;
		}
		//}

	do_gettimeofday(&new_addr->modified_time);
	new_addr->is_preferred = is_preferred_addr;
	if(is_preferred_addr){
            //HIP_DEBUG("Since the address is preferred, we set the entry preferred_address as such\n");
              ipv6_addr_copy(&entry->peer_addr, &new_addr->address);
	}
	if (new) {
		HIP_DEBUG("adding new addr to SPI list\n");
		list_add(new_addr, spi_list->peer_addr_list);
	}

 out_err:
	HIP_DEBUG("returning, err=%d\n", err);
	return err;
#endif
}

/**
 * hip_hadb_dump_hits - Dump the contents of the HIT hash table.
 *
 * Should be safe to call from any context. THIS IS FOR DEBUGGING ONLY.
 * DONT USE IT IF YOU DONT UNDERSTAND IT.
 */
void hip_hadb_dump_hits(void)
{
	int i;
	hip_ha_t *entry;
	char *string;
	int cnt, k;
	hip_list_t *item, *tmp;

	string = (char *)HIP_MALLOC(4096, GFP_ATOMIC);
	if (!string)
	{
		HIP_ERROR("Cannot dump HADB... out of memory\n");
		return;
	}

	HIP_LOCK_HT(&hadb_hit);

	cnt = 0;
	list_for_each_safe(item, tmp, hadb_hit, i)
	{
		entry = list_entry(item);

		hip_hold_ha(entry);
		if (cnt > 3900)
		{
			string[cnt] = '\0';
			HIP_ERROR("%s\n", string);
			cnt = 0;
		}

		k = hip_in6_ntop2(&entry->hit_peer, string + cnt);
		cnt += k;
		hip_db_put_ha(entry, hip_hadb_delete_state);
	}
	HIP_ERROR("%s\n", string);

	HIP_UNLOCK_HT(&hadb_hit);
}


void hip_hadb_dump_spis_in_old(hip_ha_t *entry)
{
	struct hip_spi_in_item *spi_item;
	hip_list_t *item, *tmp;
	int i;

	HIP_DEBUG("start\n");
	HIP_LOCK_HA(entry);
	list_for_each_safe(item, tmp, entry->spis_in_old, i)
	{
		spi_item = list_entry(item);
		HIP_DEBUG(" SPI=0x%x new_SPI=0x%x esp_info_SPI_out=0x%x ifindex=%d "
			  "ts=%lu updating=%d keymat_index=%u upd_flags=0x%x seq_update_id=%u ESP_INFO=old 0x%x,new 0x%x,km %u\n",
			  spi_item->spi, spi_item->new_spi, spi_item->esp_info_spi_out, spi_item->ifindex,
			  jiffies - spi_item->timestamp, spi_item->updating, spi_item->keymat_index,
			  spi_item->update_state_flags, spi_item->seq_update_id,
			  spi_item->stored_received_esp_info.old_spi,
			  spi_item->stored_received_esp_info.old_spi,
			  spi_item->stored_received_esp_info.keymat_index);
	}
	HIP_UNLOCK_HA(entry);
	HIP_DEBUG("end\n");
}

void hip_hadb_dump_spis_out_old(hip_ha_t *entry)
{
	struct hip_spi_out_item *spi_item;
	hip_list_t *item, *tmp;
	int i;

	HIP_DEBUG("start\n");
	HIP_LOCK_HA(entry);
	list_for_each_safe(item, tmp, entry->spis_out_old, i)
	{
		spi_item = list_entry(item);
		HIP_DEBUG(" SPI=0x%x new_SPI=0x%x seq_update_id=%u\n",
			  spi_item->spi, spi_item->new_spi, spi_item->seq_update_id);
	}
	HIP_UNLOCK_HA(entry);
	HIP_DEBUG("end\n");
}

/**
 * Stores the keys negotiated in base exchange.
 *
 * @param ctx          the context inside which the key data will copied around.
 * @param is_initiator true if the localhost is the initiator, or false if the
 *                     localhost is the Responder
 * @return             0 if everything was stored successfully, otherwise < 0.
 */
int hip_store_base_exchange_keys(struct hip_hadb_state *entry,
				  struct hip_context *ctx, int is_initiator)
{
	int err = 0;
	int hmac_key_len, enc_key_len, auth_key_len, hip_enc_key_len;

	hmac_key_len = hip_hmac_key_length(entry->esp_transform);
	enc_key_len = hip_enc_key_length(entry->esp_transform);
	auth_key_len = hip_auth_key_length_esp(entry->esp_transform);
	hip_enc_key_len = hip_transform_key_length(entry->hip_transform);

	memcpy(&entry->hip_hmac_out, &ctx->hip_hmac_out, hmac_key_len);
	memcpy(&entry->hip_hmac_in, &ctx->hip_hmac_in, hmac_key_len);

	memcpy(&entry->esp_in.key, &ctx->esp_in.key, enc_key_len);
	memcpy(&entry->auth_in.key, &ctx->auth_in.key, auth_key_len);

	memcpy(&entry->esp_out.key, &ctx->esp_out.key, enc_key_len);
	memcpy(&entry->auth_out.key, &ctx->auth_out.key, auth_key_len);

	memcpy(&entry->hip_enc_out.key, &ctx->hip_enc_out.key, hip_enc_key_len);
	memcpy(&entry->hip_enc_in.key, &ctx->hip_enc_in.key, hip_enc_key_len);

	hip_update_entry_keymat(entry, ctx->current_keymat_index,
				ctx->keymat_calc_index, ctx->esp_keymat_index,
				ctx->current_keymat_K);

	if (entry->dh_shared_key)
	{
		HIP_DEBUG("HIP_FREEing old dh_shared_key\n");
		HIP_FREE(entry->dh_shared_key);
		entry->dh_shared_key = NULL;
	}

	entry->dh_shared_key_len = 0;
	/** @todo reuse pointer, no HIP_MALLOC */
	entry->dh_shared_key = (char *)HIP_MALLOC(ctx->dh_shared_key_len, GFP_ATOMIC);
	if (!entry->dh_shared_key)
	{
		HIP_ERROR("entry dh_shared HIP_MALLOC failed\n");
		err = -ENOMEM;
		goto out_err;
	}

	entry->dh_shared_key_len = ctx->dh_shared_key_len;
	memcpy(entry->dh_shared_key, ctx->dh_shared_key, entry->dh_shared_key_len);
	_HIP_HEXDUMP("Entry DH SHARED", entry->dh_shared_key, entry->dh_shared_key_len);
	_HIP_HEXDUMP("Entry Kn", entry->current_keymat_K, HIP_AH_SHA_LEN);
	return err;

out_err:
	if (entry->dh_shared_key) {
		HIP_FREE(entry->dh_shared_key);
		entry->dh_shared_key = NULL;
	}

	return err;
}

/**
 * .
 *
 * @param entry ...
 * @param msg for future purposes (KeyNote)
 * @param peer ...
 * @return     ...
 */
int hip_init_peer(hip_ha_t *entry, struct hip_common *msg,
		  struct hip_host_id *peer)
{
	int err = 0;
	int len = hip_get_param_total_len(peer);
	struct in6_addr hit;

	/* public key and verify function might be initialized already in the
	   case of loopback */

	if (entry->peer_pub)
	{
		HIP_DEBUG("Not initializing peer host id, old exists\n");
		goto out_err;
	}

	HIP_IFEL(hip_host_id_to_hit(peer, &hit, HIP_HIT_TYPE_HASH100) ||
		 ipv6_addr_cmp(&hit, &entry->hit_peer),
		 -1, "Unable to verify sender's HOST_ID\n");

	HIP_IFEL(!(entry->peer_pub = HIP_MALLOC(len, GFP_KERNEL)),
		 -ENOMEM, "Out of memory\n");

	memcpy(entry->peer_pub, peer, len);
	entry->verify =
		hip_get_host_id_algo(entry->peer_pub) == HIP_HI_RSA ?
		hip_rsa_verify : hip_dsa_verify;

	if (hip_get_host_id_algo(entry->peer_pub) == HIP_HI_RSA)
		entry->peer_pub_key = hip_key_rr_to_rsa(entry->peer_pub, 0);
	else
		entry->peer_pub_key = hip_key_rr_to_dsa(entry->peer_pub, 0);

 out_err:
	HIP_DEBUG_HIT("peer's hit", &hit);
	HIP_DEBUG_HIT("entry's hit", &entry->hit_peer);
	return err;
}


/**
 * Initializes a HIP association.
 *
 * Initializes a new allocated HIP association @c entry.
 *
 * @param  a pointer to a HIP association to be initialized.
 * @param  a pointer to a HIT value that is to be bound with the HIP association
 *         @c entry
 * @return zero if success, negative otherwise.
 */
int hip_init_us(hip_ha_t *entry, hip_hit_t *hit_our)
{
        int err = 0, len = 0, alg = 0;

	if (entry->our_pub != NULL) {
		free(entry->our_pub);
		entry->our_pub = NULL;
	}

	/* Try to fetch our private host identity first using RSA then using DSA.
	   Note, that hip_get_host_id() allocates a new buffer and this buffer
	   must be freed in out_err if an error occurs. */

	if (hip_get_host_id_and_priv_key(HIP_DB_LOCAL_HID, hit_our, HIP_HI_RSA,
				&entry->our_pub, &entry->our_priv_key)) {
		 HIP_IFEL(hip_get_host_id_and_priv_key(HIP_DB_LOCAL_HID, hit_our,
				HIP_HI_DSA, &entry->our_pub, &entry->our_priv_key),
				-1, "Local host identity not found\n");
	}

	/* RFC 4034 obsoletes RFC 2535 and flags field differ */
	/* Get RFC2535 3.1 KEY RDATA format algorithm (Integer value). */
	alg = hip_get_host_id_algo(entry->our_pub);
	/* Using this integer we get a function pointer to a function that
	   signs our host identity. */
	entry->sign = (alg == HIP_HI_RSA ? hip_rsa_sign : hip_dsa_sign);

	/* Calculate our HIT from our public Host Identifier (HI).
	   Note, that currently (06.08.2008) both of these functions use DSA */
	err = ((alg == HIP_HI_DSA) ?
		hip_dsa_host_id_to_hit(entry->our_pub, &entry->hit_our,
				       HIP_HIT_TYPE_HASH100) :
		hip_rsa_host_id_to_hit(entry->our_pub, &entry->hit_our,
				       HIP_HIT_TYPE_HASH100));
	HIP_IFEL(err, err, "Unable to digest the HIT out of public key.");
	if(err != 0) {
		HIP_ERROR("Unable to digest the HIT out of public key.");
		goto out_err;
	}

 out_err:

	if (err && entry->our_pub) {
		HIP_FREE(entry->our_pub);
		entry->our_pub = NULL;
	}

	return err;
}

/* ----------------- */

unsigned long hip_hash_ha(const hip_ha_t *ha)
{
	hip_hit_t hitpair[2];
	uint8_t hash[HIP_AH_SHA_LEN];

	if(ha == NULL || &(ha->hit_our) == NULL || &(ha->hit_peer) == NULL)
	{
		return 0;
	}

	/* The HIT fields of an host association struct cannot be assumed to be
	   alligned consecutively. Therefore, we must copy them to a temporary
	   array. */
	memcpy(&hitpair[0], &(ha->hit_our), sizeof(ha->hit_our));
	memcpy(&hitpair[1], &(ha->hit_peer), sizeof(ha->hit_peer));

	hip_build_digest(HIP_DIGEST_SHA1, (void *)hitpair, sizeof(hitpair),
			 hash);

	return *((unsigned long *)hash);
}

int hip_compare_ha(const hip_ha_t *ha1, const hip_ha_t *ha2)
{
     if(ha1 == NULL || &(ha1->hit_our) == NULL || &(ha1->hit_peer) == NULL ||
	ha2 == NULL || &(ha2->hit_our) == NULL || &(ha2->hit_peer) == NULL)
     {
	  return 1;
     }

     return (hip_hash_ha(ha1) != hip_hash_ha(ha2));
}


void hip_init_hadb(void)
{
     /** @todo Check for errors. */

     /* The next line initializes the hash table for host associations. Note
	that we are using callback wrappers IMPLEMENT_LHASH_HASH_FN and
	IMPLEMENT_LHASH_COMP_FN defined in the beginning of this file. These
	provide automagic variable casts, so that all elements stored in the
	hash table are cast to hip_ha_t. Lauri 09.10.2007 16:58. */
     hadb_hit = hip_ht_init(LHASH_HASH_FN(hip_hash_ha),
			    LHASH_COMP_FN(hip_compare_ha));

     /* initialize default function pointer sets for receiving messages*/
     default_rcv_func_set.hip_receive_i1        = hip_receive_i1;
     default_rcv_func_set.hip_receive_r1        = hip_receive_r1;
     default_rcv_func_set.hip_receive_i2        = hip_receive_i2;
     default_rcv_func_set.hip_receive_r2        = hip_receive_r2;
     default_rcv_func_set.hip_receive_update    = hip_receive_update;
     default_rcv_func_set.hip_receive_notify    = hip_receive_notify;
     default_rcv_func_set.hip_receive_bos       = hip_receive_bos;
     default_rcv_func_set.hip_receive_close     = hip_receive_close;
     default_rcv_func_set.hip_receive_close_ack = hip_receive_close_ack;

     /* initialize alternative function pointer sets for receiving messages*/
     /* insert your alternative function sets here!*/

     /* initialize default function pointer sets for handling messages*/
     default_handle_func_set.hip_handle_i1        = hip_handle_i1;
     default_handle_func_set.hip_handle_r1        = hip_handle_r1;
     default_handle_func_set.hip_handle_i2        = hip_handle_i2;
     default_handle_func_set.hip_handle_r2        = hip_handle_r2;
     default_handle_func_set.hip_handle_bos       = hip_handle_bos;
     default_handle_func_set.hip_handle_close     = hip_handle_close;
     default_handle_func_set.hip_handle_close_ack = hip_handle_close_ack;

     /* initialize alternative function pointer sets for handling messages*/
     /* insert your alternative function sets here!*/

     /* initialize default function pointer sets for misc functions*/
     default_misc_func_set.hip_solve_puzzle  	       = hip_solve_puzzle;
     default_misc_func_set.hip_produce_keying_material = hip_produce_keying_material;
     default_misc_func_set.hip_create_i2	       = hip_create_i2;
     default_misc_func_set.hip_create_r2	       = hip_create_r2;
     default_misc_func_set.hip_build_network_hdr       = hip_build_network_hdr;

     /* initialize alternative function pointer sets for misc functions*/
     /* insert your alternative function sets here!*/

     /* initialize default function pointer sets for update functions*/
     default_update_func_set.hip_handle_update_plain_locator = hip_handle_update_plain_locator_old;
     default_update_func_set.hip_handle_update_addr_verify   = hip_handle_update_addr_verify_old;
     default_update_func_set.hip_update_handle_ack	     = hip_update_handle_ack_old;
     default_update_func_set.hip_handle_update_established   = hip_handle_update_established_old;
     default_update_func_set.hip_handle_update_rekeying      = hip_handle_update_rekeying_old;
     default_update_func_set.hip_update_send_addr_verify     = hip_update_send_addr_verify_deprecated;
     default_update_func_set.hip_update_send_echo	     = hip_update_send_echo_old;

     /* xmit function set */
#ifdef CONFIG_HIP_I3
     if(hip_get_hi3_status()){
	  default_xmit_func_set.hip_send_pkt = hip_send_i3;
     }
     else
#endif
	  default_xmit_func_set.hip_send_pkt = hip_send_pkt;
     

     nat_xmit_func_set.hip_send_pkt = hip_send_pkt;

     /* filter function sets */
     /* Compiler warning: assignment from incompatible pointer type.
	Please fix this, if you know what is the correct value.
	-Lauri 25.09.2007 15:11. */
     default_input_filter_func_set.hip_input_filter	= hip_agent_filter;
     default_output_filter_func_set.hip_output_filter   = hip_agent_filter;

     /* Tao Wan and Miika komu added, 24 Jan, 2008 for IPsec (userspace / kernel part)
      *
      * copy in user_ipsec_hipd_msg.c */
     if (hip_use_userspace_ipsec) {
	     default_ipsec_func_set.hip_add_sa = hip_userspace_ipsec_add_sa;
	     default_ipsec_func_set.hip_delete_sa = hip_userspace_ipsec_delete_sa;
	     default_ipsec_func_set.hip_setup_hit_sp_pair = hip_userspace_ipsec_setup_hit_sp_pair;
	     default_ipsec_func_set.hip_delete_hit_sp_pair = hip_userspace_ipsec_delete_hit_sp_pair;
	     default_ipsec_func_set.hip_flush_all_policy = hip_userspace_ipsec_flush_all_policy;
	     default_ipsec_func_set.hip_flush_all_sa = hip_userspace_ipsec_flush_all_sa;
	     default_ipsec_func_set.hip_acquire_spi = hip_acquire_spi;
	     default_ipsec_func_set.hip_delete_default_prefix_sp_pair = hip_userspace_ipsec_delete_default_prefix_sp_pair;
	     default_ipsec_func_set.hip_setup_default_sp_prefix_pair = hip_userspace_ipsec_setup_default_sp_prefix_pair;
     } else {
	     default_ipsec_func_set.hip_add_sa = hip_add_sa;
	     default_ipsec_func_set.hip_delete_sa = hip_delete_sa;
	     default_ipsec_func_set.hip_setup_hit_sp_pair = hip_setup_hit_sp_pair;
	     default_ipsec_func_set.hip_delete_hit_sp_pair = hip_delete_hit_sp_pair;
	     default_ipsec_func_set.hip_flush_all_policy = hip_flush_all_policy;
	     default_ipsec_func_set.hip_flush_all_sa = hip_flush_all_sa;
	     default_ipsec_func_set.hip_acquire_spi = hip_acquire_spi;
	     default_ipsec_func_set.hip_delete_default_prefix_sp_pair = hip_delete_default_prefix_sp_pair;
	     default_ipsec_func_set.hip_setup_default_sp_prefix_pair = hip_setup_default_sp_prefix_pair;
     }
}

unsigned long hip_hadb_hash_file_hits(const void *ptr){
        HIP_DEBUG("string %s\n",((hip_hosts_entry *)ptr)->hostname);
	char *fqdn = ((hip_hosts_entry *)ptr)->hostname;
        uint8_t hash[HIP_AH_SHA_LEN];

	hip_build_digest(HIP_DIGEST_SHA1, fqdn, strlen(fqdn)+1, hash);
	return *((unsigned long *)hash);
}

int hip_hadb_hash_match_file_hits(const void *ptr1, const void *ptr2){
        return (hip_hadb_hash_file_hits(ptr1) != hip_hadb_hash_file_hits(ptr2));
}

#if 0
void hip_hadb_init_db_file_hits(void){
        hadb_file_hits = hip_ht_init(hip_hadb_hash_file_hits,hip_hadb_hash_match_file_hits);
}

/*Initialize hadb with values contained in /etc/hip/hosts*/
int hip_init_hadb_hip_host(){
        int err = 0, i = 0;
	hip_hosts_entry *element = NULL;
	hip_list_t *item, *tmp;
	struct in6_addr address;

	hip_hadb_init_db_file_hits();

	/* Look up /etc/hip/host */
        gaih_inet_get_hip_hosts_file_info(hadb_file_hits);

	/* Add the information to the HADB */
	list_for_each_safe(item, tmp, hadb_file_hits, i){
	        element = list_entry(item);
		memset(&address, 0, sizeof(struct in6_addr));
		hip_find_address(element->hostname, &address);
		if ((element->lsi).s_addr == 0)
		        hip_hadb_add_peer_info(&element->hit, &address, NULL);
		else
		        hip_hadb_add_peer_info(&element->hit, &address, &element->lsi);
	}
	return err;
}
#endif

hip_xmit_func_set_t *hip_get_xmit_default_func_set() {
	return &default_xmit_func_set;
}

hip_misc_func_set_t *hip_get_misc_default_func_set() {
	return &default_misc_func_set;
}

hip_input_filter_func_set_t *hip_get_input_filter_default_func_set() {
	return &default_input_filter_func_set;
}

hip_output_filter_func_set_t *hip_get_output_filter_default_func_set() {
	return &default_output_filter_func_set;
}

hip_rcv_func_set_t *hip_get_rcv_default_func_set() {
	return &default_rcv_func_set;
}

hip_handle_func_set_t *hip_get_handle_default_func_set() {
	return &default_handle_func_set;
}

hip_update_func_set_t *hip_get_update_default_func_set() {
	return &default_update_func_set;
}

/**
 * Sets function pointer set for an hadb record. Pointer values will not be
 * copied!
 *
 * @param entry         a pointer to the hadb record
 * @param new_func_set  a pointer to the new function set
 * @return              0 if everything was stored successfully, otherwise < 0.
 */
int hip_hadb_set_rcv_function_set(hip_ha_t * entry,
				   hip_rcv_func_set_t * new_func_set){
     /** @todo add check whether all function pointers are set */
     if( entry ){
	  entry->hadb_rcv_func = new_func_set;
	  return 0;
     }
      return -1;
}

/**
 * Sets function pointer set for an hadb record. Pointer values will not be
 * copied!
 *
 * @param entry        a pointer to the hadb record.
 * @param new_func_set a pointer to the new function set.
 * @return             0 if everything was stored successfully, otherwise < 0.
 */
int hip_hadb_set_handle_function_set(hip_ha_t * entry,
				     hip_handle_func_set_t * new_func_set){
	/** @todo add check whether all function pointers are set. */
	if( entry ){
		entry->hadb_handle_func = new_func_set;
		return 0;
	}
	return -1;
}

/**
 * Sets function pointer set for an hadb record. Pointer values will not be
 * copied!
 *
 * @param entry        pointer to the hadb record.
 * @param new_func_set pointer to the new function set.
 * @return             0 if everything was stored successfully, otherwise < 0.
 */
int hip_hadb_set_misc_function_set(hip_ha_t * entry,
				   hip_misc_func_set_t * new_func_set){
	/** @todo add check whether all function pointers are set. */
	if( entry ){
		entry->hadb_misc_func = new_func_set;
		return 0;
	}
	return -1;
}

int hip_hadb_set_xmit_function_set(hip_ha_t * entry,
				   hip_xmit_func_set_t * new_func_set){
	if( entry ){
		entry->hadb_xmit_func = new_func_set;
		return 0;
	}
	return -1;
}

int hip_hadb_set_input_filter_function_set(hip_ha_t * entry,
					   hip_input_filter_func_set_t * new_func_set)
{
	if( entry ){
		entry->hadb_input_filter_func = new_func_set;
		return 0;
	}
	return -1;
}

int hip_hadb_set_output_filter_function_set(hip_ha_t * entry,
					   hip_output_filter_func_set_t * new_func_set)
{
	if( entry ){
		entry->hadb_output_filter_func = new_func_set;
		return 0;
	}
	return -1;
}

/**
 * Sets function pointer set for an hadb record. Pointer values will not be
 * copied!
 *
 * @param entry        a pointer to the hadb record.
 * @param new_func_set a pointer to the new function set.
 * @return             0 if everything was stored successfully, otherwise < 0.
 */
int hip_hadb_set_update_function_set(hip_ha_t * entry,
				     hip_update_func_set_t * new_func_set){
     /** @todo add check whether all function pointers are set */
	if( entry ){
		entry->hadb_update_func = new_func_set;
		return 0;
	}
	//HIP_ERROR("Func pointer set malformed. Func pointer set NOT appied.");
	return -1;
}

/* NOTE! When modifying this function, remember that some control values may
   not be allowed to co-exist. Therefore the logical OR might not be enough
   for all controls. */
void hip_hadb_set_local_controls(hip_ha_t *entry, hip_controls_t mask)
{
	if(entry != NULL) {
		switch(mask) {

		case HIP_HA_CTRL_NONE:
			entry->local_controls &= mask;
		case HIP_HA_CTRL_LOCAL_REQ_UNSUP:
		case HIP_HA_CTRL_LOCAL_REQ_ESCROW:
		case HIP_HA_CTRL_LOCAL_REQ_RELAY:
		case HIP_HA_CTRL_LOCAL_REQ_RVS:
		case HIP_HA_CTRL_LOCAL_REQ_SAVAH:
#if 0
			if(mask == HIP_HA_CTRL_LOCAL_REQ_RELAY)
			{
				hip_nat_set_control(entry, 1);
				HIP_DEBUG("nat control has been reset to 1\n");
			}
#endif			
			entry->local_controls |= mask;
			break;
		default:
			HIP_ERROR("Unknown local controls given.\n");
		}
	}
}

/* NOTE! When modifying this function, remember that some control values may
   not be allowed to co-exist. Therefore the logical OR might not be enough
   for all controls. */
void hip_hadb_set_peer_controls(hip_ha_t *entry, hip_controls_t mask)
{
	if(entry != NULL) {
		switch(mask) {

		case HIP_HA_CTRL_NONE:
			entry->peer_controls &= mask;
		case HIP_HA_CTRL_PEER_UNSUP_CAPABLE:
		case HIP_HA_CTRL_PEER_ESCROW_CAPABLE:
		case HIP_HA_CTRL_PEER_RVS_CAPABLE:
		case HIP_HA_CTRL_PEER_RELAY_CAPABLE:
		case HIP_HA_CTRL_PEER_SAVAH_CAPABLE:
		case HIP_HA_CTRL_PEER_GRANTED_SAVAH:
		case HIP_HA_CTRL_PEER_GRANTED_UNSUP:
		case HIP_HA_CTRL_PEER_GRANTED_ESCROW:
		case HIP_HA_CTRL_PEER_GRANTED_RVS:			
		case HIP_HA_CTRL_PEER_GRANTED_RELAY:
		case HIP_HA_CTRL_PEER_REFUSED_UNSUP:
		case HIP_HA_CTRL_PEER_REFUSED_ESCROW:
		case HIP_HA_CTRL_PEER_REFUSED_RELAY:
		case HIP_HA_CTRL_PEER_REFUSED_RVS:
		case HIP_HA_CTRL_PEER_REFUSED_SAVAH:
#if 0
			if(mask == HIP_HA_CTRL_PEER_GRANTED_RELAY)
			{
				hip_nat_set_control(entry, 1);
				HIP_DEBUG("nat control has been reset to 1\n");
			}
#endif
			entry->peer_controls |= mask;
			break;
		default:
			HIP_ERROR("Unknown peer controls given.\n");
		}
	}
}

void hip_hadb_cancel_local_controls(hip_ha_t *entry, hip_controls_t mask)
{
	if(entry != NULL) {
		entry->local_controls &= (~mask);
	}
}

void hip_hadb_cancel_peer_controls(hip_ha_t *entry, hip_controls_t mask)
{
     if(entry != NULL) {
	     entry->peer_controls &= (~mask);
     }
}

void hip_uninit_hadb()
{
	int i;
	hip_ha_t *ha, *tmp;
	//struct hip_hit_spi *hs, *tmp_hs;

	HIP_DEBUG("\n");

	HIP_DEBUG("DEBUG: DUMP SPI LISTS\n");
//	hip_hadb_dump_hs_ht();

	/* I think this is not very safe deallocation.
	 * Locking the hadb_spi and hadb_hit could be one option, but I'm not
	 * very sure that it will work, as they are locked later in
	 * hip_hadb_remove_state() for a while.
	 *
	 * The list traversing is not safe in smp way :(
	 */
//	hip_ht_uninit(hadb_hit);
}

void hip_delete_all_sp()
{
	int i;
	hip_ha_t *ha, *tmp;
	//struct hip_hit_spi *hs, *tmp_hs;
	struct hip_spi_in_item *item, *tmp_spi;
	HIP_DEBUG("\n");

	HIP_DEBUG("DEBUG: DUMP SPI LISTS\n");
	//hip_hadb_dump_hs_ht();

	/* I think this is not very safe deallocation.
	 * Locking the hadb_spi and hadb_hit could be one option, but I'm not
	 * very sure that it will work, as they are locked later in
	 * hip_hadb_remove_state() for a while.
	 *
	 * The list traversing is not safe in smp way :(
	 */
	HIP_DEBUG("DELETING HA HT\n");

}


/**
* A private function to add an entry to the peer list. Add an IPv6 address
* (if valid) to the peer list and update the tail pointer.
*
* @param addr  IPv6 address
* @param entry peer list entry
* @param last  pointer to pointer to end of peer list linked list
* @return      zero on success, or negative error value on failure
*/
int hip_list_peers_add(struct in6_addr *address,
			      hip_peer_entry_opaque_t *entry,
			      hip_peer_addr_opaque_t **last)
{
	hip_peer_addr_opaque_t *addr;

	HIP_DEBUG_IN6ADDR("## SPI is 0, found bex address:", address);

	/* Allocate an entry for the address */
	addr = HIP_MALLOC(sizeof(hip_peer_addr_opaque_t), GFP_ATOMIC);
	if (!addr) {
		HIP_ERROR("No memory to create peer addr entry\n");
		return -ENOMEM;
	}
	addr->next = NULL;
	/* Record the peer addr */
	ipv6_addr_copy(&addr->addr, address);

	if (*last == NULL) {  /* First entry? Add to head and tail */
		entry->addr_list = addr;
	} else {             /* Otherwise, add to tail */
		(*last)->next = addr;
	}
	*last = addr;
	entry->count++;   /* Increment count in peer entry */
	return 0;
}

/**
 * A private function to process a hadb entry Process a hadb entry, extracting
 * the HOST ID, HIT, and IPv6 addresses.
 *
 * @param entry  hadb table entry
 * @param opaque private data for the function (contains record keeping
 *               structure)
 * @return       zero on success, or negative error value on failure
 */
int hip_hadb_list_peers_func(hip_ha_t *entry, void *opaque)
{
	int err = 0;
	return err;
}

/* Delete given inbound SPI, and all if spi == 0 */
void hip_hadb_delete_inbound_spi(hip_ha_t *entry, uint32_t spi)
{
	struct hip_spi_in_item *spi_item;
	hip_list_t *item, *tmp;
	int i;

	/* assumes locked entry */
	HIP_DEBUG("SPI=0x%x\n", spi);
	int counter = 0;

	/** @todo check that the deletion below actually works (hits and
	    addresses are used inconsistenly). */
	list_for_each_safe(item, tmp, entry->spis_in_old, i)
	{
		spi_item = list_entry(item);
	  	if (!spi || spi_item->spi == spi)
	  	{
		  	HIP_DEBUG("deleting SPI_in=0x%x SPI_in_new=0x%x from "
				  "inbound list, item=0x%p addresses=0x%p\n",
				  spi_item->spi, spi_item->new_spi, item, spi_item->addresses);
		  	HIP_ERROR("remove SPI from HIT-SPI HT\n");
			//hip_hadb_remove_hs(spi_item->spi);
			HIP_DEBUG_IN6ADDR("delete", &entry->our_addr);
			default_ipsec_func_set.hip_delete_sa(spi_item->spi, &entry->our_addr,
					&entry->hit_our, HIP_SPI_DIRECTION_IN, entry);
				      //AF_INET6, 0, 0);
			// XX FIX: should be deleted like this?
			//for(i = 0; i < spi_item->addresses_n; i++)
			//  default_ipsec_func_set.hip_delete_sa(spi_item->spi,
			//    &spi_item->addresses->address + i, AF_INET6);
 			if (spi_item->spi != spi_item->new_spi)
 				default_ipsec_func_set.hip_delete_sa(spi_item->new_spi, &entry->hit_our,
 						&entry->our_addr, HIP_SPI_DIRECTION_IN, entry);
 			if (spi_item->addresses)
 			{
 				HIP_DEBUG("deleting stored addrlist 0x%p\n", spi_item->addresses);
 				HIP_FREE(spi_item->addresses);
				spi_item->addresses = NULL;
 			}
			list_del(spi_item, entry->spis_in_old);
			HIP_FREE(spi_item);
			break;

		}
	}
}

/* Delete given outbound SPI, and all if spi == 0 */
void hip_hadb_delete_outbound_spi(hip_ha_t *entry, uint32_t spi)
{
	struct hip_spi_out_item *spi_item;
	hip_list_t *item, *tmp;
	int i, ii;

	/* assumes locked entry */
	HIP_DEBUG("entry=0x%p SPI=0x%x\n", entry, spi);
	list_for_each_safe(item, tmp, entry->spis_out_old, i)
	{
		spi_item = list_entry(item);
		if ((!spi && spi != -1) || spi_item->spi == spi)
		{
			struct hip_peer_addr_list_item *addr_item;
			hip_list_t *a_item, *a_tmp;

			HIP_DEBUG("deleting SPI_out=0x%x SPI_out_new=0x%x from outbound list, item=0x%p\n",
				  spi_item->spi, spi_item->new_spi, item);
			default_ipsec_func_set.hip_delete_sa(spi_item->spi, &entry->peer_addr, &entry->peer_addr,
				      HIP_SPI_DIRECTION_OUT, entry);
			default_ipsec_func_set.hip_delete_sa(spi_item->new_spi, &entry->peer_addr,&entry->peer_addr,
				      HIP_SPI_DIRECTION_OUT, entry);
			/* delete peer's addresses */
			list_for_each_safe(a_item, a_tmp, spi_item->peer_addr_list, ii)
			{
				addr_item = list_entry(a_item);
				list_del(addr_item, spi_item->peer_addr_list);
				HIP_FREE(addr_item);
			}
			hip_ht_uninit(spi_item->peer_addr_list);
			list_del(spi_item, entry->spis_out_old);
			HIP_FREE(spi_item);
		}
	}
}

void hip_remove_addresses_to_send_echo_request(hip_ha_t *ha)
{
	int i = 0;
        struct in6_addr *address;
	hip_list_t *item, *tmp;

	list_for_each_safe(item, tmp, ha->addresses_to_send_echo_request, i) {
		address = list_entry(item);
		list_del(address, ha->addresses_to_send_echo_request);
		HIP_FREE(address);
        }
}

/**
 * Deletes a HA state (and deallocate memory) Deletes all associates IPSEC SAs
 * and frees the memory occupied by the HA state.
 *
 * @param ha HA
 * @note     ASSERT: The HA must be unlinked from the global hadb hash tables
 *           (SPI and HIT). This function should only be called when absolutely
 *           sure that nobody else has a reference to it.
 */
void hip_hadb_delete_state(hip_ha_t *ha)
{
	HIP_DEBUG("ha=0x%p\n", ha);

	/* Delete SAs */

	if (ha->spis_in_old) {
		hip_hadb_delete_inbound_spi(ha, 0);
		hip_ht_uninit(ha->spis_in_old);
	}
	if (ha->spis_out_old) {
		hip_hadb_delete_outbound_spi(ha, 0);
		hip_ht_uninit(ha->spis_out_old);
	}


	if (ha->dh_shared_key)
		HIP_FREE(ha->dh_shared_key);
	if (ha->hip_msg_retrans.buf)
		HIP_FREE(ha->hip_msg_retrans.buf);
	if (ha->peer_pub) {
		if (hip_get_host_id_algo(ha->peer_pub) == HIP_HI_RSA &&
							ha->peer_pub_key)
			RSA_free(ha->peer_pub_key);
		else if (ha->peer_pub_key)
			DSA_free(ha->peer_pub_key);
		HIP_FREE(ha->peer_pub);
	}
	if (ha->our_priv)
		HIP_FREE(ha->our_priv);
	if (ha->our_pub)
		HIP_FREE(ha->our_pub);
	if (ha->rendezvous_addr)
		HIP_FREE(ha->rendezvous_addr);

        if (ha->addresses_to_send_echo_request)
        {
                hip_remove_addresses_to_send_echo_request(ha);
                HIP_FREE(ha->addresses_to_send_echo_request);
        }

	HIP_FREE(ha);
}

/**
 * Maps function @c func to every HA in HIT hash table. The hash table is
 * LOCKED while we process all the entries. This means that the mapper function
 * MUST be very short and _NOT_ do any operations that might sleep!
 *
 * @param func a mapper function.
 * @param opaque opaque data for the mapper function.
 * @return       negative if an error occurs. If an error occurs during
 *               traversal of a the HIT hash table, then the traversal is
 *               stopped and function returns. Returns the last return value of
 *               applying the mapper function to the last element in the hash
 *               table.
 */
int hip_for_each_ha(int (*func)(hip_ha_t *entry, void *opaq), void *opaque)
{
	int i = 0, fail = 0;
	hip_ha_t *this;
	hip_list_t *item, *tmp;

	if (!func)
		return -EINVAL;

	HIP_LOCK_HT(&hadb_hit);
	list_for_each_safe(item, tmp, hadb_hit, i)
	{
		this = list_entry(item);
		_HIP_DEBUG("list_for_each_safe\n");
		hip_hold_ha(this);
		fail = func(this, opaque);
		hip_db_put_ha(this, hip_hadb_delete_state);
		if (fail)
			goto out_err;
	}

 out_err:
	HIP_UNLOCK_HT(&hadb_hit);
	return fail;
}

/** Enumeration for hip_count_open_connections */
int hip_count_one_entry(hip_ha_t *entry, void *cntr)
{
	int *counter = cntr;
	if (entry->state == HIP_STATE_CLOSING ||
	    entry->state == HIP_STATE_ESTABLISHED)
	{
		(*counter)++;
	}
	return 0;
}

/**
 * Return number of open connections by calculating hadb entrys.
 */
int hip_count_open_connections(void)
{
	int n = 0;

	hip_for_each_ha(hip_count_one_entry, &n);

	return n;
}

int hip_handle_get_ha_info(hip_ha_t *entry, void *opaq)
{
	int err = 0;
	struct hip_hadb_user_info_state hid;
	extern int hip_icmp_interval;
	struct hip_common *msg = (struct hip_common *) opaq;
	
	memset(&hid, 0, sizeof(hid));
	hid.state = entry->state;
    	ipv6_addr_copy(&hid.hit_our, &entry->hit_our);
	ipv6_addr_copy(&hid.hit_peer, &entry->hit_peer);
	ipv6_addr_copy(&hid.ip_our, &entry->our_addr);
	ipv6_addr_copy(&hid.ip_peer, &entry->peer_addr);
	ipv4_addr_copy(&hid.lsi_our, &entry->lsi_our);
	ipv4_addr_copy(&hid.lsi_peer, &entry->lsi_peer);
	memcpy(&hid.peer_hostname, &entry->peer_hostname, HIP_HOST_ID_HOSTNAME_LEN_MAX);

	hid.heartbeats_on = hip_icmp_interval;
	calc_statistics(&entry->heartbeats_statistics, &hid.heartbeats_received, NULL, NULL,
			&hid.heartbeats_mean, &hid.heartbeats_variance, STATS_IN_MSECS);
#if 0
	hid.heartbeats_mean = entry->heartbeats_mean;
	hid.heartbeats_variance = entry->heartbeats_variance;
	hid.heartbeats_received = entry->heartbeats_statistics.num_items;
#endif
	hid.heartbeats_sent = entry->heartbeats_sent;

	_HIP_HEXDUMP("HEXHID ", &hid, sizeof(struct hip_hadb_user_info_state));
	
	hid.nat_udp_port_peer = entry->peer_udp_port;
	hid.nat_udp_port_local = entry->local_udp_port;

	hid.peer_controls = entry->peer_controls;

	/* does not print heartbeat info, but I do not think it even should -Samu*/
	hip_print_debug_info(&hid.ip_our,   &hid.ip_peer,
			     &hid.hit_our,  &hid.hit_peer,
			     &hid.lsi_peer, &hid.peer_hostname,
			     &hid.nat_udp_port_local, &hid.nat_udp_port_peer);

        hid.shotgun_status = entry->shotgun_status;

	err = hip_build_param_contents(msg, &hid, HIP_PARAM_HA_INFO,
				       sizeof(hid));
	if (err)
		HIP_ERROR("Building ha info failed\n");

	_HIP_HEXDUMP("HEXHID ", &hid, sizeof(struct hip_hadb_user_info_state));

    out_err:
	return err;

}

/**
 * @todo We could scan through all of the alternative locators as well
 */
int hip_hadb_map_ip_to_hit(hip_ha_t *entry, void *id2)
{
	struct in6_addr *id = id2;
	int err = 0;

	if (ipv6_addr_cmp(&entry->peer_addr, id) == 0 &&
		!ipv6_addr_any(&entry->hit_peer) &&
		!hit_is_opportunistic_hashed_hit(&entry->hit_peer)) {
		ipv6_addr_copy(id, &entry->hit_peer);
		HIP_DEBUG_HIT("hit", &entry->hit_peer);
		HIP_DEBUG_HIT("pref", &entry->peer_addr);
		HIP_DEBUG_HIT("id", id);
		err = -1; /* break iteration */
	}

 out_err:
	return err;
}

#ifdef CONFIG_HIP_RVS
hip_ha_t *hip_hadb_find_rvs_candidate_entry(hip_hit_t *local_hit,
					    hip_hit_t *rvs_ip)
{
	int err = 0, i = 0;
	hip_ha_t *this = NULL, *result = NULL;
	hip_list_t *item = NULL, *tmp = NULL; //

	HIP_LOCK_HT(&hadb_hit);
	list_for_each_safe(item, tmp, hadb_hit, i)
	{
		this = list_entry(item);
		_HIP_DEBUG("List_for_each_entry_safe\n");
		hip_hold_ha(this);
		if ((ipv6_addr_cmp(local_hit, &this->hit_our) == 0) &&
		    (ipv6_addr_cmp(rvs_ip, &this->peer_addr) == 0)) {
			result = this;
			break;
		}
		hip_db_put_ha(this, hip_hadb_delete_state);
		if (err)
			break;
	}
	HIP_UNLOCK_HT(&hadb_hit);

 out_err:
	if (err)
		result = NULL;

	return result;
}
#endif


#ifdef CONFIG_HIP_BLIND
/**
 * Defunct
 * @date 22.07.2008
 */
hip_ha_t *hip_hadb_find_by_blind_hits(hip_hit_t *local_blind_hit,
				      hip_hit_t *peer_blind_hit)
{
	int err = 0, i = 0;
	hip_ha_t *this = NULL, *tmp = NULL, *result = NULL;

	/*
	  This loop is disabled since &hadb_byhit[i] does not exist anymore and
	  the code won't compile with CONFIG_HIP_BLIND flag set.
	  -Lauri 22.07.2008
	  for(i = 0; i < HIP_HADB_SIZE; i++) {

	  list_for_each_entry_safe(this, tmp, &hadb_byhit[i], next_hit)
	  {
	  _HIP_DEBUG("List_for_each_entry_safe\n");
	  hip_hold_ha(this);
	  if ((ipv6_addr_cmp(local_blind_hit, &this->hit_our_blind) == 0) &&
	  (ipv6_addr_cmp(peer_blind_hit, &this->hit_peer_blind) == 0)) {
	  result = this;
	  break;
	  }
	  hip_db_put_ha(this, hip_hadb_delete_state);
	  if (err)
	  break;
	  }
	  if (err)
	  break;
	  }
	*/
 out_err:
	if (err)
		result = NULL;

	return result;
}
#endif

int hip_generate_peer_lsi(hip_lsi_t *lsi)
{
	struct in_addr lsi_prefix;
	uint8_t hostname[HOST_NAME_MAX];
	int index = 1;

	do {
		lsi_prefix.s_addr = htonl(HIP_LSI_PREFIX|index++);
	} while (lsi_assigned(lsi_prefix) ||
		 !hip_map_lsi_to_hostname_from_hosts(lsi, hostname));

	_HIP_DEBUG_LSI("lsi free final value is ", &lsi_prefix);

	*lsi = lsi_prefix;
	return 0;
}

int hip_host_file_info_exists_lsi(hip_lsi_t *lsi){
  int err = 0;
  uint8_t hostname[HOST_NAME_MAX];
  struct in6_addr mapped_lsi;
  
  memset(hostname, 0, sizeof(hostname));

  IPV4_TO_IPV6_MAP(lsi, &mapped_lsi);

  return !hip_for_each_hosts_file_line(HIPD_HOSTS_FILE,
				       hip_map_first_id_to_hostname_from_hosts,
				       &mapped_lsi, hostname);
}

/**
 * Checks if exists a local or peer lsi that matches with this prefix
 */
int lsi_assigned(struct in_addr add)
{
	int exist = 0;
	exist = hip_hidb_exists_lsi(&add);
	if (!exist)
		exist = hip_hadb_exists_lsi(&add);
	if (!exist)
	        exist = hip_host_file_info_exists_lsi(&add);
	return exist;
}

int hip_hadb_exists_lsi(hip_lsi_t *lsi)
{
	int res = 0;
	hip_lsi_t lsi_aux;

	memcpy(&lsi_aux, lsi, sizeof(hip_lsi_t));
	hip_for_each_ha(hip_hadb_find_lsi, &lsi_aux);

	if (ipv4_addr_cmp(&lsi_aux, lsi) != 0){
		res = 1;
		HIP_DEBUG("lsi exists\n");
	}
	return res;
}

int hip_hadb_find_lsi(hip_ha_t *entry, void *lsi)
{
	int exist_lsi;
	exist_lsi = hip_lsi_are_equal(&entry->lsi_peer,(hip_lsi_t *)lsi);
	if (exist_lsi)
	        memset(lsi, 0, sizeof(lsi));
	return 0;
}


/**
 * This function simply goes through all HADB to find an entry that
 * matches the given lsi pair. First matching HADB entry is then returned.
 *
 * @note This way of finding HA entries doesn't work properly if we have
 * multiple entries with the same tuple <lsi_src,lsi_dst>. Currently, that's not the case.
 * Our implementation doesn't allow repeated lsi tuples.
 */

hip_ha_t *hip_hadb_try_to_find_by_pair_lsi(hip_lsi_t *lsi_src, hip_lsi_t *lsi_dst){
        hip_list_t *item, *aux;
	hip_ha_t *tmp;
	int i;

	list_for_each_safe(item, aux, hadb_hit, i)
	{
		tmp = list_entry(item);
		if(!hip_lsi_are_equal(&tmp->lsi_peer, lsi_dst))
			continue;
		else if (hip_lsi_are_equal(&tmp->lsi_our, lsi_src))
			return tmp;
		else
		        continue;
	}
	return NULL;
}

hip_ha_t *hip_hadb_try_to_find_by_peer_lsi(hip_lsi_t *lsi_dst) {
        hip_list_t *item, *aux;
	hip_ha_t *tmp;
	int i;

	list_for_each_safe(item, aux, hadb_hit, i)
	{
		tmp = list_entry(item);
		if(hip_lsi_are_equal(&tmp->lsi_peer, lsi_dst))
			return tmp;
	}
	return NULL;
}

int hip_get_local_addr(struct hip_common *msg)
{
	hip_ha_t* entry;
	int err;
    	struct in6_addr local_address;
    	hip_hit_t* src_hit;
    	hip_hit_t* dst_hit;

    	src_hit = (hip_hit_t *) hip_get_param_contents(msg, HIP_PARAM_HIT);
	dst_hit = (hip_hit_t *) hip_get_param_contents(msg, HIP_PARAM_IPV6_ADDR);
	HIP_DEBUG_HIT("src_hit from local address request: ", src_hit);
	HIP_DEBUG_HIT("dst_hit from local address request: ", dst_hit);
/*	if (ptr) {
		memcpy(peer_hit, ptr, sizeof(hip_hit_t));
		HIP_DEBUG_HIT("peer_hit", peer_hit);
		*fallback = 0;
	}
*/
	memset(&local_address, 0, sizeof(struct in6_addr));
	entry = hip_hadb_find_byhits(src_hit, dst_hit);

	hip_msg_init(msg);
	//HIP_DEBUG_IN6ADDR(" local address: ", &entry->our_addr);

	if(!entry)
		HIP_DEBUG("Can't find local address because of no entry in hadb!\n");

    	ipv6_addr_copy(&local_address, &entry->our_addr);

    	//hip_build_user_hdr(msg, HIP_HIPPROXY_LOCAL_ADDRESS, 0);
	err = hip_build_param_contents(msg, &local_address, HIP_PARAM_IPV6_ADDR,
				       sizeof(struct in6_addr));
	if (err)
		HIP_ERROR("Building local address info failed\n");

	return 0;
}

//add by santtu
/* add an address belonging to the SPI list */
/* or update old values */
/* 99999 REMOVE!
int hip_hadb_add_udp_addr_to_spi(hip_ha_t *entry, uint32_t spi,
			     struct in6_addr *addr,
			     int is_bex_address, uint32_t lifetime,
			     int is_preferred_addr,
			     uint16_t port,
			     uint32_t priority,
			     uint8_t kind)*/
int hip_hadb_add_udp_addr_old(hip_ha_t *ha, struct in6_addr *addr,
			     int is_bex_address, uint32_t lifetime,
			     int is_preferred_addr,
			     uint16_t port,
			     uint32_t priority,
			     uint8_t kind)
{
	int err = 0, new = 1, i;
	struct hip_peer_addr_list_item *new_addr = NULL;
	struct hip_peer_addr_list_item *a;
	hip_list_t *item, *tmp;
	struct in6_addr *preferred_address;

        HIP_DEBUG("is_preferred_addr=%d\n", is_preferred_addr);

	/* Check if addr already exists. If yes, then just update values. */
	list_for_each_safe(item, tmp, ha->peer_addresses_old, i)
	{
		a = list_entry(item);
		if ((!ipv6_addr_cmp(&a->address, addr) )&& a->port == port)
		{
			// Do we send a verification if state is unverified?
			// The address should be awaiting verifivation already
			HIP_DEBUG_HIT("found address: ",&a->address);
			HIP_DEBUG("found port: %d\n",a->port );

			new_addr = a;
			new = 0;
			break;
		}
	}

	if (new)
	{
		HIP_DEBUG("create new addr item to SPI list\n");
		/* SPI list does not contain the address, add the address to the SPI list */
		new_addr = (struct hip_peer_addr_list_item *)HIP_MALLOC(sizeof(struct hip_peer_addr_list_item), 0);
		if (!new_addr)
		{
			HIP_ERROR("item HIP_MALLOC failed\n");
			err = -ENOMEM;
			goto out_err;
		}
	}
	else HIP_DEBUG("update old addr item\n");

	new_addr->lifetime = lifetime;
	if (new) {
		ipv6_addr_copy(&new_addr->address, addr);
//add by santtu
		new_addr->port = port;
		new_addr->priority = priority;
		new_addr->kind = kind;
//end add
	}

	/* If the address is already bound, its lifetime is updated.
	   If the status of the address is DEPRECATED, the status is
	   changed to UNVERIFIED.  If the address is not already bound,
	   the address is added, and its status is set to UNVERIFIED. */


	/* We switch off the part that make no answer with echo response message
	   to the initiator. The reason is that we need the whole update schema work
	   for the program to run corrctly. This purely optimization part can be changed
	   latter. - Andrey.
	*/

	if (is_bex_address)
	{
		/* workaround for special case */
		HIP_DEBUG("address is base exchange address, setting state to ACTIVE\n");
		new_addr->address_state = PEER_ADDR_STATE_ACTIVE;
		HIP_DEBUG("setting bex addr as preferred address\n");
		ipv6_addr_copy(&ha->peer_addr, addr);
		new_addr->seq_update_id = 0;
	} else {
		HIP_DEBUG("address's state is set in state UNVERIFIED\n");
		new_addr->address_state = PEER_ADDR_STATE_UNVERIFIED;
//modify by santtu
		if(hip_nat_get_control(ha) != HIP_NAT_MODE_ICE_UDP && hip_relay_get_status() != HIP_RELAY_ON){
			
			err = ha->hadb_update_func->hip_update_send_echo(ha, ha->spi_outbound_current, new_addr);
			
			/** @todo: check! If not acctually a problem (during Handover). Andrey. */
			if( err==-ECOMM ) err = 0;
		}
//end modify
	}

	do_gettimeofday(&new_addr->modified_time);
	new_addr->is_preferred = is_preferred_addr;
	if(is_preferred_addr){
		//HIP_DEBUG("Since the address is preferred, we set the entry preferred_address as such\n");
		ipv6_addr_copy(&ha->peer_addr, &new_addr->address);
		ha->peer_udp_port = new_addr->port;
	}
	if (new) {
		HIP_DEBUG("adding new addr to SPI list\n");
<<<<<<< HEAD
		list_add(new_addr, ha->peer_addresses_old);
		
		HIP_DEBUG("new peer list item address: %d ",new_addr);
=======
		list_add(new_addr, spi_list->peer_addr_list);

		HIP_DEBUG("new peer list item address: %d \n",new_addr);
>>>>>>> 9c8e0032
	}

 out_err:
	HIP_DEBUG("returning, err=%d\n", err);
	return err;
}
<|MERGE_RESOLUTION|>--- conflicted
+++ resolved
@@ -3463,15 +3463,9 @@
 	}
 	if (new) {
 		HIP_DEBUG("adding new addr to SPI list\n");
-<<<<<<< HEAD
 		list_add(new_addr, ha->peer_addresses_old);
 		
-		HIP_DEBUG("new peer list item address: %d ",new_addr);
-=======
-		list_add(new_addr, spi_list->peer_addr_list);
-
-		HIP_DEBUG("new peer list item address: %d \n",new_addr);
->>>>>>> 9c8e0032
+		HIP_DEBUG("new peer list item address: %d\n" ,new_addr);
 	}
 
  out_err:
