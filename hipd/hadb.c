// FIXME: whenever something that is replicated in beet db is
// modified, the modifications must be written there too.
#include "hadb.h"

HIP_HASHTABLE *hadb_hit;
struct in_addr peer_lsi_index;

/** A callback wrapper of the prototype required by @c lh_new(). */
static IMPLEMENT_LHASH_HASH_FN(hip_hash_ha, const hip_ha_t *)
/** A callback wrapper of the prototype required by @c lh_new(). */
static IMPLEMENT_LHASH_COMP_FN(hip_compare_ha, const hip_ha_t *)

/* default set of miscellaneous function pointers. This has to be in the global
   scope. */

/** A transmission function set for sending raw HIP packets. */
hip_xmit_func_set_t default_xmit_func_set;
/** A transmission function set for NAT traversal. */
hip_xmit_func_set_t nat_xmit_func_set;

/* added by Tao Wan, 24 Jan, 2008, For IPsec (user_space/kernel) */
hip_ipsec_func_set_t default_ipsec_func_set;

static hip_misc_func_set_t ahip_misc_func_set;
static hip_misc_func_set_t default_misc_func_set;
static hip_input_filter_func_set_t default_input_filter_func_set;
static hip_output_filter_func_set_t default_output_filter_func_set;
static hip_rcv_func_set_t default_rcv_func_set;
static hip_rcv_func_set_t ahip_rcv_func_set;
static hip_handle_func_set_t default_handle_func_set;
static hip_handle_func_set_t ahip_handle_func_set;
static hip_update_func_set_t default_update_func_set;
static hip_update_func_set_t ahip_update_func_set;

unsigned long hip_hash_peer_addr(const void *ptr)
{
	struct in6_addr *addr = &((struct hip_peer_addr_list_item *)ptr)->address;
        uint8_t hash[HIP_AH_SHA_LEN];

	hip_build_digest(HIP_DIGEST_SHA1, addr, sizeof(*addr), hash);

	return *((unsigned long *) hash);
}

int hip_match_peer_addr(const void *ptr1, const void *ptr2)
{
	return (hip_hash_peer_addr(ptr1) != hip_hash_peer_addr(ptr2));
}

void hip_hadb_hold_entry(void *entry)
{
	HIP_DB_HOLD_ENTRY(entry,hip_ha_t);
}

void hip_hadb_put_entry(void *entry)
{
	HIP_DB_PUT_ENTRY(entry, hip_ha_t, hip_hadb_delete_state);
}

static void *hip_hadb_get_key_spi_list(void *entry)
{
	return (void *)(&((struct hip_hit_spi *)entry)->spi);
}

static int hit_match(hip_ha_t *entry, void *our) {
	return ipv6_addr_cmp(our, &entry->hit_our) == 0;
}

//static hip_list_t hadb_byspi_list[HIP_HADB_SIZE];

/**
 * hip_hadb_rem_state_hit - Remove HA from HIT table
 * @param entry HA
 * HA must be locked.
 */
static inline void hip_hadb_rem_state_hit(void *entry)
{
	hip_ha_t *ha = (hip_ha_t *)entry;
	HIP_DEBUG("\n");
	ha->hastate &= ~HIP_HASTATE_HITOK;
        if (ha->locator) free(ha->locator);
	hip_ht_delete(hadb_hit, entry);
}

/**
 * hip_hadb_remove_state_hit - Remove HA from HIT hash table.
 * @param ha HA
 */
static void hip_hadb_remove_state_hit(hip_ha_t *ha)
{
	HIP_LOCK_HA(ha);
	if ((ha->hastate & HIP_HASTATE_HITOK) == HIP_HASTATE_HITOK) {
		hip_hadb_rem_state_hit(ha);
	}
	HIP_UNLOCK_HA(ha);
}

/*
  Support for multiple inbound IPsec SAs:

  We need a separate hashtable containing elements HIT and SPI, which
  tells which HIT has the inbound SPI. When an ESP packet is received,
  we first get the SPI from it and perform a lookup on the HIT-SPI
  hashtable to get the mapping. Then we perform another lookup from
  the HIT hashtable using the HIT we got from the previous
  lookup. This way we get the HA belonging to the connection.

  hs = HIT-SPI (struct hip_hit_spi)

  (functions hip_ .. _hs)
*/


/*
 *
 * All the primitive functions up to this point are static, to force
 * some information hiding. The construct functions can access these
 * functions directly.
 *
 *
 */


/* PRIMITIVES */

/**
 * This function searches for a hip_ha_t entry from the hip_hadb_hit
 * by a HIT pair (local,peer).
 */
hip_ha_t *hip_hadb_find_byhits(hip_hit_t *hit, hip_hit_t *hit2)
{
  //int n = 0;
	hip_ha_t ha, *ret;
	memcpy(&ha.hit_our, hit, sizeof(hip_hit_t));
	memcpy(&ha.hit_peer, hit2, sizeof(hip_hit_t));
	HIP_DEBUG_HIT("HIT1", hit);
	HIP_DEBUG_HIT("HIT2", hit2);

	//HIP_DEBUG("----------Checking database-----------------\n");
	//hip_for_each_ha(hip_print_info_hadb, &n);
	//HIP_DEBUG("----------End Checking database-----------------\n");
	ret = hip_ht_find(hadb_hit, &ha);
	if (!ret) {
	        memcpy(&ha.hit_peer, hit, sizeof(hip_hit_t));
		memcpy(&ha.hit_our, hit2, sizeof(hip_hit_t));
		ret = hip_ht_find(hadb_hit, &ha);
	}

	return ret;
}

/**
 * This function simply goes through all local HIs and tries
 * to find a HADB entry that matches the current HI and
 * the given peer hit. First matching HADB entry is then returned.
 *
 * @todo Find a better solution, see the text below:
 * This function is needed because we index the HADB now by
 * key values calculated from <peer_hit,local_hit> pairs. Unfortunately, in
 * some functions like the ipv6 stack hooks hip_get_saddr() and
 * hip_handle_output() we just can't know the local_hit so we have to
 * improvise and just try to find some HA entry.
 *
 * @note This way of finding HA entries doesn't work properly if we have
 * multiple entries with the same peer_hit.
 * @note Don't use this function because it does not deal properly
 * with multiple source hits. Prefer hip_hadb_find_byhits() function.
 */
hip_ha_t *hip_hadb_try_to_find_by_peer_hit(hip_hit_t *hit)
{
	hip_list_t *item, *tmp;
	struct hip_host_id_entry *e;
	hip_ha_t *entry = NULL;
	hip_hit_t our_hit;
	int i;

	memset(&our_hit, 0, sizeof(our_hit));

	/* Let's try with the default HIT first */
	hip_get_default_hit(&our_hit);

	if (entry = hip_hadb_find_byhits(hit, &our_hit)) {
		_HIP_DEBUG_HIT("Returning default HIT", our_hit);
		return entry;
	}

	/* and then with rest (actually default HIT is here redundantly) */
	list_for_each_safe(item, tmp, hip_local_hostid_db, i)
	{
		e = list_entry(item);
		ipv6_addr_copy(&our_hit, &e->lhi.hit);
		_HIP_DEBUG_HIT("try_to_find_by_peer_hit:", &our_hit);
		_HIP_DEBUG_HIT("hit:", hit);
		entry = hip_hadb_find_byhits(hit, &our_hit);
		if (!entry)
			continue;
		else
			return entry;
	}
	return NULL;
}

/**
 * @brief Inserts a HIP association to HIP association hash table.
 *
 * Inserts a HIP association to HIP association hash table @c hadb_hit and
 * updates the the hastate of the HIP association @c ha. This function can be
 * called even if the @c ha is in the hash table already. <b>The peer address of
 * the host association must be set (i.e. @c ha->hit_peer must not be
 * ipv6_addr_any). </b> When @c ha is NULL or if @c ha->hit_peer is
 * ipv6_addr_any this function will kill the HIP daemon.
 *
 * @return The state of the HIP association (hip_hastate_t).
 * @note   For multithreaded model: this function assumes that @c ha is locked.
 */
int hip_hadb_insert_state(hip_ha_t *ha)
{
	hip_hastate_t st = 0;
	hip_ha_t *tmp = NULL;

	HIP_DEBUG("hip_hadb_insert_state() invoked.\n");

	/* assume already locked ha */

	HIP_ASSERT(!(ipv6_addr_any(&ha->hit_peer)));

	st = ha->hastate;

	HIP_DEBUG("hip_hadb_insert_state() invoked. Inserting a new state to "\
		  "the HIP association hash table.\n");

	if(ha == NULL) {
		HIP_DIE("Trying to insert a NULL HIP association to the HIP "\
			"association hash table.\n");
	} else if (ipv6_addr_any(&ha->hit_peer)) {
		HIP_DIE("Trying to insert a HIP association with zero "\
			"(ipv6_addr_any) peer HIT to the HIP association hash "\
			"table.\n");
	}

	st = ha->hastate;

#ifdef CONFIG_HIP_DEBUG /* Debug block. */
	{
		char hito[INET6_ADDRSTRLEN], hitp[INET6_ADDRSTRLEN];
		inet_ntop(AF_INET6, &ha->hit_our, hito, INET6_ADDRSTRLEN);
		inet_ntop(AF_INET6, &ha->hit_peer, hitp, INET6_ADDRSTRLEN);
		HIP_DEBUG("\nTrying to insert a new state to the HIP "\
			  "association database.\n\tOur HIT: %s\n"\
			  "\tPeer HIT: %s\n\tHIP association state: %d\n",
			  hito, hitp, ha->hastate);
	}
#endif

	/* We're using hastate here as if it was a binary mask. hastate,
	   however, is of signed type and all of the predefined values are not
	   in the power of two. -Lauri 07.08.2008 */
	if (!(st & HIP_HASTATE_HITOK)) {
		tmp = hip_ht_find(hadb_hit, ha);

		if (tmp == NULL) {
		        if ((ha->lsi_peer).s_addr == 0) {
		                hip_hadb_set_lsi_pair(ha);
			}
			hip_ht_add(hadb_hit, ha);
			st |= HIP_HASTATE_HITOK;
			HIP_DEBUG("HIP association was inserted "\
				  "successfully.\n");
		} else {
			hip_db_put_ha(tmp, hip_hadb_delete_state);
			HIP_DEBUG("HIP association was NOT inserted because "\
				  "a HIP association with matching HITs was "\
				  "already present in the database.\n");
		}
	} else {
		HIP_DEBUG("HIP association was NOT inserted because the "\
			  "HIP association state is not OK.\n");
	}

#ifdef CONFIG_HIP_ESCROW
	{
		HIP_KEA *kea;
		kea = hip_kea_find(&ha->hit_our);
		if (kea) {
			/** @todo Check conditions for escrow associations here
			    (for now, there are none). */
			HIP_DEBUG("Escrow used for this entry: Initializing "\
				  "ha_state escrow fields.\n");
			ha->escrow_used = 1;
			ipv6_addr_copy(&ha->escrow_server_hit, &kea->server_hit);
			HIP_DEBUG_HIT("server hit saved: ", &kea->server_hit);
			hip_keadb_put_entry(kea);
		}
		else {
			HIP_DEBUG("Escrow not in use.\n");
		}
	}
#endif //CONFIG_HIP_ESCROW

	ha->hastate = st;
	return st;
}

int hip_print_info_hadb(hip_ha_t *entry, void *cntr)
{
	HIP_DEBUG_HIT("Peer HIT ", &entry->hit_peer);
	HIP_DEBUG_HIT("Our HIT ", &entry->hit_our);
	HIP_DEBUG_LSI("Our LSI ", &entry->lsi_our);
	if (&entry->lsi_peer) HIP_DEBUG_LSI("Peer LSI ", &entry->lsi_peer);
	return 0;
}


void hip_print_debug_info(struct in6_addr *local_addr,
				    struct in6_addr *peer_addr,
				    hip_hit_t *local_hit,
				    hip_hit_t *peer_hit,
				    hip_lsi_t *peer_lsi){
	if (local_addr)
		HIP_DEBUG_IN6ADDR("Our addr", local_addr);
	if (peer_addr)
		HIP_DEBUG_IN6ADDR("Peer addr", peer_addr);
	if (local_hit)
		HIP_DEBUG_HIT("Our HIT", local_hit);
	if (peer_hit)
		HIP_DEBUG_HIT("Peer HIT", peer_hit);
	if (peer_lsi)
		HIP_DEBUG_LSI("Peer LSI", peer_lsi);
}


void hip_hadb_set_lsi_pair(hip_ha_t *entry)
{
        hip_lsi_t aux;
	//Assign value to lsi_our searching in hidb by the correspondent hit
	_HIP_DEBUG("hip_hadb_set_lsi_pair\n");
	if (entry){
		hip_hidb_get_lsi_by_hit(&entry->hit_our, &entry->lsi_our);
		//Assign lsi_peer
		hip_generate_peer_lsi(&aux);
		memcpy(&entry->lsi_peer, &aux, sizeof(hip_lsi_t));
		_HIP_DEBUG_LSI("entry->lsi_peer is ", &entry->lsi_peer);
	}
}


/**
 * Practically called only by when adding a HIT-IP mapping before base exchange.
 *
 * @param  local_hit  a pointer to...
 * @param  peer_hit   a pointer to...
 * @param  local_addr a pointer to...
 * @param  peer_addr  a pointer to...
 * @param  peer_lsi   a pointer to...
 * @return
 * @todo   Allow multiple mappings; base exchange should be initiated to allow
 *         of them in order to prevent local DoS.
 * @todo   Create a security policy for triggering base exchange.
 * @todo   Multiple identities support: alternative a) make generic HIT prefix
 *         based policy to work alternative b) add SP pair for all local HITs.
 */
int hip_hadb_add_peer_info_complete(hip_hit_t *local_hit,
				    hip_hit_t *peer_hit,
				    hip_lsi_t *peer_lsi,
				    struct in6_addr *local_addr,
				    struct in6_addr *peer_addr)
{
	int err = 0, n=0;
	hip_ha_t *entry = NULL, *aux = NULL;
	hip_lsi_t local_lsi, lsi_aux;

	hip_print_debug_info(local_addr, peer_addr,local_hit, peer_hit,
			     peer_lsi);

	entry = hip_hadb_find_byhits(local_hit, peer_hit);

	if (entry){
		hip_hadb_dump_spis_out(entry);
		HIP_DEBUG_LSI("    Peer lsi   ",&entry->lsi_peer);
		/*Compare if different lsi's*/
		if (peer_lsi){
			HIP_IFEL(hip_lsi_are_equal(&entry->lsi_peer, peer_lsi) ||
				 peer_lsi->s_addr == 0 , 0,
				 "Ignoring new mapping, old one exists\n");
		}
	}

	if (!entry){
		HIP_DEBUG("hip_hadb_create_state\n");
		entry = hip_hadb_create_state(GFP_KERNEL);
		HIP_IFEL(!entry, -1, "Unable to create a new entry");
		_HIP_DEBUG("created a new sdb entry\n");
	}

	ipv6_addr_copy(&entry->hit_peer, peer_hit);
	ipv6_addr_copy(&entry->hit_our, local_hit);
	ipv6_addr_copy(&entry->local_address, local_addr);
	HIP_IFEL(hip_hidb_get_lsi_by_hit(local_hit, &entry->lsi_our), -1,
		 "Unable to find local hit");

	/*Copying peer_lsi*/
	if (peer_lsi != NULL && peer_lsi->s_addr != 0){
		ipv4_addr_copy(&entry->lsi_peer, peer_lsi);
	}
	else{
	        //Check if exists an entry in the hadb with the peer_hit given
	        aux = hip_hadb_try_to_find_by_peer_hit(peer_hit);
		if (aux && &(aux->lsi_peer).s_addr != 0){
		        // Exists: Assign its lsi to the new entry created
		        ipv4_addr_copy(&entry->lsi_peer, &aux->lsi_peer);
		}else{
		  	// No exists: Call to the automatic generation
		        hip_generate_peer_lsi(&lsi_aux);
			ipv4_addr_copy(&entry->lsi_peer, &lsi_aux);
		}
	}

	/* If global NAT status is on, that is if the current host is behind
	   NAT, the NAT status of the host association is set on and the send
	   function set is set to "nat_xmit_func_set". */
	if(hip_nat_status && IN6_IS_ADDR_V4MAPPED(peer_addr)) {
		entry->nat_mode = hip_nat_status;
		entry->peer_udp_port = HIP_NAT_UDP_PORT;
		entry->hadb_xmit_func = &nat_xmit_func_set;
	}
	else {
		entry->nat_mode = hip_nat_status;
		entry->peer_udp_port = 0;
	}

#ifdef CONFIG_HIP_BLIND
	if(hip_blind_status)
		entry->blind = 1;
#endif
	if (hip_hidb_hit_is_our(peer_hit)) {
		HIP_DEBUG("Peer HIT is ours (loopback)\n");
		entry->is_loopback = 1;
	}

     	entry->hip_is_opptcp_on = hip_get_opportunistic_tcp_status();

#ifdef CONFIG_HIP_HIPPROXY
     	entry->hipproxy = hip_get_hip_proxy_status();
#endif

	HIP_DEBUG_LSI("entry->lsi_peer \n", &entry->lsi_peer);
	hip_hadb_insert_state(entry);

	/* Released at the end */
	hip_hold_ha(entry);

	/* Add initial HIT-IP mapping. */
	HIP_IFEL(hip_hadb_add_peer_addr(entry, peer_addr, 0, 0, PEER_ADDR_STATE_ACTIVE),
		 -2, "error while adding a new peer address\n");

	HIP_IFEL(default_ipsec_func_set.hip_setup_hit_sp_pair(peer_hit, local_hit,
							       local_addr, peer_addr, 0, 1, 0),
		 -1, "Error in setting the SPs\n");

	if (entry)
		hip_db_put_ha(entry, hip_hadb_delete_state);
        /*
	hip_for_each_ha(hip_print_info_hadb, &n);
        */
out_err:
	return err;
}


/**
 * .
 *
 * @param  entry         a pointer to...
 * @param  peer_map_void a pointer to...
 * @return               ...
 */
int hip_hadb_add_peer_info_wrapper(struct hip_host_id_entry *entry,
				   void *peer_map_void)
{
	struct hip_peer_map_info *peer_map = peer_map_void;
	int err = 0;

	HIP_DEBUG("hip_hadb_add_peer_info_wrapper() invoked.\n");
	HIP_IFEL(hip_hadb_add_peer_info_complete(&entry->lhi.hit,
						 &peer_map->peer_hit,
						 &peer_map->peer_lsi,
						 &peer_map->our_addr,
						 &peer_map->peer_addr), -1,
		 "Failed to add peer info\n");

 out_err:
	return err;
}

int hip_hadb_add_peer_info(hip_hit_t *peer_hit, struct in6_addr *peer_addr,
			   hip_lsi_t *peer_lsi)
{
	int err = 0;
	hip_ha_t *entry;
	struct hip_peer_map_info peer_map;

	HIP_DEBUG("hip_hadb_add_peer_info() invoked.\n");

 	hip_print_debug_info(NULL, peer_addr, NULL, peer_hit, peer_lsi);

	memset(&peer_map, 0, sizeof(peer_map));

	memcpy(&peer_map.peer_hit, peer_hit, sizeof(hip_hit_t));
	memcpy(&peer_map.peer_addr, peer_addr, sizeof(struct in6_addr));

	if (peer_lsi)
	        memcpy(&peer_map.peer_lsi, peer_lsi, sizeof(struct in6_addr));

	HIP_IFEL(hip_select_source_address(
			 &peer_map.our_addr, &peer_map.peer_addr),
		 -1, "Cannot find source address\n");

	HIP_IFEL(hip_for_each_hi(hip_hadb_add_peer_info_wrapper, &peer_map), 0,
	         "for_each_hi err.\n");

 out_err:
	return err;
}

int hip_add_peer_map(const struct hip_common *input)
{
	struct in6_addr *hit = NULL , *ip = NULL;
	hip_lsi_t *lsi = NULL;
	int err = 0;
	_HIP_HEXDUMP("packet", input,  hip_get_msg_total_len(input));

	hit = (struct in6_addr *)
		hip_get_param_contents(input, HIP_PARAM_HIT);

	lsi = (hip_lsi_t *)
		hip_get_param_contents(input, HIP_PARAM_LSI);

	ip = (struct in6_addr *)
		hip_get_param_contents(input, HIP_PARAM_IPV6_ADDR);

	if (!ip && (!lsi || !hit)){
		HIP_ERROR("handle async map: no ip and maybe no lsi or hit\n");
		err = -ENODATA;
		goto out_err;
	}

	if (lsi)
	  	HIP_DEBUG_LSI("lsi value is\n",lsi);

	err = hip_hadb_add_peer_info(hit, ip, lsi);

	_HIP_DEBUG_HIT("hip_add_map_info peer's real hit=", hit);
	_HIP_ASSERT(hit_is_opportunistic_hashed_hit(hit));

 	if (err) {
 		HIP_ERROR("Failed to insert peer map (%d)\n", err);
		goto out_err;
	}

 out_err:

	return err;

}

/**
 * Allocates and initializes a new HA structure.
 *
 * @param  gfpmask a mask passed directly to HIP_MALLOC().
 * @return NULL if memory allocation failed, otherwise the HA.
 */
hip_ha_t *hip_hadb_create_state(int gfpmask)
{
	hip_ha_t *entry = NULL;
	int err = 0;

	entry = (hip_ha_t *) malloc(sizeof(struct hip_hadb_state));
	if (entry == NULL) {
		return NULL;
	}

	memset(entry, 0, sizeof(*entry));


#if 0
	INIT_LIST_HEAD(&entry->next_hit);
	INIT_LIST_HEAD(&entry->spis_in);
	INIT_LIST_HEAD(&entry->spis_out);
#endif

	entry->spis_in = hip_ht_init(hip_hash_spi, hip_match_spi);
	entry->spis_out = hip_ht_init(hip_hash_spi, hip_match_spi);
	entry->state = HIP_STATE_UNASSOCIATED;
	entry->hastate = HIP_HASTATE_INVALID;

	/* Function pointer sets which define HIP behavior in respect to the
	   hadb_entry. */
	HIP_IFEL(hip_hadb_set_rcv_function_set(entry, &default_rcv_func_set),
		 -1, "Can't set new function pointer set.\n");
	HIP_IFEL(hip_hadb_set_handle_function_set(entry,
						  &default_handle_func_set),
		 -1, "Can't set new function pointer set.\n");
	HIP_IFEL(hip_hadb_set_update_function_set(entry,
						  &default_update_func_set),
		 -1, "Can't set new function pointer set\n");

	HIP_IFEL(hip_hadb_set_misc_function_set(entry, &default_misc_func_set),
		 -1, "Can't set new function pointer set.\n");

	/* Set the xmit function set as function set for sending raw HIP. */
	HIP_IFEL(hip_hadb_set_xmit_function_set(entry, &default_xmit_func_set),
		 -1, "Can't set new function pointer set.\n");

	HIP_IFEL(hip_hadb_set_input_filter_function_set(
			 entry, &default_input_filter_func_set), -1,
		 "Can't set new input filter function pointer set.\n");
	HIP_IFEL(hip_hadb_set_output_filter_function_set(
			 entry, &default_output_filter_func_set), -1,
		 "Can't set new output filter function pointer set.\n");

	/* added by Tao Wan, on 24, Jan, 2008 */
	entry->hadb_ipsec_func = &default_ipsec_func_set;

 out_err:

	return entry;
}

/* END OF PRIMITIVE FUNCTIONS */

/**
 * Selects the preferred address within the addresses of the given SPI.
 * The selected address is copied to @c addr, it is is non-NULL.
 */
int hip_hadb_select_spi_addr(hip_ha_t *entry, struct hip_spi_out_item *spi_out, struct in6_addr *addr)
{
	int err = 0, i;
	struct hip_peer_addr_list_item *s, *candidate = NULL;
	struct timeval latest, dt;
	hip_list_t *item, *tmp;

	list_for_each_safe(item, tmp, spi_out->peer_addr_list, i)
	{
		s = list_entry(item);
		if (s->address_state != PEER_ADDR_STATE_ACTIVE)
		{
			_HIP_DEBUG("skipping non-active address %s\n",addrstr);
			continue;
		}

		if (candidate)
		{
			int this_is_later;
			this_is_later = hip_timeval_diff(&s->modified_time, &latest, &dt);
			_HIP_DEBUG("latest=%ld.%06ld\n", latest.tv_sec, latest.tv_usec);
			_HIP_DEBUG("dt=%ld.%06ld\n", dt.tv_sec, dt.tv_usec);
			if (this_is_later)
			{
				_HIP_DEBUG("is later, change\n");
				memcpy(&latest, &s->modified_time, sizeof(struct timeval));
				candidate = s;
			}
		}
		else
		{
			candidate = s;
			memcpy(&latest, &s->modified_time, sizeof(struct timeval));
		}
	}

	if (!candidate)
	{
		HIP_ERROR("did not find usable peer address\n");
		HIP_DEBUG("todo: select from other SPIs ?\n");
		/* todo: select other SPI as the default SPI out */
		err = -ENOMSG;
	}
	else ipv6_addr_copy(addr, &candidate->address);

	return err;
}

/**
 * Gets some of the peer's usable IPv6 address.
 * @param entry corresponding hadb entry of the peer
 * @param addr where the selected IPv6 address of the peer is copied to
 *
 * Current destination address selection algorithm:
 * 1. use preferred address of the HA, if any (should be set)
 *
 * tkoponen: these are useless: ?
 * 2. use preferred address of the default outbound SPI, if any
 * (should be set, suspect bug if we get this far)
 *
 * 3. select among the active addresses of the default outbound SPI
 * (select the address which was added/updated last)
 *
 * @return 0 if some of the addresses was copied successfully, else < 0.
 */
int hip_hadb_get_peer_addr(hip_ha_t *entry, struct in6_addr *addr)
{
	int err = 0;
	//	struct hip_spi_out_item *spi_out;

	/* assume already locked entry */

	HIP_DEBUG_HIT("entry def addr", &entry->preferred_address);
	ipv6_addr_copy(addr, &entry->preferred_address);
        return err;
}

/**
 * Gets lsi address.
 * @param entry corresponding hadb entry of the peer
 * @param lsi where the selected lsi address of the peer is copied to
 *
 * @return 0 if some of the addresses was copied successfully, else < 0.
 */
int hip_hadb_get_peer_lsi(hip_ha_t *entry, hip_lsi_t *lsi)
{
	int err = 0;
	/* assume already locked entry */

	HIP_DEBUG_HIT("entry def addr", &entry->lsi_peer);
	ipv4_addr_copy(lsi, &entry->lsi_peer);
        return err;
}



/**
 * Gets infomation on the given peer IPv6 address.
 *
 * @param entry         corresponding hadb entry of the peer.
 * @param addr          the IPv6 address for which the information is to be
 *                      retrieved.
 * @param spi           where the outbound SPI of @c addr is copied to.
 * @param lifetime      where the lifetime of @c addr is copied to.
 * @param modified_time where the time when @c addr was added or updated is
 *                      copied to.
 * @return              If @c entry has the address @c addr in its peer address
 *                      list parameters @c spi, @c lifetime, and
 *                      @c modified_time are assigned if they are non-NULL and 1
 *                      is returned, else @c interface_id and @c lifetime are
 *                      not assigned a value and 0 is returned.
 */
int hip_hadb_get_peer_addr_info(hip_ha_t *entry, struct in6_addr *addr,
				uint32_t *spi, uint32_t *lifetime,
				struct timeval *modified_time)
{
	struct hip_peer_addr_list_item *s;
	int i = 1, ii, iii;
	struct hip_spi_out_item *spi_out;
	hip_list_t *item, *tmp, *a_item, *a_tmp;

	/* assumes already locked entry */
	list_for_each_safe(item, tmp, entry->spis_out, ii)
	{
		spi_out = list_entry(item);
		list_for_each_safe(a_item, a_tmp, spi_out->peer_addr_list, iii)
		{
			s = list_entry(a_item);
			if (!ipv6_addr_cmp(&s->address, addr))
			{
				_HIP_DEBUG("found\n");
				if (lifetime)
					*lifetime = s->lifetime;
				if (modified_time)
				{
					modified_time->tv_sec = s->modified_time.tv_sec;
					modified_time->tv_usec = s->modified_time.tv_usec;
				}
				if (spi)
					*spi = spi_out->spi;
				return 1;
			}
			i++;
		}
	}

	_HIP_DEBUG("not found\n");
	return 0;
}

/**
 * Adds a new peer IPv6 address to the entry's list of peer addresses.
 * @param entry corresponding hadb entry of the peer
 * @param new_addr IPv6 address to be added
 * @param spi outbound SPI to which the @c new_addr is related to
 * @param lifetime address lifetime of the address
 * @param state address state
 *
 * @return if @c new_addr already exists, 0 is returned. If address was
 * added successfully 0 is returned, else < 0.
 */
int hip_hadb_add_peer_addr(hip_ha_t *entry, struct in6_addr *new_addr,
			   uint32_t spi, uint32_t lifetime, int state)
{
	return hip_hadb_add_peer_udp_addr(entry, new_addr, 0, spi, lifetime, state);
#if 0
	int err = 0;
	struct hip_peer_addr_list_item *a_item;
	char addrstr[INET6_ADDRSTRLEN];
	uint32_t prev_spi;
	struct hip_spi_out_item *spi_list;

	/* assumes already locked entry */

	/* check if we are adding the peer's address during the base
	 * exchange */
	if (spi == 0) {
		HIP_DEBUG("SPI is 0, set address as the bex address\n");
		if (!ipv6_addr_any(&entry->preferred_address)) {
			hip_in6_ntop(&entry->preferred_address, addrstr);
			HIP_DEBUG("warning, overwriting existing preferred address %s\n",
				  addrstr);
		}
		ipv6_addr_copy(&entry->preferred_address, new_addr);
		HIP_DEBUG_IN6ADDR("entry->preferred_address \n", &entry->preferred_address);
		goto out_err;
	}

	spi_list = hip_hadb_get_spi_list(entry, spi);

	if (!spi_list)
	{
		HIP_ERROR("did not find SPI list for SPI 0x%x\n", spi);
		err = -EEXIST;
		goto out_err;
	}

	err = hip_hadb_get_peer_addr_info(entry, new_addr, &prev_spi, NULL, NULL);
	if (err)
	{
		/** @todo validate previous vs. new interface id for
		    the new_addr ? */
		if (prev_spi != spi)
			HIP_DEBUG("todo: SPI changed: prev=%u new=%u\n", prev_spi,
				  spi);

		HIP_DEBUG("duplicate address not added (todo: update address lifetime ?)\n");
		/** @todo update address lifetime ? */
		err = 0;
		goto out_err;
	}

	a_item = (struct hip_peer_addr_list_item *)HIP_MALLOC(sizeof(struct hip_peer_addr_list_item), GFP_KERNEL);
	if (!a_item)
	{
		HIP_ERROR("item HIP_MALLOC failed\n");
		err = -ENOMEM;
		goto out_err;
	}

	a_item->lifetime = lifetime;
	ipv6_addr_copy(&a_item->address, new_addr);
	a_item->address_state = state;
	do_gettimeofday(&a_item->modified_time);

	list_add(a_item, spi_list->peer_addr_list);

out_err:
	return err;
#endif
}


int hip_hadb_add_peer_udp_addr(hip_ha_t *entry, struct in6_addr *new_addr,in_port_t port,
			   uint32_t spi, uint32_t lifetime, int state)
{
	int err = 0;
	struct hip_peer_addr_list_item *a_item;
	char addrstr[INET6_ADDRSTRLEN];
	uint32_t prev_spi;
	struct hip_spi_out_item *spi_list;

	/* assumes already locked entry */

	/* check if we are adding the peer's address during the base
	 * exchange */
	if (spi == 0) {
		HIP_DEBUG("SPI is 0, set address as the bex address\n");
		if (!ipv6_addr_any(&entry->preferred_address)) {
			hip_in6_ntop(&entry->preferred_address, addrstr);
			HIP_DEBUG("warning, overwriting existing preferred address %s\n",
				  addrstr);
		}
		ipv6_addr_copy(&entry->preferred_address, new_addr);
		HIP_DEBUG_IN6ADDR("entry->preferred_address \n", &entry->preferred_address);
		goto out_err;
	}

	spi_list = hip_hadb_get_spi_list(entry, spi);

	if (!spi_list)
	{
		HIP_ERROR("did not find SPI list for SPI 0x%x\n", spi);
		err = -EEXIST;
		goto out_err;
	}

	err = hip_hadb_get_peer_addr_info(entry, new_addr, &prev_spi, NULL, NULL);
	if (err)
	{
		/** @todo validate previous vs. new interface id for
		    the new_addr ? */
		if (prev_spi != spi)
			HIP_DEBUG("todo: SPI changed: prev=%u new=%u\n", prev_spi,
				  spi);

		HIP_DEBUG("duplicate address not added (todo: update address lifetime ?)\n");
		/** @todo update address lifetime ? */
		err = 0;
		goto out_err;
	}

	a_item = (struct hip_peer_addr_list_item *)HIP_MALLOC(sizeof(struct hip_peer_addr_list_item), GFP_KERNEL);
	if (!a_item)
	{
		HIP_ERROR("item HIP_MALLOC failed\n");
		err = -ENOMEM;
		goto out_err;
	}

	a_item->lifetime = lifetime;
	a_item->port = port;
	ipv6_addr_copy(&a_item->address, new_addr);
	a_item->address_state = state;
	do_gettimeofday(&a_item->modified_time);

	list_add(a_item, spi_list->peer_addr_list);

out_err:
	return err;
}

/**
 * Deletes IPv6 address from the entry's list of peer addresses
 *
 * @param entry corresponding hadb entry of the peer
 * @param addr IPv6 address to be deleted
 */
void hip_hadb_delete_peer_addrlist_one(hip_ha_t *entry, struct in6_addr *addr)
{
	struct hip_peer_addr_list_item *a_item;
	int i = 1, ii, iii;
	struct hip_spi_out_item *spi_out;
	hip_list_t *spi_item, *spi_tmp, *item, *tmp;

	/* possibly deprecated function .. */

	HIP_LOCK_HA(entry);

	list_for_each_safe(spi_item, spi_tmp, entry->spis_out, ii)
	{
		spi_out = list_entry(spi_item);
		list_for_each_safe(item, tmp, spi_out->peer_addr_list, iii)
		{
			a_item = list_entry(item);
			if (!ipv6_addr_cmp(&a_item->address, addr))
			{
				_HIP_DEBUG("deleting address\n");
				list_del(a_item, spi_out->peer_addr_list);
				HIP_FREE(a_item);
				/* if address is on more than one spi list then do not goto out */
				goto out;
			}
			i++;
		}
	}
 out:
	HIP_UNLOCK_HA(entry);
	return;
}

int hip_del_peer_info_entry(hip_ha_t *ha)
{
	hip_hadb_remove_state_hit(ha);
	/* by now, if everything is according to plans, the refcnt
	   should be 1 */
	HIP_DEBUG_HIT("our HIT", &ha->hit_our);
	HIP_DEBUG_HIT("peer HIT", &ha->hit_peer);
	hip_delete_hit_sp_pair(&ha->hit_peer, &ha->hit_our, IPPROTO_ESP, 1);
	/* Not going to "put" the entry because it has been removed
	   from the hashtable already (hip_exit won't find it
	   anymore). */
	//hip_hadb_delete_state(ha);
	hip_hadb_delete_state(ha);
	//hip_db_put_ha(ha, hip_hadb_delete_state);
	/* and now zero --> deleted*/
	return 0;
}

/**
 * Currently deletes the whole entry...
 */
int hip_del_peer_info(hip_hit_t *our_hit, hip_hit_t *peer_hit)
{
	hip_ha_t *ha;

	ha = hip_hadb_find_byhits(our_hit, peer_hit);
	if (!ha) {
		return -ENOENT;
	}


	return hip_del_peer_info_entry(ha);

}

/* assume already locked entry */
// SYNC
int hip_hadb_add_inbound_spi(hip_ha_t *entry, struct hip_spi_in_item *data)
{
	int err = 0, i;
	struct hip_spi_in_item *spi_item;
	uint32_t spi_in;
	hip_list_t *item, *tmp;
	spi_in = data->spi;

	/* assumes locked entry */
	_HIP_DEBUG("SPI_in=0x%x\n", spi_in);
	list_for_each_safe(item, tmp, entry->spis_in, i)
	{
		spi_item = list_entry(item);
		if (spi_item->spi == spi_in)
		{
			HIP_DEBUG("not adding duplicate SPI 0x%x\n", spi_in);
			goto out;
		}
	}

	spi_item = (struct hip_spi_in_item *)HIP_MALLOC(sizeof(struct hip_spi_in_item), GFP_ATOMIC);
	if (!spi_item)
	{
		HIP_ERROR("item HIP_MALLOC failed\n");
		err = -ENOMEM;
		goto out_err;
	}
	memcpy(spi_item, data, sizeof(struct hip_spi_in_item));
	spi_item->timestamp = jiffies;
	list_add(spi_item, entry->spis_in);
	spi_item->addresses = NULL;
	spi_item->addresses_n = 0;
	HIP_DEBUG("added SPI 0x%x to the inbound SPI list\n", spi_in);
	// hip_hold_ha(entry); ?

	/*_HIP_DEBUG("inserting SPI to HIT-SPI hashtable\n");
	err = hip_hadb_insert_state_spi_list(&entry->hit_peer, &entry->hit_our, spi_in);
	if (err == -EEXIST) err = 0;*/

out_err:
out:
	return err;
}

/* assume already locked entry */
// SYNCH
int hip_hadb_add_outbound_spi(hip_ha_t *entry, struct hip_spi_out_item *data)
{
	int err = 0, i;
	struct hip_spi_out_item *spi_item;
	uint32_t spi_out;
	hip_list_t *item, *tmp;

	/* assumes locked entry ? */
	spi_out = data->spi;

	_HIP_DEBUG("SPI_out=0x%x\n", spi_out);
	list_for_each_safe(item, tmp, entry->spis_out, i)
	{
		spi_item = list_entry(item);
		if (spi_item->spi == spi_out)
		{
			HIP_DEBUG("not adding duplicate SPI 0x%x\n", spi_out);
			goto out;
		}
	}

	spi_item = (struct hip_spi_out_item *)HIP_MALLOC(sizeof(struct hip_spi_out_item), GFP_ATOMIC);
	if (!spi_item)
	{
		HIP_ERROR("item HIP_MALLOC failed\n");
		err = -ENOMEM;
		goto out_err;
	}
	memcpy(spi_item, data, sizeof(struct hip_spi_out_item));
// 	INIT_LIST_HEAD(&spi_item->peer_addr_list);
	spi_item->peer_addr_list = hip_ht_init(hip_hash_peer_addr, hip_match_peer_addr);
	ipv6_addr_copy(&spi_item->preferred_address, &in6addr_any);
	list_add(spi_item, entry->spis_out);
	HIP_DEBUG("added SPI 0x%x to the outbound SPI list\n", spi_out);

 out_err:
 out:
	return err;
}

/* assume already locked entry */
int hip_hadb_add_spi(hip_ha_t *entry, int direction, void *data)
{
	int err = -EINVAL;

	if (direction == HIP_SPI_DIRECTION_IN)
		err = hip_hadb_add_inbound_spi(entry, (struct hip_spi_in_item *) data);
	else if (direction == HIP_SPI_DIRECTION_OUT)
		err = hip_hadb_add_outbound_spi(entry, (struct hip_spi_out_item *) data);
	else
		HIP_ERROR("bug, invalid direction %d\n", direction);

	return err;
}


/* Set the ifindex of given SPI */
/* assumes locked HA */
void hip_hadb_set_spi_ifindex(hip_ha_t *entry, uint32_t spi, int ifindex)
{
	struct hip_spi_in_item *spi_item;
	hip_list_t *item, *tmp;
	int i;

	/* assumes that inbound spi already exists in ha's spis_in */
	HIP_DEBUG("SPI=0x%x ifindex=%d\n", spi, ifindex);
	list_for_each_safe(item, tmp, entry->spis_in, i)
	{
		spi_item = list_entry(item);
		_HIP_DEBUG("test item: ifindex=%d spi=0x%x\n", spi_item->ifindex, spi_item->spi);
		if (spi_item->spi == spi)
		{
			HIP_DEBUG("found updated spi-ifindex mapping\n");
			spi_item->ifindex = ifindex;
			return;
		}
	}
	HIP_DEBUG("SPI not found, returning\n");
}

/* Get the ifindex of given SPI, returns 0 if SPI was not found */
int hip_hadb_get_spi_ifindex(hip_ha_t *entry, uint32_t spi)
{
	struct hip_spi_in_item *spi_item;
	hip_list_t *item, *tmp;
	int i;

	_HIP_DEBUG("spi=0x%x\n", spi);
	list_for_each_safe(item, tmp, entry->spis_in, i)
	{
		spi_item = list_entry(item);
		_HIP_DEBUG("test item: ifindex=%d spi=0x%x\n", spi_item->ifindex, spi_item->spi);
		if (spi_item->spi == spi || spi_item->new_spi == spi)
		{
			_HIP_DEBUG("found\n");
			return spi_item->ifindex;
		}
	}
	HIP_DEBUG("ifindex not found for the SPI 0x%x\n", spi);
	return 0;
}

/* Get the SPI of given ifindex, returns 0 if ifindex was not found  */
uint32_t hip_hadb_get_spi(hip_ha_t *entry, int ifindex)
{
	struct hip_spi_in_item *spi_item;
	hip_list_t *item, *tmp;
	int i;

	HIP_DEBUG("ifindex=%d\n", ifindex);
	list_for_each_safe(item, tmp, entry->spis_in, i)
	{
		spi_item = list_entry(item);
		_HIP_DEBUG("test item: ifindex=%d spi=0x%x\n", spi_item->ifindex, spi_item->spi);
		if (spi_item->ifindex == ifindex || ifindex == -1)
		{
			HIP_DEBUG("found SPI 0x%x\n", spi_item->spi);
			return spi_item->spi;
		}
	}

	HIP_DEBUG("SPI not found for the ifindex\n");
	return 0;
}

uint32_t hip_update_get_prev_spi_in(hip_ha_t *entry, uint32_t peer_update_id)
{
	struct hip_spi_in_item *spi_item;
	hip_list_t *item, *tmp;
	int i;

	HIP_DEBUG("peer_update_id=%u\n", peer_update_id);
	list_for_each_safe(item, tmp, entry->spis_in, i)
	{
		spi_item = list_entry(item);
		_HIP_DEBUG("test item: ifindex=%d spi=0x%x nes_spi_out=0x%x seq_id=%u\n",
				spi_item->ifindex, spi_item->spi, spi_item->nes_spi_out, spi_item->seq_update_id);
		if (spi_item->seq_update_id == peer_update_id) {
			HIP_DEBUG("found SPI 0x%x\n", spi_item->spi);
			return spi_item->spi;
		}
	}
	HIP_DEBUG("SPI not found\n");
	return 0;
}

/* Get the SPI of the SA belonging to the interface through
   which we received the UPDATE */
/* also sets updating flag of SPI to 1 */
uint32_t hip_get_spi_to_update_in_established(hip_ha_t *entry, struct in6_addr *dev_addr)
{
	struct hip_spi_in_item *spi_item;
	hip_list_t *item, *tmp;
	int i;
	int ifindex;

	HIP_DEBUG_HIT("dst dev_addr", dev_addr);
	ifindex = hip_devaddr2ifindex(dev_addr);
	HIP_DEBUG("ifindex of dst dev=%d\n", ifindex);
	if (!ifindex)
		return 0;

	list_for_each_safe(item, tmp, entry->spis_in, i)
	{
		spi_item = list_entry(item);
		_HIP_DEBUG("test item: ifindex=%d spi=0x%x\n", spi_item->ifindex, spi_item->spi);
		if (spi_item->ifindex == ifindex)
		{
			spi_item->updating = 1;
			return spi_item->spi;
		}
	}

	HIP_DEBUG("SPI not found for ifindex\n");
	return 0;
}

void hip_set_spi_update_status(hip_ha_t *entry, uint32_t spi, int set)
{
	struct hip_spi_in_item *spi_item;
	hip_list_t *item, *tmp;
	int i;

	HIP_DEBUG("spi=0x%x set=%d\n", spi, set);
	list_for_each_safe(item, tmp, entry->spis_in, i)
	{
		spi_item = list_entry(item);
		_HIP_DEBUG("test item: ifindex=%d spi=0x%x updating=%d\n",
				spi_item->ifindex, spi_item->spi, spi_item->updating);
		if (spi_item->spi == spi)
		{
			HIP_DEBUG("setting updating status to %d\n", set);
			spi_item->updating = set;
			break;
		}
	}
}

void hip_update_clear_status(hip_ha_t *entry, uint32_t spi)
{
	struct hip_spi_in_item *spi_item;
	hip_list_t *item, *tmp;
	int i;

	_HIP_DEBUG("spi=0x%x\n", spi);
	list_for_each_safe(item, tmp, entry->spis_in, i)
	{
		spi_item = list_entry(item);
		_HIP_DEBUG("test item: spi=0x%x\n", spi_item->spi);
		if (spi_item->spi == spi)
		{
			_HIP_DEBUG("clearing SPI status\n");
			spi_item->update_state_flags = 0;
			memset(&spi_item->stored_received_esp_info, 0,
					sizeof(struct hip_esp_info));
			break;
		}
	}
}

/* spi_out is the SPI which was in the received NES Old SPI field */
void hip_update_set_new_spi_in(hip_ha_t *entry, uint32_t spi, uint32_t new_spi,
			       uint32_t spi_out /* test */)
{
	struct hip_spi_in_item *spi_item;
	hip_list_t *item, *tmp;
	int i;

	_HIP_DEBUG("spi=0x%x new_spi=0x%x spi_out=0x%x\n", spi, new_spi, spi_out);

	list_for_each_safe(item, tmp, entry->spis_in, i)
	{
		spi_item = list_entry(item);
		_HIP_DEBUG("test item: spi=0x%x new_spi=0x%x\n",
				spi_item->spi, spi_item->new_spi);
		if (spi_item->spi == spi)
		{
			HIP_DEBUG("setting new_spi\n");
			if (!spi_item->updating)
			{
				_HIP_ERROR("SA update not in progress, continuing anyway\n");
			}
			if ((spi_item->spi != spi_item->new_spi) && spi_item->new_spi)
			{
				HIP_ERROR("warning: previous new_spi is not zero: 0x%x\n",
						spi_item->new_spi);
			}
			spi_item->new_spi = new_spi;
			spi_item->esp_info_spi_out = spi_out; /* maybe useless */
			break;
		}
	}
}

/* just sets the new_spi field */
void hip_update_set_new_spi_out(hip_ha_t *entry, uint32_t spi, uint32_t new_spi)
{
	struct hip_spi_in_item *spi_item;
	hip_list_t *item, *tmp;
	int i;

	_HIP_DEBUG("spi=0x%x new_spi=0x%x\n", spi, new_spi);
	list_for_each_safe(item, tmp, entry->spis_in, i)
	{
		spi_item = list_entry(item);
		_HIP_DEBUG("test item: spi=0x%x new_spi=0x%x\n",
				spi_item->spi, spi_item->new_spi);
		if (spi_item->spi == spi)
		{
			_HIP_DEBUG("setting new_spi\n");
			if (spi_item->new_spi)
			{
				HIP_ERROR("previous new_spi is not zero: 0x%x\n", spi_item->new_spi);
				HIP_ERROR("todo: delete previous new_spi\n");
			}
			spi_item->new_spi = new_spi;
			break;
		}
	}
}


uint32_t hip_update_get_new_spi_in(hip_ha_t *entry, uint32_t peer_update_id)
{
	struct hip_spi_in_item *spi_item;
	hip_list_t *item, *tmp;
	int i;

	_HIP_DEBUG("peer_update_id=%u\n", peer_update_id);
	list_for_each_safe(item, tmp, entry->spis_in, i)
	{
		spi_item = list_entry(item);
		_HIP_DEBUG("test item: spi=0x%x new_spi=0x%x\n",
			  spi_item->spi, spi_item->new_spi);
		if (spi_item->seq_update_id == peer_update_id)
		{
			if (spi_item->new_spi)
				return spi_item->new_spi;
			return spi_item->spi;
		}
	}
	HIP_DEBUG("New SPI not found\n");
	return 0;
}

/* switch from Old SPI to New SPI (inbound SA) */
/* caller must delete the Old SPI */
void hip_update_switch_spi_in(hip_ha_t *entry, uint32_t old_spi)
{
	struct hip_spi_in_item *spi_item;
	hip_list_t *item, *tmp;
	int i;

	_HIP_DEBUG("old_spi=0x%x\n", old_spi);
	list_for_each_safe(item, tmp, entry->spis_in, i)
	{
		spi_item = list_entry(item);
		_HIP_DEBUG("test item: ifindex=%d spi=0x%x new_spi=0x%x nes_spi_out=0x%x seq_id=%u\n",
			   spi_item->ifindex, item->spi, spi_item->new_spi,
			   spi_item->nes_spi_out, spi_item->seq_update_id);
		if (spi_item->spi == old_spi)
		{
			_HIP_DEBUG("switching\n");
			spi_item->spi = spi_item->new_spi;
			spi_item->new_spi = 0;
			spi_item->esp_info_spi_out = 0;
			break;
		}
	}
}

/* switch from Old SPI to New SPI (outbound SA) */
/* caller must delete the Old SPI */
void hip_update_switch_spi_out(hip_ha_t *entry, uint32_t old_spi)
{
	struct hip_spi_in_item *spi_item;
	hip_list_t *item, *tmp;
	int i;

	_HIP_DEBUG("old_spi=0x%x\n", old_spi);
	list_for_each_safe(item, tmp, entry->spis_in, i)
	{
		spi_item = list_entry(item);
		_HIP_DEBUG("test item: spi=0x%x new_spi=0x%x seq_id=%u\n",
			   spi_item->spi, spi_item->new_spi, spi_item->seq_update_id);
		if (spi_item->spi == old_spi)
		{
			_HIP_DEBUG("switching\n");
			spi_item->spi = spi_item->new_spi;
			spi_item->new_spi = 0;
			break;
		}
	}
}


void hip_update_set_status(hip_ha_t *entry, uint32_t spi, int set_flags,
			   uint32_t update_id, int update_flags_or,
			   struct hip_esp_info *esp_info,
			   uint16_t keymat_index)
{
	struct hip_spi_in_item *spi_item;
	hip_list_t *item, *tmp;
	int i;

	_HIP_DEBUG("spi=0x%x update_id=%u update_flags_or=0x%x keymat_index=%u esp_info=0x%p\n",
		   spi, update_id, update_flags_or, keymat_index, esp_info);
	if (esp_info)
		_HIP_DEBUG("esp_info: old_spi=0x%x new_spi=0x%x keymat_index=%u\n",
			   ntohl(esp_info->old_spi), ntohl(esp_info->new_spi), ntohs(esp_info->keymat_index));

	list_for_each_safe(item, tmp, entry->spis_in, i)
	{
		spi_item = list_entry(item);
		_HIP_DEBUG("test item: spi_in=0x%x new_spi=0x%x\n", spi_item->spi, spi_item->new_spi);
		if (spi_item->spi == spi)
		{
			_HIP_DEBUG("setting new values\n");
			if (set_flags & 0x1) spi_item->seq_update_id = update_id;
			if (set_flags & 0x2) spi_item->update_state_flags |= update_flags_or;
			if (esp_info && (set_flags & 0x4))
			{
				spi_item->stored_received_esp_info.old_spi = esp_info->old_spi;
				spi_item->stored_received_esp_info.new_spi = esp_info->new_spi;
				spi_item->stored_received_esp_info.keymat_index = esp_info->keymat_index;
			}
			if (set_flags & 0x8) spi_item->keymat_index = keymat_index;

			return;
		}
	}
	HIP_ERROR("SPI not found\n");
}


/**
 * If @c test_new_spi is 1 then test new_spi instead of spi.
 * @return 1 if given SPI belongs to the SA having direction, else 0.
 */
int hip_update_exists_spi(hip_ha_t *entry, uint32_t spi,
			       int direction, int test_new_spi)
{
	hip_list_t *item, *tmp;
	struct hip_spi_in_item *spi_item;
	int i;

	/* assumes locked entry  */

	_HIP_DEBUG("spi=0x%x direction=%d test_new_spi=%d\n",
		  spi, direction, test_new_spi);

	if (direction == HIP_SPI_DIRECTION_IN)
	{
		list_for_each_safe(item, tmp, entry->spis_in, i)
		{
			spi_item = list_entry(item);
			_HIP_DEBUG("test item: spi_in=0x%x new_spi=0x%x\n",
				   spi_item->spi, spi_item->new_spi);
			if ( (spi_item->spi == spi && !test_new_spi) ||
			     (spi_item->new_spi == spi && test_new_spi) )
				return 1;
		}
	}
	else
	{
		list_for_each_safe(item, tmp, entry->spis_out, i)
		{
			spi_item = list_entry(item);
			_HIP_DEBUG("test item: spi_out=0x%x new_spi=0x%x\n",
				   spi_item->spi, spi_item->new_spi);
			if ( (spi_item->spi == spi && !test_new_spi) ||
			     (spi_item->new_spi == spi && test_new_spi) )
				return 1;
		}
	}
	HIP_DEBUG("not found\n");
	return 0;
}

/* Get an usable outbound SPI, SPI must contain ACTIVE addresses */
/* todo: return void instead of spi */

/* returns the new default outbound SPI is succesful, or 0 if no
 * usable address was found */
uint32_t hip_hadb_relookup_default_out(hip_ha_t *entry)
{
	uint32_t spi = 0;
	struct hip_spi_out_item *spi_out;
	hip_list_t *item, *tmp;
	int i;

	/* assumes locked entry  */

	HIP_DEBUG("\n");
	/* latest outbound SPIs are usually in the beginning of the list */
	list_for_each_safe(item, tmp, entry->spis_out, i)
	{
		spi_out = list_entry(item);

		int ret;
		struct in6_addr addr;

		_HIP_DEBUG("checking SPI 0x%x\n", spi_out->spi);
		ret = hip_hadb_select_spi_addr(entry, spi_out, &addr);
		if (ret == 0)
		{
			hip_hadb_set_default_out_addr(entry, spi_out, &addr);
			spi = spi_out->spi;
			goto out;
		}
	}

	if (spi)
		HIP_DEBUG("Set SPI 0x%x as the default outbound SPI\n", spi);
	else
		HIP_DEBUG("Did not find an usable outbound SPI\n");
 out:
	return spi;
}

/* if add is non-NULL, set addr as the default address for both
 * entry's default address and outbound SPI list's default address*/

/* if addr is null, select some address from the SPI list */
void hip_hadb_set_default_out_addr(hip_ha_t *entry, struct hip_spi_out_item *spi_out,
				   struct in6_addr *addr)
{
	HIP_DEBUG("\n");

	if (!spi_out)
	{
		HIP_ERROR("NULL spi_out\n");
		return;
	}

	if (addr)
	{
		HIP_DEBUG("testing, setting given address as default out addr\n");
		ipv6_addr_copy(&spi_out->preferred_address, addr);
		ipv6_addr_copy(&entry->preferred_address, addr);
	}
	else
	{
		/* useless ? */
		struct in6_addr a;
		int err = hip_hadb_select_spi_addr(entry, spi_out, &a);
		_HIP_DEBUG("setting address as default out addr\n");
		if (!err)
		{
			ipv6_addr_copy(&spi_out->preferred_address, &a);
			ipv6_addr_copy(&entry->preferred_address, &a);
			HIP_DEBUG("default out addr\n",
				  &entry->preferred_address);
		}
		else HIP_ERROR("couldn't select and set preferred address\n");
	}
	HIP_DEBUG("setting default SPI out to 0x%x\n", spi_out->spi);
	entry->default_spi_out = spi_out->spi;
}

/* have_esp_info is 1, if there is ESP_INFO in the same packet as the ACK was */
void hip_update_handle_ack(hip_ha_t *entry, struct hip_ack *ack, int have_esp_info)
{
	size_t n = 0, i = 0;
	uint32_t *peer_update_id = NULL;

	HIP_DEBUG("hip_update_handle_ack() invoked with have_esp_info = %d.\n",
		  have_esp_info);

	if (ack == NULL) {
		HIP_ERROR("Function parameter ack was NULL in "\
			  "hip_update_handle_ack().\n");
		goto out_err;
	}

	if (hip_get_param_contents_len(ack) % sizeof(uint32_t)) {
		HIP_ERROR("ACK parameter length is not divisible by 4 (%u).\n",
			  hip_get_param_contents_len(ack));
		goto out_err;
	}

	n = hip_get_param_contents_len(ack) / sizeof(uint32_t);

	HIP_DEBUG("Number of peer Update IDs in ACK parameter: %d.\n", n);

	peer_update_id =
		(uint32_t *) ((void *)ack + sizeof(struct hip_tlv_common));

	/* Loop through all peer Update IDs in the ACK parameter. */
	for (i = 0; i < n; i++, peer_update_id++) {
		hip_list_t *item, *tmp;
		struct hip_spi_in_item *in_item;
		uint32_t puid = ntohl(*peer_update_id);
		int i;

		_HIP_DEBUG("peer Update ID=%u\n", puid);

		/* See if your ESP_INFO is acked and maybe if corresponging
		   ESP_INFO was received */
		list_for_each_safe(item, tmp, entry->spis_in, i) {
			in_item = list_entry(item);
			_HIP_DEBUG("test item: spi_in=0x%x seq=%u\n",
				   in_item->spi, in_item->seq_update_id);
			if (in_item->seq_update_id == puid) {
				_HIP_DEBUG("SEQ and ACK match\n");
				/* Received ACK */
				in_item->update_state_flags |= 0x1;
				/* Received also ESP_INFO */
				if (have_esp_info) {
					in_item->update_state_flags |= 0x2;
				}
			}
		}

	}
 out_err:
	return;
}



void hip_update_handle_esp_info(hip_ha_t *entry, uint32_t peer_update_id)
{
	hip_list_t *item, *tmp;
	struct hip_spi_in_item *spi_item;
	int i;

	_HIP_DEBUG("peer_update_id=%u\n", peer_update_id);
	list_for_each_safe(item, tmp, entry->spis_in, i)
	{
		spi_item = list_entry(item);
		_HIP_DEBUG("test item: spi_in=0x%x seq=%u\n",
			   spi_item->spi, spi_item->seq_update_id);
		if (spi_item->seq_update_id == peer_update_id)
		{
			_HIP_DEBUG("received peer's ESP_INFO\n");
			spi_item->update_state_flags |= 0x2; /* recv'd ESP_INFO */
		}
	}
}

/* works if update contains only one ESP_INFO */
int hip_update_get_spi_keymat_index(hip_ha_t *entry, uint32_t peer_update_id)
{
	hip_list_t *item, *tmp;
	struct hip_spi_in_item *spi_item;
	int i;

	_HIP_DEBUG("peer_update_id=%u\n", peer_update_id);
	list_for_each_safe(item, tmp, entry->spis_in, i)
	{
		spi_item = list_entry(item);
		_HIP_DEBUG("test item: spi_in=0x%x seq_update_id=%u keymat_index=%u\n",
			   spi_item->spi, item->seq_update_id, item->keymat_index);
		if (spi_item->seq_update_id == peer_update_id)
		{
			return spi_item->keymat_index;
		}
	}
	return 0;
}

int hip_update_send_echo(hip_ha_t *entry,
			 uint32_t spi_out,
			 struct hip_peer_addr_list_item *addr){

	int err = 0, i = 0;
	struct hip_common *update_packet = NULL;
        hip_list_t *item = NULL, *tmp = NULL;
        struct netdev_address *n;

	HIP_DEBUG_HIT("new addr to check", &addr->address);

	HIP_IFEL(!(update_packet = hip_msg_alloc()), -ENOMEM,
		 "Update_packet alloc failed\n");

	HIP_IFEL(hip_build_verification_pkt(entry, update_packet, addr,
					    &entry->hit_peer, &entry->hit_our),
		 -1, "Building Echo Packet failed\n");

        /* Have to take care of UPDATE echos to opposite family */
        if (IN6_IS_ADDR_V4MAPPED((struct in6_addr *)&addr->address)
            == IN6_IS_ADDR_V4MAPPED(&entry->local_address)) {
            HIP_IFEL(entry->hadb_xmit_func->
                     hip_send_pkt(&entry->local_address, &addr->address,
                                  (entry->nat_mode ? HIP_NAT_UDP_PORT : 0), entry->peer_udp_port,
                                  update_packet, entry, 1),
                     -ECOMM, "Sending UPDATE packet with echo data failed.\n");
	} else {
            /* UPDATE echo is meant for opposite family of local_address*/
            /* check if we have one, otherwise let fail */
            list_for_each_safe(item, tmp, addresses, i) {
                n = list_entry(item);
                if (hip_sockaddr_is_v6_mapped(&n->addr)
                    != IN6_IS_ADDR_V4MAPPED(&entry->local_address)) {
                    HIP_IFEL(entry->hadb_xmit_func->
                             hip_send_pkt(hip_cast_sa_addr(&n->addr),
                                          (struct in6_addr*)&addr->address,
                                          (entry->nat_mode ? HIP_NAT_UDP_PORT : 0), entry->peer_udp_port,
                                          update_packet, entry, 1),
                             -ECOMM, "Sending UPDATE packet with echo data failed.\n");
                }
            }
        }

 out_err:
	return err;

}

/* todo: use jiffies instead of timestamp */
uint32_t hip_hadb_get_latest_inbound_spi(hip_ha_t *entry)
{
	hip_list_t *item, *tmp;
	struct hip_spi_in_item *spi_item;
	uint32_t spi = 0;
	unsigned int now = jiffies;
	unsigned long t = ULONG_MAX;
	int i;

	/* assumes already locked entry */

	list_for_each_safe(item, tmp, entry->spis_in, i)
	{
		spi_item = list_entry(item);
		HIP_DEBUG("spi_in in loop is 0x%x\n", spi_item->spi);
		if (now - spi_item->timestamp < t)
		{
			spi = spi_item->spi;
			t = now - spi_item->timestamp;
		}
	}

	_HIP_DEBUG("newest spi_in is 0x%x\n", spi);
	return spi;
}
//add by santtu
/* todo: use jiffies instead of timestamp */
uint32_t hip_hadb_get_outbound_spi(hip_ha_t *entry)
{
	hip_list_t *item, *tmp;
	struct hip_spi_out_item *spi_item;
	uint32_t spi = 0;
	unsigned int now = jiffies;
	unsigned long t = ULONG_MAX;
	int i;

	/* assumes already locked entry */

	list_for_each_safe(item, tmp, entry->spis_out, i)
	{
		spi_item = list_entry(item);

		spi = spi_item->spi;

		break;

	}

	_HIP_DEBUG("newest spi_in out 0x%x\n", spi);
	return spi;
}
//end add
/* get pointer to the outbound SPI list or NULL if the outbound SPI
   list does not exist */
struct hip_spi_out_item *hip_hadb_get_spi_list(hip_ha_t *entry, uint32_t spi)
{
	struct hip_spi_out_item *spi_item;
	hip_list_t *item, *tmp;
	int i;

	/* assumes already locked entry */

	_HIP_DEBUG("Search spi list for SPI=0x%x\n", spi);
	list_for_each_safe(item, tmp, entry->spis_out, i)
	{
		spi_item = list_entry(item);
		_HIP_DEBUG("search: 0x%x ?= 0x%x\n", spi_item->spi, spi);
		if (spi_item->spi == spi) return spi_item;
	}

	return NULL;
}

/* get pointer to the inbound SPI list or NULL if SPI list does not exist */
struct hip_spi_in_item *hip_hadb_get_spi_in_list(hip_ha_t *entry, uint32_t spi)
{
	struct hip_spi_in_item *spi_item;
	hip_list_t *item, *tmp;
	int i;

	/* assumes already locked entry */

	HIP_DEBUG("SPI=0x%x\n", spi);
	list_for_each_safe(item, tmp, entry->spis_in, i)
	{
		spi_item = list_entry(item);
		if (spi_item->spi == spi) return spi_item;
	}

	return NULL;
}

/* add an address belonging to the SPI list */
/* or update old values */
int hip_hadb_add_addr_to_spi(hip_ha_t *entry, uint32_t spi,
			     struct in6_addr *addr,
			     int is_bex_address, uint32_t lifetime,
			     int is_preferred_addr)
{


	HIP_DEBUG("old hip_hadb_add_udp_addr_to_spi\n");
	return  hip_hadb_add_udp_addr_to_spi(entry, spi, addr, is_bex_address,
			lifetime, is_preferred_addr, 0, HIP_LOCATOR_LOCATOR_TYPE_ESP_SPI_PRIORITY);
	//remove by santtu
#if 0
	int err = 0, new = 1, i;
	struct hip_spi_out_item *spi_list;
	struct hip_peer_addr_list_item *new_addr = NULL;
	struct hip_peer_addr_list_item *a;
	hip_list_t *item, *tmp;
	struct in6_addr *preferred_address;
	/* Assumes already locked entry */
	HIP_DEBUG("spi=0x%x is_preferred_addr=%d\n", spi, is_preferred_addr);

	spi_list = hip_hadb_get_spi_list(entry, spi);
	if (!spi_list)
	{
		HIP_ERROR("SPI list for 0x%x not found\n", spi);
		err = -EEXIST;
		goto out_err;
	}

	/* Check if addr already exists. If yes, then just update values. */
	list_for_each_safe(item, tmp, spi_list->peer_addr_list, i)
	{
		a = list_entry(item);
		if (!ipv6_addr_cmp(&a->address, addr))
		{
			// Do we send a verification if state is unverified?
			// The address should be awaiting verifivation already
			new_addr = a;
			new = 0;
			break;
		}
	}

	if (new)
	{
		HIP_DEBUG("create new addr item to SPI list\n");
		/* SPI list does not contain the address, add the address to the SPI list */
		new_addr = (struct hip_peer_addr_list_item *)HIP_MALLOC(sizeof(struct hip_peer_addr_list_item), 0);
		if (!new_addr)
		{
			HIP_ERROR("item HIP_MALLOC failed\n");
			err = -ENOMEM;
			goto out_err;
		}
	}
	else HIP_DEBUG("update old addr item\n");

	new_addr->lifetime = lifetime;
	if (new) ipv6_addr_copy(&new_addr->address, addr);

	/* If the address is already bound, its lifetime is updated.
	   If the status of the address is DEPRECATED, the status is
	   changed to UNVERIFIED.  If the address is not already bound,
	   the address is added, and its status is set to UNVERIFIED. */


	/* We switch off the part that make no answer with echo response message
	   to the initiator. The reason is that we need the whole update schema work
	   for the program to run corrctly. This purely optimization part can be changed
	   latter. - Andrey.
	*/
#if 0
	if (!new)
	{
		switch (new_addr->address_state)
		{
		case PEER_ADDR_STATE_DEPRECATED:
			new_addr->address_state = PEER_ADDR_STATE_UNVERIFIED;
			HIP_DEBUG("updated address state DEPRECATED->UNVERIFIED\n");
			break;
 		case PEER_ADDR_STATE_ACTIVE:
			HIP_DEBUG("address state stays in ACTIVE\n");
			break;
		default:
			// Does this mean that unverified cant be here? Why?
			HIP_ERROR("state is UNVERIFIED, shouldn't even be here ?\n");
			break;
		}
	}
	else
	{
#endif
             if (is_bex_address)
		{
			/* workaround for special case */
 			HIP_DEBUG("address is base exchange address, setting state to ACTIVE\n");
			new_addr->address_state = PEER_ADDR_STATE_ACTIVE;
			HIP_DEBUG("setting bex addr as preferred address\n");
			ipv6_addr_copy(&entry->preferred_address, addr);
			new_addr->seq_update_id = 0;
		} else {
			HIP_DEBUG("address's state is set in state UNVERIFIED\n");
			new_addr->address_state = PEER_ADDR_STATE_UNVERIFIED;
			err = entry->hadb_update_func->hip_update_send_echo(entry, spi, new_addr);

			/** @todo: check! If not acctually a problem (during Handover). Andrey. */
			if( err==-ECOMM ) err = 0;
		}
		//}

	do_gettimeofday(&new_addr->modified_time);
	new_addr->is_preferred = is_preferred_addr;
	if(is_preferred_addr){
            //HIP_DEBUG("Since the address is preferred, we set the entry preferred_address as such\n");
              ipv6_addr_copy(&entry->preferred_address, &new_addr->address);
	}
	if (new) {
		HIP_DEBUG("adding new addr to SPI list\n");
		list_add(new_addr, spi_list->peer_addr_list);
	}

 out_err:
	HIP_DEBUG("returning, err=%d\n", err);
	return err;
#endif
}

/**
 * hip_hadb_dump_hits - Dump the contents of the HIT hash table.
 *
 * Should be safe to call from any context. THIS IS FOR DEBUGGING ONLY.
 * DONT USE IT IF YOU DONT UNDERSTAND IT.
 */
void hip_hadb_dump_hits(void)
{
	int i;
	hip_ha_t *entry;
	char *string;
	int cnt, k;
	hip_list_t *item, *tmp;

	string = (char *)HIP_MALLOC(4096, GFP_ATOMIC);
	if (!string)
	{
		HIP_ERROR("Cannot dump HADB... out of memory\n");
		return;
	}

	HIP_LOCK_HT(&hadb_hit);

	cnt = 0;
	list_for_each_safe(item, tmp, hadb_hit, i)
	{
		entry = list_entry(item);

		hip_hold_ha(entry);
		if (cnt > 3900)
		{
			string[cnt] = '\0';
			HIP_ERROR("%s\n", string);
			cnt = 0;
		}

		k = hip_in6_ntop2(&entry->hit_peer, string + cnt);
		cnt += k;
		hip_db_put_ha(entry, hip_hadb_delete_state);
	}
	HIP_ERROR("%s\n", string);

	HIP_UNLOCK_HT(&hadb_hit);
}


void hip_hadb_dump_spis_in(hip_ha_t *entry)
{
	struct hip_spi_in_item *spi_item;
	hip_list_t *item, *tmp;
	int i;

	HIP_DEBUG("start\n");
	HIP_LOCK_HA(entry);
	list_for_each_safe(item, tmp, entry->spis_in, i)
	{
		spi_item = list_entry(item);
		HIP_DEBUG(" SPI=0x%x new_SPI=0x%x esp_info_SPI_out=0x%x ifindex=%d "
			  "ts=%lu updating=%d keymat_index=%u upd_flags=0x%x seq_update_id=%u ESP_INFO=old 0x%x,new 0x%x,km %u\n",
			  spi_item->spi, spi_item->new_spi, spi_item->esp_info_spi_out, spi_item->ifindex,
			  jiffies - spi_item->timestamp, spi_item->updating, spi_item->keymat_index,
			  spi_item->update_state_flags, spi_item->seq_update_id,
			  spi_item->stored_received_esp_info.old_spi,
			  spi_item->stored_received_esp_info.old_spi,
			  spi_item->stored_received_esp_info.keymat_index);
	}
	HIP_UNLOCK_HA(entry);
	HIP_DEBUG("end\n");
}

void hip_hadb_dump_spis_out(hip_ha_t *entry)
{
	struct hip_spi_out_item *spi_item;
	hip_list_t *item, *tmp;
	int i;

	HIP_DEBUG("start\n");
	HIP_LOCK_HA(entry);
	list_for_each_safe(item, tmp, entry->spis_out, i)
	{
		spi_item = list_entry(item);
		HIP_DEBUG(" SPI=0x%x new_SPI=0x%x seq_update_id=%u\n",
			  spi_item->spi, spi_item->new_spi, spi_item->seq_update_id);
	}
	HIP_UNLOCK_HA(entry);
	HIP_DEBUG("end\n");
}

/**
 * Stores the keys negotiated in base exchange.
 *
 * @param ctx          the context inside which the key data will copied around.
 * @param is_initiator true if the localhost is the initiator, or false if the
 *                     localhost is the Responder
 * @return             0 if everything was stored successfully, otherwise < 0.
 */
int hip_store_base_exchange_keys(struct hip_hadb_state *entry,
				  struct hip_context *ctx, int is_initiator)
{
	int err = 0;
	int hmac_key_len, enc_key_len, auth_key_len, hip_enc_key_len;

	hmac_key_len = hip_hmac_key_length(entry->esp_transform);
	enc_key_len = hip_enc_key_length(entry->esp_transform);
	auth_key_len = hip_auth_key_length_esp(entry->esp_transform);
	hip_enc_key_len = hip_transform_key_length(entry->hip_transform);

	memcpy(&entry->hip_hmac_out, &ctx->hip_hmac_out, hmac_key_len);
	memcpy(&entry->hip_hmac_in, &ctx->hip_hmac_in, hmac_key_len);

	memcpy(&entry->esp_in.key, &ctx->esp_in.key, enc_key_len);
	memcpy(&entry->auth_in.key, &ctx->auth_in.key, auth_key_len);

	memcpy(&entry->esp_out.key, &ctx->esp_out.key, enc_key_len);
	memcpy(&entry->auth_out.key, &ctx->auth_out.key, auth_key_len);

	memcpy(&entry->hip_enc_out.key, &ctx->hip_enc_out.key, hip_enc_key_len);
	memcpy(&entry->hip_enc_in.key, &ctx->hip_enc_in.key, hip_enc_key_len);

	hip_update_entry_keymat(entry, ctx->current_keymat_index,
				ctx->keymat_calc_index, ctx->esp_keymat_index,
				ctx->current_keymat_K);

	if (entry->dh_shared_key)
	{
		HIP_DEBUG("HIP_FREEing old dh_shared_key\n");
		HIP_FREE(entry->dh_shared_key);
	}

	entry->dh_shared_key_len = 0;
	/** @todo reuse pointer, no HIP_MALLOC */
	entry->dh_shared_key = (char *)HIP_MALLOC(ctx->dh_shared_key_len, GFP_ATOMIC);
	if (!entry->dh_shared_key)
	{
		HIP_ERROR("entry dh_shared HIP_MALLOC failed\n");
		err = -ENOMEM;
		goto out_err;
	}

	entry->dh_shared_key_len = ctx->dh_shared_key_len;
	memcpy(entry->dh_shared_key, ctx->dh_shared_key, entry->dh_shared_key_len);
	_HIP_HEXDUMP("Entry DH SHARED", entry->dh_shared_key, entry->dh_shared_key_len);
	_HIP_HEXDUMP("Entry Kn", entry->current_keymat_K, HIP_AH_SHA_LEN);
	return err;

out_err:
	if (entry->dh_shared_key)
		HIP_FREE(entry->dh_shared_key);

	return err;
}

/**
 * .
 *
 * @param entry ...
 * @param msg for future purposes (KeyNote)
 * @param peer ...
 * @return     ...
 */
int hip_init_peer(hip_ha_t *entry, struct hip_common *msg,
		  struct hip_host_id *peer)
{
	int err = 0;
	int len = hip_get_param_total_len(peer);
	struct in6_addr hit;

	/* public key and verify function might be initialized already in the
	   case of loopback */

	if (entry->peer_pub)
	{
		HIP_DEBUG("Not initializing peer host id, old exists\n");
		goto out_err;
	}

	HIP_IFEL(hip_host_id_to_hit(peer, &hit, HIP_HIT_TYPE_HASH100) ||
		 ipv6_addr_cmp(&hit, &entry->hit_peer),
		 -1, "Unable to verify sender's HOST_ID\n");

	HIP_IFEL(!(entry->peer_pub = HIP_MALLOC(len, GFP_KERNEL)),
		 -ENOMEM, "Out of memory\n");

	memcpy(entry->peer_pub, peer, len);
	entry->verify =
		hip_get_host_id_algo(entry->peer_pub) == HIP_HI_RSA ?
		hip_rsa_verify : hip_dsa_verify;

 out_err:
	HIP_DEBUG_HIT("peer's hit", &hit);
	HIP_DEBUG_HIT("entry's hit", &entry->hit_peer);
	return err;
}


/**
 * Initializes a HIP association.
 *
 * Initializes a new allocated HIP association @c entry.
 *
 * @param  a pointer to a HIP association to be initialized.
 * @param  a pointer to a HIT value that is to be bound with the HIP association
 *         @c entry
 * @return zero if success, negative otherwise.
 */
int hip_init_us(hip_ha_t *entry, hip_hit_t *hit_our)
{
        int err = 0, len = 0, alg = 0;

	if (entry->our_priv) {
		free(entry->our_priv);
		entry->our_priv = NULL;
	}

	/* Try to fetch our private host identity first using RSA then using DSA.
	   Note, that hip_get_host_id() allocates a new buffer and this buffer
	   must be freed in out_err if an error occurs. */
	entry->our_priv =
		hip_get_host_id(HIP_DB_LOCAL_HID, hit_our, HIP_HI_RSA);

	if (entry->our_priv == NULL) {
		entry->our_priv =
			hip_get_host_id(HIP_DB_LOCAL_HID, hit_our, HIP_HI_DSA);

		if (entry->our_priv == NULL) {
			err = -ENOMEDIUM;
			HIP_ERROR("Could not acquire a local host identity. "\
				  "Tried with RSA and DSA.\n");
			goto out_err;
		}
	}
	/* Get RFC2535 3.1 KEY RDATA format algorithm (Integer value). */
	alg = hip_get_host_id_algo(entry->our_priv);
	/* Using this integer we get a function pointer to a function that
	   signs our host identity. */
	entry->sign = (alg == HIP_HI_RSA ? hip_rsa_sign : hip_dsa_sign);

	if (entry->our_pub != NULL) {
		free(entry->our_pub);
		entry->our_pub = NULL;
	}

	len = hip_get_param_total_len(entry->our_priv);

	if((entry->our_pub = (struct hip_host_id *)malloc(len)) == NULL) {
		err = -ENOMEM;
		HIP_ERROR("Out of memory when allocating memory for a public "\
			  "key.\n");
		goto out_err;
	}

	/* Transform the private/public key pair to a public key. */
	memcpy(entry->our_pub, entry->our_priv, len);
	entry->our_pub = hip_get_public_key(entry->our_pub);
	//hip_hidb_get_lsi_by_hit(hit_our, &entry->lsi_our);

	/* Calculate our HIT from our public Host Identifier (HI).
	   Note, that currently (06.08.2008) both of these functions use DSA */
	err = alg == HIP_HI_DSA ?
		hip_dsa_host_id_to_hit(entry->our_pub, &entry->hit_our,
				       HIP_HIT_TYPE_HASH100) :
		hip_rsa_host_id_to_hit(entry->our_pub, &entry->hit_our,
				       HIP_HIT_TYPE_HASH100);
	HIP_IFEL(err, err, "Unable to digest the HIT out of public key.");
	if(err != 0) {
		HIP_ERROR("Unable to digest the HIT out of public key.");
		goto out_err;
	}

 out_err:

	if (err && entry->our_priv)
		HIP_FREE(entry->our_priv);
	if (err && entry->our_pub)
		HIP_FREE(entry->our_pub);

	return err;
}

/* ----------------- */

unsigned long hip_hash_ha(const hip_ha_t *ha)
{
	hip_hit_t hitpair[2];
	uint8_t hash[HIP_AH_SHA_LEN];

	if(ha == NULL || &(ha->hit_our) == NULL || &(ha->hit_peer) == NULL)
	{
		return 0;
	}

	/* The HIT fields of an host association struct cannot be assumed to be
	   alligned consecutively. Therefore, we must copy them to a temporary
	   array. */
	memcpy(&hitpair[0], &(ha->hit_our), sizeof(ha->hit_our));
	memcpy(&hitpair[1], &(ha->hit_peer), sizeof(ha->hit_peer));

	hip_build_digest(HIP_DIGEST_SHA1, (void *)hitpair, sizeof(hitpair),
			 hash);

	return *((unsigned long *)hash);
}

int hip_compare_ha(const hip_ha_t *ha1, const hip_ha_t *ha2)
{
     if(ha1 == NULL || &(ha1->hit_our) == NULL || &(ha1->hit_peer) == NULL ||
	ha2 == NULL || &(ha2->hit_our) == NULL || &(ha2->hit_peer) == NULL)
     {
	  return 1;
     }

     return (hip_hash_ha(ha1) != hip_hash_ha(ha2));
}


void hip_init_hadb(void)
{
     /** @todo Check for errors. */

     /* The next line initializes the hash table for host associations. Note
	that we are using callback wrappers IMPLEMENT_LHASH_HASH_FN and
	IMPLEMENT_LHASH_COMP_FN defined in the beginning of this file. These
	provide automagic variable casts, so that all elements stored in the
	hash table are cast to hip_ha_t. Lauri 09.10.2007 16:58. */
     hadb_hit = hip_ht_init(LHASH_HASH_FN(hip_hash_ha),
			    LHASH_COMP_FN(hip_compare_ha));

     /* initialize default function pointer sets for receiving messages*/
     default_rcv_func_set.hip_receive_i1        = hip_receive_i1;
     default_rcv_func_set.hip_receive_r1        = hip_receive_r1;
     default_rcv_func_set.hip_receive_i2        = hip_receive_i2;
     default_rcv_func_set.hip_receive_r2        = hip_receive_r2;
     default_rcv_func_set.hip_receive_update    = hip_receive_update;
     default_rcv_func_set.hip_receive_notify    = hip_receive_notify;
     default_rcv_func_set.hip_receive_bos       = hip_receive_bos;
     default_rcv_func_set.hip_receive_close     = hip_receive_close;
     default_rcv_func_set.hip_receive_close_ack = hip_receive_close_ack;

     /* initialize alternative function pointer sets for receiving messages*/
     /* insert your alternative function sets here!*/

     /* initialize default function pointer sets for handling messages*/
     default_handle_func_set.hip_handle_i1        = hip_handle_i1;
     default_handle_func_set.hip_handle_r1        = hip_handle_r1;
     default_handle_func_set.hip_handle_i2        = hip_handle_i2;
     default_handle_func_set.hip_handle_r2        = hip_handle_r2;
     default_handle_func_set.hip_handle_bos       = hip_handle_bos;
     default_handle_func_set.hip_handle_close     = hip_handle_close;
     default_handle_func_set.hip_handle_close_ack = hip_handle_close_ack;

     /* initialize alternative function pointer sets for handling messages*/
     /* insert your alternative function sets here!*/

     /* initialize default function pointer sets for misc functions*/
     default_misc_func_set.hip_solve_puzzle  	       = hip_solve_puzzle;
     default_misc_func_set.hip_produce_keying_material = hip_produce_keying_material;
     default_misc_func_set.hip_create_i2	       = hip_create_i2;
     default_misc_func_set.hip_create_r2	       = hip_create_r2;
     default_misc_func_set.hip_build_network_hdr       = hip_build_network_hdr;

     /* initialize alternative function pointer sets for misc functions*/
     /* insert your alternative function sets here!*/

     /* initialize default function pointer sets for update functions*/
     default_update_func_set.hip_handle_update_plain_locator = hip_handle_update_plain_locator;
     default_update_func_set.hip_handle_update_addr_verify   = hip_handle_update_addr_verify;
     default_update_func_set.hip_update_handle_ack	     = hip_update_handle_ack;
     default_update_func_set.hip_handle_update_established   = hip_handle_update_established;
     default_update_func_set.hip_handle_update_rekeying      = hip_handle_update_rekeying;
     default_update_func_set.hip_update_send_addr_verify     = hip_update_send_addr_verify;
     default_update_func_set.hip_update_send_echo	     = hip_update_send_echo;

     /* xmit function set */
     /** @todo Add support for i3. */
     default_xmit_func_set.hip_send_pkt = hip_send_raw;
#ifdef CONFIG_HIP_HI3
     if( hip_use_i3 )
     {
	  default_xmit_func_set.hip_send_pkt = hip_send_i3;
     }
#endif
     nat_xmit_func_set.hip_send_pkt = hip_send_udp;

     /* filter function sets */
     /* Compiler warning: assignment from incompatible pointer type.
	Please fix this, if you know what is the correct value.
	-Lauri 25.09.2007 15:11. */
     default_input_filter_func_set.hip_input_filter	= hip_agent_filter;
     default_output_filter_func_set.hip_output_filter   = hip_agent_filter;

     /* Tao Wan and Miika komu added, 24 Jan, 2008 for IPsec (userspace / kernel part)
      *
      * copy in user_ipsec_hipd_msg.c */
     if (hip_use_userspace_ipsec) {
	     default_ipsec_func_set.hip_add_sa = hip_userspace_ipsec_add_sa;
	     default_ipsec_func_set.hip_delete_sa = hip_userspace_ipsec_delete_sa;
	     default_ipsec_func_set.hip_setup_hit_sp_pair = hip_userspace_ipsec_setup_hit_sp_pair;
	     default_ipsec_func_set.hip_delete_hit_sp_pair = hip_userspace_ipsec_delete_hit_sp_pair;
	     default_ipsec_func_set.hip_flush_all_policy = hip_userspace_ipsec_flush_all_policy;
	     default_ipsec_func_set.hip_flush_all_sa = hip_userspace_ipsec_flush_all_sa;
	     default_ipsec_func_set.hip_acquire_spi = hip_acquire_spi;
	     default_ipsec_func_set.hip_delete_default_prefix_sp_pair = hip_userspace_ipsec_delete_default_prefix_sp_pair;
	     default_ipsec_func_set.hip_setup_default_sp_prefix_pair = hip_userspace_ipsec_setup_default_sp_prefix_pair;
     } else {
	     default_ipsec_func_set.hip_add_sa = hip_add_sa;
	     default_ipsec_func_set.hip_delete_sa = hip_delete_sa;
	     default_ipsec_func_set.hip_setup_hit_sp_pair = hip_setup_hit_sp_pair;
	     default_ipsec_func_set.hip_delete_hit_sp_pair = hip_delete_hit_sp_pair;
	     default_ipsec_func_set.hip_flush_all_policy = hip_flush_all_policy;
	     default_ipsec_func_set.hip_flush_all_sa = hip_flush_all_sa;
	     default_ipsec_func_set.hip_acquire_spi = hip_acquire_spi;
	     default_ipsec_func_set.hip_delete_default_prefix_sp_pair = hip_delete_default_prefix_sp_pair;
	     default_ipsec_func_set.hip_setup_default_sp_prefix_pair = hip_setup_default_sp_prefix_pair;
     }
}

unsigned long hip_hadb_hash_file_hits(const void *ptr){
        HIP_DEBUG("string %s\n",((hip_hosts_entry *)ptr)->hostname);
	char *fqdn = ((hip_hosts_entry *)ptr)->hostname;
        uint8_t hash[HIP_AH_SHA_LEN];

	hip_build_digest(HIP_DIGEST_SHA1, fqdn, strlen(fqdn)+1, hash);
	return *((unsigned long *)hash);
}

int hip_hadb_hash_match_file_hits(const void *ptr1, const void *ptr2){
        return (hip_hadb_hash_file_hits(ptr1) != hip_hadb_hash_file_hits(ptr2));
}

#if 0
void hip_hadb_init_db_file_hits(void){
        hadb_file_hits = hip_ht_init(hip_hadb_hash_file_hits,hip_hadb_hash_match_file_hits);
}

/*Initialize hadb with values contained in /etc/hip/hosts*/
int hip_init_hadb_hip_host(){
        int err = 0, i = 0;
	hip_hosts_entry *element = NULL;
	hip_list_t *item, *tmp;
	struct in6_addr address;

	hip_hadb_init_db_file_hits();

	/* Look up /etc/hip/host */
        gaih_inet_get_hip_hosts_file_info(hadb_file_hits);

	/* Add the information to the HADB */
	list_for_each_safe(item, tmp, hadb_file_hits, i){
	        element = list_entry(item);
		memset(&address, 0, sizeof(struct in6_addr));
		hip_find_address(element->hostname, &address);
		if ((element->lsi).s_addr == 0)
		        hip_hadb_add_peer_info(&element->hit, &address, NULL);
		else
		        hip_hadb_add_peer_info(&element->hit, &address, &element->lsi);
	}
	return err;
}
#endif

hip_xmit_func_set_t *hip_get_xmit_default_func_set() {
	return &default_xmit_func_set;
}

hip_misc_func_set_t *hip_get_misc_default_func_set() {
	return &default_misc_func_set;
}

hip_input_filter_func_set_t *hip_get_input_filter_default_func_set() {
	return &default_input_filter_func_set;
}

hip_output_filter_func_set_t *hip_get_output_filter_default_func_set() {
	return &default_output_filter_func_set;
}

hip_rcv_func_set_t *hip_get_rcv_default_func_set() {
	return &default_rcv_func_set;
}

hip_handle_func_set_t *hip_get_handle_default_func_set() {
	return &default_handle_func_set;
}

hip_update_func_set_t *hip_get_update_default_func_set() {
	return &default_update_func_set;
}

/**
 * Sets function pointer set for an hadb record. Pointer values will not be
 * copied!
 *
 * @param entry         a pointer to the hadb record
 * @param new_func_set  a pointer to the new function set
 * @return              0 if everything was stored successfully, otherwise < 0.
 */
int hip_hadb_set_rcv_function_set(hip_ha_t * entry,
				   hip_rcv_func_set_t * new_func_set){
     /** @todo add check whether all function pointers are set */
     if( entry ){
	  entry->hadb_rcv_func = new_func_set;
	  return 0;
     }
      return -1;
}

/**
 * Sets function pointer set for an hadb record. Pointer values will not be
 * copied!
 *
 * @param entry        a pointer to the hadb record.
 * @param new_func_set a pointer to the new function set.
 * @return             0 if everything was stored successfully, otherwise < 0.
 */
int hip_hadb_set_handle_function_set(hip_ha_t * entry,
				     hip_handle_func_set_t * new_func_set){
	/** @todo add check whether all function pointers are set. */
	if( entry ){
		entry->hadb_handle_func = new_func_set;
		return 0;
	}
	return -1;
}

/**
 * Sets function pointer set for an hadb record. Pointer values will not be
 * copied!
 *
 * @param entry        pointer to the hadb record.
 * @param new_func_set pointer to the new function set.
 * @return             0 if everything was stored successfully, otherwise < 0.
 */
int hip_hadb_set_misc_function_set(hip_ha_t * entry,
				   hip_misc_func_set_t * new_func_set){
	/** @todo add check whether all function pointers are set. */
	if( entry ){
		entry->hadb_misc_func = new_func_set;
		return 0;
	}
	return -1;
}

int hip_hadb_set_xmit_function_set(hip_ha_t * entry,
				   hip_xmit_func_set_t * new_func_set){
	if( entry ){
		entry->hadb_xmit_func = new_func_set;
		return 0;
	}
}

int hip_hadb_set_input_filter_function_set(hip_ha_t * entry,
					   hip_input_filter_func_set_t * new_func_set)
{
	if( entry ){
		entry->hadb_input_filter_func = new_func_set;
		return 0;
	}
}

int hip_hadb_set_output_filter_function_set(hip_ha_t * entry,
					   hip_output_filter_func_set_t * new_func_set)
{
	if( entry ){
		entry->hadb_output_filter_func = new_func_set;
		return 0;
	}
}

/**
 * Sets function pointer set for an hadb record. Pointer values will not be
 * copied!
 *
 * @param entry        a pointer to the hadb record.
 * @param new_func_set a pointer to the new function set.
 * @return             0 if everything was stored successfully, otherwise < 0.
 */
int hip_hadb_set_update_function_set(hip_ha_t * entry,
				     hip_update_func_set_t * new_func_set){
     /** @todo add check whether all function pointers are set */
	if( entry ){
		entry->hadb_update_func = new_func_set;
		return 0;
	}
	//HIP_ERROR("Func pointer set malformed. Func pointer set NOT appied.");
	return -1;
}

/* NOTE! When modifying this function, remember that some control values may
   not be allowed to co-exist. Therefore the logical OR might not be enough
   for all controls. */
void hip_hadb_set_local_controls(hip_ha_t *entry, hip_controls_t mask)
{
	if(entry != NULL) {
		switch(mask) {

		case HIP_HA_CTRL_NONE:
			entry->local_controls &= mask;
		case HIP_HA_CTRL_LOCAL_REQ_UNSUP:
		case HIP_HA_CTRL_LOCAL_REQ_ESCROW:
		case HIP_HA_CTRL_LOCAL_REQ_RELAY:
		case HIP_HA_CTRL_LOCAL_REQ_RVS:
			entry->local_controls |= mask;
			break;
		default:
			HIP_ERROR("Unknown local controls given.\n");
		}
	}
}

/* NOTE! When modifying this function, remember that some control values may
   not be allowed to co-exist. Therefore the logical OR might not be enough
   for all controls. */
void hip_hadb_set_peer_controls(hip_ha_t *entry, hip_controls_t mask)
{
	if(entry != NULL) {
		switch(mask) {

		case HIP_HA_CTRL_NONE:
			entry->peer_controls &= mask;
		case HIP_HA_CTRL_PEER_UNSUP_CAPABLE:
		case HIP_HA_CTRL_PEER_ESCROW_CAPABLE:
		case HIP_HA_CTRL_PEER_RVS_CAPABLE:
		case HIP_HA_CTRL_PEER_RELAY_CAPABLE:
		case HIP_HA_CTRL_PEER_GRANTED_UNSUP:
		case HIP_HA_CTRL_PEER_GRANTED_ESCROW:
		case HIP_HA_CTRL_PEER_GRANTED_RVS:
		case HIP_HA_CTRL_PEER_GRANTED_RELAY:
			entry->peer_controls |= mask;
			break;
		default:
			HIP_ERROR("Unknown peer controls given.\n");
		}
	}
}

void hip_hadb_cancel_local_controls(hip_ha_t *entry, hip_controls_t mask)
{
	if(entry != NULL) {
		entry->local_controls &= (~mask);
	}
}

void hip_hadb_cancel_peer_controls(hip_ha_t *entry, hip_controls_t mask)
{
     if(entry != NULL) {
	     entry->peer_controls &= (~mask);
     }
}

void hip_uninit_hadb()
{
	int i;
	hip_ha_t *ha, *tmp;
	//struct hip_hit_spi *hs, *tmp_hs;

	HIP_DEBUG("\n");

	HIP_DEBUG("DEBUG: DUMP SPI LISTS\n");
//	hip_hadb_dump_hs_ht();

	/* I think this is not very safe deallocation.
	 * Locking the hadb_spi and hadb_hit could be one option, but I'm not
	 * very sure that it will work, as they are locked later in
	 * hip_hadb_remove_state() for a while.
	 *
	 * The list traversing is not safe in smp way :(
	 */
//	hip_ht_uninit(hadb_hit);
}

void hip_delete_all_sp()
{
	int i;
	hip_ha_t *ha, *tmp;
	//struct hip_hit_spi *hs, *tmp_hs;
	struct hip_spi_in_item *item, *tmp_spi;
	HIP_DEBUG("\n");

	HIP_DEBUG("DEBUG: DUMP SPI LISTS\n");
	//hip_hadb_dump_hs_ht();

	/* I think this is not very safe deallocation.
	 * Locking the hadb_spi and hadb_hit could be one option, but I'm not
	 * very sure that it will work, as they are locked later in
	 * hip_hadb_remove_state() for a while.
	 *
	 * The list traversing is not safe in smp way :(
	 */
	HIP_DEBUG("DELETING HA HT\n");

}


/**
* A private function to add an entry to the peer list. Add an IPv6 address
* (if valid) to the peer list and update the tail pointer.
*
* @param addr  IPv6 address
* @param entry peer list entry
* @param last  pointer to pointer to end of peer list linked list
* @return      zero on success, or negative error value on failure
*/
int hip_list_peers_add(struct in6_addr *address,
			      hip_peer_entry_opaque_t *entry,
			      hip_peer_addr_opaque_t **last)
{
	hip_peer_addr_opaque_t *addr;

	HIP_DEBUG_IN6ADDR("## SPI is 0, found bex address:", address);

	/* Allocate an entry for the address */
	addr = HIP_MALLOC(sizeof(hip_peer_addr_opaque_t), GFP_ATOMIC);
	if (!addr) {
		HIP_ERROR("No memory to create peer addr entry\n");
		return -ENOMEM;
	}
	addr->next = NULL;
	/* Record the peer addr */
	ipv6_addr_copy(&addr->addr, address);

	if (*last == NULL) {  /* First entry? Add to head and tail */
		entry->addr_list = addr;
	} else {             /* Otherwise, add to tail */
		(*last)->next = addr;
	}
	*last = addr;
	entry->count++;   /* Increment count in peer entry */
	return 0;
}

/**
 * A private function to process a hadb entry Process a hadb entry, extracting
 * the HOST ID, HIT, and IPv6 addresses.
 *
 * @param entry  hadb table entry
 * @param opaque private data for the function (contains record keeping
 *               structure)
 * @return       zero on success, or negative error value on failure
 */
int hip_hadb_list_peers_func(hip_ha_t *entry, void *opaque)
{
	int err = 0;
	return err;
}

/* Delete given inbound SPI, and all if spi == 0 */
void hip_hadb_delete_inbound_spi(hip_ha_t *entry, uint32_t spi)
{
	struct hip_spi_in_item *spi_item;
	hip_list_t *item, *tmp;
	int i;

	/* assumes locked entry */
	HIP_DEBUG("SPI=0x%x\n", spi);
	int counter = 0;

	/** @todo check that the deletion below actually works (hits and
	    addresses are used inconsistenly). */
	list_for_each_safe(item, tmp, entry->spis_in, i)
	{
		spi_item = list_entry(item);
	  	if (!spi || spi_item->spi == spi)
	  	{
		  	HIP_DEBUG("deleting SPI_in=0x%x SPI_in_new=0x%x from "
				  "inbound list, item=0x%p addresses=0x%p\n",
				  spi_item->spi, spi_item->new_spi, item, spi_item->addresses);
		  	HIP_ERROR("remove SPI from HIT-SPI HT\n");
			//hip_hadb_remove_hs(spi_item->spi);
			HIP_DEBUG_IN6ADDR("delete", &entry->local_address);
			default_ipsec_func_set.hip_delete_sa(spi_item->spi, &entry->local_address,
					&entry->hit_our, AF_INET6, entry->peer_udp_port, 0);
				      //AF_INET6, 0, 0);
			// XX FIX: should be deleted like this?
			//for(i = 0; i < spi_item->addresses_n; i++)
			//  default_ipsec_func_set.hip_delete_sa(spi_item->spi,
			//    &spi_item->addresses->address + i, AF_INET6);
 			if (spi_item->spi != spi_item->new_spi)
 				default_ipsec_func_set.hip_delete_sa(spi_item->new_spi, &entry->hit_our,
 						&entry->local_address, AF_INET6, entry->peer_udp_port, 0);
 			if (spi_item->addresses)
 			{
 				HIP_DEBUG("deleting stored addrlist 0x%p\n", spi_item->addresses);
 				HIP_FREE(spi_item->addresses);
 			}
			list_del(spi_item, entry->spis_in);
			HIP_FREE(spi_item);
			break;

		}
	}
}

/* Delete given outbound SPI, and all if spi == 0 */
void hip_hadb_delete_outbound_spi(hip_ha_t *entry, uint32_t spi)
{
	struct hip_spi_out_item *spi_item;
	hip_list_t *item, *tmp;
	int i, ii;

	/* assumes locked entry */
	HIP_DEBUG("entry=0x%p SPI=0x%x\n", entry, spi);
	list_for_each_safe(item, tmp, entry->spis_out, i)
	{
		spi_item = list_entry(item);
		if (!spi || spi_item->spi == spi)
		{
			struct hip_peer_addr_list_item *addr_item;
			hip_list_t *a_item, *a_tmp;

			HIP_DEBUG("deleting SPI_out=0x%x SPI_out_new=0x%x from outbound list, item=0x%p\n",
				  spi_item->spi, spi_item->new_spi, item);
			default_ipsec_func_set.hip_delete_sa(spi_item->spi, &entry->preferred_address, &entry->preferred_address,
				      AF_INET6, 0, entry->peer_udp_port);
			default_ipsec_func_set.hip_delete_sa(spi_item->new_spi, &entry->preferred_address,&entry->preferred_address,
				      AF_INET6, 0, entry->peer_udp_port);
			/* delete peer's addresses */
			list_for_each_safe(a_item, a_tmp, spi_item->peer_addr_list, ii)
			{
				addr_item = list_entry(a_item);
				list_del(addr_item, spi_item->peer_addr_list);
				HIP_FREE(addr_item);
			}
			list_del(spi_item, entry->spis_out);
			HIP_FREE(spi_item);
		}
	}
}

/**
 * Deletes a HA state (and deallocate memory) Deletes all associates IPSEC SAs
 * and frees the memory occupied by the HA state.
 *
 * @param ha HA
 * @note     ASSERT: The HA must be unlinked from the global hadb hash tables
 *           (SPI and HIT). This function should only be called when absolutely
 *           sure that nobody else has a reference to it.
 */
void hip_hadb_delete_state(hip_ha_t *ha)
{
	HIP_DEBUG("ha=0x%p\n", ha);

	/* Delete SAs */

	if (ha->spis_in)
		hip_hadb_delete_inbound_spi(ha, 0);
	if (ha->spis_out)
		hip_hadb_delete_outbound_spi(ha, 0);


	if (ha->dh_shared_key)
		HIP_FREE(ha->dh_shared_key);
	if (ha->hip_msg_retrans.buf)
		HIP_FREE(ha->hip_msg_retrans.buf);
	if (ha->peer_pub)
		HIP_FREE(ha->peer_pub);
	if (ha->our_priv)
		HIP_FREE(ha->our_priv);
	if (ha->our_pub)
		HIP_FREE(ha->our_pub);
	if (ha)
		HIP_FREE(ha);
}

/**
 * Maps function @c func to every HA in HIT hash table. The hash table is
 * LOCKED while we process all the entries. This means that the mapper function
 * MUST be very short and _NOT_ do any operations that might sleep!
 *
 * @param func a mapper function.
 * @param opaque opaque data for the mapper function.
 * @return       negative if an error occurs. If an error occurs during
 *               traversal of a the HIT hash table, then the traversal is
 *               stopped and function returns. Returns the last return value of
 *               applying the mapper function to the last element in the hash
 *               table.
 */
int hip_for_each_ha(int (*func)(hip_ha_t *entry, void *opaq), void *opaque)
{
	int i = 0, fail = 0;
	hip_ha_t *this;
	hip_list_t *item, *tmp;

	if (!func)
		return -EINVAL;

	HIP_LOCK_HT(&hadb_hit);
	list_for_each_safe(item, tmp, hadb_hit, i)
	{
		this = list_entry(item);
		_HIP_DEBUG("list_for_each_safe\n");
		hip_hold_ha(this);
		fail = func(this, opaque);
		hip_db_put_ha(this, hip_hadb_delete_state);
		if (fail)
			goto out_err;
	}

 out_err:
	HIP_UNLOCK_HT(&hadb_hit);
	return fail;
}

/** Enumeration for hip_count_open_connections */
int hip_count_one_entry(hip_ha_t *entry, void *cntr)
{
	int *counter = cntr;
	if (entry->state == HIP_STATE_CLOSING ||
	    entry->state == HIP_STATE_ESTABLISHED)
	{
		(*counter)++;
	}
	return 0;
}

/**
 * Return number of open connections by calculating hadb entrys.
 */
int hip_count_open_connections(void)
{
	int n = 0;

	hip_for_each_ha(hip_count_one_entry, &n);

	return n;
}

int hip_handle_get_ha_info(hip_ha_t *entry, struct hip_common *msg)
{

	int err = 0;
    struct hip_hadb_user_info_state hid;
	extern int hip_icmp_interval;

	memset(&hid, 0, sizeof(hid));
	hid.state = entry->state;
    	ipv6_addr_copy(&hid.hit_our, &entry->hit_our);
	ipv6_addr_copy(&hid.hit_peer, &entry->hit_peer);
	ipv6_addr_copy(&hid.ip_our, &entry->local_address);
	ipv6_addr_copy(&hid.ip_peer, &entry->preferred_address);
	ipv4_addr_copy(&hid.lsi_our, &entry->lsi_our);
	ipv4_addr_copy(&hid.lsi_peer, &entry->lsi_peer);

	_HIP_HEXDUMP("HEXHID ", &hid, sizeof(struct hip_hadb_user_info_state));

	hid.heartbeats_on = hip_icmp_interval;
	calc_statistics(&entry->heartbeats_statistics, &hid.heartbeats_received, NULL, NULL,
			&hid.heartbeats_mean, &hid.heartbeats_variance, STATS_IN_MSECS);
#if 0
	hid.heartbeats_mean = entry->heartbeats_mean;
	hid.heartbeats_variance = entry->heartbeats_variance;
	hid.heartbeats_received = entry->heartbeats_statistics.num_items;
#endif
	hid.heartbeats_sent = entry->heartbeats_sent;

	_HIP_HEXDUMP("HEXHID ", &hid, sizeof(struct hip_hadb_user_info_state));

	/* does not print heartbeat info, but I do not think it even should -Samu*/
	hip_print_debug_info(&hid.ip_our,&hid.ip_peer,&hid.hit_our,&hid.hit_peer,&hid.lsi_peer);

	err = hip_build_param_contents(msg, &hid, HIP_PARAM_HA_INFO,
				       sizeof(hid));
	if (err)
		HIP_ERROR("Building ha info failed\n");

    out_err:
	return err;

}

/**
 * @todo We could scan through all of the alternative locators as well
 */
int hip_hadb_map_ip_to_hit(hip_ha_t *entry, void *id2)
{
	struct in6_addr *id = id2;
	int err = 0;

	if (ipv6_addr_cmp(&entry->preferred_address, id) == 0 &&
		!ipv6_addr_any(&entry->hit_peer) &&
		!hit_is_opportunistic_hashed_hit(&entry->hit_peer)) {
		ipv6_addr_copy(id, &entry->hit_peer);
		HIP_DEBUG_HIT("hit", &entry->hit_peer);
		HIP_DEBUG_HIT("pref", &entry->preferred_address);
		HIP_DEBUG_HIT("id", id);
		err = -1; /* break iteration */
	}

 out_err:
	return err;
}

#ifdef CONFIG_HIP_RVS
hip_ha_t *hip_hadb_find_rvs_candidate_entry(hip_hit_t *local_hit,
					    hip_hit_t *rvs_ip)
{
	int err = 0, i = 0;
	hip_ha_t *this = NULL, *result = NULL;
	hip_list_t *item = NULL, *tmp = NULL; //

	HIP_LOCK_HT(&hadb_hit);
	list_for_each_safe(item, tmp, hadb_hit, i)
	{
		this = list_entry(item);
		_HIP_DEBUG("List_for_each_entry_safe\n");
		hip_hold_ha(this);
		if ((ipv6_addr_cmp(local_hit, &this->hit_our) == 0) &&
			(ipv6_addr_cmp(rvs_ip, &this->preferred_address) == 0)) {
			result = this;
			break;
		}
		hip_db_put_ha(this, hip_hadb_delete_state);
		if (err)
			break;
	}
	HIP_UNLOCK_HT(&hadb_hit);

 out_err:
	if (err)
		result = NULL;

	return result;
}
#endif


#ifdef CONFIG_HIP_BLIND
/**
 * Defunct
 * @date 22.07.2008
 */
hip_ha_t *hip_hadb_find_by_blind_hits(hip_hit_t *local_blind_hit,
				      hip_hit_t *peer_blind_hit)
{
	int err = 0, i = 0;
	hip_ha_t *this = NULL, *tmp = NULL, *result = NULL;

	/*
	  This loop is disabled since &hadb_byhit[i] does not exist anymore and
	  the code won't compile with CONFIG_HIP_BLIND flag set.
	  -Lauri 22.07.2008
	  for(i = 0; i < HIP_HADB_SIZE; i++) {

	  list_for_each_entry_safe(this, tmp, &hadb_byhit[i], next_hit)
	  {
	  _HIP_DEBUG("List_for_each_entry_safe\n");
	  hip_hold_ha(this);
	  if ((ipv6_addr_cmp(local_blind_hit, &this->hit_our_blind) == 0) &&
	  (ipv6_addr_cmp(peer_blind_hit, &this->hit_peer_blind) == 0)) {
	  result = this;
	  break;
	  }
	  hip_db_put_ha(this, hip_hadb_delete_state);
	  if (err)
	  break;
	  }
	  if (err)
	  break;
	  }
	*/
 out_err:
	if (err)
		result = NULL;

	return result;
}
#endif

int hip_generate_peer_lsi(hip_lsi_t *lsi)
{
	struct in_addr lsi_prefix;
	int index = 1;

	do {
		lsi_prefix.s_addr = htonl(HIP_LSI_PREFIX|index++);
	} while (lsi_assigned(lsi_prefix));

	_HIP_DEBUG_LSI("lsi free final value is ", &lsi_prefix);

	*lsi = lsi_prefix;
	return 0;
}

<<<<<<< HEAD
int hip_host_file_info_exists_lsi(struct in_addr *add){
        int err = 0, equal = 0, i = 0;
	hip_lsi_t lsi_aux;
	List list;

	initlist(&list);

	/* Look up /etc/hip/host for lsis */
        gaih_inet_get_hip_hosts_file_lsis(&list);

	while(i < length(&list) && !equal){
	        err = inet_pton(AF_INET, getitem(&list,i), &lsi_aux);
		if (err)
		        equal = hip_lsi_are_equal(&lsi_aux, add);
		i++;
	}
=======
int hip_host_file_info_exists_lsi(hip_lsi_t *lsi){
  int err = 0;
  uint8_t hostname[HOST_NAME_MAX];
  struct in6_addr mapped_lsi;
  
  memset(hostname, 0, sizeof(hostname));
>>>>>>> 2c4144f9

  IPV4_TO_IPV6_MAP(lsi, &mapped_lsi);

  return !hip_for_each_hosts_file_line(HIPD_HOSTS_FILE,
				       hip_map_first_id_to_hostname_from_hosts,
				       &mapped_lsi, hostname);
}

/**
 * Checks if exists a local or peer lsi that matches with this prefix
 */
int lsi_assigned(struct in_addr add)
{
	int exist = 0;
	exist = hip_hidb_exists_lsi(&add);
	if (!exist)
		exist = hip_hadb_exists_lsi(&add);
	if (!exist)
	        exist = hip_host_file_info_exists_lsi(&add);
	return exist;
}

int hip_hadb_exists_lsi(hip_lsi_t *lsi)
{
	int res = 0;
	hip_lsi_t lsi_aux;

	memcpy(&lsi_aux, lsi, sizeof(hip_lsi_t));
	hip_for_each_ha(hip_hadb_find_lsi, &lsi_aux);

	if (ipv4_addr_cmp(&lsi_aux, lsi) != 0){
		res = 1;
		HIP_DEBUG("lsi exists\n");
	}
	return res;
}

int hip_hadb_find_lsi(hip_ha_t *entry, void *lsi)
{
	int exist_lsi;
	exist_lsi = hip_lsi_are_equal(&entry->lsi_peer,(hip_lsi_t *)lsi);
	if (exist_lsi)
	        memset(lsi, 0, sizeof(lsi));
}


/**
 * This function simply goes through all HADB to find an entry that
 * matches the given lsi pair. First matching HADB entry is then returned.
 *
 * @note This way of finding HA entries doesn't work properly if we have
 * multiple entries with the same tuple <lsi_src,lsi_dst>. Currently, that's not the case.
 * Our implementation doesn't allow repeated lsi tuples.
 */

hip_ha_t *hip_hadb_try_to_find_by_pair_lsi(hip_lsi_t *lsi_src, hip_lsi_t *lsi_dst){
        hip_list_t *item, *aux;
	hip_ha_t *tmp;
	int i;

	list_for_each_safe(item, aux, hadb_hit, i)
	{
		tmp = list_entry(item);
		if(!hip_lsi_are_equal(&tmp->lsi_peer, lsi_dst))
			continue;
		else if (hip_lsi_are_equal(&tmp->lsi_our, lsi_src))
			return tmp;
		else
		        continue;
	}
	return NULL;
}

hip_ha_t *hip_hadb_try_to_find_by_peer_lsi(hip_lsi_t *lsi_dst) {
        hip_list_t *item, *aux;
	hip_ha_t *tmp;
	int i;

	list_for_each_safe(item, aux, hadb_hit, i)
	{
		tmp = list_entry(item);
		if(hip_lsi_are_equal(&tmp->lsi_peer, lsi_dst))
			return tmp;
	}
	return NULL;
}

int hip_get_local_addr(struct hip_common *msg)
{
	hip_ha_t* entry;
	int err;
    	struct in6_addr local_address;
    	hip_hit_t* src_hit;
    	hip_hit_t* dst_hit;

    	src_hit = (hip_hit_t *) hip_get_param_contents(msg, HIP_PARAM_HIT);
	dst_hit = (hip_hit_t *) hip_get_param_contents(msg, HIP_PARAM_IPV6_ADDR);
	HIP_DEBUG_HIT("src_hit from local address request: ", src_hit);
	HIP_DEBUG_HIT("dst_hit from local address request: ", dst_hit);
/*	if (ptr) {
		memcpy(peer_hit, ptr, sizeof(hip_hit_t));
		HIP_DEBUG_HIT("peer_hit", peer_hit);
		*fallback = 0;
	}
*/
	memset(&local_address, 0, sizeof(struct in6_addr));
	entry = hip_hadb_find_byhits(src_hit, dst_hit);

	hip_msg_init(msg);
	//HIP_DEBUG_IN6ADDR(" local address: ", &entry->local_address);

	if(!entry)
		HIP_DEBUG("Can't find local address because of no entry in hadb!\n");

    	ipv6_addr_copy(&local_address, &entry->local_address);

    	//hip_build_user_hdr(msg, HIP_HIPPROXY_LOCAL_ADDRESS, 0);
	err = hip_build_param_contents(msg, &local_address, HIP_PARAM_IPV6_ADDR,
				       sizeof(struct in6_addr));
	if (err)
		HIP_ERROR("Building local address info failed\n");

	return 0;
}

//add by santtu
/* add an address belonging to the SPI list */
/* or update old values */
int hip_hadb_add_udp_addr_to_spi(hip_ha_t *entry, uint32_t spi,
			     struct in6_addr *addr,
			     int is_bex_address, uint32_t lifetime,
			     int is_preferred_addr,
			     uint16_t port,
			     uint32_t priority)
{
	int err = 0, new = 1, i;
	struct hip_spi_out_item *spi_list;
	struct hip_peer_addr_list_item *new_addr = NULL;
	struct hip_peer_addr_list_item *a;
	hip_list_t *item, *tmp;
	struct in6_addr *preferred_address;
	/* Assumes already locked entry */
	HIP_DEBUG("spi=0x%x is_preferred_addr=%d\n", spi, is_preferred_addr);

	spi_list = hip_hadb_get_spi_list(entry, spi);
	if (!spi_list)
	{
		HIP_ERROR("SPI list for 0x%x not found\n", spi);
		err = -EEXIST;
		goto out_err;
	}

	/* Check if addr already exists. If yes, then just update values. */
	list_for_each_safe(item, tmp, spi_list->peer_addr_list, i)
	{
		a = list_entry(item);
		if ((!ipv6_addr_cmp(&a->address, addr) )&& a->port == port)
		{
			// Do we send a verification if state is unverified?
			// The address should be awaiting verifivation already
			HIP_DEBUG_HIT("found address: ",&a->address);
			HIP_DEBUG("found port: %d\n",a->port );

			new_addr = a;
			new = 0;
			break;
		}
	}

	if (new)
	{
		HIP_DEBUG("create new addr item to SPI list\n");
		/* SPI list does not contain the address, add the address to the SPI list */
		new_addr = (struct hip_peer_addr_list_item *)HIP_MALLOC(sizeof(struct hip_peer_addr_list_item), 0);
		if (!new_addr)
		{
			HIP_ERROR("item HIP_MALLOC failed\n");
			err = -ENOMEM;
			goto out_err;
		}
	}
	else HIP_DEBUG("update old addr item\n");

	new_addr->lifetime = lifetime;
	if (new) {
		ipv6_addr_copy(&new_addr->address, addr);
//add by santtu
		new_addr->port = port;
		new_addr->priority = priority;
//end add
	}

	/* If the address is already bound, its lifetime is updated.
	   If the status of the address is DEPRECATED, the status is
	   changed to UNVERIFIED.  If the address is not already bound,
	   the address is added, and its status is set to UNVERIFIED. */


	/* We switch off the part that make no answer with echo response message
	   to the initiator. The reason is that we need the whole update schema work
	   for the program to run corrctly. This purely optimization part can be changed
	   latter. - Andrey.
	*/
#if 0
	if (!new)
	{
		switch (new_addr->address_state)
		{
		case PEER_ADDR_STATE_DEPRECATED:
			new_addr->address_state = PEER_ADDR_STATE_UNVERIFIED;
			HIP_DEBUG("updated address state DEPRECATED->UNVERIFIED\n");
			break;
 		case PEER_ADDR_STATE_ACTIVE:
			HIP_DEBUG("address state stays in ACTIVE\n");
			break;
		default:
			// Does this mean that unverified cant be here? Why?
			HIP_ERROR("state is UNVERIFIED, shouldn't even be here ?\n");
			break;
		}
	}
	else
	{
#endif
             if (is_bex_address)
		{
			/* workaround for special case */
 			HIP_DEBUG("address is base exchange address, setting state to ACTIVE\n");
			new_addr->address_state = PEER_ADDR_STATE_ACTIVE;
			HIP_DEBUG("setting bex addr as preferred address\n");
			ipv6_addr_copy(&entry->preferred_address, addr);
			new_addr->seq_update_id = 0;
		} else {
			HIP_DEBUG("address's state is set in state UNVERIFIED\n");
			new_addr->address_state = PEER_ADDR_STATE_UNVERIFIED;
//modify by santtu
			if(entry->nat_control == 0 && hip_relay_get_status() != HIP_RELAY_ON){

				err = entry->hadb_update_func->hip_update_send_echo(entry, spi, new_addr);

				/** @todo: check! If not acctually a problem (during Handover). Andrey. */
				if( err==-ECOMM ) err = 0;
			}
//end modify
		}
		//}

	do_gettimeofday(&new_addr->modified_time);
	new_addr->is_preferred = is_preferred_addr;
	if(is_preferred_addr){
            //HIP_DEBUG("Since the address is preferred, we set the entry preferred_address as such\n");
              ipv6_addr_copy(&entry->preferred_address, &new_addr->address);
              entry->peer_udp_port = new_addr->port;
	}
	if (new) {
		HIP_DEBUG("adding new addr to SPI list\n");
		list_add(new_addr, spi_list->peer_addr_list);

		HIP_DEBUG("new peer list item address: %d ",new_addr);
	}

 out_err:
	HIP_DEBUG("returning, err=%d\n", err);
	return err;
}
<|MERGE_RESOLUTION|>--- conflicted
+++ resolved
@@ -3030,31 +3030,12 @@
 	return 0;
 }
 
-<<<<<<< HEAD
-int hip_host_file_info_exists_lsi(struct in_addr *add){
-        int err = 0, equal = 0, i = 0;
-	hip_lsi_t lsi_aux;
-	List list;
-
-	initlist(&list);
-
-	/* Look up /etc/hip/host for lsis */
-        gaih_inet_get_hip_hosts_file_lsis(&list);
-
-	while(i < length(&list) && !equal){
-	        err = inet_pton(AF_INET, getitem(&list,i), &lsi_aux);
-		if (err)
-		        equal = hip_lsi_are_equal(&lsi_aux, add);
-		i++;
-	}
-=======
 int hip_host_file_info_exists_lsi(hip_lsi_t *lsi){
   int err = 0;
   uint8_t hostname[HOST_NAME_MAX];
   struct in6_addr mapped_lsi;
   
   memset(hostname, 0, sizeof(hostname));
->>>>>>> 2c4144f9
 
   IPV4_TO_IPV6_MAP(lsi, &mapped_lsi);
 
