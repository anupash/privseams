// FIXME: whenever something that is replicated in beet db is
// modified, the modifications must be written there too.
#include "hadb.h"
 
HIP_HASHTABLE *hadb_hit;
<<<<<<< HEAD
=======
HIP_HASHTABLE *hadb_file_hits;
struct in_addr peer_lsi_index;
>>>>>>> 738c7309

/** A callback wrapper of the prototype required by @c lh_new(). */
static IMPLEMENT_LHASH_HASH_FN(hip_hash_ha, const hip_ha_t *)
/** A callback wrapper of the prototype required by @c lh_new(). */
static IMPLEMENT_LHASH_COMP_FN(hip_compare_ha, const hip_ha_t *)

/* default set of miscellaneous function pointers. This has to be in the global
   scope. */

/** A transmission function set for sending raw HIP packets. */
hip_xmit_func_set_t default_xmit_func_set;
/** A transmission function set for NAT traversal. */
hip_xmit_func_set_t nat_xmit_func_set;

/* added by Tao Wan, 24 Jan, 2008, For IPsec (user_space/kernel) */
hip_ipsec_func_set_t default_ipsec_func_set;

static hip_misc_func_set_t ahip_misc_func_set;
static hip_misc_func_set_t default_misc_func_set;
static hip_input_filter_func_set_t default_input_filter_func_set;
static hip_output_filter_func_set_t default_output_filter_func_set;
static hip_rcv_func_set_t default_rcv_func_set;
static hip_rcv_func_set_t ahip_rcv_func_set;
static hip_handle_func_set_t default_handle_func_set;
static hip_handle_func_set_t ahip_handle_func_set;
static hip_update_func_set_t default_update_func_set;
static hip_update_func_set_t ahip_update_func_set;

unsigned long hip_hash_peer_addr(const void *ptr)
{
	struct in6_addr *addr = &((struct hip_peer_addr_list_item *)ptr)->address;
        uint8_t hash[HIP_AH_SHA_LEN];

	hip_build_digest(HIP_DIGEST_SHA1, addr, sizeof(*addr), hash);

	return *((unsigned long *) hash);
}

int hip_match_peer_addr(const void *ptr1, const void *ptr2)
{
	return (hip_hash_peer_addr(ptr1) != hip_hash_peer_addr(ptr2));
}

void hip_hadb_hold_entry(void *entry)
{
	HIP_DB_HOLD_ENTRY(entry,hip_ha_t);
}

void hip_hadb_put_entry(void *entry)
{
	HIP_DB_PUT_ENTRY(entry, hip_ha_t, hip_hadb_delete_state);
}

static void *hip_hadb_get_key_spi_list(void *entry)
{
	return (void *)(&((struct hip_hit_spi *)entry)->spi);
}

static int hit_match(hip_ha_t *entry, void *our) {
	return ipv6_addr_cmp(our, &entry->hit_our) == 0;
}

//static hip_list_t hadb_byspi_list[HIP_HADB_SIZE];

/**
 * hip_hadb_rem_state_hit - Remove HA from HIT table
 * @param entry HA
 * HA must be locked.
 */
static inline void hip_hadb_rem_state_hit(void *entry)
{
	hip_ha_t *ha = (hip_ha_t *)entry;
	HIP_DEBUG("\n");
	ha->hastate &= ~HIP_HASTATE_HITOK;
        if (ha->locator) free(ha->locator);
	hip_ht_delete(hadb_hit, entry);
}

/**
 * hip_hadb_remove_state_hit - Remove HA from HIT hash table.
 * @param ha HA
 */
static void hip_hadb_remove_state_hit(hip_ha_t *ha)
{
	HIP_LOCK_HA(ha);
	if ((ha->hastate & HIP_HASTATE_HITOK) == HIP_HASTATE_HITOK) {
		hip_hadb_rem_state_hit(ha);
	}
	HIP_UNLOCK_HA(ha);
}

/*
  Support for multiple inbound IPsec SAs:

  We need a separate hashtable containing elements HIT and SPI, which
  tells which HIT has the inbound SPI. When an ESP packet is received,
  we first get the SPI from it and perform a lookup on the HIT-SPI
  hashtable to get the mapping. Then we perform another lookup from
  the HIT hashtable using the HIT we got from the previous
  lookup. This way we get the HA beloning to the connection.

  hs = HIT-SPI (struct hip_hit_spi)

  (functions hip_ .. _hs)
*/


/*
 *
 * All the primitive functions up to this point are static, to force
 * some information hiding. The construct functions can access these
 * functions directly.
 *
 *
 */


/* PRIMITIVES */

/**
 * This function searches for a hip_ha_t entry from the hip_hadb_hit
 * by a HIT pair (local,peer).
 */
hip_ha_t *hip_hadb_find_byhits(hip_hit_t *hit, hip_hit_t *hit2)
{
  //int n = 0;
	hip_ha_t ha, *ret;
	memcpy(&ha.hit_our, hit, sizeof(hip_hit_t));
	memcpy(&ha.hit_peer, hit2, sizeof(hip_hit_t));
	HIP_DEBUG_HIT("HIT1", hit);
	HIP_DEBUG_HIT("HIT2", hit2);
	
	//HIP_DEBUG("----------Checking database-----------------\n");
	//hip_for_each_ha(hip_print_info_hadb, &n);
	//HIP_DEBUG("----------End Checking database-----------------\n");
	ret = hip_ht_find(hadb_hit, &ha);
	if (!ret) {
		memcpy(&ha.hit_peer, hit, sizeof(hip_hit_t));
		memcpy(&ha.hit_our, hit2, sizeof(hip_hit_t));
		ret = hip_ht_find(hadb_hit, &ha);
	}

	return ret;
}

/**
 * This function simply goes through all local HIs and tries
 * to find a HADB entry that matches the current HI and
 * the given peer hit. First matching HADB entry is then returned.
 *
 * @todo Find a better solution, see the text below:
 * This function is needed because we index the HADB now by
 * key values calculated from <peer_hit,local_hit> pairs. Unfortunately, in
 * some functions like the ipv6 stack hooks hip_get_saddr() and
 * hip_handle_output() we just can't know the local_hit so we have to
 * improvise and just try to find some HA entry.
 *
 * @note This way of finding HA entries doesn't work properly if we have 
 * multiple entries with the same peer_hit.
 * @note Don't use this function because it does not deal properly
 * with multiple source hits. Prefer hip_hadb_find_byhits() function.
 */
hip_ha_t *hip_hadb_try_to_find_by_peer_hit(hip_hit_t *hit)
{
	hip_list_t *item, *tmp;
	struct hip_host_id_entry *e;
	hip_ha_t *entry = NULL;
	hip_hit_t our_hit;
	int i;

	memset(&our_hit, 0, sizeof(our_hit));

	/* Let's try with the default HIT first */
	hip_get_default_hit(&our_hit);

	if (entry = hip_hadb_find_byhits(hit, &our_hit)) {
		_HIP_DEBUG_HIT("Returning default HIT", our_hit);
		return entry;
	}

	/* and then with rest (actually default HIT is here redundantly) */
	list_for_each_safe(item, tmp, hip_local_hostid_db, i)
	{
		e = list_entry(item);
		ipv6_addr_copy(&our_hit, &e->lhi.hit);
		_HIP_DEBUG_HIT("try_to_find_by_peer_hit:", &our_hit);
		_HIP_DEBUG_HIT("hit:", hit);
		entry = hip_hadb_find_byhits(hit, &our_hit);
		if (!entry)
			continue;
		else
			return entry;
	}
	return NULL;
}

/**
 * hip_hadb_insert_state - Insert state to hash tables.
 *
 * @todo SPI STUFF IS DEPRECATED
 *
 * Adds @c ha to either SPI or HIT hash table, or _BOTH_.
 * As a side effect updates the hastate of the @c ha.
 *
 * Function can be called even if the HA is in either or
 * both hash tables already.
 *
 * PRECONDITIONS: To add to the SPI hash table the @c ha->spi_in
 * must be non-zero. To add to the HIT hash table the @c ha->hit_peer
 * must be non-zero (tested with ipv6_addr_any).
 *
 * Returns the hastate of the HA:
 * HIP_HASTATE_VALID = HA added to (or is in) both hash tables
 * HIP_HASTATE_SPIOK = HA added to (or is in) SPI hash table
 * HIP_HASTATE_HITOK = HA added to (or is in) HIT hash table
 * HIP_HASTATE_INVALID = HA was not added, nor is in either of the hash tables.
 */
int hip_hadb_insert_state(hip_ha_t *ha)
{
	hip_hastate_t st;
	hip_ha_t *tmp;
	
	HIP_DEBUG("hip_hadb_insert_state() invoked.\n");
	
	/* assume already locked ha */
	
	HIP_ASSERT(!(ipv6_addr_any(&ha->hit_peer)));
	
	st = ha->hastate;

	if (!ipv6_addr_any(&ha->hit_peer) && !(st & HIP_HASTATE_HITOK)) {
		HIP_HEXDUMP("ha->hit_our is: ", &ha->hit_our, 16);
		HIP_HEXDUMP("ha->hit_peer is: ", &ha->hit_peer, 16);
		tmp = hip_ht_find(hadb_hit, ha);
		if (tmp == NULL) {
			hip_ht_add(hadb_hit, ha);
			st |= HIP_HASTATE_HITOK;
			HIP_DEBUG("New state added\n");
		} else {
			hip_db_put_ha(tmp, hip_hadb_delete_state);
			HIP_DEBUG("HIT already taken\n");
		}
	}

#ifdef CONFIG_HIP_ESCROW
	{
		HIP_KEA *kea;
		kea = hip_kea_find(&ha->hit_our);
		if (kea) {
			/** @todo Check conditions for escrow associations here 
			    (for now, there are none). */
			HIP_DEBUG("Escrow used for this entry: Initializing "\
				  "ha_state escrow fields.\n");
			ha->escrow_used = 1;
			ipv6_addr_copy(&ha->escrow_server_hit, &kea->server_hit);
			HIP_DEBUG_HIT("server hit saved: ", &kea->server_hit);
			hip_keadb_put_entry(kea);
		}
		else {
			HIP_DEBUG("Escrow not in use.\n");
		}
	}
#endif //CONFIG_HIP_ESCROW

	ha->hastate = st;
	return st;
}

/**
 * Practically called only by when adding a HIT-IP mapping before base exchange.
 *
 * @param  local_hit  a pointer to... 
 * @param  peer_hit   a pointer to... 
 * @param  local_addr a pointer to... 
 * @param  peer_addr  a pointer to... 
 * @return 
 * @todo   Allow multiple mappings; base exchange should be initiated to allow
 *         of them in order to prevent local DoS.
 * @todo   Create a security policy for triggering base exchange.
 * @todo   Multiple identities support: alternative a) make generic HIT prefix
 *         based policy to work alternative b) add SP pair for all local HITs.
 */ 
int hip_hadb_add_peer_info_complete(hip_hit_t *local_hit,
				    hip_hit_t *peer_hit,
				    struct in6_addr *local_addr,
				    struct in6_addr *peer_addr)
{
<<<<<<< HEAD
	int err = 0;
	hip_ha_t *entry;
	
	HIP_DEBUG("hip_hadb_add_peer_info_complete() invoked.\n");
	HIP_DEBUG_HIT("Our HIT", local_hit);
	HIP_DEBUG_HIT("Peer HIT", peer_hit);
	HIP_DEBUG_IN6ADDR("Our addr", local_addr);
	HIP_DEBUG_IN6ADDR("Peer addr", peer_addr);
	
	entry = hip_hadb_find_byhits(local_hit, peer_hit);
	if (entry) hip_hadb_dump_spis_out(entry);
	HIP_IFEL(entry, 0, "Ignoring new mapping, old one exists\n");
	
	entry = hip_hadb_create_state(GFP_KERNEL);
	HIP_IFEL(!entry, -1, "");
	if (!entry) {
		HIP_ERROR("Unable to create a new entry\n");
		return -1;
=======
	int err = 0, n=0;
	hip_ha_t *entry = NULL, *aux = NULL;
	hip_lsi_t local_lsi, lsi_aux;

	hip_print_debug_info(local_addr, peer_addr,local_hit, peer_hit, peer_lsi);

	entry = hip_hadb_find_byhits(local_hit, peer_hit);

	if (entry){	
		hip_hadb_dump_spis_out(entry);
		HIP_DEBUG_LSI("    Peer lsi   ",&entry->lsi_peer);
		/*Compare if different lsi's*/
		if (peer_lsi){			
			HIP_IFEL(hip_lsi_are_equal(&entry->lsi_peer, peer_lsi) || 
				 peer_lsi->s_addr == 0 , 0,
				 "Ignoring new mapping, old one exists\n");	
		}     
	}

	if (!entry){
		HIP_DEBUG("hip_hadb_create_state\n");
		entry = hip_hadb_create_state(GFP_KERNEL);
		HIP_IFEL(!entry, -1, "Unable to create a new entry");
		_HIP_DEBUG("created a new sdb entry\n");
>>>>>>> 738c7309
	}
	
	_HIP_DEBUG("created a new sdb entry\n");

	ipv6_addr_copy(&entry->hit_peer, peer_hit);
	ipv6_addr_copy(&entry->hit_our, local_hit);
	ipv6_addr_copy(&entry->local_address, local_addr);
<<<<<<< HEAD
	
=======
	HIP_IFEL(hip_hidb_get_lsi_by_hit(local_hit, &entry->lsi_our), -1, "Unable to find local hit");

	/*Copying peer_lsi*/
	if (peer_lsi != NULL && peer_lsi->s_addr != 0){
		ipv4_addr_copy(&entry->lsi_peer, peer_lsi);
	}
	else{
	        //Check if exists an entry in the hadb with the peer_hit given
	        aux = hip_hadb_try_to_find_by_peer_hit(peer_hit);
		if (aux && &(aux->lsi_peer).s_addr != 0){
		        // Exists: Assign its lsi to the new entry created 
		        ipv4_addr_copy(&entry->lsi_peer, &aux->lsi_peer);
		}else{
		  	// No exists: Call to the automatic generation
		        lsi_aux = hip_generate_peer_lsi();
			ipv4_addr_copy(&entry->lsi_peer, &lsi_aux);
		}
	}

>>>>>>> 738c7309
	/* If global NAT status is on, that is if the current host is behind
	   NAT, the NAT status of the host association is set on and the send
	   function set is set to "nat_xmit_func_set". */
	if(hip_nat_status && IN6_IS_ADDR_V4MAPPED(peer_addr)) {
		entry->nat_mode = 1;
		entry->peer_udp_port = HIP_NAT_UDP_PORT;
		entry->hadb_xmit_func = &nat_xmit_func_set;
	}
	else {
		entry->nat_mode = 0;
		entry->peer_udp_port = 0;
	}

#ifdef CONFIG_HIP_BLIND
	if(hip_blind_status)
		entry->blind = 1;
#endif
	if (hip_hidb_hit_is_our(peer_hit)) {
		HIP_DEBUG("Peer HIT is ours (loopback)\n");
		entry->is_loopback = 1;
	}

     	entry->hip_is_opptcp_on = hip_get_opportunistic_tcp_status();
     	
#ifdef CONFIG_HIP_HIPPROXY
     	entry->hipproxy = hip_get_hip_proxy_status();
#endif

<<<<<<< HEAD
=======
	HIP_DEBUG_LSI("               entry->lsi_peer \n", &entry->lsi_peer);
	int value = hip_hadb_insert_state(entry);
>>>>>>> 738c7309

	hip_hadb_insert_state(entry);
	/* Released at the end */
	hip_hold_ha(entry);
	
	/* Add initial HIT-IP mapping. */
	err = hip_hadb_add_peer_addr(entry, peer_addr, 0, 0,
				     PEER_ADDR_STATE_ACTIVE);
	if (err) {
		HIP_ERROR("error while adding a new peer address\n");
		err = -2;
		goto out_err;
	}

	HIP_DEBUG_HIT("Peer HIT ", peer_hit);
	HIP_DEBUG_HIT("Our HIT ", &entry->hit_our);
	HIP_DEBUG_IN6ADDR("Our IPv6 ", &entry->local_address);
	HIP_DEBUG_IN6ADDR("Peer IPv6 ", peer_addr);

	HIP_IFEL(default_ipsec_func_set.hip_setup_hit_sp_pair(peer_hit, local_hit,
							       local_addr, peer_addr, 0, 1, 0),
		 -1, "Error in setting the SPs\n");

out_err:
	if (entry)
		hip_db_put_ha(entry, hip_hadb_delete_state);
	return err;
}

/**
 * .
 *
 * @param  entry         a pointer to...
 * @param  peer_map_void a pointer to...
 * @return               ...
 */ 
int hip_hadb_add_peer_info_wrapper(struct hip_host_id_entry *entry,
				   void *peer_map_void)
{
	struct hip_peer_map_info *peer_map = peer_map_void;
	int err = 0;

	HIP_DEBUG("hip_hadb_add_peer_info_wrapper() invoked.\n");
	HIP_IFEL(hip_hadb_add_peer_info_complete(&entry->lhi.hit,
						 &peer_map->peer_hit,
						 &peer_map->our_addr,
						 &peer_map->peer_addr), -1,
		 "Failed to add peer info\n");

 out_err:
	return err;
}

int hip_hadb_add_peer_info(hip_hit_t *peer_hit, struct in6_addr *peer_addr)
{
	int err = 0;
	hip_ha_t *entry;
	struct hip_peer_map_info peer_map;
<<<<<<< HEAD

	HIP_DEBUG("hip_hadb_add_peer_info() invoked.\n");
	HIP_DEBUG_HIT("Peer HIT", peer_hit);
	HIP_DEBUG_IN6ADDR("Peer addr", peer_addr);

	memcpy(&peer_map.peer_addr, peer_addr, sizeof(struct in6_addr));
	memcpy(&peer_map.peer_hit, peer_hit, sizeof(hip_hit_t));
	
=======
	
	HIP_DEBUG("hip_hadb_add_peer_info() invoked.\n");

 	hip_print_debug_info(NULL, peer_addr, NULL, peer_hit, peer_lsi);

	memset(&peer_map, 0, sizeof(peer_map));

	memcpy(&peer_map.peer_hit, peer_hit, sizeof(hip_hit_t));
	memcpy(&peer_map.peer_addr, peer_addr, sizeof(struct in6_addr));
	if (peer_lsi)
	        memcpy(&peer_map.peer_lsi, peer_lsi, sizeof(struct in6_addr));
>>>>>>> 738c7309
	HIP_IFEL(hip_select_source_address(
			 &peer_map.our_addr, &peer_map.peer_addr),
		 -1, "Cannot find source address\n");

	HIP_DEBUG("Source address found\n");

	HIP_IFEL(hip_for_each_hi(hip_hadb_add_peer_info_wrapper, &peer_map), 0,
	         "for_each_hi err.\n");	
	
 out_err:
	return err;
}

int hip_add_peer_map(const struct hip_common *input)
{
<<<<<<< HEAD
	struct in6_addr *hit, *ip;
=======
	struct in6_addr *hit = NULL , *ip = NULL;
	hip_lsi_t *lsi = NULL;
>>>>>>> 738c7309
	int err = 0;
	_HIP_HEXDUMP("packet", input,  hip_get_msg_total_len(input));
	hit = (struct in6_addr *)
		hip_get_param_contents(input, HIP_PARAM_HIT);
<<<<<<< HEAD
	if (!hit) {
		HIP_ERROR("handle async map: no hit\n");
		err = -ENODATA;
		goto out_err;
	}
=======
	
	lsi = (hip_lsi_t *)
		hip_get_param_contents(input, HIP_PARAM_LSI);
>>>>>>> 738c7309

	ip = (struct in6_addr *)
		hip_get_param_contents(input, HIP_PARAM_IPV6_ADDR);
	if (!ip) {
		HIP_ERROR("handle async map: no ipv6 address\n");
		err = -ENODATA;
		goto out_err;
	}
	
	err = hip_hadb_add_peer_info(hit, ip);
	_HIP_DEBUG_HIT("hip_add_map_info peer's real hit=", hit);
	_HIP_ASSERT(hit_is_opportunistic_hashed_hit(hit));
 	if (err) {
 		HIP_ERROR("Failed to insert peer map (%d)\n", err);
		goto out_err;
	}

 out_err:

	return err;

}

/**
 * Allocates and initializes a new HA structure.
 * 
 * @param  gfpmask a mask passed directly to HIP_MALLOC().
 * @return NULL if memory allocation failed, otherwise the HA.
 */
hip_ha_t *hip_hadb_create_state(int gfpmask)
{
	hip_ha_t *entry = NULL;
	int err = 0;

	entry = (hip_ha_t *)HIP_MALLOC(sizeof(struct hip_hadb_state), gfpmask);
	if (!entry)
		return NULL;

	memset(entry, 0, sizeof(*entry));

/*	INIT_LIST_HEAD(&entry->next_hit);
	INIT_LIST_HEAD(&entry->spis_in);
	INIT_LIST_HEAD(&entry->spis_out);*/

	entry->spis_in = hip_ht_init(hip_hash_spi, hip_match_spi);
	entry->spis_out = hip_ht_init(hip_hash_spi, hip_match_spi);
	
#ifdef CONFIG_HIP_HIPPROXY
	entry->hipproxy = 0;
#endif
	HIP_LOCK_INIT(entry);
	//atomic_set(&entry->refcnt,0);

	entry->state = HIP_STATE_UNASSOCIATED;
	entry->hastate = HIP_HASTATE_INVALID;

        /* SYNCH: does it really need to be syncronized to beet-xfrm? -miika
	   No dst hit. */
	
	/* Function pointer sets which define HIP behavior in respect to the
	   hadb_entry. */
	HIP_IFEL(hip_hadb_set_rcv_function_set(entry, &default_rcv_func_set),
		 -1, "Can't set new function pointer set\n");
	HIP_IFEL(hip_hadb_set_handle_function_set(entry,
						  &default_handle_func_set),
		 -1, "Can't set new function pointer set\n");
	HIP_IFEL(hip_hadb_set_update_function_set(entry,
						  &default_update_func_set),
		 -1, "Can't set new function pointer set\n");
		    
	HIP_IFEL(hip_hadb_set_misc_function_set(entry, &default_misc_func_set),
		 -1, "Can't set new function pointer set\n");
	/* Set the xmit function set as function set for sending raw HIP. */
	HIP_IFEL(hip_hadb_set_xmit_function_set(entry, &default_xmit_func_set),
		 -1, "Can't set new function pointer set\n");

	HIP_IFEL(hip_hadb_set_input_filter_function_set(
			 entry, &default_input_filter_func_set),
		 -1, "Can't set new function pointer set\n");

	HIP_IFEL(hip_hadb_set_output_filter_function_set(
			 entry,& default_output_filter_func_set),
		 -1, "Can't set new function pointer set\n");

	/* added by Tao Wan, on 24, Jan, 2008 */ 
	entry->hadb_ipsec_func = &default_ipsec_func_set;

 out_err:
	
	return entry;
}

/* END OF PRIMITIVE FUNCTIONS */

/**
 * Selects the preferred address within the addresses of the given SPI.
 * The selected address is copied to @c addr, it is is non-NULL.
 */
int hip_hadb_select_spi_addr(hip_ha_t *entry, struct hip_spi_out_item *spi_out, struct in6_addr *addr)
{
	int err = 0, i;
	struct hip_peer_addr_list_item *s, *candidate = NULL;
	struct timeval latest, dt;
	hip_list_t *item, *tmp;

	list_for_each_safe(item, tmp, spi_out->peer_addr_list, i)
	{
		s = list_entry(item);
		if (s->address_state != PEER_ADDR_STATE_ACTIVE)
		{
			_HIP_DEBUG("skipping non-active address %s\n",addrstr);
			continue;
		}
		
		if (candidate)
		{
			int this_is_later;
			this_is_later = hip_timeval_diff(&s->modified_time, &latest, &dt);
			_HIP_DEBUG("latest=%ld.%06ld\n", latest.tv_sec, latest.tv_usec);
			_HIP_DEBUG("dt=%ld.%06ld\n", dt.tv_sec, dt.tv_usec);
			if (this_is_later)
			{
				_HIP_DEBUG("is later, change\n");
				memcpy(&latest, &s->modified_time, sizeof(struct timeval));
				candidate = s;
			}
		}
		else
		{
			candidate = s;
			memcpy(&latest, &s->modified_time, sizeof(struct timeval));
		}
	}
	
	if (!candidate)
	{
		HIP_ERROR("did not find usable peer address\n");
		HIP_DEBUG("todo: select from other SPIs ?\n");
		/* todo: select other SPI as the default SPI out */
		err = -ENOMSG;
	}
	else ipv6_addr_copy(addr, &candidate->address);

	return err;
}

/**
 * Gets some of the peer's usable IPv6 address.
 * @param entry corresponding hadb entry of the peer
 * @param addr where the selected IPv6 address of the peer is copied to
 *
 * Current destination address selection algorithm:
 * 1. use preferred address of the HA, if any (should be set)
 *
 * tkoponen: these are useless: ?
 * 2. use preferred address of the default outbound SPI, if any
 * (should be set, suspect bug if we get this far)
 *
 * 3. select among the active addresses of the default outbound SPI
 * (select the address which was added/updated last)
 *
 * @return 0 if some of the addresses was copied successfully, else < 0.
 */
int hip_hadb_get_peer_addr(hip_ha_t *entry, struct in6_addr *addr)
{
	int err = 0;
	//	struct hip_spi_out_item *spi_out;

	/* assume already locked entry */

	HIP_DEBUG_HIT("entry def addr", &entry->preferred_address);
	ipv6_addr_copy(addr, &entry->preferred_address);
        return err;
}

/**
 * Gets infomation on the given peer IPv6 address.
 * 
 * @param entry         corresponding hadb entry of the peer.
 * @param addr          the IPv6 address for which the information is to be
 *                      retrieved.
 * @param spi           where the outbound SPI of @c addr is copied to.
 * @param lifetime      where the lifetime of @c addr is copied to.
 * @param modified_time where the time when @c addr was added or updated is
 *                      copied to.
 * @return              If @c entry has the address @c addr in its peer address
 *                      list parameters @c spi, @c lifetime, and
 *                      @c modified_time are assigned if they are non-NULL and 1
 *                      is returned, else @c interface_id and @c lifetime are
 *                      not assigned a value and 0 is returned.
 */
int hip_hadb_get_peer_addr_info(hip_ha_t *entry, struct in6_addr *addr,
				uint32_t *spi, uint32_t *lifetime,
				struct timeval *modified_time)
{
	struct hip_peer_addr_list_item *s;
	int i = 1, ii, iii;
	struct hip_spi_out_item *spi_out;
	hip_list_t *item, *tmp, *a_item, *a_tmp;

	/* assumes already locked entry */
	list_for_each_safe(item, tmp, entry->spis_out, ii)
	{
		spi_out = list_entry(item);
		list_for_each_safe(a_item, a_tmp, spi_out->peer_addr_list, iii)
		{
			s = list_entry(a_item);
			if (!ipv6_addr_cmp(&s->address, addr))
			{
				_HIP_DEBUG("found\n");
				if (lifetime)
					*lifetime = s->lifetime;
				if (modified_time)
				{
					modified_time->tv_sec = s->modified_time.tv_sec;
					modified_time->tv_usec = s->modified_time.tv_usec;
				}
				if (spi)
					*spi = spi_out->spi;
				return 1;
			}
			i++;
		}
	}

	_HIP_DEBUG("not found\n");
	return 0;
}

/**
 * Adds a new peer IPv6 address to the entry's list of peer addresses.
 * @param entry corresponding hadb entry of the peer
 * @param new_addr IPv6 address to be added
 * @param spi outbound SPI to which the @c new_addr is related to
 * @param lifetime address lifetime of the address
 * @param state address state
 *
 * @return if @c new_addr already exists, 0 is returned. If address was
 * added successfully 0 is returned, else < 0.
 */
int hip_hadb_add_peer_addr(hip_ha_t *entry, struct in6_addr *new_addr,
			   uint32_t spi, uint32_t lifetime, int state)
{
	int err = 0, i;
	struct hip_peer_addr_list_item *a_item;
	char addrstr[INET6_ADDRSTRLEN];
	uint32_t prev_spi;
	struct hip_spi_out_item *spi_out;
	int found_spi_list = 0;
	hip_list_t *item, *tmp;

	/* assumes already locked entry */

	/* check if we are adding the peer's address during the base
	 * exchange */
	if (spi == 0) {
		HIP_DEBUG("SPI is 0, set address as the bex address\n");
		if (!ipv6_addr_any(&entry->preferred_address)) {
			hip_in6_ntop(&entry->preferred_address, addrstr);
			HIP_DEBUG("warning, overwriting existing preferred address %s\n",
				  addrstr);
		}
		ipv6_addr_copy(&entry->preferred_address, new_addr);
		goto out_err;
	}

	/** @todo replace following with hip_hadb_get_spi_list */
	list_for_each_safe(item, tmp, entry->spis_out, i)
	{
		spi_out = list_entry(item);
		if (spi_out->spi == spi)
		{
			found_spi_list = 1;
			break;
		}
	}

	if (!found_spi_list)
	{
		HIP_ERROR("did not find SPI list for SPI 0x%x\n", spi);
		err = -EEXIST;
		goto out_err;
	}

	err = hip_hadb_get_peer_addr_info(entry, new_addr, &prev_spi, NULL, NULL);
	if (err)
	{
		/** @todo validate previous vs. new interface id for 
		    the new_addr ? */
		if (prev_spi != spi)
			HIP_DEBUG("todo: SPI changed: prev=%u new=%u\n", prev_spi,
				  spi);

		HIP_DEBUG("duplicate address not added (todo: update address lifetime ?)\n");
		/** @todo update address lifetime ? */
		err = 0;
		goto out_err;
	}

	a_item = (struct hip_peer_addr_list_item *)HIP_MALLOC(sizeof(struct hip_peer_addr_list_item), GFP_KERNEL);
	if (!a_item)
	{
		HIP_ERROR("item HIP_MALLOC failed\n");
		err = -ENOMEM;
		goto out_err;
	}
	_HIP_DEBUG("HIP_MALLOCed item=0x%p\n", item);

	a_item->lifetime = lifetime;
	ipv6_addr_copy(&a_item->address, new_addr);
	a_item->address_state = state;
	do_gettimeofday(&a_item->modified_time);

	list_add(a_item, spi_out->peer_addr_list);

out_err:
	return err;
}

/**
 * Deletes IPv6 address from the entry's list of peer addresses
 * 
 * @param entry corresponding hadb entry of the peer
 * @param addr IPv6 address to be deleted
 */
void hip_hadb_delete_peer_addrlist_one(hip_ha_t *entry, struct in6_addr *addr) 
{
	struct hip_peer_addr_list_item *a_item;
	int i = 1, ii, iii;
	struct hip_spi_out_item *spi_out;
	hip_list_t *spi_item, *spi_tmp, *item, *tmp;

	/* possibly deprecated function .. */

	HIP_LOCK_HA(entry);
	
	list_for_each_safe(spi_item, spi_tmp, entry->spis_out, ii)
	{
		spi_out = list_entry(spi_item);
		list_for_each_safe(item, tmp, spi_out->peer_addr_list, iii)
		{
			a_item = list_entry(item);
			if (!ipv6_addr_cmp(&a_item->address, addr))
			{
				_HIP_DEBUG("deleting address\n");
				list_del(a_item, spi_out->peer_addr_list);
				HIP_FREE(a_item);
				/* if address is on more than one spi list then do not goto out */
				goto out;
			}
			i++;
		}
	}
 out:
	HIP_UNLOCK_HA(entry);
	return;
}

int hip_del_peer_info_entry(hip_ha_t *ha)
{
	hip_hadb_remove_state_hit(ha);
	/* by now, if everything is according to plans, the refcnt
	   should be 1 */
	HIP_DEBUG_HIT("our HIT", &ha->hit_our);
	HIP_DEBUG_HIT("peer HIT", &ha->hit_peer);
	hip_delete_hit_sp_pair(&ha->hit_peer, &ha->hit_our,
			       IPPROTO_ESP, 1);
	/* Not going to "put" the entry because it has been removed
	   from the hashtable already (hip_exit won't find it
	   anymore). */
	//hip_hadb_delete_state(ha);
	hip_hadb_delete_state(ha);
	//hip_db_put_ha(ha, hip_hadb_delete_state);
	/* and now zero --> deleted*/
	return 0;
}

/**
 * Currently deletes the whole entry...
 */		
int hip_del_peer_info(hip_hit_t *our_hit, hip_hit_t *peer_hit)
{
	hip_ha_t *ha;

	ha = hip_hadb_find_byhits(our_hit, peer_hit);
	if (!ha) {
		return -ENOENT;
	}


	return hip_del_peer_info_entry(ha);

}

/* assume already locked entry */
// SYNC
int hip_hadb_add_inbound_spi(hip_ha_t *entry, struct hip_spi_in_item *data)
{
	int err = 0, i;
	struct hip_spi_in_item *spi_item;
	uint32_t spi_in;
	hip_list_t *item, *tmp;
	spi_in = data->spi;

	/* assumes locked entry */
	_HIP_DEBUG("SPI_in=0x%x\n", spi_in);
	list_for_each_safe(item, tmp, entry->spis_in, i)
	{
		spi_item = list_entry(item);
		if (spi_item->spi == spi_in)
		{
			HIP_DEBUG("not adding duplicate SPI 0x%x\n", spi_in);
			goto out;
		}
	}
	
	spi_item = (struct hip_spi_in_item *)HIP_MALLOC(sizeof(struct hip_spi_in_item), GFP_ATOMIC);
	if (!spi_item)
	{
		HIP_ERROR("item HIP_MALLOC failed\n");
		err = -ENOMEM;
		goto out_err;
	}
	memcpy(spi_item, data, sizeof(struct hip_spi_in_item));
	spi_item->timestamp = jiffies;
	list_add(spi_item, entry->spis_in);
	spi_item->addresses = NULL;
	spi_item->addresses_n = 0;
	HIP_DEBUG("added SPI 0x%x to the inbound SPI list\n", spi_in);
	// hip_hold_ha(entry); ?

	/*_HIP_DEBUG("inserting SPI to HIT-SPI hashtable\n");
	err = hip_hadb_insert_state_spi_list(&entry->hit_peer, &entry->hit_our, spi_in);
	if (err == -EEXIST) err = 0;*/

out_err:
out:
	return err;
}

/* assume already locked entry */
// SYNCH
int hip_hadb_add_outbound_spi(hip_ha_t *entry, struct hip_spi_out_item *data)
{
	int err = 0, i;
	struct hip_spi_out_item *spi_item;
	uint32_t spi_out;
	hip_list_t *item, *tmp;

	/* assumes locked entry ? */
	spi_out = data->spi;

	_HIP_DEBUG("SPI_out=0x%x\n", spi_out);
	list_for_each_safe(item, tmp, entry->spis_out, i)
	{
		spi_item = list_entry(item);
		if (spi_item->spi == spi_out)
		{
			HIP_DEBUG("not adding duplicate SPI 0x%x\n", spi_out);
			goto out;
		}
	}

	spi_item = (struct hip_spi_out_item *)HIP_MALLOC(sizeof(struct hip_spi_out_item), GFP_ATOMIC);
	if (!spi_item)
	{
		HIP_ERROR("item HIP_MALLOC failed\n");
		err = -ENOMEM;
		goto out_err;
	}
	memcpy(spi_item, data, sizeof(struct hip_spi_out_item));
// 	INIT_LIST_HEAD(&spi_item->peer_addr_list);
	spi_item->peer_addr_list = hip_ht_init(hip_hash_peer_addr, hip_match_peer_addr);
	ipv6_addr_copy(&spi_item->preferred_address, &in6addr_any);
	list_add(spi_item, entry->spis_out);
	HIP_DEBUG("added SPI 0x%x to the outbound SPI list\n", spi_out);

 out_err:
 out:
	return err;
}

/* assume already locked entry */
int hip_hadb_add_spi(hip_ha_t *entry, int direction, void *data)
{
	int err = -EINVAL;

	if (direction == HIP_SPI_DIRECTION_IN)
		err = hip_hadb_add_inbound_spi(entry, (struct hip_spi_in_item *) data);
	else if (direction == HIP_SPI_DIRECTION_OUT)
		err = hip_hadb_add_outbound_spi(entry, (struct hip_spi_out_item *) data);
	else
		HIP_ERROR("bug, invalid direction %d\n", direction);

	return err;
}


/* Set the ifindex of given SPI */
/* assumes locked HA */
void hip_hadb_set_spi_ifindex(hip_ha_t *entry, uint32_t spi, int ifindex)
{
	struct hip_spi_in_item *spi_item;
	hip_list_t *item, *tmp;
	int i;

	/* assumes that inbound spi already exists in ha's spis_in */
	HIP_DEBUG("SPI=0x%x ifindex=%d\n", spi, ifindex);
	list_for_each_safe(item, tmp, entry->spis_in, i)
	{
		spi_item = list_entry(item);
		_HIP_DEBUG("test item: ifindex=%d spi=0x%x\n", spi_item->ifindex, spi_item->spi);
		if (spi_item->spi == spi)
		{
			HIP_DEBUG("found updated spi-ifindex mapping\n");
			spi_item->ifindex = ifindex;
			return;
		}
	}
	HIP_DEBUG("SPI not found, returning\n");
}

/* Get the ifindex of given SPI, returns 0 if SPI was not found */
int hip_hadb_get_spi_ifindex(hip_ha_t *entry, uint32_t spi)
{
	struct hip_spi_in_item *spi_item;
	hip_list_t *item, *tmp;
	int i;

	_HIP_DEBUG("spi=0x%x\n", spi);
	list_for_each_safe(item, tmp, entry->spis_in, i)
	{
		spi_item = list_entry(item);
		_HIP_DEBUG("test item: ifindex=%d spi=0x%x\n", spi_item->ifindex, spi_item->spi);
		if (spi_item->spi == spi || spi_item->new_spi == spi)
		{
			_HIP_DEBUG("found\n");
			return spi_item->ifindex;
		}
	}
	HIP_DEBUG("ifindex not found for the SPI 0x%x\n", spi);
	return 0;
}

/* Get the SPI of given ifindex, returns 0 if ifindex was not found  */
uint32_t hip_hadb_get_spi(hip_ha_t *entry, int ifindex)
{
	struct hip_spi_in_item *spi_item;
	hip_list_t *item, *tmp;
	int i;

	HIP_DEBUG("ifindex=%d\n", ifindex);
	list_for_each_safe(item, tmp, entry->spis_in, i)
	{
		spi_item = list_entry(item);
		_HIP_DEBUG("test item: ifindex=%d spi=0x%x\n", spi_item->ifindex, spi_item->spi);
		if (spi_item->ifindex == ifindex || ifindex == -1)
		{
			HIP_DEBUG("found SPI 0x%x\n", spi_item->spi);
			return spi_item->spi;
		}
	}

	HIP_DEBUG("SPI not found for the ifindex\n");
	return 0;
}

uint32_t hip_update_get_prev_spi_in(hip_ha_t *entry, uint32_t peer_update_id)
{
	struct hip_spi_in_item *spi_item;
	hip_list_t *item, *tmp;
	int i;

	HIP_DEBUG("peer_update_id=%u\n", peer_update_id);
	list_for_each_safe(item, tmp, entry->spis_in, i)
	{
		spi_item = list_entry(item);
		_HIP_DEBUG("test item: ifindex=%d spi=0x%x nes_spi_out=0x%x seq_id=%u\n",
				spi_item->ifindex, spi_item->spi, spi_item->nes_spi_out, spi_item->seq_update_id);
		if (spi_item->seq_update_id == peer_update_id) {
			HIP_DEBUG("found SPI 0x%x\n", spi_item->spi);
			return spi_item->spi;
		}
	}
	HIP_DEBUG("SPI not found\n");
	return 0;
}

/* Get the SPI of the SA belonging to the interface through
   which we received the UPDATE */
/* also sets updating flag of SPI to 1 */
uint32_t hip_get_spi_to_update_in_established(hip_ha_t *entry, struct in6_addr *dev_addr)
{
	struct hip_spi_in_item *spi_item;
	hip_list_t *item, *tmp;
	int i;
	int ifindex;

	HIP_DEBUG_HIT("dst dev_addr", dev_addr);
	ifindex = hip_devaddr2ifindex(dev_addr);
	HIP_DEBUG("ifindex of dst dev=%d\n", ifindex);
	if (!ifindex)
		return 0;

	list_for_each_safe(item, tmp, entry->spis_in, i)
	{
		spi_item = list_entry(item);
		_HIP_DEBUG("test item: ifindex=%d spi=0x%x\n", spi_item->ifindex, spi_item->spi);
		if (spi_item->ifindex == ifindex)
		{
			spi_item->updating = 1;
			return spi_item->spi;
		}
	}

	HIP_DEBUG("SPI not found for ifindex\n");
	return 0;
}

void hip_set_spi_update_status(hip_ha_t *entry, uint32_t spi, int set)
{
	struct hip_spi_in_item *spi_item;
	hip_list_t *item, *tmp;
	int i;

	HIP_DEBUG("spi=0x%x set=%d\n", spi, set);
	list_for_each_safe(item, tmp, entry->spis_in, i)
	{
		spi_item = list_entry(item);
		_HIP_DEBUG("test item: ifindex=%d spi=0x%x updating=%d\n",
				spi_item->ifindex, spi_item->spi, spi_item->updating);
		if (spi_item->spi == spi)
		{
			HIP_DEBUG("setting updating status to %d\n", set);
			spi_item->updating = set;
			break;
		}
	}
}

void hip_update_clear_status(hip_ha_t *entry, uint32_t spi)
{
	struct hip_spi_in_item *spi_item;
	hip_list_t *item, *tmp;
	int i;

	_HIP_DEBUG("spi=0x%x\n", spi);
	list_for_each_safe(item, tmp, entry->spis_in, i)
	{
		spi_item = list_entry(item);
		_HIP_DEBUG("test item: spi=0x%x\n", spi_item->spi);
		if (spi_item->spi == spi)
		{
			_HIP_DEBUG("clearing SPI status\n");
			spi_item->update_state_flags = 0;
			memset(&spi_item->stored_received_esp_info, 0,
					sizeof(struct hip_esp_info));
			break;
		}
	}
}

/* spi_out is the SPI which was in the received NES Old SPI field */
void hip_update_set_new_spi_in(hip_ha_t *entry, uint32_t spi, uint32_t new_spi,
			       uint32_t spi_out /* test */)
{
	struct hip_spi_in_item *spi_item;
	hip_list_t *item, *tmp;
	int i;
	
	_HIP_DEBUG("spi=0x%x new_spi=0x%x spi_out=0x%x\n", spi, new_spi, spi_out);

	list_for_each_safe(item, tmp, entry->spis_in, i)
	{
		spi_item = list_entry(item);
		_HIP_DEBUG("test item: spi=0x%x new_spi=0x%x\n",
				spi_item->spi, spi_item->new_spi);
		if (spi_item->spi == spi)
		{
			HIP_DEBUG("setting new_spi\n");
			if (!spi_item->updating)
			{
				_HIP_ERROR("SA update not in progress, continuing anyway\n");
			}
			if ((spi_item->spi != spi_item->new_spi) && spi_item->new_spi)
			{
				HIP_ERROR("warning: previous new_spi is not zero: 0x%x\n",
						spi_item->new_spi);
			}
			spi_item->new_spi = new_spi;
			spi_item->esp_info_spi_out = spi_out; /* maybe useless */
			break;
		}
	}
}

/* just sets the new_spi field */
void hip_update_set_new_spi_out(hip_ha_t *entry, uint32_t spi, uint32_t new_spi)
{
	struct hip_spi_in_item *spi_item;
	hip_list_t *item, *tmp;
	int i;

	_HIP_DEBUG("spi=0x%x new_spi=0x%x\n", spi, new_spi);
	list_for_each_safe(item, tmp, entry->spis_in, i)
	{
		spi_item = list_entry(item);
		_HIP_DEBUG("test item: spi=0x%x new_spi=0x%x\n",
				spi_item->spi, spi_item->new_spi);
		if (spi_item->spi == spi)
		{
			_HIP_DEBUG("setting new_spi\n");
			if (spi_item->new_spi)
			{
				HIP_ERROR("previous new_spi is not zero: 0x%x\n", spi_item->new_spi);
				HIP_ERROR("todo: delete previous new_spi\n");
			}
			spi_item->new_spi = new_spi;
			break;
		}
	}
}


uint32_t hip_update_get_new_spi_in(hip_ha_t *entry, uint32_t peer_update_id)
{
	struct hip_spi_in_item *spi_item;
	hip_list_t *item, *tmp;
	int i;

	_HIP_DEBUG("peer_update_id=%u\n", peer_update_id);
	list_for_each_safe(item, tmp, entry->spis_in, i)
	{
		spi_item = list_entry(item);
		_HIP_DEBUG("test item: spi=0x%x new_spi=0x%x\n",
			  spi_item->spi, spi_item->new_spi);
		if (spi_item->seq_update_id == peer_update_id)
		{
			if (spi_item->new_spi)
				return spi_item->new_spi;
			return spi_item->spi;
		}
	}
	HIP_DEBUG("New SPI not found\n");
	return 0;
}

/* switch from Old SPI to New SPI (inbound SA) */
/* caller must delete the Old SPI */
void hip_update_switch_spi_in(hip_ha_t *entry, uint32_t old_spi)
{
	struct hip_spi_in_item *spi_item;
	hip_list_t *item, *tmp;
	int i;

	_HIP_DEBUG("old_spi=0x%x\n", old_spi);
	list_for_each_safe(item, tmp, entry->spis_in, i)
	{
		spi_item = list_entry(item);
		_HIP_DEBUG("test item: ifindex=%d spi=0x%x new_spi=0x%x nes_spi_out=0x%x seq_id=%u\n",
			   spi_item->ifindex, item->spi, spi_item->new_spi,
			   spi_item->nes_spi_out, spi_item->seq_update_id);
		if (spi_item->spi == old_spi)
		{
			_HIP_DEBUG("switching\n");
			spi_item->spi = spi_item->new_spi;
			spi_item->new_spi = 0;
			spi_item->esp_info_spi_out = 0;
			break;
		}
	}
}

/* switch from Old SPI to New SPI (outbound SA) */
/* caller must delete the Old SPI */
void hip_update_switch_spi_out(hip_ha_t *entry, uint32_t old_spi)
{
	struct hip_spi_in_item *spi_item;
	hip_list_t *item, *tmp;
	int i;

	_HIP_DEBUG("old_spi=0x%x\n", old_spi);
	list_for_each_safe(item, tmp, entry->spis_in, i)
	{
		spi_item = list_entry(item);
		_HIP_DEBUG("test item: spi=0x%x new_spi=0x%x seq_id=%u\n",
			   spi_item->spi, spi_item->new_spi, spi_item->seq_update_id);
		if (spi_item->spi == old_spi)
		{
			_HIP_DEBUG("switching\n");
			spi_item->spi = spi_item->new_spi;
			spi_item->new_spi = 0;
			break;
		}
	}
}


void hip_update_set_status(hip_ha_t *entry, uint32_t spi, int set_flags,
			   uint32_t update_id, int update_flags_or,
			   struct hip_esp_info *esp_info,
			   uint16_t keymat_index)
{
	struct hip_spi_in_item *spi_item;
	hip_list_t *item, *tmp;
	int i;

	_HIP_DEBUG("spi=0x%x update_id=%u update_flags_or=0x%x keymat_index=%u esp_info=0x%p\n",
		   spi, update_id, update_flags_or, keymat_index, esp_info);
	if (esp_info)
		_HIP_DEBUG("esp_info: old_spi=0x%x new_spi=0x%x keymat_index=%u\n",
			   ntohl(esp_info->old_spi), ntohl(esp_info->new_spi), ntohs(esp_info->keymat_index));

	list_for_each_safe(item, tmp, entry->spis_in, i)
	{
		spi_item = list_entry(item);
		_HIP_DEBUG("test item: spi_in=0x%x new_spi=0x%x\n", spi_item->spi, spi_item->new_spi);
		if (spi_item->spi == spi)
		{
			_HIP_DEBUG("setting new values\n");
			if (set_flags & 0x1) spi_item->seq_update_id = update_id;
			if (set_flags & 0x2) spi_item->update_state_flags |= update_flags_or;
			if (esp_info && (set_flags & 0x4))
			{
				spi_item->stored_received_esp_info.old_spi = esp_info->old_spi;
				spi_item->stored_received_esp_info.new_spi = esp_info->new_spi;
				spi_item->stored_received_esp_info.keymat_index = esp_info->keymat_index;
			}
			if (set_flags & 0x8) spi_item->keymat_index = keymat_index;

			return;
		}
	}
	HIP_ERROR("SPI not found\n");
}


/**
 * If @c test_new_spi is 1 then test new_spi instead of spi.
 * @return 1 if given SPI belongs to the SA having direction, else 0.
 */
int hip_update_exists_spi(hip_ha_t *entry, uint32_t spi,
			       int direction, int test_new_spi)
{
	hip_list_t *item, *tmp;
	struct hip_spi_in_item *spi_item;
	int i;

	/* assumes locked entry  */

	_HIP_DEBUG("spi=0x%x direction=%d test_new_spi=%d\n",
		  spi, direction, test_new_spi);

	if (direction == HIP_SPI_DIRECTION_IN)
	{
		list_for_each_safe(item, tmp, entry->spis_in, i)
		{
			spi_item = list_entry(item);
			_HIP_DEBUG("test item: spi_in=0x%x new_spi=0x%x\n",
				   spi_item->spi, spi_item->new_spi);
			if ( (spi_item->spi == spi && !test_new_spi) ||
			     (spi_item->new_spi == spi && test_new_spi) )
				return 1;
		}
	}
	else
	{
		list_for_each_safe(item, tmp, entry->spis_out, i)
		{
			spi_item = list_entry(item);
			_HIP_DEBUG("test item: spi_out=0x%x new_spi=0x%x\n",
				   spi_item->spi, spi_item->new_spi);
			if ( (spi_item->spi == spi && !test_new_spi) ||
			     (spi_item->new_spi == spi && test_new_spi) )
				return 1;
		}
	}
	HIP_DEBUG("not found\n");
	return 0;
}

/* Get an usable outbound SPI, SPI must contain ACTIVE addresses */
/* todo: return void instead of spi */

/* returns the new default outbound SPI is succesful, or 0 if no
 * usable address was found */
uint32_t hip_hadb_relookup_default_out(hip_ha_t *entry)
{
	uint32_t spi = 0;
	struct hip_spi_out_item *spi_out;
	hip_list_t *item, *tmp;
	int i;

	/* assumes locked entry  */

	HIP_DEBUG("\n");
	/* latest outbound SPIs are usually in the beginning of the list */
	list_for_each_safe(item, tmp, entry->spis_out, i)
	{
		spi_out = list_entry(item);

		int ret;
		struct in6_addr addr;

		_HIP_DEBUG("checking SPI 0x%x\n", spi_out->spi);
		ret = hip_hadb_select_spi_addr(entry, spi_out, &addr);
		if (ret == 0)
		{
			hip_hadb_set_default_out_addr(entry, spi_out, &addr);
			spi = spi_out->spi;
			goto out;
		}
	}

	if (spi)
		HIP_DEBUG("Set SPI 0x%x as the default outbound SPI\n", spi);
	else
		HIP_DEBUG("Did not find an usable outbound SPI\n");
 out:
	return spi;
}

/* if add is non-NULL, set addr as the default address for both
 * entry's default address and outbound SPI list's default address*/

/* if addr is null, select some address from the SPI list */
void hip_hadb_set_default_out_addr(hip_ha_t *entry, struct hip_spi_out_item *spi_out,
				   struct in6_addr *addr)
{
	HIP_DEBUG("\n");

	if (!spi_out)
	{
		HIP_ERROR("NULL spi_out\n");
		return;
	}

	if (addr)
	{
		HIP_DEBUG("testing, setting given address as default out addr\n");
		ipv6_addr_copy(&spi_out->preferred_address, addr);
		ipv6_addr_copy(&entry->preferred_address, addr);
	}
	else
	{
		/* useless ? */
		struct in6_addr a;
		int err = hip_hadb_select_spi_addr(entry, spi_out, &a);
		_HIP_DEBUG("setting address as default out addr\n");
		if (!err)
		{
			ipv6_addr_copy(&spi_out->preferred_address, &a);
			ipv6_addr_copy(&entry->preferred_address, &a);
			HIP_DEBUG("default out addr\n",
				  &entry->preferred_address);
		}
		else HIP_ERROR("couldn't select and set preferred address\n");
	}
	HIP_DEBUG("setting default SPI out to 0x%x\n", spi_out->spi);
	entry->default_spi_out = spi_out->spi;
}

/* have_esp_info is 1, if there is ESP_INFO in the same packet as the ACK was */
void hip_update_handle_ack(hip_ha_t *entry, struct hip_ack *ack, int have_esp_info)
{
	size_t n = 0, i = 0;
	uint32_t *peer_update_id = NULL;
	
	HIP_DEBUG("hip_update_handle_ack() invoked with have_esp_info = %d.\n",
		  have_esp_info);
	
	if (ack == NULL) {
		HIP_ERROR("Function parameter ack was NULL in "\
			  "hip_update_handle_ack().\n");
		goto out_err;
	}

	if (hip_get_param_contents_len(ack) % sizeof(uint32_t)) {
		HIP_ERROR("ACK parameter length is not divisible by 4 (%u).\n",
			  hip_get_param_contents_len(ack));
		goto out_err;
	}

	n = hip_get_param_contents_len(ack) / sizeof(uint32_t);
	
	HIP_DEBUG("Number of peer Update IDs in ACK parameter: %d.\n", n);
	
	peer_update_id =
		(uint32_t *) ((void *)ack + sizeof(struct hip_tlv_common));
	
	/* Loop through all peer Update IDs in the ACK parameter. */
	for (i = 0; i < n; i++, peer_update_id++) {
		hip_list_t *item, *tmp;
		struct hip_spi_in_item *in_item;
		uint32_t puid = ntohl(*peer_update_id);
		int i;

		_HIP_DEBUG("peer Update ID=%u\n", puid);

		/* See if your ESP_INFO is acked and maybe if corresponging
		   ESP_INFO was received */
		list_for_each_safe(item, tmp, entry->spis_in, i) {
			in_item = list_entry(item);
			_HIP_DEBUG("test item: spi_in=0x%x seq=%u\n",
				   in_item->spi, in_item->seq_update_id);
			if (in_item->seq_update_id == puid) {
				_HIP_DEBUG("SEQ and ACK match\n");
				/* Received ACK */
				in_item->update_state_flags |= 0x1;
				/* Received also ESP_INFO */
				if (have_esp_info) {
					in_item->update_state_flags |= 0x2;
				}
			}
		}
		
	}
 out_err:
	return;
}



void hip_update_handle_esp_info(hip_ha_t *entry, uint32_t peer_update_id)
{
	hip_list_t *item, *tmp;
	struct hip_spi_in_item *spi_item;
	int i;

	_HIP_DEBUG("peer_update_id=%u\n", peer_update_id);
	list_for_each_safe(item, tmp, entry->spis_in, i)
	{
		spi_item = list_entry(item);
		_HIP_DEBUG("test item: spi_in=0x%x seq=%u\n",
			   spi_item->spi, spi_item->seq_update_id);
		if (spi_item->seq_update_id == peer_update_id)
		{
			_HIP_DEBUG("received peer's ESP_INFO\n");
			spi_item->update_state_flags |= 0x2; /* recv'd ESP_INFO */
		}
	}
}

/* works if update contains only one ESP_INFO */
int hip_update_get_spi_keymat_index(hip_ha_t *entry, uint32_t peer_update_id)
{
	hip_list_t *item, *tmp;
	struct hip_spi_in_item *spi_item;
	int i;

	_HIP_DEBUG("peer_update_id=%u\n", peer_update_id);
	list_for_each_safe(item, tmp, entry->spis_in, i)
	{
		spi_item = list_entry(item);
		_HIP_DEBUG("test item: spi_in=0x%x seq_update_id=%u keymat_index=%u\n",
			   spi_item->spi, item->seq_update_id, item->keymat_index);
		if (spi_item->seq_update_id == peer_update_id)
		{
			return spi_item->keymat_index;
		}
	}
	return 0;
}

int hip_update_send_echo(hip_ha_t *entry,
			 uint32_t spi_out,
			 struct hip_peer_addr_list_item *addr){
	
	int err = 0, i = 0;
	struct hip_common *update_packet = NULL;
        hip_list_t *item = NULL, *tmp = NULL;
        struct netdev_address *n;

	HIP_DEBUG_HIT("new addr to check", &addr->address);
	
	HIP_IFEL(!(update_packet = hip_msg_alloc()), -ENOMEM,
		 "Update_packet alloc failed\n");

	HIP_IFEL(hip_build_verification_pkt(entry, update_packet, addr, 
					    &entry->hit_peer, &entry->hit_our),
		 -1, "Building Echo Packet failed\n");

        /* Have to take care of UPDATE echos to opposite family */
        if (IN6_IS_ADDR_V4MAPPED((struct in6_addr *)&addr->address)
            == IN6_IS_ADDR_V4MAPPED(&entry->local_address)) {
            HIP_IFEL(entry->hadb_xmit_func->
                     hip_send_pkt(&entry->local_address, &addr->address,
                                  (entry->nat_mode ? HIP_NAT_UDP_PORT : 0), entry->peer_udp_port,
                                  update_packet, entry, 1),
                     -ECOMM, "Sending UPDATE packet with echo data failed.\n");
	} else {
            /* UPDATE echo is meant for opposite family of local_address*/
            /* check if we have one, otherwise let fail */
            list_for_each_safe(item, tmp, addresses, i) {
                n = list_entry(item);
                if (IN6_IS_ADDR_V4MAPPED(hip_cast_sa_addr(&n->addr)) 
                    != IN6_IS_ADDR_V4MAPPED(&entry->local_address)) {
                    HIP_IFEL(entry->hadb_xmit_func->
                             hip_send_pkt(hip_cast_sa_addr(&n->addr), 
                                          (struct in6_addr*)&addr->address,
                                          (entry->nat_mode ? HIP_NAT_UDP_PORT : 0), entry->peer_udp_port,
                                          update_packet, entry, 1),
                             -ECOMM, "Sending UPDATE packet with echo data failed.\n"); 
                }
            }
        }

 out_err:
	return err;

}

/* todo: use jiffies instead of timestamp */
uint32_t hip_hadb_get_latest_inbound_spi(hip_ha_t *entry)
{
	hip_list_t *item, *tmp;
	struct hip_spi_in_item *spi_item;
	uint32_t spi = 0;
	unsigned int now = jiffies;
	unsigned long t = ULONG_MAX;
	int i;

	/* assumes already locked entry */
	
	list_for_each_safe(item, tmp, entry->spis_in, i)
	{
		spi_item = list_entry(item);
		if (now - spi_item->timestamp < t)
		{
			spi = spi_item->spi;
			t = now - spi_item->timestamp;
		}
	}
	
	_HIP_DEBUG("newest spi_in is 0x%x\n", spi);
	return spi;
}
//add by santtu
/* todo: use jiffies instead of timestamp */
uint32_t hip_hadb_get_outbound_spi(hip_ha_t *entry)
{
	hip_list_t *item, *tmp;
	struct hip_spi_out_item *spi_item;
	uint32_t spi = 0;
	unsigned int now = jiffies;
	unsigned long t = ULONG_MAX;
	int i;

	/* assumes already locked entry */
	
	list_for_each_safe(item, tmp, entry->spis_out, i)
	{
		spi_item = list_entry(item);
		
		spi = spi_item->spi;
		
		break;
		
	}
	
	_HIP_DEBUG("newest spi_in out 0x%x\n", spi);
	return spi;
}
//end add
/* get pointer to the outbound SPI list or NULL if the outbound SPI
   list does not exist */
struct hip_spi_out_item *hip_hadb_get_spi_list(hip_ha_t *entry, uint32_t spi)
{
	struct hip_spi_out_item *spi_item;
	hip_list_t *item, *tmp;
	int i;

	/* assumes already locked entry */
	
	_HIP_DEBUG("Search spi list for SPI=0x%x\n", spi);
	list_for_each_safe(item, tmp, entry->spis_out, i)
	{
		spi_item = list_entry(item);
		_HIP_DEBUG("search: 0x%x ?= 0x%x\n", spi_item->spi, spi);	
		if (spi_item->spi == spi) return spi_item;
	}

	return NULL;
}

/* get pointer to the inbound SPI list or NULL if SPI list does not exist */
struct hip_spi_in_item *hip_hadb_get_spi_in_list(hip_ha_t *entry, uint32_t spi)
{
	struct hip_spi_in_item *spi_item;
	hip_list_t *item, *tmp;
	int i;

	/* assumes already locked entry */

	HIP_DEBUG("SPI=0x%x\n", spi);
	list_for_each_safe(item, tmp, entry->spis_in, i)
	{
		spi_item = list_entry(item);
		if (spi_item->spi == spi) return spi_item;
	}

	return NULL;
}

/* add an address belonging to the SPI list */
/* or update old values */
int hip_hadb_add_addr_to_spi(hip_ha_t *entry, uint32_t spi,
			     struct in6_addr *addr,
			     int is_bex_address, uint32_t lifetime,
			     int is_preferred_addr)
{
<<<<<<< HEAD
=======
	
	
	HIP_DEBUG("old hip_hadb_add_udp_addr_to_spi\n");
	return  hip_hadb_add_udp_addr_to_spi(entry, spi, addr, is_bex_address, 
			lifetime, is_preferred_addr, 0, HIP_LOCATOR_LOCATOR_TYPE_ESP_SPI_PRIORITY);
	//remove by santtu
#if 0
>>>>>>> 738c7309
	int err = 0, new = 1, i;
	struct hip_spi_out_item *spi_list;
	struct hip_peer_addr_list_item *new_addr = NULL;
	struct hip_peer_addr_list_item *a;
	hip_list_t *item, *tmp;
	struct in6_addr *preferred_address; 
	/* Assumes already locked entry */
	HIP_DEBUG("spi=0x%x is_preferred_addr=%d\n", spi, is_preferred_addr);

	spi_list = hip_hadb_get_spi_list(entry, spi);
	if (!spi_list)
	{
		HIP_ERROR("SPI list for 0x%x not found\n", spi);
		err = -EEXIST;
		goto out_err;
	}

	/* Check if addr already exists. If yes, then just update values. */
	list_for_each_safe(item, tmp, spi_list->peer_addr_list, i)
	{
		a = list_entry(item);
		if (!ipv6_addr_cmp(&a->address, addr))
		{
			// Do we send a verification if state is unverified?
			// The address should be awaiting verifivation already
			new_addr = a;
			new = 0;
			break;
		}
	}

	if (new)
	{
		HIP_DEBUG("create new addr item to SPI list\n");
		/* SPI list does not contain the address, add the address to the SPI list */
		new_addr = (struct hip_peer_addr_list_item *)HIP_MALLOC(sizeof(struct hip_peer_addr_list_item), 0);
		if (!new_addr)
		{
			HIP_ERROR("item HIP_MALLOC failed\n");
			err = -ENOMEM;
			goto out_err;
		}
	}
	else HIP_DEBUG("update old addr item\n");
	
	new_addr->lifetime = lifetime;
	if (new) ipv6_addr_copy(&new_addr->address, addr);

	/* If the address is already bound, its lifetime is updated.
	   If the status of the address is DEPRECATED, the status is
	   changed to UNVERIFIED.  If the address is not already bound,
	   the address is added, and its status is set to UNVERIFIED. */
	

	/* We switch off the part that make no answer with echo response message 
	   to the initiator. The reason is that we need the whole update schema work
	   for the program to run corrctly. This purely optimization part can be changed
	   latter. - Andrey.
	*/
#if 0
	if (!new)
	{
		switch (new_addr->address_state)
		{
		case PEER_ADDR_STATE_DEPRECATED:
			new_addr->address_state = PEER_ADDR_STATE_UNVERIFIED;
			HIP_DEBUG("updated address state DEPRECATED->UNVERIFIED\n");
			break;
 		case PEER_ADDR_STATE_ACTIVE:
			HIP_DEBUG("address state stays in ACTIVE\n");
			break;
		default:
			// Does this mean that unverified cant be here? Why?
			HIP_ERROR("state is UNVERIFIED, shouldn't even be here ?\n");
			break;
		}
	}
	else
	{
#endif
             if (is_bex_address)
		{
			/* workaround for special case */
 			HIP_DEBUG("address is base exchange address, setting state to ACTIVE\n");
			new_addr->address_state = PEER_ADDR_STATE_ACTIVE;
			HIP_DEBUG("setting bex addr as preferred address\n");
			ipv6_addr_copy(&entry->preferred_address, addr);
			new_addr->seq_update_id = 0;
		} else {
			HIP_DEBUG("address's state is set in state UNVERIFIED\n");
			new_addr->address_state = PEER_ADDR_STATE_UNVERIFIED;
			err = entry->hadb_update_func->hip_update_send_echo(entry, spi, new_addr);
 
			/** @todo: check! If not acctually a problem (during Handover). Andrey. */
			if( err==-ECOMM ) err = 0;
		}
		//}

	do_gettimeofday(&new_addr->modified_time);
	new_addr->is_preferred = is_preferred_addr;
	if(is_preferred_addr){
            //HIP_DEBUG("Since the address is preferred, we set the entry preferred_address as such\n");
              ipv6_addr_copy(&entry->preferred_address, &new_addr->address);
	}
	if (new) {
		HIP_DEBUG("adding new addr to SPI list\n");
		list_add(new_addr, spi_list->peer_addr_list);
	}

 out_err:
	HIP_DEBUG("returning, err=%d\n", err);
	return err;
}

/**
 * hip_hadb_dump_hits - Dump the contents of the HIT hash table.
 *
 * Should be safe to call from any context. THIS IS FOR DEBUGGING ONLY.
 * DONT USE IT IF YOU DONT UNDERSTAND IT. 
 */
void hip_hadb_dump_hits(void)
{
	int i;
	hip_ha_t *entry;
	char *string;
	int cnt, k;
	hip_list_t *item, *tmp;

	string = (char *)HIP_MALLOC(4096, GFP_ATOMIC);
	if (!string)
	{
		HIP_ERROR("Cannot dump HADB... out of memory\n");
		return;
	}

	HIP_LOCK_HT(&hadb_hit);

	cnt = 0;
	list_for_each_safe(item, tmp, hadb_hit, i)
	{
		entry = list_entry(item);
		
		hip_hold_ha(entry);
		if (cnt > 3900)
		{
			string[cnt] = '\0';
			HIP_ERROR("%s\n", string);
			cnt = 0;
		}

		k = hip_in6_ntop2(&entry->hit_peer, string + cnt);
		cnt += k;
		hip_db_put_ha(entry, hip_hadb_delete_state);
	}
	HIP_ERROR("%s\n", string);
	
	HIP_UNLOCK_HT(&hadb_hit);
}


void hip_hadb_dump_spis_in(hip_ha_t *entry)
{
	struct hip_spi_in_item *spi_item;
	hip_list_t *item, *tmp;
	int i;

	HIP_DEBUG("start\n");
	HIP_LOCK_HA(entry);
	list_for_each_safe(item, tmp, entry->spis_in, i)
	{
		spi_item = list_entry(item);
		HIP_DEBUG(" SPI=0x%x new_SPI=0x%x esp_info_SPI_out=0x%x ifindex=%d "
			  "ts=%lu updating=%d keymat_index=%u upd_flags=0x%x seq_update_id=%u ESP_INFO=old 0x%x,new 0x%x,km %u\n",
			  spi_item->spi, spi_item->new_spi, spi_item->esp_info_spi_out, spi_item->ifindex,
			  jiffies - spi_item->timestamp, spi_item->updating, spi_item->keymat_index,
			  spi_item->update_state_flags, spi_item->seq_update_id,
			  spi_item->stored_received_esp_info.old_spi,
			  spi_item->stored_received_esp_info.old_spi,
			  spi_item->stored_received_esp_info.keymat_index);
	}
	HIP_UNLOCK_HA(entry);
	HIP_DEBUG("end\n");
}

void hip_hadb_dump_spis_out(hip_ha_t *entry)
{
	struct hip_spi_out_item *spi_item;
	hip_list_t *item, *tmp;
	int i;

	HIP_DEBUG("start\n");
	HIP_LOCK_HA(entry);
	list_for_each_safe(item, tmp, entry->spis_out, i)
	{
		spi_item = list_entry(item);
		HIP_DEBUG(" SPI=0x%x new_SPI=0x%x seq_update_id=%u\n",
			  spi_item->spi, spi_item->new_spi, spi_item->seq_update_id);
	}
	HIP_UNLOCK_HA(entry);
	HIP_DEBUG("end\n");
}

/**
 * Stores the keys negotiated in base exchange.
 * 
 * @param ctx          the context inside which the key data will copied around.
 * @param is_initiator true if the localhost is the initiator, or false if the
 *                     localhost is the Responder
 * @return             0 if everything was stored successfully, otherwise < 0.
 */
int hip_store_base_exchange_keys(struct hip_hadb_state *entry, 
				  struct hip_context *ctx, int is_initiator)
{
	int err = 0;
	int hmac_key_len, enc_key_len, auth_key_len, hip_enc_key_len;

	hmac_key_len = hip_hmac_key_length(entry->esp_transform);
	enc_key_len = hip_enc_key_length(entry->esp_transform);
	auth_key_len = hip_auth_key_length_esp(entry->esp_transform);
	hip_enc_key_len = hip_transform_key_length(entry->hip_transform);

	memcpy(&entry->hip_hmac_out, &ctx->hip_hmac_out, hmac_key_len);
	memcpy(&entry->hip_hmac_in, &ctx->hip_hmac_in, hmac_key_len);

	memcpy(&entry->esp_in.key, &ctx->esp_in.key, enc_key_len);
	memcpy(&entry->auth_in.key, &ctx->auth_in.key, auth_key_len);

	memcpy(&entry->esp_out.key, &ctx->esp_out.key, enc_key_len);
	memcpy(&entry->auth_out.key, &ctx->auth_out.key, auth_key_len);

	memcpy(&entry->hip_enc_out.key, &ctx->hip_enc_out.key, hip_enc_key_len);
	memcpy(&entry->hip_enc_in.key, &ctx->hip_enc_in.key, hip_enc_key_len);

	hip_update_entry_keymat(entry, ctx->current_keymat_index,
				ctx->keymat_calc_index, ctx->esp_keymat_index,
				ctx->current_keymat_K);

	if (entry->dh_shared_key)
	{
		HIP_DEBUG("HIP_FREEing old dh_shared_key\n");
		HIP_FREE(entry->dh_shared_key);
	}

	entry->dh_shared_key_len = 0;
	/** @todo reuse pointer, no HIP_MALLOC */
	entry->dh_shared_key = (char *)HIP_MALLOC(ctx->dh_shared_key_len, GFP_ATOMIC);
	if (!entry->dh_shared_key)
	{
		HIP_ERROR("entry dh_shared HIP_MALLOC failed\n");
		err = -ENOMEM;
		goto out_err;
	}

	entry->dh_shared_key_len = ctx->dh_shared_key_len;
	memcpy(entry->dh_shared_key, ctx->dh_shared_key, entry->dh_shared_key_len);
	_HIP_HEXDUMP("Entry DH SHARED", entry->dh_shared_key, entry->dh_shared_key_len);
	_HIP_HEXDUMP("Entry Kn", entry->current_keymat_K, HIP_AH_SHA_LEN);
	return err;

out_err:
	if (entry->dh_shared_key)
		HIP_FREE(entry->dh_shared_key);

	return err;
}

/**
 * .
 * 
 * @param entry ...
 * @param msg for future purposes (KeyNote)
 * @param peer ...
 * @return     ...
 */
int hip_init_peer(hip_ha_t *entry, struct hip_common *msg, 
		  struct hip_host_id *peer)
{
	int err = 0;
	int len = hip_get_param_total_len(peer); 
	struct in6_addr hit;

	/* public key and verify function might be initialized already in the
	   case of loopback */
	
	if (entry->peer_pub)
	{
		HIP_DEBUG("Not initializing peer host id, old exists\n");
		goto out_err;
	}

	HIP_IFEL(hip_host_id_to_hit(peer,&hit,HIP_HIT_TYPE_HASH100) ||
		 ipv6_addr_cmp(&hit, &entry->hit_peer),
		 -1, "Unable to verify sender's HOST_ID\n");
	
	HIP_IFEL(!(entry->peer_pub = HIP_MALLOC(len, GFP_KERNEL)),
		 -ENOMEM, "Out of memory\n");
	
	memcpy(entry->peer_pub, peer, len);
	entry->verify =
		hip_get_host_id_algo(entry->peer_pub) == HIP_HI_RSA ? 
		hip_rsa_verify : hip_dsa_verify;
	
 out_err:
	HIP_DEBUG_HIT("peer's hit", &hit);
	HIP_DEBUG_HIT("entry's hit", &entry->hit_peer);
	return err;
}

int hip_init_us(hip_ha_t *entry, struct in6_addr *hit_our)
{
        int err = 0, len, alg;

	if (entry->our_priv) {
		HIP_FREE(entry->our_priv);
		entry->our_priv = NULL;
	}
	if (!(entry->our_priv = hip_get_host_id(HIP_DB_LOCAL_HID, hit_our,
						HIP_HI_RSA))) {
		HIP_DEBUG("Could not acquire a local host id with RSA, trying with DSA\n");
		HIP_IFEL(!(entry->our_priv = hip_get_host_id(HIP_DB_LOCAL_HID,
							     hit_our,
						     HIP_HI_DSA)),
		 -1, "Could not acquire a local host id with DSA\n");
	}
	alg = hip_get_host_id_algo(entry->our_priv);
	entry->sign = alg == HIP_HI_RSA ? hip_rsa_sign : hip_dsa_sign;

	len = hip_get_param_total_len(entry->our_priv);
	if (entry->our_pub) {
		HIP_FREE(entry->our_pub);
		entry->our_pub = NULL;
	}
	HIP_IFEL(!(entry->our_pub = HIP_MALLOC(len, GFP_KERNEL)), -1, "Could not allocate a public key\n");
	memcpy(entry->our_pub, entry->our_priv, len);
	entry->our_pub = hip_get_public_key(entry->our_pub);

<<<<<<< HEAD
=======
	//hip_hidb_get_lsi_by_hit(hit_our, &entry->lsi_our);

>>>>>>> 738c7309
	err = alg == HIP_HI_DSA ? 
		hip_dsa_host_id_to_hit(entry->our_pub, &entry->hit_our, HIP_HIT_TYPE_HASH100) :
		hip_rsa_host_id_to_hit(entry->our_pub, &entry->hit_our, HIP_HIT_TYPE_HASH100);
	HIP_IFEL(err, err, "Unable to digest the HIT out of public key.");
	
 out_err:
	if (err && entry->our_priv) 
		HIP_FREE(entry->our_priv);
	if (err && entry->our_pub) 
		HIP_FREE(entry->our_pub);

	return err;
}

/* ----------------- */

unsigned long hip_hash_ha(const hip_ha_t *ha)
{
     if(ha == NULL || &(ha->hit_our) == NULL || &(ha->hit_peer) == NULL)
     {
	  return 0;
     }
     
     /* The HIT fields of an host association struct cannot be assumed to be
	alligned consecutively. Therefore, we must copy them to a temporary
	array. */
     hip_hit_t hitpair[2];
     memcpy(&hitpair[0], &(ha->hit_our), sizeof(ha->hit_our));
     memcpy(&hitpair[1], &(ha->hit_peer), sizeof(ha->hit_peer));
     
     uint8_t hash[HIP_AH_SHA_LEN];
     hip_build_digest(HIP_DIGEST_SHA1, (void *)hitpair, sizeof(hitpair), hash);
     
     return *((unsigned long *)hash);
}

int hip_compare_ha(const hip_ha_t *ha1, const hip_ha_t *ha2)
{
     if(ha1 == NULL || &(ha1->hit_our) == NULL || &(ha1->hit_peer) == NULL ||
	ha2 == NULL || &(ha2->hit_our) == NULL || &(ha2->hit_peer) == NULL)
     {
	  return 1;
     }

     return (hip_hash_ha(ha1) != hip_hash_ha(ha2));
}


void hip_init_hadb(void)
{
     /** @todo Check for errors. */
     
     /* The next line initializes the hash table for host associations. Note
	that we are using callback wrappers IMPLEMENT_LHASH_HASH_FN and
	IMPLEMENT_LHASH_COMP_FN defined in the beginning of this file. These
	provide automagic variable casts, so that all elements stored in the
	hash table are cast to hip_ha_t. Lauri 09.10.2007 16:58. */
     hadb_hit = hip_ht_init(LHASH_HASH_FN(hip_hash_ha),
			    LHASH_COMP_FN(hip_compare_ha));
     
     /* initialize default function pointer sets for receiving messages*/
     default_rcv_func_set.hip_receive_i1        = hip_receive_i1;
     default_rcv_func_set.hip_receive_r1        = hip_receive_r1;
     default_rcv_func_set.hip_receive_i2        = hip_receive_i2;
     default_rcv_func_set.hip_receive_r2        = hip_receive_r2;
     default_rcv_func_set.hip_receive_update    = hip_receive_update;
     default_rcv_func_set.hip_receive_notify    = hip_receive_notify;
     default_rcv_func_set.hip_receive_bos       = hip_receive_bos;
     default_rcv_func_set.hip_receive_close     = hip_receive_close;
     default_rcv_func_set.hip_receive_close_ack = hip_receive_close_ack;
	
     /* initialize alternative function pointer sets for receiving messages*/
     /* insert your alternative function sets here!*/ 

     /* initialize default function pointer sets for handling messages*/
     default_handle_func_set.hip_handle_i1        = hip_handle_i1;
     default_handle_func_set.hip_handle_r1        = hip_handle_r1;
     default_handle_func_set.hip_handle_i2        = hip_handle_i2;
     default_handle_func_set.hip_handle_r2        = hip_handle_r2;
     default_handle_func_set.hip_handle_bos       = hip_handle_bos;
     default_handle_func_set.hip_handle_close     = hip_handle_close;
     default_handle_func_set.hip_handle_close_ack = hip_handle_close_ack;
	
     /* initialize alternative function pointer sets for handling messages*/
     /* insert your alternative function sets here!*/ 
	
     /* initialize default function pointer sets for misc functions*/
     default_misc_func_set.hip_solve_puzzle  	       = hip_solve_puzzle;
     default_misc_func_set.hip_produce_keying_material = hip_produce_keying_material;
     default_misc_func_set.hip_create_i2	       = hip_create_i2;
     default_misc_func_set.hip_create_r2	       = hip_create_r2;
     default_misc_func_set.hip_build_network_hdr       = hip_build_network_hdr;

     /* initialize alternative function pointer sets for misc functions*/
     /* insert your alternative function sets here!*/ 
	
     /* initialize default function pointer sets for update functions*/
     default_update_func_set.hip_handle_update_plain_locator = hip_handle_update_plain_locator;
     default_update_func_set.hip_handle_update_addr_verify   = hip_handle_update_addr_verify;
     default_update_func_set.hip_update_handle_ack	     = hip_update_handle_ack;
     default_update_func_set.hip_handle_update_established   = hip_handle_update_established;
     default_update_func_set.hip_handle_update_rekeying      = hip_handle_update_rekeying;
     default_update_func_set.hip_update_send_addr_verify     = hip_update_send_addr_verify;
     default_update_func_set.hip_update_send_echo	     = hip_update_send_echo;

     /* xmit function set */
     /** @todo Add support for i3. */
     default_xmit_func_set.hip_send_pkt = hip_send_raw;
#ifdef CONFIG_HIP_HI3
     if( hip_use_i3 ) 
     {
	  default_xmit_func_set.hip_send_pkt = hip_send_i3;
     }
#endif
     nat_xmit_func_set.hip_send_pkt = hip_send_udp;
	
     /* filter function sets */
     /* Compiler warning: assignment from incompatible pointer type.
	Please fix this, if you know what is the correct value.
	-Lauri 25.09.2007 15:11. */
     default_input_filter_func_set.hip_input_filter	   = hip_agent_filter;
     default_output_filter_func_set.hip_output_filter   = hip_agent_filter;

     /* Tao Wan and Miika komu added, 24 Jan, 2008 for IPsec (userspace / kernel part)
      * 
      * copy in user_ipsec_hipd_msg.c */
     if (hip_use_userspace_ipsec) {
	     default_ipsec_func_set.hip_add_sa = hip_userspace_ipsec_add_sa;
	     default_ipsec_func_set.hip_setup_hit_sp_pair = hip_userspace_ipsec_setup_hit_sp_pair;
	     default_ipsec_func_set.hip_delete_hit_sp_pair = hip_userspace_ipsec_delete_hit_sp_pair;
	     default_ipsec_func_set.hip_flush_all_policy = hip_userspace_ipsec_flush_all_policy;
	     default_ipsec_func_set.hip_flush_all_sa = hip_userspace_ipsec_flush_all_sa;
	     default_ipsec_func_set.hip_acquire_spi = hip_acquire_spi;
	     default_ipsec_func_set.hip_delete_default_prefix_sp_pair = hip_userspace_ipsec_delete_default_prefix_sp_pair;
	     default_ipsec_func_set.hip_setup_default_sp_prefix_pair = hip_userspace_ipsec_setup_default_sp_prefix_pair;
     } else {
	     default_ipsec_func_set.hip_add_sa = hip_add_sa;
	     default_ipsec_func_set.hip_setup_hit_sp_pair = hip_setup_hit_sp_pair;
	     default_ipsec_func_set.hip_delete_hit_sp_pair = hip_delete_hit_sp_pair;
	     default_ipsec_func_set.hip_flush_all_policy = hip_flush_all_policy;
	     default_ipsec_func_set.hip_flush_all_sa = hip_flush_all_sa;
	     default_ipsec_func_set.hip_acquire_spi = hip_acquire_spi;
	     default_ipsec_func_set.hip_delete_default_prefix_sp_pair = hip_delete_default_prefix_sp_pair;
	     default_ipsec_func_set.hip_setup_default_sp_prefix_pair = hip_setup_default_sp_prefix_pair;
     }
}

unsigned long hip_hadb_hash_file_hits(const void *ptr){
        HIP_DEBUG("string %s\n",((hip_hosts_entry *)ptr)->hostname);
	char *fqdn = ((hip_hosts_entry *)ptr)->hostname;
        uint8_t hash[HIP_AH_SHA_LEN];
        
	hip_build_digest(HIP_DIGEST_SHA1, fqdn, strlen(fqdn)+1, hash);
	return *((unsigned long *)hash);
}

int hip_hadb_hash_match_file_hits(const void *ptr1, const void *ptr2){
        return (hip_hadb_hash_file_hits(ptr1) != hip_hadb_hash_file_hits(ptr2));
}

void hip_hadb_init_db_file_hits(void){
        hadb_file_hits = hip_ht_init(hip_hadb_hash_file_hits,hip_hadb_hash_match_file_hits);
}


/*Initialize hadb with values contained in /etc/hip/hosts*/
int hip_init_hadb_hip_host(){
        int err = 0, i = 0;
	hip_hosts_entry *element = NULL;
	hip_list_t *item, *tmp;
	struct in6_addr address;
	
	hip_hadb_init_db_file_hits();

	/* Look up /etc/hip/host */
        gaih_inet_get_hip_hosts_file_info(hadb_file_hits);

	/* Add the information to the HADB */
	list_for_each_safe(item, tmp, hadb_file_hits, i){
	        element = list_entry(item);
		memset(&address, 0, sizeof(struct in6_addr));
		hip_find_address(element->hostname, &address);
		if ((element->lsi).s_addr == 0)
		        hip_hadb_add_peer_info(&element->hit, &address, NULL);
		else
		        hip_hadb_add_peer_info(&element->hit, &address, &element->lsi);		     		
	}
	return err;
} 

hip_xmit_func_set_t *hip_get_xmit_default_func_set() {
	return &default_xmit_func_set;
}

hip_misc_func_set_t *hip_get_misc_default_func_set() {
	return &default_misc_func_set;
}

hip_input_filter_func_set_t *hip_get_input_filter_default_func_set() {
	return &default_input_filter_func_set;
}

hip_output_filter_func_set_t *hip_get_output_filter_default_func_set() {
	return &default_output_filter_func_set;
}

hip_rcv_func_set_t *hip_get_rcv_default_func_set() {
	return &default_rcv_func_set;
}

hip_handle_func_set_t *hip_get_handle_default_func_set() {
	return &default_handle_func_set;
}

hip_update_func_set_t *hip_get_update_default_func_set() {
	return &default_update_func_set;
}

/**
 * Sets function pointer set for an hadb record. Pointer values will not be
 * copied!
 *
 * @param entry         a pointer to the hadb record
 * @param new_func_set  a pointer to the new function set
 * @return              0 if everything was stored successfully, otherwise < 0.
 */
int hip_hadb_set_rcv_function_set(hip_ha_t * entry,
				   hip_rcv_func_set_t * new_func_set){
     /** @todo add check whether all function pointers are set */
     if( entry ){
	  entry->hadb_rcv_func = new_func_set;
	  return 0;
     }
      return -1;
}

/**
 * Sets function pointer set for an hadb record. Pointer values will not be
 * copied!
 * 
 * @param entry        a pointer to the hadb record.
 * @param new_func_set a pointer to the new function set.
 * @return             0 if everything was stored successfully, otherwise < 0.
 */
int hip_hadb_set_handle_function_set(hip_ha_t * entry,
				     hip_handle_func_set_t * new_func_set){
	/** @todo add check whether all function pointers are set. */
	if( entry ){
		entry->hadb_handle_func = new_func_set;
		return 0;
	}
	return -1;
}

/**
 * Sets function pointer set for an hadb record. Pointer values will not be
 * copied!
 * 
 * @param entry        pointer to the hadb record.
 * @param new_func_set pointer to the new function set.
 * @return             0 if everything was stored successfully, otherwise < 0.
 */
int hip_hadb_set_misc_function_set(hip_ha_t * entry,
				   hip_misc_func_set_t * new_func_set){
	/** @todo add check whether all function pointers are set. */
	if( entry ){
		entry->hadb_misc_func = new_func_set;
		return 0;
	}
	return -1;
}

int hip_hadb_set_xmit_function_set(hip_ha_t * entry,
				   hip_xmit_func_set_t * new_func_set){
	if( entry ){
		entry->hadb_xmit_func = new_func_set;
		return 0;
	}
}

int hip_hadb_set_input_filter_function_set(hip_ha_t * entry,
					   hip_input_filter_func_set_t * new_func_set)
{
	if( entry ){
		entry->hadb_input_filter_func = new_func_set;
		return 0;
	}
}

int hip_hadb_set_output_filter_function_set(hip_ha_t * entry,
					   hip_output_filter_func_set_t * new_func_set)
{
	if( entry ){
		entry->hadb_output_filter_func = new_func_set;
		return 0;
	}
}

/**
 * Sets function pointer set for an hadb record. Pointer values will not be
 * copied!
 *
 * @param entry        a pointer to the hadb record.
 * @param new_func_set a pointer to the new function set.
 * @return             0 if everything was stored successfully, otherwise < 0.
 */
int hip_hadb_set_update_function_set(hip_ha_t * entry,
				     hip_update_func_set_t * new_func_set){
     /** @todo add check whether all function pointers are set */
	if( entry ){
		entry->hadb_update_func = new_func_set;
		return 0;
	}
	//HIP_ERROR("Func pointer set malformed. Func pointer set NOT appied.");
	return -1;
}

/* NOTE! When modifying this function, remember that some control values may
   not be allowed to co-exist. Therefore the logical OR might not be enough
   for all controls. */
void hip_hadb_set_local_controls(hip_ha_t *entry, hip_controls_t mask)
{
	if(entry != NULL) {
		switch(mask) {

		case HIP_HA_CTRL_NONE:
			entry->local_controls &= mask;
		case HIP_HA_CTRL_LOCAL_REQ_ESCROW:
		case HIP_HA_CTRL_LOCAL_REQ_RELAY:
		case HIP_HA_CTRL_LOCAL_REQ_RVS:
			entry->local_controls |= mask;
			break;
		default:
			HIP_ERROR("Unknown local controls given.\n");
		}
	}
}

/* NOTE! When modifying this function, remember that some control values may
   not be allowed to co-exist. Therefore the logical OR might not be enough
   for all controls. */
void hip_hadb_set_peer_controls(hip_ha_t *entry, hip_controls_t mask)
{
	if(entry != NULL) {
		switch(mask) {

		case HIP_HA_CTRL_NONE:
			entry->peer_controls &= mask;
		case HIP_HA_CTRL_PEER_ESCROW_CAPABLE:
		case HIP_HA_CTRL_PEER_RVS_CAPABLE:
		case HIP_HA_CTRL_PEER_RELAY_CAPABLE:
		case HIP_HA_CTRL_PEER_GRANTED_ESCROW:
		case HIP_HA_CTRL_PEER_GRANTED_RVS:
		case HIP_HA_CTRL_PEER_GRANTED_RELAY:
			entry->peer_controls |= mask;
			break;
		default:
			HIP_ERROR("Unknown peer controls given.\n");
		}
	}
}

void hip_hadb_cancel_local_controls(hip_ha_t *entry, hip_controls_t mask)
{
	if(entry != NULL) {
		entry->local_controls &= (~mask);
	}
}

void hip_hadb_cancel_peer_controls(hip_ha_t *entry, hip_controls_t mask)
{
     if(entry != NULL) {
	     entry->peer_controls &= (~mask);
     }
}

void hip_uninit_hadb()
{
	int i;
	hip_ha_t *ha, *tmp;
	//struct hip_hit_spi *hs, *tmp_hs;

	HIP_DEBUG("\n");

	HIP_DEBUG("DEBUG: DUMP SPI LISTS\n");
//	hip_hadb_dump_hs_ht();

	/* I think this is not very safe deallocation.
	 * Locking the hadb_spi and hadb_hit could be one option, but I'm not
	 * very sure that it will work, as they are locked later in 
	 * hip_hadb_remove_state() for a while.
	 *
	 * The list traversing is not safe in smp way :(
	 */
//	hip_ht_uninit(hadb_hit);
}

void hip_delete_all_sp()
{
	int i;
	hip_ha_t *ha, *tmp;
	//struct hip_hit_spi *hs, *tmp_hs;
	struct hip_spi_in_item *item, *tmp_spi;
	HIP_DEBUG("\n");

	HIP_DEBUG("DEBUG: DUMP SPI LISTS\n");
	//hip_hadb_dump_hs_ht();

	/* I think this is not very safe deallocation.
	 * Locking the hadb_spi and hadb_hit could be one option, but I'm not
	 * very sure that it will work, as they are locked later in 
	 * hip_hadb_remove_state() for a while.
	 *
	 * The list traversing is not safe in smp way :(
	 */
	HIP_DEBUG("DELETING HA HT\n");

}


/**
* A private function to add an entry to the peer list. Add an IPv6 address
* (if valid) to the peer list and update the tail pointer.
*
* @param addr  IPv6 address
* @param entry peer list entry
* @param last  pointer to pointer to end of peer list linked list
* @return      zero on success, or negative error value on failure
*/
int hip_list_peers_add(struct in6_addr *address,
			      hip_peer_entry_opaque_t *entry,
			      hip_peer_addr_opaque_t **last)
{
	hip_peer_addr_opaque_t *addr;

	HIP_DEBUG_IN6ADDR("## SPI is 0, found bex address:", address);
	
	/* Allocate an entry for the address */
	addr = HIP_MALLOC(sizeof(hip_peer_addr_opaque_t), GFP_ATOMIC);
	if (!addr) {
		HIP_ERROR("No memory to create peer addr entry\n");
		return -ENOMEM;
	}
	addr->next = NULL;
	/* Record the peer addr */
	ipv6_addr_copy(&addr->addr, address);
	
	if (*last == NULL) {  /* First entry? Add to head and tail */
		entry->addr_list = addr;
	} else {             /* Otherwise, add to tail */
		(*last)->next = addr;
	}
	*last = addr;
	entry->count++;   /* Increment count in peer entry */
	return 0;
}

/**
 * A private function to process a hadb entry Process a hadb entry, extracting
 * the HOST ID, HIT, and IPv6 addresses.
 *
 * @param entry  hadb table entry
 * @param opaque private data for the function (contains record keeping
 *               structure)
 * @return       zero on success, or negative error value on failure
 */
int hip_hadb_list_peers_func(hip_ha_t *entry, void *opaque)
{
	int err = 0;
	return err;
}

/* Delete given inbound SPI, and all if spi == 0 */
void hip_hadb_delete_inbound_spi(hip_ha_t *entry, uint32_t spi)
{
	struct hip_spi_in_item *spi_item;
	hip_list_t *item, *tmp;
	int i;

	/* assumes locked entry */
	HIP_DEBUG("SPI=0x%x\n", spi);
	int counter = 0;

	/** @todo check that the deletion below actually works (hits and
	    addresses are used inconsistenly). */
	list_for_each_safe(item, tmp, entry->spis_in, i)
	{ 
		spi_item = list_entry(item);
	  	if (!spi || spi_item->spi == spi)
	  	{
		  	HIP_DEBUG("deleting SPI_in=0x%x SPI_in_new=0x%x from "
				  "inbound list, item=0x%p addresses=0x%p\n",
				  spi_item->spi, spi_item->new_spi, item, spi_item->addresses);
		  	HIP_ERROR("remove SPI from HIT-SPI HT\n");
			//hip_hadb_remove_hs(spi_item->spi);
			HIP_DEBUG_IN6ADDR("delete", &entry->local_address);
			hip_delete_sa(spi_item->spi, &entry->local_address, &entry->hit_our,
				      AF_INET6, entry->peer_udp_port, 0);
				      //AF_INET6, 0, 0);
			// XX FIX: should be deleted like this?
			//for(i = 0; i < spi_item->addresses_n; i++)
			//  hip_delete_sa(spi_item->spi,
			//    &spi_item->addresses->address + i, AF_INET6);
 			if (spi_item->spi != spi_item->new_spi)
 				hip_delete_sa(spi_item->new_spi, &entry->hit_our, &entry->local_address,
					      AF_INET6, entry->peer_udp_port, 0);
 			if (spi_item->addresses)
 			{
 				HIP_DEBUG("deleting stored addrlist 0x%p\n", spi_item->addresses);
 				HIP_FREE(spi_item->addresses);
 			}
			list_del(spi_item, entry->spis_in);
			HIP_FREE(spi_item);
			break;
			
		}
	}
}

/* Delete given outbound SPI, and all if spi == 0 */
void hip_hadb_delete_outbound_spi(hip_ha_t *entry, uint32_t spi)
{
	struct hip_spi_out_item *spi_item;
	hip_list_t *item, *tmp;
	int i, ii;

	/* assumes locked entry */
	HIP_DEBUG("entry=0x%p SPI=0x%x\n", entry, spi);
	list_for_each_safe(item, tmp, entry->spis_out, i)
	{
		spi_item = list_entry(item);
		if (!spi || spi_item->spi == spi)
		{
			struct hip_peer_addr_list_item *addr_item;
			hip_list_t *a_item, *a_tmp;

			HIP_DEBUG("deleting SPI_out=0x%x SPI_out_new=0x%x from outbound list, item=0x%p\n",
				  spi_item->spi, spi_item->new_spi, item);
			hip_delete_sa(spi_item->spi, &entry->preferred_address, &entry->preferred_address,
				      AF_INET6, 0, entry->peer_udp_port);
			hip_delete_sa(spi_item->new_spi, &entry->preferred_address,&entry->preferred_address,
				      AF_INET6, 0, entry->peer_udp_port);
			/* delete peer's addresses */
			list_for_each_safe(a_item, a_tmp, spi_item->peer_addr_list, ii)
			{
				addr_item = list_entry(a_item);
				list_del(addr_item, spi_item->peer_addr_list);
				HIP_FREE(addr_item);
			}
			list_del(spi_item, entry->spis_out);
			HIP_FREE(spi_item);
		}
	}
}

/** 
 * Deletes a HA state (and deallocate memory) Deletes all associates IPSEC SAs
 * and frees the memory occupied by the HA state.
 * 
 * @param ha HA
 * @note     ASSERT: The HA must be unlinked from the global hadb hash tables
 *           (SPI and HIT). This function should only be called when absolutely
 *           sure that nobody else has a reference to it.
 */
void hip_hadb_delete_state(hip_ha_t *ha)
{
	HIP_DEBUG("ha=0x%p\n", ha);

	/* Delete SAs */
	
	if (ha->spis_in)
		hip_hadb_delete_inbound_spi(ha, 0);
	if (ha->spis_out)
		hip_hadb_delete_outbound_spi(ha, 0);
	

	if (ha->dh_shared_key)
		HIP_FREE(ha->dh_shared_key);
	if (ha->hip_msg_retrans.buf)
		HIP_FREE(ha->hip_msg_retrans.buf);
	if (ha->peer_pub)
		HIP_FREE(ha->peer_pub);
	if (ha->our_priv)
		HIP_FREE(ha->our_priv);
	if (ha->our_pub)
		HIP_FREE(ha->our_pub);
	if (ha)
		HIP_FREE(ha);
}

/**
 * Maps function @c func to every HA in HIT hash table. The hash table is
 * LOCKED while we process all the entries. This means that the mapper function
 * MUST be very short and _NOT_ do any operations that might sleep!
 *
 * @param func a mapper function.
 * @param opaque opaque data for the mapper function.
 * @return       negative if an error occurs. If an error occurs during
 *               traversal of a the HIT hash table, then the traversal is
 *               stopped and function returns. Returns the last return value of
 *               applying the mapper function to the last element in the hash
 *               table.
 */
int hip_for_each_ha(int (*func)(hip_ha_t *entry, void *opaq), void *opaque)
{
	int i = 0, fail = 0;
	hip_ha_t *this;
	hip_list_t *item, *tmp;

	if (!func)
		return -EINVAL;

	HIP_LOCK_HT(&hadb_hit);
	list_for_each_safe(item, tmp, hadb_hit, i)
	{
		this = list_entry(item);
		_HIP_DEBUG("list_for_each_safe\n");
		hip_hold_ha(this);
		fail = func(this, opaque);
		hip_db_put_ha(this, hip_hadb_delete_state);
		if (fail)
			goto out_err;
	}

 out_err:	
	HIP_UNLOCK_HT(&hadb_hit);
	return fail;
}

/** Enumeration for hip_count_open_connections */
int hip_count_one_entry(hip_ha_t *entry, void *cntr)
{
	int *counter = cntr;
	if (entry->state == HIP_STATE_CLOSING ||
	    entry->state == HIP_STATE_ESTABLISHED)
	{
		(*counter)++;
	}
	return 0;
}

/**
 * Return number of open connections by calculating hadb entrys.
 */
int hip_count_open_connections(void)
{
	int n = 0;
	
	hip_for_each_ha(hip_count_one_entry, &n);
	
	return n;
}

int hip_handle_get_ha_info(hip_ha_t *entry, struct hip_common *msg)
{
	
	int err = 0;
    	struct hip_hadb_user_info_state hid;

	memset(&hid, 0, sizeof(hid));
	hid.state = entry->state;
    	ipv6_addr_copy(&hid.hit_our, &entry->hit_our);
	ipv6_addr_copy(&hid.hit_peer, &entry->hit_peer);
	ipv6_addr_copy(&hid.ip_our, &entry->local_address);
	ipv6_addr_copy(&hid.ip_peer, &entry->preferred_address);
			
	err = hip_build_param_contents(msg, &hid, HIP_PARAM_HA_INFO,
				       sizeof(hid));
	if (err)
		HIP_ERROR("Building ha info failed\n");
  	
    out_err:
	return err;

}

/**
 * @todo We could scan through all of the alternative locators as well
 */
int hip_hadb_map_ip_to_hit(hip_ha_t *entry, void *id2)
{
	struct in6_addr *id = id2;
	int err = 0;

	if (ipv6_addr_cmp(&entry->preferred_address, id) == 0 &&
		!ipv6_addr_any(&entry->hit_peer) &&
		!hit_is_opportunistic_hashed_hit(&entry->hit_peer)) {
		ipv6_addr_copy(id, &entry->hit_peer);
		HIP_DEBUG_HIT("hit", &entry->hit_peer);
		HIP_DEBUG_HIT("pref", &entry->preferred_address);
		HIP_DEBUG_HIT("id", id);
		err = -1; /* break iteration */
	}

 out_err:
	return err;
}

#ifdef CONFIG_HIP_RVS
hip_ha_t *hip_hadb_find_rvs_candidate_entry(hip_hit_t *local_hit,
					    hip_hit_t *rvs_ip)
{
	int err = 0, i = 0;
	hip_ha_t *this = NULL, *result = NULL;
	hip_list_t *item = NULL, *tmp = NULL; //

	HIP_LOCK_HT(&hadb_hit);
	list_for_each_safe(item, tmp, hadb_hit, i)
	{
		this = list_entry(item);
		_HIP_DEBUG("List_for_each_entry_safe\n");
		hip_hold_ha(this);
		if ((ipv6_addr_cmp(local_hit, &this->hit_our) == 0) &&
			(ipv6_addr_cmp(rvs_ip, &this->preferred_address) == 0)) {
			result = this;
			break;
		}
		hip_db_put_ha(this, hip_hadb_delete_state);
		if (err)
			break;
	}
	HIP_UNLOCK_HT(&hadb_hit);

 out_err:
	if (err)
		result = NULL;

	return result;
}
#endif


#ifdef CONFIG_HIP_BLIND
hip_ha_t *hip_hadb_find_by_blind_hits(hip_hit_t *local_blind_hit,
				      hip_hit_t *peer_blind_hit)
{
	int err = 0, i;
	hip_ha_t *this, *tmp, *result = NULL;

	HIP_LOCK_HT(&hadb_hit);
	for(i = 0; i < HIP_HADB_SIZE; i++) {
	  _HIP_DEBUG("The %d list is empty? %d\n", i,
		     list_empty(&hadb_byhit[i]));
	  list_for_each_entry_safe(this, tmp, &hadb_byhit[i], next_hit)
	    {
	      _HIP_DEBUG("List_for_each_entry_safe\n");
	      hip_hold_ha(this);
	      if ((ipv6_addr_cmp(local_blind_hit, &this->hit_our_blind) == 0) &&
		  (ipv6_addr_cmp(peer_blind_hit, &this->hit_peer_blind) == 0)) {
		result = this;
		break;
	      }
	      hip_db_put_ha(this, hip_hadb_delete_state);
	      if (err)
		break;
	    }
	  if (err)
	    break;
	}
	HIP_UNLOCK_HT(&hadb_hit);
	
 out_err:
	if (err)
	  result = NULL;
	
	return result;
}
#endif

int hip_get_local_addr(struct hip_common *msg)
{
	hip_ha_t* entry;
	int err;
    	struct in6_addr local_address;
    	hip_hit_t* src_hit;
    	hip_hit_t* dst_hit;
	
    	src_hit = (hip_hit_t *) hip_get_param_contents(msg, HIP_PARAM_HIT);
	dst_hit = (hip_hit_t *) hip_get_param_contents(msg, HIP_PARAM_IPV6_ADDR);
	HIP_DEBUG_HIT("src_hit from local address request: ", src_hit);
	HIP_DEBUG_HIT("dst_hit from local address request: ", dst_hit);
/*	if (ptr) {
		memcpy(peer_hit, ptr, sizeof(hip_hit_t));
		HIP_DEBUG_HIT("peer_hit", peer_hit);
		*fallback = 0;
	}	
*/			
	memset(&local_address, 0, sizeof(struct in6_addr));
	entry = hip_hadb_find_byhits(src_hit, dst_hit);
	
	hip_msg_init(msg);
	//HIP_DEBUG_IN6ADDR(" local address: ", &entry->local_address);
	
	if(!entry)
		HIP_DEBUG("Can't find local address because of no entry in hadb!\n");

    	ipv6_addr_copy(&local_address, &entry->local_address);
    	
    	//hip_build_user_hdr(msg, HIP_HIPPROXY_LOCAL_ADDRESS, 0);
	err = hip_build_param_contents(msg, &local_address, HIP_PARAM_IPV6_ADDR,
				       sizeof(struct in6_addr));
	if (err)
		HIP_ERROR("Building local address info failed\n");
	
	return 0;	
<<<<<<< HEAD
}
=======
}

//add by santtu
/* add an address belonging to the SPI list */
/* or update old values */
int hip_hadb_add_udp_addr_to_spi(hip_ha_t *entry, uint32_t spi,
			     struct in6_addr *addr,
			     int is_bex_address, uint32_t lifetime,
			     int is_preferred_addr,
			     uint16_t port,
			     uint32_t priority)
{
	int err = 0, new = 1, i;
	struct hip_spi_out_item *spi_list;
	struct hip_peer_addr_list_item *new_addr = NULL;
	struct hip_peer_addr_list_item *a;
	hip_list_t *item, *tmp;
	struct in6_addr *preferred_address; 
	/* Assumes already locked entry */
	HIP_DEBUG("spi=0x%x is_preferred_addr=%d\n", spi, is_preferred_addr);

	spi_list = hip_hadb_get_spi_list(entry, spi);
	if (!spi_list)
	{
		HIP_ERROR("SPI list for 0x%x not found\n", spi);
		err = -EEXIST;
		goto out_err;
	}

	/* Check if addr already exists. If yes, then just update values. */
	list_for_each_safe(item, tmp, spi_list->peer_addr_list, i)
	{
		a = list_entry(item);
		if ((!ipv6_addr_cmp(&a->address, addr) )&& a->port == port)
		{
			// Do we send a verification if state is unverified?
			// The address should be awaiting verifivation already
			HIP_DEBUG_HIT("found address: ",&a->address);
			HIP_DEBUG("found port: %d\n",a->port );
			
			new_addr = a;
			new = 0;
			break;
		}
	}

	if (new)
	{
		HIP_DEBUG("create new addr item to SPI list\n");
		/* SPI list does not contain the address, add the address to the SPI list */
		new_addr = (struct hip_peer_addr_list_item *)HIP_MALLOC(sizeof(struct hip_peer_addr_list_item), 0);
		if (!new_addr)
		{
			HIP_ERROR("item HIP_MALLOC failed\n");
			err = -ENOMEM;
			goto out_err;
		}
	}
	else HIP_DEBUG("update old addr item\n");
	
	new_addr->lifetime = lifetime;
	if (new) {
		ipv6_addr_copy(&new_addr->address, addr);
//add by santtu
		new_addr->port = port;
		new_addr->priority = priority;
//end add
	}

	/* If the address is already bound, its lifetime is updated.
	   If the status of the address is DEPRECATED, the status is
	   changed to UNVERIFIED.  If the address is not already bound,
	   the address is added, and its status is set to UNVERIFIED. */
	

	/* We switch off the part that make no answer with echo response message 
	   to the initiator. The reason is that we need the whole update schema work
	   for the program to run corrctly. This purely optimization part can be changed
	   latter. - Andrey.
	*/
#if 0
	if (!new)
	{
		switch (new_addr->address_state)
		{
		case PEER_ADDR_STATE_DEPRECATED:
			new_addr->address_state = PEER_ADDR_STATE_UNVERIFIED;
			HIP_DEBUG("updated address state DEPRECATED->UNVERIFIED\n");
			break;
 		case PEER_ADDR_STATE_ACTIVE:
			HIP_DEBUG("address state stays in ACTIVE\n");
			break;
		default:
			// Does this mean that unverified cant be here? Why?
			HIP_ERROR("state is UNVERIFIED, shouldn't even be here ?\n");
			break;
		}
	}
	else
	{
#endif
             if (is_bex_address)
		{
			/* workaround for special case */
 			HIP_DEBUG("address is base exchange address, setting state to ACTIVE\n");
			new_addr->address_state = PEER_ADDR_STATE_ACTIVE;
			HIP_DEBUG("setting bex addr as preferred address\n");
			ipv6_addr_copy(&entry->preferred_address, addr);
			new_addr->seq_update_id = 0;
		} else {
			HIP_DEBUG("address's state is set in state UNVERIFIED\n");
			new_addr->address_state = PEER_ADDR_STATE_UNVERIFIED;
//modify by santtu		
			if(entry->nat_control == 0){
				
				err = entry->hadb_update_func->hip_update_send_echo(entry, spi, new_addr);
	 
				/** @todo: check! If not acctually a problem (during Handover). Andrey. */
				if( err==-ECOMM ) err = 0;
			}
//end modify
		}
		//}

	do_gettimeofday(&new_addr->modified_time);
	new_addr->is_preferred = is_preferred_addr;
	if(is_preferred_addr){
            //HIP_DEBUG("Since the address is preferred, we set the entry preferred_address as such\n");
              ipv6_addr_copy(&entry->preferred_address, &new_addr->address);
              entry->peer_udp_port = new_addr->port;
	}
	if (new) {
		HIP_DEBUG("adding new addr to SPI list\n");
		list_add(new_addr, spi_list->peer_addr_list);
		
		HIP_DEBUG("new peer list item address: %d ",new_addr);
	}

 out_err:
	HIP_DEBUG("returning, err=%d\n", err);
	return err;
}
>>>>>>> 738c7309
<|MERGE_RESOLUTION|>--- conflicted
+++ resolved
@@ -3,11 +3,8 @@
 #include "hadb.h"
  
 HIP_HASHTABLE *hadb_hit;
-<<<<<<< HEAD
-=======
 HIP_HASHTABLE *hadb_file_hits;
 struct in_addr peer_lsi_index;
->>>>>>> 738c7309
 
 /** A callback wrapper of the prototype required by @c lh_new(). */
 static IMPLEMENT_LHASH_HASH_FN(hip_hash_ha, const hip_ha_t *)
@@ -107,7 +104,7 @@
   we first get the SPI from it and perform a lookup on the HIT-SPI
   hashtable to get the mapping. Then we perform another lookup from
   the HIT hashtable using the HIT we got from the previous
-  lookup. This way we get the HA beloning to the connection.
+  lookup. This way we get the HA belonging to the connection.
 
   hs = HIT-SPI (struct hip_hit_spi)
 
@@ -145,7 +142,7 @@
 	//HIP_DEBUG("----------End Checking database-----------------\n");
 	ret = hip_ht_find(hadb_hit, &ha);
 	if (!ret) {
-		memcpy(&ha.hit_peer, hit, sizeof(hip_hit_t));
+	        memcpy(&ha.hit_peer, hit, sizeof(hip_hit_t));
 		memcpy(&ha.hit_our, hit2, sizeof(hip_hit_t));
 		ret = hip_ht_find(hadb_hit, &ha);
 	}
@@ -242,7 +239,10 @@
 		HIP_HEXDUMP("ha->hit_our is: ", &ha->hit_our, 16);
 		HIP_HEXDUMP("ha->hit_peer is: ", &ha->hit_peer, 16);
 		tmp = hip_ht_find(hadb_hit, ha);
+
 		if (tmp == NULL) {
+		        if ((ha->lsi_peer).s_addr == 0)
+		                hip_hadb_set_lsi_pair(ha);
 			hip_ht_add(hadb_hit, ha);
 			st |= HIP_HASTATE_HITOK;
 			HIP_DEBUG("New state added\n");
@@ -276,6 +276,49 @@
 	return st;
 }
 
+int hip_print_info_hadb(hip_ha_t *entry, void *cntr)
+{
+	HIP_DEBUG_HIT("Peer HIT ", &entry->hit_peer);
+	HIP_DEBUG_HIT("Our HIT ", &entry->hit_our);
+	HIP_DEBUG_LSI("Our LSI ", &entry->lsi_our);
+	if (&entry->lsi_peer) HIP_DEBUG_LSI("Peer LSI ", &entry->lsi_peer);
+	return 0;
+}
+
+
+void hip_print_debug_info(struct in6_addr *local_addr,
+				    struct in6_addr *peer_addr,
+				    hip_hit_t *local_hit,
+				    hip_hit_t *peer_hit,
+				    hip_lsi_t *peer_lsi){
+	if (local_addr)
+		HIP_DEBUG_IN6ADDR("Our addr", local_addr);
+	if (peer_addr)
+		HIP_DEBUG_IN6ADDR("Peer addr", peer_addr);
+	if (local_hit)
+		HIP_DEBUG_HIT("Our HIT", local_hit);
+	if (peer_hit)	
+		HIP_DEBUG_HIT("Peer HIT", peer_hit);
+	if (peer_lsi)
+		HIP_DEBUG_LSI("Peer LSI", peer_lsi);
+}
+
+
+void hip_hadb_set_lsi_pair(hip_ha_t *entry)
+{
+        hip_lsi_t aux;
+	//Assign value to lsi_our searching in hidb by the correspondent hit
+	_HIP_DEBUG("hip_hadb_set_lsi_pair\n");
+	if (entry){
+		hip_hidb_get_lsi_by_hit(&entry->hit_our, &entry->lsi_our);
+		//Assign lsi_peer 
+		aux = hip_generate_peer_lsi();
+		memcpy(&entry->lsi_peer, &aux, sizeof(hip_lsi_t));
+		HIP_DEBUG_LSI("entry->lsi_peer is ", &entry->lsi_peer);
+	}
+}
+
+
 /**
  * Practically called only by when adding a HIT-IP mapping before base exchange.
  *
@@ -283,6 +326,7 @@
  * @param  peer_hit   a pointer to... 
  * @param  local_addr a pointer to... 
  * @param  peer_addr  a pointer to... 
+ * @param  peer_lsi   a pointer to...
  * @return 
  * @todo   Allow multiple mappings; base exchange should be initiated to allow
  *         of them in order to prevent local DoS.
@@ -292,29 +336,10 @@
  */ 
 int hip_hadb_add_peer_info_complete(hip_hit_t *local_hit,
 				    hip_hit_t *peer_hit,
+				    hip_lsi_t *peer_lsi,
 				    struct in6_addr *local_addr,
 				    struct in6_addr *peer_addr)
 {
-<<<<<<< HEAD
-	int err = 0;
-	hip_ha_t *entry;
-	
-	HIP_DEBUG("hip_hadb_add_peer_info_complete() invoked.\n");
-	HIP_DEBUG_HIT("Our HIT", local_hit);
-	HIP_DEBUG_HIT("Peer HIT", peer_hit);
-	HIP_DEBUG_IN6ADDR("Our addr", local_addr);
-	HIP_DEBUG_IN6ADDR("Peer addr", peer_addr);
-	
-	entry = hip_hadb_find_byhits(local_hit, peer_hit);
-	if (entry) hip_hadb_dump_spis_out(entry);
-	HIP_IFEL(entry, 0, "Ignoring new mapping, old one exists\n");
-	
-	entry = hip_hadb_create_state(GFP_KERNEL);
-	HIP_IFEL(!entry, -1, "");
-	if (!entry) {
-		HIP_ERROR("Unable to create a new entry\n");
-		return -1;
-=======
 	int err = 0, n=0;
 	hip_ha_t *entry = NULL, *aux = NULL;
 	hip_lsi_t local_lsi, lsi_aux;
@@ -339,17 +364,11 @@
 		entry = hip_hadb_create_state(GFP_KERNEL);
 		HIP_IFEL(!entry, -1, "Unable to create a new entry");
 		_HIP_DEBUG("created a new sdb entry\n");
->>>>>>> 738c7309
-	}
-	
-	_HIP_DEBUG("created a new sdb entry\n");
+	}
 
 	ipv6_addr_copy(&entry->hit_peer, peer_hit);
 	ipv6_addr_copy(&entry->hit_our, local_hit);
 	ipv6_addr_copy(&entry->local_address, local_addr);
-<<<<<<< HEAD
-	
-=======
 	HIP_IFEL(hip_hidb_get_lsi_by_hit(local_hit, &entry->lsi_our), -1, "Unable to find local hit");
 
 	/*Copying peer_lsi*/
@@ -369,7 +388,6 @@
 		}
 	}
 
->>>>>>> 738c7309
 	/* If global NAT status is on, that is if the current host is behind
 	   NAT, the NAT status of the host association is set on and the send
 	   function set is set to "nat_xmit_func_set". */
@@ -398,39 +416,29 @@
      	entry->hipproxy = hip_get_hip_proxy_status();
 #endif
 
-<<<<<<< HEAD
-=======
 	HIP_DEBUG_LSI("               entry->lsi_peer \n", &entry->lsi_peer);
 	int value = hip_hadb_insert_state(entry);
->>>>>>> 738c7309
-
-	hip_hadb_insert_state(entry);
+
 	/* Released at the end */
 	hip_hold_ha(entry);
 	
 	/* Add initial HIT-IP mapping. */
-	err = hip_hadb_add_peer_addr(entry, peer_addr, 0, 0,
-				     PEER_ADDR_STATE_ACTIVE);
-	if (err) {
-		HIP_ERROR("error while adding a new peer address\n");
-		err = -2;
-		goto out_err;
-	}
-
-	HIP_DEBUG_HIT("Peer HIT ", peer_hit);
-	HIP_DEBUG_HIT("Our HIT ", &entry->hit_our);
-	HIP_DEBUG_IN6ADDR("Our IPv6 ", &entry->local_address);
-	HIP_DEBUG_IN6ADDR("Peer IPv6 ", peer_addr);
+	HIP_IFEL(hip_hadb_add_peer_addr(entry, peer_addr, 0, 0, PEER_ADDR_STATE_ACTIVE),
+		 -2, "error while adding a new peer address\n");
 
 	HIP_IFEL(default_ipsec_func_set.hip_setup_hit_sp_pair(peer_hit, local_hit,
 							       local_addr, peer_addr, 0, 1, 0),
 		 -1, "Error in setting the SPs\n");
 
-out_err:
 	if (entry)
 		hip_db_put_ha(entry, hip_hadb_delete_state);
+
+	hip_for_each_ha(hip_print_info_hadb, &n);
+
+out_err:
 	return err;
 }
+
 
 /**
  * .
@@ -448,6 +456,7 @@
 	HIP_DEBUG("hip_hadb_add_peer_info_wrapper() invoked.\n");
 	HIP_IFEL(hip_hadb_add_peer_info_complete(&entry->lhi.hit,
 						 &peer_map->peer_hit,
+						 &peer_map->peer_lsi,
 						 &peer_map->our_addr,
 						 &peer_map->peer_addr), -1,
 		 "Failed to add peer info\n");
@@ -456,21 +465,11 @@
 	return err;
 }
 
-int hip_hadb_add_peer_info(hip_hit_t *peer_hit, struct in6_addr *peer_addr)
+int hip_hadb_add_peer_info(hip_hit_t *peer_hit, struct in6_addr *peer_addr, hip_lsi_t *peer_lsi)
 {
 	int err = 0;
 	hip_ha_t *entry;
 	struct hip_peer_map_info peer_map;
-<<<<<<< HEAD
-
-	HIP_DEBUG("hip_hadb_add_peer_info() invoked.\n");
-	HIP_DEBUG_HIT("Peer HIT", peer_hit);
-	HIP_DEBUG_IN6ADDR("Peer addr", peer_addr);
-
-	memcpy(&peer_map.peer_addr, peer_addr, sizeof(struct in6_addr));
-	memcpy(&peer_map.peer_hit, peer_hit, sizeof(hip_hit_t));
-	
-=======
 	
 	HIP_DEBUG("hip_hadb_add_peer_info() invoked.\n");
 
@@ -482,13 +481,10 @@
 	memcpy(&peer_map.peer_addr, peer_addr, sizeof(struct in6_addr));
 	if (peer_lsi)
 	        memcpy(&peer_map.peer_lsi, peer_lsi, sizeof(struct in6_addr));
->>>>>>> 738c7309
 	HIP_IFEL(hip_select_source_address(
 			 &peer_map.our_addr, &peer_map.peer_addr),
 		 -1, "Cannot find source address\n");
 
-	HIP_DEBUG("Source address found\n");
-
 	HIP_IFEL(hip_for_each_hi(hip_hadb_add_peer_info_wrapper, &peer_map), 0,
 	         "for_each_hi err.\n");	
 	
@@ -498,39 +494,34 @@
 
 int hip_add_peer_map(const struct hip_common *input)
 {
-<<<<<<< HEAD
-	struct in6_addr *hit, *ip;
-=======
 	struct in6_addr *hit = NULL , *ip = NULL;
 	hip_lsi_t *lsi = NULL;
->>>>>>> 738c7309
 	int err = 0;
 	_HIP_HEXDUMP("packet", input,  hip_get_msg_total_len(input));
+
 	hit = (struct in6_addr *)
 		hip_get_param_contents(input, HIP_PARAM_HIT);
-<<<<<<< HEAD
-	if (!hit) {
-		HIP_ERROR("handle async map: no hit\n");
+	
+	lsi = (hip_lsi_t *)
+		hip_get_param_contents(input, HIP_PARAM_LSI);
+
+	ip = (struct in6_addr *)
+		hip_get_param_contents(input, HIP_PARAM_IPV6_ADDR);
+
+	if (!ip && (!lsi || !hit)){
+		HIP_ERROR("handle async map: no ip and maybe no lsi or hit\n");
 		err = -ENODATA;
 		goto out_err;
 	}
-=======
-	
-	lsi = (hip_lsi_t *)
-		hip_get_param_contents(input, HIP_PARAM_LSI);
->>>>>>> 738c7309
-
-	ip = (struct in6_addr *)
-		hip_get_param_contents(input, HIP_PARAM_IPV6_ADDR);
-	if (!ip) {
-		HIP_ERROR("handle async map: no ipv6 address\n");
-		err = -ENODATA;
-		goto out_err;
-	}
-	
-	err = hip_hadb_add_peer_info(hit, ip);
+
+	if (lsi)
+	  	HIP_DEBUG_LSI("lsi value is\n",lsi);
+
+	err = hip_hadb_add_peer_info(hit, ip, lsi);
+
 	_HIP_DEBUG_HIT("hip_add_map_info peer's real hit=", hit);
 	_HIP_ASSERT(hit_is_opportunistic_hashed_hit(hit));
+
  	if (err) {
  		HIP_ERROR("Failed to insert peer map (%d)\n", err);
 		goto out_err;
@@ -693,6 +684,25 @@
 	ipv6_addr_copy(addr, &entry->preferred_address);
         return err;
 }
+
+/**
+ * Gets lsi address.
+ * @param entry corresponding hadb entry of the peer
+ * @param lsi where the selected lsi address of the peer is copied to
+ *
+ * @return 0 if some of the addresses was copied successfully, else < 0.
+ */
+int hip_hadb_get_peer_lsi(hip_ha_t *entry, hip_lsi_t *lsi)
+{
+	int err = 0;
+	/* assume already locked entry */
+
+	HIP_DEBUG_HIT("entry def addr", &entry->lsi_peer);
+	ipv4_addr_copy(lsi, &entry->lsi_peer);
+        return err;
+}
+
+
 
 /**
  * Gets infomation on the given peer IPv6 address.
@@ -762,13 +772,11 @@
 int hip_hadb_add_peer_addr(hip_ha_t *entry, struct in6_addr *new_addr,
 			   uint32_t spi, uint32_t lifetime, int state)
 {
-	int err = 0, i;
+	int err = 0;
 	struct hip_peer_addr_list_item *a_item;
 	char addrstr[INET6_ADDRSTRLEN];
 	uint32_t prev_spi;
-	struct hip_spi_out_item *spi_out;
-	int found_spi_list = 0;
-	hip_list_t *item, *tmp;
+	struct hip_spi_out_item *spi_list;
 
 	/* assumes already locked entry */
 
@@ -782,21 +790,13 @@
 				  addrstr);
 		}
 		ipv6_addr_copy(&entry->preferred_address, new_addr);
+		HIP_DEBUG_IN6ADDR("entry->preferred_address \n", &entry->preferred_address);
 		goto out_err;
 	}
 
-	/** @todo replace following with hip_hadb_get_spi_list */
-	list_for_each_safe(item, tmp, entry->spis_out, i)
-	{
-		spi_out = list_entry(item);
-		if (spi_out->spi == spi)
-		{
-			found_spi_list = 1;
-			break;
-		}
-	}
-
-	if (!found_spi_list)
+	spi_list = hip_hadb_get_spi_list(entry, spi);
+
+	if (!spi_list)
 	{
 		HIP_ERROR("did not find SPI list for SPI 0x%x\n", spi);
 		err = -EEXIST;
@@ -825,14 +825,13 @@
 		err = -ENOMEM;
 		goto out_err;
 	}
-	_HIP_DEBUG("HIP_MALLOCed item=0x%p\n", item);
-
+	
 	a_item->lifetime = lifetime;
 	ipv6_addr_copy(&a_item->address, new_addr);
 	a_item->address_state = state;
 	do_gettimeofday(&a_item->modified_time);
 
-	list_add(a_item, spi_out->peer_addr_list);
+	list_add(a_item, spi_list->peer_addr_list);
 
 out_err:
 	return err;
@@ -884,8 +883,7 @@
 	   should be 1 */
 	HIP_DEBUG_HIT("our HIT", &ha->hit_our);
 	HIP_DEBUG_HIT("peer HIT", &ha->hit_peer);
-	hip_delete_hit_sp_pair(&ha->hit_peer, &ha->hit_our,
-			       IPPROTO_ESP, 1);
+	hip_delete_hit_sp_pair(&ha->hit_peer, &ha->hit_our, IPPROTO_ESP, 1);
 	/* Not going to "put" the entry because it has been removed
 	   from the hashtable already (hip_exit won't find it
 	   anymore). */
@@ -1730,8 +1728,6 @@
 			     int is_bex_address, uint32_t lifetime,
 			     int is_preferred_addr)
 {
-<<<<<<< HEAD
-=======
 	
 	
 	HIP_DEBUG("old hip_hadb_add_udp_addr_to_spi\n");
@@ -1739,7 +1735,6 @@
 			lifetime, is_preferred_addr, 0, HIP_LOCATOR_LOCATOR_TYPE_ESP_SPI_PRIORITY);
 	//remove by santtu
 #if 0
->>>>>>> 738c7309
 	int err = 0, new = 1, i;
 	struct hip_spi_out_item *spi_list;
 	struct hip_peer_addr_list_item *new_addr = NULL;
@@ -1852,6 +1847,7 @@
  out_err:
 	HIP_DEBUG("returning, err=%d\n", err);
 	return err;
+#endif
 }
 
 /**
@@ -2030,7 +2026,7 @@
 		goto out_err;
 	}
 
-	HIP_IFEL(hip_host_id_to_hit(peer,&hit,HIP_HIT_TYPE_HASH100) ||
+	HIP_IFEL(hip_host_id_to_hit(peer, &hit, HIP_HIT_TYPE_HASH100) ||
 		 ipv6_addr_cmp(&hit, &entry->hit_peer),
 		 -1, "Unable to verify sender's HOST_ID\n");
 	
@@ -2076,11 +2072,8 @@
 	memcpy(entry->our_pub, entry->our_priv, len);
 	entry->our_pub = hip_get_public_key(entry->our_pub);
 
-<<<<<<< HEAD
-=======
 	//hip_hidb_get_lsi_by_hit(hit_our, &entry->lsi_our);
 
->>>>>>> 738c7309
 	err = alg == HIP_HI_DSA ? 
 		hip_dsa_host_id_to_hit(entry->our_pub, &entry->hit_our, HIP_HIT_TYPE_HASH100) :
 		hip_rsa_host_id_to_hit(entry->our_pub, &entry->hit_our, HIP_HIT_TYPE_HASH100);
@@ -2201,7 +2194,7 @@
      /* Compiler warning: assignment from incompatible pointer type.
 	Please fix this, if you know what is the correct value.
 	-Lauri 25.09.2007 15:11. */
-     default_input_filter_func_set.hip_input_filter	   = hip_agent_filter;
+     default_input_filter_func_set.hip_input_filter	= hip_agent_filter;
      default_output_filter_func_set.hip_output_filter   = hip_agent_filter;
 
      /* Tao Wan and Miika komu added, 24 Jan, 2008 for IPsec (userspace / kernel part)
@@ -2746,7 +2739,9 @@
 	ipv6_addr_copy(&hid.hit_peer, &entry->hit_peer);
 	ipv6_addr_copy(&hid.ip_our, &entry->local_address);
 	ipv6_addr_copy(&hid.ip_peer, &entry->preferred_address);
-			
+	ipv4_addr_copy(&hid.lsi_our, &entry->lsi_our);
+	ipv4_addr_copy(&hid.lsi_peer, &entry->lsi_peer);
+
 	err = hip_build_param_contents(msg, &hid, HIP_PARAM_HA_INFO,
 				       sizeof(hid));
 	if (err)
@@ -2850,6 +2845,81 @@
 }
 #endif
 
+struct in_addr hip_generate_peer_lsi()
+{
+	struct in_addr lsi_prefix;
+	int index = 1;
+	do{	
+		lsi_prefix.s_addr = htonl(HIP_LSI_PREFIX|index++);
+	}while(lsi_assigned(lsi_prefix));
+	
+	HIP_DEBUG_LSI("lsi free final value is ", &lsi_prefix);
+	return lsi_prefix;
+}
+
+/**
+* Checks if exists a local or peer lsi that matches with this prefix 
+*/
+int lsi_assigned(struct in_addr add)
+{
+	int ret = 0;
+	ret = hip_hidb_exists_lsi(&add);
+	if (!ret)
+		ret = hip_hadb_exists_lsi(&add);
+	return ret;
+}
+
+int hip_hadb_exists_lsi(hip_lsi_t *lsi)
+{
+	int res = 0;
+	hip_lsi_t lsi_aux;
+
+	memcpy(&lsi_aux, lsi, sizeof(hip_lsi_t));
+	hip_for_each_ha(hip_hadb_find_lsi, &lsi_aux);
+	
+	if (ipv4_addr_cmp(&lsi_aux, lsi) != 0){
+		res = 1;
+		HIP_DEBUG("lsi exists\n");
+	}
+	return res;
+}
+
+int hip_hadb_find_lsi(hip_ha_t *entry, void *lsi)
+{
+	int exist_lsi; 
+	exist_lsi = hip_lsi_are_equal(&entry->lsi_peer,(hip_lsi_t *)lsi);
+	if (exist_lsi)
+	        memset(lsi, 0, sizeof(lsi));
+}
+
+
+/**
+ * This function simply goes through all HADB to find an entry that
+ * matches the given lsi pair. First matching HADB entry is then returned.
+ *
+ * @note This way of finding HA entries doesn't work properly if we have 
+ * multiple entries with the same tuple <lsi_src,lsi_dst>. Currently, that's not the case.
+ * Our implementation doesn't allow repeated lsi tuples.
+ */
+
+hip_ha_t *hip_hadb_try_to_find_by_pair_lsi(hip_lsi_t *lsi_src, hip_lsi_t *lsi_dst){
+        hip_list_t *item, *aux;
+	hip_ha_t *tmp;
+	int i;
+	
+	list_for_each_safe(item, aux, hadb_hit, i)
+	{
+		tmp = list_entry(item);
+		if(!hip_lsi_are_equal(&tmp->lsi_peer, lsi_dst))
+			continue;
+		else if (hip_lsi_are_equal(&tmp->lsi_our, lsi_src))
+			return tmp;
+		else
+		        continue;
+	}
+	return NULL;
+}
+
 int hip_get_local_addr(struct hip_common *msg)
 {
 	hip_ha_t* entry;
@@ -2886,9 +2956,6 @@
 		HIP_ERROR("Building local address info failed\n");
 	
 	return 0;	
-<<<<<<< HEAD
-}
-=======
 }
 
 //add by santtu
@@ -3031,4 +3098,3 @@
 	HIP_DEBUG("returning, err=%d\n", err);
 	return err;
 }
->>>>>>> 738c7309
