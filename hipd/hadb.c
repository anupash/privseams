--- conflicted
+++ resolved
@@ -25,30 +25,6 @@
 static hip_update_func_set_t default_update_func_set;
 static hip_update_func_set_t ahip_update_func_set;
 
-<<<<<<< HEAD
-#if 0
-void hip_hadb_delete_hs(struct hip_hit_spi *hs)
-{
-	HIP_DEBUG("hs=0x%p SPI=0x%x\n", hs, hs->spi);
-	HIP_LOCK_HS(hs);
-	hip_ht_delete(hadb_spi_list, hs);
-	HIP_UNLOCK_HS(hs);
-	HIP_FREE(hs);
-}
- 
-void hip_hadb_hold_hs(void *entry)
-{
-	HIP_DB_HOLD_ENTRY(entry, struct hip_hit_spi);
-}
-
-void hip_hadb_put_hs(void *entry)
-{
-	HIP_DB_PUT_ENTRY(entry, struct hip_hit_spi, hip_hadb_delete_hs);
-}
-#endif
-
-=======
->>>>>>> 4c931082
 unsigned long hip_hash_peer_addr(const void *ptr)
 {
 	struct in6_addr *addr = &((struct hip_peer_addr_list_item *)ptr)->address;
@@ -1498,13 +1474,12 @@
 					    &entry->hit_peer, &entry->hit_our),
 		 -1, "Building Echo Packet failed\n");
 
-<<<<<<< HEAD
         /* Have to take care of UPDATE echos to opposite family */
         if (IN6_IS_ADDR_V4MAPPED((struct in6_addr *)&addr->address)
             == IN6_IS_ADDR_V4MAPPED(&entry->local_address)) {
             HIP_IFEL(entry->hadb_xmit_func->
                      hip_send_pkt(&entry->local_address, &addr->address,
-                                  HIP_NAT_UDP_PORT, entry->peer_udp_port,
+                                  (entry->nat_mode ? HIP_NAT_UDP_PORT : 0), entry->peer_udp_port,
                                   update_packet, entry, 1),
                      -ECOMM, "Sending UPDATE packet with echo data failed.\n");
 	} else {
@@ -1517,21 +1492,13 @@
                     HIP_IFEL(entry->hadb_xmit_func->
                              hip_send_pkt(hip_cast_sa_addr(&n->addr), 
                                           (struct in6_addr*)&addr->address,
-                                          HIP_NAT_UDP_PORT, entry->peer_udp_port,
+                                          (entry->nat_mode ? HIP_NAT_UDP_PORT : 0), entry->peer_udp_port,
                                           update_packet, entry, 1),
                              -ECOMM, "Sending UPDATE packet with echo data failed.\n"); 
                 }
             }
         }
-=======
-	HIP_IFEL(entry->hadb_xmit_func->
-		 hip_send_pkt(&entry->local_address, &addr->address,
-			      (entry->nat_mode ? HIP_NAT_UDP_PORT : 0),
-			      entry->peer_udp_port,
-			      update_packet, entry, 1),
-		 -ECOMM, "Sending UPDATE packet with echo data failed.\n");
-	
->>>>>>> 4c931082
+
  out_err:
 	return err;
 
@@ -1669,7 +1636,6 @@
 	   for the program to run corrctly. This purely optimization part can be changed
 	   latter. - Andrey.
 	*/
-<<<<<<< HEAD
 #if 0
 	if (!new)
 	{
@@ -1692,9 +1658,6 @@
 	{
 #endif
              if (is_bex_address)
-=======
-		if (is_bex_address)
->>>>>>> 4c931082
 		{
 			/* workaround for special case */
  			HIP_DEBUG("address is base exchange address, setting state to ACTIVE\n");
