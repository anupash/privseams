--- conflicted
+++ resolved
@@ -1609,13 +1609,9 @@
 int hip_hadb_add_addr_to_spi(hip_ha_t *entry, uint32_t spi,
 			     struct in6_addr *addr,
 			     int is_bex_address, uint32_t lifetime,
-<<<<<<< HEAD
 			     int is_preferred_addr,
 			     uint16_t port,
 			     uint32_t priority)
-=======
-			     int is_preferred_addr)
->>>>>>> 72ac6f36
 {
 	int err = 0, new = 1, i;
 	struct hip_spi_out_item *spi_list;
@@ -1717,12 +1713,8 @@
 #ifndef HIP_USE_ICE 
 			//if ice is used, then not need to send update
 			err = entry->hadb_update_func->hip_update_send_echo(entry, spi, new_addr);
-<<<<<<< HEAD
-			// @todo: check! If not acctually a problem (during Handover). Andrey.
-=======
  
-			/** @todo: check! If not acctually a problem (during Handover). Andrey. */
->>>>>>> 72ac6f36
+			/** @todo: check! If not actually a problem (during Handover). Andrey. */
 			if( err==-ECOMM ) err = 0;
 #endif*/
 		}
