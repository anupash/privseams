--- conflicted
+++ resolved
@@ -2884,10 +2884,6 @@
 	
 	return 0;	
 }
-<<<<<<< HEAD
-
-
-
 
 //add by santtu
 /* add an address belonging to the SPI list */
@@ -3018,5 +3014,3 @@
 	HIP_DEBUG("returning, err=%d\n", err);
 	return err;
 }
-=======
->>>>>>> 559caa0e
