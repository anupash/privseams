// FIXME: whenever something that is replicated in beet db is
// modified, the modifications must be written there too.
#include "hadb.h"

HIP_HASHTABLE *hadb_hit;
struct in_addr peer_lsi_index;

/* default set of miscellaneous function pointers. This has to be in the global
   scope. */

/** A transmission function set for sending raw HIP packets. */
hip_xmit_func_set_t default_xmit_func_set;
/** A transmission function set for NAT traversal. */
hip_xmit_func_set_t nat_xmit_func_set;

/* added by Tao Wan, 24 Jan, 2008, For IPsec (user_space/kernel) */
hip_ipsec_func_set_t default_ipsec_func_set;

static hip_misc_func_set_t default_misc_func_set;
static hip_input_filter_func_set_t default_input_filter_func_set;
static hip_output_filter_func_set_t default_output_filter_func_set;
static hip_rcv_func_set_t default_rcv_func_set;
static hip_handle_func_set_t default_handle_func_set;

/**
 * The hash function of the hashtable. Calculates a hash from parameter host
 * assosiation HITs (hit_our and hit_peer).
 *
 * @param rec a pointer to a host assosiation.
 * @return    the calculated hash or zero if ha, hit_our or hit_peer is NULL.
*/
static unsigned long hip_ha_hash(const hip_ha_t *ha)
{
	hip_hit_t hitpair[2];
	uint8_t hash[HIP_AH_SHA_LEN];

	if(ha == NULL || &(ha->hit_our) == NULL || &(ha->hit_peer) == NULL)
	{
		return 0;
	}

	/* The HIT fields of an host association struct cannot be assumed to be
	   alligned consecutively. Therefore, we must copy them to a temporary
	   array. */
	memcpy(&hitpair[0], &(ha->hit_our), sizeof(ha->hit_our));
	memcpy(&hitpair[1], &(ha->hit_peer), sizeof(ha->hit_peer));

	hip_build_digest(HIP_DIGEST_SHA1, (void *)hitpair, sizeof(hitpair),
			 hash);

	return *((unsigned long *)hash);
}

/** A callback wrapper of the prototype required by @c lh_new(). */
static IMPLEMENT_LHASH_HASH_FN(hip_ha, hip_ha_t)

static int hip_ha_cmp(const hip_ha_t *ha1, const hip_ha_t *ha2)
{
     if(ha1 == NULL || &(ha1->hit_our) == NULL || &(ha1->hit_peer) == NULL ||
        ha2 == NULL || &(ha2->hit_our) == NULL || &(ha2->hit_peer) == NULL)
     {
          return 1;
     }

     return (hip_ha_LHASH_HASH(ha1) != hip_ha_LHASH_HASH(ha2));
}

/** A callback wrapper of the prototype required by @c lh_new(). */
static IMPLEMENT_LHASH_COMP_FN(hip_ha, hip_ha_t)

static unsigned long hip_hash_peer_addr(const void *ptr)
{
	struct in6_addr *addr = &((struct hip_peer_addr_list_item *)ptr)->address;
        uint8_t hash[HIP_AH_SHA_LEN];

	hip_build_digest(HIP_DIGEST_SHA1, addr, sizeof(*addr), hash);

	return *((unsigned long *) hash);
}

static int hip_match_peer_addr(const void *ptr1, const void *ptr2)
{
	return (hip_hash_peer_addr(ptr1) != hip_hash_peer_addr(ptr2));
}

void hip_hadb_put_entry(void *entry)
{
	HIP_DB_PUT_ENTRY(entry, hip_ha_t, hip_hadb_delete_state);
}

//static hip_list_t hadb_byspi_list[HIP_HADB_SIZE];

/**
 * hip_hadb_rem_state_hit - Remove HA from HIT table
 * @param entry HA
 * HA must be locked.
 */
static inline void hip_hadb_rem_state_hit(void *entry)
{
	hip_ha_t *ha = (hip_ha_t *)entry;
	HIP_DEBUG("\n");
	ha->hastate &= ~HIP_HASTATE_HITOK;
        if (ha->locator)
		free(ha->locator);
	ha->locator = NULL;
	hip_ht_delete(hadb_hit, entry);
}

/**
 * hip_hadb_remove_state_hit - Remove HA from HIT hash table.
 * @param ha HA
 */
static void hip_hadb_remove_state_hit(hip_ha_t *ha)
{
	HIP_LOCK_HA(ha);
	if ((ha->hastate & HIP_HASTATE_HITOK) == HIP_HASTATE_HITOK) {
		hip_hadb_rem_state_hit(ha);
	}
	HIP_UNLOCK_HA(ha);
}

/*
  Support for multiple inbound IPsec SAs:

  We need a separate hashtable containing elements HIT and SPI, which
  tells which HIT has the inbound SPI. When an ESP packet is received,
  we first get the SPI from it and perform a lookup on the HIT-SPI
  hashtable to get the mapping. Then we perform another lookup from
  the HIT hashtable using the HIT we got from the previous
  lookup. This way we get the HA belonging to the connection.

  hs = HIT-SPI (struct hip_hit_spi)

  (functions hip_ .. _hs)
*/


/*
 *
 * All the primitive functions up to this point are static, to force
 * some information hiding. The construct functions can access these
 * functions directly.
 *
 *
 */


/* PRIMITIVES */

/**
 * This function searches for a hip_ha_t entry from the hip_hadb_hit
 * by a HIT pair (local,peer).
 */
hip_ha_t *hip_hadb_find_byhits(hip_hit_t *hit, hip_hit_t *hit2)
{
  //int n = 0;
	hip_ha_t ha, *ret;
	memcpy( (char *)&ha.hit_our, hit, sizeof(hip_hit_t));
	memcpy( (char *)&ha.hit_peer, hit2, sizeof(hip_hit_t));
	HIP_DEBUG_HIT("HIT1", hit);
	HIP_DEBUG_HIT("HIT2", hit2);

	//HIP_DEBUG("----------Checking database-----------------\n");
	//hip_for_each_ha(hip_print_info_hadb, &n);
	//HIP_DEBUG("----------End Checking database-----------------\n");
	ret = hip_ht_find(hadb_hit, &ha);
	if (!ret) {
	        memcpy( (char *)&ha.hit_peer, hit, sizeof(hip_hit_t));
		memcpy( (char *)&ha.hit_our, hit2, sizeof(hip_hit_t));
		ret = hip_ht_find(hadb_hit, &ha);
	}

	return ret;
}

/**
 * This function simply goes through all local HIs and tries
 * to find a HADB entry that matches the current HI and
 * the given peer hit. First matching HADB entry is then returned.
 *
 * @todo Find a better solution, see the text below:
 * This function is needed because we index the HADB now by
 * key values calculated from <peer_hit,local_hit> pairs. Unfortunately, in
 * some functions like the ipv6 stack hooks hip_get_saddr() and
 * hip_handle_output() we just can't know the local_hit so we have to
 * improvise and just try to find some HA entry.
 *
 * @note This way of finding HA entries doesn't work properly if we have
 * multiple entries with the same peer_hit.
 * @note Don't use this function because it does not deal properly
 * with multiple source hits. Prefer hip_hadb_find_byhits() function.
 */
hip_ha_t *hip_hadb_try_to_find_by_peer_hit(hip_hit_t *hit)
{
	hip_list_t *item, *tmp;
	struct hip_host_id_entry *e;
	hip_ha_t *entry = NULL;
	hip_hit_t our_hit;
	int i;

	memset(&our_hit, 0, sizeof(our_hit));

	/* Let's try with the default HIT first */
	hip_get_default_hit(&our_hit);

	if ( (entry = hip_hadb_find_byhits(hit, &our_hit)) ) {
		_HIP_DEBUG_HIT("Returning default HIT", our_hit);
		return entry;
	}

	/* and then with rest (actually default HIT is here redundantly) */
	list_for_each_safe(item, tmp, hip_local_hostid_db, i)
	{
		e = list_entry(item);
		ipv6_addr_copy(&our_hit, &e->lhi.hit);
		_HIP_DEBUG_HIT("try_to_find_by_peer_hit:", &our_hit);
		_HIP_DEBUG_HIT("hit:", hit);
		entry = hip_hadb_find_byhits(hit, &our_hit);
		if (!entry)
			continue;
		else
			return entry;
	}
	return NULL;
}

/**
 * @brief Inserts a HIP association to HIP association hash table.
 *
 * Inserts a HIP association to HIP association hash table @c hadb_hit and
 * updates the the hastate of the HIP association @c ha. This function can be
 * called even if the @c ha is in the hash table already. <b>The peer address of
 * the host association must be set (i.e. @c ha->hit_peer must not be
 * ipv6_addr_any). </b> When @c ha is NULL or if @c ha->hit_peer is
 * ipv6_addr_any this function will kill the HIP daemon.
 *
 * @return The state of the HIP association (hip_hastate_t).
 * @note   For multithreaded model: this function assumes that @c ha is locked.
 */
int hip_hadb_insert_state(hip_ha_t *ha)
{
	hip_hastate_t st = 0;
	hip_ha_t *tmp = NULL;

	HIP_DEBUG("hip_hadb_insert_state() invoked.\n");

	/* assume already locked ha */

	HIP_ASSERT(!(ipv6_addr_any(&ha->hit_peer)));

	st = ha->hastate;

	HIP_DEBUG("hip_hadb_insert_state() invoked. Inserting a new state to "\
		  "the HIP association hash table.\n");

	if(ha == NULL) {
		HIP_DIE("Trying to insert a NULL HIP association to the HIP "\
			"association hash table.\n");
	} else if (ipv6_addr_any(&ha->hit_peer)) {
		HIP_DIE("Trying to insert a HIP association with zero "\
			"(ipv6_addr_any) peer HIT to the HIP association hash "\
			"table.\n");
	}

	st = ha->hastate;

#ifdef CONFIG_HIP_DEBUG /* Debug block. */
	{
		char hito[INET6_ADDRSTRLEN], hitp[INET6_ADDRSTRLEN];
		inet_ntop(AF_INET6, &ha->hit_our, hito, INET6_ADDRSTRLEN);
		inet_ntop(AF_INET6, &ha->hit_peer, hitp, INET6_ADDRSTRLEN);
		HIP_DEBUG("Trying to insert a new state to the HIP "\
			  "association database. Our HIT: %s,"\
			  "Peer HIT: %s, HIP association state: %d\n",
			  hito, hitp, ha->hastate);
	}
#endif

	/* We're using hastate here as if it was a binary mask. hastate,
	   however, is of signed type and all of the predefined values are not
	   in the power of two. -Lauri 07.08.2008 */
	if (!(st & HIP_HASTATE_HITOK)) {
		tmp = hip_ht_find(hadb_hit, ha);

		if (tmp == NULL) {
		        if ((ha->lsi_peer).s_addr == 0) {
		                hip_hadb_set_lsi_pair(ha);
			}
			hip_ht_add(hadb_hit, ha);
			st |= HIP_HASTATE_HITOK;
			HIP_DEBUG("HIP association was inserted "\
				  "successfully.\n");
		} else {
			hip_db_put_ha(tmp, hip_hadb_delete_state);
			HIP_DEBUG("HIP association was NOT inserted because "\
				  "a HIP association with matching HITs was "\
				  "already present in the database.\n");
		}
	} else {
		HIP_DEBUG("HIP association was NOT inserted because the "\
			  "HIP association state is not OK.\n");
	}

#ifdef CONFIG_HIP_ESCROW
	{
		HIP_KEA *kea;
		kea = hip_kea_find(&ha->hit_our);
		if (kea) {
			/** @todo Check conditions for escrow associations here
			    (for now, there are none). */
			HIP_DEBUG("Escrow used for this entry: Initializing "\
				  "ha_state escrow fields.\n");
			ha->escrow_used = 1;
			ipv6_addr_copy(&ha->escrow_server_hit, &kea->server_hit);
			HIP_DEBUG_HIT("server hit saved: ", &kea->server_hit);
			hip_keadb_put_entry(kea);
		}
		else {
			HIP_DEBUG("Escrow not in use.\n");
		}
	}
#endif //CONFIG_HIP_ESCROW

	ha->hastate = st;
	return st;
}

static int hip_print_info_hadb(hip_ha_t *entry, void *cntr)
{
	HIP_DEBUG_HIT("Peer HIT ", &entry->hit_peer);
	HIP_DEBUG_HIT("Our HIT ", &entry->hit_our);
	HIP_DEBUG_LSI("Our LSI ", &entry->lsi_our);
	if (&entry->lsi_peer) HIP_DEBUG_LSI("Peer LSI ", &entry->lsi_peer);
	return 0;
}


void hip_print_debug_info(struct in6_addr *local_addr,
			  struct in6_addr *peer_addr,
			  hip_hit_t  *local_hit,
			  hip_hit_t  *peer_hit,
			  hip_lsi_t  *peer_lsi,
			  const char *peer_hostname,
			  in_port_t *local_nat_udp_port,
			  in_port_t *peer_nat_udp_port) {
	if(local_addr)
		HIP_DEBUG_IN6ADDR("Our addr", local_addr);
	if(peer_addr)
		HIP_DEBUG_IN6ADDR("Peer addr", peer_addr);
	if(local_hit)
		HIP_DEBUG_HIT("Our HIT", local_hit);
	if(peer_hit)
		HIP_DEBUG_HIT("Peer HIT", peer_hit);
	if(peer_lsi)
		HIP_DEBUG_LSI("Peer LSI", peer_lsi);
	if(peer_hostname)
		HIP_DEBUG("Peer hostname: %s\n", peer_hostname);
	
	if (local_nat_udp_port)
		HIP_DEBUG("Local NAT traversal UDP port: %d\n", *local_nat_udp_port);
	
	if (peer_nat_udp_port)
		HIP_DEBUG("Peer NAT traversal UDP port: %d\n", *peer_nat_udp_port);
}


void hip_hadb_set_lsi_pair(hip_ha_t *entry)
{
        hip_lsi_t aux;
	//Assign value to lsi_our searching in hidb by the correspondent hit
	_HIP_DEBUG("hip_hadb_set_lsi_pair\n");
	if (entry){
		hip_hidb_get_lsi_by_hit(&entry->hit_our, &entry->lsi_our);
		//Assign lsi_peer
		if (hip_map_hit_to_lsi_from_hosts_files(&entry->hit_peer,&aux))
			hip_generate_peer_lsi(&aux);
		memcpy( (char *)&entry->lsi_peer, &aux, sizeof(hip_lsi_t));
		_HIP_DEBUG_LSI("entry->lsi_peer is ", &entry->lsi_peer);
	}
}


/**
 * Practically called only by when adding a HIT-IP mapping before base exchange.
 *
 * @param  local_hit  a pointer to...
 * @param  peer_hit   a pointer to...
 * @param  local_addr a pointer to...
 * @param  peer_addr  a pointer to...
 * @param  peer_lsi   a pointer to...
 * @return
 * @todo   Allow multiple mappings; base exchange should be initiated to allow
 *         of them in order to prevent local DoS.
 * @todo   Create a security policy for triggering base exchange.
 * @todo   Multiple identities support: alternative a) make generic HIT prefix
 *         based policy to work alternative b) add SP pair for all local HITs.
 */
int hip_hadb_add_peer_info_complete(hip_hit_t *local_hit,
				    hip_hit_t *peer_hit,
				    hip_lsi_t *peer_lsi,
				    struct in6_addr *local_addr,
				    struct in6_addr *peer_addr,
				    const char *peer_hostname)
{
	int err = 0;
	hip_ha_t *entry = NULL, *aux = NULL;
	hip_lsi_t lsi_aux;
	in_port_t nat_udp_port_local = hip_get_local_nat_udp_port();
	in_port_t nat_udp_port_peer = hip_get_peer_nat_udp_port();

	HIP_DEBUG_IN6ADDR("Local IP address ", local_addr);

	hip_print_debug_info(local_addr, peer_addr,
			     local_hit,  peer_hit,
			     peer_lsi,   peer_hostname,
			     &nat_udp_port_local,
			     &nat_udp_port_peer);

	entry = hip_hadb_find_byhits(local_hit, peer_hit);

	if (entry) {
		// hip_hadb_dump_spis_out_old(entry);
		HIP_DEBUG_LSI("    Peer lsi   ",&entry->lsi_peer);

#if 0 /* Required for OpenDHT code of Pardeep?  */
		/* Check if LSIs are different */
		if (peer_lsi) {
			HIP_IFEL(hip_lsi_are_equal(&entry->lsi_peer, peer_lsi) ||
				 peer_lsi->s_addr == 0 , 0,
				 "Ignoring new mapping, old one exists\n");
		}
#endif
	}

	if (!entry){
		HIP_DEBUG("hip_hadb_create_state\n");
		entry = hip_hadb_create_state(0);
		HIP_IFEL(!entry, -1, "Unable to create a new entry");
		_HIP_DEBUG("created a new sdb entry\n");

		entry->peer_addr_list_to_be_added =
	  		hip_ht_init(hip_hash_peer_addr, hip_match_peer_addr);
	}

	ipv6_addr_copy(&entry->hit_peer, peer_hit);
	ipv6_addr_copy(&entry->hit_our, local_hit);
	ipv6_addr_copy(&entry->our_addr, local_addr);
	HIP_IFEL(hip_hidb_get_lsi_by_hit(local_hit, &entry->lsi_our), -1,
		 "Unable to find local hit");

	/* Copying peer_lsi */
	if (peer_lsi != NULL && peer_lsi->s_addr != 0) {
		ipv4_addr_copy(&entry->lsi_peer, peer_lsi);
	} else {
		/* Check if exists an entry in the hadb with the
		   peer_hit given */
	        aux = hip_hadb_try_to_find_by_peer_hit(peer_hit);
		if (aux && &(aux->lsi_peer).s_addr != 0){
		        /* Exists: Assign its lsi to the new entry created */
		        ipv4_addr_copy(&entry->lsi_peer, &aux->lsi_peer);
		} else if (!hip_map_hit_to_lsi_from_hosts_files(peer_hit, &lsi_aux)) {
			ipv4_addr_copy(&entry->lsi_peer, &lsi_aux);
		} else if (hip_hidb_hit_is_our(peer_hit)) {
			/* Loopback (see bug id 893) */
			entry->lsi_peer = entry->lsi_our;
		} else {
		  	/* Not exists: Call to the automatic generation */
		        hip_generate_peer_lsi(&lsi_aux);
			ipv4_addr_copy(&entry->lsi_peer, &lsi_aux);
		}
	}

	/* If global NAT status is on, that is if the current host is behind
	   NAT, the NAT status of the host association is set on and the send
	   function set is set to "nat_xmit_func_set". */
	if(hip_nat_status && IN6_IS_ADDR_V4MAPPED(peer_addr) &&
	   !ipv6_addr_is_teredo(peer_addr)) {
		entry->nat_mode = hip_nat_status;
		entry->peer_udp_port = hip_get_peer_nat_udp_port();
		entry->local_udp_port = hip_get_local_nat_udp_port();
		entry->hadb_xmit_func = &nat_xmit_func_set;
	}
	else {
		/* NAT mode is not reset here due to "shotgun" support.
		   Hipd may get multiple locator mappings of which some can be
		   IPv4 and others IPv6. If NAT mode is on and the last
		   added address is IPv6, we don't want to reset NAT mode.
		   Note that send_udp() function can shortcut to send_raw()
		   when it gets an IPv6 address. */
		entry->hadb_xmit_func = &default_xmit_func_set;
	}

#ifdef CONFIG_HIP_BLIND
	if(hip_blind_status)
		entry->blind = 1;
#endif
	if (hip_hidb_hit_is_our(peer_hit)) {
		HIP_DEBUG("Peer HIT is ours (loopback)\n");
		entry->is_loopback = 1;
	}

     	entry->hip_is_opptcp_on = hip_get_opportunistic_tcp_status();
#ifdef CONFIG_HIP_I3
	entry->hip_is_hi3_on =    hip_get_hi3_status();
#endif
#ifdef CONFIG_HIP_HIPPROXY
     	entry->hipproxy = hip_get_hip_proxy_status();
#endif

	HIP_DEBUG_LSI("entry->lsi_peer \n", &entry->lsi_peer);
	hip_hadb_insert_state(entry);

	/* Released at the end */
	hip_hold_ha(entry);

	/* Add initial HIT-IP mapping. */
	HIP_IFEL(hip_hadb_add_peer_addr(entry, peer_addr, 0, 0, PEER_ADDR_STATE_ACTIVE),
		 -2, "error while adding a new peer address\n");

	HIP_IFEL(default_ipsec_func_set.hip_setup_hit_sp_pair(peer_hit, local_hit,
							       local_addr, peer_addr, 0, 1, 0),
		 -1, "Error in setting the SPs\n");

	if (entry)
		hip_db_put_ha(entry, hip_hadb_delete_state);
        /*
	hip_for_each_ha(hip_print_info_hadb, &n);
        */
out_err:
	return err;
}


/**
 * .
 *
 * @param  entry         a pointer to...
 * @param  peer_map_void a pointer to...
 * @return               ...
 */
int hip_hadb_add_peer_info_wrapper(struct hip_host_id_entry *entry,
				   void *peer_map_void)
{
	struct hip_peer_map_info *peer_map = peer_map_void;
	int err = 0;

	HIP_DEBUG("hip_hadb_add_peer_info_wrapper() invoked.\n");
	HIP_IFEL(hip_hadb_add_peer_info_complete(&entry->lhi.hit,
						 &peer_map->peer_hit,
						 &peer_map->peer_lsi,
						 &peer_map->our_addr,
						 &peer_map->peer_addr,
						 (char*) &peer_map->peer_hostname), -1,
		 "Failed to add peer info\n");

 out_err:
	return err;
}

int hip_hadb_add_peer_info(hip_hit_t *peer_hit, struct in6_addr *peer_addr,
			   hip_lsi_t *peer_lsi, const char *peer_hostname)
{
	int err = 0;
	struct hip_peer_map_info peer_map;

	HIP_DEBUG("hip_hadb_add_peer_info() invoked.\n");

 	in_port_t nat_local_udp_port = hip_get_local_nat_udp_port();
	in_port_t nat_peer_udp_port = hip_get_peer_nat_udp_port();
 	hip_print_debug_info(NULL, peer_addr, NULL, peer_hit, peer_lsi, peer_hostname,
 			&nat_local_udp_port, &nat_peer_udp_port);

	HIP_IFEL(!ipv6_addr_is_hit(peer_hit), -1, "Not a HIT\n");

	memset(&peer_map, 0, sizeof(peer_map));

	memcpy( (char *)&peer_map.peer_hit, peer_hit, sizeof(hip_hit_t));
	if (peer_addr)
		memcpy( (char *)&peer_map.peer_addr, peer_addr, sizeof(struct in6_addr));
	memset(peer_map.peer_hostname, '\0', HIP_HOST_ID_HOSTNAME_LEN_MAX);

	if(peer_lsi)
	        memcpy( (char *)&peer_map.peer_lsi, peer_lsi, sizeof(struct in6_addr));

	if(peer_hostname)
	        memcpy(peer_map.peer_hostname, peer_hostname,
		       HIP_HOST_ID_HOSTNAME_LEN_MAX - 1);

	HIP_IFEL(hip_select_source_address(
			 &peer_map.our_addr, &peer_map.peer_addr),
		 -1, "Cannot find source address\n");
	
	HIP_IFEL(hip_for_each_hi(hip_hadb_add_peer_info_wrapper, &peer_map), 0,
	         "for_each_hi err.\n");

 out_err:
	return err;
}

int hip_add_peer_map(const struct hip_common *input)
{
	struct in6_addr *hit = NULL , *ip = NULL;
	hip_lsi_t *lsi = NULL;
	char *peer_hostname = NULL;
	int err = 0;
	_HIP_HEXDUMP("packet", input,  hip_get_msg_total_len(input));

	hit = (struct in6_addr *)
		hip_get_param_contents(input, HIP_PARAM_HIT);

	lsi = (hip_lsi_t *)
		hip_get_param_contents(input, HIP_PARAM_LSI);

	ip = (struct in6_addr *)
		hip_get_param_contents(input, HIP_PARAM_IPV6_ADDR);

	peer_hostname = (char *)
		hip_get_param_contents(input, HIP_PARAM_HOSTNAME);

	if (!ip && (!lsi || !hit)){
		HIP_ERROR("handle async map: no ip and maybe no lsi or hit\n");
		err = -ENODATA;
		goto out_err;
	}

	if (lsi)
	  	HIP_DEBUG_LSI("lsi value is\n",lsi);

	if (peer_hostname)
	  	HIP_DEBUG("Peer hostname value is %s\n", peer_hostname);

	err = hip_hadb_add_peer_info(hit, ip, lsi, peer_hostname);

	_HIP_DEBUG_HIT("hip_add_map_info peer's real hit=", hit);
	_HIP_ASSERT(hit_is_opportunistic_hashed_hit(hit));

 	if (err) {
 		HIP_ERROR("Failed to insert peer map (%d)\n", err);
		goto out_err;
	}

 out_err:

	return err;

}

/**
 * Sets function pointer set for an hadb record. Pointer values will not be
 * copied!
 *
 * @param entry        pointer to the hadb record.
 * @param new_func_set pointer to the new function set.
 * @return             0 if everything was stored successfully, otherwise < 0.
 */
int hip_hadb_set_misc_function_set(hip_ha_t * entry,
                                   hip_misc_func_set_t * new_func_set){
        /** @todo add check whether all function pointers are set. */
        if( entry ){
                entry->hadb_misc_func = new_func_set;
                return 0;
        }
        return -1;
}

int hip_hadb_set_xmit_function_set(hip_ha_t * entry,
                                   hip_xmit_func_set_t * new_func_set){
        if( entry ){
                entry->hadb_xmit_func = new_func_set;
                return 0;
        }
        return -1;
}

int hip_hadb_set_input_filter_function_set(hip_ha_t * entry,
                                           hip_input_filter_func_set_t * new_func_set)
{
        if( entry ){
                entry->hadb_input_filter_func = new_func_set;
                return 0;
        }
        return -1;
}

int hip_hadb_set_output_filter_function_set(hip_ha_t * entry,
                                           hip_output_filter_func_set_t * new_func_set)
{
        if( entry ){
                entry->hadb_output_filter_func = new_func_set;
                return 0;
        }
        return -1;
}

/**
 * Inits a Host Association after memory allocation.
 *
 * @param  entry pointer to a host association
 */
int hip_hadb_init_entry(hip_ha_t *entry)
{
        int err = 0;
        HIP_IFEL(!entry, -1, "HA is NULL\n");

#if 0
	INIT_LIST_HEAD(&entry->next_hit);
	INIT_LIST_HEAD(&entry->spis_in_old);
	INIT_LIST_HEAD(&entry->spis_out_old);
#endif

#ifdef CONFIG_HIP_HIPPROXY
	entry->hipproxy = 0;
#endif
	//HIP_LOCK_INIT(entry);
	//atomic_set(&entry->refcnt,0);

	entry->state = HIP_STATE_UNASSOCIATED;
	entry->hastate = HIP_HASTATE_INVALID;
	entry->purge_timeout = HIP_HA_PURGE_TIMEOUT;

	/* Function pointer sets which define HIP behavior in respect to the
	   hadb_entry. */
	HIP_IFEL(hip_hadb_set_rcv_function_set(entry, &default_rcv_func_set),
		 -1, "Can't set new function pointer set.\n");
	HIP_IFEL(hip_hadb_set_handle_function_set(entry,
						  &default_handle_func_set),
		 -1, "Can't set new function pointer set.\n");
	/*HIP_IFEL(hip_hadb_set_update_function_set(entry,
						  &default_update_func_set),
		 -1, "Can't set new function pointer set\n");*/

	HIP_IFEL(hip_hadb_set_misc_function_set(entry, &default_misc_func_set),
		 -1, "Can't set new function pointer set.\n");

	/* Set the xmit function set as function set for sending raw HIP. */
	HIP_IFEL(hip_hadb_set_xmit_function_set(entry, &default_xmit_func_set),
		 -1, "Can't set new function pointer set.\n");

	HIP_IFEL(hip_hadb_set_input_filter_function_set(
			 entry, &default_input_filter_func_set), -1,
		 "Can't set new input filter function pointer set.\n");
	HIP_IFEL(hip_hadb_set_output_filter_function_set(
			 entry, &default_output_filter_func_set), -1,
		 "Can't set new output filter function pointer set.\n");

	/* added by Tao Wan, on 24, Jan, 2008 */
	entry->hadb_ipsec_func = &default_ipsec_func_set;

	//initialize the peer hostname
	memset(entry->peer_hostname, '\0', HIP_HOST_ID_HOSTNAME_LEN_MAX);

        entry->shotgun_status = hip_shotgun_status;

        entry->addresses_to_send_echo_request = (HIP_HASHTABLE *) hip_linked_list_init();

        entry->peer_addresses_old = (HIP_HASHTABLE *) hip_linked_list_init();

        // Randomize inbound SPI
        get_random_bytes(&entry->spi_inbound_current,
                sizeof(entry->spi_inbound_current));

out_err:
        return err;
}

/**
 * Allocates and initializes a new HA structure.
 *
 * @param  gfpmask a mask passed directly to HIP_MALLOC().
 * @return NULL if memory allocation failed, otherwise the HA.
 */
hip_ha_t *hip_hadb_create_state(int gfpmask)
{
	hip_ha_t *entry = NULL;

	entry = (hip_ha_t *) malloc(sizeof(struct hip_hadb_state));
	if (entry == NULL) {
		return NULL;
	}

	memset(entry, 0, sizeof(struct hip_hadb_state));

        hip_hadb_init_entry(entry);

	return entry;
}

/* END OF PRIMITIVE FUNCTIONS */

/**
 * Selects the preferred address within the addresses of the given SPI.
 * The selected address is copied to @c addr, it is is non-NULL.
 */
int hip_hadb_select_spi_addr(hip_ha_t *entry, struct hip_spi_out_item *spi_out, struct in6_addr *addr)
{
	int err = 0, i;
	struct hip_peer_addr_list_item *s, *candidate = NULL;
	struct timeval latest, dt;
	hip_list_t *item, *tmp;

	list_for_each_safe(item, tmp, spi_out->peer_addr_list, i)
	{
		s = list_entry(item);
		if (s->address_state != PEER_ADDR_STATE_ACTIVE)
		{
			_HIP_DEBUG("skipping non-active address %s\n",addrstr);
			continue;
		}

		if (candidate)
		{
			int this_is_later;
			this_is_later = hip_timeval_diff(&s->modified_time, &latest, &dt);
			_HIP_DEBUG("latest=%ld.%06ld\n", latest.tv_sec, latest.tv_usec);
			_HIP_DEBUG("dt=%ld.%06ld\n", dt.tv_sec, dt.tv_usec);
			if (this_is_later)
			{
				_HIP_DEBUG("is later, change\n");
				memcpy( (char *)&latest, &s->modified_time, sizeof(struct timeval));
				candidate = s;
			}
		}
		else
		{
			candidate = s;
			memcpy( (char *)&latest, &s->modified_time, sizeof(struct timeval));
		}
	}

	if (!candidate)
	{
		HIP_ERROR("did not find usable peer address\n");
		HIP_DEBUG("todo: select from other SPIs ?\n");
		/* todo: select other SPI as the default SPI out */
		err = -ENOMSG;
	}
	else ipv6_addr_copy(addr, &candidate->address);

	return err;
}

/**
 * Gets some of the peer's usable IPv6 address.
 * @param entry corresponding hadb entry of the peer
 * @param addr where the selected IPv6 address of the peer is copied to
 *
 * Current destination address selection algorithm:
 * 1. use preferred address of the HA, if any (should be set)
 *
 * tkoponen: these are useless: ?
 * 2. use preferred address of the default outbound SPI, if any
 * (should be set, suspect bug if we get this far)
 *
 * 3. select among the active addresses of the default outbound SPI
 * (select the address which was added/updated last)
 *
 * @return 0 if some of the addresses was copied successfully, else < 0.
 */
int hip_hadb_get_peer_addr(hip_ha_t *entry, struct in6_addr *addr)
{
	int err = 0;
	//	struct hip_spi_out_item *spi_out;

	/* assume already locked entry */

	HIP_DEBUG_HIT("entry def addr", &entry->peer_addr);
	ipv6_addr_copy(addr, &entry->peer_addr);
        return err;
}

/**
 * Gets lsi address.
 * @param entry corresponding hadb entry of the peer
 * @param lsi where the selected lsi address of the peer is copied to
 *
 * @return 0 if some of the addresses was copied successfully, else < 0.
 */
int hip_hadb_get_peer_lsi(hip_ha_t *entry, hip_lsi_t *lsi)
{
	int err = 0;
	/* assume already locked entry */

	HIP_DEBUG_LSI("entry def addr", &entry->lsi_peer);
	ipv4_addr_copy(lsi, &entry->lsi_peer);
    return err;
}

static int hip_hadb_add_peer_udp_addr(hip_ha_t *entry, struct in6_addr *new_addr,in_port_t port,
                           uint32_t spi, uint32_t lifetime, int state)
{
        int err = 0;
        struct hip_peer_addr_list_item *a_item;
        char addrstr[INET6_ADDRSTRLEN];

        /* assumes already locked entry */

        /* check if we are adding the peer's address during the base
 *          * exchange */
        if (spi == 0) {
                HIP_DEBUG("SPI is 0, set address as the bex address\n");
                if (!ipv6_addr_any(&entry->peer_addr)) {
                        hip_in6_ntop(&entry->peer_addr, addrstr);
                        HIP_DEBUG("warning, overwriting existing preferred address %s\n",
                                  addrstr);
                }
                ipv6_addr_copy(&entry->peer_addr, new_addr);
                HIP_DEBUG_IN6ADDR("entry->peer_address \n", &entry->peer_addr);

                if (entry->peer_addr_list_to_be_added) {
                        /*Adding the peer address to the entry->peer_addr_list_to_be_added
 *                          * So that later aftre base exchange it can be transfered to 
 *                                                   * SPI OUT's peer address list*/
                        a_item = (struct hip_peer_addr_list_item *)HIP_MALLOC(sizeof(struct hip_peer_addr_list_item), GFP_KERNEL);
                        if (!a_item)
                        {
                                HIP_ERROR("item HIP_MALLOC failed\n");
                                err = -ENOMEM;
                                goto out_err;
                        }
                        a_item->lifetime = lifetime;
                        ipv6_addr_copy(&a_item->address, new_addr);
                        a_item->address_state = state;
                        do_gettimeofday(&a_item->modified_time);

                        list_add(a_item, entry->peer_addr_list_to_be_added);
                }
                goto out_err;
        }

        err = hip_hadb_get_peer_addr_info_old(entry, new_addr, NULL, NULL);
        if (err)
                goto out_err;

        a_item = (struct hip_peer_addr_list_item *)HIP_MALLOC(sizeof(struct hip_peer_addr_list_item), GFP_KERNEL);
        if (!a_item)
        {
                HIP_ERROR("item HIP_MALLOC failed\n");
                err = -ENOMEM;
                goto out_err;
        }

        a_item->lifetime = lifetime;
        a_item->port = port;
        ipv6_addr_copy(&a_item->address, new_addr);
        a_item->address_state = state;
        do_gettimeofday(&a_item->modified_time);

        list_add(a_item, entry->peer_addresses_old);

out_err:
        return err;
}

/**
 * Adds a new peer IPv6 address to the entry's list of peer addresses.
 * @param entry corresponding hadb entry of the peer
 * @param new_addr IPv6 address to be added
 * @param spi outbound SPI to which the @c new_addr is related to
 * @param lifetime address lifetime of the address
 * @param state address state
 *
 * @return if @c new_addr already exists, 0 is returned. If address was
 * added successfully 0 is returned, else < 0.
 */
int hip_hadb_add_peer_addr(hip_ha_t *entry, struct in6_addr *new_addr,
			   uint32_t spi, uint32_t lifetime, int state)
{
	return hip_hadb_add_peer_udp_addr(entry, new_addr, 0, spi, lifetime, state);
#if 0
	int err = 0;
	struct hip_peer_addr_list_item *a_item;
	char addrstr[INET6_ADDRSTRLEN];
	uint32_t prev_spi;
	struct hip_spi_out_item *spi_list;

	/* assumes already locked entry */

	/* check if we are adding the peer's address during the base
	 * exchange */
	if (spi == 0) {
		HIP_DEBUG("SPI is 0, set address as the bex address\n");
		if (!ipv6_addr_any(&entry->peer_addr)) {
			hip_in6_ntop(&entry->peer_addr, addrstr);
			HIP_DEBUG("warning, overwriting existing preferred address %s\n",
				  addrstr);
		}
		ipv6_addr_copy(&entry->peer_addr, new_addr);
		HIP_DEBUG_IN6ADDR("entry->peer_addr \n", &entry->peer_addr);
		goto out_err;
	}

	spi_list = hip_hadb_get_spi_list(entry, spi);

	if (!spi_list)
	{
		HIP_ERROR("did not find SPI list for SPI 0x%x\n", spi);
		err = -EEXIST;
		goto out_err;
	}

	err = hip_hadb_get_peer_addr_info(entry, new_addr, &prev_spi, NULL, NULL);
	if (err)
	{
		/** @todo validate previous vs. new interface id for
		    the new_addr ? */
		if (prev_spi != spi)
			HIP_DEBUG("todo: SPI changed: prev=%u new=%u\n", prev_spi,
				  spi);

		HIP_DEBUG("duplicate address not added (todo: update address lifetime ?)\n");
		/** @todo update address lifetime ? */
		err = 0;
		goto out_err;
	}

	a_item = (struct hip_peer_addr_list_item *)HIP_MALLOC(sizeof(struct hip_peer_addr_list_item), GFP_KERNEL);
	if (!a_item)
	{
		HIP_ERROR("item HIP_MALLOC failed\n");
		err = -ENOMEM;
		goto out_err;
	}

	a_item->lifetime = lifetime;
	ipv6_addr_copy(&a_item->address, new_addr);
	a_item->address_state = state;
	do_gettimeofday(&a_item->modified_time);

	list_add(a_item, spi_list->peer_addr_list);

out_err:
	return err;
#endif
}

int hip_del_peer_info_entry(hip_ha_t *ha)
{
	hip_opp_block_t *opp_entry   = NULL;

	hip_hadb_remove_state_hit(ha);
	/* by now, if everything is according to plans, the refcnt
	   should be 1 */
	HIP_DEBUG_HIT("our HIT", &ha->hit_our);
	HIP_DEBUG_HIT("peer HIT", &ha->hit_peer);
	hip_delete_hit_sp_pair(&ha->hit_peer, &ha->hit_our, IPPROTO_ESP, 1);
	/* Not going to "put" the entry because it has been removed
	   from the hashtable already (hip_exit won't find it
	   anymore). */
	hip_hadb_delete_state(ha);
	//hip_db_put_ha(ha, hip_hadb_delete_state);
	/* and now zero --> deleted*/

	//if the ha entry is there, the opp entry
	//has already been removed

	/*empty the two opp dbs*/

	//delete entry from oppdb
	opp_entry = hip_oppdb_find_by_ip(&ha->peer_addr);
	if(opp_entry)
		hip_oppdb_entry_clean_up(opp_entry);

	return 0;
}

/**
 * Currently deletes the whole entry...
 */
int hip_del_peer_info(hip_hit_t *our_hit, hip_hit_t *peer_hit)
{
	hip_ha_t *ha;

	ha = hip_hadb_find_byhits(our_hit, peer_hit);
	if (!ha) {
		return -ENOENT;
	}

	return hip_del_peer_info_entry(ha);
}


/**
 * hip_hadb_dump_hits - Dump the contents of the HIT hash table.
 *
 * Should be safe to call from any context. THIS IS FOR DEBUGGING ONLY.
 * DONT USE IT IF YOU DONT UNDERSTAND IT.
 */
static void hip_hadb_dump_hits(void)
{
	int i;
	hip_ha_t *entry;
	char *string;
	int cnt, k;
	hip_list_t *item, *tmp;

	string = (char *)HIP_MALLOC(4096, GFP_ATOMIC);
	if (!string)
	{
		HIP_ERROR("Cannot dump HADB... out of memory\n");
		return;
	}

	HIP_LOCK_HT(&hadb_hit);

	cnt = 0;
	list_for_each_safe(item, tmp, hadb_hit, i)
	{
		entry = list_entry(item);

		hip_hold_ha(entry);
		if (cnt > 3900)
		{
			string[cnt] = '\0';
			HIP_ERROR("%s\n", string);
			cnt = 0;
		}

		k = hip_in6_ntop2(&entry->hit_peer, string + cnt);
		cnt += k;
		hip_db_put_ha(entry, hip_hadb_delete_state);
	}
	HIP_ERROR("%s\n", string);

	HIP_UNLOCK_HT(&hadb_hit);
}



/**
 * Stores the keys negotiated in base exchange.
 *
 * @param ctx          the context inside which the key data will copied around.
 * @param is_initiator true if the localhost is the initiator, or false if the
 *                     localhost is the Responder
 * @return             0 if everything was stored successfully, otherwise < 0.
 */
int hip_store_base_exchange_keys(struct hip_hadb_state *entry,
				  struct hip_context *ctx, int is_initiator)
{
	int err = 0;
	int hmac_key_len, enc_key_len, auth_key_len, hip_enc_key_len;

	hmac_key_len = hip_hmac_key_length(entry->esp_transform);
	enc_key_len = hip_enc_key_length(entry->esp_transform);
	auth_key_len = hip_auth_key_length_esp(entry->esp_transform);
	hip_enc_key_len = hip_transform_key_length(entry->hip_transform);

	memcpy( (char *)&entry->hip_hmac_out, &ctx->hip_hmac_out, hmac_key_len);
	memcpy( (char *)&entry->hip_hmac_in, &ctx->hip_hmac_in, hmac_key_len);

	memcpy( (char *)&entry->esp_in.key, &ctx->esp_in.key, enc_key_len);
	memcpy( (char *)&entry->auth_in.key, &ctx->auth_in.key, auth_key_len);

	memcpy( (char *)&entry->esp_out.key, &ctx->esp_out.key, enc_key_len);
	memcpy( (char *)&entry->auth_out.key, &ctx->auth_out.key, auth_key_len);

	memcpy( (char *)&entry->hip_enc_out.key, &ctx->hip_enc_out.key, hip_enc_key_len);
	memcpy( (char *)&entry->hip_enc_in.key, &ctx->hip_enc_in.key, hip_enc_key_len);

	hip_update_entry_keymat(entry, ctx->current_keymat_index,
				ctx->keymat_calc_index, ctx->esp_keymat_index,
				ctx->current_keymat_K);

	if (entry->dh_shared_key)
	{
		HIP_DEBUG("HIP_FREEing old dh_shared_key\n");
		HIP_FREE(entry->dh_shared_key);
		entry->dh_shared_key = NULL;
	}

	entry->dh_shared_key_len = 0;
	/** @todo reuse pointer, no HIP_MALLOC */
	entry->dh_shared_key = (char *)HIP_MALLOC(ctx->dh_shared_key_len, GFP_ATOMIC);
	if (!entry->dh_shared_key)
	{
		HIP_ERROR("entry dh_shared HIP_MALLOC failed\n");
		err = -ENOMEM;
		goto out_err;
	}

	entry->dh_shared_key_len = ctx->dh_shared_key_len;
	memcpy( (char *)entry->dh_shared_key, ctx->dh_shared_key, entry->dh_shared_key_len);
	_HIP_HEXDUMP("Entry DH SHARED", entry->dh_shared_key, entry->dh_shared_key_len);
	_HIP_HEXDUMP("Entry Kn", entry->current_keymat_K, HIP_AH_SHA_LEN);
	return err;

out_err:
	if (entry->dh_shared_key) {
		HIP_FREE(entry->dh_shared_key);
		entry->dh_shared_key = NULL;
	}

	return err;
}

/**
 * .
 *
 * @param entry ...
 * @param msg for future purposes (KeyNote)
 * @param peer ...
 * @return     ...
 */
int hip_init_peer(hip_ha_t *entry, struct hip_common *msg,
		  struct hip_host_id *peer)
{
	int err = 0;
	int len = hip_get_param_total_len(peer);
	struct in6_addr hit;

	/* public key and verify function might be initialized already in the
	   case of loopback */

	if (entry->peer_pub)
	{
		HIP_DEBUG("Not initializing peer host id, old exists\n");
		goto out_err;
	}

	HIP_IFEL(hip_host_id_to_hit(peer, &hit, HIP_HIT_TYPE_HASH100) ||
		 ipv6_addr_cmp(&hit, &entry->hit_peer),
		 -1, "Unable to verify sender's HOST_ID\n");

	HIP_IFEL(!(entry->peer_pub = HIP_MALLOC(len, GFP_KERNEL)),
		 -ENOMEM, "Out of memory\n");

	memcpy( (char *)entry->peer_pub, peer, len);
	entry->verify =
		hip_get_host_id_algo(entry->peer_pub) == HIP_HI_RSA ?
		hip_rsa_verify : hip_dsa_verify;

	if (hip_get_host_id_algo(entry->peer_pub) == HIP_HI_RSA)
		entry->peer_pub_key = hip_key_rr_to_rsa(entry->peer_pub, 0);
	else
		entry->peer_pub_key = hip_key_rr_to_dsa(entry->peer_pub, 0);

 out_err:
	HIP_DEBUG_HIT("peer's hit", &hit);
	HIP_DEBUG_HIT("entry's hit", &entry->hit_peer);
	return err;
}


/**
 * Initializes a HIP association.
 *
 * Initializes a new allocated HIP association @c entry.
 *
 * @param  a pointer to a HIP association to be initialized.
 * @param  a pointer to a HIT value that is to be bound with the HIP association
 *         @c entry
 * @return zero if success, negative otherwise.
 */
int hip_init_us(hip_ha_t *entry, hip_hit_t *hit_our)
{
        int err = 0, alg = 0;

	if (entry->our_pub != NULL) {
		free(entry->our_pub);
		entry->our_pub = NULL;
	}

	/* Try to fetch our private host identity first using RSA then using DSA.
	   Note, that hip_get_host_id() allocates a new buffer and this buffer
	   must be freed in out_err if an error occurs. */

	if (hip_get_host_id_and_priv_key(HIP_DB_LOCAL_HID, hit_our, HIP_HI_RSA,
				&entry->our_pub, &entry->our_priv_key)) {
		 HIP_IFEL(hip_get_host_id_and_priv_key(HIP_DB_LOCAL_HID, hit_our,
				HIP_HI_DSA, &entry->our_pub, &entry->our_priv_key),
				-1, "Local host identity not found\n");
	}

	/* RFC 4034 obsoletes RFC 2535 and flags field differ */
	/* Get RFC2535 3.1 KEY RDATA format algorithm (Integer value). */
	alg = hip_get_host_id_algo(entry->our_pub);
	/* Using this integer we get a function pointer to a function that
	   signs our host identity. */
	entry->sign = (alg == HIP_HI_RSA ? hip_rsa_sign : hip_dsa_sign);

	/* Calculate our HIT from our public Host Identifier (HI).
	   Note, that currently (06.08.2008) both of these functions use DSA */
	err = ((alg == HIP_HI_DSA) ?
		hip_dsa_host_id_to_hit(entry->our_pub, &entry->hit_our,
				       HIP_HIT_TYPE_HASH100) :
		hip_rsa_host_id_to_hit(entry->our_pub, &entry->hit_our,
				       HIP_HIT_TYPE_HASH100));
	HIP_IFEL(err, err, "Unable to digest the HIT out of public key.");
	if(err != 0) {
		HIP_ERROR("Unable to digest the HIT out of public key.");
		goto out_err;
	}

 out_err:

	if (err && entry->our_pub) {
		HIP_FREE(entry->our_pub);
		entry->our_pub = NULL;
	}

	return err;
}

/* ----------------- */
<<<<<<< HEAD
/**
 * The hash function of the hashtable. Calculates a hash from parameter host
 * assosiation HITs (hit_our and hit_peer).
 * 
 * @param rec a pointer to a host assosiation.
 * @return    the calculated hash or zero if ha, hit_our or hit_peer is NULL.
*/
unsigned long hip_ha_hash(const hip_ha_t *ha)
{
	hip_hit_t hitpair[2];
	uint8_t hash[HIP_AH_SHA_LEN];

	if(ha == NULL || &(ha->hit_our) == NULL || &(ha->hit_peer) == NULL)
	{
		return 0;
	}

	/* The HIT fields of an host association struct cannot be assumed to be
	   alligned consecutively. Therefore, we must copy them to a temporary
	   array. */
	memcpy( (char *)&hitpair[0], &(ha->hit_our), sizeof(ha->hit_our));
	memcpy( (char *)&hitpair[1], &(ha->hit_peer), sizeof(ha->hit_peer));

	hip_build_digest(HIP_DIGEST_SHA1, (void *)hitpair, sizeof(hitpair),
			 hash);

	return *((unsigned long *)hash);
}
=======
>>>>>>> e4704fd7

void hip_init_hadb(void)
{
     /** @todo Check for errors. */

     /* The next line initializes the hash table for host associations. Note
	that we are using callback wrappers IMPLEMENT_LHASH_HASH_FN and
	IMPLEMENT_LHASH_COMP_FN defined in the beginning of this file. These
	provide automagic variable casts, so that all elements stored in the
	hash table are cast to hip_ha_t. Lauri 09.10.2007 16:58. */

     hadb_hit = hip_ht_init(LHASH_HASH_FN(hip_ha),
			    LHASH_COMP_FN(hip_ha));

     /* initialize default function pointer sets for receiving messages*/
     default_rcv_func_set.hip_receive_i1        = hip_receive_i1;
     default_rcv_func_set.hip_receive_r1        = hip_receive_r1;
     default_rcv_func_set.hip_receive_i2        = hip_receive_i2;
     default_rcv_func_set.hip_receive_r2        = hip_receive_r2;
     default_rcv_func_set.hip_receive_update    = hip_receive_update;
     default_rcv_func_set.hip_receive_notify    = hip_receive_notify;
     default_rcv_func_set.hip_receive_bos       = hip_receive_bos;
     default_rcv_func_set.hip_receive_close     = hip_receive_close;
     default_rcv_func_set.hip_receive_close_ack = hip_receive_close_ack;

     /* initialize alternative function pointer sets for receiving messages*/
     /* insert your alternative function sets here!*/

     /* initialize default function pointer sets for handling messages*/
     default_handle_func_set.hip_handle_i1        = hip_handle_i1;
     default_handle_func_set.hip_handle_r1        = hip_handle_r1;
     default_handle_func_set.hip_handle_i2        = hip_handle_i2;
     default_handle_func_set.hip_handle_r2        = hip_handle_r2;
     default_handle_func_set.hip_handle_bos       = hip_handle_bos;
     default_handle_func_set.hip_handle_close     = hip_handle_close;
     default_handle_func_set.hip_handle_close_ack = hip_handle_close_ack;

     /* initialize alternative function pointer sets for handling messages*/
     /* insert your alternative function sets here!*/

     /* initialize default function pointer sets for misc functions*/
     default_misc_func_set.hip_solve_puzzle  	       = hip_solve_puzzle;
     default_misc_func_set.hip_produce_keying_material = hip_produce_keying_material;
     default_misc_func_set.hip_create_i2	       = hip_create_i2;
     default_misc_func_set.hip_create_r2	       = hip_create_r2;
     default_misc_func_set.hip_build_network_hdr       = hip_build_network_hdr;

     /* initialize alternative function pointer sets for misc functions*/
     /* insert your alternative function sets here!*/

     /* initialize default function pointer sets for update functions*/
     /*default_update_func_set.hip_handle_update_plain_locator = hip_handle_update_plain_locator_old;
     default_update_func_set.hip_handle_update_addr_verify   = hip_handle_update_addr_verify_old;
     default_update_func_set.hip_update_handle_ack	     = hip_update_handle_ack_old;
     default_update_func_set.hip_handle_update_established   = hip_handle_update_established_old;
     default_update_func_set.hip_handle_update_rekeying      = hip_handle_update_rekeying_old;
     default_update_func_set.hip_update_send_addr_verify     = hip_update_send_addr_verify_deprecated;
     default_update_func_set.hip_update_send_echo	     = hip_update_send_echo_old;*/

     /* xmit function set */
#ifdef CONFIG_HIP_I3
     if(hip_get_hi3_status()){
	  default_xmit_func_set.hip_send_pkt = hip_send_i3;
     }
     else
#endif
	  default_xmit_func_set.hip_send_pkt = hip_send_pkt;
     

     nat_xmit_func_set.hip_send_pkt = hip_send_pkt;

     /* filter function sets */
     /* Compiler warning: assignment from incompatible pointer type.
	Please fix this, if you know what is the correct value.
	-Lauri 25.09.2007 15:11. */
    /* Wirtz 27/11/09 pointers are completely incomp. ( 1param to 4 params )
    *  uncommented, please fix or remove completely */    
    // default_input_filter_func_set.hip_input_filter	= hip_agent_filter;
    // default_output_filter_func_set.hip_output_filter = hip_agent_filter;

     /* Tao Wan and Miika komu added, 24 Jan, 2008 for IPsec (userspace / kernel part)
      *
      * copy in user_ipsec_hipd_msg.c */
     if (hip_use_userspace_ipsec) {
	     default_ipsec_func_set.hip_add_sa = hip_userspace_ipsec_add_sa;
	     default_ipsec_func_set.hip_delete_sa = hip_userspace_ipsec_delete_sa;
	     default_ipsec_func_set.hip_setup_hit_sp_pair = hip_userspace_ipsec_setup_hit_sp_pair;
	     default_ipsec_func_set.hip_delete_hit_sp_pair = hip_userspace_ipsec_delete_hit_sp_pair;
	     default_ipsec_func_set.hip_flush_all_policy = hip_userspace_ipsec_flush_all_policy;
	     default_ipsec_func_set.hip_flush_all_sa = hip_userspace_ipsec_flush_all_sa;
	     default_ipsec_func_set.hip_acquire_spi = hip_acquire_spi;
	     default_ipsec_func_set.hip_delete_default_prefix_sp_pair = hip_userspace_ipsec_delete_default_prefix_sp_pair;
	     default_ipsec_func_set.hip_setup_default_sp_prefix_pair = hip_userspace_ipsec_setup_default_sp_prefix_pair;
     } else {
	     default_ipsec_func_set.hip_add_sa = hip_add_sa;
	     default_ipsec_func_set.hip_delete_sa = hip_delete_sa;
	     default_ipsec_func_set.hip_setup_hit_sp_pair = hip_setup_hit_sp_pair;
	     default_ipsec_func_set.hip_delete_hit_sp_pair = hip_delete_hit_sp_pair;
	     default_ipsec_func_set.hip_flush_all_policy = hip_flush_all_policy;
	     default_ipsec_func_set.hip_flush_all_sa = hip_flush_all_sa;
	     default_ipsec_func_set.hip_acquire_spi = hip_acquire_spi;
	     default_ipsec_func_set.hip_delete_default_prefix_sp_pair = hip_delete_default_prefix_sp_pair;
	     default_ipsec_func_set.hip_setup_default_sp_prefix_pair = hip_setup_default_sp_prefix_pair;
     }
}

unsigned long hip_hadb_hash_file_hits(const void *ptr){
        HIP_DEBUG("string %s\n",((hip_hosts_entry *)ptr)->hostname);
	char *fqdn = ((hip_hosts_entry *)ptr)->hostname;
        uint8_t hash[HIP_AH_SHA_LEN];

	hip_build_digest(HIP_DIGEST_SHA1, fqdn, strlen(fqdn)+1, hash);
	return *((unsigned long *)hash);
}

int hip_hadb_hash_match_file_hits(const void *ptr1, const void *ptr2){
        return (hip_hadb_hash_file_hits(ptr1) != hip_hadb_hash_file_hits(ptr2));
}

hip_xmit_func_set_t *hip_get_xmit_default_func_set() {
	return &default_xmit_func_set;
}

hip_misc_func_set_t *hip_get_misc_default_func_set() {
	return &default_misc_func_set;
}

hip_input_filter_func_set_t *hip_get_input_filter_default_func_set() {
	return &default_input_filter_func_set;
}

hip_output_filter_func_set_t *hip_get_output_filter_default_func_set() {
	return &default_output_filter_func_set;
}

hip_rcv_func_set_t *hip_get_rcv_default_func_set() {
	return &default_rcv_func_set;
}

hip_handle_func_set_t *hip_get_handle_default_func_set() {
	return &default_handle_func_set;
}

/*hip_update_func_set_t *hip_get_update_default_func_set() {
	return &default_update_func_set;
}*/

/**
 * Sets function pointer set for an hadb record. Pointer values will not be
 * copied!
 *
 * @param entry         a pointer to the hadb record
 * @param new_func_set  a pointer to the new function set
 * @return              0 if everything was stored successfully, otherwise < 0.
 */
int hip_hadb_set_rcv_function_set(hip_ha_t * entry,
				   hip_rcv_func_set_t * new_func_set){
     /** @todo add check whether all function pointers are set */
     if( entry ){
	  entry->hadb_rcv_func = new_func_set;
	  return 0;
     }
      return -1;
}

/**
 * Sets function pointer set for an hadb record. Pointer values will not be
 * copied!
 *
 * @param entry        a pointer to the hadb record.
 * @param new_func_set a pointer to the new function set.
 * @return             0 if everything was stored successfully, otherwise < 0.
 */
int hip_hadb_set_handle_function_set(hip_ha_t * entry,
				     hip_handle_func_set_t * new_func_set){
	/** @todo add check whether all function pointers are set. */
	if( entry ){
		entry->hadb_handle_func = new_func_set;
		return 0;
	}
	return -1;
}

/**
 * Sets function pointer set for an hadb record. Pointer values will not be
 * copied!
 *
 * @param entry        a pointer to the hadb record.
 * @param new_func_set a pointer to the new function set.
 * @return             0 if everything was stored successfully, otherwise < 0.
 */
int hip_hadb_set_update_function_set(hip_ha_t * entry,
				     hip_update_func_set_t * new_func_set){
     /** @todo add check whether all function pointers are set */
	if( entry ){
		entry->hadb_update_func = new_func_set;
		return 0;
	}
	//HIP_ERROR("Func pointer set malformed. Func pointer set NOT appied.");
	return -1;
}

/* NOTE! When modifying this function, remember that some control values may
   not be allowed to co-exist. Therefore the logical OR might not be enough
   for all controls. */
/**
 * Switches on a local control bit for a host assosiation entry.
 * 
 * @param entry a pointer to a host assosiation.
 * @param mask  a bit mask representing the control value.
 * @note  mask is a single mask, not a logical AND or OR mask.
*/
void hip_hadb_set_local_controls(hip_ha_t *entry, hip_controls_t mask)
{
	if(entry != NULL) {
		switch(mask) {

		case HIP_HA_CTRL_NONE:
			entry->local_controls &= mask;
		case HIP_HA_CTRL_LOCAL_REQ_UNSUP:
		case HIP_HA_CTRL_LOCAL_REQ_ESCROW:
		case HIP_HA_CTRL_LOCAL_REQ_RELAY:
		case HIP_HA_CTRL_LOCAL_REQ_RVS:
		case HIP_HA_CTRL_LOCAL_REQ_SAVAH:
#if 0
			if(mask == HIP_HA_CTRL_LOCAL_REQ_RELAY)
			{
				hip_nat_set_control(entry, 1);
				HIP_DEBUG("nat control has been reset to 1\n");
			}
#endif			
			entry->local_controls |= mask;
			break;
		default:
			HIP_ERROR("Unknown local controls given.\n");
		}
	}
}

/* NOTE! When modifying this function, remember that some control values may
   not be allowed to co-exist. Therefore the logical OR might not be enough
   for all controls. */
/**
 * Switches on a peer control bit for a host assosiation entry.
 * 
 * @param entry a pointer to a host assosiation.
 * @param mask  a bit mask representing the control value.
 * @note  mask is a single mask, not a logical AND or OR mask
*/
void hip_hadb_set_peer_controls(hip_ha_t *entry, hip_controls_t mask)
{
	if(entry != NULL) {
		switch(mask) {

		case HIP_HA_CTRL_NONE:
			entry->peer_controls &= mask;
		case HIP_HA_CTRL_PEER_UNSUP_CAPABLE:
		case HIP_HA_CTRL_PEER_ESCROW_CAPABLE:
		case HIP_HA_CTRL_PEER_RVS_CAPABLE:
		case HIP_HA_CTRL_PEER_RELAY_CAPABLE:
		case HIP_HA_CTRL_PEER_SAVAH_CAPABLE:
		case HIP_HA_CTRL_PEER_GRANTED_SAVAH:
		case HIP_HA_CTRL_PEER_GRANTED_UNSUP:
		case HIP_HA_CTRL_PEER_GRANTED_ESCROW:
		case HIP_HA_CTRL_PEER_GRANTED_RVS:			
		case HIP_HA_CTRL_PEER_GRANTED_RELAY:
		case HIP_HA_CTRL_PEER_REFUSED_UNSUP:
		case HIP_HA_CTRL_PEER_REFUSED_ESCROW:
		case HIP_HA_CTRL_PEER_REFUSED_RELAY:
		case HIP_HA_CTRL_PEER_REFUSED_RVS:
		case HIP_HA_CTRL_PEER_REFUSED_SAVAH:
#if 0
			if(mask == HIP_HA_CTRL_PEER_GRANTED_RELAY)
			{
				hip_nat_set_control(entry, 1);
				HIP_DEBUG("nat control has been reset to 1\n");
			}
#endif
			entry->peer_controls |= mask;
			break;
		default:
			HIP_ERROR("Unknown peer controls given.\n");
		}
	}
}

void hip_hadb_cancel_local_controls(hip_ha_t *entry, hip_controls_t mask)
{
	if(entry != NULL) {
		entry->local_controls &= (~mask);
	}
}

/**
 * Switches off a local control bit for a host assosiation entry.
 *
 * @param entry a pointer to a host assosiation.
 * @param mask  a bit mask representing the control value.
 * @note  mask can be a logical AND or OR mask.
*/
void hip_hadb_cancel_peer_controls(hip_ha_t *entry, hip_controls_t mask)
{
     if(entry != NULL) {
	     entry->peer_controls &= (~mask);
     }
}

void hip_uninit_hadb()
{
	HIP_DEBUG("\n");

	HIP_DEBUG("DEBUG: DUMP SPI LISTS\n");

	/* I think this is not very safe deallocation.
	 * Locking the hadb_spi and hadb_hit could be one option, but I'm not
	 * very sure that it will work, as they are locked later in
	 * hip_hadb_remove_state() for a while.
	 *
	 * The list traversing is not safe in smp way :(
	 */
//	hip_ht_uninit(hadb_hit);
}

void hip_delete_all_sp()
{
	//struct hip_hit_spi *hs, *tmp_hs;
	HIP_DEBUG("\n");

	HIP_DEBUG("DEBUG: DUMP SPI LISTS\n");

	/* I think this is not very safe deallocation.
	 * Locking the hadb_spi and hadb_hit could be one option, but I'm not
	 * very sure that it will work, as they are locked later in
	 * hip_hadb_remove_state() for a while.
	 *
	 * The list traversing is not safe in smp way :(
	 */
	HIP_DEBUG("DELETING HA HT\n");

}
/**
 * Removes all the addresses from the addresses_to_send_echo_request list
 * and deallocates them.
 * @param ha pointer to a host association
*/
void hip_remove_addresses_to_send_echo_request(hip_ha_t *ha)
{
	int i = 0;
        struct in6_addr *address;
	hip_list_t *item, *tmp;

	list_for_each_safe(item, tmp, ha->addresses_to_send_echo_request, i) {
		address = list_entry(item);
		list_del(address, ha->addresses_to_send_echo_request);
		HIP_FREE(address);
        }
}

/**
 * Deletes a HA state (and deallocate memory) Deletes all associates IPSEC SAs
 * and frees the memory occupied by the HA state.
 *
 * @param ha HA
 * @note     ASSERT: The HA must be unlinked from the global hadb hash tables
 *           (SPI and HIT). This function should only be called when absolutely
 *           sure that nobody else has a reference to it.
 */
void hip_hadb_delete_state(hip_ha_t *ha)
{
	HIP_DEBUG("ha=0x%p\n", ha);

	/* Delete SAs */

	if (ha->dh_shared_key)
		HIP_FREE(ha->dh_shared_key);
	if (ha->hip_msg_retrans.buf)
		HIP_FREE(ha->hip_msg_retrans.buf);
	ha->hip_msg_retrans.buf = NULL;
	if (ha->peer_pub) {
		if (hip_get_host_id_algo(ha->peer_pub) == HIP_HI_RSA &&
							ha->peer_pub_key)
			RSA_free(ha->peer_pub_key);
		else if (ha->peer_pub_key)
			DSA_free(ha->peer_pub_key);
		HIP_FREE(ha->peer_pub);
	}
	if (ha->our_priv)
		HIP_FREE(ha->our_priv);
	if (ha->our_pub)
		HIP_FREE(ha->our_pub);
	if (ha->rendezvous_addr)
		HIP_FREE(ha->rendezvous_addr);

        if (ha->addresses_to_send_echo_request)
        {
                hip_remove_addresses_to_send_echo_request(ha);
                HIP_FREE(ha->addresses_to_send_echo_request);
        }

	HIP_FREE(ha);
}

/**
 * Maps function @c func to every HA in HIT hash table. The hash table is
 * LOCKED while we process all the entries. This means that the mapper function
 * MUST be very short and _NOT_ do any operations that might sleep!
 *
 * @param func a mapper function.
 * @param opaque opaque data for the mapper function.
 * @return       negative if an error occurs. If an error occurs during
 *               traversal of a the HIT hash table, then the traversal is
 *               stopped and function returns. Returns the last return value of
 *               applying the mapper function to the last element in the hash
 *               table.
 */
int hip_for_each_ha(int (*func)(hip_ha_t *entry, void *opaq), void *opaque)
{
	int i = 0, fail = 0;
	hip_ha_t *this;
	hip_list_t *item, *tmp;

	if (!func)
		return -EINVAL;

	HIP_LOCK_HT(&hadb_hit);
	list_for_each_safe(item, tmp, hadb_hit, i)
	{
		this = list_entry(item);
		_HIP_DEBUG("list_for_each_safe\n");
		hip_hold_ha(this);
		fail = func(this, opaque);
		hip_db_put_ha(this, hip_hadb_delete_state);
		if (fail)
			goto out_err;
	}

 out_err:
	HIP_UNLOCK_HT(&hadb_hit);
	return fail;
}

/** Enumeration for hip_count_open_connections */
static int hip_count_one_entry(hip_ha_t *entry, void *cntr)
{
	int *counter = cntr;
	if (entry->state == HIP_STATE_CLOSING ||
	    entry->state == HIP_STATE_ESTABLISHED)
	{
		(*counter)++;
	}
	return 0;
}

/**
 * Return number of open connections by calculating hadb entrys.
 */
int hip_count_open_connections(void)
{
	int n = 0;

	hip_for_each_ha(hip_count_one_entry, &n);

	return n;
}

int hip_handle_get_ha_info(hip_ha_t *entry, void *opaq)
{
	int err = 0;
	struct hip_hadb_user_info_state hid;
	extern int hip_icmp_interval;
	struct hip_common *msg = (struct hip_common *) opaq;
	
	memset(&hid, 0, sizeof(hid));
	hid.state = entry->state;
    	ipv6_addr_copy(&hid.hit_our, &entry->hit_our);
	ipv6_addr_copy(&hid.hit_peer, &entry->hit_peer);
	ipv6_addr_copy(&hid.ip_our, &entry->our_addr);
	ipv6_addr_copy(&hid.ip_peer, &entry->peer_addr);
	ipv4_addr_copy(&hid.lsi_our, &entry->lsi_our);
	ipv4_addr_copy(&hid.lsi_peer, &entry->lsi_peer);
	memcpy(&hid.peer_hostname, &entry->peer_hostname, HIP_HOST_ID_HOSTNAME_LEN_MAX);

	hid.heartbeats_on = hip_icmp_interval;
	calc_statistics(&entry->heartbeats_statistics, (uint32_t *)&hid.heartbeats_received, NULL, NULL,
			&hid.heartbeats_mean, &hid.heartbeats_variance, STATS_IN_MSECS);
#if 0
	hid.heartbeats_mean = entry->heartbeats_mean;
	hid.heartbeats_variance = entry->heartbeats_variance;
	hid.heartbeats_received = entry->heartbeats_statistics.num_items;
#endif
	hid.heartbeats_sent = entry->heartbeats_sent;

	/*For some reason this gives negative result*/
	/*hip_timeval_diff(&entry->bex_start, 
			 &entry->bex_end,
			 &hid.bex_duration);*/


	//	struct timeval * duration = hip_get_duration(entry->bex_start, entry->bex_end);
	//	HIP_ASSERT(duration != NULL);
	//	memcpy((char *)&hid.bex_duration, (char *) duration, sizeof(struct timeval));


	
	_HIP_HEXDUMP("HEXHID ", &hid, sizeof(struct hip_hadb_user_info_state));
	
	hid.nat_udp_port_peer = entry->peer_udp_port;
	hid.nat_udp_port_local = entry->local_udp_port;

	hid.peer_controls = entry->peer_controls;

	/* does not print heartbeat info, but I do not think it even should -Samu*/
	hip_print_debug_info(&hid.ip_our,   &hid.ip_peer,
			     &hid.hit_our,  &hid.hit_peer,
			     &hid.lsi_peer, (char*)&hid.peer_hostname,
			     &hid.nat_udp_port_local, &hid.nat_udp_port_peer);

        hid.shotgun_status = entry->shotgun_status;

	err = hip_build_param_contents(msg, &hid, HIP_PARAM_HA_INFO,
				       sizeof(hid));
	if (err)
		HIP_ERROR("Building ha info failed\n");

	_HIP_HEXDUMP("HEXHID ", &hid, sizeof(struct hip_hadb_user_info_state));

	return err;

}

/**
 * @todo We could scan through all of the alternative locators as well
 */
int hip_hadb_map_ip_to_hit(hip_ha_t *entry, void *id2)
{
	struct in6_addr *id = id2;
    int err = 0;
	
    if (ipv6_addr_cmp(&entry->peer_addr, id) == 0 &&
		!ipv6_addr_any(&entry->hit_peer) &&
		!hit_is_opportunistic_hashed_hit(&entry->hit_peer)) {
		ipv6_addr_copy(id, &entry->hit_peer);
		HIP_DEBUG_HIT("hit", &entry->hit_peer);
		HIP_DEBUG_HIT("pref", &entry->peer_addr);
		HIP_DEBUG_HIT("id", id);
		err = -1; /* break iteration */
	}

	return err;
}

#ifdef CONFIG_HIP_RVS
/**
 * Finds a rendezvous server candidate host association entry.
 *
 * Finds a rendezvous server candidate host association entry matching the
 * parameter @c local_hit and @c rvs_ip. When a relayed I1 packet arrives to the
 * responder, the packet has the initiators HIT as the source HIT, and the
 * responder HIT as the destination HIT. The responder needs the host
 * assosiation having RVS's HIT and the responder's HIT. This function gets that
 * host assosiation without using the RVS's HIT as searching key.
 *
 * @param  local_hit a pointer to rendezvous server HIT used as searching key.
 * @param  rvs_ip    a pointer to rendezvous server IPv6 or IPv4-in-IPv6 format
 *                   IPv4 address  used as searching key.
 * @return           a pointer to a matching host association or NULL if
 *                   a matching host association was not found.
 * @author           Miika Komu
 * @date             31.08.2006
*/ 
hip_ha_t *hip_hadb_find_rvs_candidate_entry(hip_hit_t *local_hit,
					    hip_hit_t *rvs_ip)
{
	int i = 0;
	hip_ha_t *this = NULL, *result = NULL;
	hip_list_t *item = NULL, *tmp = NULL; //

	HIP_LOCK_HT(&hadb_hit);
	list_for_each_safe(item, tmp, hadb_hit, i)
	{
		this = list_entry(item);
		_HIP_DEBUG("List_for_each_entry_safe\n");
		hip_hold_ha(this);
		if ((ipv6_addr_cmp(local_hit, &this->hit_our) == 0) &&
		    (ipv6_addr_cmp(rvs_ip, &this->peer_addr) == 0)) {
			result = this;
			break;
		}
		hip_db_put_ha(this, hip_hadb_delete_state);
	}
	HIP_UNLOCK_HT(&hadb_hit);

	return result;
}
#endif


#ifdef CONFIG_HIP_BLIND
/**
 * Defunct
 * @date 22.07.2008
 */
hip_ha_t *hip_hadb_find_by_blind_hits(hip_hit_t *local_blind_hit,
				      hip_hit_t *peer_blind_hit)
{
	int err = 0, i = 0;
	hip_ha_t *this = NULL, *tmp = NULL, *result = NULL;

	/*
	  This loop is disabled since &hadb_byhit[i] does not exist anymore and
	  the code won't compile with CONFIG_HIP_BLIND flag set.
	  -Lauri 22.07.2008
	  for(i = 0; i < HIP_HADB_SIZE; i++) {

	  list_for_each_entry_safe(this, tmp, &hadb_byhit[i], next_hit)
	  {
	  _HIP_DEBUG("List_for_each_entry_safe\n");
	  hip_hold_ha(this);
	  if ((ipv6_addr_cmp(local_blind_hit, &this->hit_our_blind) == 0) &&
	  (ipv6_addr_cmp(peer_blind_hit, &this->hit_peer_blind) == 0)) {
	  result = this;
	  break;
	  }
	  hip_db_put_ha(this, hip_hadb_delete_state);
	  if (err)
	  break;
	  }
	  if (err)
	  break;
	  }
	*/
 out_err:
	if (err)
		result = NULL;

	return result;
}
#endif

int hip_host_file_info_exists_lsi(hip_lsi_t *lsi){
  uint8_t hostname[HOST_NAME_MAX];
  struct in6_addr mapped_lsi;
  
  memset(hostname, 0, sizeof(hostname));

  IPV4_TO_IPV6_MAP(lsi, &mapped_lsi);

  return !(hip_for_each_hosts_file_line(HIPD_HOSTS_FILE,
				       hip_map_first_id_to_hostname_from_hosts,
				       &mapped_lsi, hostname) &&
		hip_for_each_hosts_file_line(HOSTS_FILE,
				       hip_map_first_id_to_hostname_from_hosts,
				       &mapped_lsi, hostname));
}

static int hip_hadb_find_lsi(hip_ha_t *entry, void *lsi)
{
    int exist_lsi;
    exist_lsi = hip_lsi_are_equal(&entry->lsi_peer,(hip_lsi_t *)lsi);
    if (exist_lsi) {
        memset(lsi, 0, sizeof(lsi));
    }
    return 0;
}

static int hip_hadb_exists_lsi(hip_lsi_t *lsi)
{
	int res = 0;
	hip_lsi_t lsi_aux;

	memcpy( (char *)&lsi_aux, lsi, sizeof(hip_lsi_t));
	hip_for_each_ha(hip_hadb_find_lsi, &lsi_aux);

	if (ipv4_addr_cmp(&lsi_aux, lsi) != 0){
		res = 1;
		HIP_DEBUG("lsi exists\n");
	}
	return res;
}

int lsi_assigned(struct in_addr add)
{
        int exist = 0;
        exist = hip_hidb_exists_lsi(&add);
        if (!exist)
                exist = hip_hadb_exists_lsi(&add);
        if (!exist)
                exist = hip_host_file_info_exists_lsi(&add);
        return exist;
}

int hip_generate_peer_lsi(hip_lsi_t *lsi)
{
        struct in_addr lsi_prefix;
        uint8_t hostname[HOST_NAME_MAX];
        int index = 1;

        do {
                lsi_prefix.s_addr = htonl(HIP_LSI_PREFIX|index++);
        } while (lsi_assigned(lsi_prefix) ||
                 !hip_map_lsi_to_hostname_from_hosts(lsi, (char*)hostname));

        _HIP_DEBUG_LSI("lsi free final value is ", &lsi_prefix);

        *lsi = lsi_prefix;
        return 0;
}

/**
 * This function simply goes through all HADB to find an entry that
 * matches the given lsi pair. First matching HADB entry is then returned.
 *
 * @note This way of finding HA entries doesn't work properly if we have
 * multiple entries with the same tuple <lsi_src,lsi_dst>. Currently, that's not the case.
 * Our implementation doesn't allow repeated lsi tuples.
 */

hip_ha_t *hip_hadb_try_to_find_by_pair_lsi(hip_lsi_t *lsi_src, hip_lsi_t *lsi_dst){
        hip_list_t *item, *aux;
	hip_ha_t *tmp;
	int i;

	list_for_each_safe(item, aux, hadb_hit, i)
	{
		tmp = list_entry(item);
		if(!hip_lsi_are_equal(&tmp->lsi_peer, lsi_dst))
			continue;
		else if (hip_lsi_are_equal(&tmp->lsi_our, lsi_src))
			return tmp;
		else
		        continue;
	}
	return NULL;
}

hip_ha_t *hip_hadb_try_to_find_by_peer_lsi(hip_lsi_t *lsi_dst) {
        hip_list_t *item, *aux;
	hip_ha_t *tmp;
	int i;

	list_for_each_safe(item, aux, hadb_hit, i)
	{
		tmp = list_entry(item);
		if(hip_lsi_are_equal(&tmp->lsi_peer, lsi_dst))
			return tmp;
	}
	return NULL;
}

int hip_get_local_addr(struct hip_common *msg)
{
	hip_ha_t* entry;
	int err;
    	struct in6_addr local_address;
    	hip_hit_t* src_hit;
    	hip_hit_t* dst_hit;

    	src_hit = (hip_hit_t *) hip_get_param_contents(msg, HIP_PARAM_HIT);
	dst_hit = (hip_hit_t *) hip_get_param_contents(msg, HIP_PARAM_IPV6_ADDR);
	HIP_DEBUG_HIT("src_hit from local address request: ", src_hit);
	HIP_DEBUG_HIT("dst_hit from local address request: ", dst_hit);
/*	if (ptr) {
		memcpy( (char *)peer_hit, ptr, sizeof(hip_hit_t));
		HIP_DEBUG_HIT("peer_hit", peer_hit);
		*fallback = 0;
	}
*/
	memset(&local_address, 0, sizeof(struct in6_addr));
	entry = hip_hadb_find_byhits(src_hit, dst_hit);

	hip_msg_init(msg);
	//HIP_DEBUG_IN6ADDR(" local address: ", &entry->our_addr);

	if(!entry)
		HIP_DEBUG("Can't find local address because of no entry in hadb!\n");

    	ipv6_addr_copy(&local_address, &entry->our_addr);

    	//hip_build_user_hdr(msg, HIP_HIPPROXY_LOCAL_ADDRESS, 0);
	err = hip_build_param_contents(msg, &local_address, HIP_PARAM_IPV6_ADDR,
				       sizeof(struct in6_addr));
	if (err)
		HIP_ERROR("Building local address info failed\n");

	return 0;
}

void hip_delete_security_associations_and_sp(struct hip_hadb_state *ha)
{
        int prev_spi_out = ha->spi_outbound_current;
        int prev_spi_in = ha->spi_inbound_current;

        // Delete previous security policies
        ha->hadb_ipsec_func->hip_delete_hit_sp_pair(&ha->hit_our, &ha->hit_peer,
                IPPROTO_ESP, 1);
        ha->hadb_ipsec_func->hip_delete_hit_sp_pair(&ha->hit_peer, &ha->hit_our,
                IPPROTO_ESP, 1);

        // Delete the previous SAs
        HIP_DEBUG("Previous SPI out =0x%x\n", prev_spi_out);
        HIP_DEBUG("Previous SPI in =0x%x\n", prev_spi_in);

        HIP_DEBUG_IN6ADDR("Our current active addr", &ha->our_addr);
        HIP_DEBUG_IN6ADDR("Peer's current active addr", &ha->peer_addr);

        default_ipsec_func_set.hip_delete_sa(prev_spi_out, &ha->peer_addr,
					     &ha->our_addr, HIP_SPI_DIRECTION_OUT, ha);
	    default_ipsec_func_set.hip_delete_sa(prev_spi_in, &ha->our_addr,
					     &ha->peer_addr, HIP_SPI_DIRECTION_IN, ha);

        return;
};

int hip_recreate_security_associations_and_sp(struct hip_hadb_state *ha, in6_addr_t *src_addr,
        in6_addr_t *dst_addr)
{
        int err = 0;

        int new_spi_out = ha->spi_outbound_new;
        int new_spi_in = ha->spi_inbound_current;

        hip_delete_security_associations_and_sp(ha);

        // Create a new security policy
        HIP_IFEL(ha->hadb_ipsec_func->hip_setup_hit_sp_pair(&ha->hit_peer,
                &ha->hit_our, dst_addr, src_addr, IPPROTO_ESP, 1, 0),
	      -1, "Setting up SP pair failed\n");

        // Create a new inbound SA
        HIP_DEBUG("Creating a new inbound SA, SPI=0x%x\n", new_spi_in);

        HIP_IFEL(ha->hadb_ipsec_func->hip_add_sa(dst_addr, src_addr,
                &ha->hit_peer, &ha->hit_our, new_spi_in, ha->esp_transform,
                &ha->esp_in, &ha->auth_in, 1, HIP_SPI_DIRECTION_IN, 0,
                ha), -1,
	      "Error while changing inbound security association\n");

	HIP_DEBUG("New inbound SA created with SPI=0x%x\n", new_spi_in);

        /*HIP_IFEL(ha->hadb_ipsec_func->hip_setup_hit_sp_pair(&ha->hit_our,
                &ha->hit_peer, src_addr, dst_addr, IPPROTO_ESP, 1, 0), -1,
		 "Setting up SP pair failed\n");      */

        // Create a new outbound SA
        HIP_DEBUG("Creating a new outbound SA, SPI=0x%x\n", new_spi_out);
	ha->local_udp_port = ha->nat_mode ? hip_get_local_nat_udp_port() : 0;

      	HIP_IFEL(ha->hadb_ipsec_func->hip_add_sa(src_addr, dst_addr,
                &ha->hit_our, &ha->hit_peer, new_spi_out, ha->esp_transform,
                &ha->esp_out, &ha->auth_out, 1, HIP_SPI_DIRECTION_OUT, 0,
                ha), -1,
	      "Error while changing outbound security association\n");

	HIP_DEBUG("New outbound SA created with SPI=0x%x\n", new_spi_out);

out_err:
        return err;
};<|MERGE_RESOLUTION|>--- conflicted
+++ resolved
@@ -1302,37 +1302,6 @@
 }
 
 /* ----------------- */
-<<<<<<< HEAD
-/**
- * The hash function of the hashtable. Calculates a hash from parameter host
- * assosiation HITs (hit_our and hit_peer).
- * 
- * @param rec a pointer to a host assosiation.
- * @return    the calculated hash or zero if ha, hit_our or hit_peer is NULL.
-*/
-unsigned long hip_ha_hash(const hip_ha_t *ha)
-{
-	hip_hit_t hitpair[2];
-	uint8_t hash[HIP_AH_SHA_LEN];
-
-	if(ha == NULL || &(ha->hit_our) == NULL || &(ha->hit_peer) == NULL)
-	{
-		return 0;
-	}
-
-	/* The HIT fields of an host association struct cannot be assumed to be
-	   alligned consecutively. Therefore, we must copy them to a temporary
-	   array. */
-	memcpy( (char *)&hitpair[0], &(ha->hit_our), sizeof(ha->hit_our));
-	memcpy( (char *)&hitpair[1], &(ha->hit_peer), sizeof(ha->hit_peer));
-
-	hip_build_digest(HIP_DIGEST_SHA1, (void *)hitpair, sizeof(hitpair),
-			 hash);
-
-	return *((unsigned long *)hash);
-}
-=======
->>>>>>> e4704fd7
 
 void hip_init_hadb(void)
 {
