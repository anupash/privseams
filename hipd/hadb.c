// FIXME: whenever something that is replicated in beet db is
// modified, the modifications must be written there too.
#include "hadb.h"

HIP_HASHTABLE *hadb_hit;
struct in_addr peer_lsi_index;

/** A callback wrapper of the prototype required by @c lh_new(). */
static IMPLEMENT_LHASH_HASH_FN(hip_hash_ha, const hip_ha_t *)
/** A callback wrapper of the prototype required by @c lh_new(). */
static IMPLEMENT_LHASH_COMP_FN(hip_compare_ha, const hip_ha_t *)

/* default set of miscellaneous function pointers. This has to be in the global
   scope. */

/** A transmission function set for sending raw HIP packets. */
hip_xmit_func_set_t default_xmit_func_set;
/** A transmission function set for NAT traversal. */
hip_xmit_func_set_t nat_xmit_func_set;

/* added by Tao Wan, 24 Jan, 2008, For IPsec (user_space/kernel) */
hip_ipsec_func_set_t default_ipsec_func_set;

static hip_misc_func_set_t ahip_misc_func_set;
static hip_misc_func_set_t default_misc_func_set;
static hip_input_filter_func_set_t default_input_filter_func_set;
static hip_output_filter_func_set_t default_output_filter_func_set;
static hip_rcv_func_set_t default_rcv_func_set;
static hip_rcv_func_set_t ahip_rcv_func_set;
static hip_handle_func_set_t default_handle_func_set;
static hip_handle_func_set_t ahip_handle_func_set;
static hip_update_func_set_t default_update_func_set;
static hip_update_func_set_t ahip_update_func_set;

unsigned long hip_hash_peer_addr(const void *ptr)
{
	struct in6_addr *addr = &((struct hip_peer_addr_list_item *)ptr)->address;
        uint8_t hash[HIP_AH_SHA_LEN];

	hip_build_digest(HIP_DIGEST_SHA1, addr, sizeof(*addr), hash);

	return *((unsigned long *) hash);
}

int hip_match_peer_addr(const void *ptr1, const void *ptr2)
{
	return (hip_hash_peer_addr(ptr1) != hip_hash_peer_addr(ptr2));
}

void hip_hadb_hold_entry(void *entry)
{
	HIP_DB_HOLD_ENTRY(entry,hip_ha_t);
}

void hip_hadb_put_entry(void *entry)
{
	HIP_DB_PUT_ENTRY(entry, hip_ha_t, hip_hadb_delete_state);
}

static void *hip_hadb_get_key_spi_list(void *entry)
{
	return (void *)(&((struct hip_hit_spi *)entry)->spi);
}

static int hit_match(hip_ha_t *entry, void *our) {
	return ipv6_addr_cmp(our, &entry->hit_our) == 0;
}

//static hip_list_t hadb_byspi_list[HIP_HADB_SIZE];

/**
 * hip_hadb_rem_state_hit - Remove HA from HIT table
 * @param entry HA
 * HA must be locked.
 */
static inline void hip_hadb_rem_state_hit(void *entry)
{
	hip_ha_t *ha = (hip_ha_t *)entry;
	HIP_DEBUG("\n");
	ha->hastate &= ~HIP_HASTATE_HITOK;
        if (ha->locator)
		free(ha->locator);
	ha->locator = NULL;
	hip_ht_delete(hadb_hit, entry);
}

/**
 * hip_hadb_remove_state_hit - Remove HA from HIT hash table.
 * @param ha HA
 */
static void hip_hadb_remove_state_hit(hip_ha_t *ha)
{
	HIP_LOCK_HA(ha);
	if ((ha->hastate & HIP_HASTATE_HITOK) == HIP_HASTATE_HITOK) {
		hip_hadb_rem_state_hit(ha);
	}
	HIP_UNLOCK_HA(ha);
}

/*
  Support for multiple inbound IPsec SAs:

  We need a separate hashtable containing elements HIT and SPI, which
  tells which HIT has the inbound SPI. When an ESP packet is received,
  we first get the SPI from it and perform a lookup on the HIT-SPI
  hashtable to get the mapping. Then we perform another lookup from
  the HIT hashtable using the HIT we got from the previous
  lookup. This way we get the HA belonging to the connection.

  hs = HIT-SPI (struct hip_hit_spi)

  (functions hip_ .. _hs)
*/


/*
 *
 * All the primitive functions up to this point are static, to force
 * some information hiding. The construct functions can access these
 * functions directly.
 *
 *
 */


/* PRIMITIVES */

/**
 * This function searches for a hip_ha_t entry from the hip_hadb_hit
 * by a HIT pair (local,peer).
 */
hip_ha_t *hip_hadb_find_byhits(hip_hit_t *hit, hip_hit_t *hit2)
{
  //int n = 0;
	hip_ha_t ha, *ret;
	memcpy(&ha.hit_our, hit, sizeof(hip_hit_t));
	memcpy(&ha.hit_peer, hit2, sizeof(hip_hit_t));
	HIP_DEBUG_HIT("HIT1", hit);
	HIP_DEBUG_HIT("HIT2", hit2);

	//HIP_DEBUG("----------Checking database-----------------\n");
	//hip_for_each_ha(hip_print_info_hadb, &n);
	//HIP_DEBUG("----------End Checking database-----------------\n");
	ret = hip_ht_find(hadb_hit, &ha);
	if (!ret) {
	        memcpy(&ha.hit_peer, hit, sizeof(hip_hit_t));
		memcpy(&ha.hit_our, hit2, sizeof(hip_hit_t));
		ret = hip_ht_find(hadb_hit, &ha);
	}

	return ret;
}

/**
 * This function simply goes through all local HIs and tries
 * to find a HADB entry that matches the current HI and
 * the given peer hit. First matching HADB entry is then returned.
 *
 * @todo Find a better solution, see the text below:
 * This function is needed because we index the HADB now by
 * key values calculated from <peer_hit,local_hit> pairs. Unfortunately, in
 * some functions like the ipv6 stack hooks hip_get_saddr() and
 * hip_handle_output() we just can't know the local_hit so we have to
 * improvise and just try to find some HA entry.
 *
 * @note This way of finding HA entries doesn't work properly if we have
 * multiple entries with the same peer_hit.
 * @note Don't use this function because it does not deal properly
 * with multiple source hits. Prefer hip_hadb_find_byhits() function.
 */
hip_ha_t *hip_hadb_try_to_find_by_peer_hit(hip_hit_t *hit)
{
	hip_list_t *item, *tmp;
	struct hip_host_id_entry *e;
	hip_ha_t *entry = NULL;
	hip_hit_t our_hit;
	int i;

	memset(&our_hit, 0, sizeof(our_hit));

	/* Let's try with the default HIT first */
	hip_get_default_hit(&our_hit);

	if (entry = hip_hadb_find_byhits(hit, &our_hit)) {
		_HIP_DEBUG_HIT("Returning default HIT", our_hit);
		return entry;
	}

	/* and then with rest (actually default HIT is here redundantly) */
	list_for_each_safe(item, tmp, hip_local_hostid_db, i)
	{
		e = list_entry(item);
		ipv6_addr_copy(&our_hit, &e->lhi.hit);
		_HIP_DEBUG_HIT("try_to_find_by_peer_hit:", &our_hit);
		_HIP_DEBUG_HIT("hit:", hit);
		entry = hip_hadb_find_byhits(hit, &our_hit);
		if (!entry)
			continue;
		else
			return entry;
	}
	return NULL;
}

/**
 * @brief Inserts a HIP association to HIP association hash table.
 *
 * Inserts a HIP association to HIP association hash table @c hadb_hit and
 * updates the the hastate of the HIP association @c ha. This function can be
 * called even if the @c ha is in the hash table already. <b>The peer address of
 * the host association must be set (i.e. @c ha->hit_peer must not be
 * ipv6_addr_any). </b> When @c ha is NULL or if @c ha->hit_peer is
 * ipv6_addr_any this function will kill the HIP daemon.
 *
 * @return The state of the HIP association (hip_hastate_t).
 * @note   For multithreaded model: this function assumes that @c ha is locked.
 */
int hip_hadb_insert_state(hip_ha_t *ha)
{
	hip_hastate_t st = 0;
	hip_ha_t *tmp = NULL;

	HIP_DEBUG("hip_hadb_insert_state() invoked.\n");

	/* assume already locked ha */

	HIP_ASSERT(!(ipv6_addr_any(&ha->hit_peer)));

	st = ha->hastate;

	HIP_DEBUG("hip_hadb_insert_state() invoked. Inserting a new state to "\
		  "the HIP association hash table.\n");

	if(ha == NULL) {
		HIP_DIE("Trying to insert a NULL HIP association to the HIP "\
			"association hash table.\n");
	} else if (ipv6_addr_any(&ha->hit_peer)) {
		HIP_DIE("Trying to insert a HIP association with zero "\
			"(ipv6_addr_any) peer HIT to the HIP association hash "\
			"table.\n");
	}

	st = ha->hastate;

#ifdef CONFIG_HIP_DEBUG /* Debug block. */
	{
		char hito[INET6_ADDRSTRLEN], hitp[INET6_ADDRSTRLEN];
		inet_ntop(AF_INET6, &ha->hit_our, hito, INET6_ADDRSTRLEN);
		inet_ntop(AF_INET6, &ha->hit_peer, hitp, INET6_ADDRSTRLEN);
		HIP_DEBUG("Trying to insert a new state to the HIP "\
			  "association database. Our HIT: %s,"\
			  "Peer HIT: %s, HIP association state: %d\n",
			  hito, hitp, ha->hastate);
	}
#endif

	/* We're using hastate here as if it was a binary mask. hastate,
	   however, is of signed type and all of the predefined values are not
	   in the power of two. -Lauri 07.08.2008 */
	if (!(st & HIP_HASTATE_HITOK)) {
		tmp = hip_ht_find(hadb_hit, ha);

		if (tmp == NULL) {
		        if ((ha->lsi_peer).s_addr == 0) {
		                hip_hadb_set_lsi_pair(ha);
			}
			hip_ht_add(hadb_hit, ha);
			st |= HIP_HASTATE_HITOK;
			HIP_DEBUG("HIP association was inserted "\
				  "successfully.\n");
		} else {
			hip_db_put_ha(tmp, hip_hadb_delete_state);
			HIP_DEBUG("HIP association was NOT inserted because "\
				  "a HIP association with matching HITs was "\
				  "already present in the database.\n");
		}
	} else {
		HIP_DEBUG("HIP association was NOT inserted because the "\
			  "HIP association state is not OK.\n");
	}

#ifdef CONFIG_HIP_ESCROW
	{
		HIP_KEA *kea;
		kea = hip_kea_find(&ha->hit_our);
		if (kea) {
			/** @todo Check conditions for escrow associations here
			    (for now, there are none). */
			HIP_DEBUG("Escrow used for this entry: Initializing "\
				  "ha_state escrow fields.\n");
			ha->escrow_used = 1;
			ipv6_addr_copy(&ha->escrow_server_hit, &kea->server_hit);
			HIP_DEBUG_HIT("server hit saved: ", &kea->server_hit);
			hip_keadb_put_entry(kea);
		}
		else {
			HIP_DEBUG("Escrow not in use.\n");
		}
	}
#endif //CONFIG_HIP_ESCROW

	ha->hastate = st;
	return st;
}

int hip_print_info_hadb(hip_ha_t *entry, void *cntr)
{
	HIP_DEBUG_HIT("Peer HIT ", &entry->hit_peer);
	HIP_DEBUG_HIT("Our HIT ", &entry->hit_our);
	HIP_DEBUG_LSI("Our LSI ", &entry->lsi_our);
	if (&entry->lsi_peer) HIP_DEBUG_LSI("Peer LSI ", &entry->lsi_peer);
	return 0;
}


void hip_print_debug_info(struct in6_addr *local_addr,
			  struct in6_addr *peer_addr,
			  hip_hit_t  *local_hit,
			  hip_hit_t  *peer_hit,
			  hip_lsi_t  *peer_lsi,
			  const char *peer_hostname,
			  in_port_t *local_nat_udp_port,
			  in_port_t *peer_nat_udp_port){
	if(local_addr)
		HIP_DEBUG_IN6ADDR("Our addr", local_addr);
	if(peer_addr)
		HIP_DEBUG_IN6ADDR("Peer addr", peer_addr);
	if(local_hit)
		HIP_DEBUG_HIT("Our HIT", local_hit);
	if(peer_hit)
		HIP_DEBUG_HIT("Peer HIT", peer_hit);
	if(peer_lsi)
		HIP_DEBUG_LSI("Peer LSI", peer_lsi);
	if(peer_hostname)
		HIP_DEBUG("Peer hostname: %s\n", peer_hostname);
	
	if (local_nat_udp_port)
		HIP_DEBUG("Local NAT traversal UDP port: %d\n", *local_nat_udp_port);
	
	if (peer_nat_udp_port)
		HIP_DEBUG("Peer NAT traversal UDP port: %d\n", *peer_nat_udp_port);
}


void hip_hadb_set_lsi_pair(hip_ha_t *entry)
{
        hip_lsi_t aux;
	//Assign value to lsi_our searching in hidb by the correspondent hit
	_HIP_DEBUG("hip_hadb_set_lsi_pair\n");
	if (entry){
		hip_hidb_get_lsi_by_hit(&entry->hit_our, &entry->lsi_our);
		//Assign lsi_peer
		hip_generate_peer_lsi(&aux);
		memcpy(&entry->lsi_peer, &aux, sizeof(hip_lsi_t));
		_HIP_DEBUG_LSI("entry->lsi_peer is ", &entry->lsi_peer);
	}
}


/**
 * Practically called only by when adding a HIT-IP mapping before base exchange.
 *
 * @param  local_hit  a pointer to...
 * @param  peer_hit   a pointer to...
 * @param  local_addr a pointer to...
 * @param  peer_addr  a pointer to...
 * @param  peer_lsi   a pointer to...
 * @return
 * @todo   Allow multiple mappings; base exchange should be initiated to allow
 *         of them in order to prevent local DoS.
 * @todo   Create a security policy for triggering base exchange.
 * @todo   Multiple identities support: alternative a) make generic HIT prefix
 *         based policy to work alternative b) add SP pair for all local HITs.
 */
int hip_hadb_add_peer_info_complete(hip_hit_t *local_hit,
				    hip_hit_t *peer_hit,
				    hip_lsi_t *peer_lsi,
				    struct in6_addr *local_addr,
				    struct in6_addr *peer_addr,
				    const char *peer_hostname)
{
	int err = 0, n=0;
	hip_ha_t *entry = NULL, *aux = NULL;
	hip_lsi_t local_lsi, lsi_aux;

	HIP_DEBUG_INADDR("Local IP address ", local_addr);
	
	in_port_t nat_udp_port_local = hip_get_local_nat_udp_port();
	in_port_t nat_udp_port_peer = hip_get_peer_nat_udp_port();
	hip_print_debug_info(local_addr, peer_addr,
			     local_hit,  peer_hit,
			     peer_lsi,   peer_hostname,
			     &nat_udp_port_local,
			     &nat_udp_port_peer);

	entry = hip_hadb_find_byhits(local_hit, peer_hit);

	if (entry) {
		hip_hadb_dump_spis_out(entry);
		HIP_DEBUG_LSI("    Peer lsi   ",&entry->lsi_peer);

#if 0 /* Required for OpenDHT code of Pardeep?  */
		/* Check if LSIs are different */
		if (peer_lsi) {
			HIP_IFEL(hip_lsi_are_equal(&entry->lsi_peer, peer_lsi) ||
				 peer_lsi->s_addr == 0 , 0,
				 "Ignoring new mapping, old one exists\n");
		}
#endif
	}

	if (!entry){
		HIP_DEBUG("hip_hadb_create_state\n");
		entry = hip_hadb_create_state(0);
		HIP_IFEL(!entry, -1, "Unable to create a new entry");
		_HIP_DEBUG("created a new sdb entry\n");

		entry->peer_addr_list_to_be_added =
	  		hip_ht_init(hip_hash_peer_addr, hip_match_peer_addr);
	}

	ipv6_addr_copy(&entry->hit_peer, peer_hit);
	ipv6_addr_copy(&entry->hit_our, local_hit);
	ipv6_addr_copy(&entry->our_addr, local_addr);
	HIP_IFEL(hip_hidb_get_lsi_by_hit(local_hit, &entry->lsi_our), -1,
		 "Unable to find local hit");

	/*Copying peer_lsi*/
	if (peer_lsi != NULL && peer_lsi->s_addr != 0){
		ipv4_addr_copy(&entry->lsi_peer, peer_lsi);
	}
	else{
	        //Check if exists an entry in the hadb with the peer_hit given
	        aux = hip_hadb_try_to_find_by_peer_hit(peer_hit);
		if (aux && &(aux->lsi_peer).s_addr != 0){
		        // Exists: Assign its lsi to the new entry created
		        ipv4_addr_copy(&entry->lsi_peer, &aux->lsi_peer);
		} else if (!hip_map_hit_to_lsi_from_hosts_files(peer_hit, &lsi_aux)) {
			ipv4_addr_copy(&entry->lsi_peer, &lsi_aux);
			
		} else {
		  	// No exists: Call to the automatic generation
		        hip_generate_peer_lsi(&lsi_aux);
			ipv4_addr_copy(&entry->lsi_peer, &lsi_aux);
		}
	}

	/* If global NAT status is on, that is if the current host is behind
	   NAT, the NAT status of the host association is set on and the send
	   function set is set to "nat_xmit_func_set". */
	if(hip_nat_status && IN6_IS_ADDR_V4MAPPED(peer_addr) &&
	   !ipv6_addr_is_teredo(peer_addr)) {
		entry->nat_mode = hip_nat_status;
		entry->peer_udp_port = hip_get_peer_nat_udp_port();
		entry->local_udp_port = hip_get_local_nat_udp_port();
		entry->hadb_xmit_func = &nat_xmit_func_set;
	}
	else {
		entry->nat_mode = 0;
		entry->peer_udp_port = 0;
		entry->hadb_xmit_func = &default_xmit_func_set;
	}

#ifdef CONFIG_HIP_BLIND
	if(hip_blind_status)
		entry->blind = 1;
#endif
	if (hip_hidb_hit_is_our(peer_hit)) {
		HIP_DEBUG("Peer HIT is ours (loopback)\n");
		entry->is_loopback = 1;
	}

     	entry->hip_is_opptcp_on = hip_get_opportunistic_tcp_status();
#ifdef CONFIG_HIP_I3
	entry->hip_is_hi3_on =    hip_get_hi3_status();
#endif
#ifdef CONFIG_HIP_HIPPROXY
     	entry->hipproxy = hip_get_hip_proxy_status();
#endif

	HIP_DEBUG_LSI("entry->lsi_peer \n", &entry->lsi_peer);
	hip_hadb_insert_state(entry);

	/* Released at the end */
	hip_hold_ha(entry);

	/* Add initial HIT-IP mapping. */
	HIP_IFEL(hip_hadb_add_peer_addr(entry, peer_addr, 0, 0, PEER_ADDR_STATE_ACTIVE),
		 -2, "error while adding a new peer address\n");

	HIP_IFEL(default_ipsec_func_set.hip_setup_hit_sp_pair(peer_hit, local_hit,
							       local_addr, peer_addr, 0, 1, 0),
		 -1, "Error in setting the SPs\n");

	if (entry)
		hip_db_put_ha(entry, hip_hadb_delete_state);
        /*
	hip_for_each_ha(hip_print_info_hadb, &n);
        */
out_err:
	return err;
}


/**
 * .
 *
 * @param  entry         a pointer to...
 * @param  peer_map_void a pointer to...
 * @return               ...
 */
int hip_hadb_add_peer_info_wrapper(struct hip_host_id_entry *entry,
				   void *peer_map_void)
{
	struct hip_peer_map_info *peer_map = peer_map_void;
	int err = 0;

	HIP_DEBUG("hip_hadb_add_peer_info_wrapper() invoked.\n");
	HIP_IFEL(hip_hadb_add_peer_info_complete(&entry->lhi.hit,
						 &peer_map->peer_hit,
						 &peer_map->peer_lsi,
						 &peer_map->our_addr,
						 &peer_map->peer_addr,
						 &peer_map->peer_hostname), -1,
		 "Failed to add peer info\n");

 out_err:
	return err;
}

int hip_hadb_add_peer_info(hip_hit_t *peer_hit, struct in6_addr *peer_addr,
			   hip_lsi_t *peer_lsi, const char *peer_hostname)
{
	int err = 0;
	struct hip_peer_map_info peer_map;

	HIP_DEBUG("hip_hadb_add_peer_info() invoked.\n");

 	in_port_t nat_local_udp_port = hip_get_local_nat_udp_port();
	in_port_t nat_peer_udp_port = hip_get_peer_nat_udp_port();
 	hip_print_debug_info(NULL, peer_addr, NULL, peer_hit, peer_lsi, peer_hostname,
 			&nat_local_udp_port, &nat_peer_udp_port);

	HIP_IFEL(!ipv6_addr_is_hit(peer_hit), -1, "Not a HIT\n");

	HIP_IFEL(!ipv6_addr_is_hit(peer_hit), -1, "Not a HIT\n");

	memset(&peer_map, 0, sizeof(peer_map));

	memcpy(&peer_map.peer_hit, peer_hit, sizeof(hip_hit_t));
	memcpy(&peer_map.peer_addr, peer_addr, sizeof(struct in6_addr));
	memset(peer_map.peer_hostname, '\0', HIP_HOST_ID_HOSTNAME_LEN_MAX);

	if(peer_lsi)
	        memcpy(&peer_map.peer_lsi, peer_lsi, sizeof(struct in6_addr));

	if(peer_hostname)
	        memcpy(peer_map.peer_hostname, peer_hostname,
		       HIP_HOST_ID_HOSTNAME_LEN_MAX - 1);

	HIP_IFEL(hip_select_source_address(
			 &peer_map.our_addr, &peer_map.peer_addr),
		 -1, "Cannot find source address\n");
	
	HIP_IFEL(hip_for_each_hi(hip_hadb_add_peer_info_wrapper, &peer_map), 0,
	         "for_each_hi err.\n");

 out_err:
	return err;
}

int hip_add_peer_map(const struct hip_common *input)
{
	struct in6_addr *hit = NULL , *ip = NULL;
	hip_lsi_t *lsi = NULL;
	char *peer_hostname = NULL;
	int err = 0;
	_HIP_HEXDUMP("packet", input,  hip_get_msg_total_len(input));

	hit = (struct in6_addr *)
		hip_get_param_contents(input, HIP_PARAM_HIT);

	lsi = (hip_lsi_t *)
		hip_get_param_contents(input, HIP_PARAM_LSI);

	ip = (struct in6_addr *)
		hip_get_param_contents(input, HIP_PARAM_IPV6_ADDR);

	peer_hostname = (char *)
		hip_get_param_contents(input, HIP_PARAM_HOSTNAME);

	if (!ip && (!lsi || !hit)){
		HIP_ERROR("handle async map: no ip and maybe no lsi or hit\n");
		err = -ENODATA;
		goto out_err;
	}

	if (lsi)
	  	HIP_DEBUG_LSI("lsi value is\n",lsi);

	if (peer_hostname)
	  	HIP_DEBUG("Peer hostname value is %s\n", peer_hostname);

	err = hip_hadb_add_peer_info(hit, ip, lsi, peer_hostname);

	_HIP_DEBUG_HIT("hip_add_map_info peer's real hit=", hit);
	_HIP_ASSERT(hit_is_opportunistic_hashed_hit(hit));

 	if (err) {
 		HIP_ERROR("Failed to insert peer map (%d)\n", err);
		goto out_err;
	}

 out_err:

	return err;

}

/**
 * Allocates and initializes a new HA structure.
 *
 * @param  gfpmask a mask passed directly to HIP_MALLOC().
 * @return NULL if memory allocation failed, otherwise the HA.
 */
hip_ha_t *hip_hadb_create_state(int gfpmask)
{
	hip_ha_t *entry = NULL;
	int err = 0;

	entry = (hip_ha_t *) malloc(sizeof(struct hip_hadb_state));
	if (entry == NULL) {
		return NULL;
	}

	memset(entry, 0, sizeof(struct hip_hadb_state));

#if 0
	INIT_LIST_HEAD(&entry->next_hit);
	INIT_LIST_HEAD(&entry->spis_in);
	INIT_LIST_HEAD(&entry->spis_out);
#endif

	entry->spis_in = hip_ht_init(hip_hash_spi, hip_match_spi);
	entry->spis_out = hip_ht_init(hip_hash_spi, hip_match_spi);

#ifdef CONFIG_HIP_HIPPROXY
	entry->hipproxy = 0;
#endif
	//HIP_LOCK_INIT(entry);
	//atomic_set(&entry->refcnt,0);

	entry->state = HIP_STATE_UNASSOCIATED;
	entry->hastate = HIP_HASTATE_INVALID;

	/* Function pointer sets which define HIP behavior in respect to the
	   hadb_entry. */
	HIP_IFEL(hip_hadb_set_rcv_function_set(entry, &default_rcv_func_set),
		 -1, "Can't set new function pointer set.\n");
	HIP_IFEL(hip_hadb_set_handle_function_set(entry,
						  &default_handle_func_set),
		 -1, "Can't set new function pointer set.\n");
	HIP_IFEL(hip_hadb_set_update_function_set(entry,
						  &default_update_func_set),
		 -1, "Can't set new function pointer set\n");

	HIP_IFEL(hip_hadb_set_misc_function_set(entry, &default_misc_func_set),
		 -1, "Can't set new function pointer set.\n");

	/* Set the xmit function set as function set for sending raw HIP. */
	HIP_IFEL(hip_hadb_set_xmit_function_set(entry, &default_xmit_func_set),
		 -1, "Can't set new function pointer set.\n");

	HIP_IFEL(hip_hadb_set_input_filter_function_set(
			 entry, &default_input_filter_func_set), -1,
		 "Can't set new input filter function pointer set.\n");
	HIP_IFEL(hip_hadb_set_output_filter_function_set(
			 entry, &default_output_filter_func_set), -1,
		 "Can't set new output filter function pointer set.\n");

	/* added by Tao Wan, on 24, Jan, 2008 */
	entry->hadb_ipsec_func = &default_ipsec_func_set;

	//initialize the peer hostname
	memset(entry->peer_hostname, '\0', HIP_HOST_ID_HOSTNAME_LEN_MAX);

 out_err:
	return entry;
}

/* END OF PRIMITIVE FUNCTIONS */

/**
 * Selects the preferred address within the addresses of the given SPI.
 * The selected address is copied to @c addr, it is is non-NULL.
 */
int hip_hadb_select_spi_addr(hip_ha_t *entry, struct hip_spi_out_item *spi_out, struct in6_addr *addr)
{
	int err = 0, i;
	struct hip_peer_addr_list_item *s, *candidate = NULL;
	struct timeval latest, dt;
	hip_list_t *item, *tmp;

	list_for_each_safe(item, tmp, spi_out->peer_addr_list, i)
	{
		s = list_entry(item);
		if (s->address_state != PEER_ADDR_STATE_ACTIVE)
		{
			_HIP_DEBUG("skipping non-active address %s\n",addrstr);
			continue;
		}

		if (candidate)
		{
			int this_is_later;
			this_is_later = hip_timeval_diff(&s->modified_time, &latest, &dt);
			_HIP_DEBUG("latest=%ld.%06ld\n", latest.tv_sec, latest.tv_usec);
			_HIP_DEBUG("dt=%ld.%06ld\n", dt.tv_sec, dt.tv_usec);
			if (this_is_later)
			{
				_HIP_DEBUG("is later, change\n");
				memcpy(&latest, &s->modified_time, sizeof(struct timeval));
				candidate = s;
			}
		}
		else
		{
			candidate = s;
			memcpy(&latest, &s->modified_time, sizeof(struct timeval));
		}
	}

	if (!candidate)
	{
		HIP_ERROR("did not find usable peer address\n");
		HIP_DEBUG("todo: select from other SPIs ?\n");
		/* todo: select other SPI as the default SPI out */
		err = -ENOMSG;
	}
	else ipv6_addr_copy(addr, &candidate->address);

	return err;
}

/**
 * Gets some of the peer's usable IPv6 address.
 * @param entry corresponding hadb entry of the peer
 * @param addr where the selected IPv6 address of the peer is copied to
 *
 * Current destination address selection algorithm:
 * 1. use preferred address of the HA, if any (should be set)
 *
 * tkoponen: these are useless: ?
 * 2. use preferred address of the default outbound SPI, if any
 * (should be set, suspect bug if we get this far)
 *
 * 3. select among the active addresses of the default outbound SPI
 * (select the address which was added/updated last)
 *
 * @return 0 if some of the addresses was copied successfully, else < 0.
 */
int hip_hadb_get_peer_addr(hip_ha_t *entry, struct in6_addr *addr)
{
	int err = 0;
	//	struct hip_spi_out_item *spi_out;

	/* assume already locked entry */

	HIP_DEBUG_HIT("entry def addr", &entry->peer_addr);
	ipv6_addr_copy(addr, &entry->peer_addr);
        return err;
}

/**
 * Gets lsi address.
 * @param entry corresponding hadb entry of the peer
 * @param lsi where the selected lsi address of the peer is copied to
 *
 * @return 0 if some of the addresses was copied successfully, else < 0.
 */
int hip_hadb_get_peer_lsi(hip_ha_t *entry, hip_lsi_t *lsi)
{
	int err = 0;
	/* assume already locked entry */

	HIP_DEBUG_HIT("entry def addr", &entry->lsi_peer);
	ipv4_addr_copy(lsi, &entry->lsi_peer);
        return err;
}



/**
 * Gets infomation on the given peer IPv6 address.
 *
 * @param entry         corresponding hadb entry of the peer.
 * @param addr          the IPv6 address for which the information is to be
 *                      retrieved.
 * @param spi           where the outbound SPI of @c addr is copied to.
 * @param lifetime      where the lifetime of @c addr is copied to.
 * @param modified_time where the time when @c addr was added or updated is
 *                      copied to.
 * @return              If @c entry has the address @c addr in its peer address
 *                      list parameters @c spi, @c lifetime, and
 *                      @c modified_time are assigned if they are non-NULL and 1
 *                      is returned, else @c interface_id and @c lifetime are
 *                      not assigned a value and 0 is returned.
 */
int hip_hadb_get_peer_addr_info(hip_ha_t *entry, struct in6_addr *addr,
				uint32_t *spi, uint32_t *lifetime,
				struct timeval *modified_time)
{
	struct hip_peer_addr_list_item *s;
	int i = 1, ii, iii;
	struct hip_spi_out_item *spi_out;
	hip_list_t *item, *tmp, *a_item, *a_tmp;

	/* assumes already locked entry */
	list_for_each_safe(item, tmp, entry->spis_out, ii)
	{
		spi_out = list_entry(item);
		list_for_each_safe(a_item, a_tmp, spi_out->peer_addr_list, iii)
		{
			s = list_entry(a_item);
			if (!ipv6_addr_cmp(&s->address, addr))
			{
				_HIP_DEBUG("found\n");
				if (lifetime)
					*lifetime = s->lifetime;
				if (modified_time)
				{
					modified_time->tv_sec = s->modified_time.tv_sec;
					modified_time->tv_usec = s->modified_time.tv_usec;
				}
				if (spi)
					*spi = spi_out->spi;
				return 1;
			}
			i++;
		}
	}

	_HIP_DEBUG("not found\n");
	return 0;
}

/**
 * Adds a new peer IPv6 address to the entry's list of peer addresses.
 * @param entry corresponding hadb entry of the peer
 * @param new_addr IPv6 address to be added
 * @param spi outbound SPI to which the @c new_addr is related to
 * @param lifetime address lifetime of the address
 * @param state address state
 *
 * @return if @c new_addr already exists, 0 is returned. If address was
 * added successfully 0 is returned, else < 0.
 */
int hip_hadb_add_peer_addr(hip_ha_t *entry, struct in6_addr *new_addr,
			   uint32_t spi, uint32_t lifetime, int state)
{
	return hip_hadb_add_peer_udp_addr(entry, new_addr, 0, spi, lifetime, state);
#if 0
	int err = 0;
	struct hip_peer_addr_list_item *a_item;
	char addrstr[INET6_ADDRSTRLEN];
	uint32_t prev_spi;
	struct hip_spi_out_item *spi_list;

	/* assumes already locked entry */

	/* check if we are adding the peer's address during the base
	 * exchange */
	if (spi == 0) {
		HIP_DEBUG("SPI is 0, set address as the bex address\n");
		if (!ipv6_addr_any(&entry->peer_addr)) {
			hip_in6_ntop(&entry->peer_addr, addrstr);
			HIP_DEBUG("warning, overwriting existing preferred address %s\n",
				  addrstr);
		}
		ipv6_addr_copy(&entry->peer_addr, new_addr);
		HIP_DEBUG_IN6ADDR("entry->peer_addr \n", &entry->peer_addr);
		goto out_err;
	}

	spi_list = hip_hadb_get_spi_list(entry, spi);

	if (!spi_list)
	{
		HIP_ERROR("did not find SPI list for SPI 0x%x\n", spi);
		err = -EEXIST;
		goto out_err;
	}

	err = hip_hadb_get_peer_addr_info(entry, new_addr, &prev_spi, NULL, NULL);
	if (err)
	{
		/** @todo validate previous vs. new interface id for
		    the new_addr ? */
		if (prev_spi != spi)
			HIP_DEBUG("todo: SPI changed: prev=%u new=%u\n", prev_spi,
				  spi);

		HIP_DEBUG("duplicate address not added (todo: update address lifetime ?)\n");
		/** @todo update address lifetime ? */
		err = 0;
		goto out_err;
	}

	a_item = (struct hip_peer_addr_list_item *)HIP_MALLOC(sizeof(struct hip_peer_addr_list_item), GFP_KERNEL);
	if (!a_item)
	{
		HIP_ERROR("item HIP_MALLOC failed\n");
		err = -ENOMEM;
		goto out_err;
	}

	a_item->lifetime = lifetime;
	ipv6_addr_copy(&a_item->address, new_addr);
	a_item->address_state = state;
	do_gettimeofday(&a_item->modified_time);

	list_add(a_item, spi_list->peer_addr_list);

out_err:
	return err;
#endif
}


int hip_hadb_add_peer_udp_addr(hip_ha_t *entry, struct in6_addr *new_addr,in_port_t port,
			   uint32_t spi, uint32_t lifetime, int state)
{
	int err = 0;
	struct hip_peer_addr_list_item *a_item;
	char addrstr[INET6_ADDRSTRLEN];
	uint32_t prev_spi;
	struct hip_spi_out_item *spi_list;

	/* assumes already locked entry */

	/* check if we are adding the peer's address during the base
	 * exchange */
	if (spi == 0) {
		HIP_DEBUG("SPI is 0, set address as the bex address\n");
		if (!ipv6_addr_any(&entry->peer_addr)) {
			hip_in6_ntop(&entry->peer_addr, addrstr);
			HIP_DEBUG("warning, overwriting existing preferred address %s\n",
				  addrstr);
		}
<<<<<<< HEAD
		ipv6_addr_copy(&entry->preferred_address, new_addr);
		HIP_DEBUG_IN6ADDR("entry->preferred_address \n", &entry->preferred_address);

		if (entry->peer_addr_list_to_be_added) {
			/*Adding the peer address to the entry->peer_addr_list_to_be_added
			 * So that later aftre base exchange it can be transfered to 
			 * SPI OUT's peer address list*/
			a_item = (struct hip_peer_addr_list_item *)HIP_MALLOC(sizeof(struct hip_peer_addr_list_item), GFP_KERNEL);
			if (!a_item)
			{
				HIP_ERROR("item HIP_MALLOC failed\n");
				err = -ENOMEM;
				goto out_err;
			}
			a_item->lifetime = lifetime;
			ipv6_addr_copy(&a_item->address, new_addr);
			a_item->address_state = state;
			do_gettimeofday(&a_item->modified_time);

			list_add(a_item, entry->peer_addr_list_to_be_added);
		}
=======
		ipv6_addr_copy(&entry->peer_addr, new_addr);
		HIP_DEBUG_IN6ADDR("entry->peer_addr \n", &entry->peer_addr);
		
		/*Adding the peer address to the entry->peer_addr_list_to_be_added
		 * So that later aftre base exchange it can be transfered to 
		 * SPI OUT's peer address list*/
		a_item = (struct hip_peer_addr_list_item *)HIP_MALLOC(sizeof(struct hip_peer_addr_list_item), GFP_KERNEL);
		if (!a_item)
		{
			HIP_ERROR("item HIP_MALLOC failed\n");
			err = -ENOMEM;
			goto out_err;
		}
		a_item->lifetime = lifetime;
		ipv6_addr_copy(&a_item->address, new_addr);
		a_item->address_state = state;
		do_gettimeofday(&a_item->modified_time);

		list_add(a_item, entry->peer_addr_list_to_be_added);
                //hip_print_peer_addresses_to_be_added(entry);
>>>>>>> f9e9f20f
		goto out_err;
	}

	spi_list = hip_hadb_get_spi_list(entry, spi);

	if (!spi_list)
	{
		HIP_ERROR("did not find SPI list for SPI 0x%x\n", spi);
		err = -EEXIST;
		goto out_err;
	}

	err = hip_hadb_get_peer_addr_info(entry, new_addr, &prev_spi, NULL, NULL);
	if (err)
	{
		/** @todo validate previous vs. new interface id for
		    the new_addr ? */
		if (prev_spi != spi)
			HIP_DEBUG("todo: SPI changed: prev=%u new=%u\n", prev_spi,
				  spi);

		HIP_DEBUG("duplicate address not added (todo: update address lifetime ?)\n");
		/** @todo update address lifetime ? */
		err = 0;
		goto out_err;
	}

	a_item = (struct hip_peer_addr_list_item *)HIP_MALLOC(sizeof(struct hip_peer_addr_list_item), GFP_KERNEL);
	if (!a_item)
	{
		HIP_ERROR("item HIP_MALLOC failed\n");
		err = -ENOMEM;
		goto out_err;
	}

	a_item->lifetime = lifetime;
	a_item->port = port;
	ipv6_addr_copy(&a_item->address, new_addr);
	a_item->address_state = state;
	do_gettimeofday(&a_item->modified_time);

	list_add(a_item, spi_list->peer_addr_list);

out_err:
	return err;
}

/**
 * Deletes IPv6 address from the entry's list of peer addresses
 *
 * @param entry corresponding hadb entry of the peer
 * @param addr IPv6 address to be deleted
 */
void hip_hadb_delete_peer_addrlist_one(hip_ha_t *entry, struct in6_addr *addr)
{
	struct hip_peer_addr_list_item *a_item;
	int i = 1, ii, iii;
	struct hip_spi_out_item *spi_out;
	hip_list_t *spi_item, *spi_tmp, *item, *tmp;

	/* possibly deprecated function .. */

	HIP_LOCK_HA(entry);

	list_for_each_safe(spi_item, spi_tmp, entry->spis_out, ii)
	{
		spi_out = list_entry(spi_item);
		list_for_each_safe(item, tmp, spi_out->peer_addr_list, iii)
		{
			a_item = list_entry(item);
			if (!ipv6_addr_cmp(&a_item->address, addr))
			{
				_HIP_DEBUG("deleting address\n");
				list_del(a_item, spi_out->peer_addr_list);
				HIP_FREE(a_item);
				/* if address is on more than one spi list then do not goto out */
				goto out;
			}
			i++;
		}
	}
 out:
	HIP_UNLOCK_HA(entry);
	return;
}

int hip_del_peer_info_entry(hip_ha_t *ha)
{
	hip_opp_block_t *opp_entry   = NULL;
	hip_oppip_t     *oppip_entry = NULL;

	hip_hadb_remove_state_hit(ha);
	/* by now, if everything is according to plans, the refcnt
	   should be 1 */
	HIP_DEBUG_HIT("our HIT", &ha->hit_our);
	HIP_DEBUG_HIT("peer HIT", &ha->hit_peer);
	hip_delete_hit_sp_pair(&ha->hit_peer, &ha->hit_our, IPPROTO_ESP, 1);
	/* Not going to "put" the entry because it has been removed
	   from the hashtable already (hip_exit won't find it
	   anymore). */
	//hip_hadb_delete_state(ha);
	hip_hadb_delete_state(ha);
	//hip_db_put_ha(ha, hip_hadb_delete_state);
	/* and now zero --> deleted*/

	//if the ha entry is there, the opp entry
	//has already been removed

	/*empty the two opp dbs*/

	//delete entry from oppdb
	opp_entry = hip_oppdb_find_by_ip(&ha->peer_addr);
	if(opp_entry)
		hip_oppdb_entry_clean_up(opp_entry);

#if 0 /* the oppipdb entry must not be deleted or otherwise fallback fails to\
	 work */
	//delete entry from oppipdb
	oppip_entry = hip_oppipdb_find_byip(&ha->peer_addr);
	if(oppip_entry)
		hip_oppipdb_del_entry_by_entry(oppip_entry);
#endif /* 0 */

	return 0;
}

/**
 * Currently deletes the whole entry...
 */
int hip_del_peer_info(hip_hit_t *our_hit, hip_hit_t *peer_hit)
{
	hip_ha_t *ha;

	ha = hip_hadb_find_byhits(our_hit, peer_hit);
	if (!ha) {
		return -ENOENT;
	}

	return hip_del_peer_info_entry(ha);
}

/* assume already locked entry */
// SYNC
int hip_hadb_add_inbound_spi(hip_ha_t *entry, struct hip_spi_in_item *data)
{
	int err = 0, i;
	struct hip_spi_in_item *spi_item;
	uint32_t spi_in;
	hip_list_t *item, *tmp;
	spi_in = data->spi;

	/* assumes locked entry */
	_HIP_DEBUG("SPI_in=0x%x\n", spi_in);
	list_for_each_safe(item, tmp, entry->spis_in, i)
	{
		spi_item = list_entry(item);
		if (spi_item->spi == spi_in)
		{
			HIP_DEBUG("not adding duplicate SPI 0x%x\n", spi_in);
			goto out;
		}
	}

	spi_item = (struct hip_spi_in_item *)HIP_MALLOC(sizeof(struct hip_spi_in_item), GFP_ATOMIC);
	if (!spi_item)
	{
		HIP_ERROR("item HIP_MALLOC failed\n");
		err = -ENOMEM;
		goto out_err;
	}
	memcpy(spi_item, data, sizeof(struct hip_spi_in_item));
	spi_item->timestamp = jiffies;
	list_add(spi_item, entry->spis_in);
	spi_item->addresses = NULL;
	spi_item->addresses_n = 0;
	HIP_DEBUG("added SPI 0x%x to the inbound SPI list\n", spi_in);
	// hip_hold_ha(entry); ?

	/*_HIP_DEBUG("inserting SPI to HIT-SPI hashtable\n");
	err = hip_hadb_insert_state_spi_list(&entry->hit_peer, &entry->hit_our, spi_in);
	if (err == -EEXIST) err = 0;*/

out_err:
out:
	return err;
}

/* assume already locked entry */
// SYNCH
int hip_hadb_add_outbound_spi(hip_ha_t *entry, struct hip_spi_out_item *data)
{
	int err = 0, i;
	struct hip_spi_out_item *spi_item;
	uint32_t spi_out;
	hip_list_t *item, *tmp;

	/* assumes locked entry ? */
	spi_out = data->spi;

	_HIP_DEBUG("SPI_out=0x%x\n", spi_out);
	list_for_each_safe(item, tmp, entry->spis_out, i)
	{
		spi_item = list_entry(item);
		if (spi_item->spi == spi_out)
		{
			HIP_DEBUG("not adding duplicate SPI 0x%x\n", spi_out);
			goto out;
		}
	}

	spi_item = (struct hip_spi_out_item *)HIP_MALLOC(sizeof(struct hip_spi_out_item), GFP_ATOMIC);
	if (!spi_item)
	{
		HIP_ERROR("item HIP_MALLOC failed\n");
		err = -ENOMEM;
		goto out_err;
	}
	memcpy(spi_item, data, sizeof(struct hip_spi_out_item));
// 	INIT_LIST_HEAD(&spi_item->peer_addr_list);
	spi_item->peer_addr_list = hip_ht_init(hip_hash_peer_addr, hip_match_peer_addr);
	ipv6_addr_copy(&spi_item->preferred_address, &in6addr_any);
	list_add(spi_item, entry->spis_out);
	HIP_DEBUG("added SPI 0x%x to the outbound SPI list\n", spi_out);

 out_err:
 out:
	return err;
}

/* assume already locked entry */
int hip_hadb_add_spi(hip_ha_t *entry, int direction, void *data)
{
	int err = -EINVAL;

	if (direction == HIP_SPI_DIRECTION_IN)
		err = hip_hadb_add_inbound_spi(entry, (struct hip_spi_in_item *) data);
	else if (direction == HIP_SPI_DIRECTION_OUT)
		err = hip_hadb_add_outbound_spi(entry, (struct hip_spi_out_item *) data);
	else
		HIP_ERROR("bug, invalid direction %d\n", direction);

	return err;
}


/* Set the ifindex of given SPI */
/* assumes locked HA */
void hip_hadb_set_spi_ifindex(hip_ha_t *entry, uint32_t spi, int ifindex)
{
	struct hip_spi_in_item *spi_item;
	hip_list_t *item, *tmp;
	int i;

	/* assumes that inbound spi already exists in ha's spis_in */
	HIP_DEBUG("SPI=0x%x ifindex=%d\n", spi, ifindex);
	list_for_each_safe(item, tmp, entry->spis_in, i)
	{
		spi_item = list_entry(item);
		_HIP_DEBUG("test item: ifindex=%d spi=0x%x\n", spi_item->ifindex, spi_item->spi);
		if (spi_item->spi == spi)
		{
			HIP_DEBUG("found updated spi-ifindex mapping\n");
			spi_item->ifindex = ifindex;
			return;
		}
	}
	HIP_DEBUG("SPI not found, returning\n");
}

/* Get the ifindex of given SPI, returns 0 if SPI was not found */
int hip_hadb_get_spi_ifindex(hip_ha_t *entry, uint32_t spi)
{
	struct hip_spi_in_item *spi_item;
	hip_list_t *item, *tmp;
	int i;

	_HIP_DEBUG("spi=0x%x\n", spi);
	list_for_each_safe(item, tmp, entry->spis_in, i)
	{
		spi_item = list_entry(item);
		_HIP_DEBUG("test item: ifindex=%d spi=0x%x\n", spi_item->ifindex, spi_item->spi);
		if (spi_item->spi == spi || spi_item->new_spi == spi)
		{
			_HIP_DEBUG("found\n");
			return spi_item->ifindex;
		}
	}
	HIP_DEBUG("ifindex not found for the SPI 0x%x\n", spi);
	return 0;
}

/* Get the SPI of given ifindex, returns 0 if ifindex was not found  */
uint32_t hip_hadb_get_spi(hip_ha_t *entry, int ifindex)
{
	struct hip_spi_in_item *spi_item;
	hip_list_t *item, *tmp;
	int i;

	HIP_DEBUG("ifindex=%d\n", ifindex);
	list_for_each_safe(item, tmp, entry->spis_in, i)
	{
		spi_item = list_entry(item);
		_HIP_DEBUG("test item: ifindex=%d spi=0x%x\n", spi_item->ifindex, spi_item->spi);
		if (spi_item->ifindex == ifindex || ifindex == -1)
		{
			HIP_DEBUG("found SPI 0x%x\n", spi_item->spi);
			return spi_item->spi;
		}
	}

	HIP_DEBUG("SPI not found for the ifindex\n");
	return 0;
}

uint32_t hip_update_get_prev_spi_in(hip_ha_t *entry, uint32_t peer_update_id)
{
	struct hip_spi_in_item *spi_item;
	hip_list_t *item, *tmp;
	int i;

	HIP_DEBUG("peer_update_id=%u\n", peer_update_id);
	list_for_each_safe(item, tmp, entry->spis_in, i)
	{
		spi_item = list_entry(item);
		_HIP_DEBUG("test item: ifindex=%d spi=0x%x nes_spi_out=0x%x seq_id=%u\n",
				spi_item->ifindex, spi_item->spi, spi_item->nes_spi_out, spi_item->seq_update_id);
		if (spi_item->seq_update_id == peer_update_id) {
			HIP_DEBUG("found SPI 0x%x\n", spi_item->spi);
			return spi_item->spi;
		}
	}
	HIP_DEBUG("SPI not found\n");
	return 0;
}

/* Get the SPI of the SA belonging to the interface through
   which we received the UPDATE */
/* also sets updating flag of SPI to 1 */
uint32_t hip_get_spi_to_update_in_established(hip_ha_t *entry, struct in6_addr *dev_addr)
{
	struct hip_spi_in_item *spi_item;
	hip_list_t *item, *tmp;
	int i;
	int ifindex;

	HIP_DEBUG_HIT("dst dev_addr", dev_addr);
	ifindex = hip_devaddr2ifindex(dev_addr);
	HIP_DEBUG("ifindex of dst dev=%d\n", ifindex);
	if (!ifindex)
		return 0;

	list_for_each_safe(item, tmp, entry->spis_in, i)
	{
		spi_item = list_entry(item);
		_HIP_DEBUG("test item: ifindex=%d spi=0x%x\n", spi_item->ifindex, spi_item->spi);
		if (spi_item->ifindex == ifindex)
		{
			spi_item->updating = 1;
			return spi_item->spi;
		}
	}

	HIP_DEBUG("SPI not found for ifindex\n");
	return 0;
}

void hip_set_spi_update_status(hip_ha_t *entry, uint32_t spi, int set)
{
	struct hip_spi_in_item *spi_item;
	hip_list_t *item, *tmp;
	int i;

	HIP_DEBUG("spi=0x%x set=%d\n", spi, set);
	list_for_each_safe(item, tmp, entry->spis_in, i)
	{
		spi_item = list_entry(item);
		_HIP_DEBUG("test item: ifindex=%d spi=0x%x updating=%d\n",
				spi_item->ifindex, spi_item->spi, spi_item->updating);
		if (spi_item->spi == spi)
		{
			HIP_DEBUG("setting updating status to %d\n", set);
			spi_item->updating = set;
			break;
		}
	}
}

void hip_update_clear_status(hip_ha_t *entry, uint32_t spi)
{
	struct hip_spi_in_item *spi_item;
	hip_list_t *item, *tmp;
	int i;

	_HIP_DEBUG("spi=0x%x\n", spi);
	list_for_each_safe(item, tmp, entry->spis_in, i)
	{
		spi_item = list_entry(item);
		_HIP_DEBUG("test item: spi=0x%x\n", spi_item->spi);
		if (spi_item->spi == spi)
		{
			_HIP_DEBUG("clearing SPI status\n");
			spi_item->update_state_flags = 0;
			memset(&spi_item->stored_received_esp_info, 0,
					sizeof(struct hip_esp_info));
			break;
		}
	}
}

/* spi_out is the SPI which was in the received NES Old SPI field */
void hip_update_set_new_spi_in(hip_ha_t *entry, uint32_t spi, uint32_t new_spi,
			       uint32_t spi_out /* test */)
{
	struct hip_spi_in_item *spi_item;
	hip_list_t *item, *tmp;
	int i;

	_HIP_DEBUG("spi=0x%x new_spi=0x%x spi_out=0x%x\n", spi, new_spi, spi_out);

	list_for_each_safe(item, tmp, entry->spis_in, i)
	{
		spi_item = list_entry(item);
		_HIP_DEBUG("test item: spi=0x%x new_spi=0x%x\n",
				spi_item->spi, spi_item->new_spi);
		if (spi_item->spi == spi)
		{
			HIP_DEBUG("setting new_spi\n");
			if (!spi_item->updating)
			{
				_HIP_ERROR("SA update not in progress, continuing anyway\n");
			}
			if ((spi_item->spi != spi_item->new_spi) && spi_item->new_spi)
			{
				HIP_ERROR("warning: previous new_spi is not zero: 0x%x\n",
						spi_item->new_spi);
			}
			spi_item->new_spi = new_spi;
			spi_item->esp_info_spi_out = spi_out; /* maybe useless */
			break;
		}
	}
}

/* just sets the new_spi field */
void hip_update_set_new_spi_out(hip_ha_t *entry, uint32_t spi, uint32_t new_spi)
{
	struct hip_spi_in_item *spi_item;
	hip_list_t *item, *tmp;
	int i;

	_HIP_DEBUG("spi=0x%x new_spi=0x%x\n", spi, new_spi);
	list_for_each_safe(item, tmp, entry->spis_in, i)
	{
		spi_item = list_entry(item);
		_HIP_DEBUG("test item: spi=0x%x new_spi=0x%x\n",
				spi_item->spi, spi_item->new_spi);
		if (spi_item->spi == spi)
		{
			_HIP_DEBUG("setting new_spi\n");
			if (spi_item->new_spi)
			{
				HIP_ERROR("previous new_spi is not zero: 0x%x\n", spi_item->new_spi);
				HIP_ERROR("todo: delete previous new_spi\n");
			}
			spi_item->new_spi = new_spi;
			break;
		}
	}
}


uint32_t hip_update_get_new_spi_in(hip_ha_t *entry, uint32_t peer_update_id)
{
	struct hip_spi_in_item *spi_item;
	hip_list_t *item, *tmp;
	int i;

	_HIP_DEBUG("peer_update_id=%u\n", peer_update_id);
	list_for_each_safe(item, tmp, entry->spis_in, i)
	{
		spi_item = list_entry(item);
		_HIP_DEBUG("test item: spi=0x%x new_spi=0x%x\n",
			  spi_item->spi, spi_item->new_spi);
		if (spi_item->seq_update_id == peer_update_id)
		{
			if (spi_item->new_spi)
				return spi_item->new_spi;
			return spi_item->spi;
		}
	}
	HIP_DEBUG("New SPI not found\n");
	return 0;
}

/* switch from Old SPI to New SPI (inbound SA) */
/* caller must delete the Old SPI */
void hip_update_switch_spi_in(hip_ha_t *entry, uint32_t old_spi)
{
	struct hip_spi_in_item *spi_item;
	hip_list_t *item, *tmp;
	int i;

	_HIP_DEBUG("old_spi=0x%x\n", old_spi);
	list_for_each_safe(item, tmp, entry->spis_in, i)
	{
		spi_item = list_entry(item);
		_HIP_DEBUG("test item: ifindex=%d spi=0x%x new_spi=0x%x nes_spi_out=0x%x seq_id=%u\n",
			   spi_item->ifindex, item->spi, spi_item->new_spi,
			   spi_item->nes_spi_out, spi_item->seq_update_id);
		if (spi_item->spi == old_spi)
		{
			_HIP_DEBUG("switching\n");
			spi_item->spi = spi_item->new_spi;
			spi_item->new_spi = 0;
			spi_item->esp_info_spi_out = 0;
			break;
		}
	}
}

/* switch from Old SPI to New SPI (outbound SA) */
/* caller must delete the Old SPI */
void hip_update_switch_spi_out(hip_ha_t *entry, uint32_t old_spi)
{
	struct hip_spi_in_item *spi_item;
	hip_list_t *item, *tmp;
	int i;

	_HIP_DEBUG("old_spi=0x%x\n", old_spi);
	list_for_each_safe(item, tmp, entry->spis_in, i)
	{
		spi_item = list_entry(item);
		_HIP_DEBUG("test item: spi=0x%x new_spi=0x%x seq_id=%u\n",
			   spi_item->spi, spi_item->new_spi, spi_item->seq_update_id);
		if (spi_item->spi == old_spi)
		{
			_HIP_DEBUG("switching\n");
			spi_item->spi = spi_item->new_spi;
			spi_item->new_spi = 0;
			break;
		}
	}
}


void hip_update_set_status(hip_ha_t *entry, uint32_t spi, int set_flags,
			   uint32_t update_id, int update_flags_or,
			   struct hip_esp_info *esp_info,
			   uint16_t keymat_index)
{
	struct hip_spi_in_item *spi_item;
	hip_list_t *item, *tmp;
	int i;

	_HIP_DEBUG("spi=0x%x update_id=%u update_flags_or=0x%x keymat_index=%u esp_info=0x%p\n",
		   spi, update_id, update_flags_or, keymat_index, esp_info);
	if (esp_info)
		_HIP_DEBUG("esp_info: old_spi=0x%x new_spi=0x%x keymat_index=%u\n",
			   ntohl(esp_info->old_spi), ntohl(esp_info->new_spi), ntohs(esp_info->keymat_index));

	list_for_each_safe(item, tmp, entry->spis_in, i)
	{
		spi_item = list_entry(item);
		_HIP_DEBUG("test item: spi_in=0x%x new_spi=0x%x\n", spi_item->spi, spi_item->new_spi);
		if (spi_item->spi == spi)
		{
			_HIP_DEBUG("setting new values\n");
			if (set_flags & 0x1) spi_item->seq_update_id = update_id;
			if (set_flags & 0x2) spi_item->update_state_flags |= update_flags_or;
			if (esp_info && (set_flags & 0x4))
			{
				spi_item->stored_received_esp_info.old_spi = esp_info->old_spi;
				spi_item->stored_received_esp_info.new_spi = esp_info->new_spi;
				spi_item->stored_received_esp_info.keymat_index = esp_info->keymat_index;
			}
			if (set_flags & 0x8) spi_item->keymat_index = keymat_index;

			return;
		}
	}
	HIP_ERROR("SPI not found\n");
}


/**
 * If @c test_new_spi is 1 then test new_spi instead of spi.
 * @return 1 if given SPI belongs to the SA having direction, else 0.
 */
int hip_update_exists_spi(hip_ha_t *entry, uint32_t spi,
			       int direction, int test_new_spi)
{
	hip_list_t *item, *tmp;
	struct hip_spi_in_item *spi_item;
	int i;

	/* assumes locked entry  */

	_HIP_DEBUG("spi=0x%x direction=%d test_new_spi=%d\n",
		  spi, direction, test_new_spi);

	if (direction == HIP_SPI_DIRECTION_IN)
	{
		list_for_each_safe(item, tmp, entry->spis_in, i)
		{
			spi_item = list_entry(item);
			_HIP_DEBUG("test item: spi_in=0x%x new_spi=0x%x\n",
				   spi_item->spi, spi_item->new_spi);
			if ( (spi_item->spi == spi && !test_new_spi) ||
			     (spi_item->new_spi == spi && test_new_spi) )
				return 1;
		}
	}
	else
	{
		list_for_each_safe(item, tmp, entry->spis_out, i)
		{
			spi_item = list_entry(item);
			_HIP_DEBUG("test item: spi_out=0x%x new_spi=0x%x\n",
				   spi_item->spi, spi_item->new_spi);
			if ( (spi_item->spi == spi && !test_new_spi) ||
			     (spi_item->new_spi == spi && test_new_spi) )
				return 1;
		}
	}
	HIP_DEBUG("not found\n");
	return 0;
}

/* Get an usable outbound SPI, SPI must contain ACTIVE addresses */
/* todo: return void instead of spi */

/* returns the new default outbound SPI is succesful, or 0 if no
 * usable address was found */
uint32_t hip_hadb_relookup_default_out(hip_ha_t *entry)
{
	uint32_t spi = 0;
	struct hip_spi_out_item *spi_out;
	hip_list_t *item, *tmp;
	int i;

	/* assumes locked entry  */

	HIP_DEBUG("\n");
	/* latest outbound SPIs are usually in the beginning of the list */
	list_for_each_safe(item, tmp, entry->spis_out, i)
	{
		spi_out = list_entry(item);

		int ret;
		struct in6_addr addr;

		_HIP_DEBUG("checking SPI 0x%x\n", spi_out->spi);
		ret = hip_hadb_select_spi_addr(entry, spi_out, &addr);
		if (ret == 0)
		{
			hip_hadb_set_default_out_addr(entry, spi_out, &addr);
			spi = spi_out->spi;
			goto out;
		}
	}

	if (spi)
		HIP_DEBUG("Set SPI 0x%x as the default outbound SPI\n", spi);
	else
		HIP_DEBUG("Did not find an usable outbound SPI\n");
 out:
	return spi;
}

/* if add is non-NULL, set addr as the default address for both
 * entry's default address and outbound SPI list's default address*/

/* if addr is null, select some address from the SPI list */
void hip_hadb_set_default_out_addr(hip_ha_t *entry, struct hip_spi_out_item *spi_out,
				   struct in6_addr *addr)
{
	HIP_DEBUG("\n");

	if (!spi_out)
	{
		HIP_ERROR("NULL spi_out\n");
		return;
	}

	if (addr)
	{
		HIP_DEBUG("testing, setting given address as default out addr\n");
		ipv6_addr_copy(&spi_out->preferred_address, addr);
		ipv6_addr_copy(&entry->peer_addr, addr);
	}
	else
	{
		/* useless ? */
		struct in6_addr a;
		int err = hip_hadb_select_spi_addr(entry, spi_out, &a);
		_HIP_DEBUG("setting address as default out addr\n");
		if (!err)
		{
			ipv6_addr_copy(&spi_out->preferred_address, &a);
			ipv6_addr_copy(&entry->peer_addr, &a);
			HIP_DEBUG("default out addr\n",
				  &entry->peer_addr);
		}
		else HIP_ERROR("couldn't select and set preferred address\n");
	}
	HIP_DEBUG("setting default SPI out to 0x%x\n", spi_out->spi);
	entry->default_spi_out = spi_out->spi;
}

/* have_esp_info is 1, if there is ESP_INFO in the same packet as the ACK was */
void hip_update_handle_ack(hip_ha_t *entry, struct hip_ack *ack, int have_esp_info)
{
	size_t n = 0, i = 0;
	uint32_t *peer_update_id = NULL;

	HIP_DEBUG("hip_update_handle_ack() invoked with have_esp_info = %d.\n",
		  have_esp_info);

	if (ack == NULL) {
		HIP_ERROR("Function parameter ack was NULL in "\
			  "hip_update_handle_ack().\n");
		goto out_err;
	}

	if (hip_get_param_contents_len(ack) % sizeof(uint32_t)) {
		HIP_ERROR("ACK parameter length is not divisible by 4 (%u).\n",
			  hip_get_param_contents_len(ack));
		goto out_err;
	}

	n = hip_get_param_contents_len(ack) / sizeof(uint32_t);

	HIP_DEBUG("Number of peer Update IDs in ACK parameter: %d.\n", n);

	peer_update_id =
		(uint32_t *) ((void *)ack + sizeof(struct hip_tlv_common));

	/* Loop through all peer Update IDs in the ACK parameter. */
	for (i = 0; i < n; i++, peer_update_id++) {
		hip_list_t *item, *tmp;
		struct hip_spi_in_item *in_item;
		uint32_t puid = ntohl(*peer_update_id);
		int i;

		_HIP_DEBUG("peer Update ID=%u\n", puid);

		/* See if your ESP_INFO is acked and maybe if corresponging
		   ESP_INFO was received */
		list_for_each_safe(item, tmp, entry->spis_in, i) {
			in_item = list_entry(item);
			_HIP_DEBUG("test item: spi_in=0x%x seq=%u\n",
				   in_item->spi, in_item->seq_update_id);
			if (in_item->seq_update_id == puid) {
				_HIP_DEBUG("SEQ and ACK match\n");
				/* Received ACK */
				in_item->update_state_flags |= 0x1;
				/* Received also ESP_INFO */
				if (have_esp_info) {
					in_item->update_state_flags |= 0x2;
				}
			}
		}

	}
 out_err:
	return;
}



void hip_update_handle_esp_info(hip_ha_t *entry, uint32_t peer_update_id)
{
	hip_list_t *item, *tmp;
	struct hip_spi_in_item *spi_item;
	int i;

	_HIP_DEBUG("peer_update_id=%u\n", peer_update_id);
	list_for_each_safe(item, tmp, entry->spis_in, i)
	{
		spi_item = list_entry(item);
		_HIP_DEBUG("test item: spi_in=0x%x seq=%u\n",
			   spi_item->spi, spi_item->seq_update_id);
		if (spi_item->seq_update_id == peer_update_id)
		{
			_HIP_DEBUG("received peer's ESP_INFO\n");
			spi_item->update_state_flags |= 0x2; /* recv'd ESP_INFO */
		}
	}
}

/* works if update contains only one ESP_INFO */
int hip_update_get_spi_keymat_index(hip_ha_t *entry, uint32_t peer_update_id)
{
	hip_list_t *item, *tmp;
	struct hip_spi_in_item *spi_item;
	int i;

	_HIP_DEBUG("peer_update_id=%u\n", peer_update_id);
	list_for_each_safe(item, tmp, entry->spis_in, i)
	{
		spi_item = list_entry(item);
		_HIP_DEBUG("test item: spi_in=0x%x seq_update_id=%u keymat_index=%u\n",
			   spi_item->spi, item->seq_update_id, item->keymat_index);
		if (spi_item->seq_update_id == peer_update_id)
		{
			return spi_item->keymat_index;
		}
	}
	return 0;
}

int hip_update_send_echo(hip_ha_t *entry,
			 uint32_t spi_out,
			 struct hip_peer_addr_list_item *addr){

	int err = 0, i = 0;
	struct hip_common *update_packet = NULL;
        hip_list_t *item = NULL, *tmp = NULL;
        struct netdev_address *n;

	HIP_DEBUG_HIT("new addr to check", &addr->address);

	HIP_IFEL(!(update_packet = hip_msg_alloc()), -ENOMEM,
		 "Update_packet alloc failed\n");

	HIP_IFEL(hip_build_verification_pkt(entry, update_packet, addr,
					    &entry->hit_peer, &entry->hit_our),
		 -1, "Building Echo Packet failed\n");

        /* Have to take care of UPDATE echos to opposite family */
        if (IN6_IS_ADDR_V4MAPPED((struct in6_addr *)&addr->address)
            == IN6_IS_ADDR_V4MAPPED(&entry->our_addr)) {
            HIP_IFEL(entry->hadb_xmit_func->
                     hip_send_pkt(&entry->our_addr, &addr->address,
                                  (entry->nat_mode ? hip_get_local_nat_udp_port() : 0), entry->peer_udp_port,
                                  update_packet, entry, 1),
                     -ECOMM, "Sending UPDATE packet with echo data failed.\n");
	} else {
            /* UPDATE echo is meant for opposite family of local_address*/
            /* check if we have one, otherwise let fail */
            list_for_each_safe(item, tmp, addresses, i) {
                n = list_entry(item);
                if (hip_sockaddr_is_v6_mapped(&n->addr)
                    != IN6_IS_ADDR_V4MAPPED(&entry->our_addr)) {
                    HIP_IFEL(entry->hadb_xmit_func->
                             hip_send_pkt(hip_cast_sa_addr(&n->addr),
                                          (struct in6_addr*)&addr->address,
                                          (entry->nat_mode ? hip_get_local_nat_udp_port() : 0), entry->peer_udp_port,
                                          update_packet, entry, 1),
                             -ECOMM, "Sending UPDATE packet with echo data failed.\n");
                }
            }
        }

 out_err:
	return err;

}

/* todo: use jiffies instead of timestamp */
uint32_t hip_hadb_get_latest_inbound_spi(hip_ha_t *entry)
{
	hip_list_t *item, *tmp;
	struct hip_spi_in_item *spi_item;
	uint32_t spi = 0;
	unsigned int now = jiffies;
	unsigned long t = ULONG_MAX;
	int i;

	/* assumes already locked entry */

	list_for_each_safe(item, tmp, entry->spis_in, i)
	{
		spi_item = list_entry(item);
		HIP_DEBUG("spi_in in loop is 0x%x\n", spi_item->spi);
		if (now - spi_item->timestamp < t)
		{
			spi = spi_item->spi;
			t = now - spi_item->timestamp;
		}
	}

	_HIP_DEBUG("newest spi_in is 0x%x\n", spi);
	return spi;
}
//add by santtu
/* todo: use jiffies instead of timestamp */
uint32_t hip_hadb_get_outbound_spi(hip_ha_t *entry)
{
	hip_list_t *item, *tmp;
	struct hip_spi_out_item *spi_item;
	uint32_t spi = 0;
	unsigned int now = jiffies;
	unsigned long t = ULONG_MAX;
	int i;

	/* assumes already locked entry */

	list_for_each_safe(item, tmp, entry->spis_out, i)
	{
		spi_item = list_entry(item);

		spi = spi_item->spi;

		break;

	}

	_HIP_DEBUG("newest spi_in out 0x%x\n", spi);
	return spi;
}
//end add
/* get pointer to the outbound SPI list or NULL if the outbound SPI
   list does not exist */
struct hip_spi_out_item *hip_hadb_get_spi_list(hip_ha_t *entry, uint32_t spi)
{
	struct hip_spi_out_item *spi_item;
	hip_list_t *item, *tmp;
	int i;

	/* assumes already locked entry */

	_HIP_DEBUG("Search spi list for SPI=0x%x\n", spi);
	list_for_each_safe(item, tmp, entry->spis_out, i)
	{
		spi_item = list_entry(item);
		_HIP_DEBUG("search: 0x%x ?= 0x%x\n", spi_item->spi, spi);
		if (spi_item->spi == spi) return spi_item;
	}

	return NULL;
}

/* get pointer to the inbound SPI list or NULL if SPI list does not exist */
struct hip_spi_in_item *hip_hadb_get_spi_in_list(hip_ha_t *entry, uint32_t spi)
{
	struct hip_spi_in_item *spi_item;
	hip_list_t *item, *tmp;
	int i;

	/* assumes already locked entry */

	HIP_DEBUG("SPI=0x%x\n", spi);
	list_for_each_safe(item, tmp, entry->spis_in, i)
	{
		spi_item = list_entry(item);
		if (spi_item->spi == spi) return spi_item;
	}

	return NULL;
}

/* add an address belonging to the SPI list */
/* or update old values */
int hip_hadb_add_addr_to_spi(hip_ha_t *entry, uint32_t spi,
			     struct in6_addr *addr,
			     int is_bex_address, uint32_t lifetime,
			     int is_preferred_addr)
{


	HIP_DEBUG("old hip_hadb_add_udp_addr_to_spi\n");
	return  hip_hadb_add_udp_addr_to_spi(entry, spi, addr, is_bex_address,
			lifetime, is_preferred_addr, 0, HIP_LOCATOR_LOCATOR_TYPE_ESP_SPI_PRIORITY);
	//remove by santtu
#if 0
	int err = 0, new = 1, i;
	struct hip_spi_out_item *spi_list;
	struct hip_peer_addr_list_item *new_addr = NULL;
	struct hip_peer_addr_list_item *a;
	hip_list_t *item, *tmp;
	struct in6_addr *preferred_address;
	/* Assumes already locked entry */
	HIP_DEBUG("spi=0x%x is_preferred_addr=%d\n", spi, is_preferred_addr);

	spi_list = hip_hadb_get_spi_list(entry, spi);
	if (!spi_list)
	{
		HIP_ERROR("SPI list for 0x%x not found\n", spi);
		err = -EEXIST;
		goto out_err;
	}

	/* Check if addr already exists. If yes, then just update values. */
	list_for_each_safe(item, tmp, spi_list->peer_addr_list, i)
	{
		a = list_entry(item);
		if (!ipv6_addr_cmp(&a->address, addr))
		{
			// Do we send a verification if state is unverified?
			// The address should be awaiting verifivation already
			new_addr = a;
			new = 0;
			break;
		}
	}

	if (new)
	{
		HIP_DEBUG("create new addr item to SPI list\n");
		/* SPI list does not contain the address, add the address to the SPI list */
		new_addr = (struct hip_peer_addr_list_item *)HIP_MALLOC(sizeof(struct hip_peer_addr_list_item), 0);
		if (!new_addr)
		{
			HIP_ERROR("item HIP_MALLOC failed\n");
			err = -ENOMEM;
			goto out_err;
		}
	}
	else HIP_DEBUG("update old addr item\n");

	new_addr->lifetime = lifetime;
	if (new) ipv6_addr_copy(&new_addr->address, addr);

	/* If the address is already bound, its lifetime is updated.
	   If the status of the address is DEPRECATED, the status is
	   changed to UNVERIFIED.  If the address is not already bound,
	   the address is added, and its status is set to UNVERIFIED. */


	/* We switch off the part that make no answer with echo response message
	   to the initiator. The reason is that we need the whole update schema work
	   for the program to run corrctly. This purely optimization part can be changed
	   latter. - Andrey.
	*/
#if 0
	if (!new)
	{
		switch (new_addr->address_state)
		{
		case PEER_ADDR_STATE_DEPRECATED:
			new_addr->address_state = PEER_ADDR_STATE_UNVERIFIED;
			HIP_DEBUG("updated address state DEPRECATED->UNVERIFIED\n");
			break;
 		case PEER_ADDR_STATE_ACTIVE:
			HIP_DEBUG("address state stays in ACTIVE\n");
			break;
		default:
			// Does this mean that unverified cant be here? Why?
			HIP_ERROR("state is UNVERIFIED, shouldn't even be here ?\n");
			break;
		}
	}
	else
	{
#endif
             if (is_bex_address)
		{
			/* workaround for special case */
 			HIP_DEBUG("address is base exchange address, setting state to ACTIVE\n");
			new_addr->address_state = PEER_ADDR_STATE_ACTIVE;
			HIP_DEBUG("setting bex addr as preferred address\n");
			ipv6_addr_copy(&entry->peer_addr, addr);
			new_addr->seq_update_id = 0;
		} else {
			HIP_DEBUG("address's state is set in state UNVERIFIED\n");
			new_addr->address_state = PEER_ADDR_STATE_UNVERIFIED;
			err = entry->hadb_update_func->hip_update_send_echo(entry, spi, new_addr);

			/** @todo: check! If not acctually a problem (during Handover). Andrey. */
			if( err==-ECOMM ) err = 0;
		}
		//}

	do_gettimeofday(&new_addr->modified_time);
	new_addr->is_preferred = is_preferred_addr;
	if(is_preferred_addr){
            //HIP_DEBUG("Since the address is preferred, we set the entry preferred_address as such\n");
              ipv6_addr_copy(&entry->peer_addr, &new_addr->address);
	}
	if (new) {
		HIP_DEBUG("adding new addr to SPI list\n");
		list_add(new_addr, spi_list->peer_addr_list);
	}

 out_err:
	HIP_DEBUG("returning, err=%d\n", err);
	return err;
#endif
}

/**
 * hip_hadb_dump_hits - Dump the contents of the HIT hash table.
 *
 * Should be safe to call from any context. THIS IS FOR DEBUGGING ONLY.
 * DONT USE IT IF YOU DONT UNDERSTAND IT.
 */
void hip_hadb_dump_hits(void)
{
	int i;
	hip_ha_t *entry;
	char *string;
	int cnt, k;
	hip_list_t *item, *tmp;

	string = (char *)HIP_MALLOC(4096, GFP_ATOMIC);
	if (!string)
	{
		HIP_ERROR("Cannot dump HADB... out of memory\n");
		return;
	}

	HIP_LOCK_HT(&hadb_hit);

	cnt = 0;
	list_for_each_safe(item, tmp, hadb_hit, i)
	{
		entry = list_entry(item);

		hip_hold_ha(entry);
		if (cnt > 3900)
		{
			string[cnt] = '\0';
			HIP_ERROR("%s\n", string);
			cnt = 0;
		}

		k = hip_in6_ntop2(&entry->hit_peer, string + cnt);
		cnt += k;
		hip_db_put_ha(entry, hip_hadb_delete_state);
	}
	HIP_ERROR("%s\n", string);

	HIP_UNLOCK_HT(&hadb_hit);
}


void hip_hadb_dump_spis_in(hip_ha_t *entry)
{
	struct hip_spi_in_item *spi_item;
	hip_list_t *item, *tmp;
	int i;

	HIP_DEBUG("start\n");
	HIP_LOCK_HA(entry);
	list_for_each_safe(item, tmp, entry->spis_in, i)
	{
		spi_item = list_entry(item);
		HIP_DEBUG(" SPI=0x%x new_SPI=0x%x esp_info_SPI_out=0x%x ifindex=%d "
			  "ts=%lu updating=%d keymat_index=%u upd_flags=0x%x seq_update_id=%u ESP_INFO=old 0x%x,new 0x%x,km %u\n",
			  spi_item->spi, spi_item->new_spi, spi_item->esp_info_spi_out, spi_item->ifindex,
			  jiffies - spi_item->timestamp, spi_item->updating, spi_item->keymat_index,
			  spi_item->update_state_flags, spi_item->seq_update_id,
			  spi_item->stored_received_esp_info.old_spi,
			  spi_item->stored_received_esp_info.old_spi,
			  spi_item->stored_received_esp_info.keymat_index);
	}
	HIP_UNLOCK_HA(entry);
	HIP_DEBUG("end\n");
}

void hip_hadb_dump_spis_out(hip_ha_t *entry)
{
	struct hip_spi_out_item *spi_item;
	hip_list_t *item, *tmp;
	int i;

	HIP_DEBUG("start\n");
	HIP_LOCK_HA(entry);
	list_for_each_safe(item, tmp, entry->spis_out, i)
	{
		spi_item = list_entry(item);
		HIP_DEBUG(" SPI=0x%x new_SPI=0x%x seq_update_id=%u\n",
			  spi_item->spi, spi_item->new_spi, spi_item->seq_update_id);
	}
	HIP_UNLOCK_HA(entry);
	HIP_DEBUG("end\n");
}

/**
 * Stores the keys negotiated in base exchange.
 *
 * @param ctx          the context inside which the key data will copied around.
 * @param is_initiator true if the localhost is the initiator, or false if the
 *                     localhost is the Responder
 * @return             0 if everything was stored successfully, otherwise < 0.
 */
int hip_store_base_exchange_keys(struct hip_hadb_state *entry,
				  struct hip_context *ctx, int is_initiator)
{
	int err = 0;
	int hmac_key_len, enc_key_len, auth_key_len, hip_enc_key_len;

	hmac_key_len = hip_hmac_key_length(entry->esp_transform);
	enc_key_len = hip_enc_key_length(entry->esp_transform);
	auth_key_len = hip_auth_key_length_esp(entry->esp_transform);
	hip_enc_key_len = hip_transform_key_length(entry->hip_transform);

	memcpy(&entry->hip_hmac_out, &ctx->hip_hmac_out, hmac_key_len);
	memcpy(&entry->hip_hmac_in, &ctx->hip_hmac_in, hmac_key_len);

	memcpy(&entry->esp_in.key, &ctx->esp_in.key, enc_key_len);
	memcpy(&entry->auth_in.key, &ctx->auth_in.key, auth_key_len);

	memcpy(&entry->esp_out.key, &ctx->esp_out.key, enc_key_len);
	memcpy(&entry->auth_out.key, &ctx->auth_out.key, auth_key_len);

	memcpy(&entry->hip_enc_out.key, &ctx->hip_enc_out.key, hip_enc_key_len);
	memcpy(&entry->hip_enc_in.key, &ctx->hip_enc_in.key, hip_enc_key_len);

	hip_update_entry_keymat(entry, ctx->current_keymat_index,
				ctx->keymat_calc_index, ctx->esp_keymat_index,
				ctx->current_keymat_K);

	if (entry->dh_shared_key)
	{
		HIP_DEBUG("HIP_FREEing old dh_shared_key\n");
		HIP_FREE(entry->dh_shared_key);
		entry->dh_shared_key = NULL;
	}

	entry->dh_shared_key_len = 0;
	/** @todo reuse pointer, no HIP_MALLOC */
	entry->dh_shared_key = (char *)HIP_MALLOC(ctx->dh_shared_key_len, GFP_ATOMIC);
	if (!entry->dh_shared_key)
	{
		HIP_ERROR("entry dh_shared HIP_MALLOC failed\n");
		err = -ENOMEM;
		goto out_err;
	}

	entry->dh_shared_key_len = ctx->dh_shared_key_len;
	memcpy(entry->dh_shared_key, ctx->dh_shared_key, entry->dh_shared_key_len);
	_HIP_HEXDUMP("Entry DH SHARED", entry->dh_shared_key, entry->dh_shared_key_len);
	_HIP_HEXDUMP("Entry Kn", entry->current_keymat_K, HIP_AH_SHA_LEN);
	return err;

out_err:
	if (entry->dh_shared_key) {
		HIP_FREE(entry->dh_shared_key);
		entry->dh_shared_key = NULL;
	}

	return err;
}

/**
 * .
 *
 * @param entry ...
 * @param msg for future purposes (KeyNote)
 * @param peer ...
 * @return     ...
 */
int hip_init_peer(hip_ha_t *entry, struct hip_common *msg,
		  struct hip_host_id *peer)
{
	int err = 0;
	int len = hip_get_param_total_len(peer);
	struct in6_addr hit;

	/* public key and verify function might be initialized already in the
	   case of loopback */

	if (entry->peer_pub)
	{
		HIP_DEBUG("Not initializing peer host id, old exists\n");
		goto out_err;
	}

	HIP_IFEL(hip_host_id_to_hit(peer, &hit, HIP_HIT_TYPE_HASH100) ||
		 ipv6_addr_cmp(&hit, &entry->hit_peer),
		 -1, "Unable to verify sender's HOST_ID\n");

	HIP_IFEL(!(entry->peer_pub = HIP_MALLOC(len, GFP_KERNEL)),
		 -ENOMEM, "Out of memory\n");

	memcpy(entry->peer_pub, peer, len);
	entry->verify =
		hip_get_host_id_algo(entry->peer_pub) == HIP_HI_RSA ?
		hip_rsa_verify : hip_dsa_verify;

 out_err:
	HIP_DEBUG_HIT("peer's hit", &hit);
	HIP_DEBUG_HIT("entry's hit", &entry->hit_peer);
	return err;
}


/**
 * Initializes a HIP association.
 *
 * Initializes a new allocated HIP association @c entry.
 *
 * @param  a pointer to a HIP association to be initialized.
 * @param  a pointer to a HIT value that is to be bound with the HIP association
 *         @c entry
 * @return zero if success, negative otherwise.
 */
int hip_init_us(hip_ha_t *entry, hip_hit_t *hit_our)
{
        int err = 0, len = 0, alg = 0;

	if (entry->our_priv) {
		free(entry->our_priv);
		entry->our_priv = NULL;
	}

	/* Try to fetch our private host identity first using RSA then using DSA.
	   Note, that hip_get_host_id() allocates a new buffer and this buffer
	   must be freed in out_err if an error occurs. */
	entry->our_priv =
		hip_get_host_id(HIP_DB_LOCAL_HID, hit_our, HIP_HI_RSA);

	if (entry->our_priv == NULL) {
		entry->our_priv =
			hip_get_host_id(HIP_DB_LOCAL_HID, hit_our, HIP_HI_DSA);

		if (entry->our_priv == NULL) {
			err = -ENOMEDIUM;
			HIP_ERROR("Could not acquire a local host identity. "\
				  "Tried with RSA and DSA.\n");
			goto out_err;
		}
	}
	/* Get RFC2535 3.1 KEY RDATA format algorithm (Integer value). */
	alg = hip_get_host_id_algo(entry->our_priv);
	/* Using this integer we get a function pointer to a function that
	   signs our host identity. */
	entry->sign = (alg == HIP_HI_RSA ? hip_rsa_sign : hip_dsa_sign);

	if (entry->our_pub != NULL) {
		free(entry->our_pub);
		entry->our_pub = NULL;
	}

	len = hip_get_param_total_len(entry->our_priv);

	if((entry->our_pub = (struct hip_host_id *)malloc(len)) == NULL) {
		err = -ENOMEM;
		HIP_ERROR("Out of memory when allocating memory for a public "\
			  "key.\n");
		goto out_err;
	}

	/* Transform the private/public key pair to a public key. */
	memcpy(entry->our_pub, entry->our_priv, len);
	entry->our_pub = hip_get_public_key(entry->our_pub);
	//hip_hidb_get_lsi_by_hit(hit_our, &entry->lsi_our);

	/* Calculate our HIT from our public Host Identifier (HI).
	   Note, that currently (06.08.2008) both of these functions use DSA */
	err = ((alg == HIP_HI_DSA) ?
		hip_dsa_host_id_to_hit(entry->our_pub, &entry->hit_our,
				       HIP_HIT_TYPE_HASH100) :
		hip_rsa_host_id_to_hit(entry->our_pub, &entry->hit_our,
				       HIP_HIT_TYPE_HASH100));
	HIP_IFEL(err, err, "Unable to digest the HIT out of public key.");
	if(err != 0) {
		HIP_ERROR("Unable to digest the HIT out of public key.");
		goto out_err;
	}

 out_err:

	if (err && entry->our_priv) {
		HIP_FREE(entry->our_priv);
		entry->our_priv = NULL;
	}
	if (err && entry->our_pub) {
		HIP_FREE(entry->our_pub);
		entry->our_pub = NULL;
	}

	return err;
}

/* ----------------- */

unsigned long hip_hash_ha(const hip_ha_t *ha)
{
	hip_hit_t hitpair[2];
	uint8_t hash[HIP_AH_SHA_LEN];

	if(ha == NULL || &(ha->hit_our) == NULL || &(ha->hit_peer) == NULL)
	{
		return 0;
	}

	/* The HIT fields of an host association struct cannot be assumed to be
	   alligned consecutively. Therefore, we must copy them to a temporary
	   array. */
	memcpy(&hitpair[0], &(ha->hit_our), sizeof(ha->hit_our));
	memcpy(&hitpair[1], &(ha->hit_peer), sizeof(ha->hit_peer));

	hip_build_digest(HIP_DIGEST_SHA1, (void *)hitpair, sizeof(hitpair),
			 hash);

	return *((unsigned long *)hash);
}

int hip_compare_ha(const hip_ha_t *ha1, const hip_ha_t *ha2)
{
     if(ha1 == NULL || &(ha1->hit_our) == NULL || &(ha1->hit_peer) == NULL ||
	ha2 == NULL || &(ha2->hit_our) == NULL || &(ha2->hit_peer) == NULL)
     {
	  return 1;
     }

     return (hip_hash_ha(ha1) != hip_hash_ha(ha2));
}


void hip_init_hadb(void)
{
     /** @todo Check for errors. */

     /* The next line initializes the hash table for host associations. Note
	that we are using callback wrappers IMPLEMENT_LHASH_HASH_FN and
	IMPLEMENT_LHASH_COMP_FN defined in the beginning of this file. These
	provide automagic variable casts, so that all elements stored in the
	hash table are cast to hip_ha_t. Lauri 09.10.2007 16:58. */
     hadb_hit = hip_ht_init(LHASH_HASH_FN(hip_hash_ha),
			    LHASH_COMP_FN(hip_compare_ha));

     /* initialize default function pointer sets for receiving messages*/
     default_rcv_func_set.hip_receive_i1        = hip_receive_i1;
     default_rcv_func_set.hip_receive_r1        = hip_receive_r1;
     default_rcv_func_set.hip_receive_i2        = hip_receive_i2;
     default_rcv_func_set.hip_receive_r2        = hip_receive_r2;
     default_rcv_func_set.hip_receive_update    = hip_receive_update;
     default_rcv_func_set.hip_receive_notify    = hip_receive_notify;
     default_rcv_func_set.hip_receive_bos       = hip_receive_bos;
     default_rcv_func_set.hip_receive_close     = hip_receive_close;
     default_rcv_func_set.hip_receive_close_ack = hip_receive_close_ack;

     /* initialize alternative function pointer sets for receiving messages*/
     /* insert your alternative function sets here!*/

     /* initialize default function pointer sets for handling messages*/
     default_handle_func_set.hip_handle_i1        = hip_handle_i1;
     default_handle_func_set.hip_handle_r1        = hip_handle_r1;
     default_handle_func_set.hip_handle_i2        = hip_handle_i2;
     default_handle_func_set.hip_handle_r2        = hip_handle_r2;
     default_handle_func_set.hip_handle_bos       = hip_handle_bos;
     default_handle_func_set.hip_handle_close     = hip_handle_close;
     default_handle_func_set.hip_handle_close_ack = hip_handle_close_ack;

     /* initialize alternative function pointer sets for handling messages*/
     /* insert your alternative function sets here!*/

     /* initialize default function pointer sets for misc functions*/
     default_misc_func_set.hip_solve_puzzle  	       = hip_solve_puzzle;
     default_misc_func_set.hip_produce_keying_material = hip_produce_keying_material;
     default_misc_func_set.hip_create_i2	       = hip_create_i2;
     default_misc_func_set.hip_create_r2	       = hip_create_r2;
     default_misc_func_set.hip_build_network_hdr       = hip_build_network_hdr;

     /* initialize alternative function pointer sets for misc functions*/
     /* insert your alternative function sets here!*/

     /* initialize default function pointer sets for update functions*/
     default_update_func_set.hip_handle_update_plain_locator = hip_handle_update_plain_locator;
     default_update_func_set.hip_handle_update_addr_verify   = hip_handle_update_addr_verify;
     default_update_func_set.hip_update_handle_ack	     = hip_update_handle_ack;
     default_update_func_set.hip_handle_update_established   = hip_handle_update_established;
     default_update_func_set.hip_handle_update_rekeying      = hip_handle_update_rekeying;
     default_update_func_set.hip_update_send_addr_verify     = hip_update_send_addr_verify;
     default_update_func_set.hip_update_send_echo	     = hip_update_send_echo;

     /* xmit function set */
#ifdef CONFIG_HIP_I3
     if(hip_get_hi3_status()){
	  default_xmit_func_set.hip_send_pkt = hip_send_i3;
     }
     else
#endif
	  default_xmit_func_set.hip_send_pkt = hip_send_raw;
     

     nat_xmit_func_set.hip_send_pkt = hip_send_udp;

     /* filter function sets */
     /* Compiler warning: assignment from incompatible pointer type.
	Please fix this, if you know what is the correct value.
	-Lauri 25.09.2007 15:11. */
     default_input_filter_func_set.hip_input_filter	= hip_agent_filter;
     default_output_filter_func_set.hip_output_filter   = hip_agent_filter;

     /* Tao Wan and Miika komu added, 24 Jan, 2008 for IPsec (userspace / kernel part)
      *
      * copy in user_ipsec_hipd_msg.c */
     if (hip_use_userspace_ipsec) {
	     default_ipsec_func_set.hip_add_sa = hip_userspace_ipsec_add_sa;
	     default_ipsec_func_set.hip_delete_sa = hip_userspace_ipsec_delete_sa;
	     default_ipsec_func_set.hip_setup_hit_sp_pair = hip_userspace_ipsec_setup_hit_sp_pair;
	     default_ipsec_func_set.hip_delete_hit_sp_pair = hip_userspace_ipsec_delete_hit_sp_pair;
	     default_ipsec_func_set.hip_flush_all_policy = hip_userspace_ipsec_flush_all_policy;
	     default_ipsec_func_set.hip_flush_all_sa = hip_userspace_ipsec_flush_all_sa;
	     default_ipsec_func_set.hip_acquire_spi = hip_acquire_spi;
	     default_ipsec_func_set.hip_delete_default_prefix_sp_pair = hip_userspace_ipsec_delete_default_prefix_sp_pair;
	     default_ipsec_func_set.hip_setup_default_sp_prefix_pair = hip_userspace_ipsec_setup_default_sp_prefix_pair;
     } else {
	     default_ipsec_func_set.hip_add_sa = hip_add_sa;
	     default_ipsec_func_set.hip_delete_sa = hip_delete_sa;
	     default_ipsec_func_set.hip_setup_hit_sp_pair = hip_setup_hit_sp_pair;
	     default_ipsec_func_set.hip_delete_hit_sp_pair = hip_delete_hit_sp_pair;
	     default_ipsec_func_set.hip_flush_all_policy = hip_flush_all_policy;
	     default_ipsec_func_set.hip_flush_all_sa = hip_flush_all_sa;
	     default_ipsec_func_set.hip_acquire_spi = hip_acquire_spi;
	     default_ipsec_func_set.hip_delete_default_prefix_sp_pair = hip_delete_default_prefix_sp_pair;
	     default_ipsec_func_set.hip_setup_default_sp_prefix_pair = hip_setup_default_sp_prefix_pair;
     }
}

unsigned long hip_hadb_hash_file_hits(const void *ptr){
        HIP_DEBUG("string %s\n",((hip_hosts_entry *)ptr)->hostname);
	char *fqdn = ((hip_hosts_entry *)ptr)->hostname;
        uint8_t hash[HIP_AH_SHA_LEN];

	hip_build_digest(HIP_DIGEST_SHA1, fqdn, strlen(fqdn)+1, hash);
	return *((unsigned long *)hash);
}

int hip_hadb_hash_match_file_hits(const void *ptr1, const void *ptr2){
        return (hip_hadb_hash_file_hits(ptr1) != hip_hadb_hash_file_hits(ptr2));
}

#if 0
void hip_hadb_init_db_file_hits(void){
        hadb_file_hits = hip_ht_init(hip_hadb_hash_file_hits,hip_hadb_hash_match_file_hits);
}

/*Initialize hadb with values contained in /etc/hip/hosts*/
int hip_init_hadb_hip_host(){
        int err = 0, i = 0;
	hip_hosts_entry *element = NULL;
	hip_list_t *item, *tmp;
	struct in6_addr address;

	hip_hadb_init_db_file_hits();

	/* Look up /etc/hip/host */
        gaih_inet_get_hip_hosts_file_info(hadb_file_hits);

	/* Add the information to the HADB */
	list_for_each_safe(item, tmp, hadb_file_hits, i){
	        element = list_entry(item);
		memset(&address, 0, sizeof(struct in6_addr));
		hip_find_address(element->hostname, &address);
		if ((element->lsi).s_addr == 0)
		        hip_hadb_add_peer_info(&element->hit, &address, NULL);
		else
		        hip_hadb_add_peer_info(&element->hit, &address, &element->lsi);
	}
	return err;
}
#endif

hip_xmit_func_set_t *hip_get_xmit_default_func_set() {
	return &default_xmit_func_set;
}

hip_misc_func_set_t *hip_get_misc_default_func_set() {
	return &default_misc_func_set;
}

hip_input_filter_func_set_t *hip_get_input_filter_default_func_set() {
	return &default_input_filter_func_set;
}

hip_output_filter_func_set_t *hip_get_output_filter_default_func_set() {
	return &default_output_filter_func_set;
}

hip_rcv_func_set_t *hip_get_rcv_default_func_set() {
	return &default_rcv_func_set;
}

hip_handle_func_set_t *hip_get_handle_default_func_set() {
	return &default_handle_func_set;
}

hip_update_func_set_t *hip_get_update_default_func_set() {
	return &default_update_func_set;
}

/**
 * Sets function pointer set for an hadb record. Pointer values will not be
 * copied!
 *
 * @param entry         a pointer to the hadb record
 * @param new_func_set  a pointer to the new function set
 * @return              0 if everything was stored successfully, otherwise < 0.
 */
int hip_hadb_set_rcv_function_set(hip_ha_t * entry,
				   hip_rcv_func_set_t * new_func_set){
     /** @todo add check whether all function pointers are set */
     if( entry ){
	  entry->hadb_rcv_func = new_func_set;
	  return 0;
     }
      return -1;
}

/**
 * Sets function pointer set for an hadb record. Pointer values will not be
 * copied!
 *
 * @param entry        a pointer to the hadb record.
 * @param new_func_set a pointer to the new function set.
 * @return             0 if everything was stored successfully, otherwise < 0.
 */
int hip_hadb_set_handle_function_set(hip_ha_t * entry,
				     hip_handle_func_set_t * new_func_set){
	/** @todo add check whether all function pointers are set. */
	if( entry ){
		entry->hadb_handle_func = new_func_set;
		return 0;
	}
	return -1;
}

/**
 * Sets function pointer set for an hadb record. Pointer values will not be
 * copied!
 *
 * @param entry        pointer to the hadb record.
 * @param new_func_set pointer to the new function set.
 * @return             0 if everything was stored successfully, otherwise < 0.
 */
int hip_hadb_set_misc_function_set(hip_ha_t * entry,
				   hip_misc_func_set_t * new_func_set){
	/** @todo add check whether all function pointers are set. */
	if( entry ){
		entry->hadb_misc_func = new_func_set;
		return 0;
	}
	return -1;
}

int hip_hadb_set_xmit_function_set(hip_ha_t * entry,
				   hip_xmit_func_set_t * new_func_set){
	if( entry ){
		entry->hadb_xmit_func = new_func_set;
		return 0;
	}
}

int hip_hadb_set_input_filter_function_set(hip_ha_t * entry,
					   hip_input_filter_func_set_t * new_func_set)
{
	if( entry ){
		entry->hadb_input_filter_func = new_func_set;
		return 0;
	}
}

int hip_hadb_set_output_filter_function_set(hip_ha_t * entry,
					   hip_output_filter_func_set_t * new_func_set)
{
	if( entry ){
		entry->hadb_output_filter_func = new_func_set;
		return 0;
	}
}

/**
 * Sets function pointer set for an hadb record. Pointer values will not be
 * copied!
 *
 * @param entry        a pointer to the hadb record.
 * @param new_func_set a pointer to the new function set.
 * @return             0 if everything was stored successfully, otherwise < 0.
 */
int hip_hadb_set_update_function_set(hip_ha_t * entry,
				     hip_update_func_set_t * new_func_set){
     /** @todo add check whether all function pointers are set */
	if( entry ){
		entry->hadb_update_func = new_func_set;
		return 0;
	}
	//HIP_ERROR("Func pointer set malformed. Func pointer set NOT appied.");
	return -1;
}

/* NOTE! When modifying this function, remember that some control values may
   not be allowed to co-exist. Therefore the logical OR might not be enough
   for all controls. */
void hip_hadb_set_local_controls(hip_ha_t *entry, hip_controls_t mask)
{
	if(entry != NULL) {
		switch(mask) {

		case HIP_HA_CTRL_NONE:
			entry->local_controls &= mask;
		case HIP_HA_CTRL_LOCAL_REQ_UNSUP:
		case HIP_HA_CTRL_LOCAL_REQ_ESCROW:
		case HIP_HA_CTRL_LOCAL_REQ_RELAY:
		case HIP_HA_CTRL_LOCAL_REQ_RVS:
		case HIP_HA_CTRL_LOCAL_REQ_SAVAH:
			entry->local_controls |= mask;
			break;
		default:
			HIP_ERROR("Unknown local controls given.\n");
		}
	}
}

/* NOTE! When modifying this function, remember that some control values may
   not be allowed to co-exist. Therefore the logical OR might not be enough
   for all controls. */
void hip_hadb_set_peer_controls(hip_ha_t *entry, hip_controls_t mask)
{
	if(entry != NULL) {
		switch(mask) {

		case HIP_HA_CTRL_NONE:
			entry->peer_controls &= mask;
		case HIP_HA_CTRL_PEER_UNSUP_CAPABLE:
		case HIP_HA_CTRL_PEER_ESCROW_CAPABLE:
		case HIP_HA_CTRL_PEER_RVS_CAPABLE:
		case HIP_HA_CTRL_PEER_RELAY_CAPABLE:
		case HIP_HA_CTRL_PEER_SAVAH_CAPABLE:
		case HIP_HA_CTRL_PEER_GRANTED_SAVAH:
		case HIP_HA_CTRL_PEER_GRANTED_UNSUP:
		case HIP_HA_CTRL_PEER_GRANTED_ESCROW:
		case HIP_HA_CTRL_PEER_GRANTED_RVS:
		case HIP_HA_CTRL_PEER_GRANTED_RELAY:
			entry->peer_controls |= mask;
			break;
		default:
			HIP_ERROR("Unknown peer controls given.\n");
		}
	}
}

void hip_hadb_cancel_local_controls(hip_ha_t *entry, hip_controls_t mask)
{
	if(entry != NULL) {
		entry->local_controls &= (~mask);
	}
}

void hip_hadb_cancel_peer_controls(hip_ha_t *entry, hip_controls_t mask)
{
     if(entry != NULL) {
	     entry->peer_controls &= (~mask);
     }
}

void hip_uninit_hadb()
{
	int i;
	hip_ha_t *ha, *tmp;
	//struct hip_hit_spi *hs, *tmp_hs;

	HIP_DEBUG("\n");

	HIP_DEBUG("DEBUG: DUMP SPI LISTS\n");
//	hip_hadb_dump_hs_ht();

	/* I think this is not very safe deallocation.
	 * Locking the hadb_spi and hadb_hit could be one option, but I'm not
	 * very sure that it will work, as they are locked later in
	 * hip_hadb_remove_state() for a while.
	 *
	 * The list traversing is not safe in smp way :(
	 */
//	hip_ht_uninit(hadb_hit);
}

void hip_delete_all_sp()
{
	int i;
	hip_ha_t *ha, *tmp;
	//struct hip_hit_spi *hs, *tmp_hs;
	struct hip_spi_in_item *item, *tmp_spi;
	HIP_DEBUG("\n");

	HIP_DEBUG("DEBUG: DUMP SPI LISTS\n");
	//hip_hadb_dump_hs_ht();

	/* I think this is not very safe deallocation.
	 * Locking the hadb_spi and hadb_hit could be one option, but I'm not
	 * very sure that it will work, as they are locked later in
	 * hip_hadb_remove_state() for a while.
	 *
	 * The list traversing is not safe in smp way :(
	 */
	HIP_DEBUG("DELETING HA HT\n");

}


/**
* A private function to add an entry to the peer list. Add an IPv6 address
* (if valid) to the peer list and update the tail pointer.
*
* @param addr  IPv6 address
* @param entry peer list entry
* @param last  pointer to pointer to end of peer list linked list
* @return      zero on success, or negative error value on failure
*/
int hip_list_peers_add(struct in6_addr *address,
			      hip_peer_entry_opaque_t *entry,
			      hip_peer_addr_opaque_t **last)
{
	hip_peer_addr_opaque_t *addr;

	HIP_DEBUG_IN6ADDR("## SPI is 0, found bex address:", address);

	/* Allocate an entry for the address */
	addr = HIP_MALLOC(sizeof(hip_peer_addr_opaque_t), GFP_ATOMIC);
	if (!addr) {
		HIP_ERROR("No memory to create peer addr entry\n");
		return -ENOMEM;
	}
	addr->next = NULL;
	/* Record the peer addr */
	ipv6_addr_copy(&addr->addr, address);

	if (*last == NULL) {  /* First entry? Add to head and tail */
		entry->addr_list = addr;
	} else {             /* Otherwise, add to tail */
		(*last)->next = addr;
	}
	*last = addr;
	entry->count++;   /* Increment count in peer entry */
	return 0;
}

/**
 * A private function to process a hadb entry Process a hadb entry, extracting
 * the HOST ID, HIT, and IPv6 addresses.
 *
 * @param entry  hadb table entry
 * @param opaque private data for the function (contains record keeping
 *               structure)
 * @return       zero on success, or negative error value on failure
 */
int hip_hadb_list_peers_func(hip_ha_t *entry, void *opaque)
{
	int err = 0;
	return err;
}

/* Delete given inbound SPI, and all if spi == 0 */
void hip_hadb_delete_inbound_spi(hip_ha_t *entry, uint32_t spi)
{
	struct hip_spi_in_item *spi_item;
	hip_list_t *item, *tmp;
	int i;

	/* assumes locked entry */
	HIP_DEBUG("SPI=0x%x\n", spi);
	int counter = 0;

	/** @todo check that the deletion below actually works (hits and
	    addresses are used inconsistenly). */
	list_for_each_safe(item, tmp, entry->spis_in, i)
	{
		spi_item = list_entry(item);
	  	if (!spi || spi_item->spi == spi)
	  	{
		  	HIP_DEBUG("deleting SPI_in=0x%x SPI_in_new=0x%x from "
				  "inbound list, item=0x%p addresses=0x%p\n",
				  spi_item->spi, spi_item->new_spi, item, spi_item->addresses);
		  	HIP_ERROR("remove SPI from HIT-SPI HT\n");
			//hip_hadb_remove_hs(spi_item->spi);
			HIP_DEBUG_IN6ADDR("delete", &entry->our_addr);
			default_ipsec_func_set.hip_delete_sa(spi_item->spi, &entry->our_addr,
					&entry->hit_our, AF_INET6, entry->peer_udp_port, 0);
				      //AF_INET6, 0, 0);
			// XX FIX: should be deleted like this?
			//for(i = 0; i < spi_item->addresses_n; i++)
			//  default_ipsec_func_set.hip_delete_sa(spi_item->spi,
			//    &spi_item->addresses->address + i, AF_INET6);
 			if (spi_item->spi != spi_item->new_spi)
 				default_ipsec_func_set.hip_delete_sa(spi_item->new_spi, &entry->hit_our,
 						&entry->our_addr, AF_INET6, entry->peer_udp_port, 0);
 			if (spi_item->addresses)
 			{
 				HIP_DEBUG("deleting stored addrlist 0x%p\n", spi_item->addresses);
 				HIP_FREE(spi_item->addresses);
				spi_item->addresses = NULL;
 			}
			list_del(spi_item, entry->spis_in);
			HIP_FREE(spi_item);
			break;

		}
	}
}

/* Delete given outbound SPI, and all if spi == 0 */
void hip_hadb_delete_outbound_spi(hip_ha_t *entry, uint32_t spi)
{
	struct hip_spi_out_item *spi_item;
	hip_list_t *item, *tmp;
	int i, ii;

	/* assumes locked entry */
	HIP_DEBUG("entry=0x%p SPI=0x%x\n", entry, spi);
	list_for_each_safe(item, tmp, entry->spis_out, i)
	{
		spi_item = list_entry(item);
		if ((!spi && spi != -1) || spi_item->spi == spi)
		{
			struct hip_peer_addr_list_item *addr_item;
			hip_list_t *a_item, *a_tmp;

			HIP_DEBUG("deleting SPI_out=0x%x SPI_out_new=0x%x from outbound list, item=0x%p\n",
				  spi_item->spi, spi_item->new_spi, item);
			default_ipsec_func_set.hip_delete_sa(spi_item->spi, &entry->peer_addr, &entry->peer_addr,
				      AF_INET6, 0, entry->peer_udp_port);
			default_ipsec_func_set.hip_delete_sa(spi_item->new_spi, &entry->peer_addr,&entry->peer_addr,
				      AF_INET6, 0, entry->peer_udp_port);
			/* delete peer's addresses */
			list_for_each_safe(a_item, a_tmp, spi_item->peer_addr_list, ii)
			{
				addr_item = list_entry(a_item);
				list_del(addr_item, spi_item->peer_addr_list);
				HIP_FREE(addr_item);
			}
			hip_ht_uninit(spi_item->peer_addr_list);
			list_del(spi_item, entry->spis_out);
			HIP_FREE(spi_item);
		}
	}
}

/**
 * Deletes a HA state (and deallocate memory) Deletes all associates IPSEC SAs
 * and frees the memory occupied by the HA state.
 *
 * @param ha HA
 * @note     ASSERT: The HA must be unlinked from the global hadb hash tables
 *           (SPI and HIT). This function should only be called when absolutely
 *           sure that nobody else has a reference to it.
 */
void hip_hadb_delete_state(hip_ha_t *ha)
{
	HIP_DEBUG("ha=0x%p\n", ha);

	/* Delete SAs */

	if (ha->spis_in) {
		hip_hadb_delete_inbound_spi(ha, 0);
		hip_ht_uninit(ha->spis_in);
	}
	if (ha->spis_out) {
		hip_hadb_delete_outbound_spi(ha, 0);
		hip_ht_uninit(ha->spis_out);
	}


	if (ha->dh_shared_key)
		HIP_FREE(ha->dh_shared_key);
	if (ha->hip_msg_retrans.buf)
		HIP_FREE(ha->hip_msg_retrans.buf);
	if (ha->peer_pub)
		HIP_FREE(ha->peer_pub);
	if (ha->our_priv)
		HIP_FREE(ha->our_priv);
	if (ha->our_pub)
		HIP_FREE(ha->our_pub);
        if (ha->rendezvous_addr)
                HIP_FREE(ha->rendezvous_addr);
        if (ha)
		HIP_FREE(ha);
}

/**
 * Maps function @c func to every HA in HIT hash table. The hash table is
 * LOCKED while we process all the entries. This means that the mapper function
 * MUST be very short and _NOT_ do any operations that might sleep!
 *
 * @param func a mapper function.
 * @param opaque opaque data for the mapper function.
 * @return       negative if an error occurs. If an error occurs during
 *               traversal of a the HIT hash table, then the traversal is
 *               stopped and function returns. Returns the last return value of
 *               applying the mapper function to the last element in the hash
 *               table.
 */
int hip_for_each_ha(int (*func)(hip_ha_t *entry, void *opaq), void *opaque)
{
	int i = 0, fail = 0;
	hip_ha_t *this;
	hip_list_t *item, *tmp;

	if (!func)
		return -EINVAL;

	HIP_LOCK_HT(&hadb_hit);
	list_for_each_safe(item, tmp, hadb_hit, i)
	{
		this = list_entry(item);
		_HIP_DEBUG("list_for_each_safe\n");
		hip_hold_ha(this);
		fail = func(this, opaque);
		hip_db_put_ha(this, hip_hadb_delete_state);
		if (fail)
			goto out_err;
	}

 out_err:
	HIP_UNLOCK_HT(&hadb_hit);
	return fail;
}

/** Enumeration for hip_count_open_connections */
int hip_count_one_entry(hip_ha_t *entry, void *cntr)
{
	int *counter = cntr;
	if (entry->state == HIP_STATE_CLOSING ||
	    entry->state == HIP_STATE_ESTABLISHED)
	{
		(*counter)++;
	}
	return 0;
}

/**
 * Return number of open connections by calculating hadb entrys.
 */
int hip_count_open_connections(void)
{
	int n = 0;

	hip_for_each_ha(hip_count_one_entry, &n);

	return n;
}

int hip_handle_get_ha_info(hip_ha_t *entry, void *opaq)
{
	int err = 0;
	struct hip_hadb_user_info_state hid;
	extern int hip_icmp_interval;
	struct hip_common *msg = (struct hip_common *) opaq;
	
	memset(&hid, 0, sizeof(hid));
	hid.state = entry->state;
    	ipv6_addr_copy(&hid.hit_our, &entry->hit_our);
	ipv6_addr_copy(&hid.hit_peer, &entry->hit_peer);
	ipv6_addr_copy(&hid.ip_our, &entry->our_addr);
	ipv6_addr_copy(&hid.ip_peer, &entry->peer_addr);
	ipv4_addr_copy(&hid.lsi_our, &entry->lsi_our);
	ipv4_addr_copy(&hid.lsi_peer, &entry->lsi_peer);
	memcpy(&hid.peer_hostname, &entry->peer_hostname, HIP_HOST_ID_HOSTNAME_LEN_MAX);

	hid.heartbeats_on = hip_icmp_interval;
	calc_statistics(&entry->heartbeats_statistics, &hid.heartbeats_received, NULL, NULL,
			&hid.heartbeats_mean, &hid.heartbeats_variance, STATS_IN_MSECS);
#if 0
	hid.heartbeats_mean = entry->heartbeats_mean;
	hid.heartbeats_variance = entry->heartbeats_variance;
	hid.heartbeats_received = entry->heartbeats_statistics.num_items;
#endif
	hid.heartbeats_sent = entry->heartbeats_sent;

	_HIP_HEXDUMP("HEXHID ", &hid, sizeof(struct hip_hadb_user_info_state));
	
	hid.nat_udp_port_peer = entry->peer_udp_port;
	hid.nat_udp_port_local = entry->local_udp_port;

	/* does not print heartbeat info, but I do not think it even should -Samu*/
	hip_print_debug_info(&hid.ip_our,   &hid.ip_peer,
			     &hid.hit_our,  &hid.hit_peer,
			     &hid.lsi_peer, &hid.peer_hostname,
			     &hid.nat_udp_port_local, &hid.nat_udp_port_peer);

	err = hip_build_param_contents(msg, &hid, HIP_PARAM_HA_INFO,
				       sizeof(hid));
	if (err)
		HIP_ERROR("Building ha info failed\n");

	_HIP_HEXDUMP("HEXHID ", &hid, sizeof(struct hip_hadb_user_info_state));

    out_err:
	return err;

}

/**
 * @todo We could scan through all of the alternative locators as well
 */
int hip_hadb_map_ip_to_hit(hip_ha_t *entry, void *id2)
{
	struct in6_addr *id = id2;
	int err = 0;

	if (ipv6_addr_cmp(&entry->peer_addr, id) == 0 &&
		!ipv6_addr_any(&entry->hit_peer) &&
		!hit_is_opportunistic_hashed_hit(&entry->hit_peer)) {
		ipv6_addr_copy(id, &entry->hit_peer);
		HIP_DEBUG_HIT("hit", &entry->hit_peer);
		HIP_DEBUG_HIT("pref", &entry->peer_addr);
		HIP_DEBUG_HIT("id", id);
		err = -1; /* break iteration */
	}

 out_err:
	return err;
}

#ifdef CONFIG_HIP_RVS
hip_ha_t *hip_hadb_find_rvs_candidate_entry(hip_hit_t *local_hit,
					    hip_hit_t *rvs_ip)
{
	int err = 0, i = 0;
	hip_ha_t *this = NULL, *result = NULL;
	hip_list_t *item = NULL, *tmp = NULL; //

	HIP_LOCK_HT(&hadb_hit);
	list_for_each_safe(item, tmp, hadb_hit, i)
	{
		this = list_entry(item);
		_HIP_DEBUG("List_for_each_entry_safe\n");
		hip_hold_ha(this);
		if ((ipv6_addr_cmp(local_hit, &this->hit_our) == 0) &&
		    (ipv6_addr_cmp(rvs_ip, &this->peer_addr) == 0)) {
			result = this;
			break;
		}
		hip_db_put_ha(this, hip_hadb_delete_state);
		if (err)
			break;
	}
	HIP_UNLOCK_HT(&hadb_hit);

 out_err:
	if (err)
		result = NULL;

	return result;
}
#endif


#ifdef CONFIG_HIP_BLIND
/**
 * Defunct
 * @date 22.07.2008
 */
hip_ha_t *hip_hadb_find_by_blind_hits(hip_hit_t *local_blind_hit,
				      hip_hit_t *peer_blind_hit)
{
	int err = 0, i = 0;
	hip_ha_t *this = NULL, *tmp = NULL, *result = NULL;

	/*
	  This loop is disabled since &hadb_byhit[i] does not exist anymore and
	  the code won't compile with CONFIG_HIP_BLIND flag set.
	  -Lauri 22.07.2008
	  for(i = 0; i < HIP_HADB_SIZE; i++) {

	  list_for_each_entry_safe(this, tmp, &hadb_byhit[i], next_hit)
	  {
	  _HIP_DEBUG("List_for_each_entry_safe\n");
	  hip_hold_ha(this);
	  if ((ipv6_addr_cmp(local_blind_hit, &this->hit_our_blind) == 0) &&
	  (ipv6_addr_cmp(peer_blind_hit, &this->hit_peer_blind) == 0)) {
	  result = this;
	  break;
	  }
	  hip_db_put_ha(this, hip_hadb_delete_state);
	  if (err)
	  break;
	  }
	  if (err)
	  break;
	  }
	*/
 out_err:
	if (err)
		result = NULL;

	return result;
}
#endif

int hip_generate_peer_lsi(hip_lsi_t *lsi)
{
	struct in_addr lsi_prefix;
	uint8_t hostname[HOST_NAME_MAX];
	int index = 1;

	do {
		lsi_prefix.s_addr = htonl(HIP_LSI_PREFIX|index++);
	} while (lsi_assigned(lsi_prefix) ||
		 !hip_map_lsi_to_hostname_from_hosts(lsi, hostname));

	_HIP_DEBUG_LSI("lsi free final value is ", &lsi_prefix);

	*lsi = lsi_prefix;
	return 0;
}

int hip_host_file_info_exists_lsi(hip_lsi_t *lsi){
  int err = 0;
  uint8_t hostname[HOST_NAME_MAX];
  struct in6_addr mapped_lsi;
  
  memset(hostname, 0, sizeof(hostname));

  IPV4_TO_IPV6_MAP(lsi, &mapped_lsi);

  return !hip_for_each_hosts_file_line(HIPD_HOSTS_FILE,
				       hip_map_first_id_to_hostname_from_hosts,
				       &mapped_lsi, hostname);
}

/**
 * Checks if exists a local or peer lsi that matches with this prefix
 */
int lsi_assigned(struct in_addr add)
{
	int exist = 0;
	exist = hip_hidb_exists_lsi(&add);
	if (!exist)
		exist = hip_hadb_exists_lsi(&add);
	if (!exist)
	        exist = hip_host_file_info_exists_lsi(&add);
	return exist;
}

int hip_hadb_exists_lsi(hip_lsi_t *lsi)
{
	int res = 0;
	hip_lsi_t lsi_aux;

	memcpy(&lsi_aux, lsi, sizeof(hip_lsi_t));
	hip_for_each_ha(hip_hadb_find_lsi, &lsi_aux);

	if (ipv4_addr_cmp(&lsi_aux, lsi) != 0){
		res = 1;
		HIP_DEBUG("lsi exists\n");
	}
	return res;
}

int hip_hadb_find_lsi(hip_ha_t *entry, void *lsi)
{
	int exist_lsi;
	exist_lsi = hip_lsi_are_equal(&entry->lsi_peer,(hip_lsi_t *)lsi);
	if (exist_lsi)
	        memset(lsi, 0, sizeof(lsi));
}


/**
 * This function simply goes through all HADB to find an entry that
 * matches the given lsi pair. First matching HADB entry is then returned.
 *
 * @note This way of finding HA entries doesn't work properly if we have
 * multiple entries with the same tuple <lsi_src,lsi_dst>. Currently, that's not the case.
 * Our implementation doesn't allow repeated lsi tuples.
 */

hip_ha_t *hip_hadb_try_to_find_by_pair_lsi(hip_lsi_t *lsi_src, hip_lsi_t *lsi_dst){
        hip_list_t *item, *aux;
	hip_ha_t *tmp;
	int i;

	list_for_each_safe(item, aux, hadb_hit, i)
	{
		tmp = list_entry(item);
		if(!hip_lsi_are_equal(&tmp->lsi_peer, lsi_dst))
			continue;
		else if (hip_lsi_are_equal(&tmp->lsi_our, lsi_src))
			return tmp;
		else
		        continue;
	}
	return NULL;
}

hip_ha_t *hip_hadb_try_to_find_by_peer_lsi(hip_lsi_t *lsi_dst) {
        hip_list_t *item, *aux;
	hip_ha_t *tmp;
	int i;

	list_for_each_safe(item, aux, hadb_hit, i)
	{
		tmp = list_entry(item);
		if(hip_lsi_are_equal(&tmp->lsi_peer, lsi_dst))
			return tmp;
	}
	return NULL;
}

int hip_get_local_addr(struct hip_common *msg)
{
	hip_ha_t* entry;
	int err;
    	struct in6_addr local_address;
    	hip_hit_t* src_hit;
    	hip_hit_t* dst_hit;

    	src_hit = (hip_hit_t *) hip_get_param_contents(msg, HIP_PARAM_HIT);
	dst_hit = (hip_hit_t *) hip_get_param_contents(msg, HIP_PARAM_IPV6_ADDR);
	HIP_DEBUG_HIT("src_hit from local address request: ", src_hit);
	HIP_DEBUG_HIT("dst_hit from local address request: ", dst_hit);
/*	if (ptr) {
		memcpy(peer_hit, ptr, sizeof(hip_hit_t));
		HIP_DEBUG_HIT("peer_hit", peer_hit);
		*fallback = 0;
	}
*/
	memset(&local_address, 0, sizeof(struct in6_addr));
	entry = hip_hadb_find_byhits(src_hit, dst_hit);

	hip_msg_init(msg);
	//HIP_DEBUG_IN6ADDR(" local address: ", &entry->our_addr);

	if(!entry)
		HIP_DEBUG("Can't find local address because of no entry in hadb!\n");

    	ipv6_addr_copy(&local_address, &entry->our_addr);

    	//hip_build_user_hdr(msg, HIP_HIPPROXY_LOCAL_ADDRESS, 0);
	err = hip_build_param_contents(msg, &local_address, HIP_PARAM_IPV6_ADDR,
				       sizeof(struct in6_addr));
	if (err)
		HIP_ERROR("Building local address info failed\n");

	return 0;
}

//add by santtu
/* add an address belonging to the SPI list */
/* or update old values */
int hip_hadb_add_udp_addr_to_spi(hip_ha_t *entry, uint32_t spi,
			     struct in6_addr *addr,
			     int is_bex_address, uint32_t lifetime,
			     int is_preferred_addr,
			     uint16_t port,
			     uint32_t priority)
{
	int err = 0, new = 1, i;
	struct hip_spi_out_item *spi_list;
	struct hip_peer_addr_list_item *new_addr = NULL;
	struct hip_peer_addr_list_item *a;
	hip_list_t *item, *tmp;
	struct in6_addr *preferred_address;
	/* Assumes already locked entry */
	HIP_DEBUG("spi=0x%x is_preferred_addr=%d\n", spi, is_preferred_addr);

	spi_list = hip_hadb_get_spi_list(entry, spi);
	if (!spi_list)
	{
		HIP_ERROR("SPI list for 0x%x not found\n", spi);
		err = -EEXIST;
		goto out_err;
	}

	/* Check if addr already exists. If yes, then just update values. */
	list_for_each_safe(item, tmp, spi_list->peer_addr_list, i)
	{
		a = list_entry(item);
		if ((!ipv6_addr_cmp(&a->address, addr) )&& a->port == port)
		{
			// Do we send a verification if state is unverified?
			// The address should be awaiting verifivation already
			HIP_DEBUG_HIT("found address: ",&a->address);
			HIP_DEBUG("found port: %d\n",a->port );

			new_addr = a;
			new = 0;
			break;
		}
	}

	if (new)
	{
		HIP_DEBUG("create new addr item to SPI list\n");
		/* SPI list does not contain the address, add the address to the SPI list */
		new_addr = (struct hip_peer_addr_list_item *)HIP_MALLOC(sizeof(struct hip_peer_addr_list_item), 0);
		if (!new_addr)
		{
			HIP_ERROR("item HIP_MALLOC failed\n");
			err = -ENOMEM;
			goto out_err;
		}
	}
	else HIP_DEBUG("update old addr item\n");

	new_addr->lifetime = lifetime;
	if (new) {
		ipv6_addr_copy(&new_addr->address, addr);
//add by santtu
		new_addr->port = port;
		new_addr->priority = priority;
//end add
	}

	/* If the address is already bound, its lifetime is updated.
	   If the status of the address is DEPRECATED, the status is
	   changed to UNVERIFIED.  If the address is not already bound,
	   the address is added, and its status is set to UNVERIFIED. */


	/* We switch off the part that make no answer with echo response message
	   to the initiator. The reason is that we need the whole update schema work
	   for the program to run corrctly. This purely optimization part can be changed
	   latter. - Andrey.
	*/
#if 0
	if (!new)
	{
		switch (new_addr->address_state)
		{
		case PEER_ADDR_STATE_DEPRECATED:
			new_addr->address_state = PEER_ADDR_STATE_UNVERIFIED;
			HIP_DEBUG("updated address state DEPRECATED->UNVERIFIED\n");
			break;
 		case PEER_ADDR_STATE_ACTIVE:
			HIP_DEBUG("address state stays in ACTIVE\n");
			break;
		default:
			// Does this mean that unverified cant be here? Why?
			HIP_ERROR("state is UNVERIFIED, shouldn't even be here ?\n");
			break;
		}
	}
	else
	{
#endif
             if (is_bex_address)
		{
			/* workaround for special case */
 			HIP_DEBUG("address is base exchange address, setting state to ACTIVE\n");
			new_addr->address_state = PEER_ADDR_STATE_ACTIVE;
			HIP_DEBUG("setting bex addr as preferred address\n");
			ipv6_addr_copy(&entry->peer_addr, addr);
			new_addr->seq_update_id = 0;
		} else {
			HIP_DEBUG("address's state is set in state UNVERIFIED\n");
			new_addr->address_state = PEER_ADDR_STATE_UNVERIFIED;
//modify by santtu
			if(entry->nat_control == 0 && hip_relay_get_status() != HIP_RELAY_ON){

				err = entry->hadb_update_func->hip_update_send_echo(entry, spi, new_addr);

				/** @todo: check! If not acctually a problem (during Handover). Andrey. */
				if( err==-ECOMM ) err = 0;
			}
//end modify
		}
		//}

	do_gettimeofday(&new_addr->modified_time);
	new_addr->is_preferred = is_preferred_addr;
	if(is_preferred_addr){
            //HIP_DEBUG("Since the address is preferred, we set the entry preferred_address as such\n");
              ipv6_addr_copy(&entry->peer_addr, &new_addr->address);
              entry->peer_udp_port = new_addr->port;
	}
	if (new) {
		HIP_DEBUG("adding new addr to SPI list\n");
		list_add(new_addr, spi_list->peer_addr_list);

		HIP_DEBUG("new peer list item address: %d ",new_addr);
	}

 out_err:
	HIP_DEBUG("returning, err=%d\n", err);
	return err;
}
<|MERGE_RESOLUTION|>--- conflicted
+++ resolved
@@ -947,9 +947,8 @@
 			HIP_DEBUG("warning, overwriting existing preferred address %s\n",
 				  addrstr);
 		}
-<<<<<<< HEAD
-		ipv6_addr_copy(&entry->preferred_address, new_addr);
-		HIP_DEBUG_IN6ADDR("entry->preferred_address \n", &entry->preferred_address);
+		ipv6_addr_copy(&entry->peer_addr, new_addr);
+		HIP_DEBUG_IN6ADDR("entry->peer_address \n", &entry->peer_address);
 
 		if (entry->peer_addr_list_to_be_added) {
 			/*Adding the peer address to the entry->peer_addr_list_to_be_added
@@ -969,28 +968,6 @@
 
 			list_add(a_item, entry->peer_addr_list_to_be_added);
 		}
-=======
-		ipv6_addr_copy(&entry->peer_addr, new_addr);
-		HIP_DEBUG_IN6ADDR("entry->peer_addr \n", &entry->peer_addr);
-		
-		/*Adding the peer address to the entry->peer_addr_list_to_be_added
-		 * So that later aftre base exchange it can be transfered to 
-		 * SPI OUT's peer address list*/
-		a_item = (struct hip_peer_addr_list_item *)HIP_MALLOC(sizeof(struct hip_peer_addr_list_item), GFP_KERNEL);
-		if (!a_item)
-		{
-			HIP_ERROR("item HIP_MALLOC failed\n");
-			err = -ENOMEM;
-			goto out_err;
-		}
-		a_item->lifetime = lifetime;
-		ipv6_addr_copy(&a_item->address, new_addr);
-		a_item->address_state = state;
-		do_gettimeofday(&a_item->modified_time);
-
-		list_add(a_item, entry->peer_addr_list_to_be_added);
-                //hip_print_peer_addresses_to_be_added(entry);
->>>>>>> f9e9f20f
 		goto out_err;
 	}
 
