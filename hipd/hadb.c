// FIXME: whenever something that is replicated in beet db is
// modified, the modifications must be written there too.
#include "hadb.h"

HIP_HASHTABLE *hadb_hit;
struct in_addr peer_lsi_index;

/** A callback wrapper of the prototype required by @c lh_new(). */
static IMPLEMENT_LHASH_HASH_FN(hip_hash_ha, const hip_ha_t *)
/** A callback wrapper of the prototype required by @c lh_new(). */
static IMPLEMENT_LHASH_COMP_FN(hip_compare_ha, const hip_ha_t *)

/* default set of miscellaneous function pointers. This has to be in the global
   scope. */

/** A transmission function set for sending raw HIP packets. */
hip_xmit_func_set_t default_xmit_func_set;
/** A transmission function set for NAT traversal. */
hip_xmit_func_set_t nat_xmit_func_set;

/* added by Tao Wan, 24 Jan, 2008, For IPsec (user_space/kernel) */
hip_ipsec_func_set_t default_ipsec_func_set;

static hip_misc_func_set_t ahip_misc_func_set;
static hip_misc_func_set_t default_misc_func_set;
static hip_input_filter_func_set_t default_input_filter_func_set;
static hip_output_filter_func_set_t default_output_filter_func_set;
static hip_rcv_func_set_t default_rcv_func_set;
static hip_rcv_func_set_t ahip_rcv_func_set;
static hip_handle_func_set_t default_handle_func_set;
static hip_handle_func_set_t ahip_handle_func_set;
static hip_update_func_set_t default_update_func_set;
static hip_update_func_set_t ahip_update_func_set;

unsigned long hip_hash_peer_addr(const void *ptr)
{
	struct in6_addr *addr = &((struct hip_peer_addr_list_item *)ptr)->address;
        uint8_t hash[HIP_AH_SHA_LEN];

	hip_build_digest(HIP_DIGEST_SHA1, addr, sizeof(*addr), hash);

	return *((unsigned long *) hash);
}

int hip_match_peer_addr(const void *ptr1, const void *ptr2)
{
	return (hip_hash_peer_addr(ptr1) != hip_hash_peer_addr(ptr2));
}

void hip_hadb_hold_entry(void *entry)
{
	HIP_DB_HOLD_ENTRY(entry,hip_ha_t);
}

void hip_hadb_put_entry(void *entry)
{
	HIP_DB_PUT_ENTRY(entry, hip_ha_t, hip_hadb_delete_state);
}

static void *hip_hadb_get_key_spi_list(void *entry)
{
	return (void *)(&((struct hip_hit_spi *)entry)->spi);
}

static int hit_match(hip_ha_t *entry, void *our) {
	return ipv6_addr_cmp(our, &entry->hit_our) == 0;
}

//static hip_list_t hadb_byspi_list[HIP_HADB_SIZE];

/**
 * hip_hadb_rem_state_hit - Remove HA from HIT table
 * @param entry HA
 * HA must be locked.
 */
static inline void hip_hadb_rem_state_hit(void *entry)
{
	hip_ha_t *ha = (hip_ha_t *)entry;
	HIP_DEBUG("\n");
	ha->hastate &= ~HIP_HASTATE_HITOK;
        if (ha->locator)
		free(ha->locator);
	ha->locator = NULL;
	hip_ht_delete(hadb_hit, entry);
}

/**
 * hip_hadb_remove_state_hit - Remove HA from HIT hash table.
 * @param ha HA
 */
static void hip_hadb_remove_state_hit(hip_ha_t *ha)
{
	HIP_LOCK_HA(ha);
	if ((ha->hastate & HIP_HASTATE_HITOK) == HIP_HASTATE_HITOK) {
		hip_hadb_rem_state_hit(ha);
	}
	HIP_UNLOCK_HA(ha);
}

/*
  Support for multiple inbound IPsec SAs:

  We need a separate hashtable containing elements HIT and SPI, which
  tells which HIT has the inbound SPI. When an ESP packet is received,
  we first get the SPI from it and perform a lookup on the HIT-SPI
  hashtable to get the mapping. Then we perform another lookup from
  the HIT hashtable using the HIT we got from the previous
  lookup. This way we get the HA belonging to the connection.

  hs = HIT-SPI (struct hip_hit_spi)

  (functions hip_ .. _hs)
*/


/*
 *
 * All the primitive functions up to this point are static, to force
 * some information hiding. The construct functions can access these
 * functions directly.
 *
 *
 */


/* PRIMITIVES */

/**
 * This function searches for a hip_ha_t entry from the hip_hadb_hit
 * by a HIT pair (local,peer).
 */
hip_ha_t *hip_hadb_find_byhits(hip_hit_t *hit, hip_hit_t *hit2)
{
  //int n = 0;
	hip_ha_t ha, *ret;
	memcpy(&ha.hit_our, hit, sizeof(hip_hit_t));
	memcpy(&ha.hit_peer, hit2, sizeof(hip_hit_t));
	HIP_DEBUG_HIT("HIT1", hit);
	HIP_DEBUG_HIT("HIT2", hit2);

	//HIP_DEBUG("----------Checking database-----------------\n");
	//hip_for_each_ha(hip_print_info_hadb, &n);
	//HIP_DEBUG("----------End Checking database-----------------\n");
	ret = hip_ht_find(hadb_hit, &ha);
	if (!ret) {
	        memcpy(&ha.hit_peer, hit, sizeof(hip_hit_t));
		memcpy(&ha.hit_our, hit2, sizeof(hip_hit_t));
		ret = hip_ht_find(hadb_hit, &ha);
	}

	return ret;
}

/**
 * This function simply goes through all local HIs and tries
 * to find a HADB entry that matches the current HI and
 * the given peer hit. First matching HADB entry is then returned.
 *
 * @todo Find a better solution, see the text below:
 * This function is needed because we index the HADB now by
 * key values calculated from <peer_hit,local_hit> pairs. Unfortunately, in
 * some functions like the ipv6 stack hooks hip_get_saddr() and
 * hip_handle_output() we just can't know the local_hit so we have to
 * improvise and just try to find some HA entry.
 *
 * @note This way of finding HA entries doesn't work properly if we have
 * multiple entries with the same peer_hit.
 * @note Don't use this function because it does not deal properly
 * with multiple source hits. Prefer hip_hadb_find_byhits() function.
 */
hip_ha_t *hip_hadb_try_to_find_by_peer_hit(hip_hit_t *hit)
{
	hip_list_t *item, *tmp;
	struct hip_host_id_entry *e;
	hip_ha_t *entry = NULL;
	hip_hit_t our_hit;
	int i;

	memset(&our_hit, 0, sizeof(our_hit));

	/* Let's try with the default HIT first */
	hip_get_default_hit(&our_hit);

	if (entry = hip_hadb_find_byhits(hit, &our_hit)) {
		_HIP_DEBUG_HIT("Returning default HIT", our_hit);
		return entry;
	}

	/* and then with rest (actually default HIT is here redundantly) */
	list_for_each_safe(item, tmp, hip_local_hostid_db, i)
	{
		e = list_entry(item);
		ipv6_addr_copy(&our_hit, &e->lhi.hit);
		_HIP_DEBUG_HIT("try_to_find_by_peer_hit:", &our_hit);
		_HIP_DEBUG_HIT("hit:", hit);
		entry = hip_hadb_find_byhits(hit, &our_hit);
		if (!entry)
			continue;
		else
			return entry;
	}
	return NULL;
}

/**
 * @brief Inserts a HIP association to HIP association hash table.
 *
 * Inserts a HIP association to HIP association hash table @c hadb_hit and
 * updates the the hastate of the HIP association @c ha. This function can be
 * called even if the @c ha is in the hash table already. <b>The peer address of
 * the host association must be set (i.e. @c ha->hit_peer must not be
 * ipv6_addr_any). </b> When @c ha is NULL or if @c ha->hit_peer is
 * ipv6_addr_any this function will kill the HIP daemon.
 *
 * @return The state of the HIP association (hip_hastate_t).
 * @note   For multithreaded model: this function assumes that @c ha is locked.
 */
int hip_hadb_insert_state(hip_ha_t *ha)
{
	hip_hastate_t st = 0;
	hip_ha_t *tmp = NULL;

	HIP_DEBUG("hip_hadb_insert_state() invoked.\n");

	/* assume already locked ha */

	HIP_ASSERT(!(ipv6_addr_any(&ha->hit_peer)));

	st = ha->hastate;

	HIP_DEBUG("hip_hadb_insert_state() invoked. Inserting a new state to "\
		  "the HIP association hash table.\n");

	if(ha == NULL) {
		HIP_DIE("Trying to insert a NULL HIP association to the HIP "\
			"association hash table.\n");
	} else if (ipv6_addr_any(&ha->hit_peer)) {
		HIP_DIE("Trying to insert a HIP association with zero "\
			"(ipv6_addr_any) peer HIT to the HIP association hash "\
			"table.\n");
	}

	st = ha->hastate;

#ifdef CONFIG_HIP_DEBUG /* Debug block. */
	{
		char hito[INET6_ADDRSTRLEN], hitp[INET6_ADDRSTRLEN];
		inet_ntop(AF_INET6, &ha->hit_our, hito, INET6_ADDRSTRLEN);
		inet_ntop(AF_INET6, &ha->hit_peer, hitp, INET6_ADDRSTRLEN);
		HIP_DEBUG("\nTrying to insert a new state to the HIP "\
			  "association database.\n\tOur HIT: %s\n"\
			  "\tPeer HIT: %s\n\tHIP association state: %d\n",
			  hito, hitp, ha->hastate);
	}
#endif

	/* We're using hastate here as if it was a binary mask. hastate,
	   however, is of signed type and all of the predefined values are not
	   in the power of two. -Lauri 07.08.2008 */
	if (!(st & HIP_HASTATE_HITOK)) {
		tmp = hip_ht_find(hadb_hit, ha);

		if (tmp == NULL) {
		        if ((ha->lsi_peer).s_addr == 0) {
		                hip_hadb_set_lsi_pair(ha);
			}
			hip_ht_add(hadb_hit, ha);
			st |= HIP_HASTATE_HITOK;
			HIP_DEBUG("HIP association was inserted "\
				  "successfully.\n");
		} else {
			hip_db_put_ha(tmp, hip_hadb_delete_state);
			HIP_DEBUG("HIP association was NOT inserted because "\
				  "a HIP association with matching HITs was "\
				  "already present in the database.\n");
		}
	} else {
		HIP_DEBUG("HIP association was NOT inserted because the "\
			  "HIP association state is not OK.\n");
	}

#ifdef CONFIG_HIP_ESCROW
	{
		HIP_KEA *kea;
		kea = hip_kea_find(&ha->hit_our);
		if (kea) {
			/** @todo Check conditions for escrow associations here
			    (for now, there are none). */
			HIP_DEBUG("Escrow used for this entry: Initializing "\
				  "ha_state escrow fields.\n");
			ha->escrow_used = 1;
			ipv6_addr_copy(&ha->escrow_server_hit, &kea->server_hit);
			HIP_DEBUG_HIT("server hit saved: ", &kea->server_hit);
			hip_keadb_put_entry(kea);
		}
		else {
			HIP_DEBUG("Escrow not in use.\n");
		}
	}
#endif //CONFIG_HIP_ESCROW

	ha->hastate = st;
	return st;
}

int hip_print_info_hadb(hip_ha_t *entry, void *cntr)
{
	HIP_DEBUG_HIT("Peer HIT ", &entry->hit_peer);
	HIP_DEBUG_HIT("Our HIT ", &entry->hit_our);
	HIP_DEBUG_LSI("Our LSI ", &entry->lsi_our);
	if (&entry->lsi_peer) HIP_DEBUG_LSI("Peer LSI ", &entry->lsi_peer);
	return 0;
}


void hip_print_debug_info(struct in6_addr *local_addr,
				    struct in6_addr *peer_addr,
				    hip_hit_t *local_hit,
				    hip_hit_t *peer_hit,
				    hip_lsi_t *peer_lsi){
	if (local_addr)
		HIP_DEBUG_IN6ADDR("Our addr", local_addr);
	if (peer_addr)
		HIP_DEBUG_IN6ADDR("Peer addr", peer_addr);
	if (local_hit)
		HIP_DEBUG_HIT("Our HIT", local_hit);
	if (peer_hit)
		HIP_DEBUG_HIT("Peer HIT", peer_hit);
	if (peer_lsi)
		HIP_DEBUG_LSI("Peer LSI", peer_lsi);
}


void hip_hadb_set_lsi_pair(hip_ha_t *entry)
{
        hip_lsi_t aux;
	//Assign value to lsi_our searching in hidb by the correspondent hit
	_HIP_DEBUG("hip_hadb_set_lsi_pair\n");
	if (entry){
		hip_hidb_get_lsi_by_hit(&entry->hit_our, &entry->lsi_our);
		//Assign lsi_peer
		hip_generate_peer_lsi(&aux);
		memcpy(&entry->lsi_peer, &aux, sizeof(hip_lsi_t));
		_HIP_DEBUG_LSI("entry->lsi_peer is ", &entry->lsi_peer);
	}
}


/**
 * Practically called only by when adding a HIT-IP mapping before base exchange.
 *
 * @param  local_hit  a pointer to...
 * @param  peer_hit   a pointer to...
 * @param  local_addr a pointer to...
 * @param  peer_addr  a pointer to...
 * @param  peer_lsi   a pointer to...
 * @return
 * @todo   Allow multiple mappings; base exchange should be initiated to allow
 *         of them in order to prevent local DoS.
 * @todo   Create a security policy for triggering base exchange.
 * @todo   Multiple identities support: alternative a) make generic HIT prefix
 *         based policy to work alternative b) add SP pair for all local HITs.
 */
int hip_hadb_add_peer_info_complete(hip_hit_t *local_hit,
				    hip_hit_t *peer_hit,
				    hip_lsi_t *peer_lsi,
				    struct in6_addr *local_addr,
				    struct in6_addr *peer_addr)
{
	int err = 0, n=0;
	hip_ha_t *entry = NULL, *aux = NULL;
	hip_lsi_t local_lsi, lsi_aux;

	hip_print_debug_info(local_addr, peer_addr,local_hit, peer_hit,
			     peer_lsi);

	entry = hip_hadb_find_byhits(local_hit, peer_hit);

	if (entry){
		hip_hadb_dump_spis_out(entry);
		HIP_DEBUG_LSI("    Peer lsi   ",&entry->lsi_peer);
		/*Compare if different lsi's*/
		if (peer_lsi){
			HIP_IFEL(hip_lsi_are_equal(&entry->lsi_peer, peer_lsi) ||
				 peer_lsi->s_addr == 0 , 0,
				 "Ignoring new mapping, old one exists\n");
		}
	}

	if (!entry){
		HIP_DEBUG("hip_hadb_create_state\n");
		entry = hip_hadb_create_state(GFP_KERNEL);
		HIP_IFEL(!entry, -1, "Unable to create a new entry");
		_HIP_DEBUG("created a new sdb entry\n");
	}

	ipv6_addr_copy(&entry->hit_peer, peer_hit);
	ipv6_addr_copy(&entry->hit_our, local_hit);
	ipv6_addr_copy(&entry->local_address, local_addr);
	HIP_IFEL(hip_hidb_get_lsi_by_hit(local_hit, &entry->lsi_our), -1,
		 "Unable to find local hit");

	/*Copying peer_lsi*/
	if (peer_lsi != NULL && peer_lsi->s_addr != 0){
		ipv4_addr_copy(&entry->lsi_peer, peer_lsi);
	}
	else{
	        //Check if exists an entry in the hadb with the peer_hit given
	        aux = hip_hadb_try_to_find_by_peer_hit(peer_hit);
		if (aux && &(aux->lsi_peer).s_addr != 0){
		        // Exists: Assign its lsi to the new entry created
		        ipv4_addr_copy(&entry->lsi_peer, &aux->lsi_peer);
		}else{
		  	// No exists: Call to the automatic generation
		        hip_generate_peer_lsi(&lsi_aux);
			ipv4_addr_copy(&entry->lsi_peer, &lsi_aux);
		}
	}

	/* If global NAT status is on, that is if the current host is behind
	   NAT, the NAT status of the host association is set on and the send
	   function set is set to "nat_xmit_func_set". */
	if(hip_nat_status && IN6_IS_ADDR_V4MAPPED(peer_addr)) {
		entry->nat_mode = hip_nat_status;
		entry->peer_udp_port = HIP_NAT_UDP_PORT;
		entry->hadb_xmit_func = &nat_xmit_func_set;
	}
	else {
		entry->nat_mode = hip_nat_status;
		entry->peer_udp_port = 0;
	}

#ifdef CONFIG_HIP_BLIND
	if(hip_blind_status)
		entry->blind = 1;
#endif
	if (hip_hidb_hit_is_our(peer_hit)) {
		HIP_DEBUG("Peer HIT is ours (loopback)\n");
		entry->is_loopback = 1;
	}

     	entry->hip_is_opptcp_on = hip_get_opportunistic_tcp_status();

#ifdef CONFIG_HIP_HIPPROXY
     	entry->hipproxy = hip_get_hip_proxy_status();
#endif

	HIP_DEBUG_LSI("entry->lsi_peer \n", &entry->lsi_peer);
	hip_hadb_insert_state(entry);

	/* Released at the end */
	hip_hold_ha(entry);

	/* Add initial HIT-IP mapping. */
	HIP_IFEL(hip_hadb_add_peer_addr(entry, peer_addr, 0, 0, PEER_ADDR_STATE_ACTIVE),
		 -2, "error while adding a new peer address\n");

	HIP_IFEL(default_ipsec_func_set.hip_setup_hit_sp_pair(peer_hit, local_hit,
							       local_addr, peer_addr, 0, 1, 0),
		 -1, "Error in setting the SPs\n");

	if (entry)
		hip_db_put_ha(entry, hip_hadb_delete_state);
        /*
	hip_for_each_ha(hip_print_info_hadb, &n);
        */
out_err:
	return err;
}


/**
 * .
 *
 * @param  entry         a pointer to...
 * @param  peer_map_void a pointer to...
 * @return               ...
 */
int hip_hadb_add_peer_info_wrapper(struct hip_host_id_entry *entry,
				   void *peer_map_void)
{
	struct hip_peer_map_info *peer_map = peer_map_void;
	int err = 0;

	HIP_DEBUG("hip_hadb_add_peer_info_wrapper() invoked.\n");
	HIP_IFEL(hip_hadb_add_peer_info_complete(&entry->lhi.hit,
						 &peer_map->peer_hit,
						 &peer_map->peer_lsi,
						 &peer_map->our_addr,
						 &peer_map->peer_addr), -1,
		 "Failed to add peer info\n");

 out_err:
	return err;
}

int hip_hadb_add_peer_info(hip_hit_t *peer_hit, struct in6_addr *peer_addr,
			   hip_lsi_t *peer_lsi)
{
	int err = 0;
	hip_ha_t *entry;
	struct hip_peer_map_info peer_map;

	HIP_DEBUG("hip_hadb_add_peer_info() invoked.\n");

 	hip_print_debug_info(NULL, peer_addr, NULL, peer_hit, peer_lsi);

	memset(&peer_map, 0, sizeof(peer_map));

	memcpy(&peer_map.peer_hit, peer_hit, sizeof(hip_hit_t));
	memcpy(&peer_map.peer_addr, peer_addr, sizeof(struct in6_addr));

	if (peer_lsi)
	        memcpy(&peer_map.peer_lsi, peer_lsi, sizeof(struct in6_addr));

	HIP_IFEL(hip_select_source_address(
			 &peer_map.our_addr, &peer_map.peer_addr),
		 -1, "Cannot find source address\n");
	
	HIP_IFEL(hip_for_each_hi(hip_hadb_add_peer_info_wrapper, &peer_map), 0,
	         "for_each_hi err.\n");

 out_err:
	return err;
}

int hip_add_peer_map(const struct hip_common *input)
{
	struct in6_addr *hit = NULL , *ip = NULL;
	hip_lsi_t *lsi = NULL;
	int err = 0;
	_HIP_HEXDUMP("packet", input,  hip_get_msg_total_len(input));

	hit = (struct in6_addr *)
		hip_get_param_contents(input, HIP_PARAM_HIT);

	lsi = (hip_lsi_t *)
		hip_get_param_contents(input, HIP_PARAM_LSI);

	ip = (struct in6_addr *)
		hip_get_param_contents(input, HIP_PARAM_IPV6_ADDR);

	if (!ip && (!lsi || !hit)){
		HIP_ERROR("handle async map: no ip and maybe no lsi or hit\n");
		err = -ENODATA;
		goto out_err;
	}

	if (lsi)
	  	HIP_DEBUG_LSI("lsi value is\n",lsi);

	err = hip_hadb_add_peer_info(hit, ip, lsi);

	_HIP_DEBUG_HIT("hip_add_map_info peer's real hit=", hit);
	_HIP_ASSERT(hit_is_opportunistic_hashed_hit(hit));

 	if (err) {
 		HIP_ERROR("Failed to insert peer map (%d)\n", err);
		goto out_err;
	}

 out_err:

	return err;

}

/**
 * Allocates and initializes a new HA structure.
 *
 * @param  gfpmask a mask passed directly to HIP_MALLOC().
 * @return NULL if memory allocation failed, otherwise the HA.
 */
hip_ha_t *hip_hadb_create_state(int gfpmask)
{
	hip_ha_t *entry = NULL;
	int err = 0;

	entry = (hip_ha_t *) malloc(sizeof(struct hip_hadb_state));
	if (entry == NULL) {
		return NULL;
	}

	memset(entry, 0, sizeof(*entry));


#if 0
	INIT_LIST_HEAD(&entry->next_hit);
	INIT_LIST_HEAD(&entry->spis_in);
	INIT_LIST_HEAD(&entry->spis_out);
#endif

	entry->spis_in = hip_ht_init(hip_hash_spi, hip_match_spi);
	entry->spis_out = hip_ht_init(hip_hash_spi, hip_match_spi);
	entry->state = HIP_STATE_UNASSOCIATED;
	entry->hastate = HIP_HASTATE_INVALID;

	/* Function pointer sets which define HIP behavior in respect to the
	   hadb_entry. */
	HIP_IFEL(hip_hadb_set_rcv_function_set(entry, &default_rcv_func_set),
		 -1, "Can't set new function pointer set.\n");
	HIP_IFEL(hip_hadb_set_handle_function_set(entry,
						  &default_handle_func_set),
		 -1, "Can't set new function pointer set.\n");
	HIP_IFEL(hip_hadb_set_update_function_set(entry,
						  &default_update_func_set),
		 -1, "Can't set new function pointer set\n");

	HIP_IFEL(hip_hadb_set_misc_function_set(entry, &default_misc_func_set),
		 -1, "Can't set new function pointer set.\n");

	/* Set the xmit function set as function set for sending raw HIP. */
	HIP_IFEL(hip_hadb_set_xmit_function_set(entry, &default_xmit_func_set),
		 -1, "Can't set new function pointer set.\n");

	HIP_IFEL(hip_hadb_set_input_filter_function_set(
			 entry, &default_input_filter_func_set), -1,
		 "Can't set new input filter function pointer set.\n");
	HIP_IFEL(hip_hadb_set_output_filter_function_set(
			 entry, &default_output_filter_func_set), -1,
		 "Can't set new output filter function pointer set.\n");

	/* added by Tao Wan, on 24, Jan, 2008 */
	entry->hadb_ipsec_func = &default_ipsec_func_set;

 out_err:

	return entry;
}

/* END OF PRIMITIVE FUNCTIONS */

/**
 * Selects the preferred address within the addresses of the given SPI.
 * The selected address is copied to @c addr, it is is non-NULL.
 */
int hip_hadb_select_spi_addr(hip_ha_t *entry, struct hip_spi_out_item *spi_out, struct in6_addr *addr)
{
	int err = 0, i;
	struct hip_peer_addr_list_item *s, *candidate = NULL;
	struct timeval latest, dt;
	hip_list_t *item, *tmp;

	list_for_each_safe(item, tmp, spi_out->peer_addr_list, i)
	{
		s = list_entry(item);
		if (s->address_state != PEER_ADDR_STATE_ACTIVE)
		{
			_HIP_DEBUG("skipping non-active address %s\n",addrstr);
			continue;
		}

		if (candidate)
		{
			int this_is_later;
			this_is_later = hip_timeval_diff(&s->modified_time, &latest, &dt);
			_HIP_DEBUG("latest=%ld.%06ld\n", latest.tv_sec, latest.tv_usec);
			_HIP_DEBUG("dt=%ld.%06ld\n", dt.tv_sec, dt.tv_usec);
			if (this_is_later)
			{
				_HIP_DEBUG("is later, change\n");
				memcpy(&latest, &s->modified_time, sizeof(struct timeval));
				candidate = s;
			}
		}
		else
		{
			candidate = s;
			memcpy(&latest, &s->modified_time, sizeof(struct timeval));
		}
	}

	if (!candidate)
	{
		HIP_ERROR("did not find usable peer address\n");
		HIP_DEBUG("todo: select from other SPIs ?\n");
		/* todo: select other SPI as the default SPI out */
		err = -ENOMSG;
	}
	else ipv6_addr_copy(addr, &candidate->address);

	return err;
}

/**
 * Gets some of the peer's usable IPv6 address.
 * @param entry corresponding hadb entry of the peer
 * @param addr where the selected IPv6 address of the peer is copied to
 *
 * Current destination address selection algorithm:
 * 1. use preferred address of the HA, if any (should be set)
 *
 * tkoponen: these are useless: ?
 * 2. use preferred address of the default outbound SPI, if any
 * (should be set, suspect bug if we get this far)
 *
 * 3. select among the active addresses of the default outbound SPI
 * (select the address which was added/updated last)
 *
 * @return 0 if some of the addresses was copied successfully, else < 0.
 */
int hip_hadb_get_peer_addr(hip_ha_t *entry, struct in6_addr *addr)
{
	int err = 0;
	//	struct hip_spi_out_item *spi_out;

	/* assume already locked entry */

	HIP_DEBUG_HIT("entry def addr", &entry->preferred_address);
	ipv6_addr_copy(addr, &entry->preferred_address);
        return err;
}

/**
 * Gets lsi address.
 * @param entry corresponding hadb entry of the peer
 * @param lsi where the selected lsi address of the peer is copied to
 *
 * @return 0 if some of the addresses was copied successfully, else < 0.
 */
int hip_hadb_get_peer_lsi(hip_ha_t *entry, hip_lsi_t *lsi)
{
	int err = 0;
	/* assume already locked entry */

	HIP_DEBUG_HIT("entry def addr", &entry->lsi_peer);
	ipv4_addr_copy(lsi, &entry->lsi_peer);
        return err;
}



/**
 * Gets infomation on the given peer IPv6 address.
 *
 * @param entry         corresponding hadb entry of the peer.
 * @param addr          the IPv6 address for which the information is to be
 *                      retrieved.
 * @param spi           where the outbound SPI of @c addr is copied to.
 * @param lifetime      where the lifetime of @c addr is copied to.
 * @param modified_time where the time when @c addr was added or updated is
 *                      copied to.
 * @return              If @c entry has the address @c addr in its peer address
 *                      list parameters @c spi, @c lifetime, and
 *                      @c modified_time are assigned if they are non-NULL and 1
 *                      is returned, else @c interface_id and @c lifetime are
 *                      not assigned a value and 0 is returned.
 */
int hip_hadb_get_peer_addr_info(hip_ha_t *entry, struct in6_addr *addr,
				uint32_t *spi, uint32_t *lifetime,
				struct timeval *modified_time)
{
	struct hip_peer_addr_list_item *s;
	int i = 1, ii, iii;
	struct hip_spi_out_item *spi_out;
	hip_list_t *item, *tmp, *a_item, *a_tmp;

	/* assumes already locked entry */
	list_for_each_safe(item, tmp, entry->spis_out, ii)
	{
		spi_out = list_entry(item);
		list_for_each_safe(a_item, a_tmp, spi_out->peer_addr_list, iii)
		{
			s = list_entry(a_item);
			if (!ipv6_addr_cmp(&s->address, addr))
			{
				_HIP_DEBUG("found\n");
				if (lifetime)
					*lifetime = s->lifetime;
				if (modified_time)
				{
					modified_time->tv_sec = s->modified_time.tv_sec;
					modified_time->tv_usec = s->modified_time.tv_usec;
				}
				if (spi)
					*spi = spi_out->spi;
				return 1;
			}
			i++;
		}
	}

	_HIP_DEBUG("not found\n");
	return 0;
}

/**
 * Adds a new peer IPv6 address to the entry's list of peer addresses.
 * @param entry corresponding hadb entry of the peer
 * @param new_addr IPv6 address to be added
 * @param spi outbound SPI to which the @c new_addr is related to
 * @param lifetime address lifetime of the address
 * @param state address state
 *
 * @return if @c new_addr already exists, 0 is returned. If address was
 * added successfully 0 is returned, else < 0.
 */
int hip_hadb_add_peer_addr(hip_ha_t *entry, struct in6_addr *new_addr,
			   uint32_t spi, uint32_t lifetime, int state)
{
	return hip_hadb_add_peer_udp_addr(entry, new_addr, 0, spi, lifetime, state);
#if 0
	int err = 0;
	struct hip_peer_addr_list_item *a_item;
	char addrstr[INET6_ADDRSTRLEN];
	uint32_t prev_spi;
	struct hip_spi_out_item *spi_list;

	/* assumes already locked entry */

	/* check if we are adding the peer's address during the base
	 * exchange */
	if (spi == 0) {
		HIP_DEBUG("SPI is 0, set address as the bex address\n");
		if (!ipv6_addr_any(&entry->preferred_address)) {
			hip_in6_ntop(&entry->preferred_address, addrstr);
			HIP_DEBUG("warning, overwriting existing preferred address %s\n",
				  addrstr);
		}
		ipv6_addr_copy(&entry->preferred_address, new_addr);
		HIP_DEBUG_IN6ADDR("entry->preferred_address \n", &entry->preferred_address);
		goto out_err;
	}

	spi_list = hip_hadb_get_spi_list(entry, spi);

	if (!spi_list)
	{
		HIP_ERROR("did not find SPI list for SPI 0x%x\n", spi);
		err = -EEXIST;
		goto out_err;
	}

	err = hip_hadb_get_peer_addr_info(entry, new_addr, &prev_spi, NULL, NULL);
	if (err)
	{
		/** @todo validate previous vs. new interface id for
		    the new_addr ? */
		if (prev_spi != spi)
			HIP_DEBUG("todo: SPI changed: prev=%u new=%u\n", prev_spi,
				  spi);

		HIP_DEBUG("duplicate address not added (todo: update address lifetime ?)\n");
		/** @todo update address lifetime ? */
		err = 0;
		goto out_err;
	}

	a_item = (struct hip_peer_addr_list_item *)HIP_MALLOC(sizeof(struct hip_peer_addr_list_item), GFP_KERNEL);
	if (!a_item)
	{
		HIP_ERROR("item HIP_MALLOC failed\n");
		err = -ENOMEM;
		goto out_err;
	}

	a_item->lifetime = lifetime;
	ipv6_addr_copy(&a_item->address, new_addr);
	a_item->address_state = state;
	do_gettimeofday(&a_item->modified_time);

	list_add(a_item, spi_list->peer_addr_list);

out_err:
	return err;
#endif
}


int hip_hadb_add_peer_udp_addr(hip_ha_t *entry, struct in6_addr *new_addr,in_port_t port,
			   uint32_t spi, uint32_t lifetime, int state)
{
	int err = 0;
	struct hip_peer_addr_list_item *a_item;
	char addrstr[INET6_ADDRSTRLEN];
	uint32_t prev_spi;
	struct hip_spi_out_item *spi_list;

	/* assumes already locked entry */

	/* check if we are adding the peer's address during the base
	 * exchange */
	if (spi == 0) {
		HIP_DEBUG("SPI is 0, set address as the bex address\n");
		if (!ipv6_addr_any(&entry->preferred_address)) {
			hip_in6_ntop(&entry->preferred_address, addrstr);
			HIP_DEBUG("warning, overwriting existing preferred address %s\n",
				  addrstr);
		}
		ipv6_addr_copy(&entry->preferred_address, new_addr);
		HIP_DEBUG_IN6ADDR("entry->preferred_address \n", &entry->preferred_address);
		goto out_err;
	}

	spi_list = hip_hadb_get_spi_list(entry, spi);

	if (!spi_list)
	{
		HIP_ERROR("did not find SPI list for SPI 0x%x\n", spi);
		err = -EEXIST;
		goto out_err;
	}

	err = hip_hadb_get_peer_addr_info(entry, new_addr, &prev_spi, NULL, NULL);
	if (err)
	{
		/** @todo validate previous vs. new interface id for
		    the new_addr ? */
		if (prev_spi != spi)
			HIP_DEBUG("todo: SPI changed: prev=%u new=%u\n", prev_spi,
				  spi);

		HIP_DEBUG("duplicate address not added (todo: update address lifetime ?)\n");
		/** @todo update address lifetime ? */
		err = 0;
		goto out_err;
	}

	a_item = (struct hip_peer_addr_list_item *)HIP_MALLOC(sizeof(struct hip_peer_addr_list_item), GFP_KERNEL);
	if (!a_item)
	{
		HIP_ERROR("item HIP_MALLOC failed\n");
		err = -ENOMEM;
		goto out_err;
	}

	a_item->lifetime = lifetime;
	a_item->port = port;
	ipv6_addr_copy(&a_item->address, new_addr);
	a_item->address_state = state;
	do_gettimeofday(&a_item->modified_time);

	list_add(a_item, spi_list->peer_addr_list);

out_err:
	return err;
}

/**
 * Deletes IPv6 address from the entry's list of peer addresses
 *
 * @param entry corresponding hadb entry of the peer
 * @param addr IPv6 address to be deleted
 */
void hip_hadb_delete_peer_addrlist_one(hip_ha_t *entry, struct in6_addr *addr)
{
	struct hip_peer_addr_list_item *a_item;
	int i = 1, ii, iii;
	struct hip_spi_out_item *spi_out;
	hip_list_t *spi_item, *spi_tmp, *item, *tmp;

	/* possibly deprecated function .. */

	HIP_LOCK_HA(entry);

	list_for_each_safe(spi_item, spi_tmp, entry->spis_out, ii)
	{
		spi_out = list_entry(spi_item);
		list_for_each_safe(item, tmp, spi_out->peer_addr_list, iii)
		{
			a_item = list_entry(item);
			if (!ipv6_addr_cmp(&a_item->address, addr))
			{
				_HIP_DEBUG("deleting address\n");
				list_del(a_item, spi_out->peer_addr_list);
				HIP_FREE(a_item);
				/* if address is on more than one spi list then do not goto out */
				goto out;
			}
			i++;
		}
	}
 out:
	HIP_UNLOCK_HA(entry);
	return;
}

int hip_del_peer_info_entry(hip_ha_t *ha)
{
	hip_hadb_remove_state_hit(ha);
	/* by now, if everything is according to plans, the refcnt
	   should be 1 */
	HIP_DEBUG_HIT("our HIT", &ha->hit_our);
	HIP_DEBUG_HIT("peer HIT", &ha->hit_peer);
	hip_delete_hit_sp_pair(&ha->hit_peer, &ha->hit_our, IPPROTO_ESP, 1);
	/* Not going to "put" the entry because it has been removed
	   from the hashtable already (hip_exit won't find it
	   anymore). */
	//hip_hadb_delete_state(ha);
	hip_hadb_delete_state(ha);
	//hip_db_put_ha(ha, hip_hadb_delete_state);
	/* and now zero --> deleted*/
	return 0;
}

/**
 * Currently deletes the whole entry...
 */
int hip_del_peer_info(hip_hit_t *our_hit, hip_hit_t *peer_hit)
{
	hip_ha_t *ha;

	ha = hip_hadb_find_byhits(our_hit, peer_hit);
	if (!ha) {
		return -ENOENT;
	}

	return hip_del_peer_info_entry(ha);
}

/* assume already locked entry */
// SYNC
int hip_hadb_add_inbound_spi(hip_ha_t *entry, struct hip_spi_in_item *data)
{
	int err = 0, i;
	struct hip_spi_in_item *spi_item;
	uint32_t spi_in;
	hip_list_t *item, *tmp;
	spi_in = data->spi;

	/* assumes locked entry */
	_HIP_DEBUG("SPI_in=0x%x\n", spi_in);
	list_for_each_safe(item, tmp, entry->spis_in, i)
	{
		spi_item = list_entry(item);
		if (spi_item->spi == spi_in)
		{
			HIP_DEBUG("not adding duplicate SPI 0x%x\n", spi_in);
			goto out;
		}
	}

	spi_item = (struct hip_spi_in_item *)HIP_MALLOC(sizeof(struct hip_spi_in_item), GFP_ATOMIC);
	if (!spi_item)
	{
		HIP_ERROR("item HIP_MALLOC failed\n");
		err = -ENOMEM;
		goto out_err;
	}
	memcpy(spi_item, data, sizeof(struct hip_spi_in_item));
	spi_item->timestamp = jiffies;
	list_add(spi_item, entry->spis_in);
	spi_item->addresses = NULL;
	spi_item->addresses_n = 0;
	HIP_DEBUG("added SPI 0x%x to the inbound SPI list\n", spi_in);
	// hip_hold_ha(entry); ?

	/*_HIP_DEBUG("inserting SPI to HIT-SPI hashtable\n");
	err = hip_hadb_insert_state_spi_list(&entry->hit_peer, &entry->hit_our, spi_in);
	if (err == -EEXIST) err = 0;*/

out_err:
out:
	return err;
}

/* assume already locked entry */
// SYNCH
int hip_hadb_add_outbound_spi(hip_ha_t *entry, struct hip_spi_out_item *data)
{
	int err = 0, i;
	struct hip_spi_out_item *spi_item;
	uint32_t spi_out;
	hip_list_t *item, *tmp;

	/* assumes locked entry ? */
	spi_out = data->spi;

	_HIP_DEBUG("SPI_out=0x%x\n", spi_out);
	list_for_each_safe(item, tmp, entry->spis_out, i)
	{
		spi_item = list_entry(item);
		if (spi_item->spi == spi_out)
		{
			HIP_DEBUG("not adding duplicate SPI 0x%x\n", spi_out);
			goto out;
		}
	}

	spi_item = (struct hip_spi_out_item *)HIP_MALLOC(sizeof(struct hip_spi_out_item), GFP_ATOMIC);
	if (!spi_item)
	{
		HIP_ERROR("item HIP_MALLOC failed\n");
		err = -ENOMEM;
		goto out_err;
	}
	memcpy(spi_item, data, sizeof(struct hip_spi_out_item));
// 	INIT_LIST_HEAD(&spi_item->peer_addr_list);
	spi_item->peer_addr_list = hip_ht_init(hip_hash_peer_addr, hip_match_peer_addr);
	ipv6_addr_copy(&spi_item->preferred_address, &in6addr_any);
	list_add(spi_item, entry->spis_out);
	HIP_DEBUG("added SPI 0x%x to the outbound SPI list\n", spi_out);

 out_err:
 out:
	return err;
}

/* assume already locked entry */
int hip_hadb_add_spi(hip_ha_t *entry, int direction, void *data)
{
	int err = -EINVAL;

	if (direction == HIP_SPI_DIRECTION_IN)
		err = hip_hadb_add_inbound_spi(entry, (struct hip_spi_in_item *) data);
	else if (direction == HIP_SPI_DIRECTION_OUT)
		err = hip_hadb_add_outbound_spi(entry, (struct hip_spi_out_item *) data);
	else
		HIP_ERROR("bug, invalid direction %d\n", direction);

	return err;
}


/* Set the ifindex of given SPI */
/* assumes locked HA */
void hip_hadb_set_spi_ifindex(hip_ha_t *entry, uint32_t spi, int ifindex)
{
	struct hip_spi_in_item *spi_item;
	hip_list_t *item, *tmp;
	int i;

	/* assumes that inbound spi already exists in ha's spis_in */
	HIP_DEBUG("SPI=0x%x ifindex=%d\n", spi, ifindex);
	list_for_each_safe(item, tmp, entry->spis_in, i)
	{
		spi_item = list_entry(item);
		_HIP_DEBUG("test item: ifindex=%d spi=0x%x\n", spi_item->ifindex, spi_item->spi);
		if (spi_item->spi == spi)
		{
			HIP_DEBUG("found updated spi-ifindex mapping\n");
			spi_item->ifindex = ifindex;
			return;
		}
	}
	HIP_DEBUG("SPI not found, returning\n");
}

/* Get the ifindex of given SPI, returns 0 if SPI was not found */
int hip_hadb_get_spi_ifindex(hip_ha_t *entry, uint32_t spi)
{
	struct hip_spi_in_item *spi_item;
	hip_list_t *item, *tmp;
	int i;

	_HIP_DEBUG("spi=0x%x\n", spi);
	list_for_each_safe(item, tmp, entry->spis_in, i)
	{
		spi_item = list_entry(item);
		_HIP_DEBUG("test item: ifindex=%d spi=0x%x\n", spi_item->ifindex, spi_item->spi);
		if (spi_item->spi == spi || spi_item->new_spi == spi)
		{
			_HIP_DEBUG("found\n");
			return spi_item->ifindex;
		}
	}
	HIP_DEBUG("ifindex not found for the SPI 0x%x\n", spi);
	return 0;
}

/* Get the SPI of given ifindex, returns 0 if ifindex was not found  */
uint32_t hip_hadb_get_spi(hip_ha_t *entry, int ifindex)
{
	struct hip_spi_in_item *spi_item;
	hip_list_t *item, *tmp;
	int i;

	HIP_DEBUG("ifindex=%d\n", ifindex);
	list_for_each_safe(item, tmp, entry->spis_in, i)
	{
		spi_item = list_entry(item);
		_HIP_DEBUG("test item: ifindex=%d spi=0x%x\n", spi_item->ifindex, spi_item->spi);
		if (spi_item->ifindex == ifindex || ifindex == -1)
		{
			HIP_DEBUG("found SPI 0x%x\n", spi_item->spi);
			return spi_item->spi;
		}
	}

	HIP_DEBUG("SPI not found for the ifindex\n");
	return 0;
}

uint32_t hip_update_get_prev_spi_in(hip_ha_t *entry, uint32_t peer_update_id)
{
	struct hip_spi_in_item *spi_item;
	hip_list_t *item, *tmp;
	int i;

	HIP_DEBUG("peer_update_id=%u\n", peer_update_id);
	list_for_each_safe(item, tmp, entry->spis_in, i)
	{
		spi_item = list_entry(item);
		_HIP_DEBUG("test item: ifindex=%d spi=0x%x nes_spi_out=0x%x seq_id=%u\n",
				spi_item->ifindex, spi_item->spi, spi_item->nes_spi_out, spi_item->seq_update_id);
		if (spi_item->seq_update_id == peer_update_id) {
			HIP_DEBUG("found SPI 0x%x\n", spi_item->spi);
			return spi_item->spi;
		}
	}
	HIP_DEBUG("SPI not found\n");
	return 0;
}

/* Get the SPI of the SA belonging to the interface through
   which we received the UPDATE */
/* also sets updating flag of SPI to 1 */
uint32_t hip_get_spi_to_update_in_established(hip_ha_t *entry, struct in6_addr *dev_addr)
{
	struct hip_spi_in_item *spi_item;
	hip_list_t *item, *tmp;
	int i;
	int ifindex;

	HIP_DEBUG_HIT("dst dev_addr", dev_addr);
	ifindex = hip_devaddr2ifindex(dev_addr);
	HIP_DEBUG("ifindex of dst dev=%d\n", ifindex);
	if (!ifindex)
		return 0;

	list_for_each_safe(item, tmp, entry->spis_in, i)
	{
		spi_item = list_entry(item);
		_HIP_DEBUG("test item: ifindex=%d spi=0x%x\n", spi_item->ifindex, spi_item->spi);
		if (spi_item->ifindex == ifindex)
		{
			spi_item->updating = 1;
			return spi_item->spi;
		}
	}

	HIP_DEBUG("SPI not found for ifindex\n");
	return 0;
}

void hip_set_spi_update_status(hip_ha_t *entry, uint32_t spi, int set)
{
	struct hip_spi_in_item *spi_item;
	hip_list_t *item, *tmp;
	int i;

	HIP_DEBUG("spi=0x%x set=%d\n", spi, set);
	list_for_each_safe(item, tmp, entry->spis_in, i)
	{
		spi_item = list_entry(item);
		_HIP_DEBUG("test item: ifindex=%d spi=0x%x updating=%d\n",
				spi_item->ifindex, spi_item->spi, spi_item->updating);
		if (spi_item->spi == spi)
		{
			HIP_DEBUG("setting updating status to %d\n", set);
			spi_item->updating = set;
			break;
		}
	}
}

void hip_update_clear_status(hip_ha_t *entry, uint32_t spi)
{
	struct hip_spi_in_item *spi_item;
	hip_list_t *item, *tmp;
	int i;

	_HIP_DEBUG("spi=0x%x\n", spi);
	list_for_each_safe(item, tmp, entry->spis_in, i)
	{
		spi_item = list_entry(item);
		_HIP_DEBUG("test item: spi=0x%x\n", spi_item->spi);
		if (spi_item->spi == spi)
		{
			_HIP_DEBUG("clearing SPI status\n");
			spi_item->update_state_flags = 0;
			memset(&spi_item->stored_received_esp_info, 0,
					sizeof(struct hip_esp_info));
			break;
		}
	}
}

/* spi_out is the SPI which was in the received NES Old SPI field */
void hip_update_set_new_spi_in(hip_ha_t *entry, uint32_t spi, uint32_t new_spi,
			       uint32_t spi_out /* test */)
{
	struct hip_spi_in_item *spi_item;
	hip_list_t *item, *tmp;
	int i;

	_HIP_DEBUG("spi=0x%x new_spi=0x%x spi_out=0x%x\n", spi, new_spi, spi_out);

	list_for_each_safe(item, tmp, entry->spis_in, i)
	{
		spi_item = list_entry(item);
		_HIP_DEBUG("test item: spi=0x%x new_spi=0x%x\n",
				spi_item->spi, spi_item->new_spi);
		if (spi_item->spi == spi)
		{
			HIP_DEBUG("setting new_spi\n");
			if (!spi_item->updating)
			{
				_HIP_ERROR("SA update not in progress, continuing anyway\n");
			}
			if ((spi_item->spi != spi_item->new_spi) && spi_item->new_spi)
			{
				HIP_ERROR("warning: previous new_spi is not zero: 0x%x\n",
						spi_item->new_spi);
			}
			spi_item->new_spi = new_spi;
			spi_item->esp_info_spi_out = spi_out; /* maybe useless */
			break;
		}
	}
}

/* just sets the new_spi field */
void hip_update_set_new_spi_out(hip_ha_t *entry, uint32_t spi, uint32_t new_spi)
{
	struct hip_spi_in_item *spi_item;
	hip_list_t *item, *tmp;
	int i;

	_HIP_DEBUG("spi=0x%x new_spi=0x%x\n", spi, new_spi);
	list_for_each_safe(item, tmp, entry->spis_in, i)
	{
		spi_item = list_entry(item);
		_HIP_DEBUG("test item: spi=0x%x new_spi=0x%x\n",
				spi_item->spi, spi_item->new_spi);
		if (spi_item->spi == spi)
		{
			_HIP_DEBUG("setting new_spi\n");
			if (spi_item->new_spi)
			{
				HIP_ERROR("previous new_spi is not zero: 0x%x\n", spi_item->new_spi);
				HIP_ERROR("todo: delete previous new_spi\n");
			}
			spi_item->new_spi = new_spi;
			break;
		}
	}
}


uint32_t hip_update_get_new_spi_in(hip_ha_t *entry, uint32_t peer_update_id)
{
	struct hip_spi_in_item *spi_item;
	hip_list_t *item, *tmp;
	int i;

	_HIP_DEBUG("peer_update_id=%u\n", peer_update_id);
	list_for_each_safe(item, tmp, entry->spis_in, i)
	{
		spi_item = list_entry(item);
		_HIP_DEBUG("test item: spi=0x%x new_spi=0x%x\n",
			  spi_item->spi, spi_item->new_spi);
		if (spi_item->seq_update_id == peer_update_id)
		{
			if (spi_item->new_spi)
				return spi_item->new_spi;
			return spi_item->spi;
		}
	}
	HIP_DEBUG("New SPI not found\n");
	return 0;
}

/* switch from Old SPI to New SPI (inbound SA) */
/* caller must delete the Old SPI */
void hip_update_switch_spi_in(hip_ha_t *entry, uint32_t old_spi)
{
	struct hip_spi_in_item *spi_item;
	hip_list_t *item, *tmp;
	int i;

	_HIP_DEBUG("old_spi=0x%x\n", old_spi);
	list_for_each_safe(item, tmp, entry->spis_in, i)
	{
		spi_item = list_entry(item);
		_HIP_DEBUG("test item: ifindex=%d spi=0x%x new_spi=0x%x nes_spi_out=0x%x seq_id=%u\n",
			   spi_item->ifindex, item->spi, spi_item->new_spi,
			   spi_item->nes_spi_out, spi_item->seq_update_id);
		if (spi_item->spi == old_spi)
		{
			_HIP_DEBUG("switching\n");
			spi_item->spi = spi_item->new_spi;
			spi_item->new_spi = 0;
			spi_item->esp_info_spi_out = 0;
			break;
		}
	}
}

/* switch from Old SPI to New SPI (outbound SA) */
/* caller must delete the Old SPI */
void hip_update_switch_spi_out(hip_ha_t *entry, uint32_t old_spi)
{
	struct hip_spi_in_item *spi_item;
	hip_list_t *item, *tmp;
	int i;

	_HIP_DEBUG("old_spi=0x%x\n", old_spi);
	list_for_each_safe(item, tmp, entry->spis_in, i)
	{
		spi_item = list_entry(item);
		_HIP_DEBUG("test item: spi=0x%x new_spi=0x%x seq_id=%u\n",
			   spi_item->spi, spi_item->new_spi, spi_item->seq_update_id);
		if (spi_item->spi == old_spi)
		{
			_HIP_DEBUG("switching\n");
			spi_item->spi = spi_item->new_spi;
			spi_item->new_spi = 0;
			break;
		}
	}
}


void hip_update_set_status(hip_ha_t *entry, uint32_t spi, int set_flags,
			   uint32_t update_id, int update_flags_or,
			   struct hip_esp_info *esp_info,
			   uint16_t keymat_index)
{
	struct hip_spi_in_item *spi_item;
	hip_list_t *item, *tmp;
	int i;

	_HIP_DEBUG("spi=0x%x update_id=%u update_flags_or=0x%x keymat_index=%u esp_info=0x%p\n",
		   spi, update_id, update_flags_or, keymat_index, esp_info);
	if (esp_info)
		_HIP_DEBUG("esp_info: old_spi=0x%x new_spi=0x%x keymat_index=%u\n",
			   ntohl(esp_info->old_spi), ntohl(esp_info->new_spi), ntohs(esp_info->keymat_index));

	list_for_each_safe(item, tmp, entry->spis_in, i)
	{
		spi_item = list_entry(item);
		_HIP_DEBUG("test item: spi_in=0x%x new_spi=0x%x\n", spi_item->spi, spi_item->new_spi);
		if (spi_item->spi == spi)
		{
			_HIP_DEBUG("setting new values\n");
			if (set_flags & 0x1) spi_item->seq_update_id = update_id;
			if (set_flags & 0x2) spi_item->update_state_flags |= update_flags_or;
			if (esp_info && (set_flags & 0x4))
			{
				spi_item->stored_received_esp_info.old_spi = esp_info->old_spi;
				spi_item->stored_received_esp_info.new_spi = esp_info->new_spi;
				spi_item->stored_received_esp_info.keymat_index = esp_info->keymat_index;
			}
			if (set_flags & 0x8) spi_item->keymat_index = keymat_index;

			return;
		}
	}
	HIP_ERROR("SPI not found\n");
}


/**
 * If @c test_new_spi is 1 then test new_spi instead of spi.
 * @return 1 if given SPI belongs to the SA having direction, else 0.
 */
int hip_update_exists_spi(hip_ha_t *entry, uint32_t spi,
			       int direction, int test_new_spi)
{
	hip_list_t *item, *tmp;
	struct hip_spi_in_item *spi_item;
	int i;

	/* assumes locked entry  */

	_HIP_DEBUG("spi=0x%x direction=%d test_new_spi=%d\n",
		  spi, direction, test_new_spi);

	if (direction == HIP_SPI_DIRECTION_IN)
	{
		list_for_each_safe(item, tmp, entry->spis_in, i)
		{
			spi_item = list_entry(item);
			_HIP_DEBUG("test item: spi_in=0x%x new_spi=0x%x\n",
				   spi_item->spi, spi_item->new_spi);
			if ( (spi_item->spi == spi && !test_new_spi) ||
			     (spi_item->new_spi == spi && test_new_spi) )
				return 1;
		}
	}
	else
	{
		list_for_each_safe(item, tmp, entry->spis_out, i)
		{
			spi_item = list_entry(item);
			_HIP_DEBUG("test item: spi_out=0x%x new_spi=0x%x\n",
				   spi_item->spi, spi_item->new_spi);
			if ( (spi_item->spi == spi && !test_new_spi) ||
			     (spi_item->new_spi == spi && test_new_spi) )
				return 1;
		}
	}
	HIP_DEBUG("not found\n");
	return 0;
}

/* Get an usable outbound SPI, SPI must contain ACTIVE addresses */
/* todo: return void instead of spi */

/* returns the new default outbound SPI is succesful, or 0 if no
 * usable address was found */
uint32_t hip_hadb_relookup_default_out(hip_ha_t *entry)
{
	uint32_t spi = 0;
	struct hip_spi_out_item *spi_out;
	hip_list_t *item, *tmp;
	int i;

	/* assumes locked entry  */

	HIP_DEBUG("\n");
	/* latest outbound SPIs are usually in the beginning of the list */
	list_for_each_safe(item, tmp, entry->spis_out, i)
	{
		spi_out = list_entry(item);

		int ret;
		struct in6_addr addr;

		_HIP_DEBUG("checking SPI 0x%x\n", spi_out->spi);
		ret = hip_hadb_select_spi_addr(entry, spi_out, &addr);
		if (ret == 0)
		{
			hip_hadb_set_default_out_addr(entry, spi_out, &addr);
			spi = spi_out->spi;
			goto out;
		}
	}

	if (spi)
		HIP_DEBUG("Set SPI 0x%x as the default outbound SPI\n", spi);
	else
		HIP_DEBUG("Did not find an usable outbound SPI\n");
 out:
	return spi;
}

/* if add is non-NULL, set addr as the default address for both
 * entry's default address and outbound SPI list's default address*/

/* if addr is null, select some address from the SPI list */
void hip_hadb_set_default_out_addr(hip_ha_t *entry, struct hip_spi_out_item *spi_out,
				   struct in6_addr *addr)
{
	HIP_DEBUG("\n");

	if (!spi_out)
	{
		HIP_ERROR("NULL spi_out\n");
		return;
	}

	if (addr)
	{
		HIP_DEBUG("testing, setting given address as default out addr\n");
		ipv6_addr_copy(&spi_out->preferred_address, addr);
		ipv6_addr_copy(&entry->preferred_address, addr);
	}
	else
	{
		/* useless ? */
		struct in6_addr a;
		int err = hip_hadb_select_spi_addr(entry, spi_out, &a);
		_HIP_DEBUG("setting address as default out addr\n");
		if (!err)
		{
			ipv6_addr_copy(&spi_out->preferred_address, &a);
			ipv6_addr_copy(&entry->preferred_address, &a);
			HIP_DEBUG("default out addr\n",
				  &entry->preferred_address);
		}
		else HIP_ERROR("couldn't select and set preferred address\n");
	}
	HIP_DEBUG("setting default SPI out to 0x%x\n", spi_out->spi);
	entry->default_spi_out = spi_out->spi;
}

/* have_esp_info is 1, if there is ESP_INFO in the same packet as the ACK was */
void hip_update_handle_ack(hip_ha_t *entry, struct hip_ack *ack, int have_esp_info)
{
	size_t n = 0, i = 0;
	uint32_t *peer_update_id = NULL;

	HIP_DEBUG("hip_update_handle_ack() invoked with have_esp_info = %d.\n",
		  have_esp_info);

	if (ack == NULL) {
		HIP_ERROR("Function parameter ack was NULL in "\
			  "hip_update_handle_ack().\n");
		goto out_err;
	}

	if (hip_get_param_contents_len(ack) % sizeof(uint32_t)) {
		HIP_ERROR("ACK parameter length is not divisible by 4 (%u).\n",
			  hip_get_param_contents_len(ack));
		goto out_err;
	}

	n = hip_get_param_contents_len(ack) / sizeof(uint32_t);

	HIP_DEBUG("Number of peer Update IDs in ACK parameter: %d.\n", n);

	peer_update_id =
		(uint32_t *) ((void *)ack + sizeof(struct hip_tlv_common));

	/* Loop through all peer Update IDs in the ACK parameter. */
	for (i = 0; i < n; i++, peer_update_id++) {
		hip_list_t *item, *tmp;
		struct hip_spi_in_item *in_item;
		uint32_t puid = ntohl(*peer_update_id);
		int i;

		_HIP_DEBUG("peer Update ID=%u\n", puid);

		/* See if your ESP_INFO is acked and maybe if corresponging
		   ESP_INFO was received */
		list_for_each_safe(item, tmp, entry->spis_in, i) {
			in_item = list_entry(item);
			_HIP_DEBUG("test item: spi_in=0x%x seq=%u\n",
				   in_item->spi, in_item->seq_update_id);
			if (in_item->seq_update_id == puid) {
				_HIP_DEBUG("SEQ and ACK match\n");
				/* Received ACK */
				in_item->update_state_flags |= 0x1;
				/* Received also ESP_INFO */
				if (have_esp_info) {
					in_item->update_state_flags |= 0x2;
				}
			}
		}

	}
 out_err:
	return;
}



void hip_update_handle_esp_info(hip_ha_t *entry, uint32_t peer_update_id)
{
	hip_list_t *item, *tmp;
	struct hip_spi_in_item *spi_item;
	int i;

	_HIP_DEBUG("peer_update_id=%u\n", peer_update_id);
	list_for_each_safe(item, tmp, entry->spis_in, i)
	{
		spi_item = list_entry(item);
		_HIP_DEBUG("test item: spi_in=0x%x seq=%u\n",
			   spi_item->spi, spi_item->seq_update_id);
		if (spi_item->seq_update_id == peer_update_id)
		{
			_HIP_DEBUG("received peer's ESP_INFO\n");
			spi_item->update_state_flags |= 0x2; /* recv'd ESP_INFO */
		}
	}
}

/* works if update contains only one ESP_INFO */
int hip_update_get_spi_keymat_index(hip_ha_t *entry, uint32_t peer_update_id)
{
	hip_list_t *item, *tmp;
	struct hip_spi_in_item *spi_item;
	int i;

	_HIP_DEBUG("peer_update_id=%u\n", peer_update_id);
	list_for_each_safe(item, tmp, entry->spis_in, i)
	{
		spi_item = list_entry(item);
		_HIP_DEBUG("test item: spi_in=0x%x seq_update_id=%u keymat_index=%u\n",
			   spi_item->spi, item->seq_update_id, item->keymat_index);
		if (spi_item->seq_update_id == peer_update_id)
		{
			return spi_item->keymat_index;
		}
	}
	return 0;
}

int hip_update_send_echo(hip_ha_t *entry,
			 uint32_t spi_out,
			 struct hip_peer_addr_list_item *addr,
			 struct hip_common *msg){

	int err = 0, i = 0;
	struct hip_common *update_packet = NULL;
        hip_list_t *item = NULL, *tmp = NULL;
        struct netdev_address *n;

	HIP_DEBUG_HIT("new addr to check", &addr->address);

	HIP_IFEL(!(update_packet = hip_msg_alloc()), -ENOMEM,
		 "Update_packet alloc failed\n");

	HIP_IFEL(hip_build_verification_pkt(entry, update_packet, addr,
					    &entry->hit_peer, &entry->hit_our, msg),
		 -1, "Building Echo Packet failed\n");

        /* Have to take care of UPDATE echos to opposite family */
        if (IN6_IS_ADDR_V4MAPPED((struct in6_addr *)&addr->address)
            == IN6_IS_ADDR_V4MAPPED(&entry->local_address)) {
            HIP_IFEL(entry->hadb_xmit_func->
                     hip_send_pkt(&entry->local_address, &addr->address,
                                  (entry->nat_mode ? HIP_NAT_UDP_PORT : 0), entry->peer_udp_port,
                                  update_packet, entry, 1),
                     -ECOMM, "Sending UPDATE packet with echo data failed.\n");
	} else {
            /* UPDATE echo is meant for opposite family of local_address*/
            /* check if we have one, otherwise let fail */
            list_for_each_safe(item, tmp, addresses, i) {
                n = list_entry(item);
                if (hip_sockaddr_is_v6_mapped(&n->addr)
                    != IN6_IS_ADDR_V4MAPPED(&entry->local_address)) {
                    HIP_IFEL(entry->hadb_xmit_func->
                             hip_send_pkt(hip_cast_sa_addr(&n->addr),
                                          (struct in6_addr*)&addr->address,
                                          (entry->nat_mode ? HIP_NAT_UDP_PORT : 0), entry->peer_udp_port,
                                          update_packet, entry, 1),
                             -ECOMM, "Sending UPDATE packet with echo data failed.\n");
                }
            }
        }

 out_err:
	return err;

}

/* todo: use jiffies instead of timestamp */
uint32_t hip_hadb_get_latest_inbound_spi(hip_ha_t *entry)
{
	hip_list_t *item, *tmp;
	struct hip_spi_in_item *spi_item;
	uint32_t spi = 0;
	unsigned int now = jiffies;
	unsigned long t = ULONG_MAX;
	int i;

	/* assumes already locked entry */

	list_for_each_safe(item, tmp, entry->spis_in, i)
	{
		spi_item = list_entry(item);
		HIP_DEBUG("spi_in in loop is 0x%x\n", spi_item->spi);
		if (now - spi_item->timestamp < t)
		{
			spi = spi_item->spi;
			t = now - spi_item->timestamp;
		}
	}

	_HIP_DEBUG("newest spi_in is 0x%x\n", spi);
	return spi;
}
//add by santtu
/* todo: use jiffies instead of timestamp */
uint32_t hip_hadb_get_outbound_spi(hip_ha_t *entry)
{
	hip_list_t *item, *tmp;
	struct hip_spi_out_item *spi_item;
	uint32_t spi = 0;
	unsigned int now = jiffies;
	unsigned long t = ULONG_MAX;
	int i;

	/* assumes already locked entry */

	list_for_each_safe(item, tmp, entry->spis_out, i)
	{
		spi_item = list_entry(item);

		spi = spi_item->spi;

		break;

	}

	_HIP_DEBUG("newest spi_in out 0x%x\n", spi);
	return spi;
}
//end add
/* get pointer to the outbound SPI list or NULL if the outbound SPI
   list does not exist */
struct hip_spi_out_item *hip_hadb_get_spi_list(hip_ha_t *entry, uint32_t spi)
{
	struct hip_spi_out_item *spi_item;
	hip_list_t *item, *tmp;
	int i;

	/* assumes already locked entry */

	_HIP_DEBUG("Search spi list for SPI=0x%x\n", spi);
	list_for_each_safe(item, tmp, entry->spis_out, i)
	{
		spi_item = list_entry(item);
		_HIP_DEBUG("search: 0x%x ?= 0x%x\n", spi_item->spi, spi);
		if (spi_item->spi == spi) return spi_item;
	}

	return NULL;
}

/* get pointer to the inbound SPI list or NULL if SPI list does not exist */
struct hip_spi_in_item *hip_hadb_get_spi_in_list(hip_ha_t *entry, uint32_t spi)
{
	struct hip_spi_in_item *spi_item;
	hip_list_t *item, *tmp;
	int i;

	/* assumes already locked entry */

	HIP_DEBUG("SPI=0x%x\n", spi);
	list_for_each_safe(item, tmp, entry->spis_in, i)
	{
		spi_item = list_entry(item);
		if (spi_item->spi == spi) return spi_item;
	}

	return NULL;
}

/* add an address belonging to the SPI list */
/* or update old values */
int hip_hadb_add_addr_to_spi(hip_ha_t *entry, uint32_t spi,
			     struct in6_addr *addr,
			     int is_bex_address, uint32_t lifetime,
			     int is_preferred_addr,
			     struct hip_common *msg)
{


	HIP_DEBUG("old hip_hadb_add_udp_addr_to_spi\n");
	return  hip_hadb_add_udp_addr_to_spi(entry, spi, addr, is_bex_address,
			lifetime, is_preferred_addr, 0, HIP_LOCATOR_LOCATOR_TYPE_ESP_SPI_PRIORITY, msg);
	//remove by santtu
#if 0
	int err = 0, new = 1, i;
	struct hip_spi_out_item *spi_list;
	struct hip_peer_addr_list_item *new_addr = NULL;
	struct hip_peer_addr_list_item *a;
	hip_list_t *item, *tmp;
	struct in6_addr *preferred_address;
	/* Assumes already locked entry */
	HIP_DEBUG("spi=0x%x is_preferred_addr=%d\n", spi, is_preferred_addr);

	spi_list = hip_hadb_get_spi_list(entry, spi);
	if (!spi_list)
	{
		HIP_ERROR("SPI list for 0x%x not found\n", spi);
		err = -EEXIST;
		goto out_err;
	}

	/* Check if addr already exists. If yes, then just update values. */
	list_for_each_safe(item, tmp, spi_list->peer_addr_list, i)
	{
		a = list_entry(item);
		if (!ipv6_addr_cmp(&a->address, addr))
		{
			// Do we send a verification if state is unverified?
			// The address should be awaiting verifivation already
			new_addr = a;
			new = 0;
			break;
		}
	}

	if (new)
	{
		HIP_DEBUG("create new addr item to SPI list\n");
		/* SPI list does not contain the address, add the address to the SPI list */
		new_addr = (struct hip_peer_addr_list_item *)HIP_MALLOC(sizeof(struct hip_peer_addr_list_item), 0);
		if (!new_addr)
		{
			HIP_ERROR("item HIP_MALLOC failed\n");
			err = -ENOMEM;
			goto out_err;
		}
	}
	else HIP_DEBUG("update old addr item\n");

	new_addr->lifetime = lifetime;
	if (new) ipv6_addr_copy(&new_addr->address, addr);

	/* If the address is already bound, its lifetime is updated.
	   If the status of the address is DEPRECATED, the status is
	   changed to UNVERIFIED.  If the address is not already bound,
	   the address is added, and its status is set to UNVERIFIED. */


	/* We switch off the part that make no answer with echo response message
	   to the initiator. The reason is that we need the whole update schema work
	   for the program to run corrctly. This purely optimization part can be changed
	   latter. - Andrey.
	*/
#if 0
	if (!new)
	{
		switch (new_addr->address_state)
		{
		case PEER_ADDR_STATE_DEPRECATED:
			new_addr->address_state = PEER_ADDR_STATE_UNVERIFIED;
			HIP_DEBUG("updated address state DEPRECATED->UNVERIFIED\n");
			break;
 		case PEER_ADDR_STATE_ACTIVE:
			HIP_DEBUG("address state stays in ACTIVE\n");
			break;
		default:
			// Does this mean that unverified cant be here? Why?
			HIP_ERROR("state is UNVERIFIED, shouldn't even be here ?\n");
			break;
		}
	}
	else
	{
#endif
             if (is_bex_address)
		{
			/* workaround for special case */
 			HIP_DEBUG("address is base exchange address, setting state to ACTIVE\n");
			new_addr->address_state = PEER_ADDR_STATE_ACTIVE;
			HIP_DEBUG("setting bex addr as preferred address\n");
			ipv6_addr_copy(&entry->preferred_address, addr);
			new_addr->seq_update_id = 0;
		} else {
			HIP_DEBUG("address's state is set in state UNVERIFIED\n");
			new_addr->address_state = PEER_ADDR_STATE_UNVERIFIED;
			err = entry->hadb_update_func->hip_update_send_echo(entry, spi, new_addr, msg);

			/** @todo: check! If not acctually a problem (during Handover). Andrey. */
			if( err==-ECOMM ) err = 0;
		}
		//}

	do_gettimeofday(&new_addr->modified_time);
	new_addr->is_preferred = is_preferred_addr;
	if(is_preferred_addr){
            //HIP_DEBUG("Since the address is preferred, we set the entry preferred_address as such\n");
              ipv6_addr_copy(&entry->preferred_address, &new_addr->address);
	}
	if (new) {
		HIP_DEBUG("adding new addr to SPI list\n");
		list_add(new_addr, spi_list->peer_addr_list);
	}

 out_err:
	HIP_DEBUG("returning, err=%d\n", err);
	return err;
#endif
}

/**
 * hip_hadb_dump_hits - Dump the contents of the HIT hash table.
 *
 * Should be safe to call from any context. THIS IS FOR DEBUGGING ONLY.
 * DONT USE IT IF YOU DONT UNDERSTAND IT.
 */
void hip_hadb_dump_hits(void)
{
	int i;
	hip_ha_t *entry;
	char *string;
	int cnt, k;
	hip_list_t *item, *tmp;

	string = (char *)HIP_MALLOC(4096, GFP_ATOMIC);
	if (!string)
	{
		HIP_ERROR("Cannot dump HADB... out of memory\n");
		return;
	}

	HIP_LOCK_HT(&hadb_hit);

	cnt = 0;
	list_for_each_safe(item, tmp, hadb_hit, i)
	{
		entry = list_entry(item);

		hip_hold_ha(entry);
		if (cnt > 3900)
		{
			string[cnt] = '\0';
			HIP_ERROR("%s\n", string);
			cnt = 0;
		}

		k = hip_in6_ntop2(&entry->hit_peer, string + cnt);
		cnt += k;
		hip_db_put_ha(entry, hip_hadb_delete_state);
	}
	HIP_ERROR("%s\n", string);

	HIP_UNLOCK_HT(&hadb_hit);
}


void hip_hadb_dump_spis_in(hip_ha_t *entry)
{
	struct hip_spi_in_item *spi_item;
	hip_list_t *item, *tmp;
	int i;

	HIP_DEBUG("start\n");
	HIP_LOCK_HA(entry);
	list_for_each_safe(item, tmp, entry->spis_in, i)
	{
		spi_item = list_entry(item);
		HIP_DEBUG(" SPI=0x%x new_SPI=0x%x esp_info_SPI_out=0x%x ifindex=%d "
			  "ts=%lu updating=%d keymat_index=%u upd_flags=0x%x seq_update_id=%u ESP_INFO=old 0x%x,new 0x%x,km %u\n",
			  spi_item->spi, spi_item->new_spi, spi_item->esp_info_spi_out, spi_item->ifindex,
			  jiffies - spi_item->timestamp, spi_item->updating, spi_item->keymat_index,
			  spi_item->update_state_flags, spi_item->seq_update_id,
			  spi_item->stored_received_esp_info.old_spi,
			  spi_item->stored_received_esp_info.old_spi,
			  spi_item->stored_received_esp_info.keymat_index);
	}
	HIP_UNLOCK_HA(entry);
	HIP_DEBUG("end\n");
}

void hip_hadb_dump_spis_out(hip_ha_t *entry)
{
	struct hip_spi_out_item *spi_item;
	hip_list_t *item, *tmp;
	int i;

	HIP_DEBUG("start\n");
	HIP_LOCK_HA(entry);
	list_for_each_safe(item, tmp, entry->spis_out, i)
	{
		spi_item = list_entry(item);
		HIP_DEBUG(" SPI=0x%x new_SPI=0x%x seq_update_id=%u\n",
			  spi_item->spi, spi_item->new_spi, spi_item->seq_update_id);
	}
	HIP_UNLOCK_HA(entry);
	HIP_DEBUG("end\n");
}

/**
 * Stores the keys negotiated in base exchange.
 *
 * @param ctx          the context inside which the key data will copied around.
 * @param is_initiator true if the localhost is the initiator, or false if the
 *                     localhost is the Responder
 * @return             0 if everything was stored successfully, otherwise < 0.
 */
int hip_store_base_exchange_keys(struct hip_hadb_state *entry,
				  struct hip_context *ctx, int is_initiator)
{
	int err = 0;
	int hmac_key_len, enc_key_len, auth_key_len, hip_enc_key_len;

	hmac_key_len = hip_hmac_key_length(entry->esp_transform);
	enc_key_len = hip_enc_key_length(entry->esp_transform);
	auth_key_len = hip_auth_key_length_esp(entry->esp_transform);
	hip_enc_key_len = hip_transform_key_length(entry->hip_transform);

	memcpy(&entry->hip_hmac_out, &ctx->hip_hmac_out, hmac_key_len);
	memcpy(&entry->hip_hmac_in, &ctx->hip_hmac_in, hmac_key_len);

	memcpy(&entry->esp_in.key, &ctx->esp_in.key, enc_key_len);
	memcpy(&entry->auth_in.key, &ctx->auth_in.key, auth_key_len);

	memcpy(&entry->esp_out.key, &ctx->esp_out.key, enc_key_len);
	memcpy(&entry->auth_out.key, &ctx->auth_out.key, auth_key_len);

	memcpy(&entry->hip_enc_out.key, &ctx->hip_enc_out.key, hip_enc_key_len);
	memcpy(&entry->hip_enc_in.key, &ctx->hip_enc_in.key, hip_enc_key_len);

	hip_update_entry_keymat(entry, ctx->current_keymat_index,
				ctx->keymat_calc_index, ctx->esp_keymat_index,
				ctx->current_keymat_K);

	if (entry->dh_shared_key)
	{
		HIP_DEBUG("HIP_FREEing old dh_shared_key\n");
		HIP_FREE(entry->dh_shared_key);
		entry->dh_shared_key = NULL;
	}

	entry->dh_shared_key_len = 0;
	/** @todo reuse pointer, no HIP_MALLOC */
	entry->dh_shared_key = (char *)HIP_MALLOC(ctx->dh_shared_key_len, GFP_ATOMIC);
	if (!entry->dh_shared_key)
	{
		HIP_ERROR("entry dh_shared HIP_MALLOC failed\n");
		err = -ENOMEM;
		goto out_err;
	}

	entry->dh_shared_key_len = ctx->dh_shared_key_len;
	memcpy(entry->dh_shared_key, ctx->dh_shared_key, entry->dh_shared_key_len);
	_HIP_HEXDUMP("Entry DH SHARED", entry->dh_shared_key, entry->dh_shared_key_len);
	_HIP_HEXDUMP("Entry Kn", entry->current_keymat_K, HIP_AH_SHA_LEN);
	return err;

out_err:
	if (entry->dh_shared_key) {
		HIP_FREE(entry->dh_shared_key);
		entry->dh_shared_key = NULL;
	}

	return err;
}

/**
 * .
 *
 * @param entry ...
 * @param msg for future purposes (KeyNote)
 * @param peer ...
 * @return     ...
 */
int hip_init_peer(hip_ha_t *entry, struct hip_common *msg,
		  struct hip_host_id *peer)
{
	int err = 0;
	int len = hip_get_param_total_len(peer);
	struct in6_addr hit;

	/* public key and verify function might be initialized already in the
	   case of loopback */

	if (entry->peer_pub)
	{
		HIP_DEBUG("Not initializing peer host id, old exists\n");
		goto out_err;
	}

	HIP_IFEL(hip_host_id_to_hit(peer, &hit, HIP_HIT_TYPE_HASH100) ||
		 ipv6_addr_cmp(&hit, &entry->hit_peer),
		 -1, "Unable to verify sender's HOST_ID\n");

	HIP_IFEL(!(entry->peer_pub = HIP_MALLOC(len, GFP_KERNEL)),
		 -ENOMEM, "Out of memory\n");

	memcpy(entry->peer_pub, peer, len);
	entry->verify =
		hip_get_host_id_algo(entry->peer_pub) == HIP_HI_RSA ?
		hip_rsa_verify : hip_dsa_verify;

 out_err:
	HIP_DEBUG_HIT("peer's hit", &hit);
	HIP_DEBUG_HIT("entry's hit", &entry->hit_peer);
	return err;
}


/**
 * Initializes a HIP association.
 *
 * Initializes a new allocated HIP association @c entry.
 *
 * @param  a pointer to a HIP association to be initialized.
 * @param  a pointer to a HIT value that is to be bound with the HIP association
 *         @c entry
 * @return zero if success, negative otherwise.
 */
int hip_init_us(hip_ha_t *entry, hip_hit_t *hit_our)
{
        int err = 0, len = 0, alg = 0;

	if (entry->our_priv) {
		free(entry->our_priv);
		entry->our_priv = NULL;
	}

	/* Try to fetch our private host identity first using RSA then using DSA.
	   Note, that hip_get_host_id() allocates a new buffer and this buffer
	   must be freed in out_err if an error occurs. */
	entry->our_priv =
		hip_get_host_id(HIP_DB_LOCAL_HID, hit_our, HIP_HI_RSA);

	if (entry->our_priv == NULL) {
		entry->our_priv =
			hip_get_host_id(HIP_DB_LOCAL_HID, hit_our, HIP_HI_DSA);

		if (entry->our_priv == NULL) {
			err = -ENOMEDIUM;
			HIP_ERROR("Could not acquire a local host identity. "\
				  "Tried with RSA and DSA.\n");
			goto out_err;
		}
	}
	/* Get RFC2535 3.1 KEY RDATA format algorithm (Integer value). */
	alg = hip_get_host_id_algo(entry->our_priv);
	/* Using this integer we get a function pointer to a function that
	   signs our host identity. */
	entry->sign = (alg == HIP_HI_RSA ? hip_rsa_sign : hip_dsa_sign);

	if (entry->our_pub != NULL) {
		free(entry->our_pub);
		entry->our_pub = NULL;
	}

	len = hip_get_param_total_len(entry->our_priv);

	if((entry->our_pub = (struct hip_host_id *)malloc(len)) == NULL) {
		err = -ENOMEM;
		HIP_ERROR("Out of memory when allocating memory for a public "\
			  "key.\n");
		goto out_err;
	}

	/* Transform the private/public key pair to a public key. */
	memcpy(entry->our_pub, entry->our_priv, len);
	entry->our_pub = hip_get_public_key(entry->our_pub);
	//hip_hidb_get_lsi_by_hit(hit_our, &entry->lsi_our);

	/* Calculate our HIT from our public Host Identifier (HI).
	   Note, that currently (06.08.2008) both of these functions use DSA */
	err = alg == HIP_HI_DSA ?
		hip_dsa_host_id_to_hit(entry->our_pub, &entry->hit_our,
				       HIP_HIT_TYPE_HASH100) :
		hip_rsa_host_id_to_hit(entry->our_pub, &entry->hit_our,
				       HIP_HIT_TYPE_HASH100);
	HIP_IFEL(err, err, "Unable to digest the HIT out of public key.");
	if(err != 0) {
		HIP_ERROR("Unable to digest the HIT out of public key.");
		goto out_err;
	}

 out_err:

	if (err && entry->our_priv) {
		HIP_FREE(entry->our_priv);
		entry->our_priv = NULL;
	}
	if (err && entry->our_pub) {
		HIP_FREE(entry->our_pub);
		entry->our_pub = NULL;
	}

	return err;
}

/* ----------------- */

unsigned long hip_hash_ha(const hip_ha_t *ha)
{
	hip_hit_t hitpair[2];
	uint8_t hash[HIP_AH_SHA_LEN];

	if(ha == NULL || &(ha->hit_our) == NULL || &(ha->hit_peer) == NULL)
	{
		return 0;
	}

	/* The HIT fields of an host association struct cannot be assumed to be
	   alligned consecutively. Therefore, we must copy them to a temporary
	   array. */
	memcpy(&hitpair[0], &(ha->hit_our), sizeof(ha->hit_our));
	memcpy(&hitpair[1], &(ha->hit_peer), sizeof(ha->hit_peer));

	hip_build_digest(HIP_DIGEST_SHA1, (void *)hitpair, sizeof(hitpair),
			 hash);

	return *((unsigned long *)hash);
}

int hip_compare_ha(const hip_ha_t *ha1, const hip_ha_t *ha2)
{
     if(ha1 == NULL || &(ha1->hit_our) == NULL || &(ha1->hit_peer) == NULL ||
	ha2 == NULL || &(ha2->hit_our) == NULL || &(ha2->hit_peer) == NULL)
     {
	  return 1;
     }

     return (hip_hash_ha(ha1) != hip_hash_ha(ha2));
}


void hip_init_hadb(void)
{
     /** @todo Check for errors. */

     /* The next line initializes the hash table for host associations. Note
	that we are using callback wrappers IMPLEMENT_LHASH_HASH_FN and
	IMPLEMENT_LHASH_COMP_FN defined in the beginning of this file. These
	provide automagic variable casts, so that all elements stored in the
	hash table are cast to hip_ha_t. Lauri 09.10.2007 16:58. */
     hadb_hit = hip_ht_init(LHASH_HASH_FN(hip_hash_ha),
			    LHASH_COMP_FN(hip_compare_ha));

     /* initialize default function pointer sets for receiving messages*/
     default_rcv_func_set.hip_receive_i1        = hip_receive_i1;
     default_rcv_func_set.hip_receive_r1        = hip_receive_r1;
     default_rcv_func_set.hip_receive_i2        = hip_receive_i2;
     default_rcv_func_set.hip_receive_r2        = hip_receive_r2;
     default_rcv_func_set.hip_receive_update    = hip_receive_update;
     default_rcv_func_set.hip_receive_notify    = hip_receive_notify;
     default_rcv_func_set.hip_receive_bos       = hip_receive_bos;
     default_rcv_func_set.hip_receive_close     = hip_receive_close;
     default_rcv_func_set.hip_receive_close_ack = hip_receive_close_ack;

     /* initialize alternative function pointer sets for receiving messages*/
     /* insert your alternative function sets here!*/

     /* initialize default function pointer sets for handling messages*/
     default_handle_func_set.hip_handle_i1        = hip_handle_i1;
     default_handle_func_set.hip_handle_r1        = hip_handle_r1;
     default_handle_func_set.hip_handle_i2        = hip_handle_i2;
     default_handle_func_set.hip_handle_r2        = hip_handle_r2;
     default_handle_func_set.hip_handle_bos       = hip_handle_bos;
     default_handle_func_set.hip_handle_close     = hip_handle_close;
     default_handle_func_set.hip_handle_close_ack = hip_handle_close_ack;

     /* initialize alternative function pointer sets for handling messages*/
     /* insert your alternative function sets here!*/

     /* initialize default function pointer sets for misc functions*/
     default_misc_func_set.hip_solve_puzzle  	       = hip_solve_puzzle;
     default_misc_func_set.hip_produce_keying_material = hip_produce_keying_material;
     default_misc_func_set.hip_create_i2	       = hip_create_i2;
     default_misc_func_set.hip_create_r2	       = hip_create_r2;
     default_misc_func_set.hip_build_network_hdr       = hip_build_network_hdr;

     /* initialize alternative function pointer sets for misc functions*/
     /* insert your alternative function sets here!*/

     /* initialize default function pointer sets for update functions*/
     default_update_func_set.hip_handle_update_plain_locator = hip_handle_update_plain_locator;
     default_update_func_set.hip_handle_update_addr_verify   = hip_handle_update_addr_verify;
     default_update_func_set.hip_update_handle_ack	     = hip_update_handle_ack;
     default_update_func_set.hip_handle_update_established   = hip_handle_update_established;
     default_update_func_set.hip_handle_update_rekeying      = hip_handle_update_rekeying;
     default_update_func_set.hip_update_send_addr_verify     = hip_update_send_addr_verify;
     default_update_func_set.hip_update_send_echo	     = hip_update_send_echo;

     /* xmit function set */
     /** @todo Add support for i3. */
     default_xmit_func_set.hip_send_pkt = hip_send_raw;
#ifdef CONFIG_HIP_HI3
     if( hip_use_i3 )
     {
	  default_xmit_func_set.hip_send_pkt = hip_send_i3;
     }
#endif
     nat_xmit_func_set.hip_send_pkt = hip_send_udp;

     /* filter function sets */
     /* Compiler warning: assignment from incompatible pointer type.
	Please fix this, if you know what is the correct value.
	-Lauri 25.09.2007 15:11. */
     default_input_filter_func_set.hip_input_filter	= hip_agent_filter;
     default_output_filter_func_set.hip_output_filter   = hip_agent_filter;

     /* Tao Wan and Miika komu added, 24 Jan, 2008 for IPsec (userspace / kernel part)
      *
      * copy in user_ipsec_hipd_msg.c */
     if (hip_use_userspace_ipsec) {
	     default_ipsec_func_set.hip_add_sa = hip_userspace_ipsec_add_sa;
	     default_ipsec_func_set.hip_delete_sa = hip_userspace_ipsec_delete_sa;
	     default_ipsec_func_set.hip_setup_hit_sp_pair = hip_userspace_ipsec_setup_hit_sp_pair;
	     default_ipsec_func_set.hip_delete_hit_sp_pair = hip_userspace_ipsec_delete_hit_sp_pair;
	     default_ipsec_func_set.hip_flush_all_policy = hip_userspace_ipsec_flush_all_policy;
	     default_ipsec_func_set.hip_flush_all_sa = hip_userspace_ipsec_flush_all_sa;
	     default_ipsec_func_set.hip_acquire_spi = hip_acquire_spi;
	     default_ipsec_func_set.hip_delete_default_prefix_sp_pair = hip_userspace_ipsec_delete_default_prefix_sp_pair;
	     default_ipsec_func_set.hip_setup_default_sp_prefix_pair = hip_userspace_ipsec_setup_default_sp_prefix_pair;
     } else {
	     default_ipsec_func_set.hip_add_sa = hip_add_sa;
	     default_ipsec_func_set.hip_delete_sa = hip_delete_sa;
	     default_ipsec_func_set.hip_setup_hit_sp_pair = hip_setup_hit_sp_pair;
	     default_ipsec_func_set.hip_delete_hit_sp_pair = hip_delete_hit_sp_pair;
	     default_ipsec_func_set.hip_flush_all_policy = hip_flush_all_policy;
	     default_ipsec_func_set.hip_flush_all_sa = hip_flush_all_sa;
	     default_ipsec_func_set.hip_acquire_spi = hip_acquire_spi;
	     default_ipsec_func_set.hip_delete_default_prefix_sp_pair = hip_delete_default_prefix_sp_pair;
	     default_ipsec_func_set.hip_setup_default_sp_prefix_pair = hip_setup_default_sp_prefix_pair;
     }
}

unsigned long hip_hadb_hash_file_hits(const void *ptr){
        HIP_DEBUG("string %s\n",((hip_hosts_entry *)ptr)->hostname);
	char *fqdn = ((hip_hosts_entry *)ptr)->hostname;
        uint8_t hash[HIP_AH_SHA_LEN];

	hip_build_digest(HIP_DIGEST_SHA1, fqdn, strlen(fqdn)+1, hash);
	return *((unsigned long *)hash);
}

int hip_hadb_hash_match_file_hits(const void *ptr1, const void *ptr2){
        return (hip_hadb_hash_file_hits(ptr1) != hip_hadb_hash_file_hits(ptr2));
}

#if 0
void hip_hadb_init_db_file_hits(void){
        hadb_file_hits = hip_ht_init(hip_hadb_hash_file_hits,hip_hadb_hash_match_file_hits);
}

/*Initialize hadb with values contained in /etc/hip/hosts*/
int hip_init_hadb_hip_host(){
        int err = 0, i = 0;
	hip_hosts_entry *element = NULL;
	hip_list_t *item, *tmp;
	struct in6_addr address;

	hip_hadb_init_db_file_hits();

	/* Look up /etc/hip/host */
        gaih_inet_get_hip_hosts_file_info(hadb_file_hits);

	/* Add the information to the HADB */
	list_for_each_safe(item, tmp, hadb_file_hits, i){
	        element = list_entry(item);
		memset(&address, 0, sizeof(struct in6_addr));
		hip_find_address(element->hostname, &address);
		if ((element->lsi).s_addr == 0)
		        hip_hadb_add_peer_info(&element->hit, &address, NULL);
		else
		        hip_hadb_add_peer_info(&element->hit, &address, &element->lsi);
	}
	return err;
}
#endif

hip_xmit_func_set_t *hip_get_xmit_default_func_set() {
	return &default_xmit_func_set;
}

hip_misc_func_set_t *hip_get_misc_default_func_set() {
	return &default_misc_func_set;
}

hip_input_filter_func_set_t *hip_get_input_filter_default_func_set() {
	return &default_input_filter_func_set;
}

hip_output_filter_func_set_t *hip_get_output_filter_default_func_set() {
	return &default_output_filter_func_set;
}

hip_rcv_func_set_t *hip_get_rcv_default_func_set() {
	return &default_rcv_func_set;
}

hip_handle_func_set_t *hip_get_handle_default_func_set() {
	return &default_handle_func_set;
}

hip_update_func_set_t *hip_get_update_default_func_set() {
	return &default_update_func_set;
}

/**
 * Sets function pointer set for an hadb record. Pointer values will not be
 * copied!
 *
 * @param entry         a pointer to the hadb record
 * @param new_func_set  a pointer to the new function set
 * @return              0 if everything was stored successfully, otherwise < 0.
 */
int hip_hadb_set_rcv_function_set(hip_ha_t * entry,
				   hip_rcv_func_set_t * new_func_set){
     /** @todo add check whether all function pointers are set */
     if( entry ){
	  entry->hadb_rcv_func = new_func_set;
	  return 0;
     }
      return -1;
}

/**
 * Sets function pointer set for an hadb record. Pointer values will not be
 * copied!
 *
 * @param entry        a pointer to the hadb record.
 * @param new_func_set a pointer to the new function set.
 * @return             0 if everything was stored successfully, otherwise < 0.
 */
int hip_hadb_set_handle_function_set(hip_ha_t * entry,
				     hip_handle_func_set_t * new_func_set){
	/** @todo add check whether all function pointers are set. */
	if( entry ){
		entry->hadb_handle_func = new_func_set;
		return 0;
	}
	return -1;
}

/**
 * Sets function pointer set for an hadb record. Pointer values will not be
 * copied!
 *
 * @param entry        pointer to the hadb record.
 * @param new_func_set pointer to the new function set.
 * @return             0 if everything was stored successfully, otherwise < 0.
 */
int hip_hadb_set_misc_function_set(hip_ha_t * entry,
				   hip_misc_func_set_t * new_func_set){
	/** @todo add check whether all function pointers are set. */
	if( entry ){
		entry->hadb_misc_func = new_func_set;
		return 0;
	}
	return -1;
}

int hip_hadb_set_xmit_function_set(hip_ha_t * entry,
				   hip_xmit_func_set_t * new_func_set){
	if( entry ){
		entry->hadb_xmit_func = new_func_set;
		return 0;
	}
}

int hip_hadb_set_input_filter_function_set(hip_ha_t * entry,
					   hip_input_filter_func_set_t * new_func_set)
{
	if( entry ){
		entry->hadb_input_filter_func = new_func_set;
		return 0;
	}
}

int hip_hadb_set_output_filter_function_set(hip_ha_t * entry,
					   hip_output_filter_func_set_t * new_func_set)
{
	if( entry ){
		entry->hadb_output_filter_func = new_func_set;
		return 0;
	}
}

/**
 * Sets function pointer set for an hadb record. Pointer values will not be
 * copied!
 *
 * @param entry        a pointer to the hadb record.
 * @param new_func_set a pointer to the new function set.
 * @return             0 if everything was stored successfully, otherwise < 0.
 */
int hip_hadb_set_update_function_set(hip_ha_t * entry,
				     hip_update_func_set_t * new_func_set){
     /** @todo add check whether all function pointers are set */
	if( entry ){
		entry->hadb_update_func = new_func_set;
		return 0;
	}
	//HIP_ERROR("Func pointer set malformed. Func pointer set NOT appied.");
	return -1;
}

/* NOTE! When modifying this function, remember that some control values may
   not be allowed to co-exist. Therefore the logical OR might not be enough
   for all controls. */
void hip_hadb_set_local_controls(hip_ha_t *entry, hip_controls_t mask)
{
	if(entry != NULL) {
		switch(mask) {

		case HIP_HA_CTRL_NONE:
			entry->local_controls &= mask;
		case HIP_HA_CTRL_LOCAL_REQ_UNSUP:
		case HIP_HA_CTRL_LOCAL_REQ_ESCROW:
		case HIP_HA_CTRL_LOCAL_REQ_RELAY:
		case HIP_HA_CTRL_LOCAL_REQ_RVS:
			entry->local_controls |= mask;
			break;
		default:
			HIP_ERROR("Unknown local controls given.\n");
		}
	}
}

/* NOTE! When modifying this function, remember that some control values may
   not be allowed to co-exist. Therefore the logical OR might not be enough
   for all controls. */
void hip_hadb_set_peer_controls(hip_ha_t *entry, hip_controls_t mask)
{
	if(entry != NULL) {
		switch(mask) {

		case HIP_HA_CTRL_NONE:
			entry->peer_controls &= mask;
		case HIP_HA_CTRL_PEER_UNSUP_CAPABLE:
		case HIP_HA_CTRL_PEER_ESCROW_CAPABLE:
		case HIP_HA_CTRL_PEER_RVS_CAPABLE:
		case HIP_HA_CTRL_PEER_RELAY_CAPABLE:
		case HIP_HA_CTRL_PEER_GRANTED_UNSUP:
		case HIP_HA_CTRL_PEER_GRANTED_ESCROW:
		case HIP_HA_CTRL_PEER_GRANTED_RVS:
		case HIP_HA_CTRL_PEER_GRANTED_RELAY:
			entry->peer_controls |= mask;
			break;
		default:
			HIP_ERROR("Unknown peer controls given.\n");
		}
	}
}

void hip_hadb_cancel_local_controls(hip_ha_t *entry, hip_controls_t mask)
{
	if(entry != NULL) {
		entry->local_controls &= (~mask);
	}
}

void hip_hadb_cancel_peer_controls(hip_ha_t *entry, hip_controls_t mask)
{
     if(entry != NULL) {
	     entry->peer_controls &= (~mask);
     }
}

void hip_uninit_hadb()
{
	int i;
	hip_ha_t *ha, *tmp;
	//struct hip_hit_spi *hs, *tmp_hs;

	HIP_DEBUG("\n");

	HIP_DEBUG("DEBUG: DUMP SPI LISTS\n");
//	hip_hadb_dump_hs_ht();

	/* I think this is not very safe deallocation.
	 * Locking the hadb_spi and hadb_hit could be one option, but I'm not
	 * very sure that it will work, as they are locked later in
	 * hip_hadb_remove_state() for a while.
	 *
	 * The list traversing is not safe in smp way :(
	 */
//	hip_ht_uninit(hadb_hit);
}

void hip_delete_all_sp()
{
	int i;
	hip_ha_t *ha, *tmp;
	//struct hip_hit_spi *hs, *tmp_hs;
	struct hip_spi_in_item *item, *tmp_spi;
	HIP_DEBUG("\n");

	HIP_DEBUG("DEBUG: DUMP SPI LISTS\n");
	//hip_hadb_dump_hs_ht();

	/* I think this is not very safe deallocation.
	 * Locking the hadb_spi and hadb_hit could be one option, but I'm not
	 * very sure that it will work, as they are locked later in
	 * hip_hadb_remove_state() for a while.
	 *
	 * The list traversing is not safe in smp way :(
	 */
	HIP_DEBUG("DELETING HA HT\n");

}


/**
* A private function to add an entry to the peer list. Add an IPv6 address
* (if valid) to the peer list and update the tail pointer.
*
* @param addr  IPv6 address
* @param entry peer list entry
* @param last  pointer to pointer to end of peer list linked list
* @return      zero on success, or negative error value on failure
*/
int hip_list_peers_add(struct in6_addr *address,
			      hip_peer_entry_opaque_t *entry,
			      hip_peer_addr_opaque_t **last)
{
	hip_peer_addr_opaque_t *addr;

	HIP_DEBUG_IN6ADDR("## SPI is 0, found bex address:", address);

	/* Allocate an entry for the address */
	addr = HIP_MALLOC(sizeof(hip_peer_addr_opaque_t), GFP_ATOMIC);
	if (!addr) {
		HIP_ERROR("No memory to create peer addr entry\n");
		return -ENOMEM;
	}
	addr->next = NULL;
	/* Record the peer addr */
	ipv6_addr_copy(&addr->addr, address);

	if (*last == NULL) {  /* First entry? Add to head and tail */
		entry->addr_list = addr;
	} else {             /* Otherwise, add to tail */
		(*last)->next = addr;
	}
	*last = addr;
	entry->count++;   /* Increment count in peer entry */
	return 0;
}

/**
 * A private function to process a hadb entry Process a hadb entry, extracting
 * the HOST ID, HIT, and IPv6 addresses.
 *
 * @param entry  hadb table entry
 * @param opaque private data for the function (contains record keeping
 *               structure)
 * @return       zero on success, or negative error value on failure
 */
int hip_hadb_list_peers_func(hip_ha_t *entry, void *opaque)
{
	int err = 0;
	return err;
}

/* Delete given inbound SPI, and all if spi == 0 */
void hip_hadb_delete_inbound_spi(hip_ha_t *entry, uint32_t spi)
{
	struct hip_spi_in_item *spi_item;
	hip_list_t *item, *tmp;
	int i;

	/* assumes locked entry */
	HIP_DEBUG("SPI=0x%x\n", spi);
	int counter = 0;

	/** @todo check that the deletion below actually works (hits and
	    addresses are used inconsistenly). */
	list_for_each_safe(item, tmp, entry->spis_in, i)
	{
		spi_item = list_entry(item);
	  	if (!spi || spi_item->spi == spi)
	  	{
		  	HIP_DEBUG("deleting SPI_in=0x%x SPI_in_new=0x%x from "
				  "inbound list, item=0x%p addresses=0x%p\n",
				  spi_item->spi, spi_item->new_spi, item, spi_item->addresses);
		  	HIP_ERROR("remove SPI from HIT-SPI HT\n");
			//hip_hadb_remove_hs(spi_item->spi);
			HIP_DEBUG_IN6ADDR("delete", &entry->local_address);
			default_ipsec_func_set.hip_delete_sa(spi_item->spi, &entry->local_address,
					&entry->hit_our, AF_INET6, entry->peer_udp_port, 0);
				      //AF_INET6, 0, 0);
			// XX FIX: should be deleted like this?
			//for(i = 0; i < spi_item->addresses_n; i++)
			//  default_ipsec_func_set.hip_delete_sa(spi_item->spi,
			//    &spi_item->addresses->address + i, AF_INET6);
 			if (spi_item->spi != spi_item->new_spi)
 				default_ipsec_func_set.hip_delete_sa(spi_item->new_spi, &entry->hit_our,
 						&entry->local_address, AF_INET6, entry->peer_udp_port, 0);
 			if (spi_item->addresses)
 			{
 				HIP_DEBUG("deleting stored addrlist 0x%p\n", spi_item->addresses);
 				HIP_FREE(spi_item->addresses);
				spi_item->addresses = NULL;
 			}
			list_del(spi_item, entry->spis_in);
			HIP_FREE(spi_item);
			break;

		}
	}
}

/* Delete given outbound SPI, and all if spi == 0 */
void hip_hadb_delete_outbound_spi(hip_ha_t *entry, uint32_t spi)
{
	struct hip_spi_out_item *spi_item;
	hip_list_t *item, *tmp;
	int i, ii;

	/* assumes locked entry */
	HIP_DEBUG("entry=0x%p SPI=0x%x\n", entry, spi);
	list_for_each_safe(item, tmp, entry->spis_out, i)
	{
		spi_item = list_entry(item);
		if (!spi || spi_item->spi == spi)
		{
			struct hip_peer_addr_list_item *addr_item;
			hip_list_t *a_item, *a_tmp;

			HIP_DEBUG("deleting SPI_out=0x%x SPI_out_new=0x%x from outbound list, item=0x%p\n",
				  spi_item->spi, spi_item->new_spi, item);
			default_ipsec_func_set.hip_delete_sa(spi_item->spi, &entry->preferred_address, &entry->preferred_address,
				      AF_INET6, 0, entry->peer_udp_port);
			default_ipsec_func_set.hip_delete_sa(spi_item->new_spi, &entry->preferred_address,&entry->preferred_address,
				      AF_INET6, 0, entry->peer_udp_port);
			/* delete peer's addresses */
			list_for_each_safe(a_item, a_tmp, spi_item->peer_addr_list, ii)
			{
				addr_item = list_entry(a_item);
				list_del(addr_item, spi_item->peer_addr_list);
				HIP_FREE(addr_item);
			}
			list_del(spi_item, entry->spis_out);
			HIP_FREE(spi_item);
		}
	}
}

/**
 * Deletes a HA state (and deallocate memory) Deletes all associates IPSEC SAs
 * and frees the memory occupied by the HA state.
 *
 * @param ha HA
 * @note     ASSERT: The HA must be unlinked from the global hadb hash tables
 *           (SPI and HIT). This function should only be called when absolutely
 *           sure that nobody else has a reference to it.
 */
void hip_hadb_delete_state(hip_ha_t *ha)
{
	HIP_DEBUG("ha=0x%p\n", ha);

	/* Delete SAs */

	if (ha->spis_in)
		hip_hadb_delete_inbound_spi(ha, 0);
	if (ha->spis_out)
		hip_hadb_delete_outbound_spi(ha, 0);


	if (ha->dh_shared_key)
		HIP_FREE(ha->dh_shared_key);
	if (ha->hip_msg_retrans.buf)
		HIP_FREE(ha->hip_msg_retrans.buf);
	if (ha->peer_pub)
		HIP_FREE(ha->peer_pub);
	if (ha->our_priv)
		HIP_FREE(ha->our_priv);
	if (ha->our_pub)
		HIP_FREE(ha->our_pub);
	if (ha)
		HIP_FREE(ha);
}

/**
 * Maps function @c func to every HA in HIT hash table. The hash table is
 * LOCKED while we process all the entries. This means that the mapper function
 * MUST be very short and _NOT_ do any operations that might sleep!
 *
 * @param func a mapper function.
 * @param opaque opaque data for the mapper function.
 * @return       negative if an error occurs. If an error occurs during
 *               traversal of a the HIT hash table, then the traversal is
 *               stopped and function returns. Returns the last return value of
 *               applying the mapper function to the last element in the hash
 *               table.
 */
int hip_for_each_ha(int (*func)(hip_ha_t *entry, void *opaq), void *opaque)
{
	int i = 0, fail = 0;
	hip_ha_t *this;
	hip_list_t *item, *tmp;

	if (!func)
		return -EINVAL;

	HIP_LOCK_HT(&hadb_hit);
	list_for_each_safe(item, tmp, hadb_hit, i)
	{
		this = list_entry(item);
		_HIP_DEBUG("list_for_each_safe\n");
		hip_hold_ha(this);
		fail = func(this, opaque);
		hip_db_put_ha(this, hip_hadb_delete_state);
		if (fail)
			goto out_err;
	}

 out_err:
	HIP_UNLOCK_HT(&hadb_hit);
	return fail;
}

/** Enumeration for hip_count_open_connections */
int hip_count_one_entry(hip_ha_t *entry, void *cntr)
{
	int *counter = cntr;
	if (entry->state == HIP_STATE_CLOSING ||
	    entry->state == HIP_STATE_ESTABLISHED)
	{
		(*counter)++;
	}
	return 0;
}

/**
 * Return number of open connections by calculating hadb entrys.
 */
int hip_count_open_connections(void)
{
	int n = 0;

	hip_for_each_ha(hip_count_one_entry, &n);

	return n;
}

int hip_handle_get_ha_info(hip_ha_t *entry, struct hip_common *msg)
{

	int err = 0;
    struct hip_hadb_user_info_state hid;
	extern int hip_icmp_interval;

	memset(&hid, 0, sizeof(hid));
	hid.state = entry->state;
    	ipv6_addr_copy(&hid.hit_our, &entry->hit_our);
	ipv6_addr_copy(&hid.hit_peer, &entry->hit_peer);
	ipv6_addr_copy(&hid.ip_our, &entry->local_address);
	ipv6_addr_copy(&hid.ip_peer, &entry->preferred_address);
	ipv4_addr_copy(&hid.lsi_our, &entry->lsi_our);
	ipv4_addr_copy(&hid.lsi_peer, &entry->lsi_peer);

	_HIP_HEXDUMP("HEXHID ", &hid, sizeof(struct hip_hadb_user_info_state));

	hid.heartbeats_on = hip_icmp_interval;
	calc_statistics(&entry->heartbeats_statistics, &hid.heartbeats_received, NULL, NULL,
			&hid.heartbeats_mean, &hid.heartbeats_variance, STATS_IN_MSECS);
#if 0
	hid.heartbeats_mean = entry->heartbeats_mean;
	hid.heartbeats_variance = entry->heartbeats_variance;
	hid.heartbeats_received = entry->heartbeats_statistics.num_items;
#endif
	hid.heartbeats_sent = entry->heartbeats_sent;

	_HIP_HEXDUMP("HEXHID ", &hid, sizeof(struct hip_hadb_user_info_state));

	/* does not print heartbeat info, but I do not think it even should -Samu*/
	hip_print_debug_info(&hid.ip_our,&hid.ip_peer,&hid.hit_our,&hid.hit_peer,&hid.lsi_peer);

	err = hip_build_param_contents(msg, &hid, HIP_PARAM_HA_INFO,
				       sizeof(hid));
	if (err)
		HIP_ERROR("Building ha info failed\n");

    out_err:
	return err;

}

/**
 * @todo We could scan through all of the alternative locators as well
 */
int hip_hadb_map_ip_to_hit(hip_ha_t *entry, void *id2)
{
	struct in6_addr *id = id2;
	int err = 0;

	if (ipv6_addr_cmp(&entry->preferred_address, id) == 0 &&
		!ipv6_addr_any(&entry->hit_peer) &&
		!hit_is_opportunistic_hashed_hit(&entry->hit_peer)) {
		ipv6_addr_copy(id, &entry->hit_peer);
		HIP_DEBUG_HIT("hit", &entry->hit_peer);
		HIP_DEBUG_HIT("pref", &entry->preferred_address);
		HIP_DEBUG_HIT("id", id);
		err = -1; /* break iteration */
	}

 out_err:
	return err;
}

#ifdef CONFIG_HIP_RVS
hip_ha_t *hip_hadb_find_rvs_candidate_entry(hip_hit_t *local_hit,
					    hip_hit_t *rvs_ip)
{
	int err = 0, i = 0;
	hip_ha_t *this = NULL, *result = NULL;
	hip_list_t *item = NULL, *tmp = NULL; //

	HIP_LOCK_HT(&hadb_hit);
	list_for_each_safe(item, tmp, hadb_hit, i)
	{
		this = list_entry(item);
		_HIP_DEBUG("List_for_each_entry_safe\n");
		hip_hold_ha(this);
		if ((ipv6_addr_cmp(local_hit, &this->hit_our) == 0) &&
			(ipv6_addr_cmp(rvs_ip, &this->preferred_address) == 0)) {
			result = this;
			break;
		}
		hip_db_put_ha(this, hip_hadb_delete_state);
		if (err)
			break;
	}
	HIP_UNLOCK_HT(&hadb_hit);

 out_err:
	if (err)
		result = NULL;

	return result;
}
#endif


#ifdef CONFIG_HIP_BLIND
/**
 * Defunct
 * @date 22.07.2008
 */
hip_ha_t *hip_hadb_find_by_blind_hits(hip_hit_t *local_blind_hit,
				      hip_hit_t *peer_blind_hit)
{
	int err = 0, i = 0;
	hip_ha_t *this = NULL, *tmp = NULL, *result = NULL;

	/*
	  This loop is disabled since &hadb_byhit[i] does not exist anymore and
	  the code won't compile with CONFIG_HIP_BLIND flag set.
	  -Lauri 22.07.2008
	  for(i = 0; i < HIP_HADB_SIZE; i++) {

	  list_for_each_entry_safe(this, tmp, &hadb_byhit[i], next_hit)
	  {
	  _HIP_DEBUG("List_for_each_entry_safe\n");
	  hip_hold_ha(this);
	  if ((ipv6_addr_cmp(local_blind_hit, &this->hit_our_blind) == 0) &&
	  (ipv6_addr_cmp(peer_blind_hit, &this->hit_peer_blind) == 0)) {
	  result = this;
	  break;
	  }
	  hip_db_put_ha(this, hip_hadb_delete_state);
	  if (err)
	  break;
	  }
	  if (err)
	  break;
	  }
	*/
 out_err:
	if (err)
		result = NULL;

	return result;
}
#endif

int hip_generate_peer_lsi(hip_lsi_t *lsi)
{
	struct in_addr lsi_prefix;
	int index = 1;

	do {
		lsi_prefix.s_addr = htonl(HIP_LSI_PREFIX|index++);
	} while (lsi_assigned(lsi_prefix));

	_HIP_DEBUG_LSI("lsi free final value is ", &lsi_prefix);

	*lsi = lsi_prefix;
	return 0;
}

int hip_host_file_info_exists_lsi(hip_lsi_t *lsi){
  int err = 0;
  uint8_t hostname[HOST_NAME_MAX];
  struct in6_addr mapped_lsi;
  
  memset(hostname, 0, sizeof(hostname));

  IPV4_TO_IPV6_MAP(lsi, &mapped_lsi);

  return !hip_for_each_hosts_file_line(HIPD_HOSTS_FILE,
				       hip_map_first_id_to_hostname_from_hosts,
				       &mapped_lsi, hostname);
}

/**
 * Checks if exists a local or peer lsi that matches with this prefix
 */
int lsi_assigned(struct in_addr add)
{
	int exist = 0;
	exist = hip_hidb_exists_lsi(&add);
	if (!exist)
		exist = hip_hadb_exists_lsi(&add);
	if (!exist)
	        exist = hip_host_file_info_exists_lsi(&add);
	return exist;
}

int hip_hadb_exists_lsi(hip_lsi_t *lsi)
{
	int res = 0;
	hip_lsi_t lsi_aux;

	memcpy(&lsi_aux, lsi, sizeof(hip_lsi_t));
	hip_for_each_ha(hip_hadb_find_lsi, &lsi_aux);

	if (ipv4_addr_cmp(&lsi_aux, lsi) != 0){
		res = 1;
		HIP_DEBUG("lsi exists\n");
	}
	return res;
}

int hip_hadb_find_lsi(hip_ha_t *entry, void *lsi)
{
	int exist_lsi;
	exist_lsi = hip_lsi_are_equal(&entry->lsi_peer,(hip_lsi_t *)lsi);
	if (exist_lsi)
	        memset(lsi, 0, sizeof(lsi));
}


/**
 * This function simply goes through all HADB to find an entry that
 * matches the given lsi pair. First matching HADB entry is then returned.
 *
 * @note This way of finding HA entries doesn't work properly if we have
 * multiple entries with the same tuple <lsi_src,lsi_dst>. Currently, that's not the case.
 * Our implementation doesn't allow repeated lsi tuples.
 */

hip_ha_t *hip_hadb_try_to_find_by_pair_lsi(hip_lsi_t *lsi_src, hip_lsi_t *lsi_dst){
        hip_list_t *item, *aux;
	hip_ha_t *tmp;
	int i;

	list_for_each_safe(item, aux, hadb_hit, i)
	{
		tmp = list_entry(item);
		if(!hip_lsi_are_equal(&tmp->lsi_peer, lsi_dst))
			continue;
		else if (hip_lsi_are_equal(&tmp->lsi_our, lsi_src))
			return tmp;
		else
		        continue;
	}
	return NULL;
}

hip_ha_t *hip_hadb_try_to_find_by_peer_lsi(hip_lsi_t *lsi_dst) {
        hip_list_t *item, *aux;
	hip_ha_t *tmp;
	int i;

	list_for_each_safe(item, aux, hadb_hit, i)
	{
		tmp = list_entry(item);
		if(hip_lsi_are_equal(&tmp->lsi_peer, lsi_dst))
			return tmp;
	}
	return NULL;
}

int hip_get_local_addr(struct hip_common *msg)
{
	hip_ha_t* entry;
	int err;
    	struct in6_addr local_address;
    	hip_hit_t* src_hit;
    	hip_hit_t* dst_hit;

    	src_hit = (hip_hit_t *) hip_get_param_contents(msg, HIP_PARAM_HIT);
	dst_hit = (hip_hit_t *) hip_get_param_contents(msg, HIP_PARAM_IPV6_ADDR);
	HIP_DEBUG_HIT("src_hit from local address request: ", src_hit);
	HIP_DEBUG_HIT("dst_hit from local address request: ", dst_hit);
/*	if (ptr) {
		memcpy(peer_hit, ptr, sizeof(hip_hit_t));
		HIP_DEBUG_HIT("peer_hit", peer_hit);
		*fallback = 0;
	}
*/
	memset(&local_address, 0, sizeof(struct in6_addr));
	entry = hip_hadb_find_byhits(src_hit, dst_hit);

	hip_msg_init(msg);
	//HIP_DEBUG_IN6ADDR(" local address: ", &entry->local_address);

	if(!entry)
		HIP_DEBUG("Can't find local address because of no entry in hadb!\n");

    	ipv6_addr_copy(&local_address, &entry->local_address);

    	//hip_build_user_hdr(msg, HIP_HIPPROXY_LOCAL_ADDRESS, 0);
	err = hip_build_param_contents(msg, &local_address, HIP_PARAM_IPV6_ADDR,
				       sizeof(struct in6_addr));
	if (err)
		HIP_ERROR("Building local address info failed\n");

	return 0;
}

//add by santtu
/* add an address belonging to the SPI list */
/* or update old values */
int hip_hadb_add_udp_addr_to_spi(hip_ha_t *entry, uint32_t spi,
			     struct in6_addr *addr,
			     int is_bex_address, uint32_t lifetime,
			     int is_preferred_addr,
			     uint16_t port,
			     uint32_t priority,
			     struct hip_common *msg)
{
	int err = 0, new = 1, i;
	struct hip_spi_out_item *spi_list;
	struct hip_peer_addr_list_item *new_addr = NULL;
	struct hip_peer_addr_list_item *a;
	hip_list_t *item, *tmp;
	struct in6_addr *preferred_address;
	/* Assumes already locked entry */
	HIP_DEBUG("spi=0x%x is_preferred_addr=%d\n", spi, is_preferred_addr);

	spi_list = hip_hadb_get_spi_list(entry, spi);
	if (!spi_list)
	{
		HIP_ERROR("SPI list for 0x%x not found\n", spi);
		err = -EEXIST;
		goto out_err;
	}

	/* Check if addr already exists. If yes, then just update values. */
	list_for_each_safe(item, tmp, spi_list->peer_addr_list, i)
	{
		a = list_entry(item);
		if ((!ipv6_addr_cmp(&a->address, addr) )&& a->port == port)
		{
			// Do we send a verification if state is unverified?
			// The address should be awaiting verifivation already
			HIP_DEBUG_HIT("found address: ",&a->address);
			HIP_DEBUG("found port: %d\n",a->port );

			new_addr = a;
			new = 0;
			break;
		}
	}

	if (new)
	{
		HIP_DEBUG("create new addr item to SPI list\n");
		/* SPI list does not contain the address, add the address to the SPI list */
		new_addr = (struct hip_peer_addr_list_item *)HIP_MALLOC(sizeof(struct hip_peer_addr_list_item), 0);
		if (!new_addr)
		{
			HIP_ERROR("item HIP_MALLOC failed\n");
			err = -ENOMEM;
			goto out_err;
		}
	}
	else HIP_DEBUG("update old addr item\n");

	new_addr->lifetime = lifetime;
	if (new) {
		ipv6_addr_copy(&new_addr->address, addr);
//add by santtu
		new_addr->port = port;
		new_addr->priority = priority;
//end add
	}

	/* If the address is already bound, its lifetime is updated.
	   If the status of the address is DEPRECATED, the status is
	   changed to UNVERIFIED.  If the address is not already bound,
	   the address is added, and its status is set to UNVERIFIED. */


	/* We switch off the part that make no answer with echo response message
	   to the initiator. The reason is that we need the whole update schema work
	   for the program to run corrctly. This purely optimization part can be changed
	   latter. - Andrey.
	*/
#if 0
	if (!new)
	{
		switch (new_addr->address_state)
		{
		case PEER_ADDR_STATE_DEPRECATED:
			new_addr->address_state = PEER_ADDR_STATE_UNVERIFIED;
			HIP_DEBUG("updated address state DEPRECATED->UNVERIFIED\n");
			break;
 		case PEER_ADDR_STATE_ACTIVE:
			HIP_DEBUG("address state stays in ACTIVE\n");
			break;
		default:
			// Does this mean that unverified cant be here? Why?
			HIP_ERROR("state is UNVERIFIED, shouldn't even be here ?\n");
			break;
		}
	}
	else
	{
#endif
             if (is_bex_address)
		{
			/* workaround for special case */
 			HIP_DEBUG("address is base exchange address, setting state to ACTIVE\n");
			new_addr->address_state = PEER_ADDR_STATE_ACTIVE;
			HIP_DEBUG("setting bex addr as preferred address\n");
			ipv6_addr_copy(&entry->preferred_address, addr);
			new_addr->seq_update_id = 0;
		} else {
			HIP_DEBUG("address's state is set in state UNVERIFIED\n");
			new_addr->address_state = PEER_ADDR_STATE_UNVERIFIED;
//modify by santtu
			if(entry->nat_control == 0 && hip_relay_get_status() != HIP_RELAY_ON){
<<<<<<< HEAD
				
				err = entry->hadb_update_func->hip_update_send_echo(entry, spi, new_addr, msg);
=======

				err = entry->hadb_update_func->hip_update_send_echo(entry, spi, new_addr);
>>>>>>> a244183b

				/** @todo: check! If not acctually a problem (during Handover). Andrey. */
				if( err==-ECOMM ) err = 0;
			}
//end modify
		}
		//}

	do_gettimeofday(&new_addr->modified_time);
	new_addr->is_preferred = is_preferred_addr;
	if(is_preferred_addr){
            //HIP_DEBUG("Since the address is preferred, we set the entry preferred_address as such\n");
              ipv6_addr_copy(&entry->preferred_address, &new_addr->address);
              entry->peer_udp_port = new_addr->port;
	}
	if (new) {
		HIP_DEBUG("adding new addr to SPI list\n");
		list_add(new_addr, spi_list->peer_addr_list);

		HIP_DEBUG("new peer list item address: %d ",new_addr);
	}

 out_err:
	HIP_DEBUG("returning, err=%d\n", err);
	return err;
}
<|MERGE_RESOLUTION|>--- conflicted
+++ resolved
@@ -3284,13 +3284,8 @@
 			new_addr->address_state = PEER_ADDR_STATE_UNVERIFIED;
 //modify by santtu
 			if(entry->nat_control == 0 && hip_relay_get_status() != HIP_RELAY_ON){
-<<<<<<< HEAD
-				
+
 				err = entry->hadb_update_func->hip_update_send_echo(entry, spi, new_addr, msg);
-=======
-
-				err = entry->hadb_update_func->hip_update_send_echo(entry, spi, new_addr);
->>>>>>> a244183b
 
 				/** @todo: check! If not acctually a problem (during Handover). Andrey. */
 				if( err==-ECOMM ) err = 0;
