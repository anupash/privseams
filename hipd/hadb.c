--- conflicted
+++ resolved
@@ -2239,6 +2239,11 @@
 		hip_get_host_id_algo(entry->peer_pub) == HIP_HI_RSA ?
 		hip_rsa_verify : hip_dsa_verify;
 
+	if (hip_get_host_id_algo(entry->peer_pub) == HIP_HI_RSA)
+		entry->peer_pub_key = hip_key_rr_to_rsa(entry->peer_pub, 0);
+	else
+		entry->peer_pub_key = hip_key_rr_to_dsa(entry->peer_pub, 0);
+
  out_err:
 	HIP_DEBUG_HIT("peer's hit", &hit);
 	HIP_DEBUG_HIT("entry's hit", &entry->hit_peer);
@@ -2260,66 +2265,29 @@
 {
         int err = 0, len = 0, alg = 0;
 
-	if (entry->our_priv) {
-		free(entry->our_priv);
-		entry->our_priv = NULL;
+	if (entry->our_pub != NULL) {
+		free(entry->our_pub);
+		entry->our_pub = NULL;
 	}
 
 	/* Try to fetch our private host identity first using RSA then using DSA.
 	   Note, that hip_get_host_id() allocates a new buffer and this buffer
 	   must be freed in out_err if an error occurs. */
-	entry->our_priv =
-		hip_get_host_id(HIP_DB_LOCAL_HID, hit_our, HIP_HI_RSA);
-
-<<<<<<< HEAD
+
 	if (hip_get_host_id_and_priv_key(HIP_DB_LOCAL_HID, hit_our, HIP_HI_RSA,
 				&entry->our_pub, &entry->our_priv_key)) {
 		 HIP_IFEL(hip_get_host_id_and_priv_key(HIP_DB_LOCAL_HID, hit_our,
 				HIP_HI_DSA, &entry->our_pub, &entry->our_priv_key),
 				-1, "Local host identity not found\n");
 	}
-=======
-	if (entry->our_priv == NULL) {
-		entry->our_priv =
-			hip_get_host_id(HIP_DB_LOCAL_HID, hit_our, HIP_HI_DSA);
->>>>>>> d120a53c
-
-		if (entry->our_priv == NULL) {
-			err = -ENOMEDIUM;
-			HIP_ERROR("Could not acquire a local host identity. "\
-				  "Tried with RSA and DSA.\n");
-			goto out_err;
-		}
-	}
+
 	/* RFC 4034 obsoletes RFC 2535 and flags field differ */
 	/* Get RFC2535 3.1 KEY RDATA format algorithm (Integer value). */
-	alg = hip_get_host_id_algo(entry->our_priv);
+	alg = hip_get_host_id_algo(entry->our_pub);
 	/* Using this integer we get a function pointer to a function that
 	   signs our host identity. */
 	entry->sign = (alg == HIP_HI_RSA ? hip_rsa_sign : hip_dsa_sign);
 
-<<<<<<< HEAD
-=======
-	if (entry->our_pub != NULL) {
-		free(entry->our_pub);
-		entry->our_pub = NULL;
-	}
-
-	len = hip_get_param_total_len(entry->our_priv);
-
-	if((entry->our_pub = (struct hip_host_id *)malloc(len)) == NULL) {
-		err = -ENOMEM;
-		HIP_ERROR("Out of memory when allocating memory for a public "\
-			  "key.\n");
-		goto out_err;
-	}
-
-	/* Transform the private/public key pair to a public key. */
-	memcpy(entry->our_pub, entry->our_priv, len);
-	entry->our_pub = hip_get_public_key(entry->our_pub);
-	//hip_hidb_get_lsi_by_hit(hit_our, &entry->lsi_our);
-
->>>>>>> d120a53c
 	/* Calculate our HIT from our public Host Identifier (HI).
 	   Note, that currently (06.08.2008) both of these functions use DSA */
 	err = ((alg == HIP_HI_DSA) ?
@@ -2335,10 +2303,6 @@
 
  out_err:
 
-	if (err && entry->our_priv) {
-		HIP_FREE(entry->our_priv);
-		entry->our_priv = NULL;
-	}
 	if (err && entry->our_pub) {
 		HIP_FREE(entry->our_pub);
 		entry->our_pub = NULL;
@@ -2931,16 +2895,22 @@
 		HIP_FREE(ha->dh_shared_key);
 	if (ha->hip_msg_retrans.buf)
 		HIP_FREE(ha->hip_msg_retrans.buf);
-	if (ha->peer_pub)
+	if (ha->peer_pub) {
+		if (hip_get_host_id_algo(ha->peer_pub) == HIP_HI_RSA &&
+							ha->peer_pub_key)
+			RSA_free(ha->peer_pub_key);
+		else if (ha->peer_pub_key)
+			DSA_free(ha->peer_pub_key);
 		HIP_FREE(ha->peer_pub);
+	}
 	if (ha->our_priv)
 		HIP_FREE(ha->our_priv);
 	if (ha->our_pub)
 		HIP_FREE(ha->our_pub);
-        if (ha->rendezvous_addr)
-                HIP_FREE(ha->rendezvous_addr);
-        if (ha)
-		HIP_FREE(ha);
+	if (ha->rendezvous_addr)
+		HIP_FREE(ha->rendezvous_addr);
+
+	HIP_FREE(ha);
 }
 
 /**
