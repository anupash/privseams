--- conflicted
+++ resolved
@@ -373,14 +373,9 @@
 	hip_ha_t *entry = NULL, *aux = NULL;
 	hip_lsi_t local_lsi, lsi_aux;
 
-<<<<<<< HEAD
 	hip_print_debug_info(local_addr, peer_addr,
 			     local_hit,  peer_hit,
 			     peer_lsi,   peer_hostname);
-=======
-	hip_print_debug_info(local_addr, peer_addr,local_hit, peer_hit,
-			     peer_lsi);
->>>>>>> 2c4144f9
 
 	entry = hip_hadb_find_byhits(local_hit, peer_hit);
 
@@ -408,13 +403,9 @@
 	ipv6_addr_copy(&entry->hit_peer, peer_hit);
 	ipv6_addr_copy(&entry->hit_our, local_hit);
 	ipv6_addr_copy(&entry->local_address, local_addr);
-<<<<<<< HEAD
+
 	HIP_IFEL(hip_hidb_get_lsi_by_hit(local_hit, &entry->lsi_our),
 		 -1, "Unable to find local hit");
-=======
-	HIP_IFEL(hip_hidb_get_lsi_by_hit(local_hit, &entry->lsi_our), -1,
-		 "Unable to find local hit");
->>>>>>> 2c4144f9
 
 	/*Copying peer_lsi*/
 	if (peer_lsi != NULL && peer_lsi->s_addr != 0){
