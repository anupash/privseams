--- conflicted
+++ resolved
@@ -1811,58 +1811,6 @@
 	return 0;
 }
 
-<<<<<<< HEAD
-int hip_update_send_echo_old(hip_ha_t *entry,
-			 uint32_t spi_out,
-			 struct hip_peer_addr_list_item *addr,
-			 struct hip_common *msg){
-
-	int err = 0, i = 0;
-	struct hip_common *update_packet = NULL;
-        hip_list_t *item = NULL, *tmp = NULL;
-        struct netdev_address *n;
-
-	HIP_DEBUG_HIT("new addr to check", &addr->address);
-
-	HIP_IFEL(!(update_packet = hip_msg_alloc()), -ENOMEM,
-		 "Update_packet alloc failed\n");
-
-	HIP_IFEL(hip_build_verification_pkt(entry, update_packet, addr,
-					    &entry->hit_peer, &entry->hit_our, msg),
-		 -1, "Building Echo Packet failed\n");
-
-        /* Have to take care of UPDATE echos to opposite family */
-        if (IN6_IS_ADDR_V4MAPPED((struct in6_addr *)&addr->address)
-            == IN6_IS_ADDR_V4MAPPED(&entry->our_addr)) {
-            HIP_IFEL(entry->hadb_xmit_func->
-                     hip_send_pkt(&entry->our_addr, &addr->address,
-                                  (entry->nat_mode ? hip_get_local_nat_udp_port() : 0), entry->peer_udp_port,
-                                  update_packet, entry, 1),
-                     -ECOMM, "Sending UPDATE packet with echo data failed.\n");
-	} else {
-            /* UPDATE echo is meant for opposite family of local_address*/
-            /* check if we have one, otherwise let fail */
-            list_for_each_safe(item, tmp, addresses, i) {
-                n = list_entry(item);
-                if (hip_sockaddr_is_v6_mapped(&n->addr)
-                    != IN6_IS_ADDR_V4MAPPED(&entry->our_addr)) {
-                    HIP_IFEL(entry->hadb_xmit_func->
-                             hip_send_pkt(hip_cast_sa_addr(&n->addr),
-                                          (struct in6_addr*)&addr->address,
-                                          (entry->nat_mode ? hip_get_local_nat_udp_port() : 0), entry->peer_udp_port,
-                                          update_packet, entry, 1),
-                             -ECOMM, "Sending UPDATE packet with echo data failed.\n");
-                }
-            }
-        }
-
- out_err:
-	return err;
-
-}
-
-=======
->>>>>>> be9f571a
 /* todo: use jiffies instead of timestamp */
 uint32_t hip_hadb_get_latest_inbound_spi_old(hip_ha_t *entry)
 {
