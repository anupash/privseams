--- conflicted
+++ resolved
@@ -358,24 +358,15 @@
 	if (entry){
 		hip_hadb_dump_spis_out(entry);
 		HIP_DEBUG_LSI("    Peer lsi   ",&entry->lsi_peer);
-		/*Compare if different lsi's*/
-<<<<<<< HEAD
-		/* Commetning this check, confirmed with teresa
-		 * as we need to add peer addresses hence we need to modify
-		 * entry state information for the peer with same LSI and HIT
-		 * but different IP
-		if (peer_lsi){			
-			HIP_IFEL(hip_lsi_are_equal(&entry->lsi_peer, peer_lsi) || 
-				 peer_lsi->s_addr == 0 , 0,
-				 "Ignoring new mapping, old one exists\n");	
-		} */    
-=======
-		if (peer_lsi){
+
+#if 0 /* Required for OpenDHT code of Pardeep?  */
+		/* Check if LSIs are different */
+		if (peer_lsi) {
 			HIP_IFEL(hip_lsi_are_equal(&entry->lsi_peer, peer_lsi) ||
 				 peer_lsi->s_addr == 0 , 0,
 				 "Ignoring new mapping, old one exists\n");
 		}
->>>>>>> 68ba6dde
+#endif
 	}
 
 	if (!entry){
@@ -388,7 +379,8 @@
 	ipv6_addr_copy(&entry->hit_peer, peer_hit);
 	ipv6_addr_copy(&entry->hit_our, local_hit);
 	ipv6_addr_copy(&entry->local_address, local_addr);
-	HIP_IFEL(hip_hidb_get_lsi_by_hit(local_hit, &entry->lsi_our), -1, "Unable to find local hit");
+	HIP_IFEL(hip_hidb_get_lsi_by_hit(local_hit, &entry->lsi_our),
+		 -1, "Unable to find local hit");
 
 	/*Copying peer_lsi*/
 	if (peer_lsi != NULL && peer_lsi->s_addr != 0){
@@ -578,11 +570,10 @@
 
 	entry->spis_in = hip_ht_init(hip_hash_spi, hip_match_spi);
 	entry->spis_out = hip_ht_init(hip_hash_spi, hip_match_spi);
-<<<<<<< HEAD
-	entry->peer_addr_list_to_be_added = hip_ht_init(hip_hash_peer_addr, hip_match_peer_addr);
-=======
-
->>>>>>> 68ba6dde
+
+	entry->peer_addr_list_to_be_added =
+	  hip_ht_init(hip_hash_peer_addr, hip_match_peer_addr);
+
 #ifdef CONFIG_HIP_HIPPROXY
 	entry->hipproxy = 0;
 #endif
