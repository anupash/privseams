// FIXME: whenever something that is replicated in beet db is
// modified, the modifications must be written there too.
#include "hadb.h"

HIP_HASHTABLE *hadb_hit;
struct in_addr peer_lsi_index;

/** A callback wrapper of the prototype required by @c lh_new(). */
static IMPLEMENT_LHASH_HASH_FN(hip_hash_ha, const hip_ha_t *)
/** A callback wrapper of the prototype required by @c lh_new(). */
static IMPLEMENT_LHASH_COMP_FN(hip_compare_ha, const hip_ha_t *)

/* default set of miscellaneous function pointers. This has to be in the global
   scope. */

/** A transmission function set for sending raw HIP packets. */
hip_xmit_func_set_t default_xmit_func_set;
/** A transmission function set for NAT traversal. */
hip_xmit_func_set_t nat_xmit_func_set;

/* added by Tao Wan, 24 Jan, 2008, For IPsec (user_space/kernel) */
hip_ipsec_func_set_t default_ipsec_func_set;

static hip_misc_func_set_t ahip_misc_func_set;
static hip_misc_func_set_t default_misc_func_set;
static hip_input_filter_func_set_t default_input_filter_func_set;
static hip_output_filter_func_set_t default_output_filter_func_set;
static hip_rcv_func_set_t default_rcv_func_set;
static hip_rcv_func_set_t ahip_rcv_func_set;
static hip_handle_func_set_t default_handle_func_set;
static hip_handle_func_set_t ahip_handle_func_set;
static hip_update_func_set_t default_update_func_set;
static hip_update_func_set_t ahip_update_func_set;

unsigned long hip_hash_peer_addr(const void *ptr)
{
	struct in6_addr *addr = &((struct hip_peer_addr_list_item *)ptr)->address;
        uint8_t hash[HIP_AH_SHA_LEN];

	hip_build_digest(HIP_DIGEST_SHA1, addr, sizeof(*addr), hash);

	return *((unsigned long *) hash);
}

int hip_match_peer_addr(const void *ptr1, const void *ptr2)
{
	return (hip_hash_peer_addr(ptr1) != hip_hash_peer_addr(ptr2));
}

void hip_hadb_hold_entry(void *entry)
{
	HIP_DB_HOLD_ENTRY(entry,hip_ha_t);
}

void hip_hadb_put_entry(void *entry)
{
	HIP_DB_PUT_ENTRY(entry, hip_ha_t, hip_hadb_delete_state);
}

static void *hip_hadb_get_key_spi_list(void *entry)
{
	return (void *)(&((struct hip_hit_spi *)entry)->spi);
}

static int hit_match(hip_ha_t *entry, void *our) {
	return ipv6_addr_cmp(our, &entry->hit_our) == 0;
}

//static hip_list_t hadb_byspi_list[HIP_HADB_SIZE];

/**
 * hip_hadb_rem_state_hit - Remove HA from HIT table
 * @param entry HA
 * HA must be locked.
 */
static inline void hip_hadb_rem_state_hit(void *entry)
{
	hip_ha_t *ha = (hip_ha_t *)entry;
	HIP_DEBUG("\n");
	ha->hastate &= ~HIP_HASTATE_HITOK;
        if (ha->locator)
		free(ha->locator);
	ha->locator = NULL;
	hip_ht_delete(hadb_hit, entry);
}

/**
 * hip_hadb_remove_state_hit - Remove HA from HIT hash table.
 * @param ha HA
 */
static void hip_hadb_remove_state_hit(hip_ha_t *ha)
{
	HIP_LOCK_HA(ha);
	if ((ha->hastate & HIP_HASTATE_HITOK) == HIP_HASTATE_HITOK) {
		hip_hadb_rem_state_hit(ha);
	}
	HIP_UNLOCK_HA(ha);
}

/*
  Support for multiple inbound IPsec SAs:

  We need a separate hashtable containing elements HIT and SPI, which
  tells which HIT has the inbound SPI. When an ESP packet is received,
  we first get the SPI from it and perform a lookup on the HIT-SPI
  hashtable to get the mapping. Then we perform another lookup from
  the HIT hashtable using the HIT we got from the previous
  lookup. This way we get the HA belonging to the connection.

  hs = HIT-SPI (struct hip_hit_spi)

  (functions hip_ .. _hs)
*/


/*
 *
 * All the primitive functions up to this point are static, to force
 * some information hiding. The construct functions can access these
 * functions directly.
 *
 *
 */


/* PRIMITIVES */

/**
 * This function searches for a hip_ha_t entry from the hip_hadb_hit
 * by a HIT pair (local,peer).
 */
hip_ha_t *hip_hadb_find_byhits(hip_hit_t *hit, hip_hit_t *hit2)
{
  //int n = 0;
	hip_ha_t ha, *ret;
	memcpy(&ha.hit_our, hit, sizeof(hip_hit_t));
	memcpy(&ha.hit_peer, hit2, sizeof(hip_hit_t));
	HIP_DEBUG_HIT("HIT1", hit);
	HIP_DEBUG_HIT("HIT2", hit2);

	//HIP_DEBUG("----------Checking database-----------------\n");
	//hip_for_each_ha(hip_print_info_hadb, &n);
	//HIP_DEBUG("----------End Checking database-----------------\n");
	ret = hip_ht_find(hadb_hit, &ha);
	if (!ret) {
	        memcpy(&ha.hit_peer, hit, sizeof(hip_hit_t));
		memcpy(&ha.hit_our, hit2, sizeof(hip_hit_t));
		ret = hip_ht_find(hadb_hit, &ha);
	}

	return ret;
}

/**
 * This function simply goes through all local HIs and tries
 * to find a HADB entry that matches the current HI and
 * the given peer hit. First matching HADB entry is then returned.
 *
 * @todo Find a better solution, see the text below:
 * This function is needed because we index the HADB now by
 * key values calculated from <peer_hit,local_hit> pairs. Unfortunately, in
 * some functions like the ipv6 stack hooks hip_get_saddr() and
 * hip_handle_output() we just can't know the local_hit so we have to
 * improvise and just try to find some HA entry.
 *
 * @note This way of finding HA entries doesn't work properly if we have
 * multiple entries with the same peer_hit.
 * @note Don't use this function because it does not deal properly
 * with multiple source hits. Prefer hip_hadb_find_byhits() function.
 */
hip_ha_t *hip_hadb_try_to_find_by_peer_hit(hip_hit_t *hit)
{
	hip_list_t *item, *tmp;
	struct hip_host_id_entry *e;
	hip_ha_t *entry = NULL;
	hip_hit_t our_hit;
	int i;

	memset(&our_hit, 0, sizeof(our_hit));

	/* Let's try with the default HIT first */
	hip_get_default_hit(&our_hit);

	if (entry = hip_hadb_find_byhits(hit, &our_hit)) {
		_HIP_DEBUG_HIT("Returning default HIT", our_hit);
		return entry;
	}

	/* and then with rest (actually default HIT is here redundantly) */
	list_for_each_safe(item, tmp, hip_local_hostid_db, i)
	{
		e = list_entry(item);
		ipv6_addr_copy(&our_hit, &e->lhi.hit);
		_HIP_DEBUG_HIT("try_to_find_by_peer_hit:", &our_hit);
		_HIP_DEBUG_HIT("hit:", hit);
		entry = hip_hadb_find_byhits(hit, &our_hit);
		if (!entry)
			continue;
		else
			return entry;
	}
	return NULL;
}

/**
 * @brief Inserts a HIP association to HIP association hash table.
 *
 * Inserts a HIP association to HIP association hash table @c hadb_hit and
 * updates the the hastate of the HIP association @c ha. This function can be
 * called even if the @c ha is in the hash table already. <b>The peer address of
 * the host association must be set (i.e. @c ha->hit_peer must not be
 * ipv6_addr_any). </b> When @c ha is NULL or if @c ha->hit_peer is
 * ipv6_addr_any this function will kill the HIP daemon.
 *
 * @return The state of the HIP association (hip_hastate_t).
 * @note   For multithreaded model: this function assumes that @c ha is locked.
 */
int hip_hadb_insert_state(hip_ha_t *ha)
{
	hip_hastate_t st = 0;
	hip_ha_t *tmp = NULL;

	HIP_DEBUG("hip_hadb_insert_state() invoked.\n");

	/* assume already locked ha */

	HIP_ASSERT(!(ipv6_addr_any(&ha->hit_peer)));

	st = ha->hastate;

	HIP_DEBUG("hip_hadb_insert_state() invoked. Inserting a new state to "\
		  "the HIP association hash table.\n");

	if(ha == NULL) {
		HIP_DIE("Trying to insert a NULL HIP association to the HIP "\
			"association hash table.\n");
	} else if (ipv6_addr_any(&ha->hit_peer)) {
		HIP_DIE("Trying to insert a HIP association with zero "\
			"(ipv6_addr_any) peer HIT to the HIP association hash "\
			"table.\n");
	}

	st = ha->hastate;

#ifdef CONFIG_HIP_DEBUG /* Debug block. */
	{
		char hito[INET6_ADDRSTRLEN], hitp[INET6_ADDRSTRLEN];
		inet_ntop(AF_INET6, &ha->hit_our, hito, INET6_ADDRSTRLEN);
		inet_ntop(AF_INET6, &ha->hit_peer, hitp, INET6_ADDRSTRLEN);
		HIP_DEBUG("Trying to insert a new state to the HIP "\
			  "association database. Our HIT: %s,"\
			  "Peer HIT: %s, HIP association state: %d\n",
			  hito, hitp, ha->hastate);
	}
#endif

	/* We're using hastate here as if it was a binary mask. hastate,
	   however, is of signed type and all of the predefined values are not
	   in the power of two. -Lauri 07.08.2008 */
	if (!(st & HIP_HASTATE_HITOK)) {
		tmp = hip_ht_find(hadb_hit, ha);

		if (tmp == NULL) {
		        if ((ha->lsi_peer).s_addr == 0) {
		                hip_hadb_set_lsi_pair(ha);
			}
			hip_ht_add(hadb_hit, ha);
			st |= HIP_HASTATE_HITOK;
			HIP_DEBUG("HIP association was inserted "\
				  "successfully.\n");
		} else {
			hip_db_put_ha(tmp, hip_hadb_delete_state);
			HIP_DEBUG("HIP association was NOT inserted because "\
				  "a HIP association with matching HITs was "\
				  "already present in the database.\n");
		}
	} else {
		HIP_DEBUG("HIP association was NOT inserted because the "\
			  "HIP association state is not OK.\n");
	}

#ifdef CONFIG_HIP_ESCROW
	{
		HIP_KEA *kea;
		kea = hip_kea_find(&ha->hit_our);
		if (kea) {
			/** @todo Check conditions for escrow associations here
			    (for now, there are none). */
			HIP_DEBUG("Escrow used for this entry: Initializing "\
				  "ha_state escrow fields.\n");
			ha->escrow_used = 1;
			ipv6_addr_copy(&ha->escrow_server_hit, &kea->server_hit);
			HIP_DEBUG_HIT("server hit saved: ", &kea->server_hit);
			hip_keadb_put_entry(kea);
		}
		else {
			HIP_DEBUG("Escrow not in use.\n");
		}
	}
#endif //CONFIG_HIP_ESCROW

	ha->hastate = st;
	return st;
}

int hip_print_info_hadb(hip_ha_t *entry, void *cntr)
{
	HIP_DEBUG_HIT("Peer HIT ", &entry->hit_peer);
	HIP_DEBUG_HIT("Our HIT ", &entry->hit_our);
	HIP_DEBUG_LSI("Our LSI ", &entry->lsi_our);
	if (&entry->lsi_peer) HIP_DEBUG_LSI("Peer LSI ", &entry->lsi_peer);
	return 0;
}


void hip_print_debug_info(struct in6_addr *local_addr,
			  struct in6_addr *peer_addr,
			  hip_hit_t  *local_hit,
			  hip_hit_t  *peer_hit,
			  hip_lsi_t  *peer_lsi,
			  const char *peer_hostname,
			  in_port_t *local_nat_udp_port,
			  in_port_t *peer_nat_udp_port){
	if(local_addr)
		HIP_DEBUG_IN6ADDR("Our addr", local_addr);
	if(peer_addr)
		HIP_DEBUG_IN6ADDR("Peer addr", peer_addr);
	if(local_hit)
		HIP_DEBUG_HIT("Our HIT", local_hit);
	if(peer_hit)
		HIP_DEBUG_HIT("Peer HIT", peer_hit);
	if(peer_lsi)
		HIP_DEBUG_LSI("Peer LSI", peer_lsi);
	if(peer_hostname)
		HIP_DEBUG("Peer hostname: %s\n", peer_hostname);
	
	if (local_nat_udp_port)
		HIP_DEBUG("Local NAT traversal UDP port: %d\n", *local_nat_udp_port);
	
	if (peer_nat_udp_port)
		HIP_DEBUG("Peer NAT traversal UDP port: %d\n", *peer_nat_udp_port);
}


void hip_hadb_set_lsi_pair(hip_ha_t *entry)
{
        hip_lsi_t aux;
	//Assign value to lsi_our searching in hidb by the correspondent hit
	_HIP_DEBUG("hip_hadb_set_lsi_pair\n");
	if (entry){
		hip_hidb_get_lsi_by_hit(&entry->hit_our, &entry->lsi_our);
		//Assign lsi_peer
		if (hip_map_hit_to_lsi_from_hosts_files(&entry->hit_peer,&aux))
			hip_generate_peer_lsi(&aux);
		memcpy(&entry->lsi_peer, &aux, sizeof(hip_lsi_t));
		_HIP_DEBUG_LSI("entry->lsi_peer is ", &entry->lsi_peer);
	}
}


/**
 * Practically called only by when adding a HIT-IP mapping before base exchange.
 *
 * @param  local_hit  a pointer to...
 * @param  peer_hit   a pointer to...
 * @param  local_addr a pointer to...
 * @param  peer_addr  a pointer to...
 * @param  peer_lsi   a pointer to...
 * @return
 * @todo   Allow multiple mappings; base exchange should be initiated to allow
 *         of them in order to prevent local DoS.
 * @todo   Create a security policy for triggering base exchange.
 * @todo   Multiple identities support: alternative a) make generic HIT prefix
 *         based policy to work alternative b) add SP pair for all local HITs.
 */
int hip_hadb_add_peer_info_complete(hip_hit_t *local_hit,
				    hip_hit_t *peer_hit,
				    hip_lsi_t *peer_lsi,
				    struct in6_addr *local_addr,
				    struct in6_addr *peer_addr,
				    const char *peer_hostname)
{
	int err = 0, n=0;
	hip_ha_t *entry = NULL, *aux = NULL;
	hip_lsi_t local_lsi, lsi_aux;
	in_port_t nat_udp_port_local = hip_get_local_nat_udp_port();
	in_port_t nat_udp_port_peer = hip_get_peer_nat_udp_port();

	HIP_DEBUG_INADDR("Local IP address ", local_addr);

	hip_print_debug_info(local_addr, peer_addr,
			     local_hit,  peer_hit,
			     peer_lsi,   peer_hostname,
			     &nat_udp_port_local,
			     &nat_udp_port_peer);

	entry = hip_hadb_find_byhits(local_hit, peer_hit);

	if (entry) {
		hip_hadb_dump_spis_out(entry);
		HIP_DEBUG_LSI("    Peer lsi   ",&entry->lsi_peer);

#if 0 /* Required for OpenDHT code of Pardeep?  */
		/* Check if LSIs are different */
		if (peer_lsi) {
			HIP_IFEL(hip_lsi_are_equal(&entry->lsi_peer, peer_lsi) ||
				 peer_lsi->s_addr == 0 , 0,
				 "Ignoring new mapping, old one exists\n");
		}
#endif
	}

	if (!entry){
		HIP_DEBUG("hip_hadb_create_state\n");
		entry = hip_hadb_create_state(0);
		HIP_IFEL(!entry, -1, "Unable to create a new entry");
		_HIP_DEBUG("created a new sdb entry\n");

		entry->peer_addr_list_to_be_added =
	  		hip_ht_init(hip_hash_peer_addr, hip_match_peer_addr);
	}

	ipv6_addr_copy(&entry->hit_peer, peer_hit);
	ipv6_addr_copy(&entry->hit_our, local_hit);
	ipv6_addr_copy(&entry->our_addr, local_addr);
	HIP_IFEL(hip_hidb_get_lsi_by_hit(local_hit, &entry->lsi_our), -1,
		 "Unable to find local hit");

	/* Copying peer_lsi */
	if (peer_lsi != NULL && peer_lsi->s_addr != 0) {
		ipv4_addr_copy(&entry->lsi_peer, peer_lsi);
	} else {
		/* Check if exists an entry in the hadb with the
		   peer_hit given */
	        aux = hip_hadb_try_to_find_by_peer_hit(peer_hit);
		if (aux && &(aux->lsi_peer).s_addr != 0){
		        /* Exists: Assign its lsi to the new entry created */
		        ipv4_addr_copy(&entry->lsi_peer, &aux->lsi_peer);
		} else if (!hip_map_hit_to_lsi_from_hosts_files(peer_hit, &lsi_aux)) {
			ipv4_addr_copy(&entry->lsi_peer, &lsi_aux);
		} else if (hip_hidb_hit_is_our(peer_hit)) {
			/* Loopback (see bug id 893) */
			entry->lsi_peer = entry->lsi_our;
		} else {
		  	/* Not exists: Call to the automatic generation */
		        hip_generate_peer_lsi(&lsi_aux);
			ipv4_addr_copy(&entry->lsi_peer, &lsi_aux);
		}
	}

	/* If global NAT status is on, that is if the current host is behind
	   NAT, the NAT status of the host association is set on and the send
	   function set is set to "nat_xmit_func_set". */
	if(hip_nat_status && IN6_IS_ADDR_V4MAPPED(peer_addr) &&
	   !ipv6_addr_is_teredo(peer_addr)) {
		entry->nat_mode = hip_nat_status;
		entry->peer_udp_port = hip_get_peer_nat_udp_port();
		entry->local_udp_port = hip_get_local_nat_udp_port();
		entry->hadb_xmit_func = &nat_xmit_func_set;
	}
	else {
		/* NAT mode is not reset here due to "shotgun" support.
		   Hipd may get multiple locator mappings of which some can be
		   IPv4 and others IPv6. If NAT mode is on and the last
		   added address is IPv6, we don't want to reset NAT mode.
		   Note that send_udp() function can shortcut to send_raw()
		   when it gets an IPv6 address. */
		entry->hadb_xmit_func = &default_xmit_func_set;
	}

#ifdef CONFIG_HIP_BLIND
	if(hip_blind_status)
		entry->blind = 1;
#endif
	if (hip_hidb_hit_is_our(peer_hit)) {
		HIP_DEBUG("Peer HIT is ours (loopback)\n");
		entry->is_loopback = 1;
	}

     	entry->hip_is_opptcp_on = hip_get_opportunistic_tcp_status();
#ifdef CONFIG_HIP_I3
	entry->hip_is_hi3_on =    hip_get_hi3_status();
#endif
#ifdef CONFIG_HIP_HIPPROXY
     	entry->hipproxy = hip_get_hip_proxy_status();
#endif

	HIP_DEBUG_LSI("entry->lsi_peer \n", &entry->lsi_peer);
	hip_hadb_insert_state(entry);

	/* Released at the end */
	hip_hold_ha(entry);

	/* Add initial HIT-IP mapping. */
	HIP_IFEL(hip_hadb_add_peer_addr(entry, peer_addr, 0, 0, PEER_ADDR_STATE_ACTIVE),
		 -2, "error while adding a new peer address\n");

	HIP_IFEL(default_ipsec_func_set.hip_setup_hit_sp_pair(peer_hit, local_hit,
							       local_addr, peer_addr, 0, 1, 0),
		 -1, "Error in setting the SPs\n");

	if (entry)
		hip_db_put_ha(entry, hip_hadb_delete_state);
        /*
	hip_for_each_ha(hip_print_info_hadb, &n);
        */
out_err:
	return err;
}


/**
 * .
 *
 * @param  entry         a pointer to...
 * @param  peer_map_void a pointer to...
 * @return               ...
 */
int hip_hadb_add_peer_info_wrapper(struct hip_host_id_entry *entry,
				   void *peer_map_void)
{
	struct hip_peer_map_info *peer_map = peer_map_void;
	int err = 0;

	HIP_DEBUG("hip_hadb_add_peer_info_wrapper() invoked.\n");
	HIP_IFEL(hip_hadb_add_peer_info_complete(&entry->lhi.hit,
						 &peer_map->peer_hit,
						 &peer_map->peer_lsi,
						 &peer_map->our_addr,
						 &peer_map->peer_addr,
						 &peer_map->peer_hostname), -1,
		 "Failed to add peer info\n");

 out_err:
	return err;
}

int hip_hadb_add_peer_info(hip_hit_t *peer_hit, struct in6_addr *peer_addr,
			   hip_lsi_t *peer_lsi, const char *peer_hostname)
{
	int err = 0;
	struct hip_peer_map_info peer_map;

	HIP_DEBUG("hip_hadb_add_peer_info() invoked.\n");

 	in_port_t nat_local_udp_port = hip_get_local_nat_udp_port();
	in_port_t nat_peer_udp_port = hip_get_peer_nat_udp_port();
 	hip_print_debug_info(NULL, peer_addr, NULL, peer_hit, peer_lsi, peer_hostname,
 			&nat_local_udp_port, &nat_peer_udp_port);

	HIP_IFEL(!ipv6_addr_is_hit(peer_hit), -1, "Not a HIT\n");

	memset(&peer_map, 0, sizeof(peer_map));

	memcpy(&peer_map.peer_hit, peer_hit, sizeof(hip_hit_t));
	if (peer_addr)
		memcpy(&peer_map.peer_addr, peer_addr, sizeof(struct in6_addr));
	memset(peer_map.peer_hostname, '\0', HIP_HOST_ID_HOSTNAME_LEN_MAX);

	if(peer_lsi)
	        memcpy(&peer_map.peer_lsi, peer_lsi, sizeof(struct in6_addr));

	if(peer_hostname)
	        memcpy(peer_map.peer_hostname, peer_hostname,
		       HIP_HOST_ID_HOSTNAME_LEN_MAX - 1);

	HIP_IFEL(hip_select_source_address(
			 &peer_map.our_addr, &peer_map.peer_addr),
		 -1, "Cannot find source address\n");
	
	HIP_IFEL(hip_for_each_hi(hip_hadb_add_peer_info_wrapper, &peer_map), 0,
	         "for_each_hi err.\n");

 out_err:
	return err;
}

int hip_add_peer_map(const struct hip_common *input)
{
	struct in6_addr *hit = NULL , *ip = NULL;
	hip_lsi_t *lsi = NULL;
	char *peer_hostname = NULL;
	int err = 0;
	_HIP_HEXDUMP("packet", input,  hip_get_msg_total_len(input));

	hit = (struct in6_addr *)
		hip_get_param_contents(input, HIP_PARAM_HIT);

	lsi = (hip_lsi_t *)
		hip_get_param_contents(input, HIP_PARAM_LSI);

	ip = (struct in6_addr *)
		hip_get_param_contents(input, HIP_PARAM_IPV6_ADDR);

	peer_hostname = (char *)
		hip_get_param_contents(input, HIP_PARAM_HOSTNAME);

	if (!ip && (!lsi || !hit)){
		HIP_ERROR("handle async map: no ip and maybe no lsi or hit\n");
		err = -ENODATA;
		goto out_err;
	}

	if (lsi)
	  	HIP_DEBUG_LSI("lsi value is\n",lsi);

	if (peer_hostname)
	  	HIP_DEBUG("Peer hostname value is %s\n", peer_hostname);

	err = hip_hadb_add_peer_info(hit, ip, lsi, peer_hostname);

	_HIP_DEBUG_HIT("hip_add_map_info peer's real hit=", hit);
	_HIP_ASSERT(hit_is_opportunistic_hashed_hit(hit));

 	if (err) {
 		HIP_ERROR("Failed to insert peer map (%d)\n", err);
		goto out_err;
	}

 out_err:

	return err;

}

/**
 * Allocates and initializes a new HA structure.
 *
 * @param  gfpmask a mask passed directly to HIP_MALLOC().
 * @return NULL if memory allocation failed, otherwise the HA.
 */
hip_ha_t *hip_hadb_create_state(int gfpmask)
{
	hip_ha_t *entry = NULL;
	int err = 0;

	entry = (hip_ha_t *) malloc(sizeof(struct hip_hadb_state));
	if (entry == NULL) {
		return NULL;
	}

	memset(entry, 0, sizeof(struct hip_hadb_state));

#if 0
	INIT_LIST_HEAD(&entry->next_hit);
	INIT_LIST_HEAD(&entry->spis_in);
	INIT_LIST_HEAD(&entry->spis_out);
#endif

	entry->spis_in = hip_ht_init(hip_hash_spi, hip_match_spi);
	entry->spis_out = hip_ht_init(hip_hash_spi, hip_match_spi);

#ifdef CONFIG_HIP_HIPPROXY
	entry->hipproxy = 0;
#endif
	//HIP_LOCK_INIT(entry);
	//atomic_set(&entry->refcnt,0);

	entry->state = HIP_STATE_UNASSOCIATED;
	entry->hastate = HIP_HASTATE_INVALID;
	entry->purge_timeout = HIP_HA_PURGE_TIMEOUT;

	/* Function pointer sets which define HIP behavior in respect to the
	   hadb_entry. */
	HIP_IFEL(hip_hadb_set_rcv_function_set(entry, &default_rcv_func_set),
		 -1, "Can't set new function pointer set.\n");
	HIP_IFEL(hip_hadb_set_handle_function_set(entry,
						  &default_handle_func_set),
		 -1, "Can't set new function pointer set.\n");
	HIP_IFEL(hip_hadb_set_update_function_set(entry,
						  &default_update_func_set),
		 -1, "Can't set new function pointer set\n");

	HIP_IFEL(hip_hadb_set_misc_function_set(entry, &default_misc_func_set),
		 -1, "Can't set new function pointer set.\n");

	/* Set the xmit function set as function set for sending raw HIP. */
	HIP_IFEL(hip_hadb_set_xmit_function_set(entry, &default_xmit_func_set),
		 -1, "Can't set new function pointer set.\n");

	HIP_IFEL(hip_hadb_set_input_filter_function_set(
			 entry, &default_input_filter_func_set), -1,
		 "Can't set new input filter function pointer set.\n");
	HIP_IFEL(hip_hadb_set_output_filter_function_set(
			 entry, &default_output_filter_func_set), -1,
		 "Can't set new output filter function pointer set.\n");

	/* added by Tao Wan, on 24, Jan, 2008 */
	entry->hadb_ipsec_func = &default_ipsec_func_set;

	//initialize the peer hostname
	memset(entry->peer_hostname, '\0', HIP_HOST_ID_HOSTNAME_LEN_MAX);

 out_err:
	return entry;
}

/* END OF PRIMITIVE FUNCTIONS */

/**
 * Selects the preferred address within the addresses of the given SPI.
 * The selected address is copied to @c addr, it is is non-NULL.
 */
int hip_hadb_select_spi_addr(hip_ha_t *entry, struct hip_spi_out_item *spi_out, struct in6_addr *addr)
{
	int err = 0, i;
	struct hip_peer_addr_list_item *s, *candidate = NULL;
	struct timeval latest, dt;
	hip_list_t *item, *tmp;

	list_for_each_safe(item, tmp, spi_out->peer_addr_list, i)
	{
		s = list_entry(item);
		if (s->address_state != PEER_ADDR_STATE_ACTIVE)
		{
			_HIP_DEBUG("skipping non-active address %s\n",addrstr);
			continue;
		}

		if (candidate)
		{
			int this_is_later;
			this_is_later = hip_timeval_diff(&s->modified_time, &latest, &dt);
			_HIP_DEBUG("latest=%ld.%06ld\n", latest.tv_sec, latest.tv_usec);
			_HIP_DEBUG("dt=%ld.%06ld\n", dt.tv_sec, dt.tv_usec);
			if (this_is_later)
			{
				_HIP_DEBUG("is later, change\n");
				memcpy(&latest, &s->modified_time, sizeof(struct timeval));
				candidate = s;
			}
		}
		else
		{
			candidate = s;
			memcpy(&latest, &s->modified_time, sizeof(struct timeval));
		}
	}

	if (!candidate)
	{
		HIP_ERROR("did not find usable peer address\n");
		HIP_DEBUG("todo: select from other SPIs ?\n");
		/* todo: select other SPI as the default SPI out */
		err = -ENOMSG;
	}
	else ipv6_addr_copy(addr, &candidate->address);

	return err;
}

/**
 * Gets some of the peer's usable IPv6 address.
 * @param entry corresponding hadb entry of the peer
 * @param addr where the selected IPv6 address of the peer is copied to
 *
 * Current destination address selection algorithm:
 * 1. use preferred address of the HA, if any (should be set)
 *
 * tkoponen: these are useless: ?
 * 2. use preferred address of the default outbound SPI, if any
 * (should be set, suspect bug if we get this far)
 *
 * 3. select among the active addresses of the default outbound SPI
 * (select the address which was added/updated last)
 *
 * @return 0 if some of the addresses was copied successfully, else < 0.
 */
int hip_hadb_get_peer_addr(hip_ha_t *entry, struct in6_addr *addr)
{
	int err = 0;
	//	struct hip_spi_out_item *spi_out;

	/* assume already locked entry */

	HIP_DEBUG_HIT("entry def addr", &entry->peer_addr);
	ipv6_addr_copy(addr, &entry->peer_addr);
        return err;
}

/**
 * Gets lsi address.
 * @param entry corresponding hadb entry of the peer
 * @param lsi where the selected lsi address of the peer is copied to
 *
 * @return 0 if some of the addresses was copied successfully, else < 0.
 */
int hip_hadb_get_peer_lsi(hip_ha_t *entry, hip_lsi_t *lsi)
{
	int err = 0;
	/* assume already locked entry */

	HIP_DEBUG_HIT("entry def addr", &entry->lsi_peer);
	ipv4_addr_copy(lsi, &entry->lsi_peer);
        return err;
}



/**
 * Gets infomation on the given peer IPv6 address.
 *
 * @param entry         corresponding hadb entry of the peer.
 * @param addr          the IPv6 address for which the information is to be
 *                      retrieved.
 * @param spi           where the outbound SPI of @c addr is copied to.
 * @param lifetime      where the lifetime of @c addr is copied to.
 * @param modified_time where the time when @c addr was added or updated is
 *                      copied to.
 * @return              If @c entry has the address @c addr in its peer address
 *                      list parameters @c spi, @c lifetime, and
 *                      @c modified_time are assigned if they are non-NULL and 1
 *                      is returned, else @c interface_id and @c lifetime are
 *                      not assigned a value and 0 is returned.
 */
int hip_hadb_get_peer_addr_info(hip_ha_t *entry, struct in6_addr *addr,
				uint32_t *spi, uint32_t *lifetime,
				struct timeval *modified_time)
{
	struct hip_peer_addr_list_item *s;
	int i = 1, ii, iii;
	struct hip_spi_out_item *spi_out;
	hip_list_t *item, *tmp, *a_item, *a_tmp;

	/* assumes already locked entry */
	list_for_each_safe(item, tmp, entry->spis_out, ii)
	{
		spi_out = list_entry(item);
		list_for_each_safe(a_item, a_tmp, spi_out->peer_addr_list, iii)
		{
			s = list_entry(a_item);
			if (!ipv6_addr_cmp(&s->address, addr))
			{
				_HIP_DEBUG("found\n");
				if (lifetime)
					*lifetime = s->lifetime;
				if (modified_time)
				{
					modified_time->tv_sec = s->modified_time.tv_sec;
					modified_time->tv_usec = s->modified_time.tv_usec;
				}
				if (spi)
					*spi = spi_out->spi;
				return 1;
			}
			i++;
		}
	}

	_HIP_DEBUG("not found\n");
	return 0;
}

/**
 * Adds a new peer IPv6 address to the entry's list of peer addresses.
 * @param entry corresponding hadb entry of the peer
 * @param new_addr IPv6 address to be added
 * @param spi outbound SPI to which the @c new_addr is related to
 * @param lifetime address lifetime of the address
 * @param state address state
 *
 * @return if @c new_addr already exists, 0 is returned. If address was
 * added successfully 0 is returned, else < 0.
 */
int hip_hadb_add_peer_addr(hip_ha_t *entry, struct in6_addr *new_addr,
			   uint32_t spi, uint32_t lifetime, int state)
{
	return hip_hadb_add_peer_udp_addr(entry, new_addr, 0, spi, lifetime, state);
#if 0
	int err = 0;
	struct hip_peer_addr_list_item *a_item;
	char addrstr[INET6_ADDRSTRLEN];
	uint32_t prev_spi;
	struct hip_spi_out_item *spi_list;

	/* assumes already locked entry */

	/* check if we are adding the peer's address during the base
	 * exchange */
	if (spi == 0) {
		HIP_DEBUG("SPI is 0, set address as the bex address\n");
		if (!ipv6_addr_any(&entry->peer_addr)) {
			hip_in6_ntop(&entry->peer_addr, addrstr);
			HIP_DEBUG("warning, overwriting existing preferred address %s\n",
				  addrstr);
		}
		ipv6_addr_copy(&entry->peer_addr, new_addr);
		HIP_DEBUG_IN6ADDR("entry->peer_addr \n", &entry->peer_addr);
		goto out_err;
	}

	spi_list = hip_hadb_get_spi_list(entry, spi);

	if (!spi_list)
	{
		HIP_ERROR("did not find SPI list for SPI 0x%x\n", spi);
		err = -EEXIST;
		goto out_err;
	}

	err = hip_hadb_get_peer_addr_info(entry, new_addr, &prev_spi, NULL, NULL);
	if (err)
	{
		/** @todo validate previous vs. new interface id for
		    the new_addr ? */
		if (prev_spi != spi)
			HIP_DEBUG("todo: SPI changed: prev=%u new=%u\n", prev_spi,
				  spi);

		HIP_DEBUG("duplicate address not added (todo: update address lifetime ?)\n");
		/** @todo update address lifetime ? */
		err = 0;
		goto out_err;
	}

	a_item = (struct hip_peer_addr_list_item *)HIP_MALLOC(sizeof(struct hip_peer_addr_list_item), GFP_KERNEL);
	if (!a_item)
	{
		HIP_ERROR("item HIP_MALLOC failed\n");
		err = -ENOMEM;
		goto out_err;
	}

	a_item->lifetime = lifetime;
	ipv6_addr_copy(&a_item->address, new_addr);
	a_item->address_state = state;
	do_gettimeofday(&a_item->modified_time);

	list_add(a_item, spi_list->peer_addr_list);

out_err:
	return err;
#endif
}


int hip_hadb_add_peer_udp_addr(hip_ha_t *entry, struct in6_addr *new_addr,in_port_t port,
			   uint32_t spi, uint32_t lifetime, int state)
{
	int err = 0;
	struct hip_peer_addr_list_item *a_item;
	char addrstr[INET6_ADDRSTRLEN];
	uint32_t prev_spi;
	struct hip_spi_out_item *spi_list;

	/* assumes already locked entry */

	/* check if we are adding the peer's address during the base
	 * exchange */
	if (spi == 0) {
		HIP_DEBUG("SPI is 0, set address as the bex address\n");
		if (!ipv6_addr_any(&entry->peer_addr)) {
			hip_in6_ntop(&entry->peer_addr, addrstr);
			HIP_DEBUG("warning, overwriting existing preferred address %s\n",
				  addrstr);
		}
		ipv6_addr_copy(&entry->peer_addr, new_addr);
		HIP_DEBUG_IN6ADDR("entry->peer_address \n", &entry->peer_addr);

		if (entry->peer_addr_list_to_be_added) {
			/*Adding the peer address to the entry->peer_addr_list_to_be_added
			 * So that later aftre base exchange it can be transfered to 
			 * SPI OUT's peer address list*/
			a_item = (struct hip_peer_addr_list_item *)HIP_MALLOC(sizeof(struct hip_peer_addr_list_item), GFP_KERNEL);
			if (!a_item)
			{
				HIP_ERROR("item HIP_MALLOC failed\n");
				err = -ENOMEM;
				goto out_err;
			}
			a_item->lifetime = lifetime;
			ipv6_addr_copy(&a_item->address, new_addr);
			a_item->address_state = state;
			do_gettimeofday(&a_item->modified_time);

			list_add(a_item, entry->peer_addr_list_to_be_added);
		}
		goto out_err;
	}

	spi_list = hip_hadb_get_spi_list(entry, spi);

	if (!spi_list)
	{
		HIP_ERROR("did not find SPI list for SPI 0x%x\n", spi);
		err = -EEXIST;
		goto out_err;
	}

	err = hip_hadb_get_peer_addr_info(entry, new_addr, &prev_spi, NULL, NULL);
	if (err)
	{
		/** @todo validate previous vs. new interface id for
		    the new_addr ? */
		if (prev_spi != spi)
			HIP_DEBUG("todo: SPI changed: prev=%u new=%u\n", prev_spi,
				  spi);

		HIP_DEBUG("duplicate address not added (todo: update address lifetime ?)\n");
		/** @todo update address lifetime ? */
		err = 0;
		goto out_err;
	}

	a_item = (struct hip_peer_addr_list_item *)HIP_MALLOC(sizeof(struct hip_peer_addr_list_item), GFP_KERNEL);
	if (!a_item)
	{
		HIP_ERROR("item HIP_MALLOC failed\n");
		err = -ENOMEM;
		goto out_err;
	}

	a_item->lifetime = lifetime;
	a_item->port = port;
	ipv6_addr_copy(&a_item->address, new_addr);
	a_item->address_state = state;
	do_gettimeofday(&a_item->modified_time);

	list_add(a_item, spi_list->peer_addr_list);

out_err:
	return err;
}

/**
 * Deletes IPv6 address from the entry's list of peer addresses
 *
 * @param entry corresponding hadb entry of the peer
 * @param addr IPv6 address to be deleted
 */
void hip_hadb_delete_peer_addrlist_one(hip_ha_t *entry, struct in6_addr *addr)
{
	struct hip_peer_addr_list_item *a_item;
	int i = 1, ii, iii;
	struct hip_spi_out_item *spi_out;
	hip_list_t *spi_item, *spi_tmp, *item, *tmp;

	/* possibly deprecated function .. */

	HIP_LOCK_HA(entry);

	list_for_each_safe(spi_item, spi_tmp, entry->spis_out, ii)
	{
		spi_out = list_entry(spi_item);
		list_for_each_safe(item, tmp, spi_out->peer_addr_list, iii)
		{
			a_item = list_entry(item);
			if (!ipv6_addr_cmp(&a_item->address, addr))
			{
				_HIP_DEBUG("deleting address\n");
				list_del(a_item, spi_out->peer_addr_list);
				HIP_FREE(a_item);
				/* if address is on more than one spi list then do not goto out */
				goto out;
			}
			i++;
		}
	}
 out:
	HIP_UNLOCK_HA(entry);
	return;
}

int hip_del_peer_info_entry(hip_ha_t *ha)
{
	hip_opp_block_t *opp_entry   = NULL;
	hip_oppip_t     *oppip_entry = NULL;

	hip_hadb_remove_state_hit(ha);
	/* by now, if everything is according to plans, the refcnt
	   should be 1 */
	HIP_DEBUG_HIT("our HIT", &ha->hit_our);
	HIP_DEBUG_HIT("peer HIT", &ha->hit_peer);
	hip_delete_hit_sp_pair(&ha->hit_peer, &ha->hit_our, IPPROTO_ESP, 1);
	/* Not going to "put" the entry because it has been removed
	   from the hashtable already (hip_exit won't find it
	   anymore). */
	hip_hadb_delete_state(ha);
	//hip_db_put_ha(ha, hip_hadb_delete_state);
	/* and now zero --> deleted*/

	//if the ha entry is there, the opp entry
	//has already been removed

	/*empty the two opp dbs*/

	//delete entry from oppdb
	opp_entry = hip_oppdb_find_by_ip(&ha->peer_addr);
	if(opp_entry)
		hip_oppdb_entry_clean_up(opp_entry);

#if 0 /* the oppipdb entry must not be deleted or otherwise fallback fails to\
	 work */
	//delete entry from oppipdb
	oppip_entry = hip_oppipdb_find_byip(&ha->peer_addr);
	if(oppip_entry)
		hip_oppipdb_del_entry_by_entry(oppip_entry);
#endif /* 0 */

	return 0;
}

/**
 * Currently deletes the whole entry...
 */
int hip_del_peer_info(hip_hit_t *our_hit, hip_hit_t *peer_hit)
{
	hip_ha_t *ha;

	ha = hip_hadb_find_byhits(our_hit, peer_hit);
	if (!ha) {
		return -ENOENT;
	}

	return hip_del_peer_info_entry(ha);
}

/* assume already locked entry */
// SYNC
int hip_hadb_add_inbound_spi(hip_ha_t *entry, struct hip_spi_in_item *data)
{
	int err = 0, i;
	struct hip_spi_in_item *spi_item;
	uint32_t spi_in;
	hip_list_t *item, *tmp;
	spi_in = data->spi;

	/* assumes locked entry */
	_HIP_DEBUG("SPI_in=0x%x\n", spi_in);
	list_for_each_safe(item, tmp, entry->spis_in, i)
	{
		spi_item = list_entry(item);
		if (spi_item->spi == spi_in)
		{
			HIP_DEBUG("not adding duplicate SPI 0x%x\n", spi_in);
			goto out;
		}
	}

	spi_item = (struct hip_spi_in_item *)HIP_MALLOC(sizeof(struct hip_spi_in_item), GFP_ATOMIC);
	if (!spi_item)
	{
		HIP_ERROR("item HIP_MALLOC failed\n");
		err = -ENOMEM;
		goto out_err;
	}
	memcpy(spi_item, data, sizeof(struct hip_spi_in_item));
	spi_item->timestamp = jiffies;
	list_add(spi_item, entry->spis_in);
	spi_item->addresses = NULL;
	spi_item->addresses_n = 0;
	HIP_DEBUG("added SPI 0x%x to the inbound SPI list\n", spi_in);
	// hip_hold_ha(entry); ?

	/*_HIP_DEBUG("inserting SPI to HIT-SPI hashtable\n");
	err = hip_hadb_insert_state_spi_list(&entry->hit_peer, &entry->hit_our, spi_in);
	if (err == -EEXIST) err = 0;*/

out_err:
out:
	return err;
}

/* assume already locked entry */
// SYNCH
int hip_hadb_add_outbound_spi(hip_ha_t *entry, struct hip_spi_out_item *data)
{
	int err = 0, i;
	struct hip_spi_out_item *spi_item;
	uint32_t spi_out;
	hip_list_t *item, *tmp;

	/* assumes locked entry ? */
	spi_out = data->spi;

	_HIP_DEBUG("SPI_out=0x%x\n", spi_out);
	list_for_each_safe(item, tmp, entry->spis_out, i)
	{
		spi_item = list_entry(item);
		if (spi_item->spi == spi_out)
		{
			HIP_DEBUG("not adding duplicate SPI 0x%x\n", spi_out);
			goto out;
		}
	}

	spi_item = (struct hip_spi_out_item *)HIP_MALLOC(sizeof(struct hip_spi_out_item), GFP_ATOMIC);
	if (!spi_item)
	{
		HIP_ERROR("item HIP_MALLOC failed\n");
		err = -ENOMEM;
		goto out_err;
	}
	memcpy(spi_item, data, sizeof(struct hip_spi_out_item));
// 	INIT_LIST_HEAD(&spi_item->peer_addr_list);
	spi_item->peer_addr_list = hip_ht_init(hip_hash_peer_addr, hip_match_peer_addr);
	ipv6_addr_copy(&spi_item->preferred_address, &in6addr_any);
	list_add(spi_item, entry->spis_out);
	HIP_DEBUG("added SPI 0x%x to the outbound SPI list\n", spi_out);

 out_err:
 out:
	return err;
}

/* assume already locked entry */
int hip_hadb_add_spi(hip_ha_t *entry, int direction, void *data)
{
	int err = -EINVAL;

	if (direction == HIP_SPI_DIRECTION_IN)
		err = hip_hadb_add_inbound_spi(entry, (struct hip_spi_in_item *) data);
	else if (direction == HIP_SPI_DIRECTION_OUT)
		err = hip_hadb_add_outbound_spi(entry, (struct hip_spi_out_item *) data);
	else
		HIP_ERROR("bug, invalid direction %d\n", direction);

	return err;
}


/* Set the ifindex of given SPI */
/* assumes locked HA */
void hip_hadb_set_spi_ifindex(hip_ha_t *entry, uint32_t spi, int ifindex)
{
	struct hip_spi_in_item *spi_item;
	hip_list_t *item, *tmp;
	int i;

	/* assumes that inbound spi already exists in ha's spis_in */
	HIP_DEBUG("SPI=0x%x ifindex=%d\n", spi, ifindex);
	list_for_each_safe(item, tmp, entry->spis_in, i)
	{
		spi_item = list_entry(item);
		_HIP_DEBUG("test item: ifindex=%d spi=0x%x\n", spi_item->ifindex, spi_item->spi);
		if (spi_item->spi == spi)
		{
			HIP_DEBUG("found updated spi-ifindex mapping\n");
			spi_item->ifindex = ifindex;
			return;
		}
	}
	HIP_DEBUG("SPI not found, returning\n");
}

/* Get the ifindex of given SPI, returns 0 if SPI was not found */
int hip_hadb_get_spi_ifindex(hip_ha_t *entry, uint32_t spi)
{
	struct hip_spi_in_item *spi_item;
	hip_list_t *item, *tmp;
	int i;

	_HIP_DEBUG("spi=0x%x\n", spi);
	list_for_each_safe(item, tmp, entry->spis_in, i)
	{
		spi_item = list_entry(item);
		_HIP_DEBUG("test item: ifindex=%d spi=0x%x\n", spi_item->ifindex, spi_item->spi);
		if (spi_item->spi == spi || spi_item->new_spi == spi)
		{
			_HIP_DEBUG("found\n");
			return spi_item->ifindex;
		}
	}
	HIP_DEBUG("ifindex not found for the SPI 0x%x\n", spi);
	return 0;
}

/* Get the SPI of given ifindex, returns 0 if ifindex was not found  */
uint32_t hip_hadb_get_spi(hip_ha_t *entry, int ifindex)
{
	struct hip_spi_in_item *spi_item;
	hip_list_t *item, *tmp;
	int i;

	HIP_DEBUG("ifindex=%d\n", ifindex);
	list_for_each_safe(item, tmp, entry->spis_in, i)
	{
		spi_item = list_entry(item);
		_HIP_DEBUG("test item: ifindex=%d spi=0x%x\n", spi_item->ifindex, spi_item->spi);
		if (spi_item->ifindex == ifindex || ifindex == -1)
		{
			HIP_DEBUG("found SPI 0x%x\n", spi_item->spi);
			return spi_item->spi;
		}
	}

	HIP_DEBUG("SPI not found for the ifindex\n");
	return 0;
}

uint32_t hip_update_get_prev_spi_in(hip_ha_t *entry, uint32_t peer_update_id)
{
	struct hip_spi_in_item *spi_item;
	hip_list_t *item, *tmp;
	int i;

	HIP_DEBUG("peer_update_id=%u\n", peer_update_id);
	list_for_each_safe(item, tmp, entry->spis_in, i)
	{
		spi_item = list_entry(item);
		_HIP_DEBUG("test item: ifindex=%d spi=0x%x nes_spi_out=0x%x seq_id=%u\n",
				spi_item->ifindex, spi_item->spi, spi_item->nes_spi_out, spi_item->seq_update_id);
		if (spi_item->seq_update_id == peer_update_id) {
			HIP_DEBUG("found SPI 0x%x\n", spi_item->spi);
			return spi_item->spi;
		}
	}
	HIP_DEBUG("SPI not found\n");
	return 0;
}

/* Get the SPI of the SA belonging to the interface through
   which we received the UPDATE */
/* also sets updating flag of SPI to 1 */
uint32_t hip_get_spi_to_update_in_established(hip_ha_t *entry, struct in6_addr *dev_addr)
{
	struct hip_spi_in_item *spi_item;
	hip_list_t *item, *tmp;
	int i;
	int ifindex;

	HIP_DEBUG_HIT("dst dev_addr", dev_addr);
	ifindex = hip_devaddr2ifindex(dev_addr);
	HIP_DEBUG("ifindex of dst dev=%d\n", ifindex);
	if (!ifindex)
		return 0;

	list_for_each_safe(item, tmp, entry->spis_in, i)
	{
		spi_item = list_entry(item);
		_HIP_DEBUG("test item: ifindex=%d spi=0x%x\n", spi_item->ifindex, spi_item->spi);
		if (spi_item->ifindex == ifindex)
		{
			spi_item->updating = 1;
			return spi_item->spi;
		}
	}

	HIP_DEBUG("SPI not found for ifindex\n");
	return 0;
}

void hip_set_spi_update_status(hip_ha_t *entry, uint32_t spi, int set)
{
	struct hip_spi_in_item *spi_item;
	hip_list_t *item, *tmp;
	int i;

	HIP_DEBUG("spi=0x%x set=%d\n", spi, set);
	list_for_each_safe(item, tmp, entry->spis_in, i)
	{
		spi_item = list_entry(item);
		_HIP_DEBUG("test item: ifindex=%d spi=0x%x updating=%d\n",
				spi_item->ifindex, spi_item->spi, spi_item->updating);
		if (spi_item->spi == spi)
		{
			HIP_DEBUG("setting updating status to %d\n", set);
			spi_item->updating = set;
			break;
		}
	}
}

void hip_update_clear_status(hip_ha_t *entry, uint32_t spi)
{
	struct hip_spi_in_item *spi_item;
	hip_list_t *item, *tmp;
	int i;

	_HIP_DEBUG("spi=0x%x\n", spi);
	list_for_each_safe(item, tmp, entry->spis_in, i)
	{
		spi_item = list_entry(item);
		_HIP_DEBUG("test item: spi=0x%x\n", spi_item->spi);
		if (spi_item->spi == spi)
		{
			_HIP_DEBUG("clearing SPI status\n");
			spi_item->update_state_flags = 0;
			memset(&spi_item->stored_received_esp_info, 0,
					sizeof(struct hip_esp_info));
			break;
		}
	}
}

/* spi_out is the SPI which was in the received NES Old SPI field */
void hip_update_set_new_spi_in(hip_ha_t *entry, uint32_t spi, uint32_t new_spi,
			       uint32_t spi_out /* test */)
{
	struct hip_spi_in_item *spi_item;
	hip_list_t *item, *tmp;
	int i;

	_HIP_DEBUG("spi=0x%x new_spi=0x%x spi_out=0x%x\n", spi, new_spi, spi_out);

	list_for_each_safe(item, tmp, entry->spis_in, i)
	{
		spi_item = list_entry(item);
		_HIP_DEBUG("test item: spi=0x%x new_spi=0x%x\n",
				spi_item->spi, spi_item->new_spi);
		if (spi_item->spi == spi)
		{
			HIP_DEBUG("setting new_spi\n");
			if (!spi_item->updating)
			{
				_HIP_ERROR("SA update not in progress, continuing anyway\n");
			}
			if ((spi_item->spi != spi_item->new_spi) && spi_item->new_spi)
			{
				HIP_ERROR("warning: previous new_spi is not zero: 0x%x\n",
						spi_item->new_spi);
			}
			spi_item->new_spi = new_spi;
			spi_item->esp_info_spi_out = spi_out; /* maybe useless */
			break;
		}
	}
}

/* just sets the new_spi field */
void hip_update_set_new_spi_out(hip_ha_t *entry, uint32_t spi, uint32_t new_spi)
{
	struct hip_spi_in_item *spi_item;
	hip_list_t *item, *tmp;
	int i;

	_HIP_DEBUG("spi=0x%x new_spi=0x%x\n", spi, new_spi);
	list_for_each_safe(item, tmp, entry->spis_in, i)
	{
		spi_item = list_entry(item);
		_HIP_DEBUG("test item: spi=0x%x new_spi=0x%x\n",
				spi_item->spi, spi_item->new_spi);
		if (spi_item->spi == spi)
		{
			_HIP_DEBUG("setting new_spi\n");
			if (spi_item->new_spi)
			{
				HIP_ERROR("previous new_spi is not zero: 0x%x\n", spi_item->new_spi);
				HIP_ERROR("todo: delete previous new_spi\n");
			}
			spi_item->new_spi = new_spi;
			break;
		}
	}
}


uint32_t hip_update_get_new_spi_in(hip_ha_t *entry, uint32_t peer_update_id)
{
	struct hip_spi_in_item *spi_item;
	hip_list_t *item, *tmp;
	int i;

	_HIP_DEBUG("peer_update_id=%u\n", peer_update_id);
	list_for_each_safe(item, tmp, entry->spis_in, i)
	{
		spi_item = list_entry(item);
		_HIP_DEBUG("test item: spi=0x%x new_spi=0x%x\n",
			  spi_item->spi, spi_item->new_spi);
		if (spi_item->seq_update_id == peer_update_id)
		{
			if (spi_item->new_spi)
				return spi_item->new_spi;
			return spi_item->spi;
		}
	}
	HIP_DEBUG("New SPI not found\n");
	return 0;
}

/* switch from Old SPI to New SPI (inbound SA) */
/* caller must delete the Old SPI */
void hip_update_switch_spi_in(hip_ha_t *entry, uint32_t old_spi)
{
	struct hip_spi_in_item *spi_item;
	hip_list_t *item, *tmp;
	int i;

	_HIP_DEBUG("old_spi=0x%x\n", old_spi);
	list_for_each_safe(item, tmp, entry->spis_in, i)
	{
		spi_item = list_entry(item);
		_HIP_DEBUG("test item: ifindex=%d spi=0x%x new_spi=0x%x nes_spi_out=0x%x seq_id=%u\n",
			   spi_item->ifindex, item->spi, spi_item->new_spi,
			   spi_item->nes_spi_out, spi_item->seq_update_id);
		if (spi_item->spi == old_spi)
		{
			_HIP_DEBUG("switching\n");
			spi_item->spi = spi_item->new_spi;
			spi_item->new_spi = 0;
			spi_item->esp_info_spi_out = 0;
			break;
		}
	}
}

/* switch from Old SPI to New SPI (outbound SA) */
/* caller must delete the Old SPI */
void hip_update_switch_spi_out(hip_ha_t *entry, uint32_t old_spi)
{
	struct hip_spi_in_item *spi_item;
	hip_list_t *item, *tmp;
	int i;

	_HIP_DEBUG("old_spi=0x%x\n", old_spi);
	list_for_each_safe(item, tmp, entry->spis_in, i)
	{
		spi_item = list_entry(item);
		_HIP_DEBUG("test item: spi=0x%x new_spi=0x%x seq_id=%u\n",
			   spi_item->spi, spi_item->new_spi, spi_item->seq_update_id);
		if (spi_item->spi == old_spi)
		{
			_HIP_DEBUG("switching\n");
			spi_item->spi = spi_item->new_spi;
			spi_item->new_spi = 0;
			break;
		}
	}
}


void hip_update_set_status(hip_ha_t *entry, uint32_t spi, int set_flags,
			   uint32_t update_id, int update_flags_or,
			   struct hip_esp_info *esp_info,
			   uint16_t keymat_index)
{
	struct hip_spi_in_item *spi_item;
	hip_list_t *item, *tmp;
	int i;

	_HIP_DEBUG("spi=0x%x update_id=%u update_flags_or=0x%x keymat_index=%u esp_info=0x%p\n",
		   spi, update_id, update_flags_or, keymat_index, esp_info);
	if (esp_info)
		_HIP_DEBUG("esp_info: old_spi=0x%x new_spi=0x%x keymat_index=%u\n",
			   ntohl(esp_info->old_spi), ntohl(esp_info->new_spi), ntohs(esp_info->keymat_index));

	list_for_each_safe(item, tmp, entry->spis_in, i)
	{
		spi_item = list_entry(item);
		_HIP_DEBUG("test item: spi_in=0x%x new_spi=0x%x\n", spi_item->spi, spi_item->new_spi);
		if (spi_item->spi == spi)
		{
			_HIP_DEBUG("setting new values\n");
			if (set_flags & 0x1) spi_item->seq_update_id = update_id;
			if (set_flags & 0x2) spi_item->update_state_flags |= update_flags_or;
			if (esp_info && (set_flags & 0x4))
			{
				spi_item->stored_received_esp_info.old_spi = esp_info->old_spi;
				spi_item->stored_received_esp_info.new_spi = esp_info->new_spi;
				spi_item->stored_received_esp_info.keymat_index = esp_info->keymat_index;
			}
			if (set_flags & 0x8) spi_item->keymat_index = keymat_index;

			return;
		}
	}
	HIP_ERROR("SPI not found\n");
}


/**
 * If @c test_new_spi is 1 then test new_spi instead of spi.
 * @return 1 if given SPI belongs to the SA having direction, else 0.
 */
int hip_update_exists_spi(hip_ha_t *entry, uint32_t spi,
			       int direction, int test_new_spi)
{
	hip_list_t *item, *tmp;
	struct hip_spi_in_item *spi_item;
	int i;

	/* assumes locked entry  */

	_HIP_DEBUG("spi=0x%x direction=%d test_new_spi=%d\n",
		  spi, direction, test_new_spi);

	if (direction == HIP_SPI_DIRECTION_IN)
	{
		list_for_each_safe(item, tmp, entry->spis_in, i)
		{
			spi_item = list_entry(item);
			_HIP_DEBUG("test item: spi_in=0x%x new_spi=0x%x\n",
				   spi_item->spi, spi_item->new_spi);
			if ( (spi_item->spi == spi && !test_new_spi) ||
			     (spi_item->new_spi == spi && test_new_spi) )
				return 1;
		}
	}
	else
	{
		list_for_each_safe(item, tmp, entry->spis_out, i)
		{
			spi_item = list_entry(item);
			_HIP_DEBUG("test item: spi_out=0x%x new_spi=0x%x\n",
				   spi_item->spi, spi_item->new_spi);
			if ( (spi_item->spi == spi && !test_new_spi) ||
			     (spi_item->new_spi == spi && test_new_spi) )
				return 1;
		}
	}
	HIP_DEBUG("not found\n");
	return 0;
}

/* Get an usable outbound SPI, SPI must contain ACTIVE addresses */
/* todo: return void instead of spi */

/* returns the new default outbound SPI is succesful, or 0 if no
 * usable address was found */
uint32_t hip_hadb_relookup_default_out(hip_ha_t *entry)
{
	uint32_t spi = 0;
	struct hip_spi_out_item *spi_out;
	hip_list_t *item, *tmp;
	int i;

	/* assumes locked entry  */

	HIP_DEBUG("\n");
	/* latest outbound SPIs are usually in the beginning of the list */
	list_for_each_safe(item, tmp, entry->spis_out, i)
	{
		spi_out = list_entry(item);

		int ret;
		struct in6_addr addr;

		_HIP_DEBUG("checking SPI 0x%x\n", spi_out->spi);
		ret = hip_hadb_select_spi_addr(entry, spi_out, &addr);
		if (ret == 0)
		{
			hip_hadb_set_default_out_addr(entry, spi_out, &addr);
			spi = spi_out->spi;
			goto out;
		}
	}

	if (spi)
		HIP_DEBUG("Set SPI 0x%x as the default outbound SPI\n", spi);
	else
		HIP_DEBUG("Did not find an usable outbound SPI\n");
 out:
	return spi;
}

/* if add is non-NULL, set addr as the default address for both
 * entry's default address and outbound SPI list's default address*/

/* if addr is null, select some address from the SPI list */
void hip_hadb_set_default_out_addr(hip_ha_t *entry, struct hip_spi_out_item *spi_out,
				   struct in6_addr *addr)
{
	HIP_DEBUG("\n");

	if (!spi_out)
	{
		HIP_ERROR("NULL spi_out\n");
		return;
	}

	if (addr)
	{
		HIP_DEBUG("testing, setting given address as default out addr\n");
		ipv6_addr_copy(&spi_out->preferred_address, addr);
		ipv6_addr_copy(&entry->peer_addr, addr);
	}
	else
	{
		/* useless ? */
		struct in6_addr a;
		int err = hip_hadb_select_spi_addr(entry, spi_out, &a);
		_HIP_DEBUG("setting address as default out addr\n");
		if (!err)
		{
			ipv6_addr_copy(&spi_out->preferred_address, &a);
			ipv6_addr_copy(&entry->peer_addr, &a);
			HIP_DEBUG("default out addr\n",
				  &entry->peer_addr);
		}
		else HIP_ERROR("couldn't select and set preferred address\n");
	}
	HIP_DEBUG("setting default SPI out to 0x%x\n", spi_out->spi);
	entry->default_spi_out = spi_out->spi;
}

/* have_esp_info is 1, if there is ESP_INFO in the same packet as the ACK was */
void hip_update_handle_ack(hip_ha_t *entry, struct hip_ack *ack, int have_esp_info)
{
	size_t n = 0, i = 0;
	uint32_t *peer_update_id = NULL;

	HIP_DEBUG("hip_update_handle_ack() invoked with have_esp_info = %d.\n",
		  have_esp_info);

	if (ack == NULL) {
		HIP_ERROR("Function parameter ack was NULL in "\
			  "hip_update_handle_ack().\n");
		goto out_err;
	}

	if (hip_get_param_contents_len(ack) % sizeof(uint32_t)) {
		HIP_ERROR("ACK parameter length is not divisible by 4 (%u).\n",
			  hip_get_param_contents_len(ack));
		goto out_err;
	}

	n = hip_get_param_contents_len(ack) / sizeof(uint32_t);

	HIP_DEBUG("Number of peer Update IDs in ACK parameter: %d.\n", n);

	peer_update_id =
		(uint32_t *) ((void *)ack + sizeof(struct hip_tlv_common));

	/* Loop through all peer Update IDs in the ACK parameter. */
	for (i = 0; i < n; i++, peer_update_id++) {
		hip_list_t *item, *tmp;
		struct hip_spi_in_item *in_item;
		uint32_t puid = ntohl(*peer_update_id);
		int i;

		_HIP_DEBUG("peer Update ID=%u\n", puid);

		/* See if your ESP_INFO is acked and maybe if corresponging
		   ESP_INFO was received */
		list_for_each_safe(item, tmp, entry->spis_in, i) {
			in_item = list_entry(item);
			_HIP_DEBUG("test item: spi_in=0x%x seq=%u\n",
				   in_item->spi, in_item->seq_update_id);
			if (in_item->seq_update_id == puid) {
				_HIP_DEBUG("SEQ and ACK match\n");
				/* Received ACK */
				in_item->update_state_flags |= 0x1;
				/* Received also ESP_INFO */
				if (have_esp_info) {
					in_item->update_state_flags |= 0x2;
				}
			}
		}

	}
 out_err:
	return;
}



void hip_update_handle_esp_info(hip_ha_t *entry, uint32_t peer_update_id)
{
	hip_list_t *item, *tmp;
	struct hip_spi_in_item *spi_item;
	int i;

	_HIP_DEBUG("peer_update_id=%u\n", peer_update_id);
	list_for_each_safe(item, tmp, entry->spis_in, i)
	{
		spi_item = list_entry(item);
		_HIP_DEBUG("test item: spi_in=0x%x seq=%u\n",
			   spi_item->spi, spi_item->seq_update_id);
		if (spi_item->seq_update_id == peer_update_id)
		{
			_HIP_DEBUG("received peer's ESP_INFO\n");
			spi_item->update_state_flags |= 0x2; /* recv'd ESP_INFO */
		}
	}
}

/* works if update contains only one ESP_INFO */
int hip_update_get_spi_keymat_index(hip_ha_t *entry, uint32_t peer_update_id)
{
	hip_list_t *item, *tmp;
	struct hip_spi_in_item *spi_item;
	int i;

	_HIP_DEBUG("peer_update_id=%u\n", peer_update_id);
	list_for_each_safe(item, tmp, entry->spis_in, i)
	{
		spi_item = list_entry(item);
		_HIP_DEBUG("test item: spi_in=0x%x seq_update_id=%u keymat_index=%u\n",
			   spi_item->spi, item->seq_update_id, item->keymat_index);
		if (spi_item->seq_update_id == peer_update_id)
		{
			return spi_item->keymat_index;
		}
	}
	return 0;
}

int hip_update_send_echo(hip_ha_t *entry,
			 uint32_t spi_out,
			 struct hip_peer_addr_list_item *addr,
			 struct hip_common *msg){

	int err = 0, i = 0;
	struct hip_common *update_packet = NULL;
        hip_list_t *item = NULL, *tmp = NULL;
        struct netdev_address *n;

	HIP_DEBUG_HIT("new addr to check", &addr->address);

	HIP_IFEL(!(update_packet = hip_msg_alloc()), -ENOMEM,
		 "Update_packet alloc failed\n");

	HIP_IFEL(hip_build_verification_pkt(entry, update_packet, addr,
					    &entry->hit_peer, &entry->hit_our, msg),
		 -1, "Building Echo Packet failed\n");

        /* Have to take care of UPDATE echos to opposite family */
        if (IN6_IS_ADDR_V4MAPPED((struct in6_addr *)&addr->address)
            == IN6_IS_ADDR_V4MAPPED(&entry->our_addr)) {
            HIP_IFEL(entry->hadb_xmit_func->
                     hip_send_pkt(&entry->our_addr, &addr->address,
                                  (entry->nat_mode ? hip_get_local_nat_udp_port() : 0), entry->peer_udp_port,
                                  update_packet, entry, 1),
                     -ECOMM, "Sending UPDATE packet with echo data failed.\n");
	} else {
            /* UPDATE echo is meant for opposite family of local_address*/
            /* check if we have one, otherwise let fail */
            list_for_each_safe(item, tmp, addresses, i) {
                n = list_entry(item);
                if (hip_sockaddr_is_v6_mapped(&n->addr)
                    != IN6_IS_ADDR_V4MAPPED(&entry->our_addr)) {
                    HIP_IFEL(entry->hadb_xmit_func->
                             hip_send_pkt(hip_cast_sa_addr(&n->addr),
                                          (struct in6_addr*)&addr->address,
                                          (entry->nat_mode ? hip_get_local_nat_udp_port() : 0), entry->peer_udp_port,
                                          update_packet, entry, 1),
                             -ECOMM, "Sending UPDATE packet with echo data failed.\n");
                }
            }
        }

 out_err:
	return err;

}

/* todo: use jiffies instead of timestamp */
uint32_t hip_hadb_get_latest_inbound_spi(hip_ha_t *entry)
{
	hip_list_t *item, *tmp;
	struct hip_spi_in_item *spi_item;
	uint32_t spi = 0;
	unsigned int now = jiffies;
	unsigned long t = ULONG_MAX;
	int i;

	/* assumes already locked entry */

	list_for_each_safe(item, tmp, entry->spis_in, i)
	{
		spi_item = list_entry(item);
		HIP_DEBUG("spi_in in loop is 0x%x\n", spi_item->spi);
		if (now - spi_item->timestamp < t)
		{
			spi = spi_item->spi;
			t = now - spi_item->timestamp;
		}
	}

	_HIP_DEBUG("newest spi_in is 0x%x\n", spi);
	return spi;
}
//add by santtu
/* todo: use jiffies instead of timestamp */
uint32_t hip_hadb_get_outbound_spi(hip_ha_t *entry)
{
	hip_list_t *item, *tmp;
	struct hip_spi_out_item *spi_item;
	uint32_t spi = 0;
	unsigned int now = jiffies;
	unsigned long t = ULONG_MAX;
	int i;

	/* assumes already locked entry */

	list_for_each_safe(item, tmp, entry->spis_out, i)
	{
		spi_item = list_entry(item);

		spi = spi_item->spi;

		break;

	}

	_HIP_DEBUG("newest spi_in out 0x%x\n", spi);
	return spi;
}
//end add
/* get pointer to the outbound SPI list or NULL if the outbound SPI
   list does not exist */
struct hip_spi_out_item *hip_hadb_get_spi_list(hip_ha_t *entry, uint32_t spi)
{
	struct hip_spi_out_item *spi_item;
	hip_list_t *item, *tmp;
	int i;

	/* assumes already locked entry */

	_HIP_DEBUG("Search spi list for SPI=0x%x\n", spi);
	list_for_each_safe(item, tmp, entry->spis_out, i)
	{
		spi_item = list_entry(item);
		_HIP_DEBUG("search: 0x%x ?= 0x%x\n", spi_item->spi, spi);
		if (spi_item->spi == spi) return spi_item;
	}

	return NULL;
}

/* get pointer to the inbound SPI list or NULL if SPI list does not exist */
struct hip_spi_in_item *hip_hadb_get_spi_in_list(hip_ha_t *entry, uint32_t spi)
{
	struct hip_spi_in_item *spi_item;
	hip_list_t *item, *tmp;
	int i;

	/* assumes already locked entry */

	HIP_DEBUG("SPI=0x%x\n", spi);
	list_for_each_safe(item, tmp, entry->spis_in, i)
	{
		spi_item = list_entry(item);
		if (spi_item->spi == spi) return spi_item;
	}

	return NULL;
}

/* add an address belonging to the SPI list */
/* or update old values */
int hip_hadb_add_addr_to_spi(hip_ha_t *entry, uint32_t spi,
			     struct in6_addr *addr,
			     int is_bex_address, uint32_t lifetime,
			     int is_preferred_addr,
			     struct hip_common *msg)
{


	HIP_DEBUG("old hip_hadb_add_udp_addr_to_spi\n");
	return  hip_hadb_add_udp_addr_to_spi(entry, spi, addr, is_bex_address,
			lifetime, is_preferred_addr, 0, HIP_LOCATOR_LOCATOR_TYPE_ESP_SPI_PRIORITY,0, msg);
	//remove by santtu
#if 0
	int err = 0, new = 1, i;
	struct hip_spi_out_item *spi_list;
	struct hip_peer_addr_list_item *new_addr = NULL;
	struct hip_peer_addr_list_item *a;
	hip_list_t *item, *tmp;
	struct in6_addr *preferred_address;
	/* Assumes already locked entry */
	HIP_DEBUG("spi=0x%x is_preferred_addr=%d\n", spi, is_preferred_addr);

	spi_list = hip_hadb_get_spi_list(entry, spi);
	if (!spi_list)
	{
		HIP_ERROR("SPI list for 0x%x not found\n", spi);
		err = -EEXIST;
		goto out_err;
	}

	/* Check if addr already exists. If yes, then just update values. */
	list_for_each_safe(item, tmp, spi_list->peer_addr_list, i)
	{
		a = list_entry(item);
		if (!ipv6_addr_cmp(&a->address, addr))
		{
			// Do we send a verification if state is unverified?
			// The address should be awaiting verifivation already
			new_addr = a;
			new = 0;
			break;
		}
	}

	if (new)
	{
		HIP_DEBUG("create new addr item to SPI list\n");
		/* SPI list does not contain the address, add the address to the SPI list */
		new_addr = (struct hip_peer_addr_list_item *)HIP_MALLOC(sizeof(struct hip_peer_addr_list_item), 0);
		if (!new_addr)
		{
			HIP_ERROR("item HIP_MALLOC failed\n");
			err = -ENOMEM;
			goto out_err;
		}
	}
	else HIP_DEBUG("update old addr item\n");

	new_addr->lifetime = lifetime;
	if (new) ipv6_addr_copy(&new_addr->address, addr);

	/* If the address is already bound, its lifetime is updated.
	   If the status of the address is DEPRECATED, the status is
	   changed to UNVERIFIED.  If the address is not already bound,
	   the address is added, and its status is set to UNVERIFIED. */


	/* We switch off the part that make no answer with echo response message
	   to the initiator. The reason is that we need the whole update schema work
	   for the program to run corrctly. This purely optimization part can be changed
	   latter. - Andrey.
	*/
#if 0
	if (!new)
	{
		switch (new_addr->address_state)
		{
		case PEER_ADDR_STATE_DEPRECATED:
			new_addr->address_state = PEER_ADDR_STATE_UNVERIFIED;
			HIP_DEBUG("updated address state DEPRECATED->UNVERIFIED\n");
			break;
 		case PEER_ADDR_STATE_ACTIVE:
			HIP_DEBUG("address state stays in ACTIVE\n");
			break;
		default:
			// Does this mean that unverified cant be here? Why?
			HIP_ERROR("state is UNVERIFIED, shouldn't even be here ?\n");
			break;
		}
	}
	else
	{
#endif
             if (is_bex_address)
		{
			/* workaround for special case */
 			HIP_DEBUG("address is base exchange address, setting state to ACTIVE\n");
			new_addr->address_state = PEER_ADDR_STATE_ACTIVE;
			HIP_DEBUG("setting bex addr as preferred address\n");
			ipv6_addr_copy(&entry->peer_addr, addr);
			new_addr->seq_update_id = 0;
		} else {
			HIP_DEBUG("address's state is set in state UNVERIFIED\n");
			new_addr->address_state = PEER_ADDR_STATE_UNVERIFIED;
			err = entry->hadb_update_func->hip_update_send_echo(entry, spi, new_addr, msg);

			/** @todo: check! If not acctually a problem (during Handover). Andrey. */
			if( err==-ECOMM ) err = 0;
		}
		//}

	do_gettimeofday(&new_addr->modified_time);
	new_addr->is_preferred = is_preferred_addr;
	if(is_preferred_addr){
            //HIP_DEBUG("Since the address is preferred, we set the entry preferred_address as such\n");
              ipv6_addr_copy(&entry->peer_addr, &new_addr->address);
	}
	if (new) {
		HIP_DEBUG("adding new addr to SPI list\n");
		list_add(new_addr, spi_list->peer_addr_list);
	}

 out_err:
	HIP_DEBUG("returning, err=%d\n", err);
	return err;
#endif
}

/**
 * hip_hadb_dump_hits - Dump the contents of the HIT hash table.
 *
 * Should be safe to call from any context. THIS IS FOR DEBUGGING ONLY.
 * DONT USE IT IF YOU DONT UNDERSTAND IT.
 */
void hip_hadb_dump_hits(void)
{
	int i;
	hip_ha_t *entry;
	char *string;
	int cnt, k;
	hip_list_t *item, *tmp;

	string = (char *)HIP_MALLOC(4096, GFP_ATOMIC);
	if (!string)
	{
		HIP_ERROR("Cannot dump HADB... out of memory\n");
		return;
	}

	HIP_LOCK_HT(&hadb_hit);

	cnt = 0;
	list_for_each_safe(item, tmp, hadb_hit, i)
	{
		entry = list_entry(item);

		hip_hold_ha(entry);
		if (cnt > 3900)
		{
			string[cnt] = '\0';
			HIP_ERROR("%s\n", string);
			cnt = 0;
		}

		k = hip_in6_ntop2(&entry->hit_peer, string + cnt);
		cnt += k;
		hip_db_put_ha(entry, hip_hadb_delete_state);
	}
	HIP_ERROR("%s\n", string);

	HIP_UNLOCK_HT(&hadb_hit);
}


void hip_hadb_dump_spis_in(hip_ha_t *entry)
{
	struct hip_spi_in_item *spi_item;
	hip_list_t *item, *tmp;
	int i;

	HIP_DEBUG("start\n");
	HIP_LOCK_HA(entry);
	list_for_each_safe(item, tmp, entry->spis_in, i)
	{
		spi_item = list_entry(item);
		HIP_DEBUG(" SPI=0x%x new_SPI=0x%x esp_info_SPI_out=0x%x ifindex=%d "
			  "ts=%lu updating=%d keymat_index=%u upd_flags=0x%x seq_update_id=%u ESP_INFO=old 0x%x,new 0x%x,km %u\n",
			  spi_item->spi, spi_item->new_spi, spi_item->esp_info_spi_out, spi_item->ifindex,
			  jiffies - spi_item->timestamp, spi_item->updating, spi_item->keymat_index,
			  spi_item->update_state_flags, spi_item->seq_update_id,
			  spi_item->stored_received_esp_info.old_spi,
			  spi_item->stored_received_esp_info.old_spi,
			  spi_item->stored_received_esp_info.keymat_index);
	}
	HIP_UNLOCK_HA(entry);
	HIP_DEBUG("end\n");
}

void hip_hadb_dump_spis_out(hip_ha_t *entry)
{
	struct hip_spi_out_item *spi_item;
	hip_list_t *item, *tmp;
	int i;

	HIP_DEBUG("start\n");
	HIP_LOCK_HA(entry);
	list_for_each_safe(item, tmp, entry->spis_out, i)
	{
		spi_item = list_entry(item);
		HIP_DEBUG(" SPI=0x%x new_SPI=0x%x seq_update_id=%u\n",
			  spi_item->spi, spi_item->new_spi, spi_item->seq_update_id);
	}
	HIP_UNLOCK_HA(entry);
	HIP_DEBUG("end\n");
}

/**
 * Stores the keys negotiated in base exchange.
 *
 * @param ctx          the context inside which the key data will copied around.
 * @param is_initiator true if the localhost is the initiator, or false if the
 *                     localhost is the Responder
 * @return             0 if everything was stored successfully, otherwise < 0.
 */
int hip_store_base_exchange_keys(struct hip_hadb_state *entry,
				  struct hip_context *ctx, int is_initiator)
{
	int err = 0;
	int hmac_key_len, enc_key_len, auth_key_len, hip_enc_key_len;

	hmac_key_len = hip_hmac_key_length(entry->esp_transform);
	enc_key_len = hip_enc_key_length(entry->esp_transform);
	auth_key_len = hip_auth_key_length_esp(entry->esp_transform);
	hip_enc_key_len = hip_transform_key_length(entry->hip_transform);

	memcpy(&entry->hip_hmac_out, &ctx->hip_hmac_out, hmac_key_len);
	memcpy(&entry->hip_hmac_in, &ctx->hip_hmac_in, hmac_key_len);

	memcpy(&entry->esp_in.key, &ctx->esp_in.key, enc_key_len);
	memcpy(&entry->auth_in.key, &ctx->auth_in.key, auth_key_len);

	memcpy(&entry->esp_out.key, &ctx->esp_out.key, enc_key_len);
	memcpy(&entry->auth_out.key, &ctx->auth_out.key, auth_key_len);

	memcpy(&entry->hip_enc_out.key, &ctx->hip_enc_out.key, hip_enc_key_len);
	memcpy(&entry->hip_enc_in.key, &ctx->hip_enc_in.key, hip_enc_key_len);

	hip_update_entry_keymat(entry, ctx->current_keymat_index,
				ctx->keymat_calc_index, ctx->esp_keymat_index,
				ctx->current_keymat_K);

	if (entry->dh_shared_key)
	{
		HIP_DEBUG("HIP_FREEing old dh_shared_key\n");
		HIP_FREE(entry->dh_shared_key);
		entry->dh_shared_key = NULL;
	}

	entry->dh_shared_key_len = 0;
	/** @todo reuse pointer, no HIP_MALLOC */
	entry->dh_shared_key = (char *)HIP_MALLOC(ctx->dh_shared_key_len, GFP_ATOMIC);
	if (!entry->dh_shared_key)
	{
		HIP_ERROR("entry dh_shared HIP_MALLOC failed\n");
		err = -ENOMEM;
		goto out_err;
	}

	entry->dh_shared_key_len = ctx->dh_shared_key_len;
	memcpy(entry->dh_shared_key, ctx->dh_shared_key, entry->dh_shared_key_len);
	_HIP_HEXDUMP("Entry DH SHARED", entry->dh_shared_key, entry->dh_shared_key_len);
	_HIP_HEXDUMP("Entry Kn", entry->current_keymat_K, HIP_AH_SHA_LEN);
	return err;

out_err:
	if (entry->dh_shared_key) {
		HIP_FREE(entry->dh_shared_key);
		entry->dh_shared_key = NULL;
	}

	return err;
}

/**
 * .
 *
 * @param entry ...
 * @param msg for future purposes (KeyNote)
 * @param peer ...
 * @return     ...
 */
int hip_init_peer(hip_ha_t *entry, struct hip_common *msg,
		  struct hip_host_id *peer)
{
	int err = 0;
	int len = hip_get_param_total_len(peer);
	struct in6_addr hit;

	/* public key and verify function might be initialized already in the
	   case of loopback */

	if (entry->peer_pub)
	{
		HIP_DEBUG("Not initializing peer host id, old exists\n");
		goto out_err;
	}

	HIP_IFEL(hip_host_id_to_hit(peer, &hit, HIP_HIT_TYPE_HASH100) ||
		 ipv6_addr_cmp(&hit, &entry->hit_peer),
		 -1, "Unable to verify sender's HOST_ID\n");

	HIP_IFEL(!(entry->peer_pub = HIP_MALLOC(len, GFP_KERNEL)),
		 -ENOMEM, "Out of memory\n");

	memcpy(entry->peer_pub, peer, len);
	entry->verify =
		hip_get_host_id_algo(entry->peer_pub) == HIP_HI_RSA ?
		hip_rsa_verify : hip_dsa_verify;

	if (hip_get_host_id_algo(entry->peer_pub) == HIP_HI_RSA)
		entry->peer_pub_key = hip_key_rr_to_rsa(entry->peer_pub, 0);
	else
		entry->peer_pub_key = hip_key_rr_to_dsa(entry->peer_pub, 0);

 out_err:
	HIP_DEBUG_HIT("peer's hit", &hit);
	HIP_DEBUG_HIT("entry's hit", &entry->hit_peer);
	return err;
}


/**
 * Initializes a HIP association.
 *
 * Initializes a new allocated HIP association @c entry.
 *
 * @param  a pointer to a HIP association to be initialized.
 * @param  a pointer to a HIT value that is to be bound with the HIP association
 *         @c entry
 * @return zero if success, negative otherwise.
 */
int hip_init_us(hip_ha_t *entry, hip_hit_t *hit_our)
{
        int err = 0, len = 0, alg = 0;

	if (entry->our_pub != NULL) {
		free(entry->our_pub);
		entry->our_pub = NULL;
	}

	/* Try to fetch our private host identity first using RSA then using DSA.
	   Note, that hip_get_host_id() allocates a new buffer and this buffer
	   must be freed in out_err if an error occurs. */

	if (hip_get_host_id_and_priv_key(HIP_DB_LOCAL_HID, hit_our, HIP_HI_RSA,
				&entry->our_pub, &entry->our_priv_key)) {
		 HIP_IFEL(hip_get_host_id_and_priv_key(HIP_DB_LOCAL_HID, hit_our,
				HIP_HI_DSA, &entry->our_pub, &entry->our_priv_key),
				-1, "Local host identity not found\n");
	}

	/* RFC 4034 obsoletes RFC 2535 and flags field differ */
	/* Get RFC2535 3.1 KEY RDATA format algorithm (Integer value). */
	alg = hip_get_host_id_algo(entry->our_pub);
	/* Using this integer we get a function pointer to a function that
	   signs our host identity. */
	entry->sign = (alg == HIP_HI_RSA ? hip_rsa_sign : hip_dsa_sign);

	/* Calculate our HIT from our public Host Identifier (HI).
	   Note, that currently (06.08.2008) both of these functions use DSA */
	err = ((alg == HIP_HI_DSA) ?
		hip_dsa_host_id_to_hit(entry->our_pub, &entry->hit_our,
				       HIP_HIT_TYPE_HASH100) :
		hip_rsa_host_id_to_hit(entry->our_pub, &entry->hit_our,
				       HIP_HIT_TYPE_HASH100));
	HIP_IFEL(err, err, "Unable to digest the HIT out of public key.");
	if(err != 0) {
		HIP_ERROR("Unable to digest the HIT out of public key.");
		goto out_err;
	}

 out_err:

	if (err && entry->our_pub) {
		HIP_FREE(entry->our_pub);
		entry->our_pub = NULL;
	}

	return err;
}

/* ----------------- */

unsigned long hip_hash_ha(const hip_ha_t *ha)
{
	hip_hit_t hitpair[2];
	uint8_t hash[HIP_AH_SHA_LEN];

	if(ha == NULL || &(ha->hit_our) == NULL || &(ha->hit_peer) == NULL)
	{
		return 0;
	}

	/* The HIT fields of an host association struct cannot be assumed to be
	   alligned consecutively. Therefore, we must copy them to a temporary
	   array. */
	memcpy(&hitpair[0], &(ha->hit_our), sizeof(ha->hit_our));
	memcpy(&hitpair[1], &(ha->hit_peer), sizeof(ha->hit_peer));

	hip_build_digest(HIP_DIGEST_SHA1, (void *)hitpair, sizeof(hitpair),
			 hash);

	return *((unsigned long *)hash);
}

int hip_compare_ha(const hip_ha_t *ha1, const hip_ha_t *ha2)
{
     if(ha1 == NULL || &(ha1->hit_our) == NULL || &(ha1->hit_peer) == NULL ||
	ha2 == NULL || &(ha2->hit_our) == NULL || &(ha2->hit_peer) == NULL)
     {
	  return 1;
     }

     return (hip_hash_ha(ha1) != hip_hash_ha(ha2));
}


void hip_init_hadb(void)
{
     /** @todo Check for errors. */

     /* The next line initializes the hash table for host associations. Note
	that we are using callback wrappers IMPLEMENT_LHASH_HASH_FN and
	IMPLEMENT_LHASH_COMP_FN defined in the beginning of this file. These
	provide automagic variable casts, so that all elements stored in the
	hash table are cast to hip_ha_t. Lauri 09.10.2007 16:58. */
     hadb_hit = hip_ht_init(LHASH_HASH_FN(hip_hash_ha),
			    LHASH_COMP_FN(hip_compare_ha));

     /* initialize default function pointer sets for receiving messages*/
     default_rcv_func_set.hip_receive_i1        = hip_receive_i1;
     default_rcv_func_set.hip_receive_r1        = hip_receive_r1;
     default_rcv_func_set.hip_receive_i2        = hip_receive_i2;
     default_rcv_func_set.hip_receive_r2        = hip_receive_r2;
     default_rcv_func_set.hip_receive_update    = hip_receive_update;
     default_rcv_func_set.hip_receive_notify    = hip_receive_notify;
     default_rcv_func_set.hip_receive_bos       = hip_receive_bos;
     default_rcv_func_set.hip_receive_close     = hip_receive_close;
     default_rcv_func_set.hip_receive_close_ack = hip_receive_close_ack;

     /* initialize alternative function pointer sets for receiving messages*/
     /* insert your alternative function sets here!*/

     /* initialize default function pointer sets for handling messages*/
     default_handle_func_set.hip_handle_i1        = hip_handle_i1;
     default_handle_func_set.hip_handle_r1        = hip_handle_r1;
     default_handle_func_set.hip_handle_i2        = hip_handle_i2;
     default_handle_func_set.hip_handle_r2        = hip_handle_r2;
     default_handle_func_set.hip_handle_bos       = hip_handle_bos;
     default_handle_func_set.hip_handle_close     = hip_handle_close;
     default_handle_func_set.hip_handle_close_ack = hip_handle_close_ack;

     /* initialize alternative function pointer sets for handling messages*/
     /* insert your alternative function sets here!*/

     /* initialize default function pointer sets for misc functions*/
     default_misc_func_set.hip_solve_puzzle  	       = hip_solve_puzzle;
     default_misc_func_set.hip_produce_keying_material = hip_produce_keying_material;
     default_misc_func_set.hip_create_i2	       = hip_create_i2;
     default_misc_func_set.hip_create_r2	       = hip_create_r2;
     default_misc_func_set.hip_build_network_hdr       = hip_build_network_hdr;

     /* initialize alternative function pointer sets for misc functions*/
     /* insert your alternative function sets here!*/

     /* initialize default function pointer sets for update functions*/
     default_update_func_set.hip_handle_update_plain_locator = hip_handle_update_plain_locator;
     default_update_func_set.hip_handle_update_addr_verify   = hip_handle_update_addr_verify;
     default_update_func_set.hip_update_handle_ack	     = hip_update_handle_ack;
     default_update_func_set.hip_handle_update_established   = hip_handle_update_established;
     default_update_func_set.hip_handle_update_rekeying      = hip_handle_update_rekeying;
     default_update_func_set.hip_update_send_addr_verify     = hip_update_send_addr_verify;
     default_update_func_set.hip_update_send_echo	     = hip_update_send_echo;

     /* xmit function set */
#ifdef CONFIG_HIP_I3
     if(hip_get_hi3_status()){
	  default_xmit_func_set.hip_send_pkt = hip_send_i3;
     }
     else
#endif
	  default_xmit_func_set.hip_send_pkt = hip_send_pkt;
     

     nat_xmit_func_set.hip_send_pkt = hip_send_pkt;

     /* filter function sets */
     /* Compiler warning: assignment from incompatible pointer type.
	Please fix this, if you know what is the correct value.
	-Lauri 25.09.2007 15:11. */
     default_input_filter_func_set.hip_input_filter	= hip_agent_filter;
     default_output_filter_func_set.hip_output_filter   = hip_agent_filter;

     /* Tao Wan and Miika komu added, 24 Jan, 2008 for IPsec (userspace / kernel part)
      *
      * copy in user_ipsec_hipd_msg.c */
     if (hip_use_userspace_ipsec) {
	     default_ipsec_func_set.hip_add_sa = hip_userspace_ipsec_add_sa;
	     default_ipsec_func_set.hip_delete_sa = hip_userspace_ipsec_delete_sa;
	     default_ipsec_func_set.hip_setup_hit_sp_pair = hip_userspace_ipsec_setup_hit_sp_pair;
	     default_ipsec_func_set.hip_delete_hit_sp_pair = hip_userspace_ipsec_delete_hit_sp_pair;
	     default_ipsec_func_set.hip_flush_all_policy = hip_userspace_ipsec_flush_all_policy;
	     default_ipsec_func_set.hip_flush_all_sa = hip_userspace_ipsec_flush_all_sa;
	     default_ipsec_func_set.hip_acquire_spi = hip_acquire_spi;
	     default_ipsec_func_set.hip_delete_default_prefix_sp_pair = hip_userspace_ipsec_delete_default_prefix_sp_pair;
	     default_ipsec_func_set.hip_setup_default_sp_prefix_pair = hip_userspace_ipsec_setup_default_sp_prefix_pair;
     } else {
	     default_ipsec_func_set.hip_add_sa = hip_add_sa;
	     default_ipsec_func_set.hip_delete_sa = hip_delete_sa;
	     default_ipsec_func_set.hip_setup_hit_sp_pair = hip_setup_hit_sp_pair;
	     default_ipsec_func_set.hip_delete_hit_sp_pair = hip_delete_hit_sp_pair;
	     default_ipsec_func_set.hip_flush_all_policy = hip_flush_all_policy;
	     default_ipsec_func_set.hip_flush_all_sa = hip_flush_all_sa;
	     default_ipsec_func_set.hip_acquire_spi = hip_acquire_spi;
	     default_ipsec_func_set.hip_delete_default_prefix_sp_pair = hip_delete_default_prefix_sp_pair;
	     default_ipsec_func_set.hip_setup_default_sp_prefix_pair = hip_setup_default_sp_prefix_pair;
     }
}

unsigned long hip_hadb_hash_file_hits(const void *ptr){
        HIP_DEBUG("string %s\n",((hip_hosts_entry *)ptr)->hostname);
	char *fqdn = ((hip_hosts_entry *)ptr)->hostname;
        uint8_t hash[HIP_AH_SHA_LEN];

	hip_build_digest(HIP_DIGEST_SHA1, fqdn, strlen(fqdn)+1, hash);
	return *((unsigned long *)hash);
}

int hip_hadb_hash_match_file_hits(const void *ptr1, const void *ptr2){
        return (hip_hadb_hash_file_hits(ptr1) != hip_hadb_hash_file_hits(ptr2));
}

#if 0
void hip_hadb_init_db_file_hits(void){
        hadb_file_hits = hip_ht_init(hip_hadb_hash_file_hits,hip_hadb_hash_match_file_hits);
}

/*Initialize hadb with values contained in /etc/hip/hosts*/
int hip_init_hadb_hip_host(){
        int err = 0, i = 0;
	hip_hosts_entry *element = NULL;
	hip_list_t *item, *tmp;
	struct in6_addr address;

	hip_hadb_init_db_file_hits();

	/* Look up /etc/hip/host */
        gaih_inet_get_hip_hosts_file_info(hadb_file_hits);

	/* Add the information to the HADB */
	list_for_each_safe(item, tmp, hadb_file_hits, i){
	        element = list_entry(item);
		memset(&address, 0, sizeof(struct in6_addr));
		hip_find_address(element->hostname, &address);
		if ((element->lsi).s_addr == 0)
		        hip_hadb_add_peer_info(&element->hit, &address, NULL);
		else
		        hip_hadb_add_peer_info(&element->hit, &address, &element->lsi);
	}
	return err;
}
#endif

hip_xmit_func_set_t *hip_get_xmit_default_func_set() {
	return &default_xmit_func_set;
}

hip_misc_func_set_t *hip_get_misc_default_func_set() {
	return &default_misc_func_set;
}

hip_input_filter_func_set_t *hip_get_input_filter_default_func_set() {
	return &default_input_filter_func_set;
}

hip_output_filter_func_set_t *hip_get_output_filter_default_func_set() {
	return &default_output_filter_func_set;
}

hip_rcv_func_set_t *hip_get_rcv_default_func_set() {
	return &default_rcv_func_set;
}

hip_handle_func_set_t *hip_get_handle_default_func_set() {
	return &default_handle_func_set;
}

hip_update_func_set_t *hip_get_update_default_func_set() {
	return &default_update_func_set;
}

/**
 * Sets function pointer set for an hadb record. Pointer values will not be
 * copied!
 *
 * @param entry         a pointer to the hadb record
 * @param new_func_set  a pointer to the new function set
 * @return              0 if everything was stored successfully, otherwise < 0.
 */
int hip_hadb_set_rcv_function_set(hip_ha_t * entry,
				   hip_rcv_func_set_t * new_func_set){
     /** @todo add check whether all function pointers are set */
     if( entry ){
	  entry->hadb_rcv_func = new_func_set;
	  return 0;
     }
      return -1;
}

/**
 * Sets function pointer set for an hadb record. Pointer values will not be
 * copied!
 *
 * @param entry        a pointer to the hadb record.
 * @param new_func_set a pointer to the new function set.
 * @return             0 if everything was stored successfully, otherwise < 0.
 */
int hip_hadb_set_handle_function_set(hip_ha_t * entry,
				     hip_handle_func_set_t * new_func_set){
	/** @todo add check whether all function pointers are set. */
	if( entry ){
		entry->hadb_handle_func = new_func_set;
		return 0;
	}
	return -1;
}

/**
 * Sets function pointer set for an hadb record. Pointer values will not be
 * copied!
 *
 * @param entry        pointer to the hadb record.
 * @param new_func_set pointer to the new function set.
 * @return             0 if everything was stored successfully, otherwise < 0.
 */
int hip_hadb_set_misc_function_set(hip_ha_t * entry,
				   hip_misc_func_set_t * new_func_set){
	/** @todo add check whether all function pointers are set. */
	if( entry ){
		entry->hadb_misc_func = new_func_set;
		return 0;
	}
	return -1;
}

int hip_hadb_set_xmit_function_set(hip_ha_t * entry,
				   hip_xmit_func_set_t * new_func_set){
	if( entry ){
		entry->hadb_xmit_func = new_func_set;
		return 0;
	}
	return -1;
}

int hip_hadb_set_input_filter_function_set(hip_ha_t * entry,
					   hip_input_filter_func_set_t * new_func_set)
{
	if( entry ){
		entry->hadb_input_filter_func = new_func_set;
		return 0;
	}
	return -1;
}

int hip_hadb_set_output_filter_function_set(hip_ha_t * entry,
					   hip_output_filter_func_set_t * new_func_set)
{
	if( entry ){
		entry->hadb_output_filter_func = new_func_set;
		return 0;
	}
	return -1;
}

/**
 * Sets function pointer set for an hadb record. Pointer values will not be
 * copied!
 *
 * @param entry        a pointer to the hadb record.
 * @param new_func_set a pointer to the new function set.
 * @return             0 if everything was stored successfully, otherwise < 0.
 */
int hip_hadb_set_update_function_set(hip_ha_t * entry,
				     hip_update_func_set_t * new_func_set){
     /** @todo add check whether all function pointers are set */
	if( entry ){
		entry->hadb_update_func = new_func_set;
		return 0;
	}
	//HIP_ERROR("Func pointer set malformed. Func pointer set NOT appied.");
	return -1;
}

/* NOTE! When modifying this function, remember that some control values may
   not be allowed to co-exist. Therefore the logical OR might not be enough
   for all controls. */
void hip_hadb_set_local_controls(hip_ha_t *entry, hip_controls_t mask)
{
	if(entry != NULL) {
		switch(mask) {

		case HIP_HA_CTRL_NONE:
			entry->local_controls &= mask;
		case HIP_HA_CTRL_LOCAL_REQ_UNSUP:
		case HIP_HA_CTRL_LOCAL_REQ_ESCROW:
		case HIP_HA_CTRL_LOCAL_REQ_RELAY:
		case HIP_HA_CTRL_LOCAL_REQ_RVS:
		case HIP_HA_CTRL_LOCAL_REQ_SAVAH:
#if 0
			if(mask == HIP_HA_CTRL_LOCAL_REQ_RELAY)
			{
				hip_nat_set_control(entry, 1);
				HIP_DEBUG("nat control has been reset to 1\n");
			}
#endif			
			entry->local_controls |= mask;
			break;
		default:
			HIP_ERROR("Unknown local controls given.\n");
		}
	}
}

/* NOTE! When modifying this function, remember that some control values may
   not be allowed to co-exist. Therefore the logical OR might not be enough
   for all controls. */
void hip_hadb_set_peer_controls(hip_ha_t *entry, hip_controls_t mask)
{
	if(entry != NULL) {
		switch(mask) {

		case HIP_HA_CTRL_NONE:
			entry->peer_controls &= mask;
		case HIP_HA_CTRL_PEER_UNSUP_CAPABLE:
		case HIP_HA_CTRL_PEER_ESCROW_CAPABLE:
		case HIP_HA_CTRL_PEER_RVS_CAPABLE:
		case HIP_HA_CTRL_PEER_RELAY_CAPABLE:
		case HIP_HA_CTRL_PEER_SAVAH_CAPABLE:
		case HIP_HA_CTRL_PEER_GRANTED_SAVAH:
		case HIP_HA_CTRL_PEER_GRANTED_UNSUP:
		case HIP_HA_CTRL_PEER_GRANTED_ESCROW:
		case HIP_HA_CTRL_PEER_GRANTED_RVS:			
		case HIP_HA_CTRL_PEER_GRANTED_RELAY:
		case HIP_HA_CTRL_PEER_REFUSED_UNSUP:
		case HIP_HA_CTRL_PEER_REFUSED_ESCROW:
		case HIP_HA_CTRL_PEER_REFUSED_RELAY:
		case HIP_HA_CTRL_PEER_REFUSED_RVS:
		case HIP_HA_CTRL_PEER_REFUSED_SAVAH:
#if 0
			if(mask == HIP_HA_CTRL_PEER_GRANTED_RELAY)
			{
				hip_nat_set_control(entry, 1);
				HIP_DEBUG("nat control has been reset to 1\n");
			}
#endif
			entry->peer_controls |= mask;
			break;
		default:
			HIP_ERROR("Unknown peer controls given.\n");
		}
	}
}

void hip_hadb_cancel_local_controls(hip_ha_t *entry, hip_controls_t mask)
{
	if(entry != NULL) {
		entry->local_controls &= (~mask);
	}
}

void hip_hadb_cancel_peer_controls(hip_ha_t *entry, hip_controls_t mask)
{
     if(entry != NULL) {
	     entry->peer_controls &= (~mask);
     }
}

void hip_uninit_hadb()
{
	int i;
	hip_ha_t *ha, *tmp;
	//struct hip_hit_spi *hs, *tmp_hs;

	HIP_DEBUG("\n");

	HIP_DEBUG("DEBUG: DUMP SPI LISTS\n");
//	hip_hadb_dump_hs_ht();

	/* I think this is not very safe deallocation.
	 * Locking the hadb_spi and hadb_hit could be one option, but I'm not
	 * very sure that it will work, as they are locked later in
	 * hip_hadb_remove_state() for a while.
	 *
	 * The list traversing is not safe in smp way :(
	 */
//	hip_ht_uninit(hadb_hit);
}

void hip_delete_all_sp()
{
	int i;
	hip_ha_t *ha, *tmp;
	//struct hip_hit_spi *hs, *tmp_hs;
	struct hip_spi_in_item *item, *tmp_spi;
	HIP_DEBUG("\n");

	HIP_DEBUG("DEBUG: DUMP SPI LISTS\n");
	//hip_hadb_dump_hs_ht();

	/* I think this is not very safe deallocation.
	 * Locking the hadb_spi and hadb_hit could be one option, but I'm not
	 * very sure that it will work, as they are locked later in
	 * hip_hadb_remove_state() for a while.
	 *
	 * The list traversing is not safe in smp way :(
	 */
	HIP_DEBUG("DELETING HA HT\n");

}


/**
* A private function to add an entry to the peer list. Add an IPv6 address
* (if valid) to the peer list and update the tail pointer.
*
* @param addr  IPv6 address
* @param entry peer list entry
* @param last  pointer to pointer to end of peer list linked list
* @return      zero on success, or negative error value on failure
*/
int hip_list_peers_add(struct in6_addr *address,
			      hip_peer_entry_opaque_t *entry,
			      hip_peer_addr_opaque_t **last)
{
	hip_peer_addr_opaque_t *addr;

	HIP_DEBUG_IN6ADDR("## SPI is 0, found bex address:", address);

	/* Allocate an entry for the address */
	addr = HIP_MALLOC(sizeof(hip_peer_addr_opaque_t), GFP_ATOMIC);
	if (!addr) {
		HIP_ERROR("No memory to create peer addr entry\n");
		return -ENOMEM;
	}
	addr->next = NULL;
	/* Record the peer addr */
	ipv6_addr_copy(&addr->addr, address);

	if (*last == NULL) {  /* First entry? Add to head and tail */
		entry->addr_list = addr;
	} else {             /* Otherwise, add to tail */
		(*last)->next = addr;
	}
	*last = addr;
	entry->count++;   /* Increment count in peer entry */
	return 0;
}

/**
 * A private function to process a hadb entry Process a hadb entry, extracting
 * the HOST ID, HIT, and IPv6 addresses.
 *
 * @param entry  hadb table entry
 * @param opaque private data for the function (contains record keeping
 *               structure)
 * @return       zero on success, or negative error value on failure
 */
int hip_hadb_list_peers_func(hip_ha_t *entry, void *opaque)
{
	int err = 0;
	return err;
}

/* Delete given inbound SPI, and all if spi == 0 */
void hip_hadb_delete_inbound_spi(hip_ha_t *entry, uint32_t spi)
{
	struct hip_spi_in_item *spi_item;
	hip_list_t *item, *tmp;
	int i;

	/* assumes locked entry */
	HIP_DEBUG("SPI=0x%x\n", spi);
	int counter = 0;

	/** @todo check that the deletion below actually works (hits and
	    addresses are used inconsistenly). */
	list_for_each_safe(item, tmp, entry->spis_in, i)
	{
		spi_item = list_entry(item);
	  	if (!spi || spi_item->spi == spi)
	  	{
		  	HIP_DEBUG("deleting SPI_in=0x%x SPI_in_new=0x%x from "
				  "inbound list, item=0x%p addresses=0x%p\n",
				  spi_item->spi, spi_item->new_spi, item, spi_item->addresses);
		  	HIP_ERROR("remove SPI from HIT-SPI HT\n");
			//hip_hadb_remove_hs(spi_item->spi);
			HIP_DEBUG_IN6ADDR("delete", &entry->our_addr);
			default_ipsec_func_set.hip_delete_sa(spi_item->spi, &entry->our_addr,
					&entry->hit_our, HIP_SPI_DIRECTION_IN, entry);
				      //AF_INET6, 0, 0);
			// XX FIX: should be deleted like this?
			//for(i = 0; i < spi_item->addresses_n; i++)
			//  default_ipsec_func_set.hip_delete_sa(spi_item->spi,
			//    &spi_item->addresses->address + i, AF_INET6);
 			if (spi_item->spi != spi_item->new_spi)
 				default_ipsec_func_set.hip_delete_sa(spi_item->new_spi, &entry->hit_our,
 						&entry->our_addr, HIP_SPI_DIRECTION_IN, entry);
 			if (spi_item->addresses)
 			{
 				HIP_DEBUG("deleting stored addrlist 0x%p\n", spi_item->addresses);
 				HIP_FREE(spi_item->addresses);
				spi_item->addresses = NULL;
 			}
			list_del(spi_item, entry->spis_in);
			HIP_FREE(spi_item);
			break;

		}
	}
}

/* Delete given outbound SPI, and all if spi == 0 */
void hip_hadb_delete_outbound_spi(hip_ha_t *entry, uint32_t spi)
{
	struct hip_spi_out_item *spi_item;
	hip_list_t *item, *tmp;
	int i, ii;

	/* assumes locked entry */
	HIP_DEBUG("entry=0x%p SPI=0x%x\n", entry, spi);
	list_for_each_safe(item, tmp, entry->spis_out, i)
	{
		spi_item = list_entry(item);
		if ((!spi && spi != -1) || spi_item->spi == spi)
		{
			struct hip_peer_addr_list_item *addr_item;
			hip_list_t *a_item, *a_tmp;

			HIP_DEBUG("deleting SPI_out=0x%x SPI_out_new=0x%x from outbound list, item=0x%p\n",
				  spi_item->spi, spi_item->new_spi, item);
			default_ipsec_func_set.hip_delete_sa(spi_item->spi, &entry->peer_addr, &entry->peer_addr,
				      HIP_SPI_DIRECTION_OUT, entry);
			default_ipsec_func_set.hip_delete_sa(spi_item->new_spi, &entry->peer_addr,&entry->peer_addr,
				      HIP_SPI_DIRECTION_OUT, entry);
			/* delete peer's addresses */
			list_for_each_safe(a_item, a_tmp, spi_item->peer_addr_list, ii)
			{
				addr_item = list_entry(a_item);
				list_del(addr_item, spi_item->peer_addr_list);
				HIP_FREE(addr_item);
			}
			hip_ht_uninit(spi_item->peer_addr_list);
			list_del(spi_item, entry->spis_out);
			HIP_FREE(spi_item);
		}
	}
}

/**
 * Deletes a HA state (and deallocate memory) Deletes all associates IPSEC SAs
 * and frees the memory occupied by the HA state.
 *
 * @param ha HA
 * @note     ASSERT: The HA must be unlinked from the global hadb hash tables
 *           (SPI and HIT). This function should only be called when absolutely
 *           sure that nobody else has a reference to it.
 */
void hip_hadb_delete_state(hip_ha_t *ha)
{
	HIP_DEBUG("ha=0x%p\n", ha);

	/* Delete SAs */

	if (ha->spis_in) {
		hip_hadb_delete_inbound_spi(ha, 0);
		hip_ht_uninit(ha->spis_in);
	}
	if (ha->spis_out) {
		hip_hadb_delete_outbound_spi(ha, 0);
		hip_ht_uninit(ha->spis_out);
	}


	if (ha->dh_shared_key)
		HIP_FREE(ha->dh_shared_key);
	if (ha->hip_msg_retrans.buf)
		HIP_FREE(ha->hip_msg_retrans.buf);
	if (ha->peer_pub) {
		if (hip_get_host_id_algo(ha->peer_pub) == HIP_HI_RSA &&
							ha->peer_pub_key)
			RSA_free(ha->peer_pub_key);
		else if (ha->peer_pub_key)
			DSA_free(ha->peer_pub_key);
		HIP_FREE(ha->peer_pub);
	}
	if (ha->our_priv)
		HIP_FREE(ha->our_priv);
	if (ha->our_pub)
		HIP_FREE(ha->our_pub);
	if (ha->rendezvous_addr)
		HIP_FREE(ha->rendezvous_addr);

	HIP_FREE(ha);
}

/**
 * Maps function @c func to every HA in HIT hash table. The hash table is
 * LOCKED while we process all the entries. This means that the mapper function
 * MUST be very short and _NOT_ do any operations that might sleep!
 *
 * @param func a mapper function.
 * @param opaque opaque data for the mapper function.
 * @return       negative if an error occurs. If an error occurs during
 *               traversal of a the HIT hash table, then the traversal is
 *               stopped and function returns. Returns the last return value of
 *               applying the mapper function to the last element in the hash
 *               table.
 */
int hip_for_each_ha(int (*func)(hip_ha_t *entry, void *opaq), void *opaque)
{
	int i = 0, fail = 0;
	hip_ha_t *this;
	hip_list_t *item, *tmp;

	if (!func)
		return -EINVAL;

	HIP_LOCK_HT(&hadb_hit);
	list_for_each_safe(item, tmp, hadb_hit, i)
	{
		this = list_entry(item);
		_HIP_DEBUG("list_for_each_safe\n");
		hip_hold_ha(this);
		fail = func(this, opaque);
		hip_db_put_ha(this, hip_hadb_delete_state);
		if (fail)
			goto out_err;
	}

 out_err:
	HIP_UNLOCK_HT(&hadb_hit);
	return fail;
}

/** Enumeration for hip_count_open_connections */
int hip_count_one_entry(hip_ha_t *entry, void *cntr)
{
	int *counter = cntr;
	if (entry->state == HIP_STATE_CLOSING ||
	    entry->state == HIP_STATE_ESTABLISHED)
	{
		(*counter)++;
	}
	return 0;
}

/**
 * Return number of open connections by calculating hadb entrys.
 */
int hip_count_open_connections(void)
{
	int n = 0;

	hip_for_each_ha(hip_count_one_entry, &n);

	return n;
}

int hip_handle_get_ha_info(hip_ha_t *entry, void *opaq)
{
	int err = 0;
	struct hip_hadb_user_info_state hid;
	extern int hip_icmp_interval;
	struct hip_common *msg = (struct hip_common *) opaq;
	
	memset(&hid, 0, sizeof(hid));
	hid.state = entry->state;
    	ipv6_addr_copy(&hid.hit_our, &entry->hit_our);
	ipv6_addr_copy(&hid.hit_peer, &entry->hit_peer);
	ipv6_addr_copy(&hid.ip_our, &entry->our_addr);
	ipv6_addr_copy(&hid.ip_peer, &entry->peer_addr);
	ipv4_addr_copy(&hid.lsi_our, &entry->lsi_our);
	ipv4_addr_copy(&hid.lsi_peer, &entry->lsi_peer);
	memcpy(&hid.peer_hostname, &entry->peer_hostname, HIP_HOST_ID_HOSTNAME_LEN_MAX);

	hid.heartbeats_on = hip_icmp_interval;
	calc_statistics(&entry->heartbeats_statistics, &hid.heartbeats_received, NULL, NULL,
			&hid.heartbeats_mean, &hid.heartbeats_variance, STATS_IN_MSECS);
#if 0
	hid.heartbeats_mean = entry->heartbeats_mean;
	hid.heartbeats_variance = entry->heartbeats_variance;
	hid.heartbeats_received = entry->heartbeats_statistics.num_items;
#endif
	hid.heartbeats_sent = entry->heartbeats_sent;

	_HIP_HEXDUMP("HEXHID ", &hid, sizeof(struct hip_hadb_user_info_state));
	
	hid.nat_udp_port_peer = entry->peer_udp_port;
	hid.nat_udp_port_local = entry->local_udp_port;

	hid.peer_controls = entry->peer_controls;

	/* does not print heartbeat info, but I do not think it even should -Samu*/
	hip_print_debug_info(&hid.ip_our,   &hid.ip_peer,
			     &hid.hit_our,  &hid.hit_peer,
			     &hid.lsi_peer, &hid.peer_hostname,
			     &hid.nat_udp_port_local, &hid.nat_udp_port_peer);

	err = hip_build_param_contents(msg, &hid, HIP_PARAM_HA_INFO,
				       sizeof(hid));
	if (err)
		HIP_ERROR("Building ha info failed\n");

	_HIP_HEXDUMP("HEXHID ", &hid, sizeof(struct hip_hadb_user_info_state));

    out_err:
	return err;

}

/**
 * @todo We could scan through all of the alternative locators as well
 */
int hip_hadb_map_ip_to_hit(hip_ha_t *entry, void *id2)
{
	struct in6_addr *id = id2;
	int err = 0;

	if (ipv6_addr_cmp(&entry->peer_addr, id) == 0 &&
		!ipv6_addr_any(&entry->hit_peer) &&
		!hit_is_opportunistic_hashed_hit(&entry->hit_peer)) {
		ipv6_addr_copy(id, &entry->hit_peer);
		HIP_DEBUG_HIT("hit", &entry->hit_peer);
		HIP_DEBUG_HIT("pref", &entry->peer_addr);
		HIP_DEBUG_HIT("id", id);
		err = -1; /* break iteration */
	}

 out_err:
	return err;
}

#ifdef CONFIG_HIP_RVS
hip_ha_t *hip_hadb_find_rvs_candidate_entry(hip_hit_t *local_hit,
					    hip_hit_t *rvs_ip)
{
	int err = 0, i = 0;
	hip_ha_t *this = NULL, *result = NULL;
	hip_list_t *item = NULL, *tmp = NULL; //

	HIP_LOCK_HT(&hadb_hit);
	list_for_each_safe(item, tmp, hadb_hit, i)
	{
		this = list_entry(item);
		_HIP_DEBUG("List_for_each_entry_safe\n");
		hip_hold_ha(this);
		if ((ipv6_addr_cmp(local_hit, &this->hit_our) == 0) &&
		    (ipv6_addr_cmp(rvs_ip, &this->peer_addr) == 0)) {
			result = this;
			break;
		}
		hip_db_put_ha(this, hip_hadb_delete_state);
		if (err)
			break;
	}
	HIP_UNLOCK_HT(&hadb_hit);

 out_err:
	if (err)
		result = NULL;

	return result;
}
#endif


#ifdef CONFIG_HIP_BLIND
/**
 * Defunct
 * @date 22.07.2008
 */
hip_ha_t *hip_hadb_find_by_blind_hits(hip_hit_t *local_blind_hit,
				      hip_hit_t *peer_blind_hit)
{
	int err = 0, i = 0;
	hip_ha_t *this = NULL, *tmp = NULL, *result = NULL;

	/*
	  This loop is disabled since &hadb_byhit[i] does not exist anymore and
	  the code won't compile with CONFIG_HIP_BLIND flag set.
	  -Lauri 22.07.2008
	  for(i = 0; i < HIP_HADB_SIZE; i++) {

	  list_for_each_entry_safe(this, tmp, &hadb_byhit[i], next_hit)
	  {
	  _HIP_DEBUG("List_for_each_entry_safe\n");
	  hip_hold_ha(this);
	  if ((ipv6_addr_cmp(local_blind_hit, &this->hit_our_blind) == 0) &&
	  (ipv6_addr_cmp(peer_blind_hit, &this->hit_peer_blind) == 0)) {
	  result = this;
	  break;
	  }
	  hip_db_put_ha(this, hip_hadb_delete_state);
	  if (err)
	  break;
	  }
	  if (err)
	  break;
	  }
	*/
 out_err:
	if (err)
		result = NULL;

	return result;
}
#endif

int hip_generate_peer_lsi(hip_lsi_t *lsi)
{
	struct in_addr lsi_prefix;
	uint8_t hostname[HOST_NAME_MAX];
	int index = 1;

	do {
		lsi_prefix.s_addr = htonl(HIP_LSI_PREFIX|index++);
	} while (lsi_assigned(lsi_prefix) ||
		 !hip_map_lsi_to_hostname_from_hosts(lsi, hostname));

	_HIP_DEBUG_LSI("lsi free final value is ", &lsi_prefix);

	*lsi = lsi_prefix;
	return 0;
}

int hip_host_file_info_exists_lsi(hip_lsi_t *lsi){
  int err = 0;
  uint8_t hostname[HOST_NAME_MAX];
  struct in6_addr mapped_lsi;
  
  memset(hostname, 0, sizeof(hostname));

  IPV4_TO_IPV6_MAP(lsi, &mapped_lsi);

  return !hip_for_each_hosts_file_line(HIPD_HOSTS_FILE,
				       hip_map_first_id_to_hostname_from_hosts,
				       &mapped_lsi, hostname);
}

/**
 * Checks if exists a local or peer lsi that matches with this prefix
 */
int lsi_assigned(struct in_addr add)
{
	int exist = 0;
	exist = hip_hidb_exists_lsi(&add);
	if (!exist)
		exist = hip_hadb_exists_lsi(&add);
	if (!exist)
	        exist = hip_host_file_info_exists_lsi(&add);
	return exist;
}

int hip_hadb_exists_lsi(hip_lsi_t *lsi)
{
	int res = 0;
	hip_lsi_t lsi_aux;

	memcpy(&lsi_aux, lsi, sizeof(hip_lsi_t));
	hip_for_each_ha(hip_hadb_find_lsi, &lsi_aux);

	if (ipv4_addr_cmp(&lsi_aux, lsi) != 0){
		res = 1;
		HIP_DEBUG("lsi exists\n");
	}
	return res;
}

int hip_hadb_find_lsi(hip_ha_t *entry, void *lsi)
{
	int exist_lsi;
	exist_lsi = hip_lsi_are_equal(&entry->lsi_peer,(hip_lsi_t *)lsi);
	if (exist_lsi)
	        memset(lsi, 0, sizeof(lsi));
	return 0;
}


/**
 * This function simply goes through all HADB to find an entry that
 * matches the given lsi pair. First matching HADB entry is then returned.
 *
 * @note This way of finding HA entries doesn't work properly if we have
 * multiple entries with the same tuple <lsi_src,lsi_dst>. Currently, that's not the case.
 * Our implementation doesn't allow repeated lsi tuples.
 */

hip_ha_t *hip_hadb_try_to_find_by_pair_lsi(hip_lsi_t *lsi_src, hip_lsi_t *lsi_dst){
        hip_list_t *item, *aux;
	hip_ha_t *tmp;
	int i;

	list_for_each_safe(item, aux, hadb_hit, i)
	{
		tmp = list_entry(item);
		if(!hip_lsi_are_equal(&tmp->lsi_peer, lsi_dst))
			continue;
		else if (hip_lsi_are_equal(&tmp->lsi_our, lsi_src))
			return tmp;
		else
		        continue;
	}
	return NULL;
}

hip_ha_t *hip_hadb_try_to_find_by_peer_lsi(hip_lsi_t *lsi_dst) {
        hip_list_t *item, *aux;
	hip_ha_t *tmp;
	int i;

	list_for_each_safe(item, aux, hadb_hit, i)
	{
		tmp = list_entry(item);
		if(hip_lsi_are_equal(&tmp->lsi_peer, lsi_dst))
			return tmp;
	}
	return NULL;
}

int hip_get_local_addr(struct hip_common *msg)
{
	hip_ha_t* entry;
	int err;
    	struct in6_addr local_address;
    	hip_hit_t* src_hit;
    	hip_hit_t* dst_hit;

    	src_hit = (hip_hit_t *) hip_get_param_contents(msg, HIP_PARAM_HIT);
	dst_hit = (hip_hit_t *) hip_get_param_contents(msg, HIP_PARAM_IPV6_ADDR);
	HIP_DEBUG_HIT("src_hit from local address request: ", src_hit);
	HIP_DEBUG_HIT("dst_hit from local address request: ", dst_hit);
/*	if (ptr) {
		memcpy(peer_hit, ptr, sizeof(hip_hit_t));
		HIP_DEBUG_HIT("peer_hit", peer_hit);
		*fallback = 0;
	}
*/
	memset(&local_address, 0, sizeof(struct in6_addr));
	entry = hip_hadb_find_byhits(src_hit, dst_hit);

	hip_msg_init(msg);
	//HIP_DEBUG_IN6ADDR(" local address: ", &entry->our_addr);

	if(!entry)
		HIP_DEBUG("Can't find local address because of no entry in hadb!\n");

    	ipv6_addr_copy(&local_address, &entry->our_addr);

    	//hip_build_user_hdr(msg, HIP_HIPPROXY_LOCAL_ADDRESS, 0);
	err = hip_build_param_contents(msg, &local_address, HIP_PARAM_IPV6_ADDR,
				       sizeof(struct in6_addr));
	if (err)
		HIP_ERROR("Building local address info failed\n");

	return 0;
}

//add by santtu
/* add an address belonging to the SPI list */
/* or update old values */
int hip_hadb_add_udp_addr_to_spi(hip_ha_t *entry, uint32_t spi,
			     struct in6_addr *addr,
			     int is_bex_address, uint32_t lifetime,
			     int is_preferred_addr,
			     uint16_t port,
			     uint32_t priority,
			     uint8_t kind,
			     struct hip_common *msg)
{
	int err = 0, new = 1, i;
	struct hip_spi_out_item *spi_list;
	struct hip_peer_addr_list_item *new_addr = NULL;
	struct hip_peer_addr_list_item *a;
	hip_list_t *item, *tmp;
	struct in6_addr *preferred_address;
	/* Assumes already locked entry */
	HIP_DEBUG("spi=0x%x is_preferred_addr=%d\n", spi, is_preferred_addr);

	spi_list = hip_hadb_get_spi_list(entry, spi);
	if (!spi_list)
	{
		HIP_ERROR("SPI list for 0x%x not found\n", spi);
		err = -EEXIST;
		goto out_err;
	}

	/* Check if addr already exists. If yes, then just update values. */
	list_for_each_safe(item, tmp, spi_list->peer_addr_list, i)
	{
		a = list_entry(item);
		if ((!ipv6_addr_cmp(&a->address, addr) )&& a->port == port)
		{
			// Do we send a verification if state is unverified?
			// The address should be awaiting verifivation already
			HIP_DEBUG_HIT("found address: ",&a->address);
			HIP_DEBUG("found port: %d\n",a->port );

			new_addr = a;
			new = 0;
			break;
		}
	}

	if (new)
	{
		HIP_DEBUG("create new addr item to SPI list\n");
		/* SPI list does not contain the address, add the address to the SPI list */
		new_addr = (struct hip_peer_addr_list_item *)HIP_MALLOC(sizeof(struct hip_peer_addr_list_item), 0);
		if (!new_addr)
		{
			HIP_ERROR("item HIP_MALLOC failed\n");
			err = -ENOMEM;
			goto out_err;
		}
	}
	else HIP_DEBUG("update old addr item\n");

	new_addr->lifetime = lifetime;
	if (new) {
		ipv6_addr_copy(&new_addr->address, addr);
//add by santtu
		new_addr->port = port;
		new_addr->priority = priority;
		new_addr->kind = kind;
//end add
	}

	/* If the address is already bound, its lifetime is updated.
	   If the status of the address is DEPRECATED, the status is
	   changed to UNVERIFIED.  If the address is not already bound,
	   the address is added, and its status is set to UNVERIFIED. */


	/* We switch off the part that make no answer with echo response message
	   to the initiator. The reason is that we need the whole update schema work
	   for the program to run corrctly. This purely optimization part can be changed
	   latter. - Andrey.
	*/

	if (is_bex_address)
	{
		/* workaround for special case */
		HIP_DEBUG("address is base exchange address, setting state to ACTIVE\n");
		new_addr->address_state = PEER_ADDR_STATE_ACTIVE;
		HIP_DEBUG("setting bex addr as preferred address\n");
		ipv6_addr_copy(&entry->peer_addr, addr);
		new_addr->seq_update_id = 0;
	} else {
		HIP_DEBUG("address's state is set in state UNVERIFIED\n");
		new_addr->address_state = PEER_ADDR_STATE_UNVERIFIED;
//modify by santtu
<<<<<<< HEAD
		if(hip_nat_get_control(entry) != HIP_NAT_MODE_ICE_UDP && hip_relay_get_status() != HIP_RELAY_ON){
			
			err = entry->hadb_update_func->hip_update_send_echo(entry, spi, new_addr);
			
			/** @todo: check! If not acctually a problem (during Handover). Andrey. */
			if( err==-ECOMM ) err = 0;
=======
			if(hip_nat_get_control(entry) != HIP_NAT_MODE_ICE_UDP && hip_relay_get_status() != HIP_RELAY_ON){

				err = entry->hadb_update_func->hip_update_send_echo(entry, spi, new_addr, msg);

				/** @todo: check! If not acctually a problem (during Handover). Andrey. */
				if( err==-ECOMM ) err = 0;
			}
//end modify
>>>>>>> cdd91a2b
		}
//end modify
	}

	do_gettimeofday(&new_addr->modified_time);
	new_addr->is_preferred = is_preferred_addr;
	if(is_preferred_addr){
		//HIP_DEBUG("Since the address is preferred, we set the entry preferred_address as such\n");
		ipv6_addr_copy(&entry->peer_addr, &new_addr->address);
		entry->peer_udp_port = new_addr->port;
	}
	if (new) {
		HIP_DEBUG("adding new addr to SPI list\n");
		list_add(new_addr, spi_list->peer_addr_list);

		HIP_DEBUG("new peer list item address: %d \n",new_addr);
	}

 out_err:
	HIP_DEBUG("returning, err=%d\n", err);
	return err;
}
<|MERGE_RESOLUTION|>--- conflicted
+++ resolved
@@ -3400,23 +3400,12 @@
 		HIP_DEBUG("address's state is set in state UNVERIFIED\n");
 		new_addr->address_state = PEER_ADDR_STATE_UNVERIFIED;
 //modify by santtu
-<<<<<<< HEAD
 		if(hip_nat_get_control(entry) != HIP_NAT_MODE_ICE_UDP && hip_relay_get_status() != HIP_RELAY_ON){
 			
-			err = entry->hadb_update_func->hip_update_send_echo(entry, spi, new_addr);
+			err = entry->hadb_update_func->hip_update_send_echo(entry, spi, new_addr, msg);
 			
 			/** @todo: check! If not acctually a problem (during Handover). Andrey. */
 			if( err==-ECOMM ) err = 0;
-=======
-			if(hip_nat_get_control(entry) != HIP_NAT_MODE_ICE_UDP && hip_relay_get_status() != HIP_RELAY_ON){
-
-				err = entry->hadb_update_func->hip_update_send_echo(entry, spi, new_addr, msg);
-
-				/** @todo: check! If not acctually a problem (during Handover). Andrey. */
-				if( err==-ECOMM ) err = 0;
-			}
-//end modify
->>>>>>> cdd91a2b
 		}
 //end modify
 	}
