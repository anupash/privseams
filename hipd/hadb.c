--- conflicted
+++ resolved
@@ -2218,130 +2218,4 @@
 		HIP_ERROR("Building local address info failed\n");
 
 	return 0;
-<<<<<<< HEAD
-}
-
-//add by santtu
-/* add an address belonging to the SPI list */
-/* or update old values */
-int hip_hadb_add_udp_addr_to_spi(hip_ha_t *entry, uint32_t spi,
-			     struct in6_addr *addr,
-			     int is_bex_address, uint32_t lifetime,
-			     int is_preferred_addr,
-			     uint16_t port,
-			     uint32_t priority,
-			     uint8_t kind,
-			     struct hip_common *msg)
-{
-	int err = 0, new = 1, i;
-	struct hip_spi_out_item *spi_list;
-	struct hip_peer_addr_list_item *new_addr = NULL;
-	struct hip_peer_addr_list_item *a;
-	hip_list_t *item, *tmp;
-	struct in6_addr *preferred_address;
-	/* Assumes already locked entry */
-	HIP_DEBUG("spi=0x%x is_preferred_addr=%d\n", spi, is_preferred_addr);
-
-	spi_list = hip_hadb_get_spi_list(entry, spi);
-	if (!spi_list)
-	{
-		HIP_ERROR("SPI list for 0x%x not found\n", spi);
-		err = -EEXIST;
-		goto out_err;
-	}
-
-	/* Check if addr already exists. If yes, then just update values. */
-	list_for_each_safe(item, tmp, spi_list->peer_addr_list, i)
-	{
-		a = list_entry(item);
-		if ((!ipv6_addr_cmp(&a->address, addr) )&& a->port == port)
-		{
-			// Do we send a verification if state is unverified?
-			// The address should be awaiting verifivation already
-			HIP_DEBUG_HIT("found address: ",&a->address);
-			HIP_DEBUG("found port: %d\n",a->port );
-
-			new_addr = a;
-			new = 0;
-			break;
-		}
-	}
-
-	if (new)
-	{
-		HIP_DEBUG("create new addr item to SPI list\n");
-		/* SPI list does not contain the address, add the address to the SPI list */
-		new_addr = (struct hip_peer_addr_list_item *)HIP_MALLOC(sizeof(struct hip_peer_addr_list_item), 0);
-		if (!new_addr)
-		{
-			HIP_ERROR("item HIP_MALLOC failed\n");
-			err = -ENOMEM;
-			goto out_err;
-		}
-	}
-	else HIP_DEBUG("update old addr item\n");
-
-	new_addr->lifetime = lifetime;
-	if (new) {
-		ipv6_addr_copy(&new_addr->address, addr);
-//add by santtu
-		new_addr->port = port;
-		new_addr->priority = priority;
-		new_addr->kind = kind;
-//end add
-	}
-
-	/* If the address is already bound, its lifetime is updated.
-	   If the status of the address is DEPRECATED, the status is
-	   changed to UNVERIFIED.  If the address is not already bound,
-	   the address is added, and its status is set to UNVERIFIED. */
-
-
-	/* We switch off the part that make no answer with echo response message
-	   to the initiator. The reason is that we need the whole update schema work
-	   for the program to run corrctly. This purely optimization part can be changed
-	   latter. - Andrey.
-	*/
-
-	if (is_bex_address)
-	{
-		/* workaround for special case */
-		HIP_DEBUG("address is base exchange address, setting state to ACTIVE\n");
-		new_addr->address_state = PEER_ADDR_STATE_ACTIVE;
-		HIP_DEBUG("setting bex addr as preferred address\n");
-		ipv6_addr_copy(&entry->peer_addr, addr);
-		new_addr->seq_update_id = 0;
-	} else {
-		HIP_DEBUG("address's state is set in state UNVERIFIED\n");
-		new_addr->address_state = PEER_ADDR_STATE_UNVERIFIED;
-
-		if (hip_relay_get_status() != HIP_RELAY_ON) {
-			
-			err = entry->hadb_update_func->hip_update_send_echo(entry, spi, new_addr, msg);
-			
-			/** @todo: check! If not acctually a problem (during Handover). Andrey. */
-			if( err==-ECOMM ) err = 0;
-		}
-	}
-
-	do_gettimeofday(&new_addr->modified_time);
-	new_addr->is_preferred = is_preferred_addr;
-	if(is_preferred_addr){
-		//HIP_DEBUG("Since the address is preferred, we set the entry preferred_address as such\n");
-		ipv6_addr_copy(&entry->peer_addr, &new_addr->address);
-		entry->peer_udp_port = new_addr->port;
-	}
-	if (new) {
-		HIP_DEBUG("adding new addr to SPI list\n");
-		list_add(new_addr, spi_list->peer_addr_list);
-
-		HIP_DEBUG("new peer list item address: %d \n",new_addr);
-	}
-
- out_err:
-	HIP_DEBUG("returning, err=%d\n", err);
-	return err;
-}
-=======
-}
->>>>>>> ce2f55dd
+}