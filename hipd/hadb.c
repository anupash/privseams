// FIXME: whenever something that is replicated in beet db is
// modified, the modifications must be written there too.
#include "hadb.h"

HIP_HASHTABLE *hadb_hit;
struct in_addr peer_lsi_index;

<<<<<<< HEAD
/** A callback wrapper of the prototype required by @c lh_new(). */
static IMPLEMENT_LHASH_HASH_FN(hip_hash_ha, const hip_ha_t *)
/** A callback wrapper of the prototype required by @c lh_new(). */
static IMPLEMENT_LHASH_COMP_FN(hip_compare_ha, const hip_ha_t *)

=======
>>>>>>> d07c5c1d
/* default set of miscellaneous function pointers. This has to be in the global
   scope. */

/** A transmission function set for sending raw HIP packets. */
hip_xmit_func_set_t default_xmit_func_set;
/** A transmission function set for NAT traversal. */
hip_xmit_func_set_t nat_xmit_func_set;

/* added by Tao Wan, 24 Jan, 2008, For IPsec (user_space/kernel) */
hip_ipsec_func_set_t default_ipsec_func_set;

// static hip_misc_func_set_t ahip_misc_func_set;
static hip_misc_func_set_t default_misc_func_set;
static hip_input_filter_func_set_t default_input_filter_func_set;
static hip_output_filter_func_set_t default_output_filter_func_set;
static hip_rcv_func_set_t default_rcv_func_set;
//static hip_rcv_func_set_t ahip_rcv_func_set;
static hip_handle_func_set_t default_handle_func_set;
//static hip_handle_func_set_t ahip_handle_func_set;
//static hip_update_func_set_t default_update_func_set;
//static hip_update_func_set_t ahip_update_func_set;

/** A callback wrapper of the prototype required by @c lh_new(). */
static IMPLEMENT_LHASH_HASH_FN(hip_ha, const hip_ha_t *)

int hip_ha_cmp(const hip_ha_t *ha1, const hip_ha_t *ha2)
{
     if(ha1 == NULL || &(ha1->hit_our) == NULL || &(ha1->hit_peer) == NULL ||
        ha2 == NULL || &(ha2->hit_our) == NULL || &(ha2->hit_peer) == NULL)
     {
          return 1;
     }

     return (hip_ha_LHASH_HASH(ha1) != hip_ha_LHASH_HASH(ha2));
}

/** A callback wrapper of the prototype required by @c lh_new(). */
static IMPLEMENT_LHASH_COMP_FN(hip_ha, const hip_ha_t *)

unsigned long hip_hash_peer_addr(const void *ptr)
{
	struct in6_addr *addr = &((struct hip_peer_addr_list_item *)ptr)->address;
        uint8_t hash[HIP_AH_SHA_LEN];

	hip_build_digest(HIP_DIGEST_SHA1, addr, sizeof(*addr), hash);

	return *((unsigned long *) hash);
}

int hip_match_peer_addr(const void *ptr1, const void *ptr2)
{
	return (hip_hash_peer_addr(ptr1) != hip_hash_peer_addr(ptr2));
}

void hip_hadb_hold_entry(void *entry)
{
	HIP_DB_HOLD_ENTRY(entry,hip_ha_t);
}

void hip_hadb_put_entry(void *entry)
{
	HIP_DB_PUT_ENTRY(entry, hip_ha_t, hip_hadb_delete_state);
}

//static hip_list_t hadb_byspi_list[HIP_HADB_SIZE];

/**
 * hip_hadb_rem_state_hit - Remove HA from HIT table
 * @param entry HA
 * HA must be locked.
 */
static inline void hip_hadb_rem_state_hit(void *entry)
{
	hip_ha_t *ha = (hip_ha_t *)entry;
	HIP_DEBUG("\n");
	ha->hastate &= ~HIP_HASTATE_HITOK;
        if (ha->locator)
		free(ha->locator);
	ha->locator = NULL;
	hip_ht_delete(hadb_hit, entry);
}

/**
 * hip_hadb_remove_state_hit - Remove HA from HIT hash table.
 * @param ha HA
 */
static void hip_hadb_remove_state_hit(hip_ha_t *ha)
{
	HIP_LOCK_HA(ha);
	if ((ha->hastate & HIP_HASTATE_HITOK) == HIP_HASTATE_HITOK) {
		hip_hadb_rem_state_hit(ha);
	}
	HIP_UNLOCK_HA(ha);
}

/*
  Support for multiple inbound IPsec SAs:

  We need a separate hashtable containing elements HIT and SPI, which
  tells which HIT has the inbound SPI. When an ESP packet is received,
  we first get the SPI from it and perform a lookup on the HIT-SPI
  hashtable to get the mapping. Then we perform another lookup from
  the HIT hashtable using the HIT we got from the previous
  lookup. This way we get the HA belonging to the connection.

  hs = HIT-SPI (struct hip_hit_spi)

  (functions hip_ .. _hs)
*/


/*
 *
 * All the primitive functions up to this point are static, to force
 * some information hiding. The construct functions can access these
 * functions directly.
 *
 *
 */


/* PRIMITIVES */

/**
 * This function searches for a hip_ha_t entry from the hip_hadb_hit
 * by a HIT pair (local,peer).
 */
hip_ha_t *hip_hadb_find_byhits(hip_hit_t *hit, hip_hit_t *hit2)
{
  //int n = 0;
	hip_ha_t ha, *ret;
	memcpy(&ha.hit_our, hit, sizeof(hip_hit_t));
	memcpy(&ha.hit_peer, hit2, sizeof(hip_hit_t));
	HIP_DEBUG_HIT("HIT1", hit);
	HIP_DEBUG_HIT("HIT2", hit2);

	//HIP_DEBUG("----------Checking database-----------------\n");
	//hip_for_each_ha(hip_print_info_hadb, &n);
	//HIP_DEBUG("----------End Checking database-----------------\n");
	ret = hip_ht_find(hadb_hit, &ha);
	if (!ret) {
	        memcpy(&ha.hit_peer, hit, sizeof(hip_hit_t));
		memcpy(&ha.hit_our, hit2, sizeof(hip_hit_t));
		ret = hip_ht_find(hadb_hit, &ha);
	}

	return ret;
}

/**
 * This function simply goes through all local HIs and tries
 * to find a HADB entry that matches the current HI and
 * the given peer hit. First matching HADB entry is then returned.
 *
 * @todo Find a better solution, see the text below:
 * This function is needed because we index the HADB now by
 * key values calculated from <peer_hit,local_hit> pairs. Unfortunately, in
 * some functions like the ipv6 stack hooks hip_get_saddr() and
 * hip_handle_output() we just can't know the local_hit so we have to
 * improvise and just try to find some HA entry.
 *
 * @note This way of finding HA entries doesn't work properly if we have
 * multiple entries with the same peer_hit.
 * @note Don't use this function because it does not deal properly
 * with multiple source hits. Prefer hip_hadb_find_byhits() function.
 */
hip_ha_t *hip_hadb_try_to_find_by_peer_hit(hip_hit_t *hit)
{
	hip_list_t *item, *tmp;
	struct hip_host_id_entry *e;
	hip_ha_t *entry = NULL;
	hip_hit_t our_hit;
	int i;

	memset(&our_hit, 0, sizeof(our_hit));

	/* Let's try with the default HIT first */
	hip_get_default_hit(&our_hit);

	if ( (entry = hip_hadb_find_byhits(hit, &our_hit)) ) {
		_HIP_DEBUG_HIT("Returning default HIT", our_hit);
		return entry;
	}

	/* and then with rest (actually default HIT is here redundantly) */
	list_for_each_safe(item, tmp, hip_local_hostid_db, i)
	{
		e = list_entry(item);
		ipv6_addr_copy(&our_hit, &e->lhi.hit);
		_HIP_DEBUG_HIT("try_to_find_by_peer_hit:", &our_hit);
		_HIP_DEBUG_HIT("hit:", hit);
		entry = hip_hadb_find_byhits(hit, &our_hit);
		if (!entry)
			continue;
		else
			return entry;
	}
	return NULL;
}

/**
 * @brief Inserts a HIP association to HIP association hash table.
 *
 * Inserts a HIP association to HIP association hash table @c hadb_hit and
 * updates the the hastate of the HIP association @c ha. This function can be
 * called even if the @c ha is in the hash table already. <b>The peer address of
 * the host association must be set (i.e. @c ha->hit_peer must not be
 * ipv6_addr_any). </b> When @c ha is NULL or if @c ha->hit_peer is
 * ipv6_addr_any this function will kill the HIP daemon.
 *
 * @return The state of the HIP association (hip_hastate_t).
 * @note   For multithreaded model: this function assumes that @c ha is locked.
 */
int hip_hadb_insert_state(hip_ha_t *ha)
{
	hip_hastate_t st = 0;
	hip_ha_t *tmp = NULL;

	HIP_DEBUG("hip_hadb_insert_state() invoked.\n");

	/* assume already locked ha */

	HIP_ASSERT(!(ipv6_addr_any(&ha->hit_peer)));

	st = ha->hastate;

	HIP_DEBUG("hip_hadb_insert_state() invoked. Inserting a new state to "\
		  "the HIP association hash table.\n");

	if(ha == NULL) {
		HIP_DIE("Trying to insert a NULL HIP association to the HIP "\
			"association hash table.\n");
	} else if (ipv6_addr_any(&ha->hit_peer)) {
		HIP_DIE("Trying to insert a HIP association with zero "\
			"(ipv6_addr_any) peer HIT to the HIP association hash "\
			"table.\n");
	}

	st = ha->hastate;

#ifdef CONFIG_HIP_DEBUG /* Debug block. */
	{
		char hito[INET6_ADDRSTRLEN], hitp[INET6_ADDRSTRLEN];
		inet_ntop(AF_INET6, &ha->hit_our, hito, INET6_ADDRSTRLEN);
		inet_ntop(AF_INET6, &ha->hit_peer, hitp, INET6_ADDRSTRLEN);
		HIP_DEBUG("Trying to insert a new state to the HIP "\
			  "association database. Our HIT: %s,"\
			  "Peer HIT: %s, HIP association state: %d\n",
			  hito, hitp, ha->hastate);
	}
#endif

	/* We're using hastate here as if it was a binary mask. hastate,
	   however, is of signed type and all of the predefined values are not
	   in the power of two. -Lauri 07.08.2008 */
	if (!(st & HIP_HASTATE_HITOK)) {
		tmp = hip_ht_find(hadb_hit, ha);

		if (tmp == NULL) {
		        if ((ha->lsi_peer).s_addr == 0) {
		                hip_hadb_set_lsi_pair(ha);
			}
			hip_ht_add(hadb_hit, ha);
			st |= HIP_HASTATE_HITOK;
			HIP_DEBUG("HIP association was inserted "\
				  "successfully.\n");
		} else {
			hip_db_put_ha(tmp, hip_hadb_delete_state);
			HIP_DEBUG("HIP association was NOT inserted because "\
				  "a HIP association with matching HITs was "\
				  "already present in the database.\n");
		}
	} else {
		HIP_DEBUG("HIP association was NOT inserted because the "\
			  "HIP association state is not OK.\n");
	}

#ifdef CONFIG_HIP_ESCROW
	{
		HIP_KEA *kea;
		kea = hip_kea_find(&ha->hit_our);
		if (kea) {
			/** @todo Check conditions for escrow associations here
			    (for now, there are none). */
			HIP_DEBUG("Escrow used for this entry: Initializing "\
				  "ha_state escrow fields.\n");
			ha->escrow_used = 1;
			ipv6_addr_copy(&ha->escrow_server_hit, &kea->server_hit);
			HIP_DEBUG_HIT("server hit saved: ", &kea->server_hit);
			hip_keadb_put_entry(kea);
		}
		else {
			HIP_DEBUG("Escrow not in use.\n");
		}
	}
#endif //CONFIG_HIP_ESCROW

	ha->hastate = st;
	return st;
}

int hip_print_info_hadb(hip_ha_t *entry, void *cntr)
{
	HIP_DEBUG_HIT("Peer HIT ", &entry->hit_peer);
	HIP_DEBUG_HIT("Our HIT ", &entry->hit_our);
	HIP_DEBUG_LSI("Our LSI ", &entry->lsi_our);
	if (&entry->lsi_peer) HIP_DEBUG_LSI("Peer LSI ", &entry->lsi_peer);
	return 0;
}


void hip_print_debug_info(struct in6_addr *local_addr,
			  struct in6_addr *peer_addr,
			  hip_hit_t  *local_hit,
			  hip_hit_t  *peer_hit,
			  hip_lsi_t  *peer_lsi,
			  const char *peer_hostname,
			  in_port_t *local_nat_udp_port,
			  in_port_t *peer_nat_udp_port){
	if(local_addr)
		HIP_DEBUG_IN6ADDR("Our addr", local_addr);
	if(peer_addr)
		HIP_DEBUG_IN6ADDR("Peer addr", peer_addr);
	if(local_hit)
		HIP_DEBUG_HIT("Our HIT", local_hit);
	if(peer_hit)
		HIP_DEBUG_HIT("Peer HIT", peer_hit);
	if(peer_lsi)
		HIP_DEBUG_LSI("Peer LSI", peer_lsi);
	if(peer_hostname)
		HIP_DEBUG("Peer hostname: %s\n", peer_hostname);
	
	if (local_nat_udp_port)
		HIP_DEBUG("Local NAT traversal UDP port: %d\n", *local_nat_udp_port);
	
	if (peer_nat_udp_port)
		HIP_DEBUG("Peer NAT traversal UDP port: %d\n", *peer_nat_udp_port);
}


void hip_hadb_set_lsi_pair(hip_ha_t *entry)
{
        hip_lsi_t aux;
	//Assign value to lsi_our searching in hidb by the correspondent hit
	_HIP_DEBUG("hip_hadb_set_lsi_pair\n");
	if (entry){
		hip_hidb_get_lsi_by_hit(&entry->hit_our, &entry->lsi_our);
		//Assign lsi_peer
		if (hip_map_hit_to_lsi_from_hosts_files(&entry->hit_peer,&aux))
			hip_generate_peer_lsi(&aux);
		memcpy(&entry->lsi_peer, &aux, sizeof(hip_lsi_t));
		_HIP_DEBUG_LSI("entry->lsi_peer is ", &entry->lsi_peer);
	}
}


/**
 * Practically called only by when adding a HIT-IP mapping before base exchange.
 *
 * @param  local_hit  a pointer to...
 * @param  peer_hit   a pointer to...
 * @param  local_addr a pointer to...
 * @param  peer_addr  a pointer to...
 * @param  peer_lsi   a pointer to...
 * @return
 * @todo   Allow multiple mappings; base exchange should be initiated to allow
 *         of them in order to prevent local DoS.
 * @todo   Create a security policy for triggering base exchange.
 * @todo   Multiple identities support: alternative a) make generic HIT prefix
 *         based policy to work alternative b) add SP pair for all local HITs.
 */
int hip_hadb_add_peer_info_complete(hip_hit_t *local_hit,
				    hip_hit_t *peer_hit,
				    hip_lsi_t *peer_lsi,
				    struct in6_addr *local_addr,
				    struct in6_addr *peer_addr,
				    const char *peer_hostname)
{
	int err = 0;
	hip_ha_t *entry = NULL, *aux = NULL;
	hip_lsi_t lsi_aux;
	in_port_t nat_udp_port_local = hip_get_local_nat_udp_port();
	in_port_t nat_udp_port_peer = hip_get_peer_nat_udp_port();

	HIP_DEBUG_IN6ADDR("Local IP address ", local_addr);

	hip_print_debug_info(local_addr, peer_addr,
			     local_hit,  peer_hit,
			     peer_lsi,   peer_hostname,
			     &nat_udp_port_local,
			     &nat_udp_port_peer);

	entry = hip_hadb_find_byhits(local_hit, peer_hit);

	if (entry) {
		// hip_hadb_dump_spis_out_old(entry);
		HIP_DEBUG_LSI("    Peer lsi   ",&entry->lsi_peer);

#if 0 /* Required for OpenDHT code of Pardeep?  */
		/* Check if LSIs are different */
		if (peer_lsi) {
			HIP_IFEL(hip_lsi_are_equal(&entry->lsi_peer, peer_lsi) ||
				 peer_lsi->s_addr == 0 , 0,
				 "Ignoring new mapping, old one exists\n");
		}
#endif
	}

	if (!entry){
		HIP_DEBUG("hip_hadb_create_state\n");
		entry = hip_hadb_create_state(0);
		HIP_IFEL(!entry, -1, "Unable to create a new entry");
		_HIP_DEBUG("created a new sdb entry\n");

		entry->peer_addr_list_to_be_added =
	  		hip_ht_init(hip_hash_peer_addr, hip_match_peer_addr);
	}

	ipv6_addr_copy(&entry->hit_peer, peer_hit);
	ipv6_addr_copy(&entry->hit_our, local_hit);
	ipv6_addr_copy(&entry->our_addr, local_addr);
	HIP_IFEL(hip_hidb_get_lsi_by_hit(local_hit, &entry->lsi_our), -1,
		 "Unable to find local hit");

	/* Copying peer_lsi */
	if (peer_lsi != NULL && peer_lsi->s_addr != 0) {
		ipv4_addr_copy(&entry->lsi_peer, peer_lsi);
	} else {
		/* Check if exists an entry in the hadb with the
		   peer_hit given */
	        aux = hip_hadb_try_to_find_by_peer_hit(peer_hit);
		if (aux && &(aux->lsi_peer).s_addr != 0){
		        /* Exists: Assign its lsi to the new entry created */
		        ipv4_addr_copy(&entry->lsi_peer, &aux->lsi_peer);
		} else if (!hip_map_hit_to_lsi_from_hosts_files(peer_hit, &lsi_aux)) {
			ipv4_addr_copy(&entry->lsi_peer, &lsi_aux);
		} else if (hip_hidb_hit_is_our(peer_hit)) {
			/* Loopback (see bug id 893) */
			entry->lsi_peer = entry->lsi_our;
		} else {
		  	/* Not exists: Call to the automatic generation */
		        hip_generate_peer_lsi(&lsi_aux);
			ipv4_addr_copy(&entry->lsi_peer, &lsi_aux);
		}
	}

	/* If global NAT status is on, that is if the current host is behind
	   NAT, the NAT status of the host association is set on and the send
	   function set is set to "nat_xmit_func_set". */
	if(hip_nat_status && IN6_IS_ADDR_V4MAPPED(peer_addr) &&
	   !ipv6_addr_is_teredo(peer_addr)) {
		entry->nat_mode = hip_nat_status;
		entry->peer_udp_port = hip_get_peer_nat_udp_port();
		entry->local_udp_port = hip_get_local_nat_udp_port();
		entry->hadb_xmit_func = &nat_xmit_func_set;
	}
	else {
		/* NAT mode is not reset here due to "shotgun" support.
		   Hipd may get multiple locator mappings of which some can be
		   IPv4 and others IPv6. If NAT mode is on and the last
		   added address is IPv6, we don't want to reset NAT mode.
		   Note that send_udp() function can shortcut to send_raw()
		   when it gets an IPv6 address. */
		entry->hadb_xmit_func = &default_xmit_func_set;
	}

#ifdef CONFIG_HIP_BLIND
	if(hip_blind_status)
		entry->blind = 1;
#endif
	if (hip_hidb_hit_is_our(peer_hit)) {
		HIP_DEBUG("Peer HIT is ours (loopback)\n");
		entry->is_loopback = 1;
	}

     	entry->hip_is_opptcp_on = hip_get_opportunistic_tcp_status();
#ifdef CONFIG_HIP_I3
	entry->hip_is_hi3_on =    hip_get_hi3_status();
#endif
#ifdef CONFIG_HIP_HIPPROXY
     	entry->hipproxy = hip_get_hip_proxy_status();
#endif

	HIP_DEBUG_LSI("entry->lsi_peer \n", &entry->lsi_peer);
	hip_hadb_insert_state(entry);

	/* Released at the end */
	hip_hold_ha(entry);

	/* Add initial HIT-IP mapping. */
	HIP_IFEL(hip_hadb_add_peer_addr(entry, peer_addr, 0, 0, PEER_ADDR_STATE_ACTIVE),
		 -2, "error while adding a new peer address\n");

	HIP_IFEL(default_ipsec_func_set.hip_setup_hit_sp_pair(peer_hit, local_hit,
							       local_addr, peer_addr, 0, 1, 0),
		 -1, "Error in setting the SPs\n");

	if (entry)
		hip_db_put_ha(entry, hip_hadb_delete_state);
        /*
	hip_for_each_ha(hip_print_info_hadb, &n);
        */
out_err:
	return err;
}


/**
 * .
 *
 * @param  entry         a pointer to...
 * @param  peer_map_void a pointer to...
 * @return               ...
 */
int hip_hadb_add_peer_info_wrapper(struct hip_host_id_entry *entry,
				   void *peer_map_void)
{
	struct hip_peer_map_info *peer_map = peer_map_void;
	int err = 0;

	HIP_DEBUG("hip_hadb_add_peer_info_wrapper() invoked.\n");
	HIP_IFEL(hip_hadb_add_peer_info_complete(&entry->lhi.hit,
						 &peer_map->peer_hit,
						 &peer_map->peer_lsi,
						 &peer_map->our_addr,
						 &peer_map->peer_addr,
						 (char*) &peer_map->peer_hostname), -1,
		 "Failed to add peer info\n");

 out_err:
	return err;
}

int hip_hadb_add_peer_info(hip_hit_t *peer_hit, struct in6_addr *peer_addr,
			   hip_lsi_t *peer_lsi, const char *peer_hostname)
{
	int err = 0;
	struct hip_peer_map_info peer_map;

	HIP_DEBUG("hip_hadb_add_peer_info() invoked.\n");

 	in_port_t nat_local_udp_port = hip_get_local_nat_udp_port();
	in_port_t nat_peer_udp_port = hip_get_peer_nat_udp_port();
 	hip_print_debug_info(NULL, peer_addr, NULL, peer_hit, peer_lsi, peer_hostname,
 			&nat_local_udp_port, &nat_peer_udp_port);

	HIP_IFEL(!ipv6_addr_is_hit(peer_hit), -1, "Not a HIT\n");

	memset(&peer_map, 0, sizeof(peer_map));

	memcpy(&peer_map.peer_hit, peer_hit, sizeof(hip_hit_t));
	if (peer_addr)
		memcpy(&peer_map.peer_addr, peer_addr, sizeof(struct in6_addr));
	memset(peer_map.peer_hostname, '\0', HIP_HOST_ID_HOSTNAME_LEN_MAX);

	if(peer_lsi)
	        memcpy(&peer_map.peer_lsi, peer_lsi, sizeof(struct in6_addr));

	if(peer_hostname)
	        memcpy(peer_map.peer_hostname, peer_hostname,
		       HIP_HOST_ID_HOSTNAME_LEN_MAX - 1);

	HIP_IFEL(hip_select_source_address(
			 &peer_map.our_addr, &peer_map.peer_addr),
		 -1, "Cannot find source address\n");
	
	HIP_IFEL(hip_for_each_hi(hip_hadb_add_peer_info_wrapper, &peer_map), 0,
	         "for_each_hi err.\n");

 out_err:
	return err;
}

int hip_add_peer_map(const struct hip_common *input)
{
	struct in6_addr *hit = NULL , *ip = NULL;
	hip_lsi_t *lsi = NULL;
	char *peer_hostname = NULL;
	int err = 0;
	_HIP_HEXDUMP("packet", input,  hip_get_msg_total_len(input));

	hit = (struct in6_addr *)
		hip_get_param_contents(input, HIP_PARAM_HIT);

	lsi = (hip_lsi_t *)
		hip_get_param_contents(input, HIP_PARAM_LSI);

	ip = (struct in6_addr *)
		hip_get_param_contents(input, HIP_PARAM_IPV6_ADDR);

	peer_hostname = (char *)
		hip_get_param_contents(input, HIP_PARAM_HOSTNAME);

	if (!ip && (!lsi || !hit)){
		HIP_ERROR("handle async map: no ip and maybe no lsi or hit\n");
		err = -ENODATA;
		goto out_err;
	}

	if (lsi)
	  	HIP_DEBUG_LSI("lsi value is\n",lsi);

	if (peer_hostname)
	  	HIP_DEBUG("Peer hostname value is %s\n", peer_hostname);

	err = hip_hadb_add_peer_info(hit, ip, lsi, peer_hostname);

	_HIP_DEBUG_HIT("hip_add_map_info peer's real hit=", hit);
	_HIP_ASSERT(hit_is_opportunistic_hashed_hit(hit));

 	if (err) {
 		HIP_ERROR("Failed to insert peer map (%d)\n", err);
		goto out_err;
	}

 out_err:

	return err;

}

/**
 * Sets function pointer set for an hadb record. Pointer values will not be
 * copied!
 *
 * @param entry        pointer to the hadb record.
 * @param new_func_set pointer to the new function set.
 * @return             0 if everything was stored successfully, otherwise < 0.
 */
int hip_hadb_set_misc_function_set(hip_ha_t * entry,
                                   hip_misc_func_set_t * new_func_set){
        /** @todo add check whether all function pointers are set. */
        if( entry ){
                entry->hadb_misc_func = new_func_set;
                return 0;
        }
        return -1;
}

int hip_hadb_set_xmit_function_set(hip_ha_t * entry,
                                   hip_xmit_func_set_t * new_func_set){
        if( entry ){
                entry->hadb_xmit_func = new_func_set;
                return 0;
        }
        return -1;
}

int hip_hadb_set_input_filter_function_set(hip_ha_t * entry,
                                           hip_input_filter_func_set_t * new_func_set)
{
        if( entry ){
                entry->hadb_input_filter_func = new_func_set;
                return 0;
        }
        return -1;
}

int hip_hadb_set_output_filter_function_set(hip_ha_t * entry,
                                           hip_output_filter_func_set_t * new_func_set)
{
        if( entry ){
                entry->hadb_output_filter_func = new_func_set;
                return 0;
        }
        return -1;
}

/**
 * Inits a Host Association after memory allocation.
 *
 * @param  entry pointer to a host association
 */
int hip_hadb_init_entry(hip_ha_t *entry)
{
        int err = 0;
        HIP_IFEL(!entry, -1, "HA is NULL\n");

#if 0
	INIT_LIST_HEAD(&entry->next_hit);
	INIT_LIST_HEAD(&entry->spis_in_old);
	INIT_LIST_HEAD(&entry->spis_out_old);
#endif

#ifdef CONFIG_HIP_HIPPROXY
	entry->hipproxy = 0;
#endif
	//HIP_LOCK_INIT(entry);
	//atomic_set(&entry->refcnt,0);

	entry->state = HIP_STATE_UNASSOCIATED;
	entry->hastate = HIP_HASTATE_INVALID;
	entry->purge_timeout = HIP_HA_PURGE_TIMEOUT;

	/* Function pointer sets which define HIP behavior in respect to the
	   hadb_entry. */
	HIP_IFEL(hip_hadb_set_rcv_function_set(entry, &default_rcv_func_set),
		 -1, "Can't set new function pointer set.\n");
	HIP_IFEL(hip_hadb_set_handle_function_set(entry,
						  &default_handle_func_set),
		 -1, "Can't set new function pointer set.\n");
	/*HIP_IFEL(hip_hadb_set_update_function_set(entry,
						  &default_update_func_set),
		 -1, "Can't set new function pointer set\n");*/

	HIP_IFEL(hip_hadb_set_misc_function_set(entry, &default_misc_func_set),
		 -1, "Can't set new function pointer set.\n");

	/* Set the xmit function set as function set for sending raw HIP. */
	HIP_IFEL(hip_hadb_set_xmit_function_set(entry, &default_xmit_func_set),
		 -1, "Can't set new function pointer set.\n");

	HIP_IFEL(hip_hadb_set_input_filter_function_set(
			 entry, &default_input_filter_func_set), -1,
		 "Can't set new input filter function pointer set.\n");
	HIP_IFEL(hip_hadb_set_output_filter_function_set(
			 entry, &default_output_filter_func_set), -1,
		 "Can't set new output filter function pointer set.\n");

	/* added by Tao Wan, on 24, Jan, 2008 */
	entry->hadb_ipsec_func = &default_ipsec_func_set;

	//initialize the peer hostname
	memset(entry->peer_hostname, '\0', HIP_HOST_ID_HOSTNAME_LEN_MAX);

        entry->shotgun_status = hip_shotgun_status;

        entry->addresses_to_send_echo_request = (HIP_HASHTABLE *) hip_linked_list_init();

        entry->peer_addresses_old = (HIP_HASHTABLE *) hip_linked_list_init();

        // Randomize inbound SPI
        get_random_bytes(&entry->spi_inbound_current,
                sizeof(entry->spi_inbound_current));

out_err:
        return err;
}

/**
 * Allocates and initializes a new HA structure.
 *
 * @param  gfpmask a mask passed directly to HIP_MALLOC().
 * @return NULL if memory allocation failed, otherwise the HA.
 */
hip_ha_t *hip_hadb_create_state(int gfpmask)
{
	hip_ha_t *entry = NULL;

	entry = (hip_ha_t *) malloc(sizeof(struct hip_hadb_state));
	if (entry == NULL) {
		return NULL;
	}

	memset(entry, 0, sizeof(struct hip_hadb_state));

        hip_hadb_init_entry(entry);

	return entry;
}

/* END OF PRIMITIVE FUNCTIONS */

/**
 * Selects the preferred address within the addresses of the given SPI.
 * The selected address is copied to @c addr, it is is non-NULL.
 */
int hip_hadb_select_spi_addr(hip_ha_t *entry, struct hip_spi_out_item *spi_out, struct in6_addr *addr)
{
	int err = 0, i;
	struct hip_peer_addr_list_item *s, *candidate = NULL;
	struct timeval latest, dt;
	hip_list_t *item, *tmp;

	list_for_each_safe(item, tmp, spi_out->peer_addr_list, i)
	{
		s = list_entry(item);
		if (s->address_state != PEER_ADDR_STATE_ACTIVE)
		{
			_HIP_DEBUG("skipping non-active address %s\n",addrstr);
			continue;
		}

		if (candidate)
		{
			int this_is_later;
			this_is_later = hip_timeval_diff(&s->modified_time, &latest, &dt);
			_HIP_DEBUG("latest=%ld.%06ld\n", latest.tv_sec, latest.tv_usec);
			_HIP_DEBUG("dt=%ld.%06ld\n", dt.tv_sec, dt.tv_usec);
			if (this_is_later)
			{
				_HIP_DEBUG("is later, change\n");
				memcpy(&latest, &s->modified_time, sizeof(struct timeval));
				candidate = s;
			}
		}
		else
		{
			candidate = s;
			memcpy(&latest, &s->modified_time, sizeof(struct timeval));
		}
	}

	if (!candidate)
	{
		HIP_ERROR("did not find usable peer address\n");
		HIP_DEBUG("todo: select from other SPIs ?\n");
		/* todo: select other SPI as the default SPI out */
		err = -ENOMSG;
	}
	else ipv6_addr_copy(addr, &candidate->address);

	return err;
}

/**
 * Gets some of the peer's usable IPv6 address.
 * @param entry corresponding hadb entry of the peer
 * @param addr where the selected IPv6 address of the peer is copied to
 *
 * Current destination address selection algorithm:
 * 1. use preferred address of the HA, if any (should be set)
 *
 * tkoponen: these are useless: ?
 * 2. use preferred address of the default outbound SPI, if any
 * (should be set, suspect bug if we get this far)
 *
 * 3. select among the active addresses of the default outbound SPI
 * (select the address which was added/updated last)
 *
 * @return 0 if some of the addresses was copied successfully, else < 0.
 */
int hip_hadb_get_peer_addr(hip_ha_t *entry, struct in6_addr *addr)
{
	int err = 0;
	//	struct hip_spi_out_item *spi_out;

	/* assume already locked entry */

	HIP_DEBUG_HIT("entry def addr", &entry->peer_addr);
	ipv6_addr_copy(addr, &entry->peer_addr);
        return err;
}

/**
 * Gets lsi address.
 * @param entry corresponding hadb entry of the peer
 * @param lsi where the selected lsi address of the peer is copied to
 *
 * @return 0 if some of the addresses was copied successfully, else < 0.
 */
int hip_hadb_get_peer_lsi(hip_ha_t *entry, hip_lsi_t *lsi)
{
	int err = 0;
	/* assume already locked entry */

	HIP_DEBUG_LSI("entry def addr", &entry->lsi_peer);
	ipv4_addr_copy(lsi, &entry->lsi_peer);
    return err;
}



/**
 * Adds a new peer IPv6 address to the entry's list of peer addresses.
 * @param entry corresponding hadb entry of the peer
 * @param new_addr IPv6 address to be added
 * @param spi outbound SPI to which the @c new_addr is related to
 * @param lifetime address lifetime of the address
 * @param state address state
 *
 * @return if @c new_addr already exists, 0 is returned. If address was
 * added successfully 0 is returned, else < 0.
 */
int hip_hadb_add_peer_addr(hip_ha_t *entry, struct in6_addr *new_addr,
			   uint32_t spi, uint32_t lifetime, int state)
{
	return hip_hadb_add_peer_udp_addr(entry, new_addr, 0, spi, lifetime, state);
#if 0
	int err = 0;
	struct hip_peer_addr_list_item *a_item;
	char addrstr[INET6_ADDRSTRLEN];
	uint32_t prev_spi;
	struct hip_spi_out_item *spi_list;

	/* assumes already locked entry */

	/* check if we are adding the peer's address during the base
	 * exchange */
	if (spi == 0) {
		HIP_DEBUG("SPI is 0, set address as the bex address\n");
		if (!ipv6_addr_any(&entry->peer_addr)) {
			hip_in6_ntop(&entry->peer_addr, addrstr);
			HIP_DEBUG("warning, overwriting existing preferred address %s\n",
				  addrstr);
		}
		ipv6_addr_copy(&entry->peer_addr, new_addr);
		HIP_DEBUG_IN6ADDR("entry->peer_addr \n", &entry->peer_addr);
		goto out_err;
	}

	spi_list = hip_hadb_get_spi_list(entry, spi);

	if (!spi_list)
	{
		HIP_ERROR("did not find SPI list for SPI 0x%x\n", spi);
		err = -EEXIST;
		goto out_err;
	}

	err = hip_hadb_get_peer_addr_info(entry, new_addr, &prev_spi, NULL, NULL);
	if (err)
	{
		/** @todo validate previous vs. new interface id for
		    the new_addr ? */
		if (prev_spi != spi)
			HIP_DEBUG("todo: SPI changed: prev=%u new=%u\n", prev_spi,
				  spi);

		HIP_DEBUG("duplicate address not added (todo: update address lifetime ?)\n");
		/** @todo update address lifetime ? */
		err = 0;
		goto out_err;
	}

	a_item = (struct hip_peer_addr_list_item *)HIP_MALLOC(sizeof(struct hip_peer_addr_list_item), GFP_KERNEL);
	if (!a_item)
	{
		HIP_ERROR("item HIP_MALLOC failed\n");
		err = -ENOMEM;
		goto out_err;
	}

	a_item->lifetime = lifetime;
	ipv6_addr_copy(&a_item->address, new_addr);
	a_item->address_state = state;
	do_gettimeofday(&a_item->modified_time);

	list_add(a_item, spi_list->peer_addr_list);

out_err:
	return err;
#endif
}


int hip_hadb_add_peer_udp_addr(hip_ha_t *entry, struct in6_addr *new_addr,in_port_t port,
			   uint32_t spi, uint32_t lifetime, int state)
{
	int err = 0;
	struct hip_peer_addr_list_item *a_item;
	char addrstr[INET6_ADDRSTRLEN];

	/* assumes already locked entry */

	/* check if we are adding the peer's address during the base
	 * exchange */
	if (spi == 0) {
		HIP_DEBUG("SPI is 0, set address as the bex address\n");
		if (!ipv6_addr_any(&entry->peer_addr)) {
			hip_in6_ntop(&entry->peer_addr, addrstr);
			HIP_DEBUG("warning, overwriting existing preferred address %s\n",
				  addrstr);
		}
		ipv6_addr_copy(&entry->peer_addr, new_addr);
		HIP_DEBUG_IN6ADDR("entry->peer_address \n", &entry->peer_addr);

		if (entry->peer_addr_list_to_be_added) {
			/*Adding the peer address to the entry->peer_addr_list_to_be_added
			 * So that later aftre base exchange it can be transfered to 
			 * SPI OUT's peer address list*/
			a_item = (struct hip_peer_addr_list_item *)HIP_MALLOC(sizeof(struct hip_peer_addr_list_item), GFP_KERNEL);
			if (!a_item)
			{
				HIP_ERROR("item HIP_MALLOC failed\n");
				err = -ENOMEM;
				goto out_err;
			}
			a_item->lifetime = lifetime;
			ipv6_addr_copy(&a_item->address, new_addr);
			a_item->address_state = state;
			do_gettimeofday(&a_item->modified_time);

			list_add(a_item, entry->peer_addr_list_to_be_added);
		}
		goto out_err;
	}

	err = hip_hadb_get_peer_addr_info_old(entry, new_addr, NULL, NULL);
	if (err)
		goto out_err;

	a_item = (struct hip_peer_addr_list_item *)HIP_MALLOC(sizeof(struct hip_peer_addr_list_item), GFP_KERNEL);
	if (!a_item)
	{
		HIP_ERROR("item HIP_MALLOC failed\n");
		err = -ENOMEM;
		goto out_err;
	}

	a_item->lifetime = lifetime;
	a_item->port = port;
	ipv6_addr_copy(&a_item->address, new_addr);
	a_item->address_state = state;
	do_gettimeofday(&a_item->modified_time);

	list_add(a_item, entry->peer_addresses_old);

out_err:
	return err;
}


int hip_del_peer_info_entry(hip_ha_t *ha)
{
	hip_opp_block_t *opp_entry   = NULL;

	hip_hadb_remove_state_hit(ha);
	/* by now, if everything is according to plans, the refcnt
	   should be 1 */
	HIP_DEBUG_HIT("our HIT", &ha->hit_our);
	HIP_DEBUG_HIT("peer HIT", &ha->hit_peer);
	hip_delete_hit_sp_pair(&ha->hit_peer, &ha->hit_our, IPPROTO_ESP, 1);
	/* Not going to "put" the entry because it has been removed
	   from the hashtable already (hip_exit won't find it
	   anymore). */
	hip_hadb_delete_state(ha);
	//hip_db_put_ha(ha, hip_hadb_delete_state);
	/* and now zero --> deleted*/

	//if the ha entry is there, the opp entry
	//has already been removed

	/*empty the two opp dbs*/

	//delete entry from oppdb
	opp_entry = hip_oppdb_find_by_ip(&ha->peer_addr);
	if(opp_entry)
		hip_oppdb_entry_clean_up(opp_entry);

	return 0;
}

/**
 * Currently deletes the whole entry...
 */
int hip_del_peer_info(hip_hit_t *our_hit, hip_hit_t *peer_hit)
{
	hip_ha_t *ha;

	ha = hip_hadb_find_byhits(our_hit, peer_hit);
	if (!ha) {
		return -ENOENT;
	}

	return hip_del_peer_info_entry(ha);
}


/**
 * hip_hadb_dump_hits - Dump the contents of the HIT hash table.
 *
 * Should be safe to call from any context. THIS IS FOR DEBUGGING ONLY.
 * DONT USE IT IF YOU DONT UNDERSTAND IT.
 */
void hip_hadb_dump_hits(void)
{
	int i;
	hip_ha_t *entry;
	char *string;
	int cnt, k;
	hip_list_t *item, *tmp;

	string = (char *)HIP_MALLOC(4096, GFP_ATOMIC);
	if (!string)
	{
		HIP_ERROR("Cannot dump HADB... out of memory\n");
		return;
	}

	HIP_LOCK_HT(&hadb_hit);

	cnt = 0;
	list_for_each_safe(item, tmp, hadb_hit, i)
	{
		entry = list_entry(item);

		hip_hold_ha(entry);
		if (cnt > 3900)
		{
			string[cnt] = '\0';
			HIP_ERROR("%s\n", string);
			cnt = 0;
		}

		k = hip_in6_ntop2(&entry->hit_peer, string + cnt);
		cnt += k;
		hip_db_put_ha(entry, hip_hadb_delete_state);
	}
	HIP_ERROR("%s\n", string);

	HIP_UNLOCK_HT(&hadb_hit);
}



/**
 * Stores the keys negotiated in base exchange.
 *
 * @param ctx          the context inside which the key data will copied around.
 * @param is_initiator true if the localhost is the initiator, or false if the
 *                     localhost is the Responder
 * @return             0 if everything was stored successfully, otherwise < 0.
 */
int hip_store_base_exchange_keys(struct hip_hadb_state *entry,
				  struct hip_context *ctx, int is_initiator)
{
	int err = 0;
	int hmac_key_len, enc_key_len, auth_key_len, hip_enc_key_len;

	hmac_key_len = hip_hmac_key_length(entry->esp_transform);
	enc_key_len = hip_enc_key_length(entry->esp_transform);
	auth_key_len = hip_auth_key_length_esp(entry->esp_transform);
	hip_enc_key_len = hip_transform_key_length(entry->hip_transform);

	memcpy(&entry->hip_hmac_out, &ctx->hip_hmac_out, hmac_key_len);
	memcpy(&entry->hip_hmac_in, &ctx->hip_hmac_in, hmac_key_len);

	memcpy(&entry->esp_in.key, &ctx->esp_in.key, enc_key_len);
	memcpy(&entry->auth_in.key, &ctx->auth_in.key, auth_key_len);

	memcpy(&entry->esp_out.key, &ctx->esp_out.key, enc_key_len);
	memcpy(&entry->auth_out.key, &ctx->auth_out.key, auth_key_len);

	memcpy(&entry->hip_enc_out.key, &ctx->hip_enc_out.key, hip_enc_key_len);
	memcpy(&entry->hip_enc_in.key, &ctx->hip_enc_in.key, hip_enc_key_len);

	hip_update_entry_keymat(entry, ctx->current_keymat_index,
				ctx->keymat_calc_index, ctx->esp_keymat_index,
				ctx->current_keymat_K);

	if (entry->dh_shared_key)
	{
		HIP_DEBUG("HIP_FREEing old dh_shared_key\n");
		HIP_FREE(entry->dh_shared_key);
		entry->dh_shared_key = NULL;
	}

	entry->dh_shared_key_len = 0;
	/** @todo reuse pointer, no HIP_MALLOC */
	entry->dh_shared_key = (char *)HIP_MALLOC(ctx->dh_shared_key_len, GFP_ATOMIC);
	if (!entry->dh_shared_key)
	{
		HIP_ERROR("entry dh_shared HIP_MALLOC failed\n");
		err = -ENOMEM;
		goto out_err;
	}

	entry->dh_shared_key_len = ctx->dh_shared_key_len;
	memcpy(entry->dh_shared_key, ctx->dh_shared_key, entry->dh_shared_key_len);
	_HIP_HEXDUMP("Entry DH SHARED", entry->dh_shared_key, entry->dh_shared_key_len);
	_HIP_HEXDUMP("Entry Kn", entry->current_keymat_K, HIP_AH_SHA_LEN);
	return err;

out_err:
	if (entry->dh_shared_key) {
		HIP_FREE(entry->dh_shared_key);
		entry->dh_shared_key = NULL;
	}

	return err;
}

/**
 * .
 *
 * @param entry ...
 * @param msg for future purposes (KeyNote)
 * @param peer ...
 * @return     ...
 */
int hip_init_peer(hip_ha_t *entry, struct hip_common *msg,
		  struct hip_host_id *peer)
{
	int err = 0;
	int len = hip_get_param_total_len(peer);
	struct in6_addr hit;

	/* public key and verify function might be initialized already in the
	   case of loopback */

	if (entry->peer_pub)
	{
		HIP_DEBUG("Not initializing peer host id, old exists\n");
		goto out_err;
	}

	HIP_IFEL(hip_host_id_to_hit(peer, &hit, HIP_HIT_TYPE_HASH100) ||
		 ipv6_addr_cmp(&hit, &entry->hit_peer),
		 -1, "Unable to verify sender's HOST_ID\n");

	HIP_IFEL(!(entry->peer_pub = HIP_MALLOC(len, GFP_KERNEL)),
		 -ENOMEM, "Out of memory\n");

	memcpy(entry->peer_pub, peer, len);
	entry->verify =
		hip_get_host_id_algo(entry->peer_pub) == HIP_HI_RSA ?
		hip_rsa_verify : hip_dsa_verify;

	if (hip_get_host_id_algo(entry->peer_pub) == HIP_HI_RSA)
		entry->peer_pub_key = hip_key_rr_to_rsa(entry->peer_pub, 0);
	else
		entry->peer_pub_key = hip_key_rr_to_dsa(entry->peer_pub, 0);

 out_err:
	HIP_DEBUG_HIT("peer's hit", &hit);
	HIP_DEBUG_HIT("entry's hit", &entry->hit_peer);
	return err;
}


/**
 * Initializes a HIP association.
 *
 * Initializes a new allocated HIP association @c entry.
 *
 * @param  a pointer to a HIP association to be initialized.
 * @param  a pointer to a HIT value that is to be bound with the HIP association
 *         @c entry
 * @return zero if success, negative otherwise.
 */
int hip_init_us(hip_ha_t *entry, hip_hit_t *hit_our)
{
        int err = 0, alg = 0;

	if (entry->our_pub != NULL) {
		free(entry->our_pub);
		entry->our_pub = NULL;
	}

	/* Try to fetch our private host identity first using RSA then using DSA.
	   Note, that hip_get_host_id() allocates a new buffer and this buffer
	   must be freed in out_err if an error occurs. */

	if (hip_get_host_id_and_priv_key(HIP_DB_LOCAL_HID, hit_our, HIP_HI_RSA,
				&entry->our_pub, &entry->our_priv_key)) {
		 HIP_IFEL(hip_get_host_id_and_priv_key(HIP_DB_LOCAL_HID, hit_our,
				HIP_HI_DSA, &entry->our_pub, &entry->our_priv_key),
				-1, "Local host identity not found\n");
	}

	/* RFC 4034 obsoletes RFC 2535 and flags field differ */
	/* Get RFC2535 3.1 KEY RDATA format algorithm (Integer value). */
	alg = hip_get_host_id_algo(entry->our_pub);
	/* Using this integer we get a function pointer to a function that
	   signs our host identity. */
	entry->sign = (alg == HIP_HI_RSA ? hip_rsa_sign : hip_dsa_sign);

	/* Calculate our HIT from our public Host Identifier (HI).
	   Note, that currently (06.08.2008) both of these functions use DSA */
	err = ((alg == HIP_HI_DSA) ?
		hip_dsa_host_id_to_hit(entry->our_pub, &entry->hit_our,
				       HIP_HIT_TYPE_HASH100) :
		hip_rsa_host_id_to_hit(entry->our_pub, &entry->hit_our,
				       HIP_HIT_TYPE_HASH100));
	HIP_IFEL(err, err, "Unable to digest the HIT out of public key.");
	if(err != 0) {
		HIP_ERROR("Unable to digest the HIT out of public key.");
		goto out_err;
	}

 out_err:

	if (err && entry->our_pub) {
		HIP_FREE(entry->our_pub);
		entry->our_pub = NULL;
	}

	return err;
}

/* ----------------- */

unsigned long hip_hash_ha(const hip_ha_t *ha)
{
	hip_hit_t hitpair[2];
	uint8_t hash[HIP_AH_SHA_LEN];

	if(ha == NULL || &(ha->hit_our) == NULL || &(ha->hit_peer) == NULL)
	{
		return 0;
	}

	/* The HIT fields of an host association struct cannot be assumed to be
	   alligned consecutively. Therefore, we must copy them to a temporary
	   array. */
	memcpy(&hitpair[0], &(ha->hit_our), sizeof(ha->hit_our));
	memcpy(&hitpair[1], &(ha->hit_peer), sizeof(ha->hit_peer));

	hip_build_digest(HIP_DIGEST_SHA1, (void *)hitpair, sizeof(hitpair),
			 hash);

	return *((unsigned long *)hash);
}

<<<<<<< HEAD
int hip_compare_ha(const hip_ha_t *ha1, const hip_ha_t *ha2)
{
     if(ha1 == NULL || &(ha1->hit_our) == NULL || &(ha1->hit_peer) == NULL ||
	ha2 == NULL || &(ha2->hit_our) == NULL || &(ha2->hit_peer) == NULL)
     {
	  return 1;
     }

     return (hip_hash_ha(ha1) != hip_hash_ha(ha2));
}


=======
>>>>>>> d07c5c1d
void hip_init_hadb(void)
{
     /** @todo Check for errors. */

     /* The next line initializes the hash table for host associations. Note
	that we are using callback wrappers IMPLEMENT_LHASH_HASH_FN and
	IMPLEMENT_LHASH_COMP_FN defined in the beginning of this file. These
	provide automagic variable casts, so that all elements stored in the
	hash table are cast to hip_ha_t. Lauri 09.10.2007 16:58. */
     hadb_hit = hip_ht_init(LHASH_HASH_FN(hip_hash_ha),
			    LHASH_COMP_FN(hip_compare_ha));

     /* initialize default function pointer sets for receiving messages*/
     default_rcv_func_set.hip_receive_i1        = hip_receive_i1;
     default_rcv_func_set.hip_receive_r1        = hip_receive_r1;
     default_rcv_func_set.hip_receive_i2        = hip_receive_i2;
     default_rcv_func_set.hip_receive_r2        = hip_receive_r2;
     default_rcv_func_set.hip_receive_update    = hip_receive_update;
     default_rcv_func_set.hip_receive_notify    = hip_receive_notify;
     default_rcv_func_set.hip_receive_bos       = hip_receive_bos;
     default_rcv_func_set.hip_receive_close     = hip_receive_close;
     default_rcv_func_set.hip_receive_close_ack = hip_receive_close_ack;

     /* initialize alternative function pointer sets for receiving messages*/
     /* insert your alternative function sets here!*/

     /* initialize default function pointer sets for handling messages*/
     default_handle_func_set.hip_handle_i1        = hip_handle_i1;
     default_handle_func_set.hip_handle_r1        = hip_handle_r1;
     default_handle_func_set.hip_handle_i2        = hip_handle_i2;
     default_handle_func_set.hip_handle_r2        = hip_handle_r2;
     default_handle_func_set.hip_handle_bos       = hip_handle_bos;
     default_handle_func_set.hip_handle_close     = hip_handle_close;
     default_handle_func_set.hip_handle_close_ack = hip_handle_close_ack;

     /* initialize alternative function pointer sets for handling messages*/
     /* insert your alternative function sets here!*/

     /* initialize default function pointer sets for misc functions*/
     default_misc_func_set.hip_solve_puzzle  	       = hip_solve_puzzle;
     default_misc_func_set.hip_produce_keying_material = hip_produce_keying_material;
     default_misc_func_set.hip_create_i2	       = hip_create_i2;
     default_misc_func_set.hip_create_r2	       = hip_create_r2;
     default_misc_func_set.hip_build_network_hdr       = hip_build_network_hdr;

     /* initialize alternative function pointer sets for misc functions*/
     /* insert your alternative function sets here!*/

     /* initialize default function pointer sets for update functions*/
     /*default_update_func_set.hip_handle_update_plain_locator = hip_handle_update_plain_locator_old;
     default_update_func_set.hip_handle_update_addr_verify   = hip_handle_update_addr_verify_old;
     default_update_func_set.hip_update_handle_ack	     = hip_update_handle_ack_old;
     default_update_func_set.hip_handle_update_established   = hip_handle_update_established_old;
     default_update_func_set.hip_handle_update_rekeying      = hip_handle_update_rekeying_old;
     default_update_func_set.hip_update_send_addr_verify     = hip_update_send_addr_verify_deprecated;
     default_update_func_set.hip_update_send_echo	     = hip_update_send_echo_old;*/

     /* xmit function set */
#ifdef CONFIG_HIP_I3
     if(hip_get_hi3_status()){
	  default_xmit_func_set.hip_send_pkt = hip_send_i3;
     }
     else
#endif
	  default_xmit_func_set.hip_send_pkt = hip_send_pkt;
     

     nat_xmit_func_set.hip_send_pkt = hip_send_pkt;

     /* filter function sets */
     /* Compiler warning: assignment from incompatible pointer type.
	Please fix this, if you know what is the correct value.
	-Lauri 25.09.2007 15:11. */
    /* Wirtz 27/11/09 pointers are completely incomp. ( 1param to 4 params )
    *  uncommented, please fix or remove completely */    
    // default_input_filter_func_set.hip_input_filter	= hip_agent_filter;
    // default_output_filter_func_set.hip_output_filter = hip_agent_filter;

     /* Tao Wan and Miika komu added, 24 Jan, 2008 for IPsec (userspace / kernel part)
      *
      * copy in user_ipsec_hipd_msg.c */
     if (hip_use_userspace_ipsec) {
	     default_ipsec_func_set.hip_add_sa = hip_userspace_ipsec_add_sa;
	     default_ipsec_func_set.hip_delete_sa = hip_userspace_ipsec_delete_sa;
	     default_ipsec_func_set.hip_setup_hit_sp_pair = hip_userspace_ipsec_setup_hit_sp_pair;
	     default_ipsec_func_set.hip_delete_hit_sp_pair = hip_userspace_ipsec_delete_hit_sp_pair;
	     default_ipsec_func_set.hip_flush_all_policy = hip_userspace_ipsec_flush_all_policy;
	     default_ipsec_func_set.hip_flush_all_sa = hip_userspace_ipsec_flush_all_sa;
	     default_ipsec_func_set.hip_acquire_spi = hip_acquire_spi;
	     default_ipsec_func_set.hip_delete_default_prefix_sp_pair = hip_userspace_ipsec_delete_default_prefix_sp_pair;
	     default_ipsec_func_set.hip_setup_default_sp_prefix_pair = hip_userspace_ipsec_setup_default_sp_prefix_pair;
     } else {
	     default_ipsec_func_set.hip_add_sa = hip_add_sa;
	     default_ipsec_func_set.hip_delete_sa = hip_delete_sa;
	     default_ipsec_func_set.hip_setup_hit_sp_pair = hip_setup_hit_sp_pair;
	     default_ipsec_func_set.hip_delete_hit_sp_pair = hip_delete_hit_sp_pair;
	     default_ipsec_func_set.hip_flush_all_policy = hip_flush_all_policy;
	     default_ipsec_func_set.hip_flush_all_sa = hip_flush_all_sa;
	     default_ipsec_func_set.hip_acquire_spi = hip_acquire_spi;
	     default_ipsec_func_set.hip_delete_default_prefix_sp_pair = hip_delete_default_prefix_sp_pair;
	     default_ipsec_func_set.hip_setup_default_sp_prefix_pair = hip_setup_default_sp_prefix_pair;
     }
}

unsigned long hip_hadb_hash_file_hits(const void *ptr){
        HIP_DEBUG("string %s\n",((hip_hosts_entry *)ptr)->hostname);
	char *fqdn = ((hip_hosts_entry *)ptr)->hostname;
        uint8_t hash[HIP_AH_SHA_LEN];

	hip_build_digest(HIP_DIGEST_SHA1, fqdn, strlen(fqdn)+1, hash);
	return *((unsigned long *)hash);
}

int hip_hadb_hash_match_file_hits(const void *ptr1, const void *ptr2){
        return (hip_hadb_hash_file_hits(ptr1) != hip_hadb_hash_file_hits(ptr2));
}

hip_xmit_func_set_t *hip_get_xmit_default_func_set() {
	return &default_xmit_func_set;
}

hip_misc_func_set_t *hip_get_misc_default_func_set() {
	return &default_misc_func_set;
}

hip_input_filter_func_set_t *hip_get_input_filter_default_func_set() {
	return &default_input_filter_func_set;
}

hip_output_filter_func_set_t *hip_get_output_filter_default_func_set() {
	return &default_output_filter_func_set;
}

hip_rcv_func_set_t *hip_get_rcv_default_func_set() {
	return &default_rcv_func_set;
}

hip_handle_func_set_t *hip_get_handle_default_func_set() {
	return &default_handle_func_set;
}

/*hip_update_func_set_t *hip_get_update_default_func_set() {
	return &default_update_func_set;
}*/

/**
 * Sets function pointer set for an hadb record. Pointer values will not be
 * copied!
 *
 * @param entry         a pointer to the hadb record
 * @param new_func_set  a pointer to the new function set
 * @return              0 if everything was stored successfully, otherwise < 0.
 */
int hip_hadb_set_rcv_function_set(hip_ha_t * entry,
				   hip_rcv_func_set_t * new_func_set){
     /** @todo add check whether all function pointers are set */
     if( entry ){
	  entry->hadb_rcv_func = new_func_set;
	  return 0;
     }
      return -1;
}

/**
 * Sets function pointer set for an hadb record. Pointer values will not be
 * copied!
 *
 * @param entry        a pointer to the hadb record.
 * @param new_func_set a pointer to the new function set.
 * @return             0 if everything was stored successfully, otherwise < 0.
 */
int hip_hadb_set_handle_function_set(hip_ha_t * entry,
				     hip_handle_func_set_t * new_func_set){
	/** @todo add check whether all function pointers are set. */
	if( entry ){
		entry->hadb_handle_func = new_func_set;
		return 0;
	}
	return -1;
}

/**
 * Sets function pointer set for an hadb record. Pointer values will not be
 * copied!
 *
 * @param entry        a pointer to the hadb record.
 * @param new_func_set a pointer to the new function set.
 * @return             0 if everything was stored successfully, otherwise < 0.
 */
int hip_hadb_set_update_function_set(hip_ha_t * entry,
				     hip_update_func_set_t * new_func_set){
     /** @todo add check whether all function pointers are set */
	if( entry ){
		entry->hadb_update_func = new_func_set;
		return 0;
	}
	//HIP_ERROR("Func pointer set malformed. Func pointer set NOT appied.");
	return -1;
}

/* NOTE! When modifying this function, remember that some control values may
   not be allowed to co-exist. Therefore the logical OR might not be enough
   for all controls. */
void hip_hadb_set_local_controls(hip_ha_t *entry, hip_controls_t mask)
{
	if(entry != NULL) {
		switch(mask) {

		case HIP_HA_CTRL_NONE:
			entry->local_controls &= mask;
		case HIP_HA_CTRL_LOCAL_REQ_UNSUP:
		case HIP_HA_CTRL_LOCAL_REQ_ESCROW:
		case HIP_HA_CTRL_LOCAL_REQ_RELAY:
		case HIP_HA_CTRL_LOCAL_REQ_RVS:
		case HIP_HA_CTRL_LOCAL_REQ_SAVAH:
#if 0
			if(mask == HIP_HA_CTRL_LOCAL_REQ_RELAY)
			{
				hip_nat_set_control(entry, 1);
				HIP_DEBUG("nat control has been reset to 1\n");
			}
#endif			
			entry->local_controls |= mask;
			break;
		default:
			HIP_ERROR("Unknown local controls given.\n");
		}
	}
}

/* NOTE! When modifying this function, remember that some control values may
   not be allowed to co-exist. Therefore the logical OR might not be enough
   for all controls. */
void hip_hadb_set_peer_controls(hip_ha_t *entry, hip_controls_t mask)
{
	if(entry != NULL) {
		switch(mask) {

		case HIP_HA_CTRL_NONE:
			entry->peer_controls &= mask;
		case HIP_HA_CTRL_PEER_UNSUP_CAPABLE:
		case HIP_HA_CTRL_PEER_ESCROW_CAPABLE:
		case HIP_HA_CTRL_PEER_RVS_CAPABLE:
		case HIP_HA_CTRL_PEER_RELAY_CAPABLE:
		case HIP_HA_CTRL_PEER_SAVAH_CAPABLE:
		case HIP_HA_CTRL_PEER_GRANTED_SAVAH:
		case HIP_HA_CTRL_PEER_GRANTED_UNSUP:
		case HIP_HA_CTRL_PEER_GRANTED_ESCROW:
		case HIP_HA_CTRL_PEER_GRANTED_RVS:			
		case HIP_HA_CTRL_PEER_GRANTED_RELAY:
		case HIP_HA_CTRL_PEER_REFUSED_UNSUP:
		case HIP_HA_CTRL_PEER_REFUSED_ESCROW:
		case HIP_HA_CTRL_PEER_REFUSED_RELAY:
		case HIP_HA_CTRL_PEER_REFUSED_RVS:
		case HIP_HA_CTRL_PEER_REFUSED_SAVAH:
#if 0
			if(mask == HIP_HA_CTRL_PEER_GRANTED_RELAY)
			{
				hip_nat_set_control(entry, 1);
				HIP_DEBUG("nat control has been reset to 1\n");
			}
#endif
			entry->peer_controls |= mask;
			break;
		default:
			HIP_ERROR("Unknown peer controls given.\n");
		}
	}
}

void hip_hadb_cancel_local_controls(hip_ha_t *entry, hip_controls_t mask)
{
	if(entry != NULL) {
		entry->local_controls &= (~mask);
	}
}

void hip_hadb_cancel_peer_controls(hip_ha_t *entry, hip_controls_t mask)
{
     if(entry != NULL) {
	     entry->peer_controls &= (~mask);
     }
}

void hip_uninit_hadb()
{
	HIP_DEBUG("\n");

	HIP_DEBUG("DEBUG: DUMP SPI LISTS\n");
//	hip_hadb_dump_hs_ht();

	/* I think this is not very safe deallocation.
	 * Locking the hadb_spi and hadb_hit could be one option, but I'm not
	 * very sure that it will work, as they are locked later in
	 * hip_hadb_remove_state() for a while.
	 *
	 * The list traversing is not safe in smp way :(
	 */
//	hip_ht_uninit(hadb_hit);
}

void hip_delete_all_sp()
{
	//struct hip_hit_spi *hs, *tmp_hs;
	HIP_DEBUG("\n");

	HIP_DEBUG("DEBUG: DUMP SPI LISTS\n");
	//hip_hadb_dump_hs_ht();

	/* I think this is not very safe deallocation.
	 * Locking the hadb_spi and hadb_hit could be one option, but I'm not
	 * very sure that it will work, as they are locked later in
	 * hip_hadb_remove_state() for a while.
	 *
	 * The list traversing is not safe in smp way :(
	 */
	HIP_DEBUG("DELETING HA HT\n");

}


/**
* A private function to add an entry to the peer list. Add an IPv6 address
* (if valid) to the peer list and update the tail pointer.
*
* @param addr  IPv6 address
* @param entry peer list entry
* @param last  pointer to pointer to end of peer list linked list
* @return      zero on success, or negative error value on failure
*/
int hip_list_peers_add(struct in6_addr *address,
			      hip_peer_entry_opaque_t *entry,
			      hip_peer_addr_opaque_t **last)
{
	hip_peer_addr_opaque_t *addr;

	HIP_DEBUG_IN6ADDR("## SPI is 0, found bex address:", address);

	/* Allocate an entry for the address */
	addr = HIP_MALLOC(sizeof(hip_peer_addr_opaque_t), GFP_ATOMIC);
	if (!addr) {
		HIP_ERROR("No memory to create peer addr entry\n");
		return -ENOMEM;
	}
	addr->next = NULL;
	/* Record the peer addr */
	ipv6_addr_copy(&addr->addr, address);

	if (*last == NULL) {  /* First entry? Add to head and tail */
		entry->addr_list = addr;
	} else {             /* Otherwise, add to tail */
		(*last)->next = addr;
	}
	*last = addr;
	entry->count++;   /* Increment count in peer entry */
	return 0;
}

/**
 * A private function to process a hadb entry Process a hadb entry, extracting
 * the HOST ID, HIT, and IPv6 addresses.
 *
 * @param entry  hadb table entry
 * @param opaque private data for the function (contains record keeping
 *               structure)
 * @return       zero on success, or negative error value on failure
 */
int hip_hadb_list_peers_func(hip_ha_t *entry, void *opaque)
{
	int err = 0;
	return err;
}


void hip_remove_addresses_to_send_echo_request(hip_ha_t *ha)
{
	int i = 0;
        struct in6_addr *address;
	hip_list_t *item, *tmp;

	list_for_each_safe(item, tmp, ha->addresses_to_send_echo_request, i) {
		address = list_entry(item);
		list_del(address, ha->addresses_to_send_echo_request);
		HIP_FREE(address);
        }
}

/**
 * Deletes a HA state (and deallocate memory) Deletes all associates IPSEC SAs
 * and frees the memory occupied by the HA state.
 *
 * @param ha HA
 * @note     ASSERT: The HA must be unlinked from the global hadb hash tables
 *           (SPI and HIT). This function should only be called when absolutely
 *           sure that nobody else has a reference to it.
 */
void hip_hadb_delete_state(hip_ha_t *ha)
{
	HIP_DEBUG("ha=0x%p\n", ha);

	/* Delete SAs */

	if (ha->dh_shared_key)
		HIP_FREE(ha->dh_shared_key);
	if (ha->hip_msg_retrans.buf)
		HIP_FREE(ha->hip_msg_retrans.buf);
	if (ha->peer_pub) {
		if (hip_get_host_id_algo(ha->peer_pub) == HIP_HI_RSA &&
							ha->peer_pub_key)
			RSA_free(ha->peer_pub_key);
		else if (ha->peer_pub_key)
			DSA_free(ha->peer_pub_key);
		HIP_FREE(ha->peer_pub);
	}
	if (ha->our_priv)
		HIP_FREE(ha->our_priv);
	if (ha->our_pub)
		HIP_FREE(ha->our_pub);
	if (ha->rendezvous_addr)
		HIP_FREE(ha->rendezvous_addr);

        if (ha->addresses_to_send_echo_request)
        {
                hip_remove_addresses_to_send_echo_request(ha);
                HIP_FREE(ha->addresses_to_send_echo_request);
        }

	HIP_FREE(ha);
}

/**
 * Maps function @c func to every HA in HIT hash table. The hash table is
 * LOCKED while we process all the entries. This means that the mapper function
 * MUST be very short and _NOT_ do any operations that might sleep!
 *
 * @param func a mapper function.
 * @param opaque opaque data for the mapper function.
 * @return       negative if an error occurs. If an error occurs during
 *               traversal of a the HIT hash table, then the traversal is
 *               stopped and function returns. Returns the last return value of
 *               applying the mapper function to the last element in the hash
 *               table.
 */
int hip_for_each_ha(int (*func)(hip_ha_t *entry, void *opaq), void *opaque)
{
	int i = 0, fail = 0;
	hip_ha_t *this;
	hip_list_t *item, *tmp;

	if (!func)
		return -EINVAL;

	HIP_LOCK_HT(&hadb_hit);
	list_for_each_safe(item, tmp, hadb_hit, i)
	{
		this = list_entry(item);
		_HIP_DEBUG("list_for_each_safe\n");
		hip_hold_ha(this);
		fail = func(this, opaque);
		hip_db_put_ha(this, hip_hadb_delete_state);
		if (fail)
			goto out_err;
	}

 out_err:
	HIP_UNLOCK_HT(&hadb_hit);
	return fail;
}

/** Enumeration for hip_count_open_connections */
int hip_count_one_entry(hip_ha_t *entry, void *cntr)
{
	int *counter = cntr;
	if (entry->state == HIP_STATE_CLOSING ||
	    entry->state == HIP_STATE_ESTABLISHED)
	{
		(*counter)++;
	}
	return 0;
}

/**
 * Return number of open connections by calculating hadb entrys.
 */
int hip_count_open_connections(void)
{
	int n = 0;

	hip_for_each_ha(hip_count_one_entry, &n);

	return n;
}

int hip_handle_get_ha_info(hip_ha_t *entry, void *opaq)
{
	int err = 0;
	struct hip_hadb_user_info_state hid;
	extern int hip_icmp_interval;
	struct hip_common *msg = (struct hip_common *) opaq;
	
	memset(&hid, 0, sizeof(hid));
	hid.state = entry->state;
    	ipv6_addr_copy(&hid.hit_our, &entry->hit_our);
	ipv6_addr_copy(&hid.hit_peer, &entry->hit_peer);
	ipv6_addr_copy(&hid.ip_our, &entry->our_addr);
	ipv6_addr_copy(&hid.ip_peer, &entry->peer_addr);
	ipv4_addr_copy(&hid.lsi_our, &entry->lsi_our);
	ipv4_addr_copy(&hid.lsi_peer, &entry->lsi_peer);
	memcpy(&hid.peer_hostname, &entry->peer_hostname, HIP_HOST_ID_HOSTNAME_LEN_MAX);

	hid.heartbeats_on = hip_icmp_interval;
	calc_statistics(&entry->heartbeats_statistics, (uint32_t *)&hid.heartbeats_received, NULL, NULL,
			&hid.heartbeats_mean, &hid.heartbeats_variance, STATS_IN_MSECS);
#if 0
	hid.heartbeats_mean = entry->heartbeats_mean;
	hid.heartbeats_variance = entry->heartbeats_variance;
	hid.heartbeats_received = entry->heartbeats_statistics.num_items;
#endif
	hid.heartbeats_sent = entry->heartbeats_sent;

	_HIP_HEXDUMP("HEXHID ", &hid, sizeof(struct hip_hadb_user_info_state));
	
	hid.nat_udp_port_peer = entry->peer_udp_port;
	hid.nat_udp_port_local = entry->local_udp_port;

	hid.peer_controls = entry->peer_controls;

	/* does not print heartbeat info, but I do not think it even should -Samu*/
	hip_print_debug_info(&hid.ip_our,   &hid.ip_peer,
			     &hid.hit_our,  &hid.hit_peer,
			     &hid.lsi_peer, (char*)&hid.peer_hostname,
			     &hid.nat_udp_port_local, &hid.nat_udp_port_peer);

        hid.shotgun_status = entry->shotgun_status;

	err = hip_build_param_contents(msg, &hid, HIP_PARAM_HA_INFO,
				       sizeof(hid));
	if (err)
		HIP_ERROR("Building ha info failed\n");

	_HIP_HEXDUMP("HEXHID ", &hid, sizeof(struct hip_hadb_user_info_state));

	return err;

}

/**
 * @todo We could scan through all of the alternative locators as well
 */
int hip_hadb_map_ip_to_hit(hip_ha_t *entry, void *id2)
{
	struct in6_addr *id = id2;
    int err = 0;
	
    if (ipv6_addr_cmp(&entry->peer_addr, id) == 0 &&
		!ipv6_addr_any(&entry->hit_peer) &&
		!hit_is_opportunistic_hashed_hit(&entry->hit_peer)) {
		ipv6_addr_copy(id, &entry->hit_peer);
		HIP_DEBUG_HIT("hit", &entry->hit_peer);
		HIP_DEBUG_HIT("pref", &entry->peer_addr);
		HIP_DEBUG_HIT("id", id);
		err = -1; /* break iteration */
	}

	return err;
}

#ifdef CONFIG_HIP_RVS
hip_ha_t *hip_hadb_find_rvs_candidate_entry(hip_hit_t *local_hit,
					    hip_hit_t *rvs_ip)
{
	int i = 0;
	hip_ha_t *this = NULL, *result = NULL;
	hip_list_t *item = NULL, *tmp = NULL; //

	HIP_LOCK_HT(&hadb_hit);
	list_for_each_safe(item, tmp, hadb_hit, i)
	{
		this = list_entry(item);
		_HIP_DEBUG("List_for_each_entry_safe\n");
		hip_hold_ha(this);
		if ((ipv6_addr_cmp(local_hit, &this->hit_our) == 0) &&
		    (ipv6_addr_cmp(rvs_ip, &this->peer_addr) == 0)) {
			result = this;
			break;
		}
		hip_db_put_ha(this, hip_hadb_delete_state);
	}
	HIP_UNLOCK_HT(&hadb_hit);

	return result;
}
#endif


#ifdef CONFIG_HIP_BLIND
/**
 * Defunct
 * @date 22.07.2008
 */
hip_ha_t *hip_hadb_find_by_blind_hits(hip_hit_t *local_blind_hit,
				      hip_hit_t *peer_blind_hit)
{
	int err = 0, i = 0;
	hip_ha_t *this = NULL, *tmp = NULL, *result = NULL;

	/*
	  This loop is disabled since &hadb_byhit[i] does not exist anymore and
	  the code won't compile with CONFIG_HIP_BLIND flag set.
	  -Lauri 22.07.2008
	  for(i = 0; i < HIP_HADB_SIZE; i++) {

	  list_for_each_entry_safe(this, tmp, &hadb_byhit[i], next_hit)
	  {
	  _HIP_DEBUG("List_for_each_entry_safe\n");
	  hip_hold_ha(this);
	  if ((ipv6_addr_cmp(local_blind_hit, &this->hit_our_blind) == 0) &&
	  (ipv6_addr_cmp(peer_blind_hit, &this->hit_peer_blind) == 0)) {
	  result = this;
	  break;
	  }
	  hip_db_put_ha(this, hip_hadb_delete_state);
	  if (err)
	  break;
	  }
	  if (err)
	  break;
	  }
	*/
 out_err:
	if (err)
		result = NULL;

	return result;
}
#endif

int hip_host_file_info_exists_lsi(hip_lsi_t *lsi){
  uint8_t hostname[HOST_NAME_MAX];
  struct in6_addr mapped_lsi;
  
  memset(hostname, 0, sizeof(hostname));

  IPV4_TO_IPV6_MAP(lsi, &mapped_lsi);

  return !(hip_for_each_hosts_file_line(HIPD_HOSTS_FILE,
				       hip_map_first_id_to_hostname_from_hosts,
				       &mapped_lsi, hostname) &&
		hip_for_each_hosts_file_line(HOSTS_FILE,
				       hip_map_first_id_to_hostname_from_hosts,
				       &mapped_lsi, hostname));
}

int hip_hadb_exists_lsi(hip_lsi_t *lsi)
{
	int res = 0;
	hip_lsi_t lsi_aux;

	memcpy(&lsi_aux, lsi, sizeof(hip_lsi_t));
	hip_for_each_ha(hip_hadb_find_lsi, &lsi_aux);

	if (ipv4_addr_cmp(&lsi_aux, lsi) != 0){
		res = 1;
		HIP_DEBUG("lsi exists\n");
	}
	return res;
}

int hip_hadb_find_lsi(hip_ha_t *entry, void *lsi)
{
	int exist_lsi;
	exist_lsi = hip_lsi_are_equal(&entry->lsi_peer,(hip_lsi_t *)lsi);
	if (exist_lsi)
	        memset(lsi, 0, sizeof(lsi));
	return 0;
}

int lsi_assigned(struct in_addr add)
{
        int exist = 0;
        exist = hip_hidb_exists_lsi(&add);
        if (!exist)
                exist = hip_hadb_exists_lsi(&add);
        if (!exist)
                exist = hip_host_file_info_exists_lsi(&add);
        return exist;
}

int hip_generate_peer_lsi(hip_lsi_t *lsi)
{
        struct in_addr lsi_prefix;
        uint8_t hostname[HOST_NAME_MAX];
        int index = 1;

        do {
                lsi_prefix.s_addr = htonl(HIP_LSI_PREFIX|index++);
        } while (lsi_assigned(lsi_prefix) ||
                 !hip_map_lsi_to_hostname_from_hosts(lsi, (char*)hostname));

        _HIP_DEBUG_LSI("lsi free final value is ", &lsi_prefix);

        *lsi = lsi_prefix;
        return 0;
}

/**
 * This function simply goes through all HADB to find an entry that
 * matches the given lsi pair. First matching HADB entry is then returned.
 *
 * @note This way of finding HA entries doesn't work properly if we have
 * multiple entries with the same tuple <lsi_src,lsi_dst>. Currently, that's not the case.
 * Our implementation doesn't allow repeated lsi tuples.
 */

hip_ha_t *hip_hadb_try_to_find_by_pair_lsi(hip_lsi_t *lsi_src, hip_lsi_t *lsi_dst){
        hip_list_t *item, *aux;
	hip_ha_t *tmp;
	int i;

	list_for_each_safe(item, aux, hadb_hit, i)
	{
		tmp = list_entry(item);
		if(!hip_lsi_are_equal(&tmp->lsi_peer, lsi_dst))
			continue;
		else if (hip_lsi_are_equal(&tmp->lsi_our, lsi_src))
			return tmp;
		else
		        continue;
	}
	return NULL;
}

hip_ha_t *hip_hadb_try_to_find_by_peer_lsi(hip_lsi_t *lsi_dst) {
        hip_list_t *item, *aux;
	hip_ha_t *tmp;
	int i;

	list_for_each_safe(item, aux, hadb_hit, i)
	{
		tmp = list_entry(item);
		if(hip_lsi_are_equal(&tmp->lsi_peer, lsi_dst))
			return tmp;
	}
	return NULL;
}

int hip_get_local_addr(struct hip_common *msg)
{
	hip_ha_t* entry;
	int err;
    	struct in6_addr local_address;
    	hip_hit_t* src_hit;
    	hip_hit_t* dst_hit;

    	src_hit = (hip_hit_t *) hip_get_param_contents(msg, HIP_PARAM_HIT);
	dst_hit = (hip_hit_t *) hip_get_param_contents(msg, HIP_PARAM_IPV6_ADDR);
	HIP_DEBUG_HIT("src_hit from local address request: ", src_hit);
	HIP_DEBUG_HIT("dst_hit from local address request: ", dst_hit);
/*	if (ptr) {
		memcpy(peer_hit, ptr, sizeof(hip_hit_t));
		HIP_DEBUG_HIT("peer_hit", peer_hit);
		*fallback = 0;
	}
*/
	memset(&local_address, 0, sizeof(struct in6_addr));
	entry = hip_hadb_find_byhits(src_hit, dst_hit);

	hip_msg_init(msg);
	//HIP_DEBUG_IN6ADDR(" local address: ", &entry->our_addr);

	if(!entry)
		HIP_DEBUG("Can't find local address because of no entry in hadb!\n");

    	ipv6_addr_copy(&local_address, &entry->our_addr);

    	//hip_build_user_hdr(msg, HIP_HIPPROXY_LOCAL_ADDRESS, 0);
	err = hip_build_param_contents(msg, &local_address, HIP_PARAM_IPV6_ADDR,
				       sizeof(struct in6_addr));
	if (err)
		HIP_ERROR("Building local address info failed\n");

	return 0;
}

void hip_delete_security_associations_and_sp(struct hip_hadb_state *ha)
{
        int prev_spi_out = ha->spi_outbound_current;
        int prev_spi_in = ha->spi_inbound_current;

        // Delete previous security policies
        ha->hadb_ipsec_func->hip_delete_hit_sp_pair(&ha->hit_our, &ha->hit_peer,
                IPPROTO_ESP, 1);
        ha->hadb_ipsec_func->hip_delete_hit_sp_pair(&ha->hit_peer, &ha->hit_our,
                IPPROTO_ESP, 1);

        // Delete the previous SAs
        HIP_DEBUG("Previous SPI out =0x%x\n", prev_spi_out);
        HIP_DEBUG("Previous SPI in =0x%x\n", prev_spi_in);

        HIP_DEBUG_IN6ADDR("Our current active addr", &ha->our_addr);
        HIP_DEBUG_IN6ADDR("Peer's current active addr", &ha->peer_addr);

        default_ipsec_func_set.hip_delete_sa(prev_spi_out, &ha->peer_addr,
					     &ha->our_addr, HIP_SPI_DIRECTION_OUT, ha);
	    default_ipsec_func_set.hip_delete_sa(prev_spi_in, &ha->our_addr,
					     &ha->peer_addr, HIP_SPI_DIRECTION_IN, ha);
};

int hip_recreate_security_associations_and_sp(struct hip_hadb_state *ha, in6_addr_t *src_addr,
        in6_addr_t *dst_addr)
{
        int err = 0;

        int new_spi_out = ha->spi_outbound_new;
        int new_spi_in = ha->spi_inbound_current;

        hip_delete_security_associations_and_sp(ha);

        // Create a new security policy
        HIP_IFEL(ha->hadb_ipsec_func->hip_setup_hit_sp_pair(&ha->hit_peer,
                &ha->hit_our, dst_addr, src_addr, IPPROTO_ESP, 1, 0),
	      -1, "Setting up SP pair failed\n");

        // Create a new inbound SA
        HIP_DEBUG("Creating a new inbound SA, SPI=0x%x\n", new_spi_in);

        HIP_IFEL(ha->hadb_ipsec_func->hip_add_sa(dst_addr, src_addr,
                &ha->hit_peer, &ha->hit_our, new_spi_in, ha->esp_transform,
                &ha->esp_in, &ha->auth_in, 1, HIP_SPI_DIRECTION_IN, 0,
                ha), -1,
	      "Error while changing inbound security association\n");

	HIP_DEBUG("New inbound SA created with SPI=0x%x\n", new_spi_in);

        /*HIP_IFEL(ha->hadb_ipsec_func->hip_setup_hit_sp_pair(&ha->hit_our,
                &ha->hit_peer, src_addr, dst_addr, IPPROTO_ESP, 1, 0), -1,
		 "Setting up SP pair failed\n");      */

        // Create a new outbound SA
        HIP_DEBUG("Creating a new outbound SA, SPI=0x%x\n", new_spi_out);
	ha->local_udp_port = ha->nat_mode ? hip_get_local_nat_udp_port() : 0;

      	HIP_IFEL(ha->hadb_ipsec_func->hip_add_sa(src_addr, dst_addr,
                &ha->hit_our, &ha->hit_peer, new_spi_out, ha->esp_transform,
                &ha->esp_out, &ha->auth_out, 1, HIP_SPI_DIRECTION_OUT, 0,
                ha), -1,
	      "Error while changing outbound security association\n");

	HIP_DEBUG("New outbound SA created with SPI=0x%x\n", new_spi_out);

out_err:
        return err;
};<|MERGE_RESOLUTION|>--- conflicted
+++ resolved
@@ -5,14 +5,6 @@
 HIP_HASHTABLE *hadb_hit;
 struct in_addr peer_lsi_index;
 
-<<<<<<< HEAD
-/** A callback wrapper of the prototype required by @c lh_new(). */
-static IMPLEMENT_LHASH_HASH_FN(hip_hash_ha, const hip_ha_t *)
-/** A callback wrapper of the prototype required by @c lh_new(). */
-static IMPLEMENT_LHASH_COMP_FN(hip_compare_ha, const hip_ha_t *)
-
-=======
->>>>>>> d07c5c1d
 /* default set of miscellaneous function pointers. This has to be in the global
    scope. */
 
@@ -1296,7 +1288,7 @@
 
 /* ----------------- */
 
-unsigned long hip_hash_ha(const hip_ha_t *ha)
+unsigned long hip_ha_hash(const hip_ha_t *ha)
 {
 	hip_hit_t hitpair[2];
 	uint8_t hash[HIP_AH_SHA_LEN];
@@ -1318,21 +1310,6 @@
 	return *((unsigned long *)hash);
 }
 
-<<<<<<< HEAD
-int hip_compare_ha(const hip_ha_t *ha1, const hip_ha_t *ha2)
-{
-     if(ha1 == NULL || &(ha1->hit_our) == NULL || &(ha1->hit_peer) == NULL ||
-	ha2 == NULL || &(ha2->hit_our) == NULL || &(ha2->hit_peer) == NULL)
-     {
-	  return 1;
-     }
-
-     return (hip_hash_ha(ha1) != hip_hash_ha(ha2));
-}
-
-
-=======
->>>>>>> d07c5c1d
 void hip_init_hadb(void)
 {
      /** @todo Check for errors. */
@@ -1342,8 +1319,9 @@
 	IMPLEMENT_LHASH_COMP_FN defined in the beginning of this file. These
 	provide automagic variable casts, so that all elements stored in the
 	hash table are cast to hip_ha_t. Lauri 09.10.2007 16:58. */
-     hadb_hit = hip_ht_init(LHASH_HASH_FN(hip_hash_ha),
-			    LHASH_COMP_FN(hip_compare_ha));
+
+     hadb_hit = hip_ht_init(LHASH_HASH_FN(hip_ha),
+			    LHASH_COMP_FN(hip_ha));
 
      /* initialize default function pointer sets for receiving messages*/
      default_rcv_func_set.hip_receive_i1        = hip_receive_i1;
@@ -1739,6 +1717,7 @@
 		HIP_FREE(ha->dh_shared_key);
 	if (ha->hip_msg_retrans.buf)
 		HIP_FREE(ha->hip_msg_retrans.buf);
+	ha->hip_msg_retrans.buf = NULL;
 	if (ha->peer_pub) {
 		if (hip_get_host_id_algo(ha->peer_pub) == HIP_HI_RSA &&
 							ha->peer_pub_key)
