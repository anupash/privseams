--- conflicted
+++ resolved
@@ -417,12 +417,12 @@
 	   NAT, the NAT status of the host association is set on and the send
 	   function set is set to "nat_xmit_func_set". */
 	if(hip_nat_status && IN6_IS_ADDR_V4MAPPED(peer_addr)) {
-		entry->nat_mode = 1;
+		entry->nat_mode = hip_nat_status;
 		entry->peer_udp_port = HIP_NAT_UDP_PORT;
 		entry->hadb_xmit_func = &nat_xmit_func_set;
 	}
 	else {
-		entry->nat_mode = 0;
+		entry->nat_mode = hip_nat_status;
 		entry->peer_udp_port = 0;
 	}
 
@@ -794,6 +794,8 @@
 int hip_hadb_add_peer_addr(hip_ha_t *entry, struct in6_addr *new_addr,
 			   uint32_t spi, uint32_t lifetime, int state)
 {
+	return hip_hadb_add_peer_udp_addr(entry, new_addr, 0, spi, lifetime, state);
+#if 0
 	int err = 0;
 	struct hip_peer_addr_list_item *a_item;
 	char addrstr[INET6_ADDRSTRLEN];
@@ -849,6 +851,77 @@
 	}
 
 	a_item->lifetime = lifetime;
+	ipv6_addr_copy(&a_item->address, new_addr);
+	a_item->address_state = state;
+	do_gettimeofday(&a_item->modified_time);
+
+	list_add(a_item, spi_list->peer_addr_list);
+
+out_err:
+	return err;
+#endif
+}
+
+
+int hip_hadb_add_peer_udp_addr(hip_ha_t *entry, struct in6_addr *new_addr,in_port_t port,
+			   uint32_t spi, uint32_t lifetime, int state)
+{
+	int err = 0;
+	struct hip_peer_addr_list_item *a_item;
+	char addrstr[INET6_ADDRSTRLEN];
+	uint32_t prev_spi;
+	struct hip_spi_out_item *spi_list;
+
+	/* assumes already locked entry */
+
+	/* check if we are adding the peer's address during the base
+	 * exchange */
+	if (spi == 0) {
+		HIP_DEBUG("SPI is 0, set address as the bex address\n");
+		if (!ipv6_addr_any(&entry->preferred_address)) {
+			hip_in6_ntop(&entry->preferred_address, addrstr);
+			HIP_DEBUG("warning, overwriting existing preferred address %s\n",
+				  addrstr);
+		}
+		ipv6_addr_copy(&entry->preferred_address, new_addr);
+		HIP_DEBUG_IN6ADDR("entry->preferred_address \n", &entry->preferred_address);
+		goto out_err;
+	}
+
+	spi_list = hip_hadb_get_spi_list(entry, spi);
+
+	if (!spi_list)
+	{
+		HIP_ERROR("did not find SPI list for SPI 0x%x\n", spi);
+		err = -EEXIST;
+		goto out_err;
+	}
+
+	err = hip_hadb_get_peer_addr_info(entry, new_addr, &prev_spi, NULL, NULL);
+	if (err)
+	{
+		/** @todo validate previous vs. new interface id for 
+		    the new_addr ? */
+		if (prev_spi != spi)
+			HIP_DEBUG("todo: SPI changed: prev=%u new=%u\n", prev_spi,
+				  spi);
+
+		HIP_DEBUG("duplicate address not added (todo: update address lifetime ?)\n");
+		/** @todo update address lifetime ? */
+		err = 0;
+		goto out_err;
+	}
+
+	a_item = (struct hip_peer_addr_list_item *)HIP_MALLOC(sizeof(struct hip_peer_addr_list_item), GFP_KERNEL);
+	if (!a_item)
+	{
+		HIP_ERROR("item HIP_MALLOC failed\n");
+		err = -ENOMEM;
+		goto out_err;
+	}
+	
+	a_item->lifetime = lifetime;
+	a_item->port = port;
 	ipv6_addr_copy(&a_item->address, new_addr);
 	a_item->address_state = state;
 	do_gettimeofday(&a_item->modified_time);
@@ -1605,14 +1678,9 @@
 
 int hip_update_send_echo(hip_ha_t *entry,
 			 uint32_t spi_out,
-<<<<<<< HEAD
 			 struct hip_peer_addr_list_item *addr,
 			 struct hip_common *msg){
-	
-=======
-			 struct hip_peer_addr_list_item *addr){
-
->>>>>>> 1132f930
+
 	int err = 0, i = 0;
 	struct hip_common *update_packet = NULL;
         hip_list_t *item = NULL, *tmp = NULL;
@@ -1623,13 +1691,8 @@
 	HIP_IFEL(!(update_packet = hip_msg_alloc()), -ENOMEM,
 		 "Update_packet alloc failed\n");
 
-<<<<<<< HEAD
-	HIP_IFEL(hip_build_verification_pkt(entry, update_packet, addr, 
+	HIP_IFEL(hip_build_verification_pkt(entry, update_packet, addr,
 					    &entry->hit_peer, &entry->hit_our, msg),
-=======
-	HIP_IFEL(hip_build_verification_pkt(entry, update_packet, addr,
-					    &entry->hit_peer, &entry->hit_our),
->>>>>>> 1132f930
 		 -1, "Building Echo Packet failed\n");
 
         /* Have to take care of UPDATE echos to opposite family */
@@ -1645,7 +1708,7 @@
             /* check if we have one, otherwise let fail */
             list_for_each_safe(item, tmp, addresses, i) {
                 n = list_entry(item);
-                if (IN6_IS_ADDR_V4MAPPED(hip_cast_sa_addr(&n->addr)) 
+                if (hip_sockaddr_is_v6_mapped(&n->addr)
                     != IN6_IS_ADDR_V4MAPPED(&entry->local_address)) {
                     HIP_IFEL(entry->hadb_xmit_func->
                              hip_send_pkt(hip_cast_sa_addr(&n->addr),
@@ -1677,6 +1740,7 @@
 	list_for_each_safe(item, tmp, entry->spis_in, i)
 	{
 		spi_item = list_entry(item);
+		HIP_DEBUG("spi_in in loop is 0x%x\n", spi_item->spi);
 		if (now - spi_item->timestamp < t)
 		{
 			spi = spi_item->spi;
@@ -1765,13 +1829,8 @@
 
 
 	HIP_DEBUG("old hip_hadb_add_udp_addr_to_spi\n");
-<<<<<<< HEAD
-	return  hip_hadb_add_udp_addr_to_spi(entry, spi, addr, is_bex_address, 
+	return  hip_hadb_add_udp_addr_to_spi(entry, spi, addr, is_bex_address,
 			lifetime, is_preferred_addr, 0, HIP_LOCATOR_LOCATOR_TYPE_ESP_SPI_PRIORITY, msg);
-=======
-	return  hip_hadb_add_udp_addr_to_spi(entry, spi, addr, is_bex_address,
-			lifetime, is_preferred_addr, 0, HIP_LOCATOR_LOCATOR_TYPE_ESP_SPI_PRIORITY);
->>>>>>> 1132f930
 	//remove by santtu
 #if 0
 	int err = 0, new = 1, i;
@@ -1865,13 +1924,8 @@
 		} else {
 			HIP_DEBUG("address's state is set in state UNVERIFIED\n");
 			new_addr->address_state = PEER_ADDR_STATE_UNVERIFIED;
-<<<<<<< HEAD
 			err = entry->hadb_update_func->hip_update_send_echo(entry, spi, new_addr, msg);
- 
-=======
-			err = entry->hadb_update_func->hip_update_send_echo(entry, spi, new_addr);
-
->>>>>>> 1132f930
+
 			/** @todo: check! If not acctually a problem (during Handover). Andrey. */
 			if( err==-ECOMM ) err = 0;
 		}
@@ -3238,15 +3292,10 @@
 			HIP_DEBUG("address's state is set in state UNVERIFIED\n");
 			new_addr->address_state = PEER_ADDR_STATE_UNVERIFIED;
 //modify by santtu		
-			if(entry->nat_control == 0){
-				
-<<<<<<< HEAD
+			if(entry->nat_control == 0 && hip_relay_get_status() != HIP_RELAY_ON){
+			
 				err = entry->hadb_update_func->hip_update_send_echo(entry, spi, new_addr, msg);
-	 
-=======
-				err = entry->hadb_update_func->hip_update_send_echo(entry, spi, new_addr);
-
->>>>>>> 1132f930
+ 
 				/** @todo: check! If not acctually a problem (during Handover). Andrey. */
 				if( err==-ECOMM ) err = 0;
 			}
