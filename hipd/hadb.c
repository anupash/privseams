// FIXME: whenever something that is replicated in beet db is
// modified, the modifications must be written there too.
#include "hadb.h"

int test = 0;
HIP_HASHTABLE *hadb_hit;
<<<<<<< HEAD
=======
struct in_addr peer_lsi_index;
>>>>>>> a4d0e3e8

/** A callback wrapper of the prototype required by @c lh_new(). */
static IMPLEMENT_LHASH_HASH_FN(hip_hash_ha, const hip_ha_t *)
/** A callback wrapper of the prototype required by @c lh_new(). */
static IMPLEMENT_LHASH_COMP_FN(hip_compare_ha, const hip_ha_t *)

/* default set of miscellaneous function pointers. This has to be in the global
   scope. */

/** A transmission function set for sending raw HIP packets. */
hip_xmit_func_set_t default_xmit_func_set;
/** A transmission function set for NAT traversal. */
hip_xmit_func_set_t nat_xmit_func_set;

/* added by Tao Wan, 24 Jan, 2008, For IPsec (user_space/kernel) */
hip_ipsec_func_set_t default_ipsec_func_set;

static hip_misc_func_set_t ahip_misc_func_set;
static hip_misc_func_set_t default_misc_func_set;
static hip_input_filter_func_set_t default_input_filter_func_set;
static hip_output_filter_func_set_t default_output_filter_func_set;
static hip_rcv_func_set_t default_rcv_func_set;
static hip_rcv_func_set_t ahip_rcv_func_set;
static hip_handle_func_set_t default_handle_func_set;
static hip_handle_func_set_t ahip_handle_func_set;
static hip_update_func_set_t default_update_func_set;
static hip_update_func_set_t ahip_update_func_set;

unsigned long hip_hash_peer_addr(const void *ptr)
{
	struct in6_addr *addr = &((struct hip_peer_addr_list_item *)ptr)->address;
        uint8_t hash[HIP_AH_SHA_LEN];

	hip_build_digest(HIP_DIGEST_SHA1, addr, sizeof(*addr), hash);

	return *((unsigned long *) hash);
}

int hip_match_peer_addr(const void *ptr1, const void *ptr2)
{
	return (hip_hash_peer_addr(ptr1) != hip_hash_peer_addr(ptr2));
}

void hip_hadb_hold_entry(void *entry)
{
	HIP_DB_HOLD_ENTRY(entry,hip_ha_t);
}

void hip_hadb_put_entry(void *entry)
{
	HIP_DB_PUT_ENTRY(entry, hip_ha_t, hip_hadb_delete_state);
}

static void *hip_hadb_get_key_spi_list(void *entry)
{
	return (void *)(&((struct hip_hit_spi *)entry)->spi);
}

static int hit_match(hip_ha_t *entry, void *our) {
	return ipv6_addr_cmp(our, &entry->hit_our) == 0;
}

//static hip_list_t hadb_byspi_list[HIP_HADB_SIZE];

/**
 * hip_hadb_rem_state_hit - Remove HA from HIT table
 * @param entry HA
 * HA must be locked.
 */
static inline void hip_hadb_rem_state_hit(void *entry)
{
	hip_ha_t *ha = (hip_ha_t *)entry;
	HIP_DEBUG("\n");
	ha->hastate &= ~HIP_HASTATE_HITOK;
        if (ha->locator) free(ha->locator);
	hip_ht_delete(hadb_hit, entry);
}

/**
 * hip_hadb_remove_state_hit - Remove HA from HIT hash table.
 * @param ha HA
 */
static void hip_hadb_remove_state_hit(hip_ha_t *ha)
{
	HIP_LOCK_HA(ha);
	if ((ha->hastate & HIP_HASTATE_HITOK) == HIP_HASTATE_HITOK) {
		hip_hadb_rem_state_hit(ha);
	}
	HIP_UNLOCK_HA(ha);
}

/*
  Support for multiple inbound IPsec SAs:

  We need a separate hashtable containing elements HIT and SPI, which
  tells which HIT has the inbound SPI. When an ESP packet is received,
  we first get the SPI from it and perform a lookup on the HIT-SPI
  hashtable to get the mapping. Then we perform another lookup from
  the HIT hashtable using the HIT we got from the previous
  lookup. This way we get the HA beloning to the connection.

  hs = HIT-SPI (struct hip_hit_spi)

  (functions hip_ .. _hs)
*/


/*
 *
 * All the primitive functions up to this point are static, to force
 * some information hiding. The construct functions can access these
 * functions directly.
 *
 *
 */


/* PRIMITIVES */

/**
 * This function searches for a hip_ha_t entry from the hip_hadb_hit
 * by a HIT pair (local,peer).
 */
hip_ha_t *hip_hadb_find_byhits(hip_hit_t *hit, hip_hit_t *hit2)
{
	hip_ha_t ha, *ret;
	memcpy(&ha.hit_our, hit, sizeof(hip_hit_t));
	memcpy(&ha.hit_peer, hit2, sizeof(hip_hit_t));
	HIP_DEBUG_HIT("HIT1", hit);
	HIP_DEBUG_HIT("HIT2", hit2);

	ret = hip_ht_find(hadb_hit, &ha);
	if (!ret) {
		memcpy(&ha.hit_peer, hit, sizeof(hip_hit_t));
		memcpy(&ha.hit_our, hit2, sizeof(hip_hit_t));
		ret = hip_ht_find(hadb_hit, &ha);
	}

	return ret;
}

/**
 * This function simply goes through all local HIs and tries
 * to find a HADB entry that matches the current HI and
 * the given peer hit. First matching HADB entry is then returned.
 *
 * @todo Find a better solution, see the text below:
 * This function is needed because we index the HADB now by
 * key values calculated from <peer_hit,local_hit> pairs. Unfortunately, in
 * some functions like the ipv6 stack hooks hip_get_saddr() and
 * hip_handle_output() we just can't know the local_hit so we have to
 * improvise and just try to find some HA entry.
 *
 * @note This way of finding HA entries doesn't work properly if we have 
 * multiple entries with the same peer_hit.
 * @note Don't use this function because it does not deal properly
 * with multiple source hits. Prefer hip_hadb_find_byhits() function.
 */
hip_ha_t *hip_hadb_try_to_find_by_peer_hit(hip_hit_t *hit)
{
	hip_list_t *item, *tmp;
	struct hip_host_id_entry *e;
	hip_ha_t *entry = NULL;
	hip_hit_t our_hit;
	int i;

	memset(&our_hit, 0, sizeof(our_hit));

	/* Let's try with the default HIT first */
	hip_get_default_hit(&our_hit);

	if (entry = hip_hadb_find_byhits(hit, &our_hit)) {
		_HIP_DEBUG_HIT("Returning default HIT", our_hit);
		return entry;
	}

	/* and then with rest (actually default HIT is here redundantly) */
	list_for_each_safe(item, tmp, hip_local_hostid_db, i)
	{
		e = list_entry(item);
		ipv6_addr_copy(&our_hit, &e->lhi.hit);
		_HIP_DEBUG_HIT("try_to_find_by_peer_hit:", &our_hit);
		_HIP_DEBUG_HIT("hit:", hit);
		entry = hip_hadb_find_byhits(hit, &our_hit);
		if (!entry)
			continue;
		else
			return entry;
	}
	return NULL;
}

/**
 * hip_hadb_insert_state - Insert state to hash tables.
 *
 * @todo SPI STUFF IS DEPRECATED
 *
 * Adds @c ha to either SPI or HIT hash table, or _BOTH_.
 * As a side effect updates the hastate of the @c ha.
 *
 * Function can be called even if the HA is in either or
 * both hash tables already.
 *
 * PRECONDITIONS: To add to the SPI hash table the @c ha->spi_in
 * must be non-zero. To add to the HIT hash table the @c ha->hit_peer
 * must be non-zero (tested with ipv6_addr_any).
 *
 * Returns the hastate of the HA:
 * HIP_HASTATE_VALID = HA added to (or is in) both hash tables
 * HIP_HASTATE_SPIOK = HA added to (or is in) SPI hash table
 * HIP_HASTATE_HITOK = HA added to (or is in) HIT hash table
 * HIP_HASTATE_INVALID = HA was not added, nor is in either of the hash tables.
 */
int hip_hadb_insert_state(hip_ha_t *ha)
{
	hip_hastate_t st;
	hip_ha_t *tmp;
	
	HIP_DEBUG("hip_hadb_insert_state() invoked.\n");
	
	/* assume already locked ha */
	
	HIP_ASSERT(!(ipv6_addr_any(&ha->hit_peer)));
	
	st = ha->hastate;

	if (!ipv6_addr_any(&ha->hit_peer) && !(st & HIP_HASTATE_HITOK)) {
		HIP_HEXDUMP("ha->hit_our is: ", &ha->hit_our, 16);
		HIP_HEXDUMP("ha->hit_peer is: ", &ha->hit_peer, 16);
		tmp = hip_ht_find(hadb_hit, ha);
		if (tmp == NULL) {
			hip_ht_add(hadb_hit, ha);
			st |= HIP_HASTATE_HITOK;
			HIP_DEBUG("New state added\n");
		} else {
			hip_db_put_ha(tmp, hip_hadb_delete_state);
			HIP_DEBUG("HIT already taken\n");
		}
	}

#ifdef CONFIG_HIP_ESCROW
	{
		HIP_KEA *kea;
		kea = hip_kea_find(&ha->hit_our);
		if (kea) {
			/** @todo Check conditions for escrow associations here 
			    (for now, there are none). */
			HIP_DEBUG("Escrow used for this entry: Initializing "\
				  "ha_state escrow fields.\n");
			ha->escrow_used = 1;
			ipv6_addr_copy(&ha->escrow_server_hit, &kea->server_hit);
			HIP_DEBUG_HIT("server hit saved: ", &kea->server_hit);
			hip_keadb_put_entry(kea);
		}
		else {
			HIP_DEBUG("Escrow not in use.\n");
		}
	}
#endif //CONFIG_HIP_ESCROW

	ha->hastate = st;
	return st;
}

/**
 * Practically called only by when adding a HIT-IP mapping before base exchange.
 *
 * @param  local_hit  a pointer to... 
 * @param  peer_hit   a pointer to... 
 * @param  local_addr a pointer to... 
 * @param  peer_addr  a pointer to... 
 * @return 
 * @todo   Allow multiple mappings; base exchange should be initiated to allow
 *         of them in order to prevent local DoS.
 * @todo   Create a security policy for triggering base exchange.
 * @todo   Multiple identities support: alternative a) make generic HIT prefix
 *         based policy to work alternative b) add SP pair for all local HITs.
 */ 
int hip_hadb_add_peer_info_complete(hip_hit_t *local_hit,
				    hip_hit_t *peer_hit,
				    struct in6_addr *local_addr,
				    struct in6_addr *peer_addr)
{
	int err = 0;
	hip_ha_t *entry;
	
	HIP_DEBUG("hip_hadb_add_peer_info_complete() invoked.\n");
	HIP_DEBUG_HIT("Our HIT", local_hit);
	HIP_DEBUG_HIT("Peer HIT", peer_hit);
	HIP_DEBUG_IN6ADDR("Our addr", local_addr);
	HIP_DEBUG_IN6ADDR("Peer addr", peer_addr);
	
	entry = hip_hadb_find_byhits(local_hit, peer_hit);
	if (entry) hip_hadb_dump_spis_out(entry);
	HIP_IFEL(entry, 0, "Ignoring new mapping, old one exists\n");
	
	entry = hip_hadb_create_state(GFP_KERNEL);
	HIP_IFEL(!entry, -1, "");
	if (!entry) {
		HIP_ERROR("Unable to create a new entry\n");
		return -1;
	}
	
	_HIP_DEBUG("created a new sdb entry\n");

	ipv6_addr_copy(&entry->hit_peer, peer_hit);
	ipv6_addr_copy(&entry->hit_our, local_hit);
	ipv6_addr_copy(&entry->local_address, local_addr);
	
	/* If global NAT status is on, that is if the current host is behind
	   NAT, the NAT status of the host association is set on and the send
	   function set is set to "nat_xmit_func_set". */
	if(hip_nat_status && IN6_IS_ADDR_V4MAPPED(peer_addr)) {
		entry->nat_mode = 1;
		entry->peer_udp_port = HIP_NAT_UDP_PORT;
		entry->hadb_xmit_func = &nat_xmit_func_set;
	}
	else {
		entry->nat_mode = 0;
		entry->peer_udp_port = 0;
	}

#ifdef CONFIG_HIP_BLIND
	if(hip_blind_status)
		entry->blind = 1;
#endif
	if (hip_hidb_hit_is_our(peer_hit)) {
		HIP_DEBUG("Peer HIT is ours (loopback)\n");
		entry->is_loopback = 1;
	}

     	entry->hip_is_opptcp_on = hip_get_opportunistic_tcp_status();
     	
#ifdef CONFIG_HIP_HIPPROXY
     	entry->hipproxy = hip_get_hip_proxy_status();
#endif


	hip_hadb_insert_state(entry);
	/* Released at the end */
	hip_hold_ha(entry);
	
	/* Add initial HIT-IP mapping. */
	err = hip_hadb_add_peer_addr(entry, peer_addr, 0, 0,
				     PEER_ADDR_STATE_ACTIVE);
	if (err) {
		HIP_ERROR("error while adding a new peer address\n");
		err = -2;
		goto out_err;
	}

	HIP_DEBUG_HIT("Peer HIT ", peer_hit);
	HIP_DEBUG_HIT("Our HIT ", &entry->hit_our);
	HIP_DEBUG_IN6ADDR("Our IPv6 ", &entry->local_address);
	HIP_DEBUG_IN6ADDR("Peer IPv6 ", peer_addr);

	HIP_IFEL(default_ipsec_func_set.hip_setup_hit_sp_pair(peer_hit, local_hit,
							       local_addr, peer_addr, 0, 1, 0),
		 -1, "Error in setting the SPs\n");

out_err:
	if (entry)
		hip_db_put_ha(entry, hip_hadb_delete_state);
<<<<<<< HEAD
=======
        /*
	hip_for_each_ha(hip_print_info_hadb, &n);
        */
out_err:
>>>>>>> a4d0e3e8
	return err;
}

/**
 * .
 *
 * @param  entry         a pointer to...
 * @param  peer_map_void a pointer to...
 * @return               ...
 */ 
int hip_hadb_add_peer_info_wrapper(struct hip_host_id_entry *entry,
				   void *peer_map_void)
{
	struct hip_peer_map_info *peer_map = peer_map_void;
	int err = 0;

	HIP_DEBUG("hip_hadb_add_peer_info_wrapper() invoked.\n");
	HIP_IFEL(hip_hadb_add_peer_info_complete(&entry->lhi.hit,
						 &peer_map->peer_hit,
						 &peer_map->our_addr,
						 &peer_map->peer_addr), -1,
		 "Failed to add peer info\n");

 out_err:
	return err;
}

int hip_hadb_add_peer_info(hip_hit_t *peer_hit, struct in6_addr *peer_addr)
{
	int err = 0;
	hip_ha_t *entry;
	struct hip_peer_map_info peer_map;

	HIP_DEBUG("hip_hadb_add_peer_info() invoked.\n");
	HIP_DEBUG_HIT("Peer HIT", peer_hit);
	HIP_DEBUG_IN6ADDR("Peer addr", peer_addr);

	memcpy(&peer_map.peer_addr, peer_addr, sizeof(struct in6_addr));
<<<<<<< HEAD
	memcpy(&peer_map.peer_hit, peer_hit, sizeof(hip_hit_t));
	
=======

	if (peer_lsi)
	        memcpy(&peer_map.peer_lsi, peer_lsi, sizeof(struct in6_addr));

>>>>>>> a4d0e3e8
	HIP_IFEL(hip_select_source_address(
			 &peer_map.our_addr, &peer_map.peer_addr),
		 -1, "Cannot find source address\n");

	HIP_DEBUG("Source address found\n");

	HIP_IFEL(hip_for_each_hi(hip_hadb_add_peer_info_wrapper, &peer_map), 0,
	         "for_each_hi err.\n");	
	
 out_err:
	return err;
}

int hip_add_peer_map(const struct hip_common *input)
{
	struct in6_addr *hit, *ip;
	int err = 0;
	_HIP_HEXDUMP("packet", input,  hip_get_msg_total_len(input));
	hit = (struct in6_addr *)
		hip_get_param_contents(input, HIP_PARAM_HIT);
	if (!hit) {
		HIP_ERROR("handle async map: no hit\n");
		err = -ENODATA;
		goto out_err;
	}

	ip = (struct in6_addr *)
		hip_get_param_contents(input, HIP_PARAM_IPV6_ADDR);
	if (!ip) {
		HIP_ERROR("handle async map: no ipv6 address\n");
		err = -ENODATA;
		goto out_err;
	}
	
	err = hip_hadb_add_peer_info(hit, ip);
	_HIP_DEBUG_HIT("hip_add_map_info peer's real hit=", hit);
	_HIP_ASSERT(hit_is_opportunistic_hashed_hit(hit));
 	if (err) {
 		HIP_ERROR("Failed to insert peer map (%d)\n", err);
		goto out_err;
	}

 out_err:

	return err;

}

/**
 * Allocates and initializes a new HA structure.
 * 
 * @param  gfpmask a mask passed directly to HIP_MALLOC().
 * @return NULL if memory allocation failed, otherwise the HA.
 */
hip_ha_t *hip_hadb_create_state(int gfpmask)
{
	hip_ha_t *entry = NULL;
	int err = 0;

	entry = (hip_ha_t *)HIP_MALLOC(sizeof(struct hip_hadb_state), gfpmask);
	if (!entry)
		return NULL;

	memset(entry, 0, sizeof(*entry));

/*	INIT_LIST_HEAD(&entry->next_hit);
	INIT_LIST_HEAD(&entry->spis_in);
	INIT_LIST_HEAD(&entry->spis_out);*/

	entry->spis_in = hip_ht_init(hip_hash_spi, hip_match_spi);
	entry->spis_out = hip_ht_init(hip_hash_spi, hip_match_spi);
	
#ifdef CONFIG_HIP_HIPPROXY
	entry->hipproxy = 0;
#endif
	HIP_LOCK_INIT(entry);
	//atomic_set(&entry->refcnt,0);

	entry->state = HIP_STATE_UNASSOCIATED;
	entry->hastate = HIP_HASTATE_INVALID;

        /* SYNCH: does it really need to be syncronized to beet-xfrm? -miika
	   No dst hit. */
	
	/* Function pointer sets which define HIP behavior in respect to the
	   hadb_entry. */
	HIP_IFEL(hip_hadb_set_rcv_function_set(entry, &default_rcv_func_set),
		 -1, "Can't set new function pointer set\n");
	HIP_IFEL(hip_hadb_set_handle_function_set(entry,
						  &default_handle_func_set),
		 -1, "Can't set new function pointer set\n");
	HIP_IFEL(hip_hadb_set_update_function_set(entry,
						  &default_update_func_set),
		 -1, "Can't set new function pointer set\n");
		    
	HIP_IFEL(hip_hadb_set_misc_function_set(entry, &default_misc_func_set),
		 -1, "Can't set new function pointer set\n");
	/* Set the xmit function set as function set for sending raw HIP. */
	HIP_IFEL(hip_hadb_set_xmit_function_set(entry, &default_xmit_func_set),
		 -1, "Can't set new function pointer set\n");

	HIP_IFEL(hip_hadb_set_input_filter_function_set(
			 entry, &default_input_filter_func_set),
		 -1, "Can't set new function pointer set\n");

	HIP_IFEL(hip_hadb_set_output_filter_function_set(
			 entry,& default_output_filter_func_set),
		 -1, "Can't set new function pointer set\n");

	/* added by Tao Wan, on 24, Jan, 2008 */ 
	entry->hadb_ipsec_func = &default_ipsec_func_set;

 out_err:
	
	return entry;
}

/* END OF PRIMITIVE FUNCTIONS */

/**
 * Selects the preferred address within the addresses of the given SPI.
 * The selected address is copied to @c addr, it is is non-NULL.
 */
int hip_hadb_select_spi_addr(hip_ha_t *entry, struct hip_spi_out_item *spi_out, struct in6_addr *addr)
{
	int err = 0, i;
	struct hip_peer_addr_list_item *s, *candidate = NULL;
	struct timeval latest, dt;
	hip_list_t *item, *tmp;

	list_for_each_safe(item, tmp, spi_out->peer_addr_list, i)
	{
		s = list_entry(item);
		if (s->address_state != PEER_ADDR_STATE_ACTIVE)
		{
			_HIP_DEBUG("skipping non-active address %s\n",addrstr);
			continue;
		}
		
		if (candidate)
		{
			int this_is_later;
			this_is_later = hip_timeval_diff(&s->modified_time, &latest, &dt);
			_HIP_DEBUG("latest=%ld.%06ld\n", latest.tv_sec, latest.tv_usec);
			_HIP_DEBUG("dt=%ld.%06ld\n", dt.tv_sec, dt.tv_usec);
			if (this_is_later)
			{
				_HIP_DEBUG("is later, change\n");
				memcpy(&latest, &s->modified_time, sizeof(struct timeval));
				candidate = s;
			}
		}
		else
		{
			candidate = s;
			memcpy(&latest, &s->modified_time, sizeof(struct timeval));
		}
	}
	
	if (!candidate)
	{
		HIP_ERROR("did not find usable peer address\n");
		HIP_DEBUG("todo: select from other SPIs ?\n");
		/* todo: select other SPI as the default SPI out */
		err = -ENOMSG;
	}
	else ipv6_addr_copy(addr, &candidate->address);

	return err;
}

/**
 * Gets some of the peer's usable IPv6 address.
 * @param entry corresponding hadb entry of the peer
 * @param addr where the selected IPv6 address of the peer is copied to
 *
 * Current destination address selection algorithm:
 * 1. use preferred address of the HA, if any (should be set)
 *
 * tkoponen: these are useless: ?
 * 2. use preferred address of the default outbound SPI, if any
 * (should be set, suspect bug if we get this far)
 *
 * 3. select among the active addresses of the default outbound SPI
 * (select the address which was added/updated last)
 *
 * @return 0 if some of the addresses was copied successfully, else < 0.
 */
int hip_hadb_get_peer_addr(hip_ha_t *entry, struct in6_addr *addr)
{
	int err = 0;
	//	struct hip_spi_out_item *spi_out;

	/* assume already locked entry */

	HIP_DEBUG_HIT("entry def addr", &entry->preferred_address);
	ipv6_addr_copy(addr, &entry->preferred_address);
        return err;
}

/**
 * Gets infomation on the given peer IPv6 address.
 * 
 * @param entry         corresponding hadb entry of the peer.
 * @param addr          the IPv6 address for which the information is to be
 *                      retrieved.
 * @param spi           where the outbound SPI of @c addr is copied to.
 * @param lifetime      where the lifetime of @c addr is copied to.
 * @param modified_time where the time when @c addr was added or updated is
 *                      copied to.
 * @return              If @c entry has the address @c addr in its peer address
 *                      list parameters @c spi, @c lifetime, and
 *                      @c modified_time are assigned if they are non-NULL and 1
 *                      is returned, else @c interface_id and @c lifetime are
 *                      not assigned a value and 0 is returned.
 */
int hip_hadb_get_peer_addr_info(hip_ha_t *entry, struct in6_addr *addr,
				uint32_t *spi, uint32_t *lifetime,
				struct timeval *modified_time)
{
	struct hip_peer_addr_list_item *s;
	int i = 1, ii, iii;
	struct hip_spi_out_item *spi_out;
	hip_list_t *item, *tmp, *a_item, *a_tmp;

	/* assumes already locked entry */
	list_for_each_safe(item, tmp, entry->spis_out, ii)
	{
		spi_out = list_entry(item);
		list_for_each_safe(a_item, a_tmp, spi_out->peer_addr_list, iii)
		{
			s = list_entry(a_item);
			if (!ipv6_addr_cmp(&s->address, addr))
			{
				_HIP_DEBUG("found\n");
				if (lifetime)
					*lifetime = s->lifetime;
				if (modified_time)
				{
					modified_time->tv_sec = s->modified_time.tv_sec;
					modified_time->tv_usec = s->modified_time.tv_usec;
				}
				if (spi)
					*spi = spi_out->spi;
				return 1;
			}
			i++;
		}
	}

	_HIP_DEBUG("not found\n");
	return 0;
}

/**
 * Adds a new peer IPv6 address to the entry's list of peer addresses.
 * @param entry corresponding hadb entry of the peer
 * @param new_addr IPv6 address to be added
 * @param spi outbound SPI to which the @c new_addr is related to
 * @param lifetime address lifetime of the address
 * @param state address state
 *
 * @return if @c new_addr already exists, 0 is returned. If address was
 * added successfully 0 is returned, else < 0.
 */
int hip_hadb_add_peer_addr(hip_ha_t *entry, struct in6_addr *new_addr,
			   uint32_t spi, uint32_t lifetime, int state)
{
	int err = 0, i;
	struct hip_peer_addr_list_item *a_item;
	char addrstr[INET6_ADDRSTRLEN];
	uint32_t prev_spi;
	struct hip_spi_out_item *spi_out;
	int found_spi_list = 0;
	hip_list_t *item, *tmp;

	/* assumes already locked entry */

	/* check if we are adding the peer's address during the base
	 * exchange */
	if (spi == 0) {
		HIP_DEBUG("SPI is 0, set address as the bex address\n");
		if (!ipv6_addr_any(&entry->preferred_address)) {
			hip_in6_ntop(&entry->preferred_address, addrstr);
			HIP_DEBUG("warning, overwriting existing preferred address %s\n",
				  addrstr);
		}
		ipv6_addr_copy(&entry->preferred_address, new_addr);
		goto out_err;
	}

	/** @todo replace following with hip_hadb_get_spi_list */
	list_for_each_safe(item, tmp, entry->spis_out, i)
	{
		spi_out = list_entry(item);
		if (spi_out->spi == spi)
		{
			found_spi_list = 1;
			break;
		}
	}

	if (!found_spi_list)
	{
		HIP_ERROR("did not find SPI list for SPI 0x%x\n", spi);
		err = -EEXIST;
		goto out_err;
	}

	err = hip_hadb_get_peer_addr_info(entry, new_addr, &prev_spi, NULL, NULL);
	if (err)
	{
		/** @todo validate previous vs. new interface id for 
		    the new_addr ? */
		if (prev_spi != spi)
			HIP_DEBUG("todo: SPI changed: prev=%u new=%u\n", prev_spi,
				  spi);

		HIP_DEBUG("duplicate address not added (todo: update address lifetime ?)\n");
		/** @todo update address lifetime ? */
		err = 0;
		goto out_err;
	}

	a_item = (struct hip_peer_addr_list_item *)HIP_MALLOC(sizeof(struct hip_peer_addr_list_item), GFP_KERNEL);
	if (!a_item)
	{
		HIP_ERROR("item HIP_MALLOC failed\n");
		err = -ENOMEM;
		goto out_err;
	}
	_HIP_DEBUG("HIP_MALLOCed item=0x%p\n", item);

	a_item->lifetime = lifetime;
	ipv6_addr_copy(&a_item->address, new_addr);
	a_item->address_state = state;
	do_gettimeofday(&a_item->modified_time);

	list_add(a_item, spi_out->peer_addr_list);

out_err:
	return err;
}

/**
 * Deletes IPv6 address from the entry's list of peer addresses
 * 
 * @param entry corresponding hadb entry of the peer
 * @param addr IPv6 address to be deleted
 */
void hip_hadb_delete_peer_addrlist_one(hip_ha_t *entry, struct in6_addr *addr) 
{
	struct hip_peer_addr_list_item *a_item;
	int i = 1, ii, iii;
	struct hip_spi_out_item *spi_out;
	hip_list_t *spi_item, *spi_tmp, *item, *tmp;

	/* possibly deprecated function .. */

	HIP_LOCK_HA(entry);
	
	list_for_each_safe(spi_item, spi_tmp, entry->spis_out, ii)
	{
		spi_out = list_entry(spi_item);
		list_for_each_safe(item, tmp, spi_out->peer_addr_list, iii)
		{
			a_item = list_entry(item);
			if (!ipv6_addr_cmp(&a_item->address, addr))
			{
				_HIP_DEBUG("deleting address\n");
				list_del(a_item, spi_out->peer_addr_list);
				HIP_FREE(a_item);
				/* if address is on more than one spi list then do not goto out */
				goto out;
			}
			i++;
		}
	}
 out:
	HIP_UNLOCK_HA(entry);
	return;
}

int hip_del_peer_info_entry(hip_ha_t *ha)
{
	hip_hadb_remove_state_hit(ha);
	/* by now, if everything is according to plans, the refcnt
	   should be 1 */
	HIP_DEBUG_HIT("our HIT", &ha->hit_our);
	HIP_DEBUG_HIT("peer HIT", &ha->hit_peer);
	hip_delete_hit_sp_pair(&ha->hit_peer, &ha->hit_our,
			       IPPROTO_ESP, 1);
	/* Not going to "put" the entry because it has been removed
	   from the hashtable already (hip_exit won't find it
	   anymore). */
	//hip_hadb_delete_state(ha);
	hip_hadb_delete_state(ha);
	//hip_db_put_ha(ha, hip_hadb_delete_state);
	/* and now zero --> deleted*/
	return 0;
}

/**
 * Currently deletes the whole entry...
 */		
int hip_del_peer_info(hip_hit_t *our_hit, hip_hit_t *peer_hit)
{
	hip_ha_t *ha;

	ha = hip_hadb_find_byhits(our_hit, peer_hit);
	if (!ha) {
		return -ENOENT;
	}


	return hip_del_peer_info_entry(ha);

}

/* assume already locked entry */
// SYNC
int hip_hadb_add_inbound_spi(hip_ha_t *entry, struct hip_spi_in_item *data)
{
	int err = 0, i;
	struct hip_spi_in_item *spi_item;
	uint32_t spi_in;
	hip_list_t *item, *tmp;
	spi_in = data->spi;

	/* assumes locked entry */
	_HIP_DEBUG("SPI_in=0x%x\n", spi_in);
	list_for_each_safe(item, tmp, entry->spis_in, i)
	{
		spi_item = list_entry(item);
		if (spi_item->spi == spi_in)
		{
			HIP_DEBUG("not adding duplicate SPI 0x%x\n", spi_in);
			goto out;
		}
	}
	
	spi_item = (struct hip_spi_in_item *)HIP_MALLOC(sizeof(struct hip_spi_in_item), GFP_ATOMIC);
	if (!spi_item)
	{
		HIP_ERROR("item HIP_MALLOC failed\n");
		err = -ENOMEM;
		goto out_err;
	}
	memcpy(spi_item, data, sizeof(struct hip_spi_in_item));
	spi_item->timestamp = jiffies;
	list_add(spi_item, entry->spis_in);
	spi_item->addresses = NULL;
	spi_item->addresses_n = 0;
	HIP_DEBUG("added SPI 0x%x to the inbound SPI list\n", spi_in);
	// hip_hold_ha(entry); ?

	/*_HIP_DEBUG("inserting SPI to HIT-SPI hashtable\n");
	err = hip_hadb_insert_state_spi_list(&entry->hit_peer, &entry->hit_our, spi_in);
	if (err == -EEXIST) err = 0;*/

out_err:
out:
	return err;
}

/* assume already locked entry */
// SYNCH
int hip_hadb_add_outbound_spi(hip_ha_t *entry, struct hip_spi_out_item *data)
{
	int err = 0, i;
	struct hip_spi_out_item *spi_item;
	uint32_t spi_out;
	hip_list_t *item, *tmp;

	/* assumes locked entry ? */
	spi_out = data->spi;

	_HIP_DEBUG("SPI_out=0x%x\n", spi_out);
	list_for_each_safe(item, tmp, entry->spis_out, i)
	{
		spi_item = list_entry(item);
		if (spi_item->spi == spi_out)
		{
			HIP_DEBUG("not adding duplicate SPI 0x%x\n", spi_out);
			goto out;
		}
	}

	spi_item = (struct hip_spi_out_item *)HIP_MALLOC(sizeof(struct hip_spi_out_item), GFP_ATOMIC);
	if (!spi_item)
	{
		HIP_ERROR("item HIP_MALLOC failed\n");
		err = -ENOMEM;
		goto out_err;
	}
	memcpy(spi_item, data, sizeof(struct hip_spi_out_item));
// 	INIT_LIST_HEAD(&spi_item->peer_addr_list);
	spi_item->peer_addr_list = hip_ht_init(hip_hash_peer_addr, hip_match_peer_addr);
	ipv6_addr_copy(&spi_item->preferred_address, &in6addr_any);
	list_add(spi_item, entry->spis_out);
	HIP_DEBUG("added SPI 0x%x to the outbound SPI list\n", spi_out);

 out_err:
 out:
	return err;
}

/* assume already locked entry */
int hip_hadb_add_spi(hip_ha_t *entry, int direction, void *data)
{
	int err = -EINVAL;

	if (direction == HIP_SPI_DIRECTION_IN)
		err = hip_hadb_add_inbound_spi(entry, (struct hip_spi_in_item *) data);
	else if (direction == HIP_SPI_DIRECTION_OUT)
		err = hip_hadb_add_outbound_spi(entry, (struct hip_spi_out_item *) data);
	else
		HIP_ERROR("bug, invalid direction %d\n", direction);

	return err;
}


/* Set the ifindex of given SPI */
/* assumes locked HA */
void hip_hadb_set_spi_ifindex(hip_ha_t *entry, uint32_t spi, int ifindex)
{
	struct hip_spi_in_item *spi_item;
	hip_list_t *item, *tmp;
	int i;

	/* assumes that inbound spi already exists in ha's spis_in */
	HIP_DEBUG("SPI=0x%x ifindex=%d\n", spi, ifindex);
	list_for_each_safe(item, tmp, entry->spis_in, i)
	{
		spi_item = list_entry(item);
		_HIP_DEBUG("test item: ifindex=%d spi=0x%x\n", spi_item->ifindex, spi_item->spi);
		if (spi_item->spi == spi)
		{
			HIP_DEBUG("found updated spi-ifindex mapping\n");
			spi_item->ifindex = ifindex;
			return;
		}
	}
	HIP_DEBUG("SPI not found, returning\n");
}

/* Get the ifindex of given SPI, returns 0 if SPI was not found */
int hip_hadb_get_spi_ifindex(hip_ha_t *entry, uint32_t spi)
{
	struct hip_spi_in_item *spi_item;
	hip_list_t *item, *tmp;
	int i;

	_HIP_DEBUG("spi=0x%x\n", spi);
	list_for_each_safe(item, tmp, entry->spis_in, i)
	{
		spi_item = list_entry(item);
		_HIP_DEBUG("test item: ifindex=%d spi=0x%x\n", spi_item->ifindex, spi_item->spi);
		if (spi_item->spi == spi || spi_item->new_spi == spi)
		{
			_HIP_DEBUG("found\n");
			return spi_item->ifindex;
		}
	}
	HIP_DEBUG("ifindex not found for the SPI 0x%x\n", spi);
	return 0;
}

/* Get the SPI of given ifindex, returns 0 if ifindex was not found  */
uint32_t hip_hadb_get_spi(hip_ha_t *entry, int ifindex)
{
	struct hip_spi_in_item *spi_item;
	hip_list_t *item, *tmp;
	int i;

	HIP_DEBUG("ifindex=%d\n", ifindex);
	list_for_each_safe(item, tmp, entry->spis_in, i)
	{
		spi_item = list_entry(item);
		_HIP_DEBUG("test item: ifindex=%d spi=0x%x\n", spi_item->ifindex, spi_item->spi);
		if (spi_item->ifindex == ifindex || ifindex == -1)
		{
			HIP_DEBUG("found SPI 0x%x\n", spi_item->spi);
			return spi_item->spi;
		}
	}

	HIP_DEBUG("SPI not found for the ifindex\n");
	return 0;
}

uint32_t hip_update_get_prev_spi_in(hip_ha_t *entry, uint32_t peer_update_id)
{
	struct hip_spi_in_item *spi_item;
	hip_list_t *item, *tmp;
	int i;

	HIP_DEBUG("peer_update_id=%u\n", peer_update_id);
	list_for_each_safe(item, tmp, entry->spis_in, i)
	{
		spi_item = list_entry(item);
		_HIP_DEBUG("test item: ifindex=%d spi=0x%x nes_spi_out=0x%x seq_id=%u\n",
				spi_item->ifindex, spi_item->spi, spi_item->nes_spi_out, spi_item->seq_update_id);
		if (spi_item->seq_update_id == peer_update_id) {
			HIP_DEBUG("found SPI 0x%x\n", spi_item->spi);
			return spi_item->spi;
		}
	}
	HIP_DEBUG("SPI not found\n");
	return 0;
}

/* Get the SPI of the SA belonging to the interface through
   which we received the UPDATE */
/* also sets updating flag of SPI to 1 */
uint32_t hip_get_spi_to_update_in_established(hip_ha_t *entry, struct in6_addr *dev_addr)
{
	struct hip_spi_in_item *spi_item;
	hip_list_t *item, *tmp;
	int i;
	int ifindex;

	HIP_DEBUG_HIT("dst dev_addr", dev_addr);
	ifindex = hip_devaddr2ifindex(dev_addr);
	HIP_DEBUG("ifindex of dst dev=%d\n", ifindex);
	if (!ifindex)
		return 0;

	list_for_each_safe(item, tmp, entry->spis_in, i)
	{
		spi_item = list_entry(item);
		_HIP_DEBUG("test item: ifindex=%d spi=0x%x\n", spi_item->ifindex, spi_item->spi);
		if (spi_item->ifindex == ifindex)
		{
			spi_item->updating = 1;
			return spi_item->spi;
		}
	}

	HIP_DEBUG("SPI not found for ifindex\n");
	return 0;
}

void hip_set_spi_update_status(hip_ha_t *entry, uint32_t spi, int set)
{
	struct hip_spi_in_item *spi_item;
	hip_list_t *item, *tmp;
	int i;

	HIP_DEBUG("spi=0x%x set=%d\n", spi, set);
	list_for_each_safe(item, tmp, entry->spis_in, i)
	{
		spi_item = list_entry(item);
		_HIP_DEBUG("test item: ifindex=%d spi=0x%x updating=%d\n",
				spi_item->ifindex, spi_item->spi, spi_item->updating);
		if (spi_item->spi == spi)
		{
			HIP_DEBUG("setting updating status to %d\n", set);
			spi_item->updating = set;
			break;
		}
	}
}

void hip_update_clear_status(hip_ha_t *entry, uint32_t spi)
{
	struct hip_spi_in_item *spi_item;
	hip_list_t *item, *tmp;
	int i;

	_HIP_DEBUG("spi=0x%x\n", spi);
	list_for_each_safe(item, tmp, entry->spis_in, i)
	{
		spi_item = list_entry(item);
		_HIP_DEBUG("test item: spi=0x%x\n", spi_item->spi);
		if (spi_item->spi == spi)
		{
			_HIP_DEBUG("clearing SPI status\n");
			spi_item->update_state_flags = 0;
			memset(&spi_item->stored_received_esp_info, 0,
					sizeof(struct hip_esp_info));
			break;
		}
	}
}

/* spi_out is the SPI which was in the received NES Old SPI field */
void hip_update_set_new_spi_in(hip_ha_t *entry, uint32_t spi, uint32_t new_spi,
			       uint32_t spi_out /* test */)
{
	struct hip_spi_in_item *spi_item;
	hip_list_t *item, *tmp;
	int i;
	
	_HIP_DEBUG("spi=0x%x new_spi=0x%x spi_out=0x%x\n", spi, new_spi, spi_out);

	list_for_each_safe(item, tmp, entry->spis_in, i)
	{
		spi_item = list_entry(item);
		_HIP_DEBUG("test item: spi=0x%x new_spi=0x%x\n",
				spi_item->spi, spi_item->new_spi);
		if (spi_item->spi == spi)
		{
			HIP_DEBUG("setting new_spi\n");
			if (!spi_item->updating)
			{
				_HIP_ERROR("SA update not in progress, continuing anyway\n");
			}
			if ((spi_item->spi != spi_item->new_spi) && spi_item->new_spi)
			{
				HIP_ERROR("warning: previous new_spi is not zero: 0x%x\n",
						spi_item->new_spi);
			}
			spi_item->new_spi = new_spi;
			spi_item->esp_info_spi_out = spi_out; /* maybe useless */
			break;
		}
	}
}

/* just sets the new_spi field */
void hip_update_set_new_spi_out(hip_ha_t *entry, uint32_t spi, uint32_t new_spi)
{
	struct hip_spi_in_item *spi_item;
	hip_list_t *item, *tmp;
	int i;

	_HIP_DEBUG("spi=0x%x new_spi=0x%x\n", spi, new_spi);
	list_for_each_safe(item, tmp, entry->spis_in, i)
	{
		spi_item = list_entry(item);
		_HIP_DEBUG("test item: spi=0x%x new_spi=0x%x\n",
				spi_item->spi, spi_item->new_spi);
		if (spi_item->spi == spi)
		{
			_HIP_DEBUG("setting new_spi\n");
			if (spi_item->new_spi)
			{
				HIP_ERROR("previous new_spi is not zero: 0x%x\n", spi_item->new_spi);
				HIP_ERROR("todo: delete previous new_spi\n");
			}
			spi_item->new_spi = new_spi;
			break;
		}
	}
}


uint32_t hip_update_get_new_spi_in(hip_ha_t *entry, uint32_t peer_update_id)
{
	struct hip_spi_in_item *spi_item;
	hip_list_t *item, *tmp;
	int i;

	_HIP_DEBUG("peer_update_id=%u\n", peer_update_id);
	list_for_each_safe(item, tmp, entry->spis_in, i)
	{
		spi_item = list_entry(item);
		_HIP_DEBUG("test item: spi=0x%x new_spi=0x%x\n",
			  spi_item->spi, spi_item->new_spi);
		if (spi_item->seq_update_id == peer_update_id)
		{
			if (spi_item->new_spi)
				return spi_item->new_spi;
			return spi_item->spi;
		}
	}
	HIP_DEBUG("New SPI not found\n");
	return 0;
}

/* switch from Old SPI to New SPI (inbound SA) */
/* caller must delete the Old SPI */
void hip_update_switch_spi_in(hip_ha_t *entry, uint32_t old_spi)
{
	struct hip_spi_in_item *spi_item;
	hip_list_t *item, *tmp;
	int i;

	_HIP_DEBUG("old_spi=0x%x\n", old_spi);
	list_for_each_safe(item, tmp, entry->spis_in, i)
	{
		spi_item = list_entry(item);
		_HIP_DEBUG("test item: ifindex=%d spi=0x%x new_spi=0x%x nes_spi_out=0x%x seq_id=%u\n",
			   spi_item->ifindex, item->spi, spi_item->new_spi,
			   spi_item->nes_spi_out, spi_item->seq_update_id);
		if (spi_item->spi == old_spi)
		{
			_HIP_DEBUG("switching\n");
			spi_item->spi = spi_item->new_spi;
			spi_item->new_spi = 0;
			spi_item->esp_info_spi_out = 0;
			break;
		}
	}
}

/* switch from Old SPI to New SPI (outbound SA) */
/* caller must delete the Old SPI */
void hip_update_switch_spi_out(hip_ha_t *entry, uint32_t old_spi)
{
	struct hip_spi_in_item *spi_item;
	hip_list_t *item, *tmp;
	int i;

	_HIP_DEBUG("old_spi=0x%x\n", old_spi);
	list_for_each_safe(item, tmp, entry->spis_in, i)
	{
		spi_item = list_entry(item);
		_HIP_DEBUG("test item: spi=0x%x new_spi=0x%x seq_id=%u\n",
			   spi_item->spi, spi_item->new_spi, spi_item->seq_update_id);
		if (spi_item->spi == old_spi)
		{
			_HIP_DEBUG("switching\n");
			spi_item->spi = spi_item->new_spi;
			spi_item->new_spi = 0;
			break;
		}
	}
}


void hip_update_set_status(hip_ha_t *entry, uint32_t spi, int set_flags,
			   uint32_t update_id, int update_flags_or,
			   struct hip_esp_info *esp_info,
			   uint16_t keymat_index)
{
	struct hip_spi_in_item *spi_item;
	hip_list_t *item, *tmp;
	int i;

	_HIP_DEBUG("spi=0x%x update_id=%u update_flags_or=0x%x keymat_index=%u esp_info=0x%p\n",
		   spi, update_id, update_flags_or, keymat_index, esp_info);
	if (esp_info)
		_HIP_DEBUG("esp_info: old_spi=0x%x new_spi=0x%x keymat_index=%u\n",
			   ntohl(esp_info->old_spi), ntohl(esp_info->new_spi), ntohs(esp_info->keymat_index));

	list_for_each_safe(item, tmp, entry->spis_in, i)
	{
		spi_item = list_entry(item);
		_HIP_DEBUG("test item: spi_in=0x%x new_spi=0x%x\n", spi_item->spi, spi_item->new_spi);
		if (spi_item->spi == spi)
		{
			_HIP_DEBUG("setting new values\n");
			if (set_flags & 0x1) spi_item->seq_update_id = update_id;
			if (set_flags & 0x2) spi_item->update_state_flags |= update_flags_or;
			if (esp_info && (set_flags & 0x4))
			{
				spi_item->stored_received_esp_info.old_spi = esp_info->old_spi;
				spi_item->stored_received_esp_info.new_spi = esp_info->new_spi;
				spi_item->stored_received_esp_info.keymat_index = esp_info->keymat_index;
			}
			if (set_flags & 0x8) spi_item->keymat_index = keymat_index;

			return;
		}
	}
	HIP_ERROR("SPI not found\n");
}


/**
 * If @c test_new_spi is 1 then test new_spi instead of spi.
 * @return 1 if given SPI belongs to the SA having direction, else 0.
 */
int hip_update_exists_spi(hip_ha_t *entry, uint32_t spi,
			       int direction, int test_new_spi)
{
	hip_list_t *item, *tmp;
	struct hip_spi_in_item *spi_item;
	int i;

	/* assumes locked entry  */

	_HIP_DEBUG("spi=0x%x direction=%d test_new_spi=%d\n",
		  spi, direction, test_new_spi);

	if (direction == HIP_SPI_DIRECTION_IN)
	{
		list_for_each_safe(item, tmp, entry->spis_in, i)
		{
			spi_item = list_entry(item);
			_HIP_DEBUG("test item: spi_in=0x%x new_spi=0x%x\n",
				   spi_item->spi, spi_item->new_spi);
			if ( (spi_item->spi == spi && !test_new_spi) ||
			     (spi_item->new_spi == spi && test_new_spi) )
				return 1;
		}
	}
	else
	{
		list_for_each_safe(item, tmp, entry->spis_out, i)
		{
			spi_item = list_entry(item);
			_HIP_DEBUG("test item: spi_out=0x%x new_spi=0x%x\n",
				   spi_item->spi, spi_item->new_spi);
			if ( (spi_item->spi == spi && !test_new_spi) ||
			     (spi_item->new_spi == spi && test_new_spi) )
				return 1;
		}
	}
	HIP_DEBUG("not found\n");
	return 0;
}

/* Get an usable outbound SPI, SPI must contain ACTIVE addresses */
/* todo: return void instead of spi */

/* returns the new default outbound SPI is succesful, or 0 if no
 * usable address was found */
uint32_t hip_hadb_relookup_default_out(hip_ha_t *entry)
{
	uint32_t spi = 0;
	struct hip_spi_out_item *spi_out;
	hip_list_t *item, *tmp;
	int i;

	/* assumes locked entry  */

	HIP_DEBUG("\n");
	/* latest outbound SPIs are usually in the beginning of the list */
	list_for_each_safe(item, tmp, entry->spis_out, i)
	{
		spi_out = list_entry(item);

		int ret;
		struct in6_addr addr;

		_HIP_DEBUG("checking SPI 0x%x\n", spi_out->spi);
		ret = hip_hadb_select_spi_addr(entry, spi_out, &addr);
		if (ret == 0)
		{
			hip_hadb_set_default_out_addr(entry, spi_out, &addr);
			spi = spi_out->spi;
			goto out;
		}
	}

	if (spi)
		HIP_DEBUG("Set SPI 0x%x as the default outbound SPI\n", spi);
	else
		HIP_DEBUG("Did not find an usable outbound SPI\n");
 out:
	return spi;
}

/* if add is non-NULL, set addr as the default address for both
 * entry's default address and outbound SPI list's default address*/

/* if addr is null, select some address from the SPI list */
void hip_hadb_set_default_out_addr(hip_ha_t *entry, struct hip_spi_out_item *spi_out,
				   struct in6_addr *addr)
{
	HIP_DEBUG("\n");

	if (!spi_out)
	{
		HIP_ERROR("NULL spi_out\n");
		return;
	}

	if (addr)
	{
		HIP_DEBUG("testing, setting given address as default out addr\n");
		ipv6_addr_copy(&spi_out->preferred_address, addr);
		ipv6_addr_copy(&entry->preferred_address, addr);
	}
	else
	{
		/* useless ? */
		struct in6_addr a;
		int err = hip_hadb_select_spi_addr(entry, spi_out, &a);
		_HIP_DEBUG("setting address as default out addr\n");
		if (!err)
		{
			ipv6_addr_copy(&spi_out->preferred_address, &a);
			ipv6_addr_copy(&entry->preferred_address, &a);
			HIP_DEBUG("default out addr\n",
				  &entry->preferred_address);
		}
		else HIP_ERROR("couldn't select and set preferred address\n");
	}
	HIP_DEBUG("setting default SPI out to 0x%x\n", spi_out->spi);
	entry->default_spi_out = spi_out->spi;
}

/* have_esp_info is 1, if there is ESP_INFO in the same packet as the ACK was */
void hip_update_handle_ack(hip_ha_t *entry, struct hip_ack *ack, int have_esp_info)
{
	size_t n = 0, i = 0;
	uint32_t *peer_update_id = NULL;
	
	HIP_DEBUG("hip_update_handle_ack() invoked with have_esp_info = %d.\n",
		  have_esp_info);
	
	if (ack == NULL) {
		HIP_ERROR("Function parameter ack was NULL in "\
			  "hip_update_handle_ack().\n");
		goto out_err;
	}

	if (hip_get_param_contents_len(ack) % sizeof(uint32_t)) {
		HIP_ERROR("ACK parameter length is not divisible by 4 (%u).\n",
			  hip_get_param_contents_len(ack));
		goto out_err;
	}

	n = hip_get_param_contents_len(ack) / sizeof(uint32_t);
	
	HIP_DEBUG("Number of peer Update IDs in ACK parameter: %d.\n", n);
	
	peer_update_id =
		(uint32_t *) ((void *)ack + sizeof(struct hip_tlv_common));
	
	/* Loop through all peer Update IDs in the ACK parameter. */
	for (i = 0; i < n; i++, peer_update_id++) {
		hip_list_t *item, *tmp;
		struct hip_spi_in_item *in_item;
		uint32_t puid = ntohl(*peer_update_id);
		int i;

		_HIP_DEBUG("peer Update ID=%u\n", puid);

		/* See if your ESP_INFO is acked and maybe if corresponging
		   ESP_INFO was received */
		list_for_each_safe(item, tmp, entry->spis_in, i) {
			in_item = list_entry(item);
			_HIP_DEBUG("test item: spi_in=0x%x seq=%u\n",
				   in_item->spi, in_item->seq_update_id);
			if (in_item->seq_update_id == puid) {
				_HIP_DEBUG("SEQ and ACK match\n");
				/* Received ACK */
				in_item->update_state_flags |= 0x1;
				/* Received also ESP_INFO */
				if (have_esp_info) {
					in_item->update_state_flags |= 0x2;
				}
			}
		}
		
	}
 out_err:
	return;
}



void hip_update_handle_esp_info(hip_ha_t *entry, uint32_t peer_update_id)
{
	hip_list_t *item, *tmp;
	struct hip_spi_in_item *spi_item;
	int i;

	_HIP_DEBUG("peer_update_id=%u\n", peer_update_id);
	list_for_each_safe(item, tmp, entry->spis_in, i)
	{
		spi_item = list_entry(item);
		_HIP_DEBUG("test item: spi_in=0x%x seq=%u\n",
			   spi_item->spi, spi_item->seq_update_id);
		if (spi_item->seq_update_id == peer_update_id)
		{
			_HIP_DEBUG("received peer's ESP_INFO\n");
			spi_item->update_state_flags |= 0x2; /* recv'd ESP_INFO */
		}
	}
}

/* works if update contains only one ESP_INFO */
int hip_update_get_spi_keymat_index(hip_ha_t *entry, uint32_t peer_update_id)
{
	hip_list_t *item, *tmp;
	struct hip_spi_in_item *spi_item;
	int i;

	_HIP_DEBUG("peer_update_id=%u\n", peer_update_id);
	list_for_each_safe(item, tmp, entry->spis_in, i)
	{
		spi_item = list_entry(item);
		_HIP_DEBUG("test item: spi_in=0x%x seq_update_id=%u keymat_index=%u\n",
			   spi_item->spi, item->seq_update_id, item->keymat_index);
		if (spi_item->seq_update_id == peer_update_id)
		{
			return spi_item->keymat_index;
		}
	}
	return 0;
}

int hip_update_send_echo(hip_ha_t *entry,
			 uint32_t spi_out,
			 struct hip_peer_addr_list_item *addr){
	
	int err = 0, i = 0;
	struct hip_common *update_packet = NULL;
        hip_list_t *item = NULL, *tmp = NULL;
        struct netdev_address *n;

	HIP_DEBUG_HIT("new addr to check", &addr->address);
	
	HIP_IFEL(!(update_packet = hip_msg_alloc()), -ENOMEM,
		 "Update_packet alloc failed\n");

	HIP_IFEL(hip_build_verification_pkt(entry, update_packet, addr, 
					    &entry->hit_peer, &entry->hit_our),
		 -1, "Building Echo Packet failed\n");

        /* Have to take care of UPDATE echos to opposite family */
        if (IN6_IS_ADDR_V4MAPPED((struct in6_addr *)&addr->address)
            == IN6_IS_ADDR_V4MAPPED(&entry->local_address)) {
            HIP_IFEL(entry->hadb_xmit_func->
                     hip_send_pkt(&entry->local_address, &addr->address,
                                  (entry->nat_mode ? HIP_NAT_UDP_PORT : 0), entry->peer_udp_port,
                                  update_packet, entry, 1),
                     -ECOMM, "Sending UPDATE packet with echo data failed.\n");
	} else {
            /* UPDATE echo is meant for opposite family of local_address*/
            /* check if we have one, otherwise let fail */
            list_for_each_safe(item, tmp, addresses, i) {
                n = list_entry(item);
                if (IN6_IS_ADDR_V4MAPPED(hip_cast_sa_addr(&n->addr)) 
                    != IN6_IS_ADDR_V4MAPPED(&entry->local_address)) {
                    HIP_IFEL(entry->hadb_xmit_func->
                             hip_send_pkt(hip_cast_sa_addr(&n->addr), 
                                          (struct in6_addr*)&addr->address,
                                          (entry->nat_mode ? HIP_NAT_UDP_PORT : 0), entry->peer_udp_port,
                                          update_packet, entry, 1),
                             -ECOMM, "Sending UPDATE packet with echo data failed.\n"); 
                }
            }
        }

 out_err:
	return err;

}

/* todo: use jiffies instead of timestamp */
uint32_t hip_hadb_get_latest_inbound_spi(hip_ha_t *entry)
{
	hip_list_t *item, *tmp;
	struct hip_spi_in_item *spi_item;
	uint32_t spi = 0;
	unsigned int now = jiffies;
	unsigned long t = ULONG_MAX;
	int i;

	/* assumes already locked entry */
	
	list_for_each_safe(item, tmp, entry->spis_in, i)
	{
		spi_item = list_entry(item);
		if (now - spi_item->timestamp < t)
		{
			spi = spi_item->spi;
			t = now - spi_item->timestamp;
		}
	}
	
	_HIP_DEBUG("newest spi_in is 0x%x\n", spi);
	return spi;
}

/* get pointer to the outbound SPI list or NULL if the outbound SPI
   list does not exist */
struct hip_spi_out_item *hip_hadb_get_spi_list(hip_ha_t *entry, uint32_t spi)
{
	struct hip_spi_out_item *spi_item;
	hip_list_t *item, *tmp;
	int i;

	/* assumes already locked entry */
	
	_HIP_DEBUG("Search spi list for SPI=0x%x\n", spi);
	list_for_each_safe(item, tmp, entry->spis_out, i)
	{
		spi_item = list_entry(item);
		_HIP_DEBUG("search: 0x%x ?= 0x%x\n", spi_item->spi, spi);	
		if (spi_item->spi == spi) return spi_item;
	}

	return NULL;
}

/* get pointer to the inbound SPI list or NULL if SPI list does not exist */
struct hip_spi_in_item *hip_hadb_get_spi_in_list(hip_ha_t *entry, uint32_t spi)
{
	struct hip_spi_in_item *spi_item;
	hip_list_t *item, *tmp;
	int i;

	/* assumes already locked entry */

	HIP_DEBUG("SPI=0x%x\n", spi);
	list_for_each_safe(item, tmp, entry->spis_in, i)
	{
		spi_item = list_entry(item);
		if (spi_item->spi == spi) return spi_item;
	}

	return NULL;
}

/* add an address belonging to the SPI list */
/* or update old values */
int hip_hadb_add_addr_to_spi(hip_ha_t *entry, uint32_t spi,
			     struct in6_addr *addr,
			     int is_bex_address, uint32_t lifetime,
			     int is_preferred_addr)
{
	int err = 0, new = 1, i;
	struct hip_spi_out_item *spi_list;
	struct hip_peer_addr_list_item *new_addr = NULL;
	struct hip_peer_addr_list_item *a;
	hip_list_t *item, *tmp;
	struct in6_addr *preferred_address; 
	/* Assumes already locked entry */
	HIP_DEBUG("spi=0x%x is_preferred_addr=%d\n", spi, is_preferred_addr);

	spi_list = hip_hadb_get_spi_list(entry, spi);
	if (!spi_list)
	{
		HIP_ERROR("SPI list for 0x%x not found\n", spi);
		err = -EEXIST;
		goto out_err;
	}

	/* Check if addr already exists. If yes, then just update values. */
	list_for_each_safe(item, tmp, spi_list->peer_addr_list, i)
	{
		a = list_entry(item);
		if (!ipv6_addr_cmp(&a->address, addr))
		{
			// Do we send a verification if state is unverified?
			// The address should be awaiting verifivation already
			new_addr = a;
			new = 0;
			break;
		}
	}

	if (new)
	{
		HIP_DEBUG("create new addr item to SPI list\n");
		/* SPI list does not contain the address, add the address to the SPI list */
		new_addr = (struct hip_peer_addr_list_item *)HIP_MALLOC(sizeof(struct hip_peer_addr_list_item), 0);
		if (!new_addr)
		{
			HIP_ERROR("item HIP_MALLOC failed\n");
			err = -ENOMEM;
			goto out_err;
		}
	}
	else HIP_DEBUG("update old addr item\n");
	
	new_addr->lifetime = lifetime;
	if (new) ipv6_addr_copy(&new_addr->address, addr);

	/* If the address is already bound, its lifetime is updated.
	   If the status of the address is DEPRECATED, the status is
	   changed to UNVERIFIED.  If the address is not already bound,
	   the address is added, and its status is set to UNVERIFIED. */
	

	/* We switch off the part that make no answer with echo response message 
	   to the initiator. The reason is that we need the whole update schema work
	   for the program to run corrctly. This purely optimization part can be changed
	   latter. - Andrey.
	*/
#if 0
	if (!new)
	{
		switch (new_addr->address_state)
		{
		case PEER_ADDR_STATE_DEPRECATED:
			new_addr->address_state = PEER_ADDR_STATE_UNVERIFIED;
			HIP_DEBUG("updated address state DEPRECATED->UNVERIFIED\n");
			break;
 		case PEER_ADDR_STATE_ACTIVE:
			HIP_DEBUG("address state stays in ACTIVE\n");
			break;
		default:
			// Does this mean that unverified cant be here? Why?
			HIP_ERROR("state is UNVERIFIED, shouldn't even be here ?\n");
			break;
		}
	}
	else
	{
#endif
             if (is_bex_address)
		{
			/* workaround for special case */
 			HIP_DEBUG("address is base exchange address, setting state to ACTIVE\n");
			new_addr->address_state = PEER_ADDR_STATE_ACTIVE;
			HIP_DEBUG("setting bex addr as preferred address\n");
			ipv6_addr_copy(&entry->preferred_address, addr);
			new_addr->seq_update_id = 0;
		} else {
			HIP_DEBUG("address's state is set in state UNVERIFIED\n");
			new_addr->address_state = PEER_ADDR_STATE_UNVERIFIED;
			err = entry->hadb_update_func->hip_update_send_echo(entry, spi, new_addr);
 
			/** @todo: check! If not acctually a problem (during Handover). Andrey. */
			if( err==-ECOMM ) err = 0;
		}
		//}

	do_gettimeofday(&new_addr->modified_time);
	new_addr->is_preferred = is_preferred_addr;
	if(is_preferred_addr){
            //HIP_DEBUG("Since the address is preferred, we set the entry preferred_address as such\n");
              ipv6_addr_copy(&entry->preferred_address, &new_addr->address);
	}
	if (new) {
		HIP_DEBUG("adding new addr to SPI list\n");
		list_add(new_addr, spi_list->peer_addr_list);
	}

 out_err:
	HIP_DEBUG("returning, err=%d\n", err);
	return err;
}

/**
 * hip_hadb_dump_hits - Dump the contents of the HIT hash table.
 *
 * Should be safe to call from any context. THIS IS FOR DEBUGGING ONLY.
 * DONT USE IT IF YOU DONT UNDERSTAND IT. 
 */
void hip_hadb_dump_hits(void)
{
	int i;
	hip_ha_t *entry;
	char *string;
	int cnt, k;
	hip_list_t *item, *tmp;

	string = (char *)HIP_MALLOC(4096, GFP_ATOMIC);
	if (!string)
	{
		HIP_ERROR("Cannot dump HADB... out of memory\n");
		return;
	}

	HIP_LOCK_HT(&hadb_hit);

	cnt = 0;
	list_for_each_safe(item, tmp, hadb_hit, i)
	{
		entry = list_entry(item);
		
		hip_hold_ha(entry);
		if (cnt > 3900)
		{
			string[cnt] = '\0';
			HIP_ERROR("%s\n", string);
			cnt = 0;
		}

		k = hip_in6_ntop2(&entry->hit_peer, string + cnt);
		cnt += k;
		hip_db_put_ha(entry, hip_hadb_delete_state);
	}
	HIP_ERROR("%s\n", string);
	
	HIP_UNLOCK_HT(&hadb_hit);
}


void hip_hadb_dump_spis_in(hip_ha_t *entry)
{
	struct hip_spi_in_item *spi_item;
	hip_list_t *item, *tmp;
	int i;

	HIP_DEBUG("start\n");
	HIP_LOCK_HA(entry);
	list_for_each_safe(item, tmp, entry->spis_in, i)
	{
		spi_item = list_entry(item);
		HIP_DEBUG(" SPI=0x%x new_SPI=0x%x esp_info_SPI_out=0x%x ifindex=%d "
			  "ts=%lu updating=%d keymat_index=%u upd_flags=0x%x seq_update_id=%u ESP_INFO=old 0x%x,new 0x%x,km %u\n",
			  spi_item->spi, spi_item->new_spi, spi_item->esp_info_spi_out, spi_item->ifindex,
			  jiffies - spi_item->timestamp, spi_item->updating, spi_item->keymat_index,
			  spi_item->update_state_flags, spi_item->seq_update_id,
			  spi_item->stored_received_esp_info.old_spi,
			  spi_item->stored_received_esp_info.old_spi,
			  spi_item->stored_received_esp_info.keymat_index);
	}
	HIP_UNLOCK_HA(entry);
	HIP_DEBUG("end\n");
}

void hip_hadb_dump_spis_out(hip_ha_t *entry)
{
	struct hip_spi_out_item *spi_item;
	hip_list_t *item, *tmp;
	int i;

	HIP_DEBUG("start\n");
	HIP_LOCK_HA(entry);
	list_for_each_safe(item, tmp, entry->spis_out, i)
	{
		spi_item = list_entry(item);
		HIP_DEBUG(" SPI=0x%x new_SPI=0x%x seq_update_id=%u\n",
			  spi_item->spi, spi_item->new_spi, spi_item->seq_update_id);
	}
	HIP_UNLOCK_HA(entry);
	HIP_DEBUG("end\n");
}

/**
 * Stores the keys negotiated in base exchange.
 * 
 * @param ctx          the context inside which the key data will copied around.
 * @param is_initiator true if the localhost is the initiator, or false if the
 *                     localhost is the Responder
 * @return             0 if everything was stored successfully, otherwise < 0.
 */
int hip_store_base_exchange_keys(struct hip_hadb_state *entry, 
				  struct hip_context *ctx, int is_initiator)
{
	int err = 0;
	int hmac_key_len, enc_key_len, auth_key_len, hip_enc_key_len;

	hmac_key_len = hip_hmac_key_length(entry->esp_transform);
	enc_key_len = hip_enc_key_length(entry->esp_transform);
	auth_key_len = hip_auth_key_length_esp(entry->esp_transform);
	hip_enc_key_len = hip_transform_key_length(entry->hip_transform);

	memcpy(&entry->hip_hmac_out, &ctx->hip_hmac_out, hmac_key_len);
	memcpy(&entry->hip_hmac_in, &ctx->hip_hmac_in, hmac_key_len);

	memcpy(&entry->esp_in.key, &ctx->esp_in.key, enc_key_len);
	memcpy(&entry->auth_in.key, &ctx->auth_in.key, auth_key_len);

	memcpy(&entry->esp_out.key, &ctx->esp_out.key, enc_key_len);
	memcpy(&entry->auth_out.key, &ctx->auth_out.key, auth_key_len);

	memcpy(&entry->hip_enc_out.key, &ctx->hip_enc_out.key, hip_enc_key_len);
	memcpy(&entry->hip_enc_in.key, &ctx->hip_enc_in.key, hip_enc_key_len);

	hip_update_entry_keymat(entry, ctx->current_keymat_index,
				ctx->keymat_calc_index, ctx->esp_keymat_index,
				ctx->current_keymat_K);

	if (entry->dh_shared_key)
	{
		HIP_DEBUG("HIP_FREEing old dh_shared_key\n");
		HIP_FREE(entry->dh_shared_key);
	}

	entry->dh_shared_key_len = 0;
	/** @todo reuse pointer, no HIP_MALLOC */
	entry->dh_shared_key = (char *)HIP_MALLOC(ctx->dh_shared_key_len, GFP_ATOMIC);
	if (!entry->dh_shared_key)
	{
		HIP_ERROR("entry dh_shared HIP_MALLOC failed\n");
		err = -ENOMEM;
		goto out_err;
	}

	entry->dh_shared_key_len = ctx->dh_shared_key_len;
	memcpy(entry->dh_shared_key, ctx->dh_shared_key, entry->dh_shared_key_len);
	_HIP_HEXDUMP("Entry DH SHARED", entry->dh_shared_key, entry->dh_shared_key_len);
	_HIP_HEXDUMP("Entry Kn", entry->current_keymat_K, HIP_AH_SHA_LEN);
	return err;

out_err:
	if (entry->dh_shared_key)
		HIP_FREE(entry->dh_shared_key);

	return err;
}

/**
 * .
 * 
 * @param entry ...
 * @param msg for future purposes (KeyNote)
 * @param peer ...
 * @return     ...
 */
int hip_init_peer(hip_ha_t *entry, struct hip_common *msg, 
		  struct hip_host_id *peer)
{
	int err = 0;
	int len = hip_get_param_total_len(peer); 
	struct in6_addr hit;

	/* public key and verify function might be initialized already in the
	   case of loopback */
	
	if (entry->peer_pub)
	{
		HIP_DEBUG("Not initializing peer host id, old exists\n");
		goto out_err;
	}

	HIP_IFEL(hip_host_id_to_hit(peer,&hit,HIP_HIT_TYPE_HASH100) ||
		 ipv6_addr_cmp(&hit, &entry->hit_peer),
		 -1, "Unable to verify sender's HOST_ID\n");
	
	HIP_IFEL(!(entry->peer_pub = HIP_MALLOC(len, GFP_KERNEL)),
		 -ENOMEM, "Out of memory\n");
	
	memcpy(entry->peer_pub, peer, len);
	entry->verify =
		hip_get_host_id_algo(entry->peer_pub) == HIP_HI_RSA ? 
		hip_rsa_verify : hip_dsa_verify;
	
 out_err:
	HIP_DEBUG_HIT("peer's hit", &hit);
	HIP_DEBUG_HIT("entry's hit", &entry->hit_peer);
	return err;
}

int hip_init_us(hip_ha_t *entry, struct in6_addr *hit_our)
{
	int err = 0, len, alg;

	if (entry->our_priv) {
		HIP_FREE(entry->our_priv);
		entry->our_priv = NULL;
	}
	if (!(entry->our_priv = hip_get_host_id(HIP_DB_LOCAL_HID, hit_our,
						HIP_HI_RSA))) {
		HIP_DEBUG("Could not acquire a local host id with RSA, trying with DSA\n");
		HIP_IFEL(!(entry->our_priv = hip_get_host_id(HIP_DB_LOCAL_HID,
							     hit_our,
						     HIP_HI_DSA)),
		 -1, "Could not acquire a local host id with DSA\n");
	}
	alg = hip_get_host_id_algo(entry->our_priv);
	entry->sign = alg == HIP_HI_RSA ? hip_rsa_sign : hip_dsa_sign;

	len = hip_get_param_total_len(entry->our_priv);
	if (entry->our_pub) {
		HIP_FREE(entry->our_pub);
		entry->our_pub = NULL;
	}
	HIP_IFEL(!(entry->our_pub = HIP_MALLOC(len, GFP_KERNEL)), -1, "Could not allocate a public key\n");
	memcpy(entry->our_pub, entry->our_priv, len);
	entry->our_pub = hip_get_public_key(entry->our_pub);

	err = alg == HIP_HI_DSA ? 
		hip_dsa_host_id_to_hit(entry->our_pub, &entry->hit_our, HIP_HIT_TYPE_HASH100) :
		hip_rsa_host_id_to_hit(entry->our_pub, &entry->hit_our, HIP_HIT_TYPE_HASH100);
	HIP_IFEL(err, err, "Unable to digest the HIT out of public key.");
	
 out_err:
	if (err && entry->our_priv) 
		HIP_FREE(entry->our_priv);
	if (err && entry->our_pub) 
		HIP_FREE(entry->our_pub);

	return err;
}

/* ----------------- */

unsigned long hip_hash_ha(const hip_ha_t *ha)
{
     if(ha == NULL || &(ha->hit_our) == NULL || &(ha->hit_peer) == NULL)
     {
	  return 0;
     }
     
     /* The HIT fields of an host association struct cannot be assumed to be
	alligned consecutively. Therefore, we must copy them to a temporary
	array. */
     hip_hit_t hitpair[2];
     memcpy(&hitpair[0], &(ha->hit_our), sizeof(ha->hit_our));
     memcpy(&hitpair[1], &(ha->hit_peer), sizeof(ha->hit_peer));
     
     uint8_t hash[HIP_AH_SHA_LEN];
     hip_build_digest(HIP_DIGEST_SHA1, (void *)hitpair, sizeof(hitpair), hash);
     
     return *((unsigned long *)hash);
}

int hip_compare_ha(const hip_ha_t *ha1, const hip_ha_t *ha2)
{
     if(ha1 == NULL || &(ha1->hit_our) == NULL || &(ha1->hit_peer) == NULL ||
	ha2 == NULL || &(ha2->hit_our) == NULL || &(ha2->hit_peer) == NULL)
     {
	  return 1;
     }

     return (hip_hash_ha(ha1) != hip_hash_ha(ha2));
}


void hip_init_hadb(void)
{
     /** @todo Check for errors. */
     
     /* The next line initializes the hash table for host associations. Note
	that we are using callback wrappers IMPLEMENT_LHASH_HASH_FN and
	IMPLEMENT_LHASH_COMP_FN defined in the beginning of this file. These
	provide automagic variable casts, so that all elements stored in the
	hash table are cast to hip_ha_t. Lauri 09.10.2007 16:58. */
     hadb_hit = hip_ht_init(LHASH_HASH_FN(hip_hash_ha),
			    LHASH_COMP_FN(hip_compare_ha));
     
     /* initialize default function pointer sets for receiving messages*/
     default_rcv_func_set.hip_receive_i1        = hip_receive_i1;
     default_rcv_func_set.hip_receive_r1        = hip_receive_r1;
     default_rcv_func_set.hip_receive_i2        = hip_receive_i2;
     default_rcv_func_set.hip_receive_r2        = hip_receive_r2;
     default_rcv_func_set.hip_receive_update    = hip_receive_update;
     default_rcv_func_set.hip_receive_notify    = hip_receive_notify;
     default_rcv_func_set.hip_receive_bos       = hip_receive_bos;
     default_rcv_func_set.hip_receive_close     = hip_receive_close;
     default_rcv_func_set.hip_receive_close_ack = hip_receive_close_ack;
	
     /* initialize alternative function pointer sets for receiving messages*/
     /* insert your alternative function sets here!*/ 

     /* initialize default function pointer sets for handling messages*/
     default_handle_func_set.hip_handle_i1        = hip_handle_i1;
     default_handle_func_set.hip_handle_r1        = hip_handle_r1;
     default_handle_func_set.hip_handle_i2        = hip_handle_i2;
     default_handle_func_set.hip_handle_r2        = hip_handle_r2;
     default_handle_func_set.hip_handle_bos       = hip_handle_bos;
     default_handle_func_set.hip_handle_close     = hip_handle_close;
     default_handle_func_set.hip_handle_close_ack = hip_handle_close_ack;
	
     /* initialize alternative function pointer sets for handling messages*/
     /* insert your alternative function sets here!*/ 
	
     /* initialize default function pointer sets for misc functions*/
     default_misc_func_set.hip_solve_puzzle  	       = hip_solve_puzzle;
     default_misc_func_set.hip_produce_keying_material = hip_produce_keying_material;
     default_misc_func_set.hip_create_i2	       = hip_create_i2;
     default_misc_func_set.hip_create_r2	       = hip_create_r2;
     default_misc_func_set.hip_build_network_hdr       = hip_build_network_hdr;

     /* initialize alternative function pointer sets for misc functions*/
     /* insert your alternative function sets here!*/ 
	
     /* initialize default function pointer sets for update functions*/
     default_update_func_set.hip_handle_update_plain_locator = hip_handle_update_plain_locator;
     default_update_func_set.hip_handle_update_addr_verify   = hip_handle_update_addr_verify;
     default_update_func_set.hip_update_handle_ack	     = hip_update_handle_ack;
     default_update_func_set.hip_handle_update_established   = hip_handle_update_established;
     default_update_func_set.hip_handle_update_rekeying      = hip_handle_update_rekeying;
     default_update_func_set.hip_update_send_addr_verify     = hip_update_send_addr_verify;
     default_update_func_set.hip_update_send_echo	     = hip_update_send_echo;

     /* xmit function set */
     /** @todo Add support for i3. */
     default_xmit_func_set.hip_send_pkt = hip_send_raw;
#ifdef CONFIG_HIP_HI3
     if( hip_use_i3 ) 
     {
	  default_xmit_func_set.hip_send_pkt = hip_send_i3;
     }
#endif
     nat_xmit_func_set.hip_send_pkt = hip_send_udp;
	
     /* filter function sets */
     /* Compiler warning: assignment from incompatible pointer type.
	Please fix this, if you know what is the correct value.
	-Lauri 25.09.2007 15:11. */
     default_input_filter_func_set.hip_input_filter	   = hip_agent_filter;
     default_output_filter_func_set.hip_output_filter   = hip_agent_filter;

     /* Tao Wan and Miika komu added, 24 Jan, 2008 for IPsec (userspace / kernel part)*/
     if (hip_use_userspace_ipsec) {
	     default_ipsec_func_set.hip_add_sa = hip_userspace_ipsec_add_sa;
	     default_ipsec_func_set.hip_setup_hit_sp_pair = hip_userspace_ipsec_setup_hit_sp_pair;
	     default_ipsec_func_set.hip_delete_hit_sp_pair = hip_userspace_ipsec_delete_hit_sp_pair;
	     default_ipsec_func_set.hip_flush_all_policy = hip_userspace_ipsec_flush_all_policy;
	     default_ipsec_func_set.hip_flush_all_sa = hip_userspace_ipsec_flush_all_sa;
	     default_ipsec_func_set.hip_acquire_spi = hip_acquire_spi;
	     default_ipsec_func_set.hip_delete_default_prefix_sp_pair = hip_userspace_ipsec_delete_default_prefix_sp_pair;
	     default_ipsec_func_set.hip_setup_default_sp_prefix_pair = hip_userspace_ipsec_setup_default_sp_prefix_pair;
     } else {
	     default_ipsec_func_set.hip_add_sa = hip_add_sa;
	     default_ipsec_func_set.hip_setup_hit_sp_pair = hip_setup_hit_sp_pair;
	     default_ipsec_func_set.hip_delete_hit_sp_pair = hip_delete_hit_sp_pair;
	     default_ipsec_func_set.hip_flush_all_policy = hip_flush_all_policy;
	     default_ipsec_func_set.hip_flush_all_sa = hip_flush_all_sa;
	     default_ipsec_func_set.hip_acquire_spi = hip_acquire_spi;
	     default_ipsec_func_set.hip_delete_default_prefix_sp_pair = hip_delete_default_prefix_sp_pair;
	     default_ipsec_func_set.hip_setup_default_sp_prefix_pair = hip_setup_default_sp_prefix_pair;
     }
}

hip_xmit_func_set_t *hip_get_xmit_default_func_set() {
	return &default_xmit_func_set;
}

hip_misc_func_set_t *hip_get_misc_default_func_set() {
	return &default_misc_func_set;
}

hip_input_filter_func_set_t *hip_get_input_filter_default_func_set() {
	return &default_input_filter_func_set;
}

hip_output_filter_func_set_t *hip_get_output_filter_default_func_set() {
	return &default_output_filter_func_set;
}

hip_rcv_func_set_t *hip_get_rcv_default_func_set() {
	return &default_rcv_func_set;
}

hip_handle_func_set_t *hip_get_handle_default_func_set() {
	return &default_handle_func_set;
}

hip_update_func_set_t *hip_get_update_default_func_set() {
	return &default_update_func_set;
}

/**
 * Sets function pointer set for an hadb record. Pointer values will not be
 * copied!
 *
 * @param entry         a pointer to the hadb record
 * @param new_func_set  a pointer to the new function set
 * @return              0 if everything was stored successfully, otherwise < 0.
 */
int hip_hadb_set_rcv_function_set(hip_ha_t * entry,
				   hip_rcv_func_set_t * new_func_set){
     /** @todo add check whether all function pointers are set */
     if( entry ){
	  entry->hadb_rcv_func = new_func_set;
	  return 0;
     }
      return -1;
}

/**
 * Sets function pointer set for an hadb record. Pointer values will not be
 * copied!
 * 
 * @param entry        a pointer to the hadb record.
 * @param new_func_set a pointer to the new function set.
 * @return             0 if everything was stored successfully, otherwise < 0.
 */
int hip_hadb_set_handle_function_set(hip_ha_t * entry,
				     hip_handle_func_set_t * new_func_set){
	/** @todo add check whether all function pointers are set. */
	if( entry ){
		entry->hadb_handle_func = new_func_set;
		return 0;
	}
	return -1;
}

/**
 * Sets function pointer set for an hadb record. Pointer values will not be
 * copied!
 * 
 * @param entry        pointer to the hadb record.
 * @param new_func_set pointer to the new function set.
 * @return             0 if everything was stored successfully, otherwise < 0.
 */
int hip_hadb_set_misc_function_set(hip_ha_t * entry,
				   hip_misc_func_set_t * new_func_set){
	/** @todo add check whether all function pointers are set. */
	if( entry ){
		entry->hadb_misc_func = new_func_set;
		return 0;
	}
	return -1;
}

int hip_hadb_set_xmit_function_set(hip_ha_t * entry,
				   hip_xmit_func_set_t * new_func_set){
	if( entry ){
		entry->hadb_xmit_func = new_func_set;
		return 0;
	}
}

int hip_hadb_set_input_filter_function_set(hip_ha_t * entry,
					   hip_input_filter_func_set_t * new_func_set)
{
	if( entry ){
		entry->hadb_input_filter_func = new_func_set;
		return 0;
	}
}

int hip_hadb_set_output_filter_function_set(hip_ha_t * entry,
					   hip_output_filter_func_set_t * new_func_set)
{
	if( entry ){
		entry->hadb_output_filter_func = new_func_set;
		return 0;
	}
}

/**
 * Sets function pointer set for an hadb record. Pointer values will not be
 * copied!
 *
 * @param entry        a pointer to the hadb record.
 * @param new_func_set a pointer to the new function set.
 * @return             0 if everything was stored successfully, otherwise < 0.
 */
int hip_hadb_set_update_function_set(hip_ha_t * entry,
				     hip_update_func_set_t * new_func_set){
     /** @todo add check whether all function pointers are set */
	if( entry ){
		entry->hadb_update_func = new_func_set;
		return 0;
	}
	//HIP_ERROR("Func pointer set malformed. Func pointer set NOT appied.");
	return -1;
}

/* NOTE! When modifying this function, remember that some control values may
   not be allowed to co-exist. Therefore the logical OR might not be enough
   for all controls. */
void hip_hadb_set_local_controls(hip_ha_t *entry, hip_controls_t mask)
{
	if(entry != NULL) {
		switch(mask) {

		case HIP_HA_CTRL_NONE:
			entry->local_controls &= mask;
		case HIP_HA_CTRL_LOCAL_REQ_UNSUP:
		case HIP_HA_CTRL_LOCAL_REQ_ESCROW:
		case HIP_HA_CTRL_LOCAL_REQ_RELAY:
		case HIP_HA_CTRL_LOCAL_REQ_RVS:
			entry->local_controls |= mask;
			break;
		default:
			HIP_ERROR("Unknown local controls given.\n");
		}
	}
}

/* NOTE! When modifying this function, remember that some control values may
   not be allowed to co-exist. Therefore the logical OR might not be enough
   for all controls. */
void hip_hadb_set_peer_controls(hip_ha_t *entry, hip_controls_t mask)
{
	if(entry != NULL) {
		switch(mask) {

		case HIP_HA_CTRL_NONE:
			entry->peer_controls &= mask;
		case HIP_HA_CTRL_PEER_UNSUP_CAPABLE:
		case HIP_HA_CTRL_PEER_ESCROW_CAPABLE:
		case HIP_HA_CTRL_PEER_RVS_CAPABLE:
		case HIP_HA_CTRL_PEER_RELAY_CAPABLE:
		case HIP_HA_CTRL_PEER_GRANTED_UNSUP:
		case HIP_HA_CTRL_PEER_GRANTED_ESCROW:
		case HIP_HA_CTRL_PEER_GRANTED_RVS:
		case HIP_HA_CTRL_PEER_GRANTED_RELAY:
			entry->peer_controls |= mask;
			break;
		default:
			HIP_ERROR("Unknown peer controls given.\n");
		}
	}
}

void hip_hadb_cancel_local_controls(hip_ha_t *entry, hip_controls_t mask)
{
	if(entry != NULL) {
		entry->local_controls &= (~mask);
	}
}

void hip_hadb_cancel_peer_controls(hip_ha_t *entry, hip_controls_t mask)
{
     if(entry != NULL) {
	     entry->peer_controls &= (~mask);
     }
}

void hip_uninit_hadb()
{
	int i;
	hip_ha_t *ha, *tmp;
	//struct hip_hit_spi *hs, *tmp_hs;

	HIP_DEBUG("\n");

	HIP_DEBUG("DEBUG: DUMP SPI LISTS\n");
//	hip_hadb_dump_hs_ht();

	/* I think this is not very safe deallocation.
	 * Locking the hadb_spi and hadb_hit could be one option, but I'm not
	 * very sure that it will work, as they are locked later in 
	 * hip_hadb_remove_state() for a while.
	 *
	 * The list traversing is not safe in smp way :(
	 */
//	hip_ht_uninit(hadb_hit);
}

void hip_delete_all_sp()
{
	int i;
	hip_ha_t *ha, *tmp;
	//struct hip_hit_spi *hs, *tmp_hs;
	struct hip_spi_in_item *item, *tmp_spi;
	HIP_DEBUG("\n");

	HIP_DEBUG("DEBUG: DUMP SPI LISTS\n");
	//hip_hadb_dump_hs_ht();

	/* I think this is not very safe deallocation.
	 * Locking the hadb_spi and hadb_hit could be one option, but I'm not
	 * very sure that it will work, as they are locked later in 
	 * hip_hadb_remove_state() for a while.
	 *
	 * The list traversing is not safe in smp way :(
	 */
	HIP_DEBUG("DELETING HA HT\n");

}


/**
* A private function to add an entry to the peer list. Add an IPv6 address
* (if valid) to the peer list and update the tail pointer.
*
* @param addr  IPv6 address
* @param entry peer list entry
* @param last  pointer to pointer to end of peer list linked list
* @return      zero on success, or negative error value on failure
*/
int hip_list_peers_add(struct in6_addr *address,
			      hip_peer_entry_opaque_t *entry,
			      hip_peer_addr_opaque_t **last)
{
	hip_peer_addr_opaque_t *addr;

	HIP_DEBUG_IN6ADDR("## SPI is 0, found bex address:", address);
	
	/* Allocate an entry for the address */
	addr = HIP_MALLOC(sizeof(hip_peer_addr_opaque_t), GFP_ATOMIC);
	if (!addr) {
		HIP_ERROR("No memory to create peer addr entry\n");
		return -ENOMEM;
	}
	addr->next = NULL;
	/* Record the peer addr */
	ipv6_addr_copy(&addr->addr, address);
	
	if (*last == NULL) {  /* First entry? Add to head and tail */
		entry->addr_list = addr;
	} else {             /* Otherwise, add to tail */
		(*last)->next = addr;
	}
	*last = addr;
	entry->count++;   /* Increment count in peer entry */
	return 0;
}

/**
 * A private function to process a hadb entry Process a hadb entry, extracting
 * the HOST ID, HIT, and IPv6 addresses.
 *
 * @param entry  hadb table entry
 * @param opaque private data for the function (contains record keeping
 *               structure)
 * @return       zero on success, or negative error value on failure
 */
int hip_hadb_list_peers_func(hip_ha_t *entry, void *opaque)
{
	int err = 0;
	return err;
}

/* Delete given inbound SPI, and all if spi == 0 */
void hip_hadb_delete_inbound_spi(hip_ha_t *entry, uint32_t spi)
{
	struct hip_spi_in_item *spi_item;
	hip_list_t *item, *tmp;
	int i;

	/* assumes locked entry */
	HIP_DEBUG("SPI=0x%x\n", spi);
	int counter = 0;

	/** @todo check that the deletion below actually works (hits and
	    addresses are used inconsistenly). */
	list_for_each_safe(item, tmp, entry->spis_in, i)
	{ 
		spi_item = list_entry(item);
	  	if (!spi || spi_item->spi == spi)
	  	{
		  	HIP_DEBUG("deleting SPI_in=0x%x SPI_in_new=0x%x from "
				  "inbound list, item=0x%p addresses=0x%p\n",
				  spi_item->spi, spi_item->new_spi, item, spi_item->addresses);
		  	HIP_ERROR("remove SPI from HIT-SPI HT\n");
			//hip_hadb_remove_hs(spi_item->spi);
			HIP_DEBUG_IN6ADDR("delete", &entry->local_address);
			hip_delete_sa(spi_item->spi, &entry->local_address, &entry->hit_our,
				      AF_INET6, entry->peer_udp_port, 0);
				      //AF_INET6, 0, 0);
			// XX FIX: should be deleted like this?
			//for(i = 0; i < spi_item->addresses_n; i++)
			//  hip_delete_sa(spi_item->spi,
			//    &spi_item->addresses->address + i, AF_INET6);
 			if (spi_item->spi != spi_item->new_spi)
 				hip_delete_sa(spi_item->new_spi, &entry->hit_our, &entry->local_address,
					      AF_INET6, entry->peer_udp_port, 0);
 			if (spi_item->addresses)
 			{
 				HIP_DEBUG("deleting stored addrlist 0x%p\n", spi_item->addresses);
 				HIP_FREE(spi_item->addresses);
 			}
			list_del(spi_item, entry->spis_in);
			HIP_FREE(spi_item);
			break;
			
		}
	}
}

/* Delete given outbound SPI, and all if spi == 0 */
void hip_hadb_delete_outbound_spi(hip_ha_t *entry, uint32_t spi)
{
	struct hip_spi_out_item *spi_item;
	hip_list_t *item, *tmp;
	int i, ii;

	/* assumes locked entry */
	HIP_DEBUG("entry=0x%p SPI=0x%x\n", entry, spi);
	list_for_each_safe(item, tmp, entry->spis_out, i)
	{
		spi_item = list_entry(item);
		if (!spi || spi_item->spi == spi)
		{
			struct hip_peer_addr_list_item *addr_item;
			hip_list_t *a_item, *a_tmp;

			HIP_DEBUG("deleting SPI_out=0x%x SPI_out_new=0x%x from outbound list, item=0x%p\n",
				  spi_item->spi, spi_item->new_spi, item);
			hip_delete_sa(spi_item->spi, &entry->preferred_address, &entry->preferred_address,
				      AF_INET6, 0, entry->peer_udp_port);
			hip_delete_sa(spi_item->new_spi, &entry->preferred_address,&entry->preferred_address,
				      AF_INET6, 0, entry->peer_udp_port);
			/* delete peer's addresses */
			list_for_each_safe(a_item, a_tmp, spi_item->peer_addr_list, ii)
			{
				addr_item = list_entry(a_item);
				list_del(addr_item, spi_item->peer_addr_list);
				HIP_FREE(addr_item);
			}
			list_del(spi_item, entry->spis_out);
			HIP_FREE(spi_item);
		}
	}
}

/** 
 * Deletes a HA state (and deallocate memory) Deletes all associates IPSEC SAs
 * and frees the memory occupied by the HA state.
 * 
 * @param ha HA
 * @note     ASSERT: The HA must be unlinked from the global hadb hash tables
 *           (SPI and HIT). This function should only be called when absolutely
 *           sure that nobody else has a reference to it.
 */
void hip_hadb_delete_state(hip_ha_t *ha)
{
	HIP_DEBUG("ha=0x%p\n", ha);

	/* Delete SAs */
	
	if (ha->spis_in)
		hip_hadb_delete_inbound_spi(ha, 0);
	if (ha->spis_out)
		hip_hadb_delete_outbound_spi(ha, 0);
	

	if (ha->dh_shared_key)
		HIP_FREE(ha->dh_shared_key);
	if (ha->hip_msg_retrans.buf)
		HIP_FREE(ha->hip_msg_retrans.buf);
	if (ha->peer_pub)
		HIP_FREE(ha->peer_pub);
	if (ha->our_priv)
		HIP_FREE(ha->our_priv);
	if (ha->our_pub)
		HIP_FREE(ha->our_pub);
	if (ha)
		HIP_FREE(ha);
}

/**
 * Maps function @c func to every HA in HIT hash table. The hash table is
 * LOCKED while we process all the entries. This means that the mapper function
 * MUST be very short and _NOT_ do any operations that might sleep!
 *
 * @param func a mapper function.
 * @param opaque opaque data for the mapper function.
 * @return       negative if an error occurs. If an error occurs during
 *               traversal of a the HIT hash table, then the traversal is
 *               stopped and function returns. Returns the last return value of
 *               applying the mapper function to the last element in the hash
 *               table.
 */
int hip_for_each_ha(int (*func)(hip_ha_t *entry, void *opaq), void *opaque)
{
	int i = 0, fail = 0;
	hip_ha_t *this;
	hip_list_t *item, *tmp;

	if (!func)
		return -EINVAL;

	HIP_LOCK_HT(&hadb_hit);
	list_for_each_safe(item, tmp, hadb_hit, i)
	{
		this = list_entry(item);
		_HIP_DEBUG("list_for_each_safe\n");
		hip_hold_ha(this);
		fail = func(this, opaque);
		hip_db_put_ha(this, hip_hadb_delete_state);
		if (fail)
			goto out_err;
	}

 out_err:	
	HIP_UNLOCK_HT(&hadb_hit);
	return fail;
}

/** Enumeration for hip_count_open_connections */
int hip_count_one_entry(hip_ha_t *entry, void *cntr)
{
	int *counter = cntr;
	if (entry->state == HIP_STATE_CLOSING ||
	    entry->state == HIP_STATE_ESTABLISHED)
	{
		(*counter)++;
	}
	return 0;
}

/**
 * Return number of open connections by calculating hadb entrys.
 */
int hip_count_open_connections(void)
{
	int n = 0;
	
	hip_for_each_ha(hip_count_one_entry, &n);
	
	return n;
}

int hip_handle_get_ha_info(hip_ha_t *entry, struct hip_common *msg)
{
	
	int err = 0;
    	struct hip_hadb_user_info_state hid;
	
	test++;
	memset(&hid, 0, sizeof(hid));
	hid.state = entry->state;
    	ipv6_addr_copy(&hid.hit_our, &entry->hit_our);
	ipv6_addr_copy(&hid.hit_peer, &entry->hit_peer);
	ipv6_addr_copy(&hid.ip_our, &entry->local_address);
	ipv6_addr_copy(&hid.ip_peer, &entry->preferred_address);
<<<<<<< HEAD
			
=======
	ipv4_addr_copy(&hid.lsi_our, &entry->lsi_our);
	ipv4_addr_copy(&hid.lsi_peer, &entry->lsi_peer);

	hip_print_debug_info(&hid.ip_our,&hid.ip_peer,&hid.hit_our,&hid.hit_peer,&hid.lsi_peer);

	HIP_DEBUG("test %d\n",test);
>>>>>>> a4d0e3e8
	err = hip_build_param_contents(msg, &hid, HIP_PARAM_HA_INFO,
				       sizeof(hid));
	if (err)
		HIP_ERROR("Building ha info failed\n");
  	
    out_err:
	return err;

}

/**
 * @todo We could scan through all of the alternative locators as well
 */
int hip_hadb_map_ip_to_hit(hip_ha_t *entry, void *id2)
{
	struct in6_addr *id = id2;
	int err = 0;

	if (ipv6_addr_cmp(&entry->preferred_address, id) == 0 &&
		!ipv6_addr_any(&entry->hit_peer) &&
		!hit_is_opportunistic_hashed_hit(&entry->hit_peer)) {
		ipv6_addr_copy(id, &entry->hit_peer);
		HIP_DEBUG_HIT("hit", &entry->hit_peer);
		HIP_DEBUG_HIT("pref", &entry->preferred_address);
		HIP_DEBUG_HIT("id", id);
		err = -1; /* break iteration */
	}

 out_err:
	return err;
}

#ifdef CONFIG_HIP_RVS
hip_ha_t *hip_hadb_find_rvs_candidate_entry(hip_hit_t *local_hit,
					    hip_hit_t *rvs_ip)
{
	int err = 0, i = 0;
	hip_ha_t *this = NULL, *result = NULL;
	hip_list_t *item = NULL, *tmp = NULL; //

	HIP_LOCK_HT(&hadb_hit);
	list_for_each_safe(item, tmp, hadb_hit, i)
	{
		this = list_entry(item);
		_HIP_DEBUG("List_for_each_entry_safe\n");
		hip_hold_ha(this);
		if ((ipv6_addr_cmp(local_hit, &this->hit_our) == 0) &&
			(ipv6_addr_cmp(rvs_ip, &this->preferred_address) == 0)) {
			result = this;
			break;
		}
		hip_db_put_ha(this, hip_hadb_delete_state);
		if (err)
			break;
	}
	HIP_UNLOCK_HT(&hadb_hit);

 out_err:
	if (err)
		result = NULL;

	return result;
}
#endif


#ifdef CONFIG_HIP_BLIND
hip_ha_t *hip_hadb_find_by_blind_hits(hip_hit_t *local_blind_hit,
				      hip_hit_t *peer_blind_hit)
{
	int err = 0, i;
	hip_ha_t *this, *tmp, *result = NULL;

	HIP_LOCK_HT(&hadb_hit);
	for(i = 0; i < HIP_HADB_SIZE; i++) {
	  _HIP_DEBUG("The %d list is empty? %d\n", i,
		     list_empty(&hadb_byhit[i]));
	  list_for_each_entry_safe(this, tmp, &hadb_byhit[i], next_hit)
	    {
	      _HIP_DEBUG("List_for_each_entry_safe\n");
	      hip_hold_ha(this);
	      if ((ipv6_addr_cmp(local_blind_hit, &this->hit_our_blind) == 0) &&
		  (ipv6_addr_cmp(peer_blind_hit, &this->hit_peer_blind) == 0)) {
		result = this;
		break;
	      }
	      hip_db_put_ha(this, hip_hadb_delete_state);
	      if (err)
		break;
	    }
	  if (err)
	    break;
	}
	HIP_UNLOCK_HT(&hadb_hit);
	
 out_err:
	if (err)
	  result = NULL;
	
	return result;
}
#endif

<<<<<<< HEAD
=======
struct in_addr hip_generate_peer_lsi()
{
	struct in_addr lsi_prefix;
	int index = 1;
	do{	
		lsi_prefix.s_addr = htonl(HIP_LSI_PREFIX|index++);
	}while(lsi_assigned(lsi_prefix));
	
	HIP_DEBUG_LSI("lsi free final value is ", &lsi_prefix);
	return lsi_prefix;
}

int hip_host_file_info_exists_lsi(struct in_addr *add){
        int err = 0, equal = 0, i = 0;
	hip_lsi_t lsi_aux;
	List list;

	initlist(&list);
	
	/* Look up /etc/hip/host for lsis */
        gaih_inet_get_hip_hosts_file_lsis(&list);

	while(i < length(&list) && !equal){
	        err = inet_pton(AF_INET, getitem(&list,i), &lsi_aux);	 
		if (err)
		        equal = hip_lsi_are_equal(&lsi_aux, add);
		i++;
	}

	destroy(&list);

	return equal;
}

/**
* Checks if exists a local or peer lsi that matches with this prefix 
*/
int lsi_assigned(struct in_addr add)
{
	int exist = 0;
	exist = hip_hidb_exists_lsi(&add);
	if (!exist)
		exist = hip_hadb_exists_lsi(&add);
	if (!exist)
	        exist = hip_host_file_info_exists_lsi(&add);
	return exist;
}

int hip_hadb_exists_lsi(hip_lsi_t *lsi)
{
	int res = 0;
	hip_lsi_t lsi_aux;

	memcpy(&lsi_aux, lsi, sizeof(hip_lsi_t));
	hip_for_each_ha(hip_hadb_find_lsi, &lsi_aux);
	
	if (ipv4_addr_cmp(&lsi_aux, lsi) != 0){
		res = 1;
		HIP_DEBUG("lsi exists\n");
	}
	return res;
}

int hip_hadb_find_lsi(hip_ha_t *entry, void *lsi)
{
	int exist_lsi; 
	exist_lsi = hip_lsi_are_equal(&entry->lsi_peer,(hip_lsi_t *)lsi);
	if (exist_lsi)
	        memset(lsi, 0, sizeof(lsi));
}


/**
 * This function simply goes through all HADB to find an entry that
 * matches the given lsi pair. First matching HADB entry is then returned.
 *
 * @note This way of finding HA entries doesn't work properly if we have 
 * multiple entries with the same tuple <lsi_src,lsi_dst>. Currently, that's not the case.
 * Our implementation doesn't allow repeated lsi tuples.
 */

hip_ha_t *hip_hadb_try_to_find_by_pair_lsi(hip_lsi_t *lsi_src, hip_lsi_t *lsi_dst){
        hip_list_t *item, *aux;
	hip_ha_t *tmp;
	int i;
	
	list_for_each_safe(item, aux, hadb_hit, i)
	{
		tmp = list_entry(item);
		if(!hip_lsi_are_equal(&tmp->lsi_peer, lsi_dst))
			continue;
		else if (hip_lsi_are_equal(&tmp->lsi_our, lsi_src))
			return tmp;
		else
		        continue;
	}
	return NULL;
}

>>>>>>> a4d0e3e8
int hip_get_local_addr(struct hip_common *msg)
{
	hip_ha_t* entry;
	int err;
    	struct in6_addr local_address;
    	hip_hit_t* src_hit;
    	hip_hit_t* dst_hit;
	
    	src_hit = (hip_hit_t *) hip_get_param_contents(msg, HIP_PARAM_HIT);
	dst_hit = (hip_hit_t *) hip_get_param_contents(msg, HIP_PARAM_IPV6_ADDR);
	HIP_DEBUG_HIT("src_hit from local address request: ", src_hit);
	HIP_DEBUG_HIT("dst_hit from local address request: ", dst_hit);
/*	if (ptr) {
		memcpy(peer_hit, ptr, sizeof(hip_hit_t));
		HIP_DEBUG_HIT("peer_hit", peer_hit);
		*fallback = 0;
	}	
*/			
	memset(&local_address, 0, sizeof(struct in6_addr));
	entry = hip_hadb_find_byhits(src_hit, dst_hit);
	
	hip_msg_init(msg);
	//HIP_DEBUG_IN6ADDR(" local address: ", &entry->local_address);
	
	if(!entry)
		HIP_DEBUG("Can't find local address because of no entry in hadb!\n");

    	ipv6_addr_copy(&local_address, &entry->local_address);
    	
    	//hip_build_user_hdr(msg, HIP_HIPPROXY_LOCAL_ADDRESS, 0);
	err = hip_build_param_contents(msg, &local_address, HIP_PARAM_IPV6_ADDR,
				       sizeof(struct in6_addr));
	if (err)
		HIP_ERROR("Building local address info failed\n");
	
	return 0;	
}<|MERGE_RESOLUTION|>--- conflicted
+++ resolved
@@ -4,10 +4,7 @@
 
 int test = 0;
 HIP_HASHTABLE *hadb_hit;
-<<<<<<< HEAD
-=======
 struct in_addr peer_lsi_index;
->>>>>>> a4d0e3e8
 
 /** A callback wrapper of the prototype required by @c lh_new(). */
 static IMPLEMENT_LHASH_HASH_FN(hip_hash_ha, const hip_ha_t *)
@@ -107,7 +104,7 @@
   we first get the SPI from it and perform a lookup on the HIT-SPI
   hashtable to get the mapping. Then we perform another lookup from
   the HIT hashtable using the HIT we got from the previous
-  lookup. This way we get the HA beloning to the connection.
+  lookup. This way we get the HA belonging to the connection.
 
   hs = HIT-SPI (struct hip_hit_spi)
 
@@ -133,15 +130,19 @@
  */
 hip_ha_t *hip_hadb_find_byhits(hip_hit_t *hit, hip_hit_t *hit2)
 {
+  //int n = 0;
 	hip_ha_t ha, *ret;
 	memcpy(&ha.hit_our, hit, sizeof(hip_hit_t));
 	memcpy(&ha.hit_peer, hit2, sizeof(hip_hit_t));
 	HIP_DEBUG_HIT("HIT1", hit);
 	HIP_DEBUG_HIT("HIT2", hit2);
-
+	
+	//HIP_DEBUG("----------Checking database-----------------\n");
+	//hip_for_each_ha(hip_print_info_hadb, &n);
+	//HIP_DEBUG("----------End Checking database-----------------\n");
 	ret = hip_ht_find(hadb_hit, &ha);
 	if (!ret) {
-		memcpy(&ha.hit_peer, hit, sizeof(hip_hit_t));
+	        memcpy(&ha.hit_peer, hit, sizeof(hip_hit_t));
 		memcpy(&ha.hit_our, hit2, sizeof(hip_hit_t));
 		ret = hip_ht_find(hadb_hit, &ha);
 	}
@@ -238,7 +239,10 @@
 		HIP_HEXDUMP("ha->hit_our is: ", &ha->hit_our, 16);
 		HIP_HEXDUMP("ha->hit_peer is: ", &ha->hit_peer, 16);
 		tmp = hip_ht_find(hadb_hit, ha);
+
 		if (tmp == NULL) {
+		        if ((ha->lsi_peer).s_addr == 0)
+		                hip_hadb_set_lsi_pair(ha);
 			hip_ht_add(hadb_hit, ha);
 			st |= HIP_HASTATE_HITOK;
 			HIP_DEBUG("New state added\n");
@@ -272,6 +276,49 @@
 	return st;
 }
 
+int hip_print_info_hadb(hip_ha_t *entry, void *cntr)
+{
+	HIP_DEBUG_HIT("Peer HIT ", &entry->hit_peer);
+	HIP_DEBUG_HIT("Our HIT ", &entry->hit_our);
+	HIP_DEBUG_LSI("Our LSI ", &entry->lsi_our);
+	if (&entry->lsi_peer) HIP_DEBUG_LSI("Peer LSI ", &entry->lsi_peer);
+	return 0;
+}
+
+
+void hip_print_debug_info(struct in6_addr *local_addr,
+				    struct in6_addr *peer_addr,
+				    hip_hit_t *local_hit,
+				    hip_hit_t *peer_hit,
+				    hip_lsi_t *peer_lsi){
+	if (local_addr)
+		HIP_DEBUG_IN6ADDR("Our addr", local_addr);
+	if (peer_addr)
+		HIP_DEBUG_IN6ADDR("Peer addr", peer_addr);
+	if (local_hit)
+		HIP_DEBUG_HIT("Our HIT", local_hit);
+	if (peer_hit)	
+		HIP_DEBUG_HIT("Peer HIT", peer_hit);
+	if (peer_lsi)
+		HIP_DEBUG_LSI("Peer LSI", peer_lsi);
+}
+
+
+void hip_hadb_set_lsi_pair(hip_ha_t *entry)
+{
+        hip_lsi_t aux;
+	//Assign value to lsi_our searching in hidb by the correspondent hit
+	_HIP_DEBUG("hip_hadb_set_lsi_pair\n");
+	if (entry){
+		hip_hidb_get_lsi_by_hit(&entry->hit_our, &entry->lsi_our);
+		//Assign lsi_peer 
+		aux = hip_generate_peer_lsi();
+		memcpy(&entry->lsi_peer, &aux, sizeof(hip_lsi_t));
+		HIP_DEBUG_LSI("entry->lsi_peer is ", &entry->lsi_peer);
+	}
+}
+
+
 /**
  * Practically called only by when adding a HIT-IP mapping before base exchange.
  *
@@ -279,6 +326,7 @@
  * @param  peer_hit   a pointer to... 
  * @param  local_addr a pointer to... 
  * @param  peer_addr  a pointer to... 
+ * @param  peer_lsi   a pointer to...
  * @return 
  * @todo   Allow multiple mappings; base exchange should be initiated to allow
  *         of them in order to prevent local DoS.
@@ -288,35 +336,58 @@
  */ 
 int hip_hadb_add_peer_info_complete(hip_hit_t *local_hit,
 				    hip_hit_t *peer_hit,
+				    hip_lsi_t *peer_lsi,
 				    struct in6_addr *local_addr,
 				    struct in6_addr *peer_addr)
 {
-	int err = 0;
-	hip_ha_t *entry;
-	
-	HIP_DEBUG("hip_hadb_add_peer_info_complete() invoked.\n");
-	HIP_DEBUG_HIT("Our HIT", local_hit);
-	HIP_DEBUG_HIT("Peer HIT", peer_hit);
-	HIP_DEBUG_IN6ADDR("Our addr", local_addr);
-	HIP_DEBUG_IN6ADDR("Peer addr", peer_addr);
-	
+	int err = 0, n=0;
+	hip_ha_t *entry = NULL, *aux = NULL;
+	hip_lsi_t local_lsi, lsi_aux;
+
+	hip_print_debug_info(local_addr, peer_addr,local_hit, peer_hit, peer_lsi);
+
 	entry = hip_hadb_find_byhits(local_hit, peer_hit);
-	if (entry) hip_hadb_dump_spis_out(entry);
-	HIP_IFEL(entry, 0, "Ignoring new mapping, old one exists\n");
-	
-	entry = hip_hadb_create_state(GFP_KERNEL);
-	HIP_IFEL(!entry, -1, "");
-	if (!entry) {
-		HIP_ERROR("Unable to create a new entry\n");
-		return -1;
-	}
-	
-	_HIP_DEBUG("created a new sdb entry\n");
+
+	if (entry){	
+		hip_hadb_dump_spis_out(entry);
+		HIP_DEBUG_LSI("    Peer lsi   ",&entry->lsi_peer);
+		/*Compare if different lsi's*/
+		if (peer_lsi){			
+			HIP_IFEL(hip_lsi_are_equal(&entry->lsi_peer, peer_lsi) || 
+				 peer_lsi->s_addr == 0 , 0,
+				 "Ignoring new mapping, old one exists\n");	
+		}     
+	}
+
+	if (!entry){
+		HIP_DEBUG("hip_hadb_create_state\n");
+		entry = hip_hadb_create_state(GFP_KERNEL);
+		HIP_IFEL(!entry, -1, "Unable to create a new entry");
+		_HIP_DEBUG("created a new sdb entry\n");
+	}
 
 	ipv6_addr_copy(&entry->hit_peer, peer_hit);
 	ipv6_addr_copy(&entry->hit_our, local_hit);
 	ipv6_addr_copy(&entry->local_address, local_addr);
-	
+	HIP_IFEL(hip_hidb_get_lsi_by_hit(local_hit, &entry->lsi_our), -1, "Unable to find local hit");
+
+	/*Copying peer_lsi*/
+	if (peer_lsi != NULL && peer_lsi->s_addr != 0){
+		ipv4_addr_copy(&entry->lsi_peer, peer_lsi);
+	}
+	else{
+	        //Check if exists an entry in the hadb with the peer_hit given
+	        aux = hip_hadb_try_to_find_by_peer_hit(peer_hit);
+		if (aux && &(aux->lsi_peer).s_addr != 0){
+		        // Exists: Assign its lsi to the new entry created 
+		        ipv4_addr_copy(&entry->lsi_peer, &aux->lsi_peer);
+		}else{
+		  	// No exists: Call to the automatic generation
+		        lsi_aux = hip_generate_peer_lsi();
+			ipv4_addr_copy(&entry->lsi_peer, &lsi_aux);
+		}
+	}
+
 	/* If global NAT status is on, that is if the current host is behind
 	   NAT, the NAT status of the host association is set on and the send
 	   function set is set to "nat_xmit_func_set". */
@@ -345,41 +416,29 @@
      	entry->hipproxy = hip_get_hip_proxy_status();
 #endif
 
-
-	hip_hadb_insert_state(entry);
+	HIP_DEBUG_LSI("               entry->lsi_peer \n", &entry->lsi_peer);
+	int value = hip_hadb_insert_state(entry);
+
 	/* Released at the end */
 	hip_hold_ha(entry);
 	
 	/* Add initial HIT-IP mapping. */
-	err = hip_hadb_add_peer_addr(entry, peer_addr, 0, 0,
-				     PEER_ADDR_STATE_ACTIVE);
-	if (err) {
-		HIP_ERROR("error while adding a new peer address\n");
-		err = -2;
-		goto out_err;
-	}
-
-	HIP_DEBUG_HIT("Peer HIT ", peer_hit);
-	HIP_DEBUG_HIT("Our HIT ", &entry->hit_our);
-	HIP_DEBUG_IN6ADDR("Our IPv6 ", &entry->local_address);
-	HIP_DEBUG_IN6ADDR("Peer IPv6 ", peer_addr);
+	HIP_IFEL(hip_hadb_add_peer_addr(entry, peer_addr, 0, 0, PEER_ADDR_STATE_ACTIVE),
+		 -2, "error while adding a new peer address\n");
 
 	HIP_IFEL(default_ipsec_func_set.hip_setup_hit_sp_pair(peer_hit, local_hit,
 							       local_addr, peer_addr, 0, 1, 0),
 		 -1, "Error in setting the SPs\n");
 
-out_err:
 	if (entry)
 		hip_db_put_ha(entry, hip_hadb_delete_state);
-<<<<<<< HEAD
-=======
         /*
 	hip_for_each_ha(hip_print_info_hadb, &n);
         */
 out_err:
->>>>>>> a4d0e3e8
 	return err;
 }
+
 
 /**
  * .
@@ -397,6 +456,7 @@
 	HIP_DEBUG("hip_hadb_add_peer_info_wrapper() invoked.\n");
 	HIP_IFEL(hip_hadb_add_peer_info_complete(&entry->lhi.hit,
 						 &peer_map->peer_hit,
+						 &peer_map->peer_lsi,
 						 &peer_map->our_addr,
 						 &peer_map->peer_addr), -1,
 		 "Failed to add peer info\n");
@@ -405,32 +465,28 @@
 	return err;
 }
 
-int hip_hadb_add_peer_info(hip_hit_t *peer_hit, struct in6_addr *peer_addr)
+int hip_hadb_add_peer_info(hip_hit_t *peer_hit, struct in6_addr *peer_addr, hip_lsi_t *peer_lsi)
 {
 	int err = 0;
 	hip_ha_t *entry;
 	struct hip_peer_map_info peer_map;
-
+	
 	HIP_DEBUG("hip_hadb_add_peer_info() invoked.\n");
-	HIP_DEBUG_HIT("Peer HIT", peer_hit);
-	HIP_DEBUG_IN6ADDR("Peer addr", peer_addr);
-
+
+ 	hip_print_debug_info(NULL, peer_addr, NULL, peer_hit, peer_lsi);
+
+	memset(&peer_map, 0, sizeof(peer_map));
+
+	memcpy(&peer_map.peer_hit, peer_hit, sizeof(hip_hit_t));
 	memcpy(&peer_map.peer_addr, peer_addr, sizeof(struct in6_addr));
-<<<<<<< HEAD
-	memcpy(&peer_map.peer_hit, peer_hit, sizeof(hip_hit_t));
-	
-=======
 
 	if (peer_lsi)
 	        memcpy(&peer_map.peer_lsi, peer_lsi, sizeof(struct in6_addr));
 
->>>>>>> a4d0e3e8
 	HIP_IFEL(hip_select_source_address(
 			 &peer_map.our_addr, &peer_map.peer_addr),
 		 -1, "Cannot find source address\n");
 
-	HIP_DEBUG("Source address found\n");
-
 	HIP_IFEL(hip_for_each_hi(hip_hadb_add_peer_info_wrapper, &peer_map), 0,
 	         "for_each_hi err.\n");	
 	
@@ -440,28 +496,34 @@
 
 int hip_add_peer_map(const struct hip_common *input)
 {
-	struct in6_addr *hit, *ip;
+	struct in6_addr *hit = NULL , *ip = NULL;
+	hip_lsi_t *lsi = NULL;
 	int err = 0;
 	_HIP_HEXDUMP("packet", input,  hip_get_msg_total_len(input));
+
 	hit = (struct in6_addr *)
 		hip_get_param_contents(input, HIP_PARAM_HIT);
-	if (!hit) {
-		HIP_ERROR("handle async map: no hit\n");
+	
+	lsi = (hip_lsi_t *)
+		hip_get_param_contents(input, HIP_PARAM_LSI);
+
+	ip = (struct in6_addr *)
+		hip_get_param_contents(input, HIP_PARAM_IPV6_ADDR);
+
+	if (!ip && (!lsi || !hit)){
+		HIP_ERROR("handle async map: no ip and maybe no lsi or hit\n");
 		err = -ENODATA;
 		goto out_err;
 	}
 
-	ip = (struct in6_addr *)
-		hip_get_param_contents(input, HIP_PARAM_IPV6_ADDR);
-	if (!ip) {
-		HIP_ERROR("handle async map: no ipv6 address\n");
-		err = -ENODATA;
-		goto out_err;
-	}
-	
-	err = hip_hadb_add_peer_info(hit, ip);
+	if (lsi)
+	  	HIP_DEBUG_LSI("lsi value is\n",lsi);
+
+	err = hip_hadb_add_peer_info(hit, ip, lsi);
+
 	_HIP_DEBUG_HIT("hip_add_map_info peer's real hit=", hit);
 	_HIP_ASSERT(hit_is_opportunistic_hashed_hit(hit));
+
  	if (err) {
  		HIP_ERROR("Failed to insert peer map (%d)\n", err);
 		goto out_err;
@@ -624,6 +686,25 @@
 	ipv6_addr_copy(addr, &entry->preferred_address);
         return err;
 }
+
+/**
+ * Gets lsi address.
+ * @param entry corresponding hadb entry of the peer
+ * @param lsi where the selected lsi address of the peer is copied to
+ *
+ * @return 0 if some of the addresses was copied successfully, else < 0.
+ */
+int hip_hadb_get_peer_lsi(hip_ha_t *entry, hip_lsi_t *lsi)
+{
+	int err = 0;
+	/* assume already locked entry */
+
+	HIP_DEBUG_HIT("entry def addr", &entry->lsi_peer);
+	ipv4_addr_copy(lsi, &entry->lsi_peer);
+        return err;
+}
+
+
 
 /**
  * Gets infomation on the given peer IPv6 address.
@@ -693,13 +774,11 @@
 int hip_hadb_add_peer_addr(hip_ha_t *entry, struct in6_addr *new_addr,
 			   uint32_t spi, uint32_t lifetime, int state)
 {
-	int err = 0, i;
+	int err = 0;
 	struct hip_peer_addr_list_item *a_item;
 	char addrstr[INET6_ADDRSTRLEN];
 	uint32_t prev_spi;
-	struct hip_spi_out_item *spi_out;
-	int found_spi_list = 0;
-	hip_list_t *item, *tmp;
+	struct hip_spi_out_item *spi_list;
 
 	/* assumes already locked entry */
 
@@ -713,21 +792,13 @@
 				  addrstr);
 		}
 		ipv6_addr_copy(&entry->preferred_address, new_addr);
+		HIP_DEBUG_IN6ADDR("entry->preferred_address \n", &entry->preferred_address);
 		goto out_err;
 	}
 
-	/** @todo replace following with hip_hadb_get_spi_list */
-	list_for_each_safe(item, tmp, entry->spis_out, i)
-	{
-		spi_out = list_entry(item);
-		if (spi_out->spi == spi)
-		{
-			found_spi_list = 1;
-			break;
-		}
-	}
-
-	if (!found_spi_list)
+	spi_list = hip_hadb_get_spi_list(entry, spi);
+
+	if (!spi_list)
 	{
 		HIP_ERROR("did not find SPI list for SPI 0x%x\n", spi);
 		err = -EEXIST;
@@ -756,14 +827,13 @@
 		err = -ENOMEM;
 		goto out_err;
 	}
-	_HIP_DEBUG("HIP_MALLOCed item=0x%p\n", item);
-
+	
 	a_item->lifetime = lifetime;
 	ipv6_addr_copy(&a_item->address, new_addr);
 	a_item->address_state = state;
 	do_gettimeofday(&a_item->modified_time);
 
-	list_add(a_item, spi_out->peer_addr_list);
+	list_add(a_item, spi_list->peer_addr_list);
 
 out_err:
 	return err;
@@ -815,8 +885,7 @@
 	   should be 1 */
 	HIP_DEBUG_HIT("our HIT", &ha->hit_our);
 	HIP_DEBUG_HIT("peer HIT", &ha->hit_peer);
-	hip_delete_hit_sp_pair(&ha->hit_peer, &ha->hit_our,
-			       IPPROTO_ESP, 1);
+	hip_delete_hit_sp_pair(&ha->hit_peer, &ha->hit_our, IPPROTO_ESP, 1);
 	/* Not going to "put" the entry because it has been removed
 	   from the hashtable already (hip_exit won't find it
 	   anymore). */
@@ -1587,7 +1656,33 @@
 	_HIP_DEBUG("newest spi_in is 0x%x\n", spi);
 	return spi;
 }
-
+//add by santtu
+/* todo: use jiffies instead of timestamp */
+uint32_t hip_hadb_get_outbound_spi(hip_ha_t *entry)
+{
+	hip_list_t *item, *tmp;
+	struct hip_spi_out_item *spi_item;
+	uint32_t spi = 0;
+	unsigned int now = jiffies;
+	unsigned long t = ULONG_MAX;
+	int i;
+
+	/* assumes already locked entry */
+	
+	list_for_each_safe(item, tmp, entry->spis_out, i)
+	{
+		spi_item = list_entry(item);
+		
+		spi = spi_item->spi;
+		
+		break;
+		
+	}
+	
+	_HIP_DEBUG("newest spi_in out 0x%x\n", spi);
+	return spi;
+}
+//end add
 /* get pointer to the outbound SPI list or NULL if the outbound SPI
    list does not exist */
 struct hip_spi_out_item *hip_hadb_get_spi_list(hip_ha_t *entry, uint32_t spi)
@@ -1635,6 +1730,13 @@
 			     int is_bex_address, uint32_t lifetime,
 			     int is_preferred_addr)
 {
+	
+	
+	HIP_DEBUG("old hip_hadb_add_udp_addr_to_spi\n");
+	return  hip_hadb_add_udp_addr_to_spi(entry, spi, addr, is_bex_address, 
+			lifetime, is_preferred_addr, 0, HIP_LOCATOR_LOCATOR_TYPE_ESP_SPI_PRIORITY);
+	//remove by santtu
+#if 0
 	int err = 0, new = 1, i;
 	struct hip_spi_out_item *spi_list;
 	struct hip_peer_addr_list_item *new_addr = NULL;
@@ -1747,6 +1849,7 @@
  out_err:
 	HIP_DEBUG("returning, err=%d\n", err);
 	return err;
+#endif
 }
 
 /**
@@ -1925,7 +2028,7 @@
 		goto out_err;
 	}
 
-	HIP_IFEL(hip_host_id_to_hit(peer,&hit,HIP_HIT_TYPE_HASH100) ||
+	HIP_IFEL(hip_host_id_to_hit(peer, &hit, HIP_HIT_TYPE_HASH100) ||
 		 ipv6_addr_cmp(&hit, &entry->hit_peer),
 		 -1, "Unable to verify sender's HOST_ID\n");
 	
@@ -1945,7 +2048,7 @@
 
 int hip_init_us(hip_ha_t *entry, struct in6_addr *hit_our)
 {
-	int err = 0, len, alg;
+        int err = 0, len, alg;
 
 	if (entry->our_priv) {
 		HIP_FREE(entry->our_priv);
@@ -1970,6 +2073,8 @@
 	HIP_IFEL(!(entry->our_pub = HIP_MALLOC(len, GFP_KERNEL)), -1, "Could not allocate a public key\n");
 	memcpy(entry->our_pub, entry->our_priv, len);
 	entry->our_pub = hip_get_public_key(entry->our_pub);
+
+	//hip_hidb_get_lsi_by_hit(hit_our, &entry->lsi_our);
 
 	err = alg == HIP_HI_DSA ? 
 		hip_dsa_host_id_to_hit(entry->our_pub, &entry->hit_our, HIP_HIT_TYPE_HASH100) :
@@ -2091,10 +2196,12 @@
      /* Compiler warning: assignment from incompatible pointer type.
 	Please fix this, if you know what is the correct value.
 	-Lauri 25.09.2007 15:11. */
-     default_input_filter_func_set.hip_input_filter	   = hip_agent_filter;
+     default_input_filter_func_set.hip_input_filter	= hip_agent_filter;
      default_output_filter_func_set.hip_output_filter   = hip_agent_filter;
 
-     /* Tao Wan and Miika komu added, 24 Jan, 2008 for IPsec (userspace / kernel part)*/
+     /* Tao Wan and Miika komu added, 24 Jan, 2008 for IPsec (userspace / kernel part)
+      * 
+      * copy in user_ipsec_hipd_msg.c */
      if (hip_use_userspace_ipsec) {
 	     default_ipsec_func_set.hip_add_sa = hip_userspace_ipsec_add_sa;
 	     default_ipsec_func_set.hip_setup_hit_sp_pair = hip_userspace_ipsec_setup_hit_sp_pair;
@@ -2595,16 +2702,12 @@
 	ipv6_addr_copy(&hid.hit_peer, &entry->hit_peer);
 	ipv6_addr_copy(&hid.ip_our, &entry->local_address);
 	ipv6_addr_copy(&hid.ip_peer, &entry->preferred_address);
-<<<<<<< HEAD
-			
-=======
 	ipv4_addr_copy(&hid.lsi_our, &entry->lsi_our);
 	ipv4_addr_copy(&hid.lsi_peer, &entry->lsi_peer);
 
 	hip_print_debug_info(&hid.ip_our,&hid.ip_peer,&hid.hit_our,&hid.hit_peer,&hid.lsi_peer);
 
 	HIP_DEBUG("test %d\n",test);
->>>>>>> a4d0e3e8
 	err = hip_build_param_contents(msg, &hid, HIP_PARAM_HA_INFO,
 				       sizeof(hid));
 	if (err)
@@ -2708,8 +2811,6 @@
 }
 #endif
 
-<<<<<<< HEAD
-=======
 struct in_addr hip_generate_peer_lsi()
 {
 	struct in_addr lsi_prefix;
@@ -2809,7 +2910,6 @@
 	return NULL;
 }
 
->>>>>>> a4d0e3e8
 int hip_get_local_addr(struct hip_common *msg)
 {
 	hip_ha_t* entry;
@@ -2846,4 +2946,145 @@
 		HIP_ERROR("Building local address info failed\n");
 	
 	return 0;	
-}+}
+
+//add by santtu
+/* add an address belonging to the SPI list */
+/* or update old values */
+int hip_hadb_add_udp_addr_to_spi(hip_ha_t *entry, uint32_t spi,
+			     struct in6_addr *addr,
+			     int is_bex_address, uint32_t lifetime,
+			     int is_preferred_addr,
+			     uint16_t port,
+			     uint32_t priority)
+{
+	int err = 0, new = 1, i;
+	struct hip_spi_out_item *spi_list;
+	struct hip_peer_addr_list_item *new_addr = NULL;
+	struct hip_peer_addr_list_item *a;
+	hip_list_t *item, *tmp;
+	struct in6_addr *preferred_address; 
+	/* Assumes already locked entry */
+	HIP_DEBUG("spi=0x%x is_preferred_addr=%d\n", spi, is_preferred_addr);
+
+	spi_list = hip_hadb_get_spi_list(entry, spi);
+	if (!spi_list)
+	{
+		HIP_ERROR("SPI list for 0x%x not found\n", spi);
+		err = -EEXIST;
+		goto out_err;
+	}
+
+	/* Check if addr already exists. If yes, then just update values. */
+	list_for_each_safe(item, tmp, spi_list->peer_addr_list, i)
+	{
+		a = list_entry(item);
+		if ((!ipv6_addr_cmp(&a->address, addr) )&& a->port == port)
+		{
+			// Do we send a verification if state is unverified?
+			// The address should be awaiting verifivation already
+			HIP_DEBUG_HIT("found address: ",&a->address);
+			HIP_DEBUG("found port: %d\n",a->port );
+			
+			new_addr = a;
+			new = 0;
+			break;
+		}
+	}
+
+	if (new)
+	{
+		HIP_DEBUG("create new addr item to SPI list\n");
+		/* SPI list does not contain the address, add the address to the SPI list */
+		new_addr = (struct hip_peer_addr_list_item *)HIP_MALLOC(sizeof(struct hip_peer_addr_list_item), 0);
+		if (!new_addr)
+		{
+			HIP_ERROR("item HIP_MALLOC failed\n");
+			err = -ENOMEM;
+			goto out_err;
+		}
+	}
+	else HIP_DEBUG("update old addr item\n");
+	
+	new_addr->lifetime = lifetime;
+	if (new) {
+		ipv6_addr_copy(&new_addr->address, addr);
+//add by santtu
+		new_addr->port = port;
+		new_addr->priority = priority;
+//end add
+	}
+
+	/* If the address is already bound, its lifetime is updated.
+	   If the status of the address is DEPRECATED, the status is
+	   changed to UNVERIFIED.  If the address is not already bound,
+	   the address is added, and its status is set to UNVERIFIED. */
+	
+
+	/* We switch off the part that make no answer with echo response message 
+	   to the initiator. The reason is that we need the whole update schema work
+	   for the program to run corrctly. This purely optimization part can be changed
+	   latter. - Andrey.
+	*/
+#if 0
+	if (!new)
+	{
+		switch (new_addr->address_state)
+		{
+		case PEER_ADDR_STATE_DEPRECATED:
+			new_addr->address_state = PEER_ADDR_STATE_UNVERIFIED;
+			HIP_DEBUG("updated address state DEPRECATED->UNVERIFIED\n");
+			break;
+ 		case PEER_ADDR_STATE_ACTIVE:
+			HIP_DEBUG("address state stays in ACTIVE\n");
+			break;
+		default:
+			// Does this mean that unverified cant be here? Why?
+			HIP_ERROR("state is UNVERIFIED, shouldn't even be here ?\n");
+			break;
+		}
+	}
+	else
+	{
+#endif
+             if (is_bex_address)
+		{
+			/* workaround for special case */
+ 			HIP_DEBUG("address is base exchange address, setting state to ACTIVE\n");
+			new_addr->address_state = PEER_ADDR_STATE_ACTIVE;
+			HIP_DEBUG("setting bex addr as preferred address\n");
+			ipv6_addr_copy(&entry->preferred_address, addr);
+			new_addr->seq_update_id = 0;
+		} else {
+			HIP_DEBUG("address's state is set in state UNVERIFIED\n");
+			new_addr->address_state = PEER_ADDR_STATE_UNVERIFIED;
+//modify by santtu		
+			if(entry->nat_control == 0){
+				
+				err = entry->hadb_update_func->hip_update_send_echo(entry, spi, new_addr);
+	 
+				/** @todo: check! If not acctually a problem (during Handover). Andrey. */
+				if( err==-ECOMM ) err = 0;
+			}
+//end modify
+		}
+		//}
+
+	do_gettimeofday(&new_addr->modified_time);
+	new_addr->is_preferred = is_preferred_addr;
+	if(is_preferred_addr){
+            //HIP_DEBUG("Since the address is preferred, we set the entry preferred_address as such\n");
+              ipv6_addr_copy(&entry->preferred_address, &new_addr->address);
+              entry->peer_udp_port = new_addr->port;
+	}
+	if (new) {
+		HIP_DEBUG("adding new addr to SPI list\n");
+		list_add(new_addr, spi_list->peer_addr_list);
+		
+		HIP_DEBUG("new peer list item address: %d ",new_addr);
+	}
+
+ out_err:
+	HIP_DEBUG("returning, err=%d\n", err);
+	return err;
+}
