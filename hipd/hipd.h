--- conflicted
+++ resolved
@@ -33,17 +33,6 @@
 #include "accessor.h" /* @todo: header recursion: accessor.h calls hipd.h */
 #include "lib/core/message.h"
 #include "lib/core/esp_prot_common.h"
-<<<<<<< HEAD
-=======
-#ifdef CONFIG_HIP_AGENT
-        #include "lib/core/sqlitedbapi.h"
-#endif
-#include "dhtqueue.h"
-#include "blind.h"
-
-#include "i3/i3_client/i3_client_api.h"
-
->>>>>>> 4adb7ea0
 
 #define HIP_HIT_DEV "dummy0"
 
@@ -84,15 +73,6 @@
 
 #define HIPD_NL_GROUP 32
 
-<<<<<<< HEAD
-=======
-extern int hip_use_opptcp;
-extern int hip_use_hi3;
-#ifdef CONFIG_HIP_AGENT
-extern sqlite3 *daemon_db;
-#endif
-
->>>>>>> 4adb7ea0
 extern struct rtnl_handle hip_nl_route;
 extern struct rtnl_handle hip_nl_ipsec;
 extern struct rtnl_handle hip_nl_generic;
