--- conflicted
+++ resolved
@@ -31,10 +31,6 @@
 #endif
 #include "hipqueue.h"
 
-<<<<<<< HEAD
-#ifdef CONFIG_HIP_HI3
-=======
->>>>>>> 1b19b52e
 #include "i3_client_api.h"
 
 #ifdef CONFIG_HIP_BLIND
