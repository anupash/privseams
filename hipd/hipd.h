#ifndef HIPD_H
#define HIPD_H

#include <signal.h>     /* signal() */
#include <stdio.h>      /* stderr and others */
#include <errno.h>      /* errno */
#include <unistd.h>
#include <fcntl.h>
#include <sys/time.h>
#include <time.h>
#include <stdint.h>
#include <sys/un.h>
#include <netinet/udp.h>
#include <sys/socket.h>

#ifdef HAVE_CONFIG_H
  #include "config.h"
#endif /* HAVE_CONFIG_H */

#include "lib/tool/crypto.h"
#include "cookie.h"
#include "user.h"
#include "lib/core/debug.h"
#include "netdev.h"
#include "lib/conf/hipconf.h"
#include "nat.h"
#include "init.h"
#include "hidb.h"
#include "maintenance.h"
#include "accessor.h" /* @todo: header recursion: accessor.h calls hipd.h */
#include "lib/core/message.h"
#include "lib/core/esp_prot_common.h"
<<<<<<< HEAD
=======
#ifdef CONFIG_HIP_AGENT
        #include "lib/core/sqlitedbapi.h"
#endif
#include "dhtqueue.h"

#include "i3/i3_client/i3_client_api.h"

#ifdef CONFIG_HIP_BLIND
#include "blind.h"
#endif
>>>>>>> d5ee844c

#define HIP_HIT_DEV "dummy0"

#define HIP_SELECT_TIMEOUT        1
#define HIP_RETRANSMIT_MAX        5
#define HIP_RETRANSMIT_INTERVAL   1 /* seconds */
#define HIP_OPP_WAIT              5 /* seconds */
#define HIP_OPP_FALLBACK_INTERVAL 1 /* seconds */
#define HIP_OPP_FALLBACK_INIT \
    (HIP_OPP_FALLBACK_INTERVAL / HIP_SELECT_TIMEOUT)
/* the interval with which the hadb entries are checked for retransmissions */
#define HIP_RETRANSMIT_INIT \
    (HIP_RETRANSMIT_INTERVAL / HIP_SELECT_TIMEOUT)
/* wait about n seconds before retransmitting.
 * the actual time is between n and n + RETRANSMIT_INIT seconds */
#define HIP_RETRANSMIT_WAIT 10

#define HIP_R1_PRECREATE_INTERVAL 60 * 60 /* seconds */
#define HIP_R1_PRECREATE_INIT (HIP_R1_PRECREATE_INTERVAL / HIP_SELECT_TIMEOUT)
#define OPENDHT_REFRESH_INTERVAL 30 /* seconds Original 60 using 1 with sockaddrs */
#define OPENDHT_REFRESH_INIT (OPENDHT_REFRESH_INTERVAL / HIP_SELECT_TIMEOUT)

#define QUEUE_CHECK_INTERVAL 15 /* seconds */
#define QUEUE_CHECK_INIT (QUEUE_CHECK_INTERVAL / HIP_SELECT_TIMEOUT)

#define CERTIFICATE_PUBLISH_INTERVAL 120 /* seconds */
#define HIP_HA_PURGE_TIMEOUT 5

/* How many duplicates to send simultaneously: 1 means no duplicates */
#define HIP_PACKET_DUPLICATES                1
/* Set to 1 if you want to simulate lost output packet */
#define HIP_SIMULATE_PACKET_LOSS             1
/* Packet loss probability in percents */
#define HIP_SIMULATE_PACKET_LOSS_PROBABILITY 0
#define HIP_SIMULATE_PACKET_IS_LOST() (random() < ((uint64_t) HIP_SIMULATE_PACKET_LOSS_PROBABILITY * RAND_MAX) / 100)

#define HIP_NETLINK_TALK_ACK 0 /* see netlink_talk */

#define HIP_ADDRESS_CHANGE_WAIT_INTERVAL 6 /* seconds */
#define HIP_ADDRESS_CHANGE_HB_COUNT_TRIGGER 2

#define HIPD_NL_GROUP 32

<<<<<<< HEAD
=======
#ifdef CONFIG_HIP_AGENT
extern sqlite3 *daemon_db;
#endif

>>>>>>> d5ee844c
extern struct rtnl_handle hip_nl_route;
extern struct rtnl_handle hip_nl_ipsec;
extern struct rtnl_handle hip_nl_generic;
extern time_t load_time;

extern int hip_raw_sock_input_v6;
extern int hip_raw_sock_input_v4;
extern int hip_nat_sock_input_udp;

extern int hip_raw_sock_output_v6;
extern int hip_raw_sock_output_v4;
extern int hip_nat_sock_output_udp;

extern int hip_nat_sock_output_udp_v6;
extern int hip_nat_sock_input_udp_v6;

extern int address_change_time_counter;

extern int hip_wait_addr_changes_to_stabilize;

extern int hip_user_sock;

extern int hip_firewall_sock, hip_firewall_status;
extern struct sockaddr_in6 hip_firewall_addr;

extern int hit_db_lock;
extern int is_active_mhaddr;
extern int is_hard_handover;

extern int hip_shotgun_status;

extern int hip_icmp_sock;
extern int hip_icmp_interval;

extern int hip_encrypt_i2_hi;

extern int hip_tcptimeout_status;

extern struct addrinfo *opendht_serving_gateway;
extern int opendht_serving_gateway_ttl;
extern int opendht_serving_gateway_port;

extern int dht_queue_count;

extern int opendht_error;
extern char opendht_current_key[INET6_ADDRSTRLEN + 2];
extern char opendht_name_mapping[HIP_HOST_ID_HOSTNAME_LEN_MAX];
extern hip_common_t *opendht_current_hdrr;
extern unsigned char opendht_hdrr_secret[40];
extern char opendht_host_name[256];

extern int hip_opendht_inuse;
extern int hip_opendht_error_count;
extern int hip_opendht_sock_fqdn;
extern int hip_opendht_sock_hit;
extern int hip_opendht_fqdn_sent;
extern int hip_opendht_hit_sent;

extern hip_transform_suite_t hip_nat_status;

<<<<<<< HEAD
=======
extern struct in6_addr *sava_serving_gateway;

>>>>>>> d5ee844c
extern int hip_use_userspace_data_packet_mode;

extern int hip_buddies_inuse;

extern struct hip_common *hipd_msg;
extern struct hip_common *hipd_msg_v4;

extern int esp_prot_active;
extern int esp_prot_num_transforms;
extern long esp_prot_num_parallel_hchains;

extern int hip_trigger_update_on_heart_beat_failure;

extern int hip_locator_status;
extern int hip_transform_order;

extern int suppress_af_family;
extern int address_count;
extern HIP_HASHTABLE *addresses;

extern uint8_t esp_prot_transforms[MAX_NUM_TRANSFORMS];

int hip_firewall_is_alive(void);

/* Functions for handling incoming packets. */
int hip_sock_recv_firewall(void);
//Merge-may int hip_sendto_firewall(const struct hip_common *msg, size_t len);

//int hip_sendto(const struct hip_common *msg, const struct sockaddr_in6 *dst);

<<<<<<< HEAD
=======
#ifdef CONFIG_HIP_I3
int hip_get_hi3_status( void );
void hip_set_hi3_status(struct hip_common *msg);
#endif /* CONFIG_HIP_I3 */

>>>>>>> d5ee844c
void hip_set_opportunistic_tcp_status(struct hip_common *msg);
int hip_get_opportunistic_tcp_status(void);

/* Functions for handling outgoing packets. */
int hip_sendto_firewall(const struct hip_common *msg);

#define IPV4_HDR_SIZE 20

#endif /* HIPD_H */<|MERGE_RESOLUTION|>--- conflicted
+++ resolved
@@ -30,19 +30,6 @@
 #include "accessor.h" /* @todo: header recursion: accessor.h calls hipd.h */
 #include "lib/core/message.h"
 #include "lib/core/esp_prot_common.h"
-<<<<<<< HEAD
-=======
-#ifdef CONFIG_HIP_AGENT
-        #include "lib/core/sqlitedbapi.h"
-#endif
-#include "dhtqueue.h"
-
-#include "i3/i3_client/i3_client_api.h"
-
-#ifdef CONFIG_HIP_BLIND
-#include "blind.h"
-#endif
->>>>>>> d5ee844c
 
 #define HIP_HIT_DEV "dummy0"
 
@@ -86,13 +73,6 @@
 
 #define HIPD_NL_GROUP 32
 
-<<<<<<< HEAD
-=======
-#ifdef CONFIG_HIP_AGENT
-extern sqlite3 *daemon_db;
-#endif
-
->>>>>>> d5ee844c
 extern struct rtnl_handle hip_nl_route;
 extern struct rtnl_handle hip_nl_ipsec;
 extern struct rtnl_handle hip_nl_generic;
@@ -153,11 +133,6 @@
 
 extern hip_transform_suite_t hip_nat_status;
 
-<<<<<<< HEAD
-=======
-extern struct in6_addr *sava_serving_gateway;
-
->>>>>>> d5ee844c
 extern int hip_use_userspace_data_packet_mode;
 
 extern int hip_buddies_inuse;
@@ -188,14 +163,6 @@
 
 //int hip_sendto(const struct hip_common *msg, const struct sockaddr_in6 *dst);
 
-<<<<<<< HEAD
-=======
-#ifdef CONFIG_HIP_I3
-int hip_get_hi3_status( void );
-void hip_set_hi3_status(struct hip_common *msg);
-#endif /* CONFIG_HIP_I3 */
-
->>>>>>> d5ee844c
 void hip_set_opportunistic_tcp_status(struct hip_common *msg);
 int hip_get_opportunistic_tcp_status(void);
 
