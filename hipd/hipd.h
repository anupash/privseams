--- conflicted
+++ resolved
@@ -24,11 +24,8 @@
 #include "hidb.h"
 #include "maintenance.h"
 #include "accessor.h"
-<<<<<<< HEAD
 #include "message.h"
-=======
 #include "esp_prot_common.h"
->>>>>>> 738c7309
 
 #ifdef CONFIG_HIP_HI3
 #include "i3_client_api.h"
@@ -108,10 +105,13 @@
 /* Functions for handling incoming packets. */
 int hip_sock_recv_agent(void);
 int hip_sock_recv_firewall(void);
-int hip_sendto_firewall(const struct hip_common *msg, size_t len);
+//Merge-may int hip_sendto_firewall(const struct hip_common *msg, size_t len);
 
 //int hip_sendto(const struct hip_common *msg, const struct sockaddr_in6 *dst);
 
+
+/* Functions for handling outgoing packets. */
+int hip_sendto_firewall(const struct hip_common *msg);
 
 
 #define IPV4_HDR_SIZE 20
