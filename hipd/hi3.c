#include "hi3.h"
//#include "output.h"

#define HI3_TRIGGER_MAX 10

cl_trigger* hi3_pri_tr[HI3_TRIGGER_MAX];
cl_trigger* hi3_pub_tr[HI3_TRIGGER_MAX];

ID hi3_pri_id[HI3_TRIGGER_MAX];
ID hi3_pub_id[HI3_TRIGGER_MAX];
int hi3_pub_tr_count = 0;
cl_trigger* cl_pub_tr_set = NULL;


/**
 * The callback for i3 "no matching id" callback.
 * 
 * @param ctx_data a pointer to...
 * @param data     a pointer to...
 * @param fun_ctx  a pointer to...
 * @todo           tkoponen: should this somehow trigger the timeout for waiting
 *                 outbound traffic (state machine)?
 */
static void no_matching_trigger(void *ctx_data, void *data, void *fun_ctx){
	char id[100];
	sprintf_i3_id(id, (ID *)ctx_data);
	
	HIP_ERROR("Following ID not found: %s\n", id);
}


int hip_i3_init(){
	if( cl_init(HIPD_HI3_FILE)!= CL_RET_OK){
		HIP_ERROR("hi3: error creating context!\n");
		exit(-1);
	}
	
	cl_register_callback(CL_CBK_TRIGGER_NOT_FOUND, no_matching_trigger, NULL);

	hip_hi3_insert_trigger();


	return 0;
}


int hip_hi3_add_pub_trigger_id(struct hip_host_id_entry *entry, void* count){
	int i = *(int*)count;
	if( i > HI3_TRIGGER_MAX ){
		HIP_ERROR("Trigger number exceeded");
		return 0;
	}

	bzero(&hi3_pub_id[i], ID_LEN);
	memcpy( (char *)&hi3_pub_id[i], &entry->lhi.hit, sizeof(hip_hit_t));
	(*((int*)count))++;

	return 0;
}


/**
 * This is the i3 callback to process received data.
 */
void hip_hi3_receive_payload(cl_trigger *t, void* data, void *fun_ctx) 
{ 
	struct hip_common *hip_common;
	//	struct hip_work_order *hwo;
	//	struct sockaddr_in6 src, dst;
	//	struct hi3_ipv4_addr *h4;
	//	struct hi3_ipv6_addr *h6;
	//	int family, l, type;
	cl_buf* clb = (cl_buf *)data;
	char *buf = clb->data;
	int len = clb->data_len;
	hip_portpair_t msg_info;

	/* See if there is at least the HIP header in the packet */
        if(len < sizeof(struct hip_common)){
		HIP_ERROR("Received packet too small. Dropping\n");
		goto out_err;
	}
	
	hip_common = (struct hip_common*)buf;
	HIP_DEBUG("Received HIP packet type %d\n", hip_common->type_hdr);
	_HIP_HEXDUMP("HIP PACKET", hip_common,
		     hip_get_msg_total_len(hip_common));

	/*        if (hip_verify_network_header(hip_common, 
				      (struct sockaddr *)&src, 
				      (struct sockaddr *)&dst,
				      len)) {
		HIP_ERROR("Verifying of the network header failed\n");
		goto out_err;
		}*/

	if(hip_check_network_msg(hip_common)){
		HIP_ERROR("HIP packet is invalid\n");
		goto out_err;
	}
	
	memset(&msg_info, 0, sizeof(msg_info));
	msg_info.hi3_in_use = 1;

	struct in6_addr lpback1 = IN6ADDR_LOOPBACK_INIT;
	struct in6_addr lpback2 = IN6ADDR_LOOPBACK_INIT;

	if(hip_receive_control_packet(hip_common, &lpback1 , &lpback2, //hip_cast_sa_addr(&src), hip_cast_sa_addr(&dst),
				       &msg_info, 0)){
		HIP_ERROR("HIP packet processsing failed\n");
		goto out_err;
	}

 out_err:
	//cl_free_buf(clb);
	;
}


/* 
 * i3 callbacks for trigger management
 */
void hip_hi3_constraint_failed(cl_trigger *t, void *data, void *fun_ctx){
	/* This should never occur if the infrastructure works */
	HIP_ERROR("Trigger constraint failed\n");
}


void hip_hi3_trigger_inserted(cl_trigger *t, void *data, void *fun_ctx){	
	char id[100];
	sprintf_i3_id(id, &t->t->id);
	
	HIP_ERROR("Trigger inserted: %s\n", id);
}


void hip_hi3_trigger_failure(cl_trigger *t, void *data, void *fun_ctx) {
	/* FIXME: A small delay before trying again? */
	HIP_ERROR("Trigger failed, reinserting...\n");
	
	/* Reinsert trigger */
	cl_insert_trigger(t, 0);
}


int hip_hi3_insert_trigger(){
	Key key[HI3_TRIGGER_MAX];
	int i;
//	hip_hit_t peer_hit;

	//	hip_get_default_hit(&peer_hit);
	//	hip_i3_init(/*&peer_hit*/);
	//	hi3_pub_tr_count = 1;
	//	memcpy( (char *)&hi3_pub_id[0], &peer_hit, sizeof(hip_hit_t));
	hip_for_each_hi(hip_hi3_add_pub_trigger_id, &hi3_pub_tr_count );

	for( i=0; i<hi3_pub_tr_count; i++ ){
		get_random_bytes(hi3_pri_id[i].x, ID_LEN);	
//	        get_random_bytes(key.x, KEY_LEN);

		hi3_pub_tr[i] = cl_create_trigger_id(&hi3_pub_id[i], ID_LEN_BITS, &hi3_pri_id[i],
						  CL_TRIGGER_CFLAG_R_CONSTRAINT);
//				CL_TRIGGER_CFLAG_L_CONSTRAINT |
//				CL_TRIGGER_CFLAG_PUBLIC);

		cl_register_trigger_callback(hi3_pub_tr[i], CL_CBK_TRIGGER_CONSTRAINT_FAILED,
					     hip_hi3_constraint_failed, NULL);
		cl_register_trigger_callback(hi3_pub_tr[i], CL_CBK_RECEIVE_PAYLOAD,
					     hip_hi3_receive_payload, NULL);
		cl_register_trigger_callback(hi3_pub_tr[i], CL_CBK_TRIGGER_INSERTED,
					     hip_hi3_trigger_inserted, NULL);
		cl_register_trigger_callback(hi3_pub_tr[i], CL_CBK_TRIGGER_REFRESH_FAILED,
					     hip_hi3_trigger_failure, NULL);


		hi3_pri_tr[i]  = cl_create_trigger(&hi3_pri_id[i], ID_LEN_BITS, &key[i],
						CL_TRIGGER_CFLAG_R_CONSTRAINT);


		/* associate callbacks with the inserted trigger */
		cl_register_trigger_callback(hi3_pri_tr[i], CL_CBK_TRIGGER_CONSTRAINT_FAILED,
					     hip_hi3_constraint_failed, NULL);
		cl_register_trigger_callback(hi3_pri_tr[i], CL_CBK_RECEIVE_PAYLOAD,
					     hip_hi3_receive_payload, NULL);
		cl_register_trigger_callback(hi3_pri_tr[i], CL_CBK_TRIGGER_INSERTED,
					     hip_hi3_trigger_inserted, NULL);
		cl_register_trigger_callback(hi3_pri_tr[i], CL_CBK_TRIGGER_REFRESH_FAILED,
					     hip_hi3_trigger_failure, NULL);
	}
	/* Insert triggers */
	for(i=0; i<hi3_pub_tr_count; i++){
		cl_insert_trigger(hi3_pri_tr[i], 0);
		cl_insert_trigger(hi3_pub_tr[i], 0);
	}

	return 0;

}


int hip_hi3_clean(){
	int i=0;
	for(i=0; i<hi3_pub_tr_count; i++){
		cl_destroy_trigger(hi3_pub_tr[i]);
		cl_destroy_trigger(hi3_pri_tr[i]);
	}
	hi3_pub_tr_count = 0;

	cl_exit();

	return 0;
}


int hip_do_i3_stuff_for_i2(struct hip_locator *locator, hip_portpair_t *i2_info,
			   in6_addr_t *i2_saddr, in6_addr_t *i2_daddr){
	int n_addrs = 0, ii = 0, use_ip4 = 1;
	struct hip_locator_info_addr_item *first = NULL;
	struct netdev_address *n = NULL;
	hip_list_t *item = NULL, *tmp = NULL;

	if(locator == NULL){
		return 0;
	}
	
        if(locator){
		n_addrs = hip_get_locator_addr_item_count(locator);
		
		if(i2_info->hi3_in_use && n_addrs > 0){
			
                        first = (struct hip_locator_info_addr_item *)locator + sizeof(struct hip_locator);
                        memcpy( (char *)i2_saddr, &first->address,
			       sizeof(struct in6_addr));
			
                        list_for_each_safe(item, tmp, addresses, ii){
				n = list_entry(item);
				
				if(ipv6_addr_is_hit(hip_cast_sa_addr((struct sockaddr *)&n->addr))){
					continue;
				}
				if(!hip_sockaddr_is_v6_mapped((struct sockaddr *)&n->addr)){
<<<<<<< HEAD
					memcpy( (char *)i2_daddr, hip_cast_sa_addr(&n->addr),
=======
					memcpy(i2_daddr, hip_cast_sa_addr((struct sockaddr *)&n->addr),
>>>>>>> 838baabe
					       hip_sa_addr_len(&n->addr));
					ii = -1;
					use_ip4 = 0;
					break;
				}
			}
                        if(use_ip4){
                                list_for_each_safe(item, tmp, addresses, ii){
					n = list_entry(item);
					
					if(ipv6_addr_is_hit(hip_cast_sa_addr((struct sockaddr *)&n->addr))){
						continue;
					}
					if(hip_sockaddr_is_v6_mapped((struct sockaddr *)&n->addr)){
<<<<<<< HEAD
						memcpy( (char *)i2_daddr, hip_cast_sa_addr(&n->addr),
=======
						memcpy(i2_daddr, hip_cast_sa_addr((struct sockaddr *)&n->addr),
>>>>>>> 838baabe
						       hip_sa_addr_len(&n->addr));
						ii = -1;
						break;
					}
				}
                        }
		}
	}

	return 0;
}
<|MERGE_RESOLUTION|>--- conflicted
+++ resolved
@@ -235,15 +235,11 @@
                         list_for_each_safe(item, tmp, addresses, ii){
 				n = list_entry(item);
 				
-				if(ipv6_addr_is_hit(hip_cast_sa_addr((struct sockaddr *)&n->addr))){
+				if(ipv6_addr_is_hit(hip_cast_sa_addr(((struct sockaddr *) &n->addr))){
 					continue;
 				}
 				if(!hip_sockaddr_is_v6_mapped((struct sockaddr *)&n->addr)){
-<<<<<<< HEAD
-					memcpy( (char *)i2_daddr, hip_cast_sa_addr(&n->addr),
-=======
-					memcpy(i2_daddr, hip_cast_sa_addr((struct sockaddr *)&n->addr),
->>>>>>> 838baabe
+				  memcpy( (char *)i2_daddr, hip_cast_sa_addr((struct sockaddr *) &n->addr),
 					       hip_sa_addr_len(&n->addr));
 					ii = -1;
 					use_ip4 = 0;
@@ -254,15 +250,11 @@
                                 list_for_each_safe(item, tmp, addresses, ii){
 					n = list_entry(item);
 					
-					if(ipv6_addr_is_hit(hip_cast_sa_addr((struct sockaddr *)&n->addr))){
+					if(ipv6_addr_is_hit((struct sockaddr *) hip_cast_sa_addr(&n->addr))){
 						continue;
 					}
 					if(hip_sockaddr_is_v6_mapped((struct sockaddr *)&n->addr)){
-<<<<<<< HEAD
 						memcpy( (char *)i2_daddr, hip_cast_sa_addr(&n->addr),
-=======
-						memcpy(i2_daddr, hip_cast_sa_addr((struct sockaddr *)&n->addr),
->>>>>>> 838baabe
 						       hip_sa_addr_len(&n->addr));
 						ii = -1;
 						break;
