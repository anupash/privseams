#include "hi3.h"

#ifdef CONFIG_HIP_HI3
<<<<<<< HEAD
static int hi3_hi_initializer(void **arg) {
  //	insert_trigger(&rsa_lhi.hit, (struct hip_host_id_entry *)
		       //	       hip_get_hostid_entry_by_lhi(&hip_local_hostid_db, &rsa_lhi.hit));
	//	insert_trigger(&dsa_lhi.hit, (struct hip_host_id_entry *)
	//	       hip_get_hostid_entry_by_lhi(&hip_local_hostid_db, &dsa_lhi.hit));
	return 0;
}

static int addr_parse(char *buf, struct sockaddr_in6 *in6, int len, int *res) {
=======
int hip_i3_init(hip_hit_t *peer_hit)
{
	cl_init(hip_i3_config_file);

	hip_hi3_insert_trigger(peer_hit);

	return 0;
}

int hip_addr_parse(char *buf, struct sockaddr_in6 *in6, int len, int *res) {
>>>>>>> 315828f9
	struct hi3_ipv4_addr *h4 = (struct hi3_ipv4_addr *)buf;
	if (len < (h4->sin_family == AF_INET ? sizeof(struct hi3_ipv4_addr) : 
		   sizeof(struct hi3_ipv6_addr))) {
		HIP_ERROR("Received packet too small. Dropping\n");
		*res = 0;
		return 0;
	}

	if (h4->sin_family == AF_INET) {
		((struct sockaddr_in *)in6)->sin_addr = h4->sin_addr;
		((struct sockaddr_in *)in6)->sin_family = AF_INET;
		*res = AF_INET;
		return sizeof(struct hi3_ipv4_addr);

	} else if (h4->sin_family == AF_INET6) {
		in6->sin6_addr = ((struct hi3_ipv6_addr *)buf)->sin6_addr;
		in6->sin6_family = AF_INET6;
		*res = AF_INET6;
		return sizeof(struct hi3_ipv6_addr);
	} 

	HIP_ERROR("Illegal family. Dropping\n");
	return 0;
}

/**
 * This is the i3 callback to process received data.
 */
static void hip_i3_inbound(cl_trigger *t, void* data, void *fun_ctx) 
{
	struct hip_common *hip_common;
	struct hip_work_order *hwo;
	struct sockaddr_in6 src, dst;
	struct hi3_ipv4_addr *h4;
	struct hi3_ipv6_addr *h6;
	int family, l, type;
	cl_buf* clb = (cl_buf *)data;
	char *buf = clb->data;
	int len = clb->data_len;
	hip_portpair_t msg_info;

	/* First check the hi3 address header */

	/* Source and destination address */
	l = addr_parse(buf, &src, len, &family);
	if (family == 0) goto out_err;
	len -= l;
	buf += l;

	l = addr_parse(buf, &dst, len, &family);
	if (family == 0) goto out_err;
	len -= l;
	buf += l;

	HIP_ASSERT(src.sin6_family == dst.sin6_family);

	/* See if there is at least the HIP header in the packet */
        if (len < sizeof(struct hip_common)) {
		HIP_ERROR("Received packet too small. Dropping\n");
		goto out_err;
	}
	
	hip_common = (struct hip_common*)buf;
	HIP_DEBUG("Received HIP packet type %d\n", hip_common->type_hdr);
	_HIP_HEXDUMP("HIP PACKET", hip_common,
		     hip_get_msg_total_len(hip_common));

        if (hip_verify_network_header(hip_common, 
				      (struct sockaddr *)&src, 
				      (struct sockaddr *)&dst,
				      len)) {
		HIP_ERROR("Verifying of the network header failed\n");
		goto out_err;
	}

	if (hip_check_network_msg(hip_common)) {
		HIP_ERROR("HIP packet is invalid\n");
		goto out_err;
	}
	
	memset(&msg_info, 0, sizeof(msg_info));

	if (hip_receive_control_packet(hip_common, hip_cast_sa_addr(&src), hip_cast_sa_addr(&dst),
				       &msg_info, 0)) {
		HIP_ERROR("HIP packet processsing failed\n");
		goto out_err;
	}

 out_err:
	cl_free_buf(clb);
}

/* 
 * i3 callbacks for trigger management
 */
static void constraint_failed(cl_trigger *t, void *data, void *fun_ctx) {
	/* This should never occur if the infrastructure works */
	HIP_ERROR("Trigger constraint failed\n");
}

static void trigger_inserted(cl_trigger *t, void *data, void *fun_ctx) {	
	HIP_DEBUG("Trigger inserted\n");
}

static void trigger_failure(cl_trigger *t, void *data, void *fun_ctx) {
	/* FIXME: A small delay before trying again? */
	HIP_ERROR("Trigger failed, reinserting...\n");
	
	/* Reinsert trigger */
	cl_insert_trigger(t, 0);
}

static int insert_trigger(struct in6_addr *hit, 
			  struct hip_host_id_entry *entry) {
	ID id, ida;
	cl_trigger *t1, *t2;
	Key key;

	HIP_ASSERT(entry);

	/*
	 * Create and insert triggers (id, ida), and (ida, R), respectively.
	 * All triggers are r-constrained (right constrained)
	 */
	bzero(&id, ID_LEN);
	memcpy(&id, hit, sizeof(hit));
	get_random_bytes(id.x, ID_LEN);	
#if 0
 FIXME: should these be here or not...
	cl_set_private_id(&id);
	cl_set_private_id(&ida);
#endif 

	/* Note: ida will be updated as ida.key = h_r(id.key) */
	t1 = cl_create_trigger_id(&id, ID_LEN_BITS, &ida,
				  CL_TRIGGER_CFLAG_R_CONSTRAINT);
	t2  = cl_create_trigger(&ida, ID_LEN_BITS, &key,
				CL_TRIGGER_CFLAG_R_CONSTRAINT);

	/* associate callbacks with the inserted trigger */
	cl_register_trigger_callback(t2, CL_CBK_TRIGGER_CONSTRAINT_FAILED,
				     constraint_failed, NULL);
	cl_register_trigger_callback(t2, CL_CBK_RECEIVE_PAYLOAD,
				     hip_i3_inbound, NULL);
	cl_register_trigger_callback(t2, CL_CBK_TRIGGER_INSERTED,
				     trigger_inserted, NULL);
	cl_register_trigger_callback(t2, CL_CBK_TRIGGER_REFRESH_FAILED,
				     trigger_failure, NULL);

	/* Insert triggers */
	cl_insert_trigger(t2, 0);
	cl_insert_trigger(t1, 0);

	//entry->t1 = t1; FIXME: with handlers/a
	//entry->t2 = t2;
}

#endif /* HIP_CONFIG_HI3 */
 


<|MERGE_RESOLUTION|>--- conflicted
+++ resolved
@@ -1,17 +1,6 @@
 #include "hi3.h"
 
 #ifdef CONFIG_HIP_HI3
-<<<<<<< HEAD
-static int hi3_hi_initializer(void **arg) {
-  //	insert_trigger(&rsa_lhi.hit, (struct hip_host_id_entry *)
-		       //	       hip_get_hostid_entry_by_lhi(&hip_local_hostid_db, &rsa_lhi.hit));
-	//	insert_trigger(&dsa_lhi.hit, (struct hip_host_id_entry *)
-	//	       hip_get_hostid_entry_by_lhi(&hip_local_hostid_db, &dsa_lhi.hit));
-	return 0;
-}
-
-static int addr_parse(char *buf, struct sockaddr_in6 *in6, int len, int *res) {
-=======
 int hip_i3_init(hip_hit_t *peer_hit)
 {
 	cl_init(hip_i3_config_file);
@@ -22,7 +11,6 @@
 }
 
 int hip_addr_parse(char *buf, struct sockaddr_in6 *in6, int len, int *res) {
->>>>>>> 315828f9
 	struct hi3_ipv4_addr *h4 = (struct hi3_ipv4_addr *)buf;
 	if (len < (h4->sin_family == AF_INET ? sizeof(struct hi3_ipv4_addr) : 
 		   sizeof(struct hi3_ipv6_addr))) {
@@ -51,7 +39,7 @@
 /**
  * This is the i3 callback to process received data.
  */
-static void hip_i3_inbound(cl_trigger *t, void* data, void *fun_ctx) 
+void hip_hi3_receive_payload(cl_trigger *t, void* data, void *fun_ctx) 
 {
 	struct hip_common *hip_common;
 	struct hip_work_order *hwo;
@@ -67,12 +55,12 @@
 	/* First check the hi3 address header */
 
 	/* Source and destination address */
-	l = addr_parse(buf, &src, len, &family);
+	l = hip_addr_parse(buf, &src, len, &family);
 	if (family == 0) goto out_err;
 	len -= l;
 	buf += l;
 
-	l = addr_parse(buf, &dst, len, &family);
+	l = hip_addr_parse(buf, &dst, len, &family);
 	if (family == 0) goto out_err;
 	len -= l;
 	buf += l;
@@ -118,16 +106,16 @@
 /* 
  * i3 callbacks for trigger management
  */
-static void constraint_failed(cl_trigger *t, void *data, void *fun_ctx) {
+void hip_hi3_constraint_failed(cl_trigger *t, void *data, void *fun_ctx) {
 	/* This should never occur if the infrastructure works */
 	HIP_ERROR("Trigger constraint failed\n");
 }
 
-static void trigger_inserted(cl_trigger *t, void *data, void *fun_ctx) {	
+void hip_hi3_trigger_inserted(cl_trigger *t, void *data, void *fun_ctx) {	
 	HIP_DEBUG("Trigger inserted\n");
 }
 
-static void trigger_failure(cl_trigger *t, void *data, void *fun_ctx) {
+void hip_hi3_trigger_failure(cl_trigger *t, void *data, void *fun_ctx) {
 	/* FIXME: A small delay before trying again? */
 	HIP_ERROR("Trigger failed, reinserting...\n");
 	
@@ -135,26 +123,28 @@
 	cl_insert_trigger(t, 0);
 }
 
-static int insert_trigger(struct in6_addr *hit, 
-			  struct hip_host_id_entry *entry) {
+int hip_hi3_insert_trigger(hip_hit_t *hit
+		   /*, struct hip_host_id_entry *entry*/) {
 	ID id, ida;
 	cl_trigger *t1, *t2;
 	Key key;
 
-	HIP_ASSERT(entry);
+	//HIP_ASSERT(entry);
 
 	/*
 	 * Create and insert triggers (id, ida), and (ida, R), respectively.
 	 * All triggers are r-constrained (right constrained)
 	 */
 	bzero(&id, ID_LEN);
-	memcpy(&id, hit, sizeof(hit));
-	get_random_bytes(id.x, ID_LEN);	
-#if 0
- FIXME: should these be here or not...
-	cl_set_private_id(&id);
+	memcpy(&id, hit, sizeof(hip_hit_t));
+	
+	get_random_bytes(ida.x, ID_LEN);	
+
+//#if 0
+// FIXME: should these be here or not...
+//	cl_set_private_id(&id);
 	cl_set_private_id(&ida);
-#endif 
+//#endif 
 
 	/* Note: ida will be updated as ida.key = h_r(id.key) */
 	t1 = cl_create_trigger_id(&id, ID_LEN_BITS, &ida,
@@ -164,13 +154,13 @@
 
 	/* associate callbacks with the inserted trigger */
 	cl_register_trigger_callback(t2, CL_CBK_TRIGGER_CONSTRAINT_FAILED,
-				     constraint_failed, NULL);
+				     hip_hi3_constraint_failed, NULL);
 	cl_register_trigger_callback(t2, CL_CBK_RECEIVE_PAYLOAD,
-				     hip_i3_inbound, NULL);
+				     hip_hi3_receive_payload, NULL);
 	cl_register_trigger_callback(t2, CL_CBK_TRIGGER_INSERTED,
-				     trigger_inserted, NULL);
+				     hip_hi3_trigger_inserted, NULL);
 	cl_register_trigger_callback(t2, CL_CBK_TRIGGER_REFRESH_FAILED,
-				     trigger_failure, NULL);
+				     hip_hi3_trigger_failure, NULL);
 
 	/* Insert triggers */
 	cl_insert_trigger(t2, 0);
@@ -180,6 +170,13 @@
 	//entry->t2 = t2;
 }
 
+/*
+void hip_init_id_fromstr(ID* id, char* name) {
+	int i;
+	for(i = 0; i < ID_LEN; i++) 
+		id->x[i] = name[i % strlen(name)];
+		}
+*/
 #endif /* HIP_CONFIG_HI3 */
  
 
