/*
 * Execute nsupdate.pl with HIT and IP addresses in environment variables
 * Oleg Ponomarev, Helsinki Institute for Information Technology
 */

#include <stdio.h>
#include <stdlib.h>
#include <unistd.h>
#include <sys/types.h>
#include <sys/wait.h>
#include <string.h>
#include <sys/resource.h> // for getrlimit

#include "hidb.h"

#include "nsupdate.h"

int hip_nsupdate_status = 1;

void hip_set_nsupdate_status(int status) {
  hip_nsupdate_status = status;
}

int hip_get_nsupdate_status(void) {
  return hip_nsupdate_status;
}

/*
 * returns string "name=value"
 * remember to free()
 */
char *make_env(char *name, char *value)
{
 if ((name==NULL) || (value==NULL))
	return NULL;

 char *result = malloc(strlen(name) + 1 + strlen(value) + 1); // name,'=',value,0

 if (result == NULL) {
	HIP_PERROR("malloc");
	return NULL;
 }

 strcpy(result, name);
 strcat(result, "=");
 strcat(result, value);
 return result;
}

/*
 * Handle child exits to avoid zombies
 */
static void sig_chld (int signo)
{
	pid_t child_pid;
	int child_status; // child exit code
	child_pid = waitpid (0, &child_status, WNOHANG);
	HIP_DEBUG("child pid: %d, status: %d\n", child_pid, child_status);
}

/*
 * Close file descriptors except for the standard output and the standard error
 */
int close_all_fds_except_stdout_and_stderr()
{
	/* get maximum file descriptor number that can be opened */
        struct rlimit rlim;
        if (getrlimit(RLIMIT_NOFILE, &rlim)!=0) {
                HIP_PERROR("getrlimit");
		return ERR;
	}

	int fd; // no C99 :(
	for (fd = 0; fd < rlim.rlim_cur; fd++)
		switch (fd) {
			case STDOUT_FILENO: break;
			case STDERR_FILENO: break;
			default: close(fd);
		}

	return OK;
}

/*
 * This function converts the netdev_address structure src into
 * a character string, which is copied to a character buffer dst, which is cnt bytes long.
 */
const char *netdev_address_to_str(struct netdev_address *src, char *dst, socklen_t cnt)
{
	struct sockaddr *tmp_sockaddr_ptr = (struct sockaddr*) &(src->addr);
	struct sockaddr_in *tmp_sockaddr_in_ptr = (struct sockaddr_in*) tmp_sockaddr_ptr;
	struct sockaddr_in6 *tmp_sockaddr_in6_ptr = (struct sockaddr_in6*) tmp_sockaddr_ptr;

	struct in_addr tmp_in_addr;
	struct in6_addr *tmp_in6_addr_ptr = NULL;

	void *inet_ntop_src = NULL;
	int af = tmp_sockaddr_ptr->sa_family ; // might be changed because of ip4->ip6 mapping

	switch (af) {
		case AF_INET:
			inet_ntop_src = & (tmp_sockaddr_in_ptr->sin_addr);
			break;

		case AF_INET6:
			tmp_in6_addr_ptr = & (tmp_sockaddr_in6_ptr->sin6_addr);
			if (IN6_IS_ADDR_V4MAPPED(tmp_in6_addr_ptr)) {
				IPV6_TO_IPV4_MAP(tmp_in6_addr_ptr, &tmp_in_addr)
				af = AF_INET;
				inet_ntop_src = &tmp_in_addr;
			} else
				inet_ntop_src = tmp_in6_addr_ptr;
			break;
	}
	
	return inet_ntop(af, inet_ntop_src, dst, cnt);
}

/*
 * Execute nsupdate.pl with IP and HIT given as environment variables
 */
int run_nsupdate(char *ips, char *hit, int start)
{
	struct sigaction act;
	pid_t child_pid;

	act.sa_handler = sig_chld;

	/* We don't want to block any other signals */
	sigemptyset(&act.sa_mask);

	/*
	 * We're only interested in children that have terminated, not ones
	 * which have been stopped (eg user pressing control-Z at terminal)
	 */
	act.sa_flags = SA_NOCLDSTOP | SA_RESTART;

	/* Make the handler effective */
	if (sigaction(SIGCHLD, &act, NULL) < 0) {
		HIP_PERROR("sigaction");
        	return ERR;
	}

	/* Let us fork to execute nsupdate as a separate process */
	child_pid=fork();

	if (child_pid<0) {
		HIP_PERROR("fork");
		return ERR;
	}
<<<<<<< HEAD
	else if (child_pid == 0) {// CHILD
		char start_str[2];
		/* Close open sockets since FD_CLOEXEC was not used */
=======
	else if (child_pid == 0) // CHILD
	{
		char start_str[2];
		/* Close open sockets since FD_CLOEXEC was not used*/
>>>>>>> 241bdaf8
		close_all_fds_except_stdout_and_stderr();

		snprintf(start_str, sizeof(start_str), "%i", start);

		char *env_ips = make_env(VAR_IPS, ips);
		char *env_hit = make_env(VAR_HIT, hit);
		char *env_start = make_env(VAR_START, start_str);

		char *cmd[] = { NSUPDATE_ARG0, NULL };
		char *env[] = { env_ips, env_hit, env_start, NULL };

		HIP_DEBUG("Starting %s with %s;%s;%s\n", NSUPDATE_PL, env_hit, env_ips, env_start);
		execve (NSUPDATE_PL, cmd, env);

		/* Executed only if error */
		HIP_PERROR("execve");
		exit(1); // just in case
	}
	else {// PARENT
		/* We execute waitpid in SIGCHLD handler */
		return OK;
	}
}


/*
 * Called from hip_for_each_hi
 */
int run_nsupdate_for_hit (struct hip_host_id_entry *entry, void *opaq)
{
	int start = 0;
	char ip_str[40]; // buffer for one IP address
	char ips_str[1024] = ""; // list of IP addresses
<<<<<<< HEAD

  	hip_list_t *item, *tmp_hip_list_t;
=======
  	hip_list_t *item, *tmp;
>>>>>>> 241bdaf8
  	int i;
	char *hit;

	HIP_DEBUG("run_nsupdate\n");
	if (opaq != NULL)
		start = * (int *) opaq;

	HIP_DEBUG("start: %d", start);

<<<<<<< HEAD
	/* make space-separated list of IP addresses in ips_str */
  	list_for_each_safe(item, tmp_hip_list_t, addresses, i) {
=======
	hit = hip_convert_hit_to_str(&entry->lhi.hit,NULL);

  	list_for_each_safe(item, tmp, addresses, i)
	{
>>>>>>> 241bdaf8
		struct netdev_address *n = list_entry(item);

		if (netdev_address_to_str(n, ip_str, sizeof(ip_str))==NULL)
			HIP_PERROR("netdev_address_to_str");
		else {
			if (ips_str[0]!=0) // not empty
				strncat(ips_str, " ", sizeof(ips_str)-strlen(ips_str));
			strncat(ips_str, ip_str, sizeof(ips_str)-strlen(ips_str));
		}
	}

	run_nsupdate(ips_str, hit, start);
	free(hit);
	return 0;
}

/*
 * Update records for all hits. The host should be able to send packets to HITs to modify the DNS records
 */ 
int nsupdate(const int start)
{
	HIP_DEBUG("Updating dns records...");
	hip_for_each_hi(run_nsupdate_for_hit, (void *) &start);
	return OK;
}


/*
 * Just calls run_nsupdate with some values for debugging
 */
#if 0
int main(void)
{
	int ret;

	ret = run_nsupdate("193.167.187.3 193.167.187.5","def",1);
	printf("ret=%d\n", ret);
	sleep(1);

	/* wait for children */	
	while (1) {
		sleep(1);
	}
	return 0;
}
#endif<|MERGE_RESOLUTION|>--- conflicted
+++ resolved
@@ -148,16 +148,9 @@
 		HIP_PERROR("fork");
 		return ERR;
 	}
-<<<<<<< HEAD
 	else if (child_pid == 0) {// CHILD
 		char start_str[2];
 		/* Close open sockets since FD_CLOEXEC was not used */
-=======
-	else if (child_pid == 0) // CHILD
-	{
-		char start_str[2];
-		/* Close open sockets since FD_CLOEXEC was not used*/
->>>>>>> 241bdaf8
 		close_all_fds_except_stdout_and_stderr();
 
 		snprintf(start_str, sizeof(start_str), "%i", start);
@@ -191,12 +184,7 @@
 	int start = 0;
 	char ip_str[40]; // buffer for one IP address
 	char ips_str[1024] = ""; // list of IP addresses
-<<<<<<< HEAD
-
   	hip_list_t *item, *tmp_hip_list_t;
-=======
-  	hip_list_t *item, *tmp;
->>>>>>> 241bdaf8
   	int i;
 	char *hit;
 
@@ -206,15 +194,10 @@
 
 	HIP_DEBUG("start: %d", start);
 
-<<<<<<< HEAD
+	hit = hip_convert_hit_to_str(&entry->lhi.hit,NULL);
+
 	/* make space-separated list of IP addresses in ips_str */
   	list_for_each_safe(item, tmp_hip_list_t, addresses, i) {
-=======
-	hit = hip_convert_hit_to_str(&entry->lhi.hit,NULL);
-
-  	list_for_each_safe(item, tmp, addresses, i)
-	{
->>>>>>> 241bdaf8
 		struct netdev_address *n = list_entry(item);
 
 		if (netdev_address_to_str(n, ip_str, sizeof(ip_str))==NULL)
