--- conflicted
+++ resolved
@@ -120,52 +120,6 @@
      * -miika */
     _HIP_DEBUG("child pid: %d, status: %d\n", child_pid, child_status);
 }
-
-#if 0 /* See bug id 805  */
-/*
- * Close file descriptors except for the standard output and the standard error
- */
-static int close_all_fds_except_stdout_and_stderr()
-{
-<<<<<<< HEAD
-	/* get maximum file descriptor number that can be opened */
-        struct rlimit rlim;
-        if (getrlimit(RLIMIT_NOFILE, &rlim)!=0) {
-                HIP_PERROR("getrlimit");
-		return ERR;
-	}
-
-	int fd; // no C99 :(
-	for (fd = 0; fd < rlim.rlim_cur; fd++)
-		switch (fd) {
-			case STDOUT_FILENO: break;
-			case STDERR_FILENO: break;
-			default: close(fd);
-		}
-
-	return 0;
-=======
-    /* get maximum file descriptor number that can be opened */
-    struct rlimit rlim;
-    if (getrlimit(RLIMIT_NOFILE, &rlim) != 0) {
-        HIP_PERROR("getrlimit");
-        return ERR;
-    }
-
-    int fd;     // no C99 :(
-    for (fd = 0; fd < rlim.rlim_cur; fd++) {
-        switch (fd) {
-        case STDOUT_FILENO: break;
-        case STDERR_FILENO: break;
-        default: close(fd);
-        }
-    }
-
-    return OK;
->>>>>>> d5ee844c
-}
-
-#endif
 
 /**
  * netdev_address_to_str
@@ -259,35 +213,6 @@
         close_all_fds_except_stdout_and_stderr();
 #endif
 
-<<<<<<< HEAD
-		snprintf(start_str, sizeof(start_str), "%i", start);
-
-		char *env_ips = make_env(VAR_IPS, ips);
-		char *env_hit = make_env(VAR_HIT, hit);
-		char *env_start = make_env(VAR_START, start_str);
-
-		char *cmd[] = { NSUPDATE_ARG0, NULL };
-		char *env[] = { env_ips, env_hit, env_start, NULL };
-
-		HIP_DEBUG("Executing %s with %s; %s; %s\n", NSUPDATE_PL, env_hit, env_ips, env_start);
-		execve (NSUPDATE_PL, cmd, env);
-
-		if (env_ips)
-			free(env_ips);
-		if (env_hit)
-			free(env_hit);
-		if (env_start)
-			free(env_start);
-
-		/* Executed only if error */
-		HIP_PERROR("execve");
-		exit(1); // just in case
-	}
-	else {// PARENT
-		/* We execute waitpid in SIGCHLD handler */
-		return 0;
-	}
-=======
         snprintf(start_str, sizeof(start_str), "%i", start);
 
         char *env_ips   = make_env(VAR_IPS, ips);
@@ -314,10 +239,9 @@
         HIP_PERROR("execve");
         exit(1);         // just in case
     } else {  // PARENT
-              /* We execute waitpid in SIGCHLD handler */
-        return OK;
-    }
->>>>>>> d5ee844c
+        /* We execute waitpid in SIGCHLD handler */
+        return 1;
+    }
 }
 
 /**
@@ -379,15 +303,9 @@
  */
 int nsupdate(const int start)
 {
-<<<<<<< HEAD
-	HIP_DEBUG("Updating dns records...\n");
-	hip_for_each_hi(run_nsupdate_for_hit, (void *) &start);
-	return 0;
-=======
     HIP_DEBUG("Updating dns records...\n");
     hip_for_each_hi(run_nsupdate_for_hit, (void *) &start);
-    return OK;
->>>>>>> d5ee844c
+    return 1;
 }
 
 /*
