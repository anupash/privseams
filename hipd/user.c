--- conflicted
+++ resolved
@@ -60,7 +60,7 @@
 	if (is_root) {
 		access_ok = 1;
 	} else if (!is_root &&
-		   (msg_type >= HIP_SO_ANY_MIN && msg_type <= HIP_SO_ANY_MAX)) {
+ 		   (msg_type >= HIP_SO_ANY_MIN && msg_type <= HIP_SO_ANY_MAX)) {
 		access_ok = 1;
 	}
 
@@ -338,42 +338,6 @@
 	break; 
         case SO_HIP_DHT_SERVING_GW:
         {
-<<<<<<< HEAD
-	        struct in_addr ip_gw;
-		struct in6_addr ip_gw_mapped;
-		int rett = 0, errr = 0;
-		struct sockaddr_in *sa;
-		if (opendht_serving_gateway == NULL) {
-		        opendht_serving_gateway = malloc(sizeof(struct addrinfo));
-			memset(opendht_serving_gateway, 0, sizeof(struct addrinfo));
-		}
-		if (opendht_serving_gateway->ai_addr == NULL) {
-		        opendht_serving_gateway->ai_addr = malloc(sizeof(struct sockaddr_in));
-			memset(opendht_serving_gateway->ai_addr, 0, sizeof(struct sockaddr_in));
-		}
-		sa = (struct sockaddr_in*)opendht_serving_gateway->ai_addr;
-		rett = inet_pton(AF_INET, inet_ntoa(sa->sin_addr), &ip_gw);
-		IPV4_TO_IPV6_MAP(&ip_gw, &ip_gw_mapped);
-		HIP_DEBUG_HIT("dht gateway address (mapped) to be sent", &ip_gw_mapped);
-
-		memset(msg, 0, HIP_MAX_PACKET);
-
-		if (hip_opendht_inuse == SO_HIP_DHT_ON) {
-  		        errr = hip_build_param_opendht_gw_info(msg, &ip_gw_mapped,
-							       opendht_serving_gateway_ttl,
-							       opendht_serving_gateway_port);
-		} else { /* not in use mark port and ttl to 0 so 'client' knows*/
-  		        errr = hip_build_param_opendht_gw_info(msg, &ip_gw_mapped, 0,0);
-		}
-
-		if (errr) {
-		        HIP_ERROR("Build param hit failed: %s\n", strerror(errr));
-			goto out_err;
-		}
-		errr = hip_build_user_hdr(msg, SO_HIP_DHT_SERVING_GW, 0);
-		if (errr){
-		        HIP_ERROR("Build hdr failed: %s\n", strerror(errr));
-=======
 		int err_value = 0;
 		if(hip_opendht_inuse != SO_HIP_DHT_ON){
 			err_value = 5;
@@ -386,7 +350,6 @@
 					 HIP_PARAM_INT, sizeof(int));
 		}else{
 			err = hip_get_dht_mapping_for_HIT_msg(msg);
->>>>>>> 1b19b52e
 		}
 	}
         break;
@@ -558,7 +521,66 @@
         		//SEND RESPONSE();
         	}
         	break;
-
+	case SO_HIP_SAVAH_CLIENT_STATUS_REQUEST:
+	        {
+        		int n, err;
+
+        		//firewall socket address
+        		struct sockaddr_in6 sock_addr;
+        		bzero(&sock_addr, sizeof(sock_addr));
+        		sock_addr.sin6_family = AF_INET6;
+        		sock_addr.sin6_port = htons(HIP_FIREWALL_PORT);
+        		sock_addr.sin6_addr = in6addr_loopback;
+
+        		HIP_DEBUG("Received HIPPROXY Status Request from firewall\n");
+
+        		memset(msg, 0, sizeof(struct hip_common));
+
+        		if(hip_get_sava_client_status() == 0)
+        			hip_build_user_hdr(msg, SO_HIP_SET_SAVAH_CLIENT_OFF, 0);
+
+        		if(hip_get_sava_client_status() == 1)
+ 			        hip_build_user_hdr(msg, SO_HIP_SET_SAVAH_CLIENT_ON, 0);
+
+        		n = hip_sendto_user(msg, &sock_addr);
+
+        		HIP_IFEL(n < 0, 0, "sendto() failed\n");
+
+        		if (err == 0)
+        		{
+        			HIP_DEBUG("SEND SAVAH CLIENT STATUS OK.\n");
+        		}
+        	}
+ 	        break;
+        case SO_HIP_SAVAH_SERVER_STATUS_REQUEST:
+	        {
+        		int n, err;
+        		struct sockaddr_in6 sock_addr;
+        		bzero(&sock_addr, sizeof(sock_addr));
+        		sock_addr.sin6_family = AF_INET6;
+        		sock_addr.sin6_port = htons(HIP_FIREWALL_PORT);
+        		sock_addr.sin6_addr = in6addr_loopback;
+
+        		HIP_DEBUG("Received SAVAH SERVER Status Request from firewall\n");
+
+        		memset(msg, 0, sizeof(struct hip_common));
+
+        		if(hip_get_sava_server_status() == 0)
+        			hip_build_user_hdr(msg, SO_HIP_SET_SAVAH_SERVER_OFF, 0);
+
+        		if(hip_get_sava_server_status() == 1)
+ 			        hip_build_user_hdr(msg, SO_HIP_SET_SAVAH_SERVER_ON, 0);
+
+        		n = hip_sendto_user(msg, &sock_addr);
+
+        		HIP_IFEL(n < 0, 0, "sendto() failed\n");
+
+        		if (err == 0)
+        		{
+        			HIP_DEBUG("SEND SAVAH SERVER STATUS OK.\n");
+        		}
+        	}
+	        break;
 #ifdef CONFIG_HIP_ESCROW
 	case SO_HIP_OFFER_ESCROW:
 		HIP_DEBUG("Handling add escrow service -user message.\n");
@@ -594,6 +616,111 @@
 
 		break;
 #endif /* CONFIG_HIP_ESCROW */
+#if 0
+	case SO_HIP_REGISTER_SAVAHR: 
+	  {
+	  dst_hit = hip_get_param_contents(msg,HIP_PARAM_HIT);
+	  dst_ip  = hip_get_param_contents(msg, HIP_PARAM_IPV6_ADDR);
+	  HIP_DEBUG("WE HAVE GOT SAVAH REGISTER MESSAGE \n");
+	  if (dst_hit == NULL && dst_ip == NULL) { //HIT and IP are missing worst case opportunistic mode to register with the SAVAH router
+
+	  } else if (dst_hit == NULL && dst_ip != NULL) { //we have at least SAVAH router IP 
+	    
+	  } else { // Both HIT and IP are present that is the simplest case we can register with the router directly
+	    /* Add HIT to IP address mapping of the server to haDB. */
+	    HIP_IFEL(hip_add_peer_map(msg), -1, "Error on registering sava router " \
+		     "HIT to IP address mapping to the haDB.\n");
+	    		/* Fetch the haDB entry just created. */
+	    entry = hip_hadb_try_to_find_by_peer_hit(dst_hit);
+	    
+	    if(entry == NULL) {
+	      HIP_ERROR("Error on fetching routers HIT to IP address "	\
+			"mapping from the haDB.\n");
+	      err = -1;
+	      goto out_err;
+	    }
+	    
+	    if (!sava_serving_gateway) {
+	      sava_serving_gateway = 
+		(struct in6_addr *)malloc(sizeof(struct in6_addr));
+	      memset(sava_serving_gateway, 0, sizeof(struct in6_addr));
+	    }
+	    
+	    memcpy(sava_serving_gateway, dst_hit, sizeof(struct in6_addr));
+
+	    HIP_IFEL(hip_send_i1(&entry->hit_our, dst_hit, entry), -1,
+		   "Error on sending I1 packet to the server.\n");
+	    }
+	  }
+#endif	  
+	  break;
+	case SO_HIP_GET_SAVAHR_IN_KEYS:
+	  {
+	    dst_hit = hip_get_param_contents(msg,HIP_PARAM_HIT);
+	    HIP_DEBUG("WE HAVE GOT SAVAH KEYS REQUEST MESSAGE \n");
+	    entry = hip_hadb_try_to_find_by_peer_hit(dst_hit);
+	  
+	    if (entry == NULL) {
+	    
+	    } else {
+	      	HIP_DEBUG_HIT("Destination HIT: ", dst_hit);
+		HIP_IFEL(hip_build_param_contents(msg, (void *)dst_hit, HIP_PARAM_HIT,
+					  sizeof(struct in6_addr)), -1,
+					  "build param contents failed\n");
+		HIP_HEXDUMP("crypto key :", &entry->auth_in, sizeof(struct hip_crypto_key));
+		HIP_IFEL(hip_build_param_contents(msg,
+						  (struct hip_crypto_key *) &entry->auth_in, //HMAC key for incomming direction
+						  HIP_PARAM_KEYS,
+						  sizeof(struct hip_crypto_key)), -1,
+			 "build param contents failed\n");
+		HIP_DEBUG("ealg value is %d \n", entry->esp_transform);
+		HIP_IFEL(hip_build_param_contents(msg, (void *)&entry->esp_transform, HIP_PARAM_INT,
+						  sizeof(int)), -1,
+			 "build param contents failed\n");
+		
+	    }
+	  }
+	  break;
+	 case SO_HIP_GET_SAVAHR_OUT_KEYS:
+	  {
+	    dst_hit = hip_get_param_contents(msg,HIP_PARAM_HIT);
+	    HIP_DEBUG("WE HAVE GOT SAVAH KEYS REQUEST MESSAGE \n");
+	    entry = hip_hadb_try_to_find_by_peer_hit(dst_hit);
+	  
+	    if (entry == NULL) {
+	    
+	    } else {
+	      	HIP_DEBUG_HIT("Destination HIT: ", dst_hit);
+		HIP_IFEL(hip_build_param_contents(msg, (void *)dst_hit, HIP_PARAM_HIT,
+					  sizeof(struct in6_addr)), -1,
+					  "build param contents failed\n");
+		HIP_HEXDUMP("crypto key :", &entry->auth_out, sizeof(struct hip_crypto_key));
+		HIP_IFEL(hip_build_param_contents(msg,
+						  (struct hip_crypto_key *) &entry->auth_out, //HMAC key for incomming direction
+						  HIP_PARAM_KEYS,
+						  sizeof(struct hip_crypto_key)), -1,
+			 "build param contents failed\n");
+		HIP_DEBUG("ealg value is %d \n", entry->esp_transform);
+		HIP_IFEL(hip_build_param_contents(msg, (void *)&entry->esp_transform, HIP_PARAM_INT,
+						  sizeof(int)), -1,
+			 "build param contents failed\n");
+		
+	    }
+	  }
+	  break; 
+	case SO_HIP_GET_SAVAHR_HIT:
+	  {
+	    HIP_DEBUG("WE HAVE GOT SAVAH HIT REQUEST MESSAGE \n");
+	    //entry = hip_hadb_try_to_find_by_peer_hit(dst_hit);
+	    if (sava_serving_gateway) {
+	      HIP_DEBUG_HIT("SAVAH HIT: ", sava_serving_gateway);
+	      HIP_IFEL(hip_build_param_contents(msg, (void *)sava_serving_gateway,
+						HIP_PARAM_HIT,
+						sizeof(struct in6_addr)), -1,
+						"build param contents failed\n");
+	    }
+	  }
+	  break;
 #ifdef CONFIG_HIP_RVS
 	case SO_HIP_ADD_DEL_SERVER:
 	{
@@ -604,8 +731,10 @@
 		   Cancellation is identified with a zero lifetime. */
 		struct hip_reg_request *reg_req = NULL;
 		hip_pending_request_t *pending_req = NULL;
+		struct in6_addr * hit_local;
 		uint8_t *reg_types = NULL;
 		int i = 0, type_count = 0;
+		int opp_mode = 0;
 		
 		_HIP_DEBUG("Handling ADD DEL SERVER user message.\n");
 
@@ -617,10 +746,15 @@
 		reg_req = hip_get_param(msg, HIP_PARAM_REG_REQUEST);
 
 		if(dst_hit == NULL) {
+#if 0
 			HIP_ERROR("No HIT parameter found from the user "\
 				  "message.\n");
 			err = -1;
 			goto out_err;
+#endif
+			HIP_DEBUG("No HIT parameter found from the user " \
+				  "message. Trying opportunistic mode \n");
+			opp_mode = 1;
 		}else if(dst_ip == NULL) {
 			HIP_ERROR("No IPV6 parameter found from the user "\
 				  "message.\n");
@@ -633,18 +767,25 @@
 			goto out_err;
 		}
 
-		/* Add HIT to IP address mapping of the server to haDB. */
-		HIP_IFEL(hip_add_peer_map(msg), -1, "Error on adding server "\
-			 "HIT to IP address mapping to the haDB.\n");
-
-		/* Fetch the haDB entry just created. */
-		entry = hip_hadb_try_to_find_by_peer_hit(dst_hit);
-
-		if(entry == NULL) {
-			HIP_ERROR("Error on fetching server HIT to IP address "\
-				  "mapping from the haDB.\n");
-			err = -1;
-			goto out_err;
+		if (!opp_mode) {
+		  /* Add HIT to IP address mapping of the server to haDB. */
+		  HIP_IFEL(hip_add_peer_map(msg), -1, "Error on adding server "	\
+			   "HIT to IP address mapping to the haDB.\n");
+
+		  /* Fetch the haDB entry just created. */
+		  entry = hip_hadb_try_to_find_by_peer_hit(dst_hit);
+		  
+		  if(entry == NULL) {
+		    HIP_ERROR("Error on fetching server HIT to IP address " \
+			      "mapping from the haDB.\n");
+		    err = -1;
+		    goto out_err;
+		  }
+		} else {
+		  hit_local = (struct in6_addr *)malloc(sizeof(struct in6_addr));
+		  HIP_IFEL(hip_get_default_hit(hit_local), -1, 
+			   "Error retrieving default HIT \n");
+		  entry = hip_opp_add_map(dst_ip, hit_local);
 		}
 
 		reg_types  = reg_req->reg_type;
@@ -680,6 +821,21 @@
 				hip_hadb_set_local_controls(
 					entry, HIP_HA_CTRL_LOCAL_REQ_RELAY);
 				break;
+			case HIP_SERVICE_SAVAH:
+			        HIP_DEBUG("HIP_SERVICE_SAVAH \n");
+			        if (!sava_serving_gateway) {
+				  sava_serving_gateway = 
+				    (struct in6_addr *)malloc(sizeof(struct in6_addr));
+				  memset(sava_serving_gateway, 0, sizeof(struct in6_addr));
+				}
+				if (!opp_mode)
+				  memcpy(sava_serving_gateway, dst_hit, sizeof(struct in6_addr));
+
+				hip_set_sava_client_off();
+
+				hip_hadb_set_local_controls(
+					entry, HIP_HA_CTRL_LOCAL_REQ_SAVAH);
+			        break;
 #ifdef CONFIG_HIP_ESCROW
 			case HIP_SERVICE_ESCROW:
 				HIP_KEA * kea = NULL;
@@ -776,6 +932,13 @@
 
 		err = hip_recreate_all_precreated_r1_packets();
 		break;
+	case SO_HIP_OFFER_SAVAH:
+	        hip_set_srv_status(HIP_SERVICE_SAVAH, HIP_SERVICE_ON);
+	        hip_set_sava_server_on();
+		//we need to add new REG_INFO parameters
+		err = hip_recreate_all_precreated_r1_packets();
+	        HIP_DEBUG("Handling SO_HIP_OFFER_SAVAH: STATUS ON\n");
+	        break;
 	case SO_HIP_OFFER_HIPRELAY:
 		/* draft-ietf-hip-registration-02 HIPRELAY registration. Relay
 		   server handles this message. Message indicates that the
@@ -797,6 +960,11 @@
 
 		break;
 
+	case SO_HIP_CANCEL_SAVAH:
+	        hip_set_srv_status(HIP_SERVICE_SAVAH, HIP_SERVICE_OFF);
+ 	        hip_set_sava_server_off();
+		HIP_DEBUG("Handling CANCEL SAVAH user message.\n");
+		break;
 	case SO_HIP_CANCEL_RVS:
 		HIP_DEBUG("Handling CANCEL RVS user message.\n");
 
@@ -977,13 +1145,9 @@
 		if (err)
 		        hip_set_msg_err(msg, 1);
 		len = hip_get_msg_total_len(msg);
-<<<<<<< HEAD
-		n = hip_sendto_user(msg, src);
-=======
 		HIP_DEBUG("Sending message response to port %d \n", ntohs(src->sin6_port));
 		HIP_DEBUG_HIT("To address", src);
 		n = hip_sendto_user(msg, (struct sockaddr *)  src);
->>>>>>> 1b19b52e
 		if(n != len)
 			err = -1;
 		else
