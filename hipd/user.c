/** @file
 * This file defines a user message handling function for the Host Identity
 * Protocol (HIP).
 *
 * We don't currently have a workqueue. The functionality in this file mostly
 * covers catching userspace messages only.
 *
 * @author  Miika Komu <miika_iki.fi>
 * @author  Kristian Slavov <kslavov_hiit.fi>
 * @author  Bing Zhou <bingzhou_cc.hut.fi>
 * @author  Tao Wan  <twan_cc.hut.fi>
 * @note    Distributed under <a href="http://www.gnu.org/licenses/gpl2.txt">GNU/GPL</a>.
 */
#include "user.h"


int hip_sendto_user(const struct hip_common *msg, const struct sockaddr *dst){
        return sendto(hip_user_sock, msg, hip_get_msg_total_len(msg),
		      0, (struct sockaddr *)dst, hip_sockaddr_len(dst));
}

/**
 * Handles a user message.
 *
 * @note If you added a SO_HIP_NEWMODE in libinet6/icomm.h, you also need to
 *       add a case block for your SO_HIP_NEWMODE constant in the
 *       switch(msg_type) block in this function.
 * @param  msg  a pointer to the received user message HIP packet.
 * @param  src
 * @return zero on success, or negative error value on error.
 * @see    hip_so.
 */
int hip_handle_user_msg(hip_common_t *msg, struct sockaddr_in6 *src)
{
	hip_hit_t *hit = NULL, *src_hit = NULL, *dst_hit = NULL;
	hip_lsi_t *lsi, *src_lsi = NULL, *dst_lsi = NULL;
	in6_addr_t *src_ip = NULL, *dst_ip = NULL;
	hip_ha_t *entry = NULL, *server_entry = NULL;
	int err = 0, msg_type = 0, n = 0, len = 0, state = 0, reti = 0;
	int access_ok = 0, send_response = 1, is_root = 0, dhterr = 0;
	HIP_KEA * kea = NULL;
	struct hip_tlv_common *param = NULL;
	extern int hip_icmp_interval;
	struct hip_heartbeat * heartbeat;
	char host[NI_MAXHOST];

	HIP_ASSERT(src->sin6_family == AF_INET6); 
	HIP_DEBUG("User message from port %d\n", htons(src->sin6_port));

	err = hip_check_userspace_msg(msg);

	if (err) {
		HIP_ERROR("HIP socket option was invalid.\n");
		goto out_err;
	}

	msg_type = hip_get_msg_type(msg);

	is_root = (ntohs(src->sin6_port) < 1024);
	if (is_root) {
		access_ok = 1;
	} else if (!is_root &&
 		   (msg_type >= HIP_SO_ANY_MIN && msg_type <= HIP_SO_ANY_MAX)) {
		access_ok = 1;
	}

	if (!access_ok) {
		HIP_ERROR("The user does not have privilege for this "
			  "operation. The operation is cancelled.\n");
		err = -1;
		goto out_err;

	}

	if (ntohs(src->sin6_port) == HIP_AGENT_PORT) {
		return hip_recv_agent(msg);
	}

	HIP_DEBUG("HIP user message type is: %s.\n",
		  hip_message_type_name(msg_type));

	switch(msg_type)
	{
	case SO_HIP_ADD_LOCAL_HI:
		err = hip_handle_add_local_hi(msg);
		break;
	case SO_HIP_DEL_LOCAL_HI:
		err = hip_handle_del_local_hi(msg);
		break;
	case SO_HIP_ADD_PEER_MAP_HIT_IP:
		HIP_DEBUG("Handling SO_HIP_ADD_PEER_MAP_HIT_IP.\n");
		err = hip_add_peer_map(msg);
		if(err)
		{
			HIP_ERROR("add peer mapping failed.\n");
			goto out_err;
		}
		break;
	case SO_HIP_RST:
		err = hip_send_close(msg);
		break;
	case SO_HIP_BOS:
		err = hip_send_bos(msg);
		break;
	case SO_HIP_SET_NAT_ICE_UDP:
		HIP_DEBUG("Setting LOCATOR ON, when ice is on\n");
        hip_locator_status = SO_HIP_SET_LOCATOR_ON;
        HIP_DEBUG("hip_locator status =  %d (should be %d)\n",
                  hip_locator_status, SO_HIP_SET_LOCATOR_ON);


	case SO_HIP_SET_NAT_NONE:
	case SO_HIP_SET_NAT_PLAIN_UDP:
		HIP_IFEL(hip_user_nat_mode(msg_type), -1, "Error when setting daemon NAT status to \"on\"\n");
		hip_agent_update_status(msg_type, NULL, 0);

		HIP_DEBUG("Recreate all R1s\n");
		hip_recreate_all_precreated_r1_packets();
		break;
        case SO_HIP_LOCATOR_GET:
		HIP_DEBUG("Got a request for locators\n");
		hip_msg_init(msg);
		HIP_IFEL(hip_build_user_hdr(msg, SO_HIP_LOCATOR_GET, 0), -1, 
			 "Failed to build user message header.: %s\n", 
			 strerror(err));
		if ((err = hip_build_locators(msg)) < 0)
			HIP_DEBUG("LOCATOR parameter building failed\n");
		break;
        case SO_HIP_SET_LOCATOR_ON:
                HIP_DEBUG("Setting LOCATOR ON\n");
                hip_locator_status = SO_HIP_SET_LOCATOR_ON;
                HIP_DEBUG("hip_locator status =  %d (should be %d)\n",
                          hip_locator_status, SO_HIP_SET_LOCATOR_ON);
                HIP_DEBUG("Recreate all R1s\n");
                hip_recreate_all_precreated_r1_packets();
                break;
        case SO_HIP_SET_LOCATOR_OFF:
                HIP_DEBUG("Setting LOCATOR OFF\n");
                hip_locator_status = SO_HIP_SET_LOCATOR_OFF;
                HIP_DEBUG("hip_locator status =  %d (should be %d)\n",
                          hip_locator_status, SO_HIP_SET_LOCATOR_OFF);
                hip_recreate_all_precreated_r1_packets();
                break;
        case SO_HIP_HEARTBEAT:
		heartbeat = hip_get_param(msg, HIP_PARAM_HEARTBEAT);
		hip_icmp_interval = heartbeat->heartbeat;
		heartbeat_counter = hip_icmp_interval;
		HIP_DEBUG("Received heartbeat interval (%d seconds)\n",hip_icmp_interval);
		break;
	case SO_HIP_SET_DEBUG_ALL:
		/* Displays all debugging messages. */
		_HIP_DEBUG("Handling DEBUG ALL user message.\n");
		HIP_IFEL(hip_set_logdebug(LOGDEBUG_ALL), -1,
			 "Error when setting daemon DEBUG status to ALL\n");
		break;
	case SO_HIP_SET_DEBUG_MEDIUM:
		/* Removes debugging messages. */
		HIP_DEBUG("Handling DEBUG MEDIUM user message.\n");
		HIP_IFEL(hip_set_logdebug(LOGDEBUG_MEDIUM), -1,
			 "Error when setting daemon DEBUG status to MEDIUM\n");
		break;
	case SO_HIP_SET_DEBUG_NONE:
		/* Removes debugging messages. */
		HIP_DEBUG("Handling DEBUG NONE user message.\n");
		HIP_IFEL(hip_set_logdebug(LOGDEBUG_NONE), -1,
			 "Error when setting daemon DEBUG status to NONE\n");
		break;
	case SO_HIP_CONF_PUZZLE_NEW:
		err = hip_recreate_all_precreated_r1_packets();
		break;
	case SO_HIP_CONF_PUZZLE_GET:
		err = hip_get_puzzle_difficulty_msg(msg);
		break;
	case SO_HIP_CONF_PUZZLE_SET:
		err = hip_set_puzzle_difficulty_msg(msg);
		break;
	case SO_HIP_CONF_PUZZLE_INC:
		dst_hit = hip_get_param_contents(msg, HIP_PARAM_HIT);
		hip_inc_cookie_difficulty(dst_hit);
		break;
	case SO_HIP_CONF_PUZZLE_DEC:
		dst_hit = hip_get_param_contents(msg, HIP_PARAM_HIT);
		hip_dec_cookie_difficulty(dst_hit);
		break;
	case SO_HIP_SET_HI3_ON:
		err = hip_set_hi3_status(msg);
	break;
	case SO_HIP_SET_HI3_OFF:
		err = hip_set_hi3_status(msg);
	break;
#ifdef CONFIG_HIP_OPPORTUNISTIC
	case SO_HIP_SET_OPPORTUNISTIC_MODE:
	  	err = hip_set_opportunistic_mode(msg);
		break;
	case SO_HIP_GET_PEER_HIT:
		err = hip_opp_get_peer_hit(msg, src);
		if (err){
			_HIP_ERROR("get pseudo hit failed.\n");
			send_response = 1;
			if (err == -11) /* immediate fallback, do not pass */
			 	err = 0;
			goto out_err;
		} else {
			send_response = 0;
                }
		/* skip sending of return message; will be sent later in R1 */
		goto out_err;
		break;
	case SO_HIP_QUERY_IP_HIT_MAPPING:
	{
	    	err = hip_query_ip_hit_mapping(msg);
		if(err){
			HIP_ERROR("query ip hit mapping failed.\n");
			goto out_err;
		}
	}
	break;
	case SO_HIP_QUERY_OPPORTUNISTIC_MODE:
	{
	    	err = hip_query_opportunistic_mode(msg);
		if(err){
			HIP_ERROR("query opportunistic mode failed.\n");
			goto out_err;
		}

		HIP_DEBUG("opportunistic mode value is sent\n");
	}
	break;
#endif
#ifdef CONFIG_HIP_BLIND
	case SO_HIP_SET_BLIND_ON:
		HIP_DEBUG("Blind on!!\n");
		HIP_IFEL(hip_set_blind_on(), -1, "hip_set_blind_on failed\n");
		break;
	case SO_HIP_SET_BLIND_OFF:
		HIP_DEBUG("Blind off!!\n");
		HIP_IFEL(hip_set_blind_off(), -1, "hip_set_blind_off failed\n");
		break;
#endif
       case SO_HIP_SET_TCPTIMEOUT_ON:
               HIP_DEBUG("Setting TCP TIMEOUT ON\n");
               hip_tcptimeout_status = SO_HIP_SET_TCPTIMEOUT_ON;
               HIP_DEBUG("hip tcp timeout status =  %d (should be %d)\n",
                      hip_tcptimeout_status, SO_HIP_SET_TCPTIMEOUT_ON);

               /* paramters setting to do here */
               HIP_IFEL(set_new_tcptimeout_parameters_value(), -1,
                         "set new tcptimeout parameters error\n");
               break;

        case SO_HIP_SET_TCPTIMEOUT_OFF:
                HIP_DEBUG("Setting TCP TIMEOUT OFF\n");
                hip_tcptimeout_status = SO_HIP_SET_TCPTIMEOUT_OFF;
                HIP_DEBUG("hip tcp timeout status =  %d (should be %d)\n",
                        hip_tcptimeout_status, SO_HIP_SET_TCPTIMEOUT_OFF);

                /* paramters resetting */
                HIP_IFEL(reset_default_tcptimeout_parameters_value(), -1,
                         "reset tcptimeout parameters to be default error\n");

                break;

        case SO_HIP_DHT_GW:
	{
		char tmp_ip_str[20], tmp_ip_str6[39], tmp_host_name[256];
		int tmp_ttl, tmp_port, is_hostname = 0, is_ipv4 = 0, is_ipv6 = 0;
		const char *pret;
		int ret;
		struct in_addr tmp_v4;
		struct hip_opendht_gw_info *gw_info;
		  
		HIP_IFEL(!(gw_info = hip_get_param(msg, HIP_PARAM_OPENDHT_GW_INFO)),
				-1, "No gw struct found\n");
		memset(&tmp_ip_str, '\0', 20);
		tmp_ttl = gw_info->ttl;
		tmp_port = htons(gw_info->port);
		memcpy(tmp_host_name, gw_info->host_name, strlen(gw_info->host_name));

		//hostname
		if (strlen(tmp_host_name) > 0) {
		    is_hostname = 1;
		}//ipv4 address
		else if (IN6_IS_ADDR_V4MAPPED(&gw_info->addr)) {
		    is_ipv4 = 1;
		}//ipv6 address
		else {
		    is_ipv6 = 1;
		}

		if (is_hostname) {
		    ret = resolve_dht_gateway_info(tmp_host_name,
					&opendht_serving_gateway,
					tmp_port, AF_INET);
		} else if (is_ipv4) {
		    IPV6_TO_IPV4_MAP(&gw_info->addr, &tmp_v4);
		    pret = inet_ntop(AF_INET, &tmp_v4, tmp_ip_str, 20);
		    HIP_DEBUG("Got address %s, port %d, TTL %d from hipconf\n",
					  tmp_ip_str, htons(gw_info->port), gw_info->ttl);
		    ret = resolve_dht_gateway_info(tmp_ip_str,
						   &opendht_serving_gateway,
						   tmp_port, AF_INET);
		} else if (is_ipv6) {
		    pret = inet_ntop(AF_INET6, &gw_info->addr, tmp_ip_str6, 39);
		    HIP_DEBUG("Got address %s, port %d, TTL %d from hipconf\n",
					  tmp_ip_str6, htons(gw_info->port), gw_info->ttl);
		    ret = resolve_dht_gateway_info(tmp_ip_str6,
						   &opendht_serving_gateway,
						   tmp_port, AF_INET6);
		}

		
		if (ret == 0) {
		    HIP_DEBUG("Serving gateway changed\n");
		    opendht_serving_gateway_ttl = tmp_ttl;
		    opendht_serving_gateway_port = tmp_port;
		    if (strlen(tmp_host_name) > 0) {
				memset(opendht_host_name, '\0', sizeof(opendht_host_name));
				memcpy(opendht_host_name, tmp_host_name, strlen(tmp_host_name));
		    }
		    hip_opendht_error_count = 0;
		    if (hip_opendht_sock_fqdn > 0) {
			close(hip_opendht_sock_fqdn);
			hip_opendht_sock_fqdn = init_dht_gateway_socket_gw(hip_opendht_sock_fqdn, opendht_serving_gateway);
				hip_opendht_fqdn_sent = STATE_OPENDHT_IDLE;
		    }
		    if (hip_opendht_sock_hit > 0) {
			close(hip_opendht_sock_hit);
			hip_opendht_sock_hit = init_dht_gateway_socket_gw(hip_opendht_sock_hit, opendht_serving_gateway);
			hip_opendht_hit_sent = STATE_OPENDHT_IDLE;
		    }
		    init_dht_sockets(&hip_opendht_sock_fqdn, &hip_opendht_fqdn_sent); 
		    init_dht_sockets(&hip_opendht_sock_hit, &hip_opendht_hit_sent);
		}
		else{
		    HIP_DEBUG("Error in changing the serving gateway!");
		}
	}
	break; 
        case SO_HIP_DHT_SERVING_GW:
        {
<<<<<<< HEAD
		int err_value = 0;
		if(hip_opendht_inuse != SO_HIP_DHT_ON){
			err_value = 5;
			hip_build_param_contents(msg, &err_value,
					 HIP_PARAM_INT, sizeof(int));
		}else if((opendht_serving_gateway == NULL) ||
			 (opendht_serving_gateway->ai_addr == NULL)){
			err_value = 4;
			hip_build_param_contents(msg, &err_value,
					 HIP_PARAM_INT, sizeof(int));
		}else{
			err = hip_get_dht_mapping_for_HIT_msg(msg);
		}
=======
	        struct in_addr ip_gw;
		struct in6_addr ip_gw_mapped;
		int rett = 0, errr = 0;
		struct sockaddr_in *sa;
		if (opendht_serving_gateway == NULL) {
		        opendht_serving_gateway = malloc(sizeof(struct addrinfo));
			memset(opendht_serving_gateway, 0, sizeof(struct addrinfo));
		}

		if (opendht_serving_gateway->ai_addr == NULL) {
		        opendht_serving_gateway->ai_addr = malloc(sizeof(struct sockaddr_in));
			memset(opendht_serving_gateway->ai_addr, 0, sizeof(struct sockaddr_in));
		}

		sa = (struct sockaddr_in*)opendht_serving_gateway->ai_addr;
		rett = inet_pton(AF_INET, inet_ntoa(sa->sin_addr), &ip_gw);
		IPV4_TO_IPV6_MAP(&ip_gw, &ip_gw_mapped);
		HIP_DEBUG_HIT("dht gateway address (mapped) to be sent", &ip_gw_mapped);

		memset(msg, 0, HIP_MAX_PACKET);

		if (hip_opendht_inuse == SO_HIP_DHT_ON) {
  		        errr = hip_build_param_opendht_gw_info(msg, &ip_gw_mapped,
							       opendht_serving_gateway_ttl,
							       opendht_serving_gateway_port);
		} else { /* not in use mark port and ttl to 0 so 'client' knows*/
  		        errr = hip_build_param_opendht_gw_info(msg, &ip_gw_mapped, 0,0);
		}

		if (errr) {
		        HIP_ERROR("Build param hit failed: %s\n", strerror(errr));
			goto out_err;
		}
		errr = hip_build_user_hdr(msg, SO_HIP_DHT_SERVING_GW, 0);
		if (errr){
		        HIP_ERROR("Build hdr failed: %s\n", strerror(errr));
		}
		HIP_DEBUG("Building gw_info complete\n");
>>>>>>> 7cdeba36
        }
        break;
        case SO_HIP_DHT_SET:
	{
                extern char opendht_name_mapping;
                err = 0;
                struct hip_opendht_set *name_info;
                HIP_IFEL(!(name_info = hip_get_param(msg, HIP_PARAM_OPENDHT_SET)), -1,
                         "no name struct found\n");
                _HIP_DEBUG("Name in name_info %s\n" , name_info->name);
                memcpy(&opendht_name_mapping, &name_info->name, HIP_HOST_ID_HOSTNAME_LEN_MAX);
                HIP_DEBUG("Name received from hipconf %s\n", &opendht_name_mapping);
	}
	break;
        case SO_HIP_CERT_SPKI_VERIFY:
                {
                        HIP_DEBUG("Got an request to verify SPKI cert\n");
                        reti = hip_cert_spki_verify(msg);
                        HIP_IFEL(reti, -1, "Verifying SPKI cert returned an error\n");
                        HIP_DEBUG("SPKI cert verified sending it back to requester\n");
                }
                break;
        case SO_HIP_CERT_SPKI_SIGN:
                {
                        HIP_DEBUG("Got an request to sign SPKI cert sequence\n");
                        reti = hip_cert_spki_sign(msg, hip_local_hostid_db);
                        HIP_IFEL(reti, -1, "Signing SPKI cert returned an error\n");
                        HIP_DEBUG("SPKI cert signed sending it back to requester\n");
                }
                break;
        case SO_HIP_CERT_X509V3_SIGN:
                {
                        HIP_DEBUG("Got an request to sign X509v3 cert\n");
                        reti = hip_cert_x509v3_handle_request_to_sign(msg, 
                                                                      hip_local_hostid_db);   
                        HIP_IFEL(reti, -1, "Signing of x509v3 cert returned an error\n");
                        HIP_DEBUG("X509v3 cert signed sending it back to requester\n");   
                } 
                break;
        case SO_HIP_CERT_X509V3_VERIFY:
                {
                        HIP_DEBUG("Got an request to verify X509v3 cert\n");
                        reti = hip_cert_x509v3_handle_request_to_verify(msg);   
                        HIP_IFEL(reti, -1, "Verification of x509v3 cert "
                                 "returned an error\n");
                        HIP_DEBUG("X509v3 verification ended "
                                  "sending it back to requester\n");   
                } 
                break;
        case SO_HIP_TRANSFORM_ORDER:
	{
                extern int hip_transform_order;
                err = 0;
                struct hip_transformation_order *transorder;
                HIP_IFEL(!(transorder = hip_get_param(msg, HIP_PARAM_TRANSFORM_ORDER)), -1,
                         "no transform order struct found (should contain transform order)\n");
                HIP_DEBUG("Transform order received from hipconf: %d\n" ,transorder->transorder);
                hip_transform_order = transorder->transorder;
                hip_recreate_all_precreated_r1_packets();
	}
	break;
        case SO_HIP_DHT_ON:
        	{
                HIP_DEBUG("Setting DHT ON\n");
                hip_opendht_inuse = SO_HIP_DHT_ON;
                HIP_DEBUG("hip_opendht_inuse =  %d (should be %d)\n",
                          hip_opendht_inuse, SO_HIP_DHT_ON);
        	}

                dhterr = 0;
                dhterr = hip_init_dht();
                if (dhterr < 0) HIP_DEBUG("Initializing DHT returned error\n");

            break;

        case SO_HIP_DHT_OFF:
        	{
                HIP_DEBUG("Setting DHT OFF\n");
                hip_opendht_inuse = SO_HIP_DHT_OFF;
                HIP_DEBUG("hip_opendht_inuse =  %d (should be %d)\n",
                          hip_opendht_inuse, SO_HIP_DHT_OFF);
        	}
            break;

        case SO_HIP_SET_HIPPROXY_ON:
        	{
        		int n, err;

        		//firewall socket address
        		struct sockaddr_in6 sock_addr;
        		bzero(&sock_addr, sizeof(sock_addr));
        		sock_addr.sin6_family = AF_INET6;
        		sock_addr.sin6_port = htons(HIP_FIREWALL_PORT);
        		sock_addr.sin6_addr = in6addr_loopback;

        		HIP_DEBUG("Setting HIP PROXY ON\n");
        		hip_set_hip_proxy_on();
      			hip_build_user_hdr(msg, SO_HIP_SET_HIPPROXY_ON, 0);
			/* warning: passing argument 2 of 'hip_sendto' from
			   incompatible pointer type. 04.07.2008. */
        		n = hip_sendto_user(msg, (struct sockaddr *) &sock_addr);

        		HIP_IFEL(n < 0, 0, "sendto() failed on agent socket.\n");

        		if (err == 0)
        		{
        			HIP_DEBUG("SEND HIPPROXY STATUS OK.\n");
        		}
        	}
        	break;

        case SO_HIP_SET_HIPPROXY_OFF:
        	{
        		int n, err;

        		//firewall socket address
        		struct sockaddr_in6 sock_addr;
        		bzero(&sock_addr, sizeof(sock_addr));
        		sock_addr.sin6_family = AF_INET6;
        		sock_addr.sin6_port = htons(HIP_FIREWALL_PORT);
        		sock_addr.sin6_addr = in6addr_loopback;

        		HIP_DEBUG("Setting HIP PROXY OFF\n");
        		hip_set_hip_proxy_off();
      			hip_build_user_hdr(msg, SO_HIP_SET_HIPPROXY_OFF, 0);
        		/* warning: passing argument 2 of 'hip_sendto' from
			   incompatible pointer type. 04.07.2008. */
        		n = hip_sendto_user(msg, (struct sockaddr *) &sock_addr);

        		HIP_IFEL(n < 0, 0, "sendto() failed on agent socket.\n");

        		if (err == 0)
        		{
        			HIP_DEBUG("SEND HIPPROXY STATUS OK.\n");
        		}
        	}
        	break;

        case SO_HIP_HIPPROXY_STATUS_REQUEST:
        	{
        		int n, err;

        		//firewall socket address
        		struct sockaddr_in6 sock_addr;
        		bzero(&sock_addr, sizeof(sock_addr));
        		sock_addr.sin6_family = AF_INET6;
        		sock_addr.sin6_port = htons(HIP_FIREWALL_PORT);
        		sock_addr.sin6_addr = in6addr_loopback;

        		HIP_DEBUG("Received HIPPROXY Status Request from firewall\n");

        		memset(msg, 0, sizeof(struct hip_common));

        		if(hip_get_hip_proxy_status() == 0)
        			hip_build_user_hdr(msg, SO_HIP_SET_HIPPROXY_OFF, 0);

        		if(hip_get_hip_proxy_status() == 1)
        			hip_build_user_hdr(msg, SO_HIP_SET_HIPPROXY_ON, 0);

        		n = hip_sendto_user(msg, (struct sockaddr *)  &sock_addr);

        		HIP_IFEL(n < 0, 0, "sendto() failed on agent socket.\n");

        		if (err == 0)
        		{
        			HIP_DEBUG("SEND HIPPROXY STATUS OK.\n");
        		}
        		//SEND RESPONSE();
        	}
        	break;
	case SO_HIP_SAVAH_CLIENT_STATUS_REQUEST:
	        {
        		int n, err;

        		//firewall socket address
        		struct sockaddr_in6 sock_addr;
        		bzero(&sock_addr, sizeof(sock_addr));
        		sock_addr.sin6_family = AF_INET6;
        		sock_addr.sin6_port = htons(HIP_FIREWALL_PORT);
        		sock_addr.sin6_addr = in6addr_loopback;

        		HIP_DEBUG("Received HIPPROXY Status Request from firewall\n");

        		memset(msg, 0, sizeof(struct hip_common));

        		if(hip_get_sava_client_status() == 0)
        			hip_build_user_hdr(msg, SO_HIP_SET_SAVAH_CLIENT_OFF, 0);

        		if(hip_get_sava_client_status() == 1)
 			        hip_build_user_hdr(msg, SO_HIP_SET_SAVAH_CLIENT_ON, 0);

        		n = hip_sendto_user(msg, &sock_addr);

        		HIP_IFEL(n < 0, 0, "sendto() failed\n");

        		if (err == 0)
        		{
        			HIP_DEBUG("SEND SAVAH CLIENT STATUS OK.\n");
        		}
        	}
 	        break;
        case SO_HIP_SAVAH_SERVER_STATUS_REQUEST:
	        {
        		int n, err;
        		struct sockaddr_in6 sock_addr;
        		bzero(&sock_addr, sizeof(sock_addr));
        		sock_addr.sin6_family = AF_INET6;
        		sock_addr.sin6_port = htons(HIP_FIREWALL_PORT);
        		sock_addr.sin6_addr = in6addr_loopback;

        		HIP_DEBUG("Received SAVAH SERVER Status Request from firewall\n");

        		memset(msg, 0, sizeof(struct hip_common));

        		if(hip_get_sava_server_status() == 0)
        			hip_build_user_hdr(msg, SO_HIP_SET_SAVAH_SERVER_OFF, 0);

        		if(hip_get_sava_server_status() == 1)
 			        hip_build_user_hdr(msg, SO_HIP_SET_SAVAH_SERVER_ON, 0);

        		n = hip_sendto_user(msg, &sock_addr);

        		HIP_IFEL(n < 0, 0, "sendto() failed\n");

        		if (err == 0)
        		{
        			HIP_DEBUG("SEND SAVAH SERVER STATUS OK.\n");
        		}
        	}
	        break;
#ifdef CONFIG_HIP_ESCROW
	case SO_HIP_OFFER_ESCROW:
		HIP_DEBUG("Handling add escrow service -user message.\n");

		HIP_IFEL(hip_services_add(HIP_SERVICE_ESCROW), -1,
			 "Error while adding service\n");

		hip_set_srv_status(HIP_SERVICE_ESCROW, HIP_SERVICE_ON);

		HIP_IFEL(hip_recreate_all_precreated_r1_packets(), -1,
			 "Failed to recreate R1-packets\n");

		if (hip_firewall_is_alive()) {
			HIP_IFEL(hip_firewall_set_escrow_active(1), -1,
				 "Failed to deliver activation message to "\
				 "firewall\n");
		}

		break;

	case SO_HIP_CANCEL_ESCROW:
		HIP_DEBUG("Handling del escrow service -user message.\n");
		if (hip_firewall_is_alive()) {
			HIP_IFEL(hip_firewall_set_escrow_active(0), -1,
				 "Failed to deliver cancellation message to "\
				 "firewall\n");
		}

		hip_set_srv_status(HIP_SERVICE_ESCROW, HIP_SERVICE_OFF);

		HIP_IFEL(hip_recreate_all_precreated_r1_packets(), -1,
			 "Failed to recreate R1-packets\n");

		break;
#endif /* CONFIG_HIP_ESCROW */
#if 0
	case SO_HIP_REGISTER_SAVAHR: 
	  {
	  dst_hit = hip_get_param_contents(msg,HIP_PARAM_HIT);
	  dst_ip  = hip_get_param_contents(msg, HIP_PARAM_IPV6_ADDR);
	  HIP_DEBUG("WE HAVE GOT SAVAH REGISTER MESSAGE \n");
	  if (dst_hit == NULL && dst_ip == NULL) { //HIT and IP are missing worst case opportunistic mode to register with the SAVAH router

	  } else if (dst_hit == NULL && dst_ip != NULL) { //we have at least SAVAH router IP 
	    
	  } else { // Both HIT and IP are present that is the simplest case we can register with the router directly
	    /* Add HIT to IP address mapping of the server to haDB. */
	    HIP_IFEL(hip_add_peer_map(msg), -1, "Error on registering sava router " \
		     "HIT to IP address mapping to the haDB.\n");
	    		/* Fetch the haDB entry just created. */
	    entry = hip_hadb_try_to_find_by_peer_hit(dst_hit);
	    
	    if(entry == NULL) {
	      HIP_ERROR("Error on fetching routers HIT to IP address "	\
			"mapping from the haDB.\n");
	      err = -1;
	      goto out_err;
	    }
	    
	    if (!sava_serving_gateway) {
	      sava_serving_gateway = 
		(struct in6_addr *)malloc(sizeof(struct in6_addr));
	      memset(sava_serving_gateway, 0, sizeof(struct in6_addr));
	    }
	    
	    memcpy(sava_serving_gateway, dst_hit, sizeof(struct in6_addr));

	    HIP_IFEL(hip_send_i1(&entry->hit_our, dst_hit, entry), -1,
		   "Error on sending I1 packet to the server.\n");
	    }
	  }
#endif	  
	  break;
	case SO_HIP_GET_SAVAHR_IN_KEYS:
	  {
	    dst_hit = hip_get_param_contents(msg,HIP_PARAM_HIT);
	    HIP_DEBUG("WE HAVE GOT SAVAH KEYS REQUEST MESSAGE \n");
	    entry = hip_hadb_try_to_find_by_peer_hit(dst_hit);
	  
	    if (entry == NULL) {
	    
	    } else {
	      	HIP_DEBUG_HIT("Destination HIT: ", dst_hit);
		HIP_IFEL(hip_build_param_contents(msg, (void *)dst_hit, HIP_PARAM_HIT,
					  sizeof(struct in6_addr)), -1,
					  "build param contents failed\n");
		HIP_HEXDUMP("crypto key :", &entry->auth_in, sizeof(struct hip_crypto_key));
		HIP_IFEL(hip_build_param_contents(msg,
						  (struct hip_crypto_key *) &entry->auth_in, //HMAC key for incomming direction
						  HIP_PARAM_KEYS,
						  sizeof(struct hip_crypto_key)), -1,
			 "build param contents failed\n");
		HIP_DEBUG("ealg value is %d \n", entry->esp_transform);
		HIP_IFEL(hip_build_param_contents(msg, (void *)&entry->esp_transform, HIP_PARAM_INT,
						  sizeof(int)), -1,
			 "build param contents failed\n");
		
	    }
	  }
	  break;
	 case SO_HIP_GET_SAVAHR_OUT_KEYS:
	  {
	    dst_hit = hip_get_param_contents(msg,HIP_PARAM_HIT);
	    HIP_DEBUG("WE HAVE GOT SAVAH KEYS REQUEST MESSAGE \n");
	    entry = hip_hadb_try_to_find_by_peer_hit(dst_hit);
	  
	    if (entry == NULL) {
	    
	    } else {
	      	HIP_DEBUG_HIT("Destination HIT: ", dst_hit);
		HIP_IFEL(hip_build_param_contents(msg, (void *)dst_hit, HIP_PARAM_HIT,
					  sizeof(struct in6_addr)), -1,
					  "build param contents failed\n");
		HIP_HEXDUMP("crypto key :", &entry->auth_out, sizeof(struct hip_crypto_key));
		HIP_IFEL(hip_build_param_contents(msg,
						  (struct hip_crypto_key *) &entry->auth_out, //HMAC key for incomming direction
						  HIP_PARAM_KEYS,
						  sizeof(struct hip_crypto_key)), -1,
			 "build param contents failed\n");
		HIP_DEBUG("ealg value is %d \n", entry->esp_transform);
		HIP_IFEL(hip_build_param_contents(msg, (void *)&entry->esp_transform, HIP_PARAM_INT,
						  sizeof(int)), -1,
			 "build param contents failed\n");
		
	    }
	  }
	  break; 
	case SO_HIP_GET_SAVAHR_HIT:
	  {
	    HIP_DEBUG("WE HAVE GOT SAVAH HIT REQUEST MESSAGE \n");
	    //entry = hip_hadb_try_to_find_by_peer_hit(dst_hit);
	    if (sava_serving_gateway) {
	      HIP_DEBUG_HIT("SAVAH HIT: ", sava_serving_gateway);
	      HIP_IFEL(hip_build_param_contents(msg, (void *)sava_serving_gateway,
						HIP_PARAM_HIT,
						sizeof(struct in6_addr)), -1,
						"build param contents failed\n");
	    }
	  }
	  break;
#ifdef CONFIG_HIP_RVS
	case SO_HIP_ADD_DEL_SERVER:
	{
		/* RFC 5203 service registration. The requester, i.e. the client
		   of the server handles this message. Message indicates that
		   the hip daemon wants either to register to a server for
		   additional services or it wants to cancel a registration.
		   Cancellation is identified with a zero lifetime. */
		struct hip_reg_request *reg_req = NULL;
		hip_pending_request_t *pending_req = NULL;
		struct in6_addr * hit_local;
		uint8_t *reg_types = NULL;
		int i = 0, type_count = 0;
		int opp_mode = 0;
		
		_HIP_DEBUG("Handling ADD DEL SERVER user message.\n");

		/* Get RVS IP address, HIT and requested lifetime given as
		   commandline parameters to hipconf. */

		dst_hit = hip_get_param_contents(msg,HIP_PARAM_HIT);
		dst_ip  = hip_get_param_contents(msg, HIP_PARAM_IPV6_ADDR);
		reg_req = hip_get_param(msg, HIP_PARAM_REG_REQUEST);

		if(dst_hit == NULL) {
#if 0
			HIP_ERROR("No HIT parameter found from the user "\
				  "message.\n");
			err = -1;
			goto out_err;
#endif
			HIP_DEBUG("No HIT parameter found from the user " \
				  "message. Trying opportunistic mode \n");
			opp_mode = 1;
		}else if(dst_ip == NULL) {
			HIP_ERROR("No IPV6 parameter found from the user "\
				  "message.\n");
			err = -1;
			goto out_err;
		}else if(reg_req == NULL) {
			HIP_ERROR("No REG_REQUEST parameter found from the "\
				  "user message.\n");
			err = -1;
			goto out_err;
		}

		if (!opp_mode) {
		  /* Add HIT to IP address mapping of the server to haDB. */
		  HIP_IFEL(hip_add_peer_map(msg), -1, "Error on adding server "	\
			   "HIT to IP address mapping to the haDB.\n");

		  /* Fetch the haDB entry just created. */
		  entry = hip_hadb_try_to_find_by_peer_hit(dst_hit);
		  
		  if(entry == NULL) {
		    HIP_ERROR("Error on fetching server HIT to IP address " \
			      "mapping from the haDB.\n");
		    err = -1;
		    goto out_err;
		  }
		} else {
		  hit_local = (struct in6_addr *)malloc(sizeof(struct in6_addr));
		  HIP_IFEL(hip_get_default_hit(hit_local), -1, 
			   "Error retrieving default HIT \n");
		  entry = hip_opp_add_map(dst_ip, hit_local);
		}

		reg_types  = reg_req->reg_type;
		type_count = hip_get_param_contents_len(reg_req) -
			sizeof(reg_req->lifetime);

		for(;i < type_count; i++) {
			pending_req = (hip_pending_request_t *)
				malloc(sizeof(hip_pending_request_t));
			if(pending_req == NULL) {
				HIP_ERROR("Error on allocating memory for a "\
					  "pending registration request.\n");
				err = -1;
				goto out_err;
			}

			pending_req->entry    = entry;
			pending_req->reg_type = reg_types[i];
			pending_req->lifetime = reg_req->lifetime;
			pending_req->created  = time(NULL);

			HIP_DEBUG("Adding pending service request for service %u.\n",
				  reg_types[i]);
			hip_add_pending_request(pending_req);

			/* Set the request flag. */
			switch(reg_types[i]){
			case HIP_SERVICE_RENDEZVOUS:
				hip_hadb_set_local_controls(
					entry, HIP_HA_CTRL_LOCAL_REQ_RVS);
				break;
			case HIP_SERVICE_RELAY:
				hip_hadb_set_local_controls(
					entry, HIP_HA_CTRL_LOCAL_REQ_RELAY);
				break;
			case HIP_SERVICE_SAVAH:
			        HIP_DEBUG("HIP_SERVICE_SAVAH \n");
			        if (!sava_serving_gateway) {
				  sava_serving_gateway = 
				    (struct in6_addr *)malloc(sizeof(struct in6_addr));
				  memset(sava_serving_gateway, 0, sizeof(struct in6_addr));
				}
				if (!opp_mode)
				  memcpy(sava_serving_gateway, dst_hit, sizeof(struct in6_addr));

				hip_set_sava_client_off();

				hip_hadb_set_local_controls(
					entry, HIP_HA_CTRL_LOCAL_REQ_SAVAH);
			        break;
#ifdef CONFIG_HIP_ESCROW
			case HIP_SERVICE_ESCROW:
				HIP_KEA * kea = NULL;

				/* Set a escrow request flag. Should this be
				   done for every entry? */
				hip_hadb_set_local_controls(
					entry, HIP_HA_CTRL_LOCAL_REQ_ESCROW);
				/* Cancel registration to the escrow service. */
				if(reg_req->lifetime == 0) {
					HIP_IFEL((kea =
						  hip_kea_find(&entry->hit_our))
						 == NULL, -1,
						 "Could not find kea base entry.\n");

					if (ipv6_addr_cmp(dst_hit, &kea->server_hit) == 0) {
						HIP_IFEL(hip_for_each_hi(
								 hip_launch_cancel_escrow_registration,
								 dst_hit), 0,
							 "Error when doing "\
							 "hip_launch_cancel_escrow_registration() "\
							 "for each HI.\n");
						HIP_IFEL(hip_for_each_ha(
								 hip_remove_escrow_data,
								 dst_hit), 0,
							 "Error when doing "\
							 "hip_remove_escrow_data() "\
							 "for each HI.\n");
						HIP_IFEL(hip_kea_remove_base_entries(),
							 0, "Could not remove "\
							 "KEA base entries.\n");
					}
				}
				/* Register to the escrow service. */
				else {
					/* Create a KEA base entry. */
					HIP_IFEL(hip_for_each_hi(
							 hip_kea_create_base_entry,
							 dst_hit), 0,
						 "Error when doing "\
						 "hip_kea_create_base_entry() "\
						 "for each HI.\n");

					HIP_IFEL(hip_for_each_hi(
							 hip_launch_escrow_registration,
							 dst_hit), 0,
						 "Error when doing "\
						 "hip_launch_escrow_registration() "\
						 "for each HI.\n");
				}

				break;
#endif /* CONFIG_HIP_ESCROW */
			default:
				HIP_INFO("Undefined service type (%u) "\
					 "requested in the service "\
					 "request.\n", reg_types[i]);
				/* For testing purposes we allow the user to
				   request services that HIPL does not support.
				*/
				hip_hadb_set_local_controls(
					entry, HIP_HA_CTRL_LOCAL_REQ_UNSUP);
				/*
				  HIP_DEBUG("Deleting pending service request "\
				  "for service %u.\n", reg_types[i]);
				  hip_del_pending_request_by_type(entry,
				  reg_types[i]);
				*/
				break;
			}
		}

		/* Send a I1 packet to the server (registrar). */
		/** @todo When registering to a service or cancelling a service,
		    we should first check the state of the host association that
		    is registering. When it is ESTABLISHED or R2-SENT, we have
		    already successfully carried out a base exchange and we
		    must use an UPDATE packet to carry a REG_REQUEST parameter.
		    When the state is not ESTABLISHED or R2-SENT, we launch a
		    base exchange using an I1 packet. */
		HIP_IFEL(hip_send_i1(&entry->hit_our, dst_hit, entry), -1,
			 "Error on sending I1 packet to the server.\n");
		break;
	}
	case SO_HIP_OFFER_RVS:
		/* draft-ietf-hip-registration-02 RVS registration. Rendezvous
		   server handles this message. Message indicates that the
		   current machine is willing to offer rendezvous service. This
		   message is received from hipconf. */
		HIP_DEBUG("Handling OFFER RENDEZVOUS user message.\n");

		hip_set_srv_status(HIP_SERVICE_RENDEZVOUS, HIP_SERVICE_ON);
		hip_relay_set_status(HIP_RELAY_ON);

		err = hip_recreate_all_precreated_r1_packets();
		break;
	case SO_HIP_OFFER_SAVAH:
	        hip_set_srv_status(HIP_SERVICE_SAVAH, HIP_SERVICE_ON);
	        hip_set_sava_server_on();
		//we need to add new REG_INFO parameters
		err = hip_recreate_all_precreated_r1_packets();
	        HIP_DEBUG("Handling SO_HIP_OFFER_SAVAH: STATUS ON\n");
	        break;
	case SO_HIP_OFFER_HIPRELAY:
		/* draft-ietf-hip-registration-02 HIPRELAY registration. Relay
		   server handles this message. Message indicates that the
		   current machine is willing to offer relay service. This
		   message is received from hipconf. */
		HIP_DEBUG("Handling OFFER HIPRELAY user message.\n");

		hip_set_srv_status(HIP_SERVICE_RELAY, HIP_SERVICE_ON);
		hip_relay_set_status(HIP_RELAY_ON);

		err = hip_recreate_all_precreated_r1_packets();
		break;

	case SO_HIP_REINIT_RVS:
	case SO_HIP_REINIT_RELAY:
		HIP_DEBUG("Handling REINIT RELAY or REINIT RVS user message.\n");
		HIP_IFEL(hip_relay_reinit(), -1, "Unable to reinitialize "\
			 "the HIP relay / RVS service.\n");

		break;

	case SO_HIP_CANCEL_SAVAH:
	        hip_set_srv_status(HIP_SERVICE_SAVAH, HIP_SERVICE_OFF);
 	        hip_set_sava_server_off();
		HIP_DEBUG("Handling CANCEL SAVAH user message.\n");
		break;
	case SO_HIP_CANCEL_RVS:
		HIP_DEBUG("Handling CANCEL RVS user message.\n");

		hip_set_srv_status(HIP_SERVICE_RENDEZVOUS, HIP_SERVICE_OFF);

		hip_relht_free_all_of_type(HIP_RVSRELAY);
		/* If all off the relay records were freed we can set the relay
		   status "off". */
		if(hip_relht_size() == 0) {
			hip_relay_set_status(HIP_RELAY_OFF);
		}

		/* We have to recreate the R1 packets so that they do not
		   advertise the RVS service anymore. I.e. we're removing
		   the REG_INFO parameters here. */
		err = hip_recreate_all_precreated_r1_packets();
		break;

	case SO_HIP_CANCEL_HIPRELAY:
		HIP_DEBUG("Handling CANCEL RELAY user message.\n");

		hip_set_srv_status(HIP_SERVICE_RELAY, HIP_SERVICE_OFF);

		hip_relht_free_all_of_type(HIP_FULLRELAY);
		/* If all off the relay records were freed we can set the relay
		   status "off". */
		if(hip_relht_size() == 0) {
			hip_relay_set_status(HIP_RELAY_OFF);
		}

		/* We have to recreate the R1 packets so that they do not
		   advertise the RVS service anymore. I.e. we're removing
		   the REG_INFO parameters here. */
		err = hip_recreate_all_precreated_r1_packets();
		break;
#endif /* CONFIG_HIP_RVS */
	case SO_HIP_GET_HITS:
		hip_msg_init(msg);
		err = hip_for_each_hi(hip_host_id_entry_to_endpoint, msg);
		break;
	case SO_HIP_GET_HA_INFO:
		hip_msg_init(msg);
		hip_build_user_hdr(msg, SO_HIP_GET_HA_INFO, 0);
		err = hip_for_each_ha(hip_handle_get_ha_info, msg);
		break;
	case SO_HIP_DEFAULT_HIT:
		hip_msg_init(msg);
		err =  hip_get_default_hit_msg(msg);
		break;
	case SO_HIP_HANDOFF_ACTIVE:
		//hip_msg_init(msg);
		is_active_handover=1;
		//hip_build_user_hdr(msg, SO_HIP_HANDOFF_ACTIVE, 0);
		break;

	case SO_HIP_HANDOFF_LAZY:
		//hip_msg_init(msg);
		is_active_handover=0;
		//hip_build_user_hdr(msg,SO_HIP_HANDOFF_LAZY, 0);
		break;

	case SO_HIP_RESTART:
		HIP_DEBUG("Restart message received, restarting HIP daemon now!!!\n");
		hipd_set_flag(HIPD_FLAG_RESTART);
		hip_close(SIGINT);
		break;
	case SO_HIP_OPPTCP_UNBLOCK_AND_BLACKLIST:
		hip_opptcp_unblock_and_blacklist(msg, src);
		break;
	case SO_HIP_OPPTCP_SEND_TCP_PACKET:
		hip_opptcp_send_tcp_packet(msg, src);

		break;
	case SO_HIP_GET_PROXY_LOCAL_ADDRESS:
	{
		//firewall socket address
		struct sockaddr_in6 sock_addr;
		bzero(&sock_addr, sizeof(sock_addr));
		sock_addr.sin6_family = AF_INET6;
		sock_addr.sin6_port = htons(HIP_FIREWALL_PORT);
		sock_addr.sin6_addr = in6addr_loopback;
		HIP_DEBUG("GET HIP PROXY LOCAL ADDRESS\n");
		hip_get_local_addr(msg);
                //hip_build_user_hdr(msg, HIP_HIPPROXY_LOCAL_ADDRESS, 0);
		n = hip_sendto_user(msg, (struct sockaddr *) &sock_addr);
		HIP_IFEL(n < 0, 0, "sendto() failed on fw socket.\n");
		if (err == 0) {
			HIP_DEBUG("SEND HIPPROXY LOCAL ADDRESS OK.\n");
		}
		break;
	}
	case SO_HIP_TRIGGER_BEX:
		HIP_DEBUG("SO_HIP_TRIGGER_BEX\n");
		hip_firewall_status = 1;
		err = hip_netdev_trigger_bex_msg(msg);
		goto out_err;
		break;
	case SO_HIP_VERIFY_DHT_HDRR_RESP: // Added by Pardeep to verify signature and host id
        	/* This case verifies host id in the value (HDRR) against HIT used as a key for DHT
	        * And it also verifies the signature in HDRR
        	* This works on the hip common message sent to the daemon
        	* */
       		verify_hdrr (msg,NULL);
        	break;
	case SO_HIP_USERSPACE_IPSEC:
		HIP_DUMP_MSG(msg);
		err = hip_userspace_ipsec_activate(msg);
		break;
	case SO_HIP_RESTART_DUMMY_INTERFACE:
		set_up_device(HIP_HIT_DEV, 0);
		err = set_up_device(HIP_HIT_DEV, 1);
		break;
	case SO_HIP_ESP_PROT_TFM:
		HIP_DUMP_MSG(msg);
		err = esp_prot_set_preferred_transforms(msg);
		break;
	case SO_HIP_BEX_STORE_UPDATE:
		HIP_DUMP_MSG(msg);
		err = anchor_db_update(msg);
		break;
	case SO_HIP_TRIGGER_UPDATE:
		HIP_DUMP_MSG(msg);
		err = esp_prot_handle_trigger_update_msg(msg);
		break;
	case SO_HIP_ANCHOR_CHANGE:
		HIP_DUMP_MSG(msg);
		err = esp_prot_handle_anchor_change_msg(msg);
		break;
	case SO_HIP_GET_LSI_PEER:
	case SO_HIP_GET_LSI_OUR:
		while((param = hip_get_next_param(msg, param))){
			if (hip_get_param_type(param) == HIP_PARAM_HIT){
		    		if (!src_hit)
		      			src_hit = (struct in6_addr *)hip_get_param_contents_direct(param);
		    		else
		      			dst_hit = (struct in6_addr *)hip_get_param_contents_direct(param);
		  	}
	  	}
		if (src_hit && dst_hit){
		        entry = hip_hadb_find_byhits(src_hit, dst_hit);
		        if (entry){
			        lsi = (msg_type == SO_HIP_GET_LSI_PEER) ? &entry->lsi_peer : &entry->lsi_our;
			        /*if(msg_type == SO_HIP_GET_LSI_PEER)
		                        lsi = &aux->lsi_peer;
			        else if(msg_type == SO_HIP_GET_LSI_OUR)
				lsi = &aux->lsi_our;*/
		        }
		}
	        break;
	case SO_HIP_BUDDIES_ON:
		HIP_DEBUG("Setting BUDDIES ON\n");
		hip_buddies_inuse = SO_HIP_BUDDIES_ON;
		HIP_DEBUG("hip_buddies_inuse =  %d (should be %d)\n", 
		hip_buddies_inuse, SO_HIP_BUDDIES_ON);
		break;
            
	case SO_HIP_BUDDIES_OFF:
		HIP_DEBUG("Setting BUDDIES OFF\n");
		hip_buddies_inuse = SO_HIP_BUDDIES_OFF;
		HIP_DEBUG("hip_buddies_inuse =  %d (should be %d)\n", 
			hip_buddies_inuse, SO_HIP_BUDDIES_OFF);
		break;
	default:
		HIP_ERROR("Unknown socket option (%d)\n", msg_type);
		err = -ESOCKTNOSUPPORT;
	}

 out_err:

	if (send_response) {
	        HIP_DEBUG("Send response\n");
		if (err)
		        hip_set_msg_err(msg, 1);
		len = hip_get_msg_total_len(msg);
<<<<<<< HEAD
		n = hip_sendto_user(msg, (struct sockaddr *)  src);
=======
		HIP_DEBUG("Sending message response to port %d \n", ntohs(src->sin6_port));
		HIP_DEBUG_HIT("To address", src);
		n = hip_sendto_user(msg, src);
>>>>>>> 7cdeba36
		if(n != len)
			err = -1;
		else
			HIP_DEBUG("Response sent ok\n");
	} else
		HIP_DEBUG("No response sent\n");

	return err;
}<|MERGE_RESOLUTION|>--- conflicted
+++ resolved
@@ -338,7 +338,6 @@
 	break; 
         case SO_HIP_DHT_SERVING_GW:
         {
-<<<<<<< HEAD
 		int err_value = 0;
 		if(hip_opendht_inuse != SO_HIP_DHT_ON){
 			err_value = 5;
@@ -352,47 +351,7 @@
 		}else{
 			err = hip_get_dht_mapping_for_HIT_msg(msg);
 		}
-=======
-	        struct in_addr ip_gw;
-		struct in6_addr ip_gw_mapped;
-		int rett = 0, errr = 0;
-		struct sockaddr_in *sa;
-		if (opendht_serving_gateway == NULL) {
-		        opendht_serving_gateway = malloc(sizeof(struct addrinfo));
-			memset(opendht_serving_gateway, 0, sizeof(struct addrinfo));
-		}
-
-		if (opendht_serving_gateway->ai_addr == NULL) {
-		        opendht_serving_gateway->ai_addr = malloc(sizeof(struct sockaddr_in));
-			memset(opendht_serving_gateway->ai_addr, 0, sizeof(struct sockaddr_in));
-		}
-
-		sa = (struct sockaddr_in*)opendht_serving_gateway->ai_addr;
-		rett = inet_pton(AF_INET, inet_ntoa(sa->sin_addr), &ip_gw);
-		IPV4_TO_IPV6_MAP(&ip_gw, &ip_gw_mapped);
-		HIP_DEBUG_HIT("dht gateway address (mapped) to be sent", &ip_gw_mapped);
-
-		memset(msg, 0, HIP_MAX_PACKET);
-
-		if (hip_opendht_inuse == SO_HIP_DHT_ON) {
-  		        errr = hip_build_param_opendht_gw_info(msg, &ip_gw_mapped,
-							       opendht_serving_gateway_ttl,
-							       opendht_serving_gateway_port);
-		} else { /* not in use mark port and ttl to 0 so 'client' knows*/
-  		        errr = hip_build_param_opendht_gw_info(msg, &ip_gw_mapped, 0,0);
-		}
-
-		if (errr) {
-		        HIP_ERROR("Build param hit failed: %s\n", strerror(errr));
-			goto out_err;
-		}
-		errr = hip_build_user_hdr(msg, SO_HIP_DHT_SERVING_GW, 0);
-		if (errr){
-		        HIP_ERROR("Build hdr failed: %s\n", strerror(errr));
-		}
-		HIP_DEBUG("Building gw_info complete\n");
->>>>>>> 7cdeba36
-        }
+	}
         break;
         case SO_HIP_DHT_SET:
 	{
@@ -1180,13 +1139,9 @@
 		if (err)
 		        hip_set_msg_err(msg, 1);
 		len = hip_get_msg_total_len(msg);
-<<<<<<< HEAD
-		n = hip_sendto_user(msg, (struct sockaddr *)  src);
-=======
 		HIP_DEBUG("Sending message response to port %d \n", ntohs(src->sin6_port));
 		HIP_DEBUG_HIT("To address", src);
-		n = hip_sendto_user(msg, src);
->>>>>>> 7cdeba36
+		n = hip_sendto_user(msg, (struct sockaddr *)  src);
 		if(n != len)
 			err = -1;
 		else
