--- conflicted
+++ resolved
@@ -922,18 +922,14 @@
 		HIP_DEBUG("SO_HIP_TRIGGER_BEX\n");
 		hip_firewall_status = 1;
 		err = hip_netdev_trigger_bex_msg(msg);
-<<<<<<< HEAD
-		goto out_err;
-	  break;
+		break;
+	case SO_HIP_USERSPACE_IPSEC:
+		HIP_DUMP_MSG(msg);
+		err = hip_userspace_ipsec_activate(msg);
+		break;
 	case SO_HIP_RESTART_DUMMY_INTERFACE:
 		set_up_device(HIP_HIT_DEV, 0);
 		err = set_up_device(HIP_HIT_DEV, 1);
-		break;
-=======
-		break;
-	case SO_HIP_USERSPACE_IPSEC:
-		HIP_DUMP_MSG(msg);
-		err = hip_userspace_ipsec_activate(msg);
 		break;
 	case SO_HIP_ESP_PROT_EXT_TRANSFORM:
 		HIP_DUMP_MSG(msg);
@@ -995,7 +991,7 @@
 	      		dst_hit = &entry->hit_peer;
 	  	}
 	  	break;
->>>>>>> aad07d74
+
 	default:
 		HIP_ERROR("Unknown socket option (%d)\n", msg_type);
 		err = -ESOCKTNOSUPPORT;
