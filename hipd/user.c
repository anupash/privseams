--- conflicted
+++ resolved
@@ -1127,7 +1127,6 @@
 		HIP_DEBUG("hip_buddies_inuse =  %d (should be %d)\n", 
 			hip_buddies_inuse, SO_HIP_BUDDIES_OFF);
 		break;
-<<<<<<< HEAD
 	case SO_HIP_SET_NAT_PORT:
 	{
 		struct hip_port_info *nat_port;
@@ -1141,14 +1140,12 @@
 		hip_create_nat_sock_udp(&hip_nat_sock_udp, 1);
 		break;
 	}
-=======
 	case SO_HIP_NSUPDATE_OFF:
 	case SO_HIP_NSUPDATE_ON:
 		hip_set_nsupdate_status(((msg_type == SO_HIP_NSUPDATE_OFF) ? 0 : 1));
 		if (msg_type == SO_HIP_NSUPDATE_ON)
 			nsupdate();
 		break;
->>>>>>> 1b19b52e
 	default:
 		HIP_ERROR("Unknown socket option (%d)\n", msg_type);
 		err = -ESOCKTNOSUPPORT;
