--- conflicted
+++ resolved
@@ -881,13 +881,8 @@
 		break;
 	case SO_HIP_MHADDR_ACTIVE:
 		//hip_msg_init(msg);
-<<<<<<< HEAD
 		is_active_mhaddr=1;
 		//hip_build_user_hdr(msg, SO_HIP_MHADDR_ACTIVE, 0);	
-=======
-		is_active_handover=1;
-		//hip_build_user_hdr(msg, SO_HIP_HANDOFF_ACTIVE, 0);
->>>>>>> 1132f930
 		break;
 	case SO_HIP_MHADDR_LAZY:
 		//hip_msg_init(msg);
