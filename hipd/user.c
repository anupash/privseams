/** @file
 * This file defines a user message handling function for the Host Identity
 * Protocol (HIP).
 *
 * We don't currently have a workqueue. The functionality in this file mostly
 * covers catching userspace messages only.
 *
 * @author  Miika Komu <miika_iki.fi>
 * @author  Kristian Slavov <kslavov_hiit.fi>
 * @author  Bing Zhou <bingzhou_cc.hut.fi>
 * @author  Tao Wan  <twan_cc.hut.fi>
 * @author	Rene Hummen
 * @note    Distributed under <a href="http://www.gnu.org/licenses/gpl2.txt">GNU/GPL</a>.
 */
#include "user.h"

extern int hip_use_userspace_data_packet_mode;

int hip_sendto_user(const struct hip_common *msg, const struct sockaddr *dst)
{
	HIP_DEBUG("Sending msg type %d\n", hip_get_msg_type(msg));
	return sendto(hip_user_sock, msg, hip_get_msg_total_len(msg), 0,
			(struct sockaddr *) dst, hip_sockaddr_len(dst));
}

/**
 * Handles a user message.
 *
 * @note If you added a SO_HIP_NEWMODE in libinet6/icomm.h, you also need to
 *       add a case block for your SO_HIP_NEWMODE constant in the
 *       switch(msg_type) block in this function.
 * @param  msg  a pointer to the received user message HIP packet.
 * @param  src
 * @return zero on success, or negative error value on error.
 * @see    hip_so.
 */
int hip_handle_user_msg(hip_common_t *msg, struct sockaddr_in6 *src)
{
	hip_hit_t *hit = NULL, *src_hit = NULL, *dst_hit = NULL;
	hip_lsi_t *lsi, *src_lsi = NULL, *dst_lsi = NULL;
	in6_addr_t *src_ip = NULL, *dst_ip = NULL;
	hip_ha_t *entry = NULL, *server_entry = NULL;
	int err = 0, msg_type = 0, n = 0, len = 0, state = 0, reti = 0;
	int access_ok = 0, is_root = 0, dhterr = 0;
	struct hip_tlv_common *param = NULL;
	extern int hip_icmp_interval;
	struct hip_heartbeat * heartbeat;
	char host[NI_MAXHOST];
	int send_response;

	HIP_ASSERT(src->sin6_family == AF_INET6);
	HIP_DEBUG("User message from port %d\n", htons(src->sin6_port));

	err = hip_check_userspace_msg(msg);

	if (err) {
		HIP_ERROR("HIP socket option was invalid.\n");
		goto out_err;
	}

	send_response = hip_get_msg_response(msg);

	msg_type = hip_get_msg_type(msg);

	is_root = (ntohs(src->sin6_port) < 1024);
	if (is_root) {
		access_ok = 1;
	} else if (!is_root && (msg_type >= HIP_SO_ANY_MIN && msg_type
			<= HIP_SO_ANY_MAX)) {
		access_ok = 1;
	}

	if (!access_ok) {
		HIP_ERROR("The user does not have privilege for this "
				"operation. The operation is cancelled.\n");
		err = -1;
		goto out_err;
	}

	/* This prints numerical addresses until we have separate
	 print function for icomm.h and protodefs.h -miika */
	HIP_DEBUG("HIP user message type is: %d\n", msg_type);

	switch (msg_type) {
		case SO_HIP_NULL_OP:
			HIP_DEBUG("Null op\n");
			break;
		case SO_HIP_ADD_LOCAL_HI:
			err = hip_handle_add_local_hi(msg);
			break;
		case SO_HIP_DEL_LOCAL_HI:
			err = hip_handle_del_local_hi(msg);
			break;
		case SO_HIP_ADD_PEER_MAP_HIT_IP:
			HIP_DEBUG("Handling SO_HIP_ADD_PEER_MAP_HIT_IP.\n");
			err = hip_add_peer_map(msg);
			if (err) {
				HIP_ERROR("add peer mapping failed.\n");
				goto out_err;
			}
			break;
		case SO_HIP_RST:
			//send_response = 0;
			err = hip_send_close(msg, 1);
			break;
		case SO_HIP_SET_NAT_NONE:
		case SO_HIP_SET_NAT_PLAIN_UDP:
			HIP_IFEL(hip_user_nat_mode(msg_type), -1, "Error when setting daemon NAT status to \"on\"\n")
			;
			HIP_DEBUG("Recreate all R1s\n");
			hip_recreate_all_precreated_r1_packets();
			break;
		case SO_HIP_LOCATOR_GET:
			HIP_DEBUG("Got a request for locators\n");
			hip_msg_init(msg);
			HIP_IFEL(hip_build_user_hdr(msg, SO_HIP_LOCATOR_GET, 0), -1,
					"Failed to build user message header.: %s\n",
					strerror(err))
			;
			if ((err = hip_build_locators(msg, 0, hip_get_nat_mode(NULL))) < 0) {

			}
			HIP_DEBUG("LOCATOR parameter building failed\n");
			break;
		case SO_HIP_HEARTBEAT:
			heartbeat = hip_get_param(msg, HIP_PARAM_HEARTBEAT);
			hip_icmp_interval = heartbeat->heartbeat;
			heartbeat_counter = hip_icmp_interval;
			HIP_DEBUG("Received heartbeat interval (%d seconds)\n",hip_icmp_interval);
			break;
		case SO_HIP_SET_DEBUG_ALL:
			/* Displays all debugging messages. */
			_HIP_DEBUG("Handling DEBUG ALL user message.\n");
			HIP_IFEL(hip_set_logdebug(LOGDEBUG_ALL), -1,
					"Error when setting daemon DEBUG status to ALL\n")
			;
			break;
		case SO_HIP_SET_DEBUG_MEDIUM:
			/* Removes debugging messages. */
			HIP_DEBUG("Handling DEBUG MEDIUM user message.\n");
			HIP_IFEL(hip_set_logdebug(LOGDEBUG_MEDIUM), -1,
					"Error when setting daemon DEBUG status to MEDIUM\n")
			;
			break;
		case SO_HIP_SET_DEBUG_NONE:
			/* Removes debugging messages. */
			HIP_DEBUG("Handling DEBUG NONE user message.\n");
			HIP_IFEL(hip_set_logdebug(LOGDEBUG_NONE), -1,
					"Error when setting daemon DEBUG status to NONE\n")
			;
			break;
		case SO_HIP_CONF_PUZZLE_NEW:
			err = hip_recreate_all_precreated_r1_packets();
			break;
		case SO_HIP_CONF_PUZZLE_GET:
			err = hip_get_puzzle_difficulty_msg(msg);
			break;
		case SO_HIP_CONF_PUZZLE_SET:
			err = hip_set_puzzle_difficulty_msg(msg);
			break;
		case SO_HIP_CONF_PUZZLE_INC:
			dst_hit = hip_get_param_contents(msg, HIP_PARAM_HIT);
			hip_inc_cookie_difficulty(dst_hit);
			break;
		case SO_HIP_CONF_PUZZLE_DEC:
			dst_hit = hip_get_param_contents(msg, HIP_PARAM_HIT);
			hip_dec_cookie_difficulty(dst_hit);
			break;
#ifdef CONFIG_HIP_OPPORTUNISTIC
			case SO_HIP_QUERY_IP_HIT_MAPPING:
			/* TODO Need this case ? */
			err = hip_query_ip_hit_mapping(msg);
			if(err) {
				HIP_ERROR("query ip hit mapping failed.\n");
				goto out_err;
			}
			break;
#endif
		case SO_HIP_CERT_SPKI_VERIFY:
			HIP_DEBUG("Got an request to verify SPKI cert\n");
			reti = hip_cert_spki_verify(msg);
			HIP_IFEL(reti, -1, "Verifying SPKI cert returned an error\n")
			;
			HIP_DEBUG("SPKI cert verified sending it back to requester\n");
			break;
		case SO_HIP_CERT_SPKI_SIGN:
			HIP_DEBUG("Got an request to sign SPKI cert sequence\n");
			reti = hip_cert_spki_sign(msg, hip_local_hostid_db);
			HIP_IFEL(reti, -1, "Signing SPKI cert returned an error\n")
			;
			HIP_DEBUG("SPKI cert signed sending it back to requester\n");
			break;
		case SO_HIP_CERT_X509V3_SIGN:
			HIP_DEBUG("Got an request to sign X509v3 cert\n");
			reti = hip_cert_x509v3_handle_request_to_sign(msg,
					hip_local_hostid_db);
			HIP_IFEL(reti, -1, "Signing of x509v3 cert returned an error\n")
			;
			HIP_DEBUG("X509v3 cert signed sending it back to requester\n");
			break;
		case SO_HIP_CERT_X509V3_VERIFY:
			HIP_DEBUG("Got an request to verify X509v3 cert\n");
			reti = hip_cert_x509v3_handle_request_to_verify(msg);
			HIP_IFEL(reti, -1, "Verification of x509v3 cert "
					"returned an error\n")
			;
			HIP_DEBUG("X509v3 verification ended "
					"sending it back to requester\n");
			break;
		case SO_HIP_TRANSFORM_ORDER:
		{
			extern int hip_transform_order;
			err = 0;
			struct hip_transformation_order *transorder;
			HIP_IFEL(!(transorder = hip_get_param(msg, HIP_PARAM_TRANSFORM_ORDER)), -1,
					"no transform order struct found (should contain transform order)\n")
			;
			HIP_DEBUG("Transform order received from hipconf: %d\n" ,transorder->transorder);
			hip_transform_order = transorder->transorder;
			hip_recreate_all_precreated_r1_packets();
			break;
		}
#ifdef CONFIG_HIP_RVS
		case SO_HIP_ADD_DEL_SERVER:
			{
				/* RFC 5203 service registration. The requester, i.e. the client
				 of the server handles this message. Message indicates that
				 the hip daemon wants either to register to a server for
				 additional services or it wants to cancel a registration.
				 Cancellation is identified with a zero lifetime. */
				struct hip_reg_request *reg_req = NULL;
				hip_pending_request_t *pending_req = NULL;
				struct in6_addr * hit_local;
				uint8_t *reg_types = NULL;
				int i = 0, type_count = 0;
				int opp_mode = 0;
				int add_to_global = 0;
				struct sockaddr_in6 sock_addr6;
				struct sockaddr_in sock_addr;
				struct in6_addr server_addr, hitr;

				_HIP_DEBUG("Handling ADD DEL SERVER user message.\n");

				/* Get RVS IP address, HIT and requested lifetime given as
				 commandline parameters to hipconf. */

				dst_hit = hip_get_param_contents(msg,HIP_PARAM_HIT);
				dst_ip = hip_get_param_contents(msg, HIP_PARAM_IPV6_ADDR);
				reg_req = hip_get_param(msg, HIP_PARAM_REG_REQUEST);

				/* Register to an LSI, no IP address */
				if (dst_ip && !dst_hit && !ipv6_addr_is_hit(dst_ip)) {
					struct in_addr lsi;

					IPV6_TO_IPV4_MAP(dst_ip, &lsi);
					memset(&hitr, 0, sizeof(hitr));
					memset(&server_addr, 0, sizeof(server_addr));

					if (IS_LSI32(lsi.s_addr) &&
							!hip_map_id_to_addr(&hitr, &lsi, &server_addr)) {
						dst_ip = &server_addr;
						/* Note: next map_id below fills the HIT */
					}
				}

				/* Register to a HIT without IP address */
				if (dst_ip && !dst_hit && ipv6_addr_is_hit(dst_ip)) {
					struct in_addr bcast = {INADDR_BROADCAST};
					if (hip_map_id_to_addr(dst_ip, NULL,
									&server_addr))
					IPV4_TO_IPV6_MAP(&bcast, &server_addr);
					dst_hit = dst_ip;
					dst_ip = &server_addr;
				}

				if(dst_hit == NULL) {
					HIP_DEBUG("No HIT parameter found from the user "
							"message. Trying opportunistic mode \n");
					opp_mode = 1;
				} else if(dst_ip == NULL) {
					HIP_ERROR("No IPV6 parameter found from the user "
							"message.\n");
					err = -1;
					goto out_err;
				} else if(reg_req == NULL) {
					HIP_ERROR("No REG_REQUEST parameter found from the "
							"user message.\n");
					err = -1;
					goto out_err;
				}

				if (!opp_mode) {
					HIP_IFEL(hip_hadb_add_peer_info(dst_hit, dst_ip,
									NULL, NULL),
							-1, "Error on adding server "
							"HIT to IP address mapping to the hadb.\n");

					/* Fetch the hadb entry just created. */
					entry = hip_hadb_try_to_find_by_peer_hit(dst_hit);

					if(entry == NULL) {
						HIP_ERROR("Error on fetching server HIT to IP address "
								"mapping from the haDB.\n");
						err = -1;
						goto out_err;
					}
				} else {
					hit_local = (struct in6_addr *)malloc(sizeof(struct in6_addr));
					HIP_IFEL(hip_get_default_hit(hit_local), -1,
							"Error retrieving default HIT \n");
					entry = hip_opp_add_map(dst_ip, hit_local);
				}

				reg_types = reg_req->reg_type;
				type_count = hip_get_param_contents_len(reg_req) -
				sizeof(reg_req->lifetime);

				for(;i < type_count; i++) {
					pending_req = (hip_pending_request_t *)
					malloc(sizeof(hip_pending_request_t));
					if(pending_req == NULL) {
						HIP_ERROR("Error on allocating memory for a "
								"pending registration request.\n");
						err = -1;
						goto out_err;
					}

					pending_req->entry = entry;
					pending_req->reg_type = reg_types[i];
					pending_req->lifetime = reg_req->lifetime;
					pending_req->created = time(NULL);

					HIP_DEBUG("Adding pending service request for service %u.\n",
							reg_types[i]);
					hip_add_pending_request(pending_req);

					/* Set the request flag. */
					switch(reg_types[i]) {
						case HIP_SERVICE_RENDEZVOUS:
						hip_hadb_set_local_controls(
								entry, HIP_HA_CTRL_LOCAL_REQ_RVS);
						add_to_global = 1;
						break;
						case HIP_SERVICE_FULLRELAY:
						hip_hadb_set_local_controls(
								entry, HIP_HA_CTRL_LOCAL_REQ_FULLRELAY);
						HIP_DEBUG("Full-relay not fully implemented.\n");
						case HIP_SERVICE_RELAY:
						hip_hadb_set_local_controls(
								entry, HIP_HA_CTRL_LOCAL_REQ_RELAY);
						/* Don't ask for ICE from relay */
						entry->nat_mode = 1;
						add_to_global = 1;
						break;
						default:
						HIP_INFO("Undefined service type (%u) "
								"requested in the service "
								"request.\n", reg_types[i]);
						/* For testing purposes we allow the user to
						 request services that HIPL does not support.
						 */
						hip_hadb_set_local_controls(
								entry, HIP_HA_CTRL_LOCAL_REQ_UNSUP);
						/*
						 HIP_DEBUG("Deleting pending service request "\
				  "for service %u.\n", reg_types[i]);
						 hip_del_pending_request_by_type(entry,
						 reg_types[i]);
						 */
						break;
					}
				}

				if (add_to_global) {
					if (IN6_IS_ADDR_V4MAPPED(dst_ip)) {
						memset(&sock_addr, 0, sizeof(sock_addr));
						IPV6_TO_IPV4_MAP(dst_ip, &sock_addr.sin_addr);
						sock_addr.sin_family = AF_INET;
						add_address_to_list(&sock_addr, 0, HIP_FLAG_CONTROL_TRAFFIC_ONLY); //< The server address is added with 0 interface index
					} else {
						memset(&sock_addr6, 0, sizeof(sock_addr6));
						sock_addr6.sin6_family = AF_INET6;
						sock_addr6.sin6_addr = *dst_ip;
						add_address_to_list(&sock_addr6, 0, HIP_FLAG_CONTROL_TRAFFIC_ONLY); //< The server address is added with 0 interface index
					}

				}

				/* Workaround for bug id 880 until bug id 589 is implemented.
				 -miika  */
				if (entry->state != HIP_STATE_NONE || HIP_STATE_UNASSOCIATED) {
					hip_common_t *msg = calloc(HIP_MAX_PACKET, 1);
					HIP_IFE((msg == 0), -1);
					HIP_IFE(hip_build_user_hdr(msg, SO_HIP_RST, 0), -1);
					HIP_IFE(hip_build_param_contents(msg,
									&entry->hit_peer,
									HIP_PARAM_HIT,
									sizeof(hip_hit_t)),
							-1);
					hip_send_close(msg, 0);
					free(msg);
				}

				/* Send a I1 packet to the server (registrar). */

				/** @todo When registering to a service or cancelling a service,
				 we should first check the state of the host association that
				 is registering. When it is ESTABLISHED or R2-SENT, we have
				 already successfully carried out a base exchange and we
				 must use an UPDATE packet to carry a REG_REQUEST parameter.
				 When the state is not ESTABLISHED or R2-SENT, we launch a
				 base exchange using an I1 packet. */
				HIP_IFEL(hip_send_i1(&entry->hit_our, dst_hit, entry), -1,
						"Error on sending I1 packet to the server.\n");
				break;
			}
		case SO_HIP_OFFER_RVS:
			/* draft-ietf-hip-registration-02 RVS registration. Rendezvous
			 server handles this message. Message indicates that the
			 current machine is willing to offer rendezvous service. This
			 message is received from hipconf. */
			HIP_DEBUG("Handling OFFER RENDEZVOUS user message.\n");

			hip_set_srv_status(HIP_SERVICE_RENDEZVOUS, HIP_SERVICE_ON);
			hip_relay_set_status(HIP_RELAY_ON);
<<<<<<< HEAD
=======
		}

		/* We have to recreate the R1 packets so that they do not
		   advertise the RVS service anymore. I.e. we're removing
		   the REG_INFO parameters here. */
		err = hip_recreate_all_precreated_r1_packets();
		break;
#endif /* CONFIG_HIP_RVS */
	case SO_HIP_GET_HITS:
		hip_msg_init(msg);
		hip_build_user_hdr(msg, SO_HIP_GET_HITS, 0);
		err = hip_for_each_hi(hip_host_id_entry_to_endpoint, msg);
		break;
	case SO_HIP_GET_HA_INFO:
		hip_msg_init(msg);
		hip_build_user_hdr(msg, SO_HIP_GET_HA_INFO, 0);
		err = hip_for_each_ha(hip_handle_get_ha_info, msg);
		break;
	case SO_HIP_DEFAULT_HIT:
		//hip_msg_init(msg);
		err =  hip_get_default_hit_msg(msg);
		break;
	case SO_HIP_MHADDR_ACTIVE:
		//hip_msg_init(msg);
		is_active_mhaddr=1;
		//hip_build_user_hdr(msg, SO_HIP_MHADDR_ACTIVE, 0);	
		break;
	case SO_HIP_MHADDR_LAZY:
		//hip_msg_init(msg);
		is_active_mhaddr=0;
		//hip_build_user_hdr(msg,SO_HIP_MHADDR_LAZY, 0);
		break;
	case SO_HIP_HANDOVER_HARD:
		is_hard_handover=1;
		break;
	case SO_HIP_HANDOVER_SOFT:
		is_hard_handover=0;
		break;
	case SO_HIP_RESTART:
		HIP_DEBUG("Restart message received, restarting HIP daemon now!!!\n");
		hipd_set_flag(HIPD_FLAG_RESTART);
		hip_close(SIGINT);
		break;
	case SO_HIP_OPPTCP_UNBLOCK_AND_BLACKLIST:
		hip_opptcp_unblock_and_blacklist(msg, src);
		break;
	case SO_HIP_OPPTCP_SEND_TCP_PACKET:
		hip_opptcp_send_tcp_packet(msg, src);

		break;
	case SO_HIP_GET_PROXY_LOCAL_ADDRESS:
	{
		//firewall socket address
		struct sockaddr_in6 sock_addr;
		bzero(&sock_addr, sizeof(sock_addr));
		sock_addr.sin6_family = AF_INET6;
		sock_addr.sin6_port = htons(HIP_FIREWALL_PORT);
		sock_addr.sin6_addr = in6addr_loopback;
		HIP_DEBUG("GET HIP PROXY LOCAL ADDRESS\n");
		hip_get_local_addr(msg);
		break;
	}

       case SO_HIP_SET_DATAPACKET_MODE_ON:  //Prabhu Enable DataPacket Mode
       {
		struct sockaddr_in6 sock_addr;
                HIP_DEBUG("SO_HIP_SET_DATAPACKET_MODE_ON\n");
		HIP_DUMP_MSG(msg);

                hip_use_userspace_data_packet_mode = 1;
>>>>>>> b14dba45

			err = hip_recreate_all_precreated_r1_packets();
			break;
		case SO_HIP_REINIT_RVS:
		case SO_HIP_REINIT_RELAY:
			HIP_DEBUG("Handling REINIT RELAY or REINIT RVS user message.\n");
			HIP_IFEL(hip_relay_reinit(), -1, "Unable to reinitialize "
					"the HIP relay / RVS service.\n");
			break;

		case SO_HIP_CANCEL_RVS:
			HIP_DEBUG("Handling CANCEL RVS user message.\n");

			hip_set_srv_status(HIP_SERVICE_RENDEZVOUS, HIP_SERVICE_OFF);

			hip_relht_free_all_of_type(HIP_RVSRELAY);
			/* If all off the relay records were freed we can set the relay
			 status "off". */
			if(hip_relht_size() == 0) {
				hip_relay_set_status(HIP_RELAY_OFF);
			}

			/* We have to recreate the R1 packets so that they do not
			 advertise the RVS service anymore. I.e. we're removing
			 the REG_INFO parameters here. */
			err = hip_recreate_all_precreated_r1_packets();
			break;
#endif /* CONFIG_HIP_RVS */
		case SO_HIP_GET_HITS:
			hip_msg_init(msg);
			hip_build_user_hdr(msg, SO_HIP_GET_HITS, 0);
			err = hip_for_each_hi(hip_host_id_entry_to_endpoint, msg);
			break;
		case SO_HIP_GET_HA_INFO:
			hip_msg_init(msg);
			hip_build_user_hdr(msg, SO_HIP_GET_HA_INFO, 0);
			err = hip_for_each_ha(hip_handle_get_ha_info, msg);
			break;
		case SO_HIP_DEFAULT_HIT:
			//hip_msg_init(msg);
			err = hip_get_default_hit_msg(msg);
			break;
		case SO_HIP_HANDOFF_ACTIVE:
			//hip_msg_init(msg);
			is_active_handover = 1;
			//hip_build_user_hdr(msg, SO_HIP_HANDOFF_ACTIVE, 0);
			break;

		case SO_HIP_HANDOFF_LAZY:
			//hip_msg_init(msg);
			is_active_handover = 0;
			//hip_build_user_hdr(msg,SO_HIP_HANDOFF_LAZY, 0);
			break;

		case SO_HIP_RESTART:
			HIP_DEBUG("Restart message received, restarting HIP daemon now!!!\n");
			hipd_set_flag(HIPD_FLAG_RESTART);
			hip_close(SIGINT);
			break;
		case SO_HIP_TRIGGER_BEX:
			HIP_DEBUG("SO_HIP_TRIGGER_BEX\n");
			hip_firewall_status = 1;
			err = hip_netdev_trigger_bex_msg(msg);
			goto out_err;
			break;
		case SO_HIP_VERIFY_DHT_HDRR_RESP: // Added by Pardeep to verify signature and host id
			/* This case verifies host id in the value (HDRR) against HIT used as a key for DHT
			 * And it also verifies the signature in HDRR
			 * This works on the hip common message sent to the daemon
			 * */
			verify_hdrr(msg, NULL);
			break;
		case SO_HIP_USERSPACE_IPSEC:
			HIP_DUMP_MSG(msg);
			//send_response = 0;
			err = hip_userspace_ipsec_activate(msg);
			break;
		case SO_HIP_RESTART_DUMMY_INTERFACE:
			set_up_device(HIP_HIT_DEV, 0);
			err = set_up_device(HIP_HIT_DEV, 1);
			break;
		case SO_HIP_ESP_PROT_TFM:
			HIP_DUMP_MSG(msg);
			err = esp_prot_set_preferred_transforms(msg);
			break;
		case SO_HIP_BEX_STORE_UPDATE:
			HIP_DUMP_MSG(msg);
			err = anchor_db_update(msg);
			break;
		case SO_HIP_TRIGGER_UPDATE:
			HIP_DUMP_MSG(msg);
			err = esp_prot_handle_trigger_update_msg(msg);
			break;
		case SO_HIP_ANCHOR_CHANGE:
			HIP_DUMP_MSG(msg);
			err = esp_prot_handle_anchor_change_msg(msg);
			break;
		case SO_HIP_GET_LSI_PEER:
			while ((param = hip_get_next_param(msg, param))) {
				if (hip_get_param_type(param) == HIP_PARAM_HIT) {
					if (!dst_hit) {
						dst_hit
								= (struct in6_addr *) hip_get_param_contents_direct(
										param);
						HIP_DEBUG_HIT("dst_hit", dst_hit);
					} else {
						src_hit
								= (struct in6_addr *) hip_get_param_contents_direct(
										param);
						HIP_DEBUG_HIT("src_hit", src_hit);
					}
				}
			}
			if (src_hit && dst_hit)
				entry = hip_hadb_find_byhits(src_hit, dst_hit);
			else if (dst_hit)
				entry = hip_hadb_try_to_find_by_peer_hit(dst_hit);
			if (entry && IS_LSI32(entry->lsi_peer.s_addr)) {
				HIP_IFE(hip_build_param_contents(msg, &entry->lsi_peer,
								HIP_PARAM_LSI, sizeof(hip_lsi_t)), -1);
				HIP_IFE(hip_build_param_contents(msg, &entry->lsi_our,
								HIP_PARAM_LSI, sizeof(hip_lsi_t)), -1);
			} else if (dst_hit) { /* Assign a new LSI */
				struct hip_common msg_tmp;
				hip_lsi_t lsi;

				memset(&msg_tmp, 0, sizeof(msg_tmp));
				hip_generate_peer_lsi(&lsi);
				HIP_IFE(hip_build_param_contents(&msg_tmp, dst_hit,
								HIP_PARAM_HIT, sizeof(hip_hit_t)), -1);
				HIP_IFE(hip_build_param_contents(&msg_tmp, &lsi,
								HIP_PARAM_LSI, sizeof(hip_lsi_t)), -1);
				hip_add_peer_map(&msg_tmp);
				HIP_IFE(hip_build_param_contents(msg, &lsi,
								HIP_PARAM_LSI, sizeof(hip_lsi_t)), -1);
			}
			break;
		case SO_HIP_SET_NAT_PORT: {
			struct hip_port_info *nat_port;

			nat_port = hip_get_param(msg, HIP_PARAM_LOCAL_NAT_PORT);
			if (nat_port) {
				HIP_DEBUG("Setting local NAT port\n");
				hip_set_local_nat_udp_port(nat_port->port);
				// We need to recreate the NAT UDP sockets to bind to the new port.
				hip_create_nat_sock_udp(&hip_nat_sock_output_udp, 1);
				hip_create_nat_sock_udp(&hip_nat_sock_input_udp, 1);
			} else {
				HIP_DEBUG("Setting peer NAT port\n");
				HIP_IFEL(!(nat_port = hip_get_param(msg, HIP_PARAM_PEER_NAT_PORT)),
						-1, "No nat port param found\n");
				hip_set_peer_nat_udp_port(nat_port->port);
			}

			break;
		}
		case SO_HIP_NSUPDATE_OFF:
		case SO_HIP_NSUPDATE_ON:
			hip_set_nsupdate_status((msg_type == SO_HIP_NSUPDATE_OFF) ? 0 : 1);
			if (msg_type == SO_HIP_NSUPDATE_ON) {
				nsupdate(1);
			}
			break;

		case SO_HIP_HIT_TO_IP_OFF:
		case SO_HIP_HIT_TO_IP_ON:
			hip_set_hit_to_ip_status((msg_type == SO_HIP_NSUPDATE_OFF) ? 0 : 1);
			break;

		case SO_HIP_HIT_TO_IP_SET: {
			err = 0;
			struct hip_hit_to_ip_set *name_info;
			HIP_IFEL(!(name_info = hip_get_param(msg, HIP_PARAM_HIT_TO_IP_SET)), -1,
					"no name struct found\n");
			HIP_DEBUG("Name in name_info %s\n" , name_info->name);
			int name_len = strlen(name_info->name);
			if (name_len >= 1) {
				if (name_info->name[name_len - 1] != '.') {
					HIP_DEBUG("final dot is missing\n");
					if (name_len < HIT_TO_IP_ZONE_MAX_LEN - 2) {
						HIP_DEBUG("adding final dot\n");
						name_info->name[name_len] = '.';
						name_info->name[name_len + 1] = 0;
						HIP_DEBUG("new name %s\n" , name_info->name);
					}
				}
				hip_hit_to_ip_set(name_info->name);
			}
		}
			break;

		case SO_HIP_MAP_ID_TO_ADDR: {
			struct in6_addr *id = NULL;
			hip_hit_t *hit = NULL;
			hip_lsi_t lsi;
			struct in6_addr addr;
			void * param = NULL;

			HIP_IFE(!(param = hip_get_param(msg, HIP_PARAM_IPV6_ADDR)),-1);
			HIP_IFE(!(id = hip_get_param_contents_direct(param)), -1);

			if (IN6_IS_ADDR_V4MAPPED(id)) {
				IPV6_TO_IPV4_MAP(id, &lsi);
			} else {
				hit = id;
			}

			memset(&addr, 0, sizeof(addr));
			HIP_IFEL(hip_map_id_to_addr(hit, &lsi, &addr), -1,
					"Couldn't determine address\n");
			hip_msg_init(msg);
			HIP_IFEL(hip_build_param_contents(msg, &addr,
							HIP_PARAM_IPV6_ADDR, sizeof(addr)),
					-1, "Build param failed\n");
			HIP_IFEL(hip_build_user_hdr(msg, SO_HIP_MAP_ID_TO_ADDR, 0), -1,
					"Build header failed\n");
			break;
		}
		case SO_HIP_FIREWALL_START:
			hip_firewall_status = 1;
			break;
		case SO_HIP_FIREWALL_QUIT:
			hip_firewall_status = 0;
			if (hip_relay_get_status() == HIP_RELAY_FULL) {
				hip_relay_set_status(HIP_RELAY_ON);
				hip_set_srv_status(HIP_SERVICE_FULLRELAY, HIP_SERVICE_OFF);
			}
			break;
		case SO_HIP_LSI_TO_HIT: {
			hip_lsi_t *lsi;
			struct hip_tlv_common *param;
			hip_ha_t *ha;

			HIP_IFE(!(param = hip_get_param(msg, HIP_PARAM_LSI)), -1);
			HIP_IFE(!(lsi = hip_get_param_contents_direct(param)), -1);
			if (!(ha = hip_hadb_try_to_find_by_peer_lsi(lsi))) {
				HIP_DEBUG("No HA found\n");
				goto out_err;
			}
			hip_msg_init(msg);
			HIP_IFEL(hip_build_param_contents(msg, &ha->hit_peer,
							HIP_PARAM_IPV6_ADDR, sizeof(struct in6_addr)),
					-1, "Build param failed\n");
			HIP_IFEL(hip_build_user_hdr(msg, SO_HIP_LSI_TO_HIT, 0), -1,
					"Build header failed\n");
			break;
		}
<<<<<<< HEAD
		default:
			HIP_ERROR("Unknown socket option (%d)\n", msg_type);
			err = -ESOCKTNOSUPPORT;
=======
		hip_msg_init(msg);
		HIP_IFEL(hip_build_param_contents(msg, &ha->hit_peer,
				HIP_PARAM_IPV6_ADDR, sizeof(struct in6_addr)),
						-1, "Build param failed\n");
		HIP_IFEL(hip_build_user_hdr(msg, SO_HIP_LSI_TO_HIT, 0), -1,
						"Build header failed\n");
		break;
	}
	case SO_HIP_MANUAL_UPDATE_PACKET:
		err = hip_manual_update(msg);
		break;
    default:
		HIP_ERROR("Unknown socket option (%d)\n", msg_type);
		err = -ESOCKTNOSUPPORT;
>>>>>>> b14dba45
	}

	out_err:

	if (send_response) {
		HIP_DEBUG("Send response\n");
		if (err) {
			hip_set_msg_err(msg, 1);
		}
		len = hip_get_msg_total_len(msg);
		HIP_DEBUG("Sending message (type=%d) response to port %d \n",
				hip_get_msg_type(msg), ntohs(src->sin6_port));
		HIP_DEBUG_HIT("To address", src);
		n = hip_sendto_user(msg, (struct sockaddr *) src);
		if (n != len) {
			err = -1;
		} else {
			HIP_DEBUG("Response sent ok\n");
		}
	} else {
		HIP_DEBUG("No response sent\n");
	}

	return err;
}

int hip_handle_netlink_msg (const struct nlmsghdr *msg, int len, void *arg)
{
	int err = 0;
	struct in6_addr *hit, *ip6;

	for(; NLMSG_OK(msg, (u32)len); msg = NLMSG_NEXT(msg, len)) {
		switch(msg->nlmsg_type)
		{
		case SO_HIP_ADD_PEER_MAP_HIT_IP:
			HIP_DEBUG("add hit-ip map\n");
			break;
		default:
			HIP_DEBUG("Unexpected msg type: %d\n", msg->nlmsg_type);
			break;
		}
	}

  out_err:
	return err;
}<|MERGE_RESOLUTION|>--- conflicted
+++ resolved
@@ -423,79 +423,6 @@
 
 			hip_set_srv_status(HIP_SERVICE_RENDEZVOUS, HIP_SERVICE_ON);
 			hip_relay_set_status(HIP_RELAY_ON);
-<<<<<<< HEAD
-=======
-		}
-
-		/* We have to recreate the R1 packets so that they do not
-		   advertise the RVS service anymore. I.e. we're removing
-		   the REG_INFO parameters here. */
-		err = hip_recreate_all_precreated_r1_packets();
-		break;
-#endif /* CONFIG_HIP_RVS */
-	case SO_HIP_GET_HITS:
-		hip_msg_init(msg);
-		hip_build_user_hdr(msg, SO_HIP_GET_HITS, 0);
-		err = hip_for_each_hi(hip_host_id_entry_to_endpoint, msg);
-		break;
-	case SO_HIP_GET_HA_INFO:
-		hip_msg_init(msg);
-		hip_build_user_hdr(msg, SO_HIP_GET_HA_INFO, 0);
-		err = hip_for_each_ha(hip_handle_get_ha_info, msg);
-		break;
-	case SO_HIP_DEFAULT_HIT:
-		//hip_msg_init(msg);
-		err =  hip_get_default_hit_msg(msg);
-		break;
-	case SO_HIP_MHADDR_ACTIVE:
-		//hip_msg_init(msg);
-		is_active_mhaddr=1;
-		//hip_build_user_hdr(msg, SO_HIP_MHADDR_ACTIVE, 0);	
-		break;
-	case SO_HIP_MHADDR_LAZY:
-		//hip_msg_init(msg);
-		is_active_mhaddr=0;
-		//hip_build_user_hdr(msg,SO_HIP_MHADDR_LAZY, 0);
-		break;
-	case SO_HIP_HANDOVER_HARD:
-		is_hard_handover=1;
-		break;
-	case SO_HIP_HANDOVER_SOFT:
-		is_hard_handover=0;
-		break;
-	case SO_HIP_RESTART:
-		HIP_DEBUG("Restart message received, restarting HIP daemon now!!!\n");
-		hipd_set_flag(HIPD_FLAG_RESTART);
-		hip_close(SIGINT);
-		break;
-	case SO_HIP_OPPTCP_UNBLOCK_AND_BLACKLIST:
-		hip_opptcp_unblock_and_blacklist(msg, src);
-		break;
-	case SO_HIP_OPPTCP_SEND_TCP_PACKET:
-		hip_opptcp_send_tcp_packet(msg, src);
-
-		break;
-	case SO_HIP_GET_PROXY_LOCAL_ADDRESS:
-	{
-		//firewall socket address
-		struct sockaddr_in6 sock_addr;
-		bzero(&sock_addr, sizeof(sock_addr));
-		sock_addr.sin6_family = AF_INET6;
-		sock_addr.sin6_port = htons(HIP_FIREWALL_PORT);
-		sock_addr.sin6_addr = in6addr_loopback;
-		HIP_DEBUG("GET HIP PROXY LOCAL ADDRESS\n");
-		hip_get_local_addr(msg);
-		break;
-	}
-
-       case SO_HIP_SET_DATAPACKET_MODE_ON:  //Prabhu Enable DataPacket Mode
-       {
-		struct sockaddr_in6 sock_addr;
-                HIP_DEBUG("SO_HIP_SET_DATAPACKET_MODE_ON\n");
-		HIP_DUMP_MSG(msg);
-
-                hip_use_userspace_data_packet_mode = 1;
->>>>>>> b14dba45
 
 			err = hip_recreate_all_precreated_r1_packets();
 			break;
@@ -665,9 +592,10 @@
 			hip_set_hit_to_ip_status((msg_type == SO_HIP_NSUPDATE_OFF) ? 0 : 1);
 			break;
 
-		case SO_HIP_HIT_TO_IP_SET: {
+		case SO_HIP_HIT_TO_IP_SET:
+		{
+			struct hip_hit_to_ip_set *name_info;
 			err = 0;
-			struct hip_hit_to_ip_set *name_info;
 			HIP_IFEL(!(name_info = hip_get_param(msg, HIP_PARAM_HIT_TO_IP_SET)), -1,
 					"no name struct found\n");
 			HIP_DEBUG("Name in name_info %s\n" , name_info->name);
@@ -685,33 +613,49 @@
 				hip_hit_to_ip_set(name_info->name);
 			}
 		}
-			break;
-
-		case SO_HIP_MAP_ID_TO_ADDR: {
+		break;
+	        case SO_HIP_MHADDR_ACTIVE:
+			//hip_msg_init(msg);
+			is_active_mhaddr=1;
+			//hip_build_user_hdr(msg, SO_HIP_MHADDR_ACTIVE, 0);	
+			break;
+	        case SO_HIP_MHADDR_LAZY:
+			//hip_msg_init(msg);
+			is_active_mhaddr=0;
+			//hip_build_user_hdr(msg,SO_HIP_MHADDR_LAZY, 0);
+			break;
+	        case SO_HIP_HANDOVER_HARD:
+			is_hard_handover=1;
+			break;
+	        case SO_HIP_HANDOVER_SOFT:
+			is_hard_handover=0;
+			break;
+	        case SO_HIP_MAP_ID_TO_ADDR:
+		{
 			struct in6_addr *id = NULL;
 			hip_hit_t *hit = NULL;
 			hip_lsi_t lsi;
 			struct in6_addr addr;
 			void * param = NULL;
-
+			
 			HIP_IFE(!(param = hip_get_param(msg, HIP_PARAM_IPV6_ADDR)),-1);
 			HIP_IFE(!(id = hip_get_param_contents_direct(param)), -1);
-
+			
 			if (IN6_IS_ADDR_V4MAPPED(id)) {
 				IPV6_TO_IPV4_MAP(id, &lsi);
 			} else {
 				hit = id;
 			}
 
-			memset(&addr, 0, sizeof(addr));
+			memset (&addr, 0, sizeof(addr));
 			HIP_IFEL(hip_map_id_to_addr(hit, &lsi, &addr), -1,
-					"Couldn't determine address\n");
+				 "Couldn't determine address\n");
 			hip_msg_init(msg);
 			HIP_IFEL(hip_build_param_contents(msg, &addr,
-							HIP_PARAM_IPV6_ADDR, sizeof(addr)),
-					-1, "Build param failed\n");
+							  HIP_PARAM_IPV6_ADDR, sizeof(addr)),
+				 -1, "Build param failed\n");
 			HIP_IFEL(hip_build_user_hdr(msg, SO_HIP_MAP_ID_TO_ADDR, 0), -1,
-					"Build header failed\n");
+				 "Build header failed\n");
 			break;
 		}
 		case SO_HIP_FIREWALL_START:
@@ -723,6 +667,9 @@
 				hip_relay_set_status(HIP_RELAY_ON);
 				hip_set_srv_status(HIP_SERVICE_FULLRELAY, HIP_SERVICE_OFF);
 			}
+			break;
+	        case SO_HIP_MANUAL_UPDATE_PACKET:
+			err = hip_manual_update(msg);
 			break;
 		case SO_HIP_LSI_TO_HIT: {
 			hip_lsi_t *lsi;
@@ -743,26 +690,10 @@
 					"Build header failed\n");
 			break;
 		}
-<<<<<<< HEAD
+
 		default:
 			HIP_ERROR("Unknown socket option (%d)\n", msg_type);
 			err = -ESOCKTNOSUPPORT;
-=======
-		hip_msg_init(msg);
-		HIP_IFEL(hip_build_param_contents(msg, &ha->hit_peer,
-				HIP_PARAM_IPV6_ADDR, sizeof(struct in6_addr)),
-						-1, "Build param failed\n");
-		HIP_IFEL(hip_build_user_hdr(msg, SO_HIP_LSI_TO_HIT, 0), -1,
-						"Build header failed\n");
-		break;
-	}
-	case SO_HIP_MANUAL_UPDATE_PACKET:
-		err = hip_manual_update(msg);
-		break;
-    default:
-		HIP_ERROR("Unknown socket option (%d)\n", msg_type);
-		err = -ESOCKTNOSUPPORT;
->>>>>>> b14dba45
 	}
 
 	out_err:
