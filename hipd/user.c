--- conflicted
+++ resolved
@@ -650,8 +650,6 @@
 		break;
 
 #endif
-<<<<<<< HEAD
-
 	case SO_HIP_GET_PROXY_LOCAL_ADDRESS:
 	{
 		//firewall socket address
@@ -671,8 +669,6 @@
 		}
 		break;
 	}
-
-=======
 	case SO_HIP_TRIGGER_BEX:
 		dst_hit = hip_get_param_contents(msg, HIP_PARAM_HIT);
 		HIP_IFEL(hip_add_peer_map(msg), -1, "trigger bex\n");
@@ -684,8 +680,6 @@
 
 		goto out_err;
 	  break;
-	
->>>>>>> 4a360b88
 	default:
 		HIP_ERROR("Unknown socket option (%d)\n", msg_type);
 		err = -ESOCKTNOSUPPORT;
