/** @file
 * This file defines a user message handling function for the Host Identity
 * Protocol (HIP).
 *
 * We don't currently have a workqueue. The functionality in this file mostly
 * covers catching userspace messages only.
 *
 * @author  Miika Komu <miika_iki.fi>
 * @author  Kristian Slavov <kslavov_hiit.fi>
 * @author  Bing Zhou <bingzhou_cc.hut.fi>
 * @author  Tao Wan  <twan_cc.hut.fi>
 * @note    Distributed under <a href="http://www.gnu.org/licenses/gpl.txt">GNU/GPL</a>.
 */
#include "user.h"

int hip_sendto_user(const struct hip_common *msg, const struct sockaddr *dst){
        return sendto(hip_user_sock, msg, hip_get_msg_total_len(msg),
		      0, (struct sockaddr *)dst, hip_sockaddr_len(dst));
}

/**
 * Handles a user message.
 *
 * @param  msg  a pointer to the received user message HIP packet.
 * @param  src
 * @return zero on success, or negative error value on error.
 * @see    hip_so.
 */
int hip_handle_user_msg(hip_common_t *msg, struct sockaddr_in6 *src)
{
	hip_hit_t *hit = NULL, *src_hit = NULL, *dst_hit = NULL;
	hip_lsi_t *lsi, *src_lsi = NULL, *dst_lsi = NULL;
	in6_addr_t *src_ip = NULL, *dst_ip = NULL;
	hip_ha_t *entry = NULL, *server_entry = NULL;
	int err = 0, msg_type = 0, n = 0, len = 0, state = 0, reti = 0;
	int access_ok = 0, send_response = 1, is_root = 0, dhterr = 0;
	HIP_KEA * kea = NULL;
	struct hip_tlv_common *param = NULL;
	extern int hip_icmp_interval;
	struct hip_heartbeat * heartbeat;
	char host[NI_MAXHOST];

	HIP_ASSERT(src->sin6_family == AF_INET6); 
	HIP_DEBUG("User message from port %d\n", htons(src->sin6_port));

	err = hip_check_userspace_msg(msg);

	if (err) {
		HIP_ERROR("HIP socket option was invalid.\n");
		goto out_err;
	}

	msg_type = hip_get_msg_type(msg);

	is_root = (ntohs(src->sin6_port) < 1024);
	if (is_root) {
		access_ok = 1;
	} else if (!is_root &&
		   (msg_type >= HIP_SO_ANY_MIN && msg_type <= HIP_SO_ANY_MAX)) {
		access_ok = 1;
	}

	if (!access_ok) {
		HIP_ERROR("The user does not have privilege for this "
			  "operation. The operation is cancelled.\n");
		err = -1;
		goto out_err;

	}

	if (ntohs(src->sin6_port) == HIP_AGENT_PORT) {
		return hip_recv_agent(msg);
	}

	HIP_DEBUG("HIP user message type is: %s.\n",
		  hip_message_type_name(msg_type));

	switch(msg_type)
	{
	case SO_HIP_ADD_LOCAL_HI:
		err = hip_handle_add_local_hi(msg);
		break;
	case SO_HIP_DEL_LOCAL_HI:
		err = hip_handle_del_local_hi(msg);
		break;
	case SO_HIP_ADD_PEER_MAP_HIT_IP:
		HIP_DEBUG("Handling SO_HIP_ADD_PEER_MAP_HIT_IP.\n");
		err = hip_add_peer_map(msg);
		if(err)
		{
			HIP_ERROR("add peer mapping failed.\n");
			goto out_err;
		}
		break;
#if 0
	case SO_HIP_DEL_PEER_MAP_HIT_IP:
		err = hip_del_peer_map(msg);
		break;
#endif
	case SO_HIP_RST:
		err = hip_send_close(msg);
		break;
	case SO_HIP_BOS:
		err = hip_send_bos(msg);
		break;
//modify by santtu
#if 0
	case SO_HIP_SET_NAT_ON:
		/* Sets a flag for each host association that the current
		   machine is behind a NAT. */
		HIP_DEBUG("Handling NAT ON user message.\n");
		HIP_IFEL(hip_nat_on(), -1, "Error when setting daemon NAT status to \"on\"\n");
		hip_agent_update_status(SO_HIP_SET_NAT_ON, NULL, 0);
		break;
	case SO_HIP_SET_NAT_OFF:
		/* Removes the NAT flag from each host association. */
		HIP_DEBUG("Handling NAT OFF user message.\n");
		HIP_IFEL(hip_nat_off(), -1, "Error when setting daemon NAT status to \"off\"\n");
		hip_agent_update_status(SO_HIP_SET_NAT_OFF, NULL, 0);
		break;
#endif
	case SO_HIP_SET_NAT_ICE_UDP:
		HIP_DEBUG("Setting LOCATOR ON, when ice is on\n");
        hip_locator_status = SO_HIP_SET_LOCATOR_ON;
        HIP_DEBUG("hip_locator status =  %d (should be %d)\n",
                  hip_locator_status, SO_HIP_SET_LOCATOR_ON);


	case SO_HIP_SET_NAT_NONE:
	case SO_HIP_SET_NAT_PLAIN_UDP:
		HIP_IFEL(hip_user_nat_mode(msg_type), -1, "Error when setting daemon NAT status to \"on\"\n");
		hip_agent_update_status(msg_type, NULL, 0);

		HIP_DEBUG("Recreate all R1s\n");
		hip_recreate_all_precreated_r1_packets();
		break;
//end modify

        case SO_HIP_SET_LOCATOR_ON:
                HIP_DEBUG("Setting LOCATOR ON\n");
                hip_locator_status = SO_HIP_SET_LOCATOR_ON;
                HIP_DEBUG("hip_locator status =  %d (should be %d)\n",
                          hip_locator_status, SO_HIP_SET_LOCATOR_ON);
                HIP_DEBUG("Recreate all R1s\n");
                hip_recreate_all_precreated_r1_packets();
                break;
        case SO_HIP_SET_LOCATOR_OFF:
                HIP_DEBUG("Setting LOCATOR OFF\n");
                hip_locator_status = SO_HIP_SET_LOCATOR_OFF;
                HIP_DEBUG("hip_locator status =  %d (should be %d)\n",
                          hip_locator_status, SO_HIP_SET_LOCATOR_OFF);
                hip_recreate_all_precreated_r1_packets();
                break;
        case SO_HIP_HEARTBEAT:
		heartbeat = hip_get_param(msg, HIP_PARAM_HEARTBEAT);
		hip_icmp_interval = heartbeat->heartbeat;
		heartbeat_counter = hip_icmp_interval;
		HIP_DEBUG("Received heartbeat interval (%d seconds)\n",hip_icmp_interval);
		break;
	case SO_HIP_SET_DEBUG_ALL:
		/* Displays all debugging messages. */
		_HIP_DEBUG("Handling DEBUG ALL user message.\n");
		HIP_IFEL(hip_set_logdebug(LOGDEBUG_ALL), -1,
			 "Error when setting daemon DEBUG status to ALL\n");
		break;
	case SO_HIP_SET_DEBUG_MEDIUM:
		/* Removes debugging messages. */
		HIP_DEBUG("Handling DEBUG MEDIUM user message.\n");
		HIP_IFEL(hip_set_logdebug(LOGDEBUG_MEDIUM), -1,
			 "Error when setting daemon DEBUG status to MEDIUM\n");
		break;
	case SO_HIP_SET_DEBUG_NONE:
		/* Removes debugging messages. */
		HIP_DEBUG("Handling DEBUG NONE user message.\n");
		HIP_IFEL(hip_set_logdebug(LOGDEBUG_NONE), -1,
			 "Error when setting daemon DEBUG status to NONE\n");
		break;

	case SO_HIP_CONF_PUZZLE_NEW:
		err = hip_recreate_all_precreated_r1_packets();
		break;
	case SO_HIP_CONF_PUZZLE_GET:
		err = -ESOCKTNOSUPPORT; /* TBD */
		break;
	case SO_HIP_CONF_PUZZLE_SET:
		err = -ESOCKTNOSUPPORT; /* TBD */
		break;
	case SO_HIP_CONF_PUZZLE_INC:
		dst_hit = hip_get_param_contents(msg, HIP_PARAM_HIT);
		hip_inc_cookie_difficulty(dst_hit);
		break;
	case SO_HIP_CONF_PUZZLE_DEC:
		dst_hit = hip_get_param_contents(msg, HIP_PARAM_HIT);
		hip_dec_cookie_difficulty(dst_hit);
		break;
#ifdef CONFIG_HIP_OPPORTUNISTIC
	case SO_HIP_SET_OPPORTUNISTIC_MODE:
	  	err = hip_set_opportunistic_mode(msg);
		break;
	case SO_HIP_GET_PEER_HIT:
		err = hip_opp_get_peer_hit(msg, src);
		if (err){
			_HIP_ERROR("get pseudo hit failed.\n");
			send_response = 1;
			if (err == -11) /* immediate fallback, do not pass */
			 	err = 0;
			goto out_err;
		} else {
			send_response = 0;
                }
		/* skip sending of return message; will be sent later in R1 */
		goto out_err;
		break;
	case SO_HIP_QUERY_IP_HIT_MAPPING:
	{
	    	err = hip_query_ip_hit_mapping(msg);
		if(err){
			HIP_ERROR("query ip hit mapping failed.\n");
			goto out_err;
		}
	}
	break;
	case SO_HIP_QUERY_OPPORTUNISTIC_MODE:
	{
	    	err = hip_query_opportunistic_mode(msg);
		if(err){
			HIP_ERROR("query opportunistic mode failed.\n");
			goto out_err;
		}

		HIP_DEBUG("opportunistic mode value is sent\n");
	}
	break;
#endif
#ifdef CONFIG_HIP_BLIND
	case SO_HIP_SET_BLIND_ON:
		HIP_DEBUG("Blind on!!\n");
		HIP_IFEL(hip_set_blind_on(), -1, "hip_set_blind_on failed\n");
		break;
	case SO_HIP_SET_BLIND_OFF:
		HIP_DEBUG("Blind off!!\n");
		HIP_IFEL(hip_set_blind_off(), -1, "hip_set_blind_off failed\n");
		break;
#endif
       case SO_HIP_SET_TCPTIMEOUT_ON:
               HIP_DEBUG("Setting TCP TIMEOUT ON\n");
               hip_tcptimeout_status = SO_HIP_SET_TCPTIMEOUT_ON;
               HIP_DEBUG("hip tcp timeout status =  %d (should be %d)\n",
                      hip_tcptimeout_status, SO_HIP_SET_TCPTIMEOUT_ON);

               /* paramters setting to do here */
               HIP_IFEL(set_new_tcptimeout_parameters_value(), -1,
                         "set new tcptimeout parameters error\n");
               break;

        case SO_HIP_SET_TCPTIMEOUT_OFF:
                HIP_DEBUG("Setting TCP TIMEOUT OFF\n");
                hip_tcptimeout_status = SO_HIP_SET_TCPTIMEOUT_OFF;
                HIP_DEBUG("hip tcp timeout status =  %d (should be %d)\n",
                        hip_tcptimeout_status, SO_HIP_SET_TCPTIMEOUT_OFF);

                /* paramters resetting */
                HIP_IFEL(reset_default_tcptimeout_parameters_value(), -1,
                         "reset tcptimeout parameters to be default error\n");

                break;

        case SO_HIP_DHT_GW:
	{
		char tmp_ip_str[20];
		int tmp_ttl, tmp_port;
		const char *pret;
		int ret;
		struct in_addr tmp_v4;
		struct hip_opendht_gw_info *gw_info;

		HIP_IFEL(!(gw_info = hip_get_param(msg, HIP_PARAM_OPENDHT_GW_INFO)), -1,
			 "No gw struct found\n");
		memset(&tmp_ip_str,'\0',20);
		tmp_ttl = gw_info->ttl;
		tmp_port = htons(gw_info->port);


		IPV6_TO_IPV4_MAP(&gw_info->addr, &tmp_v4);
		/**
		 * @todo this gives a compiler warning! warning: assignment from
		 * incompatible pointer type
		 */
		pret = inet_ntop(AF_INET, &tmp_v4, tmp_ip_str, 20);
		HIP_DEBUG("Got address %s, port %d, TTL %d from hipconf\n",
			  tmp_ip_str, tmp_port, tmp_ttl);
		ret = resolve_dht_gateway_info (tmp_ip_str, &opendht_serving_gateway);
		if (ret == 0)
		{
			HIP_DEBUG("Serving gateway changed\n");
			hip_opendht_fqdn_sent = 0;
			hip_opendht_hit_sent = 0;
			hip_opendht_error_count = 0;
		}
		else
		{
			HIP_DEBUG("Error in changing the serving gateway!");
		}
	}
	break;
        case SO_HIP_DHT_SERVING_GW:
        {
	        struct in_addr ip_gw;
		struct in6_addr ip_gw_mapped;
		int rett = 0, errr = 0;
		struct sockaddr_in *sa;
		if (opendht_serving_gateway == NULL) {
		        opendht_serving_gateway = malloc(sizeof(struct addrinfo));
			memset(opendht_serving_gateway, 0, sizeof(struct addrinfo));
		}
		if (opendht_serving_gateway->ai_addr == NULL) {
		        opendht_serving_gateway->ai_addr = malloc(sizeof(struct sockaddr_in));
			memset(opendht_serving_gateway->ai_addr, 0, sizeof(struct sockaddr_in));
		}
		sa = (struct sockaddr_in*)opendht_serving_gateway->ai_addr;
		rett = inet_pton(AF_INET, inet_ntoa(sa->sin_addr), &ip_gw);
		IPV4_TO_IPV6_MAP(&ip_gw, &ip_gw_mapped);
		HIP_DEBUG_HIT("dht gateway address (mapped) to be sent", &ip_gw_mapped);

		memset(msg, 0, HIP_MAX_PACKET);

		if (hip_opendht_inuse == SO_HIP_DHT_ON) {
  		        errr = hip_build_param_opendht_gw_info(msg, &ip_gw_mapped,
							       opendht_serving_gateway_ttl,
							       opendht_serving_gateway_port);
		} else { /* not in use mark port and ttl to 0 so 'client' knows*/
  		        errr = hip_build_param_opendht_gw_info(msg, &ip_gw_mapped, 0,0);
		}

		if (errr) {
		        HIP_ERROR("Build param hit failed: %s\n", strerror(errr));
			goto out_err;
		}
		errr = hip_build_user_hdr(msg, SO_HIP_DHT_SERVING_GW, 0);
		if (errr){
		        HIP_ERROR("Build hdr failed: %s\n", strerror(errr));
		}
		HIP_DEBUG("Building gw_info complete\n");
        }
        break;
        case SO_HIP_DHT_SET:
	{
                extern char opendht_name_mapping;
                err = 0;
                struct hip_opendht_set *name_info;
                HIP_IFEL(!(name_info = hip_get_param(msg, HIP_PARAM_OPENDHT_SET)), -1,
                         "no name struct found\n");
                _HIP_DEBUG("Name in name_info %s\n" , name_info->name);
                memcpy(&opendht_name_mapping, &name_info->name, HIP_HOST_ID_HOSTNAME_LEN_MAX);
                HIP_DEBUG("Name received from hipconf %s\n", &opendht_name_mapping);
	}
            break;
        case SO_HIP_CERT_SPKI_VERIFY:
                {
                        HIP_DEBUG("Got an request to verify SPKI cert\n");
                        reti = hip_cert_spki_verify(msg);
                        HIP_IFEL(reti, -1, "Verifying SPKI cert returned an error\n");
                        HIP_DEBUG("SPKI cert verified sending it back to requester\n");
                }
                break;
        case SO_HIP_CERT_SPKI_SIGN:
                {
                        HIP_DEBUG("Got an request to sign SPKI cert sequence\n");
                        reti = hip_cert_spki_sign(msg, hip_local_hostid_db);
                        HIP_IFEL(reti, -1, "Signing SPKI cert returned an error\n");
                        HIP_DEBUG("SPKI cert signed sending it back to requester\n");
                }
                break;
        case SO_HIP_CERT_X509V3_SIGN:
                {
                        HIP_DEBUG("Got an request to sign X509v3 cert\n");
                        reti = hip_cert_x509v3_handle_request_to_sign(msg, 
                                                                      hip_local_hostid_db);   
                        HIP_IFEL(reti, -1, "Signing of x509v3 cert returned an error\n");
                        HIP_DEBUG("X509v3 cert signed sending it back to requester\n");   
                } 
                break;
        case SO_HIP_CERT_X509V3_VERIFY:
                {
                        HIP_DEBUG("Got an request to verify X509v3 cert\n");
                        reti = hip_cert_x509v3_handle_request_to_verify(msg);   
                        HIP_IFEL(reti, -1, "Verification of x509v3 cert "
                                 "returned an error\n");
                        HIP_DEBUG("X509v3 verification ended "
                                  "sending it back to requester\n");   
                } 
                break;
        case SO_HIP_TRANSFORM_ORDER:
	{
                extern int hip_transform_order;
                err = 0;
                struct hip_transformation_order *transorder;
                HIP_IFEL(!(transorder = hip_get_param(msg, HIP_PARAM_TRANSFORM_ORDER)), -1,
                         "no transform order struct found (should contain transform order)\n");
                HIP_DEBUG("Transform order received from hipconf: %d\n" ,transorder->transorder);
                hip_transform_order = transorder->transorder;
                hip_recreate_all_precreated_r1_packets();
	}
	break;
        case SO_HIP_DHT_ON:
        	{
                HIP_DEBUG("Setting DHT ON\n");
                hip_opendht_inuse = SO_HIP_DHT_ON;
                HIP_DEBUG("hip_opendht_inuse =  %d (should be %d)\n",
                          hip_opendht_inuse, SO_HIP_DHT_ON);
        	}

                dhterr = 0;
                dhterr = hip_init_dht();
                if (dhterr < 0) HIP_DEBUG("Initializing DHT returned error\n");

            break;

        case SO_HIP_DHT_OFF:
        	{
                HIP_DEBUG("Setting DHT OFF\n");
                hip_opendht_inuse = SO_HIP_DHT_OFF;
                HIP_DEBUG("hip_opendht_inuse =  %d (should be %d)\n",
                          hip_opendht_inuse, SO_HIP_DHT_OFF);
        	}
            break;

        case SO_HIP_SET_HIPPROXY_ON:
        	{
        		int n, err;

        		//firewall socket address
        		struct sockaddr_in6 sock_addr;
        		bzero(&sock_addr, sizeof(sock_addr));
        		sock_addr.sin6_family = AF_INET6;
        		sock_addr.sin6_port = htons(HIP_FIREWALL_PORT);
        		sock_addr.sin6_addr = in6addr_loopback;

        		HIP_DEBUG("Setting HIP PROXY ON\n");
        		hip_set_hip_proxy_on();
      			hip_build_user_hdr(msg, SO_HIP_SET_HIPPROXY_ON, 0);
			/* warning: passing argument 2 of 'hip_sendto' from
			   incompatible pointer type. 04.07.2008. */
        		n = hip_sendto_user(msg, &sock_addr);

        		HIP_IFEL(n < 0, 0, "sendto() failed on agent socket.\n");

        		if (err == 0)
        		{
        			HIP_DEBUG("SEND HIPPROXY STATUS OK.\n");
        		}
        	}
        	break;

        case SO_HIP_SET_HIPPROXY_OFF:
        	{
        		int n, err;

        		//firewall socket address
        		struct sockaddr_in6 sock_addr;
        		bzero(&sock_addr, sizeof(sock_addr));
        		sock_addr.sin6_family = AF_INET6;
        		sock_addr.sin6_port = htons(HIP_FIREWALL_PORT);
        		sock_addr.sin6_addr = in6addr_loopback;

        		HIP_DEBUG("Setting HIP PROXY OFF\n");
        		hip_set_hip_proxy_off();
      			hip_build_user_hdr(msg, SO_HIP_SET_HIPPROXY_OFF, 0);
        		/* warning: passing argument 2 of 'hip_sendto' from
			   incompatible pointer type. 04.07.2008. */
        		n = hip_sendto_user(msg, &sock_addr);

        		HIP_IFEL(n < 0, 0, "sendto() failed on agent socket.\n");

        		if (err == 0)
        		{
        			HIP_DEBUG("SEND HIPPROXY STATUS OK.\n");
        		}
        	}
        	break;

        case SO_HIP_HIPPROXY_STATUS_REQUEST:
        	{
        		int n, err;

        		//firewall socket address
        		struct sockaddr_in6 sock_addr;
        		bzero(&sock_addr, sizeof(sock_addr));
        		sock_addr.sin6_family = AF_INET6;
        		sock_addr.sin6_port = htons(HIP_FIREWALL_PORT);
        		sock_addr.sin6_addr = in6addr_loopback;

        		HIP_DEBUG("Received HIPPROXY Status Request from firewall\n");

        		memset(msg, 0, sizeof(struct hip_common));

        		if(hip_get_hip_proxy_status() == 0)
        			hip_build_user_hdr(msg, SO_HIP_SET_HIPPROXY_OFF, 0);

        		if(hip_get_hip_proxy_status() == 1)
        			hip_build_user_hdr(msg, SO_HIP_SET_HIPPROXY_ON, 0);

        		/* warning: passing argument 2 of 'hip_sendto' from
			   incompatible pointer type. 04.07.2008. */
        		n = hip_sendto_user(msg, &sock_addr);

        		HIP_IFEL(n < 0, 0, "sendto() failed on agent socket.\n");

        		if (err == 0)
        		{
        			HIP_DEBUG("SEND HIPPROXY STATUS OK.\n");
        		}
        		//SEND RESPONSE();
        	}
        	break;

#ifdef CONFIG_HIP_ESCROW
	case SO_HIP_OFFER_ESCROW:
		HIP_DEBUG("Handling add escrow service -user message.\n");

		HIP_IFEL(hip_services_add(HIP_SERVICE_ESCROW), -1,
			 "Error while adding service\n");

		hip_set_srv_status(HIP_SERVICE_ESCROW, HIP_SERVICE_ON);

		HIP_IFEL(hip_recreate_all_precreated_r1_packets(), -1,
			 "Failed to recreate R1-packets\n");

		if (hip_firewall_is_alive()) {
			HIP_IFEL(hip_firewall_set_escrow_active(1), -1,
				 "Failed to deliver activation message to "\
				 "firewall\n");
		}

		break;

	case SO_HIP_CANCEL_ESCROW:
		HIP_DEBUG("Handling del escrow service -user message.\n");
		if (hip_firewall_is_alive()) {
			HIP_IFEL(hip_firewall_set_escrow_active(0), -1,
				 "Failed to deliver cancellation message to "\
				 "firewall\n");
		}

		hip_set_srv_status(HIP_SERVICE_ESCROW, HIP_SERVICE_OFF);

		HIP_IFEL(hip_recreate_all_precreated_r1_packets(), -1,
			 "Failed to recreate R1-packets\n");

		break;
#endif /* CONFIG_HIP_ESCROW */
#ifdef CONFIG_HIP_RVS
	case SO_HIP_ADD_DEL_SERVER:
	{
		/* RFC 5203 service registration. The requester, i.e. the client
		   of the server handles this message. Message indicates that
		   the hip daemon wants either to register to a server for
		   additional services or it wants to cancel a registration.
		   Cancellation is identified with a zero lifetime. */
		struct hip_reg_request *reg_req = NULL;
		hip_pending_request_t *pending_req = NULL;
		uint8_t *reg_types = NULL;
		int i = 0, type_count = 0;
		
		_HIP_DEBUG("Handling ADD DEL SERVER user message.\n");

		/* Get RVS IP address, HIT and requested lifetime given as
		   commandline parameters to hipconf. */

		dst_hit = hip_get_param_contents(msg,HIP_PARAM_HIT);
		dst_ip  = hip_get_param_contents(msg, HIP_PARAM_IPV6_ADDR);
		reg_req = hip_get_param(msg, HIP_PARAM_REG_REQUEST);

		if(dst_hit == NULL) {
			HIP_ERROR("No HIT parameter found from the user "\
				  "message.\n");
			err = -1;
			goto out_err;
		}else if(dst_ip == NULL) {
			HIP_ERROR("No IPV6 parameter found from the user "\
				  "message.\n");
			err = -1;
			goto out_err;
		}else if(reg_req == NULL) {
			HIP_ERROR("No REG_REQUEST parameter found from the "\
				  "user message.\n");
			err = -1;
			goto out_err;
		}

		/* Add HIT to IP address mapping of the server to haDB. */
		HIP_IFEL(hip_add_peer_map(msg), -1, "Error on adding server "\
			 "HIT to IP address mapping to the haDB.\n");

		/* Fetch the haDB entry just created. */
		entry = hip_hadb_try_to_find_by_peer_hit(dst_hit);

		if(entry == NULL) {
			HIP_ERROR("Error on fetching server HIT to IP address "\
				  "mapping from the haDB.\n");
			err = -1;
			goto out_err;
		}

		reg_types  = reg_req->reg_type;
		type_count = hip_get_param_contents_len(reg_req) -
			sizeof(reg_req->lifetime);

		for(;i < type_count; i++) {
			pending_req = (hip_pending_request_t *)
				malloc(sizeof(hip_pending_request_t));
			if(pending_req == NULL) {
				HIP_ERROR("Error on allocating memory for a "\
					  "pending registration request.\n");
				err = -1;
				goto out_err;
			}

			pending_req->entry    = entry;
			pending_req->reg_type = reg_types[i];
			pending_req->lifetime = reg_req->lifetime;
			pending_req->created  = time(NULL);

			HIP_DEBUG("Adding pending service request for service %u.\n",
				  reg_types[i]);
			hip_add_pending_request(pending_req);

			/* Set the request flag. */
			switch(reg_types[i]){
			case HIP_SERVICE_RENDEZVOUS:
				hip_hadb_set_local_controls(
					entry, HIP_HA_CTRL_LOCAL_REQ_RVS);
				break;
			case HIP_SERVICE_RELAY:
				hip_hadb_set_local_controls(
					entry, HIP_HA_CTRL_LOCAL_REQ_RELAY);
				break;
#ifdef CONFIG_HIP_ESCROW
			case HIP_SERVICE_ESCROW:
				HIP_KEA * kea = NULL;

				/* Set a escrow request flag. Should this be
				   done for every entry? */
				hip_hadb_set_local_controls(
					entry, HIP_HA_CTRL_LOCAL_REQ_ESCROW);
				/* Cancel registration to the escrow service. */
				if(reg_req->lifetime == 0) {
					HIP_IFEL((kea =
						  hip_kea_find(&entry->hit_our))
						 == NULL, -1,
						 "Could not find kea base entry.\n");

					if (ipv6_addr_cmp(dst_hit, &kea->server_hit) == 0) {
						HIP_IFEL(hip_for_each_hi(
								 hip_launch_cancel_escrow_registration,
								 dst_hit), 0,
							 "Error when doing "\
							 "hip_launch_cancel_escrow_registration() "\
							 "for each HI.\n");
						HIP_IFEL(hip_for_each_ha(
								 hip_remove_escrow_data,
								 dst_hit), 0,
							 "Error when doing "\
							 "hip_remove_escrow_data() "\
							 "for each HI.\n");
						HIP_IFEL(hip_kea_remove_base_entries(),
							 0, "Could not remove "\
							 "KEA base entries.\n");
					}
				}
				/* Register to the escrow service. */
				else {
					/* Create a KEA base entry. */
					HIP_IFEL(hip_for_each_hi(
							 hip_kea_create_base_entry,
							 dst_hit), 0,
						 "Error when doing "\
						 "hip_kea_create_base_entry() "\
						 "for each HI.\n");

					HIP_IFEL(hip_for_each_hi(
							 hip_launch_escrow_registration,
							 dst_hit), 0,
						 "Error when doing "\
						 "hip_launch_escrow_registration() "\
						 "for each HI.\n");
				}

				break;
#endif /* CONFIG_HIP_ESCROW */
			default:
				HIP_INFO("Undefined service type (%u) "\
					 "requested in the service "\
					 "request.\n", reg_types[i]);
				/* For testing purposes we allow the user to
				   request services that HIPL does not support.
				*/
				hip_hadb_set_local_controls(
					entry, HIP_HA_CTRL_LOCAL_REQ_UNSUP);
				/*
				  HIP_DEBUG("Deleting pending service request "\
				  "for service %u.\n", reg_types[i]);
				  hip_del_pending_request_by_type(entry,
				  reg_types[i]);
				*/
				break;
			}
		}

		/* Send a I1 packet to the server (registrar). */
		/** @todo When registering to a service or cancelling a service,
		    we should first check the state of the host association that
		    is registering. When it is ESTABLISHED or R2-SENT, we have
		    already successfully carried out a base exchange and we
		    must use an UPDATE packet to carry a REG_REQUEST parameter.
		    When the state is not ESTABLISHED or R2-SENT, we launch a
		    base exchange using an I1 packet. */
		HIP_IFEL(hip_send_i1(&entry->hit_our, dst_hit, entry), -1,
			 "Error on sending I1 packet to the server.\n");
		break;
	}
	case SO_HIP_OFFER_RVS:
		/* draft-ietf-hip-registration-02 RVS registration. Rendezvous
		   server handles this message. Message indicates that the
		   current machine is willing to offer rendezvous service. This
		   message is received from hipconf. */
		HIP_DEBUG("Handling OFFER RENDEZVOUS user message.\n");

		hip_set_srv_status(HIP_SERVICE_RENDEZVOUS, HIP_SERVICE_ON);
		hip_relay_set_status(HIP_RELAY_ON);

		err = hip_recreate_all_precreated_r1_packets();
		break;
#if 0
	case SO_HIP_ADD_RELAY:
	{
		hip_pending_request_t *pending_req = NULL;

		/* draft-ietf-hip-registration-02 HIPRELAY registration.
		   Responder (of I,Relay,R hierarchy) handles this message. Message
		   indicates that the current machine wants to register to a HIP
		   relay server. This message is received from hipconf. */
		HIP_DEBUG("Handling ADD HIPRELAY user message.\n");

		/* Get HIP relay IP address and HIT that were given as commandline
		   parameters to hipconf. */
		HIP_IFEL(!(dst_hit = hip_get_param_contents(msg, HIP_PARAM_HIT)),
			 -1, "Relay server HIT was not found from the message.\n");
		HIP_IFEL(!(dst_ip = hip_get_param_contents(
				   msg, HIP_PARAM_IPV6_ADDR)), -1, "Relay server "\
			 "IP address was not found from the message.\n");
		/* Create a new host association database entry from the message
		   received from the hipconf. This creates a HIT to IP mapping
		   of the relay server. */
		HIP_IFEL(hip_add_peer_map(msg), -1, "Failed to create a new host "
			 "association database entry for the relay server.\n");
		/* Fetch the host association database entry just created. */
		HIP_IFEL(!(entry = hip_hadb_try_to_find_by_peer_hit(dst_hit)),
			 -1, "Unable to find host association database entry "\
			 "matching relay server's HIT.\n");

		/* Set a hiprelay request flag. */
		hip_hadb_set_local_controls(entry, HIP_HA_CTRL_LOCAL_REQ_RELAY);

		pending_req = (hip_pending_request_t *)
			malloc(sizeof(hip_pending_request_t));
		if(pending_req == NULL) {
			HIP_ERROR("Error on allocating memory for a "\
				  "pending registration request.\n");
			err = -1;
			goto out_err;
		}

		pending_req->entry    = entry;
		pending_req->reg_type = HIP_SERVICE_RELAY;
		/* Use a hard coded value for now. */
		pending_req->lifetime = 200;

		HIP_DEBUG("Adding pending request.\n");
		hip_add_pending_request(pending_req);
#if 0
		//removed by santtu here
		/*
		 * nat mode is more complex now, we must set nat mode
		 * seperated, not alway assume that if relay is on, nat
		 * is plain UDP mode.
		 * */
		/* Since we are requesting UDP relay, we assume that we are behind
		   a NAT. Therefore we set the NAT status on. This is needed only
		   for the current host association, but since keep-alives are sent
		   currently only if the global NAT status is on, we must call
		   hip_nat_on() (which in turn sets the NAT status on for all host
		   associations). */
		HIP_IFEL(hip_nat_on(), -1, "Error when setting daemon NAT status"\
			 "to \"on\"\n");
		hip_agent_update_status(SO_HIP_SET_NAT_ON, NULL, 0);
		//end remove
#endif
		/* Send a I1 packet to relay. */
		HIP_IFEL(hip_send_i1(&entry->hit_our, dst_hit, entry),
			 -1, "sending i1 failed\n");
		break;
	}
#endif /* 0 */
	case SO_HIP_OFFER_HIPRELAY:
		/* draft-ietf-hip-registration-02 HIPRELAY registration. Relay
		   server handles this message. Message indicates that the
		   current machine is willing to offer relay service. This
		   message is received from hipconf. */
		HIP_DEBUG("Handling OFFER HIPRELAY user message.\n");

		hip_set_srv_status(HIP_SERVICE_RELAY, HIP_SERVICE_ON);
		hip_relay_set_status(HIP_RELAY_ON);

		err = hip_recreate_all_precreated_r1_packets();
		break;

	case SO_HIP_REINIT_RVS:
	case SO_HIP_REINIT_RELAY:
		HIP_DEBUG("Handling REINIT RELAY or REINIT RVS user message.\n");
		HIP_IFEL(hip_relay_reinit(), -1, "Unable to reinitialize "\
			 "the HIP relay / RVS service.\n");

		break;

	case SO_HIP_CANCEL_RVS:
		HIP_DEBUG("Handling CANCEL RVS user message.\n");

		hip_set_srv_status(HIP_SERVICE_RENDEZVOUS, HIP_SERVICE_OFF);

		hip_relht_free_all_of_type(HIP_RVSRELAY);
		/* If all off the relay records were freed we can set the relay
		   status "off". */
		if(hip_relht_size() == 0) {
			hip_relay_set_status(HIP_RELAY_OFF);
		}

		/* We have to recreate the R1 packets so that they do not
		   advertise the RVS service anymore. I.e. we're removing
		   the REG_INFO parameters here. */
		err = hip_recreate_all_precreated_r1_packets();
		break;

	case SO_HIP_CANCEL_HIPRELAY:
		HIP_DEBUG("Handling CANCEL RELAY user message.\n");

		hip_set_srv_status(HIP_SERVICE_RELAY, HIP_SERVICE_OFF);

		hip_relht_free_all_of_type(HIP_FULLRELAY);
		/* If all off the relay records were freed we can set the relay
		   status "off". */
		if(hip_relht_size() == 0) {
			hip_relay_set_status(HIP_RELAY_OFF);
		}

		/* We have to recreate the R1 packets so that they do not
		   advertise the RVS service anymore. I.e. we're removing
		   the REG_INFO parameters here. */
		err = hip_recreate_all_precreated_r1_packets();
		break;
#endif /* CONFIG_HIP_RVS */
	case SO_HIP_GET_HITS:
		/**
		 * @todo passing argument 1 of 'hip_for_each_hi' from incompatible
		 * pointer type
		 */
		hip_msg_init(msg);
		err = hip_for_each_hi(hip_host_id_entry_to_endpoint, msg);
		break;
	case SO_HIP_GET_HA_INFO:
		hip_msg_init(msg);
		hip_build_user_hdr(msg, SO_HIP_GET_HA_INFO, 0);
		/**
		 * @todo passing argument 1 of 'hip_for_each_ha' from incompatible
		 * pointer type
		 */
		err = hip_for_each_ha(hip_handle_get_ha_info, msg);
		break;
	case SO_HIP_DEFAULT_HIT:
		hip_msg_init(msg);
		err =  hip_get_default_hit_msg(msg);
		break;
	case SO_HIP_MHADDR_ACTIVE:
		//hip_msg_init(msg);
		is_active_mhaddr=1;
		//hip_build_user_hdr(msg, SO_HIP_MHADDR_ACTIVE, 0);	
		break;
	case SO_HIP_MHADDR_LAZY:
		//hip_msg_init(msg);
		is_active_mhaddr=0;
		//hip_build_user_hdr(msg,SO_HIP_MHADDR_LAZY, 0);
		break;
	case SO_HIP_HANDOVER_HARD:
		is_hard_handover=1;
		break;
	case SO_HIP_HANDOVER_SOFT:
		is_hard_handover=0;
		break;
	case SO_HIP_RESTART:
		HIP_DEBUG("Restart message received, restarting HIP daemon now!!!\n");
		hipd_set_flag(HIPD_FLAG_RESTART);
		hip_close(SIGINT);
		break;
	case SO_HIP_OPPTCP_UNBLOCK_AND_BLACKLIST:
		hip_opptcp_unblock_and_blacklist(msg, src);
		break;
	case SO_HIP_OPPTCP_SEND_TCP_PACKET:
		hip_opptcp_send_tcp_packet(msg, src);

		break;
	case SO_HIP_GET_PROXY_LOCAL_ADDRESS:
	{
		//firewall socket address
		struct sockaddr_in6 sock_addr;
		bzero(&sock_addr, sizeof(sock_addr));
		sock_addr.sin6_family = AF_INET6;
		sock_addr.sin6_port = htons(HIP_FIREWALL_PORT);
		sock_addr.sin6_addr = in6addr_loopback;
		HIP_DEBUG("GET HIP PROXY LOCAL ADDRESS\n");
		hip_get_local_addr(msg);
                //hip_build_user_hdr(msg, HIP_HIPPROXY_LOCAL_ADDRESS, 0);
		n = hip_sendto_user(msg, &sock_addr);
		HIP_IFEL(n < 0, 0, "sendto() failed on fw socket.\n");
		if (err == 0) {
			HIP_DEBUG("SEND HIPPROXY LOCAL ADDRESS OK.\n");
		}
		break;
	}
	case SO_HIP_TRIGGER_BEX:
		HIP_DEBUG("SO_HIP_TRIGGER_BEX\n");
		hip_firewall_status = 1;
		err = hip_netdev_trigger_bex_msg(msg);
		break;
	case SO_HIP_USERSPACE_IPSEC:
		HIP_DUMP_MSG(msg);
		err = hip_userspace_ipsec_activate(msg);
		break;
	case SO_HIP_RESTART_DUMMY_INTERFACE:
		set_up_device(HIP_HIT_DEV, 0);
		err = set_up_device(HIP_HIT_DEV, 1);
		break;
	case SO_HIP_ESP_PROT_TFM:
		HIP_DUMP_MSG(msg);
		err = esp_prot_set_preferred_transforms(msg);
		break;
	case SO_HIP_BEX_STORE_UPDATE:
		HIP_DUMP_MSG(msg);
		err = anchor_db_update(msg);
		break;
	case SO_HIP_TRIGGER_UPDATE:
		HIP_DUMP_MSG(msg);
		err = esp_prot_handle_trigger_update_msg(msg);
		break;
	case SO_HIP_ANCHOR_CHANGE:
		HIP_DUMP_MSG(msg);
		err = esp_prot_handle_anchor_change_msg(msg);
		break;
	case SO_HIP_GET_LSI_PEER:
	case SO_HIP_GET_LSI_OUR:
		while((param = hip_get_next_param(msg, param))){
			if (hip_get_param_type(param) == HIP_PARAM_HIT){
		    		if (!src_hit)
		      			src_hit = (struct in6_addr *)hip_get_param_contents_direct(param);
		    		else
		      			dst_hit = (struct in6_addr *)hip_get_param_contents_direct(param);
		  	}
	  	}
		if (src_hit && dst_hit){
		        entry = hip_hadb_find_byhits(src_hit, dst_hit);
		        if (entry){
			        lsi = (msg_type == SO_HIP_GET_LSI_PEER) ? &entry->lsi_peer : &entry->lsi_our;
			        /*if(msg_type == SO_HIP_GET_LSI_PEER)
		                        lsi = &aux->lsi_peer;
			        else if(msg_type == SO_HIP_GET_LSI_OUR)
				lsi = &aux->lsi_our;*/
		        }
		}
	        break;
<<<<<<< HEAD
#if 0
	case SO_HIP_IS_OUR_LSI:
		lsi = (hip_lsi_t *)hip_get_param_contents(msg, HIP_PARAM_LSI);
	  	if (!hip_hidb_exists_lsi(lsi))
	    		lsi = NULL;
	  	break;
	case SO_HIP_GET_STATE_HA:
	case SO_HIP_GET_PEER_HIT_BY_LSIS:
		while((param = hip_get_next_param(msg, param))){
	    		if (hip_get_param_type(param) == HIP_PARAM_LSI){
	      			if (!src_lsi)
					src_lsi = (struct in_addr *)hip_get_param_contents_direct(param);
	      			else
					dst_lsi = (struct in_addr *)hip_get_param_contents_direct(param);
	    		}
	  	}

	  	entry = hip_hadb_try_to_find_by_pair_lsi(src_lsi, dst_lsi);
          	if (entry && (entry->state == HIP_STATE_ESTABLISHED ||
		    msg_type == SO_HIP_GET_PEER_HIT_BY_LSIS)){
	    		HIP_DEBUG("Entry found in the ha database \n\n");
	      		src_hit = &entry->hit_our;
	      		dst_hit = &entry->hit_peer;
	  	}
	  	break;
#endif
	case SO_HIP_GET_PEER_HIT_AT_FIREWALL:
		err = hip_opp_get_peer_hit(msg, src);
		break;
#ifdef CONFIG_HIP_MIDAUTH
	case SO_HIP_MANUAL_UPDATE_PACKET:
		err = hip_manual_update(msg);
		break;
#endif
=======
>>>>>>> 5c933df5
	default:
		HIP_ERROR("Unknown socket option (%d)\n", msg_type);
		err = -ESOCKTNOSUPPORT;
	}

 out_err:

	if (send_response) {
	        HIP_DEBUG("Send response\n");
		if (err)
		        hip_set_msg_err(msg, 1);
		len = hip_get_msg_total_len(msg);
		n = hip_sendto_user(msg, src);
		if(n != len)
			err = -1;
		else
			HIP_DEBUG("Response sent ok\n");
	} else
		HIP_DEBUG("No response sent\n");

	return err;
}<|MERGE_RESOLUTION|>--- conflicted
+++ resolved
@@ -976,43 +976,11 @@
 		        }
 		}
 	        break;
-<<<<<<< HEAD
-#if 0
-	case SO_HIP_IS_OUR_LSI:
-		lsi = (hip_lsi_t *)hip_get_param_contents(msg, HIP_PARAM_LSI);
-	  	if (!hip_hidb_exists_lsi(lsi))
-	    		lsi = NULL;
-	  	break;
-	case SO_HIP_GET_STATE_HA:
-	case SO_HIP_GET_PEER_HIT_BY_LSIS:
-		while((param = hip_get_next_param(msg, param))){
-	    		if (hip_get_param_type(param) == HIP_PARAM_LSI){
-	      			if (!src_lsi)
-					src_lsi = (struct in_addr *)hip_get_param_contents_direct(param);
-	      			else
-					dst_lsi = (struct in_addr *)hip_get_param_contents_direct(param);
-	    		}
-	  	}
-
-	  	entry = hip_hadb_try_to_find_by_pair_lsi(src_lsi, dst_lsi);
-          	if (entry && (entry->state == HIP_STATE_ESTABLISHED ||
-		    msg_type == SO_HIP_GET_PEER_HIT_BY_LSIS)){
-	    		HIP_DEBUG("Entry found in the ha database \n\n");
-	      		src_hit = &entry->hit_our;
-	      		dst_hit = &entry->hit_peer;
-	  	}
-	  	break;
-#endif
-	case SO_HIP_GET_PEER_HIT_AT_FIREWALL:
-		err = hip_opp_get_peer_hit(msg, src);
-		break;
 #ifdef CONFIG_HIP_MIDAUTH
 	case SO_HIP_MANUAL_UPDATE_PACKET:
 		err = hip_manual_update(msg);
 		break;
 #endif
-=======
->>>>>>> 5c933df5
 	default:
 		HIP_ERROR("Unknown socket option (%d)\n", msg_type);
 		err = -ESOCKTNOSUPPORT;
