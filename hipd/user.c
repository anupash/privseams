--- conflicted
+++ resolved
@@ -271,10 +271,6 @@
         }
         break;
     case HIP_MSG_RST:
-<<<<<<< HEAD
-        //*send_response = 0;
-=======
->>>>>>> 4adb7ea0
         err                = hip_send_close(msg, 1);
         break;
     case HIP_MSG_BOS:
@@ -346,19 +342,10 @@
         err = hip_opp_get_peer_hit(msg, src);
         if (err) {
             _HIP_ERROR("get pseudo hit failed.\n");
-<<<<<<< HEAD
-            //*send_response = 1;
-=======
->>>>>>> 4adb7ea0
             if (err == -11) {           /* immediate fallback, do not pass */
                 err = 0;
             }
             goto out_err;
-<<<<<<< HEAD
-        } else {
-            //*send_response = 0;
-=======
->>>>>>> 4adb7ea0
         }
         /* skip sending of return message; will be sent later in R1 */
         goto out_err;
@@ -384,162 +371,6 @@
     }
     break;
 #endif
-<<<<<<< HEAD
-=======
-#ifdef CONFIG_HIP_BLIND
-    case HIP_MSG_SET_BLIND_ON:
-        HIP_DEBUG("Blind on!!\n");
-        hip_encrypt_i2_hi = 1;
-        HIP_IFEL(hip_set_blind_on(), -1, "hip_set_blind_on failed\n");
-        break;
-    case HIP_MSG_SET_BLIND_OFF:
-        hip_encrypt_i2_hi = 0;
-        HIP_DEBUG("Blind off!!\n");
-        HIP_IFEL(hip_set_blind_off(), -1, "hip_set_blind_off failed\n");
-        break;
-#endif
-#ifdef CONFIG_HIP_DHT
-    case HIP_MSG_DHT_GW:
-    {
-        char tmp_ip_str[20], tmp_ip_str6[39], tmp_host_name[256];
-        int tmp_ttl, tmp_port, is_hostname = 0, is_ipv4 = 0, is_ipv6 = 0;
-        const char *pret;
-        int ret;
-        struct in_addr tmp_v4;
-        struct hip_opendht_gw_info *gw_info;
-
-        HIP_IFEL(!(gw_info = hip_get_param(msg, HIP_PARAM_OPENDHT_GW_INFO)),
-                 -1, "No gw struct found\n");
-        memset(&tmp_ip_str, '\0', 20);
-        tmp_ttl  = gw_info->ttl;
-        tmp_port = htons(gw_info->port);
-        memcpy(tmp_host_name, gw_info->host_name, strlen(gw_info->host_name));
-
-        //hostname
-        if (strlen(tmp_host_name) > 0) {
-            is_hostname = 1;
-        }        //ipv4 address
-        else if (IN6_IS_ADDR_V4MAPPED(&gw_info->addr)) {
-            is_ipv4 = 1;
-        }        //ipv6 address
-        else {
-            is_ipv6 = 1;
-        }
-
-        if (is_hostname) {
-            ret = resolve_dht_gateway_info(tmp_host_name,
-                                           &opendht_serving_gateway,
-                                           tmp_port, AF_INET);
-        } else if (is_ipv4) {
-            IPV6_TO_IPV4_MAP(&gw_info->addr, &tmp_v4);
-            pret = inet_ntop(AF_INET, &tmp_v4, tmp_ip_str, 20);
-            HIP_DEBUG("Got address %s, port %d, TTL %d from hipconf\n",
-                      tmp_ip_str, htons(gw_info->port), gw_info->ttl);
-            ret  = resolve_dht_gateway_info(tmp_ip_str,
-                                            &opendht_serving_gateway,
-                                            tmp_port, AF_INET);
-        } else if (is_ipv6) {
-            pret = inet_ntop(AF_INET6, &gw_info->addr, tmp_ip_str6, 39);
-            HIP_DEBUG("Got address %s, port %d, TTL %d from hipconf\n",
-                      tmp_ip_str6, htons(gw_info->port), gw_info->ttl);
-            ret  = resolve_dht_gateway_info(tmp_ip_str6,
-                                            &opendht_serving_gateway,
-                                            tmp_port, AF_INET6);
-        }
-
-
-        if (ret == 0) {
-            HIP_DEBUG("Serving gateway changed\n");
-            opendht_serving_gateway_ttl  = tmp_ttl;
-            opendht_serving_gateway_port = tmp_port;
-            if (strlen(tmp_host_name) > 0) {
-                memset(opendht_host_name, '\0', sizeof(opendht_host_name));
-                memcpy(opendht_host_name, tmp_host_name, strlen(tmp_host_name));
-            }
-            hip_opendht_error_count = 0;
-            if (hip_opendht_sock_fqdn > 0) {
-                close(hip_opendht_sock_fqdn);
-                hip_opendht_sock_fqdn = init_dht_gateway_socket_gw(hip_opendht_sock_fqdn, opendht_serving_gateway);
-                hip_opendht_fqdn_sent = STATE_OPENDHT_IDLE;
-            }
-            if (hip_opendht_sock_hit > 0) {
-                close(hip_opendht_sock_hit);
-                hip_opendht_sock_hit = init_dht_gateway_socket_gw(hip_opendht_sock_hit, opendht_serving_gateway);
-                hip_opendht_hit_sent = STATE_OPENDHT_IDLE;
-            }
-            ret = hip_init_dht_sockets(&hip_opendht_sock_fqdn, &hip_opendht_fqdn_sent);
-            if (ret < 0) {
-                close(hip_opendht_sock_fqdn);
-                hip_opendht_sock_fqdn = -1;
-            }
-            ret = hip_init_dht_sockets(&hip_opendht_sock_hit, &hip_opendht_hit_sent);
-            if (ret < 0) {
-                close(hip_opendht_sock_hit);
-                hip_opendht_sock_hit = -1;
-            }
-        } else {
-            HIP_DEBUG("Error in changing the serving gateway!");
-        }
-    }
-    break;
-    case HIP_MSG_DHT_SERVING_GW:
-    {
-        struct in_addr ip_gw;
-        struct in6_addr ip_gw_mapped;
-        int rett = 0, errr = 0;
-        struct sockaddr_in *sa;
-        if (opendht_serving_gateway == NULL) {
-            opendht_serving_gateway = malloc(sizeof(struct addrinfo));
-            memset(opendht_serving_gateway, 0, sizeof(struct addrinfo));
-        }
-        if (opendht_serving_gateway->ai_addr == NULL) {
-            opendht_serving_gateway->ai_addr = malloc(sizeof(struct sockaddr_in));
-            memset(opendht_serving_gateway->ai_addr, 0, sizeof(struct sockaddr_in));
-        }
-        sa   = (struct sockaddr_in *) (void *) opendht_serving_gateway->ai_addr;
-        rett = inet_pton(AF_INET, inet_ntoa(sa->sin_addr), &ip_gw);
-        IPV4_TO_IPV6_MAP(&ip_gw, &ip_gw_mapped);
-        hip_msg_init(msg);
-        errr = hip_build_user_hdr(msg, HIP_MSG_DHT_SERVING_GW, 0);
-        if (errr) {
-            HIP_ERROR("Build hdr failed: %s\n", strerror(errr));
-        }
-        if (hip_opendht_inuse == HIP_MSG_DHT_ON) {
-            /* FIXME -> see Bug 952 in bugzilla
-             * hip_build_param_opendht_gw_info expects the hostname
-             * as last parameter.
-             */
-            errr = hip_build_param_opendht_gw_info(msg, &ip_gw_mapped,
-                                                   opendht_serving_gateway_ttl,
-                                                   opendht_serving_gateway_port, NULL);
-        } else {         /* not in use mark port and ttl to 0 so 'client' knows */
-                         /* FIXME -> see Bug 952 in bugzilla
-                          * hip_build_param_opendht_gw_info expects the hostname
-                          * as last parameter.
-                          */
-            errr = hip_build_param_opendht_gw_info(msg, &ip_gw_mapped, 0, 0, NULL);
-        }
-
-        if (errr) {
-            HIP_ERROR("Build param hit failed: %s\n", strerror(errr));
-            goto out_err;
-        }
-        HIP_DEBUG("Building gw_info complete\n");
-    }
-    break;
-    case HIP_MSG_DHT_SET:
-    {
-        struct hip_opendht_set *name_info;
-        err = 0;
-        HIP_IFEL(!(name_info = hip_get_param(msg, HIP_PARAM_OPENDHT_SET)), -1,
-                 "no name struct found\n");
-        _HIP_DEBUG("Name in name_info %s\n", name_info->name);
-        memcpy(opendht_name_mapping, &name_info->name, HIP_HOST_ID_HOSTNAME_LEN_MAX);
-        HIP_DEBUG("Name received from hipconf %s\n", &opendht_name_mapping);
-    }
-    break;
-#endif  /* CONFIG_HIP_DHT */
->>>>>>> 4adb7ea0
     case HIP_MSG_CERT_SPKI_VERIFY:
     {
         HIP_DEBUG("Got an request to verify SPKI cert\n");
@@ -987,10 +818,6 @@
         break;
     case HIP_MSG_USERSPACE_IPSEC:
         HIP_DUMP_MSG(msg);
-<<<<<<< HEAD
-        //*send_response = 0;
-=======
->>>>>>> 4adb7ea0
         err = hip_userspace_ipsec_activate(msg);
         break;
     case HIP_MSG_RESTART_DUMMY_INTERFACE:
