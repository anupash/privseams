/** @file
 * This file defines a user message handling function for the Host Identity
 * Protocol (HIP).
 *
 * We don't currently have a workqueue. The functionality in this file mostly
 * covers catching userspace messages only.
 *
 * @author  Miika Komu <miika_iki.fi>
 * @author  Kristian Slavov <kslavov_hiit.fi>
 * @author  Bing Zhou <bingzhou_cc.hut.fi>
 * @author  Tao Wan  <twan_cc.hut.fi>
 * @note    Distributed under <a href="http://www.gnu.org/licenses/gpl2.txt">GNU/GPL</a>.
 */
#include "user.h"


int hip_sendto_user(const struct hip_common *msg, const struct sockaddr *dst){
	HIP_DEBUG("Sending msg type %d\n", hip_get_msg_type(msg));
        return sendto(hip_user_sock, msg, hip_get_msg_total_len(msg),
		      0, (struct sockaddr *)dst, hip_sockaddr_len(dst));
}

/**
 * Handles a user message.
 *
 * @note If you added a SO_HIP_NEWMODE in libinet6/icomm.h, you also need to
 *       add a case block for your SO_HIP_NEWMODE constant in the
 *       switch(msg_type) block in this function.
 * @param  msg  a pointer to the received user message HIP packet.
 * @param  src
 * @return zero on success, or negative error value on error.
 * @see    hip_so.
 */
int hip_handle_user_msg(hip_common_t *msg, struct sockaddr_in6 *src)
{
	hip_hit_t *hit = NULL, *src_hit = NULL, *dst_hit = NULL;
	hip_lsi_t *lsi, *src_lsi = NULL, *dst_lsi = NULL;
	in6_addr_t *src_ip = NULL, *dst_ip = NULL;
	hip_ha_t *entry = NULL, *server_entry = NULL;
	int err = 0, msg_type = 0, n = 0, len = 0, state = 0, reti = 0;
	int access_ok = 0, is_root = 0, dhterr = 0;
	HIP_KEA * kea = NULL;
	struct hip_tlv_common *param = NULL;
	extern int hip_icmp_interval;
	struct hip_heartbeat * heartbeat;
	char host[NI_MAXHOST];
	int send_response;

	HIP_ASSERT(src->sin6_family == AF_INET6); 
	HIP_DEBUG("User message from port %d\n", htons(src->sin6_port));

	err = hip_check_userspace_msg(msg);

	if (err) {
		HIP_ERROR("HIP socket option was invalid.\n");
		goto out_err;
	}

	send_response = hip_get_msg_response(msg);

	msg_type = hip_get_msg_type(msg);

	is_root = (ntohs(src->sin6_port) < 1024);
	if (is_root) {
		access_ok = 1;
	} else if (!is_root &&
 		   (msg_type >= HIP_SO_ANY_MIN && msg_type <= HIP_SO_ANY_MAX)) {
		access_ok = 1;
	}

	if (!access_ok) {
		HIP_ERROR("The user does not have privilege for this "
			  "operation. The operation is cancelled.\n");
		err = -1;
		goto out_err;

	}

	if (ntohs(src->sin6_port) == HIP_AGENT_PORT) {
		return hip_recv_agent(msg);
	}

	/* This prints numerical addresses until we have separate
	   print function for icomm.h and protodefs.h -miika */
	HIP_DEBUG("HIP user message type is: %d\n", msg_type);
		  //hip_message_type_name(msg_type));

	switch(msg_type)
	{
	case SO_HIP_PING:
		break;
	case SO_HIP_ADD_LOCAL_HI:
		err = hip_handle_add_local_hi(msg);
		break;
	case SO_HIP_DEL_LOCAL_HI:
		err = hip_handle_del_local_hi(msg);
		break;
	case SO_HIP_ADD_PEER_MAP_HIT_IP:
		HIP_DEBUG("Handling SO_HIP_ADD_PEER_MAP_HIT_IP.\n");
		err = hip_add_peer_map(msg);
		if(err)
		{
			HIP_ERROR("add peer mapping failed.\n");
			goto out_err;
		}
		break;
	case SO_HIP_RST:
		//send_response = 0;
		err = hip_send_close(msg);
		break;
	case SO_HIP_BOS:
		err = hip_send_bos(msg);
		break;
	case SO_HIP_SET_NAT_ICE_UDP:
		HIP_DEBUG("Setting LOCATOR ON, when ice is on\n");
		hip_locator_status = SO_HIP_SET_LOCATOR_ON;
		HIP_DEBUG("hip_locator status =  %d (should be %d)\n",
			  hip_locator_status, SO_HIP_SET_LOCATOR_ON);
		/* no break statement here intentionally */
	case SO_HIP_SET_NAT_NONE:
	case SO_HIP_SET_NAT_PLAIN_UDP:
		HIP_IFEL(hip_user_nat_mode(msg_type), -1, "Error when setting daemon NAT status to \"on\"\n");
		hip_agent_update_status(msg_type, NULL, 0);

		HIP_DEBUG("Recreate all R1s\n");
		hip_recreate_all_precreated_r1_packets();
		break;
        case SO_HIP_LOCATOR_GET:
		HIP_DEBUG("Got a request for locators\n");
		hip_msg_init(msg);
		HIP_IFEL(hip_build_user_hdr(msg, SO_HIP_LOCATOR_GET, 0), -1, 
			 "Failed to build user message header.: %s\n", 
			 strerror(err));
		if ((err = hip_build_locators(msg)) < 0)
			HIP_DEBUG("LOCATOR parameter building failed\n");
		break;
        case SO_HIP_SET_LOCATOR_ON:
                HIP_DEBUG("Setting LOCATOR ON\n");
                hip_locator_status = SO_HIP_SET_LOCATOR_ON;
                HIP_DEBUG("hip_locator status =  %d (should be %d)\n",
                          hip_locator_status, SO_HIP_SET_LOCATOR_ON);
                HIP_DEBUG("Recreate all R1s\n");
                hip_recreate_all_precreated_r1_packets();
                break;
        case SO_HIP_SET_LOCATOR_OFF:
                HIP_DEBUG("Setting LOCATOR OFF\n");
                hip_locator_status = SO_HIP_SET_LOCATOR_OFF;
                HIP_DEBUG("hip_locator status =  %d (should be %d)\n",
                          hip_locator_status, SO_HIP_SET_LOCATOR_OFF);
                hip_recreate_all_precreated_r1_packets();
                break;
        case SO_HIP_HEARTBEAT:
		heartbeat = hip_get_param(msg, HIP_PARAM_HEARTBEAT);
		hip_icmp_interval = heartbeat->heartbeat;
		heartbeat_counter = hip_icmp_interval;
		HIP_DEBUG("Received heartbeat interval (%d seconds)\n",hip_icmp_interval);
		break;
	case SO_HIP_SET_DEBUG_ALL:
		/* Displays all debugging messages. */
		_HIP_DEBUG("Handling DEBUG ALL user message.\n");
		HIP_IFEL(hip_set_logdebug(LOGDEBUG_ALL), -1,
			 "Error when setting daemon DEBUG status to ALL\n");
		break;
	case SO_HIP_SET_DEBUG_MEDIUM:
		/* Removes debugging messages. */
		HIP_DEBUG("Handling DEBUG MEDIUM user message.\n");
		HIP_IFEL(hip_set_logdebug(LOGDEBUG_MEDIUM), -1,
			 "Error when setting daemon DEBUG status to MEDIUM\n");
		break;
	case SO_HIP_SET_DEBUG_NONE:
		/* Removes debugging messages. */
		HIP_DEBUG("Handling DEBUG NONE user message.\n");
		HIP_IFEL(hip_set_logdebug(LOGDEBUG_NONE), -1,
			 "Error when setting daemon DEBUG status to NONE\n");
		break;
	case SO_HIP_CONF_PUZZLE_NEW:
		err = hip_recreate_all_precreated_r1_packets();
		break;
	case SO_HIP_CONF_PUZZLE_GET:
		err = hip_get_puzzle_difficulty_msg(msg);
		break;
	case SO_HIP_CONF_PUZZLE_SET:
		err = hip_set_puzzle_difficulty_msg(msg);
		break;
	case SO_HIP_CONF_PUZZLE_INC:
		dst_hit = hip_get_param_contents(msg, HIP_PARAM_HIT);
		hip_inc_cookie_difficulty(dst_hit);
		break;
	case SO_HIP_CONF_PUZZLE_DEC:
		dst_hit = hip_get_param_contents(msg, HIP_PARAM_HIT);
		hip_dec_cookie_difficulty(dst_hit);
		break;
#ifdef CONFIG_HIP_I3
	case SO_HIP_SET_HI3_ON:
		err = hip_set_hi3_status(msg);
	break;
	case SO_HIP_SET_HI3_OFF:
		err = hip_set_hi3_status(msg);
	break;
#endif
#ifdef CONFIG_HIP_OPPORTUNISTIC
	case SO_HIP_SET_OPPORTUNISTIC_MODE:
	  	err = hip_set_opportunistic_mode(msg);
		break;
	case SO_HIP_GET_PEER_HIT:
		err = hip_opp_get_peer_hit(msg, src);
		if (err){
			_HIP_ERROR("get pseudo hit failed.\n");
			//send_response = 1;
			if (err == -11) /* immediate fallback, do not pass */
			 	err = 0;
			goto out_err;
		} else {
			//send_response = 0;
                }
		/* skip sending of return message; will be sent later in R1 */
		goto out_err;
		break;
	case SO_HIP_QUERY_IP_HIT_MAPPING:
	{
	    	err = hip_query_ip_hit_mapping(msg);
		if(err){
			HIP_ERROR("query ip hit mapping failed.\n");
			goto out_err;
		}
	}
	break;
	case SO_HIP_QUERY_OPPORTUNISTIC_MODE:
	{
	    	err = hip_query_opportunistic_mode(msg);
		if(err){
			HIP_ERROR("query opportunistic mode failed.\n");
			goto out_err;
		}

		HIP_DEBUG("opportunistic mode value is sent\n");
	}
	break;
#endif
#ifdef CONFIG_HIP_BLIND
	case SO_HIP_SET_BLIND_ON:
		HIP_DEBUG("Blind on!!\n");
		HIP_IFEL(hip_set_blind_on(), -1, "hip_set_blind_on failed\n");
		break;
	case SO_HIP_SET_BLIND_OFF:
		HIP_DEBUG("Blind off!!\n");
		HIP_IFEL(hip_set_blind_off(), -1, "hip_set_blind_off failed\n");
		break;
#endif
       case SO_HIP_SET_TCPTIMEOUT_ON:
               HIP_DEBUG("Setting TCP TIMEOUT ON\n");
               hip_tcptimeout_status = SO_HIP_SET_TCPTIMEOUT_ON;
               HIP_DEBUG("hip tcp timeout status =  %d (should be %d)\n",
                      hip_tcptimeout_status, SO_HIP_SET_TCPTIMEOUT_ON);

               /* paramters setting to do here */
               HIP_IFEL(set_new_tcptimeout_parameters_value(), -1,
                         "set new tcptimeout parameters error\n");
               break;

        case SO_HIP_SET_TCPTIMEOUT_OFF:
                HIP_DEBUG("Setting TCP TIMEOUT OFF\n");
                hip_tcptimeout_status = SO_HIP_SET_TCPTIMEOUT_OFF;
                HIP_DEBUG("hip tcp timeout status =  %d (should be %d)\n",
                        hip_tcptimeout_status, SO_HIP_SET_TCPTIMEOUT_OFF);

                /* paramters resetting */
                HIP_IFEL(reset_default_tcptimeout_parameters_value(), -1,
                         "reset tcptimeout parameters to be default error\n");

                break;

        case SO_HIP_DHT_GW:
	{
		char tmp_ip_str[20], tmp_ip_str6[39], tmp_host_name[256];
		int tmp_ttl, tmp_port, is_hostname = 0, is_ipv4 = 0, is_ipv6 = 0;
		const char *pret;
		int ret;
		struct in_addr tmp_v4;
		struct hip_opendht_gw_info *gw_info;
		  
		HIP_IFEL(!(gw_info = hip_get_param(msg, HIP_PARAM_OPENDHT_GW_INFO)),
				-1, "No gw struct found\n");
		memset(&tmp_ip_str, '\0', 20);
		tmp_ttl = gw_info->ttl;
		tmp_port = htons(gw_info->port);
		memcpy(tmp_host_name, gw_info->host_name, strlen(gw_info->host_name));

		//hostname
		if (strlen(tmp_host_name) > 0) {
		    is_hostname = 1;
		}//ipv4 address
		else if (IN6_IS_ADDR_V4MAPPED(&gw_info->addr)) {
		    is_ipv4 = 1;
		}//ipv6 address
		else {
		    is_ipv6 = 1;
		}

		if (is_hostname) {
		    ret = resolve_dht_gateway_info(tmp_host_name,
					&opendht_serving_gateway,
					tmp_port, AF_INET);
		} else if (is_ipv4) {
		    IPV6_TO_IPV4_MAP(&gw_info->addr, &tmp_v4);
		    pret = inet_ntop(AF_INET, &tmp_v4, tmp_ip_str, 20);
		    HIP_DEBUG("Got address %s, port %d, TTL %d from hipconf\n",
					  tmp_ip_str, htons(gw_info->port), gw_info->ttl);
		    ret = resolve_dht_gateway_info(tmp_ip_str,
						   &opendht_serving_gateway,
						   tmp_port, AF_INET);
		} else if (is_ipv6) {
		    pret = inet_ntop(AF_INET6, &gw_info->addr, tmp_ip_str6, 39);
		    HIP_DEBUG("Got address %s, port %d, TTL %d from hipconf\n",
					  tmp_ip_str6, htons(gw_info->port), gw_info->ttl);
		    ret = resolve_dht_gateway_info(tmp_ip_str6,
						   &opendht_serving_gateway,
						   tmp_port, AF_INET6);
		}

		
		if (ret == 0) {
		    HIP_DEBUG("Serving gateway changed\n");
		    opendht_serving_gateway_ttl = tmp_ttl;
		    opendht_serving_gateway_port = tmp_port;
		    if (strlen(tmp_host_name) > 0) {
				memset(opendht_host_name, '\0', sizeof(opendht_host_name));
				memcpy(opendht_host_name, tmp_host_name, strlen(tmp_host_name));
		    }
		    hip_opendht_error_count = 0;
		    if (hip_opendht_sock_fqdn > 0) {
			close(hip_opendht_sock_fqdn);
			hip_opendht_sock_fqdn = init_dht_gateway_socket_gw(hip_opendht_sock_fqdn, opendht_serving_gateway);
				hip_opendht_fqdn_sent = STATE_OPENDHT_IDLE;
		    }
		    if (hip_opendht_sock_hit > 0) {
			close(hip_opendht_sock_hit);
			hip_opendht_sock_hit = init_dht_gateway_socket_gw(hip_opendht_sock_hit, opendht_serving_gateway);
			hip_opendht_hit_sent = STATE_OPENDHT_IDLE;
		    }
		    init_dht_sockets(&hip_opendht_sock_fqdn, &hip_opendht_fqdn_sent); 
		    init_dht_sockets(&hip_opendht_sock_hit, &hip_opendht_hit_sent);
		}
		else{
		    HIP_DEBUG("Error in changing the serving gateway!");
		}
	}
	break; 
        case SO_HIP_DHT_SERVING_GW:
        {
		int err_value = 0;
		if(hip_opendht_inuse != SO_HIP_DHT_ON){
			err_value = 5;
			hip_build_param_contents(msg, &err_value,
					 HIP_PARAM_INT, sizeof(int));
		}else if((opendht_serving_gateway == NULL) ||
			 (opendht_serving_gateway->ai_addr == NULL)){
			err_value = 4;
			hip_build_param_contents(msg, &err_value,
					 HIP_PARAM_INT, sizeof(int));
		}else{
			err = hip_get_dht_mapping_for_HIT_msg(msg);
		}
	}
        break;
        case SO_HIP_DHT_SET:
	{
                extern char opendht_name_mapping;
                err = 0;
                struct hip_opendht_set *name_info;
                HIP_IFEL(!(name_info = hip_get_param(msg, HIP_PARAM_OPENDHT_SET)), -1,
                         "no name struct found\n");
                _HIP_DEBUG("Name in name_info %s\n" , name_info->name);
                memcpy(&opendht_name_mapping, &name_info->name, HIP_HOST_ID_HOSTNAME_LEN_MAX);
                HIP_DEBUG("Name received from hipconf %s\n", &opendht_name_mapping);
	}
	break;
        case SO_HIP_CERT_SPKI_VERIFY:
                {
                        HIP_DEBUG("Got an request to verify SPKI cert\n");
                        reti = hip_cert_spki_verify(msg);
                        HIP_IFEL(reti, -1, "Verifying SPKI cert returned an error\n");
                        HIP_DEBUG("SPKI cert verified sending it back to requester\n");
                }
                break;
        case SO_HIP_CERT_SPKI_SIGN:
                {
                        HIP_DEBUG("Got an request to sign SPKI cert sequence\n");
                        reti = hip_cert_spki_sign(msg, hip_local_hostid_db);
                        HIP_IFEL(reti, -1, "Signing SPKI cert returned an error\n");
                        HIP_DEBUG("SPKI cert signed sending it back to requester\n");
                }
                break;
        case SO_HIP_CERT_X509V3_SIGN:
                {
                        HIP_DEBUG("Got an request to sign X509v3 cert\n");
                        reti = hip_cert_x509v3_handle_request_to_sign(msg, 
                                                                      hip_local_hostid_db);   
                        HIP_IFEL(reti, -1, "Signing of x509v3 cert returned an error\n");
                        HIP_DEBUG("X509v3 cert signed sending it back to requester\n");   
                } 
                break;
        case SO_HIP_CERT_X509V3_VERIFY:
                {
                        HIP_DEBUG("Got an request to verify X509v3 cert\n");
                        reti = hip_cert_x509v3_handle_request_to_verify(msg);   
                        HIP_IFEL(reti, -1, "Verification of x509v3 cert "
                                 "returned an error\n");
                        HIP_DEBUG("X509v3 verification ended "
                                  "sending it back to requester\n");   
                } 
                break;
        case SO_HIP_TRANSFORM_ORDER:
	{
                extern int hip_transform_order;
                err = 0;
                struct hip_transformation_order *transorder;
                HIP_IFEL(!(transorder = hip_get_param(msg, HIP_PARAM_TRANSFORM_ORDER)), -1,
                         "no transform order struct found (should contain transform order)\n");
                HIP_DEBUG("Transform order received from hipconf: %d\n" ,transorder->transorder);
                hip_transform_order = transorder->transorder;
                hip_recreate_all_precreated_r1_packets();
	}
	break;
        case SO_HIP_DHT_ON:
        	{
                HIP_DEBUG("Setting DHT ON\n");
                hip_opendht_inuse = SO_HIP_DHT_ON;
                HIP_DEBUG("hip_opendht_inuse =  %d (should be %d)\n",
                          hip_opendht_inuse, SO_HIP_DHT_ON);
        	}

                dhterr = 0;
                dhterr = hip_init_dht();
                if (dhterr < 0) HIP_DEBUG("Initializing DHT returned error\n");

            break;

        case SO_HIP_DHT_OFF:
        	{
                HIP_DEBUG("Setting DHT OFF\n");
                hip_opendht_inuse = SO_HIP_DHT_OFF;
                HIP_DEBUG("hip_opendht_inuse =  %d (should be %d)\n",
                          hip_opendht_inuse, SO_HIP_DHT_OFF);
        	}
            break;

        case SO_HIP_SET_HIPPROXY_ON:
        	{
        		int n, err;
			//send_response = 0;

        		//firewall socket address
        		struct sockaddr_in6 sock_addr;
        		bzero(&sock_addr, sizeof(sock_addr));
        		sock_addr.sin6_family = AF_INET6;
        		sock_addr.sin6_port = htons(HIP_FIREWALL_PORT);
        		sock_addr.sin6_addr = in6addr_loopback;

        		HIP_DEBUG("Setting HIP PROXY ON\n");
        		hip_set_hip_proxy_on();
      			hip_build_user_hdr(msg, SO_HIP_SET_HIPPROXY_ON, 0);
        	}
        	break;

        case SO_HIP_SET_HIPPROXY_OFF:
        	{
        		int n, err;
			//send_response = 0;

        		//firewall socket address
        		struct sockaddr_in6 sock_addr;
        		bzero(&sock_addr, sizeof(sock_addr));
        		sock_addr.sin6_family = AF_INET6;
        		sock_addr.sin6_port = htons(HIP_FIREWALL_PORT);
        		sock_addr.sin6_addr = in6addr_loopback;

        		HIP_DEBUG("Setting HIP PROXY OFF\n");
        		hip_set_hip_proxy_off();
      			hip_build_user_hdr(msg, SO_HIP_SET_HIPPROXY_OFF, 0);

        	}
        	break;

        case SO_HIP_HIPPROXY_STATUS_REQUEST:
        	{
        		int n, err;

        		//firewall socket address
        		struct sockaddr_in6 sock_addr;
        		bzero(&sock_addr, sizeof(sock_addr));
        		sock_addr.sin6_family = AF_INET6;
        		sock_addr.sin6_port = htons(HIP_FIREWALL_PORT);
        		sock_addr.sin6_addr = in6addr_loopback;

        		HIP_DEBUG("Received HIPPROXY Status Request from firewall\n");

        		memset(msg, 0, sizeof(struct hip_common));

        		if(hip_get_hip_proxy_status() == 0)
        			hip_build_user_hdr(msg, SO_HIP_SET_HIPPROXY_OFF, 0);

        		if(hip_get_hip_proxy_status() == 1)
        			hip_build_user_hdr(msg, SO_HIP_SET_HIPPROXY_ON, 0);

        	}
        	break;
	case SO_HIP_SAVAH_CLIENT_STATUS_REQUEST:
	        {
        		int n, err;

        		//firewall socket address
        		struct sockaddr_in6 sock_addr;
        		bzero(&sock_addr, sizeof(sock_addr));
        		sock_addr.sin6_family = AF_INET6;
        		sock_addr.sin6_port = htons(HIP_FIREWALL_PORT);
        		sock_addr.sin6_addr = in6addr_loopback;

        		HIP_DEBUG("Received HIPPROXY Status Request from firewall\n");

        		memset(msg, 0, sizeof(struct hip_common));

        		if(hip_get_sava_client_status() == 0)
        			hip_build_user_hdr(msg, SO_HIP_SET_SAVAH_CLIENT_OFF, 0);

        		if(hip_get_sava_client_status() == 1)
 			        hip_build_user_hdr(msg, SO_HIP_SET_SAVAH_CLIENT_ON, 0);

        	}
 	        break;
        case SO_HIP_SAVAH_SERVER_STATUS_REQUEST:
	        {
        		int n, err;
        		struct sockaddr_in6 sock_addr;
        		bzero(&sock_addr, sizeof(sock_addr));
        		sock_addr.sin6_family = AF_INET6;
        		sock_addr.sin6_port = htons(HIP_FIREWALL_PORT);
        		sock_addr.sin6_addr = in6addr_loopback;

        		HIP_DEBUG("Received SAVAH SERVER Status Request from firewall\n");

        		memset(msg, 0, sizeof(struct hip_common));

        		if(hip_get_sava_server_status() == 0)
        			hip_build_user_hdr(msg, SO_HIP_SET_SAVAH_SERVER_OFF, 0);

        		if(hip_get_sava_server_status() == 1)
 			        hip_build_user_hdr(msg, SO_HIP_SET_SAVAH_SERVER_ON, 0);

        	}
	        break;
#ifdef CONFIG_HIP_ESCROW
	case SO_HIP_OFFER_ESCROW:
		HIP_DEBUG("Handling add escrow service -user message.\n");

		HIP_IFEL(hip_services_add(HIP_SERVICE_ESCROW), -1,
			 "Error while adding service\n");

		hip_set_srv_status(HIP_SERVICE_ESCROW, HIP_SERVICE_ON);

		HIP_IFEL(hip_recreate_all_precreated_r1_packets(), -1,
			 "Failed to recreate R1-packets\n");

		if (hip_firewall_is_alive()) {
			HIP_IFEL(hip_firewall_set_escrow_active(1), -1,
				 "Failed to deliver activation message to "\
				 "firewall\n");
		}

		break;

	case SO_HIP_CANCEL_ESCROW:
		HIP_DEBUG("Handling del escrow service -user message.\n");
		if (hip_firewall_is_alive()) {
			HIP_IFEL(hip_firewall_set_escrow_active(0), -1,
				 "Failed to deliver cancellation message to "\
				 "firewall\n");
		}

		hip_set_srv_status(HIP_SERVICE_ESCROW, HIP_SERVICE_OFF);

		HIP_IFEL(hip_recreate_all_precreated_r1_packets(), -1,
			 "Failed to recreate R1-packets\n");

		break;
#endif /* CONFIG_HIP_ESCROW */
#if 0
	case SO_HIP_REGISTER_SAVAHR: 
	  {
	  dst_hit = hip_get_param_contents(msg,HIP_PARAM_HIT);
	  dst_ip  = hip_get_param_contents(msg, HIP_PARAM_IPV6_ADDR);
	  HIP_DEBUG("WE HAVE GOT SAVAH REGISTER MESSAGE \n");
	  if (dst_hit == NULL && dst_ip == NULL) { //HIT and IP are missing worst case opportunistic mode to register with the SAVAH router

	  } else if (dst_hit == NULL && dst_ip != NULL) { //we have at least SAVAH router IP 
	    
	  } else { // Both HIT and IP are present that is the simplest case we can register with the router directly
	    /* Add HIT to IP address mapping of the server to haDB. */
	    HIP_IFEL(hip_add_peer_map(msg), -1, "Error on registering sava router " \
		     "HIT to IP address mapping to the haDB.\n");
	    		/* Fetch the haDB entry just created. */
	    entry = hip_hadb_try_to_find_by_peer_hit(dst_hit);
	    
	    if(entry == NULL) {
	      HIP_ERROR("Error on fetching routers HIT to IP address "	\
			"mapping from the haDB.\n");
	      err = -1;
	      goto out_err;
	    }
	    
	    if (!sava_serving_gateway) {
	      sava_serving_gateway = 
		(struct in6_addr *)malloc(sizeof(struct in6_addr));
	      memset(sava_serving_gateway, 0, sizeof(struct in6_addr));
	    }
	    
	    memcpy(sava_serving_gateway, dst_hit, sizeof(struct in6_addr));

	    HIP_IFEL(hip_send_i1(&entry->hit_our, dst_hit, entry), -1,
		   "Error on sending I1 packet to the server.\n");
	    }
	  }
#endif	  
	  break;
	case SO_HIP_GET_SAVAHR_IN_KEYS:
	  {
	    dst_hit = hip_get_param_contents(msg,HIP_PARAM_HIT);
	    HIP_DEBUG("WE HAVE GOT SAVAH KEYS REQUEST MESSAGE \n");
	    entry = hip_hadb_try_to_find_by_peer_hit(dst_hit);
	  
	    if (entry == NULL) {
	    
	    } else {
	      	HIP_DEBUG_HIT("Destination HIT: ", dst_hit);
		HIP_IFEL(hip_build_param_contents(msg, (void *)dst_hit, HIP_PARAM_HIT,
					  sizeof(struct in6_addr)), -1,
					  "build param contents failed\n");
		HIP_HEXDUMP("crypto key :", &entry->auth_in, sizeof(struct hip_crypto_key));
		HIP_IFEL(hip_build_param_contents(msg,
						  (struct hip_crypto_key *) &entry->auth_in, //HMAC key for incomming direction
						  HIP_PARAM_KEYS,
						  sizeof(struct hip_crypto_key)), -1,
			 "build param contents failed\n");
		HIP_DEBUG("ealg value is %d \n", entry->esp_transform);
		HIP_IFEL(hip_build_param_contents(msg, (void *)&entry->esp_transform, HIP_PARAM_INT,
						  sizeof(int)), -1,
			 "build param contents failed\n");
		
	    }
	  }
	  break;
	 case SO_HIP_GET_SAVAHR_OUT_KEYS:
	  {
	    dst_hit = hip_get_param_contents(msg,HIP_PARAM_HIT);
	    HIP_DEBUG("WE HAVE GOT SAVAH KEYS REQUEST MESSAGE \n");
	    entry = hip_hadb_try_to_find_by_peer_hit(dst_hit);
	  
	    if (entry == NULL) {
	    
	    } else {
	      	HIP_DEBUG_HIT("Destination HIT: ", dst_hit);
		HIP_IFEL(hip_build_param_contents(msg, (void *)dst_hit, HIP_PARAM_HIT,
					  sizeof(struct in6_addr)), -1,
					  "build param contents failed\n");
		HIP_HEXDUMP("crypto key :", &entry->auth_out, sizeof(struct hip_crypto_key));
		HIP_IFEL(hip_build_param_contents(msg,
						  (struct hip_crypto_key *) &entry->auth_out, //HMAC key for incomming direction
						  HIP_PARAM_KEYS,
						  sizeof(struct hip_crypto_key)), -1,
			 "build param contents failed\n");
		HIP_DEBUG("ealg value is %d \n", entry->esp_transform);
		HIP_IFEL(hip_build_param_contents(msg, (void *)&entry->esp_transform, HIP_PARAM_INT,
						  sizeof(int)), -1,
			 "build param contents failed\n");
		
	    }
	  }
	  break; 
	case SO_HIP_GET_SAVAHR_HIT:
	  {
	    HIP_DEBUG("WE HAVE GOT SAVAH HIT REQUEST MESSAGE \n");
	    //entry = hip_hadb_try_to_find_by_peer_hit(dst_hit);
	    if (sava_serving_gateway) {
	      HIP_DEBUG_HIT("SAVAH HIT: ", sava_serving_gateway);
	      HIP_IFEL(hip_build_param_contents(msg, (void *)sava_serving_gateway,
						HIP_PARAM_HIT,
						sizeof(struct in6_addr)), -1,
						"build param contents failed\n");
	    }
	  }
	  break;
#ifdef CONFIG_HIP_RVS
	case SO_HIP_ADD_DEL_SERVER:
	{
		/* RFC 5203 service registration. The requester, i.e. the client
		   of the server handles this message. Message indicates that
		   the hip daemon wants either to register to a server for
		   additional services or it wants to cancel a registration.
		   Cancellation is identified with a zero lifetime. */
		struct hip_reg_request *reg_req = NULL;
		hip_pending_request_t *pending_req = NULL;
		struct in6_addr * hit_local;
		uint8_t *reg_types = NULL;
		int i = 0, type_count = 0;
		int opp_mode = 0;
<<<<<<< HEAD
		int add_to_global = 0;
		struct sockaddr_in6 sock_addr6;
		struct sockaddr_in sock_addr;
=======
		struct in6_addr alt_hit, alt_addr;
>>>>>>> 08b00043
		
		_HIP_DEBUG("Handling ADD DEL SERVER user message.\n");

		/* Get RVS IP address, HIT and requested lifetime given as
		   commandline parameters to hipconf. */

		dst_hit = hip_get_param_contents(msg,HIP_PARAM_HIT);
		dst_ip  = hip_get_param_contents(msg, HIP_PARAM_IPV6_ADDR);
		reg_req = hip_get_param(msg, HIP_PARAM_REG_REQUEST);

		if(dst_hit == NULL) {
#if 0
			HIP_ERROR("No HIT parameter found from the user "\
				  "message.\n");
			err = -1;
			goto out_err;
#endif
			HIP_DEBUG("No HIT parameter found from the user " \
				  "message. Trying opportunistic mode \n");
			opp_mode = 1;
		}else if(dst_ip == NULL) {
			HIP_ERROR("No IPV6 parameter found from the user "\
				  "message.\n");
			err = -1;
			goto out_err;
		}else if(reg_req == NULL) {
			HIP_ERROR("No REG_REQUEST parameter found from the "\
				  "user message.\n");
			err = -1;
			goto out_err;
		}

		if (!opp_mode) {
		  /* Add HIT to IP address mapping of the server to haDB. */
		  HIP_IFEL(hip_add_peer_map(msg), -1, "Error on adding server "	\
			   "HIT to IP address mapping to the haDB.\n");

		  /* Fetch the haDB entry just created. */
		  entry = hip_hadb_try_to_find_by_peer_hit(dst_hit);
		  
		  if(entry == NULL) {
		    HIP_ERROR("Error on fetching server HIT to IP address " \
			      "mapping from the haDB.\n");
		    err = -1;
		    goto out_err;
		  }
		} else {
		  hit_local = (struct in6_addr *)malloc(sizeof(struct in6_addr));
		  HIP_IFEL(hip_get_default_hit(hit_local), -1, 
			   "Error retrieving default HIT \n");
		  entry = hip_opp_add_map(dst_ip, hit_local);
		}

		reg_types  = reg_req->reg_type;
		type_count = hip_get_param_contents_len(reg_req) -
			sizeof(reg_req->lifetime);

		for(;i < type_count; i++) {
			pending_req = (hip_pending_request_t *)
				malloc(sizeof(hip_pending_request_t));
			if(pending_req == NULL) {
				HIP_ERROR("Error on allocating memory for a "\
					  "pending registration request.\n");
				err = -1;
				goto out_err;
			}

			pending_req->entry    = entry;
			pending_req->reg_type = reg_types[i];
			pending_req->lifetime = reg_req->lifetime;
			pending_req->created  = time(NULL);

			HIP_DEBUG("Adding pending service request for service %u.\n",
				  reg_types[i]);
			hip_add_pending_request(pending_req);

			/* Set the request flag. */
			switch(reg_types[i]){
			case HIP_SERVICE_RENDEZVOUS:
				hip_hadb_set_local_controls(
					entry, HIP_HA_CTRL_LOCAL_REQ_RVS);
				add_to_global = 1;
				break;
			case HIP_SERVICE_RELAY:
				hip_hadb_set_local_controls(
					entry, HIP_HA_CTRL_LOCAL_REQ_RELAY);
				add_to_global = 1;
				break;
			case HIP_SERVICE_SAVAH:
			        HIP_DEBUG("HIP_SERVICE_SAVAH \n");
			        if (!sava_serving_gateway) {
				  sava_serving_gateway = 
				    (struct in6_addr *)malloc(sizeof(struct in6_addr));
				  memset(sava_serving_gateway, 0, sizeof(struct in6_addr));
				}
				if (!opp_mode)
				  memcpy(sava_serving_gateway, dst_hit, sizeof(struct in6_addr));

				hip_set_sava_client_off();

				hip_hadb_set_local_controls(
					entry, HIP_HA_CTRL_LOCAL_REQ_SAVAH);
			        break;
#ifdef CONFIG_HIP_ESCROW
			case HIP_SERVICE_ESCROW:
				HIP_KEA * kea = NULL;

				/* Set a escrow request flag. Should this be
				   done for every entry? */
				hip_hadb_set_local_controls(
					entry, HIP_HA_CTRL_LOCAL_REQ_ESCROW);
				/* Cancel registration to the escrow service. */
				if(reg_req->lifetime == 0) {
					HIP_IFEL((kea =
						  hip_kea_find(&entry->hit_our))
						 == NULL, -1,
						 "Could not find kea base entry.\n");

					if (ipv6_addr_cmp(dst_hit, &kea->server_hit) == 0) {
						HIP_IFEL(hip_for_each_hi(
								 hip_launch_cancel_escrow_registration,
								 dst_hit), 0,
							 "Error when doing "\
							 "hip_launch_cancel_escrow_registration() "\
							 "for each HI.\n");
						HIP_IFEL(hip_for_each_ha(
								 hip_remove_escrow_data,
								 dst_hit), 0,
							 "Error when doing "\
							 "hip_remove_escrow_data() "\
							 "for each HI.\n");
						HIP_IFEL(hip_kea_remove_base_entries(),
							 0, "Could not remove "\
							 "KEA base entries.\n");
					}
				}
				/* Register to the escrow service. */
				else {
					/* Create a KEA base entry. */
					HIP_IFEL(hip_for_each_hi(
							 hip_kea_create_base_entry,
							 dst_hit), 0,
						 "Error when doing "\
						 "hip_kea_create_base_entry() "\
						 "for each HI.\n");

					HIP_IFEL(hip_for_each_hi(
							 hip_launch_escrow_registration,
							 dst_hit), 0,
						 "Error when doing "\
						 "hip_launch_escrow_registration() "\
						 "for each HI.\n");
				}

				break;
#endif /* CONFIG_HIP_ESCROW */
			default:
				HIP_INFO("Undefined service type (%u) "\
					 "requested in the service "\
					 "request.\n", reg_types[i]);
				/* For testing purposes we allow the user to
				   request services that HIPL does not support.
				*/
				hip_hadb_set_local_controls(
					entry, HIP_HA_CTRL_LOCAL_REQ_UNSUP);
				/*
				  HIP_DEBUG("Deleting pending service request "\
				  "for service %u.\n", reg_types[i]);
				  hip_del_pending_request_by_type(entry,
				  reg_types[i]);
				*/
				break;
			}
		}

		if (add_to_global)  
		{
			if (IN6_IS_ADDR_V4MAPPED(dst_ip))
			{
				memset(&sock_addr, 0, sizeof(sock_addr));
				IPV6_TO_IPV4_MAP(dst_ip, &sock_addr.sin_addr);
				sock_addr.sin_family = AF_INET;
				add_address_to_list(&sock_addr, 0); //< The server address is added with 0 interface index			
			}
			else
			{
				memset(&sock_addr6, 0, sizeof(sock_addr6));
				sock_addr6.sin6_family = AF_INET6;
				sock_addr6.sin6_addr = *dst_ip;
				add_address_to_list(&sock_addr6, 0); //< The server address is added with 0 interface index
			}
			
			// Refresh locators stored in DHT 
			if (hip_opendht_inuse == SO_HIP_DHT_ON) {
				/* First remove the old one -samu */				
				opendht_remove_current_hdrr();
				register_to_dht();
			}
		}
		
		/* Send a I1 packet to the server (registrar). */
		/** @todo When registering to a service or cancelling a service,
		    we should first check the state of the host association that
		    is registering. When it is ESTABLISHED or R2-SENT, we have
		    already successfully carried out a base exchange and we
		    must use an UPDATE packet to carry a REG_REQUEST parameter.
		    When the state is not ESTABLISHED or R2-SENT, we launch a
		    base exchange using an I1 packet. */
		HIP_IFEL(hip_send_i1(&entry->hit_our, dst_hit, entry), -1,
			 "Error on sending I1 packet to the server.\n");
		break;
	}
	case SO_HIP_OFFER_RVS:
		/* draft-ietf-hip-registration-02 RVS registration. Rendezvous
		   server handles this message. Message indicates that the
		   current machine is willing to offer rendezvous service. This
		   message is received from hipconf. */
		HIP_DEBUG("Handling OFFER RENDEZVOUS user message.\n");

		hip_set_srv_status(HIP_SERVICE_RENDEZVOUS, HIP_SERVICE_ON);
		hip_relay_set_status(HIP_RELAY_ON);

		err = hip_recreate_all_precreated_r1_packets();
		break;
	case SO_HIP_OFFER_SAVAH:
	        hip_set_srv_status(HIP_SERVICE_SAVAH, HIP_SERVICE_ON);
	        hip_set_sava_server_on();
		//we need to add new REG_INFO parameters
		err = hip_recreate_all_precreated_r1_packets();
	        HIP_DEBUG("Handling SO_HIP_OFFER_SAVAH: STATUS ON\n");
	        break;
	case SO_HIP_OFFER_HIPRELAY:
		/* draft-ietf-hip-registration-02 HIPRELAY registration. Relay
		   server handles this message. Message indicates that the
		   current machine is willing to offer relay service. This
		   message is received from hipconf. */
		HIP_DEBUG("Handling OFFER HIPRELAY user message.\n");

		hip_set_srv_status(HIP_SERVICE_RELAY, HIP_SERVICE_ON);
		hip_relay_set_status(HIP_RELAY_ON);

		err = hip_recreate_all_precreated_r1_packets();
		break;

	case SO_HIP_REINIT_RVS:
	case SO_HIP_REINIT_RELAY:
		HIP_DEBUG("Handling REINIT RELAY or REINIT RVS user message.\n");
		HIP_IFEL(hip_relay_reinit(), -1, "Unable to reinitialize "\
			 "the HIP relay / RVS service.\n");

		break;

	case SO_HIP_CANCEL_SAVAH:
	        hip_set_srv_status(HIP_SERVICE_SAVAH, HIP_SERVICE_OFF);
 	        hip_set_sava_server_off();
		HIP_DEBUG("Handling CANCEL SAVAH user message.\n");
		break;
	case SO_HIP_CANCEL_RVS:
		HIP_DEBUG("Handling CANCEL RVS user message.\n");

		hip_set_srv_status(HIP_SERVICE_RENDEZVOUS, HIP_SERVICE_OFF);

		hip_relht_free_all_of_type(HIP_RVSRELAY);
		/* If all off the relay records were freed we can set the relay
		   status "off". */
		if(hip_relht_size() == 0) {
			hip_relay_set_status(HIP_RELAY_OFF);
		}

		/* We have to recreate the R1 packets so that they do not
		   advertise the RVS service anymore. I.e. we're removing
		   the REG_INFO parameters here. */
		err = hip_recreate_all_precreated_r1_packets();
		break;

	case SO_HIP_CANCEL_HIPRELAY:
		HIP_DEBUG("Handling CANCEL RELAY user message.\n");

		hip_set_srv_status(HIP_SERVICE_RELAY, HIP_SERVICE_OFF);

		hip_relht_free_all_of_type(HIP_FULLRELAY);
		/* If all off the relay records were freed we can set the relay
		   status "off". */
		if(hip_relht_size() == 0) {
			hip_relay_set_status(HIP_RELAY_OFF);
		}

		/* We have to recreate the R1 packets so that they do not
		   advertise the RVS service anymore. I.e. we're removing
		   the REG_INFO parameters here. */
		err = hip_recreate_all_precreated_r1_packets();
		break;
#endif /* CONFIG_HIP_RVS */
	case SO_HIP_GET_HITS:
		hip_msg_init(msg);
		hip_build_user_hdr(msg, SO_HIP_GET_HITS, 0);
		err = hip_for_each_hi(hip_host_id_entry_to_endpoint, msg);
		break;
	case SO_HIP_GET_HA_INFO:
		hip_msg_init(msg);
		hip_build_user_hdr(msg, SO_HIP_GET_HA_INFO, 0);
		err = hip_for_each_ha(hip_handle_get_ha_info, msg);
		break;
	case SO_HIP_DEFAULT_HIT:
		//hip_msg_init(msg);
		err =  hip_get_default_hit_msg(msg);
		break;
	case SO_HIP_HANDOFF_ACTIVE:
		//hip_msg_init(msg);
		is_active_handover=1;
		//hip_build_user_hdr(msg, SO_HIP_HANDOFF_ACTIVE, 0);
		break;

	case SO_HIP_HANDOFF_LAZY:
		//hip_msg_init(msg);
		is_active_handover=0;
		//hip_build_user_hdr(msg,SO_HIP_HANDOFF_LAZY, 0);
		break;

	case SO_HIP_RESTART:
		HIP_DEBUG("Restart message received, restarting HIP daemon now!!!\n");
		hipd_set_flag(HIPD_FLAG_RESTART);
		hip_close(SIGINT);
		break;
	case SO_HIP_OPPTCP_UNBLOCK_AND_BLACKLIST:
		hip_opptcp_unblock_and_blacklist(msg, src);
		break;
	case SO_HIP_OPPTCP_SEND_TCP_PACKET:
		hip_opptcp_send_tcp_packet(msg, src);

		break;
	case SO_HIP_GET_PROXY_LOCAL_ADDRESS:
	{
		//firewall socket address
		struct sockaddr_in6 sock_addr;
		bzero(&sock_addr, sizeof(sock_addr));
		sock_addr.sin6_family = AF_INET6;
		sock_addr.sin6_port = htons(HIP_FIREWALL_PORT);
		sock_addr.sin6_addr = in6addr_loopback;
		HIP_DEBUG("GET HIP PROXY LOCAL ADDRESS\n");
		hip_get_local_addr(msg);
	}
	case SO_HIP_TRIGGER_BEX:
		HIP_DEBUG("SO_HIP_TRIGGER_BEX\n");
		hip_firewall_status = 1;
		err = hip_netdev_trigger_bex_msg(msg);
		goto out_err;
		break;
	case SO_HIP_VERIFY_DHT_HDRR_RESP: // Added by Pardeep to verify signature and host id
        	/* This case verifies host id in the value (HDRR) against HIT used as a key for DHT
	        * And it also verifies the signature in HDRR
        	* This works on the hip common message sent to the daemon
        	* */
       		verify_hdrr (msg,NULL);
        	break;
	case SO_HIP_USERSPACE_IPSEC:
		HIP_DUMP_MSG(msg);
		//send_response = 0;
		err = hip_userspace_ipsec_activate(msg);
		break;
	case SO_HIP_RESTART_DUMMY_INTERFACE:
		set_up_device(HIP_HIT_DEV, 0);
		err = set_up_device(HIP_HIT_DEV, 1);
		break;
	case SO_HIP_ESP_PROT_TFM:
		HIP_DUMP_MSG(msg);
		err = esp_prot_set_preferred_transforms(msg);
		break;
	case SO_HIP_BEX_STORE_UPDATE:
		HIP_DUMP_MSG(msg);
		err = anchor_db_update(msg);
		break;
	case SO_HIP_TRIGGER_UPDATE:
		HIP_DUMP_MSG(msg);
		err = esp_prot_handle_trigger_update_msg(msg);
		break;
	case SO_HIP_ANCHOR_CHANGE:
		HIP_DUMP_MSG(msg);
		err = esp_prot_handle_anchor_change_msg(msg);
		break;
	case SO_HIP_GET_LSI_PEER:
		while((param = hip_get_next_param(msg, param))) {
			if (hip_get_param_type(param) == HIP_PARAM_HIT){
				if (!dst_hit) {
		      			dst_hit = (struct in6_addr *)hip_get_param_contents_direct(param);
					HIP_DEBUG_HIT("dst_hit", dst_hit);
		    		} else {
		      			src_hit = (struct in6_addr *)hip_get_param_contents_direct(param);
					HIP_DEBUG_HIT("src_hit", src_hit);
				}
		  	}
	  	}
		if (src_hit && dst_hit)
		        entry = hip_hadb_find_byhits(src_hit, dst_hit);
		else if (dst_hit)
			entry = hip_hadb_try_to_find_by_peer_hit(dst_hit);
		if (entry) {
			HIP_IFE(hip_build_param_contents(msg, &entry->lsi_peer,
							 HIP_PARAM_LSI, sizeof(hip_lsi_t)), -1);
			HIP_IFE(hip_build_param_contents(msg, &entry->lsi_our,
							 HIP_PARAM_LSI, sizeof(hip_lsi_t)), -1);
		}
	        break;
	case SO_HIP_BUDDIES_ON:
		HIP_DEBUG("Setting BUDDIES ON\n");
		hip_buddies_inuse = SO_HIP_BUDDIES_ON;
		HIP_DEBUG("hip_buddies_inuse =  %d (should be %d)\n", 
		hip_buddies_inuse, SO_HIP_BUDDIES_ON);
		break;
            
	case SO_HIP_BUDDIES_OFF:
		HIP_DEBUG("Setting BUDDIES OFF\n");
		hip_buddies_inuse = SO_HIP_BUDDIES_OFF;
		HIP_DEBUG("hip_buddies_inuse =  %d (should be %d)\n", 
			hip_buddies_inuse, SO_HIP_BUDDIES_OFF);
		break;
	case SO_HIP_SET_NAT_PORT:
	{
		struct hip_port_info *nat_port;

		nat_port = hip_get_param(msg, HIP_PARAM_LOCAL_NAT_PORT);
		if (nat_port)
		{
			HIP_DEBUG("Setting local NAT port\n");	  
			hip_set_local_nat_udp_port(nat_port->port);	
			// We need to recreate the NAT UDP sockets to bind to the new port.
			hip_create_nat_sock_udp(&hip_nat_sock_output_udp, 1);
			hip_create_nat_sock_udp(&hip_nat_sock_input_udp, 1);
		}
		else
		{
			HIP_DEBUG("Setting peer NAT port\n");	  
			HIP_IFEL(!(nat_port = hip_get_param(msg, HIP_PARAM_PEER_NAT_PORT)),
					-1, "No nat port param found\n");
			hip_set_peer_nat_udp_port(nat_port->port);
		}
			
		break;
	}
	case SO_HIP_NSUPDATE_OFF:
	case SO_HIP_NSUPDATE_ON:
		hip_set_nsupdate_status((msg_type == SO_HIP_NSUPDATE_OFF) ? 0 : 1);
		if (msg_type == SO_HIP_NSUPDATE_ON)
			nsupdate(1);
		break;

        case SO_HIP_HIT_TO_IP_OFF:
        case SO_HIP_HIT_TO_IP_ON:
		hip_set_hit_to_ip_status ((msg_type == SO_HIP_NSUPDATE_OFF) ? 0 : 1);
	        break;

        case SO_HIP_HIT_TO_IP_SET:
	{
                err = 0;
                struct hip_hit_to_ip_set *name_info;
                HIP_IFEL(!(name_info = hip_get_param(msg, HIP_PARAM_HIT_TO_IP_SET)), -1,
                         "no name struct found\n");
                HIP_DEBUG("Name in name_info %s\n" , name_info->name);
		int name_len = strlen(name_info->name);
		if (name_len>=1)
			if (name_info->name[name_len-1]!='.') {
				HIP_DEBUG("final dot is missing");
				if (name_len < HIT_TO_IP_ZONE_MAX_LEN-2) {
					HIP_DEBUG("adding final dot");
					name_info->name[name_len]='.';
					name_info->name[name_len+1]=0;
					HIP_DEBUG("new name %s\n" , name_info->name);
				}
			}
                hip_hit_to_ip_set(name_info->name);
	}
	break;
	default:
		HIP_ERROR("Unknown socket option (%d)\n", msg_type);
		err = -ESOCKTNOSUPPORT;
	}

 out_err:

	if (send_response) {
	        HIP_DEBUG("Send response\n");
		if (err)
		        hip_set_msg_err(msg, 1);
		len = hip_get_msg_total_len(msg);
		HIP_DEBUG("Sending message (type=%d) response to port %d \n",
			  hip_get_msg_type(msg), ntohs(src->sin6_port));
		HIP_DEBUG_HIT("To address", src);
		n = hip_sendto_user(msg, (struct sockaddr *)  src);
		if(n != len)
			err = -1;
		else
			HIP_DEBUG("Response sent ok\n");
	} else
		HIP_DEBUG("No response sent\n");

	return err;
}<|MERGE_RESOLUTION|>--- conflicted
+++ resolved
@@ -703,13 +703,10 @@
 		uint8_t *reg_types = NULL;
 		int i = 0, type_count = 0;
 		int opp_mode = 0;
-<<<<<<< HEAD
 		int add_to_global = 0;
 		struct sockaddr_in6 sock_addr6;
 		struct sockaddr_in sock_addr;
-=======
 		struct in6_addr alt_hit, alt_addr;
->>>>>>> 08b00043
 		
 		_HIP_DEBUG("Handling ADD DEL SERVER user message.\n");
 
