--- conflicted
+++ resolved
@@ -904,7 +904,6 @@
 		HIP_DEBUG("SO_HIP_TRIGGER_BEX\n");
 		hip_firewall_status = 1;
 		err = hip_netdev_trigger_bex_msg(msg);
-<<<<<<< HEAD
 		break;
 	case SO_HIP_USERSPACE_IPSEC:
 		HIP_DUMP_MSG(msg);
@@ -925,9 +924,6 @@
 		    int addr_count, int ifindex, int flags, 
 		    int is_add, struct sockaddr* addr) */
 		break;
-=======
-		goto out_err;
-	  	break;
 	case SO_HIP_GET_LSI_PEER:
 	case SO_HIP_GET_LSI_OUR:
 		while((param = hip_get_next_param(msg, param))){
@@ -973,7 +969,6 @@
 	      		dst_hit = &entry->hit_peer;
 	  	}
 	  	break;
->>>>>>> 5db3d329
 	default:
 		HIP_ERROR("Unknown socket option (%d)\n", msg_type);
 		err = -ESOCKTNOSUPPORT;
