/** @file
 * This file defines a user message handling function for the Host Identity
 * Protocol (HIP).
 *
 * We don't currently have a workqueue. The functionality in this file mostly
 * covers catching userspace messages only.
 *
 * @author  Miika Komu <miika_iki.fi>
 * @author  Kristian Slavov <kslavov_hiit.fi>
 * @author  Bing Zhou <bingzhou_cc.hut.fi>
 * @author  Tao Wan  <twan_cc.hut.fi>
 * @author	Rene Hummen
 * @note    Distributed under <a href="http://www.gnu.org/licenses/gpl2.txt">GNU/GPL</a>.
 */
#ifdef HAVE_CONFIG_H
  #include "config.h"
#endif /* HAVE_CONFIG_H */

#include "user.h"
#include "esp_prot_anchordb.h"
#include "hipd.h"

/* TODO Remove these includes, when modularization is finished */
#include "modules/update/hipd/update.h"
#include "modules/update/hipd/update_legacy.h"

int hip_sendto_user(const struct hip_common *msg, const struct sockaddr *dst){
	HIP_DEBUG("Sending msg type %d\n", hip_get_msg_type(msg));
        return sendto(hip_user_sock, msg, hip_get_msg_total_len(msg),
		      0, dst, hip_sockaddr_len(dst));
}

/**
 * Handles a user message.
 *
 * @note If you added a SO_HIP_NEWMODE in libinet6/icomm.h, you also need to
 *       add a case block for your SO_HIP_NEWMODE constant in the
 *       switch(msg_type) block in this function.
 * @param  msg  a pointer to the received user message HIP packet.
 * @param  src
 * @return zero on success, or negative error value on error.
 * @see    hip_so.
 */
int hip_handle_user_msg(hip_common_t *msg, struct sockaddr_in6 *src)
{
	hip_hit_t *src_hit = NULL, *dst_hit = NULL;
	in6_addr_t *dst_ip = NULL;
	hip_ha_t *entry = NULL;
	int err = 0, msg_type = 0, n = 0, len = 0, reti = 0;
	int access_ok = 0, is_root = 0;
	struct hip_tlv_common *param = NULL;
	struct hip_heartbeat * heartbeat;
	int send_response = 0;

	HIP_ASSERT(src->sin6_family == AF_INET6);
	HIP_DEBUG("User message from port %d\n", htons(src->sin6_port));

	err = hip_check_userspace_msg(msg);

	if (err) {
		HIP_ERROR("HIP socket option was invalid.\n");
		goto out_err;
	}

	send_response = hip_get_msg_response(msg);

	msg_type = hip_get_msg_type(msg);

	is_root = (ntohs(src->sin6_port) < 1024);
	if (is_root) {
		access_ok = 1;
	} else if (!is_root &&
 		   (msg_type >= HIP_SO_ANY_MIN && msg_type <= HIP_SO_ANY_MAX)) {
		access_ok = 1;
	}

	if (!access_ok) {
		HIP_ERROR("The user does not have privilege for this "
			  "operation. The operation is cancelled.\n");
		err = -1;
		goto out_err;

	}

	/* This prints numerical addresses until we have separate
	   print function for icomm.h and protodefs.h -miika */
	HIP_DEBUG("HIP user message type is: %d\n", msg_type);
		  //hip_message_type_name(msg_type));

	switch(msg_type)
	{
	case SO_HIP_NULL_OP:
		HIP_DEBUG("Null op\n");
		break;
	case SO_HIP_PING:
		break;
	case SO_HIP_ADD_LOCAL_HI:
		err = hip_handle_add_local_hi(msg);
		break;
	case SO_HIP_DEL_LOCAL_HI:
		err = hip_handle_del_local_hi(msg);
		break;
	case SO_HIP_ADD_PEER_MAP_HIT_IP:
		HIP_DEBUG("Handling SO_HIP_ADD_PEER_MAP_HIT_IP.\n");
		err = hip_add_peer_map(msg);
		if(err)
		{
			HIP_ERROR("add peer mapping failed.\n");
			goto out_err;
		}
		break;
	case SO_HIP_RST:
		//send_response = 0;
		err = hip_send_close(msg, 1);
		break;
	case SO_HIP_BOS:
		err = hip_send_bos(msg);
		break;
	case SO_HIP_SET_NAT_ICE_UDP:
		HIP_DEBUG("Setting LOCATOR ON, when ice is on\n");
		hip_locator_status = SO_HIP_SET_LOCATOR_ON;
		HIP_DEBUG("hip_locator status =  %d (should be %d)\n",
			  hip_locator_status, SO_HIP_SET_LOCATOR_ON);
		/* no break statement here intentionally */
	case SO_HIP_SET_NAT_NONE:
	case SO_HIP_SET_NAT_PLAIN_UDP:
		HIP_IFEL(hip_user_nat_mode(msg_type), -1, "Error when setting daemon NAT status to \"on\"\n");

		HIP_DEBUG("Recreate all R1s\n");
		hip_recreate_all_precreated_r1_packets();
		break;
        case SO_HIP_LOCATOR_GET:
		HIP_DEBUG("Got a request for locators\n");
		hip_msg_init(msg);
		HIP_IFEL(hip_build_user_hdr(msg, SO_HIP_LOCATOR_GET, 0), -1,
			 "Failed to build user message header.: %s\n",
			 strerror(err));
		if ((err = hip_build_locators_old(msg, 0)) < 0)
			HIP_DEBUG("LOCATOR parameter building failed\n");
		break;
        case SO_HIP_SET_LOCATOR_ON:
                HIP_DEBUG("Setting LOCATOR ON\n");
                hip_locator_status = SO_HIP_SET_LOCATOR_ON;
                HIP_DEBUG("hip_locator status =  %d (should be %d)\n",
                          hip_locator_status, SO_HIP_SET_LOCATOR_ON);
                HIP_DEBUG("Recreate all R1s\n");
                hip_recreate_all_precreated_r1_packets();
                break;
        case SO_HIP_SET_LOCATOR_OFF:
                HIP_DEBUG("Setting LOCATOR OFF\n");
                hip_locator_status = SO_HIP_SET_LOCATOR_OFF;
                HIP_DEBUG("hip_locator status =  %d (should be %d)\n",
                          hip_locator_status, SO_HIP_SET_LOCATOR_OFF);
                hip_recreate_all_precreated_r1_packets();
                break;
        case SO_HIP_HEARTBEAT:
		heartbeat = hip_get_param(msg, HIP_PARAM_HEARTBEAT);
		hip_icmp_interval = heartbeat->heartbeat;
		heartbeat_counter = hip_icmp_interval;
		HIP_DEBUG("Received heartbeat interval (%d seconds)\n",hip_icmp_interval);
		break;
	case SO_HIP_SET_DEBUG_ALL:
		/* Displays all debugging messages. */
		_HIP_DEBUG("Handling DEBUG ALL user message.\n");
		HIP_IFEL(hip_set_logdebug(LOGDEBUG_ALL), -1,
			 "Error when setting daemon DEBUG status to ALL\n");
		break;
	case SO_HIP_SET_DEBUG_MEDIUM:
		/* Removes debugging messages. */
		HIP_DEBUG("Handling DEBUG MEDIUM user message.\n");
		HIP_IFEL(hip_set_logdebug(LOGDEBUG_MEDIUM), -1,
			 "Error when setting daemon DEBUG status to MEDIUM\n");
		break;
	case SO_HIP_SET_DEBUG_NONE:
		/* Removes debugging messages. */
		HIP_DEBUG("Handling DEBUG NONE user message.\n");
		HIP_IFEL(hip_set_logdebug(LOGDEBUG_NONE), -1,
			 "Error when setting daemon DEBUG status to NONE\n");
		break;
	case SO_HIP_CONF_PUZZLE_NEW:
		err = hip_recreate_all_precreated_r1_packets();
		break;
	case SO_HIP_CONF_PUZZLE_GET:
		err = hip_get_puzzle_difficulty_msg(msg);
		break;
	case SO_HIP_CONF_PUZZLE_SET:
		err = hip_set_puzzle_difficulty_msg(msg);
		break;
	case SO_HIP_CONF_PUZZLE_INC:
		dst_hit = hip_get_param_contents(msg, HIP_PARAM_HIT);
		hip_inc_cookie_difficulty(dst_hit);
		break;
	case SO_HIP_CONF_PUZZLE_DEC:
		dst_hit = hip_get_param_contents(msg, HIP_PARAM_HIT);
		hip_dec_cookie_difficulty(dst_hit);
		break;
#ifdef CONFIG_HIP_OPPORTUNISTIC
	case SO_HIP_SET_OPPORTUNISTIC_MODE:
	  	err = hip_set_opportunistic_mode(msg);
		break;
	case SO_HIP_GET_PEER_HIT:
		err = hip_opp_get_peer_hit(msg, src);
		if (err){
			_HIP_ERROR("get pseudo hit failed.\n");
			//send_response = 1;
			if (err == -11) /* immediate fallback, do not pass */
			 	err = 0;
			goto out_err;
		} else {
			//send_response = 0;
                }
		/* skip sending of return message; will be sent later in R1 */
		goto out_err;
		break;
	case SO_HIP_QUERY_IP_HIT_MAPPING:
	{
	    	err = hip_query_ip_hit_mapping(msg);
		if(err){
			HIP_ERROR("query ip hit mapping failed.\n");
			goto out_err;
		}
	}
	break;
	case SO_HIP_QUERY_OPPORTUNISTIC_MODE:
	{
	    	err = hip_query_opportunistic_mode(msg);
		if(err){
			HIP_ERROR("query opportunistic mode failed.\n");
			goto out_err;
		}

		HIP_DEBUG("opportunistic mode value is sent\n");
	}
	break;
#endif
       case SO_HIP_SET_TCPTIMEOUT_ON:
               HIP_DEBUG("Setting TCP TIMEOUT ON\n");
               hip_tcptimeout_status = SO_HIP_SET_TCPTIMEOUT_ON;
               HIP_DEBUG("hip tcp timeout status =  %d (should be %d)\n",
                      hip_tcptimeout_status, SO_HIP_SET_TCPTIMEOUT_ON);

               /* paramters setting to do here */
               HIP_IFEL(set_new_tcptimeout_parameters_value(), -1,
                         "set new tcptimeout parameters error\n");
               break;

        case SO_HIP_SET_TCPTIMEOUT_OFF:
                HIP_DEBUG("Setting TCP TIMEOUT OFF\n");
                hip_tcptimeout_status = SO_HIP_SET_TCPTIMEOUT_OFF;
                HIP_DEBUG("hip tcp timeout status =  %d (should be %d)\n",
                        hip_tcptimeout_status, SO_HIP_SET_TCPTIMEOUT_OFF);

                /* paramters resetting */
                HIP_IFEL(reset_default_tcptimeout_parameters_value(), -1,
                         "reset tcptimeout parameters to be default error\n");

                break;
        case SO_HIP_CERT_SPKI_VERIFY:
                {
                        HIP_DEBUG("Got an request to verify SPKI cert\n");
                        reti = hip_cert_spki_verify(msg);
                        HIP_IFEL(reti, -1, "Verifying SPKI cert returned an error\n");
                        HIP_DEBUG("SPKI cert verified sending it back to requester\n");
                }
                break;
        case SO_HIP_CERT_SPKI_SIGN:
                {
                        HIP_DEBUG("Got an request to sign SPKI cert sequence\n");
                        reti = hip_cert_spki_sign(msg, hip_local_hostid_db);
                        HIP_IFEL(reti, -1, "Signing SPKI cert returned an error\n");
                        HIP_DEBUG("SPKI cert signed sending it back to requester\n");
                }
                break;
        case SO_HIP_CERT_X509V3_SIGN:
                {
                        HIP_DEBUG("Got an request to sign X509v3 cert\n");
                        reti = hip_cert_x509v3_handle_request_to_sign(msg,
                                                                      hip_local_hostid_db);
                        HIP_IFEL(reti, -1, "Signing of x509v3 cert returned an error\n");
                        HIP_DEBUG("X509v3 cert signed sending it back to requester\n");
                }
                break;
        case SO_HIP_CERT_X509V3_VERIFY:
                {
                        HIP_DEBUG("Got an request to verify X509v3 cert\n");
                        reti = hip_cert_x509v3_handle_request_to_verify(msg);
                        HIP_IFEL(reti, -1, "Verification of x509v3 cert "
                                 "returned an error\n");
                        HIP_DEBUG("X509v3 verification ended "
                                  "sending it back to requester\n");
                }
                break;
        case SO_HIP_TRANSFORM_ORDER:
	{
                err = 0;
                struct hip_transformation_order *transorder;
                HIP_IFEL(!(transorder = hip_get_param(msg, HIP_PARAM_TRANSFORM_ORDER)), -1,
                         "no transform order struct found (should contain transform order)\n");
                HIP_DEBUG("Transform order received from hipconf: %d\n" ,transorder->transorder);
                hip_transform_order = transorder->transorder;
                hip_recreate_all_precreated_r1_packets();
	}
	break;
#ifdef CONFIG_HIP_RVS
	case SO_HIP_ADD_DEL_SERVER:
	{
		/* RFC 5203 service registration. The requester, i.e. the client
		   of the server handles this message. Message indicates that
		   the hip daemon wants either to register to a server for
		   additional services or it wants to cancel a registration.
		   Cancellation is identified with a zero lifetime. */
		struct hip_reg_request *reg_req = NULL;
		hip_pending_request_t *pending_req = NULL;
		uint8_t *reg_types = NULL;
		int i = 0, type_count = 0;
		int opp_mode = 0;
		int add_to_global = 0;
		struct sockaddr_in6 sock_addr6;
		struct sockaddr_in sock_addr;
		struct in6_addr server_addr, hitr;
#ifdef CONFIG_HIP_OPPORTUNISTIC
		struct in6_addr * hit_local;
#endif

		_HIP_DEBUG("Handling ADD DEL SERVER user message.\n");

		/* Get RVS IP address, HIT and requested lifetime given as
		   commandline parameters to hipconf. */

		dst_hit = hip_get_param_contents(msg,HIP_PARAM_HIT);
		dst_ip  = hip_get_param_contents(msg, HIP_PARAM_IPV6_ADDR);
		reg_req = hip_get_param(msg, HIP_PARAM_REG_REQUEST);

		/* Register to an LSI, no IP address */
		if (dst_ip && !dst_hit && !ipv6_addr_is_hit(dst_ip)) {
			struct in_addr lsi;

			IPV6_TO_IPV4_MAP(dst_ip, &lsi);
			memset(&hitr, 0, sizeof(hitr));
			memset(&server_addr, 0, sizeof(server_addr));

			if (IS_LSI32(lsi.s_addr) &&
			    !hip_map_id_to_addr(&hitr, &lsi, &server_addr)) {
				dst_ip = &server_addr;
				/* Note: next map_id below fills the HIT */
			}
		}

		/* Register to a HIT without IP address */
		if (dst_ip && !dst_hit && ipv6_addr_is_hit(dst_ip)) {
			struct in_addr bcast = { INADDR_BROADCAST };
			if (hip_map_id_to_addr(dst_ip, NULL,
					       &server_addr))
				IPV4_TO_IPV6_MAP(&bcast, &server_addr);
			dst_hit = dst_ip;
			dst_ip = &server_addr;
		}

		if(dst_hit == NULL) {
#if 0
			HIP_ERROR("No HIT parameter found from the user "\
				  "message.\n");
			err = -1;
			goto out_err;
#endif
			HIP_DEBUG("No HIT parameter found from the user " \
				  "message. Trying opportunistic mode \n");
			opp_mode = 1;
		}else if(dst_ip == NULL) {
			HIP_ERROR("No IPV6 parameter found from the user "\
				  "message.\n");
			err = -1;
			goto out_err;
		}else if(reg_req == NULL) {
			HIP_ERROR("No REG_REQUEST parameter found from the "\
				  "user message.\n");
			err = -1;
			goto out_err;
		}

		if (!opp_mode) {
			HIP_IFEL(hip_hadb_add_peer_info(dst_hit, dst_ip,
							NULL, NULL),
				 -1, "Error on adding server "	\
				 "HIT to IP address mapping to the hadb.\n");

		  /* Fetch the hadb entry just created. */
		  entry = hip_hadb_try_to_find_by_peer_hit(dst_hit);

		  if(entry == NULL) {
		    HIP_ERROR("Error on fetching server HIT to IP address " \
			      "mapping from the haDB.\n");
		    err = -1;
		    goto out_err;
		  }
		}
#ifdef CONFIG_HIP_OPPORTUNISTIC
		else {
		  hit_local = (struct in6_addr *)malloc(sizeof(struct in6_addr));
		  HIP_IFEL(hip_get_default_hit(hit_local), -1,
			   "Error retrieving default HIT \n");
		  entry = hip_opp_add_map(dst_ip, hit_local, src);
		}
#endif

		reg_types  = reg_req->reg_type;
		type_count = hip_get_param_contents_len(reg_req) -
			sizeof(reg_req->lifetime);

		for(;i < type_count; i++) {
			pending_req = (hip_pending_request_t *)
				malloc(sizeof(hip_pending_request_t));
			if(pending_req == NULL) {
				HIP_ERROR("Error on allocating memory for a "\
					  "pending registration request.\n");
				err = -1;
				goto out_err;
			}

			pending_req->entry    = entry;
			pending_req->reg_type = reg_types[i];
			pending_req->lifetime = reg_req->lifetime;
			pending_req->created  = time(NULL);

			HIP_DEBUG("Adding pending service request for service %u.\n",
				  reg_types[i]);
			hip_add_pending_request(pending_req);

			/* Set the request flag. */
			switch(reg_types[i]){
			case HIP_SERVICE_RENDEZVOUS:
				hip_hadb_set_local_controls(
					entry, HIP_HA_CTRL_LOCAL_REQ_RVS);
				add_to_global = 1;
				break;
			case HIP_SERVICE_RELAY:
				hip_hadb_set_local_controls(
					entry, HIP_HA_CTRL_LOCAL_REQ_RELAY);
				/* Don't ask for ICE from relay */
				entry->nat_mode = 1;
				add_to_global = 1;
				break;
			case HIP_SERVICE_FULLRELAY:
				hip_hadb_set_local_controls(
					entry, HIP_HA_CTRL_LOCAL_REQ_FULLRELAY);
				entry->nat_mode = 1;
				add_to_global = 1;
				break;
			default:
				HIP_INFO("Undefined service type (%u) "\
					 "requested in the service "\
					 "request.\n", reg_types[i]);
				/* For testing purposes we allow the user to
				   request services that HIPL does not support.
				*/
				hip_hadb_set_local_controls(
					entry, HIP_HA_CTRL_LOCAL_REQ_UNSUP);
				/*
				  HIP_DEBUG("Deleting pending service request "\
				  "for service %u.\n", reg_types[i]);
				  hip_del_pending_request_by_type(entry,
				  reg_types[i]);
				*/
				break;
			}
		}

		if (add_to_global)
		{
			if (IN6_IS_ADDR_V4MAPPED(dst_ip))
			{
				memset(&sock_addr, 0, sizeof(sock_addr));
				IPV6_TO_IPV4_MAP(dst_ip, &sock_addr.sin_addr);
				sock_addr.sin_family = AF_INET;
				add_address_to_list((struct sockaddr *) &sock_addr, 0, HIP_FLAG_CONTROL_TRAFFIC_ONLY); //< The server address is added with 0 interface index			
			}
			else
			{
				memset(&sock_addr6, 0, sizeof(sock_addr6));
				sock_addr6.sin6_family = AF_INET6;
				sock_addr6.sin6_addr = *dst_ip;
				add_address_to_list((struct sockaddr *) &sock_addr6, 0, HIP_FLAG_CONTROL_TRAFFIC_ONLY); //< The server address is added with 0 interface index
			}
		}

		/* Workaround for bug id 880 until bug id 589 is implemented.
		   -miika  */
		if (entry->state != HIP_STATE_NONE || HIP_STATE_UNASSOCIATED) {
			hip_common_t *msg = calloc(HIP_MAX_PACKET, 1);
			HIP_IFE((msg == 0), -1);
			HIP_IFE(hip_build_user_hdr(msg, SO_HIP_RST, 0), -1);
			HIP_IFE(hip_build_param_contents(msg,
							 &entry->hit_peer,
							 HIP_PARAM_HIT,
							 sizeof(hip_hit_t)),
				-1);
			hip_send_close(msg, 0);
			free(msg);
		}
		
		/* Send a I1 packet to the server (registrar). */

		/** @todo When registering to a service or cancelling a service,
		    we should first check the state of the host association that
		    is registering. When it is ESTABLISHED or R2-SENT, we have
		    already successfully carried out a base exchange and we
		    must use an UPDATE packet to carry a REG_REQUEST parameter.
		    When the state is not ESTABLISHED or R2-SENT, we launch a
		    base exchange using an I1 packet. */
		HIP_IFEL(hip_send_i1(&entry->hit_our, dst_hit, entry), -1,
			 "Error on sending I1 packet to the server.\n");
		break;
	}
	case SO_HIP_OFFER_RVS:
		/* draft-ietf-hip-registration-02 RVS registration. Rendezvous
		   server handles this message. Message indicates that the
		   current machine is willing to offer rendezvous service. This
		   message is received from hipconf. */
		HIP_DEBUG("Handling OFFER RENDEZVOUS user message.\n");

		hip_set_srv_status(HIP_SERVICE_RENDEZVOUS, HIP_SERVICE_ON);
		hip_relay_set_status(HIP_RELAY_ON);
		
		err = hip_recreate_all_precreated_r1_packets();
		break;
	case SO_HIP_OFFER_FULLRELAY:
		HIP_IFEL(hip_firewall_set_esp_relay(1), -1,
			 "Failed to enable ESP relay in firewall\n");

		hip_set_srv_status(HIP_SERVICE_FULLRELAY, HIP_SERVICE_ON);
		hip_set_srv_status(HIP_SERVICE_RELAY, HIP_SERVICE_ON);
		hip_relay_set_status(HIP_RELAY_FULL);
		HIP_DEBUG("Handling OFFER FULLRELAY user message\n");
		err = hip_recreate_all_precreated_r1_packets();
		break;
	case SO_HIP_OFFER_HIPRELAY:
		/* draft-ietf-hip-registration-02 HIPRELAY registration. Relay
		   server handles this message. Message indicates that the
		   current machine is willing to offer relay service. This
		   message is received from hipconf. */
		HIP_DEBUG("Handling OFFER HIPRELAY user message.\n");

		hip_set_srv_status(HIP_SERVICE_RELAY, HIP_SERVICE_ON);
		hip_relay_set_status(HIP_RELAY_ON);

		err = hip_recreate_all_precreated_r1_packets();
		break;
	case SO_HIP_REINIT_RVS:
	case SO_HIP_REINIT_RELAY:
		HIP_DEBUG("Handling REINIT RELAY or REINIT RVS user message.\n");
		HIP_IFEL(hip_relay_reinit(), -1, "Unable to reinitialize "\
			 "the HIP relay / RVS service.\n");

		break;

	case SO_HIP_CANCEL_RVS:
		HIP_DEBUG("Handling CANCEL RVS user message.\n");

		hip_set_srv_status(HIP_SERVICE_RENDEZVOUS, HIP_SERVICE_OFF);

		hip_relht_free_all_of_type(HIP_RVSRELAY);
		/* If all off the relay records were freed we can set the relay
		   status "off". */
		if(hip_relht_size() == 0) {
			hip_relay_set_status(HIP_RELAY_OFF);
		}

		/* We have to recreate the R1 packets so that they do not
		   advertise the RVS service anymore. I.e. we're removing
		   the REG_INFO parameters here. */
		err = hip_recreate_all_precreated_r1_packets();
		break;

	case SO_HIP_CANCEL_HIPRELAY:
		HIP_DEBUG("Handling CANCEL RELAY user message.\n");

		hip_set_srv_status(HIP_SERVICE_RELAY, HIP_SERVICE_OFF);
		hip_relht_free_all_of_type(HIP_RELAY);

	case SO_HIP_CANCEL_FULLRELAY:
		hip_set_srv_status(HIP_SERVICE_FULLRELAY, HIP_SERVICE_OFF);
		hip_relht_free_all_of_type(HIP_FULLRELAY);
		if (hip_firewall_is_alive())
			hip_firewall_set_esp_relay(0);

		/* If all off the relay records were freed we can set the relay
		   status "off". */
		if(hip_relht_size() == 0) {
			hip_relay_set_status(HIP_RELAY_OFF);
		} else {
			hip_relay_set_status(HIP_RELAY_ON);
		}

		/* We have to recreate the R1 packets so that they do not
		   advertise the relay service anymore. I.e. we're removing
		   the REG_INFO parameters here. */
		err = hip_recreate_all_precreated_r1_packets();
		break;
#endif /* CONFIG_HIP_RVS */
	case SO_HIP_GET_HITS:
		hip_msg_init(msg);
		hip_build_user_hdr(msg, SO_HIP_GET_HITS, 0);
		err = hip_for_each_hi(hip_host_id_entry_to_hit_info, msg);
		break;
	case SO_HIP_GET_HA_INFO:
		hip_msg_init(msg);
		hip_build_user_hdr(msg, SO_HIP_GET_HA_INFO, 0);
		err = hip_for_each_ha(hip_handle_get_ha_info, msg);
		break;
	case SO_HIP_DEFAULT_HIT:
		//hip_msg_init(msg);
		err =  hip_get_default_hit_msg(msg);
		break;
	case SO_HIP_MHADDR_ACTIVE:
		//hip_msg_init(msg);
		is_active_mhaddr=1;
		//hip_build_user_hdr(msg, SO_HIP_MHADDR_ACTIVE, 0);	
		break;
	case SO_HIP_MHADDR_LAZY:
		//hip_msg_init(msg);
		is_active_mhaddr=0;
		//hip_build_user_hdr(msg,SO_HIP_MHADDR_LAZY, 0);
		break;
	case SO_HIP_HANDOVER_HARD:
		is_hard_handover=1;
		break;
	case SO_HIP_HANDOVER_SOFT:
		is_hard_handover=0;
		break;
	case SO_HIP_RESTART:
		HIP_DEBUG("Restart message received, restarting HIP daemon now!!!\n");
		hipd_set_flag(HIPD_FLAG_RESTART);
		hip_close(SIGINT);
		break;
#ifdef CONFIG_HIP_OPPORTUNISTIC
	case SO_HIP_OPPTCP_UNBLOCK_AND_BLACKLIST:
		hip_opptcp_unblock_and_blacklist(msg, src);
		break;
	case SO_HIP_OPPTCP_SEND_TCP_PACKET:
		hip_opptcp_send_tcp_packet(msg, src);
#endif

		break;
<<<<<<< HEAD
       case SO_HIP_SET_DATAPACKET_MODE_ON:  //Prabhu Enable DataPacket Mode
=======
	case SO_HIP_GET_PROXY_LOCAL_ADDRESS:
	{
		//firewall socket address
		struct sockaddr_in6 sock_addr;
		memset(&sock_addr, 0, sizeof(sock_addr));
		sock_addr.sin6_family = AF_INET6;
		sock_addr.sin6_port = htons(HIP_FIREWALL_PORT);
		sock_addr.sin6_addr = in6addr_loopback;
		HIP_DEBUG("GET HIP PROXY LOCAL ADDRESS\n");
		hip_get_local_addr(msg);
		break;
	}

       case SO_HIP_SET_DATAPACKET_MODE_ON:
>>>>>>> 2960903e
       {
		struct sockaddr_in6 sock_addr;
                HIP_DEBUG("SO_HIP_SET_DATAPACKET_MODE_ON\n");
		HIP_DUMP_MSG(msg);

                hip_use_userspace_data_packet_mode = 1;

		memset(&sock_addr, 0, sizeof(sock_addr));
		sock_addr.sin6_family = AF_INET6;
		sock_addr.sin6_port = htons(HIP_FIREWALL_PORT);
		sock_addr.sin6_addr = in6addr_loopback;

                n = hip_sendto_user(msg, (struct sockaddr *)&sock_addr);
		if (n <= 0) {
			HIP_ERROR("hipconf datapacket  failed \n");
		} else {
			HIP_DEBUG("hipconf datapacket ok (sent %d bytes)\n", n);
			break;
		}
                send_response = 1;
                break;
       }

       case SO_HIP_SET_DATAPACKET_MODE_OFF:
       {
		struct sockaddr_in6 sock_addr_1;
                HIP_DEBUG("SO_HIP_SET_DATAPACKET_MODE_OFF\n");
		HIP_DUMP_MSG(msg);

                hip_use_userspace_data_packet_mode = 0;
                
		//firewall socket address
		memset(&sock_addr_1, 0, sizeof(sock_addr_1));
		sock_addr_1.sin6_family = AF_INET6;
		sock_addr_1.sin6_port = htons(HIP_FIREWALL_PORT);
		sock_addr_1.sin6_addr = in6addr_loopback;

                n = hip_sendto_user(msg, (struct sockaddr *)&sock_addr_1);
		if (n <= 0) 
			HIP_ERROR("hipconf datapacket  failed \n");
		 else 
			HIP_DEBUG("hipconf datapacket ok (sent %d bytes)\n", n);
                send_response = 1;
                break;
       }

       case SO_HIP_BUILD_HOST_ID_SIGNATURE_DATAPACKET:
       {
	       int original_type;
	       hip_hit_t data_hit; 

	       HIP_IFEL(hip_get_any_localhost_hit(&data_hit, HIP_HI_DEFAULT_ALGO, 0), -1,
			"No HIT found\n");

	       HIP_DEBUG("SO_HIP_BUILD_HOST_ID_SIGNATURE_DATAPACKET");

	       original_type = msg->type_hdr;

	       // We are about the sign the packet .. So change the MSG type to HIP_DATA and then reset it to original
	       msg->type_hdr = HIP_DATA;
	       
	       err = hip_build_host_id_and_signature(msg, &data_hit);
	       
	       msg->type_hdr = original_type; 

               send_response = 1;
               goto out_err;
       }
               break;
 
 
	case SO_HIP_TRIGGER_BEX:
		HIP_DEBUG("SO_HIP_TRIGGER_BEX\n");
		hip_firewall_status = 1;
		err = hip_netdev_trigger_bex_msg(msg);
		goto out_err;
		break;
	case SO_HIP_USERSPACE_IPSEC:
		HIP_DUMP_MSG(msg);
		//send_response = 0;
		err = hip_userspace_ipsec_activate(msg);
		break;
	case SO_HIP_RESTART_DUMMY_INTERFACE:
		set_up_device(HIP_HIT_DEV, 0);
		err = set_up_device(HIP_HIT_DEV, 1);
		break;
	case SO_HIP_ESP_PROT_TFM:
		HIP_DUMP_MSG(msg);
		err = esp_prot_set_preferred_transforms(msg);
		break;
	case SO_HIP_BEX_STORE_UPDATE:
		HIP_DUMP_MSG(msg);
		err = anchor_db_update(msg);
		break;
	case SO_HIP_TRIGGER_UPDATE:
		HIP_DUMP_MSG(msg);
		err = esp_prot_handle_trigger_update_msg(msg);
		break;
	case SO_HIP_ANCHOR_CHANGE:
		HIP_DUMP_MSG(msg);
		err = esp_prot_handle_anchor_change_msg(msg);
		break;
	case SO_HIP_GET_LSI_PEER:
		while((param = hip_get_next_param(msg, param))) {
			if (hip_get_param_type(param) == HIP_PARAM_HIT){
				if (!dst_hit) {
		      			dst_hit = (struct in6_addr *)hip_get_param_contents_direct(param);
					HIP_DEBUG_HIT("dst_hit", dst_hit);
		    		} else {
		      			src_hit = (struct in6_addr *)hip_get_param_contents_direct(param);
					HIP_DEBUG_HIT("src_hit", src_hit);
				}
		  	}
	  	}
		if (src_hit && dst_hit)
		        entry = hip_hadb_find_byhits(src_hit, dst_hit);
		else if (dst_hit)
			entry = hip_hadb_try_to_find_by_peer_hit(dst_hit);
		if (entry && IS_LSI32(entry->lsi_peer.s_addr)) {
			HIP_IFE(hip_build_param_contents(msg, &entry->lsi_peer,
							 HIP_PARAM_LSI, sizeof(hip_lsi_t)), -1);
			HIP_IFE(hip_build_param_contents(msg, &entry->lsi_our,
							 HIP_PARAM_LSI, sizeof(hip_lsi_t)), -1);
		} else if (dst_hit) { /* Assign a new LSI */
			struct hip_common msg_tmp;
			hip_lsi_t lsi;

			memset(&msg_tmp, 0, sizeof(msg_tmp));
			hip_generate_peer_lsi(&lsi);
			HIP_IFE(hip_build_param_contents(&msg_tmp, dst_hit,
						HIP_PARAM_HIT, sizeof(hip_hit_t)), -1);
			HIP_IFE(hip_build_param_contents(&msg_tmp, &lsi,
						HIP_PARAM_LSI, sizeof(hip_lsi_t)), -1);
			hip_add_peer_map(&msg_tmp);
			HIP_IFE(hip_build_param_contents(msg, &lsi,
						HIP_PARAM_LSI, sizeof(hip_lsi_t)), -1);
		}
	        break;
	case SO_HIP_SET_NAT_PORT:
	{
		struct hip_port_info *nat_port;

		nat_port = hip_get_param(msg, HIP_PARAM_LOCAL_NAT_PORT);
		if (nat_port)
		{
			HIP_DEBUG("Setting local NAT port\n");	  
			hip_set_local_nat_udp_port(nat_port->port);	
			// We need to recreate the NAT UDP sockets to bind to the new port.
			close(hip_nat_sock_output_udp);
			close(hip_nat_sock_input_udp);
			hip_nat_sock_output_udp = 0;
			hip_nat_sock_input_udp = 0;
			hip_create_nat_sock_udp(&hip_nat_sock_output_udp, 0, 1);
			hip_create_nat_sock_udp(&hip_nat_sock_input_udp, 0, 0);
		}
		else
		{
			HIP_DEBUG("Setting peer NAT port\n");	  
			HIP_IFEL(!(nat_port = hip_get_param(msg, HIP_PARAM_PEER_NAT_PORT)),
					-1, "No nat port param found\n");
			hip_set_peer_nat_udp_port(nat_port->port);
		}
			
		break;
	}
	case SO_HIP_NSUPDATE_OFF:
	case SO_HIP_NSUPDATE_ON:
		hip_set_nsupdate_status((msg_type == SO_HIP_NSUPDATE_OFF) ? 0 : 1);
		if (msg_type == SO_HIP_NSUPDATE_ON)
			nsupdate(1);
		break;

        case SO_HIP_HIT_TO_IP_OFF:
        case SO_HIP_HIT_TO_IP_ON:
		hip_set_hit_to_ip_status ((msg_type == SO_HIP_NSUPDATE_OFF) ? 0 : 1);
	        break;

        case SO_HIP_HIT_TO_IP_SET:
	{
                err = 0;
                struct hip_hit_to_ip_set *name_info;
                HIP_IFEL(!(name_info = hip_get_param(msg, HIP_PARAM_HIT_TO_IP_SET)), -1,
                         "no name struct found\n");
                HIP_DEBUG("Name in name_info %s\n" , name_info->name);
		int name_len = strlen(name_info->name);
		if (name_len>=1)
			if (name_info->name[name_len-1]!='.') {
				HIP_DEBUG("final dot is missing");
				if (name_len < HIT_TO_IP_ZONE_MAX_LEN-2) {
					HIP_DEBUG("adding final dot");
					name_info->name[name_len]='.';
					name_info->name[name_len+1]=0;
					HIP_DEBUG("new name %s\n" , name_info->name);
				}
			}
                hip_hit_to_ip_set(name_info->name);
	}
	break;
	case SO_HIP_SHOTGUN_ON:
		HIP_DEBUG("Setting SHOTGUN ON\n");
		hip_shotgun_status = SO_HIP_SHOTGUN_ON;
		HIP_DEBUG("hip_shotgun_status =  %d (should be %d)\n",
                    hip_shotgun_status, SO_HIP_SHOTGUN_ON);
		break;

	case SO_HIP_SHOTGUN_OFF:
		HIP_DEBUG("Setting SHOTGUN OFF\n");
		hip_shotgun_status = SO_HIP_SHOTGUN_OFF;
		HIP_DEBUG("hip_shotgun_status =  %d (should be %d)\n",
			hip_shotgun_status, SO_HIP_SHOTGUN_OFF);
                break;
	case SO_HIP_MAP_ID_TO_ADDR:
	{
		struct in6_addr *id = NULL;
		hip_hit_t *hit = NULL;
		hip_lsi_t lsi;
		struct in6_addr addr;
		void * param = NULL;

		HIP_IFE(!(param = hip_get_param(msg, HIP_PARAM_IPV6_ADDR)),-1);
		HIP_IFE(!(id = hip_get_param_contents_direct(param)), -1);

		if (IN6_IS_ADDR_V4MAPPED(id)) {
			IPV6_TO_IPV4_MAP(id, &lsi);
		} else {
			hit = id;
		}

		memset (&addr, 0, sizeof(addr));
		HIP_IFEL(hip_map_id_to_addr(hit, &lsi, &addr), -1,
					"Couldn't determine address\n");
		hip_msg_init(msg);
		HIP_IFEL(hip_build_user_hdr(msg, SO_HIP_MAP_ID_TO_ADDR, 0), -1,
						"Build header failed\n");
		HIP_IFEL(hip_build_param_contents(msg, &addr,
				HIP_PARAM_IPV6_ADDR, sizeof(addr)),
				-1, "Build param failed\n");
		break;
	}
	case SO_HIP_FIREWALL_START:
		hip_firewall_status = 1;
		break;
	case SO_HIP_FIREWALL_QUIT:
		hip_firewall_status = 0;
		if (hip_relay_get_status() == HIP_RELAY_FULL) {
			hip_relay_set_status(HIP_RELAY_ON);
			hip_set_srv_status(HIP_SERVICE_FULLRELAY, HIP_SERVICE_OFF);
			hip_relht_free_all_of_type(HIP_FULLRELAY);
			err = hip_recreate_all_precreated_r1_packets();
		}
		break;
	case SO_HIP_LSI_TO_HIT:
	{
		hip_lsi_t *lsi;
		struct hip_tlv_common *param;
		hip_ha_t *ha;

		HIP_IFE(!(param = hip_get_param(msg, HIP_PARAM_LSI)), -1);
		HIP_IFE(!(lsi =  hip_get_param_contents_direct(param)), -1);
		if (!(ha = hip_hadb_try_to_find_by_peer_lsi(lsi))) {
			HIP_DEBUG("No HA found\n");
			goto out_err;
		}
		hip_msg_init(msg);
		HIP_IFEL(hip_build_user_hdr(msg, SO_HIP_LSI_TO_HIT, 0), -1,
						"Build header failed\n");
		HIP_IFEL(hip_build_param_contents(msg, &ha->hit_peer,
				HIP_PARAM_IPV6_ADDR, sizeof(struct in6_addr)),
						-1, "Build param failed\n");
		break;
	}
	case SO_HIP_MANUAL_UPDATE_PACKET:
		/// @todo : 13.11.2009: Should we use the msg?
                err = hip_send_locators_to_all_peers();
		break;
    default:
		HIP_ERROR("Unknown socket option (%d)\n", msg_type);
		err = -ESOCKTNOSUPPORT;
	}

 out_err:	
	if (send_response) {
	        HIP_DEBUG("Send response\n");
		if (err)
		        hip_set_msg_err(msg, 1);
		len = hip_get_msg_total_len(msg);
		HIP_DEBUG("Sending message (type=%d) response to port %d \n",
			  hip_get_msg_type(msg), ntohs(src->sin6_port));
		HIP_DEBUG_HIT("To address", &src->sin6_addr);
		n = hip_sendto_user(msg, (struct sockaddr *)  src);
		if(n != len)
			err = -1;
		else
			HIP_DEBUG("Response sent ok\n");
	} else
		HIP_DEBUG("No response sent\n");

	return err;
}

int hip_handle_netlink_msg (const struct nlmsghdr *msg, int len, void *arg)
{
	int err = 0;

	for(; NLMSG_OK(msg, (u32)len); msg = NLMSG_NEXT(msg, len)) {
		switch(msg->nlmsg_type)
		{
		case SO_HIP_ADD_PEER_MAP_HIT_IP:
			HIP_DEBUG("add hit-ip map\n");
			break;
		default:
			HIP_DEBUG("Unexpected msg type: %d\n", msg->nlmsg_type);
			break;
		}
	}
	return err;
}<|MERGE_RESOLUTION|>--- conflicted
+++ resolved
@@ -641,24 +641,7 @@
 #endif
 
 		break;
-<<<<<<< HEAD
        case SO_HIP_SET_DATAPACKET_MODE_ON:  //Prabhu Enable DataPacket Mode
-=======
-	case SO_HIP_GET_PROXY_LOCAL_ADDRESS:
-	{
-		//firewall socket address
-		struct sockaddr_in6 sock_addr;
-		memset(&sock_addr, 0, sizeof(sock_addr));
-		sock_addr.sin6_family = AF_INET6;
-		sock_addr.sin6_port = htons(HIP_FIREWALL_PORT);
-		sock_addr.sin6_addr = in6addr_loopback;
-		HIP_DEBUG("GET HIP PROXY LOCAL ADDRESS\n");
-		hip_get_local_addr(msg);
-		break;
-	}
-
-       case SO_HIP_SET_DATAPACKET_MODE_ON:
->>>>>>> 2960903e
        {
 		struct sockaddr_in6 sock_addr;
                 HIP_DEBUG("SO_HIP_SET_DATAPACKET_MODE_ON\n");
