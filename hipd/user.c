/** @file
 * This file defines a user message handling function for the Host Identity
 * Protocol (HIP).
 *
 * We don't currently have a workqueue. The functionality in this file mostly
 * covers catching userspace messages only.
 *
 * @author  Miika Komu <miika_iki.fi>
 * @author  Kristian Slavov <kslavov_hiit.fi>
 * @author  Bing Zhou <bingzhou_cc.hut.fi>
 * @author  Tao Wan  <twan_cc.hut.fi>
 * @author	Rene Hummen
 * @note    Distributed under <a href="http://www.gnu.org/licenses/gpl2.txt">GNU/GPL</a>.
 */
#include "user.h"

extern int hip_use_userspace_data_packet_mode;

int hip_sendto_user(const struct hip_common *msg, const struct sockaddr *dst){
	HIP_DEBUG("Sending msg type %d\n", hip_get_msg_type(msg));
        return sendto(hip_user_sock, msg, hip_get_msg_total_len(msg),
		      0, (struct sockaddr *)dst, hip_sockaddr_len(dst));
}

/**
 * Handles a user message.
 *
 * @note If you added a SO_HIP_NEWMODE in libinet6/icomm.h, you also need to
 *       add a case block for your SO_HIP_NEWMODE constant in the
 *       switch(msg_type) block in this function.
 * @param  msg  a pointer to the received user message HIP packet.
 * @param  src
 * @return zero on success, or negative error value on error.
 * @see    hip_so.
 */
int hip_handle_user_msg(hip_common_t *msg, struct sockaddr_in6 *src)
{
	hip_hit_t *hit = NULL, *src_hit = NULL, *dst_hit = NULL;
	hip_lsi_t *lsi, *src_lsi = NULL, *dst_lsi = NULL;
	in6_addr_t *src_ip = NULL, *dst_ip = NULL;
	hip_ha_t *entry = NULL, *server_entry = NULL;
	int err = 0, msg_type = 0, n = 0, len = 0, state = 0, reti = 0;
	int access_ok = 0, is_root = 0, dhterr = 0;
	HIP_KEA * kea = NULL;
	struct hip_tlv_common *param = NULL;
	extern int hip_icmp_interval;
	struct hip_heartbeat * heartbeat;
	char host[NI_MAXHOST];
	int send_response;

	HIP_ASSERT(src->sin6_family == AF_INET6);
	HIP_DEBUG("User message from port %d\n", htons(src->sin6_port));

	err = hip_check_userspace_msg(msg);

	if (err) {
		HIP_ERROR("HIP socket option was invalid.\n");
		goto out_err;
	}

	send_response = hip_get_msg_response(msg);

	msg_type = hip_get_msg_type(msg);

	is_root = (ntohs(src->sin6_port) < 1024);
	if (is_root) {
		access_ok = 1;
	} else if (!is_root &&
 		   (msg_type >= HIP_SO_ANY_MIN && msg_type <= HIP_SO_ANY_MAX)) {
		access_ok = 1;
	}

	if (!access_ok) {
		HIP_ERROR("The user does not have privilege for this "
			  "operation. The operation is cancelled.\n");
		err = -1;
		goto out_err;

	}

	if (ntohs(src->sin6_port) == HIP_AGENT_PORT) {
		return hip_recv_agent(msg);
	}

	/* This prints numerical addresses until we have separate
	   print function for icomm.h and protodefs.h -miika */
	HIP_DEBUG("HIP user message type is: %d\n", msg_type);
		  //hip_message_type_name(msg_type));

	switch(msg_type)
	{
	case SO_HIP_NULL_OP:
		HIP_DEBUG("Null op\n");
		break;
	case SO_HIP_PING:
		break;
	case SO_HIP_ADD_LOCAL_HI:
		err = hip_handle_add_local_hi(msg);
		break;
	case SO_HIP_DEL_LOCAL_HI:
		err = hip_handle_del_local_hi(msg);
		break;
	case SO_HIP_ADD_PEER_MAP_HIT_IP:
		HIP_DEBUG("Handling SO_HIP_ADD_PEER_MAP_HIT_IP.\n");
		err = hip_add_peer_map(msg);
		if(err)
		{
			HIP_ERROR("add peer mapping failed.\n");
			goto out_err;
		}
		break;
	case SO_HIP_RST:
		//send_response = 0;
		err = hip_send_close(msg, 1);
		break;
	case SO_HIP_BOS:
		err = hip_send_bos(msg);
		break;
	case SO_HIP_SET_NAT_ICE_UDP:
		HIP_DEBUG("Setting LOCATOR ON, when ice is on\n");
		hip_locator_status = SO_HIP_SET_LOCATOR_ON;
		HIP_DEBUG("hip_locator status =  %d (should be %d)\n",
			  hip_locator_status, SO_HIP_SET_LOCATOR_ON);
		/* no break statement here intentionally */
	case SO_HIP_SET_NAT_NONE:
	case SO_HIP_SET_NAT_PLAIN_UDP:
		HIP_IFEL(hip_user_nat_mode(msg_type), -1, "Error when setting daemon NAT status to \"on\"\n");
		hip_agent_update_status(msg_type, NULL, 0);

		HIP_DEBUG("Recreate all R1s\n");
		hip_recreate_all_precreated_r1_packets();
		break;
	case SO_HIP_STUN:
	{
		void *stun_param = hip_get_param(msg, HIP_PARAM_STUN);
		struct in6_addr *peer_addr = hip_get_param_contents(msg, HIP_PARAM_IPV6_ADDR_PEER);
		in_port_t *peer_port = hip_get_param_contents(msg, HIP_PARAM_PEER_NAT_PORT);

		HIP_DEBUG("Received STUN message\n");

		if (stun_param && peer_addr && peer_port) {
			*peer_port = (ntohs(*peer_port));
			err = hip_external_ice_receive_pkt_all(hip_get_param_contents_direct(stun_param),
							       hip_get_param_contents_len(stun_param),
							       peer_addr, *peer_port);
			if (err) {
				HIP_ERROR("Error in handling STUN message\n");
			} else {
				HIP_DEBUG("STUN message handled ok\n");
			}
		} else {
			err = -1;
			HIP_ERROR("Missing STUN params\n");
		}
		break;
	}
        case SO_HIP_LOCATOR_GET:
		HIP_DEBUG("Got a request for locators\n");
		hip_msg_init(msg);
		HIP_IFEL(hip_build_user_hdr(msg, SO_HIP_LOCATOR_GET, 0), -1,
			 "Failed to build user message header.: %s\n",
			 strerror(err));
		if ((err = hip_build_locators(msg, 0, hip_get_nat_mode(NULL))) < 0)
			HIP_DEBUG("LOCATOR parameter building failed\n");
		break;
        case SO_HIP_SET_LOCATOR_ON:
                HIP_DEBUG("Setting LOCATOR ON\n");
                hip_locator_status = SO_HIP_SET_LOCATOR_ON;
                HIP_DEBUG("hip_locator status =  %d (should be %d)\n",
                          hip_locator_status, SO_HIP_SET_LOCATOR_ON);
                HIP_DEBUG("Recreate all R1s\n");
                hip_recreate_all_precreated_r1_packets();
                break;
        case SO_HIP_SET_LOCATOR_OFF:
                HIP_DEBUG("Setting LOCATOR OFF\n");
                hip_locator_status = SO_HIP_SET_LOCATOR_OFF;
                HIP_DEBUG("hip_locator status =  %d (should be %d)\n",
                          hip_locator_status, SO_HIP_SET_LOCATOR_OFF);
                hip_recreate_all_precreated_r1_packets();
                break;
        case SO_HIP_HEARTBEAT:
		heartbeat = hip_get_param(msg, HIP_PARAM_HEARTBEAT);
		hip_icmp_interval = heartbeat->heartbeat;
		heartbeat_counter = hip_icmp_interval;
		HIP_DEBUG("Received heartbeat interval (%d seconds)\n",hip_icmp_interval);
		break;
	case SO_HIP_SET_DEBUG_ALL:
		/* Displays all debugging messages. */
		_HIP_DEBUG("Handling DEBUG ALL user message.\n");
		HIP_IFEL(hip_set_logdebug(LOGDEBUG_ALL), -1,
			 "Error when setting daemon DEBUG status to ALL\n");
		break;
	case SO_HIP_SET_DEBUG_MEDIUM:
		/* Removes debugging messages. */
		HIP_DEBUG("Handling DEBUG MEDIUM user message.\n");
		HIP_IFEL(hip_set_logdebug(LOGDEBUG_MEDIUM), -1,
			 "Error when setting daemon DEBUG status to MEDIUM\n");
		break;
	case SO_HIP_SET_DEBUG_NONE:
		/* Removes debugging messages. */
		HIP_DEBUG("Handling DEBUG NONE user message.\n");
		HIP_IFEL(hip_set_logdebug(LOGDEBUG_NONE), -1,
			 "Error when setting daemon DEBUG status to NONE\n");
		break;
	case SO_HIP_CONF_PUZZLE_NEW:
		err = hip_recreate_all_precreated_r1_packets();
		break;
	case SO_HIP_CONF_PUZZLE_GET:
		err = hip_get_puzzle_difficulty_msg(msg);
		break;
	case SO_HIP_CONF_PUZZLE_SET:
		err = hip_set_puzzle_difficulty_msg(msg);
		break;
	case SO_HIP_CONF_PUZZLE_INC:
		dst_hit = hip_get_param_contents(msg, HIP_PARAM_HIT);
		hip_inc_cookie_difficulty(dst_hit);
		break;
	case SO_HIP_CONF_PUZZLE_DEC:
		dst_hit = hip_get_param_contents(msg, HIP_PARAM_HIT);
		hip_dec_cookie_difficulty(dst_hit);
		break;
#ifdef CONFIG_HIP_I3
	case SO_HIP_SET_HI3_ON:
		err = hip_set_hi3_status(msg);
	break;
	case SO_HIP_SET_HI3_OFF:
		err = hip_set_hi3_status(msg);
	break;
#endif
#ifdef CONFIG_HIP_OPPORTUNISTIC
	case SO_HIP_SET_OPPORTUNISTIC_MODE:
	  	err = hip_set_opportunistic_mode(msg);
		break;
	case SO_HIP_GET_PEER_HIT:
		err = hip_opp_get_peer_hit(msg, src);
		if (err){
			_HIP_ERROR("get pseudo hit failed.\n");
			//send_response = 1;
			if (err == -11) /* immediate fallback, do not pass */
			 	err = 0;
			goto out_err;
		} else {
			//send_response = 0;
                }
		/* skip sending of return message; will be sent later in R1 */
		goto out_err;
		break;
	case SO_HIP_QUERY_IP_HIT_MAPPING:
	{
	    	err = hip_query_ip_hit_mapping(msg);
		if(err){
			HIP_ERROR("query ip hit mapping failed.\n");
			goto out_err;
		}
	}
	break;
	case SO_HIP_QUERY_OPPORTUNISTIC_MODE:
	{
	    	err = hip_query_opportunistic_mode(msg);
		if(err){
			HIP_ERROR("query opportunistic mode failed.\n");
			goto out_err;
		}

		HIP_DEBUG("opportunistic mode value is sent\n");
	}
	break;
#endif
#ifdef CONFIG_HIP_BLIND
	case SO_HIP_SET_BLIND_ON:
		HIP_DEBUG("Blind on!!\n");
		hip_encrypt_i2_hi = 1;
		HIP_IFEL(hip_set_blind_on(), -1, "hip_set_blind_on failed\n");
		break;
	case SO_HIP_SET_BLIND_OFF:
		hip_encrypt_i2_hi = 0;
		HIP_DEBUG("Blind off!!\n");
		HIP_IFEL(hip_set_blind_off(), -1, "hip_set_blind_off failed\n");
		break;
#endif
       case SO_HIP_SET_TCPTIMEOUT_ON:
               HIP_DEBUG("Setting TCP TIMEOUT ON\n");
               hip_tcptimeout_status = SO_HIP_SET_TCPTIMEOUT_ON;
               HIP_DEBUG("hip tcp timeout status =  %d (should be %d)\n",
                      hip_tcptimeout_status, SO_HIP_SET_TCPTIMEOUT_ON);

               /* paramters setting to do here */
               HIP_IFEL(set_new_tcptimeout_parameters_value(), -1,
                         "set new tcptimeout parameters error\n");
               break;

        case SO_HIP_SET_TCPTIMEOUT_OFF:
                HIP_DEBUG("Setting TCP TIMEOUT OFF\n");
                hip_tcptimeout_status = SO_HIP_SET_TCPTIMEOUT_OFF;
                HIP_DEBUG("hip tcp timeout status =  %d (should be %d)\n",
                        hip_tcptimeout_status, SO_HIP_SET_TCPTIMEOUT_OFF);

                /* paramters resetting */
                HIP_IFEL(reset_default_tcptimeout_parameters_value(), -1,
                         "reset tcptimeout parameters to be default error\n");

                break;

#ifdef CONFIG_HIP_OPENDHT
        case SO_HIP_DHT_GW:
	{
		char tmp_ip_str[20], tmp_ip_str6[39], tmp_host_name[256];
		int tmp_ttl, tmp_port, is_hostname = 0, is_ipv4 = 0, is_ipv6 = 0;
		const char *pret;
		int ret;
		struct in_addr tmp_v4;
		struct hip_opendht_gw_info *gw_info;

		HIP_IFEL(!(gw_info = hip_get_param(msg, HIP_PARAM_OPENDHT_GW_INFO)),
				-1, "No gw struct found\n");
		memset(&tmp_ip_str, '\0', 20);
		tmp_ttl = gw_info->ttl;
		tmp_port = htons(gw_info->port);
		memcpy(tmp_host_name, gw_info->host_name, strlen(gw_info->host_name));

		//hostname
		if (strlen(tmp_host_name) > 0) {
		    is_hostname = 1;
		}//ipv4 address
		else if (IN6_IS_ADDR_V4MAPPED(&gw_info->addr)) {
		    is_ipv4 = 1;
		}//ipv6 address
		else {
		    is_ipv6 = 1;
		}

		if (is_hostname) {
		    ret = resolve_dht_gateway_info(tmp_host_name,
					&opendht_serving_gateway,
					tmp_port, AF_INET);
		} else if (is_ipv4) {
		    IPV6_TO_IPV4_MAP(&gw_info->addr, &tmp_v4);
		    pret = inet_ntop(AF_INET, &tmp_v4, tmp_ip_str, 20);
		    HIP_DEBUG("Got address %s, port %d, TTL %d from hipconf\n",
					  tmp_ip_str, htons(gw_info->port), gw_info->ttl);
		    ret = resolve_dht_gateway_info(tmp_ip_str,
						   &opendht_serving_gateway,
						   tmp_port, AF_INET);
		} else if (is_ipv6) {
		    pret = inet_ntop(AF_INET6, &gw_info->addr, tmp_ip_str6, 39);
		    HIP_DEBUG("Got address %s, port %d, TTL %d from hipconf\n",
					  tmp_ip_str6, htons(gw_info->port), gw_info->ttl);
		    ret = resolve_dht_gateway_info(tmp_ip_str6,
						   &opendht_serving_gateway,
						   tmp_port, AF_INET6);
		}


		if (ret == 0) {
		    HIP_DEBUG("Serving gateway changed\n");
		    opendht_serving_gateway_ttl = tmp_ttl;
		    opendht_serving_gateway_port = tmp_port;
		    if (strlen(tmp_host_name) > 0) {
				memset(opendht_host_name, '\0', sizeof(opendht_host_name));
				memcpy(opendht_host_name, tmp_host_name, strlen(tmp_host_name));
		    }
		    hip_opendht_error_count = 0;
		    if (hip_opendht_sock_fqdn > 0) {
			close(hip_opendht_sock_fqdn);
			hip_opendht_sock_fqdn = init_dht_gateway_socket_gw(hip_opendht_sock_fqdn, opendht_serving_gateway);
				hip_opendht_fqdn_sent = STATE_OPENDHT_IDLE;
		    }
		    if (hip_opendht_sock_hit > 0) {
			close(hip_opendht_sock_hit);
			hip_opendht_sock_hit = init_dht_gateway_socket_gw(hip_opendht_sock_hit, opendht_serving_gateway);
			hip_opendht_hit_sent = STATE_OPENDHT_IDLE;
		    }
		    init_dht_sockets(&hip_opendht_sock_fqdn, &hip_opendht_fqdn_sent);
		    init_dht_sockets(&hip_opendht_sock_hit, &hip_opendht_hit_sent);
		}
		else{
		    HIP_DEBUG("Error in changing the serving gateway!");
		}
	}
	break;
        case SO_HIP_DHT_SERVING_GW:
        {
                struct in_addr ip_gw;
		struct in6_addr ip_gw_mapped;
		int rett = 0, errr = 0;
		struct sockaddr_in *sa;
		if (opendht_serving_gateway == NULL) {
			opendht_serving_gateway = malloc(sizeof(struct addrinfo));
			memset(opendht_serving_gateway, 0, sizeof(struct addrinfo));
		}
		if (opendht_serving_gateway->ai_addr == NULL) {
			opendht_serving_gateway->ai_addr = malloc(sizeof(struct sockaddr_in));
			memset(opendht_serving_gateway->ai_addr, 0, sizeof(struct sockaddr_in));
		}
		sa = (struct sockaddr_in*)opendht_serving_gateway->ai_addr;
		rett = inet_pton(AF_INET, inet_ntoa(sa->sin_addr), &ip_gw);
		IPV4_TO_IPV6_MAP(&ip_gw, &ip_gw_mapped);
		if (hip_opendht_inuse == SO_HIP_DHT_ON) {
			errr = hip_build_param_opendht_gw_info(msg, &ip_gw_mapped, 
							       opendht_serving_gateway_ttl,
							       opendht_serving_gateway_port);
		} else { /* not in use mark port and ttl to 0 so 'client' knows */
			errr = hip_build_param_opendht_gw_info(msg, &ip_gw_mapped, 0,0);
		}
		
		if (errr)
		{
			HIP_ERROR("Build param hit failed: %s\n", strerror(errr));
			goto out_err;
		}
		errr = hip_build_user_hdr(msg, SO_HIP_DHT_SERVING_GW, 0);
		if (errr)
		{
			HIP_ERROR("Build hdr failed: %s\n", strerror(errr));
		}
		HIP_DEBUG("Building gw_info complete\n");
		
		/* NOT the way to do this 
		int err_value = 0;
		if(hip_opendht_inuse != SO_HIP_DHT_ON){
			err_value = 5;
			hip_build_param_contents(msg, &err_value,
					 HIP_PARAM_INT, sizeof(int));
		}else if((opendht_serving_gateway == NULL) ||
			 (opendht_serving_gateway->ai_addr == NULL)){
			err_value = 4;
			hip_build_param_contents(msg, &err_value,
					 HIP_PARAM_INT, sizeof(int));
		}else{
			err = hip_get_dht_mapping_for_HIT_msg(msg);
		}
		*/
	}
        break;
        case SO_HIP_DHT_SET:
	{
                extern char opendht_name_mapping;
                err = 0;
                struct hip_opendht_set *name_info;
                HIP_IFEL(!(name_info = hip_get_param(msg, HIP_PARAM_OPENDHT_SET)), -1,
                         "no name struct found\n");
                _HIP_DEBUG("Name in name_info %s\n" , name_info->name);
                memcpy(&opendht_name_mapping, &name_info->name, HIP_HOST_ID_HOSTNAME_LEN_MAX);
                HIP_DEBUG("Name received from hipconf %s\n", &opendht_name_mapping);
	}
	break;
#endif	/* CONFIG_HIP_OPENDHT */
        case SO_HIP_CERT_SPKI_VERIFY:
                {
                        HIP_DEBUG("Got an request to verify SPKI cert\n");
                        reti = hip_cert_spki_verify(msg);
                        HIP_IFEL(reti, -1, "Verifying SPKI cert returned an error\n");
                        HIP_DEBUG("SPKI cert verified sending it back to requester\n");
                }
                break;
        case SO_HIP_CERT_SPKI_SIGN:
                {
                        HIP_DEBUG("Got an request to sign SPKI cert sequence\n");
                        reti = hip_cert_spki_sign(msg, hip_local_hostid_db);
                        HIP_IFEL(reti, -1, "Signing SPKI cert returned an error\n");
                        HIP_DEBUG("SPKI cert signed sending it back to requester\n");
                }
                break;
        case SO_HIP_CERT_X509V3_SIGN:
                {
                        HIP_DEBUG("Got an request to sign X509v3 cert\n");
                        reti = hip_cert_x509v3_handle_request_to_sign(msg,
                                                                      hip_local_hostid_db);
                        HIP_IFEL(reti, -1, "Signing of x509v3 cert returned an error\n");
                        HIP_DEBUG("X509v3 cert signed sending it back to requester\n");
                }
                break;
        case SO_HIP_CERT_X509V3_VERIFY:
                {
                        HIP_DEBUG("Got an request to verify X509v3 cert\n");
                        reti = hip_cert_x509v3_handle_request_to_verify(msg);
                        HIP_IFEL(reti, -1, "Verification of x509v3 cert "
                                 "returned an error\n");
                        HIP_DEBUG("X509v3 verification ended "
                                  "sending it back to requester\n");
                }
                break;
        case SO_HIP_TRANSFORM_ORDER:
	{
                extern int hip_transform_order;
                err = 0;
                struct hip_transformation_order *transorder;
                HIP_IFEL(!(transorder = hip_get_param(msg, HIP_PARAM_TRANSFORM_ORDER)), -1,
                         "no transform order struct found (should contain transform order)\n");
                HIP_DEBUG("Transform order received from hipconf: %d\n" ,transorder->transorder);
                hip_transform_order = transorder->transorder;
                hip_recreate_all_precreated_r1_packets();
	}
	break;
#ifdef CONFIG_HIP_OPENDHT
        case SO_HIP_DHT_ON:
        	{
                HIP_DEBUG("Setting DHT ON\n");
                hip_opendht_inuse = SO_HIP_DHT_ON;
                HIP_DEBUG("hip_opendht_inuse =  %d (should be %d)\n",
                          hip_opendht_inuse, SO_HIP_DHT_ON);
        	}

                dhterr = 0;
                dhterr = hip_init_dht();
                if (dhterr < 0) HIP_DEBUG("Initializing DHT returned error\n");

            break;
        case SO_HIP_DHT_OFF:
        	{
                HIP_DEBUG("Setting DHT OFF\n");
                hip_opendht_inuse = SO_HIP_DHT_OFF;
                HIP_DEBUG("hip_opendht_inuse =  %d (should be %d)\n",
                          hip_opendht_inuse, SO_HIP_DHT_OFF);
        	}
            break;
#endif	/* CONFIG_HIP_OPENDHT */

        case SO_HIP_SET_HIPPROXY_ON:
        	{
        		int n, err;
			//send_response = 0;

        		//firewall socket address
        		struct sockaddr_in6 sock_addr;
        		bzero(&sock_addr, sizeof(sock_addr));
        		sock_addr.sin6_family = AF_INET6;
        		sock_addr.sin6_port = htons(HIP_FIREWALL_PORT);
        		sock_addr.sin6_addr = in6addr_loopback;

        		HIP_DEBUG("Setting HIP PROXY ON\n");
        		hip_set_hip_proxy_on();
      			hip_build_user_hdr(msg, SO_HIP_SET_HIPPROXY_ON, 0);
        	}
        	break;

        case SO_HIP_SET_HIPPROXY_OFF:
        	{
        		int n, err;
			//send_response = 0;

        		//firewall socket address
        		struct sockaddr_in6 sock_addr;
        		bzero(&sock_addr, sizeof(sock_addr));
        		sock_addr.sin6_family = AF_INET6;
        		sock_addr.sin6_port = htons(HIP_FIREWALL_PORT);
        		sock_addr.sin6_addr = in6addr_loopback;

        		HIP_DEBUG("Setting HIP PROXY OFF\n");
        		hip_set_hip_proxy_off();
      			hip_build_user_hdr(msg, SO_HIP_SET_HIPPROXY_OFF, 0);

        	}
        	break;

        case SO_HIP_HIPPROXY_STATUS_REQUEST:
        	{
        		int n, err;

        		//firewall socket address
        		struct sockaddr_in6 sock_addr;
        		bzero(&sock_addr, sizeof(sock_addr));
        		sock_addr.sin6_family = AF_INET6;
        		sock_addr.sin6_port = htons(HIP_FIREWALL_PORT);
        		sock_addr.sin6_addr = in6addr_loopback;

        		HIP_DEBUG("Received HIPPROXY Status Request from firewall\n");

        		memset(msg, 0, sizeof(struct hip_common));

        		if(hip_get_hip_proxy_status() == 0)
        			hip_build_user_hdr(msg, SO_HIP_SET_HIPPROXY_OFF, 0);

        		if(hip_get_hip_proxy_status() == 1)
        			hip_build_user_hdr(msg, SO_HIP_SET_HIPPROXY_ON, 0);

        	}
        	break;
	case SO_HIP_SAVAH_CLIENT_STATUS_REQUEST:
	        {
        		int n, err;

        		//firewall socket address
        		struct sockaddr_in6 sock_addr;
        		bzero(&sock_addr, sizeof(sock_addr));
        		sock_addr.sin6_family = AF_INET6;
        		sock_addr.sin6_port = htons(HIP_FIREWALL_PORT);
        		sock_addr.sin6_addr = in6addr_loopback;

        		HIP_DEBUG("Received HIPPROXY Status Request from firewall\n");

        		memset(msg, 0, sizeof(struct hip_common));

        		if(hip_get_sava_client_status() == 0)
        			hip_build_user_hdr(msg, SO_HIP_SET_SAVAH_CLIENT_OFF, 0);

        		if(hip_get_sava_client_status() == 1)
 			        hip_build_user_hdr(msg, SO_HIP_SET_SAVAH_CLIENT_ON, 0);

        	}
 	        break;
        case SO_HIP_SAVAH_SERVER_STATUS_REQUEST:
	        {
        		int n, err;
        		struct sockaddr_in6 sock_addr;
        		bzero(&sock_addr, sizeof(sock_addr));
        		sock_addr.sin6_family = AF_INET6;
        		sock_addr.sin6_port = htons(HIP_FIREWALL_PORT);
        		sock_addr.sin6_addr = in6addr_loopback;

        		HIP_DEBUG("Received SAVAH SERVER Status Request from firewall\n");

        		memset(msg, 0, sizeof(struct hip_common));

        		if(hip_get_sava_server_status() == 0)
        			hip_build_user_hdr(msg, SO_HIP_SET_SAVAH_SERVER_OFF, 0);

        		if(hip_get_sava_server_status() == 1)
 			        hip_build_user_hdr(msg, SO_HIP_SET_SAVAH_SERVER_ON, 0);

        	}
	        break;
#ifdef CONFIG_HIP_ESCROW
	case SO_HIP_OFFER_ESCROW:
		HIP_DEBUG("Handling add escrow service -user message.\n");

		HIP_IFEL(hip_services_add(HIP_SERVICE_ESCROW), -1,
			 "Error while adding service\n");

		hip_set_srv_status(HIP_SERVICE_ESCROW, HIP_SERVICE_ON);

		HIP_IFEL(hip_recreate_all_precreated_r1_packets(), -1,
			 "Failed to recreate R1-packets\n");

		if (hip_firewall_is_alive()) {
			HIP_IFEL(hip_firewall_set_escrow_active(1), -1,
				 "Failed to deliver activation message to "\
				 "firewall\n");
		}

		break;

	case SO_HIP_CANCEL_ESCROW:
		HIP_DEBUG("Handling del escrow service -user message.\n");
		if (hip_firewall_is_alive()) {
			HIP_IFEL(hip_firewall_set_escrow_active(0), -1,
				 "Failed to deliver cancellation message to "\
				 "firewall\n");
		}

		hip_set_srv_status(HIP_SERVICE_ESCROW, HIP_SERVICE_OFF);

		HIP_IFEL(hip_recreate_all_precreated_r1_packets(), -1,
			 "Failed to recreate R1-packets\n");

		break;
#endif /* CONFIG_HIP_ESCROW */
#if 0
	case SO_HIP_REGISTER_SAVAHR:
	  {
	  dst_hit = hip_get_param_contents(msg,HIP_PARAM_HIT);
	  dst_ip  = hip_get_param_contents(msg, HIP_PARAM_IPV6_ADDR);
	  HIP_DEBUG("WE HAVE GOT SAVAH REGISTER MESSAGE \n");
	  if (dst_hit == NULL && dst_ip == NULL) { //HIT and IP are missing worst case opportunistic mode to register with the SAVAH router

	  } else if (dst_hit == NULL && dst_ip != NULL) { //we have at least SAVAH router IP

	  } else { // Both HIT and IP are present that is the simplest case we can register with the router directly
	    /* Add HIT to IP address mapping of the server to haDB. */
	    HIP_IFEL(hip_add_peer_map(msg), -1, "Error on registering sava router " \
		     "HIT to IP address mapping to the haDB.\n");
	    		/* Fetch the haDB entry just created. */
	    entry = hip_hadb_try_to_find_by_peer_hit(dst_hit);

	    if(entry == NULL) {
	      HIP_ERROR("Error on fetching routers HIT to IP address "	\
			"mapping from the haDB.\n");
	      err = -1;
	      goto out_err;
	    }

	    if (!sava_serving_gateway) {
	      sava_serving_gateway =
		(struct in6_addr *)malloc(sizeof(struct in6_addr));
	      memset(sava_serving_gateway, 0, sizeof(struct in6_addr));
	    }

	    memcpy(sava_serving_gateway, dst_hit, sizeof(struct in6_addr));

	    HIP_IFEL(hip_send_i1(&entry->hit_our, dst_hit, entry), -1,
		   "Error on sending I1 packet to the server.\n");
	    }
	  }
#endif
	  break;
	case SO_HIP_GET_SAVAHR_IN_KEYS:
	  {
	    dst_hit = hip_get_param_contents(msg,HIP_PARAM_HIT);
	    HIP_DEBUG("WE HAVE GOT SAVAH KEYS REQUEST MESSAGE \n");
	    entry = hip_hadb_try_to_find_by_peer_hit(dst_hit);

	    if (entry == NULL) {

	    } else {
	      	HIP_DEBUG_HIT("Destination HIT: ", dst_hit);
		HIP_IFEL(hip_build_param_contents(msg, (void *)dst_hit, HIP_PARAM_HIT,
					  sizeof(struct in6_addr)), -1,
					  "build param contents failed\n");
		HIP_HEXDUMP("crypto key :", &entry->auth_in, sizeof(struct hip_crypto_key));
		HIP_IFEL(hip_build_param_contents(msg,
						  (struct hip_crypto_key *) &entry->auth_in, //HMAC key for incomming direction
						  HIP_PARAM_KEYS,
						  sizeof(struct hip_crypto_key)), -1,
			 "build param contents failed\n");
		HIP_DEBUG("ealg value is %d \n", entry->esp_transform);
		HIP_IFEL(hip_build_param_contents(msg, (void *)&entry->esp_transform, HIP_PARAM_INT,
						  sizeof(int)), -1,
			 "build param contents failed\n");

	    }
	  }
	  break;
	 case SO_HIP_GET_SAVAHR_OUT_KEYS:
	  {
	    dst_hit = hip_get_param_contents(msg,HIP_PARAM_HIT);
	    HIP_DEBUG("WE HAVE GOT SAVAH KEYS REQUEST MESSAGE \n");
	    entry = hip_hadb_try_to_find_by_peer_hit(dst_hit);

	    if (entry == NULL) {

	    } else {
	      	HIP_DEBUG_HIT("Destination HIT: ", dst_hit);
		HIP_IFEL(hip_build_param_contents(msg, (void *)dst_hit, HIP_PARAM_HIT,
					  sizeof(struct in6_addr)), -1,
					  "build param contents failed\n");
		HIP_HEXDUMP("crypto key :", &entry->auth_out, sizeof(struct hip_crypto_key));
		HIP_IFEL(hip_build_param_contents(msg,
						  (struct hip_crypto_key *) &entry->auth_out, //HMAC key for incomming direction
						  HIP_PARAM_KEYS,
						  sizeof(struct hip_crypto_key)), -1,
			 "build param contents failed\n");
		HIP_DEBUG("ealg value is %d \n", entry->esp_transform);
		HIP_IFEL(hip_build_param_contents(msg, (void *)&entry->esp_transform, HIP_PARAM_INT,
						  sizeof(int)), -1,
			 "build param contents failed\n");

	    }
	  }
	  break;
	case SO_HIP_GET_SAVAHR_HIT:
	  {
	    HIP_DEBUG("WE HAVE GOT SAVAH HIT REQUEST MESSAGE \n");
	    //entry = hip_hadb_try_to_find_by_peer_hit(dst_hit);
	    if (sava_serving_gateway) {
	      HIP_DEBUG_HIT("SAVAH HIT: ", sava_serving_gateway);
	      HIP_IFEL(hip_build_param_contents(msg, (void *)sava_serving_gateway,
						HIP_PARAM_HIT,
						sizeof(struct in6_addr)), -1,
						"build param contents failed\n");
	    }
	  }
	  break;
#ifdef CONFIG_HIP_RVS
	case SO_HIP_ADD_DEL_SERVER:
	{
		/* RFC 5203 service registration. The requester, i.e. the client
		   of the server handles this message. Message indicates that
		   the hip daemon wants either to register to a server for
		   additional services or it wants to cancel a registration.
		   Cancellation is identified with a zero lifetime. */
		struct hip_reg_request *reg_req = NULL;
		hip_pending_request_t *pending_req = NULL;
		struct in6_addr * hit_local;
		uint8_t *reg_types = NULL;
		int i = 0, type_count = 0;
		int opp_mode = 0;
		int add_to_global = 0;
		struct sockaddr_in6 sock_addr6;
		struct sockaddr_in sock_addr;
		struct in6_addr server_addr, hitr;

		_HIP_DEBUG("Handling ADD DEL SERVER user message.\n");

		/* Get RVS IP address, HIT and requested lifetime given as
		   commandline parameters to hipconf. */

		dst_hit = hip_get_param_contents(msg,HIP_PARAM_HIT);
		dst_ip  = hip_get_param_contents(msg, HIP_PARAM_IPV6_ADDR);
		reg_req = hip_get_param(msg, HIP_PARAM_REG_REQUEST);

		/* Register to an LSI, no IP address */
		if (dst_ip && !dst_hit && !ipv6_addr_is_hit(dst_ip)) {
			struct in_addr lsi;

			IPV6_TO_IPV4_MAP(dst_ip, &lsi);
			memset(&hitr, 0, sizeof(hitr));
			memset(&server_addr, 0, sizeof(server_addr));

			if (IS_LSI32(lsi.s_addr) &&
			    !hip_map_id_to_addr(&hitr, &lsi, &server_addr)) {
				dst_ip = &server_addr;
				/* Note: next map_id below fills the HIT */
			}
		}

		/* Register to a HIT without IP address */
		if (dst_ip && !dst_hit && ipv6_addr_is_hit(dst_ip)) {
			struct in_addr bcast = { INADDR_BROADCAST };
			if (hip_map_id_to_addr(dst_ip, NULL,
					       &server_addr))
				IPV4_TO_IPV6_MAP(&bcast, &server_addr);
			dst_hit = dst_ip;
			dst_ip = &server_addr;
		}

		if(dst_hit == NULL) {
#if 0
			HIP_ERROR("No HIT parameter found from the user "\
				  "message.\n");
			err = -1;
			goto out_err;
#endif
			HIP_DEBUG("No HIT parameter found from the user " \
				  "message. Trying opportunistic mode \n");
			opp_mode = 1;
		}else if(dst_ip == NULL) {
			HIP_ERROR("No IPV6 parameter found from the user "\
				  "message.\n");
			err = -1;
			goto out_err;
		}else if(reg_req == NULL) {
			HIP_ERROR("No REG_REQUEST parameter found from the "\
				  "user message.\n");
			err = -1;
			goto out_err;
		}

		if (!opp_mode) {
			HIP_IFEL(hip_hadb_add_peer_info(dst_hit, dst_ip,
							NULL, NULL),
				 -1, "Error on adding server "	\
				 "HIT to IP address mapping to the hadb.\n");

		  /* Fetch the hadb entry just created. */
		  entry = hip_hadb_try_to_find_by_peer_hit(dst_hit);

		  if(entry == NULL) {
		    HIP_ERROR("Error on fetching server HIT to IP address " \
			      "mapping from the haDB.\n");
		    err = -1;
		    goto out_err;
		  }
		} else {
		  hit_local = (struct in6_addr *)malloc(sizeof(struct in6_addr));
		  HIP_IFEL(hip_get_default_hit(hit_local), -1,
			   "Error retrieving default HIT \n");
		  entry = hip_opp_add_map(dst_ip, hit_local);
		}

		reg_types  = reg_req->reg_type;
		type_count = hip_get_param_contents_len(reg_req) -
			sizeof(reg_req->lifetime);

		for(;i < type_count; i++) {
			pending_req = (hip_pending_request_t *)
				malloc(sizeof(hip_pending_request_t));
			if(pending_req == NULL) {
				HIP_ERROR("Error on allocating memory for a "\
					  "pending registration request.\n");
				err = -1;
				goto out_err;
			}

			pending_req->entry    = entry;
			pending_req->reg_type = reg_types[i];
			pending_req->lifetime = reg_req->lifetime;
			pending_req->created  = time(NULL);

			HIP_DEBUG("Adding pending service request for service %u.\n",
				  reg_types[i]);
			hip_add_pending_request(pending_req);

			/* Set the request flag. */
			switch(reg_types[i]){
			case HIP_SERVICE_RENDEZVOUS:
				hip_hadb_set_local_controls(
					entry, HIP_HA_CTRL_LOCAL_REQ_RVS);
				add_to_global = 1;
				break;
			case HIP_SERVICE_FULLRELAY:
				hip_hadb_set_local_controls(
					entry, HIP_HA_CTRL_LOCAL_REQ_FULLRELAY);
				HIP_DEBUG("Full-relay not fully implemented.\n");
			case HIP_SERVICE_RELAY:
				hip_hadb_set_local_controls(
					entry, HIP_HA_CTRL_LOCAL_REQ_RELAY);
				/* Don't ask for ICE from relay */
				entry->nat_mode = 1;
				add_to_global = 1;
				break;
			case HIP_SERVICE_SAVAH:
			        HIP_DEBUG("HIP_SERVICE_SAVAH \n");
			        if (!sava_serving_gateway) {
				  sava_serving_gateway =
				    (struct in6_addr *)malloc(sizeof(struct in6_addr));
				  memset(sava_serving_gateway, 0, sizeof(struct in6_addr));
				}
				if (!opp_mode)
				  memcpy(sava_serving_gateway, dst_hit, sizeof(struct in6_addr));

				hip_set_sava_client_off();

				hip_hadb_set_local_controls(
					entry, HIP_HA_CTRL_LOCAL_REQ_SAVAH);
			        break;
#ifdef CONFIG_HIP_ESCROW
			case HIP_SERVICE_ESCROW:
				HIP_KEA * kea = NULL;

				/* Set a escrow request flag. Should this be
				   done for every entry? */
				hip_hadb_set_local_controls(
					entry, HIP_HA_CTRL_LOCAL_REQ_ESCROW);
				/* Cancel registration to the escrow service. */
				if(reg_req->lifetime == 0) {
					HIP_IFEL((kea =
						  hip_kea_find(&entry->hit_our))
						 == NULL, -1,
						 "Could not find kea base entry.\n");

					if (ipv6_addr_cmp(dst_hit, &kea->server_hit) == 0) {
						HIP_IFEL(hip_for_each_hi(
								 hip_launch_cancel_escrow_registration,
								 dst_hit), 0,
							 "Error when doing "\
							 "hip_launch_cancel_escrow_registration() "\
							 "for each HI.\n");
						HIP_IFEL(hip_for_each_ha(
								 hip_remove_escrow_data,
								 dst_hit), 0,
							 "Error when doing "\
							 "hip_remove_escrow_data() "\
							 "for each HI.\n");
						HIP_IFEL(hip_kea_remove_base_entries(),
							 0, "Could not remove "\
							 "KEA base entries.\n");
					}
				}
				/* Register to the escrow service. */
				else {
					/* Create a KEA base entry. */
					HIP_IFEL(hip_for_each_hi(
							 hip_kea_create_base_entry,
							 dst_hit), 0,
						 "Error when doing "\
						 "hip_kea_create_base_entry() "\
						 "for each HI.\n");

					HIP_IFEL(hip_for_each_hi(
							 hip_launch_escrow_registration,
							 dst_hit), 0,
						 "Error when doing "\
						 "hip_launch_escrow_registration() "\
						 "for each HI.\n");
				}

				break;
#endif /* CONFIG_HIP_ESCROW */
			default:
				HIP_INFO("Undefined service type (%u) "\
					 "requested in the service "\
					 "request.\n", reg_types[i]);
				/* For testing purposes we allow the user to
				   request services that HIPL does not support.
				*/
				hip_hadb_set_local_controls(
					entry, HIP_HA_CTRL_LOCAL_REQ_UNSUP);
				/*
				  HIP_DEBUG("Deleting pending service request "\
				  "for service %u.\n", reg_types[i]);
				  hip_del_pending_request_by_type(entry,
				  reg_types[i]);
				*/
				break;
			}
		}

		if (add_to_global)  
		{
			if (IN6_IS_ADDR_V4MAPPED(dst_ip))
			{
				memset(&sock_addr, 0, sizeof(sock_addr));
				IPV6_TO_IPV4_MAP(dst_ip, &sock_addr.sin_addr);
				sock_addr.sin_family = AF_INET;
				add_address_to_list(&sock_addr, 0, HIP_FLAG_CONTROL_TRAFFIC_ONLY); //< The server address is added with 0 interface index			
			}
			else
			{
				memset(&sock_addr6, 0, sizeof(sock_addr6));
				sock_addr6.sin6_family = AF_INET6;
				sock_addr6.sin6_addr = *dst_ip;
				add_address_to_list(&sock_addr6, 0, HIP_FLAG_CONTROL_TRAFFIC_ONLY); //< The server address is added with 0 interface index
			}
			
			// Refresh locators stored in DHT 
			if (hip_opendht_inuse == SO_HIP_DHT_ON) {
				/* First remove the old one -samu */				
				opendht_remove_current_hdrr();
				register_to_dht();
			}
		}

		/* Workaround for bug id 880 until bug id 589 is implemented.
		   -miika  */
		if (entry->state != HIP_STATE_NONE || HIP_STATE_UNASSOCIATED) {
			hip_common_t *msg = calloc(HIP_MAX_PACKET, 1);
			HIP_IFE((msg == 0), -1);
			HIP_IFE(hip_build_user_hdr(msg, SO_HIP_RST, 0), -1);
			HIP_IFE(hip_build_param_contents(msg,
							 &entry->hit_peer,
							 HIP_PARAM_HIT,
							 sizeof(hip_hit_t)),
				-1);
			hip_send_close(msg, 0);
			free(msg);
		}
		
		/* Send a I1 packet to the server (registrar). */

		/** @todo When registering to a service or cancelling a service,
		    we should first check the state of the host association that
		    is registering. When it is ESTABLISHED or R2-SENT, we have
		    already successfully carried out a base exchange and we
		    must use an UPDATE packet to carry a REG_REQUEST parameter.
		    When the state is not ESTABLISHED or R2-SENT, we launch a
		    base exchange using an I1 packet. */
		HIP_IFEL(hip_send_i1(&entry->hit_our, dst_hit, entry), -1,
			 "Error on sending I1 packet to the server.\n");
		break;
	}
	case SO_HIP_OFFER_RVS:
		/* draft-ietf-hip-registration-02 RVS registration. Rendezvous
		   server handles this message. Message indicates that the
		   current machine is willing to offer rendezvous service. This
		   message is received from hipconf. */
		HIP_DEBUG("Handling OFFER RENDEZVOUS user message.\n");

		hip_set_srv_status(HIP_SERVICE_RENDEZVOUS, HIP_SERVICE_ON);
		hip_relay_set_status(HIP_RELAY_ON);

		err = hip_recreate_all_precreated_r1_packets();
		break;
	case SO_HIP_OFFER_SAVAH:
	        hip_set_srv_status(HIP_SERVICE_SAVAH, HIP_SERVICE_ON);
	        hip_set_sava_server_on();
		//we need to add new REG_INFO parameters
		err = hip_recreate_all_precreated_r1_packets();
	        HIP_DEBUG("Handling SO_HIP_OFFER_SAVAH: STATUS ON\n");
	        break;
	case SO_HIP_OFFER_FULLRELAY:
		HIP_DEBUG("Handling OFFER FULLRELAY user message\n");
		HIP_IFEL(!hip_firewall_is_alive(), -1,
				"Firewall is not running\n");

		HIP_IFEL(hip_firewall_set_esp_relay(1), -1,
				"Failed to enable ESP relay in firewall\n");
		hip_set_srv_status(HIP_SERVICE_FULLRELAY, HIP_SERVICE_ON);
		hip_set_srv_status(HIP_SERVICE_RELAY, HIP_SERVICE_ON);
		hip_relay_set_status(HIP_RELAY_FULL);

		err = hip_recreate_all_precreated_r1_packets();
		break;
	case SO_HIP_OFFER_HIPRELAY:
		/* draft-ietf-hip-registration-02 HIPRELAY registration. Relay
		   server handles this message. Message indicates that the
		   current machine is willing to offer relay service. This
		   message is received from hipconf. */
		HIP_DEBUG("Handling OFFER HIPRELAY user message.\n");

		hip_set_srv_status(HIP_SERVICE_RELAY, HIP_SERVICE_ON);
		hip_relay_set_status(HIP_RELAY_ON);

		err = hip_recreate_all_precreated_r1_packets();
		break;
	case SO_HIP_REINIT_RVS:
	case SO_HIP_REINIT_RELAY:
		HIP_DEBUG("Handling REINIT RELAY or REINIT RVS user message.\n");
		HIP_IFEL(hip_relay_reinit(), -1, "Unable to reinitialize "\
			 "the HIP relay / RVS service.\n");

		break;

	case SO_HIP_CANCEL_SAVAH:
	        hip_set_srv_status(HIP_SERVICE_SAVAH, HIP_SERVICE_OFF);
 	        hip_set_sava_server_off();
		HIP_DEBUG("Handling CANCEL SAVAH user message.\n");
		break;
	case SO_HIP_CANCEL_RVS:
		HIP_DEBUG("Handling CANCEL RVS user message.\n");

		hip_set_srv_status(HIP_SERVICE_RENDEZVOUS, HIP_SERVICE_OFF);

		hip_relht_free_all_of_type(HIP_RVSRELAY);
		/* If all off the relay records were freed we can set the relay
		   status "off". */
		if(hip_relht_size() == 0) {
			hip_relay_set_status(HIP_RELAY_OFF);
		}

		/* We have to recreate the R1 packets so that they do not
		   advertise the RVS service anymore. I.e. we're removing
		   the REG_INFO parameters here. */
		err = hip_recreate_all_precreated_r1_packets();
		break;

	case SO_HIP_CANCEL_HIPRELAY:
		HIP_DEBUG("Handling CANCEL RELAY user message.\n");

		hip_set_srv_status(HIP_SERVICE_RELAY, HIP_SERVICE_OFF);

	case SO_HIP_CANCEL_FULLRELAY:
		hip_set_srv_status(HIP_SERVICE_FULLRELAY, HIP_SERVICE_OFF);
		hip_relht_free_all_of_type(HIP_FULLRELAY);
		if (hip_firewall_is_alive())
			hip_firewall_set_esp_relay(0);

		/* If all off the relay records were freed we can set the relay
		   status "off". */
		if(hip_relht_size() == 0) {
			hip_relay_set_status(HIP_RELAY_OFF);
		} else {
			hip_relay_set_status(HIP_RELAY_ON);
		}

		/* We have to recreate the R1 packets so that they do not
		   advertise the RVS service anymore. I.e. we're removing
		   the REG_INFO parameters here. */
		err = hip_recreate_all_precreated_r1_packets();
		break;
#endif /* CONFIG_HIP_RVS */
	case SO_HIP_GET_HITS:
		hip_msg_init(msg);
		hip_build_user_hdr(msg, SO_HIP_GET_HITS, 0);
		err = hip_for_each_hi(hip_host_id_entry_to_endpoint, msg);
		break;
	case SO_HIP_GET_HA_INFO:
		hip_msg_init(msg);
		hip_build_user_hdr(msg, SO_HIP_GET_HA_INFO, 0);
		err = hip_for_each_ha(hip_handle_get_ha_info, msg);
		break;
	case SO_HIP_DEFAULT_HIT:
		//hip_msg_init(msg);
		err =  hip_get_default_hit_msg(msg);
		break;
	case SO_HIP_MHADDR_ACTIVE:
		//hip_msg_init(msg);
		is_active_mhaddr=1;
		//hip_build_user_hdr(msg, SO_HIP_MHADDR_ACTIVE, 0);	
		break;
	case SO_HIP_MHADDR_LAZY:
		//hip_msg_init(msg);
		is_active_mhaddr=0;
		//hip_build_user_hdr(msg,SO_HIP_MHADDR_LAZY, 0);
		break;
	case SO_HIP_HANDOVER_HARD:
		is_hard_handover=1;
		break;
	case SO_HIP_HANDOVER_SOFT:
		is_hard_handover=0;
		break;
	case SO_HIP_RESTART:
		HIP_DEBUG("Restart message received, restarting HIP daemon now!!!\n");
		hipd_set_flag(HIPD_FLAG_RESTART);
		hip_close(SIGINT);
		break;
	case SO_HIP_OPPTCP_UNBLOCK_AND_BLACKLIST:
		hip_opptcp_unblock_and_blacklist(msg, src);
		break;
	case SO_HIP_OPPTCP_SEND_TCP_PACKET:
		hip_opptcp_send_tcp_packet(msg, src);

		break;
	case SO_HIP_GET_PROXY_LOCAL_ADDRESS:
	{
		//firewall socket address
		struct sockaddr_in6 sock_addr;
		bzero(&sock_addr, sizeof(sock_addr));
		sock_addr.sin6_family = AF_INET6;
		sock_addr.sin6_port = htons(HIP_FIREWALL_PORT);
		sock_addr.sin6_addr = in6addr_loopback;
		HIP_DEBUG("GET HIP PROXY LOCAL ADDRESS\n");
		hip_get_local_addr(msg);
		break;
	}

       case SO_HIP_SET_DATAPACKET_MODE_ON:  //Prabhu Enable DataPacket Mode
       {
		struct sockaddr_in6 sock_addr;
                HIP_DEBUG("SO_HIP_SET_DATAPACKET_MODE_ON\n");
		HIP_DUMP_MSG(msg);

                hip_use_userspace_data_packet_mode = 1;

		bzero(&sock_addr, sizeof(sock_addr));
		sock_addr.sin6_family = AF_INET6;
		sock_addr.sin6_port = htons(HIP_FIREWALL_PORT);
		sock_addr.sin6_addr = in6addr_loopback;

                n = hip_sendto_user(msg, &sock_addr);
		if (n <= 0) {
			HIP_ERROR("hipconf datapacket  failed \n");
		} else {
			HIP_DEBUG("hipconf datapacket ok (sent %d bytes)\n", n);
			break;
		}
                send_response = 1;
                break;
       }

       case SO_HIP_SET_DATAPACKET_MODE_OFF:  //Prabhu Enable DataPacket Mode
       {
		struct sockaddr_in6 sock_addr_1;
                HIP_DEBUG("SO_HIP_SET_DATAPACKET_MODE_OFF\n");
		HIP_DUMP_MSG(msg);

                hip_use_userspace_data_packet_mode = 0;
                
		//firewall socket address
		bzero(&sock_addr_1, sizeof(sock_addr_1));
		sock_addr_1.sin6_family = AF_INET6;
		sock_addr_1.sin6_port = htons(HIP_FIREWALL_PORT);
		sock_addr_1.sin6_addr = in6addr_loopback;

                n = hip_sendto_user(msg, &sock_addr_1);
		if (n <= 0) 
			HIP_ERROR("hipconf datapacket  failed \n");
		 else 
			HIP_DEBUG("hipconf datapacket ok (sent %d bytes)\n", n);
                send_response = 1;
                break;
       }

       case SO_HIP_BUILD_HOST_ID_SIGNATURE_DATAPACKET:
       {
	       int original_type;
	       hip_hit_t data_hit; 

	       HIP_IFEL(hip_get_any_localhost_hit(&data_hit, HIP_HI_DEFAULT_ALGO, 0), -1,
			"No HIT found\n");

	       HIP_DEBUG("SO_HIP_BUILD_HOST_ID_SIGNATURE_DATAPACKET");

	       original_type = msg->type_hdr;

	       // We are about the sign the packet .. So change the MSG type to HIP_DATA and then reset it to original
	       msg->type_hdr = HIP_DATA;
	       
	       err = hip_build_host_id_and_signature(msg, &data_hit);
	       
	       msg->type_hdr = original_type; 

               send_response = 1;
               goto out_err;
       }
               break;
 
 
	case SO_HIP_TRIGGER_BEX:
		HIP_DEBUG("SO_HIP_TRIGGER_BEX\n");
		hip_firewall_status = 1;
		err = hip_netdev_trigger_bex_msg(msg);
		goto out_err;
		break;
	case SO_HIP_VERIFY_DHT_HDRR_RESP: // Added by Pardeep to verify signature and host id
        	/* This case verifies host id in the value (HDRR) against HIT used as a key for DHT
	        * And it also verifies the signature in HDRR
        	* This works on the hip common message sent to the daemon
        	* */
       		verify_hdrr (msg,NULL);
        	break;
	case SO_HIP_USERSPACE_IPSEC:
		HIP_DUMP_MSG(msg);
		//send_response = 0;
		err = hip_userspace_ipsec_activate(msg);
		break;
	case SO_HIP_RESTART_DUMMY_INTERFACE:
		set_up_device(HIP_HIT_DEV, 0);
		err = set_up_device(HIP_HIT_DEV, 1);
		break;
	case SO_HIP_ESP_PROT_TFM:
		HIP_DUMP_MSG(msg);
		err = esp_prot_set_preferred_transforms(msg);
		break;
	case SO_HIP_BEX_STORE_UPDATE:
		HIP_DUMP_MSG(msg);
		err = anchor_db_update(msg);
		break;
	case SO_HIP_TRIGGER_UPDATE:
		HIP_DUMP_MSG(msg);
		err = esp_prot_handle_trigger_update_msg(msg);
		break;
	case SO_HIP_ANCHOR_CHANGE:
		HIP_DUMP_MSG(msg);
		err = esp_prot_handle_anchor_change_msg(msg);
		break;
	case SO_HIP_GET_LSI_PEER:
		while((param = hip_get_next_param(msg, param))) {
			if (hip_get_param_type(param) == HIP_PARAM_HIT){
				if (!dst_hit) {
		      			dst_hit = (struct in6_addr *)hip_get_param_contents_direct(param);
					HIP_DEBUG_HIT("dst_hit", dst_hit);
		    		} else {
		      			src_hit = (struct in6_addr *)hip_get_param_contents_direct(param);
					HIP_DEBUG_HIT("src_hit", src_hit);
				}
		  	}
	  	}
		if (src_hit && dst_hit)
		        entry = hip_hadb_find_byhits(src_hit, dst_hit);
		else if (dst_hit)
			entry = hip_hadb_try_to_find_by_peer_hit(dst_hit);
		if (entry && IS_LSI32(entry->lsi_peer.s_addr)) {
			HIP_IFE(hip_build_param_contents(msg, &entry->lsi_peer,
							 HIP_PARAM_LSI, sizeof(hip_lsi_t)), -1);
			HIP_IFE(hip_build_param_contents(msg, &entry->lsi_our,
							 HIP_PARAM_LSI, sizeof(hip_lsi_t)), -1);
		} else if (dst_hit) { /* Assign a new LSI */
			struct hip_common msg_tmp;
			hip_lsi_t lsi;

			memset(&msg_tmp, 0, sizeof(msg_tmp));
			hip_generate_peer_lsi(&lsi);
			HIP_IFE(hip_build_param_contents(&msg_tmp, dst_hit,
						HIP_PARAM_HIT, sizeof(hip_hit_t)), -1);
			HIP_IFE(hip_build_param_contents(&msg_tmp, &lsi,
						HIP_PARAM_LSI, sizeof(hip_lsi_t)), -1);
			hip_add_peer_map(&msg_tmp);
			HIP_IFE(hip_build_param_contents(msg, &lsi,
						HIP_PARAM_LSI, sizeof(hip_lsi_t)), -1);
		}
	        break;
	case SO_HIP_BUDDIES_ON:
		HIP_DEBUG("Setting BUDDIES ON\n");
		hip_buddies_inuse = SO_HIP_BUDDIES_ON;
		HIP_DEBUG("hip_buddies_inuse =  %d (should be %d)\n",
		hip_buddies_inuse, SO_HIP_BUDDIES_ON);
		break;

	case SO_HIP_BUDDIES_OFF:
		HIP_DEBUG("Setting BUDDIES OFF\n");
		hip_buddies_inuse = SO_HIP_BUDDIES_OFF;
		HIP_DEBUG("hip_buddies_inuse =  %d (should be %d)\n",
			hip_buddies_inuse, SO_HIP_BUDDIES_OFF);
		break;
	case SO_HIP_SET_NAT_PORT:
	{
		struct hip_port_info *nat_port;

		nat_port = hip_get_param(msg, HIP_PARAM_LOCAL_NAT_PORT);
		if (nat_port)
		{
			HIP_DEBUG("Setting local NAT port\n");	  
			hip_set_local_nat_udp_port(nat_port->port);	
			// We need to recreate the NAT UDP sockets to bind to the new port.
			hip_create_nat_sock_udp(&hip_nat_sock_output_udp, 1);
			hip_create_nat_sock_udp(&hip_nat_sock_input_udp, 1);
		}
		else
		{
			HIP_DEBUG("Setting peer NAT port\n");	  
			HIP_IFEL(!(nat_port = hip_get_param(msg, HIP_PARAM_PEER_NAT_PORT)),
					-1, "No nat port param found\n");
			hip_set_peer_nat_udp_port(nat_port->port);
		}
			
		break;
	}
	case SO_HIP_NSUPDATE_OFF:
	case SO_HIP_NSUPDATE_ON:
		hip_set_nsupdate_status((msg_type == SO_HIP_NSUPDATE_OFF) ? 0 : 1);
		if (msg_type == SO_HIP_NSUPDATE_ON)
			nsupdate(1);
		break;

        case SO_HIP_HIT_TO_IP_OFF:
        case SO_HIP_HIT_TO_IP_ON:
		hip_set_hit_to_ip_status ((msg_type == SO_HIP_NSUPDATE_OFF) ? 0 : 1);
	        break;

        case SO_HIP_HIT_TO_IP_SET:
	{
                err = 0;
                struct hip_hit_to_ip_set *name_info;
                HIP_IFEL(!(name_info = hip_get_param(msg, HIP_PARAM_HIT_TO_IP_SET)), -1,
                         "no name struct found\n");
                HIP_DEBUG("Name in name_info %s\n" , name_info->name);
		int name_len = strlen(name_info->name);
		if (name_len>=1)
			if (name_info->name[name_len-1]!='.') {
				HIP_DEBUG("final dot is missing");
				if (name_len < HIT_TO_IP_ZONE_MAX_LEN-2) {
					HIP_DEBUG("adding final dot");
					name_info->name[name_len]='.';
					name_info->name[name_len+1]=0;
					HIP_DEBUG("new name %s\n" , name_info->name);
				}
			}
                hip_hit_to_ip_set(name_info->name);
	}
	break;
	case SO_HIP_SHOTGUN_ON:
		HIP_DEBUG("Setting SHOTGUN ON\n");
		hip_shotgun_status = SO_HIP_SHOTGUN_ON;
		HIP_DEBUG("hip_shotgun_status =  %d (should be %d)\n",
                    hip_shotgun_status, SO_HIP_SHOTGUN_ON);
		break;

	case SO_HIP_SHOTGUN_OFF:
		HIP_DEBUG("Setting SHOTGUN OFF\n");
		hip_shotgun_status = SO_HIP_SHOTGUN_OFF;
		HIP_DEBUG("hip_shotgun_status =  %d (should be %d)\n",
			hip_shotgun_status, SO_HIP_SHOTGUN_OFF);
                break;
<<<<<<< HEAD
	case SO_HIP_MAP_ID_TO_ADDR:
	{
		struct in6_addr *id = NULL;
		hip_hit_t *hit = NULL;
		hip_lsi_t lsi;
		struct in6_addr addr;
		void * param = NULL;

		HIP_IFE(!(param = hip_get_param(msg, HIP_PARAM_IPV6_ADDR)),-1);
		HIP_IFE(!(id = hip_get_param_contents_direct(param)), -1);

		if (IN6_IS_ADDR_V4MAPPED(id)) {
			IPV6_TO_IPV4_MAP(id, &lsi);
		} else {
			hit = id;
		}

		memset (&addr, 0, sizeof(addr));
		HIP_IFEL(hip_map_id_to_addr(hit, &lsi, &addr), -1,
					"Couldn't determine address\n");
		hip_msg_init(msg);
		HIP_IFEL(hip_build_param_contents(msg, &addr,
				HIP_PARAM_IPV6_ADDR, sizeof(addr)),
				-1, "Build param failed\n");
		HIP_IFEL(hip_build_user_hdr(msg, SO_HIP_MAP_ID_TO_ADDR, 0), -1,
						"Build header failed\n");
		break;
	}
	case SO_HIP_FIREWALL_START:
		hip_firewall_status = 1;
		break;
	case SO_HIP_FIREWALL_QUIT:
		hip_firewall_status = 0;
		if (hip_relay_get_status() == HIP_RELAY_FULL) {
			hip_relay_set_status(HIP_RELAY_ON);
			hip_set_srv_status(HIP_SERVICE_FULLRELAY, HIP_SERVICE_OFF);
		}
		break;
	case SO_HIP_LSI_TO_HIT:
	{
		hip_lsi_t *lsi;
		struct hip_tlv_common *param;
		hip_ha_t *ha;

		HIP_IFE(!(param = hip_get_param(msg, HIP_PARAM_LSI)), -1);
		HIP_IFE(!(lsi =  hip_get_param_contents_direct(param)), -1);
		if (!(ha = hip_hadb_try_to_find_by_peer_lsi(lsi))) {
			HIP_DEBUG("No HA found\n");
			goto out_err;
		}
		hip_msg_init(msg);
		HIP_IFEL(hip_build_param_contents(msg, &ha->hit_peer,
				HIP_PARAM_IPV6_ADDR, sizeof(struct in6_addr)),
						-1, "Build param failed\n");
		HIP_IFEL(hip_build_user_hdr(msg, SO_HIP_LSI_TO_HIT, 0), -1,
						"Build header failed\n");
		break;
	}
        default:
=======
	case SO_HIP_MANUAL_UPDATE_PACKET:
		err = hip_manual_update(msg);
		break;
    	default:
>>>>>>> cdd91a2b
		HIP_ERROR("Unknown socket option (%d)\n", msg_type);
		err = -ESOCKTNOSUPPORT;
	}

 out_err:

	if (send_response) {
	        HIP_DEBUG("Send response\n");
		if (err)
		        hip_set_msg_err(msg, 1);
		len = hip_get_msg_total_len(msg);
		HIP_DEBUG("Sending message (type=%d) response to port %d \n",
			  hip_get_msg_type(msg), ntohs(src->sin6_port));
		HIP_DEBUG_HIT("To address", src);
		n = hip_sendto_user(msg, (struct sockaddr *)  src);
		if(n != len)
			err = -1;
		else
			HIP_DEBUG("Response sent ok\n");
	} else
		HIP_DEBUG("No response sent\n");

	return err;
}

int hip_handle_netlink_msg (const struct nlmsghdr *msg, int len, void *arg)
{
	int err = 0;
	struct in6_addr *hit, *ip6;

	for(; NLMSG_OK(msg, (u32)len); msg = NLMSG_NEXT(msg, len)) {
		switch(msg->nlmsg_type)
		{
		case SO_HIP_ADD_PEER_MAP_HIT_IP:
			HIP_DEBUG("add hit-ip map\n");
			break;
		default:
			HIP_DEBUG("Unexpected msg type: %d\n", msg->nlmsg_type);
			break;
		}
	}

  out_err:
	return err;
}<|MERGE_RESOLUTION|>--- conflicted
+++ resolved
@@ -1421,7 +1421,6 @@
 		HIP_DEBUG("hip_shotgun_status =  %d (should be %d)\n",
 			hip_shotgun_status, SO_HIP_SHOTGUN_OFF);
                 break;
-<<<<<<< HEAD
 	case SO_HIP_MAP_ID_TO_ADDR:
 	{
 		struct in6_addr *id = NULL;
@@ -1480,13 +1479,10 @@
 						"Build header failed\n");
 		break;
 	}
-        default:
-=======
 	case SO_HIP_MANUAL_UPDATE_PACKET:
 		err = hip_manual_update(msg);
 		break;
-    	default:
->>>>>>> cdd91a2b
+    default:
 		HIP_ERROR("Unknown socket option (%d)\n", msg_type);
 		err = -ESOCKTNOSUPPORT;
 	}
