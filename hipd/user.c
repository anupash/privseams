/** @file
 * This file defines a user message handling function for the Host Identity
 * Protocol (HIP).
 *
 * We don't currently have a workqueue. The functionality in this file mostly
 * covers catching userspace messages only.
 *
 * @author  Miika Komu <miika_iki.fi>
 * @author  Kristian Slavov <kslavov_hiit.fi>
 * @author  Bing Zhou <bingzhou_cc.hut.fi>
 * @author  Tao Wan  <twan_cc.hut.fi>
 * @note    Distributed under <a href="http://www.gnu.org/licenses/gpl2.txt">GNU/GPL</a>.
 */
#include "user.h"


int hip_sendto_user(const struct hip_common *msg, const struct sockaddr *dst){
        return sendto(hip_user_sock, msg, hip_get_msg_total_len(msg),
		      0, (struct sockaddr *)dst, hip_sockaddr_len(dst));
}

/**
 * Handles a user message.
 *
 * @note If you added a SO_HIP_NEWMODE in libinet6/icomm.h, you also need to
 *       add a case block for your SO_HIP_NEWMODE constant in the
 *       switch(msg_type) block in this function.
 * @param  msg  a pointer to the received user message HIP packet.
 * @param  src
 * @return zero on success, or negative error value on error.
 * @see    hip_so.
 */
int hip_handle_user_msg(hip_common_t *msg, struct sockaddr_in6 *src)
{
	hip_hit_t *hit = NULL, *src_hit = NULL, *dst_hit = NULL;
	hip_lsi_t *lsi, *src_lsi = NULL, *dst_lsi = NULL;
	in6_addr_t *src_ip = NULL, *dst_ip = NULL;
	hip_ha_t *entry = NULL, *server_entry = NULL;
	int err = 0, msg_type = 0, n = 0, len = 0, state = 0, reti = 0;
	int access_ok = 0, send_response = 1, is_root = 0, dhterr = 0;
	HIP_KEA * kea = NULL;
	struct hip_tlv_common *param = NULL;
	extern int hip_icmp_interval;
	struct hip_heartbeat * heartbeat;
	char host[NI_MAXHOST];

	HIP_ASSERT(src->sin6_family == AF_INET6); 
	HIP_DEBUG("User message from port %d\n", htons(src->sin6_port));

	err = hip_check_userspace_msg(msg);

	if (err) {
		HIP_ERROR("HIP socket option was invalid.\n");
		goto out_err;
	}

	msg_type = hip_get_msg_type(msg);

	is_root = (ntohs(src->sin6_port) < 1024);
	if (is_root) {
		access_ok = 1;
	} else if (!is_root &&
 		   (msg_type >= HIP_SO_ANY_MIN && msg_type <= HIP_SO_ANY_MAX)) {
		access_ok = 1;
	}

	if (!access_ok) {
		HIP_ERROR("The user does not have privilege for this "
			  "operation. The operation is cancelled.\n");
		err = -1;
		goto out_err;

	}

	if (ntohs(src->sin6_port) == HIP_AGENT_PORT) {
		return hip_recv_agent(msg);
	}

	HIP_DEBUG("HIP user message type is: %s.\n",
		  hip_message_type_name(msg_type));

	switch(msg_type)
	{
	case SO_HIP_ADD_LOCAL_HI:
		err = hip_handle_add_local_hi(msg);
		break;
	case SO_HIP_DEL_LOCAL_HI:
		err = hip_handle_del_local_hi(msg);
		break;
	case SO_HIP_ADD_PEER_MAP_HIT_IP:
		HIP_DEBUG("Handling SO_HIP_ADD_PEER_MAP_HIT_IP.\n");
		err = hip_add_peer_map(msg);
		if(err)
		{
			HIP_ERROR("add peer mapping failed.\n");
			goto out_err;
		}
		break;
	case SO_HIP_RST:
		err = hip_send_close(msg);
		break;
	case SO_HIP_BOS:
		err = hip_send_bos(msg);
		break;
	case SO_HIP_SET_NAT_ICE_UDP:
		HIP_DEBUG("Setting LOCATOR ON, when ice is on\n");
        hip_locator_status = SO_HIP_SET_LOCATOR_ON;
        HIP_DEBUG("hip_locator status =  %d (should be %d)\n",
                  hip_locator_status, SO_HIP_SET_LOCATOR_ON);


	case SO_HIP_SET_NAT_NONE:
	case SO_HIP_SET_NAT_PLAIN_UDP:
		HIP_IFEL(hip_user_nat_mode(msg_type), -1, "Error when setting daemon NAT status to \"on\"\n");
		hip_agent_update_status(msg_type, NULL, 0);

		HIP_DEBUG("Recreate all R1s\n");
		hip_recreate_all_precreated_r1_packets();
		break;
        case SO_HIP_LOCATOR_GET:
		HIP_DEBUG("Got a request for locators\n");
		hip_msg_init(msg);
		HIP_IFEL(hip_build_user_hdr(msg, SO_HIP_LOCATOR_GET, 0), -1, 
			 "Failed to build user message header.: %s\n", 
			 strerror(err));
		if ((err = hip_build_locators(msg)) < 0)
			HIP_DEBUG("LOCATOR parameter building failed\n");
		break;
        case SO_HIP_SET_LOCATOR_ON:
                HIP_DEBUG("Setting LOCATOR ON\n");
                hip_locator_status = SO_HIP_SET_LOCATOR_ON;
                HIP_DEBUG("hip_locator status =  %d (should be %d)\n",
                          hip_locator_status, SO_HIP_SET_LOCATOR_ON);
                HIP_DEBUG("Recreate all R1s\n");
                hip_recreate_all_precreated_r1_packets();
                break;
        case SO_HIP_SET_LOCATOR_OFF:
                HIP_DEBUG("Setting LOCATOR OFF\n");
                hip_locator_status = SO_HIP_SET_LOCATOR_OFF;
                HIP_DEBUG("hip_locator status =  %d (should be %d)\n",
                          hip_locator_status, SO_HIP_SET_LOCATOR_OFF);
                hip_recreate_all_precreated_r1_packets();
                break;
        case SO_HIP_HEARTBEAT:
		heartbeat = hip_get_param(msg, HIP_PARAM_HEARTBEAT);
		hip_icmp_interval = heartbeat->heartbeat;
		heartbeat_counter = hip_icmp_interval;
		HIP_DEBUG("Received heartbeat interval (%d seconds)\n",hip_icmp_interval);
		break;
	case SO_HIP_SET_DEBUG_ALL:
		/* Displays all debugging messages. */
		_HIP_DEBUG("Handling DEBUG ALL user message.\n");
		HIP_IFEL(hip_set_logdebug(LOGDEBUG_ALL), -1,
			 "Error when setting daemon DEBUG status to ALL\n");
		break;
	case SO_HIP_SET_DEBUG_MEDIUM:
		/* Removes debugging messages. */
		HIP_DEBUG("Handling DEBUG MEDIUM user message.\n");
		HIP_IFEL(hip_set_logdebug(LOGDEBUG_MEDIUM), -1,
			 "Error when setting daemon DEBUG status to MEDIUM\n");
		break;
	case SO_HIP_SET_DEBUG_NONE:
		/* Removes debugging messages. */
		HIP_DEBUG("Handling DEBUG NONE user message.\n");
		HIP_IFEL(hip_set_logdebug(LOGDEBUG_NONE), -1,
			 "Error when setting daemon DEBUG status to NONE\n");
		break;
	case SO_HIP_CONF_PUZZLE_NEW:
		err = hip_recreate_all_precreated_r1_packets();
		break;
	case SO_HIP_CONF_PUZZLE_GET:
		err = hip_get_puzzle_difficulty_msg(msg);
		break;
	case SO_HIP_CONF_PUZZLE_SET:
		err = hip_set_puzzle_difficulty_msg(msg);
		break;
	case SO_HIP_CONF_PUZZLE_INC:
		dst_hit = hip_get_param_contents(msg, HIP_PARAM_HIT);
		hip_inc_cookie_difficulty(dst_hit);
		break;
	case SO_HIP_CONF_PUZZLE_DEC:
		dst_hit = hip_get_param_contents(msg, HIP_PARAM_HIT);
		hip_dec_cookie_difficulty(dst_hit);
		break;
#ifdef CONFIG_HIP_I3
	case SO_HIP_SET_HI3_ON:
		err = hip_set_hi3_status(msg);
	break;
	case SO_HIP_SET_HI3_OFF:
		err = hip_set_hi3_status(msg);
	break;
#endif
#ifdef CONFIG_HIP_OPPORTUNISTIC
	case SO_HIP_SET_OPPORTUNISTIC_MODE:
	  	err = hip_set_opportunistic_mode(msg);
		break;
	case SO_HIP_GET_PEER_HIT:
		err = hip_opp_get_peer_hit(msg, src);
		if (err){
			_HIP_ERROR("get pseudo hit failed.\n");
			send_response = 1;
			if (err == -11) /* immediate fallback, do not pass */
			 	err = 0;
			goto out_err;
		} else {
			send_response = 0;
                }
		/* skip sending of return message; will be sent later in R1 */
		goto out_err;
		break;
	case SO_HIP_QUERY_IP_HIT_MAPPING:
	{
	    	err = hip_query_ip_hit_mapping(msg);
		if(err){
			HIP_ERROR("query ip hit mapping failed.\n");
			goto out_err;
		}
	}
	break;
	case SO_HIP_QUERY_OPPORTUNISTIC_MODE:
	{
	    	err = hip_query_opportunistic_mode(msg);
		if(err){
			HIP_ERROR("query opportunistic mode failed.\n");
			goto out_err;
		}

		HIP_DEBUG("opportunistic mode value is sent\n");
	}
	break;
#endif
#ifdef CONFIG_HIP_BLIND
	case SO_HIP_SET_BLIND_ON:
		HIP_DEBUG("Blind on!!\n");
		HIP_IFEL(hip_set_blind_on(), -1, "hip_set_blind_on failed\n");
		break;
	case SO_HIP_SET_BLIND_OFF:
		HIP_DEBUG("Blind off!!\n");
		HIP_IFEL(hip_set_blind_off(), -1, "hip_set_blind_off failed\n");
		break;
#endif
       case SO_HIP_SET_TCPTIMEOUT_ON:
               HIP_DEBUG("Setting TCP TIMEOUT ON\n");
               hip_tcptimeout_status = SO_HIP_SET_TCPTIMEOUT_ON;
               HIP_DEBUG("hip tcp timeout status =  %d (should be %d)\n",
                      hip_tcptimeout_status, SO_HIP_SET_TCPTIMEOUT_ON);

               /* paramters setting to do here */
               HIP_IFEL(set_new_tcptimeout_parameters_value(), -1,
                         "set new tcptimeout parameters error\n");
               break;

        case SO_HIP_SET_TCPTIMEOUT_OFF:
                HIP_DEBUG("Setting TCP TIMEOUT OFF\n");
                hip_tcptimeout_status = SO_HIP_SET_TCPTIMEOUT_OFF;
                HIP_DEBUG("hip tcp timeout status =  %d (should be %d)\n",
                        hip_tcptimeout_status, SO_HIP_SET_TCPTIMEOUT_OFF);

                /* paramters resetting */
                HIP_IFEL(reset_default_tcptimeout_parameters_value(), -1,
                         "reset tcptimeout parameters to be default error\n");

                break;

        case SO_HIP_DHT_GW:
	{
		char tmp_ip_str[20], tmp_ip_str6[39], tmp_host_name[256];
		int tmp_ttl, tmp_port, is_hostname = 0, is_ipv4 = 0, is_ipv6 = 0;
		const char *pret;
		int ret;
		struct in_addr tmp_v4;
		struct hip_opendht_gw_info *gw_info;
		  
		HIP_IFEL(!(gw_info = hip_get_param(msg, HIP_PARAM_OPENDHT_GW_INFO)),
				-1, "No gw struct found\n");
		memset(&tmp_ip_str, '\0', 20);
		tmp_ttl = gw_info->ttl;
		tmp_port = htons(gw_info->port);
		memcpy(tmp_host_name, gw_info->host_name, strlen(gw_info->host_name));

		//hostname
		if (strlen(tmp_host_name) > 0) {
		    is_hostname = 1;
		}//ipv4 address
		else if (IN6_IS_ADDR_V4MAPPED(&gw_info->addr)) {
		    is_ipv4 = 1;
		}//ipv6 address
		else {
		    is_ipv6 = 1;
		}

		if (is_hostname) {
		    ret = resolve_dht_gateway_info(tmp_host_name,
					&opendht_serving_gateway,
					tmp_port, AF_INET);
		} else if (is_ipv4) {
		    IPV6_TO_IPV4_MAP(&gw_info->addr, &tmp_v4);
		    pret = inet_ntop(AF_INET, &tmp_v4, tmp_ip_str, 20);
		    HIP_DEBUG("Got address %s, port %d, TTL %d from hipconf\n",
					  tmp_ip_str, htons(gw_info->port), gw_info->ttl);
		    ret = resolve_dht_gateway_info(tmp_ip_str,
						   &opendht_serving_gateway,
						   tmp_port, AF_INET);
		} else if (is_ipv6) {
		    pret = inet_ntop(AF_INET6, &gw_info->addr, tmp_ip_str6, 39);
		    HIP_DEBUG("Got address %s, port %d, TTL %d from hipconf\n",
					  tmp_ip_str6, htons(gw_info->port), gw_info->ttl);
		    ret = resolve_dht_gateway_info(tmp_ip_str6,
						   &opendht_serving_gateway,
						   tmp_port, AF_INET6);
		}

		
		if (ret == 0) {
		    HIP_DEBUG("Serving gateway changed\n");
		    opendht_serving_gateway_ttl = tmp_ttl;
		    opendht_serving_gateway_port = tmp_port;
		    if (strlen(tmp_host_name) > 0) {
				memset(opendht_host_name, '\0', sizeof(opendht_host_name));
				memcpy(opendht_host_name, tmp_host_name, strlen(tmp_host_name));
		    }
		    hip_opendht_error_count = 0;
		    if (hip_opendht_sock_fqdn > 0) {
			close(hip_opendht_sock_fqdn);
			hip_opendht_sock_fqdn = init_dht_gateway_socket_gw(hip_opendht_sock_fqdn, opendht_serving_gateway);
				hip_opendht_fqdn_sent = STATE_OPENDHT_IDLE;
		    }
		    if (hip_opendht_sock_hit > 0) {
			close(hip_opendht_sock_hit);
			hip_opendht_sock_hit = init_dht_gateway_socket_gw(hip_opendht_sock_hit, opendht_serving_gateway);
			hip_opendht_hit_sent = STATE_OPENDHT_IDLE;
		    }
		    init_dht_sockets(&hip_opendht_sock_fqdn, &hip_opendht_fqdn_sent); 
		    init_dht_sockets(&hip_opendht_sock_hit, &hip_opendht_hit_sent);
		}
		else{
		    HIP_DEBUG("Error in changing the serving gateway!");
		}
	}
	break; 
        case SO_HIP_DHT_SERVING_GW:
        {
		int err_value = 0;
		if(hip_opendht_inuse != SO_HIP_DHT_ON){
			err_value = 5;
			hip_build_param_contents(msg, &err_value,
					 HIP_PARAM_INT, sizeof(int));
		}else if((opendht_serving_gateway == NULL) ||
			 (opendht_serving_gateway->ai_addr == NULL)){
			err_value = 4;
			hip_build_param_contents(msg, &err_value,
					 HIP_PARAM_INT, sizeof(int));
		}else{
			err = hip_get_dht_mapping_for_HIT_msg(msg);
		}
	}
        break;
        case SO_HIP_DHT_SET:
	{
                extern char opendht_name_mapping;
                err = 0;
                struct hip_opendht_set *name_info;
                HIP_IFEL(!(name_info = hip_get_param(msg, HIP_PARAM_OPENDHT_SET)), -1,
                         "no name struct found\n");
                _HIP_DEBUG("Name in name_info %s\n" , name_info->name);
                memcpy(&opendht_name_mapping, &name_info->name, HIP_HOST_ID_HOSTNAME_LEN_MAX);
                HIP_DEBUG("Name received from hipconf %s\n", &opendht_name_mapping);
	}
	break;
        case SO_HIP_CERT_SPKI_VERIFY:
                {
                        HIP_DEBUG("Got an request to verify SPKI cert\n");
                        reti = hip_cert_spki_verify(msg);
                        HIP_IFEL(reti, -1, "Verifying SPKI cert returned an error\n");
                        HIP_DEBUG("SPKI cert verified sending it back to requester\n");
                }
                break;
        case SO_HIP_CERT_SPKI_SIGN:
                {
                        HIP_DEBUG("Got an request to sign SPKI cert sequence\n");
                        reti = hip_cert_spki_sign(msg, hip_local_hostid_db);
                        HIP_IFEL(reti, -1, "Signing SPKI cert returned an error\n");
                        HIP_DEBUG("SPKI cert signed sending it back to requester\n");
                }
                break;
        case SO_HIP_CERT_X509V3_SIGN:
                {
                        HIP_DEBUG("Got an request to sign X509v3 cert\n");
                        reti = hip_cert_x509v3_handle_request_to_sign(msg, 
                                                                      hip_local_hostid_db);   
                        HIP_IFEL(reti, -1, "Signing of x509v3 cert returned an error\n");
                        HIP_DEBUG("X509v3 cert signed sending it back to requester\n");   
                } 
                break;
        case SO_HIP_CERT_X509V3_VERIFY:
                {
                        HIP_DEBUG("Got an request to verify X509v3 cert\n");
                        reti = hip_cert_x509v3_handle_request_to_verify(msg);   
                        HIP_IFEL(reti, -1, "Verification of x509v3 cert "
                                 "returned an error\n");
                        HIP_DEBUG("X509v3 verification ended "
                                  "sending it back to requester\n");   
                } 
                break;
        case SO_HIP_TRANSFORM_ORDER:
	{
                extern int hip_transform_order;
                err = 0;
                struct hip_transformation_order *transorder;
                HIP_IFEL(!(transorder = hip_get_param(msg, HIP_PARAM_TRANSFORM_ORDER)), -1,
                         "no transform order struct found (should contain transform order)\n");
                HIP_DEBUG("Transform order received from hipconf: %d\n" ,transorder->transorder);
                hip_transform_order = transorder->transorder;
                hip_recreate_all_precreated_r1_packets();
	}
	break;
        case SO_HIP_DHT_ON:
        	{
                HIP_DEBUG("Setting DHT ON\n");
                hip_opendht_inuse = SO_HIP_DHT_ON;
                HIP_DEBUG("hip_opendht_inuse =  %d (should be %d)\n",
                          hip_opendht_inuse, SO_HIP_DHT_ON);
        	}

                dhterr = 0;
                dhterr = hip_init_dht();
                if (dhterr < 0) HIP_DEBUG("Initializing DHT returned error\n");

            break;

        case SO_HIP_DHT_OFF:
        	{
                HIP_DEBUG("Setting DHT OFF\n");
                hip_opendht_inuse = SO_HIP_DHT_OFF;
                HIP_DEBUG("hip_opendht_inuse =  %d (should be %d)\n",
                          hip_opendht_inuse, SO_HIP_DHT_OFF);
        	}
            break;

        case SO_HIP_SET_HIPPROXY_ON:
        	{
        		int n, err;

        		//firewall socket address
        		struct sockaddr_in6 sock_addr;
        		bzero(&sock_addr, sizeof(sock_addr));
        		sock_addr.sin6_family = AF_INET6;
        		sock_addr.sin6_port = htons(HIP_FIREWALL_PORT);
        		sock_addr.sin6_addr = in6addr_loopback;

        		HIP_DEBUG("Setting HIP PROXY ON\n");
        		hip_set_hip_proxy_on();
      			hip_build_user_hdr(msg, SO_HIP_SET_HIPPROXY_ON, 0);
			/* warning: passing argument 2 of 'hip_sendto' from
			   incompatible pointer type. 04.07.2008. */
        		n = hip_sendto_user(msg, (struct sockaddr *) &sock_addr);

        		HIP_IFEL(n < 0, 0, "sendto() failed on agent socket.\n");

        		if (err == 0)
        		{
        			HIP_DEBUG("SEND HIPPROXY STATUS OK.\n");
        		}
        	}
        	break;

        case SO_HIP_SET_HIPPROXY_OFF:
        	{
        		int n, err;

        		//firewall socket address
        		struct sockaddr_in6 sock_addr;
        		bzero(&sock_addr, sizeof(sock_addr));
        		sock_addr.sin6_family = AF_INET6;
        		sock_addr.sin6_port = htons(HIP_FIREWALL_PORT);
        		sock_addr.sin6_addr = in6addr_loopback;

        		HIP_DEBUG("Setting HIP PROXY OFF\n");
        		hip_set_hip_proxy_off();
      			hip_build_user_hdr(msg, SO_HIP_SET_HIPPROXY_OFF, 0);
        		/* warning: passing argument 2 of 'hip_sendto' from
			   incompatible pointer type. 04.07.2008. */
        		n = hip_sendto_user(msg, (struct sockaddr *) &sock_addr);

        		HIP_IFEL(n < 0, 0, "sendto() failed on agent socket.\n");

        		if (err == 0)
        		{
        			HIP_DEBUG("SEND HIPPROXY STATUS OK.\n");
        		}
        	}
        	break;

        case SO_HIP_HIPPROXY_STATUS_REQUEST:
        	{
        		int n, err;

        		//firewall socket address
        		struct sockaddr_in6 sock_addr;
        		bzero(&sock_addr, sizeof(sock_addr));
        		sock_addr.sin6_family = AF_INET6;
        		sock_addr.sin6_port = htons(HIP_FIREWALL_PORT);
        		sock_addr.sin6_addr = in6addr_loopback;

        		HIP_DEBUG("Received HIPPROXY Status Request from firewall\n");

        		memset(msg, 0, sizeof(struct hip_common));

        		if(hip_get_hip_proxy_status() == 0)
        			hip_build_user_hdr(msg, SO_HIP_SET_HIPPROXY_OFF, 0);

        		if(hip_get_hip_proxy_status() == 1)
        			hip_build_user_hdr(msg, SO_HIP_SET_HIPPROXY_ON, 0);

        		n = hip_sendto_user(msg, (struct sockaddr *)  &sock_addr);

        		HIP_IFEL(n < 0, 0, "sendto() failed on agent socket.\n");

        		if (err == 0)
        		{
        			HIP_DEBUG("SEND HIPPROXY STATUS OK.\n");
        		}
        		//SEND RESPONSE();
        	}
        	break;
	case SO_HIP_SAVAH_CLIENT_STATUS_REQUEST:
	        {
        		int n, err;

        		//firewall socket address
        		struct sockaddr_in6 sock_addr;
        		bzero(&sock_addr, sizeof(sock_addr));
        		sock_addr.sin6_family = AF_INET6;
        		sock_addr.sin6_port = htons(HIP_FIREWALL_PORT);
        		sock_addr.sin6_addr = in6addr_loopback;

        		HIP_DEBUG("Received HIPPROXY Status Request from firewall\n");

        		memset(msg, 0, sizeof(struct hip_common));

        		if(hip_get_sava_client_status() == 0)
        			hip_build_user_hdr(msg, SO_HIP_SET_SAVAH_CLIENT_OFF, 0);

        		if(hip_get_sava_client_status() == 1)
 			        hip_build_user_hdr(msg, SO_HIP_SET_SAVAH_CLIENT_ON, 0);

        		n = hip_sendto_user(msg, &sock_addr);

        		HIP_IFEL(n < 0, 0, "sendto() failed\n");

        		if (err == 0)
        		{
        			HIP_DEBUG("SEND SAVAH CLIENT STATUS OK.\n");
        		}
        	}
 	        break;
        case SO_HIP_SAVAH_SERVER_STATUS_REQUEST:
	        {
        		int n, err;
        		struct sockaddr_in6 sock_addr;
        		bzero(&sock_addr, sizeof(sock_addr));
        		sock_addr.sin6_family = AF_INET6;
        		sock_addr.sin6_port = htons(HIP_FIREWALL_PORT);
        		sock_addr.sin6_addr = in6addr_loopback;

        		HIP_DEBUG("Received SAVAH SERVER Status Request from firewall\n");

        		memset(msg, 0, sizeof(struct hip_common));

        		if(hip_get_sava_server_status() == 0)
        			hip_build_user_hdr(msg, SO_HIP_SET_SAVAH_SERVER_OFF, 0);

        		if(hip_get_sava_server_status() == 1)
 			        hip_build_user_hdr(msg, SO_HIP_SET_SAVAH_SERVER_ON, 0);

        		n = hip_sendto_user(msg, &sock_addr);

        		HIP_IFEL(n < 0, 0, "sendto() failed\n");

        		if (err == 0)
        		{
        			HIP_DEBUG("SEND SAVAH SERVER STATUS OK.\n");
        		}
        	}
	        break;
#ifdef CONFIG_HIP_ESCROW
	case SO_HIP_OFFER_ESCROW:
		HIP_DEBUG("Handling add escrow service -user message.\n");

		HIP_IFEL(hip_services_add(HIP_SERVICE_ESCROW), -1,
			 "Error while adding service\n");

		hip_set_srv_status(HIP_SERVICE_ESCROW, HIP_SERVICE_ON);

		HIP_IFEL(hip_recreate_all_precreated_r1_packets(), -1,
			 "Failed to recreate R1-packets\n");

		if (hip_firewall_is_alive()) {
			HIP_IFEL(hip_firewall_set_escrow_active(1), -1,
				 "Failed to deliver activation message to "\
				 "firewall\n");
		}

		break;

	case SO_HIP_CANCEL_ESCROW:
		HIP_DEBUG("Handling del escrow service -user message.\n");
		if (hip_firewall_is_alive()) {
			HIP_IFEL(hip_firewall_set_escrow_active(0), -1,
				 "Failed to deliver cancellation message to "\
				 "firewall\n");
		}

		hip_set_srv_status(HIP_SERVICE_ESCROW, HIP_SERVICE_OFF);

		HIP_IFEL(hip_recreate_all_precreated_r1_packets(), -1,
			 "Failed to recreate R1-packets\n");

		break;
#endif /* CONFIG_HIP_ESCROW */
#if 0
	case SO_HIP_REGISTER_SAVAHR: 
	  {
	  dst_hit = hip_get_param_contents(msg,HIP_PARAM_HIT);
	  dst_ip  = hip_get_param_contents(msg, HIP_PARAM_IPV6_ADDR);
	  HIP_DEBUG("WE HAVE GOT SAVAH REGISTER MESSAGE \n");
	  if (dst_hit == NULL && dst_ip == NULL) { //HIT and IP are missing worst case opportunistic mode to register with the SAVAH router

	  } else if (dst_hit == NULL && dst_ip != NULL) { //we have at least SAVAH router IP 
	    
	  } else { // Both HIT and IP are present that is the simplest case we can register with the router directly
	    /* Add HIT to IP address mapping of the server to haDB. */
	    HIP_IFEL(hip_add_peer_map(msg), -1, "Error on registering sava router " \
		     "HIT to IP address mapping to the haDB.\n");
	    		/* Fetch the haDB entry just created. */
	    entry = hip_hadb_try_to_find_by_peer_hit(dst_hit);
	    
	    if(entry == NULL) {
	      HIP_ERROR("Error on fetching routers HIT to IP address "	\
			"mapping from the haDB.\n");
	      err = -1;
	      goto out_err;
	    }
	    
	    if (!sava_serving_gateway) {
	      sava_serving_gateway = 
		(struct in6_addr *)malloc(sizeof(struct in6_addr));
	      memset(sava_serving_gateway, 0, sizeof(struct in6_addr));
	    }
	    
	    memcpy(sava_serving_gateway, dst_hit, sizeof(struct in6_addr));

	    HIP_IFEL(hip_send_i1(&entry->hit_our, dst_hit, entry), -1,
		   "Error on sending I1 packet to the server.\n");
	    }
	  }
#endif	  
	  break;
	case SO_HIP_GET_SAVAHR_IN_KEYS:
	  {
	    dst_hit = hip_get_param_contents(msg,HIP_PARAM_HIT);
	    HIP_DEBUG("WE HAVE GOT SAVAH KEYS REQUEST MESSAGE \n");
	    entry = hip_hadb_try_to_find_by_peer_hit(dst_hit);
	  
	    if (entry == NULL) {
	    
	    } else {
	      	HIP_DEBUG_HIT("Destination HIT: ", dst_hit);
		HIP_IFEL(hip_build_param_contents(msg, (void *)dst_hit, HIP_PARAM_HIT,
					  sizeof(struct in6_addr)), -1,
					  "build param contents failed\n");
		HIP_HEXDUMP("crypto key :", &entry->auth_in, sizeof(struct hip_crypto_key));
		HIP_IFEL(hip_build_param_contents(msg,
						  (struct hip_crypto_key *) &entry->auth_in, //HMAC key for incomming direction
						  HIP_PARAM_KEYS,
						  sizeof(struct hip_crypto_key)), -1,
			 "build param contents failed\n");
		HIP_DEBUG("ealg value is %d \n", entry->esp_transform);
		HIP_IFEL(hip_build_param_contents(msg, (void *)&entry->esp_transform, HIP_PARAM_INT,
						  sizeof(int)), -1,
			 "build param contents failed\n");
		
	    }
	  }
	  break;
	 case SO_HIP_GET_SAVAHR_OUT_KEYS:
	  {
	    dst_hit = hip_get_param_contents(msg,HIP_PARAM_HIT);
	    HIP_DEBUG("WE HAVE GOT SAVAH KEYS REQUEST MESSAGE \n");
	    entry = hip_hadb_try_to_find_by_peer_hit(dst_hit);
	  
	    if (entry == NULL) {
	    
	    } else {
	      	HIP_DEBUG_HIT("Destination HIT: ", dst_hit);
		HIP_IFEL(hip_build_param_contents(msg, (void *)dst_hit, HIP_PARAM_HIT,
					  sizeof(struct in6_addr)), -1,
					  "build param contents failed\n");
		HIP_HEXDUMP("crypto key :", &entry->auth_out, sizeof(struct hip_crypto_key));
		HIP_IFEL(hip_build_param_contents(msg,
						  (struct hip_crypto_key *) &entry->auth_out, //HMAC key for incomming direction
						  HIP_PARAM_KEYS,
						  sizeof(struct hip_crypto_key)), -1,
			 "build param contents failed\n");
		HIP_DEBUG("ealg value is %d \n", entry->esp_transform);
		HIP_IFEL(hip_build_param_contents(msg, (void *)&entry->esp_transform, HIP_PARAM_INT,
						  sizeof(int)), -1,
			 "build param contents failed\n");
		
	    }
	  }
	  break; 
	case SO_HIP_GET_SAVAHR_HIT:
	  {
	    HIP_DEBUG("WE HAVE GOT SAVAH HIT REQUEST MESSAGE \n");
	    //entry = hip_hadb_try_to_find_by_peer_hit(dst_hit);
	    if (sava_serving_gateway) {
	      HIP_DEBUG_HIT("SAVAH HIT: ", sava_serving_gateway);
	      HIP_IFEL(hip_build_param_contents(msg, (void *)sava_serving_gateway,
						HIP_PARAM_HIT,
						sizeof(struct in6_addr)), -1,
						"build param contents failed\n");
	    }
	  }
	  break;
#ifdef CONFIG_HIP_RVS
	case SO_HIP_ADD_DEL_SERVER:
	{
		/* RFC 5203 service registration. The requester, i.e. the client
		   of the server handles this message. Message indicates that
		   the hip daemon wants either to register to a server for
		   additional services or it wants to cancel a registration.
		   Cancellation is identified with a zero lifetime. */
		struct hip_reg_request *reg_req = NULL;
		hip_pending_request_t *pending_req = NULL;
		struct in6_addr * hit_local;
		uint8_t *reg_types = NULL;
		int i = 0, type_count = 0;
		int opp_mode = 0;
		
		_HIP_DEBUG("Handling ADD DEL SERVER user message.\n");

		/* Get RVS IP address, HIT and requested lifetime given as
		   commandline parameters to hipconf. */

		dst_hit = hip_get_param_contents(msg,HIP_PARAM_HIT);
		dst_ip  = hip_get_param_contents(msg, HIP_PARAM_IPV6_ADDR);
		reg_req = hip_get_param(msg, HIP_PARAM_REG_REQUEST);

		if(dst_hit == NULL) {
#if 0
			HIP_ERROR("No HIT parameter found from the user "\
				  "message.\n");
			err = -1;
			goto out_err;
#endif
			HIP_DEBUG("No HIT parameter found from the user " \
				  "message. Trying opportunistic mode \n");
			opp_mode = 1;
		}else if(dst_ip == NULL) {
			HIP_ERROR("No IPV6 parameter found from the user "\
				  "message.\n");
			err = -1;
			goto out_err;
		}else if(reg_req == NULL) {
			HIP_ERROR("No REG_REQUEST parameter found from the "\
				  "user message.\n");
			err = -1;
			goto out_err;
		}

		if (!opp_mode) {
		  /* Add HIT to IP address mapping of the server to haDB. */
		  HIP_IFEL(hip_add_peer_map(msg), -1, "Error on adding server "	\
			   "HIT to IP address mapping to the haDB.\n");

		  /* Fetch the haDB entry just created. */
		  entry = hip_hadb_try_to_find_by_peer_hit(dst_hit);
		  
		  if(entry == NULL) {
		    HIP_ERROR("Error on fetching server HIT to IP address " \
			      "mapping from the haDB.\n");
		    err = -1;
		    goto out_err;
		  }
		} else {
		  hit_local = (struct in6_addr *)malloc(sizeof(struct in6_addr));
		  HIP_IFEL(hip_get_default_hit(hit_local), -1, 
			   "Error retrieving default HIT \n");
		  entry = hip_opp_add_map(dst_ip, hit_local);
		}

		reg_types  = reg_req->reg_type;
		type_count = hip_get_param_contents_len(reg_req) -
			sizeof(reg_req->lifetime);

		for(;i < type_count; i++) {
			pending_req = (hip_pending_request_t *)
				malloc(sizeof(hip_pending_request_t));
			if(pending_req == NULL) {
				HIP_ERROR("Error on allocating memory for a "\
					  "pending registration request.\n");
				err = -1;
				goto out_err;
			}

			pending_req->entry    = entry;
			pending_req->reg_type = reg_types[i];
			pending_req->lifetime = reg_req->lifetime;
			pending_req->created  = time(NULL);

			HIP_DEBUG("Adding pending service request for service %u.\n",
				  reg_types[i]);
			hip_add_pending_request(pending_req);

			/* Set the request flag. */
			switch(reg_types[i]){
			case HIP_SERVICE_RENDEZVOUS:
				hip_hadb_set_local_controls(
					entry, HIP_HA_CTRL_LOCAL_REQ_RVS);
				break;
			case HIP_SERVICE_RELAY:
				hip_hadb_set_local_controls(
					entry, HIP_HA_CTRL_LOCAL_REQ_RELAY);
				break;
			case HIP_SERVICE_SAVAH:
			        HIP_DEBUG("HIP_SERVICE_SAVAH \n");
			        if (!sava_serving_gateway) {
				  sava_serving_gateway = 
				    (struct in6_addr *)malloc(sizeof(struct in6_addr));
				  memset(sava_serving_gateway, 0, sizeof(struct in6_addr));
				}
				if (!opp_mode)
				  memcpy(sava_serving_gateway, dst_hit, sizeof(struct in6_addr));

				hip_set_sava_client_off();

				hip_hadb_set_local_controls(
					entry, HIP_HA_CTRL_LOCAL_REQ_SAVAH);
			        break;
#ifdef CONFIG_HIP_ESCROW
			case HIP_SERVICE_ESCROW:
				HIP_KEA * kea = NULL;

				/* Set a escrow request flag. Should this be
				   done for every entry? */
				hip_hadb_set_local_controls(
					entry, HIP_HA_CTRL_LOCAL_REQ_ESCROW);
				/* Cancel registration to the escrow service. */
				if(reg_req->lifetime == 0) {
					HIP_IFEL((kea =
						  hip_kea_find(&entry->hit_our))
						 == NULL, -1,
						 "Could not find kea base entry.\n");

					if (ipv6_addr_cmp(dst_hit, &kea->server_hit) == 0) {
						HIP_IFEL(hip_for_each_hi(
								 hip_launch_cancel_escrow_registration,
								 dst_hit), 0,
							 "Error when doing "\
							 "hip_launch_cancel_escrow_registration() "\
							 "for each HI.\n");
						HIP_IFEL(hip_for_each_ha(
								 hip_remove_escrow_data,
								 dst_hit), 0,
							 "Error when doing "\
							 "hip_remove_escrow_data() "\
							 "for each HI.\n");
						HIP_IFEL(hip_kea_remove_base_entries(),
							 0, "Could not remove "\
							 "KEA base entries.\n");
					}
				}
				/* Register to the escrow service. */
				else {
					/* Create a KEA base entry. */
					HIP_IFEL(hip_for_each_hi(
							 hip_kea_create_base_entry,
							 dst_hit), 0,
						 "Error when doing "\
						 "hip_kea_create_base_entry() "\
						 "for each HI.\n");

					HIP_IFEL(hip_for_each_hi(
							 hip_launch_escrow_registration,
							 dst_hit), 0,
						 "Error when doing "\
						 "hip_launch_escrow_registration() "\
						 "for each HI.\n");
				}

				break;
#endif /* CONFIG_HIP_ESCROW */
			default:
				HIP_INFO("Undefined service type (%u) "\
					 "requested in the service "\
					 "request.\n", reg_types[i]);
				/* For testing purposes we allow the user to
				   request services that HIPL does not support.
				*/
				hip_hadb_set_local_controls(
					entry, HIP_HA_CTRL_LOCAL_REQ_UNSUP);
				/*
				  HIP_DEBUG("Deleting pending service request "\
				  "for service %u.\n", reg_types[i]);
				  hip_del_pending_request_by_type(entry,
				  reg_types[i]);
				*/
				break;
			}
		}

		/* Send a I1 packet to the server (registrar). */
		/** @todo When registering to a service or cancelling a service,
		    we should first check the state of the host association that
		    is registering. When it is ESTABLISHED or R2-SENT, we have
		    already successfully carried out a base exchange and we
		    must use an UPDATE packet to carry a REG_REQUEST parameter.
		    When the state is not ESTABLISHED or R2-SENT, we launch a
		    base exchange using an I1 packet. */
		HIP_IFEL(hip_send_i1(&entry->hit_our, dst_hit, entry), -1,
			 "Error on sending I1 packet to the server.\n");
		break;
	}
	case SO_HIP_OFFER_RVS:
		/* draft-ietf-hip-registration-02 RVS registration. Rendezvous
		   server handles this message. Message indicates that the
		   current machine is willing to offer rendezvous service. This
		   message is received from hipconf. */
		HIP_DEBUG("Handling OFFER RENDEZVOUS user message.\n");

		hip_set_srv_status(HIP_SERVICE_RENDEZVOUS, HIP_SERVICE_ON);
		hip_relay_set_status(HIP_RELAY_ON);

		err = hip_recreate_all_precreated_r1_packets();
		break;
	case SO_HIP_OFFER_SAVAH:
	        hip_set_srv_status(HIP_SERVICE_SAVAH, HIP_SERVICE_ON);
	        hip_set_sava_server_on();
		//we need to add new REG_INFO parameters
		err = hip_recreate_all_precreated_r1_packets();
	        HIP_DEBUG("Handling SO_HIP_OFFER_SAVAH: STATUS ON\n");
	        break;
	case SO_HIP_OFFER_HIPRELAY:
		/* draft-ietf-hip-registration-02 HIPRELAY registration. Relay
		   server handles this message. Message indicates that the
		   current machine is willing to offer relay service. This
		   message is received from hipconf. */
		HIP_DEBUG("Handling OFFER HIPRELAY user message.\n");

		hip_set_srv_status(HIP_SERVICE_RELAY, HIP_SERVICE_ON);
		hip_relay_set_status(HIP_RELAY_ON);

		err = hip_recreate_all_precreated_r1_packets();
		break;

	case SO_HIP_REINIT_RVS:
	case SO_HIP_REINIT_RELAY:
		HIP_DEBUG("Handling REINIT RELAY or REINIT RVS user message.\n");
		HIP_IFEL(hip_relay_reinit(), -1, "Unable to reinitialize "\
			 "the HIP relay / RVS service.\n");

		break;

	case SO_HIP_CANCEL_SAVAH:
	        hip_set_srv_status(HIP_SERVICE_SAVAH, HIP_SERVICE_OFF);
 	        hip_set_sava_server_off();
		HIP_DEBUG("Handling CANCEL SAVAH user message.\n");
		break;
	case SO_HIP_CANCEL_RVS:
		HIP_DEBUG("Handling CANCEL RVS user message.\n");

		hip_set_srv_status(HIP_SERVICE_RENDEZVOUS, HIP_SERVICE_OFF);

		hip_relht_free_all_of_type(HIP_RVSRELAY);
		/* If all off the relay records were freed we can set the relay
		   status "off". */
		if(hip_relht_size() == 0) {
			hip_relay_set_status(HIP_RELAY_OFF);
		}

		/* We have to recreate the R1 packets so that they do not
		   advertise the RVS service anymore. I.e. we're removing
		   the REG_INFO parameters here. */
		err = hip_recreate_all_precreated_r1_packets();
		break;

	case SO_HIP_CANCEL_HIPRELAY:
		HIP_DEBUG("Handling CANCEL RELAY user message.\n");

		hip_set_srv_status(HIP_SERVICE_RELAY, HIP_SERVICE_OFF);

		hip_relht_free_all_of_type(HIP_FULLRELAY);
		/* If all off the relay records were freed we can set the relay
		   status "off". */
		if(hip_relht_size() == 0) {
			hip_relay_set_status(HIP_RELAY_OFF);
		}

		/* We have to recreate the R1 packets so that they do not
		   advertise the RVS service anymore. I.e. we're removing
		   the REG_INFO parameters here. */
		err = hip_recreate_all_precreated_r1_packets();
		break;
#endif /* CONFIG_HIP_RVS */
	case SO_HIP_GET_HITS:
		hip_msg_init(msg);
		err = hip_for_each_hi(hip_host_id_entry_to_endpoint, msg);
		break;
	case SO_HIP_GET_HA_INFO:
		hip_msg_init(msg);
		hip_build_user_hdr(msg, SO_HIP_GET_HA_INFO, 0);
		err = hip_for_each_ha(hip_handle_get_ha_info, msg);
		break;
	case SO_HIP_DEFAULT_HIT:
		hip_msg_init(msg);
		err =  hip_get_default_hit_msg(msg);
		break;
	case SO_HIP_HANDOFF_ACTIVE:
		//hip_msg_init(msg);
		is_active_handover=1;
		//hip_build_user_hdr(msg, SO_HIP_HANDOFF_ACTIVE, 0);
		break;

	case SO_HIP_HANDOFF_LAZY:
		//hip_msg_init(msg);
		is_active_handover=0;
		//hip_build_user_hdr(msg,SO_HIP_HANDOFF_LAZY, 0);
		break;

	case SO_HIP_RESTART:
		HIP_DEBUG("Restart message received, restarting HIP daemon now!!!\n");
		hipd_set_flag(HIPD_FLAG_RESTART);
		hip_close(SIGINT);
		break;
	case SO_HIP_OPPTCP_UNBLOCK_AND_BLACKLIST:
		hip_opptcp_unblock_and_blacklist(msg, src);
		break;
	case SO_HIP_OPPTCP_SEND_TCP_PACKET:
		hip_opptcp_send_tcp_packet(msg, src);

		break;
	case SO_HIP_GET_PROXY_LOCAL_ADDRESS:
	{
		//firewall socket address
		struct sockaddr_in6 sock_addr;
		bzero(&sock_addr, sizeof(sock_addr));
		sock_addr.sin6_family = AF_INET6;
		sock_addr.sin6_port = htons(HIP_FIREWALL_PORT);
		sock_addr.sin6_addr = in6addr_loopback;
		HIP_DEBUG("GET HIP PROXY LOCAL ADDRESS\n");
		hip_get_local_addr(msg);
                //hip_build_user_hdr(msg, HIP_HIPPROXY_LOCAL_ADDRESS, 0);
		n = hip_sendto_user(msg, (struct sockaddr *) &sock_addr);
		HIP_IFEL(n < 0, 0, "sendto() failed on fw socket.\n");
		if (err == 0) {
			HIP_DEBUG("SEND HIPPROXY LOCAL ADDRESS OK.\n");
		}
		break;
	}
	case SO_HIP_TRIGGER_BEX:
		HIP_DEBUG("SO_HIP_TRIGGER_BEX\n");
		hip_firewall_status = 1;
		err = hip_netdev_trigger_bex_msg(msg);
		goto out_err;
		break;
	case SO_HIP_VERIFY_DHT_HDRR_RESP: // Added by Pardeep to verify signature and host id
        	/* This case verifies host id in the value (HDRR) against HIT used as a key for DHT
	        * And it also verifies the signature in HDRR
        	* This works on the hip common message sent to the daemon
        	* */
       		verify_hdrr (msg,NULL);
        	break;
	case SO_HIP_USERSPACE_IPSEC:
		HIP_DUMP_MSG(msg);
		err = hip_userspace_ipsec_activate(msg);
		break;
	case SO_HIP_RESTART_DUMMY_INTERFACE:
		set_up_device(HIP_HIT_DEV, 0);
		err = set_up_device(HIP_HIT_DEV, 1);
		break;
	case SO_HIP_ESP_PROT_TFM:
		HIP_DUMP_MSG(msg);
		err = esp_prot_set_preferred_transforms(msg);
		break;
	case SO_HIP_BEX_STORE_UPDATE:
		HIP_DUMP_MSG(msg);
		err = anchor_db_update(msg);
		break;
	case SO_HIP_TRIGGER_UPDATE:
		HIP_DUMP_MSG(msg);
		err = esp_prot_handle_trigger_update_msg(msg);
		break;
	case SO_HIP_ANCHOR_CHANGE:
		HIP_DUMP_MSG(msg);
		err = esp_prot_handle_anchor_change_msg(msg);
		break;
	case SO_HIP_GET_LSI_PEER:
	case SO_HIP_GET_LSI_OUR:
		while((param = hip_get_next_param(msg, param))){
			if (hip_get_param_type(param) == HIP_PARAM_HIT){
		    		if (!src_hit)
		      			src_hit = (struct in6_addr *)hip_get_param_contents_direct(param);
		    		else
		      			dst_hit = (struct in6_addr *)hip_get_param_contents_direct(param);
		  	}
	  	}
		if (src_hit && dst_hit){
		        entry = hip_hadb_find_byhits(src_hit, dst_hit);
		        if (entry){
			        lsi = (msg_type == SO_HIP_GET_LSI_PEER) ? &entry->lsi_peer : &entry->lsi_our;
			        /*if(msg_type == SO_HIP_GET_LSI_PEER)
		                        lsi = &aux->lsi_peer;
			        else if(msg_type == SO_HIP_GET_LSI_OUR)
				lsi = &aux->lsi_our;*/
		        }
		}
	        break;
	case SO_HIP_BUDDIES_ON:
		HIP_DEBUG("Setting BUDDIES ON\n");
		hip_buddies_inuse = SO_HIP_BUDDIES_ON;
		HIP_DEBUG("hip_buddies_inuse =  %d (should be %d)\n", 
		hip_buddies_inuse, SO_HIP_BUDDIES_ON);
		break;
            
	case SO_HIP_BUDDIES_OFF:
		HIP_DEBUG("Setting BUDDIES OFF\n");
		hip_buddies_inuse = SO_HIP_BUDDIES_OFF;
		HIP_DEBUG("hip_buddies_inuse =  %d (should be %d)\n", 
			hip_buddies_inuse, SO_HIP_BUDDIES_OFF);
		break;
<<<<<<< HEAD
	case SO_HIP_SET_NAT_PORT:
	{
		struct hip_port_info *nat_port;

		HIP_DEBUG("Setting NAT port\n");	  
		HIP_IFEL(!(nat_port = hip_get_param(msg, HIP_PARAM_NAT_PORT)),
				-1, "No nat port param found\n");
		
		hip_set_nat_udp_port(nat_port->port);
		// We need to recreate the NAT UDP socket to bind to the new port.
		hip_create_nat_sock_udp(&hip_nat_sock_udp, 1);
		break;
	}
=======

>>>>>>> da995e4c
	case SO_HIP_NSUPDATE_OFF:
	case SO_HIP_NSUPDATE_ON:
		hip_set_nsupdate_status((msg_type == SO_HIP_NSUPDATE_OFF) ? 0 : 1);
		if (msg_type == SO_HIP_NSUPDATE_ON)
			nsupdate(1);
		break;

        case SO_HIP_HIT_TO_IP_OFF:
        case SO_HIP_HIT_TO_IP_ON:
		hip_set_hit_to_ip_status ((msg_type == SO_HIP_NSUPDATE_OFF) ? 0 : 1);
	        break;

        case SO_HIP_HIT_TO_IP_SET:
	{
                err = 0;
                struct hip_hit_to_ip_set *name_info;
                HIP_IFEL(!(name_info = hip_get_param(msg, HIP_PARAM_HIT_TO_IP_SET)), -1,
                         "no name struct found\n");
                HIP_DEBUG("Name in name_info %s\n" , name_info->name);
		int name_len = strlen(name_info->name);
		if (name_len>=1)
			if (name_info->name[name_len-1]!='.') {
				HIP_DEBUG("final dot is missing");
				if (name_len < HIT_TO_IP_ZONE_MAX_LEN-2) {
					HIP_DEBUG("adding final dot");
					name_info->name[name_len]='.';
					name_info->name[name_len+1]=0;
					HIP_DEBUG("new name %s\n" , name_info->name);
				}
			}
                hip_hit_to_ip_set(name_info->name);
	}
	break;
	default:
		HIP_ERROR("Unknown socket option (%d)\n", msg_type);
		err = -ESOCKTNOSUPPORT;
	}

 out_err:

	if (send_response) {
	        HIP_DEBUG("Send response\n");
		if (err)
		        hip_set_msg_err(msg, 1);
		len = hip_get_msg_total_len(msg);
		HIP_DEBUG("Sending message response to port %d \n", ntohs(src->sin6_port));
		HIP_DEBUG_HIT("To address", src);
		n = hip_sendto_user(msg, (struct sockaddr *)  src);
		if(n != len)
			err = -1;
		else
			HIP_DEBUG("Response sent ok\n");
	} else
		HIP_DEBUG("No response sent\n");

	return err;
}<|MERGE_RESOLUTION|>--- conflicted
+++ resolved
@@ -1129,7 +1129,6 @@
 		HIP_DEBUG("hip_buddies_inuse =  %d (should be %d)\n", 
 			hip_buddies_inuse, SO_HIP_BUDDIES_OFF);
 		break;
-<<<<<<< HEAD
 	case SO_HIP_SET_NAT_PORT:
 	{
 		struct hip_port_info *nat_port;
@@ -1143,9 +1142,6 @@
 		hip_create_nat_sock_udp(&hip_nat_sock_udp, 1);
 		break;
 	}
-=======
-
->>>>>>> da995e4c
 	case SO_HIP_NSUPDATE_OFF:
 	case SO_HIP_NSUPDATE_ON:
 		hip_set_nsupdate_status((msg_type == SO_HIP_NSUPDATE_OFF) ? 0 : 1);
