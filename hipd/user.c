/** @file
 * This file defines a user message handling function for the Host Identity
 * Protocol (HIP).
 *
 * We don't currently have a workqueue. The functionality in this file mostly
 * covers catching userspace messages only.
 *
 * @author  Miika Komu <miika_iki.fi>
 * @author  Kristian Slavov <kslavov_hiit.fi>
 * @author  Bing Zhou <bingzhou_cc.hut.fi>
 * @author  Tao Wan  <twan_cc.hut.fi>
 * @author  Rene Hummen
 * @note    Distributed under <a href="http://www.gnu.org/licenses/gpl2.txt">GNU/GPL</a>.
 */

/* required for s6_addr32 */
#define _BSD_SOURCE

#include "config.h"
#include "user.h"
#include "esp_prot_anchordb.h"
<<<<<<< HEAD
=======
#include "lib/dht/libhipdht.h"
#include "lib/core/hostid.h"
#include "lib/core/hip_udp.h"
>>>>>>> 06e6879b
#include "hipd.h"

/* TODO Remove these includes, when modularization is finished */
#include "modules/update/hipd/update.h"
#include "modules/update/hipd/update_legacy.h"

int hip_sendto_user(const struct hip_common *msg, const struct sockaddr *dst)
{
    HIP_DEBUG("Sending msg type %d\n", hip_get_msg_type(msg));
    return sendto(hip_user_sock, msg, hip_get_msg_total_len(msg),
                  0, dst, hip_sockaddr_len(dst));
}

/**
 * Handles a user message.
 *
 * @note If you added a SO_HIP_NEWMODE in lib/core/icomm.h, you also need to
 *       add a case block for your SO_HIP_NEWMODE constant in the
 *       switch(msg_type) block in this function.
 * @param  msg  a pointer to the received user message HIP packet.
 * @param  src
 * @return zero on success, or negative error value on error.
 * @see    hip_so.
 */
int hip_handle_user_msg(hip_common_t *msg, struct sockaddr_in6 *src)
{
    hip_hit_t *src_hit           = NULL, *dst_hit = NULL;
    hip_ha_t *entry              = NULL;
    int err                      = 0, msg_type = 0, n = 0, len = 0, reti = 0;
    int access_ok                = 0, is_root = 0;
    struct hip_tlv_common *param = NULL;
    int send_response            = 0;

    HIP_ASSERT(src->sin6_family == AF_INET6);
    HIP_DEBUG("User message from port %d\n", htons(src->sin6_port));

    err = hip_check_userspace_msg(msg);

    if (err) {
        HIP_ERROR("HIP socket option was invalid.\n");
        goto out_err;
    }

    send_response = hip_get_msg_response(msg);

    msg_type      = hip_get_msg_type(msg);

    is_root       = (ntohs(src->sin6_port) < 1024);
    if (is_root) {
        access_ok = 1;
    } else if (!is_root &&
               (msg_type >= HIP_SO_ANY_MIN && msg_type <= HIP_SO_ANY_MAX)) {
        access_ok = 1;
    }

    if (!access_ok) {
        HIP_ERROR("The user does not have privilege for this "
                  "operation. The operation is cancelled.\n");
        err = -1;
        goto out_err;
    }

    /* This prints numerical addresses until we have separate
     * print function for icomm.h and protodefs.h -miika */
    HIP_DEBUG("HIP user message type is: %d\n", msg_type);
    //hip_message_type_name(msg_type));

    switch (msg_type) {
    case SO_HIP_NULL_OP:
        HIP_DEBUG("Null op\n");
        break;
    case SO_HIP_PING:
        break;
    case SO_HIP_ADD_LOCAL_HI:
        err = hip_handle_add_local_hi(msg);
        break;
    case SO_HIP_DEL_LOCAL_HI:
        err = hip_handle_del_local_hi(msg);
        break;
    case SO_HIP_ADD_PEER_MAP_HIT_IP:
        HIP_DEBUG("Handling SO_HIP_ADD_PEER_MAP_HIT_IP.\n");
        err = hip_add_peer_map(msg);
        if (err) {
            HIP_ERROR("add peer mapping failed.\n");
            goto out_err;
        }
        break;
    case SO_HIP_RST:
        //send_response = 0;
        err                = hip_send_close(msg, 1);
        break;
    case SO_HIP_BOS:
        err                = hip_send_bos(msg);
        break;
    case SO_HIP_SET_NAT_ICE_UDP:
        HIP_DEBUG("Setting LOCATOR ON, when ice is on\n");
        hip_locator_status = SO_HIP_SET_LOCATOR_ON;
        HIP_DEBUG("hip_locator status =  %d (should be %d)\n",
                  hip_locator_status, SO_HIP_SET_LOCATOR_ON);
    /* no break statement here intentionally */
    case SO_HIP_SET_NAT_NONE:
    case SO_HIP_SET_NAT_PLAIN_UDP:
        HIP_IFEL(hip_user_nat_mode(msg_type),
                 -1,
                 "Error when setting daemon NAT status to \"on\"\n");
        HIP_DEBUG("Recreate all R1s\n");
        hip_recreate_all_precreated_r1_packets();
        break;
    case SO_HIP_LOCATOR_GET:
        HIP_DEBUG("Got a request for locators\n");
        hip_msg_init(msg);
        HIP_IFEL(hip_build_user_hdr(msg, SO_HIP_LOCATOR_GET, 0), -1,
                 "Failed to build user message header.: %s\n",
                 strerror(err));
        if ((err = hip_build_locators_old(msg, 0)) < 0) {
            HIP_DEBUG("LOCATOR parameter building failed\n");
        }
        break;
    case SO_HIP_SET_LOCATOR_ON:
        HIP_DEBUG("Setting LOCATOR ON\n");
        hip_locator_status = SO_HIP_SET_LOCATOR_ON;
        HIP_DEBUG("hip_locator status =  %d (should be %d)\n",
                  hip_locator_status, SO_HIP_SET_LOCATOR_ON);
        HIP_DEBUG("Recreate all R1s\n");
        hip_recreate_all_precreated_r1_packets();
        break;
    case SO_HIP_SET_LOCATOR_OFF:
        HIP_DEBUG("Setting LOCATOR OFF\n");
        hip_locator_status = SO_HIP_SET_LOCATOR_OFF;
        HIP_DEBUG("hip_locator status =  %d (should be %d)\n",
                  hip_locator_status, SO_HIP_SET_LOCATOR_OFF);
        hip_recreate_all_precreated_r1_packets();
        break;
    /** @todo Modularize user message handling */
#if 0
    case SO_HIP_HEARTBEAT:
        heartbeat         = hip_get_param(msg, HIP_PARAM_HEARTBEAT);
        hip_icmp_interval = heartbeat->heartbeat;
        heartbeat_counter = hip_icmp_interval;
        HIP_DEBUG("Received heartbeat interval (%d seconds)\n", hip_icmp_interval);
        break;
#endif
    case SO_HIP_SET_DEBUG_ALL:
        /* Displays all debugging messages. */
        _HIP_DEBUG("Handling DEBUG ALL user message.\n");
        HIP_IFEL(hip_set_logdebug(LOGDEBUG_ALL), -1,
                 "Error when setting daemon DEBUG status to ALL\n");
        break;
    case SO_HIP_SET_DEBUG_MEDIUM:
        /* Removes debugging messages. */
        HIP_DEBUG("Handling DEBUG MEDIUM user message.\n");
        HIP_IFEL(hip_set_logdebug(LOGDEBUG_MEDIUM), -1,
                 "Error when setting daemon DEBUG status to MEDIUM\n");
        break;
    case SO_HIP_SET_DEBUG_NONE:
        /* Removes debugging messages. */
        HIP_DEBUG("Handling DEBUG NONE user message.\n");
        HIP_IFEL(hip_set_logdebug(LOGDEBUG_NONE), -1,
                 "Error when setting daemon DEBUG status to NONE\n");
        break;
    case SO_HIP_CONF_PUZZLE_NEW:
        err     = hip_recreate_all_precreated_r1_packets();
        break;
    case SO_HIP_CONF_PUZZLE_GET:
        err     = hip_get_puzzle_difficulty_msg(msg);
        break;
    case SO_HIP_CONF_PUZZLE_SET:
        err     = hip_set_puzzle_difficulty_msg(msg);
        break;
    case SO_HIP_CONF_PUZZLE_INC:
        dst_hit = hip_get_param_contents(msg, HIP_PARAM_HIT);
        hip_inc_cookie_difficulty(dst_hit);
        break;
    case SO_HIP_CONF_PUZZLE_DEC:
        dst_hit = hip_get_param_contents(msg, HIP_PARAM_HIT);
        hip_dec_cookie_difficulty(dst_hit);
        break;
#ifdef CONFIG_HIP_OPPORTUNISTIC
    case SO_HIP_SET_OPPORTUNISTIC_MODE:
        err = hip_set_opportunistic_mode(msg);
        break;
    case SO_HIP_GET_PEER_HIT:
        err = hip_opp_get_peer_hit(msg, src);
        if (err) {
            _HIP_ERROR("get pseudo hit failed.\n");
            //send_response = 1;
            if (err == -11) {           /* immediate fallback, do not pass */
                err = 0;
            }
            goto out_err;
        } else {
            //send_response = 0;
        }
        /* skip sending of return message; will be sent later in R1 */
        goto out_err;
        break;
    case SO_HIP_QUERY_IP_HIT_MAPPING:
    {
        err = hip_query_ip_hit_mapping(msg);
        if (err) {
            HIP_ERROR("query ip hit mapping failed.\n");
            goto out_err;
        }
    }
    break;
    case SO_HIP_QUERY_OPPORTUNISTIC_MODE:
    {
        err = hip_query_opportunistic_mode(msg);
        if (err) {
            HIP_ERROR("query opportunistic mode failed.\n");
            goto out_err;
        }

        HIP_DEBUG("opportunistic mode value is sent\n");
    }
    break;
#endif
    case SO_HIP_CERT_SPKI_VERIFY:
    {
        HIP_DEBUG("Got an request to verify SPKI cert\n");
        reti = hip_cert_spki_verify(msg);
        HIP_IFEL(reti, -1, "Verifying SPKI cert returned an error\n");
        HIP_DEBUG("SPKI cert verified sending it back to requester\n");
    }
    break;
    case SO_HIP_CERT_SPKI_SIGN:
    {
        HIP_DEBUG("Got an request to sign SPKI cert sequence\n");
        reti = hip_cert_spki_sign(msg, hip_local_hostid_db);
        HIP_IFEL(reti, -1, "Signing SPKI cert returned an error\n");
        HIP_DEBUG("SPKI cert signed sending it back to requester\n");
    }
    break;
    case SO_HIP_CERT_X509V3_SIGN:
    {
        HIP_DEBUG("Got an request to sign X509v3 cert\n");
        reti = hip_cert_x509v3_handle_request_to_sign(msg,
                                                      hip_local_hostid_db);
        HIP_IFEL(reti, -1, "Signing of x509v3 cert returned an error\n");
        HIP_DEBUG("X509v3 cert signed sending it back to requester\n");
    }
    break;
    case SO_HIP_CERT_X509V3_VERIFY:
    {
        HIP_DEBUG("Got an request to verify X509v3 cert\n");
        reti = hip_cert_x509v3_handle_request_to_verify(msg);
        HIP_IFEL(reti, -1, "Verification of x509v3 cert "
                           "returned an error\n");
        HIP_DEBUG("X509v3 verification ended "
                  "sending it back to requester\n");
    }
    break;
    case SO_HIP_TRANSFORM_ORDER:
    {
        err = 0;
        struct hip_transformation_order *transorder;
        HIP_IFEL(!(transorder = hip_get_param(msg, HIP_PARAM_TRANSFORM_ORDER)), -1,
                 "no transform order struct found (should contain transform order)\n");
        HIP_DEBUG("Transform order received from hipconf: %d\n", transorder->transorder);
        hip_transform_order = transorder->transorder;
        hip_recreate_all_precreated_r1_packets();
    }
    break;
<<<<<<< HEAD
=======
#ifdef CONFIG_HIP_DHT
    case SO_HIP_DHT_ON:
    {
        HIP_DEBUG("Setting DHT ON\n");
        hip_opendht_inuse = SO_HIP_DHT_ON;
        HIP_DEBUG("hip_opendht_inuse =  %d (should be %d)\n",
                  hip_opendht_inuse, SO_HIP_DHT_ON);
    }
        {
            int dhterr = 0;
            dhterr = hip_init_dht();
            if (dhterr < 0) {
                HIP_DEBUG("Initializing DHT returned error\n");
            }
        }
        break;
    case SO_HIP_DHT_OFF:
    {
        HIP_DEBUG("Setting DHT OFF\n");
        hip_opendht_inuse = SO_HIP_DHT_OFF;
        HIP_DEBUG("hip_opendht_inuse =  %d (should be %d)\n",
                  hip_opendht_inuse, SO_HIP_DHT_OFF);
    }
    break;
#endif  /* CONFIG_HIP_DHT */

    case SO_HIP_SET_HIPPROXY_ON:
    {
        //firewall socket address
        struct sockaddr_in6 sock_addr;
        memset(&sock_addr, 0, sizeof(sock_addr));
        sock_addr.sin6_family = AF_INET6;
        sock_addr.sin6_port   = htons(HIP_FIREWALL_PORT);
        sock_addr.sin6_addr   = in6addr_loopback;

        HIP_DEBUG("Setting HIP PROXY ON\n");
        hip_set_hip_proxy_on();
        hip_build_user_hdr(msg, SO_HIP_SET_HIPPROXY_ON, 0);
    }
    break;

    case SO_HIP_SET_HIPPROXY_OFF:
    {
        //firewall socket address
        struct sockaddr_in6 sock_addr;
        memset(&sock_addr, 0, sizeof(sock_addr));
        sock_addr.sin6_family = AF_INET6;
        sock_addr.sin6_port   = htons(HIP_FIREWALL_PORT);
        sock_addr.sin6_addr   = in6addr_loopback;

        HIP_DEBUG("Setting HIP PROXY OFF\n");
        hip_set_hip_proxy_off();
        hip_build_user_hdr(msg, SO_HIP_SET_HIPPROXY_OFF, 0);
    }
    break;

    case SO_HIP_HIPPROXY_STATUS_REQUEST:
    {
        //firewall socket address
        struct sockaddr_in6 sock_addr;
        memset(&sock_addr, 0, sizeof(sock_addr));
        sock_addr.sin6_family = AF_INET6;
        sock_addr.sin6_port   = htons(HIP_FIREWALL_PORT);
        sock_addr.sin6_addr   = in6addr_loopback;

        HIP_DEBUG("Received PROXY Status Request from firewall\n");

        memset(msg, 0, sizeof(struct hip_common));

        if (hip_get_hip_proxy_status() == 0) {
            hip_build_user_hdr(msg, SO_HIP_SET_HIPPROXY_OFF, 0);
        }

        if (hip_get_hip_proxy_status() == 1) {
            hip_build_user_hdr(msg, SO_HIP_SET_HIPPROXY_ON, 0);
        }
    }
    break;
>>>>>>> 06e6879b
#ifdef CONFIG_HIP_RVS
    case SO_HIP_ADD_DEL_SERVER:
    {
        /* RFC 5203 service registration. The requester, i.e. the client
         * of the server handles this message. Message indicates that
         * the hip daemon wants either to register to a server for
         * additional services or it wants to cancel a registration.
         * Cancellation is identified with a zero lifetime. */
        struct hip_reg_request *reg_req    = NULL;
        hip_pending_request_t *pending_req = NULL;
        uint8_t *reg_types                 = NULL;
        in6_addr_t *dst_ip                 = NULL;
        int i                              = 0, type_count = 0;
        int opp_mode                       = 0;
        int add_to_global                  = 0;
        struct sockaddr_in6 sock_addr6;
        struct sockaddr_in sock_addr;
        struct in6_addr server_addr, hitr;
#ifdef CONFIG_HIP_OPPORTUNISTIC
        struct in6_addr *hit_local;
#endif

        _HIP_DEBUG("Handling ADD DEL SERVER user message.\n");

        /* Get RVS IP address, HIT and requested lifetime given as
         * commandline parameters to hipconf. */

        dst_hit = hip_get_param_contents(msg, HIP_PARAM_HIT);
        dst_ip  = hip_get_param_contents(msg, HIP_PARAM_IPV6_ADDR);
        reg_req = hip_get_param(msg, HIP_PARAM_REG_REQUEST);

        /* Register to an LSI, no IP address */
        if (dst_ip && !dst_hit && !ipv6_addr_is_hit(dst_ip)) {
            struct in_addr lsi;

            IPV6_TO_IPV4_MAP(dst_ip, &lsi);
            memset(&hitr, 0, sizeof(hitr));
            memset(&server_addr, 0, sizeof(server_addr));

            if (IS_LSI32(lsi.s_addr) &&
                !hip_map_id_to_addr(&hitr, &lsi, &server_addr)) {
                dst_ip = &server_addr;
                /* Note: next map_id below fills the HIT */
            }
        }

        /* Register to a HIT without IP address */
        if (dst_ip && !dst_hit && ipv6_addr_is_hit(dst_ip)) {
            struct in_addr bcast = { INADDR_BROADCAST };
            if (hip_map_id_to_addr(dst_ip, NULL,
                                   &server_addr)) {
                IPV4_TO_IPV6_MAP(&bcast, &server_addr);
            }
            dst_hit = dst_ip;
            dst_ip  = &server_addr;
        }

        if (dst_hit == NULL) {
#if 0
            HIP_ERROR("No HIT parameter found from the user " \
                      "message.\n");
            err = -1;
            goto out_err;
#endif
            HIP_DEBUG("No HIT parameter found from the user " \
                      "message. Trying opportunistic mode \n");
            opp_mode = 1;
        } else if (dst_ip == NULL)   {
            HIP_ERROR("No IPV6 parameter found from the user " \
                      "message.\n");
            err = -1;
            goto out_err;
        } else if (reg_req == NULL)   {
            HIP_ERROR("No REG_REQUEST parameter found from the " \
                      "user message.\n");
            err = -1;
            goto out_err;
        }

        if (!opp_mode) {
            HIP_IFEL(hip_hadb_add_peer_info(dst_hit, dst_ip,
                                            NULL, NULL),
                     -1, "Error on adding server "  \
                         "HIT to IP address mapping to the hadb.\n");

            /* Fetch the hadb entry just created. */
            entry = hip_hadb_try_to_find_by_peer_hit(dst_hit);

            if (entry == NULL) {
                HIP_ERROR("Error on fetching server HIT to IP address " \
                          "mapping from the haDB.\n");
                err = -1;
                goto out_err;
            }
        }
#ifdef CONFIG_HIP_OPPORTUNISTIC
        else {
            hit_local = (struct in6_addr *) malloc(sizeof(struct in6_addr));
            HIP_IFEL(hip_get_default_hit(hit_local), -1,
                     "Error retrieving default HIT \n");
            entry     = hip_opp_add_map(dst_ip, hit_local, src);
        }
#endif
        reg_types  = reg_req->reg_type;
        type_count = hip_get_param_contents_len(reg_req) -
                     sizeof(reg_req->lifetime);

        for (; i < type_count; i++) {
            pending_req = (hip_pending_request_t *)
                          malloc(sizeof(hip_pending_request_t));
            if (pending_req == NULL) {
                HIP_ERROR("Error on allocating memory for a " \
                          "pending registration request.\n");
                err = -1;
                goto out_err;
            }

            pending_req->entry    = entry;
            pending_req->reg_type = reg_types[i];
            pending_req->lifetime = reg_req->lifetime;
            pending_req->created  = time(NULL);

            HIP_DEBUG("Adding pending service request for service %u.\n",
                      reg_types[i]);
            hip_add_pending_request(pending_req);

            /* Set the request flag. */
            switch (reg_types[i]) {
            case HIP_SERVICE_RENDEZVOUS:
                hip_hadb_set_local_controls(
                    entry, HIP_HA_CTRL_LOCAL_REQ_RVS);
                add_to_global = 1;
                break;
            case HIP_SERVICE_RELAY:
                hip_hadb_set_local_controls(
                    entry, HIP_HA_CTRL_LOCAL_REQ_RELAY);
                /* Don't ask for ICE from relay */
                entry->nat_mode = 1;
                add_to_global   = 1;
                break;
            case HIP_SERVICE_FULLRELAY:
                hip_hadb_set_local_controls(
                    entry, HIP_HA_CTRL_LOCAL_REQ_FULLRELAY);
                entry->nat_mode = 1;
                add_to_global   = 1;
                break;
            default:
                HIP_INFO("Undefined service type (%u) " \
                         "requested in the service " \
                         "request.\n", reg_types[i]);
                /* For testing purposes we allow the user to
                 * request services that HIPL does not support.
                 */
                hip_hadb_set_local_controls(
                    entry, HIP_HA_CTRL_LOCAL_REQ_UNSUP);
                /*
                 * HIP_DEBUG("Deleting pending service request "\
                 * "for service %u.\n", reg_types[i]);
                 * hip_del_pending_request_by_type(entry,
                 * reg_types[i]);
                 */
                break;
            }
        }

        if (add_to_global) {
            if (IN6_IS_ADDR_V4MAPPED(dst_ip)) {
                memset(&sock_addr, 0, sizeof(sock_addr));
                IPV6_TO_IPV4_MAP(dst_ip, &sock_addr.sin_addr);
                sock_addr.sin_family = AF_INET;
                /* The server address is added with 0 interface index */
                hip_add_address_to_list((struct sockaddr *) &sock_addr,
                                    0,
                                    HIP_FLAG_CONTROL_TRAFFIC_ONLY);

            } else {
                memset(&sock_addr6, 0, sizeof(sock_addr6));
                sock_addr6.sin6_family = AF_INET6;
                sock_addr6.sin6_addr   = *dst_ip;
                /* The server address is added with 0 interface index */
                hip_add_address_to_list((struct sockaddr *) &sock_addr6,
                                    0,
                                    HIP_FLAG_CONTROL_TRAFFIC_ONLY);
            }
        }

        /* Workaround for bug id 880 until bug id 589 is implemented.
         * -miika  */
        if (entry->state != HIP_STATE_NONE || HIP_STATE_UNASSOCIATED) {
            hip_common_t *msg = calloc(HIP_MAX_PACKET, 1);
            HIP_IFE((msg == 0), -1);
            HIP_IFE(hip_build_user_hdr(msg, SO_HIP_RST, 0), -1);
            HIP_IFE(hip_build_param_contents(msg,
                                             &entry->hit_peer,
                                             HIP_PARAM_HIT,
                                             sizeof(hip_hit_t)),
                    -1);
            hip_send_close(msg, 0);
            free(msg);
        }

        /* Send a I1 packet to the server (registrar). */

        /** @todo When registering to a service or cancelling a service,
         *  we should first check the state of the host association that
         *  is registering. When it is ESTABLISHED or R2-SENT, we have
         *  already successfully carried out a base exchange and we
         *  must use an UPDATE packet to carry a REG_REQUEST parameter.
         *  When the state is not ESTABLISHED or R2-SENT, we launch a
         *  base exchange using an I1 packet. */
        HIP_IFEL(hip_send_i1(&entry->hit_our, dst_hit, entry), -1,
                 "Error on sending I1 packet to the server.\n");
        break;
    }
    case SO_HIP_OFFER_RVS:
        /* draft-ietf-hip-registration-02 RVS registration. Rendezvous
         * server handles this message. Message indicates that the
         * current machine is willing to offer rendezvous service. This
         * message is received from hipconf. */
        HIP_DEBUG("Handling OFFER RENDEZVOUS user message.\n");

        hip_set_srv_status(HIP_SERVICE_RENDEZVOUS, HIP_SERVICE_ON);
        hip_relay_set_status(HIP_RELAY_ON);

        err = hip_recreate_all_precreated_r1_packets();
        break;
<<<<<<< HEAD
   case SO_HIP_OFFER_FULLRELAY:
=======
    case SO_HIP_OFFER_FULLRELAY:
>>>>>>> 06e6879b
        HIP_IFEL(hip_firewall_set_esp_relay(1), -1,
                 "Failed to enable ESP relay in firewall\n");

        hip_set_srv_status(HIP_SERVICE_FULLRELAY, HIP_SERVICE_ON);
        hip_set_srv_status(HIP_SERVICE_RELAY, HIP_SERVICE_ON);
        hip_relay_set_status(HIP_RELAY_FULL);
        HIP_DEBUG("Handling OFFER FULLRELAY user message\n");
        err = hip_recreate_all_precreated_r1_packets();
        break;
    case SO_HIP_OFFER_HIPRELAY:
        /* draft-ietf-hip-registration-02 HIPRELAY registration. Relay
         * server handles this message. Message indicates that the
         * current machine is willing to offer relay service. This
         * message is received from hipconf. */
        HIP_DEBUG("Handling OFFER HIPRELAY user message.\n");

        hip_set_srv_status(HIP_SERVICE_RELAY, HIP_SERVICE_ON);
        hip_relay_set_status(HIP_RELAY_ON);

        err = hip_recreate_all_precreated_r1_packets();
        break;
    case SO_HIP_REINIT_RVS:
    case SO_HIP_REINIT_RELAY:
        HIP_DEBUG("Handling REINIT RELAY or REINIT RVS user message.\n");
        HIP_IFEL(hip_relay_reinit(), -1, "Unable to reinitialize " \
                                         "the HIP relay / RVS service.\n");
<<<<<<< HEAD
=======

>>>>>>> 06e6879b
        break;
    case SO_HIP_CANCEL_RVS:
        HIP_DEBUG("Handling CANCEL RVS user message.\n");

        hip_set_srv_status(HIP_SERVICE_RENDEZVOUS, HIP_SERVICE_OFF);

        hip_relht_free_all_of_type(HIP_RVSRELAY);
        /* If all off the relay records were freed we can set the relay
         * status "off". */
        if (hip_relht_size() == 0) {
            hip_relay_set_status(HIP_RELAY_OFF);
        }

        /* We have to recreate the R1 packets so that they do not
         * advertise the RVS service anymore. I.e. we're removing
         * the REG_INFO parameters here. */
        err = hip_recreate_all_precreated_r1_packets();
        break;

    case SO_HIP_CANCEL_HIPRELAY:
        HIP_DEBUG("Handling CANCEL RELAY user message.\n");

        hip_set_srv_status(HIP_SERVICE_RELAY, HIP_SERVICE_OFF);
        hip_relht_free_all_of_type(HIP_RELAY);

    case SO_HIP_CANCEL_FULLRELAY:
        hip_set_srv_status(HIP_SERVICE_FULLRELAY, HIP_SERVICE_OFF);
        hip_relht_free_all_of_type(HIP_FULLRELAY);
        if (hip_firewall_is_alive()) {
            hip_firewall_set_esp_relay(0);
        }

        /* If all off the relay records were freed we can set the relay
         * status "off". */
        if (hip_relht_size() == 0) {
            hip_relay_set_status(HIP_RELAY_OFF);
        } else {
            hip_relay_set_status(HIP_RELAY_ON);
        }

        /* We have to recreate the R1 packets so that they do not
         * advertise the relay service anymore. I.e. we're removing
         * the REG_INFO parameters here. */
        err = hip_recreate_all_precreated_r1_packets();
        break;
#endif /* CONFIG_HIP_RVS */
    case SO_HIP_GET_HITS:
        hip_msg_init(msg);
        hip_build_user_hdr(msg, SO_HIP_GET_HITS, 0);
        err = hip_for_each_hi(hip_host_id_entry_to_hit_info, msg);
        break;
    case SO_HIP_GET_HA_INFO:
        hip_msg_init(msg);
        hip_build_user_hdr(msg, SO_HIP_GET_HA_INFO, 0);
        err              = hip_for_each_ha(hip_handle_get_ha_info, msg);
        break;
    case SO_HIP_DEFAULT_HIT:
        //hip_msg_init(msg);
        err              =  hip_get_default_hit_msg(msg);
        break;
    case SO_HIP_MHADDR_ACTIVE:
        //hip_msg_init(msg);
        is_active_mhaddr = 1;
        //hip_build_user_hdr(msg, SO_HIP_MHADDR_ACTIVE, 0);
        break;
    case SO_HIP_MHADDR_LAZY:
        //hip_msg_init(msg);
        is_active_mhaddr = 0;
        //hip_build_user_hdr(msg,SO_HIP_MHADDR_LAZY, 0);
        break;
    case SO_HIP_HANDOVER_HARD:
        is_hard_handover = 1;
        break;
    case SO_HIP_HANDOVER_SOFT:
        is_hard_handover = 0;
        break;
    case SO_HIP_RESTART:
        HIP_DEBUG("Restart message received, restarting HIP daemon now!!!\n");
        hipd_set_flag(HIPD_FLAG_RESTART);
        hip_close(SIGINT);
        break;
#ifdef CONFIG_HIP_OPPORTUNISTIC
    case SO_HIP_OPPTCP_UNBLOCK_AND_BLACKLIST:
        hip_opptcp_unblock_and_blacklist(msg, src);
        break;
    case SO_HIP_OPPTCP_SEND_TCP_PACKET:
        hip_opptcp_send_tcp_packet(msg, src);
        break;
#endif
    case SO_HIP_SET_DATAPACKET_MODE_ON:
    {
        struct sockaddr_in6 sock_addr;
        HIP_DEBUG("SO_HIP_SET_DATAPACKET_MODE_ON\n");
        HIP_DUMP_MSG(msg);

        hip_use_userspace_data_packet_mode = 1;

        memset(&sock_addr, 0, sizeof(sock_addr));
        sock_addr.sin6_family              = AF_INET6;
        sock_addr.sin6_port                = htons(HIP_FIREWALL_PORT);
        sock_addr.sin6_addr                = in6addr_loopback;

        n  = hip_sendto_user(msg, (struct sockaddr *) &sock_addr);
        if (n <= 0) {
            HIP_ERROR("hipconf datapacket  failed \n");
        } else {
            HIP_DEBUG("hipconf datapacket ok (sent %d bytes)\n", n);
            break;
        }
        send_response = 1;
        break;
    }

    case SO_HIP_SET_DATAPACKET_MODE_OFF:
    {
        struct sockaddr_in6 sock_addr_1;
        HIP_DEBUG("SO_HIP_SET_DATAPACKET_MODE_OFF\n");
        HIP_DUMP_MSG(msg);

        hip_use_userspace_data_packet_mode = 0;

        //firewall socket address
        memset(&sock_addr_1, 0, sizeof(sock_addr_1));
        sock_addr_1.sin6_family            = AF_INET6;
        sock_addr_1.sin6_port              = htons(HIP_FIREWALL_PORT);
        sock_addr_1.sin6_addr              = in6addr_loopback;

        n = hip_sendto_user(msg, (struct sockaddr *) &sock_addr_1);
        if (n <= 0) {
            HIP_ERROR("hipconf datapacket  failed \n");
        } else {
            HIP_DEBUG("hipconf datapacket ok (sent %d bytes)\n", n);
        }
        send_response = 1;
        break;
    }

    case SO_HIP_BUILD_HOST_ID_SIGNATURE_DATAPACKET:
    {
        int original_type;
        hip_hit_t data_hit;

        HIP_IFEL(hip_get_any_localhost_hit(&data_hit, HIP_HI_DEFAULT_ALGO, 0), -1,
                 "No HIT found\n");

        HIP_DEBUG("SO_HIP_BUILD_HOST_ID_SIGNATURE_DATAPACKET");

        original_type = msg->type_hdr;

        /* We are about the sign the packet ..
         * So change the MSG type to HIP_DATA and then reset it to original */
        msg->type_hdr = HIP_DATA;
        err           = hip_build_host_id_and_signature(msg, &data_hit);
        msg->type_hdr = original_type;

        send_response = 1;
        goto out_err;
    }
    break;

    case SO_HIP_TRIGGER_BEX:
        HIP_DEBUG("SO_HIP_TRIGGER_BEX\n");
        hip_firewall_status = 1;
        err                 = hip_netdev_trigger_bex_msg(msg);
        goto out_err;
        break;
    case SO_HIP_USERSPACE_IPSEC:
        HIP_DUMP_MSG(msg);
        //send_response = 0;
        err = hip_userspace_ipsec_activate(msg);
        break;
    case SO_HIP_RESTART_DUMMY_INTERFACE:
        set_up_device(HIP_HIT_DEV, 0);
        err = set_up_device(HIP_HIT_DEV, 1);
        break;
    case SO_HIP_ESP_PROT_TFM:
        HIP_DUMP_MSG(msg);
        err = esp_prot_set_preferred_transforms(msg);
        break;
    case SO_HIP_BEX_STORE_UPDATE:
        HIP_DUMP_MSG(msg);
        err = anchor_db_update(msg);
        break;
    case SO_HIP_TRIGGER_UPDATE:
        HIP_DUMP_MSG(msg);
        err = esp_prot_handle_trigger_update_msg(msg);
        break;
    case SO_HIP_ANCHOR_CHANGE:
        HIP_DUMP_MSG(msg);
        err = esp_prot_handle_anchor_change_msg(msg);
        break;
    case SO_HIP_GET_LSI_PEER:
        while ((param = hip_get_next_param(msg, param))) {
            if (hip_get_param_type(param) == HIP_PARAM_HIT) {
                if (!dst_hit) {
                    dst_hit = (struct in6_addr *) hip_get_param_contents_direct(param);
                    HIP_DEBUG_HIT("dst_hit", dst_hit);
                } else {
                    src_hit = (struct in6_addr *) hip_get_param_contents_direct(param);
                    HIP_DEBUG_HIT("src_hit", src_hit);
                }
            }
        }
        if (src_hit && dst_hit) {
            entry = hip_hadb_find_byhits(src_hit, dst_hit);
        } else if (dst_hit) {
            entry = hip_hadb_try_to_find_by_peer_hit(dst_hit);
        }
        if (entry && IS_LSI32(entry->lsi_peer.s_addr)) {
            HIP_IFE(hip_build_param_contents(msg, &entry->lsi_peer,
                                             HIP_PARAM_LSI, sizeof(hip_lsi_t)), -1);
            HIP_IFE(hip_build_param_contents(msg, &entry->lsi_our,
                                             HIP_PARAM_LSI, sizeof(hip_lsi_t)), -1);
        } else if (dst_hit) {         /* Assign a new LSI */
            struct hip_common msg_tmp;
            hip_lsi_t lsi;

            memset(&msg_tmp, 0, sizeof(msg_tmp));
            hip_generate_peer_lsi(&lsi);
            HIP_IFE(hip_build_param_contents(&msg_tmp, dst_hit,
                                             HIP_PARAM_HIT, sizeof(hip_hit_t)), -1);
            HIP_IFE(hip_build_param_contents(&msg_tmp, &lsi,
                                             HIP_PARAM_LSI, sizeof(hip_lsi_t)), -1);
            hip_add_peer_map(&msg_tmp);
            HIP_IFE(hip_build_param_contents(msg, &lsi,
                                             HIP_PARAM_LSI, sizeof(hip_lsi_t)), -1);
        }
        break;
    case SO_HIP_SET_NAT_PORT:
    {
        struct hip_port_info *nat_port;

        nat_port = hip_get_param(msg, HIP_PARAM_LOCAL_NAT_PORT);
        if (nat_port) {
            HIP_DEBUG("Setting local NAT port\n");
            hip_set_local_nat_udp_port(nat_port->port);
            // We need to recreate the NAT UDP sockets to bind to the new port.
            close(hip_nat_sock_output_udp);
            close(hip_nat_sock_input_udp);
            hip_nat_sock_output_udp = 0;
            hip_nat_sock_input_udp  = 0;
            hip_create_nat_sock_udp(&hip_nat_sock_output_udp, 0, 1);
            hip_create_nat_sock_udp(&hip_nat_sock_input_udp, 0, 0);
        } else {
            HIP_DEBUG("Setting peer NAT port\n");
            HIP_IFEL(!(nat_port = hip_get_param(msg, HIP_PARAM_PEER_NAT_PORT)),
                     -1, "No nat port param found\n");
            hip_set_peer_nat_udp_port(nat_port->port);
        }
        break;
    }
    case SO_HIP_NSUPDATE_OFF:
    case SO_HIP_NSUPDATE_ON:
        hip_set_nsupdate_status((msg_type == SO_HIP_NSUPDATE_OFF) ? 0 : 1);
        if (msg_type == SO_HIP_NSUPDATE_ON) {
            nsupdate(1);
        }
        break;

    case SO_HIP_HIT_TO_IP_OFF:
    case SO_HIP_HIT_TO_IP_ON:
        hip_set_hit_to_ip_status((msg_type == SO_HIP_NSUPDATE_OFF) ? 0 : 1);
        break;

    case SO_HIP_HIT_TO_IP_SET:
    {
        err = 0;
        struct hip_hit_to_ip_set *name_info;
        HIP_IFEL(!(name_info = hip_get_param(msg, HIP_PARAM_HIT_TO_IP_SET)), -1,
                 "no name struct found\n");
        HIP_DEBUG("Name in name_info %s\n", name_info->name);
        int name_len = strlen(name_info->name);
        if (name_len >= 1) {
            if (name_info->name[name_len - 1] != '.') {
                HIP_DEBUG("final dot is missing");
                if (name_len < HIT_TO_IP_ZONE_MAX_LEN - 2) {
                    HIP_DEBUG("adding final dot");
                    name_info->name[name_len]     = '.';
                    name_info->name[name_len + 1] = 0;
                    HIP_DEBUG("new name %s\n", name_info->name);
                }
            }
        }
        hip_hit_to_ip_set(name_info->name);
    }
    break;
    case SO_HIP_SHOTGUN_ON:
        HIP_DEBUG("Setting SHOTGUN ON\n");
        hip_shotgun_status = SO_HIP_SHOTGUN_ON;
        HIP_DEBUG("hip_shotgun_status =  %d (should be %d)\n",
                  hip_shotgun_status, SO_HIP_SHOTGUN_ON);
        break;

    case SO_HIP_SHOTGUN_OFF:
        HIP_DEBUG("Setting SHOTGUN OFF\n");
        hip_shotgun_status = SO_HIP_SHOTGUN_OFF;
        HIP_DEBUG("hip_shotgun_status =  %d (should be %d)\n",
                  hip_shotgun_status, SO_HIP_SHOTGUN_OFF);
        break;
    case SO_HIP_MAP_ID_TO_ADDR:
    {
        struct in6_addr *id = NULL;
        hip_hit_t *hit      = NULL;
        hip_lsi_t lsi;
        struct in6_addr addr;
        void *param         = NULL;

        HIP_IFE(!(param = hip_get_param(msg, HIP_PARAM_IPV6_ADDR)), -1);
        HIP_IFE(!(id = hip_get_param_contents_direct(param)), -1);

        if (IN6_IS_ADDR_V4MAPPED(id)) {
            IPV6_TO_IPV4_MAP(id, &lsi);
        } else {
            hit = id;
        }

        memset(&addr, 0, sizeof(addr));
        HIP_IFEL(hip_map_id_to_addr(hit, &lsi, &addr), -1,
                 "Couldn't determine address\n");
        hip_msg_init(msg);
        HIP_IFEL(hip_build_user_hdr(msg, SO_HIP_MAP_ID_TO_ADDR, 0), -1,
                 "Build header failed\n");
        HIP_IFEL(hip_build_param_contents(msg, &addr,
                                          HIP_PARAM_IPV6_ADDR, sizeof(addr)),
                 -1, "Build param failed\n");
        break;
    }
    case SO_HIP_FIREWALL_START:
        hip_firewall_status = 1;
        break;
    case SO_HIP_FIREWALL_QUIT:
        hip_firewall_status = 0;
        if (hip_relay_get_status() == HIP_RELAY_FULL) {
            hip_relay_set_status(HIP_RELAY_ON);
            hip_set_srv_status(HIP_SERVICE_FULLRELAY, HIP_SERVICE_OFF);
            hip_relht_free_all_of_type(HIP_FULLRELAY);
            err = hip_recreate_all_precreated_r1_packets();
        }
        break;
    case SO_HIP_LSI_TO_HIT:
    {
        hip_lsi_t *lsi;
        struct hip_tlv_common *param;
        hip_ha_t *ha;

        HIP_IFE(!(param = hip_get_param(msg, HIP_PARAM_LSI)), -1);
        HIP_IFE(!(lsi =  hip_get_param_contents_direct(param)), -1);
        if (!(ha = hip_hadb_try_to_find_by_peer_lsi(lsi))) {
            HIP_DEBUG("No HA found\n");
            goto out_err;
        }
        hip_msg_init(msg);
        HIP_IFEL(hip_build_user_hdr(msg, SO_HIP_LSI_TO_HIT, 0), -1,
                 "Build header failed\n");
        HIP_IFEL(hip_build_param_contents(msg, &ha->hit_peer,
                                          HIP_PARAM_IPV6_ADDR, sizeof(struct in6_addr)),
                 -1, "Build param failed\n");
        break;
    }
    case SO_HIP_MANUAL_UPDATE_PACKET:
        /// @todo : 13.11.2009: Should we use the msg?
        err = hip_send_locators_to_all_peers();
        break;
    default:
        HIP_ERROR("Unknown socket option (%d)\n", msg_type);
        err = -ESOCKTNOSUPPORT;
    }

out_err:
    if (send_response) {
        HIP_DEBUG("Send response\n");
        if (err) {
            hip_set_msg_err(msg, 1);
        }
        len = hip_get_msg_total_len(msg);
        HIP_DEBUG("Sending message (type=%d) response to port %d \n",
                  hip_get_msg_type(msg), ntohs(src->sin6_port));
        HIP_DEBUG_HIT("To address", &src->sin6_addr);
        n   = hip_sendto_user(msg, (struct sockaddr *)  src);
        if (n != len) {
            err = -1;
        } else {
            HIP_DEBUG("Response sent ok\n");
        }
    } else {
        HIP_DEBUG("No response sent\n");
    }

    return err;
}

int hip_handle_netlink_msg(const struct nlmsghdr *msg, int len, void *arg)
{
    int err = 0;

    for (; NLMSG_OK(msg, (uint32_t) len); msg = NLMSG_NEXT(msg, len)) {
        switch (msg->nlmsg_type) {
        case SO_HIP_ADD_PEER_MAP_HIT_IP:
            HIP_DEBUG("add hit-ip map\n");
            break;
        default:
            HIP_DEBUG("Unexpected msg type: %d\n", msg->nlmsg_type);
            break;
        }
    }
    return err;
}<|MERGE_RESOLUTION|>--- conflicted
+++ resolved
@@ -19,12 +19,8 @@
 #include "config.h"
 #include "user.h"
 #include "esp_prot_anchordb.h"
-<<<<<<< HEAD
-=======
-#include "lib/dht/libhipdht.h"
 #include "lib/core/hostid.h"
 #include "lib/core/hip_udp.h"
->>>>>>> 06e6879b
 #include "hipd.h"
 
 /* TODO Remove these includes, when modularization is finished */
@@ -288,87 +284,6 @@
         hip_recreate_all_precreated_r1_packets();
     }
     break;
-<<<<<<< HEAD
-=======
-#ifdef CONFIG_HIP_DHT
-    case SO_HIP_DHT_ON:
-    {
-        HIP_DEBUG("Setting DHT ON\n");
-        hip_opendht_inuse = SO_HIP_DHT_ON;
-        HIP_DEBUG("hip_opendht_inuse =  %d (should be %d)\n",
-                  hip_opendht_inuse, SO_HIP_DHT_ON);
-    }
-        {
-            int dhterr = 0;
-            dhterr = hip_init_dht();
-            if (dhterr < 0) {
-                HIP_DEBUG("Initializing DHT returned error\n");
-            }
-        }
-        break;
-    case SO_HIP_DHT_OFF:
-    {
-        HIP_DEBUG("Setting DHT OFF\n");
-        hip_opendht_inuse = SO_HIP_DHT_OFF;
-        HIP_DEBUG("hip_opendht_inuse =  %d (should be %d)\n",
-                  hip_opendht_inuse, SO_HIP_DHT_OFF);
-    }
-    break;
-#endif  /* CONFIG_HIP_DHT */
-
-    case SO_HIP_SET_HIPPROXY_ON:
-    {
-        //firewall socket address
-        struct sockaddr_in6 sock_addr;
-        memset(&sock_addr, 0, sizeof(sock_addr));
-        sock_addr.sin6_family = AF_INET6;
-        sock_addr.sin6_port   = htons(HIP_FIREWALL_PORT);
-        sock_addr.sin6_addr   = in6addr_loopback;
-
-        HIP_DEBUG("Setting HIP PROXY ON\n");
-        hip_set_hip_proxy_on();
-        hip_build_user_hdr(msg, SO_HIP_SET_HIPPROXY_ON, 0);
-    }
-    break;
-
-    case SO_HIP_SET_HIPPROXY_OFF:
-    {
-        //firewall socket address
-        struct sockaddr_in6 sock_addr;
-        memset(&sock_addr, 0, sizeof(sock_addr));
-        sock_addr.sin6_family = AF_INET6;
-        sock_addr.sin6_port   = htons(HIP_FIREWALL_PORT);
-        sock_addr.sin6_addr   = in6addr_loopback;
-
-        HIP_DEBUG("Setting HIP PROXY OFF\n");
-        hip_set_hip_proxy_off();
-        hip_build_user_hdr(msg, SO_HIP_SET_HIPPROXY_OFF, 0);
-    }
-    break;
-
-    case SO_HIP_HIPPROXY_STATUS_REQUEST:
-    {
-        //firewall socket address
-        struct sockaddr_in6 sock_addr;
-        memset(&sock_addr, 0, sizeof(sock_addr));
-        sock_addr.sin6_family = AF_INET6;
-        sock_addr.sin6_port   = htons(HIP_FIREWALL_PORT);
-        sock_addr.sin6_addr   = in6addr_loopback;
-
-        HIP_DEBUG("Received PROXY Status Request from firewall\n");
-
-        memset(msg, 0, sizeof(struct hip_common));
-
-        if (hip_get_hip_proxy_status() == 0) {
-            hip_build_user_hdr(msg, SO_HIP_SET_HIPPROXY_OFF, 0);
-        }
-
-        if (hip_get_hip_proxy_status() == 1) {
-            hip_build_user_hdr(msg, SO_HIP_SET_HIPPROXY_ON, 0);
-        }
-    }
-    break;
->>>>>>> 06e6879b
 #ifdef CONFIG_HIP_RVS
     case SO_HIP_ADD_DEL_SERVER:
     {
@@ -595,11 +510,7 @@
 
         err = hip_recreate_all_precreated_r1_packets();
         break;
-<<<<<<< HEAD
-   case SO_HIP_OFFER_FULLRELAY:
-=======
     case SO_HIP_OFFER_FULLRELAY:
->>>>>>> 06e6879b
         HIP_IFEL(hip_firewall_set_esp_relay(1), -1,
                  "Failed to enable ESP relay in firewall\n");
 
@@ -626,10 +537,6 @@
         HIP_DEBUG("Handling REINIT RELAY or REINIT RVS user message.\n");
         HIP_IFEL(hip_relay_reinit(), -1, "Unable to reinitialize " \
                                          "the HIP relay / RVS service.\n");
-<<<<<<< HEAD
-=======
-
->>>>>>> 06e6879b
         break;
     case SO_HIP_CANCEL_RVS:
         HIP_DEBUG("Handling CANCEL RVS user message.\n");
