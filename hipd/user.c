--- conflicted
+++ resolved
@@ -1244,7 +1244,6 @@
                 hip_hit_to_ip_set(name_info->name);
 	}
 	break;
-<<<<<<< HEAD
 	case SO_HIP_SHOTGUN_ON:
 		HIP_DEBUG("Setting SHOTGUN ON\n");
 		hip_shotgun_status = SO_HIP_SHOTGUN_ON;
@@ -1258,18 +1257,10 @@
 		HIP_DEBUG("hip_shotgun_status =  %d (should be %d)\n",
 			hip_shotgun_status, SO_HIP_SHOTGUN_OFF);
                 break;
-#ifdef CONFIG_HIP_MIDAUTH
 	case SO_HIP_MANUAL_UPDATE_PACKET:
 		err = hip_manual_update(msg);
 		break;
-#endif
-        default:
-=======
-	case SO_HIP_MANUAL_UPDATE_PACKET:
-		err = hip_manual_update(msg);
-		break;
-	default:
->>>>>>> ae701859
+    	default:
 		HIP_ERROR("Unknown socket option (%d)\n", msg_type);
 		err = -ESOCKTNOSUPPORT;
 	}
