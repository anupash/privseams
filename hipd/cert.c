/** @file
 * This file defines the certificate signing and verification functions to use with HIP
 *
 * Syntax in the names of functions is as follows, hip_cert_XX_YY_VV(), where 
 *   XX is the certificate type
 *   YY is build or verify
 *   VV is what the function really does like sign etc.
 *
 * @author Samu Varjonen
 * @version 0.1
 * @date 12.5.2008
 *
 */
#include "cert.h"

/****************************************************************************
 *
 * SPKI
 *
 ***************************************************************************/

/**
 * Function that signs the cert sequence and creates the public key sequence
 *
 * @param msg points to the msg gotten from "client"
 * @param db is the db to query for the hostid entry
 *
 * @return 0 if signature was created without errors negative otherwise
 */
int hip_cert_spki_sign(struct hip_common * msg, HIP_HASHTABLE * db) {
        int err = 0, sig_len = 0, hex_len = 0, evpret = 0;
        struct hip_cert_spki_info * p_cert;
        struct hip_cert_spki_info * cert;
        char sha_digest[21];
        /*char * sig_sequence;*/
        unsigned char *sha_retval;
        char * e_bin = NULL;
        char * n_bin = NULL;
        char * signature_b64 = NULL;
        char * digest_b64 = NULL;
        char * e_hex = NULL;
        char * n_b64 = NULL;
        char * key_n = NULL;
        u8 * signature = NULL;
        RSA *rsa = NULL;
<<<<<<< HEAD
        DSA *dsa = NULL;
        
        /* 
           XX FIXME
           sizes for the mallocs are just estimates, 
           the signature is 128 bytes + the 
           bytes from base64 and the sequence stuff 
        */
        sig_sequence = malloc(256); 
        HIP_IFEL((!sig_sequence), -1, "Malloc for sig_sequence failed\n");
        memset(sig_sequence, 0, sizeof(sig_sequence));

        digest_b64 = malloc(30); 
        HIP_IFEL((!digest_b64), -1, "Malloc for digest_b64 failed\n");
        memset(digest_b64, 0, sizeof(digest_b64));
                
        signature_b64 = malloc(256); 
        HIP_IFEL((!signature_b64), -1, "Malloc for signature_b64 failed\n");
        memset(signature_b64, 0, sizeof(signature_b64));
=======
>>>>>>> 32a65362

        cert = malloc(sizeof(struct hip_cert_spki_info));
        HIP_IFEL((!cert), -1, "Malloc for cert failed\n");
        memset(cert, 0, sizeof(struct hip_cert_spki_info));

        /* malloc space for new rsa */
        rsa = RSA_new();
        HIP_IFEL(!rsa, -1, "Failed to malloc RSA\n");
<<<<<<< HEAD
        dsa = DSA_new();
=======

>>>>>>> 32a65362
        memset(sha_digest, '\0', sizeof(sha_digest));

        HIP_IFEL(!(p_cert = hip_get_param(msg,HIP_PARAM_CERT_SPKI_INFO)), 
                 -1, "No cert_info struct found\n");
        memcpy(cert, p_cert, sizeof(struct hip_cert_spki_info));
	_HIP_DEBUG("\n\n** CONTENTS of public key sequence **\n"
                   "%s\n\n",cert->public_key);
        _HIP_DEBUG("\n\n** CONTENTS of cert sequence to be signed **\n"
                   "%s\n\n", cert->cert);
	_HIP_DEBUG("\n\n** CONTENTS of public key sequence **\n"
                   "%s\n\n",cert->signature);

        _HIP_DEBUG_HIT("Getting keys for HIT",&cert->issuer_hit);

<<<<<<< HEAD
        /*        
        HIP_IFEL((err = hip_cert_hostid2dsa(hip_local_hostid_db,
                                            &cert->issuer_hit, dsa)), -1, 
                "Error constructing the keys from hidb entry\n");
        */
        
        HIP_IFEL((err = hip_cert_hostid2rsa(hip_local_hostid_db,
                                            &cert->issuer_hit, rsa)), -1, 
                "Error constructing the keys from hidb entry\n");

=======
        HIP_IFEL((err = hip_cert_spki_construct_keys(hip_local_hostid_db,
                                            &cert->issuer_hit, rsa)), -1, 
                "Error constructing the keys from hidb entry\n");

        /*
           XX FIXME
           sizes for the mallocs are just estimates, 
           the signature is 128 bytes + the 
           bytes from base64 and the sequence stuff 
        */

        /*sig_sequence = malloc(256); 
        HIP_IFEL((!sig_sequence), -1, "Malloc for sig_sequence failed\n");
        memset(sig_sequence, 0, 256);*/

        digest_b64 = malloc(30); 
        HIP_IFEL((!digest_b64), -1, "Malloc for digest_b64 failed\n");
        memset(digest_b64, 0, 30);

        signature_b64 = malloc(RSA_size(rsa)); 
        HIP_IFEL((!signature_b64), -1, "Malloc for signature_b64 failed\n");
        memset(signature_b64, 0, RSA_size(rsa));

        /*XX FIXME just a guesstimate calculate correctly */
        n_b64 = malloc(RSA_size(rsa) + 20);
        HIP_IFEL((!n_b64), -1, "Malloc for n_b64 failed\n");
        memset(n_b64, 0, (RSA_size(rsa) + 20));

	e_bin = malloc(BN_num_bytes(rsa->e) + 1);
        HIP_IFEL((!e_bin), -1, "Malloc for e_bin failed\n");
        memset(e_bin, 0, (BN_num_bytes(rsa->e) + 1));

	n_bin = malloc(RSA_size(rsa) + 1);
        HIP_IFEL((!n_bin), -1, "Malloc for n_bin failed\n");

	key_n = malloc(RSA_size(rsa));
        HIP_IFEL((!key_n), -1, "Malloc for key_n failed\n");

>>>>>>> 32a65362
        /* build sha1 digest that will be signed */
        HIP_IFEL(!(sha_retval = SHA1(cert->cert, strlen(cert->cert), sha_digest)),
                 -1, "SHA1 error when creating digest.\n");        
        _HIP_HEXDUMP("SHA1 digest of cert sequence ", sha_digest, sizeof(sha_digest));          

        /* sign the digest */
        sig_len = RSA_size(rsa);
	signature = malloc(sig_len);
        HIP_IFEL((!signature), -1, "Malloc for signature failed\n");
	memset(signature, 0, sig_len);

	err = RSA_sign(NID_sha1, sha_digest, SHA_DIGEST_LENGTH, signature,
		       &sig_len, rsa);
        HIP_IFEL((err = err == 0 ? -1 : 0), -1, "RSA_sign error\n");

        _HIP_HEXDUMP("Signature created for the certificate ", signature, sig_len);
        _HIP_DEBUG("Siglen %d, err :%d\n", sig_len, err);

        /* clearing signature field just to be sure */
        memset(cert->signature, '\0', sizeof(cert->signature));

        /* 
           compiler warning for the next 2 lines
	   cert.c:103: warning: cast to pointer from integer of different size
	   cert.c:105: warning: cast to pointer from integer of different size
	*/
        digest_b64 = (char *)base64_encode((unsigned char *)sha_digest, 
                                         (unsigned int)sizeof(sha_digest));
        signature_b64 = (char *)base64_encode((unsigned char *)signature, 
                                         (unsigned int)sig_len);

        /* create (signature (hash sha1 |digest|)|signature|) */
        sprintf(cert->signature, "(signature (hash sha1 |%s|)|%s|)", 
                digest_b64, signature_b64);

        _HIP_DEBUG("Sig sequence \n%s\n",cert->signature);

        /* Create the public key sequence */
	/*
	  compiler warning for the next line
	  cert.c:117: warning: cast to pointer from integer of different size
	*/

        HIP_IFEL(!(BN_bn2bin(rsa->n, n_bin)), -1,
                 "Error in converting public exponent from BN to bin\n");

        n_b64 = (char *)base64_encode((unsigned char *)n_bin, RSA_size(rsa));
        /* FOR DEBUGGING, just checking we can decode the base 64 */
        evpret = EVP_DecodeBlock(key_n, n_b64, strlen(n_b64));
        _HIP_HEXDUMP("Key N ", key_n, RSA_size(rsa));

        HIP_IFEL(!(BN_bn2bin(rsa->e, e_bin)), -1,
                 "Error in converting public exponent from BN to bin\n");
	e_hex = BN_bn2hex(rsa->e);

        sprintf(cert->public_key, "(public_key (rsa-pkcs1-sha1 (e #%s#)(n |%s|)))", 
                e_hex, n_b64);

        _HIP_DEBUG("\n\nPublic-key sequence:\n%s\n\n",cert->public_key);
        _HIP_DEBUG("\n\nCert sequence:\n%s\n\n",cert->cert);
        _HIP_DEBUG("\n\nSignature sequence:\n%s\n\n",cert->signature);

        /* Put the results into the msg back */

	HIP_DEBUG("Len public-key (%d) + cert (%d) + signature (%d) = %d\n"
                  "Sizeof hip_cert_spki_info %d\n",
		  strlen(cert->public_key), strlen(cert->cert), strlen(cert->signature),
                  (strlen(cert->public_key)+strlen(cert->cert)+strlen(cert->signature)),
                  sizeof(struct hip_cert_spki_info));

        hip_msg_init(msg);

        HIP_IFEL(hip_build_user_hdr(msg, SO_HIP_CERT_SPKI_SIGN, 0), -1, 
                 "Failed to build user header\n");
        HIP_IFEL(hip_build_param_cert_spki_info(msg, cert), -1,
                 "Failed to build cert_info\n");                 

        _HIP_DUMP_MSG(msg);

 out_err:

	/* free malloced memory */
	if (digest_b64) free(digest_b64);
	if (signature_b64) free(signature_b64);
	if (n_b64) free(n_b64);
        /*if (sig_sequence) free(sig_sequence);*/
        if (rsa) RSA_free(rsa);
	if (e_bin) free(e_bin);
	if (n_bin) free(n_bin);
	if (key_n) free(key_n);
	if (signature) free(signature);
	if (e_hex) OPENSSL_free(e_hex);

        return err;
}

/**
<<<<<<< HEAD
=======
 * Function that extracts the key from hidb entry and constructs a RSA struct from it
 *
 * @param db is the db to query for the hostid entry
 * @param hit is a pointer to a host identity tag to be searched
 * @param rsa is the resulting struct that contains the key material
 *
 * @return 0 if signature matches, -1 if error or signature did NOT match
 */
int hip_cert_spki_construct_keys(HIP_HASHTABLE * db, hip_hit_t * hit, RSA * rsa) {
        int err = 0, s;
        struct hip_host_id_entry * hostid_entry = NULL;
        struct hip_host_id * hostid = NULL;
        struct hip_lhi * lhi = NULL;
	struct hip_rsa_keylen keylen;
        u8 *p;
        /* 
           Get the corresponding host id for the HIT.
           It will contain both the public and the private key
        */
	_HIP_DEBUG_HIT("HIT we are looking for ", hit);
        hostid_entry = hip_get_hostid_entry_by_lhi_and_algo(db, hit,
                                                            HIP_HI_RSA, -1);  
	HIP_IFEL(!hostid_entry, -1, "Failed to get host id entry\n");
        lhi = &hostid_entry->lhi;
        hostid = hostid_entry->host_id;
        p = (u8 *)(hostid + 1);

        _HIP_DEBUG_HIT("HIT from hostid entry", &lhi->hit);
        _HIP_DEBUG("type = %d len = %d\n", htons(hostid->type), hostid->hi_length);

        /*
          Order of the key material in the host id rdata is the following
           HIP_RSA_PUBLIC_EXPONENT_E_LEN 
           HIP_RSA_PUBLIC_MODULUS_N_LEN 
           HIP_RSA_PRIVATE_EXPONENT_D_LEN 
           HIP_RSA_SECRET_PRIME_FACTOR_P_LEN
           HIP_RSA_SECRET_PRIME_FACTOR_Q_LEN  
        */
	hip_get_rsa_keylen(hostid, &keylen, 1);
	s = keylen.e_len;

        /* Public part of the key */
        /* s is the number of bytes at the start indicating the length of e */
        _HIP_DEBUG("s = %d\n",s);
        rsa->e = BN_bin2bn(&p[s], keylen.e, 0);
        s += keylen.e;
        _HIP_DEBUG("s = %d\n",s);
        rsa->n = BN_bin2bn(&p[s], keylen.n, 0);
        s += keylen.n;
        _HIP_DEBUG("s = %d\n",s);
        /* Private part of the key */
        rsa->d = BN_bin2bn(&p[s], keylen.n, 0);
        s += keylen.n;
        _HIP_DEBUG("s = %d\n",s);
        rsa->p = BN_bin2bn(&p[s], keylen.n / 2, 0);
        s += keylen.n / 2;
        _HIP_DEBUG("s = %d\n",s);
        rsa->q = BN_bin2bn(&p[s], keylen.n / 2, 0);

        _HIP_DEBUG("Hostid converted to RSA e=%s\n", BN_bn2hex(rsa->e));
        _HIP_DEBUG("Hostid converted to RSA n=%s\n", BN_bn2hex(rsa->n));
        _HIP_DEBUG("Hostid converted to RSA d=%s\n", BN_bn2hex(rsa->d));
        _HIP_DEBUG("Hostid converted to RSA p=%s\n", BN_bn2hex(rsa->p));
        _HIP_DEBUG("Hostid converted to RSA q=%s\n", BN_bn2hex(rsa->q));

 out_err:
        return(err);
}

/**
>>>>>>> 32a65362
 * Function that verifies the signature in the given SPKI cert sent by the "client"
 *
 * @param msg points to the msg gotten from "client"
 *
 * @return 0 if signature matches, -1 if error or signature did NOT match
 */
int hip_cert_spki_verify(struct hip_common * msg) {
	int err = 0, start = 0, stop = 0, evpret = 0, keylen;
        char buf[200];
        char sha_digest[21];
        char * e_hex = NULL;
        char * signature_hash = NULL;
        char * signature_hash_b64 = NULL;
        char * signature_b64 = NULL;
        char * modulus_b64 = NULL;
        char * modulus = NULL;
        unsigned long e_code;
        unsigned char *sha_retval;
        struct hip_cert_spki_info * p_cert;
        struct hip_cert_spki_info * cert = NULL;
        RSA *rsa = NULL;
        char * signature = NULL;

        /* rules for regular expressions */

        /* 
           rule to get the public exponent. 
           Look for the part that says # and after that some hex blob and #
        */
        char e_rule[] = "[#][0-9A-Fa-f]*[#]";

        /* 
           rule to get the public modulus 
           Look for the part that starts with '|' and after that anything
           that is in base 64 char set and then '|' again
        */
        char n_rule[] = "[|][A-Za-z0-9+/()#=-]*[|]";

        /* 
           rule to get the signature hash 
           Look for the similar than the n_rule
        */
        char h_rule[] = "[|][A-Za-z0-9+/()#=-]*[|]";

        /* 
           rule to get the signature 
           Look for part that starts ")|" and base 64 blob after it
           and stops to '|' char remember to add and subtract 2 from 
           the indexes below
        */
        char s_rule[] = "[)][|][A-Za-z0-9+/()#=-]*[|]";

        cert = malloc(sizeof(struct hip_cert_spki_info));
        HIP_IFEL((!cert), -1, "Malloc for cert failed\n");
        memset(cert, 0, sizeof(struct hip_cert_spki_info));

        /* malloc space for new rsa */
        rsa = RSA_new();
        HIP_IFEL(!rsa, -1, "Failed to malloc RSA\n");
        memset(sha_digest, '\0', sizeof(sha_digest));        

        HIP_IFEL(!(p_cert = hip_get_param(msg,HIP_PARAM_CERT_SPKI_INFO)), 
                 -1, "No cert_info struct found\n");
        memcpy(cert, p_cert, sizeof(struct hip_cert_spki_info));
	_HIP_DEBUG("\n\n** CONTENTS of public key sequence **\n"
                   "%s\n\n",cert->public_key); 

        /* build sha1 digest that will be signed */
        HIP_IFEL(!(sha_retval = SHA1(cert->cert, 
                                     strlen(cert->cert), sha_digest)),
                 -1, "SHA1 error when creating digest.\n");        
        _HIP_HEXDUMP("SHA1 digest of cert sequence ", sha_digest, 20);          
        
        /* extract the public-key from cert to rsa */

        /* public exponent first */
        start = stop = 0;
        HIP_IFEL(hip_cert_regex(e_rule, cert->public_key, &start, &stop), -1,
                 "Failed to run hip_cert_regex (exponent)\n");
        _HIP_DEBUG("REGEX results from %d to %d\n", start, stop);
	e_hex = malloc(stop-start);
	HIP_IFEL((!e_hex), -1, "Malloc for e_hex failed\n");
        snprintf(e_hex, (stop-start-1), "%s", &cert->public_key[start + 1]);
        _HIP_DEBUG("E_HEX %s\n",e_hex);

        /* public modulus second */
        start = stop = 0;
        HIP_IFEL(hip_cert_regex(n_rule, cert->public_key, &start, &stop), -1,
                 "Failed to run hip_cert_regex (modulus)\n");
        _HIP_DEBUG("REGEX results from %d to %d\n", start, stop);
        modulus_b64 = malloc(stop-start+1);
        HIP_IFEL((!modulus_b64), -1, "Malloc for modulus_b64 failed\n");
        memset(modulus_b64, 0, (stop-start+1));
        modulus = malloc(stop-start+1);
        HIP_IFEL((!modulus), -1, "Malloc for modulus failed\n");
        memset(modulus, 0, (stop-start+1));
        snprintf(modulus_b64, (stop-start-1), "%s", &cert->public_key[start + 1]);       
        _HIP_DEBUG("modulus_b64 %s\n",modulus_b64);

        /* put the stuff into the RSA struct */
        BN_hex2bn(&rsa->e, e_hex);
        evpret = EVP_DecodeBlock(modulus, modulus_b64, 
                                        strlen(modulus_b64));

	/* EVP returns a multiple of 3 octets, subtract any extra */
	keylen = evpret;
	if (keylen % 4 != 0)
	    keylen = --keylen - keylen % 2;
	HIP_DEBUG("keylen = %d (%d bits)\n", keylen, keylen * 8);
	signature = malloc(keylen);
	HIP_IFEL((!signature), -1, "Malloc for signature failed.\n");
        rsa->n = BN_bin2bn(modulus, keylen, 0);

        _HIP_DEBUG("In verification RSA e=%s\n", BN_bn2hex(rsa->e));
        _HIP_DEBUG("In verification RSA n=%s\n", BN_bn2hex(rsa->n));

        /* Get the signature hash and compare it to the sha_digest we just made */
        start = stop = 0;
        HIP_IFEL(hip_cert_regex(h_rule, cert->signature, &start, &stop), -1,
                 "Failed to run hip_cert_regex (signature hash)\n");
        _HIP_DEBUG("REGEX results from %d to %d\n", start, stop);
        signature_hash_b64 = malloc(stop-start+1);
        HIP_IFEL((!signature_hash_b64), -1, "Failed to malloc signature_hash_b64\n");
        memset(signature_hash_b64, '\0', (stop-start+1));        
        signature_hash = malloc(stop-start+1);
        HIP_IFEL((!signature_hash), -1, "Failed to malloc signature_hash\n");
        snprintf(signature_hash_b64, (stop-start-1), "%s", 
                 &cert->signature[start + 1]);       
        _HIP_DEBUG("SIG HASH B64 %s\n", signature_hash_b64);
        evpret = EVP_DecodeBlock(signature_hash, signature_hash_b64, 
                                 strlen(signature_hash_b64));
        HIP_IFEL(memcmp(sha_digest, signature_hash, 20), -1,
                 "Signature hash did not match of the one made from the"
                 "cert sequence in the certificate\n");

        /* memset signature and put it into its place */
        start = stop = 0;
        HIP_IFEL(hip_cert_regex(s_rule, cert->signature, &start, &stop), -1,
                 "Failed to run hip_cert_regex (signature)\n");
        _HIP_DEBUG("REGEX results from %d to %d\n", start, stop);
        signature_b64 = malloc(stop-start+1);
        HIP_IFEL((!signature_b64), -1, "Failed to malloc signature_b64\n");
        memset(signature_b64, '\0', keylen);
        snprintf(signature_b64, (stop-start-2),"%s", &cert->signature[start + 2]);       
        _HIP_DEBUG("SIG_B64 %s\n", signature_b64);
        evpret = EVP_DecodeBlock(signature, signature_b64, 
                                 strlen(signature_b64));
        _HIP_HEXDUMP("SIG\n", signature, keylen);
        /* do the verification */
        err = RSA_verify(NID_sha1, sha_digest, SHA_DIGEST_LENGTH,
                         signature, RSA_size(rsa), rsa);

        e_code = ERR_get_error();
        ERR_load_crypto_strings();
        ERR_error_string(e_code ,buf);

        _HIP_DEBUG("***********RSA ERROR*************\n");
        _HIP_DEBUG("RSA_size(rsa) = %d\n",RSA_size(rsa));
        _HIP_DEBUG("Signature length :%d\n",strlen(signature));
        _HIP_DEBUG("Error string :%s\n",buf);
        _HIP_DEBUG("LIB error :%s\n",ERR_lib_error_string(e_code));
        _HIP_DEBUG("func error :%s\n",ERR_func_error_string(e_code));
        _HIP_DEBUG("Reason error :%s\n",ERR_reason_error_string(e_code));
        _HIP_DEBUG("***********RSA ERROR*************\n");

        /* RSA_verify returns 1 if success. */
        cert->success = err == 1 ? 0 : -1;
        HIP_IFEL((err = err == 1 ? 0 : -1), -1, "RSA_verify error\n");

        hip_msg_init(msg);

        HIP_IFEL(hip_build_user_hdr(msg, SO_HIP_CERT_SPKI_SIGN, 0), -1, 
                 "Failed to build user header\n");
        HIP_IFEL(hip_build_param_cert_spki_info(msg, cert), -1,
                 "Failed to build cert_info\n");                 

        _HIP_DUMP_MSG(msg);
        
out_err:
        if (signature_hash_b64) free(signature_hash_b64);
        if (signature_hash) free(signature_hash);
        if (modulus_b64) free(modulus_b64);
        if (modulus) free(modulus);
        if (cert) free(cert);
        if (rsa) RSA_free(rsa);
	if (signature) free(signature);
	if (e_hex) free(e_hex);
	return (err);
}

/****************************************************************************
 *
 * X.509v3
 *
 ***************************************************************************/

/**
 * Function that creates the certificate and sends it to back to the client.
 *
 * @param msg is a pointer to the requesting msg
 * @param db is the db to query for the hostid entry
 *
 * @return 0 on success negative otherwise. 
 *
 * @note the request part is just for informational purposes, in practice it
 * is not needed
 */ 
int hip_cert_x509v3_handle_request_to_sign(struct hip_common * msg,  HIP_HASHTABLE * db) {
	int err = 0, i = 0, nid = 0, ret = 0, secs = 0;
	CONF * conf;
	CONF_VALUE *item;
	STACK_OF(CONF_VALUE) * sec = NULL;
	STACK_OF(CONF_VALUE) * sec_general = NULL;
	STACK_OF(CONF_VALUE) * sec_name = NULL;
	STACK_OF(CONF_VALUE) * sec_ext = NULL;

        X509_REQ * req = NULL;
        X509_NAME * issuer = NULL;
        X509_NAME * subj = NULL;
        X509_EXTENSION * ext = NULL;
        STACK_OF(X509_EXTENSION) * extlist = NULL;
        X509_NAME_ENTRY *ent;
        EVP_PKEY *pkey; 
        /** XX TODO THIS should come from a configuration file 
            monotonically increasing counter **/
        long serial = 0; 
        const EVP_MD * digest;
        X509 *cert;
        X509V3_CTX ctx;
        struct hip_cert_x509_req * subject;
        char subject_hit[41];
        char issuer_hit[41];
        struct in6_addr * issuer_hit_n;
        RSA * rsa = NULL;
        char cert_str_pem[1024];
        BIO *out;
        int read_bytes = 0;
        unsigned char * der_cert = NULL;
        int der_cert_len = 0;

        HIP_IFEL(!(subject = malloc(sizeof(struct in6_addr))), -1, 
                 "Malloc for subject failed\n");   
        HIP_IFEL(!(issuer_hit_n = malloc(sizeof(struct in6_addr))), -1, 
                 "Malloc for subject failed\n"); 
        HIP_IFEL(!(pkey = malloc(sizeof(EVP_PKEY))), -1, 
                 "Malloc for pkey failed\n");  
        HIP_IFEL(!memset(subject, 0, sizeof(subject)), -1,
                 "Failed to memset memory for subject\n");
        HIP_IFEL(!memset(issuer_hit_n, 0, sizeof(issuer_hit_n)), -1,
                 "Failed to memset memory for issuer\n");               
        HIP_IFEL(!memset(subject_hit, '\0', sizeof(subject_hit)), -1,
                 "Failed to memset memory for subject\n");                
        HIP_IFEL(!memset(issuer_hit_n, 0, sizeof(struct in6_addr)), -1,
                 "Failed to memser memory for issuer HIT\n");
        HIP_IFEL(!memset(cert_str_pem, 0, sizeof(cert_str_pem)), -1,
                 "Failed to memser memory for cert_str\n");

        /* malloc space for new rsa */
        rsa = RSA_new();
        HIP_IFEL(!rsa, -1, "Failed to malloc RSA\n");
       
        OpenSSL_add_all_algorithms();
        ERR_load_crypto_strings();
        
	HIP_DEBUG("Reading configuration file (%s)\n", HIP_CERT_CONF_PATH);
	conf = hip_cert_open_conf();
	sec_general = hip_cert_read_conf_section("hip_x509v3", conf);
        sec_name = hip_cert_read_conf_section("hip_x509v3_name", conf);
        sec_ext = hip_cert_read_conf_section("hip_x509v3_extensions", conf);
  	hip_cert_free_conf(conf);

        /* Get the general information */
        HIP_IFEL((sec_general == NULL), -1, 
                 "Failed to load general certificate information\n");
        HIP_IFEL(!(req = X509_REQ_new()), -1, "Failed to create X509_REQ object");

        HIP_IFEL((sec_name = NULL), -1,
                 "Failed to load issuer naming information for the certificate\n");
 
        /* Issuer naming */
        if (sec_general != NULL) {
                /* Loop through the conf stack for general information */
                extlist = sk_X509_EXTENSION_new_null();
                for (i = 0; i < sk_CONF_VALUE_num(sec_general); i++) {
                        item = sk_CONF_VALUE_value(sec_general, i);
                        _HIP_DEBUG("Sec: %s, Key; %s, Val %s\n", 
                                   item->section, item->name, item->value);
                        if(!strcmp(item->name, "issuerhit")) {
                                strcpy(issuer_hit, item->value);
                                ret = inet_pton(AF_INET6, item->value, issuer_hit_n);
                                HIP_IFEL((ret < 0 && errno == EAFNOSUPPORT), -1, 
                                         "Failed to convert issuer HIT to hip_hit_t\n");
                                HIP_DEBUG_HIT("Issuer HIT", issuer_hit_n);
                                /* on conversion more to get rid of padding 0s*/
                                memset(issuer_hit, 0, sizeof(issuer_hit));
                                HIP_IFEL((!inet_ntop(AF_INET6, issuer_hit_n, 
                                                     issuer_hit, sizeof(issuer_hit))),
                                         -1, "Failed to convert subject hit to "
                                         "presentation format\n");
                        }
                        if(!strcmp(item->name, "days")) 
                           secs = HIP_CERT_DAY * atoi(item->value);
                }
        } 
        HIP_IFEL(!(issuer = X509_NAME_new()), -1, "Failed to set create subject name");
        nid = OBJ_txt2nid("commonName");
        HIP_IFEL((nid == NID_undef), -1, "NID text not defined\n");
        HIP_IFEL(!(ent = X509_NAME_ENTRY_create_by_NID (NULL, nid, MBSTRING_ASC,
                                                        issuer_hit, -1)), -1,
                 "Failed to create name entry for issuer\n");
        HIP_IFEL((X509_NAME_add_entry(issuer, ent, -1, 0) != 1), -1,
                 "Failed to add entry to issuer name\n");
        
        /* Subject naming */
        /* Get the subject hit from msg */
        HIP_IFEL(!(subject = hip_get_param(msg, HIP_PARAM_CERT_X509_REQ)), 
                 -1, "No cert_info struct found\n");
        _HIP_DEBUG_HIT("Subject", &subject->addr);
        HIP_IFEL((!inet_ntop(AF_INET6, &subject->addr, subject_hit, sizeof(subject_hit))),
                 -1, "Failed to convert subject hit to presentation format\n");
        _HIP_DEBUG("Subject HIT is %s (id for commonName = %d)\n", subject_hit, nid);
        HIP_IFEL(!(subj = X509_NAME_new()), -1, "Failed to set create subject name");
        nid = OBJ_txt2nid("commonName");
        HIP_IFEL((nid == NID_undef), -1, "NID text not defined\n");
        HIP_IFEL(!(ent = X509_NAME_ENTRY_create_by_NID (NULL, nid, MBSTRING_ASC,
                                                        subject_hit, -1)), -1,
                 "Failed to create name entry for subject\n");
        HIP_IFEL((X509_NAME_add_entry(subj, ent, -1, 0) != 1), -1,
                 "Failed to add entry to subject name\n");
        HIP_IFEL((X509_REQ_set_subject_name (req, subj) != 1), -1,
                 "Failed to add subject name to certificate request\n");
          
        if (sec_ext != NULL) {
                /* Loop through the conf stack and add extensions to ext stack */
                extlist = sk_X509_EXTENSION_new_null();
                for (i = 0; i < sk_CONF_VALUE_num(sec_ext); i++) {
                        item = sk_CONF_VALUE_value(sec_ext, i);
                        _HIP_DEBUG("Sec: %s, Key; %s, Val %s\n", 
                                   item->section, item->name, item->value);
                        HIP_IFEL(!(ext = X509V3_EXT_conf(NULL, &ctx, 
                                                       item->name, item->value )), -1, 
                                 "Failed to create extension\n");
                        sk_X509_EXTENSION_push(extlist, ext);
                }
                HIP_IFEL((!X509_REQ_add_extensions(req, extlist)), -1,
                          "Failed to add extensions to the request\n");
        }
#if 0
        /* DEBUG PART START for the certificate request */
        HIP_DEBUG("x.509v3 certificate request in readable format\n\n");
        HIP_IFEL(!X509_REQ_print_fp(stdout, req), -1,
                 "Failed to print x.509v3 request in human readable format\n");
        HIP_DEBUG("x.509v3 certificate request in PEM format\n\n");
        HIP_IFEL((PEM_write_X509_REQ(stdout, req) != 1), -1 ,
                 "Failed to write the x509 request in PEM to stdout\n");
        /* DEBUG PART END for the certificate request*/
#endif     
   
        /** NOW WE ARE READY TO CREATE A CERTIFICATE FROM THE REQUEST **/        
        HIP_DEBUG("Starting the certificate creation\n");

        HIP_IFEL(!(cert = X509_new ()), -1,
                 "Failed to create X509 object\n");        

        HIP_IFEL((X509_set_version (cert, 2L) != 1), -1,
                  "Failed to set certificate version\n");
        /** XX TODO serial should be stored after increasing it **/
        ASN1_INTEGER_set (X509_get_serialNumber(cert), serial++);
        
        HIP_IFEL((X509_set_subject_name (cert, subj) != 1), -1,
                "Failed to set subject name of certificate\n");
        HIP_IFEL((X509_set_issuer_name (cert, issuer) != 1), -1,
                 "Failed to set issuer name of certificate\n");
        HIP_IFEL(!(X509_gmtime_adj (X509_get_notBefore (cert), 0)), -1,
                 "Error setting beginning time of the certificate");
        HIP_IFEL(!(X509_gmtime_adj (X509_get_notAfter (cert), secs)), -1, 
                 "Error setting ending time of the certificate");

        HIP_DEBUG("Getting the key\n");
        HIP_IFEL((err = hip_cert_hostid2rsa(hip_local_hostid_db,
                                            issuer_hit_n, rsa)), -1, 
                "Error constructing the keys from hidb entry\n");

        HIP_IFEL(!EVP_PKEY_assign_RSA(pkey, rsa), -1, 
                 "Failed to convert RSA to EVP_PKEY\n");
        HIP_IFEL((X509_set_pubkey (cert, pkey) != 1), -1, 
                 "Failed to set public key of the certificate\n");
        
	X509V3_set_ctx(&ctx, cert, cert, NULL, NULL, 0);

        if (sec_ext != NULL) {
                for (i = 0; i < sk_CONF_VALUE_num(sec_ext); i++) {
                        item = sk_CONF_VALUE_value(sec_ext, i);
                        _HIP_DEBUG("Sec: %s, Key; %s, Val %s\n", 
                                   item->section, item->name, item->value);
                        HIP_IFEL(!(ext = X509V3_EXT_conf(NULL, &ctx, 
                                                       item->name, item->value )), -1, 
                                 "Failed to create extension\n");
                        HIP_IFEL((!X509_add_ext(cert, ext, -1)), -1,
                                 "Failed to add extensions to the cert\n");
                        if (!strcmp(item->name, "basicConstraints") &&
                            !strcmp(item->value, "CA:true")) {
                                /* We are writing a CA cert and in CA self-signed
                                   certificate you have to have subject key identifier
                                   present, when adding subjectKeyIdentifier give string
                                   hash to the */
                                HIP_IFEL(!(ext = X509V3_EXT_conf(NULL, &ctx, 
                                                                 "subjectKeyIdentifier", 
                                                                 "hash")), -1, 
                                         "Failed to create extension\n");
                                HIP_IFEL((!X509_add_ext(cert, ext, -1)), -1,
                                         "Failed to add extensions to the cert\n");
                        }
                }
        }

        digest = EVP_sha1();
        HIP_IFEL(!(X509_sign (cert, pkey, digest)), -1,
                 "Failed to sign x509v3 certificate\n"); 
#if 0
        /* DEBUG PART START for the certificate */
        HIP_DEBUG("x.509v3 certificate in readable format\n\n");
        HIP_IFEL(!X509_print_fp(stdout, cert), -1,
                 "Failed to print x.509v3 in human readable format\n");
        HIP_DEBUG("x.509v3 certificate in PEM format\n\n");
        HIP_IFEL((PEM_write_X509(stdout, cert) != 1), -1, 
                 "Failed to write the x509 in PEM to stdout\n");
        /* DEBUG PART END for the certificate */
#endif

        /** XX TODO Send the cert back to the client **/
        hip_msg_init(msg);

#if 0
        /* removed in favor of DER encoding on the wire 
         if enabled  again uncomment BIO stuff also from out_err */
        /* Write PEM to char array cert_str_pem */                
        out = BIO_new(BIO_s_mem());
        HIP_IFEL((PEM_write_bio_X509(out, cert) != 1), -1,
                 "Failed to write the x509 in PEM to stdout\n");
        read_bytes = BIO_read(out, cert_str_pem, sizeof(cert_str_pem));
        _HIP_DEBUG("Cert_str_pem:\n%s\nRead bytes %d\n", cert_str_pem, read_bytes);
#endif

        /** DER **/
        HIP_IFEL(((der_cert_len = i2d_X509(cert, &der_cert)) < 0), -1, 
                 "Failed to convert cert to DER\n");
        _HIP_HEXDUMP("DER:\n", der_cert, der_cert_len);
        _HIP_DEBUG("DER length %d\n", der_cert_len);
        /** end DER **/

        HIP_IFEL(hip_build_user_hdr(msg, SO_HIP_CERT_X509V3_SIGN, 0), -1, 
                 "Failed to build user header\n");
        HIP_IFEL(hip_build_param_cert_x509_resp(msg, der_cert, der_cert_len), -1, 
                 "Failed to create x509 response parameter\n");        
        _HIP_DUMP_MSG(msg);

out_err:
        if(req != NULL) X509_REQ_free(req);
        if(extlist != NULL) sk_X509_EXTENSION_pop_free (extlist, X509_EXTENSION_free);
        //BIO_flush(out);
        //BIO_free_all(out);
	return err;
} 

int verify_callback (int ok, X509_STORE_CTX * stor) {
  if (!ok) HIP_DEBUG("Error: %s\n", X509_verify_cert_error_string (stor->error));
  return ok;
}

/**
 * Function verifies the given certificate and sends it to back to the client.
 *
 * @param msg is a pointer to the requesting msg
 *
 * @return 0 on success negative otherwise. 
 */ 
int hip_cert_x509v3_handle_request_to_verify(struct hip_common * msg) {
        int err = 0;
        struct hip_cert_x509_resp verify;
        struct hip_cert_x509_resp * p;
	X509 *cert;
	X509_STORE *store;
	X509_STORE_CTX *verify_ctx;
        unsigned char *der_cert = NULL;

	OpenSSL_add_all_algorithms ();
	ERR_load_crypto_strings ();

        _HIP_DUMP_MSG(msg);
        memset(&verify, 0, sizeof(struct hip_cert_x509_resp));
        HIP_IFEL(!(p = hip_get_param(msg, HIP_PARAM_CERT_X509_REQ)), -1,
                   "Failed to get cert info from the msg\n");
        memcpy(&verify, p, sizeof(struct hip_cert_x509_resp));
      
        der_cert = &p->der;
        /* XX TODO check why the end contains extra fluff */

        _HIP_HEXDUMP("DER:\n", verify.der, verify.der_len);
        _HIP_DEBUG("DER length %d\n", verify.der_len);
        
        HIP_IFEL(((cert = d2i_X509(NULL, &der_cert ,verify.der_len)) == NULL), -1,
                 "Failed to convert cert from DER to internal format\n");
        
        /*
	HIP_IFEL(!X509_print_fp(stdout, cert), -1,
                 "Failed to print x.509v3 in human readable format\n"); 
        */

	HIP_IFEL(!(store = X509_STORE_new ()), -1,
		"Failed to create X509_STORE_CTX object\n");
	X509_STORE_set_verify_cb_func(store, verify_callback);

	/* self signed so te cert itself should verify itself */

	HIP_IFEL(!X509_STORE_add_cert(store, cert), -1,
		 "Failed to add cert to ctx\n");
	
	HIP_IFEL((!(verify_ctx = X509_STORE_CTX_new ())), -1,
		"Failed to create X509_STORE_CTX object\n");

	HIP_IFEL((X509_STORE_CTX_init(verify_ctx, store, cert, NULL) != 1), -1,
		 "Failed to initialize verification context\n");

	if (X509_verify_cert(verify_ctx) != 1) {
		HIP_DEBUG("Error verifying the certificate\n");
		err = -1; 
	} else {
		HIP_DEBUG("Certificate verified correctly!\n");
		err = 0;
	}
	
	hip_msg_init(msg);
	HIP_IFEL(hip_build_user_hdr(msg, SO_HIP_CERT_X509V3_SIGN, err), -1, 
                 "Failed to build user header\n");
        HIP_IFEL(hip_build_param_cert_x509_resp(msg, &der_cert, p->der_len), -1, 
                 "Failed to create x509 response parameter\n");        

        _HIP_DUMP_MSG(msg);	
 out_err:
	X509_STORE_CTX_cleanup(verify_ctx);
	if (store) X509_STORE_free(store);
	if (cert) X509_free(cert);
        return err;
}

/****************************************************************************
 *
 * Utilitary functions
 *
 ***************************************************************************/

/**
 * Function that extracts the key from hidb entry and constructs a RSA struct from it
 *
 * @param db is the db to query for the hostid entry
 * @param hit is a pointer to a host identity tag to be searched
 * @param rsa is the resulting struct that contains the key material
 *
 * @return 0 if signature matches, -1 if error or signature did NOT match
 */
int hip_cert_hostid2rsa(HIP_HASHTABLE * db, hip_hit_t * hit, RSA * rsa) {
        int err = 0, s = 1;
        struct hip_host_id_entry * hostid_entry = NULL;
        struct hip_host_id * hostid = NULL;
        struct hip_lhi * lhi = NULL;
        u8 *p;
 
        /* 
           Get the corresponding host id for the HIT.
           It will contain both the public and the private key
        */
	_HIP_DEBUG_HIT("HIT we are looking for ", hit);
        hostid_entry = hip_get_hostid_entry_by_lhi_and_algo(db, 
                                                            hit,
                                                            HIP_ANY_ALGO, -1);  
	if (hostid_entry == NULL) {
		err = -1;
		goto out_err;
	}
        lhi = &hostid_entry->lhi;
        hostid = hostid_entry->host_id;
        p = (u8 *)(hostid + 1);

        _HIP_DEBUG_HIT("HIT from hostid entry", &lhi->hit);
        _HIP_DEBUG("type = %d len = %d\n", htons(hostid->type), hostid->hi_length);

        /*
          Order of the key material in the host id rdata is the following
           HIP_RSA_PUBLIC_EXPONENT_E_LEN 
           HIP_RSA_PUBLIC_MODULUS_N_LEN 
           HIP_RSA_PRIVATE_EXPONENT_D_LEN 
           HIP_RSA_SECRET_PRIME_FACTOR_P_LEN
           HIP_RSA_SECRET_PRIME_FACTOR_Q_LEN  
        */
         
        /* Public part of the key */
        /* s starts from the first byte after the rdata struct thats why 1*/
        _HIP_DEBUG("s = %d\n",s);
        rsa->e = BN_bin2bn(&p[s], HIP_RSA_PUBLIC_EXPONENT_E_LEN, 0);       
        s += HIP_RSA_PUBLIC_EXPONENT_E_LEN;
        _HIP_DEBUG("s = %d\n",s);
        rsa->n = BN_bin2bn(&p[s], HIP_RSA_PUBLIC_MODULUS_N_LEN, 0);
        s += HIP_RSA_PUBLIC_MODULUS_N_LEN;
        _HIP_DEBUG("s = %d\n",s);
        /* Private part of the key */
        rsa->d = BN_bin2bn(&p[s], HIP_RSA_PRIVATE_EXPONENT_D_LEN, 0);
        s += HIP_RSA_PRIVATE_EXPONENT_D_LEN;
        _HIP_DEBUG("s = %d\n",s);
        rsa->p = BN_bin2bn(&p[s], HIP_RSA_SECRET_PRIME_FACTOR_P_LEN, 0);
        s += HIP_RSA_SECRET_PRIME_FACTOR_P_LEN;
        _HIP_DEBUG("s = %d\n",s);
        rsa->q = BN_bin2bn(&p[s], HIP_RSA_SECRET_PRIME_FACTOR_Q_LEN, 0);
        
        _HIP_DEBUG("Hostid converted to RSA e=%s\n", BN_bn2hex(rsa->e));
        _HIP_DEBUG("Hostid converted to RSA n=%s\n", BN_bn2hex(rsa->n));
        _HIP_DEBUG("Hostid converted to RSA d=%s\n", BN_bn2hex(rsa->d));
        _HIP_DEBUG("Hostid converted to RSA p=%s\n", BN_bn2hex(rsa->p));
        _HIP_DEBUG("Hostid converted to RSA q=%s\n", BN_bn2hex(rsa->q));

 out_err: 
        return(err);
}

/**
 * Function that extracts the key from hidb entry and constructs a DSA struct from it
 *
 * @param db is the db to query for the hostid entry
 * @param hit is a pointer to a host identity tag to be searched
 * @param rsa is the resulting struct that contains the key material
 *
 * @return 0 if signature matches, -1 if error or signature did NOT match
 */
int hip_cert_hostid2dsa(HIP_HASHTABLE * db, hip_hit_t * hit, DSA * dsa) {
        int err = 0, s = 0, t = 0, offs;
        struct hip_host_id_entry * hostid_entry = NULL;
        struct hip_host_id * hostid = NULL;
        struct hip_lhi * lhi = NULL;
        u8 *p;
 
        /* 
           Get the corresponding host id for the HIT.
           It will contain both the public and the private key
        */
	_HIP_DEBUG_HIT("HIT we are looking for ", hit);
        hostid_entry = hip_get_hostid_entry_by_lhi_and_algo(db, hit,
                                                            HIP_ANY_ALGO, -1);  
	if (hostid_entry == NULL) {
		err = -1;
		goto out_err;
	}
        lhi = &hostid_entry->lhi;
        hostid = hostid_entry->host_id;
        p = (u8 *)(hostid + 1);

        _HIP_DEBUG_HIT("HIT from hostid entry", &lhi->hit);
        _HIP_DEBUG("type = %d len = %d\n", htons(hostid->type), hostid->hi_length);

        /*
          Order of the key material in the host id rdata is the following  
          See also RFC 2536
          T = stored in the first octet, tells the key size 
          (0 < T < 8 are valid values)          

          HIP_DSA_PUBLIC_Q_LEN
          HIP_DSA_PUBLIC_P_LEN
          HIP_DSA_PUBLIC_G_LEN
          HIP_DSA_PUBLIC_KEY_LEN // Usually in literature defined as y 
          HIP_DSA_SECRET_KEY_LEN // Usually in literature defined as x
        */
         
        /* Public part of the key */
        /* Read the t telling the key len used below*/
        t = p[s++]; 
        offs = (HIP_DSA_OCTET * t);

        HIP_DEBUG("s = %d\n",s);
        dsa->q = BN_bin2bn(&p[s], HIP_DSA_PUBLIC_Q_LEN, 0);       
        s += HIP_DSA_PUBLIC_Q_LEN;

        HIP_DEBUG("s = %d\n",s);
        dsa->p = BN_bin2bn(&p[s], HIP_DSA_PUBLIC_P_LEN + offs, 0);
        s += HIP_DSA_PUBLIC_P_LEN + offs;

        HIP_DEBUG("s = %d\n",s);
        dsa->g = BN_bin2bn(&p[s], HIP_DSA_PUBLIC_G_LEN + offs, 0);
        s += HIP_DSA_PUBLIC_G_LEN + offs;

        HIP_DEBUG("s = %d\n",s);
        dsa->pub_key = BN_bin2bn(&p[s], HIP_DSA_PUBLIC_KEY_LEN + offs, 0);
        s += HIP_DSA_PUBLIC_KEY_LEN + offs;

        /* Private part of the key */
        HIP_DEBUG("s = %d\n",s);
        dsa->priv_key = BN_bin2bn(&p[s], HIP_DSA_SECRET_KEY_LEN, 0);
        
        HIP_DEBUG("Hostid converted to DSA q=%s\n", BN_bn2hex(dsa->q));
        HIP_DEBUG("Hostid converted to DSA p=%s\n", BN_bn2hex(dsa->p));
        HIP_DEBUG("Hostid converted to DSA g=%s\n", BN_bn2hex(dsa->g));
        HIP_DEBUG("Hostid converted to DSA pub_key=%s\n", BN_bn2hex(dsa->pub_key));
        HIP_DEBUG("Hostid converted to DSA priv_key=%s\n", BN_bn2hex(dsa->priv_key));

 out_err: 
        return(err);
}<|MERGE_RESOLUTION|>--- conflicted
+++ resolved
@@ -43,7 +43,6 @@
         char * key_n = NULL;
         u8 * signature = NULL;
         RSA *rsa = NULL;
-<<<<<<< HEAD
         DSA *dsa = NULL;
         
         /* 
@@ -63,8 +62,6 @@
         signature_b64 = malloc(256); 
         HIP_IFEL((!signature_b64), -1, "Malloc for signature_b64 failed\n");
         memset(signature_b64, 0, sizeof(signature_b64));
-=======
->>>>>>> 32a65362
 
         cert = malloc(sizeof(struct hip_cert_spki_info));
         HIP_IFEL((!cert), -1, "Malloc for cert failed\n");
@@ -73,11 +70,8 @@
         /* malloc space for new rsa */
         rsa = RSA_new();
         HIP_IFEL(!rsa, -1, "Failed to malloc RSA\n");
-<<<<<<< HEAD
         dsa = DSA_new();
-=======
-
->>>>>>> 32a65362
+
         memset(sha_digest, '\0', sizeof(sha_digest));
 
         HIP_IFEL(!(p_cert = hip_get_param(msg,HIP_PARAM_CERT_SPKI_INFO)), 
@@ -91,19 +85,13 @@
                    "%s\n\n",cert->signature);
 
         _HIP_DEBUG_HIT("Getting keys for HIT",&cert->issuer_hit);
-
-<<<<<<< HEAD
         /*        
         HIP_IFEL((err = hip_cert_hostid2dsa(hip_local_hostid_db,
                                             &cert->issuer_hit, dsa)), -1, 
                 "Error constructing the keys from hidb entry\n");
-        */
         
         HIP_IFEL((err = hip_cert_hostid2rsa(hip_local_hostid_db,
-                                            &cert->issuer_hit, rsa)), -1, 
-                "Error constructing the keys from hidb entry\n");
-
-=======
+        */
         HIP_IFEL((err = hip_cert_spki_construct_keys(hip_local_hostid_db,
                                             &cert->issuer_hit, rsa)), -1, 
                 "Error constructing the keys from hidb entry\n");
@@ -142,7 +130,6 @@
 	key_n = malloc(RSA_size(rsa));
         HIP_IFEL((!key_n), -1, "Malloc for key_n failed\n");
 
->>>>>>> 32a65362
         /* build sha1 digest that will be signed */
         HIP_IFEL(!(sha_retval = SHA1(cert->cert, strlen(cert->cert), sha_digest)),
                  -1, "SHA1 error when creating digest.\n");        
@@ -240,8 +227,6 @@
 }
 
 /**
-<<<<<<< HEAD
-=======
  * Function that extracts the key from hidb entry and constructs a RSA struct from it
  *
  * @param db is the db to query for the hostid entry
@@ -312,7 +297,6 @@
 }
 
 /**
->>>>>>> 32a65362
  * Function that verifies the signature in the given SPKI cert sent by the "client"
  *
  * @param msg points to the msg gotten from "client"
