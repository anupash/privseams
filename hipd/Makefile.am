--- conflicted
+++ resolved
@@ -9,12 +9,8 @@
 
 # Note: .. is included because libinet6/debug.h is included; otherwise this
 # won't build because there is also the linux/net/ipv6/hip/debug.h include.
-<<<<<<< HEAD
 CFLAGS = -DHIP_LOGFMT_LONG -g -DCONFIG_HIP_DEBUG -DCONFIG_HIP_USERSPACE 
-CFLAGS = -DCONFIG_HIP_AGENT
-=======
-CFLAGS = -DHIP_LOGFMT_LONG -g -DCONFIG_HIP_DEBUG -DCONFIG_HIP_USERSPACE
->>>>>>> 202930b3
+CFLAGS += -DCONFIG_HIP_AGENT
 
 include_HEADERS = hipd.h crypto.h netlink.h
 INCLUDES = -I$(HIPL_LINUX_INCLUDE) -I$(PWD) -I$(HIPL_LIBINET6_INCLUDE)
