AUTOMAKE_OPTIONS = foreign

# Note: .. is included because libinet6/debug.h is included; otherwise this
# won't build because there is also the linux/net/ipv6/hip/debug.h include.
CFLAGS = $(hipl_common_cflags)

# Note: libinet6 cannot be included here because it has a bad dependency
# with netlink headers.
include_HEADERS =  hadb.h oppdb.h hipd.h netdev.h user.h hiprelay.h
include_HEADERS += bos.h input.h output.h icookie.h blind.h linkedlist.h
include_HEADERS += close.h hi3.h keymat.h timer.h configfilereader.h
include_HEADERS += cookie.h hidb.h nat.h update.h dh.h registration.h
<<<<<<< HEAD
include_HEADERS += escrow.h reg.h init.h maintenance.h accessor.h oppipdb.h
include_HEADERS += tcptimeout.h  
=======
include_HEADERS += escrow.h init.h maintenance.h accessor.h oppipdb.h
include_HEADERS += tcptimeout.h cert.h user_ipsec_sadb_api.h user_ipsec_hipd_msg.h
include_HEADERS += esp_prot_hipd_msg.h esp_prot_anchordb.h
>>>>>>> a4d0e3e8

INCLUDES = $(hipl_common_include_paths)

sbin_PROGRAMS = hipd
<<<<<<< HEAD
hipd_SOURCES = reg.c update.c hipd.c keymat.c blind.c hiprelay.c registration.c
hipd_SOURCES += user.c hadb.c oppdb.c close.c configfilereader.c linkedlist.c
=======
hipd_SOURCES = update.c hipd.c keymat.c blind.c hiprelay.c registration.c
hipd_SOURCES += user.c hadb.c oppdb.c close.c configfilereader.c
>>>>>>> a4d0e3e8
hipd_SOURCES += input.c output.c hidb.c cookie.c netdev.c bos.c nat.c icookie.c
hipd_SOURCES += escrow.c init.c maintenance.c accessor.c oppipdb.c dh.c
hipd_SOURCES += tcptimeout.c

# For some weird reason, you cannot use $(HIPL_LIBINET6_LIB_STATIC) below
hipd_LDADD = ../libinet6/.libs/libinet6.a
if HIP_CORPORATE
  hipd_LDADD += -lhiptool
else
  hipd_LDADD += ../libhiptool/.libs/libhiptool.a
endif

hipd_LDFLAGS = -lcrypto $(HIPL_XMLL) -lm -DHIPL_HIPD -lcap

if HIP_HI3
 hipd_SOURCES += hi3.c
 INCLUDES += -I../i3/i3_client -I../i3/utils -I../i3/i3
 hipd_LDADD += ../i3/i3_client/libi3client.a ../i3/i3/libi3.a ../i3/utils/libutils.a ../i3/aeshash/libaes.a -lpthread
endif

hipd_LDADD += ../opendht/.libs/libhipopendht.a

if HIP_PFKEY
hipd_LDADD += ../libipsec/.libs/libipsec.a
hipd_SOURCES += pfkeyapi.c
endif

# KeyNotev2
#INCLUDES += -Ikeynote
#hipd_LDADD += keynote/.libs/libkeynote.a
#SUBDIRS += keynote

../opendht/.libs/libdhttracker.a:
	$(MAKE) -C $(HIPL)/opendht

../opendht/.libs/libdhtresolver.a:
	$(MAKE) -C $(HIPL)/opendht



# The sources depend on builder, but it is located elsewhere. Linking is
# the best way to access it because the object must be built on this
# directory and we don't want to make reduntant copies.
#

cookie.c: cookie.h
hidb.c: hidb.h
hadb.c: hadb.h
oppdb.c:oppdb.h
keymat.c: keymat.h
user.c: user.h
bos.c: bos.h
input.c: input.h
output.c: output.h
nat.c : nat.h
netdev.c: netdev.h
update.c: update.h
icookie.c: icookie.h
escrow.c: escrow.h
registration.c: registration.h
blind.c: blind.h
tcptimeout.c: tcptimeout.h
hiprelay.c: hiprelay.h
configfilereader.c: configfilereader.h
registration.c: registration.h
linkedlist.c: linkedlist.h
<|MERGE_RESOLUTION|>--- conflicted
+++ resolved
@@ -7,31 +7,22 @@
 # Note: libinet6 cannot be included here because it has a bad dependency
 # with netlink headers.
 include_HEADERS =  hadb.h oppdb.h hipd.h netdev.h user.h hiprelay.h
-include_HEADERS += bos.h input.h output.h icookie.h blind.h linkedlist.h
+include_HEADERS += bos.h input.h output.h icookie.h blind.h
 include_HEADERS += close.h hi3.h keymat.h timer.h configfilereader.h
 include_HEADERS += cookie.h hidb.h nat.h update.h dh.h registration.h
-<<<<<<< HEAD
-include_HEADERS += escrow.h reg.h init.h maintenance.h accessor.h oppipdb.h
-include_HEADERS += tcptimeout.h  
-=======
 include_HEADERS += escrow.h init.h maintenance.h accessor.h oppipdb.h
 include_HEADERS += tcptimeout.h cert.h user_ipsec_sadb_api.h user_ipsec_hipd_msg.h
 include_HEADERS += esp_prot_hipd_msg.h esp_prot_anchordb.h
->>>>>>> a4d0e3e8
 
 INCLUDES = $(hipl_common_include_paths)
 
 sbin_PROGRAMS = hipd
-<<<<<<< HEAD
-hipd_SOURCES = reg.c update.c hipd.c keymat.c blind.c hiprelay.c registration.c
-hipd_SOURCES += user.c hadb.c oppdb.c close.c configfilereader.c linkedlist.c
-=======
 hipd_SOURCES = update.c hipd.c keymat.c blind.c hiprelay.c registration.c
 hipd_SOURCES += user.c hadb.c oppdb.c close.c configfilereader.c
->>>>>>> a4d0e3e8
 hipd_SOURCES += input.c output.c hidb.c cookie.c netdev.c bos.c nat.c icookie.c
 hipd_SOURCES += escrow.c init.c maintenance.c accessor.c oppipdb.c dh.c
-hipd_SOURCES += tcptimeout.c
+hipd_SOURCES += tcptimeout.c cert.c user_ipsec_sadb_api.c user_ipsec_hipd_msg.c
+hipd_SOURCES += esp_prot_hipd_msg.c esp_prot_anchordb.c
 
 # For some weird reason, you cannot use $(HIPL_LIBINET6_LIB_STATIC) below
 hipd_LDADD = ../libinet6/.libs/libinet6.a
@@ -41,7 +32,25 @@
   hipd_LDADD += ../libhiptool/.libs/libhiptool.a
 endif
 
-hipd_LDFLAGS = -lcrypto $(HIPL_XMLL) -lm -DHIPL_HIPD -lcap
+# Required for pjsip
+hipd_LDADD += -lpthread -luuid
+hipd_LDADD += ../pjproject/pjnath/lib/libpjnath-${host}.a
+hipd_LDADD += ../pjproject/pjlib/lib/libpj-${host}.a
+hipd_LDADD += ../pjproject/pjlib-util/lib/libpjlib-util-${host}.a
+
+../pjproject/pjlib/lib/libpj-${host}.a:
+../pjproject/pjlib-util/lib/libpjlib-util-${host}.a:
+../pjproject/pjnath/lib/libpjnath-${host}.a:
+
+hipd_LDFLAGS = -lcrypto $(HIPL_XMLL) -lm -DHIPL_HIPD
+
+if HIP_PRIVSEP
+if HIP_OPENWRT
+  hipd_LDFLAGS +=
+else
+  hipd_LDFLAGS += -lcap
+endif
+endif
 
 if HIP_HI3
  hipd_SOURCES += hi3.c
@@ -94,4 +103,4 @@
 hiprelay.c: hiprelay.h
 configfilereader.c: configfilereader.h
 registration.c: registration.h
-linkedlist.c: linkedlist.h
+linkedlist.c: linkedlist.h