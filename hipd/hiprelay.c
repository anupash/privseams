/** @file
 * This file defines the rendezvous extension and the UDP relay for HIP packets
 * for the Host Identity Protocol (HIP). See header file for usage
 * instructions. Version 1.1 added support for white list and configuration
 * file.
 * 
 * @author  Lauri Silvennoinen
 * @version 1.1
 * @date    31.03.2008
 * @note    Related drafts:
 *          <a href="http://www.ietf.org/internet-drafts/draft-ietf-hip-rvs-05.txt">
 *          draft-ietf-hip-rvs-05</a>
 *          <a href="http://www.ietf.org/internet-drafts/draft-ietf-hip-nat-traversal-02.txt">
 *          draft-ietf-hip-nat-traversal-02</a>
 * @note    Distributed under <a href="http://www.gnu.org/licenses/gpl.txt">GNU/GPL</a>.
 * @see     hiprelay.h
 */ 
#include "hiprelay.h"

/** A hashtable for storing the relay records. */
static LHASH *hiprelay_ht = NULL;
/** A hashtable for storing the the HITs of the clients that are allowed to use
 *  the relay / RVS service. */
static LHASH *hiprelay_wl = NULL;

/** Minimum relay record life time as a 8-bit integer. */
uint8_t hiprelay_min_lifetime = HIP_RELREC_MIN_LIFETIME;
/** Maximum relay record life time as a 8-bit integer. */
uint8_t hiprelay_max_lifetime = HIP_RELREC_MAX_LIFETIME;
/** 
 * A boolean to indicating if the RVS / relay is enabled. User sets this value
 * using the hipconf tool.
 */
hip_relay_status_t relay_enabled = HIP_RELAY_OFF;
/** 
 * A boolean to indicating if the RVS / relay whitelist is enabled. User sets
 * this value from the relay configuration file.
 */
hip_relay_wl_status_t whitelist_enabled = HIP_RELAY_WL_ON;

/** A callback wrapper of the prototype required by @c lh_new(). */
static IMPLEMENT_LHASH_HASH_FN(hip_relht_hash, const hip_relrec_t *)
/** A callback wrapper of the prototype required by @c lh_new(). */
static IMPLEMENT_LHASH_COMP_FN(hip_relht_compare, const hip_relrec_t *)
/** A callback wrapper of the prototype required by @c lh_doall(). */
static IMPLEMENT_LHASH_DOALL_FN(hip_relht_rec_free, hip_relrec_t *)
/** A callback wrapper of the prototype required by @c lh_doall(). */
static IMPLEMENT_LHASH_DOALL_FN(hip_relht_rec_free_expired, hip_relrec_t *)
/** A callback wrapper of the prototype required by @c lh_doall_arg(). */
static IMPLEMENT_LHASH_DOALL_ARG_FN(hip_relht_rec_free_type, hip_relrec_t *,
				    const hip_relrec_type_t *)

/** A callback wrapper of the prototype required by @c lh_new(). */
static IMPLEMENT_LHASH_HASH_FN(hip_relwl_hash, const hip_hit_t *)
/** A callback wrapper of the prototype required by @c lh_new(). */
static IMPLEMENT_LHASH_COMP_FN(hip_relwl_compare, const hip_hit_t *)
/** A callback wrapper of the prototype required by @c lh_doall(). */
static IMPLEMENT_LHASH_DOALL_FN(hip_relwl_hit_free, hip_hit_t *)

hip_relay_status_t hip_relay_get_status()
{
	return relay_enabled;
}

void hip_relay_set_status(hip_relay_status_t status)
{
	relay_enabled = status;
}

int hip_relay_init()
{
	int err = 0;

	HIP_IFEL(hip_relht_init(), -1,
		 "Unable to initialize HIP relay / RVS database.\n");
	HIP_IFEL(hip_relwl_init(), -1,
		 "Unable to initialize HIP relay / RVS whitelist.\n");
	
	if(hip_relay_read_config() == -ENOENT) {
		HIP_ERROR("The configuration file \"%s\" could not be read.\n"\
			  "Trying to write a new configuration file from "\
			  "scratch.\n", HIP_RELAY_CONFIG_FILE);
		if(hip_relay_write_config() == -ENOENT) {
			HIP_ERROR("Could not create a configuration file "\
				  "\"%s\".\n", HIP_RELAY_CONFIG_FILE);
		} else {
			HIP_INFO("Created a new configuration file \"%s\".\n",
				 HIP_RELAY_CONFIG_FILE);
		}
	} else {
		HIP_INFO("Read configuration file \"%s\" successfully.\n",
			 HIP_RELAY_CONFIG_FILE);
	}
	
 out_err:
	if(hiprelay_wl == NULL) {
		hip_relht_uninit();
	}
	
	return err;
}

void hip_relay_uninit()
{
	hip_relht_uninit();
	hip_relwl_uninit();
}

int hip_relay_reinit()
{
	int err = 0;

	hip_relwl_uninit();
	HIP_IFEL(hip_relwl_init(), -1, "Could not initialize the HIP relay / ",
		 "RVS whitelist.\n");
	HIP_IFEL(hip_relay_read_config(), -1, "Could not read the ",
		 "configuration file \"%s\"\n", HIP_RELAY_CONFIG_FILE); 
	
 out_err:       
	return err;
}

int hip_relht_init()
{
	/* Check that the relay hashtable is not already initialized. */
	if(hiprelay_ht != NULL) {
		return -1;
	}
	
	hiprelay_ht = lh_new(LHASH_HASH_FN(hip_relht_hash),
			     LHASH_COMP_FN(hip_relht_compare));
	
	if(hiprelay_ht == NULL) {
		return -1;
	}
	
	return 0;
}

void hip_relht_uninit()
{
	if(hiprelay_ht == NULL)
		return;

	lh_doall(hiprelay_ht, LHASH_DOALL_FN(hip_relht_rec_free));
	lh_free(hiprelay_ht);
	hiprelay_ht = NULL;
}

unsigned long hip_relht_hash(const hip_relrec_t *rec)
{
	if(rec == NULL || &(rec->hit_r) == NULL)
		return 0;
	
	return hip_hash_func(&(rec->hit_r));
}

int hip_relht_compare(const hip_relrec_t *rec1, const hip_relrec_t *rec2)
{
	if(rec1 == NULL || &(rec1->hit_r) == NULL ||
	   rec2 == NULL || &(rec2->hit_r) == NULL)
		return 1;

	return (hip_relht_hash(rec1) != hip_relht_hash(rec2));
}

int hip_relht_put(hip_relrec_t *rec)
{
	if(hiprelay_ht == NULL || rec == NULL)
		return;
     
	/* If we are trying to insert a duplicate element (same HIT), we have to
	   delete the previous entry. If we do not do so, only the pointer in
	   the hashtable is replaced and the reference to the previous element
	   is lost resulting in a memory leak. */
	hip_relrec_t key, *match;
	memcpy(&(key.hit_r), &(rec->hit_r), sizeof(rec->hit_r));
	match = hip_relht_get(rec);

	if(match != NULL) {
		hip_relht_rec_free(&key);
		lh_insert(hiprelay_ht, rec);
		return -1;
	} else {
		lh_insert(hiprelay_ht, rec);
		return 0;
	}
}

hip_relrec_t *hip_relht_get(const hip_relrec_t *rec)
{
	if(hiprelay_ht == NULL || rec == NULL)
		return NULL;

	return (hip_relrec_t *)lh_retrieve(hiprelay_ht, rec);
}

void hip_relht_rec_free(hip_relrec_t *rec)
{
	if(hiprelay_ht == NULL || rec == NULL)
		return;

	/* Check if such element exist, and delete the pointer from the hashtable. */
	hip_relrec_t *deleted_rec = lh_delete(hiprelay_ht, rec);

	/* Free the memory allocated for the element. */
	if(deleted_rec != NULL) {
		/* We set the memory to '\0' because the user may still have a
		   reference to the memory region that is freed here. */
		memset(deleted_rec, '\0', sizeof(*deleted_rec));
		free(deleted_rec);
		HIP_DEBUG("Relay record deleted.\n");
	}
}

void hip_relht_rec_free_expired(hip_relrec_t *rec)
{
	if(rec == NULL) // No need to check hiprelay_ht
		return;

	if(time(NULL) - rec->created > rec->lifetime) {
		HIP_INFO("Relay record expired, deleting.\n");
		hip_relht_rec_free(rec);
	}
}

void hip_relht_rec_free_type(hip_relrec_t *rec, const hip_relrec_type_t *type)
{
	hip_relrec_t *fetch_record = hip_relht_get(rec);
	
	if(fetch_record != NULL && fetch_record->type == *type) {
		hip_relht_rec_free(rec);
	}
}

unsigned long hip_relht_size()
{
	if(hiprelay_ht == NULL)
		return 0;

	return hiprelay_ht->num_items;
}

void hip_relht_maintenance()
{
	if(hiprelay_ht == NULL)
		return;
     
	unsigned int tmp = hiprelay_ht->down_load;
	hiprelay_ht->down_load = 0;
	lh_doall(hiprelay_ht, LHASH_DOALL_FN(hip_relht_rec_free_expired));
	hiprelay_ht->down_load = tmp;
}

void hip_relht_free_all_of_type(const hip_relrec_type_t type)
{
	if(hiprelay_ht == NULL)
		return;
	
	unsigned int tmp = hiprelay_ht->down_load;
	hiprelay_ht->down_load = 0;
	lh_doall_arg(hiprelay_ht, LHASH_DOALL_ARG_FN(hip_relht_rec_free_type),
		     &type);
	hiprelay_ht->down_load = tmp;
}

hip_relrec_t *hip_relrec_alloc(const hip_relrec_type_t type,
			       const uint8_t lifetime,
			       const in6_addr_t *hit_r, const hip_hit_t *ip_r,
			       const in_port_t port,
			       const hip_crypto_key_t *hmac,
			       const hip_xmit_func_t func)
{
	if(hit_r == NULL || ip_r == NULL || hmac == NULL || func == NULL)
		return NULL;

	hip_relrec_t *rec = (hip_relrec_t*) malloc(sizeof(hip_relrec_t));
     
	if(rec == NULL) {
		HIP_ERROR("Error allocating memory for HIP relay record.\n");
		return NULL;
	}
	rec->type = type;
	memcpy(&(rec->hit_r), hit_r, sizeof(*hit_r));
	memcpy(&(rec->ip_r), ip_r, sizeof(*ip_r));
	rec->udp_port_r = port;
	memcpy(&(rec->hmac_relay), hmac, sizeof(*hmac));
	rec->send_fn = func;
	hip_relrec_set_lifetime(rec, lifetime);
	rec->created = time(NULL);
	rec->last_contact = time(NULL);
     
	return rec;
}

void hip_relrec_set_mode(hip_relrec_t *rec, const hip_relrec_type_t type)
{
	if(rec != NULL)
		rec->type = type;
}

void hip_relrec_set_lifetime(hip_relrec_t *rec, const uint8_t lifetime)
{
	if(rec != NULL) {
		rec->lifetime = pow(2, ((double)(lifetime-64)/8));
	}
}

void hip_relrec_set_udpport(hip_relrec_t *rec, const in_port_t port)
{
	if(rec != NULL)
		rec->udp_port_r = port;
}

void hip_relrec_info(const hip_relrec_t *rec)
{
	if(rec == NULL)
		return;
     
	char status[1024];
	char *cursor = status;
	cursor += sprintf(cursor, "Relay record info:\n");
	cursor += sprintf(cursor, " Record type: ");
	cursor += sprintf(cursor, (rec->type == HIP_FULLRELAY) ?
			  "Full relay of HIP packets\n" :
			  (rec->type == HIP_RVSRELAY) ?
			  "RVS relay of I1 packet\n" : "undefined\n");
	cursor += sprintf(cursor, " Record lifetime: %%lu seconds\n",
			  rec->lifetime);
	cursor += sprintf(cursor, " Record created: %lu seconds ago\n",
			  time(NULL) - rec->created);
	cursor += sprintf(cursor, " Last contact: %lu seconds ago\n",
			  time(NULL) - rec->last_contact);
	cursor += sprintf(cursor, " HIT of R: %04x:%04x:%04x:%04x:"\
			  "%04x:%04x:%04x:%04x\n",
			  ntohs(rec->hit_r.s6_addr16[0]),
			  ntohs(rec->hit_r.s6_addr16[1]),
			  ntohs(rec->hit_r.s6_addr16[2]),
			  ntohs(rec->hit_r.s6_addr16[3]),
			  ntohs(rec->hit_r.s6_addr16[4]),
			  ntohs(rec->hit_r.s6_addr16[5]),
			  ntohs(rec->hit_r.s6_addr16[6]),
			  ntohs(rec->hit_r.s6_addr16[7]));
	cursor += sprintf(cursor, " IP of R:  %04x:%04x:%04x:%04x:"\
			  "%04x:%04x:%04x:%04x\n",
			  ntohs(rec->ip_r.s6_addr16[0]),
			  ntohs(rec->ip_r.s6_addr16[1]),
			  ntohs(rec->ip_r.s6_addr16[2]),
			  ntohs(rec->ip_r.s6_addr16[3]),
			  ntohs(rec->ip_r.s6_addr16[4]),
			  ntohs(rec->ip_r.s6_addr16[5]),
			  ntohs(rec->ip_r.s6_addr16[6]),
			  ntohs(rec->ip_r.s6_addr16[7]));

	HIP_INFO("\n%s", status);
}

int hip_relwl_init()
{
	/* Check that the relay whitelist is not already initialized. */
	if(hiprelay_wl != NULL) {
		return -1;
	}

	hiprelay_wl = lh_new(LHASH_HASH_FN(hip_relwl_hash),
			     LHASH_COMP_FN(hip_relwl_compare)); 
	
	if(hiprelay_wl == NULL) {
		return -1;
	}
	
	return 0;
}

void hip_relwl_uninit()
{
	if(hiprelay_wl == NULL)
		return;

	lh_doall(hiprelay_wl, LHASH_DOALL_FN(hip_relwl_hit_free));
	lh_free(hiprelay_wl);
	hiprelay_wl = NULL;
}

unsigned long hip_relwl_hash(const hip_hit_t *hit)
{
	if(hit == NULL)
		return 0;
	
	return hip_hash_func(hit);
}

int hip_relwl_compare(const hip_hit_t *hit1, const hip_hit_t *hit2)
{
	if(hit1 == NULL || hit2 == NULL)
		return 1;

	return (hip_relwl_hash(hit1) != hip_relwl_hash(hit2));
}

int hip_relwl_put(hip_hit_t *hit)
{
	if(hiprelay_wl == NULL || hit == NULL)
		return;
     
	/* If we are trying to insert a duplicate element (same HIT), we have to
	   delete the previous entry. If we do not do so, only the pointer in
	   the hashtable is replaced and the reference to the previous element
	   is lost resulting in a memory leak. */
	hip_hit_t *dummy = hip_relwl_get(hit);
	if(dummy != NULL) {
		hip_relwl_hit_free(dummy);
		lh_insert(hiprelay_wl, hit);
		return -1;
	} else {
		lh_insert(hiprelay_wl, hit);
		return 0;
	}
}

hip_hit_t *hip_relwl_get(const hip_hit_t *hit)
{
	if(hiprelay_wl == NULL || hit == NULL)
		return NULL;

	return (hip_hit_t *)lh_retrieve(hiprelay_wl, hit);
}

unsigned long hip_relwl_size()
{
	if(hiprelay_wl == NULL)
		return 0;

	return hiprelay_wl->num_items;
}

void hip_relwl_hit_free(hip_hit_t *hit)
{
	if(hiprelay_wl == NULL || hit == NULL)
		return;
	
	/* Check if such element exist, and delete the pointer from the hashtable. */
	hip_hit_t *deleted_hit = lh_delete(hiprelay_wl, hit);

	/* Free the memory allocated for the element. */
	if(deleted_hit != NULL) {
		/* We set the memory to '\0' because the user may still have a
		   reference to the memory region that is freed here. */
		memset(deleted_hit, '\0', sizeof(*deleted_hit));
		free(deleted_hit);
		HIP_DEBUG("HIT deleted from the relay whitelist.\n");
	}
}

hip_relay_wl_status_t hip_relwl_get_status()
{
	return whitelist_enabled;
}

int hip_rvs_validate_lifetime(uint8_t requested_lifetime,
			      uint8_t *granted_lifetime)
{
	if(requested_lifetime < hiprelay_min_lifetime){
		*granted_lifetime = hiprelay_min_lifetime;
		return -1;
	}else if(requested_lifetime > hiprelay_max_lifetime){
		*granted_lifetime = hiprelay_max_lifetime;
		return -1;
	}else{
		*granted_lifetime = requested_lifetime;
		return 0;
	}
}

int hip_relay_rvs(const hip_common_t *i1, const in6_addr_t *i1_saddr,
		  const in6_addr_t *i1_daddr, hip_relrec_t *rec,
		  const hip_portpair_t *i1_info)
{
	hip_common_t *i1_to_be_relayed = NULL;
	hip_tlv_common_t *current_param = NULL;
	int err = 0, from_added = 0;
	hip_tlv_type_t param_type = 0;
	/* A function pointer to either hip_build_param_from() or
	   hip_build_param_relay_from(). */
	int (*builder_function) (struct hip_common *msg,
				 const struct in6_addr *addr,
				 const in_port_t port);

	HIP_DEBUG("hip_relay_rvs() invoked.\n");
	HIP_DEBUG_IN6ADDR("hip_relay_rvs():  I1 source address", i1_saddr);
	HIP_DEBUG_IN6ADDR("hip_relay_rvs():  I1 destination address", i1_daddr);
	HIP_DEBUG_HIT("hip_relay_rvs(): Relay record hit", &rec->hit_r);
	HIP_DEBUG("Relay record port: %d.\n", rec->udp_port_r);
	HIP_DEBUG("I1 source port: %u, destination port: %u\n",
		  i1_info->src_port, i1_info->dst_port);
		
	/* If the incoming I1 packet was destined to port 50500, we know that
	   there is a NAT between (I->NAT->RVS->R). */
	if(i1_info->dst_port == HIP_NAT_UDP_PORT) {
		builder_function = hip_build_param_relay_from;
		param_type = HIP_PARAM_RELAY_FROM;
	} else {
		builder_function = hip_build_param_from;
		param_type = HIP_PARAM_FROM;
	}

	HIP_IFEL(!(i1_to_be_relayed = hip_msg_alloc()), -ENOMEM,
		 "No memory to copy original I1\n");	

	/* I1 packet forwarding is achieved by rewriting the source and
	   destination IP addresses. */
	hip_build_network_hdr(i1_to_be_relayed, HIP_I1, 0,
			      &(i1->hits), &(i1->hitr));

	/* Adding FROM (RELAY_FROM) parameter. Loop through all the parameters in
	   the received I1 packet, and insert a new FROM (RELAY_FROM) parameter
	   after the last found FROM (RELAY_FROM) parameter. Notice that in most
	   cases the incoming I1 has no paramaters at all, and this "while" loop
	   is skipped. Multiple rvses en route to responder is one (and only?)
	   case when the incoming I1 packet has parameters. */
	while ((current_param = hip_get_next_param(i1, current_param)) != NULL) {
		
		HIP_DEBUG("Found parameter in I1.\n");
		/* Copy while type is smaller than or equal to FROM (RELAY_FROM)
		   or a new FROM (RELAY_FROM) has already been added. */
		if (from_added || hip_get_param_type(current_param) <= param_type) {
			HIP_DEBUG("Copying existing parameter to I1 packet "\
				  "to be relayed.\n");
			hip_build_param(i1_to_be_relayed,current_param);
			continue;
		}
		/* Parameter under inspection has greater type than FROM
		   (RELAY_FROM) parameter: insert a new FROM (RELAY_FROM) parameter
		   between the last found FROM (RELAY_FROM) parameter and
		   "current_param". */
		else {
			HIP_DEBUG("Created new %s and copied "\
				  "current parameter to relayed I1.\n",
				  hip_param_type_name(param_type));
			builder_function(i1_to_be_relayed, i1_saddr,
					 i1_info->src_port);
			hip_build_param(i1_to_be_relayed, current_param);
			from_added = 1;
		}
	}

	/* If the incoming I1 had no parameters after the existing FROM (RELAY_FROM)
	   parameters, new FROM (RELAY_FROM) parameter is not added until here. */
	if (!from_added) {
		HIP_DEBUG("No parameters found, adding a new %s.\n",
			  hip_param_type_name(param_type));
		builder_function(i1_to_be_relayed, i1_saddr, i1_info->src_port);
	}

	/* Zero message HIP checksum. */
	hip_zero_msg_checksum(i1_to_be_relayed);

	/* Adding RVS_HMAC parameter as the last parameter of the relayed
	   packet. Notice, that this presumes that there are no parameters
	   whose type value is greater than RVS_HMAC in the incoming I1
	   packet. */
	HIP_DEBUG("Adding a new RVS_HMAC parameter as the last parameter.\n");
	HIP_IFEL(hip_build_param_rvs_hmac_contents(i1_to_be_relayed,
						   &(rec->hmac_relay)), -1,
		 "Building of RVS_HMAC failed.\n");
	
	/* If the client is behind NAT the I1 packet is relayed on UDP. If
	   there is no NAT the packet is relayed on raw HIP. We don't have to
	   take care of which send-function to use, as the rec->send_fn was
	   initiated with correct value when the relay relay was created. Note
	   that we use NULL as source IP address instead of
	   i1_daddr. A source address is selected in the corresponding
	   send-function. */
	HIP_IFEL(rec->send_fn(NULL, &(rec->ip_r), HIP_NAT_UDP_PORT,
			      rec->udp_port_r, i1_to_be_relayed, NULL, 0),
		 -ECOMM, "Relaying I1 failed.\n");

	/* Once we have relayed the I1 packet successfully, we update the time of
	   last contact. */
	rec->last_contact = time(NULL);

	HIP_DEBUG_HIT("hip_relay_rvs(): Relayed I1 to", &(rec->ip_r));

 out_err:
	if(i1_to_be_relayed != NULL) {
		free(i1_to_be_relayed);
	}
	return err;
}

int hip_relay_handle_from(hip_common_t *source_msg,
			  in6_addr_t *rvs_ip,
			  in6_addr_t *dest_ip, in_port_t *dest_port)
{
	struct hip_relay_from *relay_from = NULL;
	struct hip_from *from = NULL;
	hip_ha_t *rvs_ha_entry = NULL;

	/* Check if the incoming I1 packet has a FROM or RELAY_FROM parameters. */
	relay_from = (struct hip_relay_from *)
		hip_get_param(source_msg, HIP_PARAM_RELAY_FROM);
	from = (struct hip_from *)
		hip_get_param(source_msg, HIP_PARAM_FROM);
     
	/* Copy parameter data to target buffers. */
	if(relay_from == NULL && from == NULL) {
		HIP_DEBUG("No FROM or RELAY_FROM parameters found in I1.\n");
		return 0;
	} else if(from != NULL) {
		HIP_DEBUG("Found FROM parameter in I1.\n");
		memcpy(dest_ip, &from->address, sizeof(from->address));
	} else {
		HIP_DEBUG("Found RELAY_FROM parameter in I1.\n");
		memcpy(dest_ip, &relay_from->address, sizeof(relay_from->address));
		*dest_port = ntohs(relay_from->port);
	}
     
	/* The relayed I1 packet has the initiator's HIT as source HIT, and the
	   responder HIT as destination HIT. We would like to verify the HMAC
	   against the host association that was created when the responder
	   registered to the rvs. That particular host association has the
	   responder's HIT as source HIT and the rvs' HIT as destination HIT.
	   Because we do not have the HIT of RVS in the incoming I1 message, we
	   have to get the host association using the responder's HIT and the IP
	   address of the RVS as search keys. */
#ifdef CONFIG_HIP_RVS
	rvs_ha_entry =
		hip_hadb_find_rvs_candidate_entry(&source_msg->hitr, rvs_ip);
     
<<<<<<< HEAD
     if (rvs_ha_entry == NULL)
     {
      HIP_DEBUG_HIT("rvs hit not found in the entry table rvs_ip:", rvs_ip);
      HIP_DEBUG_HIT("rvs hit not found in the entry table &source_msg->hitr:", &source_msg->hitr);
	  HIP_DEBUG("The I1 packet was received from RVS, but the host "\
		    "association created during registration is not found. "
		    "RVS_HMAC cannot be verified.\n");
	  return -1;
     }

     HIP_DEBUG("RVS host or relay host association found.\n");
=======
#endif /* CONFIG_HIP_RVS */
	if (rvs_ha_entry == NULL) {
		HIP_DEBUG("The I1 packet was received from RVS, but the host "\
			  "association created during registration is not found. "
			  "RVS_HMAC cannot be verified.\n");
		return -1;
	}

	HIP_DEBUG("RVS host association found.\n");
>>>>>>> 72ac6f36
     
	/* Verify the RVS hmac. */
	if(hip_verify_packet_rvs_hmac(source_msg, &rvs_ha_entry->hip_hmac_out)
	   != 0) {
		HIP_INFO("RVS_HMAC verification failed.\n");
		return -1;
	}
     
	HIP_DEBUG("RVS_HMAC verified.\n");

	return 0;
}

int hip_relay_read_config(){
	FILE *fp = NULL;
	int lineerr = 0, parseerr = 0, err = 0;
	char parameter[HIP_RELAY_MAX_PAR_LEN + 1];
	hip_configvaluelist_t values;
	hip_hit_t hit, *wl_hit = NULL;
	uint8_t max = 255; /* Theoretical maximum lifetime value. */

	HIP_IFEL(((fp = fopen(HIP_RELAY_CONFIG_FILE, "r")) == NULL), -ENOENT,
		 "Cannot open file %s for reading.\n", HIP_RELAY_CONFIG_FILE);
	
	do {
		parseerr = 0;
		memset(parameter, '\0', sizeof(parameter));
		hip_cvl_init(&values);
		lineerr = hip_cf_get_line_data(fp, parameter, &values, &parseerr);
				
		if(parseerr == 0){
			_HIP_DEBUG("param: '%s'\n", parameter);
			hip_configfilevalue_t *current = NULL;
			if(strcmp(parameter, "whitelist_enabled") == 0) {
				current = hip_cvl_get_next(&values, current);
				if(strcmp(current->data, "no") == 0) {
					whitelist_enabled = HIP_RELAY_WL_OFF;
				}
			} else if(strcmp(parameter, "whitelist") == 0) {
				while((current = 
				       hip_cvl_get_next(&values, current))
				      != NULL) {
					/* Try to convert the characters to an
					   IPv6 address. */
					if(inet_pton(AF_INET6, current->data,
						     &hit) > 0)
					{
						/* store the HIT to the whitelist. */
						wl_hit = (hip_hit_t*)
							malloc(sizeof(hip_hit_t));
						if(wl_hit == NULL) {
							HIP_ERROR("Error "\
								  "allocating "\
								  "memory for "\
								  "whitelist "\
								  "HIT.\n");
							break;
						}
						memcpy(wl_hit, &hit, sizeof(hit));
						hip_relwl_put(wl_hit);
						print_node(current);
					}
				}
			} else if(strcmp(parameter, "minimum_lifetime") == 0) {
				time_t tmp = 0;
				uint8_t val = 0;
				current = hip_cvl_get_next(&values, current);
				tmp = atol(current->data);
				
				if(hip_get_lifetime_value(tmp, &val) == 0) {
					/* hip_get_lifetime_value() truncates the
					   value. We want the minimum to be at
					   least the value specified. */
					if(val < max) {
						val ++;
					}
					hiprelay_min_lifetime = val;
				}
			} else if(strcmp(parameter, "maximum_lifetime") == 0) {
				time_t tmp = 0;
				uint8_t val = 0;
				current = hip_cvl_get_next(&values, current);
				tmp = atol(current->data);
				
				if(hip_get_lifetime_value(tmp, &val) == 0) {
					hiprelay_max_lifetime = val;
				}
			}
		}

		hip_cvl_uninit(&values);
		
	} while(lineerr != EOF);
	
	if(fclose(fp) != 0) {
		HIP_ERROR("Cannot close file %s.\n", HIP_RELAY_CONFIG_FILE);
	}
	
	/* Check that the read values are sane. If not, rollback to defaults. */
	if(hiprelay_min_lifetime > hiprelay_max_lifetime) {
		hiprelay_min_lifetime = HIP_RELREC_MIN_LIFETIME;
		hiprelay_max_lifetime = HIP_RELREC_MAX_LIFETIME;
	}

	HIP_DEBUG("\nRead relay configuration file with following values:\n"\
		  "Whitelist enabled: %s\nNumber of HITs in the whitelist: "\
		  "%lu\nMinimum lifetime: %ld\nMaximum lifetime: %ld\n",
		  (whitelist_enabled) ? "YES" : "NO", hip_relwl_size(),
		  hiprelay_min_lifetime, hiprelay_max_lifetime);
	
 out_err:
	
	return err;
}

int hip_relay_write_config()
{
	int err = 0;
	FILE *fp = NULL;

	HIP_IFEL(((fp = fopen(HIP_RELAY_CONFIG_FILE, "w")) == NULL), -ENOENT,
		 "Cannot open file %s for writing.\n", HIP_RELAY_CONFIG_FILE);

	fprintf(fp, HIP_RC_FILE_FORMAT_STRING, HIP_RC_FILE_CONTENT);

	if(fclose(fp) != 0) {
		HIP_ERROR("Cannot close file %s.\n", HIP_RELAY_CONFIG_FILE);
	}

 out_err:

	return err;
}<|MERGE_RESOLUTION|>--- conflicted
+++ resolved
@@ -39,9 +39,13 @@
 hip_relay_wl_status_t whitelist_enabled = HIP_RELAY_WL_ON;
 
 /** A callback wrapper of the prototype required by @c lh_new(). */
-static IMPLEMENT_LHASH_HASH_FN(hip_relht_hash, const hip_relrec_t *)
+static IMPLEMENT_LHASH_HASH_FN(hip_relwl_hash, const hip_hit_t *)
 /** A callback wrapper of the prototype required by @c lh_new(). */
-static IMPLEMENT_LHASH_COMP_FN(hip_relht_compare, const hip_relrec_t *)
+static IMPLEMENT_LHASH_COMP_FN(hip_relwl_compare, const hip_hit_t *)
+/** A callback wrapper of the prototype required by @c lh_doall(). */
+static IMPLEMENT_LHASH_DOALL_FN(hip_relwl_hit_free, hip_hit_t *)
+
+#if 0
 /** A callback wrapper of the prototype required by @c lh_doall(). */
 static IMPLEMENT_LHASH_DOALL_FN(hip_relht_rec_free, hip_relrec_t *)
 /** A callback wrapper of the prototype required by @c lh_doall(). */
@@ -49,13 +53,18 @@
 /** A callback wrapper of the prototype required by @c lh_doall_arg(). */
 static IMPLEMENT_LHASH_DOALL_ARG_FN(hip_relht_rec_free_type, hip_relrec_t *,
 				    const hip_relrec_type_t *)
-
-/** A callback wrapper of the prototype required by @c lh_new(). */
-static IMPLEMENT_LHASH_HASH_FN(hip_relwl_hash, const hip_hit_t *)
-/** A callback wrapper of the prototype required by @c lh_new(). */
-static IMPLEMENT_LHASH_COMP_FN(hip_relwl_compare, const hip_hit_t *)
-/** A callback wrapper of the prototype required by @c lh_doall(). */
-static IMPLEMENT_LHASH_DOALL_FN(hip_relwl_hit_free, hip_hit_t *)
+#endif
+
+/** 
+ * A dummy boolean to indicate the machine has relay capabilities.
+ * This is only here for testing and development purposes. It allows the same
+ * code to be used at the relay and at endhosts without C precompiler #ifdefs
+ */
+int we_are_relay = 0;
+
+/** The hashtable storing the relay records. */
+//static LHASH *hiprelay_ht = NULL;
+ LHASH *hiprelay_ht = NULL;
 
 hip_relay_status_t hip_relay_get_status()
 {
@@ -588,9 +597,208 @@
 	return err;
 }
 
+/**
+ * 
+ * this relay full function is to use to relay package from i or r.
+ * 
+ * 
+ * 
+ * */
+
+int hip_relay_full(const hip_common_t *i1, const in6_addr_t *i1_saddr,
+		  const in6_addr_t *i1_daddr, hip_relrec_t *rec,
+		  const hip_portpair_t *i1_info,
+		  const uint8_t type_hdr)
+{
+     struct hip_common *i1_to_be_relayed = NULL;
+     struct hip_tlv_common *current_param = NULL;
+     int err = 0, from_added = 0;
+     hip_tlv_type_t param_type = 0;
+     /* A function pointer to either hip_build_param_from() or
+	hip_build_param_relay_from(). */
+     int (*builder_function) (struct hip_common *msg,
+			      const struct in6_addr *addr,
+			      const in_port_t port);
+
+     HIP_DEBUG("hip_relay_full() invoked.\n");
+     HIP_DEBUG_IN6ADDR("hip_relay_full():  source address", i1_saddr);
+     HIP_DEBUG_IN6ADDR("hip_relay_full():  destination address", i1_daddr);
+     HIP_DEBUG_HIT("hip_relay_full: Relay record hit",
+		   &rec->hit_r);
+     HIP_DEBUG("Relay record port: %d.\n", rec->udp_port_r);
+     HIP_DEBUG("I1 source port: %u, destination port: %u\n",
+	       i1_info->src_port, i1_info->dst_port);
+		
+     /* If the incoming I1 packet was destined to port 50500, we know that
+	there is a NAT between (I->NAT->RVS->R). */
+     // if(i1_info->dst_port == HIP_NAT_UDP_PORT) {
+     builder_function = hip_build_param_relay_from;
+     param_type = HIP_PARAM_RELAY_FROM;
+	  /*	}
+	else {
+	  builder_function = hip_build_param_from;
+	  param_type = HIP_PARAM_FROM;
+	  }*/
+
+     HIP_IFEL(!(i1_to_be_relayed = hip_msg_alloc()), -ENOMEM,
+	      "No memory to copy original I1\n");	
+
+     /* I1 packet forwarding is achieved by rewriting the source and
+	destination IP addresses. */
+     hip_build_network_hdr(i1_to_be_relayed, type_hdr, 0,
+			   &(i1->hits), &(i1->hitr));
+
+     /* Adding FROM (RELAY_FROM) parameter. Loop through all the parameters in
+	the received I1 packet, and insert a new FROM (RELAY_FROM) parameter
+	after the last found FROM (RELAY_FROM) parameter. Notice that in most
+	cases the incoming I1 has no paramaters at all, and this "while" loop
+	is skipped. Multiple rvses en route to responder is one (and only?)
+	case when the incoming I1 packet has parameters. */
+     while ((current_param = hip_get_next_param(i1, current_param)) != NULL){
+		
+	  HIP_DEBUG("Found parameter in I1.\n");
+	  /* Copy while type is smaller than or equal to FROM (RELAY_FROM)
+	     or a new FROM (RELAY_FROM) has already been added. */
+	  if (from_added || hip_get_param_type(current_param) <= param_type)
+	  {
+	       HIP_DEBUG("Copying existing parameter to I1 packet "\
+			 "to be relayed.\n");
+	       hip_build_param(i1_to_be_relayed,current_param);
+	       continue;
+	  }
+	  /* Parameter under inspection has greater type than FROM
+	     (RELAY_FROM) parameter: insert a new FROM (RELAY_FROM) parameter
+	     between the last found FROM (RELAY_FROM) parameter and
+	     "current_param". */
+	  else
+	  {
+	       HIP_DEBUG("Created new %s and copied "\
+			 "current parameter to relayed I1.\n",
+			 hip_param_type_name(param_type));
+	       builder_function(i1_to_be_relayed, i1_saddr,
+				i1_info->src_port);
+	       hip_build_param(i1_to_be_relayed, current_param);
+	       from_added = 1;
+	  }
+     }
+
+     /* If the incoming I1 had no parameters after the existing FROM (RELAY_FROM)
+	parameters, new FROM (RELAY_FROM) parameter is not added until here. */
+     if (!from_added)
+     {
+	  HIP_DEBUG("No parameters found, adding a new %s.\n",
+		    hip_param_type_name(param_type));
+	  builder_function(i1_to_be_relayed, i1_saddr, i1_info->src_port);
+     }
+
+     /* Zero message HIP checksum. */
+     hip_zero_msg_checksum(i1_to_be_relayed);
+
+     /* Adding RVS_HMAC parameter as the last parameter of the relayed
+	packet. Notice, that this presumes that there are no parameters
+	whose type value is greater than RVS_HMAC in the incoming I1
+	packet. */
+     HIP_DEBUG("Adding a new RELAY_HMAC parameter as the last parameter.\n");
+     HIP_IFEL(hip_build_param_full_relay_hmac_contents(i1_to_be_relayed,
+						&(rec->hmac_relay)), -1,
+	      "Building of RVS_HMAC failed.\n");
+	
+     /* If the client is behind NAT the I1 packet is relayed on UDP. If
+	there is no NAT the packet is relayed on raw HIP. We don't have to
+	take care of which send-function to use, as the rec->send_fn was
+	initiated with correct value when the relay relay was created. Note
+	that we use NULL as source IP address instead of
+	i1_daddr. A source address is selected in the corresponding
+	send-function. */
+     HIP_IFEL(rec->send_fn(NULL, &(rec->ip_r), HIP_NAT_UDP_PORT,
+			   rec->udp_port_r, i1_to_be_relayed, NULL, 0),
+	      -ECOMM, "Relaying I1 failed.\n");
+
+     /* Once we have relayed the I1 packet successfully, we update the time of
+	last contact. */
+     rec->last_contact = time(NULL);
+
+     HIP_DEBUG_HIT("hip_relay_full(): Relayed I1 to", &(rec->ip_r));
+
+ out_err:
+     if(i1_to_be_relayed != NULL)
+     {
+	  HIP_FREE(i1_to_be_relayed);
+     }
+     return err;
+}
+
+
+
+/**
+ * 
+ * 
+ * 
+ */
+int hip_relay_response(const hip_common_t *r,const uint8_t type_hdr, const in6_addr_t *r_saddr,
+		  const in6_addr_t *r_daddr , const hip_portpair_t *r_info , 
+		  const in6_addr_t *relay_to_addr,const in_port_t relay_to_port)
+{
+     struct hip_common *r_to_be_relayed = NULL;
+     struct hip_tlv_common *current_param = NULL;
+     int err = 0;
+     hip_tlv_type_t param_type = 0;
+
+
+
+     HIP_DEBUG("hip_relay_response() invoked.\n");
+     HIP_DEBUG_IN6ADDR("hip_relay_response():  source address", r_saddr);
+     HIP_DEBUG_IN6ADDR("hip_relay_response():  destination address", r_daddr);
+     HIP_DEBUG_IN6ADDR("hip_relay_response():  relay to address", relay_to_addr);
+     //HIP_DEBUG_HIT("hip_relay_full: Relay record hit", &rec->hit_r);
+     HIP_DEBUG("Relay_to port: %d.\n", relay_to_port);
+
+
+
+
+     HIP_IFEL(!(r_to_be_relayed = hip_msg_alloc()), -ENOMEM,
+	      "No memory to copy original I1\n");	
+
+
+     hip_build_network_hdr(r_to_be_relayed, type_hdr, 0,
+			   &(r->hits), &(r->hitr));
+
+
+     while ((current_param = hip_get_next_param(r, current_param)) != NULL){
+		
+		HIP_DEBUG("Found parameter in R.\n");
+
+		HIP_DEBUG("Copying existing parameter to R packet "\
+		 "to be relayed.\n");
+		hip_build_param(r_to_be_relayed,current_param);
+
+     }
+
+
+     hip_zero_msg_checksum(r_to_be_relayed);
+
+     
+
+     HIP_IFEL(hip_send(NULL, relay_to_addr, HIP_NAT_UDP_PORT,
+			   relay_to_port, r_to_be_relayed, NULL, 0),
+	      -ECOMM, "Relaying I1 failed.\n");
+
+
+
+     HIP_DEBUG_HIT("hip_relay_response(): Relayed  to", relay_to_addr);
+
+ out_err:
+     if(r_to_be_relayed != NULL)
+     {
+	  HIP_FREE(r_to_be_relayed);
+     }
+     return err;
+}
+
+
 int hip_relay_handle_from(hip_common_t *source_msg,
 			  in6_addr_t *rvs_ip,
-			  in6_addr_t *dest_ip, in_port_t *dest_port)
+			  in6_addr_t *dest_ip, in_port_t *dest_port, hip_tlv_type_t *param_type)
 {
 	struct hip_relay_from *relay_from = NULL;
 	struct hip_from *from = NULL;
@@ -627,19 +835,6 @@
 	rvs_ha_entry =
 		hip_hadb_find_rvs_candidate_entry(&source_msg->hitr, rvs_ip);
      
-<<<<<<< HEAD
-     if (rvs_ha_entry == NULL)
-     {
-      HIP_DEBUG_HIT("rvs hit not found in the entry table rvs_ip:", rvs_ip);
-      HIP_DEBUG_HIT("rvs hit not found in the entry table &source_msg->hitr:", &source_msg->hitr);
-	  HIP_DEBUG("The I1 packet was received from RVS, but the host "\
-		    "association created during registration is not found. "
-		    "RVS_HMAC cannot be verified.\n");
-	  return -1;
-     }
-
-     HIP_DEBUG("RVS host or relay host association found.\n");
-=======
 #endif /* CONFIG_HIP_RVS */
 	if (rvs_ha_entry == NULL) {
 		HIP_DEBUG("The I1 packet was received from RVS, but the host "\
@@ -649,7 +844,6 @@
 	}
 
 	HIP_DEBUG("RVS host association found.\n");
->>>>>>> 72ac6f36
      
 	/* Verify the RVS hmac. */
 	if(hip_verify_packet_rvs_hmac(source_msg, &rvs_ha_entry->hip_hmac_out)
