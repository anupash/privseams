--- conflicted
+++ resolved
@@ -436,11 +436,7 @@
  * @todo a REG_RESPONSE with zero lifetime should be sent to each client whose
  *       registration is cancelled.
  */
-<<<<<<< HEAD
-int hip_relht_maintenance()
-=======
-void hip_relht_maintenance(void)
->>>>>>> b62d0977
+int hip_relht_maintenance(void)
 {
     if (hiprelay_ht == NULL) {
         return 0;
