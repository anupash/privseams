/** @file
 * This file defines the rendezvous extension and the UDP relay for HIP packets
 * for the Host Identity Protocol (HIP). See header file for usage
 * instructions. Version 1.1 added support for white list and configuration
 * file.
 * 
 * @author  Lauri Silvennoinen
 * @version 1.1
 * @date    31.03.2008
 * @note    Related RFC: <a href="http://www.rfc-editor.org/rfc/rfc5204.txt">
 *          Host Identity Protocol (HIP) Rendezvous Extension</a>
 * @note    Related draft:
 *          <a href="http://www.ietf.org/internet-drafts/draft-ietf-hip-nat-traversal-03.txt">
 *          draft-ietf-hip-nat-traversal-03</a>
 * @note    Distributed under <a href="http://www.gnu.org/licenses/gpl.txt">GNU/GPL</a>.
 * @see     hiprelay.h
 */ 
#include "hiprelay.h"

/** A hashtable for storing the relay records. */
static LHASH *hiprelay_ht = NULL;
/** A hashtable for storing the the HITs of the clients that are allowed to use
 *  the relay / RVS service. */
static LHASH *hiprelay_wl = NULL;

/** Minimum relay record life time as a 8-bit integer. */
uint8_t hiprelay_min_lifetime = HIP_RELREC_MIN_LIFETIME;
/** Maximum relay record life time as a 8-bit integer. */
uint8_t hiprelay_max_lifetime = HIP_RELREC_MAX_LIFETIME;
/** 
 * A boolean to indicating if the RVS / relay is enabled. User sets this value
 * using the hipconf tool.
 */
hip_relay_status_t relay_enabled = HIP_RELAY_OFF;
/** 
 * A boolean to indicating if the RVS / relay whitelist is enabled. User sets
 * this value from the relay configuration file.
 */
hip_relay_wl_status_t whitelist_enabled = HIP_RELAY_WL_ON;

/** A callback wrapper of the prototype required by @c lh_new(). */
static IMPLEMENT_LHASH_HASH_FN(hip_relht_hash, const hip_relrec_t *)
/** A callback wrapper of the prototype required by @c lh_new(). */
static IMPLEMENT_LHASH_COMP_FN(hip_relht_compare, const hip_relrec_t *)
/** A callback wrapper of the prototype required by @c lh_doall(). */
static IMPLEMENT_LHASH_DOALL_FN(hip_relht_rec_free, hip_relrec_t *)
/** A callback wrapper of the prototype required by @c lh_doall(). */
static IMPLEMENT_LHASH_DOALL_FN(hip_relht_rec_free_expired, hip_relrec_t *)
/** A callback wrapper of the prototype required by @c lh_doall_arg(). */
static IMPLEMENT_LHASH_DOALL_ARG_FN(hip_relht_rec_free_type, hip_relrec_t *,
				    const hip_relrec_type_t *)

/** A callback wrapper of the prototype required by @c lh_new(). */
static IMPLEMENT_LHASH_HASH_FN(hip_relwl_hash, const hip_hit_t *)
/** A callback wrapper of the prototype required by @c lh_new(). */
static IMPLEMENT_LHASH_COMP_FN(hip_relwl_compare, const hip_hit_t *)
/** A callback wrapper of the prototype required by @c lh_doall(). */
static IMPLEMENT_LHASH_DOALL_FN(hip_relwl_hit_free, hip_hit_t *)

hip_relay_status_t hip_relay_get_status()
{
	return relay_enabled;
}

void hip_relay_set_status(hip_relay_status_t status)
{
	relay_enabled = status;
}

int hip_relay_init()
{
	int err = 0;

	HIP_IFEL(hip_relht_init(), -1,
		 "Unable to initialize HIP relay / RVS database.\n");
	HIP_IFEL(hip_relwl_init(), -1,
		 "Unable to initialize HIP relay / RVS whitelist.\n");
	
	if(hip_relay_read_config() == -ENOENT) {
		HIP_ERROR("The configuration file \"%s\" could not be read.\n"\
			  "Trying to write a new configuration file from "\
			  "scratch.\n", HIP_RELAY_CONFIG_FILE);
		if(hip_relay_write_config() == -ENOENT) {
			HIP_ERROR("Could not create a configuration file "\
				  "\"%s\".\n", HIP_RELAY_CONFIG_FILE);
		} else {
			HIP_INFO("Created a new configuration file \"%s\".\n",
				 HIP_RELAY_CONFIG_FILE);
		}
	} else {
		HIP_INFO("Read configuration file \"%s\" successfully.\n",
			 HIP_RELAY_CONFIG_FILE);
	}
	
 out_err:
	if(hiprelay_wl == NULL) {
		hip_relht_uninit();
	}
	
	return err;
}

void hip_relay_uninit()
{
	hip_relht_uninit();
	hip_relwl_uninit();
}

int hip_relay_reinit()
{
	int err = 0;

	hip_relwl_uninit();
	HIP_IFEL(hip_relwl_init(), -1, "Could not initialize the HIP relay / ",
		 "RVS whitelist.\n");
	HIP_IFEL(hip_relay_read_config(), -1, "Could not read the ",
		 "configuration file \"%s\"\n", HIP_RELAY_CONFIG_FILE); 
	
 out_err:       
	return err;
}

int hip_relht_init()
{
	/* Check that the relay hashtable is not already initialized. */
	if(hiprelay_ht != NULL) {
		return -1;
	}
	
	hiprelay_ht = lh_new(LHASH_HASH_FN(hip_relht_hash),
			     LHASH_COMP_FN(hip_relht_compare));
	
	if(hiprelay_ht == NULL) {
		return -1;
	}
	
	return 0;
}

void hip_relht_uninit()
{
	if(hiprelay_ht == NULL)
		return;

	lh_doall(hiprelay_ht, LHASH_DOALL_FN(hip_relht_rec_free));
	lh_free(hiprelay_ht);
	hiprelay_ht = NULL;
}

unsigned long hip_relht_hash(const hip_relrec_t *rec)
{
	if(rec == NULL || &(rec->hit_r) == NULL)
		return 0;
	
	return hip_hash_func(&(rec->hit_r));
}

int hip_relht_compare(const hip_relrec_t *rec1, const hip_relrec_t *rec2)
{
	if(rec1 == NULL || &(rec1->hit_r) == NULL ||
	   rec2 == NULL || &(rec2->hit_r) == NULL)
		return 1;

	return (hip_relht_hash(rec1) != hip_relht_hash(rec2));
}

int hip_relht_put(hip_relrec_t *rec)
{
	if(hiprelay_ht == NULL || rec == NULL)
		return;
     
	/* If we are trying to insert a duplicate element (same HIT), we have to
	   delete the previous entry. If we do not do so, only the pointer in
	   the hashtable is replaced and the reference to the previous element
	   is lost resulting in a memory leak. */
	hip_relrec_t key, *match;
	memcpy(&(key.hit_r), &(rec->hit_r), sizeof(rec->hit_r));
	match = hip_relht_get(rec);

	if(match != NULL) {
		hip_relht_rec_free(&key);
		lh_insert(hiprelay_ht, rec);
		return -1;
	} else {
		lh_insert(hiprelay_ht, rec);
		return 0;
	}
}

hip_relrec_t *hip_relht_get(const hip_relrec_t *rec)
{
	if(hiprelay_ht == NULL || rec == NULL)
		return NULL;

	return (hip_relrec_t *)lh_retrieve(hiprelay_ht, rec);
}

void hip_relht_rec_free(hip_relrec_t *rec)
{
	if(hiprelay_ht == NULL || rec == NULL)
		return;

	/* Check if such element exist, and delete the pointer from the hashtable. */
	hip_relrec_t *deleted_rec = lh_delete(hiprelay_ht, rec);

	/* Free the memory allocated for the element. */
	if(deleted_rec != NULL) {
		/* We set the memory to '\0' because the user may still have a
		   reference to the memory region that is freed here. */
		memset(deleted_rec, '\0', sizeof(*deleted_rec));
		free(deleted_rec);
		HIP_DEBUG("Relay record deleted.\n");
	}
}

void hip_relht_rec_free_expired(hip_relrec_t *rec)
{
	if(rec == NULL) // No need to check hiprelay_ht
		return;

	if(time(NULL) - rec->created > rec->lifetime) {
		HIP_INFO("Relay record expired, deleting.\n");
		hip_relht_rec_free(rec);
	}
}

void hip_relht_rec_free_type(hip_relrec_t *rec, const hip_relrec_type_t *type)
{
	hip_relrec_t *fetch_record = hip_relht_get(rec);
	
	if(fetch_record != NULL && fetch_record->type == *type) {
		hip_relht_rec_free(rec);
	}
}

unsigned long hip_relht_size()
{
	if(hiprelay_ht == NULL)
		return 0;

	return hiprelay_ht->num_items;
}

void hip_relht_maintenance()
{
	if(hiprelay_ht == NULL)
		return;
     
	unsigned int tmp = hiprelay_ht->down_load;
	hiprelay_ht->down_load = 0;
	lh_doall(hiprelay_ht, LHASH_DOALL_FN(hip_relht_rec_free_expired));
	hiprelay_ht->down_load = tmp;
}

void hip_relht_free_all_of_type(const hip_relrec_type_t type)
{
	if(hiprelay_ht == NULL)
		return;
	
	unsigned int tmp = hiprelay_ht->down_load;
	hiprelay_ht->down_load = 0;
	lh_doall_arg(hiprelay_ht, LHASH_DOALL_ARG_FN(hip_relht_rec_free_type),
		     (void *)&type);
	hiprelay_ht->down_load = tmp;
}

hip_relrec_t *hip_relrec_alloc(const hip_relrec_type_t type,
			       const uint8_t lifetime,
			       const in6_addr_t *hit_r, const hip_hit_t *ip_r,
			       const in_port_t port,
			       const hip_crypto_key_t *hmac,
			       const hip_xmit_func_t func)
{
	if(hit_r == NULL || ip_r == NULL || hmac == NULL || func == NULL)
		return NULL;

	hip_relrec_t *rec = (hip_relrec_t*) malloc(sizeof(hip_relrec_t));
     
	if(rec == NULL) {
		HIP_ERROR("Error allocating memory for HIP relay record.\n");
		return NULL;
	}
	rec->type = type;
	memcpy(&(rec->hit_r), hit_r, sizeof(*hit_r));
	memcpy(&(rec->ip_r), ip_r, sizeof(*ip_r));
	rec->udp_port_r = port;
	memcpy(&(rec->hmac_relay), hmac, sizeof(*hmac));
	rec->send_fn = func;
	hip_relrec_set_lifetime(rec, lifetime);
	rec->created = time(NULL);
     
	return rec;
}

void hip_relrec_set_mode(hip_relrec_t *rec, const hip_relrec_type_t type)
{
	if(rec != NULL)
		rec->type = type;
}

void hip_relrec_set_lifetime(hip_relrec_t *rec, const uint8_t lifetime)
{
	if(rec != NULL) {
		rec->lifetime = pow(2, ((double)(lifetime-64)/8));
	}
}

void hip_relrec_set_udpport(hip_relrec_t *rec, const in_port_t port)
{
	if(rec != NULL)
		rec->udp_port_r = port;
}

void hip_relrec_info(const hip_relrec_t *rec)
{
	if(rec == NULL)
		return;
     
	char status[1024];
	char *cursor = status;
	cursor += sprintf(cursor, "Relay record info:\n");
	cursor += sprintf(cursor, " Record type: ");
	cursor += sprintf(cursor, (rec->type == HIP_FULLRELAY) ?
			  "Full relay of HIP packets\n" :
			  (rec->type == HIP_RVSRELAY) ?
			  "RVS relay of I1 packet\n" : "undefined\n");
	cursor += sprintf(cursor, " Record lifetime: %%lu seconds\n",
			  rec->lifetime);
	cursor += sprintf(cursor, " Record created: %lu seconds ago\n",
			  time(NULL) - rec->created);
	cursor += sprintf(cursor, " HIT of R: %04x:%04x:%04x:%04x:"\
			  "%04x:%04x:%04x:%04x\n",
			  ntohs(rec->hit_r.s6_addr16[0]),
			  ntohs(rec->hit_r.s6_addr16[1]),
			  ntohs(rec->hit_r.s6_addr16[2]),
			  ntohs(rec->hit_r.s6_addr16[3]),
			  ntohs(rec->hit_r.s6_addr16[4]),
			  ntohs(rec->hit_r.s6_addr16[5]),
			  ntohs(rec->hit_r.s6_addr16[6]),
			  ntohs(rec->hit_r.s6_addr16[7]));
	cursor += sprintf(cursor, " IP of R:  %04x:%04x:%04x:%04x:"\
			  "%04x:%04x:%04x:%04x\n",
			  ntohs(rec->ip_r.s6_addr16[0]),
			  ntohs(rec->ip_r.s6_addr16[1]),
			  ntohs(rec->ip_r.s6_addr16[2]),
			  ntohs(rec->ip_r.s6_addr16[3]),
			  ntohs(rec->ip_r.s6_addr16[4]),
			  ntohs(rec->ip_r.s6_addr16[5]),
			  ntohs(rec->ip_r.s6_addr16[6]),
			  ntohs(rec->ip_r.s6_addr16[7]));

	HIP_INFO("\n%s", status);
}

int hip_relwl_init()
{
	/* Check that the relay whitelist is not already initialized. */
	if(hiprelay_wl != NULL) {
		return -1;
	}

	hiprelay_wl = lh_new(LHASH_HASH_FN(hip_relwl_hash),
			     LHASH_COMP_FN(hip_relwl_compare)); 
	
	if(hiprelay_wl == NULL) {
		return -1;
	}
	
	return 0;
}

void hip_relwl_uninit()
{
	if(hiprelay_wl == NULL)
		return;

	lh_doall(hiprelay_wl, LHASH_DOALL_FN(hip_relwl_hit_free));
	lh_free(hiprelay_wl);
	hiprelay_wl = NULL;
}

unsigned long hip_relwl_hash(const hip_hit_t *hit)
{
	if(hit == NULL)
		return 0;
	
	return hip_hash_func(hit);
}

int hip_relwl_compare(const hip_hit_t *hit1, const hip_hit_t *hit2)
{
	if(hit1 == NULL || hit2 == NULL)
		return 1;

	return (hip_relwl_hash(hit1) != hip_relwl_hash(hit2));
}

int hip_relwl_put(hip_hit_t *hit)
{
	if(hiprelay_wl == NULL || hit == NULL)
		return;
     
	/* If we are trying to insert a duplicate element (same HIT), we have to
	   delete the previous entry. If we do not do so, only the pointer in
	   the hashtable is replaced and the reference to the previous element
	   is lost resulting in a memory leak. */
	hip_hit_t *dummy = hip_relwl_get(hit);
	if(dummy != NULL) {
		hip_relwl_hit_free(dummy);
		lh_insert(hiprelay_wl, hit);
		return -1;
	} else {
		lh_insert(hiprelay_wl, hit);
		return 0;
	}
}

hip_hit_t *hip_relwl_get(const hip_hit_t *hit)
{
	if(hiprelay_wl == NULL || hit == NULL)
		return NULL;

	return (hip_hit_t *)lh_retrieve(hiprelay_wl, hit);
}

unsigned long hip_relwl_size()
{
	if(hiprelay_wl == NULL)
		return 0;

	return hiprelay_wl->num_items;
}

void hip_relwl_hit_free(hip_hit_t *hit)
{
	if(hiprelay_wl == NULL || hit == NULL)
		return;
	
	/* Check if such element exist, and delete the pointer from the hashtable. */
	hip_hit_t *deleted_hit = lh_delete(hiprelay_wl, hit);

	/* Free the memory allocated for the element. */
	if(deleted_hit != NULL) {
		/* We set the memory to '\0' because the user may still have a
		   reference to the memory region that is freed here. */
		memset(deleted_hit, '\0', sizeof(*deleted_hit));
		free(deleted_hit);
		HIP_DEBUG("HIT deleted from the relay whitelist.\n");
	}
}

hip_relay_wl_status_t hip_relwl_get_status()
{
	return whitelist_enabled;
}

int hip_rvs_validate_lifetime(uint8_t requested_lifetime,
			      uint8_t *granted_lifetime)
{
	if(requested_lifetime < hiprelay_min_lifetime){
		*granted_lifetime = hiprelay_min_lifetime;
		return -1;
	}else if(requested_lifetime > hiprelay_max_lifetime){
		*granted_lifetime = hiprelay_max_lifetime;
		return -1;
	}else{
		*granted_lifetime = requested_lifetime;
		return 0;
	}
}

int hip_relay_rvs(const hip_common_t *i1, const in6_addr_t *i1_saddr,
		  const in6_addr_t *i1_daddr, hip_relrec_t *rec,
		  const hip_portpair_t *i1_info)
{
	hip_common_t *i1_to_be_relayed = NULL;
	hip_tlv_common_t *current_param = NULL;
	int err = 0, from_added = 0;
	hip_tlv_type_t param_type = 0;
	/* A function pointer to either hip_build_param_from() or
	   hip_build_param_relay_from(). */
	int (*builder_function) (struct hip_common *msg,
				 const struct in6_addr *addr,
				 const in_port_t port);

	HIP_DEBUG("hip_relay_rvs() invoked.\n");
	HIP_DEBUG_IN6ADDR("hip_relay_rvs():  I1 source address", i1_saddr);
	HIP_DEBUG_IN6ADDR("hip_relay_rvs():  I1 destination address", i1_daddr);
	HIP_DEBUG_HIT("hip_relay_rvs(): Relay record hit", &rec->hit_r);
	HIP_DEBUG("Relay record port: %d.\n", rec->udp_port_r);
	HIP_DEBUG("I1 source port: %u, destination port: %u\n",
		  i1_info->src_port, i1_info->dst_port);
		
	/* If the incoming I1 packet was destined to port 50500, we know that
<<<<<<< HEAD
	   there is a NAT between (I->NAT->RVS->R). */
	if(i1_info->dst_port == HIP_NAT_UDP_PORT) {
		builder_function = hip_build_param_relay_from;
		param_type = HIP_PARAM_RELAY_FROM;
	} else {
		builder_function = hip_build_param_from;
		param_type = HIP_PARAM_FROM;
	}
=======
	   there is a NAT between (I->NAT->RVS->R). 
	   if(i1_info->dst_port == HIP_NAT_UDP_PORT) {
	   builder_function = hip_build_param_relay_from;
	   param_type = HIP_PARAM_RELAY_FROM;
	   } else {
	   builder_function = hip_build_param_from;
	   param_type = HIP_PARAM_FROM;
	   }*/
	
	builder_function = hip_build_param_from;
	param_type = HIP_PARAM_FROM;
>>>>>>> a4d0e3e8

	HIP_IFEL(!(i1_to_be_relayed = hip_msg_alloc()), -ENOMEM,
		 "No memory to copy original I1\n");	

	/* I1 packet forwarding is achieved by rewriting the source and
	   destination IP addresses. */
	hip_build_network_hdr(i1_to_be_relayed, HIP_I1, 0,
			      &(i1->hits), &(i1->hitr));

	/* Adding FROM (RELAY_FROM) parameter. Loop through all the parameters in
	   the received I1 packet, and insert a new FROM (RELAY_FROM) parameter
	   after the last found FROM (RELAY_FROM) parameter. Notice that in most
	   cases the incoming I1 has no paramaters at all, and this "while" loop
	   is skipped. Multiple rvses en route to responder is one (and only?)
	   case when the incoming I1 packet has parameters. */
	while ((current_param = hip_get_next_param(i1, current_param)) != NULL) {
		
		HIP_DEBUG("Found parameter in I1.\n");
		/* Copy while type is smaller than or equal to FROM (RELAY_FROM)
		   or a new FROM (RELAY_FROM) has already been added. */
		if (from_added || hip_get_param_type(current_param) <= param_type) {
			HIP_DEBUG("Copying existing parameter to I1 packet "\
				  "to be relayed.\n");
			hip_build_param(i1_to_be_relayed,current_param);
			continue;
		}
		/* Parameter under inspection has greater type than FROM
		   (RELAY_FROM) parameter: insert a new FROM (RELAY_FROM) parameter
		   between the last found FROM (RELAY_FROM) parameter and
		   "current_param". */
		else {
			HIP_DEBUG("Created new %s and copied "\
				  "current parameter to relayed I1.\n",
				  hip_param_type_name(param_type));
			builder_function(i1_to_be_relayed, i1_saddr,
					 i1_info->src_port);
			hip_build_param(i1_to_be_relayed, current_param);
			from_added = 1;
		}
	}

	/* If the incoming I1 had no parameters after the existing FROM (RELAY_FROM)
	   parameters, new FROM (RELAY_FROM) parameter is not added until here. */
	if (!from_added) {
		HIP_DEBUG("No parameters found, adding a new %s.\n",
			  hip_param_type_name(param_type));
		builder_function(i1_to_be_relayed, i1_saddr, i1_info->src_port);
	}

	/* Zero message HIP checksum. */
	hip_zero_msg_checksum(i1_to_be_relayed);

	/* Adding RVS_HMAC parameter as the last parameter of the relayed
	   packet. Notice, that this presumes that there are no parameters
	   whose type value is greater than RVS_HMAC in the incoming I1
	   packet. */
	HIP_DEBUG("Adding a new RVS_HMAC parameter as the last parameter.\n");
	HIP_IFEL(hip_build_param_rvs_hmac_contents(i1_to_be_relayed,
						   &(rec->hmac_relay)), -1,
		 "Building of RVS_HMAC failed.\n");
	
	/* If the client is behind NAT the I1 packet is relayed on UDP. If
	   there is no NAT the packet is relayed on raw HIP. We don't have to
	   take care of which send-function to use, as the rec->send_fn was
	   initiated with correct value when the relay relay was created. Note
	   that we use NULL as source IP address instead of
	   i1_daddr. A source address is selected in the corresponding
	   send-function. */
<<<<<<< HEAD
	HIP_IFEL(rec->send_fn(NULL, &(rec->ip_r), HIP_NAT_UDP_PORT,
			      rec->udp_port_r, i1_to_be_relayed, NULL, 0),
		 -ECOMM, "Relaying I1 failed.\n");

=======
/*
 * we could not use the defauld send function point for the I1 RVS relay, because if the either
 * of I->RVS, or R-> RVS registration use UDP, we must use UDP to send.
 * 
 * 
 HIP_IFEL(rec->send_fn(NULL, &(rec->ip_r), HIP_NAT_UDP_PORT,
 rec->udp_port_r, i1_to_be_relayed, NULL, 0),
 -ECOMM, "Relaying I1 failed.\n");
*/
//add by Santtu
	if(i1_info->src_port) {
		// if the incoming message is via UDP, the RVS relay must use UDP also.
		HIP_IFEL(hip_send_udp(NULL, &(rec->ip_r), HIP_NAT_UDP_PORT,
				      rec->udp_port_r, i1_to_be_relayed, NULL, 0),
			 -ECOMM, "Relaying I1 failed.\n");
	} else {
		HIP_IFEL(rec->send_fn(NULL, &(rec->ip_r), HIP_NAT_UDP_PORT,
				      rec->udp_port_r, i1_to_be_relayed, NULL, 0),
			 -ECOMM, "Relaying I1 failed.\n");
	}
//end add
	
>>>>>>> a4d0e3e8
	/* Once we have relayed the I1 packet successfully, we update the time of
	   last contact. */
	rec->last_contact = time(NULL);

	HIP_DEBUG_HIT("hip_relay_rvs(): Relayed I1 to", &(rec->ip_r));

 out_err:
	if(i1_to_be_relayed != NULL) {
		free(i1_to_be_relayed);
	}
	return err;
}

int hip_relay_handle_from(hip_common_t *source_msg,
			  in6_addr_t *rvs_ip,
			  in6_addr_t *dest_ip, in_port_t *dest_port)
{
	struct hip_relay_from *relay_from = NULL;
	struct hip_from *from = NULL;
	hip_ha_t *rvs_ha_entry = NULL;

	/* Check if the incoming I1 packet has a FROM or RELAY_FROM parameters. */
	relay_from = (struct hip_relay_from *)
		hip_get_param(source_msg, HIP_PARAM_RELAY_FROM);
	from = (struct hip_from *)
		hip_get_param(source_msg, HIP_PARAM_FROM);
     
	/* Copy parameter data to target buffers. */
<<<<<<< HEAD
	if(relay_from == NULL && from == NULL) {
		HIP_DEBUG("No FROM or RELAY_FROM parameters found in I1.\n");
=======
	
	if(from == NULL) {
		HIP_DEBUG("No FROM parameters found in I1.\n");
>>>>>>> a4d0e3e8
		return 0;
	} else if(from != NULL) {
		HIP_DEBUG("Found FROM parameter in I1.\n");
		memcpy(dest_ip, &from->address, sizeof(from->address));
<<<<<<< HEAD
	} else {
		HIP_DEBUG("Found RELAY_FROM parameter in I1.\n");
		memcpy(dest_ip, &relay_from->address, sizeof(relay_from->address));
		*dest_port = ntohs(relay_from->port);
	}
=======
	} 
	/*
	 * 
	 * 
	 if(relay_from == NULL && from == NULL) {
	 HIP_DEBUG("No FROM or RELAY_FROM parameters found in I1.\n");
	 return 0;
	 } else if(from != NULL) {
	 HIP_DEBUG("Found FROM parameter in I1.\n");
	 memcpy(dest_ip, &from->address, sizeof(from->address));
	 } else {
	 HIP_DEBUG("Found RELAY_FROM parameter in I1.\n");
	 memcpy(dest_ip, &relay_from->address, sizeof(relay_from->address));
	 *dest_port = ntohs(relay_from->port);
	 }*/
	
	
>>>>>>> a4d0e3e8
     
	/* The relayed I1 packet has the initiator's HIT as source HIT, and the
	   responder HIT as destination HIT. We would like to verify the HMAC
	   against the host association that was created when the responder
	   registered to the rvs. That particular host association has the
	   responder's HIT as source HIT and the rvs' HIT as destination HIT.
	   Because we do not have the HIT of RVS in the incoming I1 message, we
	   have to get the host association using the responder's HIT and the IP
	   address of the RVS as search keys. */
#ifdef CONFIG_HIP_RVS
	rvs_ha_entry =
		hip_hadb_find_rvs_candidate_entry(&source_msg->hitr, rvs_ip);
     
#endif /* CONFIG_HIP_RVS */
	if (rvs_ha_entry == NULL) {
		HIP_DEBUG("The I1 packet was received from RVS, but the host "\
			  "association created during registration is not found. "
			  "RVS_HMAC cannot be verified.\n");
		return -1;
	}

	HIP_DEBUG("RVS host association found.\n");
     
	/* Verify the RVS hmac. */
	if(hip_verify_packet_rvs_hmac(source_msg, &rvs_ha_entry->hip_hmac_out)
	   != 0) {
		HIP_INFO("RVS_HMAC verification failed.\n");
		return -1;
	}
     
	HIP_DEBUG("RVS_HMAC verified.\n");

	return 0;
}

int hip_relay_read_config(){
	FILE *fp = NULL;
	int lineerr = 0, parseerr = 0, err = 0;
	char parameter[HIP_RELAY_MAX_PAR_LEN + 1];
	hip_configvaluelist_t values;
	hip_hit_t hit, *wl_hit = NULL;
	uint8_t max = 255; /* Theoretical maximum lifetime value. */

	HIP_IFEL(((fp = fopen(HIP_RELAY_CONFIG_FILE, "r")) == NULL), -ENOENT,
		 "Cannot open file %s for reading.\n", HIP_RELAY_CONFIG_FILE);
	
	do {
		parseerr = 0;
		memset(parameter, '\0', sizeof(parameter));
		hip_cvl_init(&values);
		lineerr = hip_cf_get_line_data(fp, parameter, &values, &parseerr);
				
		if(parseerr == 0){
			_HIP_DEBUG("param: '%s'\n", parameter);
			hip_configfilevalue_t *current = NULL;
			if(strcmp(parameter, "whitelist_enabled") == 0) {
				current = hip_cvl_get_next(&values, current);
				if(strcmp(current->data, "no") == 0) {
					whitelist_enabled = HIP_RELAY_WL_OFF;
				}
			} else if(strcmp(parameter, "whitelist") == 0) {
				while((current = 
				       hip_cvl_get_next(&values, current))
				      != NULL) {
					/* Try to convert the characters to an
					   IPv6 address. */
					if(inet_pton(AF_INET6, current->data,
						     &hit) > 0)
					{
						/* store the HIT to the whitelist. */
						wl_hit = (hip_hit_t*)
							malloc(sizeof(hip_hit_t));
						if(wl_hit == NULL) {
							HIP_ERROR("Error "\
								  "allocating "\
								  "memory for "\
								  "whitelist "\
								  "HIT.\n");
							break;
						}
						memcpy(wl_hit, &hit, sizeof(hit));
						hip_relwl_put(wl_hit);
						print_node(current);
					}
				}
			} else if(strcmp(parameter, "minimum_lifetime") == 0) {
				time_t tmp = 0;
				uint8_t val = 0;
				current = hip_cvl_get_next(&values, current);
				tmp = atol(current->data);
				
				if(hip_get_lifetime_value(tmp, &val) == 0) {
					/* hip_get_lifetime_value() truncates the
					   value. We want the minimum to be at
					   least the value specified. */
					if(val < max) {
						val++;
					}
					hiprelay_min_lifetime = val;
				}
			} else if(strcmp(parameter, "maximum_lifetime") == 0) {
				time_t tmp = 0;
				uint8_t val = 0;
				current = hip_cvl_get_next(&values, current);
				tmp = atol(current->data);
				
				if(hip_get_lifetime_value(tmp, &val) == 0) {
					hiprelay_max_lifetime = val;
				}
			}
		}

		hip_cvl_uninit(&values);
		
	} while(lineerr != EOF);
	
	if(fclose(fp) != 0) {
		HIP_ERROR("Cannot close file %s.\n", HIP_RELAY_CONFIG_FILE);
	}
	
	/* Check that the read values are sane. If not, rollback to defaults. */
	if(hiprelay_min_lifetime > hiprelay_max_lifetime) {
		hiprelay_min_lifetime = HIP_RELREC_MIN_LIFETIME;
		hiprelay_max_lifetime = HIP_RELREC_MAX_LIFETIME;
	}

	HIP_DEBUG("\nRead relay configuration file with following values:\n"\
		  "Whitelist enabled: %s\nNumber of HITs in the whitelist: "\
		  "%lu\nMinimum lifetime: %ld\nMaximum lifetime: %ld\n",
		  (whitelist_enabled) ? "YES" : "NO", hip_relwl_size(),
		  hiprelay_min_lifetime, hiprelay_max_lifetime);
	
 out_err:
	
	return err;
}

int hip_relay_write_config()
{
	int err = 0;
	FILE *fp = NULL;

	HIP_IFEL(((fp = fopen(HIP_RELAY_CONFIG_FILE, "w")) == NULL), -ENOENT,
		 "Cannot open file %s for writing.\n", HIP_RELAY_CONFIG_FILE);

	fprintf(fp, HIP_RC_FILE_FORMAT_STRING, HIP_RC_FILE_CONTENT);

	if(fclose(fp) != 0) {
		HIP_ERROR("Cannot close file %s.\n", HIP_RELAY_CONFIG_FILE);
	}

 out_err:

	return err;
<<<<<<< HEAD
=======
}

/**
 * this relay full function is to use to relay package from i or r.
 * @todo     Xiang! Please, add decent Doxygen comments, check the doxy syntax
 *           from doc/HACKING. Stick to C-coding style using LINUX indendation.
 *           No lines over 80 characters. No capital letters in funcion names
 *           (C-style). Function commmends should be in header file.
 */
int hip_relay_forward_I(const hip_common_t *i1, const in6_addr_t *i1_saddr,
			const in6_addr_t *i1_daddr, hip_relrec_t *rec,
			const hip_portpair_t *i1_info,
			const uint8_t type_hdr)
{
	struct hip_common *i1_to_be_relayed = NULL;
	struct hip_tlv_common *current_param = NULL;
	int err = 0, from_added = 0;
	hip_tlv_type_t param_type = 0;
	/* A function pointer to either hip_build_param_from() or
	   hip_build_param_relay_from(). */
	int (*builder_function) (struct hip_common *msg,
				 const struct in6_addr *addr,
				 const in_port_t port);

	HIP_DEBUG("hip_relay_full() invoked.\n");
	HIP_DEBUG_IN6ADDR("hip_relay_full():  source address", i1_saddr);
	HIP_DEBUG_IN6ADDR("hip_relay_full():  destination address", i1_daddr);
	HIP_DEBUG_HIT("hip_relay_full: Relay record hit",
		      &rec->hit_r);
	HIP_DEBUG("Relay record port: %d.\n", rec->udp_port_r);
	HIP_DEBUG("I1 source port: %u, destination port: %u\n",
		  i1_info->src_port, i1_info->dst_port);
		
	/* If the incoming I1 packet was destined to port 50500, we know that
	   there is a NAT between (I->NAT->RVS->R). */
	// if(i1_info->dst_port == HIP_NAT_UDP_PORT) {
	builder_function = hip_build_param_relay_from;
	param_type = HIP_PARAM_RELAY_FROM;
	/*	}
		else {
		builder_function = hip_build_param_from;
		param_type = HIP_PARAM_FROM;
		}*/

	HIP_IFEL(!(i1_to_be_relayed = hip_msg_alloc()), -ENOMEM,
		 "No memory to copy original I1\n");	

	/* I1 packet forwarding is achieved by rewriting the source and
	   destination IP addresses. */
	hip_build_network_hdr(i1_to_be_relayed, type_hdr, 0,
			      &(i1->hits), &(i1->hitr));

	/* Adding FROM (RELAY_FROM) parameter. Loop through all the parameters in
	   the received I1 packet, and insert a new FROM (RELAY_FROM) parameter
	   after the last found FROM (RELAY_FROM) parameter. Notice that in most
	   cases the incoming I1 has no paramaters at all, and this "while" loop
	   is skipped. Multiple rvses en route to responder is one (and only?)
	   case when the incoming I1 packet has parameters. */
	while ((current_param = hip_get_next_param(i1, current_param)) != NULL) {
		
		HIP_DEBUG("Found parameter in I1.\n");
		/* Copy while type is smaller than or equal to FROM (RELAY_FROM)
		   or a new FROM (RELAY_FROM) has already been added. */
		if (from_added || hip_get_param_type(current_param) <= param_type) {
			HIP_DEBUG("Copying existing parameter to I1 packet "\
				  "to be relayed.\n");
			hip_build_param(i1_to_be_relayed,current_param);
			continue;
		}
		/* Parameter under inspection has greater type than FROM
		   (RELAY_FROM) parameter: insert a new FROM (RELAY_FROM) parameter
		   between the last found FROM (RELAY_FROM) parameter and
		   "current_param". */
		else {
			HIP_DEBUG("Created new %s and copied "\
				  "current parameter to relayed I1.\n",
				  hip_param_type_name(param_type));
			builder_function(i1_to_be_relayed, i1_saddr,
					 i1_info->src_port);
			hip_build_param(i1_to_be_relayed, current_param);
			from_added = 1;
		}
	}

	/* If the incoming I1 had no parameters after the existing FROM (RELAY_FROM)
	   parameters, new FROM (RELAY_FROM) parameter is not added until here. */
	if (!from_added) {
		HIP_DEBUG("No parameters found, adding a new %s.\n",
			  hip_param_type_name(param_type));
		builder_function(i1_to_be_relayed, i1_saddr, i1_info->src_port);
	}

	/* Zero message HIP checksum. */
	hip_zero_msg_checksum(i1_to_be_relayed);

	/* Adding RVS_HMAC parameter as the last parameter of the relayed
	   packet. Notice, that this presumes that there are no parameters
	   whose type value is greater than RVS_HMAC in the incoming I1
	   packet. */
	HIP_DEBUG("Adding a new RELAY_HMAC parameter as the last parameter.\n");
	HIP_IFEL(hip_build_param_full_relay_hmac_contents(i1_to_be_relayed,
							  &(rec->hmac_relay)), -1,
		 "Building of RVS_HMAC failed.\n");
	
	/* If the client is behind NAT the I1 packet is relayed on UDP. If
	   there is no NAT the packet is relayed on raw HIP. We don't have to
	   take care of which send-function to use, as the rec->send_fn was
	   initiated with correct value when the relay relay was created. Note
	   that we use NULL as source IP address instead of
	   i1_daddr. A source address is selected in the corresponding
	   send-function. */
	HIP_IFEL(rec->send_fn(NULL, &(rec->ip_r), HIP_NAT_UDP_PORT,
			      rec->udp_port_r, i1_to_be_relayed, NULL, 0),
		 -ECOMM, "Relaying I1 failed.\n");

	/* Once we have relayed the I1 packet successfully, we update the time of
	   last contact. */
	rec->last_contact = time(NULL);

	HIP_DEBUG_HIT("hip_relay_full(): Relayed I1 to", &(rec->ip_r));

 out_err:
	if(i1_to_be_relayed != NULL) {
		HIP_FREE(i1_to_be_relayed);
	}
	return err;
}

/**
 * @todo     Xiang! Please, add decent Doxygen comments, check the doxy syntax
 *           from doc/HACKING. Stick to C-coding style using LINUX indendation.
 *           No lines over 80 characters. No capital letters in funcion names
 *           (C-style). Function commmends should be in header file.
 */
int hip_relay_handle_relay_to(struct hip_common * msg,
			      int msg_type, 			      
			      struct in6_addr *src_addr,
			      struct in6_addr *dst_addr,
			      hip_portpair_t *msg_info)
{
	int err = 0;
	hip_relrec_t *rec = NULL, dummy;
	struct hip_relay_to *relay_to;
	//check if full relay service is active
	
	if(hip_relay_get_status() != HIP_RELAY_ON) {
		/* Should we set err to -1? */
		goto out_err;
	}
	
	HIP_DEBUG("handle_relay_to: full relay is on\n");
	// check if the relay has been registered
	
	/* Check if we have a relay record in our database matching the
	   I's HIT. We should find one, if the I is
	   registered to relay.*/
	HIP_DEBUG_HIT("Searching relay record on HIT:", &msg->hits);
	memcpy(&(dummy.hit_r), &msg->hits, sizeof(msg->hits));
	rec = hip_relht_get(&dummy);
	
	if(rec == NULL) {
		HIP_INFO("handle_relay_to: No matching relay record found.\n");
		goto out_err;
	} else if(rec->type != HIP_FULLRELAY) {
		goto out_err;
	}
  
	HIP_INFO("handle_relay_to: Matching relay record found:Full-Relay.\n");
	
	//check if there is a relay_to parameter	    
	relay_to = (struct hip_relay_to *) hip_get_param(msg, HIP_PARAM_RELAY_TO);
  	HIP_IFEL(!relay_to, 0, "No relay_to  found\n");
  	
  	// check msg type 	
  	switch(msg_type) {
  	case HIP_R1:
  	case HIP_R2:
  	case HIP_UPDATE:
  	case HIP_NOTIFY:
  		HIP_DEBUG_IN6ADDR("the relay to address: ", &relay_to->address);
  		HIP_DEBUG("the relay to ntohs(port): %d", ntohs(relay_to->port));
  		hip_relay_forward_response(
			msg, msg_type, src_addr, dst_addr, msg_info,
			(in6_addr_t *)&relay_to->address, ntohs(relay_to->port));
		//  state = HIP_STATE_NONE;
  		err = 1;
  		goto out_err;
  	}
  	
 out_err:
	return err;    
}

/**
 * @todo     Xiang! Please, add decent Doxygen comments, check the doxy syntax
 *           from doc/HACKING. Stick to C-coding style using LINUX indendation.
 *           No lines over 80 characters. No capital letters in funcion names
 *           (C-style). Function commmends should be in header file.
 */
int hip_relay_forward_response(const hip_common_t *r,
			       const uint8_t type_hdr, 
			       const in6_addr_t *r_saddr,
			       const in6_addr_t *r_daddr , 
			       const hip_portpair_t *r_info , 
			       const in6_addr_t *relay_to_addr,
			       const in_port_t relay_to_port)
{
	struct hip_common *r_to_be_relayed = NULL;
	struct hip_tlv_common *current_param = NULL;
	int err = 0;
	hip_tlv_type_t param_type = 0;

	HIP_DEBUG_IN6ADDR("hip_relay_forward_response:  source address", r_saddr);
	HIP_DEBUG_IN6ADDR("hip_relay_forward_response:  destination address", r_daddr);
	HIP_DEBUG_IN6ADDR("hip_relay_forward_response:  relay to address", relay_to_addr);
	HIP_DEBUG("Relay_to port: %d.\n", relay_to_port);

	HIP_IFEL(!(r_to_be_relayed = hip_msg_alloc()), -ENOMEM,
		 "No memory to copy original I1\n");	

	hip_build_network_hdr(r_to_be_relayed, type_hdr, 0,
			      &(r->hits), &(r->hitr));

	while ((current_param = hip_get_next_param(r, current_param)) != NULL){
		
		HIP_DEBUG("Found parameter in R.\n");
		HIP_DEBUG("Copying existing parameter to R packet "\
			  "to be relayed.\n");
		hip_build_param(r_to_be_relayed,current_param);
	}

	hip_zero_msg_checksum(r_to_be_relayed);

	if(relay_to_port == 0) {
		/* 
		   Xiang, compiler gives a warning, please fix:
		   hiprelay.c:1037: warning: passing argument 2 of
		   'hip_send_raw' discards qualifiers from pointer target type.
		*/
		HIP_IFEL(hip_send_raw(NULL, relay_to_addr, HIP_NAT_UDP_PORT,
				      relay_to_port, r_to_be_relayed, NULL, 0),
			 -ECOMM, "forwarding response failed in raw\n");
	} else {
		/* 
		   Xiang, compiler gives a warning, please fix:
		   hiprelay.c:1041: warning: passing argument 2 of
		   'hip_send_udp' discards qualifiers from pointer target type.
		*/
		HIP_IFEL(hip_send_udp(NULL, relay_to_addr, HIP_NAT_UDP_PORT,
				      relay_to_port, r_to_be_relayed, NULL, 0),
			 -ECOMM, "forwarding response failed in UDP\n");
	}
	
	HIP_DEBUG_HIT("hip_relay_forward_response: Relayed  to", relay_to_addr);
	
 out_err:
	if(r_to_be_relayed != NULL) {
		HIP_FREE(r_to_be_relayed);
	}
	return err;
}

/**
 * function return -1 means error
 * return 0, means parameter not found
 * return 1, means parameter found and verified
 * @todo     Xiang! Please, add decent Doxygen comments, check the doxy syntax
 *           from doc/HACKING. Stick to C-coding style using LINUX indendation.
 *           No lines over 80 characters. No capital letters in funcion names
 *           (C-style). Function commmends should be in header file.
 * 
 */
int hip_relay_handle_from(hip_common_t *source_msg,
			  in6_addr_t *rvs_ip,
			  in6_addr_t *dest_ip, in_port_t *dest_port)
{
	hip_tlv_type_t param_type;
	//   struct hip_relay_from *relay_from = NULL;
	struct hip_from *from = NULL;
	hip_ha_t *rvs_ha_entry = NULL;

	/* Check if the incoming I1 packet has a FROM parameters. */
   
	from = (struct hip_from *)
		hip_get_param(source_msg, HIP_PARAM_FROM);
	
	/* Copy parameter data to target buffers. */
	if(from == NULL) {
		HIP_DEBUG("No FROM or RELAY_FROM parameters found in I1.\n");
		return 0;
	} else {
		param_type = HIP_PARAM_FROM;
		memcpy(dest_ip, &from->address, sizeof(from->address));
	} 
     
	/* The relayed I1 packet has the initiator's HIT as source HIT, and the
	   responder HIT as destination HIT. We would like to verify the HMAC
	   against the host association that was created when the responder
	   registered to the rvs. That particular host association has the
	   responder's HIT as source HIT and the rvs' HIT as destination HIT.
	   Because we do not have the HIT of RVS in the incoming I1 message, we
	   have to get the host association using the responder's HIT and the IP
	   address of the RVS as search keys. */
	rvs_ha_entry =
		hip_hadb_find_rvs_candidate_entry(&source_msg->hitr, rvs_ip);
     
	if (rvs_ha_entry == NULL) {
		HIP_DEBUG_HIT("rvs hit not found in the entry table rvs_ip:",
			      rvs_ip);
		HIP_DEBUG_HIT("rvs hit not found in the entry table "\
			      "&source_msg->hitr:", &source_msg->hitr);
		HIP_DEBUG("The I1 packet was received from RVS, but the host "\
			  "association created during registration is not found. "
			  "RVS_HMAC cannot be verified.\n");
		return -1;
	}
	
	HIP_DEBUG("RVS host or relay host association found.\n");
     
	/* Verify the RVS hmac. */
	if(from != NULL && hip_verify_packet_rvs_hmac(
		   source_msg, &rvs_ha_entry->hip_hmac_out) != 0) {
		HIP_INFO("RVS_HMAC verification failed.\n");
		return -1;
	}
     
	HIP_DEBUG("RVS_HMAC verified.\n");

	return 1;
}

/**
 * function return -1 means error
 * return 0, means parameter not found
 * return 1, means parameter found and verified
 * @todo     Xiang! Please, add decent Doxygen comments, check the doxy syntax
 *           from doc/HACKING. Stick to C-coding style using LINUX indendation.
 *           No lines over 80 characters. No capital letters in funcion names
 *           (C-style). Function commmends should be in header file.
 */
int hip_relay_handle_relay_from(hip_common_t *source_msg,
				in6_addr_t *relay_ip,
				in6_addr_t *dest_ip, in_port_t *dest_port)
{
	hip_tlv_type_t param_type;
	struct hip_relay_from *relay_from = NULL;
	struct hip_from *from = NULL;
	hip_ha_t *relay_ha_entry = NULL;

	/* Check if the incoming I1 packet has  RELAY_FROM parameters. */
	relay_from = (struct hip_relay_from *)
		hip_get_param(source_msg, HIP_PARAM_RELAY_FROM);
		
	/* Copy parameter data to target buffers. */
	if(relay_from == NULL) {
		HIP_DEBUG("No RELAY_FROM parameters found in I1.\n");
		return 0;
	} else  {
		HIP_DEBUG("Found RELAY_FROM parameter in I.\n");
		// set the relay ip and port to the destination address and port.
		param_type = HIP_PARAM_RELAY_FROM;
		  
		memcpy(dest_ip, &relay_from->address, sizeof(relay_from->address));
		*dest_port = ntohs(relay_from->port);
		//	*dest_port = relay_from->port;
		HIP_DEBUG("RELAY_FROM port in I. %d \n", *dest_port);
	}
     
	/* The relayed I1 packet has the initiator's HIT as source HIT, and the
	   responder HIT as destination HIT. We would like to verify the HMAC
	   against the host association that was created when the responder
	   registered to the rvs. That particular host association has the
	   responder's HIT as source HIT and the rvs' HIT as destination HIT.
	   Because we do not have the HIT of Relay in the incoming I1 message, we
	   have to get the host association using the responder's HIT and the IP
	   address of the Relay as search keys.
	
	   the fucntion hip_hadb_find_rvs_candidate_entry is designed for RVS case, but 
	   we reuse it in Relay also.
	*/
	relay_ha_entry =
		hip_hadb_find_rvs_candidate_entry(&source_msg->hitr, relay_ip);
     
	if (relay_ha_entry == NULL) {
		HIP_DEBUG_HIT("relay hit not found in the entry table rvs_ip:",
			      relay_ip);
		HIP_DEBUG_HIT("relay hit not found in the entry table "\
			      "&source_msg->hitr:", &source_msg->hitr);
		HIP_DEBUG("The I1 packet was received from Relay, but the host "\
			  "association created during registration is not found. "
			  "RVS_HMAC cannot be verified.\n");
		return -1;
	}
	
	HIP_DEBUG("RVS host or relay host association found.\n");
          
	if(relay_from != NULL &&
	   hip_verify_packet_hmac_general(source_msg,
					  &relay_ha_entry->hip_hmac_out,
					  HIP_PARAM_RELAY_HMAC ) != 0) {
		HIP_INFO("Full_Relay_HMAC verification failed.\n");
		return -1;
	}
	
	HIP_DEBUG("RVS_HMAC or Full_Relay verified.\n");

	return 1;
>>>>>>> a4d0e3e8
}<|MERGE_RESOLUTION|>--- conflicted
+++ resolved
@@ -492,16 +492,6 @@
 		  i1_info->src_port, i1_info->dst_port);
 		
 	/* If the incoming I1 packet was destined to port 50500, we know that
-<<<<<<< HEAD
-	   there is a NAT between (I->NAT->RVS->R). */
-	if(i1_info->dst_port == HIP_NAT_UDP_PORT) {
-		builder_function = hip_build_param_relay_from;
-		param_type = HIP_PARAM_RELAY_FROM;
-	} else {
-		builder_function = hip_build_param_from;
-		param_type = HIP_PARAM_FROM;
-	}
-=======
 	   there is a NAT between (I->NAT->RVS->R). 
 	   if(i1_info->dst_port == HIP_NAT_UDP_PORT) {
 	   builder_function = hip_build_param_relay_from;
@@ -513,7 +503,6 @@
 	
 	builder_function = hip_build_param_from;
 	param_type = HIP_PARAM_FROM;
->>>>>>> a4d0e3e8
 
 	HIP_IFEL(!(i1_to_be_relayed = hip_msg_alloc()), -ENOMEM,
 		 "No memory to copy original I1\n");	
@@ -582,12 +571,6 @@
 	   that we use NULL as source IP address instead of
 	   i1_daddr. A source address is selected in the corresponding
 	   send-function. */
-<<<<<<< HEAD
-	HIP_IFEL(rec->send_fn(NULL, &(rec->ip_r), HIP_NAT_UDP_PORT,
-			      rec->udp_port_r, i1_to_be_relayed, NULL, 0),
-		 -ECOMM, "Relaying I1 failed.\n");
-
-=======
 /*
  * we could not use the defauld send function point for the I1 RVS relay, because if the either
  * of I->RVS, or R-> RVS registration use UDP, we must use UDP to send.
@@ -610,7 +593,6 @@
 	}
 //end add
 	
->>>>>>> a4d0e3e8
 	/* Once we have relayed the I1 packet successfully, we update the time of
 	   last contact. */
 	rec->last_contact = time(NULL);
@@ -624,6 +606,12 @@
 	return err;
 }
 
+
+#if 0
+
+/**
+ * this is a function handles both hip parameter from and relay_from
+ */
 int hip_relay_handle_from(hip_common_t *source_msg,
 			  in6_addr_t *rvs_ip,
 			  in6_addr_t *dest_ip, in_port_t *dest_port)
@@ -639,25 +627,13 @@
 		hip_get_param(source_msg, HIP_PARAM_FROM);
      
 	/* Copy parameter data to target buffers. */
-<<<<<<< HEAD
-	if(relay_from == NULL && from == NULL) {
-		HIP_DEBUG("No FROM or RELAY_FROM parameters found in I1.\n");
-=======
 	
 	if(from == NULL) {
 		HIP_DEBUG("No FROM parameters found in I1.\n");
->>>>>>> a4d0e3e8
 		return 0;
 	} else if(from != NULL) {
 		HIP_DEBUG("Found FROM parameter in I1.\n");
 		memcpy(dest_ip, &from->address, sizeof(from->address));
-<<<<<<< HEAD
-	} else {
-		HIP_DEBUG("Found RELAY_FROM parameter in I1.\n");
-		memcpy(dest_ip, &relay_from->address, sizeof(relay_from->address));
-		*dest_port = ntohs(relay_from->port);
-	}
-=======
 	} 
 	/*
 	 * 
@@ -675,7 +651,6 @@
 	 }*/
 	
 	
->>>>>>> a4d0e3e8
      
 	/* The relayed I1 packet has the initiator's HIT as source HIT, and the
 	   responder HIT as destination HIT. We would like to verify the HMAC
@@ -710,6 +685,9 @@
 
 	return 0;
 }
+
+#endif 
+
 
 int hip_relay_read_config(){
 	FILE *fp = NULL;
@@ -830,8 +808,6 @@
  out_err:
 
 	return err;
-<<<<<<< HEAD
-=======
 }
 
 /**
@@ -1239,5 +1215,4 @@
 	HIP_DEBUG("RVS_HMAC or Full_Relay verified.\n");
 
 	return 1;
->>>>>>> a4d0e3e8
 }