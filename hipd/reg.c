--- conflicted
+++ resolved
@@ -931,52 +931,42 @@
 		hip_keadb_put_entry(kea); 
 	}
      
-<<<<<<< HEAD
-      /* Checking REG_FAILED */
-     rfail = hip_get_param(msg, HIP_PARAM_REG_FAILED);
-     HIP_DEBUG("Checking REG_FAILED.\n");
-     if (rfail) {
-    	  HIP_DEBUG("REG_FAILED  found.\n");
-		  uint8_t *types = (uint8_t *)
-		       (hip_get_param_contents(msg, HIP_PARAM_REG_FAILED));
-		  int typecnt = hip_get_param_contents_len(rfail);
-		  int i;
-	                        
-		  if (rfail->type == 0) {
-		       HIP_DEBUG("Registration failed: more credentials required.\n");
-		  }
-		  else {
-		       HIP_DEBUG("Registration failed!.\n");
-		  }
-		  HIP_DEBUG("Found REG_FAILED parameter.\n");                        
-		  for (i = 1; i < typecnt; i++) {
-		       HIP_DEBUG("Service type: %d.\n", types[i]);
-		       if (types[i] == HIP_SERVICE_ESCROW) {
-			    /** @todo Should the base entry be removed when registration fails?
-				Registration unsuccessful - removing base keas*/
-			    hip_kea_remove_base_entries();  
-		       } 
-		       if (types[i] == HIP_SERVICE_RENDEZVOUS) {
-			    // TODO: RVS
-		       }     
-		  }       
-     }
-     else HIP_DEBUG("REG_FAILED no found.\n");
-    	 
-     // place to recalculation the r1, because some new registration addresses.
-     //maybe change to some others solutions
-     /*
-     if (rresp){
-    	 hip_recreate_all_precreated_r1_packets();
-     }
-     */
-     /* We are trying to do registration but server does not respond */
-     if (!rfail && !rresp) {
-	  HIP_DEBUG("Server not responding to registration attempt.\n");
-     }
+	/* Checking REG_FAILED */
+	rfail = hip_get_param(msg, HIP_PARAM_REG_FAILED);
+	HIP_DEBUG("Checking REG_FAILED.\n");
+	if (rfail) {
+		uint8_t *types = (uint8_t *)
+			(hip_get_param_contents(msg, HIP_PARAM_REG_FAILED));
+		int typecnt = hip_get_param_contents_len(rfail);
+		int i;
+                        
+		if (rfail->type == 0) {
+			HIP_DEBUG("Registration failed: more credentials required.\n");
+		}
+		else {
+			HIP_DEBUG("Registration failed!.\n");
+		}
+		HIP_DEBUG("Found REG_FAILED parameter.\n");                        
+		for (i = 1; i < typecnt; i++) {
+			HIP_DEBUG("Service type: %d.\n", types[i]);
+			if (types[i] == HIP_SERVICE_ESCROW) {
+				/** @todo Should the base entry be removed when registration fails?
+				    Registration unsuccessful - removing base keas*/
+				hip_kea_remove_base_entries();  
+			} 
+			if (types[i] == HIP_SERVICE_RENDEZVOUS) {
+				// TODO: RVS
+			}     
+		}       
+	}
+                
+	/* We are trying to do registration but server does not respond */
+	if (!rfail && !rresp) {
+		HIP_DEBUG("Server not responding to registration attempt.\n");
+	}
                 
  out_err:
-     return err;
+	return err;
 }
 
 int hip_handle_reg_from(hip_ha_t *entry, struct hip_common *msg){
@@ -1007,42 +997,14 @@
 			HIP_DEBUG("santtu: the entry address is %d \n", entry);
 			
 			 
-=======
-	/* Checking REG_FAILED */
-	rfail = hip_get_param(msg, HIP_PARAM_REG_FAILED);
-	HIP_DEBUG("Checking REG_FAILED.\n");
-	if (rfail) {
-		uint8_t *types = (uint8_t *)
-			(hip_get_param_contents(msg, HIP_PARAM_REG_FAILED));
-		int typecnt = hip_get_param_contents_len(rfail);
-		int i;
-                        
-		if (rfail->type == 0) {
-			HIP_DEBUG("Registration failed: more credentials required.\n");
-		}
-		else {
-			HIP_DEBUG("Registration failed!.\n");
->>>>>>> 72ac6f36
-		}
-		HIP_DEBUG("Found REG_FAILED parameter.\n");                        
-		for (i = 1; i < typecnt; i++) {
-			HIP_DEBUG("Service type: %d.\n", types[i]);
-			if (types[i] == HIP_SERVICE_ESCROW) {
-				/** @todo Should the base entry be removed when registration fails?
-				    Registration unsuccessful - removing base keas*/
-				hip_kea_remove_base_entries();  
-			} 
-			if (types[i] == HIP_SERVICE_RENDEZVOUS) {
-				// TODO: RVS
-			}     
-		}       
-	}
-                
-	/* We are trying to do registration but server does not respond */
-	if (!rfail && !rresp) {
-		HIP_DEBUG("Server not responding to registration attempt.\n");
-	}
-                
+		}
+			
+     }
+		
+	 else err = 1;
+		
  out_err:
-	return err;
-}
+     return err;
+     
+}
+
