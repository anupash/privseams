/**
 * @file
 * HIP host id database and accessors.
 *
 * @author Janne Lundberg <jlu#tcs.hut.fi>
 * @author Miika Komu <miika#iki.fi>
 * @author Mika Kousa <mkousa#iki.fi>
 * @author Kristian Slavov <kslavov#hiit.fi>
 * @author Teresa Finez <tfinezmo#hut.tkk.fi>
 */

/* required for s6_addr32 */
#define _BSD_SOURCE

#ifdef HAVE_CONFIG_H
  #include "config.h"
#endif /* HAVE_CONFIG_H */

#include "hidb.h"

HIP_HASHTABLE *hip_local_hostid_db = NULL;
#define HIP_MAX_HOST_ID_LEN 1600

static char *lsi_addresses[] = {"1.0.0.1", "1.0.0.2", "1.0.0.3", "1.0.0.4"};

static int hip_add_host_id(hip_db_struct_t *db,
                           const struct hip_lhi *lhi,
                           hip_lsi_t *lsi,
                           const struct hip_host_id_priv *host_id,
                           int (*insert)(struct hip_host_id_entry *, void **arg),
                           int (*remove)(struct hip_host_id_entry *, void **arg),
                           void *arg);
static struct hip_host_id *hip_get_public_key(const struct hip_host_id_priv *hid);
static int hip_hidb_add_lsi(hip_db_struct_t *db, struct hip_host_id_entry *id_entry);
static struct hip_host_id_entry *hip_hidb_get_entry_by_lsi(hip_db_struct_t *db,
                                                           const struct in_addr *lsi);


/** @todo All get_any's should be removed (tkoponen). */
/** @todo These should be hashes instead of plain linked lists. */

/* Static functions follow. These functions _MUST_ only be used in conjunction
 * with adequate locking. If the operation only fetches data, then READ lock is
 * enough. All contexts except the hip thread _SHOULD_ use READ locks.
 * The hip thread(s) is/are allowed to write to the databases. For this purpose
 * it/they will acquire the WRITE lock.
 */

/* Do not access these databases directly: use the accessors in this file. */
unsigned long hip_hidb_hash(const void *ptr)
{
    hip_hit_t *hit = &(((struct hip_host_id_entry *) ptr)->lhi.hit);
    uint8_t hash[HIP_AH_SHA_LEN];

    hip_build_digest(HIP_DIGEST_SHA1, hit, sizeof(hip_hit_t), hash);

    return *((unsigned long *) (void *) hash);
}

int hip_hidb_match(const void *ptr1, const void *ptr2)
{
    return hip_hidb_hash(ptr1) != hip_hidb_hash(ptr2);
}

void hip_init_hostid_db(hip_db_struct_t **db)
{
    hip_local_hostid_db = hip_ht_init(hip_hidb_hash, hip_hidb_match);
}

/**
 * Deletes the given HI (network byte order) from the database. Matches HIs
 * based on the HIT.
 *
 * @param db  database from which to delete.
 * @param lhi the HIT to be deleted from the database.
 * @return    zero on success, otherwise negative.
 */
static int hip_del_host_id(hip_db_struct_t *db, struct hip_lhi *lhi)
{
    int err                      = -ENOENT;
    struct hip_host_id_entry *id = NULL;

    HIP_ASSERT(lhi != NULL);

    id = hip_get_hostid_entry_by_lhi_and_algo(db, &lhi->hit, HIP_ANY_ALGO, -1);
    if (id == NULL) {
        HIP_WRITE_UNLOCK_DB(db);
        HIP_ERROR("lhi not found\n");
        err = -ENOENT;
        return err;
    }

    /* Call the handler to execute whatever required after the
     * host id is no more in the database */
    if (id->remove) {
        id->remove(id, &id->arg);
    }

    /* free the dynamically reserved memory and
     * set host_id to null to signal that it is free */
    if (id->r1) {
        hip_uninit_r1(id->r1);
    }
#ifdef CONFIG_HIP_BLIND
    if (id->blindr1) {
        hip_uninit_r1(id->blindr1);
    }
#endif

    if (hip_get_host_id_algo(id->host_id) == HIP_HI_RSA && id->private_key) {
        RSA_free(id->private_key);
    } else if (id->private_key) {
        DSA_free(id->private_key);
    }

    HIP_FREE(id->host_id);
    list_del(id, db);
    HIP_FREE(id);
    id  = NULL;

    err = 0;
    return err;
}

/**
 * Uninitializes local/peer Host Id table. All elements of the @c db are
 * deleted. Since local and peer host id databases include dynamically allocated
 * host_id element, it is also freed.
 *
 * @param db database structure to delete.
 */
static void hip_uninit_hostid_db(hip_db_struct_t *db)
{
    hip_list_t *curr, *iter;
    struct hip_host_id_entry *tmp;
    int count, err;

    HIP_WRITE_LOCK_DB(db);

    list_for_each_safe(curr, iter, db, count) {
        struct hip_lhi lhi;

        tmp = (struct hip_host_id_entry *) list_entry(curr);

        memcpy(&lhi, &tmp->lhi, sizeof(lhi));
        err = hip_del_host_id(db, &lhi);
    }

    hip_ht_uninit(db);

    HIP_WRITE_UNLOCK_DB(db);
}

/**
 * Finds the host id corresponding to the given @c hit.
 *
 * If @c hit is null, finds the first used host id.
 * If algo is HIP_ANY_ALGO, ignore algore comparison.
 *
 * @param db   database to be searched. Usually either HIP_DB_PEER_HID or
 *             HIP_DB_LOCAL_HID
 * @param hit  the local host id to be searched
 * @param anon -1 if you don't care, 1 if anon, 0 if public
 * @return     NULL, if failed or non-NULL if succeeded.
 */
struct hip_host_id_entry *hip_get_hostid_entry_by_lhi_and_algo(hip_db_struct_t *db,
                                                               const struct in6_addr *hit,
                                                               int algo,
                                                               int anon)
{
    struct hip_host_id_entry *id_entry;
    hip_list_t *item;
    int c;
    list_for_each(item, db, c) {
        id_entry = (struct hip_host_id_entry *) list_entry(item);
        _HIP_DEBUG("ALGO VALUE :%d, algo value of id entry :%d\n",
                   algo, hip_get_host_id_algo(id_entry->host_id));
        _HIP_DEBUG_HIT("Comparing HIT", &id_entry->lhi.hit);

        if ((hit == NULL || !ipv6_addr_cmp(&id_entry->lhi.hit, hit)) &&
            (algo == HIP_ANY_ALGO ||
             (hip_get_host_id_algo(id_entry->host_id) == algo)) &&
            (anon == -1 || id_entry->lhi.anonymous == anon)) {
            return id_entry;
        }
    }
    HIP_DEBUG("Failed to find a host ID entry, Returning NULL.\n");
    return NULL;
}

int hip_hidb_hit_is_our(const hip_hit_t *our)
{
    return hip_get_hostid_entry_by_lhi_and_algo(hip_local_hostid_db, our,
                                                HIP_ANY_ALGO, -1) != NULL;
}

int hip_hidb_get_lsi_by_hit(const hip_hit_t *our, hip_lsi_t *our_lsi)
{
    struct hip_host_id_entry *id_entry;
    hip_list_t *item;
    int c, err = 1;

    list_for_each(item, hip_local_hostid_db, c) {
        id_entry = (struct hip_host_id_entry *) list_entry(item);
        if (hip_hit_are_equal(&id_entry->lhi.hit, our)) {
            memcpy(our_lsi, &id_entry->lsi, sizeof(hip_lsi_t));
            return 0;
        }
    }
    return err;
}

/*
 * Interface functions to access databases.
 *
 */

/***
 * ARG/TYPE arguments in following functions.
 *
 * arg is used as a database key. It is _REQUIRED_ to be of type
 * struct in6_addr *, _OR_ uint32. The first type is used IF AND ONLY IF,
 * the type argument equals to HIP_ARG_HIT. For all other values of
 * type, arg is assumed to be uint32 and the database is searched for
 * a corresponding own_spi.
 * In HIP_ARG_HIT case, the database is searched for corresponding
 * hit_peer field.
 */

/**
 * Deletes both host id databases
 */
void hip_uninit_host_id_dbs(void)
{
    hip_uninit_hostid_db(hip_local_hostid_db);
}

/**
 * Adds the given HI into the database. Checks for duplicates. If one is found,
 * the current HI is @b NOT stored.
 *
 * @param db      database structure.
 * @param lhi     HIT
 * @param host_id HI
 * @param insert  the handler to call right after the host id is added
 * @param remove  the handler to call right before the host id is removed
 * @param arg     argument passed for the handlers
 * @return        0 on success, otherwise an negative error value is returned.
 */
static int hip_add_host_id(hip_db_struct_t *db,
                           const struct hip_lhi *lhi,
                           hip_lsi_t *lsi,
                           const struct hip_host_id_priv *host_id,
                           int (*insert)(struct hip_host_id_entry *, void **arg),
                           int (*remove)(struct hip_host_id_entry *, void **arg),
                           void *arg)
{
<<<<<<< HEAD
	int err = 0;
	struct hip_host_id_entry *id_entry = NULL;
	struct hip_host_id_entry *old_entry;

	HIP_WRITE_LOCK_DB(db);

	_HIP_HEXDUMP("adding host id", &lhi->hit, sizeof(struct in6_addr));

	HIP_ASSERT(&lhi->hit != NULL);
	_HIP_DEBUG("host id algo:%d \n", hip_get_host_id_algo(host_id));
	HIP_IFEL(!(id_entry = (struct hip_host_id_entry *) HIP_MALLOC(sizeof(struct hip_host_id_entry),
								      0)), -ENOMEM,
		 "No memory available for host id\n");
	memset(id_entry, 0, sizeof(struct hip_host_id_entry));

	ipv6_addr_copy(&id_entry->lhi.hit, &lhi->hit);
	id_entry->lhi.anonymous = lhi->anonymous;

	/* check for duplicates */
	old_entry = hip_get_hostid_entry_by_lhi_and_algo(db, &lhi->hit, 
							 HIP_ANY_ALGO, -1);
	if (old_entry != NULL) {
		HIP_WRITE_UNLOCK_DB(db);
		HIP_ERROR("Trying to add duplicate lhi\n");
		err = -EEXIST;
		goto out_err;
	}

	/* assign a free lsi address */
	HIP_IFEL((hip_hidb_add_lsi(db, id_entry))<0, -EEXIST, "No LSI free\n");
	
	memcpy(lsi, &id_entry->lsi, sizeof(hip_lsi_t));
	id_entry->insert = insert;
	id_entry->remove = remove;
	id_entry->arg = arg;

	list_add(id_entry, db);

	if (hip_get_host_id_algo((struct hip_host_id *)host_id) == HIP_HI_RSA)
		id_entry->private_key = hip_key_rr_to_rsa(host_id, 1);
	else
		id_entry->private_key = hip_key_rr_to_dsa(host_id, 1);
		
	HIP_DEBUG("Generating a new R1 set.\n");
	HIP_IFEL(!(id_entry->r1 = hip_init_r1()), -ENOMEM, "Unable to allocate R1s.\n");	
	id_entry->host_id = hip_get_public_key(host_id);
       	HIP_IFEL(!hip_precreate_r1(id_entry->r1, (struct in6_addr *)&lhi->hit,
		(hip_get_host_id_algo(id_entry->host_id) == HIP_HI_RSA ? hip_rsa_sign : hip_dsa_sign),
		id_entry->private_key, id_entry->host_id), -ENOENT, "Unable to precreate R1s.\n");
=======
    int err                            = 0;
    struct hip_host_id_entry *id_entry = NULL;
    struct hip_host_id_entry *old_entry;

    HIP_WRITE_LOCK_DB(db);

    _HIP_HEXDUMP("adding host id", &lhi->hit, sizeof(struct in6_addr));

    HIP_ASSERT(&lhi->hit != NULL);
    _HIP_DEBUG("host id algo:%d \n", hip_get_host_id_algo(host_id));
    HIP_IFEL(!(id_entry = (struct hip_host_id_entry *) HIP_MALLOC(sizeof(struct hip_host_id_entry),
                                                                  0)), -ENOMEM,
             "No memory available for host id\n");
    memset(id_entry, 0, sizeof(struct hip_host_id_entry));

    ipv6_addr_copy(&id_entry->lhi.hit, &lhi->hit);
    id_entry->lhi.anonymous = lhi->anonymous;

    /* check for duplicates */
    old_entry               = hip_get_hostid_entry_by_lhi_and_algo(db, &lhi->hit,
                                                                   HIP_ANY_ALGO, -1);
    if (old_entry != NULL) {
        HIP_WRITE_UNLOCK_DB(db);
        HIP_ERROR("Trying to add duplicate lhi\n");
        err = -EEXIST;
        goto out_err;
    }

    /* assign a free lsi address */
    HIP_IFEL((hip_hidb_add_lsi(db, id_entry)) < 0, -EEXIST, "No LSI free\n");

    memcpy(lsi, &id_entry->lsi, sizeof(hip_lsi_t));
    id_entry->insert = insert;
    id_entry->remove = remove;
    id_entry->arg    = arg;

    list_add(id_entry, db);

    if (hip_get_host_id_algo((struct hip_host_id *) host_id) == HIP_HI_RSA) {
        id_entry->private_key = hip_key_rr_to_rsa(host_id, 1);
    } else {
        id_entry->private_key = hip_key_rr_to_dsa(host_id, 1);
    }

    HIP_DEBUG("Generating a new R1 set.\n");
    HIP_IFEL(!(id_entry->r1 = hip_init_r1()), -ENOMEM, "Unable to allocate R1s.\n");
    id_entry->host_id = hip_get_public_key(host_id);
    HIP_IFEL(!hip_precreate_r1(id_entry->r1, (struct in6_addr *) &lhi->hit,
                               (hip_get_host_id_algo(id_entry->host_id) == HIP_HI_RSA ? hip_rsa_sign : hip_dsa_sign),
                               id_entry->private_key, id_entry->host_id), -ENOENT, "Unable to precreate R1s.\n");
#ifdef CONFIG_HIP_BLIND
    HIP_IFEL(!(id_entry->blindr1 = hip_init_r1()), -ENOMEM, "Unable to allocate blind R1s.\n");
    HIP_IFEL(!hip_blind_precreate_r1(id_entry->blindr1, (struct in6_addr *) &lhi->hit,
                                     (hip_get_host_id_algo(id_entry->host_id) == HIP_HI_RSA ? hip_rsa_sign : hip_dsa_sign),
                                     id_entry->private_key, id_entry->host_id), -ENOENT, "Unable to precreate R1s.\n");
#endif
>>>>>>> d5ee844c

    /* Called while the database is locked, perhaps not the best
     * option but HIs are not added often */
    if (insert) {
        insert(id_entry, &arg);
    }

out_err:
    if (err && id_entry) {
        if (id_entry->host_id) {
            if (id_entry->private_key) {
                if (hip_get_host_id_algo(id_entry->host_id) == HIP_HI_RSA) {
                    RSA_free(id_entry->private_key);
                } else {
                    DSA_free(id_entry->private_key);
                }
            }
            HIP_FREE(id_entry->host_id);
        }
        HIP_FREE(id_entry);
    }

    HIP_WRITE_UNLOCK_DB(db);
    return err;
}

/**
 * Handles the adding of a localhost host identity.
 *
 * @param input contains the hi parameter in fqdn format (includes private key).
 * @return      zero on success, or negative error value on failure.
 */
int hip_handle_add_local_hi(const struct hip_common *input)
{
    int err                                = 0;
    struct hip_host_id_priv *host_identity = NULL;
    struct hip_lhi lhi;
    struct hip_tlv_common *param           = NULL;
    struct hip_eid_endpoint *eid_endpoint  = NULL;
    struct in6_addr in6_lsi;
    hip_lsi_t lsi;

    HIP_DEBUG("/* --------- */ \n");
    HIP_DEBUG_IN6ADDR("input->hits = ", &input->hits);
    HIP_DEBUG_IN6ADDR("input->hitr = ", &input->hitr);
    if ((err = hip_get_msg_err(input)) != 0) {
        HIP_ERROR("daemon failed (%d)\n", err);
        goto out_err;
    }

    /* Iterate through all host identities in the input */
    while ((param = hip_get_next_param(input, param)) != NULL) {
        /* NOTE: changed to use hip_eid_endpoint structs instead of
        *  hip_host_id:s when passing IDs from user space to kernel */
        if  (hip_get_param_type(param) != HIP_PARAM_EID_ENDPOINT) {
            continue;
        }
        HIP_DEBUG("host id found in the msg\n");

        eid_endpoint  = (struct hip_eid_endpoint *) param;

        HIP_IFEL(!eid_endpoint, -ENOENT, "No host endpoint in input\n");

        host_identity = &eid_endpoint->endpoint.id.host_id;

        _HIP_HEXDUMP("host id\n", host_identity,
                     hip_get_param_total_len(host_identity));

        HIP_IFEL(hip_private_host_id_to_hit(host_identity, &lhi.hit,
                                            HIP_HIT_TYPE_HASH100),
                 -EFAULT, "Host id to hit conversion failed\n");

        lhi.anonymous =
            (eid_endpoint->endpoint.flags & HIP_ENDPOINT_FLAG_ANON)
            ?
            1 : 0;

        /*  lhi.algo = eid_endpoint.algo;*/

        err = hip_add_host_id(HIP_DB_LOCAL_HID, &lhi,
                              &lsi, host_identity,
                              NULL, NULL, NULL);

        /* Currently only RSA pub is added by default (bug id 522).
         * Ignore redundant adding in case user wants to enable
         * multiple HITs. */
        HIP_IFEL((err == -EEXIST), 0,
                 "Ignoring redundant HI\n");

        /* Adding the pair <HI,LSI> */
        HIP_IFEL(err,
                 -EFAULT, "adding of local host identity failed\n");


        IPV4_TO_IPV6_MAP(&lsi, &in6_lsi);
        /* Adding routes just in case they don't exist */
        hip_add_iface_local_route(&lhi.hit);
        hip_add_iface_local_route(&in6_lsi);

        /* Adding HITs and LSIs to the interface */
        HIP_IFEL(hip_add_iface_local_hit(&lhi.hit), -1,
                 "Failed to add HIT to the device\n");
        HIP_IFEL(hip_add_iface_local_hit(&in6_lsi), -1,
                 "Failed to add LSI to the device\n");
    }

    HIP_DEBUG("Adding of HIP localhost identities was successful\n");

out_err:
    return err;
}

/**
 * Handles the deletion of a localhost host identity.
 *
 * @param input the message containing the hit to be deleted.
 * @return    zero on success, or negative error value on failure.
 */
int hip_handle_del_local_hi(const struct hip_common *input)
{
    struct in6_addr *hit;
    struct hip_lhi lhi;
    char buf[46];
    int err = 0;

    hit = (struct in6_addr *)
          hip_get_param_contents(input, HIP_PARAM_HIT);
    HIP_IFEL(!hit, -ENODATA, "no hit\n");

    hip_in6_ntop(hit, buf);
    HIP_INFO("del HIT: %s\n", buf);

    ipv6_addr_copy(&lhi.hit, hit);

    if ((err = hip_del_host_id(HIP_DB_LOCAL_HID, &lhi))) {
        HIP_ERROR("deleting of local host identity failed\n");
        goto out_err;
    }

    /** @todo remove associations from hadb & beetdb by the deleted HI. */
    HIP_DEBUG("Removal of HIP localhost identity was successful\n");
out_err:
    return err;
}

/**
 * Copies to the @c target the first local HIT that is found.
 *
 * @param target placeholder for the target
 * @param algo   the algoritm to match, but if HIP_ANY_ALGO comparison is
 * '               ignored.
 * @param anon   -1 if you don't care, 1 if anon, 0 if public
 * @return       0 if ok, and negative if failed.
 */
int hip_get_any_localhost_hit(struct in6_addr *target, int algo, int anon)
{
    struct hip_host_id_entry *entry;
    int err = 0;

    HIP_READ_LOCK_DB(hip_local_hostid_db);

    entry = hip_get_hostid_entry_by_lhi_and_algo(hip_local_hostid_db,
                                                 NULL, algo, anon);
    if (!entry) {
        err = -ENOENT;
        goto out;
    }

    ipv6_addr_copy(target, &entry->lhi.hit);
    err = 0;

out:
    HIP_READ_UNLOCK_DB(hip_local_hostid_db);
    return err;
}

#if 0
/**
 * Returns pointer to newly allocated area that contains a localhost HI. NULL
 * is returned if problems are encountered.
 *
 * @param db   a pointer to a database.
 * @param lhi  HIT to match, if null, any.
 * @param algo algorithm to match, if HIP_ANY_ALGO, any.
 * @note       Remember to free the host id structure after use.
 */
static struct hip_host_id *hip_get_host_id(hip_db_struct_t *db,
                                           struct in6_addr *hit, int algo)
{
    struct hip_host_id_entry *tmp = NULL;
    struct hip_host_id *result    = NULL;
    int t                         = 0;

    HIP_READ_LOCK_DB(db);

    tmp = hip_get_hostid_entry_by_lhi_and_algo(db, hit, algo, -1);
    if (!tmp) {
        HIP_READ_UNLOCK_DB(db);
        HIP_ERROR("No host ID found.\n");
        return NULL;
    }

    t = hip_get_param_total_len(tmp->host_id);
    _HIP_DEBUG("Host ID length is %d bytes.\n", t);
    if (t > HIP_MAX_HOST_ID_LEN) {
        HIP_READ_UNLOCK_DB(db);
        return NULL;
    }

    result = HIP_MALLOC(t, GFP_ATOMIC);
    if (!result) {
        HIP_READ_UNLOCK_DB(db);
        HIP_ERROR("Out of memory.\n");
        return NULL;
    }

    memcpy(result, tmp->host_id, t);
    HIP_READ_UNLOCK_DB(db);

    return result;
}

#endif

/**
 * Resolves a public key out of DSA a host id.
 */
static struct hip_host_id *hip_get_dsa_public_key(const struct hip_host_id_priv *hi)
{
    int key_len;
    /* T could easily have been an int, since the compiler will
     * probably add 3 alignment bytes here anyway. */
    u8 T;
    struct hip_host_id *ret;

    /* check T, Miika won't like this */
    T = *((u8 *) (hi->key));
    if (T > 8) {
        HIP_ERROR("Invalid T-value in DSA key (0x%x)\n", T);
        return NULL;
    }
    if (T != 8) {
        HIP_DEBUG("T-value in DSA-key not 8 (0x%x)!\n", T);
    }
    key_len        = 64 + (T * 8);

    ret            = malloc(sizeof(struct hip_host_id));
    memcpy(ret, hi, sizeof(struct hip_host_id));

    /* the secret component of the DSA key is always 20 bytes */
    ret->hi_length = htons(ntohs(hi->hi_length) - DSA_PRIV);
    memset((char *) (&ret->key) + ntohs(ret->hi_length) - sizeof(hi->rdata),
           0, sizeof(ret->key) - ntohs(ret->hi_length));
    ret->length    = htons(sizeof(struct hip_host_id));

    return ret;
}

#if 0
/**
 * .
 *
 * @return a newly allocated area that contains the public key part of the
 * localhost host identity. NULL is returned if errors detected.
 * @note Remember to free the return value.
 */
static struct hip_host_id *hip_get_any_localhost_dsa_public_key(void)
{
    struct hip_host_id *res;

    res = hip_get_host_id(hip_local_hostid_db, NULL, HIP_HI_DSA);
    if (!res) {
        HIP_ERROR("No host id for localhost\n");
    }

    return res;
}

#endif

/**
 * Gets the RSA public key from a Host Identity
 *
 * @param tmp a pointer to a Host Identity.
 * @return    a pointer to a newly allocated host identity with only the public key
 */
static struct hip_host_id *hip_get_rsa_public_key(const struct hip_host_id_priv *tmp)
{
    int rsa_pub_len;
    struct hip_rsa_keylen keylen;
    struct hip_host_id *ret;

    /** @todo check some value in the RSA key? */

    _HIP_HEXDUMP("HOSTID...", tmp, hip_get_param_total_len(tmp));

    hip_get_rsa_keylen(tmp, &keylen, 1);
    rsa_pub_len    = keylen.e_len + keylen.e + keylen.n;

    ret            = malloc(sizeof(struct hip_host_id));
    memcpy(ret, tmp, sizeof(struct hip_host_id) -
           sizeof(ret->key) - sizeof(ret->hostname));
    ret->hi_length = htons(rsa_pub_len + sizeof(struct hip_host_id_key_rdata));
    memcpy(ret->key, tmp->key, rsa_pub_len);
    memcpy(ret->hostname, tmp->hostname, sizeof(ret->hostname));
    ret->length    = htons(sizeof(struct hip_host_id));

    return ret;
}

#if 0
/**
 * .
 *
 * @return a newly allocated area that contains the public key part of the
 *         localhost host identity. %NULL is returned if errors detected.
 * @note   Remember to free the return value.
 */
static struct hip_host_id *hip_get_any_localhost_rsa_public_key(void)
{
    struct hip_host_id *res;

    res = hip_get_host_id(hip_local_hostid_db, NULL, HIP_HI_RSA);
    if (!res) {
        HIP_ERROR("No host id for localhost\n");
    }

    return res;
}

#endif

/**
 * Transforms a private/public key pair to a public key, private key is deleted.
 *
 * @param hid a pointer to a host identity.
 * @return    a pointer to a host identity if the transformation was
 *            successful, NULL otherwise.
 */
static struct hip_host_id *hip_get_public_key(const struct hip_host_id_priv *hid)
{
    int alg = hip_get_host_id_algo((struct hip_host_id *) hid);
    switch (alg) {
    case HIP_HI_RSA:
        return hip_get_rsa_public_key(hid);
    case HIP_HI_DSA:
        return hip_get_dsa_public_key(hid);
    default:
        HIP_ERROR("Unsupported HI algorithm (%d)\n", alg);
        return NULL;
    }
}

/**
 * Adds a free lsi to the entry
 *
 * @param db database structure
 * @param id_entry contains an entry to the db, will contain an unsigned lsi
 * @return zero on success, or negative error value on failure.
 */
static int hip_hidb_add_lsi(hip_db_struct_t *db, struct hip_host_id_entry *id_entry)
{
    struct hip_host_id_entry *id_entry_aux;
    hip_list_t *item;
    hip_lsi_t lsi_aux;
    int err = 0, used_lsi, c, i;
    int len = sizeof(lsi_addresses) / sizeof(*lsi_addresses);

    for (i = 0; i < len; i++) {
        inet_aton(lsi_addresses[i], &lsi_aux);
        used_lsi = 0;

        list_for_each(item, db, c) {
            id_entry_aux = (struct hip_host_id_entry *) list_entry(item);
            if (hip_lsi_are_equal(&lsi_aux, &id_entry_aux->lsi)) {
                used_lsi = 1;
                c        = -1;
            }
        }

        if (!used_lsi) {
            memcpy(&id_entry->lsi, &lsi_aux, sizeof(hip_lsi_t));
            _HIP_DEBUG("LSI assigned:%s\n", inet_ntoa(id_entry->lsi));
            break;
        }
    }
    return err;
}

/**
 * Search if the lsi exists already in the hidb
 *
 * @param lsi lsi we are searching
 * @return 0 if it's not in the hidb, 1 if it is
 */
int hip_hidb_exists_lsi(hip_lsi_t *lsi)
{
    struct hip_host_id_entry *id_entry;
    hip_list_t *item;
    int c, res = 0;

    list_for_each(item, hip_local_hostid_db, c) {
        id_entry = (struct hip_host_id_entry *) list_entry(item);
        if (hip_lsi_are_equal(&id_entry->lsi, lsi)) {
            return 1;
        }
    }
    return res;
}

/**
 * Lists every hit in the database.
 *
 * @param func   a mapper function.
 * @param opaque opaque data for the mapper function.
 * @return       ...
 *
 * @note Works like hip_for_each_ha().
 */
int hip_for_each_hi(int (*func)(struct hip_host_id_entry *entry, void *opaq), void *opaque)
{
    hip_list_t *curr, *iter;
    struct hip_host_id_entry *tmp;
    int err = 0, c;

    HIP_READ_LOCK_DB(hip_local_hostid_db);

    list_for_each_safe(curr, iter, hip_local_hostid_db, c)
    {
        tmp = (struct hip_host_id_entry *) list_entry(curr);
        HIP_DEBUG_HIT("Found HIT", &tmp->lhi.hit);
        HIP_DEBUG_LSI("Found LSI", &tmp->lsi);
        err = func(tmp, opaque);
        if (err) {
            goto out_err;
        }
    }

out_err:
    HIP_READ_UNLOCK_DB(hip_local_hostid_db);

    return err;
}

static struct hip_host_id_entry *hip_hidb_get_entry_by_lsi(hip_db_struct_t *db,
                                                           const struct in_addr *lsi)
{
    struct hip_host_id_entry *id_entry;
    hip_list_t *item;
    int c;

    list_for_each(item, db, c) {
        id_entry = (struct hip_host_id_entry *) list_entry(item);
        if (!ipv4_addr_cmp(&id_entry->lsi, lsi)) {
            return id_entry;
        }
    }
    return NULL;
}

int hip_hidb_associate_default_hit_lsi(hip_hit_t *default_hit, hip_lsi_t *default_lsi)
{
    int err = 0;
    hip_lsi_t aux_lsi;
    struct hip_host_id_entry *tmp1;
    struct hip_host_id_entry *tmp2;

    //1. Check if default_hit already associated with default_lsi
    HIP_IFEL((err = hip_hidb_get_lsi_by_hit(default_hit, &aux_lsi)),
             -1,
             "Error no lsi associated to hit\n");

    if (ipv4_addr_cmp(&aux_lsi, default_lsi)) {
        HIP_IFEL(!(tmp1 = hip_get_hostid_entry_by_lhi_and_algo(HIP_DB_LOCAL_HID,
                                                               default_hit,
                                                               HIP_ANY_ALGO,
                                                               -1)),
                 -1, "Default hit not found in hidb\n");
        HIP_IFEL(!(tmp2 = hip_hidb_get_entry_by_lsi(HIP_DB_LOCAL_HID, default_lsi)), -1,
                 "Default lsi not found in hidb\n");

        memcpy(&tmp2->lsi, &tmp1->lsi, sizeof(tmp1->lsi));
        memcpy(&tmp1->lsi, default_lsi, sizeof(tmp2->lsi));
    }

out_err:
    return err;
}

<<<<<<< HEAD
=======
//#ifdef CONFIG_HIP_BLIND
int hip_blind_find_local_hi(uint16_t *nonce,  struct in6_addr *test_hit,
                            struct in6_addr *local_hit)
{
    hip_list_t *curr, *iter;
    struct hip_host_id_entry *tmp;
    int err                    = 0, c;
    char *key                  = NULL;
    unsigned int key_len       = sizeof(struct in6_addr);
    struct in6_addr *blind_hit = NULL;

    // generate key = nonce|hit_our
    HIP_IFEL((key = HIP_MALLOC(sizeof(uint16_t) + sizeof(struct in6_addr), 0)) == NULL,
             -1, "Couldn't allocate memory\n");

    HIP_IFEL((blind_hit = HIP_MALLOC(sizeof(struct in6_addr), 0)) == NULL,
             -1, "Couldn't allocate memory\n");

    HIP_READ_LOCK_DB(hip_local_hostid_db);

    list_for_each_safe(curr, iter, hip_local_hostid_db, c)
    {
        tmp = (struct hip_host_id_entry *) list_entry(curr);
        HIP_HEXDUMP("Found HIT", &tmp->lhi.hit, 16);

        // let's test the hit
        memcpy(key, &tmp->lhi.hit, sizeof(struct in6_addr));
        memcpy(key + sizeof(struct in6_addr), &nonce, sizeof(uint16_t));
        HIP_IFEL(hip_do_blind(key, key_len, blind_hit), -1, "hip_do_blind failed \n");
        if (blind_hit == NULL) {
            err = -1;
            goto out_err;
        }
        HIP_HEXDUMP("test HIT:", test_hit, 16);
        if (hip_match_hit(test_hit, blind_hit)) {
            HIP_HEXDUMP("Plain HIT found:", &tmp->lhi.hit, 16);
            memcpy(local_hit, &tmp->lhi.hit, sizeof(struct in6_addr));
            goto out_err;
        }
    }

    HIP_READ_UNLOCK_DB(hip_local_hostid_db);

out_err:
    if (key) {
        HIP_FREE(key);
    }
    if (blind_hit) {
        HIP_FREE(blind_hit);
    }
    return err;
}

//#endif

>>>>>>> d5ee844c
int hip_get_host_id_and_priv_key(hip_db_struct_t *db, struct in6_addr *hit,
                                 int algo, struct hip_host_id **host_id, void **key)
{
    int err                         = 0, host_id_len;
    struct hip_host_id_entry *entry = NULL;

    HIP_READ_LOCK_DB(db);

    entry       = hip_get_hostid_entry_by_lhi_and_algo(db, hit, algo, -1);
    //HIP_IFEL(!entry, "Host ID not found\n", -1);
    HIP_IFE(!entry, -1);

    host_id_len = hip_get_param_total_len(entry->host_id);
    HIP_IFE(host_id_len > HIP_MAX_HOST_ID_LEN, -1);

    *host_id    = HIP_MALLOC(host_id_len, GFP_ATOMIC);
    HIP_IFE(!*host_id, -ENOMEM);
    memcpy(*host_id, entry->host_id, host_id_len);

    *key        = entry->private_key;
    HIP_IFE(!*key, -1);

out_err:
    HIP_READ_UNLOCK_DB(db);
    return err;
}

int hip_build_host_id_and_signature(struct hip_common *msg,  hip_hit_t *hit)
{
    struct hip_host_id *hi_public = NULL;
    int err                       = 0;
    int alg                       = -1;
    void *private_key;

    HIP_IFEL((hit == NULL), -1, "Null HIT\n");

    /*
     * Below is the code for getting host id and appending it to the message
     * (after removing private key from it hi_public)
     * Where as hi_private is used to create signature on message
     * Both of these are appended to the message sequally
     */

    if ((err = hip_get_host_id_and_priv_key(HIP_DB_LOCAL_HID,
                                            hit,
                                            HIP_ANY_ALGO,
                                            &hi_public,
                                            &private_key)))
    {
        HIP_ERROR("Unable to locate HI from HID with HIT as key");
        goto out_err;
    }

    HIP_IFE(hip_build_param(msg, hi_public), -1);
    _HIP_DUMP_MSG(msg);

    alg = hip_get_host_id_algo(hi_public);
    switch (alg) {
    case HIP_HI_RSA:
        err = hip_rsa_sign(private_key, msg);
        break;
    case HIP_HI_DSA:
        err = hip_dsa_sign(private_key, msg);
        break;
    default:
        HIP_ERROR("Unsupported HI algorithm (%d)\n", alg);
        break;
    }

    _HIP_DUMP_MSG(msg);

out_err:
    if (hi_public) {
        free(hi_public);
    }

    return err;
}

int hip_get_default_hit(struct in6_addr *hit)
{
    return hip_get_any_localhost_hit(hit, HIP_HI_RSA, 0);
}

/* TDOD; This function has no error handling at all. Check if this is ok */
int hip_get_default_hit_msg(struct hip_common *msg)
{
    int err = 0;
    hip_hit_t hit;
    hip_lsi_t lsi;

    hip_get_default_hit(&hit);
    hip_get_default_lsi(&lsi);
    HIP_DEBUG_HIT("Default hit is ", &hit);
    HIP_DEBUG_LSI("Default lsi is ", &lsi);
    hip_build_param_contents(msg, &hit, HIP_PARAM_HIT, sizeof(hit));
    hip_build_param_contents(msg, &lsi, HIP_PARAM_LSI, sizeof(lsi));

    return err;
}

int hip_get_default_lsi(struct in_addr *lsi)
{
    int err                       = 0, family = AF_INET;
    struct idxmap *idxmap[16]     = { 0 };
    struct in6_addr lsi_addr;
    struct in6_addr lsi_aux6;
    hip_lsi_t lsi_tmpl;

    memset(&lsi_tmpl, 0, sizeof(lsi_tmpl));
    set_lsi_prefix(&lsi_tmpl);
    IPV4_TO_IPV6_MAP(&lsi_tmpl, &lsi_addr);
    HIP_IFEL(hip_iproute_get(&hip_nl_route, &lsi_aux6, &lsi_addr, NULL,
                             NULL, family, idxmap), -1,
             "Failed to find IP route.\n");

    if (IN6_IS_ADDR_V4MAPPED(&lsi_aux6)) {
        IPV6_TO_IPV4_MAP(&lsi_aux6, lsi);
    }
out_err:

    return err;
}

#undef HIP_READ_LOCK_DB
#undef HIP_WRITE_LOCK_DB
#undef HIP_READ_UNLOCK_DB
#undef HIP_WRITE_UNLOCK_DB<|MERGE_RESOLUTION|>--- conflicted
+++ resolved
@@ -255,57 +255,6 @@
                            int (*remove)(struct hip_host_id_entry *, void **arg),
                            void *arg)
 {
-<<<<<<< HEAD
-	int err = 0;
-	struct hip_host_id_entry *id_entry = NULL;
-	struct hip_host_id_entry *old_entry;
-
-	HIP_WRITE_LOCK_DB(db);
-
-	_HIP_HEXDUMP("adding host id", &lhi->hit, sizeof(struct in6_addr));
-
-	HIP_ASSERT(&lhi->hit != NULL);
-	_HIP_DEBUG("host id algo:%d \n", hip_get_host_id_algo(host_id));
-	HIP_IFEL(!(id_entry = (struct hip_host_id_entry *) HIP_MALLOC(sizeof(struct hip_host_id_entry),
-								      0)), -ENOMEM,
-		 "No memory available for host id\n");
-	memset(id_entry, 0, sizeof(struct hip_host_id_entry));
-
-	ipv6_addr_copy(&id_entry->lhi.hit, &lhi->hit);
-	id_entry->lhi.anonymous = lhi->anonymous;
-
-	/* check for duplicates */
-	old_entry = hip_get_hostid_entry_by_lhi_and_algo(db, &lhi->hit, 
-							 HIP_ANY_ALGO, -1);
-	if (old_entry != NULL) {
-		HIP_WRITE_UNLOCK_DB(db);
-		HIP_ERROR("Trying to add duplicate lhi\n");
-		err = -EEXIST;
-		goto out_err;
-	}
-
-	/* assign a free lsi address */
-	HIP_IFEL((hip_hidb_add_lsi(db, id_entry))<0, -EEXIST, "No LSI free\n");
-	
-	memcpy(lsi, &id_entry->lsi, sizeof(hip_lsi_t));
-	id_entry->insert = insert;
-	id_entry->remove = remove;
-	id_entry->arg = arg;
-
-	list_add(id_entry, db);
-
-	if (hip_get_host_id_algo((struct hip_host_id *)host_id) == HIP_HI_RSA)
-		id_entry->private_key = hip_key_rr_to_rsa(host_id, 1);
-	else
-		id_entry->private_key = hip_key_rr_to_dsa(host_id, 1);
-		
-	HIP_DEBUG("Generating a new R1 set.\n");
-	HIP_IFEL(!(id_entry->r1 = hip_init_r1()), -ENOMEM, "Unable to allocate R1s.\n");	
-	id_entry->host_id = hip_get_public_key(host_id);
-       	HIP_IFEL(!hip_precreate_r1(id_entry->r1, (struct in6_addr *)&lhi->hit,
-		(hip_get_host_id_algo(id_entry->host_id) == HIP_HI_RSA ? hip_rsa_sign : hip_dsa_sign),
-		id_entry->private_key, id_entry->host_id), -ENOENT, "Unable to precreate R1s.\n");
-=======
     int err                            = 0;
     struct hip_host_id_entry *id_entry = NULL;
     struct hip_host_id_entry *old_entry;
@@ -353,16 +302,12 @@
     HIP_DEBUG("Generating a new R1 set.\n");
     HIP_IFEL(!(id_entry->r1 = hip_init_r1()), -ENOMEM, "Unable to allocate R1s.\n");
     id_entry->host_id = hip_get_public_key(host_id);
-    HIP_IFEL(!hip_precreate_r1(id_entry->r1, (struct in6_addr *) &lhi->hit,
+    HIP_IFEL(!hip_precreate_r1(id_entry->r1,
+                               (struct in6_addr *) &lhi->hit,
                                (hip_get_host_id_algo(id_entry->host_id) == HIP_HI_RSA ? hip_rsa_sign : hip_dsa_sign),
-                               id_entry->private_key, id_entry->host_id), -ENOENT, "Unable to precreate R1s.\n");
-#ifdef CONFIG_HIP_BLIND
-    HIP_IFEL(!(id_entry->blindr1 = hip_init_r1()), -ENOMEM, "Unable to allocate blind R1s.\n");
-    HIP_IFEL(!hip_blind_precreate_r1(id_entry->blindr1, (struct in6_addr *) &lhi->hit,
-                                     (hip_get_host_id_algo(id_entry->host_id) == HIP_HI_RSA ? hip_rsa_sign : hip_dsa_sign),
-                                     id_entry->private_key, id_entry->host_id), -ENOENT, "Unable to precreate R1s.\n");
-#endif
->>>>>>> d5ee844c
+                               id_entry->private_key, id_entry->host_id),
+             -ENOENT,
+             "Unable to precreate R1s.\n");
 
     /* Called while the database is locked, perhaps not the best
      * option but HIs are not added often */
@@ -852,64 +797,6 @@
     return err;
 }
 
-<<<<<<< HEAD
-=======
-//#ifdef CONFIG_HIP_BLIND
-int hip_blind_find_local_hi(uint16_t *nonce,  struct in6_addr *test_hit,
-                            struct in6_addr *local_hit)
-{
-    hip_list_t *curr, *iter;
-    struct hip_host_id_entry *tmp;
-    int err                    = 0, c;
-    char *key                  = NULL;
-    unsigned int key_len       = sizeof(struct in6_addr);
-    struct in6_addr *blind_hit = NULL;
-
-    // generate key = nonce|hit_our
-    HIP_IFEL((key = HIP_MALLOC(sizeof(uint16_t) + sizeof(struct in6_addr), 0)) == NULL,
-             -1, "Couldn't allocate memory\n");
-
-    HIP_IFEL((blind_hit = HIP_MALLOC(sizeof(struct in6_addr), 0)) == NULL,
-             -1, "Couldn't allocate memory\n");
-
-    HIP_READ_LOCK_DB(hip_local_hostid_db);
-
-    list_for_each_safe(curr, iter, hip_local_hostid_db, c)
-    {
-        tmp = (struct hip_host_id_entry *) list_entry(curr);
-        HIP_HEXDUMP("Found HIT", &tmp->lhi.hit, 16);
-
-        // let's test the hit
-        memcpy(key, &tmp->lhi.hit, sizeof(struct in6_addr));
-        memcpy(key + sizeof(struct in6_addr), &nonce, sizeof(uint16_t));
-        HIP_IFEL(hip_do_blind(key, key_len, blind_hit), -1, "hip_do_blind failed \n");
-        if (blind_hit == NULL) {
-            err = -1;
-            goto out_err;
-        }
-        HIP_HEXDUMP("test HIT:", test_hit, 16);
-        if (hip_match_hit(test_hit, blind_hit)) {
-            HIP_HEXDUMP("Plain HIT found:", &tmp->lhi.hit, 16);
-            memcpy(local_hit, &tmp->lhi.hit, sizeof(struct in6_addr));
-            goto out_err;
-        }
-    }
-
-    HIP_READ_UNLOCK_DB(hip_local_hostid_db);
-
-out_err:
-    if (key) {
-        HIP_FREE(key);
-    }
-    if (blind_hit) {
-        HIP_FREE(blind_hit);
-    }
-    return err;
-}
-
-//#endif
-
->>>>>>> d5ee844c
 int hip_get_host_id_and_priv_key(hip_db_struct_t *db, struct in6_addr *hit,
                                  int algo, struct hip_host_id **host_id, void **key)
 {
