--- conflicted
+++ resolved
@@ -496,12 +496,8 @@
     int                       err      = 0;
     struct hip_host_id_entry *id_entry = NULL;
     struct hip_host_id_entry *old_entry;
-<<<<<<< HEAD
-    int (*signature_func)(void *key, struct hip_common *m);
-    int algo;
-=======
+    int                       algo;
     int                       (*signature_func)(void *key, struct hip_common *m);
->>>>>>> 0d634124
 
     HIP_WRITE_LOCK_DB(db);
 
