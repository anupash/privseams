--- conflicted
+++ resolved
@@ -281,13 +281,9 @@
 
     if (hip_get_host_id_algo(id->host_id) == HIP_HI_RSA) {
         RSA_free(id->private_key);
-<<<<<<< HEAD
     } else if (hip_get_host_id_algo(id->host_id) == HIP_HI_ECDSA) {
         EC_KEY_free(id->private_key);
     } else if (hip_get_host_id_algo(id->host_id) == HIP_HI_DSA) {
-=======
-    } else {
->>>>>>> e9b70662
         DSA_free(id->private_key);
     } else {
         HIP_ERROR("Cannot free key, because key type is unkown.\n");
@@ -568,21 +564,12 @@
 out_err:
     if (err && id_entry) {
         if (id_entry->host_id) {
-<<<<<<< HEAD
-            if (id_entry->private_key) {
-                if (hip_get_host_id_algo(id_entry->host_id) == HIP_HI_RSA) {
-                    RSA_free(id_entry->private_key);
-                } else if (hip_get_host_id_algo(id_entry->host_id) == HIP_HI_ECDSA) {
-                    EC_KEY_free(id_entry->private_key);
-                } else {
-                    DSA_free(id_entry->private_key);
-                }
-=======
             if (hip_get_host_id_algo(id_entry->host_id) == HIP_HI_RSA) {
                 RSA_free(id_entry->private_key);
+            } else if (hip_get_host_id_algo(id_entry->host_id) == HIP_HI_ECDSA) {
+                EC_KEY_free(id_entry->private_key);
             } else {
                 DSA_free(id_entry->private_key);
->>>>>>> e9b70662
             }
             free(id_entry->host_id);
         }
