--- conflicted
+++ resolved
@@ -75,37 +75,29 @@
  * @param host_id the host identifier with its private key component
  * @return An allocated hip_host_id structure. Caller must deallocate.
  */
-static struct hip_host_id *hip_get_ecdsa_public_key(const struct hip_host_id_priv *const host_id)
-{
-    int err = 0;
+static int hip_get_ecdsa_public_key(const struct hip_host_id_priv *const host_id, struct hip_host_id *const ret)
+{
+    int                     err = 0;
     struct hip_ecdsa_keylen key_lens;
-    struct hip_host_id *host_id_pub;
 
     HIP_IFEL(hip_get_ecdsa_keylen(host_id, &key_lens),
              -1, "Failed computing key sizes.\n");
 
-    HIP_IFEL(!(host_id_pub = (struct hip_host_id *) malloc(sizeof(struct hip_host_id))),
-             -ENOMEM, "Could not allocate memory for hip_host_id\n");
-
     /* copy the header (header size is the whole struct without the key and the hostname)*/
-    memcpy(host_id_pub, host_id, sizeof(struct hip_host_id) - sizeof(host_id_pub->key) - sizeof(host_id_pub->hostname));
+    memcpy(ret, host_id, sizeof(struct hip_host_id) - sizeof(ret->key) - sizeof(ret->hostname));
     /* copy the key rr
      * the size of the key rr has the size of the public key + 2 bytes for the curve identifier (see RFC5201-bis 5.2.8.)*/
-    memcpy(host_id_pub->key, host_id->key, key_lens.Y_len + HIP_CURVE_ID_LENGTH);
+    memcpy(ret->key, host_id->key, key_lens.Y_len + HIP_CURVE_ID_LENGTH);
     /* set the hi length
      * the hi length is the length of the key rr data + the key rr header */
-    host_id_pub->hi_length = htons(key_lens.Y_len + HIP_CURVE_ID_LENGTH + sizeof(struct hip_host_id_key_rdata));
-
-    hip_set_param_contents_len((struct hip_tlv_common *) host_id_pub,
+    ret->hi_length = htons(key_lens.Y_len + HIP_CURVE_ID_LENGTH + sizeof(struct hip_host_id_key_rdata));
+
+    hip_set_param_contents_len((struct hip_tlv_common *) ret,
                                sizeof(struct hip_host_id) - sizeof(struct hip_tlv_common));
 
-    return host_id_pub;
-
 out_err:
-    free(host_id_pub);
-    return NULL;
-}
-
+    return err;
+}
 
 /**
  * Strips a DSA public key out of a host id with private key component
@@ -195,13 +187,9 @@
     case HIP_HI_RSA:
         return hip_get_rsa_public_key(hid, ret);
     case HIP_HI_DSA:
-<<<<<<< HEAD
-        return hip_get_dsa_public_key(hid);
+        return hip_get_dsa_public_key(hid, ret);
     case HIP_HI_ECDSA:
-        return hip_get_ecdsa_public_key(hid);
-=======
-        return hip_get_dsa_public_key(hid, ret);
->>>>>>> 4333faab
+        return hip_get_ecdsa_public_key(hid, ret);
     default:
         HIP_ERROR("Unsupported HI algorithm (%d)\n", alg);
         return -1;
