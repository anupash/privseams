/** @file
 * A header file for nat.c
 *  
 * @author  (version 1.0) Abhinav Pathak
 * @author  (version 1.1) Lauri Silvennoinen
 * @version 1.1
 * @date    27.10.2006
 * @note    Related drafts:
 *          <ul>
 *          <li><a href="http://www.ietf.org/internet-drafts/draft-schmitt-hip-nat-traversal-02.txt">
 *          draft-schmitt-hip-nat-traversal-02</a></li>
 *          <li><a href="http://www.ietf.org/internet-drafts/draft-irtf-hiprg-nat-03.txt">
 *          draft-irtf-hiprg-nat-03</a></li>
 *          </ul>
 * @note    Distributed under <a href="http://www.gnu.org/licenses/gpl.txt">GNU/GPL</a>.
 * @note    All Doxygen comments have been added in version 1.1.
 */
#ifndef __NAT_H__
#define __NAT_H__

#include <stdio.h>
#include <sys/types.h>
#include <sys/socket.h>
#include <sys/time.h>
#include <unistd.h>
#include <netdb.h>
#include <stdlib.h>
#include <netinet/in.h>
#include <string.h>
#include "user.h"
#include "debug.h"
#include "state.h"

<<<<<<< HEAD
=======

//add by santtu
#include "pjnath.h"
#include "pjlib.h"
#include "pjlib-util.h"

//end add

//add by santtu
#define HIP_USE_ICE


#define ICE_ROLE_CONTROLLING  	PJ_ICE_SESS_ROLE_CONTROLLING
#define ICE_ROLE_CONTROLLED  	PJ_ICE_SESS_ROLE_CONTROLLED


#define ICE_CAND_TYPE_HOST 		PJ_ICE_CAND_TYPE_HOST
#define ICE_CAND_TYPE_SRFLX 	PJ_ICE_CAND_TYPE_SRFLX
#define ICE_CAND_TYPE_PRFLX 	PJ_ICE_CAND_TYPE_PRFLX
#define ICE_CAND_TYPE_RELAYED 	PJ_ICE_CAND_TYPE_RELAYED
/* reference of PJ constants
 * 
enum pj_ice_cand_type

This enumeration describes the type of an ICE candidate.

Enumerator:
    PJ_ICE_CAND_TYPE_HOST 	ICE host candidate. A host candidate represents the actual local transport address in the host.
    PJ_ICE_CAND_TYPE_SRFLX 	ICE server reflexive candidate, which represents the public mapped address of the local address, and is obtained by sending STUN Binding request from the host candidate to a STUN server.
    PJ_ICE_CAND_TYPE_PRFLX 	ICE peer reflexive candidate, which is the address as seen by peer agent during connectivity check.
    PJ_ICE_CAND_TYPE_RELAYED 	ICE relayed candidate, which represents the address allocated in TURN server.


enum pj_ice_sess_check_state

This enumeration describes the state of ICE check.

Enumerator:
    PJ_ICE_SESS_CHECK_STATE_FROZEN 	A check for this pair hasn't been performed, and it can't yet be performed until some other check succeeds, allowing this pair to unfreeze and move into the Waiting state.
    PJ_ICE_SESS_CHECK_STATE_WAITING 	A check has not been performed for this pair, and can be performed as soon as it is the highest priority Waiting pair on the check list.
    PJ_ICE_SESS_CHECK_STATE_IN_PROGRESS 	A check has not been performed for this pair, and can be performed as soon as it is the highest priority Waiting pair on the check list.
    PJ_ICE_SESS_CHECK_STATE_SUCCEEDED 	A check has not been performed for this pair, and can be performed as soon as it is the highest priority Waiting pair on the check list.
    PJ_ICE_SESS_CHECK_STATE_FAILED 	A check for this pair was already done and failed, either never producing any response or producing an unrecoverable failure response.

enum pj_ice_sess_checklist_state

This enumeration describes ICE checklist state.

Enumerator:
    PJ_ICE_SESS_CHECKLIST_ST_IDLE 	The checklist is not yet running.
    PJ_ICE_SESS_CHECKLIST_ST_RUNNING 	In this state, ICE checks are still in progress for this media stream.
    PJ_ICE_SESS_CHECKLIST_ST_COMPLETED 	In this state, ICE checks have completed for this media stream, either successfully or with failure.


enum pj_ice_sess_role

This enumeration describes the role of the ICE agent.

Enumerator:
    PJ_ICE_SESS_ROLE_UNKNOWN 	The ICE agent is in controlled role.
    PJ_ICE_SESS_ROLE_CONTROLLED 	The ICE agent is in controlled role.
    PJ_ICE_SESS_ROLE_CONTROLLING 	The ICE agent is in controlling role.
    
pj_status_t : PJ_SUCCESS    
    

*/












//end add
>>>>>>> 738c7309
#define HIP_NAT_SLEEP_TIME 2
/** Maximum length of a UDP packet. */
#define HIP_MAX_LENGTH_UDP_PACKET 2000
/** Time interval between consecutive NAT Keep-Alive packets in seconds.
    @note According to [draft-schmitt-hip-nat-traversal-02], the default
    keep-alive interval for control channels must be 20 seconds. However, for
    debugging purposes a smaller value is used here.
    @todo Change this value. */
#define HIP_NAT_KEEP_ALIVE_INTERVAL 20
/** Number of retransmissions to try if hip_send_udp() fails. */
#define HIP_NAT_NUM_RETRANSMISSION 2
/** Port number for NAT traversal of hip control packets. */
#define HIP_NAT_UDP_PORT 50500
/** For setting socket to listen for beet-udp packets. */
#define HIP_UDP_ENCAP 100
/** UDP encapsulation type. */
#define HIP_UDP_ENCAP_ESPINUDP 2
/** UDP encapsulation type. */ 
#define HIP_UDP_ENCAP_ESPINUDP_NONIKE 1 
/** Boolean which indicates if random port simulation is on.
    <ul>
    <li>0: port randomizing is off.</li>
    <li>1: port randomizing is on.</li>
    </ul>
    @note Not used currently.
    @note This is needed only for simulation purposes and can be removed from
          released versions of HIPL.*/
#define HIP_UDP_PORT_RANDOMIZING 0
/** Boolean to indicate if a NATed network is simulated.
    <ul>
    <li>0: NATed network is not simulated, real life NATs exist in the network.
    </li>
    <li>1: NATed network is simulated, real life NATs do not exist in the
    network, but UDP encapsulation is still used.</li>
    </ul>
    @note This has no effect if HIP_UDP_PORT_RANDOMIZING is off 
    @note Not used currently.
    @note This is needed only for simulation purposes and can be removed from
          released versions of HIPL.*/
#define HIP_SIMULATE_NATS 0
/** Minimum port number a NAT can randomize.
    Has to be float as it is used in rand().
    @note This is needed only for simulation purposes and can be removed from
          released versions of HIPL.*/
#define HIP_UDP_PORT_RAND_MIN 49152.0
/** Maximum port number a NAT can randomize.
    Has to be float as it is used in rand().
    @note This is needed only for simulation purposes and can be removed from
          released versions of HIPL.*/
#define HIP_UDP_PORT_RAND_MAX 65535.0
/** File descriptor of socket used for hip control packet NAT traversal on
    UDP/IPv4. Defined in hipd.c */
extern int hip_nat_sock_udp;
/** Specifies the NAT status of the daemon. This value indicates if the current
    machine is behind a NAT. Defined in hipd.c */
extern int hip_nat_status;
/*
int hip_nat_on();
int hip_nat_off();
int hip_nat_is();
int hip_nat_off_for_ha(hip_ha_t *, void *);
int hip_nat_on_for_ha(hip_ha_t *, void *);
*/

int hip_ha_set_nat_mode(hip_ha_t *entry, void *mode);
int hip_get_nat_mode();
void hip_set_nat_mode(int mode);


void hip_nat_randomize_nat_ports();
int hip_nat_refresh_port();
int hip_nat_send_keep_alive(hip_ha_t *, void *);
#endif /* __NAT_H__ */
<|MERGE_RESOLUTION|>--- conflicted
+++ resolved
@@ -31,8 +31,6 @@
 #include "debug.h"
 #include "state.h"
 
-<<<<<<< HEAD
-=======
 
 //add by santtu
 #include "pjnath.h"
@@ -113,7 +111,6 @@
 
 
 //end add
->>>>>>> 738c7309
 #define HIP_NAT_SLEEP_TIME 2
 /** Maximum length of a UDP packet. */
 #define HIP_MAX_LENGTH_UDP_PACKET 2000
@@ -186,4 +183,8 @@
 void hip_nat_randomize_nat_ports();
 int hip_nat_refresh_port();
 int hip_nat_send_keep_alive(hip_ha_t *, void *);
+
+int hip_nat_handle_transform_in_client(struct hip_common *msg , hip_ha_t *entry);
+int hip_nat_handle_transform_in_server(struct hip_common *msg , hip_ha_t *entry);
+uint16_t hip_nat_get_control();
 #endif /* __NAT_H__ */
