/** @file
 * A header file for nat.c
 *  
 * @author  (version 1.0) Abhinav Pathak
 * @author  (version 1.1) Lauri Silvennoinen
 * @version 1.1
 * @date    27.10.2006
 * @note    Related drafts:
 *          <ul>
 *          <li><a href="http://www.ietf.org/internet-drafts/draft-schmitt-hip-nat-traversal-02.txt">
 *          draft-schmitt-hip-nat-traversal-02</a></li>
 *          <li><a href="http://www.ietf.org/internet-drafts/draft-irtf-hiprg-nat-03.txt">
 *          draft-irtf-hiprg-nat-03</a></li>
 *          </ul>
 * @note    Distributed under <a href="http://www.gnu.org/licenses/gpl.txt">GNU/GPL</a>.
 * @note    All Doxygen comments have been added in version 1.1.
 */
#ifndef __NAT_H__
#define __NAT_H__

#include <stdio.h>
#include <sys/types.h>
#include <sys/socket.h>
#include <sys/time.h>
#include <unistd.h>
#include <netdb.h>
#include <stdlib.h>
#include <netinet/in.h>
#include <string.h>
#include "user.h"
#include "debug.h"
#include "state.h"

<<<<<<< HEAD
=======

//add by santtu
#include "pjnath.h"
#include "pjlib.h"
#include "pjlib-util.h"

//end add

//add by santtu
#define HIP_USE_ICE

#define HIP_REFLEXIVE_LOCATOR_ITEM_AMOUNT_MAX 1


#define ICE_ROLE_CONTROLLING  	PJ_ICE_SESS_ROLE_CONTROLLING
#define ICE_ROLE_CONTROLLED  	PJ_ICE_SESS_ROLE_CONTROLLED


#define ICE_CAND_TYPE_HOST 		PJ_ICE_CAND_TYPE_HOST
#define ICE_CAND_TYPE_SRFLX 	PJ_ICE_CAND_TYPE_SRFLX
#define ICE_CAND_TYPE_PRFLX 	PJ_ICE_CAND_TYPE_PRFLX
#define ICE_CAND_TYPE_RELAYED 	PJ_ICE_CAND_TYPE_RELAYED
/* reference of PJ constants
 * 
enum pj_ice_cand_type

This enumeration describes the type of an ICE candidate.

Enumerator:
    PJ_ICE_CAND_TYPE_HOST 	ICE host candidate. A host candidate represents the actual local transport address in the host.
    PJ_ICE_CAND_TYPE_SRFLX 	ICE server reflexive candidate, which represents the public mapped address of the local address, and is obtained by sending STUN Binding request from the host candidate to a STUN server.
    PJ_ICE_CAND_TYPE_PRFLX 	ICE peer reflexive candidate, which is the address as seen by peer agent during connectivity check.
    PJ_ICE_CAND_TYPE_RELAYED 	ICE relayed candidate, which represents the address allocated in TURN server.


enum pj_ice_sess_check_state

This enumeration describes the state of ICE check.

Enumerator:
    PJ_ICE_SESS_CHECK_STATE_FROZEN 	A check for this pair hasn't been performed, and it can't yet be performed until some other check succeeds, allowing this pair to unfreeze and move into the Waiting state.
    PJ_ICE_SESS_CHECK_STATE_WAITING 	A check has not been performed for this pair, and can be performed as soon as it is the highest priority Waiting pair on the check list.
    PJ_ICE_SESS_CHECK_STATE_IN_PROGRESS 	A check has not been performed for this pair, and can be performed as soon as it is the highest priority Waiting pair on the check list.
    PJ_ICE_SESS_CHECK_STATE_SUCCEEDED 	A check has not been performed for this pair, and can be performed as soon as it is the highest priority Waiting pair on the check list.
    PJ_ICE_SESS_CHECK_STATE_FAILED 	A check for this pair was already done and failed, either never producing any response or producing an unrecoverable failure response.

enum pj_ice_sess_checklist_state

This enumeration describes ICE checklist state.

Enumerator:
    PJ_ICE_SESS_CHECKLIST_ST_IDLE 	The checklist is not yet running.
    PJ_ICE_SESS_CHECKLIST_ST_RUNNING 	In this state, ICE checks are still in progress for this media stream.
    PJ_ICE_SESS_CHECKLIST_ST_COMPLETED 	In this state, ICE checks have completed for this media stream, either successfully or with failure.


enum pj_ice_sess_role

This enumeration describes the role of the ICE agent.

Enumerator:
    PJ_ICE_SESS_ROLE_UNKNOWN 	The ICE agent is in controlled role.
    PJ_ICE_SESS_ROLE_CONTROLLED 	The ICE agent is in controlled role.
    PJ_ICE_SESS_ROLE_CONTROLLING 	The ICE agent is in controlling role.
    
pj_status_t : PJ_SUCCESS    
    

*/












//end add
>>>>>>> a4d0e3e8
#define HIP_NAT_SLEEP_TIME 2
/** Maximum length of a UDP packet. */
#define HIP_MAX_LENGTH_UDP_PACKET 2000
/** Time interval between consecutive NAT Keep-Alive packets in seconds.
    @note According to [draft-schmitt-hip-nat-traversal-02], the default
    keep-alive interval for control channels must be 20 seconds. However, for
    debugging purposes a smaller value is used here.
    @todo Change this value. */
#define HIP_NAT_KEEP_ALIVE_INTERVAL 20
/** Number of retransmissions to try if hip_send_udp() fails. */
#define HIP_NAT_NUM_RETRANSMISSION 2
/** Port number for NAT traversal of hip control packets. */
#define HIP_NAT_UDP_PORT 50500
/** For setting socket to listen for beet-udp packets. */
#define HIP_UDP_ENCAP 100
/** UDP encapsulation type. */
#define HIP_UDP_ENCAP_ESPINUDP 2
/** UDP encapsulation type. */ 
#define HIP_UDP_ENCAP_ESPINUDP_NONIKE 1 
/** Boolean which indicates if random port simulation is on.
    <ul>
    <li>0: port randomizing is off.</li>
    <li>1: port randomizing is on.</li>
    </ul>
    @note Not used currently.
    @note This is needed only for simulation purposes and can be removed from
          released versions of HIPL.*/
#define HIP_UDP_PORT_RANDOMIZING 0
/** Boolean to indicate if a NATed network is simulated.
    <ul>
    <li>0: NATed network is not simulated, real life NATs exist in the network.
    </li>
    <li>1: NATed network is simulated, real life NATs do not exist in the
    network, but UDP encapsulation is still used.</li>
    </ul>
    @note This has no effect if HIP_UDP_PORT_RANDOMIZING is off 
    @note Not used currently.
    @note This is needed only for simulation purposes and can be removed from
          released versions of HIPL.*/
#define HIP_SIMULATE_NATS 0
/** Minimum port number a NAT can randomize.
    Has to be float as it is used in rand().
    @note This is needed only for simulation purposes and can be removed from
          released versions of HIPL.*/
#define HIP_UDP_PORT_RAND_MIN 49152.0
/** Maximum port number a NAT can randomize.
    Has to be float as it is used in rand().
    @note This is needed only for simulation purposes and can be removed from
          released versions of HIPL.*/
#define HIP_UDP_PORT_RAND_MAX 65535.0
/** File descriptor of socket used for hip control packet NAT traversal on
    UDP/IPv4. Defined in hipd.c */
extern int hip_nat_sock_udp;
/** Specifies the NAT status of the daemon. This value indicates if the current
    machine is behind a NAT. Defined in hipd.c */
extern int hip_nat_status;
<<<<<<< HEAD

=======
extern HIP_HASHTABLE *hadb_hit;


/*
>>>>>>> a4d0e3e8
int hip_nat_on();
int hip_nat_off();
int hip_nat_is();
int hip_nat_off_for_ha(hip_ha_t *, void *);
int hip_nat_on_for_ha(hip_ha_t *, void *);
void hip_nat_randomize_nat_ports();
int hip_nat_refresh_port();
int hip_nat_send_keep_alive(hip_ha_t *, void *);
#endif /* __NAT_H__ */
<|MERGE_RESOLUTION|>--- conflicted
+++ resolved
@@ -31,8 +31,6 @@
 #include "debug.h"
 #include "state.h"
 
-<<<<<<< HEAD
-=======
 
 //add by santtu
 #include "pjnath.h"
@@ -115,7 +113,6 @@
 
 
 //end add
->>>>>>> a4d0e3e8
 #define HIP_NAT_SLEEP_TIME 2
 /** Maximum length of a UDP packet. */
 #define HIP_MAX_LENGTH_UDP_PACKET 2000
@@ -172,20 +169,27 @@
 /** Specifies the NAT status of the daemon. This value indicates if the current
     machine is behind a NAT. Defined in hipd.c */
 extern int hip_nat_status;
-<<<<<<< HEAD
-
-=======
 extern HIP_HASHTABLE *hadb_hit;
 
 
 /*
->>>>>>> a4d0e3e8
 int hip_nat_on();
 int hip_nat_off();
 int hip_nat_is();
 int hip_nat_off_for_ha(hip_ha_t *, void *);
 int hip_nat_on_for_ha(hip_ha_t *, void *);
+*/
+
+int hip_ha_set_nat_mode(hip_ha_t *entry, void *mode);
+int hip_get_nat_mode();
+void hip_set_nat_mode(int mode);
+
+
 void hip_nat_randomize_nat_ports();
 int hip_nat_refresh_port();
 int hip_nat_send_keep_alive(hip_ha_t *, void *);
+
+int hip_nat_handle_transform_in_client(struct hip_common *msg , hip_ha_t *entry);
+int hip_nat_handle_transform_in_server(struct hip_common *msg , hip_ha_t *entry);
+uint16_t hip_nat_get_control();
 #endif /* __NAT_H__ */
