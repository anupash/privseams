--- conflicted
+++ resolved
@@ -130,15 +130,12 @@
 #define HIP_NAT_KEEP_ALIVE_INTERVAL 20
 /** Number of retransmissions to try if hip_send_udp() fails. */
 #define HIP_NAT_NUM_RETRANSMISSION 2
-<<<<<<< HEAD
-=======
 /** Port number for NAT traversal of hip control packets. */
 #define HIP_NAT_UDP_PORT 50500
 #define HIP_NAT_TURN_PORT 50500
 
 
 #define HIP_NAT_PACING_DEFAULT 500
->>>>>>> 08b00043
 /** For setting socket to listen for beet-udp packets. */
 #define HIP_UDP_ENCAP 100
 /** UDP encapsulation type. */
