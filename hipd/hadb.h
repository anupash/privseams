#ifndef HIP_HADB_H
#define HIP_HADB_H

#include "keymat.h"
#include "pk.h"
#include "debug.h"
#include "misc.h"
#include "hidb.h"
#include "hashtable.h"
#include "state.h"
#include "builder.h"
#include "input.h" 	// required for declaration of receive functions
#include "update.h"	// required for declaration of update function
#include "user_ipsec_sadb_api.h"
#include "xfrmapi.h"
#include "nat.h"
#include "hadb_legacy.h"

#ifdef CONFIG_HIP_BLIND
#include "blind.h"
#endif

#define HIP_LOCK_INIT(ha)
#define HIP_LOCK_HA(ha) 
#define HIP_UNLOCK_HA(ha)
#define HIP_LOCK_HS(hs) 
#define HIP_UNLOCK_HS(hs)

#define do_gettimeofday(x) gettimeofday(x, NULL)

#define HIP_HADB_SIZE 53
#define HIP_MAX_HAS 100

#if 0
#define HIP_DB_HOLD_ENTRY(entry, entry_type)                  \
    do {                                                      \
        entry_type *ha = (entry_type *)entry;                 \
	if (!entry)                                           \
		return;                                       \
	atomic_inc(&ha->refcnt);                              \
	_HIP_DEBUG("HA: %p, refcnt incremented to: %d\n", ha,  \
		   atomic_read(&ha->refcnt));                 \
    } while(0)

#define HIP_DB_GET_KEY_HIT(entry, entry_type) \
            (void *)&(((entry_type *)entry)->hit_peer);

#define hip_hold_ha(ha) do { \
	atomic_inc(&ha->refcnt); \
	_HIP_DEBUG("HA: %p, refcnt incremented to: %d\n",ha, atomic_read(&ha->refcnt)); \
} while(0)

#define HIP_DB_PUT_ENTRY(entry, entry_type, destructor)                      \
    do {                                                                     \
	entry_type *ha = (entry_type *)entry;                                \
	if (!entry)                                                          \
		return;                                                      \
	if (atomic_dec_and_test(&ha->refcnt)) {                              \
                _HIP_DEBUG("HA: refcnt decremented to 0, deleting %p\n", ha); \
		destructor(ha);                                              \
                _HIP_DEBUG("HA: %p deleted\n", ha);                           \
	} else {                                                             \
                _HIP_DEBUG("HA: %p, refcnt decremented to: %d\n", ha,        \
			   atomic_read(&ha->refcnt));                        \
        }                                                                    \
    } while(0);

#define hip_db_put_ha(ha, destructor) do { \
	if (atomic_dec_and_test(&ha->refcnt)) { \
                HIP_DEBUG("HA: deleting %p\n", ha); \
		destructor(ha); \
                HIP_DEBUG("HA: %p deleted\n", ha); \
	} else { \
                _HIP_DEBUG("HA: %p, refcnt decremented to: %d\n", ha, \
                           atomic_read(&ha->refcnt)); \
        } \
} while(0)

#define hip_put_ha(ha) hip_db_put_ha(ha, hip_hadb_delete_state)

#endif

#define HIP_DB_HOLD_ENTRY(entry, entry_type)
#define HIP_DB_GET_KEY_HIT(entry, entry_type)
#define hip_hold_ha(ha)
#define HIP_DB_PUT_ENTRY(entry, entry_type, destructor)
#define hip_put_ha(ha)
#define hip_db_put_ha(ha, destructor)

#if 0
hip_xmit_func_set_t default_xmit_func_set;
hip_misc_func_set_t ahip_misc_func_set;
hip_misc_func_set_t default_misc_func_set;
#endif

extern hip_transform_suite_t hip_nat_status;
#ifdef CONFIG_HIP_BLIND
extern int hip_blind_status;
#endif

/* For switch userspace / kernel IPsec */
extern int hip_use_userspace_ipsec;

extern int hip_send_i3(struct in6_addr *src_addr, struct in6_addr *peer_addr,
		       in_port_t not_used, in_port_t not_used2,
		       struct hip_common *msg,
		       hip_ha_t *not_used3, int not_used4);

void hip_hadb_hold_entry(void *entry);
void hip_hadb_put_entry(void *entry);

#define HIP_INSERT_STATE_SPI_LIST(hashtable, put_hs, hit_peer, hit_our, spi) \
  do {                                                                       \
	struct hip_hit_spi *tmp;                                             \
	hip_hit_t hit_p, hit_o;                                              \
	struct hip_hit_spi *new_item;                                        \
	/* assume already locked entry */                                    \
	ipv6_addr_copy(&hit_p, hit_peer);                                    \
	ipv6_addr_copy(&hit_o, hit_our);                                     \
	tmp = hip_ht_find(hashtable, (void *) &spi);                         \
	if (tmp) {                                                           \
		put_hs(tmp);                                                 \
		HIP_ERROR("BUG, SPI already inserted\n");                    \
		err = -EEXIST;                                               \
		break;                                                       \
	}                                                                    \
	new_item = (struct hip_hit_spi *)                                    \
           HIP_MALLOC(sizeof(struct hip_hit_spi), GFP_ATOMIC);               \
	if (!new_item) {                                                     \
		HIP_ERROR("new_item HIP_MALLOC failed\n");                   \
		err = -ENOMEM;                                               \
		break;                                                       \
	}                                                                    \
	atomic_set(&new_item->refcnt, 0);                                    \
	HIP_LOCK_INIT(new_item);                                             \
	new_item->spi = spi;                                                 \
	ipv6_addr_copy(&new_item->hit_peer, &hit_p);                         \
	ipv6_addr_copy(&new_item->hit_our, &hit_o);                          \
	hip_ht_add(hashtable, new_item);                                     \
	_HIP_DEBUG("SPI 0x%x added to HT spi_list, HS=%p\n", spi, new_item); \
  } while (0)

/*************** BASE FUNCTIONS *******************/

/* Matching */
static inline int hip_hadb_match_spi(const void *key_1, const void *key_2)
{
	return (* (const u32 *) key_1 == * (const u32 *) key_2);
}

/**
 * The hash function of the hashtable. Calculates a hash from parameter host
 * assosiation HITs (hit_our and hit_peer).
 * 
 * @param rec a pointer to a host assosiation.
 * @return    the calculated hash or zero if ha, hit_our or hit_peer is NULL.
 */
unsigned long hip_hash_ha(const hip_ha_t *ha);

/**
 * The compare function of the hashtable. Compares the hash values calculated from
 * parameter @c ha1 and @c ha2.
 * 
 * @param rec1 a pointer to a host assosiation.
 * @param rec2 a pointer to a host assosiation.
 * @return     0 if keys are equal, non-zero otherwise.
 */
int hip_compare_ha(const hip_ha_t *ha1, const hip_ha_t *ha2);

void hip_init_hadb(void);
void hip_uninit_hadb(void);

void hip_delete_all_sp();

/* Initialization functions */

/* Accessors */
//hip_ha_t *hip_hadb_find_byhit(hip_hit_t *hit);
hip_ha_t *hip_hadb_find_byspi_list(uint32_t spi);
hip_ha_t *hip_hadb_find_byhits(hip_hit_t *hit, hip_hit_t *hit2);
hip_ha_t *hip_hadb_try_to_find_by_peer_hit(hip_hit_t *hit);

/* insert/create/delete */
int hip_hadb_insert_state(hip_ha_t *ha);
int hip_hadb_insert_state_spi_list(hip_hit_t *peer_hit, hip_hit_t *our_hit,
				   uint32_t spi);
int hip_init_peer(hip_ha_t *entry, struct hip_common *msg, 
		     struct hip_host_id *peer);
//int hip_init_us(hip_ha_t *entry, struct in6_addr *our_hit);
int hip_init_us(hip_ha_t *entry, hip_hit_t *hit_our);

/* debugging */
int hip_print_info_hadb(hip_ha_t *entry, void *cntr);
void hip_hadb_dump_hits(void);
void hip_hadb_dump_spis(void);

/*************** CONSTRUCTS ********************/
int hip_hadb_get_peer_addr(hip_ha_t *entry, struct in6_addr *addr);

int hip_hadb_compare_peer_addr(hip_ha_t *entry, struct in6_addr *addr);

int hip_hadb_add_peer_addr(hip_ha_t *entry, struct in6_addr *new_addr,
			   uint32_t interface_id, uint32_t lifetime,
			   int state);
int hip_hadb_add_peer_udp_addr(hip_ha_t *entry, struct in6_addr *new_addr,
			   in_port_t port,
			   uint32_t spi, uint32_t lifetime, int state);

void hip_hadb_delete_peer_addrlist_one(hip_ha_t *entry, struct in6_addr *addr);

int hip_add_peer_map(const struct hip_common *input);

int hip_hadb_add_peer_info(hip_hit_t *hit, struct in6_addr *addr, hip_lsi_t *peer_lsi,
			   const char *peer_hostname);

int hip_hadb_add_peer_info_complete(hip_hit_t *local_hit,
				hip_hit_t *peer_hit,
				hip_lsi_t *peer_lsi,
				struct in6_addr *local_addr,
				struct in6_addr *peer_addr,
				const char *peer_hostname);

int hip_del_peer_info(hip_hit_t *, hip_hit_t *);

int hip_hadb_add_spi(hip_ha_t *entry, int direction, void *data);

uint32_t hip_hadb_get_latest_inbound_spi(hip_ha_t *entry);

void hip_hadb_set_spi_ifindex(hip_ha_t *entry, uint32_t spi, int ifindex);
uint32_t hip_hadb_get_spi(hip_ha_t *entry, int ifindex);
int hip_hadb_get_spi_ifindex(hip_ha_t *entry, uint32_t spi);
uint32_t hip_update_get_prev_spi_in(hip_ha_t *entry, uint32_t prev_spi_out);
uint32_t hip_get_spi_to_update(hip_ha_t *entry);
uint32_t hip_get_spi_to_update_in_established(hip_ha_t *entry, struct in6_addr *dev_addr);
void hip_set_spi_update_status(hip_ha_t *entry, uint32_t spi, int set);
void hip_update_set_new_spi_in(hip_ha_t *entry, uint32_t spi, uint32_t new_spi, uint32_t spi_out);
void hip_update_set_new_spi_out(hip_ha_t *entry, uint32_t spi, uint32_t new_spi);
uint32_t hip_update_get_new_spi_in(hip_ha_t *entry, uint32_t spi);
void hip_update_switch_spi_in(hip_ha_t *entry, uint32_t old_spi);
void hip_update_switch_spi_out(hip_ha_t *entry, uint32_t old_spi);
void hip_update_set_status(hip_ha_t *entry, uint32_t spi, int set_flags,
			   uint32_t update_id, int update_flags_or, struct hip_esp_info *esp_info,
			   uint16_t keymat_index);
void hip_update_clear_status(hip_ha_t *entry, uint32_t spi);
int hip_update_exists_spi(hip_ha_t *entry, uint32_t spi,
			  int direction, int test_new_spi);
uint32_t hip_hadb_relookup_default_out(hip_ha_t *entry);
void hip_hadb_set_default_out_addr(hip_ha_t *entry, struct hip_spi_out_item *spi_out,
                                   struct in6_addr *addr);
void hip_update_handle_(hip_ha_t *entry, uint32_t peer_update_id);
int hip_update_get_spi_keymat_index(hip_ha_t *entry, uint32_t spi);

struct hip_spi_out_item *hip_hadb_get_spi_list(hip_ha_t *entry, uint32_t spi);
struct hip_spi_in_item *hip_hadb_get_spi_in_list(hip_ha_t *entry, uint32_t spi);
int hip_hadb_add_addr_to_spi(hip_ha_t *entry, uint32_t spi, struct in6_addr *addr,
			     int address_state, uint32_t lifetime,
			     int is_preferred_addr, struct hip_common *msg);
int hip_store_base_exchange_keys(struct hip_hadb_state *entry, 
				 struct hip_context *ctx, int is_initiator);
/* Utilities */

hip_ha_t *hip_hadb_create_state(int gfpmask);
void hip_hadb_deactivate_hs_spi(uint32_t spi);

void hip_hadb_dump_hs_ht(void);


typedef struct hip_peer_addr_opaque {
        struct in6_addr addr;
        struct hip_peer_addr_opaque *next;
} hip_peer_addr_opaque_t;         /* Structure to record peer addresses */

typedef struct hip_peer_entry_opaque {
	unsigned int count;
        struct hip_host_id *host_id;
	hip_hit_t hit;
        hip_peer_addr_opaque_t *addr_list;
        struct hip_peer_entry_opaque *next;
} hip_peer_entry_opaque_t;         /* Structure to record kernel peer entry */

typedef struct hip_peer_opaque {
	unsigned int count;
        struct hip_peer_entry_opaque *head;
        struct hip_peer_entry_opaque *end;
} hip_peer_opaque_t;         /* Structure to record kernel peer list */

struct hip_peer_map_info {
	hip_hit_t peer_hit;
        struct in6_addr peer_addr;
	hip_lsi_t peer_lsi;
	struct in6_addr our_addr;
	uint8_t peer_hostname[HIP_HOST_ID_HOSTNAME_LEN_MAX];
};

unsigned long hip_hash_peer_addr(const void *ptr);
int hip_match_peer_addr(const void *ptr1, const void *ptr2);

void hip_hadb_remove_hs(uint32_t spi);

void hip_hadb_delete_inbound_spi(hip_ha_t *entry, uint32_t spi);
void hip_hadb_delete_outbound_spi(hip_ha_t *entry, uint32_t spi);

void hip_hadb_delete_state(hip_ha_t *ha);
int hip_for_each_ha(int (func)(hip_ha_t *entry, void *opaq), void *opaque);

int hip_list_peers_add(struct in6_addr *address,
		       hip_peer_entry_opaque_t *entry,
		       hip_peer_addr_opaque_t **last);

int hip_hadb_list_peers_func(hip_ha_t *entry, void *opaque);

int hip_hadb_update_xfrm(hip_ha_t *entry);

int hip_hadb_set_rcv_function_set(hip_ha_t *entry,
				   hip_rcv_func_set_t *new_func_set);
int hip_hadb_set_handle_function_set(hip_ha_t *entry,
				   hip_handle_func_set_t *new_func_set);

/**
 * Switches on a local control bit for a host assosiation entry.
 * 
 * @param entry a pointer to a host assosiation.
 * @param mask  a bit mask representing the control value.
 * @note  mask is a single mask, not a logical AND or OR mask.
 */
void hip_hadb_set_local_controls(hip_ha_t *entry, hip_controls_t mask);
/**
 * Switches on a peer control bit for a host assosiation entry.
 * 
 * @param entry a pointer to a host assosiation.
 * @param mask  a bit mask representing the control value.
 * @note  mask is a single mask, not a logical AND or OR mask.
 */
void hip_hadb_set_peer_controls(hip_ha_t *entry, hip_controls_t mask);

/**
 * Switches off a local control bit for a host assosiation entry.
 *
 * @param entry a pointer to a host assosiation.
 * @param mask  a bit mask representing the control value.
 * @note  mask can be a logical AND or OR mask.
 */
void hip_hadb_cancel_local_controls(hip_ha_t *entry, hip_controls_t mask);

/**
 * Switches off a peer control bit for a host assosiation entry.
 *
 * @param entry a pointer to a host assosiation.
 * @param mask  a bit mask representing the control value.
 * @note  mask can be a logical AND or OR mask.
 */
void hip_hadb_cancel_peer_controls(hip_ha_t *entry, hip_controls_t mask);

/**
 * Removes all the addresses from the addresses_to_send_echo_request list
 * and deallocates them.
 */
void hip_remove_addresses_to_send_echo_request(hip_ha_t *ha);

int hip_count_one_entry(hip_ha_t *entry, void *counter);
int hip_count_open_connections(void);
/**
 * Finds a rendezvous server candidate host association entry.
 *
 * Finds a rendezvous server candidate host association entry matching the
 * parameter @c local_hit and @c rvs_ip. When a relayed I1 packet arrives to the
 * responder, the packet has the initiators HIT as the source HIT, and the
 * responder HIT as the destination HIT. The responder needs the host
 * assosiation having RVS's HIT and the responder's HIT. This function gets that
 * host assosiation without using the RVS's HIT as searching key.
 *
 * @param  local_hit a pointer to rendezvous server HIT used as searching key.
 * @param  rvs_ip    a pointer to rendezvous server IPv6 or IPv4-in-IPv6 format
 *                   IPv4 address  used as searching key.
 * @return           a pointer to a matching host association or NULL if
 *                   a matching host association was not found.
 * @author           Miika Komu
 * @date             31.08.2006
 */ 
hip_ha_t *hip_hadb_find_rvs_candidate_entry(hip_hit_t *, hip_hit_t *);
hip_ha_t *hip_hadb_find_by_blind_hits(hip_hit_t *local_blind_hit,
				      hip_hit_t *peer_blind_hit);

int hip_handle_get_ha_info(hip_ha_t *entry, void *);
int hip_hadb_find_peer_address(hip_ha_t *entry, void *id);
int hip_hadb_map_ip_to_hit(hip_ha_t *entry, void *id2);

<<<<<<< HEAD
//add by santtu
int hip_hadb_add_udp_addr_old(hip_ha_t *entry, struct in6_addr *addr,
			      int is_bex_address, uint32_t lifetime,
			      int is_preferred_addr,
			      uint16_t port,
			      uint32_t priority,
			      uint8_t kind);

=======
>>>>>>> 5f5c2338
/*lsi support functions*/
int hip_generate_peer_lsi(hip_lsi_t *lsi);
void hip_hadb_set_lsi_pair(hip_ha_t *entry);
int hip_hadb_exists_lsi(hip_lsi_t *lsi);
int hip_hadb_find_lsi(hip_ha_t *entry, void *lsi);
hip_ha_t *hip_hadb_try_to_find_by_peer_lsi(hip_lsi_t *lsi);
hip_ha_t *hip_hadb_try_to_find_by_pair_lsi(hip_lsi_t *lsi_src, hip_lsi_t *lsi_dst);
hip_hit_t *hip_hadb_get_peer_hit_by_peer_lsi(hip_lsi_t *lsi);
#endif /* HIP_HADB_H */<|MERGE_RESOLUTION|>--- conflicted
+++ resolved
@@ -385,17 +385,6 @@
 int hip_hadb_find_peer_address(hip_ha_t *entry, void *id);
 int hip_hadb_map_ip_to_hit(hip_ha_t *entry, void *id2);
 
-<<<<<<< HEAD
-//add by santtu
-int hip_hadb_add_udp_addr_old(hip_ha_t *entry, struct in6_addr *addr,
-			      int is_bex_address, uint32_t lifetime,
-			      int is_preferred_addr,
-			      uint16_t port,
-			      uint32_t priority,
-			      uint8_t kind);
-
-=======
->>>>>>> 5f5c2338
 /*lsi support functions*/
 int hip_generate_peer_lsi(hip_lsi_t *lsi);
 void hip_hadb_set_lsi_pair(hip_ha_t *entry);
