/**
 * @file
 *
 * Distributed under <a href="http://www.gnu.org/licenses/gpl2.txt">GNU/GPL</a>
 *
 * @brief look for locators in hit-to-ip domain
 * @brief usually invoked by hip_map_id_to_addr
 *
 * @brief i.e. 5.7.d.1.c.c.8.d.0.6.3.b.a.4.6.2.5.0.5.2.e.4.7.5.e.1.0.0.1.0.0.2.hit-to-ip.infrahip.net for 2001:1e:574e:2505:264a:b360:d8cc:1d75
 *
 * @author Oleg Ponomarev <oleg.ponomarev@hiit.fi>
 */

#define _BSD_SOURCE

#include <netinet/in.h>
#include <string.h>
#include <sys/socket.h>

#include "hit_to_ip.h"
#include "lib/core/list.h"
#include "lib/core/debug.h"
#include "lib/core/prefix.h"
#include "maintenance.h"
#include "lib/conf/conf.h"

<<<<<<< HEAD
=======

>>>>>>> f7ee493c
int hip_hit_to_ip_status = 0;

/**
 * hip_set_hit_to_ip_status
 *
 * This function is an interface to turn on/off locators lookup in hit-to-ip domain
 *
 * @param status 0 unless locator lookups in hit-to-ip domain wanted, 1 otherwise
 */
void hip_set_hit_to_ip_status(const int status)
{
    hip_hit_to_ip_status = status;
}

/**
 * hip_get_hit_to_ip_status
 *
 * This function is an interface to check if locators lookup in hit-to-ip domain if wanted
 *
 * @return 0 unless locator lookups in hit-to-ip domain wanted, 1 otherwise
 */

int hip_get_hit_to_ip_status(void)
{
    return hip_hit_to_ip_status;
}

// append unless set in configuration
#define HIT_TO_IP_ZONE_DEFAULT "hit-to-ip.infrahip.net"

char *hip_hit_to_ip_zone = NULL;

/**
 * hip_hit_to_ip_set
 *
 * Set the zone for hit-to-ip domain lookups
 *
 * @param zone  domain as a string, e.g. "hit-to-ip.infrahip.net"
 */
void hip_hit_to_ip_set(const char *zone)
{
    char *tmp = hip_hit_to_ip_zone;

    hip_hit_to_ip_zone = strdup(zone);

    if (tmp != NULL) {
        free(tmp);
    }
}

static const char hex_digits[] = {
    '0', '1', '2', '3', '4', '5', '6', '7',
    '8', '9', 'a', 'b', 'c', 'd', 'e', 'f'
};

/**
 * hip_get_hit_to_ip_hostname
 *
 * returns "5.7.d.1.c.c.8.d.0.6.3.b.a.4.6.2.5.0.5.2.e.4.7.5.e.1.0.0.1.0.0.2.hit-to-ip.infrahip.net" for 2001:1e:574e:2505:264a:b360:d8cc:1d75
 *
 * @param hit               HIT as a string
 * @param hostname[out]     buffer for the result
 * @param hostname_len      length of the buffer
 * @return                  0
 */
static int hip_get_hit_to_ip_hostname(const hip_hit_t *hit, const char *hostname, const int hostname_len)
{
    if ((hit == NULL) || (hostname == NULL)) {
<<<<<<< HEAD
        return 0;
=======
        return -1;
>>>>>>> f7ee493c
    }

    uint8_t *bytes = (uint8_t *) hit->s6_addr;
    char *cp       = (char *) hostname;
    int i;     // no C99 :(
    for (i = 15; i >= 0; i--) {
        *cp++ = hex_digits[bytes[i] & 0x0f];
        *cp++ = '.';
        *cp++ = hex_digits[(bytes[i] >> 4) & 0x0f];
        *cp++ = '.';
    }

    if (hip_hit_to_ip_zone == NULL) {
        strncpy(cp, HIT_TO_IP_ZONE_DEFAULT, hostname_len - 64);
    } else {
        strncpy(cp, hip_hit_to_ip_zone, hostname_len - 64);
    }

<<<<<<< HEAD
    return 1;
=======
    return 0;
>>>>>>> f7ee493c
}

/**
 * hip_hit_to_ip
 *
 * checks for ip address for hit preferring IPv4 one
 *
 * @param hit           HIT to look locators for
 * @param retval[out]   buffer for the result
 * @return              0 on success, -1 otherwise
 */

int hip_hit_to_ip(hip_hit_t *hit, struct in6_addr *retval)
{
    struct addrinfo *rp     = NULL; // no C99 :(
    char hit_to_ip_hostname[64 + HIT_TO_IP_ZONE_MAX_LEN + 1];
    int found_addr          = 0;
    struct addrinfo hints;
    struct addrinfo *result = NULL;
    int res;

    if ((hit == NULL) || (retval == NULL)) {
<<<<<<< HEAD
        return 0;
    }

    if (hip_get_hit_to_ip_hostname(hit, hit_to_ip_hostname, sizeof(hit_to_ip_hostname)) != 1) {
        return 0;
=======
        return -1;
    }

    if (hip_get_hit_to_ip_hostname(hit, hit_to_ip_hostname, sizeof(hit_to_ip_hostname)) != 0) {
        return -1;
>>>>>>> f7ee493c
    }

    memset(&hints, 0, sizeof(hints));
    hints.ai_family    = AF_UNSPEC;     /* Allow IPv4 or IPv6 */
    hints.ai_socktype  = SOCK_DGRAM;    /* Datagram socket. Right? */
    hints.ai_flags     = AI_PASSIVE;    /* For wildcard IP address */
    hints.ai_protocol  = 0;             /* Any protocol */
    hints.ai_canonname = NULL;
    hints.ai_addr      = NULL;
    hints.ai_next      = NULL;

    /* getaddrinfo is too complex for DNS lookup, but let us use it now */
    res                = getaddrinfo( hit_to_ip_hostname, NULL, &hints, &result );
    HIP_DEBUG("getaddrinfo(%s) returned %d\n", hit_to_ip_hostname, res);

    if (res != 0) {
        HIP_DEBUG("getaddrinfo error %s\n", gai_strerror(res));
<<<<<<< HEAD
        return 0;
=======
        return -1;
>>>>>>> f7ee493c
    }

    /* Look at the list and return only one address, let us prefer AF_INET */
    for (rp = result; rp != NULL; rp = rp->ai_next) {
        HIP_DEBUG_SOCKADDR("getaddrinfo result", rp->ai_addr);

        if (rp->ai_family == AF_INET) {
            struct sockaddr_in *tmp_sockaddr_in_ptr = (struct sockaddr_in *) (void *) (rp->ai_addr);
            IPV4_TO_IPV6_MAP(&(tmp_sockaddr_in_ptr->sin_addr), retval)
            found_addr = 1;
            break;
        } else if (rp->ai_family == AF_INET6) {
            struct sockaddr_in6 *tmp_sockaddr_in6_ptr = (struct sockaddr_in6 *) (void *) (rp->ai_addr);
            ipv6_addr_copy(retval, &(tmp_sockaddr_in6_ptr->sin6_addr));
            found_addr = 1;
        }
    }

    if (result) {
        freeaddrinfo(result);
    }

    if (found_addr) {
<<<<<<< HEAD
        return 1;
    } else {
        return 0;
=======
        return 0;
    } else {
        return -1;
>>>>>>> f7ee493c
    }
}<|MERGE_RESOLUTION|>--- conflicted
+++ resolved
@@ -24,10 +24,7 @@
 #include "maintenance.h"
 #include "lib/conf/conf.h"
 
-<<<<<<< HEAD
-=======
 
->>>>>>> f7ee493c
 int hip_hit_to_ip_status = 0;
 
 /**
@@ -96,11 +93,7 @@
 static int hip_get_hit_to_ip_hostname(const hip_hit_t *hit, const char *hostname, const int hostname_len)
 {
     if ((hit == NULL) || (hostname == NULL)) {
-<<<<<<< HEAD
-        return 0;
-=======
         return -1;
->>>>>>> f7ee493c
     }
 
     uint8_t *bytes = (uint8_t *) hit->s6_addr;
@@ -119,11 +112,7 @@
         strncpy(cp, hip_hit_to_ip_zone, hostname_len - 64);
     }
 
-<<<<<<< HEAD
-    return 1;
-=======
     return 0;
->>>>>>> f7ee493c
 }
 
 /**
@@ -146,19 +135,11 @@
     int res;
 
     if ((hit == NULL) || (retval == NULL)) {
-<<<<<<< HEAD
-        return 0;
-    }
-
-    if (hip_get_hit_to_ip_hostname(hit, hit_to_ip_hostname, sizeof(hit_to_ip_hostname)) != 1) {
-        return 0;
-=======
         return -1;
     }
 
     if (hip_get_hit_to_ip_hostname(hit, hit_to_ip_hostname, sizeof(hit_to_ip_hostname)) != 0) {
         return -1;
->>>>>>> f7ee493c
     }
 
     memset(&hints, 0, sizeof(hints));
@@ -176,11 +157,7 @@
 
     if (res != 0) {
         HIP_DEBUG("getaddrinfo error %s\n", gai_strerror(res));
-<<<<<<< HEAD
-        return 0;
-=======
         return -1;
->>>>>>> f7ee493c
     }
 
     /* Look at the list and return only one address, let us prefer AF_INET */
@@ -204,14 +181,8 @@
     }
 
     if (found_addr) {
-<<<<<<< HEAD
-        return 1;
-    } else {
-        return 0;
-=======
         return 0;
     } else {
         return -1;
->>>>>>> f7ee493c
     }
 }