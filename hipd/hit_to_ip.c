/**
 * @file ./hipd/hit_to_ip.c
 *
 *  <LICENSE TEMLPATE LINE - LEAVE THIS LINE INTACT>
 *
 * @brief look for locators in hit-to-ip domain
 * @brief usually invoked by hip_map_id_to_addr
 *
 * @brief i.e. 5.7.d.1.c.c.8.d.0.6.3.b.a.4.6.2.5.0.5.2.e.4.7.5.e.1.0.0.1.0.0.2.hit-to-ip.infrahip.net for 2001:1e:574e:2505:264a:b360:d8cc:1d75
 *
 * @author Oleg Ponomarev <oleg.ponomarev@hiit.fi>
 */

/* required for s6_addr32 */
#define _BSD_SOURCE

#include "maintenance.h"
#include "lib/conf/hipconf.h"
#include <netinet/in.h>
#include <string.h>

#include <sys/socket.h>
#ifndef __u32
/* Fedore Core 3/4 and Enterprise linux 4 is broken. */
#  include <linux/types.h>
#endif
//#include <netinet/ip6.h>

#include "lib/core/list.h"
#include "lib/core/debug.h"
#include "lib/core/utils.h"

#include "hit_to_ip.h"

int hip_hit_to_ip_status = 0;

/**
 * hip_set_hit_to_ip_status
 *
 * This function is an interface to turn on/off locators lookup in hit-to-ip domain
 *
 * @param status 0 unless locator lookups in hit-to-ip domain wanted, 1 otherwise
 */
void hip_set_hit_to_ip_status(const int status)
{
    hip_hit_to_ip_status = status;
}

/**
 * hip_get_hit_to_ip_status
 *
 * This function is an interface to check if locators lookup in hit-to-ip domain if wanted
 *
 * @return 0 unless locator lookups in hit-to-ip domain wanted, 1 otherwise
 */

int hip_get_hit_to_ip_status(void)
{
    return hip_hit_to_ip_status;
}

// append unless set in configuration
#define HIT_TO_IP_ZONE_DEFAULT "hit-to-ip.infrahip.net"

char *hip_hit_to_ip_zone = NULL;

/**
 * hip_hit_to_ip_set
 *
 * Set the zone for hit-to-ip domain lookups
 *
 * @param zone	domain as a string, e.g. "hit-to-ip.infrahip.net"
 */
void hip_hit_to_ip_set(const char *zone)
{
    char *tmp = hip_hit_to_ip_zone;

    hip_hit_to_ip_zone = strdup(zone);

    if (tmp != NULL) {
        free(tmp);
    }
}

static const char hex_digits[] = {
    '0', '1', '2', '3', '4', '5', '6', '7',
    '8', '9', 'a', 'b', 'c', 'd', 'e', 'f'
};

/**
 * hip_get_hit_to_ip_hostname
 *
 * returns "5.7.d.1.c.c.8.d.0.6.3.b.a.4.6.2.5.0.5.2.e.4.7.5.e.1.0.0.1.0.0.2.hit-to-ip.infrahip.net" for 2001:1e:574e:2505:264a:b360:d8cc:1d75
 *
 * @param hit		HIT as a string
 * @param hostname[out]	buffer for the result
 * @param hostname_len	length of the buffer
<<<<<<< HEAD
 * @return 		0
 **/
static int hip_get_hit_to_ip_hostname(const hip_hit_t *hit, const char *hostname, const int hostname_len) {
	if ((hit == NULL)||(hostname == NULL))
		return -1;

        uint8_t *bytes = (uint8_t *) hit->s6_addr;
        char *cp = (char *) hostname;
	int i; // no C99 :(
        for (i = 15; i >= 0; i--) {
		*cp++ = hex_digits[bytes[i] & 0x0f];
                *cp++ = '.';
                *cp++ = hex_digits[(bytes[i] >> 4) & 0x0f];
                *cp++ = '.';
        }

	if (hip_hit_to_ip_zone==NULL)
	  strncpy(cp, HIT_TO_IP_ZONE_DEFAULT, hostname_len-64);
	else
	  strncpy(cp, hip_hit_to_ip_zone , hostname_len-64);

	return 0;
=======
 * @return      0
 */
static int hip_get_hit_to_ip_hostname(const hip_hit_t *hit, const char *hostname, const int hostname_len)
{
    if ((hit == NULL) || (hostname == NULL)) {
        return ERR;
    }

    uint8_t *bytes = (uint8_t *) hit->s6_addr;
    char *cp       = (char *) hostname;
    int i;     // no C99 :(
    for (i = 15; i >= 0; i--) {
        *cp++ = hex_digits[bytes[i] & 0x0f];
        *cp++ = '.';
        *cp++ = hex_digits[(bytes[i] >> 4) & 0x0f];
        *cp++ = '.';
    }

    if (hip_hit_to_ip_zone == NULL) {
        strncpy(cp, HIT_TO_IP_ZONE_DEFAULT, hostname_len - 64);
    } else {
        strncpy(cp, hip_hit_to_ip_zone, hostname_len - 64);
    }

    return OK;
>>>>>>> d5ee844c
}

/**
 * hip_hit_to_ip
 *
 * checks for ip address for hit preferring IPv4 one
 *
 * @param hit		HIT to look locators for
 * @param retval[out]	buffer for the result
<<<<<<< HEAD
 * @return 		0 on success, -1 otherwise
 **/

int hip_hit_to_ip(hip_hit_t *hit, struct in6_addr *retval) {
	struct addrinfo *rp = NULL; // no C99 :(
	char hit_to_ip_hostname[64+HIT_TO_IP_ZONE_MAX_LEN+1];
	int found_addr = 0;
	struct addrinfo hints;
	struct addrinfo *result = NULL;
	int res;

	if ((hit == NULL)||(retval == NULL))
		return -1;

	if (hip_get_hit_to_ip_hostname(hit, hit_to_ip_hostname, sizeof(hit_to_ip_hostname))!=0)
		return -1;

	memset(&hints, 0, sizeof(hints));
	hints.ai_family = AF_UNSPEC;    /* Allow IPv4 or IPv6 */
	hints.ai_socktype = SOCK_DGRAM; /* Datagram socket. Right? */
	hints.ai_flags = AI_PASSIVE;    /* For wildcard IP address */
	hints.ai_protocol = 0;          /* Any protocol */
	hints.ai_canonname = NULL;
	hints.ai_addr = NULL;
	hints.ai_next = NULL;

	/* getaddrinfo is too complex for DNS lookup, but let us use it now */
	res = getaddrinfo( hit_to_ip_hostname, NULL, &hints, &result );
	HIP_DEBUG("getaddrinfo(%s) returned %d\n", hit_to_ip_hostname, res);

	if (res!=0) {
		HIP_DEBUG("getaddrinfo error %s\n", gai_strerror(res));
		return -1;
	}

	/* Look at the list and return only one address, let us prefer AF_INET */
	for (rp = result; rp != NULL; rp = rp->ai_next) {
		HIP_DEBUG_SOCKADDR("getaddrinfo result", rp->ai_addr);

		if (rp->ai_family == AF_INET) {
			struct sockaddr_in *tmp_sockaddr_in_ptr = (struct sockaddr_in *)(void*) (rp->ai_addr);
			IPV4_TO_IPV6_MAP(&(tmp_sockaddr_in_ptr->sin_addr), retval)
			found_addr = 1;
			break;
		} else if (rp->ai_family == AF_INET6) {
			struct sockaddr_in6 *tmp_sockaddr_in6_ptr = (struct sockaddr_in6 *)(void*) (rp->ai_addr);
			ipv6_addr_copy(retval, &(tmp_sockaddr_in6_ptr->sin6_addr));
			found_addr = 1;
		}
	}

	if (result)
		freeaddrinfo(result);

	if (found_addr)
		return 0;
	else
		return -1;
=======
 * @return      0 on success, -1 otherwise
 */

int hip_hit_to_ip(hip_hit_t *hit, struct in6_addr *retval)
{
    struct addrinfo *rp     = NULL; // no C99 :(
    char hit_to_ip_hostname[64 + HIT_TO_IP_ZONE_MAX_LEN + 1];
    int found_addr          = 0;
    struct addrinfo hints;
    struct addrinfo *result = NULL;
    int res;

    if ((hit == NULL) || (retval == NULL)) {
        return ERR;
    }

    if (hip_get_hit_to_ip_hostname(hit, hit_to_ip_hostname, sizeof(hit_to_ip_hostname)) != OK) {
        return ERR;
    }

    memset(&hints, 0, sizeof(hints));
    hints.ai_family    = AF_UNSPEC;     /* Allow IPv4 or IPv6 */
    hints.ai_socktype  = SOCK_DGRAM;    /* Datagram socket. Right? */
    hints.ai_flags     = AI_PASSIVE;    /* For wildcard IP address */
    hints.ai_protocol  = 0;             /* Any protocol */
    hints.ai_canonname = NULL;
    hints.ai_addr      = NULL;
    hints.ai_next      = NULL;

    /* getaddrinfo is too complex for DNS lookup, but let us use it now */
    res                = getaddrinfo( hit_to_ip_hostname, NULL, &hints, &result );
    HIP_DEBUG("getaddrinfo(%s) returned %d\n", hit_to_ip_hostname, res);

    if (res != 0) {
        HIP_DEBUG("getaddrinfo error %s\n", gai_strerror(res));
        return ERR;
    }

    /* Look at the list and return only one address, let us prefer AF_INET */
    for (rp = result; rp != NULL; rp = rp->ai_next) {
        HIP_DEBUG_SOCKADDR("getaddrinfo result", rp->ai_addr);

        if (rp->ai_family == AF_INET) {
            struct sockaddr_in *tmp_sockaddr_in_ptr = (struct sockaddr_in *) (void *) (rp->ai_addr);
            IPV4_TO_IPV6_MAP(&(tmp_sockaddr_in_ptr->sin_addr), retval)
            found_addr = 1;
            break;
        } else if (rp->ai_family == AF_INET6) {
            struct sockaddr_in6 *tmp_sockaddr_in6_ptr = (struct sockaddr_in6 *) (void *) (rp->ai_addr);
            ipv6_addr_copy(retval, &(tmp_sockaddr_in6_ptr->sin6_addr));
            found_addr = 1;
        }
    }

    if (result) {
        freeaddrinfo(result);
    }

    if (found_addr) {
        return OK;
    } else {
        return ERR;
    }
>>>>>>> d5ee844c
}<|MERGE_RESOLUTION|>--- conflicted
+++ resolved
@@ -95,36 +95,12 @@
  * @param hit		HIT as a string
  * @param hostname[out]	buffer for the result
  * @param hostname_len	length of the buffer
-<<<<<<< HEAD
- * @return 		0
- **/
-static int hip_get_hit_to_ip_hostname(const hip_hit_t *hit, const char *hostname, const int hostname_len) {
-	if ((hit == NULL)||(hostname == NULL))
-		return -1;
-
-        uint8_t *bytes = (uint8_t *) hit->s6_addr;
-        char *cp = (char *) hostname;
-	int i; // no C99 :(
-        for (i = 15; i >= 0; i--) {
-		*cp++ = hex_digits[bytes[i] & 0x0f];
-                *cp++ = '.';
-                *cp++ = hex_digits[(bytes[i] >> 4) & 0x0f];
-                *cp++ = '.';
-        }
-
-	if (hip_hit_to_ip_zone==NULL)
-	  strncpy(cp, HIT_TO_IP_ZONE_DEFAULT, hostname_len-64);
-	else
-	  strncpy(cp, hip_hit_to_ip_zone , hostname_len-64);
-
-	return 0;
-=======
  * @return      0
  */
 static int hip_get_hit_to_ip_hostname(const hip_hit_t *hit, const char *hostname, const int hostname_len)
 {
     if ((hit == NULL) || (hostname == NULL)) {
-        return ERR;
+        return 0;
     }
 
     uint8_t *bytes = (uint8_t *) hit->s6_addr;
@@ -143,8 +119,7 @@
         strncpy(cp, hip_hit_to_ip_zone, hostname_len - 64);
     }
 
-    return OK;
->>>>>>> d5ee844c
+    return 1;
 }
 
 /**
@@ -154,66 +129,6 @@
  *
  * @param hit		HIT to look locators for
  * @param retval[out]	buffer for the result
-<<<<<<< HEAD
- * @return 		0 on success, -1 otherwise
- **/
-
-int hip_hit_to_ip(hip_hit_t *hit, struct in6_addr *retval) {
-	struct addrinfo *rp = NULL; // no C99 :(
-	char hit_to_ip_hostname[64+HIT_TO_IP_ZONE_MAX_LEN+1];
-	int found_addr = 0;
-	struct addrinfo hints;
-	struct addrinfo *result = NULL;
-	int res;
-
-	if ((hit == NULL)||(retval == NULL))
-		return -1;
-
-	if (hip_get_hit_to_ip_hostname(hit, hit_to_ip_hostname, sizeof(hit_to_ip_hostname))!=0)
-		return -1;
-
-	memset(&hints, 0, sizeof(hints));
-	hints.ai_family = AF_UNSPEC;    /* Allow IPv4 or IPv6 */
-	hints.ai_socktype = SOCK_DGRAM; /* Datagram socket. Right? */
-	hints.ai_flags = AI_PASSIVE;    /* For wildcard IP address */
-	hints.ai_protocol = 0;          /* Any protocol */
-	hints.ai_canonname = NULL;
-	hints.ai_addr = NULL;
-	hints.ai_next = NULL;
-
-	/* getaddrinfo is too complex for DNS lookup, but let us use it now */
-	res = getaddrinfo( hit_to_ip_hostname, NULL, &hints, &result );
-	HIP_DEBUG("getaddrinfo(%s) returned %d\n", hit_to_ip_hostname, res);
-
-	if (res!=0) {
-		HIP_DEBUG("getaddrinfo error %s\n", gai_strerror(res));
-		return -1;
-	}
-
-	/* Look at the list and return only one address, let us prefer AF_INET */
-	for (rp = result; rp != NULL; rp = rp->ai_next) {
-		HIP_DEBUG_SOCKADDR("getaddrinfo result", rp->ai_addr);
-
-		if (rp->ai_family == AF_INET) {
-			struct sockaddr_in *tmp_sockaddr_in_ptr = (struct sockaddr_in *)(void*) (rp->ai_addr);
-			IPV4_TO_IPV6_MAP(&(tmp_sockaddr_in_ptr->sin_addr), retval)
-			found_addr = 1;
-			break;
-		} else if (rp->ai_family == AF_INET6) {
-			struct sockaddr_in6 *tmp_sockaddr_in6_ptr = (struct sockaddr_in6 *)(void*) (rp->ai_addr);
-			ipv6_addr_copy(retval, &(tmp_sockaddr_in6_ptr->sin6_addr));
-			found_addr = 1;
-		}
-	}
-
-	if (result)
-		freeaddrinfo(result);
-
-	if (found_addr)
-		return 0;
-	else
-		return -1;
-=======
  * @return      0 on success, -1 otherwise
  */
 
@@ -227,11 +142,11 @@
     int res;
 
     if ((hit == NULL) || (retval == NULL)) {
-        return ERR;
+        return 0;
     }
 
-    if (hip_get_hit_to_ip_hostname(hit, hit_to_ip_hostname, sizeof(hit_to_ip_hostname)) != OK) {
-        return ERR;
+    if (hip_get_hit_to_ip_hostname(hit, hit_to_ip_hostname, sizeof(hit_to_ip_hostname)) != 1) {
+        return 0;
     }
 
     memset(&hints, 0, sizeof(hints));
@@ -249,7 +164,7 @@
 
     if (res != 0) {
         HIP_DEBUG("getaddrinfo error %s\n", gai_strerror(res));
-        return ERR;
+        return 0;
     }
 
     /* Look at the list and return only one address, let us prefer AF_INET */
@@ -273,9 +188,8 @@
     }
 
     if (found_addr) {
-        return OK;
+        return 1;
     } else {
-        return ERR;
+        return 0;
     }
->>>>>>> d5ee844c
 }