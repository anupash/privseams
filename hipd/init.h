--- conflicted
+++ resolved
@@ -8,31 +8,22 @@
 #define HIP_HIPD_INIT_H
 
 #include <sys/socket.h>
-#include "lib/core/protodefs.h"
+#include <sys/time.h>
+#include <sys/resource.h>
+#include <sys/wait.h>
+#include <sys/utsname.h>
 
-<<<<<<< HEAD
-=======
 #include "lib/tool/xfrmapi.h"
 #include "lib/conf/hipconf.h"
+#include "lib/core/debug.h"
+#include "lib/core/protodefs.h"
 #include "oppipdb.h"
-#include "lib/core/debug.h"
 #include "hiprelay.h"
 #include "hadb.h"
-#include "hi3.h"
 #include "nsupdate.h"
 
-/*
- * HIP daemon initialization functions.
- *
- */
-
-extern int hip_use_i3;
->>>>>>> 4adb7ea0
 extern hip_ipsec_func_set_t default_ipsec_func_set;
-extern int hip_firewall_sock_fd;
 extern int hip_firewall_sock_lsi_fd;
-
-int hip_associate_default_hit_lsi(void);
 
 int hipd_init(int flush_ipsec, int killold);
 
@@ -43,9 +34,5 @@
                             int is_output);
 void hip_close(int signal);
 void hip_exit(int signal);
-<<<<<<< HEAD
-=======
-int hip_init_dht(void);
 
->>>>>>> 4adb7ea0
 #endif /* HIP_HIPD_INIT_H */