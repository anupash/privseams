#ifndef _HIPD_INIT
#define _HIPD_INIT
#include <sys/types.h>
#include <sys/stat.h> 
#include <sys/socket.h>
#include <sys/time.h>
#include <sys/resource.h>
#include <sys/wait.h>
#include <sys/utsname.h>
#include <linux/capability.h>
#include <sys/prctl.h>
#include <sys/types.h>
#include <pwd.h>
#include "xfrmapi.h"
#include "hipconf.h"
#include "oppipdb.h"
<<<<<<< HEAD
#include "debug.h"
#include "hiprelay.h"
#include "escrow.h"
=======
#include "hi3.h"
>>>>>>> 4e3bdb1f

/*
 * HIP daemon initialization functions.
 *
 */

/**
 * HIP daemon lock file is used to prevent multiple instances
 * of the daemon to start and to record current daemon pid.
 */ 
#define HIP_DAEMON_LOCK_FILE	"/var/lock/hipd.lock"
#define USER_NOBODY "nobody"

<<<<<<< HEAD
extern char *i3_config_file;
=======
extern char *hip_i3_config_file;
extern int hip_use_i3;
>>>>>>> 4e3bdb1f

int hipd_init(int flush_ipsec, int killold);
int hip_init_host_ids();
int hip_init_raw_sock_v6(int *hip_raw_sock_v6);
int hip_init_nat_sock_udp(int *hip_nat_sock_udp);
int hip_init_nat_sock_udp_data(int *hip_nat_sock_udp_data);
int init_random_seed();
void hip_close(int signal);
void hip_exit(int signal);
void hip_probe_kernel_modules();

#endif /* _HIP_INIT */
<|MERGE_RESOLUTION|>--- conflicted
+++ resolved
@@ -14,13 +14,9 @@
 #include "xfrmapi.h"
 #include "hipconf.h"
 #include "oppipdb.h"
-<<<<<<< HEAD
 #include "debug.h"
 #include "hiprelay.h"
 #include "escrow.h"
-=======
-#include "hi3.h"
->>>>>>> 4e3bdb1f
 
 /*
  * HIP daemon initialization functions.
@@ -34,12 +30,24 @@
 #define HIP_DAEMON_LOCK_FILE	"/var/lock/hipd.lock"
 #define USER_NOBODY "nobody"
 
-<<<<<<< HEAD
+#include <sys/types.h>
+#include <sys/stat.h> 
+#include <sys/socket.h>
+#include <sys/time.h>
+#include <sys/resource.h>
+#include <sys/wait.h>
+#include <sys/utsname.h>
+
+#include "xfrmapi.h"
+#include "hipconf.h"
+#include "oppipdb.h"
+#include "hi3.h"
+
+#define USER_NOBODY "nobody"
+
 extern char *i3_config_file;
-=======
 extern char *hip_i3_config_file;
 extern int hip_use_i3;
->>>>>>> 4e3bdb1f
 
 int hipd_init(int flush_ipsec, int killold);
 int hip_init_host_ids();
