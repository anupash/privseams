--- conflicted
+++ resolved
@@ -34,11 +34,6 @@
 /*
  * HIP daemon initialization functions.
  */
-<<<<<<< HEAD
-=======
-extern hip_ipsec_func_set_t default_ipsec_func_set;
-extern int hip_firewall_sock_fd;
->>>>>>> f7ee493c
 extern int hip_firewall_sock_lsi_fd;
 
 int hip_set_cloexec_flag(int desc, int value);
