--- conflicted
+++ resolved
@@ -352,16 +352,14 @@
 	uint16_t mask = 0;
 	int err = 0, n=0;
 
-<<<<<<< HEAD
 #ifdef CONFIG_HIP_PERFORMANCE
 	HIP_DEBUG("Start PERF_I1_SEND, PERF_BASE\n");
 	hip_perf_start_benchmark(perf_set, PERF_I1_SEND);
 	hip_perf_start_benchmark(perf_set, PERF_BASE);
 #endif
-=======
+
 	HIP_IFEL((entry->state == HIP_STATE_ESTABLISHED), 0,
 		 "State established, not triggering bex\n");
->>>>>>> 89a8f6f6
 
 	/* Assign a local private key, public key and HIT to HA */
 	HIP_DEBUG_HIT("src_hit", src_hit);
