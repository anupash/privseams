/* @file
 * This file defines handling functions for outgoing packets for the Host
 * Identity Protocol (HIP).
 *
 * @author  Janne Lundberg
 * @author  Miika Komu
 * @author  Mika Kousa
 * @author  Kristian Slavov
 * @author  Samu Varjonen
 * @author	Rene Hummen
 * @note    Distributed under <a href="http://www.gnu.org/licenses/gpl2.txt">GNU/GPL</a>.
 */
#include "output.h"

enum number_dh_keys_t number_dh_keys = TWO;

#ifdef ANDROID_CHANGES
#define icmp6hdr icmp6_hdr
#define icmp6_checksum icmp6_cksum
#define icmp6_identifier icmp6_id
#define icmp6_sequence icmp6_seq
#define ICMPV6_ECHO_REQUEST ICMP6_ECHO_REQUEST
#endif    

/**
* Standard BSD internet checksum routine from nmap
* for calculating the checksum field of the TCP header
*/
unsigned short in_cksum(u16 *ptr,int nbytes){
	register u32 sum;
	u16 oddbyte;
	register u16 answer;

	/*
	 * Our algorithm is simple, using a 32-bit accumulator (sum),
	 * we add sequential 16-bit words to it, and at the end, fold back
	 * all the carry bits from the top 16 bits into the lower 16 bits.
	 */
	sum = 0;
	while (nbytes > 1){
		sum += *ptr++;
		nbytes -= 2;
	}

	/* mop up an odd byte, if necessary */
	if (nbytes == 1) {
		oddbyte = 0;            /* make sure top half is zero */
		*((u_char *) &oddbyte) = *(u_char *)ptr;   /* one byte only */
		sum += oddbyte;
	}

	/*
	 * Add back carry outs from top 16 bits to low 16 bits.
	 */
	sum  = (sum >> 16) + (sum & 0xffff);    /* add high-16 to low-16 */
	sum += (sum >> 16);                     /* add carry */
	answer = ~sum;          /* ones-complement, then truncate to 16 bits */
	return(answer);
}

/**
 * @brief Sends a TCP packet through a raw socket.
 *
 * @param  hdr
 * @param  newSize
 * @param  trafficType 4 or 6 - standing for ipv4 and ipv6
 * @param  sockfd      a socket file descriptor
 * @param  addOption   adds the I1 option to a packet if required
 * @param  addHIT      adds the default HIT after the I1 option (if I1 option
 *                     should be added)
 * @return             ?
 */
int send_tcp_packet(void *hdr, int newSize, int trafficType, int sockfd,
		    int addOption, int addHIT)
{
	int on = 1, i = 0, j = 0, err = 0, off = 0, hdr_size = 0;
	int newHdr_size = 0, twoHdrsSize = 0;
	char *packet = NULL, *HITbytes = NULL;
	char *bytes = (char*)hdr;
	void  *pointer = NULL;
	struct tcphdr *tcphdr = NULL, *newTcphdr = NULL;
	struct ip *iphdr = NULL, *newIphdr = NULL;
	struct ip6_hdr *ip6_hdr = NULL, *newIp6_hdr = NULL;
	struct pseudo_hdr *pseudo = NULL;
	struct pseudo6_hdr *pseudo6 = NULL;
	struct sockaddr_in  sin_addr;
	struct sockaddr_in6 sin6_addr;
	struct in_addr  dstAddr;
	struct in6_addr dst6Addr;

	in6_addr_t *defaultHit = (in6_addr_t *)malloc(sizeof(char) * 16);
	char newHdr[newSize + 4*addOption + (sizeof(struct in6_addr))*addHIT];

	if(addOption)
		newSize = newSize + 4;
	if(addHIT)
		newSize = newSize + sizeof(struct in6_addr);

	//initializing the headers and setting socket settings
	if(trafficType == 4){
		//get the ip header
		iphdr = (struct ip *)hdr;
		//get the tcp header
		hdr_size = (iphdr->ip_hl * 4);
		tcphdr = ((struct tcphdr *) (((char *) iphdr) + hdr_size));
		//socket settings
		sin_addr.sin_family = AF_INET;
		sin_addr.sin_port   = htons(tcphdr->dest);

		/* Is that right to copy address? */
		sin_addr.sin_addr   = iphdr->ip_dst;
	}
	else if(trafficType == 6){
		//get the ip header
		ip6_hdr = (struct ip6_hdr *)hdr;
		//get the tcp header
		hdr_size = sizeof(struct ip6_hdr);
		tcphdr = ((struct tcphdr *) (((char *) ip6_hdr) + hdr_size));
		//socket settings
		sin6_addr.sin6_family = AF_INET6;
		sin6_addr.sin6_port   = htons(tcphdr->dest);
		sin6_addr.sin6_addr   = ip6_hdr->ip6_dst;
	}

	//measuring the size of ip and tcp headers (no options)
	twoHdrsSize = hdr_size + 4*5;

	//copy the ip header and the tcp header without the options
	memcpy(&newHdr[0], &bytes[0], twoHdrsSize);

	//get the default hit
	if(addHIT){
		hip_get_default_hit(defaultHit);
		HITbytes = (char*)defaultHit;
	}

	//add the i1 option and copy the old options
	//add the HIT if required,
	if(tcphdr->doff == 5){//there are no previous options
		if(addOption){
			newHdr[twoHdrsSize]     = (char)HIP_OPTION_KIND;
			newHdr[twoHdrsSize + 1] = (char)2;
			newHdr[twoHdrsSize + 2] = (char)1;
			newHdr[twoHdrsSize + 3] = (char)1;
			if(addHIT){
				//put the default hit
				memcpy(&newHdr[twoHdrsSize + 4], &HITbytes[0], 16);
			}
		}
		else{
			if(addHIT){
				//put the default hit
				memcpy(&newHdr[twoHdrsSize], &HITbytes[0], 16);
			}
		}
	}
	else{//there are previous options
		if(addOption){
			newHdr[twoHdrsSize]     = (char)HIP_OPTION_KIND;
			newHdr[twoHdrsSize + 1] = (char)2;
			newHdr[twoHdrsSize + 2] = (char)1;
			newHdr[twoHdrsSize + 3] = (char)1;

			//if the HIT is to be sent, the
			//other options are not important
			if(addHIT){
				//put the default hit
				memcpy(&newHdr[twoHdrsSize + 4], &HITbytes[0], 16);
			}
			else
				memcpy(&newHdr[twoHdrsSize + 4], &bytes[twoHdrsSize], 4*(tcphdr->doff-5));
		}
		else
		{
			//if the HIT is to be sent, the
			//other options are not important
			if(addHIT){
				//put the default hit
				memcpy(&newHdr[twoHdrsSize], &HITbytes[0], 16);
			}
			else
				memcpy(&newHdr[twoHdrsSize], &bytes[twoHdrsSize], 4*(tcphdr->doff-5));
		}
	}

	pointer = &newHdr[0];
	//get pointers to the new packet
	if(trafficType == 4){
		//get the ip header
		newIphdr = (struct ip *)pointer;
		//get the tcp header
		newHdr_size = (iphdr->ip_hl * 4);
		newTcphdr = ((struct tcphdr *) (((char *) newIphdr) + newHdr_size));
	}
	else if(trafficType == 6){
		//get the ip header
		newIp6_hdr = (struct ip6_hdr *)pointer;
		//get the tcp header
		newHdr_size = (newIp6_hdr->ip6_ctlun.ip6_un1.ip6_un1_plen * 4);
		newTcphdr = ((struct tcphdr *) (((char *) newIp6_hdr) + newHdr_size));
	}

	//change the values of the checksum and the tcp header length(+1)
	newTcphdr->check = 0;
	if(addOption)
		newTcphdr->doff = newTcphdr->doff + 1;
	if(addHIT)
		newTcphdr->doff = newTcphdr->doff + 4;//16 bytes HIT - 4 more words

	//the checksum
	if(trafficType == 4){
		pseudo = (struct pseudo_hdr *) ((u8*)newTcphdr - sizeof(struct pseudo_hdr));

		pseudo->s_addr = newIphdr->ip_src.s_addr;
		pseudo->d_addr = newIphdr->ip_dst.s_addr;
		pseudo->zer0    = 0;
		pseudo->protocol = IPPROTO_TCP;
		pseudo->length  = htons(sizeof(struct tcphdr) + 4*(newTcphdr->doff-5) + 0);

		newTcphdr->check = in_cksum((unsigned short *)pseudo, sizeof(struct tcphdr) +
							4*(newTcphdr->doff-5) + sizeof(struct pseudo_hdr) + 0);
	}
	else if(trafficType == 6){
		pseudo6 = (struct pseudo6_hdr *) ((u8*)newTcphdr - sizeof(struct pseudo6_hdr));

		pseudo6->s_addr = newIp6_hdr->ip6_src;
		pseudo6->d_addr = newIp6_hdr->ip6_dst;
		pseudo6->zer0    = 0;
		pseudo6->protocol = IPPROTO_TCP;
		pseudo6->length  = htons(sizeof(struct tcphdr) + 4*(newTcphdr->doff-5) + 0);

		newTcphdr->check = in_cksum((unsigned short *)pseudo6, sizeof(struct tcphdr) +
							4*(newTcphdr->doff-5) + sizeof(struct pseudo6_hdr) + 0);
	}

	//replace the pseudo header bytes with the correct ones
	memcpy(&newHdr[0], &bytes[0], hdr_size);

	if(setsockopt(sockfd, IPPROTO_IP, IP_HDRINCL, (char *)&on, sizeof(on)) < 0 ){
		HIP_DEBUG("Error setting an option to raw socket\n");
		return;
	}

	//finally send through the socket
	err = sendto(sockfd, &newHdr[0], newSize, 0, (struct sockaddr *)&sin_addr, sizeof(sin_addr));

out_err:
	if(defaultHit)
		HIP_FREE(defaultHit);

	setsockopt(sockfd, IPPROTO_IP, IP_HDRINCL, (char *)&off, sizeof(off));

	return err;
}


/**
 * Builds the TCP SYN packet that will be send with the i1 option.
 *
 * Send an I1 packet to the responder if an IPv6 address for the peer
 * is known.
 *
 * @param entry   	a pointer to a host association database state reserved for
 *                	the peer. The src and dst ports are included in this parameter
 * @return        	nothing
 */
void hip_send_opp_tcp_i1(hip_ha_t *entry){
	int    ipType = ! IN6_IS_ADDR_V4MAPPED(&entry->peer_addr);
	struct ip * iphdr;
	struct ip6_hdr * ip6_hdr;
	struct tcphdr *tcphdr;
	int    i, hdr_size;
	char bytes [sizeof(struct ip)*(1 - ipType)   +   sizeof(struct ip6_hdr)*ipType   +   5*4];

	HIP_DEBUG("\n");

	if(ipType == 0)
		hdr_size = sizeof(struct ip);
	else if(ipType == 1)
		hdr_size = sizeof(struct ip6_hdr);

	//set all bytes of both headers to 0
	memset(&bytes[0], 0, 40);

	//fill in the ip header fields
	if(ipType == 0){//ipv4
		//get the ip header
		iphdr = (struct ip *)&bytes[0];
		//get the tcp header
		tcphdr = ((struct tcphdr *) (((char *) iphdr) + hdr_size));

		iphdr->ip_v = 4;
		iphdr->ip_hl = 5;
		iphdr->ip_tos = 0;
		iphdr->ip_len = 44;//20+20+4 ?????
		iphdr->ip_id = 100;//random
		//iphdr->FLAGS
		iphdr->ip_off = 0;
		iphdr->ip_ttl = 64;
		iphdr->ip_p = 6;
		iphdr->ip_sum = in_cksum((unsigned short *)iphdr, sizeof(struct ip));
		IPV6_TO_IPV4_MAP(&entry->our_addr, &iphdr->ip_src);
		IPV6_TO_IPV4_MAP(&entry->peer_addr, &iphdr->ip_dst);
	}
	else if(ipType == 1){//ipv6
		//get the ip header
		ip6_hdr = (struct ip6_hdr *)&bytes[0];
		//get the tcp header
		tcphdr = ((struct tcphdr *) (((char *) ip6_hdr) + hdr_size));

		ip6_hdr->ip6_ctlun.ip6_un1.ip6_un1_flow = 1610612736;//01100000000000000000000000000000;
		ip6_hdr->ip6_ctlun.ip6_un1.ip6_un1_plen = 20;
		ip6_hdr->ip6_ctlun.ip6_un1.ip6_un1_nxt = 6;
		ip6_hdr->ip6_ctlun.ip6_un1.ip6_un1_hlim = 64;
		memcpy(&ip6_hdr->ip6_src, &entry->our_addr, sizeof(struct in6_addr));
		memcpy(&ip6_hdr->ip6_dst, &entry->peer_addr, sizeof(struct in6_addr));
	}

	//randomize the source port to one of 1024-65535
	//but different from entry->tcp_opptcp_src_port
	tcphdr->source = rand() % (65536-1024) + 1024;//entry->tcp_opptcp_src_port;
	while(tcphdr->source == entry->tcp_opptcp_src_port)
		tcphdr->source = rand() % (65536-1024) + 1024;

	tcphdr->dest   = entry->tcp_opptcp_dst_port;
	tcphdr->seq = 0;
	tcphdr->ack_seq = 0;//is not important in the SYN packet
	tcphdr->doff = 5;
	tcphdr->syn = 1;
	//tcphdr->rst = 1;
	tcphdr->window = 34;//random
	tcphdr->check = 0;//will be set right when sent, no need to calculate it here
	//tcphdr->urg_ptr = ???????? TO BE FIXED
	if(ipType == 0)
		send_tcp_packet(&bytes[0], hdr_size + 4*tcphdr->doff, 4, hip_raw_sock_output_v4, 1, 0);
	else if(ipType == 1)
		send_tcp_packet(&bytes[0], hdr_size + 4*tcphdr->doff, 6, hip_raw_sock_output_v6, 1, 0);
}

/**
 * Sends an I1 packet to the peer. Used internally by hip_send_i1
 * Check hip_send_i1 & hip_send_pkt for the parameters.
 */
int hip_send_i1_pkt(struct hip_common *i1, hip_hit_t *dst_hit,
                    struct in6_addr *local_addr, struct in6_addr *peer_addr,
                    in_port_t src_port, in_port_t dst_port, struct hip_common* i1_blind,
                    hip_ha_t *entry, int retransmit)
{
        int err = 0;

#ifdef CONFIG_HIP_OPPORTUNISTIC
        // if hitr is hashed null hit, send it as null on the wire
        if  (hit_is_opportunistic_hashed_hit(&i1->hitr))
                ipv6_addr_copy(&i1->hitr, &in6addr_any);

	if (local_addr)
		HIP_DEBUG_IN6ADDR("local", local_addr);
	if (peer_addr)
		HIP_DEBUG_IN6ADDR("peer", peer_addr);

#endif // CONFIG_HIP_OPPORTUNISTIC


#ifdef CONFIG_HIP_BLIND
        // Send blinded i1
        if (hip_blind_get_status())
        {
            err = entry->hadb_xmit_func->hip_send_pkt(local_addr,
						      peer_addr,
						      src_port,
						      dst_port,
						      i1_blind, entry, 1);
        }
#endif

        HIP_DEBUG_HIT("BEFORE sending\n", peer_addr);
        if (!hip_blind_get_status())
        {
                err = entry->hadb_xmit_func->
                        hip_send_pkt(local_addr,
				     peer_addr,
				     src_port,
				     dst_port,
                                     i1, entry, 1);
        }

        HIP_DEBUG("err after sending: %d.\n", err);

        if (!err)
        {
                HIP_LOCK_HA(entry);
                entry->state = HIP_STATE_I1_SENT;
                HIP_UNLOCK_HA(entry);
        }
        else if (err == 1)
        {
            err = 0;
        }

        /*send the TCP SYN_i1 packet*/
        if (hip_get_opportunistic_tcp_status() &&
            hit_is_opportunistic_hashed_hit(dst_hit)) {
                /* Ensure that I1 gets first to destination */
                usleep(50);
                hip_send_opp_tcp_i1(entry);
        }

out_err:
        return err;
}

/**
 * Sends an I1 packet to the peer.
 *
 * Send an I1 packet to the responder if an IPv6 address for the peer
 * is known.
 *
 * @param src_hit a pointer to source host identity tag.
 * @param dst_hit a pointer to destination host identity tag.
 * @param entry   a pointer to a host association database state reserved for
 *                the peer.
 * @return        zero on success, or negative error value on error.
 */
int hip_send_i1(hip_hit_t *src_hit, hip_hit_t *dst_hit, hip_ha_t *entry)
{
	struct hip_common *i1 = 0;
	uint16_t mask = 0;
	int err = 0, n = 0;
       	hip_list_t *item = NULL, *tmp = NULL;
	struct hip_peer_addr_list_item *addr;
	struct hip_common *i1_blind = NULL;
	int i = 0;
        struct in6_addr *local_addr = NULL;
        struct in6_addr peer_addr;

	HIP_IFEL((entry->state == HIP_STATE_ESTABLISHED), 0,
		 "State established, not triggering bex\n");

	/* Assign a local private key, public key and HIT to HA */
	HIP_DEBUG_HIT("src_hit", src_hit);
	HIP_DEBUG_HIT("entry->src_hit", &entry->hit_our);
	HIP_IFEL(hip_init_us(entry, src_hit), -EINVAL,
		 "Could not assign a local host id\n");
	//hip_for_each_ha(hip_print_info_hadb, &n);
	HIP_DEBUG_HIT("entry->src_hit", &entry->hit_our);

#ifdef CONFIG_HIP_BLIND

	if (hip_blind_get_status()) {
		HIP_DEBUG("Blind is activated, building blinded I1 packet.\n");

		if((i1_blind = hip_blind_build_i1(entry, &mask)) == NULL) {
			err = -1;
			HIP_ERROR("hip_blind_build_i1() failed.\n");
			goto out_err;
		}
	}
#endif

	/* We don't need to use hip_msg_alloc(), since the I1
	   packet is just the size of struct hip_common. */

	/* ..except that when calculating the msg size, we need to have more
	   than just hip_common */

	/* So why don't we just have a hip_max_t struct to allow allocation of
	   maximum sized HIP packets from the stack? Not that it would make any
	   difference here, but playing with mallocs has always the chance of
	   leaks... */

	i1 = hip_msg_alloc();

	if (!hip_blind_get_status()) {
		entry->hadb_misc_func->
			hip_build_network_hdr(i1, HIP_I1,
					      mask, &entry->hit_our, dst_hit);
	}

	/* Calculate the HIP header length */
	hip_calc_hdr_len(i1);

	HIP_DEBUG_HIT("HIT source", &i1->hits);
	HIP_DEBUG_HIT("HIT dest", &i1->hitr);

        HIP_DEBUG("Sending I1 to the following addresses:\n");
        hip_print_peer_addresses_to_be_added(entry);

        if (hip_shotgun_status == SO_HIP_SHOTGUN_OFF ||
	    (entry->peer_addr_list_to_be_added == NULL))
        {
                HIP_IFEL(hip_hadb_get_peer_addr(entry, &peer_addr), -1,
                        "No preferred IP address for the peer.\n");
         
                local_addr = &entry->our_addr;
                err = hip_send_i1_pkt(i1, dst_hit,
                                      local_addr, &peer_addr,
				      entry->local_udp_port,
				      entry->peer_udp_port,
                                      //(entry->nat_mode ? hip_get_local_nat_udp_port() : 0),
                                      //(entry->nat_mode ? hip_get_peer_nat_udp_port() : 0),
                                      i1_blind, entry, 1);
        }
        else
        {
	    HIP_DEBUG("Number of items in the peer addr list: %d ",
		      entry->peer_addr_list_to_be_added->num_items);
            list_for_each_safe(item, tmp, entry->peer_addr_list_to_be_added, i)
            {
                    addr = list_entry(item);
                    ipv6_addr_copy(&peer_addr, &addr->address);
                 
                    err = hip_send_i1_pkt(i1, dst_hit,
                                        NULL, &peer_addr,
                                        entry->local_udp_port,
					entry->peer_udp_port,
                                        i1_blind, entry, 1);
                
		    /* Do not bail out on error with shotgun. Some
		       address pairs just might fail. */
            }
        }


out_err:
	if (i1 != NULL) {
		free(i1);
	}
#ifdef CONFIG_HIP_BLIND
	if (i1_blind != NULL) {
		free(i1_blind);
	}
#endif
	return err;
}

/**
 * Constructs a new R1 packet payload.
 *
 * @param src_hit      a pointer to the source host identity tag used in the
 *                     packet.
 * @param sign         a funtion pointer to a signature funtion.
 * @param private_key  a pointer to ...
 * @param host_id_pub  a pointer to ...
 * @param cookie       a pointer to ...
 * @return             zero on success, or negative error value on error.
 */
struct hip_common *hip_create_r1(const struct in6_addr *src_hit,
				 int (*sign)(struct hip_host_id *p, struct hip_common *m),
				 void *private_key,
				 const struct hip_host_id *host_id_pub,
				 int cookie_k)
{
	struct hip_locator_info_addr_item *addr_list = NULL;
	struct hip_locator *locator = NULL;
 	struct hip_locator_info_addr_item *locators = NULL;
	struct netdev_address *n = NULL;
 	hip_ha_t *entry = NULL;
	hip_common_t *msg = NULL;
 	hip_list_t *item = NULL, *tmp = NULL;
	hip_srv_t service_list[HIP_TOTAL_EXISTING_SERVICES];
	u8 *dh_data1 = NULL, *dh_data2 = NULL;
	uint32_t spi = 0;
	char order[] = "000";
	int err = 0, dh_size1 = 0, dh_size2 = 0, written1 = 0, written2 = 0;
	int mask = 0, l = 0, is_add = 0, i = 0, ii = 0, *list = NULL;
	unsigned int service_count = 0;
	int ordint = 0;

	/* Supported HIP and ESP transforms. */
	hip_transform_suite_t transform_hip_suite[] = {
                HIP_HIP_AES_SHA1,
                HIP_HIP_3DES_SHA1,
                HIP_HIP_NULL_SHA1	};
        hip_transform_suite_t transform_esp_suite[] = {
		HIP_ESP_AES_SHA1,
		HIP_ESP_3DES_SHA1,
		HIP_ESP_NULL_SHA1	};
	hip_transform_suite_t transform_nat_suite[] = {
		HIP_NAT_MODE_ICE_UDP,
                HIP_NAT_MODE_PLAIN_UDP,
	};

        /* change order if necessary */
	sprintf(order, "%d", hip_transform_order);
	for ( i = 0; i < 3; i++) {
		switch (order[i]) {
		case '1':
			transform_hip_suite[i] = HIP_HIP_AES_SHA1;
			transform_esp_suite[i] = HIP_ESP_AES_SHA1;
			HIP_DEBUG("Transform order index %d is AES\n", i);
			break;
		case '2':
			transform_hip_suite[i] = HIP_HIP_3DES_SHA1;
			transform_esp_suite[i] = HIP_ESP_3DES_SHA1;
			HIP_DEBUG("Transform order index %d is 3DES\n", i);
			break;
		case '3':
 			transform_hip_suite[i] = HIP_HIP_NULL_SHA1;
			transform_esp_suite[i] = HIP_ESP_NULL_SHA1;
			HIP_DEBUG("Transform order index %d is NULL_SHA1\n", i);
			break;
		}
	}

 	_HIP_DEBUG("hip_create_r1() invoked.\n");
	HIP_IFEL(!(msg = hip_msg_alloc()), -ENOMEM, "Out of memory\n");

 	/* Allocate memory for writing the first Diffie-Hellman shared secret */
	HIP_IFEL((dh_size1 = hip_get_dh_size(HIP_FIRST_DH_GROUP_ID)) == 0,
		 -1, "Could not get dh_size1\n");
	HIP_IFEL(!(dh_data1 = HIP_MALLOC(dh_size1, GFP_ATOMIC)),
		 -1, "Failed to alloc memory for dh_data1\n");
	memset(dh_data1, 0, dh_size1);

	_HIP_DEBUG("dh_size=%d\n", dh_size1);

 	/* Allocate memory for writing the second Diffie-Hellman shared secret */
	HIP_IFEL((dh_size2 = hip_get_dh_size(HIP_SECOND_DH_GROUP_ID)) == 0,
		 -1, "Could not get dh_size2\n");
	HIP_IFEL(!(dh_data2 = HIP_MALLOC(dh_size2, GFP_ATOMIC)),
		 -1, "Failed to alloc memory for dh_data2\n");
	memset(dh_data2, 0, dh_size2);

	/* Ready to begin building of the R1 packet */

	/** @todo TH: hip_build_network_hdr has to be replaced with an
	    appropriate function pointer */
	HIP_DEBUG_HIT("src_hit used to build r1 network header", src_hit);
 	hip_build_network_hdr(msg, HIP_R1, mask, src_hit, NULL);

	/********** R1_COUNTER (OPTIONAL) *********/

	/********* LOCATOR PARAMETER ************/
        /** Type 193 **/
        if (hip_locator_status == SO_HIP_SET_LOCATOR_ON &&
	    hip_nat_get_control(NULL) != HIP_NAT_MODE_ICE_UDP) {
            HIP_DEBUG("Building LOCATOR parameter\n");
            if ((err = hip_build_locators_old(msg, 0, hip_nat_get_control(NULL))) < 0)
                HIP_DEBUG("LOCATOR parameter building failed\n");
            _HIP_DUMP_MSG(msg);
        }


 	/********** PUZZLE ************/
	HIP_IFEL(hip_build_param_puzzle(msg, cookie_k,
                42 /* 2^(42-32) sec lifetime */, 0, 0),
                 -1, "Cookies were burned. Bummer!\n");

 	/* Parameter Diffie-Hellman */
	HIP_IFEL((written1 = hip_insert_dh(dh_data1, dh_size1,
					  HIP_FIRST_DH_GROUP_ID)) < 0,
		 -1, "Could not extract the first DH public key\n");

	if (number_dh_keys == TWO){
	         HIP_IFEL((written2 = hip_insert_dh(dh_data2, dh_size2,
		       HIP_SECOND_DH_GROUP_ID)) < 0,
		       -1, "Could not extract the second DH public key\n");

	         HIP_IFEL(hip_build_param_diffie_hellman_contents(msg,
		       HIP_FIRST_DH_GROUP_ID, dh_data1, written1,
		       HIP_SECOND_DH_GROUP_ID, dh_data2, written2), -1,
		       "Building of DH failed.\n");
	}else
	         HIP_IFEL(hip_build_param_diffie_hellman_contents(msg,
		       HIP_FIRST_DH_GROUP_ID, dh_data1, written1,
		       HIP_MAX_DH_GROUP_ID, dh_data2, 0), -1,
		       "Building of DH failed.\n");

 	/* Parameter HIP transform. */
 	HIP_IFEL(hip_build_param_transform(msg, HIP_PARAM_HIP_TRANSFORM,
					   transform_hip_suite,
					   sizeof(transform_hip_suite) /
					   sizeof(hip_transform_suite_t)), -1,
		 "Building of HIP transform failed\n");
 	
#ifdef HIP_USE_ICE
	if (hip_nat_get_control(NULL) == HIP_NAT_MODE_ICE_UDP) {
		hip_build_param_nat_transform(msg, transform_nat_suite,
					      sizeof(transform_nat_suite) / sizeof(hip_transform_suite_t));
		hip_build_param_nat_pacing(msg, HIP_NAT_PACING_DEFAULT);
	} else {
		hip_transform_suite_t plain_udp_suite =
			HIP_NAT_MODE_PLAIN_UDP;
		
		hip_build_param_nat_transform(msg, &plain_udp_suite, 1);
	}
#endif

	/* Parameter HOST_ID */
	_HIP_DEBUG("This HOST ID belongs to: %s\n",
		   hip_get_param_host_id_hostname(host_id_pub));
	HIP_IFEL(hip_build_param(msg, host_id_pub), -1,
		 "Building of host id failed\n");

	/* Parameter REG_INFO */
	hip_get_active_services(service_list, &service_count);
	HIP_DEBUG("Found %d active service(s) \n", service_count);
	hip_build_param_reg_info(msg, service_list, service_count);

 	/* Parameter ESP-ENC transform. */
 	HIP_IFEL(hip_build_param_transform(msg, HIP_PARAM_ESP_TRANSFORM,
					   transform_esp_suite,
					   sizeof(transform_esp_suite) /
					   sizeof(hip_transform_suite_t)), -1,
		 "Building of ESP transform failed\n");

 	/********** ESP-PROT transform (OPTIONAL) **********/

 	HIP_IFEL(esp_prot_r1_add_transforms(msg), -1,
 			"failed to add optional esp transform parameter\n");

	/********** ECHO_REQUEST_SIGN (OPTIONAL) *********/

	//HIP_HEXDUMP("Pubkey:", host_id_pub, hip_get_param_total_len(host_id_pub));

 	/* Parameter Signature 2 */

	HIP_IFEL(sign(private_key, msg), -1, "Signing of R1 failed.\n");

	_HIP_HEXDUMP("R1", msg, hip_get_msg_total_len(msg));

	/* Parameter ECHO_REQUEST (OPTIONAL) */

	/* Fill puzzle parameters */
	{
		struct hip_puzzle *pz;
		uint64_t random_i;

		HIP_IFEL(!(pz = hip_get_param(msg, HIP_PARAM_PUZZLE)), -1,
			 "Internal error\n");

		// FIX ME: this does not always work:
		//get_random_bytes(pz->opaque, HIP_PUZZLE_OPAQUE_LEN);

		/* hardcode kludge */
		pz->opaque[0] = 'H';
		pz->opaque[1] = 'I';
		//pz->opaque[2] = 'P';
		/** @todo Remove random_i variable. */
		get_random_bytes(&random_i,sizeof(random_i));
		pz->I = random_i;
	}

 	/* Packet ready */

        // 	if (host_id_pub)
	//		HIP_FREE(host_id_pub);
 	if (dh_data1)
 		HIP_FREE(dh_data1);
 	if (dh_data2)
 		HIP_FREE(dh_data2);

	//HIP_HEXDUMP("r1", msg, hip_get_msg_total_len(msg));

	return msg;

  out_err:
	//	if (host_id_pub)
	//	HIP_FREE(host_id_pub);
 	if (msg)
 		HIP_FREE(msg);
 	if (dh_data1)
 		HIP_FREE(dh_data1);
 	if (dh_data2)
 		HIP_FREE(dh_data2);

  	return NULL;
}

/**
 * Transmits an R1 packet to the network.
 *
 * Sends an R1 packet to the peer and stores the cookie information that was
 * sent. The packet is sent either to @c i1_saddr or  @c dst_ip depending on the
 * value of @c dst_ip. If @c dst_ip is all zeroes (::/128) or NULL, R1 is sent
 * to @c i1_saddr; otherwise it is sent to @c dst_ip. In case the incoming I1
 * was relayed through a middlebox (e.g. rendezvous server) @c i1_saddr should
 * have the address of that middlebox.
 *
 * @param i1_saddr      a pointer to the source address from where the I1 packet
 *                      was received.
 * @param i1_daddr      a pointer to the destination address where to the I1
 *                      packet was sent to (own address).
 * @param src_hit       a pointer to the source HIT i.e. responder HIT
 *                      (own HIT).
 * @param dst_ip        a pointer to the destination IPv6 address where the R1
 *                      should be sent (peer ip).
 * @param dst_hit       a pointer to the destination HIT i.e. initiator HIT
 *                      (peer HIT).
 * @param i1_info       a pointer to the source and destination ports
 *                      (when NAT is in use).
 * @param traversed_rvs a pointer to the rvs addresses to be inserted into the
 *                      @c VIA_RVS parameter.
 * @param rvs_count     number of addresses in @c traversed_rvs.
 * @return              zero on success, or negative error value on error.
 */
int hip_xmit_r1(hip_common_t *i1, in6_addr_t *i1_saddr, in6_addr_t *i1_daddr,
                in6_addr_t *dst_ip, const in_port_t dst_port,
                hip_portpair_t *i1_info, uint16_t relay_para_type)
{
	hip_common_t *r1pkt = NULL;
	in6_addr_t *r1_dst_addr = NULL, *local_plain_hit = NULL,
		*r1_src_addr = i1_daddr;
	in_port_t r1_dst_port = 0;
	int err = 0;

	_HIP_DEBUG("hip_xmit_r1() invoked.\n");

	HIP_DEBUG_IN6ADDR("i1_saddr", i1_saddr);
	HIP_DEBUG_IN6ADDR("i1_daddr", i1_daddr);
	HIP_DEBUG_IN6ADDR("dst_ip", dst_ip);

	/* Get the final destination address and port for the outgoing R1.
	   dst_ip and dst_port have values only if the incoming I1 had
	   FROM/FROM_NAT parameter. */
	if(!ipv6_addr_any(dst_ip) && relay_para_type){
		//from RVS or relay
		if(relay_para_type == HIP_PARAM_RELAY_FROM){
			HIP_DEBUG("Param relay from\n");
			//from relay
			r1_dst_addr = i1_saddr;
			r1_dst_port = i1_info->src_port;
			// I---> NAT--> RVS-->R is not supported yet
			/*
			r1_dst_addr =  dst_ip;
			r1_dst_port = dst_port;
			*/
		}
		else if(relay_para_type == HIP_PARAM_FROM){
			HIP_DEBUG("Param from\n");
			//from RVS, answer to I
			r1_dst_addr =  dst_ip;
			if(i1_info->src_port)
				// R and RVS is in the UDP mode or I send UDP to RVS with incoming port hip_get_peer_nat_udp_port()
				r1_dst_port =  hip_get_peer_nat_udp_port();
			else
				// connection between R & RVS is in hip raw mode
				r1_dst_port =  0;
		}
	} else {
		HIP_DEBUG("No RVS or relay\n");
		/* no RVS or RELAY found;  direct connection */
		r1_dst_addr = i1_saddr;
		r1_dst_port = i1_info->src_port;
	}

/* removed by santtu because relay supported
	r1_dst_addr = (ipv6_addr_any(dst_ip) ? i1_saddr : dst_ip);
	r1_dst_port = (dst_port == 0 ? i1_info->src_port : dst_port);
*/
#ifdef CONFIG_HIP_OPPORTUNISTIC
	/* It should not be null hit, null hit has been replaced by real local
	   hit. */
	HIP_ASSERT(!hit_is_opportunistic_hashed_hit(&i1->hitr));
#endif

	/* Case: I ----->IPv4---> RVS ---IPv6---> R */
	if (IN6_IS_ADDR_V4MAPPED(r1_src_addr) !=
	    IN6_IS_ADDR_V4MAPPED(r1_dst_addr)) {
		HIP_DEBUG_IN6ADDR("r1_src_addr", r1_src_addr);
		HIP_DEBUG_IN6ADDR("r1_dst_addr", r1_dst_addr);
		HIP_DEBUG("Different relayed address families\n");
		HIP_IFEL(hip_select_source_address(r1_src_addr, r1_dst_addr),
			 -1, "Failed to find proper src addr for R1\n");
		if (!IN6_IS_ADDR_V4MAPPED(r1_dst_addr)) {
			HIP_DEBUG("Destination IPv6, disabling UDP encap\n");
			r1_dst_port = 0;
		}
	}

#ifdef CONFIG_HIP_BLIND
	if (hip_blind_get_status()) {
		/* Compiler error:
		   'nonce' undeclared (first use in this function)
		   introduced nonce here and initialized it zero.
		   -Lauri 22.07.2008.
		*/
		uint16_t nonce = 0;
		if((local_plain_hit =
		    (in6_addr_t *)malloc(sizeof(struct in6_addr))) == NULL) {
			err = -1;
			HIP_ERROR("Error when allocating memory to local "\
				  "plain HIT.\n");
			goto out_err;
		}
		HIP_IFEL(hip_plain_fingerprint(
				 &nonce, &i1->hitr, local_plain_hit), -1,
			 "hip_plain_fingerprints() failed.\n");
		
		if (r1_dst_addr)
			HIP_DEBUG_HIT("r1_dst_addr", r1_dst_addr);
		if (r1_src_addr)
			HIP_DEBUG_HIT("r1_src_addr", r1_src_addr);

		if((r1pkt = hip_get_r1(r1_dst_addr, r1_src_addr, local_plain_hit,
				       &i1->hits)) == NULL) {
			HIP_ERROR("Unable to get a precreated R1 packet.\n");
		}

		/* Replace the plain HIT with the blinded HIT. */
		ipv6_addr_copy(&r1pkt->hits, &i1->hitr);
	}
#endif
	if (!hip_blind_get_status()) {
	  HIP_IFEL(!(r1pkt = hip_get_r1(r1_dst_addr, i1_daddr,
					&i1->hitr, &i1->hits)),
		   -ENOENT, "No precreated R1\n");
	}

	if (&i1->hits)
		ipv6_addr_copy(&r1pkt->hitr, &i1->hits);
	else
		memset(&r1pkt->hitr, 0, sizeof(struct in6_addr));

	HIP_DEBUG_HIT("hip_xmit_r1(): ripkt->hitr", &r1pkt->hitr);

#ifdef CONFIG_HIP_RVS
	/* Build VIA_RVS or RELAY_TO parameter if the I1 packet was relayed
	   through a rvs. */
	/** @todo Parameters must be in ascending order, should this
	    be checked here? Now we just assume that the VIA_RVS/RELAY_TO
	    parameter is the last parameter. */
	/* If I1 had a FROM/RELAY_FROM, then we must build a RELAY_TO/VIA_RVS
	   parameter. */
	if(!ipv6_addr_any(dst_ip) && relay_para_type)
	{    // dst_port has the value of RELAY_FROM port.
		//there is port no value for FROM parameter
		//here condition is not enough
		if(relay_para_type == HIP_PARAM_RELAY_FROM)
		{
			HIP_DEBUG("Build param relay from\n");
			hip_build_param_relay_to(
				r1pkt, dst_ip, dst_port);
		}
		else if(relay_para_type == HIP_PARAM_FROM)
		{
			HIP_DEBUG("Build param from\n");
			hip_build_param_via_rvs(r1pkt, i1_saddr);
		}
	}
#endif

	/* R1 is send on UDP if R1 destination port is hip_get_peer_nat_udp_port(). This is if:
	   a) the I1 was received on UDP.
	   b) the received I1 packet had a RELAY_FROM parameter. */
	if(r1_dst_port)
	{
		HIP_IFEL(hip_send_pkt(r1_src_addr, r1_dst_addr, hip_get_local_nat_udp_port(),
				      r1_dst_port, r1pkt, NULL, 0),
			 -ECOMM, "Sending R1 packet on UDP failed.\n");
	}
	/* Else R1 is send on raw HIP. */
	else
	{
#ifdef CONFIG_HIP_I3
		if(i1_info->hi3_in_use){
			HIP_IFEL(hip_send_i3(r1_src_addr,
					     r1_dst_addr, 0, 0,
					     r1pkt, NULL, 0),
				 -ECOMM,
				 "Sending R1 packet through i3 failed.\n");
		}
		else
#endif
			HIP_IFEL(hip_send_pkt(
					 r1_src_addr,
					 r1_dst_addr, 0, 0,
					 r1pkt, NULL, 0),
				 -ECOMM,
				 "Sending R1 packet on raw HIP failed.\n");

	}

 out_err:
	if (r1pkt)
		HIP_FREE(r1pkt);
	if (local_plain_hit)
	  HIP_FREE(local_plain_hit);
	return err;
}

/**
 * Sends a NOTIFY packet to peer.
 *
 * @param entry a pointer to the current host association database state.
 * @warning     includes hardcoded debug data inserted in the NOTIFICATION.
 */
void hip_send_notify(hip_ha_t *entry)
{
	int err = 0; /* actually not needed, because we can't do
		      * anything if packet sending fails */
	struct hip_common *notify_packet = NULL;
	struct in6_addr daddr;

	HIP_IFE(!(notify_packet = hip_msg_alloc()), -ENOMEM);
	entry->hadb_misc_func->
		hip_build_network_hdr(notify_packet, HIP_NOTIFY, 0,
				      &entry->hit_our, &entry->hit_peer);
	HIP_IFEL(hip_build_param_notification(notify_packet,
					      HIP_NTF_UNSUPPORTED_CRITICAL_PARAMETER_TYPE,
					      "ABCDEFGHIJ", 10), 0,
		 "Building of NOTIFY failed.\n");

        HIP_IFE(hip_hadb_get_peer_addr(entry, &daddr), 0);


	HIP_IFEL(entry->hadb_xmit_func->
		 hip_send_pkt(NULL, &daddr, (entry->nat_mode ? hip_get_local_nat_udp_port() : 0),
			      entry->peer_udp_port, notify_packet,
			      entry, 0),
		 -ECOMM, "Sending NOTIFY packet failed.\n");

 out_err:
	if (notify_packet)
		HIP_FREE(notify_packet);
	return;
}

/**
 * ...
 *
 * @param entry a pointer to the current host association database state.
 * @param op    a pointer to...
 * @return      ...
 * @todo        Comment this function properly.
 */
static int hip_get_all_valid(hip_ha_t *entry, void *op)
{
	struct hip_rea_kludge *rk = op;

	if (rk->count >= rk->length)
		return -1;

	/* should we check the established status also? */
	if ((entry->hastate & HIP_HASTATE_VALID) == HIP_HASTATE_VALID) {
		rk->array[rk->count] = entry;
		hip_hold_ha(entry);
		rk->count++;
	}

	return 0;
}

/**
 * Sends a NOTIFY packet to all peer hosts.
 *
 */
void hip_send_notify_all(void)
{
        int err = 0, i;
        hip_ha_t *entries[HIP_MAX_HAS] = {0};
        struct hip_rea_kludge rk;

        rk.array = entries;
        rk.count = 0;
        rk.length = HIP_MAX_HAS;

        HIP_IFEL(hip_for_each_ha(hip_get_all_valid, &rk), 0,
		 "for_each_ha failed.\n");
        for (i = 0; i < rk.count; i++) {
                if (rk.array[i] != NULL) {
                        hip_send_notify(rk.array[i]);
                        hip_put_ha(rk.array[i]);
                }
        }

 out_err:
        return;
}

/* Checks if source and destination IP addresses are compatible for sending
 *  packets between them
 *
 * @param src_addr  Source address
 * @param dst_addr  Destination address
 * 
 * @return          non-zero on success, zero on failure
 */
int are_addresses_compatible(struct in6_addr *src_addr, struct in6_addr *dst_addr)
{
    if (!IN6_IS_ADDR_V4MAPPED(src_addr) && IN6_IS_ADDR_V4MAPPED(dst_addr))
        return 0;

    if (IN6_IS_ADDR_V4MAPPED(src_addr) && !IN6_IS_ADDR_V4MAPPED(dst_addr))
        return 0;

    if (!IN6_IS_ADDR_LINKLOCAL(src_addr) && IN6_IS_ADDR_LINKLOCAL(dst_addr))
        return 0;

    if (IN6_IS_ADDR_LINKLOCAL(src_addr) && !IN6_IS_ADDR_LINKLOCAL(dst_addr))
        return 0;

    return 1;
};

/**
 * ...
 *
 * @param src_addr  a pointer to the packet source address.
 * @param peer_addr a pointer to the packet destination address.
 * @param msg       a pointer to a HIP packet common header with source and
 *                  destination HITs.
 * @param entry     a pointer to the current host association database state.
 * @return          zero on success, or negative error value on error.
 */
int hip_queue_packet(struct in6_addr *src_addr, struct in6_addr *peer_addr,
		     struct hip_common* msg, hip_ha_t *entry)
{
	int err = 0;
	int len = hip_get_msg_total_len(msg);

	_HIP_DEBUG("hip_queue_packet() invoked.\n");
	/* Not reusing the old entry as the new packet may have
	   different length */
	if (!entry)
		goto out_err;
	else if (entry->hip_msg_retrans.buf) {
            HIP_FREE(entry->hip_msg_retrans.buf);
            entry->hip_msg_retrans.buf= NULL;
	}

	HIP_IFE(!(entry->hip_msg_retrans.buf =
		  HIP_MALLOC(len + HIP_UDP_ZERO_BYTES_LEN, 0)), -ENOMEM);
	memcpy(entry->hip_msg_retrans.buf, msg, len);
	memcpy(&entry->hip_msg_retrans.saddr, src_addr,
	       sizeof(struct in6_addr));
	memcpy(&entry->hip_msg_retrans.daddr, peer_addr,
	       sizeof(struct in6_addr));
	entry->hip_msg_retrans.count = HIP_RETRANSMIT_MAX;
	time(&entry->hip_msg_retrans.last_transmit);
out_err:
	return err;
}


/**
 * Sends a HIP message using raw HIP from one source address. Don't use this
 * function directly,  instead use hip_send_pkt(). It's used by hip_send_raw internally.
 *
 * Sends a HIP message to the peer on HIP/IP. This function calculates the
 * HIP packet checksum.
 *
 * Used protocol suite is <code>IPv4(HIP)</code> or <code>IPv6(HIP)</code>.
 *
 * @param local_addr a pointer to our IPv6 or IPv4-in-IPv6 format IPv4 address.
 *                   If local_addr is NULL, the packet is sent from all addresses.
 * @param peer_addr  a pointer to peer IPv6 or IPv4-in-IPv6 format IPv4 address.
 * @param src_port   not used.
 * @param dst_port   not used.
 * @param msg        a pointer to a HIP packet common header with source and
 *                   destination HITs.
 * @param entry      a pointer to the current host association database state.
 * @param retransmit a boolean value indicating if this is a retransmission
 *                   (@b zero if this is @b not a retransmission).
 * @return           zero on success, or negative error value on error.
 * @note             This function should never be used directly. Use
 *                   hip_send_pkt_stateless() or the host association send
 *                   function pointed by the function pointer
 *                   hadb_xmit_func->send_pkt instead.
 * @note             If retransmit is set other than zero, make sure that the
 *                   entry is not NULL.
 * @todo             remove the sleep code (queuing is enough?)
 *
 * @see              hip_send_udp_from_one_src
 */
/**
 * Sends a HIP message using raw HIP from one source address. Don't use this
 * function directly. It's used by hip_send_raw internally.
 *
 * @see              hip_send_udp
 */
int hip_send_raw_from_one_src(struct in6_addr *local_addr, struct in6_addr *peer_addr,
			      in_port_t src_port, in_port_t dst_port,
			      struct hip_common *msg, hip_ha_t *entry, int retransmit)
{
	int err = 0, sa_size, sent, len, dupl, try_again, udp = 0;
	struct sockaddr_storage src, dst;
	int src_is_ipv4, dst_is_ipv4, memmoved = 0;
	struct sockaddr_in6 *src6, *dst6;
	struct sockaddr_in *src4, *dst4;
	struct in6_addr my_addr;
	/* Points either to v4 or v6 raw sock */
	int hip_raw_sock_output = 0;

	_HIP_DEBUG("hip_send_raw() invoked.\n");

	/* Verify the existence of obligatory parameters. */
	HIP_ASSERT(peer_addr != NULL && msg != NULL);

	HIP_DEBUG("Sending %s packet\n",
		  hip_message_type_name(hip_get_msg_type(msg)));
	HIP_DEBUG_IN6ADDR("hip_send_raw(): local_addr", local_addr);
	HIP_DEBUG_IN6ADDR("hip_send_raw(): peer_addr", peer_addr);
	HIP_DEBUG("Source port=%d, destination port=%d\n", src_port, dst_port);
	HIP_DUMP_MSG(msg);

	//check msg length
	if (!hip_check_network_msg_len(msg)) {
		err = -EMSGSIZE;
		HIP_ERROR("bad msg len %d\n", hip_get_msg_total_len(msg));
		goto out_err;
	}

	dst_is_ipv4 = IN6_IS_ADDR_V4MAPPED(peer_addr);
	len = hip_get_msg_total_len(msg);

	/* Some convinient short-hands to avoid too much casting (could be
	   an union as well) */
	src6 = (struct sockaddr_in6 *) &src;
	dst6 = (struct sockaddr_in6 *) &dst;
	src4 = (struct sockaddr_in *)  &src;
	dst4 = (struct sockaddr_in *)  &dst;

	memset(&src, 0, sizeof(src));
	memset(&dst, 0, sizeof(dst));

	if (dst_port && dst_is_ipv4) {
	        HIP_DEBUG("Using IPv4 UDP socket\n");
		hip_raw_sock_output = hip_nat_sock_output_udp;
		sa_size = sizeof(struct sockaddr_in);
		udp = 1;
	} else if (dst_is_ipv4) {
	        HIP_DEBUG("Using IPv4 raw socket\n");
		hip_raw_sock_output = hip_raw_sock_output_v4;
		sa_size = sizeof(struct sockaddr_in);
	} else {
		HIP_DEBUG("Using IPv6 raw socket\n");
		hip_raw_sock_output = hip_raw_sock_output_v6;
		sa_size = sizeof(struct sockaddr_in6);
	}

	if (local_addr) {
		HIP_DEBUG("local address given\n");
		memcpy(&my_addr, local_addr, sizeof(struct in6_addr));
	} else {
		HIP_DEBUG("no local address, selecting one\n");
		HIP_IFEL(hip_select_source_address(&my_addr,
						   peer_addr), -1,
			 "Cannot find source address\n");
	}

	src_is_ipv4 = IN6_IS_ADDR_V4MAPPED(&my_addr);

	if (src_is_ipv4) {
		IPV6_TO_IPV4_MAP(&my_addr, &src4->sin_addr);
		src4->sin_family = AF_INET;
		HIP_DEBUG_INADDR("src4", &src4->sin_addr);
	} else {
		memcpy(&src6->sin6_addr, &my_addr,
		       sizeof(struct in6_addr));
		src6->sin6_family = AF_INET6;
		HIP_DEBUG_IN6ADDR("src6", &src6->sin6_addr);
	}

	if (dst_is_ipv4) {
		IPV6_TO_IPV4_MAP(peer_addr, &dst4->sin_addr);
		dst4->sin_family = AF_INET;

		HIP_DEBUG_INADDR("dst4", &dst4->sin_addr);
	} else {
		memcpy(&dst6->sin6_addr, peer_addr, sizeof(struct in6_addr));
		dst6->sin6_family = AF_INET6;
		HIP_DEBUG_IN6ADDR("dst6", &dst6->sin6_addr);
	}

	if (src6->sin6_family != dst6->sin6_family) {
	  /* @todo: Check if this may cause any trouble.
	     It happens every time we send update packet that contains few locators in msg, one is
	     the IPv4 address of the source, another is IPv6 address of the source. But even if one of
	     them is ok to send raw IPvX to IPvX raw packet, another one cause the trouble, and all
	     updates are dropped.  by Andrey "laser".

	   */
		err = -1;
		HIP_ERROR("Source and destination address families differ\n");
		goto out_err;
	}

	hip_zero_msg_checksum(msg);
	if (!udp)
		msg->checksum = hip_checksum_packet((char*)msg,
						    (struct sockaddr *) &src,
						    (struct sockaddr *) &dst);

	/* Note that we need the original (possibly mapped addresses here.
	   Also, we need to do queuing before the bind because the bind
	   can fail the first time during mobility events (duplicate address
	   detection). */
	if (retransmit)
		HIP_IFEL(hip_queue_packet(&my_addr, peer_addr, msg, entry), -1,
			 "Queueing failed.\n");

	/* Handover may cause e.g. on-link duplicate address detection
	   which may cause bind to fail. */

	HIP_IFEL(bind(hip_raw_sock_output, (struct sockaddr *) &src, sa_size),
		 -1, "Binding to raw sock failed\n");

	if (HIP_SIMULATE_PACKET_LOSS && HIP_SIMULATE_PACKET_IS_LOST()) {
		HIP_DEBUG("Packet loss probability: %f\n", ((uint64_t) HIP_SIMULATE_PACKET_LOSS_PROBABILITY * RAND_MAX) / 100.f);
		HIP_DEBUG("Packet was lost (simulation)\n");
		goto out_err;
	}

	/* For some reason, neither sendmsg or send (with bind+connect)
	   do not seem to work properly. Thus, we use just sendto() */

	len = hip_get_msg_total_len(msg);
	_HIP_HEXDUMP("Dumping packet ", msg, len);

	if (udp) {
		struct udphdr *uh = (struct udphdr *) msg;

		/* Insert 32 bits of zero bytes between UDP and HIP */
		memmove(((char *)msg) + HIP_UDP_ZERO_BYTES_LEN + sizeof(struct udphdr), msg, len);
		memset(((char *) msg), 0, HIP_UDP_ZERO_BYTES_LEN  + sizeof(struct udphdr));
		len += HIP_UDP_ZERO_BYTES_LEN + sizeof(struct udphdr);

		uh->source = htons(src_port);
		uh->dest = htons(dst_port);
		uh->len = htons(len);
		uh->check = 0;
		memmoved = 1;
	}

<<<<<<< HEAD
	if (udp) {
		struct udphdr *uh = (struct udphdr *) msg;

		/* Insert 32 bits of zero bytes between UDP and HIP */
		memmove(((char *)msg) + HIP_UDP_ZERO_BYTES_LEN + sizeof(struct udphdr), msg, len);
		memset(((char *) msg), 0, HIP_UDP_ZERO_BYTES_LEN  + sizeof(struct udphdr));
		len += HIP_UDP_ZERO_BYTES_LEN + sizeof(struct udphdr);

		uh->source = htons(src_port);
		uh->dest = htons(dst_port);
		uh->len = htons(len);
		uh->check = 0;
	}
=======
	_HIP_HEXDUMP("Dumping packet ", msg, len);
>>>>>>> 9c8e0032

	for (dupl = 0; dupl < HIP_PACKET_DUPLICATES; dupl++) {
		for (try_again = 0; try_again < 2; try_again++) {
			sent = sendto(hip_raw_sock_output, msg, len, 0,
				      (struct sockaddr *) &dst, sa_size);
			if (sent != len) {
				HIP_ERROR("Could not send the all requested"\
					  " data (%d/%d)\n", sent, len);
				HIP_DEBUG("strerror %s\n",strerror(errno));
				sleep(2);
			} else {
				HIP_DEBUG("sent=%d/%d ipv4=%d\n",
					  sent, len, dst_is_ipv4);
				HIP_DEBUG("Packet sent ok\n");
				break;
			}
		}
	}
 out_err:

	/* Reset the interface to wildcard or otherwise receiving
	   broadcast messages fails from the raw sockets. A better
	   solution would be to have separate sockets for sending
	   and receiving because we cannot receive a broadcast while
	   sending */
	if (dst_is_ipv4) {
		src4->sin_addr.s_addr = INADDR_ANY;
		src4->sin_family = AF_INET;
		sa_size = sizeof(struct sockaddr_in);
	} else {
		struct in6_addr any = IN6ADDR_ANY_INIT;
		src6->sin6_family = AF_INET6;
		ipv6_addr_copy(&src6->sin6_addr, &any);
		sa_size = sizeof(struct sockaddr_in6);
	}
	bind(hip_raw_sock_output, (struct sockaddr *) &src, sa_size);

	if (udp && memmoved) {
		/* Remove 32 bits of zero bytes between UDP and HIP */
		len -= HIP_UDP_ZERO_BYTES_LEN + sizeof(struct udphdr);
		memmove((char *) msg, ((char *)msg) + HIP_UDP_ZERO_BYTES_LEN + sizeof(struct udphdr),
			len);
		memset(((char *)msg) + len, 0,
		       HIP_UDP_ZERO_BYTES_LEN + sizeof(struct udphdr));
	}

	if (udp) {
		/* Remove 32 bits of zero bytes between UDP and HIP */
		len -= HIP_UDP_ZERO_BYTES_LEN + sizeof(struct udphdr);
		memmove((char *) msg, ((char *)msg) + HIP_UDP_ZERO_BYTES_LEN + sizeof(struct udphdr),
			len);
		memset(((char *)msg) + len, 0,
		       HIP_UDP_ZERO_BYTES_LEN + sizeof(struct udphdr));
	}

	if (err)
		HIP_ERROR("strerror: %s\n", strerror(errno));

	return err;
}

/**
 * Sends a HIP message using User Datagram Protocol (UDP). From one address.
 * Don't use this function directly, instead use hip_send_pkt()
 *
 * Sends a HIP message to the peer on UDP/IPv4. IPv6 is not supported, because
 * there are no IPv6 NATs deployed in the Internet yet. If either @c local_addr
 * or @c peer_addr is pure (not a IPv4-in-IPv6 format IPv4 address) IPv6
 * address, no message is send. IPv4-in-IPv6 format IPv4 addresses are mapped to
 * pure IPv4 addresses. In case of transmission error, this function tries to
 * retransmit the packet @c HIP_NAT_NUM_RETRANSMISSION times. The HIP packet
 * checksum is set to zero.
 *
 * Used protocol suite is <code>IPv4(UDP(HIP))</code>.
 *
 * @param local_addr a pointer to our IPv4-in-IPv6 format IPv4 address.
 * @param peer_addr  a pointer to peer IPv4-in-IPv6 format IPv4 address.
 * @param src_port   source port number to be used in the UDP packet header
 *                   (host byte order)
 * @param dst_port   destination port number to be used in the UDP packet header.
 *                   (host byte order).
 * @param msg        a pointer to a HIP packet common header with source and
 *                   destination HITs.
 * @param entry      a pointer to the current host association database state.
 * @param retransmit a boolean value indicating if this is a retransmission
 *                   (@b zero if this is @b not a retransmission).
 * @return           zero on success, or negative error value on error.
 * @note             This function should never be used directly. Use
 *                   hip_send_pkt_stateless() or the host association send
 *                   function pointed by the function pointer
 *                   hadb_xmit_func->send_pkt instead.
 * @note             If retransmit is set other than zero, make sure that the
 *                   entry is not NULL.
 * @todo             remove the sleep code (queuing is enough?)
 * @todo             Add support to IPv6 address family.
 * @see              hip_send_pkt
 */
int hip_send_udp_from_one_src(struct in6_addr *local_addr,
			      struct in6_addr *peer_addr,
			      in_port_t src_port, in_port_t dst_port,
			      struct hip_common *msg, hip_ha_t *entry,
			      int retransmit)
{
	return hip_send_raw_from_one_src(local_addr, peer_addr, src_port,
					 dst_port, msg, entry, retransmit);
}

int hip_send_udp(struct in6_addr *local_addr, struct in6_addr *peer_addr,
		 in_port_t src_port, in_port_t dst_port,
		 struct hip_common *msg, hip_ha_t *entry, int retransmit)
{
    int err = 0;

    struct netdev_address *netdev_src_addr = NULL;
    struct in6_addr *src_addr = NULL;
    hip_list_t *item = NULL, *tmp = NULL;
    int i = 0;

    HIP_DEBUG_IN6ADDR("Destination address:", peer_addr);

    if (local_addr)
    {
	if (IN6_IS_ADDR_V4MAPPED(peer_addr))
	    return hip_send_udp_from_one_src(local_addr, peer_addr, src_port,
					 dst_port, msg, entry, retransmit);
	else
		hip_send_raw_from_one_src(src_addr, peer_addr, src_port, dst_port,
					  msg, entry, retransmit);
    }

    HIP_IFEL(hip_shotgun_status != SO_HIP_SHOTGUN_ON, -1,
            "Local address is set to NULL even though the shotgun is off\n");

    list_for_each_safe(item, tmp, addresses, i)
    {
	netdev_src_addr = list_entry(item);
        src_addr = hip_cast_sa_addr(&netdev_src_addr->addr);

        _HIP_DEBUG_IN6ADDR("Source address:", src_addr);

        if (!are_addresses_compatible(src_addr, peer_addr))
            continue;
            
	/* Notice: errors from sending are suppressed intentiously because they occur often */
	if (IN6_IS_ADDR_V4MAPPED(peer_addr))
		hip_send_udp_from_one_src(src_addr, peer_addr, src_port, dst_port,
					  msg, entry, retransmit);
	else
		hip_send_raw_from_one_src(src_addr, peer_addr, src_port, dst_port,
					  msg, entry, retransmit);
    }

out_err:
    return err;
};

/**
 * Sends a HIP message.
 *
 * Sends a HIP message to the peer on HIP/IP. This function calculates the
 * HIP packet checksum.
 *
 * Used protocol suite is <code>IPv4(HIP)</code> or <code>IPv6(HIP)</code>.
 *
 * @param local_addr a pointer to our IPv6 or IPv4-in-IPv6 format IPv4 address.
 *                   If local_addr is NULL, the packet is sent from all addresses.
 * @param peer_addr  a pointer to peer IPv6 or IPv4-in-IPv6 format IPv4 address.
 * @param src_port   not used.
 * @param dst_port   not used.
 * @param msg        a pointer to a HIP packet common header with source and
 *                   destination HITs.
 * @param entry      a pointer to the current host association database state.
 * @param retransmit a boolean value indicating if this is a retransmission
 *                   (@b zero if this is @b not a retransmission).
 * @return           zero on success, or negative error value on error.
 * @note             This function should never be used directly. Use
 *                   hip_send_pkt_stateless() or the host association send
 *                   function pointed by the function pointer
 *                   hadb_xmit_func->send_pkt instead.
 * @note             If retransmit is set other than zero, make sure that the
 *                   entry is not NULL.
 * @todo             remove the sleep code (queuing is enough?)
 * @see              hip_send_udp
 */
int hip_send_pkt(struct in6_addr *local_addr, struct in6_addr *peer_addr,
		 in_port_t src_port, in_port_t dst_port,
		 struct hip_common *msg, hip_ha_t *entry, int retransmit)
{
    int err = 0;
    struct netdev_address *netdev_src_addr = NULL;
    struct in6_addr *src_addr = NULL;
    hip_list_t *item = NULL, *tmp = NULL;
    int i = 0;

    _HIP_DEBUG_IN6ADDR("Destination address:", peer_addr);

    /* Notice that the shotgun logic requires us to check always the address family.
     *  Depending on the address family, we send the packet using UDP encapsulation or
     *  without it. Here's the current logic for UDP encapsulation (note that we
     *  assume that the port number is always > 0 when nat mode is > 0):
     *
     *               | IPv4 address | IPv6 address |
     *  -------------+--------------+--------------+
     *  nat_mode = 0 |    NONE      |    NONE      |
     *  nat_mode > 0 |    UDP       |    NONE      |
     *
     */

    if (local_addr)
    {
	    if (IN6_IS_ADDR_V4MAPPED(peer_addr) && (hip_get_nat_mode(entry) != HIP_NAT_MODE_NONE || dst_port != 0)) {
		    return hip_send_udp_from_one_src(local_addr, peer_addr,
						     src_port, dst_port,
						     msg, entry, retransmit);
	    } else {
		    return hip_send_raw_from_one_src(local_addr, peer_addr,
						     src_port, dst_port,
						     msg, entry, retransmit);
	    }
    }

    HIP_IFEL(hip_shotgun_status != SO_HIP_SHOTGUN_ON, -1,
            "Local address is set to NULL even though the shotgun is off\n");

    list_for_each_safe(item, tmp, addresses, i)
    {
	    netdev_src_addr = list_entry(item);
	    src_addr = hip_cast_sa_addr(&netdev_src_addr->addr);
	    
	    if (!are_addresses_compatible(src_addr, peer_addr))
		    continue;
            
	    HIP_DEBUG_IN6ADDR("Source address:", src_addr);
	    HIP_DEBUG_IN6ADDR("Dest address:", peer_addr);
	    
	    /* Notice: errors from sending are suppressed intentiously because they occur often */
	    if (IN6_IS_ADDR_V4MAPPED(peer_addr) && (hip_get_nat_mode(entry) != HIP_NAT_MODE_NONE || dst_port != 0)) {
		    hip_send_udp_from_one_src(src_addr, peer_addr,
					      src_port, dst_port,
					      msg, entry, retransmit);
	    } else {
		    hip_send_raw_from_one_src(src_addr, peer_addr,
					      src_port, dst_port,
					      msg, entry, retransmit);
	    }
    }

out_err:
    return err;
};

/**
 * This function sends ICMPv6 echo with timestamp to dsthit
 *
 * @param socket to send with
 * @param srchit HIT to send from
 * @param dsthit HIT to send to
 *
 * @return 0 on success negative on error
 */
int hip_send_icmp(int sockfd, hip_ha_t *entry) {
	int err = 0, i = 0, identifier = 0;
	struct icmp6hdr * icmph = NULL;
	struct sockaddr_in6 dst6;
	u_char cmsgbuf[CMSG_SPACE(sizeof (struct inet6_pktinfo))];
	u_char * icmp_pkt = NULL;
	struct msghdr mhdr;
	struct iovec iov[1];
	struct cmsghdr * chdr;
        struct inet6_pktinfo * pkti;
	struct timeval tval;

	HIP_IFEL(!entry, 0, "No entry\n");

	HIP_IFEL((entry->outbound_sa_count == 0), 0,
		 "No outbound sa, ignoring keepalive\n")

	_HIP_DEBUG("Starting to send ICMPv6 heartbeat\n");

	/* memset and malloc everything you need */
	memset(&mhdr, 0, sizeof(struct msghdr));
	memset(&tval, 0, sizeof(struct timeval));
	memset(cmsgbuf, 0, sizeof(cmsgbuf));
	memset(iov, 0, sizeof(struct iovec));
	memset(&dst6, 0, sizeof(dst6));

	icmp_pkt = malloc(HIP_MAX_ICMP_PACKET);
        HIP_IFEL((!icmp_pkt), -1, "Malloc for icmp_pkt failed\n");
	memset(icmp_pkt, 0, sizeof(HIP_MAX_ICMP_PACKET));

        chdr = (struct cmsghdr *)cmsgbuf;
	pkti = (struct inet6_pktinfo *)(CMSG_DATA(chdr));

	identifier = getpid() & 0xFFFF;

	/* Build ancillary data */
	chdr->cmsg_len = CMSG_LEN (sizeof (struct inet6_pktinfo));
	chdr->cmsg_level = IPPROTO_IPV6;
	chdr->cmsg_type = IPV6_PKTINFO;
	memcpy(&pkti->ipi6_addr, &entry->hit_our, sizeof(struct in6_addr));

	/* get the destination */
	memcpy(&dst6.sin6_addr, &entry->hit_peer, sizeof(struct in6_addr));
	dst6.sin6_family = AF_INET6;
	dst6.sin6_flowinfo = 0;

	/* build icmp header */
	icmph = (struct icmp6hdr *)icmp_pkt;
	icmph->icmp6_type = ICMPV6_ECHO_REQUEST;
	icmph->icmp6_code = 0;
	entry->heartbeats_sent++;

	icmph->icmp6_sequence = htons(entry->heartbeats_sent);
	icmph->icmp6_identifier = identifier;

	gettimeofday(&tval, NULL);

	memset(&icmp_pkt[8], 0xa5, HIP_MAX_ICMP_PACKET - 8);
 	/* put timeval into the packet */
	memcpy(&icmp_pkt[8], &tval, sizeof(struct timeval));

	/* put the icmp packet to the io vector struct for the msghdr */
	iov[0].iov_base = icmp_pkt;
	iov[0].iov_len  = sizeof(struct icmp6hdr) + sizeof(struct timeval);

	/* build the msghdr for the sendmsg, put ancillary data also*/
	mhdr.msg_name = &dst6;
	mhdr.msg_namelen = sizeof(struct sockaddr_in6);
	mhdr.msg_iov = iov;
	mhdr.msg_iovlen = 1;
	mhdr.msg_control = &cmsgbuf;
	mhdr.msg_controllen = sizeof(cmsgbuf);

	i = sendmsg(sockfd, &mhdr, 0);
	if (i <= 0)
		HIP_PERROR("sendmsg");

	/* Debug information*/
	_HIP_DEBUG_HIT("src hit", &entry->hit_our);
	_HIP_DEBUG_HIT("dst hit", &entry->hit_peer);
	_HIP_DEBUG("i == %d socket = %d\n", i, sockfd);
	HIP_PERROR("SENDMSG ");

	HIP_IFEL((i < 0), -1, "Failed to send ICMP into ESP tunnel\n");
	HIP_DEBUG_HIT("Succesfully sent heartbeat to", &entry->hit_peer);

out_err:
	if (icmp_pkt)
		free(icmp_pkt);
	return err;
}


#ifdef CONFIG_HIP_I3
/**
 * Hi3 outbound traffic processing.
 *
 * @param src_addr  a pointer to our IPv6 or IPv4-in-IPv6 format IPv4 address.
 * @param peer_addr a pointer to peer IPv6 or IPv4-in-IPv6 format IPv4 address.
 * @param not_used  source port number. Not in use.
 * @param not_used2 destination port number. Not in use.
 * @param msg       a pointer to a HIP packet common header with source and
 *                  destination HITs.
 * @param not_used3 a pointer to the current host association database state.
 *                  Not in use.
 * @param not_used4 a boolean value indicating if this is a retransmission
 *                  (@b zero if this is @b not a retransmission). Not in use.
 * @note            There are four parameters not used anywhere. However, these
 *                  parameters must exist in the function parameter list
 *                  because all the send-functions must have a uniform parameter
 *                  list as dictated by @c hip_hadb_xmit_func_set.
 * @todo            For now this supports only serialiazation of IPv6 addresses
 *                  to Hi3 header.
 * @todo            This function is outdated. Does not support in6 mapped
 *                  addresses and retransmission queues -mk
 * @todo            Does this support NAT travelsal? Or is it even supposed to
 *                  support it?
 *
 */
int hip_send_i3(struct in6_addr *src_addr, struct in6_addr *peer_addr,
		in_port_t not_used, in_port_t not_used2, struct hip_common *msg,
		hip_ha_t *not_used3, int not_used4)
{
	ID id;
	cl_buf *clb;
  	u16 csum;
	int err = 0, msg_len;
	char *buf;

	//check msg length
	if (!hip_check_network_msg_len(msg)) {
		err = -EMSGSIZE;
		HIP_ERROR("bad msg len %d\n", hip_get_msg_total_len(msg));
		goto out_err;
	}

	msg_len = hip_get_msg_total_len(msg);

	clb = cl_alloc_buf(msg_len);
	if (!clb) {
		HIP_ERROR("Out of memory\n.");
		return -1;
	}

	buf = clb->data;

	hip_zero_msg_checksum(msg);
//	msg->checksum = hip_checksum_packet((char *)msg,
//					    (struct sockaddr *)&src,
//					    (struct sockaddr *)&dst);

	clb->data_len = msg_len;

	memcpy(buf, msg, msg_len);

	/* Send over i3 */
	bzero(&id, ID_LEN);
	memcpy(&id, &msg->hitr, sizeof(struct in6_addr));
	cl_set_private_id(&id);

	/* exception when matching trigger not found */
	cl_send(&id, clb, 0);
	cl_free_buf(clb);

 out_err:
	return err;
}
#endif

/**
 * Sends a HIP message using User Datagram Protocol (UDP).
 *
 * Sends a HIP message to the peer on UDP/IPv4. IPv6 is not supported, because
 * there are no IPv6 NATs deployed in the Internet yet. If either @c local_addr
 * or @c peer_addr is pure (not a IPv4-in-IPv6 format IPv4 address) IPv6
 * address, no message is send. IPv4-in-IPv6 format IPv4 addresses are mapped to
 * pure IPv4 addresses. In case of transmission error, this function tries to
 * retransmit the packet @c HIP_NAT_NUM_RETRANSMISSION times. The HIP packet
 * checksum is set to zero.
 *
 * Used protocol suite is <code>IPv4(UDP(HIP))</code>.
 *
 * @param local_addr a pointer to our IPv4-in-IPv6 format IPv4 address.
 * @param peer_addr  a pointer to peer IPv4-in-IPv6 format IPv4 address.
 * @param src_port   source port number to be used in the UDP packet header
 *                   (host byte order)
 * @param dst_port   destination port number to be used in the UDP packet header.
 *                   (host byte order).
 * @param msg        a pointer to a HIP packet common header with source and
 *                   destination HITs.
 * @param entry      a pointer to the current host association database state.
 * @param retransmit a boolean value indicating if this is a retransmission
 *                   (@b zero if this is @b not a retransmission).
 * @return           zero on success, or negative error value on error.
 * @note             This function should never be used directly. Use
 *                   hip_send_pkt_stateless() or the host association send
 *                   function pointed by the function pointer
 *                   hadb_xmit_func->send_pkt instead.
 * @note             If retransmit is set other than zero, make sure that the
 *                   entry is not NULL.
 * @todo             remove the sleep code (queuing is enough?)
 * @todo             Add support to IPv6 address family.
 * @see              hip_send_pkt
 */
int hip_send_udp_stun(struct in6_addr *local_addr, struct in6_addr *peer_addr,
		 in_port_t src_port, in_port_t dst_port,
		 void* msg, int length)
{
	return hip_send_raw_from_one_src(local_addr, peer_addr, src_port,
					 dst_port, msg, NULL, 0);
}

<|MERGE_RESOLUTION|>--- conflicted
+++ resolved
@@ -1320,10 +1320,8 @@
 		uh->dest = htons(dst_port);
 		uh->len = htons(len);
 		uh->check = 0;
-		memmoved = 1;
-	}
-
-<<<<<<< HEAD
+	}
+
 	if (udp) {
 		struct udphdr *uh = (struct udphdr *) msg;
 
@@ -1336,10 +1334,10 @@
 		uh->dest = htons(dst_port);
 		uh->len = htons(len);
 		uh->check = 0;
-	}
-=======
+		memmoved = 1;
+	}
+
 	_HIP_HEXDUMP("Dumping packet ", msg, len);
->>>>>>> 9c8e0032
 
 	for (dupl = 0; dupl < HIP_PACKET_DUPLICATES; dupl++) {
 		for (try_again = 0; try_again < 2; try_again++) {
