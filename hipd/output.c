/* @file
 *
 * Distributed under <a href="http://www.gnu.org/licenses/gpl2.txt">GNU/GPL</a>
 *
 * This file defines processing of outgoing packets for the Host
 * Identity Protocol (HIP).
 *
 * @author  Janne Lundberg
 * @author  Miika Komu
 * @author  Mika Kousa
 * @author  Kristian Slavov
 * @author  Samu Varjonen
 * @author  Rene Hummen
 */

/* required for s6_addr32 */
#define _BSD_SOURCE

#include <netinet/icmp6.h>

#include "config.h"
#include "output.h"

#ifdef CONFIG_HIP_MIDAUTH
#include "pisa.h"
#endif

#ifdef CONFIG_HIP_PERFORMANCE
#include "lib/performance/performance.h"
#endif

#include "lib/core/hip_udp.h"
#include "lib/core/solve.h"
#include "lib/tool/checksum.h"

enum number_dh_keys_t { ONE, TWO };

enum number_dh_keys_t number_dh_keys = TWO;

/**
 * @brief Sends a TCP packet through a raw socket.
 *
 * @param  hdr
 * @param  newSize
 * @param  trafficType 4 or 6 - standing for ipv4 and ipv6
 * @param  sockfd      a socket file descriptor
 * @param  addOption   adds the I1 option to a packet if required
 * @param  addHIT      adds the default HIT after the I1 option (if I1 option
 *                     should be added)
 * @return             ?
 */
int send_tcp_packet(void *hdr, int newSize, int trafficType, int sockfd,
                    int addOption, int addHIT)
{
    int on                      = 1, err = 0, off = 0, hdr_size = 0;
    int newHdr_size             = 0, twoHdrsSize = 0;
    char *HITbytes              = NULL;
    char *bytes                 = (char *) hdr;
    void *pointer               = NULL;
    struct tcphdr *tcphdr       = NULL, *newTcphdr = NULL;
    struct ip *iphdr            = NULL, *newIphdr = NULL;
    struct ip6_hdr *ip6_hdr     = NULL, *newIp6_hdr = NULL;
    struct pseudo_hdr *pseudo   = NULL;
    struct pseudo6_hdr *pseudo6 = NULL;
    struct sockaddr_in sin_addr;
    struct sockaddr_in6 sin6_addr;

    in6_addr_t *defaultHit      = (in6_addr_t *) malloc(sizeof(char) * 16);
    char newHdr[newSize + 4 * addOption + (sizeof(struct in6_addr)) * addHIT];

    if (addOption) {
        newSize = newSize + 4;
    }
    if (addHIT) {
        newSize = newSize + sizeof(struct in6_addr);
    }

    //initializing the headers and setting socket settings
    if (trafficType == 4) {
        //get the ip header
        iphdr               = (struct ip *) hdr;
        //get the tcp header
        hdr_size            = (iphdr->ip_hl * 4);
        tcphdr              = ((struct tcphdr *) (void *) (((char *) iphdr) + hdr_size));
        //socket settings
        sin_addr.sin_family = AF_INET;
        sin_addr.sin_port   = htons(tcphdr->dest);

        /* Is that right to copy address? */
        sin_addr.sin_addr   = iphdr->ip_dst;
    } else if (trafficType == 6)    {
        //get the ip header
        ip6_hdr               = (struct ip6_hdr *) hdr;
        //get the tcp header
        hdr_size              = sizeof(struct ip6_hdr);
        tcphdr                = ((struct tcphdr *) (void *) (((char *) ip6_hdr) + hdr_size));
        //socket settings
        sin6_addr.sin6_family = AF_INET6;
        sin6_addr.sin6_port   = htons(tcphdr->dest);
        sin6_addr.sin6_addr   = ip6_hdr->ip6_dst;
    }

    //measuring the size of ip and tcp headers (no options)
    twoHdrsSize = hdr_size + 4 * 5;

    //copy the ip header and the tcp header without the options
    memcpy(&newHdr[0], &bytes[0], twoHdrsSize);

    //get the default hit
    if (addHIT) {
        hip_get_default_hit(defaultHit);
        HITbytes = (char *) defaultHit;
    }

    //add the i1 option and copy the old options
    //add the HIT if required,
    if (tcphdr->doff == 5) {  //there are no previous options
        if (addOption) {
            newHdr[twoHdrsSize]     = (char) HIP_OPTION_KIND;
            newHdr[twoHdrsSize + 1] = (char) 2;
            newHdr[twoHdrsSize + 2] = (char) 1;
            newHdr[twoHdrsSize + 3] = (char) 1;
            if (addHIT) {
                //put the default hit
                memcpy(&newHdr[twoHdrsSize + 4], &HITbytes[0], 16);
            }
        } else {
            if (addHIT) {
                //put the default hit
                memcpy(&newHdr[twoHdrsSize], &HITbytes[0], 16);
            }
        }
    } else { //there are previous options
        if (addOption) {
            newHdr[twoHdrsSize]     = (char) HIP_OPTION_KIND;
            newHdr[twoHdrsSize + 1] = (char) 2;
            newHdr[twoHdrsSize + 2] = (char) 1;
            newHdr[twoHdrsSize + 3] = (char) 1;

            //if the HIT is to be sent, the
            //other options are not important
            if (addHIT) {
                //put the default hit
                memcpy(&newHdr[twoHdrsSize + 4], &HITbytes[0], 16);
            } else {
                memcpy(&newHdr[twoHdrsSize + 4], &bytes[twoHdrsSize], 4 * (tcphdr->doff - 5));
            }
        } else {
            //if the HIT is to be sent, the
            //other options are not important
            if (addHIT) {
                //put the default hit
                memcpy(&newHdr[twoHdrsSize], &HITbytes[0], 16);
            } else {
                memcpy(&newHdr[twoHdrsSize], &bytes[twoHdrsSize], 4 * (tcphdr->doff - 5));
            }
        }
    }

    pointer = &newHdr[0];
    //get pointers to the new packet
    if (trafficType == 4) {
        //get the ip header
        newIphdr    = (struct ip *) pointer;
        //get the tcp header
        newHdr_size = (iphdr->ip_hl * 4);
        newTcphdr   = ((struct tcphdr *) (void *) (((char *) newIphdr) + newHdr_size));
    } else if (trafficType == 6)    {
        //get the ip header
        newIp6_hdr  = (struct ip6_hdr *) pointer;
        //get the tcp header
        newHdr_size = (newIp6_hdr->ip6_ctlun.ip6_un1.ip6_un1_plen * 4);
        newTcphdr   = ((struct tcphdr *) (void *) (((char *) newIp6_hdr) + newHdr_size));
    }

    //change the values of the checksum and the tcp header length(+1)
    newTcphdr->check = 0;
    if (addOption) {
        newTcphdr->doff = newTcphdr->doff + 1;
    }
    if (addHIT) {
        newTcphdr->doff = newTcphdr->doff + 4;        //16 bytes HIT - 4 more words
    }
    //the checksum
    if (trafficType == 4) {
        pseudo = (struct pseudo_hdr *) (void *) ((uint8_t *) newTcphdr - sizeof(struct pseudo_hdr));

        pseudo->s_addr   = newIphdr->ip_src.s_addr;
        pseudo->d_addr   = newIphdr->ip_dst.s_addr;
        pseudo->zer0     = 0;
        pseudo->protocol = IPPROTO_TCP;
        pseudo->length   = htons(sizeof(struct tcphdr) + 4 * (newTcphdr->doff - 5) + 0);

        newTcphdr->check = in_cksum((unsigned short *) pseudo, sizeof(struct tcphdr) +
                                    4 * (newTcphdr->doff - 5) + sizeof(struct pseudo_hdr) + 0);
    } else if (trafficType == 6)    {
        pseudo6 = (struct pseudo6_hdr *) (void *) ((uint8_t *) newTcphdr - sizeof(struct pseudo6_hdr));

        pseudo6->s_addr   = newIp6_hdr->ip6_src;
        pseudo6->d_addr   = newIp6_hdr->ip6_dst;
        pseudo6->zer0     = 0;
        pseudo6->protocol = IPPROTO_TCP;
        pseudo6->length   = htons(sizeof(struct tcphdr) + 4 * (newTcphdr->doff - 5) + 0);

        newTcphdr->check  = in_cksum((unsigned short *) pseudo6, sizeof(struct tcphdr) +
                                     4 * (newTcphdr->doff - 5) + sizeof(struct pseudo6_hdr) + 0);
    }

    //replace the pseudo header bytes with the correct ones
    memcpy(&newHdr[0], &bytes[0], hdr_size);

    if (setsockopt(sockfd, IPPROTO_IP, IP_HDRINCL, (char *) &on, sizeof(on)) < 0) {
        HIP_DEBUG("Error setting an option to raw socket\n");
        return -1;
    }

    //finally send through the socket
    err = sendto(sockfd, &newHdr[0], newSize, 0, (struct sockaddr *) &sin_addr, sizeof(sin_addr));

    if (defaultHit) {
        HIP_FREE(defaultHit);
    }

    setsockopt(sockfd, IPPROTO_IP, IP_HDRINCL, (char *) &off, sizeof(off));

    return err;
}

/**
 * Builds the TCP SYN packet that will be send with the i1 option.
 *
 * Send an I1 packet to the responder if an IPv6 address for the peer
 * is known.
 *
 * @param entry     a pointer to a host association database state reserved for
 *                  the peer. The src and dst ports are included in this parameter
 * @return          nothing
 */
#ifdef CONFIG_HIP_OPPORTUNISTIC
static void hip_send_opp_tcp_i1(hip_ha_t *entry)
{
    int ipType = !IN6_IS_ADDR_V4MAPPED(&entry->peer_addr);
    struct ip *iphdr = NULL;
    struct ip6_hdr *ip6_hdr = NULL;
    struct tcphdr *tcphdr = NULL;
    int hdr_size = 0;
    char bytes[sizeof(struct ip) * (1 - ipType) + sizeof(struct ip6_hdr) * ipType + 5 * 4];

    HIP_DEBUG("\n");

    if (ipType == 0) {
        hdr_size = sizeof(struct ip);
    } else if (ipType == 1) {
        hdr_size = sizeof(struct ip6_hdr);
    }

    //set all bytes of both headers to 0
    memset(&bytes[0], 0, 40);

    //fill in the ip header fields
    if (ipType == 0) {  //ipv4
        //get the ip header
        iphdr         = (struct ip *) (void *) &bytes[0];
        //get the tcp header
        tcphdr        = ((struct tcphdr *) (void *) (((char *) iphdr) + hdr_size));

        iphdr->ip_v   = 4;
        iphdr->ip_hl  = 5;
        iphdr->ip_tos = 0;
        iphdr->ip_len = 44;        //20+20+4 ?????
        iphdr->ip_id  = 100;       //random
        //iphdr->FLAGS
        iphdr->ip_off = 0;
        iphdr->ip_ttl = 64;
        iphdr->ip_p   = 6;
        iphdr->ip_sum = in_cksum((unsigned short *) iphdr, sizeof(struct ip));
        IPV6_TO_IPV4_MAP(&entry->our_addr, &iphdr->ip_src);
        IPV6_TO_IPV4_MAP(&entry->peer_addr, &iphdr->ip_dst);
    } else if (ipType == 1)    { //ipv6
        //get the ip header
        ip6_hdr = (struct ip6_hdr *) (void *) &bytes[0];
        //get the tcp header
        tcphdr  = ((struct tcphdr *) (void *) (((char *) ip6_hdr) + hdr_size));

        ip6_hdr->ip6_ctlun.ip6_un1.ip6_un1_flow = 1610612736; //01100000000000000000000000000000;
        ip6_hdr->ip6_ctlun.ip6_un1.ip6_un1_plen = 20;
        ip6_hdr->ip6_ctlun.ip6_un1.ip6_un1_nxt  = 6;
        ip6_hdr->ip6_ctlun.ip6_un1.ip6_un1_hlim = 64;
        memcpy(&ip6_hdr->ip6_src, &entry->our_addr, sizeof(struct in6_addr));
        memcpy(&ip6_hdr->ip6_dst, &entry->peer_addr, sizeof(struct in6_addr));
    }

    //randomize the source port to one of 1024-65535
    //but different from entry->tcp_opptcp_src_port
    tcphdr->source  = rand() % (65536 - 1024) + 1024; //entry->tcp_opptcp_src_port;
    tcphdr->seq     = 0;
    tcphdr->ack_seq = 0;    //is not important in the SYN packet
    tcphdr->doff    = 5;
    tcphdr->syn     = 1;
    //tcphdr->rst = 1;
    tcphdr->window  = 34;   //random
    tcphdr->check   = 0;  //will be set right when sent, no need to calculate it here
    //tcphdr->urg_ptr = ???????? TO BE FIXED
    if (ipType == 0) {
        send_tcp_packet(&bytes[0], hdr_size + 4 * tcphdr->doff, 4, hip_raw_sock_output_v4, 1, 0);
    } else if (ipType == 1) {
        send_tcp_packet(&bytes[0], hdr_size + 4 * tcphdr->doff, 6, hip_raw_sock_output_v6, 1, 0);
    }
}
#endif /* CONFIG_HIP_OPPORTUNISTIC */

/**
 * Send an I1 packet to the Responder. Used internally by hip_send_i1().
 *
 * @param i1         a pointer to a i1 packet common header with source and
 *                   destination HITs.
 * @param dst_hit    destination HIT (used only for the opportunistic TCP extension)
 * @param local_addr a pointer to our IPv6 or IPv4-in-IPv6 format IPv4 address.
 *                   If local_addr is NULL, the packet is sent from all addresses.
 * @param peer_addr  a pointer to peer IPv6 or IPv4-in-IPv6 format IPv4 address.
 * @param src_port   not used.
 * @param dst_port   not used.
 * @param entry      a pointer to the current host association database state.
 * @param retransmit a boolean value indicating if this is a retransmission
 *                   (@b zero if this is @b not a retransmission).
 * @return           zero on success, or negative error value on error.
 * @todo remove the dst_hit parameter? test with the opportunistic TCP extension
 */
static int hip_send_i1_pkt(struct hip_common *i1,
                           hip_hit_t *dst_hit,
                           struct in6_addr *local_addr,
                           struct in6_addr *peer_addr,
                           in_port_t src_port,
                           in_port_t dst_port,
<<<<<<< HEAD
=======
                           struct hip_common *i1_blind,
>>>>>>> 4a635f9e
                           hip_ha_t *entry,
                           int retransmit)
{
    int err = 0;

#ifdef CONFIG_HIP_OPPORTUNISTIC
    // if hitr is hashed null hit, send it as null on the wire
    if  (hit_is_opportunistic_hit(&i1->hitr)) {
        ipv6_addr_copy(&i1->hitr, &in6addr_any);
    }

    if (local_addr) {
        HIP_DEBUG_IN6ADDR("local", local_addr);
    }
    if (peer_addr) {
        HIP_DEBUG_IN6ADDR("peer", peer_addr);
    }

#endif // CONFIG_HIP_OPPORTUNISTIC

    HIP_DEBUG_HIT("BEFORE sending", peer_addr);
    err = hip_send_pkt(local_addr, peer_addr, src_port, dst_port, i1, entry, 1);

    HIP_DEBUG("err after sending: %d.\n", err);

    if (!err) {
        HIP_LOCK_HA(entry);
        entry->state = HIP_STATE_I1_SENT;
        HIP_UNLOCK_HA(entry);
    } else if (err == 1)   {
        err = 0;
    }

#ifdef CONFIG_HIP_OPPORTUNISTIC
    /*send the TCP SYN_i1 packet*/
    if (hip_get_opportunistic_tcp_status() &&
        hit_is_opportunistic_hit(dst_hit)) {
        /* Ensure that I1 gets first to destination */
        usleep(50);
        hip_send_opp_tcp_i1(entry);
    }
#endif /* CONFIG_HIP_OPPORTUNISTIC */

    return err;
}

/**
 * Send an I1 packet to the Responder
 *
 * @param src_hit a pointer to source host identity tag.
 * @param dst_hit a pointer to destination host identity tag.
 * @param entry   a pointer to a host association database state reserved for
 *                the peer.
 * @return        zero on success, or negative error value on error.
 */
int hip_send_i1(hip_hit_t *src_hit, hip_hit_t *dst_hit, hip_ha_t *entry)
{
    struct hip_common *i1       = 0;
    uint16_t mask               = 0;
    int err                     = 0;
    hip_list_t *item            = NULL, *tmp = NULL;
    struct hip_peer_addr_list_item *addr;
    int i                       = 0;
    struct in6_addr *local_addr = NULL;
    struct in6_addr peer_addr;

#ifdef CONFIG_HIP_PERFORMANCE
    HIP_DEBUG("Start PERF_I1_SEND, PERF_BASE\n");
    hip_perf_start_benchmark(perf_set, PERF_I1_SEND);
    hip_perf_start_benchmark(perf_set, PERF_BASE);
#endif

    HIP_IFEL((entry->state == HIP_STATE_ESTABLISHED), 0,
             "State established, not triggering bex\n");

    /* Assign a local private key, public key and HIT to HA */
    HIP_DEBUG_HIT("src_hit", src_hit);
    HIP_DEBUG_HIT("entry->src_hit", &entry->hit_our);
    HIP_IFEL(hip_init_us(entry, src_hit), -EINVAL,
             "Could not assign a local host id\n");
    HIP_DEBUG_HIT("entry->src_hit", &entry->hit_our);

    /* We don't need to use hip_msg_alloc(), since the I1
     * packet is just the size of struct hip_common. */

    /* ..except that when calculating the msg size, we need to have more
     * than just hip_common */

    /* So why don't we just have a hip_max_t struct to allow allocation of
     * maximum sized HIP packets from the stack? Not that it would make any
     * difference here, but playing with mallocs has always the chance of
     * leaks... */

    i1 = hip_msg_alloc();

    hip_build_network_hdr(i1, HIP_I1, mask, &entry->hit_our, dst_hit);

    /* Calculate the HIP header length */
    hip_calc_hdr_len(i1);

    HIP_DEBUG_HIT("HIT source", &i1->hits);
    HIP_DEBUG_HIT("HIT dest", &i1->hitr);

    HIP_DEBUG("Sending I1 to the following addresses:\n");
    hip_print_peer_addresses_to_be_added(entry);

    if (hip_shotgun_status == HIP_MSG_SHOTGUN_OFF ||
        (entry->peer_addr_list_to_be_added == NULL)) {
        HIP_IFEL(hip_hadb_get_peer_addr(entry, &peer_addr), -1,
                 "No preferred IP address for the peer.\n");

        local_addr = &entry->our_addr;
        err        = hip_send_i1_pkt(i1,
                                     dst_hit,
                                     local_addr,
                                     &peer_addr,
                                     entry->local_udp_port,
                                     entry->peer_udp_port,
                                     entry,
                                     1);
    } else {
        HIP_DEBUG("Number of items in the peer addr list: %d ",
                  ((struct lhash_st *) entry->peer_addr_list_to_be_added)->num_items);
        list_for_each_safe(item, tmp, entry->peer_addr_list_to_be_added, i)
        {
            addr = (struct hip_peer_addr_list_item *) list_entry(item);
            ipv6_addr_copy(&peer_addr, &addr->address);

            err  = hip_send_i1_pkt(i1,
                                   dst_hit,
                                   NULL,
                                   &peer_addr,
                                   entry->local_udp_port,
                                   entry->peer_udp_port,
                                   entry,
                                   1);

            /* Do not bail out on error with shotgun. Some
             * address pairs just might fail. */
        }
    }
#ifdef CONFIG_HIP_PERFORMANCE
    HIP_DEBUG("Stop and write PERF_I1_SEND\n");
    hip_perf_stop_benchmark(perf_set, PERF_I1_SEND);
    hip_perf_write_benchmark(perf_set, PERF_I1_SEND);
#endif

out_err:
    if (i1 != NULL) {
        free(i1);
    }
    return err;
}

/**
 * @brief Creates an I2 packet and sends it.
 *
 * @param packet_type The packet type of the control message (RFC 5201, 5.3.)
 * @param ha_state The host association state (RFC 5201, 4.4.1.)
 * @param *packet_ctx Pointer to the packet context, containing all
 *                    information for the packet handling
 *                    (received message, source and destination address, the
 *                    ports and the corresponding entry from the host
 *                    association database).
 *
 * @return zero on success, non-negative on error.
 */
int hip_send_i2(const uint8_t packet_type,
                const uint32_t ha_state,
                struct hip_packet_context *packet_ctx)
{
    hip_transform_suite_t transform_hip_suite, transform_esp_suite;
    struct hip_spi_in_item spi_in_data;
    in6_addr_t daddr;
    struct hip_param *param                 = NULL;
    struct hip_esp_info *esp_info           = NULL;
    struct hip_host_id_entry *host_id_entry = NULL;
    char *enc_in_msg                        = NULL, *host_id_in_enc = NULL;
    unsigned char *iv                       = NULL;
    int err = 0, host_id_in_enc_len = 0;
    uint32_t spi_in = 0;

    HIP_IFEL(packet_ctx->drop_packet,
             -1,
             "Abort packet processing.\n");

    /* We haven't handled REG_INFO parameter. We do that in hip_send_i2()
     * because we must create an REG_REQUEST parameter based on the data
     * of the REG_INFO parameter. */

    HIP_DEBUG("R1 source port %u, destination port %d\n",
              packet_ctx->msg_ports->src_port,
              packet_ctx->msg_ports->dst_port);

    HIP_ASSERT(packet_ctx->hadb_entry);

    spi_in = packet_ctx->hadb_entry->spi_inbound_current;

    /* TLV sanity checks are are already done by the caller of this
     * function. Now, begin to build I2 piece by piece. */

    /* Delete old SPDs and SAs, if present */
    hip_delete_security_associations_and_sp(packet_ctx->hadb_entry);

    /********** R1 COUNTER (OPTIONAL) ********/
    /* we build this, if we have recorded some value (from previous R1s) */
    {
        uint64_t rtmp;

        HIP_LOCK_HA(packet_ctx->hadb_entry);
        rtmp = packet_ctx->hadb_entry->birthday;
        HIP_UNLOCK_HA(packet_ctx->hadb_entry);

        HIP_IFEL(rtmp && hip_build_param_r1_counter(packet_ctx->output_msg, rtmp), -1,
                 "Could not build R1 GENERATION parameter\n");
    }

    /********** HIP transform. **********/
    HIP_IFE(!(param = hip_get_param(packet_ctx->input_msg, HIP_PARAM_HIP_TRANSFORM)),
            -ENOENT);
    HIP_IFEL((transform_hip_suite =
                  hip_select_hip_transform((struct hip_hip_transform *) param)) == 0,
             -EINVAL,
             "Could not find acceptable hip transform suite\n");

    /* Select only one transform */
    HIP_IFEL(hip_build_param_hip_transform(packet_ctx->output_msg,
                                           &transform_hip_suite,
                                           1),
             -1,
             "Building of HIP transform failed\n");

    HIP_DEBUG("HIP transform: %d\n", transform_hip_suite);

    /************ Encrypted ***********/
    if (hip_encrypt_i2_hi) {
        switch (transform_hip_suite) {
        case HIP_HIP_AES_SHA1:
            HIP_IFEL(hip_build_param_encrypted_aes_sha1(packet_ctx->output_msg,
                                                        (struct hip_tlv_common *) packet_ctx->hadb_entry->our_pub),
                     -1,
                     "Building of param encrypted failed.\n");
            enc_in_msg     = hip_get_param(packet_ctx->output_msg,
                                           HIP_PARAM_ENCRYPTED);
            HIP_ASSERT(enc_in_msg);             /* Builder internal error. */
            iv             = ((struct hip_encrypted_aes_sha1 *) enc_in_msg)->iv;
            get_random_bytes(iv, 16);
            host_id_in_enc = enc_in_msg + sizeof(struct hip_encrypted_aes_sha1);
            break;
        case HIP_HIP_3DES_SHA1:
            HIP_IFEL(hip_build_param_encrypted_3des_sha1(packet_ctx->output_msg,
                                                         (struct hip_tlv_common *) packet_ctx->hadb_entry->our_pub),
                     -1,
                     "Building of param encrypted failed.\n");
            enc_in_msg     = hip_get_param(packet_ctx->output_msg,
                                           HIP_PARAM_ENCRYPTED);
            HIP_ASSERT(enc_in_msg);             /* Builder internal error. */
            iv             = ((struct hip_encrypted_3des_sha1 *) enc_in_msg)->iv;
            get_random_bytes(iv, 8);
            host_id_in_enc = enc_in_msg +
                             sizeof(struct hip_encrypted_3des_sha1);
            break;
        case HIP_HIP_NULL_SHA1:
            HIP_IFEL(hip_build_param_encrypted_null_sha1(packet_ctx->output_msg,
                                                         (struct hip_tlv_common *) packet_ctx->hadb_entry->our_pub),
                     -1,
                     "Building of param encrypted failed.\n");
            enc_in_msg     = hip_get_param(packet_ctx->output_msg,
                                           HIP_PARAM_ENCRYPTED);
            HIP_ASSERT(enc_in_msg);             /* Builder internal error. */
            iv             = NULL;
            host_id_in_enc = enc_in_msg +
                             sizeof(struct hip_encrypted_null_sha1);
            break;
        default:
            HIP_IFEL(1, -ENOSYS, "HIP transform not supported (%d)\n",
                     transform_hip_suite);
        }
    } else {   /* add host id in plaintext without encrypted wrapper */
               /* Parameter HOST_ID. Notice that hip_get_public_key overwrites
                * the argument pointer, so we have to allocate some extra memory */

        HIP_IFEL(!(host_id_entry = hip_get_hostid_entry_by_lhi_and_algo(HIP_DB_LOCAL_HID,
                                                                        &packet_ctx->input_msg->hitr,
                                                                        HIP_ANY_ALGO,
                                                                        -1)),
                   -1,
                   "Unknown HIT\n");

        _HIP_DEBUG("This HOST ID belongs to: %s\n",
                   hip_get_param_host_id_hostname(host_id_entry->host_id));

        HIP_IFEL(hip_build_param(packet_ctx->output_msg, host_id_entry->host_id),
                 -1,
                 "Building of host id failed\n");
    }

    /* REG_INFO parameter. This builds a REG_REQUEST parameter in the I2
     * packet. */
    hip_handle_param_reg_info(packet_ctx->hadb_entry,
                              packet_ctx->input_msg,
                              packet_ctx->output_msg);

    /********** ESP-ENC transform. **********/
    HIP_IFE(!(param = hip_get_param(packet_ctx->input_msg,
                                    HIP_PARAM_ESP_TRANSFORM)),
            -ENOENT);

    /* Select only one transform */
    HIP_IFEL((transform_esp_suite =
                  hip_select_esp_transform((struct hip_esp_transform *) param)) == 0,
             -1, "Could not find acceptable hip transform suite\n");
    HIP_IFEL(hip_build_param_esp_transform(packet_ctx->output_msg,
                                           &transform_esp_suite, 1), -1,
             "Building of ESP transform failed\n");

    /********** ESP-PROT anchor [OPTIONAL] **********/

    /** @todo Modularize esp_prot_* */
    HIP_IFEL(esp_prot_i2_add_anchor(packet_ctx), -1,
             "failed to add esp protection anchor\n");

    /************************************************/

    if (hip_encrypt_i2_hi) {
        HIP_HEXDUMP("enc(host_id)",
                    host_id_in_enc,
                    hip_get_param_total_len(host_id_in_enc));

        /* Calculate the length of the host id inside the encrypted param */
        host_id_in_enc_len = hip_get_param_total_len(host_id_in_enc);

        /* Adjust the host id length for AES (block size 16).
         * build_param_encrypted_aes has already taken care that there is
         * enough padding */
        if (transform_hip_suite == HIP_HIP_AES_SHA1) {
            int remainder = host_id_in_enc_len % 16;
            if (remainder) {
                HIP_DEBUG("Remainder %d (for AES)\n", remainder);
                host_id_in_enc_len += remainder;
            }
        }

        _HIP_HEXDUMP("hostidinmsg", host_id_in_enc,
                     hip_get_param_total_len(host_id_in_enc));
        _HIP_HEXDUMP("encinmsg", enc_in_msg,
                     hip_get_param_total_len(enc_in_msg));
        HIP_HEXDUMP("enc key", &packet_ctx->hadb_entry->hip_enc_out.key, HIP_MAX_KEY_LEN);
        _HIP_HEXDUMP("IV", iv, 16);         // or 8
        HIP_DEBUG("host id type: %d\n",
                  hip_get_host_id_algo((struct hip_host_id *) host_id_in_enc));
        _HIP_HEXDUMP("hostidinmsg 2", host_id_in_enc, x);


        HIP_IFEL(hip_crypto_encrypted(host_id_in_enc, iv,
                                      transform_hip_suite,
                                      host_id_in_enc_len,
                                      &packet_ctx->hadb_entry->hip_enc_out.key,
                                      HIP_DIRECTION_ENCRYPT), -1,
                 "Building of param encrypted failed\n");

        _HIP_HEXDUMP("encinmsg 2", enc_in_msg,
                     hip_get_param_total_len(enc_in_msg));
        _HIP_HEXDUMP("hostidinmsg 2", host_id_in_enc, x);
    }

    /* Now that almost everything is set up except the signature, we can
     * try to set up inbound IPsec SA, similarly as in hip_send_r2 */

    HIP_DEBUG("src %d, dst %d\n",
              packet_ctx->msg_ports->src_port,
              packet_ctx->msg_ports->dst_port);

    packet_ctx->hadb_entry->local_udp_port = packet_ctx->msg_ports->src_port;
    packet_ctx->hadb_entry->peer_udp_port  = packet_ctx->msg_ports->dst_port;

    packet_ctx->hadb_entry->hip_transform  = transform_hip_suite;

    /* XXX: -EAGAIN */
    HIP_DEBUG("set up inbound IPsec SA, SPI=0x%x (host)\n", spi_in);

    HIP_IFEL(hip_setup_hit_sp_pair(&packet_ctx->input_msg->hits,
                                   &packet_ctx->input_msg->hitr,
                                   packet_ctx->src_addr, packet_ctx->dst_addr,
                                   IPPROTO_ESP,
                                   1,
                                   1),
             -1,
             "Setting up SP pair failed\n");

    esp_info = hip_get_param(packet_ctx->output_msg, HIP_PARAM_ESP_INFO);
    HIP_ASSERT(esp_info);     /* Builder internal error */
    esp_info->new_spi = htonl(spi_in);
    /* LSI not created, as it is local, and we do not support IPv4 */

    /********** ECHO_RESPONSE_SIGN (OPTIONAL) **************/
    /* must reply... */
    {
        struct hip_echo_request *ping;

        ping = hip_get_param(packet_ctx->input_msg, HIP_PARAM_ECHO_REQUEST_SIGN);
        if (ping) {
            int ln = hip_get_param_contents_len(ping);
            HIP_IFEL(hip_build_param_echo(packet_ctx->output_msg, ping + 1, ln, 1, 0), -1,
                     "Error while creating echo reply parameter\n");
        }
    }

    /************* HMAC ************/
    HIP_IFEL(hip_build_param_hmac_contents(packet_ctx->output_msg,
                                           &packet_ctx->hadb_entry->hip_hmac_out),
             -1,
             "Building of HMAC failed\n");

    /********** Signature **********/
    /* Build a digest of the packet built so far. Signature will
     * be calculated over the digest. */
#ifdef CONFIG_HIP_PERFORMANCE
    HIP_DEBUG("Start PERF_SIGN\n");
    hip_perf_start_benchmark(perf_set, PERF_SIGN);
#endif
    HIP_IFEL(packet_ctx->hadb_entry->sign(packet_ctx->hadb_entry->our_priv_key,
                                          packet_ctx->output_msg),
             -EINVAL,
             "Could not create signature\n");
#ifdef CONFIG_HIP_PERFORMANCE
    HIP_DEBUG("Stop PERF_SIGN\n");
    hip_perf_stop_benchmark(perf_set, PERF_SIGN);
#endif

    /********** ECHO_RESPONSE (OPTIONAL) ************/
    /* must reply */
    {
        struct hip_echo_request *ping;

        ping = hip_get_param(packet_ctx->input_msg, HIP_PARAM_ECHO_REQUEST);
        if (ping) {
            int ln = hip_get_param_contents_len(ping);
            HIP_IFEL(hip_build_param_echo(packet_ctx->output_msg, (ping + 1), ln, 0, 0), -1,
                     "Error while creating echo reply parameter\n");
        }
    }

    /********** I2 packet complete **********/
    memset(&spi_in_data, 0, sizeof(struct hip_spi_in_item));
    spi_in_data.spi     = spi_in;
    spi_in_data.ifindex = hip_devaddr2ifindex(packet_ctx->dst_addr);
    HIP_LOCK_HA(packet_ctx->hadb_entry);

    /* 99999 HIP_IFEB(hip_hadb_add_spi_old(packet_ctx->hadb_entry,
                                           HIP_SPI_DIRECTION_IN, &spi_in_data),
                      -1,
                      HIP_UNLOCK_HA(packet_ctx->hadb_entry));
    */

    packet_ctx->hadb_entry->esp_transform = transform_esp_suite;
    HIP_DEBUG("Saving base exchange encryption data to hadb_entry \n");
    HIP_DEBUG_HIT("Our HIT: ", &packet_ctx->hadb_entry->hit_our);
    HIP_DEBUG_HIT("Peer HIT: ", &packet_ctx->hadb_entry->hit_peer);

    /** @todo Also store the keys that will be given to ESP later */
    HIP_IFE(hip_hadb_get_peer_addr(packet_ctx->hadb_entry, &daddr), -1);

    /* R1 packet source port becomes the I2 packet destination port. */
    err = hip_send_pkt(packet_ctx->dst_addr, &daddr,
                       (packet_ctx->hadb_entry->nat_mode ? hip_get_local_nat_udp_port() : 0),
                       packet_ctx->msg_ports->src_port, packet_ctx->output_msg, packet_ctx->hadb_entry, 1);
    HIP_IFEL(err < 0, -ECOMM, "Sending I2 packet failed.\n");

    HIP_IFEL(err < 0, -1, "Creation of I2 failed\n");

    if (packet_ctx->hadb_entry->state == HIP_STATE_I1_SENT) {
        packet_ctx->hadb_entry->state = HIP_STATE_I2_SENT;
    }

out_err:
    if (packet_ctx->output_msg) {
        HIP_FREE(packet_ctx->output_msg);
    }

    return err;
}

/**
 * Construct a new R1 packet payload
 *
 * @param src_hit      a pointer to the source host identity tag used in the
 *                     packet.
 * @param sign         a funtion pointer to a signature funtion.
 * @param private_key  a pointer to the local host private key
 * @param host_id_pub  a pointer to the public host id of the local host
 * @param cookie_k     the difficulty value for the puzzle
 * @return             zero on success, or negative error value on error.
 */
struct hip_common *hip_create_r1(const struct in6_addr *src_hit,
                                 int (*sign)(void *key, struct hip_common *m),
                                 void *private_key,
                                 const struct hip_host_id *host_id_pub,
                                 int cookie_k)
{
    hip_common_t *msg = NULL;
    hip_srv_t service_list[HIP_TOTAL_EXISTING_SERVICES];
    uint8_t *dh_data1  = NULL, *dh_data2 = NULL;
    char order[] = "000";
    int err = 0, dh_size1 = 0, dh_size2 = 0, written1 = 0, written2 = 0;
    int mask = 0, i = 0;
    unsigned int service_count = 0;

    /* Supported HIP and ESP transforms. */
    hip_transform_suite_t transform_hip_suite[] = {
        HIP_HIP_AES_SHA1,
        HIP_HIP_3DES_SHA1,
        HIP_HIP_NULL_SHA1
    };
    hip_transform_suite_t transform_esp_suite[] = {
        HIP_ESP_AES_SHA1,
        HIP_ESP_3DES_SHA1,
        HIP_ESP_NULL_SHA1
    };

    /* change order if necessary */
    sprintf(order, "%d", hip_transform_order);
    for (i = 0; i < 3; i++) {
        switch (order[i]) {
        case '1':
            transform_hip_suite[i] = HIP_HIP_AES_SHA1;
            transform_esp_suite[i] = HIP_ESP_AES_SHA1;
            HIP_DEBUG("Transform order index %d is AES\n", i);
            break;
        case '2':
            transform_hip_suite[i] = HIP_HIP_3DES_SHA1;
            transform_esp_suite[i] = HIP_ESP_3DES_SHA1;
            HIP_DEBUG("Transform order index %d is 3DES\n", i);
            break;
        case '3':
            transform_hip_suite[i] = HIP_HIP_NULL_SHA1;
            transform_esp_suite[i] = HIP_ESP_NULL_SHA1;
            HIP_DEBUG("Transform order index %d is NULL_SHA1\n", i);
            break;
        }
    }

    _HIP_DEBUG("hip_create_r1() invoked.\n");
    HIP_IFEL(!(msg = hip_msg_alloc()), -ENOMEM, "Out of memory\n");

    /* Allocate memory for writing the first Diffie-Hellman shared secret */
    HIP_IFEL((dh_size1 = hip_get_dh_size(HIP_FIRST_DH_GROUP_ID)) == 0,
             -1, "Could not get dh_size1\n");
    HIP_IFEL(!(dh_data1 = HIP_MALLOC(dh_size1, GFP_ATOMIC)),
             -1, "Failed to alloc memory for dh_data1\n");
    memset(dh_data1, 0, dh_size1);

    _HIP_DEBUG("dh_size=%d\n", dh_size1);

    /* Allocate memory for writing the second Diffie-Hellman shared secret */
    HIP_IFEL((dh_size2 = hip_get_dh_size(HIP_SECOND_DH_GROUP_ID)) == 0,
             -1, "Could not get dh_size2\n");
    HIP_IFEL(!(dh_data2 = HIP_MALLOC(dh_size2, GFP_ATOMIC)),
             -1, "Failed to alloc memory for dh_data2\n");
    memset(dh_data2, 0, dh_size2);

    /* Ready to begin building of the R1 packet */

    /** @todo TH: hip_build_network_hdr has to be replaced with an
     *  appropriate function pointer */
    HIP_DEBUG_HIT("src_hit used to build r1 network header", src_hit);
    hip_build_network_hdr(msg, HIP_R1, mask, src_hit, NULL);

    /********** R1_COUNTER (OPTIONAL) *********/

    /********** PUZZLE ************/
    HIP_IFEL(hip_build_param_puzzle(msg, cookie_k,
                                    42 /* 2^(42-32) sec lifetime */, 0, 0),
             -1, "Cookies were burned. Bummer!\n");

    /* Parameter Diffie-Hellman */
    HIP_IFEL((written1 = hip_insert_dh(dh_data1, dh_size1,
                                       HIP_FIRST_DH_GROUP_ID)) < 0,
             -1, "Could not extract the first DH public key\n");

    if (number_dh_keys == TWO) {
        HIP_IFEL((written2 = hip_insert_dh(dh_data2, dh_size2,
                                           HIP_SECOND_DH_GROUP_ID)) < 0,
                 -1, "Could not extract the second DH public key\n");

        HIP_IFEL(hip_build_param_diffie_hellman_contents(msg,
                                                         HIP_FIRST_DH_GROUP_ID, dh_data1, written1,
                                                         HIP_SECOND_DH_GROUP_ID, dh_data2, written2), -1,
                 "Building of DH failed.\n");
    } else {
        HIP_IFEL(hip_build_param_diffie_hellman_contents(msg,
                                                         HIP_FIRST_DH_GROUP_ID, dh_data1, written1,
                                                         HIP_MAX_DH_GROUP_ID, dh_data2, 0), -1,
                 "Building of DH failed.\n");
    }

    /* Parameter HIP transform. */
    HIP_IFEL(hip_build_param_hip_transform(msg,
                                           transform_hip_suite,
                                           sizeof(transform_hip_suite) /
                                           sizeof(hip_transform_suite_t)), -1,
             "Building of HIP transform failed\n");

    /* Parameter HOST_ID */
    _HIP_DEBUG("This HOST ID belongs to: %s\n",
               hip_get_param_host_id_hostname(host_id_pub));
    HIP_IFEL(hip_build_param(msg, host_id_pub), -1,
             "Building of host id failed\n");

    /* Parameter REG_INFO */
    hip_get_active_services(service_list, &service_count);
    HIP_DEBUG("Found %d active service(s) \n", service_count);
    hip_build_param_reg_info(msg, service_list, service_count);

    /* Parameter ESP-ENC transform. */
    HIP_IFEL(hip_build_param_esp_transform(msg,
                                           transform_esp_suite,
                                           sizeof(transform_esp_suite) /
                                           sizeof(hip_transform_suite_t)), -1,
             "Building of ESP transform failed\n");

    /********** ESP-PROT transform (OPTIONAL) **********/

    HIP_IFEL(esp_prot_r1_add_transforms(msg), -1,
             "failed to add optional esp transform parameter\n");

    /********** ECHO_REQUEST_SIGN (OPTIONAL) *********/

    //HIP_HEXDUMP("Pubkey:", host_id_pub, hip_get_param_total_len(host_id_pub));

    /* Parameter Signature 2 */

    HIP_IFEL(sign(private_key, msg), -1, "Signing of R1 failed.\n");

    _HIP_HEXDUMP("R1", msg, hip_get_msg_total_len(msg));

    /* Parameter ECHO_REQUEST (OPTIONAL) */

    /* Fill puzzle parameters */
    {
        struct hip_puzzle *pz;
        uint64_t random_i;

        HIP_IFEL(!(pz = hip_get_param(msg, HIP_PARAM_PUZZLE)), -1,
                 "Internal error\n");

        // FIX ME: this does not always work:
        //get_random_bytes(pz->opaque, HIP_PUZZLE_OPAQUE_LEN);

        /* hardcode kludge */
        pz->opaque[0] = 'H';
        pz->opaque[1] = 'I';
        //pz->opaque[2] = 'P';
        /** @todo Remove random_i variable. */
        get_random_bytes(&random_i, sizeof(random_i));
        pz->I         = random_i;
    }

    /* Packet ready */

    //  if (host_id_pub)
    //      HIP_FREE(host_id_pub);
    if (dh_data1) {
        HIP_FREE(dh_data1);
    }
    if (dh_data2) {
        HIP_FREE(dh_data2);
    }

    //HIP_HEXDUMP("r1", msg, hip_get_msg_total_len(msg));

    return msg;

out_err:
    // if (host_id_pub)
    //      HIP_FREE(host_id_pub);
    if (msg) {
        HIP_FREE(msg);
    }
    if (dh_data1) {
        HIP_FREE(dh_data1);
    }
    if (dh_data2) {
        HIP_FREE(dh_data2);
    }

    return NULL;
}

/**
 * Transmit an R1 packet to the network.
 *
 * Send an R1 packet to the peer and store the cookie information that was
 * sent. The packet is sent either to @c i1_saddr or  @c dst_ip depending on the
 * value of @c dst_ip. If @c dst_ip is all zeroes (::/128) or NULL, R1 is sent
 * to @c i1_saddr; otherwise it is sent to @c dst_ip. In case the incoming I1
 * was relayed through a middlebox (e.g. rendezvous server) @c i1_saddr should
 * have the address of that middlebox.
 *
 * @param packet_type The packet type of the control message (RFC 5201, 5.3.)
 * @param ha_state The host association state (RFC 5201, 4.4.1.)
 * @param *packet_ctx Pointer to the packet context, containing all
 *                    information for the packet handling
 *                    (received message, source and destination address, the
 *                    ports and the corresponding entry from the host
 *                    association database).
 *
 * @return              zero on success, or negative error value on error.
 */
int hip_send_r1(const uint8_t packet_type,
                const uint32_t ha_state,
                struct hip_packet_context *ctx)
{
    int err = 0;
    hip_common_t *r1pkt     = NULL;
    struct in6_addr dst_ip = IN6ADDR_ANY_INIT,
                   *r1_dst_addr = NULL,
                   *local_plain_hit = NULL,
                   *r1_src_addr = ctx->dst_addr;
    in_port_t r1_dst_port    = 0;
    uint16_t relay_para_type = 0;

    HIP_IFEL(ctx->drop_packet,
             -1,
             "Abort packet processing and don't send R1 packet.\n")

    HIP_DEBUG_IN6ADDR("i1_saddr", ctx->src_addr);
    HIP_DEBUG_IN6ADDR("i1_daddr", ctx->dst_addr);
    HIP_DEBUG_IN6ADDR("dst_ip", &dst_ip);

    /* Get the final destination address and port for the outgoing R1.
     * dst_ip and dst_port have values only if the incoming I1 had
     * FROM/FROM_NAT parameter. */
    if (!ipv6_addr_any(&dst_ip) && relay_para_type) {
        //from RVS or relay
        if (relay_para_type == HIP_PARAM_RELAY_FROM) {
            HIP_DEBUG("Param relay from\n");
            //from relay
            r1_dst_addr = ctx->src_addr;
            r1_dst_port = ctx->msg_ports->src_port;
            // I---> NAT--> RVS-->R is not supported yet
            /*
             * r1_dst_addr =  dst_ip;
             * r1_dst_port = dst_port;
             */
        } else if (relay_para_type == HIP_PARAM_FROM)    {
            HIP_DEBUG("Param from\n");
            //from RVS, answer to I
            r1_dst_addr =  &dst_ip;
            if (ctx->msg_ports->src_port) {
                // R and RVS is in the UDP mode or I send UDP to RVS with incoming port hip_get_peer_nat_udp_port()
                r1_dst_port =  hip_get_peer_nat_udp_port();
            } else {
                // connection between R & RVS is in hip raw mode
                r1_dst_port =  0;
            }
        }
    } else {
        HIP_DEBUG("No RVS or relay\n");
        /* no RVS or RELAY found;  direct connection */
        r1_dst_addr = ctx->src_addr;
        r1_dst_port = ctx->msg_ports->src_port;
    }

/* removed by santtu because relay supported
 *      r1_dst_addr = (ipv6_addr_any(dst_ip) ? ctx->src_addr : dst_ip);
 *      r1_dst_port = (dst_port == 0 ? ctx->msg_info->src_port : dst_port);
 */
#ifdef CONFIG_HIP_OPPORTUNISTIC
    /* It should not be null hit, null hit has been replaced by real local
     * hit. */
    HIP_ASSERT(!hit_is_opportunistic_hit(&ctx->input_msg->hitr));
#endif

    /* Case: I ----->IPv4---> RVS ---IPv6---> R */
    if (IN6_IS_ADDR_V4MAPPED(r1_src_addr) !=
        IN6_IS_ADDR_V4MAPPED(r1_dst_addr)) {
        HIP_DEBUG_IN6ADDR("r1_src_addr", r1_src_addr);
        HIP_DEBUG_IN6ADDR("r1_dst_addr", r1_dst_addr);
        HIP_DEBUG("Different relayed address families\n");
        HIP_IFEL(hip_select_source_address(r1_src_addr, r1_dst_addr),
                 -1, "Failed to find proper src addr for R1\n");
        if (!IN6_IS_ADDR_V4MAPPED(r1_dst_addr)) {
            HIP_DEBUG("Destination IPv6, disabling UDP encap\n");
            r1_dst_port = 0;
        }
    }

    HIP_IFEL(!(r1pkt = hip_get_r1(r1_dst_addr, ctx->dst_addr,
                                  &ctx->input_msg->hitr, &ctx->input_msg->hits)),
             -ENOENT, "No precreated R1\n");

    if (&ctx->input_msg->hits) {
        ipv6_addr_copy(&r1pkt->hitr, &ctx->input_msg->hits);
    } else {
        memset(&r1pkt->hitr, 0, sizeof(struct in6_addr));
    }

    HIP_DEBUG_HIT("hip_xmit_r1(): ripkt->hitr", &r1pkt->hitr);

#ifdef CONFIG_HIP_RVS
    /* Build VIA_RVS or RELAY_TO parameter if the I1 packet was relayed
     * through a rvs. */
    /** @todo Parameters must be in ascending order, should this
     *  be checked here? Now we just assume that the VIA_RVS/RELAY_TO
     *  parameter is the last parameter. */
    /* If I1 had a FROM/RELAY_FROM, then we must build a RELAY_TO/VIA_RVS
     * parameter. */
    if (!ipv6_addr_any(&dst_ip) && relay_para_type) { // dst_port has the value of RELAY_FROM port.
                                                    //there is port no value for FROM parameter
                                                    //here condition is not enough
        if (relay_para_type == HIP_PARAM_RELAY_FROM) {
            HIP_DEBUG("Build param relay from\n");
            hip_build_param_relay_to(
                r1pkt, &dst_ip, r1_dst_port);
        } else if (relay_para_type == HIP_PARAM_FROM)    {
            HIP_DEBUG("Build param from\n");
            hip_build_param_via_rvs(r1pkt, ctx->src_addr);
        }
    }
#endif
    /* R1 is send on UDP if R1 destination port is hip_get_peer_nat_udp_port(). This is if:
     * a) the I1 was received on UDP.
     * b) the received I1 packet had a RELAY_FROM parameter. */
    if (r1_dst_port) {
        HIP_IFEL(hip_send_pkt(r1_src_addr, r1_dst_addr, hip_get_local_nat_udp_port(),
                              r1_dst_port, r1pkt, NULL, 0),
                 -ECOMM, "Sending R1 packet on UDP failed.\n");
    }
    /* Else R1 is send on raw HIP. */
    else {
        HIP_IFEL(hip_send_pkt(
                     r1_src_addr,
                     r1_dst_addr, 0, 0,
                     r1pkt, NULL, 0),
                 -ECOMM,
                 "Sending R1 packet on raw HIP failed.\n");
    }

out_err:
#ifdef CONFIG_HIP_PERFORMANCE
    HIP_DEBUG("Stop and write PERF_I1\n");
    hip_perf_stop_benchmark(perf_set, PERF_I1);
    hip_perf_write_benchmark(perf_set, PERF_I1);
#endif
    if (r1pkt) {
        HIP_FREE(r1pkt);
    }
    if (local_plain_hit) {
        HIP_FREE(local_plain_hit);
    }
    return err;
}

/**
<<<<<<< HEAD
 * Creates and transmits an R2 packet.
 *
 * @param packet_type The packet type of the control message (RFC 5201, 5.3.)
 * @param ha_state The host association state (RFC 5201, 4.4.1.)
 * @param *packet_ctx Pointer to the packet context, containing all
 *                    information for the packet handling
 *                    (received message, source and destination address, the
 *                    ports and the corresponding entry from the host
 *                    association database).
 *
 * @return zero on success, negative otherwise.
 */
int hip_send_r2(const uint8_t packet_type,
                const uint32_t ha_state,
                struct hip_packet_context *packet_ctx)
{
    struct hip_crypto_key hmac;
    int err          = 0;
    uint16_t mask    = 0;

    HIP_IFEL(packet_ctx->drop_packet,
             -1,
             "Abort packet processing and don't send R1 packet.\n")

    /* Build and send R2: IP ( HIP ( SPI, HMAC, HIP_SIGNATURE ) ) */
    HIP_IFEL(!(packet_ctx->output_msg = hip_msg_alloc()), -ENOMEM, "No memory for R2\n");

    /* Just swap the addresses to use the I2's destination HIT as the R2's
     * source HIT. */
    hip_build_network_hdr(packet_ctx->output_msg,
                          HIP_R2,
                          mask,
                          &packet_ctx->hadb_entry->hit_our,
                          &packet_ctx->hadb_entry->hit_peer);

    HIP_DUMP_MSG(packet_ctx->output_msg);

    /* ESP_INFO */
    HIP_IFEL(hip_build_param_esp_info(packet_ctx->output_msg,
                                      packet_ctx->hadb_entry->esp_keymat_index,
                                      0,
                                      packet_ctx->hadb_entry->spi_inbound_current),
             -1,
             "building of ESP_INFO failed.\n");

    /********** CHALLENGE_RESPONSE **********/
#ifdef CONFIG_HIP_MIDAUTH
    /** @todo no caching is done for PUZZLE_M parameters. This may be
     *        a DOS attack vector.
     */
    HIP_IFEL(hip_solve_puzzle_m(packet_ctx->output_msg,
                                packet_ctx->input_msg,
                                packet_ctx->hadb_entry),
             -1,
             "Building of Challenge_Response failed\n");
    char *midauth_cert = hip_pisa_get_certificate();

    HIP_IFEL(hip_build_param(packet_ctx->output_msg, packet_ctx->hadb_entry->our_pub), -1,
             "Building of host id failed\n");

    /* For now we just add some random data to see if it works */
    HIP_IFEL(hip_build_param_cert(packet_ctx->output_msg, 1, 1, 1, 1, midauth_cert, strlen(midauth_cert)),
            -1,
            "Building of cert failed\n");

#endif

    /********** ESP-PROT anchor [OPTIONAL] **********/
    HIP_IFEL(esp_prot_r2_add_anchor(packet_ctx->output_msg, packet_ctx->hadb_entry), -1,
             "failed to add esp protection anchor\n");
    /************************************************/

#if defined(CONFIG_HIP_RVS)
    /********** REG_REQUEST **********/
    /* This part should only be executed at server offering rvs or relay
     * services.
     */

    /* Handle REG_REQUEST parameter. */
    hip_handle_param_reg_request(packet_ctx->hadb_entry, packet_ctx->input_msg, packet_ctx->output_msg);

#endif

#if defined(CONFIG_HIP_RVS)
    if (hip_relay_get_status() != HIP_RELAY_OFF) {
        hip_build_param_reg_from(packet_ctx->output_msg, packet_ctx->src_addr, packet_ctx->msg_ports->src_port);
    }

#endif


    /* Create HMAC2 parameter. */
    if (packet_ctx->hadb_entry->our_pub == NULL) {
        HIP_DEBUG("packet_ctx->hadb_entry->our_pub is NULL.\n");
    } else {
        _HIP_HEXDUMP("Host ID for HMAC2", packet_ctx->hadb_entry->our_pub,
                     hip_get_param_total_len(packet_ctx->hadb_entry->our_pub));
    }

    memcpy(&hmac, &packet_ctx->hadb_entry->hip_hmac_out, sizeof(hmac));
    HIP_IFEL(hip_build_param_hmac2_contents(packet_ctx->output_msg,
                                            &hmac,
                                            packet_ctx->hadb_entry->our_pub),
             -1,
             "Failed to build parameter HMAC2 contents.\n");

    /* Why is err reset to zero? -Lauri 11.06.2008 */
    if (err == 1) {
        err = 0;
    }

    HIP_IFEL(packet_ctx->hadb_entry->sign(packet_ctx->hadb_entry->our_priv_key,
                                          packet_ctx->output_msg),
             -EINVAL,
             "Could not sign R2. Failing\n");

    err = hip_add_sa(packet_ctx->dst_addr,
                     packet_ctx->src_addr,
                     &packet_ctx->input_msg->hitr,
                     &packet_ctx->input_msg->hits,
                     packet_ctx->hadb_entry->spi_outbound_current,
                     packet_ctx->hadb_entry->esp_transform,
                     &packet_ctx->hadb_entry->esp_out,
                     &packet_ctx->hadb_entry->auth_out,
                     1,
                     HIP_SPI_DIRECTION_OUT,
                     0,
                     packet_ctx->hadb_entry);
    if (err) {
        HIP_ERROR("Failed to setup outbound SA with SPI = %d.\n",
                  packet_ctx->hadb_entry->spi_outbound_current);

        /* delete all IPsec related SPD/SA for this packet_ctx->hadb_entry*/
        hip_delete_security_associations_and_sp(packet_ctx->hadb_entry);
        goto out_err;
    }

    /* @todo Check if err = -EAGAIN... */
    HIP_DEBUG("Set up outbound IPsec SA, SPI=0x%x\n",
              packet_ctx->hadb_entry->spi_outbound_new);

    err = hip_send_pkt(packet_ctx->dst_addr,
                       packet_ctx->src_addr,
                       (packet_ctx->hadb_entry->nat_mode ? hip_get_local_nat_udp_port() : 0),
                       packet_ctx->hadb_entry->peer_udp_port,
                       packet_ctx->output_msg,
                       packet_ctx->hadb_entry,
                       1);

    if (err == 1) {
        err = 0;
    }

    HIP_IFEL(err, -ECOMM, "Sending R2 packet failed.\n");

out_err:
    if (packet_ctx->output_msg) {
        free(packet_ctx->output_msg);
    }
#ifdef CONFIG_HIP_PERFORMANCE
    HIP_DEBUG("Stop and write PERF_I2\n");
    hip_perf_stop_benchmark(perf_set, PERF_I2);
    hip_perf_write_benchmark(perf_set, PERF_I2);
#endif

    return err;
}

/* Checks if source and destination IP addresses are compatible for sending
=======
 * Check if source and destination IP addresses are compatible for sending
>>>>>>> 4a635f9e
 * packets between them
 *
 * @param src_addr  Source address
 * @param dst_addr  Destination address
 *
 * @return          non-zero on success, zero on failure
 */
int are_addresses_compatible(const struct in6_addr *src_addr,
                             const struct in6_addr *dst_addr)
{
    if (!IN6_IS_ADDR_V4MAPPED(src_addr) && IN6_IS_ADDR_V4MAPPED(dst_addr)) {
        return 0;
    }

    if (IN6_IS_ADDR_V4MAPPED(src_addr) && !IN6_IS_ADDR_V4MAPPED(dst_addr)) {
        return 0;
    }

    if (!IN6_IS_ADDR_LINKLOCAL(src_addr) && IN6_IS_ADDR_LINKLOCAL(dst_addr)) {
        return 0;
    }

    if (IN6_IS_ADDR_LINKLOCAL(src_addr) && !IN6_IS_ADDR_LINKLOCAL(dst_addr)) {
        return 0;
    }

    return 1;
};

/**
 * Cache a HIP packet for possible retransmission
 *
 * @param src_addr  a pointer to the packet source address.
 * @param peer_addr a pointer to the packet destination address.
 * @param msg       a pointer to a HIP packet common header with source and
 *                  destination HITs.
 * @param entry     a pointer to the current host association database state.
 * @return          zero on success, or negative error value on error.
 * @note currently the queue length is one and new packets replace old ones
 */
static int hip_queue_packet(const struct in6_addr *src_addr,
                            const struct in6_addr *peer_addr,
                            const struct hip_common *msg,
                            hip_ha_t *entry)
{
    int err = 0;
    int len = hip_get_msg_total_len(msg);

    _HIP_DEBUG("hip_queue_packet() invoked.\n");
    /* Not reusing the old entry as the new packet may have
     * different length */
    if (!entry) {
        goto out_err;
    }

    memset(entry->hip_msg_retrans.buf, 0, HIP_MAX_NETWORK_PACKET);

    memcpy(entry->hip_msg_retrans.buf, msg, len);
    memcpy(&entry->hip_msg_retrans.saddr, src_addr,
           sizeof(struct in6_addr));
    memcpy(&entry->hip_msg_retrans.daddr, peer_addr,
           sizeof(struct in6_addr));
    entry->hip_msg_retrans.count = HIP_RETRANSMIT_MAX;
    time(&entry->hip_msg_retrans.last_transmit);
out_err:
    return err;
}

/**
 * Send a HIP message using raw HIP from one source address. Don't use this
 * function directly,  instead use hip_send_pkt(). It's used by hip_send_raw internally.
 *
 * Sends a HIP message to the peer on HIP/IP. This function calculates the
 * HIP packet checksum.
 *
 * Used protocol suite is <code>IPv4(HIP)</code> or <code>IPv6(HIP)</code>.
 *
 * @param local_addr a pointer to our IPv6 or IPv4-in-IPv6 format IPv4 address.
 *                   If local_addr is NULL, the packet is sent from all addresses.
 * @param peer_addr  a pointer to peer IPv6 or IPv4-in-IPv6 format IPv4 address.
 * @param src_port   not used.
 * @param dst_port   not used.
 * @param msg        a pointer to a HIP packet common header with source and
 *                   destination HITs.
 * @param entry      a pointer to the current host association database state.
 * @param retransmit a boolean value indicating if this is a retransmission
 *                   (@b zero if this is @b not a retransmission).
 * @return           zero on success, or negative error value on error.
 * @note             This function should never be used directly. Use
 *                   hip_send_pkt_stateless() or the host association send
 *                   function pointed by the function pointer
 *                   hadb_xmit_func->send_pkt instead.
 * @note             If retransmit is set other than zero, make sure that the
 *                   entry is not NULL.
 * @todo             remove the sleep code (queuing is enough?)
 *
 * @see              hip_send_udp_from_one_src
 */
static int hip_send_raw_from_one_src(const struct in6_addr *local_addr,
                                     const struct in6_addr *peer_addr,
                                     const in_port_t src_port,
                                     const in_port_t dst_port,
                                     struct hip_common *msg,
                                     hip_ha_t *entry,
                                     const int retransmit)
{
    int err                   = 0, sa_size, sent, len = 0, dupl, try_again, udp = 0;
    struct sockaddr_storage src, dst;
    int src_is_ipv4           = 0, dst_is_ipv4 = 0, memmoved = 0;
    struct sockaddr_in6 *src6 = NULL, *dst6 = NULL;
    struct sockaddr_in *src4  = NULL, *dst4 = NULL;
    struct in6_addr my_addr;
    /* Points either to v4 or v6 raw sock */
    int hip_raw_sock_output   = 0;

    _HIP_DEBUG("hip_send_raw() invoked.\n");

    /* Verify the existence of obligatory parameters. */
    HIP_ASSERT(peer_addr != NULL && msg != NULL);

    HIP_DEBUG("Sending %s packet\n",
              hip_message_type_name(hip_get_msg_type(msg)));
    HIP_DEBUG_IN6ADDR("hip_send_raw(): local_addr", local_addr);
    HIP_DEBUG_IN6ADDR("hip_send_raw(): peer_addr", peer_addr);
    HIP_DEBUG("Source port=%d, destination port=%d\n", src_port, dst_port);
    HIP_DUMP_MSG(msg);

    //check msg length
    if (!hip_check_network_msg_len(msg)) {
        err = -EMSGSIZE;
        HIP_ERROR("bad msg len %d\n", hip_get_msg_total_len(msg));
        goto out_err;
    }

    dst_is_ipv4 = IN6_IS_ADDR_V4MAPPED(peer_addr);
    len         = hip_get_msg_total_len(msg);

    /* Some convinient short-hands to avoid too much casting (could be
     * an union as well) */
    src6        = (struct sockaddr_in6 *) &src;
    dst6        = (struct sockaddr_in6 *) &dst;
    src4        = (struct sockaddr_in *)  &src;
    dst4        = (struct sockaddr_in *)  &dst;

    memset(&src, 0, sizeof(src));
    memset(&dst, 0, sizeof(dst));

    if (dst_port && dst_is_ipv4) {
        HIP_DEBUG("Using IPv4 UDP socket\n");
        hip_raw_sock_output = hip_nat_sock_output_udp;
        sa_size             = sizeof(struct sockaddr_in);
        udp                 = 1;
    } else if (dst_is_ipv4) {
        HIP_DEBUG("Using IPv4 raw socket\n");
        hip_raw_sock_output = hip_raw_sock_output_v4;
        sa_size             = sizeof(struct sockaddr_in);
    } else {
        HIP_DEBUG("Using IPv6 raw socket\n");
        hip_raw_sock_output = hip_raw_sock_output_v6;
        sa_size             = sizeof(struct sockaddr_in6);
    }

    if (local_addr) {
        HIP_DEBUG("local address given\n");
        memcpy(&my_addr, local_addr, sizeof(struct in6_addr));
    } else {
        HIP_DEBUG("no local address, selecting one\n");
        HIP_IFEL(hip_select_source_address(&my_addr, peer_addr), -1,
                 "Cannot find source address\n");
    }

    src_is_ipv4 = IN6_IS_ADDR_V4MAPPED(&my_addr);

    if (src_is_ipv4) {
        IPV6_TO_IPV4_MAP(&my_addr, &src4->sin_addr);
        src4->sin_family = AF_INET;
        HIP_DEBUG_INADDR("src4", &src4->sin_addr);
    } else {
        memcpy(&src6->sin6_addr, &my_addr,
               sizeof(struct in6_addr));
        src6->sin6_family = AF_INET6;
        HIP_DEBUG_IN6ADDR("src6", &src6->sin6_addr);
    }

    if (dst_is_ipv4) {
        IPV6_TO_IPV4_MAP(peer_addr, &dst4->sin_addr);
        dst4->sin_family = AF_INET;

        HIP_DEBUG_INADDR("dst4", &dst4->sin_addr);
    } else {
        memcpy(&dst6->sin6_addr, peer_addr, sizeof(struct in6_addr));
        dst6->sin6_family = AF_INET6;
        HIP_DEBUG_IN6ADDR("dst6", &dst6->sin6_addr);
    }

    if (src6->sin6_family != dst6->sin6_family) {
        /* @todo: Check if this may cause any trouble.
         * It happens every time we send update packet that contains few locators in msg, one is
         * the IPv4 address of the source, another is IPv6 address of the source. But even if one of
         * them is ok to send raw IPvX to IPvX raw packet, another one cause the trouble, and all
         * updates are dropped.  by Andrey "laser".
         *
         */
        err = -1;
        HIP_ERROR("Source and destination address families differ\n");
        goto out_err;
    }

    hip_zero_msg_checksum(msg);
    if (!udp) {
        msg->checksum = hip_checksum_packet((char *) msg,
                                            (struct sockaddr *) &src,
                                            (struct sockaddr *) &dst);
    }

    /* Note that we need the original (possibly mapped addresses here.
     * Also, we need to do queuing before the bind because the bind
     * can fail the first time during mobility events (duplicate address
     * detection). */
    if (retransmit) {
        HIP_IFEL(hip_queue_packet(&my_addr, peer_addr, msg, entry), -1,
                 "Queueing failed.\n");
    }

    /* Handover may cause e.g. on-link duplicate address detection
     * which may cause bind to fail. */

    HIP_IFEL(bind(hip_raw_sock_output, (struct sockaddr *) &src, sa_size),
             -1, "Binding to raw sock failed\n");

    if (HIP_SIMULATE_PACKET_LOSS && HIP_SIMULATE_PACKET_IS_LOST()) {
        HIP_DEBUG("Packet loss probability: %f\n", ((uint64_t) HIP_SIMULATE_PACKET_LOSS_PROBABILITY * RAND_MAX) / 100.f);
        HIP_DEBUG("Packet was lost (simulation)\n");
        goto out_err;
    }

    /* For some reason, neither sendmsg or send (with bind+connect)
     * do not seem to work properly. Thus, we use just sendto() */

    len = hip_get_msg_total_len(msg);
    _HIP_HEXDUMP("Dumping packet ", msg, len);

    if (udp) {
        struct udphdr *uh = (struct udphdr *) (void *) msg;

        /* Insert 32 bits of zero bytes between UDP and HIP */
        memmove(((char *) msg) + HIP_UDP_ZERO_BYTES_LEN + sizeof(struct udphdr), msg, len);
        memset(((char *) msg), 0, HIP_UDP_ZERO_BYTES_LEN  + sizeof(struct udphdr));
        len       += HIP_UDP_ZERO_BYTES_LEN + sizeof(struct udphdr);

        uh->source = htons(src_port);
        uh->dest   = htons(dst_port);
        uh->len    = htons(len);
        uh->check  = 0;
        memmoved   = 1;
    }

    _HIP_HEXDUMP("Dumping packet ", msg, len);

#if 0
    /* Kuptsov: multiple source addresses might not work properly without
     * the trick below. Note that you should find out the ifname with
     * getifaddr/if_nameindex. */
    HIP_IFEL(setsockopt(hip_raw_sock_output, SOL_SOCKET, SO_BINDTODEVICE,
                        ifname, strlen(ifname) + 1), -1, "Cannot set sockopt");
#endif

    for (dupl = 0; dupl < HIP_PACKET_DUPLICATES; dupl++) {
        for (try_again = 0; try_again < 2; try_again++) {
            sent = sendto(hip_raw_sock_output, msg, len, 0,
                          (struct sockaddr *) &dst, sa_size);
            if (sent != len) {
                HIP_ERROR("Could not send the all requested" \
                          " data (%d/%d)\n", sent, len);
                HIP_DEBUG("strerror %s\n", strerror(errno));
                sleep(2);
            } else {
                HIP_DEBUG("sent=%d/%d ipv4=%d\n",
                          sent, len, dst_is_ipv4);
                HIP_DEBUG("Packet sent ok\n");
                break;
            }
        }
    }
out_err:

    /* Reset the interface to wildcard or otherwise receiving
     * broadcast messages fails from the raw sockets. A better
     * solution would be to have separate sockets for sending
     * and receiving because we cannot receive a broadcast while
     * sending */
    if (dst_is_ipv4) {
        src4->sin_addr.s_addr = INADDR_ANY;
        src4->sin_family      = AF_INET;
        sa_size               = sizeof(struct sockaddr_in);
    } else {
        struct in6_addr any = IN6ADDR_ANY_INIT;
        src6->sin6_family = AF_INET6;
        ipv6_addr_copy(&src6->sin6_addr, &any);
        sa_size           = sizeof(struct sockaddr_in6);
    }
    bind(hip_raw_sock_output, (struct sockaddr *) &src, sa_size);

    if (udp && memmoved) {
        /* Remove 32 bits of zero bytes between UDP and HIP */
        len -= HIP_UDP_ZERO_BYTES_LEN + sizeof(struct udphdr);
        memmove((char *) msg, ((char *) msg) + HIP_UDP_ZERO_BYTES_LEN + sizeof(struct udphdr),
                len);
        memset(((char *) msg) + len, 0,
               HIP_UDP_ZERO_BYTES_LEN + sizeof(struct udphdr));
    }

    if (err) {
        HIP_ERROR("strerror: %s\n", strerror(errno));
    }

    return err;
}

/**
 * Send a HIP message using User Datagram Protocol (UDP) from one address.
 * Don't use this function directly, instead use hip_send_pkt()
 *
 * Sends a HIP message to the peer on UDP/IPv4. IPv6 is not supported, because
 * there are no IPv6 NATs deployed in the Internet yet. If either @c local_addr
 * or @c peer_addr is pure (not a IPv4-in-IPv6 format IPv4 address) IPv6
 * address, no message is send. IPv4-in-IPv6 format IPv4 addresses are mapped to
 * pure IPv4 addresses. In case of transmission error, this function tries to
 * retransmit the packet @c HIP_NAT_NUM_RETRANSMISSION times. The HIP packet
 * checksum is set to zero.
 *
 * Used protocol suite is <code>IPv4(UDP(HIP))</code>.
 *
 * @param local_addr a pointer to our IPv4-in-IPv6 format IPv4 address.
 * @param peer_addr  a pointer to peer IPv4-in-IPv6 format IPv4 address.
 * @param src_port   source port number to be used in the UDP packet header
 *                   (host byte order)
 * @param dst_port   destination port number to be used in the UDP packet header.
 *                   (host byte order).
 * @param msg        a pointer to a HIP packet common header with source and
 *                   destination HITs.
 * @param entry      a pointer to the current host association database state.
 * @param retransmit a boolean value indicating if this is a retransmission
 *                   (@b zero if this is @b not a retransmission).
 * @return           zero on success, or negative error value on error.
 * @note             This function should never be used directly. Use
 *                   hip_send_pkt_stateless() or the host association send
 *                   function pointed by the function pointer
 *                   hadb_xmit_func->send_pkt instead.
 * @note             If retransmit is set other than zero, make sure that the
 *                   entry is not NULL.
 * @note             Although this function is just a wrapper to send_raw,
 *                   we might keep it for portability reasons.
 * @todo             remove the sleep code (queuing is enough?)
 * @todo             Add support to IPv6 address family.
 * @see              hip_send_pkt
 */
static int hip_send_udp_from_one_src(const struct in6_addr *local_addr,
                                     const struct in6_addr *peer_addr,
                                     const in_port_t src_port,
                                     const in_port_t dst_port,
                                     struct hip_common *msg,
                                     hip_ha_t *entry,
                                     const int retransmit)
{
    return hip_send_raw_from_one_src(local_addr, peer_addr, src_port,
                                     dst_port, msg, entry, retransmit);
}

/**
 * Send a HIP message.
 *
 * Sends a HIP message to the peer on HIP/IP. This function also calculates the
 * HIP packet checksum.
 *
 * Used protocol suite is <code>IPv4(HIP)</code> or <code>IPv6(HIP)</code>.
 *
 * @param local_addr a pointer to our IPv6 or IPv4-in-IPv6 format IPv4 address.
 *                   If local_addr is NULL, the packet is sent from all addresses.
 * @param peer_addr  a pointer to peer IPv6 or IPv4-in-IPv6 format IPv4 address.
 * @param src_port   not used.
 * @param dst_port   not used.
 * @param msg        a pointer to a HIP packet common header with source and
 *                   destination HITs.
 * @param entry      a pointer to the current host association database state.
 * @param retransmit a boolean value indicating if this is a retransmission
 *                   (@b zero if this is @b not a retransmission).
 * @return           zero on success, or negative error value on error.
 * @note             This function should never be used directly. Use
 *                   hip_send_pkt_stateless() or the host association send
 *                   function pointed by the function pointer
 *                   hadb_xmit_func->send_pkt instead.
 * @note             If retransmit is set other than zero, make sure that the
 *                   entry is not NULL.
 * @todo             remove the sleep code (queuing is enough?)
 * @see              hip_send_udp
 */
int hip_send_pkt(const struct in6_addr *local_addr,
                 const struct in6_addr *peer_addr,
                 const in_port_t src_port,
                 const in_port_t dst_port,
                 struct hip_common *msg,
                 hip_ha_t *entry,
                 const int retransmit)
{
    int err                                = 0;
    struct netdev_address *netdev_src_addr = NULL;
    struct in6_addr *src_addr              = NULL;
    hip_list_t *item                       = NULL, *tmp = NULL;
    int i                                  = 0;

    _HIP_DEBUG_IN6ADDR("Destination address:", peer_addr);

    /* Notice that the shotgun logic requires us to check always the address family.
     *  Depending on the address family, we send the packet using UDP encapsulation or
     *  without it. Here's the current logic for UDP encapsulation (note that we
     *  assume that the port number is always > 0 when nat mode is > 0):
     *
     *               | IPv4 address | IPv6 address |
     *  -------------+--------------+--------------+
     *  nat_mode = 0 |    NONE      |    NONE      |
     *  nat_mode > 0 |    UDP       |    NONE      |
     *
     */

<<<<<<< HEAD
    if (hip_shotgun_status == SO_HIP_SHOTGUN_OFF) {
        if (IN6_IS_ADDR_V4MAPPED(peer_addr) &&
            ((hip_get_nat_mode(entry) != HIP_NAT_MODE_NONE) || dst_port != 0)) {
=======
    if (hip_shotgun_status == HIP_MSG_SHOTGUN_OFF) {
        if (IN6_IS_ADDR_V4MAPPED(peer_addr) && ((hip_get_nat_mode(entry) != HIP_NAT_MODE_NONE) || dst_port != 0)) {
>>>>>>> 4a635f9e
            return hip_send_udp_from_one_src(local_addr, peer_addr,
                                             src_port, dst_port,
                                             msg, entry, retransmit);
        } else {
            return hip_send_raw_from_one_src(local_addr, peer_addr,
                                             src_port, dst_port,
                                             msg, entry, retransmit);
        }
    }

    list_for_each_safe(item, tmp, addresses, i)
    {
        netdev_src_addr = (struct netdev_address *) list_entry(item);
        src_addr = hip_cast_sa_addr((const struct sockaddr *) &netdev_src_addr->addr);

        if (!are_addresses_compatible(src_addr, peer_addr)) {
            continue;
        }

        HIP_DEBUG_IN6ADDR("Source address:", src_addr);
        HIP_DEBUG_IN6ADDR("Dest address:", peer_addr);

        /* Notice: errors from sending are suppressed intentiously because they occur often */
        if (IN6_IS_ADDR_V4MAPPED(peer_addr) && (hip_get_nat_mode(entry) != HIP_NAT_MODE_NONE || dst_port != 0)) {
            hip_send_udp_from_one_src(src_addr, peer_addr,
                                      src_port, dst_port,
                                      msg, entry, retransmit);
        } else {
            hip_send_raw_from_one_src(src_addr, peer_addr,
                                      src_port, dst_port,
                                      msg, entry, retransmit);
        }
    }

    return err;
<<<<<<< HEAD
};
=======
};

/**
 * Send a heatbeat request (ICMPv6 echo request) inside ESP tunnel to
 * a remote host
 *
 * @param socket to send with
 * @param srchit HIT to send from
 * @param dsthit HIT to send to
 *
 * @return 0 on success negative on error
 */
int hip_send_icmp(int sockfd, hip_ha_t *entry)
{
    int err                = 0, i = 0, identifier = 0;
    struct icmp6_hdr *icmph = NULL;
    struct sockaddr_in6 dst6;
    u_char cmsgbuf[CMSG_SPACE(sizeof(struct inet6_pktinfo))];
    u_char *icmp_pkt       = NULL;
    struct msghdr mhdr;
    struct iovec iov[1];
    struct cmsghdr *chdr;
    struct inet6_pktinfo *pkti;
    struct timeval tval;

    HIP_IFEL(!entry, 0, "No entry\n");

    HIP_IFEL((entry->outbound_sa_count == 0), 0,
             "No outbound sa, ignoring keepalive\n")

    _HIP_DEBUG("Starting to send ICMPv6 heartbeat\n");

    /* memset and malloc everything you need */
    memset(&mhdr, 0, sizeof(struct msghdr));
    memset(&tval, 0, sizeof(struct timeval));
    memset(cmsgbuf, 0, sizeof(cmsgbuf));
    memset(iov, 0, sizeof(struct iovec));
    memset(&dst6, 0, sizeof(dst6));

    icmp_pkt         = malloc(HIP_MAX_ICMP_PACKET);
    HIP_IFEL((!icmp_pkt), -1, "Malloc for icmp_pkt failed\n");
    memset(icmp_pkt, 0, sizeof(HIP_MAX_ICMP_PACKET));

    chdr             = (struct cmsghdr *) (void *) cmsgbuf;
    pkti             = (struct inet6_pktinfo *) (void *) (CMSG_DATA(chdr));

    identifier       = getpid() & 0xFFFF;

    /* Build ancillary data */
    chdr->cmsg_len   = CMSG_LEN(sizeof(struct inet6_pktinfo));
    chdr->cmsg_level = IPPROTO_IPV6;
    chdr->cmsg_type  = IPV6_PKTINFO;
    memcpy(&pkti->ipi6_addr, &entry->hit_our, sizeof(struct in6_addr));

    /* get the destination */
    memcpy(&dst6.sin6_addr, &entry->hit_peer, sizeof(struct in6_addr));
    dst6.sin6_family        = AF_INET6;
    dst6.sin6_flowinfo      = 0;

    /* build icmp header */
    icmph                   = (struct icmp6_hdr *) (void *) icmp_pkt;
    icmph->icmp6_type       = ICMP6_ECHO_REQUEST;
    icmph->icmp6_code       = 0;
    entry->heartbeats_sent++;

    icmph->icmp6_seq        = htons(entry->heartbeats_sent);
    icmph->icmp6_id         = identifier;

    gettimeofday(&tval, NULL);

    memset(&icmp_pkt[8], 0xa5, HIP_MAX_ICMP_PACKET - 8);
    /* put timeval into the packet */
    memcpy(&icmp_pkt[8], &tval, sizeof(struct timeval));

    /* put the icmp packet to the io vector struct for the msghdr */
    iov[0].iov_base     = icmp_pkt;
    iov[0].iov_len      = sizeof(struct icmp6_hdr) + sizeof(struct timeval);

    /* build the msghdr for the sendmsg, put ancillary data also*/
    mhdr.msg_name       = &dst6;
    mhdr.msg_namelen    = sizeof(struct sockaddr_in6);
    mhdr.msg_iov        = iov;
    mhdr.msg_iovlen     = 1;
    mhdr.msg_control    = &cmsgbuf;
    mhdr.msg_controllen = sizeof(cmsgbuf);

    i                   = sendmsg(sockfd, &mhdr, 0);
    if (i <= 0) {
        HIP_PERROR("SENDMSG ");
        /* Set return error, even if 0 bytes sent. */
        err = (0 > i) ? i : -1;
    }

    /* Debug information*/
    _HIP_DEBUG_HIT("src hit", &entry->hit_our);
    _HIP_DEBUG_HIT("dst hit", &entry->hit_peer);
    _HIP_DEBUG("i == %d socket = %d\n", i, sockfd);
    HIP_PERROR("SENDMSG ");

    HIP_IFEL((i < 0), -1, "Failed to send ICMP into ESP tunnel\n");
    HIP_DEBUG_HIT("Succesfully sent heartbeat to", &entry->hit_peer);

out_err:
    if (icmp_pkt) {
        free(icmp_pkt);
    }
    return err;
}

#ifdef CONFIG_HIP_I3
/**
 * Hi3 outbound traffic processing.
 *
 * @param src_addr  a pointer to our IPv6 or IPv4-in-IPv6 format IPv4 address.
 * @param peer_addr a pointer to peer IPv6 or IPv4-in-IPv6 format IPv4 address.
 * @param not_used  source port number. Not in use.
 * @param not_used2 destination port number. Not in use.
 * @param msg       a pointer to a HIP packet common header with source and
 *                  destination HITs.
 * @param not_used3 a pointer to the current host association database state.
 *                  Not in use.
 * @param not_used4 a boolean value indicating if this is a retransmission
 *                  (@b zero if this is @b not a retransmission). Not in use.
 * @return zero on success or negative on failure
 * @note            There are four parameters not used anywhere. However, these
 *                  parameters must exist in the function parameter list
 *                  because all the send-functions must have a uniform parameter
 *                  list as dictated by @c hip_hadb_xmit_func_set.
 * @todo            For now this supports only serialiazation of IPv6 addresses
 *                  to Hi3 header.
 * @todo            This function is outdated. Does not support in6 mapped
 *                  addresses and retransmission queues -mk
 * @todo            Does this support NAT travelsal? Or is it even supposed to
 *                  support it?
 *
 */
int hip_send_i3(const struct in6_addr *src_addr, const struct in6_addr *peer_addr,
                const in_port_t not_used, const in_port_t not_used2, struct hip_common *msg,
                hip_ha_t *not_used3, const int not_used4)
{
    ID id;
    cl_buf *clb;
    int err = 0, msg_len;
    char *buf;

    //check msg length
    if (!hip_check_network_msg_len(msg)) {
        err = -EMSGSIZE;
        HIP_ERROR("bad msg len %d\n", hip_get_msg_total_len(msg));
        goto out_err;
    }

    msg_len = hip_get_msg_total_len(msg);

    clb     = cl_alloc_buf(msg_len);
    if (!clb) {
        HIP_ERROR("Out of memory\n.");
        return -1;
    }

    buf = clb->data;

    hip_zero_msg_checksum(msg);
//  msg->checksum = hip_checksum_packet((char *)msg,
//              (struct sockaddr *)&src,
//              (struct sockaddr *)&dst);

    clb->data_len = msg_len;

    memcpy(buf, msg, msg_len);

    /* Send over i3 */
    bzero(&id, ID_LEN);
    memcpy(&id, &msg->hitr, sizeof(struct in6_addr));
    cl_set_private_id(&id);

    /* exception when matching trigger not found */
    cl_send(&id, clb, 0);
    cl_free_buf(clb);

out_err:
    return err;
}

#endif
>>>>>>> 4a635f9e
<|MERGE_RESOLUTION|>--- conflicted
+++ resolved
@@ -332,10 +332,6 @@
                            struct in6_addr *peer_addr,
                            in_port_t src_port,
                            in_port_t dst_port,
-<<<<<<< HEAD
-=======
-                           struct hip_common *i1_blind,
->>>>>>> 4a635f9e
                            hip_ha_t *entry,
                            int retransmit)
 {
@@ -1191,7 +1187,6 @@
 }
 
 /**
-<<<<<<< HEAD
  * Creates and transmits an R2 packet.
  *
  * @param packet_type The packet type of the control message (RFC 5201, 5.3.)
@@ -1360,10 +1355,8 @@
     return err;
 }
 
-/* Checks if source and destination IP addresses are compatible for sending
-=======
+/**
  * Check if source and destination IP addresses are compatible for sending
->>>>>>> 4a635f9e
  * packets between them
  *
  * @param src_addr  Source address
@@ -1789,14 +1782,9 @@
      *
      */
 
-<<<<<<< HEAD
-    if (hip_shotgun_status == SO_HIP_SHOTGUN_OFF) {
+    if (hip_shotgun_status == HIP_MSG_SHOTGUN_OFF) {
         if (IN6_IS_ADDR_V4MAPPED(peer_addr) &&
             ((hip_get_nat_mode(entry) != HIP_NAT_MODE_NONE) || dst_port != 0)) {
-=======
-    if (hip_shotgun_status == HIP_MSG_SHOTGUN_OFF) {
-        if (IN6_IS_ADDR_V4MAPPED(peer_addr) && ((hip_get_nat_mode(entry) != HIP_NAT_MODE_NONE) || dst_port != 0)) {
->>>>>>> 4a635f9e
             return hip_send_udp_from_one_src(local_addr, peer_addr,
                                              src_port, dst_port,
                                              msg, entry, retransmit);
@@ -1832,192 +1820,4 @@
     }
 
     return err;
-<<<<<<< HEAD
-};
-=======
-};
-
-/**
- * Send a heatbeat request (ICMPv6 echo request) inside ESP tunnel to
- * a remote host
- *
- * @param socket to send with
- * @param srchit HIT to send from
- * @param dsthit HIT to send to
- *
- * @return 0 on success negative on error
- */
-int hip_send_icmp(int sockfd, hip_ha_t *entry)
-{
-    int err                = 0, i = 0, identifier = 0;
-    struct icmp6_hdr *icmph = NULL;
-    struct sockaddr_in6 dst6;
-    u_char cmsgbuf[CMSG_SPACE(sizeof(struct inet6_pktinfo))];
-    u_char *icmp_pkt       = NULL;
-    struct msghdr mhdr;
-    struct iovec iov[1];
-    struct cmsghdr *chdr;
-    struct inet6_pktinfo *pkti;
-    struct timeval tval;
-
-    HIP_IFEL(!entry, 0, "No entry\n");
-
-    HIP_IFEL((entry->outbound_sa_count == 0), 0,
-             "No outbound sa, ignoring keepalive\n")
-
-    _HIP_DEBUG("Starting to send ICMPv6 heartbeat\n");
-
-    /* memset and malloc everything you need */
-    memset(&mhdr, 0, sizeof(struct msghdr));
-    memset(&tval, 0, sizeof(struct timeval));
-    memset(cmsgbuf, 0, sizeof(cmsgbuf));
-    memset(iov, 0, sizeof(struct iovec));
-    memset(&dst6, 0, sizeof(dst6));
-
-    icmp_pkt         = malloc(HIP_MAX_ICMP_PACKET);
-    HIP_IFEL((!icmp_pkt), -1, "Malloc for icmp_pkt failed\n");
-    memset(icmp_pkt, 0, sizeof(HIP_MAX_ICMP_PACKET));
-
-    chdr             = (struct cmsghdr *) (void *) cmsgbuf;
-    pkti             = (struct inet6_pktinfo *) (void *) (CMSG_DATA(chdr));
-
-    identifier       = getpid() & 0xFFFF;
-
-    /* Build ancillary data */
-    chdr->cmsg_len   = CMSG_LEN(sizeof(struct inet6_pktinfo));
-    chdr->cmsg_level = IPPROTO_IPV6;
-    chdr->cmsg_type  = IPV6_PKTINFO;
-    memcpy(&pkti->ipi6_addr, &entry->hit_our, sizeof(struct in6_addr));
-
-    /* get the destination */
-    memcpy(&dst6.sin6_addr, &entry->hit_peer, sizeof(struct in6_addr));
-    dst6.sin6_family        = AF_INET6;
-    dst6.sin6_flowinfo      = 0;
-
-    /* build icmp header */
-    icmph                   = (struct icmp6_hdr *) (void *) icmp_pkt;
-    icmph->icmp6_type       = ICMP6_ECHO_REQUEST;
-    icmph->icmp6_code       = 0;
-    entry->heartbeats_sent++;
-
-    icmph->icmp6_seq        = htons(entry->heartbeats_sent);
-    icmph->icmp6_id         = identifier;
-
-    gettimeofday(&tval, NULL);
-
-    memset(&icmp_pkt[8], 0xa5, HIP_MAX_ICMP_PACKET - 8);
-    /* put timeval into the packet */
-    memcpy(&icmp_pkt[8], &tval, sizeof(struct timeval));
-
-    /* put the icmp packet to the io vector struct for the msghdr */
-    iov[0].iov_base     = icmp_pkt;
-    iov[0].iov_len      = sizeof(struct icmp6_hdr) + sizeof(struct timeval);
-
-    /* build the msghdr for the sendmsg, put ancillary data also*/
-    mhdr.msg_name       = &dst6;
-    mhdr.msg_namelen    = sizeof(struct sockaddr_in6);
-    mhdr.msg_iov        = iov;
-    mhdr.msg_iovlen     = 1;
-    mhdr.msg_control    = &cmsgbuf;
-    mhdr.msg_controllen = sizeof(cmsgbuf);
-
-    i                   = sendmsg(sockfd, &mhdr, 0);
-    if (i <= 0) {
-        HIP_PERROR("SENDMSG ");
-        /* Set return error, even if 0 bytes sent. */
-        err = (0 > i) ? i : -1;
-    }
-
-    /* Debug information*/
-    _HIP_DEBUG_HIT("src hit", &entry->hit_our);
-    _HIP_DEBUG_HIT("dst hit", &entry->hit_peer);
-    _HIP_DEBUG("i == %d socket = %d\n", i, sockfd);
-    HIP_PERROR("SENDMSG ");
-
-    HIP_IFEL((i < 0), -1, "Failed to send ICMP into ESP tunnel\n");
-    HIP_DEBUG_HIT("Succesfully sent heartbeat to", &entry->hit_peer);
-
-out_err:
-    if (icmp_pkt) {
-        free(icmp_pkt);
-    }
-    return err;
-}
-
-#ifdef CONFIG_HIP_I3
-/**
- * Hi3 outbound traffic processing.
- *
- * @param src_addr  a pointer to our IPv6 or IPv4-in-IPv6 format IPv4 address.
- * @param peer_addr a pointer to peer IPv6 or IPv4-in-IPv6 format IPv4 address.
- * @param not_used  source port number. Not in use.
- * @param not_used2 destination port number. Not in use.
- * @param msg       a pointer to a HIP packet common header with source and
- *                  destination HITs.
- * @param not_used3 a pointer to the current host association database state.
- *                  Not in use.
- * @param not_used4 a boolean value indicating if this is a retransmission
- *                  (@b zero if this is @b not a retransmission). Not in use.
- * @return zero on success or negative on failure
- * @note            There are four parameters not used anywhere. However, these
- *                  parameters must exist in the function parameter list
- *                  because all the send-functions must have a uniform parameter
- *                  list as dictated by @c hip_hadb_xmit_func_set.
- * @todo            For now this supports only serialiazation of IPv6 addresses
- *                  to Hi3 header.
- * @todo            This function is outdated. Does not support in6 mapped
- *                  addresses and retransmission queues -mk
- * @todo            Does this support NAT travelsal? Or is it even supposed to
- *                  support it?
- *
- */
-int hip_send_i3(const struct in6_addr *src_addr, const struct in6_addr *peer_addr,
-                const in_port_t not_used, const in_port_t not_used2, struct hip_common *msg,
-                hip_ha_t *not_used3, const int not_used4)
-{
-    ID id;
-    cl_buf *clb;
-    int err = 0, msg_len;
-    char *buf;
-
-    //check msg length
-    if (!hip_check_network_msg_len(msg)) {
-        err = -EMSGSIZE;
-        HIP_ERROR("bad msg len %d\n", hip_get_msg_total_len(msg));
-        goto out_err;
-    }
-
-    msg_len = hip_get_msg_total_len(msg);
-
-    clb     = cl_alloc_buf(msg_len);
-    if (!clb) {
-        HIP_ERROR("Out of memory\n.");
-        return -1;
-    }
-
-    buf = clb->data;
-
-    hip_zero_msg_checksum(msg);
-//  msg->checksum = hip_checksum_packet((char *)msg,
-//              (struct sockaddr *)&src,
-//              (struct sockaddr *)&dst);
-
-    clb->data_len = msg_len;
-
-    memcpy(buf, msg, msg_len);
-
-    /* Send over i3 */
-    bzero(&id, ID_LEN);
-    memcpy(&id, &msg->hitr, sizeof(struct in6_addr));
-    cl_set_private_id(&id);
-
-    /* exception when matching trigger not found */
-    cl_send(&id, clb, 0);
-    cl_free_buf(clb);
-
-out_err:
-    return err;
-}
-
-#endif
->>>>>>> 4a635f9e
+};