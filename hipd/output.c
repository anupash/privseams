--- conflicted
+++ resolved
@@ -1,3 +1,5 @@
+
+
 /** @file
  * This file defines handling functions for outgoing packets for the Host
  * Identity Protocol (HIP).
@@ -33,6 +35,12 @@
 	int err = 0;
 		
 	HIP_DEBUG("\n");
+
+#ifdef CONFIG_HIP_RVS
+	if ((entry->local_controls & HIP_PSEUDO_CONTROL_REQ_RVS)) {
+		mask |= HIP_CONTROL_RVS_CAPABLE;
+	}
+#endif
 	
 	/* Assign a local private key, public key and HIT to HA */
 	HIP_DEBUG_HIT("src_hit", src_hit);
@@ -52,14 +60,7 @@
 	/* We don't need to use hip_msg_alloc(), since the I1
 	   packet is just the size of struct hip_common. */ 
 
-	/* ..except that when calculating the msg size, we need to have more
-	   than just hip_common */
-
-	/* So why don't we just have a hip_max_t struct to allow allocation of
-	   maximum sized HIP packets from the stack? Not that it would make any
-	   difference here, but playing with mallocs has always the chance of
-	   leaks... */
-	
+	/* ..except that when calculating the msg size, we need to have more than just hip_common */
 	i1 = hip_msg_alloc();
 			
 	if (!hip_blind_get_status()) {
@@ -104,7 +105,7 @@
 	}
 
 	HIP_DEBUG("err after sending: %d.\n", err);
-
+	
 	if (!err) {
 		HIP_LOCK_HA(entry);
 		entry->state = HIP_STATE_I1_SENT;
@@ -140,38 +141,16 @@
 				 const struct hip_host_id *host_id_pub,
 				 int cookie_k)
 {
-	struct hip_common *msg = NULL;
-	struct hip_locator_info_addr_item *addr_list = NULL;
-	struct hip_locator *locator = NULL;
- 	struct hip_locator_info_addr_item *locators = NULL;
-	struct netdev_address *n = NULL;
+	struct hip_common *msg;
  	int err = 0, dh_size1, dh_size2, written1, written2, mask = 0;
  	u8 *dh_data1 = NULL, *dh_data2 = NULL;
-<<<<<<< HEAD
-	struct hip_locator_info_addr_item *addr_list=NULL;
-	struct hip_locator *locator=NULL;
 	hip_ha_t *entry;
-=======
-	hip_ha_t *entry = NULL;
->>>>>>> 47aa304d
        	uint32_t spi = 0;
 	int * service_list = NULL;
-	int addr_count=0;
 	int service_count = 0;
-<<<<<<< HEAD
 	int *list;
 	int count = 0;
 	int i = 0;
-	struct hip_locator_info_addr_item *locators = NULL;
-	hip_list_t *item, *tmp;
-	struct netdev_address *n;
-	int l, is_add, ii;
-
-=======
-	int *list = NULL;
-	int  l = 0, is_add = 0, ii = 0;
-	hip_list_t *item, *tmp;
->>>>>>> 47aa304d
 
 	/* Supported HIP and ESP transforms. */
  	hip_transform_suite_t transform_hip_suite[] = {
@@ -183,8 +162,8 @@
 		HIP_ESP_3DES_SHA1,
 		HIP_ESP_NULL_SHA1
 	};
-	
  	_HIP_DEBUG("hip_create_r1() invoked.\n");
+	//	struct hip_host_id  *host_id_pub = NULL;
 	HIP_IFEL(!(msg = hip_msg_alloc()), -ENOMEM, "Out of memory\n");
 
  	/* Allocate memory for writing the first Diffie-Hellman shared secret */
@@ -204,17 +183,32 @@
 	memset(dh_data2, 0, dh_size2);
 
 	_HIP_DEBUG("dh_size=%d\n", dh_size2);
+
+	//	HIP_IFEL(!(host_id_pub = hip_get_any_localhost_public_key(HIP_HI_DEFAULT_ALGO)),
+	//	 -1, "Could not acquire localhost public key\n");
+	//HIP_HEXDUMP("Our pub host id\n", host_id_pub,
+	//	    hip_get_param_total_len(host_id_pub));
 	
  	/* Ready to begin building of the R1 packet */
-	
+#ifdef CONFIG_HIP_RVS
+	mask |= HIP_CONTROL_RVS_CAPABLE; //XX: FIXME
+#endif
+
 	HIP_DEBUG("mask=0x%x\n", mask);
-	/** @todo TH: hip_build_network_hdr has to be replaced with an
-	    apprporiate function pointer */
+	/*! \todo TH: hip_build_network_hdr has to be replaced with an apprporiate function pointer */
 	HIP_DEBUG_HIT("src_hit used to build r1 network header", src_hit);
  	hip_build_network_hdr(msg, HIP_R1, mask, src_hit, NULL);
 
 	/********** R1_COUNTER (OPTIONAL) *********/
 
+	/********* LOCATOR PARAMETER ************/
+        /** Type 193 **/ 
+        if (hip_interfamily_status == SO_HIP_SET_INTERFAMILY_ON) {
+            HIP_DEBUG("Building LOCATOR parameter\n");
+            if ((err = hip_build_locators(msg)) < 0) 
+                HIP_DEBUG("LOCATOR parameter building failed\n");
+            _HIP_DUMP_MSG(msg);
+        }
  	/********** PUZZLE ************/
 	HIP_IFEL(hip_build_param_puzzle(msg, cookie_k,
 					42 /* 2^(42-32) sec lifetime */, 
@@ -266,21 +260,12 @@
 	/* Get service list of all services offered by this system */
 	service_count = hip_get_services_list(&service_list);
 	if (service_count > 0) {
-	     HIP_DEBUG("Adding REG_INFO parameter with %d service(s).\n",
-		       service_count);
-	     HIP_IFEL(hip_build_param_reg_info(
-			   msg, hip_get_service_min_lifetime(), 
-			   hip_get_service_max_lifetime(), service_list,
-			   service_count), 
-		      -1, "Building of reg_info failed\n");	
-	}
-
-<<<<<<< HEAD
-	
-
-
-=======
->>>>>>> 47aa304d
+		HIP_DEBUG("Adding REG_INFO parameter.\n");
+                HIP_IFEL(hip_build_param_reg_info(msg, hip_get_service_min_lifetime(), 
+                        hip_get_service_max_lifetime(), service_list, service_count), 
+                        -1, "Building of reg_info failed\n");	
+	}
+        
 	/********** ECHO_REQUEST_SIGN (OPTIONAL) *********/
 
 	//HIP_HEXDUMP("Pubkey:", host_id_pub, hip_get_param_total_len(host_id_pub));
@@ -291,27 +276,6 @@
 	_HIP_HEXDUMP("R1", msg, hip_get_msg_total_len(msg));
 
 	/********** ECHO_REQUEST (OPTIONAL) *********/
-
-	
-	/************LOCATOR PARAMETER **********************/
-
-	if (locators)
-	{				
-		list_for_each_safe(item, tmp, addresses, ii)
-			{
-				n = list_entry(item);
-				memcpy(&locators[i].address, hip_cast_sa_addr(&n->addr),
-					       hip_sa_addr_len(&n->addr));
-				hip_print_hit("LOCATOR is\n",&locators[i].address);
-					i++;
-			}
-		_HIP_DEBUG("LOCATOR to be sent contains %i addr(s)\n", i);
-		HIP_IFEL(hip_build_param_locator_list(msg,locators,1), -1,
-			 "Building LOCATOR failed\n");			
-	}
-	
-	
-	/********************LOCATOR PARAMETER******************************/
 	
 	/* Fill puzzle parameters */
 	{
@@ -332,8 +296,6 @@
 		get_random_bytes(&random_i,sizeof(random_i));
 		pz->I = random_i;
 	}
-
-	
 
  	/************** Packet ready ***************/
 
@@ -361,56 +323,63 @@
   	return NULL;
 }
 
-
-int hip_for_each_locator_addr_list(hip_ha_t *entry,
-                                   struct hip_locator *locator,
-                                   void *opaque)
+/**
+ * Builds locator list to msg
+ *
+ * @param msg          a pointer to hip_common to append the LOCATORS
+ * @return             len of LOCATOR on success, or negative error value on error
+ */
+int hip_build_locators(struct hip_common *msg) 
 {
-	int i = 0, err = 0;
-	struct hip_common *msg;
-	struct hip_locator_info_addr_item *locators;
-	hip_list_t *item, *tmp;
-	struct netdev_address *n;
-	int l, is_add, ii;
-	
-
-			if (locators)
-			{
-				
-				list_for_each_safe(item, tmp, addresses, ii)
-				{
-					n = list_entry(item);
-					memcpy(&locators[i].address, hip_cast_sa_addr(&n->addr),
-					       hip_sa_addr_len(&n->addr));
-					hip_print_hit("the hits are\n",&locators[i].address);
-					i++;
-				}
-				HIP_DEBUG("LOCATOR to be sent contains %i addr(s)\n", i);
-				
-			}
-
-	memset(n,0,sizeof(n));
-	
-	//HIP_IFEL(hip_build_param_locator_list(msg,locators,1), -1,
-	//	 "Building LOCATOR failed\n");
+    int err = 0, i = 0, ii = 0;
+    struct netdev_address *n;
+    hip_list_t *item = NULL, *tmp = NULL;
+    struct hip_locator_info_addr_item *locs = NULL;
+    int addr_count = 0;
+
+    if (address_count > 1) {
+        HIP_IFEL(!(locs = malloc(address_count * 
+                                 sizeof(struct hip_locator_info_addr_item))), 
+                 -1, "Malloc for LOCATORS failed\n");
+        memset(locs,0,(address_count * 
+                       sizeof(struct hip_locator_info_addr_item)));
+        list_for_each_safe(item, tmp, addresses, i) {
+            n = list_entry(item);
+            if (ipv6_addr_is_hit(hip_cast_sa_addr(&n->addr)))
+                continue;
+            if (!IN6_IS_ADDR_V4MAPPED(hip_cast_sa_addr(&n->addr))) {
+                memcpy(&locs[ii].address, hip_cast_sa_addr(&n->addr), 
+                       sizeof(struct in6_addr));
+                locs[ii].traffic_type = HIP_LOCATOR_TRAFFIC_TYPE_DUAL;
+                locs[ii].locator_type = HIP_LOCATOR_LOCATOR_TYPE_IPV6;
+                locs[ii].locator_length = sizeof(struct in6_addr) / 4;
+                locs[ii].reserved = 0;
+                ii++;
+            }
+        }
+        list_for_each_safe(item, tmp, addresses, i) {
+            n = list_entry(item);
+            if (ipv6_addr_is_hit(hip_cast_sa_addr(&n->addr)))
+                continue;
+            if (IN6_IS_ADDR_V4MAPPED(hip_cast_sa_addr(&n->addr))) {
+                memcpy(&locs[ii].address, hip_cast_sa_addr(&n->addr), 
+                       sizeof(struct in6_addr));
+                locs[ii].traffic_type = HIP_LOCATOR_TRAFFIC_TYPE_DUAL;
+                locs[ii].locator_type = HIP_LOCATOR_LOCATOR_TYPE_IPV6;
+                locs[ii].locator_length = sizeof(struct in6_addr) / 4;
+                locs[ii].reserved = 0;
+                ii++;
+            }
+        }
+        err = hip_build_param_locator(msg, locs, address_count);
+    }
+    else
+        HIP_DEBUG("Host has only one or no addresses no point "
+                  "in building LOCATOR parameters\n");
  out_err:
-
-<<<<<<< HEAD
-	return err;
-=======
     if (locs) free(locs);
     return err;
->>>>>>> 47aa304d
 }
-
-
-/* really ugly hack ripped from rea.c, must convert to list_head asap */
-struct hip_update_kludge {
-	hip_ha_t **array;
-	int count;
-	int length;
-};
-
 
 /**
  * Transmits an R1 packet to the network.
@@ -439,9 +408,11 @@
  * @param rvs_count     number of addresses in @c traversed_rvs.
  * @return              zero on success, or negative error value on error.
  */
-int hip_xmit_r1(hip_common_t *i1, in6_addr_t *i1_saddr, in6_addr_t *i1_daddr,
-                in6_addr_t *dst_ip, const in_port_t dst_port,
-                hip_portpair_t *i1_info, uint16_t *nonce) 
+int hip_xmit_r1(struct in6_addr *i1_saddr, struct in6_addr *i1_daddr,
+		struct in6_addr *src_hit, struct in6_addr *dst_ip,
+		const in_port_t dst_port, struct in6_addr *dst_hit,
+		hip_portpair_t *i1_info, const void *traversed_rvs,
+		const int is_via_rvs_nat, uint16_t *nonce) 
 {
 	struct hip_common *r1pkt = NULL;
 	struct in6_addr *r1_dst_addr, *local_plain_hit = NULL;
@@ -449,86 +420,80 @@
 	int err = 0;
 	
 	_HIP_DEBUG("hip_xmit_r1() invoked.\n");
-	
-	/* Get the final destination address and port for the outgoing R1.
-	   dst_ip and dst_port have values only if the incoming I1 had
-	   FROM/FROM_NAT parameter. */
-	r1_dst_addr = (ipv6_addr_any(dst_ip) ? i1_saddr : dst_ip);
+
+	/* Get the destination address and port. If destination port is zero,
+	   the source port of I1 becomes the destination port of R1.*/
+	r1_dst_addr = (!dst_ip || ipv6_addr_any(dst_ip) ? i1_saddr : dst_ip);
 	r1_dst_port = (dst_port == 0 ? i1_info->src_port : dst_port);
 
 #ifdef CONFIG_HIP_OPPORTUNISTIC
-	/* It should not be null hit, null hit has been replaced by real local
+	/* It sould not be null hit, null hit has been replaced by real local
 	   hit. */
-	HIP_ASSERT(!hit_is_opportunistic_hashed_hit(&i1->hitr));
+	HIP_ASSERT(!hit_is_opportunistic_hashed_hit(src_hit));
 #endif
-	
+	HIP_DEBUG_HIT("hip_xmit_r1(): Source hit", src_hit);
+	HIP_DEBUG_HIT("hip_xmit_r1(): Destination hit", dst_hit);
+	HIP_DEBUG_HIT("hip_xmit_r1(): Own address", i1_daddr);
+	HIP_DEBUG_HIT("hip_xmit_r1(): R1 destination address", r1_dst_addr);
+	HIP_DEBUG("hip_xmit_r1(): R1 destination port %u.\n", r1_dst_port);
+	HIP_DEBUG("hip_xmit_r1(): is_via_rvs_nat %d.\n", is_via_rvs_nat);
+
+		
 #ifdef CONFIG_HIP_BLIND
-	if (hip_blind_get_status())
-	{
-	     HIP_IFEL((local_plain_hit = HIP_MALLOC(sizeof(struct in6_addr), 0)) == NULL, 
-		      -1, "Couldn't allocate memory\n");
-	     HIP_IFEL(hip_plain_fingerprint(nonce, &i1->hitr, local_plain_hit), 
-		      -1, "hip_plain_fingerprints failed\n");
-	     HIP_IFEL(!(r1pkt = hip_get_r1(r1_dst_addr, i1_daddr, 
-					   local_plain_hit, &i1->hits)),
-		      -ENOENT, "No precreated R1\n");
-	     // replace the plain hit with the blinded hit
-	     ipv6_addr_copy(&r1pkt->hits, &i1->hitr);
+	if (hip_blind_get_status()) {
+	  HIP_IFEL((local_plain_hit = HIP_MALLOC(sizeof(struct in6_addr), 0)) == NULL, 
+		   -1, "Couldn't allocate memory\n");
+	  HIP_IFEL(hip_plain_fingerprint(nonce, src_hit, local_plain_hit), 
+		   -1, "hip_plain_fingerprints failed\n");
+	  HIP_IFEL(!(r1pkt = hip_get_r1(r1_dst_addr, i1_daddr, 
+					local_plain_hit, dst_hit)),
+		   -ENOENT, "No precreated R1\n");
+	  // replace the plain hit with the blinded hit
+	  ipv6_addr_copy(&r1pkt->hits, src_hit);
 	}
 #endif
 	if (!hip_blind_get_status()) {
 	  HIP_IFEL(!(r1pkt = hip_get_r1(r1_dst_addr, i1_daddr, 
-					&i1->hitr, &i1->hits)),
+					src_hit, dst_hit)),
 		   -ENOENT, "No precreated R1\n");
 	}
 
-	if (&i1->hits)
-		ipv6_addr_copy(&r1pkt->hitr, &i1->hits);
+	if (dst_hit)
+		ipv6_addr_copy(&r1pkt->hitr, dst_hit);
 	else
 		memset(&r1pkt->hitr, 0, sizeof(struct in6_addr));
 	
 	HIP_DEBUG_HIT("hip_xmit_r1(): ripkt->hitr", &r1pkt->hitr);
 	
+	/* Build VIA_RVS or VIA_RVS_NAT parameter if the I1 packet was relayed
+	   through a rvs. */
 #ifdef CONFIG_HIP_RVS
-	/* Build VIA_RVS or RELAY_TO parameter if the I1 packet was relayed
-	   through a rvs. */
-	/** @todo Parameters must be in ascending order, should this
-	    be checked here? Now we just assume that the VIA_RVS/RELAY_TO
-	    parameter is the last parameter. */
-	/* If I1 had a FROM/RELAY_FROM, then we must build a RELAY_TO/VIA_RVS
-	   parameter. */
-	if(!ipv6_addr_any(dst_ip))
-	{    // dst_port has the value of RELAY_FROM port.
-	     if(dst_port == HIP_NAT_UDP_PORT)
-	     {
-		  hip_build_param_relay_to(
-		       r1pkt, i1_saddr, i1_info->src_port);
-	     }
-	     else
-	     {
-		  hip_build_param_via_rvs(r1pkt, i1_saddr);
-	     }
+	if(traversed_rvs)
+	{
+		/** @todo Parameters must be in ascending order, should this
+		    be checked here? */
+		if(i1_info->dst_port == HIP_NAT_UDP_PORT) {
+			hip_build_param_via_rvs_nat(
+				r1pkt,
+				(struct hip_in6_addr_port *)traversed_rvs, 1);
+		}
+		else {
+			hip_build_param_via_rvs(
+				r1pkt, (struct in6_addr *)traversed_rvs, 1);
+		}
 	}
 #endif
 
 	/* R1 is send on UDP if R1 destination port is 50500. This is if:
 	   a) the I1 was received on UDP.
-	   b) the received I1 packet had a RELAY_FROM parameter. */
-	if(r1_dst_port == HIP_NAT_UDP_PORT)
-	{
+	   b) the received I1 packet had a FROM_NAT parameter. */
+	if(r1_dst_port != 0) {
 		HIP_IFEL(hip_send_udp(i1_daddr, r1_dst_addr, HIP_NAT_UDP_PORT,
 				      r1_dst_port, r1pkt, NULL, 0),
 			 -ECOMM, "Sending R1 packet on UDP failed.\n");
 	}
 	/* Else R1 is send on raw HIP. */
-<<<<<<< HEAD
 	else {
-		HIP_IFEL(hip_send_raw(
-				 i1_daddr, r1_dst_addr, 0, 0, r1pkt, NULL, 0),
-			 -ECOMM, "Sending R1 packet on raw HIP failed.\n");
-=======
-	else
-	{
 #ifdef CONFIG_HIP_HI3
 		if( i1_info->hi3_in_use ) {
 			HIP_IFEL(hip_send_i3(i1_daddr, 
@@ -546,11 +511,10 @@
 				 "Sending R1 packet on raw HIP failed.\n");
 		}
 #else
-	     HIP_IFEL(hip_send_raw(
-			   i1_daddr, r1_dst_addr, 0, 0, r1pkt, NULL, 0),
-		      -ECOMM, "Sending R1 packet on raw HIP failed.\n");
+		HIP_IFEL(hip_send_raw(
+				 i1_daddr, r1_dst_addr, 0, 0, r1pkt, NULL, 0),
+			 -ECOMM, "Sending R1 packet on raw HIP failed.\n");
 #endif
->>>>>>> 47aa304d
 	}
 	
  out_err:
@@ -679,9 +643,9 @@
 	   different length */
 	if (!entry)
 		goto out_err;
-	else if (entry->hip_msg_retrans.buf) {
-		HIP_FREE(entry->hip_msg_retrans.buf);
-		entry->hip_msg_retrans.buf= NULL;
+	else if (entry->hip_msg_retrans.buf) { 
+            HIP_FREE(entry->hip_msg_retrans.buf);
+            entry->hip_msg_retrans.buf= NULL;
 	}
 
 	HIP_IFE(!(entry->hip_msg_retrans.buf = HIP_MALLOC(len, 0)), -ENOMEM);
@@ -746,7 +710,7 @@
 	HIP_DEBUG_IN6ADDR("hip_send_raw(): local_addr", local_addr);
 	HIP_DEBUG_IN6ADDR("hip_send_raw(): peer_addr", peer_addr);
 	HIP_DEBUG("Source port=%d, destination port=%d\n", src_port, dst_port);
-	HIP_DUMP_MSG(msg);
+	_HIP_DUMP_MSG(msg);
 
 	dst_is_ipv4 = IN6_IS_ADDR_V4MAPPED(peer_addr);
 	len = hip_get_msg_total_len(msg);
@@ -1077,10 +1041,10 @@
 	int err = 0, msg_len, hdr_dst_len, hdr_src_len;
 	struct sockaddr_in6 src, dst;
 	struct hi3_ipv6_addr hdr_src, hdr_dst;
+	struct ip *iph;
 	char *buf;
 
 	/* This code is outdated. Synchronize to the non-hi3 version */
-
 	if (!src_addr) {
 		/** @todo Obtain the preferred address. */
 		HIP_ERROR("No source address.\n");
@@ -1091,7 +1055,8 @@
 		/** @todo Just ignore? */
 		HIP_ERROR("No destination address.\n");
 		return -1;
-	}
+	}		
+
 
 	/* Construct the Hi3 header, for now IPv6 only */
 	hdr_src.sin6_family = AF_INET6;
@@ -1103,23 +1068,39 @@
 	hdr_dst_len = sizeof(struct hi3_ipv6_addr);
 	memcpy(&hdr_dst.sin6_addr, peer_addr, sizeof(struct in6_addr));
 	memcpy(&dst.sin6_addr, peer_addr, sizeof(struct in6_addr));
-	/* IPv6 specific code ends */
+        /* IPv6 specific code ends */
 
 	msg_len = hip_get_msg_total_len(msg);
-	clb = cl_alloc_buf(msg_len + hdr_dst_len + hdr_src_len);
+	clb = cl_alloc_buf(msg_len + hdr_dst_len + hdr_src_len /*+ sizeof(struct ip)*/);
 	if (!clb) {
 		HIP_ERROR("Out of memory\n.");
 		return -1;
 	}
+
+	buf = clb->data;
+/*	iph = (struct ip*)buf;
+
+	iph->ip_v = 6;
+	iph->ip_hl = sizeof(struct ip) >> 2;
+	iph->ip_tos = 0;
+	iph->ip_len = htons(msg_len+sizeof(struct ip));    
+	iph->ip_id = 0;            
+	iph->ip_off = 0;           
+	iph->ip_ttl = 200;
+	iph->ip_p = 99;
+	//iph->ip_src = ((struct sockaddr_in *)src)->sin_addr;
+	//iph->ip_dst = ((struct sockaddr_in *)dst)->sin_addr;
+	//iph->ip_sum = in_cksum((unsigned short *)iph, sizeof (struct ip));
+	*/
 
 	hip_zero_msg_checksum(msg);
 	msg->checksum = hip_checksum_packet((char *)msg, 
 					    (struct sockaddr *)&src, 
 					    (struct sockaddr *)&dst);
 
-	clb->data_len = hdr_src_len + hdr_dst_len + msg_len;
-
-	buf = clb->data;
+	clb->data_len = hdr_src_len + hdr_dst_len + msg_len/* + sizeof(struct ip)*/;
+
+//	buf += sizeof(struct ip);
 	memcpy(buf, &hdr_src, hdr_src_len);
 	buf += hdr_src_len;
 	memcpy(buf, &hdr_dst, hdr_dst_len);
