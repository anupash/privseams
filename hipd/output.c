--- conflicted
+++ resolved
@@ -370,17 +370,9 @@
 	HIP_IFEL(hip_init_us(entry, src_hit), -EINVAL,
 		 "Could not assign a local host id\n");
 	
-<<<<<<< HEAD
-		HIP_DEBUG("\n");
-	_HIP_DEBUG("----**********----3--*********-----------------\n");
-        /*
-	hip_for_each_ha(hip_print_info_hadb, &n);
-        */
-=======
 	_HIP_DEBUG("\n");
 	_HIP_DEBUG("----**********----3--*********-----------------\n");
 	//hip_for_each_ha(hip_print_info_hadb, &n);
->>>>>>> bc809979
 	_HIP_DEBUG("----**********----3--*********-----------------\n");
 
 #ifdef CONFIG_HIP_BLIND
