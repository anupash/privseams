/* @file
 * This file defines handling functions for outgoing packets for the Host
 * Identity Protocol (HIP).
 *
 * @author  Janne Lundberg
 * @author  Miika Komu
 * @author  Mika Kousa
 * @author  Kristian Slavov
 * @author  Samu Varjonen
 * @author	Rene Hummen
 * @note    Distributed under <a href="http://www.gnu.org/licenses/gpl2.txt">GNU/GPL</a>.
 */
#include "output.h"

enum number_dh_keys_t number_dh_keys = TWO;

#ifdef ANDROID_CHANGES
#define icmp6hdr icmp6_hdr
#define icmp6_checksum icmp6_cksum
#define icmp6_identifier icmp6_id
#define icmp6_sequence icmp6_seq
#define ICMPV6_ECHO_REQUEST ICMP6_ECHO_REQUEST
#endif

/**
* Standard BSD internet checksum routine from nmap
* for calculating the checksum field of the TCP header
*/
unsigned short in_cksum(u16 *ptr,int nbytes){
	register u32 sum;
	u16 oddbyte;
	register u16 answer;

	/*
	 * Our algorithm is simple, using a 32-bit accumulator (sum),
	 * we add sequential 16-bit words to it, and at the end, fold back
	 * all the carry bits from the top 16 bits into the lower 16 bits.
	 */
	sum = 0;
	while (nbytes > 1){
		sum += *ptr++;
		nbytes -= 2;
	}

	/* mop up an odd byte, if necessary */
	if (nbytes == 1) {
		oddbyte = 0;            /* make sure top half is zero */
		*((u_char *) &oddbyte) = *(u_char *)ptr;   /* one byte only */
		sum += oddbyte;
	}

	/*
	 * Add back carry outs from top 16 bits to low 16 bits.
	 */
	sum  = (sum >> 16) + (sum & 0xffff);    /* add high-16 to low-16 */
	sum += (sum >> 16);                     /* add carry */
	answer = ~sum;          /* ones-complement, then truncate to 16 bits */
	return(answer);
}

/**
 * @brief Sends a TCP packet through a raw socket.
 *
 * @param  hdr
 * @param  newSize
 * @param  trafficType 4 or 6 - standing for ipv4 and ipv6
 * @param  sockfd      a socket file descriptor
 * @param  addOption   adds the I1 option to a packet if required
 * @param  addHIT      adds the default HIT after the I1 option (if I1 option
 *                     should be added)
 * @return             ?
 */
int send_tcp_packet(void *hdr, int newSize, int trafficType, int sockfd,
		    int addOption, int addHIT)
{
	int on = 1, i = 0, j = 0, err = 0, off = 0, hdr_size = 0;
	int newHdr_size = 0, twoHdrsSize = 0;
	char *packet = NULL, *HITbytes = NULL;
	char *bytes = (char*)hdr;
	void  *pointer = NULL;
	struct tcphdr *tcphdr = NULL, *newTcphdr = NULL;
	struct ip *iphdr = NULL, *newIphdr = NULL;
	struct ip6_hdr *ip6_hdr = NULL, *newIp6_hdr = NULL;
	struct pseudo_hdr *pseudo = NULL;
	struct pseudo6_hdr *pseudo6 = NULL;
	struct sockaddr_in  sin_addr;
	struct sockaddr_in6 sin6_addr;
	struct in_addr  dstAddr;
	struct in6_addr dst6Addr;

	in6_addr_t *defaultHit = (in6_addr_t *)malloc(sizeof(char) * 16);
	char newHdr[newSize + 4*addOption + (sizeof(struct in6_addr))*addHIT];

	if(addOption)
		newSize = newSize + 4;
	if(addHIT)
		newSize = newSize + sizeof(struct in6_addr);

	//initializing the headers and setting socket settings
	if(trafficType == 4){
		//get the ip header
		iphdr = (struct ip *)hdr;
		//get the tcp header
		hdr_size = (iphdr->ip_hl * 4);
		tcphdr = ((struct tcphdr *) (((char *) iphdr) + hdr_size));
		//socket settings
		sin_addr.sin_family = AF_INET;
		sin_addr.sin_port   = htons(tcphdr->dest);

		/* Is that right to copy address? */
		sin_addr.sin_addr   = iphdr->ip_dst;
	}
	else if(trafficType == 6){
		//get the ip header
		ip6_hdr = (struct ip6_hdr *)hdr;
		//get the tcp header
		hdr_size = sizeof(struct ip6_hdr);
		tcphdr = ((struct tcphdr *) (((char *) ip6_hdr) + hdr_size));
		//socket settings
		sin6_addr.sin6_family = AF_INET6;
		sin6_addr.sin6_port   = htons(tcphdr->dest);
		sin6_addr.sin6_addr   = ip6_hdr->ip6_dst;
	}

	//measuring the size of ip and tcp headers (no options)
	twoHdrsSize = hdr_size + 4*5;

	//copy the ip header and the tcp header without the options
	memcpy(&newHdr[0], &bytes[0], twoHdrsSize);

	//get the default hit
	if(addHIT){
		hip_get_default_hit(defaultHit);
		HITbytes = (char*)defaultHit;
	}

	//add the i1 option and copy the old options
	//add the HIT if required,
	if(tcphdr->doff == 5){//there are no previous options
		if(addOption){
			newHdr[twoHdrsSize]     = (char)HIP_OPTION_KIND;
			newHdr[twoHdrsSize + 1] = (char)2;
			newHdr[twoHdrsSize + 2] = (char)1;
			newHdr[twoHdrsSize + 3] = (char)1;
			if(addHIT){
				//put the default hit
				memcpy(&newHdr[twoHdrsSize + 4], &HITbytes[0], 16);
			}
		}
		else{
			if(addHIT){
				//put the default hit
				memcpy(&newHdr[twoHdrsSize], &HITbytes[0], 16);
			}
		}
	}
	else{//there are previous options
		if(addOption){
			newHdr[twoHdrsSize]     = (char)HIP_OPTION_KIND;
			newHdr[twoHdrsSize + 1] = (char)2;
			newHdr[twoHdrsSize + 2] = (char)1;
			newHdr[twoHdrsSize + 3] = (char)1;

			//if the HIT is to be sent, the
			//other options are not important
			if(addHIT){
				//put the default hit
				memcpy(&newHdr[twoHdrsSize + 4], &HITbytes[0], 16);
			}
			else
				memcpy(&newHdr[twoHdrsSize + 4], &bytes[twoHdrsSize], 4*(tcphdr->doff-5));
		}
		else
		{
			//if the HIT is to be sent, the
			//other options are not important
			if(addHIT){
				//put the default hit
				memcpy(&newHdr[twoHdrsSize], &HITbytes[0], 16);
			}
			else
				memcpy(&newHdr[twoHdrsSize], &bytes[twoHdrsSize], 4*(tcphdr->doff-5));
		}
	}

	pointer = &newHdr[0];
	//get pointers to the new packet
	if(trafficType == 4){
		//get the ip header
		newIphdr = (struct ip *)pointer;
		//get the tcp header
		newHdr_size = (iphdr->ip_hl * 4);
		newTcphdr = ((struct tcphdr *) (((char *) newIphdr) + newHdr_size));
	}
	else if(trafficType == 6){
		//get the ip header
		newIp6_hdr = (struct ip6_hdr *)pointer;
		//get the tcp header
		newHdr_size = (newIp6_hdr->ip6_ctlun.ip6_un1.ip6_un1_plen * 4);
		newTcphdr = ((struct tcphdr *) (((char *) newIp6_hdr) + newHdr_size));
	}

	//change the values of the checksum and the tcp header length(+1)
	newTcphdr->check = 0;
	if(addOption)
		newTcphdr->doff = newTcphdr->doff + 1;
	if(addHIT)
		newTcphdr->doff = newTcphdr->doff + 4;//16 bytes HIT - 4 more words

	//the checksum
	if(trafficType == 4){
		pseudo = (struct pseudo_hdr *) ((u8*)newTcphdr - sizeof(struct pseudo_hdr));

		pseudo->s_addr = newIphdr->ip_src.s_addr;
		pseudo->d_addr = newIphdr->ip_dst.s_addr;
		pseudo->zer0    = 0;
		pseudo->protocol = IPPROTO_TCP;
		pseudo->length  = htons(sizeof(struct tcphdr) + 4*(newTcphdr->doff-5) + 0);

		newTcphdr->check = in_cksum((unsigned short *)pseudo, sizeof(struct tcphdr) +
							4*(newTcphdr->doff-5) + sizeof(struct pseudo_hdr) + 0);
	}
	else if(trafficType == 6){
		pseudo6 = (struct pseudo6_hdr *) ((u8*)newTcphdr - sizeof(struct pseudo6_hdr));

		pseudo6->s_addr = newIp6_hdr->ip6_src;
		pseudo6->d_addr = newIp6_hdr->ip6_dst;
		pseudo6->zer0    = 0;
		pseudo6->protocol = IPPROTO_TCP;
		pseudo6->length  = htons(sizeof(struct tcphdr) + 4*(newTcphdr->doff-5) + 0);

		newTcphdr->check = in_cksum((unsigned short *)pseudo6, sizeof(struct tcphdr) +
							4*(newTcphdr->doff-5) + sizeof(struct pseudo6_hdr) + 0);
	}

	//replace the pseudo header bytes with the correct ones
	memcpy(&newHdr[0], &bytes[0], hdr_size);

	if(setsockopt(sockfd, IPPROTO_IP, IP_HDRINCL, (char *)&on, sizeof(on)) < 0 ){
		HIP_DEBUG("Error setting an option to raw socket\n");
		return;
	}

	//finally send through the socket
	err = sendto(sockfd, &newHdr[0], newSize, 0, (struct sockaddr *)&sin_addr, sizeof(sin_addr));

out_err:
	if(defaultHit)
		HIP_FREE(defaultHit);

	setsockopt(sockfd, IPPROTO_IP, IP_HDRINCL, (char *)&off, sizeof(off));

	return err;
}


/**
 * Builds the TCP SYN packet that will be send with the i1 option.
 *
 * Send an I1 packet to the responder if an IPv6 address for the peer
 * is known.
 *
 * @param entry   	a pointer to a host association database state reserved for
 *                	the peer. The src and dst ports are included in this parameter
 * @return        	nothing
 */
void hip_send_opp_tcp_i1(hip_ha_t *entry){
	int    ipType = ! IN6_IS_ADDR_V4MAPPED(&entry->peer_addr);
	struct ip * iphdr;
	struct ip6_hdr * ip6_hdr;
	struct tcphdr *tcphdr;
	int    i, hdr_size;
	char bytes [sizeof(struct ip)*(1 - ipType)   +   sizeof(struct ip6_hdr)*ipType   +   5*4];

	HIP_DEBUG("\n");

	if(ipType == 0)
		hdr_size = sizeof(struct ip);
	else if(ipType == 1)
		hdr_size = sizeof(struct ip6_hdr);

	//set all bytes of both headers to 0
	memset(&bytes[0], 0, 40);

	//fill in the ip header fields
	if(ipType == 0){//ipv4
		//get the ip header
		iphdr = (struct ip *)&bytes[0];
		//get the tcp header
		tcphdr = ((struct tcphdr *) (((char *) iphdr) + hdr_size));

		iphdr->ip_v = 4;
		iphdr->ip_hl = 5;
		iphdr->ip_tos = 0;
		iphdr->ip_len = 44;//20+20+4 ?????
		iphdr->ip_id = 100;//random
		//iphdr->FLAGS
		iphdr->ip_off = 0;
		iphdr->ip_ttl = 64;
		iphdr->ip_p = 6;
		iphdr->ip_sum = in_cksum((unsigned short *)iphdr, sizeof(struct ip));
		IPV6_TO_IPV4_MAP(&entry->our_addr, &iphdr->ip_src);
		IPV6_TO_IPV4_MAP(&entry->peer_addr, &iphdr->ip_dst);
	}
	else if(ipType == 1){//ipv6
		//get the ip header
		ip6_hdr = (struct ip6_hdr *)&bytes[0];
		//get the tcp header
		tcphdr = ((struct tcphdr *) (((char *) ip6_hdr) + hdr_size));

		ip6_hdr->ip6_ctlun.ip6_un1.ip6_un1_flow = 1610612736;//01100000000000000000000000000000;
		ip6_hdr->ip6_ctlun.ip6_un1.ip6_un1_plen = 20;
		ip6_hdr->ip6_ctlun.ip6_un1.ip6_un1_nxt = 6;
		ip6_hdr->ip6_ctlun.ip6_un1.ip6_un1_hlim = 64;
		memcpy(&ip6_hdr->ip6_src, &entry->our_addr, sizeof(struct in6_addr));
		memcpy(&ip6_hdr->ip6_dst, &entry->peer_addr, sizeof(struct in6_addr));
	}

	//randomize the source port to one of 1024-65535
	//but different from entry->tcp_opptcp_src_port
	tcphdr->source = rand() % (65536-1024) + 1024;//entry->tcp_opptcp_src_port;
	while(tcphdr->source == entry->tcp_opptcp_src_port)
		tcphdr->source = rand() % (65536-1024) + 1024;

	tcphdr->dest   = entry->tcp_opptcp_dst_port;
	tcphdr->seq = 0;
	tcphdr->ack_seq = 0;//is not important in the SYN packet
	tcphdr->doff = 5;
	tcphdr->syn = 1;
	//tcphdr->rst = 1;
	tcphdr->window = 34;//random
	tcphdr->check = 0;//will be set right when sent, no need to calculate it here
	//tcphdr->urg_ptr = ???????? TO BE FIXED
	if(ipType == 0)
		send_tcp_packet(&bytes[0], hdr_size + 4*tcphdr->doff, 4, hip_raw_sock_output_v4, 1, 0);
	else if(ipType == 1)
		send_tcp_packet(&bytes[0], hdr_size + 4*tcphdr->doff, 6, hip_raw_sock_output_v6, 1, 0);
}

/**
 * Sends an I1 packet to the peer. Used internally by hip_send_i1
 * Check hip_send_i1 & hip_send_pkt for the parameters.
 */
int hip_send_i1_pkt(struct hip_common *i1, hip_hit_t *dst_hit,
                    struct in6_addr *local_addr, struct in6_addr *peer_addr,
                    in_port_t src_port, in_port_t dst_port, struct hip_common* i1_blind,
                    hip_ha_t *entry, int retransmit)
{
        int err = 0;
        
#ifdef CONFIG_HIP_OPPORTUNISTIC
        // if hitr is hashed null hit, send it as null on the wire
        if  (hit_is_opportunistic_hashed_hit(&i1->hitr))
                ipv6_addr_copy(&i1->hitr, &in6addr_any);

        HIP_HEXDUMP("daddr", peer_addr, sizeof(struct in6_addr));
#endif // CONFIG_HIP_OPPORTUNISTIC


#ifdef CONFIG_HIP_BLIND
        // Send blinded i1
        if (hip_blind_get_status())
        {
            err = entry->hadb_xmit_func->hip_send_pkt(local_addr,
                                                    peer_addr,
                                                    (entry->nat_mode ? hip_get_local_nat_udp_port() : 0),
                                                    hip_get_peer_nat_udp_port(),
                                                    i1_blind, entry, 1);
        }
#endif

        HIP_DEBUG_HIT("BEFORE sending\n", peer_addr);
        if (!hip_blind_get_status())
        {
                err = entry->hadb_xmit_func->
                        hip_send_pkt(local_addr, peer_addr,
                                     (entry->nat_mode ? hip_get_local_nat_udp_port() : 0),
                                     hip_get_peer_nat_udp_port(),
                                     i1, entry, 1);
        }

        HIP_DEBUG("err after sending: %d.\n", err);

        if (!err)
        {
                HIP_LOCK_HA(entry);
                entry->state = HIP_STATE_I1_SENT;
                HIP_UNLOCK_HA(entry);
        }
        else if (err == 1)
        {
            err = 0;
        }

        /*send the TCP SYN_i1 packet*/
        if (hip_get_opportunistic_tcp_status() &&
            hit_is_opportunistic_hashed_hit(dst_hit)) {
                /* Ensure that I1 gets first to destination */
                usleep(50);
                hip_send_opp_tcp_i1(entry);
        }

out_err:
        return err;
}

/**
 * Sends an I1 packet to the peer.
 *
 * Send an I1 packet to the responder if an IPv6 address for the peer
 * is known.
 *
 * @param src_hit a pointer to source host identity tag.
 * @param dst_hit a pointer to destination host identity tag.
 * @param entry   a pointer to a host association database state reserved for
 *                the peer.
 * @return        zero on success, or negative error value on error.
 */
int hip_send_i1(hip_hit_t *src_hit, hip_hit_t *dst_hit, hip_ha_t *entry)
{
	struct hip_common *i1 = 0;
	uint16_t mask = 0;
	int err = 0, n = 0;
       	hip_list_t *item = NULL, *tmp = NULL;
	struct hip_peer_addr_list_item *addr;
	struct hip_common *i1_blind = NULL;
	int i = 0;
        struct in6_addr *local_addr = NULL;
        struct in6_addr peer_addr;

	HIP_IFEL((entry->state == HIP_STATE_ESTABLISHED), 0,
		 "State established, not triggering bex\n");

	/* Assign a local private key, public key and HIT to HA */
	HIP_DEBUG_HIT("src_hit", src_hit);
	HIP_DEBUG_HIT("entry->src_hit", &entry->hit_our);
	HIP_IFEL(hip_init_us(entry, src_hit), -EINVAL,
		 "Could not assign a local host id\n");
	//hip_for_each_ha(hip_print_info_hadb, &n);
	HIP_DEBUG_HIT("entry->src_hit", &entry->hit_our);

#ifdef CONFIG_HIP_BLIND

	if (hip_blind_get_status()) {
		HIP_DEBUG("Blind is activated, building blinded I1 packet.\n");

		if((i1_blind = hip_blind_build_i1(entry, &mask)) == NULL) {
			err = -1;
			HIP_ERROR("hip_blind_build_i1() failed.\n");
			goto out_err;
		}
	}
#endif

	/* We don't need to use hip_msg_alloc(), since the I1
	   packet is just the size of struct hip_common. */

	/* ..except that when calculating the msg size, we need to have more
	   than just hip_common */

	/* So why don't we just have a hip_max_t struct to allow allocation of
	   maximum sized HIP packets from the stack? Not that it would make any
	   difference here, but playing with mallocs has always the chance of
	   leaks... */

	i1 = hip_msg_alloc();

	if (!hip_blind_get_status()) {
		entry->hadb_misc_func->
			hip_build_network_hdr(i1, HIP_I1,
					      mask, &entry->hit_our, dst_hit);
	}

	/* Calculate the HIP header length */
	hip_calc_hdr_len(i1);

	HIP_DEBUG_HIT("HIT source", &i1->hits);
	HIP_DEBUG_HIT("HIT dest", &i1->hitr);

        HIP_DEBUG("Sending I1 to the following addresses:\n");
        hip_print_peer_addresses_to_be_added(entry);

        if (hip_shotgun_status == SO_HIP_SHOTGUN_OFF ||
	    (entry->peer_addr_list_to_be_added == NULL))
        {
                HIP_IFEL(hip_hadb_get_peer_addr(entry, &peer_addr), -1,
                        "No preferred IP address for the peer.\n");
         
                local_addr = &entry->our_addr;
                err = hip_send_i1_pkt(i1, dst_hit,
                                      local_addr, &peer_addr,
                                      (entry->nat_mode ? hip_get_local_nat_udp_port() : 0),
                                      (entry->nat_mode ? hip_get_peer_nat_udp_port() : 0),
                                      i1_blind, entry, 1);
        }
        else
        {
	    HIP_DEBUG("Number of items in the peer addr list: %d ", entry->peer_addr_list_to_be_added->num_items);
            list_for_each_safe(item, tmp, entry->peer_addr_list_to_be_added, i)
            {
                    addr = list_entry(item);
                    peer_addr = addr->address;
                 
                    err = hip_send_i1_pkt(i1, dst_hit,
                                        local_addr, &peer_addr,
                                        entry->local_udp_port,
					entry->peer_udp_port,
                                        i1_blind, entry, 1);
                
		    /* Do not bail out on error with shotgun. Some
		       address pairs just might fail. */
            }
        }


out_err:
	if (i1 != NULL) {
		free(i1);
	}
#ifdef CONFIG_HIP_BLIND
	if (i1_blind != NULL) {
		free(i1_blind);
	}
#endif
	return err;
}

/**
 * Constructs a new R1 packet payload.
 *
 * @param src_hit      a pointer to the source host identity tag used in the
 *                     packet.
 * @param sign         a funtion pointer to a signature funtion.
 * @param private_key  a pointer to ...
 * @param host_id_pub  a pointer to ...
 * @param cookie       a pointer to ...
 * @return             zero on success, or negative error value on error.
 */
struct hip_common *hip_create_r1(const struct in6_addr *src_hit,
				 int (*sign)(struct hip_host_id *p, struct hip_common *m),
				 void *private_key,
				 const struct hip_host_id *host_id_pub,
				 int cookie_k)
{
	struct hip_locator_info_addr_item *addr_list = NULL;
	struct hip_locator *locator = NULL;
 	struct hip_locator_info_addr_item *locators = NULL;
	struct netdev_address *n = NULL;
 	hip_ha_t *entry = NULL;
	hip_common_t *msg = NULL;
 	hip_list_t *item = NULL, *tmp = NULL;
	hip_srv_t service_list[HIP_TOTAL_EXISTING_SERVICES];
	u8 *dh_data1 = NULL, *dh_data2 = NULL;
	uint32_t spi = 0;
	char order[] = "000";
	int err = 0, dh_size1 = 0, dh_size2 = 0, written1 = 0, written2 = 0;
	int mask = 0, l = 0, is_add = 0, i = 0, ii = 0, *list = NULL;
	unsigned int service_count = 0;
	int ordint = 0;

	/* Supported HIP and ESP transforms. */
	hip_transform_suite_t transform_hip_suite[] = {
                HIP_HIP_AES_SHA1,
                HIP_HIP_3DES_SHA1,
                HIP_HIP_NULL_SHA1	};
        hip_transform_suite_t transform_esp_suite[] = {
		HIP_ESP_AES_SHA1,
		HIP_ESP_3DES_SHA1,
		HIP_ESP_NULL_SHA1	};
	hip_transform_suite_t transform_nat_suite[] = {
		HIP_NAT_MODE_ICE_UDP,
                HIP_NAT_MODE_PLAIN_UDP,
	};

        /* change order if necessary */
	sprintf(order, "%d", hip_transform_order);
	for ( i = 0; i < 3; i++) {
		switch (order[i]) {
		case '1':
			transform_hip_suite[i] = HIP_HIP_AES_SHA1;
			transform_esp_suite[i] = HIP_ESP_AES_SHA1;
			HIP_DEBUG("Transform order index %d is AES\n", i);
			break;
		case '2':
			transform_hip_suite[i] = HIP_HIP_3DES_SHA1;
			transform_esp_suite[i] = HIP_ESP_3DES_SHA1;
			HIP_DEBUG("Transform order index %d is 3DES\n", i);
			break;
		case '3':
 			transform_hip_suite[i] = HIP_HIP_NULL_SHA1;
			transform_esp_suite[i] = HIP_ESP_NULL_SHA1;
			HIP_DEBUG("Transform order index %d is NULL_SHA1\n", i);
			break;
		}
	}

 	_HIP_DEBUG("hip_create_r1() invoked.\n");
	HIP_IFEL(!(msg = hip_msg_alloc()), -ENOMEM, "Out of memory\n");

 	/* Allocate memory for writing the first Diffie-Hellman shared secret */
	HIP_IFEL((dh_size1 = hip_get_dh_size(HIP_FIRST_DH_GROUP_ID)) == 0,
		 -1, "Could not get dh_size1\n");
	HIP_IFEL(!(dh_data1 = HIP_MALLOC(dh_size1, GFP_ATOMIC)),
		 -1, "Failed to alloc memory for dh_data1\n");
	memset(dh_data1, 0, dh_size1);

	_HIP_DEBUG("dh_size=%d\n", dh_size1);

 	/* Allocate memory for writing the second Diffie-Hellman shared secret */
	HIP_IFEL((dh_size2 = hip_get_dh_size(HIP_SECOND_DH_GROUP_ID)) == 0,
		 -1, "Could not get dh_size2\n");
	HIP_IFEL(!(dh_data2 = HIP_MALLOC(dh_size2, GFP_ATOMIC)),
		 -1, "Failed to alloc memory for dh_data2\n");
	memset(dh_data2, 0, dh_size2);

	/* Ready to begin building of the R1 packet */

	/** @todo TH: hip_build_network_hdr has to be replaced with an
	    appropriate function pointer */
	HIP_DEBUG_HIT("src_hit used to build r1 network header", src_hit);
 	hip_build_network_hdr(msg, HIP_R1, mask, src_hit, NULL);

	/********** R1_COUNTER (OPTIONAL) *********/

	/********* LOCATOR PARAMETER ************/
        /** Type 193 **/
        if (hip_locator_status == SO_HIP_SET_LOCATOR_ON &&
	    hip_nat_get_control(NULL) != HIP_NAT_MODE_ICE_UDP) {
            HIP_DEBUG("Building LOCATOR parameter\n");
            if ((err = hip_build_locators_old(msg, 0, hip_nat_get_control(NULL))) < 0)
                HIP_DEBUG("LOCATOR parameter building failed\n");
            _HIP_DUMP_MSG(msg);
        }


 	/********** PUZZLE ************/
	HIP_IFEL(hip_build_param_puzzle(msg, cookie_k,
                42 /* 2^(42-32) sec lifetime */, 0, 0),
                 -1, "Cookies were burned. Bummer!\n");

 	/* Parameter Diffie-Hellman */
	HIP_IFEL((written1 = hip_insert_dh(dh_data1, dh_size1,
					  HIP_FIRST_DH_GROUP_ID)) < 0,
		 -1, "Could not extract the first DH public key\n");

	if (number_dh_keys == TWO){
	         HIP_IFEL((written2 = hip_insert_dh(dh_data2, dh_size2,
		       HIP_SECOND_DH_GROUP_ID)) < 0,
		       -1, "Could not extract the second DH public key\n");

	         HIP_IFEL(hip_build_param_diffie_hellman_contents(msg,
		       HIP_FIRST_DH_GROUP_ID, dh_data1, written1,
		       HIP_SECOND_DH_GROUP_ID, dh_data2, written2), -1,
		       "Building of DH failed.\n");
	}else
	         HIP_IFEL(hip_build_param_diffie_hellman_contents(msg,
		       HIP_FIRST_DH_GROUP_ID, dh_data1, written1,
		       HIP_MAX_DH_GROUP_ID, dh_data2, 0), -1,
		       "Building of DH failed.\n");

 	/* Parameter HIP transform. */
 	HIP_IFEL(hip_build_param_transform(msg, HIP_PARAM_HIP_TRANSFORM,
					   transform_hip_suite,
					   sizeof(transform_hip_suite) /
					   sizeof(hip_transform_suite_t)), -1,
		 "Building of HIP transform failed\n");
 	
#ifdef HIP_USE_ICE
	if (hip_nat_get_control(NULL) == HIP_NAT_MODE_ICE_UDP) {
		hip_build_param_nat_transform(msg, transform_nat_suite,
					      sizeof(transform_nat_suite) / sizeof(hip_transform_suite_t));
		hip_build_param_nat_pacing(msg, HIP_NAT_PACING_DEFAULT);
	} else {
		hip_transform_suite_t plain_udp_suite =
			HIP_NAT_MODE_PLAIN_UDP;
		
		hip_build_param_nat_transform(msg, &plain_udp_suite, 1);
	}
#endif

	/* Parameter HOST_ID */
	_HIP_DEBUG("This HOST ID belongs to: %s\n",
		   hip_get_param_host_id_hostname(host_id_pub));
	HIP_IFEL(hip_build_param(msg, host_id_pub), -1,
		 "Building of host id failed\n");

	/* Parameter REG_INFO */
	hip_get_active_services(service_list, &service_count);
	HIP_DEBUG("Found %d active service(s) \n", service_count);
	hip_build_param_reg_info(msg, service_list, service_count);

 	/* Parameter ESP-ENC transform. */
 	HIP_IFEL(hip_build_param_transform(msg, HIP_PARAM_ESP_TRANSFORM,
					   transform_esp_suite,
					   sizeof(transform_esp_suite) /
					   sizeof(hip_transform_suite_t)), -1,
		 "Building of ESP transform failed\n");

 	/********** ESP-PROT transform (OPTIONAL) **********/

 	HIP_IFEL(esp_prot_r1_add_transforms(msg), -1,
 			"failed to add optional esp transform parameter\n");

	/********** ECHO_REQUEST_SIGN (OPTIONAL) *********/

	//HIP_HEXDUMP("Pubkey:", host_id_pub, hip_get_param_total_len(host_id_pub));

 	/* Parameter Signature 2 */

	HIP_IFEL(sign(private_key, msg), -1, "Signing of R1 failed.\n");

	_HIP_HEXDUMP("R1", msg, hip_get_msg_total_len(msg));

	/* Parameter ECHO_REQUEST (OPTIONAL) */

	/* Fill puzzle parameters */
	{
		struct hip_puzzle *pz;
		uint64_t random_i;

		HIP_IFEL(!(pz = hip_get_param(msg, HIP_PARAM_PUZZLE)), -1,
			 "Internal error\n");

		// FIX ME: this does not always work:
		//get_random_bytes(pz->opaque, HIP_PUZZLE_OPAQUE_LEN);

		/* hardcode kludge */
		pz->opaque[0] = 'H';
		pz->opaque[1] = 'I';
		//pz->opaque[2] = 'P';
		/** @todo Remove random_i variable. */
		get_random_bytes(&random_i,sizeof(random_i));
		pz->I = random_i;
	}

 	/* Packet ready */

        // 	if (host_id_pub)
	//		HIP_FREE(host_id_pub);
 	if (dh_data1)
 		HIP_FREE(dh_data1);
 	if (dh_data2)
 		HIP_FREE(dh_data2);

	//HIP_HEXDUMP("r1", msg, hip_get_msg_total_len(msg));

	return msg;

  out_err:
	//	if (host_id_pub)
	//	HIP_FREE(host_id_pub);
 	if (msg)
 		HIP_FREE(msg);
 	if (dh_data1)
 		HIP_FREE(dh_data1);
 	if (dh_data2)
 		HIP_FREE(dh_data2);

  	return NULL;
}

/**
 * Transmits an R1 packet to the network.
 *
 * Sends an R1 packet to the peer and stores the cookie information that was
 * sent. The packet is sent either to @c i1_saddr or  @c dst_ip depending on the
 * value of @c dst_ip. If @c dst_ip is all zeroes (::/128) or NULL, R1 is sent
 * to @c i1_saddr; otherwise it is sent to @c dst_ip. In case the incoming I1
 * was relayed through a middlebox (e.g. rendezvous server) @c i1_saddr should
 * have the address of that middlebox.
 *
 * @param i1_saddr      a pointer to the source address from where the I1 packet
 *                      was received.
 * @param i1_daddr      a pointer to the destination address where to the I1
 *                      packet was sent to (own address).
 * @param src_hit       a pointer to the source HIT i.e. responder HIT
 *                      (own HIT).
 * @param dst_ip        a pointer to the destination IPv6 address where the R1
 *                      should be sent (peer ip).
 * @param dst_hit       a pointer to the destination HIT i.e. initiator HIT
 *                      (peer HIT).
 * @param i1_info       a pointer to the source and destination ports
 *                      (when NAT is in use).
 * @param traversed_rvs a pointer to the rvs addresses to be inserted into the
 *                      @c VIA_RVS parameter.
 * @param rvs_count     number of addresses in @c traversed_rvs.
 * @return              zero on success, or negative error value on error.
 */
int hip_xmit_r1(hip_common_t *i1, in6_addr_t *i1_saddr, in6_addr_t *i1_daddr,
                in6_addr_t *dst_ip, const in_port_t dst_port,
                hip_portpair_t *i1_info, uint16_t relay_para_type)
{
	hip_common_t *r1pkt = NULL;
	in6_addr_t *r1_dst_addr = NULL, *local_plain_hit = NULL,
		*r1_src_addr = i1_daddr;
	in_port_t r1_dst_port = 0;
	int err = 0;

	_HIP_DEBUG("hip_xmit_r1() invoked.\n");

	HIP_DEBUG_IN6ADDR("i1_saddr", i1_saddr);
	HIP_DEBUG_IN6ADDR("i1_daddr", i1_daddr);
	HIP_DEBUG_IN6ADDR("dst_ip", dst_ip);

	/* Get the final destination address and port for the outgoing R1.
	   dst_ip and dst_port have values only if the incoming I1 had
	   FROM/FROM_NAT parameter. */
	if(!ipv6_addr_any(dst_ip) && relay_para_type){
		//from RVS or relay
		if(relay_para_type == HIP_PARAM_RELAY_FROM){
			HIP_DEBUG("Param relay from\n");
			//from relay
			r1_dst_addr = i1_saddr;
			r1_dst_port = i1_info->src_port;
			// I---> NAT--> RVS-->R is not supported yet
			/*
			r1_dst_addr =  dst_ip;
			r1_dst_port = dst_port;
			*/
		}
		else if(relay_para_type == HIP_PARAM_FROM){
			HIP_DEBUG("Param from\n");
			//from RVS, answer to I
			r1_dst_addr =  dst_ip;
			if(i1_info->src_port)
				// R and RVS is in the UDP mode or I send UDP to RVS with incoming port hip_get_peer_nat_udp_port()
				r1_dst_port =  hip_get_peer_nat_udp_port();
			else
				// connection between R & RVS is in hip raw mode
				r1_dst_port =  0;
		}
	} else {
		HIP_DEBUG("No RVS or relay\n");
		/* no RVS or RELAY found;  direct connection */
		r1_dst_addr = i1_saddr;
		r1_dst_port = i1_info->src_port;
	}

/* removed by santtu because relay supported
	r1_dst_addr = (ipv6_addr_any(dst_ip) ? i1_saddr : dst_ip);
	r1_dst_port = (dst_port == 0 ? i1_info->src_port : dst_port);
*/
#ifdef CONFIG_HIP_OPPORTUNISTIC
	/* It should not be null hit, null hit has been replaced by real local
	   hit. */
	HIP_ASSERT(!hit_is_opportunistic_hashed_hit(&i1->hitr));
#endif

	/* Case: I ----->IPv4---> RVS ---IPv6---> R */
	if (IN6_IS_ADDR_V4MAPPED(r1_src_addr) !=
	    IN6_IS_ADDR_V4MAPPED(r1_dst_addr)) {
		HIP_DEBUG_IN6ADDR("r1_src_addr", r1_src_addr);
		HIP_DEBUG_IN6ADDR("r1_dst_addr", r1_dst_addr);
		HIP_DEBUG("Different relayed address families\n");
		HIP_IFEL(hip_select_source_address(r1_src_addr, r1_dst_addr),
			 -1, "Failed to find proper src addr for R1\n");
		if (!IN6_IS_ADDR_V4MAPPED(r1_dst_addr)) {
			HIP_DEBUG("Destination IPv6, disabling UDP encap\n");
			r1_dst_port = 0;
		}
	}

#ifdef CONFIG_HIP_BLIND
	if (hip_blind_get_status()) {
		/* Compiler error:
		   'nonce' undeclared (first use in this function)
		   introduced nonce here and initialized it zero.
		   -Lauri 22.07.2008.
		*/
		uint16_t nonce = 0;
		if((local_plain_hit =
		    (in6_addr_t *)malloc(sizeof(struct in6_addr))) == NULL) {
			err = -1;
			HIP_ERROR("Error when allocating memory to local "\
				  "plain HIT.\n");
			goto out_err;
		}
		HIP_IFEL(hip_plain_fingerprint(
				 &nonce, &i1->hitr, local_plain_hit), -1,
			 "hip_plain_fingerprints() failed.\n");
		
		if (r1_dst_addr)
			HIP_DEBUG_HIT("r1_dst_addr", r1_dst_addr);
		if (r1_src_addr)
			HIP_DEBUG_HIT("r1_src_addr", r1_src_addr);

		if((r1pkt = hip_get_r1(r1_dst_addr, r1_src_addr, local_plain_hit,
				       &i1->hits)) == NULL) {
			HIP_ERROR("Unable to get a precreated R1 packet.\n");
		}

		/* Replace the plain HIT with the blinded HIT. */
		ipv6_addr_copy(&r1pkt->hits, &i1->hitr);
	}
#endif
	if (!hip_blind_get_status()) {
	  HIP_IFEL(!(r1pkt = hip_get_r1(r1_dst_addr, i1_daddr,
					&i1->hitr, &i1->hits)),
		   -ENOENT, "No precreated R1\n");
	}

	if (&i1->hits)
		ipv6_addr_copy(&r1pkt->hitr, &i1->hits);
	else
		memset(&r1pkt->hitr, 0, sizeof(struct in6_addr));

	HIP_DEBUG_HIT("hip_xmit_r1(): ripkt->hitr", &r1pkt->hitr);

#ifdef CONFIG_HIP_RVS
	/* Build VIA_RVS or RELAY_TO parameter if the I1 packet was relayed
	   through a rvs. */
	/** @todo Parameters must be in ascending order, should this
	    be checked here? Now we just assume that the VIA_RVS/RELAY_TO
	    parameter is the last parameter. */
	/* If I1 had a FROM/RELAY_FROM, then we must build a RELAY_TO/VIA_RVS
	   parameter. */
	if(!ipv6_addr_any(dst_ip) && relay_para_type)
	{    // dst_port has the value of RELAY_FROM port.
		//there is port no value for FROM parameter
		//here condition is not enough
		if(relay_para_type == HIP_PARAM_RELAY_FROM)
		{
			HIP_DEBUG("Build param relay from\n");
			hip_build_param_relay_to(
				r1pkt, dst_ip, dst_port);
		}
		else if(relay_para_type == HIP_PARAM_FROM)
		{
			HIP_DEBUG("Build param from\n");
			hip_build_param_via_rvs(r1pkt, i1_saddr);
		}
	}
#endif

	/* R1 is send on UDP if R1 destination port is hip_get_peer_nat_udp_port(). This is if:
	   a) the I1 was received on UDP.
	   b) the received I1 packet had a RELAY_FROM parameter. */
	if(r1_dst_port)
	{
		HIP_IFEL(hip_send_pkt(r1_src_addr, r1_dst_addr, hip_get_local_nat_udp_port(),
				      r1_dst_port, r1pkt, NULL, 0),
			 -ECOMM, "Sending R1 packet on UDP failed.\n");
	}
	/* Else R1 is send on raw HIP. */
	else
	{
#ifdef CONFIG_HIP_I3
		if(i1_info->hi3_in_use){
			HIP_IFEL(hip_send_i3(r1_src_addr,
					     r1_dst_addr, 0, 0,
					     r1pkt, NULL, 0),
				 -ECOMM,
				 "Sending R1 packet through i3 failed.\n");
		}
		else
#endif
			HIP_IFEL(hip_send_pkt(
					 r1_src_addr,
					 r1_dst_addr, 0, 0,
					 r1pkt, NULL, 0),
				 -ECOMM,
				 "Sending R1 packet on raw HIP failed.\n");

	}

 out_err:
	if (r1pkt)
		HIP_FREE(r1pkt);
	if (local_plain_hit)
	  HIP_FREE(local_plain_hit);
	return err;
}

/**
 * Sends a NOTIFY packet to peer.
 *
 * @param entry a pointer to the current host association database state.
 * @warning     includes hardcoded debug data inserted in the NOTIFICATION.
 */
void hip_send_notify(hip_ha_t *entry)
{
	int err = 0; /* actually not needed, because we can't do
		      * anything if packet sending fails */
	struct hip_common *notify_packet = NULL;
	struct in6_addr daddr;

	HIP_IFE(!(notify_packet = hip_msg_alloc()), -ENOMEM);
	entry->hadb_misc_func->
		hip_build_network_hdr(notify_packet, HIP_NOTIFY, 0,
				      &entry->hit_our, &entry->hit_peer);
	HIP_IFEL(hip_build_param_notification(notify_packet,
					      HIP_NTF_UNSUPPORTED_CRITICAL_PARAMETER_TYPE,
					      "ABCDEFGHIJ", 10), 0,
		 "Building of NOTIFY failed.\n");

        HIP_IFE(hip_hadb_get_peer_addr(entry, &daddr), 0);


	HIP_IFEL(entry->hadb_xmit_func->
		 hip_send_pkt(NULL, &daddr, (entry->nat_mode ? hip_get_local_nat_udp_port() : 0),
			      entry->peer_udp_port, notify_packet,
			      entry, 0),
		 -ECOMM, "Sending NOTIFY packet failed.\n");

 out_err:
	if (notify_packet)
		HIP_FREE(notify_packet);
	return;
}

/**
 * ...
 *
 * @param entry a pointer to the current host association database state.
 * @param op    a pointer to...
 * @return      ...
 * @todo        Comment this function properly.
 */
static int hip_get_all_valid(hip_ha_t *entry, void *op)
{
	struct hip_rea_kludge *rk = op;

	if (rk->count >= rk->length)
		return -1;

	/* should we check the established status also? */
	if ((entry->hastate & HIP_HASTATE_VALID) == HIP_HASTATE_VALID) {
		rk->array[rk->count] = entry;
		hip_hold_ha(entry);
		rk->count++;
	}

	return 0;
}

/**
 * Sends a NOTIFY packet to all peer hosts.
 *
 */
void hip_send_notify_all(void)
{
        int err = 0, i;
        hip_ha_t *entries[HIP_MAX_HAS] = {0};
        struct hip_rea_kludge rk;

        rk.array = entries;
        rk.count = 0;
        rk.length = HIP_MAX_HAS;

        HIP_IFEL(hip_for_each_ha(hip_get_all_valid, &rk), 0,
		 "for_each_ha failed.\n");
        for (i = 0; i < rk.count; i++) {
                if (rk.array[i] != NULL) {
                        hip_send_notify(rk.array[i]);
                        hip_put_ha(rk.array[i]);
                }
        }

 out_err:
        return;
}

/* Checks if source and destination IP addresses are compatible for sending
 *  packets between them
 *
 * @param src_addr  Source address
 * @param dst_addr  Destination address
 * 
 * @return          non-zero on success, zero on failure
 */
int are_addresses_compatible(struct in6_addr *src_addr, struct in6_addr *dst_addr)
{
    if (!IN6_IS_ADDR_V4MAPPED(src_addr) && IN6_IS_ADDR_V4MAPPED(dst_addr))
        return 0;

    if (IN6_IS_ADDR_V4MAPPED(src_addr) && !IN6_IS_ADDR_V4MAPPED(dst_addr))
        return 0;

    if (!IN6_IS_ADDR_LINKLOCAL(src_addr) && IN6_IS_ADDR_LINKLOCAL(dst_addr))
        return 0;

    if (IN6_IS_ADDR_LINKLOCAL(src_addr) && !IN6_IS_ADDR_LINKLOCAL(dst_addr))
        return 0;

    return 1;
};

/**
 * ...
 *
 * @param src_addr  a pointer to the packet source address.
 * @param peer_addr a pointer to the packet destination address.
 * @param msg       a pointer to a HIP packet common header with source and
 *                  destination HITs.
 * @param entry     a pointer to the current host association database state.
 * @return          zero on success, or negative error value on error.
 */
int hip_queue_packet(struct in6_addr *src_addr, struct in6_addr *peer_addr,
		     struct hip_common* msg, hip_ha_t *entry)
{
	int err = 0;
	int len = hip_get_msg_total_len(msg);

	_HIP_DEBUG("hip_queue_packet() invoked.\n");
	/* Not reusing the old entry as the new packet may have
	   different length */
	if (!entry)
		goto out_err;
	else if (entry->hip_msg_retrans.buf) {
            HIP_FREE(entry->hip_msg_retrans.buf);
            entry->hip_msg_retrans.buf= NULL;
	}

	HIP_IFE(!(entry->hip_msg_retrans.buf =
		  HIP_MALLOC(len + HIP_UDP_ZERO_BYTES_LEN, 0)), -ENOMEM);
	memcpy(entry->hip_msg_retrans.buf, msg, len);
	memcpy(&entry->hip_msg_retrans.saddr, src_addr,
	       sizeof(struct in6_addr));
	memcpy(&entry->hip_msg_retrans.daddr, peer_addr,
	       sizeof(struct in6_addr));
	entry->hip_msg_retrans.count = HIP_RETRANSMIT_MAX;
	time(&entry->hip_msg_retrans.last_transmit);
out_err:
	return err;
}

/* Checks if source and destination IP addresses are compatible for sending
 *  packets between them
 *
 * @param src_addr  Source address
 * @param dst_addr  Destination address
 * 
 * @return          non-zero on success, zero on failure
 */
int are_addresses_compatible(struct in6_addr *src_addr, struct in6_addr *dst_addr)
{
    if (!IN6_IS_ADDR_V4MAPPED(src_addr) && IN6_IS_ADDR_V4MAPPED(dst_addr))
        return 0;

    if (IN6_IS_ADDR_V4MAPPED(src_addr) && !IN6_IS_ADDR_V4MAPPED(dst_addr))
        return 0;

    if (!IN6_IS_ADDR_LINKLOCAL(src_addr) && IN6_IS_ADDR_LINKLOCAL(dst_addr))
        return 0;

    if (IN6_IS_ADDR_LINKLOCAL(src_addr) && !IN6_IS_ADDR_LINKLOCAL(dst_addr))
        return 0;

    return 1;
};

/**
 * Sends a HIP message using raw HIP from one source address. Don't use this
 * function directly. It's used by hip_send_raw internally.
 *
 * Sends a HIP message to the peer on HIP/IP. This function calculates the
 * HIP packet checksum.
 *
 * Used protocol suite is <code>IPv4(HIP)</code> or <code>IPv6(HIP)</code>.
 *
 * @param local_addr a pointer to our IPv6 or IPv4-in-IPv6 format IPv4 address.
 *                   If local_addr is NULL, the packet is sent from all addresses.
 * @param peer_addr  a pointer to peer IPv6 or IPv4-in-IPv6 format IPv4 address.
 * @param src_port   not used.
 * @param dst_port   not used.
 * @param msg        a pointer to a HIP packet common header with source and
 *                   destination HITs.
 * @param entry      a pointer to the current host association database state.
 * @param retransmit a boolean value indicating if this is a retransmission
 *                   (@b zero if this is @b not a retransmission).
 * @return           zero on success, or negative error value on error.
 * @note             This function should never be used directly. Use
 *                   hip_send_pkt_stateless() or the host association send
 *                   function pointed by the function pointer
 *                   hadb_xmit_func->send_pkt instead.
 * @note             If retransmit is set other than zero, make sure that the
 *                   entry is not NULL.
 * @todo             remove the sleep code (queuing is enough?)
 *
 * @see              hip_send_udp_from_one_src
 */
int hip_send_raw_from_one_src(struct in6_addr *local_addr, struct in6_addr *peer_addr,
			      in_port_t src_port, in_port_t dst_port,
			      struct hip_common *msg, hip_ha_t *entry, int retransmit)
{
	int err = 0, sa_size, sent, len, dupl, try_again, udp = 0;
	struct sockaddr_storage src, dst;
	int src_is_ipv4, dst_is_ipv4;
	struct sockaddr_in6 *src6, *dst6;
	struct sockaddr_in *src4, *dst4;
	struct in6_addr my_addr;
	/* Points either to v4 or v6 raw sock */
	int hip_raw_sock_output = 0;

	_HIP_DEBUG("hip_send_raw() invoked.\n");

	/* Verify the existence of obligatory parameters. */
	HIP_ASSERT(peer_addr != NULL && msg != NULL);

	HIP_DEBUG("Sending %s packet on raw HIP.\n",
		  hip_message_type_name(hip_get_msg_type(msg)));
	HIP_DEBUG_IN6ADDR("hip_send_raw(): local_addr", local_addr);
	HIP_DEBUG_IN6ADDR("hip_send_raw(): peer_addr", peer_addr);
	HIP_DEBUG("Source port=%d, destination port=%d\n", src_port, dst_port);
	HIP_DUMP_MSG(msg);

	//check msg length
	if (!hip_check_network_msg_len(msg)) {
		err = -EMSGSIZE;
		HIP_ERROR("bad msg len %d\n", hip_get_msg_total_len(msg));
		goto out_err;
	}

	dst_is_ipv4 = IN6_IS_ADDR_V4MAPPED(peer_addr);
	len = hip_get_msg_total_len(msg);

	/* Some convinient short-hands to avoid too much casting (could be
	   an union as well) */
	src6 = (struct sockaddr_in6 *) &src;
	dst6 = (struct sockaddr_in6 *) &dst;
	src4 = (struct sockaddr_in *)  &src;
	dst4 = (struct sockaddr_in *)  &dst;

	memset(&src, 0, sizeof(src));
	memset(&dst, 0, sizeof(dst));

<<<<<<< HEAD
	if (dst_is_ipv4) {
		HIP_DEBUG("Using IPv4 raw socket\n");
=======
	if (dst_port && dst_is_ipv4) {
	        HIP_DEBUG("Using IPv4 UDP socket\n");
		hip_raw_sock_output = hip_nat_sock_output_udp;
		sa_size = sizeof(struct sockaddr_in);
		udp = 1;
	} else if (dst_is_ipv4) {
	        HIP_DEBUG("Using IPv4 raw socket\n");
>>>>>>> f283821d
		hip_raw_sock_output = hip_raw_sock_output_v4;
		sa_size = sizeof(struct sockaddr_in);
	} else {
		HIP_DEBUG("Using IPv6 raw socket\n");
		hip_raw_sock_output = hip_raw_sock_output_v6;
		sa_size = sizeof(struct sockaddr_in6);
	}

	if (local_addr) {
		HIP_DEBUG("local address given\n");
		memcpy(&my_addr, local_addr, sizeof(struct in6_addr));
	} else {
		HIP_DEBUG("no local address, selecting one\n");
		HIP_IFEL(hip_select_source_address(&my_addr,
						   peer_addr), -1,
			 "Cannot find source address\n");
	}

	src_is_ipv4 = IN6_IS_ADDR_V4MAPPED(&my_addr);

	if (src_is_ipv4) {
		IPV6_TO_IPV4_MAP(&my_addr, &src4->sin_addr);
		src4->sin_family = AF_INET;
		HIP_DEBUG_INADDR("src4", &src4->sin_addr);
	} else {
		memcpy(&src6->sin6_addr, &my_addr,
		       sizeof(struct in6_addr));
		src6->sin6_family = AF_INET6;
		HIP_DEBUG_IN6ADDR("src6", &src6->sin6_addr);
	}

	if (dst_is_ipv4) {
		IPV6_TO_IPV4_MAP(peer_addr, &dst4->sin_addr);
		dst4->sin_family = AF_INET;

		HIP_DEBUG_INADDR("dst4", &dst4->sin_addr);
	} else {
		memcpy(&dst6->sin6_addr, peer_addr, sizeof(struct in6_addr));
		dst6->sin6_family = AF_INET6;
		HIP_DEBUG_IN6ADDR("dst6", &dst6->sin6_addr);
	}

	if (src6->sin6_family != dst6->sin6_family) {
	  /* @todo: Check if this may cause any trouble.
	     It happens every time we send update packet that contains few locators in msg, one is
	     the IPv4 address of the source, another is IPv6 address of the source. But even if one of
	     them is ok to send raw IPvX to IPvX raw packet, another one cause the trouble, and all
	     updates are dropped.  by Andrey "laser".

	   */
		err = -1;
		HIP_ERROR("Source and destination address families differ\n");
		goto out_err;
	}

	hip_zero_msg_checksum(msg);
	if (!udp)
		msg->checksum = hip_checksum_packet((char*)msg,
						    (struct sockaddr *) &src,
						    (struct sockaddr *) &dst);

	/* Note that we need the original (possibly mapped addresses here.
	   Also, we need to do queuing before the bind because the bind
	   can fail the first time during mobility events (duplicate address
	   detection). */
	if (retransmit)
		HIP_IFEL(hip_queue_packet(&my_addr, peer_addr, msg, entry), -1,
			 "Queueing failed.\n");

	/* Handover may cause e.g. on-link duplicate address detection
	   which may cause bind to fail. */

	HIP_IFEL(bind(hip_raw_sock_output, (struct sockaddr *) &src, sa_size),
		 -1, "Binding to raw sock failed\n");

	if (HIP_SIMULATE_PACKET_LOSS && HIP_SIMULATE_PACKET_IS_LOST()) {
		HIP_DEBUG("Packet loss probability: %f\n", ((uint64_t) HIP_SIMULATE_PACKET_LOSS_PROBABILITY * RAND_MAX) / 100.f);
		HIP_DEBUG("Packet was lost (simulation)\n");
		goto out_err;
	}

	/* For some reason, neither sendmsg or send (with bind+connect)
	   do not seem to work properly. Thus, we use just sendto() */

	len = hip_get_msg_total_len(msg);
	_HIP_HEXDUMP("Dumping packet ", msg, len);

	if (udp) {
		struct udphdr *uh = (struct udphdr *) msg;

		/* Insert 32 bits of zero bytes between UDP and HIP */
		memmove(((char *)msg) + HIP_UDP_ZERO_BYTES_LEN + sizeof(struct udphdr), msg, len);
		memset(((char *) msg), 0, HIP_UDP_ZERO_BYTES_LEN  + sizeof(struct udphdr));
		len += HIP_UDP_ZERO_BYTES_LEN + sizeof(struct udphdr);

		uh->source = htons(src_port);
		uh->dest = htons(dst_port);
		uh->len = htons(len);
		uh->check = 0;
	}

	for (dupl = 0; dupl < HIP_PACKET_DUPLICATES; dupl++) {
		for (try_again = 0; try_again < 2; try_again++) {
			sent = sendto(hip_raw_sock_output, msg, len, 0,
				      (struct sockaddr *) &dst, sa_size);
			if (sent != len) {
				HIP_ERROR("Could not send the all requested"\
					  " data (%d/%d)\n", sent, len);
				HIP_DEBUG("strerror %s\n",strerror(errno));
				sleep(2);
			} else {
				HIP_DEBUG("sent=%d/%d ipv4=%d\n",
					  sent, len, dst_is_ipv4);
				HIP_DEBUG("Packet sent ok\n");
				break;
			}
		}
	}
 out_err:

	/* Reset the interface to wildcard or otherwise receiving
	   broadcast messages fails from the raw sockets. A better
	   solution would be to have separate sockets for sending
	   and receiving because we cannot receive a broadcast while
	   sending */
	if (dst_is_ipv4) {
		src4->sin_addr.s_addr = INADDR_ANY;
		src4->sin_family = AF_INET;
		sa_size = sizeof(struct sockaddr_in);
	} else {
		struct in6_addr any = IN6ADDR_ANY_INIT;
		src6->sin6_family = AF_INET6;
		ipv6_addr_copy(&src6->sin6_addr, &any);
		sa_size = sizeof(struct sockaddr_in6);
	}
	bind(hip_raw_sock_output, (struct sockaddr *) &src, sa_size);

	if (udp) {
		/* Remove 32 bits of zero bytes between UDP and HIP */
		len -= HIP_UDP_ZERO_BYTES_LEN + sizeof(struct udphdr);
		memmove((char *) msg, ((char *)msg) + HIP_UDP_ZERO_BYTES_LEN + sizeof(struct udphdr),
			len);
		memset(((char *)msg) + len, 0,
		       HIP_UDP_ZERO_BYTES_LEN + sizeof(struct udphdr));
	}

	if (err)
		HIP_ERROR("strerror: %s\n", strerror(errno));

	return err;
}

<<<<<<< HEAD
/**
 * Sends a HIP message using raw HIP.
 *
 * Sends a HIP message to the peer on HIP/IP. This function calculates the
 * HIP packet checksum.
 *
 * This function implements the shotgun so that local_addr is set to NULL,
 * it sends raw packets from all the possible source addresses.
 *
 * Used protocol suite is <code>IPv4(HIP)</code> or <code>IPv6(HIP)</code>.
 *
 * @param local_addr a pointer to our IPv6 or IPv4-in-IPv6 format IPv4 address.
 *                   If local_addr is NULL, the packet is sent from all addresses.
 * @param peer_addr  a pointer to peer IPv6 or IPv4-in-IPv6 format IPv4 address.
 * @param src_port   not used.
 * @param dst_port   not used.
 * @param msg        a pointer to a HIP packet common header with source and
 *                   destination HITs.
 * @param entry      a pointer to the current host association database state.
 * @param retransmit a boolean value indicating if this is a retransmission
 *                   (@b zero if this is @b not a retransmission).
 * @return           zero on success, or negative error value on error.
 * @note             This function should never be used directly. Use
 *                   hip_send_pkt_stateless() or the host association send
 *                   function pointed by the function pointer
 *                   hadb_xmit_func->send_pkt instead.
 * @note             If retransmit is set other than zero, make sure that the
 *                   entry is not NULL.
 * @todo             remove the sleep code (queuing is enough?)
 * @todo             Merge this function & hip_send_udp. They are almost identical.
 * @see              hip_send_udp
 */
int hip_send_raw(struct in6_addr *local_addr, struct in6_addr *peer_addr,
		 in_port_t src_port, in_port_t dst_port,
		 struct hip_common *msg, hip_ha_t *entry, int retransmit)
{
    int err = 0;

    struct netdev_address *netdev_src_addr = NULL;
    struct in6_addr *src_addr = NULL;
    hip_list_t *item = NULL, *tmp = NULL;
    int i = 0;

    HIP_DEBUG_IN6ADDR("Destination address:", peer_addr);

    if (local_addr)
    {
            return hip_send_raw_from_one_src(local_addr, peer_addr, src_port,
                    dst_port, msg, entry, retransmit);
    }

    HIP_IFEL(hip_shotgun_status != SO_HIP_SHOTGUN_ON, -1,
            "Local address is set to NULL even though the shotgun is off\n");

    list_for_each_safe(item, tmp, addresses, i)
    {
	netdev_src_addr = list_entry(item);
        src_addr = hip_cast_sa_addr(&netdev_src_addr->addr);

        _HIP_DEBUG_IN6ADDR("Source address:", src_addr);

        if (!are_addresses_compatible(src_addr, peer_addr))
            continue;
            
	/* Notice: errors from sending are suppressed intentiously because they occur often */
        hip_send_raw_from_one_src(src_addr, peer_addr, src_port, dst_port,
            msg, entry, retransmit);
    }

out_err:
    return err;
};
=======

>>>>>>> f283821d

/**
 * Sends a HIP message using User Datagram Protocol (UDP). From one address.
 * Don't use this function directly, instead use hip_send_pkt()
 *
 * Sends a HIP message to the peer on UDP/IPv4. IPv6 is not supported, because
 * there are no IPv6 NATs deployed in the Internet yet. If either @c local_addr
 * or @c peer_addr is pure (not a IPv4-in-IPv6 format IPv4 address) IPv6
 * address, no message is send. IPv4-in-IPv6 format IPv4 addresses are mapped to
 * pure IPv4 addresses. In case of transmission error, this function tries to
 * retransmit the packet @c HIP_NAT_NUM_RETRANSMISSION times. The HIP packet
 * checksum is set to zero.
 *
 * Used protocol suite is <code>IPv4(UDP(HIP))</code>.
 *
 * @param local_addr a pointer to our IPv4-in-IPv6 format IPv4 address.
 * @param peer_addr  a pointer to peer IPv4-in-IPv6 format IPv4 address.
 * @param src_port   source port number to be used in the UDP packet header
 *                   (host byte order)
 * @param dst_port   destination port number to be used in the UDP packet header.
 *                   (host byte order).
 * @param msg        a pointer to a HIP packet common header with source and
 *                   destination HITs.
 * @param entry      a pointer to the current host association database state.
 * @param retransmit a boolean value indicating if this is a retransmission
 *                   (@b zero if this is @b not a retransmission).
 * @return           zero on success, or negative error value on error.
 * @note             This function should never be used directly. Use
 *                   hip_send_pkt_stateless() or the host association send
 *                   function pointed by the function pointer
 *                   hadb_xmit_func->send_pkt instead.
 * @note             If retransmit is set other than zero, make sure that the
 *                   entry is not NULL.
 * @todo             remove the sleep code (queuing is enough?)
 * @todo             Add support to IPv6 address family.
<<<<<<< HEAD
 * @see              hip_send_raw_from_one_src
=======
 * @see              hip_send_pkt
>>>>>>> f283821d
 */
int hip_send_udp_from_one_src(struct in6_addr *local_addr,
			      struct in6_addr *peer_addr,
			      in_port_t src_port, in_port_t dst_port,
			      struct hip_common* msg, hip_ha_t *entry,
			      int retransmit)
{
<<<<<<< HEAD
	int err = 0, xmit_count = 0;
	struct sockaddr_in src4, dst4;
	uint16_t packet_length = 0;
	ssize_t chars_sent = 0;
	/* If local address is not given, we fetch one in my_addr. my_addr_ptr
	   points to the final source address (my_addr or local_addr). */
	struct in6_addr my_addr, *my_addr_ptr = NULL;
        int on = 1;
	char buf[HIP_MAX_NETWORK_PACKET + HIP_UDP_ZERO_BYTES_LEN + sizeof(struct udphdr)];
	struct ip *iphdr = (struct ip *) buf;
	struct udphdr *udphdr = (struct udphdr *) (((char *)iphdr) + sizeof(struct iphdr));

	HIP_DEBUG("hip_send_udp() invoked.\n");

	/* Verify the existence of obligatory parameters. */
	HIP_ASSERT(peer_addr != NULL && msg != NULL);
	HIP_DEBUG("Sending %s packet on UDP.\n",
		  hip_message_type_name(hip_get_msg_type(msg)));
	HIP_DEBUG_IN6ADDR("hip_send_udp(): local_addr", local_addr);
	HIP_DEBUG_IN6ADDR("hip_send_udp(): peer_addr", peer_addr);
	HIP_DEBUG("Source port: %d, destination port: %d.\n",
		  src_port, dst_port);
	HIP_DUMP_MSG(msg);

	/* Currently only IPv4 is supported, so we set internet address family
	   accordingly and map IPv6 addresses to IPv4 addresses. */
	src4.sin_family = dst4.sin_family = AF_INET;

        /* Source address. */
        if (local_addr != NULL) {
		HIP_DEBUG_IN6ADDR("Local address is given", local_addr);
		HIP_IFEL(!IN6_IS_ADDR_V4MAPPED(local_addr), -EPFNOSUPPORT,
			 "Local address is a native IPv6 address, IPv6 address"\
			 "family is currently not supported on UDP/HIP.\n");
		my_addr_ptr = local_addr;
		IPV6_TO_IPV4_MAP(local_addr, &src4.sin_addr);
		//src4.sin_addr.s_addr = htonl(src4.sin_addr.s_addr);
		HIP_DEBUG_INADDR("src4", &src4.sin_addr);
	} else {
		HIP_DEBUG("Local address is NOT given, selecting one.\n");
		HIP_IFEL(hip_select_source_address(&my_addr, peer_addr),
			 -EADDRNOTAVAIL,
			 "Cannot find local address.\n");
		my_addr_ptr = &my_addr;
		IPV6_TO_IPV4_MAP(&my_addr, &src4.sin_addr);
	}

        src4.sin_port = htons(src_port); //< src4.sin_port is not used     
#if 0
        if (src_port != hip_get_local_nat_udp_port())
        	hip_set_local_nat_udp_port(src_port);
#endif

        /* Destination address. */
	HIP_IFEL(!IN6_IS_ADDR_V4MAPPED(peer_addr), -EPFNOSUPPORT,
		 "Peer address is pure IPv6 address, IPv6 address family is "\
		 "currently not supported on UDP/HIP.\n");
	IPV6_TO_IPV4_MAP(peer_addr, &dst4.sin_addr);
	HIP_DEBUG_INADDR("dst4", &dst4.sin_addr);

	if(dst_port != 0) {
		dst4.sin_port = htons(dst_port);
	} else {
		dst4.sin_port = htons(hip_get_peer_nat_udp_port());
	}

	hip_zero_msg_checksum(msg);
	packet_length = hip_get_msg_total_len(msg);

	HIP_DEBUG("Trying to send %u bytes on UDP with source port: %u and "\
		  "destination port: %u.\n",
		  packet_length, ntohs(src4.sin_port), ntohs(dst4.sin_port));

	if (retransmit) {
		HIP_IFEL(hip_queue_packet(my_addr_ptr, peer_addr, msg,
					  entry), -1, "Queueing failed.\n");
	}

	/* ip-hdr(32-bits of zeroes, udp-hdr(hip-msg)) */

	memset(buf, 0, sizeof(buf));

	/* ip-hdr */
	iphdr->ip_v = 4;
	iphdr->ip_hl = 5;
	iphdr->ip_tos = 0;
	iphdr->ip_len = sizeof(struct udphdr) + HIP_UDP_ZERO_BYTES_LEN + 
		        packet_length;
	iphdr->ip_id = 0;
	iphdr->ip_off = 0;
	iphdr->ip_ttl = MAXTTL;
	iphdr->ip_p = IPPROTO_UDP;
	iphdr->ip_src.s_addr = src4.sin_addr.s_addr;
	iphdr->ip_dst.s_addr = dst4.sin_addr.s_addr;
	iphdr->ip_sum = in_cksum((unsigned short *)iphdr, iphdr->ip_hl);

	/* udp header */
	udphdr->source = src4.sin_port;
	udphdr->dest = dst4.sin_port;
	udphdr->len = htons(sizeof(struct udphdr) + HIP_UDP_ZERO_BYTES_LEN + packet_length);
	udphdr->check = 0;

	/* 32-bits of zeroes, see memset above */

	/* HIP header */
	memcpy(((char *)udphdr) + sizeof(struct udphdr) + HIP_UDP_ZERO_BYTES_LEN, msg, packet_length);

	packet_length += sizeof(struct ip) + HIP_UDP_ZERO_BYTES_LEN + sizeof(struct udphdr);

	/* Try to send the data. */
	do {
                chars_sent = sendto(hip_nat_sock_output_udp, buf, packet_length, 0,
                    (struct sockaddr *) &dst4, sizeof(dst4));

                //chars_sent = sendmsg(hip_nat_sock_output_udp, &hdr, 0);
    		if(chars_sent < 0) {
			HIP_DEBUG("Problem in sending UDP packet. Sleeping "\
				  "for %d seconds and trying again.\n",
				  HIP_NAT_SLEEP_TIME);
			sleep(HIP_NAT_SLEEP_TIME);
		} else {
			break;
		}
		xmit_count++;
	} while(xmit_count < HIP_NAT_NUM_RETRANSMISSION);

	/* Verify that the message was sent completely. */
	HIP_IFEL((chars_sent != packet_length), -ECOMM,
		 "Error while sending data on UDP: %d bytes of %d sent.)\n",
		 chars_sent, packet_length);

	HIP_DEBUG("Packet sent successfully over UDP, characters sent: %u, "\
		  "packet length: %u.\n", chars_sent, packet_length);

 out_err:

	return err;
=======
	return hip_send_raw_from_one_src(local_addr, peer_addr, src_port,
					 dst_port, msg, entry, retransmit);
>>>>>>> f283821d
}


/**
 * Sends a HIP message.
 *
 * Sends a HIP message to the peer on HIP/IP. This function calculates the
 * HIP packet checksum.
 *
 * Used protocol suite is <code>IPv4(HIP)</code> or <code>IPv6(HIP)</code>.
 *
 * @param local_addr a pointer to our IPv6 or IPv4-in-IPv6 format IPv4 address.
 *                   If local_addr is NULL, the packet is sent from all addresses.
 * @param peer_addr  a pointer to peer IPv6 or IPv4-in-IPv6 format IPv4 address.
 * @param src_port   not used.
 * @param dst_port   not used.
 * @param msg        a pointer to a HIP packet common header with source and
 *                   destination HITs.
 * @param entry      a pointer to the current host association database state.
 * @param retransmit a boolean value indicating if this is a retransmission
 *                   (@b zero if this is @b not a retransmission).
 * @return           zero on success, or negative error value on error.
 * @note             This function should never be used directly. Use
 *                   hip_send_pkt_stateless() or the host association send
 *                   function pointed by the function pointer
 *                   hadb_xmit_func->send_pkt instead.
 * @note             If retransmit is set other than zero, make sure that the
 *                   entry is not NULL.
 * @todo             remove the sleep code (queuing is enough?)
 * @see              hip_send_udp
 */
int hip_send_pkt(struct in6_addr *local_addr, struct in6_addr *peer_addr,
		 in_port_t src_port, in_port_t dst_port,
		 struct hip_common *msg, hip_ha_t *entry, int retransmit)
{
    int err = 0;
    struct netdev_address *netdev_src_addr = NULL;
    struct in6_addr *src_addr = NULL;
    hip_list_t *item = NULL, *tmp = NULL;
    int i = 0;

    HIP_DEBUG_IN6ADDR("Destination address:", peer_addr);

    /* Notice that the shotgun logic requires us to check always the address family.
     *  Depending on the address family, we send the packet using UDP encapsulation or
     *  without it. Here's the current logic for UDP encapsulation (note that we
     *  assume that the port number is always > 0 when nat mode is > 0):
     *
     *               | IPv4 address | IPv6 address |
     *  -------------+--------------+--------------+
     *  nat_mode = 0 |    NONE      |    NONE      |
     *  nat_mode > 0 |    UDP       |    NONE      |
     *
     */

    if (local_addr)
    {
	    if (IN6_IS_ADDR_V4MAPPED(peer_addr) && (hip_get_nat_mode(entry) != HIP_NAT_MODE_NONE || dst_port != 0)) {
		    return hip_send_udp_from_one_src(local_addr, peer_addr, src_port,
						     dst_port, msg, entry, retransmit);
	    } else {
		    return hip_send_raw_from_one_src(local_addr, peer_addr, src_port,
						     dst_port, msg, entry, retransmit);
	    }
    }

    HIP_IFEL(hip_shotgun_status != SO_HIP_SHOTGUN_ON, -1,
            "Local address is set to NULL even though the shotgun is off\n");

    list_for_each_safe(item, tmp, addresses, i)
    {
	    netdev_src_addr = list_entry(item);
	    src_addr = hip_cast_sa_addr(&netdev_src_addr->addr);
	    
	    _HIP_DEBUG_IN6ADDR("Source address:", src_addr);
	    
	    if (!are_addresses_compatible(src_addr, peer_addr))
		    continue;
            
	    /* Notice: errors from sending are suppressed intentiously because they occur often */
	    if (IN6_IS_ADDR_V4MAPPED(peer_addr) && hip_get_nat_mode(entry) != HIP_NAT_MODE_NONE) {
		    hip_send_udp_from_one_src(src_addr, peer_addr, src_port, dst_port,
					      msg, entry, retransmit);
	    } else {
		    hip_send_raw_from_one_src(src_addr, peer_addr, src_port, dst_port,
					      msg, entry, retransmit);
	    }
    }

out_err:
    return err;
};

/**
 * This function sends ICMPv6 echo with timestamp to dsthit
 *
 * @param socket to send with
 * @param srchit HIT to send from
 * @param dsthit HIT to send to
 *
 * @return 0 on success negative on error
 */
int hip_send_icmp(int sockfd, hip_ha_t *entry) {
	int err = 0, i = 0, identifier = 0;
	struct icmp6hdr * icmph = NULL;
	struct sockaddr_in6 dst6;
	u_char cmsgbuf[CMSG_SPACE(sizeof (struct inet6_pktinfo))];
	u_char * icmp_pkt = NULL;
	struct msghdr mhdr;
	struct iovec iov[1];
	struct cmsghdr * chdr;
        struct inet6_pktinfo * pkti;
	struct timeval tval;

	HIP_IFEL(!entry, 0, "No entry\n");

	HIP_IFEL((entry->outbound_sa_count == 0), 0,
		 "No outbound sa, ignoring keepalive\n")

	_HIP_DEBUG("Starting to send ICMPv6 heartbeat\n");

	/* memset and malloc everything you need */
	memset(&mhdr, 0, sizeof(struct msghdr));
	memset(&tval, 0, sizeof(struct timeval));
	memset(cmsgbuf, 0, sizeof(cmsgbuf));
	memset(iov, 0, sizeof(struct iovec));
	memset(&dst6, 0, sizeof(dst6));

	icmp_pkt = malloc(HIP_MAX_ICMP_PACKET);
        HIP_IFEL((!icmp_pkt), -1, "Malloc for icmp_pkt failed\n");
	memset(icmp_pkt, 0, sizeof(HIP_MAX_ICMP_PACKET));

        chdr = (struct cmsghdr *)cmsgbuf;
	pkti = (struct inet6_pktinfo *)(CMSG_DATA(chdr));

	identifier = getpid() & 0xFFFF;

	/* Build ancillary data */
	chdr->cmsg_len = CMSG_LEN (sizeof (struct inet6_pktinfo));
	chdr->cmsg_level = IPPROTO_IPV6;
	chdr->cmsg_type = IPV6_PKTINFO;
	memcpy(&pkti->ipi6_addr, &entry->hit_our, sizeof(struct in6_addr));

	/* get the destination */
	memcpy(&dst6.sin6_addr, &entry->hit_peer, sizeof(struct in6_addr));
	dst6.sin6_family = AF_INET6;
	dst6.sin6_flowinfo = 0;

	/* build icmp header */
	icmph = (struct icmp6hdr *)icmp_pkt;
	icmph->icmp6_type = ICMPV6_ECHO_REQUEST;
	icmph->icmp6_code = 0;
	entry->heartbeats_sent++;

	icmph->icmp6_sequence = htons(entry->heartbeats_sent);
	icmph->icmp6_identifier = identifier;

	gettimeofday(&tval, NULL);

	memset(&icmp_pkt[8], 0xa5, HIP_MAX_ICMP_PACKET - 8);
 	/* put timeval into the packet */
	memcpy(&icmp_pkt[8], &tval, sizeof(struct timeval));

	/* put the icmp packet to the io vector struct for the msghdr */
	iov[0].iov_base = icmp_pkt;
	iov[0].iov_len  = sizeof(struct icmp6hdr) + sizeof(struct timeval);

	/* build the msghdr for the sendmsg, put ancillary data also*/
	mhdr.msg_name = &dst6;
	mhdr.msg_namelen = sizeof(struct sockaddr_in6);
	mhdr.msg_iov = iov;
	mhdr.msg_iovlen = 1;
	mhdr.msg_control = &cmsgbuf;
	mhdr.msg_controllen = sizeof(cmsgbuf);

	i = sendmsg(sockfd, &mhdr, 0);
	if (i <= 0)
		HIP_PERROR("sendmsg");

	/* Debug information*/
	_HIP_DEBUG_HIT("src hit", &entry->hit_our);
	_HIP_DEBUG_HIT("dst hit", &entry->hit_peer);
	_HIP_DEBUG("i == %d socket = %d\n", i, sockfd);
	HIP_PERROR("SENDMSG ");

	HIP_IFEL((i < 0), -1, "Failed to send ICMP into ESP tunnel\n");
	HIP_DEBUG_HIT("Succesfully sent heartbeat to", &entry->hit_peer);

out_err:
	if (icmp_pkt)
		free(icmp_pkt);
	return err;
}


#ifdef CONFIG_HIP_I3
/**
 * Hi3 outbound traffic processing.
 *
 * @param src_addr  a pointer to our IPv6 or IPv4-in-IPv6 format IPv4 address.
 * @param peer_addr a pointer to peer IPv6 or IPv4-in-IPv6 format IPv4 address.
 * @param not_used  source port number. Not in use.
 * @param not_used2 destination port number. Not in use.
 * @param msg       a pointer to a HIP packet common header with source and
 *                  destination HITs.
 * @param not_used3 a pointer to the current host association database state.
 *                  Not in use.
 * @param not_used4 a boolean value indicating if this is a retransmission
 *                  (@b zero if this is @b not a retransmission). Not in use.
 * @note            There are four parameters not used anywhere. However, these
 *                  parameters must exist in the function parameter list
 *                  because all the send-functions must have a uniform parameter
 *                  list as dictated by @c hip_hadb_xmit_func_set.
 * @todo            For now this supports only serialiazation of IPv6 addresses
 *                  to Hi3 header.
 * @todo            This function is outdated. Does not support in6 mapped
 *                  addresses and retransmission queues -mk
 * @todo            Does this support NAT travelsal? Or is it even supposed to
 *                  support it?
 *
 */
int hip_send_i3(struct in6_addr *src_addr, struct in6_addr *peer_addr,
		in_port_t not_used, in_port_t not_used2, struct hip_common *msg,
		hip_ha_t *not_used3, int not_used4)
{
	ID id;
	cl_buf *clb;
  	u16 csum;
	int err = 0, msg_len;
	char *buf;

	//check msg length
	if (!hip_check_network_msg_len(msg)) {
		err = -EMSGSIZE;
		HIP_ERROR("bad msg len %d\n", hip_get_msg_total_len(msg));
		goto out_err;
	}

	msg_len = hip_get_msg_total_len(msg);

	clb = cl_alloc_buf(msg_len);
	if (!clb) {
		HIP_ERROR("Out of memory\n.");
		return -1;
	}

	buf = clb->data;

	hip_zero_msg_checksum(msg);
//	msg->checksum = hip_checksum_packet((char *)msg,
//					    (struct sockaddr *)&src,
//					    (struct sockaddr *)&dst);

	clb->data_len = msg_len;

	memcpy(buf, msg, msg_len);

	/* Send over i3 */
	bzero(&id, ID_LEN);
	memcpy(&id, &msg->hitr, sizeof(struct in6_addr));
	cl_set_private_id(&id);

	/* exception when matching trigger not found */
	cl_send(&id, clb, 0);
	cl_free_buf(clb);

 out_err:
	return err;
}
#endif

/**
 * Sends a HIP message using User Datagram Protocol (UDP).
 *
 * Sends a HIP message to the peer on UDP/IPv4. IPv6 is not supported, because
 * there are no IPv6 NATs deployed in the Internet yet. If either @c local_addr
 * or @c peer_addr is pure (not a IPv4-in-IPv6 format IPv4 address) IPv6
 * address, no message is send. IPv4-in-IPv6 format IPv4 addresses are mapped to
 * pure IPv4 addresses. In case of transmission error, this function tries to
 * retransmit the packet @c HIP_NAT_NUM_RETRANSMISSION times. The HIP packet
 * checksum is set to zero.
 *
 * Used protocol suite is <code>IPv4(UDP(HIP))</code>.
 *
 * @param local_addr a pointer to our IPv4-in-IPv6 format IPv4 address.
 * @param peer_addr  a pointer to peer IPv4-in-IPv6 format IPv4 address.
 * @param src_port   source port number to be used in the UDP packet header
 *                   (host byte order)
 * @param dst_port   destination port number to be used in the UDP packet header.
 *                   (host byte order).
 * @param msg        a pointer to a HIP packet common header with source and
 *                   destination HITs.
 * @param entry      a pointer to the current host association database state.
 * @param retransmit a boolean value indicating if this is a retransmission
 *                   (@b zero if this is @b not a retransmission).
 * @return           zero on success, or negative error value on error.
 * @note             This function should never be used directly. Use
 *                   hip_send_pkt_stateless() or the host association send
 *                   function pointed by the function pointer
 *                   hadb_xmit_func->send_pkt instead.
 * @note             If retransmit is set other than zero, make sure that the
 *                   entry is not NULL.
 * @todo             remove the sleep code (queuing is enough?)
 * @todo             Add support to IPv6 address family.
 * @see              hip_send_pkt
 */
int hip_send_udp_stun(struct in6_addr *local_addr, struct in6_addr *peer_addr,
		 in_port_t src_port, in_port_t dst_port,
		 void* msg , int length)
{
	int sockfd = 0, err = 0, xmit_count = 0;
	/* IPv4 Internet socket addresses. */
	struct sockaddr_in src4, dst4;
	/* Length of the HIP message. */
	uint16_t packet_length = 0;
	/* Number of characters sent. */
	ssize_t chars_sent = 0;
	/* If local address is not given, we fetch one in my_addr. my_addr_ptr
	   points to the final source address (my_addr or local_addr). */
	struct in6_addr my_addr, *my_addr_ptr = NULL;
	int memmoved = 0;
	struct msghdr hdr;
	struct iovec iov;
	unsigned char cmsgbuf[CMSG_SPACE(sizeof(struct in_pktinfo))];
	struct cmsghdr *cmsg;
	struct in_pktinfo *pkt_info;

	_HIP_DEBUG("hip_send_udp_stun() invoked.\n");


	/* Verify the existence of obligatory parameters. */
	HIP_ASSERT(peer_addr != NULL && msg != NULL);

	HIP_DEBUG_IN6ADDR("hip_send_udp_stun(): local_addr", local_addr);
	HIP_DEBUG_IN6ADDR("hip_send_udp_stun(): peer_addr", peer_addr);
	HIP_DEBUG("Source port: %d, destination port: %d.\n",
		  src_port, dst_port);
//	HIP_DUMP_MSG(msg);

	/* Currently only IPv4 is supported, so we set internet address family
	   accordingly and map IPv6 addresses to IPv4 addresses. */
	src4.sin_family = dst4.sin_family = AF_INET;

        /* Source address. */
        if (local_addr != NULL) {
		HIP_DEBUG_IN6ADDR("Local address is given", local_addr);
		HIP_IFEL(!IN6_IS_ADDR_V4MAPPED(local_addr), -EPFNOSUPPORT,
			 "Local address is a native IPv6 address, IPv6 address"\
			 "family is currently not supported on UDP/HIP.\n");
		my_addr_ptr = local_addr;
		IPV6_TO_IPV4_MAP(local_addr, &src4.sin_addr);
		//src4.sin_addr.s_addr = htonl(src4.sin_addr.s_addr);
		HIP_DEBUG_INADDR("src4", &src4.sin_addr);
	} else {
		HIP_DEBUG("Local address is NOT given, selecting one.\n");
		HIP_IFEL(hip_select_source_address(&my_addr, peer_addr),
			 -EADDRNOTAVAIL,
			 "Cannot find local address.\n");
		my_addr_ptr = &my_addr;
		IPV6_TO_IPV4_MAP(&my_addr, &src4.sin_addr);
	}

        /* Destination address. */
	HIP_IFEL(!IN6_IS_ADDR_V4MAPPED(peer_addr), -EPFNOSUPPORT,
		 "Peer address is pure IPv6 address, IPv6 address family is "\
		 "currently not supported on UDP/HIP.\n");
	IPV6_TO_IPV4_MAP(peer_addr, &dst4.sin_addr);
	HIP_DEBUG_INADDR("dst4", &dst4.sin_addr);

        /* Source port */
	if(src_port != 0) {
		src4.sin_port = htons(src_port);
	}
	else {
		src4.sin_port = 0;
	}

	/* Destination port. */
	if(dst_port != 0) {
		dst4.sin_port = htons(dst_port);
	}
	else {
		dst4.sin_port = htons(hip_get_peer_nat_udp_port());
	}

	/* Zero message HIP checksum. */
	//hip_zero_msg_checksum(msg);

	/* Get the packet total length for sendto(). */
	packet_length = length;

	HIP_DEBUG("Trying to send %u bytes stun on UDP with source port: %u and "\
		  "destination port: %u.\n",
		  packet_length, ntohs(src4.sin_port), ntohs(dst4.sin_port));



	/* Insert 32 bits of zero bytes between UDP and HIP */
	/*
	memmove(((char *)msg) + HIP_UDP_ZERO_BYTES_LEN, msg, packet_length);
	memset(msg, 0, HIP_UDP_ZERO_BYTES_LEN);
	packet_length += HIP_UDP_ZERO_BYTES_LEN;
	memmoved = 1;
*/
	/*
	  Currently disabled because I could not make this work -miika
	HIP_IFEL(bind(hip_nat_sock_udp, (struct sockaddr *) &src4, sizeof(src4)),
		 -1, "Binding to udp sock failed\n");

	*/

	/* Pass the correct source address to sendmsg() as ancillary data */
	cmsg = (struct cmsghdr *) &cmsgbuf;
	memset(cmsg, 0, sizeof(cmsgbuf));
	cmsg->cmsg_len = CMSG_LEN(sizeof(struct in_pktinfo));
	cmsg->cmsg_level = IPPROTO_IP;
	cmsg->cmsg_type = IP_PKTINFO;
	pkt_info = CMSG_DATA(cmsg);
	pkt_info->ipi_addr.s_addr = src4.sin_addr.s_addr;

	hdr.msg_name = &dst4;
	hdr.msg_namelen = sizeof(dst4);
	iov.iov_base = msg;
	iov.iov_len = packet_length;
	hdr.msg_iov = &iov;
	hdr.msg_iovlen = 1;
	hdr.msg_control = &cmsgbuf;
	hdr.msg_controllen = sizeof(cmsgbuf);

	/* Try to send the data. */
	do {
		//chars_sent = sendto(hip_nat_sock_udp, msg, packet_length, 0,
				    //(struct sockaddr *) &dst4, sizeof(dst4));
		chars_sent = sendmsg(hip_nat_sock_output_udp, &hdr, 0);
		if(chars_sent < 0)
		{
			/* Failure. */
			HIP_DEBUG("Problem in sending UDP packet. Sleeping "\
				  "for %d seconds and trying again.\n",
				  HIP_NAT_SLEEP_TIME);
			sleep(HIP_NAT_SLEEP_TIME);
		}
		else
		{
			/* Success. */
			break;
		}
		xmit_count++;
	} while(xmit_count < HIP_NAT_NUM_RETRANSMISSION);

	/* Verify that the message was sent completely. */
	HIP_IFEL((chars_sent != packet_length), -ECOMM,
		 "Error while sending data on UDP_STUN: %d bytes of %d sent.)\n",
		 chars_sent, packet_length);

	HIP_DEBUG("Packet sent successfully over UDP_STUN, characters sent: %u, "\
		  "packet length: %u.\n", chars_sent, packet_length);

 out_err:

	/* Reset the interface to wildcard or otherwise receiving
	   broadcast messages fails from the raw sockets. A better
	   solution would be to have separate sockets for sending
	   and receiving because we cannot receive a broadcast while
	   sending */

	/* currently disabled because I could not make this work -miika
	   src4.sin_addr.s_addr = INADDR_ANY;
	   src4.sin_family = AF_INET;
	   bind(hip_nat_sock_udp, (struct sockaddr *) &src4, sizeof(struct sockaddr_in));
	*/

	if (sockfd)
		close(sockfd);
#if 0
	if (memmoved) {
		/* Remove 32 bits of zero bytes between UDP and HIP */
		packet_length -= HIP_UDP_ZERO_BYTES_LEN;
		memmove(msg, ((char *)msg) + HIP_UDP_ZERO_BYTES_LEN,
			packet_length);
		memset(((char *)msg) + packet_length, 0,
		       HIP_UDP_ZERO_BYTES_LEN);
	}
#endif
	return err;
}
<|MERGE_RESOLUTION|>--- conflicted
+++ resolved
@@ -1124,34 +1124,10 @@
 	return err;
 }
 
-/* Checks if source and destination IP addresses are compatible for sending
- *  packets between them
- *
- * @param src_addr  Source address
- * @param dst_addr  Destination address
- * 
- * @return          non-zero on success, zero on failure
- */
-int are_addresses_compatible(struct in6_addr *src_addr, struct in6_addr *dst_addr)
-{
-    if (!IN6_IS_ADDR_V4MAPPED(src_addr) && IN6_IS_ADDR_V4MAPPED(dst_addr))
-        return 0;
-
-    if (IN6_IS_ADDR_V4MAPPED(src_addr) && !IN6_IS_ADDR_V4MAPPED(dst_addr))
-        return 0;
-
-    if (!IN6_IS_ADDR_LINKLOCAL(src_addr) && IN6_IS_ADDR_LINKLOCAL(dst_addr))
-        return 0;
-
-    if (IN6_IS_ADDR_LINKLOCAL(src_addr) && !IN6_IS_ADDR_LINKLOCAL(dst_addr))
-        return 0;
-
-    return 1;
-};
 
 /**
  * Sends a HIP message using raw HIP from one source address. Don't use this
- * function directly. It's used by hip_send_raw internally.
+ * function directly,  instead use hip_send_pkt(). It's used by hip_send_raw internally.
  *
  * Sends a HIP message to the peer on HIP/IP. This function calculates the
  * HIP packet checksum.
@@ -1179,6 +1155,12 @@
  *
  * @see              hip_send_udp_from_one_src
  */
+/**
+ * Sends a HIP message using raw HIP from one source address. Don't use this
+ * function directly. It's used by hip_send_raw internally.
+ *
+ * @see              hip_send_udp
+ */
 int hip_send_raw_from_one_src(struct in6_addr *local_addr, struct in6_addr *peer_addr,
 			      in_port_t src_port, in_port_t dst_port,
 			      struct hip_common *msg, hip_ha_t *entry, int retransmit)
@@ -1224,10 +1206,6 @@
 	memset(&src, 0, sizeof(src));
 	memset(&dst, 0, sizeof(dst));
 
-<<<<<<< HEAD
-	if (dst_is_ipv4) {
-		HIP_DEBUG("Using IPv4 raw socket\n");
-=======
 	if (dst_port && dst_is_ipv4) {
 	        HIP_DEBUG("Using IPv4 UDP socket\n");
 		hip_raw_sock_output = hip_nat_sock_output_udp;
@@ -1235,7 +1213,6 @@
 		udp = 1;
 	} else if (dst_is_ipv4) {
 	        HIP_DEBUG("Using IPv4 raw socket\n");
->>>>>>> f283821d
 		hip_raw_sock_output = hip_raw_sock_output_v4;
 		sa_size = sizeof(struct sockaddr_in);
 	} else {
@@ -1322,6 +1299,20 @@
 
 	len = hip_get_msg_total_len(msg);
 	_HIP_HEXDUMP("Dumping packet ", msg, len);
+
+	if (udp) {
+		struct udphdr *uh = (struct udphdr *) msg;
+
+		/* Insert 32 bits of zero bytes between UDP and HIP */
+		memmove(((char *)msg) + HIP_UDP_ZERO_BYTES_LEN + sizeof(struct udphdr), msg, len);
+		memset(((char *) msg), 0, HIP_UDP_ZERO_BYTES_LEN  + sizeof(struct udphdr));
+		len += HIP_UDP_ZERO_BYTES_LEN + sizeof(struct udphdr);
+
+		uh->source = htons(src_port);
+		uh->dest = htons(dst_port);
+		uh->len = htons(len);
+		uh->check = 0;
+	}
 
 	if (udp) {
 		struct udphdr *uh = (struct udphdr *) msg;
@@ -1382,279 +1373,20 @@
 		       HIP_UDP_ZERO_BYTES_LEN + sizeof(struct udphdr));
 	}
 
+	if (udp) {
+		/* Remove 32 bits of zero bytes between UDP and HIP */
+		len -= HIP_UDP_ZERO_BYTES_LEN + sizeof(struct udphdr);
+		memmove((char *) msg, ((char *)msg) + HIP_UDP_ZERO_BYTES_LEN + sizeof(struct udphdr),
+			len);
+		memset(((char *)msg) + len, 0,
+		       HIP_UDP_ZERO_BYTES_LEN + sizeof(struct udphdr));
+	}
+
 	if (err)
 		HIP_ERROR("strerror: %s\n", strerror(errno));
 
 	return err;
 }
-
-<<<<<<< HEAD
-/**
- * Sends a HIP message using raw HIP.
- *
- * Sends a HIP message to the peer on HIP/IP. This function calculates the
- * HIP packet checksum.
- *
- * This function implements the shotgun so that local_addr is set to NULL,
- * it sends raw packets from all the possible source addresses.
- *
- * Used protocol suite is <code>IPv4(HIP)</code> or <code>IPv6(HIP)</code>.
- *
- * @param local_addr a pointer to our IPv6 or IPv4-in-IPv6 format IPv4 address.
- *                   If local_addr is NULL, the packet is sent from all addresses.
- * @param peer_addr  a pointer to peer IPv6 or IPv4-in-IPv6 format IPv4 address.
- * @param src_port   not used.
- * @param dst_port   not used.
- * @param msg        a pointer to a HIP packet common header with source and
- *                   destination HITs.
- * @param entry      a pointer to the current host association database state.
- * @param retransmit a boolean value indicating if this is a retransmission
- *                   (@b zero if this is @b not a retransmission).
- * @return           zero on success, or negative error value on error.
- * @note             This function should never be used directly. Use
- *                   hip_send_pkt_stateless() or the host association send
- *                   function pointed by the function pointer
- *                   hadb_xmit_func->send_pkt instead.
- * @note             If retransmit is set other than zero, make sure that the
- *                   entry is not NULL.
- * @todo             remove the sleep code (queuing is enough?)
- * @todo             Merge this function & hip_send_udp. They are almost identical.
- * @see              hip_send_udp
- */
-int hip_send_raw(struct in6_addr *local_addr, struct in6_addr *peer_addr,
-		 in_port_t src_port, in_port_t dst_port,
-		 struct hip_common *msg, hip_ha_t *entry, int retransmit)
-{
-    int err = 0;
-
-    struct netdev_address *netdev_src_addr = NULL;
-    struct in6_addr *src_addr = NULL;
-    hip_list_t *item = NULL, *tmp = NULL;
-    int i = 0;
-
-    HIP_DEBUG_IN6ADDR("Destination address:", peer_addr);
-
-    if (local_addr)
-    {
-            return hip_send_raw_from_one_src(local_addr, peer_addr, src_port,
-                    dst_port, msg, entry, retransmit);
-    }
-
-    HIP_IFEL(hip_shotgun_status != SO_HIP_SHOTGUN_ON, -1,
-            "Local address is set to NULL even though the shotgun is off\n");
-
-    list_for_each_safe(item, tmp, addresses, i)
-    {
-	netdev_src_addr = list_entry(item);
-        src_addr = hip_cast_sa_addr(&netdev_src_addr->addr);
-
-        _HIP_DEBUG_IN6ADDR("Source address:", src_addr);
-
-        if (!are_addresses_compatible(src_addr, peer_addr))
-            continue;
-            
-	/* Notice: errors from sending are suppressed intentiously because they occur often */
-        hip_send_raw_from_one_src(src_addr, peer_addr, src_port, dst_port,
-            msg, entry, retransmit);
-    }
-
-out_err:
-    return err;
-};
-=======
-
->>>>>>> f283821d
-
-/**
- * Sends a HIP message using User Datagram Protocol (UDP). From one address.
- * Don't use this function directly, instead use hip_send_pkt()
- *
- * Sends a HIP message to the peer on UDP/IPv4. IPv6 is not supported, because
- * there are no IPv6 NATs deployed in the Internet yet. If either @c local_addr
- * or @c peer_addr is pure (not a IPv4-in-IPv6 format IPv4 address) IPv6
- * address, no message is send. IPv4-in-IPv6 format IPv4 addresses are mapped to
- * pure IPv4 addresses. In case of transmission error, this function tries to
- * retransmit the packet @c HIP_NAT_NUM_RETRANSMISSION times. The HIP packet
- * checksum is set to zero.
- *
- * Used protocol suite is <code>IPv4(UDP(HIP))</code>.
- *
- * @param local_addr a pointer to our IPv4-in-IPv6 format IPv4 address.
- * @param peer_addr  a pointer to peer IPv4-in-IPv6 format IPv4 address.
- * @param src_port   source port number to be used in the UDP packet header
- *                   (host byte order)
- * @param dst_port   destination port number to be used in the UDP packet header.
- *                   (host byte order).
- * @param msg        a pointer to a HIP packet common header with source and
- *                   destination HITs.
- * @param entry      a pointer to the current host association database state.
- * @param retransmit a boolean value indicating if this is a retransmission
- *                   (@b zero if this is @b not a retransmission).
- * @return           zero on success, or negative error value on error.
- * @note             This function should never be used directly. Use
- *                   hip_send_pkt_stateless() or the host association send
- *                   function pointed by the function pointer
- *                   hadb_xmit_func->send_pkt instead.
- * @note             If retransmit is set other than zero, make sure that the
- *                   entry is not NULL.
- * @todo             remove the sleep code (queuing is enough?)
- * @todo             Add support to IPv6 address family.
-<<<<<<< HEAD
- * @see              hip_send_raw_from_one_src
-=======
- * @see              hip_send_pkt
->>>>>>> f283821d
- */
-int hip_send_udp_from_one_src(struct in6_addr *local_addr,
-			      struct in6_addr *peer_addr,
-			      in_port_t src_port, in_port_t dst_port,
-			      struct hip_common* msg, hip_ha_t *entry,
-			      int retransmit)
-{
-<<<<<<< HEAD
-	int err = 0, xmit_count = 0;
-	struct sockaddr_in src4, dst4;
-	uint16_t packet_length = 0;
-	ssize_t chars_sent = 0;
-	/* If local address is not given, we fetch one in my_addr. my_addr_ptr
-	   points to the final source address (my_addr or local_addr). */
-	struct in6_addr my_addr, *my_addr_ptr = NULL;
-        int on = 1;
-	char buf[HIP_MAX_NETWORK_PACKET + HIP_UDP_ZERO_BYTES_LEN + sizeof(struct udphdr)];
-	struct ip *iphdr = (struct ip *) buf;
-	struct udphdr *udphdr = (struct udphdr *) (((char *)iphdr) + sizeof(struct iphdr));
-
-	HIP_DEBUG("hip_send_udp() invoked.\n");
-
-	/* Verify the existence of obligatory parameters. */
-	HIP_ASSERT(peer_addr != NULL && msg != NULL);
-	HIP_DEBUG("Sending %s packet on UDP.\n",
-		  hip_message_type_name(hip_get_msg_type(msg)));
-	HIP_DEBUG_IN6ADDR("hip_send_udp(): local_addr", local_addr);
-	HIP_DEBUG_IN6ADDR("hip_send_udp(): peer_addr", peer_addr);
-	HIP_DEBUG("Source port: %d, destination port: %d.\n",
-		  src_port, dst_port);
-	HIP_DUMP_MSG(msg);
-
-	/* Currently only IPv4 is supported, so we set internet address family
-	   accordingly and map IPv6 addresses to IPv4 addresses. */
-	src4.sin_family = dst4.sin_family = AF_INET;
-
-        /* Source address. */
-        if (local_addr != NULL) {
-		HIP_DEBUG_IN6ADDR("Local address is given", local_addr);
-		HIP_IFEL(!IN6_IS_ADDR_V4MAPPED(local_addr), -EPFNOSUPPORT,
-			 "Local address is a native IPv6 address, IPv6 address"\
-			 "family is currently not supported on UDP/HIP.\n");
-		my_addr_ptr = local_addr;
-		IPV6_TO_IPV4_MAP(local_addr, &src4.sin_addr);
-		//src4.sin_addr.s_addr = htonl(src4.sin_addr.s_addr);
-		HIP_DEBUG_INADDR("src4", &src4.sin_addr);
-	} else {
-		HIP_DEBUG("Local address is NOT given, selecting one.\n");
-		HIP_IFEL(hip_select_source_address(&my_addr, peer_addr),
-			 -EADDRNOTAVAIL,
-			 "Cannot find local address.\n");
-		my_addr_ptr = &my_addr;
-		IPV6_TO_IPV4_MAP(&my_addr, &src4.sin_addr);
-	}
-
-        src4.sin_port = htons(src_port); //< src4.sin_port is not used     
-#if 0
-        if (src_port != hip_get_local_nat_udp_port())
-        	hip_set_local_nat_udp_port(src_port);
-#endif
-
-        /* Destination address. */
-	HIP_IFEL(!IN6_IS_ADDR_V4MAPPED(peer_addr), -EPFNOSUPPORT,
-		 "Peer address is pure IPv6 address, IPv6 address family is "\
-		 "currently not supported on UDP/HIP.\n");
-	IPV6_TO_IPV4_MAP(peer_addr, &dst4.sin_addr);
-	HIP_DEBUG_INADDR("dst4", &dst4.sin_addr);
-
-	if(dst_port != 0) {
-		dst4.sin_port = htons(dst_port);
-	} else {
-		dst4.sin_port = htons(hip_get_peer_nat_udp_port());
-	}
-
-	hip_zero_msg_checksum(msg);
-	packet_length = hip_get_msg_total_len(msg);
-
-	HIP_DEBUG("Trying to send %u bytes on UDP with source port: %u and "\
-		  "destination port: %u.\n",
-		  packet_length, ntohs(src4.sin_port), ntohs(dst4.sin_port));
-
-	if (retransmit) {
-		HIP_IFEL(hip_queue_packet(my_addr_ptr, peer_addr, msg,
-					  entry), -1, "Queueing failed.\n");
-	}
-
-	/* ip-hdr(32-bits of zeroes, udp-hdr(hip-msg)) */
-
-	memset(buf, 0, sizeof(buf));
-
-	/* ip-hdr */
-	iphdr->ip_v = 4;
-	iphdr->ip_hl = 5;
-	iphdr->ip_tos = 0;
-	iphdr->ip_len = sizeof(struct udphdr) + HIP_UDP_ZERO_BYTES_LEN + 
-		        packet_length;
-	iphdr->ip_id = 0;
-	iphdr->ip_off = 0;
-	iphdr->ip_ttl = MAXTTL;
-	iphdr->ip_p = IPPROTO_UDP;
-	iphdr->ip_src.s_addr = src4.sin_addr.s_addr;
-	iphdr->ip_dst.s_addr = dst4.sin_addr.s_addr;
-	iphdr->ip_sum = in_cksum((unsigned short *)iphdr, iphdr->ip_hl);
-
-	/* udp header */
-	udphdr->source = src4.sin_port;
-	udphdr->dest = dst4.sin_port;
-	udphdr->len = htons(sizeof(struct udphdr) + HIP_UDP_ZERO_BYTES_LEN + packet_length);
-	udphdr->check = 0;
-
-	/* 32-bits of zeroes, see memset above */
-
-	/* HIP header */
-	memcpy(((char *)udphdr) + sizeof(struct udphdr) + HIP_UDP_ZERO_BYTES_LEN, msg, packet_length);
-
-	packet_length += sizeof(struct ip) + HIP_UDP_ZERO_BYTES_LEN + sizeof(struct udphdr);
-
-	/* Try to send the data. */
-	do {
-                chars_sent = sendto(hip_nat_sock_output_udp, buf, packet_length, 0,
-                    (struct sockaddr *) &dst4, sizeof(dst4));
-
-                //chars_sent = sendmsg(hip_nat_sock_output_udp, &hdr, 0);
-    		if(chars_sent < 0) {
-			HIP_DEBUG("Problem in sending UDP packet. Sleeping "\
-				  "for %d seconds and trying again.\n",
-				  HIP_NAT_SLEEP_TIME);
-			sleep(HIP_NAT_SLEEP_TIME);
-		} else {
-			break;
-		}
-		xmit_count++;
-	} while(xmit_count < HIP_NAT_NUM_RETRANSMISSION);
-
-	/* Verify that the message was sent completely. */
-	HIP_IFEL((chars_sent != packet_length), -ECOMM,
-		 "Error while sending data on UDP: %d bytes of %d sent.)\n",
-		 chars_sent, packet_length);
-
-	HIP_DEBUG("Packet sent successfully over UDP, characters sent: %u, "\
-		  "packet length: %u.\n", chars_sent, packet_length);
-
- out_err:
-
-	return err;
-=======
-	return hip_send_raw_from_one_src(local_addr, peer_addr, src_port,
-					 dst_port, msg, entry, retransmit);
->>>>>>> f283821d
-}
-
 
 /**
  * Sends a HIP message.
@@ -1747,6 +1479,191 @@
 };
 
 /**
+ * Sends a HIP message using User Datagram Protocol (UDP). From one address.
+ * Don't use this function directly, instead use hip_send_pkt()
+ *
+ * Sends a HIP message to the peer on UDP/IPv4. IPv6 is not supported, because
+ * there are no IPv6 NATs deployed in the Internet yet. If either @c local_addr
+ * or @c peer_addr is pure (not a IPv4-in-IPv6 format IPv4 address) IPv6
+ * address, no message is send. IPv4-in-IPv6 format IPv4 addresses are mapped to
+ * pure IPv4 addresses. In case of transmission error, this function tries to
+ * retransmit the packet @c HIP_NAT_NUM_RETRANSMISSION times. The HIP packet
+ * checksum is set to zero.
+ *
+ * Used protocol suite is <code>IPv4(UDP(HIP))</code>.
+ *
+ * @param local_addr a pointer to our IPv4-in-IPv6 format IPv4 address.
+ * @param peer_addr  a pointer to peer IPv4-in-IPv6 format IPv4 address.
+ * @param src_port   source port number to be used in the UDP packet header
+ *                   (host byte order)
+ * @param dst_port   destination port number to be used in the UDP packet header.
+ *                   (host byte order).
+ * @param msg        a pointer to a HIP packet common header with source and
+ *                   destination HITs.
+ * @param entry      a pointer to the current host association database state.
+ * @param retransmit a boolean value indicating if this is a retransmission
+ *                   (@b zero if this is @b not a retransmission).
+ * @return           zero on success, or negative error value on error.
+ * @note             This function should never be used directly. Use
+ *                   hip_send_pkt_stateless() or the host association send
+ *                   function pointed by the function pointer
+ *                   hadb_xmit_func->send_pkt instead.
+ * @note             If retransmit is set other than zero, make sure that the
+ *                   entry is not NULL.
+ * @todo             remove the sleep code (queuing is enough?)
+ * @todo             Add support to IPv6 address family.
+ * @see              hip_send_pkt
+ */
+int hip_send_udp_from_one_src(struct in6_addr *local_addr,
+			      struct in6_addr *peer_addr,
+			      in_port_t src_port, in_port_t dst_port,
+			      struct hip_common* msg, hip_ha_t *entry,
+			      int retransmit)
+{
+	return hip_send_raw_from_one_src(local_addr, peer_addr, src_port,
+					 dst_port, msg, entry, retransmit);
+}
+
+int hip_send_udp(struct in6_addr *local_addr, struct in6_addr *peer_addr,
+		 in_port_t src_port, in_port_t dst_port,
+		 struct hip_common *msg, hip_ha_t *entry, int retransmit)
+{
+    int err = 0;
+
+    struct netdev_address *netdev_src_addr = NULL;
+    struct in6_addr *src_addr = NULL;
+    hip_list_t *item = NULL, *tmp = NULL;
+    int i = 0;
+
+    HIP_DEBUG_IN6ADDR("Destination address:", peer_addr);
+
+    if (local_addr)
+    {
+	if (IN6_IS_ADDR_V4MAPPED(peer_addr))
+	    return hip_send_udp_from_one_src(local_addr, peer_addr, src_port,
+					 dst_port, msg, entry, retransmit);
+	else
+		hip_send_raw_from_one_src(src_addr, peer_addr, src_port, dst_port,
+					  msg, entry, retransmit);
+    }
+
+    HIP_IFEL(hip_shotgun_status != SO_HIP_SHOTGUN_ON, -1,
+            "Local address is set to NULL even though the shotgun is off\n");
+
+    list_for_each_safe(item, tmp, addresses, i)
+    {
+	netdev_src_addr = list_entry(item);
+        src_addr = hip_cast_sa_addr(&netdev_src_addr->addr);
+
+        _HIP_DEBUG_IN6ADDR("Source address:", src_addr);
+
+        if (!are_addresses_compatible(src_addr, peer_addr))
+            continue;
+            
+	/* Notice: errors from sending are suppressed intentiously because they occur often */
+	if (IN6_IS_ADDR_V4MAPPED(peer_addr))
+		hip_send_udp_from_one_src(src_addr, peer_addr, src_port, dst_port,
+					  msg, entry, retransmit);
+	else
+		hip_send_raw_from_one_src(src_addr, peer_addr, src_port, dst_port,
+					  msg, entry, retransmit);
+    }
+
+out_err:
+    return err;
+};
+
+/**
+ * Sends a HIP message.
+ *
+ * Sends a HIP message to the peer on HIP/IP. This function calculates the
+ * HIP packet checksum.
+ *
+ * Used protocol suite is <code>IPv4(HIP)</code> or <code>IPv6(HIP)</code>.
+ *
+ * @param local_addr a pointer to our IPv6 or IPv4-in-IPv6 format IPv4 address.
+ *                   If local_addr is NULL, the packet is sent from all addresses.
+ * @param peer_addr  a pointer to peer IPv6 or IPv4-in-IPv6 format IPv4 address.
+ * @param src_port   not used.
+ * @param dst_port   not used.
+ * @param msg        a pointer to a HIP packet common header with source and
+ *                   destination HITs.
+ * @param entry      a pointer to the current host association database state.
+ * @param retransmit a boolean value indicating if this is a retransmission
+ *                   (@b zero if this is @b not a retransmission).
+ * @return           zero on success, or negative error value on error.
+ * @note             This function should never be used directly. Use
+ *                   hip_send_pkt_stateless() or the host association send
+ *                   function pointed by the function pointer
+ *                   hadb_xmit_func->send_pkt instead.
+ * @note             If retransmit is set other than zero, make sure that the
+ *                   entry is not NULL.
+ * @todo             remove the sleep code (queuing is enough?)
+ * @see              hip_send_udp
+ */
+int hip_send_pkt(struct in6_addr *local_addr, struct in6_addr *peer_addr,
+		 in_port_t src_port, in_port_t dst_port,
+		 struct hip_common *msg, hip_ha_t *entry, int retransmit)
+{
+    int err = 0;
+    struct netdev_address *netdev_src_addr = NULL;
+    struct in6_addr *src_addr = NULL;
+    hip_list_t *item = NULL, *tmp = NULL;
+    int i = 0;
+
+    HIP_DEBUG_IN6ADDR("Destination address:", peer_addr);
+
+    /* Notice that the shotgun logic requires us to check always the address family.
+     *  Depending on the address family, we send the packet using UDP encapsulation or
+     *  without it. Here's the current logic for UDP encapsulation (note that we
+     *  assume that the port number is always > 0 when nat mode is > 0):
+     *
+     *               | IPv4 address | IPv6 address |
+     *  -------------+--------------+--------------+
+     *  nat_mode = 0 |    NONE      |    NONE      |
+     *  nat_mode > 0 |    UDP       |    NONE      |
+     *
+     */
+
+    if (local_addr)
+    {
+	    if (IN6_IS_ADDR_V4MAPPED(peer_addr) && (hip_get_nat_mode(entry) != HIP_NAT_MODE_NONE || dst_port != 0)) {
+		    return hip_send_udp_from_one_src(local_addr, peer_addr, src_port,
+						     dst_port, msg, entry, retransmit);
+	    } else {
+		    return hip_send_raw_from_one_src(local_addr, peer_addr, src_port,
+						     dst_port, msg, entry, retransmit);
+	    }
+    }
+
+    HIP_IFEL(hip_shotgun_status != SO_HIP_SHOTGUN_ON, -1,
+            "Local address is set to NULL even though the shotgun is off\n");
+
+    list_for_each_safe(item, tmp, addresses, i)
+    {
+	    netdev_src_addr = list_entry(item);
+	    src_addr = hip_cast_sa_addr(&netdev_src_addr->addr);
+	    
+	    _HIP_DEBUG_IN6ADDR("Source address:", src_addr);
+	    
+	    if (!are_addresses_compatible(src_addr, peer_addr))
+		    continue;
+            
+	    /* Notice: errors from sending are suppressed intentiously because they occur often */
+	    if (IN6_IS_ADDR_V4MAPPED(peer_addr) && hip_get_nat_mode(entry) != HIP_NAT_MODE_NONE) {
+		    hip_send_udp_from_one_src(src_addr, peer_addr, src_port, dst_port,
+					      msg, entry, retransmit);
+	    } else {
+		    hip_send_raw_from_one_src(src_addr, peer_addr, src_port, dst_port,
+					      msg, entry, retransmit);
+	    }
+    }
+
+out_err:
+    return err;
+};
+
+/**
  * This function sends ICMPv6 echo with timestamp to dsthit
  *
  * @param socket to send with
@@ -1963,6 +1880,16 @@
 		 in_port_t src_port, in_port_t dst_port,
 		 void* msg , int length)
 {
+	return hip_send_raw_from_one_src(local_addr, peer_addr, src_port,
+					 dst_port, msg, entry, retransmit);
+}
+
+int hip_send_udp_from_one_src_old(struct in6_addr *local_addr,
+				  struct in6_addr *peer_addr,
+				  in_port_t src_port, in_port_t dst_port,
+				  struct hip_common* msg, hip_ha_t *entry,
+				  int retransmit)
+{
 	int sockfd = 0, err = 0, xmit_count = 0;
 	/* IPv4 Internet socket addresses. */
 	struct sockaddr_in src4, dst4;
