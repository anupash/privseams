

/** @file
 * This file defines handling functions for outgoing packets for the Host
 * Identity Protocol (HIP).
 * 
 * @author  Janne Lundberg
 * @author  Miika Komu
 * @author  Mika Kousa
 * @author  Kristian Slavov
 * @note    Distributed under <a href="http://www.gnu.org/licenses/gpl.txt">GNU/GPL</a>.
 */
#include "output.h"

enum number_dh_keys_t number_dh_keys = TWO;

/**
 * Sends an I1 packet to the peer.
 * 
 * Send an I1 packet to the responder if an IPv6 address for the peer
 * is known.
 * 
 * @param src_hit a pointer to source host identity tag.
 * @param dst_hit a pointer to destination host identity tag.
 * @param entry   a pointer to a host association database state reserved for
 *                the peer.
 * @return        zero on success, or negative error value on error.
 */
int hip_send_i1(hip_hit_t *src_hit, hip_hit_t *dst_hit, hip_ha_t *entry)
{
        struct hip_common *i1 = 0;
	struct in6_addr daddr;
	struct hip_common *i1_blind = NULL;
	uint16_t mask = 0;
	int err = 0;
		
	HIP_DEBUG("\n");
	
	/* Assign a local private key, public key and HIT to HA */
	HIP_DEBUG_HIT("src_hit", src_hit);
	HIP_IFEL(hip_init_us(entry, src_hit), -EINVAL,
		 "Could not assign a local host id\n");
	
#ifdef CONFIG_HIP_BLIND
        if (hip_blind_get_status()) {
	  HIP_DEBUG("Blind is activated, build blinded i1\n");
	  // Build i1 message: use blind HITs and put nonce in the message 
	  HIP_IFEL((i1_blind = hip_blind_build_i1(entry, &mask)) == NULL, 
		   -1, "hip_blind_build_i1() failed\n");
	  HIP_DUMP_MSG(i1_blind);
	}
#endif	

	/* We don't need to use hip_msg_alloc(), since the I1
	   packet is just the size of struct hip_common. */ 

	/* ..except that when calculating the msg size, we need to have more
	   than just hip_common */

	/* So why don't we just have a hip_max_t struct to allow allocation of
	   maximum sized HIP packets from the stack? Not that it would make any
	   difference here, but playing with mallocs has always the chance of
	   leaks... */
	
	i1 = hip_msg_alloc();
			
	if (!hip_blind_get_status()) {
		entry->hadb_misc_func->
			hip_build_network_hdr(i1, HIP_I1,
					      mask, &entry->hit_our, dst_hit);
	}
	/* Calculate the HIP header length */
	hip_calc_hdr_len(i1);
	
	HIP_HEXDUMP("HIT source", &i1->hits, sizeof(struct in6_addr));
	HIP_HEXDUMP("HIT dest", &i1->hitr, sizeof(struct in6_addr));

	HIP_IFEL(hip_hadb_get_peer_addr(entry, &daddr), -1, 
		 "No preferred IP address for the peer.\n");

#ifdef CONFIG_HIP_OPPORTUNISTIC
	// if hitr is hashed null hit, send it as null on the wire
	if(hit_is_opportunistic_hashed_hit(&i1->hitr))
		ipv6_addr_copy(&i1->hitr, &in6addr_any);
	
	_HIP_HEXDUMP("dest hit on wire", &i1->hitr, sizeof(struct in6_addr));
	_HIP_HEXDUMP("daddr", &daddr, sizeof(struct in6_addr));
#endif // CONFIG_HIP_OPPORTUNISTIC

#ifdef CONFIG_HIP_BLIND
	// Send blinded i1
	if (hip_blind_get_status()) {
	  err = entry->hadb_xmit_func->hip_send_pkt(&entry->local_address, 
						    &daddr, 
						    (entry->nat_mode ? HIP_NAT_UDP_PORT : 0),
						    HIP_NAT_UDP_PORT,
						    i1_blind, entry, 1);
	}
#endif
	if (!hip_blind_get_status()) {
		err = entry->hadb_xmit_func->
			hip_send_pkt(&entry->local_address, &daddr,
				     (entry->nat_mode ? HIP_NAT_UDP_PORT : 0),
				     HIP_NAT_UDP_PORT,
				     i1, entry, 1);
	}

	HIP_DEBUG("err after sending: %d.\n", err);

	if (!err) {
		HIP_LOCK_HA(entry);
		entry->state = HIP_STATE_I1_SENT;
		HIP_UNLOCK_HA(entry);
	}
	else if (err == 1)
		err = 0;


out_err:
	if (i1)
	  HIP_FREE(i1);

	if (i1_blind)
	  HIP_FREE(i1_blind);
	return err;
}

/**
 * Constructs a new R1 packet payload.
 * 
 * @param src_hit      a pointer to the source host identity tag used in the
 *                     packet.
 * @param sign         a funtion pointer to a signature funtion.
 * @param host_id_priv a pointer to ...
 * @param host_id_pub  a pointer to ...
 * @param cookie       a pointer to ...
 * @return             zero on success, or negative error value on error.
 */
struct hip_common *hip_create_r1(const struct in6_addr *src_hit, 
				 int (*sign)(struct hip_host_id *p, struct hip_common *m),
				 struct hip_host_id *host_id_priv,
				 const struct hip_host_id *host_id_pub,
				 int cookie_k)
{
	struct hip_common *msg = NULL;
	struct hip_locator_info_addr_item *addr_list = NULL;
	struct hip_locator *locator = NULL;
 	struct hip_locator_info_addr_item *locators = NULL;
	struct netdev_address *n = NULL;
 	int err = 0, dh_size1, dh_size2, written1, written2, mask = 0;
 	u8 *dh_data1 = NULL, *dh_data2 = NULL;
	hip_ha_t *entry = NULL;
       	uint32_t spi = 0;
	int * service_list = NULL;
	int service_count = 0;
	int *list = NULL;
	int  l = 0, is_add = 0, ii = 0;
	hip_list_t *item, *tmp;

	/* Supported HIP and ESP transforms. */
 	hip_transform_suite_t transform_hip_suite[] = {
		HIP_HIP_AES_SHA1,
		HIP_HIP_3DES_SHA1,
		HIP_HIP_NULL_SHA1	};
 	hip_transform_suite_t transform_esp_suite[] = {
		HIP_ESP_AES_SHA1,
		HIP_ESP_3DES_SHA1,
		HIP_ESP_NULL_SHA1
	};
	
 	_HIP_DEBUG("hip_create_r1() invoked.\n");
	HIP_IFEL(!(msg = hip_msg_alloc()), -ENOMEM, "Out of memory\n");

 	/* Allocate memory for writing the first Diffie-Hellman shared secret */
	HIP_IFEL((dh_size1 = hip_get_dh_size(HIP_FIRST_DH_GROUP_ID)) == 0, 
		 -1, "Could not get dh_size1\n");
	HIP_IFEL(!(dh_data1 = HIP_MALLOC(dh_size1, GFP_ATOMIC)), 
		 -1, "Failed to alloc memory for dh_data1\n");
	memset(dh_data1, 0, dh_size1);

	_HIP_DEBUG("dh_size=%d\n", dh_size1);

 	/* Allocate memory for writing the second Diffie-Hellman shared secret */
	HIP_IFEL((dh_size2 = hip_get_dh_size(HIP_SECOND_DH_GROUP_ID)) == 0, 
		 -1, "Could not get dh_size2\n");
	HIP_IFEL(!(dh_data2 = HIP_MALLOC(dh_size2, GFP_ATOMIC)), 
		 -1, "Failed to alloc memory for dh_data2\n");
	memset(dh_data2, 0, dh_size2);

	_HIP_DEBUG("dh_size=%d\n", dh_size2);
	
 	/* Ready to begin building of the R1 packet */
	
	HIP_DEBUG("mask=0x%x\n", mask);
	/** @todo TH: hip_build_network_hdr has to be replaced with an
	    apprporiate function pointer */
	HIP_DEBUG_HIT("src_hit used to build r1 network header", src_hit);
 	hip_build_network_hdr(msg, HIP_R1, mask, src_hit, NULL);

	/********** R1_COUNTER (OPTIONAL) *********/

	/********* LOCATOR PARAMETER ************/
        /** Type 193 **/ 
        if (hip_interfamily_status == SO_HIP_SET_INTERFAMILY_ON) {
            HIP_DEBUG("Building LOCATOR parameter\n");
            if ((err = hip_build_locators(msg)) < 0) 
                HIP_DEBUG("LOCATOR parameter building failed\n");
            _HIP_DUMP_MSG(msg);
        }
 	/********** PUZZLE ************/
	HIP_IFEL(hip_build_param_puzzle(msg, cookie_k,
					42 /* 2^(42-32) sec lifetime */, 
					0, 0),  -1, 
		 "Cookies were burned. Bummer!\n");

 	/********** Diffie-Hellman **********/
	HIP_IFEL((written1 = hip_insert_dh(dh_data1, dh_size1,
					  HIP_FIRST_DH_GROUP_ID)) < 0,
		 -1, "Could not extract the first DH public key\n");

	if (number_dh_keys == TWO){
	         HIP_IFEL((written2 = hip_insert_dh(dh_data2, dh_size2,
		       HIP_SECOND_DH_GROUP_ID)) < 0,
		       -1, "Could not extract the second DH public key\n");

	         HIP_IFEL(hip_build_param_diffie_hellman_contents(msg,
		       HIP_FIRST_DH_GROUP_ID, dh_data1, written1,
		       HIP_SECOND_DH_GROUP_ID, dh_data2, written2), -1,
		       "Building of DH failed.\n");
	}else
	         HIP_IFEL(hip_build_param_diffie_hellman_contents(msg,
		       HIP_FIRST_DH_GROUP_ID, dh_data1, written1,
		       HIP_MAX_DH_GROUP_ID, dh_data2, 0), -1,
		       "Building of DH failed.\n");

 	/********** HIP transform. **********/
 	HIP_IFEL(hip_build_param_transform(msg, HIP_PARAM_HIP_TRANSFORM,
					   transform_hip_suite,
					   sizeof(transform_hip_suite) /
					   sizeof(hip_transform_suite_t)), -1, 
		 "Building of HIP transform failed\n");

 	/********** ESP-ENC transform. **********/
 	HIP_IFEL(hip_build_param_transform(msg, HIP_PARAM_ESP_TRANSFORM,  
					   transform_esp_suite,
					   sizeof(transform_esp_suite) /
					   sizeof(hip_transform_suite_t)), -1, 
		 "Building of ESP transform failed\n");

	/********** Host_id **********/

	_HIP_DEBUG("This HOST ID belongs to: %s\n", 
		   hip_get_param_host_id_hostname(host_id_pub));
	HIP_IFEL(hip_build_param(msg, host_id_pub), -1, 
		 "Building of host id failed\n");

	/********** REG_INFO *********/
	/* Get service list of all services offered by this system */
	service_count = hip_get_services_list(&service_list);
	if (service_count > 0) {
	     HIP_DEBUG("Adding REG_INFO parameter with %d service(s).\n",
		       service_count);
	     HIP_IFEL(hip_build_param_reg_info(
			   msg, hip_get_service_min_lifetime(), 
			   hip_get_service_max_lifetime(), service_list,
			   service_count), 
		      -1, "Building of reg_info failed\n");	
	}

	/********** ECHO_REQUEST_SIGN (OPTIONAL) *********/

	//HIP_HEXDUMP("Pubkey:", host_id_pub, hip_get_param_total_len(host_id_pub));

 	/********** Signature 2 **********/	

 	HIP_IFEL(sign(host_id_priv, msg), -1, "Signing of R1 failed.\n");
	_HIP_HEXDUMP("R1", msg, hip_get_msg_total_len(msg));

	/********** ECHO_REQUEST (OPTIONAL) *********/
	
	/* Fill puzzle parameters */
	{
		struct hip_puzzle *pz;
		uint64_t random_i;

		HIP_IFEL(!(pz = hip_get_param(msg, HIP_PARAM_PUZZLE)), -1, 
			 "Internal error\n");

		// FIX ME: this does not always work:
		//get_random_bytes(pz->opaque, HIP_PUZZLE_OPAQUE_LEN);

		/* hardcode kludge */
		pz->opaque[0] = 'H';
		pz->opaque[1] = 'I';
		//pz->opaque[2] = 'P';
		/* todo: remove random_i variable */
		get_random_bytes(&random_i,sizeof(random_i));
		pz->I = random_i;
	}

 	/************** Packet ready ***************/

        // 	if (host_id_pub)
	//		HIP_FREE(host_id_pub);
 	if (dh_data1)
 		HIP_FREE(dh_data1);
 	if (dh_data2)
 		HIP_FREE(dh_data2);

	//HIP_HEXDUMP("r1", msg, hip_get_msg_total_len(msg));

	return msg;

  out_err:
	//	if (host_id_pub)
	//	HIP_FREE(host_id_pub);
 	if (msg)
 		HIP_FREE(msg);
 	if (dh_data1)
 		HIP_FREE(dh_data1);
 	if (dh_data2)
 		HIP_FREE(dh_data2);

  	return NULL;
}

/**
 * Builds locator list to msg
 *
 * @param msg          a pointer to hip_common to append the LOCATORS
 * @return             len of LOCATOR on success, or negative error value on error
 */
int hip_build_locators(struct hip_common *msg) 
{
    int err = 0, i = 0, ii = 0;
    struct netdev_address *n;
    hip_list_t *item = NULL, *tmp = NULL;
    struct hip_locator_info_addr_item *locs = NULL;
    int addr_count = 0;

    if (address_count > 1) {
        HIP_IFEL(!(locs = malloc(address_count * 
                                 sizeof(struct hip_locator_info_addr_item))), 
                 -1, "Malloc for LOCATORS failed\n");
        memset(locs,0,(address_count * 
                       sizeof(struct hip_locator_info_addr_item)));
        list_for_each_safe(item, tmp, addresses, i) {
            n = list_entry(item);
            if (ipv6_addr_is_hit(hip_cast_sa_addr(&n->addr)))
                continue;
            if (!IN6_IS_ADDR_V4MAPPED(hip_cast_sa_addr(&n->addr))) {
                memcpy(&locs[ii].address, hip_cast_sa_addr(&n->addr), 
                       sizeof(struct in6_addr));
                locs[ii].traffic_type = HIP_LOCATOR_TRAFFIC_TYPE_DUAL;
                locs[ii].locator_type = HIP_LOCATOR_LOCATOR_TYPE_IPV6;
                locs[ii].locator_length = sizeof(struct in6_addr) / 4;
                locs[ii].reserved = 0;
                ii++;
            }
        }
        list_for_each_safe(item, tmp, addresses, i) {
            n = list_entry(item);
            if (ipv6_addr_is_hit(hip_cast_sa_addr(&n->addr)))
                continue;
            if (IN6_IS_ADDR_V4MAPPED(hip_cast_sa_addr(&n->addr))) {
                memcpy(&locs[ii].address, hip_cast_sa_addr(&n->addr), 
                       sizeof(struct in6_addr));
                locs[ii].traffic_type = HIP_LOCATOR_TRAFFIC_TYPE_DUAL;
                locs[ii].locator_type = HIP_LOCATOR_LOCATOR_TYPE_IPV6;
                locs[ii].locator_length = sizeof(struct in6_addr) / 4;
                locs[ii].reserved = 0;
                ii++;
            }
        }
        err = hip_build_param_locator(msg, locs, address_count);
    }
    else
        HIP_DEBUG("Host has only one or no addresses no point "
                  "in building LOCATOR parameters\n");
 out_err:

    if (locs) free(locs);
    return err;
}

/**
 * Transmits an R1 packet to the network.
 *
 * Sends an R1 packet to the peer and stores the cookie information that was
 * sent. The packet is sent either to @c i1_saddr or  @c dst_ip depending on the
 * value of @c dst_ip. If @c dst_ip is all zeroes (::/128) or NULL, R1 is sent
 * to @c i1_saddr; otherwise it is sent to @c dst_ip. In case the incoming I1
 * was relayed through a middlebox (e.g. rendezvous server) @c i1_saddr should
 * have the address of that middlebox.
 *
 * @param i1_saddr      a pointer to the source address from where the I1 packet
 *                      was received.
 * @param i1_daddr      a pointer to the destination address where to the I1
 *                      packet was sent to (own address).
 * @param src_hit       a pointer to the source HIT i.e. responder HIT
 *                      (own HIT). 
 * @param dst_ip        a pointer to the destination IPv6 address where the R1
 *                      should be sent (peer ip).
 * @param dst_hit       a pointer to the destination HIT i.e. initiator HIT
 *                      (peer HIT).
 * @param i1_info       a pointer to the source and destination ports
 *                      (when NAT is in use).
 * @param traversed_rvs a pointer to the rvs addresses to be inserted into the
 *                      @c VIA_RVS parameter.
 * @param rvs_count     number of addresses in @c traversed_rvs.
 * @return              zero on success, or negative error value on error.
 */
int hip_xmit_r1(hip_common_t *i1, in6_addr_t *i1_saddr, in6_addr_t *i1_daddr,
                in6_addr_t *dst_ip, const in_port_t dst_port,
                hip_portpair_t *i1_info, uint16_t *nonce) 
{
	struct hip_common *r1pkt = NULL;
	struct in6_addr *r1_dst_addr, *local_plain_hit = NULL;
	in_port_t r1_dst_port = 0;
	int err = 0;
	
	_HIP_DEBUG("hip_xmit_r1() invoked.\n");
	
	/* Get the final destination address and port for the outgoing R1.
	   dst_ip and dst_port have values only if the incoming I1 had
	   FROM/FROM_NAT parameter. */
	r1_dst_addr = (ipv6_addr_any(dst_ip) ? i1_saddr : dst_ip);
	r1_dst_port = (dst_port == 0 ? i1_info->src_port : dst_port);

#ifdef CONFIG_HIP_OPPORTUNISTIC
	/* It should not be null hit, null hit has been replaced by real local
	   hit. */
	HIP_ASSERT(!hit_is_opportunistic_hashed_hit(&i1->hitr));
#endif
	
#ifdef CONFIG_HIP_BLIND
	if (hip_blind_get_status())
	{
	     HIP_IFEL((local_plain_hit = HIP_MALLOC(sizeof(struct in6_addr), 0)) == NULL, 
		      -1, "Couldn't allocate memory\n");
	     HIP_IFEL(hip_plain_fingerprint(nonce, &i1->hitr, local_plain_hit), 
		      -1, "hip_plain_fingerprints failed\n");
	     HIP_IFEL(!(r1pkt = hip_get_r1(r1_dst_addr, i1_daddr, 
					   local_plain_hit, &i1->hits)),
		      -ENOENT, "No precreated R1\n");
	     // replace the plain hit with the blinded hit
	     ipv6_addr_copy(&r1pkt->hits, &i1->hitr);
	}
#endif
	if (!hip_blind_get_status()) {
	  HIP_IFEL(!(r1pkt = hip_get_r1(r1_dst_addr, i1_daddr, 
					&i1->hitr, &i1->hits)),
		   -ENOENT, "No precreated R1\n");
	}

	if (&i1->hits)
		ipv6_addr_copy(&r1pkt->hitr, &i1->hits);
	else
		memset(&r1pkt->hitr, 0, sizeof(struct in6_addr));
	
	HIP_DEBUG_HIT("hip_xmit_r1(): ripkt->hitr", &r1pkt->hitr);
	
#ifdef CONFIG_HIP_RVS
	/* Build VIA_RVS or RELAY_TO parameter if the I1 packet was relayed
	   through a rvs. */
	/** @todo Parameters must be in ascending order, should this
	    be checked here? Now we just assume that the VIA_RVS/RELAY_TO
	    parameter is the last parameter. */
	/* If I1 had a FROM/RELAY_FROM, then we must build a RELAY_TO/VIA_RVS
	   parameter. */
	if(!ipv6_addr_any(dst_ip))
	{    // dst_port has the value of RELAY_FROM port.
	     if(dst_port == HIP_NAT_UDP_PORT)
	     {
		  hip_build_param_relay_to(
		       r1pkt, i1_saddr, i1_info->src_port);
	     }
	     else
	     {
		  hip_build_param_via_rvs(r1pkt, i1_saddr);
	     }
	}
#endif

	/* R1 is send on UDP if R1 destination port is 50500. This is if:
	   a) the I1 was received on UDP.
	   b) the received I1 packet had a RELAY_FROM parameter. */
	if(r1_dst_port == HIP_NAT_UDP_PORT)
	{
		HIP_IFEL(hip_send_udp(i1_daddr, r1_dst_addr, HIP_NAT_UDP_PORT,
				      r1_dst_port, r1pkt, NULL, 0),
			 -ECOMM, "Sending R1 packet on UDP failed.\n");
	}
	/* Else R1 is send on raw HIP. */
<<<<<<< HEAD
	else
	{
	     HIP_IFEL(hip_send_raw(
			   i1_daddr, r1_dst_addr, 0, 0, r1pkt, NULL, 0),
		      -ECOMM, "Sending R1 packet on raw HIP failed.\n");
=======
	else {
#ifdef CONFIG_HIP_HI3
		if( i1_info->hi3_in_use ) {
			HIP_IFEL(hip_send_i3(i1_daddr, 
					     r1_dst_addr, 0, 0, 
					     r1pkt, NULL, 0),
				 -ECOMM, 
				 "Sending R1 packet through i3 failed.\n");
		}
		else {
			HIP_IFEL(hip_send_raw(
					 i1_daddr, 
					 r1_dst_addr, 0, 0, 
					 r1pkt, NULL, 0),
				 -ECOMM, 
				 "Sending R1 packet on raw HIP failed.\n");
		}
#else
		HIP_IFEL(hip_send_raw(
				 i1_daddr, r1_dst_addr, 0, 0, r1pkt, NULL, 0),
			 -ECOMM, "Sending R1 packet on raw HIP failed.\n");
#endif
>>>>>>> 7df08962
	}
	
 out_err:
	if (r1pkt)
		HIP_FREE(r1pkt);
	if (local_plain_hit)
	  HIP_FREE(local_plain_hit);
	return err;
}

/**
 * Sends a NOTIFY packet to peer.
 *
 * @param entry a pointer to the current host association database state.
 * @warning     includes hardcoded debug data inserted in the NOTIFICATION.
 */ 
void hip_send_notify(hip_ha_t *entry)
{
	int err = 0; /* actually not needed, because we can't do
		      * anything if packet sending fails */
	struct hip_common *notify_packet;
	struct in6_addr daddr;

	HIP_IFE(!(notify_packet = hip_msg_alloc()), -ENOMEM);
	entry->hadb_misc_func->
		hip_build_network_hdr(notify_packet, HIP_NOTIFY, 0,
				      &entry->hit_our, &entry->hit_peer);
	HIP_IFEL(hip_build_param_notification(notify_packet,
					      HIP_NTF_UNSUPPORTED_CRITICAL_PARAMETER_TYPE,
					      "ABCDEFGHIJ", 10), 0,
		 "Building of NOTIFY failed.\n");
	
        HIP_IFE(hip_hadb_get_peer_addr(entry, &daddr), 0);
	
	
	HIP_IFEL(entry->hadb_xmit_func->
		 hip_send_pkt(NULL, &daddr, (entry->nat_mode ? HIP_NAT_UDP_PORT : 0),
			      entry->peer_udp_port, notify_packet,
			      entry, 0),
		 -ECOMM, "Sending NOTIFY packet failed.\n");
	
 out_err:
	if (notify_packet)
		HIP_FREE(notify_packet);
	return;
}

/** Temporary kludge for escrow service.
    @todo remove this kludge. */
struct hip_rea_kludge {
	hip_ha_t **array;
	int count;
	int length;
};

/**
 * ...
 *
 * @param entry a pointer to the current host association database state.
 * @param op    a pointer to...
 * @return      ...
 * @todo        Comment this function properly.
 */
static int hip_get_all_valid(hip_ha_t *entry, void *op)
{
	struct hip_rea_kludge *rk = op;

	if (rk->count >= rk->length)
		return -1;

	/* should we check the established status also? */
	if ((entry->hastate & HIP_HASTATE_VALID) == HIP_HASTATE_VALID) {
		rk->array[rk->count] = entry;
		hip_hold_ha(entry);
		rk->count++;
	}

	return 0;
}

/**
 * Sends a NOTIFY packet to all peer hosts.
 *
 */
void hip_send_notify_all(void)
{
        int err = 0, i;
        hip_ha_t *entries[HIP_MAX_HAS] = {0};
        struct hip_rea_kludge rk;

        rk.array = entries;
        rk.count = 0;
        rk.length = HIP_MAX_HAS;

        HIP_IFEL(hip_for_each_ha(hip_get_all_valid, &rk), 0, 
		 "for_each_ha failed.\n");
        for (i = 0; i < rk.count; i++) {
                if (rk.array[i] != NULL) {
                        hip_send_notify(rk.array[i]);
                        hip_put_ha(rk.array[i]);
                }
        }

 out_err:
        return;
}

/**
 * ...
 *
 * @param src_addr  a pointer to the packet source address.
 * @param peer_addr a pointer to the packet destination address.
 * @param msg       a pointer to a HIP packet common header with source and
 *                  destination HITs.
 * @param entry     a pointer to the current host association database state.
 * @return          zero on success, or negative error value on error.
 */
int hip_queue_packet(struct in6_addr *src_addr, struct in6_addr *peer_addr,
		     struct hip_common* msg, hip_ha_t *entry)
{
	int err = 0;
	int len = hip_get_msg_total_len(msg);

	_HIP_DEBUG("hip_queue_packet() invoked.\n");
	/* Not reusing the old entry as the new packet may have
	   different length */
	if (!entry)
		goto out_err;
	else if (entry->hip_msg_retrans.buf) { 
            HIP_FREE(entry->hip_msg_retrans.buf);
            entry->hip_msg_retrans.buf= NULL;
	}

	HIP_IFE(!(entry->hip_msg_retrans.buf = HIP_MALLOC(len, 0)), -ENOMEM);
	memcpy(entry->hip_msg_retrans.buf, msg, len);
	memcpy(&entry->hip_msg_retrans.saddr, src_addr,
	       sizeof(struct in6_addr));
	memcpy(&entry->hip_msg_retrans.daddr, peer_addr,
	       sizeof(struct in6_addr));
	entry->hip_msg_retrans.count = HIP_RETRANSMIT_MAX;
	time(&entry->hip_msg_retrans.last_transmit);
out_err:
	return err;
}

/**
 * Sends a HIP message using raw HIP.
 *
 * Sends a HIP message to the peer on HIP/IP. This function calculates the
 * HIP packet checksum. 
 * 
 * Used protocol suite is <code>IPv4(HIP)</code> or <code>IPv6(HIP)</code>.
 * 
 * @param local_addr a pointer to our IPv6 or IPv4-in-IPv6 format IPv4 address.
 * @param peer_addr  a pointer to peer IPv6 or IPv4-in-IPv6 format IPv4 address.
 * @param src_port   not used.
 * @param dst_port   not used.
 * @param msg        a pointer to a HIP packet common header with source and
 *                   destination HITs.
 * @param entry      a pointer to the current host association database state.
 * @param retransmit a boolean value indicating if this is a retransmission
 *                   (@b zero if this is @b not a retransmission).
 * @return           zero on success, or negative error value on error.
 * @note             This function should never be used directly. Use
 *                   hip_send_pkt_stateless() or the host association send
 *                   function pointed by the function pointer
 *                   hadb_xmit_func->send_pkt instead.
 * @note             If retransmit is set other than zero, make sure that the
 *                   entry is not NULL.
 * @todo             remove the sleep code (queuing is enough?)
 * @see              hip_send_udp
 */
int hip_send_raw(struct in6_addr *local_addr, struct in6_addr *peer_addr,
		 in_port_t src_port, in_port_t dst_port,
		 struct hip_common *msg, hip_ha_t *entry, int retransmit)
{
	int err = 0, sa_size, sent, len, dupl, try_again;
	struct sockaddr_storage src, dst;
	int src_is_ipv4, dst_is_ipv4;
	struct sockaddr_in6 *src6, *dst6;
	struct sockaddr_in *src4, *dst4;
	struct in6_addr my_addr;
	/* Points either to v4 or v6 raw sock */
	int hip_raw_sock = 0;
	
	_HIP_DEBUG("hip_send_raw() invoked.\n");
	
	/* Verify the existence of obligatory parameters. */
	HIP_ASSERT(peer_addr != NULL && msg != NULL);
	
	HIP_DEBUG("Sending %s packet on raw HIP.\n",
		  hip_message_type_name(hip_get_msg_type(msg)));
	HIP_DEBUG_IN6ADDR("hip_send_raw(): local_addr", local_addr);
	HIP_DEBUG_IN6ADDR("hip_send_raw(): peer_addr", peer_addr);
	HIP_DEBUG("Source port=%d, destination port=%d\n", src_port, dst_port);
	HIP_DUMP_MSG(msg);

	dst_is_ipv4 = IN6_IS_ADDR_V4MAPPED(peer_addr);
	len = hip_get_msg_total_len(msg);

	/* Some convinient short-hands to avoid too much casting (could be
	   an union as well) */
	src6 = (struct sockaddr_in6 *) &src;
	dst6 = (struct sockaddr_in6 *) &dst;
	src4 = (struct sockaddr_in *)  &src;
	dst4 = (struct sockaddr_in *)  &dst;

	memset(&src, 0, sizeof(src));
	memset(&dst, 0, sizeof(dst));
	
	if (dst_is_ipv4) {
		hip_raw_sock = hip_raw_sock_v4;
		sa_size = sizeof(struct sockaddr_in);
	} else {
		HIP_DEBUG("Using IPv6 raw socket\n");
		hip_raw_sock = hip_raw_sock_v6;
		sa_size = sizeof(struct sockaddr_in6);
	}

	if (local_addr) {
		HIP_DEBUG("local address given\n");
		memcpy(&my_addr, local_addr, sizeof(struct in6_addr));
	} else {
		HIP_DEBUG("no local address, selecting one\n");
		HIP_IFEL(hip_select_source_address(&my_addr,
						   peer_addr), -1,
			 "Cannot find source address\n");
	}

	src_is_ipv4 = IN6_IS_ADDR_V4MAPPED(&my_addr);

	if (src_is_ipv4) {
		IPV6_TO_IPV4_MAP(&my_addr, &src4->sin_addr);
		src4->sin_family = AF_INET;
		HIP_DEBUG_INADDR("src4", &src4->sin_addr);
	} else {
		memcpy(&src6->sin6_addr, &my_addr,
		       sizeof(struct in6_addr));
		src6->sin6_family = AF_INET6;
		HIP_DEBUG_IN6ADDR("src6", &src6->sin6_addr);
	}

	if (dst_is_ipv4) {
		IPV6_TO_IPV4_MAP(peer_addr, &dst4->sin_addr);
		dst4->sin_family = AF_INET;

		HIP_DEBUG_INADDR("dst4", &dst4->sin_addr);
	} else {
		memcpy(&dst6->sin6_addr, peer_addr, sizeof(struct in6_addr));
		dst6->sin6_family = AF_INET6;
		HIP_DEBUG_IN6ADDR("dst6", &dst6->sin6_addr);
	}

	if (src6->sin6_family != dst6->sin6_family) {
	  /* @todo: Check if this may cause any trouble.
	     It happens every time we send update packet that contains few locators in msg, one is 
	     the IPv4 address of the source, another is IPv6 address of the source. But even if one of 
	     them is ok to send raw IPvX to IPvX raw packet, another one cause the trouble, and all 
	     updates are dropped.  by Andrey "laser".

	   */
		err = -1;
		HIP_ERROR("Source and destination address families differ\n");
		goto out_err;
	}

	hip_zero_msg_checksum(msg);
	msg->checksum = hip_checksum_packet((char*)msg,
					    (struct sockaddr *) &src,
					    (struct sockaddr *) &dst);

	/* Note that we need the original (possibly mapped addresses here.
	   Also, we need to do queuing before the bind because the bind
	   can fail the first time during mobility events (duplicate address
	   detection). */
	if (retransmit)
		HIP_IFEL(hip_queue_packet(&my_addr, peer_addr, msg, entry), -1,
			 "Queueing failed.\n");
	
	/* Handover may cause e.g. on-link duplicate address detection
	   which may cause bind to fail. */

	HIP_IFEL(bind(hip_raw_sock, (struct sockaddr *) &src, sa_size),
		 -1, "Binding to raw sock failed\n");

	if (HIP_SIMULATE_PACKET_LOSS && HIP_SIMULATE_PACKET_IS_LOST()) {
		HIP_DEBUG("Packet loss probability: %f\n", ((uint64_t) HIP_SIMULATE_PACKET_LOSS_PROBABILITY * RAND_MAX) / 100.f);
		HIP_DEBUG("Packet was lost (simulation)\n");
		goto out_err;
	}

	/* For some reason, neither sendmsg or send (with bind+connect)
	   do not seem to work properly. Thus, we use just sendto() */
	
	len = hip_get_msg_total_len(msg);
	_HIP_HEXDUMP("Dumping packet ", msg, len);

	for (dupl = 0; dupl < HIP_PACKET_DUPLICATES; dupl++) {
		for (try_again = 0; try_again < 2; try_again++) {
			sent = sendto(hip_raw_sock, msg, len, 0,
				      (struct sockaddr *) &dst, sa_size);
			if (sent != len) {
				HIP_ERROR("Could not send the all requested"\
					  " data (%d/%d)\n", sent, len);
				sleep(2);
			} else {
				HIP_DEBUG("sent=%d/%d ipv4=%d\n",
					  sent, len, dst_is_ipv4);
				HIP_DEBUG("Packet sent ok\n");
				break;
			}
		}
	}
 out_err:
	if (err)
		HIP_ERROR("strerror: %s\n", strerror(errno));

	return err;
}

/**
 * Sends a HIP message using User Datagram Protocol (UDP).
 *
 * Sends a HIP message to the peer on UDP/IPv4. IPv6 is not supported, because
 * there are no IPv6 NATs deployed in the Internet yet. If either @c local_addr
 * or @c peer_addr is pure (not a IPv4-in-IPv6 format IPv4 address) IPv6
 * address, no message is send. IPv4-in-IPv6 format IPv4 addresses are mapped to
 * pure IPv4 addresses. In case of transmission error, this function tries to
 * retransmit the packet @c HIP_NAT_NUM_RETRANSMISSION times and sleeps for
 * @c HIP_NAT_SLEEP_TIME seconds between retransmissions. The HIP packet
 * checksum is set to zero.  
 * 
 * Used protocol suite is <code>IPv4(UDP(HIP))</code>.
 * 
 * @param local_addr a pointer to our IPv4-in-IPv6 format IPv4 address.
 * @param peer_addr  a pointer to peer IPv4-in-IPv6 format IPv4 address.
 * @param src_port   source port number to be used in the UDP packet header
 *                   (host byte order) 
 * @param dst_port   destination port number to be used in the UDP packet header.
 *                   (host byte order).
 * @param msg        a pointer to a HIP packet common header with source and
 *                   destination HITs.
 * @param entry      a pointer to the current host association database state.
 * @param retransmit a boolean value indicating if this is a retransmission
 *                   (@b zero if this is @b not a retransmission).
 * @return           zero on success, or negative error value on error.
 * @note             This function should never be used directly. Use
 *                   hip_send_pkt_stateless() or the host association send
 *                   function pointed by the function pointer
 *                   hadb_xmit_func->send_pkt instead.
 * @note             If retransmit is set other than zero, make sure that the
 *                   entry is not NULL.
 * @todo             remove the sleep code (queuing is enough?)
 * @see              hip_send_raw
 */ 
int hip_send_udp(struct in6_addr *local_addr, struct in6_addr *peer_addr,
		 in_port_t src_port, in_port_t dst_port,
		 struct hip_common* msg, hip_ha_t *entry, int retransmit)
{
	int sockfd = 0, err = 0, xmit_count = 0;
	/* IPv4 Internet socket addresses. */
	struct sockaddr_in src4, dst4;
	/* Length of the HIP message. */
	uint16_t packet_length = 0;
	/* Number of characters sent. */
	ssize_t chars_sent = 0;
	/* If local address is not given, we fetch one in my_addr. my_addr_ptr
	   points to the final source address (my_addr or local_addr). */
	struct in6_addr my_addr, *my_addr_ptr = NULL;
	
	_HIP_DEBUG("hip_send_udp() invoked.\n");
	/* Verify the existence of obligatory parameters. */
	HIP_ASSERT(peer_addr != NULL && msg != NULL);
	HIP_DEBUG("Sending %s packet on UDP.\n",
		  hip_message_type_name(hip_get_msg_type(msg)));
	HIP_DEBUG_IN6ADDR("hip_send_udp(): local_addr", local_addr);
	HIP_DEBUG_IN6ADDR("hip_send_udp(): peer_addr", peer_addr);
	HIP_DEBUG("Source port: %d, destination port: %d.\n",
		  src_port, dst_port);
	HIP_DUMP_MSG(msg);

	/* Currently only IPv4 is supported, so we set internet address family
	   accordingly and map IPv6 addresses to IPv4 addresses. */
	src4.sin_family = dst4.sin_family = AF_INET;
	
        /* Source address. */
        if (local_addr != NULL) {
		HIP_DEBUG_IN6ADDR("Local address is given", local_addr);
		HIP_IFEL(!IN6_IS_ADDR_V4MAPPED(local_addr), -EPFNOSUPPORT,
			 "Local address is pure IPv6 address, IPv6 address "\
			 "family is currently not supported on UDP/HIP.\n");
		my_addr_ptr = local_addr;
		IPV6_TO_IPV4_MAP(local_addr, &src4.sin_addr);
	} else {
		HIP_DEBUG("Local address is NOT given, selecting one.\n");
		HIP_IFEL(hip_select_source_address(
				 &my_addr, peer_addr), -EADDRNOTAVAIL,
			 "Cannot find local address.\n");
		my_addr_ptr = &my_addr;
		IPV6_TO_IPV4_MAP(&my_addr, &src4.sin_addr);
	}
	
        /* Destination address. */
	HIP_IFEL(!IN6_IS_ADDR_V4MAPPED(peer_addr), -EPFNOSUPPORT,
		 "Peer address is pure IPv6 address, IPv6 address family is "\
		 "currently not supported on UDP/HIP.\n");
	IPV6_TO_IPV4_MAP(peer_addr, &dst4.sin_addr);
	
        /* Source port */
	if(src_port != 0) {
		src4.sin_port = htons(src_port);
	}
	else {
		src4.sin_port = 0;
	}
	
	/* Destination port. */
	if(dst_port != 0) {
		dst4.sin_port = htons(dst_port);
	}
	else {
		dst4.sin_port = htons(HIP_NAT_UDP_PORT);
	}

	/* Zero message HIP checksum. */
	hip_zero_msg_checksum(msg);
	
	/* Get the packet total length for sendto(). */
	packet_length = hip_get_msg_total_len(msg);
	
	HIP_DEBUG("Trying to send %u bytes on UDP with source port: %u and "\
		  "destination port: %u.\n",
		  packet_length, ntohs(src4.sin_port), ntohs(dst4.sin_port));
	
	/* If this is a retransmission, the packet is queued before sending. */
	if (retransmit) {
		HIP_IFEL(hip_queue_packet(my_addr_ptr, peer_addr, msg,
					  entry), -1, "Queueing failed.\n");
	}
	
	/* Try to send the data. */
	do {
		chars_sent = sendto( hip_nat_sock_udp, msg, packet_length, 0,
				     (struct sockaddr *) &dst4, sizeof(dst4));
		if(chars_sent < 0)
		{
			/* Failure. */
			HIP_DEBUG("Problem in sending UDP packet. Sleeping "\
				  "for %d seconds and trying again.\n",
				  HIP_NAT_SLEEP_TIME);
			sleep(HIP_NAT_SLEEP_TIME);
		}
		else
		{
			/* Success. */
			break;
		}
		xmit_count++;
	} while(xmit_count < HIP_NAT_NUM_RETRANSMISSION);

	/* Verify that the message was sent completely. */
	HIP_IFEL((chars_sent != packet_length), -ECOMM,
		 "Error while sending data on UDP: %d bytes of %d sent.)\n",
		 chars_sent, packet_length);

	HIP_DEBUG("Packet sent successfully over UDP, characters sent: %u, "\
		  "packet length: %u.\n", chars_sent, packet_length);

 out_err:
	if (sockfd)
		close(sockfd);
	return err;
}

#ifdef CONFIG_HIP_HI3
/**
 * The callback for i3 "no matching id" callback.
 * 
 * @param ctx_data a pointer to...
 * @param data     a pointer to...
 * @param fun_ctx  a pointer to...
 * @todo           tkoponen: should this somehow trigger the timeout for waiting
 *                 outbound traffic (state machine)?
 */
static void no_matching_trigger(void *ctx_data, void *data, void *fun_ctx) {
	char id[32];
	sprintf_i3_id(id, (ID *)ctx_data);
	
	HIP_ERROR("Following ID not found: %s", id);
}

/** 
 * Hi3 outbound traffic processing.
 * 
 * @param src_addr  a pointer to our IPv6 or IPv4-in-IPv6 format IPv4 address.
 * @param peer_addr a pointer to peer IPv6 or IPv4-in-IPv6 format IPv4 address.
 * @param not_used  source port number. Not in use.
 * @param not_used2 destination port number. Not in use.
 * @param msg       a pointer to a HIP packet common header with source and
 *                  destination HITs.
 * @param not_used3 a pointer to the current host association database state.
 *                  Not in use.
 * @param not_used4 a boolean value indicating if this is a retransmission
 *                  (@b zero if this is @b not a retransmission). Not in use.
 * @note            There are four parameters not used anywhere. However, these
 *                  parameters must exist in the function parameter list
 *                  because all the send-functions must have a uniform parameter
 *                  list as dictated by @c hip_hadb_xmit_func_set.
 * @todo            For now this supports only serialiazation of IPv6 addresses
 *                  to Hi3 header.
 * @todo            This function is outdated. Does not support in6 mapped
 *                  addresses and retransmission queues -mk
 * @todo            Does this support NAT travelsal? Or is it even supposed to
 *                  support it?
 * 
 */
int hip_send_i3(struct in6_addr *src_addr, struct in6_addr *peer_addr,
		in_port_t not_used, in_port_t not_used2, struct hip_common *msg,
		hip_ha_t *not_used3, int not_used4)
{
	ID id;
	cl_buf *clb;
  	u16 csum;	
	int err = 0, msg_len, hdr_dst_len, hdr_src_len;
	struct sockaddr_in6 src, dst;
	struct hi3_ipv6_addr hdr_src, hdr_dst;
	struct ip *iph;
	char *buf;

	/* This code is outdated. Synchronize to the non-hi3 version */
	if (!src_addr) {
		/** @todo Obtain the preferred address. */
		HIP_ERROR("No source address.\n");
		return -1;
	}

	if (!peer_addr) {
		/** @todo Just ignore? */
		HIP_ERROR("No destination address.\n");
		return -1;
	}		


	/* Construct the Hi3 header, for now IPv6 only */
	hdr_src.sin6_family = AF_INET6;
	hdr_src_len = sizeof(struct hi3_ipv6_addr);
	memcpy(&hdr_src.sin6_addr, src_addr, sizeof(struct in6_addr));
	memcpy(&src.sin6_addr, src_addr, sizeof(struct in6_addr));

	hdr_dst.sin6_family = AF_INET6;
	hdr_dst_len = sizeof(struct hi3_ipv6_addr);
	memcpy(&hdr_dst.sin6_addr, peer_addr, sizeof(struct in6_addr));
	memcpy(&dst.sin6_addr, peer_addr, sizeof(struct in6_addr));
        /* IPv6 specific code ends */

	msg_len = hip_get_msg_total_len(msg);
	clb = cl_alloc_buf(msg_len + hdr_dst_len + hdr_src_len /*+ sizeof(struct ip)*/);
	if (!clb) {
		HIP_ERROR("Out of memory\n.");
		return -1;
	}

	buf = clb->data;
/*	iph = (struct ip*)buf;

	iph->ip_v = 6;
	iph->ip_hl = sizeof(struct ip) >> 2;
	iph->ip_tos = 0;
	iph->ip_len = htons(msg_len+sizeof(struct ip));    
	iph->ip_id = 0;            
	iph->ip_off = 0;           
	iph->ip_ttl = 200;
	iph->ip_p = 99;
	//iph->ip_src = ((struct sockaddr_in *)src)->sin_addr;
	//iph->ip_dst = ((struct sockaddr_in *)dst)->sin_addr;
	//iph->ip_sum = in_cksum((unsigned short *)iph, sizeof (struct ip));
	*/

	hip_zero_msg_checksum(msg);
	msg->checksum = hip_checksum_packet((char *)msg, 
					    (struct sockaddr *)&src, 
					    (struct sockaddr *)&dst);

	clb->data_len = hdr_src_len + hdr_dst_len + msg_len/* + sizeof(struct ip)*/;

//	buf += sizeof(struct ip);
	memcpy(buf, &hdr_src, hdr_src_len);
	buf += hdr_src_len;
	memcpy(buf, &hdr_dst, hdr_dst_len);
	buf += hdr_dst_len;
  
	memcpy(buf, msg, msg_len);

	/* Send over i3 */
	bzero(&id, ID_LEN);
	memcpy(&id, &msg->hitr, sizeof(struct in6_addr));
	//cl_set_private_id(&id);

	/* exception when matching trigger not found */
	cl_register_callback(CL_CBK_TRIGGER_NOT_FOUND, no_matching_trigger, NULL);
	cl_send(&id, clb, 0);  
	cl_free_buf(clb);
	
 out_err:
	return err;
}
#endif<|MERGE_RESOLUTION|>--- conflicted
+++ resolved
@@ -1,5 +1,3 @@
-
-
 /** @file
  * This file defines handling functions for outgoing packets for the Host
  * Identity Protocol (HIP).
@@ -492,14 +490,8 @@
 			 -ECOMM, "Sending R1 packet on UDP failed.\n");
 	}
 	/* Else R1 is send on raw HIP. */
-<<<<<<< HEAD
 	else
 	{
-	     HIP_IFEL(hip_send_raw(
-			   i1_daddr, r1_dst_addr, 0, 0, r1pkt, NULL, 0),
-		      -ECOMM, "Sending R1 packet on raw HIP failed.\n");
-=======
-	else {
 #ifdef CONFIG_HIP_HI3
 		if( i1_info->hi3_in_use ) {
 			HIP_IFEL(hip_send_i3(i1_daddr, 
@@ -517,11 +509,10 @@
 				 "Sending R1 packet on raw HIP failed.\n");
 		}
 #else
-		HIP_IFEL(hip_send_raw(
-				 i1_daddr, r1_dst_addr, 0, 0, r1pkt, NULL, 0),
-			 -ECOMM, "Sending R1 packet on raw HIP failed.\n");
+	     HIP_IFEL(hip_send_raw(
+			   i1_daddr, r1_dst_addr, 0, 0, r1pkt, NULL, 0),
+		      -ECOMM, "Sending R1 packet on raw HIP failed.\n");
 #endif
->>>>>>> 7df08962
 	}
 	
  out_err:
