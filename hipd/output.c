--- conflicted
+++ resolved
@@ -206,18 +206,14 @@
                 
 		    /* Do not bail out on error with shotgun. Some
 		       address pairs just might fail. */
-<<<<<<< HEAD
 		}
 	}
-=======
-            }
-        }
+
 #ifdef CONFIG_HIP_PERFORMANCE
 	HIP_DEBUG("Stop and write PERF_I1_SEND\n");
 	hip_perf_stop_benchmark(perf_set, PERF_I1_SEND);
 	hip_perf_write_benchmark(perf_set, PERF_I1_SEND);
 #endif
->>>>>>> b14dba45
 
 out_err:
 	if (i1 != NULL) {
