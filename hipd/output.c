/* @file
 * This file defines handling functions for outgoing packets for the Host
 * Identity Protocol (HIP).
 *
 * @author  Janne Lundberg
 * @author  Miika Komu
 * @author  Mika Kousa
 * @author  Kristian Slavov
 * @author  Samu Varjonen
 * @note    Distributed under <a href="http://www.gnu.org/licenses/gpl.txt">GNU/GPL</a>.
 */
#include "output.h"
#ifdef CONFIG_HIP_PERFORMANCE
#include "performance.h"
#endif

enum number_dh_keys_t number_dh_keys = TWO;


/**
* Standard BSD internet checksum routine from nmap
* for calculating the checksum field of the TCP header
*/
unsigned short in_cksum(u16 *ptr,int nbytes){
	register u32 sum;
	u16 oddbyte;
	register u16 answer;
	
	/*
	 * Our algorithm is simple, using a 32-bit accumulator (sum),
	 * we add sequential 16-bit words to it, and at the end, fold back
	 * all the carry bits from the top 16 bits into the lower 16 bits.
	 */
	sum = 0;
	while (nbytes > 1){
		sum += *ptr++;
		nbytes -= 2;
	}

	/* mop up an odd byte, if necessary */
	if (nbytes == 1) {
		oddbyte = 0;            /* make sure top half is zero */
		*((u_char *) &oddbyte) = *(u_char *)ptr;   /* one byte only */
		sum += oddbyte;
	}

	/*
	 * Add back carry outs from top 16 bits to low 16 bits.
	 */
	sum  = (sum >> 16) + (sum & 0xffff);    /* add high-16 to low-16 */
	sum += (sum >> 16);                     /* add carry */
	answer = ~sum;          /* ones-complement, then truncate to 16 bits */
	return(answer);
}

/**
 * @brief Sends a TCP packet through a raw socket.
 *
 * @param  hdr         
 * @param  newSize     
 * @param  trafficType 4 or 6 - standing for ipv4 and ipv6
 * @param  sockfd      a socket file descriptor
 * @param  addOption   adds the I1 option to a packet if required
 * @param  addHIT      adds the default HIT after the I1 option (if I1 option
 *                     should be added)
 * @return             ?
 */
int send_tcp_packet(void *hdr, int newSize, int trafficType, int sockfd,
		    int addOption, int addHIT)
{
	int on = 1, i = 0, j = 0, err = 0, off = 0, hdr_size = 0;
	int newHdr_size = 0, twoHdrsSize = 0;
	char *packet = NULL, *HITbytes = NULL;
	char *bytes = (char*)hdr;
	void  *pointer = NULL;
	struct tcphdr *tcphdr = NULL, *newTcphdr = NULL;
	struct ip *iphdr = NULL, *newIphdr = NULL;
	struct ip6_hdr *ip6_hdr = NULL, *newIp6_hdr = NULL;
	struct pseudo_hdr *pseudo = NULL;
	struct pseudo6_hdr *pseudo6 = NULL;
	struct sockaddr_in  sin_addr;
	struct sockaddr_in6 sin6_addr;
	struct in_addr  dstAddr;
	struct in6_addr dst6Addr;
		
	in6_addr_t *defaultHit = (in6_addr_t *)malloc(sizeof(char) * 16);
	char newHdr[newSize + 4*addOption + (sizeof(struct in6_addr))*addHIT];
	
	if(addOption)
		newSize = newSize + 4;
	if(addHIT)
		newSize = newSize + sizeof(struct in6_addr);

	//initializing the headers and setting socket settings
	if(trafficType == 4){
		//get the ip header
		iphdr = (struct ip *)hdr;
		//get the tcp header
		hdr_size = (iphdr->ip_hl * 4);
		tcphdr = ((struct tcphdr *) (((char *) iphdr) + hdr_size));
		//socket settings
		sin_addr.sin_family = AF_INET;
		sin_addr.sin_port   = htons(tcphdr->dest);

		/* Is that right to copy address? */
		sin_addr.sin_addr   = iphdr->ip_dst;
	}
	else if(trafficType == 6){
		//get the ip header
		ip6_hdr = (struct ip6_hdr *)hdr;
		//get the tcp header
		hdr_size = sizeof(struct ip6_hdr);
		tcphdr = ((struct tcphdr *) (((char *) ip6_hdr) + hdr_size));
		//socket settings
		sin6_addr.sin6_family = AF_INET6;
		sin6_addr.sin6_port   = htons(tcphdr->dest);
		sin6_addr.sin6_addr   = ip6_hdr->ip6_dst;
	}

	//measuring the size of ip and tcp headers (no options)
	twoHdrsSize = hdr_size + 4*5;

	//copy the ip header and the tcp header without the options
	memcpy(&newHdr[0], &bytes[0], twoHdrsSize);

	//get the default hit
	if(addHIT){
		hip_get_default_hit(defaultHit);
		HITbytes = (char*)defaultHit;
	}

	//add the i1 option and copy the old options
	//add the HIT if required,
	if(tcphdr->doff == 5){//there are no previous options
		if(addOption){
			newHdr[twoHdrsSize]     = (char)HIP_OPTION_KIND;
			newHdr[twoHdrsSize + 1] = (char)2;
			newHdr[twoHdrsSize + 2] = (char)1;
			newHdr[twoHdrsSize + 3] = (char)1;
			if(addHIT){
				//put the default hit
				memcpy(&newHdr[twoHdrsSize + 4], &HITbytes[0], 16);
			}
		}
		else{
			if(addHIT){
				//put the default hit
				memcpy(&newHdr[twoHdrsSize], &HITbytes[0], 16);
			}
		}
	}
	else{//there are previous options
		if(addOption){
			newHdr[twoHdrsSize]     = (char)HIP_OPTION_KIND;
			newHdr[twoHdrsSize + 1] = (char)2;
			newHdr[twoHdrsSize + 2] = (char)1;
			newHdr[twoHdrsSize + 3] = (char)1;

			//if the HIT is to be sent, the
			//other options are not important
			if(addHIT){
				//put the default hit
				memcpy(&newHdr[twoHdrsSize + 4], &HITbytes[0], 16);
			}
			else
				memcpy(&newHdr[twoHdrsSize + 4], &bytes[twoHdrsSize], 4*(tcphdr->doff-5));
		}
		else
		{
			//if the HIT is to be sent, the
			//other options are not important
			if(addHIT){
				//put the default hit
				memcpy(&newHdr[twoHdrsSize], &HITbytes[0], 16);
			}
			else
				memcpy(&newHdr[twoHdrsSize], &bytes[twoHdrsSize], 4*(tcphdr->doff-5));
		}
	}

	pointer = &newHdr[0];
	//get pointers to the new packet
	if(trafficType == 4){
		//get the ip header
		newIphdr = (struct ip *)pointer;
		//get the tcp header
		newHdr_size = (iphdr->ip_hl * 4);
		newTcphdr = ((struct tcphdr *) (((char *) newIphdr) + newHdr_size));
	}
	else if(trafficType == 6){
		//get the ip header
		newIp6_hdr = (struct ip6_hdr *)pointer;
		//get the tcp header
		newHdr_size = (newIp6_hdr->ip6_ctlun.ip6_un1.ip6_un1_plen * 4);
		newTcphdr = ((struct tcphdr *) (((char *) newIp6_hdr) + newHdr_size));
	}

	//change the values of the checksum and the tcp header length(+1)
	newTcphdr->check = 0;
	if(addOption)
		newTcphdr->doff = newTcphdr->doff + 1;
	if(addHIT)
		newTcphdr->doff = newTcphdr->doff + 4;//16 bytes HIT - 4 more words

	//the checksum
	if(trafficType == 4){
		pseudo = (struct pseudo_hdr *) ((u8*)newTcphdr - sizeof(struct pseudo_hdr));

		pseudo->s_addr = newIphdr->ip_src.s_addr;
		pseudo->d_addr = newIphdr->ip_dst.s_addr;
		pseudo->zer0    = 0;
		pseudo->protocol = IPPROTO_TCP;
		pseudo->length  = htons(sizeof(struct tcphdr) + 4*(newTcphdr->doff-5) + 0);

		newTcphdr->check = in_cksum((unsigned short *)pseudo, sizeof(struct tcphdr) +
							4*(newTcphdr->doff-5) + sizeof(struct pseudo_hdr) + 0);
	}
	else if(trafficType == 6){
		pseudo6 = (struct pseudo6_hdr *) ((u8*)newTcphdr - sizeof(struct pseudo6_hdr));

		pseudo6->s_addr = newIp6_hdr->ip6_src;
		pseudo6->d_addr = newIp6_hdr->ip6_dst;
		pseudo6->zer0    = 0;
		pseudo6->protocol = IPPROTO_TCP;
		pseudo6->length  = htons(sizeof(struct tcphdr) + 4*(newTcphdr->doff-5) + 0);

		newTcphdr->check = in_cksum((unsigned short *)pseudo6, sizeof(struct tcphdr) +
							4*(newTcphdr->doff-5) + sizeof(struct pseudo6_hdr) + 0);
	}

	//replace the pseudo header bytes with the correct ones
	memcpy(&newHdr[0], &bytes[0], hdr_size);

	if(setsockopt(sockfd, IPPROTO_IP, IP_HDRINCL, (char *)&on, sizeof(on)) < 0 ){
		HIP_DEBUG("Error setting an option to raw socket\n");
		return;
	}

	//finally send through the socket
	err = sendto(sockfd, &newHdr[0], newSize, 0, (struct sockaddr *)&sin_addr, sizeof(sin_addr));

out_err:
	if(defaultHit)
		HIP_FREE(defaultHit);

	setsockopt(sockfd, IPPROTO_IP, IP_HDRINCL, (char *)&off, sizeof(off));

	return err;
}


/**
 * Builds the TCP SYN packet that will be send with the i1 option.
 *
 * Send an I1 packet to the responder if an IPv6 address for the peer
 * is known.
 *
 * @param entry   	a pointer to a host association database state reserved for
 *                	the peer. The src and dst ports are included in this parameter
 * @return        	nothing
 */
void hip_send_opp_tcp_i1(hip_ha_t *entry){
	int    ipType = ! IN6_IS_ADDR_V4MAPPED(&entry->preferred_address);
	struct ip * iphdr;
	struct ip6_hdr * ip6_hdr;
	struct tcphdr *tcphdr;
	int    i, hdr_size;
	char bytes [sizeof(struct ip)*(1 - ipType)   +   sizeof(struct ip6_hdr)*ipType   +   5*4];

	HIP_DEBUG("\n");

	if(ipType == 0)
		hdr_size = sizeof(struct ip);
	else if(ipType == 1)
		hdr_size = sizeof(struct ip6_hdr);

	//set all bytes of both headers to 0
	memset(&bytes[0], 0, 40);

	//fill in the ip header fields
	if(ipType == 0){//ipv4
		//get the ip header
		iphdr = (struct ip *)&bytes[0];
		//get the tcp header
		tcphdr = ((struct tcphdr *) (((char *) iphdr) + hdr_size));

		iphdr->ip_v = 4;
		iphdr->ip_hl = 5;
		iphdr->ip_tos = 0;
		iphdr->ip_len = 44;//20+20+4 ?????
		iphdr->ip_id = 100;//random
		//iphdr->FLAGS
		iphdr->ip_off = 0;
		iphdr->ip_ttl = 64;
		iphdr->ip_p = 6;
		iphdr->ip_sum = in_cksum((unsigned short *)iphdr, sizeof(struct ip));
		IPV6_TO_IPV4_MAP(&entry->local_address, &iphdr->ip_src);
		IPV6_TO_IPV4_MAP(&entry->preferred_address, &iphdr->ip_dst);
	}
	else if(ipType == 1){//ipv6
		//get the ip header
		ip6_hdr = (struct ip6_hdr *)&bytes[0];
		//get the tcp header
		tcphdr = ((struct tcphdr *) (((char *) ip6_hdr) + hdr_size));

		ip6_hdr->ip6_ctlun.ip6_un1.ip6_un1_flow = 1610612736;//01100000000000000000000000000000;
		ip6_hdr->ip6_ctlun.ip6_un1.ip6_un1_plen = 20;
		ip6_hdr->ip6_ctlun.ip6_un1.ip6_un1_nxt = 6;
		ip6_hdr->ip6_ctlun.ip6_un1.ip6_un1_hlim = 64;
		memcpy(&ip6_hdr->ip6_src, &entry->local_address, sizeof(struct in6_addr));
		memcpy(&ip6_hdr->ip6_dst, &entry->preferred_address, sizeof(struct in6_addr));
	}

	//randomize the source port to one of 1024-65535
	//but different from entry->tcp_opptcp_src_port
	tcphdr->source = rand() % (65536-1024) + 1024;//entry->tcp_opptcp_src_port;
	while(tcphdr->source == entry->tcp_opptcp_src_port)
		tcphdr->source = rand() % (65536-1024) + 1024;

	tcphdr->dest   = entry->tcp_opptcp_dst_port;
	tcphdr->seq = 0;
	tcphdr->ack_seq = 0;//is not important in the SYN packet
	tcphdr->doff = 5;
	tcphdr->syn = 1;
	//tcphdr->rst = 1;
	tcphdr->window = 34;//random
	tcphdr->check = 0;//will be set right when sent, no need to calculate it here
	//tcphdr->urg_ptr = ???????? TO BE FIXED
	if(ipType == 0)
		send_tcp_packet(&bytes[0], hdr_size + 4*tcphdr->doff, 4, hip_raw_sock_v4, 1, 0);
	else if(ipType == 1)
		send_tcp_packet(&bytes[0], hdr_size + 4*tcphdr->doff, 6, hip_raw_sock_v6, 1, 0);
}


/**
 * Sends an I1 packet to the peer.
 *
 * Send an I1 packet to the responder if an IPv6 address for the peer
 * is known.
 *
 * @param src_hit a pointer to source host identity tag.
 * @param dst_hit a pointer to destination host identity tag.
 * @param entry   a pointer to a host association database state reserved for
 *                the peer.
 * @return        zero on success, or negative error value on error.
 */
int hip_send_i1(hip_hit_t *src_hit, hip_hit_t *dst_hit, hip_ha_t *entry)
{
	struct hip_common *i1 = 0;
	struct in6_addr daddr;
	uint16_t mask = 0;
	int err = 0, n=0;
<<<<<<< HEAD
		
#ifdef CONFIG_HIP_PERFORMANCE
	HIP_DEBUG("Start PERF_I1_SEND, PERF_BASE\n");
	hip_perf_start_benchmark(perf_set, PERF_I1_SEND);
	hip_perf_start_benchmark(perf_set, PERF_BASE);
#endif
=======
>>>>>>> 1132f930

	/* Assign a local private key, public key and HIT to HA */
	HIP_DEBUG_HIT("src_hit", src_hit);
	HIP_IFEL(hip_init_us(entry, src_hit), -EINVAL,
		 "Could not assign a local host id\n");
	_HIP_DEBUG("\n");
	_HIP_DEBUG("----**********----3--*********-----------------\n");
	//hip_for_each_ha(hip_print_info_hadb, &n);
	_HIP_DEBUG("----**********----3--*********-----------------\n");

#ifdef CONFIG_HIP_BLIND
	struct hip_common *i1_blind = NULL;
        
	if (hip_blind_get_status()) {
		HIP_DEBUG("Blind is activated, building blinded I1 packet.\n");
		
		if((i1_blind = hip_blind_build_i1(entry, &mask)) == NULL) {
			err = -1;
			HIP_ERROR("hip_blind_build_i1() failed.\n");
			goto out_err;
		}
	}
#endif

	/* We don't need to use hip_msg_alloc(), since the I1
	   packet is just the size of struct hip_common. */

	/* ..except that when calculating the msg size, we need to have more
	   than just hip_common */

	/* So why don't we just have a hip_max_t struct to allow allocation of
	   maximum sized HIP packets from the stack? Not that it would make any
	   difference here, but playing with mallocs has always the chance of
	   leaks... */

	i1 = hip_msg_alloc();

	if (!hip_blind_get_status()) {
		entry->hadb_misc_func->
			hip_build_network_hdr(i1, HIP_I1,
					      mask, &entry->hit_our, dst_hit);
	}
	/* Calculate the HIP header length */
	hip_calc_hdr_len(i1);

	HIP_HEXDUMP("HIT source", &i1->hits, sizeof(struct in6_addr));
	HIP_HEXDUMP("HIT dest", &i1->hitr, sizeof(struct in6_addr));

	HIP_IFEL(hip_hadb_get_peer_addr(entry, &daddr), -1,
		 "No preferred IP address for the peer.\n");

#ifdef CONFIG_HIP_OPPORTUNISTIC
	// if hitr is hashed null hit, send it as null on the wire
	if(hit_is_opportunistic_hashed_hit(&i1->hitr))
		ipv6_addr_copy(&i1->hitr, &in6addr_any);

	HIP_HEXDUMP("daddr", &daddr, sizeof(struct in6_addr));
#endif // CONFIG_HIP_OPPORTUNISTIC

#ifdef CONFIG_HIP_BLIND
	// Send blinded i1
	if (hip_blind_get_status()) {
	  err = entry->hadb_xmit_func->hip_send_pkt(&entry->local_address,
						    &daddr,
						    (entry->nat_mode ? HIP_NAT_UDP_PORT : 0),
						    HIP_NAT_UDP_PORT,
						    i1_blind, entry, 1);
	}
#endif

	HIP_DEBUG_HIT("BEFORE sending\n",&daddr);
	if (!hip_blind_get_status()) {
		err = entry->hadb_xmit_func->
			hip_send_pkt(&entry->local_address, &daddr,
				     (entry->nat_mode ? HIP_NAT_UDP_PORT : 0),
				     HIP_NAT_UDP_PORT,
				     i1, entry, 1);
	}

	HIP_DEBUG("err after sending: %d.\n", err);

	if (!err) {
		HIP_LOCK_HA(entry);
		entry->state = HIP_STATE_I1_SENT;
		HIP_UNLOCK_HA(entry);
	}
	else if (err == 1)
		err = 0;
#ifdef CONFIG_HIP_PERFORMANCE
	HIP_DEBUG("Stop and write PERF_I1_SEND\n");
	hip_perf_stop_benchmark(perf_set, PERF_I1_SEND);
	hip_perf_write_benchmark(perf_set, PERF_I1_SEND);
#endif


	/*send the TCP SYN_i1 packet*/
	if (hip_get_opportunistic_tcp_status() &&
	    hit_is_opportunistic_hashed_hit(dst_hit)) {
		/* Ensure that I1 gets first to destination */
		usleep(50);
		hip_send_opp_tcp_i1(entry);
	}
out_err:
	if (i1 != NULL) {
		free(i1);
	}
#ifdef CONFIG_HIP_BLIND
	if (i1_blind != NULL) {
		free(i1_blind);
	}
#endif
	return err;
}

/**
 * Constructs a new R1 packet payload.
 *
 * @param src_hit      a pointer to the source host identity tag used in the
 *                     packet.
 * @param sign         a funtion pointer to a signature funtion.
 * @param host_id_priv a pointer to ...
 * @param host_id_pub  a pointer to ...
 * @param cookie       a pointer to ...
 * @return             zero on success, or negative error value on error.
 */
struct hip_common *hip_create_r1(const struct in6_addr *src_hit,
				 int (*sign)(struct hip_host_id *p, struct hip_common *m),
				 struct hip_host_id *host_id_priv,
				 const struct hip_host_id *host_id_pub,
				 int cookie_k)
{
	struct hip_locator_info_addr_item *addr_list = NULL;
	struct hip_locator *locator = NULL;
 	struct hip_locator_info_addr_item *locators = NULL;
	struct netdev_address *n = NULL;
 	hip_ha_t *entry = NULL;
	hip_common_t *msg = NULL;
 	hip_list_t *item = NULL, *tmp = NULL;
	hip_srv_t service_list[HIP_TOTAL_EXISTING_SERVICES];
	u8 *dh_data1 = NULL, *dh_data2 = NULL;
	uint32_t spi = 0;
	char order[] = "000";
	int err = 0, dh_size1 = 0, dh_size2 = 0, written1 = 0, written2 = 0;
	int mask = 0, l = 0, is_add = 0, i = 0, ii = 0, *list = NULL;
	unsigned int service_count = 0;

	/* Supported HIP and ESP transforms. */
	hip_transform_suite_t transform_hip_suite[] = {
                HIP_HIP_AES_SHA1,
                HIP_HIP_3DES_SHA1,
                HIP_HIP_NULL_SHA1	};
        hip_transform_suite_t transform_esp_suite[] = {
		HIP_ESP_AES_SHA1,
		HIP_ESP_3DES_SHA1,
		HIP_ESP_NULL_SHA1	};
        /* change order if necessary */
	sprintf(&order, "%d", hip_transform_order);
	for ( i = 0; i < 3; i++) {
		switch (order[0]) {
		case 1:
			transform_hip_suite[i] = HIP_HIP_AES_SHA1;
			transform_esp_suite[i] = HIP_ESP_AES_SHA1;
			HIP_DEBUG("Transform order index 0 is AES\n");
			break;
		case 2:
			transform_hip_suite[i] = HIP_HIP_3DES_SHA1;
			transform_esp_suite[i] = HIP_ESP_3DES_SHA1;
			HIP_DEBUG("Transform order index 1 is 3DES\n");
			break;
		case 3:
 			transform_hip_suite[i] = HIP_HIP_NULL_SHA1;
			transform_esp_suite[i] = HIP_ESP_NULL_SHA1;
			HIP_DEBUG("Transform order index 2 is NULL_SHA1\n");
			break;
		}
	}

 	_HIP_DEBUG("hip_create_r1() invoked.\n");
	HIP_IFEL(!(msg = hip_msg_alloc()), -ENOMEM, "Out of memory\n");

 	/* Allocate memory for writing the first Diffie-Hellman shared secret */
	HIP_IFEL((dh_size1 = hip_get_dh_size(HIP_FIRST_DH_GROUP_ID)) == 0,
		 -1, "Could not get dh_size1\n");
	HIP_IFEL(!(dh_data1 = HIP_MALLOC(dh_size1, GFP_ATOMIC)),
		 -1, "Failed to alloc memory for dh_data1\n");
	memset(dh_data1, 0, dh_size1);

	_HIP_DEBUG("dh_size=%d\n", dh_size1);

 	/* Allocate memory for writing the second Diffie-Hellman shared secret */
	HIP_IFEL((dh_size2 = hip_get_dh_size(HIP_SECOND_DH_GROUP_ID)) == 0,
		 -1, "Could not get dh_size2\n");
	HIP_IFEL(!(dh_data2 = HIP_MALLOC(dh_size2, GFP_ATOMIC)),
		 -1, "Failed to alloc memory for dh_data2\n");
	memset(dh_data2, 0, dh_size2);

	/* Ready to begin building of the R1 packet */

	/** @todo TH: hip_build_network_hdr has to be replaced with an
	    appropriate function pointer */
	HIP_DEBUG_HIT("src_hit used to build r1 network header", src_hit);
 	hip_build_network_hdr(msg, HIP_R1, mask, src_hit, NULL);

	/********** R1_COUNTER (OPTIONAL) *********/

	/********* LOCATOR PARAMETER ************/
        /** Type 193 **/
        if (hip_locator_status == SO_HIP_SET_LOCATOR_ON) {
            HIP_DEBUG("Building LOCATOR parameter\n");
            if ((err = hip_build_locators(msg)) < 0)
                HIP_DEBUG("LOCATOR parameter building failed\n");
            _HIP_DUMP_MSG(msg);
        }

#ifdef HIP_USE_ICE
	{
		hip_transform_suite_t suite = hip_nat_get_control();
		hip_build_param_nat_tranform(msg, suite);
	}
#endif
 	/********** PUZZLE ************/
	HIP_IFEL(hip_build_param_puzzle(msg, cookie_k,
					42 /* 2^(42-32) sec lifetime */,
					0, 0),  -1,
		 "Cookies were burned. Bummer!\n");

 	/* Parameter Diffie-Hellman */
	HIP_IFEL((written1 = hip_insert_dh(dh_data1, dh_size1,
					  HIP_FIRST_DH_GROUP_ID)) < 0,
		 -1, "Could not extract the first DH public key\n");

	if (number_dh_keys == TWO){
	         HIP_IFEL((written2 = hip_insert_dh(dh_data2, dh_size2,
		       HIP_SECOND_DH_GROUP_ID)) < 0,
		       -1, "Could not extract the second DH public key\n");

	         HIP_IFEL(hip_build_param_diffie_hellman_contents(msg,
		       HIP_FIRST_DH_GROUP_ID, dh_data1, written1,
		       HIP_SECOND_DH_GROUP_ID, dh_data2, written2), -1,
		       "Building of DH failed.\n");
	}else
	         HIP_IFEL(hip_build_param_diffie_hellman_contents(msg,
		       HIP_FIRST_DH_GROUP_ID, dh_data1, written1,
		       HIP_MAX_DH_GROUP_ID, dh_data2, 0), -1,
		       "Building of DH failed.\n");

 	/* Parameter HIP transform. */
 	HIP_IFEL(hip_build_param_transform(msg, HIP_PARAM_HIP_TRANSFORM,
					   transform_hip_suite,
					   sizeof(transform_hip_suite) /
					   sizeof(hip_transform_suite_t)), -1,
		 "Building of HIP transform failed\n");

	/* Parameter HOST_ID */
	_HIP_DEBUG("This HOST ID belongs to: %s\n",
		   hip_get_param_host_id_hostname(host_id_pub));
	HIP_IFEL(hip_build_param(msg, host_id_pub), -1,
		 "Building of host id failed\n");

	/* Parameter REG_INFO */
	hip_get_active_services(service_list, &service_count);
	hip_build_param_reg_info(msg, service_list, service_count);

 	/* Parameter ESP-ENC transform. */
 	HIP_IFEL(hip_build_param_transform(msg, HIP_PARAM_ESP_TRANSFORM,
					   transform_esp_suite,
					   sizeof(transform_esp_suite) /
					   sizeof(hip_transform_suite_t)), -1,
		 "Building of ESP transform failed\n");

 	/********** ESP-PROT transform (OPTIONAL) **********/

 	HIP_IFEL(esp_prot_r1_add_transforms(msg), -1,
 			"failed to add optional esp transform parameter\n");

	/********** REG_INFO *********/
	hip_get_active_services(service_list, &service_count);
	hip_build_param_reg_info(msg, service_list, service_count);

	/********** ECHO_REQUEST_SIGN (OPTIONAL) *********/

	//HIP_HEXDUMP("Pubkey:", host_id_pub, hip_get_param_total_len(host_id_pub));

 	/* Parameter Signature 2 */

 	HIP_IFEL(sign(host_id_priv, msg), -1, "Signing of R1 failed.\n");
	_HIP_HEXDUMP("R1", msg, hip_get_msg_total_len(msg));

	/* Parameter ECHO_REQUEST (OPTIONAL) */

	/* Fill puzzle parameters */
	{
		struct hip_puzzle *pz;
		uint64_t random_i;

		HIP_IFEL(!(pz = hip_get_param(msg, HIP_PARAM_PUZZLE)), -1,
			 "Internal error\n");

		// FIX ME: this does not always work:
		//get_random_bytes(pz->opaque, HIP_PUZZLE_OPAQUE_LEN);

		/* hardcode kludge */
		pz->opaque[0] = 'H';
		pz->opaque[1] = 'I';
		//pz->opaque[2] = 'P';
		/** @todo Remove random_i variable. */
		get_random_bytes(&random_i,sizeof(random_i));
		pz->I = random_i;
	}

 	/* Packet ready */

        // 	if (host_id_pub)
	//		HIP_FREE(host_id_pub);
 	if (dh_data1)
 		HIP_FREE(dh_data1);
 	if (dh_data2)
 		HIP_FREE(dh_data2);

	//HIP_HEXDUMP("r1", msg, hip_get_msg_total_len(msg));

	return msg;

  out_err:
	//	if (host_id_pub)
	//	HIP_FREE(host_id_pub);
 	if (msg)
 		HIP_FREE(msg);
 	if (dh_data1)
 		HIP_FREE(dh_data1);
 	if (dh_data2)
 		HIP_FREE(dh_data2);

  	return NULL;
}

/**
 * Transmits an R1 packet to the network.
 *
 * Sends an R1 packet to the peer and stores the cookie information that was
 * sent. The packet is sent either to @c i1_saddr or  @c dst_ip depending on the
 * value of @c dst_ip. If @c dst_ip is all zeroes (::/128) or NULL, R1 is sent
 * to @c i1_saddr; otherwise it is sent to @c dst_ip. In case the incoming I1
 * was relayed through a middlebox (e.g. rendezvous server) @c i1_saddr should
 * have the address of that middlebox.
 *
 * @param i1_saddr      a pointer to the source address from where the I1 packet
 *                      was received.
 * @param i1_daddr      a pointer to the destination address where to the I1
 *                      packet was sent to (own address).
 * @param src_hit       a pointer to the source HIT i.e. responder HIT
 *                      (own HIT).
 * @param dst_ip        a pointer to the destination IPv6 address where the R1
 *                      should be sent (peer ip).
 * @param dst_hit       a pointer to the destination HIT i.e. initiator HIT
 *                      (peer HIT).
 * @param i1_info       a pointer to the source and destination ports
 *                      (when NAT is in use).
 * @param traversed_rvs a pointer to the rvs addresses to be inserted into the
 *                      @c VIA_RVS parameter.
 * @param rvs_count     number of addresses in @c traversed_rvs.
 * @return              zero on success, or negative error value on error.
 */
int hip_xmit_r1(hip_common_t *i1, in6_addr_t *i1_saddr, in6_addr_t *i1_daddr,
                in6_addr_t *dst_ip, const in_port_t dst_port,
                hip_portpair_t *i1_info, uint16_t relay_para_type)
{
	hip_common_t *r1pkt = NULL;
	in6_addr_t *r1_dst_addr, *local_plain_hit = NULL;
	in_port_t r1_dst_port = 0;
	int err = 0;

	_HIP_DEBUG("hip_xmit_r1() invoked.\n");

	/* Get the final destination address and port for the outgoing R1.
	   dst_ip and dst_port have values only if the incoming I1 had
	   FROM/FROM_NAT parameter. */
	if(!ipv6_addr_any(dst_ip) && relay_para_type){
		//from RVS or relay
		if(relay_para_type == HIP_PARAM_RELAY_FROM){
			//from relay
			r1_dst_addr = i1_saddr;
			r1_dst_port = i1_info->src_port;
			// I---> NAT--> RVS-->R is not supported yet
			/*
			r1_dst_addr =  dst_ip;
			r1_dst_port = dst_port;
			*/
		}
		else if(relay_para_type == HIP_PARAM_FROM){
			//from RVS, answer to I
			r1_dst_addr =  dst_ip;
			if(i1_info->src_port)
				// R and RVS is in the UDP mode or I send UDP to RVS with incoming port 50500
				r1_dst_port =  HIP_NAT_UDP_PORT;
			else
				// connection between R & RVS is in hip raw mode
				r1_dst_port =  0;
		}
	}
	else{
		//no RVS or RELAY found;  direct connectin
		r1_dst_addr = i1_saddr;
		r1_dst_port = i1_info->src_port;
	}

/* removed by santtu becuase relay supported
	r1_dst_addr = (ipv6_addr_any(dst_ip) ? i1_saddr : dst_ip);
	r1_dst_port = (dst_port == 0 ? i1_info->src_port : dst_port);
*/
#ifdef CONFIG_HIP_OPPORTUNISTIC
	/* It should not be null hit, null hit has been replaced by real local
	   hit. */
	HIP_ASSERT(!hit_is_opportunistic_hashed_hit(&i1->hitr));
#endif

#ifdef CONFIG_HIP_BLIND
	if (hip_blind_get_status()) {
		/* Compiler error:
		   'nonce' undeclared (first use in this function)
		   introduced nonce here and initialized it zero.
		   -Lauri 22.07.2008.
		*/
		uint16_t nonce = 0;
		if((local_plain_hit =
		    (in6_addr_t *)malloc(sizeof(struct in6_addr))) == NULL) {
			err = -1;
			HIP_ERROR("Error when allocating memory to local "\
				  "plain HIT.\n");
			goto out_err;
		}
		HIP_IFEL(hip_plain_fingerprint(
				 &nonce, &i1->hitr, local_plain_hit), -1,
			 "hip_plain_fingerprints() failed.\n");
		
		if((r1pkt = hip_get_r1(r1_dst_addr, i1_daddr, local_plain_hit,
				       &i1->hits)) == NULL) {
			HIP_ERROR("Unable to get a precreated R1 packet.\n");
		}
		
		/* Replace the plain HIT with the blinded HIT. */
		ipv6_addr_copy(&r1pkt->hits, &i1->hitr);
	}
#endif
	if (!hip_blind_get_status()) {
	  HIP_IFEL(!(r1pkt = hip_get_r1(r1_dst_addr, i1_daddr,
					&i1->hitr, &i1->hits)),
		   -ENOENT, "No precreated R1\n");
	}

	if (&i1->hits)
		ipv6_addr_copy(&r1pkt->hitr, &i1->hits);
	else
		memset(&r1pkt->hitr, 0, sizeof(struct in6_addr));

	HIP_DEBUG_HIT("hip_xmit_r1(): ripkt->hitr", &r1pkt->hitr);

#ifdef CONFIG_HIP_RVS
	/* Build VIA_RVS or RELAY_TO parameter if the I1 packet was relayed
	   through a rvs. */
	/** @todo Parameters must be in ascending order, should this
	    be checked here? Now we just assume that the VIA_RVS/RELAY_TO
	    parameter is the last parameter. */
	/* If I1 had a FROM/RELAY_FROM, then we must build a RELAY_TO/VIA_RVS
	   parameter. */
	if(!ipv6_addr_any(dst_ip) && relay_para_type)
	{    // dst_port has the value of RELAY_FROM port.
		//there is port no value for FROM parameter
		//here condition is not enough
		if(relay_para_type == HIP_PARAM_RELAY_FROM)
	     {
		  hip_build_param_relay_to(
		       r1pkt, dst_ip, dst_port);
	     }
	     else if(relay_para_type == HIP_PARAM_FROM)
	     {
		  hip_build_param_via_rvs(r1pkt, i1_saddr);
	     }
	}
#endif

	/* R1 is send on UDP if R1 destination port is 50500. This is if:
	   a) the I1 was received on UDP.
	   b) the received I1 packet had a RELAY_FROM parameter. */
	if(r1_dst_port)
	{
		HIP_IFEL(hip_send_udp(i1_daddr, r1_dst_addr, HIP_NAT_UDP_PORT,
				      r1_dst_port, r1pkt, NULL, 0),
			 -ECOMM, "Sending R1 packet on UDP failed.\n");
	}
	/* Else R1 is send on raw HIP. */
	else
	{
#ifdef CONFIG_HIP_HI3
		if( i1_info->hi3_in_use ) {
			HIP_IFEL(hip_send_i3(i1_daddr,
					     r1_dst_addr, 0, 0,
					     r1pkt, NULL, 0),
				 -ECOMM,
				 "Sending R1 packet through i3 failed.\n");
		}
		else {
			HIP_IFEL(hip_send_raw(
					 i1_daddr,
					 r1_dst_addr, 0, 0,
					 r1pkt, NULL, 0),
				 -ECOMM,
				 "Sending R1 packet on raw HIP failed.\n");
		}
#else
	     HIP_IFEL(hip_send_raw(
			   i1_daddr, r1_dst_addr, 0, 0, r1pkt, NULL, 0),
		      -ECOMM, "Sending R1 packet on raw HIP failed.\n");
#endif
	}

 out_err:
	if (r1pkt)
		HIP_FREE(r1pkt);
	if (local_plain_hit)
	  HIP_FREE(local_plain_hit);
	return err;
}

/**
 * Sends a NOTIFY packet to peer.
 *
 * @param entry a pointer to the current host association database state.
 * @warning     includes hardcoded debug data inserted in the NOTIFICATION.
 */
void hip_send_notify(hip_ha_t *entry)
{
	int err = 0; /* actually not needed, because we can't do
		      * anything if packet sending fails */
	struct hip_common *notify_packet = NULL;
	struct in6_addr daddr;

	HIP_IFE(!(notify_packet = hip_msg_alloc()), -ENOMEM);
	entry->hadb_misc_func->
		hip_build_network_hdr(notify_packet, HIP_NOTIFY, 0,
				      &entry->hit_our, &entry->hit_peer);
	HIP_IFEL(hip_build_param_notification(notify_packet,
					      HIP_NTF_UNSUPPORTED_CRITICAL_PARAMETER_TYPE,
					      "ABCDEFGHIJ", 10), 0,
		 "Building of NOTIFY failed.\n");

        HIP_IFE(hip_hadb_get_peer_addr(entry, &daddr), 0);


	HIP_IFEL(entry->hadb_xmit_func->
		 hip_send_pkt(NULL, &daddr, (entry->nat_mode ? HIP_NAT_UDP_PORT : 0),
			      entry->peer_udp_port, notify_packet,
			      entry, 0),
		 -ECOMM, "Sending NOTIFY packet failed.\n");

 out_err:
	if (notify_packet)
		HIP_FREE(notify_packet);
	return;
}

/** Temporary kludge for escrow service.
    @todo remove this kludge. */
struct hip_rea_kludge {
	hip_ha_t **array;
	int count;
	int length;
};

/**
 * ...
 *
 * @param entry a pointer to the current host association database state.
 * @param op    a pointer to...
 * @return      ...
 * @todo        Comment this function properly.
 */
static int hip_get_all_valid(hip_ha_t *entry, void *op)
{
	struct hip_rea_kludge *rk = op;

	if (rk->count >= rk->length)
		return -1;

	/* should we check the established status also? */
	if ((entry->hastate & HIP_HASTATE_VALID) == HIP_HASTATE_VALID) {
		rk->array[rk->count] = entry;
		hip_hold_ha(entry);
		rk->count++;
	}

	return 0;
}

/**
 * Sends a NOTIFY packet to all peer hosts.
 *
 */
void hip_send_notify_all(void)
{
        int err = 0, i;
        hip_ha_t *entries[HIP_MAX_HAS] = {0};
        struct hip_rea_kludge rk;

        rk.array = entries;
        rk.count = 0;
        rk.length = HIP_MAX_HAS;

        HIP_IFEL(hip_for_each_ha(hip_get_all_valid, &rk), 0,
		 "for_each_ha failed.\n");
        for (i = 0; i < rk.count; i++) {
                if (rk.array[i] != NULL) {
                        hip_send_notify(rk.array[i]);
                        hip_put_ha(rk.array[i]);
                }
        }

 out_err:
        return;
}

/**
 * ...
 *
 * @param src_addr  a pointer to the packet source address.
 * @param peer_addr a pointer to the packet destination address.
 * @param msg       a pointer to a HIP packet common header with source and
 *                  destination HITs.
 * @param entry     a pointer to the current host association database state.
 * @return          zero on success, or negative error value on error.
 */
int hip_queue_packet(struct in6_addr *src_addr, struct in6_addr *peer_addr,
		     struct hip_common* msg, hip_ha_t *entry)
{
	int err = 0;
	int len = hip_get_msg_total_len(msg);

	_HIP_DEBUG("hip_queue_packet() invoked.\n");
	/* Not reusing the old entry as the new packet may have
	   different length */
	if (!entry)
		goto out_err;
	else if (entry->hip_msg_retrans.buf) {
            HIP_FREE(entry->hip_msg_retrans.buf);
            entry->hip_msg_retrans.buf= NULL;
	}

	HIP_IFE(!(entry->hip_msg_retrans.buf =
		  HIP_MALLOC(len + HIP_UDP_ZERO_BYTES_LEN, 0)), -ENOMEM);
	memcpy(entry->hip_msg_retrans.buf, msg, len);
	memcpy(&entry->hip_msg_retrans.saddr, src_addr,
	       sizeof(struct in6_addr));
	memcpy(&entry->hip_msg_retrans.daddr, peer_addr,
	       sizeof(struct in6_addr));
	entry->hip_msg_retrans.count = HIP_RETRANSMIT_MAX;
	time(&entry->hip_msg_retrans.last_transmit);
out_err:
	return err;
}

/**
 * Sends a HIP message using raw HIP.
 *
 * Sends a HIP message to the peer on HIP/IP. This function calculates the
 * HIP packet checksum.
 *
 * Used protocol suite is <code>IPv4(HIP)</code> or <code>IPv6(HIP)</code>.
 *
 * @param local_addr a pointer to our IPv6 or IPv4-in-IPv6 format IPv4 address.
 * @param peer_addr  a pointer to peer IPv6 or IPv4-in-IPv6 format IPv4 address.
 * @param src_port   not used.
 * @param dst_port   not used.
 * @param msg        a pointer to a HIP packet common header with source and
 *                   destination HITs.
 * @param entry      a pointer to the current host association database state.
 * @param retransmit a boolean value indicating if this is a retransmission
 *                   (@b zero if this is @b not a retransmission).
 * @return           zero on success, or negative error value on error.
 * @note             This function should never be used directly. Use
 *                   hip_send_pkt_stateless() or the host association send
 *                   function pointed by the function pointer
 *                   hadb_xmit_func->send_pkt instead.
 * @note             If retransmit is set other than zero, make sure that the
 *                   entry is not NULL.
 * @todo             remove the sleep code (queuing is enough?)
 * @see              hip_send_udp
 */
int hip_send_raw(struct in6_addr *local_addr, struct in6_addr *peer_addr,
		 in_port_t src_port, in_port_t dst_port,
		 struct hip_common *msg, hip_ha_t *entry, int retransmit)
{
	int err = 0, sa_size, sent, len, dupl, try_again;
	struct sockaddr_storage src, dst;
	int src_is_ipv4, dst_is_ipv4;
	struct sockaddr_in6 *src6, *dst6;
	struct sockaddr_in *src4, *dst4;
	struct in6_addr my_addr;
	/* Points either to v4 or v6 raw sock */
	int hip_raw_sock = 0;

	_HIP_DEBUG("hip_send_raw() invoked.\n");

	/* Verify the existence of obligatory parameters. */
	HIP_ASSERT(peer_addr != NULL && msg != NULL);

	HIP_DEBUG("Sending %s packet on raw HIP.\n",
		  hip_message_type_name(hip_get_msg_type(msg)));
	HIP_DEBUG_IN6ADDR("hip_send_raw(): local_addr", local_addr);
	HIP_DEBUG_IN6ADDR("hip_send_raw(): peer_addr", peer_addr);
	HIP_DEBUG("Source port=%d, destination port=%d\n", src_port, dst_port);
	HIP_DUMP_MSG(msg);

	dst_is_ipv4 = IN6_IS_ADDR_V4MAPPED(peer_addr);
	len = hip_get_msg_total_len(msg);

	/* Some convinient short-hands to avoid too much casting (could be
	   an union as well) */
	src6 = (struct sockaddr_in6 *) &src;
	dst6 = (struct sockaddr_in6 *) &dst;
	src4 = (struct sockaddr_in *)  &src;
	dst4 = (struct sockaddr_in *)  &dst;

	memset(&src, 0, sizeof(src));
	memset(&dst, 0, sizeof(dst));

	if (dst_is_ipv4) {
	        HIP_DEBUG("Using IPv4 raw socket\n");
		hip_raw_sock = hip_raw_sock_v4;
		sa_size = sizeof(struct sockaddr_in);
	} else {
		HIP_DEBUG("Using IPv6 raw socket\n");
		hip_raw_sock = hip_raw_sock_v6;
		sa_size = sizeof(struct sockaddr_in6);
	}

	if (local_addr) {
		HIP_DEBUG("local address given\n");
		memcpy(&my_addr, local_addr, sizeof(struct in6_addr));
	} else {
		HIP_DEBUG("no local address, selecting one\n");
		HIP_IFEL(hip_select_source_address(&my_addr,
						   peer_addr), -1,
			 "Cannot find source address\n");
	}

	src_is_ipv4 = IN6_IS_ADDR_V4MAPPED(&my_addr);

	if (src_is_ipv4) {
		IPV6_TO_IPV4_MAP(&my_addr, &src4->sin_addr);
		src4->sin_family = AF_INET;
		HIP_DEBUG_INADDR("src4", &src4->sin_addr);
	} else {
		memcpy(&src6->sin6_addr, &my_addr,
		       sizeof(struct in6_addr));
		src6->sin6_family = AF_INET6;
		HIP_DEBUG_IN6ADDR("src6", &src6->sin6_addr);
	}

	if (dst_is_ipv4) {
		IPV6_TO_IPV4_MAP(peer_addr, &dst4->sin_addr);
		dst4->sin_family = AF_INET;

		HIP_DEBUG_INADDR("dst4", &dst4->sin_addr);
	} else {
		memcpy(&dst6->sin6_addr, peer_addr, sizeof(struct in6_addr));
		dst6->sin6_family = AF_INET6;
		HIP_DEBUG_IN6ADDR("dst6", &dst6->sin6_addr);
	}

	if (src6->sin6_family != dst6->sin6_family) {
	  /* @todo: Check if this may cause any trouble.
	     It happens every time we send update packet that contains few locators in msg, one is
	     the IPv4 address of the source, another is IPv6 address of the source. But even if one of
	     them is ok to send raw IPvX to IPvX raw packet, another one cause the trouble, and all
	     updates are dropped.  by Andrey "laser".

	   */
		err = -1;
		HIP_ERROR("Source and destination address families differ\n");
		goto out_err;
	}

	hip_zero_msg_checksum(msg);
	msg->checksum = hip_checksum_packet((char*)msg,
					    (struct sockaddr *) &src,
					    (struct sockaddr *) &dst);

	/* Note that we need the original (possibly mapped addresses here.
	   Also, we need to do queuing before the bind because the bind
	   can fail the first time during mobility events (duplicate address
	   detection). */
	if (retransmit)
		HIP_IFEL(hip_queue_packet(&my_addr, peer_addr, msg, entry), -1,
			 "Queueing failed.\n");

	/* Handover may cause e.g. on-link duplicate address detection
	   which may cause bind to fail. */

	HIP_IFEL(bind(hip_raw_sock, (struct sockaddr *) &src, sa_size),
		 -1, "Binding to raw sock failed\n");

	if (HIP_SIMULATE_PACKET_LOSS && HIP_SIMULATE_PACKET_IS_LOST()) {
		HIP_DEBUG("Packet loss probability: %f\n", ((uint64_t) HIP_SIMULATE_PACKET_LOSS_PROBABILITY * RAND_MAX) / 100.f);
		HIP_DEBUG("Packet was lost (simulation)\n");
		goto out_err;
	}

	/* For some reason, neither sendmsg or send (with bind+connect)
	   do not seem to work properly. Thus, we use just sendto() */

	len = hip_get_msg_total_len(msg);
	_HIP_HEXDUMP("Dumping packet ", msg, len);

	for (dupl = 0; dupl < HIP_PACKET_DUPLICATES; dupl++) {
		for (try_again = 0; try_again < 2; try_again++) {
			sent = sendto(hip_raw_sock, msg, len, 0,
				      (struct sockaddr *) &dst, sa_size);
			if (sent != len) {
				HIP_ERROR("Could not send the all requested"\
					  " data (%d/%d)\n", sent, len);
				HIP_DEBUG("strerror %s\n",strerror(errno));
				sleep(2);
			} else {
				HIP_DEBUG("sent=%d/%d ipv4=%d\n",
					  sent, len, dst_is_ipv4);
				HIP_DEBUG("Packet sent ok\n");
				break;
			}
		}
	}
 out_err:

	/* Reset the interface to wildcard or otherwise receiving
	   broadcast messages fails from the raw sockets. A better
	   solution would be to have separate sockets for sending
	   and receiving because we cannot receive a broadcast while
	   sending */
	if (dst_is_ipv4) {
		src4->sin_addr.s_addr = INADDR_ANY;
		src4->sin_family = AF_INET;
		sa_size = sizeof(struct sockaddr_in);
	} else {
		struct in6_addr any = IN6ADDR_ANY_INIT;
		src6->sin6_family = AF_INET6;
		ipv6_addr_copy(&src6->sin6_addr, &any);
		sa_size = sizeof(struct sockaddr_in6);
	}
	bind(hip_raw_sock, (struct sockaddr *) &src, sa_size);

	if (err)
		HIP_ERROR("strerror: %s\n", strerror(errno));

	return err;
}

/**
 * Sends a HIP message using User Datagram Protocol (UDP).
 *
 * Sends a HIP message to the peer on UDP/IPv4. IPv6 is not supported, because
 * there are no IPv6 NATs deployed in the Internet yet. If either @c local_addr
 * or @c peer_addr is pure (not a IPv4-in-IPv6 format IPv4 address) IPv6
 * address, no message is send. IPv4-in-IPv6 format IPv4 addresses are mapped to
 * pure IPv4 addresses. In case of transmission error, this function tries to
 * retransmit the packet @c HIP_NAT_NUM_RETRANSMISSION times. The HIP packet
 * checksum is set to zero.
 *
 * Used protocol suite is <code>IPv4(UDP(HIP))</code>.
 *
 * @param local_addr a pointer to our IPv4-in-IPv6 format IPv4 address.
 * @param peer_addr  a pointer to peer IPv4-in-IPv6 format IPv4 address.
 * @param src_port   source port number to be used in the UDP packet header
 *                   (host byte order)
 * @param dst_port   destination port number to be used in the UDP packet header.
 *                   (host byte order).
 * @param msg        a pointer to a HIP packet common header with source and
 *                   destination HITs.
 * @param entry      a pointer to the current host association database state.
 * @param retransmit a boolean value indicating if this is a retransmission
 *                   (@b zero if this is @b not a retransmission).
 * @return           zero on success, or negative error value on error.
 * @note             This function should never be used directly. Use
 *                   hip_send_pkt_stateless() or the host association send
 *                   function pointed by the function pointer
 *                   hadb_xmit_func->send_pkt instead.
 * @note             If retransmit is set other than zero, make sure that the
 *                   entry is not NULL.
 * @todo             remove the sleep code (queuing is enough?)
 * @todo             Add support to IPv6 address family.
 * @see              hip_send_raw
 */
int hip_send_udp(struct in6_addr *local_addr, struct in6_addr *peer_addr,
		 in_port_t src_port, in_port_t dst_port,
		 struct hip_common* msg, hip_ha_t *entry, int retransmit)
{
	int sockfd = 0, err = 0, xmit_count = 0;
	struct sockaddr_in src4, dst4;
	uint16_t packet_length = 0;
	ssize_t chars_sent = 0;
	/* If local address is not given, we fetch one in my_addr. my_addr_ptr
	   points to the final source address (my_addr or local_addr). */
	struct in6_addr my_addr, *my_addr_ptr = NULL;
	int memmoved = 0;
	/* sendmsg() crud */
	struct msghdr hdr;
	struct iovec iov;
	unsigned char cmsgbuf[CMSG_SPACE(sizeof(struct in_pktinfo))];
	struct cmsghdr *cmsg;
	struct in_pktinfo *pkt_info;

	_HIP_DEBUG("hip_send_udp() invoked.\n");

	/* There are four zeroed bytes between UDP and HIP headers. We
	   use shifting later in this function */
	HIP_ASSERT(hip_get_msg_total_len(msg) <=
		   HIP_MAX_PACKET - HIP_UDP_ZERO_BYTES_LEN);

	/* Verify the existence of obligatory parameters. */
	HIP_ASSERT(peer_addr != NULL && msg != NULL);
	HIP_DEBUG("Sending %s packet on UDP.\n",
		  hip_message_type_name(hip_get_msg_type(msg)));
	HIP_DEBUG_IN6ADDR("hip_send_udp(): local_addr", local_addr);
	HIP_DEBUG_IN6ADDR("hip_send_udp(): peer_addr", peer_addr);
	HIP_DEBUG("Source port: %d, destination port: %d.\n",
		  src_port, dst_port);
	HIP_DUMP_MSG(msg);

	/* Currently only IPv4 is supported, so we set internet address family
	   accordingly and map IPv6 addresses to IPv4 addresses. */
	src4.sin_family = dst4.sin_family = AF_INET;

        /* Source address. */
        if (local_addr != NULL) {
		HIP_DEBUG_IN6ADDR("Local address is given", local_addr);
		HIP_IFEL(!IN6_IS_ADDR_V4MAPPED(local_addr), -EPFNOSUPPORT,
			 "Local address is a native IPv6 address, IPv6 address"\
			 "family is currently not supported on UDP/HIP.\n");
		my_addr_ptr = local_addr;
		IPV6_TO_IPV4_MAP(local_addr, &src4.sin_addr);
		//src4.sin_addr.s_addr = htonl(src4.sin_addr.s_addr);
		HIP_DEBUG_INADDR("src4", &src4.sin_addr);
	} else {
		HIP_DEBUG("Local address is NOT given, selecting one.\n");
		HIP_IFEL(hip_select_source_address(&my_addr, peer_addr),
			 -EADDRNOTAVAIL,
			 "Cannot find local address.\n");
		my_addr_ptr = &my_addr;
		IPV6_TO_IPV4_MAP(&my_addr, &src4.sin_addr);
	}

	/* This is not really used */
	src4.sin_port = htons(src_port);

        /* Destination address. */
	HIP_IFEL(!IN6_IS_ADDR_V4MAPPED(peer_addr), -EPFNOSUPPORT,
		 "Peer address is pure IPv6 address, IPv6 address family is "\
		 "currently not supported on UDP/HIP.\n");
	IPV6_TO_IPV4_MAP(peer_addr, &dst4.sin_addr);
	HIP_DEBUG_INADDR("dst4", &dst4.sin_addr);

	if(dst_port != 0) {
		dst4.sin_port = htons(dst_port);
	} else {
		dst4.sin_port = htons(HIP_NAT_UDP_PORT);
	}

	hip_zero_msg_checksum(msg);
	packet_length = hip_get_msg_total_len(msg);

	HIP_DEBUG("Trying to send %u bytes on UDP with source port: %u and "\
		  "destination port: %u.\n",
		  packet_length, ntohs(src4.sin_port), ntohs(dst4.sin_port));

	if (retransmit) {
		HIP_IFEL(hip_queue_packet(my_addr_ptr, peer_addr, msg,
					  entry), -1, "Queueing failed.\n");
	}

	/* Insert 32 bits of zero bytes between UDP and HIP */
	memmove(((char *)msg) + HIP_UDP_ZERO_BYTES_LEN, msg, packet_length);
	memset(msg, 0, HIP_UDP_ZERO_BYTES_LEN);
	packet_length += HIP_UDP_ZERO_BYTES_LEN;
	memmoved = 1;

	/* Pass the correct source address to sendmsg() as ancillary data */
	cmsg = &cmsgbuf;
	memset(cmsg, 0, sizeof(cmsgbuf));
	cmsg->cmsg_len = CMSG_LEN(sizeof(struct in_pktinfo));
	cmsg->cmsg_level = IPPROTO_IP;
	cmsg->cmsg_type = IP_PKTINFO;
	pkt_info = CMSG_DATA(cmsg);
	pkt_info->ipi_addr.s_addr = src4.sin_addr.s_addr;

	hdr.msg_name = &dst4;
	hdr.msg_namelen = sizeof(dst4);
	iov.iov_base = msg;
	iov.iov_len = packet_length;
	hdr.msg_iov = &iov;
	hdr.msg_iovlen = 1;
	hdr.msg_control = &cmsgbuf;
	hdr.msg_controllen = sizeof(cmsgbuf);

	/* Try to send the data. */
	do {
		chars_sent = sendmsg(hip_nat_sock_udp, &hdr, 0);
		if(chars_sent < 0) {
			HIP_DEBUG("Problem in sending UDP packet. Sleeping "\
				  "for %d seconds and trying again.\n",
				  HIP_NAT_SLEEP_TIME);
			sleep(HIP_NAT_SLEEP_TIME);
		} else {
			break;
		}
		xmit_count++;
	} while(xmit_count < HIP_NAT_NUM_RETRANSMISSION);

	/* Verify that the message was sent completely. */
	HIP_IFEL((chars_sent != packet_length), -ECOMM,
		 "Error while sending data on UDP: %d bytes of %d sent.)\n",
		 chars_sent, packet_length);

	HIP_DEBUG("Packet sent successfully over UDP, characters sent: %u, "\
		  "packet length: %u.\n", chars_sent, packet_length);

 out_err:

	/* Reset the interface to wildcard or otherwise receiving
	   broadcast messages fails from the raw sockets. A better
	   solution would be to have separate sockets for sending
	   and receiving because we cannot receive a broadcast while
	   sending */

	/* currently disabled because I could not make this work -miika
	   src4.sin_addr.s_addr = INADDR_ANY;
	   src4.sin_family = AF_INET;
	   bind(hip_nat_sock_udp, (struct sockaddr *) &src4, sizeof(struct sockaddr_in));
	*/

	if (sockfd)
		close(sockfd);

	if (memmoved) {
		/* Remove 32 bits of zero bytes between UDP and HIP */
		packet_length -= HIP_UDP_ZERO_BYTES_LEN;
		memmove(msg, ((char *)msg) + HIP_UDP_ZERO_BYTES_LEN,
			packet_length);
		memset(((char *)msg) + packet_length, 0,
		       HIP_UDP_ZERO_BYTES_LEN);
	}

	return err;
}

/** XXTOOO this seems like a useless function skeleton --SAMU **/ 
int hip_send_r2_response(struct hip_common *r2,
		struct in6_addr *r2_saddr,
		struct in6_addr *r2_daddr,
		hip_ha_t *entry,
		hip_portpair_t *r2_info)
{

}

/** 
 * This function sends ICMPv6 echo with timestamp to dsthit
 *
 * @param socket to send with
 * @param srchit HIT to send from
 * @param dsthit HIT to send to
 *
 * @return 0 on success negative on error
 */
int hip_send_icmp(int sockfd, hip_ha_t *entry) {
	int err = 0, i = 0, identifier = 0;
	struct icmp6hdr * icmph = NULL;
	struct sockaddr_in6 * dst6 = NULL;
	u_char cmsgbuf[CMSG_SPACE(sizeof (struct in6_pktinfo))];
	u_char * icmp_pkt = NULL;
	struct msghdr mhdr;
	struct iovec iov[1];
	struct cmsghdr * chdr;
        struct in6_pktinfo * pkti;
	struct timeval tval;

	_HIP_DEBUG("Starting to send ICMPv6 heartbeat\n");

	/* memset and malloc everything you need */
	memset(&mhdr, 0, sizeof(struct msghdr));	
	memset(&tval, 0, sizeof(struct timeval));
	
	dst6 = malloc(sizeof(struct sockaddr_in6));
	HIP_IFEL((!dst6), -1, "Malloc for dst6 failed\n");
	memset(dst6, 0, sizeof(struct sockaddr_in6));

	icmp_pkt = malloc(HIP_MAX_ICMP_PACKET);
        HIP_IFEL((!icmp_pkt), -1, "Malloc for icmp_pkt failed\n");
	memset(icmp_pkt, 0, sizeof(HIP_MAX_ICMP_PACKET));

        chdr = (struct cmsghdr *)cmsgbuf;
	pkti = (struct in6_pktinfo *)(CMSG_DATA(chdr));

	identifier = getpid() & 0xFFFF;

	/* Build ancillary data */
	chdr->cmsg_len = CMSG_LEN (sizeof (struct in6_pktinfo));
	chdr->cmsg_level = IPPROTO_IPV6;
	chdr->cmsg_type = IPV6_PKTINFO;
	memcpy(&pkti->ipi6_addr, &entry->hit_our, sizeof(struct in6_addr));

	/* get the destination */
	memcpy(&dst6->sin6_addr, &entry->hit_peer, sizeof(struct in6_addr));
	dst6->sin6_family = AF_INET6;
	dst6->sin6_flowinfo = 0;

	/* build icmp header */
	icmph = (struct icmp6hdr *)icmp_pkt;
        icmph->icmp6_type = ICMPV6_ECHO_REQUEST;
        icmph->icmp6_code = 0;
	entry->heartbeats_sent++;
        icmph->icmp6_sequence = htons(entry->heartbeats_sent);
        icmph->icmp6_identifier = identifier;	
	
	gettimeofday(&tval, NULL);

	memset(&icmp_pkt[8], 0xa5, HIP_MAX_ICMP_PACKET - 8);
 	/* put timeval into the packet */
	memcpy(&icmp_pkt[8], &tval, sizeof(struct timeval));

	/* put the icmp packet to the io vector struct for the msghdr */
	iov[0].iov_base = icmp_pkt;
	iov[0].iov_len  = sizeof(struct icmp6hdr) + sizeof(struct timeval);
	
	/* build the msghdr for the sendmsg, put ancillary data also*/
	mhdr.msg_name = dst6;
	mhdr.msg_namelen = sizeof(struct sockaddr_in6);
	mhdr.msg_iov = &iov;
	mhdr.msg_iovlen = 1;
	mhdr.msg_control = &cmsgbuf;
	mhdr.msg_controllen = sizeof(cmsgbuf);

	i = sendmsg(sockfd, &mhdr, 0);
	
	/* Debug information*/
	_HIP_DEBUG_HIT("src hit", &entry->hit_our);	
	_HIP_DEBUG_HIT("dst hit", &entry->hit_peer);
	_HIP_DEBUG("i == %d socket = %d\n", i, sockfd);
	_HIP_PERROR("SENDMSG ");
	
	HIP_IFEL((i < 0), -1, "Failed to send ICMP into ESP tunnel\n");
	HIP_DEBUG_HIT("Succesfully sent heartbeat to", &entry->hit_peer);

out_err:
	if (dst6) free(dst6);
	if (icmp_pkt) free(icmp_pkt);
	return err;
}

#ifdef CONFIG_HIP_HI3
/**
 * Hi3 outbound traffic processing.
 *
 * @param src_addr  a pointer to our IPv6 or IPv4-in-IPv6 format IPv4 address.
 * @param peer_addr a pointer to peer IPv6 or IPv4-in-IPv6 format IPv4 address.
 * @param not_used  source port number. Not in use.
 * @param not_used2 destination port number. Not in use.
 * @param msg       a pointer to a HIP packet common header with source and
 *                  destination HITs.
 * @param not_used3 a pointer to the current host association database state.
 *                  Not in use.
 * @param not_used4 a boolean value indicating if this is a retransmission
 *                  (@b zero if this is @b not a retransmission). Not in use.
 * @note            There are four parameters not used anywhere. However, these
 *                  parameters must exist in the function parameter list
 *                  because all the send-functions must have a uniform parameter
 *                  list as dictated by @c hip_hadb_xmit_func_set.
 * @todo            For now this supports only serialiazation of IPv6 addresses
 *                  to Hi3 header.
 * @todo            This function is outdated. Does not support in6 mapped
 *                  addresses and retransmission queues -mk
 * @todo            Does this support NAT travelsal? Or is it even supposed to
 *                  support it?
 *
 */
int hip_send_i3(struct in6_addr *src_addr, struct in6_addr *peer_addr,
		in_port_t not_used, in_port_t not_used2, struct hip_common *msg,
		hip_ha_t *not_used3, int not_used4)
{
	ID id;
	cl_buf *clb;
  	u16 csum;
	int err = 0, msg_len;
	char *buf;


	msg_len = hip_get_msg_total_len(msg);

	clb = cl_alloc_buf(msg_len);
	if (!clb) {
		HIP_ERROR("Out of memory\n.");
		return -1;
	}

	buf = clb->data;

	hip_zero_msg_checksum(msg);
//	msg->checksum = hip_checksum_packet((char *)msg,
//					    (struct sockaddr *)&src,
//					    (struct sockaddr *)&dst);

	clb->data_len = msg_len;

	memcpy(buf, msg, msg_len);

	/* Send over i3 */
	bzero(&id, ID_LEN);
	memcpy(&id, &msg->hitr, sizeof(struct in6_addr));
	cl_set_private_id(&id);

	/* exception when matching trigger not found */
	cl_send(&id, clb, 0);
	cl_free_buf(clb);

 out_err:
	return err;
}
#endif

<<<<<<< HEAD
=======

/**
 * Sends a HIP message using User Datagram Protocol (UDP).
 *
 * Sends a HIP message to the peer on UDP/IPv4. IPv6 is not supported, because
 * there are no IPv6 NATs deployed in the Internet yet. If either @c local_addr
 * or @c peer_addr is pure (not a IPv4-in-IPv6 format IPv4 address) IPv6
 * address, no message is send. IPv4-in-IPv6 format IPv4 addresses are mapped to
 * pure IPv4 addresses. In case of transmission error, this function tries to
 * retransmit the packet @c HIP_NAT_NUM_RETRANSMISSION times. The HIP packet
 * checksum is set to zero.  
 * 
 * Used protocol suite is <code>IPv4(UDP(HIP))</code>.
 * 
 * @param local_addr a pointer to our IPv4-in-IPv6 format IPv4 address.
 * @param peer_addr  a pointer to peer IPv4-in-IPv6 format IPv4 address.
 * @param src_port   source port number to be used in the UDP packet header
 *                   (host byte order) 
 * @param dst_port   destination port number to be used in the UDP packet header.
 *                   (host byte order).
 * @param msg        a pointer to a HIP packet common header with source and
 *                   destination HITs.
 * @param entry      a pointer to the current host association database state.
 * @param retransmit a boolean value indicating if this is a retransmission
 *                   (@b zero if this is @b not a retransmission).
 * @return           zero on success, or negative error value on error.
 * @note             This function should never be used directly. Use
 *                   hip_send_pkt_stateless() or the host association send
 *                   function pointed by the function pointer
 *                   hadb_xmit_func->send_pkt instead.
 * @note             If retransmit is set other than zero, make sure that the
 *                   entry is not NULL.
 * @todo             remove the sleep code (queuing is enough?)
 * @todo             Add support to IPv6 address family.
 * @see              hip_send_raw
 */ 
int hip_send_udp_stun(struct in6_addr *local_addr, struct in6_addr *peer_addr,
		 in_port_t src_port, in_port_t dst_port,
		 void* msg , int length)
{
	int sockfd = 0, err = 0, xmit_count = 0;
	/* IPv4 Internet socket addresses. */
	struct sockaddr_in src4, dst4;
	/* Length of the HIP message. */
	uint16_t packet_length = 0;
	/* Number of characters sent. */
	ssize_t chars_sent = 0;
	/* If local address is not given, we fetch one in my_addr. my_addr_ptr
	   points to the final source address (my_addr or local_addr). */
	struct in6_addr my_addr, *my_addr_ptr = NULL;
	int memmoved = 0;

	struct msghdr hdr;
	struct iovec iov;
	unsigned char cmsgbuf[CMSG_SPACE(sizeof(struct in_pktinfo))];
	struct cmsghdr *cmsg;
	struct in_pktinfo *pkt_info;
	
	_HIP_DEBUG("hip_send_udp() invoked.\n");


	/* Verify the existence of obligatory parameters. */
	HIP_ASSERT(peer_addr != NULL && msg != NULL);

	HIP_DEBUG_IN6ADDR("hip_send_udp_stun(): local_addr", local_addr);
	HIP_DEBUG_IN6ADDR("hip_send_udp_stun(): peer_addr", peer_addr);
	HIP_DEBUG("Source port: %d, destination port: %d.\n",
		  src_port, dst_port);
//	HIP_DUMP_MSG(msg);

	/* Currently only IPv4 is supported, so we set internet address family
	   accordingly and map IPv6 addresses to IPv4 addresses. */
	src4.sin_family = dst4.sin_family = AF_INET;
	
        /* Source address. */
        if (local_addr != NULL) {
		HIP_DEBUG_IN6ADDR("Local address is given", local_addr);
		HIP_IFEL(!IN6_IS_ADDR_V4MAPPED(local_addr), -EPFNOSUPPORT,
			 "Local address is a native IPv6 address, IPv6 address"\
			 "family is currently not supported on UDP/HIP.\n");
		my_addr_ptr = local_addr;
		IPV6_TO_IPV4_MAP(local_addr, &src4.sin_addr);
		//src4.sin_addr.s_addr = htonl(src4.sin_addr.s_addr);
		HIP_DEBUG_INADDR("src4", &src4.sin_addr);
	} else {
		HIP_DEBUG("Local address is NOT given, selecting one.\n");
		HIP_IFEL(hip_select_source_address(&my_addr, peer_addr),
			 -EADDRNOTAVAIL,
			 "Cannot find local address.\n");
		my_addr_ptr = &my_addr;
		IPV6_TO_IPV4_MAP(&my_addr, &src4.sin_addr);
	}
	
        /* Destination address. */
	HIP_IFEL(!IN6_IS_ADDR_V4MAPPED(peer_addr), -EPFNOSUPPORT,
		 "Peer address is pure IPv6 address, IPv6 address family is "\
		 "currently not supported on UDP/HIP.\n");
	IPV6_TO_IPV4_MAP(peer_addr, &dst4.sin_addr);
	HIP_DEBUG_INADDR("dst4", &dst4.sin_addr);
	
        /* Source port */
	if(src_port != 0) {
		src4.sin_port = htons(src_port);
	}
	else {
		src4.sin_port = 0;
	}
	
	/* Destination port. */
	if(dst_port != 0) {
		dst4.sin_port = htons(dst_port);
	}
	else {
		dst4.sin_port = htons(HIP_NAT_UDP_PORT);
	}

	/* Zero message HIP checksum. */
	//hip_zero_msg_checksum(msg);
	
	/* Get the packet total length for sendto(). */
	packet_length = length;

	HIP_DEBUG("Trying to send %u bytes stun on UDP with source port: %u and "\
		  "destination port: %u.\n",
		  packet_length, ntohs(src4.sin_port), ntohs(dst4.sin_port));
	


	/* Insert 32 bits of zero bytes between UDP and HIP */
	/*
	memmove(((char *)msg) + HIP_UDP_ZERO_BYTES_LEN, msg, packet_length);
	memset(msg, 0, HIP_UDP_ZERO_BYTES_LEN);
	packet_length += HIP_UDP_ZERO_BYTES_LEN;
	memmoved = 1;
*/
	/*
	  Currently disabled because I could not make this work -miika
	HIP_IFEL(bind(hip_nat_sock_udp, (struct sockaddr *) &src4, sizeof(src4)),
		 -1, "Binding to udp sock failed\n");
	
	*/

	/* Pass the correct source address to sendmsg() as ancillary data */
	cmsg = &cmsgbuf;
	memset(cmsg, 0, sizeof(cmsgbuf));
	cmsg->cmsg_len = CMSG_LEN(sizeof(struct in_pktinfo));
	cmsg->cmsg_level = IPPROTO_IP;
	cmsg->cmsg_type = IP_PKTINFO;
	pkt_info = CMSG_DATA(cmsg);
	pkt_info->ipi_addr.s_addr = src4.sin_addr.s_addr;

	hdr.msg_name = &dst4;
	hdr.msg_namelen = sizeof(dst4);
	iov.iov_base = msg;
	iov.iov_len = packet_length;
	hdr.msg_iov = &iov;
	hdr.msg_iovlen = 1;
	hdr.msg_control = &cmsgbuf;
	hdr.msg_controllen = sizeof(cmsgbuf);

	/* Try to send the data. */
	do {
		//chars_sent = sendto(hip_nat_sock_udp, msg, packet_length, 0,
				    //(struct sockaddr *) &dst4, sizeof(dst4));
		chars_sent = sendmsg(hip_nat_sock_udp, &hdr, 0);
		if(chars_sent < 0)
		{
			/* Failure. */
			HIP_DEBUG("Problem in sending UDP packet. Sleeping "\
				  "for %d seconds and trying again.\n",
				  HIP_NAT_SLEEP_TIME);
			sleep(HIP_NAT_SLEEP_TIME);
		}
		else
		{
			/* Success. */
			break;
		}
		xmit_count++;
	} while(xmit_count < HIP_NAT_NUM_RETRANSMISSION);

	/* Verify that the message was sent completely. */
	HIP_IFEL((chars_sent != packet_length), -ECOMM,
		 "Error while sending data on UDP_STUN: %d bytes of %d sent.)\n",
		 chars_sent, packet_length);

	HIP_DEBUG("Packet sent successfully over UDP_STUN, characters sent: %u, "\
		  "packet length: %u.\n", chars_sent, packet_length);

 out_err:

	/* Reset the interface to wildcard or otherwise receiving
	   broadcast messages fails from the raw sockets. A better
	   solution would be to have separate sockets for sending
	   and receiving because we cannot receive a broadcast while
	   sending */ 

	/* currently disabled because I could not make this work -miika
	   src4.sin_addr.s_addr = INADDR_ANY;
	   src4.sin_family = AF_INET;
	   bind(hip_nat_sock_udp, (struct sockaddr *) &src4, sizeof(struct sockaddr_in));
	*/

	if (sockfd)
		close(sockfd);
#if 0
	if (memmoved) {
		/* Remove 32 bits of zero bytes between UDP and HIP */
		packet_length -= HIP_UDP_ZERO_BYTES_LEN;
		memmove(msg, ((char *)msg) + HIP_UDP_ZERO_BYTES_LEN,
			packet_length);
		memset(((char *)msg) + packet_length, 0,
		       HIP_UDP_ZERO_BYTES_LEN);
	}
#endif		
	return err;
}
>>>>>>> 1132f930
<|MERGE_RESOLUTION|>--- conflicted
+++ resolved
@@ -351,15 +351,12 @@
 	struct in6_addr daddr;
 	uint16_t mask = 0;
 	int err = 0, n=0;
-<<<<<<< HEAD
-		
+
 #ifdef CONFIG_HIP_PERFORMANCE
 	HIP_DEBUG("Start PERF_I1_SEND, PERF_BASE\n");
 	hip_perf_start_benchmark(perf_set, PERF_I1_SEND);
 	hip_perf_start_benchmark(perf_set, PERF_BASE);
 #endif
-=======
->>>>>>> 1132f930
 
 	/* Assign a local private key, public key and HIT to HA */
 	HIP_DEBUG_HIT("src_hit", src_hit);
@@ -576,8 +573,12 @@
 
 #ifdef HIP_USE_ICE
 	{
-		hip_transform_suite_t suite = hip_nat_get_control();
-		hip_build_param_nat_tranform(msg, suite);
+		hip_transform_suite_t suite = hip_nat_get_control(NULL);
+		/**add the parameter only when ice exist**/
+		if(suite){
+			HIP_DEBUG("build nat transform in R1: %d\n", suite);
+			hip_build_param_nat_transform(msg, suite);
+		}
 	}
 #endif
  	/********** PUZZLE ************/
@@ -1071,6 +1072,13 @@
 	HIP_DEBUG_IN6ADDR("hip_send_raw(): peer_addr", peer_addr);
 	HIP_DEBUG("Source port=%d, destination port=%d\n", src_port, dst_port);
 	HIP_DUMP_MSG(msg);
+
+	//check msg length
+	if (!hip_check_network_msg_len(msg)) {
+		err = -EMSGSIZE;
+		HIP_ERROR("bad msg len %d\n", hip_get_msg_total_len(msg));
+		goto out_err;
+	}
 
 	dst_is_ipv4 = IN6_IS_ADDR_V4MAPPED(peer_addr);
 	len = hip_get_msg_total_len(msg);
@@ -1274,7 +1282,7 @@
 	/* There are four zeroed bytes between UDP and HIP headers. We
 	   use shifting later in this function */
 	HIP_ASSERT(hip_get_msg_total_len(msg) <=
-		   HIP_MAX_PACKET - HIP_UDP_ZERO_BYTES_LEN);
+		   HIP_MAX_NETWORK_PACKET - HIP_UDP_ZERO_BYTES_LEN);
 
 	/* Verify the existence of obligatory parameters. */
 	HIP_ASSERT(peer_addr != NULL && msg != NULL);
@@ -1552,6 +1560,12 @@
 	int err = 0, msg_len;
 	char *buf;
 
+	//check msg length
+	if (!hip_check_network_msg_len(msg)) {
+		err = -EMSGSIZE;
+		HIP_ERROR("bad msg len %d\n", hip_get_msg_total_len(msg));
+		goto out_err;
+	}
 
 	msg_len = hip_get_msg_total_len(msg);
 
@@ -1586,8 +1600,6 @@
 }
 #endif
 
-<<<<<<< HEAD
-=======
 
 /**
  * Sends a HIP message using User Datagram Protocol (UDP).
@@ -1805,4 +1817,3 @@
 #endif		
 	return err;
 }
->>>>>>> 1132f930
