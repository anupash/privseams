--- conflicted
+++ resolved
@@ -600,15 +600,8 @@
 		 -1, "Failed to alloc memory for dh_data2\n");
 	memset(dh_data2, 0, dh_size2);
 
-<<<<<<< HEAD
-	_HIP_DEBUG("dh_size=%d\n", dh_size2);
-
- 	/* Ready to begin building of the R1 packet */
-
-	HIP_DEBUG("mask=0x%x\n", mask);
-=======
 	/* Ready to begin building of the R1 packet */
->>>>>>> 1fc6ab7d
+
 	/** @todo TH: hip_build_network_hdr has to be replaced with an
 	    appropriate function pointer */
 	HIP_DEBUG_HIT("src_hit used to build r1 network header", src_hit);
@@ -664,37 +657,23 @@
 					   sizeof(hip_transform_suite_t)), -1,
 		 "Building of HIP transform failed\n");
 
-<<<<<<< HEAD
-	/********** HOST_ID **********/
-	_HIP_DEBUG("This HOST ID belongs to: %s\n",
-=======
 	/* Parameter HOST_ID */
 	_HIP_DEBUG("This HOST ID belongs to: %s\n", 
->>>>>>> 1fc6ab7d
 		   hip_get_param_host_id_hostname(host_id_pub));
 	HIP_IFEL(hip_build_param(msg, host_id_pub), -1,
 		 "Building of host id failed\n");
 
-<<<<<<< HEAD
- 	/********** ESP-ENC transform. **********/
- 	HIP_IFEL(hip_build_param_transform(msg, HIP_PARAM_ESP_TRANSFORM,
-=======
 	/* Parameter REG_INFO */
 	hip_get_active_services(service_list, &service_count);
 	hip_build_param_reg_info(msg, service_list, service_count);
 
  	/* Parameter ESP-ENC transform. */
  	HIP_IFEL(hip_build_param_transform(msg, HIP_PARAM_ESP_TRANSFORM,  
->>>>>>> 1fc6ab7d
 					   transform_esp_suite,
 					   sizeof(transform_esp_suite) /
 					   sizeof(hip_transform_suite_t)), -1,
 		 "Building of ESP transform failed\n");
-<<<<<<< HEAD
-
-=======
-	
->>>>>>> 1fc6ab7d
+
  	/********** ESP-PROT transform (OPTIONAL) **********/
 
  	HIP_IFEL(add_esp_prot_transform_r1(msg), -1,
@@ -708,15 +687,6 @@
 
 	//HIP_HEXDUMP("Pubkey:", host_id_pub, hip_get_param_total_len(host_id_pub));
 
-<<<<<<< HEAD
- 	/********** Signature 2 **********/
-
- 	HIP_IFEL(sign(host_id_priv, msg), -1, "Signing of R1 failed.\n");
-	_HIP_HEXDUMP("R1", msg, hip_get_msg_total_len(msg));
-
-	/********** ECHO_REQUEST (OPTIONAL) *********/
-
-=======
  	/* Parameter Signature 2 */	
 
  	HIP_IFEL(sign(host_id_priv, msg), -1, "Signing of R1 failed.\n");
@@ -724,7 +694,6 @@
 	
 	/* Parameter ECHO_REQUEST (OPTIONAL) */
 	
->>>>>>> 1fc6ab7d
 	/* Fill puzzle parameters */
 	{
 		struct hip_puzzle *pz;
