--- conflicted
+++ resolved
@@ -19,7 +19,6 @@
 #include <netinet/icmp6.h>
 
 #include "config.h"
-#include "blind.h"
 #include "output.h"
 #include "lib/core/performance.h"
 #include "lib/core/hip_udp.h"
@@ -224,95 +223,6 @@
 }
 
 /**
-<<<<<<< HEAD
-=======
- * Builds the TCP SYN packet that will be send with the i1 option.
- *
- * Send an I1 packet to the responder if an IPv6 address for the peer
- * is known.
- *
- * @param entry     a pointer to a host association database state reserved for
- *                  the peer. The src and dst ports are included in this parameter
- * @return          nothing
- */
-#ifdef CONFIG_HIP_OPPORTUNISTIC
-static void hip_send_opp_tcp_i1(hip_ha_t *entry)
-{
-    int ipType = !IN6_IS_ADDR_V4MAPPED(&entry->peer_addr);
-    struct ip *iphdr;
-    struct ip6_hdr *ip6_hdr;
-    struct tcphdr *tcphdr = NULL;
-    int hdr_size = 0;
-    char bytes[sizeof(struct ip) * (1 - ipType) + sizeof(struct ip6_hdr) * ipType + 5 * 4];
-
-    HIP_DEBUG("\n");
-
-    if (ipType == 0) {
-        hdr_size = sizeof(struct ip);
-    } else if (ipType == 1) {
-        hdr_size = sizeof(struct ip6_hdr);
-    }
-
-    //set all bytes of both headers to 0
-    memset(&bytes[0], 0, 40);
-
-    //fill in the ip header fields
-    if (ipType == 0) {  //ipv4
-        //get the ip header
-        iphdr         = (struct ip *) (void *) &bytes[0];
-        //get the tcp header
-        tcphdr        = ((struct tcphdr *) (void *) (((char *) iphdr) + hdr_size));
-
-        iphdr->ip_v   = 4;
-        iphdr->ip_hl  = 5;
-        iphdr->ip_tos = 0;
-        iphdr->ip_len = 44;        //20+20+4 ?????
-        iphdr->ip_id  = 100;       //random
-        //iphdr->FLAGS
-        iphdr->ip_off = 0;
-        iphdr->ip_ttl = 64;
-        iphdr->ip_p   = 6;
-        iphdr->ip_sum = in_cksum((unsigned short *) iphdr, sizeof(struct ip));
-        IPV6_TO_IPV4_MAP(&entry->our_addr, &iphdr->ip_src);
-        IPV6_TO_IPV4_MAP(&entry->peer_addr, &iphdr->ip_dst);
-    } else if (ipType == 1)    { //ipv6
-        //get the ip header
-        ip6_hdr = (struct ip6_hdr *) (void *) &bytes[0];
-        //get the tcp header
-        tcphdr  = ((struct tcphdr *) (void *) (((char *) ip6_hdr) + hdr_size));
-
-        ip6_hdr->ip6_ctlun.ip6_un1.ip6_un1_flow = 1610612736; //01100000000000000000000000000000;
-        ip6_hdr->ip6_ctlun.ip6_un1.ip6_un1_plen = 20;
-        ip6_hdr->ip6_ctlun.ip6_un1.ip6_un1_nxt  = 6;
-        ip6_hdr->ip6_ctlun.ip6_un1.ip6_un1_hlim = 64;
-        memcpy(&ip6_hdr->ip6_src, &entry->our_addr, sizeof(struct in6_addr));
-        memcpy(&ip6_hdr->ip6_dst, &entry->peer_addr, sizeof(struct in6_addr));
-    }
-
-    //randomize the source port to one of 1024-65535
-    //but different from entry->tcp_opptcp_src_port
-    tcphdr->source  = rand() % (65536 - 1024) + 1024; //entry->tcp_opptcp_src_port;
-    while (tcphdr->source == entry->tcp_opptcp_src_port) {
-        tcphdr->source = rand() % (65536 - 1024) + 1024;
-    }
-
-    tcphdr->dest    = entry->tcp_opptcp_dst_port;
-    tcphdr->seq     = 0;
-    tcphdr->ack_seq = 0;    //is not important in the SYN packet
-    tcphdr->doff    = 5;
-    tcphdr->syn     = 1;
-    tcphdr->window  = 34;   //random
-    tcphdr->check   = 0;  //will be set right when sent, no need to calculate it here
-    if (ipType == 0) {
-        send_tcp_packet(&bytes[0], hdr_size + 4 * tcphdr->doff, 4, hip_raw_sock_output_v4, 1, 0);
-    } else if (ipType == 1) {
-        send_tcp_packet(&bytes[0], hdr_size + 4 * tcphdr->doff, 6, hip_raw_sock_output_v6, 1, 0);
-    }
-}
-#endif /* CONFIG_HIP_OPPORTUNISTIC */
-
-/**
->>>>>>> 4adb7ea0
  * Send an I1 packet to the Responder. Used internally by hip_send_i1().
  *
  * @param i1         a pointer to a i1 packet common header with source and
@@ -443,12 +353,8 @@
                                      &peer_addr,
                                      entry->local_udp_port,
                                      entry->peer_udp_port,
-<<<<<<< HEAD
                                      entry,
                                      1);
-=======
-                                     i1_blind, entry, 1);
->>>>>>> 4adb7ea0
     } else {
         HIP_DEBUG("Number of items in the peer addr list: %d ",
                   ((struct lhash_st *) entry->peer_addr_list_to_be_added)->num_items);
@@ -806,7 +712,7 @@
 
 out_err:
     if (ctx->output_msg) {
-        HIP_FREE(ctx->output_msg);
+        free(ctx->output_msg);
     }
 
     return err;
@@ -1058,18 +964,8 @@
         if (relay_para_type == HIP_PARAM_RELAY_FROM) {
             HIP_DEBUG("Param relay from\n");
             //from relay
-<<<<<<< HEAD
             r1_dst_addr = ctx->src_addr;
             r1_dst_port = ctx->msg_ports->src_port;
-            // I---> NAT--> RVS-->R is not supported yet
-            /*
-             * r1_dst_addr =  dst_ip;
-             * r1_dst_port = dst_port;
-             */
-=======
-            r1_dst_addr = i1_saddr;
-            r1_dst_port = i1_info->src_port;
->>>>>>> 4adb7ea0
         } else if (relay_para_type == HIP_PARAM_FROM)    {
             HIP_DEBUG("Param from\n");
             //from RVS, answer to I
@@ -1089,13 +985,6 @@
         r1_dst_port = ctx->msg_ports->src_port;
     }
 
-<<<<<<< HEAD
-/* removed by santtu because relay supported
- *      r1_dst_addr = (ipv6_addr_any(dst_ip) ? ctx->src_addr : dst_ip);
- *      r1_dst_port = (dst_port == 0 ? ctx->msg_info->src_port : dst_port);
- */
-=======
->>>>>>> 4adb7ea0
 #ifdef CONFIG_HIP_OPPORTUNISTIC
     /* It should not be null hit, null hit has been replaced by real local
      * hit. */
@@ -1116,36 +1005,9 @@
         }
     }
 
-<<<<<<< HEAD
     HIP_IFEL(!(r1pkt = hip_get_r1(r1_dst_addr, ctx->dst_addr,
                                   &ctx->input_msg->hitr, &ctx->input_msg->hits)),
              -ENOENT, "No precreated R1\n");
-=======
-#ifdef CONFIG_HIP_BLIND
-    if (hip_blind_get_status()) {
-        uint16_t nonce = 0;
-        if ((local_plain_hit = malloc(sizeof(struct in6_addr))) == NULL) {
-            err = -1;
-            HIP_ERROR("Error when allocating memory to local " \
-                      "plain HIT.\n");
-            goto out_err;
-        }
-        HIP_IFEL(hip_plain_fingerprint(
-                     &nonce, &i1->hitr, local_plain_hit), -1,
-                 "hip_plain_fingerprints() failed.\n");
-
-        if (r1_dst_addr) {
-            HIP_DEBUG_HIT("r1_dst_addr", r1_dst_addr);
-        }
-        if (r1_src_addr) {
-            HIP_DEBUG_HIT("r1_src_addr", r1_src_addr);
-        }
-
-        if ((r1pkt = hip_get_r1(r1_dst_addr, r1_src_addr, local_plain_hit,
-                                &i1->hits)) == NULL) {
-            HIP_ERROR("Unable to get a precreated R1 packet.\n");
-        }
->>>>>>> 4adb7ea0
 
     if (&ctx->input_msg->hits) {
         ipv6_addr_copy(&r1pkt->hitr, &ctx->input_msg->hits);
@@ -1835,189 +1697,4 @@
     }
 
     return err;
-<<<<<<< HEAD
-};
-=======
-};
-
-/**
- * Send a heatbeat request (ICMPv6 echo request) inside ESP tunnel to
- * a remote host
- *
- * @param socket to send with
- * @param srchit HIT to send from
- * @param dsthit HIT to send to
- *
- * @return 0 on success negative on error
- */
-int hip_send_icmp(int sockfd, hip_ha_t *entry)
-{
-    int err                = 0, i = 0, identifier = 0;
-    struct icmp6_hdr *icmph = NULL;
-    struct sockaddr_in6 dst6;
-    u_char cmsgbuf[CMSG_SPACE(sizeof(struct inet6_pktinfo))];
-    u_char *icmp_pkt       = NULL;
-    struct msghdr mhdr;
-    struct iovec iov[1];
-    struct cmsghdr *chdr;
-    struct inet6_pktinfo *pkti;
-    struct timeval tval;
-
-    HIP_IFEL(!entry, 0, "No entry\n");
-
-    HIP_IFEL((entry->outbound_sa_count == 0), 0,
-             "No outbound sa, ignoring keepalive\n")
-
-    _HIP_DEBUG("Starting to send ICMPv6 heartbeat\n");
-
-    /* memset and malloc everything you need */
-    memset(&mhdr, 0, sizeof(struct msghdr));
-    memset(&tval, 0, sizeof(struct timeval));
-    memset(cmsgbuf, 0, sizeof(cmsgbuf));
-    memset(iov, 0, sizeof(struct iovec));
-    memset(&dst6, 0, sizeof(dst6));
-
-    icmp_pkt         = malloc(HIP_MAX_ICMP_PACKET);
-    HIP_IFEL((!icmp_pkt), -1, "Malloc for icmp_pkt failed\n");
-    memset(icmp_pkt, 0, sizeof(HIP_MAX_ICMP_PACKET));
-
-    chdr             = (struct cmsghdr *) (void *) cmsgbuf;
-    pkti             = (struct inet6_pktinfo *) (void *) (CMSG_DATA(chdr));
-
-    identifier       = getpid() & 0xFFFF;
-
-    /* Build ancillary data */
-    chdr->cmsg_len   = CMSG_LEN(sizeof(struct inet6_pktinfo));
-    chdr->cmsg_level = IPPROTO_IPV6;
-    chdr->cmsg_type  = IPV6_PKTINFO;
-    memcpy(&pkti->ipi6_addr, &entry->hit_our, sizeof(struct in6_addr));
-
-    /* get the destination */
-    memcpy(&dst6.sin6_addr, &entry->hit_peer, sizeof(struct in6_addr));
-    dst6.sin6_family        = AF_INET6;
-    dst6.sin6_flowinfo      = 0;
-
-    /* build icmp header */
-    icmph                   = (struct icmp6_hdr *) (void *) icmp_pkt;
-    icmph->icmp6_type       = ICMP6_ECHO_REQUEST;
-    icmph->icmp6_code       = 0;
-    entry->heartbeats_sent++;
-
-    icmph->icmp6_seq        = htons(entry->heartbeats_sent);
-    icmph->icmp6_id         = identifier;
-
-    gettimeofday(&tval, NULL);
-
-    memset(&icmp_pkt[8], 0xa5, HIP_MAX_ICMP_PACKET - 8);
-    /* put timeval into the packet */
-    memcpy(&icmp_pkt[8], &tval, sizeof(struct timeval));
-
-    /* put the icmp packet to the io vector struct for the msghdr */
-    iov[0].iov_base     = icmp_pkt;
-    iov[0].iov_len      = sizeof(struct icmp6_hdr) + sizeof(struct timeval);
-
-    /* build the msghdr for the sendmsg, put ancillary data also*/
-    mhdr.msg_name       = &dst6;
-    mhdr.msg_namelen    = sizeof(struct sockaddr_in6);
-    mhdr.msg_iov        = iov;
-    mhdr.msg_iovlen     = 1;
-    mhdr.msg_control    = &cmsgbuf;
-    mhdr.msg_controllen = sizeof(cmsgbuf);
-
-    i                   = sendmsg(sockfd, &mhdr, 0);
-    if (i <= 0) {
-        HIP_PERROR("SENDMSG ");
-        /* Set return error, even if 0 bytes sent. */
-        err = (0 > i) ? i : -1;
-    }
-
-    /* Debug information*/
-    _HIP_DEBUG_HIT("src hit", &entry->hit_our);
-    _HIP_DEBUG_HIT("dst hit", &entry->hit_peer);
-    _HIP_DEBUG("i == %d socket = %d\n", i, sockfd);
-    HIP_PERROR("SENDMSG ");
-
-    HIP_IFEL((i < 0), -1, "Failed to send ICMP into ESP tunnel\n");
-    HIP_DEBUG_HIT("Succesfully sent heartbeat to", &entry->hit_peer);
-
-out_err:
-    if (icmp_pkt) {
-        free(icmp_pkt);
-    }
-    return err;
-}
-
-#ifdef CONFIG_HIP_I3
-/**
- * Hi3 outbound traffic processing.
- *
- * @param src_addr  a pointer to our IPv6 or IPv4-in-IPv6 format IPv4 address.
- * @param peer_addr a pointer to peer IPv6 or IPv4-in-IPv6 format IPv4 address.
- * @param not_used  source port number. Not in use.
- * @param not_used2 destination port number. Not in use.
- * @param msg       a pointer to a HIP packet common header with source and
- *                  destination HITs.
- * @param not_used3 a pointer to the current host association database state.
- *                  Not in use.
- * @param not_used4 a boolean value indicating if this is a retransmission
- *                  (@b zero if this is @b not a retransmission). Not in use.
- * @return zero on success or negative on failure
- * @note            There are four parameters not used anywhere. However, these
- *                  parameters must exist in the function parameter list
- *                  because all the send-functions must have a uniform parameter
- *                  list as dictated by @c hip_hadb_xmit_func_set.
- * @todo            For now this supports only serialiazation of IPv6 addresses
- *                  to Hi3 header.
- * @todo            This function is outdated. Does not support in6 mapped
- *                  addresses and retransmission queues -mk
- * @todo            Does this support NAT travelsal? Or is it even supposed to
- *                  support it?
- *
- */
-int hip_send_i3(const struct in6_addr *src_addr, const struct in6_addr *peer_addr,
-                const in_port_t not_used, const in_port_t not_used2, struct hip_common *msg,
-                hip_ha_t *not_used3, const int not_used4)
-{
-    ID id;
-    cl_buf *clb;
-    int err = 0, msg_len;
-    char *buf;
-
-    //check msg length
-    if (!hip_check_network_msg_len(msg)) {
-        err = -EMSGSIZE;
-        HIP_ERROR("bad msg len %d\n", hip_get_msg_total_len(msg));
-        goto out_err;
-    }
-
-    msg_len = hip_get_msg_total_len(msg);
-
-    clb     = cl_alloc_buf(msg_len);
-    if (!clb) {
-        HIP_ERROR("Out of memory\n.");
-        return -1;
-    }
-
-    buf = clb->data;
-
-    hip_zero_msg_checksum(msg);
-
-    clb->data_len = msg_len;
-
-    memcpy(buf, msg, msg_len);
-
-    /* Send over i3 */
-    bzero(&id, ID_LEN);
-    memcpy(&id, &msg->hitr, sizeof(struct in6_addr));
-    cl_set_private_id(&id);
-
-    /* exception when matching trigger not found */
-    cl_send(&id, clb, 0);
-    cl_free_buf(clb);
-
-out_err:
-    return err;
-}
-
-#endif
->>>>>>> 4adb7ea0
+};