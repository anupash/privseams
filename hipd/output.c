/** @file
 * This file defines handling functions for outgoing packets for the Host
 * Identity Protocol (HIP).
 * 
 * @author  Janne Lundberg
 * @author  Miika Komu
 * @author  Mika Kousa
 * @author  Kristian Slavov
 * @note    Distributed under <a href="http://www.gnu.org/licenses/gpl.txt">GNU/GPL</a>.
 */
#include "output.h"

/**
 * Sends an I1 packet to the peer.
 * 
 * Send an I1 packet to the responder if an IPv6 address for the peer
 * is known.
 * 
 * @param src_hit a pointer to source host identity tag.
 * @param dst_hit a pointer to destination host identity tag.
 * @param entry   a pointer to a host association database state reserved for
 *                the peer.
 * @return        zero on success, or negative error value on error.
 */
int hip_send_i1(hip_hit_t *src_hit, hip_hit_t *dst_hit, hip_ha_t *entry)
{
	struct hip_common i1;
	struct in6_addr daddr;
	int mask = 0;
	int err = 0;
		
#ifdef CONFIG_HIP_RVS
	if ((entry->local_controls & HIP_PSEUDO_CONTROL_REQ_RVS))
		mask |= HIP_CONTROL_RVS_CAPABLE;
#endif

	/* Assign a local private key, public key and HIT to HA */
	HIP_IFEL(hip_init_us(entry, src_hit), -EINVAL,
		 "Could not assign a local host id\n");

	entry->hadb_misc_func->hip_build_network_hdr((struct hip_common* ) &i1,
						     HIP_I1,
						     mask, &entry->hit_our,
						     dst_hit);
	/* Eight octet units, not including first */
	i1.payload_len = (sizeof(struct hip_common) >> 3) - 1;

	HIP_HEXDUMP("HIT source", &i1.hits, sizeof(struct in6_addr));
	HIP_HEXDUMP("HIT dest", &i1.hitr, sizeof(struct in6_addr));

	HIP_IFEL(hip_hadb_get_peer_addr(entry, &daddr), -1, 
		 "No preferred IP address for the peer.\n");

#ifdef CONFIG_HIP_OPPORTUNISTIC
	// if hitr is hashed null hit, send it as null on the wire
	if(hit_is_opportunistic_hashed_hit(&i1.hitr))
		ipv6_addr_copy(&i1.hitr, &in6addr_any);
	
	_HIP_HEXDUMP("dest hit on wire", &i1.hitr, sizeof(struct in6_addr));
	_HIP_HEXDUMP("daddr", &daddr, sizeof(struct in6_addr));
#endif // CONFIG_HIP_OPPORTUNISTIC
	
	err = entry->hadb_xmit_func->
		hip_send_pkt(&entry->local_address, &daddr,
			     0, HIP_NAT_UDP_PORT,
			     (struct hip_common*) &i1, entry, 1);

	HIP_DEBUG("err after sending: %d.\n", err);
	
	if (!err) {
		HIP_LOCK_HA(entry);
		entry->state = HIP_STATE_I1_SENT;
		HIP_UNLOCK_HA(entry);
	}
	else if (err == 1) err = 0;

out_err:
	return err;
}

/**
 * Constructs a new R1 packet payload.
 * 
 * @param src_hit      a pointer to the source host identity tag used in the
 *                     packet.
 * @param sign         a funtion pointer to a signature funtion.
 * @param host_id_priv a pointer to ...
 * @param host_id_pub  a pointer to ...
 * @param cookie       a pointer to ...
 * @return             zero on success, or negative error value on error.
 */
struct hip_common *hip_create_r1(const struct in6_addr *src_hit, 
				 int (*sign)(struct hip_host_id *p, struct hip_common *m),
				 struct hip_host_id *host_id_priv,
				 const struct hip_host_id *host_id_pub,
				 int cookie_k)
{
	struct hip_common *msg;
 	int err = 0,dh_size,written, mask;
 	u8 *dh_data = NULL;
 	/* Supported HIP and ESP transforms. */
 	hip_transform_suite_t transform_hip_suite[] = {
		HIP_HIP_AES_SHA1,
		HIP_HIP_3DES_SHA1,
		HIP_HIP_NULL_SHA1
	};
 	hip_transform_suite_t transform_esp_suite[] = {
		HIP_ESP_3DES_SHA1,
		HIP_ESP_AES_SHA1,
		HIP_ESP_NULL_SHA1
	};
 	HIP_DEBUG("hip_create_r1() invoked.\n");
	//	struct hip_host_id  *host_id_pub = NULL;
	HIP_IFEL(!(msg = hip_msg_alloc()), -ENOMEM, "Out of memory\n");

 	/* Allocate memory for writing Diffie-Hellman shared secret */
	HIP_IFEL((dh_size = hip_get_dh_size(HIP_DEFAULT_DH_GROUP_ID)) == 0, 
		 -1, "Could not get dh size\n");
	HIP_IFEL(!(dh_data = HIP_MALLOC(dh_size, GFP_ATOMIC)), 
		 -1, "Failed to alloc memory for dh_data\n");
	memset(dh_data, 0, dh_size);

	_HIP_DEBUG("dh_size=%d\n", dh_size);
	//	HIP_IFEL(!(host_id_pub = hip_get_any_localhost_public_key(HIP_HI_DEFAULT_ALGO)),
	//	 -1, "Could not acquire localhost public key\n");
	//HIP_HEXDUMP("Our pub host id\n", host_id_pub,
	//	    hip_get_param_total_len(host_id_pub));
	
 	/* Ready to begin building of the R1 packet */
#ifdef CONFIG_HIP_RVS
	mask |= HIP_CONTROL_RVS_CAPABLE; //XX: FIXME
#endif
	HIP_DEBUG("mask=0x%x\n", mask);
	/*! \todo TH: hip_build_network_hdr has to be replaced with an apprporiate function pointer */
 	hip_build_network_hdr(msg, HIP_R1, mask, src_hit, NULL);

	/********** R1_COUNTER (OPTIONAL) *********/

 	/********** PUZZLE ************/
	HIP_IFEL(hip_build_param_puzzle(msg, cookie_k,
					42 /* 2^(42-32) sec lifetime */, 
					0, 0),  -1, 
		 "Cookies were burned. Bummer!\n");

 	/********** Diffie-Hellman **********/
	HIP_IFEL((written = hip_insert_dh(dh_data, dh_size,
					  HIP_DEFAULT_DH_GROUP_ID)) < 0,
		 -1, "Could not extract DH public key\n");
	
	HIP_IFEL(hip_build_param_diffie_hellman_contents(msg,
							 HIP_DEFAULT_DH_GROUP_ID,
							 dh_data, written), -1,
		 "Building of DH failed.\n");

 	/********** HIP transform. **********/
 	HIP_IFEL(hip_build_param_transform(msg, HIP_PARAM_HIP_TRANSFORM,
					   transform_hip_suite,
					   sizeof(transform_hip_suite) /
					   sizeof(hip_transform_suite_t)), -1, 
		 "Building of HIP transform failed\n");

 	/********** ESP-ENC transform. **********/
 	HIP_IFEL(hip_build_param_transform(msg, HIP_PARAM_ESP_TRANSFORM,  
					   transform_esp_suite,
					   sizeof(transform_esp_suite) /
					   sizeof(hip_transform_suite_t)), -1, 
		 "Building of ESP transform failed\n");

 	/********** Host_id **********/

	_HIP_DEBUG("This HOST ID belongs to: %s\n", 
		   hip_get_param_host_id_hostname(host_id_pub));
	HIP_IFEL(hip_build_param(msg, host_id_pub), -1, 
		 "Building of host id failed\n");

	/* REG_INFO */
	/* @todo Get service-list from some function which lists all services
	   offered by this system. */
	
	int *list;
	int count = 0;
		
	count = hip_get_services_list(&list);
	
	HIP_DEBUG("Amount of services is %d.\n", count);
	
	int i;
	for (i = 0; i < count; i++) {
		HIP_DEBUG("Service is %d.\n", list[i]);
	}
	
	if (count > 0) {
		HIP_DEBUG("Adding REG_INFO parameter.\n");
		/** @todo Min and max lifetime of registration. */
		HIP_IFEL(hip_build_param_reg_info(msg,  0, 0, list, count), -1, 
		 	"Building of reg_info failed\n");	
	}

	/********** ECHO_REQUEST_SIGN (OPTIONAL) *********/

	//HIP_HEXDUMP("Pubkey:", host_id_pub, hip_get_param_total_len(host_id_pub));

 	/********** Signature 2 **********/	
 	HIP_IFEL(sign(host_id_priv, msg), -1, "Signing of R1 failed.\n");
	_HIP_HEXDUMP("R1", msg, hip_get_msg_total_len(msg));

	/********** ECHO_REQUEST (OPTIONAL) *********/

	/* Fill puzzle parameters */
	{
		struct hip_puzzle *pz;
		uint64_t random_i;

		HIP_IFEL(!(pz = hip_get_param(msg, HIP_PARAM_PUZZLE)), -1, 
			 "Internal error\n");

		// FIX ME: this does not always work:
		//get_random_bytes(pz->opaque, HIP_PUZZLE_OPAQUE_LEN);

		/* hardcode kludge */
		pz->opaque[0] = 'H';
		pz->opaque[1] = 'I';
		//pz->opaque[2] = 'P';
		/* todo: remove random_i variable */
		get_random_bytes(&random_i,sizeof(random_i));
		pz->I = random_i;
	}

 	/************** Packet ready ***************/

        // 	if (host_id_pub)
	//		HIP_FREE(host_id_pub);
 	if (dh_data)
 		HIP_FREE(dh_data);

	//HIP_HEXDUMP("r1", msg, hip_get_msg_total_len(msg));

	return msg;

  out_err:
	//	if (host_id_pub)
	//	HIP_FREE(host_id_pub);
 	if (msg)
 		HIP_FREE(msg);
 	if (dh_data)
 		HIP_FREE(dh_data);

  	return NULL;
}

/**
 * Transmits an R1 packet to the network.
 *
 * Sends an R1 packet to the peer and stores the cookie information that was
 * sent. The packet is sent either to @c i1_saddr or  @c dst_ip depending on the
 * value of @c dst_ip. If @c dst_ip is all zeroes (::/128) or NULL, R1 is sent
 * to @c i1_saddr; otherwise it is sent to @c dst_ip. In case the incoming I1
 * was relayed through a middlebox (e.g. rendezvous server) @c i1_saddr should
 * have the address of that middlebox.
 *
 * @param i1_saddr      a pointer to the source address from where the I1 packet
 *                      was received.
 * @param i1_daddr      a pointer to the destination address where to the I1
 *                      packet was sent to (own address).
 * @param src_hit       a pointer to the source HIT i.e. responder HIT
 *                      (own HIT). 
 * @param dst_ip        a pointer to the destination IPv6 address where the R1
 *                      should be sent (peer ip).
 * @param dst_hit       a pointer to the destination HIT i.e. initiator HIT
 *                      (peer HIT).
 * @param i1_info       a pointer to the source and destination ports
 *                      (when NAT is in use).
 * @param traversed_rvs a pointer to the rvs addresses to be inserted into the
 *                      @c VIA_RVS parameter.
 * @param rvs_count     number of addresses in @c traversed_rvs.
 * @return              zero on success, or negative error value on error.
 */
int hip_xmit_r1(struct in6_addr *i1_saddr, struct in6_addr *i1_daddr,
		struct in6_addr *src_hit, struct in6_addr *dst_ip,
		const in_port_t dst_port, struct in6_addr *dst_hit,
		struct hip_stateless_info *i1_info, const void *traversed_rvs,
		const int is_via_rvs_nat) 
{
	struct hip_common *r1pkt = NULL;
	struct in6_addr *r1_dst_addr;
	in_port_t r1_dst_port = 0;
	int err = 0;
	
	HIP_DEBUG("hip_xmit_r1() invoked.\n");

	/* Get the destination address and port. If destination port is zero,
	   the source port of I1 becomes the destination port of R1.*/
	r1_dst_addr = (!dst_ip || ipv6_addr_any(dst_ip) ? i1_saddr : dst_ip);
	r1_dst_port = (dst_port == 0 ? i1_info->src_port : dst_port);

#ifdef CONFIG_HIP_OPPORTUNISTIC
	/* It sould not be null hit, null hit has been replaced by real local
	   hit. */
	HIP_ASSERT(!hit_is_opportunistic_hashed_hit(src_hit));
#endif
	HIP_DEBUG_HIT("hip_xmit_r1(): Source hit", src_hit);
	HIP_DEBUG_HIT("hip_xmit_r1(): Destination hit", dst_hit);
	HIP_DEBUG_HIT("hip_xmit_r1(): Own address", i1_daddr);
	HIP_DEBUG_HIT("hip_xmit_r1(): R1 destination address", r1_dst_addr);
	HIP_DEBUG("hip_xmit_r1(): R1 destination port %u.\n", r1_dst_port);
	HIP_DEBUG("hip_xmit_r1(): is_via_rvs_nat %d.\n", is_via_rvs_nat);
	
	HIP_IFEL(!(r1pkt =
		   hip_get_r1(r1_dst_addr, i1_daddr, src_hit, dst_hit)),
		 -ENOENT, "No precreated R1\n");

	if (dst_hit)
		ipv6_addr_copy(&r1pkt->hitr, dst_hit);
	else
		memset(&r1pkt->hitr, 0, sizeof(struct in6_addr));
	
	HIP_DEBUG_HIT("hip_xmit_r1(): ripkt->hitr", &r1pkt->hitr);
	
	/* Build VIA_RVS or VIA_RVS_NAT parameter if the I1 packet was relayed
	   through a rvs. */
#ifdef CONFIG_HIP_RVS
	if(traversed_rvs)
	{
		/** @todo Parameters must be in ascending order, should this
		    be checked here? */
		if(i1_info->dst_port == HIP_NAT_UDP_PORT) {
			hip_build_param_via_rvs_nat(
				r1pkt,
				(struct hip_in6_addr_port *)traversed_rvs, 1);
		}
		else {
			hip_build_param_via_rvs(
				r1pkt, (struct in6_addr *)traversed_rvs, 1);
		}
	}
#endif
	HIP_DUMP_MSG(r1pkt);

	/* R1 is send on UPD if R1 destination port is 50500. This is if:
	   a) the I1 was received on UDP.
	   b) the received I1 packet had a FROM_NAT parameter. */
	if(r1_dst_port == HIP_NAT_UDP_PORT) {
		HIP_IFEL(hip_send_udp(i1_daddr, r1_dst_addr, HIP_NAT_UDP_PORT,
				      r1_dst_port, r1pkt, NULL, 0),
			 -ECOMM, "Sending R1 packet on UDP failed.\n");
	}
	/* Else R1 is send on raw HIP. */
	else {
		HIP_IFEL(hip_send_raw(
				 i1_daddr, r1_dst_addr, 0, 0, r1pkt, NULL, 0),
			 -ECOMM, "Sending R1 packet on raw HIP failed.\n");
	}
	
 out_err:
	if (r1pkt)
		HIP_FREE(r1pkt);
	return err;
}

/**
 * Sends a NOTIFY packet to peer.
 *
 * @param entry a pointer to the current host association database state.
 */ 
void hip_send_notify(hip_ha_t *entry)
{
	int err = 0; /* actually not needed, because we can't do
		      * anything if packet sending fails */
	struct hip_common *notify_packet;
	struct in6_addr daddr;

	HIP_IFE(!(notify_packet = hip_msg_alloc()), -ENOMEM);
	entry->hadb_misc_func->hip_build_network_hdr(notify_packet, HIP_NOTIFY, 0,
			      &entry->hit_our, &entry->hit_peer);
	HIP_IFEL(hip_build_param_notify(notify_packet, 1234, "ABCDEFGHIJ", 10), 0, 
		 "Building of NOTIFY failed.\n");

        HIP_IFE(hip_hadb_get_peer_addr(entry, &daddr), 0);
	
	
	HIP_IFEL(entry->hadb_xmit_func->
		 hip_send_pkt(NULL, &daddr, HIP_NAT_UDP_PORT,
			      entry->peer_udp_port, notify_packet,
			      entry, 0),
		 -ECOMM, "Sending NOTIFY packet on UDP failed.\n");
	
 out_err:
	if (notify_packet)
		HIP_FREE(notify_packet);
	return;
}

/** Temporary kludge for escrow service.
    @todo remove this kludge. */
struct hip_rea_kludge {
	hip_ha_t **array;
	int count;
	int length;
};

/**
 * ...
 *
 * @param entry a pointer to the current host association database state.
 * @param op    a pointer to...
 * @return      ...
 * @todo        Comment this function properly.
 */
static int hip_get_all_valid(hip_ha_t *entry, void *op)
{
	struct hip_rea_kludge *rk = op;

	if (rk->count >= rk->length)
		return -1;

	/* should we check the established status also? */
	if ((entry->hastate & HIP_HASTATE_VALID) == HIP_HASTATE_VALID) {
		rk->array[rk->count] = entry;
		hip_hold_ha(entry);
		rk->count++;
	}

	return 0;
}

/**
 * Sends a NOTIFY packet to all peer hosts.
 *
 */
void hip_send_notify_all(void)
{
        int err = 0, i;
        hip_ha_t *entries[HIP_MAX_HAS] = {0};
        struct hip_rea_kludge rk;

        rk.array = entries;
        rk.count = 0;
        rk.length = HIP_MAX_HAS;

        HIP_IFEL(hip_for_each_ha(hip_get_all_valid, &rk), 0, 
		 "for_each_ha failed.\n");
        for (i = 0; i < rk.count; i++) {
                if (rk.array[i] != NULL) {
                        hip_send_notify(rk.array[i]);
                        hip_put_ha(rk.array[i]);
                }
        }

 out_err:
        return;
}

/**
 * ...
 *
 * @param src_addr  a pointer to the packet source address.
 * @param peer_addr a pointer to the packet destination address.
 * @param msg       a pointer to a HIP packet common header with source and
 *                  destination HITs.
 * @param entry     a pointer to the current host association database state.
 * @return          zero on success, or negative error value on error.
 */
int hip_queue_packet(struct in6_addr *src_addr, struct in6_addr *peer_addr,
		     struct hip_common* msg, hip_ha_t *entry)
{
	int err = 0;
	int len = hip_get_msg_total_len(msg);

	/* Not reusing the old entry as the new packet may have
	   different length */
	if (entry->hip_msg_retrans.buf) {
		HIP_FREE(entry->hip_msg_retrans.buf);
		entry->hip_msg_retrans.buf= NULL;
	}

	HIP_IFE(!(entry->hip_msg_retrans.buf = HIP_MALLOC(len, 0)), -1);
	memcpy(entry->hip_msg_retrans.buf, msg, len);
	memcpy(&entry->hip_msg_retrans.saddr, src_addr,
	       sizeof(struct in6_addr));
	memcpy(&entry->hip_msg_retrans.daddr, peer_addr,
	       sizeof(struct in6_addr));
	entry->hip_msg_retrans.count = HIP_RETRANSMIT_MAX;
	time(&entry->hip_msg_retrans.last_transmit);
 out_err:
	return err;
}

/**
 * Sends a HIP message using raw HIP.
 *
 * Sends a HIP message to the peer on HIP/IP. This function calculates the
 * HIP packet checksum. 
 * 
 * Used protocol suite is <code>IPv4(HIP)</code> or <code>IPv6(HIP)</code>.
 * 
 * @param local_addr a pointer to our IPv6 or IPv4-in-IPv6 format IPv4 address.
 * @param peer_addr  a pointer to peer IPv6 or IPv4-in-IPv6 format IPv4 address.
 * @param src_port   not used.
 * @param dst_port   not used.
 * @param msg        a pointer to a HIP packet common header with source and
 *                   destination HITs.
 * @param entry      a pointer to the current host association database state.
 * @param retransmit a boolean value indicating if this is a retransmission
 *                   (@b zero if this is @b not a retransmission).
 * @return           zero on success, or negative error value on error.
 * @note             This function should never be used directly. Use
 *                   hip_send_pkt_stateless() or the host association send
 *                   function pointed by the function pointer
 *                   hadb_xmit_func->send_pkt instead.
 * @see              hip_send_udp
 */
int hip_send_raw(struct in6_addr *local_addr, struct in6_addr *peer_addr,
		 in_port_t src_port, in_port_t dst_port, struct hip_common *msg,
		 hip_ha_t *entry, int retransmit)
{
	int err = 0, sa_size, sent, len, dupl, try_bind_again;
	struct sockaddr_storage src, dst;
	int src_is_ipv4, dst_is_ipv4;
	struct sockaddr_in6 *src6, *dst6;
	struct sockaddr_in *src4, *dst4;
	struct in6_addr my_addr;
	/* Points either to v4 or v6 raw sock */
	int hip_raw_sock = 0;
	
	HIP_DEBUG("hip_send_raw() invoked.\n");
	
	/* Verify the existence of obligatory parameters. */
	HIP_ASSERT(peer_addr && msg);
	
	HIP_DEBUG("Sending %s packet on raw HIP.\n",
		  hip_message_type_name(hip_get_msg_type(msg)));
	HIP_DEBUG_IN6ADDR("hip_send_raw(): local_addr", local_addr);
	HIP_DEBUG_IN6ADDR("hip_send_raw(): peer_addr", peer_addr);
	HIP_DEBUG("Source port=%d, destination port=%d\n", src_port, dst_port);

	dst_is_ipv4 = IN6_IS_ADDR_V4MAPPED(peer_addr);
	len = hip_get_msg_total_len(msg);

	/* Some convinient short-hands to avoid too much casting (could be
	   an union as well) */
	src6 = (struct sockaddr_in6 *) &src;
	dst6 = (struct sockaddr_in6 *) &dst;
	src4 = (struct sockaddr_in *)  &src;
	dst4 = (struct sockaddr_in *)  &dst;

	memset(&src, 0, sizeof(src));
	memset(&dst, 0, sizeof(dst));
	
	if (dst_is_ipv4) {
		hip_raw_sock = hip_raw_sock_v4;
		sa_size = sizeof(struct sockaddr_in);
	} else {
		HIP_DEBUG("Using IPv6 raw socket\n");
		hip_raw_sock = hip_raw_sock_v6;
		sa_size = sizeof(struct sockaddr_in6);
	}

	if (local_addr) {
		HIP_DEBUG("local address given\n");
		memcpy(&my_addr, local_addr, sizeof(struct in6_addr));
	} else {
		HIP_DEBUG("no local address, selecting one\n");
		HIP_IFEL(hip_select_source_address(&my_addr,
						   peer_addr), -1,
			 "Cannot find source address\n");
	}

	src_is_ipv4 = IN6_IS_ADDR_V4MAPPED(&my_addr);

	if (src_is_ipv4) {
		IPV6_TO_IPV4_MAP(&my_addr, &src4->sin_addr);
		src4->sin_family = AF_INET;
		HIP_DEBUG_INADDR("src4", &src4->sin_addr);
	} else {
		memcpy(&src6->sin6_addr, &my_addr,
		       sizeof(struct in6_addr));
		src6->sin6_family = AF_INET6;
		HIP_DEBUG_IN6ADDR("src6", &src6->sin6_addr);
	}

	if (dst_is_ipv4) {
		IPV6_TO_IPV4_MAP(peer_addr, &dst4->sin_addr);
		dst4->sin_family = AF_INET;

		HIP_DEBUG_INADDR("dst4", &dst4->sin_addr);
	} else {
		memcpy(&dst6->sin6_addr, peer_addr, sizeof(struct in6_addr));
		dst6->sin6_family = AF_INET6;
		HIP_DEBUG_IN6ADDR("dst6", &dst6->sin6_addr);
	}

	if (src6->sin6_family != dst6->sin6_family) {
		err = -1;
		HIP_ERROR("Source and destination address families differ\n");
		goto out_err;
	}

	hip_zero_msg_checksum(msg);
	msg->checksum = checksum_packet((char*)msg, &src, &dst);

	if (!retransmit && hip_get_msg_type(msg) == HIP_I1)
	{
		HIP_DEBUG("Retransmit of I1, no filtering required.\n");
		err = -ENOENT;
	}
	else if (entry)
	{
		err = entry->hadb_output_filter_func->hip_output_filter(msg);
	}
	else
	{
		err = ((hip_output_filter_func_set_t *)hip_get_output_filter_default_func_set())->hip_output_filter(msg);
	}

	if (err == -ENOENT)
	{
		err = 0;
	}
	else if (err == 0)
	{
		HIP_DEBUG("Agent accepted the packet.\n");
	}
	else if (err == 1)
	{
		HIP_DEBUG("Agent is waiting user action, setting entry state to HIP_STATE_FILTERING.\n");
		HIP_IFEL(hip_queue_packet(&my_addr, peer_addr,
					  msg, entry), -1, "queue failed\n");
		err = 1;
		entry->state = HIP_STATE_FILTERING;
		HIP_HEXDUMP("HA: ", entry, 4);
		goto out_err;
	}
	else if (err == 2)
	{
		HIP_DEBUG("Recreating entries, because agent changed local HIT.\n");
		struct in6_addr addr;
		memcpy(&addr, &entry->preferred_address, sizeof(addr));
		HIP_IFEL(hip_hadb_del_peer_map(&entry->hit_peer), -1, "hip_del_peer_map failed!\n");
		HIP_IFEL(hip_hadb_add_peer_info(&msg->hits, &addr), -1, "hip_hadb_add_peer_info failed!\n");
		HIP_IFEL(entry = hip_hadb_find_byhits(&msg->hits, &msg->hitr), -1, "hip_hadb_find_byhits failed!\n");
	}
	else if (err)
	{
		HIP_ERROR("Agent reject packet\n");
		err = -1;
	}	
	
	/* Note! that we need the original (possibly mapped addresses here.
	   Also, we need to do queuing before the bind because the bind
	   can fail the first time during mobility events (duplicate address
	   detection). */
	
	if (retransmit)
		HIP_IFEL(hip_queue_packet(&my_addr, peer_addr,
					  msg, entry), -1, "queue failed\n");
	
	/* Required for mobility; ensures that we are sending packets from
	   the correct source address */
	for (try_bind_again = 0; try_bind_again < 2; try_bind_again++) {
		err = bind(hip_raw_sock, (struct sockaddr *) &src, sa_size);
		if (err == EADDRNOTAVAIL) {
			HIP_DEBUG("Binding failed 1st time, trying again\n");
			HIP_DEBUG("First, sleeping a bit (duplicate address detection)\n");
			sleep(4);
		} else {
			break;
		}
	}
	HIP_IFEL(err, -1, "Binding to raw sock failed\n");
	if (HIP_SIMULATE_PACKET_LOSS && HIP_SIMULATE_PACKET_IS_LOST()) {
		HIP_DEBUG("Packet loss probability: %f\n", ((uint64_t) HIP_SIMULATE_PACKET_LOSS_PROBABILITY * RAND_MAX) / 100.f);
		HIP_DEBUG("Packet was lost (simulation)\n");
		goto out_err;
	}

	/* For some reason, neither sendmsg or send (with bind+connect)
	   do not seem to work properly. Thus, we use just sendto() */
	
	len = hip_get_msg_total_len(msg);
	_HIP_HEXDUMP("Dumping packet ", msg, len);

	for (dupl = 0; dupl < HIP_PACKET_DUPLICATES; dupl++) {

		sent = sendto(hip_raw_sock, msg, len, 0,
			      (struct sockaddr *) &dst, sa_size);
	
		HIP_IFEL((sent != len), -1,
			 "Could not send the all requested data (%d/%d)\n",
			 sent, len);
	}
	HIP_DEBUG("sent=%d/%d ipv4=%d\n", sent, len, dst_is_ipv4);
	HIP_DEBUG("Packet sent ok\n");

 out_err:
	if (err)
		HIP_ERROR("strerror: %s\n", strerror(errno));

	return err;
}

/**
 * Sends a HIP message using User Datagram Protocol (UDP).
 *
 * Sends a HIP message to the peer on UDP/IPv4. IPv6 is not supported, because
 * there are no IPv6 NATs deployed in the Internet yet. If either @c local_addr
 * or @c peer_addr is pure (not a IPv4-in-IPv6 format IPv4 address) IPv6
 * address, no message is send. IPv4-in-IPv6 format IPv4 addresses are mapped to
 * pure IPv4 addresses. In case of transmission error, this function tries to
 * retransmit the packet @c HIP_NAT_NUM_RETRANSMISSION times and sleeps for
 * @c HIP_NAT_SLEEP_TIME seconds between retransmissions. The HIP packet
 * checksum is set to zero.  
 * 
 * Used protocol suite is <code>IPv4(UDP(HIP))</code>.
 * 
 * @param local_addr a pointer to our IPv4-in-IPv6 format IPv4 address.
 * @param peer_addr  a pointer to peer IPv4-in-IPv6 format IPv4 address.
 * @param src_port   source port number to be used in the UDP packet header
 *                   (host byte order) 
 * @param dst_port   destination port number to be used in the UDP packet header.
 *                   (host byte order).
 * @param msg        a pointer to a HIP packet common header with source and
 *                   destination HITs.
 * @param not_used   a pointer to the current host association database state.
 *                   Not in use.
 * @param retransmit a boolean value indicating if this is a retransmission
 *                   (@b zero if this is @b not a retransmission).
 * @return           zero on success, or negative error value on error.
 * @note             This function should never be used directly. Use
 *                   hip_send_pkt_stateless() or the host association send
 *                   function pointed by the function pointer
 *                   hadb_xmit_func->send_pkt instead.
 * @see              hip_send_raw
 */ 
int hip_send_udp(struct in6_addr *local_addr, struct in6_addr *peer_addr,
		 in_port_t src_port, in_port_t dst_port,
		 struct hip_common* msg, hip_ha_t *not_used, int retransmit)
{
	int sockfd = 0, err = 0, xmit_count = 0;
	/* IPv4 Internet socket addresses. */
	struct sockaddr_in src4, dst4;
	/* Length of the HIP message. */
	uint16_t packet_length = 0;
	/* Number of characters sent. */
	ssize_t chars_sent = 0;
	/* If local address is not given, we fetch one here. */
	struct in6_addr my_addr;
	
	HIP_DEBUG("hip_send_udp() invoked.\n");
<<<<<<< HEAD
	/* Verify the existence of obligatory parameters. */
	HIP_ASSERT(peer_addr && msg);
=======
	
	/* Verify the existence of obligatory parameters. */
	HIP_ASSERT(peer_addr && msg);
	
>>>>>>> b2bde8ad
	HIP_DEBUG("Sending %s packet on UDP.\n",
		  hip_message_type_name(hip_get_msg_type(msg)));
	HIP_DEBUG_IN6ADDR("hip_send_udp(): local_addr", local_addr);
	HIP_DEBUG_IN6ADDR("hip_send_udp(): peer_addr", peer_addr);
	HIP_DEBUG("Source port: %d, destination port: %d.\n",
		  src_port, dst_port);
<<<<<<< HEAD

=======
	
>>>>>>> b2bde8ad
	/* Currently only IPv4 is supported, so we set internet address family
	   accordingly and map IPv6 addresses to IPv4 addresses. */
	src4.sin_family = dst4.sin_family = AF_INET;
	
        /* Source address. */
        if (local_addr) {
		HIP_DEBUG_IN6ADDR("Local address is given", local_addr);
		HIP_IFEL(!IN6_IS_ADDR_V4MAPPED(local_addr), -EPFNOSUPPORT,
			 "Local address is pure IPv6 address, IPv6 address "\
			 "family is currently not supported on UDP/HIP.\n");
		IPV6_TO_IPV4_MAP(local_addr, &src4.sin_addr);
	} else {
		HIP_DEBUG("Local address is NOT given, selecting one.\n");
		HIP_IFEL(hip_select_source_address(
				 &my_addr, peer_addr), -EADDRNOTAVAIL,
			 "Cannot find local address.\n");
		IPV6_TO_IPV4_MAP(&my_addr, &src4.sin_addr);
	}
	
        /* Destination address. */
	HIP_IFEL(!IN6_IS_ADDR_V4MAPPED(peer_addr), -EPFNOSUPPORT,
		 "Peer address is pure IPv6 address, IPv6 address family is "\
		 "currently not supported on UDP/HIP.\n");
	IPV6_TO_IPV4_MAP(peer_addr, &dst4.sin_addr);
	
        /* Source port */
	if(src_port != 0) {
		src4.sin_port = htons(src_port);
	}
	else {
		src4.sin_port = 0;
	}
	
	/* Destination port. */
	if(dst_port != 0) {
		dst4.sin_port = htons(dst_port);
	}
	else {
		dst4.sin_port = htons(HIP_NAT_UDP_PORT);
	}

	/* Zero message HIP checksum. */
	hip_zero_msg_checksum(msg);
	
	/* Get the packet total length for sendto(). */
	packet_length = hip_get_msg_total_len(msg);
	
	HIP_DEBUG("Trying to send %u bytes on UDP with source port: %u and "\
		  "destination port: %u.\n",
		  packet_length, ntohs(src4.sin_port), ntohs(dst4.sin_port));
	
	/* Try to send the data. */
	do{
		chars_sent = sendto( hip_nat_sock_udp, msg, packet_length, 0,
				     (struct sockaddr *) &dst4, sizeof(dst4));
		/* Failure. */
		if(chars_sent < 0)
		{
			HIP_DEBUG("Problem in sending UDP packet. Sleeping for "\
				  "%d seconds and trying again.\n",
				  HIP_NAT_SLEEP_TIME);
			sleep(HIP_NAT_SLEEP_TIME);
		}
		/* Success. */
		else
		{
			break;
		}
		xmit_count++;
	}while(xmit_count < HIP_NAT_NUM_RETRANSMISSION);

	/* Verify that the message was sent completely. */
	HIP_IFEL((chars_sent != packet_length), -ECOMM,
		 "Error while sending data on UDP: %d bytes of %d sent.)\n",
		 chars_sent, packet_length);

	HIP_DEBUG("Packet sent successfully over UDP, characters sent: %u, "\
		  "packet length: %u.\n", chars_sent, packet_length);

 out_err:
	if (sockfd)
		close(sockfd);
	return err;
}

<<<<<<< HEAD
=======

/**
 * Sends a HIP message using a send function selected using the the global
 * variable @c hip_nat_status as selector.
 *
 * This function should only be used for stateless sending of HIP packets. That
 * is, sending of packets in a state before succesful handling of I2 packet.
 * 
 * @param local_addr a pointer to our IPv6 or IPv4-in-IPv6 format IPv4 address.
 * @param peer_addr  a pointer to peer IPv6 or IPv4-in-IPv6 format IPv4 address.
 * @param src_port   source port number to be used in the UDP packet header.
 * @param dst_port   destination port number to be used in the UDP packet header.
 * @param msg        a pointer to a HIP packet common header with source and
 *                   destination HITs.
 * @param entry      a pointer to the current host association database state.
 * @param retransmit a boolean value indicating if this is a retransmission
 *                   (@b zero if this is @b not a retransmission).
 * @return           zero on success, or negative error value on error.
 * @todo             Add support for i3.
 * @see              hip_send_raw
 * @see              hip_send_udp
 */
int hip_send_pkt_stateless(struct in6_addr *local_addr,
			   struct in6_addr *peer_addr,
			   in_port_t src_port, in_port_t dst_port,
			   struct hip_common* msg, hip_ha_t *entry,
			   int retransmit)
{
	int err = 0;
	
	HIP_DEBUG("hip_send_pkt_stateless() invoked.\n");

	if(hip_nat_status || (entry && entry->nat_mode)) {
		err = hip_send_udp(local_addr, peer_addr, src_port, dst_port,
				   msg, entry, retransmit);
	}
	else {
		err = hip_send_raw(local_addr, peer_addr, src_port, dst_port,
				   msg, entry, retransmit);
	}
	return err;
}


>>>>>>> b2bde8ad
#ifdef CONFIG_HIP_HI3
/**
 * The callback for i3 "no matching id" callback.
 * 
 * @param ctx_data a pointer to...
 * @param data     a pointer to...
 * @param fun_ctx  a pointer to...
 * @todo           tkoponen, should this somehow trigger the timeout for waiting
 *                 outbound traffic (state machine)?
 */
static void no_matching_trigger(void *ctx_data, void *data, void *fun_ctx) {
	char id[32];
	sprintf_i3_id(id, (ID *)ctx_data);
	
	HIP_ERROR("Following ID not found: %s", id);
}

/** 
 * Hi3 outbound traffic processing.
 * 
 * @param src_addr  a pointer to our IPv6 or IPv4-in-IPv6 format IPv4 address.
 * @param peer_addr a pointer to peer IPv6 or IPv4-in-IPv6 format IPv4 address.
 * @param not_used  source port number. Not in use.
 * @param not_used2 destination port number. Not in use.
 * @param msg       a pointer to a HIP packet common header with source and
 *                  destination HITs.
 * @param not_used3 a pointer to the current host association database state.
 *                  Not in use.
 * @param not_used4 a boolean value indicating if this is a retransmission
 *                  (@b zero if this is @b not a retransmission). Not in use.
 * @note            There are four parameters not used anywhere. However, these
 *                  parameters must exist in the function parameter list
 *                  because all the send-functions must have a uniform parameter
 *                  list as dictated by @c hip_hadb_xmit_func_set.
 * @todo            For now this supports only serialiazation of IPv6 addresses
 *                  to Hi3 header.
 * @todo            This function is outdated. Does not support in6 mapped
 *                  addresses and retransmission queues -mk
 * @todo            Does this support NAT travelsal? Or is it even supposed to
 *                  support it?
 * 
 */
int hip_send_i3(struct in6_addr *src_addr, struct in6_addr *peer_addr,
		in_port_t not_used, in_port_t not_used2, struct hip_common *msg,
		hip_ha_t *not_used3, int not_used4)
{
	ID id;
	cl_buf *clb;
  	u16 csum;	
	int err, msg_len, hdr_dst_len, hdr_src_len;
	struct sockaddr_in6 src, dst;
	struct hi3_ipv6_addr hdr_src, hdr_dst;
	char *buf;

	/* This code is outdated. Synchronize to the non-hi3 version */

	if (!src_addr) {
		/** @todo Obtain the preferred address. */
		HIP_ERROR("No source address.\n");
		return -1;
	}

	if (!peer_addr) {
		/** @todo Just ignore? */
		HIP_ERROR("No destination address.\n");
		return -1;
	}

	/* Construct the Hi3 header, for now IPv6 only */
	hdr_src.sin6_family = AF_INET6;
	hdr_src_len = sizeof(struct hi3_ipv6_addr);
	memcpy(&hdr_src.sin6_addr, src_addr, sizeof(struct in6_addr));
	hdr_dst.sin6_family = AF_INET6;
	hdr_dst_len = sizeof(struct hi3_ipv6_addr);
	memcpy(&hdr_dst.sin6_addr, peer_addr, sizeof(struct in6_addr));
	/* IPv6 specific code ends */

	msg_len = hip_get_msg_total_len(msg);
	clb = cl_alloc_buf(msg_len + hdr_dst_len + hdr_src_len);
	if (!clb) {
		HIP_ERROR("Out of memory\n.");
		return -1;
	}

	hip_zero_msg_checksum(msg);
	msg->checksum = checksum_packet((char *)msg, 
					(struct sockaddr *)&src, 
					(struct sockaddr *)&dst);

	buf = clb->data;
	memcpy(buf, &hdr_src, hdr_src_len);
	buf += hdr_src_len;
	memcpy(buf, &hdr_dst, hdr_dst_len);
	buf += hdr_dst_len;
  
	memcpy(buf, msg, msg_len);

	/* Send over i3 */
	bzero(&id, ID_LEN);
	memcpy(&id, &msg->hitr, sizeof(struct in6_addr));
	cl_set_private_id(&id);

	/* exception when matching trigger not found */
	cl_register_callback(CL_CBK_TRIGGER_NOT_FOUND, no_matching_trigger, NULL);
	cl_send(&id, clb, 0);  
	cl_free_buf(clb);
	
 out_err:
	return err;
}
#endif<|MERGE_RESOLUTION|>--- conflicted
+++ resolved
@@ -746,26 +746,15 @@
 	struct in6_addr my_addr;
 	
 	HIP_DEBUG("hip_send_udp() invoked.\n");
-<<<<<<< HEAD
 	/* Verify the existence of obligatory parameters. */
 	HIP_ASSERT(peer_addr && msg);
-=======
-	
-	/* Verify the existence of obligatory parameters. */
-	HIP_ASSERT(peer_addr && msg);
-	
->>>>>>> b2bde8ad
 	HIP_DEBUG("Sending %s packet on UDP.\n",
 		  hip_message_type_name(hip_get_msg_type(msg)));
 	HIP_DEBUG_IN6ADDR("hip_send_udp(): local_addr", local_addr);
 	HIP_DEBUG_IN6ADDR("hip_send_udp(): peer_addr", peer_addr);
 	HIP_DEBUG("Source port: %d, destination port: %d.\n",
 		  src_port, dst_port);
-<<<<<<< HEAD
-
-=======
-	
->>>>>>> b2bde8ad
+
 	/* Currently only IPv4 is supported, so we set internet address family
 	   accordingly and map IPv6 addresses to IPv4 addresses. */
 	src4.sin_family = dst4.sin_family = AF_INET;
@@ -851,53 +840,6 @@
 	return err;
 }
 
-<<<<<<< HEAD
-=======
-
-/**
- * Sends a HIP message using a send function selected using the the global
- * variable @c hip_nat_status as selector.
- *
- * This function should only be used for stateless sending of HIP packets. That
- * is, sending of packets in a state before succesful handling of I2 packet.
- * 
- * @param local_addr a pointer to our IPv6 or IPv4-in-IPv6 format IPv4 address.
- * @param peer_addr  a pointer to peer IPv6 or IPv4-in-IPv6 format IPv4 address.
- * @param src_port   source port number to be used in the UDP packet header.
- * @param dst_port   destination port number to be used in the UDP packet header.
- * @param msg        a pointer to a HIP packet common header with source and
- *                   destination HITs.
- * @param entry      a pointer to the current host association database state.
- * @param retransmit a boolean value indicating if this is a retransmission
- *                   (@b zero if this is @b not a retransmission).
- * @return           zero on success, or negative error value on error.
- * @todo             Add support for i3.
- * @see              hip_send_raw
- * @see              hip_send_udp
- */
-int hip_send_pkt_stateless(struct in6_addr *local_addr,
-			   struct in6_addr *peer_addr,
-			   in_port_t src_port, in_port_t dst_port,
-			   struct hip_common* msg, hip_ha_t *entry,
-			   int retransmit)
-{
-	int err = 0;
-	
-	HIP_DEBUG("hip_send_pkt_stateless() invoked.\n");
-
-	if(hip_nat_status || (entry && entry->nat_mode)) {
-		err = hip_send_udp(local_addr, peer_addr, src_port, dst_port,
-				   msg, entry, retransmit);
-	}
-	else {
-		err = hip_send_raw(local_addr, peer_addr, src_port, dst_port,
-				   msg, entry, retransmit);
-	}
-	return err;
-}
-
-
->>>>>>> b2bde8ad
 #ifdef CONFIG_HIP_HI3
 /**
  * The callback for i3 "no matching id" callback.
