/* @file
 * This file defines handling functions for outgoing packets for the Host
 * Identity Protocol (HIP).
 * 
 * @author  Janne Lundberg
 * @author  Miika Komu
 * @author  Mika Kousa
 * @author  Kristian Slavov
 * @note    Distributed under <a href="http://www.gnu.org/licenses/gpl.txt">GNU/GPL</a>.
 */
#include "output.h"

enum number_dh_keys_t number_dh_keys = TWO;


/**
* Standard BSD internet checksum routine from nmap
* for calculating the checksum field of the TCP header
*/
unsigned short in_cksum(u16 *ptr,int nbytes){
	register u32 sum;
	u16 oddbyte;
	register u16 answer;

	/*
	 * Our algorithm is simple, using a 32-bit accumulator (sum),
	 * we add sequential 16-bit words to it, and at the end, fold back
	 * all the carry bits from the top 16 bits into the lower 16 bits.
	 */

	sum = 0;
	while (nbytes > 1){
		sum += *ptr++;
		nbytes -= 2;
	}

	/* mop up an odd byte, if necessary */
	if (nbytes == 1) {
		oddbyte = 0;            /* make sure top half is zero */
		*((u_char *) &oddbyte) = *(u_char *)ptr;   /* one byte only */
		sum += oddbyte;
	}

	/*
	 * Add back carry outs from top 16 bits to low 16 bits.
	 */

	sum  = (sum >> 16) + (sum & 0xffff);    /* add high-16 to low-16 */
	sum += (sum >> 16);                     /* add carry */
	answer = ~sum;          /* ones-complement, then truncate to 16 bits */
	return(answer);
}



/**
 * adds the i1 option to a packet if required
 * adds the default HIT after the i1 option (if i1 option should be added)
 * and sends it off with the correct checksum

 * trafficType - 4 or 6 - standing for ipv4 and ipv6
 */
/**
 * Sends a TCP packet through a raw socket.
 * 
 * @param *ptr	pointer to an integer that indicates
 * 		the type of traffic: 4 - ipv4; 6 - ipv6.
 * @param *ptr	


 * @return	nothing, this function loops forever,
 * 		until the firewall is stopped.
 */
int send_tcp_packet(void *hdr,
		    int   newSize,
		    int   trafficType,
		    int   sockfd,
		    int   addOption,
		    int   addHIT){
	int    on = 1, i, j, err = 0, off = 0;
	int    hdr_size, newHdr_size, twoHdrsSize;
	char  *packet;
	char  *bytes =(char*)hdr;
	struct sockaddr_in  sin_addr;
	struct sockaddr_in6 sin6_addr;
	struct in_addr  dstAddr;
	struct in6_addr dst6Addr;
	struct tcphdr *tcphdr;
	struct tcphdr *newTcphdr;
	struct ip * iphdr;
	struct ip * newIphdr;
	struct ip6_hdr * ip6_hdr;
	struct ip6_hdr * newIp6_hdr;
	struct pseudo_hdr  *pseudo;
	struct pseudo6_hdr *pseudo6;
	void  *pointer;
	struct in6_addr *defaultHit = HIP_MALLOC(sizeof(char)*16, 0);
	char   newHdr [newSize + 4*addOption + (sizeof(struct in6_addr))*addHIT];
	char  *HITbytes;

	if(addOption)
		newSize = newSize + 4;
	if(addHIT)
		newSize = newSize + sizeof(struct in6_addr);

	//initializing the headers and setting socket settings
	if(trafficType == 4){
		//get the ip header
		iphdr = (struct ip *)hdr;
		//get the tcp header
		hdr_size = (iphdr->ip_hl * 4);
		tcphdr = ((struct tcphdr *) (((char *) iphdr) + hdr_size));
		//socket settings
		sin_addr.sin_family = AF_INET;
		sin_addr.sin_port   = htons(tcphdr->dest);
		
		/* Is that right to copy address? */
		sin_addr.sin_addr   = iphdr->ip_dst;
	}
	else if(trafficType == 6){
		//get the ip header
		ip6_hdr = (struct ip6_hdr *)hdr;
		//get the tcp header
		hdr_size = sizeof(struct ip6_hdr);
		tcphdr = ((struct tcphdr *) (((char *) ip6_hdr) + hdr_size));
		//socket settings
		sin6_addr.sin6_family = AF_INET6;
		sin6_addr.sin6_port   = htons(tcphdr->dest);
		sin6_addr.sin6_addr   = ip6_hdr->ip6_dst;
	}

	//measuring the size of ip and tcp headers (no options)
	twoHdrsSize = hdr_size + 4*5;

	//copy the ip header and the tcp header without the options
	memcpy(&newHdr[0], &bytes[0], twoHdrsSize);

	//get the default hit
	if(addHIT){
		hip_get_default_hit(defaultHit);
		HITbytes = (char*)defaultHit;
	}

	//add the i1 option and copy the old options
	//add the HIT if required, 
	if(tcphdr->doff == 5){//there are no previous options
		if(addOption){
			newHdr[twoHdrsSize]     = (char)HIP_OPTION_KIND;
			newHdr[twoHdrsSize + 1] = (char)2;
			newHdr[twoHdrsSize + 2] = (char)1;
			newHdr[twoHdrsSize + 3] = (char)1;
			if(addHIT){
				//put the default hit
				memcpy(&newHdr[twoHdrsSize + 4], &HITbytes[0], 16);
			}
		}
		else{
			if(addHIT){
				//put the default hit
				memcpy(&newHdr[twoHdrsSize], &HITbytes[0], 16);
			}
		}
	}
	else{//there are previous options
		if(addOption){
			newHdr[twoHdrsSize]     = (char)HIP_OPTION_KIND;
			newHdr[twoHdrsSize + 1] = (char)2;
			newHdr[twoHdrsSize + 2] = (char)1;
			newHdr[twoHdrsSize + 3] = (char)1;

			//if the HIT is to be sent, the
			//other options are not important
			if(addHIT){
				//put the default hit
				memcpy(&newHdr[twoHdrsSize + 4], &HITbytes[0], 16);
			}
			else
				memcpy(&newHdr[twoHdrsSize + 4], &bytes[twoHdrsSize], 4*(tcphdr->doff-5));
		}
		else
		{
			//if the HIT is to be sent, the
			//other options are not important
			if(addHIT){
				//put the default hit
				memcpy(&newHdr[twoHdrsSize], &HITbytes[0], 16);
			}
			else
				memcpy(&newHdr[twoHdrsSize], &bytes[twoHdrsSize], 4*(tcphdr->doff-5));
		}
	}

	pointer = &newHdr[0];
	//get pointers to the new packet
	if(trafficType == 4){
		//get the ip header
		newIphdr = (struct ip *)pointer;
		//get the tcp header
		newHdr_size = (iphdr->ip_hl * 4);
		newTcphdr = ((struct tcphdr *) (((char *) newIphdr) + newHdr_size));
	}
	else if(trafficType == 6){
		//get the ip header
		newIp6_hdr = (struct ip6_hdr *)pointer;
		//get the tcp header		
		newHdr_size = (newIp6_hdr->ip6_ctlun.ip6_un1.ip6_un1_plen * 4);
		newTcphdr = ((struct tcphdr *) (((char *) newIp6_hdr) + newHdr_size));
	}

	//change the values of the checksum and the tcp header length(+1) 
	newTcphdr->check = 0;
	if(addOption)
		newTcphdr->doff = newTcphdr->doff + 1;
	if(addHIT)
		newTcphdr->doff = newTcphdr->doff + 4;//16 bytes HIT - 4 more words

	//the checksum
	if(trafficType == 4){
		pseudo = (struct pseudo_hdr *) ((u8*)newTcphdr - sizeof(struct pseudo_hdr));

		pseudo->s_addr = newIphdr->ip_src.s_addr;
		pseudo->d_addr = newIphdr->ip_dst.s_addr;
		pseudo->zer0    = 0;
		pseudo->protocol = IPPROTO_TCP;
		pseudo->length  = htons(sizeof(struct tcphdr) + 4*(newTcphdr->doff-5) + 0);

		newTcphdr->check = in_cksum((unsigned short *)pseudo, sizeof(struct tcphdr) + 
							4*(newTcphdr->doff-5) + sizeof(struct pseudo_hdr) + 0);
	}
	else if(trafficType == 6){
		pseudo6 = (struct pseudo6_hdr *) ((u8*)newTcphdr - sizeof(struct pseudo6_hdr));

		pseudo6->s_addr = newIp6_hdr->ip6_src;
		pseudo6->d_addr = newIp6_hdr->ip6_dst;
		pseudo6->zer0    = 0;
		pseudo6->protocol = IPPROTO_TCP;
		pseudo6->length  = htons(sizeof(struct tcphdr) + 4*(newTcphdr->doff-5) + 0);

		newTcphdr->check = in_cksum((unsigned short *)pseudo6, sizeof(struct tcphdr) +
							4*(newTcphdr->doff-5) + sizeof(struct pseudo6_hdr) + 0);
	}

	//replace the pseudo header bytes with the correct ones
	memcpy(&newHdr[0], &bytes[0], hdr_size);

	if(setsockopt(sockfd, IPPROTO_IP, IP_HDRINCL, (char *)&on, sizeof(on)) < 0 ){
		HIP_DEBUG("Error setting an option to raw socket\n"); 
		return;
	}

	//finally send through the socket
	err = sendto(sockfd, &newHdr[0], newSize, 0, (struct sockaddr *)&sin_addr, sizeof(sin_addr));

out_err:
	if(defaultHit)
		HIP_FREE(defaultHit);

	setsockopt(sockfd, IPPROTO_IP, IP_HDRINCL, (char *)&off, sizeof(off));

	return err;
}


/**
 * Builds the TCP SYN packet that will be send with the i1 option.
 * 
 * Send an I1 packet to the responder if an IPv6 address for the peer
 * is known.
 * 
 * @param entry   	a pointer to a host association database state reserved for
 *                	the peer. The src and dst ports are included in this parameter
 * @return        	nothing
 */
void hip_send_opp_tcp_i1(hip_ha_t *entry){
	int    ipType = ! IN6_IS_ADDR_V4MAPPED(&entry->preferred_address);
	struct ip * iphdr;
	struct ip6_hdr * ip6_hdr;
	struct tcphdr *tcphdr;
	int    i, hdr_size;
	char bytes [sizeof(struct ip)*(1 - ipType)   +   sizeof(struct ip6_hdr)*ipType   +   5*4];

	HIP_DEBUG("\n");

	if(ipType == 0)
		hdr_size = sizeof(struct ip);
	else if(ipType == 1)
		hdr_size = sizeof(struct ip6_hdr);

	//set all bytes of both headers to 0
	memset(&bytes[0], 0, 40);

	//fill in the ip header fields
	if(ipType == 0){//ipv4
		//get the ip header
		iphdr = (struct ip *)&bytes[0];
		//get the tcp header
		tcphdr = ((struct tcphdr *) (((char *) iphdr) + hdr_size));

		iphdr->ip_v = 4;
		iphdr->ip_hl = 5;
		iphdr->ip_tos = 0;
		iphdr->ip_len = 44;//20+20+4 ?????
		iphdr->ip_id = 100;//random
		//iphdr->FLAGS
		iphdr->ip_off = 0;
		iphdr->ip_ttl = 64;
		iphdr->ip_p = 6;
		iphdr->ip_sum = in_cksum((unsigned short *)iphdr, sizeof(struct ip));
		IPV6_TO_IPV4_MAP(&entry->local_address, &iphdr->ip_src);
		IPV6_TO_IPV4_MAP(&entry->preferred_address, &iphdr->ip_dst);
	}
	else if(ipType == 1){//ipv6
		//get the ip header
		ip6_hdr = (struct ip6_hdr *)&bytes[0];
		//get the tcp header
		tcphdr = ((struct tcphdr *) (((char *) ip6_hdr) + hdr_size));

		ip6_hdr->ip6_ctlun.ip6_un1.ip6_un1_flow = 1610612736;//01100000000000000000000000000000;
		ip6_hdr->ip6_ctlun.ip6_un1.ip6_un1_plen = 20;
		ip6_hdr->ip6_ctlun.ip6_un1.ip6_un1_nxt = 6;
		ip6_hdr->ip6_ctlun.ip6_un1.ip6_un1_hlim = 64;
		memcpy(&ip6_hdr->ip6_src, &entry->local_address, sizeof(struct in6_addr));
		memcpy(&ip6_hdr->ip6_dst, &entry->preferred_address, sizeof(struct in6_addr));
	}

	//randomize the source port to one of 1024-65535
	//but different from entry->tcp_opptcp_src_port
	tcphdr->source = rand() % (65536-1024) + 1024;//entry->tcp_opptcp_src_port;
	while(tcphdr->source == entry->tcp_opptcp_src_port)
		tcphdr->source = rand() % (65536-1024) + 1024;

	tcphdr->dest   = entry->tcp_opptcp_dst_port;
	tcphdr->seq = 0;
	tcphdr->ack_seq = 0;//is not important in the SYN packet
	tcphdr->doff = 5;
	tcphdr->syn = 1;
	//tcphdr->rst = 1;
	tcphdr->window = 34;//random
	tcphdr->check = 0;//will be set right when sent, no need to calculate it here
	//tcphdr->urg_ptr = ???????? TO BE FIXED
	if(ipType == 0)
		send_tcp_packet(&bytes[0], hdr_size + 4*tcphdr->doff, 4, hip_raw_sock_v4, 1, 0);
	else if(ipType == 1)
		send_tcp_packet(&bytes[0], hdr_size + 4*tcphdr->doff, 6, hip_raw_sock_v6, 1, 0);
}


/**
 * Sends an I1 packet to the peer.
 * 
 * Send an I1 packet to the responder if an IPv6 address for the peer
 * is known.
 * 
 * @param src_hit a pointer to source host identity tag.
 * @param dst_hit a pointer to destination host identity tag.
 * @param entry   a pointer to a host association database state reserved for
 *                the peer.
 * @return        zero on success, or negative error value on error.
 */
int hip_send_i1(hip_hit_t *src_hit, hip_hit_t *dst_hit, hip_ha_t *entry)
{
	struct hip_common *i1 = 0;
	struct in6_addr daddr;
	struct hip_common *i1_blind = NULL;
	uint16_t mask = 0;
	int err = 0, n=0;
		
	HIP_DEBUG("\n");

	/* Assign a local private key, public key and HIT to HA */
	HIP_DEBUG_HIT("src_hit", src_hit);
	HIP_IFEL(hip_init_us(entry, src_hit), -EINVAL,
		 "Could not assign a local host id\n");
	
		HIP_DEBUG("\n");
	HIP_DEBUG("----**********----3--*********-----------------\n");
	hip_for_each_ha(hip_print_info_hadb, &n);
	HIP_DEBUG("----**********----3--*********-----------------\n");

#ifdef CONFIG_HIP_BLIND
        if (hip_blind_get_status()) {
	  HIP_DEBUG("Blind is activated, build blinded i1\n");
	  // Build i1 message: use blind HITs and put nonce in the message 
	  HIP_IFEL((i1_blind = hip_blind_build_i1(entry, &mask)) == NULL, 
		   -1, "hip_blind_build_i1() failed\n");
	  HIP_DUMP_MSG(i1_blind);
	}
#endif	

	/* We don't need to use hip_msg_alloc(), since the I1
	   packet is just the size of struct hip_common. */ 

	/* ..except that when calculating the msg size, we need to have more
	   than just hip_common */

	/* So why don't we just have a hip_max_t struct to allow allocation of
	   maximum sized HIP packets from the stack? Not that it would make any
	   difference here, but playing with mallocs has always the chance of
	   leaks... */
	
	i1 = hip_msg_alloc();
			
	if (!hip_blind_get_status()) {
		entry->hadb_misc_func->
			hip_build_network_hdr(i1, HIP_I1,
					      mask, &entry->hit_our, dst_hit);
	}
	/* Calculate the HIP header length */
	hip_calc_hdr_len(i1);
	
	HIP_HEXDUMP("HIT source", &i1->hits, sizeof(struct in6_addr));
	HIP_HEXDUMP("HIT dest", &i1->hitr, sizeof(struct in6_addr));


	HIP_IFEL(hip_hadb_get_peer_addr(entry, &daddr), -1, 
		 "No preferred IP address for the peer.\n");
	
	HIP_DEBUG("\n");
	HIP_DEBUG("----**********---4---*********-----------------\n");
	hip_for_each_ha(hip_print_info_hadb, &n);
	HIP_DEBUG("----**********---4---*********-----------------\n");


#ifdef CONFIG_HIP_OPPORTUNISTIC
	// if hitr is hashed null hit, send it as null on the wire
	if(hit_is_opportunistic_hashed_hit(&i1->hitr))
		ipv6_addr_copy(&i1->hitr, &in6addr_any);
	
	_HIP_HEXDUMP("dest hit on wire", &i1->hitr, sizeof(struct in6_addr));
	_HIP_HEXDUMP("daddr", &daddr, sizeof(struct in6_addr));
#endif // CONFIG_HIP_OPPORTUNISTIC

#ifdef CONFIG_HIP_BLIND
	// Send blinded i1
	if (hip_blind_get_status()) {
	  err = entry->hadb_xmit_func->hip_send_pkt(&entry->local_address, 
						    &daddr, 
						    (entry->nat_mode ? HIP_NAT_UDP_PORT : 0),
						    HIP_NAT_UDP_PORT,
						    i1_blind, entry, 1);
	}
#endif

	HIP_DEBUG_HIT("BEFORE sending\n",&daddr);
	if (!hip_blind_get_status()) {
		err = entry->hadb_xmit_func->
			hip_send_pkt(&entry->local_address, &daddr,
				     (entry->nat_mode ? HIP_NAT_UDP_PORT : 0),
				     HIP_NAT_UDP_PORT,
				     i1, entry, 1);
	}

	HIP_DEBUG("err after sending: %d.\n", err);

	if (!err) {
		HIP_LOCK_HA(entry);
		entry->state = HIP_STATE_I1_SENT;
		HIP_UNLOCK_HA(entry);
	}
	else if (err == 1)
		err = 0;


	/*send the TCP SYN_i1 packet*/
	if (hip_get_opportunistic_tcp_status() &&
	    hit_is_opportunistic_hashed_hit(dst_hit)) {
		/* Ensure that I1 gets first to destination */
		usleep(50);
		hip_send_opp_tcp_i1(entry);
	}
out_err:

	HIP_DEBUG("----**********------*********-----------------\n");
	hip_for_each_ha(hip_print_info_hadb, &n);
	HIP_DEBUG("----**********------*********-----------------\n");

	if (i1)
	  HIP_FREE(i1);

	if (i1_blind)
	  HIP_FREE(i1_blind);
	return err;
}

/**
 * Constructs a new R1 packet payload.
 * 
 * @param src_hit      a pointer to the source host identity tag used in the
 *                     packet.
 * @param sign         a funtion pointer to a signature funtion.
 * @param host_id_priv a pointer to ...
 * @param host_id_pub  a pointer to ...
 * @param cookie       a pointer to ...
 * @return             zero on success, or negative error value on error.
 */
struct hip_common *hip_create_r1(const struct in6_addr *src_hit, 
				 int (*sign)(struct hip_host_id *p, struct hip_common *m),
				 struct hip_host_id *host_id_priv,
				 const struct hip_host_id *host_id_pub,
				 int cookie_k)
{
        extern int hip_transform_order;
	struct hip_locator_info_addr_item *addr_list = NULL;
	struct hip_locator *locator = NULL;
 	struct hip_locator_info_addr_item *locators = NULL;
	struct netdev_address *n = NULL;
 	hip_ha_t *entry = NULL;
	hip_common_t *msg = NULL;
 	hip_list_t *item = NULL, *tmp = NULL;
	hip_srv_t service_list[HIP_TOTAL_EXISTING_SERVICES];
	u8 *dh_data1 = NULL, *dh_data2 = NULL;
	uint32_t spi = 0;
	int err = 0, dh_size1 = 0, dh_size2 = 0, written1 = 0, written2 = 0;
	int mask = 0, l = 0, is_add = 0, ii = 0, *list = NULL;
	unsigned int service_count = 0;

	/* Supported HIP and ESP transforms. */
	hip_transform_suite_t transform_hip_suite[] = {
                HIP_HIP_AES_SHA1,
                HIP_HIP_3DES_SHA1,
                HIP_HIP_NULL_SHA1	};
        hip_transform_suite_t transform_esp_suite[] = {
		HIP_ESP_AES_SHA1,
		HIP_ESP_3DES_SHA1,
		HIP_ESP_NULL_SHA1
	};
        /* change order if necessary */
        if (hip_transform_order == 0) {
                transform_hip_suite[0] = HIP_HIP_AES_SHA1;
                transform_hip_suite[1] = HIP_HIP_3DES_SHA1;
                transform_hip_suite[2] = HIP_HIP_NULL_SHA1;
                
                transform_esp_suite[0] = HIP_ESP_AES_SHA1;
                transform_esp_suite[1] = HIP_ESP_3DES_SHA1;
                transform_esp_suite[2] = HIP_ESP_NULL_SHA1;
                HIP_DEBUG("Transform order 0\n");
        } else if (hip_transform_order == 1) {
                transform_hip_suite[0] = HIP_HIP_3DES_SHA1;
                transform_hip_suite[1] =  HIP_HIP_AES_SHA1;
                transform_hip_suite[2] = HIP_HIP_NULL_SHA1;
                
                transform_esp_suite[0] = HIP_ESP_3DES_SHA1;
                transform_esp_suite[1] =  HIP_ESP_AES_SHA1;
                transform_esp_suite[2] = HIP_ESP_NULL_SHA1;
                HIP_DEBUG("Transform order 1\n");
        } else if (hip_transform_order == 2) {
                transform_hip_suite[0] = HIP_HIP_AES_SHA1;
                transform_hip_suite[1] = HIP_HIP_NULL_SHA1;
                transform_hip_suite[2] = HIP_HIP_3DES_SHA1;
                
                transform_esp_suite[0] = HIP_ESP_AES_SHA1;
                transform_esp_suite[1] = HIP_ESP_NULL_SHA1;
                transform_esp_suite[2] = HIP_ESP_3DES_SHA1;
                HIP_DEBUG("Transform order 2\n");
        } else if (hip_transform_order == 3) {
                transform_hip_suite[0] = HIP_HIP_3DES_SHA1;
                transform_hip_suite[1] = HIP_HIP_NULL_SHA1;
                transform_hip_suite[2] = HIP_HIP_AES_SHA1;

                transform_esp_suite[0] = HIP_ESP_3DES_SHA1;
                transform_esp_suite[1] = HIP_ESP_NULL_SHA1;
                transform_esp_suite[2] = HIP_ESP_AES_SHA1;
                HIP_DEBUG("Transform order 3\n");
        } else if (hip_transform_order == 4) {
                transform_hip_suite[0] = HIP_HIP_NULL_SHA1;
                transform_hip_suite[1] = HIP_HIP_AES_SHA1;
                transform_hip_suite[2] = HIP_HIP_3DES_SHA1;

                transform_esp_suite[0] = HIP_ESP_NULL_SHA1;
                transform_esp_suite[1] = HIP_ESP_AES_SHA1;
                transform_esp_suite[2] = HIP_ESP_3DES_SHA1;
                HIP_DEBUG("Transform order 4\n");
        } else if (hip_transform_order == 5) {
                transform_hip_suite[0] = HIP_HIP_NULL_SHA1;
                transform_hip_suite[1] = HIP_HIP_3DES_SHA1;
                transform_hip_suite[2] = HIP_HIP_AES_SHA1;

                transform_esp_suite[0] = HIP_ESP_NULL_SHA1;
                transform_esp_suite[1] = HIP_ESP_3DES_SHA1;
                transform_esp_suite[2] = HIP_ESP_AES_SHA1;
                HIP_DEBUG("Transform order 5\n");
        }
	
 	_HIP_DEBUG("hip_create_r1() invoked.\n");
	HIP_IFEL(!(msg = hip_msg_alloc()), -ENOMEM, "Out of memory\n");

 	/* Allocate memory for writing the first Diffie-Hellman shared secret */
	HIP_IFEL((dh_size1 = hip_get_dh_size(HIP_FIRST_DH_GROUP_ID)) == 0, 
		 -1, "Could not get dh_size1\n");
	HIP_IFEL(!(dh_data1 = HIP_MALLOC(dh_size1, GFP_ATOMIC)), 
		 -1, "Failed to alloc memory for dh_data1\n");
	memset(dh_data1, 0, dh_size1);

	_HIP_DEBUG("dh_size=%d\n", dh_size1);

 	/* Allocate memory for writing the second Diffie-Hellman shared secret */
	HIP_IFEL((dh_size2 = hip_get_dh_size(HIP_SECOND_DH_GROUP_ID)) == 0, 
		 -1, "Could not get dh_size2\n");
	HIP_IFEL(!(dh_data2 = HIP_MALLOC(dh_size2, GFP_ATOMIC)), 
		 -1, "Failed to alloc memory for dh_data2\n");
	memset(dh_data2, 0, dh_size2);

	/* Ready to begin building of the R1 packet */
	/** @todo TH: hip_build_network_hdr has to be replaced with an
	    appropriate function pointer */
	HIP_DEBUG_HIT("src_hit used to build r1 network header", src_hit);
 	hip_build_network_hdr(msg, HIP_R1, mask, src_hit, NULL);

	/* Parameter R1_COUNTER (OPTIONAL) */

	/* Parameter LOCATOR PARAMETER */
	if (hip_locator_status == SO_HIP_SET_LOCATOR_ON) {
		HIP_DEBUG("Building LOCATOR parameter\n");
		if ((err = hip_build_locators(msg)) < 0) 
			HIP_DEBUG("LOCATOR parameter building failed\n");
		_HIP_DUMP_MSG(msg);
        }
<<<<<<< HEAD
 	/* Parameter PUZZLE */
=======
#endif
#ifdef HIP_USE_ICE
	{	
		hip_transform_suite_t suite = hip_nat_get_control();
		hip_build_param_nat_tranform(msg, suite);
	}
#endif
 	/********** PUZZLE ************/
>>>>>>> 738c7309
	HIP_IFEL(hip_build_param_puzzle(msg, cookie_k,
					42 /* 2^(42-32) sec lifetime */, 
					0, 0),  -1, 
		 "Cookies were burned. Bummer!\n");

 	/* Parameter Diffie-Hellman */
	HIP_IFEL((written1 = hip_insert_dh(dh_data1, dh_size1,
					  HIP_FIRST_DH_GROUP_ID)) < 0,
		 -1, "Could not extract the first DH public key\n");

	if (number_dh_keys == TWO){
	         HIP_IFEL((written2 = hip_insert_dh(dh_data2, dh_size2,
		       HIP_SECOND_DH_GROUP_ID)) < 0,
		       -1, "Could not extract the second DH public key\n");

	         HIP_IFEL(hip_build_param_diffie_hellman_contents(msg,
		       HIP_FIRST_DH_GROUP_ID, dh_data1, written1,
		       HIP_SECOND_DH_GROUP_ID, dh_data2, written2), -1,
		       "Building of DH failed.\n");
	}else
	         HIP_IFEL(hip_build_param_diffie_hellman_contents(msg,
		       HIP_FIRST_DH_GROUP_ID, dh_data1, written1,
		       HIP_MAX_DH_GROUP_ID, dh_data2, 0), -1,
		       "Building of DH failed.\n");

 	/* Parameter HIP transform. */
 	HIP_IFEL(hip_build_param_transform(msg, HIP_PARAM_HIP_TRANSFORM,
					   transform_hip_suite,
					   sizeof(transform_hip_suite) /
					   sizeof(hip_transform_suite_t)), -1, 
		 "Building of HIP transform failed\n");

	/* Parameter HOST_ID */
	_HIP_DEBUG("This HOST ID belongs to: %s\n", 
		   hip_get_param_host_id_hostname(host_id_pub));
	HIP_IFEL(hip_build_param(msg, host_id_pub), -1, 
		 "Building of host id failed\n");

	/* Parameter REG_INFO */
	hip_get_active_services(service_list, &service_count);
	hip_build_param_reg_info(msg, service_list, service_count);

 	/* Parameter ESP-ENC transform. */
 	HIP_IFEL(hip_build_param_transform(msg, HIP_PARAM_ESP_TRANSFORM,  
					   transform_esp_suite,
					   sizeof(transform_esp_suite) /
					   sizeof(hip_transform_suite_t)), -1, 
		 "Building of ESP transform failed\n");
<<<<<<< HEAD
	
	/* Parameter ECHO_REQUEST_SIGN (OPTIONAL) */
	
=======
 	
 	/********** ESP-PROT transform (OPTIONAL) **********/
 	
 	HIP_IFEL(add_esp_prot_transform_to_r1(msg), -1,
 			"failed to add optional esp transform parameter\n");

	/********** REG_INFO *********/
	hip_get_active_services(service_list, &service_count);
	hip_build_param_reg_info(msg, service_list, service_count);

	/********** ECHO_REQUEST_SIGN (OPTIONAL) *********/

>>>>>>> 738c7309
	//HIP_HEXDUMP("Pubkey:", host_id_pub, hip_get_param_total_len(host_id_pub));

 	/* Parameter Signature 2 */	

 	HIP_IFEL(sign(host_id_priv, msg), -1, "Signing of R1 failed.\n");
	_HIP_HEXDUMP("R1", msg, hip_get_msg_total_len(msg));
	
	/* Parameter ECHO_REQUEST (OPTIONAL) */
	
	/* Fill puzzle parameters */
	{
		struct hip_puzzle *pz;
		uint64_t random_i;

		HIP_IFEL(!(pz = hip_get_param(msg, HIP_PARAM_PUZZLE)), -1, 
			 "Internal error\n");

		// FIX ME: this does not always work:
		//get_random_bytes(pz->opaque, HIP_PUZZLE_OPAQUE_LEN);

		/* hardcode kludge */
		pz->opaque[0] = 'H';
		pz->opaque[1] = 'I';
		//pz->opaque[2] = 'P';
		/** @todo Remove random_i variable. */
		get_random_bytes(&random_i,sizeof(random_i));
		pz->I = random_i;
	}

 	/* Packet ready */
	
        // 	if (host_id_pub)
	//		HIP_FREE(host_id_pub);
 	if (dh_data1)
 		HIP_FREE(dh_data1);
 	if (dh_data2)
 		HIP_FREE(dh_data2);

	//HIP_HEXDUMP("r1", msg, hip_get_msg_total_len(msg));

	return msg;

  out_err:
	//	if (host_id_pub)
	//	HIP_FREE(host_id_pub);
 	if (msg)
 		HIP_FREE(msg);
 	if (dh_data1)
 		HIP_FREE(dh_data1);
 	if (dh_data2)
 		HIP_FREE(dh_data2);

  	return NULL;
}

/**
 * Builds locator list to msg
 *
 * @param msg          a pointer to hip_common to append the LOCATORS
 * @return             len of LOCATOR on success, or negative error value on error
 */
int hip_build_locators(struct hip_common *msg) 
{
    int err = 0, i = 0, ii = 0;
    struct netdev_address *n;
    hip_list_t *item = NULL, *tmp = NULL;
    struct hip_locator_info_addr_item *locs = NULL;
    int addr_count = 0;

#ifdef CONFIG_HIP_HI3 // we need addresses for HI3 in any case (if they exist)
    if (address_count > 0) {
#else
    if (address_count > 0) {
#endif
        HIP_IFEL(!(locs = malloc(address_count * 
                                 sizeof(struct hip_locator_info_addr_item))), 
                 -1, "Malloc for LOCATORS failed\n");
        memset(locs,0,(address_count * 
                       sizeof(struct hip_locator_info_addr_item)));
        list_for_each_safe(item, tmp, addresses, i) {
            n = list_entry(item);
            if (ipv6_addr_is_hit(hip_cast_sa_addr(&n->addr)))
                continue;
            if (!IN6_IS_ADDR_V4MAPPED(hip_cast_sa_addr(&n->addr))) {
                memcpy(&locs[ii].address, hip_cast_sa_addr(&n->addr), 
                       sizeof(struct in6_addr));
                locs[ii].traffic_type = HIP_LOCATOR_TRAFFIC_TYPE_DUAL;
                locs[ii].locator_type = HIP_LOCATOR_LOCATOR_TYPE_IPV6;
                locs[ii].locator_length = sizeof(struct in6_addr) / 4;
                locs[ii].reserved = 0;
                ii++;
            }
        }
        list_for_each_safe(item, tmp, addresses, i) {
            n = list_entry(item);
            if (ipv6_addr_is_hit(hip_cast_sa_addr(&n->addr)))
                continue;
            if (IN6_IS_ADDR_V4MAPPED(hip_cast_sa_addr(&n->addr))) {
                memcpy(&locs[ii].address, hip_cast_sa_addr(&n->addr), 
                       sizeof(struct in6_addr));
                locs[ii].traffic_type = HIP_LOCATOR_TRAFFIC_TYPE_DUAL;
                locs[ii].locator_type = HIP_LOCATOR_LOCATOR_TYPE_IPV6;
                locs[ii].locator_length = sizeof(struct in6_addr) / 4;
                locs[ii].reserved = 0;
                ii++;
            }
        }
        err = hip_build_param_locator(msg, locs, address_count);
    }
    else
        HIP_DEBUG("Host has no addresses no point "
                  "in building LOCATOR parameters\n");
 out_err:

    if (locs) free(locs);
    return err;
}

/**
 * Transmits an R1 packet to the network.
 *
 * Sends an R1 packet to the peer and stores the cookie information that was
 * sent. The packet is sent either to @c i1_saddr or  @c dst_ip depending on the
 * value of @c dst_ip. If @c dst_ip is all zeroes (::/128) or NULL, R1 is sent
 * to @c i1_saddr; otherwise it is sent to @c dst_ip. In case the incoming I1
 * was relayed through a middlebox (e.g. rendezvous server) @c i1_saddr should
 * have the address of that middlebox.
 *
 * @param i1_saddr      a pointer to the source address from where the I1 packet
 *                      was received.
 * @param i1_daddr      a pointer to the destination address where to the I1
 *                      packet was sent to (own address).
 * @param src_hit       a pointer to the source HIT i.e. responder HIT
 *                      (own HIT). 
 * @param dst_ip        a pointer to the destination IPv6 address where the R1
 *                      should be sent (peer ip).
 * @param dst_hit       a pointer to the destination HIT i.e. initiator HIT
 *                      (peer HIT).
 * @param i1_info       a pointer to the source and destination ports
 *                      (when NAT is in use).
 * @param traversed_rvs a pointer to the rvs addresses to be inserted into the
 *                      @c VIA_RVS parameter.
 * @param rvs_count     number of addresses in @c traversed_rvs.
 * @return              zero on success, or negative error value on error.
 */
int hip_xmit_r1(hip_common_t *i1, in6_addr_t *i1_saddr, in6_addr_t *i1_daddr,
                in6_addr_t *dst_ip, const in_port_t dst_port,
                hip_portpair_t *i1_info, uint16_t *nonce) 
{
	struct hip_common *r1pkt = NULL;
	struct in6_addr *r1_dst_addr, *local_plain_hit = NULL;
	in_port_t r1_dst_port = 0;
	int err = 0;
	
	_HIP_DEBUG("hip_xmit_r1() invoked.\n");
	
	/* Get the final destination address and port for the outgoing R1.
	   dst_ip and dst_port have values only if the incoming I1 had
	   FROM/FROM_NAT parameter. */
	r1_dst_addr = (ipv6_addr_any(dst_ip) ? i1_saddr : dst_ip);
	r1_dst_port = (dst_port == 0 ? i1_info->src_port : dst_port);

#ifdef CONFIG_HIP_OPPORTUNISTIC
	/* It should not be null hit, null hit has been replaced by real local
	   hit. */
	HIP_ASSERT(!hit_is_opportunistic_hashed_hit(&i1->hitr));
#endif
	
#ifdef CONFIG_HIP_BLIND
	if (hip_blind_get_status())
	{
	     HIP_IFEL((local_plain_hit = HIP_MALLOC(sizeof(struct in6_addr), 0)) == NULL, 
		      -1, "Couldn't allocate memory\n");
	     HIP_IFEL(hip_plain_fingerprint(nonce, &i1->hitr, local_plain_hit), 
		      -1, "hip_plain_fingerprints failed\n");
	     HIP_IFEL(!(r1pkt = hip_get_r1(r1_dst_addr, i1_daddr, 
					   local_plain_hit, &i1->hits)),
		      -ENOENT, "No precreated R1\n");
	     // replace the plain hit with the blinded hit
	     ipv6_addr_copy(&r1pkt->hits, &i1->hitr);
	}
#endif
	if (!hip_blind_get_status()) {
	  HIP_IFEL(!(r1pkt = hip_get_r1(r1_dst_addr, i1_daddr, 
					&i1->hitr, &i1->hits)),
		   -ENOENT, "No precreated R1\n");
	}

	if (&i1->hits)
		ipv6_addr_copy(&r1pkt->hitr, &i1->hits);
	else
		memset(&r1pkt->hitr, 0, sizeof(struct in6_addr));
	
	HIP_DEBUG_HIT("hip_xmit_r1(): ripkt->hitr", &r1pkt->hitr);
	
#ifdef CONFIG_HIP_RVS
	/* Build VIA_RVS or RELAY_TO parameter if the I1 packet was relayed
	   through a rvs. */
	/** @todo Parameters must be in ascending order, should this
	    be checked here? Now we just assume that the VIA_RVS/RELAY_TO
	    parameter is the last parameter. */
	/* If I1 had a FROM/RELAY_FROM, then we must build a RELAY_TO/VIA_RVS
	   parameter. */
	if(!ipv6_addr_any(dst_ip))
	{    // dst_port has the value of RELAY_FROM port.
	     if(dst_port == HIP_NAT_UDP_PORT)
	     {
		  hip_build_param_relay_to(
		       r1pkt, i1_saddr, i1_info->src_port);
	     }
	     else
	     {
		  hip_build_param_via_rvs(r1pkt, i1_saddr);
	     }
	}
#endif

	/* R1 is send on UDP if R1 destination port is 50500. This is if:
	   a) the I1 was received on UDP.
	   b) the received I1 packet had a RELAY_FROM parameter. */
	if(r1_dst_port)
	{
		HIP_IFEL(hip_send_udp(i1_daddr, r1_dst_addr, HIP_NAT_UDP_PORT,
				      r1_dst_port, r1pkt, NULL, 0),
			 -ECOMM, "Sending R1 packet on UDP failed.\n");
	}
	/* Else R1 is send on raw HIP. */
	else
	{
#ifdef CONFIG_HIP_HI3
		if( i1_info->hi3_in_use ) {
			HIP_IFEL(hip_send_i3(i1_daddr, 
					     r1_dst_addr, 0, 0, 
					     r1pkt, NULL, 0),
				 -ECOMM, 
				 "Sending R1 packet through i3 failed.\n");
		}
		else {
			HIP_IFEL(hip_send_raw(
					 i1_daddr, 
					 r1_dst_addr, 0, 0, 
					 r1pkt, NULL, 0),
				 -ECOMM, 
				 "Sending R1 packet on raw HIP failed.\n");
		}
#else
	     HIP_IFEL(hip_send_raw(
			   i1_daddr, r1_dst_addr, 0, 0, r1pkt, NULL, 0),
		      -ECOMM, "Sending R1 packet on raw HIP failed.\n");
#endif
	}
	
 out_err:
	if (r1pkt)
		HIP_FREE(r1pkt);
	if (local_plain_hit)
	  HIP_FREE(local_plain_hit);
	return err;
}

/**
 * Sends a NOTIFY packet to peer.
 *
 * @param entry a pointer to the current host association database state.
 * @warning     includes hardcoded debug data inserted in the NOTIFICATION.
 */ 
void hip_send_notify(hip_ha_t *entry)
{
	int err = 0; /* actually not needed, because we can't do
		      * anything if packet sending fails */
	struct hip_common *notify_packet = NULL;
	struct in6_addr daddr;

	HIP_IFE(!(notify_packet = hip_msg_alloc()), -ENOMEM);
	entry->hadb_misc_func->
		hip_build_network_hdr(notify_packet, HIP_NOTIFY, 0,
				      &entry->hit_our, &entry->hit_peer);
	HIP_IFEL(hip_build_param_notification(notify_packet,
					      HIP_NTF_UNSUPPORTED_CRITICAL_PARAMETER_TYPE,
					      "ABCDEFGHIJ", 10), 0,
		 "Building of NOTIFY failed.\n");
	
        HIP_IFE(hip_hadb_get_peer_addr(entry, &daddr), 0);
	
	
	HIP_IFEL(entry->hadb_xmit_func->
		 hip_send_pkt(NULL, &daddr, (entry->nat_mode ? HIP_NAT_UDP_PORT : 0),
			      entry->peer_udp_port, notify_packet,
			      entry, 0),
		 -ECOMM, "Sending NOTIFY packet failed.\n");
	
 out_err:
	if (notify_packet)
		HIP_FREE(notify_packet);
	return;
}

/** Temporary kludge for escrow service.
    @todo remove this kludge. */
struct hip_rea_kludge {
	hip_ha_t **array;
	int count;
	int length;
};

/**
 * ...
 *
 * @param entry a pointer to the current host association database state.
 * @param op    a pointer to...
 * @return      ...
 * @todo        Comment this function properly.
 */
static int hip_get_all_valid(hip_ha_t *entry, void *op)
{
	struct hip_rea_kludge *rk = op;

	if (rk->count >= rk->length)
		return -1;

	/* should we check the established status also? */
	if ((entry->hastate & HIP_HASTATE_VALID) == HIP_HASTATE_VALID) {
		rk->array[rk->count] = entry;
		hip_hold_ha(entry);
		rk->count++;
	}

	return 0;
}

/**
 * Sends a NOTIFY packet to all peer hosts.
 *
 */
void hip_send_notify_all(void)
{
        int err = 0, i;
        hip_ha_t *entries[HIP_MAX_HAS] = {0};
        struct hip_rea_kludge rk;

        rk.array = entries;
        rk.count = 0;
        rk.length = HIP_MAX_HAS;

        HIP_IFEL(hip_for_each_ha(hip_get_all_valid, &rk), 0, 
		 "for_each_ha failed.\n");
        for (i = 0; i < rk.count; i++) {
                if (rk.array[i] != NULL) {
                        hip_send_notify(rk.array[i]);
                        hip_put_ha(rk.array[i]);
                }
        }

 out_err:
        return;
}

/**
 * ...
 *
 * @param src_addr  a pointer to the packet source address.
 * @param peer_addr a pointer to the packet destination address.
 * @param msg       a pointer to a HIP packet common header with source and
 *                  destination HITs.
 * @param entry     a pointer to the current host association database state.
 * @return          zero on success, or negative error value on error.
 */
int hip_queue_packet(struct in6_addr *src_addr, struct in6_addr *peer_addr,
		     struct hip_common* msg, hip_ha_t *entry)
{
	int err = 0;
	int len = hip_get_msg_total_len(msg);

	_HIP_DEBUG("hip_queue_packet() invoked.\n");
	/* Not reusing the old entry as the new packet may have
	   different length */
	if (!entry)
		goto out_err;
	else if (entry->hip_msg_retrans.buf) { 
            HIP_FREE(entry->hip_msg_retrans.buf);
            entry->hip_msg_retrans.buf= NULL;
	}

	HIP_IFE(!(entry->hip_msg_retrans.buf = HIP_MALLOC(len, 0)), -ENOMEM);
	memcpy(entry->hip_msg_retrans.buf, msg, len);
	memcpy(&entry->hip_msg_retrans.saddr, src_addr,
	       sizeof(struct in6_addr));
	memcpy(&entry->hip_msg_retrans.daddr, peer_addr,
	       sizeof(struct in6_addr));
	entry->hip_msg_retrans.count = HIP_RETRANSMIT_MAX;
	time(&entry->hip_msg_retrans.last_transmit);
out_err:
	return err;
}

/**
 * Sends a HIP message using raw HIP.
 *
 * Sends a HIP message to the peer on HIP/IP. This function calculates the
 * HIP packet checksum. 
 * 
 * Used protocol suite is <code>IPv4(HIP)</code> or <code>IPv6(HIP)</code>.
 * 
 * @param local_addr a pointer to our IPv6 or IPv4-in-IPv6 format IPv4 address.
 * @param peer_addr  a pointer to peer IPv6 or IPv4-in-IPv6 format IPv4 address.
 * @param src_port   not used.
 * @param dst_port   not used.
 * @param msg        a pointer to a HIP packet common header with source and
 *                   destination HITs.
 * @param entry      a pointer to the current host association database state.
 * @param retransmit a boolean value indicating if this is a retransmission
 *                   (@b zero if this is @b not a retransmission).
 * @return           zero on success, or negative error value on error.
 * @note             This function should never be used directly. Use
 *                   hip_send_pkt_stateless() or the host association send
 *                   function pointed by the function pointer
 *                   hadb_xmit_func->send_pkt instead.
 * @note             If retransmit is set other than zero, make sure that the
 *                   entry is not NULL.
 * @todo             remove the sleep code (queuing is enough?)
 * @see              hip_send_udp
 */
int hip_send_raw(struct in6_addr *local_addr, struct in6_addr *peer_addr,
		 in_port_t src_port, in_port_t dst_port,
		 struct hip_common *msg, hip_ha_t *entry, int retransmit)
{
	int err = 0, sa_size, sent, len, dupl, try_again;
	struct sockaddr_storage src, dst;
	int src_is_ipv4, dst_is_ipv4;
	struct sockaddr_in6 *src6, *dst6;
	struct sockaddr_in *src4, *dst4;
	struct in6_addr my_addr;
	/* Points either to v4 or v6 raw sock */
	int hip_raw_sock = 0;
	
	_HIP_DEBUG("hip_send_raw() invoked.\n");
	
	/* Verify the existence of obligatory parameters. */
	HIP_ASSERT(peer_addr != NULL && msg != NULL);
	
	HIP_DEBUG("Sending %s packet on raw HIP.\n",
		  hip_message_type_name(hip_get_msg_type(msg)));
	HIP_DEBUG_IN6ADDR("hip_send_raw(): local_addr", local_addr);
	HIP_DEBUG_IN6ADDR("hip_send_raw(): peer_addr", peer_addr);
	HIP_DEBUG("Source port=%d, destination port=%d\n", src_port, dst_port);
	HIP_DUMP_MSG(msg);

	dst_is_ipv4 = IN6_IS_ADDR_V4MAPPED(peer_addr);
	len = hip_get_msg_total_len(msg);

	/* Some convinient short-hands to avoid too much casting (could be
	   an union as well) */
	src6 = (struct sockaddr_in6 *) &src;
	dst6 = (struct sockaddr_in6 *) &dst;
	src4 = (struct sockaddr_in *)  &src;
	dst4 = (struct sockaddr_in *)  &dst;

	memset(&src, 0, sizeof(src));
	memset(&dst, 0, sizeof(dst));
	
	if (dst_is_ipv4) {
		hip_raw_sock = hip_raw_sock_v4;
		sa_size = sizeof(struct sockaddr_in);
	} else {
		HIP_DEBUG("Using IPv6 raw socket\n");
		hip_raw_sock = hip_raw_sock_v6;
		sa_size = sizeof(struct sockaddr_in6);
	}

	if (local_addr) {
		HIP_DEBUG("local address given\n");
		memcpy(&my_addr, local_addr, sizeof(struct in6_addr));
	} else {
		HIP_DEBUG("no local address, selecting one\n");
		HIP_IFEL(hip_select_source_address(&my_addr,
						   peer_addr), -1,
			 "Cannot find source address\n");
	}

	src_is_ipv4 = IN6_IS_ADDR_V4MAPPED(&my_addr);

	if (src_is_ipv4) {
		IPV6_TO_IPV4_MAP(&my_addr, &src4->sin_addr);
		src4->sin_family = AF_INET;
		HIP_DEBUG_INADDR("src4", &src4->sin_addr);
	} else {
		memcpy(&src6->sin6_addr, &my_addr,
		       sizeof(struct in6_addr));
		src6->sin6_family = AF_INET6;
		HIP_DEBUG_IN6ADDR("src6", &src6->sin6_addr);
	}

	if (dst_is_ipv4) {
		IPV6_TO_IPV4_MAP(peer_addr, &dst4->sin_addr);
		dst4->sin_family = AF_INET;

		HIP_DEBUG_INADDR("dst4", &dst4->sin_addr);
	} else {
		memcpy(&dst6->sin6_addr, peer_addr, sizeof(struct in6_addr));
		dst6->sin6_family = AF_INET6;
		HIP_DEBUG_IN6ADDR("dst6", &dst6->sin6_addr);
	}

	if (src6->sin6_family != dst6->sin6_family) {
	  /* @todo: Check if this may cause any trouble.
	     It happens every time we send update packet that contains few locators in msg, one is 
	     the IPv4 address of the source, another is IPv6 address of the source. But even if one of 
	     them is ok to send raw IPvX to IPvX raw packet, another one cause the trouble, and all 
	     updates are dropped.  by Andrey "laser".

	   */
		err = -1;
		HIP_ERROR("Source and destination address families differ\n");
		goto out_err;
	}

	hip_zero_msg_checksum(msg);
	msg->checksum = hip_checksum_packet((char*)msg,
					    (struct sockaddr *) &src,
					    (struct sockaddr *) &dst);

	/* Note that we need the original (possibly mapped addresses here.
	   Also, we need to do queuing before the bind because the bind
	   can fail the first time during mobility events (duplicate address
	   detection). */
	if (retransmit)
		HIP_IFEL(hip_queue_packet(&my_addr, peer_addr, msg, entry), -1,
			 "Queueing failed.\n");
	
	/* Handover may cause e.g. on-link duplicate address detection
	   which may cause bind to fail. */

	HIP_IFEL(bind(hip_raw_sock, (struct sockaddr *) &src, sa_size),
		 -1, "Binding to raw sock failed\n");

	if (HIP_SIMULATE_PACKET_LOSS && HIP_SIMULATE_PACKET_IS_LOST()) {
		HIP_DEBUG("Packet loss probability: %f\n", ((uint64_t) HIP_SIMULATE_PACKET_LOSS_PROBABILITY * RAND_MAX) / 100.f);
		HIP_DEBUG("Packet was lost (simulation)\n");
		goto out_err;
	}

	/* For some reason, neither sendmsg or send (with bind+connect)
	   do not seem to work properly. Thus, we use just sendto() */
	
	len = hip_get_msg_total_len(msg);
	_HIP_HEXDUMP("Dumping packet ", msg, len);

	for (dupl = 0; dupl < HIP_PACKET_DUPLICATES; dupl++) {
		for (try_again = 0; try_again < 2; try_again++) {
			sent = sendto(hip_raw_sock, msg, len, 0,
				      (struct sockaddr *) &dst, sa_size);
			if (sent != len) {
				HIP_ERROR("Could not send the all requested"\
					  " data (%d/%d)\n", sent, len);
				sleep(2);
			} else {
				HIP_DEBUG("sent=%d/%d ipv4=%d\n",
					  sent, len, dst_is_ipv4);
				HIP_DEBUG("Packet sent ok\n");
				break;
			}
		}
	}
 out_err:

	/* Reset the interface to wildcard or otherwise receiving
	   broadcast messages fails from the raw sockets. A better
	   solution would be to have separate sockets for sending
	   and receiving because we cannot receive a broadcast while
	   sending */ 
	if (dst_is_ipv4) {
		src4->sin_addr.s_addr = INADDR_ANY;
		src4->sin_family = AF_INET;
		sa_size = sizeof(struct sockaddr_in);
	} else {
		struct in6_addr any = IN6ADDR_ANY_INIT;
		src6->sin6_family = AF_INET6;
		ipv6_addr_copy(&src6->sin6_addr, &any);
		sa_size = sizeof(struct sockaddr_in6);
	}
	bind(hip_raw_sock, (struct sockaddr *) &src, sa_size);

	if (err)
		HIP_ERROR("strerror: %s\n", strerror(errno));

	return err; 
}

/**
 * Sends a HIP message using User Datagram Protocol (UDP).
 *
 * Sends a HIP message to the peer on UDP/IPv4. IPv6 is not supported, because
 * there are no IPv6 NATs deployed in the Internet yet. If either @c local_addr
 * or @c peer_addr is pure (not a IPv4-in-IPv6 format IPv4 address) IPv6
 * address, no message is send. IPv4-in-IPv6 format IPv4 addresses are mapped to
 * pure IPv4 addresses. In case of transmission error, this function tries to
 * retransmit the packet @c HIP_NAT_NUM_RETRANSMISSION times. The HIP packet
 * checksum is set to zero.  
 * 
 * Used protocol suite is <code>IPv4(UDP(HIP))</code>.
 * 
 * @param local_addr a pointer to our IPv4-in-IPv6 format IPv4 address.
 * @param peer_addr  a pointer to peer IPv4-in-IPv6 format IPv4 address.
 * @param src_port   source port number to be used in the UDP packet header
 *                   (host byte order) 
 * @param dst_port   destination port number to be used in the UDP packet header.
 *                   (host byte order).
 * @param msg        a pointer to a HIP packet common header with source and
 *                   destination HITs.
 * @param entry      a pointer to the current host association database state.
 * @param retransmit a boolean value indicating if this is a retransmission
 *                   (@b zero if this is @b not a retransmission).
 * @return           zero on success, or negative error value on error.
 * @note             This function should never be used directly. Use
 *                   hip_send_pkt_stateless() or the host association send
 *                   function pointed by the function pointer
 *                   hadb_xmit_func->send_pkt instead.
 * @note             If retransmit is set other than zero, make sure that the
 *                   entry is not NULL.
 * @todo             remove the sleep code (queuing is enough?)
 * @todo             Add support to IPv6 address family.
 * @see              hip_send_raw
 */ 
int hip_send_udp(struct in6_addr *local_addr, struct in6_addr *peer_addr,
		 in_port_t src_port, in_port_t dst_port,
		 struct hip_common* msg, hip_ha_t *entry, int retransmit)
{
	int sockfd = 0, err = 0, xmit_count = 0;
	/* IPv4 Internet socket addresses. */
	struct sockaddr_in src4, dst4;
	/* Length of the HIP message. */
	uint16_t packet_length = 0;
	/* Number of characters sent. */
	ssize_t chars_sent = 0;
	/* If local address is not given, we fetch one in my_addr. my_addr_ptr
	   points to the final source address (my_addr or local_addr). */
	struct in6_addr my_addr, *my_addr_ptr = NULL;
	int memmoved = 0;
	
	_HIP_DEBUG("hip_send_udp() invoked.\n");

	/* There are four zeroed bytes between UDP and HIP headers. We
	   use shifting later in this function */
	HIP_ASSERT(hip_get_msg_total_len(msg) <=
		   HIP_MAX_PACKET - HIP_UDP_ZERO_BYTES_LEN);

	/* Verify the existence of obligatory parameters. */
	HIP_ASSERT(peer_addr != NULL && msg != NULL);
	HIP_DEBUG("Sending %s packet on UDP.\n",
		  hip_message_type_name(hip_get_msg_type(msg)));
	HIP_DEBUG_IN6ADDR("hip_send_udp(): local_addr", local_addr);
	HIP_DEBUG_IN6ADDR("hip_send_udp(): peer_addr", peer_addr);
	HIP_DEBUG("Source port: %d, destination port: %d.\n",
		  src_port, dst_port);
	HIP_DUMP_MSG(msg);

	/* Currently only IPv4 is supported, so we set internet address family
	   accordingly and map IPv6 addresses to IPv4 addresses. */
	src4.sin_family = dst4.sin_family = AF_INET;
	
        /* Source address. */
        if (local_addr != NULL) {
		HIP_DEBUG_IN6ADDR("Local address is given", local_addr);
		HIP_IFEL(!IN6_IS_ADDR_V4MAPPED(local_addr), -EPFNOSUPPORT,
			 "Local address is a native IPv6 address, IPv6 address"\
			 "family is currently not supported on UDP/HIP.\n");
		my_addr_ptr = local_addr;
		IPV6_TO_IPV4_MAP(local_addr, &src4.sin_addr);
		//src4.sin_addr.s_addr = htonl(src4.sin_addr.s_addr);
		HIP_DEBUG_INADDR("src4", &src4.sin_addr);
	} else {
		HIP_DEBUG("Local address is NOT given, selecting one.\n");
		HIP_IFEL(hip_select_source_address(&my_addr, peer_addr),
			 -EADDRNOTAVAIL,
			 "Cannot find local address.\n");
		my_addr_ptr = &my_addr;
		IPV6_TO_IPV4_MAP(&my_addr, &src4.sin_addr);
	}
	
        /* Destination address. */
	HIP_IFEL(!IN6_IS_ADDR_V4MAPPED(peer_addr), -EPFNOSUPPORT,
		 "Peer address is pure IPv6 address, IPv6 address family is "\
		 "currently not supported on UDP/HIP.\n");
	IPV6_TO_IPV4_MAP(peer_addr, &dst4.sin_addr);
	HIP_DEBUG_INADDR("dst4", &dst4.sin_addr);
	
        /* Source port */
	if(src_port != 0) {
		src4.sin_port = htons(src_port);
	}
	else {
		src4.sin_port = 0;
	}
	
	/* Destination port. */
	if(dst_port != 0) {
		dst4.sin_port = htons(dst_port);
	}
	else {
		dst4.sin_port = htons(HIP_NAT_UDP_PORT);
	}

	/* Zero message HIP checksum. */
	hip_zero_msg_checksum(msg);
	
	/* Get the packet total length for sendto(). */
	packet_length = hip_get_msg_total_len(msg);

	HIP_DEBUG("Trying to send %u bytes on UDP with source port: %u and "\
		  "destination port: %u.\n",
		  packet_length, ntohs(src4.sin_port), ntohs(dst4.sin_port));
	
	/* If this is a retransmission, the packet is queued before sending. */
	if (retransmit) {
		HIP_IFEL(hip_queue_packet(my_addr_ptr, peer_addr, msg,
					  entry), -1, "Queueing failed.\n");
	}

	/* Insert 32 bits of zero bytes between UDP and HIP */
	memmove(((char *)msg) + HIP_UDP_ZERO_BYTES_LEN, msg, packet_length);
	memset(msg, 0, HIP_UDP_ZERO_BYTES_LEN);
	packet_length += HIP_UDP_ZERO_BYTES_LEN;
	memmoved = 1;

	/*
	  Currently disabled because I could not make this work -miika
	HIP_IFEL(bind(hip_nat_sock_udp, (struct sockaddr *) &src4, sizeof(src4)),
		 -1, "Binding to udp sock failed\n");
	
	*/

	/* Try to send the data. */
	do {
		chars_sent = sendto(hip_nat_sock_udp, msg, packet_length, 0,
				    (struct sockaddr *) &dst4, sizeof(dst4));
		if(chars_sent < 0)
		{
			/* Failure. */
			HIP_DEBUG("Problem in sending UDP packet. Sleeping "\
				  "for %d seconds and trying again.\n",
				  HIP_NAT_SLEEP_TIME);
			sleep(HIP_NAT_SLEEP_TIME);
		}
		else
		{
			/* Success. */
			break;
		}
		xmit_count++;
	} while(xmit_count < HIP_NAT_NUM_RETRANSMISSION);

	/* Verify that the message was sent completely. */
	HIP_IFEL((chars_sent != packet_length), -ECOMM,
		 "Error while sending data on UDP: %d bytes of %d sent.)\n",
		 chars_sent, packet_length);

	HIP_DEBUG("Packet sent successfully over UDP, characters sent: %u, "\
		  "packet length: %u.\n", chars_sent, packet_length);

 out_err:

	/* Reset the interface to wildcard or otherwise receiving
	   broadcast messages fails from the raw sockets. A better
	   solution would be to have separate sockets for sending
	   and receiving because we cannot receive a broadcast while
	   sending */ 

	/* currently disabled because I could not make this work -miika
	   src4.sin_addr.s_addr = INADDR_ANY;
	   src4.sin_family = AF_INET;
	   bind(hip_nat_sock_udp, (struct sockaddr *) &src4, sizeof(struct sockaddr_in));
	*/

	if (sockfd)
		close(sockfd);

	if (memmoved) {
		/* Remove 32 bits of zero bytes between UDP and HIP */
		packet_length -= HIP_UDP_ZERO_BYTES_LEN;
		memmove(msg, ((char *)msg) + HIP_UDP_ZERO_BYTES_LEN,
			packet_length);
		memset(((char *)msg) + packet_length, 0,
		       HIP_UDP_ZERO_BYTES_LEN);
	}
		
	return err;
}

int hip_send_r2_response(struct hip_common *r2,
		struct in6_addr *r2_saddr,
		struct in6_addr *r2_daddr,
		hip_ha_t *entry,
		hip_portpair_t *r2_info)
{
	
}


#ifdef CONFIG_HIP_HI3
/** 
 * Hi3 outbound traffic processing.
 * 
 * @param src_addr  a pointer to our IPv6 or IPv4-in-IPv6 format IPv4 address.
 * @param peer_addr a pointer to peer IPv6 or IPv4-in-IPv6 format IPv4 address.
 * @param not_used  source port number. Not in use.
 * @param not_used2 destination port number. Not in use.
 * @param msg       a pointer to a HIP packet common header with source and
 *                  destination HITs.
 * @param not_used3 a pointer to the current host association database state.
 *                  Not in use.
 * @param not_used4 a boolean value indicating if this is a retransmission
 *                  (@b zero if this is @b not a retransmission). Not in use.
 * @note            There are four parameters not used anywhere. However, these
 *                  parameters must exist in the function parameter list
 *                  because all the send-functions must have a uniform parameter
 *                  list as dictated by @c hip_hadb_xmit_func_set.
 * @todo            For now this supports only serialiazation of IPv6 addresses
 *                  to Hi3 header.
 * @todo            This function is outdated. Does not support in6 mapped
 *                  addresses and retransmission queues -mk
 * @todo            Does this support NAT travelsal? Or is it even supposed to
 *                  support it?
 * 
 */
int hip_send_i3(struct in6_addr *src_addr, struct in6_addr *peer_addr,
		in_port_t not_used, in_port_t not_used2, struct hip_common *msg,
		hip_ha_t *not_used3, int not_used4)
{
	ID id;
	cl_buf *clb;
  	u16 csum;	
	int err = 0, msg_len;
	char *buf;


	msg_len = hip_get_msg_total_len(msg);

	clb = cl_alloc_buf(msg_len);
	if (!clb) {
		HIP_ERROR("Out of memory\n.");
		return -1;
	}

	buf = clb->data;

	hip_zero_msg_checksum(msg);
//	msg->checksum = hip_checksum_packet((char *)msg, 
//					    (struct sockaddr *)&src, 
//					    (struct sockaddr *)&dst);

	clb->data_len = msg_len;

	memcpy(buf, msg, msg_len);

	/* Send over i3 */
	bzero(&id, ID_LEN);
	memcpy(&id, &msg->hitr, sizeof(struct in6_addr));
	cl_set_private_id(&id);

	/* exception when matching trigger not found */
	cl_send(&id, clb, 0);  
	cl_free_buf(clb);
	
 out_err:
	return err;
}
#endif

<|MERGE_RESOLUTION|>--- conflicted
+++ resolved
@@ -426,8 +426,7 @@
 	if(hit_is_opportunistic_hashed_hit(&i1->hitr))
 		ipv6_addr_copy(&i1->hitr, &in6addr_any);
 	
-	_HIP_HEXDUMP("dest hit on wire", &i1->hitr, sizeof(struct in6_addr));
-	_HIP_HEXDUMP("daddr", &daddr, sizeof(struct in6_addr));
+	HIP_HEXDUMP("daddr", &daddr, sizeof(struct in6_addr));
 #endif // CONFIG_HIP_OPPORTUNISTIC
 
 #ifdef CONFIG_HIP_BLIND
@@ -499,7 +498,7 @@
 				 const struct hip_host_id *host_id_pub,
 				 int cookie_k)
 {
-        extern int hip_transform_order;
+    extern int hip_transform_order;
 	struct hip_locator_info_addr_item *addr_list = NULL;
 	struct hip_locator *locator = NULL;
  	struct hip_locator_info_addr_item *locators = NULL;
@@ -606,18 +605,16 @@
 	HIP_DEBUG_HIT("src_hit used to build r1 network header", src_hit);
  	hip_build_network_hdr(msg, HIP_R1, mask, src_hit, NULL);
 
-	/* Parameter R1_COUNTER (OPTIONAL) */
-
-	/* Parameter LOCATOR PARAMETER */
-	if (hip_locator_status == SO_HIP_SET_LOCATOR_ON) {
-		HIP_DEBUG("Building LOCATOR parameter\n");
-		if ((err = hip_build_locators(msg)) < 0) 
-			HIP_DEBUG("LOCATOR parameter building failed\n");
-		_HIP_DUMP_MSG(msg);
+	/********** R1_COUNTER (OPTIONAL) *********/
+#ifndef HIP_USE_ICE
+	/********* LOCATOR PARAMETER ************/
+        /** Type 193 **/ 
+        if (hip_locator_status == SO_HIP_SET_LOCATOR_ON) {
+            HIP_DEBUG("Building LOCATOR parameter\n");
+            if ((err = hip_build_locators(msg)) < 0) 
+                HIP_DEBUG("LOCATOR parameter building failed\n");
+            _HIP_DUMP_MSG(msg);
         }
-<<<<<<< HEAD
- 	/* Parameter PUZZLE */
-=======
 #endif
 #ifdef HIP_USE_ICE
 	{	
@@ -626,7 +623,6 @@
 	}
 #endif
  	/********** PUZZLE ************/
->>>>>>> 738c7309
 	HIP_IFEL(hip_build_param_puzzle(msg, cookie_k,
 					42 /* 2^(42-32) sec lifetime */, 
 					0, 0),  -1, 
@@ -675,12 +671,7 @@
 					   sizeof(transform_esp_suite) /
 					   sizeof(hip_transform_suite_t)), -1, 
 		 "Building of ESP transform failed\n");
-<<<<<<< HEAD
-	
-	/* Parameter ECHO_REQUEST_SIGN (OPTIONAL) */
-	
-=======
- 	
+	
  	/********** ESP-PROT transform (OPTIONAL) **********/
  	
  	HIP_IFEL(add_esp_prot_transform_to_r1(msg), -1,
@@ -692,7 +683,6 @@
 
 	/********** ECHO_REQUEST_SIGN (OPTIONAL) *********/
 
->>>>>>> 738c7309
 	//HIP_HEXDUMP("Pubkey:", host_id_pub, hip_get_param_total_len(host_id_pub));
 
  	/* Parameter Signature 2 */	
@@ -840,7 +830,7 @@
  */
 int hip_xmit_r1(hip_common_t *i1, in6_addr_t *i1_saddr, in6_addr_t *i1_daddr,
                 in6_addr_t *dst_ip, const in_port_t dst_port,
-                hip_portpair_t *i1_info, uint16_t *nonce) 
+                hip_portpair_t *i1_info, uint16_t relay_para_type) 
 {
 	struct hip_common *r1pkt = NULL;
 	struct in6_addr *r1_dst_addr, *local_plain_hit = NULL;
@@ -852,9 +842,39 @@
 	/* Get the final destination address and port for the outgoing R1.
 	   dst_ip and dst_port have values only if the incoming I1 had
 	   FROM/FROM_NAT parameter. */
+	if(!ipv6_addr_any(dst_ip) && relay_para_type){
+		//from RVS or relay
+		if(relay_para_type == HIP_PARAM_RELAY_FROM){
+			//from relay
+			r1_dst_addr = i1_saddr;
+			r1_dst_port = i1_info->src_port;
+			// I---> NAT--> RVS-->R is not supported yet
+			/*
+			r1_dst_addr =  dst_ip;
+			r1_dst_port = dst_port;
+			*/
+		}
+		else if(relay_para_type == HIP_PARAM_FROM){
+			//from RVS, answer to I 
+			r1_dst_addr =  dst_ip;			
+			if(i1_info->src_port)
+				// R and RVS is in the UDP mode or I send UDP to RVS with incoming port 50500
+				r1_dst_port =  HIP_NAT_UDP_PORT;
+			else 
+				// connection between R & RVS is in hip raw mode 
+				r1_dst_port =  0;
+		}
+	}
+	else{
+		//no RVS or RELAY found;  direct connectin
+		r1_dst_addr = i1_saddr;
+		r1_dst_port = i1_info->src_port;
+	}
+
+/* removed by santtu becuase relay supported 
 	r1_dst_addr = (ipv6_addr_any(dst_ip) ? i1_saddr : dst_ip);
 	r1_dst_port = (dst_port == 0 ? i1_info->src_port : dst_port);
-
+*/
 #ifdef CONFIG_HIP_OPPORTUNISTIC
 	/* It should not be null hit, null hit has been replaced by real local
 	   hit. */
@@ -896,14 +916,16 @@
 	    parameter is the last parameter. */
 	/* If I1 had a FROM/RELAY_FROM, then we must build a RELAY_TO/VIA_RVS
 	   parameter. */
-	if(!ipv6_addr_any(dst_ip))
+	if(!ipv6_addr_any(dst_ip) && relay_para_type)
 	{    // dst_port has the value of RELAY_FROM port.
-	     if(dst_port == HIP_NAT_UDP_PORT)
+		//there is port no value for FROM parameter
+		//here condition is not enough
+		if(relay_para_type == HIP_PARAM_RELAY_FROM)
 	     {
 		  hip_build_param_relay_to(
-		       r1pkt, i1_saddr, i1_info->src_port);
+		       r1pkt, dst_ip, dst_port);
 	     }
-	     else
+	     else if(relay_para_type == HIP_PARAM_FROM)
 	     {
 		  hip_build_param_via_rvs(r1pkt, i1_saddr);
 	     }
@@ -1154,6 +1176,7 @@
 	memset(&dst, 0, sizeof(dst));
 	
 	if (dst_is_ipv4) {
+	        HIP_DEBUG("Using IPv4 raw socket\n");
 		hip_raw_sock = hip_raw_sock_v4;
 		sa_size = sizeof(struct sockaddr_in);
 	} else {
@@ -1247,6 +1270,7 @@
 			if (sent != len) {
 				HIP_ERROR("Could not send the all requested"\
 					  " data (%d/%d)\n", sent, len);
+				HIP_DEBUG("strerror %s\n",strerror(errno));
 				sleep(2);
 			} else {
 				HIP_DEBUG("sent=%d/%d ipv4=%d\n",
