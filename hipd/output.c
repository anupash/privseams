/* @file
 * This file defines handling functions for outgoing packets for the Host
 * Identity Protocol (HIP).
 *
 * @author  Janne Lundberg
 * @author  Miika Komu
 * @author  Mika Kousa
 * @author  Kristian Slavov
 * @author  Samu Varjonen
 * @author	Rene Hummen
 * @note    Distributed under <a href="http://www.gnu.org/licenses/gpl2.txt">GNU/GPL</a>.
 */
#include "output.h"
#ifdef CONFIG_HIP_PERFORMANCE
#include "performance.h"
#endif

enum number_dh_keys_t number_dh_keys = TWO;

#ifdef ANDROID_CHANGES
#define icmp6hdr icmp6_hdr
#define icmp6_checksum icmp6_cksum
#define icmp6_identifier icmp6_id
#define icmp6_sequence icmp6_seq
#define ICMPV6_ECHO_REQUEST ICMP6_ECHO_REQUEST
#endif    

/**
* Standard BSD internet checksum routine from nmap
* for calculating the checksum field of the TCP header
*/
unsigned short in_cksum(u16 *ptr,int nbytes){
	register u32 sum;
	u16 oddbyte;
	register u16 answer;

	/*
	 * Our algorithm is simple, using a 32-bit accumulator (sum),
	 * we add sequential 16-bit words to it, and at the end, fold back
	 * all the carry bits from the top 16 bits into the lower 16 bits.
	 */
	sum = 0;
	while (nbytes > 1){
		sum += *ptr++;
		nbytes -= 2;
	}

	/* mop up an odd byte, if necessary */
	if (nbytes == 1) {
		oddbyte = 0;            /* make sure top half is zero */
		*((u_char *) &oddbyte) = *(u_char *)ptr;   /* one byte only */
		sum += oddbyte;
	}

	/*
	 * Add back carry outs from top 16 bits to low 16 bits.
	 */
	sum  = (sum >> 16) + (sum & 0xffff);    /* add high-16 to low-16 */
	sum += (sum >> 16);                     /* add carry */
	answer = ~sum;          /* ones-complement, then truncate to 16 bits */
	return(answer);
}

/**
 * Sends an I1 packet to the peer. Used internally by hip_send_i1
 * Check hip_send_i1 & hip_send_pkt for the parameters.
 */
int hip_send_i1_pkt(struct hip_common *i1, hip_hit_t *dst_hit,
                    struct in6_addr *local_addr, struct in6_addr *peer_addr,
                    in_port_t src_port, in_port_t dst_port,
                    hip_ha_t *entry, int retransmit)
{
        int err = 0;

#ifdef CONFIG_HIP_OPPORTUNISTIC
        // if hitr is hashed null hit, send it as null on the wire
        if  (hit_is_opportunistic_hashed_hit(&i1->hitr))
                ipv6_addr_copy(&i1->hitr, &in6addr_any);

	if (local_addr)
		HIP_DEBUG_IN6ADDR("local", local_addr);
	if (peer_addr)
		HIP_DEBUG_IN6ADDR("peer", peer_addr);

#endif // CONFIG_HIP_OPPORTUNISTIC


<<<<<<< HEAD
#ifdef CONFIG_HIP_BLIND
        // Send blinded i1
        if (hip_blind_get_status())
        {
            err = entry->hadb_xmit_func->hip_send_pkt(local_addr,
						      peer_addr,
						      src_port,
						      dst_port,
						      i1_blind, entry, 1);
        }
#endif

        HIP_DEBUG_HIT("BEFORE sending", peer_addr);
        if (!hip_blind_get_status())
        {
                err = entry->hadb_xmit_func->
                        hip_send_pkt(local_addr,
				     peer_addr,
				     src_port,
				     dst_port,
                                     i1, entry, 1);
        }
=======
        HIP_DEBUG_HIT("BEFORE sending\n", peer_addr);
        err = entry->hadb_xmit_func->
                hip_send_pkt(local_addr, peer_addr,
                             src_port,
                             dst_port,
                             i1, entry, 1);
>>>>>>> ed57ccbf

        HIP_DEBUG("err after sending: %d.\n", err);

        if (!err)
        {
                HIP_LOCK_HA(entry);
                entry->state = HIP_STATE_I1_SENT;
                HIP_UNLOCK_HA(entry);
        }
        else if (err == 1)
        {
            err = 0;
        }

out_err:
        return err;
}

/**
 * Sends an I1 packet to the peer.
 *
 * Send an I1 packet to the responder if an IPv6 address for the peer
 * is known.
 *
 * @param src_hit a pointer to source host identity tag.
 * @param dst_hit a pointer to destination host identity tag.
 * @param entry   a pointer to a host association database state reserved for
 *                the peer.
 * @return        zero on success, or negative error value on error.
 */
int hip_send_i1(hip_hit_t *src_hit, hip_hit_t *dst_hit, hip_ha_t *entry)
{
	struct hip_common *i1 = 0;
	uint16_t mask = 0;
	int err = 0, n = 0;
	hip_list_t *item = NULL, *tmp = NULL;
	struct hip_peer_addr_list_item *addr;
	int i = 0;
	struct in6_addr *local_addr = NULL;
	struct in6_addr peer_addr;

#ifdef CONFIG_HIP_PERFORMANCE
	HIP_DEBUG("Start PERF_I1_SEND, PERF_BASE\n");
	hip_perf_start_benchmark(perf_set, PERF_I1_SEND);
	hip_perf_start_benchmark(perf_set, PERF_BASE);
#endif

	HIP_IFEL((entry->state == HIP_STATE_ESTABLISHED), 0,
		 "State established, not triggering bex\n");

	/* Assign a local private key, public key and HIT to HA */
	HIP_DEBUG_HIT("src_hit", src_hit);
	HIP_DEBUG_HIT("entry->src_hit", &entry->hit_our);
	HIP_IFEL(hip_init_us(entry, src_hit), -EINVAL,
			"Could not assign a local host id\n");
	HIP_DEBUG_HIT("entry->src_hit", &entry->hit_our);

	/* We don't need to use hip_msg_alloc(), since the I1
	   packet is just the size of struct hip_common. */

	/* ..except that when calculating the msg size, we need to have more
	   than just hip_common */

	/* So why don't we just have a hip_max_t struct to allow allocation of
	   maximum sized HIP packets from the stack? Not that it would make any
	   difference here, but playing with mallocs has always the chance of
	   leaks... */

	i1 = hip_msg_alloc();

    entry->hadb_misc_func->hip_build_network_hdr(i1, HIP_I1,
						mask, &entry->hit_our, dst_hit);

	/* Calculate the HIP header length */
	hip_calc_hdr_len(i1);

	HIP_DEBUG_HIT("HIT source", &i1->hits);
	HIP_DEBUG_HIT("HIT dest", &i1->hitr);

	HIP_DEBUG("Sending I1 to the following addresses:\n");
	hip_print_peer_addresses_to_be_added(entry);

<<<<<<< HEAD
        if (hip_shotgun_status == SO_HIP_SHOTGUN_OFF ||
	    (entry->peer_addr_list_to_be_added == NULL))
        {
                HIP_IFEL(hip_hadb_get_peer_addr(entry, &peer_addr), -1,
                        "No preferred IP address for the peer.\n");
         
                local_addr = &entry->our_addr;
                err = hip_send_i1_pkt(i1, dst_hit,
                                      local_addr, &peer_addr,
				      entry->local_udp_port,
				      entry->peer_udp_port,
                                      //(entry->nat_mode ? hip_get_local_nat_udp_port() : 0),
                                      //(entry->nat_mode ? hip_get_peer_nat_udp_port() : 0),
                                      i1_blind, entry, 1);
        }
        else
        {
	    HIP_DEBUG("Number of items in the peer addr list: %d ",
		      ((struct lhash_st *) entry->peer_addr_list_to_be_added)->num_items);
            list_for_each_safe(item, tmp, entry->peer_addr_list_to_be_added, i)
            {
                    addr = list_entry(item);
                    ipv6_addr_copy(&peer_addr, &addr->address);
                 
                    err = hip_send_i1_pkt(i1, dst_hit,
                                        NULL, &peer_addr,
                                        entry->local_udp_port,
					entry->peer_udp_port,
                                        i1_blind, entry, 1);
                
		    /* Do not bail out on error with shotgun. Some
		       address pairs just might fail. */
            }
        }
#ifdef CONFIG_HIP_PERFORMANCE
	HIP_DEBUG("Stop and write PERF_I1_SEND\n");
	hip_perf_stop_benchmark(perf_set, PERF_I1_SEND);
	hip_perf_write_benchmark(perf_set, PERF_I1_SEND);
#endif
=======
	if (NULL == entry->peer_addr_list_to_be_added == NULL) {

		HIP_IFEL(hip_hadb_get_peer_addr(entry, &peer_addr), -1,
					"No preferred IP address for the peer.\n");

		local_addr = &entry->our_addr;
		err = hip_send_i1_pkt(i1, dst_hit,
								  local_addr, &peer_addr,
								  entry->local_udp_port,
								  entry->peer_udp_port,
								  entry, 1);
	} else {

	    if (entry->peer_addr_list_to_be_added) {
	    	HIP_DEBUG("Number of items in the peer addr list: %d ",
					  entry->peer_addr_list_to_be_added->num_items);
	    }

	    list_for_each_safe(item, tmp, entry->peer_addr_list_to_be_added, i) {

	    	addr = list_entry(item);

		    ipv6_addr_copy(&peer_addr, &addr->address);

		    err = hip_send_i1_pkt(i1, dst_hit,
								NULL, &peer_addr,
								entry->local_udp_port,
								entry->peer_udp_port,
								entry,
								1);
                
		    /* Do not bail out on error with shotgun. Some
		       address pairs just might fail. */
		}
	}
>>>>>>> ed57ccbf

out_err:
	if (i1 != NULL) {
		free(i1);
	}
	return err;
}

/**
 * Constructs a new R1 packet payload.
 *
 * @param src_hit      a pointer to the source host identity tag used in the
 *                     packet.
 * @param sign         a funtion pointer to a signature funtion.
 * @param private_key  a pointer to ...
 * @param host_id_pub  a pointer to ...
 * @param cookie       a pointer to ...
 * @return             zero on success, or negative error value on error.
 */
struct hip_common *hip_create_r1(const struct in6_addr *src_hit,
				 int (*sign)(struct hip_host_id *p, struct hip_common *m),
				 void *private_key,
				 const struct hip_host_id *host_id_pub,
				 int cookie_k)
{
	struct netdev_address *n = NULL;
 	hip_ha_t *entry = NULL;
	hip_common_t *msg = NULL;
 	hip_list_t *item = NULL, *tmp = NULL;
	hip_srv_t service_list[HIP_TOTAL_EXISTING_SERVICES];
	u8 *dh_data1 = NULL, *dh_data2 = NULL;
	uint32_t spi = 0;
	char order[] = "000";
	int err = 0, dh_size1 = 0, dh_size2 = 0, written1 = 0, written2 = 0;
	int mask = 0, l = 0, is_add = 0, i = 0, ii = 0, *list = NULL;
	unsigned int service_count = 0;
	int ordint = 0;
	struct hip_puzzle *pz;
	uint64_t random_i;

	/* Supported HIP and ESP transforms. */
	hip_transform_suite_t transform_hip_suite[] = {
                                                    HIP_HIP_AES_SHA1,
                                                    HIP_HIP_3DES_SHA1,
                                                    HIP_HIP_NULL_SHA1
                                                  };
    hip_transform_suite_t transform_esp_suite[] = {
                                                    HIP_ESP_AES_SHA1,
                                                    HIP_ESP_3DES_SHA1,
                                                    HIP_ESP_NULL_SHA1
                                                  };
	hip_transform_suite_t transform_nat_suite[] = {
                                                    HIP_NAT_MODE_PLAIN_UDP
                                                  };

    /* change order if necessary */
	sprintf(order, "%d", hip_transform_order);
	for ( i = 0; i < 3; i++) {
		switch (order[i]) {
		case '1':
			transform_hip_suite[i] = HIP_HIP_AES_SHA1;
			transform_esp_suite[i] = HIP_ESP_AES_SHA1;
			HIP_DEBUG("Transform order index %d is AES\n", i);
			break;
		case '2':
			transform_hip_suite[i] = HIP_HIP_3DES_SHA1;
			transform_esp_suite[i] = HIP_ESP_3DES_SHA1;
			HIP_DEBUG("Transform order index %d is 3DES\n", i);
			break;
		case '3':
 			transform_hip_suite[i] = HIP_HIP_NULL_SHA1;
			transform_esp_suite[i] = HIP_ESP_NULL_SHA1;
			HIP_DEBUG("Transform order index %d is NULL_SHA1\n", i);
			break;
		}
	}

 	_HIP_DEBUG("hip_create_r1() invoked.\n");
	HIP_IFEL(!(msg = hip_msg_alloc()), -ENOMEM, "Out of memory\n");

 	/* Allocate memory for writing the first Diffie-Hellman shared secret */
	HIP_IFEL((dh_size1 = hip_get_dh_size(HIP_FIRST_DH_GROUP_ID)) == 0,
		 -1, "Could not get dh_size1\n");
	HIP_IFEL(!(dh_data1 = HIP_MALLOC(dh_size1, GFP_ATOMIC)),
		 -1, "Failed to alloc memory for dh_data1\n");
	memset(dh_data1, 0, dh_size1);

	_HIP_DEBUG("dh_size=%d\n", dh_size1);

 	/* Allocate memory for writing the second Diffie-Hellman shared secret */
	HIP_IFEL((dh_size2 = hip_get_dh_size(HIP_SECOND_DH_GROUP_ID)) == 0,
		 -1, "Could not get dh_size2\n");
	HIP_IFEL(!(dh_data2 = HIP_MALLOC(dh_size2, GFP_ATOMIC)),
		 -1, "Failed to alloc memory for dh_data2\n");
	memset(dh_data2, 0, dh_size2);

	/* Ready to begin building of the R1 packet */

	/** @todo TH: hip_build_network_hdr has to be replaced with an
	    appropriate function pointer */
	HIP_DEBUG_HIT("src_hit used to build r1 network header", src_hit);
 	hip_build_network_hdr(msg, HIP_R1, mask, src_hit, NULL);

<<<<<<< HEAD
	/********** R1_COUNTER (OPTIONAL) *********/

	/********* LOCATOR PARAMETER ************/
        /** Type 193 **/
        if (hip_locator_status == SO_HIP_SET_LOCATOR_ON &&
	    hip_nat_get_control(NULL) != HIP_NAT_MODE_ICE_UDP) {
            HIP_DEBUG("Building LOCATOR parameter\n");
            if ((err = hip_build_locators_old(msg, 0, hip_nat_get_control(NULL))) < 0)
                HIP_DEBUG("LOCATOR parameter building failed\n");
            _HIP_DUMP_MSG(msg);
        }


=======
>>>>>>> ed57ccbf
 	/********** PUZZLE ************/
	HIP_IFEL(hip_build_param_puzzle(msg, cookie_k,
                42 /* 2^(42-32) sec lifetime */, 0, 0),
                 -1, "Cookies were burned. Bummer!\n");

 	/* Parameter Diffie-Hellman */
	HIP_IFEL((written1 = hip_insert_dh(dh_data1, dh_size1,
					  HIP_FIRST_DH_GROUP_ID)) < 0,
		 -1, "Could not extract the first DH public key\n");

	if (number_dh_keys == TWO){
	         HIP_IFEL((written2 = hip_insert_dh(dh_data2, dh_size2,
		       HIP_SECOND_DH_GROUP_ID)) < 0,
		       -1, "Could not extract the second DH public key\n");

	         HIP_IFEL(hip_build_param_diffie_hellman_contents(msg,
		       HIP_FIRST_DH_GROUP_ID, dh_data1, written1,
		       HIP_SECOND_DH_GROUP_ID, dh_data2, written2), -1,
		       "Building of DH failed.\n");
	}else
	         HIP_IFEL(hip_build_param_diffie_hellman_contents(msg,
		       HIP_FIRST_DH_GROUP_ID, dh_data1, written1,
		       HIP_MAX_DH_GROUP_ID, dh_data2, 0), -1,
		       "Building of DH failed.\n");

 	/* Parameter HIP transform. */
 	HIP_IFEL(hip_build_param_transform(msg, HIP_PARAM_HIP_TRANSFORM,
					   transform_hip_suite,
					   sizeof(transform_hip_suite) /
					   sizeof(hip_transform_suite_t)), -1,
		 "Building of HIP transform failed\n");
 	
	/* Parameter HOST_ID */
	_HIP_DEBUG("This HOST ID belongs to: %s\n",
		   hip_get_param_host_id_hostname(host_id_pub));
	HIP_IFEL(hip_build_param(msg, host_id_pub), -1,
		 "Building of host id failed\n");

	/* Parameter REG_INFO */
	hip_get_active_services(service_list, &service_count);
	HIP_DEBUG("Found %d active service(s) \n", service_count);
	hip_build_param_reg_info(msg, service_list, service_count);

 	/* Parameter ESP-ENC transform. */
 	HIP_IFEL(hip_build_param_transform(msg, HIP_PARAM_ESP_TRANSFORM,
					   transform_esp_suite,
					   sizeof(transform_esp_suite) /
					   sizeof(hip_transform_suite_t)), -1,
		 "Building of ESP transform failed\n");

 	/********** ESP-PROT transform (OPTIONAL) **********/

 	HIP_IFEL(esp_prot_r1_add_transforms(msg), -1,
 			"failed to add optional esp transform parameter\n");

	/********** ECHO_REQUEST_SIGN (OPTIONAL) *********/

	//HIP_HEXDUMP("Pubkey:", host_id_pub, hip_get_param_total_len(host_id_pub));

 	/* Parameter Signature 2 */

	HIP_IFEL(sign(private_key, msg), -1, "Signing of R1 failed.\n");

	_HIP_HEXDUMP("R1", msg, hip_get_msg_total_len(msg));

	/* Parameter ECHO_REQUEST (OPTIONAL) */

	/* Fill puzzle parameters */
	HIP_IFEL(!(pz = hip_get_param(msg, HIP_PARAM_PUZZLE)), -1,
		 "Internal error\n");

	// FIXME: this does not always work:
	//get_random_bytes(pz->opaque, HIP_PUZZLE_OPAQUE_LEN);

	/* hardcode kludge */
	pz->opaque[0] = 'H';
	pz->opaque[1] = 'I';
	//pz->opaque[2] = 'P';
	/** @todo Remove random_i variable. */
	get_random_bytes(&random_i,sizeof(random_i));
	pz->I = random_i;

 	/* Packet ready */

        // 	if (host_id_pub)
	//		HIP_FREE(host_id_pub);
 	if (dh_data1)
 		HIP_FREE(dh_data1);
 	if (dh_data2)
 		HIP_FREE(dh_data2);

	//HIP_HEXDUMP("r1", msg, hip_get_msg_total_len(msg));

	return msg;

  out_err:
	//	if (host_id_pub)
	//	HIP_FREE(host_id_pub);
 	if (msg)
 		HIP_FREE(msg);
 	if (dh_data1)
 		HIP_FREE(dh_data1);
 	if (dh_data2)
 		HIP_FREE(dh_data2);

  	return NULL;
}

/**
 * Transmits an R1 packet to the network.
 *
 * Sends an R1 packet to the peer and stores the cookie information that was
 * sent. The packet is sent either to @c i1_saddr or  @c dst_ip depending on the
 * value of @c dst_ip. If @c dst_ip is all zeroes (::/128) or NULL, R1 is sent
 * to @c i1_saddr; otherwise it is sent to @c dst_ip. In case the incoming I1
 * was relayed through a middlebox (e.g. rendezvous server) @c i1_saddr should
 * have the address of that middlebox.
 *
 * @param i1_saddr      a pointer to the source address from where the I1 packet
 *                      was received.
 * @param i1_daddr      a pointer to the destination address where to the I1
 *                      packet was sent to (own address).
 * @param src_hit       a pointer to the source HIT i.e. responder HIT
 *                      (own HIT).
 * @param dst_ip        a pointer to the destination IPv6 address where the R1
 *                      should be sent (peer ip).
 * @param dst_hit       a pointer to the destination HIT i.e. initiator HIT
 *                      (peer HIT).
 * @param i1_info       a pointer to the source and destination ports
 *                      (when NAT is in use).
 * @param traversed_rvs a pointer to the rvs addresses to be inserted into the
 *                      @c VIA_RVS parameter.
 * @param rvs_count     number of addresses in @c traversed_rvs.
 * @return              zero on success, or negative error value on error.
 */
int hip_send_r1(hip_common_t *i1, in6_addr_t *i1_saddr, in6_addr_t *i1_daddr,
                in6_addr_t *dst_ip, const in_port_t dst_port,
                hip_portpair_t *i1_info, uint16_t relay_para_type)
{
	hip_common_t *r1pkt = NULL;
	in6_addr_t *r1_dst_addr = NULL, *local_plain_hit = NULL,
		*r1_src_addr = i1_daddr;
	in_port_t r1_dst_port = 0;
	int err = 0;

	_HIP_DEBUG("hip_send_r1() invoked.\n");

	HIP_DEBUG_IN6ADDR("i1_saddr", i1_saddr);
	HIP_DEBUG_IN6ADDR("i1_daddr", i1_daddr);
	HIP_DEBUG_IN6ADDR("dst_ip", dst_ip);

	/* Get the final destination address and port for the outgoing R1.
	   dst_ip and dst_port have values only if the incoming I1 had
	   FROM/FROM_NAT parameter. */
	if(!ipv6_addr_any(dst_ip) && relay_para_type){
		//from RVS or relay
		if(relay_para_type == HIP_PARAM_RELAY_FROM){
			HIP_DEBUG("Param relay from\n");
			//from relay
			r1_dst_addr = i1_saddr;
			r1_dst_port = i1_info->src_port;
			// I---> NAT--> RVS-->R is not supported yet
			/*
			r1_dst_addr =  dst_ip;
			r1_dst_port = dst_port;
			*/
		}
		else if(relay_para_type == HIP_PARAM_FROM){
			HIP_DEBUG("Param from\n");
			//from RVS, answer to I
			r1_dst_addr =  dst_ip;
			if(i1_info->src_port)
				// R and RVS is in the UDP mode or I send UDP to RVS with incoming port hip_get_peer_nat_udp_port()
				r1_dst_port =  hip_get_peer_nat_udp_port();
			else
				// connection between R & RVS is in hip raw mode
				r1_dst_port =  0;
		}
	} else {
		HIP_DEBUG("No RVS or relay\n");
		/* no RVS or RELAY found;  direct connection */
		r1_dst_addr = i1_saddr;
		r1_dst_port = i1_info->src_port;
	}

/* removed by santtu because relay supported
	r1_dst_addr = (ipv6_addr_any(dst_ip) ? i1_saddr : dst_ip);
	r1_dst_port = (dst_port == 0 ? i1_info->src_port : dst_port);
*/
#ifdef CONFIG_HIP_OPPORTUNISTIC
	/* It should not be null hit, null hit has been replaced by real local
	   hit. */
	HIP_ASSERT(!hit_is_opportunistic_hashed_hit(&i1->hitr));
#endif

	/* Case: I ----->IPv4---> RVS ---IPv6---> R */
	if (IN6_IS_ADDR_V4MAPPED(r1_src_addr) !=
	    IN6_IS_ADDR_V4MAPPED(r1_dst_addr)) {
		HIP_DEBUG_IN6ADDR("r1_src_addr", r1_src_addr);
		HIP_DEBUG_IN6ADDR("r1_dst_addr", r1_dst_addr);
		HIP_DEBUG("Different relayed address families\n");
		HIP_IFEL(hip_select_source_address(r1_src_addr, r1_dst_addr),
			 -1, "Failed to find proper src addr for R1\n");
		if (!IN6_IS_ADDR_V4MAPPED(r1_dst_addr)) {
			HIP_DEBUG("Destination IPv6, disabling UDP encap\n");
			r1_dst_port = 0;
		}
	}

    HIP_IFEL(!(r1pkt = hip_get_r1(r1_dst_addr, i1_daddr,
                &i1->hitr, &i1->hits)),
       -ENOENT, "No precreated R1\n");

	if (&i1->hits)
		ipv6_addr_copy(&r1pkt->hitr, &i1->hits);
	else
		memset(&r1pkt->hitr, 0, sizeof(struct in6_addr));

	HIP_DEBUG_HIT("hip_send_r1(): ripkt->hitr", &r1pkt->hitr);

#ifdef CONFIG_HIP_RVS
	/* Build VIA_RVS or RELAY_TO parameter if the I1 packet was relayed
	   through a rvs. */
	/** @todo Parameters must be in ascending order, should this
	    be checked here? Now we just assume that the VIA_RVS/RELAY_TO
	    parameter is the last parameter. */
	/* If I1 had a FROM/RELAY_FROM, then we must build a RELAY_TO/VIA_RVS
	   parameter. */
	if(!ipv6_addr_any(dst_ip) && relay_para_type)
	{    // dst_port has the value of RELAY_FROM port.
		//there is port no value for FROM parameter
		//here condition is not enough
		if(relay_para_type == HIP_PARAM_RELAY_FROM)
		{
			HIP_DEBUG("Build param relay from\n");
			hip_build_param_relay_to(
				r1pkt, dst_ip, dst_port);
		}
		else if(relay_para_type == HIP_PARAM_FROM)
		{
			HIP_DEBUG("Build param from\n");
			hip_build_param_via_rvs(r1pkt, i1_saddr);
		}
	}
#endif

	/* R1 is send on UDP if R1 destination port is hip_get_peer_nat_udp_port(). This is if:
	   a) the I1 was received on UDP.
	   b) the received I1 packet had a RELAY_FROM parameter. */
	if(r1_dst_port)
	{
		HIP_IFEL(hip_send_pkt(r1_src_addr, r1_dst_addr, hip_get_local_nat_udp_port(),
				      r1_dst_port, r1pkt, NULL, 0),
			 -ECOMM, "Sending R1 packet on UDP failed.\n");
	}
	/* Else R1 is send on raw HIP. */
	else
	{
        HIP_IFEL(hip_send_pkt(
                 r1_src_addr,
                 r1_dst_addr, 0, 0,
                 r1pkt, NULL, 0),
             -ECOMM,
             "Sending R1 packet on raw HIP failed.\n");
	}

 out_err:
	if (r1pkt)
		HIP_FREE(r1pkt);
	if (local_plain_hit)
	  HIP_FREE(local_plain_hit);
	return err;
}

/**
 * Sends a NOTIFY packet to peer.
 *
 * @param entry a pointer to the current host association database state.
 * @warning     includes hardcoded debug data inserted in the NOTIFICATION.
 */
void hip_send_notify(hip_ha_t *entry)
{
	int err = 0; /* actually not needed, because we can't do
		      * anything if packet sending fails */
	struct hip_common *notify_packet = NULL;
	struct in6_addr daddr;

	HIP_IFE(!(notify_packet = hip_msg_alloc()), -ENOMEM);
	entry->hadb_misc_func->
		hip_build_network_hdr(notify_packet, HIP_NOTIFY, 0,
				      &entry->hit_our, &entry->hit_peer);
	HIP_IFEL(hip_build_param_notification(notify_packet,
					      HIP_NTF_UNSUPPORTED_CRITICAL_PARAMETER_TYPE,
					      "ABCDEFGHIJ", 10), 0,
		 "Building of NOTIFY failed.\n");

        HIP_IFE(hip_hadb_get_peer_addr(entry, &daddr), 0);


	HIP_IFEL(entry->hadb_xmit_func->
		 hip_send_pkt(NULL, &daddr, (entry->nat_mode ? hip_get_local_nat_udp_port() : 0),
			      entry->peer_udp_port, notify_packet,
			      entry, 0),
		 -ECOMM, "Sending NOTIFY packet failed.\n");

 out_err:
	if (notify_packet)
		HIP_FREE(notify_packet);
	return;
}

/**
 * ...
 *
 * @param entry a pointer to the current host association database state.
 * @param op    a pointer to...
 * @return      ...
 * @todo        Comment this function properly.
 */
static int hip_get_all_valid(hip_ha_t *entry, void *op)
{
	struct hip_rea_kludge *rk = op;

	if (rk->count >= rk->length)
		return -1;

	/* should we check the established status also? */
	if ((entry->hastate & HIP_HASTATE_VALID) == HIP_HASTATE_VALID) {
		rk->array[rk->count] = entry;
		hip_hold_ha(entry);
		rk->count++;
	}

	return 0;
}

/**
 * Sends a NOTIFY packet to all peer hosts.
 *
 */
void hip_send_notify_all(void)
{
        int err = 0, i;
        hip_ha_t *entries[HIP_MAX_HAS] = {0};
        struct hip_rea_kludge rk;

        rk.array = entries;
        rk.count = 0;
        rk.length = HIP_MAX_HAS;

        HIP_IFEL(hip_for_each_ha(hip_get_all_valid, &rk), 0,
		 "for_each_ha failed.\n");
        for (i = 0; i < rk.count; i++) {
                if (rk.array[i] != NULL) {
                        hip_send_notify(rk.array[i]);
                        hip_put_ha(rk.array[i]);
                }
        }

 out_err:
        return;
}

/* Checks if source and destination IP addresses are compatible for sending
 *  packets between them
 *
 * @param src_addr  Source address
 * @param dst_addr  Destination address
 * 
 * @return          non-zero on success, zero on failure
 */
int are_addresses_compatible(struct in6_addr *src_addr, struct in6_addr *dst_addr)
{
    if (!IN6_IS_ADDR_V4MAPPED(src_addr) && IN6_IS_ADDR_V4MAPPED(dst_addr))
        return 0;

    if (IN6_IS_ADDR_V4MAPPED(src_addr) && !IN6_IS_ADDR_V4MAPPED(dst_addr))
        return 0;

    if (!IN6_IS_ADDR_LINKLOCAL(src_addr) && IN6_IS_ADDR_LINKLOCAL(dst_addr))
        return 0;

    if (IN6_IS_ADDR_LINKLOCAL(src_addr) && !IN6_IS_ADDR_LINKLOCAL(dst_addr))
        return 0;

    return 1;
};

/**
 * ...
 *
 * @param src_addr  a pointer to the packet source address.
 * @param peer_addr a pointer to the packet destination address.
 * @param msg       a pointer to a HIP packet common header with source and
 *                  destination HITs.
 * @param entry     a pointer to the current host association database state.
 * @return          zero on success, or negative error value on error.
 */
int hip_queue_packet(struct in6_addr *src_addr, struct in6_addr *peer_addr,
		     struct hip_common* msg, hip_ha_t *entry)
{
	int err = 0;
	int len = hip_get_msg_total_len(msg);

	_HIP_DEBUG("hip_queue_packet() invoked.\n");
	/* Not reusing the old entry as the new packet may have
	   different length */
	if (!entry)
		goto out_err;
	else if (entry->hip_msg_retrans.buf) {
            HIP_FREE(entry->hip_msg_retrans.buf);
            entry->hip_msg_retrans.buf= NULL;
	}

	HIP_IFE(!(entry->hip_msg_retrans.buf =
		  HIP_MALLOC(len + HIP_UDP_ZERO_BYTES_LEN, 0)), -ENOMEM);
	memcpy(entry->hip_msg_retrans.buf, msg, len);
	memcpy(&entry->hip_msg_retrans.saddr, src_addr,
	       sizeof(struct in6_addr));
	memcpy(&entry->hip_msg_retrans.daddr, peer_addr,
	       sizeof(struct in6_addr));
	entry->hip_msg_retrans.count = HIP_RETRANSMIT_MAX;
	time(&entry->hip_msg_retrans.last_transmit);
out_err:
	return err;
}


/**
 * Sends a HIP message using raw HIP from one source address. Don't use this
 * function directly,  instead use hip_send_pkt(). It's used by hip_send_raw internally.
 *
 * Sends a HIP message to the peer on HIP/IP. This function calculates the
 * HIP packet checksum.
 *
 * Used protocol suite is <code>IPv4(HIP)</code> or <code>IPv6(HIP)</code>.
 *
 * @param local_addr a pointer to our IPv6 or IPv4-in-IPv6 format IPv4 address.
 *                   If local_addr is NULL, the packet is sent from all addresses.
 * @param peer_addr  a pointer to peer IPv6 or IPv4-in-IPv6 format IPv4 address.
 * @param src_port   not used.
 * @param dst_port   not used.
 * @param msg        a pointer to a HIP packet common header with source and
 *                   destination HITs.
 * @param entry      a pointer to the current host association database state.
 * @param retransmit a boolean value indicating if this is a retransmission
 *                   (@b zero if this is @b not a retransmission).
 * @return           zero on success, or negative error value on error.
 * @note             This function should never be used directly. Use
 *                   hip_send_pkt_stateless() or the host association send
 *                   function pointed by the function pointer
 *                   hadb_xmit_func->send_pkt instead.
 * @note             If retransmit is set other than zero, make sure that the
 *                   entry is not NULL.
 * @todo             remove the sleep code (queuing is enough?)
 *
 * @see              hip_send_udp_from_one_src
 */
/**
 * Sends a HIP message using raw HIP from one source address. Don't use this
 * function directly. It's used by hip_send_raw internally.
 *
 * @see              hip_send_udp
 */
int hip_send_raw_from_one_src(struct in6_addr *local_addr, struct in6_addr *peer_addr,
			      in_port_t src_port, in_port_t dst_port,
			      struct hip_common *msg, hip_ha_t *entry, int retransmit)
{
	int err = 0, sa_size, sent, len, dupl, try_again, udp = 0;
	struct sockaddr_storage src, dst;
	int src_is_ipv4, dst_is_ipv4, memmoved = 0;
	struct sockaddr_in6 *src6, *dst6;
	struct sockaddr_in *src4, *dst4;
	struct in6_addr my_addr;
	/* Points either to v4 or v6 raw sock */
	int hip_raw_sock_output = 0;

	_HIP_DEBUG("hip_send_raw() invoked.\n");

	/* Verify the existence of obligatory parameters. */
	HIP_ASSERT(peer_addr != NULL && msg != NULL);

	HIP_DEBUG("Sending %s packet\n",
		  hip_message_type_name(hip_get_msg_type(msg)));
	HIP_DEBUG_IN6ADDR("hip_send_raw(): local_addr", local_addr);
	HIP_DEBUG_IN6ADDR("hip_send_raw(): peer_addr", peer_addr);
	HIP_DEBUG("Source port=%d, destination port=%d\n", src_port, dst_port);
	HIP_DUMP_MSG(msg);

	//check msg length
	if (!hip_check_network_msg_len(msg)) {
		err = -EMSGSIZE;
		HIP_ERROR("bad msg len %d\n", hip_get_msg_total_len(msg));
		goto out_err;
	}

	dst_is_ipv4 = IN6_IS_ADDR_V4MAPPED(peer_addr);
	len = hip_get_msg_total_len(msg);

	/* Some convinient short-hands to avoid too much casting (could be
	   an union as well) */
	src6 = (struct sockaddr_in6 *) &src;
	dst6 = (struct sockaddr_in6 *) &dst;
	src4 = (struct sockaddr_in *)  &src;
	dst4 = (struct sockaddr_in *)  &dst;

	memset(&src, 0, sizeof(src));
	memset(&dst, 0, sizeof(dst));

	if (dst_port && dst_is_ipv4) {
	        HIP_DEBUG("Using IPv4 UDP socket\n");
		hip_raw_sock_output = hip_nat_sock_output_udp;
		sa_size = sizeof(struct sockaddr_in);
		udp = 1;
	} else if (dst_is_ipv4) {
	        HIP_DEBUG("Using IPv4 raw socket\n");
		hip_raw_sock_output = hip_raw_sock_output_v4;
		sa_size = sizeof(struct sockaddr_in);
	} else {
		HIP_DEBUG("Using IPv6 raw socket\n");
		hip_raw_sock_output = hip_raw_sock_output_v6;
		sa_size = sizeof(struct sockaddr_in6);
	}

	if (local_addr) {
		HIP_DEBUG("local address given\n");
		memcpy(&my_addr, local_addr, sizeof(struct in6_addr));
	} else {
		HIP_DEBUG("no local address, selecting one\n");
		HIP_IFEL(hip_select_source_address(&my_addr,
						   peer_addr), -1,
			 "Cannot find source address\n");
	}

	src_is_ipv4 = IN6_IS_ADDR_V4MAPPED(&my_addr);

	if (src_is_ipv4) {
		IPV6_TO_IPV4_MAP(&my_addr, &src4->sin_addr);
		src4->sin_family = AF_INET;
		HIP_DEBUG_INADDR("src4", &src4->sin_addr);
	} else {
		memcpy(&src6->sin6_addr, &my_addr,
		       sizeof(struct in6_addr));
		src6->sin6_family = AF_INET6;
		HIP_DEBUG_IN6ADDR("src6", &src6->sin6_addr);
	}

	if (dst_is_ipv4) {
		IPV6_TO_IPV4_MAP(peer_addr, &dst4->sin_addr);
		dst4->sin_family = AF_INET;

		HIP_DEBUG_INADDR("dst4", &dst4->sin_addr);
	} else {
		memcpy(&dst6->sin6_addr, peer_addr, sizeof(struct in6_addr));
		dst6->sin6_family = AF_INET6;
		HIP_DEBUG_IN6ADDR("dst6", &dst6->sin6_addr);
	}

	if (src6->sin6_family != dst6->sin6_family) {
	  /* @todo: Check if this may cause any trouble.
	     It happens every time we send update packet that contains few locators in msg, one is
	     the IPv4 address of the source, another is IPv6 address of the source. But even if one of
	     them is ok to send raw IPvX to IPvX raw packet, another one cause the trouble, and all
	     updates are dropped.  by Andrey "laser".

	   */
		err = -1;
		HIP_ERROR("Source and destination address families differ\n");
		goto out_err;
	}

	hip_zero_msg_checksum(msg);
	if (!udp)
		msg->checksum = hip_checksum_packet((char*)msg,
						    (struct sockaddr *) &src,
						    (struct sockaddr *) &dst);

	/* Note that we need the original (possibly mapped addresses here.
	   Also, we need to do queuing before the bind because the bind
	   can fail the first time during mobility events (duplicate address
	   detection). */
	if (retransmit)
		HIP_IFEL(hip_queue_packet(&my_addr, peer_addr, msg, entry), -1,
			 "Queueing failed.\n");

	/* Handover may cause e.g. on-link duplicate address detection
	   which may cause bind to fail. */

	HIP_IFEL(bind(hip_raw_sock_output, (struct sockaddr *) &src, sa_size),
		 -1, "Binding to raw sock failed\n");

	if (HIP_SIMULATE_PACKET_LOSS && HIP_SIMULATE_PACKET_IS_LOST()) {
		HIP_DEBUG("Packet loss probability: %f\n", ((uint64_t) HIP_SIMULATE_PACKET_LOSS_PROBABILITY * RAND_MAX) / 100.f);
		HIP_DEBUG("Packet was lost (simulation)\n");
		goto out_err;
	}

	/* For some reason, neither sendmsg or send (with bind+connect)
	   do not seem to work properly. Thus, we use just sendto() */

	len = hip_get_msg_total_len(msg);
	_HIP_HEXDUMP("Dumping packet ", msg, len);

	if (udp) {
		struct udphdr *uh = (struct udphdr *) msg;

		/* Insert 32 bits of zero bytes between UDP and HIP */
		memmove(((char *)msg) + HIP_UDP_ZERO_BYTES_LEN + sizeof(struct udphdr), msg, len);
		memset(((char *) msg), 0, HIP_UDP_ZERO_BYTES_LEN  + sizeof(struct udphdr));
		len += HIP_UDP_ZERO_BYTES_LEN + sizeof(struct udphdr);

		uh->source = htons(src_port);
		uh->dest = htons(dst_port);
		uh->len = htons(len);
		uh->check = 0;
		memmoved = 1;
	}

	_HIP_HEXDUMP("Dumping packet ", msg, len);

	for (dupl = 0; dupl < HIP_PACKET_DUPLICATES; dupl++) {
		for (try_again = 0; try_again < 2; try_again++) {
			sent = sendto(hip_raw_sock_output, msg, len, 0,
				      (struct sockaddr *) &dst, sa_size);
			if (sent != len) {
				HIP_ERROR("Could not send the all requested"\
					  " data (%d/%d)\n", sent, len);
				HIP_DEBUG("strerror %s\n",strerror(errno));
				sleep(2);
			} else {
				HIP_DEBUG("sent=%d/%d ipv4=%d\n",
					  sent, len, dst_is_ipv4);
				HIP_DEBUG("Packet sent ok\n");
				break;
			}
		}
	}
 out_err:

	/* Reset the interface to wildcard or otherwise receiving
	   broadcast messages fails from the raw sockets. A better
	   solution would be to have separate sockets for sending
	   and receiving because we cannot receive a broadcast while
	   sending */
	if (dst_is_ipv4) {
		src4->sin_addr.s_addr = INADDR_ANY;
		src4->sin_family = AF_INET;
		sa_size = sizeof(struct sockaddr_in);
	} else {
		struct in6_addr any = IN6ADDR_ANY_INIT;
		src6->sin6_family = AF_INET6;
		ipv6_addr_copy(&src6->sin6_addr, &any);
		sa_size = sizeof(struct sockaddr_in6);
	}
	bind(hip_raw_sock_output, (struct sockaddr *) &src, sa_size);

	if (udp && memmoved) {
		/* Remove 32 bits of zero bytes between UDP and HIP */
		len -= HIP_UDP_ZERO_BYTES_LEN + sizeof(struct udphdr);
		memmove((char *) msg, ((char *)msg) + HIP_UDP_ZERO_BYTES_LEN + sizeof(struct udphdr),
			len);
		memset(((char *)msg) + len, 0,
		       HIP_UDP_ZERO_BYTES_LEN + sizeof(struct udphdr));
	}

	if (err)
		HIP_ERROR("strerror: %s\n", strerror(errno));

	return err;
}

/**
 * Sends a HIP message using User Datagram Protocol (UDP). From one address.
 * Don't use this function directly, instead use hip_send_pkt()
 *
 * Sends a HIP message to the peer on UDP/IPv4. IPv6 is not supported, because
 * there are no IPv6 NATs deployed in the Internet yet. If either @c local_addr
 * or @c peer_addr is pure (not a IPv4-in-IPv6 format IPv4 address) IPv6
 * address, no message is send. IPv4-in-IPv6 format IPv4 addresses are mapped to
 * pure IPv4 addresses. In case of transmission error, this function tries to
 * retransmit the packet @c HIP_NAT_NUM_RETRANSMISSION times. The HIP packet
 * checksum is set to zero.
 *
 * Used protocol suite is <code>IPv4(UDP(HIP))</code>.
 *
 * @param local_addr a pointer to our IPv4-in-IPv6 format IPv4 address.
 * @param peer_addr  a pointer to peer IPv4-in-IPv6 format IPv4 address.
 * @param src_port   source port number to be used in the UDP packet header
 *                   (host byte order)
 * @param dst_port   destination port number to be used in the UDP packet header.
 *                   (host byte order).
 * @param msg        a pointer to a HIP packet common header with source and
 *                   destination HITs.
 * @param entry      a pointer to the current host association database state.
 * @param retransmit a boolean value indicating if this is a retransmission
 *                   (@b zero if this is @b not a retransmission).
 * @return           zero on success, or negative error value on error.
 * @note             This function should never be used directly. Use
 *                   hip_send_pkt_stateless() or the host association send
 *                   function pointed by the function pointer
 *                   hadb_xmit_func->send_pkt instead.
 * @note             If retransmit is set other than zero, make sure that the
 *                   entry is not NULL.
 * @note             Although this function is just a wrapper to send_raw,
 *                   we might keep it for portability reasons.
 * @todo             remove the sleep code (queuing is enough?)
 * @todo             Add support to IPv6 address family.
 * @see              hip_send_pkt
 */
int hip_send_udp_from_one_src(struct in6_addr *local_addr,
			      struct in6_addr *peer_addr,
			      in_port_t src_port, in_port_t dst_port,
			      struct hip_common *msg, hip_ha_t *entry,
			      int retransmit)
{
	return hip_send_raw_from_one_src(local_addr, peer_addr, src_port,
					 dst_port, msg, entry, retransmit);
}


/**
 * Sends a HIP message.
 *
 * Sends a HIP message to the peer on HIP/IP. This function calculates the
 * HIP packet checksum.
 *
 * Used protocol suite is <code>IPv4(HIP)</code> or <code>IPv6(HIP)</code>.
 *
 * @param local_addr a pointer to our IPv6 or IPv4-in-IPv6 format IPv4 address.
 *                   If local_addr is NULL, the packet is sent from all addresses.
 * @param peer_addr  a pointer to peer IPv6 or IPv4-in-IPv6 format IPv4 address.
 * @param src_port   not used.
 * @param dst_port   not used.
 * @param msg        a pointer to a HIP packet common header with source and
 *                   destination HITs.
 * @param entry      a pointer to the current host association database state.
 * @param retransmit a boolean value indicating if this is a retransmission
 *                   (@b zero if this is @b not a retransmission).
 * @return           zero on success, or negative error value on error.
 * @note             This function should never be used directly. Use
 *                   hip_send_pkt_stateless() or the host association send
 *                   function pointed by the function pointer
 *                   hadb_xmit_func->send_pkt instead.
 * @note             If retransmit is set other than zero, make sure that the
 *                   entry is not NULL.
 * @todo             remove the sleep code (queuing is enough?)
 * @see              hip_send_udp
 */
int hip_send_pkt(struct in6_addr *local_addr, struct in6_addr *peer_addr,
		 in_port_t src_port, in_port_t dst_port,
		 struct hip_common *msg, hip_ha_t *entry, int retransmit)
{
    int err = 0;
    struct netdev_address *netdev_src_addr = NULL;
    struct in6_addr *src_addr = NULL;
    hip_list_t *item = NULL, *tmp = NULL;
    int i = 0;

    _HIP_DEBUG_IN6ADDR("Destination address:", peer_addr);

    /* Notice that the shotgun logic requires us to check always the address family.
     *  Depending on the address family, we send the packet using UDP encapsulation or
     *  without it. Here's the current logic for UDP encapsulation (note that we
     *  assume that the port number is always > 0 when nat mode is > 0):
     *
     *               | IPv4 address | IPv6 address |
     *  -------------+--------------+--------------+
     *  nat_mode = 0 |    NONE      |    NONE      |
     *  nat_mode > 0 |    UDP       |    NONE      |
     *
     */

    if (hip_shotgun_status == SO_HIP_SHOTGUN_OFF)
    {
	    if (IN6_IS_ADDR_V4MAPPED(peer_addr) && (hip_get_nat_mode(entry) != HIP_NAT_MODE_NONE || dst_port != 0)) {
		    return hip_send_udp_from_one_src(local_addr, peer_addr,
						     src_port, dst_port,
						     msg, entry, retransmit);
	    } else {
		    return hip_send_raw_from_one_src(local_addr, peer_addr,
						     src_port, dst_port,
						     msg, entry, retransmit);
	    }
    }

    list_for_each_safe(item, tmp, addresses, i)
    {
	    netdev_src_addr = list_entry(item);
	    src_addr = hip_cast_sa_addr(&netdev_src_addr->addr);
	    
	    if (!are_addresses_compatible(src_addr, peer_addr)) {
			continue;
	    }
            
	    HIP_DEBUG_IN6ADDR("Source address:", src_addr);
	    HIP_DEBUG_IN6ADDR("Dest address:", peer_addr);
	    
	    /* Notice: errors from sending are suppressed intentiously because they occur often */
	    if (IN6_IS_ADDR_V4MAPPED(peer_addr) &&
		   (hip_get_nat_mode(entry) != HIP_NAT_MODE_NONE || dst_port != 0)) {
		    hip_send_udp_from_one_src(src_addr, peer_addr,
					      src_port, dst_port,
					      msg, entry, retransmit);
	    } else {
		    hip_send_raw_from_one_src(src_addr, peer_addr,
					      src_port, dst_port,
					      msg, entry, retransmit);
	    }
    }

out_err:
    return err;
};

/**
 * This function sends ICMPv6 echo with timestamp to dsthit
 *
 * @param socket to send with
 * @param srchit HIT to send from
 * @param dsthit HIT to send to
 *
 * @return 0 on success negative on error
 */
int hip_send_icmp(int sockfd, hip_ha_t *entry) {
	int err = 0, i = 0, identifier = 0;
	struct icmp6hdr * icmph = NULL;
	struct sockaddr_in6 dst6;
	u_char cmsgbuf[CMSG_SPACE(sizeof (struct inet6_pktinfo))];
	u_char * icmp_pkt = NULL;
	struct msghdr mhdr;
	struct iovec iov[1];
	struct cmsghdr * chdr;
	struct inet6_pktinfo * pkti;
	struct timeval tval;

	HIP_IFEL(!entry, 0, "No entry\n");

	HIP_IFEL((entry->outbound_sa_count == 0), 0,
		 "No outbound sa, ignoring keepalive\n")

	_HIP_DEBUG("Starting to send ICMPv6 heartbeat\n");

	/* memset and malloc everything you need */
	memset(&mhdr, 0, sizeof(struct msghdr));
	memset(&tval, 0, sizeof(struct timeval));
	memset(cmsgbuf, 0, sizeof(cmsgbuf));
	memset(iov, 0, sizeof(struct iovec));
	memset(&dst6, 0, sizeof(dst6));

	icmp_pkt = malloc(HIP_MAX_ICMP_PACKET);
	HIP_IFEL((!icmp_pkt), -1, "Malloc for icmp_pkt failed\n");
	memset(icmp_pkt, 0, sizeof(HIP_MAX_ICMP_PACKET));

	chdr = (struct cmsghdr *)cmsgbuf;
	pkti = (struct inet6_pktinfo *)(CMSG_DATA(chdr));

	identifier = getpid() & 0xFFFF;

	/* Build ancillary data */
	chdr->cmsg_len = CMSG_LEN (sizeof (struct inet6_pktinfo));
	chdr->cmsg_level = IPPROTO_IPV6;
	chdr->cmsg_type = IPV6_PKTINFO;
	memcpy(&pkti->ipi6_addr, &entry->hit_our, sizeof(struct in6_addr));

	/* get the destination */
	memcpy(&dst6.sin6_addr, &entry->hit_peer, sizeof(struct in6_addr));
	dst6.sin6_family = AF_INET6;
	dst6.sin6_flowinfo = 0;

	/* build icmp header */
	icmph = (struct icmp6hdr *)icmp_pkt;
	icmph->icmp6_type = ICMPV6_ECHO_REQUEST;
	icmph->icmp6_code = 0;
	entry->heartbeats_sent++;

	icmph->icmp6_sequence = htons(entry->heartbeats_sent);
	icmph->icmp6_identifier = identifier;

	gettimeofday(&tval, NULL);

	memset(&icmp_pkt[8], 0xa5, HIP_MAX_ICMP_PACKET - 8);
 	/* put timeval into the packet */
	memcpy(&icmp_pkt[8], &tval, sizeof(struct timeval));

	/* put the icmp packet to the io vector struct for the msghdr */
	iov[0].iov_base = icmp_pkt;
	iov[0].iov_len  = sizeof(struct icmp6hdr) + sizeof(struct timeval);

	/* build the msghdr for the sendmsg, put ancillary data also*/
	mhdr.msg_name = &dst6;
	mhdr.msg_namelen = sizeof(struct sockaddr_in6);
	mhdr.msg_iov = iov;
	mhdr.msg_iovlen = 1;
	mhdr.msg_control = &cmsgbuf;
	mhdr.msg_controllen = sizeof(cmsgbuf);

	i = sendmsg(sockfd, &mhdr, 0);
	if (i <= 0)
		HIP_PERROR("sendmsg");

	/* Debug information*/
	_HIP_DEBUG_HIT("src hit", &entry->hit_our);
	_HIP_DEBUG_HIT("dst hit", &entry->hit_peer);
	_HIP_DEBUG("i == %d socket = %d\n", i, sockfd);
	HIP_PERROR("SENDMSG ");

	HIP_IFEL((i < 0), -1, "Failed to send ICMP into ESP tunnel\n");
	HIP_DEBUG_HIT("Succesfully sent heartbeat to", &entry->hit_peer);

out_err:
	if (icmp_pkt)
		free(icmp_pkt);
	return err;
<<<<<<< HEAD
}


#ifdef CONFIG_HIP_I3
/**
 * Hi3 outbound traffic processing.
 *
 * @param src_addr  a pointer to our IPv6 or IPv4-in-IPv6 format IPv4 address.
 * @param peer_addr a pointer to peer IPv6 or IPv4-in-IPv6 format IPv4 address.
 * @param not_used  source port number. Not in use.
 * @param not_used2 destination port number. Not in use.
 * @param msg       a pointer to a HIP packet common header with source and
 *                  destination HITs.
 * @param not_used3 a pointer to the current host association database state.
 *                  Not in use.
 * @param not_used4 a boolean value indicating if this is a retransmission
 *                  (@b zero if this is @b not a retransmission). Not in use.
 * @note            There are four parameters not used anywhere. However, these
 *                  parameters must exist in the function parameter list
 *                  because all the send-functions must have a uniform parameter
 *                  list as dictated by @c hip_hadb_xmit_func_set.
 * @todo            For now this supports only serialiazation of IPv6 addresses
 *                  to Hi3 header.
 * @todo            This function is outdated. Does not support in6 mapped
 *                  addresses and retransmission queues -mk
 * @todo            Does this support NAT travelsal? Or is it even supposed to
 *                  support it?
 *
 */
int hip_send_i3(struct in6_addr *src_addr, struct in6_addr *peer_addr,
		in_port_t not_used, in_port_t not_used2, struct hip_common *msg,
		hip_ha_t *not_used3, int not_used4)
{
	ID id;
	cl_buf *clb;
  	u16 csum;
	int err = 0, msg_len;
	char *buf;

	//check msg length
	if (!hip_check_network_msg_len(msg)) {
		err = -EMSGSIZE;
		HIP_ERROR("bad msg len %d\n", hip_get_msg_total_len(msg));
		goto out_err;
	}

	msg_len = hip_get_msg_total_len(msg);

	clb = cl_alloc_buf(msg_len);
	if (!clb) {
		HIP_ERROR("Out of memory\n.");
		return -1;
	}

	buf = clb->data;

	hip_zero_msg_checksum(msg);
//	msg->checksum = hip_checksum_packet((char *)msg,
//					    (struct sockaddr *)&src,
//					    (struct sockaddr *)&dst);

	clb->data_len = msg_len;

	memcpy(buf, msg, msg_len);

	/* Send over i3 */
	bzero(&id, ID_LEN);
	memcpy(&id, &msg->hitr, sizeof(struct in6_addr));
	cl_set_private_id(&id);

	/* exception when matching trigger not found */
	cl_send(&id, clb, 0);
	cl_free_buf(clb);

 out_err:
	return err;
}
#endif

/**
 * Sends a HIP message using User Datagram Protocol (UDP).
 *
 * Sends a HIP message to the peer on UDP/IPv4. IPv6 is not supported, because
 * there are no IPv6 NATs deployed in the Internet yet. If either @c local_addr
 * or @c peer_addr is pure (not a IPv4-in-IPv6 format IPv4 address) IPv6
 * address, no message is send. IPv4-in-IPv6 format IPv4 addresses are mapped to
 * pure IPv4 addresses. In case of transmission error, this function tries to
 * retransmit the packet @c HIP_NAT_NUM_RETRANSMISSION times. The HIP packet
 * checksum is set to zero.
 *
 * Used protocol suite is <code>IPv4(UDP(HIP))</code>.
 *
 * @param local_addr a pointer to our IPv4-in-IPv6 format IPv4 address.
 * @param peer_addr  a pointer to peer IPv4-in-IPv6 format IPv4 address.
 * @param src_port   source port number to be used in the UDP packet header
 *                   (host byte order)
 * @param dst_port   destination port number to be used in the UDP packet header.
 *                   (host byte order).
 * @param msg        a pointer to a HIP packet common header with source and
 *                   destination HITs.
 * @param entry      a pointer to the current host association database state.
 * @param retransmit a boolean value indicating if this is a retransmission
 *                   (@b zero if this is @b not a retransmission).
 * @return           zero on success, or negative error value on error.
 * @note             This function should never be used directly. Use
 *                   hip_send_pkt_stateless() or the host association send
 *                   function pointed by the function pointer
 *                   hadb_xmit_func->send_pkt instead.
 * @note             If retransmit is set other than zero, make sure that the
 *                   entry is not NULL.
 * @todo             remove the sleep code (queuing is enough?)
 * @todo             Add support to IPv6 address family.
 * @see              hip_send_pkt
 */
int hip_send_udp_stun(struct in6_addr *local_addr, struct in6_addr *peer_addr,
		 in_port_t src_port, in_port_t dst_port,
		 void* msg, int length)
{
	return hip_send_raw_from_one_src(local_addr, peer_addr, src_port,
					 dst_port, msg, NULL, 0);
}

=======
}
>>>>>>> ed57ccbf
<|MERGE_RESOLUTION|>--- conflicted
+++ resolved
@@ -62,12 +62,291 @@
 }
 
 /**
+ * @brief Sends a TCP packet through a raw socket.
+ *
+ * @param  hdr
+ * @param  newSize
+ * @param  trafficType 4 or 6 - standing for ipv4 and ipv6
+ * @param  sockfd      a socket file descriptor
+ * @param  addOption   adds the I1 option to a packet if required
+ * @param  addHIT      adds the default HIT after the I1 option (if I1 option
+ *                     should be added)
+ * @return             ?
+ */
+int send_tcp_packet(void *hdr, int newSize, int trafficType, int sockfd,
+		    int addOption, int addHIT)
+{
+	int on = 1, i = 0, j = 0, err = 0, off = 0, hdr_size = 0;
+	int newHdr_size = 0, twoHdrsSize = 0;
+	char *packet = NULL, *HITbytes = NULL;
+	char *bytes = (char*)hdr;
+	void  *pointer = NULL;
+	struct tcphdr *tcphdr = NULL, *newTcphdr = NULL;
+	struct ip *iphdr = NULL, *newIphdr = NULL;
+	struct ip6_hdr *ip6_hdr = NULL, *newIp6_hdr = NULL;
+	struct pseudo_hdr *pseudo = NULL;
+	struct pseudo6_hdr *pseudo6 = NULL;
+	struct sockaddr_in  sin_addr;
+	struct sockaddr_in6 sin6_addr;
+	struct in_addr  dstAddr;
+	struct in6_addr dst6Addr;
+
+	in6_addr_t *defaultHit = (in6_addr_t *)malloc(sizeof(char) * 16);
+	char newHdr[newSize + 4*addOption + (sizeof(struct in6_addr))*addHIT];
+
+	if(addOption)
+		newSize = newSize + 4;
+	if(addHIT)
+		newSize = newSize + sizeof(struct in6_addr);
+
+	//initializing the headers and setting socket settings
+	if(trafficType == 4){
+		//get the ip header
+		iphdr = (struct ip *)hdr;
+		//get the tcp header
+		hdr_size = (iphdr->ip_hl * 4);
+		tcphdr = ((struct tcphdr *) (((char *) iphdr) + hdr_size));
+		//socket settings
+		sin_addr.sin_family = AF_INET;
+		sin_addr.sin_port   = htons(tcphdr->dest);
+
+		/* Is that right to copy address? */
+		sin_addr.sin_addr   = iphdr->ip_dst;
+	}
+	else if(trafficType == 6){
+		//get the ip header
+		ip6_hdr = (struct ip6_hdr *)hdr;
+		//get the tcp header
+		hdr_size = sizeof(struct ip6_hdr);
+		tcphdr = ((struct tcphdr *) (((char *) ip6_hdr) + hdr_size));
+		//socket settings
+		sin6_addr.sin6_family = AF_INET6;
+		sin6_addr.sin6_port   = htons(tcphdr->dest);
+		sin6_addr.sin6_addr   = ip6_hdr->ip6_dst;
+	}
+
+	//measuring the size of ip and tcp headers (no options)
+	twoHdrsSize = hdr_size + 4*5;
+
+	//copy the ip header and the tcp header without the options
+	memcpy(&newHdr[0], &bytes[0], twoHdrsSize);
+
+	//get the default hit
+	if(addHIT){
+		hip_get_default_hit(defaultHit);
+		HITbytes = (char*)defaultHit;
+	}
+
+	//add the i1 option and copy the old options
+	//add the HIT if required,
+	if(tcphdr->doff == 5){//there are no previous options
+		if(addOption){
+			newHdr[twoHdrsSize]     = (char)HIP_OPTION_KIND;
+			newHdr[twoHdrsSize + 1] = (char)2;
+			newHdr[twoHdrsSize + 2] = (char)1;
+			newHdr[twoHdrsSize + 3] = (char)1;
+			if(addHIT){
+				//put the default hit
+				memcpy(&newHdr[twoHdrsSize + 4], &HITbytes[0], 16);
+			}
+		}
+		else{
+			if(addHIT){
+				//put the default hit
+				memcpy(&newHdr[twoHdrsSize], &HITbytes[0], 16);
+			}
+		}
+	}
+	else{//there are previous options
+		if(addOption){
+			newHdr[twoHdrsSize]     = (char)HIP_OPTION_KIND;
+			newHdr[twoHdrsSize + 1] = (char)2;
+			newHdr[twoHdrsSize + 2] = (char)1;
+			newHdr[twoHdrsSize + 3] = (char)1;
+
+			//if the HIT is to be sent, the
+			//other options are not important
+			if(addHIT){
+				//put the default hit
+				memcpy(&newHdr[twoHdrsSize + 4], &HITbytes[0], 16);
+			}
+			else
+				memcpy(&newHdr[twoHdrsSize + 4], &bytes[twoHdrsSize], 4*(tcphdr->doff-5));
+		}
+		else
+		{
+			//if the HIT is to be sent, the
+			//other options are not important
+			if(addHIT){
+				//put the default hit
+				memcpy(&newHdr[twoHdrsSize], &HITbytes[0], 16);
+			}
+			else
+				memcpy(&newHdr[twoHdrsSize], &bytes[twoHdrsSize], 4*(tcphdr->doff-5));
+		}
+	}
+
+	pointer = &newHdr[0];
+	//get pointers to the new packet
+	if(trafficType == 4){
+		//get the ip header
+		newIphdr = (struct ip *)pointer;
+		//get the tcp header
+		newHdr_size = (iphdr->ip_hl * 4);
+		newTcphdr = ((struct tcphdr *) (((char *) newIphdr) + newHdr_size));
+	}
+	else if(trafficType == 6){
+		//get the ip header
+		newIp6_hdr = (struct ip6_hdr *)pointer;
+		//get the tcp header
+		newHdr_size = (newIp6_hdr->ip6_ctlun.ip6_un1.ip6_un1_plen * 4);
+		newTcphdr = ((struct tcphdr *) (((char *) newIp6_hdr) + newHdr_size));
+	}
+
+	//change the values of the checksum and the tcp header length(+1)
+	newTcphdr->check = 0;
+	if(addOption)
+		newTcphdr->doff = newTcphdr->doff + 1;
+	if(addHIT)
+		newTcphdr->doff = newTcphdr->doff + 4;//16 bytes HIT - 4 more words
+
+	//the checksum
+	if(trafficType == 4){
+		pseudo = (struct pseudo_hdr *) ((u8*)newTcphdr - sizeof(struct pseudo_hdr));
+
+		pseudo->s_addr = newIphdr->ip_src.s_addr;
+		pseudo->d_addr = newIphdr->ip_dst.s_addr;
+		pseudo->zer0    = 0;
+		pseudo->protocol = IPPROTO_TCP;
+		pseudo->length  = htons(sizeof(struct tcphdr) + 4*(newTcphdr->doff-5) + 0);
+
+		newTcphdr->check = in_cksum((unsigned short *)pseudo, sizeof(struct tcphdr) +
+							4*(newTcphdr->doff-5) + sizeof(struct pseudo_hdr) + 0);
+	}
+	else if(trafficType == 6){
+		pseudo6 = (struct pseudo6_hdr *) ((u8*)newTcphdr - sizeof(struct pseudo6_hdr));
+
+		pseudo6->s_addr = newIp6_hdr->ip6_src;
+		pseudo6->d_addr = newIp6_hdr->ip6_dst;
+		pseudo6->zer0    = 0;
+		pseudo6->protocol = IPPROTO_TCP;
+		pseudo6->length  = htons(sizeof(struct tcphdr) + 4*(newTcphdr->doff-5) + 0);
+
+		newTcphdr->check = in_cksum((unsigned short *)pseudo6, sizeof(struct tcphdr) +
+							4*(newTcphdr->doff-5) + sizeof(struct pseudo6_hdr) + 0);
+	}
+
+	//replace the pseudo header bytes with the correct ones
+	memcpy(&newHdr[0], &bytes[0], hdr_size);
+
+	if(setsockopt(sockfd, IPPROTO_IP, IP_HDRINCL, (char *)&on, sizeof(on)) < 0 ){
+		HIP_DEBUG("Error setting an option to raw socket\n");
+		return;
+	}
+
+	//finally send through the socket
+	err = sendto(sockfd, &newHdr[0], newSize, 0, (struct sockaddr *)&sin_addr, sizeof(sin_addr));
+
+out_err:
+	if(defaultHit)
+		HIP_FREE(defaultHit);
+
+	setsockopt(sockfd, IPPROTO_IP, IP_HDRINCL, (char *)&off, sizeof(off));
+
+	return err;
+}
+
+
+/**
+ * Builds the TCP SYN packet that will be send with the i1 option.
+ *
+ * Send an I1 packet to the responder if an IPv6 address for the peer
+ * is known.
+ *
+ * @param entry   	a pointer to a host association database state reserved for
+ *                	the peer. The src and dst ports are included in this parameter
+ * @return        	nothing
+ */
+void hip_send_opp_tcp_i1(hip_ha_t *entry){
+	int    ipType = ! IN6_IS_ADDR_V4MAPPED(&entry->peer_addr);
+	struct ip * iphdr;
+	struct ip6_hdr * ip6_hdr;
+	struct tcphdr *tcphdr;
+	int    i, hdr_size;
+	char bytes [sizeof(struct ip)*(1 - ipType)   +   sizeof(struct ip6_hdr)*ipType   +   5*4];
+
+	HIP_DEBUG("\n");
+
+	if(ipType == 0)
+		hdr_size = sizeof(struct ip);
+	else if(ipType == 1)
+		hdr_size = sizeof(struct ip6_hdr);
+
+	//set all bytes of both headers to 0
+	memset(&bytes[0], 0, 40);
+
+	//fill in the ip header fields
+	if(ipType == 0){//ipv4
+		//get the ip header
+		iphdr = (struct ip *)&bytes[0];
+		//get the tcp header
+		tcphdr = ((struct tcphdr *) (((char *) iphdr) + hdr_size));
+
+		iphdr->ip_v = 4;
+		iphdr->ip_hl = 5;
+		iphdr->ip_tos = 0;
+		iphdr->ip_len = 44;//20+20+4 ?????
+		iphdr->ip_id = 100;//random
+		//iphdr->FLAGS
+		iphdr->ip_off = 0;
+		iphdr->ip_ttl = 64;
+		iphdr->ip_p = 6;
+		iphdr->ip_sum = in_cksum((unsigned short *)iphdr, sizeof(struct ip));
+		IPV6_TO_IPV4_MAP(&entry->our_addr, &iphdr->ip_src);
+		IPV6_TO_IPV4_MAP(&entry->peer_addr, &iphdr->ip_dst);
+	}
+	else if(ipType == 1){//ipv6
+		//get the ip header
+		ip6_hdr = (struct ip6_hdr *)&bytes[0];
+		//get the tcp header
+		tcphdr = ((struct tcphdr *) (((char *) ip6_hdr) + hdr_size));
+
+		ip6_hdr->ip6_ctlun.ip6_un1.ip6_un1_flow = 1610612736;//01100000000000000000000000000000;
+		ip6_hdr->ip6_ctlun.ip6_un1.ip6_un1_plen = 20;
+		ip6_hdr->ip6_ctlun.ip6_un1.ip6_un1_nxt = 6;
+		ip6_hdr->ip6_ctlun.ip6_un1.ip6_un1_hlim = 64;
+		memcpy(&ip6_hdr->ip6_src, &entry->our_addr, sizeof(struct in6_addr));
+		memcpy(&ip6_hdr->ip6_dst, &entry->peer_addr, sizeof(struct in6_addr));
+	}
+
+	//randomize the source port to one of 1024-65535
+	//but different from entry->tcp_opptcp_src_port
+	tcphdr->source = rand() % (65536-1024) + 1024;//entry->tcp_opptcp_src_port;
+	while(tcphdr->source == entry->tcp_opptcp_src_port)
+		tcphdr->source = rand() % (65536-1024) + 1024;
+
+	tcphdr->dest   = entry->tcp_opptcp_dst_port;
+	tcphdr->seq = 0;
+	tcphdr->ack_seq = 0;//is not important in the SYN packet
+	tcphdr->doff = 5;
+	tcphdr->syn = 1;
+	//tcphdr->rst = 1;
+	tcphdr->window = 34;//random
+	tcphdr->check = 0;//will be set right when sent, no need to calculate it here
+	//tcphdr->urg_ptr = ???????? TO BE FIXED
+	if(ipType == 0)
+		send_tcp_packet(&bytes[0], hdr_size + 4*tcphdr->doff, 4, hip_raw_sock_output_v4, 1, 0);
+	else if(ipType == 1)
+		send_tcp_packet(&bytes[0], hdr_size + 4*tcphdr->doff, 6, hip_raw_sock_output_v6, 1, 0);
+}
+
+/**
  * Sends an I1 packet to the peer. Used internally by hip_send_i1
  * Check hip_send_i1 & hip_send_pkt for the parameters.
  */
 int hip_send_i1_pkt(struct hip_common *i1, hip_hit_t *dst_hit,
                     struct in6_addr *local_addr, struct in6_addr *peer_addr,
-                    in_port_t src_port, in_port_t dst_port,
+                    in_port_t src_port, in_port_t dst_port, struct hip_common* i1_blind,
                     hip_ha_t *entry, int retransmit)
 {
         int err = 0;
@@ -85,7 +364,6 @@
 #endif // CONFIG_HIP_OPPORTUNISTIC
 
 
-<<<<<<< HEAD
 #ifdef CONFIG_HIP_BLIND
         // Send blinded i1
         if (hip_blind_get_status())
@@ -108,14 +386,6 @@
 				     dst_port,
                                      i1, entry, 1);
         }
-=======
-        HIP_DEBUG_HIT("BEFORE sending\n", peer_addr);
-        err = entry->hadb_xmit_func->
-                hip_send_pkt(local_addr, peer_addr,
-                             src_port,
-                             dst_port,
-                             i1, entry, 1);
->>>>>>> ed57ccbf
 
         HIP_DEBUG("err after sending: %d.\n", err);
 
@@ -130,6 +400,14 @@
             err = 0;
         }
 
+        /*send the TCP SYN_i1 packet*/
+        if (hip_get_opportunistic_tcp_status() &&
+            hit_is_opportunistic_hashed_hit(dst_hit)) {
+                /* Ensure that I1 gets first to destination */
+                usleep(50);
+                hip_send_opp_tcp_i1(entry);
+        }
+
 out_err:
         return err;
 }
@@ -151,11 +429,12 @@
 	struct hip_common *i1 = 0;
 	uint16_t mask = 0;
 	int err = 0, n = 0;
-	hip_list_t *item = NULL, *tmp = NULL;
+       	hip_list_t *item = NULL, *tmp = NULL;
 	struct hip_peer_addr_list_item *addr;
+	struct hip_common *i1_blind = NULL;
 	int i = 0;
-	struct in6_addr *local_addr = NULL;
-	struct in6_addr peer_addr;
+        struct in6_addr *local_addr = NULL;
+        struct in6_addr peer_addr;
 
 #ifdef CONFIG_HIP_PERFORMANCE
 	HIP_DEBUG("Start PERF_I1_SEND, PERF_BASE\n");
@@ -170,8 +449,22 @@
 	HIP_DEBUG_HIT("src_hit", src_hit);
 	HIP_DEBUG_HIT("entry->src_hit", &entry->hit_our);
 	HIP_IFEL(hip_init_us(entry, src_hit), -EINVAL,
-			"Could not assign a local host id\n");
+		 "Could not assign a local host id\n");
+	//hip_for_each_ha(hip_print_info_hadb, &n);
 	HIP_DEBUG_HIT("entry->src_hit", &entry->hit_our);
+
+#ifdef CONFIG_HIP_BLIND
+
+	if (hip_blind_get_status()) {
+		HIP_DEBUG("Blind is activated, building blinded I1 packet.\n");
+
+		if((i1_blind = hip_blind_build_i1(entry, &mask)) == NULL) {
+			err = -1;
+			HIP_ERROR("hip_blind_build_i1() failed.\n");
+			goto out_err;
+		}
+	}
+#endif
 
 	/* We don't need to use hip_msg_alloc(), since the I1
 	   packet is just the size of struct hip_common. */
@@ -186,8 +479,11 @@
 
 	i1 = hip_msg_alloc();
 
-    entry->hadb_misc_func->hip_build_network_hdr(i1, HIP_I1,
-						mask, &entry->hit_our, dst_hit);
+	if (!hip_blind_get_status()) {
+		entry->hadb_misc_func->
+			hip_build_network_hdr(i1, HIP_I1,
+					      mask, &entry->hit_our, dst_hit);
+	}
 
 	/* Calculate the HIP header length */
 	hip_calc_hdr_len(i1);
@@ -195,10 +491,9 @@
 	HIP_DEBUG_HIT("HIT source", &i1->hits);
 	HIP_DEBUG_HIT("HIT dest", &i1->hitr);
 
-	HIP_DEBUG("Sending I1 to the following addresses:\n");
-	hip_print_peer_addresses_to_be_added(entry);
-
-<<<<<<< HEAD
+        HIP_DEBUG("Sending I1 to the following addresses:\n");
+        hip_print_peer_addresses_to_be_added(entry);
+
         if (hip_shotgun_status == SO_HIP_SHOTGUN_OFF ||
 	    (entry->peer_addr_list_to_be_added == NULL))
         {
@@ -238,48 +533,16 @@
 	hip_perf_stop_benchmark(perf_set, PERF_I1_SEND);
 	hip_perf_write_benchmark(perf_set, PERF_I1_SEND);
 #endif
-=======
-	if (NULL == entry->peer_addr_list_to_be_added == NULL) {
-
-		HIP_IFEL(hip_hadb_get_peer_addr(entry, &peer_addr), -1,
-					"No preferred IP address for the peer.\n");
-
-		local_addr = &entry->our_addr;
-		err = hip_send_i1_pkt(i1, dst_hit,
-								  local_addr, &peer_addr,
-								  entry->local_udp_port,
-								  entry->peer_udp_port,
-								  entry, 1);
-	} else {
-
-	    if (entry->peer_addr_list_to_be_added) {
-	    	HIP_DEBUG("Number of items in the peer addr list: %d ",
-					  entry->peer_addr_list_to_be_added->num_items);
-	    }
-
-	    list_for_each_safe(item, tmp, entry->peer_addr_list_to_be_added, i) {
-
-	    	addr = list_entry(item);
-
-		    ipv6_addr_copy(&peer_addr, &addr->address);
-
-		    err = hip_send_i1_pkt(i1, dst_hit,
-								NULL, &peer_addr,
-								entry->local_udp_port,
-								entry->peer_udp_port,
-								entry,
-								1);
-                
-		    /* Do not bail out on error with shotgun. Some
-		       address pairs just might fail. */
-		}
-	}
->>>>>>> ed57ccbf
 
 out_err:
 	if (i1 != NULL) {
 		free(i1);
 	}
+#ifdef CONFIG_HIP_BLIND
+	if (i1_blind != NULL) {
+		free(i1_blind);
+	}
+#endif
 	return err;
 }
 
@@ -300,6 +563,9 @@
 				 const struct hip_host_id *host_id_pub,
 				 int cookie_k)
 {
+	struct hip_locator_info_addr_item *addr_list = NULL;
+	struct hip_locator *locator = NULL;
+ 	struct hip_locator_info_addr_item *locators = NULL;
 	struct netdev_address *n = NULL;
  	hip_ha_t *entry = NULL;
 	hip_common_t *msg = NULL;
@@ -312,25 +578,22 @@
 	int mask = 0, l = 0, is_add = 0, i = 0, ii = 0, *list = NULL;
 	unsigned int service_count = 0;
 	int ordint = 0;
-	struct hip_puzzle *pz;
-	uint64_t random_i;
 
 	/* Supported HIP and ESP transforms. */
 	hip_transform_suite_t transform_hip_suite[] = {
-                                                    HIP_HIP_AES_SHA1,
-                                                    HIP_HIP_3DES_SHA1,
-                                                    HIP_HIP_NULL_SHA1
-                                                  };
-    hip_transform_suite_t transform_esp_suite[] = {
-                                                    HIP_ESP_AES_SHA1,
-                                                    HIP_ESP_3DES_SHA1,
-                                                    HIP_ESP_NULL_SHA1
-                                                  };
+                HIP_HIP_AES_SHA1,
+                HIP_HIP_3DES_SHA1,
+                HIP_HIP_NULL_SHA1	};
+        hip_transform_suite_t transform_esp_suite[] = {
+		HIP_ESP_AES_SHA1,
+		HIP_ESP_3DES_SHA1,
+		HIP_ESP_NULL_SHA1	};
 	hip_transform_suite_t transform_nat_suite[] = {
-                                                    HIP_NAT_MODE_PLAIN_UDP
-                                                  };
-
-    /* change order if necessary */
+		HIP_NAT_MODE_ICE_UDP,
+                HIP_NAT_MODE_PLAIN_UDP,
+	};
+
+        /* change order if necessary */
 	sprintf(order, "%d", hip_transform_order);
 	for ( i = 0; i < 3; i++) {
 		switch (order[i]) {
@@ -378,7 +641,6 @@
 	HIP_DEBUG_HIT("src_hit used to build r1 network header", src_hit);
  	hip_build_network_hdr(msg, HIP_R1, mask, src_hit, NULL);
 
-<<<<<<< HEAD
 	/********** R1_COUNTER (OPTIONAL) *********/
 
 	/********* LOCATOR PARAMETER ************/
@@ -392,8 +654,6 @@
         }
 
 
-=======
->>>>>>> ed57ccbf
  	/********** PUZZLE ************/
 	HIP_IFEL(hip_build_param_puzzle(msg, cookie_k,
                 42 /* 2^(42-32) sec lifetime */, 0, 0),
@@ -426,6 +686,19 @@
 					   sizeof(hip_transform_suite_t)), -1,
 		 "Building of HIP transform failed\n");
  	
+#ifdef HIP_USE_ICE
+	if (hip_nat_get_control(NULL) == HIP_NAT_MODE_ICE_UDP) {
+		hip_build_param_nat_transform(msg, transform_nat_suite,
+					      sizeof(transform_nat_suite) / sizeof(hip_transform_suite_t));
+		hip_build_param_nat_pacing(msg, HIP_NAT_PACING_DEFAULT);
+	} else {
+		hip_transform_suite_t plain_udp_suite =
+			HIP_NAT_MODE_PLAIN_UDP;
+		
+		hip_build_param_nat_transform(msg, &plain_udp_suite, 1);
+	}
+#endif
+
 	/* Parameter HOST_ID */
 	_HIP_DEBUG("This HOST ID belongs to: %s\n",
 		   hip_get_param_host_id_hostname(host_id_pub));
@@ -462,19 +735,24 @@
 	/* Parameter ECHO_REQUEST (OPTIONAL) */
 
 	/* Fill puzzle parameters */
-	HIP_IFEL(!(pz = hip_get_param(msg, HIP_PARAM_PUZZLE)), -1,
-		 "Internal error\n");
-
-	// FIXME: this does not always work:
-	//get_random_bytes(pz->opaque, HIP_PUZZLE_OPAQUE_LEN);
-
-	/* hardcode kludge */
-	pz->opaque[0] = 'H';
-	pz->opaque[1] = 'I';
-	//pz->opaque[2] = 'P';
-	/** @todo Remove random_i variable. */
-	get_random_bytes(&random_i,sizeof(random_i));
-	pz->I = random_i;
+	{
+		struct hip_puzzle *pz;
+		uint64_t random_i;
+
+		HIP_IFEL(!(pz = hip_get_param(msg, HIP_PARAM_PUZZLE)), -1,
+			 "Internal error\n");
+
+		// FIX ME: this does not always work:
+		//get_random_bytes(pz->opaque, HIP_PUZZLE_OPAQUE_LEN);
+
+		/* hardcode kludge */
+		pz->opaque[0] = 'H';
+		pz->opaque[1] = 'I';
+		//pz->opaque[2] = 'P';
+		/** @todo Remove random_i variable. */
+		get_random_bytes(&random_i,sizeof(random_i));
+		pz->I = random_i;
+	}
 
  	/* Packet ready */
 
@@ -529,7 +807,7 @@
  * @param rvs_count     number of addresses in @c traversed_rvs.
  * @return              zero on success, or negative error value on error.
  */
-int hip_send_r1(hip_common_t *i1, in6_addr_t *i1_saddr, in6_addr_t *i1_daddr,
+int hip_xmit_r1(hip_common_t *i1, in6_addr_t *i1_saddr, in6_addr_t *i1_daddr,
                 in6_addr_t *dst_ip, const in_port_t dst_port,
                 hip_portpair_t *i1_info, uint16_t relay_para_type)
 {
@@ -539,7 +817,7 @@
 	in_port_t r1_dst_port = 0;
 	int err = 0;
 
-	_HIP_DEBUG("hip_send_r1() invoked.\n");
+	_HIP_DEBUG("hip_xmit_r1() invoked.\n");
 
 	HIP_DEBUG_IN6ADDR("i1_saddr", i1_saddr);
 	HIP_DEBUG_IN6ADDR("i1_daddr", i1_daddr);
@@ -603,16 +881,51 @@
 		}
 	}
 
-    HIP_IFEL(!(r1pkt = hip_get_r1(r1_dst_addr, i1_daddr,
-                &i1->hitr, &i1->hits)),
-       -ENOENT, "No precreated R1\n");
+#ifdef CONFIG_HIP_BLIND
+	if (hip_blind_get_status()) {
+		/* Compiler error:
+		   'nonce' undeclared (first use in this function)
+		   introduced nonce here and initialized it zero.
+		   -Lauri 22.07.2008.
+		*/
+		uint16_t nonce = 0;
+		if((local_plain_hit =
+		    (in6_addr_t *)malloc(sizeof(struct in6_addr))) == NULL) {
+			err = -1;
+			HIP_ERROR("Error when allocating memory to local "\
+				  "plain HIT.\n");
+			goto out_err;
+		}
+		HIP_IFEL(hip_plain_fingerprint(
+				 &nonce, &i1->hitr, local_plain_hit), -1,
+			 "hip_plain_fingerprints() failed.\n");
+		
+		if (r1_dst_addr)
+			HIP_DEBUG_HIT("r1_dst_addr", r1_dst_addr);
+		if (r1_src_addr)
+			HIP_DEBUG_HIT("r1_src_addr", r1_src_addr);
+
+		if((r1pkt = hip_get_r1(r1_dst_addr, r1_src_addr, local_plain_hit,
+				       &i1->hits)) == NULL) {
+			HIP_ERROR("Unable to get a precreated R1 packet.\n");
+		}
+
+		/* Replace the plain HIT with the blinded HIT. */
+		ipv6_addr_copy(&r1pkt->hits, &i1->hitr);
+	}
+#endif
+	if (!hip_blind_get_status()) {
+	  HIP_IFEL(!(r1pkt = hip_get_r1(r1_dst_addr, i1_daddr,
+					&i1->hitr, &i1->hits)),
+		   -ENOENT, "No precreated R1\n");
+	}
 
 	if (&i1->hits)
 		ipv6_addr_copy(&r1pkt->hitr, &i1->hits);
 	else
 		memset(&r1pkt->hitr, 0, sizeof(struct in6_addr));
 
-	HIP_DEBUG_HIT("hip_send_r1(): ripkt->hitr", &r1pkt->hitr);
+	HIP_DEBUG_HIT("hip_xmit_r1(): ripkt->hitr", &r1pkt->hitr);
 
 #ifdef CONFIG_HIP_RVS
 	/* Build VIA_RVS or RELAY_TO parameter if the I1 packet was relayed
@@ -652,12 +965,23 @@
 	/* Else R1 is send on raw HIP. */
 	else
 	{
-        HIP_IFEL(hip_send_pkt(
-                 r1_src_addr,
-                 r1_dst_addr, 0, 0,
-                 r1pkt, NULL, 0),
-             -ECOMM,
-             "Sending R1 packet on raw HIP failed.\n");
+#ifdef CONFIG_HIP_I3
+		if(i1_info->hi3_in_use){
+			HIP_IFEL(hip_send_i3(r1_src_addr,
+					     r1_dst_addr, 0, 0,
+					     r1pkt, NULL, 0),
+				 -ECOMM,
+				 "Sending R1 packet through i3 failed.\n");
+		}
+		else
+#endif
+			HIP_IFEL(hip_send_pkt(
+					 r1_src_addr,
+					 r1_dst_addr, 0, 0,
+					 r1pkt, NULL, 0),
+				 -ECOMM,
+				 "Sending R1 packet on raw HIP failed.\n");
+
 	}
 
  out_err:
@@ -1184,16 +1508,14 @@
 	    netdev_src_addr = list_entry(item);
 	    src_addr = hip_cast_sa_addr(&netdev_src_addr->addr);
 	    
-	    if (!are_addresses_compatible(src_addr, peer_addr)) {
-			continue;
-	    }
+	    if (!are_addresses_compatible(src_addr, peer_addr))
+		    continue;
             
 	    HIP_DEBUG_IN6ADDR("Source address:", src_addr);
 	    HIP_DEBUG_IN6ADDR("Dest address:", peer_addr);
 	    
 	    /* Notice: errors from sending are suppressed intentiously because they occur often */
-	    if (IN6_IS_ADDR_V4MAPPED(peer_addr) &&
-		   (hip_get_nat_mode(entry) != HIP_NAT_MODE_NONE || dst_port != 0)) {
+	    if (IN6_IS_ADDR_V4MAPPED(peer_addr) && (hip_get_nat_mode(entry) != HIP_NAT_MODE_NONE || dst_port != 0)) {
 		    hip_send_udp_from_one_src(src_addr, peer_addr,
 					      src_port, dst_port,
 					      msg, entry, retransmit);
@@ -1307,7 +1629,6 @@
 	if (icmp_pkt)
 		free(icmp_pkt);
 	return err;
-<<<<<<< HEAD
 }
 
 
@@ -1430,6 +1751,3 @@
 					 dst_port, msg, NULL, 0);
 }
 
-=======
-}
->>>>>>> ed57ccbf
