/**
 * @file
 *
 * Distributed under <a href="http://www.gnu.org/licenses/gpl2.txt">GNU/GPL</a>
 *
 * hipd messages to the hipfw and additional parameters for BEX and
 * UPDATE messages.
 *
 * @brief Messaging with hipfw and other HIP instances
 *
 * @author Rene Hummen <rene.hummen@rwth-aachen.de>
 *
 */

#ifndef HIP_HIPD_ESP_PROT_HIPD_MSG_H
#define HIP_HIPD_ESP_PROT_HIPD_MSG_H

#include "lib/core/protodefs.h"
#include "lib/core/state.h"

#define ESP_PROT_UNKNOWN_UPDATE_PACKET     0
#define ESP_PROT_FIRST_UPDATE_PACKET     1
#define ESP_PROT_SECOND_UPDATE_PACKET    2

int esp_prot_set_preferred_transforms(const struct hip_common *msg);
int esp_prot_handle_trigger_update_msg(const struct hip_common *msg);
int esp_prot_handle_anchor_change_msg(const struct hip_common *msg);
int esp_prot_sa_add(hip_ha_t *entry, struct hip_common *msg, const int direction,
                    const int update);
int esp_prot_r1_add_transforms(hip_common_t *msg);
int esp_prot_r1_handle_transforms(struct hip_packet_context *packet_ctx);
int esp_prot_i2_add_anchor(struct hip_packet_context *ctx);
int esp_prot_i2_handle_anchor(struct hip_packet_context *ctx);
int esp_prot_r2_add_anchor(hip_common_t *r2, hip_ha_t *entry);
<<<<<<< HEAD
int esp_prot_r2_handle_anchor(hip_ha_t *entry,
                              const struct hip_common *input_msg);
int esp_prot_handle_update(const hip_common_t *recv_update, hip_ha_t *entry,
                           const in6_addr_t *src_ip, const in6_addr_t *dst_ip);
=======
int esp_prot_r2_handle_anchor(hip_ha_t *entry, const struct hip_context *ctx);
int esp_prot_update_type(const hip_common_t *recv_update);
int esp_prot_handle_first_update_packet(const hip_common_t *recv_update,
                                        hip_ha_t *entry,
                                        const in6_addr_t *src_ip,
                                        const in6_addr_t *dst_ip);
int esp_prot_handle_second_update_packet(hip_ha_t *entry,
                                         const in6_addr_t *src_ip,
                                         const in6_addr_t *dst_ip);
>>>>>>> a0b235ed
int esp_prot_update_add_anchor(hip_common_t *update, hip_ha_t *entry);
int esp_prot_update_handle_anchor(const hip_common_t *recv_update,
                                  hip_ha_t *entry,
                                  const in6_addr_t *src_ip,
                                  const in6_addr_t *dst_ip,
                                  uint32_t *spi);

#endif /*HIP_HIPD_ESP_PROT_HIPD_MSG_H*/<|MERGE_RESOLUTION|>--- conflicted
+++ resolved
@@ -32,13 +32,8 @@
 int esp_prot_i2_add_anchor(struct hip_packet_context *ctx);
 int esp_prot_i2_handle_anchor(struct hip_packet_context *ctx);
 int esp_prot_r2_add_anchor(hip_common_t *r2, hip_ha_t *entry);
-<<<<<<< HEAD
 int esp_prot_r2_handle_anchor(hip_ha_t *entry,
                               const struct hip_common *input_msg);
-int esp_prot_handle_update(const hip_common_t *recv_update, hip_ha_t *entry,
-                           const in6_addr_t *src_ip, const in6_addr_t *dst_ip);
-=======
-int esp_prot_r2_handle_anchor(hip_ha_t *entry, const struct hip_context *ctx);
 int esp_prot_update_type(const hip_common_t *recv_update);
 int esp_prot_handle_first_update_packet(const hip_common_t *recv_update,
                                         hip_ha_t *entry,
@@ -47,7 +42,6 @@
 int esp_prot_handle_second_update_packet(hip_ha_t *entry,
                                          const in6_addr_t *src_ip,
                                          const in6_addr_t *dst_ip);
->>>>>>> a0b235ed
 int esp_prot_update_add_anchor(hip_common_t *update, hip_ha_t *entry);
 int esp_prot_update_handle_anchor(const hip_common_t *recv_update,
                                   hip_ha_t *entry,
