/**
 * @file
 * This file defines various functions for sending, handling and receiving
 * UPDATE packets for the Host Identity Protocol (HIP).
 *
 * @author  Mika Kousa <mkousa#iki.fi>
 * @author  Tobias Heer <tobi#tobibox.de>
 * @author  Abhijit Bagri <abagri#gmail.com>
 * @author  Miika Komu <miika#iki.fi>
 * @author  Samu Varjonen <samu.varjonen#hiit.fi>
 * @author	Rene Hummen
 * @note    Distributed under <a href="http://www.gnu.org/licenses/gpl2.txt">GNU/GPL</a>.
 * @note    Based on
 *          <a href="http://www1.ietf.org/mail-archive/web/hipsec/current/msg01745.html">Simplified state machine</a>
 */
#include "update.h"

#if defined(ANDROID_CHANGES) && !defined(s6_addr)
#  define s6_addr                 in6_u.u6_addr8
#  define s6_addr16               in6_u.u6_addr16
#  define s6_addr32               in6_u.u6_addr32
#endif

#ifdef CONFIG_HIP_PERFORMANCE
#include "performance.h"
#endif

#ifdef CONFIG_HIP_MIDAUTH
#include "pisa.h"
#endif

/* All Doxygen function comments are now moved to the header file. Some comments
   are inadequate. */

/** A transmission function set for NAT traversal. */
extern hip_xmit_func_set_t nat_xmit_func_set;
/** A transmission function set for sending raw HIP packets. */
extern hip_xmit_func_set_t default_xmit_func_set;

int hip_for_each_locator_addr_item(
	int (*func) 
	(hip_ha_t *entry, struct hip_locator_info_addr_item *i, void *opaq,
	struct hip_common *msg), hip_ha_t *entry, struct hip_locator *locator,
	void *opaque, struct hip_common *msg)
{
	int i = 0, err = 0, n_addrs;
	struct hip_locator_info_addr_item *locator_address_item = NULL;

	n_addrs = hip_get_locator_addr_item_count(locator);
	HIP_IFEL((n_addrs < 0), -1, "Negative address count\n");

	HIP_DEBUG("LOCATOR has %d address(es), loc param len=%d\n",
		  n_addrs, hip_get_param_total_len(locator));

	HIP_IFE(!func, -1);

	locator_address_item = hip_get_locator_first_addr_item(locator);
	for (i = 0; i < n_addrs; i++ ) {
		locator_address_item = hip_get_locator_item(locator_address_item, i);
		HIP_IFEL(func(entry, locator_address_item, opaque, msg), -1,
			 "Locator handler function returned error\n");
	}

 out_err:
	return err;
}

int hip_update_for_each_peer_addr(
	int (*func)
	(hip_ha_t *entry, struct hip_peer_addr_list_item *list_item,
	 struct hip_spi_out_item *spi_out, void *opaq, struct hip_common *msg),
	hip_ha_t *entry, struct hip_spi_out_item *spi_out, void *opaq,
	struct hip_common *msg)
{
	hip_list_t *item, *tmp;
	struct hip_peer_addr_list_item *addr;
	int i = 0, err = 0;

	HIP_IFE(!func, -EINVAL);

	list_for_each_safe(item, tmp, spi_out->peer_addr_list, i)
		{
			addr = list_entry(item);
			HIP_IFE(func(entry, addr, spi_out, opaq, msg), -1);
		}

 out_err:
	return err;
}

int hip_update_for_each_local_addr(int (*func)
				   (hip_ha_t *entry,
				    struct hip_spi_in_item *spi_in,
				    void *opaq), hip_ha_t *entry,
                                   void *opaq)
{
	hip_list_t *item, *tmp;
	struct hip_spi_in_item *e;
	int i = 0, err = 0;

	HIP_IFE(!func, -EINVAL);

	list_for_each_safe(item, tmp, entry->spis_in, i)
		{
			e = list_entry(item);
			HIP_IFE(func(entry, e, opaq), -1);
		}

 out_err:
	return err;
}

int hip_update_get_sa_keys(hip_ha_t *entry, uint16_t *keymat_offset_new,
			   uint8_t *calc_index_new, uint8_t *Kn_out,
			   struct hip_crypto_key *espkey_gl,
			   struct hip_crypto_key *authkey_gl,
			   struct hip_crypto_key *espkey_lg,
			   struct hip_crypto_key *authkey_lg)
{
	unsigned char Kn[HIP_AH_SHA_LEN];
	uint16_t k = *keymat_offset_new, Kn_pos;
	uint8_t c = *calc_index_new;
	int err = 0, esp_transform, esp_transf_length = 0,
		auth_transf_length = 0;

	esp_transform = entry->esp_transform;
	esp_transf_length = hip_enc_key_length(esp_transform);
	auth_transf_length = hip_auth_key_length_esp(esp_transform);
	_HIP_DEBUG("enckeylen=%d authkeylen=%d\n", esp_transf_length,
		   auth_transf_length);

	bzero(espkey_gl, sizeof(struct hip_crypto_key));
	bzero(espkey_lg, sizeof(struct hip_crypto_key));
	bzero(authkey_gl, sizeof(struct hip_crypto_key));
	bzero(authkey_lg, sizeof(struct hip_crypto_key));

	HIP_IFEL(*keymat_offset_new +
		 2*(esp_transf_length+auth_transf_length) > 0xffff, -EINVAL,
		 "Can not draw requested amount of new KEYMAT, keymat index=%u, "\
		 "requested amount=%d\n",
		 *keymat_offset_new, 2*(esp_transf_length+auth_transf_length));
	memcpy(Kn, Kn_out, HIP_AH_SHA_LEN);

	/* SA-gl */
	Kn_pos = entry->current_keymat_index -
		(entry->current_keymat_index % HIP_AH_SHA_LEN);
	HIP_IFE(hip_keymat_get_new(
			espkey_gl->key, esp_transf_length,entry->dh_shared_key,
			entry->dh_shared_key_len, &k, &c, Kn, &Kn_pos), -1);
	_HIP_HEXDUMP("ENC KEY gl", espkey_gl->key, esp_transf_length);
	k += esp_transf_length;

	HIP_IFE(hip_keymat_get_new(authkey_gl->key, auth_transf_length,
				   entry->dh_shared_key, entry->dh_shared_key_len,
				   &k, &c, Kn, &Kn_pos), -1);
	_HIP_HEXDUMP("AUTH KEY gl", authkey_gl->key, auth_transf_length);
	k += auth_transf_length;

	/* SA-lg */
	HIP_IFE(hip_keymat_get_new(espkey_lg->key, esp_transf_length,
				   entry->dh_shared_key, entry->dh_shared_key_len,
				   &k, &c, Kn, &Kn_pos), -1);
	_HIP_HEXDUMP("ENC KEY lg", espkey_lg->key, esp_transf_length);
	k += esp_transf_length;
	HIP_IFE(hip_keymat_get_new(authkey_lg->key, auth_transf_length,
				   entry->dh_shared_key, entry->dh_shared_key_len,
				   &k, &c, Kn, &Kn_pos), -1);
	_HIP_HEXDUMP("AUTH KEY lg", authkey_lg->key, auth_transf_length);
	k += auth_transf_length;

	_HIP_DEBUG("at end: k=%u c=%u\n", k, c);
	*keymat_offset_new = k;
	*calc_index_new = c;
	memcpy(Kn_out, Kn, HIP_AH_SHA_LEN);
 out_err:
	return err;
}

int hip_update_test_locator_addr(in6_addr_t *addr)
{
	struct sockaddr_storage ss;

	memset(&ss, 0, sizeof(ss));
	if (IN6_IS_ADDR_V4MAPPED(addr)) {
		struct sockaddr_in *sin = (struct sockaddr_in *) &ss;
		IPV6_TO_IPV4_MAP(addr, &sin->sin_addr);
		sin->sin_family = AF_INET;
	} else {
		struct sockaddr_in6 *sin6 = (struct sockaddr_in6 *) &ss;
		memcpy(&sin6->sin6_addr, addr, sizeof(in6_addr_t));
		sin6->sin6_family = AF_INET6;
	}

	return filter_address((struct sockaddr *) &ss);
}

int hip_update_add_peer_addr_item(
	hip_ha_t *entry, struct hip_locator_info_addr_item *locator_address_item,
	void *_spi, struct hip_common *msg)
{
	in6_addr_t *locator_address; 
	uint32_t lifetime = ntohl(locator_address_item->lifetime);
	int is_preferred = htonl(locator_address_item->reserved) == (1 << 7);
	int err = 0, i, locator_is_ipv4, local_is_ipv4;
	uint32_t spi = *((uint32_t *) _spi);
	uint16_t port = hip_get_locator_item_port(locator_address_item);
	uint32_t priority = hip_get_locator_item_priority(locator_address_item);	
	uint8_t kind = 0;

	HIP_DEBUG("LOCATOR priority: %ld \n", priority);
	
	HIP_DEBUG("LOCATOR type %d \n", locator_address_item->locator_type);
	if (locator_address_item->locator_type == HIP_LOCATOR_LOCATOR_TYPE_UDP) {
		
		locator_address = 
			&((struct hip_locator_info_addr_item2 *)locator_address_item)->address;
		kind = ((struct hip_locator_info_addr_item2 *)locator_address_item)->kind;
	} else {
		locator_address = &locator_address_item->address;
		//hip_get_locator_item_address(hip_get_locator_item_as_one(locator_address_item, 0));
	}
	HIP_DEBUG_IN6ADDR("LOCATOR address", locator_address);
	HIP_DEBUG(" address: is_pref=%s reserved=0x%x lifetime=0x%x\n",
		  is_preferred ? "yes" : "no",
		  ntohl(locator_address_item->reserved),
		  lifetime);

	/* Removed this because trying to get interfamily handovers to work --Samu */
	// Check that addresses match, we doesn't support IPv4 <-> IPv6 update
	// communnications locator_is_ipv4 = IN6_IS_ADDR_V4MAPPED(locator_address);
	//local_is_ipv4 = IN6_IS_ADDR_V4MAPPED(&entry->our_addr);

	//if( locator_is_ipv4 != local_is_ipv4 ) {
	// One of the addresses is IPv4 another is IPv6
	//  goto out_err;
	//}

	/* Check that the address is a legal unicast or anycast
	   address */
	if (!hip_update_test_locator_addr(locator_address)) {
		err = -1;
		HIP_DEBUG_IN6ADDR("Bad locator type", locator_address);
		goto out_err;
	}

	/* Check if the address is already bound to the SPI +
	   add/update address */
//add by santtu
	//both address and port will be the key to compare
	//UDP port is supported in the peer_list_item
	if (ipv6_addr_cmp(locator_address, &entry->peer_addr) == 0
			&& port == entry->peer_udp_port) {
		HIP_IFE(hip_hadb_add_udp_addr_to_spi(entry, spi, locator_address,
						 0,
						 lifetime, 1, port,priority,kind, msg), -1);
	} else {
		HIP_IFE(hip_hadb_add_udp_addr_to_spi(entry, spi, locator_address,
						 0,
						 lifetime, is_preferred, port,priority,kind, msg), -1);
	}
//end add
<<<<<<< HEAD
=======
/*
 // new interface is used for updating the address
	if (ipv6_addr_cmp(locator_address, &entry->peer_addr) == 0) {
		HIP_IFE(hip_hadb_add_addr_to_spi(entry, spi, locator_address,
						 0,
						 lifetime, 1, msg), -1);
	} else {
		HIP_IFE(hip_hadb_add_addr_to_spi(entry, spi, locator_address,
						 0,
						 lifetime, is_preferred, msg), -1);
	}
*/
#ifdef CONFIG_HIP_OPPORTUNISTIC
	/* Check and remove the IP of the peer from the opp non-HIP database */
	hip_oppipdb_delentry(&(entry->peer_addr));
#endif

>>>>>>> b14dba45
 out_err:
	return err;
}
#if 0
int hip_update_locator_match(hip_ha_t *unused,
			     struct hip_locator_info_addr_item *item1,
			     void *_item2)
{
	struct hip_locator_info_addr_item *item2 = _item2;
	return !ipv6_addr_cmp(&item1->address, &item2->address);
}

int hip_update_locator_item_match(hip_ha_t *unused,
				  struct hip_locator_info_addr_item *item1,
				  void *_item2,
				  struct hip_common *msg)
{
	struct hip_peer_addr_list_item *item2 = _item2;
	return !ipv6_addr_cmp(&item1->address, &item2->address);
}
#endif
//add by santtu
//we add the support for type2 locator
int hip_update_locator_match(hip_ha_t *unused,
			     struct hip_locator_info_addr_item *item1,
			     void *_item2) {
	struct hip_locator_info_addr_item *item2 = _item2;
	return !ipv6_addr_cmp(hip_get_locator_item_address(item1), hip_get_locator_item_address(item2))
		&& hip_get_locator_item_port(item1) == hip_get_locator_item_port(item2) ;
}

int hip_update_locator_item_match(hip_ha_t *unused,
				  struct hip_locator_info_addr_item *item1,
				  void *_item2,
				  struct hip_common *msg)
{
     struct hip_peer_addr_list_item *item2 = _item2;
     return !ipv6_addr_cmp(hip_get_locator_item_address(item1), &item2->address)
     	&& hip_get_locator_item_port(item1) == item2->port;;
}
//end add
int hip_update_locator_contains_item(struct hip_locator *locator,
				     struct hip_peer_addr_list_item *item)
{
	return hip_for_each_locator_addr_item(hip_update_locator_item_match,
					      NULL, locator, item, NULL);
}

int hip_update_deprecate_unlisted(hip_ha_t *entry,
				  struct hip_peer_addr_list_item *list_item,
				  struct hip_spi_out_item *spi_out,
				  void *_locator,
				  struct hip_common *msg)
{
	int err = 0;
	uint32_t spi_in;
	struct hip_locator *locator = (void *) _locator;

	if (hip_update_locator_contains_item(locator, list_item))
		goto out_err;

	HIP_DEBUG_HIT("Deprecating address", &list_item->address);

	list_item->address_state = PEER_ADDR_STATE_DEPRECATED;
	spi_in = hip_get_spi_to_update_in_established(entry,
						      &entry->our_addr);

	default_ipsec_func_set.hip_delete_sa(entry->default_spi_out, &list_item->address,
					     &entry->our_addr, HIP_SPI_DIRECTION_OUT, entry);
	default_ipsec_func_set.hip_delete_sa(spi_in, &entry->our_addr, &list_item->address,
					     HIP_SPI_DIRECTION_IN, entry);

	list_del(list_item, entry->spis_out);
 out_err:
	return err;
}

int hip_update_set_preferred(hip_ha_t *entry,
			     struct hip_peer_addr_list_item *list_item,
			     struct hip_spi_out_item *spi_out,
			     void *pref)
{
	int *preferred = pref;
	list_item->is_preferred =  *preferred;
	return 0;
}

int hip_handle_update_established(hip_ha_t *entry, hip_common_t *msg,
				  in6_addr_t *src_ip,
				  in6_addr_t *dst_ip,
				  hip_portpair_t *update_info)
{
#ifdef CONFIG_HIP_PERFORMANCE
	HIP_DEBUG("Start PERF_UPDATE_COMPLETE, PERF_HANDLE_UPDATE_ESTABLISHED\n");
	hip_perf_start_benchmark(perf_set, PERF_UPDATE_COMPLETE);
	hip_perf_start_benchmark(perf_set, PERF_HANDLE_UPDATE_ESTABLISHED);
#endif
	int err = -1;
#if 0
	in6_addr_t *hits = &msg->hits, *hitr = &msg->hitr;
	struct hip_esp_info *esp_info;
	struct hip_seq *seq;
	struct hip_locator *locator;
	struct hip_dh_fixed *dh;
	uint32_t update_id_out = 0;
	uint32_t prev_spi_in = 0, new_spi_in = 0;
	uint16_t keymat_index = 0, mask = 0;
	hip_common_t *update_packet = NULL;
	int esp_info_i = 1, need_to_generate_key = 0,
		dh_key_generated = 0;

	HIP_DEBUG("\n");

	HIP_IFEL(!(seq = hip_get_param(msg, HIP_PARAM_SEQ)), -1,
		 "No SEQ parameter in packet\n");

	/* 1.  The system consults its policy to see if it needs to generate a
	   new Diffie-Hellman key, and generates a new key if needed. */
	if (need_to_generate_key) {
		_HIP_DEBUG("would generate new D-H keys\n");
		/* generate_dh_key(); */
		dh_key_generated = 1;
		/** @todo The system records any newly generated or received
		    Diffie-Hellman keys, for use in KEYMAT generation upon
		    leaving the REKEYING state. */
	} else {
		dh_key_generated = 0;
	}

	/* 4. The system creates a UPDATE packet, which contains an SEQ
	   parameter (with the current value of Update ID), ESP_INFO parameter
	   and the optional DIFFIE_HELLMAN parameter. The UPDATE packet also
	   includes the ACK of the Update ID found in the received UPDATE
	   SEQ parameter. */
	HIP_IFEL(!(update_packet = hip_msg_alloc()), -ENOMEM,
		 "Update_packet alloc failed\n");
	entry->hadb_misc_func->hip_build_network_hdr(update_packet, HIP_UPDATE,
						     mask, hitr, hits);

	/*  3. The system increments its outgoing Update ID by one. */
	entry->update_id_out++;
	update_id_out = entry->update_id_out;
	/** @todo handle this case. */
	HIP_IFEL(!update_id_out, -EINVAL,
		 "Outgoing UPDATE ID overflowed back to 0, bug ?\n");

	/* test: handle multiple ESP_INFO, not tested well yet */
 handle_esp_info:
	if (!(esp_info = hip_get_nth_param(msg, HIP_PARAM_ESP_INFO,
					   esp_info_i))) {
		HIP_DEBUG("no more ESP_INFO params found\n");
		goto esp_info_params_handled;
	}
	HIP_DEBUG("Found ESP_INFO parameter [%d]\n", esp_info_i);

	/* 2. If the system generated new Diffie-Hellman key in the previous
	   step, or it received a DIFFIE_HELLMAN parameter, it sets ESP_INFO
	   Keymat Index to zero. */
	dh = hip_get_param(msg, HIP_PARAM_DIFFIE_HELLMAN);
	if (dh || dh_key_generated) {
		HIP_DEBUG("would generate new keymat\n");
		/** @todo generate_new_keymat(); */
		keymat_index = 0;
	} else {
		/* Otherwise, the ESP_INFO Keymat Index MUST be larger or
		   equal to the index of the next byte to be drawn from the
		   current KEYMAT. */
		HIP_IFEL(ntohs(esp_info->keymat_index) <
			 entry->current_keymat_index, -1,
			 "ESP_INFO Keymat Index (%u) < current KEYMAT %u\n",
			 ntohs(esp_info->keymat_index),
			 entry->current_keymat_index);

		/* In this case, it is RECOMMENDED that the host use the
		   Keymat Index requested by the peer in the received
		   ESP_INFO. Here we could set the keymat index to use, but we
		   follow the recommendation */
		_HIP_DEBUG("Using Keymat Index from ESP_INFO\n");
		keymat_index = ntohs(esp_info->keymat_index);
	}

	/* Set up new incoming IPsec SA, (Old SPI value to put in ESP_INFO) */
	HIP_IFE(!(prev_spi_in =
		  hip_get_spi_to_update_in_established(entry, dst_ip)), -1);

	HIP_IFEL(!(new_spi_in = entry->hadb_ipsec_func->hip_acquire_spi(hits, hitr)), -1,
		 "Error while acquiring a SPI\n");


	HIP_DEBUG("Acquired inbound SPI 0x%x\n", new_spi_in);
	hip_update_set_new_spi_in(entry, prev_spi_in, new_spi_in,
				  ntohl(esp_info->old_spi));

	if (esp_info->old_spi == esp_info->new_spi) {
		struct hip_spi_out_item spi_out_data;

		_HIP_DEBUG("peer has a new SA, create a new outbound SA\n");
		memset(&spi_out_data, 0, sizeof(struct hip_spi_out_item));
		spi_out_data.spi = ntohl(esp_info->new_spi);
		spi_out_data.seq_update_id = ntohl(seq->update_id);
		HIP_IFE(hip_hadb_add_spi(entry, HIP_SPI_DIRECTION_OUT,
					 &spi_out_data), -1);
		HIP_DEBUG("added SPI=0x%x to list of outbound SAs (SA not created "\
			  "yet)\n", ntohl(esp_info->new_spi));
	}

	/* testing LOCATOR parameters in UPDATE */
	locator = hip_get_nth_param(msg, HIP_PARAM_LOCATOR, esp_info_i);
	if (locator && esp_info) {
		HIP_DEBUG("Found LOCATOR parameter [%d]\n", esp_info_i);
		if (esp_info->old_spi != esp_info->new_spi) {
			HIP_ERROR("SPI 0x%x in LOCATOR is not equal to the New SPI 0x%x"\
				  "in ESP_INFO\n", ntohl(esp_info->old_spi),
				  ntohl(esp_info->new_spi));
		} else {
			err = hip_handle_locator_parameter(
				entry, locator, esp_info);
			_HIP_DEBUG("locator param handling ret %d\n", err);
			err = 0;
		}
	}

	/* associate Old SPI with Update ID, ESP_INFO received, store
	   received ESP_INFO and proposed keymat index value used in the
	   reply ESP_INFO */
	hip_update_set_status(entry, prev_spi_in, 0x1 | 0x2 | 0x4 | 0x8,
			      update_id_out, 0x2, esp_info, keymat_index);
	esp_info_i++;
	goto handle_esp_info;

 esp_info_params_handled:

	/* 5.  The system sends the UPDATE packet and transitions to state
	   REKEYING.  The system stores any received ESP_INFO and
	   DIFFIE_HELLMAN parameters. */
	HIP_IFEL(hip_build_param_esp_info(update_packet, keymat_index,
					  prev_spi_in, new_spi_in), -1,
		 "Building of ESP_INFO failed\n");
	HIP_IFEL(hip_build_param_seq(update_packet, update_id_out), -1,
		 "Building of SEQ failed\n");

	/* ACK the received UPDATE SEQ */
	HIP_IFEL(hip_build_param_ack(update_packet, ntohl(seq->update_id)), -1,
		 "Building of ACK failed\n");

	/** @todo hmac/signature to common functions */
	/* Add HMAC */
	HIP_IFEL(hip_build_param_hmac_contents(update_packet,
					       &entry->hip_hmac_out),
		 -1, "Building of HMAC failed\n");

	/* Add SIGNATURE */
	HIP_IFEL(entry->sign(entry->our_priv_key, update_packet),
		 -EINVAL, "Could not sign UPDATE. Failing\n");

	/* 5.  The system sends the UPDATE packet and transitions to state
	   REKEYING. */
	entry->update_state = HIP_UPDATE_STATE_REKEYING;
#ifdef CONFIG_HIP_PERFORMANCE
	HIP_DEBUG("Stop and write PERF_HANDLE_UPDATE_ESTABLISHED\n");
	hip_perf_stop_benchmark( perf_set, PERF_HANDLE_UPDATE_ESTABLISHED);
	hip_perf_write_benchmark( perf_set, PERF_HANDLE_UPDATE_ESTABLISHED);
#endif

	/* Destination port of the received packet becomes the source
	   port of the UPDATE packet. */
	HIP_IFEL(entry->hadb_xmit_func->
		 hip_send_pkt(dst_ip, src_ip,
			      (entry->nat_mode ? hip_get_nat_udp_port() : 0),
			      entry->peer_udp_port, update_packet, entry, 1),
		 -ECOMM, "Sending UPDATE packet failed.\n");

 out_err:
	if (update_packet)
		HIP_FREE(update_packet);
	if (err) {
		hip_set_spi_update_status(entry, prev_spi_in, 0);
		if (new_spi_in)
			hip_hadb_delete_inbound_spi(entry, new_spi_in);
	}

#endif
	return err;
}

int hip_update_finish_rekeying(hip_common_t *msg, hip_ha_t *entry,
			       struct hip_esp_info *esp_info)
{
	int err = 0, we_are_HITg = 0, esp_transform = -1;
	int esp_transf_length = 0, auth_transf_length = 0;
	uint8_t calc_index_new;
	uint16_t kmindex_saved;
	uint16_t keymat_index;
	uint32_t new_spi_in = 0;  /* inbound IPsec SA SPI */
	uint32_t new_spi_out = 0; /* outbound IPsec SA SPI */
	uint32_t prev_spi_in = 0, prev_spi_out = 0;
	unsigned char Kn[HIP_AH_SHA_LEN];
	in6_addr_t *hits = &msg->hits, *hitr = &msg->hitr;
	struct hip_spi_in_item spi_in_data;
	struct hip_ack *ack;
	struct hip_crypto_key espkey_gl, authkey_gl;
	struct hip_crypto_key espkey_lg, authkey_lg;

#ifdef CONFIG_HIP_PERFORMANCE
	HIP_DEBUG("Start PERF_UPDATE_FINISH_REKEYING\n");
	hip_perf_start_benchmark( perf_set, PERF_UPDATE_FINISH_REKEYING);
#endif
	HIP_DEBUG("\n");
	ack = hip_get_param(msg, HIP_PARAM_ACK);

	HIP_DEBUG("handled ESP_INFO: Old SPI: 0x%x\n", ntohl(esp_info->old_spi));
	HIP_DEBUG("handled ESP_INFO: New SPI: 0x%x\n", ntohl(esp_info->new_spi));
	HIP_DEBUG("handled ESP_INFO: Keymat Index: %u\n",
		  ntohs(esp_info->keymat_index));

	prev_spi_out = ntohl(esp_info->old_spi);
	new_spi_out = ntohl(esp_info->new_spi) ? ntohl(esp_info->new_spi) : prev_spi_out;

	_HIP_DEBUG("new_spi_out: 0x%x\n",
		   new_spi_out);

	HIP_ASSERT(prev_spi_out != 0 && new_spi_out != 0);

	prev_spi_in = hip_update_get_prev_spi_in(entry, ntohl(ack->peer_update_id));

	/* use the new inbound IPsec SA created when rekeying started */
	HIP_IFEL(!(new_spi_in = hip_update_get_new_spi_in(
			   entry, ntohl(ack->peer_update_id))), -1,
		 "Did not find related New SPI for peer Update ID %u\n",
		 ntohl(ack->peer_update_id));
	HIP_DEBUG("prev_spi_in=0x%x new_spi_in=0x%x prev_spi_out=0x%x "\
		  "new_spi_out=0x%x\n",
		  prev_spi_in, new_spi_in, prev_spi_out, new_spi_out);

	HIP_IFEL(!(kmindex_saved = hip_update_get_spi_keymat_index(
			   entry, ntohl(ack->peer_update_id))),
		 -1, "Saved kmindex is 0\n");

	_HIP_DEBUG("saved kmindex for ESP_INFO is %u\n", kmindex_saved);

	/* 2. .. If the system did not generate new KEYMAT, it uses
	   the lowest Keymat Index of the two ESP_INFO parameters. */
	_HIP_DEBUG("entry keymat index=%u\n", entry->current_keymat_index);
	keymat_index = kmindex_saved < ntohs(esp_info->keymat_index) ?
		kmindex_saved : ntohs(esp_info->keymat_index);
	_HIP_DEBUG("lowest keymat_index=%u\n", keymat_index);

	/* 3. The system draws keys for new incoming and outgoing ESP
	   SAs, starting from the Keymat Index, and prepares new incoming
	   and outgoing ESP SAs. */
	we_are_HITg = hip_hit_is_bigger(hitr, hits);
	HIP_DEBUG("we are: HIT%c\n", we_are_HITg ? 'g' : 'l');

	esp_transform = entry->esp_transform;
	esp_transf_length = hip_enc_key_length(esp_transform);
	auth_transf_length = hip_auth_key_length_esp(esp_transform);
	_HIP_DEBUG("enckeylen=%d authkeylen=%d\n", esp_transf_length,
		   auth_transf_length);
	calc_index_new = entry->keymat_calc_index;
	memcpy(Kn, entry->current_keymat_K, HIP_AH_SHA_LEN);
	HIP_IFE(hip_update_get_sa_keys(entry, &keymat_index, &calc_index_new, Kn,
				       &espkey_gl, &authkey_gl, &espkey_lg,
				       &authkey_lg), -1);
	/** @todo update entry keymat later. */
	hip_update_entry_keymat(entry, keymat_index, calc_index_new,
				keymat_index - esp_transf_length * 2 -
				auth_transf_length * 2, Kn);

	/* XFRM API doesn't support multiple SA for one SP */
	entry->hadb_ipsec_func->hip_delete_hit_sp_pair(hits, hitr, IPPROTO_ESP, 1);

	default_ipsec_func_set.hip_delete_sa(prev_spi_out, &entry->peer_addr,
					     &entry->our_addr, HIP_SPI_DIRECTION_OUT, entry);
	default_ipsec_func_set.hip_delete_sa(prev_spi_in, &entry->our_addr,
					     &entry->peer_addr, HIP_SPI_DIRECTION_IN, entry);

	/* SP and SA are always added, not updated, due to the xfrm api limitation */
	HIP_IFEL(entry->hadb_ipsec_func->hip_setup_hit_sp_pair(hits, hitr,
				       &entry->peer_addr, &entry->our_addr,
				       IPPROTO_ESP, 1, 0), -1,
		 "Setting up SP pair failed\n");

	/* set up new outbound IPsec SA */
	HIP_DEBUG("Setting up new outbound SA, SPI=0x%x\n", new_spi_out);
	/** @todo Currently NULLing the stateless info. Send port info through
	    entry parameter --Abi */
	entry->local_udp_port = entry->nat_mode ? hip_get_local_nat_udp_port() : 0;

	err = entry->hadb_ipsec_func->hip_add_sa(&entry->peer_addr, &entry->our_addr, hits,
			 hitr,  &new_spi_in, esp_transform,
			 (we_are_HITg ? &espkey_lg : &espkey_gl),
			 (we_are_HITg ? &authkey_lg : &authkey_gl),
			 1, HIP_SPI_DIRECTION_IN, 0, entry);

	//"Setting up new outbound IPsec SA failed\n");
	HIP_DEBUG("New outbound SA created with SPI=0x%x\n", new_spi_out);
	HIP_DEBUG("Setting up new inbound SA, SPI=0x%x\n", new_spi_in);

	err = entry->hadb_ipsec_func->hip_add_sa(&entry->our_addr, &entry->peer_addr, hitr,
			 hits, &new_spi_out, esp_transform,
			 (we_are_HITg ? &espkey_gl : &espkey_lg),
			 (we_are_HITg ? &authkey_gl : &authkey_lg),
			 1, HIP_SPI_DIRECTION_OUT, 0, entry);

	HIP_DEBUG("err=%d\n", err);
	if (err)
		HIP_DEBUG("Setting up new inbound IPsec SA failed\n");

	HIP_DEBUG("New inbound SA created with SPI=0x%x\n", new_spi_in);

	if (prev_spi_in == new_spi_in) {
		memset(&spi_in_data, 0, sizeof(struct hip_spi_in_item));
		spi_in_data.spi = new_spi_in;
		/* Already set? */
		spi_in_data.ifindex = hip_hadb_get_spi_ifindex(entry, prev_spi_in);
		HIP_IFE(hip_hadb_add_spi(entry, HIP_SPI_DIRECTION_IN, &spi_in_data),
			-1);
	} else
		_HIP_DEBUG("Old SPI <> New SPI, not adding a new inbound SA\n");

	/* Activate the new inbound and outbound SAs */
	//hip_finalize_sa(hitr, new_spi_in);
	//hip_finalize_sa(hits, new_spi_out);

	hip_update_switch_spi_in(entry, prev_spi_in);
	/* temporary fix */
	hip_update_set_new_spi_out(entry, prev_spi_out, new_spi_out);
	hip_update_switch_spi_out(entry, prev_spi_out);

	hip_set_spi_update_status(entry, new_spi_in, 0);
	hip_update_clear_status(entry, new_spi_in);

	// if (is not mm update) ?
	hip_hadb_set_default_out_addr(
		entry, hip_hadb_get_spi_list(entry, new_spi_out), NULL);

	/* 4. The system cancels any timers protecting the UPDATE and
	   transitions to ESTABLISHED. */
	entry->state = HIP_STATE_ESTABLISHED;

	HIP_DEBUG("Went back to ESTABLISHED state\n");

	/* delete old SAs */
	if (prev_spi_out != new_spi_out) {
		HIP_DEBUG("REMOVING OLD OUTBOUND IPsec SA, SPI=0x%x\n", prev_spi_out);
		/* SA is bounded to IP addresses! */
		//default_ipsec_func_set.hip_delete_sa(prev_spi_out, hits, hitr, AF_INET6);
		HIP_DEBUG("TODO: set new spi to 0\n");
		_HIP_DEBUG("delete_sa out retval=%d\n", err);
		err = 0;
	} else
		HIP_DEBUG("prev SPI_out = new SPI_out, not deleting the outbound "\
			  "SA\n");

	if (prev_spi_in != new_spi_in) {
		HIP_DEBUG("REMOVING OLD INBOUND IPsec SA, SPI=0x%x\n", prev_spi_in);
		/* SA is bounded to IP addresses! */
		/////default_ipsec_func_set.hip_delete_sa(prev_spi_in, hitr, hits, AF_INET6);
		/* remove old HIT-SPI mapping and add a new mapping */

		/* actually should change hip_hadb_delete_inbound_spi
		 * somehow, but we do this or else delete_inbound_spi
		 * would delete both old and new SPIs */
		//hip_hadb_remove_hs(prev_spi_in);
		/*err = hip_hadb_insert_state_spi_list(&entry->hit_peer,
		  &entry->hit_our,
		  new_spi_in);
		  if (err == -EEXIST) {
		  HIP_DEBUG("HIT-SPI mapping already exists, hmm ..\n");
		  err = 0;
		  } else if (err) {
		  HIP_ERROR("Could not add a HIT-SPI mapping for SPI 0x%x (err=%d)\n",
		  new_spi_in, err);
		  }*/
	} else
		_HIP_DEBUG("prev SPI_in = new SPI_in, not deleting the inbound SA\n");

#ifdef CONFIG_HIP_PERFORMANCE
	HIP_DEBUG("Stop and write PERF_UPDATE_COMPLETE, PERF_UPDATE_FINISH_REKEYING\n");
	hip_perf_stop_benchmark(perf_set, PERF_UPDATE_COMPLETE);
	hip_perf_stop_benchmark(perf_set, PERF_UPDATE_FINISH_REKEYING);
	hip_perf_write_benchmark(perf_set, PERF_UPDATE_COMPLETE);
	hip_perf_write_benchmark(perf_set, PERF_UPDATE_FINISH_REKEYING);
#endif

	/* start verifying addresses */
	HIP_DEBUG("start verifying addresses for new spi 0x%x\n", new_spi_out);
	err = entry->hadb_update_func->hip_update_send_addr_verify(
		entry, msg, NULL, new_spi_out);
	if (err)
		HIP_DEBUG("address verification had errors, err=%d\n", err);
	err = 0;

 out_err:
	HIP_DEBUG("end, err=%d\n", err);
	return err;
}

int hip_update_do_finish_rekey(hip_ha_t *entry, struct hip_spi_in_item *item,
			       void *_msg)
{
	hip_common_t *msg = _msg;
	int err = 0;

	_HIP_DEBUG("test item: spi_in=0x%x seq=%u updflags=0x%x\n",
		   item->spi, item->seq_update_id, item->update_state_flags);

	if (item->update_state_flags != 0x3)
		goto out_err;

	HIP_IFEL(hip_update_finish_rekeying(
			 msg, entry, &item->stored_received_esp_info), -1,
		 "Finish rekeying failed\n");

 out_err:

	HIP_DEBUG("update_finish handling ret err=%d\n", err);
	return err;
}

int hip_handle_update_rekeying(hip_ha_t *entry, hip_common_t *msg,
			       in6_addr_t *src_ip)
{
	int err = 0;
	uint16_t mask = 0;
	in6_addr_t *hits = &msg->hits, *hitr = &msg->hitr;
	in6_addr_t daddr;
	hip_common_t *update_packet = NULL;
	struct hip_esp_info *esp_info = NULL;
	struct hip_seq *seq = NULL;
	struct hip_ack *ack = NULL;
	//u8 signature[HIP_RSA_SIGNATURE_LEN]; /* RSA sig > DSA sig */

	/* 8.11.2  Processing an UPDATE packet in state REKEYING */
#ifdef CONFIG_HIP_PERFORMANCE
	HIP_DEBUG("Start PERF_HANDLE_UPDATE_REKEYING\n");
	hip_perf_start_benchmark( perf_set, PERF_HANDLE_UPDATE_REKEYING);
#endif

	HIP_DEBUG("\n");

	seq = hip_get_param(msg, HIP_PARAM_SEQ);
	esp_info = hip_get_param(msg, HIP_PARAM_ESP_INFO);
	ack = hip_get_param(msg, HIP_PARAM_ACK);

	if (seq && esp_info) {
		/* 1. If the packet contains a SEQ and ESP_INFO parameters, then the
		   system generates a new UPDATE packet with an ACK of the peer's
		   Update ID as received in the SEQ parameter. .. */
		HIP_IFE(!(update_packet = hip_msg_alloc()), -ENOMEM);
		entry->hadb_misc_func->hip_build_network_hdr(
			update_packet, HIP_UPDATE, mask, hitr, hits);
		HIP_IFEL(hip_build_param_ack(update_packet, ntohl(seq->update_id)),
			 -1, "Building of ACK param failed\n");
	}

	if (esp_info && ack) { /* kludge */
		uint32_t s = hip_update_get_prev_spi_in(
			entry, ntohl(ack->peer_update_id));
		hip_update_set_status(entry, s, 0x4, 0, 0, esp_info, 0);
	}
	/* .. Additionally, if the UPDATE packet contained an ACK of the
	   outstanding Update ID, or if the ACK of the UPDATE packet that
	   contained the ESP_INFO has already been received, the system stores
	   the received ESP_INFO and (optional) DIFFIE_HELLMAN parameters and
	   finishes the rekeying procedure as described in Section
	   8.11.3. If the ACK of the outstanding Update ID has not been
	   received, stay in state REKEYING after storing the recived ESP_INFO
	   and (optional) DIFFIE_HELLMAN. */

	if (ack) /* breaks if packet has no ack but esp_info exists ? */
		hip_update_handle_ack(entry, ack, esp_info ? 1 : 0);
	/* if (esp_info)
	   hip_update_handle_esp_info(entry, puid); kludge */

	/* finish SAs if we have received ACK and ESP_INFO */
	HIP_IFEL(hip_update_for_each_local_addr(hip_update_do_finish_rekey,
						entry, msg),
		 -1, "Rekeying failure\n");

	HIP_IFEL(!update_packet, 0, "UPDATE packet NULL\n");

	/* Send ACK */

	/** @todo hmac/signature to common functions */
	/* Add HMAC */
	HIP_IFEL(hip_build_param_hmac_contents(
			 update_packet, &entry->hip_hmac_out), -1,
		 "Building of HMAC failed\n");

	/* Add SIGNATURE */
	HIP_IFEL(entry->sign(entry->our_priv_key, update_packet), -EINVAL,
		 "Could not sign UPDATE. Failing\n");
	HIP_IFEL(hip_hadb_get_peer_addr(entry, &daddr), -1,
		 "Failed to get peer address\n");
#ifdef CONFIG_HIP_PERFORMANCE
	HIP_DEBUG("Stop and write PERF_HANDLE_UPDATE_REKEYING\n");
	hip_perf_stop_benchmark( perf_set, PERF_HANDLE_UPDATE_REKEYING);
	hip_perf_write_benchmark( perf_set, PERF_HANDLE_UPDATE_REKEYING);
#endif

	HIP_IFEL(entry->hadb_xmit_func->
		 hip_send_pkt(&entry->our_addr, &daddr,
			      (entry->nat_mode ? hip_get_local_nat_udp_port() : 0),
			      entry->peer_udp_port,
			      update_packet, entry, 1),
		 -ECOMM, "Sending UPDATE packet failed.\n");

 out_err:
	/* if (err)
	   TODO: REMOVE IPSEC SAs
	   move to state = ?
	*/
	if (update_packet)
		HIP_FREE(update_packet);
	HIP_DEBUG("end, err=%d\n", err);
	return err;
}

int hip_build_verification_pkt(hip_ha_t *entry, hip_common_t *update_packet,
			       struct hip_peer_addr_list_item *addr,
			       in6_addr_t *hits, in6_addr_t *hitr,
			       struct hip_common *msg)
{
	int err = 0;
	uint32_t esp_info_old_spi = 0, esp_info_new_spi = 0;
	uint16_t mask = 0;
	HIP_DEBUG("building verification packet\n");
	hip_msg_init(update_packet);
	entry->hadb_misc_func->hip_build_network_hdr(
		update_packet, HIP_UPDATE, mask, hitr, hits);
	entry->update_id_out++;
	addr->seq_update_id = entry->update_id_out;

	_HIP_DEBUG("outgoing UPDATE ID for LOCATOR addr check=%u\n",
		   addr->seq_update_id);

	/* Reply with UPDATE(ESP_INFO, SEQ, ACK, ECHO_REQUEST) */

	/* ESP_INFO */
	esp_info_old_spi = hip_hadb_get_latest_inbound_spi(entry);
	esp_info_new_spi = esp_info_old_spi;
	HIP_IFEL(hip_build_param_esp_info(update_packet,
					  entry->current_keymat_index,
					  esp_info_old_spi,
					  esp_info_new_spi),
		 -1, "Building of ESP_INFO param failed\n");
	/* @todo Handle overflow if (!update_id_out) */

#ifdef CONFIG_HIP_MIDAUTH
	/* TODO: no caching is done for PUZZLE_M parameters. This may be
	 * a DOS attack vector.
	 */
	if (msg)
	{
		HIP_IFEL(hip_solve_puzzle_m(update_packet, msg, entry), -1,
			"Building of Challenge_Response failed\n");

	} else {
		HIP_DEBUG("msg is NULL, midauth parameters not included in reply\n");
	}
#endif



	/* Add SEQ */
	HIP_IFEBL2(hip_build_param_seq(update_packet,
				       addr->seq_update_id), -1,
		   return , "Building of SEQ failed\n");

	/* TODO: NEED TO ADD ACK */
	HIP_IFEL(hip_build_param_ack(update_packet, ntohl(addr->seq_update_id)),
		 -1, "Building of ACK failed\n");

#ifdef CONFIG_HIP_MIDAUTH
	char *midauth_cert = hip_pisa_get_certificate();

	HIP_IFEL(hip_build_param(update_packet, entry->our_pub), -1,
						 "Building of host id failed\n");

	/* For now we just add some random data to see if it works */
	HIP_IFEL(hip_build_param_cert(update_packet, 1, 1, 1, 1, midauth_cert, strlen(midauth_cert)), -1, "Building of cert failed\n");

#endif

	/* Add HMAC */
	HIP_IFEBL2(hip_build_param_hmac_contents(update_packet,
						 &entry->hip_hmac_out),
		   -1, return , "Building of HMAC failed\n");
	/* Add SIGNATURE */
	HIP_IFEBL2(entry->sign(entry->our_priv_key, update_packet),
		   -EINVAL, return , "Could not sign UPDATE\n");
	get_random_bytes(addr->echo_data, sizeof(addr->echo_data));

	/* Add ECHO_REQUEST */
	HIP_HEXDUMP("ECHO_REQUEST in LOCATOR addr check",
		    addr->echo_data, sizeof(addr->echo_data));
	HIP_IFEBL2(hip_build_param_echo(update_packet, addr->echo_data,
					sizeof(addr->echo_data), 0, 1),
		   -1, return , "Building of ECHO_REQUEST failed\n");
	HIP_DEBUG("sending addr verify pkt\n");

 out_err:
	if (update_packet && err)
		HIP_FREE(update_packet);
	HIP_DEBUG("end, err=%d\n", err);
	return err;


}

int hip_update_send_addr_verify_packet(hip_ha_t *entry,
				       struct hip_peer_addr_list_item *addr,
				       struct hip_spi_out_item *spi_out,
				       void *saddr,
				       struct hip_common *msg)
{
	in6_addr_t *src_ip = saddr;
	/** @todo Make this timer based:
	 * 	 If its been too long before active addresses were verfied,
	 * 	 	verify them as well
	 * 	 else
	 * 	 	verify only unverified addresses
	 */
<<<<<<< HEAD
	return hip_update_send_addr_verify_packet_all(entry, addr, spi_out, src_ip, 0);
=======
//modify by sanntu when ice is choosen, not update message is needed
	if(hip_nat_get_control(entry) != HIP_NAT_MODE_ICE_UDP)
		return hip_update_send_addr_verify_packet_all(entry, addr, spi_out,
						      src_ip, 0, msg);
	else return 0;
//end modify
>>>>>>> b14dba45
}

int hip_update_send_addr_verify_packet_all(hip_ha_t *entry,
					   struct hip_peer_addr_list_item *addr,
					   struct hip_spi_out_item *spi_out,
					   in6_addr_t *src_ip,
					   int verify_active_addresses,
					   struct hip_common *msg)
{
	int err = 0;
	hip_common_t *update_packet = NULL;
	in6_addr_t *hits = &entry->hit_our, *hitr = &entry->hit_peer;

	HIP_DEBUG_HIT("new addr to check", &addr->address);
	HIP_DEBUG("address state=%d\n", addr->address_state);

	if (addr->address_state == PEER_ADDR_STATE_DEPRECATED) {
		HIP_DEBUG("addr state is DEPRECATED, not verifying\n");
		goto out_err;
	}

	if ((addr->address_state == PEER_ADDR_STATE_ACTIVE)){
		if(verify_active_addresses){
			HIP_DEBUG("Verifying already active address. Setting as "\
				  "unverified\n");
			addr->address_state = PEER_ADDR_STATE_UNVERIFIED;
			if (addr->is_preferred) {
				HIP_DEBUG("TEST (maybe should not do this yet?): setting "\
					  "already active address and set as preferred to "\
					  "default addr\n");
				/** @todo Is this the correct function? -Bagri */
				hip_hadb_set_default_out_addr(
					entry, spi_out, &addr->address);
			}
		}
		else
			goto out_err;
	}

	HIP_IFEL(!(update_packet = hip_msg_alloc()), -ENOMEM,
		 "Update_packet alloc failed\n");

	HIP_IFEL(hip_build_verification_pkt(entry, update_packet, addr, hits,
					    hitr, msg),
		 -1, "Building Verification Packet failed\n");

	HIP_IFEL(entry->hadb_xmit_func->
		 hip_send_pkt(src_ip, &addr->address,
			      (entry->nat_mode ? hip_get_local_nat_udp_port() : 0),
			      entry->peer_udp_port, update_packet, entry, 1),
		 -ECOMM, "Sending UPDATE packet failed.\n");

 out_err:
	return err;
}

int hip_update_send_addr_verify(hip_ha_t *entry, hip_common_t *msg,
				in6_addr_t *src_ip, uint32_t spi)
{
	int err = 0;
	struct hip_spi_out_item *spi_out;
	uint16_t mask = 0;

	HIP_DEBUG("SPI=0x%x\n", spi);

	HIP_IFEL(!(spi_out = hip_hadb_get_spi_list(entry, spi)), -1,
		 "SPI 0x%x not in SPI list\n");

	/** @todo Compiler warning; warning: passing argument 1 of
	    'hip_update_for_each_peer_addr' from incompatible pointer type. */
	HIP_IFEL(hip_update_for_each_peer_addr(hip_update_send_addr_verify_packet,
					       entry, spi_out, src_ip, msg), -1,
		 "Sending addr verify failed\n");

 out_err:
	HIP_DEBUG("end, err=%d\n", err);
	return err;
}

int hip_update_find_address_match(hip_ha_t *entry,
				  struct hip_locator_info_addr_item *item,
				  void *opaque,
				  struct hip_common *msg)
{
	in6_addr_t *addr = (in6_addr_t *) opaque;

	HIP_DEBUG_IN6ADDR("addr1", addr);
	HIP_DEBUG_IN6ADDR("addr2", &item->address);

	return !ipv6_addr_cmp(addr, &item->address);
}

int hip_update_check_simple_nat(in6_addr_t *peer_ip,
				struct hip_locator *locator)
{
	int err = 0, found;
	struct hip_locator_info_addr_item *item;

	found = hip_for_each_locator_addr_item(hip_update_find_address_match,
					       NULL, locator, peer_ip, NULL);
	HIP_IFEL(found, 0, "No address translation\n");

	/** @todo Should APPEND the address to locator. */

	HIP_IFEL(!(item = hip_get_locator_first_addr_item(locator)), -1,
		 "No addresses in locator\n");
	ipv6_addr_copy(&item->address, peer_ip);
	HIP_DEBUG("Assuming NATted peer, overwrote first locator\n");

 out_err:

	return err;
}

int hip_handle_update_plain_locator(hip_ha_t *entry, hip_common_t *msg,
				    in6_addr_t *src_ip,
				    in6_addr_t *dst_ip,
				    struct hip_esp_info *esp_info,
				    struct hip_seq *seq)
{
	int err = 0;
	uint16_t mask = 0;
	in6_addr_t *hits = &msg->hits, *hitr = &msg->hitr;
	hip_common_t *update_packet = NULL;
	struct hip_locator *locator;
	struct hip_peer_addr_list_item *list_item;
	u32 spi_in;
	u32 spi_out = ntohl(esp_info->new_spi);

	HIP_DEBUG("\n");

	locator = hip_get_param(msg, HIP_PARAM_LOCATOR);
	HIP_IFEL(locator == NULL, -1, "No locator!\n");
	HIP_IFEL(esp_info == NULL, -1, "No esp_info!\n");

	/* return value currently ignored, no need to abort on error? */
	/** @todo We should ADD the locator, not overwrite. */
	if (entry->nat_mode)
		hip_update_check_simple_nat(src_ip, locator);

	/* remove unused addresses from peer addr list */
	list_item = malloc(sizeof(struct hip_peer_addr_list_item));
	if (!list_item)
		goto out_err;
	ipv6_addr_copy(&list_item->address, &entry->peer_addr);
	HIP_DEBUG_HIT("Checking if preferred address was in locator",
		      &list_item->address);
	if (!hip_update_locator_contains_item(locator, list_item)) {
		HIP_DEBUG("Preferred address was not in locator, so changing it "\
			  "and removing SAs\n");
		spi_in = hip_hadb_get_latest_inbound_spi(entry);
		default_ipsec_func_set.hip_delete_sa(spi_in, &entry->our_addr,
						     &entry->peer_addr, HIP_SPI_DIRECTION_IN, entry);
		default_ipsec_func_set.hip_delete_sa(entry->default_spi_out, &entry->peer_addr,
						     &entry->our_addr, HIP_SPI_DIRECTION_OUT, entry);
		ipv6_addr_copy(&entry->peer_addr, src_ip);
	}

	if (!hip_hadb_get_spi_list(entry, spi_out)) {
		struct hip_spi_out_item spi_out_data;

		HIP_DEBUG("peer has a new SA, create a new outbound SA\n");
		memset(&spi_out_data, 0, sizeof(struct hip_spi_out_item));
		spi_out_data.spi = spi_out;
		spi_out_data.seq_update_id = ntohl(seq->update_id);
		HIP_IFE(hip_hadb_add_spi(entry, HIP_SPI_DIRECTION_OUT,
					 &spi_out_data), -1);
		HIP_DEBUG("added SPI=0x%x to list of outbound SAs (SA not created "\
			  "yet)\n", spi_out);
	}

	HIP_IFEL(hip_handle_locator_parameter(entry, locator, esp_info, msg),
		 -1, "hip_handle_locator_parameter failed\n");

 out_err:
	if (update_packet)
		HIP_FREE(update_packet);
	if (list_item)
		HIP_FREE(list_item);
	HIP_DEBUG("end, err=%d\n", err);
	return err;
}

int set_address_state(hip_ha_t *entry, in6_addr_t *src_ip)
{
	int err = 0;
	/* struct hip_spi_in_item *spi_in = NULL;
	   spi_in = hip_hadb_get_spi_in_list(entry, esp_info_old_spi);*/
	// For setting status of src_addresses to ACTIVE after echo req is obtained
	return err;
}

int hip_handle_update_addr_verify(hip_ha_t *entry, hip_common_t *msg,
				  in6_addr_t *src_ip, in6_addr_t *dst_ip)
{
	int err = 0;
	uint16_t mask = 0;
	hip_common_t *update_packet = NULL;
	in6_addr_t *hits = &msg->hits, *hitr = &msg->hitr;
	struct hip_seq *seq = NULL;
	struct hip_echo_request *echo = NULL;

	HIP_DEBUG("\n");

	/* Assume already locked entry */
	HIP_IFEL(!(echo = hip_get_param(msg, HIP_PARAM_ECHO_REQUEST)), -1,
		 "ECHO not found\n");
	HIP_IFEL(!(seq = hip_get_param(msg, HIP_PARAM_SEQ)), -1,
		 "SEQ not found\n");
	HIP_IFEL(!(update_packet = hip_msg_alloc()), -ENOMEM,
		 "Out of memory\n");

	entry->hadb_misc_func->hip_build_network_hdr(
		update_packet, HIP_UPDATE, mask, hitr, hits);

#ifdef CONFIG_HIP_MIDAUTH
	/* TODO: no caching is done for PUZZLE_M parameters. This may be
	 * a DOS attack vector.
	 */
	HIP_IFEL(hip_solve_puzzle_m(update_packet, msg, entry), -1,
		"Building of Challenge_Response failed\n");
#endif

	/* reply with UPDATE(ACK, ECHO_RESPONSE) */
	HIP_IFEL(hip_build_param_ack(update_packet, ntohl(seq->update_id)), -1,
		 "Building of ACK failed\n");

#ifdef CONFIG_HIP_MIDAUTH
	{

		HIP_IFEL(hip_build_param(update_packet, entry->our_pub), -1,
					 "Building of host id failed\n");

	}
#endif

	/* Add HMAC */
	HIP_IFEL(hip_build_param_hmac_contents(
			 update_packet, &entry->hip_hmac_out), -1,
		 "Building of HMAC failed\n");

	/* Add SIGNATURE */
	HIP_IFEL(entry->sign(entry->our_priv_key, update_packet), -EINVAL,
		 "Could not sign UPDATE. Failing\n");

	/* ECHO_RESPONSE (no sign) */
	HIP_DEBUG("echo opaque data len=%d\n",
		  hip_get_param_contents_len(echo));

	HIP_HEXDUMP("ECHO_REQUEST in LOCATOR addr check",
		    (void *)echo +
		    sizeof(struct hip_tlv_common),
		    hip_get_param_contents_len(echo));

	HIP_IFEL(hip_build_param_echo(update_packet,
				      (void *)echo +
				      sizeof(struct hip_tlv_common),
				      hip_get_param_contents_len(echo), 0, 0),
		 -1, "Building of ECHO_RESPONSE failed\n");

	HIP_DEBUG("Sending ECHO RESPONSE/UPDATE packet (address check).\n");
	HIP_IFEL(entry->hadb_xmit_func->
		 hip_send_pkt(dst_ip, src_ip,
			      (entry->nat_mode ? hip_get_local_nat_udp_port() : 0),
			      entry->peer_udp_port, update_packet, entry, 0),
		 -ECOMM, "Sending UPDATE packet failed.\n");

	HIP_IFEL(set_address_state(entry, src_ip),
		 -1, "Setting Own address status to ACTIVE failed\n");

	entry->update_state = 0; /* No retransmissions */

 out_err:
	if (update_packet)
		HIP_FREE(update_packet);
	HIP_DEBUG("end, err=%d\n", err);
	return err;
}

int hip_handle_update_seq(hip_ha_t *entry, hip_common_t *msg)
{
	int err = 0;
	uint32_t pkt_update_id = 0; /* UPDATE ID in packet */
	uint32_t update_id_in = 0;  /* stored incoming UPDATE ID */
	int is_retransmission = 0;
	struct hip_seq *seq = NULL;
	struct hip_hmac *hmac = NULL;
	struct hip_dh_fixed *dh;

	seq = hip_get_param(msg, HIP_PARAM_SEQ);
	pkt_update_id = ntohl(seq->update_id);
	HIP_DEBUG("SEQ: UPDATE ID: %u\n", pkt_update_id);

	update_id_in = entry->update_id_in;
	_HIP_DEBUG("previous incoming update id=%u\n", update_id_in);

	/* 1. If the SEQ parameter is present, and the Update ID in the
	   received SEQ is smaller than the stored Update ID for the host,
	   the packet MUST BE dropped. */
	if (pkt_update_id < update_id_in) {
		HIP_DEBUG("SEQ param present and received UPDATE ID (%u) < stored "\
			  "incoming UPDATE ID (%u). Dropping\n",
			  pkt_update_id, update_id_in);
		err = -EINVAL;
		goto out_err;
	} else if (pkt_update_id == update_id_in) {
		/* 2. If the SEQ parameter is present, and the Update ID in the
		   received SEQ is equal to the stored Update ID for the host, the
		   packet is treated as a retransmission. */
		is_retransmission = 1;
		HIP_DEBUG("Retransmitted UPDATE packet (?), continuing\n");
		/** @todo Ignore this packet or process anyway? */

	}

	hmac = hip_get_param(msg, HIP_PARAM_HMAC);
	HIP_IFEL(hmac == NULL, -1, "HMAC not found. Dropping packet\n");

	/*
	 * 3. The system MUST verify the HMAC in the UPDATE packet.
	 * If the verification fails, the packet MUST be dropped.
	 * **Moved to receive_update due to commonality with ack processing**
	 *
	 * 4. The system MAY verify the SIGNATURE in the UPDATE
	 * packet. If the verification fails, the packet SHOULD be
	 * dropped and an error message logged.
	 * **Moved to receive_update due to commonality with ack processing**
	 */

	/* 5.  If a new SEQ parameter is being processed,
	   the system MUST record the Update ID in the
	   received SEQ parameter, for replay protection. */
	if (seq && !is_retransmission) {
		entry->update_id_in = pkt_update_id;
		_HIP_DEBUG("Stored peer's incoming UPDATE ID %u\n", pkt_update_id);
	}
 out_err:
	if (err)
		HIP_ERROR("SEQUENCE handler failed, err=%d\n", err);

	return err;


}

int hip_set_rekeying_state(hip_ha_t *entry,
			   struct hip_esp_info *esp_info)
{
	int err = 0;
	uint32_t old_spi, new_spi;

	old_spi = esp_info->old_spi;
	new_spi = esp_info->new_spi;

	if(hip_update_exists_spi(entry, ntohl(old_spi),
				 HIP_SPI_DIRECTION_OUT, 0) ||
	   old_spi == 0){
		/* old SPI is the existing SPI or is zero*/
		if(old_spi == new_spi)
			/* mm-04 5.3 1. old SPI is equal to new SPI */
			entry->update_state = 0; //no rekeying
		/* FFT: Do we need a sanity check that both old_spi and new_spi cant
		   be zero. */
		else if(new_spi != 0){
			/* mm-04 5.3 2. Old SPI is existing SPI and new SPI is non-zero
			   3. Old SPI is zero and new SPI is non-zero. */
			entry->update_state = HIP_UPDATE_STATE_REKEYING;
		}
		else {
			/* mm-04 5.3 4. Old SPI is existing, new SPI is zero */
			entry->update_state = HIP_UPDATE_STATE_DEPRECATING;
		}
	}
	return entry->update_state;
}

int hip_handle_esp_info(hip_common_t *msg, hip_ha_t *entry)
{
	int err = 0, keying_state = 0;
	struct hip_esp_info *esp_info;
	uint16_t keymat_index = 0;
	struct hip_dh_fixed *dh;

	esp_info = hip_get_param(msg, HIP_PARAM_ESP_INFO);
	keymat_index = ntohs(esp_info->keymat_index);

	keying_state = hip_set_rekeying_state(entry, esp_info);

	switch(keying_state){
	case HIP_UPDATE_STATE_REKEYING:
		/** @todo: rekeying stuff goes here */
		break;
	case HIP_UPDATE_STATE_DEPRECATING:
		break;
	default:
		// No rekeying
		return 0;
	}

	/* esp-02 6.9 1. If the received UPDATE contains a
	 * Diffie-Hellman parameter, the received Keymat
	 * Index MUST be zero. If this test fails, the packet
	 *  SHOULD be dropped and the system SHOULD log an
	 *  error message. */

	dh = hip_get_param(msg, HIP_PARAM_DIFFIE_HELLMAN);
	if (dh) {
		HIP_DEBUG("packet contains DH\n");
		HIP_IFEL(!esp_info, -1, "Packet contains DH but not ESP_INFO\n");
		HIP_IFEL(keymat_index != 0, -EINVAL,
			 "UPDATE contains Diffie-Hellman parameter with non-zero"
			 "keymat value %u in ESP_INFO. Dropping\n", keymat_index);
	}
	/* esp-02 6.9 2. if no outstanding request, process as in sec 6.9.1 */

	/** @todo Check for outstanding rekeying request. */

	/* esp-02 6.9 3. If there is an outstanding rekeying request,
	 * UPDATE must be acked, save ESP_INFO, DH params, continue
	 * processing as stated in 6.10 */
 out_err:
	if(err)
		HIP_DEBUG("Error while processing Rekeying for update packet err=%d",
			  err);
	return err;
}

int hip_handle_encrypted(hip_ha_t *entry, struct hip_tlv_common *enc)
{
	int err = 0;
	int param_type;
	uint16_t crypto_len;
	char *tmp_enc = NULL;
	unsigned char *iv;
	struct hip_tlv_common * enc_param = NULL;

	HIP_DEBUG("hip_handle_encrypted\n");

	HIP_IFEL(!(tmp_enc = HIP_MALLOC(hip_get_param_total_len(enc),
					GFP_KERNEL)), -ENOMEM,
		 "No memory for temporary parameter\n");

	memcpy(tmp_enc, enc, hip_get_param_total_len(enc));

	/* Decrypt ENCRYPTED field*/
	_HIP_HEXDUMP("Recv. Key", &entry->hip_enc_in.key, 24);

	switch (entry->hip_transform) {
	case HIP_HIP_AES_SHA1:
		enc_param = (struct hip_tlv_common *)
			(tmp_enc + sizeof(struct hip_encrypted_aes_sha1));
		iv = ((struct hip_encrypted_aes_sha1 *) tmp_enc)->iv;
		/* 4 = reserved, 16 = iv */
		crypto_len = hip_get_param_contents_len(enc) - 4 - 16;
		HIP_DEBUG("aes crypto len: %d\n", crypto_len);
		break;
	case HIP_HIP_3DES_SHA1:
		enc_param = (struct hip_tlv_common *)
			(tmp_enc + sizeof(struct hip_encrypted_3des_sha1));
		iv = ((struct hip_encrypted_3des_sha1 *) tmp_enc)->iv;
		/* 4 = reserved, 8 = iv */
		crypto_len = hip_get_param_contents_len(enc) - 4 - 8;
		break;
	case HIP_HIP_NULL_SHA1:
		enc_param = (struct hip_tlv_common *)
			(tmp_enc + sizeof(struct hip_encrypted_null_sha1));
		iv = NULL;
		/* 4 = reserved */
		crypto_len = hip_get_param_contents_len(enc) - 4;
		break;
	default:
		HIP_IFEL(1, -EINVAL, "Unknown HIP transform: %d\n",
			 entry->hip_transform);
	}

	HIP_DEBUG("Crypto encrypted\n");
	_HIP_HEXDUMP("IV: ", iv, 16); /* Note: iv can be NULL */

	HIP_IFEL(hip_crypto_encrypted(enc_param, iv, entry->hip_transform,
				      crypto_len, &entry->hip_enc_in.key,
				      HIP_DIRECTION_DECRYPT), -EINVAL,
		 "Decryption of encrypted parameter failed\n");

	param_type = hip_get_param_type(enc_param);

	/* Handling contents */
	switch (param_type) {
	case HIP_PARAM_KEYS:
		break;
	default:
		HIP_IFEL(1, -EINVAL, "Unknown update paramer type in encrypted %d\n",
			 param_type);
	}

 out_err:
	if (err)
		HIP_DEBUG("Error while handling encrypted parameter\n");
	if (tmp_enc)
		HIP_FREE(tmp_enc);
	return err;
}

int hip_update_peer_preferred_address(hip_ha_t *entry,
				      struct hip_peer_addr_list_item *addr,
				      uint32_t spi_in)
{
	int err = 0, i = 0;
	struct hip_spi_in_item *item, *tmp;
	hip_list_t *item_nd = NULL, *tmp_nd = NULL;
	struct netdev_address *n;
	in6_addr_t local_addr;

	HIP_DEBUG("Checking spi setting 0x%x\n",spi_in);

	HIP_DEBUG_HIT("hit our", &entry->hit_our);
	HIP_DEBUG_HIT("hit peer", &entry->hit_peer);
	HIP_DEBUG_IN6ADDR("local", &entry->our_addr);
	HIP_DEBUG_IN6ADDR("peer", &addr->address);

	/* spi_in = hip_get_spi_to_update_in_established(
	   entry, &entry->our_addr); */
	HIP_IFEL(spi_in == 0, -1, "No inbound SPI found for daddr\n");

	if (IN6_IS_ADDR_V4MAPPED(&entry->our_addr)
	    != IN6_IS_ADDR_V4MAPPED(&addr->address)) {
		HIP_DEBUG("AF difference in addrs, checking if possible to choose "\
			  "same AF\n");
		list_for_each_safe(item_nd, tmp_nd, addresses, i) {
			n = list_entry(item_nd);
			if (hip_sockaddr_is_v6_mapped(&n->addr)
			    == IN6_IS_ADDR_V4MAPPED(&addr->address) & 
			    (ipv6_addr_is_teredo(hip_cast_sa_addr(&n->addr)) == 
			     ipv6_addr_is_teredo(&addr->address))) {
				HIP_DEBUG("Found addr with same AF\n");
				memset(&local_addr, 0, sizeof(in6_addr_t));
				memcpy(&local_addr, hip_cast_sa_addr(&n->addr),
				       sizeof(in6_addr_t));
				HIP_DEBUG_HIT("Using addr for SA", &local_addr);
				break;
			}
		}
	} else {
		/* same AF as in addr, use &entry->our_addr */
		memset(&local_addr, 0, sizeof(in6_addr_t));
		memcpy(&local_addr, &entry->our_addr, sizeof(in6_addr_t));
	}

	/** @todo Enabling 1s makes hard handovers work, but softhandovers fail. */
#if 1
	entry->hadb_ipsec_func->hip_delete_hit_sp_pair(&entry->hit_our,
                                                       &entry->hit_peer, IPPROTO_ESP, 1);

	default_ipsec_func_set.hip_delete_sa(entry->default_spi_out, &addr->address, &local_addr,
		      HIP_SPI_DIRECTION_OUT, entry);
#endif

#if 1
	entry->hadb_ipsec_func->hip_delete_hit_sp_pair(&entry->hit_peer,
                                                       &entry->hit_our, IPPROTO_ESP, 1);
#endif

	default_ipsec_func_set.hip_delete_sa(spi_in, &addr->address, &local_addr, HIP_SPI_DIRECTION_IN, entry);

	HIP_IFEL(entry->hadb_ipsec_func->hip_setup_hit_sp_pair(&entry->hit_our,
                                                               &entry->hit_peer,
				       &local_addr, &addr->address,
				       IPPROTO_ESP, 1, 0), -1,
		 "Setting up SP pair failed\n");

	entry->local_udp_port = entry->nat_mode ? hip_get_local_nat_udp_port() : 0;

	HIP_IFEL(entry->hadb_ipsec_func->hip_add_sa(&local_addr, &addr->address,
                                                    &entry->hit_our,
			    &entry->hit_peer, entry->default_spi_out,
			    entry->esp_transform, &entry->esp_out,
			    &entry->auth_out, 1, HIP_SPI_DIRECTION_OUT, 0, entry), -1,
		 "Error while changing outbound security association for new "\
		 "peer preferred address\n");

#if 1
	HIP_IFEL(entry->hadb_ipsec_func->hip_setup_hit_sp_pair(&entry->hit_peer,
                                                               &entry->hit_our,
				       &addr->address, &local_addr,
				       IPPROTO_ESP, 1, 0), -1,
		 "Setting up SP pair failed\n");
#endif

	HIP_IFEL(entry->hadb_ipsec_func->hip_add_sa(&addr->address, &local_addr,
			    &entry->hit_peer, &entry->hit_our,
			    spi_in, entry->esp_transform,
			    &entry->esp_in, &entry->auth_in, 1,
			    HIP_SPI_DIRECTION_IN, 0, entry), -1,
		 "Error while changing inbound security association for new "\
		 "preferred address\n");

 out_err:
	return err;
}

int hip_update_handle_echo_response(hip_ha_t *entry,
				    struct hip_echo_response *echo_resp,
                                    in6_addr_t *src_ip) {
	int err = 0, i;
	hip_list_t *item, *tmp;
	struct hip_spi_out_item *out_item;

	HIP_DEBUG("\n");

	list_for_each_safe(item, tmp, entry->spis_out, i) {
		int ii;
		hip_list_t *a_item, *a_tmp;
		struct hip_peer_addr_list_item *addr;
		out_item = list_entry(item);

		list_for_each_safe(a_item, a_tmp, out_item->peer_addr_list, ii) {
			addr = list_entry(a_item);
			_HIP_DEBUG("checking address, seq=%u\n",
				   addr->seq_update_id);
			if (memcmp(&addr->address, src_ip, sizeof(in6_addr_t)) == 0) {
				if (hip_get_param_contents_len(echo_resp)
				    != sizeof(addr->echo_data))
				{
					HIP_ERROR("echo data len mismatch\n");
					continue;
				}
				if (memcmp(addr->echo_data,
					   (void *)echo_resp +
					   sizeof(struct hip_tlv_common),
					   sizeof(addr->echo_data)) != 0)
				{
					HIP_ERROR("ECHO_RESPONSE differs from "	\
						  "ECHO_REQUEST\n");
					continue;
				}
				HIP_DEBUG("address verified successfully, " \
					  "setting state to ACTIVE\n");
				addr->address_state = PEER_ADDR_STATE_ACTIVE;
				HIP_DEBUG("Changing Security Associations for "	\
					  "the new peer address\n");
				/* if bex address then otherwise no */
				if (ipv6_addr_cmp(&entry->peer_addr,
						  &addr->address) == 0)
				{
					uint32_t spi = hip_hadb_get_spi(entry, -1);
					HIP_DEBUG("Setting SA for bex locator\n");
					HIP_IFEL(hip_update_peer_preferred_address(
							 entry, addr, spi), -1,
						 "Error while changing SAs for " \
						 "mobility\n");
				}
				do_gettimeofday(&addr->modified_time);
				if (addr->is_preferred)
				{
					/* maybe we should do this default address
					   selection after handling the LOCATOR. */
					hip_hadb_set_default_out_addr(
						entry,out_item, &addr->address);
				}
				else HIP_DEBUG("address was not set as " \
					       "preferred address\n");
			}
		}
	}

 out_err:
	return err;
}

int hip_receive_update(hip_common_t *msg, in6_addr_t *update_saddr,
		       in6_addr_t *update_daddr, hip_ha_t *entry,
		       hip_portpair_t *sinfo)
{
#ifdef CONFIG_HIP_PERFORMANCE
	HIP_DEBUG("Start PERF_HANDLE_UPDATE_1\n");
	hip_perf_start_benchmark( perf_set, PERF_HANDLE_UPDATE_1);
#endif
	int err = 0, has_esp_info = 0, pl = 0, send_ack = 0;
	in6_addr_t *hits = NULL;
	in6_addr_t *src_ip = NULL , *dst_ip = NULL;
	struct hip_esp_info *esp_info = NULL;
	struct hip_seq *seq = NULL;
	struct hip_ack *ack = NULL;
	struct hip_locator *locator = NULL;
	struct hip_echo_request *echo_request = NULL;
	struct hip_echo_response *echo_response = NULL;
	struct hip_tlv_common *encrypted = NULL;
	uint32_t spi = 0;
	struct hip_stun *stun = NULL;

	HIP_DEBUG("\n");


        /** For debugging
        hip_print_locator_addresses(msg);
        if (entry)
            hip_print_peer_addresses(entry); */

        _HIP_DEBUG_HIT("receive a stun from: ", update_saddr);

#ifdef CONFIG_HIP_RVS
        if (hip_relay_get_status() != HIP_RELAY_OFF)
        {
              hip_relrec_t *rec = NULL;
              hip_relrec_t dummy;

              /* Check if we have a relay record in our database matching the
                 Responder's HIT. We should find one, if the Responder is
                 registered to relay.*/
              HIP_DEBUG_HIT("Searching relay record on HIT ", &msg->hitr);
              memcpy(&(dummy.hit_r), &msg->hitr, sizeof(msg->hitr));
              rec = hip_relht_get(&dummy);
              if (rec == NULL)
              {
                  HIP_INFO("No matching relay record found.\n");
              }
              else if (rec->type == HIP_RELAY || rec->type == HIP_FULLRELAY || rec->type == HIP_RVSRELAY)
              {
                   hip_relay_forward(msg, update_saddr, update_daddr, rec, sinfo, HIP_UPDATE, rec->type);
                   goto out_err;
              }
         }
     else
#endif
        /* RFC 5201: If there is no corresponding HIP association, the
	 * implementation MAY reply with an ICMP Parameter Problem. */
	if(entry == NULL) {
		HIP_ERROR("No host association database entry found.\n");
		err = -1;
		goto out_err;

	}
	/* RFC 5201: An UPDATE packet is only accepted if the state is only
	   processed in state ESTABLISHED. However, if the state machine is in
	   state R2-SENT and an UPDATE is received, the state machine should
	   move to state ESTABLISHED (see table 5 under section 4.4.2. HIP
	   State Processes). */
	else if(entry->state == HIP_STATE_R2_SENT) {
		entry->state == HIP_STATE_ESTABLISHED;
		HIP_DEBUG("Received UPDATE in state %s, moving to "\
			  "ESTABLISHED.\n", hip_state_str(entry->state));
	} else if(entry->state != HIP_STATE_ESTABLISHED) {
		HIP_ERROR("Received UPDATE in illegal state %s.\n",
			  hip_state_str(entry->state));
		err = -EPROTO;
		goto out_err;
	}

	src_ip = update_saddr;
	dst_ip = update_daddr;
	hits = &msg->hits;

	/* RFC 5201: The UPDATE packet contains mandatory HMAC and HIP_SIGNATURE
	   parameters, and other optional parameters. The UPDATE packet contains
	   zero or one SEQ parameter. An UPDATE packet contains zero or one ACK
	   parameters. (see section 5.3.5). A single UPDATE packet may contain
	   both a sequence number and one or more acknowledgment numbers. (see
	   section 4.2).

	   Thus, we first have to verify the HMAC and HIP_SIGNATURE parameters
	   and only after successful verification, we can move to handling the
	   optional parameters. */

#ifdef CONFIG_HIP_PERFORMANCE
	HIP_DEBUG("Start PERF_VERIFY_UPDATE\n");
	hip_perf_start_benchmark(perf_set, PERF_VERIFY_UPDATE);
#endif
	/* RFC 5201: The system MUST verify the HMAC in the UPDATE packet. If
	   the verification fails, the packet MUST be dropped. */
	HIP_IFEL(hip_verify_packet_hmac(msg, &entry->hip_hmac_in), -1,
		 "HMAC validation on UPDATE failed.\n");

	/* RFC 5201: The system MAY verify the SIGNATURE in the UPDATE packet.
	   If the verification fails, the packet SHOULD be dropped and an error
	   message logged. */
	HIP_IFEL(entry->verify(entry->peer_pub_key, msg), -1,
		 "Verification of UPDATE signature failed.\n");

#ifdef CONFIG_HIP_PERFORMANCE
	HIP_DEBUG("Stop and write PERF_VERIFY_UPDATE\n");
	hip_perf_stop_benchmark(perf_set, PERF_VERIFY_UPDATE);
	hip_perf_write_benchmark(perf_set, PERF_VERIFY_UPDATE);
#endif
	/* RFC 5201: If both ACK and SEQ parameters are present, first ACK is
	   processed, then the rest of the packet is processed as with SEQ. */
	ack = hip_get_param(msg, HIP_PARAM_ACK);
	if (ack != NULL) {
		HIP_DEBUG("ACK parameter found with peer Update ID %u.\n",
			  ntohl(ack->peer_update_id));
		entry->hadb_update_func->hip_update_handle_ack(
			entry, ack, has_esp_info);
	}

	seq = hip_get_param(msg, HIP_PARAM_SEQ);
	if (seq != NULL) {
		HIP_DEBUG("SEQ parameter found with  Update ID %u.\n",
			  ntohl(seq->update_id));
		HIP_IFEL(hip_handle_update_seq(entry, msg), -1,
			 "Error when handling parameter SEQ.\n");
	}

	esp_info = hip_get_param(msg, HIP_PARAM_ESP_INFO);
	if (esp_info != NULL){
		HIP_DEBUG("ESP INFO parameter found with new SPI %u.\n",
			  ntohl(esp_info->new_spi));
		has_esp_info = 1;
		HIP_IFEL(hip_handle_esp_info(msg, entry), -1,
			 "Error in processing esp_info\n");
	}

	/* RFC 5206: End-Host Mobility and Multihoming. */
	locator = hip_get_param(msg, HIP_PARAM_LOCATOR);
	echo_request = hip_get_param(msg, HIP_PARAM_ECHO_REQUEST);
	echo_response = hip_get_param(msg, HIP_PARAM_ECHO_RESPONSE);
#ifdef CONFIG_HIP_PERFORMANCE
	HIP_DEBUG("Stop PERF_HANDLE_UPDATE_1\n");
	hip_perf_stop_benchmark( perf_set, PERF_HANDLE_UPDATE_1);
	HIP_DEBUG("Start PERF_HANDLE_UPDATE_2\n");
	hip_perf_start_benchmark(perf_set, PERF_HANDLE_UPDATE_2);
#endif
	if (locator != NULL) {
		HIP_DEBUG("LOCATOR parameter found.\n");
		err = entry->hadb_update_func->hip_handle_update_plain_locator(
			entry, msg, src_ip, dst_ip, esp_info, seq);
	} else {
		if (echo_request != NULL) {
			HIP_DEBUG("ECHO_REQUEST parameter found.\n");
			err = entry->hadb_update_func->hip_handle_update_addr_verify(
				entry, msg, src_ip, dst_ip);
			/* Check the peer learning case. Can you find the src_ip
			   from spi_out->peer_addr_list if the addr is not found add it
			   -- SAMU */
			if (!err) {
				hip_print_peer_addresses(entry);
				pl = hip_peer_learning(esp_info, entry, src_ip);
				/* pl left unchecked because currently we are not
				   that interested in the success of PL */
				hip_print_peer_addresses(entry);
			}
		}
		if (echo_response != NULL) {
			HIP_DEBUG("ECHO_RESPONSE parameter found.\n");
			hip_update_handle_echo_response(entry, echo_response, src_ip);
		}
	}

	encrypted = hip_get_param(msg, HIP_PARAM_ENCRYPTED);
	if (encrypted != NULL) {
		HIP_DEBUG("ENCRYPTED found\n");
		HIP_IFEL(hip_handle_encrypted(entry, encrypted), -1,
			 "Error in processing encrypted parameter\n");
		send_ack = 1;
	}

	/* Node moves within public Internet or from behind a NAT to public
	   Internet.

	   Should this be moved inside the LOCATOR parameter handling? Does node
	   movement mean that we should expect a LOCATOR parameter?
	   -Lauri 01.07.2008. */
	if(sinfo->dst_port == 0){
		HIP_DEBUG("UPDATE packet src port %d\n", sinfo->src_port);
		entry->nat_mode = 0;
		entry->peer_udp_port = 0;
		entry->hadb_xmit_func->hip_send_pkt = hip_send_pkt;
		hip_hadb_set_xmit_function_set(entry, &default_xmit_func_set);
	} else {
		/* Node moves from public Internet to behind a NAT, stays
		   behind the same NAT or moves from behind one NAT to behind
		   another NAT. */
		HIP_DEBUG("UPDATE packet src port %d\n", sinfo->src_port);

		if (!entry->nat_mode)
			entry->nat_mode = HIP_NAT_MODE_PLAIN_UDP;

		entry->peer_udp_port = sinfo->src_port;
		hip_hadb_set_xmit_function_set(entry, &nat_xmit_func_set);
		ipv6_addr_copy(&entry->our_addr, dst_ip);
		ipv6_addr_copy(&entry->peer_addr, src_ip);
	}

	/* RFC 5203: Registration Extension
	   When there is a REG_INFO parameter present and in the parameter are
	   listed changes that affect the set of requester's services, we must
	   response with an UPDATE packet containing a REG_REQUEST parameter.

	   When there is a REG_REQUEST parameter present and in the parameter
	   are listed services that the registrar is able to provide, we must
	   response with an UPDATE packet containing a REG_RESPONSE parameter.

	   When REG_INFO or REG_REQUEST is present, we just set the send_ack
	   bit and build the response parameter in the hip_update_send_ack().
	   This may lead to acking SEQs more than once, but since the update
	   implementation is currently being revised, we settle for this
	   arrangement for now.

	   REG_RESPONSE or REG_FAILED parametes do not need any response.
	   -Lauri 01.07.2008. */
	if(hip_get_param(msg, HIP_PARAM_REG_INFO) != NULL) {
		send_ack = 1;
	} else if(hip_get_param(msg, HIP_PARAM_REG_REQUEST) != NULL) {
		send_ack = 1;
	} else {
		hip_handle_param_reg_response(entry, msg);
		hip_handle_param_reg_failed(entry, msg);
	}

	/********** ESP-PROT anchor (OPTIONAL) **********/

	/* RFC 5201: presence of a SEQ parameter indicates that the
	 * receiver MUST ACK the UPDATE
	 *
	 * should be added above in handling of SEQ, but this breaks
	 * UPDATE as it might send duplicates the way ACKs are
	 * implemented right now */
	HIP_IFEL(esp_prot_handle_update(msg, entry, src_ip, dst_ip), -1,
			"failed to handle received esp prot anchor\n");

	/************************************************/

	if(send_ack) {
		HIP_IFEL(hip_update_send_ack(entry, msg, src_ip, dst_ip), -1,
			 "Error sending UPDATE ACK.\n");
	}

#ifdef CONFIG_HIP_PERFORMANCE
	HIP_DEBUG("Stop and write PERF_HANDLE_UPDATE_2\n");
	hip_perf_stop_benchmark(perf_set,  PERF_HANDLE_UPDATE_2);
	hip_perf_write_benchmark(perf_set, PERF_HANDLE_UPDATE_2);
	HIP_DEBUG("Write PERF_HANDLE_UPDATE_1\n");
	hip_perf_write_benchmark( perf_set, PERF_HANDLE_UPDATE_1);
#endif

 out_err:
	if (err != 0)
		HIP_ERROR("UPDATE handler failed, err=%d\n", err);

	if (entry != NULL) {
		HIP_UNLOCK_HA(entry);
		hip_put_ha(entry);
	}

#ifdef CONF_HIP_OPPORTUNISTIC
	//empty the oppipdb
	empty_oppipdb();
#endif /* CONF_HIP_OPPORTUNISTIC */

        /** For debugging
        if (entry)
            hip_print_peer_addresses(entry); */

	return err;
}

int hip_copy_spi_in_addresses(struct hip_locator_info_addr_item *src,
			      struct hip_spi_in_item *spi_in, int count)
{
	size_t s = count * sizeof(struct hip_locator_info_addr_item);
	void *p = NULL;

	HIP_DEBUG("src=0x%p count=%d\n", src, count);
	if (!spi_in || (src && count <= 0)) {
		HIP_ERROR("!spi_in or src & illegal count (%d)\n", count);
		return -EINVAL;
	}

	if (src) {
		p = HIP_MALLOC(s, GFP_ATOMIC);
		if (!p) {
			HIP_ERROR("kmalloc failed\n");
			return -ENOMEM;
		}
		memcpy(p, src, s);
	} else
		count = 0;

	_HIP_DEBUG("prev addresses_n=%d\n", spi_in->addresses_n);
	if (spi_in->addresses) {
		HIP_DEBUG("kfreeing old address list at 0x%p\n",
			  spi_in->addresses);
		HIP_FREE(spi_in->addresses);
	}

	spi_in->addresses_n = count;
	spi_in->addresses = p;

	return 0;
}

int hip_update_preferred_address(struct hip_hadb_state *entry,
				 in6_addr_t *new_pref_addr, in6_addr_t *daddr,
				 uint32_t *_spi_in)
{
     int err = 0;
     struct hip_spi_in_item *item, *tmp;
     uint32_t spi_in = *_spi_in;
     struct in6_addr srcaddr;
     struct in6_addr destaddr;
     HIP_DEBUG("Checking spi setting %x\n",spi_in);
     memcpy(&srcaddr, new_pref_addr, sizeof(struct in6_addr));
     memcpy(&destaddr, daddr, sizeof(struct in6_addr));

     HIP_DEBUG_HIT("hit our", &entry->hit_our);
     HIP_DEBUG_HIT("hit peer", &entry->hit_peer);
     HIP_DEBUG_IN6ADDR("saddr", new_pref_addr);
     HIP_DEBUG_IN6ADDR("daddr", daddr);

     entry->hadb_ipsec_func->hip_delete_hit_sp_pair(&entry->hit_our, &entry->hit_peer, IPPROTO_ESP, 1);

     default_ipsec_func_set.hip_delete_sa(entry->default_spi_out, daddr, &entry->our_addr,
		   HIP_SPI_DIRECTION_OUT, entry);
#if 1
     entry->hadb_ipsec_func->hip_delete_hit_sp_pair(&entry->hit_peer, &entry->hit_our, IPPROTO_ESP, 1);
#endif
     /** @todo Check that this works with the pfkey API. */
     default_ipsec_func_set.hip_delete_sa(spi_in, &entry->our_addr, &entry->hit_our, HIP_SPI_DIRECTION_IN, entry);

     /* THIS IS JUST A GRUDE FIX -> FIX THIS PROPERLY LATER
        check for a mismatch in addresses and fix the situation
        at least one case comes here with wrong addrs
        MN has IPv4 CN IPv4 and IPv6 addresses MN does hard interfamily handover.
        MN loses IPv4 addr and obtains IPv6 addr. As a result this code tries to add
        saddr(6) daddr(4) SA ... BUG ID 458
      */
     if ((IN6_IS_ADDR_V4MAPPED(&srcaddr) != IN6_IS_ADDR_V4MAPPED(&destaddr)) || 
	     (ipv6_addr_is_teredo(&srcaddr) != ipv6_addr_is_teredo(&destaddr))) {
             hip_list_t *item = NULL, *tmp = NULL, *item_outer = NULL, *tmp_outer = NULL;
             struct hip_peer_addr_list_item *addr_li;
             struct hip_spi_out_item *spi_out;
             int i = 0, ii = 0;
             list_for_each_safe(item_outer, tmp_outer, entry->spis_out, i) {
                     spi_out = list_entry(item_outer);
                     ii = 0;
                     tmp = NULL;
                     item = NULL;
                     list_for_each_safe(item, tmp, spi_out->peer_addr_list, ii) {
                             addr_li = list_entry(item);
                             HIP_DEBUG_HIT("SPI out addresses", &addr_li->address);
                             if (IN6_IS_ADDR_V4MAPPED(&addr_li->address) ==
                                 IN6_IS_ADDR_V4MAPPED(&srcaddr) & 
				 (ipv6_addr_is_teredo(&addr_li->address) == 
				  ipv6_addr_is_teredo(&srcaddr))) {
                                     HIP_DEBUG("Found matching addr\n");
                                     ipv6_addr_copy(&destaddr, &addr_li->address);
                                     goto out_of_loop;
                             }
                     }
             }
     }
 out_of_loop:

     HIP_IFEL((IN6_IS_ADDR_V4MAPPED(&srcaddr) != IN6_IS_ADDR_V4MAPPED(&destaddr)), -1,
	     "Different address families, not adding SAs\n");

     HIP_IFEL(entry->hadb_ipsec_func->hip_setup_hit_sp_pair(&entry->hit_our, &entry->hit_peer,
				    &srcaddr, &destaddr, IPPROTO_ESP, 1, 0),
	      -1, "Setting up SP pair failed\n");

     entry->local_udp_port = entry->nat_mode ? hip_get_local_nat_udp_port() : 0;

     _HIP_DEBUG("SPI out =0x%x\n", entry->default_spi_out);
     _HIP_DEBUG("SPI in =0x%x\n", spi_in);

     HIP_IFEL(entry->hadb_ipsec_func->hip_add_sa(&srcaddr, &destaddr, &entry->hit_our,
			 &entry->hit_peer, entry->default_spi_out,
			 entry->esp_transform, &entry->esp_out,
			 &entry->auth_out, 1, HIP_SPI_DIRECTION_OUT, 0, entry), -1,
	      "Error while changing outbound security association for new "\
	      "preferred address\n");

     /* hip_delete_sp_pair(&entry->hit_peer, &entry->hit_our, IPPROTO_ESP,
	1);
        default_ipsec_func_set.hip_delete_sa(spi_in, &entry->our_addr, HIP_SPI_DIRECTION_OUT, entry); */

	HIP_IFEL(_spi_in == NULL, -1, "No inbound SPI found for daddr\n");

#if 1
     HIP_IFEL(entry->hadb_ipsec_func->hip_setup_hit_sp_pair(&entry->hit_peer,&entry->hit_our,
				    &destaddr, &srcaddr, IPPROTO_ESP, 1, 0),
	      -1, "Setting up SP pair failed\n");
#endif

     HIP_IFEL(entry->hadb_ipsec_func->hip_add_sa(&destaddr, &srcaddr,
			 &entry->hit_peer, &entry->hit_our,
			 spi_in, entry->esp_transform,
			 &entry->esp_in, &entry->auth_in, 1,
			 HIP_SPI_DIRECTION_IN, 0, entry), -1,
	      "Error while changing inbound security association for new "\
	      "preferred address\n");

     //ipv6_addr_copy(&entry->our_addr, &srcaddr);

 out_err:
	return err;

}

int hip_update_src_address_list(struct hip_hadb_state *entry,
				struct hip_locator_info_addr_item *addr_list,
				in6_addr_t *daddr, int addr_count,
				int esp_info_old_spi, int is_add,
				struct sockaddr* addr)
{
	int err = 0, i = 0, ii = 0, preferred_address_found = 0;
	int choose_random = 0, change_preferred_address = 0;
	struct hip_spi_in_item *spi_in = NULL;
	struct hip_locator_info_addr_item *loc_addr_item = addr_list;
	in6_addr_t *saddr, *comp_addr = hip_cast_sa_addr(addr);
	hip_list_t *item = NULL, *tmp = NULL, *item_outer = NULL,
		*tmp_outer = NULL;
	struct hip_peer_addr_list_item *addr_li;
	struct hip_spi_out_item *spi_out;

	HIP_DEBUG("\n");

	/* Peer's preferred address. Can be changed by the source address
	   selection below if we don't find any addresses of the same family
	   as peer's preferred address (intrafamily handover).

	   Address that is currently used with the peer, as far we know it might
	   have chaned in a double jump for example. -samu
	*/
	HIP_IFE(hip_hadb_get_peer_addr(entry, daddr), -1);

	/*
	   Gets a pointer to the inbound SPI list. "copy failed", what copy?
	   Has this call been "hip_copy_spi_in_addresses", but it is done
	   in the end of this function.
	   -samu
	*/

	spi_in = hip_hadb_get_spi_in_list(entry, esp_info_old_spi);
	if (!spi_in) {
		HIP_ERROR("SPI listaddr list copy failed\n");
		goto out_err;
	}

	/* If soft handover mode is used, check if the addresses were used before,
	 * and if yes, skip the following procedure for sending UPDATE packets.
	 * If hard handover mode is forced to be used, do not check if the addresses
	 * were used before and continue updating address lists and sending HIP
	 * UPDATE packets. */
	if (!is_hard_handover) {
#if 0
	        /*
		   avoid advertising the same address set
		   (currently assumes that lifetime or reserved field do not
		   change, later store only addresses)

		   This just checked that if the addresses list is exactly the
		   same as the inbound SPI addresses list then lets not send
		   send any UPDATES. At least Dongsu has some problems with this
		   one. There might be problems in situations , like slower
		   networks where this can go wrong. In gereral I do not think
		   this matters so much, it is just one UPDATE once in a while
		   -samu
		*/

		if (addr_count == spi_in->addresses_n &&
			addr_list && spi_in->addresses &&
			memcmp(addr_list, spi_in->addresses,
			   addr_count *
			   sizeof(struct hip_locator_info_addr_item)) == 0) {
			HIP_DEBUG("Same address set as before, return\n");
			return GOTO_OUT;
		} else {
			HIP_DEBUG("Address set has changed, continue\n");
		}
#endif
	}

	/*
	   dont go to out_err but to ...

	   Did not have addresses listed, addr_list should contain
	   all the addresses from the addresses table just after a
	   netdev event, that lead us here. If we do not have addresses
	   what is the point in updating the preferred address

	   And if we do not have any addresses we have to clear the local
	   address from the entry and then remember a empty set of addresses
	   see bottom of this function.
	   -samu

	*/
	if(!addr_list) {
		HIP_DEBUG("No address list\n");
		goto skip_pref_update;
	}

	/*
	   spi_in->spi is equal to esp_info_old_spi. In the loop below, we make
	   sure that the source and destination address families match.

	   Looks like this pointer is already assigned to the same place
	   so this line is not really needed -samu
	 */
	loc_addr_item = addr_list;

	/*
	  Just checks that all the addresses given are in the same format.
	  Internally and in LOCATOR all addresses are in IPv4 mapped to
	  IPv6 format ...00FFFF1234
	  -samu
	 */

	HIP_IFEL((addr->sa_family == AF_INET), -1,
		 "all addresses in update should be mapped");

	/*
	   If we have deleted the old address and it was preferred than we should
	   make new preferred address. Now, we chose it as random address in list.

 	   Yes this comment has some meaning to it. We should actually choose a
	   address to be our new local address, NATs and stuff will have their
	   say into this matter also.

	   Happens if netlink event was RTM_DELADDR and the removed address
	   was our currently used address. The random is just, choose the next
	   address that is not the address removed (inside a family if not possible
	   change family).
	   -samu
	*/
	if( !is_add && ipv6_addr_cmp(&entry->our_addr, comp_addr) == 0 ) {
		choose_random = 1;
	}

	/*
	  If address was an addition and active handovers are on, then we want
	  to do the handover to the new address right now and we force the functionality
	  below to make the change. Do NOT really know if this works correctly any more
	  -samu
	 */
	if( is_add && is_active_mhaddr ) {
		change_preferred_address = 1;/* comp_addr = hip_cast_sa_addr(addr); */
	} else {
		comp_addr = &entry->our_addr;
	}

	/* Lets choose a random address this loop is gone through twice thats why
	   there is that been_here variable

	   NOTE: This changes our address in use

	   -samu
	 */
	if (choose_random) {
		int been_here = 0;
	choose_random:
		/*
		  First we will go through the current addresses looking for an
		  address that has the same family as the removed one (addr from RTM_DELADDR).
		  -samu
		 */
		loc_addr_item = addr_list;
		
		//changed to read global counter
		//for(i = 0; i < addr_count; i++, loc_addr_item++) {
		for (i = 0; i < address_count; i++) {
/*
		comp_af = IN6_IS_ADDR_V4MAPPED(hip_get_locator_item_address(hip_get_locator_item(locator_address_item, i)))

 */			
			HIP_DEBUG("I is now %d\n", i);
			 
			saddr = hip_get_locator_item_address(hip_get_locator_item_as_one(loc_addr_item, i));
//			saddr = &loc_addr_item->address;
			HIP_DEBUG_IN6ADDR("Saddr: ", saddr);
			HIP_DEBUG_IN6ADDR("Daddr: ", daddr);

			if (memcmp(comp_addr, saddr, sizeof(in6_addr_t)) == 0) {
				/*
				   If both are mapped in the same manner then they are
				   the same family -samu
				*/
				if (IN6_IS_ADDR_V4MAPPED(saddr) ==
				    IN6_IS_ADDR_V4MAPPED(daddr) && 
				    (ipv6_addr_is_teredo(saddr) == 
				     ipv6_addr_is_teredo(daddr)))
				{
					/*
					   Select the first match

					   This works for now but this really should be done more wisely
					   Like with ICE data or something similar. This would choose
					   a natted IPv4 over globally routable IPv4 if the order was
					   correct
					   -samu
					 */
					loc_addr_item->reserved = ntohl(1 << 7);
					preferred_address_found = 1;
					/*
					  We want to change the new address and it was RTM_NEWADDR
					  This belongs to the active handover stuff
					 */
					if( change_preferred_address && is_add) {
						/*
						   basically just sets the SAs correctly
						*/
						HIP_IFEL(hip_update_preferred_address(
								 entry, saddr, daddr, &spi_in->spi),
							 -1, "Setting new preferred address "\
							 "failed.\n");
					} else {
						/*
						  Do not change the preferred address and was a delete
						  This comment has no sensible meaning to me
						  -samu
						 */
						HIP_DEBUG("Preferred Address is the old "\
							  "preferred address\n");
					}
					HIP_DEBUG_IN6ADDR("saddr: ", saddr);
					break;
				}
			}
		}
		/*
		  We did not find a suitable address in the same family as the removed
		  one and we are on the first pass of this code.

		  So we will start looking for a address from a different family and if found
		  we will skip back to choose_random.

		  On the second round this will be skipped

		  If the first round searched for another IPv4 address this will change the address to IPv6
		  if possible and try again  to look for another IPv6 address.

		  NOTE: This changes the peers address in use
		  -samu
		 */
		if ((preferred_address_found == 0) && (been_here == 0)) {
			item = NULL;
			tmp = NULL;
			item_outer = NULL;
			tmp_outer = NULL;
		        i = 0, ii = 0;
			list_for_each_safe(item_outer, tmp_outer, entry->spis_out, i) {
				spi_out = list_entry(item_outer);
				ii = 0;
				tmp = NULL;
				item = NULL;
				list_for_each_safe(item, tmp, spi_out->peer_addr_list, ii) {
					addr_li = list_entry(item);
					HIP_DEBUG_HIT("SPI out addresses", &addr_li->address);
					if ((IN6_IS_ADDR_V4MAPPED(&addr_li->address) !=
					    IN6_IS_ADDR_V4MAPPED(daddr)) || 
					    (ipv6_addr_is_teredo(&addr_li->address) != 
					     ipv6_addr_is_teredo(daddr))) {
						HIP_DEBUG("Found other family than BEX address "\
							  "family\n");
						ipv6_addr_copy(daddr, &addr_li->address);
						ipv6_addr_copy(&entry->peer_addr,
							       &addr_li->address);
						/** @todo Or just break? Fix later. */
						goto break_list_for_loop;
					}
				}
			}
		break_list_for_loop:
			been_here = 1;
			goto choose_random; 
		}
	}
	if (preferred_address_found) {
		HIP_DEBUG("Suitable peer address found, skipping\n");
		ipv6_addr_copy(&entry->our_addr, saddr);	       
		goto skip_pref_update;
	}

	loc_addr_item = addr_list;
	/* Select the first match

	   if the loops above say that the preferred address is found, it means
	   there is a "suitable" address pair from IPv4 or IPv6 and here it is copied to
	   the correct place. In my opinion this could be done differently...
	   -samu
	 */

	for(i = 0; i < addr_count; i++ /*, loc_addr_item++*/)
	{
		saddr = hip_get_locator_item_address(hip_get_locator_item_as_one(loc_addr_item, i));
		//saddr = &loc_addr_item->address;
		HIP_DEBUG_IN6ADDR("Saddr: ", saddr);
		HIP_DEBUG_IN6ADDR("Daddr: ", daddr);
		if (IN6_IS_ADDR_V4MAPPED(saddr) ==
		    IN6_IS_ADDR_V4MAPPED(daddr) && !is_add && 
		    (ipv6_addr_is_teredo(saddr) == 
		     ipv6_addr_is_teredo(daddr)))
		{
			loc_addr_item->reserved = ntohl(1 << 7);
			HIP_DEBUG_IN6ADDR("first match: ", saddr);
			/*
			   basically just sets the SAs correctly
			 */
			HIP_IFEL(hip_update_preferred_address(
					 entry, saddr, daddr, &spi_in->spi), -1,
				 "Setting New Preferred Address Failed\n");
			preferred_address_found = 1;
			HIP_DEBUG_IN6ADDR("New local address\n", saddr);
			ipv6_addr_copy(&entry->our_addr, saddr);
			break;
		}
	}

 skip_pref_update:

	if(!preferred_address_found && !is_add){
		memset(&entry->our_addr, 0, sizeof(in6_addr_t));
		HIP_IFEL(1, GOTO_OUT, "Did not find src address matching peers address family\n");
	}

	/*
	   remember the address set we have advertised to the peer
	*/
	err = hip_copy_spi_in_addresses(addr_list, spi_in, addr_count);
#if 0
	/* Do not need anymore -samu*/
	loc_addr_item = addr_list;
	for(i = 0; i < addr_count; i++, loc_addr_item++) {
		int j, addr_exists = 0;
		in6_addr_t *iter_addr = &loc_addr_item->address;
		for(j = 0; j < spi_in->addresses_n; j++){
			struct hip_locator_info_addr_item *spi_addr_item =
				(struct hip_locator_info_addr_item *) spi_in->addresses + j;
			if(ipv6_addr_cmp(&spi_addr_item->address, iter_addr)) {
				//loc_addr_item->state = spi_addr_item->state;
				addr_exists = 1;
			}
		}
		//if(!addr_exists) {
			//loc_addr_item->state = ADDR_STATE_WAITING_ECHO_REQ;
		//}
	}
#endif

 out_err:
	_HIP_DEBUG_IN6ADDR("Saddr: ", &entry->our_addr);
	_HIP_DEBUG_IN6ADDR("Daddr: ", &entry->peer_addr);
	return err;
}

int hip_send_update(struct hip_hadb_state *entry,
		    struct hip_locator_info_addr_item *addr_list,
		    int addr_count, int ifindex, int flags,
		    int is_add, struct sockaddr* addr)
{
#ifdef CONFIG_HIP_PERFORMANCE
	HIP_DEBUG("Start PERF_UPDATE_COMPLETE, PERF_UPDATE_SEND\n");
	hip_perf_start_benchmark(perf_set, PERF_UPDATE_COMPLETE);
	hip_perf_start_benchmark(perf_set, PERF_UPDATE_SEND);
#endif

	int err = 0, make_new_sa = 0, add_locator;
	int was_bex_addr = -1;
	int i = 0;
	uint32_t update_id_out = 0;
	uint32_t mapped_spi = 0; /* SPI of the SA mapped to the ifindex */
	uint32_t new_spi_in = 0, old_spi;
	uint32_t esp_info_old_spi = 0, esp_info_new_spi = 0;
	uint16_t mask = 0;
	hip_list_t *tmp_li = NULL, *item = NULL;
	hip_common_t *update_packet = NULL;
	in6_addr_t zero_addr = IN6ADDR_ANY_INIT;
	in6_addr_t saddr = { 0 }, daddr = { 0 };
	struct netdev_address *n;
	struct hip_own_addr_list_item *own_address_item, *tmp;
	int anchor_update = 0;
	struct hip_spi_out_item *spi_out = NULL;

	HIP_DEBUG("\n");

	HIP_IFE(hip_hadb_get_peer_addr(entry, &daddr), -1);

	HIP_IFEL(entry->is_loopback, 0, "Skipping loopback\n");

	// used to distinguish anchor-update from other message types
	anchor_update = flags & SEND_UPDATE_ESP_ANCHOR;

	old_spi = hip_hadb_get_spi(entry, -1);

	add_locator = flags & SEND_UPDATE_LOCATOR;
	HIP_DEBUG("addr_list=0x%p addr_count=%d ifindex=%d flags=0x%x\n",
		  addr_list, addr_count, ifindex, flags);
	if (!ifindex)
		_HIP_DEBUG("base draft UPDATE\n");

	if (add_locator)
		HIP_DEBUG("mm UPDATE, %d addresses in LOCATOR\n", addr_count);
	else
		HIP_DEBUG("Plain UPDATE\n");

	/* Start building UPDATE packet */
	HIP_IFEL(!(update_packet = hip_msg_alloc()), -ENOMEM,
		 "Out of memory.\n");
	HIP_DEBUG_HIT("sending UPDATE to HIT", &entry->hit_peer);
	entry->hadb_misc_func->hip_build_network_hdr(update_packet, HIP_UPDATE,
						     mask, &entry->hit_our,
						     &entry->hit_peer);

	if (add_locator) {
		/* mm stuff, per-ifindex SA
		   reuse old SA if we have one, else create a new SA.
		   miika: changing of spi is not supported, see bug id 434 */
		/* mapped_spi = hip_hadb_get_spi(entry, ifindex); */
		mapped_spi = hip_hadb_get_spi(entry, -1);
		HIP_DEBUG("mapped_spi=0x%x\n", mapped_spi);
		if (mapped_spi) {
			make_new_sa = 0;
			HIP_DEBUG("Mobility with single SA pair, readdress with no "\
				  "rekeying\n");
			HIP_DEBUG("Reusing old SA\n");
			/* Mobility with single SA pair */
		} else {
			HIP_DEBUG("Host multihoming\n");
			make_new_sa = 1;
			_HIP_DEBUG("TODO\n");
		}
	} else {
		/* base draft UPDATE, create a new SA anyway */
		_HIP_DEBUG("base draft UPDATE, create a new SA\n");

		// we reuse the old spi for the ANCHOR update
		mapped_spi = hip_hadb_get_spi(entry, -1);
	}

	/* If this is mm-UPDATE (ifindex should be then != 0) avoid
	   sending empty LOCATORs to the peer if we have not sent previous
	   information on this ifindex/SPI yet */
	if (ifindex != 0 && mapped_spi == 0 && addr_count == 0) {
		HIP_DEBUG("NETDEV_DOWN and ifindex not advertised yet, returning\n");
		goto out;
	}

	HIP_DEBUG("make_new_sa=%d\n", make_new_sa);

	if (make_new_sa) {
		HIP_IFEL(!(new_spi_in = entry->hadb_ipsec_func->hip_acquire_spi(&entry->hit_peer,
							&entry->hit_our)),
			 -1, "Error while acquiring a SPI\n");
		HIP_DEBUG("Got SPI value for the SA 0x%x\n", new_spi_in);

		/** @todo move to rekeying_finish */
		if (!mapped_spi) {
			struct hip_spi_in_item spi_in_data;

			_HIP_DEBUG("previously unknown ifindex, creating a new item "\
				   "to inbound spis_in\n");
			memset(&spi_in_data, 0,
			       sizeof(struct hip_spi_in_item));
			spi_in_data.spi = new_spi_in;
			spi_in_data.ifindex = ifindex;
			spi_in_data.updating = 1;
			HIP_IFEL(hip_hadb_add_spi(entry, HIP_SPI_DIRECTION_IN,
						  &spi_in_data), -1,
				 "Add_spi failed\n");
		} else {
			_HIP_DEBUG("is previously mapped ifindex\n");
		}
	} else {
		HIP_DEBUG("not creating a new SA\n");
		new_spi_in = mapped_spi;
	}

	_HIP_DEBUG("entry->current_keymat_index=%u\n",
		   entry->current_keymat_index);

	if (addr_list) {
		if (make_new_sa) {
			/* mm Host multihoming. Currently simultaneous SAs are not
			   supported. Neither is changing of SPI (see bug id 434) */
			esp_info_old_spi = old_spi;
			esp_info_new_spi = old_spi; // new_spi_in;
			HIP_DEBUG("Multihoming, new SA: old=%x new=%x\n",
				  esp_info_old_spi, esp_info_new_spi);
		} else {
			HIP_DEBUG("Reusing old SPI\n");
			esp_info_old_spi = mapped_spi;
			esp_info_new_spi = mapped_spi;
		}
	//} else /* hack to prevent sending of ESP-update when only ANCHOR-update */
	} else if (!anchor_update)
	{
		HIP_DEBUG("adding ESP_INFO, Old SPI <> New SPI\n");
		/* plain UPDATE or readdress with rekeying */
		/* update the SA of the interface which caused the event */
		HIP_IFEL(!(esp_info_old_spi =
			   hip_hadb_get_spi(entry, ifindex)), -1,
			 "Could not find SPI to use in Old SPI\n");
		/* here or later ? */
		hip_set_spi_update_status(entry, esp_info_old_spi, 1);
		//esp_info_new_spi = new_spi_in; /* see bug id 434 */
		esp_info_new_spi = esp_info_old_spi;
	} else
	{
		HIP_DEBUG("Reusing old SPI\n");
		esp_info_old_spi = mapped_spi;
		esp_info_new_spi = mapped_spi;
	}

	/* this if is another hack to make sure we don't send ESP-update
	 * when we only want a pure ANCHOR-update */
	if (addr != NULL)
	{
		/* if del then we have to remove SAs for that address */
		was_bex_addr = ipv6_addr_cmp(hip_cast_sa_addr(addr),
						 &entry->our_addr);
	}

	/* Some address was added and BEX address is nulled */
	if (is_add && !ipv6_addr_cmp(&entry->our_addr, &zero_addr))
	{
		ipv6_addr_copy(&entry->our_addr, hip_cast_sa_addr(addr));
		err = hip_update_src_address_list(entry, addr_list, &daddr,
						  addr_count, esp_info_new_spi,
						  is_add, addr);
		if(err == GOTO_OUT)
			goto out;
		else if(err)
			goto out_err;

		HIP_IFEL(err = hip_update_preferred_address(
				 entry, hip_cast_sa_addr(addr),
				 &entry->peer_addr, &esp_info_new_spi), -1,
			 "Updating peer preferred address failed\n");
	}

	if (!is_add && (was_bex_addr == 0)) {
		HIP_DEBUG("Netlink event was del, removing SAs for the address for "\
			  "this entry\n");
		default_ipsec_func_set.hip_delete_sa(esp_info_old_spi, hip_cast_sa_addr(addr),
						     &entry->peer_addr, HIP_SPI_DIRECTION_IN, entry);
		default_ipsec_func_set.hip_delete_sa(entry->default_spi_out, &entry->peer_addr,
						     hip_cast_sa_addr(addr), HIP_SPI_DIRECTION_OUT, entry);

		/* and we have to do it before this changes the local_address */
		err = hip_update_src_address_list(entry, addr_list, &daddr,
						  addr_count, esp_info_old_spi,
						  is_add, addr);
 		if(err == GOTO_OUT)
			goto out;
		else if(err)
			goto out_err;
	}

	if (!anchor_update)
	{
		/* Send UPDATE(ESP_INFO, LOCATOR, SEQ) */
		HIP_DEBUG("esp_info_old_spi=0x%x esp_info_new_spi=0x%x\n",
			  esp_info_old_spi, esp_info_new_spi);
		HIP_IFEL(hip_build_param_esp_info(
				 update_packet, entry->current_keymat_index,
				 esp_info_old_spi, esp_info_new_spi),
			 -1, "Building of ESP_INFO param failed\n");

		if (add_locator)
		{
			err = hip_build_param_locator(update_packet, addr_list,
							  addr_count);
		  HIP_IFEL(err, err, "Building of LOCATOR param failed\n");
		} else
		  HIP_DEBUG("not adding LOCATOR\n");

		 hip_update_set_new_spi_in(entry, esp_info_old_spi,
					   esp_info_new_spi, 0);
	}

	/*************** SEQ (OPTIONAL) ***************/

     entry->update_id_out++;
     update_id_out = entry->update_id_out;
     _HIP_DEBUG("outgoing UPDATE ID=%u\n", update_id_out);
     /** @todo Handle this case. */
     HIP_IFEL(!update_id_out, -EINVAL,
	      "Outgoing UPDATE ID overflowed back to 0, bug ?\n");
     HIP_IFEL(hip_build_param_seq(update_packet, update_id_out), -1,
	      "Building of SEQ param failed\n");

     /* remember the update id of this update */
     hip_update_set_status(entry, esp_info_old_spi,
			   0x1 | 0x2 | 0x8, update_id_out, 0, NULL,
			   entry->current_keymat_index);

     /********** ESP-PROT anchor (OPTIONAL) **********/

     /* @note params mandatory for this UPDATE type are the generally mandatory
      *       params HMAC and HIP_SIGNATURE as well as this ESP_PROT_ANCHOR and
      *       the SEQ in the signed part of the message
      * @note SEQ has to be set in the message before calling this function. It
      * 	  is the hook saying if we should add the anchors or not
      * @note the received acknowledgement should trigger an add_sa where
      * 	  update = 1 and direction = OUTBOUND
      * @note combination with other UPDATE types is possible */
	 HIP_IFEL(esp_prot_update_add_anchor(update_packet, entry), -1,
			 "failed to add esp prot anchor\n");

     /************************************************/

     /* Add HMAC */
     HIP_IFEL(hip_build_param_hmac_contents(update_packet,
					    &entry->hip_hmac_out), -1,
	      "Building of HMAC failed\n");


	 /* Add SIGNATURE */
	 HIP_IFEL(entry->sign(entry->our_priv_key, update_packet), -EINVAL,
		  "Could not sign UPDATE. Failing\n");

     /* Send UPDATE */
     hip_set_spi_update_status(entry, esp_info_old_spi, 1);


     /* before sending check if the AFs match and do something about it
	so it doesn't fail in raw send */

     /* If it was add and the address_count was larger than one
	we presumably have the bex address so why change src_addr :)

	One reason to do it is the following:
	BEX over ipv4.
	HO to other IF.
	rtm del addr to ipv4 and ipv6 address we got.
	rtm new addr to ipv6 addr which gets to be the src addr and first update
	fails because we do not know peers ipv6 addr.
	rtm new addr to ipv4 addr
	This is not added now

	Now if add and address_count > 1 it should check first
	if there is same address family in peer_addr_list
	if there is no addresses that belong to same af change the src addr
     */

     if (is_add && (address_count > 1)) {
	     hip_list_t *itemj = NULL, *tmpj = NULL, *item_outerj = NULL,
                     *tmp_outerj = NULL;
             struct hip_peer_addr_list_item *addr_lij;
             struct hip_spi_out_item *spi_outj;
             int ij = 0, iij = 0;
	     HIP_DEBUG("is add and address count > 1\n");
             list_for_each_safe(item_outerj, tmp_outerj, entry->spis_out, ij) {
                     spi_outj = list_entry(item_outerj);
                     iij = 0;
                     tmpj = NULL;
                     itemj = NULL;
                     list_for_each_safe(itemj, tmpj, spi_outj->peer_addr_list, iij) {
                             addr_lij = list_entry(itemj);
                             HIP_DEBUG_HIT("SPI out addresses", &addr_lij->address);
                             if (IN6_IS_ADDR_V4MAPPED(&addr_lij->address) ==
                                 IN6_IS_ADDR_V4MAPPED(&saddr) && 
				 (ipv6_addr_is_teredo(&addr_lij->address) == 
				  ipv6_addr_is_teredo(&saddr))) {
                                     HIP_DEBUG("Found matching addr\n");
 				     goto skip_src_addr_change;
                             }
                     }
             }
     }

     if(IN6_IS_ADDR_V4MAPPED(&entry->our_addr)
	== IN6_IS_ADDR_V4MAPPED(&daddr)) {
	     HIP_DEBUG_IN6ADDR("saddr", &saddr);
	     HIP_DEBUG_IN6ADDR("daddr", &daddr);
	     HIP_DEBUG("Same address family\n");
	     memcpy(&saddr, &entry->our_addr, sizeof(saddr));
     } else {
	  HIP_DEBUG("Different address family\n");
	  list_for_each_safe(item, tmp_li, addresses, i) {
	       n = list_entry(item);
	       if (IN6_IS_ADDR_V4MAPPED(&daddr) ==
		   hip_sockaddr_is_v6_mapped(&n->addr)) {
		    HIP_DEBUG_IN6ADDR("chose address", hip_cast_sa_addr(&n->addr));
                    memcpy(&saddr, hip_cast_sa_addr(&n->addr), sizeof(saddr));
                    ipv6_addr_copy(&entry->our_addr, &saddr);
                    break;
	       }
	  }
     }

skip_src_addr_change:

     /* needs to check also that if entry->our_addr differed from
        entry->peer_addr. This because of case where CN has 4 and 6 addrs
        and MN has initially 4 and it does a hard handover 6. This results into
        mismatch of addresses that possibly could be fixed by checking the peer_addr_list
        SEE ALSO BZ ID 458 */
     if (IN6_IS_ADDR_V4MAPPED(&entry->our_addr)
         != IN6_IS_ADDR_V4MAPPED(&entry->peer_addr)) {
             hip_list_t *item = NULL, *tmp = NULL, *item_outer = NULL,
                     *tmp_outer = NULL;
             struct hip_peer_addr_list_item *addr_li;
             struct hip_spi_out_item *spi_out;
             int i = 0, ii = 0;
             list_for_each_safe(item_outer, tmp_outer, entry->spis_out, i) {
                     spi_out = list_entry(item_outer);
                     ii = 0;
                     tmp = NULL;
                     item = NULL;
                     list_for_each_safe(item, tmp, spi_out->peer_addr_list, ii) {
                             addr_li = list_entry(item);
                             HIP_DEBUG_HIT("SPI out addresses", &addr_li->address);
                             if (IN6_IS_ADDR_V4MAPPED(&addr_li->address) ==
                                 IN6_IS_ADDR_V4MAPPED(&entry->our_addr) && 
				 (ipv6_addr_is_teredo(&addr_li->address) == 
				  ipv6_addr_is_teredo(&entry->our_addr))) {
                                     HIP_DEBUG("Found matching addr\n");
                                     ipv6_addr_copy(&daddr, &addr_li->address);
                                     ipv6_addr_copy(&entry->peer_addr,
                                                    &addr_li->address);
                                     /** @todo Or just break? Fix later. */
                                     goto out_of_loop;
                             }
                     }
             }
     }
 out_of_loop:

     HIP_DEBUG("Sending initial UPDATE packet.\n");
#ifdef CONFIG_HIP_PERFORMANCE
     HIP_DEBUG("Stop and write PERF_UPDATE_SEND\n");
     hip_perf_stop_benchmark(perf_set, PERF_UPDATE_SEND);
     hip_perf_write_benchmark(perf_set, PERF_UPDATE_SEND);
#endif
     /* guarantees retransmissions */
     entry->update_state = HIP_UPDATE_STATE_REKEYING;

     HIP_DEBUG_IN6ADDR("ha local addr", &entry->our_addr);
     HIP_DEBUG_IN6ADDR("ha peer addr", &entry->peer_addr);
     HIP_DEBUG_IN6ADDR("saddr", &saddr);
     HIP_DEBUG_IN6ADDR("daddr", &daddr);
    
     if (is_add || (was_bex_addr != 0))
     {
	     saddr = entry->our_addr;
	     daddr = entry->peer_addr;
     };
		     
     err = entry->hadb_xmit_func->
	     hip_send_pkt(&saddr, &daddr,
		    (entry->nat_mode ? hip_get_local_nat_udp_port() : 0),
		    entry->peer_udp_port, update_packet, entry, 1);
     
     HIP_DEBUG("Send_pkt returned %d\n", err);    
     
     // Send update to the rendezvous server as well, if there is one available
     if (entry->rendezvous_addr)
     {
	  err = entry->hadb_xmit_func->
	       hip_send_pkt(&saddr, entry->rendezvous_addr,
			    (entry->nat_mode ? hip_get_local_nat_udp_port() : 0),
			    entry->peer_udp_port, update_packet, entry, 1);
	  
	  HIP_DEBUG("Send_pkt returned %d\n", err);    		  
     }
     
     err = 0;
     /** @todo 5. The system SHOULD start a timer whose timeout value
	 should be ..*/
     goto out;

 out_err:
     entry->state = HIP_STATE_ESTABLISHED;
     _HIP_DEBUG("fallbacked to state ESTABLISHED (ok ?)\n");

     hip_set_spi_update_status(entry, esp_info_old_spi, 0);
     /* delete IPsec SA on failure */
     HIP_ERROR("TODO: delete SA\n");
 out:

	HIP_UNLOCK_HA(entry);
	if (update_packet)
		HIP_FREE(update_packet);
	return err;
}

static int hip_update_get_all_valid(hip_ha_t *entry, void *op)
{
	struct hip_update_kludge *rk = op;

	if (rk->count >= rk->length)
		return -1;

	if (entry->hastate == HIP_HASTATE_HITOK &&
	    entry->state == HIP_STATE_ESTABLISHED) {
		hip_hadb_hold_entry(entry);
		rk->array[rk->count] = entry;
		rk->count++;
	} else
		_HIP_DEBUG("skipping HA entry 0x%p (state=%s)\n",
			  entry, hip_state_str(entry->state));

	return 0;
}

void hip_send_update_all(struct hip_locator_info_addr_item *addr_list,
			 int addr_count, int ifindex, int flags, int is_add,
			 struct sockaddr *addr)
{
	int err = 0, i;
	hip_ha_t *entries[HIP_MAX_HAS] = {0};
	struct hip_update_kludge rk;
	struct sockaddr_in * p = NULL;
	struct sockaddr_in6 addr_sin6;
	struct in_addr ipv4;
	struct in6_addr ipv6;

	HIP_DEBUG_SOCKADDR("addr", addr);

	if (hip_get_nsupdate_status())
		nsupdate(0);

	/** @todo check UPDATE also with radvd (i.e. same address is added
	    twice). */

	HIP_DEBUG("ifindex=%d\n", ifindex);
	if (!ifindex) {
		HIP_DEBUG("test: returning, ifindex=0 (fix this for non-mm "\
			  "UPDATE)\n");
		return;
	}

	if (addr->sa_family == AF_INET)
		HIP_DEBUG_LSI("Addr", hip_cast_sa_addr(addr));
	else if (addr->sa_family == AF_INET6)
		HIP_DEBUG_HIT("Addr", hip_cast_sa_addr(addr));
	else
		HIP_DEBUG("Unknown addr family in addr\n");

	if (addr->sa_family == AF_INET) {
		memset(&addr_sin6, 0, sizeof(struct sockaddr_in6));
		memset(&ipv4, 0, sizeof(struct in_addr));
		memset(&ipv6, 0, sizeof(struct in6_addr));
		p = (struct sockaddr_in *)addr;
		memcpy(&ipv4, &p->sin_addr, sizeof(struct in_addr));
		IPV4_TO_IPV6_MAP(&ipv4, &ipv6);
		memcpy(&addr_sin6.sin6_addr, &ipv6, sizeof(struct in6_addr));
		addr_sin6.sin6_family = AF_INET6;
	} else if (addr->sa_family == AF_INET6) {
		memcpy(&addr_sin6, addr, sizeof(addr_sin6));
	} else {
		HIP_ERROR("Bad address family %d\n", addr->sa_family);
		return;
	}

	rk.array = entries;
	rk.count = 0;
	rk.length = HIP_MAX_HAS;
	/* AB: rk.length = 100 rk is NULL next line populates rk with all valid
	   ha entries */
	HIP_IFEL(hip_for_each_ha(hip_update_get_all_valid, &rk), 0,
		 "for_each_ha err.\n");
	for (i = 0; i < rk.count; i++) {
		if (rk.array[i] != NULL) {
                        // in6_addr_t *local_addr = &((rk.array[i])->our_addr);

#if 0
			if (is_add && !ipv6_addr_cmp(local_addr, &zero_addr)) {
				HIP_DEBUG("Zero addresses, adding new default\n");
				ipv6_addr_copy(local_addr, addr_sin6);
			}
#endif
                        HIP_DEBUG_HIT("ADDR_SIN6",&addr_sin6.sin6_addr);
			hip_send_update(rk.array[i], addr_list, addr_count,
					ifindex, flags, is_add,
					(struct sockaddr *) &addr_sin6);

#if 0
			if (!is_add && addr_count == 0) {
				HIP_DEBUG("Deleting last address\n");
				memset(local_addr, 0, sizeof(in6_addr_t));
			}
#endif
			hip_hadb_put_entry(rk.array[i]);
		}
	}
#ifdef CONF_HIP_OPPORTUNISTIC
	//empty the oppipdb
	empty_oppipdb();
#endif /* CONF_HIP_OPPORTUNISTIC */

 out_err:

	return;
}


int hip_update_send_ack(hip_ha_t *entry, hip_common_t *msg,
			in6_addr_t *src_ip, in6_addr_t *dst_ip)
{
	int err = 0;
	in6_addr_t *hits = &msg->hits, *hitr = &msg->hitr;
	hip_common_t *update_packet = NULL;
	struct hip_seq *seq = NULL;
	struct hip_echo_request *echo = NULL;
	uint16_t mask = 0;

	/* Assume already locked entry */
	echo = hip_get_param(msg, HIP_PARAM_ECHO_REQUEST);
	HIP_IFEL(!(seq = hip_get_param(msg, HIP_PARAM_SEQ)), -1,
		 "SEQ not found\n");
	HIP_IFEL(!(update_packet = hip_msg_alloc()), -ENOMEM,
		 "Out of memory\n");


	entry->hadb_misc_func->hip_build_network_hdr(update_packet, HIP_UPDATE,
						     mask, hitr, hits);

	/* reply with UPDATE(ACK, [ECHO_RESPONSE]) */
	HIP_IFEL(hip_build_param_ack(update_packet, ntohl(seq->update_id)), -1,
		 "Building of ACK failed\n");

	/* Add HMAC */
	HIP_IFEL(hip_build_param_hmac_contents(update_packet,
					       &entry->hip_hmac_out), -1,
		 "Building of HMAC failed\n");

	/* Add SIGNATURE */
	HIP_IFEL(entry->sign(entry->our_priv_key, update_packet), -EINVAL,
		 "Could not sign UPDATE. Failing\n");

	/* ECHO_RESPONSE (no sign) */
	if (echo) {
		HIP_DEBUG("echo opaque data len=%d\n",
			  hip_get_param_contents_len(echo));
		HIP_HEXDUMP("ECHO_REQUEST ",
			    (void *)echo +
			    sizeof(struct hip_tlv_common),
			    hip_get_param_contents_len(echo));
		HIP_IFEL(hip_build_param_echo(update_packet, (void *) echo +
					      sizeof(struct hip_tlv_common),
					      hip_get_param_contents_len(echo), 0, 0),
			 -1, "Building of ECHO_RESPONSE failed\n");
	}

	HIP_DEBUG("Sending reply UPDATE packet (ack)\n");
	HIP_IFEL(entry->hadb_xmit_func->hip_send_pkt(
			 dst_ip, src_ip, 0, 0, update_packet, entry, 0),
		 -1, "csum_send failed\n");

 out_err:
	if (update_packet)
		HIP_FREE(update_packet);
	HIP_DEBUG("end, err=%d\n", err);
	return err;
}

int hip_peer_learning(struct hip_esp_info * esp_info,
		      hip_ha_t *entry, in6_addr_t * src_ip) {
	hip_list_t *item = NULL, *tmp = NULL;
	hip_list_t *item_outer = NULL, *tmp_outer = NULL;
	struct hip_peer_addr_list_item *addr_li;
	struct hip_spi_out_item *spi_out;
	int i = 0, ii = 0, err = 0;

	HIP_DEBUG("Enter\n");
	list_for_each_safe(item_outer, tmp_outer, entry->spis_out, i) {
		spi_out = list_entry(item_outer);
		ii = 0;
		tmp = NULL;
		item = NULL;
		list_for_each_safe(item, tmp, spi_out->peer_addr_list, ii) {
			addr_li = list_entry(item);
			//HIP_DEBUG_HIT("SPI out addresses", &addr_li->address);
			if (!ipv6_addr_cmp(&addr_li->address, src_ip)) {
				HIP_DEBUG_HIT("Peer learning: Found the address "
					      "in peer_addr_list", src_ip);
				return (-1);
			}
		} // inner
	} // outer

	HIP_DEBUG_HIT("Peer learning: Did not find the address,"
		      " adding it", src_ip);
	HIP_IFE(hip_hadb_add_addr_to_spi(entry, spi_out->spi, src_ip,
					 0, 0, 0, NULL), -1);
	//lifetime is 0 in above figure out what it should be
	return (0);
out_err:
	HIP_DEBUG("Peer learning: Adding of address failed\n");
	return (-1);
}


/**
 * handles locator parameter in msg and in entry.
 *
 *
 * */
int hip_handle_locator_parameter(hip_ha_t *entry,
		struct hip_locator *loc,
		struct hip_esp_info *esp_info,
				 struct hip_common *msg) {
	uint32_t old_spi = 0, new_spi = 0, i = 0, err = 0, index = 0;
	int zero = 0, n_addrs = 0, ii = 0;
	int same_af = 0, local_af = 0, comp_af = 0, tmp_af = 0;
	hip_list_t *item = NULL, *tmplist = NULL;
	struct hip_locator_info_addr_item *locator_address_item;
	struct hip_locator_info_addr_item2 *locator_address_item2;
	struct hip_spi_out_item *spi_out;
	struct hip_peer_addr_list_item *a, *tmp, addr;
	struct netdev_address *n;
	struct hip_locator *locator = NULL;

	if ((locator = loc) == NULL) {
		HIP_DEBUG("No locator as input\n");
		locator = entry->locator;
                HIP_DEBUG("Using entry->locator\n");
	}
	HIP_IFEL(!locator, -1, "No locator to handle\n");

	old_spi = ntohl(esp_info->new_spi);
	new_spi = ntohl(esp_info->new_spi);
	HIP_DEBUG("LOCATOR SPI old=0x%x new=0x%x\n", old_spi, new_spi);

	/* If following does not exit, its a bug: outbound SPI must have been
	already created by the corresponding ESP_INFO in the same UPDATE
	packet */
	HIP_IFEL(!(spi_out = hip_hadb_get_spi_list(entry, new_spi)), -1,
			"Bug: outbound SPI 0x%x does not exist\n", new_spi);

	/* Set all peer addresses to unpreferred */

	/** @todo Compiler warning; warning: passing argument 1 of
	 * 'hip_update_for_each_peer_addr' from incompatible pointer type.
	 *  What is the real point with this one anyway?
	 */

#if 0
	HIP_IFE(hip_update_for_each_peer_addr(hip_update_set_preferred,
				   entry, spi_out, &zero), -1);
#endif
	if(locator)
		HIP_IFEL(hip_update_for_each_peer_addr(hip_update_deprecate_unlisted,
					 entry, spi_out, locator, NULL), -1,
					 "Depracating a peer address failed\n");

	/* checking did the locator have any address with the same family as
	entry->our_addr, if not change local address to address that
	has same family as the address(es) in locator, if possible */

	if (! locator) {
		goto out_of_loop;
	}

	locator_address_item = hip_get_locator_first_addr_item(locator);
	local_af =
		IN6_IS_ADDR_V4MAPPED(&entry->our_addr) ? AF_INET :AF_INET6;
	if (local_af == 0) {
		HIP_DEBUG("Local address is invalid, skipping\n");
		goto out_err;
	}

	n_addrs = hip_get_locator_addr_item_count(locator);
	for (i = 0; i < n_addrs; i++) {
		/* check if af same as in entry->local_af */
		comp_af = IN6_IS_ADDR_V4MAPPED((struct in6_addr *)hip_get_locator_item_address(hip_get_locator_item(locator_address_item, i)))
			? AF_INET : AF_INET6;
		if (comp_af == local_af) {
			HIP_DEBUG("LOCATOR contained same family members as "\
					"local_address\n");
			same_af = 1;

			break;
		}
	}
	if (same_af != 0) {
		HIP_DEBUG("Did not find any address of same family\n");
		goto out_of_loop;
	}

	/* look for local address with family == comp_af */
	list_for_each_safe(item, tmplist, addresses, ii) {
		n = list_entry(item);
		tmp_af = hip_sockaddr_is_v6_mapped(&n->addr) ?
			AF_INET : AF_INET6;
		if (tmp_af == comp_af) {
			HIP_DEBUG("LOCATOR contained same family members "
					"as local_address, changing our_addr and "
					"peer_addr\n");
			/* Replace the local address to match the family */
			memcpy(&entry->our_addr,
					hip_cast_sa_addr(&n->addr),
					sizeof(in6_addr_t));
			/* Replace the peer preferred address to match the family */
			locator_address_item = hip_get_locator_first_addr_item(locator);
			/* First should be OK, no opposite family in LOCATOR */

			memcpy(&entry->peer_addr,
					hip_get_locator_item_address(locator_address_item),
					sizeof(in6_addr_t));
			memcpy(&addr.address,
					hip_get_locator_item_address(locator_address_item),
					sizeof(in6_addr_t));
			HIP_IFEL(hip_update_peer_preferred_address(
					entry, &addr, new_spi), -1,
					"Setting peer preferred address failed\n");

			goto out_of_loop;
		}
	}

out_of_loop:
	if(locator)
		HIP_IFEL(hip_for_each_locator_addr_item(hip_update_add_peer_addr_item,
						  entry, locator, &new_spi, msg), -1,
						  "Locator handling failed\n");

#if 0 /* Let's see if this is really needed -miika */
	if (n_addrs == 0) /* our own extension, use some other SPI */
		(void)hip_hadb_relookup_default_out(entry);
	/* relookup always ? */
#endif

out_err:
	return err;
}

/**
 * Builds udp and raw locator items into locator list to msg
 * this is the extension of hip_build_locators in output.c
 * type2 locators are collected also
 *
 * @param msg          a pointer to hip_common to append the LOCATORS
 * @return             len of LOCATOR2 on success, or negative error value on error
 */
int hip_build_locators(struct hip_common *msg, uint32_t spi, hip_transform_suite_t ice)
{
    int err = 0, i = 0, count1 = 0, count2 = 0, UDP_relay_count = 0;
    int addr_max1, addr_max2;
    struct netdev_address *n;
    hip_list_t *item = NULL, *tmp = NULL;
    struct hip_locator_info_addr_item *locs1 = NULL;
    struct hip_locator_info_addr_item2 *locs2 = NULL;
    hip_ha_t *ha_n;

    //TODO count the number of UDP relay servers.
    // check the control state of every hatb_state.

    if (address_count == 0) {
	    HIP_DEBUG("Host has only one or no addresses no point "
		      "in building LOCATOR2 parameters\n");
	    goto out_err;
    }

    //TODO check out the count for UDP and hip raw.
    addr_max1 = address_count;
    // let's put 10 here for now. anyhow 10 additional type 2 addresses should be enough
    addr_max2 = HIP_REFLEXIVE_LOCATOR_ITEM_AMOUNT_MAX + 10;

    HIP_IFEL(!(locs1 = malloc(addr_max1 *
			      sizeof(struct hip_locator_info_addr_item))),
	     -1, "Malloc for LOCATORS type1 failed\n");
    HIP_IFEL(!(locs2 = malloc(addr_max2 *
			      sizeof(struct hip_locator_info_addr_item2))),
                 -1, "Malloc for LOCATORS type2 failed\n");


    memset(locs1,0,(addr_max1 *
		    sizeof(struct hip_locator_info_addr_item)));

    memset(locs2,0,(addr_max2 *
		    sizeof(struct hip_locator_info_addr_item2)));

    HIP_DEBUG("there are %d type 1 locator item\n" , addr_max1);

    list_for_each_safe(item, tmp, addresses, i) {
            n = list_entry(item);
 	    HIP_DEBUG_IN6ADDR("Add address:",hip_cast_sa_addr(&n->addr));
            HIP_ASSERT(!ipv6_addr_is_hit(hip_cast_sa_addr(&n->addr)));
	    memcpy(&locs1[count1].address, hip_cast_sa_addr(&n->addr),
		   sizeof(struct in6_addr));
	    if (n->flags & HIP_FLAG_CONTROL_TRAFFIC_ONLY)
		    locs1[count1].traffic_type = HIP_LOCATOR_TRAFFIC_TYPE_SIGNAL;
	    else
		    locs1[count1].traffic_type = HIP_LOCATOR_TRAFFIC_TYPE_DUAL;
	    locs1[count1].locator_type = HIP_LOCATOR_LOCATOR_TYPE_ESP_SPI;
	    locs1[count1].locator_length = sizeof(struct in6_addr) / 4;
	    locs1[count1].reserved = 0;
	    count1++;
    }

    HIP_DEBUG("locator count %d\n", count1, count2);

    err = hip_build_param_locator2(msg, locs1, locs2, count1, count2);

 out_err:

    if (locs1)
	    free(locs1);
    if (locs2)
	    free(locs2);

    return err;
}

<<<<<<< HEAD
#ifdef CONF_HIP_OPPORTUNISTIC
=======
int hip_manual_update(struct hip_common *msg)
{
	struct hip_common *locator_msg;
	struct hip_locator *loc;
	struct hip_locator_addr_item *locators;
	struct sockaddr_in addr;
	int err = 0, i = 0;
	unsigned int *ifidx;

	/* Locator_msg is just a container for building */
	locator_msg = malloc(HIP_MAX_PACKET);
	HIP_IFEL(!locator_msg, -1, "Failed to malloc locator_msg\n");
	hip_msg_init(locator_msg);
	HIP_IFEL(hip_build_locators(locator_msg, 0, hip_get_nat_mode(NULL)), -1,
		 "Failed to build locators\n");
	HIP_IFEL(hip_build_user_hdr(locator_msg,
				    SO_HIP_SET_LOCATOR_ON, 0), -1,
		 "Failed to add user header\n");
	loc = hip_get_param(locator_msg, HIP_PARAM_LOCATOR);
	locators = hip_get_locator_first_addr_item(loc);

	ifidx = (unsigned int*) hip_get_param_contents(msg, HIP_PARAM_UINT);
	HIP_IFEL(!ifidx, -1, "Manual update contained no interface\n");

	/* @todo: check that ifidx is valid */
	i = count_if_addresses(*ifidx);
	HIP_DEBUG("UPDATE on interface %i contains %i addr(s)\n", *ifidx, i);
	hip_print_locator_addresses(locator_msg);
	addr.sin_family = AF_INET;
	addr.sin_addr.s_addr = 0x12345678;

	HIP_DEBUG("UPDATE to be sent contains %i addr(s)\n", i);
	hip_send_update_all(locators, i, *ifidx, SEND_UPDATE_LOCATOR, 1, &addr);

out_err:
	return err;
}

#if 0
int hip_update_handle_stun(void* pkg, int len,
	 in6_addr_t *src_addr, in6_addr_t * dst_addr,
	 hip_ha_t *entry,
	 hip_portpair_t *sinfo)
{
	if(entry){
		HIP_DEBUG_HIT("receive a stun  from 2:  " ,src_addr );
		hip_external_ice_receive_pkt(pkg, len, entry, src_addr, sinfo->src_port);
	}
	else{
		HIP_DEBUG_HIT("receive a stun  from 1:   " ,src_addr );
		hip_external_ice_receive_pkt_all(pkg, len, src_addr, sinfo->src_port);
	}
}
#endif

>>>>>>> b14dba45
void empty_oppipdb(){
	hip_for_each_oppip(hip_oppipdb_del_entry_by_entry, NULL);
}
#endif /* CONF_HIP_OPPORTUNISTIC */<|MERGE_RESOLUTION|>--- conflicted
+++ resolved
@@ -259,26 +259,12 @@
 						 lifetime, is_preferred, port,priority,kind, msg), -1);
 	}
 //end add
-<<<<<<< HEAD
-=======
-/*
- // new interface is used for updating the address
-	if (ipv6_addr_cmp(locator_address, &entry->peer_addr) == 0) {
-		HIP_IFE(hip_hadb_add_addr_to_spi(entry, spi, locator_address,
-						 0,
-						 lifetime, 1, msg), -1);
-	} else {
-		HIP_IFE(hip_hadb_add_addr_to_spi(entry, spi, locator_address,
-						 0,
-						 lifetime, is_preferred, msg), -1);
-	}
-*/
+
 #ifdef CONFIG_HIP_OPPORTUNISTIC
 	/* Check and remove the IP of the peer from the opp non-HIP database */
 	hip_oppipdb_delentry(&(entry->peer_addr));
 #endif
 
->>>>>>> b14dba45
  out_err:
 	return err;
 }
@@ -1003,16 +989,8 @@
 	 * 	 else
 	 * 	 	verify only unverified addresses
 	 */
-<<<<<<< HEAD
+
 	return hip_update_send_addr_verify_packet_all(entry, addr, spi_out, src_ip, 0);
-=======
-//modify by sanntu when ice is choosen, not update message is needed
-	if(hip_nat_get_control(entry) != HIP_NAT_MODE_ICE_UDP)
-		return hip_update_send_addr_verify_packet_all(entry, addr, spi_out,
-						      src_ip, 0, msg);
-	else return 0;
-//end modify
->>>>>>> b14dba45
 }
 
 int hip_update_send_addr_verify_packet_all(hip_ha_t *entry,
@@ -3307,9 +3285,6 @@
     return err;
 }
 
-<<<<<<< HEAD
-#ifdef CONF_HIP_OPPORTUNISTIC
-=======
 int hip_manual_update(struct hip_common *msg)
 {
 	struct hip_common *locator_msg;
@@ -3348,24 +3323,7 @@
 	return err;
 }
 
-#if 0
-int hip_update_handle_stun(void* pkg, int len,
-	 in6_addr_t *src_addr, in6_addr_t * dst_addr,
-	 hip_ha_t *entry,
-	 hip_portpair_t *sinfo)
-{
-	if(entry){
-		HIP_DEBUG_HIT("receive a stun  from 2:  " ,src_addr );
-		hip_external_ice_receive_pkt(pkg, len, entry, src_addr, sinfo->src_port);
-	}
-	else{
-		HIP_DEBUG_HIT("receive a stun  from 1:   " ,src_addr );
-		hip_external_ice_receive_pkt_all(pkg, len, src_addr, sinfo->src_port);
-	}
-}
-#endif
-
->>>>>>> b14dba45
+#ifdef CONF_HIP_OPPORTUNISTIC
 void empty_oppipdb(){
 	hip_for_each_oppip(hip_oppipdb_del_entry_by_entry, NULL);
 }
