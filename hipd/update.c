--- conflicted
+++ resolved
@@ -2231,7 +2231,20 @@
 	 * UPDATE packets. */
 	if (!is_hard_handover) {
 #if 0
-<<<<<<< HEAD
+		/* 
+		   avoid advertising the same address set 
+		   (currently assumes that lifetime or reserved field do not
+		   change, later store only addresses)	
+
+		   This just checked that if the addresses list is exactly the 
+		   same as the inbound SPI addresses list then lets not send 
+		   send any UPDATES. At least Dongsu has some problems with this
+		   one. There might be problems in situations , like slower 
+		   networks where this can go wrong. In gereral I do not think
+		   this matters so much, it is just one UPDATE once in a while
+		   -samu
+		*/
+
 		if (addr_count == spi_in->addresses_n &&
 			addr_list && spi_in->addresses &&
 			memcmp(addr_list, spi_in->addresses,
@@ -2242,32 +2255,6 @@
 		} else {
 			HIP_DEBUG("Address set has changed, continue\n");
 		}
-=======
-        /* 
-	   avoid advertising the same address set 
-	   (currently assumes that lifetime or reserved field do not
-	   change, later store only addresses)	
-
-	   This just checked that if the addresses list is exactly the 
-	   same as the inbound SPI addresses list then lets not send 
-	   send any UPDATES. At least Dongsu has some problems with this
-	   one. There might be problems in situations , like slower 
-	   networks where this can go wrong. In gereral I do not think
-	   this matters so much, it is just one UPDATE once in a while
-	   -samu
-	*/
-
-	if (addr_count == spi_in->addresses_n &&
-	    addr_list && spi_in->addresses &&
-	    memcmp(addr_list, spi_in->addresses,
-		   addr_count *
-		   sizeof(struct hip_locator_info_addr_item)) == 0) {
-		HIP_DEBUG("Same address set as before, return\n");
-		return GOTO_OUT;
-	} else {
-		HIP_DEBUG("Address set has changed, continue\n");
-	}
->>>>>>> a0287af0
 #endif
 	}
 
@@ -2312,7 +2299,7 @@
 	   If we have deleted the old address and it was preferred than we should
 	   make new preferred address. Now, we chose it as random address in list.
 
-	   Yes this comment has some meaning to it. We should actually choose a
+ 	   Yes this comment has some meaning to it. We should actually choose a
 	   address to be our new local address, NATs and stuff will have their
 	   say into this matter also.
 	   
@@ -2326,17 +2313,13 @@
 		choose_random = 1;
 	}
 
-<<<<<<< HEAD
-	if( is_add && is_active_mhaddr ) {
-=======
 	/*
 	  If address was an addition and active handovers are on, then we want 
 	  to do the handover to the new address right now and we force the functionality
 	  below to make the change. Do NOT really know if this works correctly any more
 	  -samu
 	 */
-	if( is_add && is_active_handover ) {
->>>>>>> a0287af0
+	if( is_add && is_active_mhaddr ) {
 		change_preferred_address = 1;/* comp_addr = hip_cast_sa_addr(addr); */
 	} else {
 		comp_addr = &entry->local_address;
