--- conflicted
+++ resolved
@@ -287,15 +287,10 @@
 		
 		spi_in = hip_get_spi_to_update_in_established(entry, &entry->local_address);
 
-<<<<<<< HEAD
-		hip_delete_sa(spi_in, &entry->local_address, &list_item->address, AF_INET6,
-			      (int)entry->peer_udp_port, 0);
-=======
 		// Why do we delete the SA associated to the local address? This is definitely wrong!
 		// If you delete this, how would you expect the IPSec could work?
 		/*hip_delete_sa(spi_in, &entry->local_address, AF_INET6,
 		  (int)entry->peer_udp_port, 0);*/
->>>>>>> 3934bd47
 
 		if(ipv6_addr_cmp(&entry->preferred_address, 
  				 &list_item->address) == 0){
@@ -2012,13 +2007,8 @@
 	
 	/*hip_delete_hit_sp_pair(&entry->hit_peer, &entry->hit_our, IPPROTO_ESP, 1);
 
-<<<<<<< HEAD
-	hip_delete_sa(spi_in, &entry->local_address, daddr, AF_INET6,
-			      (int)entry->peer_udp_port, 0);
-=======
 	hip_delete_sa(spi_in, &entry->local_address, AF_INET6,
 			      (int)entry->peer_udp_port, 0);*/
->>>>>>> 3934bd47
 
 	HIP_IFEL(_spi_in == NULL, -1, "No inbound SPI found for daddr\n");
 
