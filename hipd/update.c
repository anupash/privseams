/**
 * @file
 * This file defines various functions for sending, handling and receiving
 * UPDATE packets for the Host Identity Protocol (HIP).
 *
 * @author  Mika Kousa <mkousa#iki.fi>
 * @author  Tobias Heer <tobi#tobibox.de>
 * @author  Abhijit Bagri <abagri#gmail.com>
 * @author  Miika Komu <miika#iki.fi>
 * @author  Samu Varjonen <samu.varjonen#hiit.fi>
 * @author	Rene Hummen
 * @note    Distributed under <a href="http://www.gnu.org/licenses/gpl2.txt">GNU/GPL</a>.
 * @note    Based on
 *          <a href="http://www1.ietf.org/mail-archive/web/hipsec/current/msg01745.html">Simplified state machine</a>
 */
#include "update.h"
#include "pjnath.h"

#ifndef s6_addr
#  define s6_addr                 in6_u.u6_addr8
#  define s6_addr16               in6_u.u6_addr16
#  define s6_addr32               in6_u.u6_addr32
#endif /* s6_addr */

/* All Doxygen function comments are now moved to the header file. Some comments
   are inadequate. */

/** A transmission function set for NAT traversal. */
extern hip_xmit_func_set_t nat_xmit_func_set;
/** A transmission function set for sending raw HIP packets. */
extern hip_xmit_func_set_t default_xmit_func_set;

<<<<<<< HEAD
int update_id_window_size = 1;

int hip_create_locators(hip_common_t* locator_msg,
        struct hip_locator_addr_item **locators)
{
        int err = 0;
        struct hip_locator *loc;

        hip_msg_init(locator_msg);
        HIP_IFEL(hip_build_locators_old(locator_msg, 0), -1,
                 "Failed to build locators\n");
        HIP_IFEL(hip_build_user_hdr(locator_msg,
                                    SO_HIP_SET_LOCATOR_ON, 0), -1,
                 "Failed to add user header\n");
        loc = hip_get_param(locator_msg, HIP_PARAM_LOCATOR);
        hip_print_locator_addresses(locator_msg);
        *locators = hip_get_locator_first_addr_item(loc);

out_err:
        return err;
}

// TODO: should we implement base draft update with ifindex 0 stuff ??
// TODO: Divide this function into more pieces, handle_spi, handle_seq, etc
/// @todo : Anchor update support
void hip_create_update_msg(hip_common_t* received_update_packet,
        struct hip_hadb_state *ha, hip_common_t *update_packet_to_send,
        struct hip_locator_addr_item *locators,
        int type)
{
        int err = 0;
        uint32_t update_id_out = 0;
        uint32_t esp_info_old_spi = 0, esp_info_new_spi = 0;
        uint16_t mask = 0;
      	struct hip_seq *seq = NULL;
	struct hip_echo_request *echo_request = NULL;

        HIP_DEBUG("Creating the UPDATE packet\n");

        if (type != HIP_UPDATE_LOCATOR)
                HIP_DEBUG("UPDATE without locators\n");

        ha->hadb_misc_func->hip_build_network_hdr(update_packet_to_send, HIP_UPDATE,
                                                     mask, &ha->hit_our,
                                                         &ha->hit_peer);

        // Add ESP_INFO
        if (type == HIP_UPDATE_LOCATOR || type == HIP_UPDATE_ECHO_REQUEST) {
                // Handle SPI numbers
                esp_info_old_spi  = hip_hadb_get_spi(ha, -1);
                esp_info_new_spi = esp_info_old_spi;

                HIP_DEBUG("esp_info_old_spi=0x%x esp_info_new_spi=0x%x\n",
                    esp_info_old_spi, esp_info_new_spi);

                HIP_IFEL(hip_build_param_esp_info(update_packet_to_send, ha->current_keymat_index,
                    esp_info_old_spi, esp_info_new_spi),
                    -1, "Building of ESP_INFO param failed\n");
        }

        // Add LOCATOR
        if (type == HIP_UPDATE_LOCATOR) {
                HIP_DEBUG("locators = 0x%p locator_count = %d\n", locators, address_count);
                err = hip_build_param_locator(update_packet_to_send, locators, address_count);
        }

        // Add SEQ
        if (type == HIP_UPDATE_LOCATOR || type == HIP_UPDATE_ECHO_REQUEST) {
                // TODO check the following function!
                hip_update_set_new_spi_in(ha, esp_info_old_spi,
                    esp_info_new_spi, 0);

                ha->update_id_out++;
                update_id_out = ha->update_id_out;
                _HIP_DEBUG("outgoing UPDATE ID=%u\n", update_id_out);
                /** @todo Handle this case. */
                HIP_IFEL(!update_id_out, -EINVAL,
                    "Outgoing UPDATE ID overflowed back to 0, bug ?\n");
                HIP_IFEL(hip_build_param_seq(update_packet_to_send, update_id_out), -1,
                  "Building of SEQ param failed\n");

                /* remember the update id of this update */
                hip_update_set_status(ha, esp_info_old_spi,
                    0x1 | 0x2 | 0x8, update_id_out, 0, NULL,
                    ha->current_keymat_index);

                /************************************************/
        }

        // Add ACK
        if (type == HIP_UPDATE_ECHO_REQUEST || type == HIP_UPDATE_ECHO_RESPONSE) {
                HIP_IFEL(!(seq = hip_get_param(received_update_packet,
                    HIP_PARAM_SEQ)), -1, "SEQ not found\n");

                HIP_IFEL(hip_build_param_ack(update_packet_to_send,
                    ntohl(seq->update_id)), -1, "Building of ACK failed\n");
        }

        // Add HMAC
        HIP_IFEL(hip_build_param_hmac_contents(update_packet_to_send,
                &ha->hip_hmac_out), -1, "Building of HMAC failed\n");

        // Add SIGNATURE
        HIP_IFEL(ha->sign(ha->our_priv_key, update_packet_to_send), -EINVAL,
                "Could not sign UPDATE. Failing\n");

        /* Add ECHO_RESPONSE (no signature) */
        if (type == HIP_UPDATE_ECHO_RESPONSE) {
              	echo_request = hip_get_param(received_update_packet,
                        HIP_PARAM_ECHO_REQUEST);
                HIP_IFEL(echo_request, -1, "ECHO REQUEST not found!\n");

		HIP_DEBUG("echo opaque data len=%d\n",
			  hip_get_param_contents_len(echo_request));
		HIP_HEXDUMP("ECHO_REQUEST ",
			    (void *)echo_request +
			    sizeof(struct hip_tlv_common),
			    hip_get_param_contents_len(echo_request));
		HIP_IFEL(hip_build_param_echo(update_packet_to_send, (void *) echo_request +
                        sizeof(struct hip_tlv_common),
                        hip_get_param_contents_len(echo_request), 0, 0),
			-1, "Building of ECHO_RESPONSE failed\n");
	}

out_err:
        return;
}

/*int hip_send_update(struct hip_hadb_state *entry,
		    struct hip_locator_info_addr_item *addr_list,
		    int addr_count, int ifindex, int flags,
		    int is_add, struct sockaddr* addr)*/
void hip_send_update_pkt(hip_common_t* received_update_packet,
        struct hip_hadb_state *entry, struct in6_addr_t *src_addr,
        struct in6_addr_t *dst_addr, struct hip_locator_addr_item *locators, 
        int type)
{
        int err = 0;
        hip_common_t* update_packet_to_send;

        HIP_IFEL(!(update_packet_to_send = hip_msg_alloc()), -ENOMEM,
            "Out of memory while allocation memory for the update packet\n");
        hip_create_update_msg(received_update_packet, entry, update_packet_to_send,
            locators, type);

        // TODO: set the local address unverified for that dst_hit();

        err = entry->hadb_xmit_func->
            hip_send_pkt(src_addr, dst_addr,
                (entry->nat_mode ? hip_get_local_nat_udp_port() : 0),
                entry->peer_udp_port, update_packet_to_send, entry, 1);
=======
int hip_for_each_locator_addr_item(
	int (*func) 
	(hip_ha_t *entry, struct hip_locator_info_addr_item *i, void *opaq),
	hip_ha_t *entry, struct hip_locator *locator, void *opaque)
{
	int i = 0, err = 0, n_addrs;
	struct hip_locator_info_addr_item *locator_address_item = NULL;

	n_addrs = hip_get_locator_addr_item_count(locator);
	HIP_IFEL((n_addrs < 0), -1, "Negative address count\n");

	HIP_DEBUG("LOCATOR has %d address(es), loc param len=%d\n",
		  n_addrs, hip_get_param_total_len(locator));

	HIP_IFE(!func, -1);

	locator_address_item = hip_get_locator_first_addr_item(locator);
	for (i = 0; i < n_addrs; i++ ) {
		locator_address_item = hip_get_locator_item(locator_address_item, i);
		HIP_IFEL(func(entry, locator_address_item, opaque), -1,
			 "Locator handler function returned error\n");
	}

 out_err:
	return err;
}

int hip_update_for_each_peer_addr(
	int (*func)
	(hip_ha_t *entry, struct hip_peer_addr_list_item *list_item,
	 struct hip_spi_out_item *spi_out, void *opaq),
	hip_ha_t *entry, struct hip_spi_out_item *spi_out, void *opaq)
{
	hip_list_t *item, *tmp;
	struct hip_peer_addr_list_item *addr;
	int i = 0, err = 0;

	HIP_IFE(!func, -EINVAL);

	list_for_each_safe(item, tmp, spi_out->peer_addr_list, i)
		{
			addr = list_entry(item);
			HIP_IFE(func(entry, addr, spi_out, opaq), -1);
		}

 out_err:
	return err;
}

int hip_update_for_each_local_addr(int (*func)
				   (hip_ha_t *entry,
				    struct hip_spi_in_item *spi_in,
				    void *opaq), hip_ha_t *entry,
                                   void *opaq)
{
	hip_list_t *item, *tmp;
	struct hip_spi_in_item *e;
	int i = 0, err = 0;

	HIP_IFE(!func, -EINVAL);

	list_for_each_safe(item, tmp, entry->spis_in, i)
		{
			e = list_entry(item);
			HIP_IFE(func(entry, e, opaq), -1);
		}

 out_err:
	return err;
}

int hip_update_get_sa_keys(hip_ha_t *entry, uint16_t *keymat_offset_new,
			   uint8_t *calc_index_new, uint8_t *Kn_out,
			   struct hip_crypto_key *espkey_gl,
			   struct hip_crypto_key *authkey_gl,
			   struct hip_crypto_key *espkey_lg,
			   struct hip_crypto_key *authkey_lg)
{
	unsigned char Kn[HIP_AH_SHA_LEN];
	uint16_t k = *keymat_offset_new, Kn_pos;
	uint8_t c = *calc_index_new;
	int err = 0, esp_transform, esp_transf_length = 0,
		auth_transf_length = 0;

	esp_transform = entry->esp_transform;
	esp_transf_length = hip_enc_key_length(esp_transform);
	auth_transf_length = hip_auth_key_length_esp(esp_transform);
	_HIP_DEBUG("enckeylen=%d authkeylen=%d\n", esp_transf_length,
		   auth_transf_length);

	bzero(espkey_gl, sizeof(struct hip_crypto_key));
	bzero(espkey_lg, sizeof(struct hip_crypto_key));
	bzero(authkey_gl, sizeof(struct hip_crypto_key));
	bzero(authkey_lg, sizeof(struct hip_crypto_key));

	HIP_IFEL(*keymat_offset_new +
		 2*(esp_transf_length+auth_transf_length) > 0xffff, -EINVAL,
		 "Can not draw requested amount of new KEYMAT, keymat index=%u, "\
		 "requested amount=%d\n",
		 *keymat_offset_new, 2*(esp_transf_length+auth_transf_length));
	memcpy(Kn, Kn_out, HIP_AH_SHA_LEN);

	/* SA-gl */
	Kn_pos = entry->current_keymat_index -
		(entry->current_keymat_index % HIP_AH_SHA_LEN);
	HIP_IFE(hip_keymat_get_new(
			espkey_gl->key, esp_transf_length,entry->dh_shared_key,
			entry->dh_shared_key_len, &k, &c, Kn, &Kn_pos), -1);
	_HIP_HEXDUMP("ENC KEY gl", espkey_gl->key, esp_transf_length);
	k += esp_transf_length;

	HIP_IFE(hip_keymat_get_new(authkey_gl->key, auth_transf_length,
				   entry->dh_shared_key, entry->dh_shared_key_len,
				   &k, &c, Kn, &Kn_pos), -1);
	_HIP_HEXDUMP("AUTH KEY gl", authkey_gl->key, auth_transf_length);
	k += auth_transf_length;

	/* SA-lg */
	HIP_IFE(hip_keymat_get_new(espkey_lg->key, esp_transf_length,
				   entry->dh_shared_key, entry->dh_shared_key_len,
				   &k, &c, Kn, &Kn_pos), -1);
	_HIP_HEXDUMP("ENC KEY lg", espkey_lg->key, esp_transf_length);
	k += esp_transf_length;
	HIP_IFE(hip_keymat_get_new(authkey_lg->key, auth_transf_length,
				   entry->dh_shared_key, entry->dh_shared_key_len,
				   &k, &c, Kn, &Kn_pos), -1);
	_HIP_HEXDUMP("AUTH KEY lg", authkey_lg->key, auth_transf_length);
	k += auth_transf_length;

	_HIP_DEBUG("at end: k=%u c=%u\n", k, c);
	*keymat_offset_new = k;
	*calc_index_new = c;
	memcpy(Kn_out, Kn, HIP_AH_SHA_LEN);
 out_err:
	return err;
}
>>>>>>> dd87c5e6

int hip_update_test_locator_addr(in6_addr_t *addr)
{
	struct sockaddr_storage ss;

<<<<<<< HEAD
        if (update_packet_to_send)
                free(update_packet_to_send);

        return;
}

void hip_send_update_to_one_peer(hip_common_t* received_update_packet, 
    struct hip_hadb_state *ha, struct hip_locator_addr_item *locators, int type)
{
        if (hip_shotgun_status == SO_HIP_SHOTGUN_OFF)
        {
            HIP_DEBUG_IN6ADDR("ha local addr", &ha->our_addr);
            HIP_DEBUG_IN6ADDR("ha peer addr", &ha->peer_addr);

            hip_send_update_pkt(received_update_packet, ha, &ha->our_addr,
                    &ha->peer_addr, locators, type);
        }
        // TODO
        /*else
        {
            for go through all local addressses
            {
                for go through all peer addresses
                {
                    if (check_if_address_peer_ok)
                        send_update_pkt()
                }
            }
        }*/

}

void hip_send_update_locator()
{
        int err = 0;
        struct hip_locator_addr_item *locators;
        int i = 0;
        hip_ha_t *entry;
        hip_list_t *item, *tmp;
        hip_common_t *locator_msg;

        HIP_IFEL(!(locator_msg = hip_msg_alloc()), -ENOMEM,
            "Out of memory while allocation memory for the packet\n");
        HIP_IFE(hip_create_locators(locator_msg, &locators), -1);

        // Go through all the peers and send update packets
        HIP_LOCK_HT(&hadb_hit);
        list_for_each_safe(item, tmp, hadb_hit, i)
        {
            entry = list_entry(item);

            if (entry->hastate == HIP_HASTATE_HITOK &&
                entry->state == HIP_STATE_ESTABLISHED)
            {
                hip_send_update_to_one_peer(NULL, entry, locators,
                        HIP_UPDATE_LOCATOR);
            }
        }
        HIP_UNLOCK_HT(&hadb_hit);

out_err:
        if (hip_locator_status == SO_HIP_SET_LOCATOR_ON)
            hip_recreate_all_precreated_r1_packets();
        if (locator_msg)
            free(locator_msg);
}

int hip_check_hmac_and_signature(hip_common_t* msg, hip_ha_t *entry)
{
        int err = 0;

        /** @todo Check these references again because these checks are done
         * separately for ACKs and SEQs.

        /* RFC 5201 Section 6.12.1. Handling a SEQ Parameter in a Received
         *  UPDATE Message:
         * 3. The system MUST verify the HMAC in the UPDATE packet. If
         * the verification fails, the packet MUST be dropped. */
        HIP_IFEL(hip_verify_packet_hmac(msg, &entry->hip_hmac_in), -1,
                 "HMAC validation on UPDATE failed.\n");

        /* RFC 5201 Section 6.12.1. Handling a SEQ Parameter in a Received
         *  UPDATE Message:
         * 4. The system MAY verify the SIGNATURE in the UPDATE packet.
         * If the verification fails, the packet SHOULD be dropped and an error
         * message logged. */
        HIP_IFEL(entry->verify(entry->peer_pub_key, msg), -1,
                 "Verification of UPDATE signature failed.\n");

     out_err:
        return err;
}

int hip_is_preferred_peer_addr_in_locators_oldish(hip_ha_t *ha,
        struct hip_locator *locator)
{
        int ret = 0;
    
        struct hip_peer_addr_list_item *list_item;

        list_item = malloc(sizeof(struct hip_peer_addr_list_item));
	if (!list_item)
        {
                HIP_ERROR("Couldn't allocate memory for list_item (type "
                        "hip_peer_addr_list_item)\n");
                return -1;
        }

	ipv6_addr_copy(&list_item->address, &ha->peer_addr);
	HIP_DEBUG_HIT("Checking if preferred address was in locator",
		      &list_item->address);
        
	ret = hip_update_locator_contains_item_old(locator, list_item);
        if (list_item)
		HIP_FREE(list_item);
        
        return ret;
        
}

/** Check if preferred peer address is in locators. If it is not, remove the
 * security association and add src_ip as the peer address.
 *
 * @todo: should we handle SA removing in another place??? -> Better bookkeeping
 * for SAs
 */
void hip_handle_preferred_peer_addr_oldish(hip_ha_t *ha, in6_addr_t *src_addr,
        struct hip_locator *locator)
{
        u32 spi_in;

        if (!hip_is_preferred_peer_addr_in_locators_oldish(ha, locator)) {
		HIP_DEBUG("Preferred address was not in locator, so changing it "\
			  "and removing SAs\n");
		spi_in = hip_hadb_get_latest_inbound_spi(ha);
		/// @todo: should we handle SA removing in another place?
                default_ipsec_func_set.hip_delete_sa(spi_in, &ha->our_addr,
						     &ha->peer_addr, HIP_SPI_DIRECTION_IN, ha);
		default_ipsec_func_set.hip_delete_sa(ha->default_spi_out, &ha->peer_addr,
						     &ha->our_addr, HIP_SPI_DIRECTION_OUT, ha);
		ipv6_addr_copy(&ha->peer_addr, src_addr);
        }
}

int hip_handle_spi_out_oldish(hip_ha_t *ha, struct hip_esp_info *esp_info,
        struct hip_locator *locator, struct hip_seq *seq)
{
        int err = 0;

        u32 spi_out = ntohl(esp_info->new_spi);

        if (!hip_hadb_get_spi_list(ha, spi_out))
        {
                struct hip_spi_out_item spi_out_data;

                HIP_DEBUG("peer has a new SA, create a new outbound SA\n");
                memset(&spi_out_data, 0, sizeof(struct hip_spi_out_item));
                spi_out_data.spi = spi_out;
                spi_out_data.seq_update_id = ntohl(seq->update_id);
                HIP_IFE(hip_hadb_add_spi(ha, HIP_SPI_DIRECTION_OUT,
                                         &spi_out_data), -1);
                HIP_DEBUG("added SPI=0x%x to list of outbound SAs (SA not created "\
                          "yet)\n", spi_out);
        }

out_err:
        return err;
}

/*int hip_handle_locator_parameter(hip_ha_t *entry,
		struct hip_locator *loc,
		struct hip_esp_info *esp_info) {
	uint32_t old_spi = 0, new_spi = 0, i, err = 0;
	int zero = 0, n_addrs = 0, ii = 0;
	int same_af = 0, local_af = 0, comp_af = 0, tmp_af = 0;
	hip_list_t *item = NULL, *tmplist = NULL;
	struct hip_locator_info_addr_item *locator_address_item;
	struct hip_locator_info_addr_item2 *locator_address_item2;
	struct hip_spi_out_item *spi_out;
	struct hip_peer_addr_list_item *a, *tmp, addr;
	struct netdev_address *n;
	struct hip_locator *locator = NULL;

	if ((locator = loc) == NULL) {
		HIP_DEBUG("No locator as input\n");
		locator = entry->locator;
                HIP_DEBUG("Using entry->locator\n");
	}

	HIP_INFO_LOCATOR("in handle locator", locator);

	HIP_IFEL(!locator, -1, "No locator to handle\n");

	old_spi = ntohl(esp_info->new_spi);
	new_spi = ntohl(esp_info->new_spi);
	HIP_DEBUG("LOCATOR SPI old=0x%x new=0x%x\n", old_spi, new_spi);

	/* If following does not exit, its a bug: outbound SPI must have been
	already created by the corresponding ESP_INFO in the same UPDATE
	packet */
/*	HIP_IFEL(!(spi_out = hip_hadb_get_spi_list(entry, new_spi)), -1,
			"Bug: outbound SPI 0x%x does not exist\n", new_spi);

	/* Set all peer addresses to unpreferred */

	/** @todo Compiler warning; warning: passing argument 1 of
	 * 'hip_update_for_each_peer_addr' from incompatible pointer type.
	 *  What is the real point with this one anyway?
	 */

#if 0
	HIP_IFE(hip_update_for_each_peer_addr(hip_update_set_preferred,
				   entry, spi_out, &zero), -1);
#endif
/*	if(locator)
		HIP_IFEL(hip_update_for_each_peer_addr(hip_update_deprecate_unlisted,
					 entry, spi_out, locator), -1,
					 "Depracating a peer address failed\n");

	/* checking did the locator have any address with the same family as
	entry->our_addr, if not change local address to address that
	has same family as the address(es) in locator, if possible */

/*	if (! locator || hip_nat_get_control(entry) == HIP_NAT_MODE_ICE_UDP) {
		goto out_of_loop;
	}

	locator_address_item = hip_get_locator_first_addr_item(locator);
	local_af =
		IN6_IS_ADDR_V4MAPPED(&entry->our_addr) ? AF_INET :AF_INET6;
	if (local_af == 0) {
		HIP_DEBUG("Local address is invalid, skipping\n");
		goto out_err;
	}

	n_addrs = hip_get_locator_addr_item_count(locator);
	for (i = 0; i < n_addrs; i++) {
		/* check if af same as in entry->local_af */
/*		comp_af = IN6_IS_ADDR_V4MAPPED(hip_get_locator_item_address(hip_get_locator_item(locator_address_item, i)))
			? AF_INET : AF_INET6;
		if (comp_af == local_af) {
			HIP_DEBUG("LOCATOR contained same family members as "\
					"local_address\n");
			same_af = 1;

			break;
		}
	}
	if (same_af != 0) {
		HIP_DEBUG("Did not find any address of same family\n");
		goto out_of_loop;
	}

	/* look for local address with family == comp_af */
/*	list_for_each_safe(item, tmplist, addresses, ii) {
		n = list_entry(item);
		tmp_af = hip_sockaddr_is_v6_mapped(&n->addr) ?
			AF_INET : AF_INET6;
		if (tmp_af == comp_af) {
			HIP_DEBUG("LOCATOR did not contain same family members "
					"as local_address, changing our_addr and "
					"peer_addr\n");
			/* Replace the local address to match the family */
/*			memcpy(&entry->our_addr,
					hip_cast_sa_addr(&n->addr),
					sizeof(in6_addr_t));
			/* Replace the peer preferred address to match the family */
/*			locator_address_item = hip_get_locator_first_addr_item(locator);
			/* First should be OK, no opposite family in LOCATOR */

/*			memcpy(&entry->peer_addr,
					hip_get_locator_item_address(locator_address_item),
					sizeof(in6_addr_t));
			memcpy(&addr.address,
					hip_get_locator_item_address(locator_address_item),
					sizeof(in6_addr_t));
			HIP_IFEL(hip_update_peer_preferred_address(
					entry, &addr, new_spi), -1,
					"Setting peer preferred address failed\n");

			goto out_of_loop;
		}
	}

out_of_loop:
	if(locator)
		HIP_IFEL(hip_for_each_locator_addr_item(hip_update_add_peer_addr_item,
						  entry, locator, &new_spi), -1,
						  "Locator handling failed\n");

#if 0 /* Let's see if this is really needed -miika */
/*	if (n_addrs == 0) /* our own extension, use some other SPI */
/*		(void)hip_hadb_relookup_default_out(entry);
	/* relookup always ? */
/*#endif

/*out_err:
	return err;
}
*/

int hip_update_for_each_peer_addr_old(
	int (*func)
	(hip_ha_t *entry, struct hip_peer_addr_list_item *list_item,
	 struct hip_spi_out_item *spi_out, void *opaq),
	hip_ha_t *entry, struct hip_spi_out_item *spi_out, void *opaq)
{
	hip_list_t *item, *tmp;
	struct hip_peer_addr_list_item *addr;
	int i = 0, err = 0;

	HIP_IFE(!func, -EINVAL);

	list_for_each_safe(item, tmp, spi_out->peer_addr_list, i)
		{
			addr = list_entry(item);
			HIP_IFE(func(entry, addr, spi_out, opaq), -1);
		}

 out_err:
	return err;
}


int hip_handle_locator_parameter_oldish(hip_ha_t *ha, struct hip_esp_info *esp_info,
        struct hip_locator *locator)
{
        int err = 0;
        int i = 0;
       	struct hip_locator_info_addr_item *locator_address_item;
        int is_our_preferred_addr_family_ipv4 = 0;
        int is_our_addr_family_ipv4 = 0;
        int is_peer_addr_family_ipv4 = 0;
        int locator_addr_count = 0;
        int same_addr_family = 0;
        union hip_locator_info_addr *locator_info_addr;
        struct in6_addr *peer_addr;
        struct hip_spi_out_item *spi_out;
        uint32_t old_spi = 0, new_spi = 0;
        hip_list_t *item = NULL, *tmplist = NULL;
        struct netdev_address *netdev_addr;
        struct hip_peer_addr_list_item addr;

        if (locator == NULL)
        {
                err = -1;
                HIP_ERROR("Locator parameter is empty.\n");
                goto out_err;
        }

       	old_spi = ntohl(esp_info->old_spi);
	new_spi = ntohl(esp_info->new_spi);
	HIP_DEBUG("LOCATOR SPI old=0x%x new=0x%x\n", old_spi, new_spi);

	/* If following does not exit, its a bug: outbound SPI must have been
	already created by the corresponding ESP_INFO in the same UPDATE
	packet */
	HIP_IFEL(!(spi_out = hip_hadb_get_spi_list(ha, new_spi)), -1,
			"Bug: outbound SPI 0x%x does not exist\n", new_spi);

        // Deprecate all peer addresses
        HIP_IFEL(hip_update_for_each_peer_addr_old(hip_update_deprecate_unlisted,
            		 ha, spi_out, locator), -1,
			 "Deprecating a peer address failed\n");

        is_our_addr_family_ipv4 =
		IN6_IS_ADDR_V4MAPPED(&ha->our_addr) ? AF_INET :AF_INET6;

        locator_address_item = hip_get_locator_first_addr_item(locator);
	locator_addr_count = hip_get_locator_addr_item_count(locator);
        for (i = 0; i < hip_get_locator_addr_item_count(locator); i++)
        {
                locator_info_addr = hip_get_locator_item(locator_address_item, i);
                peer_addr = hip_get_locator_item_address(locator_info_addr);
                is_peer_addr_family_ipv4 = IN6_IS_ADDR_V4MAPPED(peer_addr)
			? AF_INET : AF_INET6;

		if (is_peer_addr_family_ipv4 == is_our_addr_family_ipv4)
                {
			HIP_DEBUG("LOCATOR contained same family members as "\
					"local_address\n");
			same_addr_family = 1;
			break;
		}
	}

        if (same_addr_family != 0) {
		HIP_DEBUG("Did not find any address of same family\n");
		goto out_of_loop;
	}

	list_for_each_safe(item, tmplist, addresses, i) {
		netdev_addr = list_entry(item);
                is_our_addr_family_ipv4 = hip_sockaddr_is_v6_mapped(&netdev_addr->addr) ?
			AF_INET : AF_INET6;
		if (is_peer_addr_family_ipv4 == is_our_addr_family_ipv4) {
			HIP_DEBUG("Found a local address having the same family"
                                " as the peer address");
			/* Replace the local address to match the family */
			memcpy(&ha->our_addr,
					hip_cast_sa_addr(&netdev_addr->addr),
					sizeof(in6_addr_t));
			/* Replace the peer preferred address to match the family */
			locator_address_item = hip_get_locator_first_addr_item(locator);
			/* First should be OK, no opposite family in LOCATOR */

			memcpy(&ha->peer_addr,
					hip_get_locator_item_address(locator_address_item),
					sizeof(in6_addr_t));
			memcpy(&addr.address,
					hip_get_locator_item_address(locator_address_item),
					sizeof(in6_addr_t));
			HIP_IFEL(hip_update_peer_preferred_address(
					ha, &addr, new_spi), -1,
					"Setting peer preferred address failed\n");

			goto out_of_loop;
		}
	}

out_of_loop:
	if (locator) {
		HIP_IFEL(hip_for_each_locator_addr_item(hip_update_add_peer_addr_item,
						  ha, locator, &new_spi), -1,
						  "Locator handling failed\n");
        }

out_err:
        return err;
}

int hip_handle_update_first_packet_oldish(hip_common_t* received_update_packet,
                            hip_ha_t *ha, in6_addr_t *src_addr)
{
        int err = 0;
        struct hip_esp_info *esp_info;
        struct hip_locator *locator;
        struct hip_seq* seq;

        esp_info = hip_get_param(received_update_packet, HIP_PARAM_ESP_INFO);
        locator = hip_get_param(received_update_packet, HIP_PARAM_LOCATOR);
        seq = hip_get_param(received_update_packet, HIP_PARAM_SEQ);

        hip_handle_preferred_peer_addr_oldish(ha, src_addr, locator);
        hip_handle_spi_out_oldish(ha, esp_info, locator, seq);
        err = hip_handle_locator_parameter(ha, esp_info, locator);

        hip_send_update_to_one_peer(received_update_packet, ha, NULL,
                HIP_UPDATE_ECHO_REQUEST);

out_err:
        return err;
}

int hip_receive_update(hip_common_t* received_update_packet, in6_addr_t *src_addr,
        in6_addr_t *dst_addr, hip_ha_t *ha, hip_portpair_t *sinfo)
{
        int err = 0;
        int ack_update_id = 0;
        int seq_update_id = 0;
        int has_esp_info = 0;
       	struct hip_seq *seq = NULL;
	struct hip_ack *ack = NULL;
        struct hip_esp_info *esp_info = NULL;
	struct hip_locator *locator = NULL;
	struct hip_echo_request *echo_request = NULL;
	struct hip_echo_response *echo_response = NULL;

        /* RFC 5201 Section 5.4.4: If there is no corresponding HIP association,
         * the implementation MAY reply with an ICMP Parameter Problem. */
        HIP_IFEL(!ha, -1, "No host association database entry found.\n");

        /// @todo: Relay support

        /* RFC 5201 Section 4.4.2, Table 5: According to the state processes
         * listed, the state is moved from R2_SENT to ESTABLISHED if an
         * UPDATE packet is received */
        if (ha->state == HIP_STATE_R2_SENT) {
                ha->state == HIP_STATE_ESTABLISHED;
                HIP_DEBUG("Received UPDATE in state %s, moving to "\
                          "ESTABLISHED.\n", hip_state_str(ha->state));
        } else if (ha->state != HIP_STATE_ESTABLISHED) {

                HIP_ERROR("Received UPDATE in illegal state %s.\n",
                          hip_state_str(ha->state));
                err = -EPROTO;
                goto out_err;
        }

        /* RFC 5201 Section 6.12: Receiving UPDATE Packets */
        HIP_DEBUG("previous incoming update id=%u\n", ha->update_id_in);
        HIP_DEBUG("previous outgoing update id=%u\n", ha->update_id_out);

        /* RFC 5201 Section 6.12: 3th or 4th step:
         *
         * Summary: ACK is processed before SEQ if both are present.
         *
         * 4th step: If the association is in the ESTABLISHED state and there is
         * both an ACK and SEQ in the UPDATE, the ACK is first processed as
         * described in Section 6.12.2, and then the rest of the UPDATE is
         * processed as described in Section 6.12.1 */
        ack = hip_get_param(received_update_packet, HIP_PARAM_ACK);
        if (ack != NULL) {
                ack_update_id = ntohl(ack->peer_update_id);
                HIP_DEBUG("ACK parameter found with peer Update ID %u.\n",
                    ack_update_id);
                /*ha->hadb_update_func->hip_update_handle_ack(
                        ha, ack, has_esp_info);*/
                if (ack->peer_update_id != ha->update_id_out) {
                        // Simplified logic of RFC 5201 6.12.2, 1st step:
                        // We drop the packet if the Update ID in the ACK
                        // parameter does not equal to the last outgoing Update ID
                        HIP_DEBUG("Update ID (%u) in the ACK parameter does not "
                                "equal to the last outgoing Update ID (%u). "
                                "Dropping the packet.\n",
                                ack_update_id,
                                ha->update_id_out);
                        err = -1;
                        goto out_err;
                }
        }

        /* RFC 5201 Sections 6.12: 2nd or 4th step:
         *
         * 2nd case: If the association is in the ESTABLISHED state and the SEQ
         * (but not ACK) parameter is present, the UPDATE is processed and replied
         * to as described in Section 6.12.1. */
        seq = hip_get_param(received_update_packet, HIP_PARAM_SEQ);
        if (seq != NULL) {
                seq_update_id = ntohl(seq->update_id);
                HIP_DEBUG("SEQ parameter found with  Update ID %u.\n",
                        seq_update_id);
                if (seq->update_id < ha->update_id_in ||
                    seq->update_id > ha->update_id_in + update_id_window_size) {
                        // RFC 5201 6.12.1 part 1:
                        HIP_DEBUG("Update ID (%u) in the SEQ parameter does not "
                                "equal to the previous outgoing Update ID (%u). "
                                "Dropping the packet.\n",
                                ack_update_id,
                                ha->update_id_out);

                        err = -1;
                        goto out_err;
                }
        }

        /* RFC 5201 Section 6.12.1 3th and 4th steps or
         *          Section 6.12.2 2nd and 3th steps */
        HIP_IFE(hip_check_hmac_and_signature(received_update_packet, ha), -1);

       	esp_info = hip_get_param(received_update_packet, HIP_PARAM_ESP_INFO);
	if (esp_info != NULL) {
		HIP_DEBUG("ESP INFO parameter found with new SPI %u.\n",
			  ntohl(esp_info->new_spi));
		has_esp_info = 1;

                if (esp_info->new_spi != esp_info->old_spi)
                {
                    HIP_DEBUG("New SPI != Old SPI -> Please notice that "
                            "rekeying case is not implemented yet.");
                }
                /// @todo Further ESP_INFO handling
                // Done in hip_handle_esp_info() before
	}
        
	/* If I receive the first UPDATE, then I send ECHO_REQUEST from all addresses
        to all addresses with all the locators

        if I receive "ECHO REQUEST", I send "ECHO RESPONSE"
                 -- should these "ECHO RESPONSES" sent together after a while?
        check the RFC for this one -> If I receive "ECHO RESPONSE" then I start
            to use the address (to which mode I'm putting the address -> VERIFIED??')
            Check the address states here!!!
         */

        /* RFC 5206: End-Host Mobility and Multihoming. */
        // 3.2.1. Mobility with a Single SA Pair (No Rekeying)
        if (locator != NULL)
        {
                err = hip_handle_update_first_packet_oldish(received_update_packet,
                        ha, src_addr);
                goto out_err;
        }
        else
        {
                /*if (echo_request != NULL)
                {
                        hip_handle_update_second_packet(blah blah);
                        goto out_err;
                }

                if (echo_response != NULL)
                {
                        hip_handle_update_third_packet(blah blah);
                        goto out_err;
                }*/
        }

	/* RFC 5206: End-Host Mobility and Multihoming. */
        /*locator = hip_get_param(msg, HIP_PARAM_LOCATOR);
	echo_request = hip_get_param(msg, HIP_PARAM_ECHO_REQUEST);
	echo_response = hip_get_param(msg, HIP_PARAM_ECHO_RESPONSE);
	if (locator != NULL) {
		HIP_DEBUG("LOCATOR parameter found.\n");
		err = entry->hadb_update_func->hip_handle_update_plain_locator(
			entry, msg, src_ip, dst_ip, esp_info, seq);
	} else {
		if (echo_request != NULL) {
			HIP_DEBUG("ECHO_REQUEST parameter found.\n");
			err = entry->hadb_update_func->hip_handle_update_addr_verify(
				entry, msg, src_ip, dst_ip);
			/* Check the peer learning case. Can you find the src_ip
			   from spi_out->peer_addr_list if the addr is not found add it
			   -- SAMU */
			/*if (!err) {
				hip_print_peer_addresses(entry);
				pl = hip_peer_learning(esp_info, entry, src_ip);
				/* pl left unchecked because currently we are not
				   that interested in the success of PL */
				/*hip_print_peer_addresses(entry);
			}
		}
		if (echo_response != NULL) {
			HIP_DEBUG("ECHO_RESPONSE parameter found.\n");
			hip_update_handle_echo_response(entry, echo_response, src_ip);
		}
	}

        encrypted = hip_get_param(msg, HIP_PARAM_ENCRYPTED);
	if (encrypted != NULL) {
		HIP_DEBUG("ENCRYPTED found\n");
		HIP_IFEL(hip_handle_encrypted(entry, encrypted), -1,
			 "Error in processing encrypted parameter\n");
		send_ack = 1;
	}

	/* Node moves within public Internet or from behind a NAT to public
	   Internet.

	   Should this be moved inside the LOCATOR parameter handling? Does node
	   movement mean that we should expect a LOCATOR parameter?
	   -Lauri 01.07.2008. */
	/*if(sinfo->dst_port == 0){
		HIP_DEBUG("UPDATE packet src port %d\n", sinfo->src_port);
		entry->nat_mode = 0;
		entry->peer_udp_port = 0;
		entry->hadb_xmit_func->hip_send_pkt = hip_send_raw;
		hip_hadb_set_xmit_function_set(entry, &default_xmit_func_set);
	} else {
		/* Node moves from public Internet to behind a NAT, stays
		   behind the same NAT or moves from behind one NAT to behind
		   another NAT. */
	/*	HIP_DEBUG("UPDATE packet src port %d\n", sinfo->src_port);

		if (!entry->nat_mode)
			entry->nat_mode = HIP_NAT_MODE_PLAIN_UDP;

		entry->peer_udp_port = sinfo->src_port;
		hip_hadb_set_xmit_function_set(entry, &nat_xmit_func_set);
		ipv6_addr_copy(&entry->our_addr, dst_ip);
		ipv6_addr_copy(&entry->peer_addr, src_ip);
	}

	/* RFC 5203: Registration Extension
	   When there is a REG_INFO parameter present and in the parameter are
	   listed changes that affect the set of requester's services, we must
	   response with an UPDATE packet containing a REG_REQUEST parameter.

	   When there is a REG_REQUEST parameter present and in the parameter
	   are listed services that the registrar is able to provide, we must
	   response with an UPDATE packet containing a REG_RESPONSE parameter.

	   When REG_INFO or REG_REQUEST is present, we just set the send_ack
	   bit and build the response parameter in the hip_update_send_ack().
	   This may lead to acking SEQs more than once, but since the update
	   implementation is currently being revised, we settle for this
	   arrangement for now.

	   REG_RESPONSE or REG_FAILED parametes do not need any response.
	   -Lauri 01.07.2008. */
	/*if(hip_get_param(msg, HIP_PARAM_REG_INFO) != NULL) {
		send_ack = 1;
	} else if(hip_get_param(msg, HIP_PARAM_REG_REQUEST) != NULL) {
		send_ack = 1;
	} else {
		hip_handle_param_reg_response(entry, msg);
		hip_handle_param_reg_failed(entry, msg);
	}

	/********** ESP-PROT anchor (OPTIONAL) **********/

	/* RFC 5201: presence of a SEQ parameter indicates that the
	 * receiver MUST ACK the UPDATE
	 *
	 * should be added above in handling of SEQ, but this breaks
	 * UPDATE as it might send duplicates the way ACKs are
	 * implemented right now */
	/*HIP_IFEL(esp_prot_handle_update(msg, entry, src_ip, dst_ip), -1,
			"failed to handle received esp prot anchor\n");

	/************************************************/

	/*if(send_ack) {
		HIP_IFEL(hip_update_send_ack(entry, msg, src_ip, dst_ip), -1,
			 "Error sending UPDATE ACK.\n");
	}


        /*if (echo_request)
        {
            send_echo_response();
            return;
        }

        if (echo_response)
        {
            set_address_verified();

            // check the sequence
            if_same_update_seq_not_already_processed()
                set_peer_preferred_address(dst_addr); //< SA creation can be in that function
        }*/

out_err:
        if (err != 0)
            HIP_ERROR("UPDATE handler failed, err=%d\n", err);

        /** @todo Is this needed? */

        // Empty the oppipdb.
        empty_oppipdb();

        return err;
=======
	memset(&ss, 0, sizeof(ss));
	if (IN6_IS_ADDR_V4MAPPED(addr)) {
		struct sockaddr_in *sin = (struct sockaddr_in *) &ss;
		IPV6_TO_IPV4_MAP(addr, &sin->sin_addr);
		sin->sin_family = AF_INET;
	} else {
		struct sockaddr_in6 *sin6 = (struct sockaddr_in6 *) &ss;
		memcpy(&sin6->sin6_addr, addr, sizeof(in6_addr_t));
		sin6->sin6_family = AF_INET6;
	}

	return filter_address((struct sockaddr *) &ss);
}

int hip_update_add_peer_addr_item(
	hip_ha_t *entry, struct hip_locator_info_addr_item *locator_address_item,
	void *_spi)
{
	in6_addr_t *locator_address; 
	uint32_t lifetime = ntohl(locator_address_item->lifetime);
	int is_preferred = htonl(locator_address_item->reserved) == (1 << 7);
	int err = 0, i, locator_is_ipv4, local_is_ipv4;
	uint32_t spi = *((uint32_t *) _spi);
	uint16_t port = hip_get_locator_item_port(locator_address_item);
	uint32_t priority = hip_get_locator_item_priority(locator_address_item);	
	uint8_t kind = 0;

	HIP_DEBUG("LOCATOR priority: %ld \n", priority);
	
	HIP_DEBUG("LOCATOR type %d \n", locator_address_item->locator_type);
	if (locator_address_item->locator_type == HIP_LOCATOR_LOCATOR_TYPE_UDP) {
		
		locator_address = 
			&((struct hip_locator_info_addr_item2 *)locator_address_item)->address;
		kind = ((struct hip_locator_info_addr_item2 *)locator_address_item)->kind;
	} else {
		locator_address = &locator_address_item->address;
		//hip_get_locator_item_address(hip_get_locator_item_as_one(locator_address_item, 0));
	}
	HIP_DEBUG_IN6ADDR("LOCATOR address", locator_address);
	HIP_DEBUG(" address: is_pref=%s reserved=0x%x lifetime=0x%x\n",
		  is_preferred ? "yes" : "no",
		  ntohl(locator_address_item->reserved),
		  lifetime);

	/* Removed this because trying to get interfamily handovers to work --Samu */
	// Check that addresses match, we doesn't support IPv4 <-> IPv6 update
	// communnications locator_is_ipv4 = IN6_IS_ADDR_V4MAPPED(locator_address);
	//local_is_ipv4 = IN6_IS_ADDR_V4MAPPED(&entry->our_addr);

	//if( locator_is_ipv4 != local_is_ipv4 ) {
	// One of the addresses is IPv4 another is IPv6
	//  goto out_err;
	//}

	/* Check that the address is a legal unicast or anycast
	   address */
	if (!hip_update_test_locator_addr(locator_address)) {
		err = -1;
		HIP_DEBUG_IN6ADDR("Bad locator type", locator_address);
		goto out_err;
	}

	/* Check if the address is already bound to the SPI +
	   add/update address */
//add by santtu
	//both address and port will be the key to compare
	//UDP port is supported in the peer_list_item
	if (ipv6_addr_cmp(locator_address, &entry->peer_addr) == 0
			&& port == entry->peer_udp_port) {
		HIP_IFE(hip_hadb_add_udp_addr_to_spi(entry, spi, locator_address,
						 0,
						 lifetime, 1, port,priority,kind), -1);
	} else {
		HIP_IFE(hip_hadb_add_udp_addr_to_spi(entry, spi, locator_address,
						 0,
						 lifetime, is_preferred, port,priority, kind), -1);
	}
//end add
/*
 // new interface is used for updating the address
	if (ipv6_addr_cmp(locator_address, &entry->peer_addr) == 0) {
		HIP_IFE(hip_hadb_add_addr_to_spi(entry, spi, locator_address,
						 0,
						 lifetime, 1), -1);
	} else {
		HIP_IFE(hip_hadb_add_addr_to_spi(entry, spi, locator_address,
						 0,
						 lifetime, is_preferred), -1);
	}
*/
#ifdef CONFIG_HIP_OPPORTUNISTIC
	/* Check and remove the IP of the peer from the opp non-HIP database */
	hip_oppipdb_delentry(&(entry->peer_addr));
#endif

 out_err:
	return err;
}
#if 0
int hip_update_locator_match(hip_ha_t *unused,
			     struct hip_locator_info_addr_item *item1,
			     void *_item2)
{
	struct hip_locator_info_addr_item *item2 = _item2;
	return !ipv6_addr_cmp(&item1->address, &item2->address);
}

int hip_update_locator_item_match(hip_ha_t *unused,
				  struct hip_locator_info_addr_item *item1,
				  void *_item2)
{
	struct hip_peer_addr_list_item *item2 = _item2;
	return !ipv6_addr_cmp(&item1->address, &item2->address);
}
#endif
//add by santtu
//we add the support for type2 locator
int hip_update_locator_match(hip_ha_t *unused,
			     struct hip_locator_info_addr_item *item1,
			     void *_item2) {
	struct hip_locator_info_addr_item *item2 = _item2;
	return !ipv6_addr_cmp(hip_get_locator_item_address(item1), hip_get_locator_item_address(item2))
		&& hip_get_locator_item_port(item1) == hip_get_locator_item_port(item2) ;
}

int hip_update_locator_item_match(hip_ha_t *unused,
				  struct hip_locator_info_addr_item *item1,
				  void *_item2)
{
     struct hip_peer_addr_list_item *item2 = _item2;
     return !ipv6_addr_cmp(hip_get_locator_item_address(item1), &item2->address)
     	&& hip_get_locator_item_port(item1) == item2->port;;
}
//end add
int hip_update_locator_contains_item(struct hip_locator *locator,
				     struct hip_peer_addr_list_item *item)
{
	return hip_for_each_locator_addr_item(hip_update_locator_item_match,
					      NULL, locator, item);
}

int hip_update_deprecate_unlisted(hip_ha_t *entry,
				  struct hip_peer_addr_list_item *list_item,
				  struct hip_spi_out_item *spi_out,
				  void *_locator)
{
	int err = 0;
	uint32_t spi_in;
	struct hip_locator *locator = (void *) _locator;

	if (hip_update_locator_contains_item(locator, list_item))
		goto out_err;

	HIP_DEBUG_HIT("Deprecating address", &list_item->address);

	list_item->address_state = PEER_ADDR_STATE_DEPRECATED;
	spi_in = hip_get_spi_to_update_in_established(entry,
						      &entry->our_addr);

	default_ipsec_func_set.hip_delete_sa(entry->default_spi_out, &list_item->address,
					     &entry->our_addr, HIP_SPI_DIRECTION_OUT, entry);
	default_ipsec_func_set.hip_delete_sa(spi_in, &entry->our_addr, &list_item->address,
					     HIP_SPI_DIRECTION_IN, entry);

	list_del(list_item, entry->spis_out);
 out_err:
	return err;
>>>>>>> dd87c5e6
}

int hip_update_set_preferred(hip_ha_t *entry,
			     struct hip_peer_addr_list_item *list_item,
			     struct hip_spi_out_item *spi_out,
			     void *pref)
{
	int *preferred = pref;
	list_item->is_preferred =  *preferred;
	return 0;
}

int hip_handle_update_established(hip_ha_t *entry, hip_common_t *msg,
				  in6_addr_t *src_ip,
				  in6_addr_t *dst_ip,
				  hip_portpair_t *update_info)
{
	int err = -1;
#if 0
	in6_addr_t *hits = &msg->hits, *hitr = &msg->hitr;
	struct hip_esp_info *esp_info;
	struct hip_seq *seq;
	struct hip_locator *locator;
	struct hip_dh_fixed *dh;
	uint32_t update_id_out = 0;
	uint32_t prev_spi_in = 0, new_spi_in = 0;
	uint16_t keymat_index = 0, mask = 0;
	hip_common_t *update_packet = NULL;
	int esp_info_i = 1, need_to_generate_key = 0,
		dh_key_generated = 0;

	HIP_DEBUG("\n");

	HIP_IFEL(!(seq = hip_get_param(msg, HIP_PARAM_SEQ)), -1,
		 "No SEQ parameter in packet\n");

	/* 1.  The system consults its policy to see if it needs to generate a
	   new Diffie-Hellman key, and generates a new key if needed. */
	if (need_to_generate_key) {
		_HIP_DEBUG("would generate new D-H keys\n");
		/* generate_dh_key(); */
		dh_key_generated = 1;
		/** @todo The system records any newly generated or received
		    Diffie-Hellman keys, for use in KEYMAT generation upon
		    leaving the REKEYING state. */
	} else {
		dh_key_generated = 0;
	}

	/* 4. The system creates a UPDATE packet, which contains an SEQ
	   parameter (with the current value of Update ID), ESP_INFO parameter
	   and the optional DIFFIE_HELLMAN parameter. The UPDATE packet also
	   includes the ACK of the Update ID found in the received UPDATE
	   SEQ parameter. */
	HIP_IFEL(!(update_packet = hip_msg_alloc()), -ENOMEM,
		 "Update_packet alloc failed\n");
	entry->hadb_misc_func->hip_build_network_hdr(update_packet, HIP_UPDATE,
						     mask, hitr, hits);

	/*  3. The system increments its outgoing Update ID by one. */
	entry->update_id_out++;
	update_id_out = entry->update_id_out;
	/** @todo handle this case. */
	HIP_IFEL(!update_id_out, -EINVAL,
		 "Outgoing UPDATE ID overflowed back to 0, bug ?\n");

	/* test: handle multiple ESP_INFO, not tested well yet */
 handle_esp_info:
	if (!(esp_info = hip_get_nth_param(msg, HIP_PARAM_ESP_INFO,
					   esp_info_i))) {
		HIP_DEBUG("no more ESP_INFO params found\n");
		goto esp_info_params_handled;
	}
	HIP_DEBUG("Found ESP_INFO parameter [%d]\n", esp_info_i);

	/* 2. If the system generated new Diffie-Hellman key in the previous
	   step, or it received a DIFFIE_HELLMAN parameter, it sets ESP_INFO
	   Keymat Index to zero. */
	dh = hip_get_param(msg, HIP_PARAM_DIFFIE_HELLMAN);
	if (dh || dh_key_generated) {
		HIP_DEBUG("would generate new keymat\n");
		/** @todo generate_new_keymat(); */
		keymat_index = 0;
	} else {
		/* Otherwise, the ESP_INFO Keymat Index MUST be larger or
		   equal to the index of the next byte to be drawn from the
		   current KEYMAT. */
		HIP_IFEL(ntohs(esp_info->keymat_index) <
			 entry->current_keymat_index, -1,
			 "ESP_INFO Keymat Index (%u) < current KEYMAT %u\n",
			 ntohs(esp_info->keymat_index),
			 entry->current_keymat_index);

		/* In this case, it is RECOMMENDED that the host use the
		   Keymat Index requested by the peer in the received
		   ESP_INFO. Here we could set the keymat index to use, but we
		   follow the recommendation */
		_HIP_DEBUG("Using Keymat Index from ESP_INFO\n");
		keymat_index = ntohs(esp_info->keymat_index);
	}

	/* Set up new incoming IPsec SA, (Old SPI value to put in ESP_INFO) */
	HIP_IFE(!(prev_spi_in =
		  hip_get_spi_to_update_in_established(entry, dst_ip)), -1);

	HIP_IFEL(!(new_spi_in = entry->hadb_ipsec_func->hip_acquire_spi(hits, hitr)), -1,
		 "Error while acquiring a SPI\n");


	HIP_DEBUG("Acquired inbound SPI 0x%x\n", new_spi_in);
	hip_update_set_new_spi_in(entry, prev_spi_in, new_spi_in,
				  ntohl(esp_info->old_spi));

	if (esp_info->old_spi == esp_info->new_spi) {
		struct hip_spi_out_item spi_out_data;

		_HIP_DEBUG("peer has a new SA, create a new outbound SA\n");
		memset(&spi_out_data, 0, sizeof(struct hip_spi_out_item));
		spi_out_data.spi = ntohl(esp_info->new_spi);
		spi_out_data.seq_update_id = ntohl(seq->update_id);
		HIP_IFE(hip_hadb_add_spi(entry, HIP_SPI_DIRECTION_OUT,
					 &spi_out_data), -1);
		HIP_DEBUG("added SPI=0x%x to list of outbound SAs (SA not created "\
			  "yet)\n", ntohl(esp_info->new_spi));
	}

	/* testing LOCATOR parameters in UPDATE */
	locator = hip_get_nth_param(msg, HIP_PARAM_LOCATOR, esp_info_i);
	if (locator && esp_info) {
		HIP_DEBUG("Found LOCATOR parameter [%d]\n", esp_info_i);
		if (esp_info->old_spi != esp_info->new_spi) {
			HIP_ERROR("SPI 0x%x in LOCATOR is not equal to the New SPI 0x%x"\
				  "in ESP_INFO\n", ntohl(esp_info->old_spi),
				  ntohl(esp_info->new_spi));
		} else {
			err = hip_handle_locator_parameter(
				entry, locator, esp_info);
			_HIP_DEBUG("locator param handling ret %d\n", err);
			err = 0;
		}
	}

	/* associate Old SPI with Update ID, ESP_INFO received, store
	   received ESP_INFO and proposed keymat index value used in the
	   reply ESP_INFO */
	hip_update_set_status(entry, prev_spi_in, 0x1 | 0x2 | 0x4 | 0x8,
			      update_id_out, 0x2, esp_info, keymat_index);
	esp_info_i++;
	goto handle_esp_info;

 esp_info_params_handled:

	/* 5.  The system sends the UPDATE packet and transitions to state
	   REKEYING.  The system stores any received ESP_INFO and
	   DIFFIE_HELLMAN parameters. */
	HIP_IFEL(hip_build_param_esp_info(update_packet, keymat_index,
					  prev_spi_in, new_spi_in), -1,
		 "Building of ESP_INFO failed\n");
	HIP_IFEL(hip_build_param_seq(update_packet, update_id_out), -1,
		 "Building of SEQ failed\n");

	/* ACK the received UPDATE SEQ */
	HIP_IFEL(hip_build_param_ack(update_packet, ntohl(seq->update_id)), -1,
		 "Building of ACK failed\n");

	/** @todo hmac/signature to common functions */
	/* Add HMAC */
	HIP_IFEL(hip_build_param_hmac_contents(update_packet,
					       &entry->hip_hmac_out),
		 -1, "Building of HMAC failed\n");

	/* Add SIGNATURE */
	HIP_IFEL(entry->sign(entry->our_priv_key, update_packet),
		 -EINVAL, "Could not sign UPDATE. Failing\n");

	/* 5.  The system sends the UPDATE packet and transitions to state
	   REKEYING. */
	entry->update_state = HIP_UPDATE_STATE_REKEYING;

	/* Destination port of the received packet becomes the source
	   port of the UPDATE packet. */
	HIP_IFEL(entry->hadb_xmit_func->
		 hip_send_pkt(dst_ip, src_ip,
			      (entry->nat_mode ? hip_get_nat_udp_port() : 0),
			      entry->peer_udp_port, update_packet, entry, 1),
		 -ECOMM, "Sending UPDATE packet failed.\n");

 out_err:
	if (update_packet)
		HIP_FREE(update_packet);
	if (err) {
		hip_set_spi_update_status(entry, prev_spi_in, 0);
		if (new_spi_in)
			hip_hadb_delete_inbound_spi(entry, new_spi_in);
	}

#endif
	return err;
}

int hip_update_finish_rekeying(hip_common_t *msg, hip_ha_t *entry,
			       struct hip_esp_info *esp_info)
{
<<<<<<< HEAD
        int err = -1;

#if 0
        int err = 0, make_new_sa = 0, add_locator;
	int was_bex_addr = -1;
	int i = 0;
	uint32_t update_id_out = 0;
	uint32_t mapped_spi = 0; /* SPI of the SA mapped to the ifindex */
	uint32_t new_spi_in = 0, old_spi;
	uint32_t esp_info_old_spi = 0, esp_info_new_spi = 0;
	uint16_t mask = 0;
	hip_list_t *tmp_li = NULL, *item = NULL;
	hip_common_t *update_packet = NULL;
	in6_addr_t zero_addr = IN6ADDR_ANY_INIT;
	in6_addr_t saddr = { 0 }, daddr = { 0 };
	struct netdev_address *n;
	struct hip_own_addr_list_item *own_address_item, *tmp;
	int anchor_update = 0;
	struct hip_spi_out_item *spi_out = NULL;
=======
	int err = 0, we_are_HITg = 0, esp_transform = -1;
	int esp_transf_length = 0, auth_transf_length = 0;
	uint8_t calc_index_new;
	uint16_t kmindex_saved;
	uint16_t keymat_index;
	uint32_t new_spi_in = 0;  /* inbound IPsec SA SPI */
	uint32_t new_spi_out = 0; /* outbound IPsec SA SPI */
	uint32_t prev_spi_in = 0, prev_spi_out = 0;
	unsigned char Kn[HIP_AH_SHA_LEN];
	in6_addr_t *hits = &msg->hits, *hitr = &msg->hitr;
	struct hip_spi_in_item spi_in_data;
	struct hip_ack *ack;
	struct hip_crypto_key espkey_gl, authkey_gl;
	struct hip_crypto_key espkey_lg, authkey_lg;
>>>>>>> dd87c5e6

	HIP_DEBUG("\n");
	ack = hip_get_param(msg, HIP_PARAM_ACK);

	HIP_DEBUG("handled ESP_INFO: Old SPI: 0x%x\n", ntohl(esp_info->old_spi));
	HIP_DEBUG("handled ESP_INFO: New SPI: 0x%x\n", ntohl(esp_info->new_spi));
	HIP_DEBUG("handled ESP_INFO: Keymat Index: %u\n",
		  ntohs(esp_info->keymat_index));

	prev_spi_out = ntohl(esp_info->old_spi);
	new_spi_out = ntohl(esp_info->new_spi) ? ntohl(esp_info->new_spi) : prev_spi_out;

	_HIP_DEBUG("new_spi_out: 0x%x\n",
		   new_spi_out);

	HIP_ASSERT(prev_spi_out != 0 && new_spi_out != 0);

	prev_spi_in = hip_update_get_prev_spi_in(entry, ntohl(ack->peer_update_id));

	/* use the new inbound IPsec SA created when rekeying started */
	HIP_IFEL(!(new_spi_in = hip_update_get_new_spi_in(
			   entry, ntohl(ack->peer_update_id))), -1,
		 "Did not find related New SPI for peer Update ID %u\n",
		 ntohl(ack->peer_update_id));
	HIP_DEBUG("prev_spi_in=0x%x new_spi_in=0x%x prev_spi_out=0x%x "\
		  "new_spi_out=0x%x\n",
		  prev_spi_in, new_spi_in, prev_spi_out, new_spi_out);

	HIP_IFEL(!(kmindex_saved = hip_update_get_spi_keymat_index(
			   entry, ntohl(ack->peer_update_id))),
		 -1, "Saved kmindex is 0\n");

	_HIP_DEBUG("saved kmindex for ESP_INFO is %u\n", kmindex_saved);

	/* 2. .. If the system did not generate new KEYMAT, it uses
	   the lowest Keymat Index of the two ESP_INFO parameters. */
	_HIP_DEBUG("entry keymat index=%u\n", entry->current_keymat_index);
	keymat_index = kmindex_saved < ntohs(esp_info->keymat_index) ?
		kmindex_saved : ntohs(esp_info->keymat_index);
	_HIP_DEBUG("lowest keymat_index=%u\n", keymat_index);

	/* 3. The system draws keys for new incoming and outgoing ESP
	   SAs, starting from the Keymat Index, and prepares new incoming
	   and outgoing ESP SAs. */
	we_are_HITg = hip_hit_is_bigger(hitr, hits);
	HIP_DEBUG("we are: HIT%c\n", we_are_HITg ? 'g' : 'l');

	esp_transform = entry->esp_transform;
	esp_transf_length = hip_enc_key_length(esp_transform);
	auth_transf_length = hip_auth_key_length_esp(esp_transform);
	_HIP_DEBUG("enckeylen=%d authkeylen=%d\n", esp_transf_length,
		   auth_transf_length);
	calc_index_new = entry->keymat_calc_index;
	memcpy(Kn, entry->current_keymat_K, HIP_AH_SHA_LEN);
	HIP_IFE(hip_update_get_sa_keys(entry, &keymat_index, &calc_index_new, Kn,
				       &espkey_gl, &authkey_gl, &espkey_lg,
				       &authkey_lg), -1);
	/** @todo update entry keymat later. */
	hip_update_entry_keymat(entry, keymat_index, calc_index_new,
				keymat_index - esp_transf_length * 2 -
				auth_transf_length * 2, Kn);

	/* XFRM API doesn't support multiple SA for one SP */
	entry->hadb_ipsec_func->hip_delete_hit_sp_pair(hits, hitr, IPPROTO_ESP, 1);

	default_ipsec_func_set.hip_delete_sa(prev_spi_out, &entry->peer_addr,
					     &entry->our_addr, HIP_SPI_DIRECTION_OUT, entry);
	default_ipsec_func_set.hip_delete_sa(prev_spi_in, &entry->our_addr,
					     &entry->peer_addr, HIP_SPI_DIRECTION_IN, entry);

	/* SP and SA are always added, not updated, due to the xfrm api limitation */
	HIP_IFEL(entry->hadb_ipsec_func->hip_setup_hit_sp_pair(hits, hitr,
				       &entry->peer_addr, &entry->our_addr,
				       IPPROTO_ESP, 1, 0), -1,
		 "Setting up SP pair failed\n");

	/* set up new outbound IPsec SA */
	HIP_DEBUG("Setting up new outbound SA, SPI=0x%x\n", new_spi_out);
	/** @todo Currently NULLing the stateless info. Send port info through
	    entry parameter --Abi */
	entry->local_udp_port = entry->nat_mode ? hip_get_local_nat_udp_port() : 0;

	err = entry->hadb_ipsec_func->hip_add_sa(&entry->peer_addr, &entry->our_addr, hits,
			 hitr,  &new_spi_in, esp_transform,
			 (we_are_HITg ? &espkey_lg : &espkey_gl),
			 (we_are_HITg ? &authkey_lg : &authkey_gl),
			 1, HIP_SPI_DIRECTION_IN, 0, entry);

	//"Setting up new outbound IPsec SA failed\n");
	HIP_DEBUG("New outbound SA created with SPI=0x%x\n", new_spi_out);
	HIP_DEBUG("Setting up new inbound SA, SPI=0x%x\n", new_spi_in);

	err = entry->hadb_ipsec_func->hip_add_sa(&entry->our_addr, &entry->peer_addr, hitr,
			 hits, &new_spi_out, esp_transform,
			 (we_are_HITg ? &espkey_gl : &espkey_lg),
			 (we_are_HITg ? &authkey_gl : &authkey_lg),
			 1, HIP_SPI_DIRECTION_OUT, 0, entry);

	HIP_DEBUG("err=%d\n", err);
	if (err)
		HIP_DEBUG("Setting up new inbound IPsec SA failed\n");

	HIP_DEBUG("New inbound SA created with SPI=0x%x\n", new_spi_in);

	if (prev_spi_in == new_spi_in) {
		memset(&spi_in_data, 0, sizeof(struct hip_spi_in_item));
		spi_in_data.spi = new_spi_in;
		/* Already set? */
		spi_in_data.ifindex = hip_hadb_get_spi_ifindex(entry, prev_spi_in);
		HIP_IFE(hip_hadb_add_spi(entry, HIP_SPI_DIRECTION_IN, &spi_in_data),
			-1);
	} else
		_HIP_DEBUG("Old SPI <> New SPI, not adding a new inbound SA\n");

	/* Activate the new inbound and outbound SAs */
	//hip_finalize_sa(hitr, new_spi_in);
	//hip_finalize_sa(hits, new_spi_out);

	hip_update_switch_spi_in(entry, prev_spi_in);
	/* temporary fix */
	hip_update_set_new_spi_out(entry, prev_spi_out, new_spi_out);
	hip_update_switch_spi_out(entry, prev_spi_out);

	hip_set_spi_update_status(entry, new_spi_in, 0);
	hip_update_clear_status(entry, new_spi_in);

	// if (is not mm update) ?
	hip_hadb_set_default_out_addr(
		entry, hip_hadb_get_spi_list(entry, new_spi_out), NULL);

	/* 4. The system cancels any timers protecting the UPDATE and
	   transitions to ESTABLISHED. */
	entry->state = HIP_STATE_ESTABLISHED;

	HIP_DEBUG("Went back to ESTABLISHED state\n");

	/* delete old SAs */
	if (prev_spi_out != new_spi_out) {
		HIP_DEBUG("REMOVING OLD OUTBOUND IPsec SA, SPI=0x%x\n", prev_spi_out);
		/* SA is bounded to IP addresses! */
		//default_ipsec_func_set.hip_delete_sa(prev_spi_out, hits, hitr, AF_INET6);
		HIP_DEBUG("TODO: set new spi to 0\n");
		_HIP_DEBUG("delete_sa out retval=%d\n", err);
		err = 0;
	} else
		HIP_DEBUG("prev SPI_out = new SPI_out, not deleting the outbound "\
			  "SA\n");

	if (prev_spi_in != new_spi_in) {
		HIP_DEBUG("REMOVING OLD INBOUND IPsec SA, SPI=0x%x\n", prev_spi_in);
		/* SA is bounded to IP addresses! */
		/////default_ipsec_func_set.hip_delete_sa(prev_spi_in, hitr, hits, AF_INET6);
		/* remove old HIT-SPI mapping and add a new mapping */

		/* actually should change hip_hadb_delete_inbound_spi
		 * somehow, but we do this or else delete_inbound_spi
		 * would delete both old and new SPIs */
		//hip_hadb_remove_hs(prev_spi_in);
		/*err = hip_hadb_insert_state_spi_list(&entry->hit_peer,
		  &entry->hit_our,
		  new_spi_in);
		  if (err == -EEXIST) {
		  HIP_DEBUG("HIT-SPI mapping already exists, hmm ..\n");
		  err = 0;
		  } else if (err) {
		  HIP_ERROR("Could not add a HIT-SPI mapping for SPI 0x%x (err=%d)\n",
		  new_spi_in, err);
		  }*/
	} else
		_HIP_DEBUG("prev SPI_in = new SPI_in, not deleting the inbound SA\n");

	/* start verifying addresses */
	HIP_DEBUG("start verifying addresses for new spi 0x%x\n", new_spi_out);
	err = entry->hadb_update_func->hip_update_send_addr_verify(
		entry, msg, NULL, new_spi_out);
	if (err)
		HIP_DEBUG("address verification had errors, err=%d\n", err);
	err = 0;

 out_err:
	HIP_DEBUG("end, err=%d\n", err);
	return err;
}

int hip_update_do_finish_rekey(hip_ha_t *entry, struct hip_spi_in_item *item,
			       void *_msg)
{
	hip_common_t *msg = _msg;
	int err = 0;

<<<<<<< HEAD
	add_locator = flags & HIP_UPDATE_LOCATOR;
	HIP_DEBUG("addr_list=0x%p addr_count=%d ifindex=%d flags=0x%x\n",
		  addr_list, addr_count, ifindex, flags);
	if (!ifindex)
		_HIP_DEBUG("base draft UPDATE\n");
=======
	_HIP_DEBUG("test item: spi_in=0x%x seq=%u updflags=0x%x\n",
		   item->spi, item->seq_update_id, item->update_state_flags);
>>>>>>> dd87c5e6

	if (item->update_state_flags != 0x3)
		goto out_err;

	HIP_IFEL(hip_update_finish_rekeying(
			 msg, entry, &item->stored_received_esp_info), -1,
		 "Finish rekeying failed\n");

 out_err:

	HIP_DEBUG("update_finish handling ret err=%d\n", err);
	return err;
}

int hip_handle_update_rekeying(hip_ha_t *entry, hip_common_t *msg,
			       in6_addr_t *src_ip)
{
	int err = 0;
	uint16_t mask = 0;
	in6_addr_t *hits = &msg->hits, *hitr = &msg->hitr;
	in6_addr_t daddr;
	hip_common_t *update_packet = NULL;
	struct hip_esp_info *esp_info = NULL;
	struct hip_seq *seq = NULL;
	struct hip_ack *ack = NULL;
	//u8 signature[HIP_RSA_SIGNATURE_LEN]; /* RSA sig > DSA sig */

	/* 8.11.2  Processing an UPDATE packet in state REKEYING */

	HIP_DEBUG("\n");

	seq = hip_get_param(msg, HIP_PARAM_SEQ);
	esp_info = hip_get_param(msg, HIP_PARAM_ESP_INFO);
	ack = hip_get_param(msg, HIP_PARAM_ACK);

	if (seq && esp_info) {
		/* 1. If the packet contains a SEQ and ESP_INFO parameters, then the
		   system generates a new UPDATE packet with an ACK of the peer's
		   Update ID as received in the SEQ parameter. .. */
		HIP_IFE(!(update_packet = hip_msg_alloc()), -ENOMEM);
		entry->hadb_misc_func->hip_build_network_hdr(
			update_packet, HIP_UPDATE, mask, hitr, hits);
		HIP_IFEL(hip_build_param_ack(update_packet, ntohl(seq->update_id)),
			 -1, "Building of ACK param failed\n");
	}

	if (esp_info && ack) { /* kludge */
		uint32_t s = hip_update_get_prev_spi_in(
			entry, ntohl(ack->peer_update_id));
		hip_update_set_status(entry, s, 0x4, 0, 0, esp_info, 0);
	}
	/* .. Additionally, if the UPDATE packet contained an ACK of the
	   outstanding Update ID, or if the ACK of the UPDATE packet that
	   contained the ESP_INFO has already been received, the system stores
	   the received ESP_INFO and (optional) DIFFIE_HELLMAN parameters and
	   finishes the rekeying procedure as described in Section
	   8.11.3. If the ACK of the outstanding Update ID has not been
	   received, stay in state REKEYING after storing the recived ESP_INFO
	   and (optional) DIFFIE_HELLMAN. */

	if (ack) /* breaks if packet has no ack but esp_info exists ? */
		hip_update_handle_ack(entry, ack, esp_info ? 1 : 0);
	/* if (esp_info)
	   hip_update_handle_esp_info(entry, puid); kludge */

	/* finish SAs if we have received ACK and ESP_INFO */
	HIP_IFEL(hip_update_for_each_local_addr(hip_update_do_finish_rekey,
						entry, msg),
		 -1, "Rekeying failure\n");

	HIP_IFEL(!update_packet, 0, "UPDATE packet NULL\n");

	/* Send ACK */

	/** @todo hmac/signature to common functions */
	/* Add HMAC */
	HIP_IFEL(hip_build_param_hmac_contents(
			 update_packet, &entry->hip_hmac_out), -1,
		 "Building of HMAC failed\n");

	/* Add SIGNATURE */
	HIP_IFEL(entry->sign(entry->our_priv_key, update_packet), -EINVAL,
		 "Could not sign UPDATE. Failing\n");
	HIP_IFEL(hip_hadb_get_peer_addr(entry, &daddr), -1,
		 "Failed to get peer address\n");

	HIP_IFEL(entry->hadb_xmit_func->
		 hip_send_pkt(&entry->our_addr, &daddr,
			      (entry->nat_mode ? hip_get_local_nat_udp_port() : 0),
			      entry->peer_udp_port,
			      update_packet, entry, 1),
		 -ECOMM, "Sending UPDATE packet failed.\n");

 out_err:
	/* if (err)
	   TODO: REMOVE IPSEC SAs
	   move to state = ?
	*/
	if (update_packet)
		HIP_FREE(update_packet);
	HIP_DEBUG("end, err=%d\n", err);
	return err;
}

int hip_build_verification_pkt(hip_ha_t *entry, hip_common_t *update_packet,
			       struct hip_peer_addr_list_item *addr,
			       in6_addr_t *hits, in6_addr_t *hitr)
{
	int err = 0;
	uint32_t esp_info_old_spi = 0, esp_info_new_spi = 0;
	uint16_t mask = 0;
	HIP_DEBUG("building verification packet\n");
	hip_msg_init(update_packet);
	entry->hadb_misc_func->hip_build_network_hdr(
		update_packet, HIP_UPDATE, mask, hitr, hits);
	entry->update_id_out++;
	addr->seq_update_id = entry->update_id_out;

	_HIP_DEBUG("outgoing UPDATE ID for LOCATOR addr check=%u\n",
		   addr->seq_update_id);

	/* Reply with UPDATE(ESP_INFO, SEQ, ACK, ECHO_REQUEST) */

	/* ESP_INFO */
	esp_info_old_spi = hip_hadb_get_latest_inbound_spi(entry);
	esp_info_new_spi = esp_info_old_spi;
	HIP_IFEL(hip_build_param_esp_info(update_packet,
					  entry->current_keymat_index,
					  esp_info_old_spi,
					  esp_info_new_spi),
		 -1, "Building of ESP_INFO param failed\n");
	/* @todo Handle overflow if (!update_id_out) */
	/* Add SEQ */
	HIP_IFEBL2(hip_build_param_seq(update_packet,
				       addr->seq_update_id), -1,
		   return , "Building of SEQ failed\n");

	/* TODO: NEED TO ADD ACK */
	HIP_IFEL(hip_build_param_ack(update_packet, ntohl(addr->seq_update_id)),
		 -1, "Building of ACK failed\n");

	/* Add HMAC */
	HIP_IFEBL2(hip_build_param_hmac_contents(update_packet,
						 &entry->hip_hmac_out),
		   -1, return , "Building of HMAC failed\n");
	/* Add SIGNATURE */
	HIP_IFEBL2(entry->sign(entry->our_priv_key, update_packet),
		   -EINVAL, return , "Could not sign UPDATE\n");
	get_random_bytes(addr->echo_data, sizeof(addr->echo_data));

	/* Add ECHO_REQUEST */
	HIP_HEXDUMP("ECHO_REQUEST in LOCATOR addr check",
		    addr->echo_data, sizeof(addr->echo_data));
	HIP_IFEBL2(hip_build_param_echo(update_packet, addr->echo_data,
					sizeof(addr->echo_data), 0, 1),
		   -1, return , "Building of ECHO_REQUEST failed\n");
	HIP_DEBUG("sending addr verify pkt\n");

 out_err:
	if (update_packet && err)
		HIP_FREE(update_packet);
	HIP_DEBUG("end, err=%d\n", err);
	return err;


}

int hip_update_send_addr_verify_packet(hip_ha_t *entry,
				       struct hip_peer_addr_list_item *addr,
				       struct hip_spi_out_item *spi_out,
				       void *saddr)
{
	in6_addr_t *src_ip = saddr;
	/** @todo Make this timer based:
	 * 	 If its been too long before active addresses were verfied,
	 * 	 	verify them as well
	 * 	 else
	 * 	 	verify only unverified addresses
	 */
//modify by sanntu when ice is choosen, not update message is needed
	if(hip_nat_get_control(entry) != HIP_NAT_MODE_ICE_UDP)
		return hip_update_send_addr_verify_packet_all(entry, addr, spi_out,
						      src_ip, 0);
	else return 0;
//end modify
}

int hip_update_send_addr_verify_packet_all(hip_ha_t *entry,
					   struct hip_peer_addr_list_item *addr,
					   struct hip_spi_out_item *spi_out,
					   in6_addr_t *src_ip,
					   int verify_active_addresses)
{
	int err = 0;
	hip_common_t *update_packet = NULL;
	in6_addr_t *hits = &entry->hit_our, *hitr = &entry->hit_peer;

	HIP_DEBUG_HIT("new addr to check", &addr->address);
	HIP_DEBUG("address state=%d\n", addr->address_state);

	if (addr->address_state == PEER_ADDR_STATE_DEPRECATED) {
		HIP_DEBUG("addr state is DEPRECATED, not verifying\n");
		goto out_err;
	}

	if ((addr->address_state == PEER_ADDR_STATE_ACTIVE)){
		if(verify_active_addresses){
			HIP_DEBUG("Verifying already active address. Setting as "\
				  "unverified\n");
			addr->address_state = PEER_ADDR_STATE_UNVERIFIED;
			if (addr->is_preferred) {
				HIP_DEBUG("TEST (maybe should not do this yet?): setting "\
					  "already active address and set as preferred to "\
					  "default addr\n");
				/** @todo Is this the correct function? -Bagri */
				hip_hadb_set_default_out_addr(
					entry, spi_out, &addr->address);
			}
		}
		else
			goto out_err;
	}

	HIP_IFEL(!(update_packet = hip_msg_alloc()), -ENOMEM,
		 "Update_packet alloc failed\n");

	HIP_IFEL(hip_build_verification_pkt(entry, update_packet, addr, hits,
					    hitr),
		 -1, "Building Verification Packet failed\n");

	HIP_IFEL(entry->hadb_xmit_func->
		 hip_send_pkt(src_ip, &addr->address,
			      (entry->nat_mode ? hip_get_local_nat_udp_port() : 0),
			      entry->peer_udp_port, update_packet, entry, 1),
		 -ECOMM, "Sending UPDATE packet failed.\n");

 out_err:
	return err;
}

int hip_update_send_addr_verify(hip_ha_t *entry, hip_common_t *msg,
				in6_addr_t *src_ip, uint32_t spi)
{
	int err = 0;
	struct hip_spi_out_item *spi_out;
	uint16_t mask = 0;

	HIP_DEBUG("SPI=0x%x\n", spi);

	HIP_IFEL(!(spi_out = hip_hadb_get_spi_list(entry, spi)), -1,
		 "SPI 0x%x not in SPI list\n");

	/** @todo Compiler warning; warning: passing argument 1 of
	    'hip_update_for_each_peer_addr' from incompatible pointer type. */
	HIP_IFEL(hip_update_for_each_peer_addr(hip_update_send_addr_verify_packet,
					       entry, spi_out, src_ip), -1,
		 "Sending addr verify failed\n");

 out_err:
	HIP_DEBUG("end, err=%d\n", err);
	return err;
}

int hip_update_find_address_match(hip_ha_t *entry,
				  struct hip_locator_info_addr_item *item,
				  void *opaque)
{
	in6_addr_t *addr = (in6_addr_t *) opaque;

	HIP_DEBUG_IN6ADDR("addr1", addr);
	HIP_DEBUG_IN6ADDR("addr2", &item->address);

	return !ipv6_addr_cmp(addr, &item->address);
}

int hip_update_check_simple_nat(in6_addr_t *peer_ip,
				struct hip_locator *locator)
{
	int err = 0, found;
	struct hip_locator_info_addr_item *item;

	found = hip_for_each_locator_addr_item(hip_update_find_address_match,
					       NULL, locator, peer_ip);
	HIP_IFEL(found, 0, "No address translation\n");

	/** @todo Should APPEND the address to locator. */

	HIP_IFEL(!(item = hip_get_locator_first_addr_item(locator)), -1,
		 "No addresses in locator\n");
	ipv6_addr_copy(&item->address, peer_ip);
	HIP_DEBUG("Assuming NATted peer, overwrote first locator\n");

 out_err:

	return err;
}

int hip_handle_update_plain_locator(hip_ha_t *entry, hip_common_t *msg,
				    in6_addr_t *src_ip,
				    in6_addr_t *dst_ip,
				    struct hip_esp_info *esp_info,
				    struct hip_seq *seq)
{
	int err = 0;
	uint16_t mask = 0;
	in6_addr_t *hits = &msg->hits, *hitr = &msg->hitr;
	hip_common_t *update_packet = NULL;
	struct hip_locator *locator;
	struct hip_peer_addr_list_item *list_item;
	u32 spi_in;
	u32 spi_out = ntohl(esp_info->new_spi);

	HIP_DEBUG("\n");

	locator = hip_get_param(msg, HIP_PARAM_LOCATOR);
	HIP_IFEL(locator == NULL, -1, "No locator!\n");
	HIP_IFEL(esp_info == NULL, -1, "No esp_info!\n");

	/* return value currently ignored, no need to abort on error? */
	/** @todo We should ADD the locator, not overwrite. */
	if (entry->nat_mode)
		hip_update_check_simple_nat(src_ip, locator);

	/* remove unused addresses from peer addr list */
	list_item = malloc(sizeof(struct hip_peer_addr_list_item));
	if (!list_item)
		goto out_err;
	ipv6_addr_copy(&list_item->address, &entry->peer_addr);
	HIP_DEBUG_HIT("Checking if preferred address was in locator",
		      &list_item->address);
	if (!hip_update_locator_contains_item(locator, list_item)) {
		HIP_DEBUG("Preferred address was not in locator, so changing it "\
			  "and removing SAs\n");
		spi_in = hip_hadb_get_latest_inbound_spi(entry);
		default_ipsec_func_set.hip_delete_sa(spi_in, &entry->our_addr,
						     &entry->peer_addr, HIP_SPI_DIRECTION_IN, entry);
		default_ipsec_func_set.hip_delete_sa(entry->default_spi_out, &entry->peer_addr,
						     &entry->our_addr, HIP_SPI_DIRECTION_OUT, entry);
		ipv6_addr_copy(&entry->peer_addr, src_ip);
	}

	if (!hip_hadb_get_spi_list(entry, spi_out)) {
		struct hip_spi_out_item spi_out_data;

		HIP_DEBUG("peer has a new SA, create a new outbound SA\n");
		memset(&spi_out_data, 0, sizeof(struct hip_spi_out_item));
		spi_out_data.spi = spi_out;
		spi_out_data.seq_update_id = ntohl(seq->update_id);
		HIP_IFE(hip_hadb_add_spi(entry, HIP_SPI_DIRECTION_OUT,
					 &spi_out_data), -1);
		HIP_DEBUG("added SPI=0x%x to list of outbound SAs (SA not created "\
			  "yet)\n", spi_out);
	}

	HIP_IFEL(hip_handle_locator_parameter(entry, locator, esp_info),
		 -1, "hip_handle_locator_parameter failed\n");

 out_err:
	if (update_packet)
		HIP_FREE(update_packet);
	if (list_item)
		HIP_FREE(list_item);
	HIP_DEBUG("end, err=%d\n", err);
	return err;
}

int set_address_state(hip_ha_t *entry, in6_addr_t *src_ip)
{
	int err = 0;
	/* struct hip_spi_in_item *spi_in = NULL;
	   spi_in = hip_hadb_get_spi_in_list(entry, esp_info_old_spi);*/
	// For setting status of src_addresses to ACTIVE after echo req is obtained
	return err;
}

int hip_handle_update_addr_verify(hip_ha_t *entry, hip_common_t *msg,
				  in6_addr_t *src_ip, in6_addr_t *dst_ip)
{
	int err = 0;
	uint16_t mask = 0;
	hip_common_t *update_packet = NULL;
	in6_addr_t *hits = &msg->hits, *hitr = &msg->hitr;
	struct hip_seq *seq = NULL;
	struct hip_echo_request *echo = NULL;

	HIP_DEBUG("\n");

	/* Assume already locked entry */
	HIP_IFEL(!(echo = hip_get_param(msg, HIP_PARAM_ECHO_REQUEST)), -1,
		 "ECHO not found\n");
	HIP_IFEL(!(seq = hip_get_param(msg, HIP_PARAM_SEQ)), -1,
		 "SEQ not found\n");
	HIP_IFEL(!(update_packet = hip_msg_alloc()), -ENOMEM,
		 "Out of memory\n");

	entry->hadb_misc_func->hip_build_network_hdr(
		update_packet, HIP_UPDATE, mask, hitr, hits);

	/* reply with UPDATE(ACK, ECHO_RESPONSE) */
	HIP_IFEL(hip_build_param_ack(update_packet, ntohl(seq->update_id)), -1,
		 "Building of ACK failed\n");

	/* Add HMAC */
	HIP_IFEL(hip_build_param_hmac_contents(
			 update_packet, &entry->hip_hmac_out), -1,
		 "Building of HMAC failed\n");

	/* Add SIGNATURE */
	HIP_IFEL(entry->sign(entry->our_priv_key, update_packet), -EINVAL,
		 "Could not sign UPDATE. Failing\n");

	/* ECHO_RESPONSE (no sign) */
	HIP_DEBUG("echo opaque data len=%d\n",
		  hip_get_param_contents_len(echo));

	HIP_HEXDUMP("ECHO_REQUEST in LOCATOR addr check",
		    (void *)echo +
		    sizeof(struct hip_tlv_common),
		    hip_get_param_contents_len(echo));

	HIP_IFEL(hip_build_param_echo(update_packet,
				      (void *)echo +
				      sizeof(struct hip_tlv_common),
				      hip_get_param_contents_len(echo), 0, 0),
		 -1, "Building of ECHO_RESPONSE failed\n");

	HIP_DEBUG("Sending ECHO RESPONSE/UPDATE packet (address check).\n");
	HIP_IFEL(entry->hadb_xmit_func->
		 hip_send_pkt(dst_ip, src_ip,
			      (entry->nat_mode ? hip_get_local_nat_udp_port() : 0),
			      entry->peer_udp_port, update_packet, entry, 0),
		 -ECOMM, "Sending UPDATE packet failed.\n");

	HIP_IFEL(set_address_state(entry, src_ip),
		 -1, "Setting Own address status to ACTIVE failed\n");

	entry->update_state = 0; /* No retransmissions */

 out_err:
	if (update_packet)
		HIP_FREE(update_packet);
	HIP_DEBUG("end, err=%d\n", err);
	return err;
}

int hip_handle_update_seq(hip_ha_t *entry, hip_common_t *msg)
{
	int err = 0;
	uint32_t pkt_update_id = 0; /* UPDATE ID in packet */
	uint32_t update_id_in = 0;  /* stored incoming UPDATE ID */
	int is_retransmission = 0;
	struct hip_seq *seq = NULL;
	struct hip_hmac *hmac = NULL;
	struct hip_dh_fixed *dh;

	seq = hip_get_param(msg, HIP_PARAM_SEQ);
	pkt_update_id = ntohl(seq->update_id);
	HIP_DEBUG("SEQ: UPDATE ID: %u\n", pkt_update_id);

	update_id_in = entry->update_id_in;
	_HIP_DEBUG("previous incoming update id=%u\n", update_id_in);

	/* 1. If the SEQ parameter is present, and the Update ID in the
	   received SEQ is smaller than the stored Update ID for the host,
	   the packet MUST BE dropped. */
	if (pkt_update_id < update_id_in) {
		HIP_DEBUG("SEQ param present and received UPDATE ID (%u) < stored "\
			  "incoming UPDATE ID (%u). Dropping\n",
			  pkt_update_id, update_id_in);
		err = -EINVAL;
		goto out_err;
	} else if (pkt_update_id == update_id_in) {
		/* 2. If the SEQ parameter is present, and the Update ID in the
		   received SEQ is equal to the stored Update ID for the host, the
		   packet is treated as a retransmission. */
		is_retransmission = 1;
		HIP_DEBUG("Retransmitted UPDATE packet (?), continuing\n");
		/** @todo Ignore this packet or process anyway? */

	}

	hmac = hip_get_param(msg, HIP_PARAM_HMAC);
	HIP_IFEL(hmac == NULL, -1, "HMAC not found. Dropping packet\n");

	/*
	 * 3. The system MUST verify the HMAC in the UPDATE packet.
	 * If the verification fails, the packet MUST be dropped.
	 * **Moved to receive_update due to commonality with ack processing**
	 *
	 * 4. The system MAY verify the SIGNATURE in the UPDATE
	 * packet. If the verification fails, the packet SHOULD be
	 * dropped and an error message logged.
	 * **Moved to receive_update due to commonality with ack processing**
	 */

	/* 5.  If a new SEQ parameter is being processed,
	   the system MUST record the Update ID in the
	   received SEQ parameter, for replay protection. */
	if (seq && !is_retransmission) {
		entry->update_id_in = pkt_update_id;
		_HIP_DEBUG("Stored peer's incoming UPDATE ID %u\n", pkt_update_id);
	}
 out_err:
	if (err)
		HIP_ERROR("SEQUENCE handler failed, err=%d\n", err);

	return err;


}

int hip_set_rekeying_state(hip_ha_t *entry,
			   struct hip_esp_info *esp_info)
{
	int err = 0;
	uint32_t old_spi, new_spi;

	old_spi = esp_info->old_spi;
	new_spi = esp_info->new_spi;

	if(hip_update_exists_spi(entry, ntohl(old_spi),
				 HIP_SPI_DIRECTION_OUT, 0) ||
	   old_spi == 0){
		/* old SPI is the existing SPI or is zero*/
		if(old_spi == new_spi)
			/* mm-04 5.3 1. old SPI is equal to new SPI */
			entry->update_state = 0; //no rekeying
		/* FFT: Do we need a sanity check that both old_spi and new_spi cant
		   be zero. */
		else if(new_spi != 0){
			/* mm-04 5.3 2. Old SPI is existing SPI and new SPI is non-zero
			   3. Old SPI is zero and new SPI is non-zero. */
			entry->update_state = HIP_UPDATE_STATE_REKEYING;
		}
		else {
			/* mm-04 5.3 4. Old SPI is existing, new SPI is zero */
			entry->update_state = HIP_UPDATE_STATE_DEPRECATING;
		}
	}
	return entry->update_state;
}

int hip_handle_esp_info(hip_common_t *msg, hip_ha_t *entry)
{
	int err = 0, keying_state = 0;
	struct hip_esp_info *esp_info;
	uint16_t keymat_index = 0;
	struct hip_dh_fixed *dh;

	esp_info = hip_get_param(msg, HIP_PARAM_ESP_INFO);
	keymat_index = ntohs(esp_info->keymat_index);

	keying_state = hip_set_rekeying_state(entry, esp_info);

	switch(keying_state){
	case HIP_UPDATE_STATE_REKEYING:
		/** @todo: rekeying stuff goes here */
		break;
	case HIP_UPDATE_STATE_DEPRECATING:
		break;
	default:
		// No rekeying
		return 0;
	}

	/* esp-02 6.9 1. If the received UPDATE contains a
	 * Diffie-Hellman parameter, the received Keymat
	 * Index MUST be zero. If this test fails, the packet
	 *  SHOULD be dropped and the system SHOULD log an
	 *  error message. */

	dh = hip_get_param(msg, HIP_PARAM_DIFFIE_HELLMAN);
	if (dh) {
		HIP_DEBUG("packet contains DH\n");
		HIP_IFEL(!esp_info, -1, "Packet contains DH but not ESP_INFO\n");
		HIP_IFEL(keymat_index != 0, -EINVAL,
			 "UPDATE contains Diffie-Hellman parameter with non-zero"
			 "keymat value %u in ESP_INFO. Dropping\n", keymat_index);
	}
	/* esp-02 6.9 2. if no outstanding request, process as in sec 6.9.1 */

	/** @todo Check for outstanding rekeying request. */

	/* esp-02 6.9 3. If there is an outstanding rekeying request,
	 * UPDATE must be acked, save ESP_INFO, DH params, continue
	 * processing as stated in 6.10 */
 out_err:
	if(err)
		HIP_DEBUG("Error while processing Rekeying for update packet err=%d",
			  err);
	return err;
}

#ifdef CONFIG_HIP_ESCROW
int hip_handle_escrow_parameter(hip_ha_t * entry, struct hip_keys * keys)
{
	int err = 0;
	int accept = 0;
	uint32_t spi, spi_old;
	uint16_t op, len, alg;
	HIP_KEA * kea = NULL;
	HIP_KEA_EP * ep = NULL;
	in6_addr_t * hit, * peer_hit, * ip;

	HIP_IFEL(!(kea = hip_kea_find(&entry->hit_peer)), -1,
		 "No KEA found: Could not add escrow endpoint info");

	hit = (in6_addr_t *)&keys->hit;
	peer_hit = (in6_addr_t *)&keys->peer_hit;
	ip = (in6_addr_t *)&keys->address;

	HIP_DEBUG_HIT("handle escrow param hit:", hit);

	op = ntohs(keys->operation);
	spi = ntohl(keys->spi);
	spi_old = ntohl(keys->spi_old);
	len = ntohs(keys->key_len);
	alg = ntohs(keys->alg_id);

	switch (op) {

	case HIP_ESCROW_OPERATION_ADD:
		HIP_IFEL(!(ep = hip_kea_ep_create(hit, peer_hit, ip, alg,
						  spi, len, &keys->enc)), -1,
			 "Error creating kea endpoint");
		HIP_IFEBL(hip_kea_add_endpoint(kea, ep), -1, hip_kea_put_ep(ep),
			  "Error while adding endpoint");
		break;

	case HIP_ESCROW_OPERATION_MODIFY:
		HIP_IFEL(!(ep = hip_kea_ep_find(ip, spi_old)), -1,
			 "Could not find endpoint to be modified");
		hip_kea_remove_endpoint(ep);
		HIP_IFEL(!(ep = hip_kea_ep_create(hit, peer_hit, ip, alg,
						  spi, len, &keys->enc)), -1,
			 "Error creating kea endpoint");
		HIP_IFEBL(hip_kea_add_endpoint(kea, ep), -1, hip_kea_put_ep(ep),
			  "Error while adding endpoint");
		break;

	case HIP_ESCROW_OPERATION_DELETE:
		HIP_IFEL(!(ep = hip_kea_ep_find(ip, spi_old)), -1,
			 "Could not find endpoint to be deleted");
		hip_kea_remove_endpoint(ep);
		break;

	default:
		HIP_ERROR("Unknown operation type in escrow parameter %d",
			  op);
		accept = -1;
	}
	/** @todo a better place for this? If firewall is used, the received
	    information should be delivered to it. */
	if (accept == 0) {
		if (hip_firewall_is_alive()) {
			HIP_DEBUG("Firewall alive!\n");
			if (hip_firewall_add_escrow_data(entry, hit, peer_hit, keys))
				HIP_DEBUG("Sent data to firewall\n");
		}
	}

 out_err:
	if (kea)
		hip_keadb_put_entry(kea);
	if (err)
		HIP_DEBUG("Error while handlling escrow parameter");
	return err;
}
#endif //CONFIG_HIP_ESCROW

int hip_handle_encrypted(hip_ha_t *entry, struct hip_tlv_common *enc)
{
	int err = 0;
	int param_type;
	uint16_t crypto_len;
	char *tmp_enc = NULL;
	unsigned char *iv;
	struct hip_tlv_common * enc_param = NULL;

	HIP_DEBUG("hip_handle_encrypted\n");

	HIP_IFEL(!(tmp_enc = HIP_MALLOC(hip_get_param_total_len(enc),
					GFP_KERNEL)), -ENOMEM,
		 "No memory for temporary parameter\n");

	memcpy(tmp_enc, enc, hip_get_param_total_len(enc));

	/* Decrypt ENCRYPTED field*/
	_HIP_HEXDUMP("Recv. Key", &entry->hip_enc_in.key, 24);

	switch (entry->hip_transform) {
	case HIP_HIP_AES_SHA1:
		enc_param = (struct hip_tlv_common *)
			(tmp_enc + sizeof(struct hip_encrypted_aes_sha1));
		iv = ((struct hip_encrypted_aes_sha1 *) tmp_enc)->iv;
		/* 4 = reserved, 16 = iv */
		crypto_len = hip_get_param_contents_len(enc) - 4 - 16;
		HIP_DEBUG("aes crypto len: %d\n", crypto_len);
		break;
	case HIP_HIP_3DES_SHA1:
		enc_param = (struct hip_tlv_common *)
			(tmp_enc + sizeof(struct hip_encrypted_3des_sha1));
		iv = ((struct hip_encrypted_3des_sha1 *) tmp_enc)->iv;
		/* 4 = reserved, 8 = iv */
		crypto_len = hip_get_param_contents_len(enc) - 4 - 8;
		break;
	case HIP_HIP_NULL_SHA1:
		enc_param = (struct hip_tlv_common *)
			(tmp_enc + sizeof(struct hip_encrypted_null_sha1));
		iv = NULL;
		/* 4 = reserved */
		crypto_len = hip_get_param_contents_len(enc) - 4;
		break;
	default:
		HIP_IFEL(1, -EINVAL, "Unknown HIP transform: %d\n",
			 entry->hip_transform);
	}

	HIP_DEBUG("Crypto encrypted\n");
	_HIP_HEXDUMP("IV: ", iv, 16); /* Note: iv can be NULL */

	HIP_IFEL(hip_crypto_encrypted(enc_param, iv, entry->hip_transform,
				      crypto_len, &entry->hip_enc_in.key,
				      HIP_DIRECTION_DECRYPT), -EINVAL,
		 "Decryption of encrypted parameter failed\n");

	param_type = hip_get_param_type(enc_param);

	/* Handling contents */
	switch (param_type) {
	case HIP_PARAM_KEYS:
#ifdef CONFIG_HIP_ESCROW
		HIP_IFEL(hip_handle_escrow_parameter(
				 entry, (struct hip_keys *)enc_param), -1,
			 "Error while handling hip_keys parameter\n");
#endif
		break;
	default:
		HIP_IFEL(1, -EINVAL, "Unknown update paramer type in encrypted %d\n",
			 param_type);
	}

 out_err:
	if (err)
		HIP_DEBUG("Error while handling encrypted parameter\n");
	if (tmp_enc)
		HIP_FREE(tmp_enc);
	return err;
}

int hip_update_peer_preferred_address(hip_ha_t *entry,
				      struct hip_peer_addr_list_item *addr,
				      uint32_t spi_in)
{
	int err = 0, i = 0;
	struct hip_spi_in_item *item, *tmp;
	hip_list_t *item_nd = NULL, *tmp_nd = NULL;
	struct netdev_address *n;
	in6_addr_t local_addr;

	HIP_DEBUG("Checking spi setting 0x%x\n",spi_in);

	HIP_DEBUG_HIT("hit our", &entry->hit_our);
	HIP_DEBUG_HIT("hit peer", &entry->hit_peer);
	HIP_DEBUG_IN6ADDR("local", &entry->our_addr);
	HIP_DEBUG_IN6ADDR("peer", &addr->address);

	/* spi_in = hip_get_spi_to_update_in_established(
	   entry, &entry->our_addr); */
	HIP_IFEL(spi_in == 0, -1, "No inbound SPI found for daddr\n");

	if (IN6_IS_ADDR_V4MAPPED(&entry->our_addr)
	    != IN6_IS_ADDR_V4MAPPED(&addr->address)) {
		HIP_DEBUG("AF difference in addrs, checking if possible to choose "\
			  "same AF\n");
		list_for_each_safe(item_nd, tmp_nd, addresses, i) {
			n = list_entry(item_nd);
			if (hip_sockaddr_is_v6_mapped(&n->addr)
			    == IN6_IS_ADDR_V4MAPPED(&addr->address) & 
			    (ipv6_addr_is_teredo(hip_cast_sa_addr(&n->addr)) == 
			     ipv6_addr_is_teredo(&addr->address))) {
				HIP_DEBUG("Found addr with same AF\n");
				memset(&local_addr, 0, sizeof(in6_addr_t));
				memcpy(&local_addr, hip_cast_sa_addr(&n->addr),
				       sizeof(in6_addr_t));
				HIP_DEBUG_HIT("Using addr for SA", &local_addr);
				break;
			}
		}
	} else {
		/* same AF as in addr, use &entry->our_addr */
		memset(&local_addr, 0, sizeof(in6_addr_t));
		memcpy(&local_addr, &entry->our_addr, sizeof(in6_addr_t));
	}

	/** @todo Enabling 1s makes hard handovers work, but softhandovers fail. */
#if 1
	entry->hadb_ipsec_func->hip_delete_hit_sp_pair(&entry->hit_our,
                                                       &entry->hit_peer, IPPROTO_ESP, 1);

	default_ipsec_func_set.hip_delete_sa(entry->default_spi_out, &addr->address, &local_addr,
		      HIP_SPI_DIRECTION_OUT, entry);
#endif

#if 1
	entry->hadb_ipsec_func->hip_delete_hit_sp_pair(&entry->hit_peer,
                                                       &entry->hit_our, IPPROTO_ESP, 1);
#endif

	default_ipsec_func_set.hip_delete_sa(spi_in, &addr->address, &local_addr, HIP_SPI_DIRECTION_IN, entry);

	HIP_IFEL(entry->hadb_ipsec_func->hip_setup_hit_sp_pair(&entry->hit_our,
                                                               &entry->hit_peer,
				       &local_addr, &addr->address,
				       IPPROTO_ESP, 1, 0), -1,
		 "Setting up SP pair failed\n");

	entry->local_udp_port = entry->nat_mode ? hip_get_local_nat_udp_port() : 0;

	HIP_IFEL(entry->hadb_ipsec_func->hip_add_sa(&local_addr, &addr->address,
                                                    &entry->hit_our,
			    &entry->hit_peer, entry->default_spi_out,
			    entry->esp_transform, &entry->esp_out,
			    &entry->auth_out, 1, HIP_SPI_DIRECTION_OUT, 0, entry), -1,
		 "Error while changing outbound security association for new "\
		 "peer preferred address\n");

#if 1
	HIP_IFEL(entry->hadb_ipsec_func->hip_setup_hit_sp_pair(&entry->hit_peer,
                                                               &entry->hit_our,
				       &addr->address, &local_addr,
				       IPPROTO_ESP, 1, 0), -1,
		 "Setting up SP pair failed\n");
#endif

	HIP_IFEL(entry->hadb_ipsec_func->hip_add_sa(&addr->address, &local_addr,
			    &entry->hit_peer, &entry->hit_our,
			    spi_in, entry->esp_transform,
			    &entry->esp_in, &entry->auth_in, 1,
			    HIP_SPI_DIRECTION_IN, 0, entry), -1,
		 "Error while changing inbound security association for new "\
		 "preferred address\n");

 out_err:
	return err;
}

int hip_update_handle_echo_response(hip_ha_t *entry,
				    struct hip_echo_response *echo_resp,
                                    in6_addr_t *src_ip) {
	int err = 0, i;
	hip_list_t *item, *tmp;
	struct hip_spi_out_item *out_item;

	HIP_DEBUG("\n");

	list_for_each_safe(item, tmp, entry->spis_out, i) {
		int ii;
		hip_list_t *a_item, *a_tmp;
		struct hip_peer_addr_list_item *addr;
		out_item = list_entry(item);

		list_for_each_safe(a_item, a_tmp, out_item->peer_addr_list, ii) {
			addr = list_entry(a_item);
			_HIP_DEBUG("checking address, seq=%u\n",
				   addr->seq_update_id);
			if (memcmp(&addr->address, src_ip, sizeof(in6_addr_t)) == 0) {
				if (hip_get_param_contents_len(echo_resp)
				    != sizeof(addr->echo_data))
				{
					HIP_ERROR("echo data len mismatch\n");
					continue;
				}
				if (memcmp(addr->echo_data,
					   (void *)echo_resp +
					   sizeof(struct hip_tlv_common),
					   sizeof(addr->echo_data)) != 0)
				{
					HIP_ERROR("ECHO_RESPONSE differs from "	\
						  "ECHO_REQUEST\n");
					continue;
				}
				HIP_DEBUG("address verified successfully, " \
					  "setting state to ACTIVE\n");
				addr->address_state = PEER_ADDR_STATE_ACTIVE;
				HIP_DEBUG("Changing Security Associations for "	\
					  "the new peer address\n");
				/* if bex address then otherwise no */
				if (ipv6_addr_cmp(&entry->peer_addr,
						  &addr->address) == 0)
				{
					uint32_t spi = hip_hadb_get_spi(entry, -1);
					HIP_DEBUG("Setting SA for bex locator\n");
					HIP_IFEL(hip_update_peer_preferred_address(
							 entry, addr, spi), -1,
						 "Error while changing SAs for " \
						 "mobility\n");
				}
				do_gettimeofday(&addr->modified_time);
				if (addr->is_preferred)
				{
					/* maybe we should do this default address
					   selection after handling the LOCATOR. */
					hip_hadb_set_default_out_addr(
						entry,out_item, &addr->address);
				}
				else HIP_DEBUG("address was not set as " \
					       "preferred address\n");
			}
		}
	}

 out_err:
	return err;
}

int hip_receive_update(hip_common_t *msg, in6_addr_t *update_saddr,
		       in6_addr_t *update_daddr, hip_ha_t *entry,
		       hip_portpair_t *sinfo)
{
	int err = 0, has_esp_info = 0, pl = 0, send_ack = 0;
	in6_addr_t *hits = NULL;
	in6_addr_t *src_ip = NULL , *dst_ip = NULL;
	struct hip_esp_info *esp_info = NULL;
	struct hip_seq *seq = NULL;
	struct hip_ack *ack = NULL;
	struct hip_locator *locator = NULL;
	struct hip_echo_request *echo_request = NULL;
	struct hip_echo_response *echo_response = NULL;
	struct hip_tlv_common *encrypted = NULL;
	uint32_t spi = 0;
	struct hip_stun *stun = NULL;

	HIP_DEBUG("\n");


        /** For debugging
        hip_print_locator_addresses(msg);
        if (entry)
            hip_print_peer_addresses(entry); */

        _HIP_DEBUG_HIT("receive a stun from: ", update_saddr);

#ifdef CONFIG_HIP_RVS
        if (hip_relay_get_status() == HIP_RELAY_ON)
        {
              hip_relrec_t *rec = NULL;
              hip_relrec_t dummy;

              /* Check if we have a relay record in our database matching the
                 Responder's HIT. We should find one, if the Responder is
                 registered to relay.*/
              HIP_DEBUG_HIT("Searching relay record on HIT ", &msg->hitr);
              memcpy(&(dummy.hit_r), &msg->hitr, sizeof(msg->hitr));
              rec = hip_relht_get(&dummy);
              if (rec == NULL)
              {
                  HIP_INFO("No matching relay record found.\n");
              }
              else if (rec->type == HIP_FULLRELAY || rec->type == HIP_RVSRELAY)
              {
                   hip_relay_forward(msg, update_saddr, update_daddr, rec, sinfo, HIP_UPDATE, rec->type);
                   goto out_err;
              }
         }
     else
#endif
        /* RFC 5201: If there is no corresponding HIP association, the
	 * implementation MAY reply with an ICMP Parameter Problem. */
	if(entry == NULL) {
		HIP_ERROR("No host association database entry found.\n");
		err = -1;
		goto out_err;

	}
	/* RFC 5201: An UPDATE packet is only accepted if the state is only
	   processed in state ESTABLISHED. However, if the state machine is in
	   state R2-SENT and an UPDATE is received, the state machine should
	   move to state ESTABLISHED (see table 5 under section 4.4.2. HIP
	   State Processes). */
	else if(entry->state == HIP_STATE_R2_SENT) {
		entry->state == HIP_STATE_ESTABLISHED;
		HIP_DEBUG("Received UPDATE in state %s, moving to "\
			  "ESTABLISHED.\n", hip_state_str(entry->state));
	} else if(entry->state != HIP_STATE_ESTABLISHED) {
		HIP_ERROR("Received UPDATE in illegal state %s.\n",
			  hip_state_str(entry->state));
		err = -EPROTO;
		goto out_err;
	}

	src_ip = update_saddr;
	dst_ip = update_daddr;
	hits = &msg->hits;

	/* RFC 5201: The UPDATE packet contains mandatory HMAC and HIP_SIGNATURE
	   parameters, and other optional parameters. The UPDATE packet contains
	   zero or one SEQ parameter. An UPDATE packet contains zero or one ACK
	   parameters. (see section 5.3.5). A single UPDATE packet may contain
	   both a sequence number and one or more acknowledgment numbers. (see
	   section 4.2).

	   Thus, we first have to verify the HMAC and HIP_SIGNATURE parameters
	   and only after successful verification, we can move to handling the
	   optional parameters. */

	/* RFC 5201: The system MUST verify the HMAC in the UPDATE packet. If
	   the verification fails, the packet MUST be dropped. */
	HIP_IFEL(hip_verify_packet_hmac(msg, &entry->hip_hmac_in), -1,
		 "HMAC validation on UPDATE failed.\n");

	/* RFC 5201: The system MAY verify the SIGNATURE in the UPDATE packet.
	   If the verification fails, the packet SHOULD be dropped and an error
	   message logged. */
	HIP_IFEL(entry->verify(entry->peer_pub_key, msg), -1,
		 "Verification of UPDATE signature failed.\n");

	/* RFC 5201: If both ACK and SEQ parameters are present, first ACK is
	   processed, then the rest of the packet is processed as with SEQ. */
	ack = hip_get_param(msg, HIP_PARAM_ACK);
	if (ack != NULL) {
		HIP_DEBUG("ACK parameter found with peer Update ID %u.\n",
			  ntohl(ack->peer_update_id));
		entry->hadb_update_func->hip_update_handle_ack(
			entry, ack, has_esp_info);
	}

	seq = hip_get_param(msg, HIP_PARAM_SEQ);
	if (seq != NULL) {
		HIP_DEBUG("SEQ parameter found with  Update ID %u.\n",
			  ntohl(seq->update_id));
		HIP_IFEL(hip_handle_update_seq(entry, msg), -1,
			 "Error when handling parameter SEQ.\n");
	}

	esp_info = hip_get_param(msg, HIP_PARAM_ESP_INFO);
	if (esp_info != NULL){
		HIP_DEBUG("ESP INFO parameter found with new SPI %u.\n",
			  ntohl(esp_info->new_spi));
		has_esp_info = 1;
		HIP_IFEL(hip_handle_esp_info(msg, entry), -1,
			 "Error in processing esp_info\n");
	}

	/* RFC 5206: End-Host Mobility and Multihoming. */
	locator = hip_get_param(msg, HIP_PARAM_LOCATOR);
	echo_request = hip_get_param(msg, HIP_PARAM_ECHO_REQUEST);
	echo_response = hip_get_param(msg, HIP_PARAM_ECHO_RESPONSE);
	if (locator != NULL) {
		HIP_DEBUG("LOCATOR parameter found.\n");
		err = entry->hadb_update_func->hip_handle_update_plain_locator(
			entry, msg, src_ip, dst_ip, esp_info, seq);
	} else {
		if (echo_request != NULL) {
			HIP_DEBUG("ECHO_REQUEST parameter found.\n");
			err = entry->hadb_update_func->hip_handle_update_addr_verify(
				entry, msg, src_ip, dst_ip);
			/* Check the peer learning case. Can you find the src_ip
			   from spi_out->peer_addr_list if the addr is not found add it
			   -- SAMU */
			if (!err) {
				hip_print_peer_addresses(entry);
				pl = hip_peer_learning(esp_info, entry, src_ip);
				/* pl left unchecked because currently we are not
				   that interested in the success of PL */
				hip_print_peer_addresses(entry);
			}
		}
		if (echo_response != NULL) {
			HIP_DEBUG("ECHO_RESPONSE parameter found.\n");
			hip_update_handle_echo_response(entry, echo_response, src_ip);
		}
	}

	encrypted = hip_get_param(msg, HIP_PARAM_ENCRYPTED);
	if (encrypted != NULL) {
		HIP_DEBUG("ENCRYPTED found\n");
		HIP_IFEL(hip_handle_encrypted(entry, encrypted), -1,
			 "Error in processing encrypted parameter\n");
		send_ack = 1;
	}

	/* Node moves within public Internet or from behind a NAT to public
	   Internet.

	   Should this be moved inside the LOCATOR parameter handling? Does node
	   movement mean that we should expect a LOCATOR parameter?
	   -Lauri 01.07.2008. */
	if(sinfo->dst_port == 0){
		HIP_DEBUG("UPDATE packet src port %d\n", sinfo->src_port);
		entry->nat_mode = 0;
		entry->peer_udp_port = 0;
		entry->hadb_xmit_func->hip_send_pkt = hip_send_raw;
		hip_hadb_set_xmit_function_set(entry, &default_xmit_func_set);
	} else {
		/* Node moves from public Internet to behind a NAT, stays
		   behind the same NAT or moves from behind one NAT to behind
		   another NAT. */
		HIP_DEBUG("UPDATE packet src port %d\n", sinfo->src_port);

		if (!entry->nat_mode)
			entry->nat_mode = HIP_NAT_MODE_PLAIN_UDP;

		entry->peer_udp_port = sinfo->src_port;
		hip_hadb_set_xmit_function_set(entry, &nat_xmit_func_set);
		ipv6_addr_copy(&entry->our_addr, dst_ip);
		ipv6_addr_copy(&entry->peer_addr, src_ip);
	}

	/* RFC 5203: Registration Extension
	   When there is a REG_INFO parameter present and in the parameter are
	   listed changes that affect the set of requester's services, we must
	   response with an UPDATE packet containing a REG_REQUEST parameter.

	   When there is a REG_REQUEST parameter present and in the parameter
	   are listed services that the registrar is able to provide, we must
	   response with an UPDATE packet containing a REG_RESPONSE parameter.

	   When REG_INFO or REG_REQUEST is present, we just set the send_ack
	   bit and build the response parameter in the hip_update_send_ack().
	   This may lead to acking SEQs more than once, but since the update
	   implementation is currently being revised, we settle for this
	   arrangement for now.

	   REG_RESPONSE or REG_FAILED parametes do not need any response.
	   -Lauri 01.07.2008. */
	if(hip_get_param(msg, HIP_PARAM_REG_INFO) != NULL) {
		send_ack = 1;
	} else if(hip_get_param(msg, HIP_PARAM_REG_REQUEST) != NULL) {
		send_ack = 1;
	} else {
		hip_handle_param_reg_response(entry, msg);
		hip_handle_param_reg_failed(entry, msg);
	}

	/********** ESP-PROT anchor (OPTIONAL) **********/

	/* RFC 5201: presence of a SEQ parameter indicates that the
	 * receiver MUST ACK the UPDATE
	 *
	 * should be added above in handling of SEQ, but this breaks
	 * UPDATE as it might send duplicates the way ACKs are
	 * implemented right now */
	HIP_IFEL(esp_prot_handle_update(msg, entry, src_ip, dst_ip), -1,
			"failed to handle received esp prot anchor\n");

	/************************************************/

	if(send_ack) {
		HIP_IFEL(hip_update_send_ack(entry, msg, src_ip, dst_ip), -1,
			 "Error sending UPDATE ACK.\n");
	}

 out_err:
	if (err != 0)
		HIP_ERROR("UPDATE handler failed, err=%d\n", err);

	if (entry != NULL) {
		HIP_UNLOCK_HA(entry);
		hip_put_ha(entry);
	}

	//empty the oppipdb
	empty_oppipdb();

        /** For debugging
        if (entry)
            hip_print_peer_addresses(entry); */

	return err;
}

int hip_copy_spi_in_addresses(struct hip_locator_info_addr_item *src,
			      struct hip_spi_in_item *spi_in, int count)
{
	size_t s = count * sizeof(struct hip_locator_info_addr_item);
	void *p = NULL;

	HIP_DEBUG("src=0x%p count=%d\n", src, count);
	if (!spi_in || (src && count <= 0)) {
		HIP_ERROR("!spi_in or src & illegal count (%d)\n", count);
		return -EINVAL;
	}

	if (src) {
		p = HIP_MALLOC(s, GFP_ATOMIC);
		if (!p) {
			HIP_ERROR("kmalloc failed\n");
			return -ENOMEM;
		}
		memcpy(p, src, s);
	} else
		count = 0;

	_HIP_DEBUG("prev addresses_n=%d\n", spi_in->addresses_n);
	if (spi_in->addresses) {
		HIP_DEBUG("kfreeing old address list at 0x%p\n",
			  spi_in->addresses);
		HIP_FREE(spi_in->addresses);
	}

	spi_in->addresses_n = count;
	spi_in->addresses = p;

	return 0;
}

int hip_update_preferred_address(struct hip_hadb_state *entry,
				 in6_addr_t *new_pref_addr, in6_addr_t *daddr,
				 uint32_t *_spi_in)
{
     int err = 0;
     struct hip_spi_in_item *item, *tmp;
     uint32_t spi_in = *_spi_in;
     struct in6_addr srcaddr;
     struct in6_addr destaddr;
     HIP_DEBUG("Checking spi setting %x\n",spi_in);
     memcpy(&srcaddr, new_pref_addr, sizeof(struct in6_addr));
     memcpy(&destaddr, daddr, sizeof(struct in6_addr));

     HIP_DEBUG_HIT("hit our", &entry->hit_our);
     HIP_DEBUG_HIT("hit peer", &entry->hit_peer);
     HIP_DEBUG_IN6ADDR("saddr", new_pref_addr);
     HIP_DEBUG_IN6ADDR("daddr", daddr);

     entry->hadb_ipsec_func->hip_delete_hit_sp_pair(&entry->hit_our, &entry->hit_peer, IPPROTO_ESP, 1);

     default_ipsec_func_set.hip_delete_sa(entry->default_spi_out, daddr, &entry->our_addr,
		   HIP_SPI_DIRECTION_OUT, entry);
#if 1
     entry->hadb_ipsec_func->hip_delete_hit_sp_pair(&entry->hit_peer, &entry->hit_our, IPPROTO_ESP, 1);
#endif
     /** @todo Check that this works with the pfkey API. */
     default_ipsec_func_set.hip_delete_sa(spi_in, &entry->our_addr, &entry->hit_our, HIP_SPI_DIRECTION_IN, entry);

     /* THIS IS JUST A GRUDE FIX -> FIX THIS PROPERLY LATER
        check for a mismatch in addresses and fix the situation
        at least one case comes here with wrong addrs
        MN has IPv4 CN IPv4 and IPv6 addresses MN does hard interfamily handover.
        MN loses IPv4 addr and obtains IPv6 addr. As a result this code tries to add
        saddr(6) daddr(4) SA ... BUG ID 458
      */
     if ((IN6_IS_ADDR_V4MAPPED(&srcaddr) != IN6_IS_ADDR_V4MAPPED(&destaddr)) || 
	     (ipv6_addr_is_teredo(&srcaddr) != ipv6_addr_is_teredo(&destaddr))) {
             hip_list_t *item = NULL, *tmp = NULL, *item_outer = NULL, *tmp_outer = NULL;
             struct hip_peer_addr_list_item *addr_li;
             struct hip_spi_out_item *spi_out;
             int i = 0, ii = 0;
             list_for_each_safe(item_outer, tmp_outer, entry->spis_out, i) {
                     spi_out = list_entry(item_outer);
                     ii = 0;
                     tmp = NULL;
                     item = NULL;
                     list_for_each_safe(item, tmp, spi_out->peer_addr_list, ii) {
                             addr_li = list_entry(item);
                             HIP_DEBUG_HIT("SPI out addresses", &addr_li->address);
                             if (IN6_IS_ADDR_V4MAPPED(&addr_li->address) ==
                                 IN6_IS_ADDR_V4MAPPED(&srcaddr) & 
				 (ipv6_addr_is_teredo(&addr_li->address) == 
				  ipv6_addr_is_teredo(&srcaddr))) {
                                     HIP_DEBUG("Found matching addr\n");
                                     ipv6_addr_copy(&destaddr, &addr_li->address);
                                     goto out_of_loop;
                             }
                     }
             }
     }
 out_of_loop:

     HIP_IFEL((IN6_IS_ADDR_V4MAPPED(&srcaddr) != IN6_IS_ADDR_V4MAPPED(&destaddr)), -1,
	     "Different address families, not adding SAs\n");

     HIP_IFEL(entry->hadb_ipsec_func->hip_setup_hit_sp_pair(&entry->hit_our, &entry->hit_peer,
				    &srcaddr, &destaddr, IPPROTO_ESP, 1, 0),
	      -1, "Setting up SP pair failed\n");

     entry->local_udp_port = entry->nat_mode ? hip_get_local_nat_udp_port() : 0;

     _HIP_DEBUG("SPI out =0x%x\n", entry->default_spi_out);
     _HIP_DEBUG("SPI in =0x%x\n", spi_in);

     HIP_IFEL(entry->hadb_ipsec_func->hip_add_sa(&srcaddr, &destaddr, &entry->hit_our,
			 &entry->hit_peer, entry->default_spi_out,
			 entry->esp_transform, &entry->esp_out,
			 &entry->auth_out, 1, HIP_SPI_DIRECTION_OUT, 0, entry), -1,
	      "Error while changing outbound security association for new "\
	      "preferred address\n");

     /* hip_delete_sp_pair(&entry->hit_peer, &entry->hit_our, IPPROTO_ESP,
	1);
        default_ipsec_func_set.hip_delete_sa(spi_in, &entry->our_addr, HIP_SPI_DIRECTION_OUT, entry); */

	HIP_IFEL(_spi_in == NULL, -1, "No inbound SPI found for daddr\n");

#if 1
     HIP_IFEL(entry->hadb_ipsec_func->hip_setup_hit_sp_pair(&entry->hit_peer,&entry->hit_our,
				    &destaddr, &srcaddr, IPPROTO_ESP, 1, 0),
	      -1, "Setting up SP pair failed\n");
#endif

     HIP_IFEL(entry->hadb_ipsec_func->hip_add_sa(&destaddr, &srcaddr,
			 &entry->hit_peer, &entry->hit_our,
			 spi_in, entry->esp_transform,
			 &entry->esp_in, &entry->auth_in, 1,
			 HIP_SPI_DIRECTION_IN, 0, entry), -1,
	      "Error while changing inbound security association for new "\
	      "preferred address\n");

     //ipv6_addr_copy(&entry->our_addr, &srcaddr);

 out_err:
	return err;

}

int hip_update_src_address_list(struct hip_hadb_state *entry,
				struct hip_locator_info_addr_item *addr_list,
				in6_addr_t *daddr, int addr_count,
				int esp_info_old_spi, int is_add,
				struct sockaddr* addr)
{
	int err = 0, i = 0, ii = 0, preferred_address_found = 0;
	int choose_random = 0, change_preferred_address = 0;
	struct hip_spi_in_item *spi_in = NULL;
	struct hip_locator_info_addr_item *loc_addr_item = addr_list;
	in6_addr_t *saddr, *comp_addr = hip_cast_sa_addr(addr);
	hip_list_t *item = NULL, *tmp = NULL, *item_outer = NULL,
		*tmp_outer = NULL;
	struct hip_peer_addr_list_item *addr_li;
	struct hip_spi_out_item *spi_out;

	HIP_DEBUG("\n");

	/* Peer's preferred address. Can be changed by the source address
	   selection below if we don't find any addresses of the same family
	   as peer's preferred address (intrafamily handover).

	   Address that is currently used with the peer, as far we know it might
	   have chaned in a double jump for example. -samu
	*/
	HIP_IFE(hip_hadb_get_peer_addr(entry, daddr), -1);

	/*
	   Gets a pointer to the inbound SPI list. "copy failed", what copy?
	   Has this call been "hip_copy_spi_in_addresses", but it is done
	   in the end of this function.
	   -samu
	*/

	spi_in = hip_hadb_get_spi_in_list(entry, esp_info_old_spi);
	if (!spi_in) {
		HIP_ERROR("SPI listaddr list copy failed\n");
		goto out_err;
	}
#if 0
        /*
	   avoid advertising the same address set
	   (currently assumes that lifetime or reserved field do not
	   change, later store only addresses)

	   This just checked that if the addresses list is exactly the
	   same as the inbound SPI addresses list then lets not send
	   send any UPDATES. At least Dongsu has some problems with this
	   one. There might be problems in situations , like slower
	   networks where this can go wrong. In gereral I do not think
	   this matters so much, it is just one UPDATE once in a while
	   -samu
	*/

	if (addr_count == spi_in->addresses_n &&
	    addr_list && spi_in->addresses &&
	    memcmp(addr_list, spi_in->addresses,
		   addr_count *
		   sizeof(struct hip_locator_info_addr_item)) == 0) {
		HIP_DEBUG("Same address set as before, return\n");
		return GOTO_OUT;
	} else {
		HIP_DEBUG("Address set has changed, continue\n");
	}
#endif

	/*
	   dont go to out_err but to ...

	   Did not have addresses listed, addr_list should contain
	   all the addresses from the addresses table just after a
	   netdev event, that lead us here. If we do not have addresses
	   what is the point in updating the preferred address

	   And if we do not have any addresses we have to clear the local
	   address from the entry and then remember a empty set of addresses
	   see bottom of this function.
	   -samu

	*/
	if(!addr_list) {
		HIP_DEBUG("No address list\n");
		goto skip_pref_update;
	}

	/*
	   spi_in->spi is equal to esp_info_old_spi. In the loop below, we make
	   sure that the source and destination address families match.

	   Looks like this pointer is already assigned to the same place
	   so this line is not really needed -samu
	 */
	loc_addr_item = addr_list;

	/*
	  Just checks that all the addresses given are in the same format.
	  Internally and in LOCATOR all addresses are in IPv4 mapped to
	  IPv6 format ...00FFFF1234
	  -samu
	 */

	HIP_IFEL((addr->sa_family == AF_INET), -1,
		 "all addresses in update should be mapped");

	/*
	   If we have deleted the old address and it was preferred than we should
	   make new preferred address. Now, we chose it as random address in list.

	   Yes this comment has some meaning to it. We should actually choose a
	   address to be our new local address, NATs and stuff will have their
	   say into this matter also.

	   Happens if netlink event was RTM_DELADDR and the removed address
	   was our currently used address. The random is just, choose the next
	   address that is not the address removed (inside a family if not possible
	   change family).
	   -samu
	*/
	if( !is_add && ipv6_addr_cmp(&entry->our_addr, comp_addr) == 0 ) {
		choose_random = 1;
	}

	/*
	  If address was an addition and active handovers are on, then we want
	  to do the handover to the new address right now and we force the functionality
	  below to make the change. Do NOT really know if this works correctly any more
	  -samu
	 */
	if( is_add && is_active_handover ) {
		change_preferred_address = 1;/* comp_addr = hip_cast_sa_addr(addr); */
	} else {
		comp_addr = &entry->our_addr;
	}

	/* Lets choose a random address this loop is gone through twice thats why
	   there is that been_here variable

	   NOTE: This changes our address in use

	   -samu
	 */
	if (choose_random) {
		int been_here = 0;
	choose_random:
		/*
		  First we will go through the current addresses looking for an
		  address that has the same family as the removed one (addr from RTM_DELADDR).
		  -samu
		 */
		loc_addr_item = addr_list;
		
		//changed to read global counter
		//for(i = 0; i < addr_count; i++, loc_addr_item++) {
		for (i = 0; i < address_count; i++) {
/*
		comp_af = IN6_IS_ADDR_V4MAPPED(hip_get_locator_item_address(hip_get_locator_item(locator_address_item, i)))

 */			
			HIP_DEBUG("I is now %d\n", i);
			 
			saddr = hip_get_locator_item_address(hip_get_locator_item_as_one(loc_addr_item, i));
//			saddr = &loc_addr_item->address;
			HIP_DEBUG_IN6ADDR("Saddr: ", saddr);
			HIP_DEBUG_IN6ADDR("Daddr: ", daddr);

			if (memcmp(comp_addr, saddr, sizeof(in6_addr_t)) == 0) {
				/*
				   If both are mapped in the same manner then they are
				   the same family -samu
				*/
				if (IN6_IS_ADDR_V4MAPPED(saddr) ==
				    IN6_IS_ADDR_V4MAPPED(daddr) && 
				    (ipv6_addr_is_teredo(saddr) == 
				     ipv6_addr_is_teredo(daddr)))
				{
					/*
					   Select the first match

					   This works for now but this really should be done more wisely
					   Like with ICE data or something similar. This would choose
					   a natted IPv4 over globally routable IPv4 if the order was
					   correct
					   -samu
					 */
					loc_addr_item->reserved = ntohl(1 << 7);
					preferred_address_found = 1;
					/*
					  We want to change the new address and it was RTM_NEWADDR
					  This belongs to the active handover stuff
					 */
					if( change_preferred_address && is_add) {
						/*
						   basically just sets the SAs correctly
						*/
						HIP_IFEL(hip_update_preferred_address(
								 entry, saddr, daddr, &spi_in->spi),
							 -1, "Setting new preferred address "\
							 "failed.\n");
					} else {
						/*
						  Do not change the preferred address and was a delete
						  This comment has no sensible meaning to me
						  -samu
						 */
						HIP_DEBUG("Preferred Address is the old "\
							  "preferred address\n");
					}
					HIP_DEBUG_IN6ADDR("saddr: ", saddr);
					break;
				}
			}
		}
		/*
		  We did not find a suitable address in the same family as the removed
		  one and we are on the first pass of this code.

		  So we will start looking for a address from a different family and if found
		  we will skip back to choose_random.

		  On the second round this will be skipped

		  If the first round searched for another IPv4 address this will change the address to IPv6
		  if possible and try again  to look for another IPv6 address.

		  NOTE: This changes the peers address in use
		  -samu
		 */
		if ((preferred_address_found == 0) && (been_here == 0)) {
			item = NULL;
			tmp = NULL;
			item_outer = NULL;
			tmp_outer = NULL;
		        i = 0, ii = 0;
			list_for_each_safe(item_outer, tmp_outer, entry->spis_out, i) {
				spi_out = list_entry(item_outer);
				ii = 0;
				tmp = NULL;
				item = NULL;
				list_for_each_safe(item, tmp, spi_out->peer_addr_list, ii) {
					addr_li = list_entry(item);
					HIP_DEBUG_HIT("SPI out addresses", &addr_li->address);
					if ((IN6_IS_ADDR_V4MAPPED(&addr_li->address) !=
					    IN6_IS_ADDR_V4MAPPED(daddr)) || 
					    (ipv6_addr_is_teredo(&addr_li->address) != 
					     ipv6_addr_is_teredo(daddr))) {
						HIP_DEBUG("Found other family than BEX address "\
							  "family\n");
						ipv6_addr_copy(daddr, &addr_li->address);
						ipv6_addr_copy(&entry->peer_addr,
							       &addr_li->address);
						/** @todo Or just break? Fix later. */
						goto break_list_for_loop;
					}
				}
			}
		break_list_for_loop:
			been_here = 1;
			goto choose_random; 
		}
	}
	if (preferred_address_found) {
		HIP_DEBUG("Suitable peer address found, skipping\n");
		ipv6_addr_copy(&entry->our_addr, saddr);	       
		goto skip_pref_update;
	}

	loc_addr_item = addr_list;
	/* Select the first match

	   if the loops above say that the preferred address is found, it means
	   there is a "suitable" address pair from IPv4 or IPv6 and here it is copied to
	   the correct place. In my opinion this could be done differently...
	   -samu
	 */

	for(i = 0; i < addr_count; i++ /*, loc_addr_item++*/)
	{
		saddr = hip_get_locator_item_address(hip_get_locator_item_as_one(loc_addr_item, i));
		//saddr = &loc_addr_item->address;
		HIP_DEBUG_IN6ADDR("Saddr: ", saddr);
		HIP_DEBUG_IN6ADDR("Daddr: ", daddr);
		if (IN6_IS_ADDR_V4MAPPED(saddr) ==
		    IN6_IS_ADDR_V4MAPPED(daddr) && !is_add && 
		    (ipv6_addr_is_teredo(saddr) == 
		     ipv6_addr_is_teredo(daddr)))
		{
			loc_addr_item->reserved = ntohl(1 << 7);
			HIP_DEBUG_IN6ADDR("first match: ", saddr);
			/*
			   basically just sets the SAs correctly
			 */
			HIP_IFEL(hip_update_preferred_address(
					 entry, saddr, daddr, &spi_in->spi), -1,
				 "Setting New Preferred Address Failed\n");
			preferred_address_found = 1;
			HIP_DEBUG_IN6ADDR("New local address\n", saddr);
			ipv6_addr_copy(&entry->our_addr, saddr);
			break;
		}
	}

 skip_pref_update:

	if(!preferred_address_found && !is_add){
		memset(&entry->our_addr, 0, sizeof(in6_addr_t));
		HIP_IFEL(1, GOTO_OUT, "Did not find src address matching peers address family\n");
	}

	/*
	   remember the address set we have advertised to the peer
	*/
	err = hip_copy_spi_in_addresses(addr_list, spi_in, addr_count);
#if 0
	/* Do not need anymore -samu*/
	loc_addr_item = addr_list;
	for(i = 0; i < addr_count; i++, loc_addr_item++) {
		int j, addr_exists = 0;
		in6_addr_t *iter_addr = &loc_addr_item->address;
		for(j = 0; j < spi_in->addresses_n; j++){
			struct hip_locator_info_addr_item *spi_addr_item =
				(struct hip_locator_info_addr_item *) spi_in->addresses + j;
			if(ipv6_addr_cmp(&spi_addr_item->address, iter_addr)) {
				//loc_addr_item->state = spi_addr_item->state;
				addr_exists = 1;
			}
		}
		//if(!addr_exists) {
			//loc_addr_item->state = ADDR_STATE_WAITING_ECHO_REQ;
		//}
	}
#endif

 out_err:
	_HIP_DEBUG_IN6ADDR("Saddr: ", &entry->our_addr);
	_HIP_DEBUG_IN6ADDR("Daddr: ", &entry->peer_addr);
	return err;
}

int hip_send_update(struct hip_hadb_state *entry,
		    struct hip_locator_info_addr_item *addr_list,
		    int addr_count, int ifindex, int flags,
		    int is_add, struct sockaddr* addr)
{
	int err = 0, make_new_sa = 0, add_locator;
	int was_bex_addr = -1;
	int i = 0;
	uint32_t update_id_out = 0;
	uint32_t mapped_spi = 0; /* SPI of the SA mapped to the ifindex */
	uint32_t new_spi_in = 0, old_spi;
	uint32_t esp_info_old_spi = 0, esp_info_new_spi = 0;
	uint16_t mask = 0;
	hip_list_t *tmp_li = NULL, *item = NULL;
	hip_common_t *update_packet = NULL;
	in6_addr_t zero_addr = IN6ADDR_ANY_INIT;
	in6_addr_t saddr = { 0 }, daddr = { 0 };
	struct netdev_address *n;
	struct hip_own_addr_list_item *own_address_item, *tmp;
	int anchor_update = 0;
	struct hip_spi_out_item *spi_out = NULL;

	HIP_DEBUG("\n");

	HIP_IFE(hip_hadb_get_peer_addr(entry, &daddr), -1);

	HIP_IFEL(entry->is_loopback, 0, "Skipping loopback\n");

	// used to distinguish anchor-update from other message types
	anchor_update = flags & SEND_UPDATE_ESP_ANCHOR;

	old_spi = hip_hadb_get_spi(entry, -1);

	add_locator = flags & SEND_UPDATE_LOCATOR;
	HIP_DEBUG("addr_list=0x%p addr_count=%d ifindex=%d flags=0x%x\n",
		  addr_list, addr_count, ifindex, flags);
	if (!ifindex)
		_HIP_DEBUG("base draft UPDATE\n");

	if (add_locator)
		HIP_DEBUG("mm UPDATE, %d addresses in LOCATOR\n", addr_count);
	else
		HIP_DEBUG("Plain UPDATE\n");

	/* Start building UPDATE packet */
	HIP_IFEL(!(update_packet = hip_msg_alloc()), -ENOMEM,
		 "Out of memory.\n");
	HIP_DEBUG_HIT("sending UPDATE to HIT", &entry->hit_peer);
	entry->hadb_misc_func->hip_build_network_hdr(update_packet, HIP_UPDATE,
						     mask, &entry->hit_our,
						     &entry->hit_peer);

	if (add_locator) {
		/* mm stuff, per-ifindex SA
		   reuse old SA if we have one, else create a new SA.
		   miika: changing of spi is not supported, see bug id 434 */
		/* mapped_spi = hip_hadb_get_spi(entry, ifindex); */
		mapped_spi = hip_hadb_get_spi(entry, -1);
		HIP_DEBUG("mapped_spi=0x%x\n", mapped_spi);
		if (mapped_spi) {
			make_new_sa = 0;
			HIP_DEBUG("Mobility with single SA pair, readdress with no "\
				  "rekeying\n");
			HIP_DEBUG("Reusing old SA\n");
			/* Mobility with single SA pair */
		} else {
			HIP_DEBUG("Host multihoming\n");
			make_new_sa = 1;
			_HIP_DEBUG("TODO\n");
		}
	} else {
		/* base draft UPDATE, create a new SA anyway */
		_HIP_DEBUG("base draft UPDATE, create a new SA\n");

		// we reuse the old spi for the ANCHOR update
		mapped_spi = hip_hadb_get_spi(entry, -1);
	}

	/* If this is mm-UPDATE (ifindex should be then != 0) avoid
	   sending empty LOCATORs to the peer if we have not sent previous
	   information on this ifindex/SPI yet */
	if (ifindex != 0 && mapped_spi == 0 && addr_count == 0) {
		HIP_DEBUG("NETDEV_DOWN and ifindex not advertised yet, returning\n");
		goto out;
	}

	HIP_DEBUG("make_new_sa=%d\n", make_new_sa);

	if (make_new_sa) {
		HIP_IFEL(!(new_spi_in = entry->hadb_ipsec_func->hip_acquire_spi(&entry->hit_peer,
							&entry->hit_our)),
			 -1, "Error while acquiring a SPI\n");
		HIP_DEBUG("Got SPI value for the SA 0x%x\n", new_spi_in);

		/** @todo move to rekeying_finish */
		if (!mapped_spi) {
			struct hip_spi_in_item spi_in_data;

			_HIP_DEBUG("previously unknown ifindex, creating a new item "\
				   "to inbound spis_in\n");
			memset(&spi_in_data, 0,
			       sizeof(struct hip_spi_in_item));
			spi_in_data.spi = new_spi_in;
			spi_in_data.ifindex = ifindex;
			spi_in_data.updating = 1;
			HIP_IFEL(hip_hadb_add_spi(entry, HIP_SPI_DIRECTION_IN,
						  &spi_in_data), -1,
				 "Add_spi failed\n");
		} else {
			_HIP_DEBUG("is previously mapped ifindex\n");
		}
	} else {
		HIP_DEBUG("not creating a new SA\n");
		new_spi_in = mapped_spi;
	}

	_HIP_DEBUG("entry->current_keymat_index=%u\n",
		   entry->current_keymat_index);

	if (addr_list) {
		if (make_new_sa) {
			/* mm Host multihoming. Currently simultaneous SAs are not
			   supported. Neither is changing of SPI (see bug id 434) */
			esp_info_old_spi = old_spi;
			esp_info_new_spi = old_spi; // new_spi_in;
			HIP_DEBUG("Multihoming, new SA: old=%x new=%x\n",
				  esp_info_old_spi, esp_info_new_spi);
		} else {
			HIP_DEBUG("Reusing old SPI\n");
			esp_info_old_spi = mapped_spi;
			esp_info_new_spi = mapped_spi;
		}
	//} else /* hack to prevent sending of ESP-update when only ANCHOR-update */
	} else if (!anchor_update)
	{
		HIP_DEBUG("adding ESP_INFO, Old SPI <> New SPI\n");
		/* plain UPDATE or readdress with rekeying */
		/* update the SA of the interface which caused the event */
		HIP_IFEL(!(esp_info_old_spi =
			   hip_hadb_get_spi(entry, ifindex)), -1,
			 "Could not find SPI to use in Old SPI\n");
		/* here or later ? */
		hip_set_spi_update_status(entry, esp_info_old_spi, 1);
		//esp_info_new_spi = new_spi_in; /* see bug id 434 */
		esp_info_new_spi = esp_info_old_spi;
	} else
	{
		HIP_DEBUG("Reusing old SPI\n");
		esp_info_old_spi = mapped_spi;
		esp_info_new_spi = mapped_spi;
	}

	/* this if is another hack to make sure we don't send ESP-update
	 * when we only want a pure ANCHOR-update */
	if (addr != NULL)
	{
		/* if del then we have to remove SAs for that address */
*		was_bex_addr = ipv6_addr_cmp(hip_cast_sa_addr(addr),
						 &entry->our_addr);
	}

	/* Some address was added and BEX address is nulled */
	if (is_add && !ipv6_addr_cmp(&entry->our_addr, &zero_addr))
	{
		ipv6_addr_copy(&entry->our_addr, hip_cast_sa_addr(addr));
		err = hip_update_src_address_list(entry, addr_list, &daddr,
						  addr_count, esp_info_new_spi,
						  is_add, addr);
		if(err == GOTO_OUT)
			goto out;
		else if(err)
			goto out_err;

		HIP_IFEL(err = hip_update_preferred_address(
				 entry, hip_cast_sa_addr(addr),
				 &entry->peer_addr, &esp_info_new_spi), -1,
			 "Updating peer preferred address failed\n");
	}

	if (!is_add && (was_bex_addr == 0)) {
		HIP_DEBUG("Netlink event was del, removing SAs for the address for "\
			  "this entry\n");
		default_ipsec_func_set.hip_delete_sa(esp_info_old_spi, hip_cast_sa_addr(addr),
						     &entry->peer_addr, HIP_SPI_DIRECTION_IN, entry);
		default_ipsec_func_set.hip_delete_sa(entry->default_spi_out, &entry->peer_addr,
						     hip_cast_sa_addr(addr), HIP_SPI_DIRECTION_OUT, entry);

		/* and we have to do it before this changes the local_address */
		err = hip_update_src_address_list(entry, addr_list, &daddr,
						  addr_count, esp_info_old_spi,
						  is_add, addr);
 		if(err == GOTO_OUT)
			goto out;
		else if(err)
			goto out_err;
	}

	if (!anchor_update)
	{
		/* Send UPDATE(ESP_INFO, LOCATOR, SEQ) */
		HIP_DEBUG("esp_info_old_spi=0x%x esp_info_new_spi=0x%x\n",
			  esp_info_old_spi, esp_info_new_spi);
		HIP_IFEL(hip_build_param_esp_info(
				 update_packet, entry->current_keymat_index,
				 esp_info_old_spi, esp_info_new_spi),
			 -1, "Building of ESP_INFO param failed\n");

		if (add_locator)
		{
			err = hip_build_param_locator(update_packet, addr_list,
							  addr_count);
		  HIP_IFEL(err, err, "Building of LOCATOR param failed\n");
		} else
		  HIP_DEBUG("not adding LOCATOR\n");

		 hip_update_set_new_spi_in(entry, esp_info_old_spi,
					   esp_info_new_spi, 0);
	}

	/*************** SEQ (OPTIONAL) ***************/

     entry->update_id_out++;
     update_id_out = entry->update_id_out;
     _HIP_DEBUG("outgoing UPDATE ID=%u\n", update_id_out);
     /** @todo Handle this case. */
     HIP_IFEL(!update_id_out, -EINVAL,
	      "Outgoing UPDATE ID overflowed back to 0, bug ?\n");
     HIP_IFEL(hip_build_param_seq(update_packet, update_id_out), -1,
	      "Building of SEQ param failed\n");

     /* remember the update id of this update */
     hip_update_set_status(entry, esp_info_old_spi,
			   0x1 | 0x2 | 0x8, update_id_out, 0, NULL,
			   entry->current_keymat_index);

     /********** ESP-PROT anchor (OPTIONAL) **********/

     /* @note params mandatory for this UPDATE type are the generally mandatory
      *       params HMAC and HIP_SIGNATURE as well as this ESP_PROT_ANCHOR and
      *       the SEQ in the signed part of the message
      * @note SEQ has to be set in the message before calling this function. It
      * 	  is the hook saying if we should add the anchors or not
      * @note the received acknowledgement should trigger an add_sa where
      * 	  update = 1 and direction = OUTBOUND
      * @note combination with other UPDATE types is possible */
/*	 HIP_IFEL(esp_prot_update_add_anchor(update_packet, entry), -1,
			 "failed to add esp prot anchor\n");

     /************************************************/

     /* Add HMAC */
        HIP_IFEL(hip_build_param_hmac_contents(update_packet,
					    &entry->hip_hmac_out), -1,
	      "Building of HMAC failed\n");


	 /* Add SIGNATURE */
        HIP_IFEL(entry->sign(entry->our_priv_key, update_packet), -EINVAL,
		  "Could not sign UPDATE. Failing\n");

     /* Send UPDATE */
        hip_set_spi_update_status(entry, esp_info_old_spi, 1);


     /* before sending check if the AFs match and do something about it
	so it doesn't fail in raw send */

     /* If it was add and the address_count was larger than one
	we presumably have the bex address so why change src_addr :)

	One reason to do it is the following:
	BEX over ipv4.
	HO to other IF.
	rtm del addr to ipv4 and ipv6 address we got.
	rtm new addr to ipv6 addr which gets to be the src addr and first update
	fails because we do not know peers ipv6 addr.
	rtm new addr to ipv4 addr
	This is not added now

	Now if add and address_count > 1 it should check first
	if there is same address family in peer_addr_list
	if there is no addresses that belong to same af change the src addr
     */

      if (is_add && (address_count > 1)) {
	     hip_list_t *itemj = NULL, *tmpj = NULL, *item_outerj = NULL,
                     *tmp_outerj = NULL;
             struct hip_peer_addr_list_item *addr_lij;
             struct hip_spi_out_item *spi_outj;
             int ij = 0, iij = 0;
	     HIP_DEBUG("is add and address count > 1\n");
             list_for_each_safe(item_outerj, tmp_outerj, entry->spis_out, ij) {
                     spi_outj = list_entry(item_outerj);
                     iij = 0;
                     tmpj = NULL;
                     itemj = NULL;
                     list_for_each_safe(itemj, tmpj, spi_outj->peer_addr_list, iij) {
                             addr_lij = list_entry(itemj);
                             HIP_DEBUG_HIT("SPI out addresses", &addr_lij->address);
                             if (IN6_IS_ADDR_V4MAPPED(&addr_lij->address) ==
                                 IN6_IS_ADDR_V4MAPPED(&saddr) && 
				 (ipv6_addr_is_teredo(&addr_lij->address) == 
				  ipv6_addr_is_teredo(&saddr))) {
                                     HIP_DEBUG("Found matching addr\n");
 				     goto skip_src_addr_change;
                             }
                     }
             }
     }

     if(IN6_IS_ADDR_V4MAPPED(&entry->our_addr)
	== IN6_IS_ADDR_V4MAPPED(&daddr)) {
	     HIP_DEBUG_IN6ADDR("saddr", &saddr);
	     HIP_DEBUG_IN6ADDR("daddr", &daddr);
	     HIP_DEBUG("Same address family\n");
	     memcpy(&saddr, &entry->our_addr, sizeof(saddr));
     } else {
	  HIP_DEBUG("Different address family\n");
	  list_for_each_safe(item, tmp_li, addresses, i) {
	       n = list_entry(item);
	       if (IN6_IS_ADDR_V4MAPPED(&daddr) ==
		   hip_sockaddr_is_v6_mapped(&n->addr)) {
		    HIP_DEBUG_IN6ADDR("chose address", hip_cast_sa_addr(&n->addr));
                    memcpy(&saddr, hip_cast_sa_addr(&n->addr), sizeof(saddr));
                    ipv6_addr_copy(&entry->our_addr, &saddr);
                    break;
	       }
	  }
     }

skip_src_addr_change:

     /* needs to check also that if entry->our_addr differed from
        entry->peer_addr. This because of case where CN has 4 and 6 addrs
        and MN has initially 4 and it does a hard handover 6. This results into
        mismatch of addresses that possibly could be fixed by checking the peer_addr_list
        SEE ALSO BZ ID 458 */
         if (IN6_IS_ADDR_V4MAPPED(&entry->our_addr)
         != IN6_IS_ADDR_V4MAPPED(&entry->peer_addr)) {
             hip_list_t *item = NULL, *tmp = NULL, *item_outer = NULL,
                     *tmp_outer = NULL;
             struct hip_peer_addr_list_item *addr_li;
             struct hip_spi_out_item *spi_out;
             int i = 0, ii = 0;
             list_for_each_safe(item_outer, tmp_outer, entry->spis_out, i) {
                     spi_out = list_entry(item_outer);
                     ii = 0;
                     tmp = NULL;
                     item = NULL;
                     list_for_each_safe(item, tmp, spi_out->peer_addr_list, ii) {
                             addr_li = list_entry(item);
                             HIP_DEBUG_HIT("SPI out addresses", &addr_li->address);
                             if (IN6_IS_ADDR_V4MAPPED(&addr_li->address) ==
                                 IN6_IS_ADDR_V4MAPPED(&entry->our_addr) && 
				 (ipv6_addr_is_teredo(&addr_li->address) == 
				  ipv6_addr_is_teredo(&entry->our_addr))) {
                                     HIP_DEBUG("Found matching addr\n");
                                     ipv6_addr_copy(&daddr, &addr_li->address);
                                     ipv6_addr_copy(&entry->peer_addr,
                                                    &addr_li->address);
                                     /** @todo Or just break? Fix later. */
                                     goto out_of_loop;
                             }
                     }
             }
     }
 out_of_loop:

     HIP_DEBUG("Sending initial UPDATE packet.\n");
     /* guarantees retransmissions */
     entry->update_state = HIP_UPDATE_STATE_REKEYING;

     HIP_DEBUG_IN6ADDR("ha local addr", &entry->our_addr);
     HIP_DEBUG_IN6ADDR("ha peer addr", &entry->peer_addr);
     HIP_DEBUG_IN6ADDR("saddr", &saddr);
     HIP_DEBUG_IN6ADDR("daddr", &daddr);
    
     if (is_add || (was_bex_addr != 0))
     {
	     saddr = entry->our_addr;
	     daddr = entry->peer_addr;
     };
		     
     err = entry->hadb_xmit_func->
	     hip_send_pkt(&saddr, &daddr,
		    (entry->nat_mode ? hip_get_local_nat_udp_port() : 0),
		    entry->peer_udp_port, update_packet, entry, 1);
     
     HIP_DEBUG("Send_pkt returned %d\n", err);    
     
     // Send update to the rendezvous server as well, if there is one available
     if (entry->rendezvous_addr)
     {
	  err = entry->hadb_xmit_func->
	       hip_send_pkt(&saddr, entry->rendezvous_addr,
			    (entry->nat_mode ? hip_get_local_nat_udp_port() : 0),
			    entry->peer_udp_port, update_packet, entry, 1);
	  
	  HIP_DEBUG("Send_pkt returned %d\n", err);    		  
     }
     
     err = 0;
     /** @todo 5. The system SHOULD start a timer whose timeout value
	 should be ..*/
     goto out;

 out_err:
     entry->state = HIP_STATE_ESTABLISHED;
     _HIP_DEBUG("fallbacked to state ESTABLISHED (ok ?)\n");

     hip_set_spi_update_status(entry, esp_info_old_spi, 0);
     /* delete IPsec SA on failure */
     HIP_ERROR("TODO: delete SA\n");
 out:

	HIP_UNLOCK_HA(entry);
	if (update_packet)
		HIP_FREE(update_packet);

#endif

        return err;
}

<<<<<<< HEAD

int hip_update_get_all_valid_old(hip_ha_t *entry, void *op)
=======
static int hip_update_get_all_valid(hip_ha_t *entry, void *op)
>>>>>>> dd87c5e6
{
	struct hip_update_kludge *rk = op;

	if (rk->count >= rk->length)
		return -1;

	if (entry->hastate == HIP_HASTATE_HITOK &&
	    entry->state == HIP_STATE_ESTABLISHED) {
		hip_hadb_hold_entry(entry);
		rk->array[rk->count] = entry;
		rk->count++;
	} else
		_HIP_DEBUG("skipping HA entry 0x%p (state=%s)\n",
			  entry, hip_state_str(entry->state));

	return 0;
}

<<<<<<< HEAD
/*int hip_receive_update_old(hip_common_t *msg, in6_addr_t *update_saddr,
		       in6_addr_t *update_daddr, hip_ha_t *entry,
		       hip_portpair_t *sinfo)
=======
void hip_send_update_all(struct hip_locator_info_addr_item *addr_list,
			 int addr_count, int ifindex, int flags, int is_add,
			 struct sockaddr *addr)
>>>>>>> dd87c5e6
{
	int err = 0, i;
	hip_ha_t *entries[HIP_MAX_HAS] = {0};
	struct hip_update_kludge rk;
	struct sockaddr_in * p = NULL;
	struct sockaddr_in6 addr_sin6;
	struct in_addr ipv4;
	struct in6_addr ipv6;

	HIP_DEBUG_SOCKADDR("addr", addr);

	if (hip_get_nsupdate_status())
		nsupdate(0);

	/** @todo check UPDATE also with radvd (i.e. same address is added
	    twice). */

	HIP_DEBUG("ifindex=%d\n", ifindex);
	if (!ifindex) {
		HIP_DEBUG("test: returning, ifindex=0 (fix this for non-mm "\
			  "UPDATE)\n");
		return;
	}

	if (addr->sa_family == AF_INET)
		HIP_DEBUG_LSI("Addr", hip_cast_sa_addr(addr));
	else if (addr->sa_family == AF_INET6)
		HIP_DEBUG_HIT("Addr", hip_cast_sa_addr(addr));
	else
		HIP_DEBUG("Unknown addr family in addr\n");

	if (addr->sa_family == AF_INET) {
		memset(&addr_sin6, 0, sizeof(struct sockaddr_in6));
		memset(&ipv4, 0, sizeof(struct in_addr));
		memset(&ipv6, 0, sizeof(struct in6_addr));
		p = (struct sockaddr_in *)addr;
		memcpy(&ipv4, &p->sin_addr, sizeof(struct in_addr));
		IPV4_TO_IPV6_MAP(&ipv4, &ipv6);
		memcpy(&addr_sin6.sin6_addr, &ipv6, sizeof(struct in6_addr));
		addr_sin6.sin6_family = AF_INET6;
	} else if (addr->sa_family == AF_INET6) {
		memcpy(&addr_sin6, addr, sizeof(addr_sin6));
	} else {
		HIP_ERROR("Bad address family %d\n", addr->sa_family);
		return;
	}

	rk.array = entries;
	rk.count = 0;
	rk.length = HIP_MAX_HAS;
	/* AB: rk.length = 100 rk is NULL next line populates rk with all valid
	   ha entries */
	HIP_IFEL(hip_for_each_ha(hip_update_get_all_valid, &rk), 0,
		 "for_each_ha err.\n");
	for (i = 0; i < rk.count; i++) {
		if (rk.array[i] != NULL) {
                        // in6_addr_t *local_addr = &((rk.array[i])->our_addr);

#if 0
			if (is_add && !ipv6_addr_cmp(local_addr, &zero_addr)) {
				HIP_DEBUG("Zero addresses, adding new default\n");
				ipv6_addr_copy(local_addr, addr_sin6);
			}
#endif
                        HIP_DEBUG_HIT("ADDR_SIN6",&addr_sin6.sin6_addr);
			hip_send_update(rk.array[i], addr_list, addr_count,
					ifindex, flags, is_add,
					(struct sockaddr *) &addr_sin6);

#if 0
			if (!is_add && addr_count == 0) {
				HIP_DEBUG("Deleting last address\n");
				memset(local_addr, 0, sizeof(in6_addr_t));
			}
#endif
			hip_hadb_put_entry(rk.array[i]);
		}
	}

	//empty the oppipdb
	empty_oppipdb();

 out_err:

	return;
}


<<<<<<< HEAD
  /*      _HIP_DEBUG_HIT("receive a stun from: ", update_saddr);
=======
int hip_update_send_ack(hip_ha_t *entry, hip_common_t *msg,
			in6_addr_t *src_ip, in6_addr_t *dst_ip)
{
	int err = 0;
	in6_addr_t *hits = &msg->hits, *hitr = &msg->hitr;
	hip_common_t *update_packet = NULL;
	struct hip_seq *seq = NULL;
	struct hip_echo_request *echo = NULL;
	uint16_t mask = 0;
>>>>>>> dd87c5e6

	/* Assume already locked entry */
	echo = hip_get_param(msg, HIP_PARAM_ECHO_REQUEST);
	HIP_IFEL(!(seq = hip_get_param(msg, HIP_PARAM_SEQ)), -1,
		 "SEQ not found\n");
	HIP_IFEL(!(update_packet = hip_msg_alloc()), -ENOMEM,
		 "Out of memory\n");

<<<<<<< HEAD
              /* Check if we have a relay record in our database matching the
                 Responder's HIT. We should find one, if the Responder is
                 registered to relay.*/
 /*             HIP_DEBUG_HIT("Searching relay record on HIT ", &msg->hitr);
              memcpy(&(dummy.hit_r), &msg->hitr, sizeof(msg->hitr));
              rec = hip_relht_get(&dummy);
              if (rec == NULL)
              {
                  HIP_INFO("No matching relay record found.\n");
              }
              else if (rec->type == HIP_FULLRELAY || rec->type == HIP_RVSRELAY)
              {
                   hip_relay_forward(msg, update_saddr, update_daddr, rec, sinfo, HIP_UPDATE, rec->type);
                   goto out_err;
              }
         }
     else
#endif
        /* RFC 5201: If there is no corresponding HIP association, the
	 * implementation MAY reply with an ICMP Parameter Problem. */
/*	if(entry == NULL) {
		HIP_ERROR("No host association database entry found.\n");
		err = -1;
		goto out_err;

	}
	/* RFC 5201: An UPDATE packet is only accepted if the state is only
	   processed in state ESTABLISHED. However, if the state machine is in
	   state R2-SENT and an UPDATE is received, the state machine should
	   move to state ESTABLISHED (see table 5 under section 4.4.2. HIP
	   State Processes). */
/*	else if(entry->state == HIP_STATE_R2_SENT) {
		entry->state == HIP_STATE_ESTABLISHED;
		HIP_DEBUG("Received UPDATE in state %s, moving to "\
			  "ESTABLISHED.\n", hip_state_str(entry->state));
	} else if(entry->state != HIP_STATE_ESTABLISHED) {
		HIP_ERROR("Received UPDATE in illegal state %s.\n",
			  hip_state_str(entry->state));
		err = -EPROTO;
		goto out_err;
	}

      	src_ip = update_saddr;
	dst_ip = update_daddr;
	hits = &msg->hits;
=======

	entry->hadb_misc_func->hip_build_network_hdr(update_packet, HIP_UPDATE,
						     mask, hitr, hits);

	/* reply with UPDATE(ACK, [ECHO_RESPONSE]) */
	HIP_IFEL(hip_build_param_ack(update_packet, ntohl(seq->update_id)), -1,
		 "Building of ACK failed\n");

	/* Add HMAC */
	HIP_IFEL(hip_build_param_hmac_contents(update_packet,
					       &entry->hip_hmac_out), -1,
		 "Building of HMAC failed\n");

	/* Add SIGNATURE */
	HIP_IFEL(entry->sign(entry->our_priv_key, update_packet), -EINVAL,
		 "Could not sign UPDATE. Failing\n");

	/* ECHO_RESPONSE (no sign) */
	if (echo) {
		HIP_DEBUG("echo opaque data len=%d\n",
			  hip_get_param_contents_len(echo));
		HIP_HEXDUMP("ECHO_REQUEST ",
			    (void *)echo +
			    sizeof(struct hip_tlv_common),
			    hip_get_param_contents_len(echo));
		HIP_IFEL(hip_build_param_echo(update_packet, (void *) echo +
					      sizeof(struct hip_tlv_common),
					      hip_get_param_contents_len(echo), 0, 0),
			 -1, "Building of ECHO_RESPONSE failed\n");
	}

	HIP_DEBUG("Sending reply UPDATE packet (ack)\n");
	HIP_IFEL(entry->hadb_xmit_func->hip_send_pkt(
			 dst_ip, src_ip, 0, 0, update_packet, entry, 0),
		 -1, "csum_send failed\n");
>>>>>>> dd87c5e6

 out_err:
	if (update_packet)
		HIP_FREE(update_packet);
	HIP_DEBUG("end, err=%d\n", err);
	return err;
}

int hip_peer_learning(struct hip_esp_info * esp_info,
		      hip_ha_t *entry, in6_addr_t * src_ip) {
	hip_list_t *item = NULL, *tmp = NULL;
	hip_list_t *item_outer = NULL, *tmp_outer = NULL;
	struct hip_peer_addr_list_item *addr_li;
	struct hip_spi_out_item *spi_out;
	int i = 0, ii = 0, err = 0;

	HIP_DEBUG("Enter\n");
	list_for_each_safe(item_outer, tmp_outer, entry->spis_out, i) {
		spi_out = list_entry(item_outer);
		ii = 0;
		tmp = NULL;
		item = NULL;
		list_for_each_safe(item, tmp, spi_out->peer_addr_list, ii) {
			addr_li = list_entry(item);
			//HIP_DEBUG_HIT("SPI out addresses", &addr_li->address);
			if (!ipv6_addr_cmp(&addr_li->address, src_ip)) {
				HIP_DEBUG_HIT("Peer learning: Found the address "
					      "in peer_addr_list", src_ip);
				return (-1);
			}
		} // inner
	} // outer

	HIP_DEBUG_HIT("Peer learning: Did not find the address,"
		      " adding it", src_ip);
	HIP_IFE(hip_hadb_add_addr_to_spi(entry, spi_out->spi, src_ip,
					 0, 0, 0), -1);
	//lifetime is 0 in above figure out what it should be
	return (0);
out_err:
	HIP_DEBUG("Peer learning: Adding of address failed\n");
	return (-1);
}

<<<<<<< HEAD
	/* RFC 5201: The system MUST verify the HMAC in the UPDATE packet. If
	   the verification fails, the packet MUST be dropped. */
/*	HIP_IFEL(hip_verify_packet_hmac(msg, &entry->hip_hmac_in), -1,
		 "HMAC validation on UPDATE failed.\n");

	/* RFC 5201: The system MAY verify the SIGNATURE in the UPDATE packet.
	   If the verification fails, the packet SHOULD be dropped and an error
	   message logged. */
/*	HIP_IFEL(entry->verify(entry->peer_pub_key, msg), -1,
		 "Verification of UPDATE signature failed.\n");

	/* RFC 5201: If both ACK and SEQ parameters are present, first ACK is
	   processed, then the rest of the packet is processed as with SEQ. */
/*	ack = hip_get_param(msg, HIP_PARAM_ACK);
	if (ack != NULL) {
		HIP_DEBUG("ACK parameter found with peer Update ID %u.\n",
			  ntohl(ack->peer_update_id));
		entry->hadb_update_func->hip_update_handle_ack(
			entry, ack, has_esp_info);
	}

	seq = hip_get_param(msg, HIP_PARAM_SEQ);
	if (seq != NULL) {
		HIP_DEBUG("SEQ parameter found with  Update ID %u.\n",
			  ntohl(seq->update_id));
		HIP_IFEL(hip_handle_update_seq_old(entry, msg), -1,
			 "Error when handling parameter SEQ.\n");
=======

/**
 * handles locator parameter in msg and in entry.
 *
 *
 * */
int hip_handle_locator_parameter(hip_ha_t *entry,
		struct hip_locator *loc,
		struct hip_esp_info *esp_info) {
	uint32_t old_spi = 0, new_spi = 0, i = 0, err = 0, index = 0;
	int zero = 0, n_addrs = 0, ii = 0;
	int same_af = 0, local_af = 0, comp_af = 0, tmp_af = 0;
	hip_list_t *item = NULL, *tmplist = NULL;
	struct hip_locator_info_addr_item *locator_address_item;
	struct hip_locator_info_addr_item2 *locator_address_item2;
	struct hip_spi_out_item *spi_out;
	struct hip_peer_addr_list_item *a, *tmp, addr;
	struct netdev_address *n;
	struct hip_locator *locator = NULL;

	if ((locator = loc) == NULL) {
		HIP_DEBUG("No locator as input\n");
		locator = entry->locator;
                HIP_DEBUG("Using entry->locator\n");
	}

	HIP_INFO_LOCATOR("in handle locator", locator);

	HIP_IFEL(!locator, -1, "No locator to handle\n");

	old_spi = ntohl(esp_info->new_spi);
	new_spi = ntohl(esp_info->new_spi);
	HIP_DEBUG("LOCATOR SPI old=0x%x new=0x%x\n", old_spi, new_spi);

	/* If following does not exit, its a bug: outbound SPI must have been
	already created by the corresponding ESP_INFO in the same UPDATE
	packet */
	HIP_IFEL(!(spi_out = hip_hadb_get_spi_list(entry, new_spi)), -1,
			"Bug: outbound SPI 0x%x does not exist\n", new_spi);

	/* Set all peer addresses to unpreferred */

	/** @todo Compiler warning; warning: passing argument 1 of
	 * 'hip_update_for_each_peer_addr' from incompatible pointer type.
	 *  What is the real point with this one anyway?
	 */

#if 0
	HIP_IFE(hip_update_for_each_peer_addr(hip_update_set_preferred,
				   entry, spi_out, &zero), -1);
#endif
	if(locator)
		HIP_IFEL(hip_update_for_each_peer_addr(hip_update_deprecate_unlisted,
					 entry, spi_out, locator), -1,
					 "Depracating a peer address failed\n");

	/* checking did the locator have any address with the same family as
	entry->our_addr, if not change local address to address that
	has same family as the address(es) in locator, if possible */

	if (! locator || hip_nat_get_control(entry) == HIP_NAT_MODE_ICE_UDP) {
		goto out_of_loop;
>>>>>>> dd87c5e6
	}

	locator_address_item = hip_get_locator_first_addr_item(locator);
	local_af =
		IN6_IS_ADDR_V4MAPPED(&entry->our_addr) ? AF_INET :AF_INET6;
	if (local_af == 0) {
		HIP_DEBUG("Local address is invalid, skipping\n");
		goto out_err;
	}

<<<<<<< HEAD
	/* RFC 5206: End-Host Mobility and Multihoming. */
/*	locator = hip_get_param(msg, HIP_PARAM_LOCATOR);
	echo_request = hip_get_param(msg, HIP_PARAM_ECHO_REQUEST);
	echo_response = hip_get_param(msg, HIP_PARAM_ECHO_RESPONSE);
	if (locator != NULL) {
		HIP_DEBUG("LOCATOR parameter found.\n");
		err = entry->hadb_update_func->hip_handle_update_plain_locator(
			entry, msg, src_ip, dst_ip, esp_info, seq);
	} else {
		if (echo_request != NULL) {
			HIP_DEBUG("ECHO_REQUEST parameter found.\n");
			err = entry->hadb_update_func->hip_handle_update_addr_verify(
				entry, msg, src_ip, dst_ip);
			/* Check the peer learning case. Can you find the src_ip
			   from spi_out->peer_addr_list if the addr is not found add it
			   -- SAMU */
/*			if (!err) {
				hip_print_peer_addresses(entry);
				pl = hip_peer_learning(esp_info, entry, src_ip);
				/* pl left unchecked because currently we are not
				   that interested in the success of PL */
/*				hip_print_peer_addresses(entry);
			}
		}
		if (echo_response != NULL) {
			HIP_DEBUG("ECHO_RESPONSE parameter found.\n");
			hip_update_handle_echo_response(entry, echo_response, src_ip);
=======
	n_addrs = hip_get_locator_addr_item_count(locator);
	for (i = 0; i < n_addrs; i++) {
		/* check if af same as in entry->local_af */
		comp_af = IN6_IS_ADDR_V4MAPPED((struct in6_addr *)hip_get_locator_item_address(hip_get_locator_item(locator_address_item, i)))
			? AF_INET : AF_INET6;
		if (comp_af == local_af) {
			HIP_DEBUG("LOCATOR contained same family members as "\
					"local_address\n");
			same_af = 1;

			break;
>>>>>>> dd87c5e6
		}
	}
	if (same_af != 0) {
		HIP_DEBUG("Did not find any address of same family\n");
		goto out_of_loop;
	}

<<<<<<< HEAD
	/* Node moves within public Internet or from behind a NAT to public
	   Internet.

	   Should this be moved inside the LOCATOR parameter handling? Does node
	   movement mean that we should expect a LOCATOR parameter?
	   -Lauri 01.07.2008. */
/*	if(sinfo->dst_port == 0){
		HIP_DEBUG("UPDATE packet src port %d\n", sinfo->src_port);
		entry->nat_mode = 0;
		entry->peer_udp_port = 0;
		entry->hadb_xmit_func->hip_send_pkt = hip_send_raw;
		hip_hadb_set_xmit_function_set(entry, &default_xmit_func_set);
	} else {
		/* Node moves from public Internet to behind a NAT, stays
		   behind the same NAT or moves from behind one NAT to behind
		   another NAT. */
/*		HIP_DEBUG("UPDATE packet src port %d\n", sinfo->src_port);

		if (!entry->nat_mode)
			entry->nat_mode = HIP_NAT_MODE_PLAIN_UDP;

		entry->peer_udp_port = sinfo->src_port;
		hip_hadb_set_xmit_function_set(entry, &nat_xmit_func_set);
		ipv6_addr_copy(&entry->our_addr, dst_ip);
		ipv6_addr_copy(&entry->peer_addr, src_ip);
=======
	/* look for local address with family == comp_af */
	list_for_each_safe(item, tmplist, addresses, ii) {
		n = list_entry(item);
		tmp_af = hip_sockaddr_is_v6_mapped(&n->addr) ?
			AF_INET : AF_INET6;
		if (tmp_af == comp_af) {
			HIP_DEBUG("LOCATOR contained same family members "
					"as local_address, changing our_addr and "
					"peer_addr\n");
			/* Replace the local address to match the family */
			memcpy(&entry->our_addr,
					hip_cast_sa_addr(&n->addr),
					sizeof(in6_addr_t));
			/* Replace the peer preferred address to match the family */
			locator_address_item = hip_get_locator_first_addr_item(locator);
			/* First should be OK, no opposite family in LOCATOR */

			memcpy(&entry->peer_addr,
					hip_get_locator_item_address(locator_address_item),
					sizeof(in6_addr_t));
			memcpy(&addr.address,
					hip_get_locator_item_address(locator_address_item),
					sizeof(in6_addr_t));
			HIP_IFEL(hip_update_peer_preferred_address(
					entry, &addr, new_spi), -1,
					"Setting peer preferred address failed\n");

			goto out_of_loop;
		}
>>>>>>> dd87c5e6
	}

out_of_loop:
	if(locator)
		HIP_IFEL(hip_for_each_locator_addr_item(hip_update_add_peer_addr_item,
						  entry, locator, &new_spi), -1,
						  "Locator handling failed\n");

#if 0 /* Let's see if this is really needed -miika */
	if (n_addrs == 0) /* our own extension, use some other SPI */
		(void)hip_hadb_relookup_default_out(entry);
	/* relookup always ? */
#endif

out_err:
	return err;
}

<<<<<<< HEAD
	   REG_RESPONSE or REG_FAILED parametes do not need any response.
	   -Lauri 01.07.2008. */
/*	if(hip_get_param(msg, HIP_PARAM_REG_INFO) != NULL) {
		send_ack = 1;
	} else if(hip_get_param(msg, HIP_PARAM_REG_REQUEST) != NULL) {
		send_ack = 1;
	} else {
		hip_handle_param_reg_response(entry, msg);
		hip_handle_param_reg_failed(entry, msg);
	}
=======
/**
 * Builds udp and raw locator items into locator list to msg
 * this is the extension of hip_build_locators in output.c
 * type2 locators are collected also
 *
 * @param msg          a pointer to hip_common to append the LOCATORS
 * @return             len of LOCATOR2 on success, or negative error value on error
 */
int hip_build_locators(struct hip_common *msg, uint32_t spi, hip_transform_suite_t ice)
{
    int err = 0, i = 0, count1 = 0, count2 = 0, UDP_relay_count = 0;
    int addr_max1, addr_max2;
    struct netdev_address *n;
    hip_list_t *item = NULL, *tmp = NULL;
    struct hip_locator_info_addr_item *locs1 = NULL;
    struct hip_locator_info_addr_item2 *locs2 = NULL;
    hip_ha_t *ha_n;

    //TODO count the number of UDP relay servers.
    // check the control state of every hatb_state.

    if (address_count == 0) {
	    HIP_DEBUG("Host has only one or no addresses no point "
		      "in building LOCATOR2 parameters\n");
	    goto out_err;
    }
>>>>>>> dd87c5e6

    //TODO check out the count for UDP and hip raw.
    addr_max1 = address_count;
    // let's put 10 here for now. anyhow 10 additional type 2 addresses should be enough
    addr_max2 = HIP_REFLEXIVE_LOCATOR_ITEM_AMOUNT_MAX + 10;

    HIP_IFEL(!(locs1 = malloc(addr_max1 *
			      sizeof(struct hip_locator_info_addr_item))),
	     -1, "Malloc for LOCATORS type1 failed\n");
    HIP_IFEL(!(locs2 = malloc(addr_max2 *
			      sizeof(struct hip_locator_info_addr_item2))),
                 -1, "Malloc for LOCATORS type2 failed\n");


    memset(locs1,0,(addr_max1 *
		    sizeof(struct hip_locator_info_addr_item)));

    memset(locs2,0,(addr_max2 *
		    sizeof(struct hip_locator_info_addr_item2)));

    HIP_DEBUG("there are %d type 1 locator item\n" , addr_max1);

    if (ice == HIP_NAT_MODE_ICE_UDP)
	    goto build_ice_locs;

    list_for_each_safe(item, tmp, addresses, i) {
            n = list_entry(item);
 	    HIP_DEBUG_IN6ADDR("Add address:",hip_cast_sa_addr(&n->addr));
            HIP_ASSERT(!ipv6_addr_is_hit(hip_cast_sa_addr(&n->addr)));
	    memcpy(&locs1[count1].address, hip_cast_sa_addr(&n->addr),
		   sizeof(struct in6_addr));
	    if (n->flags & HIP_FLAG_CONTROL_TRAFFIC_ONLY)
		    locs1[count1].traffic_type = HIP_LOCATOR_TRAFFIC_TYPE_SIGNAL;
	    else
		    locs1[count1].traffic_type = HIP_LOCATOR_TRAFFIC_TYPE_DUAL;
	    locs1[count1].locator_type = HIP_LOCATOR_LOCATOR_TYPE_ESP_SPI;
	    locs1[count1].locator_length = sizeof(struct in6_addr) / 4;
	    locs1[count1].reserved = 0;
	    count1++;
    }

<<<<<<< HEAD
	/* RFC 5201: presence of a SEQ parameter indicates that the
	 * receiver MUST ACK the UPDATE
	 *
	 * should be added above in handling of SEQ, but this breaks
	 * UPDATE as it might send duplicates the way ACKs are
	 * implemented right now */
/*	HIP_IFEL(esp_prot_handle_update(msg, entry, src_ip, dst_ip), -1,
			"failed to handle received esp prot anchor\n");
=======
    if (ice != HIP_NAT_MODE_ICE_UDP)
	    goto skip_ice;

build_ice_locs:

    HIP_DEBUG("Looking for reflexive addresses from a HA of a relay\n");
    i = 0;

    list_for_each_safe(item, tmp, hadb_hit, i) {
            ha_n = list_entry(item);
            if (count2 >= addr_max2)
	    	    break;
            HIP_DEBUG_IN6ADDR("Looking for reflexive, preferred address: ",
			      &ha_n->peer_addr );
            HIP_DEBUG_IN6ADDR("Looking for reflexive, local address: ",
			      &ha_n->our_addr );
            HIP_DEBUG("Looking for reflexive port: %d \n",
		      ha_n->local_reflexive_udp_port);
            HIP_DEBUG("Looking for reflexive addr: ",
		      &ha_n->local_reflexive_address);
            /* Check if this entry has reflexive port */
            if(ha_n->local_reflexive_udp_port) {
		    memcpy(&locs2[count2].address, &ha_n->local_reflexive_address,
			   sizeof(struct in6_addr));
		    locs2[count2].traffic_type = HIP_LOCATOR_TRAFFIC_TYPE_DUAL;
		    locs2[count2].locator_type = HIP_LOCATOR_LOCATOR_TYPE_UDP;
		    locs2[count2].locator_length = 7;
		    locs2[count2].reserved = 0;
		    // for IPv4 we add UDP information
		    locs2[count2].port = htons(ha_n->local_reflexive_udp_port);
                    locs2[count2].transport_protocol = 0;
                    locs2[count2].kind = ICE_CAND_TYPE_SRFLX;  // 2 for peer reflexive
                    locs2[count2].spi = htonl(spi);
                    locs2[count2].priority = htonl(ice_calc_priority(HIP_LOCATOR_LOCATOR_TYPE_REFLEXIVE_PRIORITY,ICE_CAND_PRE_SRFLX,1) - ha_n->local_reflexive_udp_port);
		    HIP_DEBUG("build a locator at priority : %d\n", ntohl(locs2[count2].priority));
                    HIP_DEBUG_HIT("Created one reflexive locator item: ",
                                  &locs1[count2].address);
                    count2++;
                    if (count2 >= addr_max2)
                            break;
            }
    }
>>>>>>> dd87c5e6

skip_ice:
    
    HIP_DEBUG("locator count %d\n", count1, count2);

<<<<<<< HEAD
/*	if(send_ack) {
		HIP_IFEL(hip_update_send_ack(entry, msg, src_ip, dst_ip), -1,
			 "Error sending UPDATE ACK.\n");
	}
=======
    err = hip_build_param_locator2(msg, locs1, locs2, count1, count2);
>>>>>>> dd87c5e6

 out_err:

    if (locs1)
	    free(locs1);
    if (locs2)
	    free(locs2);

    return err;
}

#if 0
int hip_update_handle_stun(void* pkg, int len,
	 in6_addr_t *src_addr, in6_addr_t * dst_addr,
	 hip_ha_t *entry,
	 hip_portpair_t *sinfo)
{
	if(entry){
		HIP_DEBUG_HIT("receive a stun  from 2:  " ,src_addr );
		hip_external_ice_receive_pkt(pkg, len, entry, src_addr, sinfo->src_port);
	}
	else{
		HIP_DEBUG_HIT("receive a stun  from 1:   " ,src_addr );
		hip_external_ice_receive_pkt_all(pkg, len, src_addr, sinfo->src_port);
	}
}
#endif

<<<<<<< HEAD
/*	return err;
}
*/
=======
void empty_oppipdb(){
	hip_for_each_oppip(hip_oppipdb_del_entry_by_entry, NULL);
}
>>>>>>> dd87c5e6
<|MERGE_RESOLUTION|>--- conflicted
+++ resolved
@@ -1,36 +1,23 @@
 /**
  * @file
  * This file defines various functions for sending, handling and receiving
- * UPDATE packets for the Host Identity Protocol (HIP).
+ * UPDATE packets for the Host Identity Protocol (HIP). This file is under
+ * heavy editing currently.
  *
- * @author  Mika Kousa <mkousa#iki.fi>
- * @author  Tobias Heer <tobi#tobibox.de>
- * @author  Abhijit Bagri <abagri#gmail.com>
- * @author  Miika Komu <miika#iki.fi>
- * @author  Samu Varjonen <samu.varjonen#hiit.fi>
- * @author	Rene Hummen
+ * @author  Baris Boyvat <baris#boyvat.com>
  * @note    Distributed under <a href="http://www.gnu.org/licenses/gpl2.txt">GNU/GPL</a>.
- * @note    Based on
- *          <a href="http://www1.ietf.org/mail-archive/web/hipsec/current/msg01745.html">Simplified state machine</a>
  */
+
 #include "update.h"
-#include "pjnath.h"
-
-#ifndef s6_addr
-#  define s6_addr                 in6_u.u6_addr8
-#  define s6_addr16               in6_u.u6_addr16
-#  define s6_addr32               in6_u.u6_addr32
-#endif /* s6_addr */
-
-/* All Doxygen function comments are now moved to the header file. Some comments
-   are inadequate. */
+#include "update_old.h"
+
+#include "protodefs.h"
 
 /** A transmission function set for NAT traversal. */
 extern hip_xmit_func_set_t nat_xmit_func_set;
 /** A transmission function set for sending raw HIP packets. */
 extern hip_xmit_func_set_t default_xmit_func_set;
 
-<<<<<<< HEAD
 int update_id_window_size = 1;
 
 int hip_create_locators(hip_common_t* locator_msg,
@@ -40,7 +27,7 @@
         struct hip_locator *loc;
 
         hip_msg_init(locator_msg);
-        HIP_IFEL(hip_build_locators_old(locator_msg, 0), -1,
+        HIP_IFEL(hip_build_locators_old(locator_msg, 0, hip_get_nat_mode(NULL)), -1,
                  "Failed to build locators\n");
         HIP_IFEL(hip_build_user_hdr(locator_msg,
                                     SO_HIP_SET_LOCATOR_ON, 0), -1,
@@ -182,150 +169,9 @@
             hip_send_pkt(src_addr, dst_addr,
                 (entry->nat_mode ? hip_get_local_nat_udp_port() : 0),
                 entry->peer_udp_port, update_packet_to_send, entry, 1);
-=======
-int hip_for_each_locator_addr_item(
-	int (*func) 
-	(hip_ha_t *entry, struct hip_locator_info_addr_item *i, void *opaq),
-	hip_ha_t *entry, struct hip_locator *locator, void *opaque)
-{
-	int i = 0, err = 0, n_addrs;
-	struct hip_locator_info_addr_item *locator_address_item = NULL;
-
-	n_addrs = hip_get_locator_addr_item_count(locator);
-	HIP_IFEL((n_addrs < 0), -1, "Negative address count\n");
-
-	HIP_DEBUG("LOCATOR has %d address(es), loc param len=%d\n",
-		  n_addrs, hip_get_param_total_len(locator));
-
-	HIP_IFE(!func, -1);
-
-	locator_address_item = hip_get_locator_first_addr_item(locator);
-	for (i = 0; i < n_addrs; i++ ) {
-		locator_address_item = hip_get_locator_item(locator_address_item, i);
-		HIP_IFEL(func(entry, locator_address_item, opaque), -1,
-			 "Locator handler function returned error\n");
-	}
-
- out_err:
-	return err;
-}
-
-int hip_update_for_each_peer_addr(
-	int (*func)
-	(hip_ha_t *entry, struct hip_peer_addr_list_item *list_item,
-	 struct hip_spi_out_item *spi_out, void *opaq),
-	hip_ha_t *entry, struct hip_spi_out_item *spi_out, void *opaq)
-{
-	hip_list_t *item, *tmp;
-	struct hip_peer_addr_list_item *addr;
-	int i = 0, err = 0;
-
-	HIP_IFE(!func, -EINVAL);
-
-	list_for_each_safe(item, tmp, spi_out->peer_addr_list, i)
-		{
-			addr = list_entry(item);
-			HIP_IFE(func(entry, addr, spi_out, opaq), -1);
-		}
-
- out_err:
-	return err;
-}
-
-int hip_update_for_each_local_addr(int (*func)
-				   (hip_ha_t *entry,
-				    struct hip_spi_in_item *spi_in,
-				    void *opaq), hip_ha_t *entry,
-                                   void *opaq)
-{
-	hip_list_t *item, *tmp;
-	struct hip_spi_in_item *e;
-	int i = 0, err = 0;
-
-	HIP_IFE(!func, -EINVAL);
-
-	list_for_each_safe(item, tmp, entry->spis_in, i)
-		{
-			e = list_entry(item);
-			HIP_IFE(func(entry, e, opaq), -1);
-		}
-
- out_err:
-	return err;
-}
-
-int hip_update_get_sa_keys(hip_ha_t *entry, uint16_t *keymat_offset_new,
-			   uint8_t *calc_index_new, uint8_t *Kn_out,
-			   struct hip_crypto_key *espkey_gl,
-			   struct hip_crypto_key *authkey_gl,
-			   struct hip_crypto_key *espkey_lg,
-			   struct hip_crypto_key *authkey_lg)
-{
-	unsigned char Kn[HIP_AH_SHA_LEN];
-	uint16_t k = *keymat_offset_new, Kn_pos;
-	uint8_t c = *calc_index_new;
-	int err = 0, esp_transform, esp_transf_length = 0,
-		auth_transf_length = 0;
-
-	esp_transform = entry->esp_transform;
-	esp_transf_length = hip_enc_key_length(esp_transform);
-	auth_transf_length = hip_auth_key_length_esp(esp_transform);
-	_HIP_DEBUG("enckeylen=%d authkeylen=%d\n", esp_transf_length,
-		   auth_transf_length);
-
-	bzero(espkey_gl, sizeof(struct hip_crypto_key));
-	bzero(espkey_lg, sizeof(struct hip_crypto_key));
-	bzero(authkey_gl, sizeof(struct hip_crypto_key));
-	bzero(authkey_lg, sizeof(struct hip_crypto_key));
-
-	HIP_IFEL(*keymat_offset_new +
-		 2*(esp_transf_length+auth_transf_length) > 0xffff, -EINVAL,
-		 "Can not draw requested amount of new KEYMAT, keymat index=%u, "\
-		 "requested amount=%d\n",
-		 *keymat_offset_new, 2*(esp_transf_length+auth_transf_length));
-	memcpy(Kn, Kn_out, HIP_AH_SHA_LEN);
-
-	/* SA-gl */
-	Kn_pos = entry->current_keymat_index -
-		(entry->current_keymat_index % HIP_AH_SHA_LEN);
-	HIP_IFE(hip_keymat_get_new(
-			espkey_gl->key, esp_transf_length,entry->dh_shared_key,
-			entry->dh_shared_key_len, &k, &c, Kn, &Kn_pos), -1);
-	_HIP_HEXDUMP("ENC KEY gl", espkey_gl->key, esp_transf_length);
-	k += esp_transf_length;
-
-	HIP_IFE(hip_keymat_get_new(authkey_gl->key, auth_transf_length,
-				   entry->dh_shared_key, entry->dh_shared_key_len,
-				   &k, &c, Kn, &Kn_pos), -1);
-	_HIP_HEXDUMP("AUTH KEY gl", authkey_gl->key, auth_transf_length);
-	k += auth_transf_length;
-
-	/* SA-lg */
-	HIP_IFE(hip_keymat_get_new(espkey_lg->key, esp_transf_length,
-				   entry->dh_shared_key, entry->dh_shared_key_len,
-				   &k, &c, Kn, &Kn_pos), -1);
-	_HIP_HEXDUMP("ENC KEY lg", espkey_lg->key, esp_transf_length);
-	k += esp_transf_length;
-	HIP_IFE(hip_keymat_get_new(authkey_lg->key, auth_transf_length,
-				   entry->dh_shared_key, entry->dh_shared_key_len,
-				   &k, &c, Kn, &Kn_pos), -1);
-	_HIP_HEXDUMP("AUTH KEY lg", authkey_lg->key, auth_transf_length);
-	k += auth_transf_length;
-
-	_HIP_DEBUG("at end: k=%u c=%u\n", k, c);
-	*keymat_offset_new = k;
-	*calc_index_new = c;
-	memcpy(Kn_out, Kn, HIP_AH_SHA_LEN);
- out_err:
-	return err;
-}
->>>>>>> dd87c5e6
-
-int hip_update_test_locator_addr(in6_addr_t *addr)
-{
-	struct sockaddr_storage ss;
-
-<<<<<<< HEAD
+
+out_err:
+
         if (update_packet_to_send)
                 free(update_packet_to_send);
 
@@ -1059,380 +905,103 @@
         empty_oppipdb();
 
         return err;
-=======
-	memset(&ss, 0, sizeof(ss));
-	if (IN6_IS_ADDR_V4MAPPED(addr)) {
-		struct sockaddr_in *sin = (struct sockaddr_in *) &ss;
-		IPV6_TO_IPV4_MAP(addr, &sin->sin_addr);
-		sin->sin_family = AF_INET;
+}
+
+void hip_send_update_all_old(struct hip_locator_info_addr_item *addr_list,
+			 int addr_count, int ifindex, int flags, int is_add,
+			 struct sockaddr *addr)
+{
+	int err = 0, i;
+	hip_ha_t *entries[HIP_MAX_HAS] = {0};
+	struct hip_update_kludge rk;
+	struct sockaddr_in * p = NULL;
+	struct sockaddr_in6 addr_sin6;
+	struct in_addr ipv4;
+	struct in6_addr ipv6;
+
+	HIP_DEBUG_SOCKADDR("addr", addr);
+
+	if (hip_get_nsupdate_status())
+		nsupdate(0);
+
+	/** @todo check UPDATE also with radvd (i.e. same address is added
+	    twice). */
+
+	HIP_DEBUG("ifindex=%d\n", ifindex);
+	if (!ifindex) {
+		HIP_DEBUG("test: returning, ifindex=0 (fix this for non-mm "\
+			  "UPDATE)\n");
+		return;
+	}
+
+	if (addr->sa_family == AF_INET)
+		HIP_DEBUG_LSI("Addr", hip_cast_sa_addr(addr));
+	else if (addr->sa_family == AF_INET6)
+		HIP_DEBUG_HIT("Addr", hip_cast_sa_addr(addr));
+	else
+		HIP_DEBUG("Unknown addr family in addr\n");
+
+	if (addr->sa_family == AF_INET) {
+		memset(&addr_sin6, 0, sizeof(struct sockaddr_in6));
+		memset(&ipv4, 0, sizeof(struct in_addr));
+		memset(&ipv6, 0, sizeof(struct in6_addr));
+		p = (struct sockaddr_in *)addr;
+		memcpy(&ipv4, &p->sin_addr, sizeof(struct in_addr));
+		IPV4_TO_IPV6_MAP(&ipv4, &ipv6);
+		memcpy(&addr_sin6.sin6_addr, &ipv6, sizeof(struct in6_addr));
+		addr_sin6.sin6_family = AF_INET6;
+	} else if (addr->sa_family == AF_INET6) {
+		memcpy(&addr_sin6, addr, sizeof(addr_sin6));
 	} else {
-		struct sockaddr_in6 *sin6 = (struct sockaddr_in6 *) &ss;
-		memcpy(&sin6->sin6_addr, addr, sizeof(in6_addr_t));
-		sin6->sin6_family = AF_INET6;
-	}
-
-	return filter_address((struct sockaddr *) &ss);
+		HIP_ERROR("Bad address family %d\n", addr->sa_family);
+		return;
+	}
+
+	rk.array = entries;
+	rk.count = 0;
+	rk.length = HIP_MAX_HAS;
+	/* AB: rk.length = 100 rk is NULL next line populates rk with all valid
+	   ha entries */
+	HIP_IFEL(hip_for_each_ha(hip_update_get_all_valid_old, &rk), 0,
+		 "for_each_ha err.\n");
+	for (i = 0; i < rk.count; i++) {
+		if (rk.array[i] != NULL) {
+                        // in6_addr_t *local_addr = &((rk.array[i])->our_addr);
+
+#if 0
+			if (is_add && !ipv6_addr_cmp(local_addr, &zero_addr)) {
+				HIP_DEBUG("Zero addresses, adding new default\n");
+				ipv6_addr_copy(local_addr, addr_sin6);
+			}
+#endif
+                        HIP_DEBUG_HIT("ADDR_SIN6",&addr_sin6.sin6_addr);
+			hip_send_update_old(rk.array[i], addr_list, addr_count,
+					ifindex, flags, is_add,
+					(struct sockaddr *) &addr_sin6);
+
+#if 0
+			if (!is_add && addr_count == 0) {
+				HIP_DEBUG("Deleting last address\n");
+				memset(local_addr, 0, sizeof(in6_addr_t));
+			}
+#endif
+			hip_hadb_put_entry(rk.array[i]);
+		}
+	}
+
+	//empty the oppipdb
+	empty_oppipdb();
+
+ out_err:
+
+	return;
 }
 
-int hip_update_add_peer_addr_item(
-	hip_ha_t *entry, struct hip_locator_info_addr_item *locator_address_item,
-	void *_spi)
+int hip_send_update_old(struct hip_hadb_state *entry,
+		    struct hip_locator_info_addr_item *addr_list,
+		    int addr_count, int ifindex, int flags,
+		    int is_add, struct sockaddr* addr)
 {
-	in6_addr_t *locator_address; 
-	uint32_t lifetime = ntohl(locator_address_item->lifetime);
-	int is_preferred = htonl(locator_address_item->reserved) == (1 << 7);
-	int err = 0, i, locator_is_ipv4, local_is_ipv4;
-	uint32_t spi = *((uint32_t *) _spi);
-	uint16_t port = hip_get_locator_item_port(locator_address_item);
-	uint32_t priority = hip_get_locator_item_priority(locator_address_item);	
-	uint8_t kind = 0;
-
-	HIP_DEBUG("LOCATOR priority: %ld \n", priority);
-	
-	HIP_DEBUG("LOCATOR type %d \n", locator_address_item->locator_type);
-	if (locator_address_item->locator_type == HIP_LOCATOR_LOCATOR_TYPE_UDP) {
-		
-		locator_address = 
-			&((struct hip_locator_info_addr_item2 *)locator_address_item)->address;
-		kind = ((struct hip_locator_info_addr_item2 *)locator_address_item)->kind;
-	} else {
-		locator_address = &locator_address_item->address;
-		//hip_get_locator_item_address(hip_get_locator_item_as_one(locator_address_item, 0));
-	}
-	HIP_DEBUG_IN6ADDR("LOCATOR address", locator_address);
-	HIP_DEBUG(" address: is_pref=%s reserved=0x%x lifetime=0x%x\n",
-		  is_preferred ? "yes" : "no",
-		  ntohl(locator_address_item->reserved),
-		  lifetime);
-
-	/* Removed this because trying to get interfamily handovers to work --Samu */
-	// Check that addresses match, we doesn't support IPv4 <-> IPv6 update
-	// communnications locator_is_ipv4 = IN6_IS_ADDR_V4MAPPED(locator_address);
-	//local_is_ipv4 = IN6_IS_ADDR_V4MAPPED(&entry->our_addr);
-
-	//if( locator_is_ipv4 != local_is_ipv4 ) {
-	// One of the addresses is IPv4 another is IPv6
-	//  goto out_err;
-	//}
-
-	/* Check that the address is a legal unicast or anycast
-	   address */
-	if (!hip_update_test_locator_addr(locator_address)) {
-		err = -1;
-		HIP_DEBUG_IN6ADDR("Bad locator type", locator_address);
-		goto out_err;
-	}
-
-	/* Check if the address is already bound to the SPI +
-	   add/update address */
-//add by santtu
-	//both address and port will be the key to compare
-	//UDP port is supported in the peer_list_item
-	if (ipv6_addr_cmp(locator_address, &entry->peer_addr) == 0
-			&& port == entry->peer_udp_port) {
-		HIP_IFE(hip_hadb_add_udp_addr_to_spi(entry, spi, locator_address,
-						 0,
-						 lifetime, 1, port,priority,kind), -1);
-	} else {
-		HIP_IFE(hip_hadb_add_udp_addr_to_spi(entry, spi, locator_address,
-						 0,
-						 lifetime, is_preferred, port,priority, kind), -1);
-	}
-//end add
-/*
- // new interface is used for updating the address
-	if (ipv6_addr_cmp(locator_address, &entry->peer_addr) == 0) {
-		HIP_IFE(hip_hadb_add_addr_to_spi(entry, spi, locator_address,
-						 0,
-						 lifetime, 1), -1);
-	} else {
-		HIP_IFE(hip_hadb_add_addr_to_spi(entry, spi, locator_address,
-						 0,
-						 lifetime, is_preferred), -1);
-	}
-*/
-#ifdef CONFIG_HIP_OPPORTUNISTIC
-	/* Check and remove the IP of the peer from the opp non-HIP database */
-	hip_oppipdb_delentry(&(entry->peer_addr));
-#endif
-
- out_err:
-	return err;
-}
-#if 0
-int hip_update_locator_match(hip_ha_t *unused,
-			     struct hip_locator_info_addr_item *item1,
-			     void *_item2)
-{
-	struct hip_locator_info_addr_item *item2 = _item2;
-	return !ipv6_addr_cmp(&item1->address, &item2->address);
-}
-
-int hip_update_locator_item_match(hip_ha_t *unused,
-				  struct hip_locator_info_addr_item *item1,
-				  void *_item2)
-{
-	struct hip_peer_addr_list_item *item2 = _item2;
-	return !ipv6_addr_cmp(&item1->address, &item2->address);
-}
-#endif
-//add by santtu
-//we add the support for type2 locator
-int hip_update_locator_match(hip_ha_t *unused,
-			     struct hip_locator_info_addr_item *item1,
-			     void *_item2) {
-	struct hip_locator_info_addr_item *item2 = _item2;
-	return !ipv6_addr_cmp(hip_get_locator_item_address(item1), hip_get_locator_item_address(item2))
-		&& hip_get_locator_item_port(item1) == hip_get_locator_item_port(item2) ;
-}
-
-int hip_update_locator_item_match(hip_ha_t *unused,
-				  struct hip_locator_info_addr_item *item1,
-				  void *_item2)
-{
-     struct hip_peer_addr_list_item *item2 = _item2;
-     return !ipv6_addr_cmp(hip_get_locator_item_address(item1), &item2->address)
-     	&& hip_get_locator_item_port(item1) == item2->port;;
-}
-//end add
-int hip_update_locator_contains_item(struct hip_locator *locator,
-				     struct hip_peer_addr_list_item *item)
-{
-	return hip_for_each_locator_addr_item(hip_update_locator_item_match,
-					      NULL, locator, item);
-}
-
-int hip_update_deprecate_unlisted(hip_ha_t *entry,
-				  struct hip_peer_addr_list_item *list_item,
-				  struct hip_spi_out_item *spi_out,
-				  void *_locator)
-{
-	int err = 0;
-	uint32_t spi_in;
-	struct hip_locator *locator = (void *) _locator;
-
-	if (hip_update_locator_contains_item(locator, list_item))
-		goto out_err;
-
-	HIP_DEBUG_HIT("Deprecating address", &list_item->address);
-
-	list_item->address_state = PEER_ADDR_STATE_DEPRECATED;
-	spi_in = hip_get_spi_to_update_in_established(entry,
-						      &entry->our_addr);
-
-	default_ipsec_func_set.hip_delete_sa(entry->default_spi_out, &list_item->address,
-					     &entry->our_addr, HIP_SPI_DIRECTION_OUT, entry);
-	default_ipsec_func_set.hip_delete_sa(spi_in, &entry->our_addr, &list_item->address,
-					     HIP_SPI_DIRECTION_IN, entry);
-
-	list_del(list_item, entry->spis_out);
- out_err:
-	return err;
->>>>>>> dd87c5e6
-}
-
-int hip_update_set_preferred(hip_ha_t *entry,
-			     struct hip_peer_addr_list_item *list_item,
-			     struct hip_spi_out_item *spi_out,
-			     void *pref)
-{
-	int *preferred = pref;
-	list_item->is_preferred =  *preferred;
-	return 0;
-}
-
-int hip_handle_update_established(hip_ha_t *entry, hip_common_t *msg,
-				  in6_addr_t *src_ip,
-				  in6_addr_t *dst_ip,
-				  hip_portpair_t *update_info)
-{
-	int err = -1;
-#if 0
-	in6_addr_t *hits = &msg->hits, *hitr = &msg->hitr;
-	struct hip_esp_info *esp_info;
-	struct hip_seq *seq;
-	struct hip_locator *locator;
-	struct hip_dh_fixed *dh;
-	uint32_t update_id_out = 0;
-	uint32_t prev_spi_in = 0, new_spi_in = 0;
-	uint16_t keymat_index = 0, mask = 0;
-	hip_common_t *update_packet = NULL;
-	int esp_info_i = 1, need_to_generate_key = 0,
-		dh_key_generated = 0;
-
-	HIP_DEBUG("\n");
-
-	HIP_IFEL(!(seq = hip_get_param(msg, HIP_PARAM_SEQ)), -1,
-		 "No SEQ parameter in packet\n");
-
-	/* 1.  The system consults its policy to see if it needs to generate a
-	   new Diffie-Hellman key, and generates a new key if needed. */
-	if (need_to_generate_key) {
-		_HIP_DEBUG("would generate new D-H keys\n");
-		/* generate_dh_key(); */
-		dh_key_generated = 1;
-		/** @todo The system records any newly generated or received
-		    Diffie-Hellman keys, for use in KEYMAT generation upon
-		    leaving the REKEYING state. */
-	} else {
-		dh_key_generated = 0;
-	}
-
-	/* 4. The system creates a UPDATE packet, which contains an SEQ
-	   parameter (with the current value of Update ID), ESP_INFO parameter
-	   and the optional DIFFIE_HELLMAN parameter. The UPDATE packet also
-	   includes the ACK of the Update ID found in the received UPDATE
-	   SEQ parameter. */
-	HIP_IFEL(!(update_packet = hip_msg_alloc()), -ENOMEM,
-		 "Update_packet alloc failed\n");
-	entry->hadb_misc_func->hip_build_network_hdr(update_packet, HIP_UPDATE,
-						     mask, hitr, hits);
-
-	/*  3. The system increments its outgoing Update ID by one. */
-	entry->update_id_out++;
-	update_id_out = entry->update_id_out;
-	/** @todo handle this case. */
-	HIP_IFEL(!update_id_out, -EINVAL,
-		 "Outgoing UPDATE ID overflowed back to 0, bug ?\n");
-
-	/* test: handle multiple ESP_INFO, not tested well yet */
- handle_esp_info:
-	if (!(esp_info = hip_get_nth_param(msg, HIP_PARAM_ESP_INFO,
-					   esp_info_i))) {
-		HIP_DEBUG("no more ESP_INFO params found\n");
-		goto esp_info_params_handled;
-	}
-	HIP_DEBUG("Found ESP_INFO parameter [%d]\n", esp_info_i);
-
-	/* 2. If the system generated new Diffie-Hellman key in the previous
-	   step, or it received a DIFFIE_HELLMAN parameter, it sets ESP_INFO
-	   Keymat Index to zero. */
-	dh = hip_get_param(msg, HIP_PARAM_DIFFIE_HELLMAN);
-	if (dh || dh_key_generated) {
-		HIP_DEBUG("would generate new keymat\n");
-		/** @todo generate_new_keymat(); */
-		keymat_index = 0;
-	} else {
-		/* Otherwise, the ESP_INFO Keymat Index MUST be larger or
-		   equal to the index of the next byte to be drawn from the
-		   current KEYMAT. */
-		HIP_IFEL(ntohs(esp_info->keymat_index) <
-			 entry->current_keymat_index, -1,
-			 "ESP_INFO Keymat Index (%u) < current KEYMAT %u\n",
-			 ntohs(esp_info->keymat_index),
-			 entry->current_keymat_index);
-
-		/* In this case, it is RECOMMENDED that the host use the
-		   Keymat Index requested by the peer in the received
-		   ESP_INFO. Here we could set the keymat index to use, but we
-		   follow the recommendation */
-		_HIP_DEBUG("Using Keymat Index from ESP_INFO\n");
-		keymat_index = ntohs(esp_info->keymat_index);
-	}
-
-	/* Set up new incoming IPsec SA, (Old SPI value to put in ESP_INFO) */
-	HIP_IFE(!(prev_spi_in =
-		  hip_get_spi_to_update_in_established(entry, dst_ip)), -1);
-
-	HIP_IFEL(!(new_spi_in = entry->hadb_ipsec_func->hip_acquire_spi(hits, hitr)), -1,
-		 "Error while acquiring a SPI\n");
-
-
-	HIP_DEBUG("Acquired inbound SPI 0x%x\n", new_spi_in);
-	hip_update_set_new_spi_in(entry, prev_spi_in, new_spi_in,
-				  ntohl(esp_info->old_spi));
-
-	if (esp_info->old_spi == esp_info->new_spi) {
-		struct hip_spi_out_item spi_out_data;
-
-		_HIP_DEBUG("peer has a new SA, create a new outbound SA\n");
-		memset(&spi_out_data, 0, sizeof(struct hip_spi_out_item));
-		spi_out_data.spi = ntohl(esp_info->new_spi);
-		spi_out_data.seq_update_id = ntohl(seq->update_id);
-		HIP_IFE(hip_hadb_add_spi(entry, HIP_SPI_DIRECTION_OUT,
-					 &spi_out_data), -1);
-		HIP_DEBUG("added SPI=0x%x to list of outbound SAs (SA not created "\
-			  "yet)\n", ntohl(esp_info->new_spi));
-	}
-
-	/* testing LOCATOR parameters in UPDATE */
-	locator = hip_get_nth_param(msg, HIP_PARAM_LOCATOR, esp_info_i);
-	if (locator && esp_info) {
-		HIP_DEBUG("Found LOCATOR parameter [%d]\n", esp_info_i);
-		if (esp_info->old_spi != esp_info->new_spi) {
-			HIP_ERROR("SPI 0x%x in LOCATOR is not equal to the New SPI 0x%x"\
-				  "in ESP_INFO\n", ntohl(esp_info->old_spi),
-				  ntohl(esp_info->new_spi));
-		} else {
-			err = hip_handle_locator_parameter(
-				entry, locator, esp_info);
-			_HIP_DEBUG("locator param handling ret %d\n", err);
-			err = 0;
-		}
-	}
-
-	/* associate Old SPI with Update ID, ESP_INFO received, store
-	   received ESP_INFO and proposed keymat index value used in the
-	   reply ESP_INFO */
-	hip_update_set_status(entry, prev_spi_in, 0x1 | 0x2 | 0x4 | 0x8,
-			      update_id_out, 0x2, esp_info, keymat_index);
-	esp_info_i++;
-	goto handle_esp_info;
-
- esp_info_params_handled:
-
-	/* 5.  The system sends the UPDATE packet and transitions to state
-	   REKEYING.  The system stores any received ESP_INFO and
-	   DIFFIE_HELLMAN parameters. */
-	HIP_IFEL(hip_build_param_esp_info(update_packet, keymat_index,
-					  prev_spi_in, new_spi_in), -1,
-		 "Building of ESP_INFO failed\n");
-	HIP_IFEL(hip_build_param_seq(update_packet, update_id_out), -1,
-		 "Building of SEQ failed\n");
-
-	/* ACK the received UPDATE SEQ */
-	HIP_IFEL(hip_build_param_ack(update_packet, ntohl(seq->update_id)), -1,
-		 "Building of ACK failed\n");
-
-	/** @todo hmac/signature to common functions */
-	/* Add HMAC */
-	HIP_IFEL(hip_build_param_hmac_contents(update_packet,
-					       &entry->hip_hmac_out),
-		 -1, "Building of HMAC failed\n");
-
-	/* Add SIGNATURE */
-	HIP_IFEL(entry->sign(entry->our_priv_key, update_packet),
-		 -EINVAL, "Could not sign UPDATE. Failing\n");
-
-	/* 5.  The system sends the UPDATE packet and transitions to state
-	   REKEYING. */
-	entry->update_state = HIP_UPDATE_STATE_REKEYING;
-
-	/* Destination port of the received packet becomes the source
-	   port of the UPDATE packet. */
-	HIP_IFEL(entry->hadb_xmit_func->
-		 hip_send_pkt(dst_ip, src_ip,
-			      (entry->nat_mode ? hip_get_nat_udp_port() : 0),
-			      entry->peer_udp_port, update_packet, entry, 1),
-		 -ECOMM, "Sending UPDATE packet failed.\n");
-
- out_err:
-	if (update_packet)
-		HIP_FREE(update_packet);
-	if (err) {
-		hip_set_spi_update_status(entry, prev_spi_in, 0);
-		if (new_spi_in)
-			hip_hadb_delete_inbound_spi(entry, new_spi_in);
-	}
-
-#endif
-	return err;
-}
-
-int hip_update_finish_rekeying(hip_common_t *msg, hip_ha_t *entry,
-			       struct hip_esp_info *esp_info)
-{
-<<<<<<< HEAD
         int err = -1;
 
 #if 0
@@ -1452,1896 +1021,6 @@
 	struct hip_own_addr_list_item *own_address_item, *tmp;
 	int anchor_update = 0;
 	struct hip_spi_out_item *spi_out = NULL;
-=======
-	int err = 0, we_are_HITg = 0, esp_transform = -1;
-	int esp_transf_length = 0, auth_transf_length = 0;
-	uint8_t calc_index_new;
-	uint16_t kmindex_saved;
-	uint16_t keymat_index;
-	uint32_t new_spi_in = 0;  /* inbound IPsec SA SPI */
-	uint32_t new_spi_out = 0; /* outbound IPsec SA SPI */
-	uint32_t prev_spi_in = 0, prev_spi_out = 0;
-	unsigned char Kn[HIP_AH_SHA_LEN];
-	in6_addr_t *hits = &msg->hits, *hitr = &msg->hitr;
-	struct hip_spi_in_item spi_in_data;
-	struct hip_ack *ack;
-	struct hip_crypto_key espkey_gl, authkey_gl;
-	struct hip_crypto_key espkey_lg, authkey_lg;
->>>>>>> dd87c5e6
-
-	HIP_DEBUG("\n");
-	ack = hip_get_param(msg, HIP_PARAM_ACK);
-
-	HIP_DEBUG("handled ESP_INFO: Old SPI: 0x%x\n", ntohl(esp_info->old_spi));
-	HIP_DEBUG("handled ESP_INFO: New SPI: 0x%x\n", ntohl(esp_info->new_spi));
-	HIP_DEBUG("handled ESP_INFO: Keymat Index: %u\n",
-		  ntohs(esp_info->keymat_index));
-
-	prev_spi_out = ntohl(esp_info->old_spi);
-	new_spi_out = ntohl(esp_info->new_spi) ? ntohl(esp_info->new_spi) : prev_spi_out;
-
-	_HIP_DEBUG("new_spi_out: 0x%x\n",
-		   new_spi_out);
-
-	HIP_ASSERT(prev_spi_out != 0 && new_spi_out != 0);
-
-	prev_spi_in = hip_update_get_prev_spi_in(entry, ntohl(ack->peer_update_id));
-
-	/* use the new inbound IPsec SA created when rekeying started */
-	HIP_IFEL(!(new_spi_in = hip_update_get_new_spi_in(
-			   entry, ntohl(ack->peer_update_id))), -1,
-		 "Did not find related New SPI for peer Update ID %u\n",
-		 ntohl(ack->peer_update_id));
-	HIP_DEBUG("prev_spi_in=0x%x new_spi_in=0x%x prev_spi_out=0x%x "\
-		  "new_spi_out=0x%x\n",
-		  prev_spi_in, new_spi_in, prev_spi_out, new_spi_out);
-
-	HIP_IFEL(!(kmindex_saved = hip_update_get_spi_keymat_index(
-			   entry, ntohl(ack->peer_update_id))),
-		 -1, "Saved kmindex is 0\n");
-
-	_HIP_DEBUG("saved kmindex for ESP_INFO is %u\n", kmindex_saved);
-
-	/* 2. .. If the system did not generate new KEYMAT, it uses
-	   the lowest Keymat Index of the two ESP_INFO parameters. */
-	_HIP_DEBUG("entry keymat index=%u\n", entry->current_keymat_index);
-	keymat_index = kmindex_saved < ntohs(esp_info->keymat_index) ?
-		kmindex_saved : ntohs(esp_info->keymat_index);
-	_HIP_DEBUG("lowest keymat_index=%u\n", keymat_index);
-
-	/* 3. The system draws keys for new incoming and outgoing ESP
-	   SAs, starting from the Keymat Index, and prepares new incoming
-	   and outgoing ESP SAs. */
-	we_are_HITg = hip_hit_is_bigger(hitr, hits);
-	HIP_DEBUG("we are: HIT%c\n", we_are_HITg ? 'g' : 'l');
-
-	esp_transform = entry->esp_transform;
-	esp_transf_length = hip_enc_key_length(esp_transform);
-	auth_transf_length = hip_auth_key_length_esp(esp_transform);
-	_HIP_DEBUG("enckeylen=%d authkeylen=%d\n", esp_transf_length,
-		   auth_transf_length);
-	calc_index_new = entry->keymat_calc_index;
-	memcpy(Kn, entry->current_keymat_K, HIP_AH_SHA_LEN);
-	HIP_IFE(hip_update_get_sa_keys(entry, &keymat_index, &calc_index_new, Kn,
-				       &espkey_gl, &authkey_gl, &espkey_lg,
-				       &authkey_lg), -1);
-	/** @todo update entry keymat later. */
-	hip_update_entry_keymat(entry, keymat_index, calc_index_new,
-				keymat_index - esp_transf_length * 2 -
-				auth_transf_length * 2, Kn);
-
-	/* XFRM API doesn't support multiple SA for one SP */
-	entry->hadb_ipsec_func->hip_delete_hit_sp_pair(hits, hitr, IPPROTO_ESP, 1);
-
-	default_ipsec_func_set.hip_delete_sa(prev_spi_out, &entry->peer_addr,
-					     &entry->our_addr, HIP_SPI_DIRECTION_OUT, entry);
-	default_ipsec_func_set.hip_delete_sa(prev_spi_in, &entry->our_addr,
-					     &entry->peer_addr, HIP_SPI_DIRECTION_IN, entry);
-
-	/* SP and SA are always added, not updated, due to the xfrm api limitation */
-	HIP_IFEL(entry->hadb_ipsec_func->hip_setup_hit_sp_pair(hits, hitr,
-				       &entry->peer_addr, &entry->our_addr,
-				       IPPROTO_ESP, 1, 0), -1,
-		 "Setting up SP pair failed\n");
-
-	/* set up new outbound IPsec SA */
-	HIP_DEBUG("Setting up new outbound SA, SPI=0x%x\n", new_spi_out);
-	/** @todo Currently NULLing the stateless info. Send port info through
-	    entry parameter --Abi */
-	entry->local_udp_port = entry->nat_mode ? hip_get_local_nat_udp_port() : 0;
-
-	err = entry->hadb_ipsec_func->hip_add_sa(&entry->peer_addr, &entry->our_addr, hits,
-			 hitr,  &new_spi_in, esp_transform,
-			 (we_are_HITg ? &espkey_lg : &espkey_gl),
-			 (we_are_HITg ? &authkey_lg : &authkey_gl),
-			 1, HIP_SPI_DIRECTION_IN, 0, entry);
-
-	//"Setting up new outbound IPsec SA failed\n");
-	HIP_DEBUG("New outbound SA created with SPI=0x%x\n", new_spi_out);
-	HIP_DEBUG("Setting up new inbound SA, SPI=0x%x\n", new_spi_in);
-
-	err = entry->hadb_ipsec_func->hip_add_sa(&entry->our_addr, &entry->peer_addr, hitr,
-			 hits, &new_spi_out, esp_transform,
-			 (we_are_HITg ? &espkey_gl : &espkey_lg),
-			 (we_are_HITg ? &authkey_gl : &authkey_lg),
-			 1, HIP_SPI_DIRECTION_OUT, 0, entry);
-
-	HIP_DEBUG("err=%d\n", err);
-	if (err)
-		HIP_DEBUG("Setting up new inbound IPsec SA failed\n");
-
-	HIP_DEBUG("New inbound SA created with SPI=0x%x\n", new_spi_in);
-
-	if (prev_spi_in == new_spi_in) {
-		memset(&spi_in_data, 0, sizeof(struct hip_spi_in_item));
-		spi_in_data.spi = new_spi_in;
-		/* Already set? */
-		spi_in_data.ifindex = hip_hadb_get_spi_ifindex(entry, prev_spi_in);
-		HIP_IFE(hip_hadb_add_spi(entry, HIP_SPI_DIRECTION_IN, &spi_in_data),
-			-1);
-	} else
-		_HIP_DEBUG("Old SPI <> New SPI, not adding a new inbound SA\n");
-
-	/* Activate the new inbound and outbound SAs */
-	//hip_finalize_sa(hitr, new_spi_in);
-	//hip_finalize_sa(hits, new_spi_out);
-
-	hip_update_switch_spi_in(entry, prev_spi_in);
-	/* temporary fix */
-	hip_update_set_new_spi_out(entry, prev_spi_out, new_spi_out);
-	hip_update_switch_spi_out(entry, prev_spi_out);
-
-	hip_set_spi_update_status(entry, new_spi_in, 0);
-	hip_update_clear_status(entry, new_spi_in);
-
-	// if (is not mm update) ?
-	hip_hadb_set_default_out_addr(
-		entry, hip_hadb_get_spi_list(entry, new_spi_out), NULL);
-
-	/* 4. The system cancels any timers protecting the UPDATE and
-	   transitions to ESTABLISHED. */
-	entry->state = HIP_STATE_ESTABLISHED;
-
-	HIP_DEBUG("Went back to ESTABLISHED state\n");
-
-	/* delete old SAs */
-	if (prev_spi_out != new_spi_out) {
-		HIP_DEBUG("REMOVING OLD OUTBOUND IPsec SA, SPI=0x%x\n", prev_spi_out);
-		/* SA is bounded to IP addresses! */
-		//default_ipsec_func_set.hip_delete_sa(prev_spi_out, hits, hitr, AF_INET6);
-		HIP_DEBUG("TODO: set new spi to 0\n");
-		_HIP_DEBUG("delete_sa out retval=%d\n", err);
-		err = 0;
-	} else
-		HIP_DEBUG("prev SPI_out = new SPI_out, not deleting the outbound "\
-			  "SA\n");
-
-	if (prev_spi_in != new_spi_in) {
-		HIP_DEBUG("REMOVING OLD INBOUND IPsec SA, SPI=0x%x\n", prev_spi_in);
-		/* SA is bounded to IP addresses! */
-		/////default_ipsec_func_set.hip_delete_sa(prev_spi_in, hitr, hits, AF_INET6);
-		/* remove old HIT-SPI mapping and add a new mapping */
-
-		/* actually should change hip_hadb_delete_inbound_spi
-		 * somehow, but we do this or else delete_inbound_spi
-		 * would delete both old and new SPIs */
-		//hip_hadb_remove_hs(prev_spi_in);
-		/*err = hip_hadb_insert_state_spi_list(&entry->hit_peer,
-		  &entry->hit_our,
-		  new_spi_in);
-		  if (err == -EEXIST) {
-		  HIP_DEBUG("HIT-SPI mapping already exists, hmm ..\n");
-		  err = 0;
-		  } else if (err) {
-		  HIP_ERROR("Could not add a HIT-SPI mapping for SPI 0x%x (err=%d)\n",
-		  new_spi_in, err);
-		  }*/
-	} else
-		_HIP_DEBUG("prev SPI_in = new SPI_in, not deleting the inbound SA\n");
-
-	/* start verifying addresses */
-	HIP_DEBUG("start verifying addresses for new spi 0x%x\n", new_spi_out);
-	err = entry->hadb_update_func->hip_update_send_addr_verify(
-		entry, msg, NULL, new_spi_out);
-	if (err)
-		HIP_DEBUG("address verification had errors, err=%d\n", err);
-	err = 0;
-
- out_err:
-	HIP_DEBUG("end, err=%d\n", err);
-	return err;
-}
-
-int hip_update_do_finish_rekey(hip_ha_t *entry, struct hip_spi_in_item *item,
-			       void *_msg)
-{
-	hip_common_t *msg = _msg;
-	int err = 0;
-
-<<<<<<< HEAD
-	add_locator = flags & HIP_UPDATE_LOCATOR;
-	HIP_DEBUG("addr_list=0x%p addr_count=%d ifindex=%d flags=0x%x\n",
-		  addr_list, addr_count, ifindex, flags);
-	if (!ifindex)
-		_HIP_DEBUG("base draft UPDATE\n");
-=======
-	_HIP_DEBUG("test item: spi_in=0x%x seq=%u updflags=0x%x\n",
-		   item->spi, item->seq_update_id, item->update_state_flags);
->>>>>>> dd87c5e6
-
-	if (item->update_state_flags != 0x3)
-		goto out_err;
-
-	HIP_IFEL(hip_update_finish_rekeying(
-			 msg, entry, &item->stored_received_esp_info), -1,
-		 "Finish rekeying failed\n");
-
- out_err:
-
-	HIP_DEBUG("update_finish handling ret err=%d\n", err);
-	return err;
-}
-
-int hip_handle_update_rekeying(hip_ha_t *entry, hip_common_t *msg,
-			       in6_addr_t *src_ip)
-{
-	int err = 0;
-	uint16_t mask = 0;
-	in6_addr_t *hits = &msg->hits, *hitr = &msg->hitr;
-	in6_addr_t daddr;
-	hip_common_t *update_packet = NULL;
-	struct hip_esp_info *esp_info = NULL;
-	struct hip_seq *seq = NULL;
-	struct hip_ack *ack = NULL;
-	//u8 signature[HIP_RSA_SIGNATURE_LEN]; /* RSA sig > DSA sig */
-
-	/* 8.11.2  Processing an UPDATE packet in state REKEYING */
-
-	HIP_DEBUG("\n");
-
-	seq = hip_get_param(msg, HIP_PARAM_SEQ);
-	esp_info = hip_get_param(msg, HIP_PARAM_ESP_INFO);
-	ack = hip_get_param(msg, HIP_PARAM_ACK);
-
-	if (seq && esp_info) {
-		/* 1. If the packet contains a SEQ and ESP_INFO parameters, then the
-		   system generates a new UPDATE packet with an ACK of the peer's
-		   Update ID as received in the SEQ parameter. .. */
-		HIP_IFE(!(update_packet = hip_msg_alloc()), -ENOMEM);
-		entry->hadb_misc_func->hip_build_network_hdr(
-			update_packet, HIP_UPDATE, mask, hitr, hits);
-		HIP_IFEL(hip_build_param_ack(update_packet, ntohl(seq->update_id)),
-			 -1, "Building of ACK param failed\n");
-	}
-
-	if (esp_info && ack) { /* kludge */
-		uint32_t s = hip_update_get_prev_spi_in(
-			entry, ntohl(ack->peer_update_id));
-		hip_update_set_status(entry, s, 0x4, 0, 0, esp_info, 0);
-	}
-	/* .. Additionally, if the UPDATE packet contained an ACK of the
-	   outstanding Update ID, or if the ACK of the UPDATE packet that
-	   contained the ESP_INFO has already been received, the system stores
-	   the received ESP_INFO and (optional) DIFFIE_HELLMAN parameters and
-	   finishes the rekeying procedure as described in Section
-	   8.11.3. If the ACK of the outstanding Update ID has not been
-	   received, stay in state REKEYING after storing the recived ESP_INFO
-	   and (optional) DIFFIE_HELLMAN. */
-
-	if (ack) /* breaks if packet has no ack but esp_info exists ? */
-		hip_update_handle_ack(entry, ack, esp_info ? 1 : 0);
-	/* if (esp_info)
-	   hip_update_handle_esp_info(entry, puid); kludge */
-
-	/* finish SAs if we have received ACK and ESP_INFO */
-	HIP_IFEL(hip_update_for_each_local_addr(hip_update_do_finish_rekey,
-						entry, msg),
-		 -1, "Rekeying failure\n");
-
-	HIP_IFEL(!update_packet, 0, "UPDATE packet NULL\n");
-
-	/* Send ACK */
-
-	/** @todo hmac/signature to common functions */
-	/* Add HMAC */
-	HIP_IFEL(hip_build_param_hmac_contents(
-			 update_packet, &entry->hip_hmac_out), -1,
-		 "Building of HMAC failed\n");
-
-	/* Add SIGNATURE */
-	HIP_IFEL(entry->sign(entry->our_priv_key, update_packet), -EINVAL,
-		 "Could not sign UPDATE. Failing\n");
-	HIP_IFEL(hip_hadb_get_peer_addr(entry, &daddr), -1,
-		 "Failed to get peer address\n");
-
-	HIP_IFEL(entry->hadb_xmit_func->
-		 hip_send_pkt(&entry->our_addr, &daddr,
-			      (entry->nat_mode ? hip_get_local_nat_udp_port() : 0),
-			      entry->peer_udp_port,
-			      update_packet, entry, 1),
-		 -ECOMM, "Sending UPDATE packet failed.\n");
-
- out_err:
-	/* if (err)
-	   TODO: REMOVE IPSEC SAs
-	   move to state = ?
-	*/
-	if (update_packet)
-		HIP_FREE(update_packet);
-	HIP_DEBUG("end, err=%d\n", err);
-	return err;
-}
-
-int hip_build_verification_pkt(hip_ha_t *entry, hip_common_t *update_packet,
-			       struct hip_peer_addr_list_item *addr,
-			       in6_addr_t *hits, in6_addr_t *hitr)
-{
-	int err = 0;
-	uint32_t esp_info_old_spi = 0, esp_info_new_spi = 0;
-	uint16_t mask = 0;
-	HIP_DEBUG("building verification packet\n");
-	hip_msg_init(update_packet);
-	entry->hadb_misc_func->hip_build_network_hdr(
-		update_packet, HIP_UPDATE, mask, hitr, hits);
-	entry->update_id_out++;
-	addr->seq_update_id = entry->update_id_out;
-
-	_HIP_DEBUG("outgoing UPDATE ID for LOCATOR addr check=%u\n",
-		   addr->seq_update_id);
-
-	/* Reply with UPDATE(ESP_INFO, SEQ, ACK, ECHO_REQUEST) */
-
-	/* ESP_INFO */
-	esp_info_old_spi = hip_hadb_get_latest_inbound_spi(entry);
-	esp_info_new_spi = esp_info_old_spi;
-	HIP_IFEL(hip_build_param_esp_info(update_packet,
-					  entry->current_keymat_index,
-					  esp_info_old_spi,
-					  esp_info_new_spi),
-		 -1, "Building of ESP_INFO param failed\n");
-	/* @todo Handle overflow if (!update_id_out) */
-	/* Add SEQ */
-	HIP_IFEBL2(hip_build_param_seq(update_packet,
-				       addr->seq_update_id), -1,
-		   return , "Building of SEQ failed\n");
-
-	/* TODO: NEED TO ADD ACK */
-	HIP_IFEL(hip_build_param_ack(update_packet, ntohl(addr->seq_update_id)),
-		 -1, "Building of ACK failed\n");
-
-	/* Add HMAC */
-	HIP_IFEBL2(hip_build_param_hmac_contents(update_packet,
-						 &entry->hip_hmac_out),
-		   -1, return , "Building of HMAC failed\n");
-	/* Add SIGNATURE */
-	HIP_IFEBL2(entry->sign(entry->our_priv_key, update_packet),
-		   -EINVAL, return , "Could not sign UPDATE\n");
-	get_random_bytes(addr->echo_data, sizeof(addr->echo_data));
-
-	/* Add ECHO_REQUEST */
-	HIP_HEXDUMP("ECHO_REQUEST in LOCATOR addr check",
-		    addr->echo_data, sizeof(addr->echo_data));
-	HIP_IFEBL2(hip_build_param_echo(update_packet, addr->echo_data,
-					sizeof(addr->echo_data), 0, 1),
-		   -1, return , "Building of ECHO_REQUEST failed\n");
-	HIP_DEBUG("sending addr verify pkt\n");
-
- out_err:
-	if (update_packet && err)
-		HIP_FREE(update_packet);
-	HIP_DEBUG("end, err=%d\n", err);
-	return err;
-
-
-}
-
-int hip_update_send_addr_verify_packet(hip_ha_t *entry,
-				       struct hip_peer_addr_list_item *addr,
-				       struct hip_spi_out_item *spi_out,
-				       void *saddr)
-{
-	in6_addr_t *src_ip = saddr;
-	/** @todo Make this timer based:
-	 * 	 If its been too long before active addresses were verfied,
-	 * 	 	verify them as well
-	 * 	 else
-	 * 	 	verify only unverified addresses
-	 */
-//modify by sanntu when ice is choosen, not update message is needed
-	if(hip_nat_get_control(entry) != HIP_NAT_MODE_ICE_UDP)
-		return hip_update_send_addr_verify_packet_all(entry, addr, spi_out,
-						      src_ip, 0);
-	else return 0;
-//end modify
-}
-
-int hip_update_send_addr_verify_packet_all(hip_ha_t *entry,
-					   struct hip_peer_addr_list_item *addr,
-					   struct hip_spi_out_item *spi_out,
-					   in6_addr_t *src_ip,
-					   int verify_active_addresses)
-{
-	int err = 0;
-	hip_common_t *update_packet = NULL;
-	in6_addr_t *hits = &entry->hit_our, *hitr = &entry->hit_peer;
-
-	HIP_DEBUG_HIT("new addr to check", &addr->address);
-	HIP_DEBUG("address state=%d\n", addr->address_state);
-
-	if (addr->address_state == PEER_ADDR_STATE_DEPRECATED) {
-		HIP_DEBUG("addr state is DEPRECATED, not verifying\n");
-		goto out_err;
-	}
-
-	if ((addr->address_state == PEER_ADDR_STATE_ACTIVE)){
-		if(verify_active_addresses){
-			HIP_DEBUG("Verifying already active address. Setting as "\
-				  "unverified\n");
-			addr->address_state = PEER_ADDR_STATE_UNVERIFIED;
-			if (addr->is_preferred) {
-				HIP_DEBUG("TEST (maybe should not do this yet?): setting "\
-					  "already active address and set as preferred to "\
-					  "default addr\n");
-				/** @todo Is this the correct function? -Bagri */
-				hip_hadb_set_default_out_addr(
-					entry, spi_out, &addr->address);
-			}
-		}
-		else
-			goto out_err;
-	}
-
-	HIP_IFEL(!(update_packet = hip_msg_alloc()), -ENOMEM,
-		 "Update_packet alloc failed\n");
-
-	HIP_IFEL(hip_build_verification_pkt(entry, update_packet, addr, hits,
-					    hitr),
-		 -1, "Building Verification Packet failed\n");
-
-	HIP_IFEL(entry->hadb_xmit_func->
-		 hip_send_pkt(src_ip, &addr->address,
-			      (entry->nat_mode ? hip_get_local_nat_udp_port() : 0),
-			      entry->peer_udp_port, update_packet, entry, 1),
-		 -ECOMM, "Sending UPDATE packet failed.\n");
-
- out_err:
-	return err;
-}
-
-int hip_update_send_addr_verify(hip_ha_t *entry, hip_common_t *msg,
-				in6_addr_t *src_ip, uint32_t spi)
-{
-	int err = 0;
-	struct hip_spi_out_item *spi_out;
-	uint16_t mask = 0;
-
-	HIP_DEBUG("SPI=0x%x\n", spi);
-
-	HIP_IFEL(!(spi_out = hip_hadb_get_spi_list(entry, spi)), -1,
-		 "SPI 0x%x not in SPI list\n");
-
-	/** @todo Compiler warning; warning: passing argument 1 of
-	    'hip_update_for_each_peer_addr' from incompatible pointer type. */
-	HIP_IFEL(hip_update_for_each_peer_addr(hip_update_send_addr_verify_packet,
-					       entry, spi_out, src_ip), -1,
-		 "Sending addr verify failed\n");
-
- out_err:
-	HIP_DEBUG("end, err=%d\n", err);
-	return err;
-}
-
-int hip_update_find_address_match(hip_ha_t *entry,
-				  struct hip_locator_info_addr_item *item,
-				  void *opaque)
-{
-	in6_addr_t *addr = (in6_addr_t *) opaque;
-
-	HIP_DEBUG_IN6ADDR("addr1", addr);
-	HIP_DEBUG_IN6ADDR("addr2", &item->address);
-
-	return !ipv6_addr_cmp(addr, &item->address);
-}
-
-int hip_update_check_simple_nat(in6_addr_t *peer_ip,
-				struct hip_locator *locator)
-{
-	int err = 0, found;
-	struct hip_locator_info_addr_item *item;
-
-	found = hip_for_each_locator_addr_item(hip_update_find_address_match,
-					       NULL, locator, peer_ip);
-	HIP_IFEL(found, 0, "No address translation\n");
-
-	/** @todo Should APPEND the address to locator. */
-
-	HIP_IFEL(!(item = hip_get_locator_first_addr_item(locator)), -1,
-		 "No addresses in locator\n");
-	ipv6_addr_copy(&item->address, peer_ip);
-	HIP_DEBUG("Assuming NATted peer, overwrote first locator\n");
-
- out_err:
-
-	return err;
-}
-
-int hip_handle_update_plain_locator(hip_ha_t *entry, hip_common_t *msg,
-				    in6_addr_t *src_ip,
-				    in6_addr_t *dst_ip,
-				    struct hip_esp_info *esp_info,
-				    struct hip_seq *seq)
-{
-	int err = 0;
-	uint16_t mask = 0;
-	in6_addr_t *hits = &msg->hits, *hitr = &msg->hitr;
-	hip_common_t *update_packet = NULL;
-	struct hip_locator *locator;
-	struct hip_peer_addr_list_item *list_item;
-	u32 spi_in;
-	u32 spi_out = ntohl(esp_info->new_spi);
-
-	HIP_DEBUG("\n");
-
-	locator = hip_get_param(msg, HIP_PARAM_LOCATOR);
-	HIP_IFEL(locator == NULL, -1, "No locator!\n");
-	HIP_IFEL(esp_info == NULL, -1, "No esp_info!\n");
-
-	/* return value currently ignored, no need to abort on error? */
-	/** @todo We should ADD the locator, not overwrite. */
-	if (entry->nat_mode)
-		hip_update_check_simple_nat(src_ip, locator);
-
-	/* remove unused addresses from peer addr list */
-	list_item = malloc(sizeof(struct hip_peer_addr_list_item));
-	if (!list_item)
-		goto out_err;
-	ipv6_addr_copy(&list_item->address, &entry->peer_addr);
-	HIP_DEBUG_HIT("Checking if preferred address was in locator",
-		      &list_item->address);
-	if (!hip_update_locator_contains_item(locator, list_item)) {
-		HIP_DEBUG("Preferred address was not in locator, so changing it "\
-			  "and removing SAs\n");
-		spi_in = hip_hadb_get_latest_inbound_spi(entry);
-		default_ipsec_func_set.hip_delete_sa(spi_in, &entry->our_addr,
-						     &entry->peer_addr, HIP_SPI_DIRECTION_IN, entry);
-		default_ipsec_func_set.hip_delete_sa(entry->default_spi_out, &entry->peer_addr,
-						     &entry->our_addr, HIP_SPI_DIRECTION_OUT, entry);
-		ipv6_addr_copy(&entry->peer_addr, src_ip);
-	}
-
-	if (!hip_hadb_get_spi_list(entry, spi_out)) {
-		struct hip_spi_out_item spi_out_data;
-
-		HIP_DEBUG("peer has a new SA, create a new outbound SA\n");
-		memset(&spi_out_data, 0, sizeof(struct hip_spi_out_item));
-		spi_out_data.spi = spi_out;
-		spi_out_data.seq_update_id = ntohl(seq->update_id);
-		HIP_IFE(hip_hadb_add_spi(entry, HIP_SPI_DIRECTION_OUT,
-					 &spi_out_data), -1);
-		HIP_DEBUG("added SPI=0x%x to list of outbound SAs (SA not created "\
-			  "yet)\n", spi_out);
-	}
-
-	HIP_IFEL(hip_handle_locator_parameter(entry, locator, esp_info),
-		 -1, "hip_handle_locator_parameter failed\n");
-
- out_err:
-	if (update_packet)
-		HIP_FREE(update_packet);
-	if (list_item)
-		HIP_FREE(list_item);
-	HIP_DEBUG("end, err=%d\n", err);
-	return err;
-}
-
-int set_address_state(hip_ha_t *entry, in6_addr_t *src_ip)
-{
-	int err = 0;
-	/* struct hip_spi_in_item *spi_in = NULL;
-	   spi_in = hip_hadb_get_spi_in_list(entry, esp_info_old_spi);*/
-	// For setting status of src_addresses to ACTIVE after echo req is obtained
-	return err;
-}
-
-int hip_handle_update_addr_verify(hip_ha_t *entry, hip_common_t *msg,
-				  in6_addr_t *src_ip, in6_addr_t *dst_ip)
-{
-	int err = 0;
-	uint16_t mask = 0;
-	hip_common_t *update_packet = NULL;
-	in6_addr_t *hits = &msg->hits, *hitr = &msg->hitr;
-	struct hip_seq *seq = NULL;
-	struct hip_echo_request *echo = NULL;
-
-	HIP_DEBUG("\n");
-
-	/* Assume already locked entry */
-	HIP_IFEL(!(echo = hip_get_param(msg, HIP_PARAM_ECHO_REQUEST)), -1,
-		 "ECHO not found\n");
-	HIP_IFEL(!(seq = hip_get_param(msg, HIP_PARAM_SEQ)), -1,
-		 "SEQ not found\n");
-	HIP_IFEL(!(update_packet = hip_msg_alloc()), -ENOMEM,
-		 "Out of memory\n");
-
-	entry->hadb_misc_func->hip_build_network_hdr(
-		update_packet, HIP_UPDATE, mask, hitr, hits);
-
-	/* reply with UPDATE(ACK, ECHO_RESPONSE) */
-	HIP_IFEL(hip_build_param_ack(update_packet, ntohl(seq->update_id)), -1,
-		 "Building of ACK failed\n");
-
-	/* Add HMAC */
-	HIP_IFEL(hip_build_param_hmac_contents(
-			 update_packet, &entry->hip_hmac_out), -1,
-		 "Building of HMAC failed\n");
-
-	/* Add SIGNATURE */
-	HIP_IFEL(entry->sign(entry->our_priv_key, update_packet), -EINVAL,
-		 "Could not sign UPDATE. Failing\n");
-
-	/* ECHO_RESPONSE (no sign) */
-	HIP_DEBUG("echo opaque data len=%d\n",
-		  hip_get_param_contents_len(echo));
-
-	HIP_HEXDUMP("ECHO_REQUEST in LOCATOR addr check",
-		    (void *)echo +
-		    sizeof(struct hip_tlv_common),
-		    hip_get_param_contents_len(echo));
-
-	HIP_IFEL(hip_build_param_echo(update_packet,
-				      (void *)echo +
-				      sizeof(struct hip_tlv_common),
-				      hip_get_param_contents_len(echo), 0, 0),
-		 -1, "Building of ECHO_RESPONSE failed\n");
-
-	HIP_DEBUG("Sending ECHO RESPONSE/UPDATE packet (address check).\n");
-	HIP_IFEL(entry->hadb_xmit_func->
-		 hip_send_pkt(dst_ip, src_ip,
-			      (entry->nat_mode ? hip_get_local_nat_udp_port() : 0),
-			      entry->peer_udp_port, update_packet, entry, 0),
-		 -ECOMM, "Sending UPDATE packet failed.\n");
-
-	HIP_IFEL(set_address_state(entry, src_ip),
-		 -1, "Setting Own address status to ACTIVE failed\n");
-
-	entry->update_state = 0; /* No retransmissions */
-
- out_err:
-	if (update_packet)
-		HIP_FREE(update_packet);
-	HIP_DEBUG("end, err=%d\n", err);
-	return err;
-}
-
-int hip_handle_update_seq(hip_ha_t *entry, hip_common_t *msg)
-{
-	int err = 0;
-	uint32_t pkt_update_id = 0; /* UPDATE ID in packet */
-	uint32_t update_id_in = 0;  /* stored incoming UPDATE ID */
-	int is_retransmission = 0;
-	struct hip_seq *seq = NULL;
-	struct hip_hmac *hmac = NULL;
-	struct hip_dh_fixed *dh;
-
-	seq = hip_get_param(msg, HIP_PARAM_SEQ);
-	pkt_update_id = ntohl(seq->update_id);
-	HIP_DEBUG("SEQ: UPDATE ID: %u\n", pkt_update_id);
-
-	update_id_in = entry->update_id_in;
-	_HIP_DEBUG("previous incoming update id=%u\n", update_id_in);
-
-	/* 1. If the SEQ parameter is present, and the Update ID in the
-	   received SEQ is smaller than the stored Update ID for the host,
-	   the packet MUST BE dropped. */
-	if (pkt_update_id < update_id_in) {
-		HIP_DEBUG("SEQ param present and received UPDATE ID (%u) < stored "\
-			  "incoming UPDATE ID (%u). Dropping\n",
-			  pkt_update_id, update_id_in);
-		err = -EINVAL;
-		goto out_err;
-	} else if (pkt_update_id == update_id_in) {
-		/* 2. If the SEQ parameter is present, and the Update ID in the
-		   received SEQ is equal to the stored Update ID for the host, the
-		   packet is treated as a retransmission. */
-		is_retransmission = 1;
-		HIP_DEBUG("Retransmitted UPDATE packet (?), continuing\n");
-		/** @todo Ignore this packet or process anyway? */
-
-	}
-
-	hmac = hip_get_param(msg, HIP_PARAM_HMAC);
-	HIP_IFEL(hmac == NULL, -1, "HMAC not found. Dropping packet\n");
-
-	/*
-	 * 3. The system MUST verify the HMAC in the UPDATE packet.
-	 * If the verification fails, the packet MUST be dropped.
-	 * **Moved to receive_update due to commonality with ack processing**
-	 *
-	 * 4. The system MAY verify the SIGNATURE in the UPDATE
-	 * packet. If the verification fails, the packet SHOULD be
-	 * dropped and an error message logged.
-	 * **Moved to receive_update due to commonality with ack processing**
-	 */
-
-	/* 5.  If a new SEQ parameter is being processed,
-	   the system MUST record the Update ID in the
-	   received SEQ parameter, for replay protection. */
-	if (seq && !is_retransmission) {
-		entry->update_id_in = pkt_update_id;
-		_HIP_DEBUG("Stored peer's incoming UPDATE ID %u\n", pkt_update_id);
-	}
- out_err:
-	if (err)
-		HIP_ERROR("SEQUENCE handler failed, err=%d\n", err);
-
-	return err;
-
-
-}
-
-int hip_set_rekeying_state(hip_ha_t *entry,
-			   struct hip_esp_info *esp_info)
-{
-	int err = 0;
-	uint32_t old_spi, new_spi;
-
-	old_spi = esp_info->old_spi;
-	new_spi = esp_info->new_spi;
-
-	if(hip_update_exists_spi(entry, ntohl(old_spi),
-				 HIP_SPI_DIRECTION_OUT, 0) ||
-	   old_spi == 0){
-		/* old SPI is the existing SPI or is zero*/
-		if(old_spi == new_spi)
-			/* mm-04 5.3 1. old SPI is equal to new SPI */
-			entry->update_state = 0; //no rekeying
-		/* FFT: Do we need a sanity check that both old_spi and new_spi cant
-		   be zero. */
-		else if(new_spi != 0){
-			/* mm-04 5.3 2. Old SPI is existing SPI and new SPI is non-zero
-			   3. Old SPI is zero and new SPI is non-zero. */
-			entry->update_state = HIP_UPDATE_STATE_REKEYING;
-		}
-		else {
-			/* mm-04 5.3 4. Old SPI is existing, new SPI is zero */
-			entry->update_state = HIP_UPDATE_STATE_DEPRECATING;
-		}
-	}
-	return entry->update_state;
-}
-
-int hip_handle_esp_info(hip_common_t *msg, hip_ha_t *entry)
-{
-	int err = 0, keying_state = 0;
-	struct hip_esp_info *esp_info;
-	uint16_t keymat_index = 0;
-	struct hip_dh_fixed *dh;
-
-	esp_info = hip_get_param(msg, HIP_PARAM_ESP_INFO);
-	keymat_index = ntohs(esp_info->keymat_index);
-
-	keying_state = hip_set_rekeying_state(entry, esp_info);
-
-	switch(keying_state){
-	case HIP_UPDATE_STATE_REKEYING:
-		/** @todo: rekeying stuff goes here */
-		break;
-	case HIP_UPDATE_STATE_DEPRECATING:
-		break;
-	default:
-		// No rekeying
-		return 0;
-	}
-
-	/* esp-02 6.9 1. If the received UPDATE contains a
-	 * Diffie-Hellman parameter, the received Keymat
-	 * Index MUST be zero. If this test fails, the packet
-	 *  SHOULD be dropped and the system SHOULD log an
-	 *  error message. */
-
-	dh = hip_get_param(msg, HIP_PARAM_DIFFIE_HELLMAN);
-	if (dh) {
-		HIP_DEBUG("packet contains DH\n");
-		HIP_IFEL(!esp_info, -1, "Packet contains DH but not ESP_INFO\n");
-		HIP_IFEL(keymat_index != 0, -EINVAL,
-			 "UPDATE contains Diffie-Hellman parameter with non-zero"
-			 "keymat value %u in ESP_INFO. Dropping\n", keymat_index);
-	}
-	/* esp-02 6.9 2. if no outstanding request, process as in sec 6.9.1 */
-
-	/** @todo Check for outstanding rekeying request. */
-
-	/* esp-02 6.9 3. If there is an outstanding rekeying request,
-	 * UPDATE must be acked, save ESP_INFO, DH params, continue
-	 * processing as stated in 6.10 */
- out_err:
-	if(err)
-		HIP_DEBUG("Error while processing Rekeying for update packet err=%d",
-			  err);
-	return err;
-}
-
-#ifdef CONFIG_HIP_ESCROW
-int hip_handle_escrow_parameter(hip_ha_t * entry, struct hip_keys * keys)
-{
-	int err = 0;
-	int accept = 0;
-	uint32_t spi, spi_old;
-	uint16_t op, len, alg;
-	HIP_KEA * kea = NULL;
-	HIP_KEA_EP * ep = NULL;
-	in6_addr_t * hit, * peer_hit, * ip;
-
-	HIP_IFEL(!(kea = hip_kea_find(&entry->hit_peer)), -1,
-		 "No KEA found: Could not add escrow endpoint info");
-
-	hit = (in6_addr_t *)&keys->hit;
-	peer_hit = (in6_addr_t *)&keys->peer_hit;
-	ip = (in6_addr_t *)&keys->address;
-
-	HIP_DEBUG_HIT("handle escrow param hit:", hit);
-
-	op = ntohs(keys->operation);
-	spi = ntohl(keys->spi);
-	spi_old = ntohl(keys->spi_old);
-	len = ntohs(keys->key_len);
-	alg = ntohs(keys->alg_id);
-
-	switch (op) {
-
-	case HIP_ESCROW_OPERATION_ADD:
-		HIP_IFEL(!(ep = hip_kea_ep_create(hit, peer_hit, ip, alg,
-						  spi, len, &keys->enc)), -1,
-			 "Error creating kea endpoint");
-		HIP_IFEBL(hip_kea_add_endpoint(kea, ep), -1, hip_kea_put_ep(ep),
-			  "Error while adding endpoint");
-		break;
-
-	case HIP_ESCROW_OPERATION_MODIFY:
-		HIP_IFEL(!(ep = hip_kea_ep_find(ip, spi_old)), -1,
-			 "Could not find endpoint to be modified");
-		hip_kea_remove_endpoint(ep);
-		HIP_IFEL(!(ep = hip_kea_ep_create(hit, peer_hit, ip, alg,
-						  spi, len, &keys->enc)), -1,
-			 "Error creating kea endpoint");
-		HIP_IFEBL(hip_kea_add_endpoint(kea, ep), -1, hip_kea_put_ep(ep),
-			  "Error while adding endpoint");
-		break;
-
-	case HIP_ESCROW_OPERATION_DELETE:
-		HIP_IFEL(!(ep = hip_kea_ep_find(ip, spi_old)), -1,
-			 "Could not find endpoint to be deleted");
-		hip_kea_remove_endpoint(ep);
-		break;
-
-	default:
-		HIP_ERROR("Unknown operation type in escrow parameter %d",
-			  op);
-		accept = -1;
-	}
-	/** @todo a better place for this? If firewall is used, the received
-	    information should be delivered to it. */
-	if (accept == 0) {
-		if (hip_firewall_is_alive()) {
-			HIP_DEBUG("Firewall alive!\n");
-			if (hip_firewall_add_escrow_data(entry, hit, peer_hit, keys))
-				HIP_DEBUG("Sent data to firewall\n");
-		}
-	}
-
- out_err:
-	if (kea)
-		hip_keadb_put_entry(kea);
-	if (err)
-		HIP_DEBUG("Error while handlling escrow parameter");
-	return err;
-}
-#endif //CONFIG_HIP_ESCROW
-
-int hip_handle_encrypted(hip_ha_t *entry, struct hip_tlv_common *enc)
-{
-	int err = 0;
-	int param_type;
-	uint16_t crypto_len;
-	char *tmp_enc = NULL;
-	unsigned char *iv;
-	struct hip_tlv_common * enc_param = NULL;
-
-	HIP_DEBUG("hip_handle_encrypted\n");
-
-	HIP_IFEL(!(tmp_enc = HIP_MALLOC(hip_get_param_total_len(enc),
-					GFP_KERNEL)), -ENOMEM,
-		 "No memory for temporary parameter\n");
-
-	memcpy(tmp_enc, enc, hip_get_param_total_len(enc));
-
-	/* Decrypt ENCRYPTED field*/
-	_HIP_HEXDUMP("Recv. Key", &entry->hip_enc_in.key, 24);
-
-	switch (entry->hip_transform) {
-	case HIP_HIP_AES_SHA1:
-		enc_param = (struct hip_tlv_common *)
-			(tmp_enc + sizeof(struct hip_encrypted_aes_sha1));
-		iv = ((struct hip_encrypted_aes_sha1 *) tmp_enc)->iv;
-		/* 4 = reserved, 16 = iv */
-		crypto_len = hip_get_param_contents_len(enc) - 4 - 16;
-		HIP_DEBUG("aes crypto len: %d\n", crypto_len);
-		break;
-	case HIP_HIP_3DES_SHA1:
-		enc_param = (struct hip_tlv_common *)
-			(tmp_enc + sizeof(struct hip_encrypted_3des_sha1));
-		iv = ((struct hip_encrypted_3des_sha1 *) tmp_enc)->iv;
-		/* 4 = reserved, 8 = iv */
-		crypto_len = hip_get_param_contents_len(enc) - 4 - 8;
-		break;
-	case HIP_HIP_NULL_SHA1:
-		enc_param = (struct hip_tlv_common *)
-			(tmp_enc + sizeof(struct hip_encrypted_null_sha1));
-		iv = NULL;
-		/* 4 = reserved */
-		crypto_len = hip_get_param_contents_len(enc) - 4;
-		break;
-	default:
-		HIP_IFEL(1, -EINVAL, "Unknown HIP transform: %d\n",
-			 entry->hip_transform);
-	}
-
-	HIP_DEBUG("Crypto encrypted\n");
-	_HIP_HEXDUMP("IV: ", iv, 16); /* Note: iv can be NULL */
-
-	HIP_IFEL(hip_crypto_encrypted(enc_param, iv, entry->hip_transform,
-				      crypto_len, &entry->hip_enc_in.key,
-				      HIP_DIRECTION_DECRYPT), -EINVAL,
-		 "Decryption of encrypted parameter failed\n");
-
-	param_type = hip_get_param_type(enc_param);
-
-	/* Handling contents */
-	switch (param_type) {
-	case HIP_PARAM_KEYS:
-#ifdef CONFIG_HIP_ESCROW
-		HIP_IFEL(hip_handle_escrow_parameter(
-				 entry, (struct hip_keys *)enc_param), -1,
-			 "Error while handling hip_keys parameter\n");
-#endif
-		break;
-	default:
-		HIP_IFEL(1, -EINVAL, "Unknown update paramer type in encrypted %d\n",
-			 param_type);
-	}
-
- out_err:
-	if (err)
-		HIP_DEBUG("Error while handling encrypted parameter\n");
-	if (tmp_enc)
-		HIP_FREE(tmp_enc);
-	return err;
-}
-
-int hip_update_peer_preferred_address(hip_ha_t *entry,
-				      struct hip_peer_addr_list_item *addr,
-				      uint32_t spi_in)
-{
-	int err = 0, i = 0;
-	struct hip_spi_in_item *item, *tmp;
-	hip_list_t *item_nd = NULL, *tmp_nd = NULL;
-	struct netdev_address *n;
-	in6_addr_t local_addr;
-
-	HIP_DEBUG("Checking spi setting 0x%x\n",spi_in);
-
-	HIP_DEBUG_HIT("hit our", &entry->hit_our);
-	HIP_DEBUG_HIT("hit peer", &entry->hit_peer);
-	HIP_DEBUG_IN6ADDR("local", &entry->our_addr);
-	HIP_DEBUG_IN6ADDR("peer", &addr->address);
-
-	/* spi_in = hip_get_spi_to_update_in_established(
-	   entry, &entry->our_addr); */
-	HIP_IFEL(spi_in == 0, -1, "No inbound SPI found for daddr\n");
-
-	if (IN6_IS_ADDR_V4MAPPED(&entry->our_addr)
-	    != IN6_IS_ADDR_V4MAPPED(&addr->address)) {
-		HIP_DEBUG("AF difference in addrs, checking if possible to choose "\
-			  "same AF\n");
-		list_for_each_safe(item_nd, tmp_nd, addresses, i) {
-			n = list_entry(item_nd);
-			if (hip_sockaddr_is_v6_mapped(&n->addr)
-			    == IN6_IS_ADDR_V4MAPPED(&addr->address) & 
-			    (ipv6_addr_is_teredo(hip_cast_sa_addr(&n->addr)) == 
-			     ipv6_addr_is_teredo(&addr->address))) {
-				HIP_DEBUG("Found addr with same AF\n");
-				memset(&local_addr, 0, sizeof(in6_addr_t));
-				memcpy(&local_addr, hip_cast_sa_addr(&n->addr),
-				       sizeof(in6_addr_t));
-				HIP_DEBUG_HIT("Using addr for SA", &local_addr);
-				break;
-			}
-		}
-	} else {
-		/* same AF as in addr, use &entry->our_addr */
-		memset(&local_addr, 0, sizeof(in6_addr_t));
-		memcpy(&local_addr, &entry->our_addr, sizeof(in6_addr_t));
-	}
-
-	/** @todo Enabling 1s makes hard handovers work, but softhandovers fail. */
-#if 1
-	entry->hadb_ipsec_func->hip_delete_hit_sp_pair(&entry->hit_our,
-                                                       &entry->hit_peer, IPPROTO_ESP, 1);
-
-	default_ipsec_func_set.hip_delete_sa(entry->default_spi_out, &addr->address, &local_addr,
-		      HIP_SPI_DIRECTION_OUT, entry);
-#endif
-
-#if 1
-	entry->hadb_ipsec_func->hip_delete_hit_sp_pair(&entry->hit_peer,
-                                                       &entry->hit_our, IPPROTO_ESP, 1);
-#endif
-
-	default_ipsec_func_set.hip_delete_sa(spi_in, &addr->address, &local_addr, HIP_SPI_DIRECTION_IN, entry);
-
-	HIP_IFEL(entry->hadb_ipsec_func->hip_setup_hit_sp_pair(&entry->hit_our,
-                                                               &entry->hit_peer,
-				       &local_addr, &addr->address,
-				       IPPROTO_ESP, 1, 0), -1,
-		 "Setting up SP pair failed\n");
-
-	entry->local_udp_port = entry->nat_mode ? hip_get_local_nat_udp_port() : 0;
-
-	HIP_IFEL(entry->hadb_ipsec_func->hip_add_sa(&local_addr, &addr->address,
-                                                    &entry->hit_our,
-			    &entry->hit_peer, entry->default_spi_out,
-			    entry->esp_transform, &entry->esp_out,
-			    &entry->auth_out, 1, HIP_SPI_DIRECTION_OUT, 0, entry), -1,
-		 "Error while changing outbound security association for new "\
-		 "peer preferred address\n");
-
-#if 1
-	HIP_IFEL(entry->hadb_ipsec_func->hip_setup_hit_sp_pair(&entry->hit_peer,
-                                                               &entry->hit_our,
-				       &addr->address, &local_addr,
-				       IPPROTO_ESP, 1, 0), -1,
-		 "Setting up SP pair failed\n");
-#endif
-
-	HIP_IFEL(entry->hadb_ipsec_func->hip_add_sa(&addr->address, &local_addr,
-			    &entry->hit_peer, &entry->hit_our,
-			    spi_in, entry->esp_transform,
-			    &entry->esp_in, &entry->auth_in, 1,
-			    HIP_SPI_DIRECTION_IN, 0, entry), -1,
-		 "Error while changing inbound security association for new "\
-		 "preferred address\n");
-
- out_err:
-	return err;
-}
-
-int hip_update_handle_echo_response(hip_ha_t *entry,
-				    struct hip_echo_response *echo_resp,
-                                    in6_addr_t *src_ip) {
-	int err = 0, i;
-	hip_list_t *item, *tmp;
-	struct hip_spi_out_item *out_item;
-
-	HIP_DEBUG("\n");
-
-	list_for_each_safe(item, tmp, entry->spis_out, i) {
-		int ii;
-		hip_list_t *a_item, *a_tmp;
-		struct hip_peer_addr_list_item *addr;
-		out_item = list_entry(item);
-
-		list_for_each_safe(a_item, a_tmp, out_item->peer_addr_list, ii) {
-			addr = list_entry(a_item);
-			_HIP_DEBUG("checking address, seq=%u\n",
-				   addr->seq_update_id);
-			if (memcmp(&addr->address, src_ip, sizeof(in6_addr_t)) == 0) {
-				if (hip_get_param_contents_len(echo_resp)
-				    != sizeof(addr->echo_data))
-				{
-					HIP_ERROR("echo data len mismatch\n");
-					continue;
-				}
-				if (memcmp(addr->echo_data,
-					   (void *)echo_resp +
-					   sizeof(struct hip_tlv_common),
-					   sizeof(addr->echo_data)) != 0)
-				{
-					HIP_ERROR("ECHO_RESPONSE differs from "	\
-						  "ECHO_REQUEST\n");
-					continue;
-				}
-				HIP_DEBUG("address verified successfully, " \
-					  "setting state to ACTIVE\n");
-				addr->address_state = PEER_ADDR_STATE_ACTIVE;
-				HIP_DEBUG("Changing Security Associations for "	\
-					  "the new peer address\n");
-				/* if bex address then otherwise no */
-				if (ipv6_addr_cmp(&entry->peer_addr,
-						  &addr->address) == 0)
-				{
-					uint32_t spi = hip_hadb_get_spi(entry, -1);
-					HIP_DEBUG("Setting SA for bex locator\n");
-					HIP_IFEL(hip_update_peer_preferred_address(
-							 entry, addr, spi), -1,
-						 "Error while changing SAs for " \
-						 "mobility\n");
-				}
-				do_gettimeofday(&addr->modified_time);
-				if (addr->is_preferred)
-				{
-					/* maybe we should do this default address
-					   selection after handling the LOCATOR. */
-					hip_hadb_set_default_out_addr(
-						entry,out_item, &addr->address);
-				}
-				else HIP_DEBUG("address was not set as " \
-					       "preferred address\n");
-			}
-		}
-	}
-
- out_err:
-	return err;
-}
-
-int hip_receive_update(hip_common_t *msg, in6_addr_t *update_saddr,
-		       in6_addr_t *update_daddr, hip_ha_t *entry,
-		       hip_portpair_t *sinfo)
-{
-	int err = 0, has_esp_info = 0, pl = 0, send_ack = 0;
-	in6_addr_t *hits = NULL;
-	in6_addr_t *src_ip = NULL , *dst_ip = NULL;
-	struct hip_esp_info *esp_info = NULL;
-	struct hip_seq *seq = NULL;
-	struct hip_ack *ack = NULL;
-	struct hip_locator *locator = NULL;
-	struct hip_echo_request *echo_request = NULL;
-	struct hip_echo_response *echo_response = NULL;
-	struct hip_tlv_common *encrypted = NULL;
-	uint32_t spi = 0;
-	struct hip_stun *stun = NULL;
-
-	HIP_DEBUG("\n");
-
-
-        /** For debugging
-        hip_print_locator_addresses(msg);
-        if (entry)
-            hip_print_peer_addresses(entry); */
-
-        _HIP_DEBUG_HIT("receive a stun from: ", update_saddr);
-
-#ifdef CONFIG_HIP_RVS
-        if (hip_relay_get_status() == HIP_RELAY_ON)
-        {
-              hip_relrec_t *rec = NULL;
-              hip_relrec_t dummy;
-
-              /* Check if we have a relay record in our database matching the
-                 Responder's HIT. We should find one, if the Responder is
-                 registered to relay.*/
-              HIP_DEBUG_HIT("Searching relay record on HIT ", &msg->hitr);
-              memcpy(&(dummy.hit_r), &msg->hitr, sizeof(msg->hitr));
-              rec = hip_relht_get(&dummy);
-              if (rec == NULL)
-              {
-                  HIP_INFO("No matching relay record found.\n");
-              }
-              else if (rec->type == HIP_FULLRELAY || rec->type == HIP_RVSRELAY)
-              {
-                   hip_relay_forward(msg, update_saddr, update_daddr, rec, sinfo, HIP_UPDATE, rec->type);
-                   goto out_err;
-              }
-         }
-     else
-#endif
-        /* RFC 5201: If there is no corresponding HIP association, the
-	 * implementation MAY reply with an ICMP Parameter Problem. */
-	if(entry == NULL) {
-		HIP_ERROR("No host association database entry found.\n");
-		err = -1;
-		goto out_err;
-
-	}
-	/* RFC 5201: An UPDATE packet is only accepted if the state is only
-	   processed in state ESTABLISHED. However, if the state machine is in
-	   state R2-SENT and an UPDATE is received, the state machine should
-	   move to state ESTABLISHED (see table 5 under section 4.4.2. HIP
-	   State Processes). */
-	else if(entry->state == HIP_STATE_R2_SENT) {
-		entry->state == HIP_STATE_ESTABLISHED;
-		HIP_DEBUG("Received UPDATE in state %s, moving to "\
-			  "ESTABLISHED.\n", hip_state_str(entry->state));
-	} else if(entry->state != HIP_STATE_ESTABLISHED) {
-		HIP_ERROR("Received UPDATE in illegal state %s.\n",
-			  hip_state_str(entry->state));
-		err = -EPROTO;
-		goto out_err;
-	}
-
-	src_ip = update_saddr;
-	dst_ip = update_daddr;
-	hits = &msg->hits;
-
-	/* RFC 5201: The UPDATE packet contains mandatory HMAC and HIP_SIGNATURE
-	   parameters, and other optional parameters. The UPDATE packet contains
-	   zero or one SEQ parameter. An UPDATE packet contains zero or one ACK
-	   parameters. (see section 5.3.5). A single UPDATE packet may contain
-	   both a sequence number and one or more acknowledgment numbers. (see
-	   section 4.2).
-
-	   Thus, we first have to verify the HMAC and HIP_SIGNATURE parameters
-	   and only after successful verification, we can move to handling the
-	   optional parameters. */
-
-	/* RFC 5201: The system MUST verify the HMAC in the UPDATE packet. If
-	   the verification fails, the packet MUST be dropped. */
-	HIP_IFEL(hip_verify_packet_hmac(msg, &entry->hip_hmac_in), -1,
-		 "HMAC validation on UPDATE failed.\n");
-
-	/* RFC 5201: The system MAY verify the SIGNATURE in the UPDATE packet.
-	   If the verification fails, the packet SHOULD be dropped and an error
-	   message logged. */
-	HIP_IFEL(entry->verify(entry->peer_pub_key, msg), -1,
-		 "Verification of UPDATE signature failed.\n");
-
-	/* RFC 5201: If both ACK and SEQ parameters are present, first ACK is
-	   processed, then the rest of the packet is processed as with SEQ. */
-	ack = hip_get_param(msg, HIP_PARAM_ACK);
-	if (ack != NULL) {
-		HIP_DEBUG("ACK parameter found with peer Update ID %u.\n",
-			  ntohl(ack->peer_update_id));
-		entry->hadb_update_func->hip_update_handle_ack(
-			entry, ack, has_esp_info);
-	}
-
-	seq = hip_get_param(msg, HIP_PARAM_SEQ);
-	if (seq != NULL) {
-		HIP_DEBUG("SEQ parameter found with  Update ID %u.\n",
-			  ntohl(seq->update_id));
-		HIP_IFEL(hip_handle_update_seq(entry, msg), -1,
-			 "Error when handling parameter SEQ.\n");
-	}
-
-	esp_info = hip_get_param(msg, HIP_PARAM_ESP_INFO);
-	if (esp_info != NULL){
-		HIP_DEBUG("ESP INFO parameter found with new SPI %u.\n",
-			  ntohl(esp_info->new_spi));
-		has_esp_info = 1;
-		HIP_IFEL(hip_handle_esp_info(msg, entry), -1,
-			 "Error in processing esp_info\n");
-	}
-
-	/* RFC 5206: End-Host Mobility and Multihoming. */
-	locator = hip_get_param(msg, HIP_PARAM_LOCATOR);
-	echo_request = hip_get_param(msg, HIP_PARAM_ECHO_REQUEST);
-	echo_response = hip_get_param(msg, HIP_PARAM_ECHO_RESPONSE);
-	if (locator != NULL) {
-		HIP_DEBUG("LOCATOR parameter found.\n");
-		err = entry->hadb_update_func->hip_handle_update_plain_locator(
-			entry, msg, src_ip, dst_ip, esp_info, seq);
-	} else {
-		if (echo_request != NULL) {
-			HIP_DEBUG("ECHO_REQUEST parameter found.\n");
-			err = entry->hadb_update_func->hip_handle_update_addr_verify(
-				entry, msg, src_ip, dst_ip);
-			/* Check the peer learning case. Can you find the src_ip
-			   from spi_out->peer_addr_list if the addr is not found add it
-			   -- SAMU */
-			if (!err) {
-				hip_print_peer_addresses(entry);
-				pl = hip_peer_learning(esp_info, entry, src_ip);
-				/* pl left unchecked because currently we are not
-				   that interested in the success of PL */
-				hip_print_peer_addresses(entry);
-			}
-		}
-		if (echo_response != NULL) {
-			HIP_DEBUG("ECHO_RESPONSE parameter found.\n");
-			hip_update_handle_echo_response(entry, echo_response, src_ip);
-		}
-	}
-
-	encrypted = hip_get_param(msg, HIP_PARAM_ENCRYPTED);
-	if (encrypted != NULL) {
-		HIP_DEBUG("ENCRYPTED found\n");
-		HIP_IFEL(hip_handle_encrypted(entry, encrypted), -1,
-			 "Error in processing encrypted parameter\n");
-		send_ack = 1;
-	}
-
-	/* Node moves within public Internet or from behind a NAT to public
-	   Internet.
-
-	   Should this be moved inside the LOCATOR parameter handling? Does node
-	   movement mean that we should expect a LOCATOR parameter?
-	   -Lauri 01.07.2008. */
-	if(sinfo->dst_port == 0){
-		HIP_DEBUG("UPDATE packet src port %d\n", sinfo->src_port);
-		entry->nat_mode = 0;
-		entry->peer_udp_port = 0;
-		entry->hadb_xmit_func->hip_send_pkt = hip_send_raw;
-		hip_hadb_set_xmit_function_set(entry, &default_xmit_func_set);
-	} else {
-		/* Node moves from public Internet to behind a NAT, stays
-		   behind the same NAT or moves from behind one NAT to behind
-		   another NAT. */
-		HIP_DEBUG("UPDATE packet src port %d\n", sinfo->src_port);
-
-		if (!entry->nat_mode)
-			entry->nat_mode = HIP_NAT_MODE_PLAIN_UDP;
-
-		entry->peer_udp_port = sinfo->src_port;
-		hip_hadb_set_xmit_function_set(entry, &nat_xmit_func_set);
-		ipv6_addr_copy(&entry->our_addr, dst_ip);
-		ipv6_addr_copy(&entry->peer_addr, src_ip);
-	}
-
-	/* RFC 5203: Registration Extension
-	   When there is a REG_INFO parameter present and in the parameter are
-	   listed changes that affect the set of requester's services, we must
-	   response with an UPDATE packet containing a REG_REQUEST parameter.
-
-	   When there is a REG_REQUEST parameter present and in the parameter
-	   are listed services that the registrar is able to provide, we must
-	   response with an UPDATE packet containing a REG_RESPONSE parameter.
-
-	   When REG_INFO or REG_REQUEST is present, we just set the send_ack
-	   bit and build the response parameter in the hip_update_send_ack().
-	   This may lead to acking SEQs more than once, but since the update
-	   implementation is currently being revised, we settle for this
-	   arrangement for now.
-
-	   REG_RESPONSE or REG_FAILED parametes do not need any response.
-	   -Lauri 01.07.2008. */
-	if(hip_get_param(msg, HIP_PARAM_REG_INFO) != NULL) {
-		send_ack = 1;
-	} else if(hip_get_param(msg, HIP_PARAM_REG_REQUEST) != NULL) {
-		send_ack = 1;
-	} else {
-		hip_handle_param_reg_response(entry, msg);
-		hip_handle_param_reg_failed(entry, msg);
-	}
-
-	/********** ESP-PROT anchor (OPTIONAL) **********/
-
-	/* RFC 5201: presence of a SEQ parameter indicates that the
-	 * receiver MUST ACK the UPDATE
-	 *
-	 * should be added above in handling of SEQ, but this breaks
-	 * UPDATE as it might send duplicates the way ACKs are
-	 * implemented right now */
-	HIP_IFEL(esp_prot_handle_update(msg, entry, src_ip, dst_ip), -1,
-			"failed to handle received esp prot anchor\n");
-
-	/************************************************/
-
-	if(send_ack) {
-		HIP_IFEL(hip_update_send_ack(entry, msg, src_ip, dst_ip), -1,
-			 "Error sending UPDATE ACK.\n");
-	}
-
- out_err:
-	if (err != 0)
-		HIP_ERROR("UPDATE handler failed, err=%d\n", err);
-
-	if (entry != NULL) {
-		HIP_UNLOCK_HA(entry);
-		hip_put_ha(entry);
-	}
-
-	//empty the oppipdb
-	empty_oppipdb();
-
-        /** For debugging
-        if (entry)
-            hip_print_peer_addresses(entry); */
-
-	return err;
-}
-
-int hip_copy_spi_in_addresses(struct hip_locator_info_addr_item *src,
-			      struct hip_spi_in_item *spi_in, int count)
-{
-	size_t s = count * sizeof(struct hip_locator_info_addr_item);
-	void *p = NULL;
-
-	HIP_DEBUG("src=0x%p count=%d\n", src, count);
-	if (!spi_in || (src && count <= 0)) {
-		HIP_ERROR("!spi_in or src & illegal count (%d)\n", count);
-		return -EINVAL;
-	}
-
-	if (src) {
-		p = HIP_MALLOC(s, GFP_ATOMIC);
-		if (!p) {
-			HIP_ERROR("kmalloc failed\n");
-			return -ENOMEM;
-		}
-		memcpy(p, src, s);
-	} else
-		count = 0;
-
-	_HIP_DEBUG("prev addresses_n=%d\n", spi_in->addresses_n);
-	if (spi_in->addresses) {
-		HIP_DEBUG("kfreeing old address list at 0x%p\n",
-			  spi_in->addresses);
-		HIP_FREE(spi_in->addresses);
-	}
-
-	spi_in->addresses_n = count;
-	spi_in->addresses = p;
-
-	return 0;
-}
-
-int hip_update_preferred_address(struct hip_hadb_state *entry,
-				 in6_addr_t *new_pref_addr, in6_addr_t *daddr,
-				 uint32_t *_spi_in)
-{
-     int err = 0;
-     struct hip_spi_in_item *item, *tmp;
-     uint32_t spi_in = *_spi_in;
-     struct in6_addr srcaddr;
-     struct in6_addr destaddr;
-     HIP_DEBUG("Checking spi setting %x\n",spi_in);
-     memcpy(&srcaddr, new_pref_addr, sizeof(struct in6_addr));
-     memcpy(&destaddr, daddr, sizeof(struct in6_addr));
-
-     HIP_DEBUG_HIT("hit our", &entry->hit_our);
-     HIP_DEBUG_HIT("hit peer", &entry->hit_peer);
-     HIP_DEBUG_IN6ADDR("saddr", new_pref_addr);
-     HIP_DEBUG_IN6ADDR("daddr", daddr);
-
-     entry->hadb_ipsec_func->hip_delete_hit_sp_pair(&entry->hit_our, &entry->hit_peer, IPPROTO_ESP, 1);
-
-     default_ipsec_func_set.hip_delete_sa(entry->default_spi_out, daddr, &entry->our_addr,
-		   HIP_SPI_DIRECTION_OUT, entry);
-#if 1
-     entry->hadb_ipsec_func->hip_delete_hit_sp_pair(&entry->hit_peer, &entry->hit_our, IPPROTO_ESP, 1);
-#endif
-     /** @todo Check that this works with the pfkey API. */
-     default_ipsec_func_set.hip_delete_sa(spi_in, &entry->our_addr, &entry->hit_our, HIP_SPI_DIRECTION_IN, entry);
-
-     /* THIS IS JUST A GRUDE FIX -> FIX THIS PROPERLY LATER
-        check for a mismatch in addresses and fix the situation
-        at least one case comes here with wrong addrs
-        MN has IPv4 CN IPv4 and IPv6 addresses MN does hard interfamily handover.
-        MN loses IPv4 addr and obtains IPv6 addr. As a result this code tries to add
-        saddr(6) daddr(4) SA ... BUG ID 458
-      */
-     if ((IN6_IS_ADDR_V4MAPPED(&srcaddr) != IN6_IS_ADDR_V4MAPPED(&destaddr)) || 
-	     (ipv6_addr_is_teredo(&srcaddr) != ipv6_addr_is_teredo(&destaddr))) {
-             hip_list_t *item = NULL, *tmp = NULL, *item_outer = NULL, *tmp_outer = NULL;
-             struct hip_peer_addr_list_item *addr_li;
-             struct hip_spi_out_item *spi_out;
-             int i = 0, ii = 0;
-             list_for_each_safe(item_outer, tmp_outer, entry->spis_out, i) {
-                     spi_out = list_entry(item_outer);
-                     ii = 0;
-                     tmp = NULL;
-                     item = NULL;
-                     list_for_each_safe(item, tmp, spi_out->peer_addr_list, ii) {
-                             addr_li = list_entry(item);
-                             HIP_DEBUG_HIT("SPI out addresses", &addr_li->address);
-                             if (IN6_IS_ADDR_V4MAPPED(&addr_li->address) ==
-                                 IN6_IS_ADDR_V4MAPPED(&srcaddr) & 
-				 (ipv6_addr_is_teredo(&addr_li->address) == 
-				  ipv6_addr_is_teredo(&srcaddr))) {
-                                     HIP_DEBUG("Found matching addr\n");
-                                     ipv6_addr_copy(&destaddr, &addr_li->address);
-                                     goto out_of_loop;
-                             }
-                     }
-             }
-     }
- out_of_loop:
-
-     HIP_IFEL((IN6_IS_ADDR_V4MAPPED(&srcaddr) != IN6_IS_ADDR_V4MAPPED(&destaddr)), -1,
-	     "Different address families, not adding SAs\n");
-
-     HIP_IFEL(entry->hadb_ipsec_func->hip_setup_hit_sp_pair(&entry->hit_our, &entry->hit_peer,
-				    &srcaddr, &destaddr, IPPROTO_ESP, 1, 0),
-	      -1, "Setting up SP pair failed\n");
-
-     entry->local_udp_port = entry->nat_mode ? hip_get_local_nat_udp_port() : 0;
-
-     _HIP_DEBUG("SPI out =0x%x\n", entry->default_spi_out);
-     _HIP_DEBUG("SPI in =0x%x\n", spi_in);
-
-     HIP_IFEL(entry->hadb_ipsec_func->hip_add_sa(&srcaddr, &destaddr, &entry->hit_our,
-			 &entry->hit_peer, entry->default_spi_out,
-			 entry->esp_transform, &entry->esp_out,
-			 &entry->auth_out, 1, HIP_SPI_DIRECTION_OUT, 0, entry), -1,
-	      "Error while changing outbound security association for new "\
-	      "preferred address\n");
-
-     /* hip_delete_sp_pair(&entry->hit_peer, &entry->hit_our, IPPROTO_ESP,
-	1);
-        default_ipsec_func_set.hip_delete_sa(spi_in, &entry->our_addr, HIP_SPI_DIRECTION_OUT, entry); */
-
-	HIP_IFEL(_spi_in == NULL, -1, "No inbound SPI found for daddr\n");
-
-#if 1
-     HIP_IFEL(entry->hadb_ipsec_func->hip_setup_hit_sp_pair(&entry->hit_peer,&entry->hit_our,
-				    &destaddr, &srcaddr, IPPROTO_ESP, 1, 0),
-	      -1, "Setting up SP pair failed\n");
-#endif
-
-     HIP_IFEL(entry->hadb_ipsec_func->hip_add_sa(&destaddr, &srcaddr,
-			 &entry->hit_peer, &entry->hit_our,
-			 spi_in, entry->esp_transform,
-			 &entry->esp_in, &entry->auth_in, 1,
-			 HIP_SPI_DIRECTION_IN, 0, entry), -1,
-	      "Error while changing inbound security association for new "\
-	      "preferred address\n");
-
-     //ipv6_addr_copy(&entry->our_addr, &srcaddr);
-
- out_err:
-	return err;
-
-}
-
-int hip_update_src_address_list(struct hip_hadb_state *entry,
-				struct hip_locator_info_addr_item *addr_list,
-				in6_addr_t *daddr, int addr_count,
-				int esp_info_old_spi, int is_add,
-				struct sockaddr* addr)
-{
-	int err = 0, i = 0, ii = 0, preferred_address_found = 0;
-	int choose_random = 0, change_preferred_address = 0;
-	struct hip_spi_in_item *spi_in = NULL;
-	struct hip_locator_info_addr_item *loc_addr_item = addr_list;
-	in6_addr_t *saddr, *comp_addr = hip_cast_sa_addr(addr);
-	hip_list_t *item = NULL, *tmp = NULL, *item_outer = NULL,
-		*tmp_outer = NULL;
-	struct hip_peer_addr_list_item *addr_li;
-	struct hip_spi_out_item *spi_out;
-
-	HIP_DEBUG("\n");
-
-	/* Peer's preferred address. Can be changed by the source address
-	   selection below if we don't find any addresses of the same family
-	   as peer's preferred address (intrafamily handover).
-
-	   Address that is currently used with the peer, as far we know it might
-	   have chaned in a double jump for example. -samu
-	*/
-	HIP_IFE(hip_hadb_get_peer_addr(entry, daddr), -1);
-
-	/*
-	   Gets a pointer to the inbound SPI list. "copy failed", what copy?
-	   Has this call been "hip_copy_spi_in_addresses", but it is done
-	   in the end of this function.
-	   -samu
-	*/
-
-	spi_in = hip_hadb_get_spi_in_list(entry, esp_info_old_spi);
-	if (!spi_in) {
-		HIP_ERROR("SPI listaddr list copy failed\n");
-		goto out_err;
-	}
-#if 0
-        /*
-	   avoid advertising the same address set
-	   (currently assumes that lifetime or reserved field do not
-	   change, later store only addresses)
-
-	   This just checked that if the addresses list is exactly the
-	   same as the inbound SPI addresses list then lets not send
-	   send any UPDATES. At least Dongsu has some problems with this
-	   one. There might be problems in situations , like slower
-	   networks where this can go wrong. In gereral I do not think
-	   this matters so much, it is just one UPDATE once in a while
-	   -samu
-	*/
-
-	if (addr_count == spi_in->addresses_n &&
-	    addr_list && spi_in->addresses &&
-	    memcmp(addr_list, spi_in->addresses,
-		   addr_count *
-		   sizeof(struct hip_locator_info_addr_item)) == 0) {
-		HIP_DEBUG("Same address set as before, return\n");
-		return GOTO_OUT;
-	} else {
-		HIP_DEBUG("Address set has changed, continue\n");
-	}
-#endif
-
-	/*
-	   dont go to out_err but to ...
-
-	   Did not have addresses listed, addr_list should contain
-	   all the addresses from the addresses table just after a
-	   netdev event, that lead us here. If we do not have addresses
-	   what is the point in updating the preferred address
-
-	   And if we do not have any addresses we have to clear the local
-	   address from the entry and then remember a empty set of addresses
-	   see bottom of this function.
-	   -samu
-
-	*/
-	if(!addr_list) {
-		HIP_DEBUG("No address list\n");
-		goto skip_pref_update;
-	}
-
-	/*
-	   spi_in->spi is equal to esp_info_old_spi. In the loop below, we make
-	   sure that the source and destination address families match.
-
-	   Looks like this pointer is already assigned to the same place
-	   so this line is not really needed -samu
-	 */
-	loc_addr_item = addr_list;
-
-	/*
-	  Just checks that all the addresses given are in the same format.
-	  Internally and in LOCATOR all addresses are in IPv4 mapped to
-	  IPv6 format ...00FFFF1234
-	  -samu
-	 */
-
-	HIP_IFEL((addr->sa_family == AF_INET), -1,
-		 "all addresses in update should be mapped");
-
-	/*
-	   If we have deleted the old address and it was preferred than we should
-	   make new preferred address. Now, we chose it as random address in list.
-
-	   Yes this comment has some meaning to it. We should actually choose a
-	   address to be our new local address, NATs and stuff will have their
-	   say into this matter also.
-
-	   Happens if netlink event was RTM_DELADDR and the removed address
-	   was our currently used address. The random is just, choose the next
-	   address that is not the address removed (inside a family if not possible
-	   change family).
-	   -samu
-	*/
-	if( !is_add && ipv6_addr_cmp(&entry->our_addr, comp_addr) == 0 ) {
-		choose_random = 1;
-	}
-
-	/*
-	  If address was an addition and active handovers are on, then we want
-	  to do the handover to the new address right now and we force the functionality
-	  below to make the change. Do NOT really know if this works correctly any more
-	  -samu
-	 */
-	if( is_add && is_active_handover ) {
-		change_preferred_address = 1;/* comp_addr = hip_cast_sa_addr(addr); */
-	} else {
-		comp_addr = &entry->our_addr;
-	}
-
-	/* Lets choose a random address this loop is gone through twice thats why
-	   there is that been_here variable
-
-	   NOTE: This changes our address in use
-
-	   -samu
-	 */
-	if (choose_random) {
-		int been_here = 0;
-	choose_random:
-		/*
-		  First we will go through the current addresses looking for an
-		  address that has the same family as the removed one (addr from RTM_DELADDR).
-		  -samu
-		 */
-		loc_addr_item = addr_list;
-		
-		//changed to read global counter
-		//for(i = 0; i < addr_count; i++, loc_addr_item++) {
-		for (i = 0; i < address_count; i++) {
-/*
-		comp_af = IN6_IS_ADDR_V4MAPPED(hip_get_locator_item_address(hip_get_locator_item(locator_address_item, i)))
-
- */			
-			HIP_DEBUG("I is now %d\n", i);
-			 
-			saddr = hip_get_locator_item_address(hip_get_locator_item_as_one(loc_addr_item, i));
-//			saddr = &loc_addr_item->address;
-			HIP_DEBUG_IN6ADDR("Saddr: ", saddr);
-			HIP_DEBUG_IN6ADDR("Daddr: ", daddr);
-
-			if (memcmp(comp_addr, saddr, sizeof(in6_addr_t)) == 0) {
-				/*
-				   If both are mapped in the same manner then they are
-				   the same family -samu
-				*/
-				if (IN6_IS_ADDR_V4MAPPED(saddr) ==
-				    IN6_IS_ADDR_V4MAPPED(daddr) && 
-				    (ipv6_addr_is_teredo(saddr) == 
-				     ipv6_addr_is_teredo(daddr)))
-				{
-					/*
-					   Select the first match
-
-					   This works for now but this really should be done more wisely
-					   Like with ICE data or something similar. This would choose
-					   a natted IPv4 over globally routable IPv4 if the order was
-					   correct
-					   -samu
-					 */
-					loc_addr_item->reserved = ntohl(1 << 7);
-					preferred_address_found = 1;
-					/*
-					  We want to change the new address and it was RTM_NEWADDR
-					  This belongs to the active handover stuff
-					 */
-					if( change_preferred_address && is_add) {
-						/*
-						   basically just sets the SAs correctly
-						*/
-						HIP_IFEL(hip_update_preferred_address(
-								 entry, saddr, daddr, &spi_in->spi),
-							 -1, "Setting new preferred address "\
-							 "failed.\n");
-					} else {
-						/*
-						  Do not change the preferred address and was a delete
-						  This comment has no sensible meaning to me
-						  -samu
-						 */
-						HIP_DEBUG("Preferred Address is the old "\
-							  "preferred address\n");
-					}
-					HIP_DEBUG_IN6ADDR("saddr: ", saddr);
-					break;
-				}
-			}
-		}
-		/*
-		  We did not find a suitable address in the same family as the removed
-		  one and we are on the first pass of this code.
-
-		  So we will start looking for a address from a different family and if found
-		  we will skip back to choose_random.
-
-		  On the second round this will be skipped
-
-		  If the first round searched for another IPv4 address this will change the address to IPv6
-		  if possible and try again  to look for another IPv6 address.
-
-		  NOTE: This changes the peers address in use
-		  -samu
-		 */
-		if ((preferred_address_found == 0) && (been_here == 0)) {
-			item = NULL;
-			tmp = NULL;
-			item_outer = NULL;
-			tmp_outer = NULL;
-		        i = 0, ii = 0;
-			list_for_each_safe(item_outer, tmp_outer, entry->spis_out, i) {
-				spi_out = list_entry(item_outer);
-				ii = 0;
-				tmp = NULL;
-				item = NULL;
-				list_for_each_safe(item, tmp, spi_out->peer_addr_list, ii) {
-					addr_li = list_entry(item);
-					HIP_DEBUG_HIT("SPI out addresses", &addr_li->address);
-					if ((IN6_IS_ADDR_V4MAPPED(&addr_li->address) !=
-					    IN6_IS_ADDR_V4MAPPED(daddr)) || 
-					    (ipv6_addr_is_teredo(&addr_li->address) != 
-					     ipv6_addr_is_teredo(daddr))) {
-						HIP_DEBUG("Found other family than BEX address "\
-							  "family\n");
-						ipv6_addr_copy(daddr, &addr_li->address);
-						ipv6_addr_copy(&entry->peer_addr,
-							       &addr_li->address);
-						/** @todo Or just break? Fix later. */
-						goto break_list_for_loop;
-					}
-				}
-			}
-		break_list_for_loop:
-			been_here = 1;
-			goto choose_random; 
-		}
-	}
-	if (preferred_address_found) {
-		HIP_DEBUG("Suitable peer address found, skipping\n");
-		ipv6_addr_copy(&entry->our_addr, saddr);	       
-		goto skip_pref_update;
-	}
-
-	loc_addr_item = addr_list;
-	/* Select the first match
-
-	   if the loops above say that the preferred address is found, it means
-	   there is a "suitable" address pair from IPv4 or IPv6 and here it is copied to
-	   the correct place. In my opinion this could be done differently...
-	   -samu
-	 */
-
-	for(i = 0; i < addr_count; i++ /*, loc_addr_item++*/)
-	{
-		saddr = hip_get_locator_item_address(hip_get_locator_item_as_one(loc_addr_item, i));
-		//saddr = &loc_addr_item->address;
-		HIP_DEBUG_IN6ADDR("Saddr: ", saddr);
-		HIP_DEBUG_IN6ADDR("Daddr: ", daddr);
-		if (IN6_IS_ADDR_V4MAPPED(saddr) ==
-		    IN6_IS_ADDR_V4MAPPED(daddr) && !is_add && 
-		    (ipv6_addr_is_teredo(saddr) == 
-		     ipv6_addr_is_teredo(daddr)))
-		{
-			loc_addr_item->reserved = ntohl(1 << 7);
-			HIP_DEBUG_IN6ADDR("first match: ", saddr);
-			/*
-			   basically just sets the SAs correctly
-			 */
-			HIP_IFEL(hip_update_preferred_address(
-					 entry, saddr, daddr, &spi_in->spi), -1,
-				 "Setting New Preferred Address Failed\n");
-			preferred_address_found = 1;
-			HIP_DEBUG_IN6ADDR("New local address\n", saddr);
-			ipv6_addr_copy(&entry->our_addr, saddr);
-			break;
-		}
-	}
-
- skip_pref_update:
-
-	if(!preferred_address_found && !is_add){
-		memset(&entry->our_addr, 0, sizeof(in6_addr_t));
-		HIP_IFEL(1, GOTO_OUT, "Did not find src address matching peers address family\n");
-	}
-
-	/*
-	   remember the address set we have advertised to the peer
-	*/
-	err = hip_copy_spi_in_addresses(addr_list, spi_in, addr_count);
-#if 0
-	/* Do not need anymore -samu*/
-	loc_addr_item = addr_list;
-	for(i = 0; i < addr_count; i++, loc_addr_item++) {
-		int j, addr_exists = 0;
-		in6_addr_t *iter_addr = &loc_addr_item->address;
-		for(j = 0; j < spi_in->addresses_n; j++){
-			struct hip_locator_info_addr_item *spi_addr_item =
-				(struct hip_locator_info_addr_item *) spi_in->addresses + j;
-			if(ipv6_addr_cmp(&spi_addr_item->address, iter_addr)) {
-				//loc_addr_item->state = spi_addr_item->state;
-				addr_exists = 1;
-			}
-		}
-		//if(!addr_exists) {
-			//loc_addr_item->state = ADDR_STATE_WAITING_ECHO_REQ;
-		//}
-	}
-#endif
-
- out_err:
-	_HIP_DEBUG_IN6ADDR("Saddr: ", &entry->our_addr);
-	_HIP_DEBUG_IN6ADDR("Daddr: ", &entry->peer_addr);
-	return err;
-}
-
-int hip_send_update(struct hip_hadb_state *entry,
-		    struct hip_locator_info_addr_item *addr_list,
-		    int addr_count, int ifindex, int flags,
-		    int is_add, struct sockaddr* addr)
-{
-	int err = 0, make_new_sa = 0, add_locator;
-	int was_bex_addr = -1;
-	int i = 0;
-	uint32_t update_id_out = 0;
-	uint32_t mapped_spi = 0; /* SPI of the SA mapped to the ifindex */
-	uint32_t new_spi_in = 0, old_spi;
-	uint32_t esp_info_old_spi = 0, esp_info_new_spi = 0;
-	uint16_t mask = 0;
-	hip_list_t *tmp_li = NULL, *item = NULL;
-	hip_common_t *update_packet = NULL;
-	in6_addr_t zero_addr = IN6ADDR_ANY_INIT;
-	in6_addr_t saddr = { 0 }, daddr = { 0 };
-	struct netdev_address *n;
-	struct hip_own_addr_list_item *own_address_item, *tmp;
-	int anchor_update = 0;
-	struct hip_spi_out_item *spi_out = NULL;
 
 	HIP_DEBUG("\n");
 
@@ -3354,7 +1033,7 @@
 
 	old_spi = hip_hadb_get_spi(entry, -1);
 
-	add_locator = flags & SEND_UPDATE_LOCATOR;
+	add_locator = flags & HIP_UPDATE_LOCATOR;
 	HIP_DEBUG("addr_list=0x%p addr_count=%d ifindex=%d flags=0x%x\n",
 		  addr_list, addr_count, ifindex, flags);
 	if (!ifindex)
@@ -3503,10 +1182,16 @@
 	if (!is_add && (was_bex_addr == 0)) {
 		HIP_DEBUG("Netlink event was del, removing SAs for the address for "\
 			  "this entry\n");
-		default_ipsec_func_set.hip_delete_sa(esp_info_old_spi, hip_cast_sa_addr(addr),
-						     &entry->peer_addr, HIP_SPI_DIRECTION_IN, entry);
-		default_ipsec_func_set.hip_delete_sa(entry->default_spi_out, &entry->peer_addr,
-						     hip_cast_sa_addr(addr), HIP_SPI_DIRECTION_OUT, entry);
+		default_ipsec_func_set.hip_delete_sa(esp_info_old_spi,
+						     hip_cast_sa_addr(addr),
+						     &entry->peer_addr,
+						     HIP_SPI_DIRECTION_IN,
+						     entry);
+		default_ipsec_func_set.hip_delete_sa(entry->default_spi_out,
+						     &entry->peer_addr,
+						     hip_cast_sa_addr(addr),
+						     HIP_SPI_DIRECTION_OUT,
+						     entry);
 
 		/* and we have to do it before this changes the local_address */
 		err = hip_update_src_address_list(entry, addr_list, &daddr,
@@ -3621,8 +1306,8 @@
                              addr_lij = list_entry(itemj);
                              HIP_DEBUG_HIT("SPI out addresses", &addr_lij->address);
                              if (IN6_IS_ADDR_V4MAPPED(&addr_lij->address) ==
-                                 IN6_IS_ADDR_V4MAPPED(&saddr) && 
-				 (ipv6_addr_is_teredo(&addr_lij->address) == 
+                                 IN6_IS_ADDR_V4MAPPED(&saddr) &&
+				 (ipv6_addr_is_teredo(&addr_lij->address) ==
 				  ipv6_addr_is_teredo(&saddr))) {
                                      HIP_DEBUG("Found matching addr\n");
  				     goto skip_src_addr_change;
@@ -3674,8 +1359,8 @@
                              addr_li = list_entry(item);
                              HIP_DEBUG_HIT("SPI out addresses", &addr_li->address);
                              if (IN6_IS_ADDR_V4MAPPED(&addr_li->address) ==
-                                 IN6_IS_ADDR_V4MAPPED(&entry->our_addr) && 
-				 (ipv6_addr_is_teredo(&addr_li->address) == 
+                                 IN6_IS_ADDR_V4MAPPED(&entry->our_addr) &&
+				 (ipv6_addr_is_teredo(&addr_li->address) ==
 				  ipv6_addr_is_teredo(&entry->our_addr))) {
                                      HIP_DEBUG("Found matching addr\n");
                                      ipv6_addr_copy(&daddr, &addr_li->address);
@@ -3697,20 +1382,20 @@
      HIP_DEBUG_IN6ADDR("ha peer addr", &entry->peer_addr);
      HIP_DEBUG_IN6ADDR("saddr", &saddr);
      HIP_DEBUG_IN6ADDR("daddr", &daddr);
-    
+
      if (is_add || (was_bex_addr != 0))
      {
 	     saddr = entry->our_addr;
 	     daddr = entry->peer_addr;
      };
-		     
+
      err = entry->hadb_xmit_func->
 	     hip_send_pkt(&saddr, &daddr,
 		    (entry->nat_mode ? hip_get_local_nat_udp_port() : 0),
 		    entry->peer_udp_port, update_packet, entry, 1);
-     
-     HIP_DEBUG("Send_pkt returned %d\n", err);    
-     
+
+     HIP_DEBUG("Send_pkt returned %d\n", err);
+
      // Send update to the rendezvous server as well, if there is one available
      if (entry->rendezvous_addr)
      {
@@ -3718,10 +1403,10 @@
 	       hip_send_pkt(&saddr, entry->rendezvous_addr,
 			    (entry->nat_mode ? hip_get_local_nat_udp_port() : 0),
 			    entry->peer_udp_port, update_packet, entry, 1);
-	  
-	  HIP_DEBUG("Send_pkt returned %d\n", err);    		  
+
+	  HIP_DEBUG("Send_pkt returned %d\n", err);
      }
-     
+
      err = 0;
      /** @todo 5. The system SHOULD start a timer whose timeout value
 	 should be ..*/
@@ -3745,12 +1430,8 @@
         return err;
 }
 
-<<<<<<< HEAD
 
 int hip_update_get_all_valid_old(hip_ha_t *entry, void *op)
-=======
-static int hip_update_get_all_valid(hip_ha_t *entry, void *op)
->>>>>>> dd87c5e6
 {
 	struct hip_update_kludge *rk = op;
 
@@ -3769,125 +1450,39 @@
 	return 0;
 }
 
-<<<<<<< HEAD
 /*int hip_receive_update_old(hip_common_t *msg, in6_addr_t *update_saddr,
 		       in6_addr_t *update_daddr, hip_ha_t *entry,
 		       hip_portpair_t *sinfo)
-=======
-void hip_send_update_all(struct hip_locator_info_addr_item *addr_list,
-			 int addr_count, int ifindex, int flags, int is_add,
-			 struct sockaddr *addr)
->>>>>>> dd87c5e6
 {
-	int err = 0, i;
-	hip_ha_t *entries[HIP_MAX_HAS] = {0};
-	struct hip_update_kludge rk;
-	struct sockaddr_in * p = NULL;
-	struct sockaddr_in6 addr_sin6;
-	struct in_addr ipv4;
-	struct in6_addr ipv6;
-
-	HIP_DEBUG_SOCKADDR("addr", addr);
-
-	if (hip_get_nsupdate_status())
-		nsupdate(0);
-
-	/** @todo check UPDATE also with radvd (i.e. same address is added
-	    twice). */
-
-	HIP_DEBUG("ifindex=%d\n", ifindex);
-	if (!ifindex) {
-		HIP_DEBUG("test: returning, ifindex=0 (fix this for non-mm "\
-			  "UPDATE)\n");
-		return;
-	}
-
-	if (addr->sa_family == AF_INET)
-		HIP_DEBUG_LSI("Addr", hip_cast_sa_addr(addr));
-	else if (addr->sa_family == AF_INET6)
-		HIP_DEBUG_HIT("Addr", hip_cast_sa_addr(addr));
-	else
-		HIP_DEBUG("Unknown addr family in addr\n");
-
-	if (addr->sa_family == AF_INET) {
-		memset(&addr_sin6, 0, sizeof(struct sockaddr_in6));
-		memset(&ipv4, 0, sizeof(struct in_addr));
-		memset(&ipv6, 0, sizeof(struct in6_addr));
-		p = (struct sockaddr_in *)addr;
-		memcpy(&ipv4, &p->sin_addr, sizeof(struct in_addr));
-		IPV4_TO_IPV6_MAP(&ipv4, &ipv6);
-		memcpy(&addr_sin6.sin6_addr, &ipv6, sizeof(struct in6_addr));
-		addr_sin6.sin6_family = AF_INET6;
-	} else if (addr->sa_family == AF_INET6) {
-		memcpy(&addr_sin6, addr, sizeof(addr_sin6));
-	} else {
-		HIP_ERROR("Bad address family %d\n", addr->sa_family);
-		return;
-	}
-
-	rk.array = entries;
-	rk.count = 0;
-	rk.length = HIP_MAX_HAS;
-	/* AB: rk.length = 100 rk is NULL next line populates rk with all valid
-	   ha entries */
-	HIP_IFEL(hip_for_each_ha(hip_update_get_all_valid, &rk), 0,
-		 "for_each_ha err.\n");
-	for (i = 0; i < rk.count; i++) {
-		if (rk.array[i] != NULL) {
-                        // in6_addr_t *local_addr = &((rk.array[i])->our_addr);
-
-#if 0
-			if (is_add && !ipv6_addr_cmp(local_addr, &zero_addr)) {
-				HIP_DEBUG("Zero addresses, adding new default\n");
-				ipv6_addr_copy(local_addr, addr_sin6);
-			}
-#endif
-                        HIP_DEBUG_HIT("ADDR_SIN6",&addr_sin6.sin6_addr);
-			hip_send_update(rk.array[i], addr_list, addr_count,
-					ifindex, flags, is_add,
-					(struct sockaddr *) &addr_sin6);
-
-#if 0
-			if (!is_add && addr_count == 0) {
-				HIP_DEBUG("Deleting last address\n");
-				memset(local_addr, 0, sizeof(in6_addr_t));
-			}
-#endif
-			hip_hadb_put_entry(rk.array[i]);
-		}
-	}
-
-	//empty the oppipdb
-	empty_oppipdb();
-
- out_err:
-
-	return;
-}
-
-
-<<<<<<< HEAD
+	int err = 0, has_esp_info = 0, pl = 0, send_ack = 0;
+	in6_addr_t *hits = NULL;
+	in6_addr_t *src_ip = NULL , *dst_ip = NULL;
+	struct hip_esp_info *esp_info = NULL;
+	struct hip_seq *seq = NULL;
+	struct hip_ack *ack = NULL;
+	struct hip_locator *locator = NULL;
+	struct hip_echo_request *echo_request = NULL;
+	struct hip_echo_response *echo_response = NULL;
+	struct hip_tlv_common *encrypted = NULL;
+	uint32_t spi = 0;
+	struct hip_stun *stun = NULL;
+
+	HIP_DEBUG("\n");
+
+
+        /** For debugging
+        hip_print_locator_addresses(msg);
+        if (entry)
+            hip_print_peer_addresses(entry); */
+
   /*      _HIP_DEBUG_HIT("receive a stun from: ", update_saddr);
-=======
-int hip_update_send_ack(hip_ha_t *entry, hip_common_t *msg,
-			in6_addr_t *src_ip, in6_addr_t *dst_ip)
-{
-	int err = 0;
-	in6_addr_t *hits = &msg->hits, *hitr = &msg->hitr;
-	hip_common_t *update_packet = NULL;
-	struct hip_seq *seq = NULL;
-	struct hip_echo_request *echo = NULL;
-	uint16_t mask = 0;
->>>>>>> dd87c5e6
-
-	/* Assume already locked entry */
-	echo = hip_get_param(msg, HIP_PARAM_ECHO_REQUEST);
-	HIP_IFEL(!(seq = hip_get_param(msg, HIP_PARAM_SEQ)), -1,
-		 "SEQ not found\n");
-	HIP_IFEL(!(update_packet = hip_msg_alloc()), -ENOMEM,
-		 "Out of memory\n");
-
-<<<<<<< HEAD
+
+#ifdef CONFIG_HIP_RVS
+        if (hip_relay_get_status() == HIP_RELAY_ON)
+        {
+              hip_relrec_t *rec = NULL;
+              hip_relrec_t dummy;
+
               /* Check if we have a relay record in our database matching the
                  Responder's HIT. We should find one, if the Responder is
                  registered to relay.*/
@@ -3933,88 +1528,18 @@
       	src_ip = update_saddr;
 	dst_ip = update_daddr;
 	hits = &msg->hits;
-=======
-
-	entry->hadb_misc_func->hip_build_network_hdr(update_packet, HIP_UPDATE,
-						     mask, hitr, hits);
-
-	/* reply with UPDATE(ACK, [ECHO_RESPONSE]) */
-	HIP_IFEL(hip_build_param_ack(update_packet, ntohl(seq->update_id)), -1,
-		 "Building of ACK failed\n");
-
-	/* Add HMAC */
-	HIP_IFEL(hip_build_param_hmac_contents(update_packet,
-					       &entry->hip_hmac_out), -1,
-		 "Building of HMAC failed\n");
-
-	/* Add SIGNATURE */
-	HIP_IFEL(entry->sign(entry->our_priv_key, update_packet), -EINVAL,
-		 "Could not sign UPDATE. Failing\n");
-
-	/* ECHO_RESPONSE (no sign) */
-	if (echo) {
-		HIP_DEBUG("echo opaque data len=%d\n",
-			  hip_get_param_contents_len(echo));
-		HIP_HEXDUMP("ECHO_REQUEST ",
-			    (void *)echo +
-			    sizeof(struct hip_tlv_common),
-			    hip_get_param_contents_len(echo));
-		HIP_IFEL(hip_build_param_echo(update_packet, (void *) echo +
-					      sizeof(struct hip_tlv_common),
-					      hip_get_param_contents_len(echo), 0, 0),
-			 -1, "Building of ECHO_RESPONSE failed\n");
-	}
-
-	HIP_DEBUG("Sending reply UPDATE packet (ack)\n");
-	HIP_IFEL(entry->hadb_xmit_func->hip_send_pkt(
-			 dst_ip, src_ip, 0, 0, update_packet, entry, 0),
-		 -1, "csum_send failed\n");
->>>>>>> dd87c5e6
-
- out_err:
-	if (update_packet)
-		HIP_FREE(update_packet);
-	HIP_DEBUG("end, err=%d\n", err);
-	return err;
-}
-
-int hip_peer_learning(struct hip_esp_info * esp_info,
-		      hip_ha_t *entry, in6_addr_t * src_ip) {
-	hip_list_t *item = NULL, *tmp = NULL;
-	hip_list_t *item_outer = NULL, *tmp_outer = NULL;
-	struct hip_peer_addr_list_item *addr_li;
-	struct hip_spi_out_item *spi_out;
-	int i = 0, ii = 0, err = 0;
-
-	HIP_DEBUG("Enter\n");
-	list_for_each_safe(item_outer, tmp_outer, entry->spis_out, i) {
-		spi_out = list_entry(item_outer);
-		ii = 0;
-		tmp = NULL;
-		item = NULL;
-		list_for_each_safe(item, tmp, spi_out->peer_addr_list, ii) {
-			addr_li = list_entry(item);
-			//HIP_DEBUG_HIT("SPI out addresses", &addr_li->address);
-			if (!ipv6_addr_cmp(&addr_li->address, src_ip)) {
-				HIP_DEBUG_HIT("Peer learning: Found the address "
-					      "in peer_addr_list", src_ip);
-				return (-1);
-			}
-		} // inner
-	} // outer
-
-	HIP_DEBUG_HIT("Peer learning: Did not find the address,"
-		      " adding it", src_ip);
-	HIP_IFE(hip_hadb_add_addr_to_spi(entry, spi_out->spi, src_ip,
-					 0, 0, 0), -1);
-	//lifetime is 0 in above figure out what it should be
-	return (0);
-out_err:
-	HIP_DEBUG("Peer learning: Adding of address failed\n");
-	return (-1);
-}
-
-<<<<<<< HEAD
+
+	/* RFC 5201: The UPDATE packet contains mandatory HMAC and HIP_SIGNATURE
+	   parameters, and other optional parameters. The UPDATE packet contains
+	   zero or one SEQ parameter. An UPDATE packet contains zero or one ACK
+	   parameters. (see section 5.3.5). A single UPDATE packet may contain
+	   both a sequence number and one or more acknowledgment numbers. (see
+	   section 4.2).
+
+	   Thus, we first have to verify the HMAC and HIP_SIGNATURE parameters
+	   and only after successful verification, we can move to handling the
+	   optional parameters. */
+
 	/* RFC 5201: The system MUST verify the HMAC in the UPDATE packet. If
 	   the verification fails, the packet MUST be dropped. */
 /*	HIP_IFEL(hip_verify_packet_hmac(msg, &entry->hip_hmac_in), -1,
@@ -4042,81 +1567,17 @@
 			  ntohl(seq->update_id));
 		HIP_IFEL(hip_handle_update_seq_old(entry, msg), -1,
 			 "Error when handling parameter SEQ.\n");
-=======
-
-/**
- * handles locator parameter in msg and in entry.
- *
- *
- * */
-int hip_handle_locator_parameter(hip_ha_t *entry,
-		struct hip_locator *loc,
-		struct hip_esp_info *esp_info) {
-	uint32_t old_spi = 0, new_spi = 0, i = 0, err = 0, index = 0;
-	int zero = 0, n_addrs = 0, ii = 0;
-	int same_af = 0, local_af = 0, comp_af = 0, tmp_af = 0;
-	hip_list_t *item = NULL, *tmplist = NULL;
-	struct hip_locator_info_addr_item *locator_address_item;
-	struct hip_locator_info_addr_item2 *locator_address_item2;
-	struct hip_spi_out_item *spi_out;
-	struct hip_peer_addr_list_item *a, *tmp, addr;
-	struct netdev_address *n;
-	struct hip_locator *locator = NULL;
-
-	if ((locator = loc) == NULL) {
-		HIP_DEBUG("No locator as input\n");
-		locator = entry->locator;
-                HIP_DEBUG("Using entry->locator\n");
-	}
-
-	HIP_INFO_LOCATOR("in handle locator", locator);
-
-	HIP_IFEL(!locator, -1, "No locator to handle\n");
-
-	old_spi = ntohl(esp_info->new_spi);
-	new_spi = ntohl(esp_info->new_spi);
-	HIP_DEBUG("LOCATOR SPI old=0x%x new=0x%x\n", old_spi, new_spi);
-
-	/* If following does not exit, its a bug: outbound SPI must have been
-	already created by the corresponding ESP_INFO in the same UPDATE
-	packet */
-	HIP_IFEL(!(spi_out = hip_hadb_get_spi_list(entry, new_spi)), -1,
-			"Bug: outbound SPI 0x%x does not exist\n", new_spi);
-
-	/* Set all peer addresses to unpreferred */
-
-	/** @todo Compiler warning; warning: passing argument 1 of
-	 * 'hip_update_for_each_peer_addr' from incompatible pointer type.
-	 *  What is the real point with this one anyway?
-	 */
-
-#if 0
-	HIP_IFE(hip_update_for_each_peer_addr(hip_update_set_preferred,
-				   entry, spi_out, &zero), -1);
-#endif
-	if(locator)
-		HIP_IFEL(hip_update_for_each_peer_addr(hip_update_deprecate_unlisted,
-					 entry, spi_out, locator), -1,
-					 "Depracating a peer address failed\n");
-
-	/* checking did the locator have any address with the same family as
-	entry->our_addr, if not change local address to address that
-	has same family as the address(es) in locator, if possible */
-
-	if (! locator || hip_nat_get_control(entry) == HIP_NAT_MODE_ICE_UDP) {
-		goto out_of_loop;
->>>>>>> dd87c5e6
-	}
-
-	locator_address_item = hip_get_locator_first_addr_item(locator);
-	local_af =
-		IN6_IS_ADDR_V4MAPPED(&entry->our_addr) ? AF_INET :AF_INET6;
-	if (local_af == 0) {
-		HIP_DEBUG("Local address is invalid, skipping\n");
-		goto out_err;
-	}
-
-<<<<<<< HEAD
+	}
+
+	esp_info = hip_get_param(msg, HIP_PARAM_ESP_INFO);
+	if (esp_info != NULL){
+		HIP_DEBUG("ESP INFO parameter found with new SPI %u.\n",
+			  ntohl(esp_info->new_spi));
+		has_esp_info = 1;
+		HIP_IFEL(hip_handle_esp_info(msg, entry), -1,
+			 "Error in processing esp_info\n");
+	}
+
 	/* RFC 5206: End-Host Mobility and Multihoming. */
 /*	locator = hip_get_param(msg, HIP_PARAM_LOCATOR);
 	echo_request = hip_get_param(msg, HIP_PARAM_ECHO_REQUEST);
@@ -4144,27 +1605,17 @@
 		if (echo_response != NULL) {
 			HIP_DEBUG("ECHO_RESPONSE parameter found.\n");
 			hip_update_handle_echo_response(entry, echo_response, src_ip);
-=======
-	n_addrs = hip_get_locator_addr_item_count(locator);
-	for (i = 0; i < n_addrs; i++) {
-		/* check if af same as in entry->local_af */
-		comp_af = IN6_IS_ADDR_V4MAPPED((struct in6_addr *)hip_get_locator_item_address(hip_get_locator_item(locator_address_item, i)))
-			? AF_INET : AF_INET6;
-		if (comp_af == local_af) {
-			HIP_DEBUG("LOCATOR contained same family members as "\
-					"local_address\n");
-			same_af = 1;
-
-			break;
->>>>>>> dd87c5e6
 		}
 	}
-	if (same_af != 0) {
-		HIP_DEBUG("Did not find any address of same family\n");
-		goto out_of_loop;
-	}
-
-<<<<<<< HEAD
+
+	encrypted = hip_get_param(msg, HIP_PARAM_ENCRYPTED);
+	if (encrypted != NULL) {
+		HIP_DEBUG("ENCRYPTED found\n");
+		HIP_IFEL(hip_handle_encrypted(entry, encrypted), -1,
+			 "Error in processing encrypted parameter\n");
+		send_ack = 1;
+	}
+
 	/* Node moves within public Internet or from behind a NAT to public
 	   Internet.
 
@@ -4190,56 +1641,23 @@
 		hip_hadb_set_xmit_function_set(entry, &nat_xmit_func_set);
 		ipv6_addr_copy(&entry->our_addr, dst_ip);
 		ipv6_addr_copy(&entry->peer_addr, src_ip);
-=======
-	/* look for local address with family == comp_af */
-	list_for_each_safe(item, tmplist, addresses, ii) {
-		n = list_entry(item);
-		tmp_af = hip_sockaddr_is_v6_mapped(&n->addr) ?
-			AF_INET : AF_INET6;
-		if (tmp_af == comp_af) {
-			HIP_DEBUG("LOCATOR contained same family members "
-					"as local_address, changing our_addr and "
-					"peer_addr\n");
-			/* Replace the local address to match the family */
-			memcpy(&entry->our_addr,
-					hip_cast_sa_addr(&n->addr),
-					sizeof(in6_addr_t));
-			/* Replace the peer preferred address to match the family */
-			locator_address_item = hip_get_locator_first_addr_item(locator);
-			/* First should be OK, no opposite family in LOCATOR */
-
-			memcpy(&entry->peer_addr,
-					hip_get_locator_item_address(locator_address_item),
-					sizeof(in6_addr_t));
-			memcpy(&addr.address,
-					hip_get_locator_item_address(locator_address_item),
-					sizeof(in6_addr_t));
-			HIP_IFEL(hip_update_peer_preferred_address(
-					entry, &addr, new_spi), -1,
-					"Setting peer preferred address failed\n");
-
-			goto out_of_loop;
-		}
->>>>>>> dd87c5e6
-	}
-
-out_of_loop:
-	if(locator)
-		HIP_IFEL(hip_for_each_locator_addr_item(hip_update_add_peer_addr_item,
-						  entry, locator, &new_spi), -1,
-						  "Locator handling failed\n");
-
-#if 0 /* Let's see if this is really needed -miika */
-	if (n_addrs == 0) /* our own extension, use some other SPI */
-		(void)hip_hadb_relookup_default_out(entry);
-	/* relookup always ? */
-#endif
-
-out_err:
-	return err;
-}
-
-<<<<<<< HEAD
+	}
+
+	/* RFC 5203: Registration Extension
+	   When there is a REG_INFO parameter present and in the parameter are
+	   listed changes that affect the set of requester's services, we must
+	   response with an UPDATE packet containing a REG_REQUEST parameter.
+
+	   When there is a REG_REQUEST parameter present and in the parameter
+	   are listed services that the registrar is able to provide, we must
+	   response with an UPDATE packet containing a REG_RESPONSE parameter.
+
+	   When REG_INFO or REG_REQUEST is present, we just set the send_ack
+	   bit and build the response parameter in the hip_update_send_ack().
+	   This may lead to acking SEQs more than once, but since the update
+	   implementation is currently being revised, we settle for this
+	   arrangement for now.
+
 	   REG_RESPONSE or REG_FAILED parametes do not need any response.
 	   -Lauri 01.07.2008. */
 /*	if(hip_get_param(msg, HIP_PARAM_REG_INFO) != NULL) {
@@ -4250,76 +1668,9 @@
 		hip_handle_param_reg_response(entry, msg);
 		hip_handle_param_reg_failed(entry, msg);
 	}
-=======
-/**
- * Builds udp and raw locator items into locator list to msg
- * this is the extension of hip_build_locators in output.c
- * type2 locators are collected also
- *
- * @param msg          a pointer to hip_common to append the LOCATORS
- * @return             len of LOCATOR2 on success, or negative error value on error
- */
-int hip_build_locators(struct hip_common *msg, uint32_t spi, hip_transform_suite_t ice)
-{
-    int err = 0, i = 0, count1 = 0, count2 = 0, UDP_relay_count = 0;
-    int addr_max1, addr_max2;
-    struct netdev_address *n;
-    hip_list_t *item = NULL, *tmp = NULL;
-    struct hip_locator_info_addr_item *locs1 = NULL;
-    struct hip_locator_info_addr_item2 *locs2 = NULL;
-    hip_ha_t *ha_n;
-
-    //TODO count the number of UDP relay servers.
-    // check the control state of every hatb_state.
-
-    if (address_count == 0) {
-	    HIP_DEBUG("Host has only one or no addresses no point "
-		      "in building LOCATOR2 parameters\n");
-	    goto out_err;
-    }
->>>>>>> dd87c5e6
-
-    //TODO check out the count for UDP and hip raw.
-    addr_max1 = address_count;
-    // let's put 10 here for now. anyhow 10 additional type 2 addresses should be enough
-    addr_max2 = HIP_REFLEXIVE_LOCATOR_ITEM_AMOUNT_MAX + 10;
-
-    HIP_IFEL(!(locs1 = malloc(addr_max1 *
-			      sizeof(struct hip_locator_info_addr_item))),
-	     -1, "Malloc for LOCATORS type1 failed\n");
-    HIP_IFEL(!(locs2 = malloc(addr_max2 *
-			      sizeof(struct hip_locator_info_addr_item2))),
-                 -1, "Malloc for LOCATORS type2 failed\n");
-
-
-    memset(locs1,0,(addr_max1 *
-		    sizeof(struct hip_locator_info_addr_item)));
-
-    memset(locs2,0,(addr_max2 *
-		    sizeof(struct hip_locator_info_addr_item2)));
-
-    HIP_DEBUG("there are %d type 1 locator item\n" , addr_max1);
-
-    if (ice == HIP_NAT_MODE_ICE_UDP)
-	    goto build_ice_locs;
-
-    list_for_each_safe(item, tmp, addresses, i) {
-            n = list_entry(item);
- 	    HIP_DEBUG_IN6ADDR("Add address:",hip_cast_sa_addr(&n->addr));
-            HIP_ASSERT(!ipv6_addr_is_hit(hip_cast_sa_addr(&n->addr)));
-	    memcpy(&locs1[count1].address, hip_cast_sa_addr(&n->addr),
-		   sizeof(struct in6_addr));
-	    if (n->flags & HIP_FLAG_CONTROL_TRAFFIC_ONLY)
-		    locs1[count1].traffic_type = HIP_LOCATOR_TRAFFIC_TYPE_SIGNAL;
-	    else
-		    locs1[count1].traffic_type = HIP_LOCATOR_TRAFFIC_TYPE_DUAL;
-	    locs1[count1].locator_type = HIP_LOCATOR_LOCATOR_TYPE_ESP_SPI;
-	    locs1[count1].locator_length = sizeof(struct in6_addr) / 4;
-	    locs1[count1].reserved = 0;
-	    count1++;
-    }
-
-<<<<<<< HEAD
+
+	/********** ESP-PROT anchor (OPTIONAL) **********/
+
 	/* RFC 5201: presence of a SEQ parameter indicates that the
 	 * receiver MUST ACK the UPDATE
 	 *
@@ -4328,97 +1679,30 @@
 	 * implemented right now */
 /*	HIP_IFEL(esp_prot_handle_update(msg, entry, src_ip, dst_ip), -1,
 			"failed to handle received esp prot anchor\n");
-=======
-    if (ice != HIP_NAT_MODE_ICE_UDP)
-	    goto skip_ice;
-
-build_ice_locs:
-
-    HIP_DEBUG("Looking for reflexive addresses from a HA of a relay\n");
-    i = 0;
-
-    list_for_each_safe(item, tmp, hadb_hit, i) {
-            ha_n = list_entry(item);
-            if (count2 >= addr_max2)
-	    	    break;
-            HIP_DEBUG_IN6ADDR("Looking for reflexive, preferred address: ",
-			      &ha_n->peer_addr );
-            HIP_DEBUG_IN6ADDR("Looking for reflexive, local address: ",
-			      &ha_n->our_addr );
-            HIP_DEBUG("Looking for reflexive port: %d \n",
-		      ha_n->local_reflexive_udp_port);
-            HIP_DEBUG("Looking for reflexive addr: ",
-		      &ha_n->local_reflexive_address);
-            /* Check if this entry has reflexive port */
-            if(ha_n->local_reflexive_udp_port) {
-		    memcpy(&locs2[count2].address, &ha_n->local_reflexive_address,
-			   sizeof(struct in6_addr));
-		    locs2[count2].traffic_type = HIP_LOCATOR_TRAFFIC_TYPE_DUAL;
-		    locs2[count2].locator_type = HIP_LOCATOR_LOCATOR_TYPE_UDP;
-		    locs2[count2].locator_length = 7;
-		    locs2[count2].reserved = 0;
-		    // for IPv4 we add UDP information
-		    locs2[count2].port = htons(ha_n->local_reflexive_udp_port);
-                    locs2[count2].transport_protocol = 0;
-                    locs2[count2].kind = ICE_CAND_TYPE_SRFLX;  // 2 for peer reflexive
-                    locs2[count2].spi = htonl(spi);
-                    locs2[count2].priority = htonl(ice_calc_priority(HIP_LOCATOR_LOCATOR_TYPE_REFLEXIVE_PRIORITY,ICE_CAND_PRE_SRFLX,1) - ha_n->local_reflexive_udp_port);
-		    HIP_DEBUG("build a locator at priority : %d\n", ntohl(locs2[count2].priority));
-                    HIP_DEBUG_HIT("Created one reflexive locator item: ",
-                                  &locs1[count2].address);
-                    count2++;
-                    if (count2 >= addr_max2)
-                            break;
-            }
-    }
->>>>>>> dd87c5e6
-
-skip_ice:
-    
-    HIP_DEBUG("locator count %d\n", count1, count2);
-
-<<<<<<< HEAD
+
+	/************************************************/
+
 /*	if(send_ack) {
 		HIP_IFEL(hip_update_send_ack(entry, msg, src_ip, dst_ip), -1,
 			 "Error sending UPDATE ACK.\n");
 	}
-=======
-    err = hip_build_param_locator2(msg, locs1, locs2, count1, count2);
->>>>>>> dd87c5e6
 
  out_err:
-
-    if (locs1)
-	    free(locs1);
-    if (locs2)
-	    free(locs2);
-
-    return err;
-}
-
-#if 0
-int hip_update_handle_stun(void* pkg, int len,
-	 in6_addr_t *src_addr, in6_addr_t * dst_addr,
-	 hip_ha_t *entry,
-	 hip_portpair_t *sinfo)
-{
-	if(entry){
-		HIP_DEBUG_HIT("receive a stun  from 2:  " ,src_addr );
-		hip_external_ice_receive_pkt(pkg, len, entry, src_addr, sinfo->src_port);
-	}
-	else{
-		HIP_DEBUG_HIT("receive a stun  from 1:   " ,src_addr );
-		hip_external_ice_receive_pkt_all(pkg, len, src_addr, sinfo->src_port);
-	}
-}
-#endif
-
-<<<<<<< HEAD
+	if (err != 0)
+		HIP_ERROR("UPDATE handler failed, err=%d\n", err);
+
+	if (entry != NULL) {
+		HIP_UNLOCK_HA(entry);
+		hip_put_ha(entry);
+	}
+
+	//empty the oppipdb
+	empty_oppipdb();
+
+        /** For debugging
+        if (entry)
+            hip_print_peer_addresses(entry); */
+
 /*	return err;
 }
-*/
-=======
-void empty_oppipdb(){
-	hip_for_each_oppip(hip_oppipdb_del_entry_by_entry, NULL);
-}
->>>>>>> dd87c5e6
+*/