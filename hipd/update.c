/**
 * @file
 * This file defines various functions for sending, handling and receiving
 * UPDATE packets for the Host Identity Protocol (HIP).
 *
 * @author  Mika Kousa <mkousa#iki.fi>
 * @author  Tobias Heer <tobi#tobibox.de>
 * @author  Abhijit Bagri <abagri#gmail.com>
 * @author  Miika Komu <miika#iki.fi>
 * @author  Samu Varjonen <samu.varjonen#hiit.fi>
 * @note    Distributed under <a href="http://www.gnu.org/licenses/gpl2.txt">GNU/GPL</a>.
 * @note    Based on
 *          <a href="http://www1.ietf.org/mail-archive/web/hipsec/current/msg01745.html">Simplified state machine</a>
 */
#include "update.h"

/* All Doxygen function comments are now moved to the header file. Some comments
   are inadequate. */

/** A transmission function set for NAT traversal. */
extern hip_xmit_func_set_t nat_xmit_func_set;
/** A transmission function set for sending raw HIP packets. */
extern hip_xmit_func_set_t default_xmit_func_set;

int hip_for_each_locator_addr_item(
	int (*func)
	(hip_ha_t *entry, struct hip_locator_info_addr_item *i, void *opaq),
	hip_ha_t *entry, struct hip_locator *locator, void *opaque)
{
	int i = 0, err = 0, n_addrs;
	struct hip_locator_info_addr_item *locator_address_item = NULL;

	n_addrs = hip_get_locator_addr_item_count(locator);
	HIP_IFEL((n_addrs < 0), -1, "Negative address count\n");

	HIP_DEBUG("LOCATOR has %d address(es), loc param len=%d\n",
		  n_addrs, hip_get_param_total_len(locator));

	HIP_IFE(!func, -1);

	locator_address_item = hip_get_locator_first_addr_item(locator);
//modify by santtu, becuase the lengh of locator_address_item is not always the same
//	for (i = 0; i < n_addrs; i++, locator_address_item++) {
	for (i = 0; i < n_addrs; i++ ) {
		HIP_IFEL(func(entry, locator_address_item, opaque), -1,
			 "Locator handler function returned error\n");
		locator_address_item = hip_get_locator_item(locator_address_item,i+1);
	}
//end modify
 out_err:
	return err;
}

int hip_update_for_each_peer_addr(
	int (*func)
	(hip_ha_t *entry, struct hip_peer_addr_list_item *list_item,
	 struct hip_spi_out_item *spi_out, void *opaq),
	hip_ha_t *entry, struct hip_spi_out_item *spi_out, void *opaq)
{
	hip_list_t *item, *tmp;
	struct hip_peer_addr_list_item *addr;
	int i = 0, err = 0;

	HIP_IFE(!func, -EINVAL);

	list_for_each_safe(item, tmp, spi_out->peer_addr_list, i)
		{
			addr = list_entry(item);
			HIP_IFE(func(entry, addr, spi_out, opaq), -1);
		}

 out_err:
	return err;
}

int hip_update_for_each_local_addr(int (*func)
				   (hip_ha_t *entry,
				    struct hip_spi_in_item *spi_in,
				    void *opaq), hip_ha_t *entry,
                                   void *opaq)
{
	hip_list_t *item, *tmp;
	struct hip_spi_in_item *e;
	int i = 0, err = 0;

	HIP_IFE(!func, -EINVAL);

	list_for_each_safe(item, tmp, entry->spis_in, i)
		{
			e = list_entry(item);
			HIP_IFE(func(entry, e, opaq), -1);
		}

 out_err:
	return err;
}

int hip_update_get_sa_keys(hip_ha_t *entry, uint16_t *keymat_offset_new,
			   uint8_t *calc_index_new, uint8_t *Kn_out,
			   struct hip_crypto_key *espkey_gl,
			   struct hip_crypto_key *authkey_gl,
			   struct hip_crypto_key *espkey_lg,
			   struct hip_crypto_key *authkey_lg)
{
	unsigned char Kn[HIP_AH_SHA_LEN];
	uint16_t k = *keymat_offset_new, Kn_pos;
	uint8_t c = *calc_index_new;
	int err = 0, esp_transform, esp_transf_length = 0,
		auth_transf_length = 0;

	esp_transform = entry->esp_transform;
	esp_transf_length = hip_enc_key_length(esp_transform);
	auth_transf_length = hip_auth_key_length_esp(esp_transform);
	_HIP_DEBUG("enckeylen=%d authkeylen=%d\n", esp_transf_length,
		   auth_transf_length);

	bzero(espkey_gl, sizeof(struct hip_crypto_key));
	bzero(espkey_lg, sizeof(struct hip_crypto_key));
	bzero(authkey_gl, sizeof(struct hip_crypto_key));
	bzero(authkey_lg, sizeof(struct hip_crypto_key));

	HIP_IFEL(*keymat_offset_new +
		 2*(esp_transf_length+auth_transf_length) > 0xffff, -EINVAL,
		 "Can not draw requested amount of new KEYMAT, keymat index=%u, "\
		 "requested amount=%d\n",
		 *keymat_offset_new, 2*(esp_transf_length+auth_transf_length));
	memcpy(Kn, Kn_out, HIP_AH_SHA_LEN);

	/* SA-gl */
	Kn_pos = entry->current_keymat_index -
		(entry->current_keymat_index % HIP_AH_SHA_LEN);
	HIP_IFE(hip_keymat_get_new(
			espkey_gl->key, esp_transf_length,entry->dh_shared_key,
			entry->dh_shared_key_len, &k, &c, Kn, &Kn_pos), -1);
	_HIP_HEXDUMP("ENC KEY gl", espkey_gl->key, esp_transf_length);
	k += esp_transf_length;

	HIP_IFE(hip_keymat_get_new(authkey_gl->key, auth_transf_length,
				   entry->dh_shared_key, entry->dh_shared_key_len,
				   &k, &c, Kn, &Kn_pos), -1);
	_HIP_HEXDUMP("AUTH KEY gl", authkey_gl->key, auth_transf_length);
	k += auth_transf_length;

	/* SA-lg */
	HIP_IFE(hip_keymat_get_new(espkey_lg->key, esp_transf_length,
				   entry->dh_shared_key, entry->dh_shared_key_len,
				   &k, &c, Kn, &Kn_pos), -1);
	_HIP_HEXDUMP("ENC KEY lg", espkey_lg->key, esp_transf_length);
	k += esp_transf_length;
	HIP_IFE(hip_keymat_get_new(authkey_lg->key, auth_transf_length,
				   entry->dh_shared_key, entry->dh_shared_key_len,
				   &k, &c, Kn, &Kn_pos), -1);
	_HIP_HEXDUMP("AUTH KEY lg", authkey_lg->key, auth_transf_length);
	k += auth_transf_length;

	_HIP_DEBUG("at end: k=%u c=%u\n", k, c);
	*keymat_offset_new = k;
	*calc_index_new = c;
	memcpy(Kn_out, Kn, HIP_AH_SHA_LEN);
 out_err:
	return err;
}

int hip_update_test_locator_addr(in6_addr_t *addr)
{
	struct sockaddr_storage ss;

	memset(&ss, 0, sizeof(ss));
	if (IN6_IS_ADDR_V4MAPPED(addr)) {
		struct sockaddr_in *sin = (struct sockaddr_in *) &ss;
		IPV6_TO_IPV4_MAP(addr, &sin->sin_addr);
		sin->sin_family = AF_INET;
	} else {
		struct sockaddr_in6 *sin6 = (struct sockaddr_in6 *) &ss;
		memcpy(&sin6->sin6_addr, addr, sizeof(in6_addr_t));
		sin6->sin6_family = AF_INET6;
	}

	return filter_address((struct sockaddr *) &ss);
}

int hip_update_add_peer_addr_item(
	hip_ha_t *entry, struct hip_locator_info_addr_item *locator_address_item,
	void *_spi)
{
	in6_addr_t *locator_address; 
	uint32_t lifetime = ntohl(locator_address_item->lifetime);
	int is_preferred = htonl(locator_address_item->reserved) == (1 << 7);
	int err = 0, i,locator_is_ipv4, local_is_ipv4;
	uint32_t spi = *((uint32_t *) _spi);
//add by santtu
	uint16_t port = hip_get_locator_item_port(locator_address_item);
	uint32_t priority =hip_get_locator_item_priority(locator_address_item);
//end add

	if (locator_address_item->locator_type = HIP_LOCATOR_LOCATOR_TYPE_ESP_SPI) {
		locator_address = 
			(struct hip_locator_info_addr_item2 *)&locator_address_item->address;
	} else {
		locator_address = &locator_address_item->address;
	}
	HIP_DEBUG_HIT("LOCATOR address", locator_address);
	HIP_DEBUG(" address: is_pref=%s reserved=0x%x lifetime=0x%x\n",
		  is_preferred ? "yes" : "no",
		  ntohl(locator_address_item->reserved),
		  lifetime);

	/* Removed this because trying to get interfamily handovers to work --Samu */
	// Check that addresses match, we doesn't support IPv4 <-> IPv6 update
	// communnications locator_is_ipv4 = IN6_IS_ADDR_V4MAPPED(locator_address);
	//local_is_ipv4 = IN6_IS_ADDR_V4MAPPED(&entry->our_addr);

	//if( locator_is_ipv4 != local_is_ipv4 ) {
	// One of the addresses is IPv4 another is IPv6
	//  goto out_err;
	//}

	/* Check that the address is a legal unicast or anycast
	   address */
	if (!hip_update_test_locator_addr(locator_address)) {
		err = -1;
		HIP_DEBUG_IN6ADDR("Bad locator type", locator_address);
		goto out_err;
	}

	/* Check if the address is already bound to the SPI +
	   add/update address */
//add by santtu
	//both address and port will be the key to compare
	//UDP port is supported in the peer_list_item
	if (ipv6_addr_cmp(locator_address, &entry->peer_addr) == 0
			&& port == entry->peer_udp_port) {
		HIP_IFE(hip_hadb_add_udp_addr_to_spi(entry, spi, locator_address,
						 0,
						 lifetime, 1, port,priority), -1);
	} else {
		HIP_IFE(hip_hadb_add_udp_addr_to_spi(entry, spi, locator_address,
						 0,
						 lifetime, is_preferred, port,priority), -1);
	}
//end add
/*
 // new interface is used for updating the address
	if (ipv6_addr_cmp(locator_address, &entry->peer_addr) == 0) {
		HIP_IFE(hip_hadb_add_addr_to_spi(entry, spi, locator_address,
						 0,
						 lifetime, 1), -1);
	} else {
		HIP_IFE(hip_hadb_add_addr_to_spi(entry, spi, locator_address,
						 0,
						 lifetime, is_preferred), -1);
	}
*/
#ifdef CONFIG_HIP_OPPORTUNISTIC
	/* Check and remove the IP of the peer from the opp non-HIP database */
	hip_oppipdb_delentry(&(entry->peer_addr));
#endif

 out_err:
	return err;
}
#if 0
int hip_update_locator_match(hip_ha_t *unused,
			     struct hip_locator_info_addr_item *item1,
			     void *_item2)
{
	struct hip_locator_info_addr_item *item2 = _item2;
	return !ipv6_addr_cmp(&item1->address, &item2->address);
}

int hip_update_locator_item_match(hip_ha_t *unused,
				  struct hip_locator_info_addr_item *item1,
				  void *_item2)
{
	struct hip_peer_addr_list_item *item2 = _item2;
	return !ipv6_addr_cmp(&item1->address, &item2->address);
}
#endif
//add by santtu
//we add the support for type2 locator
int hip_update_locator_match(hip_ha_t *unused,
			     struct hip_locator_info_addr_item *item1,
			     void *_item2) {
	struct hip_locator_info_addr_item *item2 = _item2;
	return !ipv6_addr_cmp(hip_get_locator_item_address(item1), hip_get_locator_item_address(item2))
		&& hip_get_locator_item_port(item1) == hip_get_locator_item_port(item2) ;
}

int hip_update_locator_item_match(hip_ha_t *unused,
				  struct hip_locator_info_addr_item *item1,
				  void *_item2)
{
     struct hip_peer_addr_list_item *item2 = _item2;
     return !ipv6_addr_cmp(hip_get_locator_item_address(item1), &item2->address)
     	&& hip_get_locator_item_port(item1) == item2->port;;
}
//end add
int hip_update_locator_contains_item(struct hip_locator *locator,
				     struct hip_peer_addr_list_item *item)
{
	return hip_for_each_locator_addr_item(hip_update_locator_item_match,
					      NULL, locator, item);
}

int hip_update_deprecate_unlisted(hip_ha_t *entry,
				  struct hip_peer_addr_list_item *list_item,
				  struct hip_spi_out_item *spi_out,
				  void *_locator)
{
	int err = 0;
	uint32_t spi_in;
	struct hip_locator *locator = (void *) _locator;

	if (hip_update_locator_contains_item(locator, list_item))
		goto out_err;

	HIP_DEBUG_HIT("Deprecating address", &list_item->address);

	list_item->address_state = PEER_ADDR_STATE_DEPRECATED;
	spi_in = hip_get_spi_to_update_in_established(entry,
						      &entry->our_addr);

	default_ipsec_func_set.hip_delete_sa(entry->default_spi_out, &list_item->address,
		      &entry->our_addr, AF_INET6,
		      (entry->nat_mode ? hip_get_nat_udp_port() : 0),
		      (int)entry->peer_udp_port);
	default_ipsec_func_set.hip_delete_sa(spi_in, &entry->our_addr, &list_item->address,
		      AF_INET6, (int)entry->peer_udp_port,
		      (entry->nat_mode ? hip_get_nat_udp_port() : 0));

	list_del(list_item, entry->spis_out);
 out_err:
	return err;
}

int hip_update_set_preferred(hip_ha_t *entry,
			     struct hip_peer_addr_list_item *list_item,
			     struct hip_spi_out_item *spi_out,
			     void *pref)
{
	int *preferred = pref;
	list_item->is_preferred =  *preferred;
	return 0;
}

int hip_handle_update_established(hip_ha_t *entry, hip_common_t *msg,
				  in6_addr_t *src_ip,
				  in6_addr_t *dst_ip,
				  hip_portpair_t *update_info)
{
	int err = -1;
#if 0
	in6_addr_t *hits = &msg->hits, *hitr = &msg->hitr;
	struct hip_esp_info *esp_info;
	struct hip_seq *seq;
	struct hip_locator *locator;
	struct hip_dh_fixed *dh;
	uint32_t update_id_out = 0;
	uint32_t prev_spi_in = 0, new_spi_in = 0;
	uint16_t keymat_index = 0, mask = 0;
	hip_common_t *update_packet = NULL;
	int esp_info_i = 1, need_to_generate_key = 0,
		dh_key_generated = 0;

	HIP_DEBUG("\n");

	HIP_IFEL(!(seq = hip_get_param(msg, HIP_PARAM_SEQ)), -1,
		 "No SEQ parameter in packet\n");

	/* 1.  The system consults its policy to see if it needs to generate a
	   new Diffie-Hellman key, and generates a new key if needed. */
	if (need_to_generate_key) {
		_HIP_DEBUG("would generate new D-H keys\n");
		/* generate_dh_key(); */
		dh_key_generated = 1;
		/** @todo The system records any newly generated or received
		    Diffie-Hellman keys, for use in KEYMAT generation upon
		    leaving the REKEYING state. */
	} else {
		dh_key_generated = 0;
	}

	/* 4. The system creates a UPDATE packet, which contains an SEQ
	   parameter (with the current value of Update ID), ESP_INFO parameter
	   and the optional DIFFIE_HELLMAN parameter. The UPDATE packet also
	   includes the ACK of the Update ID found in the received UPDATE
	   SEQ parameter. */
	HIP_IFEL(!(update_packet = hip_msg_alloc()), -ENOMEM,
		 "Update_packet alloc failed\n");
	entry->hadb_misc_func->hip_build_network_hdr(update_packet, HIP_UPDATE,
						     mask, hitr, hits);

	/*  3. The system increments its outgoing Update ID by one. */
	entry->update_id_out++;
	update_id_out = entry->update_id_out;
	/** @todo handle this case. */
	HIP_IFEL(!update_id_out, -EINVAL,
		 "Outgoing UPDATE ID overflowed back to 0, bug ?\n");

	/* test: handle multiple ESP_INFO, not tested well yet */
 handle_esp_info:
	if (!(esp_info = hip_get_nth_param(msg, HIP_PARAM_ESP_INFO,
					   esp_info_i))) {
		HIP_DEBUG("no more ESP_INFO params found\n");
		goto esp_info_params_handled;
	}
	HIP_DEBUG("Found ESP_INFO parameter [%d]\n", esp_info_i);

	/* 2. If the system generated new Diffie-Hellman key in the previous
	   step, or it received a DIFFIE_HELLMAN parameter, it sets ESP_INFO
	   Keymat Index to zero. */
	dh = hip_get_param(msg, HIP_PARAM_DIFFIE_HELLMAN);
	if (dh || dh_key_generated) {
		HIP_DEBUG("would generate new keymat\n");
		/** @todo generate_new_keymat(); */
		keymat_index = 0;
	} else {
		/* Otherwise, the ESP_INFO Keymat Index MUST be larger or
		   equal to the index of the next byte to be drawn from the
		   current KEYMAT. */
		HIP_IFEL(ntohs(esp_info->keymat_index) <
			 entry->current_keymat_index, -1,
			 "ESP_INFO Keymat Index (%u) < current KEYMAT %u\n",
			 ntohs(esp_info->keymat_index),
			 entry->current_keymat_index);

		/* In this case, it is RECOMMENDED that the host use the
		   Keymat Index requested by the peer in the received
		   ESP_INFO. Here we could set the keymat index to use, but we
		   follow the recommendation */
		_HIP_DEBUG("Using Keymat Index from ESP_INFO\n");
		keymat_index = ntohs(esp_info->keymat_index);
	}

	/* Set up new incoming IPsec SA, (Old SPI value to put in ESP_INFO) */
	HIP_IFE(!(prev_spi_in =
		  hip_get_spi_to_update_in_established(entry, dst_ip)), -1);

	HIP_IFEL(!(new_spi_in = entry->hadb_ipsec_func->hip_acquire_spi(hits, hitr)), -1,
		 "Error while acquiring a SPI\n");


	HIP_DEBUG("Acquired inbound SPI 0x%x\n", new_spi_in);
	hip_update_set_new_spi_in(entry, prev_spi_in, new_spi_in,
				  ntohl(esp_info->old_spi));

	if (esp_info->old_spi == esp_info->new_spi) {
		struct hip_spi_out_item spi_out_data;

		_HIP_DEBUG("peer has a new SA, create a new outbound SA\n");
		memset(&spi_out_data, 0, sizeof(struct hip_spi_out_item));
		spi_out_data.spi = ntohl(esp_info->new_spi);
		spi_out_data.seq_update_id = ntohl(seq->update_id);
		HIP_IFE(hip_hadb_add_spi(entry, HIP_SPI_DIRECTION_OUT,
					 &spi_out_data), -1);
		HIP_DEBUG("added SPI=0x%x to list of outbound SAs (SA not created "\
			  "yet)\n", ntohl(esp_info->new_spi));
	}

	/* testing LOCATOR parameters in UPDATE */
	locator = hip_get_nth_param(msg, HIP_PARAM_LOCATOR, esp_info_i);
	if (locator && esp_info) {
		HIP_DEBUG("Found LOCATOR parameter [%d]\n", esp_info_i);
		if (esp_info->old_spi != esp_info->new_spi) {
			HIP_ERROR("SPI 0x%x in LOCATOR is not equal to the New SPI 0x%x"\
				  "in ESP_INFO\n", ntohl(esp_info->old_spi),
				  ntohl(esp_info->new_spi));
		} else {
			err = hip_handle_locator_parameter(
				entry, locator, esp_info);
			_HIP_DEBUG("locator param handling ret %d\n", err);
			err = 0;
		}
	}

	/* associate Old SPI with Update ID, ESP_INFO received, store
	   received ESP_INFO and proposed keymat index value used in the
	   reply ESP_INFO */
	hip_update_set_status(entry, prev_spi_in, 0x1 | 0x2 | 0x4 | 0x8,
			      update_id_out, 0x2, esp_info, keymat_index);
	esp_info_i++;
	goto handle_esp_info;

 esp_info_params_handled:

	/* 5.  The system sends the UPDATE packet and transitions to state
	   REKEYING.  The system stores any received ESP_INFO and
	   DIFFIE_HELLMAN parameters. */
	HIP_IFEL(hip_build_param_esp_info(update_packet, keymat_index,
					  prev_spi_in, new_spi_in), -1,
		 "Building of ESP_INFO failed\n");
	HIP_IFEL(hip_build_param_seq(update_packet, update_id_out), -1,
		 "Building of SEQ failed\n");

	/* ACK the received UPDATE SEQ */
	HIP_IFEL(hip_build_param_ack(update_packet, ntohl(seq->update_id)), -1,
		 "Building of ACK failed\n");

	/** @todo hmac/signature to common functions */
	/* Add HMAC */
	HIP_IFEL(hip_build_param_hmac_contents(update_packet,
					       &entry->hip_hmac_out),
		 -1, "Building of HMAC failed\n");

	/* Add SIGNATURE */
	HIP_IFEL(entry->sign(entry->our_priv, update_packet),
		 -EINVAL, "Could not sign UPDATE. Failing\n");

	/* 5.  The system sends the UPDATE packet and transitions to state
	   REKEYING. */
	entry->update_state = HIP_UPDATE_STATE_REKEYING;

	/* Destination port of the received packet becomes the source
	   port of the UPDATE packet. */
	HIP_IFEL(entry->hadb_xmit_func->
		 hip_send_pkt(dst_ip, src_ip,
			      (entry->nat_mode ? hip_get_nat_udp_port() : 0),
			      entry->peer_udp_port, update_packet, entry, 1),
		 -ECOMM, "Sending UPDATE packet failed.\n");

 out_err:
	if (update_packet)
		HIP_FREE(update_packet);
	if (err) {
		hip_set_spi_update_status(entry, prev_spi_in, 0);
		if (new_spi_in)
			hip_hadb_delete_inbound_spi(entry, new_spi_in);
	}

#endif
	return err;
}

int hip_update_finish_rekeying(hip_common_t *msg, hip_ha_t *entry,
			       struct hip_esp_info *esp_info)
{
	int err = 0, we_are_HITg = 0, esp_transform = -1;
	int esp_transf_length = 0, auth_transf_length = 0;
	uint8_t calc_index_new;
	uint16_t kmindex_saved;
	uint16_t keymat_index;
	uint32_t new_spi_in = 0;  /* inbound IPsec SA SPI */
	uint32_t new_spi_out = 0; /* outbound IPsec SA SPI */
	uint32_t prev_spi_in = 0, prev_spi_out = 0;
	unsigned char Kn[HIP_AH_SHA_LEN];
	in6_addr_t *hits = &msg->hits, *hitr = &msg->hitr;
	struct hip_spi_in_item spi_in_data;
	struct hip_ack *ack;
	struct hip_crypto_key espkey_gl, authkey_gl;
	struct hip_crypto_key espkey_lg, authkey_lg;

	HIP_DEBUG("\n");
	ack = hip_get_param(msg, HIP_PARAM_ACK);

	HIP_DEBUG("handled ESP_INFO: Old SPI: 0x%x\n", ntohl(esp_info->old_spi));
	HIP_DEBUG("handled ESP_INFO: New SPI: 0x%x\n", ntohl(esp_info->new_spi));
	HIP_DEBUG("handled ESP_INFO: Keymat Index: %u\n",
		  ntohs(esp_info->keymat_index));

	prev_spi_out = ntohl(esp_info->old_spi);
	new_spi_out = ntohl(esp_info->new_spi) ? ntohl(esp_info->new_spi) : prev_spi_out;

	_HIP_DEBUG("new_spi_out: 0x%x\n",
		   new_spi_out);

	HIP_ASSERT(prev_spi_out != 0 && new_spi_out != 0);

	prev_spi_in = hip_update_get_prev_spi_in(entry, ntohl(ack->peer_update_id));

	/* use the new inbound IPsec SA created when rekeying started */
	HIP_IFEL(!(new_spi_in = hip_update_get_new_spi_in(
			   entry, ntohl(ack->peer_update_id))), -1,
		 "Did not find related New SPI for peer Update ID %u\n",
		 ntohl(ack->peer_update_id));
	HIP_DEBUG("prev_spi_in=0x%x new_spi_in=0x%x prev_spi_out=0x%x "\
		  "new_spi_out=0x%x\n",
		  prev_spi_in, new_spi_in, prev_spi_out, new_spi_out);

	HIP_IFEL(!(kmindex_saved = hip_update_get_spi_keymat_index(
			   entry, ntohl(ack->peer_update_id))),
		 -1, "Saved kmindex is 0\n");

	_HIP_DEBUG("saved kmindex for ESP_INFO is %u\n", kmindex_saved);

	/* 2. .. If the system did not generate new KEYMAT, it uses
	   the lowest Keymat Index of the two ESP_INFO parameters. */
	_HIP_DEBUG("entry keymat index=%u\n", entry->current_keymat_index);
	keymat_index = kmindex_saved < ntohs(esp_info->keymat_index) ?
		kmindex_saved : ntohs(esp_info->keymat_index);
	_HIP_DEBUG("lowest keymat_index=%u\n", keymat_index);

	/* 3. The system draws keys for new incoming and outgoing ESP
	   SAs, starting from the Keymat Index, and prepares new incoming
	   and outgoing ESP SAs. */
	we_are_HITg = hip_hit_is_bigger(hitr, hits);
	HIP_DEBUG("we are: HIT%c\n", we_are_HITg ? 'g' : 'l');

	esp_transform = entry->esp_transform;
	esp_transf_length = hip_enc_key_length(esp_transform);
	auth_transf_length = hip_auth_key_length_esp(esp_transform);
	_HIP_DEBUG("enckeylen=%d authkeylen=%d\n", esp_transf_length,
		   auth_transf_length);
	calc_index_new = entry->keymat_calc_index;
	memcpy(Kn, entry->current_keymat_K, HIP_AH_SHA_LEN);
	HIP_IFE(hip_update_get_sa_keys(entry, &keymat_index, &calc_index_new, Kn,
				       &espkey_gl, &authkey_gl, &espkey_lg,
				       &authkey_lg), -1);
	/** @todo update entry keymat later. */
	hip_update_entry_keymat(entry, keymat_index, calc_index_new,
				keymat_index - esp_transf_length * 2 -
				auth_transf_length * 2, Kn);

	/* XFRM API doesn't support multiple SA for one SP */
	entry->hadb_ipsec_func->hip_delete_hit_sp_pair(hits, hitr, IPPROTO_ESP, 1);

	default_ipsec_func_set.hip_delete_sa(prev_spi_out, &entry->peer_addr,
		      &entry->our_addr, AF_INET6,
		      (entry->nat_mode ? hip_get_nat_udp_port() : 0),
		      entry->peer_udp_port);
	default_ipsec_func_set.hip_delete_sa(prev_spi_in, &entry->our_addr,
		      &entry->peer_addr, AF_INET6, entry->peer_udp_port,
		      (entry->nat_mode ? hip_get_nat_udp_port() : 0));

	/* SP and SA are always added, not updated, due to the xfrm api limitation */
	HIP_IFEL(entry->hadb_ipsec_func->hip_setup_hit_sp_pair(hits, hitr,
				       &entry->peer_addr, &entry->our_addr,
				       IPPROTO_ESP, 1, 0), -1,
		 "Setting up SP pair failed\n");

	/* set up new outbound IPsec SA */
	HIP_DEBUG("Setting up new outbound SA, SPI=0x%x\n", new_spi_out);
	/** @todo Currently NULLing the stateless info. Send port info through
	    entry parameter --Abi */
	entry->local_udp_port = entry->nat_mode ? hip_get_nat_udp_port() : 0;

	err = entry->hadb_ipsec_func->hip_add_sa(&entry->peer_addr, &entry->our_addr, hits,
			 hitr,  &new_spi_in, esp_transform,
			 (we_are_HITg ? &espkey_lg : &espkey_gl),
			 (we_are_HITg ? &authkey_lg : &authkey_gl),
			 1, HIP_SPI_DIRECTION_IN, 0, entry);

	//"Setting up new outbound IPsec SA failed\n");
	HIP_DEBUG("New outbound SA created with SPI=0x%x\n", new_spi_out);
	HIP_DEBUG("Setting up new inbound SA, SPI=0x%x\n", new_spi_in);

	err = entry->hadb_ipsec_func->hip_add_sa(&entry->our_addr, &entry->peer_addr, hitr,
			 hits, &new_spi_out, esp_transform,
			 (we_are_HITg ? &espkey_gl : &espkey_lg),
			 (we_are_HITg ? &authkey_gl : &authkey_lg),
			 1, HIP_SPI_DIRECTION_OUT, 0, entry);

	HIP_DEBUG("err=%d\n", err);
	if (err)
		HIP_DEBUG("Setting up new inbound IPsec SA failed\n");

	HIP_DEBUG("New inbound SA created with SPI=0x%x\n", new_spi_in);

	if (prev_spi_in == new_spi_in) {
		memset(&spi_in_data, 0, sizeof(struct hip_spi_in_item));
		spi_in_data.spi = new_spi_in;
		/* Already set? */
		spi_in_data.ifindex = hip_hadb_get_spi_ifindex(entry, prev_spi_in);
		HIP_IFE(hip_hadb_add_spi(entry, HIP_SPI_DIRECTION_IN, &spi_in_data),
			-1);
	} else
		_HIP_DEBUG("Old SPI <> New SPI, not adding a new inbound SA\n");

	/* Activate the new inbound and outbound SAs */
	//hip_finalize_sa(hitr, new_spi_in);
	//hip_finalize_sa(hits, new_spi_out);

	hip_update_switch_spi_in(entry, prev_spi_in);
	/* temporary fix */
	hip_update_set_new_spi_out(entry, prev_spi_out, new_spi_out);
	hip_update_switch_spi_out(entry, prev_spi_out);

	hip_set_spi_update_status(entry, new_spi_in, 0);
	hip_update_clear_status(entry, new_spi_in);

	// if (is not mm update) ?
	hip_hadb_set_default_out_addr(
		entry, hip_hadb_get_spi_list(entry, new_spi_out), NULL);

	/* 4. The system cancels any timers protecting the UPDATE and
	   transitions to ESTABLISHED. */
	entry->state = HIP_STATE_ESTABLISHED;

	HIP_DEBUG("Went back to ESTABLISHED state\n");

	/* delete old SAs */
	if (prev_spi_out != new_spi_out) {
		HIP_DEBUG("REMOVING OLD OUTBOUND IPsec SA, SPI=0x%x\n", prev_spi_out);
		/* SA is bounded to IP addresses! */
		//default_ipsec_func_set.hip_delete_sa(prev_spi_out, hits, hitr, AF_INET6);
		HIP_DEBUG("TODO: set new spi to 0\n");
		_HIP_DEBUG("delete_sa out retval=%d\n", err);
		err = 0;
	} else
		HIP_DEBUG("prev SPI_out = new SPI_out, not deleting the outbound "\
			  "SA\n");

	if (prev_spi_in != new_spi_in) {
		HIP_DEBUG("REMOVING OLD INBOUND IPsec SA, SPI=0x%x\n", prev_spi_in);
		/* SA is bounded to IP addresses! */
		/////default_ipsec_func_set.hip_delete_sa(prev_spi_in, hitr, hits, AF_INET6);
		/* remove old HIT-SPI mapping and add a new mapping */

		/* actually should change hip_hadb_delete_inbound_spi
		 * somehow, but we do this or else delete_inbound_spi
		 * would delete both old and new SPIs */
		//hip_hadb_remove_hs(prev_spi_in);
		/*err = hip_hadb_insert_state_spi_list(&entry->hit_peer,
		  &entry->hit_our,
		  new_spi_in);
		  if (err == -EEXIST) {
		  HIP_DEBUG("HIT-SPI mapping already exists, hmm ..\n");
		  err = 0;
		  } else if (err) {
		  HIP_ERROR("Could not add a HIT-SPI mapping for SPI 0x%x (err=%d)\n",
		  new_spi_in, err);
		  }*/
	} else
		_HIP_DEBUG("prev SPI_in = new SPI_in, not deleting the inbound SA\n");

	/* start verifying addresses */
	HIP_DEBUG("start verifying addresses for new spi 0x%x\n", new_spi_out);
	err = entry->hadb_update_func->hip_update_send_addr_verify(
		entry, msg, NULL, new_spi_out);
	if (err)
		HIP_DEBUG("address verification had errors, err=%d\n", err);
	err = 0;

 out_err:
	HIP_DEBUG("end, err=%d\n", err);
	return err;
}

int hip_update_do_finish_rekey(hip_ha_t *entry, struct hip_spi_in_item *item,
			       void *_msg)
{
	hip_common_t *msg = _msg;
	int err = 0;

	_HIP_DEBUG("test item: spi_in=0x%x seq=%u updflags=0x%x\n",
		   item->spi, item->seq_update_id, item->update_state_flags);

	if (item->update_state_flags != 0x3)
		goto out_err;

	HIP_IFEL(hip_update_finish_rekeying(
			 msg, entry, &item->stored_received_esp_info), -1,
		 "Finish rekeying failed\n");

 out_err:

	HIP_DEBUG("update_finish handling ret err=%d\n", err);
	return err;
}

int hip_handle_update_rekeying(hip_ha_t *entry, hip_common_t *msg,
			       in6_addr_t *src_ip)
{
	int err = 0;
	uint16_t mask = 0;
	in6_addr_t *hits = &msg->hits, *hitr = &msg->hitr;
	in6_addr_t daddr;
	hip_common_t *update_packet = NULL;
	struct hip_esp_info *esp_info = NULL;
	struct hip_seq *seq = NULL;
	struct hip_ack *ack = NULL;
	//u8 signature[HIP_RSA_SIGNATURE_LEN]; /* RSA sig > DSA sig */

	/* 8.11.2  Processing an UPDATE packet in state REKEYING */

	HIP_DEBUG("\n");

	seq = hip_get_param(msg, HIP_PARAM_SEQ);
	esp_info = hip_get_param(msg, HIP_PARAM_ESP_INFO);
	ack = hip_get_param(msg, HIP_PARAM_ACK);

	if (seq && esp_info) {
		/* 1. If the packet contains a SEQ and ESP_INFO parameters, then the
		   system generates a new UPDATE packet with an ACK of the peer's
		   Update ID as received in the SEQ parameter. .. */
		HIP_IFE(!(update_packet = hip_msg_alloc()), -ENOMEM);
		entry->hadb_misc_func->hip_build_network_hdr(
			update_packet, HIP_UPDATE, mask, hitr, hits);
		HIP_IFEL(hip_build_param_ack(update_packet, ntohl(seq->update_id)),
			 -1, "Building of ACK param failed\n");
	}

	if (esp_info && ack) { /* kludge */
		uint32_t s = hip_update_get_prev_spi_in(
			entry, ntohl(ack->peer_update_id));
		hip_update_set_status(entry, s, 0x4, 0, 0, esp_info, 0);
	}
	/* .. Additionally, if the UPDATE packet contained an ACK of the
	   outstanding Update ID, or if the ACK of the UPDATE packet that
	   contained the ESP_INFO has already been received, the system stores
	   the received ESP_INFO and (optional) DIFFIE_HELLMAN parameters and
	   finishes the rekeying procedure as described in Section
	   8.11.3. If the ACK of the outstanding Update ID has not been
	   received, stay in state REKEYING after storing the recived ESP_INFO
	   and (optional) DIFFIE_HELLMAN. */

	if (ack) /* breaks if packet has no ack but esp_info exists ? */
		hip_update_handle_ack(entry, ack, esp_info ? 1 : 0);
	/* if (esp_info)
	   hip_update_handle_esp_info(entry, puid); kludge */

	/* finish SAs if we have received ACK and ESP_INFO */
	HIP_IFEL(hip_update_for_each_local_addr(hip_update_do_finish_rekey,
						entry, msg),
		 -1, "Rekeying failure\n");

	HIP_IFEL(!update_packet, 0, "UPDATE packet NULL\n");

	/* Send ACK */

	/** @todo hmac/signature to common functions */
	/* Add HMAC */
	HIP_IFEL(hip_build_param_hmac_contents(
			 update_packet, &entry->hip_hmac_out), -1,
		 "Building of HMAC failed\n");

	/* Add SIGNATURE */
	HIP_IFEL(entry->sign(entry->our_priv, update_packet), -EINVAL,
		 "Could not sign UPDATE. Failing\n");
	HIP_IFEL(hip_hadb_get_peer_addr(entry, &daddr), -1,
		 "Failed to get peer address\n");

	HIP_IFEL(entry->hadb_xmit_func->
		 hip_send_pkt(&entry->our_addr, &daddr,
			      (entry->nat_mode ? hip_get_nat_udp_port() : 0),
			      entry->peer_udp_port,
			      update_packet, entry, 1),
		 -ECOMM, "Sending UPDATE packet failed.\n");

 out_err:
	/* if (err)
	   TODO: REMOVE IPSEC SAs
	   move to state = ?
	*/
	if (update_packet)
		HIP_FREE(update_packet);
	HIP_DEBUG("end, err=%d\n", err);
	return err;
}

int hip_build_verification_pkt(hip_ha_t *entry, hip_common_t *update_packet,
			       struct hip_peer_addr_list_item *addr,
			       in6_addr_t *hits, in6_addr_t *hitr)
{
	int err = 0;
	uint32_t esp_info_old_spi = 0, esp_info_new_spi = 0;
	uint16_t mask = 0;
	HIP_DEBUG("building verification packet\n");
	hip_msg_init(update_packet);
	entry->hadb_misc_func->hip_build_network_hdr(
		update_packet, HIP_UPDATE, mask, hitr, hits);
	entry->update_id_out++;
	addr->seq_update_id = entry->update_id_out;

	_HIP_DEBUG("outgoing UPDATE ID for LOCATOR addr check=%u\n",
		   addr->seq_update_id);

	/* Reply with UPDATE(ESP_INFO, SEQ, ACK, ECHO_REQUEST) */

	/* ESP_INFO */
	esp_info_old_spi = hip_hadb_get_latest_inbound_spi(entry);
	esp_info_new_spi = esp_info_old_spi;
	HIP_IFEL(hip_build_param_esp_info(update_packet,
					  entry->current_keymat_index,
					  esp_info_old_spi,
					  esp_info_new_spi),
		 -1, "Building of ESP_INFO param failed\n");
	/* @todo Handle overflow if (!update_id_out) */
	/* Add SEQ */
	HIP_IFEBL2(hip_build_param_seq(update_packet,
				       addr->seq_update_id), -1,
		   return , "Building of SEQ failed\n");

	/* TODO: NEED TO ADD ACK */
	HIP_IFEL(hip_build_param_ack(update_packet, ntohl(addr->seq_update_id)),
		 -1, "Building of ACK failed\n");

	/* Add HMAC */
	HIP_IFEBL2(hip_build_param_hmac_contents(update_packet,
						 &entry->hip_hmac_out),
		   -1, return , "Building of HMAC failed\n");
	/* Add SIGNATURE */
	HIP_IFEBL2(entry->sign(entry->our_priv, update_packet),
		   -EINVAL, return , "Could not sign UPDATE\n");
	get_random_bytes(addr->echo_data, sizeof(addr->echo_data));

	/* Add ECHO_REQUEST */
	HIP_HEXDUMP("ECHO_REQUEST in LOCATOR addr check",
		    addr->echo_data, sizeof(addr->echo_data));
	HIP_IFEBL2(hip_build_param_echo(update_packet, addr->echo_data,
					sizeof(addr->echo_data), 0, 1),
		   -1, return , "Building of ECHO_REQUEST failed\n");
	HIP_DEBUG("sending addr verify pkt\n");

 out_err:
	if (update_packet && err)
		HIP_FREE(update_packet);
	HIP_DEBUG("end, err=%d\n", err);
	return err;


}

int hip_update_send_addr_verify_packet(hip_ha_t *entry,
				       struct hip_peer_addr_list_item *addr,
				       struct hip_spi_out_item *spi_out,
				       void *saddr)
{
	in6_addr_t *src_ip = saddr;
	/** @todo Make this timer based:
	 * 	 If its been too long before active addresses were verfied,
	 * 	 	verify them as well
	 * 	 else
	 * 	 	verify only unverified addresses
	 */
//modify by sanntu when ice is choosen, not update message is needed
	if(entry->nat_control == 0)
		return hip_update_send_addr_verify_packet_all(entry, addr, spi_out,
						      src_ip, 0);
	else return 0;
//end modify
}

int hip_update_send_addr_verify_packet_all(hip_ha_t *entry,
					   struct hip_peer_addr_list_item *addr,
					   struct hip_spi_out_item *spi_out,
					   in6_addr_t *src_ip,
					   int verify_active_addresses)
{
	int err = 0;
	hip_common_t *update_packet = NULL;
	in6_addr_t *hits = &entry->hit_our, *hitr = &entry->hit_peer;

	HIP_DEBUG_HIT("new addr to check", &addr->address);
	HIP_DEBUG("address state=%d\n", addr->address_state);

	if (addr->address_state == PEER_ADDR_STATE_DEPRECATED) {
		HIP_DEBUG("addr state is DEPRECATED, not verifying\n");
		goto out_err;
	}

	if ((addr->address_state == PEER_ADDR_STATE_ACTIVE)){
		if(verify_active_addresses){
			HIP_DEBUG("Verifying already active address. Setting as "\
				  "unverified\n");
			addr->address_state = PEER_ADDR_STATE_UNVERIFIED;
			if (addr->is_preferred) {
				HIP_DEBUG("TEST (maybe should not do this yet?): setting "\
					  "already active address and set as preferred to "\
					  "default addr\n");
				/** @todo Is this the correct function? -Bagri */
				hip_hadb_set_default_out_addr(
					entry, spi_out, &addr->address);
			}
		}
		else
			goto out_err;
	}

	HIP_IFEL(!(update_packet = hip_msg_alloc()), -ENOMEM,
		 "Update_packet alloc failed\n");

	HIP_IFEL(hip_build_verification_pkt(entry, update_packet, addr, hits,
					    hitr),
		 -1, "Building Verification Packet failed\n");

	HIP_IFEL(entry->hadb_xmit_func->
		 hip_send_pkt(src_ip, &addr->address,
			      (entry->nat_mode ? hip_get_nat_udp_port() : 0),
			      entry->peer_udp_port, update_packet, entry, 1),
		 -ECOMM, "Sending UPDATE packet failed.\n");

 out_err:
	return err;
}

int hip_update_send_addr_verify(hip_ha_t *entry, hip_common_t *msg,
				in6_addr_t *src_ip, uint32_t spi)
{
	int err = 0;
	struct hip_spi_out_item *spi_out;
	uint16_t mask = 0;

	HIP_DEBUG("SPI=0x%x\n", spi);

	HIP_IFEL(!(spi_out = hip_hadb_get_spi_list(entry, spi)), -1,
		 "SPI 0x%x not in SPI list\n");

	/** @todo Compiler warning; warning: passing argument 1 of
	    'hip_update_for_each_peer_addr' from incompatible pointer type. */
	HIP_IFEL(hip_update_for_each_peer_addr(hip_update_send_addr_verify_packet,
					       entry, spi_out, src_ip), -1,
		 "Sending addr verify failed\n");

 out_err:
	HIP_DEBUG("end, err=%d\n", err);
	return err;
}

int hip_update_find_address_match(hip_ha_t *entry,
				  struct hip_locator_info_addr_item *item,
				  void *opaque)
{
	in6_addr_t *addr = (in6_addr_t *) opaque;

	HIP_DEBUG_IN6ADDR("addr1", addr);
	HIP_DEBUG_IN6ADDR("addr2", &item->address);

	return !ipv6_addr_cmp(addr, &item->address);
}

int hip_update_check_simple_nat(in6_addr_t *peer_ip,
				struct hip_locator *locator)
{
	int err = 0, found;
	struct hip_locator_info_addr_item *item;

	found = hip_for_each_locator_addr_item(hip_update_find_address_match,
					       NULL, locator, peer_ip);
	HIP_IFEL(found, 0, "No address translation\n");

	/** @todo Should APPEND the address to locator. */

	HIP_IFEL(!(item = hip_get_locator_first_addr_item(locator)), -1,
		 "No addresses in locator\n");
	ipv6_addr_copy(&item->address, peer_ip);
	HIP_DEBUG("Assuming NATted peer, overwrote first locator\n");

 out_err:

	return err;
}

int hip_handle_update_plain_locator(hip_ha_t *entry, hip_common_t *msg,
				    in6_addr_t *src_ip,
				    in6_addr_t *dst_ip,
				    struct hip_esp_info *esp_info,
				    struct hip_seq *seq)
{
	int err = 0;
	uint16_t mask = 0;
	in6_addr_t *hits = &msg->hits, *hitr = &msg->hitr;
	hip_common_t *update_packet = NULL;
	struct hip_locator *locator;
	struct hip_peer_addr_list_item *list_item;
	u32 spi_in;
	u32 spi_out = ntohl(esp_info->new_spi);

	HIP_DEBUG("\n");

	locator = hip_get_param(msg, HIP_PARAM_LOCATOR);
	HIP_IFEL(locator == NULL, -1, "No locator!\n");
	HIP_IFEL(esp_info == NULL, -1, "No esp_info!\n");

	/* return value currently ignored, no need to abort on error? */
	/** @todo We should ADD the locator, not overwrite. */
	if (entry->nat_mode)
		hip_update_check_simple_nat(src_ip, locator);

	/* remove unused addresses from peer addr list */
	list_item = malloc(sizeof(struct hip_peer_addr_list_item));
	if (!list_item)
		goto out_err;
	ipv6_addr_copy(&list_item->address, &entry->peer_addr);
	HIP_DEBUG_HIT("Checking if preferred address was in locator",
		      &list_item->address);
	if (!hip_update_locator_contains_item(locator, list_item)) {
		HIP_DEBUG("Preferred address was not in locator, so changing it "\
			  "and removing SAs\n");
		spi_in = hip_hadb_get_latest_inbound_spi(entry);
		default_ipsec_func_set.hip_delete_sa(spi_in, &entry->our_addr,
			      &entry->peer_addr, AF_INET6,
			      (entry->nat_mode ? hip_get_nat_udp_port() : 0),
			      (int)entry->peer_udp_port);
		default_ipsec_func_set.hip_delete_sa(entry->default_spi_out, &entry->peer_addr,
			      &entry->our_addr, AF_INET6,
			      (entry->nat_mode ? hip_get_nat_udp_port() : 0),
			      (int)entry->peer_udp_port);
		ipv6_addr_copy(&entry->peer_addr, src_ip);
	}

	if (!hip_hadb_get_spi_list(entry, spi_out)) {
		struct hip_spi_out_item spi_out_data;

		HIP_DEBUG("peer has a new SA, create a new outbound SA\n");
		memset(&spi_out_data, 0, sizeof(struct hip_spi_out_item));
		spi_out_data.spi = spi_out;
		spi_out_data.seq_update_id = ntohl(seq->update_id);
		HIP_IFE(hip_hadb_add_spi(entry, HIP_SPI_DIRECTION_OUT,
					 &spi_out_data), -1);
		HIP_DEBUG("added SPI=0x%x to list of outbound SAs (SA not created "\
			  "yet)\n", spi_out);
	}

	HIP_IFEL(hip_handle_locator_parameter(entry, locator, esp_info),
		 -1, "hip_handle_locator_parameter failed\n");

 out_err:
	if (update_packet)
		HIP_FREE(update_packet);
	if (list_item)
		HIP_FREE(list_item);
	HIP_DEBUG("end, err=%d\n", err);
	return err;
}

int set_address_state(hip_ha_t *entry, in6_addr_t *src_ip)
{
	int err = 0;
	/* struct hip_spi_in_item *spi_in = NULL;
	   spi_in = hip_hadb_get_spi_in_list(entry, esp_info_old_spi);*/
	// For setting status of src_addresses to ACTIVE after echo req is obtained
	return err;
}

int hip_handle_update_addr_verify(hip_ha_t *entry, hip_common_t *msg,
				  in6_addr_t *src_ip, in6_addr_t *dst_ip)
{
	int err = 0;
	uint16_t mask = 0;
	hip_common_t *update_packet = NULL;
	in6_addr_t *hits = &msg->hits, *hitr = &msg->hitr;
	struct hip_seq *seq = NULL;
	struct hip_echo_request *echo = NULL;

	HIP_DEBUG("\n");

	/* Assume already locked entry */
	HIP_IFEL(!(echo = hip_get_param(msg, HIP_PARAM_ECHO_REQUEST)), -1,
		 "ECHO not found\n");
	HIP_IFEL(!(seq = hip_get_param(msg, HIP_PARAM_SEQ)), -1,
		 "SEQ not found\n");
	HIP_IFEL(!(update_packet = hip_msg_alloc()), -ENOMEM,
		 "Out of memory\n");

	entry->hadb_misc_func->hip_build_network_hdr(
		update_packet, HIP_UPDATE, mask, hitr, hits);

	/* reply with UPDATE(ACK, ECHO_RESPONSE) */
	HIP_IFEL(hip_build_param_ack(update_packet, ntohl(seq->update_id)), -1,
		 "Building of ACK failed\n");

	/* Add HMAC */
	HIP_IFEL(hip_build_param_hmac_contents(
			 update_packet, &entry->hip_hmac_out), -1,
		 "Building of HMAC failed\n");

	/* Add SIGNATURE */
	HIP_IFEL(entry->sign(entry->our_priv, update_packet), -EINVAL,
		 "Could not sign UPDATE. Failing\n");

	/* ECHO_RESPONSE (no sign) */
	HIP_DEBUG("echo opaque data len=%d\n",
		  hip_get_param_contents_len(echo));

	HIP_HEXDUMP("ECHO_REQUEST in LOCATOR addr check",
		    (void *)echo +
		    sizeof(struct hip_tlv_common),
		    hip_get_param_contents_len(echo));

	HIP_IFEL(hip_build_param_echo(update_packet,
				      (void *)echo +
				      sizeof(struct hip_tlv_common),
				      hip_get_param_contents_len(echo), 0, 0),
		 -1, "Building of ECHO_RESPONSE failed\n");

	HIP_DEBUG("Sending ECHO RESPONSE/UPDATE packet (address check).\n");
	HIP_IFEL(entry->hadb_xmit_func->
		 hip_send_pkt(dst_ip, src_ip,
			      (entry->nat_mode ? hip_get_nat_udp_port() : 0),
			      entry->peer_udp_port, update_packet, entry, 0),
		 -ECOMM, "Sending UPDATE packet failed.\n");

	HIP_IFEL(set_address_state(entry, src_ip),
		 -1, "Setting Own address status to ACTIVE failed\n");

	entry->update_state = 0; /* No retransmissions */

 out_err:
	if (update_packet)
		HIP_FREE(update_packet);
	HIP_DEBUG("end, err=%d\n", err);
	return err;
}

int hip_handle_update_seq(hip_ha_t *entry, hip_common_t *msg)
{
	int err = 0;
	uint32_t pkt_update_id = 0; /* UPDATE ID in packet */
	uint32_t update_id_in = 0;  /* stored incoming UPDATE ID */
	int is_retransmission = 0;
	struct hip_seq *seq = NULL;
	struct hip_hmac *hmac = NULL;
	struct hip_dh_fixed *dh;

	seq = hip_get_param(msg, HIP_PARAM_SEQ);
	pkt_update_id = ntohl(seq->update_id);
	HIP_DEBUG("SEQ: UPDATE ID: %u\n", pkt_update_id);

	update_id_in = entry->update_id_in;
	_HIP_DEBUG("previous incoming update id=%u\n", update_id_in);

	/* 1. If the SEQ parameter is present, and the Update ID in the
	   received SEQ is smaller than the stored Update ID for the host,
	   the packet MUST BE dropped. */
	if (pkt_update_id < update_id_in) {
		HIP_DEBUG("SEQ param present and received UPDATE ID (%u) < stored "\
			  "incoming UPDATE ID (%u). Dropping\n",
			  pkt_update_id, update_id_in);
		err = -EINVAL;
		goto out_err;
	} else if (pkt_update_id == update_id_in) {
		/* 2. If the SEQ parameter is present, and the Update ID in the
		   received SEQ is equal to the stored Update ID for the host, the
		   packet is treated as a retransmission. */
		is_retransmission = 1;
		HIP_DEBUG("Retransmitted UPDATE packet (?), continuing\n");
		/** @todo Ignore this packet or process anyway? */

	}

	hmac = hip_get_param(msg, HIP_PARAM_HMAC);
	HIP_IFEL(hmac == NULL, -1, "HMAC not found. Dropping packet\n");

	/*
	 * 3. The system MUST verify the HMAC in the UPDATE packet.
	 * If the verification fails, the packet MUST be dropped.
	 * **Moved to receive_update due to commonality with ack processing**
	 *
	 * 4. The system MAY verify the SIGNATURE in the UPDATE
	 * packet. If the verification fails, the packet SHOULD be
	 * dropped and an error message logged.
	 * **Moved to receive_update due to commonality with ack processing**
	 */

	/* 5.  If a new SEQ parameter is being processed,
	   the system MUST record the Update ID in the
	   received SEQ parameter, for replay protection. */
	if (seq && !is_retransmission) {
		entry->update_id_in = pkt_update_id;
		_HIP_DEBUG("Stored peer's incoming UPDATE ID %u\n", pkt_update_id);
	}
 out_err:
	if (err)
		HIP_ERROR("SEQUENCE handler failed, err=%d\n", err);

	return err;


}

int hip_set_rekeying_state(hip_ha_t *entry,
			   struct hip_esp_info *esp_info)
{
	int err = 0;
	uint32_t old_spi, new_spi;

	old_spi = esp_info->old_spi;
	new_spi = esp_info->new_spi;

	if(hip_update_exists_spi(entry, ntohl(old_spi),
				 HIP_SPI_DIRECTION_OUT, 0) ||
	   old_spi == 0){
		/* old SPI is the existing SPI or is zero*/
		if(old_spi == new_spi)
			/* mm-04 5.3 1. old SPI is equal to new SPI */
			entry->update_state = 0; //no rekeying
		/* FFT: Do we need a sanity check that both old_spi and new_spi cant
		   be zero. */
		else if(new_spi != 0){
			/* mm-04 5.3 2. Old SPI is existing SPI and new SPI is non-zero
			   3. Old SPI is zero and new SPI is non-zero. */
			entry->update_state = HIP_UPDATE_STATE_REKEYING;
		}
		else {
			/* mm-04 5.3 4. Old SPI is existing, new SPI is zero */
			entry->update_state = HIP_UPDATE_STATE_DEPRECATING;
		}
	}
	return entry->update_state;
}

int hip_handle_esp_info(hip_common_t *msg, hip_ha_t *entry)
{
	int err = 0, keying_state = 0;
	struct hip_esp_info *esp_info;
	uint16_t keymat_index = 0;
	struct hip_dh_fixed *dh;

	esp_info = hip_get_param(msg, HIP_PARAM_ESP_INFO);
	keymat_index = ntohs(esp_info->keymat_index);

	keying_state = hip_set_rekeying_state(entry, esp_info);

	switch(keying_state){
	case HIP_UPDATE_STATE_REKEYING:
		/** @todo: rekeying stuff goes here */
		break;
	case HIP_UPDATE_STATE_DEPRECATING:
		break;
	default:
		// No rekeying
		return 0;
	}

	/* esp-02 6.9 1. If the received UPDATE contains a
	 * Diffie-Hellman parameter, the received Keymat
	 * Index MUST be zero. If this test fails, the packet
	 *  SHOULD be dropped and the system SHOULD log an
	 *  error message. */

	dh = hip_get_param(msg, HIP_PARAM_DIFFIE_HELLMAN);
	if (dh) {
		HIP_DEBUG("packet contains DH\n");
		HIP_IFEL(!esp_info, -1, "Packet contains DH but not ESP_INFO\n");
		HIP_IFEL(keymat_index != 0, -EINVAL,
			 "UPDATE contains Diffie-Hellman parameter with non-zero"
			 "keymat value %u in ESP_INFO. Dropping\n", keymat_index);
	}
	/* esp-02 6.9 2. if no outstanding request, process as in sec 6.9.1 */

	/** @todo Check for outstanding rekeying request. */

	/* esp-02 6.9 3. If there is an outstanding rekeying request,
	 * UPDATE must be acked, save ESP_INFO, DH params, continue
	 * processing as stated in 6.10 */
 out_err:
	if(err)
		HIP_DEBUG("Error while processing Rekeying for update packet err=%d",
			  err);
	return err;
}

#ifdef CONFIG_HIP_ESCROW
int hip_handle_escrow_parameter(hip_ha_t * entry, struct hip_keys * keys)
{
	int err = 0;
	int accept = 0;
	uint32_t spi, spi_old;
	uint16_t op, len, alg;
	HIP_KEA * kea = NULL;
	HIP_KEA_EP * ep = NULL;
	in6_addr_t * hit, * peer_hit, * ip;

	HIP_IFEL(!(kea = hip_kea_find(&entry->hit_peer)), -1,
		 "No KEA found: Could not add escrow endpoint info");

	hit = (in6_addr_t *)&keys->hit;
	peer_hit = (in6_addr_t *)&keys->peer_hit;
	ip = (in6_addr_t *)&keys->address;

	HIP_DEBUG_HIT("handle escrow param hit:", hit);

	op = ntohs(keys->operation);
	spi = ntohl(keys->spi);
	spi_old = ntohl(keys->spi_old);
	len = ntohs(keys->key_len);
	alg = ntohs(keys->alg_id);

	switch (op) {

	case HIP_ESCROW_OPERATION_ADD:
		HIP_IFEL(!(ep = hip_kea_ep_create(hit, peer_hit, ip, alg,
						  spi, len, &keys->enc)), -1,
			 "Error creating kea endpoint");
		HIP_IFEBL(hip_kea_add_endpoint(kea, ep), -1, hip_kea_put_ep(ep),
			  "Error while adding endpoint");
		break;

	case HIP_ESCROW_OPERATION_MODIFY:
		HIP_IFEL(!(ep = hip_kea_ep_find(ip, spi_old)), -1,
			 "Could not find endpoint to be modified");
		hip_kea_remove_endpoint(ep);
		HIP_IFEL(!(ep = hip_kea_ep_create(hit, peer_hit, ip, alg,
						  spi, len, &keys->enc)), -1,
			 "Error creating kea endpoint");
		HIP_IFEBL(hip_kea_add_endpoint(kea, ep), -1, hip_kea_put_ep(ep),
			  "Error while adding endpoint");
		break;

	case HIP_ESCROW_OPERATION_DELETE:
		HIP_IFEL(!(ep = hip_kea_ep_find(ip, spi_old)), -1,
			 "Could not find endpoint to be deleted");
		hip_kea_remove_endpoint(ep);
		break;

	default:
		HIP_ERROR("Unknown operation type in escrow parameter %d",
			  op);
		accept = -1;
	}
	/** @todo a better place for this? If firewall is used, the received
	    information should be delivered to it. */
	if (accept == 0) {
		if (hip_firewall_is_alive()) {
			HIP_DEBUG("Firewall alive!\n");
			if (hip_firewall_add_escrow_data(entry, hit, peer_hit, keys))
				HIP_DEBUG("Sent data to firewall\n");
		}
	}

 out_err:
	if (kea)
		hip_keadb_put_entry(kea);
	if (err)
		HIP_DEBUG("Error while handlling escrow parameter");
	return err;
}
#endif //CONFIG_HIP_ESCROW

int hip_handle_encrypted(hip_ha_t *entry, struct hip_tlv_common *enc)
{
	int err = 0;
	int param_type;
	uint16_t crypto_len;
	char *tmp_enc = NULL;
	unsigned char *iv;
	struct hip_tlv_common * enc_param = NULL;

	HIP_DEBUG("hip_handle_encrypted\n");

	HIP_IFEL(!(tmp_enc = HIP_MALLOC(hip_get_param_total_len(enc),
					GFP_KERNEL)), -ENOMEM,
		 "No memory for temporary parameter\n");

	memcpy(tmp_enc, enc, hip_get_param_total_len(enc));

	/* Decrypt ENCRYPTED field*/
	_HIP_HEXDUMP("Recv. Key", &entry->hip_enc_in.key, 24);

	switch (entry->hip_transform) {
	case HIP_HIP_AES_SHA1:
		enc_param = (struct hip_tlv_common *)
			(tmp_enc + sizeof(struct hip_encrypted_aes_sha1));
		iv = ((struct hip_encrypted_aes_sha1 *) tmp_enc)->iv;
		/* 4 = reserved, 16 = iv */
		crypto_len = hip_get_param_contents_len(enc) - 4 - 16;
		HIP_DEBUG("aes crypto len: %d\n", crypto_len);
		break;
	case HIP_HIP_3DES_SHA1:
		enc_param = (struct hip_tlv_common *)
			(tmp_enc + sizeof(struct hip_encrypted_3des_sha1));
		iv = ((struct hip_encrypted_3des_sha1 *) tmp_enc)->iv;
		/* 4 = reserved, 8 = iv */
		crypto_len = hip_get_param_contents_len(enc) - 4 - 8;
		break;
	case HIP_HIP_NULL_SHA1:
		enc_param = (struct hip_tlv_common *)
			(tmp_enc + sizeof(struct hip_encrypted_null_sha1));
		iv = NULL;
		/* 4 = reserved */
		crypto_len = hip_get_param_contents_len(enc) - 4;
		break;
	default:
		HIP_IFEL(1, -EINVAL, "Unknown HIP transform: %d\n",
			 entry->hip_transform);
	}

	HIP_DEBUG("Crypto encrypted\n");
	_HIP_HEXDUMP("IV: ", iv, 16); /* Note: iv can be NULL */

	HIP_IFEL(hip_crypto_encrypted(enc_param, iv, entry->hip_transform,
				      crypto_len, &entry->hip_enc_in.key,
				      HIP_DIRECTION_DECRYPT), -EINVAL,
		 "Decryption of encrypted parameter failed\n");

	param_type = hip_get_param_type(enc_param);

	/* Handling contents */
	switch (param_type) {
	case HIP_PARAM_KEYS:
#ifdef CONFIG_HIP_ESCROW
		HIP_IFEL(hip_handle_escrow_parameter(
				 entry, (struct hip_keys *)enc_param), -1,
			 "Error while handling hip_keys parameter\n");
#endif
		break;
	default:
		HIP_IFEL(1, -EINVAL, "Unknown update paramer type in encrypted %d\n",
			 param_type);
	}

 out_err:
	if (err)
		HIP_DEBUG("Error while handling encrypted parameter\n");
	if (tmp_enc)
		HIP_FREE(tmp_enc);
	return err;
}

int hip_update_peer_preferred_address(hip_ha_t *entry,
				      struct hip_peer_addr_list_item *addr,
				      uint32_t spi_in)
{
	int err = 0, i = 0;
	struct hip_spi_in_item *item, *tmp;
	hip_list_t *item_nd = NULL, *tmp_nd = NULL;
	struct netdev_address *n;
	in6_addr_t local_addr;

	HIP_DEBUG("Checking spi setting 0x%x\n",spi_in);

	HIP_DEBUG_HIT("hit our", &entry->hit_our);
	HIP_DEBUG_HIT("hit peer", &entry->hit_peer);
	HIP_DEBUG_IN6ADDR("local", &entry->our_addr);
	HIP_DEBUG_IN6ADDR("peer", &addr->address);

	/* spi_in = hip_get_spi_to_update_in_established(
	   entry, &entry->our_addr); */
	HIP_IFEL(spi_in == 0, -1, "No inbound SPI found for daddr\n");

	if (IN6_IS_ADDR_V4MAPPED(&entry->our_addr)
	    != IN6_IS_ADDR_V4MAPPED(&addr->address)) {
		HIP_DEBUG("AF difference in addrs, checking if possible to choose "\
			  "same AF\n");
		list_for_each_safe(item_nd, tmp_nd, addresses, i) {
			n = list_entry(item_nd);
			if (hip_sockaddr_is_v6_mapped(&n->addr)
			    == IN6_IS_ADDR_V4MAPPED(&addr->address) & 
			    (ipv6_addr_is_teredo(hip_cast_sa_addr(&n->addr)) == 
			     ipv6_addr_is_teredo(&addr->address))) {
				HIP_DEBUG("Found addr with same AF\n");
				memset(&local_addr, 0, sizeof(in6_addr_t));
				memcpy(&local_addr, hip_cast_sa_addr(&n->addr),
				       sizeof(in6_addr_t));
				HIP_DEBUG_HIT("Using addr for SA", &local_addr);
				break;
			}
		}
	} else {
		/* same AF as in addr, use &entry->our_addr */
		memset(&local_addr, 0, sizeof(in6_addr_t));
		memcpy(&local_addr, &entry->our_addr, sizeof(in6_addr_t));
	}

	/** @todo Enabling 1s makes hard handovers work, but softhandovers fail. */
#if 1
	entry->hadb_ipsec_func->hip_delete_hit_sp_pair(&entry->hit_our,
                                                       &entry->hit_peer, IPPROTO_ESP, 1);

	default_ipsec_func_set.hip_delete_sa(entry->default_spi_out, &addr->address, &local_addr,
		      AF_INET6, (entry->nat_mode ? hip_get_nat_udp_port() : 0),
		      (int)entry->peer_udp_port);
#endif

#if 1
	entry->hadb_ipsec_func->hip_delete_hit_sp_pair(&entry->hit_peer,
                                                       &entry->hit_our, IPPROTO_ESP, 1);
#endif

	default_ipsec_func_set.hip_delete_sa(spi_in, &addr->address, &local_addr, AF_INET6,
		      (int)entry->peer_udp_port,
		      (entry->nat_mode ? hip_get_nat_udp_port() : 0));

	HIP_IFEL(entry->hadb_ipsec_func->hip_setup_hit_sp_pair(&entry->hit_our,
                                                               &entry->hit_peer,
				       &local_addr, &addr->address,
				       IPPROTO_ESP, 1, 0), -1,
		 "Setting up SP pair failed\n");

	entry->local_udp_port = entry->nat_mode ? hip_get_nat_udp_port() : 0;

	HIP_IFEL(entry->hadb_ipsec_func->hip_add_sa(&local_addr, &addr->address,
                                                    &entry->hit_our,
			    &entry->hit_peer, entry->default_spi_out,
			    entry->esp_transform, &entry->esp_out,
			    &entry->auth_out, 1, HIP_SPI_DIRECTION_OUT, 0, entry), -1,
		 "Error while changing outbound security association for new "\
		 "peer preferred address\n");

#if 1
	HIP_IFEL(entry->hadb_ipsec_func->hip_setup_hit_sp_pair(&entry->hit_peer,
                                                               &entry->hit_our,
				       &addr->address, &local_addr,
				       IPPROTO_ESP, 1, 0), -1,
		 "Setting up SP pair failed\n");
#endif

	HIP_IFEL(entry->hadb_ipsec_func->hip_add_sa(&addr->address, &local_addr,
			    &entry->hit_peer, &entry->hit_our,
			    spi_in, entry->esp_transform,
			    &entry->esp_in, &entry->auth_in, 1,
			    HIP_SPI_DIRECTION_IN, 0, entry), -1,
		 "Error while changing inbound security association for new "\
		 "preferred address\n");

 out_err:
	return err;
}

int hip_update_handle_echo_response(hip_ha_t *entry,
				    struct hip_echo_response *echo_resp,
                                    in6_addr_t *src_ip) {
	int err = 0, i;
	hip_list_t *item, *tmp;
	struct hip_spi_out_item *out_item;

	HIP_DEBUG("\n");

	list_for_each_safe(item, tmp, entry->spis_out, i) {
		int ii;
		hip_list_t *a_item, *a_tmp;
		struct hip_peer_addr_list_item *addr;
		out_item = list_entry(item);

		list_for_each_safe(a_item, a_tmp, out_item->peer_addr_list, ii) {
			addr = list_entry(a_item);
			_HIP_DEBUG("checking address, seq=%u\n",
				   addr->seq_update_id);
			if (memcmp(&addr->address, src_ip, sizeof(in6_addr_t)) == 0) {
				if (hip_get_param_contents_len(echo_resp)
				    != sizeof(addr->echo_data))
				{
					HIP_ERROR("echo data len mismatch\n");
					continue;
				}
				if (memcmp(addr->echo_data,
					   (void *)echo_resp +
					   sizeof(struct hip_tlv_common),
					   sizeof(addr->echo_data)) != 0)
				{
					HIP_ERROR("ECHO_RESPONSE differs from "	\
						  "ECHO_REQUEST\n");
					continue;
				}
				HIP_DEBUG("address verified successfully, " \
					  "setting state to ACTIVE\n");
				addr->address_state = PEER_ADDR_STATE_ACTIVE;
				HIP_DEBUG("Changing Security Associations for "	\
					  "the new peer address\n");
				/* if bex address then otherwise no */
				if (ipv6_addr_cmp(&entry->peer_addr,
						  &addr->address) == 0)
				{
					uint32_t spi = hip_hadb_get_spi(entry, -1);
					HIP_DEBUG("Setting SA for bex locator\n");
					HIP_IFEL(hip_update_peer_preferred_address(
							 entry, addr, spi), -1,
						 "Error while changing SAs for " \
						 "mobility\n");
				}
				do_gettimeofday(&addr->modified_time);
				if (addr->is_preferred)
				{
					/* maybe we should do this default address
					   selection after handling the LOCATOR. */
					hip_hadb_set_default_out_addr(
						entry,out_item, &addr->address);
				}
				else HIP_DEBUG("address was not set as " \
					       "preferred address\n");
			}
		}
	}

 out_err:
	return err;
}

int hip_receive_update(hip_common_t *msg, in6_addr_t *update_saddr,
		       in6_addr_t *update_daddr, hip_ha_t *entry,
		       hip_portpair_t *sinfo)
{
	int err = 0, has_esp_info = 0, pl = 0, send_ack = 0;
	in6_addr_t *hits = NULL;
	in6_addr_t *src_ip = NULL , *dst_ip = NULL;
	struct hip_esp_info *esp_info = NULL;
	struct hip_seq *seq = NULL;
	struct hip_ack *ack = NULL;
	struct hip_locator *locator = NULL;
	struct hip_echo_request *echo_request = NULL;
	struct hip_echo_response *echo_response = NULL;
	struct hip_tlv_common *encrypted = NULL;
	uint32_t spi = 0;
	struct hip_stun *stun = NULL;

	HIP_DEBUG("\n");

	_HIP_DEBUG_HIT("receive a stun from: ", update_saddr);

	//stun does not need a entry,
	stun = hip_get_param(msg, HIP_PARAM_STUN);
	if (stun) {
		err = hip_update_handle_stun((void *)(stun+1),
					     hip_get_param_contents_len(stun),
					     update_saddr, update_daddr, entry,
					     sinfo);
		goto out_err;
	}


    /* RFC 5201: If there is no corresponding HIP association, the
	 * implementation MAY reply with an ICMP Parameter Problem. */
	if(entry == NULL) {
		HIP_ERROR("No host association database entry found.\n");
		err = -1;
		goto out_err;

	}
	/* RFC 5201: An UPDATE packet is only accepted if the state is only
	   processed in state ESTABLISHED. However, if the state machine is in
	   state R2-SENT and an UPDATE is received, the state machine should
	   move to state ESTABLISHED (see table 5 under section 4.4.2. HIP
	   State Processes). */
	else if(entry->state == HIP_STATE_R2_SENT) {
		entry->state == HIP_STATE_ESTABLISHED;
		HIP_DEBUG("Received UPDATE in state %s, moving to "\
			  "ESTABLISHED.\n", hip_state_str(entry->state));
	} else if(entry->state != HIP_STATE_ESTABLISHED) {
		HIP_ERROR("Received UPDATE in illegal state %s.\n",
			  hip_state_str(entry->state));
		err = -EPROTO;
		goto out_err;
	}

	src_ip = update_saddr;
	dst_ip = update_daddr;
	hits = &msg->hits;

	/* RFC 5201: The UPDATE packet contains mandatory HMAC and HIP_SIGNATURE
	   parameters, and other optional parameters. The UPDATE packet contains
	   zero or one SEQ parameter. An UPDATE packet contains zero or one ACK
	   parameters. (see section 5.3.5). A single UPDATE packet may contain
	   both a sequence number and one or more acknowledgment numbers. (see
	   section 4.2).

	   Thus, we first have to verify the HMAC and HIP_SIGNATURE parameters
	   and only after successful verification, we can move to handling the
	   optional parameters. */

	/* RFC 5201: The system MUST verify the HMAC in the UPDATE packet. If
	   the verification fails, the packet MUST be dropped. */
	HIP_IFEL(hip_verify_packet_hmac(msg, &entry->hip_hmac_in), -1,
		 "HMAC validation on UPDATE failed.\n");

	/* RFC 5201: The system MAY verify the SIGNATURE in the UPDATE packet.
	   If the verification fails, the packet SHOULD be dropped and an error
	   message logged. */
	HIP_IFEL(entry->verify(entry->peer_pub, msg), -1,
		 "Verification of UPDATE signature failed.\n");

	/* RFC 5201: If both ACK and SEQ parameters are present, first ACK is
	   processed, then the rest of the packet is processed as with SEQ. */
	ack = hip_get_param(msg, HIP_PARAM_ACK);
	if (ack != NULL) {
		HIP_DEBUG("ACK parameter found with peer Update ID %u.\n",
			  ntohl(ack->peer_update_id));
		entry->hadb_update_func->hip_update_handle_ack(
			entry, ack, has_esp_info);
	}

	seq = hip_get_param(msg, HIP_PARAM_SEQ);
	if (seq != NULL) {
		HIP_DEBUG("SEQ parameter found with  Update ID %u.\n",
			  ntohl(seq->update_id));
		HIP_IFEL(hip_handle_update_seq(entry, msg), -1,
			 "Error when handling parameter SEQ.\n");
	}

	esp_info = hip_get_param(msg, HIP_PARAM_ESP_INFO);
	if (esp_info != NULL){
		HIP_DEBUG("ESP INFO parameter found with new SPI %u.\n",
			  ntohl(esp_info->new_spi));
		has_esp_info = 1;
		HIP_IFEL(hip_handle_esp_info(msg, entry), -1,
			 "Error in processing esp_info\n");
	}

	/* RFC 5206: End-Host Mobility and Multihoming. */
	locator = hip_get_param(msg, HIP_PARAM_LOCATOR);
	echo_request = hip_get_param(msg, HIP_PARAM_ECHO_REQUEST);
	echo_response = hip_get_param(msg, HIP_PARAM_ECHO_RESPONSE);
	if (locator != NULL) {
		HIP_DEBUG("LOCATOR parameter found.\n");
		err = entry->hadb_update_func->hip_handle_update_plain_locator(
			entry, msg, src_ip, dst_ip, esp_info, seq);
	} else {
		if (echo_request != NULL) {
			HIP_DEBUG("ECHO_REQUEST parameter found.\n");
			err = entry->hadb_update_func->hip_handle_update_addr_verify(
				entry, msg, src_ip, dst_ip);
			/* Check the peer learning case. Can you find the src_ip
			   from spi_out->peer_addr_list if the addr is not found add it
			   -- SAMU */
			if (!err) {
				hip_print_peer_addresses(entry);
				pl = hip_peer_learning(esp_info, entry, src_ip);
				/* pl left unchecked because currently we are not
				   that interested in the success of PL */
				hip_print_peer_addresses(entry);
			}
		}
		if (echo_response != NULL) {
			HIP_DEBUG("ECHO_RESPONSE parameter found.\n");
			hip_update_handle_echo_response(entry, echo_response, src_ip);
		}
	}

	encrypted = hip_get_param(msg, HIP_PARAM_ENCRYPTED);
	if (encrypted != NULL) {
		HIP_DEBUG("ENCRYPTED found\n");
		HIP_IFEL(hip_handle_encrypted(entry, encrypted), -1,
			 "Error in processing encrypted parameter\n");
		send_ack = 1;
	}

	/* Node moves within public Internet or from behind a NAT to public
	   Internet.

	   Should this be moved inside the LOCATOR parameter handling? Does node
	   movement mean that we should expect a LOCATOR parameter?
	   -Lauri 01.07.2008. */
	if(sinfo->dst_port == 0){
		HIP_DEBUG("UPDATE packet src port %d\n", sinfo->src_port);
		entry->nat_mode = 0;
		entry->peer_udp_port = 0;
		entry->hadb_xmit_func->hip_send_pkt = hip_send_raw;
		hip_hadb_set_xmit_function_set(entry, &default_xmit_func_set);
	} else {
		/* Node moves from public Internet to behind a NAT, stays
		   behind the same NAT or moves from behind one NAT to behind
		   another NAT. */
		HIP_DEBUG("UPDATE packet src port %d\n", sinfo->src_port);

		if (!entry->nat_mode)
			entry->nat_mode = HIP_NAT_MODE_PLAIN_UDP;

		entry->peer_udp_port = sinfo->src_port;
		hip_hadb_set_xmit_function_set(entry, &nat_xmit_func_set);
		ipv6_addr_copy(&entry->our_addr, dst_ip);
		ipv6_addr_copy(&entry->peer_addr, src_ip);
	}

	/* RFC 5203: Registration Extension
	   When there is a REG_INFO parameter present and in the parameter are
	   listed changes that affect the set of requester's services, we must
	   response with an UPDATE packet containing a REG_REQUEST parameter.

	   When there is a REG_REQUEST parameter present and in the parameter
	   are listed services that the registrar is able to provide, we must
	   response with an UPDATE packet containing a REG_RESPONSE parameter.

	   When REG_INFO or REG_REQUEST is present, we just set the send_ack
	   bit and build the response parameter in the hip_update_send_ack().
	   This may lead to acking SEQs more than once, but since the update
	   implementation is currently being revised, we settle for this
	   arrangement for now.

	   REG_RESPONSE or REG_FAILED parametes do not need any response.
	   -Lauri 01.07.2008. */
	if(hip_get_param(msg, HIP_PARAM_REG_INFO) != NULL) {
		send_ack = 1;
	} else if(hip_get_param(msg, HIP_PARAM_REG_REQUEST) != NULL) {
		send_ack = 1;
	} else {
		hip_handle_param_reg_response(entry, msg);
		hip_handle_param_reg_failed(entry, msg);
	}

	/********** ESP-PROT anchor (OPTIONAL) **********/

	/* RFC 5201: presence of a SEQ parameter indicates that the
	 * receiver MUST ACK the UPDATE
	 *
	 * should be added above in handling of SEQ, but this breaks
	 * UPDATE as it might send duplicates the way ACKs are
	 * implemented right now */
	HIP_IFEL(esp_prot_handle_update(msg, entry, src_ip, dst_ip), -1,
			"failed to handle received esp prot anchor\n");

	/************************************************/

	if(send_ack) {
		HIP_IFEL(hip_update_send_ack(entry, msg, src_ip, dst_ip), -1,
			 "Error sending UPDATE ACK.\n");
	}

 out_err:
	if (err != 0)
		HIP_ERROR("UPDATE handler failed, err=%d\n", err);

	if (entry != NULL) {
		HIP_UNLOCK_HA(entry);
		hip_put_ha(entry);
	}

	//empty the oppipdb
	empty_oppipdb();

	return err;
}

int hip_copy_spi_in_addresses(struct hip_locator_info_addr_item *src,
			      struct hip_spi_in_item *spi_in, int count)
{
	size_t s = count * sizeof(struct hip_locator_info_addr_item);
	void *p = NULL;

	HIP_DEBUG("src=0x%p count=%d\n", src, count);
	if (!spi_in || (src && count <= 0)) {
		HIP_ERROR("!spi_in or src & illegal count (%d)\n", count);
		return -EINVAL;
	}

	if (src) {
		p = HIP_MALLOC(s, GFP_ATOMIC);
		if (!p) {
			HIP_ERROR("kmalloc failed\n");
			return -ENOMEM;
		}
		memcpy(p, src, s);
	} else
		count = 0;

	_HIP_DEBUG("prev addresses_n=%d\n", spi_in->addresses_n);
	if (spi_in->addresses) {
		HIP_DEBUG("kfreeing old address list at 0x%p\n",
			  spi_in->addresses);
		HIP_FREE(spi_in->addresses);
	}

	spi_in->addresses_n = count;
	spi_in->addresses = p;

	return 0;
}

int hip_update_preferred_address(struct hip_hadb_state *entry,
				 in6_addr_t *new_pref_addr, in6_addr_t *daddr,
				 uint32_t *_spi_in)
{
     int err = 0;
     struct hip_spi_in_item *item, *tmp;
     uint32_t spi_in = *_spi_in;
     struct in6_addr srcaddr;
     struct in6_addr destaddr;
     HIP_DEBUG("Checking spi setting %x\n",spi_in);
     memcpy(&srcaddr, new_pref_addr, sizeof(struct in6_addr));
     memcpy(&destaddr, daddr, sizeof(struct in6_addr));

     HIP_DEBUG_HIT("hit our", &entry->hit_our);
     HIP_DEBUG_HIT("hit peer", &entry->hit_peer);
     HIP_DEBUG_IN6ADDR("saddr", new_pref_addr);
     HIP_DEBUG_IN6ADDR("daddr", daddr);

     entry->hadb_ipsec_func->hip_delete_hit_sp_pair(&entry->hit_our, &entry->hit_peer, IPPROTO_ESP, 1);

     default_ipsec_func_set.hip_delete_sa(entry->default_spi_out, daddr, &entry->our_addr,
		   AF_INET6, (entry->nat_mode ? hip_get_nat_udp_port() : 0),
		   (int)entry->peer_udp_port);
#if 1
     entry->hadb_ipsec_func->hip_delete_hit_sp_pair(&entry->hit_peer, &entry->hit_our, IPPROTO_ESP, 1);
#endif
     /** @todo Check that this works with the pfkey API. */
     default_ipsec_func_set.hip_delete_sa(spi_in, &entry->our_addr, &entry->hit_our, AF_INET6,
		   (int)entry->peer_udp_port,
		   (entry->nat_mode ? hip_get_nat_udp_port() : 0));

     /* THIS IS JUST A GRUDE FIX -> FIX THIS PROPERLY LATER
        check for a mismatch in addresses and fix the situation
        at least one case comes here with wrong addrs
        MN has IPv4 CN IPv4 and IPv6 addresses MN does hard interfamily handover.
        MN loses IPv4 addr and obtains IPv6 addr. As a result this code tries to add
        saddr(6) daddr(4) SA ... BUG ID 458
      */
     if ((IN6_IS_ADDR_V4MAPPED(&srcaddr) != IN6_IS_ADDR_V4MAPPED(&destaddr)) || 
	     (ipv6_addr_is_teredo(&srcaddr) != ipv6_addr_is_teredo(&destaddr))) {
             hip_list_t *item = NULL, *tmp = NULL, *item_outer = NULL, *tmp_outer = NULL;
             struct hip_peer_addr_list_item *addr_li;
             struct hip_spi_out_item *spi_out;
             int i = 0, ii = 0;
             list_for_each_safe(item_outer, tmp_outer, entry->spis_out, i) {
                     spi_out = list_entry(item_outer);
                     ii = 0;
                     tmp = NULL;
                     item = NULL;
                     list_for_each_safe(item, tmp, spi_out->peer_addr_list, ii) {
                             addr_li = list_entry(item);
                             HIP_DEBUG_HIT("SPI out addresses", &addr_li->address);
                             if (IN6_IS_ADDR_V4MAPPED(&addr_li->address) ==
                                 IN6_IS_ADDR_V4MAPPED(&srcaddr) & 
				 (ipv6_addr_is_teredo(&addr_li->address) == 
				  ipv6_addr_is_teredo(&srcaddr))) {
                                     HIP_DEBUG("Found matching addr\n");
                                     ipv6_addr_copy(&destaddr, &addr_li->address);
                                     goto out_of_loop;
                             }
                     }
             }
     }
 out_of_loop:

     HIP_IFEL((IN6_IS_ADDR_V4MAPPED(&srcaddr) != IN6_IS_ADDR_V4MAPPED(&destaddr)), -1,
	     "Different address families, not adding SAs\n");

     HIP_IFEL(entry->hadb_ipsec_func->hip_setup_hit_sp_pair(&entry->hit_our, &entry->hit_peer,
				    &srcaddr, &destaddr, IPPROTO_ESP, 1, 0),
	      -1, "Setting up SP pair failed\n");

     entry->local_udp_port = entry->nat_mode ? hip_get_nat_udp_port() : 0;

     _HIP_DEBUG("SPI out =0x%x\n", entry->default_spi_out);
     _HIP_DEBUG("SPI in =0x%x\n", spi_in);

     HIP_IFEL(entry->hadb_ipsec_func->hip_add_sa(&srcaddr, &destaddr, &entry->hit_our,
			 &entry->hit_peer, entry->default_spi_out,
			 entry->esp_transform, &entry->esp_out,
			 &entry->auth_out, 1, HIP_SPI_DIRECTION_OUT, 0, entry), -1,
	      "Error while changing outbound security association for new "\
	      "preferred address\n");

     /* hip_delete_sp_pair(&entry->hit_peer, &entry->hit_our, IPPROTO_ESP,
	1);
        default_ipsec_func_set.hip_delete_sa(spi_in, &entry->our_addr, AF_INET6,
	(int)entry->peer_udp_port, 0); */

	HIP_IFEL(_spi_in == NULL, -1, "No inbound SPI found for daddr\n");

#if 1
     HIP_IFEL(entry->hadb_ipsec_func->hip_setup_hit_sp_pair(&entry->hit_peer,&entry->hit_our,
				    &destaddr, &srcaddr, IPPROTO_ESP, 1, 0),
	      -1, "Setting up SP pair failed\n");
#endif

     HIP_IFEL(entry->hadb_ipsec_func->hip_add_sa(&destaddr, &srcaddr,
			 &entry->hit_peer, &entry->hit_our,
			 spi_in, entry->esp_transform,
			 &entry->esp_in, &entry->auth_in, 1,
			 HIP_SPI_DIRECTION_IN, 0, entry), -1,
	      "Error while changing inbound security association for new "\
	      "preferred address\n");

     //ipv6_addr_copy(&entry->our_addr, &srcaddr);

 out_err:
	return err;

}

int hip_update_src_address_list(struct hip_hadb_state *entry,
				struct hip_locator_info_addr_item *addr_list,
				in6_addr_t *daddr, int addr_count,
				int esp_info_old_spi, int is_add,
				struct sockaddr* addr)
{
	int err = 0, i = 0, ii = 0, preferred_address_found = 0;
	int choose_random = 0, change_preferred_address = 0;
	struct hip_spi_in_item *spi_in = NULL;
	struct hip_locator_info_addr_item *loc_addr_item = addr_list;
	in6_addr_t *saddr, *comp_addr = hip_cast_sa_addr(addr);
	hip_list_t *item = NULL, *tmp = NULL, *item_outer = NULL,
		*tmp_outer = NULL;
	struct hip_peer_addr_list_item *addr_li;
	struct hip_spi_out_item *spi_out;

	HIP_DEBUG("\n");

	/* Peer's preferred address. Can be changed by the source address
	   selection below if we don't find any addresses of the same family
<<<<<<< HEAD
	   as peer's preferred address (intrafamily handover). */
	HIP_IFE(hip_hadb_get_peer_addr(entry, daddr), -1);

=======
	   as peer's preferred address (intrafamily handover). 
	   
	   Address that is currently used with the peer, as far we know it might
	   have chaned in a double jump for example. -samu
	*/
	HIP_IFE(hip_hadb_get_peer_addr(entry, daddr), -1); 
	   
	/*
	   Gets a pointer to the inbound SPI list. "copy failed", what copy?
	   Has this call been "hip_copy_spi_in_addresses", but it is done
	   in the end of this function.
	   -samu
	*/
>>>>>>> b07f575a
	spi_in = hip_hadb_get_spi_in_list(entry, esp_info_old_spi);
	if (!spi_in) {
		HIP_ERROR("SPI listaddr list copy failed\n");
		goto out_err;
	}
#if 0
<<<<<<< HEAD
	/* avoid advertising the same address set */
	/* (currently assumes that lifetime or reserved field do not
	 * change, later store only addresses) */
=======
        /* 
	   avoid advertising the same address set 
	   (currently assumes that lifetime or reserved field do not
	   change, later store only addresses)	

	   This just checked that if the addresses list is exactly the 
	   same as the inbound SPI addresses list then lets not send 
	   send any UPDATES. At least Dongsu has some problems with this
	   one. There might be problems in situations , like slower 
	   networks where this can go wrong. In gereral I do not think
	   this matters so much, it is just one UPDATE once in a while
	   -samu
	*/

>>>>>>> b07f575a
	if (addr_count == spi_in->addresses_n &&
	    addr_list && spi_in->addresses &&
	    memcmp(addr_list, spi_in->addresses,
		   addr_count *
		   sizeof(struct hip_locator_info_addr_item)) == 0) {
		HIP_DEBUG("Same address set as before, return\n");
		return GOTO_OUT;
	} else {
		HIP_DEBUG("Address set has changed, continue\n");
	}
#endif

	/* 
	   dont go to out_err but to ... 
	   
	   Did not have addresses listed, addr_list should contain 
	   all the addresses from the addresses table just after a
	   netdev event, that lead us here. If we do not have addresses
	   what is the point in updating the preferred address 
	   
	   And if we do not have any addresses we have to clear the local
	   address from the entry and then remember a empty set of addresses
	   see bottom of this function.
	   -samu

	*/
	if(!addr_list) {
		HIP_DEBUG("No address list\n");
		goto skip_pref_update;
	}

<<<<<<< HEAD
	HIP_IFEL((addr->sa_family == AF_INET), -1,
		 "all addresses in update should be mapped");

	/* If we have deleted the old address and it was preferred than we chould
	   make new preferred address. Now, we chose it as random address in
	   list. */
	if( !is_add && ipv6_addr_cmp(&entry->our_addr, comp_addr) == 0 ) {
=======
	/* 
	   spi_in->spi is equal to esp_info_old_spi. In the loop below, we make
	   sure that the source and destination address families match. 
	   
	   Looks like this pointer is already assigned to the same place
	   so this line is not really needed -samu
	 */
	loc_addr_item = addr_list;

	/*
	  Just checks that all the addresses given are in the same format.
	  Internally and in LOCATOR all addresses are in IPv4 mapped to 
	  IPv6 format ...00FFFF1234
	  -samu
	 */
	HIP_IFEL((addr->sa_family == AF_INET), -1,
		 "all addresses in update should be mapped");

	/* 
	   If we have deleted the old address and it was preferred than we should
	   make new preferred address. Now, we chose it as random address in list.

	   Yes this comment has some meaning to it. We should actually choose a
	   address to be our new local address, NATs and stuff will have their
	   say into this matter also.
	   
	   Happens if netlink event was RTM_DELADDR and the removed address
	   was our currently used address. The random is just, choose the next
	   address that is not the address removed (inside a family if not possible 
	   change family).
	   -samu
	*/
	if( !is_add && ipv6_addr_cmp(&entry->local_address, comp_addr) == 0 ) {
>>>>>>> b07f575a
		choose_random = 1;
	}

	/*
	  If address was an addition and active handovers are on, then we want 
	  to do the handover to the new address right now and we force the functionality
	  below to make the change. Do NOT really know if this works correctly any more
	  -samu
	 */
	if( is_add && is_active_handover ) {
		change_preferred_address = 1;/* comp_addr = hip_cast_sa_addr(addr); */
	} else {
		comp_addr = &entry->our_addr;
	}

	/* Lets choose a random address this loop is gone through twice thats why
	   there is that been_here variable
	   
	   NOTE: This changes our address in use 
	   
	   -samu
	 */
	if (choose_random) {
		int been_here = 0;
	choose_random:
		/*
		  First we will go through the current addresses looking for an
		  address that has the same family as the removed one (addr from RTM_DELADDR).
		  -samu
		 */
		loc_addr_item = addr_list;
		
		//changed to read global counter
		//for(i = 0; i < addr_count; i++, loc_addr_item++) {
		for (i = 0; i < address_count; i++) {
/*
		comp_af = IN6_IS_ADDR_V4MAPPED(hip_get_locator_item_address(hip_get_locator_item(locator_address_item, i)))

 */			
			HIP_DEBUG("I is now %d\n", i);
			 
			saddr = hip_get_locator_item_address(hip_get_locator_item_as_one(loc_addr_item, i));
//			saddr = &loc_addr_item->address;
			HIP_DEBUG_IN6ADDR("Saddr: ", saddr);
			HIP_DEBUG_IN6ADDR("Daddr: ", daddr);
<<<<<<< HEAD
			if (memcmp(comp_addr, saddr, sizeof(in6_addr_t)) != 0) {
=======
			if (memcmp(comp_addr, saddr, sizeof(in6_addr_t)) == 0) {
				/* 
				   If both are mapped in the same manner then they are 
				   the same family -samu
				*/
>>>>>>> b07f575a
				if (IN6_IS_ADDR_V4MAPPED(saddr) ==
				    IN6_IS_ADDR_V4MAPPED(daddr) && 
				    (ipv6_addr_is_teredo(saddr) == 
				     ipv6_addr_is_teredo(daddr)))
				{
					/* 
					   Select the first match

					   This works for now but this really should be done more wisely
					   Like with ICE data or something similar. This would choose
					   a natted IPv4 over globally routable IPv4 if the order was 
					   correct
					   -samu					   
					 */
					loc_addr_item->reserved = ntohl(1 << 7);
					preferred_address_found = 1;
					/*
					  We want to change the new address and it was RTM_NEWADDR
					  This belongs to the active handover stuff
					 */
					if( change_preferred_address && is_add) {
						/* 
						   basically just sets the SAs correctly 
						*/
						HIP_IFEL(hip_update_preferred_address(
								 entry, saddr, daddr, &spi_in->spi),
							 -1, "Setting new preferred address "\
							 "failed.\n");
					} else {
						/*
						  Do not change the preferred address and was a delete
						  This comment has no sensible meaning to me
						  -samu
						 */
						HIP_DEBUG("Preferred Address is the old "\
							  "preferred address\n");
					}
					HIP_DEBUG_IN6ADDR("saddr: ", saddr);
					break;
				}
			}
		}
		/*
		  We did not find a suitable address in the same family as the removed
		  one and we are on the first pass of this code.

		  So we will start looking for a address from a different family and if found 
		  we will skip back to choose_random. 

		  On the second round this will be skipped

		  If the first round searched for another IPv4 address this will change the address to IPv6
		  if possible and try again  to look for another IPv6 address.

		  NOTE: This changes the peers address in use
		  -samu
		 */
		if ((preferred_address_found == 0) && (been_here == 0)) {
			item = NULL;
			tmp = NULL;
			item_outer = NULL;
			tmp_outer = NULL;
		        i = 0, ii = 0;
			list_for_each_safe(item_outer, tmp_outer, entry->spis_out, i) {
				spi_out = list_entry(item_outer);
				ii = 0;
				tmp = NULL;
				item = NULL;
				list_for_each_safe(item, tmp, spi_out->peer_addr_list, ii) {
					addr_li = list_entry(item);
					HIP_DEBUG_HIT("SPI out addresses", &addr_li->address);
<<<<<<< HEAD
					if ((IN6_IS_ADDR_V4MAPPED(&addr_li->address) !=
					    IN6_IS_ADDR_V4MAPPED(daddr)) || 
					    (ipv6_addr_is_teredo(&addr_li->address) != 
					     ipv6_addr_is_teredo(daddr))) {
=======
					/*
					  If mappings differ must be from different family
					  and we want that
					  -samu
					 */
					if (IN6_IS_ADDR_V4MAPPED(&addr_li->address) !=
					    IN6_IS_ADDR_V4MAPPED(daddr)) {
>>>>>>> b07f575a
						HIP_DEBUG("Found other family than BEX address "\
							  "family\n");
						ipv6_addr_copy(daddr, &addr_li->address);
						ipv6_addr_copy(&entry->peer_addr,
							       &addr_li->address);
						/** @todo Or just break? Fix later. */
						goto break_list_for_loop;
					}
				}
			}
		break_list_for_loop:
			been_here = 1;
			goto choose_random; 
		}
	}
	if (preferred_address_found) {
		HIP_DEBUG("Suitable peer address found, skipping\n");
		ipv6_addr_copy(&entry->our_addr, saddr);	       
		goto skip_pref_update;
	}

	loc_addr_item = addr_list;
	/* Select the first match 
	   
	   if the loops above say that the preferred address is found, it means 
	   there is a "suitable" address pair from IPv4 or IPv6 and here it is copied to
	   the correct place. In my opinion this could be done differently...
	   -samu
	 */
	
	for(i = 0; i < addr_count; i++, loc_addr_item++)
	{
		saddr = &loc_addr_item->address;
		HIP_DEBUG_IN6ADDR("Saddr: ", saddr);
		HIP_DEBUG_IN6ADDR("Daddr: ", daddr);
		if (IN6_IS_ADDR_V4MAPPED(saddr) ==
		    IN6_IS_ADDR_V4MAPPED(daddr) && !is_add && 
		    (ipv6_addr_is_teredo(saddr) == 
		     ipv6_addr_is_teredo(daddr)))
		{
			loc_addr_item->reserved = ntohl(1 << 7);
			HIP_DEBUG_IN6ADDR("first match: ", saddr);
			/* 
			   basically just sets the SAs correctly 
			 */
			HIP_IFEL(hip_update_preferred_address(
					 entry, saddr, daddr, &spi_in->spi), -1,
				 "Setting New Preferred Address Failed\n");
			preferred_address_found = 1;
			HIP_DEBUG_IN6ADDR("New local address\n", saddr);
			ipv6_addr_copy(&entry->our_addr, saddr);
			break;
		}
	}

 skip_pref_update:

	if(!preferred_address_found && !is_add){
		memset(&entry->our_addr, 0, sizeof(in6_addr_t));
		HIP_IFEL(1, GOTO_OUT, "Did not find src address matching peers address family\n");
	}

	/* 
	   remember the address set we have advertised to the peer 
	*/
	err = hip_copy_spi_in_addresses(addr_list, spi_in, addr_count);
	loc_addr_item = addr_list;
	for(i = 0; i < addr_count; i++, loc_addr_item++) {
		int j, addr_exists = 0;
		in6_addr_t *iter_addr = &loc_addr_item->address;
		for(j = 0; j < spi_in->addresses_n; j++){
			struct hip_locator_info_addr_item *spi_addr_item =
				(struct hip_locator_info_addr_item *) spi_in->addresses + j;
			if(ipv6_addr_cmp(&spi_addr_item->address, iter_addr)) {
				//loc_addr_item->state = spi_addr_item->state;
				addr_exists = 1;
			}
		}
		//if(!addr_exists) {
			//loc_addr_item->state = ADDR_STATE_WAITING_ECHO_REQ;
		//}
	}
 out_err:
	HIP_DEBUG_IN6ADDR("Saddr: ", &entry->our_addr);
	HIP_DEBUG_IN6ADDR("Daddr: ", &entry->peer_addr);
	return err;
}

int hip_send_update(struct hip_hadb_state *entry,
		    struct hip_locator_info_addr_item *addr_list,
		    int addr_count, int ifindex, int flags,
		    int is_add, struct sockaddr* addr)
{
	int err = 0, make_new_sa = 0, add_locator;
	int was_bex_addr = -1;
	int i = 0;
	uint32_t update_id_out = 0;
	uint32_t mapped_spi = 0; /* SPI of the SA mapped to the ifindex */
	uint32_t new_spi_in = 0, old_spi;
	uint32_t esp_info_old_spi = 0, esp_info_new_spi = 0;
	uint16_t mask = 0;
	hip_list_t *tmp_li = NULL, *item = NULL;
	hip_common_t *update_packet = NULL;
	in6_addr_t zero_addr = IN6ADDR_ANY_INIT;
	in6_addr_t saddr = { 0 }, daddr = { 0 };
	struct netdev_address *n;
	struct hip_own_addr_list_item *own_address_item, *tmp;
	int anchor_update = 0;

	HIP_DEBUG("\n");

	HIP_IFE(hip_hadb_get_peer_addr(entry, &daddr), -1);

	HIP_IFEL(entry->is_loopback, 0, "Skipping loopback\n");

	// used to distinguish anchor-update from other message types
	anchor_update = flags & SEND_UPDATE_ESP_ANCHOR;

	old_spi = hip_hadb_get_spi(entry, -1);

	add_locator = flags & SEND_UPDATE_LOCATOR;
	HIP_DEBUG("addr_list=0x%p addr_count=%d ifindex=%d flags=0x%x\n",
		  addr_list, addr_count, ifindex, flags);
	if (!ifindex)
		_HIP_DEBUG("base draft UPDATE\n");

	if (add_locator)
		HIP_DEBUG("mm UPDATE, %d addresses in LOCATOR\n", addr_count);
	else
		HIP_DEBUG("Plain UPDATE\n");

	/* Start building UPDATE packet */
	HIP_IFEL(!(update_packet = hip_msg_alloc()), -ENOMEM,
		 "Out of memory.\n");
	HIP_DEBUG_HIT("sending UPDATE to HIT", &entry->hit_peer);
	entry->hadb_misc_func->hip_build_network_hdr(update_packet, HIP_UPDATE,
						     mask, &entry->hit_our,
						     &entry->hit_peer);

	if (add_locator) {
		/* mm stuff, per-ifindex SA
		   reuse old SA if we have one, else create a new SA.
		   miika: changing of spi is not supported, see bug id 434 */
		/* mapped_spi = hip_hadb_get_spi(entry, ifindex); */
		mapped_spi = hip_hadb_get_spi(entry, -1);
		HIP_DEBUG("mapped_spi=0x%x\n", mapped_spi);
		if (mapped_spi) {
			make_new_sa = 0;
			HIP_DEBUG("Mobility with single SA pair, readdress with no "\
				  "rekeying\n");
			HIP_DEBUG("Reusing old SA\n");
			/* Mobility with single SA pair */
		} else {
			HIP_DEBUG("Host multihoming\n");
			make_new_sa = 1;
			_HIP_DEBUG("TODO\n");
		}
	} else {
		/* base draft UPDATE, create a new SA anyway */
		_HIP_DEBUG("base draft UPDATE, create a new SA\n");

		// we reuse the old spi for the ANCHOR update
		mapped_spi = hip_hadb_get_spi(entry, -1);
	}

	/* If this is mm-UPDATE (ifindex should be then != 0) avoid
	   sending empty LOCATORs to the peer if we have not sent previous
	   information on this ifindex/SPI yet */
	if (ifindex != 0 && mapped_spi == 0 && addr_count == 0) {
		HIP_DEBUG("NETDEV_DOWN and ifindex not advertised yet, returning\n");
		goto out;
	}

	HIP_DEBUG("make_new_sa=%d\n", make_new_sa);

	if (make_new_sa) {
		HIP_IFEL(!(new_spi_in = entry->hadb_ipsec_func->hip_acquire_spi(&entry->hit_peer,
							&entry->hit_our)),
			 -1, "Error while acquiring a SPI\n");
		HIP_DEBUG("Got SPI value for the SA 0x%x\n", new_spi_in);

		/** @todo move to rekeying_finish */
		if (!mapped_spi) {
			struct hip_spi_in_item spi_in_data;

			_HIP_DEBUG("previously unknown ifindex, creating a new item "\
				   "to inbound spis_in\n");
			memset(&spi_in_data, 0,
			       sizeof(struct hip_spi_in_item));
			spi_in_data.spi = new_spi_in;
			spi_in_data.ifindex = ifindex;
			spi_in_data.updating = 1;
			HIP_IFEL(hip_hadb_add_spi(entry, HIP_SPI_DIRECTION_IN,
						  &spi_in_data), -1,
				 "Add_spi failed\n");
		} else {
			_HIP_DEBUG("is previously mapped ifindex\n");
		}
	} else {
		HIP_DEBUG("not creating a new SA\n");
		new_spi_in = mapped_spi;
	}

	_HIP_DEBUG("entry->current_keymat_index=%u\n",
		   entry->current_keymat_index);

	if (addr_list) {
		if (make_new_sa) {
			/* mm Host multihoming. Currently simultaneous SAs are not
			   supported. Neither is changing of SPI (see bug id 434) */
			esp_info_old_spi = old_spi;
			esp_info_new_spi = old_spi; // new_spi_in;
			HIP_DEBUG("Multihoming, new SA: old=%x new=%x\n",
				  esp_info_old_spi, esp_info_new_spi);
		} else {
			HIP_DEBUG("Reusing old SPI\n");
			esp_info_old_spi = mapped_spi;
			esp_info_new_spi = mapped_spi;
		}
	//} else /* hack to prevent sending of ESP-update when only ANCHOR-update */
	} else if (!anchor_update)
	{
		HIP_DEBUG("adding ESP_INFO, Old SPI <> New SPI\n");
		/* plain UPDATE or readdress with rekeying */
		/* update the SA of the interface which caused the event */
		HIP_IFEL(!(esp_info_old_spi =
			   hip_hadb_get_spi(entry, ifindex)), -1,
			 "Could not find SPI to use in Old SPI\n");
		/* here or later ? */
		hip_set_spi_update_status(entry, esp_info_old_spi, 1);
		//esp_info_new_spi = new_spi_in; /* see bug id 434 */
		esp_info_new_spi = esp_info_old_spi;
	} else
	{
		HIP_DEBUG("Reusing old SPI\n");
		esp_info_old_spi = mapped_spi;
		esp_info_new_spi = mapped_spi;
	}

	/* this if is another hack to make sure we don't send ESP-update
	 * when we only want a pure ANCHOR-update */
	if (addr != NULL)
	{
		/* if del then we have to remove SAs for that address */
		was_bex_addr = ipv6_addr_cmp(hip_cast_sa_addr(addr),
						 &entry->our_addr);
	}

<<<<<<< HEAD
	if (is_add && !ipv6_addr_cmp(&entry->our_addr, &zero_addr))
	{
		ipv6_addr_copy(&entry->our_addr, hip_cast_sa_addr(addr));
=======
	/* Some address was added and BEX address is nulled */
	if (is_add && !ipv6_addr_cmp(&entry->local_address, &zero_addr))
	{
		/* Copy the added address to our current address */
		ipv6_addr_copy(&entry->local_address, hip_cast_sa_addr(addr));
>>>>>>> b07f575a
		err = hip_update_src_address_list(entry, addr_list, &daddr,
						  addr_count, esp_info_new_spi,
						  is_add, addr);
		if(err == GOTO_OUT)
			goto out;
		else if(err)
			goto out_err;

		HIP_IFEL(err = hip_update_preferred_address(
				 entry, hip_cast_sa_addr(addr),
				 &entry->peer_addr, &esp_info_new_spi), -1,
			 "Updating peer preferred address failed\n");
	}

	if (!is_add && (was_bex_addr == 0)) {
		HIP_DEBUG("Netlink event was del, removing SAs for the address for "\
			  "this entry\n");
		default_ipsec_func_set.hip_delete_sa(esp_info_old_spi, hip_cast_sa_addr(addr),
			      &entry->peer_addr, AF_INET6,
			      (entry->nat_mode ? hip_get_nat_udp_port() : 0),
			      (int)entry->peer_udp_port);
		default_ipsec_func_set.hip_delete_sa(entry->default_spi_out, &entry->peer_addr,
			      hip_cast_sa_addr(addr), AF_INET6,
			      (entry->nat_mode ? hip_get_nat_udp_port() : 0),
			      (int)entry->peer_udp_port);

		/* and we have to do it before this changes the local_address */
		err = hip_update_src_address_list(entry, addr_list, &daddr,
						  addr_count, esp_info_old_spi,
						  is_add, addr);
		if(err == GOTO_OUT)
			goto out;
		else if(err)
			goto out_err;
	}

	if (!anchor_update)
	{
		/* Send UPDATE(ESP_INFO, LOCATOR, SEQ) */
		HIP_DEBUG("esp_info_old_spi=0x%x esp_info_new_spi=0x%x\n",
			  esp_info_old_spi, esp_info_new_spi);
		HIP_IFEL(hip_build_param_esp_info(
				 update_packet, entry->current_keymat_index,
				 esp_info_old_spi, esp_info_new_spi),
			 -1, "Building of ESP_INFO param failed\n");

		if (add_locator)
		{
			err = hip_build_param_locator(update_packet, addr_list,
							  addr_count);
		  HIP_IFEL(err, err, "Building of LOCATOR param failed\n");
		} else
		  HIP_DEBUG("not adding LOCATOR\n");

		 hip_update_set_new_spi_in(entry, esp_info_old_spi,
					   esp_info_new_spi, 0);
	}

	/*************** SEQ (OPTIONAL) ***************/

     entry->update_id_out++;
     update_id_out = entry->update_id_out;
     _HIP_DEBUG("outgoing UPDATE ID=%u\n", update_id_out);
     /** @todo Handle this case. */
     HIP_IFEL(!update_id_out, -EINVAL,
	      "Outgoing UPDATE ID overflowed back to 0, bug ?\n");
     HIP_IFEL(hip_build_param_seq(update_packet, update_id_out), -1,
	      "Building of SEQ param failed\n");

     /* remember the update id of this update */
     hip_update_set_status(entry, esp_info_old_spi,
			   0x1 | 0x2 | 0x8, update_id_out, 0, NULL,
			   entry->current_keymat_index);

     /********** ESP-PROT anchor (OPTIONAL) **********/

     /* @note params mandatory for this UPDATE type are the generally mandatory
      *       params HMAC and HIP_SIGNATURE as well as this ESP_PROT_ANCHOR and
      *       the SEQ in the signed part of the message
      * @note SEQ has to be set in the message before calling this function. It
      * 	  is the hook saying if we should add the anchors or not
      * @note the received acknowledgement should trigger an add_sa where
      * 	  update = 1 and direction = OUTBOUND
      * @note combination with other UPDATE types is possible */
	 HIP_IFEL(esp_prot_update_add_anchor(update_packet, entry), -1,
			 "failed to add esp prot anchor\n");

     /************************************************/

     /* Add HMAC */
     HIP_IFEL(hip_build_param_hmac_contents(update_packet,
					    &entry->hip_hmac_out), -1,
	      "Building of HMAC failed\n");


	 /* Add SIGNATURE */
	 HIP_IFEL(entry->sign(entry->our_priv, update_packet), -EINVAL,
		  "Could not sign UPDATE. Failing\n");

     /* Send UPDATE */
     hip_set_spi_update_status(entry, esp_info_old_spi, 1);


     /* before sending check if the AFs match and do something about it
	so it doesn't fail in raw send */

     /* If it was add and the address_count was larger than one
	we presumably have the bex address so why change src_addr :)

	One reason to do it is the following:
	BEX over ipv4.
	HO to other IF.
	rtm del addr to ipv4 and ipv6 address we got.
	rtm new addr to ipv6 addr which gets to be the src addr and first update
	fails because we do not know peers ipv6 addr.
	rtm new addr to ipv4 addr
	This is not added now

	Now if add and address_count > 1 it should check first
	if there is same address family in peer_addr_list
	if there is no addresses that belong to same af change the src addr
     */

     if (is_add && (address_count > 1)) {
	     hip_list_t *itemj = NULL, *tmpj = NULL, *item_outerj = NULL,
                     *tmp_outerj = NULL;
             struct hip_peer_addr_list_item *addr_lij;
             struct hip_spi_out_item *spi_outj;
             int ij = 0, iij = 0;
	     HIP_DEBUG("is add and address count > 1\n");
             list_for_each_safe(item_outerj, tmp_outerj, entry->spis_out, ij) {
                     spi_outj = list_entry(item_outerj);
                     iij = 0;
                     tmpj = NULL;
                     itemj = NULL;
                     list_for_each_safe(itemj, tmpj, spi_outj->peer_addr_list, iij) {
                             addr_lij = list_entry(itemj);
                             HIP_DEBUG_HIT("SPI out addresses", &addr_lij->address);
                             if (IN6_IS_ADDR_V4MAPPED(&addr_lij->address) ==
                                 IN6_IS_ADDR_V4MAPPED(&saddr) && 
				 (ipv6_addr_is_teredo(&addr_lij->address) == 
				  ipv6_addr_is_teredo(&saddr))) {
                                     HIP_DEBUG("Found matching addr\n");
 				     goto skip_src_addr_change;
                             }
                     }
             }
     }

     if(IN6_IS_ADDR_V4MAPPED(&entry->our_addr)
	== IN6_IS_ADDR_V4MAPPED(&daddr)) {
	     HIP_DEBUG_IN6ADDR("saddr", &saddr);
	     HIP_DEBUG_IN6ADDR("daddr", &daddr);
	     HIP_DEBUG("Same address family\n");
	     memcpy(&saddr, &entry->our_addr, sizeof(saddr));
     } else {
	  HIP_DEBUG("Different address family\n");
	  list_for_each_safe(item, tmp_li, addresses, i) {
	       n = list_entry(item);
	       if (IN6_IS_ADDR_V4MAPPED(&daddr) ==
		   hip_sockaddr_is_v6_mapped(&n->addr)) {
		    HIP_DEBUG_IN6ADDR("chose address", hip_cast_sa_addr(&n->addr));
                    memcpy(&saddr, hip_cast_sa_addr(&n->addr), sizeof(saddr));
                    ipv6_addr_copy(&entry->our_addr, &saddr);
                    break;
	       }
	  }
     }

skip_src_addr_change:

     /* needs to check also that if entry->our_addr differed from
        entry->peer_addr. This because of case where CN has 4 and 6 addrs
        and MN has initially 4 and it does a hard handover 6. This results into
        mismatch of addresses that possibly could be fixed by checking the peer_addr_list
        SEE ALSO BZ ID 458 */
     if (IN6_IS_ADDR_V4MAPPED(&entry->our_addr)
         != IN6_IS_ADDR_V4MAPPED(&entry->peer_addr)) {
             hip_list_t *item = NULL, *tmp = NULL, *item_outer = NULL,
                     *tmp_outer = NULL;
             struct hip_peer_addr_list_item *addr_li;
             struct hip_spi_out_item *spi_out;
             int i = 0, ii = 0;
             list_for_each_safe(item_outer, tmp_outer, entry->spis_out, i) {
                     spi_out = list_entry(item_outer);
                     ii = 0;
                     tmp = NULL;
                     item = NULL;
                     list_for_each_safe(item, tmp, spi_out->peer_addr_list, ii) {
                             addr_li = list_entry(item);
                             HIP_DEBUG_HIT("SPI out addresses", &addr_li->address);
                             if (IN6_IS_ADDR_V4MAPPED(&addr_li->address) ==
                                 IN6_IS_ADDR_V4MAPPED(&entry->our_addr) && 
				 (ipv6_addr_is_teredo(&addr_li->address) == 
				  ipv6_addr_is_teredo(&entry->our_addr))) {
                                     HIP_DEBUG("Found matching addr\n");
                                     ipv6_addr_copy(&daddr, &addr_li->address);
                                     ipv6_addr_copy(&entry->peer_addr,
                                                    &addr_li->address);
                                     /** @todo Or just break? Fix later. */
                                     goto out_of_loop;
                             }
                     }
             }
     }
 out_of_loop:

     HIP_DEBUG("Sending initial UPDATE packet.\n");
     /* guarantees retransmissions */
     entry->update_state = HIP_UPDATE_STATE_REKEYING;

     HIP_DEBUG_IN6ADDR("ha local addr", &entry->our_addr);
     HIP_DEBUG_IN6ADDR("ha peer addr", &entry->peer_addr);
     HIP_DEBUG_IN6ADDR("saddr", &saddr);
     HIP_DEBUG_IN6ADDR("daddr", &daddr);

     if (!is_add && (was_bex_addr == 0)) {
	  err = entry->hadb_xmit_func->
	       hip_send_pkt(&saddr, &daddr,
			    (entry->nat_mode ? hip_get_nat_udp_port() : 0),
			    entry->peer_udp_port, update_packet, entry, 1);
     } else {
	  err = entry->hadb_xmit_func->
	       hip_send_pkt(&entry->our_addr, &entry->peer_addr,
			    (entry->nat_mode ? hip_get_nat_udp_port() : 0),
			    entry->peer_udp_port, update_packet, entry, 1);
     }
     HIP_DEBUG("Send_pkt returned %d\n", err);
     err = 0;
     /** @todo 5. The system SHOULD start a timer whose timeout value
	 should be ..*/
     goto out;

 out_err:
     entry->state = HIP_STATE_ESTABLISHED;
     _HIP_DEBUG("fallbacked to state ESTABLISHED (ok ?)\n");

     hip_set_spi_update_status(entry, esp_info_old_spi, 0);
     /* delete IPsec SA on failure */
     HIP_ERROR("TODO: delete SA\n");
 out:

	HIP_UNLOCK_HA(entry);
	if (update_packet)
		HIP_FREE(update_packet);
	return err;
}

static int hip_update_get_all_valid(hip_ha_t *entry, void *op)
{
	struct hip_update_kludge *rk = op;

	if (rk->count >= rk->length)
		return -1;

	if (entry->hastate == HIP_HASTATE_HITOK &&
	    entry->state == HIP_STATE_ESTABLISHED) {
		hip_hadb_hold_entry(entry);
		rk->array[rk->count] = entry;
		rk->count++;
	} else
		_HIP_DEBUG("skipping HA entry 0x%p (state=%s)\n",
			  entry, hip_state_str(entry->state));

	return 0;
}

void hip_send_update_all(struct hip_locator_info_addr_item *addr_list,
			 int addr_count, int ifindex, int flags, int is_add,
			 struct sockaddr *addr)
{
	int err = 0, i;
	hip_ha_t *entries[HIP_MAX_HAS] = {0};
	struct hip_update_kludge rk;
	struct sockaddr_in * p = NULL;
	struct sockaddr_in6 addr_sin6;
	struct in_addr ipv4;
	struct in6_addr ipv6;

	HIP_DEBUG_SOCKADDR("addr", addr);

	if (hip_get_nsupdate_status())
		nsupdate();

	/** @todo check UPDATE also with radvd (i.e. same address is added
	    twice). */

	HIP_DEBUG("ifindex=%d\n", ifindex);
	if (!ifindex) {
		HIP_DEBUG("test: returning, ifindex=0 (fix this for non-mm "\
			  "UPDATE)\n");
		return;
	}

	if (addr->sa_family == AF_INET)
		HIP_DEBUG_LSI("Addr", hip_cast_sa_addr(addr));
	else if (addr->sa_family == AF_INET6)
		HIP_DEBUG_HIT("Addr", hip_cast_sa_addr(addr));
	else
		HIP_DEBUG("Unknown addr family in addr\n");

	if (addr->sa_family == AF_INET) {
		memset(&addr_sin6, 0, sizeof(struct sockaddr_in6));
		memset(&ipv4, 0, sizeof(struct in_addr));
		memset(&ipv6, 0, sizeof(struct in6_addr));
		p = (struct sockaddr_in *)addr;
		memcpy(&ipv4, &p->sin_addr, sizeof(struct in_addr));
		IPV4_TO_IPV6_MAP(&ipv4, &ipv6);
		memcpy(&addr_sin6.sin6_addr, &ipv6, sizeof(struct in6_addr));
		addr_sin6.sin6_family = AF_INET6;
	} else if (addr->sa_family == AF_INET6) {
		memcpy(&addr_sin6, addr, sizeof(addr_sin6));
	} else {
		HIP_ERROR("Bad address family %d\n", addr->sa_family);
		return;
	}

	rk.array = entries;
	rk.count = 0;
	rk.length = HIP_MAX_HAS;
	/* AB: rk.length = 100 rk is NULL next line populates rk with all valid
	   ha entries */
	HIP_IFEL(hip_for_each_ha(hip_update_get_all_valid, &rk), 0,
		 "for_each_ha err.\n");
	for (i = 0; i < rk.count; i++) {
		in6_addr_t *local_addr = &((rk.array[i])->our_addr);
		if (rk.array[i] != NULL) {

#if 0
			if (is_add && !ipv6_addr_cmp(local_addr, &zero_addr)) {
				HIP_DEBUG("Zero addresses, adding new default\n");
				ipv6_addr_copy(local_addr, addr_sin6);
			}
#endif
                        HIP_DEBUG_HIT("ADDR_SIN6",&addr_sin6.sin6_addr);
			hip_send_update(rk.array[i], addr_list, addr_count,
					ifindex, flags, is_add,
					(struct sockaddr *) &addr_sin6);

#if 0
			if (!is_add && addr_count == 0) {
				HIP_DEBUG("Deleting last address\n");
				memset(local_addr, 0, sizeof(in6_addr_t));
			}
#endif
			hip_hadb_put_entry(rk.array[i]);
		}
	}

	//empty the oppipdb
	empty_oppipdb();

 out_err:

	return;
}


int hip_update_send_ack(hip_ha_t *entry, hip_common_t *msg,
			in6_addr_t *src_ip, in6_addr_t *dst_ip)
{
	int err = 0;
	in6_addr_t *hits = &msg->hits, *hitr = &msg->hitr;
	hip_common_t *update_packet = NULL;
	struct hip_seq *seq = NULL;
	struct hip_echo_request *echo = NULL;
	uint16_t mask = 0;

	/* Assume already locked entry */
	echo = hip_get_param(msg, HIP_PARAM_ECHO_REQUEST);
	HIP_IFEL(!(seq = hip_get_param(msg, HIP_PARAM_SEQ)), -1,
		 "SEQ not found\n");
	HIP_IFEL(!(update_packet = hip_msg_alloc()), -ENOMEM,
		 "Out of memory\n");


	entry->hadb_misc_func->hip_build_network_hdr(update_packet, HIP_UPDATE,
						     mask, hitr, hits);

	/* reply with UPDATE(ACK, [ECHO_RESPONSE]) */
	HIP_IFEL(hip_build_param_ack(update_packet, ntohl(seq->update_id)), -1,
		 "Building of ACK failed\n");

	/* Add HMAC */
	HIP_IFEL(hip_build_param_hmac_contents(update_packet,
					       &entry->hip_hmac_out), -1,
		 "Building of HMAC failed\n");

	/* Add SIGNATURE */
	HIP_IFEL(entry->sign(entry->our_priv, update_packet), -EINVAL,
		 "Could not sign UPDATE. Failing\n");

	/* ECHO_RESPONSE (no sign) */
	if (echo) {
		HIP_DEBUG("echo opaque data len=%d\n",
			  hip_get_param_contents_len(echo));
		HIP_HEXDUMP("ECHO_REQUEST ",
			    (void *)echo +
			    sizeof(struct hip_tlv_common),
			    hip_get_param_contents_len(echo));
		HIP_IFEL(hip_build_param_echo(update_packet, (void *) echo +
					      sizeof(struct hip_tlv_common),
					      hip_get_param_contents_len(echo), 0, 0),
			 -1, "Building of ECHO_RESPONSE failed\n");
	}

	HIP_DEBUG("Sending reply UPDATE packet (ack)\n");
	HIP_IFEL(entry->hadb_xmit_func->hip_send_pkt(
			 dst_ip, src_ip, 0, 0, update_packet, entry, 0),
		 -1, "csum_send failed\n");

 out_err:
	if (update_packet)
		HIP_FREE(update_packet);
	HIP_DEBUG("end, err=%d\n", err);
	return err;
}

int hip_peer_learning(struct hip_esp_info * esp_info,
		      hip_ha_t *entry, in6_addr_t * src_ip) {
	hip_list_t *item = NULL, *tmp = NULL;
	hip_list_t *item_outer = NULL, *tmp_outer = NULL;
	struct hip_peer_addr_list_item *addr_li;
	struct hip_spi_out_item *spi_out;
	int i = 0, ii = 0, err = 0;

	HIP_DEBUG("Enter\n");
	list_for_each_safe(item_outer, tmp_outer, entry->spis_out, i) {
		spi_out = list_entry(item_outer);
		ii = 0;
		tmp = NULL;
		item = NULL;
		list_for_each_safe(item, tmp, spi_out->peer_addr_list, ii) {
			addr_li = list_entry(item);
			//HIP_DEBUG_HIT("SPI out addresses", &addr_li->address);
			if (!ipv6_addr_cmp(&addr_li->address, src_ip)) {
				HIP_DEBUG_HIT("Peer learning: Found the address "
					      "in peer_addr_list", src_ip);
				return (-1);
			}
		} // inner
	} // outer

	HIP_DEBUG_HIT("Peer learning: Did not find the address,"
		      " adding it", src_ip);
	HIP_IFE(hip_hadb_add_addr_to_spi(entry, spi_out->spi, src_ip,
					 0, 0, 0), -1);
	//lifetime is 0 in above figure out what it should be
	return (0);
out_err:
	HIP_DEBUG("Peer learning: Adding of address failed\n");
	return (-1);
}


/**
 * handles locator parameter in msg and in entry.
 *
 *
 * */
int hip_handle_locator_parameter(hip_ha_t *entry,
		struct hip_locator *loc,
		struct hip_esp_info *esp_info) {
	uint32_t old_spi = 0, new_spi = 0, i, err = 0;
	int zero = 0, n_addrs = 0, ii = 0;
	int same_af = 0, local_af = 0, comp_af = 0, tmp_af = 0;
	hip_list_t *item = NULL, *tmplist = NULL;
	struct hip_locator_info_addr_item *locator_address_item;
	struct hip_locator_info_addr_item2 *locator_address_item2;
	struct hip_spi_out_item *spi_out;
	struct hip_peer_addr_list_item *a, *tmp, addr;
	struct netdev_address *n;
	struct hip_locator *locator = NULL;



	if ((locator = loc) == NULL) {
		HIP_DEBUG("No locator as input\n");
		locator = entry->locator;
                HIP_DEBUG("Using entry->locator\n");
	}

	HIP_INFO_LOCATOR("in handle locator", locator);

	HIP_IFEL(!locator, -1, "No locator to handle\n");

	old_spi = ntohl(esp_info->new_spi);
	new_spi = ntohl(esp_info->new_spi);
	HIP_DEBUG("LOCATOR SPI old=0x%x new=0x%x\n", old_spi, new_spi);

	/* If following does not exit, its a bug: outbound SPI must have been
	already created by the corresponding ESP_INFO in the same UPDATE
	packet */
	HIP_IFEL(!(spi_out = hip_hadb_get_spi_list(entry, new_spi)), -1,
			"Bug: outbound SPI 0x%x does not exist\n", new_spi);

	/* Set all peer addresses to unpreferred */

	/** @todo Compiler warning; warning: passing argument 1 of
	 * 'hip_update_for_each_peer_addr' from incompatible pointer type.
	 *  What is the real point with this one anyway?
	 */

#if 0
	HIP_IFE(hip_update_for_each_peer_addr(hip_update_set_preferred,
				   entry, spi_out, &zero), -1);
#endif
	if(locator)
		HIP_IFEL(hip_update_for_each_peer_addr(hip_update_deprecate_unlisted,
					 entry, spi_out, locator), -1,
					 "Depracating a peer address failed\n");

	/* checking did the locator have any address with the same family as
	entry->our_addr, if not change local address to address that
	has same family as the address(es) in locator, if possible */

	if (!locator) {
		goto out_of_loop;
	}

	locator_address_item = hip_get_locator_first_addr_item(locator);
	local_af =
		IN6_IS_ADDR_V4MAPPED(&entry->our_addr) ? AF_INET :AF_INET6;
	if (local_af == 0) {
		HIP_DEBUG("Local address is invalid, skipping\n");
		goto out_err;
	}

	n_addrs = hip_get_locator_addr_item_count(locator);
	for (i = 0; i < n_addrs; i++) {
		/* check if af same as in entry->local_af */
		comp_af = IN6_IS_ADDR_V4MAPPED(hip_get_locator_item_address(hip_get_locator_item(locator_address_item, i)))
			? AF_INET : AF_INET6;
		if (comp_af == local_af) {
			HIP_DEBUG("LOCATOR contained same family members as "\
					"local_address\n");
			same_af = 1;

			break;
		}
	}
	if (same_af != 0) {
		HIP_DEBUG("Did not find any address of same family\n");
		goto out_of_loop;
	}

	/* look for local address with family == comp_af */
	list_for_each_safe(item, tmplist, addresses, ii) {
		n = list_entry(item);
		tmp_af = hip_sockaddr_is_v6_mapped(&n->addr) ?
			AF_INET : AF_INET6;
		if (tmp_af == comp_af) {
			HIP_DEBUG("LOCATOR did not contain same family members "
					"as local_address, changing our_addr and "
					"peer_addr\n");
			/* Replace the local address to match the family */
			memcpy(&entry->our_addr,
					hip_cast_sa_addr(&n->addr),
					sizeof(in6_addr_t));
			/* Replace the peer preferred address to match the family */
			locator_address_item = hip_get_locator_first_addr_item(locator);
			/* First should be OK, no opposite family in LOCATOR */

			memcpy(&entry->peer_addr,
					hip_get_locator_item_address(locator_address_item),
					sizeof(in6_addr_t));
			memcpy(&addr.address,
					hip_get_locator_item_address(locator_address_item),
					sizeof(in6_addr_t));
			HIP_IFEL(hip_update_peer_preferred_address(
					entry, &addr, new_spi), -1,
					"Setting peer preferred address failed\n");

			goto out_of_loop;
		}
	}

out_of_loop:
	if(locator)
		HIP_IFEL(hip_for_each_locator_addr_item(hip_update_add_peer_addr_item,
						  entry, locator, &new_spi), -1,
						  "Locator handling failed\n");

#if 0 /* Let's see if this is really needed -miika */
	if (n_addrs == 0) /* our own extension, use some other SPI */
		(void)hip_hadb_relookup_default_out(entry);
	/* relookup always ? */
#endif

out_err:
	return err;
}



/**
 * Builds udp and raw locator items into locator list to msg
 * this is the extension of hip_build_locators in output.c
 * type2 locators are collected also
 *
 * @param msg          a pointer to hip_common to append the LOCATORS
 * @return             len of LOCATOR2 on success, or negative error value on error
 */
int hip_build_locators(struct hip_common *msg)
{
    int err = 0, i = 0, ii = 0, addr_count1 = 0, addr_count2 = 0,UDP_relay_count = 0;
    struct netdev_address *n;
    hip_ha_t *ha_n;
    hip_list_t *item = NULL, *tmp = NULL;
    struct hip_locator_info_addr_item *locs1 = NULL;
    struct hip_locator_info_addr_item2 *locs2 = NULL;

    //TODO count the number of UDP relay servers.
    // check the control state of every hatb_state.

    if (address_count == 0) {
	    HIP_DEBUG("Host has only one or no addresses no point "
		      "in building LOCATOR2 parameters\n");
	    goto out_err;
    }


    //TODO check out the count for UDP and hip raw.
    addr_count1 = address_count;
    // type 2 locator number is the
    /**wrong impemetation
     *  hip_relht_size() is the size of relay client in server side*/
    //addr_count2 = hip_relht_size();
    //let's put 10 here for now. anyhow 10 additional type 2 addresses should be enough
    addr_count2 = HIP_REFLEXIVE_LOCATOR_ITEM_AMOUNT_MAX;



    HIP_IFEL(!(locs1 = malloc(addr_count1 *
			      sizeof(struct hip_locator_info_addr_item))),
	     -1, "Malloc for LOCATORS type1 failed\n");
    HIP_IFEL(!(locs2 = malloc(addr_count2 *
			      sizeof(struct hip_locator_info_addr_item2))),
                 -1, "Malloc for LOCATORS type2 failed\n");


    memset(locs1,0,(addr_count1 *
		    sizeof(struct hip_locator_info_addr_item)));

    memset(locs2,0,(addr_count2 *
		    sizeof(struct hip_locator_info_addr_item2)));

    HIP_DEBUG("there are %d type 1 locator item" , addr_count1);

    list_for_each_safe(item, tmp, addresses, i) {
            n = list_entry(item);
            if (ipv6_addr_is_hit(hip_cast_sa_addr(&n->addr)))
		    continue;
            if (!hip_sockaddr_is_v6_mapped(&n->addr)) {
		    memcpy(&locs1[ii].address, hip_cast_sa_addr(&n->addr),
			   sizeof(struct in6_addr));
		    locs1[ii].traffic_type = HIP_LOCATOR_TRAFFIC_TYPE_DUAL;
		    locs1[ii].locator_type = HIP_LOCATOR_LOCATOR_TYPE_ESP_SPI;
		    locs1[ii].locator_length = sizeof(struct in6_addr) / 4;
		    locs1[ii].reserved = 0;
		    HIP_DEBUG_HIT("Created one locator item: ", &locs1[ii].address);
		    ii++;

            }
    }
    i = 0;
    list_for_each_safe(item, tmp, addresses, i) {
            n = list_entry(item);
            if (ipv6_addr_is_hit(hip_cast_sa_addr(&n->addr)))
		    continue;
            if (hip_sockaddr_is_v6_mapped(&n->addr)) {
		    memcpy(&locs1[ii].address, hip_cast_sa_addr(&n->addr),
			   sizeof(struct in6_addr));
		    locs1[ii].traffic_type = HIP_LOCATOR_TRAFFIC_TYPE_DUAL;
		    locs1[ii].locator_type = HIP_LOCATOR_LOCATOR_TYPE_ESP_SPI;
		    locs1[ii].locator_length = sizeof(struct in6_addr) / 4;
		    locs1[ii].reserved = 0;
		    HIP_DEBUG_HIT("Created one locator item: ", &locs1[ii].address);
                    ii++;
            }
    }

    HIP_DEBUG("Looking for reflexive addresses\n");
    ii = 0;
    i = 0;

    list_for_each_safe(item, tmp, hadb_hit, i) {
            ha_n = list_entry(item);
            if (ii>= addr_count2)
		    break;
            _HIP_DEBUG_HIT("Looking for reflexive, prefered addres: ",
                           &ha_n->peer_addr );
            _HIP_DEBUG_HIT("Looking for reflexive, local addres: ",
                           &ha_n->our_addr );
            _HIP_DEBUG("Looking for reflexive port: %d \n",
                       ha_n->local_reflexive_udp_port);
            _HIP_DEBUG_HIT("Looking for reflexive addr: ",
                           &ha_n->local_reflexive_address);
            _HIP_DEBUG("The entry address is %d \n", ha_n);
            /* Check if this entry has reflexive port */
            if(ha_n->local_reflexive_udp_port){
		    memcpy(&locs2[ii].address, &ha_n->local_reflexive_address,
			   sizeof(struct in6_addr));
		    locs2[ii].traffic_type = HIP_LOCATOR_TRAFFIC_TYPE_DUAL;
		    locs2[ii].locator_type = HIP_LOCATOR_LOCATOR_TYPE_UDP;
		    locs2[ii].locator_length = sizeof(struct in6_addr) / 4;
		    locs2[ii].reserved = 0;
		    // for IPv4 we add UDP information
		    locs2[ii].port = htons(ha_n->local_reflexive_udp_port);
                    locs2[ii].transport_protocol = 0;
                    locs2[ii].kind = 0;
                    locs2[ii].spi = 1;
                    locs2[ii].priority = htonl(HIP_LOCATOR_LOCATOR_TYPE_REFLEXIVE_PRIORITY);
		    HIP_DEBUG_HIT("Created one reflexive locator item: ",
                                  &locs1[ii].address);
                    ii++;
                    if (ii>= addr_count2)
                            break;
            }
    }

    HIP_DEBUG("hip_build_locators: found reflexive address account:%d \n", ii);
    err = hip_build_param_locator2(msg, locs1, locs2, addr_count1, ii);

 out_err:

    if (locs1) free(locs1);
    if (locs2) free(locs2);
    return err;
}

int hip_update_handle_stun(void* pkg, int len,
	 in6_addr_t *src_addr, in6_addr_t * dst_addr,
	 hip_ha_t *entry,
	 hip_portpair_t *sinfo)
{
	if(entry){
		HIP_DEBUG_HIT("receive a stun  from 2:  " ,src_addr );
		hip_external_ice_receive_pkt(pkg, len, entry, src_addr, sinfo->src_port);
	}
	else{
		HIP_DEBUG_HIT("receive a stun  from 1:   " ,src_addr );
		hip_external_ice_receive_pkt_all(pkg, len, src_addr, sinfo->src_port);
	}
}

void empty_oppipdb(){
	hip_for_each_oppip(hip_oppipdb_del_entry_by_entry, NULL);
}<|MERGE_RESOLUTION|>--- conflicted
+++ resolved
@@ -2066,11 +2066,6 @@
 
 	/* Peer's preferred address. Can be changed by the source address
 	   selection below if we don't find any addresses of the same family
-<<<<<<< HEAD
-	   as peer's preferred address (intrafamily handover). */
-	HIP_IFE(hip_hadb_get_peer_addr(entry, daddr), -1);
-
-=======
 	   as peer's preferred address (intrafamily handover). 
 	   
 	   Address that is currently used with the peer, as far we know it might
@@ -2084,18 +2079,13 @@
 	   in the end of this function.
 	   -samu
 	*/
->>>>>>> b07f575a
+
 	spi_in = hip_hadb_get_spi_in_list(entry, esp_info_old_spi);
 	if (!spi_in) {
 		HIP_ERROR("SPI listaddr list copy failed\n");
 		goto out_err;
 	}
 #if 0
-<<<<<<< HEAD
-	/* avoid advertising the same address set */
-	/* (currently assumes that lifetime or reserved field do not
-	 * change, later store only addresses) */
-=======
         /* 
 	   avoid advertising the same address set 
 	   (currently assumes that lifetime or reserved field do not
@@ -2110,7 +2100,6 @@
 	   -samu
 	*/
 
->>>>>>> b07f575a
 	if (addr_count == spi_in->addresses_n &&
 	    addr_list && spi_in->addresses &&
 	    memcmp(addr_list, spi_in->addresses,
@@ -2142,15 +2131,6 @@
 		goto skip_pref_update;
 	}
 
-<<<<<<< HEAD
-	HIP_IFEL((addr->sa_family == AF_INET), -1,
-		 "all addresses in update should be mapped");
-
-	/* If we have deleted the old address and it was preferred than we chould
-	   make new preferred address. Now, we chose it as random address in
-	   list. */
-	if( !is_add && ipv6_addr_cmp(&entry->our_addr, comp_addr) == 0 ) {
-=======
 	/* 
 	   spi_in->spi is equal to esp_info_old_spi. In the loop below, we make
 	   sure that the source and destination address families match. 
@@ -2166,6 +2146,7 @@
 	  IPv6 format ...00FFFF1234
 	  -samu
 	 */
+
 	HIP_IFEL((addr->sa_family == AF_INET), -1,
 		 "all addresses in update should be mapped");
 
@@ -2184,7 +2165,6 @@
 	   -samu
 	*/
 	if( !is_add && ipv6_addr_cmp(&entry->local_address, comp_addr) == 0 ) {
->>>>>>> b07f575a
 		choose_random = 1;
 	}
 
@@ -2230,15 +2210,11 @@
 //			saddr = &loc_addr_item->address;
 			HIP_DEBUG_IN6ADDR("Saddr: ", saddr);
 			HIP_DEBUG_IN6ADDR("Daddr: ", daddr);
-<<<<<<< HEAD
-			if (memcmp(comp_addr, saddr, sizeof(in6_addr_t)) != 0) {
-=======
 			if (memcmp(comp_addr, saddr, sizeof(in6_addr_t)) == 0) {
 				/* 
 				   If both are mapped in the same manner then they are 
 				   the same family -samu
 				*/
->>>>>>> b07f575a
 				if (IN6_IS_ADDR_V4MAPPED(saddr) ==
 				    IN6_IS_ADDR_V4MAPPED(daddr) && 
 				    (ipv6_addr_is_teredo(saddr) == 
@@ -2310,20 +2286,10 @@
 				list_for_each_safe(item, tmp, spi_out->peer_addr_list, ii) {
 					addr_li = list_entry(item);
 					HIP_DEBUG_HIT("SPI out addresses", &addr_li->address);
-<<<<<<< HEAD
 					if ((IN6_IS_ADDR_V4MAPPED(&addr_li->address) !=
 					    IN6_IS_ADDR_V4MAPPED(daddr)) || 
 					    (ipv6_addr_is_teredo(&addr_li->address) != 
 					     ipv6_addr_is_teredo(daddr))) {
-=======
-					/*
-					  If mappings differ must be from different family
-					  and we want that
-					  -samu
-					 */
-					if (IN6_IS_ADDR_V4MAPPED(&addr_li->address) !=
-					    IN6_IS_ADDR_V4MAPPED(daddr)) {
->>>>>>> b07f575a
 						HIP_DEBUG("Found other family than BEX address "\
 							  "family\n");
 						ipv6_addr_copy(daddr, &addr_li->address);
@@ -2572,17 +2538,10 @@
 						 &entry->our_addr);
 	}
 
-<<<<<<< HEAD
-	if (is_add && !ipv6_addr_cmp(&entry->our_addr, &zero_addr))
-	{
-		ipv6_addr_copy(&entry->our_addr, hip_cast_sa_addr(addr));
-=======
 	/* Some address was added and BEX address is nulled */
 	if (is_add && !ipv6_addr_cmp(&entry->local_address, &zero_addr))
 	{
-		/* Copy the added address to our current address */
-		ipv6_addr_copy(&entry->local_address, hip_cast_sa_addr(addr));
->>>>>>> b07f575a
+		ipv6_addr_copy(&entry->our_addr, hip_cast_sa_addr(addr));
 		err = hip_update_src_address_list(entry, addr_list, &daddr,
 						  addr_count, esp_info_new_spi,
 						  is_add, addr);
