--- conflicted
+++ resolved
@@ -97,21 +97,13 @@
                                               mask, &ha->hit_our,
                                               &ha->hit_peer);
 
-<<<<<<< HEAD
-        // Add ESP_INFO
-        if (type == HIP_UPDATE_LOCATOR ||
-        		type == HIP_UPDATE_ECHO_REQUEST ||
-        		type == HIP_UPDATE_ESP_ANCHOR_ACK) {
-                // Handle SPI numbers
-                esp_info_old_spi  = ha->spi_inbound_current;
-                esp_info_new_spi = ha->spi_inbound_current;
-=======
     // Add ESP_INFO
-    if (type == HIP_UPDATE_LOCATOR || type == HIP_UPDATE_ECHO_REQUEST) {
+    if (type == HIP_UPDATE_LOCATOR
+            || type == HIP_UPDATE_ECHO_REQUEST
+            || type == HIP_UPDATE_ESP_ANCHOR_ACK) {
         // Handle SPI numbers
         esp_info_old_spi = ha->spi_inbound_current;
         esp_info_new_spi = ha->spi_inbound_current;
->>>>>>> 5c329b91
 
         HIP_DEBUG("esp_info_old_spi=0x%x esp_info_new_spi=0x%x\n",
                   esp_info_old_spi, esp_info_new_spi);
@@ -147,39 +139,10 @@
     }
 #endif
 
-<<<<<<< HEAD
-        // Add SEQ
-        if (type == HIP_UPDATE_LOCATOR ||
-        		type == HIP_UPDATE_ECHO_REQUEST ||
-        		type == HIP_UPDATE_ESP_ANCHOR) {
-                // TODO check the following function!
-                /* hip_update_set_new_spi_in_old(ha, esp_info_old_spi,
-                    esp_info_new_spi, 0);*/
-
-                ha->update_id_out++;
-                update_id_out = ha->update_id_out;
-                _HIP_DEBUG("outgoing UPDATE ID=%u\n", update_id_out);
-                /** @todo Handle this case. */
-                HIP_IFEL(hip_build_param_seq(update_packet_to_send, update_id_out), -1,
-                  "Building of SEQ param failed\n");
-
-                /* remember the update id of this update */
-                /* hip_update_set_status(ha, esp_info_old_spi,
-                    0x1 | 0x2 | 0x8, update_id_out, 0, NULL,
-                    ha->current_keymat_index); */
-
-                /************************************************/
-        }
-
-        // Add ACK
-        if (type == HIP_UPDATE_ECHO_REQUEST ||
-        		type == HIP_UPDATE_ECHO_RESPONSE ||
-        		type == HIP_UPDATE_ESP_ANCHOR_ACK) {
-                HIP_IFEL(!(seq = hip_get_param(received_update_packet,
-                    HIP_PARAM_SEQ)), -1, "SEQ not found\n");
-=======
     // Add SEQ
-    if (type == HIP_UPDATE_LOCATOR || type == HIP_UPDATE_ECHO_REQUEST) {
+    if (type == HIP_UPDATE_LOCATOR
+            || type == HIP_UPDATE_ECHO_REQUEST
+            || type == HIP_UPDATE_ESP_ANCHOR) {
         // TODO check the following function!
         /* hip_update_set_new_spi_in_old(ha, esp_info_old_spi,
          *  esp_info_new_spi, 0);*/
@@ -190,34 +153,29 @@
         /** @todo Handle this case. */
         HIP_IFEL(hip_build_param_seq(update_packet_to_send, update_id_out), -1,
                  "Building of SEQ param failed\n");
->>>>>>> 5c329b91
 
         /* remember the update id of this update */
         /* hip_update_set_status(ha, esp_info_old_spi,
          *  0x1 | 0x2 | 0x8, update_id_out, 0, NULL,
          *  ha->current_keymat_index); */
 
-<<<<<<< HEAD
-        if (type == HIP_UPDATE_ESP_ANCHOR) {
-        	HIP_IFEL(esp_prot_update_add_anchor(update_packet_to_send, ha),
-        			-1, "failed to add esp_prot anchor element\n");
-        }
-
-#ifdef CONFIG_HIP_MIDAUTH
-
-	if (type == HIP_UPDATE_ECHO_RESPONSE) {
-=======
         /************************************************/
     }
->>>>>>> 5c329b91
 
     // Add ACK
-    if (type == HIP_UPDATE_ECHO_REQUEST || type == HIP_UPDATE_ECHO_RESPONSE) {
+    if (type == HIP_UPDATE_ECHO_REQUEST
+            || type == HIP_UPDATE_ECHO_RESPONSE
+            || type == HIP_UPDATE_ESP_ANCHOR_ACK) {
         HIP_IFEL(!(seq = hip_get_param(received_update_packet,
                                        HIP_PARAM_SEQ)), -1, "SEQ not found\n");
 
         HIP_IFEL(hip_build_param_ack(update_packet_to_send,
                                      ntohl(seq->update_id)), -1, "Building of ACK failed\n");
+    }
+
+    if (type == HIP_UPDATE_ESP_ANCHOR) {
+        HIP_IFEL(esp_prot_update_add_anchor(update_packet_to_send, ha),
+                 -1, "failed to add esp_prot anchor element\n");
     }
 
 #ifdef CONFIG_HIP_MIDAUTH
@@ -388,13 +346,6 @@
     return err;
 }
 
-<<<<<<< HEAD
-// Locators should be sent to the whole verified addresses!!!
-int hip_send_update_to_one_peer(hip_common_t* received_update_packet,
-        struct hip_hadb_state *ha, struct in6_addr *src_addr,
-        struct in6_addr *dst_addr, struct hip_locator_info_addr_item *locators,
-        int type)
-=======
 /**
  * a wrapper function to handle any incoming UPDATE packet
  *
@@ -408,13 +359,12 @@
  *
  * @todo locators should be sent to the whole verified addresses?
  */
-int hip_send_locators_to_one_peer(hip_common_t *received_update_packet,
+int hip_send_update_to_one_peer(hip_common_t *received_update_packet,
                                   struct hip_hadb_state *ha,
                                   struct in6_addr *src_addr,
                                   struct in6_addr *dst_addr,
                                   struct hip_locator_info_addr_item *locators,
                                   int type)
->>>>>>> 5c329b91
 {
     int err                             = 0, i = 0;
     hip_list_t *item                    = NULL, *tmp = NULL;
@@ -467,17 +417,12 @@
                                     src_addr, dst_addr);
             }
 
-<<<<<<< HEAD
-                        break;
-                case HIP_UPDATE_ESP_ANCHOR:
-                case HIP_UPDATE_ESP_ANCHOR_ACK:
-                	HIP_DEBUG_IN6ADDR("Sending update from", src_addr);
-                	HIP_DEBUG_IN6ADDR("to", dst_addr);
-=======
             break;
-        case SEND_UPDATE_ESP_ANCHOR:
+        case HIP_UPDATE_ESP_ANCHOR:
+        case HIP_UPDATE_ESP_ANCHOR_ACK:
             // TODO re-implement sending of esp prot anchors
->>>>>>> 5c329b91
+            HIP_DEBUG_IN6ADDR("Sending update from", src_addr);
+            HIP_DEBUG_IN6ADDR("to", dst_addr);
 
             hip_send_update_pkt(update_packet_to_send, ha, src_addr, dst_addr);
             break;
@@ -510,36 +455,6 @@
  */
 int hip_send_locators_to_all_peers()
 {
-<<<<<<< HEAD
-        int err = 0;
-        struct hip_locator_info_addr_item *locators;
-        int i = 0;
-        hip_ha_t *ha;
-        hip_list_t *item, *tmp;
-        hip_common_t *locator_msg = NULL;
-
-	// Update DNS data in hit-to-ip domain name
-        if (hip_get_nsupdate_status())
-                nsupdate(0);
-
-        HIP_IFEL(!(locator_msg = hip_msg_alloc()), -ENOMEM,
-            "Out of memory while allocation memory for the packet\n");
-        HIP_IFE(hip_create_locators(locator_msg, &locators), -1);
-
-        // Go through all the peers and send update packets
-        list_for_each_safe(item, tmp, hadb_hit, i)
-        {
-                ha = (hip_ha_t *)list_entry(item);
-
-                if (ha->hastate == HIP_HASTATE_HITOK &&
-                    ha->state == HIP_STATE_ESTABLISHED)
-                {
-                        err = hip_send_update_to_one_peer(NULL, ha, &ha->our_addr,
-                                &ha->peer_addr, locators, HIP_UPDATE_LOCATOR);
-                        if (err)
-                            goto out_err;
-                }
-=======
     int err                   = 0;
     struct hip_locator_info_addr_item *locators;
     int i                     = 0;
@@ -558,12 +473,11 @@
 
         if (ha->hastate == HIP_HASTATE_HITOK &&
             ha->state == HIP_STATE_ESTABLISHED) {
-            err = hip_send_locators_to_one_peer(NULL, ha, &ha->our_addr,
+            err = hip_send_update_to_one_peer(NULL, ha, &ha->our_addr,
                                                 &ha->peer_addr, locators, HIP_UPDATE_LOCATOR);
             if (err) {
                 goto out_err;
             }
->>>>>>> 5c329b91
         }
     }
 
@@ -688,14 +602,7 @@
         list_add(peer_addr, ha->addresses_to_send_echo_request);
     }
 
-<<<<<<< HEAD
-        err = hip_send_update_to_one_peer(received_update_packet, ha, &ha->our_addr,
-                &ha->peer_addr, NULL, HIP_UPDATE_ECHO_REQUEST);
-        if (err)
-            goto out_err;
-=======
     hip_print_addresses_to_send_update_request(ha);
->>>>>>> 5c329b91
 
 out_err:
     return err;
@@ -712,17 +619,6 @@
 static int hip_handle_first_update_packet(hip_common_t *received_update_packet,
                                           hip_ha_t *ha, in6_addr_t *src_addr)
 {
-<<<<<<< HEAD
-        struct hip_esp_info *esp_info;
-
-        hip_send_update_to_one_peer(received_update_packet, ha, src_addr,
-                dst_addr, NULL, HIP_UPDATE_ECHO_RESPONSE);
-
-        esp_info = hip_get_param(received_update_packet, HIP_PARAM_ESP_INFO);
-        ha->spi_outbound_new = ntohl(esp_info->new_spi);
-        
-        hip_recreate_security_associations_and_sp(ha, src_addr, dst_addr);
-=======
     int err = 0;
     struct hip_locator *locator;
     struct hip_esp_info *esp_info;
@@ -741,12 +637,11 @@
     // UPDATE packets sent between different address combinations.
     get_random_bytes(ha->echo_data, sizeof(ha->echo_data));
 
-    err = hip_send_locators_to_one_peer(received_update_packet, ha, &ha->our_addr,
-                                        &ha->peer_addr, NULL, HIP_UPDATE_ECHO_REQUEST);
+    err = hip_send_update_to_one_peer(received_update_packet, ha, &ha->our_addr,
+                                      &ha->peer_addr, NULL, HIP_UPDATE_ECHO_REQUEST);
     if (err) {
         goto out_err;
     }
->>>>>>> 5c329b91
 
 out_err:
     return err;
@@ -771,8 +666,8 @@
 {
     struct hip_esp_info *esp_info;
 
-    hip_send_locators_to_one_peer(received_update_packet, ha, src_addr,
-                                  dst_addr, NULL, HIP_UPDATE_ECHO_RESPONSE);
+    hip_send_update_to_one_peer(received_update_packet, ha, src_addr,
+                                dst_addr, NULL, HIP_UPDATE_ECHO_RESPONSE);
 
     esp_info             = hip_get_param(received_update_packet, HIP_PARAM_ESP_INFO);
     ha->spi_outbound_new = ntohl(esp_info->new_spi);
@@ -984,28 +879,22 @@
 
         goto out_err;
     }
-
-<<<<<<< HEAD
-                 goto out_err;
-        }
-        else if (esp_prot_update_type(received_update_packet) ==
-        		ESP_PROT_FIRST_UPDATE_PACKET)
-        {
-        	esp_prot_handle_first_update_packet(received_update_packet,
-                    ha, src_addr, dst_addr);
-
-        	goto out_err;
-        }
-        else if (esp_prot_update_type(received_update_packet) ==
-        		ESP_PROT_SECOND_UPDATE_PACKET)
-		{
-        	esp_prot_handle_second_update_packet(ha, src_addr, dst_addr);
-
-        	goto out_err;
-		}
-	
-=======
->>>>>>> 5c329b91
+    else if (esp_prot_update_type(received_update_packet)
+                == ESP_PROT_FIRST_UPDATE_PACKET)
+    {
+       esp_prot_handle_first_update_packet(received_update_packet,
+                ha, src_addr, dst_addr);
+
+       goto out_err;
+    }
+    else if (esp_prot_update_type(received_update_packet)
+                == ESP_PROT_SECOND_UPDATE_PACKET)
+   {
+       esp_prot_handle_second_update_packet(ha, src_addr, dst_addr);
+
+       goto out_err;
+   }
+
 out_err:
     if (err != 0) {
         HIP_ERROR("UPDATE handler failed, err=%d\n", err);
