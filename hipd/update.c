--- conflicted
+++ resolved
@@ -369,148 +369,6 @@
 	list_item->is_preferred =  *preferred;
 	return 0;
 }
-<<<<<<< HEAD
-/**
- * this is an old function, and will be divert to hip_update_locator_parameter
- */
-int hip_update_handle_locator_parameter(hip_ha_t *entry,
-					struct hip_locator *locator,
-					struct hip_esp_info *esp_info,
-					struct hip_common *msg)
-{	
-	HIP_DEBUG("out-of-date function: hip_update_handle_locator_parameter\n");
-	hip_update_locator_parameter(entry, locator,esp_info);
-//remove by santtu
-#if 0
-	uint32_t old_spi = 0, new_spi = 0, i, err = 0;
-	int zero = 0, n_addrs = 0, ii = 0;
-	int same_af = 0, local_af = 0, comp_af = 0, tmp_af = 0;
-	hip_list_t *item = NULL, *tmplist = NULL;
-	struct hip_locator_info_addr_item *locator_address_item;
-	struct hip_spi_out_item *spi_out;
-	struct hip_peer_addr_list_item *a, *tmp, addr;
-	struct netdev_address *n;
-
-	old_spi = ntohl(esp_info->new_spi);
-	new_spi = ntohl(esp_info->new_spi);
-	HIP_DEBUG("LOCATOR SPI old=0x%x new=0x%x\n", old_spi, new_spi);
-                
-	/* If following does not exit, its a bug: outbound SPI must have been
-	   already created by the corresponding ESP_INFO in the same UPDATE
-	   packet */
-	HIP_IFEL(!(spi_out = hip_hadb_get_spi_list(entry, new_spi)), -1,
-		 "Bug: outbound SPI 0x%x does not exist\n", new_spi);
-        
-	/* Set all peer addresses to unpreferred */
-     
-	/** @todo Compiler warning; warning: passing argument 1 of
-	 * 'hip_update_for_each_peer_addr' from incompatible pointer type.
-	 *  What is the real point with this one anyway?
-	 */
-     
-#if 0
-	HIP_IFE(hip_update_for_each_peer_addr(hip_update_set_preferred,
-					      entry, spi_out, &zero), -1);
-#endif            
-	if(locator)        
-		HIP_IFEL(hip_update_for_each_peer_addr(hip_update_deprecate_unlisted,
-						       entry, spi_out, locator, NULL), -1,
-			 "Depracating a peer address failed\n"); 
-     
-	/* checking did the locator have any address with the same family as
-	   entry->local_address, if not change local address to address that
-	   has same family as the address(es) in locator, if possible */
-
-	if (!locator) {
-		goto out_of_loop;
-	}
-
-	locator_address_item = hip_get_locator_first_addr_item(locator);
-	local_af = 
-		IN6_IS_ADDR_V4MAPPED(&entry->local_address) ? AF_INET :AF_INET6;
-	if (local_af == 0) {
-		HIP_DEBUG("Local address is invalid, skipping\n");
-		goto out_err;
-	}
-
-	n_addrs = hip_get_locator_addr_item_count(locator);
-	for (i = 0; i < n_addrs; i++) {
-		/* check if af same as in entry->local_af */
-		comp_af = IN6_IS_ADDR_V4MAPPED(&locator_address_item[i].address)
-			? AF_INET : AF_INET6;
-		if (comp_af == local_af) {
-			HIP_DEBUG("LOCATOR contained same family members as "\
-				  "local_address\n");
-			same_af = 1;
-	       
-			break;
-		}
-        }
-        /*
-          Comparison is as it should and not "==". If changed to "==" it will
-          breaks hipd with "hipconf locator on". This part of the code should 
-          be cleaned up. 
-        */
-#ifdef CONFIG_HIP_HI3 /* @fixme: test and fix this weirdness */
-        if (same_af == 0) {
-                HIP_DEBUG("Did not find any address of same family\n");
-                goto out_of_loop;
-	}
-#else
-        if (same_af != 0) {
-                HIP_DEBUG("Did not find any address of same family\n");
-                goto out_of_loop;
-	}
-#endif
-
-	/* look for local address with family == comp_af */
-	list_for_each_safe(item, tmplist, addresses, ii) {
-		n = list_entry(item);
-		tmp_af = IN6_IS_ADDR_V4MAPPED(hip_cast_sa_addr(&n->addr)) ?
-			AF_INET : AF_INET6;
-		if (tmp_af == comp_af) {
-			HIP_DEBUG("LOCATOR did not contain same family members "
-				  "as local_address, changing local_address and "
-				  "preferred_address\n");
-			/* Replace the local address to match the family */
-			memcpy(&entry->local_address, 
-			       hip_cast_sa_addr(&n->addr),
-			       sizeof(in6_addr_t));
-			/* Replace the peer preferred address to match the family */
-			locator_address_item = hip_get_locator_first_addr_item(locator);
-			/* First should be OK, no opposite family in LOCATOR */
-			memcpy(&entry->preferred_address,
-			       &locator_address_item->address, 
-			       sizeof(in6_addr_t));
-			memcpy(&addr.address,
-			       &locator_address_item->address,
-			       sizeof(in6_addr_t));
-			HIP_IFEL(hip_update_peer_preferred_address(
-					 entry, &addr, new_spi), -1,
-				 "Setting peer preferred address failed\n");
-			
-			goto out_of_loop;
-		}
-	}
-
- out_of_loop:
-	if(locator)
-		HIP_IFEL(hip_for_each_locator_addr_item(hip_update_add_peer_addr_item,
-							entry, locator, &new_spi, msg), -1,
-			 "Locator handling failed\n"); 
-
-#if 0 /* Let's see if this is really needed -miika */
-	if (n_addrs == 0) /* our own extension, use some other SPI */
-		(void)hip_hadb_relookup_default_out(entry);
-	/* relookup always ? */
-#endif
-
- out_err:
-	return err;
-#endif
-}
-=======
->>>>>>> e4f39efa
 
 int hip_handle_update_established(hip_ha_t *entry, hip_common_t *msg,
 				  in6_addr_t *src_ip,
@@ -1129,18 +987,12 @@
 	 * 	 else 
 	 * 	 	verify only unverified addresses
 	 */
-<<<<<<< HEAD
-	return hip_update_send_addr_verify_packet_all(entry, addr, spi_out,
-						      src_ip, 0, msg);
-
-=======
 //modify by sanntu when ice is choosen, not update message is needed
 	if(entry->nat_control == 0)
 		return hip_update_send_addr_verify_packet_all(entry, addr, spi_out,
-						      src_ip, 0);
+						      src_ip, 0, msg);
 	else return 0;
 //end modify
->>>>>>> e4f39efa
 }
 
 int hip_update_send_addr_verify_packet_all(hip_ha_t *entry,
@@ -1316,13 +1168,8 @@
 			  "yet)\n", spi_out);
 	}
 
-<<<<<<< HEAD
-	HIP_IFEL(hip_update_handle_locator_parameter(entry, locator, esp_info, msg),
-		 -1, "hip_update_handle_locator_parameter failed\n");
-=======
 	HIP_IFEL(hip_handle_locator_parameter(entry, locator, esp_info),
 		 -1, "hip_handle_locator_parameter failed\n");
->>>>>>> e4f39efa
 
  out_err:
 	if (update_packet)
