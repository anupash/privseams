/**
 * @file
 * This file defines various functions for sending, handling and receiving
 * UPDATE packets for the Host Identity Protocol (HIP).
 * 
 * @author  Mika Kousa <mkousa#iki.fi>
 * @author  Tobias Heer <tobi#tobibox.de>
 * @author  Abhijit Bagri <abagri#gmail.com>
 * @author  Miika Komu <miika#iki.fi>
 * @author  Samu Varjonen <samu.varjonen#hiit.fi>
 * @version 1.0
 * @date    08.01.2008
 * @note    Distributed under <a href="http://www.gnu.org/licenses/gpl.txt">GNU/GPL</a>.
 * @note    Based on
 *          <a href="http://www1.ietf.org/mail-archive/web/hipsec/current/msg01745.html">Simplified state machine</a>
 */
#include "update.h"

/* All Doxygen function comments are now moved to the header file. Some comments
   are inadequate, feel free to complement.

   Code is now reformatted "linux" style and with maximum row width of 80
   characters (where possible). Please stick to the coding convention and style
   guide, they make the code more readable and uniform.

   Lauri 10.01.2008 */

/** A transmission function set for NAT traversal. */
extern hip_xmit_func_set_t nat_xmit_func_set;
/** A transmission function set for sending raw HIP packets. */
extern hip_xmit_func_set_t default_xmit_func_set;

int hip_for_each_locator_addr_item(int (*func)
				   (hip_ha_t *entry,
				    struct hip_locator_info_addr_item *i,
				    void *opaq),
                                   hip_ha_t *entry,
                                   struct hip_locator *locator,
                                   void *opaque)
{
	int i = 0, err = 0, n_addrs;
	struct hip_locator_info_addr_item *locator_address_item = NULL;
     
	n_addrs = hip_get_locator_addr_item_count(locator);
	HIP_IFEL((n_addrs < 0), -1, "Negative address count\n");
	/**
	   @todo: Here we have wrong checking, because function  
	   hip_get_locator_addr_item_count(locator) has already
	   divided the length on sizeof(struct hip_locator_info_addr_item)
	   hence we already have number of elements. Andrey
	*/ 
	/*  if (n_addrs % sizeof(struct hip_locator_info_addr_item))
	    HIP_ERROR(addr item list len modulo not zero, (len=%d)\n",
	    ntohs(locator->length));
	*/
	HIP_DEBUG("LOCATOR has %d address(es), loc param len=%d\n",
		  n_addrs, hip_get_param_total_len(locator));
     
	HIP_IFE(!func, -1);

	locator_address_item = hip_get_locator_first_addr_item(locator);
//modify by santtu, becuase the lengh of locator_address_item is not always the same
//	for (i = 0; i < n_addrs; i++, locator_address_item++) {
	for (i = 0; i < n_addrs; i++ ) {
		HIP_IFEL(func(entry, locator_address_item, opaque), -1,
			 "Locator handler function returned error\n");
		locator_address_item = hip_get_locator_item(locator_address_item,1);
	}
//end modify     
 out_err:
	return err;
}

int hip_update_for_each_peer_addr(int (*func)
				  (hip_ha_t *entry,
				   struct hip_peer_addr_list_item *list_item,
				   struct hip_spi_out_item *spi_out,
				   void *opaq), hip_ha_t *entry,
                                  struct hip_spi_out_item *spi_out,
                                  void *opaq)
{
	hip_list_t *item, *tmp;
	struct hip_peer_addr_list_item *addr;
	int i = 0, err = 0;
     
	HIP_IFE(!func, -EINVAL);
     
	list_for_each_safe(item, tmp, spi_out->peer_addr_list, i)
		{
			addr = list_entry(item);
			HIP_IFE(func(entry, addr, spi_out, opaq), -1);
		}

 out_err:
	return err;
}

int hip_update_for_each_local_addr(int (*func)
				   (hip_ha_t *entry,
				    struct hip_spi_in_item *spi_in,
				    void *opaq), hip_ha_t *entry,
                                   void *opaq)
{
	hip_list_t *item, *tmp;
	struct hip_spi_in_item *e;
	int i = 0, err = 0;

	HIP_IFE(!func, -EINVAL);

	list_for_each_safe(item, tmp, entry->spis_in, i)
		{
			e = list_entry(item);
			HIP_IFE(func(entry, e, opaq), -1);
		}

 out_err:
	return err;
}

int hip_update_get_sa_keys(hip_ha_t *entry, uint16_t *keymat_offset_new,
			   uint8_t *calc_index_new, uint8_t *Kn_out,
			   struct hip_crypto_key *espkey_gl,
			   struct hip_crypto_key *authkey_gl,
			   struct hip_crypto_key *espkey_lg,
			   struct hip_crypto_key *authkey_lg)
{
	unsigned char Kn[HIP_AH_SHA_LEN];
	uint16_t k = *keymat_offset_new, Kn_pos;
	uint8_t c = *calc_index_new;
	int err = 0, esp_transform, esp_transf_length = 0,
		auth_transf_length = 0;

	esp_transform = entry->esp_transform;
	esp_transf_length = hip_enc_key_length(esp_transform);
	auth_transf_length = hip_auth_key_length_esp(esp_transform);
	_HIP_DEBUG("enckeylen=%d authkeylen=%d\n", esp_transf_length,
		   auth_transf_length);

	bzero(espkey_gl, sizeof(struct hip_crypto_key));
	bzero(espkey_lg, sizeof(struct hip_crypto_key));
	bzero(authkey_gl, sizeof(struct hip_crypto_key));
	bzero(authkey_lg, sizeof(struct hip_crypto_key));

	HIP_IFEL(*keymat_offset_new + 
		 2*(esp_transf_length+auth_transf_length) > 0xffff, -EINVAL,
		 "Can not draw requested amount of new KEYMAT, keymat index=%u, "\
		 "requested amount=%d\n",
		 *keymat_offset_new, 2*(esp_transf_length+auth_transf_length));
	memcpy(Kn, Kn_out, HIP_AH_SHA_LEN);

	/* SA-gl */
	Kn_pos = entry->current_keymat_index -
		(entry->current_keymat_index % HIP_AH_SHA_LEN);
	HIP_IFE(hip_keymat_get_new(
			espkey_gl->key, esp_transf_length,entry->dh_shared_key,
			entry->dh_shared_key_len, &k, &c, Kn, &Kn_pos), -1);
	_HIP_HEXDUMP("ENC KEY gl", espkey_gl->key, esp_transf_length);
	k += esp_transf_length;

	HIP_IFE(hip_keymat_get_new(authkey_gl->key, auth_transf_length,
				   entry->dh_shared_key, entry->dh_shared_key_len,
				   &k, &c, Kn, &Kn_pos), -1);
	_HIP_HEXDUMP("AUTH KEY gl", authkey_gl->key, auth_transf_length);
	k += auth_transf_length;
     
	/* SA-lg */
	HIP_IFE(hip_keymat_get_new(espkey_lg->key, esp_transf_length,
				   entry->dh_shared_key, entry->dh_shared_key_len,
				   &k, &c, Kn, &Kn_pos), -1);
	_HIP_HEXDUMP("ENC KEY lg", espkey_lg->key, esp_transf_length);
	k += esp_transf_length;
	HIP_IFE(hip_keymat_get_new(authkey_lg->key, auth_transf_length,
				   entry->dh_shared_key, entry->dh_shared_key_len,
				   &k, &c, Kn, &Kn_pos), -1);
	_HIP_HEXDUMP("AUTH KEY lg", authkey_lg->key, auth_transf_length);
	k += auth_transf_length;

	_HIP_DEBUG("at end: k=%u c=%u\n", k, c);
	*keymat_offset_new = k;
	*calc_index_new = c;
	memcpy(Kn_out, Kn, HIP_AH_SHA_LEN);
 out_err:
	return err;
}

int hip_update_test_locator_addr(in6_addr_t *addr)
{
	struct sockaddr_storage ss;

	memset(&ss, 0, sizeof(ss));
	if (IN6_IS_ADDR_V4MAPPED(addr)) {
		struct sockaddr_in *sin = (struct sockaddr_in *) &ss;
		IPV6_TO_IPV4_MAP(addr, &sin->sin_addr);
		sin->sin_family = AF_INET;
	} else {
		struct sockaddr_in6 *sin6 = (struct sockaddr_in6 *) &ss;
		memcpy(&sin6->sin6_addr, addr, sizeof(in6_addr_t));
		sin6->sin6_family = AF_INET6;
	}

	return filter_address((struct sockaddr *) &ss, -1);
}

int hip_update_add_peer_addr_item(
	hip_ha_t *entry, struct hip_locator_info_addr_item *locator_address_item,
	void *_spi)
{

	in6_addr_t *locator_address = 
		hip_get_locator_item_address(locator_address_item);
	uint32_t lifetime = ntohl(locator_address_item->lifetime);
	int is_preferred = htonl(locator_address_item->reserved) == (1 << 7);
	int err = 0, i,locator_is_ipv4, local_is_ipv4;
	uint32_t spi = *((uint32_t *) _spi);
//add by santtu		
	uint16_t port = hip_get_locator_item_port(locator_address_item);
	uint32_t priority =hip_get_locator_item_priority(locator_address_item);
//end add	
	
	HIP_DEBUG_HIT("LOCATOR address", locator_address);
	HIP_DEBUG(" address: is_pref=%s reserved=0x%x lifetime=0x%x\n",
		  is_preferred ? "yes" : "no",
		  ntohl(locator_address_item->reserved),
		  lifetime);

	/* Removed this because trying to get interfamily handovers to work --Samu */
	// Check that addresses match, we doesn't support IPv4 <-> IPv6 update
	// communnications locator_is_ipv4 = IN6_IS_ADDR_V4MAPPED(locator_address);
	//local_is_ipv4 = IN6_IS_ADDR_V4MAPPED(&entry->local_address);

	//if( locator_is_ipv4 != local_is_ipv4 ) {
	// One of the addresses is IPv4 another is IPv6
	//  goto out_err;
	//}

	/* Check that the address is a legal unicast or anycast
	   address */
	if (!hip_update_test_locator_addr(locator_address)) {
		err = -1;
		HIP_DEBUG_IN6ADDR("Bad locator type", locator_address);
		goto out_err;
	}
	
	/* Check if the address is already bound to the SPI +
	   add/update address */
//add by santtu
	//both address and port will be the key to compare
	//UDP port is supported in the peer_list_item
	if (ipv6_addr_cmp(locator_address, &entry->preferred_address) == 0 
			&& port == entry->peer_udp_port) {
		HIP_IFE(hip_hadb_add_udp_addr_to_spi(entry, spi, locator_address,
						 0,
						 lifetime, 1, port,priority), -1);
	} else {
		HIP_IFE(hip_hadb_add_udp_addr_to_spi(entry, spi, locator_address,
						 0,
						 lifetime, is_preferred, port,priority), -1);
	}
//end add
/*
 // new interface is used for updating the address
	if (ipv6_addr_cmp(locator_address, &entry->preferred_address) == 0) {
		HIP_IFE(hip_hadb_add_addr_to_spi(entry, spi, locator_address,
						 0,
						 lifetime, 1), -1);
	} else {
		HIP_IFE(hip_hadb_add_addr_to_spi(entry, spi, locator_address,
						 0,
						 lifetime, is_preferred), -1);
	}
*/
#ifdef CONFIG_HIP_OPPORTUNISTIC
	/* Check and remove the IP of the peer from the opp non-HIP database */
	hip_oppipdb_delentry(&(entry->preferred_address));
#endif

 out_err:
	return err;
}
#if 0
int hip_update_locator_match(hip_ha_t *unused,
			     struct hip_locator_info_addr_item *item1,
			     void *_item2)
{
	struct hip_locator_info_addr_item *item2 = _item2;
	return !ipv6_addr_cmp(&item1->address, &item2->address);
}

int hip_update_locator_item_match(hip_ha_t *unused,
				  struct hip_locator_info_addr_item *item1,
				  void *_item2)
{
	struct hip_peer_addr_list_item *item2 = _item2;
	return !ipv6_addr_cmp(&item1->address, &item2->address);
}
#endif
//add by santtu
//we add the support for type2 locator
int hip_update_locator_match(hip_ha_t *unused,
			     struct hip_locator_info_addr_item *item1,
			     void *_item2) {
	struct hip_locator_info_addr_item *item2 = _item2;
	return !ipv6_addr_cmp(hip_get_locator_item_address(item1), hip_get_locator_item_address(item2)) 
		&& hip_get_locator_item_port(item1) == hip_get_locator_item_port(item2) ;
}

int hip_update_locator_item_match(hip_ha_t *unused,
				  struct hip_locator_info_addr_item *item1,
				  void *_item2)
{
     struct hip_peer_addr_list_item *item2 = _item2;
     return !ipv6_addr_cmp(hip_get_locator_item_address(item1), &item2->address)
     	&& hip_get_locator_item_port(item1) == item2->port;;
}
//end add
int hip_update_locator_contains_item(struct hip_locator *locator,
				     struct hip_peer_addr_list_item *item)
{
	return hip_for_each_locator_addr_item(hip_update_locator_item_match,
					      NULL, locator, item);
}

int hip_update_deprecate_unlisted(hip_ha_t *entry,
				  struct hip_peer_addr_list_item *list_item,
				  struct hip_spi_out_item *spi_out,
				  void *_locator)
{
	int err = 0;
	uint32_t spi_in;
	struct hip_locator *locator = (void *) _locator;
     
	if (hip_update_locator_contains_item(locator, list_item))
		goto out_err;

	HIP_DEBUG_HIT("Deprecating address", &list_item->address);
    
	list_item->address_state = PEER_ADDR_STATE_DEPRECATED;
	spi_in = hip_get_spi_to_update_in_established(entry,
						      &entry->local_address);
    
	hip_delete_sa(entry->default_spi_out, &list_item->address,
		      &entry->local_address, AF_INET6,
		      (entry->nat_mode ? HIP_NAT_UDP_PORT : 0),
		      (int)entry->peer_udp_port);
	hip_delete_sa(spi_in, &entry->local_address, &list_item->address, 
		      AF_INET6, (int)entry->peer_udp_port,
		      (entry->nat_mode ? HIP_NAT_UDP_PORT : 0));
    
	list_del(list_item, entry->spis_out);
 out_err:
	return err;
}

int hip_update_set_preferred(hip_ha_t *entry,
			     struct hip_peer_addr_list_item *list_item,
			     struct hip_spi_out_item *spi_out,
			     void *pref)
{
	int *preferred = pref;
	list_item->is_preferred =  *preferred;
	return 0;
}
/**
 * this is an old function, and will be divert to hip_update_locator_parameter
 */
int hip_update_handle_locator_parameter(hip_ha_t *entry,
					struct hip_locator *locator,
					struct hip_esp_info *esp_info)
{	
	HIP_DEBUG("out-of-date function: hip_update_handle_locator_parameter\n");
	hip_update_locator_parameter(entry, locator,esp_info);
//remove by santtu
#if 0
	uint32_t old_spi = 0, new_spi = 0, i, err = 0;
	int zero = 0, n_addrs = 0, ii = 0;
	int same_af = 0, local_af = 0, comp_af = 0, tmp_af = 0;
	hip_list_t *item = NULL, *tmplist = NULL;
	struct hip_locator_info_addr_item *locator_address_item;
	struct hip_spi_out_item *spi_out;
	struct hip_peer_addr_list_item *a, *tmp, addr;
	struct netdev_address *n;

	old_spi = ntohl(esp_info->new_spi);
	new_spi = ntohl(esp_info->new_spi);
	HIP_DEBUG("LOCATOR SPI old=0x%x new=0x%x\n", old_spi, new_spi);
                
	/* If following does not exit, its a bug: outbound SPI must have been
	   already created by the corresponding ESP_INFO in the same UPDATE
	   packet */
	HIP_IFEL(!(spi_out = hip_hadb_get_spi_list(entry, new_spi)), -1,
		 "Bug: outbound SPI 0x%x does not exist\n", new_spi);
        
	/* Set all peer addresses to unpreferred */
     
	/** @todo Compiler warning; warning: passing argument 1 of
	 * 'hip_update_for_each_peer_addr' from incompatible pointer type.
	 *  What is the real point with this one anyway?
	 */
     
#if 0
	HIP_IFE(hip_update_for_each_peer_addr(hip_update_set_preferred,
					      entry, spi_out, &zero), -1);
#endif            
	if(locator)        
		HIP_IFEL(hip_update_for_each_peer_addr(hip_update_deprecate_unlisted,
						       entry, spi_out, locator), -1,
			 "Depracating a peer address failed\n"); 
     
	/* checking did the locator have any address with the same family as
	   entry->local_address, if not change local address to address that
	   has same family as the address(es) in locator, if possible */

	if (!locator) {
		goto out_of_loop;
	}

	locator_address_item = hip_get_locator_first_addr_item(locator);
	local_af = 
		IN6_IS_ADDR_V4MAPPED(&entry->local_address) ? AF_INET :AF_INET6;
	if (local_af == 0) {
		HIP_DEBUG("Local address is invalid, skipping\n");
		goto out_err;
	}

	n_addrs = hip_get_locator_addr_item_count(locator);
	for (i = 0; i < n_addrs; i++) {
		/* check if af same as in entry->local_af */
		comp_af = IN6_IS_ADDR_V4MAPPED(&locator_address_item[i].address)
			? AF_INET : AF_INET6;
		if (comp_af == local_af) {
			HIP_DEBUG("LOCATOR contained same family members as "\
				  "local_address\n");
			same_af = 1;
	       
			break;
		}
        }
        /*
          Comparison is as it should and not "==". If changed to "==" it will
          breaks hipd with "hipconf locator on". This part of the code should 
          be cleaned up. 
        */
#ifdef CONFIG_HIP_HI3 /* @fixme: test and fix this weirdness */
        if (same_af == 0) {
                HIP_DEBUG("Did not find any address of same family\n");
                goto out_of_loop;
	}
#else
        if (same_af != 0) {
                HIP_DEBUG("Did not find any address of same family\n");
                goto out_of_loop;
	}
#endif

	/* look for local address with family == comp_af */
	list_for_each_safe(item, tmplist, addresses, ii) {
		n = list_entry(item);
		tmp_af = IN6_IS_ADDR_V4MAPPED(hip_cast_sa_addr(&n->addr)) ?
			AF_INET : AF_INET6;
		if (tmp_af == comp_af) {
			HIP_DEBUG("LOCATOR did not contain same family members "
				  "as local_address, changing local_address and "
				  "preferred_address\n");
			/* Replace the local address to match the family */
			memcpy(&entry->local_address, 
			       hip_cast_sa_addr(&n->addr),
			       sizeof(in6_addr_t));
			/* Replace the peer preferred address to match the family */
			locator_address_item = hip_get_locator_first_addr_item(locator);
			/* First should be OK, no opposite family in LOCATOR */
			memcpy(&entry->preferred_address,
			       &locator_address_item->address, 
			       sizeof(in6_addr_t));
			memcpy(&addr.address,
			       &locator_address_item->address,
			       sizeof(in6_addr_t));
			HIP_IFEL(hip_update_peer_preferred_address(
					 entry, &addr, new_spi), -1,
				 "Setting peer preferred address failed\n");
			
			goto out_of_loop;
		}
	}

 out_of_loop:
	if(locator)
		HIP_IFEL(hip_for_each_locator_addr_item(hip_update_add_peer_addr_item,
							entry, locator, &new_spi), -1,
			 "Locator handling failed\n"); 

#if 0 /* Let's see if this is really needed -miika */
	if (n_addrs == 0) /* our own extension, use some other SPI */
		(void)hip_hadb_relookup_default_out(entry);
	/* relookup always ? */
#endif

 out_err:
	return err;
#endif
}

int hip_handle_update_established(hip_ha_t *entry, hip_common_t *msg,
				  in6_addr_t *src_ip,
				  in6_addr_t *dst_ip, 
				  hip_portpair_t *update_info)
{
	int err = -1;
#if 0 
	in6_addr_t *hits = &msg->hits, *hitr = &msg->hitr;
	struct hip_esp_info *esp_info;
	struct hip_seq *seq;
	struct hip_locator *locator;
	struct hip_dh_fixed *dh;
	uint32_t update_id_out = 0;
	uint32_t prev_spi_in = 0, new_spi_in = 0;
	uint16_t keymat_index = 0, mask = 0;
	hip_common_t *update_packet = NULL;
	int esp_info_i = 1, need_to_generate_key = 0,
		dh_key_generated = 0;

	HIP_DEBUG("\n");
	
	HIP_IFEL(!(seq = hip_get_param(msg, HIP_PARAM_SEQ)), -1, 
		 "No SEQ parameter in packet\n");

	/* 1.  The system consults its policy to see if it needs to generate a
	   new Diffie-Hellman key, and generates a new key if needed. */
	if (need_to_generate_key) {
		_HIP_DEBUG("would generate new D-H keys\n");
		/* generate_dh_key(); */
		dh_key_generated = 1;
		/** @todo The system records any newly generated or received
		    Diffie-Hellman keys, for use in KEYMAT generation upon
		    leaving the REKEYING state. */
	} else {
		dh_key_generated = 0;
	}

	/* 4. The system creates a UPDATE packet, which contains an SEQ
	   parameter (with the current value of Update ID), ESP_INFO parameter
	   and the optional DIFFIE_HELLMAN parameter. The UPDATE packet also
	   includes the ACK of the Update ID found in the received UPDATE
	   SEQ parameter. */
	HIP_IFEL(!(update_packet = hip_msg_alloc()), -ENOMEM,
		 "Update_packet alloc failed\n");
	entry->hadb_misc_func->hip_build_network_hdr(update_packet, HIP_UPDATE,
						     mask, hitr, hits);

	/*  3. The system increments its outgoing Update ID by one. */
	entry->update_id_out++;
	update_id_out = entry->update_id_out;
	/** @todo handle this case. */
	HIP_IFEL(!update_id_out, -EINVAL, 
		 "Outgoing UPDATE ID overflowed back to 0, bug ?\n");

	/* test: handle multiple ESP_INFO, not tested well yet */
 handle_esp_info:
	if (!(esp_info = hip_get_nth_param(msg, HIP_PARAM_ESP_INFO,
					   esp_info_i))) {
		HIP_DEBUG("no more ESP_INFO params found\n");
		goto esp_info_params_handled;
	}
	HIP_DEBUG("Found ESP_INFO parameter [%d]\n", esp_info_i);

	/* 2. If the system generated new Diffie-Hellman key in the previous
	   step, or it received a DIFFIE_HELLMAN parameter, it sets ESP_INFO
	   Keymat Index to zero. */
	dh = hip_get_param(msg, HIP_PARAM_DIFFIE_HELLMAN);
	if (dh || dh_key_generated) {
		HIP_DEBUG("would generate new keymat\n");
		/** @todo generate_new_keymat(); */
		keymat_index = 0;
	} else {
		/* Otherwise, the ESP_INFO Keymat Index MUST be larger or
		   equal to the index of the next byte to be drawn from the
		   current KEYMAT. */
		HIP_IFEL(ntohs(esp_info->keymat_index) <
			 entry->current_keymat_index, -1,
			 "ESP_INFO Keymat Index (%u) < current KEYMAT %u\n",
			 ntohs(esp_info->keymat_index),
			 entry->current_keymat_index);

		/* In this case, it is RECOMMENDED that the host use the
		   Keymat Index requested by the peer in the received
		   ESP_INFO. Here we could set the keymat index to use, but we
		   follow the recommendation */
		_HIP_DEBUG("Using Keymat Index from ESP_INFO\n");
		keymat_index = ntohs(esp_info->keymat_index);
	}

	/* Set up new incoming IPsec SA, (Old SPI value to put in ESP_INFO) */
	HIP_IFE(!(prev_spi_in =
		  hip_get_spi_to_update_in_established(entry, dst_ip)), -1);
	
	HIP_IFEL(!(new_spi_in = entry->hadb_ipsec_func->hip_acquire_spi(hits, hitr)), -1, 
		 "Error while acquiring a SPI\n");
	

	HIP_DEBUG("Acquired inbound SPI 0x%x\n", new_spi_in);
	hip_update_set_new_spi_in(entry, prev_spi_in, new_spi_in,
				  ntohl(esp_info->old_spi));

	if (esp_info->old_spi == esp_info->new_spi) {
		struct hip_spi_out_item spi_out_data;

		_HIP_DEBUG("peer has a new SA, create a new outbound SA\n");
		memset(&spi_out_data, 0, sizeof(struct hip_spi_out_item));
		spi_out_data.spi = ntohl(esp_info->new_spi);
		spi_out_data.seq_update_id = ntohl(seq->update_id);
		HIP_IFE(hip_hadb_add_spi(entry, HIP_SPI_DIRECTION_OUT,
					 &spi_out_data), -1); 
		HIP_DEBUG("added SPI=0x%x to list of outbound SAs (SA not created "\
			  "yet)\n", ntohl(esp_info->new_spi));
	}
     
	/* testing LOCATOR parameters in UPDATE */
	locator = hip_get_nth_param(msg, HIP_PARAM_LOCATOR, esp_info_i);
	if (locator && esp_info) {
		HIP_DEBUG("Found LOCATOR parameter [%d]\n", esp_info_i);
		if (esp_info->old_spi != esp_info->new_spi) {
			HIP_ERROR("SPI 0x%x in LOCATOR is not equal to the New SPI 0x%x"\
				  "in ESP_INFO\n", ntohl(esp_info->old_spi),
				  ntohl(esp_info->new_spi));
		} else {
			err = hip_update_handle_locator_parameter(
				entry, locator, esp_info);
			_HIP_DEBUG("locator param handling ret %d\n", err);
			err = 0;
		}
	}

	/* associate Old SPI with Update ID, ESP_INFO received, store
	   received ESP_INFO and proposed keymat index value used in the
	   reply ESP_INFO */
	hip_update_set_status(entry, prev_spi_in, 0x1 | 0x2 | 0x4 | 0x8,
			      update_id_out, 0x2, esp_info, keymat_index);
	esp_info_i++;
	goto handle_esp_info;

 esp_info_params_handled:

	/* 5.  The system sends the UPDATE packet and transitions to state
	   REKEYING.  The system stores any received ESP_INFO and
	   DIFFIE_HELLMAN parameters. */
	HIP_IFEL(hip_build_param_esp_info(update_packet, keymat_index,
					  prev_spi_in, new_spi_in), -1, 
		 "Building of ESP_INFO failed\n");
	HIP_IFEL(hip_build_param_seq(update_packet, update_id_out), -1, 
		 "Building of SEQ failed\n");

	/* ACK the received UPDATE SEQ */
	HIP_IFEL(hip_build_param_ack(update_packet, ntohl(seq->update_id)), -1,
		 "Building of ACK failed\n");

	/** @todo hmac/signature to common functions */
	/* Add HMAC */
	HIP_IFEL(hip_build_param_hmac_contents(update_packet,
					       &entry->hip_hmac_out),
		 -1, "Building of HMAC failed\n");
	
	/* Add SIGNATURE */
	HIP_IFEL(entry->sign(entry->our_priv, update_packet), 
		 -EINVAL, "Could not sign UPDATE. Failing\n");

	/* 5.  The system sends the UPDATE packet and transitions to state
	   REKEYING. */
	entry->update_state = HIP_UPDATE_STATE_REKEYING;
	
	/* Destination port of the received packet becomes the source
	   port of the UPDATE packet. */
	HIP_IFEL(entry->hadb_xmit_func->
		 hip_send_pkt(dst_ip, src_ip,
			      (entry->nat_mode ? HIP_NAT_UDP_PORT : 0),
			      entry->peer_udp_port, update_packet, entry, 1),
		 -ECOMM, "Sending UPDATE packet failed.\n");

 out_err:
	if (update_packet)
		HIP_FREE(update_packet);
	if (err) {
		hip_set_spi_update_status(entry, prev_spi_in, 0);
		if (new_spi_in)
			hip_hadb_delete_inbound_spi(entry, new_spi_in);
	}

#endif
	return err;
}

int hip_update_finish_rekeying(hip_common_t *msg, hip_ha_t *entry,
			       struct hip_esp_info *esp_info)
{
	int err = 0, we_are_HITg = 0, esp_transform = -1;
	int esp_transf_length = 0, auth_transf_length = 0;
	uint8_t calc_index_new;
	uint16_t kmindex_saved;
	uint16_t keymat_index;
	uint32_t new_spi_in = 0;  /* inbound IPsec SA SPI */
	uint32_t new_spi_out = 0; /* outbound IPsec SA SPI */
	uint32_t prev_spi_in = 0, prev_spi_out = 0;
	unsigned char Kn[HIP_AH_SHA_LEN];
	in6_addr_t *hits = &msg->hits, *hitr = &msg->hitr;
	struct hip_spi_in_item spi_in_data;
	struct hip_ack *ack;
	struct hip_crypto_key espkey_gl, authkey_gl;
	struct hip_crypto_key espkey_lg, authkey_lg;

	HIP_DEBUG("\n");
	ack = hip_get_param(msg, HIP_PARAM_ACK);

	HIP_DEBUG("handled ESP_INFO: Old SPI: 0x%x\n", ntohl(esp_info->old_spi));
	HIP_DEBUG("handled ESP_INFO: New SPI: 0x%x\n", ntohl(esp_info->new_spi));
	HIP_DEBUG("handled ESP_INFO: Keymat Index: %u\n",
		  ntohs(esp_info->keymat_index));

	prev_spi_out = ntohl(esp_info->old_spi);
	new_spi_out = ntohl(esp_info->new_spi) ? ntohl(esp_info->new_spi) : prev_spi_out;
	
	_HIP_DEBUG("new_spi_out: 0x%x\n",
		   new_spi_out);	

	HIP_ASSERT(prev_spi_out != 0 && new_spi_out != 0);

	prev_spi_in = hip_update_get_prev_spi_in(entry, ntohl(ack->peer_update_id));

	/* use the new inbound IPsec SA created when rekeying started */
	HIP_IFEL(!(new_spi_in = hip_update_get_new_spi_in(
			   entry, ntohl(ack->peer_update_id))), -1,
		 "Did not find related New SPI for peer Update ID %u\n",
		 ntohl(ack->peer_update_id));
	HIP_DEBUG("prev_spi_in=0x%x new_spi_in=0x%x prev_spi_out=0x%x "\
		  "new_spi_out=0x%x\n",
		  prev_spi_in, new_spi_in, prev_spi_out, new_spi_out);

	HIP_IFEL(!(kmindex_saved = hip_update_get_spi_keymat_index(
			   entry, ntohl(ack->peer_update_id))),
		 -1, "Saved kmindex is 0\n");

	_HIP_DEBUG("saved kmindex for ESP_INFO is %u\n", kmindex_saved);

	/* 2. .. If the system did not generate new KEYMAT, it uses
	   the lowest Keymat Index of the two ESP_INFO parameters. */
	_HIP_DEBUG("entry keymat index=%u\n", entry->current_keymat_index);
	keymat_index = kmindex_saved < ntohs(esp_info->keymat_index) ?
		kmindex_saved : ntohs(esp_info->keymat_index);
	_HIP_DEBUG("lowest keymat_index=%u\n", keymat_index);
     
	/* 3. The system draws keys for new incoming and outgoing ESP
	   SAs, starting from the Keymat Index, and prepares new incoming
	   and outgoing ESP SAs. */
	we_are_HITg = hip_hit_is_bigger(hitr, hits);
	HIP_DEBUG("we are: HIT%c\n", we_are_HITg ? 'g' : 'l');

	esp_transform = entry->esp_transform;
	esp_transf_length = hip_enc_key_length(esp_transform);
	auth_transf_length = hip_auth_key_length_esp(esp_transform);
	_HIP_DEBUG("enckeylen=%d authkeylen=%d\n", esp_transf_length,
		   auth_transf_length);
	calc_index_new = entry->keymat_calc_index;
	memcpy(Kn, entry->current_keymat_K, HIP_AH_SHA_LEN);
	HIP_IFE(hip_update_get_sa_keys(entry, &keymat_index, &calc_index_new, Kn,
				       &espkey_gl, &authkey_gl, &espkey_lg,
				       &authkey_lg), -1);
	/** @todo update entry keymat later. */
	hip_update_entry_keymat(entry, keymat_index, calc_index_new,
				keymat_index - esp_transf_length * 2 - 
				auth_transf_length * 2, Kn);
	
	/* XFRM API doesn't support multiple SA for one SP */
	entry->hadb_ipsec_func->hip_delete_hit_sp_pair(hits, hitr, IPPROTO_ESP, 1);
	
	hip_delete_sa(prev_spi_out, &entry->preferred_address,
		      &entry->local_address, AF_INET6,
		      (entry->nat_mode ? HIP_NAT_UDP_PORT : 0),
		      entry->peer_udp_port);
	hip_delete_sa(prev_spi_in, &entry->local_address,
		      &entry->preferred_address, AF_INET6, entry->peer_udp_port,
		      (entry->nat_mode ? HIP_NAT_UDP_PORT : 0));

	/* SP and SA are always added, not updated, due to the xfrm api limitation */
	HIP_IFEL(entry->hadb_ipsec_func->hip_setup_hit_sp_pair(hits, hitr,
				       &entry->preferred_address, &entry->local_address,
				       IPPROTO_ESP, 1, 0), -1,
		 "Setting up SP pair failed\n");

	/* set up new outbound IPsec SA */
	HIP_DEBUG("Setting up new outbound SA, SPI=0x%x\n", new_spi_out);
	/** @todo Currently NULLing the stateless info. Send port info through
	    entry parameter --Abi */
<<<<<<< HEAD
	entry->local_udp_port = entry->nat_mode ? HIP_NAT_UDP_PORT : 0;
=======

>>>>>>> 5db3d329
	err = hip_add_sa(&entry->preferred_address, &entry->local_address, hits,
			 hitr, &new_spi_in, esp_transform,
			 (we_are_HITg ? &espkey_lg : &espkey_gl),
			 (we_are_HITg ? &authkey_lg : &authkey_gl),
<<<<<<< HEAD
			 1, HIP_SPI_DIRECTION_IN, 0, entry);
=======
			 1, HIP_SPI_DIRECTION_IN, 0,0, entry->peer_udp_port,
			 (entry->nat_mode ? HIP_NAT_UDP_PORT : 0));
>>>>>>> 5db3d329


	//"Setting up new outbound IPsec SA failed\n");
	HIP_DEBUG("New outbound SA created with SPI=0x%x\n", new_spi_out);
	HIP_DEBUG("Setting up new inbound SA, SPI=0x%x\n", new_spi_in);

	err = hip_add_sa(&entry->local_address, &entry->preferred_address, hitr,
			 hits, &new_spi_out, esp_transform,
			 (we_are_HITg ? &espkey_gl : &espkey_lg),
			 (we_are_HITg ? &authkey_gl : &authkey_lg),
<<<<<<< HEAD
			 1, HIP_SPI_DIRECTION_OUT, 0, entry);
=======
			 1, HIP_SPI_DIRECTION_OUT, 0,0,
			 (entry->nat_mode ? HIP_NAT_UDP_PORT : 0),
			 entry->peer_udp_port);
>>>>>>> 5db3d329


	HIP_DEBUG("err=%d\n", err);
	if (err)
		HIP_DEBUG("Setting up new inbound IPsec SA failed\n");

	HIP_DEBUG("New inbound SA created with SPI=0x%x\n", new_spi_in);
     
	if (prev_spi_in == new_spi_in) {
		memset(&spi_in_data, 0, sizeof(struct hip_spi_in_item));
		spi_in_data.spi = new_spi_in;
		/* Already set? */
		spi_in_data.ifindex = hip_hadb_get_spi_ifindex(entry, prev_spi_in);
		HIP_IFE(hip_hadb_add_spi(entry, HIP_SPI_DIRECTION_IN, &spi_in_data),
			-1);
	} else
		_HIP_DEBUG("Old SPI <> New SPI, not adding a new inbound SA\n");

	/* Activate the new inbound and outbound SAs */
	//hip_finalize_sa(hitr, new_spi_in);
	//hip_finalize_sa(hits, new_spi_out);

	hip_update_switch_spi_in(entry, prev_spi_in);
	/* temporary fix */
	hip_update_set_new_spi_out(entry, prev_spi_out, new_spi_out);
	hip_update_switch_spi_out(entry, prev_spi_out);

	hip_set_spi_update_status(entry, new_spi_in, 0);
	hip_update_clear_status(entry, new_spi_in);

	// if (is not mm update) ?
	hip_hadb_set_default_out_addr(
		entry, hip_hadb_get_spi_list(entry, new_spi_out), NULL);

	/* 4. The system cancels any timers protecting the UPDATE and
	   transitions to ESTABLISHED. */
	entry->state = HIP_STATE_ESTABLISHED;

	HIP_DEBUG("Went back to ESTABLISHED state\n");

	/* delete old SAs */
	if (prev_spi_out != new_spi_out) {
		HIP_DEBUG("REMOVING OLD OUTBOUND IPsec SA, SPI=0x%x\n", prev_spi_out);
		/* SA is bounded to IP addresses! */
		//hip_delete_sa(prev_spi_out, hits, hitr, AF_INET6);
		HIP_DEBUG("TODO: set new spi to 0\n");
		_HIP_DEBUG("delete_sa out retval=%d\n", err);
		err = 0;
	} else
		HIP_DEBUG("prev SPI_out = new SPI_out, not deleting the outbound "\
			  "SA\n");
     
	if (prev_spi_in != new_spi_in) {
		HIP_DEBUG("REMOVING OLD INBOUND IPsec SA, SPI=0x%x\n", prev_spi_in);
		/* SA is bounded to IP addresses! */
		/////hip_delete_sa(prev_spi_in, hitr, hits, AF_INET6);
		/* remove old HIT-SPI mapping and add a new mapping */

		/* actually should change hip_hadb_delete_inbound_spi
		 * somehow, but we do this or else delete_inbound_spi
		 * would delete both old and new SPIs */
		//hip_hadb_remove_hs(prev_spi_in);
		/*err = hip_hadb_insert_state_spi_list(&entry->hit_peer, 
		  &entry->hit_our,
		  new_spi_in);
		  if (err == -EEXIST) {
		  HIP_DEBUG("HIT-SPI mapping already exists, hmm ..\n");
		  err = 0;
		  } else if (err) {
		  HIP_ERROR("Could not add a HIT-SPI mapping for SPI 0x%x (err=%d)\n",
		  new_spi_in, err);
		  }*/
	} else
		_HIP_DEBUG("prev SPI_in = new SPI_in, not deleting the inbound SA\n");

	/* start verifying addresses */
	HIP_DEBUG("start verifying addresses for new spi 0x%x\n", new_spi_out);
	err = entry->hadb_update_func->hip_update_send_addr_verify(
		entry, msg, NULL, new_spi_out);
	if (err)
		HIP_DEBUG("address verification had errors, err=%d\n", err);
	err = 0;

 out_err:
	HIP_DEBUG("end, err=%d\n", err);
	return err;
}

int hip_update_do_finish_rekey(hip_ha_t *entry, struct hip_spi_in_item *item,
			       void *_msg)
{
	hip_common_t *msg = _msg;
	int err = 0;

	_HIP_DEBUG("test item: spi_in=0x%x seq=%u updflags=0x%x\n",
		   item->spi, item->seq_update_id, item->update_state_flags);

	if (item->update_state_flags != 0x3)
		goto out_err;

	HIP_IFEL(hip_update_finish_rekeying(
			 msg, entry, &item->stored_received_esp_info), -1,
		 "Finish rekeying failed\n");
     
 out_err:

	HIP_DEBUG("update_finish handling ret err=%d\n", err);
	return err;
}

int hip_handle_update_rekeying(hip_ha_t *entry, hip_common_t *msg,
			       in6_addr_t *src_ip)
{
	int err = 0;
	uint16_t mask = 0;
	in6_addr_t *hits = &msg->hits, *hitr = &msg->hitr;
	in6_addr_t daddr;
	hip_common_t *update_packet = NULL;
	struct hip_esp_info *esp_info = NULL;
	struct hip_seq *seq = NULL;
	struct hip_ack *ack = NULL;
	//u8 signature[HIP_RSA_SIGNATURE_LEN]; /* RSA sig > DSA sig */
     
	/* 8.11.2  Processing an UPDATE packet in state REKEYING */

	HIP_DEBUG("\n");

	seq = hip_get_param(msg, HIP_PARAM_SEQ);
	esp_info = hip_get_param(msg, HIP_PARAM_ESP_INFO);
	ack = hip_get_param(msg, HIP_PARAM_ACK);

	if (seq && esp_info) {
		/* 1. If the packet contains a SEQ and ESP_INFO parameters, then the
		   system generates a new UPDATE packet with an ACK of the peer's
		   Update ID as received in the SEQ parameter. .. */
		HIP_IFE(!(update_packet = hip_msg_alloc()), -ENOMEM);
		entry->hadb_misc_func->hip_build_network_hdr(
			update_packet, HIP_UPDATE, mask, hitr, hits);
		HIP_IFEL(hip_build_param_ack(update_packet, ntohl(seq->update_id)),
			 -1, "Building of ACK param failed\n");
	}

	if (esp_info && ack) { /* kludge */
		uint32_t s = hip_update_get_prev_spi_in(
			entry, ntohl(ack->peer_update_id));
		hip_update_set_status(entry, s, 0x4, 0, 0, esp_info, 0);
	}
	/* .. Additionally, if the UPDATE packet contained an ACK of the
	   outstanding Update ID, or if the ACK of the UPDATE packet that
	   contained the ESP_INFO has already been received, the system stores
	   the received ESP_INFO and (optional) DIFFIE_HELLMAN parameters and
	   finishes the rekeying procedure as described in Section
	   8.11.3. If the ACK of the outstanding Update ID has not been
	   received, stay in state REKEYING after storing the recived ESP_INFO
	   and (optional) DIFFIE_HELLMAN. */

	if (ack) /* breaks if packet has no ack but esp_info exists ? */
		hip_update_handle_ack(entry, ack, esp_info ? 1 : 0);
	/* if (esp_info)
	   hip_update_handle_esp_info(entry, puid); kludge */
     
	/* finish SAs if we have received ACK and ESP_INFO */
	HIP_IFEL(hip_update_for_each_local_addr(hip_update_do_finish_rekey,
						entry, msg),
		 -1, "Rekeying failure\n");

	HIP_IFEL(!update_packet, 0, "UPDATE packet NULL\n");

	/* Send ACK */

	/** @todo hmac/signature to common functions */
	/* Add HMAC */
	HIP_IFEL(hip_build_param_hmac_contents(
			 update_packet, &entry->hip_hmac_out), -1,
		 "Building of HMAC failed\n");

	/* Add SIGNATURE */
	HIP_IFEL(entry->sign(entry->our_priv, update_packet), -EINVAL,
		 "Could not sign UPDATE. Failing\n");
	HIP_IFEL(hip_hadb_get_peer_addr(entry, &daddr), -1,
		 "Failed to get peer address\n");

	HIP_IFEL(entry->hadb_xmit_func->
		 hip_send_pkt(&entry->local_address, &daddr,
			      (entry->nat_mode ? HIP_NAT_UDP_PORT : 0),
			      entry->peer_udp_port,
			      update_packet, entry, 1),
		 -ECOMM, "Sending UPDATE packet failed.\n");
	
 out_err:
	/* if (err)
	   TODO: REMOVE IPSEC SAs
	   move to state = ?
	*/
	if (update_packet)
		HIP_FREE(update_packet);
	HIP_DEBUG("end, err=%d\n", err);	
	return err;
}

int hip_build_verification_pkt(hip_ha_t *entry, hip_common_t *update_packet,
			       struct hip_peer_addr_list_item *addr,
			       in6_addr_t *hits, in6_addr_t *hitr)
{
	int err = 0;
	uint32_t esp_info_old_spi = 0, esp_info_new_spi = 0;
	uint16_t mask = 0;
	HIP_DEBUG("building verification packet\n");
	hip_msg_init(update_packet);
	entry->hadb_misc_func->hip_build_network_hdr(
		update_packet, HIP_UPDATE, mask, hitr, hits);
	entry->update_id_out++;
	addr->seq_update_id = entry->update_id_out;

	_HIP_DEBUG("outgoing UPDATE ID for LOCATOR addr check=%u\n",
		   addr->seq_update_id);

	/* Reply with UPDATE(ESP_INFO, SEQ, ACK, ECHO_REQUEST) */
	
	/* ESP_INFO */
	HIP_IFEL(hip_build_param_esp_info(update_packet,
					  entry->current_keymat_index,
					  esp_info_old_spi,
					  esp_info_new_spi),
		 -1, "Building of ESP_INFO param failed\n");
	/* @todo Handle overflow if (!update_id_out) */
	/* Add SEQ */
	HIP_IFEBL2(hip_build_param_seq(update_packet,
				       addr->seq_update_id), -1,
		   return , "Building of SEQ failed\n");

	/* TODO: NEED TO ADD ACK */
	HIP_IFEL(hip_build_param_ack(update_packet, ntohl(addr->seq_update_id)),
		 -1, "Building of ACK failed\n");

	/* Add HMAC */
	HIP_IFEBL2(hip_build_param_hmac_contents(update_packet,
						 &entry->hip_hmac_out),
		   -1, return , "Building of HMAC failed\n");
	/* Add SIGNATURE */
	HIP_IFEBL2(entry->sign(entry->our_priv, update_packet),
		   -EINVAL, return , "Could not sign UPDATE\n");
	get_random_bytes(addr->echo_data, sizeof(addr->echo_data));

	/* Add ECHO_REQUEST */
	HIP_HEXDUMP("ECHO_REQUEST in LOCATOR addr check",
		    addr->echo_data, sizeof(addr->echo_data));
	HIP_IFEBL2(hip_build_param_echo(update_packet, addr->echo_data,
					sizeof(addr->echo_data), 0, 1),
		   -1, return , "Building of ECHO_REQUEST failed\n");
	HIP_DEBUG("sending addr verify pkt\n");

 out_err:
	if (update_packet && err)
		HIP_FREE(update_packet);
	HIP_DEBUG("end, err=%d\n", err);
	return err;


}

int hip_update_send_addr_verify_packet(hip_ha_t *entry,
				       struct hip_peer_addr_list_item *addr,
				       struct hip_spi_out_item *spi_out,
				       void *saddr)
{
	in6_addr_t *src_ip = saddr;
	/** @todo Make this timer based:
	 * 	 If its been too long before active addresses were verfied, 
	 * 	 	verify them as well
	 * 	 else 
	 * 	 	verify only unverified addresses
	 */
	return hip_update_send_addr_verify_packet_all(entry, addr, spi_out,
						      src_ip, 0);

}

int hip_update_send_addr_verify_packet_all(hip_ha_t *entry,
					   struct hip_peer_addr_list_item *addr,
					   struct hip_spi_out_item *spi_out,
					   in6_addr_t *src_ip,
					   int verify_active_addresses)
{
	int err = 0;
	hip_common_t *update_packet = NULL;
	in6_addr_t *hits = &entry->hit_our, *hitr = &entry->hit_peer;

	HIP_DEBUG_HIT("new addr to check", &addr->address);
	HIP_DEBUG("address state=%d\n", addr->address_state);

	if (addr->address_state == PEER_ADDR_STATE_DEPRECATED) {
		HIP_DEBUG("addr state is DEPRECATED, not verifying\n");
		goto out_err;
	}

	if ((addr->address_state == PEER_ADDR_STATE_ACTIVE)){
		if(verify_active_addresses){
			HIP_DEBUG("Verifying already active address. Setting as "\
				  "unverified\n"); 
			addr->address_state = PEER_ADDR_STATE_UNVERIFIED;
			if (addr->is_preferred) {
				HIP_DEBUG("TEST (maybe should not do this yet?): setting "\
					  "already active address and set as preferred to "\
					  "default addr\n");
				/** @todo Is this the correct function? -Bagri */
				hip_hadb_set_default_out_addr(
					entry, spi_out, &addr->address);
			}
		}
		else
			goto out_err;
	}

	HIP_IFEL(!(update_packet = hip_msg_alloc()), -ENOMEM,
		 "Update_packet alloc failed\n");

	HIP_IFEL(hip_build_verification_pkt(entry, update_packet, addr, hits,
					    hitr),
		 -1, "Building Verification Packet failed\n");
	
	HIP_IFEL(entry->hadb_xmit_func->
		 hip_send_pkt(src_ip, &addr->address,
			      (entry->nat_mode ? HIP_NAT_UDP_PORT : 0),
			      entry->peer_udp_port, update_packet, entry, 1),
		 -ECOMM, "Sending UPDATE packet failed.\n");
	
 out_err:
	return err;
}

int hip_update_send_addr_verify(hip_ha_t *entry, hip_common_t *msg,
				in6_addr_t *src_ip, uint32_t spi)
{
	int err = 0;
	struct hip_spi_out_item *spi_out;
	uint16_t mask = 0;

	HIP_DEBUG("SPI=0x%x\n", spi);
	
	HIP_IFEL(!(spi_out = hip_hadb_get_spi_list(entry, spi)), -1,
		 "SPI 0x%x not in SPI list\n");

	/** @todo Compiler warning; warning: passing argument 1 of
	    'hip_update_for_each_peer_addr' from incompatible pointer type. */
	HIP_IFEL(hip_update_for_each_peer_addr(hip_update_send_addr_verify_packet,
					       entry, spi_out, src_ip), -1,
		 "Sending addr verify failed\n");
	
 out_err:
	HIP_DEBUG("end, err=%d\n", err);
	return err;
}

int hip_update_find_address_match(hip_ha_t *entry,
				  struct hip_locator_info_addr_item *item,
				  void *opaque)
{
	in6_addr_t *addr = (in6_addr_t *) opaque;
     
	HIP_DEBUG_IN6ADDR("addr1", addr);
	HIP_DEBUG_IN6ADDR("addr2", &item->address);

	return !ipv6_addr_cmp(addr, &item->address);
}

int hip_update_check_simple_nat(in6_addr_t *peer_ip,
				struct hip_locator *locator)
{
	int err = 0, found;
	struct hip_locator_info_addr_item *item;
     
	found = hip_for_each_locator_addr_item(hip_update_find_address_match,
					       NULL, locator, peer_ip);
	HIP_IFEL(found, 0, "No address translation\n");

	/** @todo Should APPEND the address to locator. */

	HIP_IFEL(!(item = hip_get_locator_first_addr_item(locator)), -1,
		 "No addresses in locator\n");
	ipv6_addr_copy(&item->address, peer_ip);
	HIP_DEBUG("Assuming NATted peer, overwrote first locator\n");

 out_err:

	return err;
}

int hip_handle_update_plain_locator(hip_ha_t *entry, hip_common_t *msg,
				    in6_addr_t *src_ip,
				    in6_addr_t *dst_ip,
				    struct hip_esp_info *esp_info,
				    struct hip_seq *seq)
{
	int err = 0;
	uint16_t mask = 0;
	in6_addr_t *hits = &msg->hits, *hitr = &msg->hitr;
	hip_common_t *update_packet = NULL;
	struct hip_locator *locator;
	struct hip_peer_addr_list_item *list_item;
	u32 spi_in;
	u32 spi_out = ntohl(esp_info->new_spi);
        
	HIP_DEBUG("\n");
       
	locator = hip_get_param(msg, HIP_PARAM_LOCATOR);
	HIP_IFEL(locator == NULL, -1, "No locator!\n");
	HIP_IFEL(esp_info == NULL, -1, "No esp_info!\n");

	/* return value currently ignored, no need to abort on error? */ 
	/** @todo We should ADD the locator, not overwrite. */
	if (entry->nat_mode)
		hip_update_check_simple_nat(src_ip, locator);

	/* remove unused addresses from peer addr list */
	list_item = malloc(sizeof(struct hip_peer_addr_list_item));
	if (!list_item) 
		goto out_err;
	ipv6_addr_copy(&list_item->address, &entry->preferred_address);
	HIP_DEBUG_HIT("Checking if preferred address was in locator",
		      &list_item->address);
	if (!hip_update_locator_contains_item(locator, list_item)) {
		HIP_DEBUG("Preferred address was not in locator, so changing it "\
			  "and removing SAs\n");
		spi_in = hip_hadb_get_latest_inbound_spi(entry);
		hip_delete_sa(spi_in, &entry->local_address, 
			      &entry->preferred_address, AF_INET6,
			      (entry->nat_mode ? HIP_NAT_UDP_PORT : 0),
			      (int)entry->peer_udp_port);
		hip_delete_sa(entry->default_spi_out, &entry->preferred_address, 
			      &entry->local_address, AF_INET6,
			      (entry->nat_mode ? HIP_NAT_UDP_PORT : 0),
			      (int)entry->peer_udp_port);
		ipv6_addr_copy(&entry->preferred_address, src_ip); 
	}

	if (!hip_hadb_get_spi_list(entry, spi_out)) {
		struct hip_spi_out_item spi_out_data;

		HIP_DEBUG("peer has a new SA, create a new outbound SA\n");
		memset(&spi_out_data, 0, sizeof(struct hip_spi_out_item));
		spi_out_data.spi = spi_out;
		spi_out_data.seq_update_id = ntohl(seq->update_id);
		HIP_IFE(hip_hadb_add_spi(entry, HIP_SPI_DIRECTION_OUT,
					 &spi_out_data), -1); 
		HIP_DEBUG("added SPI=0x%x to list of outbound SAs (SA not created "\
			  "yet)\n", spi_out);
	}

	HIP_IFEL(hip_update_handle_locator_parameter(entry, locator, esp_info),
		 -1, "hip_update_handle_locator_parameter failed\n");

 out_err:
	if (update_packet)
		HIP_FREE(update_packet);
	if (list_item)
		HIP_FREE(list_item);   
	HIP_DEBUG("end, err=%d\n", err);
	return err;
}

int set_address_state(hip_ha_t *entry, in6_addr_t *src_ip)
{
	int err = 0;
	/* struct hip_spi_in_item *spi_in = NULL;
	   spi_in = hip_hadb_get_spi_in_list(entry, esp_info_old_spi);*/
	// For setting status of src_addresses to ACTIVE after echo req is obtained
	return err;
}

int hip_handle_update_addr_verify(hip_ha_t *entry, hip_common_t *msg,
				  in6_addr_t *src_ip, in6_addr_t *dst_ip)
{
	int err = 0;
	uint16_t mask = 0;
	hip_common_t *update_packet = NULL;
	in6_addr_t *hits = &msg->hits, *hitr = &msg->hitr;
	struct hip_seq *seq = NULL;
	struct hip_echo_request *echo = NULL;

	HIP_DEBUG("\n");

	/* Assume already locked entry */
	HIP_IFEL(!(echo = hip_get_param(msg, HIP_PARAM_ECHO_REQUEST)), -1, 
		 "ECHO not found\n");
	HIP_IFEL(!(seq = hip_get_param(msg, HIP_PARAM_SEQ)), -1, 
		 "SEQ not found\n");
	HIP_IFEL(!(update_packet = hip_msg_alloc()), -ENOMEM,
		 "Out of memory\n");

	entry->hadb_misc_func->hip_build_network_hdr(
		update_packet, HIP_UPDATE, mask, hitr, hits);

	/* reply with UPDATE(ACK, ECHO_RESPONSE) */
	HIP_IFEL(hip_build_param_ack(update_packet, ntohl(seq->update_id)), -1,
		 "Building of ACK failed\n");

	/* Add HMAC */
	HIP_IFEL(hip_build_param_hmac_contents(
			 update_packet, &entry->hip_hmac_out), -1, 
		 "Building of HMAC failed\n");

	/* Add SIGNATURE */
	HIP_IFEL(entry->sign(entry->our_priv, update_packet), -EINVAL,
		 "Could not sign UPDATE. Failing\n");

	/* ECHO_RESPONSE (no sign) */
	HIP_DEBUG("echo opaque data len=%d\n",
		  hip_get_param_contents_len(echo));

	HIP_HEXDUMP("ECHO_REQUEST in LOCATOR addr check",
		    (void *)echo +
		    sizeof(struct hip_tlv_common),
		    hip_get_param_contents_len(echo));

	HIP_IFEL(hip_build_param_echo(update_packet,
				      (void *)echo +
				      sizeof(struct hip_tlv_common),
				      hip_get_param_contents_len(echo), 0, 0),
		 -1, "Building of ECHO_RESPONSE failed\n");

	HIP_DEBUG("Sending ECHO RESPONSE/UPDATE packet (address check).\n");
	HIP_IFEL(entry->hadb_xmit_func->
		 hip_send_pkt(dst_ip, src_ip,
			      (entry->nat_mode ? HIP_NAT_UDP_PORT : 0),
			      entry->peer_udp_port, update_packet, entry, 0),
		 -ECOMM, "Sending UPDATE packet failed.\n");
	
	HIP_IFEL(set_address_state(entry, src_ip),
		 -1, "Setting Own address status to ACTIVE failed\n");

	entry->update_state = 0; /* No retransmissions */

 out_err:
	if (update_packet)
		HIP_FREE(update_packet);
	HIP_DEBUG("end, err=%d\n", err);
	return err;
}

int hip_handle_update_seq(hip_ha_t *entry, hip_common_t *msg)
{
	int err = 0;
	uint32_t pkt_update_id = 0; /* UPDATE ID in packet */
	uint32_t update_id_in = 0;  /* stored incoming UPDATE ID */
	int is_retransmission = 0;
	struct hip_seq *seq = NULL;
	struct hip_hmac *hmac = NULL;
	struct hip_dh_fixed *dh;

	seq = hip_get_param(msg, HIP_PARAM_SEQ);
	pkt_update_id = ntohl(seq->update_id);
	HIP_DEBUG("SEQ: UPDATE ID: %u\n", pkt_update_id);
	
	update_id_in = entry->update_id_in;
	_HIP_DEBUG("previous incoming update id=%u\n", update_id_in);
	
	/* 1. If the SEQ parameter is present, and the Update ID in the
	   received SEQ is smaller than the stored Update ID for the host,		 
	   the packet MUST BE dropped. */
	if (pkt_update_id < update_id_in) {
		HIP_DEBUG("SEQ param present and received UPDATE ID (%u) < stored "\
			  "incoming UPDATE ID (%u). Dropping\n", 
			  pkt_update_id, update_id_in);
		err = -EINVAL;
		goto out_err;
	} else if (pkt_update_id == update_id_in) {
		/* 2. If the SEQ parameter is present, and the Update ID in the
		   received SEQ is equal to the stored Update ID for the host, the
		   packet is treated as a retransmission. */
		is_retransmission = 1;
		HIP_DEBUG("Retransmitted UPDATE packet (?), continuing\n");
		/** @todo Ignore this packet or process anyway? */
		
	}

	hmac = hip_get_param(msg, HIP_PARAM_HMAC);
	HIP_IFEL(hmac == NULL, -1, "HMAC not found. Dropping packet\n");
	
	/* 
	 * 3. The system MUST verify the HMAC in the UPDATE packet.
	 * If the verification fails, the packet MUST be dropped. 
	 * **Moved to receive_update due to commonality with ack processing**
	 *
	 * 4. The system MAY verify the SIGNATURE in the UPDATE
	 * packet. If the verification fails, the packet SHOULD be
	 * dropped and an error message logged. 
	 * **Moved to receive_update due to commonality with ack processing**
	 */

	/* 5.  If a new SEQ parameter is being processed, 
	   the system MUST record the Update ID in the 
	   received SEQ parameter, for replay protection. */
	if (seq && !is_retransmission) {
		entry->update_id_in = pkt_update_id;
		_HIP_DEBUG("Stored peer's incoming UPDATE ID %u\n", pkt_update_id);
	}
 out_err:
	if (err)
		HIP_ERROR("SEQUENCE handler failed, err=%d\n", err);

	return err;


}

int hip_set_rekeying_state(hip_ha_t *entry,
			   struct hip_esp_info *esp_info)
{
	int err = 0;
	uint32_t old_spi, new_spi;
     
	old_spi = esp_info->old_spi;
	new_spi = esp_info->new_spi; 

	if(hip_update_exists_spi(entry, ntohl(old_spi),
				 HIP_SPI_DIRECTION_OUT, 0) || 
	   old_spi == 0){ 
		/* old SPI is the existing SPI or is zero*/
		if(old_spi == new_spi)
			/* mm-04 5.3 1. old SPI is equal to new SPI */
			entry->update_state = 0; //no rekeying
		/* FFT: Do we need a sanity check that both old_spi and new_spi cant
		   be zero. */
		else if(new_spi != 0){
			/* mm-04 5.3 2. Old SPI is existing SPI and new SPI is non-zero
			   3. Old SPI is zero and new SPI is non-zero. */
			entry->update_state = HIP_UPDATE_STATE_REKEYING;
		}
		else {
			/* mm-04 5.3 4. Old SPI is existing, new SPI is zero */
			entry->update_state = HIP_UPDATE_STATE_DEPRECATING;	
		}
	}
	return entry->update_state;		
}	

int hip_handle_esp_info(hip_common_t *msg, hip_ha_t *entry)
{	
	int err = 0, keying_state = 0;
	struct hip_esp_info *esp_info;
	uint16_t keymat_index = 0;
	struct hip_dh_fixed *dh;
	
	esp_info = hip_get_param(msg, HIP_PARAM_ESP_INFO);
	keymat_index = ntohs(esp_info->keymat_index);
	
	keying_state = hip_set_rekeying_state(entry, esp_info);	
 
	switch(keying_state){
	case HIP_UPDATE_STATE_REKEYING:
		/** @todo: rekeying stuff goes here */
		break;
	case HIP_UPDATE_STATE_DEPRECATING:
		break;
	default:
		// No rekeying
		return 0;
	}
	
	/* esp-02 6.9 1. If the received UPDATE contains a
	 * Diffie-Hellman parameter, the received Keymat 
	 * Index MUST be zero. If this test fails, the packet
	 *  SHOULD be dropped and the system SHOULD log an 
	 *  error message. */

	dh = hip_get_param(msg, HIP_PARAM_DIFFIE_HELLMAN);
	if (dh) {
		HIP_DEBUG("packet contains DH\n");
		HIP_IFEL(!esp_info, -1, "Packet contains DH but not ESP_INFO\n");
		HIP_IFEL(keymat_index != 0, -EINVAL,
			 "UPDATE contains Diffie-Hellman parameter with non-zero"
			 "keymat value %u in ESP_INFO. Dropping\n", keymat_index);
	}
	/* esp-02 6.9 2. if no outstanding request, process as in sec 6.9.1 */	
     
	/** @todo Check for outstanding rekeying request. */

	/* esp-02 6.9 3. If there is an outstanding rekeying request,
	 * UPDATE must be acked, save ESP_INFO, DH params, continue 
	 * processing as stated in 6.10 */
 out_err: 
	if(err)
		HIP_DEBUG("Error while processing Rekeying for update packet err=%d",
			  err);
	return err;
}

int hip_create_reg_response(hip_ha_t *entry, struct hip_tlv_common * reg,
			    uint8_t *requests, int request_count,
			    in6_addr_t *src_ip, in6_addr_t *dst_ip)
{
	int err = 0;
	uint16_t mask = 0;
	hip_common_t *update_packet = NULL;
	uint32_t update_id_out = 0;
	struct hip_reg_request *reg_request = NULL;
        
	if (reg != NULL) {
		reg_request = (struct hip_reg_request *)reg;
		HIP_DEBUG("Received registration message from client\n");
	}
        
	/* Reply with UPDATE-packet containing the response */
        
	HIP_IFEL(!(update_packet = hip_msg_alloc()), -ENOMEM,
		 "Out of memory.\n");
	HIP_DEBUG_HIT("sending UPDATE to", &entry->hit_peer);
	HIP_DEBUG_HIT("... from", &entry->hit_our);

	entry->hadb_misc_func->hip_build_network_hdr(
		update_packet, HIP_UPDATE, mask, &entry->hit_our, &entry->hit_peer);

	/********** SEQ **********/  
	entry->update_id_out++;
	update_id_out = entry->update_id_out;
	/* todo: handle this case */
	HIP_IFEL(!update_id_out, -EINVAL,
		 "Outgoing UPDATE ID overflowed back to 0, bug ?\n");
	HIP_IFEL(hip_build_param_seq(update_packet, update_id_out), -1, 
		 "Building of SEQ param failed\n");
            
	/********** ACK **********/  
	/* Piggyback ACK of the received message */
	if (reg_request) {
		HIP_IFEL(hip_build_param_ack(update_packet, entry->update_id_in), -1,
			 "Building of ACK failed\n");
	}
	/********** REG_RESPONSE/REG_FAILED **********/        
	/* Check service requests and build reg_response and/or reg_failed */
	/** @todo change to use hip_handle_regrequest(). For that we need
	    entry, source message and destination message. We don't have the
	    source message here... */
	hip_handle_registration_attempt(entry, update_packet, reg_request, 
					requests, request_count);
        
        
	/********** HMAC **********/
	HIP_IFEL(hip_build_param_hmac_contents(update_packet,
					       &entry->hip_hmac_out), -1,
		 "Building of HMAC failed\n");

	/********** SIGNATURE **********/
	HIP_IFEL(entry->sign(entry->our_priv, update_packet), -EINVAL,
		 "Could not sign UPDATE. Failing\n");

	/********** Send UPDATE **********/
	HIP_DEBUG("Sending UPDATE packet with registration response\n");
	HIP_IFEL(entry->hadb_xmit_func->hip_send_pkt(
			 src_ip, dst_ip, 0, 0, update_packet, entry, 1), -1,
		 "csum_send failed\n");
 out_err: 
	return err;
}

int hip_handle_reg_info(hip_ha_t *entry, struct hip_tlv_common *reg, 
			uint8_t *types, int type_count)
{       
	struct hip_reg_info *reg_info = (struct hip_reg_info *)reg;
	/** @todo server announces that new services are available. */
}


#ifdef CONFIG_HIP_ESCROW
int hip_handle_escrow_parameter(hip_ha_t * entry, struct hip_keys * keys)
{
	int err = 0;
	int accept = 0;
	uint32_t spi, spi_old;
	uint16_t op, len, alg;
	HIP_KEA * kea = NULL; 
	HIP_KEA_EP * ep = NULL;
	in6_addr_t * hit, * peer_hit, * ip;
	
	HIP_IFEL(!(kea = hip_kea_find(&entry->hit_peer)), -1, 
		 "No KEA found: Could not add escrow endpoint info");
	
	hit = (in6_addr_t *)&keys->hit;
	peer_hit = (in6_addr_t *)&keys->peer_hit;
	ip = (in6_addr_t *)&keys->address;		
	 
	HIP_DEBUG_HIT("handle escrow param hit:", hit);
	 
	op = ntohs(keys->operation);
	spi = ntohl(keys->spi);
	spi_old = ntohl(keys->spi_old);
	len = ntohs(keys->key_len);
	alg = ntohs(keys->alg_id);

	switch (op) {
	 	
	case HIP_ESCROW_OPERATION_ADD:
		HIP_IFEL(!(ep = hip_kea_ep_create(hit, peer_hit, ip, alg,
						  spi, len, &keys->enc)), -1,
			 "Error creating kea endpoint");
		HIP_IFEBL(hip_kea_add_endpoint(kea, ep), -1, hip_kea_put_ep(ep), 
			  "Error while adding endpoint");
		break;
	 	
	case HIP_ESCROW_OPERATION_MODIFY:
		HIP_IFEL(!(ep = hip_kea_ep_find(ip, spi_old)), -1, 
			 "Could not find endpoint to be modified");
		hip_kea_remove_endpoint(ep);
		HIP_IFEL(!(ep = hip_kea_ep_create(hit, peer_hit, ip, alg,
						  spi, len, &keys->enc)), -1,
			 "Error creating kea endpoint");
		HIP_IFEBL(hip_kea_add_endpoint(kea, ep), -1, hip_kea_put_ep(ep), 
			  "Error while adding endpoint");	
		break;
	 	
	case HIP_ESCROW_OPERATION_DELETE:
		HIP_IFEL(!(ep = hip_kea_ep_find(ip, spi_old)), -1, 
			 "Could not find endpoint to be deleted");
		hip_kea_remove_endpoint(ep);
		break;
	 	
	default:	
		HIP_ERROR("Unknown operation type in escrow parameter %d", 
			  op);	 
		accept = -1;	
	}
	/** @todo a better place for this? If firewall is used, the received
	    information should be delivered to it. */ 	
	if (accept == 0) {
		if (hip_firewall_is_alive()) {
			HIP_DEBUG("Firewall alive!\n");
			if (hip_firewall_add_escrow_data(entry, hit, peer_hit, keys))
				HIP_DEBUG("Sent data to firewall\n");
		}
	}
			
 out_err:
	if (kea)
		hip_keadb_put_entry(kea);
	if (err)
		HIP_DEBUG("Error while handlling escrow parameter");		
	return err;
}
#endif //CONFIG_HIP_ESCROW

int hip_handle_encrypted(hip_ha_t *entry, struct hip_tlv_common *enc)
{
	int err = 0;
	int param_type;
	uint16_t crypto_len;
	char *tmp_enc = NULL;
	unsigned char *iv;
	struct hip_tlv_common * enc_param = NULL;
     	
	HIP_DEBUG("hip_handle_encrypted\n");

	HIP_IFEL(!(tmp_enc = HIP_MALLOC(hip_get_param_total_len(enc),
					GFP_KERNEL)), -ENOMEM,
		 "No memory for temporary parameter\n");

	memcpy(tmp_enc, enc, hip_get_param_total_len(enc));

	/* Decrypt ENCRYPTED field*/
	_HIP_HEXDUMP("Recv. Key", &entry->hip_enc_in.key, 24);

	switch (entry->hip_transform) {
	case HIP_HIP_AES_SHA1:
		enc_param = (struct hip_tlv_common *)
			(tmp_enc + sizeof(struct hip_encrypted_aes_sha1));
		iv = ((struct hip_encrypted_aes_sha1 *) tmp_enc)->iv;
		/* 4 = reserved, 16 = iv */
		crypto_len = hip_get_param_contents_len(enc) - 4 - 16;
		HIP_DEBUG("aes crypto len: %d\n", crypto_len);
		break;
	case HIP_HIP_3DES_SHA1:
		enc_param = (struct hip_tlv_common *)
			(tmp_enc + sizeof(struct hip_encrypted_3des_sha1));
		iv = ((struct hip_encrypted_3des_sha1 *) tmp_enc)->iv;
		/* 4 = reserved, 8 = iv */
		crypto_len = hip_get_param_contents_len(enc) - 4 - 8;
		break;
	case HIP_HIP_NULL_SHA1:
		enc_param = (struct hip_tlv_common *)
			(tmp_enc + sizeof(struct hip_encrypted_null_sha1));
		iv = NULL;
		/* 4 = reserved */
		crypto_len = hip_get_param_contents_len(enc) - 4;
		break;
	default:
		HIP_IFEL(1, -EINVAL, "Unknown HIP transform: %d\n",
			 entry->hip_transform);
	}

	HIP_DEBUG("Crypto encrypted\n");
	_HIP_HEXDUMP("IV: ", iv, 16); /* Note: iv can be NULL */
	
	HIP_IFEL(hip_crypto_encrypted(enc_param, iv, entry->hip_transform,
				      crypto_len, &entry->hip_enc_in.key,
				      HIP_DIRECTION_DECRYPT), -EINVAL,
		 "Decryption of encrypted parameter failed\n");
	
	param_type = hip_get_param_type(enc_param);
	
	/* Handling contents */
	switch (param_type) {
	case HIP_PARAM_KEYS:
#ifdef CONFIG_HIP_ESCROW
		HIP_IFEL(hip_handle_escrow_parameter(
				 entry, (struct hip_keys *)enc_param), -1,
			 "Error while handling hip_keys parameter\n");
#endif
		break;
	default:
		HIP_IFEL(1, -EINVAL, "Unknown update paramer type in encrypted %d\n",
			 param_type);
	}	

 out_err:
	if (err)
		HIP_DEBUG("Error while handling encrypted parameter\n");		
	if (tmp_enc)
		HIP_FREE(tmp_enc);	
	return err;
}

int hip_update_peer_preferred_address(hip_ha_t *entry,
				      struct hip_peer_addr_list_item *addr,
				      uint32_t spi_in)
{
	int err = 0, i = 0;
	struct hip_spi_in_item *item, *tmp;
	hip_list_t *item_nd = NULL, *tmp_nd = NULL;
	struct netdev_address *n;
	in6_addr_t local_addr;
        
	HIP_DEBUG("Checking spi setting 0x%x\n",spi_in); 

	HIP_DEBUG_HIT("hit our", &entry->hit_our);
	HIP_DEBUG_HIT("hit peer", &entry->hit_peer);
	HIP_DEBUG_IN6ADDR("local", &entry->local_address);
	HIP_DEBUG_IN6ADDR("peer", &addr->address);
     
	/* spi_in = hip_get_spi_to_update_in_established(
	   entry, &entry->local_address); */
	HIP_IFEL(spi_in == 0, -1, "No inbound SPI found for daddr\n");
     
	if (IN6_IS_ADDR_V4MAPPED(&entry->local_address) 
	    != IN6_IS_ADDR_V4MAPPED(&addr->address)) {
		HIP_DEBUG("AF difference in addrs, checking if possible to choose "\
			  "same AF\n");
		list_for_each_safe(item_nd, tmp_nd, addresses, i) {
			n = list_entry(item_nd);
			if (IN6_IS_ADDR_V4MAPPED(hip_cast_sa_addr(&n->addr)) 
			    == IN6_IS_ADDR_V4MAPPED(&addr->address)) {
				HIP_DEBUG("Found addr with same AF\n");
				memset(&local_addr, 0, sizeof(in6_addr_t));
				memcpy(&local_addr, hip_cast_sa_addr(&n->addr),
				       sizeof(in6_addr_t));
				HIP_DEBUG_HIT("Using addr for SA", &local_addr);
				break;
			}
		}
	} else {
		/* same AF as in addr, use &entry->local_address */
		memset(&local_addr, 0, sizeof(in6_addr_t));
		memcpy(&local_addr, &entry->local_address, sizeof(in6_addr_t));
	}

	/** @todo Enabling 1s makes hard handovers work, but softhandovers fail. */
#if 1
	entry->hadb_ipsec_func->hip_delete_hit_sp_pair(&entry->hit_our, &entry->hit_peer, IPPROTO_ESP, 1);

	hip_delete_sa(entry->default_spi_out, &addr->address, &local_addr, 
		      AF_INET6, (entry->nat_mode ? HIP_NAT_UDP_PORT : 0),
		      (int)entry->peer_udp_port);
#endif

#if 1
	entry->hadb_ipsec_func->hip_delete_hit_sp_pair(&entry->hit_peer, &entry->hit_our, IPPROTO_ESP, 1);
#endif 

	hip_delete_sa(spi_in, &addr->address, &local_addr, AF_INET6,
		      (int)entry->peer_udp_port,
		      (entry->nat_mode ? HIP_NAT_UDP_PORT : 0));

	HIP_IFEL(entry->hadb_ipsec_func->hip_setup_hit_sp_pair(&entry->hit_our, &entry->hit_peer,
				       &local_addr, &addr->address,
				       IPPROTO_ESP, 1, 0), -1,
		 "Setting up SP pair failed\n");

<<<<<<< HEAD
	entry->local_udp_port = entry->nat_mode ? HIP_NAT_UDP_PORT : 0;
	
	HIP_IFEL(hip_add_sa(&local_addr, &addr->address, &entry->hit_our,
			    &entry->hit_peer, &entry->default_spi_out,
			    entry->esp_transform, &entry->esp_out,
			    &entry->auth_out, 1, HIP_SPI_DIRECTION_OUT, 0, entry), -1,
=======
	HIP_IFEL(hip_add_sa(&local_addr, &addr->address, 
			    &entry->hit_our, &entry->hit_peer,
			    &entry->default_spi_out,
			    entry->esp_transform, &entry->esp_out,
			    &entry->auth_out, 1, HIP_SPI_DIRECTION_OUT, 0,0,
			    (entry->nat_mode ? HIP_NAT_UDP_PORT : 0),
			    entry->peer_udp_port ), -1,
>>>>>>> 5db3d329
		 "Error while changing outbound security association for new "\
		 "peer preferred address\n");
     
#if 1
	HIP_IFEL(entry->hadb_ipsec_func->hip_setup_hit_sp_pair(&entry->hit_peer, &entry->hit_our,
				       &addr->address, &local_addr,
				       IPPROTO_ESP, 1, 0), -1,
		 "Setting up SP pair failed\n");
#endif

	HIP_IFEL(hip_add_sa(&addr->address, &local_addr,
			    &entry->hit_peer, &entry->hit_our, 
			    &spi_in, entry->esp_transform,
			    &entry->esp_in, &entry->auth_in, 1, 
<<<<<<< HEAD
			    HIP_SPI_DIRECTION_IN, 0, entry), -1, 
=======
			    HIP_SPI_DIRECTION_IN, 0, 0,
			    (entry->nat_mode ? HIP_NAT_UDP_PORT : 0),
			    entry->peer_udp_port), -1, 
>>>>>>> 5db3d329
		 "Error while changing inbound security association for new "\
		 "preferred address\n");
     
 out_err:
	return err;
}

int hip_update_handle_echo_response(hip_ha_t *entry,
				    struct hip_echo_response *echo_resp, 
                                    in6_addr_t *src_ip) {
	int err = 0, i;
	hip_list_t *item, *tmp;
	struct hip_spi_out_item *out_item;
	
	HIP_DEBUG("\n");
	
	list_for_each_safe(item, tmp, entry->spis_out, i) {
		int ii;
		hip_list_t *a_item, *a_tmp;
		struct hip_peer_addr_list_item *addr;
		out_item = list_entry(item);
		
		list_for_each_safe(a_item, a_tmp, out_item->peer_addr_list, ii) {
			addr = list_entry(a_item);
			_HIP_DEBUG("checking address, seq=%u\n",
				   addr->seq_update_id);
			if (memcmp(&addr->address, src_ip, sizeof(in6_addr_t)) == 0) {
				if (hip_get_param_contents_len(echo_resp) 
				    != sizeof(addr->echo_data))
				{
					HIP_ERROR("echo data len mismatch\n");
					continue;
				}
				if (memcmp(addr->echo_data,
					   (void *)echo_resp +
					   sizeof(struct hip_tlv_common),
					   sizeof(addr->echo_data)) != 0)
				{ 
					HIP_ERROR("ECHO_RESPONSE differs from "	\
						  "ECHO_REQUEST\n");
					continue;
				}	
				HIP_DEBUG("address verified successfully, " \
					  "setting state to ACTIVE\n");
				addr->address_state = PEER_ADDR_STATE_ACTIVE;
				HIP_DEBUG("Changing Security Associations for "	\
					  "the new peer address\n");
				/* if bex address then otherwise no */
				if (ipv6_addr_cmp(&entry->preferred_address,
						  &addr->address) == 0)
				{
					uint32_t spi = hip_hadb_get_spi(entry, -1);
					HIP_DEBUG("Setting SA for bex locator\n");
					HIP_IFEL(hip_update_peer_preferred_address(
							 entry, addr, spi), -1, 
						 "Error while changing SAs for " \
						 "mobility\n");
				}
				do_gettimeofday(&addr->modified_time);
				if (addr->is_preferred)
				{
					/* maybe we should do this default address
					   selection after handling the LOCATOR. */
					hip_hadb_set_default_out_addr(
						entry,out_item, &addr->address);
				}
				else HIP_DEBUG("address was not set as " \
					       "preferred address\n");
			}
		}
	}
     
 out_err:
	return err;
}

int hip_receive_update(hip_common_t *msg, in6_addr_t *update_saddr,
		       in6_addr_t *update_daddr, hip_ha_t *entry,
		       hip_portpair_t *sinfo)
{
	int err = 0, state = 0, has_esp_info = 0, pl = 0;
	int updating_addresses = 0;
	in6_addr_t *hits = NULL;
	in6_addr_t *src_ip = NULL , *dst_ip = NULL;
	struct hip_esp_info *esp_info = NULL;
	struct hip_seq *seq = NULL;
	struct hip_ack *ack = NULL;
	struct hip_locator *locator = NULL;
	struct hip_echo_request *echo = NULL;
	struct hip_echo_response *echo_response = NULL;
	struct hip_tlv_common *reg_request = NULL;
	struct hip_tlv_common *reg_response = NULL;
	struct hip_tlv_common *reg_failed = NULL;
	struct hip_tlv_common *reg_info = NULL;
	struct hip_tlv_common *encrypted = NULL;
     	
	HIP_DEBUG("enter\n");

	src_ip = update_saddr;
	dst_ip = update_daddr;
	hits = &msg->hits;

	HIP_IFEL(!entry, -1, "Entry not found\n");
	HIP_LOCK_HA(entry);
	state = entry->state;

	HIP_DEBUG("Received UPDATE in state %s\n", hip_state_str(state));

	/* in state R2-SENT: Receive UPDATE, go to ESTABLISHED and
	 * process from ESTABLISHED state
	 *
	 * CHK: Is it too early to do this?
	 *                           -Bagri */
	if (state == HIP_STATE_R2_SENT) {
		state = entry->state = HIP_STATE_ESTABLISHED;
		HIP_DEBUG("Moved from R2-SENT to ESTABLISHED\n");
	}

	if (!(state == HIP_STATE_ESTABLISHED) ) {
		HIP_DEBUG("Received UPDATE in illegal state %s. Dropping\n",
			  hip_state_str(state));
		err = -EINVAL;
		goto out_err;
	}

	esp_info = hip_get_param(msg, HIP_PARAM_ESP_INFO);
	seq = hip_get_param(msg, HIP_PARAM_SEQ);
	ack = hip_get_param(msg, HIP_PARAM_ACK);
	locator = hip_get_param(msg, HIP_PARAM_LOCATOR);
	echo = hip_get_param(msg, HIP_PARAM_ECHO_REQUEST);
	echo_response = hip_get_param(msg, HIP_PARAM_ECHO_RESPONSE);
	encrypted = hip_get_param(msg, HIP_PARAM_ENCRYPTED);
	reg_request = hip_get_param(msg, HIP_PARAM_REG_REQUEST);
	reg_response = hip_get_param(msg, HIP_PARAM_REG_RESPONSE);
	reg_failed = hip_get_param(msg, HIP_PARAM_REG_FAILED);
	reg_info = hip_get_param(msg, HIP_PARAM_REG_INFO);

	if(ack)
		HIP_DEBUG("ACK found: %u\n", ntohl(ack->peer_update_id));
	if (esp_info){
		HIP_DEBUG("LOCATOR: SPI new 0x%x\n", ntohl(esp_info->new_spi));
		has_esp_info = 1;
	}
	if (locator)
		HIP_DEBUG("LOCATOR found\n");
	if (echo)
		HIP_DEBUG("ECHO_REQUEST found\n");
	if (echo_response)
		HIP_DEBUG("ECHO_RESPONSE found\n");

	if (ack)
		//process ack
		entry->hadb_update_func->hip_update_handle_ack(entry, ack,
							       has_esp_info);
	if (seq)
		HIP_IFEL(hip_handle_update_seq(entry, msg), -1, "seq\n");
	
	/* base-05 Sec 6.12.1.2 6.12.2.2 The system MUST verify the 
	 * HMAC in the UPDATE packet.If the verification fails, 
	 * the packet MUST be dropped. */
	HIP_IFEL(hip_verify_packet_hmac(msg, &entry->hip_hmac_in), -1, 
		 "HMAC validation on UPDATE failed\n");

	/* base-05 Sec 6.12.1.3 6.12.2.3. The system MAY verify 
	 * the SIGNATURE in the UPDATE packet. If the verification fails, 
	 * the packet SHOULD be dropped and an error message logged. */
	HIP_IFEL(entry->verify(entry->peer_pub, msg), -1, 
		 "Verification of UPDATE signature failed\n");
 	
	/* Node moves within public Internet or from behind a NAT to public
	   Internet. */
	if(sinfo->dst_port == 0){
		HIP_DEBUG("UPDATE packet src port %d\n", sinfo->src_port);
		/* HIP_DEBUG("UPDATE packet was NOT destined to port 50500.\n"); */
		entry->nat_mode = 0;
		entry->peer_udp_port = 0;
		entry->hadb_xmit_func->hip_send_pkt = hip_send_raw;
		hip_hadb_set_xmit_function_set(entry, &default_xmit_func_set);
	} else {
		/* Node moves from public Internet to behind a NAT, stays
		   behind the same NAT or moves from behind one NAT to behind
		   another NAT. */
		HIP_DEBUG("UPDATE packet src port %d\n", sinfo->src_port);
		entry->nat_mode = 1;
		entry->peer_udp_port = sinfo->src_port;
		hip_hadb_set_xmit_function_set(entry, &nat_xmit_func_set);
		ipv6_addr_copy(&entry->local_address, dst_ip);
		ipv6_addr_copy(&entry->preferred_address, src_ip);
		
		/* Somehow the addresses in the entry doesn't get updated for
		   mobility behind nat case. The "else" would be called only
		   when the client moves from behind NAT to behind NAT.
		   Updating the entry addresses here.
		   
		   Miika: Is it the correct place to be done? -- Abi
		   
		   Error was because of multiple locator parameter, code
		   shifted to after setting of preferred address by the
		   mm logic
		   -- Bagri */	
	}
	
	if(esp_info)
		HIP_IFEL(hip_handle_esp_info(msg, entry), -1,
			 "Error in processing esp_info\n");
	
	//mm stuff after this
	if (locator)
		//handle locator parameter
		err = entry->hadb_update_func->hip_handle_update_plain_locator(
			entry, msg, src_ip, dst_ip, esp_info, seq);
	else if (echo) {
		//handle echo_request
		err = entry->hadb_update_func->hip_handle_update_addr_verify(
			entry, msg, src_ip, dst_ip);
		/* Check the peer learning case. Can you find the src_ip 
		   from spi_out->peer_addr_list if the addr is not found add it
		   -- SAMU */
		if (!err) {
			hip_print_peer_addresses(entry);
			pl = hip_peer_learning(esp_info, entry, src_ip);
			/* pl left unchecked because currently we are not 
			   that interested in the success of PL */
			hip_print_peer_addresses(entry);
		}
	}
	else if (echo_response) {
		//handle echo response
		hip_update_handle_echo_response(entry, echo_response, src_ip);
	}
	
	if (encrypted) {
		// handle encrypted parameter
		HIP_DEBUG("ENCRYPTED found\n");
		HIP_IFEL(hip_handle_encrypted(entry, encrypted), -1,
			 "Error in processing encrypted parameter\n");
		HIP_IFEL(hip_update_send_ack(entry, msg, src_ip, dst_ip), -1,
			 "Error sending ack\n");
	}
     
	/* Handle registration request. */
	if (reg_request) {
	  
		uint8_t *types = NULL;
		int type_count;
		types = (uint8_t *)(hip_get_param_contents(
					    msg,HIP_PARAM_REG_REQUEST));
		/* Leave out lifetime field. */
		type_count = hip_get_param_contents_len(reg_request) - 1;
		HIP_IFEL(hip_create_reg_response(entry, reg_request, 
						 (uint8_t *)(types + 1), type_count,
						 dst_ip, src_ip), -1,
			 "Error handling reg_request\n");
	  
	}
	/* Handle registration response and registration failure. */
	if (reg_response || reg_failed) {
		HIP_IFEL(hip_handle_registration_response(entry, msg), -1, 
			 "Error handling reg_response\n");
		HIP_IFEL(hip_update_send_ack(entry, msg, src_ip, dst_ip), -1, 
			 "Error sending ack\n");
	}
	/* Handle registration info. */
	if (reg_info) {
		uint8_t *types = NULL;
		int type_count;
		types = (uint8_t *)(hip_get_param_contents(msg, HIP_PARAM_REG_INFO));
		/* leave out lifetime fields. */
		type_count = hip_get_param_contents_len(reg_info) - 2;
                
		HIP_IFEL(hip_handle_reg_info(entry, reg_info, (types + 2), 
					     type_count), -1,
			 "Error handling reg_info\n");
	}
        
 out_err:
	if (err)
		HIP_ERROR("UPDATE handler failed, err=%d\n", err);

	if (entry) {
		HIP_UNLOCK_HA(entry);
		hip_put_ha(entry);
	}
	return err;
}

int hip_copy_spi_in_addresses(struct hip_locator_info_addr_item *src,
			      struct hip_spi_in_item *spi_in, int count)
{
	size_t s = count * sizeof(struct hip_locator_info_addr_item);
	void *p = NULL;

	HIP_DEBUG("src=0x%p count=%d\n", src, count);
	if (!spi_in || (src && count <= 0)) {
		HIP_ERROR("!spi_in or src & illegal count (%d)\n", count);
		return -EINVAL;
	}

	if (src) {
		p = HIP_MALLOC(s, GFP_ATOMIC);
		if (!p) {
			HIP_ERROR("kmalloc failed\n");
			return -ENOMEM;
		}
		memcpy(p, src, s);
	} else
		count = 0;

	_HIP_DEBUG("prev addresses_n=%d\n", spi_in->addresses_n);
	if (spi_in->addresses) {
		HIP_DEBUG("kfreeing old address list at 0x%p\n",
			  spi_in->addresses);
		HIP_FREE(spi_in->addresses);
	}

	spi_in->addresses_n = count;
	spi_in->addresses = p;

	return 0;
}

int hip_update_preferred_address(struct hip_hadb_state *entry,
				 in6_addr_t *new_pref_addr, in6_addr_t *daddr,
				 uint32_t *_spi_in)
{
     int err = 0;
     struct hip_spi_in_item *item, *tmp;
     uint32_t spi_in = *_spi_in;
     struct in6_addr srcaddr;
     struct in6_addr destaddr;
     HIP_DEBUG("Checking spi setting %x\n",spi_in); 
     memcpy(&srcaddr, new_pref_addr, sizeof(struct in6_addr));
     memcpy(&destaddr, daddr, sizeof(struct in6_addr));

     HIP_DEBUG_HIT("hit our", &entry->hit_our);
     HIP_DEBUG_HIT("hit peer", &entry->hit_peer);
     HIP_DEBUG_IN6ADDR("saddr", new_pref_addr);
     HIP_DEBUG_IN6ADDR("daddr", daddr);

     entry->hadb_ipsec_func->hip_delete_hit_sp_pair(&entry->hit_our, &entry->hit_peer, IPPROTO_ESP, 1);
     
     hip_delete_sa(entry->default_spi_out, daddr, &entry->local_address,
		   AF_INET6, (entry->nat_mode ? HIP_NAT_UDP_PORT : 0),
		   (int)entry->peer_udp_port);
#if 1
     entry->hadb_ipsec_func->hip_delete_hit_sp_pair(&entry->hit_peer, &entry->hit_our, IPPROTO_ESP, 1);
#endif
     /** @todo Check that this works with the pfkey API. */
     hip_delete_sa(spi_in, &entry->local_address, &entry->hit_our, AF_INET6,
		   (int)entry->peer_udp_port,
		   (entry->nat_mode ? HIP_NAT_UDP_PORT : 0));

     /* THIS IS JUST A GRUDE FIX -> FIX THIS PROPERLY LATER
        check for a mismatch in addresses and fix the situation
        at least one case comes here with wrong addrs
        MN has 4 CN 4 and 6 addresses MN does hard interfamily handover.
        MN loses 4 addr and obtains 6 addr. As a result this code tries to add
        saddr(6) daddr(4) SA ... BUG ID 458 
      */
     if (IN6_IS_ADDR_V4MAPPED(&srcaddr) != IN6_IS_ADDR_V4MAPPED(&destaddr)) {
             hip_list_t *item = NULL, *tmp = NULL, *item_outer = NULL, *tmp_outer = NULL;
             struct hip_peer_addr_list_item *addr_li;
             struct hip_spi_out_item *spi_out;
             int i = 0, ii = 0;
             list_for_each_safe(item_outer, tmp_outer, entry->spis_out, i) {
                     spi_out = list_entry(item_outer);
                     ii = 0;
                     tmp = NULL;
                     item = NULL;
                     list_for_each_safe(item, tmp, spi_out->peer_addr_list, ii) {
                             addr_li = list_entry(item);
                             HIP_DEBUG_HIT("SPI out addresses", &addr_li->address);
                             if (IN6_IS_ADDR_V4MAPPED(&addr_li->address) ==
                                 IN6_IS_ADDR_V4MAPPED(&srcaddr)) {
                                     HIP_DEBUG("Found matching addr\n");
                                     ipv6_addr_copy(&destaddr, &addr_li->address);
                                     goto out_of_loop;
                             }
                     }
             }
     }
 out_of_loop:

     HIP_IFEL((IN6_IS_ADDR_V4MAPPED(&srcaddr) != IN6_IS_ADDR_V4MAPPED(&destaddr)), -1,
	     "Different address families, not adding SAs\n");
     
     HIP_IFEL(entry->hadb_ipsec_func->hip_setup_hit_sp_pair(&entry->hit_our, &entry->hit_peer,
				    &srcaddr, &destaddr, IPPROTO_ESP, 1, 0),
	      -1, "Setting up SP pair failed\n");

<<<<<<< HEAD
     entry->local_udp_port = entry->nat_mode ? HIP_NAT_UDP_PORT : 0;
     
     HIP_IFEL(hip_add_sa(&srcaddr, &destaddr, &entry->hit_our,
			 &entry->hit_peer, &entry->default_spi_out,
			 entry->esp_transform, &entry->esp_out,
			 &entry->auth_out, 1, HIP_SPI_DIRECTION_OUT, 0, entry), -1, 
=======
     HIP_IFEL(hip_add_sa(&srcaddr, &destaddr, 
			 &entry->hit_our, &entry->hit_peer, 
			 &entry->default_spi_out,
			 entry->esp_transform, &entry->esp_out,
			 &entry->auth_out, 1, HIP_SPI_DIRECTION_OUT, 0,  0,
			 (entry->nat_mode ? HIP_NAT_UDP_PORT : 0),
			 entry->peer_udp_port ), -1, 
>>>>>>> 5db3d329
	      "Error while changing outbound security association for new "\
	      "preferred address\n");
	
     /* hip_delete_sp_pair(&entry->hit_peer, &entry->hit_our, IPPROTO_ESP,
	1);
        hip_delete_sa(spi_in, &entry->local_address, AF_INET6,
	(int)entry->peer_udp_port, 0); */
     
	HIP_IFEL(_spi_in == NULL, -1, "No inbound SPI found for daddr\n");

#if 1
     HIP_IFEL(entry->hadb_ipsec_func->hip_setup_hit_sp_pair(&entry->hit_peer,&entry->hit_our,
				    &destaddr, &srcaddr, IPPROTO_ESP, 1, 0),
	      -1, "Setting up SP pair failed\n");
#endif

     HIP_IFEL(hip_add_sa(&destaddr, &srcaddr, 
			 &entry->hit_peer, &entry->hit_our,
			 &spi_in, entry->esp_transform,
			 &entry->esp_in, &entry->auth_in, 1,
<<<<<<< HEAD
			 HIP_SPI_DIRECTION_IN, 0, entry), -1, 
=======
			 HIP_SPI_DIRECTION_IN, 0,0, entry->peer_udp_port,
			 (entry->nat_mode ? HIP_NAT_UDP_PORT : 0)), -1, 
>>>>>>> 5db3d329
	      "Error while changing inbound security association for new "\
	      "preferred address\n");
     
     //ipv6_addr_copy(&entry->local_address, &srcaddr); 

 out_err:
	return err;
		
}

int hip_update_src_address_list(struct hip_hadb_state *entry, 
				struct hip_locator_info_addr_item *addr_list,
				in6_addr_t *daddr, int addr_count,
				int esp_info_old_spi, int is_add,
				struct sockaddr* addr)
{	   	
	int err = 0, i, preferred_address_found = 0; 
	int choose_random = 0, change_preferred_address = 0;
	struct hip_spi_in_item *spi_in = NULL;
	struct hip_locator_info_addr_item *loc_addr_item = addr_list;
	in6_addr_t *saddr, *comp_addr = hip_cast_sa_addr(addr);

	HIP_DEBUG("\n");
	
	/* Peer's preferred address. Can be changed by the source address
	   selection below if we don't find any addresses of the same family
	   as peer's preferred address (intrafamily handover). */
	HIP_IFE(hip_hadb_get_peer_addr(entry, daddr), -1);

	/* avoid advertising the same address set */
	/* (currently assumes that lifetime or reserved field do not
	 * change, later store only addresses) */
	spi_in = hip_hadb_get_spi_in_list(entry, esp_info_old_spi);
	if (!spi_in) {
		HIP_ERROR("SPI listaddr list copy failed\n");
		goto out_err;
	}
	if (addr_count == spi_in->addresses_n &&
	    addr_list && spi_in->addresses &&
	    memcmp(addr_list, spi_in->addresses,
		   addr_count *
		   sizeof(struct hip_locator_info_addr_item)) == 0) {
		HIP_DEBUG("Same address set as before, return\n");
		return GOTO_OUT;
	} else {
		HIP_DEBUG("Address set has changed, continue\n");
	}

	/* dont go to out_err but to ... */
	if(!addr_list) {
		HIP_DEBUG("No address list\n");
		goto skip_pref_update;
	}
        
	/* spi_in->spi is equal to esp_info_old_spi. In the loop below, we make
	 * sure that the source and destination address families match. */
	loc_addr_item = addr_list;

	HIP_IFEL((addr->sa_family == AF_INET), -1,
		 "all addresses in update should be mapped");

	/* If we have deleted the old address and it was preferred than we chould
	   make new preferred address. Now, we chose it as random address in
	   list. */
	if( !is_add && ipv6_addr_cmp(&entry->local_address, comp_addr) == 0 ) {
		choose_random = 1;
	}

	if( is_add && is_active_handover ) {
		change_preferred_address = 1;/* comp_addr = hip_cast_sa_addr(addr); */
	} else {
		comp_addr = &entry->local_address;
	} 

	if (choose_random) { 
		int been_here = 0;
	choose_random:
		loc_addr_item = addr_list;
		for(i = 0; i < addr_count; i++, loc_addr_item++) {
			in6_addr_t *saddr = &loc_addr_item->address;
			if (memcmp(comp_addr, saddr, sizeof(in6_addr_t)) == 0) {
				if (IN6_IS_ADDR_V4MAPPED(saddr) ==
				    IN6_IS_ADDR_V4MAPPED(daddr))
				{
					/* Select the first match */
					loc_addr_item->reserved = ntohl(1 << 7);
					preferred_address_found = 1;
					if( change_preferred_address && is_add) {
						HIP_IFEL(hip_update_preferred_address(
								 entry, saddr, daddr, &spi_in->spi),
							 -1, "Setting new preferred address "\
							 "failed.\n");		      
					} else {
						HIP_DEBUG("Preferred Address is the old "\
							  "preferred address\n");
					}
					HIP_DEBUG_IN6ADDR("addr: ", saddr);
					break;
				}
			}
		}
		if ((preferred_address_found == 0) && (been_here == 0)) {
			hip_list_t *item = NULL, *tmp = NULL, *item_outer = NULL,
				*tmp_outer = NULL;
			struct hip_peer_addr_list_item *addr_li;
			struct hip_spi_out_item *spi_out;
			int i = 0, ii = 0;
			list_for_each_safe(item_outer, tmp_outer, entry->spis_out, i) {
				spi_out = list_entry(item_outer);
				ii = 0;
				tmp = NULL;
				item = NULL;
				list_for_each_safe(item, tmp, spi_out->peer_addr_list, ii) {
					addr_li = list_entry(item);
					HIP_DEBUG_HIT("SPI out addresses", &addr_li->address);
					if (IN6_IS_ADDR_V4MAPPED(&addr_li->address) !=
					    IN6_IS_ADDR_V4MAPPED(daddr)) {
						HIP_DEBUG("Found other family than BEX address "\
							  "family\n");
						ipv6_addr_copy(daddr, &addr_li->address);
						ipv6_addr_copy(&entry->preferred_address,
							       &addr_li->address);
						/** @todo Or just break? Fix later. */
						goto break_list_for_loop;
					}
				}
			}
		break_list_for_loop:
			been_here = 1;
			goto choose_random;
		}           
	}
	if (preferred_address_found)
		goto skip_pref_update;

	loc_addr_item = addr_list;
	/* Select the first match */
	for(i = 0; i < addr_count; i++, loc_addr_item++)
	{
		saddr = &loc_addr_item->address;
		if (IN6_IS_ADDR_V4MAPPED(saddr) ==
		    IN6_IS_ADDR_V4MAPPED(daddr) && !is_add)
		{
			loc_addr_item->reserved = ntohl(1 << 7);
			HIP_DEBUG_IN6ADDR("first match: ", saddr);
			HIP_IFEL(hip_update_preferred_address(
					 entry, saddr, daddr,&spi_in->spi), -1, 
				 "Setting New Preferred Address Failed\n");
			preferred_address_found = 1;
			break;
		}
	}

 skip_pref_update:

	if(!preferred_address_found && !is_add){
		memset(&entry->local_address, 0, sizeof(in6_addr_t));
		HIP_IFEL(1, GOTO_OUT, "Preferred address Not found !!\n");
	}
     
	/* remember the address set we have advertised to the peer */
	err = hip_copy_spi_in_addresses(addr_list, spi_in, addr_count);
	loc_addr_item = addr_list;
	for(i = 0; i < addr_count; i++, loc_addr_item++) {
		int j, addr_exists = 0;		
		in6_addr_t *iter_addr = &loc_addr_item->address;
		for(j = 0; j < spi_in->addresses_n; j++){
			struct hip_locator_info_addr_item *spi_addr_item = 
				(struct hip_locator_info_addr_item *) spi_in->addresses + j;
			if(ipv6_addr_cmp(&spi_addr_item->address, iter_addr)) {
				loc_addr_item->state = spi_addr_item->state;
				addr_exists = 1;
			}
		}	
		if(!addr_exists) {
			loc_addr_item->state = ADDR_STATE_WAITING_ECHO_REQ;
		}
	}
 out_err:
	return err;
}	

int hip_send_update(struct hip_hadb_state *entry,
		    struct hip_locator_info_addr_item *addr_list,
		    int addr_count, int ifindex, int flags, 
		    int is_add, struct sockaddr* addr)
{
	int err = 0, make_new_sa = 0, add_locator;
	int was_bex_addr = -1;
	int i = 0;
	uint32_t update_id_out = 0;
	uint32_t mapped_spi = 0; /* SPI of the SA mapped to the ifindex */
	uint32_t new_spi_in = 0, old_spi;
	uint32_t esp_info_old_spi = 0, esp_info_new_spi = 0;
	uint16_t mask = 0;
	hip_list_t *tmp_li = NULL, *item = NULL;
	hip_common_t *update_packet = NULL;
	in6_addr_t zero_addr = IN6ADDR_ANY_INIT;
	in6_addr_t saddr = { 0 }, daddr = { 0 };
	struct netdev_address *n;
	struct hip_own_addr_list_item *own_address_item, *tmp;

	HIP_DEBUG("\n");
	HIP_IFE(hip_hadb_get_peer_addr(entry, &daddr), -1);

	HIP_IFEL(entry->is_loopback, 0, "Skipping loopback\n");
	
	old_spi = hip_hadb_get_spi(entry, -1);
	
	add_locator = flags & SEND_UPDATE_LOCATOR;
	HIP_DEBUG("addr_list=0x%p addr_count=%d ifindex=%d flags=0x%x\n",
		  addr_list, addr_count, ifindex, flags);
	if (!ifindex)
		_HIP_DEBUG("base draft UPDATE\n");

	if (add_locator)
		HIP_DEBUG("mm UPDATE, %d addresses in LOCATOR\n", addr_count);
	else
		HIP_DEBUG("Plain UPDATE\n");

	/* Start building UPDATE packet */
	HIP_IFEL(!(update_packet = hip_msg_alloc()), -ENOMEM,
		 "Out of memory.\n");
	HIP_DEBUG_HIT("sending UPDATE to HIT", &entry->hit_peer);
	entry->hadb_misc_func->hip_build_network_hdr(update_packet, HIP_UPDATE,
						     mask, &entry->hit_our,
						     &entry->hit_peer);
	if (add_locator) {
		/* mm stuff, per-ifindex SA
		   reuse old SA if we have one, else create a new SA.
		   miika: changing of spi is not supported, see bug id 434 */
		/* mapped_spi = hip_hadb_get_spi(entry, ifindex); */
		mapped_spi = hip_hadb_get_spi(entry, -1);
		HIP_DEBUG("mapped_spi=0x%x\n", mapped_spi);
		if (mapped_spi) {
			make_new_sa = 0;
			HIP_DEBUG("Mobility with single SA pair, readdress with no "\
				  "rekeying\n");
			HIP_DEBUG("Reusing old SA\n");
			/* Mobility with single SA pair */
		} else {
			HIP_DEBUG("Host multihoming\n");
			make_new_sa = 1;
			_HIP_DEBUG("TODO\n");
		}
	} else {
		/* base draft UPDATE, create a new SA anyway */
		_HIP_DEBUG("base draft UPDATE, create a new SA\n");
	}
     
	/* If this is mm-UPDATE (ifindex should be then != 0) avoid
	   sending empty LOCATORs to the peer if we have not sent previous
	   information on this ifindex/SPI yet */
	if (ifindex != 0 && mapped_spi == 0 && addr_count == 0) {
		HIP_DEBUG("NETDEV_DOWN and ifindex not advertised yet, returning\n");
		goto out;
	}

	HIP_DEBUG("make_new_sa=%d\n", make_new_sa);

	if (make_new_sa) {
		HIP_IFEL(!(new_spi_in = entry->hadb_ipsec_func->hip_acquire_spi(&entry->hit_peer,
							&entry->hit_our)), 
			 -1, "Error while acquiring a SPI\n");
		HIP_DEBUG("Got SPI value for the SA 0x%x\n", new_spi_in);

		/** @todo move to rekeying_finish */
		if (!mapped_spi) {
			struct hip_spi_in_item spi_in_data;

			_HIP_DEBUG("previously unknown ifindex, creating a new item "\
				   "to inbound spis_in\n");
			memset(&spi_in_data, 0,
			       sizeof(struct hip_spi_in_item));
			spi_in_data.spi = new_spi_in;
			spi_in_data.ifindex = ifindex;
			spi_in_data.updating = 1;
			HIP_IFEL(hip_hadb_add_spi(entry, HIP_SPI_DIRECTION_IN,
						  &spi_in_data), -1, 
				 "Add_spi failed\n");
		} else {
			_HIP_DEBUG("is previously mapped ifindex\n");
		}
	} else {
		HIP_DEBUG("not creating a new SA\n");
		new_spi_in = mapped_spi;
	}

	_HIP_DEBUG("entry->current_keymat_index=%u\n",
		   entry->current_keymat_index);

	if (addr_list) {
		if (make_new_sa) {
			/* mm Host multihoming. Currently simultaneous SAs are not
			   supported. Neither is changing of SPI (see bug id 434) */
			esp_info_old_spi = old_spi;
			esp_info_new_spi = old_spi; // new_spi_in;
			HIP_DEBUG("Multihoming, new SA: old=%x new=%x\n",
				  esp_info_old_spi, esp_info_new_spi);
		} else {
			HIP_DEBUG("Reusing old SPI\n");
			esp_info_old_spi = mapped_spi;
			esp_info_new_spi = mapped_spi;
		}
	} else {
		HIP_DEBUG("adding ESP_INFO, Old SPI <> New SPI\n");
		/* plain UPDATE or readdress with rekeying */
		/* update the SA of the interface which caused the event */
		HIP_IFEL(!(esp_info_old_spi =
			   hip_hadb_get_spi(entry, ifindex)), -1,
			 "Could not find SPI to use in Old SPI\n");
		/* here or later ? */
		hip_set_spi_update_status(entry, esp_info_old_spi, 1);
		//esp_info_new_spi = new_spi_in; /* see bug id 434 */
		esp_info_new_spi = esp_info_old_spi;
	}
	
	/* if del then we have to remove SAs for that address */
	was_bex_addr = ipv6_addr_cmp(hip_cast_sa_addr(addr),
				     &entry->local_address);
     
	if (is_add && !ipv6_addr_cmp(&entry->local_address, &zero_addr))
	{
		ipv6_addr_copy(&entry->local_address, hip_cast_sa_addr(addr));
		err = hip_update_src_address_list(entry, addr_list, &daddr,
						  addr_count, esp_info_new_spi,
						  is_add, addr);
		if(err == GOTO_OUT)
			goto out;
		else if(err)
			goto out_err;

		HIP_IFEL(err = hip_update_preferred_address(
				 entry, hip_cast_sa_addr(addr),
				 &entry->preferred_address, &esp_info_new_spi), -1,
			 "Updating peer preferred address failed\n");
	}

	if (!is_add && (was_bex_addr == 0)) {
		HIP_DEBUG("Netlink event was del, removing SAs for the address for "\
			  "this entry\n");
		hip_delete_sa(esp_info_old_spi, hip_cast_sa_addr(addr), 
			      &entry->preferred_address, AF_INET6,
			      (entry->nat_mode ? HIP_NAT_UDP_PORT : 0),
			      (int)entry->peer_udp_port);
		hip_delete_sa(entry->default_spi_out, &entry->preferred_address, 
			      hip_cast_sa_addr(addr), AF_INET6,
			      (entry->nat_mode ? HIP_NAT_UDP_PORT : 0),
			      (int)entry->peer_udp_port);
     
		/* and we have to do it before this changes the local_address */
		err = hip_update_src_address_list(entry, addr_list, &daddr,
						  addr_count, esp_info_old_spi,
						  is_add, addr);
		if(err == GOTO_OUT)
			goto out;
		else if(err)
			goto out_err;
	}

	/* Send UPDATE(ESP_INFO, LOCATOR, SEQ) */
	HIP_DEBUG("esp_info_old_spi=0x%x esp_info_new_spi=0x%x\n",
		  esp_info_old_spi, esp_info_new_spi);
	HIP_IFEL(hip_build_param_esp_info(
			 update_packet, entry->current_keymat_index,
			 esp_info_old_spi, esp_info_new_spi),
		 -1, "Building of ESP_INFO param failed\n");
 	
	if (add_locator) {
		err = hip_build_param_locator(update_packet, addr_list,
					      addr_count);
	  HIP_IFEL(err, err, "Building of LOCATOR param failed\n");
	} else
	  HIP_DEBUG("not adding LOCATOR\n");

     hip_update_set_new_spi_in(entry, esp_info_old_spi,
			       esp_info_new_spi, 0);
     entry->update_id_out++;
     update_id_out = entry->update_id_out;
     _HIP_DEBUG("outgoing UPDATE ID=%u\n", update_id_out);
     /** @todo Handle this case. */
     HIP_IFEL(!update_id_out, -EINVAL,
	      "Outgoing UPDATE ID overflowed back to 0, bug ?\n");
     HIP_IFEL(hip_build_param_seq(update_packet, update_id_out), -1, 
	      "Building of SEQ param failed\n");

     /* remember the update id of this update */
     hip_update_set_status(entry, esp_info_old_spi,
			   0x1 | 0x2 | 0x8, update_id_out, 0, NULL,
			   entry->current_keymat_index);

     /* Add HMAC */
     HIP_IFEL(hip_build_param_hmac_contents(update_packet,
					    &entry->hip_hmac_out), -1,
	      "Building of HMAC failed\n");

     /* Add SIGNATURE */
     HIP_IFEL(entry->sign(entry->our_priv, update_packet), -EINVAL,
	      "Could not sign UPDATE. Failing\n");

     /* Send UPDATE */
     hip_set_spi_update_status(entry, esp_info_old_spi, 1);


     /* before sending check if the AFs match and do something about it
	so it doesn't fail in raw send */

     /* If it was add and the address_count was larger than one 
	we presumably have the bex address so why change src_addr :) 

	One reason to do it is the following: 
	BEX over ipv4.
	HO to other IF.
	rtm del addr to ipv4 and ipv6 address we got.
	rtm new addr to ipv6 addr which gets to be the src addr and first update
	fails because we do not know peers ipv6 addr.
	rtm new addr to ipv4 addr 
	This is not added now

	Now if add and address_count > 1 it should check first 
	if there is same address family in peer_addr_list
	if there is no addresses that belong to same af change the src addr
     */

     if (is_add && (address_count > 1)) {
	     hip_list_t *itemj = NULL, *tmpj = NULL, *item_outerj = NULL,
                     *tmp_outerj = NULL; 
             struct hip_peer_addr_list_item *addr_lij;
             struct hip_spi_out_item *spi_outj;
             int ij = 0, iij = 0;
	     HIP_DEBUG("is add and address count > 1\n");
             list_for_each_safe(item_outerj, tmp_outerj, entry->spis_out, ij) {
                     spi_outj = list_entry(item_outerj);
                     iij = 0;
                     tmpj = NULL;
                     itemj = NULL;
                     list_for_each_safe(itemj, tmpj, spi_outj->peer_addr_list, iij) {
                             addr_lij = list_entry(itemj);
                             HIP_DEBUG_HIT("SPI out addresses", &addr_lij->address);
                             if (IN6_IS_ADDR_V4MAPPED(&addr_lij->address) ==
                                 IN6_IS_ADDR_V4MAPPED(&saddr)) {
                                     HIP_DEBUG("Found matching addr\n");
 				     goto skip_src_addr_change;
                             }
                     }
             }		     
     }

     if(IN6_IS_ADDR_V4MAPPED(&entry->local_address) 
	== IN6_IS_ADDR_V4MAPPED(&daddr)) {
	     HIP_DEBUG_IN6ADDR("saddr", &saddr);
	     HIP_DEBUG_IN6ADDR("daddr", &daddr);
	     HIP_DEBUG("Same address family\n");
	     memcpy(&saddr, &entry->local_address, sizeof(saddr));
     } else {
	  HIP_DEBUG("Different address family\n");
	  list_for_each_safe(item, tmp_li, addresses, i) {
	       n = list_entry(item);
	       if (IN6_IS_ADDR_V4MAPPED(&daddr) == 
		   IN6_IS_ADDR_V4MAPPED(hip_cast_sa_addr(&n->addr))) {
		    HIP_DEBUG_IN6ADDR("chose address", hip_cast_sa_addr(&n->addr)); 
                    memcpy(&saddr, hip_cast_sa_addr(&n->addr), sizeof(saddr));
                    ipv6_addr_copy(&entry->local_address, &saddr); 
                    break;
	       }
	  }
     }

skip_src_addr_change:

     /* needs to check also that if entry->local_address differed from 
        entry->preferred_address. This because of case where CN has 4 and 6 addrs
        and MN has initially 4 and it does a hard handover 6. This results into 
        mismatch of addresses that possibly could be fixed by checking the peer_addr_list 
        SEE ALSO BZ ID 458 */
     if (IN6_IS_ADDR_V4MAPPED(&entry->local_address) 
         != IN6_IS_ADDR_V4MAPPED(&entry->preferred_address)) {
             hip_list_t *item = NULL, *tmp = NULL, *item_outer = NULL,
                     *tmp_outer = NULL; 
             struct hip_peer_addr_list_item *addr_li;
             struct hip_spi_out_item *spi_out;
             int i = 0, ii = 0;
             list_for_each_safe(item_outer, tmp_outer, entry->spis_out, i) {
                     spi_out = list_entry(item_outer);
                     ii = 0;
                     tmp = NULL;
                     item = NULL;
                     list_for_each_safe(item, tmp, spi_out->peer_addr_list, ii) {
                             addr_li = list_entry(item);
                             HIP_DEBUG_HIT("SPI out addresses", &addr_li->address);
                             if (IN6_IS_ADDR_V4MAPPED(&addr_li->address) ==
                                 IN6_IS_ADDR_V4MAPPED(&entry->local_address)) {
                                     HIP_DEBUG("Found matching addr\n");
                                     ipv6_addr_copy(&daddr, &addr_li->address);
                                     ipv6_addr_copy(&entry->preferred_address,
                                                    &addr_li->address);
                                     /** @todo Or just break? Fix later. */
                                     goto out_of_loop;
                             }
                     }
             }
     }
 out_of_loop:

     HIP_DEBUG("Sending initial UPDATE packet.\n");
     /* guarantees retransmissions */
     entry->update_state = HIP_UPDATE_STATE_REKEYING;

     if (!is_add && (was_bex_addr == 0)) {
	  err = entry->hadb_xmit_func->
	       hip_send_pkt(&saddr, &daddr,
			    (entry->nat_mode ? HIP_NAT_UDP_PORT : 0),
			    entry->peer_udp_port, update_packet, entry, 1);
     } else {
	  err = entry->hadb_xmit_func->
	       hip_send_pkt(&entry->local_address, &entry->preferred_address,
			    (entry->nat_mode ? HIP_NAT_UDP_PORT : 0),
			    entry->peer_udp_port, update_packet, entry, 1);
     }
     HIP_DEBUG("Send_pkt returned %d\n", err);
     err = 0;
     /** @todo 5. The system SHOULD start a timer whose timeout value
	 should be ..*/
     goto out;

 out_err:
     entry->state = HIP_STATE_ESTABLISHED;
     _HIP_DEBUG("fallbacked to state ESTABLISHED (ok ?)\n");

     hip_set_spi_update_status(entry, esp_info_old_spi, 0);
     /* delete IPsec SA on failure */
     HIP_ERROR("TODO: delete SA\n");
 out:

	HIP_UNLOCK_HA(entry);
	if (update_packet)
		HIP_FREE(update_packet);
	return err;
}

static int hip_update_get_all_valid(hip_ha_t *entry, void *op)
{
	struct hip_update_kludge *rk = op;

	if (rk->count >= rk->length)
		return -1;

	if (entry->hastate == HIP_HASTATE_HITOK &&
	    entry->state == HIP_STATE_ESTABLISHED) {
		hip_hadb_hold_entry(entry);
		rk->array[rk->count] = entry;
		rk->count++;
	} else
		HIP_DEBUG("skipping HA entry 0x%p (state=%s)\n",
			  entry, hip_state_str(entry->state));
     
	return 0;
}

void hip_send_update_all(struct hip_locator_info_addr_item *addr_list,
			 int addr_count, int ifindex, int flags, int is_add,
			 struct sockaddr *addr)
{
	int err = 0, i;
	hip_ha_t *entries[HIP_MAX_HAS] = {0};
	struct hip_update_kludge rk;
	struct sockaddr_in6 addr_sin6;

	/** @todo check UPDATE also with radvd (i.e. same address is added
	    twice). */

	HIP_DEBUG("ifindex=%d\n", ifindex);
	if (!ifindex) {
		HIP_DEBUG("test: returning, ifindex=0 (fix this for non-mm "\
			  "UPDATE)\n");
		return;
	}
     
	if (addr->sa_family == AF_INET) {
		memset(&addr_sin6, 0, sizeof(addr_sin6));
		addr_sin6.sin6_family = AF_INET6;
		IPV4_TO_IPV6_MAP(((struct in_addr *) hip_cast_sa_addr(addr)),
				 ((in6_addr_t *) hip_cast_sa_addr(&addr_sin6)));
	} else if (addr->sa_family == AF_INET6) {
		memcpy(&addr_sin6, addr, sizeof(addr_sin6));
	} else {
		HIP_ERROR("Bad address family %d\n", addr->sa_family);
		return;
	}

	rk.array = entries;
	rk.count = 0;
	rk.length = HIP_MAX_HAS;
	/* AB: rk.length = 100 rk is NULL next line opulates rk with all valid
	   ha entries */
	HIP_IFEL(hip_for_each_ha(hip_update_get_all_valid, &rk), 0, 
		 "for_each_ha err.\n");
	for (i = 0; i < rk.count; i++) {
		in6_addr_t *local_addr = &((rk.array[i])->local_address);
		if (rk.array[i] != NULL) { 

#if 0
			if (is_add && !ipv6_addr_cmp(local_addr, &zero_addr)) {
				HIP_DEBUG("Zero addresses, adding new default\n");
				ipv6_addr_copy(local_addr, &addr_sin6);
			}
#endif
			hip_send_update(rk.array[i], addr_list, addr_count,
					ifindex, flags, is_add,
					(struct sockaddr *) &addr_sin6);
	       
#if 0
			if (!is_add && addr_count == 0) {
				HIP_DEBUG("Deleting last address\n");
				memset(local_addr, 0, sizeof(in6_addr_t));
			}
#endif
			hip_hadb_put_entry(rk.array[i]);
		}
	}
     
 out_err:
	return;
}


int hip_update_send_ack(hip_ha_t *entry, hip_common_t *msg,
			in6_addr_t *src_ip, in6_addr_t *dst_ip)
{
	int err = 0;
	in6_addr_t *hits = &msg->hits, *hitr = &msg->hitr;
	hip_common_t *update_packet = NULL;
	struct hip_seq *seq = NULL;
	struct hip_echo_request *echo = NULL;
	uint16_t mask = 0;

	/* Assume already locked entry */
	echo = hip_get_param(msg, HIP_PARAM_ECHO_REQUEST);
	HIP_IFEL(!(seq = hip_get_param(msg, HIP_PARAM_SEQ)), -1, 
		 "SEQ not found\n");
	HIP_IFEL(!(update_packet = hip_msg_alloc()), -ENOMEM,
		 "Out of memory\n");


	entry->hadb_misc_func->hip_build_network_hdr(update_packet, HIP_UPDATE,
						     mask, hitr, hits);

	/* reply with UPDATE(ACK, [ECHO_RESPONSE]) */
	HIP_IFEL(hip_build_param_ack(update_packet, ntohl(seq->update_id)), -1,
		 "Building of ACK failed\n");

	/* Add HMAC */
	HIP_IFEL(hip_build_param_hmac_contents(update_packet,
					       &entry->hip_hmac_out), -1, 
		 "Building of HMAC failed\n");

	/* Add SIGNATURE */
	HIP_IFEL(entry->sign(entry->our_priv, update_packet), -EINVAL,
		 "Could not sign UPDATE. Failing\n");

	/* ECHO_RESPONSE (no sign) */
	if (echo) {
		HIP_DEBUG("echo opaque data len=%d\n", 
			  hip_get_param_contents_len(echo));
		HIP_HEXDUMP("ECHO_REQUEST ",
			    (void *)echo +
			    sizeof(struct hip_tlv_common),
			    hip_get_param_contents_len(echo));
		HIP_IFEL(hip_build_param_echo(update_packet, (void *) echo +
					      sizeof(struct hip_tlv_common),
					      hip_get_param_contents_len(echo), 0, 0),
			 -1, "Building of ECHO_RESPONSE failed\n");
	}
     
	HIP_DEBUG("Sending reply UPDATE packet (ack)\n");
	HIP_IFEL(entry->hadb_xmit_func->hip_send_pkt(
			 dst_ip, src_ip, 0, 0, update_packet, entry, 0),
		 -1, "csum_send failed\n");

 out_err:
	if (update_packet)
		HIP_FREE(update_packet);
	HIP_DEBUG("end, err=%d\n", err);
	return err;      
}                                  
                                  
int hip_update_send_registration_request(hip_ha_t *entry,
					 in6_addr_t *server_hit,
					 int *types, int type_count, int op) 
{
	int err = 0;
	uint16_t mask = 0;
	uint8_t lifetime = 0; 
	uint32_t update_id_out = 0;
	in6_addr_t saddr = { 0 }, daddr = { 0 };
	hip_common_t *update_packet = NULL;
	struct hip_seq *seq = NULL;
     
	/** @todo If not cancelling a service, this function requests for a
	    lifetime of 255 always. Fix this hard coded value. */
	if (op)
		lifetime = 255;
     
	hip_hadb_get_peer_addr(entry, &daddr);
	memcpy(&saddr, &entry->local_address, sizeof(saddr));
                
	HIP_IFEL(!(update_packet = hip_msg_alloc()), -ENOMEM, "Out of memory\n");
	entry->hadb_misc_func->hip_build_network_hdr(
		update_packet, HIP_UPDATE, mask, &entry->hit_our, server_hit);
	entry->update_id_out++;
	update_id_out = entry->update_id_out;
	_HIP_DEBUG("outgoing UPDATE ID=%u\n", update_id_out);
	/** @todo Handle this case. */
	HIP_IFEL(!update_id_out, -EINVAL,
		 "Outgoing UPDATE ID overflowed back to 0, bug ?\n");
	HIP_IFEL(hip_build_param_seq(update_packet, update_id_out), -1, 
		 "Building of SEQ param failed\n");
        
	HIP_IFEL(hip_build_param_reg_request(update_packet, lifetime,
						 (uint8_t *)types, type_count),
		 -1, "Building of REG_REQUEST failed\n");
	/*
	HIP_IFEL(hip_build_param_reg_request(
			 update_packet, lifetime, (uint8_t *)types, type_count, 1),
		 -1, "Building of REG_REQUEST failed\n");
	*/

	/* Add HMAC */
	HIP_IFEL(hip_build_param_hmac_contents(
			 update_packet, &entry->hip_hmac_out), -1,
		 "Building of HMAC failed\n");
	/* Add SIGNATURE */
	HIP_IFEL(entry->sign(entry->our_priv, update_packet), -EINVAL,
		 "Could not sign UPDATE. Failing\n");
        
	HIP_DEBUG("Sending initial UPDATE packet (reg_request)\n");
	HIP_IFEL(entry->hadb_xmit_func->hip_send_pkt(
			 &saddr, &daddr, 0, 0, update_packet, entry, 0), -1,
		 "csum_send failed\n");

 out_err:
	if (update_packet)
		HIP_FREE(update_packet);
	return err;
}

int hip_peer_learning(struct hip_esp_info * esp_info, 
		      hip_ha_t *entry, in6_addr_t * src_ip) {
	hip_list_t *item = NULL, *tmp = NULL;
	hip_list_t *item_outer = NULL, *tmp_outer = NULL; 
	struct hip_peer_addr_list_item *addr_li;
	struct hip_spi_out_item *spi_out;
	int i = 0, ii = 0, err = 0;

	HIP_DEBUG("Enter\n");
	list_for_each_safe(item_outer, tmp_outer, entry->spis_out, i) {
		spi_out = list_entry(item_outer);
		ii = 0;
		tmp = NULL;
		item = NULL;
		list_for_each_safe(item, tmp, spi_out->peer_addr_list, ii) {
			addr_li = list_entry(item);
			//HIP_DEBUG_HIT("SPI out addresses", &addr_li->address);
			if (!ipv6_addr_cmp(&addr_li->address, src_ip)) {
				HIP_DEBUG_HIT("Peer learning: Found the address "
					      "in peer_addr_list", src_ip);
				return (-1);
			}
		} // inner
	} // outer

	HIP_DEBUG_HIT("Peer learning: Did not find the address,"
		      " adding it", src_ip);
	HIP_IFE(hip_hadb_add_addr_to_spi(entry, spi_out->spi, src_ip,
					 0, 0, 0), -1);
	//lifetime is 0 in above figure out what it should be
	return (0);	
out_err:
	HIP_DEBUG("Peer learning: Adding of address failed\n");
	return (-1);
}
//add by santtu
int hip_update_locator_parameter(hip_ha_t *entry, 
    	                struct hip_locator *locator, struct hip_esp_info *esp_info){
	uint32_t old_spi = 0, new_spi = 0, i, err = 0;
	int zero = 0, n_addrs = 0, ii = 0;
	int same_af = 0, local_af = 0, comp_af = 0, tmp_af = 0;
	hip_list_t *item = NULL, *tmplist = NULL;
	struct hip_locator_info_addr_item *locator_address_item;
	struct hip_locator_info_addr_item2 *locator_address_item2;
	struct hip_spi_out_item *spi_out;
	struct hip_peer_addr_list_item *a, *tmp, addr;
	struct netdev_address *n;
 
    if (hip_locator_status == SO_HIP_SET_LOCATOR_OFF) {
    	HIP_DEBUG("stop updating locator if the locator mode is off\n");
    	goto out_err;
    }
 
	HIP_INFO_LOCATOR("santtu: let's update locator:", locator);
 
 
	old_spi = ntohl(esp_info->new_spi);
	new_spi = ntohl(esp_info->new_spi);
	HIP_DEBUG("LOCATOR SPI old=0x%x new=0x%x\n", old_spi, new_spi);
            
	/* If following does not exit, its a bug: outbound SPI must have been
	already created by the corresponding ESP_INFO in the same UPDATE
	packet */
	HIP_IFEL(!(spi_out = hip_hadb_get_spi_list(entry, new_spi)), -1,
			"Bug: outbound SPI 0x%x does not exist\n", new_spi);
    
	/* Set all peer addresses to unpreferred */
 
	/** @todo Compiler warning; warning: passing argument 1 of
	 * 'hip_update_for_each_peer_addr' from incompatible pointer type.
	 *  What is the real point with this one anyway?
	 */
 
#if 0
	HIP_IFE(hip_update_for_each_peer_addr(hip_update_set_preferred,
				   entry, spi_out, &zero), -1);
#endif            
	if(locator)        
		HIP_IFEL(hip_update_for_each_peer_addr(hip_update_deprecate_unlisted,
					 entry, spi_out, locator), -1,
					 "Depracating a peer address failed\n"); 
 
	/* checking did the locator have any address with the same family as
	entry->local_address, if not change local address to address that
	has same family as the address(es) in locator, if possible */

	if (!locator) {
		goto out_of_loop;
	}

	locator_address_item = hip_get_locator_first_addr_item(locator);
	local_af = 
		IN6_IS_ADDR_V4MAPPED(&entry->local_address) ? AF_INET :AF_INET6;
	if (local_af == 0) {
		HIP_DEBUG("Local address is invalid, skipping\n");
		goto out_err;
	}

	n_addrs = hip_get_locator_addr_item_count(locator);
	for (i = 0; i < n_addrs; i++) {
		/* check if af same as in entry->local_af */
		comp_af = IN6_IS_ADDR_V4MAPPED(hip_get_locator_item_address(hip_get_locator_item(locator_address_item, i)))
			? AF_INET : AF_INET6;
		if (comp_af == local_af) {
			HIP_DEBUG("LOCATOR contained same family members as "\
					"local_address\n");
			same_af = 1;
       
			break;
		}
	}
	if (same_af != 0) {
		HIP_DEBUG("Did not find any address of same family\n");
		goto out_of_loop;
	}

	/* look for local address with family == comp_af */
	list_for_each_safe(item, tmplist, addresses, ii) {
		n = list_entry(item);
		tmp_af = IN6_IS_ADDR_V4MAPPED(hip_cast_sa_addr(&n->addr)) ?
				AF_INET : AF_INET6;
		if (tmp_af == comp_af) {
			HIP_DEBUG("LOCATOR did not contain same family members "
					"as local_address, changing local_address and "
					"preferred_address\n");
			/* Replace the local address to match the family */
			memcpy(&entry->local_address, 
					hip_cast_sa_addr(&n->addr),
					sizeof(in6_addr_t));
			/* Replace the peer preferred address to match the family */
			locator_address_item = hip_get_locator_first_addr_item(locator);
			/* First should be OK, no opposite family in LOCATOR */
   
			memcpy(&entry->preferred_address,
					hip_get_locator_item_address(locator_address_item), 
					sizeof(in6_addr_t));
			memcpy(&addr.address,
					hip_get_locator_item_address(locator_address_item),
					sizeof(in6_addr_t));
			HIP_IFEL(hip_update_peer_preferred_address(
					entry, &addr, new_spi), -1,
					"Setting peer preferred address failed\n");
			
			goto out_of_loop;
		}
	}

out_of_loop:
	if(locator)
		HIP_IFEL(hip_for_each_locator_addr_item(hip_update_add_peer_addr_item,
						  entry, locator, &new_spi), -1,
						  "Locator handling failed\n"); 

#if 0 /* Let's see if this is really needed -miika */
	if (n_addrs == 0) /* our own extension, use some other SPI */
		(void)hip_hadb_relookup_default_out(entry);
	/* relookup always ? */
#endif

out_err:
	return err;
}<|MERGE_RESOLUTION|>--- conflicted
+++ resolved
@@ -787,22 +787,12 @@
 	HIP_DEBUG("Setting up new outbound SA, SPI=0x%x\n", new_spi_out);
 	/** @todo Currently NULLing the stateless info. Send port info through
 	    entry parameter --Abi */
-<<<<<<< HEAD
 	entry->local_udp_port = entry->nat_mode ? HIP_NAT_UDP_PORT : 0;
-=======
-
->>>>>>> 5db3d329
 	err = hip_add_sa(&entry->preferred_address, &entry->local_address, hits,
 			 hitr, &new_spi_in, esp_transform,
 			 (we_are_HITg ? &espkey_lg : &espkey_gl),
 			 (we_are_HITg ? &authkey_lg : &authkey_gl),
-<<<<<<< HEAD
 			 1, HIP_SPI_DIRECTION_IN, 0, entry);
-=======
-			 1, HIP_SPI_DIRECTION_IN, 0,0, entry->peer_udp_port,
-			 (entry->nat_mode ? HIP_NAT_UDP_PORT : 0));
->>>>>>> 5db3d329
-
 
 	//"Setting up new outbound IPsec SA failed\n");
 	HIP_DEBUG("New outbound SA created with SPI=0x%x\n", new_spi_out);
@@ -812,14 +802,7 @@
 			 hits, &new_spi_out, esp_transform,
 			 (we_are_HITg ? &espkey_gl : &espkey_lg),
 			 (we_are_HITg ? &authkey_gl : &authkey_lg),
-<<<<<<< HEAD
 			 1, HIP_SPI_DIRECTION_OUT, 0, entry);
-=======
-			 1, HIP_SPI_DIRECTION_OUT, 0,0,
-			 (entry->nat_mode ? HIP_NAT_UDP_PORT : 0),
-			 entry->peer_udp_port);
->>>>>>> 5db3d329
-
 
 	HIP_DEBUG("err=%d\n", err);
 	if (err)
@@ -1804,22 +1787,12 @@
 				       IPPROTO_ESP, 1, 0), -1,
 		 "Setting up SP pair failed\n");
 
-<<<<<<< HEAD
 	entry->local_udp_port = entry->nat_mode ? HIP_NAT_UDP_PORT : 0;
 	
 	HIP_IFEL(hip_add_sa(&local_addr, &addr->address, &entry->hit_our,
 			    &entry->hit_peer, &entry->default_spi_out,
 			    entry->esp_transform, &entry->esp_out,
 			    &entry->auth_out, 1, HIP_SPI_DIRECTION_OUT, 0, entry), -1,
-=======
-	HIP_IFEL(hip_add_sa(&local_addr, &addr->address, 
-			    &entry->hit_our, &entry->hit_peer,
-			    &entry->default_spi_out,
-			    entry->esp_transform, &entry->esp_out,
-			    &entry->auth_out, 1, HIP_SPI_DIRECTION_OUT, 0,0,
-			    (entry->nat_mode ? HIP_NAT_UDP_PORT : 0),
-			    entry->peer_udp_port ), -1,
->>>>>>> 5db3d329
 		 "Error while changing outbound security association for new "\
 		 "peer preferred address\n");
      
@@ -1834,13 +1807,7 @@
 			    &entry->hit_peer, &entry->hit_our, 
 			    &spi_in, entry->esp_transform,
 			    &entry->esp_in, &entry->auth_in, 1, 
-<<<<<<< HEAD
 			    HIP_SPI_DIRECTION_IN, 0, entry), -1, 
-=======
-			    HIP_SPI_DIRECTION_IN, 0, 0,
-			    (entry->nat_mode ? HIP_NAT_UDP_PORT : 0),
-			    entry->peer_udp_port), -1, 
->>>>>>> 5db3d329
 		 "Error while changing inbound security association for new "\
 		 "preferred address\n");
      
@@ -2231,22 +2198,12 @@
 				    &srcaddr, &destaddr, IPPROTO_ESP, 1, 0),
 	      -1, "Setting up SP pair failed\n");
 
-<<<<<<< HEAD
      entry->local_udp_port = entry->nat_mode ? HIP_NAT_UDP_PORT : 0;
      
      HIP_IFEL(hip_add_sa(&srcaddr, &destaddr, &entry->hit_our,
 			 &entry->hit_peer, &entry->default_spi_out,
 			 entry->esp_transform, &entry->esp_out,
 			 &entry->auth_out, 1, HIP_SPI_DIRECTION_OUT, 0, entry), -1, 
-=======
-     HIP_IFEL(hip_add_sa(&srcaddr, &destaddr, 
-			 &entry->hit_our, &entry->hit_peer, 
-			 &entry->default_spi_out,
-			 entry->esp_transform, &entry->esp_out,
-			 &entry->auth_out, 1, HIP_SPI_DIRECTION_OUT, 0,  0,
-			 (entry->nat_mode ? HIP_NAT_UDP_PORT : 0),
-			 entry->peer_udp_port ), -1, 
->>>>>>> 5db3d329
 	      "Error while changing outbound security association for new "\
 	      "preferred address\n");
 	
@@ -2267,12 +2224,7 @@
 			 &entry->hit_peer, &entry->hit_our,
 			 &spi_in, entry->esp_transform,
 			 &entry->esp_in, &entry->auth_in, 1,
-<<<<<<< HEAD
 			 HIP_SPI_DIRECTION_IN, 0, entry), -1, 
-=======
-			 HIP_SPI_DIRECTION_IN, 0,0, entry->peer_udp_port,
-			 (entry->nat_mode ? HIP_NAT_UDP_PORT : 0)), -1, 
->>>>>>> 5db3d329
 	      "Error while changing inbound security association for new "\
 	      "preferred address\n");
      
