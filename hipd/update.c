--- conflicted
+++ resolved
@@ -3289,22 +3289,6 @@
     if (locs1) free(locs1);
     if (locs2) free(locs2);
     return err;
-<<<<<<< HEAD
-}
-
-int hip_update_handle_stun(void* pkg, int len,
-	 in6_addr_t *src_addr, in6_addr_t * dst_addr,
-	 hip_ha_t *entry,
-	 hip_portpair_t *sinfo)
-{
-	if(entry){
-		HIP_DEBUG_HIT("receive a stun  from 2:  " ,src_addr );
-		hip_external_ice_receive_pkt(pkg, len, entry, src_addr, sinfo->src_port);
-	}
-	else{
-		HIP_DEBUG_HIT("receive a stun  from 1:   " ,src_addr );
-		hip_external_ice_receive_pkt_all(pkg, len, src_addr, sinfo->src_port);
-	}
 }
 
 int hip_manual_update(struct hip_common *msg)
@@ -3348,6 +3332,4 @@
 
 out_err:
 	return err;
-=======
->>>>>>> a244183b
 }