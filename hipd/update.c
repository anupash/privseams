--- conflicted
+++ resolved
@@ -14,20 +14,20 @@
  *          <a href="http://www1.ietf.org/mail-archive/web/hipsec/current/msg01745.html">Simplified state machine</a>
  */
 #include "update.h"
-<<<<<<< HEAD
 #include "pjnath.h"
 
 #if defined(ANDROID_CHANGES) && !defined(s6_addr)
 #  define s6_addr                 in6_u.u6_addr8
 #  define s6_addr16               in6_u.u6_addr16
 #  define s6_addr32               in6_u.u6_addr32
-=======
+#endif
+
 #ifdef CONFIG_HIP_PERFORMANCE
 #include "performance.h"
 #endif
+
 #ifdef CONFIG_HIP_MIDAUTH
 #include "pisa.h"
->>>>>>> cdd91a2b
 #endif
 
 /* All Doxygen function comments are now moved to the header file. Some comments
@@ -57,12 +57,8 @@
 
 	locator_address_item = hip_get_locator_first_addr_item(locator);
 	for (i = 0; i < n_addrs; i++ ) {
-<<<<<<< HEAD
 		locator_address_item = hip_get_locator_item(locator_address_item, i);
-		HIP_IFEL(func(entry, locator_address_item, opaque), -1,
-=======
 		HIP_IFEL(func(entry, locator_address_item, opaque, msg), -1,
->>>>>>> cdd91a2b
 			 "Locator handler function returned error\n");
 	}
 
@@ -3179,14 +3175,9 @@
  * */
 int hip_handle_locator_parameter(hip_ha_t *entry,
 		struct hip_locator *loc,
-<<<<<<< HEAD
-		struct hip_esp_info *esp_info) {
-	uint32_t old_spi = 0, new_spi = 0, i = 0, err = 0, index = 0;
-=======
 		struct hip_esp_info *esp_info,
 				 struct hip_common *msg) {
-	uint32_t old_spi = 0, new_spi = 0, i, err = 0;
->>>>>>> cdd91a2b
+	uint32_t old_spi = 0, new_spi = 0, i = 0, err = 0, index = 0;
 	int zero = 0, n_addrs = 0, ii = 0;
 	int same_af = 0, local_af = 0, comp_af = 0, tmp_af = 0;
 	hip_list_t *item = NULL, *tmplist = NULL;
@@ -3453,7 +3444,7 @@
 	locator_msg = malloc(HIP_MAX_PACKET);
 	HIP_IFEL(!locator_msg, -1, "Failed to malloc locator_msg\n");
 	hip_msg_init(locator_msg);
-	HIP_IFEL(hip_build_locators(locator_msg, 0), -1,
+	HIP_IFEL(hip_build_locators(locator_msg, 0, hip_get_nat_mode(NULL)), -1,
 		 "Failed to build locators\n");
 	HIP_IFEL(hip_build_user_hdr(locator_msg,
 				    SO_HIP_SET_LOCATOR_ON, 0), -1,
