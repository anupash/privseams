/**
 * @file
 * This file defines various functions for sending, handling and receiving
 * UPDATE packets for the Host Identity Protocol (HIP).
 *
 * @author  Mika Kousa <mkousa#iki.fi>
 * @author  Tobias Heer <tobi#tobibox.de>
 * @author  Abhijit Bagri <abagri#gmail.com>
 * @author  Miika Komu <miika#iki.fi>
 * @author  Samu Varjonen <samu.varjonen#hiit.fi>
 * @author	Rene Hummen
 * @note    Distributed under <a href="http://www.gnu.org/licenses/gpl2.txt">GNU/GPL</a>.
 * @note    Based on
 *          <a href="http://www1.ietf.org/mail-archive/web/hipsec/current/msg01745.html">Simplified state machine</a>
 */
#include "update.h"
#ifdef CONFIG_HIP_PERFORMANCE
#include "performance.h"
#endif
#ifdef CONFIG_HIP_MIDAUTH
#include "pisa.h"
#endif

/* All Doxygen function comments are now moved to the header file. Some comments
   are inadequate. */

/** A transmission function set for NAT traversal. */
extern hip_xmit_func_set_t nat_xmit_func_set;
/** A transmission function set for sending raw HIP packets. */
extern hip_xmit_func_set_t default_xmit_func_set;

int hip_for_each_locator_addr_item(
<<<<<<< HEAD
	int (*func) 
	(hip_ha_t *entry, struct hip_locator_info_addr_item *i, void *opaq, 
=======
	int (*func)
	(hip_ha_t *entry, struct hip_locator_info_addr_item *i, void *opaq,
>>>>>>> ae701859
	struct hip_common *msg), hip_ha_t *entry, struct hip_locator *locator,
	void *opaque, struct hip_common *msg)
{
	int i = 0, err = 0, n_addrs;
	struct hip_locator_info_addr_item *locator_address_item = NULL;

	n_addrs = hip_get_locator_addr_item_count(locator);
	HIP_IFEL((n_addrs < 0), -1, "Negative address count\n");

	HIP_DEBUG("LOCATOR has %d address(es), loc param len=%d\n",
		  n_addrs, hip_get_param_total_len(locator));

	HIP_IFE(!func, -1);

	locator_address_item = hip_get_locator_first_addr_item(locator);
//modify by santtu, becuase the lengh of locator_address_item is not always the same
//	for (i = 0; i < n_addrs; i++, locator_address_item++) {
	for (i = 0; i < n_addrs; i++ ) {
		HIP_IFEL(func(entry, locator_address_item, opaque, msg), -1,
			 "Locator handler function returned error\n");
		locator_address_item = hip_get_locator_item(locator_address_item,1);
	}
//end modify
 out_err:
	return err;
}

int hip_update_for_each_peer_addr(
	int (*func)
	(hip_ha_t *entry, struct hip_peer_addr_list_item *list_item,
	 struct hip_spi_out_item *spi_out, void *opaq, struct hip_common *msg),
	hip_ha_t *entry, struct hip_spi_out_item *spi_out, void *opaq,
	struct hip_common *msg)
{
	hip_list_t *item, *tmp;
	struct hip_peer_addr_list_item *addr;
	int i = 0, err = 0;

	HIP_IFE(!func, -EINVAL);

	list_for_each_safe(item, tmp, spi_out->peer_addr_list, i)
		{
			addr = list_entry(item);
			HIP_IFE(func(entry, addr, spi_out, opaq, msg), -1);
		}

 out_err:
	return err;
}

int hip_update_for_each_local_addr(int (*func)
				   (hip_ha_t *entry,
				    struct hip_spi_in_item *spi_in,
				    void *opaq), hip_ha_t *entry,
                                   void *opaq)
{
	hip_list_t *item, *tmp;
	struct hip_spi_in_item *e;
	int i = 0, err = 0;

	HIP_IFE(!func, -EINVAL);

	list_for_each_safe(item, tmp, entry->spis_in, i)
		{
			e = list_entry(item);
			HIP_IFE(func(entry, e, opaq), -1);
		}

 out_err:
	return err;
}

int hip_update_get_sa_keys(hip_ha_t *entry, uint16_t *keymat_offset_new,
			   uint8_t *calc_index_new, uint8_t *Kn_out,
			   struct hip_crypto_key *espkey_gl,
			   struct hip_crypto_key *authkey_gl,
			   struct hip_crypto_key *espkey_lg,
			   struct hip_crypto_key *authkey_lg)
{
	unsigned char Kn[HIP_AH_SHA_LEN];
	uint16_t k = *keymat_offset_new, Kn_pos;
	uint8_t c = *calc_index_new;
	int err = 0, esp_transform, esp_transf_length = 0,
		auth_transf_length = 0;

	esp_transform = entry->esp_transform;
	esp_transf_length = hip_enc_key_length(esp_transform);
	auth_transf_length = hip_auth_key_length_esp(esp_transform);
	_HIP_DEBUG("enckeylen=%d authkeylen=%d\n", esp_transf_length,
		   auth_transf_length);

	bzero(espkey_gl, sizeof(struct hip_crypto_key));
	bzero(espkey_lg, sizeof(struct hip_crypto_key));
	bzero(authkey_gl, sizeof(struct hip_crypto_key));
	bzero(authkey_lg, sizeof(struct hip_crypto_key));

	HIP_IFEL(*keymat_offset_new +
		 2*(esp_transf_length+auth_transf_length) > 0xffff, -EINVAL,
		 "Can not draw requested amount of new KEYMAT, keymat index=%u, "\
		 "requested amount=%d\n",
		 *keymat_offset_new, 2*(esp_transf_length+auth_transf_length));
	memcpy(Kn, Kn_out, HIP_AH_SHA_LEN);

	/* SA-gl */
	Kn_pos = entry->current_keymat_index -
		(entry->current_keymat_index % HIP_AH_SHA_LEN);
	HIP_IFE(hip_keymat_get_new(
			espkey_gl->key, esp_transf_length,entry->dh_shared_key,
			entry->dh_shared_key_len, &k, &c, Kn, &Kn_pos), -1);
	_HIP_HEXDUMP("ENC KEY gl", espkey_gl->key, esp_transf_length);
	k += esp_transf_length;

	HIP_IFE(hip_keymat_get_new(authkey_gl->key, auth_transf_length,
				   entry->dh_shared_key, entry->dh_shared_key_len,
				   &k, &c, Kn, &Kn_pos), -1);
	_HIP_HEXDUMP("AUTH KEY gl", authkey_gl->key, auth_transf_length);
	k += auth_transf_length;

	/* SA-lg */
	HIP_IFE(hip_keymat_get_new(espkey_lg->key, esp_transf_length,
				   entry->dh_shared_key, entry->dh_shared_key_len,
				   &k, &c, Kn, &Kn_pos), -1);
	_HIP_HEXDUMP("ENC KEY lg", espkey_lg->key, esp_transf_length);
	k += esp_transf_length;
	HIP_IFE(hip_keymat_get_new(authkey_lg->key, auth_transf_length,
				   entry->dh_shared_key, entry->dh_shared_key_len,
				   &k, &c, Kn, &Kn_pos), -1);
	_HIP_HEXDUMP("AUTH KEY lg", authkey_lg->key, auth_transf_length);
	k += auth_transf_length;

	_HIP_DEBUG("at end: k=%u c=%u\n", k, c);
	*keymat_offset_new = k;
	*calc_index_new = c;
	memcpy(Kn_out, Kn, HIP_AH_SHA_LEN);
 out_err:
	return err;
}

int hip_update_test_locator_addr(in6_addr_t *addr)
{
	struct sockaddr_storage ss;

	memset(&ss, 0, sizeof(ss));
	if (IN6_IS_ADDR_V4MAPPED(addr)) {
		struct sockaddr_in *sin = (struct sockaddr_in *) &ss;
		IPV6_TO_IPV4_MAP(addr, &sin->sin_addr);
		sin->sin_family = AF_INET;
	} else {
		struct sockaddr_in6 *sin6 = (struct sockaddr_in6 *) &ss;
		memcpy(&sin6->sin6_addr, addr, sizeof(in6_addr_t));
		sin6->sin6_family = AF_INET6;
	}

	return filter_address((struct sockaddr *) &ss);
}

int hip_update_add_peer_addr_item(
	hip_ha_t *entry, struct hip_locator_info_addr_item *locator_address_item,
	void *_spi, struct hip_common *msg)
{
	in6_addr_t *locator_address; 
	uint32_t lifetime = ntohl(locator_address_item->lifetime);
	int is_preferred = htonl(locator_address_item->reserved) == (1 << 7);
	int err = 0, i,locator_is_ipv4, local_is_ipv4;
	uint32_t spi = *((uint32_t *) _spi);
//add by santtu
	uint16_t port = hip_get_locator_item_port(locator_address_item);
	uint32_t priority = hip_get_locator_item_priority(locator_address_item);	
	uint8_t kind = 0;

	HIP_DEBUG("LOCATOR priority: %ld \n", priority);
	
//end add
	HIP_DEBUG("LOCATOR type %d \n", locator_address_item->locator_type);
	if (locator_address_item->locator_type = HIP_LOCATOR_LOCATOR_TYPE_UDP) {
		
		locator_address = 
			&((struct hip_locator_info_addr_item2 *)locator_address_item)->address;
		kind = ((struct hip_locator_info_addr_item2 *)locator_address_item)->kind;
	} else {
		locator_address = &locator_address_item->address;
	}
	HIP_DEBUG_HIT("LOCATOR address", locator_address);
	HIP_DEBUG(" address: is_pref=%s reserved=0x%x lifetime=0x%x\n",
		  is_preferred ? "yes" : "no",
		  ntohl(locator_address_item->reserved),
		  lifetime);

	/* Removed this because trying to get interfamily handovers to work --Samu */
	// Check that addresses match, we doesn't support IPv4 <-> IPv6 update
	// communnications locator_is_ipv4 = IN6_IS_ADDR_V4MAPPED(locator_address);
	//local_is_ipv4 = IN6_IS_ADDR_V4MAPPED(&entry->our_addr);

	//if( locator_is_ipv4 != local_is_ipv4 ) {
	// One of the addresses is IPv4 another is IPv6
	//  goto out_err;
	//}

	/* Check that the address is a legal unicast or anycast
	   address */
	if (!hip_update_test_locator_addr(locator_address)) {
		err = -1;
		HIP_DEBUG_IN6ADDR("Bad locator type", locator_address);
		goto out_err;
	}

	/* Check if the address is already bound to the SPI +
	   add/update address */
//add by santtu
	//both address and port will be the key to compare
	//UDP port is supported in the peer_list_item
	if (ipv6_addr_cmp(locator_address, &entry->peer_addr) == 0
			&& port == entry->peer_udp_port) {
		HIP_IFE(hip_hadb_add_udp_addr_to_spi(entry, spi, locator_address,
						 0,
						 lifetime, 1, port,priority,kind, msg), -1);
	} else {
		HIP_IFE(hip_hadb_add_udp_addr_to_spi(entry, spi, locator_address,
						 0,
						 lifetime, is_preferred, port,priority,kind, msg), -1);
	}
//end add
/*
 // new interface is used for updating the address
	if (ipv6_addr_cmp(locator_address, &entry->peer_addr) == 0) {
		HIP_IFE(hip_hadb_add_addr_to_spi(entry, spi, locator_address,
						 0,
						 lifetime, 1, msg), -1);
	} else {
		HIP_IFE(hip_hadb_add_addr_to_spi(entry, spi, locator_address,
						 0,
						 lifetime, is_preferred, msg), -1);
	}
*/
#ifdef CONFIG_HIP_OPPORTUNISTIC
	/* Check and remove the IP of the peer from the opp non-HIP database */
	hip_oppipdb_delentry(&(entry->peer_addr));
#endif

 out_err:
	return err;
}
#if 0
int hip_update_locator_match(hip_ha_t *unused,
			     struct hip_locator_info_addr_item *item1,
			     void *_item2)
{
	struct hip_locator_info_addr_item *item2 = _item2;
	return !ipv6_addr_cmp(&item1->address, &item2->address);
}

int hip_update_locator_item_match(hip_ha_t *unused,
				  struct hip_locator_info_addr_item *item1,
				  void *_item2,
				  struct hip_common *msg)
{
	struct hip_peer_addr_list_item *item2 = _item2;
	return !ipv6_addr_cmp(&item1->address, &item2->address);
}
#endif
//add by santtu
//we add the support for type2 locator
int hip_update_locator_match(hip_ha_t *unused,
			     struct hip_locator_info_addr_item *item1,
			     void *_item2) {
	struct hip_locator_info_addr_item *item2 = _item2;
	return !ipv6_addr_cmp(hip_get_locator_item_address(item1), hip_get_locator_item_address(item2))
		&& hip_get_locator_item_port(item1) == hip_get_locator_item_port(item2) ;
}

int hip_update_locator_item_match(hip_ha_t *unused,
				  struct hip_locator_info_addr_item *item1,
				  void *_item2,
				  struct hip_common *msg)
{
     struct hip_peer_addr_list_item *item2 = _item2;
     return !ipv6_addr_cmp(hip_get_locator_item_address(item1), &item2->address)
     	&& hip_get_locator_item_port(item1) == item2->port;;
}
//end add
int hip_update_locator_contains_item(struct hip_locator *locator,
				     struct hip_peer_addr_list_item *item)
{
	return hip_for_each_locator_addr_item(hip_update_locator_item_match,
					      NULL, locator, item, NULL);
}

int hip_update_deprecate_unlisted(hip_ha_t *entry,
				  struct hip_peer_addr_list_item *list_item,
				  struct hip_spi_out_item *spi_out,
				  void *_locator,
				  struct hip_common *msg)
{
	int err = 0;
	uint32_t spi_in;
	struct hip_locator *locator = (void *) _locator;

	if (hip_update_locator_contains_item(locator, list_item))
		goto out_err;

	HIP_DEBUG_HIT("Deprecating address", &list_item->address);

	list_item->address_state = PEER_ADDR_STATE_DEPRECATED;
	spi_in = hip_get_spi_to_update_in_established(entry,
						      &entry->our_addr);

	default_ipsec_func_set.hip_delete_sa(entry->default_spi_out, &list_item->address,
		      &entry->our_addr, AF_INET6,
		      (entry->nat_mode ? hip_get_local_nat_udp_port() : 0),
		      (int)entry->peer_udp_port);
	default_ipsec_func_set.hip_delete_sa(spi_in, &entry->our_addr, &list_item->address,
		      AF_INET6, (int)entry->peer_udp_port,
		      (entry->nat_mode ? hip_get_local_nat_udp_port() : 0));

	list_del(list_item, entry->spis_out);
 out_err:
	return err;
}

int hip_update_set_preferred(hip_ha_t *entry,
			     struct hip_peer_addr_list_item *list_item,
			     struct hip_spi_out_item *spi_out,
			     void *pref)
{
	int *preferred = pref;
	list_item->is_preferred =  *preferred;
	return 0;
}

int hip_handle_update_established(hip_ha_t *entry, hip_common_t *msg,
				  in6_addr_t *src_ip,
				  in6_addr_t *dst_ip,
				  hip_portpair_t *update_info)
{
#ifdef CONFIG_HIP_PERFORMANCE
	HIP_DEBUG("Start PERF_UPDATE_COMPLETE, PERF_HANDLE_UPDATE_ESTABLISHED\n");
	hip_perf_start_benchmark(perf_set, PERF_UPDATE_COMPLETE);
	hip_perf_start_benchmark(perf_set, PERF_HANDLE_UPDATE_ESTABLISHED);
#endif
	int err = -1;
#if 0
	in6_addr_t *hits = &msg->hits, *hitr = &msg->hitr;
	struct hip_esp_info *esp_info;
	struct hip_seq *seq;
	struct hip_locator *locator;
	struct hip_dh_fixed *dh;
	uint32_t update_id_out = 0;
	uint32_t prev_spi_in = 0, new_spi_in = 0;
	uint16_t keymat_index = 0, mask = 0;
	hip_common_t *update_packet = NULL;
	int esp_info_i = 1, need_to_generate_key = 0,
		dh_key_generated = 0;

	HIP_DEBUG("\n");

	HIP_IFEL(!(seq = hip_get_param(msg, HIP_PARAM_SEQ)), -1,
		 "No SEQ parameter in packet\n");

	/* 1.  The system consults its policy to see if it needs to generate a
	   new Diffie-Hellman key, and generates a new key if needed. */
	if (need_to_generate_key) {
		_HIP_DEBUG("would generate new D-H keys\n");
		/* generate_dh_key(); */
		dh_key_generated = 1;
		/** @todo The system records any newly generated or received
		    Diffie-Hellman keys, for use in KEYMAT generation upon
		    leaving the REKEYING state. */
	} else {
		dh_key_generated = 0;
	}

	/* 4. The system creates a UPDATE packet, which contains an SEQ
	   parameter (with the current value of Update ID), ESP_INFO parameter
	   and the optional DIFFIE_HELLMAN parameter. The UPDATE packet also
	   includes the ACK of the Update ID found in the received UPDATE
	   SEQ parameter. */
	HIP_IFEL(!(update_packet = hip_msg_alloc()), -ENOMEM,
		 "Update_packet alloc failed\n");
	entry->hadb_misc_func->hip_build_network_hdr(update_packet, HIP_UPDATE,
						     mask, hitr, hits);

	/*  3. The system increments its outgoing Update ID by one. */
	entry->update_id_out++;
	update_id_out = entry->update_id_out;
	/** @todo handle this case. */
	HIP_IFEL(!update_id_out, -EINVAL,
		 "Outgoing UPDATE ID overflowed back to 0, bug ?\n");

	/* test: handle multiple ESP_INFO, not tested well yet */
 handle_esp_info:
	if (!(esp_info = hip_get_nth_param(msg, HIP_PARAM_ESP_INFO,
					   esp_info_i))) {
		HIP_DEBUG("no more ESP_INFO params found\n");
		goto esp_info_params_handled;
	}
	HIP_DEBUG("Found ESP_INFO parameter [%d]\n", esp_info_i);

	/* 2. If the system generated new Diffie-Hellman key in the previous
	   step, or it received a DIFFIE_HELLMAN parameter, it sets ESP_INFO
	   Keymat Index to zero. */
	dh = hip_get_param(msg, HIP_PARAM_DIFFIE_HELLMAN);
	if (dh || dh_key_generated) {
		HIP_DEBUG("would generate new keymat\n");
		/** @todo generate_new_keymat(); */
		keymat_index = 0;
	} else {
		/* Otherwise, the ESP_INFO Keymat Index MUST be larger or
		   equal to the index of the next byte to be drawn from the
		   current KEYMAT. */
		HIP_IFEL(ntohs(esp_info->keymat_index) <
			 entry->current_keymat_index, -1,
			 "ESP_INFO Keymat Index (%u) < current KEYMAT %u\n",
			 ntohs(esp_info->keymat_index),
			 entry->current_keymat_index);

		/* In this case, it is RECOMMENDED that the host use the
		   Keymat Index requested by the peer in the received
		   ESP_INFO. Here we could set the keymat index to use, but we
		   follow the recommendation */
		_HIP_DEBUG("Using Keymat Index from ESP_INFO\n");
		keymat_index = ntohs(esp_info->keymat_index);
	}

	/* Set up new incoming IPsec SA, (Old SPI value to put in ESP_INFO) */
	HIP_IFE(!(prev_spi_in =
		  hip_get_spi_to_update_in_established(entry, dst_ip)), -1);

	HIP_IFEL(!(new_spi_in = entry->hadb_ipsec_func->hip_acquire_spi(hits, hitr)), -1,
		 "Error while acquiring a SPI\n");


	HIP_DEBUG("Acquired inbound SPI 0x%x\n", new_spi_in);
	hip_update_set_new_spi_in(entry, prev_spi_in, new_spi_in,
				  ntohl(esp_info->old_spi));

	if (esp_info->old_spi == esp_info->new_spi) {
		struct hip_spi_out_item spi_out_data;

		_HIP_DEBUG("peer has a new SA, create a new outbound SA\n");
		memset(&spi_out_data, 0, sizeof(struct hip_spi_out_item));
		spi_out_data.spi = ntohl(esp_info->new_spi);
		spi_out_data.seq_update_id = ntohl(seq->update_id);
		HIP_IFE(hip_hadb_add_spi(entry, HIP_SPI_DIRECTION_OUT,
					 &spi_out_data), -1);
		HIP_DEBUG("added SPI=0x%x to list of outbound SAs (SA not created "\
			  "yet)\n", ntohl(esp_info->new_spi));
	}

	/* testing LOCATOR parameters in UPDATE */
	locator = hip_get_nth_param(msg, HIP_PARAM_LOCATOR, esp_info_i);
	if (locator && esp_info) {
		HIP_DEBUG("Found LOCATOR parameter [%d]\n", esp_info_i);
		if (esp_info->old_spi != esp_info->new_spi) {
			HIP_ERROR("SPI 0x%x in LOCATOR is not equal to the New SPI 0x%x"\
				  "in ESP_INFO\n", ntohl(esp_info->old_spi),
				  ntohl(esp_info->new_spi));
		} else {
			err = hip_handle_locator_parameter(
				entry, locator, esp_info);
			_HIP_DEBUG("locator param handling ret %d\n", err);
			err = 0;
		}
	}

	/* associate Old SPI with Update ID, ESP_INFO received, store
	   received ESP_INFO and proposed keymat index value used in the
	   reply ESP_INFO */
	hip_update_set_status(entry, prev_spi_in, 0x1 | 0x2 | 0x4 | 0x8,
			      update_id_out, 0x2, esp_info, keymat_index);
	esp_info_i++;
	goto handle_esp_info;

 esp_info_params_handled:

	/* 5.  The system sends the UPDATE packet and transitions to state
	   REKEYING.  The system stores any received ESP_INFO and
	   DIFFIE_HELLMAN parameters. */
	HIP_IFEL(hip_build_param_esp_info(update_packet, keymat_index,
					  prev_spi_in, new_spi_in), -1,
		 "Building of ESP_INFO failed\n");
	HIP_IFEL(hip_build_param_seq(update_packet, update_id_out), -1,
		 "Building of SEQ failed\n");

	/* ACK the received UPDATE SEQ */
	HIP_IFEL(hip_build_param_ack(update_packet, ntohl(seq->update_id)), -1,
		 "Building of ACK failed\n");

	/** @todo hmac/signature to common functions */
	/* Add HMAC */
	HIP_IFEL(hip_build_param_hmac_contents(update_packet,
					       &entry->hip_hmac_out),
		 -1, "Building of HMAC failed\n");

	/* Add SIGNATURE */
	HIP_IFEL(entry->sign(entry->our_priv_key, update_packet),
		 -EINVAL, "Could not sign UPDATE. Failing\n");

	/* 5.  The system sends the UPDATE packet and transitions to state
	   REKEYING. */
	entry->update_state = HIP_UPDATE_STATE_REKEYING;
#ifdef CONFIG_HIP_PERFORMANCE
	HIP_DEBUG("Stop and write PERF_HANDLE_UPDATE_ESTABLISHED\n");
	hip_perf_stop_benchmark( perf_set, PERF_HANDLE_UPDATE_ESTABLISHED);
	hip_perf_write_benchmark( perf_set, PERF_HANDLE_UPDATE_ESTABLISHED);
#endif

	/* Destination port of the received packet becomes the source
	   port of the UPDATE packet. */
	HIP_IFEL(entry->hadb_xmit_func->
		 hip_send_pkt(dst_ip, src_ip,
			      (entry->nat_mode ? hip_get_nat_udp_port() : 0),
			      entry->peer_udp_port, update_packet, entry, 1),
		 -ECOMM, "Sending UPDATE packet failed.\n");

 out_err:
	if (update_packet)
		HIP_FREE(update_packet);
	if (err) {
		hip_set_spi_update_status(entry, prev_spi_in, 0);
		if (new_spi_in)
			hip_hadb_delete_inbound_spi(entry, new_spi_in);
	}

#endif
	return err;
}

int hip_update_finish_rekeying(hip_common_t *msg, hip_ha_t *entry,
			       struct hip_esp_info *esp_info)
{
	int err = 0, we_are_HITg = 0, esp_transform = -1;
	int esp_transf_length = 0, auth_transf_length = 0;
	uint8_t calc_index_new;
	uint16_t kmindex_saved;
	uint16_t keymat_index;
	uint32_t new_spi_in = 0;  /* inbound IPsec SA SPI */
	uint32_t new_spi_out = 0; /* outbound IPsec SA SPI */
	uint32_t prev_spi_in = 0, prev_spi_out = 0;
	unsigned char Kn[HIP_AH_SHA_LEN];
	in6_addr_t *hits = &msg->hits, *hitr = &msg->hitr;
	struct hip_spi_in_item spi_in_data;
	struct hip_ack *ack;
	struct hip_crypto_key espkey_gl, authkey_gl;
	struct hip_crypto_key espkey_lg, authkey_lg;

#ifdef CONFIG_HIP_PERFORMANCE
	HIP_DEBUG("Start PERF_UPDATE_FINISH_REKEYING\n");
	hip_perf_start_benchmark( perf_set, PERF_UPDATE_FINISH_REKEYING);
#endif
	HIP_DEBUG("\n");
	ack = hip_get_param(msg, HIP_PARAM_ACK);

	HIP_DEBUG("handled ESP_INFO: Old SPI: 0x%x\n", ntohl(esp_info->old_spi));
	HIP_DEBUG("handled ESP_INFO: New SPI: 0x%x\n", ntohl(esp_info->new_spi));
	HIP_DEBUG("handled ESP_INFO: Keymat Index: %u\n",
		  ntohs(esp_info->keymat_index));

	prev_spi_out = ntohl(esp_info->old_spi);
	new_spi_out = ntohl(esp_info->new_spi) ? ntohl(esp_info->new_spi) : prev_spi_out;

	_HIP_DEBUG("new_spi_out: 0x%x\n",
		   new_spi_out);

	HIP_ASSERT(prev_spi_out != 0 && new_spi_out != 0);

	prev_spi_in = hip_update_get_prev_spi_in(entry, ntohl(ack->peer_update_id));

	/* use the new inbound IPsec SA created when rekeying started */
	HIP_IFEL(!(new_spi_in = hip_update_get_new_spi_in(
			   entry, ntohl(ack->peer_update_id))), -1,
		 "Did not find related New SPI for peer Update ID %u\n",
		 ntohl(ack->peer_update_id));
	HIP_DEBUG("prev_spi_in=0x%x new_spi_in=0x%x prev_spi_out=0x%x "\
		  "new_spi_out=0x%x\n",
		  prev_spi_in, new_spi_in, prev_spi_out, new_spi_out);

	HIP_IFEL(!(kmindex_saved = hip_update_get_spi_keymat_index(
			   entry, ntohl(ack->peer_update_id))),
		 -1, "Saved kmindex is 0\n");

	_HIP_DEBUG("saved kmindex for ESP_INFO is %u\n", kmindex_saved);

	/* 2. .. If the system did not generate new KEYMAT, it uses
	   the lowest Keymat Index of the two ESP_INFO parameters. */
	_HIP_DEBUG("entry keymat index=%u\n", entry->current_keymat_index);
	keymat_index = kmindex_saved < ntohs(esp_info->keymat_index) ?
		kmindex_saved : ntohs(esp_info->keymat_index);
	_HIP_DEBUG("lowest keymat_index=%u\n", keymat_index);

	/* 3. The system draws keys for new incoming and outgoing ESP
	   SAs, starting from the Keymat Index, and prepares new incoming
	   and outgoing ESP SAs. */
	we_are_HITg = hip_hit_is_bigger(hitr, hits);
	HIP_DEBUG("we are: HIT%c\n", we_are_HITg ? 'g' : 'l');

	esp_transform = entry->esp_transform;
	esp_transf_length = hip_enc_key_length(esp_transform);
	auth_transf_length = hip_auth_key_length_esp(esp_transform);
	_HIP_DEBUG("enckeylen=%d authkeylen=%d\n", esp_transf_length,
		   auth_transf_length);
	calc_index_new = entry->keymat_calc_index;
	memcpy(Kn, entry->current_keymat_K, HIP_AH_SHA_LEN);
	HIP_IFE(hip_update_get_sa_keys(entry, &keymat_index, &calc_index_new, Kn,
				       &espkey_gl, &authkey_gl, &espkey_lg,
				       &authkey_lg), -1);
	/** @todo update entry keymat later. */
	hip_update_entry_keymat(entry, keymat_index, calc_index_new,
				keymat_index - esp_transf_length * 2 -
				auth_transf_length * 2, Kn);

	/* XFRM API doesn't support multiple SA for one SP */
	entry->hadb_ipsec_func->hip_delete_hit_sp_pair(hits, hitr, IPPROTO_ESP, 1);

	default_ipsec_func_set.hip_delete_sa(prev_spi_out, &entry->peer_addr,
		      &entry->our_addr, AF_INET6,
		      (entry->nat_mode ? hip_get_local_nat_udp_port() : 0),
		      entry->peer_udp_port);
	default_ipsec_func_set.hip_delete_sa(prev_spi_in, &entry->our_addr,
		      &entry->peer_addr, AF_INET6, entry->peer_udp_port,
		      (entry->nat_mode ? hip_get_local_nat_udp_port() : 0));

	/* SP and SA are always added, not updated, due to the xfrm api limitation */
	HIP_IFEL(entry->hadb_ipsec_func->hip_setup_hit_sp_pair(hits, hitr,
				       &entry->peer_addr, &entry->our_addr,
				       IPPROTO_ESP, 1, 0), -1,
		 "Setting up SP pair failed\n");

	/* set up new outbound IPsec SA */
	HIP_DEBUG("Setting up new outbound SA, SPI=0x%x\n", new_spi_out);
	/** @todo Currently NULLing the stateless info. Send port info through
	    entry parameter --Abi */
	entry->local_udp_port = entry->nat_mode ? hip_get_local_nat_udp_port() : 0;

	err = entry->hadb_ipsec_func->hip_add_sa(&entry->peer_addr, &entry->our_addr, hits,
			 hitr,  &new_spi_in, esp_transform,
			 (we_are_HITg ? &espkey_lg : &espkey_gl),
			 (we_are_HITg ? &authkey_lg : &authkey_gl),
			 1, HIP_SPI_DIRECTION_IN, 0, entry);

	//"Setting up new outbound IPsec SA failed\n");
	HIP_DEBUG("New outbound SA created with SPI=0x%x\n", new_spi_out);
	HIP_DEBUG("Setting up new inbound SA, SPI=0x%x\n", new_spi_in);

	err = entry->hadb_ipsec_func->hip_add_sa(&entry->our_addr, &entry->peer_addr, hitr,
			 hits, &new_spi_out, esp_transform,
			 (we_are_HITg ? &espkey_gl : &espkey_lg),
			 (we_are_HITg ? &authkey_gl : &authkey_lg),
			 1, HIP_SPI_DIRECTION_OUT, 0, entry);

	HIP_DEBUG("err=%d\n", err);
	if (err)
		HIP_DEBUG("Setting up new inbound IPsec SA failed\n");

	HIP_DEBUG("New inbound SA created with SPI=0x%x\n", new_spi_in);

	if (prev_spi_in == new_spi_in) {
		memset(&spi_in_data, 0, sizeof(struct hip_spi_in_item));
		spi_in_data.spi = new_spi_in;
		/* Already set? */
		spi_in_data.ifindex = hip_hadb_get_spi_ifindex(entry, prev_spi_in);
		HIP_IFE(hip_hadb_add_spi(entry, HIP_SPI_DIRECTION_IN, &spi_in_data),
			-1);
	} else
		_HIP_DEBUG("Old SPI <> New SPI, not adding a new inbound SA\n");

	/* Activate the new inbound and outbound SAs */
	//hip_finalize_sa(hitr, new_spi_in);
	//hip_finalize_sa(hits, new_spi_out);

	hip_update_switch_spi_in(entry, prev_spi_in);
	/* temporary fix */
	hip_update_set_new_spi_out(entry, prev_spi_out, new_spi_out);
	hip_update_switch_spi_out(entry, prev_spi_out);

	hip_set_spi_update_status(entry, new_spi_in, 0);
	hip_update_clear_status(entry, new_spi_in);

	// if (is not mm update) ?
	hip_hadb_set_default_out_addr(
		entry, hip_hadb_get_spi_list(entry, new_spi_out), NULL);

	/* 4. The system cancels any timers protecting the UPDATE and
	   transitions to ESTABLISHED. */
	entry->state = HIP_STATE_ESTABLISHED;

	HIP_DEBUG("Went back to ESTABLISHED state\n");

	/* delete old SAs */
	if (prev_spi_out != new_spi_out) {
		HIP_DEBUG("REMOVING OLD OUTBOUND IPsec SA, SPI=0x%x\n", prev_spi_out);
		/* SA is bounded to IP addresses! */
		//default_ipsec_func_set.hip_delete_sa(prev_spi_out, hits, hitr, AF_INET6);
		HIP_DEBUG("TODO: set new spi to 0\n");
		_HIP_DEBUG("delete_sa out retval=%d\n", err);
		err = 0;
	} else
		HIP_DEBUG("prev SPI_out = new SPI_out, not deleting the outbound "\
			  "SA\n");

	if (prev_spi_in != new_spi_in) {
		HIP_DEBUG("REMOVING OLD INBOUND IPsec SA, SPI=0x%x\n", prev_spi_in);
		/* SA is bounded to IP addresses! */
		/////default_ipsec_func_set.hip_delete_sa(prev_spi_in, hitr, hits, AF_INET6);
		/* remove old HIT-SPI mapping and add a new mapping */

		/* actually should change hip_hadb_delete_inbound_spi
		 * somehow, but we do this or else delete_inbound_spi
		 * would delete both old and new SPIs */
		//hip_hadb_remove_hs(prev_spi_in);
		/*err = hip_hadb_insert_state_spi_list(&entry->hit_peer,
		  &entry->hit_our,
		  new_spi_in);
		  if (err == -EEXIST) {
		  HIP_DEBUG("HIT-SPI mapping already exists, hmm ..\n");
		  err = 0;
		  } else if (err) {
		  HIP_ERROR("Could not add a HIT-SPI mapping for SPI 0x%x (err=%d)\n",
		  new_spi_in, err);
		  }*/
	} else
		_HIP_DEBUG("prev SPI_in = new SPI_in, not deleting the inbound SA\n");

#ifdef CONFIG_HIP_PERFORMANCE
	HIP_DEBUG("Stop and write PERF_UPDATE_COMPLETE, PERF_UPDATE_FINISH_REKEYING\n");
	hip_perf_stop_benchmark(perf_set, PERF_UPDATE_COMPLETE);
	hip_perf_stop_benchmark(perf_set, PERF_UPDATE_FINISH_REKEYING);
	hip_perf_write_benchmark(perf_set, PERF_UPDATE_COMPLETE);
	hip_perf_write_benchmark(perf_set, PERF_UPDATE_FINISH_REKEYING);
#endif

	/* start verifying addresses */
	HIP_DEBUG("start verifying addresses for new spi 0x%x\n", new_spi_out);
	err = entry->hadb_update_func->hip_update_send_addr_verify(
		entry, msg, NULL, new_spi_out);
	if (err)
		HIP_DEBUG("address verification had errors, err=%d\n", err);
	err = 0;

 out_err:
	HIP_DEBUG("end, err=%d\n", err);
	return err;
}

int hip_update_do_finish_rekey(hip_ha_t *entry, struct hip_spi_in_item *item,
			       void *_msg)
{
	hip_common_t *msg = _msg;
	int err = 0;

	_HIP_DEBUG("test item: spi_in=0x%x seq=%u updflags=0x%x\n",
		   item->spi, item->seq_update_id, item->update_state_flags);

	if (item->update_state_flags != 0x3)
		goto out_err;

	HIP_IFEL(hip_update_finish_rekeying(
			 msg, entry, &item->stored_received_esp_info), -1,
		 "Finish rekeying failed\n");

 out_err:

	HIP_DEBUG("update_finish handling ret err=%d\n", err);
	return err;
}

int hip_handle_update_rekeying(hip_ha_t *entry, hip_common_t *msg,
			       in6_addr_t *src_ip)
{
	int err = 0;
	uint16_t mask = 0;
	in6_addr_t *hits = &msg->hits, *hitr = &msg->hitr;
	in6_addr_t daddr;
	hip_common_t *update_packet = NULL;
	struct hip_esp_info *esp_info = NULL;
	struct hip_seq *seq = NULL;
	struct hip_ack *ack = NULL;
	//u8 signature[HIP_RSA_SIGNATURE_LEN]; /* RSA sig > DSA sig */

	/* 8.11.2  Processing an UPDATE packet in state REKEYING */
#ifdef CONFIG_HIP_PERFORMANCE
	HIP_DEBUG("Start PERF_HANDLE_UPDATE_REKEYING\n");
	hip_perf_start_benchmark( perf_set, PERF_HANDLE_UPDATE_REKEYING);
#endif

	HIP_DEBUG("\n");

	seq = hip_get_param(msg, HIP_PARAM_SEQ);
	esp_info = hip_get_param(msg, HIP_PARAM_ESP_INFO);
	ack = hip_get_param(msg, HIP_PARAM_ACK);

	if (seq && esp_info) {
		/* 1. If the packet contains a SEQ and ESP_INFO parameters, then the
		   system generates a new UPDATE packet with an ACK of the peer's
		   Update ID as received in the SEQ parameter. .. */
		HIP_IFE(!(update_packet = hip_msg_alloc()), -ENOMEM);
		entry->hadb_misc_func->hip_build_network_hdr(
			update_packet, HIP_UPDATE, mask, hitr, hits);
		HIP_IFEL(hip_build_param_ack(update_packet, ntohl(seq->update_id)),
			 -1, "Building of ACK param failed\n");
	}

	if (esp_info && ack) { /* kludge */
		uint32_t s = hip_update_get_prev_spi_in(
			entry, ntohl(ack->peer_update_id));
		hip_update_set_status(entry, s, 0x4, 0, 0, esp_info, 0);
	}
	/* .. Additionally, if the UPDATE packet contained an ACK of the
	   outstanding Update ID, or if the ACK of the UPDATE packet that
	   contained the ESP_INFO has already been received, the system stores
	   the received ESP_INFO and (optional) DIFFIE_HELLMAN parameters and
	   finishes the rekeying procedure as described in Section
	   8.11.3. If the ACK of the outstanding Update ID has not been
	   received, stay in state REKEYING after storing the recived ESP_INFO
	   and (optional) DIFFIE_HELLMAN. */

	if (ack) /* breaks if packet has no ack but esp_info exists ? */
		hip_update_handle_ack(entry, ack, esp_info ? 1 : 0);
	/* if (esp_info)
	   hip_update_handle_esp_info(entry, puid); kludge */

	/* finish SAs if we have received ACK and ESP_INFO */
	HIP_IFEL(hip_update_for_each_local_addr(hip_update_do_finish_rekey,
						entry, msg),
		 -1, "Rekeying failure\n");

	HIP_IFEL(!update_packet, 0, "UPDATE packet NULL\n");

	/* Send ACK */

	/** @todo hmac/signature to common functions */
	/* Add HMAC */
	HIP_IFEL(hip_build_param_hmac_contents(
			 update_packet, &entry->hip_hmac_out), -1,
		 "Building of HMAC failed\n");

	/* Add SIGNATURE */
	HIP_IFEL(entry->sign(entry->our_priv_key, update_packet), -EINVAL,
		 "Could not sign UPDATE. Failing\n");
	HIP_IFEL(hip_hadb_get_peer_addr(entry, &daddr), -1,
		 "Failed to get peer address\n");
#ifdef CONFIG_HIP_PERFORMANCE
	HIP_DEBUG("Stop and write PERF_HANDLE_UPDATE_REKEYING\n");
	hip_perf_stop_benchmark( perf_set, PERF_HANDLE_UPDATE_REKEYING);
	hip_perf_write_benchmark( perf_set, PERF_HANDLE_UPDATE_REKEYING);
#endif

	HIP_IFEL(entry->hadb_xmit_func->
		 hip_send_pkt(&entry->our_addr, &daddr,
			      (entry->nat_mode ? hip_get_local_nat_udp_port() : 0),
			      entry->peer_udp_port,
			      update_packet, entry, 1),
		 -ECOMM, "Sending UPDATE packet failed.\n");

 out_err:
	/* if (err)
	   TODO: REMOVE IPSEC SAs
	   move to state = ?
	*/
	if (update_packet)
		HIP_FREE(update_packet);
	HIP_DEBUG("end, err=%d\n", err);
	return err;
}

int hip_build_verification_pkt(hip_ha_t *entry, hip_common_t *update_packet,
			       struct hip_peer_addr_list_item *addr,
			       in6_addr_t *hits, in6_addr_t *hitr,
			       struct hip_common *msg)
{
	int err = 0;
	uint32_t esp_info_old_spi = 0, esp_info_new_spi = 0;
	uint16_t mask = 0;
	HIP_DEBUG("building verification packet\n");
	hip_msg_init(update_packet);
	entry->hadb_misc_func->hip_build_network_hdr(
		update_packet, HIP_UPDATE, mask, hitr, hits);
	entry->update_id_out++;
	addr->seq_update_id = entry->update_id_out;

	_HIP_DEBUG("outgoing UPDATE ID for LOCATOR addr check=%u\n",
		   addr->seq_update_id);

	/* Reply with UPDATE(ESP_INFO, SEQ, ACK, ECHO_REQUEST) */

	/* ESP_INFO */
	esp_info_old_spi = hip_hadb_get_latest_inbound_spi(entry);
	esp_info_new_spi = esp_info_old_spi;
	HIP_IFEL(hip_build_param_esp_info(update_packet,
					  entry->current_keymat_index,
					  esp_info_old_spi,
					  esp_info_new_spi),
		 -1, "Building of ESP_INFO param failed\n");
	/* @todo Handle overflow if (!update_id_out) */

#ifdef CONFIG_HIP_MIDAUTH
	/* TODO: no caching is done for PUZZLE_M parameters. This may be
	 * a DOS attack vector.
	 */
	if (msg)
	{
		HIP_IFEL(hip_solve_puzzle_m(update_packet, msg, entry), -1,
			"Building of Challenge_Response failed\n");

	} else {
		HIP_DEBUG("msg is NULL, midauth parameters not included in reply\n");
	}
#endif



	/* Add SEQ */
	HIP_IFEBL2(hip_build_param_seq(update_packet,
				       addr->seq_update_id), -1,
		   return , "Building of SEQ failed\n");

	/* TODO: NEED TO ADD ACK */
	HIP_IFEL(hip_build_param_ack(update_packet, ntohl(addr->seq_update_id)),
		 -1, "Building of ACK failed\n");

#ifdef CONFIG_HIP_MIDAUTH
	char *midauth_cert = hip_pisa_get_certificate();

	HIP_IFEL(hip_build_param(update_packet, entry->our_pub), -1,
						 "Building of host id failed\n");

	/* For now we just add some random data to see if it works */
	HIP_IFEL(hip_build_param_cert(update_packet, 1, 1, 1, 1, midauth_cert, strlen(midauth_cert)), -1, "Building of cert failed\n");

#endif

	/* Add HMAC */
	HIP_IFEBL2(hip_build_param_hmac_contents(update_packet,
						 &entry->hip_hmac_out),
		   -1, return , "Building of HMAC failed\n");
	/* Add SIGNATURE */
	HIP_IFEBL2(entry->sign(entry->our_priv_key, update_packet),
		   -EINVAL, return , "Could not sign UPDATE\n");
	get_random_bytes(addr->echo_data, sizeof(addr->echo_data));

	/* Add ECHO_REQUEST */
	HIP_HEXDUMP("ECHO_REQUEST in LOCATOR addr check",
		    addr->echo_data, sizeof(addr->echo_data));
	HIP_IFEBL2(hip_build_param_echo(update_packet, addr->echo_data,
					sizeof(addr->echo_data), 0, 1),
		   -1, return , "Building of ECHO_REQUEST failed\n");
	HIP_DEBUG("sending addr verify pkt\n");

 out_err:
	if (update_packet && err)
		HIP_FREE(update_packet);
	HIP_DEBUG("end, err=%d\n", err);
	return err;


}

int hip_update_send_addr_verify_packet(hip_ha_t *entry,
				       struct hip_peer_addr_list_item *addr,
				       struct hip_spi_out_item *spi_out,
				       void *saddr,
				       struct hip_common *msg)
{
	in6_addr_t *src_ip = saddr;
	/** @todo Make this timer based:
	 * 	 If its been too long before active addresses were verfied,
	 * 	 	verify them as well
	 * 	 else
	 * 	 	verify only unverified addresses
	 */
//modify by sanntu when ice is choosen, not update message is needed
	if(hip_nat_get_control(entry) != HIP_NAT_MODE_ICE_UDP)
		return hip_update_send_addr_verify_packet_all(entry, addr, spi_out,
						      src_ip, 0, msg);
	else return 0;
//end modify
}

int hip_update_send_addr_verify_packet_all(hip_ha_t *entry,
					   struct hip_peer_addr_list_item *addr,
					   struct hip_spi_out_item *spi_out,
					   in6_addr_t *src_ip,
					   int verify_active_addresses,
					   struct hip_common *msg)
{
	int err = 0;
	hip_common_t *update_packet = NULL;
	in6_addr_t *hits = &entry->hit_our, *hitr = &entry->hit_peer;

	HIP_DEBUG_HIT("new addr to check", &addr->address);
	HIP_DEBUG("address state=%d\n", addr->address_state);

	if (addr->address_state == PEER_ADDR_STATE_DEPRECATED) {
		HIP_DEBUG("addr state is DEPRECATED, not verifying\n");
		goto out_err;
	}

	if ((addr->address_state == PEER_ADDR_STATE_ACTIVE)){
		if(verify_active_addresses){
			HIP_DEBUG("Verifying already active address. Setting as "\
				  "unverified\n");
			addr->address_state = PEER_ADDR_STATE_UNVERIFIED;
			if (addr->is_preferred) {
				HIP_DEBUG("TEST (maybe should not do this yet?): setting "\
					  "already active address and set as preferred to "\
					  "default addr\n");
				/** @todo Is this the correct function? -Bagri */
				hip_hadb_set_default_out_addr(
					entry, spi_out, &addr->address);
			}
		}
		else
			goto out_err;
	}

	HIP_IFEL(!(update_packet = hip_msg_alloc()), -ENOMEM,
		 "Update_packet alloc failed\n");

	HIP_IFEL(hip_build_verification_pkt(entry, update_packet, addr, hits,
					    hitr, msg),
		 -1, "Building Verification Packet failed\n");

	HIP_IFEL(entry->hadb_xmit_func->
		 hip_send_pkt(src_ip, &addr->address,
			      (entry->nat_mode ? hip_get_local_nat_udp_port() : 0),
			      entry->peer_udp_port, update_packet, entry, 1),
		 -ECOMM, "Sending UPDATE packet failed.\n");

 out_err:
	return err;
}

int hip_update_send_addr_verify(hip_ha_t *entry, hip_common_t *msg,
				in6_addr_t *src_ip, uint32_t spi)
{
	int err = 0;
	struct hip_spi_out_item *spi_out;
	uint16_t mask = 0;

	HIP_DEBUG("SPI=0x%x\n", spi);

	HIP_IFEL(!(spi_out = hip_hadb_get_spi_list(entry, spi)), -1,
		 "SPI 0x%x not in SPI list\n");

	/** @todo Compiler warning; warning: passing argument 1 of
	    'hip_update_for_each_peer_addr' from incompatible pointer type. */
	HIP_IFEL(hip_update_for_each_peer_addr(hip_update_send_addr_verify_packet,
					       entry, spi_out, src_ip, msg), -1,
		 "Sending addr verify failed\n");

 out_err:
	HIP_DEBUG("end, err=%d\n", err);
	return err;
}

int hip_update_find_address_match(hip_ha_t *entry,
				  struct hip_locator_info_addr_item *item,
				  void *opaque,
				  struct hip_common *msg)
{
	in6_addr_t *addr = (in6_addr_t *) opaque;

	HIP_DEBUG_IN6ADDR("addr1", addr);
	HIP_DEBUG_IN6ADDR("addr2", &item->address);

	return !ipv6_addr_cmp(addr, &item->address);
}

int hip_update_check_simple_nat(in6_addr_t *peer_ip,
				struct hip_locator *locator)
{
	int err = 0, found;
	struct hip_locator_info_addr_item *item;

	found = hip_for_each_locator_addr_item(hip_update_find_address_match,
					       NULL, locator, peer_ip, NULL);
	HIP_IFEL(found, 0, "No address translation\n");

	/** @todo Should APPEND the address to locator. */

	HIP_IFEL(!(item = hip_get_locator_first_addr_item(locator)), -1,
		 "No addresses in locator\n");
	ipv6_addr_copy(&item->address, peer_ip);
	HIP_DEBUG("Assuming NATted peer, overwrote first locator\n");

 out_err:

	return err;
}

int hip_handle_update_plain_locator(hip_ha_t *entry, hip_common_t *msg,
				    in6_addr_t *src_ip,
				    in6_addr_t *dst_ip,
				    struct hip_esp_info *esp_info,
				    struct hip_seq *seq)
{
	int err = 0;
	uint16_t mask = 0;
	in6_addr_t *hits = &msg->hits, *hitr = &msg->hitr;
	hip_common_t *update_packet = NULL;
	struct hip_locator *locator;
	struct hip_peer_addr_list_item *list_item;
	u32 spi_in;
	u32 spi_out = ntohl(esp_info->new_spi);

	HIP_DEBUG("\n");

	locator = hip_get_param(msg, HIP_PARAM_LOCATOR);
	HIP_IFEL(locator == NULL, -1, "No locator!\n");
	HIP_IFEL(esp_info == NULL, -1, "No esp_info!\n");

	/* return value currently ignored, no need to abort on error? */
	/** @todo We should ADD the locator, not overwrite. */
	if (entry->nat_mode)
		hip_update_check_simple_nat(src_ip, locator);

	/* remove unused addresses from peer addr list */
	list_item = malloc(sizeof(struct hip_peer_addr_list_item));
	if (!list_item)
		goto out_err;
	ipv6_addr_copy(&list_item->address, &entry->peer_addr);
	HIP_DEBUG_HIT("Checking if preferred address was in locator",
		      &list_item->address);
	if (!hip_update_locator_contains_item(locator, list_item)) {
		HIP_DEBUG("Preferred address was not in locator, so changing it "\
			  "and removing SAs\n");
		spi_in = hip_hadb_get_latest_inbound_spi(entry);
		default_ipsec_func_set.hip_delete_sa(spi_in, &entry->our_addr,
			      &entry->peer_addr, AF_INET6,
			      (entry->nat_mode ? hip_get_local_nat_udp_port() : 0),
			      (int)entry->peer_udp_port);
		default_ipsec_func_set.hip_delete_sa(entry->default_spi_out, &entry->peer_addr,
			      &entry->our_addr, AF_INET6,
			      (entry->nat_mode ? hip_get_local_nat_udp_port() : 0),
			      (int)entry->peer_udp_port);
		ipv6_addr_copy(&entry->peer_addr, src_ip);
	}

	if (!hip_hadb_get_spi_list(entry, spi_out)) {
		struct hip_spi_out_item spi_out_data;

		HIP_DEBUG("peer has a new SA, create a new outbound SA\n");
		memset(&spi_out_data, 0, sizeof(struct hip_spi_out_item));
		spi_out_data.spi = spi_out;
		spi_out_data.seq_update_id = ntohl(seq->update_id);
		HIP_IFE(hip_hadb_add_spi(entry, HIP_SPI_DIRECTION_OUT,
					 &spi_out_data), -1);
		HIP_DEBUG("added SPI=0x%x to list of outbound SAs (SA not created "\
			  "yet)\n", spi_out);
	}

	HIP_IFEL(hip_handle_locator_parameter(entry, locator, esp_info, msg),
		 -1, "hip_handle_locator_parameter failed\n");

 out_err:
	if (update_packet)
		HIP_FREE(update_packet);
	if (list_item)
		HIP_FREE(list_item);
	HIP_DEBUG("end, err=%d\n", err);
	return err;
}

int set_address_state(hip_ha_t *entry, in6_addr_t *src_ip)
{
	int err = 0;
	/* struct hip_spi_in_item *spi_in = NULL;
	   spi_in = hip_hadb_get_spi_in_list(entry, esp_info_old_spi);*/
	// For setting status of src_addresses to ACTIVE after echo req is obtained
	return err;
}

int hip_handle_update_addr_verify(hip_ha_t *entry, hip_common_t *msg,
				  in6_addr_t *src_ip, in6_addr_t *dst_ip)
{
	int err = 0;
	uint16_t mask = 0;
	hip_common_t *update_packet = NULL;
	in6_addr_t *hits = &msg->hits, *hitr = &msg->hitr;
	struct hip_seq *seq = NULL;
	struct hip_echo_request *echo = NULL;

	HIP_DEBUG("\n");

	/* Assume already locked entry */
	HIP_IFEL(!(echo = hip_get_param(msg, HIP_PARAM_ECHO_REQUEST)), -1,
		 "ECHO not found\n");
	HIP_IFEL(!(seq = hip_get_param(msg, HIP_PARAM_SEQ)), -1,
		 "SEQ not found\n");
	HIP_IFEL(!(update_packet = hip_msg_alloc()), -ENOMEM,
		 "Out of memory\n");

	entry->hadb_misc_func->hip_build_network_hdr(
		update_packet, HIP_UPDATE, mask, hitr, hits);

#ifdef CONFIG_HIP_MIDAUTH
	/* TODO: no caching is done for PUZZLE_M parameters. This may be
	 * a DOS attack vector.
	 */
	HIP_IFEL(hip_solve_puzzle_m(update_packet, msg, entry), -1,
		"Building of Challenge_Response failed\n");
#endif

	/* reply with UPDATE(ACK, ECHO_RESPONSE) */
	HIP_IFEL(hip_build_param_ack(update_packet, ntohl(seq->update_id)), -1,
		 "Building of ACK failed\n");

#ifdef CONFIG_HIP_MIDAUTH
	{

		HIP_IFEL(hip_build_param(update_packet, entry->our_pub), -1,
					 "Building of host id failed\n");

	}
#endif

	/* Add HMAC */
	HIP_IFEL(hip_build_param_hmac_contents(
			 update_packet, &entry->hip_hmac_out), -1,
		 "Building of HMAC failed\n");

	/* Add SIGNATURE */
	HIP_IFEL(entry->sign(entry->our_priv_key, update_packet), -EINVAL,
		 "Could not sign UPDATE. Failing\n");

	/* ECHO_RESPONSE (no sign) */
	HIP_DEBUG("echo opaque data len=%d\n",
		  hip_get_param_contents_len(echo));

	HIP_HEXDUMP("ECHO_REQUEST in LOCATOR addr check",
		    (void *)echo +
		    sizeof(struct hip_tlv_common),
		    hip_get_param_contents_len(echo));

	HIP_IFEL(hip_build_param_echo(update_packet,
				      (void *)echo +
				      sizeof(struct hip_tlv_common),
				      hip_get_param_contents_len(echo), 0, 0),
		 -1, "Building of ECHO_RESPONSE failed\n");

	HIP_DEBUG("Sending ECHO RESPONSE/UPDATE packet (address check).\n");
	HIP_IFEL(entry->hadb_xmit_func->
		 hip_send_pkt(dst_ip, src_ip,
			      (entry->nat_mode ? hip_get_local_nat_udp_port() : 0),
			      entry->peer_udp_port, update_packet, entry, 0),
		 -ECOMM, "Sending UPDATE packet failed.\n");

	HIP_IFEL(set_address_state(entry, src_ip),
		 -1, "Setting Own address status to ACTIVE failed\n");

	entry->update_state = 0; /* No retransmissions */

 out_err:
	if (update_packet)
		HIP_FREE(update_packet);
	HIP_DEBUG("end, err=%d\n", err);
	return err;
}

int hip_handle_update_seq(hip_ha_t *entry, hip_common_t *msg)
{
	int err = 0;
	uint32_t pkt_update_id = 0; /* UPDATE ID in packet */
	uint32_t update_id_in = 0;  /* stored incoming UPDATE ID */
	int is_retransmission = 0;
	struct hip_seq *seq = NULL;
	struct hip_hmac *hmac = NULL;
	struct hip_dh_fixed *dh;

	seq = hip_get_param(msg, HIP_PARAM_SEQ);
	pkt_update_id = ntohl(seq->update_id);
	HIP_DEBUG("SEQ: UPDATE ID: %u\n", pkt_update_id);

	update_id_in = entry->update_id_in;
	_HIP_DEBUG("previous incoming update id=%u\n", update_id_in);

	/* 1. If the SEQ parameter is present, and the Update ID in the
	   received SEQ is smaller than the stored Update ID for the host,
	   the packet MUST BE dropped. */
	if (pkt_update_id < update_id_in) {
		HIP_DEBUG("SEQ param present and received UPDATE ID (%u) < stored "\
			  "incoming UPDATE ID (%u). Dropping\n",
			  pkt_update_id, update_id_in);
		err = -EINVAL;
		goto out_err;
	} else if (pkt_update_id == update_id_in) {
		/* 2. If the SEQ parameter is present, and the Update ID in the
		   received SEQ is equal to the stored Update ID for the host, the
		   packet is treated as a retransmission. */
		is_retransmission = 1;
		HIP_DEBUG("Retransmitted UPDATE packet (?), continuing\n");
		/** @todo Ignore this packet or process anyway? */

	}

	hmac = hip_get_param(msg, HIP_PARAM_HMAC);
	HIP_IFEL(hmac == NULL, -1, "HMAC not found. Dropping packet\n");

	/*
	 * 3. The system MUST verify the HMAC in the UPDATE packet.
	 * If the verification fails, the packet MUST be dropped.
	 * **Moved to receive_update due to commonality with ack processing**
	 *
	 * 4. The system MAY verify the SIGNATURE in the UPDATE
	 * packet. If the verification fails, the packet SHOULD be
	 * dropped and an error message logged.
	 * **Moved to receive_update due to commonality with ack processing**
	 */

	/* 5.  If a new SEQ parameter is being processed,
	   the system MUST record the Update ID in the
	   received SEQ parameter, for replay protection. */
	if (seq && !is_retransmission) {
		entry->update_id_in = pkt_update_id;
		_HIP_DEBUG("Stored peer's incoming UPDATE ID %u\n", pkt_update_id);
	}
 out_err:
	if (err)
		HIP_ERROR("SEQUENCE handler failed, err=%d\n", err);

	return err;


}

int hip_set_rekeying_state(hip_ha_t *entry,
			   struct hip_esp_info *esp_info)
{
	int err = 0;
	uint32_t old_spi, new_spi;

	old_spi = esp_info->old_spi;
	new_spi = esp_info->new_spi;

	if(hip_update_exists_spi(entry, ntohl(old_spi),
				 HIP_SPI_DIRECTION_OUT, 0) ||
	   old_spi == 0){
		/* old SPI is the existing SPI or is zero*/
		if(old_spi == new_spi)
			/* mm-04 5.3 1. old SPI is equal to new SPI */
			entry->update_state = 0; //no rekeying
		/* FFT: Do we need a sanity check that both old_spi and new_spi cant
		   be zero. */
		else if(new_spi != 0){
			/* mm-04 5.3 2. Old SPI is existing SPI and new SPI is non-zero
			   3. Old SPI is zero and new SPI is non-zero. */
			entry->update_state = HIP_UPDATE_STATE_REKEYING;
		}
		else {
			/* mm-04 5.3 4. Old SPI is existing, new SPI is zero */
			entry->update_state = HIP_UPDATE_STATE_DEPRECATING;
		}
	}
	return entry->update_state;
}

int hip_handle_esp_info(hip_common_t *msg, hip_ha_t *entry)
{
	int err = 0, keying_state = 0;
	struct hip_esp_info *esp_info;
	uint16_t keymat_index = 0;
	struct hip_dh_fixed *dh;

	esp_info = hip_get_param(msg, HIP_PARAM_ESP_INFO);
	keymat_index = ntohs(esp_info->keymat_index);

	keying_state = hip_set_rekeying_state(entry, esp_info);

	switch(keying_state){
	case HIP_UPDATE_STATE_REKEYING:
		/** @todo: rekeying stuff goes here */
		break;
	case HIP_UPDATE_STATE_DEPRECATING:
		break;
	default:
		// No rekeying
		return 0;
	}

	/* esp-02 6.9 1. If the received UPDATE contains a
	 * Diffie-Hellman parameter, the received Keymat
	 * Index MUST be zero. If this test fails, the packet
	 *  SHOULD be dropped and the system SHOULD log an
	 *  error message. */

	dh = hip_get_param(msg, HIP_PARAM_DIFFIE_HELLMAN);
	if (dh) {
		HIP_DEBUG("packet contains DH\n");
		HIP_IFEL(!esp_info, -1, "Packet contains DH but not ESP_INFO\n");
		HIP_IFEL(keymat_index != 0, -EINVAL,
			 "UPDATE contains Diffie-Hellman parameter with non-zero"
			 "keymat value %u in ESP_INFO. Dropping\n", keymat_index);
	}
	/* esp-02 6.9 2. if no outstanding request, process as in sec 6.9.1 */

	/** @todo Check for outstanding rekeying request. */

	/* esp-02 6.9 3. If there is an outstanding rekeying request,
	 * UPDATE must be acked, save ESP_INFO, DH params, continue
	 * processing as stated in 6.10 */
 out_err:
	if(err)
		HIP_DEBUG("Error while processing Rekeying for update packet err=%d",
			  err);
	return err;
}

#ifdef CONFIG_HIP_ESCROW
int hip_handle_escrow_parameter(hip_ha_t * entry, struct hip_keys * keys)
{
	int err = 0;
	int accept = 0;
	uint32_t spi, spi_old;
	uint16_t op, len, alg;
	HIP_KEA * kea = NULL;
	HIP_KEA_EP * ep = NULL;
	in6_addr_t * hit, * peer_hit, * ip;

	HIP_IFEL(!(kea = hip_kea_find(&entry->hit_peer)), -1,
		 "No KEA found: Could not add escrow endpoint info");

	hit = (in6_addr_t *)&keys->hit;
	peer_hit = (in6_addr_t *)&keys->peer_hit;
	ip = (in6_addr_t *)&keys->address;

	HIP_DEBUG_HIT("handle escrow param hit:", hit);

	op = ntohs(keys->operation);
	spi = ntohl(keys->spi);
	spi_old = ntohl(keys->spi_old);
	len = ntohs(keys->key_len);
	alg = ntohs(keys->alg_id);

	switch (op) {

	case HIP_ESCROW_OPERATION_ADD:
		HIP_IFEL(!(ep = hip_kea_ep_create(hit, peer_hit, ip, alg,
						  spi, len, &keys->enc)), -1,
			 "Error creating kea endpoint");
		HIP_IFEBL(hip_kea_add_endpoint(kea, ep), -1, hip_kea_put_ep(ep),
			  "Error while adding endpoint");
		break;

	case HIP_ESCROW_OPERATION_MODIFY:
		HIP_IFEL(!(ep = hip_kea_ep_find(ip, spi_old)), -1,
			 "Could not find endpoint to be modified");
		hip_kea_remove_endpoint(ep);
		HIP_IFEL(!(ep = hip_kea_ep_create(hit, peer_hit, ip, alg,
						  spi, len, &keys->enc)), -1,
			 "Error creating kea endpoint");
		HIP_IFEBL(hip_kea_add_endpoint(kea, ep), -1, hip_kea_put_ep(ep),
			  "Error while adding endpoint");
		break;

	case HIP_ESCROW_OPERATION_DELETE:
		HIP_IFEL(!(ep = hip_kea_ep_find(ip, spi_old)), -1,
			 "Could not find endpoint to be deleted");
		hip_kea_remove_endpoint(ep);
		break;

	default:
		HIP_ERROR("Unknown operation type in escrow parameter %d",
			  op);
		accept = -1;
	}
	/** @todo a better place for this? If firewall is used, the received
	    information should be delivered to it. */
	if (accept == 0) {
		if (hip_firewall_is_alive()) {
			HIP_DEBUG("Firewall alive!\n");
			if (hip_firewall_add_escrow_data(entry, hit, peer_hit, keys))
				HIP_DEBUG("Sent data to firewall\n");
		}
	}

 out_err:
	if (kea)
		hip_keadb_put_entry(kea);
	if (err)
		HIP_DEBUG("Error while handlling escrow parameter");
	return err;
}
#endif //CONFIG_HIP_ESCROW

int hip_handle_encrypted(hip_ha_t *entry, struct hip_tlv_common *enc)
{
	int err = 0;
	int param_type;
	uint16_t crypto_len;
	char *tmp_enc = NULL;
	unsigned char *iv;
	struct hip_tlv_common * enc_param = NULL;

	HIP_DEBUG("hip_handle_encrypted\n");

	HIP_IFEL(!(tmp_enc = HIP_MALLOC(hip_get_param_total_len(enc),
					GFP_KERNEL)), -ENOMEM,
		 "No memory for temporary parameter\n");

	memcpy(tmp_enc, enc, hip_get_param_total_len(enc));

	/* Decrypt ENCRYPTED field*/
	_HIP_HEXDUMP("Recv. Key", &entry->hip_enc_in.key, 24);

	switch (entry->hip_transform) {
	case HIP_HIP_AES_SHA1:
		enc_param = (struct hip_tlv_common *)
			(tmp_enc + sizeof(struct hip_encrypted_aes_sha1));
		iv = ((struct hip_encrypted_aes_sha1 *) tmp_enc)->iv;
		/* 4 = reserved, 16 = iv */
		crypto_len = hip_get_param_contents_len(enc) - 4 - 16;
		HIP_DEBUG("aes crypto len: %d\n", crypto_len);
		break;
	case HIP_HIP_3DES_SHA1:
		enc_param = (struct hip_tlv_common *)
			(tmp_enc + sizeof(struct hip_encrypted_3des_sha1));
		iv = ((struct hip_encrypted_3des_sha1 *) tmp_enc)->iv;
		/* 4 = reserved, 8 = iv */
		crypto_len = hip_get_param_contents_len(enc) - 4 - 8;
		break;
	case HIP_HIP_NULL_SHA1:
		enc_param = (struct hip_tlv_common *)
			(tmp_enc + sizeof(struct hip_encrypted_null_sha1));
		iv = NULL;
		/* 4 = reserved */
		crypto_len = hip_get_param_contents_len(enc) - 4;
		break;
	default:
		HIP_IFEL(1, -EINVAL, "Unknown HIP transform: %d\n",
			 entry->hip_transform);
	}

	HIP_DEBUG("Crypto encrypted\n");
	_HIP_HEXDUMP("IV: ", iv, 16); /* Note: iv can be NULL */

	HIP_IFEL(hip_crypto_encrypted(enc_param, iv, entry->hip_transform,
				      crypto_len, &entry->hip_enc_in.key,
				      HIP_DIRECTION_DECRYPT), -EINVAL,
		 "Decryption of encrypted parameter failed\n");

	param_type = hip_get_param_type(enc_param);

	/* Handling contents */
	switch (param_type) {
	case HIP_PARAM_KEYS:
#ifdef CONFIG_HIP_ESCROW
		HIP_IFEL(hip_handle_escrow_parameter(
				 entry, (struct hip_keys *)enc_param), -1,
			 "Error while handling hip_keys parameter\n");
#endif
		break;
	default:
		HIP_IFEL(1, -EINVAL, "Unknown update paramer type in encrypted %d\n",
			 param_type);
	}

 out_err:
	if (err)
		HIP_DEBUG("Error while handling encrypted parameter\n");
	if (tmp_enc)
		HIP_FREE(tmp_enc);
	return err;
}

int hip_update_peer_preferred_address(hip_ha_t *entry,
				      struct hip_peer_addr_list_item *addr,
				      uint32_t spi_in)
{
	int err = 0, i = 0;
	struct hip_spi_in_item *item, *tmp;
	hip_list_t *item_nd = NULL, *tmp_nd = NULL;
	struct netdev_address *n;
	in6_addr_t local_addr;

	HIP_DEBUG("Checking spi setting 0x%x\n",spi_in);

	HIP_DEBUG_HIT("hit our", &entry->hit_our);
	HIP_DEBUG_HIT("hit peer", &entry->hit_peer);
	HIP_DEBUG_IN6ADDR("local", &entry->our_addr);
	HIP_DEBUG_IN6ADDR("peer", &addr->address);

	/* spi_in = hip_get_spi_to_update_in_established(
	   entry, &entry->our_addr); */
	HIP_IFEL(spi_in == 0, -1, "No inbound SPI found for daddr\n");

	if (IN6_IS_ADDR_V4MAPPED(&entry->our_addr)
	    != IN6_IS_ADDR_V4MAPPED(&addr->address)) {
		HIP_DEBUG("AF difference in addrs, checking if possible to choose "\
			  "same AF\n");
		list_for_each_safe(item_nd, tmp_nd, addresses, i) {
			n = list_entry(item_nd);
			if (hip_sockaddr_is_v6_mapped(&n->addr)
			    == IN6_IS_ADDR_V4MAPPED(&addr->address) & 
			    (ipv6_addr_is_teredo(hip_cast_sa_addr(&n->addr)) == 
			     ipv6_addr_is_teredo(&addr->address))) {
				HIP_DEBUG("Found addr with same AF\n");
				memset(&local_addr, 0, sizeof(in6_addr_t));
				memcpy(&local_addr, hip_cast_sa_addr(&n->addr),
				       sizeof(in6_addr_t));
				HIP_DEBUG_HIT("Using addr for SA", &local_addr);
				break;
			}
		}
	} else {
		/* same AF as in addr, use &entry->our_addr */
		memset(&local_addr, 0, sizeof(in6_addr_t));
		memcpy(&local_addr, &entry->our_addr, sizeof(in6_addr_t));
	}

	/** @todo Enabling 1s makes hard handovers work, but softhandovers fail. */
#if 1
	entry->hadb_ipsec_func->hip_delete_hit_sp_pair(&entry->hit_our,
                                                       &entry->hit_peer, IPPROTO_ESP, 1);

	default_ipsec_func_set.hip_delete_sa(entry->default_spi_out, &addr->address, &local_addr,
		      AF_INET6, (entry->nat_mode ? hip_get_local_nat_udp_port() : 0),
		      (int)entry->peer_udp_port);
#endif

#if 1
	entry->hadb_ipsec_func->hip_delete_hit_sp_pair(&entry->hit_peer,
                                                       &entry->hit_our, IPPROTO_ESP, 1);
#endif

	default_ipsec_func_set.hip_delete_sa(spi_in, &addr->address, &local_addr, AF_INET6,
		      (int)entry->peer_udp_port,
		      (entry->nat_mode ? hip_get_local_nat_udp_port() : 0));

	HIP_IFEL(entry->hadb_ipsec_func->hip_setup_hit_sp_pair(&entry->hit_our,
                                                               &entry->hit_peer,
				       &local_addr, &addr->address,
				       IPPROTO_ESP, 1, 0), -1,
		 "Setting up SP pair failed\n");

	entry->local_udp_port = entry->nat_mode ? hip_get_local_nat_udp_port() : 0;

	HIP_IFEL(entry->hadb_ipsec_func->hip_add_sa(&local_addr, &addr->address,
                                                    &entry->hit_our,
			    &entry->hit_peer, entry->default_spi_out,
			    entry->esp_transform, &entry->esp_out,
			    &entry->auth_out, 1, HIP_SPI_DIRECTION_OUT, 0, entry), -1,
		 "Error while changing outbound security association for new "\
		 "peer preferred address\n");

#if 1
	HIP_IFEL(entry->hadb_ipsec_func->hip_setup_hit_sp_pair(&entry->hit_peer,
                                                               &entry->hit_our,
				       &addr->address, &local_addr,
				       IPPROTO_ESP, 1, 0), -1,
		 "Setting up SP pair failed\n");
#endif

	HIP_IFEL(entry->hadb_ipsec_func->hip_add_sa(&addr->address, &local_addr,
			    &entry->hit_peer, &entry->hit_our,
			    spi_in, entry->esp_transform,
			    &entry->esp_in, &entry->auth_in, 1,
			    HIP_SPI_DIRECTION_IN, 0, entry), -1,
		 "Error while changing inbound security association for new "\
		 "preferred address\n");

 out_err:
	return err;
}

int hip_update_handle_echo_response(hip_ha_t *entry,
				    struct hip_echo_response *echo_resp,
                                    in6_addr_t *src_ip) {
	int err = 0, i;
	hip_list_t *item, *tmp;
	struct hip_spi_out_item *out_item;

	HIP_DEBUG("\n");

	list_for_each_safe(item, tmp, entry->spis_out, i) {
		int ii;
		hip_list_t *a_item, *a_tmp;
		struct hip_peer_addr_list_item *addr;
		out_item = list_entry(item);

		list_for_each_safe(a_item, a_tmp, out_item->peer_addr_list, ii) {
			addr = list_entry(a_item);
			_HIP_DEBUG("checking address, seq=%u\n",
				   addr->seq_update_id);
			if (memcmp(&addr->address, src_ip, sizeof(in6_addr_t)) == 0) {
				if (hip_get_param_contents_len(echo_resp)
				    != sizeof(addr->echo_data))
				{
					HIP_ERROR("echo data len mismatch\n");
					continue;
				}
				if (memcmp(addr->echo_data,
					   (void *)echo_resp +
					   sizeof(struct hip_tlv_common),
					   sizeof(addr->echo_data)) != 0)
				{
					HIP_ERROR("ECHO_RESPONSE differs from "	\
						  "ECHO_REQUEST\n");
					continue;
				}
				HIP_DEBUG("address verified successfully, " \
					  "setting state to ACTIVE\n");
				addr->address_state = PEER_ADDR_STATE_ACTIVE;
				HIP_DEBUG("Changing Security Associations for "	\
					  "the new peer address\n");
				/* if bex address then otherwise no */
				if (ipv6_addr_cmp(&entry->peer_addr,
						  &addr->address) == 0)
				{
					uint32_t spi = hip_hadb_get_spi(entry, -1);
					HIP_DEBUG("Setting SA for bex locator\n");
					HIP_IFEL(hip_update_peer_preferred_address(
							 entry, addr, spi), -1,
						 "Error while changing SAs for " \
						 "mobility\n");
				}
				do_gettimeofday(&addr->modified_time);
				if (addr->is_preferred)
				{
					/* maybe we should do this default address
					   selection after handling the LOCATOR. */
					hip_hadb_set_default_out_addr(
						entry,out_item, &addr->address);
				}
				else HIP_DEBUG("address was not set as " \
					       "preferred address\n");
			}
		}
	}

 out_err:
	return err;
}

int hip_receive_update(hip_common_t *msg, in6_addr_t *update_saddr,
		       in6_addr_t *update_daddr, hip_ha_t *entry,
		       hip_portpair_t *sinfo)
{
#ifdef CONFIG_HIP_PERFORMANCE
	HIP_DEBUG("Start PERF_HANDLE_UPDATE_1\n");
	hip_perf_start_benchmark( perf_set, PERF_HANDLE_UPDATE_1);
#endif
	int err = 0, has_esp_info = 0, pl = 0, send_ack = 0;
	in6_addr_t *hits = NULL;
	in6_addr_t *src_ip = NULL , *dst_ip = NULL;
	struct hip_esp_info *esp_info = NULL;
	struct hip_seq *seq = NULL;
	struct hip_ack *ack = NULL;
	struct hip_locator *locator = NULL;
	struct hip_echo_request *echo_request = NULL;
	struct hip_echo_response *echo_response = NULL;
	struct hip_tlv_common *encrypted = NULL;
	uint32_t spi = 0;
	struct hip_stun *stun = NULL;

	HIP_DEBUG("\n");

<<<<<<< HEAD
=======
	_HIP_DEBUG_HIT("receive a stun from: ", update_saddr);


     HIP_INFO("\n\nReceived UPDATE from:");
     HIP_INFO_HIT("Source HIT:", &msg->hits);
     HIP_INFO_IN6ADDR("Source IP :", update_saddr);
     



	//stun does not need a entry,
	stun = hip_get_param(msg, HIP_PARAM_STUN);
	if (stun) {
		err = hip_update_handle_stun((void *)(stun+1),
					     hip_get_param_contents_len(stun),
					     update_saddr, update_daddr, entry,
					     sinfo);
		goto out_err;
	}
>>>>>>> ae701859

        /** For debugging
        hip_print_locator_addresses(msg);
        if (entry)
            hip_print_peer_addresses(entry); */

        _HIP_DEBUG_HIT("receive a stun from: ", update_saddr);

#ifdef CONFIG_HIP_RVS
        if (hip_relay_get_status() == HIP_RELAY_ON)
        {
              hip_relrec_t *rec = NULL;
              hip_relrec_t dummy;

              /* Check if we have a relay record in our database matching the
                 Responder's HIT. We should find one, if the Responder is
                 registered to relay.*/
              HIP_DEBUG_HIT("Searching relay record on HIT ", &msg->hitr);
              memcpy(&(dummy.hit_r), &msg->hitr, sizeof(msg->hitr));
              rec = hip_relht_get(&dummy);
              if (rec == NULL)
              {
                  HIP_INFO("No matching relay record found.\n");
              }
              else if (rec->type == HIP_FULLRELAY || rec->type == HIP_RVSRELAY)
              {
                   hip_relay_forward(msg, update_saddr, update_daddr, rec, sinfo, HIP_UPDATE, rec->type);
                   goto out_err;
              }
         }
     else
#endif
        /* RFC 5201: If there is no corresponding HIP association, the
	 * implementation MAY reply with an ICMP Parameter Problem. */
	if(entry == NULL) {
		HIP_ERROR("No host association database entry found.\n");
		err = -1;
		goto out_err;

	}
	/* RFC 5201: An UPDATE packet is only accepted if the state is only
	   processed in state ESTABLISHED. However, if the state machine is in
	   state R2-SENT and an UPDATE is received, the state machine should
	   move to state ESTABLISHED (see table 5 under section 4.4.2. HIP
	   State Processes). */
	else if(entry->state == HIP_STATE_R2_SENT) {
		entry->state == HIP_STATE_ESTABLISHED;
		HIP_DEBUG("Received UPDATE in state %s, moving to "\
			  "ESTABLISHED.\n", hip_state_str(entry->state));
	} else if(entry->state != HIP_STATE_ESTABLISHED) {
		HIP_ERROR("Received UPDATE in illegal state %s.\n",
			  hip_state_str(entry->state));
		err = -EPROTO;
		goto out_err;
	}

	src_ip = update_saddr;
	dst_ip = update_daddr;
	hits = &msg->hits;

	/* RFC 5201: The UPDATE packet contains mandatory HMAC and HIP_SIGNATURE
	   parameters, and other optional parameters. The UPDATE packet contains
	   zero or one SEQ parameter. An UPDATE packet contains zero or one ACK
	   parameters. (see section 5.3.5). A single UPDATE packet may contain
	   both a sequence number and one or more acknowledgment numbers. (see
	   section 4.2).

	   Thus, we first have to verify the HMAC and HIP_SIGNATURE parameters
	   and only after successful verification, we can move to handling the
	   optional parameters. */

#ifdef CONFIG_HIP_PERFORMANCE
	HIP_DEBUG("Start PERF_VERIFY_UPDATE\n");
	hip_perf_start_benchmark(perf_set, PERF_VERIFY_UPDATE);
#endif
	/* RFC 5201: The system MUST verify the HMAC in the UPDATE packet. If
	   the verification fails, the packet MUST be dropped. */
	HIP_IFEL(hip_verify_packet_hmac(msg, &entry->hip_hmac_in), -1,
		 "HMAC validation on UPDATE failed.\n");

	/* RFC 5201: The system MAY verify the SIGNATURE in the UPDATE packet.
	   If the verification fails, the packet SHOULD be dropped and an error
	   message logged. */
	HIP_IFEL(entry->verify(entry->peer_pub_key, msg), -1,
		 "Verification of UPDATE signature failed.\n");

#ifdef CONFIG_HIP_PERFORMANCE
	HIP_DEBUG("Stop and write PERF_VERIFY_UPDATE\n");
	hip_perf_stop_benchmark(perf_set, PERF_VERIFY_UPDATE);
	hip_perf_write_benchmark(perf_set, PERF_VERIFY_UPDATE);
#endif
	/* RFC 5201: If both ACK and SEQ parameters are present, first ACK is
	   processed, then the rest of the packet is processed as with SEQ. */
	ack = hip_get_param(msg, HIP_PARAM_ACK);
	if (ack != NULL) {
		HIP_DEBUG("ACK parameter found with peer Update ID %u.\n",
			  ntohl(ack->peer_update_id));
		entry->hadb_update_func->hip_update_handle_ack(
			entry, ack, has_esp_info);
	}

	seq = hip_get_param(msg, HIP_PARAM_SEQ);
	if (seq != NULL) {
		HIP_DEBUG("SEQ parameter found with  Update ID %u.\n",
			  ntohl(seq->update_id));
		HIP_IFEL(hip_handle_update_seq(entry, msg), -1,
			 "Error when handling parameter SEQ.\n");
	}

	esp_info = hip_get_param(msg, HIP_PARAM_ESP_INFO);
	if (esp_info != NULL){
		HIP_DEBUG("ESP INFO parameter found with new SPI %u.\n",
			  ntohl(esp_info->new_spi));
		has_esp_info = 1;
		HIP_IFEL(hip_handle_esp_info(msg, entry), -1,
			 "Error in processing esp_info\n");
	}

	/* RFC 5206: End-Host Mobility and Multihoming. */
	locator = hip_get_param(msg, HIP_PARAM_LOCATOR);
	echo_request = hip_get_param(msg, HIP_PARAM_ECHO_REQUEST);
	echo_response = hip_get_param(msg, HIP_PARAM_ECHO_RESPONSE);
#ifdef CONFIG_HIP_PERFORMANCE
	HIP_DEBUG("Stop PERF_HANDLE_UPDATE_1\n");
	hip_perf_stop_benchmark( perf_set, PERF_HANDLE_UPDATE_1);
	HIP_DEBUG("Start PERF_HANDLE_UPDATE_2\n");
	hip_perf_start_benchmark(perf_set, PERF_HANDLE_UPDATE_2);
#endif
	if (locator != NULL) {
		HIP_DEBUG("LOCATOR parameter found.\n");
		err = entry->hadb_update_func->hip_handle_update_plain_locator(
			entry, msg, src_ip, dst_ip, esp_info, seq);
	} else {
		if (echo_request != NULL) {
			HIP_DEBUG("ECHO_REQUEST parameter found.\n");
			err = entry->hadb_update_func->hip_handle_update_addr_verify(
				entry, msg, src_ip, dst_ip);
			/* Check the peer learning case. Can you find the src_ip
			   from spi_out->peer_addr_list if the addr is not found add it
			   -- SAMU */
			if (!err) {
				hip_print_peer_addresses(entry);
				pl = hip_peer_learning(esp_info, entry, src_ip);
				/* pl left unchecked because currently we are not
				   that interested in the success of PL */
				hip_print_peer_addresses(entry);
			}
		}
		if (echo_response != NULL) {
			HIP_DEBUG("ECHO_RESPONSE parameter found.\n");
			hip_update_handle_echo_response(entry, echo_response, src_ip);
		}
	}

	encrypted = hip_get_param(msg, HIP_PARAM_ENCRYPTED);
	if (encrypted != NULL) {
		HIP_DEBUG("ENCRYPTED found\n");
		HIP_IFEL(hip_handle_encrypted(entry, encrypted), -1,
			 "Error in processing encrypted parameter\n");
		send_ack = 1;
	}

	/* Node moves within public Internet or from behind a NAT to public
	   Internet.

	   Should this be moved inside the LOCATOR parameter handling? Does node
	   movement mean that we should expect a LOCATOR parameter?
	   -Lauri 01.07.2008. */
	if(sinfo->dst_port == 0){
		HIP_DEBUG("UPDATE packet src port %d\n", sinfo->src_port);
		entry->nat_mode = 0;
		entry->peer_udp_port = 0;
		entry->hadb_xmit_func->hip_send_pkt = hip_send_raw;
		hip_hadb_set_xmit_function_set(entry, &default_xmit_func_set);
	} else {
		/* Node moves from public Internet to behind a NAT, stays
		   behind the same NAT or moves from behind one NAT to behind
		   another NAT. */
		HIP_DEBUG("UPDATE packet src port %d\n", sinfo->src_port);

		if (!entry->nat_mode)
			entry->nat_mode = HIP_NAT_MODE_PLAIN_UDP;

		entry->peer_udp_port = sinfo->src_port;
		hip_hadb_set_xmit_function_set(entry, &nat_xmit_func_set);
		ipv6_addr_copy(&entry->our_addr, dst_ip);
		ipv6_addr_copy(&entry->peer_addr, src_ip);
	}

	/* RFC 5203: Registration Extension
	   When there is a REG_INFO parameter present and in the parameter are
	   listed changes that affect the set of requester's services, we must
	   response with an UPDATE packet containing a REG_REQUEST parameter.

	   When there is a REG_REQUEST parameter present and in the parameter
	   are listed services that the registrar is able to provide, we must
	   response with an UPDATE packet containing a REG_RESPONSE parameter.

	   When REG_INFO or REG_REQUEST is present, we just set the send_ack
	   bit and build the response parameter in the hip_update_send_ack().
	   This may lead to acking SEQs more than once, but since the update
	   implementation is currently being revised, we settle for this
	   arrangement for now.

	   REG_RESPONSE or REG_FAILED parametes do not need any response.
	   -Lauri 01.07.2008. */
	if(hip_get_param(msg, HIP_PARAM_REG_INFO) != NULL) {
		send_ack = 1;
	} else if(hip_get_param(msg, HIP_PARAM_REG_REQUEST) != NULL) {
		send_ack = 1;
	} else {
		hip_handle_param_reg_response(entry, msg);
		hip_handle_param_reg_failed(entry, msg);
	}

	/********** ESP-PROT anchor (OPTIONAL) **********/

	/* RFC 5201: presence of a SEQ parameter indicates that the
	 * receiver MUST ACK the UPDATE
	 *
	 * should be added above in handling of SEQ, but this breaks
	 * UPDATE as it might send duplicates the way ACKs are
	 * implemented right now */
	HIP_IFEL(esp_prot_handle_update(msg, entry, src_ip, dst_ip), -1,
			"failed to handle received esp prot anchor\n");

	/************************************************/

	if(send_ack) {
		HIP_IFEL(hip_update_send_ack(entry, msg, src_ip, dst_ip), -1,
			 "Error sending UPDATE ACK.\n");
	}

#ifdef CONFIG_HIP_PERFORMANCE
	HIP_DEBUG("Stop and write PERF_HANDLE_UPDATE_2\n");
	hip_perf_stop_benchmark(perf_set,  PERF_HANDLE_UPDATE_2);
	hip_perf_write_benchmark(perf_set, PERF_HANDLE_UPDATE_2);
	HIP_DEBUG("Write PERF_HANDLE_UPDATE_1\n");
	hip_perf_write_benchmark( perf_set, PERF_HANDLE_UPDATE_1);
#endif

 out_err:
	if (err != 0)
		HIP_ERROR("UPDATE handler failed, err=%d\n", err);

	if (entry != NULL) {
		HIP_UNLOCK_HA(entry);
		hip_put_ha(entry);
	}

	//empty the oppipdb
	empty_oppipdb();

        /** For debugging
        if (entry)
            hip_print_peer_addresses(entry); */

	return err;
}

int hip_copy_spi_in_addresses(struct hip_locator_info_addr_item *src,
			      struct hip_spi_in_item *spi_in, int count)
{
	size_t s = count * sizeof(struct hip_locator_info_addr_item);
	void *p = NULL;

	HIP_DEBUG("src=0x%p count=%d\n", src, count);
	if (!spi_in || (src && count <= 0)) {
		HIP_ERROR("!spi_in or src & illegal count (%d)\n", count);
		return -EINVAL;
	}

	if (src) {
		p = HIP_MALLOC(s, GFP_ATOMIC);
		if (!p) {
			HIP_ERROR("kmalloc failed\n");
			return -ENOMEM;
		}
		memcpy(p, src, s);
	} else
		count = 0;

	_HIP_DEBUG("prev addresses_n=%d\n", spi_in->addresses_n);
	if (spi_in->addresses) {
		HIP_DEBUG("kfreeing old address list at 0x%p\n",
			  spi_in->addresses);
		HIP_FREE(spi_in->addresses);
	}

	spi_in->addresses_n = count;
	spi_in->addresses = p;

	return 0;
}

int hip_update_preferred_address(struct hip_hadb_state *entry,
				 in6_addr_t *new_pref_addr, in6_addr_t *daddr,
				 uint32_t *_spi_in)
{
     int err = 0;
     struct hip_spi_in_item *item, *tmp;
     uint32_t spi_in = *_spi_in;
     struct in6_addr srcaddr;
     struct in6_addr destaddr;
     HIP_DEBUG("Checking spi setting %x\n",spi_in);
     memcpy(&srcaddr, new_pref_addr, sizeof(struct in6_addr));
     memcpy(&destaddr, daddr, sizeof(struct in6_addr));

     HIP_DEBUG_HIT("hit our", &entry->hit_our);
     HIP_DEBUG_HIT("hit peer", &entry->hit_peer);
     HIP_DEBUG_IN6ADDR("saddr", new_pref_addr);
     HIP_DEBUG_IN6ADDR("daddr", daddr);

     entry->hadb_ipsec_func->hip_delete_hit_sp_pair(&entry->hit_our, &entry->hit_peer, IPPROTO_ESP, 1);

     default_ipsec_func_set.hip_delete_sa(entry->default_spi_out, daddr, &entry->our_addr,
		   AF_INET6, (entry->nat_mode ? hip_get_local_nat_udp_port() : 0),
		   (int)entry->peer_udp_port);
#if 1
     entry->hadb_ipsec_func->hip_delete_hit_sp_pair(&entry->hit_peer, &entry->hit_our, IPPROTO_ESP, 1);
#endif
     /** @todo Check that this works with the pfkey API. */
     default_ipsec_func_set.hip_delete_sa(spi_in, &entry->our_addr, &entry->hit_our, AF_INET6,
		   (int)entry->peer_udp_port,
		   (entry->nat_mode ? hip_get_local_nat_udp_port() : 0));

     /* THIS IS JUST A GRUDE FIX -> FIX THIS PROPERLY LATER
        check for a mismatch in addresses and fix the situation
        at least one case comes here with wrong addrs
        MN has IPv4 CN IPv4 and IPv6 addresses MN does hard interfamily handover.
        MN loses IPv4 addr and obtains IPv6 addr. As a result this code tries to add
        saddr(6) daddr(4) SA ... BUG ID 458
      */
     if ((IN6_IS_ADDR_V4MAPPED(&srcaddr) != IN6_IS_ADDR_V4MAPPED(&destaddr)) || 
	     (ipv6_addr_is_teredo(&srcaddr) != ipv6_addr_is_teredo(&destaddr))) {
             hip_list_t *item = NULL, *tmp = NULL, *item_outer = NULL, *tmp_outer = NULL;
             struct hip_peer_addr_list_item *addr_li;
             struct hip_spi_out_item *spi_out;
             int i = 0, ii = 0;
             list_for_each_safe(item_outer, tmp_outer, entry->spis_out, i) {
                     spi_out = list_entry(item_outer);
                     ii = 0;
                     tmp = NULL;
                     item = NULL;
                     list_for_each_safe(item, tmp, spi_out->peer_addr_list, ii) {
                             addr_li = list_entry(item);
                             HIP_DEBUG_HIT("SPI out addresses", &addr_li->address);
                             if (IN6_IS_ADDR_V4MAPPED(&addr_li->address) ==
                                 IN6_IS_ADDR_V4MAPPED(&srcaddr) & 
				 (ipv6_addr_is_teredo(&addr_li->address) == 
				  ipv6_addr_is_teredo(&srcaddr))) {
                                     HIP_DEBUG("Found matching addr\n");
                                     ipv6_addr_copy(&destaddr, &addr_li->address);
                                     goto out_of_loop;
                             }
                     }
             }
     }
 out_of_loop:

     HIP_IFEL((IN6_IS_ADDR_V4MAPPED(&srcaddr) != IN6_IS_ADDR_V4MAPPED(&destaddr)), -1,
	     "Different address families, not adding SAs\n");

     HIP_IFEL(entry->hadb_ipsec_func->hip_setup_hit_sp_pair(&entry->hit_our, &entry->hit_peer,
				    &srcaddr, &destaddr, IPPROTO_ESP, 1, 0),
	      -1, "Setting up SP pair failed\n");

     entry->local_udp_port = entry->nat_mode ? hip_get_local_nat_udp_port() : 0;

     _HIP_DEBUG("SPI out =0x%x\n", entry->default_spi_out);
     _HIP_DEBUG("SPI in =0x%x\n", spi_in);

     HIP_IFEL(entry->hadb_ipsec_func->hip_add_sa(&srcaddr, &destaddr, &entry->hit_our,
			 &entry->hit_peer, entry->default_spi_out,
			 entry->esp_transform, &entry->esp_out,
			 &entry->auth_out, 1, HIP_SPI_DIRECTION_OUT, 0, entry), -1,
	      "Error while changing outbound security association for new "\
	      "preferred address\n");

     /* hip_delete_sp_pair(&entry->hit_peer, &entry->hit_our, IPPROTO_ESP,
	1);
        default_ipsec_func_set.hip_delete_sa(spi_in, &entry->our_addr, AF_INET6,
	(int)entry->peer_udp_port, 0); */

	HIP_IFEL(_spi_in == NULL, -1, "No inbound SPI found for daddr\n");

#if 1
     HIP_IFEL(entry->hadb_ipsec_func->hip_setup_hit_sp_pair(&entry->hit_peer,&entry->hit_our,
				    &destaddr, &srcaddr, IPPROTO_ESP, 1, 0),
	      -1, "Setting up SP pair failed\n");
#endif

     HIP_IFEL(entry->hadb_ipsec_func->hip_add_sa(&destaddr, &srcaddr,
			 &entry->hit_peer, &entry->hit_our,
			 spi_in, entry->esp_transform,
			 &entry->esp_in, &entry->auth_in, 1,
			 HIP_SPI_DIRECTION_IN, 0, entry), -1,
	      "Error while changing inbound security association for new "\
	      "preferred address\n");

     //ipv6_addr_copy(&entry->our_addr, &srcaddr);

 out_err:
	return err;

}

int hip_update_src_address_list(struct hip_hadb_state *entry,
				struct hip_locator_info_addr_item *addr_list,
				in6_addr_t *daddr, int addr_count,
				int esp_info_old_spi, int is_add,
				struct sockaddr* addr)
{
	int err = 0, i = 0, ii = 0, preferred_address_found = 0;
	int choose_random = 0, change_preferred_address = 0;
	struct hip_spi_in_item *spi_in = NULL;
	struct hip_locator_info_addr_item *loc_addr_item = addr_list;
	in6_addr_t *saddr, *comp_addr = hip_cast_sa_addr(addr);
	hip_list_t *item = NULL, *tmp = NULL, *item_outer = NULL,
		*tmp_outer = NULL;
	struct hip_peer_addr_list_item *addr_li;
	struct hip_spi_out_item *spi_out;

	HIP_DEBUG("\n");

	/* Peer's preferred address. Can be changed by the source address
	   selection below if we don't find any addresses of the same family
	   as peer's preferred address (intrafamily handover).

	   Address that is currently used with the peer, as far we know it might
	   have chaned in a double jump for example. -samu
	*/
	HIP_IFE(hip_hadb_get_peer_addr(entry, daddr), -1);

	/*
	   Gets a pointer to the inbound SPI list. "copy failed", what copy?
	   Has this call been "hip_copy_spi_in_addresses", but it is done
	   in the end of this function.
	   -samu
	*/

	spi_in = hip_hadb_get_spi_in_list(entry, esp_info_old_spi);
	if (!spi_in) {
		HIP_ERROR("SPI listaddr list copy failed\n");
		goto out_err;
	}

	/* If soft handover mode is used, check if the addresses were used before,
	 * and if yes, skip the following procedure for sending UPDATE packets.
	 * If hard handover mode is forced to be used, do not check if the addresses
	 * were used before and continue updating address lists and sending HIP
	 * UPDATE packets. */
	if (!is_hard_handover) {
#if 0
<<<<<<< HEAD
	        /*
=======
		/*
>>>>>>> ae701859
		   avoid advertising the same address set
		   (currently assumes that lifetime or reserved field do not
		   change, later store only addresses)

		   This just checked that if the addresses list is exactly the
		   same as the inbound SPI addresses list then lets not send
		   send any UPDATES. At least Dongsu has some problems with this
		   one. There might be problems in situations , like slower
		   networks where this can go wrong. In gereral I do not think
		   this matters so much, it is just one UPDATE once in a while
		   -samu
		*/

		if (addr_count == spi_in->addresses_n &&
			addr_list && spi_in->addresses &&
			memcmp(addr_list, spi_in->addresses,
			   addr_count *
			   sizeof(struct hip_locator_info_addr_item)) == 0) {
			HIP_DEBUG("Same address set as before, return\n");
			return GOTO_OUT;
		} else {
			HIP_DEBUG("Address set has changed, continue\n");
		}
#endif
	}

	/*
	   dont go to out_err but to ...

	   Did not have addresses listed, addr_list should contain
	   all the addresses from the addresses table just after a
	   netdev event, that lead us here. If we do not have addresses
	   what is the point in updating the preferred address

	   And if we do not have any addresses we have to clear the local
	   address from the entry and then remember a empty set of addresses
	   see bottom of this function.
	   -samu

	*/
	if(!addr_list) {
		HIP_DEBUG("No address list\n");
		goto skip_pref_update;
	}

	/*
	   spi_in->spi is equal to esp_info_old_spi. In the loop below, we make
	   sure that the source and destination address families match.

	   Looks like this pointer is already assigned to the same place
	   so this line is not really needed -samu
	 */
	loc_addr_item = addr_list;

	/*
	  Just checks that all the addresses given are in the same format.
	  Internally and in LOCATOR all addresses are in IPv4 mapped to
	  IPv6 format ...00FFFF1234
	  -samu
	 */

	HIP_IFEL((addr->sa_family == AF_INET), -1,
		 "all addresses in update should be mapped");

	/*
	   If we have deleted the old address and it was preferred than we should
	   make new preferred address. Now, we chose it as random address in list.

 	   Yes this comment has some meaning to it. We should actually choose a
	   address to be our new local address, NATs and stuff will have their
	   say into this matter also.

	   Happens if netlink event was RTM_DELADDR and the removed address
	   was our currently used address. The random is just, choose the next
	   address that is not the address removed (inside a family if not possible
	   change family).
	   -samu
	*/
	if( !is_add && ipv6_addr_cmp(&entry->our_addr, comp_addr) == 0 ) {
		choose_random = 1;
	}

	/*
	  If address was an addition and active handovers are on, then we want
	  to do the handover to the new address right now and we force the functionality
	  below to make the change. Do NOT really know if this works correctly any more
	  -samu
	 */
	if( is_add && is_active_mhaddr ) {
		change_preferred_address = 1;/* comp_addr = hip_cast_sa_addr(addr); */
	} else {
		comp_addr = &entry->our_addr;
	}

	/* Lets choose a random address this loop is gone through twice thats why
	   there is that been_here variable

	   NOTE: This changes our address in use

	   -samu
	 */
	if (choose_random) {
		int been_here = 0;
	choose_random:
		/*
		  First we will go through the current addresses looking for an
		  address that has the same family as the removed one (addr from RTM_DELADDR).
		  -samu
		 */
		loc_addr_item = addr_list;
		
		//changed to read global counter
		//for(i = 0; i < addr_count; i++, loc_addr_item++) {
		for (i = 0; i < address_count; i++) {
/*
		comp_af = IN6_IS_ADDR_V4MAPPED(hip_get_locator_item_address(hip_get_locator_item(locator_address_item, i)))

 */			
			HIP_DEBUG("I is now %d\n", i);
			 
			saddr = hip_get_locator_item_address(hip_get_locator_item_as_one(loc_addr_item, i));
//			saddr = &loc_addr_item->address;
			HIP_DEBUG_IN6ADDR("Saddr: ", saddr);
			HIP_DEBUG_IN6ADDR("Daddr: ", daddr);
			if (memcmp(comp_addr, saddr, sizeof(in6_addr_t)) == 0) {
				/*
				   If both are mapped in the same manner then they are
				   the same family -samu
				*/
				if (IN6_IS_ADDR_V4MAPPED(saddr) ==
				    IN6_IS_ADDR_V4MAPPED(daddr) && 
				    (ipv6_addr_is_teredo(saddr) == 
				     ipv6_addr_is_teredo(daddr)))
				{
					/*
					   Select the first match

					   This works for now but this really should be done more wisely
					   Like with ICE data or something similar. This would choose
					   a natted IPv4 over globally routable IPv4 if the order was
					   correct
					   -samu
					 */
					loc_addr_item->reserved = ntohl(1 << 7);
					preferred_address_found = 1;
					/*
					  We want to change the new address and it was RTM_NEWADDR
					  This belongs to the active handover stuff
					 */
					if( change_preferred_address && is_add) {
						/*
						   basically just sets the SAs correctly
						*/
						HIP_IFEL(hip_update_preferred_address(
								 entry, saddr, daddr, &spi_in->spi),
							 -1, "Setting new preferred address "\
							 "failed.\n");
					} else {
						/*
						  Do not change the preferred address and was a delete
						  This comment has no sensible meaning to me
						  -samu
						 */
						HIP_DEBUG("Preferred Address is the old "\
							  "preferred address\n");
					}
					HIP_DEBUG_IN6ADDR("saddr: ", saddr);
					break;
				}
			}
		}
		/*
		  We did not find a suitable address in the same family as the removed
		  one and we are on the first pass of this code.

		  So we will start looking for a address from a different family and if found
		  we will skip back to choose_random.

		  On the second round this will be skipped

		  If the first round searched for another IPv4 address this will change the address to IPv6
		  if possible and try again  to look for another IPv6 address.

		  NOTE: This changes the peers address in use
		  -samu
		 */
		if ((preferred_address_found == 0) && (been_here == 0)) {
			item = NULL;
			tmp = NULL;
			item_outer = NULL;
			tmp_outer = NULL;
		        i = 0, ii = 0;
			list_for_each_safe(item_outer, tmp_outer, entry->spis_out, i) {
				spi_out = list_entry(item_outer);
				ii = 0;
				tmp = NULL;
				item = NULL;
				list_for_each_safe(item, tmp, spi_out->peer_addr_list, ii) {
					addr_li = list_entry(item);
					HIP_DEBUG_HIT("SPI out addresses", &addr_li->address);
					if ((IN6_IS_ADDR_V4MAPPED(&addr_li->address) !=
					    IN6_IS_ADDR_V4MAPPED(daddr)) || 
					    (ipv6_addr_is_teredo(&addr_li->address) != 
					     ipv6_addr_is_teredo(daddr))) {
						HIP_DEBUG("Found other family than BEX address "\
							  "family\n");
						ipv6_addr_copy(daddr, &addr_li->address);
						ipv6_addr_copy(&entry->peer_addr,
							       &addr_li->address);
						/** @todo Or just break? Fix later. */
						goto break_list_for_loop;
					}
				}
			}
		break_list_for_loop:
			been_here = 1;
			goto choose_random; 
		}
	}
	if (preferred_address_found) {
		HIP_DEBUG("Suitable peer address found, skipping\n");
		ipv6_addr_copy(&entry->our_addr, saddr);	       
		goto skip_pref_update;
	}

	loc_addr_item = addr_list;
	/* Select the first match

	   if the loops above say that the preferred address is found, it means
	   there is a "suitable" address pair from IPv4 or IPv6 and here it is copied to
	   the correct place. In my opinion this could be done differently...
	   -samu
	 */

	for(i = 0; i < addr_count; i++, loc_addr_item++)
	{
		saddr = &loc_addr_item->address;
		HIP_DEBUG_IN6ADDR("Saddr: ", saddr);
		HIP_DEBUG_IN6ADDR("Daddr: ", daddr);
		if (IN6_IS_ADDR_V4MAPPED(saddr) ==
		    IN6_IS_ADDR_V4MAPPED(daddr) && !is_add && 
		    (ipv6_addr_is_teredo(saddr) == 
		     ipv6_addr_is_teredo(daddr)))
		{
			loc_addr_item->reserved = ntohl(1 << 7);
			HIP_DEBUG_IN6ADDR("first match: ", saddr);
			/*
			   basically just sets the SAs correctly
			 */
			HIP_IFEL(hip_update_preferred_address(
					 entry, saddr, daddr, &spi_in->spi), -1,
				 "Setting New Preferred Address Failed\n");
			preferred_address_found = 1;
			HIP_DEBUG_IN6ADDR("New local address\n", saddr);
			ipv6_addr_copy(&entry->our_addr, saddr);
			break;
		}
	}

 skip_pref_update:

	if(!preferred_address_found && !is_add){
		memset(&entry->our_addr, 0, sizeof(in6_addr_t));
		HIP_IFEL(1, GOTO_OUT, "Did not find src address matching peers address family\n");
	}

	/*
	   remember the address set we have advertised to the peer
	*/
	err = hip_copy_spi_in_addresses(addr_list, spi_in, addr_count);
#if 0
	/* Do not need anymore -samu*/
	loc_addr_item = addr_list;
	for(i = 0; i < addr_count; i++, loc_addr_item++) {
		int j, addr_exists = 0;
		in6_addr_t *iter_addr = &loc_addr_item->address;
		for(j = 0; j < spi_in->addresses_n; j++){
			struct hip_locator_info_addr_item *spi_addr_item =
				(struct hip_locator_info_addr_item *) spi_in->addresses + j;
			if(ipv6_addr_cmp(&spi_addr_item->address, iter_addr)) {
				//loc_addr_item->state = spi_addr_item->state;
				addr_exists = 1;
			}
		}
		//if(!addr_exists) {
			//loc_addr_item->state = ADDR_STATE_WAITING_ECHO_REQ;
		//}
	}
#endif

 out_err:
	HIP_DEBUG_IN6ADDR("Saddr: ", &entry->our_addr);
	HIP_DEBUG_IN6ADDR("Daddr: ", &entry->peer_addr);
	return err;
}

int hip_send_update(struct hip_hadb_state *entry,
		    struct hip_locator_info_addr_item *addr_list,
		    int addr_count, int ifindex, int flags,
		    int is_add, struct sockaddr* addr)
{
#ifdef CONFIG_HIP_PERFORMANCE
	HIP_DEBUG("Start PERF_UPDATE_COMPLETE, PERF_UPDATE_SEND\n");
	hip_perf_start_benchmark(perf_set, PERF_UPDATE_COMPLETE);
	hip_perf_start_benchmark(perf_set, PERF_UPDATE_SEND);
#endif

	int err = 0, make_new_sa = 0, add_locator;
	int was_bex_addr = -1;
	int i = 0;
	uint32_t update_id_out = 0;
	uint32_t mapped_spi = 0; /* SPI of the SA mapped to the ifindex */
	uint32_t new_spi_in = 0, old_spi;
	uint32_t esp_info_old_spi = 0, esp_info_new_spi = 0;
	uint16_t mask = 0;
	hip_list_t *tmp_li = NULL, *item = NULL;
	hip_common_t *update_packet = NULL;
	in6_addr_t zero_addr = IN6ADDR_ANY_INIT;
	in6_addr_t saddr = { 0 }, daddr = { 0 };
	struct netdev_address *n;
	struct hip_own_addr_list_item *own_address_item, *tmp;
	int anchor_update = 0;
	struct hip_spi_out_item *spi_out = NULL;

	HIP_DEBUG("\n");

	HIP_IFE(hip_hadb_get_peer_addr(entry, &daddr), -1);

	HIP_IFEL(entry->is_loopback, 0, "Skipping loopback\n");

	// used to distinguish anchor-update from other message types
	anchor_update = flags & SEND_UPDATE_ESP_ANCHOR;

	old_spi = hip_hadb_get_spi(entry, -1);

	add_locator = flags & SEND_UPDATE_LOCATOR;
	HIP_DEBUG("addr_list=0x%p addr_count=%d ifindex=%d flags=0x%x\n",
		  addr_list, addr_count, ifindex, flags);
	if (!ifindex)
		_HIP_DEBUG("base draft UPDATE\n");

	if (add_locator)
		HIP_DEBUG("mm UPDATE, %d addresses in LOCATOR\n", addr_count);
	else
		HIP_DEBUG("Plain UPDATE\n");

	/* Start building UPDATE packet */
	HIP_IFEL(!(update_packet = hip_msg_alloc()), -ENOMEM,
		 "Out of memory.\n");
	HIP_DEBUG_HIT("sending UPDATE to HIT", &entry->hit_peer);
	entry->hadb_misc_func->hip_build_network_hdr(update_packet, HIP_UPDATE,
						     mask, &entry->hit_our,
						     &entry->hit_peer);

	if (add_locator) {
		/* mm stuff, per-ifindex SA
		   reuse old SA if we have one, else create a new SA.
		   miika: changing of spi is not supported, see bug id 434 */
		/* mapped_spi = hip_hadb_get_spi(entry, ifindex); */
		mapped_spi = hip_hadb_get_spi(entry, -1);
		HIP_DEBUG("mapped_spi=0x%x\n", mapped_spi);
		if (mapped_spi) {
			make_new_sa = 0;
			HIP_DEBUG("Mobility with single SA pair, readdress with no "\
				  "rekeying\n");
			HIP_DEBUG("Reusing old SA\n");
			/* Mobility with single SA pair */
		} else {
			HIP_DEBUG("Host multihoming\n");
			make_new_sa = 1;
			_HIP_DEBUG("TODO\n");
		}
	} else {
		/* base draft UPDATE, create a new SA anyway */
		_HIP_DEBUG("base draft UPDATE, create a new SA\n");

		// we reuse the old spi for the ANCHOR update
		mapped_spi = hip_hadb_get_spi(entry, -1);
	}

	/* If this is mm-UPDATE (ifindex should be then != 0) avoid
	   sending empty LOCATORs to the peer if we have not sent previous
	   information on this ifindex/SPI yet */
	if (ifindex != 0 && mapped_spi == 0 && addr_count == 0) {
		HIP_DEBUG("NETDEV_DOWN and ifindex not advertised yet, returning\n");
		goto out;
	}

	HIP_DEBUG("make_new_sa=%d\n", make_new_sa);

	if (make_new_sa) {
		HIP_IFEL(!(new_spi_in = entry->hadb_ipsec_func->hip_acquire_spi(&entry->hit_peer,
							&entry->hit_our)),
			 -1, "Error while acquiring a SPI\n");
		HIP_DEBUG("Got SPI value for the SA 0x%x\n", new_spi_in);

		/** @todo move to rekeying_finish */
		if (!mapped_spi) {
			struct hip_spi_in_item spi_in_data;

			_HIP_DEBUG("previously unknown ifindex, creating a new item "\
				   "to inbound spis_in\n");
			memset(&spi_in_data, 0,
			       sizeof(struct hip_spi_in_item));
			spi_in_data.spi = new_spi_in;
			spi_in_data.ifindex = ifindex;
			spi_in_data.updating = 1;
			HIP_IFEL(hip_hadb_add_spi(entry, HIP_SPI_DIRECTION_IN,
						  &spi_in_data), -1,
				 "Add_spi failed\n");
		} else {
			_HIP_DEBUG("is previously mapped ifindex\n");
		}
	} else {
		HIP_DEBUG("not creating a new SA\n");
		new_spi_in = mapped_spi;
	}

	_HIP_DEBUG("entry->current_keymat_index=%u\n",
		   entry->current_keymat_index);

	if (addr_list) {
		if (make_new_sa) {
			/* mm Host multihoming. Currently simultaneous SAs are not
			   supported. Neither is changing of SPI (see bug id 434) */
			esp_info_old_spi = old_spi;
			esp_info_new_spi = old_spi; // new_spi_in;
			HIP_DEBUG("Multihoming, new SA: old=%x new=%x\n",
				  esp_info_old_spi, esp_info_new_spi);
		} else {
			HIP_DEBUG("Reusing old SPI\n");
			esp_info_old_spi = mapped_spi;
			esp_info_new_spi = mapped_spi;
		}
	//} else /* hack to prevent sending of ESP-update when only ANCHOR-update */
	} else if (!anchor_update)
	{
		HIP_DEBUG("adding ESP_INFO, Old SPI <> New SPI\n");
		/* plain UPDATE or readdress with rekeying */
		/* update the SA of the interface which caused the event */
		HIP_IFEL(!(esp_info_old_spi =
			   hip_hadb_get_spi(entry, ifindex)), -1,
			 "Could not find SPI to use in Old SPI\n");
		/* here or later ? */
		hip_set_spi_update_status(entry, esp_info_old_spi, 1);
		//esp_info_new_spi = new_spi_in; /* see bug id 434 */
		esp_info_new_spi = esp_info_old_spi;
	} else
	{
		HIP_DEBUG("Reusing old SPI\n");
		esp_info_old_spi = mapped_spi;
		esp_info_new_spi = mapped_spi;
	}

	/* this if is another hack to make sure we don't send ESP-update
	 * when we only want a pure ANCHOR-update */
	if (addr != NULL)
	{
		/* if del then we have to remove SAs for that address */
		was_bex_addr = ipv6_addr_cmp(hip_cast_sa_addr(addr),
						 &entry->our_addr);
	}

	/* Some address was added and BEX address is nulled */
	if (is_add && !ipv6_addr_cmp(&entry->our_addr, &zero_addr))
	{
		ipv6_addr_copy(&entry->our_addr, hip_cast_sa_addr(addr));
		err = hip_update_src_address_list(entry, addr_list, &daddr,
						  addr_count, esp_info_new_spi,
						  is_add, addr);
		if(err == GOTO_OUT)
			goto out;
		else if(err)
			goto out_err;

		HIP_IFEL(err = hip_update_preferred_address(
				 entry, hip_cast_sa_addr(addr),
				 &entry->peer_addr, &esp_info_new_spi), -1,
			 "Updating peer preferred address failed\n");
	}

	if (!is_add && (was_bex_addr == 0)) {
		HIP_DEBUG("Netlink event was del, removing SAs for the address for "\
			  "this entry\n");
		default_ipsec_func_set.hip_delete_sa(esp_info_old_spi, hip_cast_sa_addr(addr),
			      &entry->peer_addr, AF_INET6,
			      (entry->nat_mode ? hip_get_local_nat_udp_port() : 0),
			      (int)entry->peer_udp_port);
		default_ipsec_func_set.hip_delete_sa(entry->default_spi_out, &entry->peer_addr,
			      hip_cast_sa_addr(addr), AF_INET6,
			      (entry->nat_mode ? hip_get_local_nat_udp_port() : 0),
			      (int)entry->peer_udp_port);

		/* and we have to do it before this changes the local_address */
		err = hip_update_src_address_list(entry, addr_list, &daddr,
						  addr_count, esp_info_old_spi,
						  is_add, addr);
 		if(err == GOTO_OUT)
			goto out;
		else if(err)
			goto out_err;
	}

	if (!anchor_update)
	{
		/* Send UPDATE(ESP_INFO, LOCATOR, SEQ) */
		HIP_DEBUG("esp_info_old_spi=0x%x esp_info_new_spi=0x%x\n",
			  esp_info_old_spi, esp_info_new_spi);
		HIP_IFEL(hip_build_param_esp_info(
				 update_packet, entry->current_keymat_index,
				 esp_info_old_spi, esp_info_new_spi),
			 -1, "Building of ESP_INFO param failed\n");

		if (add_locator)
		{
			err = hip_build_param_locator(update_packet, addr_list,
							  addr_count);
		  HIP_IFEL(err, err, "Building of LOCATOR param failed\n");
		} else
		  HIP_DEBUG("not adding LOCATOR\n");

		 hip_update_set_new_spi_in(entry, esp_info_old_spi,
					   esp_info_new_spi, 0);
	}

	/*************** SEQ (OPTIONAL) ***************/

     entry->update_id_out++;
     update_id_out = entry->update_id_out;
     _HIP_DEBUG("outgoing UPDATE ID=%u\n", update_id_out);
     /** @todo Handle this case. */
     HIP_IFEL(!update_id_out, -EINVAL,
	      "Outgoing UPDATE ID overflowed back to 0, bug ?\n");
     HIP_IFEL(hip_build_param_seq(update_packet, update_id_out), -1,
	      "Building of SEQ param failed\n");

     /* remember the update id of this update */
     hip_update_set_status(entry, esp_info_old_spi,
			   0x1 | 0x2 | 0x8, update_id_out, 0, NULL,
			   entry->current_keymat_index);

     /********** ESP-PROT anchor (OPTIONAL) **********/

     /* @note params mandatory for this UPDATE type are the generally mandatory
      *       params HMAC and HIP_SIGNATURE as well as this ESP_PROT_ANCHOR and
      *       the SEQ in the signed part of the message
      * @note SEQ has to be set in the message before calling this function. It
      * 	  is the hook saying if we should add the anchors or not
      * @note the received acknowledgement should trigger an add_sa where
      * 	  update = 1 and direction = OUTBOUND
      * @note combination with other UPDATE types is possible */
	 HIP_IFEL(esp_prot_update_add_anchor(update_packet, entry), -1,
			 "failed to add esp prot anchor\n");

     /************************************************/

     /* Add HMAC */
     HIP_IFEL(hip_build_param_hmac_contents(update_packet,
					    &entry->hip_hmac_out), -1,
	      "Building of HMAC failed\n");


	 /* Add SIGNATURE */
	 HIP_IFEL(entry->sign(entry->our_priv_key, update_packet), -EINVAL,
		  "Could not sign UPDATE. Failing\n");

     /* Send UPDATE */
     hip_set_spi_update_status(entry, esp_info_old_spi, 1);


     /* before sending check if the AFs match and do something about it
	so it doesn't fail in raw send */

     /* If it was add and the address_count was larger than one
	we presumably have the bex address so why change src_addr :)

	One reason to do it is the following:
	BEX over ipv4.
	HO to other IF.
	rtm del addr to ipv4 and ipv6 address we got.
	rtm new addr to ipv6 addr which gets to be the src addr and first update
	fails because we do not know peers ipv6 addr.
	rtm new addr to ipv4 addr
	This is not added now

	Now if add and address_count > 1 it should check first
	if there is same address family in peer_addr_list
	if there is no addresses that belong to same af change the src addr
     */

     if (is_add && (address_count > 1)) {
	     hip_list_t *itemj = NULL, *tmpj = NULL, *item_outerj = NULL,
                     *tmp_outerj = NULL;
             struct hip_peer_addr_list_item *addr_lij;
             struct hip_spi_out_item *spi_outj;
             int ij = 0, iij = 0;
	     HIP_DEBUG("is add and address count > 1\n");
             list_for_each_safe(item_outerj, tmp_outerj, entry->spis_out, ij) {
                     spi_outj = list_entry(item_outerj);
                     iij = 0;
                     tmpj = NULL;
                     itemj = NULL;
                     list_for_each_safe(itemj, tmpj, spi_outj->peer_addr_list, iij) {
                             addr_lij = list_entry(itemj);
                             HIP_DEBUG_HIT("SPI out addresses", &addr_lij->address);
                             if (IN6_IS_ADDR_V4MAPPED(&addr_lij->address) ==
                                 IN6_IS_ADDR_V4MAPPED(&saddr) && 
				 (ipv6_addr_is_teredo(&addr_lij->address) == 
				  ipv6_addr_is_teredo(&saddr))) {
                                     HIP_DEBUG("Found matching addr\n");
 				     goto skip_src_addr_change;
                             }
                     }
             }
     }

     if(IN6_IS_ADDR_V4MAPPED(&entry->our_addr)
	== IN6_IS_ADDR_V4MAPPED(&daddr)) {
	     HIP_DEBUG_IN6ADDR("saddr", &saddr);
	     HIP_DEBUG_IN6ADDR("daddr", &daddr);
	     HIP_DEBUG("Same address family\n");
	     memcpy(&saddr, &entry->our_addr, sizeof(saddr));
     } else {
	  HIP_DEBUG("Different address family\n");
	  list_for_each_safe(item, tmp_li, addresses, i) {
	       n = list_entry(item);
	       if (IN6_IS_ADDR_V4MAPPED(&daddr) ==
		   hip_sockaddr_is_v6_mapped(&n->addr)) {
		    HIP_DEBUG_IN6ADDR("chose address", hip_cast_sa_addr(&n->addr));
                    memcpy(&saddr, hip_cast_sa_addr(&n->addr), sizeof(saddr));
                    ipv6_addr_copy(&entry->our_addr, &saddr);
                    break;
	       }
	  }
     }

skip_src_addr_change:

     /* needs to check also that if entry->our_addr differed from
        entry->peer_addr. This because of case where CN has 4 and 6 addrs
        and MN has initially 4 and it does a hard handover 6. This results into
        mismatch of addresses that possibly could be fixed by checking the peer_addr_list
        SEE ALSO BZ ID 458 */
     if (IN6_IS_ADDR_V4MAPPED(&entry->our_addr)
         != IN6_IS_ADDR_V4MAPPED(&entry->peer_addr)) {
             hip_list_t *item = NULL, *tmp = NULL, *item_outer = NULL,
                     *tmp_outer = NULL;
             struct hip_peer_addr_list_item *addr_li;
             struct hip_spi_out_item *spi_out;
             int i = 0, ii = 0;
             list_for_each_safe(item_outer, tmp_outer, entry->spis_out, i) {
                     spi_out = list_entry(item_outer);
                     ii = 0;
                     tmp = NULL;
                     item = NULL;
                     list_for_each_safe(item, tmp, spi_out->peer_addr_list, ii) {
                             addr_li = list_entry(item);
                             HIP_DEBUG_HIT("SPI out addresses", &addr_li->address);
                             if (IN6_IS_ADDR_V4MAPPED(&addr_li->address) ==
                                 IN6_IS_ADDR_V4MAPPED(&entry->our_addr) && 
				 (ipv6_addr_is_teredo(&addr_li->address) == 
				  ipv6_addr_is_teredo(&entry->our_addr))) {
                                     HIP_DEBUG("Found matching addr\n");
                                     ipv6_addr_copy(&daddr, &addr_li->address);
                                     ipv6_addr_copy(&entry->peer_addr,
                                                    &addr_li->address);
                                     /** @todo Or just break? Fix later. */
                                     goto out_of_loop;
                             }
                     }
             }
     }
 out_of_loop:

     HIP_DEBUG("Sending initial UPDATE packet.\n");
#ifdef CONFIG_HIP_PERFORMANCE
     HIP_DEBUG("Stop and write PERF_UPDATE_SEND\n");
     hip_perf_stop_benchmark(perf_set, PERF_UPDATE_SEND);
     hip_perf_write_benchmark(perf_set, PERF_UPDATE_SEND);
#endif
     /* guarantees retransmissions */
     entry->update_state = HIP_UPDATE_STATE_REKEYING;

     HIP_DEBUG_IN6ADDR("ha local addr", &entry->our_addr);
     HIP_DEBUG_IN6ADDR("ha peer addr", &entry->peer_addr);
     HIP_DEBUG_IN6ADDR("saddr", &saddr);
     HIP_DEBUG_IN6ADDR("daddr", &daddr);
    
     if (is_add || (was_bex_addr != 0))
     {
	     saddr = entry->our_addr;
	     daddr = entry->peer_addr;
     };
		     
     err = entry->hadb_xmit_func->
	     hip_send_pkt(&saddr, &daddr,
		    (entry->nat_mode ? hip_get_local_nat_udp_port() : 0),
		    entry->peer_udp_port, update_packet, entry, 1);
     
     HIP_DEBUG("Send_pkt returned %d\n", err);    
     
     // Send update to the rendezvous server as well, if there is one available
     if (entry->rendezvous_addr)
     {
	  err = entry->hadb_xmit_func->
	       hip_send_pkt(&saddr, entry->rendezvous_addr,
			    (entry->nat_mode ? hip_get_local_nat_udp_port() : 0),
			    entry->peer_udp_port, update_packet, entry, 1);
	  
	  HIP_DEBUG("Send_pkt returned %d\n", err);    		  
     }
     
     err = 0;
     /** @todo 5. The system SHOULD start a timer whose timeout value
	 should be ..*/
     goto out;

 out_err:
     entry->state = HIP_STATE_ESTABLISHED;
     _HIP_DEBUG("fallbacked to state ESTABLISHED (ok ?)\n");

     hip_set_spi_update_status(entry, esp_info_old_spi, 0);
     /* delete IPsec SA on failure */
     HIP_ERROR("TODO: delete SA\n");
 out:

	HIP_UNLOCK_HA(entry);
	if (update_packet)
		HIP_FREE(update_packet);
	return err;
}

static int hip_update_get_all_valid(hip_ha_t *entry, void *op)
{
	struct hip_update_kludge *rk = op;

	if (rk->count >= rk->length)
		return -1;

	if (entry->hastate == HIP_HASTATE_HITOK &&
	    entry->state == HIP_STATE_ESTABLISHED) {
		hip_hadb_hold_entry(entry);
		rk->array[rk->count] = entry;
		rk->count++;
	} else
		_HIP_DEBUG("skipping HA entry 0x%p (state=%s)\n",
			  entry, hip_state_str(entry->state));

	return 0;
}

void hip_send_update_all(struct hip_locator_info_addr_item *addr_list,
			 int addr_count, int ifindex, int flags, int is_add,
			 struct sockaddr *addr)
{
	int err = 0, i;
	hip_ha_t *entries[HIP_MAX_HAS] = {0};
	struct hip_update_kludge rk;
	struct sockaddr_in * p = NULL;
	struct sockaddr_in6 addr_sin6;
	struct in_addr ipv4;
	struct in6_addr ipv6;

	HIP_DEBUG_SOCKADDR("addr", addr);

	if (hip_get_nsupdate_status())
		nsupdate(0);

	/** @todo check UPDATE also with radvd (i.e. same address is added
	    twice). */

	HIP_DEBUG("ifindex=%d\n", ifindex);
	if (!ifindex) {
		HIP_DEBUG("test: returning, ifindex=0 (fix this for non-mm "\
			  "UPDATE)\n");
		return;
	}

	if (addr->sa_family == AF_INET)
		HIP_DEBUG_LSI("Addr", hip_cast_sa_addr(addr));
	else if (addr->sa_family == AF_INET6)
		HIP_DEBUG_HIT("Addr", hip_cast_sa_addr(addr));
	else
		HIP_DEBUG("Unknown addr family in addr\n");

	if (addr->sa_family == AF_INET) {
		memset(&addr_sin6, 0, sizeof(struct sockaddr_in6));
		memset(&ipv4, 0, sizeof(struct in_addr));
		memset(&ipv6, 0, sizeof(struct in6_addr));
		p = (struct sockaddr_in *)addr;
		memcpy(&ipv4, &p->sin_addr, sizeof(struct in_addr));
		IPV4_TO_IPV6_MAP(&ipv4, &ipv6);
		memcpy(&addr_sin6.sin6_addr, &ipv6, sizeof(struct in6_addr));
		addr_sin6.sin6_family = AF_INET6;
	} else if (addr->sa_family == AF_INET6) {
		memcpy(&addr_sin6, addr, sizeof(addr_sin6));
	} else {
		HIP_ERROR("Bad address family %d\n", addr->sa_family);
		return;
	}

	rk.array = entries;
	rk.count = 0;
	rk.length = HIP_MAX_HAS;
	/* AB: rk.length = 100 rk is NULL next line populates rk with all valid
	   ha entries */
	HIP_IFEL(hip_for_each_ha(hip_update_get_all_valid, &rk), 0,
		 "for_each_ha err.\n");
	for (i = 0; i < rk.count; i++) {
		if (rk.array[i] != NULL) {
                        // in6_addr_t *local_addr = &((rk.array[i])->our_addr);

#if 0
			if (is_add && !ipv6_addr_cmp(local_addr, &zero_addr)) {
				HIP_DEBUG("Zero addresses, adding new default\n");
				ipv6_addr_copy(local_addr, addr_sin6);
			}
#endif
                        HIP_DEBUG_HIT("ADDR_SIN6",&addr_sin6.sin6_addr);
			hip_send_update(rk.array[i], addr_list, addr_count,
					ifindex, flags, is_add,
					(struct sockaddr *) &addr_sin6);

#if 0
			if (!is_add && addr_count == 0) {
				HIP_DEBUG("Deleting last address\n");
				memset(local_addr, 0, sizeof(in6_addr_t));
			}
#endif
			hip_hadb_put_entry(rk.array[i]);
		}
	}

	//empty the oppipdb
	empty_oppipdb();

 out_err:

	return;
}


int hip_update_send_ack(hip_ha_t *entry, hip_common_t *msg,
			in6_addr_t *src_ip, in6_addr_t *dst_ip)
{
	int err = 0;
	in6_addr_t *hits = &msg->hits, *hitr = &msg->hitr;
	hip_common_t *update_packet = NULL;
	struct hip_seq *seq = NULL;
	struct hip_echo_request *echo = NULL;
	uint16_t mask = 0;

	/* Assume already locked entry */
	echo = hip_get_param(msg, HIP_PARAM_ECHO_REQUEST);
	HIP_IFEL(!(seq = hip_get_param(msg, HIP_PARAM_SEQ)), -1,
		 "SEQ not found\n");
	HIP_IFEL(!(update_packet = hip_msg_alloc()), -ENOMEM,
		 "Out of memory\n");


	entry->hadb_misc_func->hip_build_network_hdr(update_packet, HIP_UPDATE,
						     mask, hitr, hits);

	/* reply with UPDATE(ACK, [ECHO_RESPONSE]) */
	HIP_IFEL(hip_build_param_ack(update_packet, ntohl(seq->update_id)), -1,
		 "Building of ACK failed\n");

	/* Add HMAC */
	HIP_IFEL(hip_build_param_hmac_contents(update_packet,
					       &entry->hip_hmac_out), -1,
		 "Building of HMAC failed\n");

	/* Add SIGNATURE */
	HIP_IFEL(entry->sign(entry->our_priv_key, update_packet), -EINVAL,
		 "Could not sign UPDATE. Failing\n");

	/* ECHO_RESPONSE (no sign) */
	if (echo) {
		HIP_DEBUG("echo opaque data len=%d\n",
			  hip_get_param_contents_len(echo));
		HIP_HEXDUMP("ECHO_REQUEST ",
			    (void *)echo +
			    sizeof(struct hip_tlv_common),
			    hip_get_param_contents_len(echo));
		HIP_IFEL(hip_build_param_echo(update_packet, (void *) echo +
					      sizeof(struct hip_tlv_common),
					      hip_get_param_contents_len(echo), 0, 0),
			 -1, "Building of ECHO_RESPONSE failed\n");
	}

	HIP_DEBUG("Sending reply UPDATE packet (ack)\n");
	HIP_IFEL(entry->hadb_xmit_func->hip_send_pkt(
			 dst_ip, src_ip, 0, 0, update_packet, entry, 0),
		 -1, "csum_send failed\n");

 out_err:
	if (update_packet)
		HIP_FREE(update_packet);
	HIP_DEBUG("end, err=%d\n", err);
	return err;
}

int hip_peer_learning(struct hip_esp_info * esp_info,
		      hip_ha_t *entry, in6_addr_t * src_ip) {
	hip_list_t *item = NULL, *tmp = NULL;
	hip_list_t *item_outer = NULL, *tmp_outer = NULL;
	struct hip_peer_addr_list_item *addr_li;
	struct hip_spi_out_item *spi_out;
	int i = 0, ii = 0, err = 0;

	HIP_DEBUG("Enter\n");
	list_for_each_safe(item_outer, tmp_outer, entry->spis_out, i) {
		spi_out = list_entry(item_outer);
		ii = 0;
		tmp = NULL;
		item = NULL;
		list_for_each_safe(item, tmp, spi_out->peer_addr_list, ii) {
			addr_li = list_entry(item);
			//HIP_DEBUG_HIT("SPI out addresses", &addr_li->address);
			if (!ipv6_addr_cmp(&addr_li->address, src_ip)) {
				HIP_DEBUG_HIT("Peer learning: Found the address "
					      "in peer_addr_list", src_ip);
				return (-1);
			}
		} // inner
	} // outer

	HIP_DEBUG_HIT("Peer learning: Did not find the address,"
		      " adding it", src_ip);
	HIP_IFE(hip_hadb_add_addr_to_spi(entry, spi_out->spi, src_ip,
					 0, 0, 0, NULL), -1);
	//lifetime is 0 in above figure out what it should be
	return (0);
out_err:
	HIP_DEBUG("Peer learning: Adding of address failed\n");
	return (-1);
}


/**
 * handles locator parameter in msg and in entry.
 *
 *
 * */
int hip_handle_locator_parameter(hip_ha_t *entry,
		struct hip_locator *loc,
		struct hip_esp_info *esp_info,
				 struct hip_common *msg) {
	uint32_t old_spi = 0, new_spi = 0, i, err = 0;
	int zero = 0, n_addrs = 0, ii = 0;
	int same_af = 0, local_af = 0, comp_af = 0, tmp_af = 0;
	hip_list_t *item = NULL, *tmplist = NULL;
	struct hip_locator_info_addr_item *locator_address_item;
	struct hip_locator_info_addr_item2 *locator_address_item2;
	struct hip_spi_out_item *spi_out;
	struct hip_peer_addr_list_item *a, *tmp, addr;
	struct netdev_address *n;
	struct hip_locator *locator = NULL;

	if ((locator = loc) == NULL) {
		HIP_DEBUG("No locator as input\n");
		locator = entry->locator;
                HIP_DEBUG("Using entry->locator\n");
	}

	HIP_INFO_LOCATOR("in handle locator", locator);

	HIP_IFEL(!locator, -1, "No locator to handle\n");

	old_spi = ntohl(esp_info->new_spi);
	new_spi = ntohl(esp_info->new_spi);
	HIP_DEBUG("LOCATOR SPI old=0x%x new=0x%x\n", old_spi, new_spi);

	/* If following does not exit, its a bug: outbound SPI must have been
	already created by the corresponding ESP_INFO in the same UPDATE
	packet */
	HIP_IFEL(!(spi_out = hip_hadb_get_spi_list(entry, new_spi)), -1,
			"Bug: outbound SPI 0x%x does not exist\n", new_spi);

	/* Set all peer addresses to unpreferred */

	/** @todo Compiler warning; warning: passing argument 1 of
	 * 'hip_update_for_each_peer_addr' from incompatible pointer type.
	 *  What is the real point with this one anyway?
	 */

#if 0
	HIP_IFE(hip_update_for_each_peer_addr(hip_update_set_preferred,
				   entry, spi_out, &zero), -1);
#endif
	if(locator)
		HIP_IFEL(hip_update_for_each_peer_addr(hip_update_deprecate_unlisted,
					 entry, spi_out, locator, NULL), -1,
					 "Depracating a peer address failed\n");

	/* checking did the locator have any address with the same family as
	entry->our_addr, if not change local address to address that
	has same family as the address(es) in locator, if possible */

	if (! locator || hip_nat_get_control(entry) == HIP_NAT_MODE_ICE_UDP) {
		goto out_of_loop;
	}

	locator_address_item = hip_get_locator_first_addr_item(locator);
	local_af =
		IN6_IS_ADDR_V4MAPPED(&entry->our_addr) ? AF_INET :AF_INET6;
	if (local_af == 0) {
		HIP_DEBUG("Local address is invalid, skipping\n");
		goto out_err;
	}

	n_addrs = hip_get_locator_addr_item_count(locator);
	for (i = 0; i < n_addrs; i++) {
		/* check if af same as in entry->local_af */
		comp_af = IN6_IS_ADDR_V4MAPPED(hip_get_locator_item_address(hip_get_locator_item(locator_address_item, i)))
			? AF_INET : AF_INET6;
		if (comp_af == local_af) {
			HIP_DEBUG("LOCATOR contained same family members as "\
					"local_address\n");
			same_af = 1;

			break;
		}
	}
	if (same_af != 0) {
		HIP_DEBUG("Did not find any address of same family\n");
		goto out_of_loop;
	}

	/* look for local address with family == comp_af */
	list_for_each_safe(item, tmplist, addresses, ii) {
		n = list_entry(item);
		tmp_af = hip_sockaddr_is_v6_mapped(&n->addr) ?
			AF_INET : AF_INET6;
		if (tmp_af == comp_af) {
			HIP_DEBUG("LOCATOR did not contain same family members "
					"as local_address, changing our_addr and "
					"peer_addr\n");
			/* Replace the local address to match the family */
			memcpy(&entry->our_addr,
					hip_cast_sa_addr(&n->addr),
					sizeof(in6_addr_t));
			/* Replace the peer preferred address to match the family */
			locator_address_item = hip_get_locator_first_addr_item(locator);
			/* First should be OK, no opposite family in LOCATOR */

			memcpy(&entry->peer_addr,
					hip_get_locator_item_address(locator_address_item),
					sizeof(in6_addr_t));
			memcpy(&addr.address,
					hip_get_locator_item_address(locator_address_item),
					sizeof(in6_addr_t));
			HIP_IFEL(hip_update_peer_preferred_address(
					entry, &addr, new_spi), -1,
					"Setting peer preferred address failed\n");

			goto out_of_loop;
		}
	}

out_of_loop:
	if(locator)
		HIP_IFEL(hip_for_each_locator_addr_item(hip_update_add_peer_addr_item,
						  entry, locator, &new_spi, msg), -1,
						  "Locator handling failed\n");

#if 0 /* Let's see if this is really needed -miika */
	if (n_addrs == 0) /* our own extension, use some other SPI */
		(void)hip_hadb_relookup_default_out(entry);
	/* relookup always ? */
#endif

out_err:
	return err;
}



/**
 * Builds udp and raw locator items into locator list to msg
 * this is the extension of hip_build_locators in output.c
 * type2 locators are collected also
 *
 * @param msg          a pointer to hip_common to append the LOCATORS
 * @return             len of LOCATOR2 on success, or negative error value on error
 */
int hip_build_locators(struct hip_common *msg, uint32_t spi)
{
    int err = 0, i = 0, ii = 0, addr_count1 = 0, addr_count2 = 0,UDP_relay_count = 0;
    struct netdev_address *n;
    hip_ha_t *ha_n;
    hip_list_t *item = NULL, *tmp = NULL;
    struct hip_locator_info_addr_item *locs1 = NULL;
    struct hip_locator_info_addr_item2 *locs2 = NULL;

    //TODO count the number of UDP relay servers.
    // check the control state of every hatb_state.

    if (address_count == 0) {
	    HIP_DEBUG("Host has only one or no addresses no point "
		      "in building LOCATOR2 parameters\n");
	    goto out_err;
    }


    //TODO check out the count for UDP and hip raw.
    addr_count1 = address_count;
    // type 2 locator number is the
    /**wrong impemetation
     *  hip_relht_size() is the size of relay client in server side*/
    //addr_count2 = hip_relht_size();
    //let's put 10 here for now. anyhow 10 additional type 2 addresses should be enough
    addr_count2 = HIP_REFLEXIVE_LOCATOR_ITEM_AMOUNT_MAX +10;



    HIP_IFEL(!(locs1 = malloc(addr_count1 *
			      sizeof(struct hip_locator_info_addr_item))),
	     -1, "Malloc for LOCATORS type1 failed\n");
    HIP_IFEL(!(locs2 = malloc(addr_count2 *
			      sizeof(struct hip_locator_info_addr_item2))),
                 -1, "Malloc for LOCATORS type2 failed\n");


    memset(locs1,0,(addr_count1 *
		    sizeof(struct hip_locator_info_addr_item)));

    memset(locs2,0,(addr_count2 *
		    sizeof(struct hip_locator_info_addr_item2)));

    HIP_DEBUG("there are %d type 1 locator item\n" , addr_count1);

    list_for_each_safe(item, tmp, addresses, i) {
            n = list_entry(item);
 	    HIP_DEBUG_IN6ADDR("Address to process:", hip_cast_sa_addr(&n->addr));
            if (ipv6_addr_is_hit(hip_cast_sa_addr(&n->addr)))
		    continue;
            if (!hip_sockaddr_is_v6_mapped(&n->addr)) {
		    memcpy(&locs1[ii].address, hip_cast_sa_addr(&n->addr),
			   sizeof(struct in6_addr));
		    if (n->flags & HIP_FLAG_CONTROL_TRAFFIC_ONLY)
			    locs1[ii].traffic_type = HIP_LOCATOR_TRAFFIC_TYPE_SIGNAL;
		    else
			    locs1[ii].traffic_type = HIP_LOCATOR_TRAFFIC_TYPE_DUAL;
		    locs1[ii].locator_type = HIP_LOCATOR_LOCATOR_TYPE_ESP_SPI;
		    locs1[ii].locator_length = sizeof(struct in6_addr) / 4;
		    locs1[ii].reserved = 0;
		    HIP_DEBUG_HIT("Created one locator item: ", &locs1[ii].address);
		    ii++;

            }
    }
    i = 0;
    list_for_each_safe(item, tmp, addresses, i) {
            n = list_entry(item);
 	    HIP_DEBUG_IN6ADDR("Address to process:", hip_cast_sa_addr(&n->addr));
            if (ipv6_addr_is_hit(hip_cast_sa_addr(&n->addr)))
		    continue;
            if (hip_sockaddr_is_v6_mapped(&n->addr)) {
		    memcpy(&locs1[ii].address, hip_cast_sa_addr(&n->addr),
			   sizeof(struct in6_addr));
		    if (n->flags & HIP_FLAG_CONTROL_TRAFFIC_ONLY)
			    locs1[ii].traffic_type = HIP_LOCATOR_TRAFFIC_TYPE_SIGNAL;
		    else
			    locs1[ii].traffic_type = HIP_LOCATOR_TRAFFIC_TYPE_DUAL;
		    locs1[ii].locator_type = HIP_LOCATOR_LOCATOR_TYPE_ESP_SPI;
		    locs1[ii].locator_length = sizeof(struct in6_addr) / 4;
		    locs1[ii].reserved = 0;
		    HIP_DEBUG_HIT("Created one locator item: ", &locs1[ii].address);
                    ii++;
            }
    }

    HIP_DEBUG("Looking for reflexive addresses\n");
    ii = 0;
    i = 0;
#ifdef HIP_USE_ICE
    list_for_each_safe(item, tmp, hadb_hit, i) {
            ha_n = list_entry(item);
            if (ii>= addr_count2)
		    break;
            HIP_DEBUG_HIT("Looking for reflexive, prefered addres: ",
                           &ha_n->peer_addr );
            HIP_DEBUG_HIT("Looking for reflexive, local addres: ",
                           &ha_n->our_addr );
            HIP_DEBUG("Looking for reflexive port: %d \n",
                       ha_n->local_reflexive_udp_port);
            HIP_DEBUG_HIT("Looking for reflexive addr: ",
                           &ha_n->local_reflexive_address);
            HIP_DEBUG("The entry address is %d \n", ha_n);
            /* Check if this entry has reflexive port */
            if(ha_n->local_reflexive_udp_port){
		    memcpy(&locs2[ii].address, &ha_n->local_reflexive_address,
			   sizeof(struct in6_addr));
		    locs2[ii].traffic_type = HIP_LOCATOR_TRAFFIC_TYPE_DUAL;
		    locs2[ii].locator_type = HIP_LOCATOR_LOCATOR_TYPE_UDP;
		    locs2[ii].locator_length = 7;
		    locs2[ii].reserved = 0;
		    // for IPv4 we add UDP information
		    locs2[ii].port = htons(ha_n->local_reflexive_udp_port);
                    locs2[ii].transport_protocol = 0;
                    locs2[ii].kind = ICE_CAND_TYPE_SRFLX;  // 2 for peer reflexive
                    locs2[ii].spi = htonl(spi);
                    locs2[ii].priority = htonl(ice_calc_priority(HIP_LOCATOR_LOCATOR_TYPE_REFLEXIVE_PRIORITY,ICE_CAND_PRE_SRFLX,1) - ha_n->local_reflexive_udp_port);
		    HIP_DEBUG("build a location at priority : %d\n", ntohl(locs2[ii].priority));
                    HIP_DEBUG_HIT("Created one reflexive locator item: ",
                                  &locs1[ii].address);
                    ii++;
                    if (ii>= addr_count2)
                            break;
            }
    }

//new for Ari convert all the type 1 locator into type2    
    i= 0;
    int index = 0;
    list_for_each_safe(item, tmp, addresses, i) {
	    index++;
            n = list_entry(item);
            if (ii>= addr_count2)
            		    break;
 	    HIP_DEBUG_IN6ADDR("Address to process:", hip_cast_sa_addr(&n->addr));
            if (ipv6_addr_is_hit(hip_cast_sa_addr(&n->addr)))
		    continue;
            if (hip_sockaddr_is_v6_mapped(&n->addr)) {
        	    HIP_DEBUG_IN6ADDR("Address to be added :", hip_cast_sa_addr(&n->addr));
        	    
		    memcpy(&locs2[ii].address, hip_cast_sa_addr(&n->addr),
			   sizeof(struct in6_addr));
		    if (n->flags & HIP_FLAG_CONTROL_TRAFFIC_ONLY)
			    locs2[ii].traffic_type = HIP_LOCATOR_TRAFFIC_TYPE_SIGNAL;
		    else
			    locs2[ii].traffic_type = HIP_LOCATOR_TRAFFIC_TYPE_DUAL;
		    locs2[ii].locator_type = HIP_LOCATOR_LOCATOR_TYPE_UDP;
		    locs2[ii].locator_length = 7;
		    locs2[ii].reserved = 0;
		    // for IPv4 we add UDP information
		    locs2[ii].port = htons(hip_get_local_nat_udp_port());
                    locs2[ii].transport_protocol = 0;
                    locs2[ii].kind = ICE_CAND_TYPE_HOST;
                    locs2[ii].spi = htonl(spi);
                    locs2[ii].priority = htonl( ice_calc_priority(HIP_LOCATOR_LOCATOR_TYPE_ESP_SPI_PRIORITY,ICE_CAND_PRE_HOST,1) - index);
		    HIP_DEBUG_HIT("Created one local type2 locator item: ",
                                  &locs1[ii].address);
                    ii++;
                    if (ii>= addr_count2)
                            break;

            }
    }
    
//end new    
#endif 
    
    
    HIP_DEBUG("hip_build_locators: found reflexive address account:%d \n", ii);
    err = hip_build_param_locator2(msg, locs1, locs2, 0, ii);
    // err = hip_build_param_locator2(msg, locs1, locs2, addr_count1, ii);

 out_err:

    if (locs1) free(locs1);
    if (locs2) free(locs2);
    return err;
}

int hip_manual_update(struct hip_common *msg)
{
	struct hip_common *locator_msg;
	struct hip_locator *loc;
	struct hip_locator_addr_item *locators;
	struct sockaddr_in addr;
	int err = 0, i = 0;
	unsigned int *ifidx;

	/* Locator_msg is just a container for building */
	locator_msg = malloc(HIP_MAX_PACKET);
	HIP_IFEL(!locator_msg, -1, "Failed to malloc locator_msg\n");
	hip_msg_init(locator_msg);
	HIP_IFEL(hip_build_locators(locator_msg, 0), -1,
		 "Failed to build locators\n");
	HIP_IFEL(hip_build_user_hdr(locator_msg,
				    SO_HIP_SET_LOCATOR_ON, 0), -1,
		 "Failed to add user header\n");
	loc = hip_get_param(locator_msg, HIP_PARAM_LOCATOR);
	locators = hip_get_locator_first_addr_item(loc);

	ifidx = (unsigned int*) hip_get_param_contents(msg, HIP_PARAM_UINT);
	HIP_IFEL(!ifidx, -1, "Manual update contained no interface\n");

	/* @todo: check that ifidx is valid */
	i = count_if_addresses(*ifidx);
	HIP_DEBUG("UPDATE on interface %i contains %i addr(s)\n", *ifidx, i);
	hip_print_locator_addresses(locator_msg);
	addr.sin_family = AF_INET;
	addr.sin_addr.s_addr = 0x12345678;

	HIP_DEBUG("UPDATE to be sent contains %i addr(s)\n", i);
	hip_send_update_all(locators, i, *ifidx, SEND_UPDATE_LOCATOR, 1, &addr);

out_err:
	return err;
}

#if 0
int hip_update_handle_stun(void* pkg, int len,
	 in6_addr_t *src_addr, in6_addr_t * dst_addr,
	 hip_ha_t *entry,
	 hip_portpair_t *sinfo)
{
	if(entry){
		HIP_DEBUG_HIT("receive a stun  from 2:  " ,src_addr );
		hip_external_ice_receive_pkt(pkg, len, entry, src_addr, sinfo->src_port);
	}
	else{
		HIP_DEBUG_HIT("receive a stun  from 1:   " ,src_addr );
		hip_external_ice_receive_pkt_all(pkg, len, src_addr, sinfo->src_port);
	}
}
#endif

void empty_oppipdb(){
	hip_for_each_oppip(hip_oppipdb_del_entry_by_entry, NULL);
}<|MERGE_RESOLUTION|>--- conflicted
+++ resolved
@@ -30,13 +30,8 @@
 extern hip_xmit_func_set_t default_xmit_func_set;
 
 int hip_for_each_locator_addr_item(
-<<<<<<< HEAD
 	int (*func) 
-	(hip_ha_t *entry, struct hip_locator_info_addr_item *i, void *opaq, 
-=======
-	int (*func)
 	(hip_ha_t *entry, struct hip_locator_info_addr_item *i, void *opaq,
->>>>>>> ae701859
 	struct hip_common *msg), hip_ha_t *entry, struct hip_locator *locator,
 	void *opaque, struct hip_common *msg)
 {
@@ -1792,28 +1787,6 @@
 
 	HIP_DEBUG("\n");
 
-<<<<<<< HEAD
-=======
-	_HIP_DEBUG_HIT("receive a stun from: ", update_saddr);
-
-
-     HIP_INFO("\n\nReceived UPDATE from:");
-     HIP_INFO_HIT("Source HIT:", &msg->hits);
-     HIP_INFO_IN6ADDR("Source IP :", update_saddr);
-     
-
-
-
-	//stun does not need a entry,
-	stun = hip_get_param(msg, HIP_PARAM_STUN);
-	if (stun) {
-		err = hip_update_handle_stun((void *)(stun+1),
-					     hip_get_param_contents_len(stun),
-					     update_saddr, update_daddr, entry,
-					     sinfo);
-		goto out_err;
-	}
->>>>>>> ae701859
 
         /** For debugging
         hip_print_locator_addresses(msg);
@@ -2268,11 +2241,7 @@
 	 * UPDATE packets. */
 	if (!is_hard_handover) {
 #if 0
-<<<<<<< HEAD
 	        /*
-=======
-		/*
->>>>>>> ae701859
 		   avoid advertising the same address set
 		   (currently assumes that lifetime or reserved field do not
 		   change, later store only addresses)
