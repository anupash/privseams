/*
 * Licence: GNU/GPL
 * Authors:
 * - Mika Kousa <mkousa@iki.fi>
 * - Tobias Heer <tobi@tobibox.de>
 * - Abhijit Bagri <abagri@gmail.com>
 *
 * @note Based on <a href="http://www1.ietf.org/mail-archive/web/hipsec/current/msg01745.html">Simplified state machine</a>
 */

#include "update.h"

/** A transmission function set for NAT traversal. */
extern hip_xmit_func_set_t nat_xmit_func_set;
/** A transmission function set for sending raw HIP packets. */
extern hip_xmit_func_set_t default_xmit_func_set;
 

/**
 * Iterate a list of locators using a function.
 *
 * @return zero on success or non-zero on error. The list handling is interrupted if the give function returns an error.
 */
int hip_for_each_locator_addr_item(int (*func)(hip_ha_t *entry,
                                               struct hip_locator_info_addr_item *i,
                                               void *opaq),
                                   hip_ha_t *entry,
                                   struct hip_locator *locator,
                                   void *opaque)
{
	int i = 0, err = 0, n_addrs;
	struct hip_locator_info_addr_item *locator_address_item = NULL;

	n_addrs = hip_get_locator_addr_item_count(locator);
	HIP_IFEL((n_addrs < 0), -1, "Negative address count\n");
	/*
	  @todo: Here we have wrong checking, because function  
	  hip_get_locator_addr_item_count(locator) has already
	  divided the length on sizeof(struct hip_locator_info_addr_item)
	  hence we already have number of elements. Andrey

	if (n_addrs % sizeof(struct hip_locator_info_addr_item))
		HIP_ERROR(addr item list len modulo not zero, (len=%d)\n",
			  ntohs(locator->length));
	*/
	HIP_DEBUG("LOCATOR has %d address(es), loc param len=%d\n",
		  n_addrs, hip_get_param_total_len(locator));

	HIP_IFE(!func, -1);

	locator_address_item = hip_get_locator_first_addr_item(locator);
	for (i = 0; i < n_addrs; i++, locator_address_item++) {
		HIP_IFEL(func(entry, locator_address_item, opaque), -1,
			 "Locator handler function returned error\n");
	}
	
 out_err:

	return err;
}

int hip_update_for_each_peer_addr(int (*func)(hip_ha_t *entry,
                                  struct hip_peer_addr_list_item *list_item,
                                  struct hip_spi_out_item *spi_out,
                                  void *opaq),
                                  hip_ha_t *entry,
                                  struct hip_spi_out_item *spi_out,
                                  void *opaq)
{
	hip_list_t *item, *tmp;
	struct hip_peer_addr_list_item *addr;
	int i = 0, err = 0;

	HIP_IFE(!func, -EINVAL);

	list_for_each_safe(item, tmp, spi_out->peer_addr_list, i)
	{
		addr = list_entry(item);
		HIP_IFE(func(entry, addr, spi_out, opaq), -1);
	}

 out_err:
	return err;
}

int hip_update_for_each_local_addr(int (*func)(hip_ha_t *entry,
                                   struct hip_spi_in_item *spi_in,
                                   void *opaq),
                                   hip_ha_t *entry,
                                   void *opaq)
{
	hip_list_t *item, *tmp;
	struct hip_spi_in_item *e;
	int i = 0, err = 0;

	HIP_IFE(!func, -EINVAL);

	list_for_each_safe(item, tmp, entry->spis_in, i)
	{
		e = list_entry(item);
		HIP_IFE(func(entry, e, opaq), -1);
	}

 out_err:
	return err;
}


/** hip_update_get_sa_keys - Get keys needed by UPDATE
 * @param entry corresponding hadb entry of the peer
 * @param keymat_offset_new value-result parameter for keymat index used
 * @param calc_index_new value-result parameter for the one byte index used
 * @param Kn_out value-result parameter for keymat 
 * @param espkey_gl HIP-gl encryption key
 * @param authkey_gl HIP-gl integrity (HMAC)
 * @param espkey_lg HIP-lg encryption key
 * @param authkey_lg HIP-lg integrity (HMAC)
 *
 * @return 0 on success (all encryption and integrity keys are
 * successfully stored and @keymat_offset_new, @calc_index_new, and
 * @Kn_out contain updated values). On error < 0 is returned.
 */
int hip_update_get_sa_keys(hip_ha_t *entry, uint16_t *keymat_offset_new,
			   uint8_t *calc_index_new, uint8_t *Kn_out,
			   struct hip_crypto_key *espkey_gl,
			   struct hip_crypto_key *authkey_gl,
			   struct hip_crypto_key *espkey_lg,
			   struct hip_crypto_key *authkey_lg)
{
       	unsigned char Kn[HIP_AH_SHA_LEN];
	uint16_t k = *keymat_offset_new, Kn_pos;
	uint8_t c = *calc_index_new;
	int err = 0, esp_transform, esp_transf_length = 0,
		auth_transf_length = 0;

	esp_transform = entry->esp_transform;
	esp_transf_length = hip_enc_key_length(esp_transform);
	auth_transf_length = hip_auth_key_length_esp(esp_transform);
	_HIP_DEBUG("enckeylen=%d authkeylen=%d\n", esp_transf_length, auth_transf_length);

	bzero(espkey_gl, sizeof(struct hip_crypto_key));
	bzero(espkey_lg, sizeof(struct hip_crypto_key));
	bzero(authkey_gl, sizeof(struct hip_crypto_key));
	bzero(authkey_lg, sizeof(struct hip_crypto_key));

	HIP_IFEL(*keymat_offset_new + 2*(esp_transf_length+auth_transf_length) > 0xffff, -EINVAL,
		 "Can not draw requested amount of new KEYMAT, keymat index=%u, requested amount=%d\n",
		 *keymat_offset_new, 2*(esp_transf_length+auth_transf_length));
	memcpy(Kn, Kn_out, HIP_AH_SHA_LEN);

	/* SA-gl */
	Kn_pos = entry->current_keymat_index - (entry->current_keymat_index % HIP_AH_SHA_LEN);
	HIP_IFE(hip_keymat_get_new(espkey_gl->key, esp_transf_length, entry->dh_shared_key,
				   entry->dh_shared_key_len, &k, &c, Kn, &Kn_pos), -1);
	_HIP_HEXDUMP("ENC KEY gl", espkey_gl->key, esp_transf_length);
	k += esp_transf_length;

	HIP_IFE(hip_keymat_get_new(authkey_gl->key, auth_transf_length, entry->dh_shared_key,
				   entry->dh_shared_key_len, &k, &c, Kn, &Kn_pos), -1);
	_HIP_HEXDUMP("AUTH KEY gl", authkey_gl->key, auth_transf_length);
	k += auth_transf_length;

	/* SA-lg */
	HIP_IFE(hip_keymat_get_new(espkey_lg->key, esp_transf_length, entry->dh_shared_key,
				   entry->dh_shared_key_len, &k, &c, Kn, &Kn_pos), -1);
	_HIP_HEXDUMP("ENC KEY lg", espkey_lg->key, esp_transf_length);
	k += esp_transf_length;
	HIP_IFE(hip_keymat_get_new(authkey_lg->key, auth_transf_length, entry->dh_shared_key,
				   entry->dh_shared_key_len, &k, &c, Kn, &Kn_pos), -1);
	_HIP_HEXDUMP("AUTH KEY lg", authkey_lg->key, auth_transf_length);
	k += auth_transf_length;

	_HIP_DEBUG("at end: k=%u c=%u\n", k, c);
	*keymat_offset_new = k;
	*calc_index_new = c;
	memcpy(Kn_out, Kn, HIP_AH_SHA_LEN);
 out_err:
	return err;
}

/** hip_update_test_locator_addr - test if IPv6 address is to be added into locator.
 * @param addr the IPv6 address to be tested
 *
 * Currently the following address types are ignored: unspecified
 * (any), loopback, link local, site local, and other not unicast
 * addresses.
 *
 * Returns 1 if address is ok to be used as a peer address, otherwise 0.
*/
int hip_update_test_locator_addr(struct in6_addr *addr)
{
	struct sockaddr_storage ss;

	memset(&ss, 0, sizeof(ss));
	if (IN6_IS_ADDR_V4MAPPED(addr)) {
		struct sockaddr_in *sin = (struct sockaddr_in *) &ss;
		IPV6_TO_IPV4_MAP(addr, &sin->sin_addr);
		sin->sin_family = AF_INET;
	} else {
		struct sockaddr_in6 *sin6 = (struct sockaddr_in6 *) &ss;
		memcpy(&sin6->sin6_addr, addr, sizeof(struct in6_addr));
		sin6->sin6_family = AF_INET6;
	}

	return filter_address((struct sockaddr *) &ss, -1);
}

int hip_update_add_peer_addr_item(hip_ha_t *entry,
		       struct hip_locator_info_addr_item *locator_address_item,
		       void *_spi)
{
	struct in6_addr *locator_address =
		&locator_address_item->address;
	uint32_t lifetime = ntohl(locator_address_item->lifetime);
   	int is_preferred = htonl(locator_address_item->reserved) == (1 << 7);
	int err = 0, i,locator_is_ipv4, local_is_ipv4;
	uint32_t spi = *((uint32_t *) _spi);
	
	HIP_DEBUG_HIT("LOCATOR address", locator_address);
	HIP_DEBUG(" address: is_pref=%s reserved=0x%x lifetime=0x%x\n",
		  is_preferred ? "yes" : "no",
		  ntohl(locator_address_item->reserved),
		  lifetime);

        /* Removed this because trying to get interfamily handovers to work --Samu */
	// Check that addresses match, we doesn't support IPv4 <-> IPv6 update communnications
        //	locator_is_ipv4 = IN6_IS_ADDR_V4MAPPED(locator_address);
	//local_is_ipv4 = IN6_IS_ADDR_V4MAPPED(&entry->local_address);

	//if( locator_is_ipv4 != local_is_ipv4 ) {
	  // One of the addresses is IPv4 another is IPv6
	//  goto out_err;
	//}

	/* Check that the address is a legal unicast or anycast
	   address */
	if (!hip_update_test_locator_addr(locator_address)) {
		err = -1;
		HIP_DEBUG_IN6ADDR("Bad locator type", locator_address);
		goto out_err;
	}
	
	/* Check if the address is already bound to the SPI +
	   add/update address */
  
        HIP_IFE(hip_hadb_add_addr_to_spi(entry, spi, locator_address,
                                         0,
                                         lifetime, is_preferred), -1);

#ifdef CONFIG_HIP_OPPORTUNISTIC
	/* Check and remove the IP of the peer from the opp non-HIP database */
	hip_oppipdb_delentry(&(entry->preferred_address));
#endif

 out_err:
	return err;
}

/**
 * Compare two locators for equality
 *
 * @return non-zero when address are equal, otherwise zero
 */
int hip_update_locator_match(hip_ha_t *unused,
			     struct hip_locator_info_addr_item *item1,
			     void *_item2) {
	struct hip_locator_info_addr_item *item2 = _item2;
	return !ipv6_addr_cmp(&item1->address, &item2->address);
}

/**
 * Compare locator and addr list item for equality
 *
 * @return non-zero when address are equal, otherwise zero
 */
int hip_update_locator_item_match(hip_ha_t *unused,
			     struct hip_locator_info_addr_item *item1,
			     void *_item2) {
	struct hip_peer_addr_list_item *item2 = _item2;
	return !ipv6_addr_cmp(&item1->address, &item2->address);
}


/**
 * Check if locator list contains a given locator
 *
 * @return zero if the locator was found, otherwise non-zero
 */
int hip_update_locator_contains_item(struct hip_locator *locator,
				  struct hip_peer_addr_list_item *item)
{
	return hip_for_each_locator_addr_item(hip_update_locator_item_match,
					      NULL, locator, item);
}

int hip_update_deprecate_unlisted(hip_ha_t *entry,
				  struct hip_peer_addr_list_item *list_item,
				  struct hip_spi_out_item *spi_out,
				  void *_locator) {
	int err = 0;
	uint32_t spi_in;
	struct hip_locator *locator = (void *) _locator;
	struct hip_spi_in_item *item, *tmp;

	HIP_DEBUG("\n");

	// @todo: try to delete all unnecessary connections. Temprorary solution, to make handovers work.
	if (list_item->is_preferred) //hip_update_locator_contains_item(locator, list_item))
	{
		goto out_err;
	}

	HIP_DEBUG_HIT("deprecating address", &list_item->address);
	list_item->address_state = PEER_ADDR_STATE_DEPRECATED;
	
	/* If this is not the preferred address then the next line will fail
	 * FIXME: This line needs to be either inside the next loop or 
	 * deprecataing to update peer addr item code*/
	
	// NOTE: We don't need to delete the policies because they are associated to HIT's
	// If we delete them, the soft handover cannot properly work! -Diego
	
	//hip_delete_hit_sp_pair(&entry->hit_our, &entry->hit_peer, IPPROTO_ESP, 1);
	
	//hip_delete_hit_sp_pair(&entry->hit_peer, &entry->hit_our, IPPROTO_ESP, 1);
	
	hip_delete_sa(entry->default_spi_out, &list_item->address,
		      &entry->local_address, AF_INET6, 0,
		      (int)entry->peer_udp_port);	
	
	spi_in = hip_get_spi_to_update_in_established(entry, &entry->local_address);
	
	// Why do we delete the SA associated to the local address? This is definitely wrong!
	// If you delete this, how would you expect the IPSec could work?
	
	// Answer: We deleting old SA because in received locators list we don't have this
	// item. May be it was deleted in initiator of the update? -Andrey.
	// Without this line the hardhandover doesn't work.
	
	hip_delete_sa(spi_in, &entry->local_address, &list_item->address, AF_INET6,
		      (int)entry->peer_udp_port, 0);
	
	if(ipv6_addr_cmp(&entry->preferred_address, &list_item->address) == 0)
	{
		// TODO: Handle this: Choose a random address from
		// amongst the active addresses? -Bagri
		HIP_DEBUG_HIT("Preferred Address deprecated",
			      &list_item->address);
	}
	// We'd better delete the address from the database, rather than keep it in DEPRECATED state.
	// This is because if the same address is reused, the SA/SP won't be updated correctly, making
	// then the handover to fail.
	list_del(list_item, entry->spis_out);

 out_err:
	return err;
}

int hip_update_set_preferred(hip_ha_t *entry,
			     struct hip_peer_addr_list_item *list_item,
			     struct hip_spi_out_item *spi_out,
			     void *pref) {
	int *preferred = pref;
	list_item->is_preferred =  *preferred;
	return 0;
}

/** hip_update_handle_locator_parameter - Process locator parameters in the UPDATE
 * @param entry corresponding hadb entry of the peer
 * @param locator the locator parameter in the packet
 *
 * @entry must be is locked when this function is called.
 *
 * @return 0 if the locator parameter was processed successfully,
 * otherwise < 0.
 */
int hip_update_handle_locator_parameter(hip_ha_t *entry,
					struct hip_locator *locator,
					struct hip_esp_info *esp_info)
{
	uint32_t spi = 0, i, err = 0;
	struct hip_locator_info_addr_item *locator_address_item;
	struct hip_spi_out_item *spi_out;
	struct hip_peer_addr_list_item *a, *tmp, addr;
	int zero = 0, n_addrs = 0, ii = 0;
        int same_af = 0, local_af = 0, comp_af = 0, tmp_af = 0;
        struct netdev_address *n;
        hip_list_t *item = NULL, *tmplist = NULL;

        spi = ntohl(esp_info->new_spi);
        HIP_DEBUG("LOCATOR SPI=0x%x\n", spi);
                
        /* If following does not exit, its a bug: outbound SPI must have been
           already created by the corresponding ESP_INFO in the same UPDATE
           packet */
        HIP_IFEL(!(spi_out = hip_hadb_get_spi_list(entry, spi)), -1,
                 "Bug: outbound SPI 0x%x does not exist\n", spi);
        
        /* Set all peer addresses to unpreferred */
        /* TODO: Compiler warning;
           warning: passing argument 1 of 'hip_update_for_each_peer_addr'
           from incompatible pointer type.*/
        HIP_IFE(hip_update_for_each_peer_addr(hip_update_set_preferred,
                                              entry, spi_out, &zero), -1);
                
        /* checking did the locator have any address with the same family as
           entry->local_address, if not change local address to address that
           has same family as the address(es) in locator, if possible */
        if (locator) {
            n_addrs = hip_get_locator_addr_item_count(locator);
            locator_address_item = hip_get_locator_first_addr_item(locator);
            local_af = IN6_IS_ADDR_V4MAPPED(&entry->local_address) ? AF_INET : AF_INET6;
            if (local_af == 0) goto out_err;
            for (i = 0; i < n_addrs; i++) {
                /* check if af same as in entry->local_af */
                comp_af = IN6_IS_ADDR_V4MAPPED(&locator_address_item[i].address) ? AF_INET : AF_INET6;
                if (comp_af == local_af) {
                    HIP_DEBUG("LOCATOR contained same family members as local_address\n");
                    same_af = 1;
                    break;
                }
            }
            if (same_af == 0) {
                /* look for local address with family == comp_af */
                list_for_each_safe(item, tmplist, addresses, ii) {
                    n = list_entry(item);
                    tmp_af = IN6_IS_ADDR_V4MAPPED(hip_cast_sa_addr(&n->addr))?AF_INET:AF_INET6;
                    if (tmp_af == comp_af) {
                        HIP_DEBUG("LOCATOR did not contain same family members "
                                  "as local_address, changing local_address and "
                                  "preferred_address\n");
                        /* Replace the local address to match the family */
                        memcpy(&entry->local_address, 
                               hip_cast_sa_addr(&n->addr), sizeof(struct in6_addr));
                        /* Replace the peer preferred address to match the family */
                        locator_address_item = hip_get_locator_first_addr_item(locator);
                        /* First should be OK, no opposite family in LOCATOR */
                        memcpy(&entry->preferred_address, &locator_address_item->address, 
                               sizeof(struct in6_addr));
                        memcpy(&addr.address, &locator_address_item->address,
                               sizeof(struct in6_addr));
                        HIP_IFEL(hip_update_peer_preferred_address(entry, addr),-1,
                                 "Setting peer preferred address failed\n");
                        goto out_of_loop;
                    }
                }
            }
        }
 out_of_loop:
	HIP_IFEL(hip_for_each_locator_addr_item(hip_update_add_peer_addr_item,
                                                entry, locator, &spi), -1,
		 "Locator handling failed\n"); 
        
        /* 4. Mark all addresses on the SPI that were NOT listed in the LOCATOR
           parameter as DEPRECATED. */
        HIP_IFEL(hip_update_for_each_peer_addr(hip_update_deprecate_unlisted,
                                               entry, spi_out, locator), -1,
                 "Depracating a peer address failed\n");

#if 0 /* Let's see if this is really needed -miika */
	if (n_addrs == 0) /* our own extension, use some other SPI */
		(void)hip_hadb_relookup_default_out(entry);
	/* relookup always ? */
#endif

 out_err:
	return err;
}


/**
 * Handles an incoming UPDATE packet received in ESTABLISHED state.
 * 
 * @param entry hadb entry corresponding to the peer
 * @param msg the HIP packet
 * @param src_ip source IPv6 address from where the UPDATE was sent
 * @param dst_ip destination IPv6 address where the UPDATE was received
 *
 * This function handles case 7 in section 8.11 Processing UPDATE
 * packets in state ESTABLISHED of the base draft.
 *
 * @entry must be is locked when this function is called.
 *
 * @return 0 if successful, otherwise < 0.
 */
int hip_handle_update_established(hip_ha_t *entry, struct hip_common *msg,
				  struct in6_addr *src_ip,
				  struct in6_addr *dst_ip, 
				  hip_portpair_t *update_info)
{
        int err = -1;
#if 0 
	struct in6_addr *hits = &msg->hits, *hitr = &msg->hitr;
	struct hip_esp_info *esp_info;
	struct hip_seq *seq;
	struct hip_locator *locator;
	struct hip_dh_fixed *dh;
	uint32_t update_id_out = 0;
	uint32_t prev_spi_in = 0, new_spi_in = 0;
	uint16_t keymat_index = 0, mask = 0;
	struct hip_common *update_packet = NULL;
	int esp_info_i = 1, need_to_generate_key = 0,
		dh_key_generated = 0;

	HIP_DEBUG("\n");
	
	HIP_IFEL(!(seq = hip_get_param(msg, HIP_PARAM_SEQ)), -1, 
		 "No SEQ parameter in packet\n");

	/* 1.  The system consults its policy to see if it needs to generate a
	   new Diffie-Hellman key, and generates a new key if needed. */
	if (need_to_generate_key) {
		_HIP_DEBUG("would generate new D-H keys\n");
		/* generate_dh_key(); */
		dh_key_generated = 1;
		/* todo: The system records any newly generated or received
		   Diffie-Hellman keys, for use in KEYMAT generation upon
		   leaving the REKEYING state. */
	} else {
		dh_key_generated = 0;
	}

	/* 4. The system creates a UPDATE packet, which contains an SEQ
	   parameter (with the current value of Update ID), ESP_INFO parameter
	   and the optional DIFFIE_HELLMAN parameter. The UPDATE packet also
	   includes the ACK of the Update ID found in the received UPDATE
	   SEQ parameter. */
	HIP_IFEL(!(update_packet = hip_msg_alloc()), -ENOMEM,
		 "Update_packet alloc failed\n");
	entry->hadb_misc_func->hip_build_network_hdr(update_packet, HIP_UPDATE,
						     mask, hitr, hits);

	/*  3. The system increments its outgoing Update ID by one. */
	entry->update_id_out++;
	update_id_out = entry->update_id_out;
        /** @todo handle this case. */
	HIP_IFEL(!update_id_out, -EINVAL, 
		 "Outgoing UPDATE ID overflowed back to 0, bug ?\n");

	/* test: handle multiple ESP_INFO, not tested well yet */
 handle_esp_info:
	if (!(esp_info = hip_get_nth_param(msg, HIP_PARAM_ESP_INFO,
					   esp_info_i))) {
		HIP_DEBUG("no more ESP_INFO params found\n");
		goto esp_info_params_handled;
	}
	HIP_DEBUG("Found ESP_INFO parameter [%d]\n", esp_info_i);

	/* 2. If the system generated new Diffie-Hellman key in the previous
	   step, or it received a DIFFIE_HELLMAN parameter, it sets ESP_INFO
	   Keymat Index to zero. */
	dh = hip_get_param(msg, HIP_PARAM_DIFFIE_HELLMAN);
	if (dh || dh_key_generated) {
		HIP_DEBUG("would generate new keymat\n");
		/** @todo generate_new_keymat(); */
		keymat_index = 0;
	} else {
		/* Otherwise, the ESP_INFO Keymat Index MUST be larger or
		   equal to the index of the next byte to be drawn from the
		   current KEYMAT. */
		HIP_IFEL(ntohs(esp_info->keymat_index) <
			 entry->current_keymat_index, -1,
			 "ESP_INFO Keymat Index (%u) < current KEYMAT %u\n",
			 ntohs(esp_info->keymat_index),
			 entry->current_keymat_index);

		/* In this case, it is RECOMMENDED that the host use the
		   Keymat Index requested by the peer in the received
		   ESP_INFO. Here we could set the keymat index to use, but we
		   follow the recommendation */
		_HIP_DEBUG("Using Keymat Index from ESP_INFO\n");
		keymat_index = ntohs(esp_info->keymat_index);
	}

	/* Set up new incoming IPsec SA, (Old SPI value to put in ESP_INFO) */
	HIP_IFE(!(prev_spi_in =
		  hip_get_spi_to_update_in_established(entry, dst_ip)), -1);
	
	HIP_IFEL(!(new_spi_in = hip_acquire_spi(hits, hitr)), -1, 
		 "Error while acquiring a SPI\n");
	

	HIP_DEBUG("Acquired inbound SPI 0x%x\n", new_spi_in);
	hip_update_set_new_spi_in(entry, prev_spi_in, new_spi_in,
				  ntohl(esp_info->old_spi));

	if (esp_info->old_spi == esp_info->new_spi) {
		struct hip_spi_out_item spi_out_data;

		_HIP_DEBUG("peer has a new SA, create a new outbound SA\n");
		memset(&spi_out_data, 0, sizeof(struct hip_spi_out_item));
		spi_out_data.spi = ntohl(esp_info->new_spi);
		spi_out_data.seq_update_id = ntohl(seq->update_id);
		HIP_IFE(hip_hadb_add_spi(entry, HIP_SPI_DIRECTION_OUT,
					 &spi_out_data), -1); 
		HIP_DEBUG("added SPI=0x%x to list of outbound SAs (SA not created yet)\n",
			  ntohl(esp_info->new_spi));
	}

	/* testing LOCATOR parameters in UPDATE */
	locator = hip_get_nth_param(msg, HIP_PARAM_LOCATOR, esp_info_i);
	if (locator && esp_info) {
		HIP_DEBUG("Found LOCATOR parameter [%d]\n", esp_info_i);
		if (esp_info->old_spi != esp_info->new_spi) {
			HIP_ERROR("SPI 0x%x in LOCATOR is not equal to the New SPI 0x%x in ESP_INFO\n",
				  ntohl(esp_info->old_spi),
				  ntohl(esp_info->new_spi));
		} else {
			err = hip_update_handle_locator_parameter(entry,
								  locator,
								  esp_info);
			_HIP_DEBUG("locator param handling ret %d\n", err);
			err = 0;
		}
	}

	/* associate Old SPI with Update ID, ESP_INFO received, store
	   received ESP_INFO and proposed keymat index value used in the
	   reply ESP_INFO */
	hip_update_set_status(entry, prev_spi_in,
			      0x1 | 0x2 | 0x4 | 0x8, update_id_out, 0x2,
			      esp_info, keymat_index);
	esp_info_i++;
	goto handle_esp_info;

 esp_info_params_handled:

	/* 5.  The system sends the UPDATE packet and transitions to state
	   REKEYING.  The system stores any received ESP_INFO and
	   DIFFIE_HELLMAN parameters. */
	HIP_IFEL(hip_build_param_esp_info(update_packet, keymat_index,
					  prev_spi_in, new_spi_in), -1, 
		 "Building of ESP_INFO failed\n");
	HIP_IFEL(hip_build_param_seq(update_packet, update_id_out), -1, 
		 "Building of SEQ failed\n");

	/* ACK the received UPDATE SEQ */
	HIP_IFEL(hip_build_param_ack(update_packet, ntohl(seq->update_id)), -1,
		 "Building of ACK failed\n");

	/** @todo hmac/signature to common functions */
	/* Add HMAC */
	HIP_IFEL(hip_build_param_hmac_contents(update_packet,
					       &entry->hip_hmac_out),
		 -1, "Building of HMAC failed\n");
	
	/* Add SIGNATURE */
	HIP_IFEL(entry->sign(entry->our_priv, update_packet), 
		 -EINVAL, "Could not sign UPDATE. Failing\n");

	/* 5.  The system sends the UPDATE packet and transitions to state
	   REKEYING. */
	entry->update_state = HIP_UPDATE_STATE_REKEYING;
	
	/* Destination port of the received packet becomes the source
	   port of the UPDATE packet. */
	HIP_IFEL(entry->hadb_xmit_func->
<<<<<<< HEAD
		 hip_send_pkt(dst_ip, src_ip,
			      HIP_NAT_UDP_PORT, entry->peer_udp_port,
=======
		 hip_send_pkt(&entry->local_address, src_ip,
			      (entry->nat_mode ? HIP_NAT_UDP_PORT : 0),
			      entry->peer_udp_port,
>>>>>>> 4c931082
			      update_packet, entry, 1),
		 -ECOMM, "Sending UPDATE packet failed.\n");

 out_err:
	if (update_packet)
		HIP_FREE(update_packet);
	if (err) {
		hip_set_spi_update_status(entry, prev_spi_in, 0);
		if (new_spi_in)
			hip_hadb_delete_inbound_spi(entry, new_spi_in);
	}

#endif
	return err;
}




/** hip_update_finish_rekeying - finish handling of REKEYING state
 * @param msg the HIP packet
 * @param entry hadb entry corresponding to the peer
 * @param esp_info the ESP_INFO param to be handled in the received UPDATE
 * 
 * Performs items described in 8.11.3 Leaving REKEYING state of he
 * base draft-01.
 *
 * Parameters in @esp_info are host byte order.
 * @entry must be is locked when this function is called.
 *
 * On success new IPsec SAs are created. Old SAs are deleted if the
 * UPDATE was not the multihoming case.
 *
 * @return 0 if successful, otherwise < 0.
 */
int hip_update_finish_rekeying(struct hip_common *msg, hip_ha_t *entry,
			       struct hip_esp_info *esp_info)
{
	int err = 0;
	struct in6_addr *hits = &msg->hits, *hitr = &msg->hitr;
	uint8_t calc_index_new;
	unsigned char Kn[HIP_AH_SHA_LEN];
	uint16_t keymat_index;
	struct hip_crypto_key espkey_gl, authkey_gl;
	struct hip_crypto_key espkey_lg, authkey_lg;
	uint32_t new_spi_in = 0;  /* inbound IPsec SA SPI */
	uint32_t new_spi_out = 0; /* outbound IPsec SA SPI */
	uint32_t prev_spi_in = 0, prev_spi_out = 0;
	int we_are_HITg = 0, esp_transform = -1, esp_transf_length = 0, auth_transf_length = 0;
	struct hip_spi_in_item spi_in_data;
	struct hip_ack *ack;
	uint16_t kmindex_saved;

	HIP_DEBUG("\n");
	ack = hip_get_param(msg, HIP_PARAM_ACK);

	HIP_DEBUG("handled ESP_INFO: Old SPI: 0x%x\n", ntohl(esp_info->old_spi));
	HIP_DEBUG("handled ESP_INFO: New SPI: 0x%x\n", ntohl(esp_info->new_spi));
	HIP_DEBUG("handled ESP_INFO: Keymat Index: %u\n",
		  ntohs(esp_info->keymat_index));

	prev_spi_out = ntohl(esp_info->old_spi);
	new_spi_out = ntohl(esp_info->new_spi) ? ntohl(esp_info->new_spi) : prev_spi_out;
	
	_HIP_DEBUG("new_spi_out: 0x%x\n",
		  new_spi_out);	

	HIP_ASSERT(prev_spi_out != 0 && new_spi_out != 0);

	prev_spi_in = hip_update_get_prev_spi_in(entry, ntohl(ack->peer_update_id));

	/* use the new inbound IPsec SA created when rekeying started */
	HIP_IFEL(!(new_spi_in = hip_update_get_new_spi_in(entry, ntohl(ack->peer_update_id))), -1,
		 "Did not find related New SPI for peer Update ID %u\n", ntohl(ack->peer_update_id));
	HIP_DEBUG("prev_spi_in=0x%x new_spi_in=0x%x prev_spi_out=0x%x new_spi_out=0x%x\n",
		  prev_spi_in, new_spi_in, prev_spi_out, new_spi_out);

	HIP_IFEL(!(kmindex_saved = hip_update_get_spi_keymat_index(entry, ntohl(ack->peer_update_id))),
		 -1, "Saved kmindex is 0\n");

	_HIP_DEBUG("saved kmindex for ESP_INFO is %u\n", kmindex_saved);

	/* 2. .. If the system did not generate new KEYMAT, it uses
	   the lowest Keymat Index of the two ESP_INFO parameters. */
	_HIP_DEBUG("entry keymat index=%u\n", entry->current_keymat_index);
	keymat_index = kmindex_saved < ntohs(esp_info->keymat_index) ? kmindex_saved : ntohs(esp_info->keymat_index);
	_HIP_DEBUG("lowest keymat_index=%u\n", keymat_index);

	/* 3. The system draws keys for new incoming and outgoing ESP
	   SAs, starting from the Keymat Index, and prepares new incoming
	   and outgoing ESP SAs. */
	we_are_HITg = hip_hit_is_bigger(hitr, hits);
	HIP_DEBUG("we are: HIT%c\n", we_are_HITg ? 'g' : 'l');

	esp_transform = entry->esp_transform;
	esp_transf_length = hip_enc_key_length(esp_transform);
	auth_transf_length = hip_auth_key_length_esp(esp_transform);
	_HIP_DEBUG("enckeylen=%d authkeylen=%d\n", esp_transf_length, auth_transf_length);
	calc_index_new = entry->keymat_calc_index;
	memcpy(Kn, entry->current_keymat_K, HIP_AH_SHA_LEN);
	HIP_IFE(hip_update_get_sa_keys(entry, &keymat_index, &calc_index_new, Kn,
				       &espkey_gl, &authkey_gl, &espkey_lg, &authkey_lg), -1);
	/* todo: update entry keymat later */
	hip_update_entry_keymat(entry, keymat_index, calc_index_new,
	    keymat_index - esp_transf_length * 2 - auth_transf_length * 2, Kn);
	
	/* XFRM API doesn't support multiple SA for one SP */
	hip_delete_hit_sp_pair(hits, hitr, IPPROTO_ESP, 1);
	
	hip_delete_sa(prev_spi_out, &entry->preferred_address, &entry->local_address, AF_INET6, 0, entry->peer_udp_port);
	hip_delete_sa(prev_spi_in, &entry->local_address, &entry->preferred_address, AF_INET6, entry->peer_udp_port,0);

	/* SP and SA are always added, not updated, due to the xfrm api limitation */
	HIP_IFEL(hip_setup_hit_sp_pair(hits, hitr,
				       &entry->preferred_address, &entry->local_address,
				       IPPROTO_ESP, 1, 0), -1,
		 "Setting up SP pair failed\n");

	/* set up new outbound IPsec SA */
	HIP_DEBUG("Setting up new outbound SA, SPI=0x%x\n", new_spi_out);

	err = hip_add_sa(&entry->preferred_address, &entry->local_address,
			 hits, hitr, 
	/* FIXME: Currently NULLing the stateless info. Send port info through entry parameter --Abi */
			 /*&esp_info->new_spi*/ &new_spi_in, esp_transform,
			 (we_are_HITg ? &espkey_lg  : &espkey_gl),
			 (we_are_HITg ? &authkey_lg : &authkey_gl),
			 1, HIP_SPI_DIRECTION_IN, 0, entry->peer_udp_port,
			 (entry->nat_mode ? HIP_NAT_UDP_PORT : 0)); //, -1,
			// 1, HIP_SPI_DIRECTION_IN, 0, 0, 0); //, -1,
	//"Setting up new outbound IPsec SA failed\n");
	HIP_DEBUG("New outbound SA created with SPI=0x%x\n", new_spi_out);
	HIP_DEBUG("Setting up new inbound SA, SPI=0x%x\n", new_spi_in);

	err = hip_add_sa(&entry->local_address, &entry->preferred_address,
			 hitr, hits,
			 &new_spi_out, esp_transform,
			 (we_are_HITg ? &espkey_gl : &espkey_lg),
			 (we_are_HITg ? &authkey_gl : &authkey_lg),
			 1, HIP_SPI_DIRECTION_OUT, 0 /*prev_spi_out == new_spi_out*/,
			 (entry->nat_mode ? HIP_NAT_UDP_PORT : 0), entry->peer_udp_port);
			 //1, HIP_SPI_DIRECTION_OUT, 0 /*prev_spi_out == new_spi_out*/, 0, 0);
	HIP_DEBUG("err=%d\n", err);
	if (err)
		HIP_DEBUG("Setting up new inbound IPsec SA failed\n");


	HIP_DEBUG("New inbound SA created with SPI=0x%x\n", new_spi_in);

	if (prev_spi_in == new_spi_in) {
		memset(&spi_in_data, 0, sizeof(struct hip_spi_in_item));
		spi_in_data.spi = new_spi_in;
		spi_in_data.ifindex = hip_hadb_get_spi_ifindex(entry, prev_spi_in);/* already set ? */
		HIP_IFE(hip_hadb_add_spi(entry, HIP_SPI_DIRECTION_IN, &spi_in_data), -1);
	} else
		_HIP_DEBUG("Old SPI <> New SPI, not adding a new inbound SA\n");

	/* Activate the new inbound and outbound SAs */
	//hip_finalize_sa(hitr, new_spi_in);
	//hip_finalize_sa(hits, new_spi_out);

	hip_update_switch_spi_in(entry, prev_spi_in);
	hip_update_set_new_spi_out(entry, prev_spi_out, new_spi_out); /* temporary fix */
	hip_update_switch_spi_out(entry, prev_spi_out);

	hip_set_spi_update_status(entry, new_spi_in, 0);
	hip_update_clear_status(entry, new_spi_in);

	// if (is not mm update) ?
	hip_hadb_set_default_out_addr(entry,
				      hip_hadb_get_spi_list(entry, new_spi_out), NULL);

	/* 4. The system cancels any timers protecting the UPDATE and
	   transitions to ESTABLISHED. */
	entry->state = HIP_STATE_ESTABLISHED;

	HIP_DEBUG("Went back to ESTABLISHED state\n");

	/* delete old SAs */
	if (prev_spi_out != new_spi_out) {
		HIP_DEBUG("REMOVING OLD OUTBOUND IPsec SA, SPI=0x%x\n", prev_spi_out);
		/* SA is bounded to IP addresses! */
		//hip_delete_sa(prev_spi_out, hits, hitr, AF_INET6);
		HIP_DEBUG("TODO: set new spi to 0\n");
		_HIP_DEBUG("delete_sa out retval=%d\n", err);
		err = 0;
	} else
		HIP_DEBUG("prev SPI_out = new SPI_out, not deleting the outbound SA\n");

	if (prev_spi_in != new_spi_in) {
		HIP_DEBUG("REMOVING OLD INBOUND IPsec SA, SPI=0x%x\n", prev_spi_in);
		/* SA is bounded to IP addresses! */
		/////hip_delete_sa(prev_spi_in, hitr, hits, AF_INET6);
		/* remove old HIT-SPI mapping and add a new mapping */

		/* actually should change hip_hadb_delete_inbound_spi
		 * somehow, but we do this or else delete_inbound_spi
		 * would delete both old and new SPIs */
		//hip_hadb_remove_hs(prev_spi_in);
		/*err = hip_hadb_insert_state_spi_list(&entry->hit_peer, 
						     &entry->hit_our,
						     new_spi_in);
		if (err == -EEXIST) {
			HIP_DEBUG("HIT-SPI mapping already exists, hmm ..\n");
			err = 0;
		} else if (err) {
			HIP_ERROR("Could not add a HIT-SPI mapping for SPI 0x%x (err=%d)\n",
				  new_spi_in, err);
		}*/
	} else
		_HIP_DEBUG("prev SPI_in = new SPI_in, not deleting the inbound SA\n");

	/* start verifying addresses */
	HIP_DEBUG("start verifying addresses for new spi 0x%x\n", new_spi_out);
	err = entry->hadb_update_func->hip_update_send_addr_verify(entry, msg, NULL, new_spi_out);
	if (err)
		HIP_DEBUG("address verification had errors, err=%d\n", err);
	err = 0;

 out_err:
	HIP_DEBUG("end, err=%d\n", err);
	return err;
}

int hip_update_do_finish_rekey(hip_ha_t *entry,
			       struct hip_spi_in_item *item,
			       void *_msg)
{
	struct hip_common *msg = _msg;
	int err = 0;

	_HIP_DEBUG("test item: spi_in=0x%x seq=%u updflags=0x%x\n",
		   item->spi, item->seq_update_id, item->update_state_flags);

	if (item->update_state_flags != 0x3)
		goto out_err;

	HIP_IFEL(hip_update_finish_rekeying(msg, entry,
					    &item->stored_received_esp_info),
		 -1, "Finish rekeying failed\n");

 out_err:

	HIP_DEBUG("update_finish handling ret err=%d\n", err);
	return err;
}

/**
 * hip_handle_update_rekeying - handle incoming UPDATE packet received in REKEYING state
 * @param entry hadb entry corresponding to the peer
 * @param msg the HIP packet
 * @param src_ip source IPv6 address from where the UPDATE was sent
 *
 * This function handles case 8 in section 8.11 Processing UPDATE
 * packets of the base draft.
 *
 * @entry must be is locked when this function is called.
 *
 * @return 0 if successful, otherwise < 0.
 */
int hip_handle_update_rekeying(hip_ha_t *entry, struct hip_common *msg,
			       struct in6_addr *src_ip)
{
	int err = 0;
	struct in6_addr *hits = &msg->hits, *hitr = &msg->hitr;
	struct hip_common *update_packet = NULL;
	struct hip_esp_info *esp_info = NULL;
	struct hip_seq *seq = NULL;
	struct hip_ack *ack = NULL;
	struct in6_addr daddr;
	//u8 signature[HIP_RSA_SIGNATURE_LEN]; /* RSA sig > DSA sig */
	uint16_t mask = 0;

	/* 8.11.2  Processing an UPDATE packet in state REKEYING */

	HIP_DEBUG("\n");

	seq = hip_get_param(msg, HIP_PARAM_SEQ);
	esp_info = hip_get_param(msg, HIP_PARAM_ESP_INFO);
	ack = hip_get_param(msg, HIP_PARAM_ACK);

	if (seq && esp_info) {
		/* 1. If the packet contains a SEQ and ESP_INFO parameters, then the system
		   generates a new UPDATE packet with an ACK of the peer's Update ID
		   as received in the SEQ parameter. .. */
		HIP_IFE(!(update_packet = hip_msg_alloc()), -ENOMEM);
		entry->hadb_misc_func->hip_build_network_hdr(update_packet, HIP_UPDATE, mask, hitr, hits);
		HIP_IFEL(hip_build_param_ack(update_packet, ntohl(seq->update_id)), -1,
			 "Building of ACK param failed\n");
	}

	if (esp_info && ack) { /* kludge */
		uint32_t s = hip_update_get_prev_spi_in(entry,
							ntohl(ack->peer_update_id));
		hip_update_set_status(entry, s, 0x4, 0, 0, esp_info, 0);
	}
	/* .. Additionally, if the UPDATE packet contained an ACK of the
	   outstanding Update ID, or if the ACK of the UPDATE packet that
	   contained the ESP_INFO has already been received, the system stores
	   the received ESP_INFO and (optional) DIFFIE_HELLMAN parameters and
	   finishes the rekeying procedure as described in Section
	   8.11.3. If the ACK of the outstanding Update ID has not been
	   received, stay in state REKEYING after storing the recived ESP_INFO
	   and (optional) DIFFIE_HELLMAN. */

	if (ack) /* breaks if packet has no ack but esp_info exists ? */
		hip_update_handle_ack(entry, ack, esp_info ? 1 : 0);
	/* if (esp_info)
	   hip_update_handle_esp_info(entry, puid); kludge */

	/* finish SAs if we have received ACK and ESP_INFO */
	HIP_IFEL(hip_update_for_each_local_addr(hip_update_do_finish_rekey,
						entry, msg),
		 -1, "Rekeying failure\n");

	HIP_IFEL(!update_packet, 0, "UPDATE packet NULL\n");

	/* Send ACK */

	/** @todo hmac/signature to common functions */
	/* Add HMAC */
	HIP_IFEL(hip_build_param_hmac_contents(update_packet,
					       &entry->hip_hmac_out), -1,
		 "Building of HMAC failed\n");

	/* Add SIGNATURE */
	HIP_IFEL(entry->sign(entry->our_priv, update_packet), -EINVAL,
		 "Could not sign UPDATE. Failing\n");
        HIP_IFEL(hip_hadb_get_peer_addr(entry, &daddr), -1,
		 "Failed to get peer address\n");

	HIP_IFEL(entry->hadb_xmit_func->
		 hip_send_pkt(&entry->local_address, &daddr,
			      (entry->nat_mode ? HIP_NAT_UDP_PORT : 0),
			      entry->peer_udp_port,
			      update_packet, entry, 1),
		 -ECOMM, "Sending UPDATE packet failed.\n");
	
 out_err:
	/* if (err)
	   TODO: REMOVE IPSEC SAs
	   move to state = ?
	*/
	if (update_packet)
		HIP_FREE(update_packet);
	HIP_DEBUG("end, err=%d\n", err);	
	return err;
}

int hip_build_verification_pkt(hip_ha_t *entry,
			       struct hip_common *update_packet, 
			       struct hip_peer_addr_list_item *addr,
			       struct in6_addr *hits,
	       		       struct in6_addr *hitr){

	int err = 0;
	uint32_t esp_info_old_spi = 0, esp_info_new_spi = 0;
	uint16_t mask = 0;
	HIP_DEBUG("building verification packet\n");
	hip_msg_init(update_packet);
	entry->hadb_misc_func->hip_build_network_hdr(update_packet,
						     HIP_UPDATE, mask,
						     hitr, hits);
	entry->update_id_out++;
	addr->seq_update_id = entry->update_id_out;


	_HIP_DEBUG("outgoing UPDATE ID for LOCATOR addr check=%u\n",
			   addr->seq_update_id);

	/* Reply with UPDATE(ESP_INFO, SEQ, ACK, ECHO_REQUEST) */
	
	/* ESP_INFO */
	HIP_IFEL(hip_build_param_esp_info(update_packet,
					  entry->current_keymat_index,
					  esp_info_old_spi,
					  esp_info_new_spi),
		 -1, "Building of ESP_INFO param failed\n");
	/* todo: handle overflow if (!update_id_out) */
	/* Add SEQ */
	HIP_IFEBL2(hip_build_param_seq(update_packet,
				       addr->seq_update_id), -1,
		 return , "Building of SEQ failed\n");

	/* TODO: NEED TO ADD ACK */
	HIP_IFEL(hip_build_param_ack(update_packet, ntohl(addr->seq_update_id)), -1,
	  "Building of ACK failed\n");

	/* Add HMAC */
	HIP_IFEBL2(hip_build_param_hmac_contents(update_packet,
						 &entry->hip_hmac_out),
			  -1, return , "Building of HMAC failed\n");
	/* Add SIGNATURE */
	HIP_IFEBL2(entry->sign(entry->our_priv, update_packet),
		   -EINVAL, return , "Could not sign UPDATE\n");
	get_random_bytes(addr->echo_data, sizeof(addr->echo_data));

	/* Add ECHO_REQUEST */
	HIP_HEXDUMP("ECHO_REQUEST in LOCATOR addr check",
			     addr->echo_data, sizeof(addr->echo_data));
	HIP_IFEBL2(hip_build_param_echo(update_packet, addr->echo_data,
						sizeof(addr->echo_data), 0, 1),
			   -1, return , "Building of ECHO_REQUEST failed\n");
	HIP_DEBUG("sending addr verify pkt\n");

 out_err:
	if (update_packet && err)
		HIP_FREE(update_packet);
	HIP_DEBUG("end, err=%d\n", err);
	return err;


}

int hip_update_send_addr_verify_packet(hip_ha_t *entry,
				       struct hip_peer_addr_list_item *addr,
				       struct hip_spi_out_item *spi_out,
				       void *saddr) {
	struct in6_addr *src_ip = saddr;
	/** @todo Make this timer based:
	 * 	 If its been too long before active addresses were verfied, 
	 * 	 	verify them as well
	 * 	 else 
	 * 	 	verify only unverified addresses
	 */
	return hip_update_send_addr_verify_packet_all(entry, addr, spi_out, src_ip, 0);

}


int hip_update_send_addr_verify_packet_all(hip_ha_t *entry,
					   struct hip_peer_addr_list_item *addr,
					   struct hip_spi_out_item *spi_out,
					   struct in6_addr *src_ip,
					   int verify_active_addresses)
{
	int err = 0;
	struct hip_common *update_packet = NULL;
	struct in6_addr *hits = &entry->hit_our, *hitr = &entry->hit_peer;

	HIP_DEBUG_HIT("new addr to check", &addr->address);
	HIP_DEBUG("address state=%d\n", addr->address_state);

	if (addr->address_state == PEER_ADDR_STATE_DEPRECATED) {
		HIP_DEBUG("addr state is DEPRECATED, not verifying\n");
		goto out_err;
	}

	if ((addr->address_state == PEER_ADDR_STATE_ACTIVE)){
		
		if(verify_active_addresses){
			HIP_DEBUG("Verifying already active address. Setting as unverified\n"); 
			addr->address_state = PEER_ADDR_STATE_UNVERIFIED;
			if (addr->is_preferred) {
				HIP_DEBUG("TEST (maybe should not do this yet?): setting already active address and set as preferred to default addr\n");
				hip_hadb_set_default_out_addr(entry, spi_out,
							      &addr->address); //CHECK: Is this the correct function? -Bagri
			}
		}
		else
			goto out_err;
		//continue;
	}

	HIP_IFEL(!(update_packet = hip_msg_alloc()), -ENOMEM,
		 "Update_packet alloc failed\n");

	HIP_IFEL(hip_build_verification_pkt(entry, update_packet, addr, hits,
					    hitr),
		 -1, "Building Verification Packet failed\n");
	
	HIP_IFEL(entry->hadb_xmit_func->
		 hip_send_pkt(src_ip, &addr->address,
			      (entry->nat_mode ? HIP_NAT_UDP_PORT : 0),
			      entry->peer_udp_port, update_packet, entry, 1),
		 -ECOMM, "Sending UPDATE packet failed.\n");
	
 out_err:
	return err;
}

/**
 * hip_update_send_addr_verify - send address verification UPDATE
 * @param entry hadb entry corresponding to the peer
 * @param msg the HIP packet
 * @param src_ip source IPv6 address to use in the UPDATE to be sent out
 * @param spi outbound SPI in host byte order
 *
 * @entry must be is locked when this function is called.
 *
 * @return 0 if successful, otherwise < 0.
 :*/
int hip_update_send_addr_verify(hip_ha_t *entry, struct hip_common *msg,
				struct in6_addr *src_ip, uint32_t spi)
{
	int err = 0;
	struct hip_spi_out_item *spi_out;
	uint16_t mask = 0;

	HIP_DEBUG("SPI=0x%x\n", spi);
	
	HIP_IFEL(!(spi_out = hip_hadb_get_spi_list(entry, spi)), -1,
		 "SPI 0x%x not in SPI list\n");

	/* TODO: Compiler warning;
		 warning: passing argument 1 of 'hip_update_for_each_peer_addr'
		 from incompatible pointer type. */
	HIP_IFEL(hip_update_for_each_peer_addr(hip_update_send_addr_verify_packet,
					       entry, spi_out, src_ip), -1,
		 "Sending addr verify failed\n");
	
 out_err:
	HIP_DEBUG("end, err=%d\n", err);
	return err;
}

int hip_update_find_address_match(hip_ha_t *entry,
				  struct hip_locator_info_addr_item *item,
				  void *opaque) {
	struct in6_addr *addr = (struct in6_addr *) opaque;

	HIP_DEBUG_IN6ADDR("addr1", addr);
	HIP_DEBUG_IN6ADDR("addr2", &item->address);

	return !ipv6_addr_cmp(addr, &item->address);
}

int hip_update_check_simple_nat(struct in6_addr *peer_ip,
				struct hip_locator *locator) {
	int err = 0, found;
	struct hip_locator_info_addr_item *item;

        found = hip_for_each_locator_addr_item(hip_update_find_address_match,
					       NULL, locator, peer_ip);
	HIP_IFEL(found, 0, "No address translation\n");

	HIP_IFEL(!(item = hip_get_locator_first_addr_item(locator)), -1,
		 "No addresses in locator\n");
	ipv6_addr_copy(&item->address, peer_ip);
	HIP_DEBUG("Assuming NATted peer, overwrote first locator\n");

out_err:

	return err;
}

/** hip_handle_update_plain_locator - handle UPDATE(LOCATOR, SEQ)
 * @param entry hadb entry corresponding to the peer
 * @param msg the HIP packet
 * @param src_ip source IPv6 address to use in the UPDATE to be sent out
 * @param dst_ip destination IPv6 address to use in the UPDATE to be sent out
 *
 * @entry must be is locked when this function is called.
 *
 * For each address in the LOCATOR, we reply with ACK and
 * UPDATE(SPI, SEQ, ACK, ECHO_REQUEST)
 *
 * @return 0 if successful, otherwise < 0.
 */
int hip_handle_update_plain_locator(hip_ha_t *entry, struct hip_common *msg,
				    struct in6_addr *src_ip,
				    struct in6_addr *dst_ip,
				    struct hip_esp_info *esp_info)
{
	int err = 0;
	struct in6_addr *hits = &msg->hits, *hitr = &msg->hitr;
	struct hip_common *update_packet = NULL;
	struct hip_seq *seq;
	struct hip_locator *locator;
	uint16_t mask = 0;

	HIP_DEBUG("\n");

	locator = hip_get_param(msg, HIP_PARAM_LOCATOR);
	HIP_IFEL(locator == NULL, -1, "No locator!\n");
	HIP_IFEL(esp_info == NULL, -1, "No esp_info!\n");

	/* return value currently ignored, no need to abort on error? */ 
	/* XX FIXME: we should ADD the locator, not overwrite */
	if (entry->nat_mode)
		hip_update_check_simple_nat(src_ip, locator);

	HIP_IFEL(hip_update_handle_locator_parameter(entry, locator, esp_info),
		 -1, "hip_update_handle_locator_parameter failed\n")
	
 out_err:
	if (update_packet)
		HIP_FREE(update_packet);
	HIP_DEBUG("end, err=%d\n", err);
	return err;
}

int set_address_state(hip_ha_t *entry, struct in6_addr *src_ip){
	int err = 0;
	/*
	 struct hip_spi_in_item *spi_in = NULL;
 	spi_in = hip_hadb_get_spi_in_list(entry, esp_info_old_spi);*/
//	For setting status of src_addresses to ACTIVE after echo req is obtained
	return err;
}

/** hip_handle_update_addr_verify - handle address verification UPDATE
 * @param entry hadb entry corresponding to the peer
 * @param msg the HIP packet
 * @param src_ip source IPv6 address to use in the UPDATE to be sent out
 * @param dst_ip destination IPv6 address to use in the UPDATE to be sent out
 *
 * @entry must be is locked when this function is called.
 *
 * handle UPDATE(SPI, SEQ, ACK, ECHO_REQUEST) or handle UPDATE(SPI,
 * SEQ, ECHO_REQUEST)
 *
 * @return 0 if successful, otherwise < 0.
 */
int hip_handle_update_addr_verify(hip_ha_t *entry, struct hip_common *msg,
				  struct in6_addr *src_ip,
				  struct in6_addr *dst_ip)
{
	int err = 0;
	struct in6_addr *hits = &msg->hits, *hitr = &msg->hitr;
	struct hip_common *update_packet = NULL;
	struct hip_seq *seq = NULL;
	struct hip_echo_request *echo = NULL;
	uint16_t mask = 0;

	HIP_DEBUG("\n");

	/* Assume already locked entry */
	HIP_IFEL(!(echo = hip_get_param(msg, HIP_PARAM_ECHO_REQUEST)), -1, 
		 "ECHO not found\n");
	HIP_IFEL(!(seq = hip_get_param(msg, HIP_PARAM_SEQ)), -1, 
		 "SEQ not found\n");
	HIP_IFEL(!(update_packet = hip_msg_alloc()), -ENOMEM,
		 "Out of memory\n");


	entry->hadb_misc_func->hip_build_network_hdr(update_packet, HIP_UPDATE,
						     mask, hitr, hits);

	/* reply with UPDATE(ACK, ECHO_RESPONSE) */
	HIP_IFEL(hip_build_param_ack(update_packet, ntohl(seq->update_id)), -1,
		 "Building of ACK failed\n");

	/* Add HMAC */
	HIP_IFEL(hip_build_param_hmac_contents(update_packet,
					       &entry->hip_hmac_out), -1, 
		 "Building of HMAC failed\n");

	/* Add SIGNATURE */
	HIP_IFEL(entry->sign(entry->our_priv, update_packet), -EINVAL,
		 "Could not sign UPDATE. Failing\n");

	/* ECHO_RESPONSE (no sign) */
	HIP_DEBUG("echo opaque data len=%d\n",
		   hip_get_param_contents_len(echo));

	HIP_HEXDUMP("ECHO_REQUEST in LOCATOR addr check",
			     (void *)echo +
		     	     sizeof(struct hip_tlv_common),
			     hip_get_param_contents_len(echo));

	HIP_IFEL(hip_build_param_echo(update_packet,
				      (void *)echo +
				      sizeof(struct hip_tlv_common),
				      hip_get_param_contents_len(echo), 0, 0),
		 -1, "Building of ECHO_RESPONSE failed\n");

	HIP_DEBUG("Sending reply UPDATE packet (address check).\n");
	HIP_IFEL(entry->hadb_xmit_func->
		 hip_send_pkt(dst_ip, src_ip,
			      (entry->nat_mode ? HIP_NAT_UDP_PORT : 0),
			      entry->peer_udp_port, update_packet, entry, 0),
		 -ECOMM, "Sending UPDATE packet failed.\n");
	
	HIP_IFEL(set_address_state(entry, src_ip),
		 -1, "Setting Own address status to ACTIVE failed\n");

	entry->update_state = 0; /* No retransmissions */

 out_err:
	if (update_packet)
		HIP_FREE(update_packet);
	HIP_DEBUG("end, err=%d\n", err);
	return err;
}

int hip_handle_update_seq(hip_ha_t *entry, 
		          struct hip_common *msg)
	
{
	int err = 0;
	uint32_t pkt_update_id = 0; /* UPDATE ID in packet */
        uint32_t update_id_in = 0;  /* stored incoming UPDATE ID */
        int is_retransmission = 0;
        struct hip_seq *seq = NULL;
	struct hip_hmac *hmac = NULL;
	struct hip_dh_fixed *dh;

	seq = hip_get_param(msg, HIP_PARAM_SEQ);
	pkt_update_id = ntohl(seq->update_id);
	HIP_DEBUG("SEQ: UPDATE ID: %u\n", pkt_update_id);
	
	update_id_in = entry->update_id_in;
	_HIP_DEBUG("previous incoming update id=%u\n", update_id_in);
	
	/* 1. If the SEQ parameter is present, and the Update ID in the
	   received SEQ is smaller than the stored Update ID for the host,		 
	   the packet MUST BE dropped. */
	if (pkt_update_id < update_id_in) {
			HIP_DEBUG("SEQ param present and received UPDATE ID (%u) < stored incoming UPDATE ID (%u). Dropping\n", 
		        pkt_update_id, update_id_in);
			err = -EINVAL;
			goto out_err;
	} else if (pkt_update_id == update_id_in) {
	/* 2. If the SEQ parameter is present, and the Update ID in the
	   received SEQ is equal to the stored Update ID for the host, the
	   packet is treated as a retransmission. */
		is_retransmission = 1;
		HIP_DEBUG("Retransmitted UPDATE packet (?), continuing\n");
			/* todo: ignore this packet or process anyway ? */
		
	}


	hmac = hip_get_param(msg, HIP_PARAM_HMAC);
	HIP_IFEL(hmac == NULL, -1, "HMAC not found. Dropping packet\n");
	
	/* 
	 * 3. The system MUST verify the HMAC in the UPDATE packet.
	 * If the verification fails, the packet MUST be dropped. 
	 * **Moved to receive_updae due to commonality with ack processing**
	 *
	 *
	 * 4. The system MAY verify the SIGNATURE in the UPDATE
	 * packet. If the verification fails, the packet SHOULD be
	 * dropped and an error message logged. 
	 * **Moved to receive_update due to commonality with ack processing**
	 *
	*/

	/* 5.  If a new SEQ parameter is being processed, 
	   the system MUST record the Update ID in the 
	   received SEQ parameter, for replay protection. */
	if (seq && !is_retransmission) {
		entry->update_id_in = pkt_update_id;
		_HIP_DEBUG("Stored peer's incoming UPDATE ID %u\n", pkt_update_id);
	}
 out_err:
	if (err)
		HIP_ERROR("SEQUENCE handler failed, err=%d\n", err);

	return err;


}


int hip_set_rekeying_state(hip_ha_t *entry,
			   struct hip_esp_info *esp_info){
	int err = 0;
	uint32_t old_spi, new_spi;

	old_spi = esp_info->old_spi;
       	new_spi = esp_info->new_spi; 

       	if(hip_update_exists_spi(entry, ntohl(old_spi),
		                 HIP_SPI_DIRECTION_OUT, 0) || 
			         old_spi == 0){ 
        	/* old SPI is the existing SPI  or is zero*/
		if(old_spi == new_spi)
			/* mm-04 5.3 1. old SPI is equal to new SPI
			 */
			entry->update_state = 0 ; //no rekeying
			//FFT: Do we need a sanity check that both old_spi and new_spi cant be zero
		else if(new_spi != 0){
			/* mm-04 5.3 2. Old SPI is existing SPI and new SPI is non-zero
			 *           3. Old SPI is zero and new SPI is non-zero
			 */
			entry->update_state = HIP_UPDATE_STATE_REKEYING;
		}
		else {
			/* mm-04 5.3 4. Old SPI is existing, new SPI is zero
			 */
			entry->update_state = HIP_UPDATE_STATE_DEPRECATING;	
		}

	
	}

 	return entry->update_state;		
		
}	

int hip_handle_esp_info(struct hip_common *msg, 
		        hip_ha_t *entry){	
	

	int err = 0, keying_state = 0;
	struct hip_esp_info *esp_info;
	uint16_t keymat_index = 0;
	struct hip_dh_fixed *dh;
	
	esp_info = hip_get_param(msg, HIP_PARAM_ESP_INFO);
	keymat_index = ntohs(esp_info->keymat_index);
	
	keying_state = hip_set_rekeying_state(entry, esp_info);	
        //HIP_IFEL(keying_state, -1, "Protocol Error: mm-04 Sec 5.3\n");
 
	switch(keying_state){
		case HIP_UPDATE_STATE_REKEYING:
			//rekeying stuff goes here
			break;
		case HIP_UPDATE_STATE_DEPRECATING:
			break;
		default:
			// No rekeying
			return 0;
	}
	
	/* esp-02 6.9 1. If the received UPDATE contains a
	 * Diffie-Hellman parameter, the received Keymat 
	 * Index MUST be zero. If this test fails, the packet
	 *  SHOULD be dropped and the system SHOULD log an 
	 *  error message. */

	dh = hip_get_param(msg, HIP_PARAM_DIFFIE_HELLMAN);
	if (dh) {
		HIP_DEBUG("packet contains DH\n");
		HIP_IFEL(!esp_info, -1, "Packet contains DH but not ESP_INFO\n");
		HIP_IFEL(keymat_index != 0, -EINVAL,
			 "UPDATE contains Diffie-Hellman parameter with non-zero"
			 "keymat value %u in ESP_INFO. Dropping\n", keymat_index);
	}
	/* esp-02 6.9 2. if no outstanding request, process as in sec 6.9.1
	 */	
        // TODO:Check for outstanding rekeying request
	/* esp-02 6.9 3. If there is an outstanding rekeying request,
	 * UPDATE must be acked, save ESP_INFO, DH params, continue 
	 * processing as stated in 6.10
	 */
	


out_err: 
	if(err)
		HIP_DEBUG("Error while processing Rekeying for update packet err=%d", err);
	return err;
}

int hip_create_reg_response(hip_ha_t * entry, 
        struct hip_tlv_common * reg, uint8_t *requests, 
        int request_count, struct in6_addr *src_ip, struct in6_addr *dst_ip)
{
        int err = 0;
        uint16_t mask = 0;
        struct hip_common *update_packet = NULL;
        uint32_t update_id_out = 0;
        struct hip_reg_request *reg_request = NULL;
        
        if (reg != NULL) {
                reg_request = (struct hip_reg_request *)reg;
                HIP_DEBUG("Received registration message from client\n");
        }
        
        /* Reply with UPDATE-packet containing the response */
        
        HIP_IFEL(!(update_packet = hip_msg_alloc()), -ENOMEM,
                 "Out of memory.\n");
        HIP_DEBUG_HIT("sending UPDATE to", &entry->hit_peer);
        HIP_DEBUG_HIT("... from", &entry->hit_our);

        entry->hadb_misc_func->hip_build_network_hdr(update_packet, HIP_UPDATE,
                                                     mask, &entry->hit_our,
                                                     &entry->hit_peer);
        /********** SEQ **********/  
        entry->update_id_out++;
        update_id_out = entry->update_id_out;
        /* todo: handle this case */
        HIP_IFEL(!update_id_out, -EINVAL,
                 "Outgoing UPDATE ID overflowed back to 0, bug ?\n");
        HIP_IFEL(hip_build_param_seq(update_packet, update_id_out), -1, 
                 "Building of SEQ param failed\n");
            
        /********** ACK **********/  
        /* Piggyback ACK of the received message */
        if (reg_request) {
                HIP_IFEL(hip_build_param_ack(update_packet, entry->update_id_in), -1,
                        "Building of ACK failed\n");
        }
        /********** REG_RESPONSE/REG_FAILED **********/        
        /* Check service requests and build reg_response and/or reg_failed */
        hip_handle_registration_attempt(entry, update_packet, reg_request, 
               requests, request_count);
        
        
        /********** HMAC **********/
        HIP_IFEL(hip_build_param_hmac_contents(update_packet,
                                               &entry->hip_hmac_out), -1,
                 "Building of HMAC failed\n");

        /********** SIGNATURE **********/
        HIP_IFEL(entry->sign(entry->our_priv, update_packet), -EINVAL,
                 "Could not sign UPDATE. Failing\n");

        /********** Send UPDATE **********/
        HIP_DEBUG("Sending UPDATE packet with registration response\n");
        HIP_IFEL(entry->hadb_xmit_func->hip_send_pkt(src_ip, dst_ip, 0, 0,
                update_packet, entry, 1), -1, "csum_send failed\n");
out_err: 
        return err;
}



int hip_handle_reg_info(hip_ha_t * entry, struct hip_tlv_common * reg, 
        uint8_t *types, int type_count)
{       
        struct hip_reg_info *reg_info = (struct hip_reg_info *)reg;
        /*TODO: Server announces that new services are available. */
}


#ifdef CONFIG_HIP_ESCROW

int hip_handle_escrow_parameter(hip_ha_t * entry, 
	struct hip_keys * keys)
{
	uint32_t spi, spi_old;
	uint16_t op, len, alg;
	int err = 0;
	HIP_KEA * kea = NULL; 
	HIP_KEA_EP * ep = NULL;
	struct in6_addr * hit, * peer_hit, * ip;
	int accept = 0;
	
	HIP_IFEL(!(kea = hip_kea_find(&entry->hit_peer)), -1, 
		"No KEA found: Could not add escrow endpoint info");
	
	 hit = (struct in6_addr *)&keys->hit;
         peer_hit = (struct in6_addr *)&keys->peer_hit;
	 ip = (struct in6_addr *)&keys->address;		
	 
	 HIP_DEBUG_HIT("handle escrow param hit:", hit);
	 
	 op = ntohs(keys->operation);
	 spi = ntohl(keys->spi);
	 spi_old = ntohl(keys->spi_old);
	 len = ntohs(keys->key_len);
	 alg = ntohs(keys->alg_id);

	 switch (op) {
	 	
	 	case HIP_ESCROW_OPERATION_ADD:
	 		HIP_IFEL(!(ep = hip_kea_ep_create(hit, peer_hit, ip, alg,
				spi, len, &keys->enc)), -1,
				"Error creating kea endpoint");
	 		HIP_IFEBL(hip_kea_add_endpoint(kea, ep), -1, hip_kea_put_ep(ep), 
	 			"Error while adding endpoint");
                        break;
	 	
	 	case HIP_ESCROW_OPERATION_MODIFY:
	 		HIP_IFEL(!(ep = hip_kea_ep_find(ip, spi_old)), -1, 
	 			"Could not find endpoint to be modified");
	 		hip_kea_remove_endpoint(ep);
	 		HIP_IFEL(!(ep = hip_kea_ep_create(hit, peer_hit, ip, alg,
				spi, len, &keys->enc)), -1,
				"Error creating kea endpoint");
	 		HIP_IFEBL(hip_kea_add_endpoint(kea, ep), -1, hip_kea_put_ep(ep), 
	 			"Error while adding endpoint");	
	 		break;
	 	
	 	case HIP_ESCROW_OPERATION_DELETE:
	 		HIP_IFEL(!(ep = hip_kea_ep_find(ip, spi_old)), -1, 
	 			"Could not find endpoint to be deleted");
	 		hip_kea_remove_endpoint(ep);
	 		break;
	 	
	 	default:	
	 		HIP_ERROR("Unknown operation type in escrow parameter %d", 
	 			op);	 
			accept = -1;	
	 }
	/* If firewall is used, the received information shuold be delivered 
	 * to it. TODO: a better place for this? */ 	
	if (accept == 0) {
		if (hip_firewall_is_alive()) {
			HIP_DEBUG("Firewall alive!\n");
			if (hip_firewall_add_escrow_data(entry, hit, peer_hit, keys))
				HIP_DEBUG("Sent data to firewall\n");
		}
	}
			
out_err:
	if (kea)
		hip_keadb_put_entry(kea);
	if (err)
		HIP_DEBUG("Error while handlling escrow parameter");		
	return err;
}

#endif //CONFIG_HIP_ESCROW

int hip_handle_encrypted(hip_ha_t *entry, 
	struct hip_tlv_common *enc)
{
	int err = 0;
	char * tmp_enc = NULL;
	struct hip_tlv_common * enc_param = NULL;
	uint16_t crypto_len;
	unsigned char *iv;
	int param_type;
	
	HIP_DEBUG("hip_handle_encrypted\n");

	HIP_IFEL(!(tmp_enc = HIP_MALLOC(hip_get_param_total_len(enc),
					GFP_KERNEL)), -ENOMEM,
		 "No memory for temporary parameter\n");

	memcpy(tmp_enc, enc, hip_get_param_total_len(enc));

	/* Decrypt ENCRYPTED field*/
	_HIP_HEXDUMP("Recv. Key", &entry->hip_enc_in.key, 24);

	switch (entry->hip_transform) {
	case HIP_HIP_AES_SHA1:
 		enc_param = (struct hip_tlv_common *)
		  (tmp_enc + sizeof(struct hip_encrypted_aes_sha1));
 		iv = ((struct hip_encrypted_aes_sha1 *) tmp_enc)->iv;
 		/* 4 = reserved, 16 = iv */
 		crypto_len = hip_get_param_contents_len(enc) - 4 - 16;
		HIP_DEBUG("aes crypto len: %d\n", crypto_len);
		break;
	case HIP_HIP_3DES_SHA1:
 		enc_param = (struct hip_tlv_common *)
		  (tmp_enc + sizeof(struct hip_encrypted_3des_sha1));
 		iv = ((struct hip_encrypted_3des_sha1 *) tmp_enc)->iv;
 		/* 4 = reserved, 8 = iv */
 		crypto_len = hip_get_param_contents_len(enc) - 4 - 8;
		break;
	case HIP_HIP_NULL_SHA1:
		enc_param = (struct hip_tlv_common *)
			(tmp_enc + sizeof(struct hip_encrypted_null_sha1));
 		iv = NULL;
 		/* 4 = reserved */
 		crypto_len = hip_get_param_contents_len(enc) - 4;
		break;
	default:
		HIP_IFEL(1, -EINVAL, "Unknown HIP transform: %d\n", entry->hip_transform);
	}

	HIP_DEBUG("Crypto encrypted\n");
	_HIP_HEXDUMP("IV: ", iv, 16); /* Note: iv can be NULL */
	
	HIP_IFEL(hip_crypto_encrypted(enc_param, iv, entry->hip_transform,
				      crypto_len, &entry->hip_enc_in.key,
				      HIP_DIRECTION_DECRYPT), -EINVAL,
		 "Decryption of encrypted parameter failed\n");
	
	param_type = hip_get_param_type(enc_param);
	
	/* Handling contents */
	 switch (param_type) {
	 case HIP_PARAM_KEYS:
#ifdef CONFIG_HIP_ESCROW
	 	HIP_IFEL(hip_handle_escrow_parameter(entry, (struct hip_keys *)enc_param), -1, "Error while handling hip_keys parameter\n");
#endif
	 	break;
	 default:
	 	HIP_IFEL(1, -EINVAL, "Unknown update paramer type in encrypted %d\n", param_type);
	 }	

out_err:
	if (err)
		HIP_DEBUG("Error while handling encrypted parameter\n");		
	if (tmp_enc)
		HIP_FREE(tmp_enc);	
	return err;
}

int hip_update_peer_preferred_address(hip_ha_t *entry, struct hip_peer_addr_list_item *addr){

	int err = 0, i = 0;
	uint32_t spi_in;
	struct hip_spi_in_item *item, *tmp;
        hip_list_t *item_nd = NULL, *tmp_nd = NULL;
        struct netdev_address *n;
        struct in6_addr local_addr;
        
	HIP_DEBUG("Checking spi setting 0x%x\n",spi_in); 

	HIP_DEBUG_HIT("hit our", &entry->hit_our);
	HIP_DEBUG_HIT("hit peer", &entry->hit_peer);
	HIP_DEBUG_IN6ADDR("local", &entry->local_address);
	HIP_DEBUG_IN6ADDR("peer", &addr->address);
        
	spi_in = hip_get_spi_to_update_in_established(entry, &entry->local_address);
	HIP_IFEL(spi_in == 0, -1, "No inbound SPI found for daddr\n");

        if (IN6_IS_ADDR_V4MAPPED(&entry->local_address) 
            != IN6_IS_ADDR_V4MAPPED(&addr->address)) {
            HIP_DEBUG("AF difference in addrs, checking if possible to choose same AF\n");
            list_for_each_safe(item_nd, tmp_nd, addresses, i) {
                n = list_entry(item_nd);
                if (IN6_IS_ADDR_V4MAPPED(hip_cast_sa_addr(&n->addr)) 
                    == IN6_IS_ADDR_V4MAPPED(&addr->address)) {
                    HIP_DEBUG("Found addr with same AF\n");
                    memset(&local_addr, 0, sizeof(struct in6_addr));
                    memcpy(&local_addr, hip_cast_sa_addr(&n->addr), sizeof(struct in6_addr));
                    hip_print_hit("Using addr for SA", &local_addr);
                    break;
                }
            }
        } else {
            /* same AF as in addr, use &entry->local_address */
            ipv6_addr_copy(&local_addr, &entry->local_address);
        }

	/* @todo: enabling 1s makes hard handovers work, but softhandovers
	   fail */
#if 1
	hip_delete_hit_sp_pair(&entry->hit_our, &entry->hit_peer, IPPROTO_ESP, 1);

	hip_delete_sa(entry->default_spi_out, &addr->address, &local_addr, 
		      AF_INET6, 0, (int)entry->peer_udp_port);
#endif

#if 1
	hip_delete_hit_sp_pair(&entry->hit_peer, &entry->hit_our, IPPROTO_ESP, 1);

	hip_delete_sa(spi_in, &addr->address, &local_addr, AF_INET6,
			      (int)entry->peer_udp_port, 0);
#endif

	HIP_IFEL(hip_setup_hit_sp_pair(&entry->hit_our, &entry->hit_peer,
				       &local_addr, &addr->address,
				       IPPROTO_ESP, 1, 0), -1,
		 "Setting up SP pair failed\n");

	HIP_IFEL(hip_add_sa(&local_addr, &addr->address, 
			    &entry->hit_our,
			    &entry->hit_peer, 
			    &entry->default_spi_out, entry->esp_transform,
			    &entry->esp_out, &entry->auth_out, 1, 
	   		    HIP_SPI_DIRECTION_OUT, 0,  
			    (entry->nat_mode ? HIP_NAT_UDP_PORT : 0),
			    entry->peer_udp_port ), -1, 
			   "Error while changing outbound security association for new peer preferred address\n");
	
	HIP_IFEL(hip_setup_hit_sp_pair(&entry->hit_peer, &entry->hit_our,
				       &addr->address, &local_addr,
				       IPPROTO_ESP, 1, 0), -1,
		 "Setting up SP pair failed\n");

	HIP_IFEL(hip_add_sa(&addr->address, &local_addr, 
			    &entry->hit_peer, 
			    &entry->hit_our,
			    &spi_in, entry->esp_transform,
			    &entry->esp_in, &entry->auth_in, 1, 
	   		    HIP_SPI_DIRECTION_IN, 0,
			    (entry->nat_mode ? HIP_NAT_UDP_PORT : 0),  
			    entry->peer_udp_port), -1, 
			   "Error while changing inbound security association for new preferred address\n");

out_err:
	return err;
}

int hip_update_handle_echo_response(hip_ha_t *entry, struct hip_echo_response *echo_resp, 
                                    struct in6_addr *src_ip){

	int err = 0, i;
	hip_list_t *item, *tmp;
	struct hip_spi_out_item *out_item;

	HIP_DEBUG("\n");

	list_for_each_safe(item, tmp, entry->spis_out, i)
	{
		int ii;
		hip_list_t *a_item, *a_tmp;
		struct hip_peer_addr_list_item *addr;
		out_item = list_entry(item);

		list_for_each_safe(a_item, a_tmp, out_item->peer_addr_list, ii)
		{
			addr = list_entry(a_item);
			_HIP_DEBUG("checking address, seq=%u\n", addr->seq_update_id);
			if (memcmp(&addr->address, src_ip, sizeof(struct in6_addr)) == 0)
			{
				if (hip_get_param_contents_len(echo_resp) 
                                    != sizeof(addr->echo_data))
				{
					HIP_ERROR("echo data len mismatch\n");
					continue;
				}
				if (memcmp(addr->echo_data,
				           (void *)echo_resp+sizeof(struct hip_tlv_common),
				           sizeof(addr->echo_data)) != 0)
				{ 
					HIP_ERROR("ECHO_RESPONSE differs from ECHO_REQUEST\n");
					continue;
				}	
				HIP_DEBUG("address verified successfully, setting state to ACTIVE\n");
				addr->address_state = PEER_ADDR_STATE_ACTIVE;
				HIP_DEBUG("Changing Security Associations for the new peer address\n");
				
				HIP_IFEL(hip_update_peer_preferred_address(entry, addr), -1, 
					       "Error while changing SAs for mobility\n");	
				do_gettimeofday(&addr->modified_time);
				if (addr->is_preferred)
				{
					/* maybe we should do this default address selection
					   after handling the LOCATOR .. */
					hip_hadb_set_default_out_addr(entry, out_item, &addr->address);
				}
				else HIP_DEBUG("address was not set as preferred address\n");
			}
		}
	}

out_err:
	return err;
}

/**
 * hip_receive_update - receive UPDATE packet
 * @param msg buffer where the HIP packet is in
 *
 * This is the initial function which is called when an UPDATE packet
 * is received. The validity of the packet is checked and then this
 * function acts according to whether this packet is a reply or not.
 *
 * @return 0 if successful (HMAC and signature (if needed) are
 * validated, and the rest of the packet is handled if current state
 * allows it), otherwise < 0.
 */
int hip_receive_update(struct hip_common *msg,
		       struct in6_addr *update_saddr,
		       struct in6_addr *update_daddr,
		       hip_ha_t *entry,
		       hip_portpair_t *sinfo)
{
	int err = 0, state = 0, has_esp_info = 0;
	int updating_addresses = 0;
	struct in6_addr *hits;
	struct hip_esp_info *esp_info = NULL;
	struct hip_seq *seq = NULL;
	struct hip_ack *ack = NULL;
	struct hip_locator *locator = NULL;
	struct hip_echo_request *echo = NULL;
	struct hip_echo_response *echo_response = NULL;
        struct hip_tlv_common *reg_request = NULL;
        struct hip_tlv_common *reg_response = NULL;
        struct hip_tlv_common *reg_failed = NULL;
        struct hip_tlv_common *reg_info = NULL;
	struct in6_addr *src_ip, *dst_ip;
	struct hip_tlv_common *encrypted = NULL;

	src_ip = update_saddr;
	dst_ip = update_daddr;
	hits = &msg->hits;

	HIP_IFEL(!entry, -1, "Entry not found\n");
	HIP_LOCK_HA(entry);
	state = entry->state;

	HIP_DEBUG("Received UPDATE in state %s\n", hip_state_str(state));

	/* in state R2-SENT: Receive UPDATE, go to ESTABLISHED and
	 * process from ESTABLISHED state
	 *
	 * CHK: Is it too early to do this?
	 *                           -Bagri */
	if (state == HIP_STATE_R2_SENT) {
		state = entry->state = HIP_STATE_ESTABLISHED;
		HIP_DEBUG("Moved from R2-SENT to ESTABLISHED\n");
	}

	if (!(state == HIP_STATE_ESTABLISHED) ) {
		HIP_DEBUG("Received UPDATE in illegal state %s. Dropping\n",
			  hip_state_str(state));
		err = -EINVAL;
		goto out_err;
	}

	esp_info = hip_get_param(msg, HIP_PARAM_ESP_INFO);
	seq = hip_get_param(msg, HIP_PARAM_SEQ);
	ack = hip_get_param(msg, HIP_PARAM_ACK);
	locator = hip_get_param(msg, HIP_PARAM_LOCATOR);
	echo = hip_get_param(msg, HIP_PARAM_ECHO_REQUEST);
	echo_response = hip_get_param(msg, HIP_PARAM_ECHO_RESPONSE);
	encrypted = hip_get_param(msg, HIP_PARAM_ENCRYPTED);
        reg_request = hip_get_param(msg, HIP_PARAM_REG_REQUEST);
        reg_response = hip_get_param(msg, HIP_PARAM_REG_RESPONSE);
        reg_failed = hip_get_param(msg, HIP_PARAM_REG_FAILED);
        reg_info = hip_get_param(msg, HIP_PARAM_REG_INFO);

	if(ack)
		HIP_DEBUG("ACK found: %u\n", ntohl(ack->peer_update_id));
	if (esp_info){
		HIP_DEBUG("LOCATOR: SPI new 0x%x\n", ntohl(esp_info->new_spi));
		has_esp_info = 1;
	}
	if (echo)
		HIP_DEBUG("ECHO_REQUEST found\n");
	if (echo_response)
		HIP_DEBUG("ECHO_RESPONSE found\n");

	if (ack)
		//process ack
		entry->hadb_update_func->hip_update_handle_ack(entry, ack,
							       has_esp_info);
	if (seq)
		HIP_IFEL(hip_handle_update_seq(entry, msg), -1, "seq\n");
	
        /* base-05 Sec 6.12.1.2 6.12.2.2 The system MUST verify the 
	 * HMAC in the UPDATE packet.If the verification fails, 
	 * the packet MUST be dropped. */
	HIP_IFEL(hip_verify_packet_hmac(msg, &entry->hip_hmac_in), -1, 
		 "HMAC validation on UPDATE failed\n");

	/* base-05 Sec 6.12.1.3 6.12.2.3. The system MAY verify 
	 * the SIGNATURE in the UPDATE packet. If the verification fails, 
	 * the packet SHOULD be dropped and an error message logged. */
	HIP_IFEL(entry->verify(entry->peer_pub, msg), -1, 
		 "Verification of UPDATE signature failed\n");
 	
	/* Node moves within public Internet or from behind a NAT to public
	   Internet. */
	if(sinfo->dst_port == 0){
                HIP_DEBUG("UPDATE packet src port %d\n", sinfo->src_port);
            	/* HIP_DEBUG("UPDATE packet was NOT destined to port 50500.\n"); */
		entry->nat_mode = 0;
		entry->peer_udp_port = 0;
		entry->hadb_xmit_func->hip_send_pkt = hip_send_raw;
		hip_hadb_set_xmit_function_set(entry, &default_xmit_func_set);
	} else {
		/* Node moves from public Internet to behind a NAT, stays
		   behind the same NAT or moves from behind one NAT to behind
		   another NAT. */
		HIP_DEBUG("UPDATE packet src port %d\n", sinfo->src_port);
		entry->nat_mode = 1;
		entry->peer_udp_port = sinfo->src_port;
		hip_hadb_set_xmit_function_set(entry, &nat_xmit_func_set);
		ipv6_addr_copy(&entry->local_address, dst_ip);
		ipv6_addr_copy(&entry->preferred_address, src_ip);
		
		/* Somehow the addresses in the entry doesn't get updated for
		   mobility behind nat case. The "else" would be called only
		   when the client moves from behind NAT to behind NAT.
		   Updating the entry addresses here.
		   
		   Miika: Is it the correct place to be done? -- Abi
		   
		   Error was because of multiple locator parameter, code
		   shifted to after setting of preferred address by the
		   mm logic
		   -- Bagri */	
	}
	
	if(esp_info)
		HIP_IFEL(hip_handle_esp_info(msg, entry), -1,
			 "Error in processing esp_info\n");
	
	//mm stuff after this
	if (locator)
		//handle locator parameter
		err = entry->hadb_update_func->hip_handle_update_plain_locator(entry, msg, src_ip, dst_ip, esp_info);
	else if (echo) {
		//handle echo_request
		err = entry->hadb_update_func->hip_handle_update_addr_verify(entry, msg, src_ip, dst_ip);
	}
	else if (echo_response) {
		//handle echo response
		hip_update_handle_echo_response(entry, echo_response, src_ip);
	}
	
	if (encrypted) {
		// handle encrypted parameter
                HIP_DEBUG("ENCRYPTED found\n");
		HIP_IFEL(hip_handle_encrypted(entry, encrypted), -1, "Error in processing encrypted parameter\n");
                HIP_IFEL(hip_update_send_ack(entry, msg, src_ip, dst_ip), -1, "Error sending ack\n");
	}
	
        if (reg_request) {
                //handle registration request
                uint8_t *types = NULL;
                int type_count;
                types = (uint8_t *)(hip_get_param_contents(msg, HIP_PARAM_REG_REQUEST));
                type_count = hip_get_param_contents_len(reg_request) - 1; // leave out lifetime field
                HIP_IFEL(hip_create_reg_response(entry, reg_request, 
                        (uint8_t *)(types + 1), type_count, dst_ip, src_ip), -1,
                        "Error handling reg_request\n");
                
        }
        if (reg_response || reg_failed) {
                //handle registration request
                HIP_IFEL(hip_handle_registration_response(entry, msg), -1, 
                        "Error handling reg_response\n");
                HIP_IFEL(hip_update_send_ack(entry, msg, src_ip, dst_ip), -1, 
                        "Error sending ack\n");
        }
        if (reg_info) {
                //handle reg_info
                uint8_t *types = NULL;
                int type_count;
                types = (uint8_t *)(hip_get_param_contents(msg, HIP_PARAM_REG_INFO));
                type_count = hip_get_param_contents_len(reg_info) - 2; // leave out lifetime fields
                
                HIP_IFEL(hip_handle_reg_info(entry, reg_info, (types + 2), 
                        type_count), -1, "Error handling reg_info\n");
        }
        
 out_err:
	if (err)
		HIP_ERROR("UPDATE handler failed, err=%d\n", err);

	if (entry) {
		HIP_UNLOCK_HA(entry);
		hip_put_ha(entry);
	}
	return err;
}

/** hip_copy_spi_in_addresses - copy addresses to the inbound SPI
 * @param src address list
 * @param spi_in the inbound SPI the addresses are copied to
 * @param count number of addresses in @src
 *
 * A simple helper function to copy interface addresses to the inbound
 * SPI of. Caller must kfree the allocated memory.
 *
 * @return 0 on success, < 0 otherwise.
 */
int hip_copy_spi_in_addresses(struct hip_locator_info_addr_item *src,
			      struct hip_spi_in_item *spi_in,
			      int count) {
	size_t s = count * sizeof(struct hip_locator_info_addr_item);
	void *p = NULL;

	HIP_DEBUG("src=0x%p count=%d\n", src, count);
	if (!spi_in || (src && count <= 0)) {
 		HIP_ERROR("!spi_in or src & illegal count (%d)\n", count);
		return -EINVAL;
	}

	if (src) {
	p = HIP_MALLOC(s, GFP_ATOMIC);
		if (!p) {
			HIP_ERROR("kmalloc failed\n");
			return -ENOMEM;
		}
		memcpy(p, src, s);
	} else
		count = 0;

	_HIP_DEBUG("prev addresses_n=%d\n", spi_in->addresses_n);
	if (spi_in->addresses) {
		HIP_DEBUG("kfreeing old address list at 0x%p\n",
			  spi_in->addresses);
		HIP_FREE(spi_in->addresses);
	}

	spi_in->addresses_n = count;
	spi_in->addresses = p;

	return 0;
}
/* update_preferred_address - change preferred address advertised to the peer for this connection
 * 
 * @param entry hadb entry corresponding to the peer
 * @param new_pref_addr the new prefferred address
 */
int hip_update_preferred_address(struct hip_hadb_state *entry,
				 struct in6_addr *new_pref_addr,
				 struct in6_addr *daddr,
				 uint32_t *_spi_in){
	int err = 0;
	struct hip_spi_in_item *item, *tmp;
	uint32_t spi_in = *_spi_in;
	HIP_DEBUG("Checking spi setting %x\n",spi_in); 

	HIP_DEBUG_HIT("hit our", &entry->hit_our);
	HIP_DEBUG_HIT("hit peer", &entry->hit_peer);
	HIP_DEBUG_IN6ADDR("new_pref_addr", new_pref_addr);
	HIP_DEBUG_IN6ADDR("daddr", daddr);

	hip_delete_hit_sp_pair(&entry->hit_our, &entry->hit_peer, IPPROTO_ESP, 1);

	hip_delete_sa(entry->default_spi_out, daddr, &entry->local_address, AF_INET6,0,
			      (int)entry->peer_udp_port);

	hip_delete_hit_sp_pair(&entry->hit_peer, &entry->hit_our, IPPROTO_ESP, 1);

	/* @todo: check that this works with the pfkey api */
	hip_delete_sa(spi_in, &entry->local_address, &entry->hit_our, AF_INET6,
			      (int)entry->peer_udp_port, 0);

	HIP_IFEL(hip_setup_hit_sp_pair(&entry->hit_our, &entry->hit_peer,
				       new_pref_addr, daddr,
				       IPPROTO_ESP, 1, 0), -1,
		 "Setting up SP pair failed\n");


	HIP_IFEL(hip_add_sa(new_pref_addr, daddr, 
			    &entry->hit_our,
			    &entry->hit_peer, 
			    &entry->default_spi_out, entry->esp_transform,
			    &entry->esp_out, &entry->auth_out, 1, 
	   		    HIP_SPI_DIRECTION_OUT, 0,  
			    (entry->nat_mode ? HIP_NAT_UDP_PORT : 0),
			    entry->peer_udp_port ), -1, 
			   "Error while changing outbound security association for new preferred address\n");
	
	/*hip_delete_hit_sp_pair(&entry->hit_peer, &entry->hit_our, IPPROTO_ESP, 1);

	hip_delete_sa(spi_in, &entry->local_address, AF_INET6,
			      (int)entry->peer_udp_port, 0);*/

	HIP_IFEL(_spi_in == NULL, -1, "No inbound SPI found for daddr\n");

	HIP_IFEL(hip_setup_hit_sp_pair(&entry->hit_peer,&entry->hit_our,
				       daddr, new_pref_addr,
				       IPPROTO_ESP, 1, 0), -1,
		 			"Setting up SP pair failed\n");


	HIP_IFEL(hip_add_sa(daddr, new_pref_addr, 
			    &entry->hit_peer, 
			    &entry->hit_our,
			    &spi_in, entry->esp_transform,
			    &entry->esp_in, &entry->auth_in, 1, 
	   		    HIP_SPI_DIRECTION_IN, 0,  
			    entry->peer_udp_port,
			    (entry->nat_mode ? HIP_NAT_UDP_PORT : 0)), -1, 
			   "Error while changing inbound security association for new preferred address\n");

	ipv6_addr_copy(&entry->local_address, new_pref_addr);

out_err:
	return err;
		
}

int hip_update_src_address_list(struct hip_hadb_state *entry, 
				struct hip_locator_info_addr_item *addr_list, 
				struct in6_addr *daddr,
				int addr_count,	int esp_info_old_spi,
				int is_add, struct sockaddr* addr){
	   	
        int err = 0, i, preferred_address_found = 0; 
        int choose_random = 0, change_preferred_address = 0;
	struct hip_spi_in_item *spi_in = NULL;
	struct hip_locator_info_addr_item *loc_addr_item = addr_list;
	struct in6_addr *saddr, *comp_addr = hip_cast_sa_addr(addr);

	HIP_DEBUG("\n");
	
	/* avoid advertising the same address set */
 	/* (currently assumes that lifetime or reserved field do not
 	 * change, later store only addresses) */
 	spi_in = hip_hadb_get_spi_in_list(entry, esp_info_old_spi);
 	if (!spi_in) {
		HIP_ERROR("SPI listaddr list copy failed\n");
 		goto out_err;
 	}
 	if (addr_count == spi_in->addresses_n &&
 	    addr_list && spi_in->addresses &&
 	    memcmp(addr_list, spi_in->addresses,
 		   addr_count *
		   sizeof(struct hip_locator_info_addr_item)) == 0) {
 		HIP_DEBUG("Same address set as before, return\n");
 		return GOTO_OUT;
	} else {
		HIP_DEBUG("Address set has changed, continue\n");
	}

	/* Peer's preferred address. Can be changed by the source address
	   selection below if we don't find any addresses of the same family
	   as peer's preferred address (intrafamily handover). */
	HIP_IFE(hip_hadb_get_peer_addr(entry, daddr), -1);

	HIP_IFEL(!addr_list, 0, "No address list\n");

	/* spi_in->spi is equal to esp_info_old_spi. In the loop below, we make
	 * sure that the source and destination address families match
	 */

	loc_addr_item = addr_list;

	HIP_IFEL((addr->sa_family == AF_INET), -1, "all addresses in update should be mapped");

	/* if we have deleted the old address and it was preferred than 
	   we chould make new preferred address. Now, we chose it as random address in list 
	*/
	if( !is_add && ipv6_addr_cmp(&entry->local_address, comp_addr) == 0 ) {
		choose_random = 1;
	}


	if( is_add && is_active_handover ) {
		change_preferred_address = 1;/* comp_addr = hip_cast_sa_addr(addr); */
	} else {
		comp_addr = &entry->local_address;
	}

	if (!choose_random) { 
            int been_here = 0;
        choose_random:
            loc_addr_item = addr_list;
            for(i = 0; i < addr_count; i++, loc_addr_item++) {
                struct in6_addr *saddr = &loc_addr_item->address;
                /*		HIP_HEXDUMP("a1: ", saddr, sizeof(*saddr));
				HIP_HEXDUMP("a2: ", daddr, sizeof(*daddr));
				HIP_HEXDUMP("a3: ", &entry->local_address, sizeof(*daddr));*/
                if (memcmp(comp_addr, saddr, sizeof(struct in6_addr)) == 0) {
                    if (IN6_IS_ADDR_V4MAPPED(saddr)  == IN6_IS_ADDR_V4MAPPED(daddr)) {
                        /* Select the first match */
                        loc_addr_item->reserved = ntohl(1 << 7);
                        preferred_address_found = 1;
                        if( change_preferred_address ) {
                            HIP_IFEL(hip_update_preferred_address(entry,saddr,
                                                                  daddr, 
                                                                  &spi_in->spi),-1, 
                                     "Setting New Preferred Address Failed\n");		      
                        } else {
                            HIP_DEBUG("Preferred Address is the old preferred address\n");
                        }
                        HIP_DEBUG_IN6ADDR("addr: ", saddr);
                        break;
                    }
                }
            }
            if (!preferred_address_found && (been_here == 0)) {
                hip_list_t *item = NULL, *tmp = NULL, *item_outer = NULL, *tmp_outer = NULL;
                struct hip_peer_addr_list_item *addr_li;
                struct hip_spi_out_item *spi_out;
                int i = 0, ii = 0;
                list_for_each_safe(item_outer, tmp_outer, entry->spis_out, i) {
                    spi_out = list_entry(item_outer);
                    ii = 0;
                    tmp = NULL;
                    item = NULL;
                    list_for_each_safe(item, tmp, spi_out->peer_addr_list, ii) {
                        addr_li = list_entry(item);
                        hip_print_hit("SPI out addresses", &addr_li->address);
                        if (IN6_IS_ADDR_V4MAPPED(&addr_li->address) != IN6_IS_ADDR_V4MAPPED(daddr)) {
                            HIP_DEBUG("Found other family than BEX address family\n");
                            memcpy(daddr, &addr_li->address, sizeof(struct in6_addr));
                        }
                    }
                }
                been_here = 1;
                goto choose_random;
            }           
        }

	if (preferred_address_found)
		goto skip_pref_update;

	loc_addr_item = addr_list;
	/* Select the first match */
	for(i = 0; i < addr_count; i++, loc_addr_item++)
	{
		saddr = &loc_addr_item->address;
		if (IN6_IS_ADDR_V4MAPPED(saddr) == IN6_IS_ADDR_V4MAPPED(daddr))
		{
                    loc_addr_item->reserved = ntohl(1 << 7);
                    HIP_DEBUG_IN6ADDR("first match: ", saddr);
                    HIP_IFEL(hip_update_preferred_address(entry,saddr,
                                                          daddr, 
                                                          &spi_in->spi),-1, 
                             "Setting New Preferred Address Failed\n");
                    preferred_address_found = 1;
                    break;
		}
	}

 skip_pref_update:

	if(!preferred_address_found){
		HIP_DEBUG("Preferred address Not found !!\n");
	}

	/* remember the address set we have advertised to the peer */
	err = hip_copy_spi_in_addresses(addr_list, spi_in, addr_count);
	loc_addr_item = addr_list;
	for(i = 0; i < addr_count; i++, loc_addr_item++) {
		int j, addr_exists = 0;		
		struct in6_addr *iter_addr = &loc_addr_item->address;
		for(j = 0; j < spi_in->addresses_n; j++){
			struct hip_locator_info_addr_item *spi_addr_item = (struct hip_locator_info_addr_item *) spi_in->addresses + j;				
			if(ipv6_addr_cmp(&spi_addr_item->address, iter_addr)) {
				loc_addr_item->state = spi_addr_item->state;
				addr_exists = 1;
			}
		}	
		if(!addr_exists) {
			loc_addr_item->state = ADDR_STATE_WAITING_ECHO_REQ;
		}
	}
out_err:
	return err;



}	
/** hip_send_update - send initial UPDATE packet to the peer
 * @param entry hadb entry corresponding to the peer
 * @param addr_list if non-NULL, LOCATOR parameter is added to the UPDATE
 * @param addr_count number of addresses in @addr_list
 * @param ifindex if non-zero, the ifindex value of the interface which caused the event
 * @param flags TODO comment
 *
 * @return 0 if UPDATE was sent, otherwise < 0.
 */
int hip_send_update(struct hip_hadb_state *entry,
		    struct hip_locator_info_addr_item *addr_list,
		    int addr_count, int ifindex, int flags, 
		    int is_add, struct sockaddr* addr)
{
	int err = 0, make_new_sa = 0, /*add_esp_info = 0,*/ add_locator;
	uint32_t update_id_out = 0;
	uint32_t mapped_spi = 0; /* SPI of the SA mapped to the ifindex */
	uint32_t new_spi_in = 0;
	struct hip_common *update_packet = NULL;
	struct in6_addr saddr = { 0 }, daddr = { 0 };
	uint32_t esp_info_old_spi = 0, esp_info_new_spi = 0;
	uint16_t mask = 0;
	struct hip_own_addr_list_item *own_address_item, *tmp;

	HIP_DEBUG("\n");
	
	add_locator = flags & SEND_UPDATE_LOCATOR;
	HIP_DEBUG("addr_list=0x%p addr_count=%d ifindex=%d flags=0x%x\n",
		  addr_list, addr_count, ifindex, flags);
	if (!ifindex)
		_HIP_DEBUG("base draft UPDATE\n");

	if (add_locator)
		HIP_DEBUG("mm UPDATE, %d addresses in LOCATOR\n", addr_count);
	else
		HIP_DEBUG("Plain UPDATE\n");

	/* Start building UPDATE packet */
	HIP_IFEL(!(update_packet = hip_msg_alloc()), -ENOMEM,
		 "Out of memory.\n");
	HIP_DEBUG_HIT("sending UPDATE to", &entry->hit_peer);
	entry->hadb_misc_func->hip_build_network_hdr(update_packet, HIP_UPDATE,
						     mask, &entry->hit_our,
						     &entry->hit_peer);
	if (add_locator) {
		/* mm stuff, per-ifindex SA */
		/* reuse old SA if we have one, else create a new SA */
		mapped_spi = hip_hadb_get_spi(entry, ifindex);
		HIP_DEBUG("mapped_spi=0x%x\n", mapped_spi);
		if (mapped_spi) {
			make_new_sa = 0;
			_HIP_DEBUG("Mobility with single SA pair, readdress with no rekeying\n");
			HIP_DEBUG("Reusing old SA\n");
			/* Mobility with single SA pair */
		} else {
			_HIP_DEBUG("Host multihoming\n");
			make_new_sa = 1;
			_HIP_DEBUG("TODO\n");
		}
	} else {
		/* base draft UPDATE, create a new SA anyway */
		_HIP_DEBUG("base draft UPDATE, create a new SA\n");
		make_new_sa = 1;
	}

	/* If this is mm-UPDATE (ifindex should be then != 0) avoid
	 * sending empty LOCATORs to the peer if we have not sent previous
	 * information on this ifindex/SPI yet */
	if (ifindex != 0 && mapped_spi == 0 && addr_count == 0) {
		HIP_DEBUG("NETDEV_DOWN and ifindex not advertised yet, returning\n");
		goto out;
	}

	HIP_DEBUG("make_new_sa=%d\n", make_new_sa);

	if (make_new_sa) {
		HIP_IFEL(!(new_spi_in = hip_acquire_spi(&entry->hit_peer,
							&entry->hit_our)), 
			 -1, "Error while acquiring a SPI\n");
		HIP_DEBUG("Got SP :alue for the SA 0x%x\n", new_spi_in);

		/** @todo move to rekeying_finish */
		if (!mapped_spi) {
			struct hip_spi_in_item spi_in_data;

			_HIP_DEBUG("previously unknown ifindex, creating a new item to inbound spis_in\n");
			memset(&spi_in_data, 0,
			       sizeof(struct hip_spi_in_item));
			spi_in_data.spi = new_spi_in;
			spi_in_data.ifindex = ifindex;
			spi_in_data.updating = 1;
			HIP_IFEL(hip_hadb_add_spi(entry, HIP_SPI_DIRECTION_IN,
						  &spi_in_data), -1, 
				 "Add_spi failed\n");
		} else {
			_HIP_DEBUG("is previously mapped ifindex\n");
		}
	} else {
		HIP_DEBUG("not creating a new SA\n");
	}

	_HIP_DEBUG("entry->current_keymat_index=%u\n",
		   entry->current_keymat_index);

	
	if (addr_list) {
		if (make_new_sa) {
			/* mm02 Host multihoming */
			HIP_DEBUG("adding ESP_INFO, Old SPI == New SPI\n");
			/* notify the peer about new interface */
			esp_info_old_spi = new_spi_in;
			esp_info_new_spi = new_spi_in;
			
		} else {
			HIP_DEBUG("!makenewsa\n");
			esp_info_old_spi = mapped_spi;
			esp_info_new_spi = mapped_spi; //new_spi_in
		}
	} else {
		HIP_DEBUG("adding ESP_INFO, Old SPI <> New SPI\n");
		/* plain UPDATE or readdress with rekeying */
		/* update the SA of the interface which caused the event */
		HIP_IFEL(!(esp_info_old_spi =
			   hip_hadb_get_spi(entry, ifindex)), -1,
			 "Could not find SPI to use in Old SPI\n");
		/* here or later ? */
		hip_set_spi_update_status(entry, esp_info_old_spi, 1);
		esp_info_new_spi = new_spi_in;
	}

        /* if del then we have to remove SAs for that address */
#if 0
        if (!is_add) {
            HIP_DEBUG("Netlink event was del, removing SAs for the address for this entry\n");
            hip_delete_sa(entry->default_spi_out, hip_cast_sa_addr(addr), 
                          &entry->preferred_address, AF_INET6,0,
                          (int)entry->peer_udp_port);
            hip_delete_sa(entry->default_spi_out, &entry->preferred_address, 
                          hip_cast_sa_addr(addr), AF_INET6,0,
                          (int)entry->peer_udp_port);
        }
#endif
        /* and we have to do it before this chnges the local_address */

	err = hip_update_src_address_list(entry, addr_list, &daddr,
					  addr_count, esp_info_old_spi, is_add, addr);
	if(err == GOTO_OUT)
		goto out;
	else if(err)
		goto out_err;

	/* Send UPDATE(ESP_INFO, LOCATOR, SEQ) */
	HIP_DEBUG("esp_info_old_spi=0x%x esp_info_new_spi=0x%x\n",
		  esp_info_old_spi, esp_info_new_spi);
	HIP_IFEL(hip_build_param_esp_info(update_packet,
					  entry->current_keymat_index,
					  esp_info_old_spi,
					  esp_info_new_spi),
			 -1, "Building of ESP_INFO param failed\n");
 	
	if (add_locator) {
		err = hip_build_param_locator(update_packet, addr_list,
					      addr_count);

		HIP_IFEL(err, err, "Building of LOCATOR param failed\n");
	} else
		HIP_DEBUG("not adding LOCATOR\n");

	hip_update_set_new_spi_in(entry, esp_info_old_spi,
				  esp_info_new_spi, 0);
	entry->update_id_out++;
	update_id_out = entry->update_id_out;
	_HIP_DEBUG("outgoing UPDATE ID=%u\n", update_id_out);
	/* todo: handle this case */
	HIP_IFEL(!update_id_out, -EINVAL,
		 "Outgoing UPDATE ID overflowed back to 0, bug ?\n");
	HIP_IFEL(hip_build_param_seq(update_packet, update_id_out), -1, 
		 "Building of SEQ param failed\n");

	/* remember the update id of this update */
	hip_update_set_status(entry, esp_info_old_spi,
			      0x1 | 0x2 | 0x8, update_id_out, 0, NULL,
			      entry->current_keymat_index);

	/* Add HMAC */
	HIP_IFEL(hip_build_param_hmac_contents(update_packet,
					       &entry->hip_hmac_out), -1,
		 "Building of HMAC failed\n");

	/* Add SIGNATURE */
	HIP_IFEL(entry->sign(entry->our_priv, update_packet), -EINVAL,
	 	 "Could not sign UPDATE. Failing\n");

	/* Send UPDATE */
	hip_set_spi_update_status(entry, esp_info_old_spi, 1);

	memcpy(&saddr, &entry->local_address, sizeof(saddr));
	
	HIP_DEBUG("Sending initial UPDATE packet.\n");
	HIP_IFEL(entry->hadb_xmit_func->
		 hip_send_pkt(&saddr, &daddr, (entry->nat_mode ? HIP_NAT_UDP_PORT : 0),
			      entry->peer_udp_port, update_packet, entry, 1),
		 -ECOMM, "Sending UPDATE packet failed.\n");

	entry->update_state = HIP_UPDATE_STATE_REKEYING;

	/** @todo 5. The system SHOULD start a timer whose timeout value
	    should be ..*/
	goto out;

 out_err:
	entry->state = HIP_STATE_ESTABLISHED;
	_HIP_DEBUG("fallbacked to state ESTABLISHED (ok ?)\n");

	hip_set_spi_update_status(entry, esp_info_old_spi, 0);
	/* delete IPsec SA on failure */
	HIP_ERROR("TODO: delete SA\n");
 out:

	HIP_UNLOCK_HA(entry);
	if (update_packet)
		HIP_FREE(update_packet);
	return err;
}

/* really ugly hack ripped from rea.c, must convert to list_head asap */
struct hip_update_kludge {
	hip_ha_t **array;
	int count;
	int length;
};

/* Internal function copied originally from rea.c */
static int hip_update_get_all_valid(hip_ha_t *entry, void *op)
{
	struct hip_update_kludge *rk = op;

	if (rk->count >= rk->length)
		return -1;

	if (entry->hastate == HIP_HASTATE_HITOK && entry->state == HIP_STATE_ESTABLISHED) {
		hip_hadb_hold_entry(entry);
		rk->array[rk->count] = entry;
		//hip_hold_ha(entry);
		rk->count++;
	} else
		HIP_DEBUG("skipping HA entry 0x%p (state=%s)\n",
			  entry, hip_state_str(entry->state));

	return 0;
}

/**
 * Sends UPDATE packet to every peer.
 *
 * UPDATE is sent to the peer only if the peer is in established state. Add
 * LOCATOR parameter if @c addr_list is non-null. @c ifindex tells which device
 * caused the network device event.
 *
 * @param addr_list if non-NULL, LOCATOR parameter is added to the UPDATE
 * @param addr_count number of addresses in @addr_list
 * @param ifindex if non-zero, the ifindex value of the interface which caused the event
 * @param flags flags passed to @hip_send_update
 */
void hip_send_update_all(struct hip_locator_info_addr_item *addr_list,
			 int addr_count, int ifindex, int flags, int is_add, struct sockaddr *addr)
{
	int err = 0, i;
	hip_ha_t *entries[HIP_MAX_HAS] = {0};
	struct hip_update_kludge rk;
	struct sockaddr_in6 addr_sin6;

	/** @todo check UPDATE also with radvd (i.e. same address is added
	    twice). */

	HIP_DEBUG("ifindex=%d\n", ifindex);
	if (!ifindex) {
		HIP_DEBUG("test: returning, ifindex=0 (fix this for non-mm UPDATE)\n");
		return;
	}

	if (addr->sa_family == AF_INET) {
		memset(&addr_sin6, 0, sizeof(addr_sin6));
		addr_sin6.sin6_family = AF_INET6;
		IPV4_TO_IPV6_MAP(((struct in_addr *) hip_cast_sa_addr(addr)),
				 ((struct in6_addr *) hip_cast_sa_addr(&addr_sin6)));
	} else if (addr->sa_family == AF_INET6) {
		memcpy(&addr_sin6, addr, sizeof(addr_sin6));
	} else {
		HIP_ERROR("Bad address family %d\n", addr->sa_family);
		return;
	}

	rk.array = entries;
	rk.count = 0;
	rk.length = HIP_MAX_HAS;
        /* AB: rk.length = 100 rk is NULL next line opulates rk with all valid
	ha entries */
	HIP_IFEL(hip_for_each_ha(hip_update_get_all_valid, &rk), 0, 
		 "for_each_ha err.\n");
	for (i = 0; i < rk.count; i++) {
		if (rk.array[i] != NULL) { 
                    hip_send_update(rk.array[i], addr_list, addr_count,
                                    ifindex, flags, is_add, &addr_sin6);
                    hip_hadb_put_entry(rk.array[i]);
                    //hip_put_ha(rk.array[i]);
		}
	}

out_err:
	return;
}


int hip_update_send_ack(hip_ha_t *entry, struct hip_common *msg,
        struct in6_addr *src_ip, struct in6_addr *dst_ip)
{
        int err = 0;
        struct in6_addr *hits = &msg->hits, *hitr = &msg->hitr;
        struct hip_common *update_packet = NULL;
        struct hip_seq *seq = NULL;
        struct hip_echo_request *echo = NULL;
        uint16_t mask = 0;

        /* Assume already locked entry */
        echo = hip_get_param(msg, HIP_PARAM_ECHO_REQUEST);
        HIP_IFEL(!(seq = hip_get_param(msg, HIP_PARAM_SEQ)), -1, 
                 "SEQ not found\n");
        HIP_IFEL(!(update_packet = hip_msg_alloc()), -ENOMEM,
                 "Out of memory\n");


        entry->hadb_misc_func->hip_build_network_hdr(update_packet, HIP_UPDATE,
                                                     mask, hitr, hits);

        /* reply with UPDATE(ACK, [ECHO_RESPONSE]) */
        HIP_IFEL(hip_build_param_ack(update_packet, ntohl(seq->update_id)), -1,
                 "Building of ACK failed\n");

        /* Add HMAC */
        HIP_IFEL(hip_build_param_hmac_contents(update_packet,
                                               &entry->hip_hmac_out), -1, 
                 "Building of HMAC failed\n");

        /* Add SIGNATURE */
        HIP_IFEL(entry->sign(entry->our_priv, update_packet), -EINVAL,
                 "Could not sign UPDATE. Failing\n");

        /* ECHO_RESPONSE (no sign) */
        if (echo) {
                HIP_DEBUG("echo opaque data len=%d\n", 
                        hip_get_param_contents_len(echo));
                HIP_HEXDUMP("ECHO_REQUEST ",
                             (void *)echo +
                             sizeof(struct hip_tlv_common),
                             hip_get_param_contents_len(echo));
                HIP_IFEL(hip_build_param_echo(update_packet,
                                      (void *)echo +
                                      sizeof(struct hip_tlv_common),
                                      hip_get_param_contents_len(echo), 0, 0),
                        -1, "Building of ECHO_RESPONSE failed\n");
        }
        
        HIP_DEBUG("Sending reply UPDATE packet (ack)\n");
        HIP_IFEL(entry->hadb_xmit_func->hip_send_pkt(dst_ip, src_ip, 0, 0,
						     update_packet, entry, 0),
                 -1, "csum_send failed\n");

 out_err:
        if (update_packet)
                HIP_FREE(update_packet);
        HIP_DEBUG("end, err=%d\n", err);
        return err;      
}                                  
                                  
/* op = 0/1 (zero for cancelling registration) */
int hip_update_send_registration_request(hip_ha_t *entry, 
        struct in6_addr *server_hit, int *types, int type_count, int op) 
{
        int err = 0;
        struct hip_common *update_packet = NULL;
        struct hip_seq *seq = NULL;
        uint16_t mask = 0;
        struct in6_addr saddr = { 0 }, daddr = { 0 };
        uint8_t lifetime = 0; 
        uint32_t update_id_out = 0;
        
        /* If not cancelling, requesting maximum lifetime always (255) TODO: fix */        
        if (op)
              lifetime = 255;
                
        hip_hadb_get_peer_addr(entry, &daddr);
        memcpy(&saddr, &entry->local_address, sizeof(saddr));
                
        HIP_IFEL(!(update_packet = hip_msg_alloc()), -ENOMEM, "Out of memory\n");
        entry->hadb_misc_func->hip_build_network_hdr(update_packet, 
                HIP_UPDATE, mask, &entry->hit_our, server_hit);
        entry->update_id_out++;
        update_id_out = entry->update_id_out;
        _HIP_DEBUG("outgoing UPDATE ID=%u\n", update_id_out);
        /* todo: handle this case */
        HIP_IFEL(!update_id_out, -EINVAL,
                "Outgoing UPDATE ID overflowed back to 0, bug ?\n");
        HIP_IFEL(hip_build_param_seq(update_packet, update_id_out), -1, 
                "Building of SEQ param failed\n");
        
        HIP_IFEL(hip_build_param_reg_request(update_packet, lifetime, types, 
                type_count, 1), -1, "Building of REG_REQUEST failed\n");

        /* Add HMAC */
        HIP_IFEL(hip_build_param_hmac_contents(update_packet,
                &entry->hip_hmac_out), -1, "Building of HMAC failed\n");
        /* Add SIGNATURE */
        HIP_IFEL(entry->sign(entry->our_priv, update_packet), -EINVAL,
                "Could not sign UPDATE. Failing\n");
        
        HIP_DEBUG("Sending initial UPDATE packet (reg_request)\n");
        HIP_IFEL(entry->hadb_xmit_func->hip_send_pkt(&saddr, &daddr, 0, 0,
                update_packet, entry, 0), -1, "csum_send failed\n");

out_err:
        if (update_packet)
                HIP_FREE(update_packet);
        return err;
}
<|MERGE_RESOLUTION|>--- conflicted
+++ resolved
@@ -655,14 +655,8 @@
 	/* Destination port of the received packet becomes the source
 	   port of the UPDATE packet. */
 	HIP_IFEL(entry->hadb_xmit_func->
-<<<<<<< HEAD
 		 hip_send_pkt(dst_ip, src_ip,
-			      HIP_NAT_UDP_PORT, entry->peer_udp_port,
-=======
-		 hip_send_pkt(&entry->local_address, src_ip,
-			      (entry->nat_mode ? HIP_NAT_UDP_PORT : 0),
-			      entry->peer_udp_port,
->>>>>>> 4c931082
+			      (entry->nat_mode ? HIP_NAT_UDP_PORT : 0), entry->peer_udp_port,
 			      update_packet, entry, 1),
 		 -ECOMM, "Sending UPDATE packet failed.\n");
 
@@ -1920,6 +1914,8 @@
         struct hip_tlv_common *reg_info = NULL;
 	struct in6_addr *src_ip, *dst_ip;
 	struct hip_tlv_common *encrypted = NULL;
+	
+	HIP_DEBUG("enter\n");
 
 	src_ip = update_saddr;
 	dst_ip = update_daddr;
