/**
 * @file
 * This file defines various functions for sending, handling and receiving
 * UPDATE packets for the Host Identity Protocol (HIP).
 * 
 * @author  Mika Kousa <mkousa#iki.fi>
 * @author  Tobias Heer <tobi#tobibox.de>
 * @author  Abhijit Bagri <abagri#gmail.com>
 * @author  Miika Komu <miika#iki.fi>
 * @author  Samu Varjonen <samu.varjonen#hiit.fi>
 * @version 1.0
 * @date    08.01.2008
 * @note    Distributed under <a href="http://www.gnu.org/licenses/gpl.txt">GNU/GPL</a>.
 * @note    Based on
 *          <a href="http://www1.ietf.org/mail-archive/web/hipsec/current/msg01745.html">Simplified state machine</a>
 */
#include "update.h"

/* All Doxygen function comments are now moved to the header file. Some comments
   are inadequate. */

/** A transmission function set for NAT traversal. */
extern hip_xmit_func_set_t nat_xmit_func_set;
/** A transmission function set for sending raw HIP packets. */
extern hip_xmit_func_set_t default_xmit_func_set;

int hip_for_each_locator_addr_item(
	int (*func)
	(hip_ha_t *entry, struct hip_locator_info_addr_item *i, void *opaq),
	hip_ha_t *entry, struct hip_locator *locator, void *opaque)
{
	int i = 0, err = 0, n_addrs;
	struct hip_locator_info_addr_item *locator_address_item = NULL;
     
	n_addrs = hip_get_locator_addr_item_count(locator);
	HIP_IFEL((n_addrs < 0), -1, "Negative address count\n");

	HIP_DEBUG("LOCATOR has %d address(es), loc param len=%d\n",
		  n_addrs, hip_get_param_total_len(locator));
     
	HIP_IFE(!func, -1);

	locator_address_item = hip_get_locator_first_addr_item(locator);
//modify by santtu, becuase the lengh of locator_address_item is not always the same
//	for (i = 0; i < n_addrs; i++, locator_address_item++) {
	for (i = 0; i < n_addrs; i++ ) {
		HIP_IFEL(func(entry, locator_address_item, opaque), -1,
			 "Locator handler function returned error\n");
		locator_address_item = hip_get_locator_item(locator_address_item,i+1);
	}
//end modify     
 out_err:
	return err;
}

int hip_update_for_each_peer_addr(
	int (*func)
	(hip_ha_t *entry, struct hip_peer_addr_list_item *list_item,
	 struct hip_spi_out_item *spi_out, void *opaq),
	hip_ha_t *entry, struct hip_spi_out_item *spi_out, void *opaq)
{
	hip_list_t *item, *tmp;
	struct hip_peer_addr_list_item *addr;
	int i = 0, err = 0;
     
	HIP_IFE(!func, -EINVAL);
     
	list_for_each_safe(item, tmp, spi_out->peer_addr_list, i)
		{
			addr = list_entry(item);
			HIP_IFE(func(entry, addr, spi_out, opaq), -1);
		}

 out_err:
	return err;
}

int hip_update_for_each_local_addr(int (*func)
				   (hip_ha_t *entry,
				    struct hip_spi_in_item *spi_in,
				    void *opaq), hip_ha_t *entry,
                                   void *opaq)
{
	hip_list_t *item, *tmp;
	struct hip_spi_in_item *e;
	int i = 0, err = 0;

	HIP_IFE(!func, -EINVAL);

	list_for_each_safe(item, tmp, entry->spis_in, i)
		{
			e = list_entry(item);
			HIP_IFE(func(entry, e, opaq), -1);
		}

 out_err:
	return err;
}

int hip_update_get_sa_keys(hip_ha_t *entry, uint16_t *keymat_offset_new,
			   uint8_t *calc_index_new, uint8_t *Kn_out,
			   struct hip_crypto_key *espkey_gl,
			   struct hip_crypto_key *authkey_gl,
			   struct hip_crypto_key *espkey_lg,
			   struct hip_crypto_key *authkey_lg)
{
	unsigned char Kn[HIP_AH_SHA_LEN];
	uint16_t k = *keymat_offset_new, Kn_pos;
	uint8_t c = *calc_index_new;
	int err = 0, esp_transform, esp_transf_length = 0,
		auth_transf_length = 0;

	esp_transform = entry->esp_transform;
	esp_transf_length = hip_enc_key_length(esp_transform);
	auth_transf_length = hip_auth_key_length_esp(esp_transform);
	_HIP_DEBUG("enckeylen=%d authkeylen=%d\n", esp_transf_length,
		   auth_transf_length);

	bzero(espkey_gl, sizeof(struct hip_crypto_key));
	bzero(espkey_lg, sizeof(struct hip_crypto_key));
	bzero(authkey_gl, sizeof(struct hip_crypto_key));
	bzero(authkey_lg, sizeof(struct hip_crypto_key));

	HIP_IFEL(*keymat_offset_new + 
		 2*(esp_transf_length+auth_transf_length) > 0xffff, -EINVAL,
		 "Can not draw requested amount of new KEYMAT, keymat index=%u, "\
		 "requested amount=%d\n",
		 *keymat_offset_new, 2*(esp_transf_length+auth_transf_length));
	memcpy(Kn, Kn_out, HIP_AH_SHA_LEN);

	/* SA-gl */
	Kn_pos = entry->current_keymat_index -
		(entry->current_keymat_index % HIP_AH_SHA_LEN);
	HIP_IFE(hip_keymat_get_new(
			espkey_gl->key, esp_transf_length,entry->dh_shared_key,
			entry->dh_shared_key_len, &k, &c, Kn, &Kn_pos), -1);
	_HIP_HEXDUMP("ENC KEY gl", espkey_gl->key, esp_transf_length);
	k += esp_transf_length;

	HIP_IFE(hip_keymat_get_new(authkey_gl->key, auth_transf_length,
				   entry->dh_shared_key, entry->dh_shared_key_len,
				   &k, &c, Kn, &Kn_pos), -1);
	_HIP_HEXDUMP("AUTH KEY gl", authkey_gl->key, auth_transf_length);
	k += auth_transf_length;
     
	/* SA-lg */
	HIP_IFE(hip_keymat_get_new(espkey_lg->key, esp_transf_length,
				   entry->dh_shared_key, entry->dh_shared_key_len,
				   &k, &c, Kn, &Kn_pos), -1);
	_HIP_HEXDUMP("ENC KEY lg", espkey_lg->key, esp_transf_length);
	k += esp_transf_length;
	HIP_IFE(hip_keymat_get_new(authkey_lg->key, auth_transf_length,
				   entry->dh_shared_key, entry->dh_shared_key_len,
				   &k, &c, Kn, &Kn_pos), -1);
	_HIP_HEXDUMP("AUTH KEY lg", authkey_lg->key, auth_transf_length);
	k += auth_transf_length;

	_HIP_DEBUG("at end: k=%u c=%u\n", k, c);
	*keymat_offset_new = k;
	*calc_index_new = c;
	memcpy(Kn_out, Kn, HIP_AH_SHA_LEN);
 out_err:
	return err;
}

int hip_update_test_locator_addr(in6_addr_t *addr)
{
	struct sockaddr_storage ss;

	memset(&ss, 0, sizeof(ss));
	if (IN6_IS_ADDR_V4MAPPED(addr)) {
		struct sockaddr_in *sin = (struct sockaddr_in *) &ss;
		IPV6_TO_IPV4_MAP(addr, &sin->sin_addr);
		sin->sin_family = AF_INET;
	} else {
		struct sockaddr_in6 *sin6 = (struct sockaddr_in6 *) &ss;
		memcpy(&sin6->sin6_addr, addr, sizeof(in6_addr_t));
		sin6->sin6_family = AF_INET6;
	}

	return filter_address((struct sockaddr *) &ss, -1);
}

int hip_update_add_peer_addr_item(
	hip_ha_t *entry, struct hip_locator_info_addr_item *locator_address_item,
	void *_spi)
{

	in6_addr_t *locator_address = 
		hip_get_locator_item_address(locator_address_item);
	uint32_t lifetime = ntohl(locator_address_item->lifetime);
	int is_preferred = htonl(locator_address_item->reserved) == (1 << 7);
	int err = 0, i,locator_is_ipv4, local_is_ipv4;
	uint32_t spi = *((uint32_t *) _spi);
//add by santtu		
	uint16_t port = hip_get_locator_item_port(locator_address_item);
	uint32_t priority =hip_get_locator_item_priority(locator_address_item);
//end add	
	
	HIP_DEBUG_HIT("LOCATOR address", locator_address);
	HIP_DEBUG(" address: is_pref=%s reserved=0x%x lifetime=0x%x\n",
		  is_preferred ? "yes" : "no",
		  ntohl(locator_address_item->reserved),
		  lifetime);

	/* Removed this because trying to get interfamily handovers to work --Samu */
	// Check that addresses match, we doesn't support IPv4 <-> IPv6 update
	// communnications locator_is_ipv4 = IN6_IS_ADDR_V4MAPPED(locator_address);
	//local_is_ipv4 = IN6_IS_ADDR_V4MAPPED(&entry->local_address);

	//if( locator_is_ipv4 != local_is_ipv4 ) {
	// One of the addresses is IPv4 another is IPv6
	//  goto out_err;
	//}

	/* Check that the address is a legal unicast or anycast
	   address */
	if (!hip_update_test_locator_addr(locator_address)) {
		err = -1;
		HIP_DEBUG_IN6ADDR("Bad locator type", locator_address);
		goto out_err;
	}
	
	/* Check if the address is already bound to the SPI +
	   add/update address */
//add by santtu
	//both address and port will be the key to compare
	//UDP port is supported in the peer_list_item
	if (ipv6_addr_cmp(locator_address, &entry->preferred_address) == 0 
			&& port == entry->peer_udp_port) {
		HIP_IFE(hip_hadb_add_udp_addr_to_spi(entry, spi, locator_address,
						 0,
						 lifetime, 1, port,priority), -1);
	} else {
		HIP_IFE(hip_hadb_add_udp_addr_to_spi(entry, spi, locator_address,
						 0,
						 lifetime, is_preferred, port,priority), -1);
	}
//end add
/*
 // new interface is used for updating the address
	if (ipv6_addr_cmp(locator_address, &entry->preferred_address) == 0) {
		HIP_IFE(hip_hadb_add_addr_to_spi(entry, spi, locator_address,
						 0,
						 lifetime, 1), -1);
	} else {
		HIP_IFE(hip_hadb_add_addr_to_spi(entry, spi, locator_address,
						 0,
						 lifetime, is_preferred), -1);
	}
*/
#ifdef CONFIG_HIP_OPPORTUNISTIC
	/* Check and remove the IP of the peer from the opp non-HIP database */
	hip_oppipdb_delentry(&(entry->preferred_address));
#endif

 out_err:
	return err;
}
#if 0
int hip_update_locator_match(hip_ha_t *unused,
			     struct hip_locator_info_addr_item *item1,
			     void *_item2)
{
	struct hip_locator_info_addr_item *item2 = _item2;
	return !ipv6_addr_cmp(&item1->address, &item2->address);
}

int hip_update_locator_item_match(hip_ha_t *unused,
				  struct hip_locator_info_addr_item *item1,
				  void *_item2)
{
	struct hip_peer_addr_list_item *item2 = _item2;
	return !ipv6_addr_cmp(&item1->address, &item2->address);
}
#endif
//add by santtu
//we add the support for type2 locator
int hip_update_locator_match(hip_ha_t *unused,
			     struct hip_locator_info_addr_item *item1,
			     void *_item2) {
	struct hip_locator_info_addr_item *item2 = _item2;
	return !ipv6_addr_cmp(hip_get_locator_item_address(item1), hip_get_locator_item_address(item2)) 
		&& hip_get_locator_item_port(item1) == hip_get_locator_item_port(item2) ;
}

int hip_update_locator_item_match(hip_ha_t *unused,
				  struct hip_locator_info_addr_item *item1,
				  void *_item2)
{
     struct hip_peer_addr_list_item *item2 = _item2;
     return !ipv6_addr_cmp(hip_get_locator_item_address(item1), &item2->address)
     	&& hip_get_locator_item_port(item1) == item2->port;;
}
//end add
int hip_update_locator_contains_item(struct hip_locator *locator,
				     struct hip_peer_addr_list_item *item)
{
	return hip_for_each_locator_addr_item(hip_update_locator_item_match,
					      NULL, locator, item);
}

int hip_update_deprecate_unlisted(hip_ha_t *entry,
				  struct hip_peer_addr_list_item *list_item,
				  struct hip_spi_out_item *spi_out,
				  void *_locator)
{
	int err = 0;
	uint32_t spi_in;
	struct hip_locator *locator = (void *) _locator;
     
	if (hip_update_locator_contains_item(locator, list_item))
		goto out_err;

	HIP_DEBUG_HIT("Deprecating address", &list_item->address);
    
	list_item->address_state = PEER_ADDR_STATE_DEPRECATED;
	spi_in = hip_get_spi_to_update_in_established(entry,
						      &entry->local_address);
    
	hip_delete_sa(entry->default_spi_out, &list_item->address,
		      &entry->local_address, AF_INET6,
		      (entry->nat_mode ? HIP_NAT_UDP_PORT : 0),
		      (int)entry->peer_udp_port);
	hip_delete_sa(spi_in, &entry->local_address, &list_item->address, 
		      AF_INET6, (int)entry->peer_udp_port,
		      (entry->nat_mode ? HIP_NAT_UDP_PORT : 0));
    
	list_del(list_item, entry->spis_out);
 out_err:
	return err;
}

int hip_update_set_preferred(hip_ha_t *entry,
			     struct hip_peer_addr_list_item *list_item,
			     struct hip_spi_out_item *spi_out,
			     void *pref)
{
	int *preferred = pref;
	list_item->is_preferred =  *preferred;
	return 0;
}

int hip_handle_update_established(hip_ha_t *entry, hip_common_t *msg,
				  in6_addr_t *src_ip,
				  in6_addr_t *dst_ip, 
				  hip_portpair_t *update_info)
{
	int err = -1;
#if 0 
	in6_addr_t *hits = &msg->hits, *hitr = &msg->hitr;
	struct hip_esp_info *esp_info;
	struct hip_seq *seq;
	struct hip_locator *locator;
	struct hip_dh_fixed *dh;
	uint32_t update_id_out = 0;
	uint32_t prev_spi_in = 0, new_spi_in = 0;
	uint16_t keymat_index = 0, mask = 0;
	hip_common_t *update_packet = NULL;
	int esp_info_i = 1, need_to_generate_key = 0,
		dh_key_generated = 0;

	HIP_DEBUG("\n");
	
	HIP_IFEL(!(seq = hip_get_param(msg, HIP_PARAM_SEQ)), -1, 
		 "No SEQ parameter in packet\n");

	/* 1.  The system consults its policy to see if it needs to generate a
	   new Diffie-Hellman key, and generates a new key if needed. */
	if (need_to_generate_key) {
		_HIP_DEBUG("would generate new D-H keys\n");
		/* generate_dh_key(); */
		dh_key_generated = 1;
		/** @todo The system records any newly generated or received
		    Diffie-Hellman keys, for use in KEYMAT generation upon
		    leaving the REKEYING state. */
	} else {
		dh_key_generated = 0;
	}

	/* 4. The system creates a UPDATE packet, which contains an SEQ
	   parameter (with the current value of Update ID), ESP_INFO parameter
	   and the optional DIFFIE_HELLMAN parameter. The UPDATE packet also
	   includes the ACK of the Update ID found in the received UPDATE
	   SEQ parameter. */
	HIP_IFEL(!(update_packet = hip_msg_alloc()), -ENOMEM,
		 "Update_packet alloc failed\n");
	entry->hadb_misc_func->hip_build_network_hdr(update_packet, HIP_UPDATE,
						     mask, hitr, hits);

	/*  3. The system increments its outgoing Update ID by one. */
	entry->update_id_out++;
	update_id_out = entry->update_id_out;
	/** @todo handle this case. */
	HIP_IFEL(!update_id_out, -EINVAL, 
		 "Outgoing UPDATE ID overflowed back to 0, bug ?\n");

	/* test: handle multiple ESP_INFO, not tested well yet */
 handle_esp_info:
	if (!(esp_info = hip_get_nth_param(msg, HIP_PARAM_ESP_INFO,
					   esp_info_i))) {
		HIP_DEBUG("no more ESP_INFO params found\n");
		goto esp_info_params_handled;
	}
	HIP_DEBUG("Found ESP_INFO parameter [%d]\n", esp_info_i);

	/* 2. If the system generated new Diffie-Hellman key in the previous
	   step, or it received a DIFFIE_HELLMAN parameter, it sets ESP_INFO
	   Keymat Index to zero. */
	dh = hip_get_param(msg, HIP_PARAM_DIFFIE_HELLMAN);
	if (dh || dh_key_generated) {
		HIP_DEBUG("would generate new keymat\n");
		/** @todo generate_new_keymat(); */
		keymat_index = 0;
	} else {
		/* Otherwise, the ESP_INFO Keymat Index MUST be larger or
		   equal to the index of the next byte to be drawn from the
		   current KEYMAT. */
		HIP_IFEL(ntohs(esp_info->keymat_index) <
			 entry->current_keymat_index, -1,
			 "ESP_INFO Keymat Index (%u) < current KEYMAT %u\n",
			 ntohs(esp_info->keymat_index),
			 entry->current_keymat_index);

		/* In this case, it is RECOMMENDED that the host use the
		   Keymat Index requested by the peer in the received
		   ESP_INFO. Here we could set the keymat index to use, but we
		   follow the recommendation */
		_HIP_DEBUG("Using Keymat Index from ESP_INFO\n");
		keymat_index = ntohs(esp_info->keymat_index);
	}

	/* Set up new incoming IPsec SA, (Old SPI value to put in ESP_INFO) */
	HIP_IFE(!(prev_spi_in =
		  hip_get_spi_to_update_in_established(entry, dst_ip)), -1);
	
	HIP_IFEL(!(new_spi_in = entry->hadb_ipsec_func->hip_acquire_spi(hits, hitr)), -1, 
		 "Error while acquiring a SPI\n");
	

	HIP_DEBUG("Acquired inbound SPI 0x%x\n", new_spi_in);
	hip_update_set_new_spi_in(entry, prev_spi_in, new_spi_in,
				  ntohl(esp_info->old_spi));

	if (esp_info->old_spi == esp_info->new_spi) {
		struct hip_spi_out_item spi_out_data;

		_HIP_DEBUG("peer has a new SA, create a new outbound SA\n");
		memset(&spi_out_data, 0, sizeof(struct hip_spi_out_item));
		spi_out_data.spi = ntohl(esp_info->new_spi);
		spi_out_data.seq_update_id = ntohl(seq->update_id);
		HIP_IFE(hip_hadb_add_spi(entry, HIP_SPI_DIRECTION_OUT,
					 &spi_out_data), -1); 
		HIP_DEBUG("added SPI=0x%x to list of outbound SAs (SA not created "\
			  "yet)\n", ntohl(esp_info->new_spi));
	}
     
	/* testing LOCATOR parameters in UPDATE */
	locator = hip_get_nth_param(msg, HIP_PARAM_LOCATOR, esp_info_i);
	if (locator && esp_info) {
		HIP_DEBUG("Found LOCATOR parameter [%d]\n", esp_info_i);
		if (esp_info->old_spi != esp_info->new_spi) {
			HIP_ERROR("SPI 0x%x in LOCATOR is not equal to the New SPI 0x%x"\
				  "in ESP_INFO\n", ntohl(esp_info->old_spi),
				  ntohl(esp_info->new_spi));
		} else {
			err = hip_handle_locator_parameter(
				entry, locator, esp_info);
			_HIP_DEBUG("locator param handling ret %d\n", err);
			err = 0;
		}
	}

	/* associate Old SPI with Update ID, ESP_INFO received, store
	   received ESP_INFO and proposed keymat index value used in the
	   reply ESP_INFO */
	hip_update_set_status(entry, prev_spi_in, 0x1 | 0x2 | 0x4 | 0x8,
			      update_id_out, 0x2, esp_info, keymat_index);
	esp_info_i++;
	goto handle_esp_info;

 esp_info_params_handled:

	/* 5.  The system sends the UPDATE packet and transitions to state
	   REKEYING.  The system stores any received ESP_INFO and
	   DIFFIE_HELLMAN parameters. */
	HIP_IFEL(hip_build_param_esp_info(update_packet, keymat_index,
					  prev_spi_in, new_spi_in), -1, 
		 "Building of ESP_INFO failed\n");
	HIP_IFEL(hip_build_param_seq(update_packet, update_id_out), -1, 
		 "Building of SEQ failed\n");

	/* ACK the received UPDATE SEQ */
	HIP_IFEL(hip_build_param_ack(update_packet, ntohl(seq->update_id)), -1,
		 "Building of ACK failed\n");

	/** @todo hmac/signature to common functions */
	/* Add HMAC */
	HIP_IFEL(hip_build_param_hmac_contents(update_packet,
					       &entry->hip_hmac_out),
		 -1, "Building of HMAC failed\n");
	
	/* Add SIGNATURE */
	HIP_IFEL(entry->sign(entry->our_priv, update_packet), 
		 -EINVAL, "Could not sign UPDATE. Failing\n");

	/* 5.  The system sends the UPDATE packet and transitions to state
	   REKEYING. */
	entry->update_state = HIP_UPDATE_STATE_REKEYING;
	
	/* Destination port of the received packet becomes the source
	   port of the UPDATE packet. */
	HIP_IFEL(entry->hadb_xmit_func->
		 hip_send_pkt(dst_ip, src_ip,
			      (entry->nat_mode ? HIP_NAT_UDP_PORT : 0),
			      entry->peer_udp_port, update_packet, entry, 1),
		 -ECOMM, "Sending UPDATE packet failed.\n");

 out_err:
	if (update_packet)
		HIP_FREE(update_packet);
	if (err) {
		hip_set_spi_update_status(entry, prev_spi_in, 0);
		if (new_spi_in)
			hip_hadb_delete_inbound_spi(entry, new_spi_in);
	}

#endif
	return err;
}

int hip_update_finish_rekeying(hip_common_t *msg, hip_ha_t *entry,
			       struct hip_esp_info *esp_info)
{
	int err = 0, we_are_HITg = 0, esp_transform = -1;
	int esp_transf_length = 0, auth_transf_length = 0;
	uint8_t calc_index_new;
	uint16_t kmindex_saved;
	uint16_t keymat_index;
	uint32_t new_spi_in = 0;  /* inbound IPsec SA SPI */
	uint32_t new_spi_out = 0; /* outbound IPsec SA SPI */
	uint32_t prev_spi_in = 0, prev_spi_out = 0;
	unsigned char Kn[HIP_AH_SHA_LEN];
	in6_addr_t *hits = &msg->hits, *hitr = &msg->hitr;
	struct hip_spi_in_item spi_in_data;
	struct hip_ack *ack;
	struct hip_crypto_key espkey_gl, authkey_gl;
	struct hip_crypto_key espkey_lg, authkey_lg;

	HIP_DEBUG("\n");
	ack = hip_get_param(msg, HIP_PARAM_ACK);

	HIP_DEBUG("handled ESP_INFO: Old SPI: 0x%x\n", ntohl(esp_info->old_spi));
	HIP_DEBUG("handled ESP_INFO: New SPI: 0x%x\n", ntohl(esp_info->new_spi));
	HIP_DEBUG("handled ESP_INFO: Keymat Index: %u\n",
		  ntohs(esp_info->keymat_index));

	prev_spi_out = ntohl(esp_info->old_spi);
	new_spi_out = ntohl(esp_info->new_spi) ? ntohl(esp_info->new_spi) : prev_spi_out;
	
	_HIP_DEBUG("new_spi_out: 0x%x\n",
		   new_spi_out);	

	HIP_ASSERT(prev_spi_out != 0 && new_spi_out != 0);

	prev_spi_in = hip_update_get_prev_spi_in(entry, ntohl(ack->peer_update_id));

	/* use the new inbound IPsec SA created when rekeying started */
	HIP_IFEL(!(new_spi_in = hip_update_get_new_spi_in(
			   entry, ntohl(ack->peer_update_id))), -1,
		 "Did not find related New SPI for peer Update ID %u\n",
		 ntohl(ack->peer_update_id));
	HIP_DEBUG("prev_spi_in=0x%x new_spi_in=0x%x prev_spi_out=0x%x "\
		  "new_spi_out=0x%x\n",
		  prev_spi_in, new_spi_in, prev_spi_out, new_spi_out);

	HIP_IFEL(!(kmindex_saved = hip_update_get_spi_keymat_index(
			   entry, ntohl(ack->peer_update_id))),
		 -1, "Saved kmindex is 0\n");

	_HIP_DEBUG("saved kmindex for ESP_INFO is %u\n", kmindex_saved);

	/* 2. .. If the system did not generate new KEYMAT, it uses
	   the lowest Keymat Index of the two ESP_INFO parameters. */
	_HIP_DEBUG("entry keymat index=%u\n", entry->current_keymat_index);
	keymat_index = kmindex_saved < ntohs(esp_info->keymat_index) ?
		kmindex_saved : ntohs(esp_info->keymat_index);
	_HIP_DEBUG("lowest keymat_index=%u\n", keymat_index);
     
	/* 3. The system draws keys for new incoming and outgoing ESP
	   SAs, starting from the Keymat Index, and prepares new incoming
	   and outgoing ESP SAs. */
	we_are_HITg = hip_hit_is_bigger(hitr, hits);
	HIP_DEBUG("we are: HIT%c\n", we_are_HITg ? 'g' : 'l');

	esp_transform = entry->esp_transform;
	esp_transf_length = hip_enc_key_length(esp_transform);
	auth_transf_length = hip_auth_key_length_esp(esp_transform);
	_HIP_DEBUG("enckeylen=%d authkeylen=%d\n", esp_transf_length,
		   auth_transf_length);
	calc_index_new = entry->keymat_calc_index;
	memcpy(Kn, entry->current_keymat_K, HIP_AH_SHA_LEN);
	HIP_IFE(hip_update_get_sa_keys(entry, &keymat_index, &calc_index_new, Kn,
				       &espkey_gl, &authkey_gl, &espkey_lg,
				       &authkey_lg), -1);
	/** @todo update entry keymat later. */
	hip_update_entry_keymat(entry, keymat_index, calc_index_new,
				keymat_index - esp_transf_length * 2 - 
				auth_transf_length * 2, Kn);
	
	/* XFRM API doesn't support multiple SA for one SP */
	entry->hadb_ipsec_func->hip_delete_hit_sp_pair(hits, hitr, IPPROTO_ESP, 1);
	
	hip_delete_sa(prev_spi_out, &entry->preferred_address,
		      &entry->local_address, AF_INET6,
		      (entry->nat_mode ? HIP_NAT_UDP_PORT : 0),
		      entry->peer_udp_port);
	hip_delete_sa(prev_spi_in, &entry->local_address,
		      &entry->preferred_address, AF_INET6, entry->peer_udp_port,
		      (entry->nat_mode ? HIP_NAT_UDP_PORT : 0));

	/* SP and SA are always added, not updated, due to the xfrm api limitation */
	HIP_IFEL(entry->hadb_ipsec_func->hip_setup_hit_sp_pair(hits, hitr,
				       &entry->preferred_address, &entry->local_address,
				       IPPROTO_ESP, 1, 0), -1,
		 "Setting up SP pair failed\n");

	/* set up new outbound IPsec SA */
	HIP_DEBUG("Setting up new outbound SA, SPI=0x%x\n", new_spi_out);
	/** @todo Currently NULLing the stateless info. Send port info through
	    entry parameter --Abi */
	entry->local_udp_port = entry->nat_mode ? HIP_NAT_UDP_PORT : 0;

	err = entry->hadb_ipsec_func->hip_add_sa(&entry->preferred_address, &entry->local_address, hits,
			 hitr,  &new_spi_in, esp_transform,
			 (we_are_HITg ? &espkey_lg : &espkey_gl),
			 (we_are_HITg ? &authkey_lg : &authkey_gl),
			 1, HIP_SPI_DIRECTION_IN, 0, entry);

	//"Setting up new outbound IPsec SA failed\n");
	HIP_DEBUG("New outbound SA created with SPI=0x%x\n", new_spi_out);
	HIP_DEBUG("Setting up new inbound SA, SPI=0x%x\n", new_spi_in);

	err = entry->hadb_ipsec_func->hip_add_sa(&entry->local_address, &entry->preferred_address, hitr,
			 hits, &new_spi_out, esp_transform,
			 (we_are_HITg ? &espkey_gl : &espkey_lg),
			 (we_are_HITg ? &authkey_gl : &authkey_lg),
			 1, HIP_SPI_DIRECTION_OUT, 0, entry);

	HIP_DEBUG("err=%d\n", err);
	if (err)
		HIP_DEBUG("Setting up new inbound IPsec SA failed\n");

	HIP_DEBUG("New inbound SA created with SPI=0x%x\n", new_spi_in);
     
	if (prev_spi_in == new_spi_in) {
		memset(&spi_in_data, 0, sizeof(struct hip_spi_in_item));
		spi_in_data.spi = new_spi_in;
		/* Already set? */
		spi_in_data.ifindex = hip_hadb_get_spi_ifindex(entry, prev_spi_in);
		HIP_IFE(hip_hadb_add_spi(entry, HIP_SPI_DIRECTION_IN, &spi_in_data),
			-1);
	} else
		_HIP_DEBUG("Old SPI <> New SPI, not adding a new inbound SA\n");

	/* Activate the new inbound and outbound SAs */
	//hip_finalize_sa(hitr, new_spi_in);
	//hip_finalize_sa(hits, new_spi_out);

	hip_update_switch_spi_in(entry, prev_spi_in);
	/* temporary fix */
	hip_update_set_new_spi_out(entry, prev_spi_out, new_spi_out);
	hip_update_switch_spi_out(entry, prev_spi_out);

	hip_set_spi_update_status(entry, new_spi_in, 0);
	hip_update_clear_status(entry, new_spi_in);

	// if (is not mm update) ?
	hip_hadb_set_default_out_addr(
		entry, hip_hadb_get_spi_list(entry, new_spi_out), NULL);

	/* 4. The system cancels any timers protecting the UPDATE and
	   transitions to ESTABLISHED. */
	entry->state = HIP_STATE_ESTABLISHED;

	HIP_DEBUG("Went back to ESTABLISHED state\n");

	/* delete old SAs */
	if (prev_spi_out != new_spi_out) {
		HIP_DEBUG("REMOVING OLD OUTBOUND IPsec SA, SPI=0x%x\n", prev_spi_out);
		/* SA is bounded to IP addresses! */
		//hip_delete_sa(prev_spi_out, hits, hitr, AF_INET6);
		HIP_DEBUG("TODO: set new spi to 0\n");
		_HIP_DEBUG("delete_sa out retval=%d\n", err);
		err = 0;
	} else
		HIP_DEBUG("prev SPI_out = new SPI_out, not deleting the outbound "\
			  "SA\n");
     
	if (prev_spi_in != new_spi_in) {
		HIP_DEBUG("REMOVING OLD INBOUND IPsec SA, SPI=0x%x\n", prev_spi_in);
		/* SA is bounded to IP addresses! */
		/////hip_delete_sa(prev_spi_in, hitr, hits, AF_INET6);
		/* remove old HIT-SPI mapping and add a new mapping */

		/* actually should change hip_hadb_delete_inbound_spi
		 * somehow, but we do this or else delete_inbound_spi
		 * would delete both old and new SPIs */
		//hip_hadb_remove_hs(prev_spi_in);
		/*err = hip_hadb_insert_state_spi_list(&entry->hit_peer, 
		  &entry->hit_our,
		  new_spi_in);
		  if (err == -EEXIST) {
		  HIP_DEBUG("HIT-SPI mapping already exists, hmm ..\n");
		  err = 0;
		  } else if (err) {
		  HIP_ERROR("Could not add a HIT-SPI mapping for SPI 0x%x (err=%d)\n",
		  new_spi_in, err);
		  }*/
	} else
		_HIP_DEBUG("prev SPI_in = new SPI_in, not deleting the inbound SA\n");

	/* start verifying addresses */
	HIP_DEBUG("start verifying addresses for new spi 0x%x\n", new_spi_out);
	err = entry->hadb_update_func->hip_update_send_addr_verify(
		entry, msg, NULL, new_spi_out);
	if (err)
		HIP_DEBUG("address verification had errors, err=%d\n", err);
	err = 0;

 out_err:
	HIP_DEBUG("end, err=%d\n", err);
	return err;
}

int hip_update_do_finish_rekey(hip_ha_t *entry, struct hip_spi_in_item *item,
			       void *_msg)
{
	hip_common_t *msg = _msg;
	int err = 0;

	_HIP_DEBUG("test item: spi_in=0x%x seq=%u updflags=0x%x\n",
		   item->spi, item->seq_update_id, item->update_state_flags);

	if (item->update_state_flags != 0x3)
		goto out_err;

	HIP_IFEL(hip_update_finish_rekeying(
			 msg, entry, &item->stored_received_esp_info), -1,
		 "Finish rekeying failed\n");
     
 out_err:

	HIP_DEBUG("update_finish handling ret err=%d\n", err);
	return err;
}

int hip_handle_update_rekeying(hip_ha_t *entry, hip_common_t *msg,
			       in6_addr_t *src_ip)
{
	int err = 0;
	uint16_t mask = 0;
	in6_addr_t *hits = &msg->hits, *hitr = &msg->hitr;
	in6_addr_t daddr;
	hip_common_t *update_packet = NULL;
	struct hip_esp_info *esp_info = NULL;
	struct hip_seq *seq = NULL;
	struct hip_ack *ack = NULL;
	//u8 signature[HIP_RSA_SIGNATURE_LEN]; /* RSA sig > DSA sig */
     
	/* 8.11.2  Processing an UPDATE packet in state REKEYING */

	HIP_DEBUG("\n");

	seq = hip_get_param(msg, HIP_PARAM_SEQ);
	esp_info = hip_get_param(msg, HIP_PARAM_ESP_INFO);
	ack = hip_get_param(msg, HIP_PARAM_ACK);

	if (seq && esp_info) {
		/* 1. If the packet contains a SEQ and ESP_INFO parameters, then the
		   system generates a new UPDATE packet with an ACK of the peer's
		   Update ID as received in the SEQ parameter. .. */
		HIP_IFE(!(update_packet = hip_msg_alloc()), -ENOMEM);
		entry->hadb_misc_func->hip_build_network_hdr(
			update_packet, HIP_UPDATE, mask, hitr, hits);
		HIP_IFEL(hip_build_param_ack(update_packet, ntohl(seq->update_id)),
			 -1, "Building of ACK param failed\n");
	}

	if (esp_info && ack) { /* kludge */
		uint32_t s = hip_update_get_prev_spi_in(
			entry, ntohl(ack->peer_update_id));
		hip_update_set_status(entry, s, 0x4, 0, 0, esp_info, 0);
	}
	/* .. Additionally, if the UPDATE packet contained an ACK of the
	   outstanding Update ID, or if the ACK of the UPDATE packet that
	   contained the ESP_INFO has already been received, the system stores
	   the received ESP_INFO and (optional) DIFFIE_HELLMAN parameters and
	   finishes the rekeying procedure as described in Section
	   8.11.3. If the ACK of the outstanding Update ID has not been
	   received, stay in state REKEYING after storing the recived ESP_INFO
	   and (optional) DIFFIE_HELLMAN. */

	if (ack) /* breaks if packet has no ack but esp_info exists ? */
		hip_update_handle_ack(entry, ack, esp_info ? 1 : 0);
	/* if (esp_info)
	   hip_update_handle_esp_info(entry, puid); kludge */
     
	/* finish SAs if we have received ACK and ESP_INFO */
	HIP_IFEL(hip_update_for_each_local_addr(hip_update_do_finish_rekey,
						entry, msg),
		 -1, "Rekeying failure\n");

	HIP_IFEL(!update_packet, 0, "UPDATE packet NULL\n");

	/* Send ACK */

	/** @todo hmac/signature to common functions */
	/* Add HMAC */
	HIP_IFEL(hip_build_param_hmac_contents(
			 update_packet, &entry->hip_hmac_out), -1,
		 "Building of HMAC failed\n");

	/* Add SIGNATURE */
	HIP_IFEL(entry->sign(entry->our_priv, update_packet), -EINVAL,
		 "Could not sign UPDATE. Failing\n");
	HIP_IFEL(hip_hadb_get_peer_addr(entry, &daddr), -1,
		 "Failed to get peer address\n");

	HIP_IFEL(entry->hadb_xmit_func->
		 hip_send_pkt(&entry->local_address, &daddr,
			      (entry->nat_mode ? HIP_NAT_UDP_PORT : 0),
			      entry->peer_udp_port,
			      update_packet, entry, 1),
		 -ECOMM, "Sending UPDATE packet failed.\n");
	
 out_err:
	/* if (err)
	   TODO: REMOVE IPSEC SAs
	   move to state = ?
	*/
	if (update_packet)
		HIP_FREE(update_packet);
	HIP_DEBUG("end, err=%d\n", err);	
	return err;
}

int hip_build_verification_pkt(hip_ha_t *entry, hip_common_t *update_packet,
			       struct hip_peer_addr_list_item *addr,
			       in6_addr_t *hits, in6_addr_t *hitr)
{
	int err = 0;
	uint32_t esp_info_old_spi = 0, esp_info_new_spi = 0;
	uint16_t mask = 0;
	HIP_DEBUG("building verification packet\n");
	hip_msg_init(update_packet);
	entry->hadb_misc_func->hip_build_network_hdr(
		update_packet, HIP_UPDATE, mask, hitr, hits);
	entry->update_id_out++;
	addr->seq_update_id = entry->update_id_out;

	_HIP_DEBUG("outgoing UPDATE ID for LOCATOR addr check=%u\n",
		   addr->seq_update_id);

	/* Reply with UPDATE(ESP_INFO, SEQ, ACK, ECHO_REQUEST) */
	
	/* ESP_INFO */
	HIP_IFEL(hip_build_param_esp_info(update_packet,
					  entry->current_keymat_index,
					  esp_info_old_spi,
					  esp_info_new_spi),
		 -1, "Building of ESP_INFO param failed\n");
	/* @todo Handle overflow if (!update_id_out) */
	/* Add SEQ */
	HIP_IFEBL2(hip_build_param_seq(update_packet,
				       addr->seq_update_id), -1,
		   return , "Building of SEQ failed\n");

	/* TODO: NEED TO ADD ACK */
	HIP_IFEL(hip_build_param_ack(update_packet, ntohl(addr->seq_update_id)),
		 -1, "Building of ACK failed\n");

	/* Add HMAC */
	HIP_IFEBL2(hip_build_param_hmac_contents(update_packet,
						 &entry->hip_hmac_out),
		   -1, return , "Building of HMAC failed\n");
	/* Add SIGNATURE */
	HIP_IFEBL2(entry->sign(entry->our_priv, update_packet),
		   -EINVAL, return , "Could not sign UPDATE\n");
	get_random_bytes(addr->echo_data, sizeof(addr->echo_data));

	/* Add ECHO_REQUEST */
	HIP_HEXDUMP("ECHO_REQUEST in LOCATOR addr check",
		    addr->echo_data, sizeof(addr->echo_data));
	HIP_IFEBL2(hip_build_param_echo(update_packet, addr->echo_data,
					sizeof(addr->echo_data), 0, 1),
		   -1, return , "Building of ECHO_REQUEST failed\n");
	HIP_DEBUG("sending addr verify pkt\n");

 out_err:
	if (update_packet && err)
		HIP_FREE(update_packet);
	HIP_DEBUG("end, err=%d\n", err);
	return err;


}

int hip_update_send_addr_verify_packet(hip_ha_t *entry,
				       struct hip_peer_addr_list_item *addr,
				       struct hip_spi_out_item *spi_out,
				       void *saddr)
{
	in6_addr_t *src_ip = saddr;
	/** @todo Make this timer based:
	 * 	 If its been too long before active addresses were verfied, 
	 * 	 	verify them as well
	 * 	 else 
	 * 	 	verify only unverified addresses
	 */
//modify by sanntu when ice is choosen, not update message is needed
	if(entry->nat_control == 0)
		return hip_update_send_addr_verify_packet_all(entry, addr, spi_out,
						      src_ip, 0);
	else return 0;
//end modify
}

int hip_update_send_addr_verify_packet_all(hip_ha_t *entry,
					   struct hip_peer_addr_list_item *addr,
					   struct hip_spi_out_item *spi_out,
					   in6_addr_t *src_ip,
					   int verify_active_addresses)
{
	int err = 0;
	hip_common_t *update_packet = NULL;
	in6_addr_t *hits = &entry->hit_our, *hitr = &entry->hit_peer;

	HIP_DEBUG_HIT("new addr to check", &addr->address);
	HIP_DEBUG("address state=%d\n", addr->address_state);

	if (addr->address_state == PEER_ADDR_STATE_DEPRECATED) {
		HIP_DEBUG("addr state is DEPRECATED, not verifying\n");
		goto out_err;
	}

	if ((addr->address_state == PEER_ADDR_STATE_ACTIVE)){
		if(verify_active_addresses){
			HIP_DEBUG("Verifying already active address. Setting as "\
				  "unverified\n"); 
			addr->address_state = PEER_ADDR_STATE_UNVERIFIED;
			if (addr->is_preferred) {
				HIP_DEBUG("TEST (maybe should not do this yet?): setting "\
					  "already active address and set as preferred to "\
					  "default addr\n");
				/** @todo Is this the correct function? -Bagri */
				hip_hadb_set_default_out_addr(
					entry, spi_out, &addr->address);
			}
		}
		else
			goto out_err;
	}

	HIP_IFEL(!(update_packet = hip_msg_alloc()), -ENOMEM,
		 "Update_packet alloc failed\n");

	HIP_IFEL(hip_build_verification_pkt(entry, update_packet, addr, hits,
					    hitr),
		 -1, "Building Verification Packet failed\n");
	
	HIP_IFEL(entry->hadb_xmit_func->
		 hip_send_pkt(src_ip, &addr->address,
			      (entry->nat_mode ? HIP_NAT_UDP_PORT : 0),
			      entry->peer_udp_port, update_packet, entry, 1),
		 -ECOMM, "Sending UPDATE packet failed.\n");
	
 out_err:
	return err;
}

int hip_update_send_addr_verify(hip_ha_t *entry, hip_common_t *msg,
				in6_addr_t *src_ip, uint32_t spi)
{
	int err = 0;
	struct hip_spi_out_item *spi_out;
	uint16_t mask = 0;

	HIP_DEBUG("SPI=0x%x\n", spi);
	
	HIP_IFEL(!(spi_out = hip_hadb_get_spi_list(entry, spi)), -1,
		 "SPI 0x%x not in SPI list\n");

	/** @todo Compiler warning; warning: passing argument 1 of
	    'hip_update_for_each_peer_addr' from incompatible pointer type. */
	HIP_IFEL(hip_update_for_each_peer_addr(hip_update_send_addr_verify_packet,
					       entry, spi_out, src_ip), -1,
		 "Sending addr verify failed\n");
	
 out_err:
	HIP_DEBUG("end, err=%d\n", err);
	return err;
}

int hip_update_find_address_match(hip_ha_t *entry,
				  struct hip_locator_info_addr_item *item,
				  void *opaque)
{
	in6_addr_t *addr = (in6_addr_t *) opaque;
     
	HIP_DEBUG_IN6ADDR("addr1", addr);
	HIP_DEBUG_IN6ADDR("addr2", &item->address);

	return !ipv6_addr_cmp(addr, &item->address);
}

int hip_update_check_simple_nat(in6_addr_t *peer_ip,
				struct hip_locator *locator)
{
	int err = 0, found;
	struct hip_locator_info_addr_item *item;
     
	found = hip_for_each_locator_addr_item(hip_update_find_address_match,
					       NULL, locator, peer_ip);
	HIP_IFEL(found, 0, "No address translation\n");

	/** @todo Should APPEND the address to locator. */

	HIP_IFEL(!(item = hip_get_locator_first_addr_item(locator)), -1,
		 "No addresses in locator\n");
	ipv6_addr_copy(&item->address, peer_ip);
	HIP_DEBUG("Assuming NATted peer, overwrote first locator\n");

 out_err:

	return err;
}

int hip_handle_update_plain_locator(hip_ha_t *entry, hip_common_t *msg,
				    in6_addr_t *src_ip,
				    in6_addr_t *dst_ip,
				    struct hip_esp_info *esp_info,
				    struct hip_seq *seq)
{
	int err = 0;
	uint16_t mask = 0;
	in6_addr_t *hits = &msg->hits, *hitr = &msg->hitr;
	hip_common_t *update_packet = NULL;
	struct hip_locator *locator;
	struct hip_peer_addr_list_item *list_item;
	u32 spi_in;
	u32 spi_out = ntohl(esp_info->new_spi);
        
	HIP_DEBUG("\n");
       
	locator = hip_get_param(msg, HIP_PARAM_LOCATOR);
	HIP_IFEL(locator == NULL, -1, "No locator!\n");
	HIP_IFEL(esp_info == NULL, -1, "No esp_info!\n");

	/* return value currently ignored, no need to abort on error? */ 
	/** @todo We should ADD the locator, not overwrite. */
	if (entry->nat_mode)
		hip_update_check_simple_nat(src_ip, locator);

	/* remove unused addresses from peer addr list */
	list_item = malloc(sizeof(struct hip_peer_addr_list_item));
	if (!list_item) 
		goto out_err;
	ipv6_addr_copy(&list_item->address, &entry->preferred_address);
	HIP_DEBUG_HIT("Checking if preferred address was in locator",
		      &list_item->address);
	if (!hip_update_locator_contains_item(locator, list_item)) {
		HIP_DEBUG("Preferred address was not in locator, so changing it "\
			  "and removing SAs\n");
		spi_in = hip_hadb_get_latest_inbound_spi(entry);
		hip_delete_sa(spi_in, &entry->local_address, 
			      &entry->preferred_address, AF_INET6,
			      (entry->nat_mode ? HIP_NAT_UDP_PORT : 0),
			      (int)entry->peer_udp_port);
		hip_delete_sa(entry->default_spi_out, &entry->preferred_address, 
			      &entry->local_address, AF_INET6,
			      (entry->nat_mode ? HIP_NAT_UDP_PORT : 0),
			      (int)entry->peer_udp_port);
		ipv6_addr_copy(&entry->preferred_address, src_ip); 
	}

	if (!hip_hadb_get_spi_list(entry, spi_out)) {
		struct hip_spi_out_item spi_out_data;

		HIP_DEBUG("peer has a new SA, create a new outbound SA\n");
		memset(&spi_out_data, 0, sizeof(struct hip_spi_out_item));
		spi_out_data.spi = spi_out;
		spi_out_data.seq_update_id = ntohl(seq->update_id);
		HIP_IFE(hip_hadb_add_spi(entry, HIP_SPI_DIRECTION_OUT,
					 &spi_out_data), -1); 
		HIP_DEBUG("added SPI=0x%x to list of outbound SAs (SA not created "\
			  "yet)\n", spi_out);
	}

	HIP_IFEL(hip_handle_locator_parameter(entry, locator, esp_info),
		 -1, "hip_handle_locator_parameter failed\n");

 out_err:
	if (update_packet)
		HIP_FREE(update_packet);
	if (list_item)
		HIP_FREE(list_item);   
	HIP_DEBUG("end, err=%d\n", err);
	return err;
}

int set_address_state(hip_ha_t *entry, in6_addr_t *src_ip)
{
	int err = 0;
	/* struct hip_spi_in_item *spi_in = NULL;
	   spi_in = hip_hadb_get_spi_in_list(entry, esp_info_old_spi);*/
	// For setting status of src_addresses to ACTIVE after echo req is obtained
	return err;
}

int hip_handle_update_addr_verify(hip_ha_t *entry, hip_common_t *msg,
				  in6_addr_t *src_ip, in6_addr_t *dst_ip)
{
	int err = 0;
	uint16_t mask = 0;
	hip_common_t *update_packet = NULL;
	in6_addr_t *hits = &msg->hits, *hitr = &msg->hitr;
	struct hip_seq *seq = NULL;
	struct hip_echo_request *echo = NULL;

	HIP_DEBUG("\n");

	/* Assume already locked entry */
	HIP_IFEL(!(echo = hip_get_param(msg, HIP_PARAM_ECHO_REQUEST)), -1, 
		 "ECHO not found\n");
	HIP_IFEL(!(seq = hip_get_param(msg, HIP_PARAM_SEQ)), -1, 
		 "SEQ not found\n");
	HIP_IFEL(!(update_packet = hip_msg_alloc()), -ENOMEM,
		 "Out of memory\n");

	entry->hadb_misc_func->hip_build_network_hdr(
		update_packet, HIP_UPDATE, mask, hitr, hits);

	/* reply with UPDATE(ACK, ECHO_RESPONSE) */
	HIP_IFEL(hip_build_param_ack(update_packet, ntohl(seq->update_id)), -1,
		 "Building of ACK failed\n");

	/* Add HMAC */
	HIP_IFEL(hip_build_param_hmac_contents(
			 update_packet, &entry->hip_hmac_out), -1, 
		 "Building of HMAC failed\n");

	/* Add SIGNATURE */
	HIP_IFEL(entry->sign(entry->our_priv, update_packet), -EINVAL,
		 "Could not sign UPDATE. Failing\n");

	/* ECHO_RESPONSE (no sign) */
	HIP_DEBUG("echo opaque data len=%d\n",
		  hip_get_param_contents_len(echo));

	HIP_HEXDUMP("ECHO_REQUEST in LOCATOR addr check",
		    (void *)echo +
		    sizeof(struct hip_tlv_common),
		    hip_get_param_contents_len(echo));

	HIP_IFEL(hip_build_param_echo(update_packet,
				      (void *)echo +
				      sizeof(struct hip_tlv_common),
				      hip_get_param_contents_len(echo), 0, 0),
		 -1, "Building of ECHO_RESPONSE failed\n");

	HIP_DEBUG("Sending ECHO RESPONSE/UPDATE packet (address check).\n");
	HIP_IFEL(entry->hadb_xmit_func->
		 hip_send_pkt(dst_ip, src_ip,
			      (entry->nat_mode ? HIP_NAT_UDP_PORT : 0),
			      entry->peer_udp_port, update_packet, entry, 0),
		 -ECOMM, "Sending UPDATE packet failed.\n");
	
	HIP_IFEL(set_address_state(entry, src_ip),
		 -1, "Setting Own address status to ACTIVE failed\n");

	entry->update_state = 0; /* No retransmissions */

 out_err:
	if (update_packet)
		HIP_FREE(update_packet);
	HIP_DEBUG("end, err=%d\n", err);
	return err;
}

int hip_handle_update_seq(hip_ha_t *entry, hip_common_t *msg)
{
	int err = 0;
	uint32_t pkt_update_id = 0; /* UPDATE ID in packet */
	uint32_t update_id_in = 0;  /* stored incoming UPDATE ID */
	int is_retransmission = 0;
	struct hip_seq *seq = NULL;
	struct hip_hmac *hmac = NULL;
	struct hip_dh_fixed *dh;

	seq = hip_get_param(msg, HIP_PARAM_SEQ);
	pkt_update_id = ntohl(seq->update_id);
	HIP_DEBUG("SEQ: UPDATE ID: %u\n", pkt_update_id);
	
	update_id_in = entry->update_id_in;
	_HIP_DEBUG("previous incoming update id=%u\n", update_id_in);
	
	/* 1. If the SEQ parameter is present, and the Update ID in the
	   received SEQ is smaller than the stored Update ID for the host,		 
	   the packet MUST BE dropped. */
	if (pkt_update_id < update_id_in) {
		HIP_DEBUG("SEQ param present and received UPDATE ID (%u) < stored "\
			  "incoming UPDATE ID (%u). Dropping\n", 
			  pkt_update_id, update_id_in);
		err = -EINVAL;
		goto out_err;
	} else if (pkt_update_id == update_id_in) {
		/* 2. If the SEQ parameter is present, and the Update ID in the
		   received SEQ is equal to the stored Update ID for the host, the
		   packet is treated as a retransmission. */
		is_retransmission = 1;
		HIP_DEBUG("Retransmitted UPDATE packet (?), continuing\n");
		/** @todo Ignore this packet or process anyway? */
		
	}

	hmac = hip_get_param(msg, HIP_PARAM_HMAC);
	HIP_IFEL(hmac == NULL, -1, "HMAC not found. Dropping packet\n");
	
	/* 
	 * 3. The system MUST verify the HMAC in the UPDATE packet.
	 * If the verification fails, the packet MUST be dropped. 
	 * **Moved to receive_update due to commonality with ack processing**
	 *
	 * 4. The system MAY verify the SIGNATURE in the UPDATE
	 * packet. If the verification fails, the packet SHOULD be
	 * dropped and an error message logged. 
	 * **Moved to receive_update due to commonality with ack processing**
	 */

	/* 5.  If a new SEQ parameter is being processed, 
	   the system MUST record the Update ID in the 
	   received SEQ parameter, for replay protection. */
	if (seq && !is_retransmission) {
		entry->update_id_in = pkt_update_id;
		_HIP_DEBUG("Stored peer's incoming UPDATE ID %u\n", pkt_update_id);
	}
 out_err:
	if (err)
		HIP_ERROR("SEQUENCE handler failed, err=%d\n", err);

	return err;


}

int hip_set_rekeying_state(hip_ha_t *entry,
			   struct hip_esp_info *esp_info)
{
	int err = 0;
	uint32_t old_spi, new_spi;
     
	old_spi = esp_info->old_spi;
	new_spi = esp_info->new_spi; 

	if(hip_update_exists_spi(entry, ntohl(old_spi),
				 HIP_SPI_DIRECTION_OUT, 0) || 
	   old_spi == 0){ 
		/* old SPI is the existing SPI or is zero*/
		if(old_spi == new_spi)
			/* mm-04 5.3 1. old SPI is equal to new SPI */
			entry->update_state = 0; //no rekeying
		/* FFT: Do we need a sanity check that both old_spi and new_spi cant
		   be zero. */
		else if(new_spi != 0){
			/* mm-04 5.3 2. Old SPI is existing SPI and new SPI is non-zero
			   3. Old SPI is zero and new SPI is non-zero. */
			entry->update_state = HIP_UPDATE_STATE_REKEYING;
		}
		else {
			/* mm-04 5.3 4. Old SPI is existing, new SPI is zero */
			entry->update_state = HIP_UPDATE_STATE_DEPRECATING;	
		}
	}
	return entry->update_state;		
}	

int hip_handle_esp_info(hip_common_t *msg, hip_ha_t *entry)
{	
	int err = 0, keying_state = 0;
	struct hip_esp_info *esp_info;
	uint16_t keymat_index = 0;
	struct hip_dh_fixed *dh;
	
	esp_info = hip_get_param(msg, HIP_PARAM_ESP_INFO);
	keymat_index = ntohs(esp_info->keymat_index);
	
	keying_state = hip_set_rekeying_state(entry, esp_info);	
 
	switch(keying_state){
	case HIP_UPDATE_STATE_REKEYING:
		/** @todo: rekeying stuff goes here */
		break;
	case HIP_UPDATE_STATE_DEPRECATING:
		break;
	default:
		// No rekeying
		return 0;
	}
	
	/* esp-02 6.9 1. If the received UPDATE contains a
	 * Diffie-Hellman parameter, the received Keymat 
	 * Index MUST be zero. If this test fails, the packet
	 *  SHOULD be dropped and the system SHOULD log an 
	 *  error message. */

	dh = hip_get_param(msg, HIP_PARAM_DIFFIE_HELLMAN);
	if (dh) {
		HIP_DEBUG("packet contains DH\n");
		HIP_IFEL(!esp_info, -1, "Packet contains DH but not ESP_INFO\n");
		HIP_IFEL(keymat_index != 0, -EINVAL,
			 "UPDATE contains Diffie-Hellman parameter with non-zero"
			 "keymat value %u in ESP_INFO. Dropping\n", keymat_index);
	}
	/* esp-02 6.9 2. if no outstanding request, process as in sec 6.9.1 */	
     
	/** @todo Check for outstanding rekeying request. */

	/* esp-02 6.9 3. If there is an outstanding rekeying request,
	 * UPDATE must be acked, save ESP_INFO, DH params, continue 
	 * processing as stated in 6.10 */
 out_err: 
	if(err)
		HIP_DEBUG("Error while processing Rekeying for update packet err=%d",
			  err);
	return err;
}

#ifdef CONFIG_HIP_ESCROW
int hip_handle_escrow_parameter(hip_ha_t * entry, struct hip_keys * keys)
{
	int err = 0;
	int accept = 0;
	uint32_t spi, spi_old;
	uint16_t op, len, alg;
	HIP_KEA * kea = NULL; 
	HIP_KEA_EP * ep = NULL;
	in6_addr_t * hit, * peer_hit, * ip;
	
	HIP_IFEL(!(kea = hip_kea_find(&entry->hit_peer)), -1, 
		 "No KEA found: Could not add escrow endpoint info");
	
	hit = (in6_addr_t *)&keys->hit;
	peer_hit = (in6_addr_t *)&keys->peer_hit;
	ip = (in6_addr_t *)&keys->address;		
	 
	HIP_DEBUG_HIT("handle escrow param hit:", hit);
	 
	op = ntohs(keys->operation);
	spi = ntohl(keys->spi);
	spi_old = ntohl(keys->spi_old);
	len = ntohs(keys->key_len);
	alg = ntohs(keys->alg_id);

	switch (op) {
	 	
	case HIP_ESCROW_OPERATION_ADD:
		HIP_IFEL(!(ep = hip_kea_ep_create(hit, peer_hit, ip, alg,
						  spi, len, &keys->enc)), -1,
			 "Error creating kea endpoint");
		HIP_IFEBL(hip_kea_add_endpoint(kea, ep), -1, hip_kea_put_ep(ep), 
			  "Error while adding endpoint");
		break;
	 	
	case HIP_ESCROW_OPERATION_MODIFY:
		HIP_IFEL(!(ep = hip_kea_ep_find(ip, spi_old)), -1, 
			 "Could not find endpoint to be modified");
		hip_kea_remove_endpoint(ep);
		HIP_IFEL(!(ep = hip_kea_ep_create(hit, peer_hit, ip, alg,
						  spi, len, &keys->enc)), -1,
			 "Error creating kea endpoint");
		HIP_IFEBL(hip_kea_add_endpoint(kea, ep), -1, hip_kea_put_ep(ep), 
			  "Error while adding endpoint");	
		break;
	 	
	case HIP_ESCROW_OPERATION_DELETE:
		HIP_IFEL(!(ep = hip_kea_ep_find(ip, spi_old)), -1, 
			 "Could not find endpoint to be deleted");
		hip_kea_remove_endpoint(ep);
		break;
	 	
	default:	
		HIP_ERROR("Unknown operation type in escrow parameter %d", 
			  op);	 
		accept = -1;	
	}
	/** @todo a better place for this? If firewall is used, the received
	    information should be delivered to it. */ 	
	if (accept == 0) {
		if (hip_firewall_is_alive()) {
			HIP_DEBUG("Firewall alive!\n");
			if (hip_firewall_add_escrow_data(entry, hit, peer_hit, keys))
				HIP_DEBUG("Sent data to firewall\n");
		}
	}
			
 out_err:
	if (kea)
		hip_keadb_put_entry(kea);
	if (err)
		HIP_DEBUG("Error while handlling escrow parameter");		
	return err;
}
#endif //CONFIG_HIP_ESCROW

int hip_handle_encrypted(hip_ha_t *entry, struct hip_tlv_common *enc)
{
	int err = 0;
	int param_type;
	uint16_t crypto_len;
	char *tmp_enc = NULL;
	unsigned char *iv;
	struct hip_tlv_common * enc_param = NULL;
     	
	HIP_DEBUG("hip_handle_encrypted\n");

	HIP_IFEL(!(tmp_enc = HIP_MALLOC(hip_get_param_total_len(enc),
					GFP_KERNEL)), -ENOMEM,
		 "No memory for temporary parameter\n");

	memcpy(tmp_enc, enc, hip_get_param_total_len(enc));

	/* Decrypt ENCRYPTED field*/
	_HIP_HEXDUMP("Recv. Key", &entry->hip_enc_in.key, 24);

	switch (entry->hip_transform) {
	case HIP_HIP_AES_SHA1:
		enc_param = (struct hip_tlv_common *)
			(tmp_enc + sizeof(struct hip_encrypted_aes_sha1));
		iv = ((struct hip_encrypted_aes_sha1 *) tmp_enc)->iv;
		/* 4 = reserved, 16 = iv */
		crypto_len = hip_get_param_contents_len(enc) - 4 - 16;
		HIP_DEBUG("aes crypto len: %d\n", crypto_len);
		break;
	case HIP_HIP_3DES_SHA1:
		enc_param = (struct hip_tlv_common *)
			(tmp_enc + sizeof(struct hip_encrypted_3des_sha1));
		iv = ((struct hip_encrypted_3des_sha1 *) tmp_enc)->iv;
		/* 4 = reserved, 8 = iv */
		crypto_len = hip_get_param_contents_len(enc) - 4 - 8;
		break;
	case HIP_HIP_NULL_SHA1:
		enc_param = (struct hip_tlv_common *)
			(tmp_enc + sizeof(struct hip_encrypted_null_sha1));
		iv = NULL;
		/* 4 = reserved */
		crypto_len = hip_get_param_contents_len(enc) - 4;
		break;
	default:
		HIP_IFEL(1, -EINVAL, "Unknown HIP transform: %d\n",
			 entry->hip_transform);
	}

	HIP_DEBUG("Crypto encrypted\n");
	_HIP_HEXDUMP("IV: ", iv, 16); /* Note: iv can be NULL */
	
	HIP_IFEL(hip_crypto_encrypted(enc_param, iv, entry->hip_transform,
				      crypto_len, &entry->hip_enc_in.key,
				      HIP_DIRECTION_DECRYPT), -EINVAL,
		 "Decryption of encrypted parameter failed\n");
	
	param_type = hip_get_param_type(enc_param);
	
	/* Handling contents */
	switch (param_type) {
	case HIP_PARAM_KEYS:
#ifdef CONFIG_HIP_ESCROW
		HIP_IFEL(hip_handle_escrow_parameter(
				 entry, (struct hip_keys *)enc_param), -1,
			 "Error while handling hip_keys parameter\n");
#endif
		break;
	default:
		HIP_IFEL(1, -EINVAL, "Unknown update paramer type in encrypted %d\n",
			 param_type);
	}	

 out_err:
	if (err)
		HIP_DEBUG("Error while handling encrypted parameter\n");		
	if (tmp_enc)
		HIP_FREE(tmp_enc);	
	return err;
}

int hip_update_peer_preferred_address(hip_ha_t *entry,
				      struct hip_peer_addr_list_item *addr,
				      uint32_t spi_in)
{
	int err = 0, i = 0;
	struct hip_spi_in_item *item, *tmp;
	hip_list_t *item_nd = NULL, *tmp_nd = NULL;
	struct netdev_address *n;
	in6_addr_t local_addr;
        
	HIP_DEBUG("Checking spi setting 0x%x\n",spi_in); 

	HIP_DEBUG_HIT("hit our", &entry->hit_our);
	HIP_DEBUG_HIT("hit peer", &entry->hit_peer);
	HIP_DEBUG_IN6ADDR("local", &entry->local_address);
	HIP_DEBUG_IN6ADDR("peer", &addr->address);
     
	/* spi_in = hip_get_spi_to_update_in_established(
	   entry, &entry->local_address); */
	HIP_IFEL(spi_in == 0, -1, "No inbound SPI found for daddr\n");
     
	if (IN6_IS_ADDR_V4MAPPED(&entry->local_address) 
	    != IN6_IS_ADDR_V4MAPPED(&addr->address)) {
		HIP_DEBUG("AF difference in addrs, checking if possible to choose "\
			  "same AF\n");
		list_for_each_safe(item_nd, tmp_nd, addresses, i) {
			n = list_entry(item_nd);
			if (IN6_IS_ADDR_V4MAPPED(hip_cast_sa_addr(&n->addr)) 
			    == IN6_IS_ADDR_V4MAPPED(&addr->address)) {
				HIP_DEBUG("Found addr with same AF\n");
				memset(&local_addr, 0, sizeof(in6_addr_t));
				memcpy(&local_addr, hip_cast_sa_addr(&n->addr),
				       sizeof(in6_addr_t));
				HIP_DEBUG_HIT("Using addr for SA", &local_addr);
				break;
			}
		}
	} else {
		/* same AF as in addr, use &entry->local_address */
		memset(&local_addr, 0, sizeof(in6_addr_t));
		memcpy(&local_addr, &entry->local_address, sizeof(in6_addr_t));
	}

	/** @todo Enabling 1s makes hard handovers work, but softhandovers fail. */
#if 1
	entry->hadb_ipsec_func->hip_delete_hit_sp_pair(&entry->hit_our, &entry->hit_peer, IPPROTO_ESP, 1);

	hip_delete_sa(entry->default_spi_out, &addr->address, &local_addr, 
		      AF_INET6, (entry->nat_mode ? HIP_NAT_UDP_PORT : 0),
		      (int)entry->peer_udp_port);
#endif

#if 1
	entry->hadb_ipsec_func->hip_delete_hit_sp_pair(&entry->hit_peer, &entry->hit_our, IPPROTO_ESP, 1);
#endif 

	hip_delete_sa(spi_in, &addr->address, &local_addr, AF_INET6,
		      (int)entry->peer_udp_port,
		      (entry->nat_mode ? HIP_NAT_UDP_PORT : 0));

	HIP_IFEL(entry->hadb_ipsec_func->hip_setup_hit_sp_pair(&entry->hit_our, &entry->hit_peer,
				       &local_addr, &addr->address,
				       IPPROTO_ESP, 1, 0), -1,
		 "Setting up SP pair failed\n");

	entry->local_udp_port = entry->nat_mode ? HIP_NAT_UDP_PORT : 0;
	
	HIP_IFEL(entry->hadb_ipsec_func->hip_add_sa(&local_addr, &addr->address, &entry->hit_our,
			    &entry->hit_peer, &entry->default_spi_out,
			    entry->esp_transform, &entry->esp_out,
			    &entry->auth_out, 1, HIP_SPI_DIRECTION_OUT, 0, entry), -1,
		 "Error while changing outbound security association for new "\
		 "peer preferred address\n");
     
#if 1
	HIP_IFEL(entry->hadb_ipsec_func->hip_setup_hit_sp_pair(&entry->hit_peer, &entry->hit_our,
				       &addr->address, &local_addr,
				       IPPROTO_ESP, 1, 0), -1,
		 "Setting up SP pair failed\n");
#endif

	HIP_IFEL(entry->hadb_ipsec_func->hip_add_sa(&addr->address, &local_addr,
			    &entry->hit_peer, &entry->hit_our, 
			    &spi_in, entry->esp_transform,
			    &entry->esp_in, &entry->auth_in, 1, 
			    HIP_SPI_DIRECTION_IN, 0, entry), -1, 
		 "Error while changing inbound security association for new "\
		 "preferred address\n");
     
 out_err:
	return err;
}

int hip_update_handle_echo_response(hip_ha_t *entry,
				    struct hip_echo_response *echo_resp, 
                                    in6_addr_t *src_ip) {
	int err = 0, i;
	hip_list_t *item, *tmp;
	struct hip_spi_out_item *out_item;
	
	HIP_DEBUG("\n");
	
	list_for_each_safe(item, tmp, entry->spis_out, i) {
		int ii;
		hip_list_t *a_item, *a_tmp;
		struct hip_peer_addr_list_item *addr;
		out_item = list_entry(item);
		
		list_for_each_safe(a_item, a_tmp, out_item->peer_addr_list, ii) {
			addr = list_entry(a_item);
			_HIP_DEBUG("checking address, seq=%u\n",
				   addr->seq_update_id);
			if (memcmp(&addr->address, src_ip, sizeof(in6_addr_t)) == 0) {
				if (hip_get_param_contents_len(echo_resp) 
				    != sizeof(addr->echo_data))
				{
					HIP_ERROR("echo data len mismatch\n");
					continue;
				}
				if (memcmp(addr->echo_data,
					   (void *)echo_resp +
					   sizeof(struct hip_tlv_common),
					   sizeof(addr->echo_data)) != 0)
				{ 
					HIP_ERROR("ECHO_RESPONSE differs from "	\
						  "ECHO_REQUEST\n");
					continue;
				}	
				HIP_DEBUG("address verified successfully, " \
					  "setting state to ACTIVE\n");
				addr->address_state = PEER_ADDR_STATE_ACTIVE;
				HIP_DEBUG("Changing Security Associations for "	\
					  "the new peer address\n");
				/* if bex address then otherwise no */
				if (ipv6_addr_cmp(&entry->preferred_address,
						  &addr->address) == 0)
				{
					uint32_t spi = hip_hadb_get_spi(entry, -1);
					HIP_DEBUG("Setting SA for bex locator\n");
					HIP_IFEL(hip_update_peer_preferred_address(
							 entry, addr, spi), -1, 
						 "Error while changing SAs for " \
						 "mobility\n");
				}
				do_gettimeofday(&addr->modified_time);
				if (addr->is_preferred)
				{
					/* maybe we should do this default address
					   selection after handling the LOCATOR. */
					hip_hadb_set_default_out_addr(
						entry,out_item, &addr->address);
				}
				else HIP_DEBUG("address was not set as " \
					       "preferred address\n");
			}
		}
	}
     
 out_err:
	return err;
}

int hip_receive_update(hip_common_t *msg, in6_addr_t *update_saddr,
		       in6_addr_t *update_daddr, hip_ha_t *entry,
		       hip_portpair_t *sinfo)
{
	int err = 0, has_esp_info = 0, pl = 0, send_ack = 0;
	in6_addr_t *hits = NULL;
	in6_addr_t *src_ip = NULL , *dst_ip = NULL;
	struct hip_esp_info *esp_info = NULL;
	struct hip_seq *seq = NULL;
	struct hip_ack *ack = NULL;
	struct hip_locator *locator = NULL;
	struct hip_echo_request *echo_request = NULL;
	struct hip_echo_response *echo_response = NULL;
	struct hip_tlv_common *encrypted = NULL;
     	
	HIP_DEBUG("hip_receive_update() invoked.\n");
	
        /* RFC 5201: If there is no corresponding HIP association, the
	 * implementation MAY reply with an ICMP Parameter Problem. */
	if(entry == NULL) {
		HIP_ERROR("No host association database entry found.\n");
		err = -1;
		goto out_err;
	
	}
	/* RFC 5201: An UPDATE packet is only accepted if the state is only
	   processed in state ESTABLISHED. However, if the state machine is in
	   state R2-SENT and an UPDATE is received, the state machine should
	   move to state ESTABLISHED (see table 5 under section 4.4.2. HIP
	   State Processes). */
	else if(entry->state == HIP_STATE_R2_SENT) {
		entry->state = HIP_STATE_ESTABLISHED;
		HIP_DEBUG("Received UPDATE in state %s, moving to "\
			  "ESTABLISHED.\n", hip_state_str(entry->state));
	} else if(entry->state != HIP_STATE_ESTABLISHED) {
		HIP_ERROR("Received UPDATE in illegal state %s.\n",
			  hip_state_str(entry->state));
		err = -EPROTO;
		goto out_err;
	}
	
	src_ip = update_saddr;
	dst_ip = update_daddr;
	hits = &msg->hits;
	
	/* RFC 5201: The UPDATE packet contains mandatory HMAC and HIP_SIGNATURE
	   parameters, and other optional parameters. The UPDATE packet contains
	   zero or one SEQ parameter. An UPDATE packet contains zero or one ACK
	   parameters. (see section 5.3.5). A single UPDATE packet may contain
	   both a sequence number and one or more acknowledgment numbers. (see
	   section 4.2).

	   Thus, we first have to verify the HMAC and HIP_SIGNATURE parameters
	   and only after successful verification, we can move to handling the
	   optional parameters. */

	/* RFC 5201: The system MUST verify the HMAC in the UPDATE packet. If
	   the verification fails, the packet MUST be dropped. */
	HIP_IFEL(hip_verify_packet_hmac(msg, &entry->hip_hmac_in), -1, 
		 "HMAC validation on UPDATE failed.\n");
	
	/* RFC 5201: The system MAY verify the SIGNATURE in the UPDATE packet.
	   If the verification fails, the packet SHOULD be dropped and an error
	   message logged. */
	HIP_IFEL(entry->verify(entry->peer_pub, msg), -1, 
		 "Verification of UPDATE signature failed.\n");
	
	/* RFC 5201: If both ACK and SEQ parameters are present, first ACK is
	   processed, then the rest of the packet is processed as with SEQ. */
	ack = hip_get_param(msg, HIP_PARAM_ACK);
	if (ack != NULL) {
		HIP_DEBUG("ACK parameter found with peer Update ID %u.\n",
			  ntohl(ack->peer_update_id));
		entry->hadb_update_func->hip_update_handle_ack(
			entry, ack, has_esp_info);
	}
	
	seq = hip_get_param(msg, HIP_PARAM_SEQ);
	if (seq != NULL) {
		HIP_DEBUG("SEQ parameter found with  Update ID %u.\n",
			  ntohl(seq->update_id));
		HIP_IFEL(hip_handle_update_seq(entry, msg), -1,
			 "Error when handling parameter SEQ.\n");
	}
	
	esp_info = hip_get_param(msg, HIP_PARAM_ESP_INFO);
	if (esp_info != NULL){
		HIP_DEBUG("ESP INFO parameter found with new SPI %u.\n",
			  ntohl(esp_info->new_spi));
		has_esp_info = 1;
		HIP_IFEL(hip_handle_esp_info(msg, entry), -1,
			 "Error in processing esp_info\n");
	}
	
	/* RFC 5206: End-Host Mobility and Multihoming. */
	locator = hip_get_param(msg, HIP_PARAM_LOCATOR);
	echo_request = hip_get_param(msg, HIP_PARAM_ECHO_REQUEST);
	echo_response = hip_get_param(msg, HIP_PARAM_ECHO_RESPONSE);
	if (locator != NULL) {
		HIP_DEBUG("LOCATOR parameter found.\n");
		err = entry->hadb_update_func->hip_handle_update_plain_locator(
			entry, msg, src_ip, dst_ip, esp_info, seq);
	} else {
		if (echo_request != NULL) {
			HIP_DEBUG("ECHO_REQUEST parameter found.\n");
			err = entry->hadb_update_func->hip_handle_update_addr_verify(
				entry, msg, src_ip, dst_ip);
			/* Check the peer learning case. Can you find the src_ip 
			   from spi_out->peer_addr_list if the addr is not found add it
			   -- SAMU */
			if (!err) {
				hip_print_peer_addresses(entry);
				pl = hip_peer_learning(esp_info, entry, src_ip);
				/* pl left unchecked because currently we are not 
				   that interested in the success of PL */
				hip_print_peer_addresses(entry);
			}
		}
		if (echo_response != NULL) {
			HIP_DEBUG("ECHO_RESPONSE parameter found.\n");
			hip_update_handle_echo_response(entry, echo_response, src_ip);
		}
	}

	encrypted = hip_get_param(msg, HIP_PARAM_ENCRYPTED);
	if (encrypted != NULL) {
		HIP_DEBUG("ENCRYPTED found\n");
		HIP_IFEL(hip_handle_encrypted(entry, encrypted), -1,
			 "Error in processing encrypted parameter\n");
		send_ack = 1;
	}
		
	/* Node moves within public Internet or from behind a NAT to public
	   Internet.

	   Should this be moved inside the LOCATOR parameter handling? Does node
	   movement mean that we should expect a LOCATOR parameter?
	   -Lauri 01.07.2008. */
	if(sinfo->dst_port == 0){
		HIP_DEBUG("UPDATE packet src port %d\n", sinfo->src_port);
		entry->nat_mode = 0;
		entry->peer_udp_port = 0;
		entry->hadb_xmit_func->hip_send_pkt = hip_send_raw;
		hip_hadb_set_xmit_function_set(entry, &default_xmit_func_set);
	} else {
		/* Node moves from public Internet to behind a NAT, stays
		   behind the same NAT or moves from behind one NAT to behind
		   another NAT. */
		HIP_DEBUG("UPDATE packet src port %d\n", sinfo->src_port);
		entry->nat_mode = 1;
		entry->peer_udp_port = sinfo->src_port;
		hip_hadb_set_xmit_function_set(entry, &nat_xmit_func_set);
		ipv6_addr_copy(&entry->local_address, dst_ip);
		ipv6_addr_copy(&entry->preferred_address, src_ip);
	}

	/* RFC 5203: Registration Extension
	   When there is a REG_INFO parameter present and in the parameter are
	   listed changes that affect the set of requester's services, we must
	   response with an UPDATE packet containing a REG_REQUEST parameter.

	   When there is a REG_REQUEST parameter present and in the parameter
	   are listed services that the registrar is able to provide, we must
	   response with an UPDATE packet containing a REG_RESPONSE parameter.

	   When REG_INFO or REG_REQUEST is present, we just set the send_ack
	   bit and build the response parameter in the hip_update_send_ack().
	   This may lead to acking SEQs more than once, but since the update
	   implementation is currently being revised, we settle for this
	   arrangement for now.

	   REG_RESPONSE or REG_FAILED parametes do not need any response.
	   -Lauri 01.07.2008. */
	if(hip_get_param(msg, HIP_PARAM_REG_INFO) != NULL) {
		send_ack = 1;
	} else if(hip_get_param(msg, HIP_PARAM_REG_REQUEST) != NULL) {
		send_ack = 1;
	} else {
		hip_handle_param_reg_response(entry, msg);
		hip_handle_param_reg_failed(entry, msg);
	}
	
	if(send_ack) {
		HIP_IFEL(hip_update_send_ack(entry, msg, src_ip, dst_ip), -1, 
			 "Error sending UPDATE ACK.\n");
	}
	
 out_err:
	if (err != 0)
		HIP_ERROR("UPDATE handler failed, err=%d\n", err);
	
	if (entry != NULL) {
		HIP_UNLOCK_HA(entry);
		hip_put_ha(entry);
	}
	
	return err;
}

int hip_copy_spi_in_addresses(struct hip_locator_info_addr_item *src,
			      struct hip_spi_in_item *spi_in, int count)
{
	size_t s = count * sizeof(struct hip_locator_info_addr_item);
	void *p = NULL;

	HIP_DEBUG("src=0x%p count=%d\n", src, count);
	if (!spi_in || (src && count <= 0)) {
		HIP_ERROR("!spi_in or src & illegal count (%d)\n", count);
		return -EINVAL;
	}

	if (src) {
		p = HIP_MALLOC(s, GFP_ATOMIC);
		if (!p) {
			HIP_ERROR("kmalloc failed\n");
			return -ENOMEM;
		}
		memcpy(p, src, s);
	} else
		count = 0;

	_HIP_DEBUG("prev addresses_n=%d\n", spi_in->addresses_n);
	if (spi_in->addresses) {
		HIP_DEBUG("kfreeing old address list at 0x%p\n",
			  spi_in->addresses);
		HIP_FREE(spi_in->addresses);
	}

	spi_in->addresses_n = count;
	spi_in->addresses = p;

	return 0;
}

int hip_update_preferred_address(struct hip_hadb_state *entry,
				 in6_addr_t *new_pref_addr, in6_addr_t *daddr,
				 uint32_t *_spi_in)
{
     int err = 0;
     struct hip_spi_in_item *item, *tmp;
     uint32_t spi_in = *_spi_in;
     struct in6_addr srcaddr;
     struct in6_addr destaddr;
     HIP_DEBUG("Checking spi setting %x\n",spi_in); 
     memcpy(&srcaddr, new_pref_addr, sizeof(struct in6_addr));
     memcpy(&destaddr, daddr, sizeof(struct in6_addr));

     HIP_DEBUG_HIT("hit our", &entry->hit_our);
     HIP_DEBUG_HIT("hit peer", &entry->hit_peer);
     HIP_DEBUG_IN6ADDR("saddr", new_pref_addr);
     HIP_DEBUG_IN6ADDR("daddr", daddr);

     entry->hadb_ipsec_func->hip_delete_hit_sp_pair(&entry->hit_our, &entry->hit_peer, IPPROTO_ESP, 1);
     
     hip_delete_sa(entry->default_spi_out, daddr, &entry->local_address,
		   AF_INET6, (entry->nat_mode ? HIP_NAT_UDP_PORT : 0),
		   (int)entry->peer_udp_port);
#if 1
     entry->hadb_ipsec_func->hip_delete_hit_sp_pair(&entry->hit_peer, &entry->hit_our, IPPROTO_ESP, 1);
#endif
     /** @todo Check that this works with the pfkey API. */
     hip_delete_sa(spi_in, &entry->local_address, &entry->hit_our, AF_INET6,
		   (int)entry->peer_udp_port,
		   (entry->nat_mode ? HIP_NAT_UDP_PORT : 0));

     /* THIS IS JUST A GRUDE FIX -> FIX THIS PROPERLY LATER
        check for a mismatch in addresses and fix the situation
        at least one case comes here with wrong addrs
        MN has 4 CN 4 and 6 addresses MN does hard interfamily handover.
        MN loses 4 addr and obtains 6 addr. As a result this code tries to add
        saddr(6) daddr(4) SA ... BUG ID 458 
      */
     if (IN6_IS_ADDR_V4MAPPED(&srcaddr) != IN6_IS_ADDR_V4MAPPED(&destaddr)) {
             hip_list_t *item = NULL, *tmp = NULL, *item_outer = NULL, *tmp_outer = NULL;
             struct hip_peer_addr_list_item *addr_li;
             struct hip_spi_out_item *spi_out;
             int i = 0, ii = 0;
             list_for_each_safe(item_outer, tmp_outer, entry->spis_out, i) {
                     spi_out = list_entry(item_outer);
                     ii = 0;
                     tmp = NULL;
                     item = NULL;
                     list_for_each_safe(item, tmp, spi_out->peer_addr_list, ii) {
                             addr_li = list_entry(item);
                             HIP_DEBUG_HIT("SPI out addresses", &addr_li->address);
                             if (IN6_IS_ADDR_V4MAPPED(&addr_li->address) ==
                                 IN6_IS_ADDR_V4MAPPED(&srcaddr)) {
                                     HIP_DEBUG("Found matching addr\n");
                                     ipv6_addr_copy(&destaddr, &addr_li->address);
                                     goto out_of_loop;
                             }
                     }
             }
     }
 out_of_loop:

     HIP_IFEL((IN6_IS_ADDR_V4MAPPED(&srcaddr) != IN6_IS_ADDR_V4MAPPED(&destaddr)), -1,
	     "Different address families, not adding SAs\n");
     
     HIP_IFEL(entry->hadb_ipsec_func->hip_setup_hit_sp_pair(&entry->hit_our, &entry->hit_peer,
				    &srcaddr, &destaddr, IPPROTO_ESP, 1, 0),
	      -1, "Setting up SP pair failed\n");

     entry->local_udp_port = entry->nat_mode ? HIP_NAT_UDP_PORT : 0;
     
     HIP_IFEL(entry->hadb_ipsec_func->hip_add_sa(&srcaddr, &destaddr, &entry->hit_our,
			 &entry->hit_peer, &entry->default_spi_out,
			 entry->esp_transform, &entry->esp_out,
			 &entry->auth_out, 1, HIP_SPI_DIRECTION_OUT, 0, entry), -1, 
	      "Error while changing outbound security association for new "\
	      "preferred address\n");
	
     /* hip_delete_sp_pair(&entry->hit_peer, &entry->hit_our, IPPROTO_ESP,
	1);
        hip_delete_sa(spi_in, &entry->local_address, AF_INET6,
	(int)entry->peer_udp_port, 0); */
     
	HIP_IFEL(_spi_in == NULL, -1, "No inbound SPI found for daddr\n");

#if 1
     HIP_IFEL(entry->hadb_ipsec_func->hip_setup_hit_sp_pair(&entry->hit_peer,&entry->hit_our,
				    &destaddr, &srcaddr, IPPROTO_ESP, 1, 0),
	      -1, "Setting up SP pair failed\n");
#endif

     HIP_IFEL(entry->hadb_ipsec_func->hip_add_sa(&destaddr, &srcaddr, 
			 &entry->hit_peer, &entry->hit_our,
			 &spi_in, entry->esp_transform,
			 &entry->esp_in, &entry->auth_in, 1,
			 HIP_SPI_DIRECTION_IN, 0, entry), -1, 
	      "Error while changing inbound security association for new "\
	      "preferred address\n");
     
     //ipv6_addr_copy(&entry->local_address, &srcaddr); 

 out_err:
	return err;
		
}

int hip_update_src_address_list(struct hip_hadb_state *entry, 
				struct hip_locator_info_addr_item *addr_list,
				in6_addr_t *daddr, int addr_count,
				int esp_info_old_spi, int is_add,
				struct sockaddr* addr)
{	   	
	int err = 0, i = 0, ii = 0, preferred_address_found = 0; 
	int choose_random = 0, change_preferred_address = 0;
	struct hip_spi_in_item *spi_in = NULL;
	struct hip_locator_info_addr_item *loc_addr_item = addr_list;
	in6_addr_t *saddr, *comp_addr = hip_cast_sa_addr(addr);
	hip_list_t *item = NULL, *tmp = NULL, *item_outer = NULL,
		*tmp_outer = NULL;
	struct hip_peer_addr_list_item *addr_li;
	struct hip_spi_out_item *spi_out;

	HIP_DEBUG("\n");
	
	/* Peer's preferred address. Can be changed by the source address
	   selection below if we don't find any addresses of the same family
	   as peer's preferred address (intrafamily handover). */
	HIP_IFE(hip_hadb_get_peer_addr(entry, daddr), -1);

	/* avoid advertising the same address set */
	/* (currently assumes that lifetime or reserved field do not
	 * change, later store only addresses) */
	spi_in = hip_hadb_get_spi_in_list(entry, esp_info_old_spi);
	if (!spi_in) {
		HIP_ERROR("SPI listaddr list copy failed\n");
		goto out_err;
	}
	if (addr_count == spi_in->addresses_n &&
	    addr_list && spi_in->addresses &&
	    memcmp(addr_list, spi_in->addresses,
		   addr_count *
		   sizeof(struct hip_locator_info_addr_item)) == 0) {
		HIP_DEBUG("Same address set as before, return\n");
		return GOTO_OUT;
	} else {
		HIP_DEBUG("Address set has changed, continue\n");
	}

	/* dont go to out_err but to ... */
	if(!addr_list) {
		HIP_DEBUG("No address list\n");
		goto skip_pref_update;
	}
        
	/* spi_in->spi is equal to esp_info_old_spi. In the loop below, we make
	 * sure that the source and destination address families match. */
	loc_addr_item = addr_list;

	HIP_IFEL((addr->sa_family == AF_INET), -1,
		 "all addresses in update should be mapped");

	/* If we have deleted the old address and it was preferred than we chould
	   make new preferred address. Now, we chose it as random address in
	   list. */
	if( !is_add && ipv6_addr_cmp(&entry->local_address, comp_addr) == 0 ) {
		choose_random = 1;
	}

	if( is_add && is_active_handover ) {
		change_preferred_address = 1;/* comp_addr = hip_cast_sa_addr(addr); */
	} else {
		comp_addr = &entry->local_address;
	} 

	if (choose_random) { 
		int been_here = 0;
	choose_random:
		loc_addr_item = addr_list;
		for(i = 0; i < addr_count; i++, loc_addr_item++) {
/*
		comp_af = IN6_IS_ADDR_V4MAPPED(hip_get_locator_item_address(hip_get_locator_item(locator_address_item, i)))

 */
			saddr = hip_get_locator_item_address(hip_get_locator_item_as_one(loc_addr_item, i));
//			saddr = &loc_addr_item->address;
			HIP_DEBUG_IN6ADDR("Saddr: ", saddr);
			HIP_DEBUG_IN6ADDR("Daddr: ", daddr);
			if (memcmp(comp_addr, saddr, sizeof(in6_addr_t)) == 0) {
				if (IN6_IS_ADDR_V4MAPPED(saddr) ==
				    IN6_IS_ADDR_V4MAPPED(daddr))
				{
					/* Select the first match */
					loc_addr_item->reserved = ntohl(1 << 7);
					preferred_address_found = 1;
					if( change_preferred_address && is_add) {
						HIP_IFEL(hip_update_preferred_address(
								 entry, saddr, daddr, &spi_in->spi),
							 -1, "Setting new preferred address "\
							 "failed.\n");		      
					} else {
						HIP_DEBUG("Preferred Address is the old "\
							  "preferred address\n");
					}
					HIP_DEBUG_IN6ADDR("addr: ", saddr);
					break;
				}
			}
		}
		if ((preferred_address_found == 0) && (been_here == 0)) {
			item = NULL;
			tmp = NULL; 
			item_outer = NULL;
			tmp_outer = NULL;
		        i = 0, ii = 0;			
			list_for_each_safe(item_outer, tmp_outer, entry->spis_out, i) {
				spi_out = list_entry(item_outer);
				ii = 0;
				tmp = NULL;
				item = NULL;
				list_for_each_safe(item, tmp, spi_out->peer_addr_list, ii) {
					addr_li = list_entry(item);
					HIP_DEBUG_HIT("SPI out addresses", &addr_li->address);
					if (IN6_IS_ADDR_V4MAPPED(&addr_li->address) !=
					    IN6_IS_ADDR_V4MAPPED(daddr)) {
						HIP_DEBUG("Found other family than BEX address "\
							  "family\n");
						ipv6_addr_copy(daddr, &addr_li->address);
						ipv6_addr_copy(&entry->preferred_address,
							       &addr_li->address);
						/** @todo Or just break? Fix later. */
						goto break_list_for_loop;
					}
				}
			}
		break_list_for_loop:
			been_here = 1;
			goto choose_random;
		}           
	}
	if (preferred_address_found)
		goto skip_pref_update;

	loc_addr_item = addr_list;
	/* Select the first match */
	for(i = 0; i < addr_count; i++, loc_addr_item++)
	{
		saddr = &loc_addr_item->address;
		if (IN6_IS_ADDR_V4MAPPED(saddr) ==
		    IN6_IS_ADDR_V4MAPPED(daddr) && !is_add)
		{
			loc_addr_item->reserved = ntohl(1 << 7);
			HIP_DEBUG_IN6ADDR("first match: ", saddr);
			HIP_IFEL(hip_update_preferred_address(
					 entry, saddr, daddr, &spi_in->spi), -1, 
				 "Setting New Preferred Address Failed\n");
			preferred_address_found = 1;
			break;
		}
	}

 skip_pref_update:

	if(!preferred_address_found && !is_add){
		memset(&entry->local_address, 0, sizeof(in6_addr_t));
		HIP_IFEL(1, GOTO_OUT, "Preferred address Not found !!\n");
	}
     
	/* remember the address set we have advertised to the peer */
	err = hip_copy_spi_in_addresses(addr_list, spi_in, addr_count);
	loc_addr_item = addr_list;
	for(i = 0; i < addr_count; i++, loc_addr_item++) {
		int j, addr_exists = 0;		
		in6_addr_t *iter_addr = &loc_addr_item->address;
		for(j = 0; j < spi_in->addresses_n; j++){
			struct hip_locator_info_addr_item *spi_addr_item = 
				(struct hip_locator_info_addr_item *) spi_in->addresses + j;
			if(ipv6_addr_cmp(&spi_addr_item->address, iter_addr)) {
				//loc_addr_item->state = spi_addr_item->state;
				addr_exists = 1;
			}
		}	
		//if(!addr_exists) {
			//loc_addr_item->state = ADDR_STATE_WAITING_ECHO_REQ;
		//}
	}
 out_err:
	return err;
}	

int hip_send_update(struct hip_hadb_state *entry,
		    struct hip_locator_info_addr_item *addr_list,
		    int addr_count, int ifindex, int flags, 
		    int is_add, struct sockaddr* addr)
{
	int err = 0, make_new_sa = 0, add_locator;
	int was_bex_addr = -1;
	int i = 0;
	uint32_t update_id_out = 0;
	uint32_t mapped_spi = 0; /* SPI of the SA mapped to the ifindex */
	uint32_t new_spi_in = 0, old_spi;
	uint32_t esp_info_old_spi = 0, esp_info_new_spi = 0;
	uint16_t mask = 0;
	hip_list_t *tmp_li = NULL, *item = NULL;
	hip_common_t *update_packet = NULL;
	in6_addr_t zero_addr = IN6ADDR_ANY_INIT;
	in6_addr_t saddr = { 0 }, daddr = { 0 };
	struct netdev_address *n;
	struct hip_own_addr_list_item *own_address_item, *tmp;

	HIP_DEBUG("\n");
	HIP_IFE(hip_hadb_get_peer_addr(entry, &daddr), -1);

	HIP_IFEL(entry->is_loopback, 0, "Skipping loopback\n");
	
	old_spi = hip_hadb_get_spi(entry, -1);
	
	add_locator = flags & SEND_UPDATE_LOCATOR;
	HIP_DEBUG("addr_list=0x%p addr_count=%d ifindex=%d flags=0x%x\n",
		  addr_list, addr_count, ifindex, flags);
	if (!ifindex)
		_HIP_DEBUG("base draft UPDATE\n");

	if (add_locator)
		HIP_DEBUG("mm UPDATE, %d addresses in LOCATOR\n", addr_count);
	else
		HIP_DEBUG("Plain UPDATE\n");

	/* Start building UPDATE packet */
	HIP_IFEL(!(update_packet = hip_msg_alloc()), -ENOMEM,
		 "Out of memory.\n");
	HIP_DEBUG_HIT("sending UPDATE to HIT", &entry->hit_peer);
	entry->hadb_misc_func->hip_build_network_hdr(update_packet, HIP_UPDATE,
						     mask, &entry->hit_our,
						     &entry->hit_peer);
	if (add_locator) {
		/* mm stuff, per-ifindex SA
		   reuse old SA if we have one, else create a new SA.
		   miika: changing of spi is not supported, see bug id 434 */
		/* mapped_spi = hip_hadb_get_spi(entry, ifindex); */
		mapped_spi = hip_hadb_get_spi(entry, -1);
		HIP_DEBUG("mapped_spi=0x%x\n", mapped_spi);
		if (mapped_spi) {
			make_new_sa = 0;
			HIP_DEBUG("Mobility with single SA pair, readdress with no "\
				  "rekeying\n");
			HIP_DEBUG("Reusing old SA\n");
			/* Mobility with single SA pair */
		} else {
			HIP_DEBUG("Host multihoming\n");
			make_new_sa = 1;
			_HIP_DEBUG("TODO\n");
		}
	} else {
		/* base draft UPDATE, create a new SA anyway */
		_HIP_DEBUG("base draft UPDATE, create a new SA\n");
	}
     
	/* If this is mm-UPDATE (ifindex should be then != 0) avoid
	   sending empty LOCATORs to the peer if we have not sent previous
	   information on this ifindex/SPI yet */
	if (ifindex != 0 && mapped_spi == 0 && addr_count == 0) {
		HIP_DEBUG("NETDEV_DOWN and ifindex not advertised yet, returning\n");
		goto out;
	}

	HIP_DEBUG("make_new_sa=%d\n", make_new_sa);

	if (make_new_sa) {
		HIP_IFEL(!(new_spi_in = entry->hadb_ipsec_func->hip_acquire_spi(&entry->hit_peer,
							&entry->hit_our)), 
			 -1, "Error while acquiring a SPI\n");
		HIP_DEBUG("Got SPI value for the SA 0x%x\n", new_spi_in);

		/** @todo move to rekeying_finish */
		if (!mapped_spi) {
			struct hip_spi_in_item spi_in_data;

			_HIP_DEBUG("previously unknown ifindex, creating a new item "\
				   "to inbound spis_in\n");
			memset(&spi_in_data, 0,
			       sizeof(struct hip_spi_in_item));
			spi_in_data.spi = new_spi_in;
			spi_in_data.ifindex = ifindex;
			spi_in_data.updating = 1;
			HIP_IFEL(hip_hadb_add_spi(entry, HIP_SPI_DIRECTION_IN,
						  &spi_in_data), -1, 
				 "Add_spi failed\n");
		} else {
			_HIP_DEBUG("is previously mapped ifindex\n");
		}
	} else {
		HIP_DEBUG("not creating a new SA\n");
		new_spi_in = mapped_spi;
	}

	_HIP_DEBUG("entry->current_keymat_index=%u\n",
		   entry->current_keymat_index);

	if (addr_list) {
		if (make_new_sa) {
			/* mm Host multihoming. Currently simultaneous SAs are not
			   supported. Neither is changing of SPI (see bug id 434) */
			esp_info_old_spi = old_spi;
			esp_info_new_spi = old_spi; // new_spi_in;
			HIP_DEBUG("Multihoming, new SA: old=%x new=%x\n",
				  esp_info_old_spi, esp_info_new_spi);
		} else {
			HIP_DEBUG("Reusing old SPI\n");
			esp_info_old_spi = mapped_spi;
			esp_info_new_spi = mapped_spi;
		}
	} else {
		HIP_DEBUG("adding ESP_INFO, Old SPI <> New SPI\n");
		/* plain UPDATE or readdress with rekeying */
		/* update the SA of the interface which caused the event */
		HIP_IFEL(!(esp_info_old_spi =
			   hip_hadb_get_spi(entry, ifindex)), -1,
			 "Could not find SPI to use in Old SPI\n");
		/* here or later ? */
		hip_set_spi_update_status(entry, esp_info_old_spi, 1);
		//esp_info_new_spi = new_spi_in; /* see bug id 434 */
		esp_info_new_spi = esp_info_old_spi;
	}
	
	/* if del then we have to remove SAs for that address */
	was_bex_addr = ipv6_addr_cmp(hip_cast_sa_addr(addr),
				     &entry->local_address);
     
	if (is_add && !ipv6_addr_cmp(&entry->local_address, &zero_addr))
	{
		ipv6_addr_copy(&entry->local_address, hip_cast_sa_addr(addr));
		err = hip_update_src_address_list(entry, addr_list, &daddr,
						  addr_count, esp_info_new_spi,
						  is_add, addr);
		if(err == GOTO_OUT)
			goto out;
		else if(err)
			goto out_err;

		HIP_IFEL(err = hip_update_preferred_address(
				 entry, hip_cast_sa_addr(addr),
				 &entry->preferred_address, &esp_info_new_spi), -1,
			 "Updating peer preferred address failed\n");
	}

	if (!is_add && (was_bex_addr == 0)) {
		HIP_DEBUG("Netlink event was del, removing SAs for the address for "\
			  "this entry\n");
		hip_delete_sa(esp_info_old_spi, hip_cast_sa_addr(addr), 
			      &entry->preferred_address, AF_INET6,
			      (entry->nat_mode ? HIP_NAT_UDP_PORT : 0),
			      (int)entry->peer_udp_port);
		hip_delete_sa(entry->default_spi_out, &entry->preferred_address, 
			      hip_cast_sa_addr(addr), AF_INET6,
			      (entry->nat_mode ? HIP_NAT_UDP_PORT : 0),
			      (int)entry->peer_udp_port);
     
		/* and we have to do it before this changes the local_address */
		err = hip_update_src_address_list(entry, addr_list, &daddr,
						  addr_count, esp_info_old_spi,
						  is_add, addr);
		if(err == GOTO_OUT)
			goto out;
		else if(err)
			goto out_err;
	}

	/* Send UPDATE(ESP_INFO, LOCATOR, SEQ) */
	HIP_DEBUG("esp_info_old_spi=0x%x esp_info_new_spi=0x%x\n",
		  esp_info_old_spi, esp_info_new_spi);
	HIP_IFEL(hip_build_param_esp_info(
			 update_packet, entry->current_keymat_index,
			 esp_info_old_spi, esp_info_new_spi),
		 -1, "Building of ESP_INFO param failed\n");
 	
	if (add_locator) {
		err = hip_build_param_locator(update_packet, addr_list,
					      addr_count);
	  HIP_IFEL(err, err, "Building of LOCATOR param failed\n");
	} else
	  HIP_DEBUG("not adding LOCATOR\n");

     hip_update_set_new_spi_in(entry, esp_info_old_spi,
			       esp_info_new_spi, 0);
     entry->update_id_out++;
     update_id_out = entry->update_id_out;
     _HIP_DEBUG("outgoing UPDATE ID=%u\n", update_id_out);
     /** @todo Handle this case. */
     HIP_IFEL(!update_id_out, -EINVAL,
	      "Outgoing UPDATE ID overflowed back to 0, bug ?\n");
     HIP_IFEL(hip_build_param_seq(update_packet, update_id_out), -1, 
	      "Building of SEQ param failed\n");

     /* remember the update id of this update */
     hip_update_set_status(entry, esp_info_old_spi,
			   0x1 | 0x2 | 0x8, update_id_out, 0, NULL,
			   entry->current_keymat_index);

     /* Add HMAC */
     HIP_IFEL(hip_build_param_hmac_contents(update_packet,
					    &entry->hip_hmac_out), -1,
	      "Building of HMAC failed\n");

     /* Add SIGNATURE */
     HIP_IFEL(entry->sign(entry->our_priv, update_packet), -EINVAL,
	      "Could not sign UPDATE. Failing\n");

     /* Send UPDATE */
     hip_set_spi_update_status(entry, esp_info_old_spi, 1);


     /* before sending check if the AFs match and do something about it
	so it doesn't fail in raw send */

     /* If it was add and the address_count was larger than one 
	we presumably have the bex address so why change src_addr :) 

	One reason to do it is the following: 
	BEX over ipv4.
	HO to other IF.
	rtm del addr to ipv4 and ipv6 address we got.
	rtm new addr to ipv6 addr which gets to be the src addr and first update
	fails because we do not know peers ipv6 addr.
	rtm new addr to ipv4 addr 
	This is not added now

	Now if add and address_count > 1 it should check first 
	if there is same address family in peer_addr_list
	if there is no addresses that belong to same af change the src addr
     */

     if (is_add && (address_count > 1)) {
	     hip_list_t *itemj = NULL, *tmpj = NULL, *item_outerj = NULL,
                     *tmp_outerj = NULL; 
             struct hip_peer_addr_list_item *addr_lij;
             struct hip_spi_out_item *spi_outj;
             int ij = 0, iij = 0;
	     HIP_DEBUG("is add and address count > 1\n");
             list_for_each_safe(item_outerj, tmp_outerj, entry->spis_out, ij) {
                     spi_outj = list_entry(item_outerj);
                     iij = 0;
                     tmpj = NULL;
                     itemj = NULL;
                     list_for_each_safe(itemj, tmpj, spi_outj->peer_addr_list, iij) {
                             addr_lij = list_entry(itemj);
                             HIP_DEBUG_HIT("SPI out addresses", &addr_lij->address);
                             if (IN6_IS_ADDR_V4MAPPED(&addr_lij->address) ==
                                 IN6_IS_ADDR_V4MAPPED(&saddr)) {
                                     HIP_DEBUG("Found matching addr\n");
 				     goto skip_src_addr_change;
                             }
                     }
             }		     
     }

     if(IN6_IS_ADDR_V4MAPPED(&entry->local_address) 
	== IN6_IS_ADDR_V4MAPPED(&daddr)) {
	     HIP_DEBUG_IN6ADDR("saddr", &saddr);
	     HIP_DEBUG_IN6ADDR("daddr", &daddr);
	     HIP_DEBUG("Same address family\n");
	     memcpy(&saddr, &entry->local_address, sizeof(saddr));
     } else {
	  HIP_DEBUG("Different address family\n");
	  list_for_each_safe(item, tmp_li, addresses, i) {
	       n = list_entry(item);
	       if (IN6_IS_ADDR_V4MAPPED(&daddr) == 
		   IN6_IS_ADDR_V4MAPPED(hip_cast_sa_addr(&n->addr))) {
		    HIP_DEBUG_IN6ADDR("chose address", hip_cast_sa_addr(&n->addr)); 
                    memcpy(&saddr, hip_cast_sa_addr(&n->addr), sizeof(saddr));
                    ipv6_addr_copy(&entry->local_address, &saddr); 
                    break;
	       }
	  }
     }

skip_src_addr_change:

     /* needs to check also that if entry->local_address differed from 
        entry->preferred_address. This because of case where CN has 4 and 6 addrs
        and MN has initially 4 and it does a hard handover 6. This results into 
        mismatch of addresses that possibly could be fixed by checking the peer_addr_list 
        SEE ALSO BZ ID 458 */
     if (IN6_IS_ADDR_V4MAPPED(&entry->local_address) 
         != IN6_IS_ADDR_V4MAPPED(&entry->preferred_address)) {
             hip_list_t *item = NULL, *tmp = NULL, *item_outer = NULL,
                     *tmp_outer = NULL; 
             struct hip_peer_addr_list_item *addr_li;
             struct hip_spi_out_item *spi_out;
             int i = 0, ii = 0;
             list_for_each_safe(item_outer, tmp_outer, entry->spis_out, i) {
                     spi_out = list_entry(item_outer);
                     ii = 0;
                     tmp = NULL;
                     item = NULL;
                     list_for_each_safe(item, tmp, spi_out->peer_addr_list, ii) {
                             addr_li = list_entry(item);
                             HIP_DEBUG_HIT("SPI out addresses", &addr_li->address);
                             if (IN6_IS_ADDR_V4MAPPED(&addr_li->address) ==
                                 IN6_IS_ADDR_V4MAPPED(&entry->local_address)) {
                                     HIP_DEBUG("Found matching addr\n");
                                     ipv6_addr_copy(&daddr, &addr_li->address);
                                     ipv6_addr_copy(&entry->preferred_address,
                                                    &addr_li->address);
                                     /** @todo Or just break? Fix later. */
                                     goto out_of_loop;
                             }
                     }
             }
     }
 out_of_loop:

     HIP_DEBUG("Sending initial UPDATE packet.\n");
     /* guarantees retransmissions */
     entry->update_state = HIP_UPDATE_STATE_REKEYING;

     if (!is_add && (was_bex_addr == 0)) {
	  err = entry->hadb_xmit_func->
	       hip_send_pkt(&saddr, &daddr,
			    (entry->nat_mode ? HIP_NAT_UDP_PORT : 0),
			    entry->peer_udp_port, update_packet, entry, 1);
     } else {
	  err = entry->hadb_xmit_func->
	       hip_send_pkt(&entry->local_address, &entry->preferred_address,
			    (entry->nat_mode ? HIP_NAT_UDP_PORT : 0),
			    entry->peer_udp_port, update_packet, entry, 1);
     }
     HIP_DEBUG("Send_pkt returned %d\n", err);
     err = 0;
     /** @todo 5. The system SHOULD start a timer whose timeout value
	 should be ..*/
     goto out;

 out_err:
     entry->state = HIP_STATE_ESTABLISHED;
     _HIP_DEBUG("fallbacked to state ESTABLISHED (ok ?)\n");

     hip_set_spi_update_status(entry, esp_info_old_spi, 0);
     /* delete IPsec SA on failure */
     HIP_ERROR("TODO: delete SA\n");
 out:

	HIP_UNLOCK_HA(entry);
	if (update_packet)
		HIP_FREE(update_packet);
	return err;
}

static int hip_update_get_all_valid(hip_ha_t *entry, void *op)
{
	struct hip_update_kludge *rk = op;

	if (rk->count >= rk->length)
		return -1;

	if (entry->hastate == HIP_HASTATE_HITOK &&
	    entry->state == HIP_STATE_ESTABLISHED) {
		hip_hadb_hold_entry(entry);
		rk->array[rk->count] = entry;
		rk->count++;
	} else
		_HIP_DEBUG("skipping HA entry 0x%p (state=%s)\n",
			  entry, hip_state_str(entry->state));
     
	return 0;
}

void hip_send_update_all(struct hip_locator_info_addr_item *addr_list,
			 int addr_count, int ifindex, int flags, int is_add,
			 struct sockaddr *addr)
{
	int err = 0, i;
	hip_ha_t *entries[HIP_MAX_HAS] = {0};
	struct hip_update_kludge rk;
	struct sockaddr_in * p = NULL;
	struct sockaddr_in6 *addr_sin6 = NULL;
	struct in_addr ipv4;
	struct in6_addr ipv6;

	/** @todo check UPDATE also with radvd (i.e. same address is added
	    twice). */

	HIP_DEBUG("ifindex=%d\n", ifindex);
	if (!ifindex) {
		HIP_DEBUG("test: returning, ifindex=0 (fix this for non-mm "\
			  "UPDATE)\n");
		return;
	}

	if (addr->sa_family == AF_INET)
		HIP_DEBUG_LSI("Addr", hip_cast_sa_addr(addr));
	else if (addr->sa_family == AF_INET6)
		HIP_DEBUG_HIT("Addr", hip_cast_sa_addr(addr));
	else
		HIP_DEBUG("Unknown addr family in addr\n");
     
	if (addr->sa_family == AF_INET) {
		addr_sin6 = malloc(sizeof(struct sockaddr_in6));
		HIP_IFEL(!addr_sin6, -1, "Failed to malloc for address\n");
		memset(addr_sin6, 0, sizeof(struct sockaddr_in6));
		memset(&ipv4, 0, sizeof(struct in_addr));
		memset(&ipv6, 0, sizeof(struct in6_addr));
		p = (struct sockaddr_in *)addr;
		memcpy(&ipv4, &p->sin_addr, sizeof(struct in_addr));
		IPV4_TO_IPV6_MAP(&ipv4,&ipv6);			
		memcpy(&addr_sin6->sin6_addr, &ipv6, sizeof(struct in6_addr));
		addr_sin6->sin6_family = AF_INET6;
	} else if (addr->sa_family == AF_INET6) {
		memcpy(addr_sin6, addr, sizeof(addr_sin6));
	} else {
		HIP_ERROR("Bad address family %d\n", addr->sa_family);
		return;
	}

	rk.array = entries;
	rk.count = 0;
	rk.length = HIP_MAX_HAS;
	/* AB: rk.length = 100 rk is NULL next line populates rk with all valid
	   ha entries */
	HIP_IFEL(hip_for_each_ha(hip_update_get_all_valid, &rk), 0, 
		 "for_each_ha err.\n");
	for (i = 0; i < rk.count; i++) {
		in6_addr_t *local_addr = &((rk.array[i])->local_address);
		if (rk.array[i] != NULL) { 

#if 0
			if (is_add && !ipv6_addr_cmp(local_addr, &zero_addr)) {
				HIP_DEBUG("Zero addresses, adding new default\n");
				ipv6_addr_copy(local_addr, addr_sin6);
			}
#endif
<<<<<<< HEAD
                        HIP_DEBUG_HIT("ADDR_SIN6",&addr_sin6);
=======
                        HIP_DEBUG_HIT("ADDR_SIN6",&addr_sin6->sin6_addr);
>>>>>>> bc809979
			hip_send_update(rk.array[i], addr_list, addr_count,
					ifindex, flags, is_add,
					(struct sockaddr *) addr_sin6);
	       
#if 0
			if (!is_add && addr_count == 0) {
				HIP_DEBUG("Deleting last address\n");
				memset(local_addr, 0, sizeof(in6_addr_t));
			}
#endif
			hip_hadb_put_entry(rk.array[i]);
		}
	}
     
 out_err:
        if (addr_sin6) free (addr_sin6);
	return;
}


int hip_update_send_ack(hip_ha_t *entry, hip_common_t *msg,
			in6_addr_t *src_ip, in6_addr_t *dst_ip)
{
	int err = 0;
	in6_addr_t *hits = &msg->hits, *hitr = &msg->hitr;
	hip_common_t *update_packet = NULL;
	struct hip_seq *seq = NULL;
	struct hip_echo_request *echo = NULL;
	uint16_t mask = 0;

	/* Assume already locked entry */
	echo = hip_get_param(msg, HIP_PARAM_ECHO_REQUEST);
	HIP_IFEL(!(seq = hip_get_param(msg, HIP_PARAM_SEQ)), -1, 
		 "SEQ not found\n");
	HIP_IFEL(!(update_packet = hip_msg_alloc()), -ENOMEM,
		 "Out of memory\n");


	entry->hadb_misc_func->hip_build_network_hdr(update_packet, HIP_UPDATE,
						     mask, hitr, hits);

	/* reply with UPDATE(ACK, [ECHO_RESPONSE]) */
	HIP_IFEL(hip_build_param_ack(update_packet, ntohl(seq->update_id)), -1,
		 "Building of ACK failed\n");

	/* Add HMAC */
	HIP_IFEL(hip_build_param_hmac_contents(update_packet,
					       &entry->hip_hmac_out), -1, 
		 "Building of HMAC failed\n");

	/* Add SIGNATURE */
	HIP_IFEL(entry->sign(entry->our_priv, update_packet), -EINVAL,
		 "Could not sign UPDATE. Failing\n");

	/* ECHO_RESPONSE (no sign) */
	if (echo) {
		HIP_DEBUG("echo opaque data len=%d\n", 
			  hip_get_param_contents_len(echo));
		HIP_HEXDUMP("ECHO_REQUEST ",
			    (void *)echo +
			    sizeof(struct hip_tlv_common),
			    hip_get_param_contents_len(echo));
		HIP_IFEL(hip_build_param_echo(update_packet, (void *) echo +
					      sizeof(struct hip_tlv_common),
					      hip_get_param_contents_len(echo), 0, 0),
			 -1, "Building of ECHO_RESPONSE failed\n");
	}
     
	HIP_DEBUG("Sending reply UPDATE packet (ack)\n");
	HIP_IFEL(entry->hadb_xmit_func->hip_send_pkt(
			 dst_ip, src_ip, 0, 0, update_packet, entry, 0),
		 -1, "csum_send failed\n");

 out_err:
	if (update_packet)
		HIP_FREE(update_packet);
	HIP_DEBUG("end, err=%d\n", err);
	return err;      
}                                  

int hip_peer_learning(struct hip_esp_info * esp_info, 
		      hip_ha_t *entry, in6_addr_t * src_ip) {
	hip_list_t *item = NULL, *tmp = NULL;
	hip_list_t *item_outer = NULL, *tmp_outer = NULL; 
	struct hip_peer_addr_list_item *addr_li;
	struct hip_spi_out_item *spi_out;
	int i = 0, ii = 0, err = 0;

	HIP_DEBUG("Enter\n");
	list_for_each_safe(item_outer, tmp_outer, entry->spis_out, i) {
		spi_out = list_entry(item_outer);
		ii = 0;
		tmp = NULL;
		item = NULL;
		list_for_each_safe(item, tmp, spi_out->peer_addr_list, ii) {
			addr_li = list_entry(item);
			//HIP_DEBUG_HIT("SPI out addresses", &addr_li->address);
			if (!ipv6_addr_cmp(&addr_li->address, src_ip)) {
				HIP_DEBUG_HIT("Peer learning: Found the address "
					      "in peer_addr_list", src_ip);
				return (-1);
			}
		} // inner
	} // outer

	HIP_DEBUG_HIT("Peer learning: Did not find the address,"
		      " adding it", src_ip);
	HIP_IFE(hip_hadb_add_addr_to_spi(entry, spi_out->spi, src_ip,
					 0, 0, 0), -1);
	//lifetime is 0 in above figure out what it should be
	return (0);	
out_err:
	HIP_DEBUG("Peer learning: Adding of address failed\n");
	return (-1);
}


/**
 * handles locator parameter in msg and in entry.
 * 
 * 
 * */
int hip_handle_locator_parameter(hip_ha_t *entry,
                                 struct hip_locator *loc,
				 struct hip_esp_info *esp_info) {
	uint32_t old_spi = 0, new_spi = 0, i, err = 0;
	int zero = 0, n_addrs = 0, ii = 0;
	int same_af = 0, local_af = 0, comp_af = 0, tmp_af = 0;
	hip_list_t *item = NULL, *tmplist = NULL;
	struct hip_locator_info_addr_item *locator_address_item;
	struct hip_locator_info_addr_item2 *locator_address_item2;
	struct hip_spi_out_item *spi_out;
	struct hip_peer_addr_list_item *a, *tmp, addr;
	struct netdev_address *n;
	struct hip_locator *locator = NULL;

	if ((locator = loc) == NULL) {
		HIP_DEBUG("No locator as input\n");
		locator = entry->locator;
                HIP_DEBUG("Using entry->locator\n");
	}

	HIP_IFEL(!locator, -1, "No locator to handle\n");

	old_spi = ntohl(esp_info->new_spi);
	new_spi = ntohl(esp_info->new_spi);
	HIP_DEBUG("LOCATOR SPI old=0x%x new=0x%x\n", old_spi, new_spi);
            
	/* If following does not exit, its a bug: outbound SPI must have been
	already created by the corresponding ESP_INFO in the same UPDATE
	packet */
	HIP_IFEL(!(spi_out = hip_hadb_get_spi_list(entry, new_spi)), -1,
			"Bug: outbound SPI 0x%x does not exist\n", new_spi);
    
	/* Set all peer addresses to unpreferred */
 
	/** @todo Compiler warning; warning: passing argument 1 of
	 * 'hip_update_for_each_peer_addr' from incompatible pointer type.
	 *  What is the real point with this one anyway?
	 */
 
#if 0
	HIP_IFE(hip_update_for_each_peer_addr(hip_update_set_preferred,
				   entry, spi_out, &zero), -1);
#endif            
	if(locator)        
		HIP_IFEL(hip_update_for_each_peer_addr(hip_update_deprecate_unlisted,
					 entry, spi_out, locator), -1,
					 "Depracating a peer address failed\n"); 
 
	/* checking did the locator have any address with the same family as
	entry->local_address, if not change local address to address that
	has same family as the address(es) in locator, if possible */

	if (!locator) {
		goto out_of_loop;
	}

	locator_address_item = hip_get_locator_first_addr_item(locator);
	local_af = 
		IN6_IS_ADDR_V4MAPPED(&entry->local_address) ? AF_INET :AF_INET6;
	if (local_af == 0) {
		HIP_DEBUG("Local address is invalid, skipping\n");
		goto out_err;
	}

	n_addrs = hip_get_locator_addr_item_count(locator);
	for (i = 0; i < n_addrs; i++) {
		/* check if af same as in entry->local_af */
		comp_af = IN6_IS_ADDR_V4MAPPED(hip_get_locator_item_address(hip_get_locator_item(locator_address_item, i)))
			? AF_INET : AF_INET6;
		if (comp_af == local_af) {
			HIP_DEBUG("LOCATOR contained same family members as "\
					"local_address\n");
			same_af = 1;
       
			break;
		}
	}
	if (same_af != 0) {
		HIP_DEBUG("Did not find any address of same family\n");
		goto out_of_loop;
	}

	/* look for local address with family == comp_af */
	list_for_each_safe(item, tmplist, addresses, ii) {
		n = list_entry(item);
		tmp_af = IN6_IS_ADDR_V4MAPPED(hip_cast_sa_addr(&n->addr)) ?
				AF_INET : AF_INET6;
		if (tmp_af == comp_af) {
			HIP_DEBUG("LOCATOR did not contain same family members "
					"as local_address, changing local_address and "
					"preferred_address\n");
			/* Replace the local address to match the family */
			memcpy(&entry->local_address, 
					hip_cast_sa_addr(&n->addr),
					sizeof(in6_addr_t));
			/* Replace the peer preferred address to match the family */
			locator_address_item = hip_get_locator_first_addr_item(locator);
			/* First should be OK, no opposite family in LOCATOR */
   
			memcpy(&entry->preferred_address,
					hip_get_locator_item_address(locator_address_item), 
					sizeof(in6_addr_t));
			memcpy(&addr.address,
					hip_get_locator_item_address(locator_address_item),
					sizeof(in6_addr_t));
			HIP_IFEL(hip_update_peer_preferred_address(
					entry, &addr, new_spi), -1,
					"Setting peer preferred address failed\n");
			
			goto out_of_loop;
		}
	}

out_of_loop:
	if(locator)
		HIP_IFEL(hip_for_each_locator_addr_item(hip_update_add_peer_addr_item,
						  entry, locator, &new_spi), -1,
						  "Locator handling failed\n"); 

#if 0 /* Let's see if this is really needed -miika */
	if (n_addrs == 0) /* our own extension, use some other SPI */
		(void)hip_hadb_relookup_default_out(entry);
	/* relookup always ? */
#endif

out_err:
	return err;
}

/**
 * Builds udp and raw locator items into locator list to msg
 * this is the extension of hip_build_locators in output.c
 * type2 locators are collected also
 *
 * @param msg          a pointer to hip_common to append the LOCATORS
 * @return             len of LOCATOR2 on success, or negative error value on error
 */
int hip_build_locators(struct hip_common *msg) 
{
<<<<<<< HEAD
    int err = 0, i = 0, ii = 0;
    struct netdev_address *n;
    hip_ha_t *ha_n;
    hip_list_t *item = NULL, *tmp = NULL;
    struct hip_locator_info_addr_item2 *locs2 = NULL;
    struct hip_locator_info_addr_item *locs1 = NULL;
    int addr_count1 = 0,addr_count2 = 0 ;
    int UDP_relay_count = 0;
    
=======
	int err = 0, i = 0, ii = 0, addr_count1 = 0, addr_count2 = 0,UDP_relay_count = 0;
    struct netdev_address *n;
    hip_ha_t *ha_n;
    hip_list_t *item = NULL, *tmp = NULL;
    struct hip_locator_info_addr_item *locs1 = NULL;
    struct hip_locator_info_addr_item2 *locs2 = NULL;    
>>>>>>> bc809979
    
    //TODO count the number of UDP relay servers.
    // check the control state of every hatb_state. 

    if (address_count == 0) {
	    HIP_DEBUG("Host has only one or no addresses no point "
		      "in building LOCATOR2 parameters\n");
	    goto out_err;
    }


    //TODO check out the count for UDP and hip raw.
    addr_count1 = address_count;
    // type 2 locator number is the 
    /**wrong impemetation
     *  hip_relht_size() is the size of relay client in server side*/
    //addr_count2 = hip_relht_size();
    //let's put 10 here for now. anyhow 10 additional type 2 addresses should be enough
    addr_count2 = HIP_REFLEXIVE_LOCATOR_ITEM_AMOUNT_MAX;
		
    
    
    HIP_IFEL(!(locs1 = malloc(addr_count1 * 
			      sizeof(struct hip_locator_info_addr_item))), 
	     -1, "Malloc for LOCATORS type1 failed\n");
    HIP_IFEL(!(locs2 = malloc(addr_count2 * 
			      sizeof(struct hip_locator_info_addr_item2))), 
                 -1, "Malloc for LOCATORS type2 failed\n");
    
    
    memset(locs1,0,(addr_count1 * 
		    sizeof(struct hip_locator_info_addr_item)));
    
    memset(locs2,0,(addr_count2 *  
		    sizeof(struct hip_locator_info_addr_item2)));  
    
    HIP_DEBUG("there are %d type 1 locator item" , addr_count1);

    list_for_each_safe(item, tmp, addresses, i) {
            n = list_entry(item);
            if (ipv6_addr_is_hit(hip_cast_sa_addr(&n->addr)))
		    continue;
            if (!IN6_IS_ADDR_V4MAPPED(hip_cast_sa_addr(&n->addr))) {
		    memcpy(&locs1[ii].address, hip_cast_sa_addr(&n->addr), 
			   sizeof(struct in6_addr));
		    locs1[ii].traffic_type = HIP_LOCATOR_TRAFFIC_TYPE_DUAL;
		    locs1[ii].locator_type = HIP_LOCATOR_LOCATOR_TYPE_ESP_SPI;
		    locs1[ii].locator_length = sizeof(struct in6_addr) / 4;
		    locs1[ii].reserved = 0;
		    HIP_DEBUG_HIT("Created one locator item: ", &locs1[ii].address);
		    ii++;
		    
            }
    }
    i = 0; 
    list_for_each_safe(item, tmp, addresses, i) {
            n = list_entry(item);
            if (ipv6_addr_is_hit(hip_cast_sa_addr(&n->addr)))
		    continue;
            if (IN6_IS_ADDR_V4MAPPED(hip_cast_sa_addr(&n->addr))) {
		    memcpy(&locs1[ii].address, hip_cast_sa_addr(&n->addr), 
			   sizeof(struct in6_addr));
		    locs1[ii].traffic_type = HIP_LOCATOR_TRAFFIC_TYPE_DUAL;
		    locs1[ii].locator_type = HIP_LOCATOR_LOCATOR_TYPE_ESP_SPI;
		    locs1[ii].locator_length = sizeof(struct in6_addr) / 4;
		    locs1[ii].reserved = 0;
		    HIP_DEBUG_HIT("Created one locator item: ", &locs1[ii].address);
                    ii++;
            }
    }
    
    HIP_DEBUG("Looking for reflexive addresses\n");
    ii = 0;             
    i = 0;  
    
    list_for_each_safe(item, tmp, hadb_hit, i) {
            ha_n = list_entry(item);
            if (ii>= addr_count2)
		    break;
            _HIP_DEBUG_HIT("Looking for reflexive, prefered addres: ",
                           &ha_n->preferred_address );
            _HIP_DEBUG_HIT("Looking for reflexive, local addres: ",
                           &ha_n->local_address );
            _HIP_DEBUG("Looking for reflexive port: %d \n",
                       ha_n->local_reflexive_udp_port);
            _HIP_DEBUG_HIT("Looking for reflexive addr: ",
                           &ha_n->local_reflexive_address);
            _HIP_DEBUG("The entry address is %d \n", ha_n);
            /* Check if this entry has reflexive port */
            if(ha_n->local_reflexive_udp_port){
		    memcpy(&locs2[ii].address, &ha_n->local_reflexive_address, 
			   sizeof(struct in6_addr));
		    locs2[ii].traffic_type = HIP_LOCATOR_TRAFFIC_TYPE_DUAL;
		    locs2[ii].locator_type = HIP_LOCATOR_LOCATOR_TYPE_UDP;
		    locs2[ii].locator_length = sizeof(struct in6_addr) / 4;
		    locs2[ii].reserved = 0;
		    // for IPv4 we add UDP information
		    locs2[ii].port = htons(ha_n->local_reflexive_udp_port);
                    locs2[ii].transport_protocol = 0;
                    locs2[ii].kind = 0;
                    locs2[ii].spi = 1;
                    locs2[ii].priority = htonl(HIP_LOCATOR_LOCATOR_TYPE_REFLEXIVE_PRIORITY);
		    HIP_DEBUG_HIT("Created one reflexive locator item: ", 
                                  &locs1[ii].address);
                    ii++;
                    if (ii>= addr_count2)
                            break;
            }                        
    }

    HIP_DEBUG("hip_build_locators: found relay address account:%d \n", ii);
<<<<<<< HEAD
    err = hip_build_param_locator2(msg, locs1,locs2, addr_count1, ii);
=======
    err = hip_build_param_locator2(msg, locs1, locs2, addr_count1, ii);
>>>>>>> bc809979

 out_err:

    if (locs1) free(locs1);
    if (locs2) free(locs2);
    return err;
}<|MERGE_RESOLUTION|>--- conflicted
+++ resolved
@@ -26,8 +26,9 @@
 
 int hip_for_each_locator_addr_item(
 	int (*func)
-	(hip_ha_t *entry, struct hip_locator_info_addr_item *i, void *opaq),
-	hip_ha_t *entry, struct hip_locator *locator, void *opaque)
+	(hip_ha_t *entry, struct hip_locator_info_addr_item *i, void *opaq, 
+	struct hip_common *msg), hip_ha_t *entry, struct hip_locator *locator,
+	void *opaque, struct hip_common *msg)
 {
 	int i = 0, err = 0, n_addrs;
 	struct hip_locator_info_addr_item *locator_address_item = NULL;
@@ -44,11 +45,12 @@
 //modify by santtu, becuase the lengh of locator_address_item is not always the same
 //	for (i = 0; i < n_addrs; i++, locator_address_item++) {
 	for (i = 0; i < n_addrs; i++ ) {
-		HIP_IFEL(func(entry, locator_address_item, opaque), -1,
+		HIP_IFEL(func(entry, locator_address_item, opaque, msg), -1,
 			 "Locator handler function returned error\n");
 		locator_address_item = hip_get_locator_item(locator_address_item,i+1);
 	}
 //end modify     
+     
  out_err:
 	return err;
 }
@@ -56,8 +58,9 @@
 int hip_update_for_each_peer_addr(
 	int (*func)
 	(hip_ha_t *entry, struct hip_peer_addr_list_item *list_item,
-	 struct hip_spi_out_item *spi_out, void *opaq),
-	hip_ha_t *entry, struct hip_spi_out_item *spi_out, void *opaq)
+	 struct hip_spi_out_item *spi_out, void *opaq, struct hip_common *msg),
+	hip_ha_t *entry, struct hip_spi_out_item *spi_out, void *opaq,
+	struct hip_common *msg)
 {
 	hip_list_t *item, *tmp;
 	struct hip_peer_addr_list_item *addr;
@@ -68,7 +71,7 @@
 	list_for_each_safe(item, tmp, spi_out->peer_addr_list, i)
 		{
 			addr = list_entry(item);
-			HIP_IFE(func(entry, addr, spi_out, opaq), -1);
+			HIP_IFE(func(entry, addr, spi_out, opaq, msg), -1);
 		}
 
  out_err:
@@ -183,7 +186,7 @@
 
 int hip_update_add_peer_addr_item(
 	hip_ha_t *entry, struct hip_locator_info_addr_item *locator_address_item,
-	void *_spi)
+	void *_spi, struct hip_common *msg)
 {
 
 	in6_addr_t *locator_address = 
@@ -242,11 +245,11 @@
 	if (ipv6_addr_cmp(locator_address, &entry->preferred_address) == 0) {
 		HIP_IFE(hip_hadb_add_addr_to_spi(entry, spi, locator_address,
 						 0,
-						 lifetime, 1), -1);
+						 lifetime, 1, msg), -1);
 	} else {
 		HIP_IFE(hip_hadb_add_addr_to_spi(entry, spi, locator_address,
 						 0,
-						 lifetime, is_preferred), -1);
+						 lifetime, is_preferred, msg), -1);
 	}
 */
 #ifdef CONFIG_HIP_OPPORTUNISTIC
@@ -268,7 +271,8 @@
 
 int hip_update_locator_item_match(hip_ha_t *unused,
 				  struct hip_locator_info_addr_item *item1,
-				  void *_item2)
+				  void *_item2,
+				  struct hip_common *msg)
 {
 	struct hip_peer_addr_list_item *item2 = _item2;
 	return !ipv6_addr_cmp(&item1->address, &item2->address);
@@ -286,7 +290,8 @@
 
 int hip_update_locator_item_match(hip_ha_t *unused,
 				  struct hip_locator_info_addr_item *item1,
-				  void *_item2)
+				  void *_item2,
+				  struct hip_common *msg)
 {
      struct hip_peer_addr_list_item *item2 = _item2;
      return !ipv6_addr_cmp(hip_get_locator_item_address(item1), &item2->address)
@@ -297,13 +302,14 @@
 				     struct hip_peer_addr_list_item *item)
 {
 	return hip_for_each_locator_addr_item(hip_update_locator_item_match,
-					      NULL, locator, item);
+					      NULL, locator, item, NULL);
 }
 
 int hip_update_deprecate_unlisted(hip_ha_t *entry,
 				  struct hip_peer_addr_list_item *list_item,
 				  struct hip_spi_out_item *spi_out,
-				  void *_locator)
+				  void *_locator,
+				  struct hip_common *msg)
 {
 	int err = 0;
 	uint32_t spi_in;
@@ -847,7 +853,8 @@
 
 int hip_build_verification_pkt(hip_ha_t *entry, hip_common_t *update_packet,
 			       struct hip_peer_addr_list_item *addr,
-			       in6_addr_t *hits, in6_addr_t *hitr)
+			       in6_addr_t *hits, in6_addr_t *hitr,
+			       struct hip_common *msg)
 {
 	int err = 0;
 	uint32_t esp_info_old_spi = 0, esp_info_new_spi = 0;
@@ -871,6 +878,20 @@
 					  esp_info_new_spi),
 		 -1, "Building of ESP_INFO param failed\n");
 	/* @todo Handle overflow if (!update_id_out) */
+
+#ifdef CONFIG_HIP_MIDAUTH
+	/* TODO: no caching is done for PUZZLE_M parameters. This may be
+	 * a DOS attack vector.
+	 */
+	if (msg)
+	{
+		HIP_IFEL(hip_solve_puzzle_m(update_packet, msg, entry), -1, 
+			"Building of solution_m failed\n");
+	} else {
+		HIP_DEBUG("msg is NULL, midauth parameters not included in reply\n");
+	}
+#endif
+
 	/* Add SEQ */
 	HIP_IFEBL2(hip_build_param_seq(update_packet,
 				       addr->seq_update_id), -1,
@@ -879,6 +900,30 @@
 	/* TODO: NEED TO ADD ACK */
 	HIP_IFEL(hip_build_param_ack(update_packet, ntohl(addr->seq_update_id)),
 		 -1, "Building of ACK failed\n");
+
+#ifdef CONFIG_HIP_MIDAUTH
+	if (msg)
+	{
+		struct hip_echo_request_m *ping;
+
+		ping = hip_get_param(msg, HIP_PARAM_ECHO_REQUEST_M);
+
+		/* if we get echo requests, we must add HOST_ID once more */
+
+		if (ping != NULL)
+			HIP_IFEL(hip_build_param(update_packet, entry->our_pub), -1,
+			         "Building of host id failed\n");
+
+		while (ping) {
+			int ln = hip_get_param_contents_len(ping);
+			if (hip_get_param_type(ping) != HIP_PARAM_ECHO_REQUEST_M)
+				break;
+			HIP_IFEL(hip_build_param_echo_m(update_packet, ping + 1, ln, 0), -1, 
+			         "Error while creating echo_m reply parameter\n");
+			ping = (struct hip_echo_request_m *) hip_get_next_param(msg, (struct hip_tlv_common *) ping);
+		}
+	}
+#endif
 
 	/* Add HMAC */
 	HIP_IFEBL2(hip_build_param_hmac_contents(update_packet,
@@ -909,7 +954,8 @@
 int hip_update_send_addr_verify_packet(hip_ha_t *entry,
 				       struct hip_peer_addr_list_item *addr,
 				       struct hip_spi_out_item *spi_out,
-				       void *saddr)
+				       void *saddr,
+				       struct hip_common *msg)
 {
 	in6_addr_t *src_ip = saddr;
 	/** @todo Make this timer based:
@@ -921,7 +967,7 @@
 //modify by sanntu when ice is choosen, not update message is needed
 	if(entry->nat_control == 0)
 		return hip_update_send_addr_verify_packet_all(entry, addr, spi_out,
-						      src_ip, 0);
+						      src_ip, 0, msg);
 	else return 0;
 //end modify
 }
@@ -930,7 +976,8 @@
 					   struct hip_peer_addr_list_item *addr,
 					   struct hip_spi_out_item *spi_out,
 					   in6_addr_t *src_ip,
-					   int verify_active_addresses)
+					   int verify_active_addresses,
+					   struct hip_common *msg)
 {
 	int err = 0;
 	hip_common_t *update_packet = NULL;
@@ -966,7 +1013,7 @@
 		 "Update_packet alloc failed\n");
 
 	HIP_IFEL(hip_build_verification_pkt(entry, update_packet, addr, hits,
-					    hitr),
+					    hitr, msg),
 		 -1, "Building Verification Packet failed\n");
 	
 	HIP_IFEL(entry->hadb_xmit_func->
@@ -994,7 +1041,7 @@
 	/** @todo Compiler warning; warning: passing argument 1 of
 	    'hip_update_for_each_peer_addr' from incompatible pointer type. */
 	HIP_IFEL(hip_update_for_each_peer_addr(hip_update_send_addr_verify_packet,
-					       entry, spi_out, src_ip), -1,
+					       entry, spi_out, src_ip, msg), -1,
 		 "Sending addr verify failed\n");
 	
  out_err:
@@ -1004,7 +1051,8 @@
 
 int hip_update_find_address_match(hip_ha_t *entry,
 				  struct hip_locator_info_addr_item *item,
-				  void *opaque)
+				  void *opaque,
+				  struct hip_common *msg)
 {
 	in6_addr_t *addr = (in6_addr_t *) opaque;
      
@@ -1021,7 +1069,7 @@
 	struct hip_locator_info_addr_item *item;
      
 	found = hip_for_each_locator_addr_item(hip_update_find_address_match,
-					       NULL, locator, peer_ip);
+					       NULL, locator, peer_ip, NULL);
 	HIP_IFEL(found, 0, "No address translation\n");
 
 	/** @todo Should APPEND the address to locator. */
@@ -1141,9 +1189,40 @@
 	entry->hadb_misc_func->hip_build_network_hdr(
 		update_packet, HIP_UPDATE, mask, hitr, hits);
 
+#ifdef CONFIG_HIP_MIDAUTH
+	/* TODO: no caching is done for PUZZLE_M parameters. This may be
+	 * a DOS attack vector.
+	 */
+	HIP_IFEL(hip_solve_puzzle_m(update_packet, msg, entry), -1, 
+		"Building of solution_m failed\n");
+#endif
+
 	/* reply with UPDATE(ACK, ECHO_RESPONSE) */
 	HIP_IFEL(hip_build_param_ack(update_packet, ntohl(seq->update_id)), -1,
 		 "Building of ACK failed\n");
+
+#ifdef CONFIG_HIP_MIDAUTH
+	{
+		struct hip_echo_request_m *ping;
+
+		ping = hip_get_param(msg, HIP_PARAM_ECHO_REQUEST_M);
+
+		/* if we get echo requests, we must add HOST_ID once more */
+
+		if (ping != NULL)
+			HIP_IFEL(hip_build_param(update_packet, entry->our_pub), -1,
+			         "Building of host id failed\n");
+
+		while (ping) {
+			int ln = hip_get_param_contents_len(ping);
+			if (hip_get_param_type(ping) != HIP_PARAM_ECHO_REQUEST_M)
+				break;
+			HIP_IFEL(hip_build_param_echo_m(update_packet, ping + 1, ln, 0), -1, 
+			         "Error while creating echo_m reply parameter\n");
+			ping = (struct hip_echo_request_m *) hip_get_next_param(msg, (struct hip_tlv_common *) ping);
+		}
+	}
+#endif
 
 	/* Add HMAC */
 	HIP_IFEL(hip_build_param_hmac_contents(
@@ -2619,11 +2698,7 @@
 				ipv6_addr_copy(local_addr, addr_sin6);
 			}
 #endif
-<<<<<<< HEAD
-                        HIP_DEBUG_HIT("ADDR_SIN6",&addr_sin6);
-=======
                         HIP_DEBUG_HIT("ADDR_SIN6",&addr_sin6->sin6_addr);
->>>>>>> bc809979
 			hip_send_update(rk.array[i], addr_list, addr_count,
 					ifindex, flags, is_add,
 					(struct sockaddr *) addr_sin6);
@@ -2732,7 +2807,7 @@
 	HIP_DEBUG_HIT("Peer learning: Did not find the address,"
 		      " adding it", src_ip);
 	HIP_IFE(hip_hadb_add_addr_to_spi(entry, spi_out->spi, src_ip,
-					 0, 0, 0), -1);
+					 0, 0, 0, NULL), -1);
 	//lifetime is 0 in above figure out what it should be
 	return (0);	
 out_err:
@@ -2791,7 +2866,7 @@
 #endif            
 	if(locator)        
 		HIP_IFEL(hip_update_for_each_peer_addr(hip_update_deprecate_unlisted,
-					 entry, spi_out, locator), -1,
+					 entry, spi_out, locator, NULL), -1,
 					 "Depracating a peer address failed\n"); 
  
 	/* checking did the locator have any address with the same family as
@@ -2862,7 +2937,7 @@
 out_of_loop:
 	if(locator)
 		HIP_IFEL(hip_for_each_locator_addr_item(hip_update_add_peer_addr_item,
-						  entry, locator, &new_spi), -1,
+						  entry, locator, &new_spi, NULL), -1,
 						  "Locator handling failed\n"); 
 
 #if 0 /* Let's see if this is really needed -miika */
@@ -2885,24 +2960,12 @@
  */
 int hip_build_locators(struct hip_common *msg) 
 {
-<<<<<<< HEAD
-    int err = 0, i = 0, ii = 0;
-    struct netdev_address *n;
-    hip_ha_t *ha_n;
-    hip_list_t *item = NULL, *tmp = NULL;
-    struct hip_locator_info_addr_item2 *locs2 = NULL;
-    struct hip_locator_info_addr_item *locs1 = NULL;
-    int addr_count1 = 0,addr_count2 = 0 ;
-    int UDP_relay_count = 0;
-    
-=======
 	int err = 0, i = 0, ii = 0, addr_count1 = 0, addr_count2 = 0,UDP_relay_count = 0;
     struct netdev_address *n;
     hip_ha_t *ha_n;
     hip_list_t *item = NULL, *tmp = NULL;
     struct hip_locator_info_addr_item *locs1 = NULL;
     struct hip_locator_info_addr_item2 *locs2 = NULL;    
->>>>>>> bc809979
     
     //TODO count the number of UDP relay servers.
     // check the control state of every hatb_state. 
@@ -3014,11 +3077,7 @@
     }
 
     HIP_DEBUG("hip_build_locators: found relay address account:%d \n", ii);
-<<<<<<< HEAD
-    err = hip_build_param_locator2(msg, locs1,locs2, addr_count1, ii);
-=======
     err = hip_build_param_locator2(msg, locs1, locs2, addr_count1, ii);
->>>>>>> bc809979
 
  out_err:
 
