/*
 * Licence: GNU/GPL
 * Authors:
 * - Mika Kousa <mkousa@cc.hut.fi>
 * - Tobias Heer <tobi@tobibox.de>
 * - Abhijit Bagri <abagri@gmail.com>
 *
 * @note Based on <a href="http://www1.ietf.org/mail-archive/web/hipsec/current/msg01745.html">Simplified state machine</a>
 */

#include "update.h"

/** A transmission function set for NAT traversal. */
extern hip_xmit_func_set_t nat_xmit_func_set;
/** A transmission function set for sending raw HIP packets. */
extern hip_xmit_func_set_t default_xmit_func_set;


/**
 * Iterate a list of locators using a function.
 *
 * @return zero on success or non-zero on error. The list handling is interrupted if the give function returns an error.
 */
int hip_for_each_locator_addr_item(int (*func)(hip_ha_t *entry,
					  struct hip_locator_info_addr_item *i,
					  void *opaq),
			      hip_ha_t *entry,
			      struct hip_locator *locator,
			      void *opaque)
{
	int i = 0, err = 0, n_addrs;
	struct hip_locator_info_addr_item *locator_address_item = NULL;

	n_addrs = hip_get_locator_addr_item_count(locator);
	HIP_IFEL((n_addrs < 0), -1, "Negative address count\n");
	if (n_addrs % sizeof(struct hip_locator_info_addr_item))
		HIP_ERROR("addr item list len modulo not zero, (len=%d)\n",
			  ntohs(locator->length));
	HIP_DEBUG("LOCATOR has %d address(es), loc param len=%d\n",
		  n_addrs, hip_get_param_total_len(locator));

	HIP_IFE(!func, -1);

	locator_address_item = hip_get_locator_first_addr_item(locator);
	for (i = 0; i < n_addrs; i++, locator_address_item++)
		HIP_IFEL(func(entry, locator_address_item, opaque), -1,
			 "Locator handler function returned error\n");
	
 out_err:

	return err;
}

int hip_update_for_each_peer_addr(int (*func)(hip_ha_t *entry,
					      struct hip_peer_addr_list_item *list_item,
					      struct hip_spi_out_item *spi_out,
					      void *opaq),
				  hip_ha_t *entry,
				  struct hip_spi_out_item *spi_out,
				  void *opaq) {
	struct hip_peer_addr_list_item *addr, *tmp;
	int i = 0, err = 0;

	HIP_IFE(!func, -EINVAL);

	list_for_each_entry_safe(addr, tmp, &spi_out->peer_addr_list, list) {
	    HIP_IFE(func(entry, addr, spi_out, opaq), -1);
	}

 out_err:
	return err;
}

int hip_update_for_each_local_addr(int (*func)(hip_ha_t *entry,
					      struct hip_spi_in_item *spi_in,
					      void *opaq),
				  hip_ha_t *entry,
				  void *opaq) {
	struct hip_spi_in_item *item, *tmp;
	int i = 0, err = 0;

	HIP_IFE(!func, -EINVAL);

	list_for_each_entry_safe(item, tmp, &entry->spis_in, list) {
	    HIP_IFE(func(entry, item, opaq), -1);
	}

 out_err:
	return err;
}


/** hip_update_get_sa_keys - Get keys needed by UPDATE
 * @param entry corresponding hadb entry of the peer
 * @param keymat_offset_new value-result parameter for keymat index used
 * @param calc_index_new value-result parameter for the one byte index used
 * @param Kn_out value-result parameter for keymat 
 * @param espkey_gl HIP-gl encryption key
 * @param authkey_gl HIP-gl integrity (HMAC)
 * @param espkey_lg HIP-lg encryption key
 * @param authkey_lg HIP-lg integrity (HMAC)
 *
 * @return 0 on success (all encryption and integrity keys are
 * successfully stored and @keymat_offset_new, @calc_index_new, and
 * @Kn_out contain updated values). On error < 0 is returned.
 */
int hip_update_get_sa_keys(hip_ha_t *entry, uint16_t *keymat_offset_new,
			   uint8_t *calc_index_new, uint8_t *Kn_out,
			   struct hip_crypto_key *espkey_gl,
			   struct hip_crypto_key *authkey_gl,
			   struct hip_crypto_key *espkey_lg,
			   struct hip_crypto_key *authkey_lg)
{
       	unsigned char Kn[HIP_AH_SHA_LEN];
	uint16_t k = *keymat_offset_new, Kn_pos;
	uint8_t c = *calc_index_new;
	int err = 0, esp_transform, esp_transf_length = 0,
		auth_transf_length = 0;

	esp_transform = entry->esp_transform;
	esp_transf_length = hip_enc_key_length(esp_transform);
	auth_transf_length = hip_auth_key_length_esp(esp_transform);
	_HIP_DEBUG("enckeylen=%d authkeylen=%d\n", esp_transf_length, auth_transf_length);

	bzero(espkey_gl, sizeof(struct hip_crypto_key));
	bzero(espkey_lg, sizeof(struct hip_crypto_key));
	bzero(authkey_gl, sizeof(struct hip_crypto_key));
	bzero(authkey_lg, sizeof(struct hip_crypto_key));

	HIP_IFEL(*keymat_offset_new + 2*(esp_transf_length+auth_transf_length) > 0xffff, -EINVAL,
		 "Can not draw requested amount of new KEYMAT, keymat index=%u, requested amount=%d\n",
		 *keymat_offset_new, 2*(esp_transf_length+auth_transf_length));
	memcpy(Kn, Kn_out, HIP_AH_SHA_LEN);

	/* SA-gl */
	Kn_pos = entry->current_keymat_index - (entry->current_keymat_index % HIP_AH_SHA_LEN);
	HIP_IFE(hip_keymat_get_new(espkey_gl->key, esp_transf_length, entry->dh_shared_key,
				   entry->dh_shared_key_len, &k, &c, Kn, &Kn_pos), -1);
	_HIP_HEXDUMP("ENC KEY gl", espkey_gl->key, esp_transf_length);
	k += esp_transf_length;

	HIP_IFE(hip_keymat_get_new(authkey_gl->key, auth_transf_length, entry->dh_shared_key,
				   entry->dh_shared_key_len, &k, &c, Kn, &Kn_pos), -1);
	_HIP_HEXDUMP("AUTH KEY gl", authkey_gl->key, auth_transf_length);
	k += auth_transf_length;

	/* SA-lg */
	HIP_IFE(hip_keymat_get_new(espkey_lg->key, esp_transf_length, entry->dh_shared_key,
				   entry->dh_shared_key_len, &k, &c, Kn, &Kn_pos), -1);
	_HIP_HEXDUMP("ENC KEY lg", espkey_lg->key, esp_transf_length);
	k += esp_transf_length;
	HIP_IFE(hip_keymat_get_new(authkey_lg->key, auth_transf_length, entry->dh_shared_key,
				   entry->dh_shared_key_len, &k, &c, Kn, &Kn_pos), -1);
	_HIP_HEXDUMP("AUTH KEY lg", authkey_lg->key, auth_transf_length);
	k += auth_transf_length;

	_HIP_DEBUG("at end: k=%u c=%u\n", k, c);
	*keymat_offset_new = k;
	*calc_index_new = c;
	memcpy(Kn_out, Kn, HIP_AH_SHA_LEN);
 out_err:
	return err;
}

/** hip_update_test_locator_addr - test if IPv6 address is to be added into locator.
 * @param addr the IPv6 address to be tested
 *
 * Currently the following address types are ignored: unspecified
 * (any), loopback, link local, site local, and other not unicast
 * addresses.
 *
 * Returns 1 if address is ok to be used as a peer address, otherwise 0.
*/
int hip_update_test_locator_addr(struct in6_addr *addr)
{
	struct sockaddr_storage ss;

	memset(&ss, 0, sizeof(ss));
	if (IN6_IS_ADDR_V4MAPPED(addr)) {
		struct sockaddr_in *sin = (struct sockaddr_in *) &ss;
		IPV6_TO_IPV4_MAP(addr, &sin->sin_addr);
		sin->sin_family = AF_INET;
	} else {
		struct sockaddr_in6 *sin6 = (struct sockaddr_in6 *) &ss;
		memcpy(&sin6->sin6_addr, addr, sizeof(struct in6_addr));
		sin6->sin6_family = AF_INET6;
	}

	return filter_address((struct sockaddr *) &ss, -1);
}

int hip_update_add_peer_addr_item(hip_ha_t *entry,
		       struct hip_locator_info_addr_item *locator_address_item,
		       void *_spi)
{
	struct in6_addr *locator_address =
		&locator_address_item->address;
	uint32_t lifetime = ntohl(locator_address_item->lifetime);
	int is_preferred = ntohl(locator_address_item->reserved) == (1 << 31);
	int err = 0, i;
	uint32_t spi = *((uint32_t *) _spi);
	
	HIP_DEBUG_HIT("LOCATOR address", locator_address);
	HIP_DEBUG(" addr %d: is_pref=%s reserved=0x%x lifetime=0x%x\n", i+1,
		  is_preferred ? "yes" : "no",
		  ntohl(locator_address_item->reserved),
		  lifetime);
	/* Check that the address is a legal unicast or anycast
	   address */
	if (!hip_update_test_locator_addr(locator_address)) {
		err = -1;
		HIP_DEBUG_IN6ADDR("Bad locator type", locator_address);
		goto out_err;
	}
	
	/* Check if the address is already bound to the SPI +
	   add/update address */
	HIP_IFE(hip_hadb_add_addr_to_spi(entry, spi, locator_address,
					 0,
					 lifetime, is_preferred), -1);

 out_err:
	return err;
}

/**
 * Compare two locators for equality
 *
 * @return non-zero when address are equal, otherwise zero
 */
int hip_update_locator_match(hip_ha_t *unused,
			     struct hip_locator_info_addr_item *item1,
			     void *_item2) {
	struct hip_locator_info_addr_item *item2 = _item2;
	return !ipv6_addr_cmp(&item1->address, &item2->address);
}

/**
 * Check if locator list contains a given locator
 *
 * @return zero if the locator was found, otherwise non-zero
 */
int hip_update_locator_contains_item(struct hip_locator *locator,
				  struct hip_peer_addr_list_item *item)
{
	return hip_for_each_locator_addr_item(hip_update_locator_match,
					      NULL, locator, item);
}

int hip_update_deprecate_unlisted(hip_ha_t *entry,
				  struct hip_peer_addr_list_item *list_item,
				  struct hip_spi_out_item *spi_out,
				  void *_locator) {
	int err = 0;
	uint32_t spi_in;
	struct hip_locator *locator = (void *) _locator;
	struct hip_spi_in_item *item, *tmp;

	if (!hip_update_locator_contains_item(locator, list_item)) {
		HIP_DEBUG_HIT("deprecating address", &list_item->address);
		list_item->address_state = PEER_ADDR_STATE_DEPRECATED;
	       	
		/* If this is not the preferred address then the next line will fail
		 * FIXME: This line needs to be either inside the next loop or 
		 * deprecataing to update peer addr item code*/
		

		hip_delete_hit_sp_pair(&entry->hit_our, &entry->hit_peer, IPPROTO_ESP, 1);

		hip_delete_hit_sp_pair(&entry->hit_peer, &entry->hit_our, IPPROTO_ESP, 1);
		
		hip_delete_sa(entry->default_spi_out, &list_item->address, AF_INET6, 0,  (int)entry->peer_udp_port);	
		
		spi_in = hip_get_spi_to_update_in_established(entry, &entry->local_address);

		hip_delete_sa(spi_in, &entry->local_address, AF_INET6,
			      (int)entry->peer_udp_port, 0);

		if(ipv6_addr_cmp(&entry->preferred_address, 
 				 &list_item->address) == 0){
			// TODO: Handle this: Choose a random address from
			// amongst the active addresses? -Bagri
			HIP_DEBUG_HIT("Preferred Address deprecated",
				      &list_item->address);
		}
		
	}

 out_err:
	return err;
}

int hip_update_set_preferred(hip_ha_t *entry,
			     struct hip_peer_addr_list_item *list_item,
			     struct hip_spi_out_item *spi_out,
			     void *pref) {
	int *preferred = pref;
	list_item->is_preferred =  *preferred;
	return 0;
}

/** hip_update_handle_locator_parameter - Process locator parameters in the UPDATE
 * @param entry corresponding hadb entry of the peer
 * @param locator the locator parameter in the packet
 *
 * @entry must be is locked when this function is called.
 *
 * @return 0 if the locator parameter was processed successfully,
 * otherwise < 0.
 */
int hip_update_handle_locator_parameter(hip_ha_t *entry,
					struct hip_locator *locator,
					struct hip_esp_info *esp_info)
{
	uint32_t spi = 0, i, err = 0;
	struct hip_locator_info_addr_item *locator_address_item;
	struct hip_spi_out_item *spi_out;
	struct hip_peer_addr_list_item *a, *tmp;
	int zero = 0;

	spi = ntohl(esp_info->new_spi);
	HIP_DEBUG("LOCATOR SPI=0x%x\n", spi);

	/* If following does not exit, its a bug: outbound SPI must have been
	   already created by the corresponding ESP_INFO in the same UPDATE
	   packet */
	HIP_IFEL(!(spi_out = hip_hadb_get_spi_list(entry, spi)), -1,
		 "Bug: outbound SPI 0x%x does not exist\n", spi);

	/* Set all peer addresses to unpreferred */
	/* TODO: Compiler warning;
		 warning: passing argument 1 of 'hip_update_for_each_peer_addr'
		 from incompatible pointer type.*/
	HIP_IFE(hip_update_for_each_peer_addr(hip_update_set_preferred,
					       entry, spi_out, &zero), -1);

	HIP_IFEL(hip_for_each_locator_addr_item(hip_update_add_peer_addr_item,
					    entry, locator, &spi), -1,
		 "Locator handling failed\n");

	/* 4. Mark all addresses on the SPI that were NOT listed in the LOCATOR
	   parameter as DEPRECATED. */
	HIP_IFEL(hip_update_for_each_peer_addr(hip_update_deprecate_unlisted,
					       entry, spi_out, locator), -1,
		 "Depracating a peer address failed\n");


#if 0 /* Let's see if this is really needed -miika */
	if (n_addrs == 0) /* our own extension, use some other SPI */
		(void)hip_hadb_relookup_default_out(entry);
	/* relookup always ? */
#endif

 out_err:
	return err;
}


/**
 * Handles an incoming UPDATE packet received in ESTABLISHED state.
 * 
 * @param entry hadb entry corresponding to the peer
 * @param msg the HIP packet
 * @param src_ip source IPv6 address from where the UPDATE was sent
 * @param dst_ip destination IPv6 address where the UPDATE was received
 *
 * This function handles case 7 in section 8.11 Processing UPDATE
 * packets in state ESTABLISHED of the base draft.
 *
 * @entry must be is locked when this function is called.
 *
 * @return 0 if successful, otherwise < 0.
 */
int hip_handle_update_established(hip_ha_t *entry, struct hip_common *msg,
				  struct in6_addr *src_ip,
				  struct in6_addr *dst_ip, 
				  hip_portpair_t *update_info)
{
	struct in6_addr *hits = &msg->hits, *hitr = &msg->hitr;
	struct hip_esp_info *esp_info;
	struct hip_seq *seq;
	struct hip_locator *locator;
	struct hip_dh_fixed *dh;
	uint32_t update_id_out = 0;
	uint32_t prev_spi_in = 0, new_spi_in = 0;
	uint16_t keymat_index = 0, mask = 0;
	struct hip_common *update_packet = NULL;
	int err = 0, esp_info_i = 1, need_to_generate_key = 0,
		dh_key_generated = 0;
	
	HIP_IFEL(!(seq = hip_get_param(msg, HIP_PARAM_SEQ)), -1, 
		 "No SEQ parameter in packet\n");

	/* 1.  The system consults its policy to see if it needs to generate a
	   new Diffie-Hellman key, and generates a new key if needed. */
	if (need_to_generate_key) {
		_HIP_DEBUG("would generate new D-H keys\n");
		/* generate_dh_key(); */
		dh_key_generated = 1;
		/* todo: The system records any newly generated or received
		   Diffie-Hellman keys, for use in KEYMAT generation upon
		   leaving the REKEYING state. */
	} else {
		dh_key_generated = 0;
	}

	/* 4. The system creates a UPDATE packet, which contains an SEQ
	   parameter (with the current value of Update ID), ESP_INFO parameter
	   and the optional DIFFIE_HELLMAN parameter. The UPDATE packet also
	   includes the ACK of the Update ID found in the received UPDATE
	   SEQ parameter. */
	HIP_IFEL(!(update_packet = hip_msg_alloc()), -ENOMEM,
		 "Update_packet alloc failed\n");
	entry->hadb_misc_func->hip_build_network_hdr(update_packet, HIP_UPDATE,
						     mask, hitr, hits);

	/*  3. The system increments its outgoing Update ID by one. */
	entry->update_id_out++;
	update_id_out = entry->update_id_out;
        /** @todo handle this case. */
	HIP_IFEL(!update_id_out, -EINVAL, 
		 "Outgoing UPDATE ID overflowed back to 0, bug ?\n");

	/* test: handle multiple ESP_INFO, not tested well yet */
 handle_esp_info:
	if (!(esp_info = hip_get_nth_param(msg, HIP_PARAM_ESP_INFO,
					   esp_info_i))) {
		HIP_DEBUG("no more ESP_INFO params found\n");
		goto esp_info_params_handled;
	}
	HIP_DEBUG("Found ESP_INFO parameter [%d]\n", esp_info_i);

	/* 2. If the system generated new Diffie-Hellman key in the previous
	   step, or it received a DIFFIE_HELLMAN parameter, it sets ESP_INFO
	   Keymat Index to zero. */
	dh = hip_get_param(msg, HIP_PARAM_DIFFIE_HELLMAN);
	if (dh || dh_key_generated) {
		HIP_DEBUG("would generate new keymat\n");
		/** @todo generate_new_keymat(); */
		keymat_index = 0;
	} else {
		/* Otherwise, the ESP_INFO Keymat Index MUST be larger or
		   equal to the index of the next byte to be drawn from the
		   current KEYMAT. */
		HIP_IFEL(ntohs(esp_info->keymat_index) <
			 entry->current_keymat_index, -1,
			 "ESP_INFO Keymat Index (%u) < current KEYMAT %u\n",
			 ntohs(esp_info->keymat_index),
			 entry->current_keymat_index);

		/* In this case, it is RECOMMENDED that the host use the
		   Keymat Index requested by the peer in the received
		   ESP_INFO. Here we could set the keymat index to use, but we
		   follow the recommendation */
		_HIP_DEBUG("Using Keymat Index from ESP_INFO\n");
		keymat_index = ntohs(esp_info->keymat_index);
	}

	/* Set up new incoming IPsec SA, (Old SPI value to put in ESP_INFO) */
	HIP_IFE(!(prev_spi_in =
		  hip_get_spi_to_update_in_established(entry, dst_ip)), -1);
	
	HIP_IFEL(!(new_spi_in = hip_acquire_spi(hits, hitr)), -1, 
		 "Error while acquiring a SPI\n");
	

	HIP_DEBUG("Acquired inbound SPI 0x%x\n", new_spi_in);
	hip_update_set_new_spi_in(entry, prev_spi_in, new_spi_in,
				  ntohl(esp_info->old_spi));

	if (esp_info->old_spi == esp_info->new_spi) {
		struct hip_spi_out_item spi_out_data;

		_HIP_DEBUG("peer has a new SA, create a new outbound SA\n");
		memset(&spi_out_data, 0, sizeof(struct hip_spi_out_item));
		spi_out_data.spi = ntohl(esp_info->new_spi);
		spi_out_data.seq_update_id = ntohl(seq->update_id);
		HIP_IFE(hip_hadb_add_spi(entry, HIP_SPI_DIRECTION_OUT,
					 &spi_out_data), -1); 
		HIP_DEBUG("added SPI=0x%x to list of outbound SAs (SA not created yet)\n",
			  ntohl(esp_info->new_spi));
	}

	/* testing LOCATOR parameters in UPDATE */
	locator = hip_get_nth_param(msg, HIP_PARAM_LOCATOR, esp_info_i);
	if (locator && esp_info) {
		HIP_DEBUG("Found LOCATOR parameter [%d]\n", esp_info_i);
		if (esp_info->old_spi != esp_info->new_spi) {
			HIP_ERROR("SPI 0x%x in LOCATOR is not equal to the New SPI 0x%x in ESP_INFO\n",
				  ntohl(esp_info->old_spi),
				  ntohl(esp_info->new_spi));
		} else {
			err = hip_update_handle_locator_parameter(entry,
								  locator,
								  esp_info);
			_HIP_DEBUG("locator param handling ret %d\n", err);
			err = 0;
		}
	}

	/* associate Old SPI with Update ID, ESP_INFO received, store
	   received ESP_INFO and proposed keymat index value used in the
	   reply ESP_INFO */
	hip_update_set_status(entry, prev_spi_in,
			      0x1 | 0x2 | 0x4 | 0x8, update_id_out, 0x2,
			      esp_info, keymat_index);
	esp_info_i++;
	goto handle_esp_info;

 esp_info_params_handled:

	/* 5.  The system sends the UPDATE packet and transitions to state
	   REKEYING.  The system stores any received ESP_INFO and
	   DIFFIE_HELLMAN parameters. */
	HIP_IFEL(hip_build_param_esp_info(update_packet, keymat_index,
					  prev_spi_in, new_spi_in), -1, 
		 "Building of ESP_INFO failed\n");
	HIP_IFEL(hip_build_param_seq(update_packet, update_id_out), -1, 
		 "Building of SEQ failed\n");

	/* ACK the received UPDATE SEQ */
	HIP_IFEL(hip_build_param_ack(update_packet, ntohl(seq->update_id)), -1,
		 "Building of ACK failed\n");

	/** @todo hmac/signature to common functions */
	/* Add HMAC */
	HIP_IFEL(hip_build_param_hmac_contents(update_packet,
					       &entry->hip_hmac_out),
		 -1, "Building of HMAC failed\n");
	
	/* Add SIGNATURE */
	HIP_IFEL(entry->sign(entry->our_priv, update_packet), 
		 -EINVAL, "Could not sign UPDATE. Failing\n");

	/* 5.  The system sends the UPDATE packet and transitions to state
	   REKEYING. */
	entry->update_state = HIP_UPDATE_STATE_REKEYING;
	
	/* Destination port of the received packet becomes the source
	   port of the UPDATE packet. */
	HIP_IFEL(entry->hadb_xmit_func->
		 hip_send_pkt(&entry->local_address, src_ip,
			      HIP_NAT_UDP_PORT, entry->peer_udp_port,
			      update_packet, entry, 1),
		 -ECOMM, "Sending UPDATE packet failed.\n");
	
 out_err:
	if (update_packet)
		HIP_FREE(update_packet);
	if (err) {
		hip_set_spi_update_status(entry, prev_spi_in, 0);
		if (new_spi_in)
			hip_hadb_delete_inbound_spi(entry, new_spi_in);
	}

	return err;
}




/** hip_update_finish_rekeying - finish handling of REKEYING state
 * @param msg the HIP packet
 * @param entry hadb entry corresponding to the peer
 * @param esp_info the ESP_INFO param to be handled in the received UPDATE
 * 
 * Performs items described in 8.11.3 Leaving REKEYING state of he
 * base draft-01.
 *
 * Parameters in @esp_info are host byte order.
 * @entry must be is locked when this function is called.
 *
 * On success new IPsec SAs are created. Old SAs are deleted if the
 * UPDATE was not the multihoming case.
 *
 * @return 0 if successful, otherwise < 0.
 */
int hip_update_finish_rekeying(struct hip_common *msg, hip_ha_t *entry,
			       struct hip_esp_info *esp_info)
{
	int err = 0;
	struct in6_addr *hits = &msg->hits, *hitr = &msg->hitr;
	uint8_t calc_index_new;
	unsigned char Kn[HIP_AH_SHA_LEN];
	uint16_t keymat_index;
	struct hip_crypto_key espkey_gl, authkey_gl;
	struct hip_crypto_key espkey_lg, authkey_lg;
	uint32_t new_spi_in = 0;  /* inbound IPsec SA SPI */
	uint32_t new_spi_out = 0; /* outbound IPsec SA SPI */
	uint32_t prev_spi_in = 0, prev_spi_out = 0;
	int we_are_HITg = 0, esp_transform = -1, esp_transf_length = 0, auth_transf_length = 0;
	struct hip_spi_in_item spi_in_data;
	struct hip_ack *ack;
	uint16_t kmindex_saved;

	HIP_DEBUG("\n");
	ack = hip_get_param(msg, HIP_PARAM_ACK);

	HIP_DEBUG("handled ESP_INFO: Old SPI: 0x%x\n", ntohl(esp_info->old_spi));
	HIP_DEBUG("handled ESP_INFO: New SPI: 0x%x\n", ntohl(esp_info->new_spi));
	HIP_DEBUG("handled ESP_INFO: Keymat Index: %u\n",
		  ntohs(esp_info->keymat_index));

	prev_spi_out = ntohl(esp_info->old_spi);
	new_spi_out = ntohl(esp_info->new_spi) ? ntohl(esp_info->new_spi) : prev_spi_out;
	
	_HIP_DEBUG("new_spi_out: 0x%x\n",
		  new_spi_out);	

	HIP_ASSERT(prev_spi_out != 0 && new_spi_out != 0);

	prev_spi_in = hip_update_get_prev_spi_in(entry, ntohl(ack->peer_update_id));

	/* use the new inbound IPsec SA created when rekeying started */
	HIP_IFEL(!(new_spi_in = hip_update_get_new_spi_in(entry, ntohl(ack->peer_update_id))), -1,
		 "Did not find related New SPI for peer Update ID %u\n", ntohl(ack->peer_update_id));
	HIP_DEBUG("prev_spi_in=0x%x new_spi_in=0x%x prev_spi_out=0x%x new_spi_out=0x%x\n",
		  prev_spi_in, new_spi_in, prev_spi_out, new_spi_out);

	HIP_IFEL(!(kmindex_saved = hip_update_get_spi_keymat_index(entry, ntohl(ack->peer_update_id))),
		 -1, "Saved kmindex is 0\n");

	_HIP_DEBUG("saved kmindex for ESP_INFO is %u\n", kmindex_saved);

	/* 2. .. If the system did not generate new KEYMAT, it uses
	   the lowest Keymat Index of the two ESP_INFO parameters. */
	_HIP_DEBUG("entry keymat index=%u\n", entry->current_keymat_index);
	keymat_index = kmindex_saved < ntohs(esp_info->keymat_index) ? kmindex_saved : ntohs(esp_info->keymat_index);
	_HIP_DEBUG("lowest keymat_index=%u\n", keymat_index);

	/* 3. The system draws keys for new incoming and outgoing ESP
	   SAs, starting from the Keymat Index, and prepares new incoming
	   and outgoing ESP SAs. */
	we_are_HITg = hip_hit_is_bigger(hitr, hits);
	HIP_DEBUG("we are: HIT%c\n", we_are_HITg ? 'g' : 'l');

	esp_transform = entry->esp_transform;
	esp_transf_length = hip_enc_key_length(esp_transform);
	auth_transf_length = hip_auth_key_length_esp(esp_transform);
	_HIP_DEBUG("enckeylen=%d authkeylen=%d\n", esp_transf_length, auth_transf_length);
	calc_index_new = entry->keymat_calc_index;
	memcpy(Kn, entry->current_keymat_K, HIP_AH_SHA_LEN);
	HIP_IFE(hip_update_get_sa_keys(entry, &keymat_index, &calc_index_new, Kn,
				       &espkey_gl, &authkey_gl, &espkey_lg, &authkey_lg), -1);
	/* todo: update entry keymat later */
	hip_update_entry_keymat(entry, keymat_index, calc_index_new,
	    keymat_index - esp_transf_length * 2 - auth_transf_length * 2, Kn);
	
	/* XFRM API doesn't support multiple SA for one SP */
	hip_delete_hit_sp_pair(hits, hitr, IPPROTO_ESP, 1);
	
	hip_delete_sa(prev_spi_out, &entry->preferred_address, AF_INET6, 0, entry->peer_udp_port);
	hip_delete_sa(prev_spi_in, &entry->local_address, AF_INET6, entry->peer_udp_port,0);

	/* SP and SA are always added, not updated, due to the xfrm api limitation */
	HIP_IFEL(hip_setup_hit_sp_pair(hits, hitr,
				       &entry->preferred_address, &entry->local_address,
				       IPPROTO_ESP, 1, 0), -1,
		 "Setting up SP pair failed\n");

	/* set up new outbound IPsec SA */
	HIP_DEBUG("Setting up new outbound SA, SPI=0x%x\n", new_spi_out);

	err = hip_add_sa(&entry->preferred_address, &entry->local_address,
			 hits, hitr, 
	/* FIXME: Currently NULLing the stateless info. Send port info through entry parameter --Abi */
			 /*&esp_info->new_spi*/ &new_spi_in, esp_transform,
			 (we_are_HITg ? &espkey_lg  : &espkey_gl),
			 (we_are_HITg ? &authkey_lg : &authkey_gl),
			 1, HIP_SPI_DIRECTION_IN, 0, entry->peer_udp_port, 0); //, -1,
			// 1, HIP_SPI_DIRECTION_IN, 0, 0, 0); //, -1,
	//"Setting up new outbound IPsec SA failed\n");
	HIP_DEBUG("New outbound SA created with SPI=0x%x\n", new_spi_out);
	HIP_DEBUG("Setting up new inbound SA, SPI=0x%x\n", new_spi_in);

	err = hip_add_sa(&entry->local_address, &entry->preferred_address,
			 hitr, hits,
			 &new_spi_out, esp_transform,
			 (we_are_HITg ? &espkey_gl : &espkey_lg),
			 (we_are_HITg ? &authkey_gl : &authkey_lg),
			 1, HIP_SPI_DIRECTION_OUT, 0 /*prev_spi_out == new_spi_out*/, 0, entry->peer_udp_port);
			 //1, HIP_SPI_DIRECTION_OUT, 0 /*prev_spi_out == new_spi_out*/, 0, 0);
	HIP_DEBUG("err=%d\n", err);
	if (err)
		HIP_DEBUG("Setting up new inbound IPsec SA failed\n");


	HIP_DEBUG("New inbound SA created with SPI=0x%x\n", new_spi_in);

	if (prev_spi_in == new_spi_in) {
		memset(&spi_in_data, 0, sizeof(struct hip_spi_in_item));
		spi_in_data.spi = new_spi_in;
		spi_in_data.ifindex = hip_hadb_get_spi_ifindex(entry, prev_spi_in);/* already set ? */
		HIP_IFE(hip_hadb_add_spi(entry, HIP_SPI_DIRECTION_IN, &spi_in_data), -1);
	} else
		_HIP_DEBUG("Old SPI <> New SPI, not adding a new inbound SA\n");

	/* Activate the new inbound and outbound SAs */
	//hip_finalize_sa(hitr, new_spi_in);
	//hip_finalize_sa(hits, new_spi_out);

	hip_update_switch_spi_in(entry, prev_spi_in);
	hip_update_set_new_spi_out(entry, prev_spi_out, new_spi_out); /* temporary fix */
	hip_update_switch_spi_out(entry, prev_spi_out);

	hip_set_spi_update_status(entry, new_spi_in, 0);
	hip_update_clear_status(entry, new_spi_in);

	// if (is not mm update) ?
	hip_hadb_set_default_out_addr(entry,
				      hip_hadb_get_spi_list(entry, new_spi_out), NULL);

	/* 4. The system cancels any timers protecting the UPDATE and
	   transitions to ESTABLISHED. */
	entry->state = HIP_STATE_ESTABLISHED;

	HIP_DEBUG("Went back to ESTABLISHED state\n");

	/* delete old SAs */
	if (prev_spi_out != new_spi_out) {
		HIP_DEBUG("REMOVING OLD OUTBOUND IPsec SA, SPI=0x%x\n", prev_spi_out);
		/* SA is bounded to IP addresses! */
		//hip_delete_sa(prev_spi_out, hits, AF_INET6);
		HIP_DEBUG("TODO: set new spi to 0\n");
		_HIP_DEBUG("delete_sa out retval=%d\n", err);
		err = 0;
	} else
		HIP_DEBUG("prev SPI_out = new SPI_out, not deleting the outbound SA\n");

	if (prev_spi_in != new_spi_in) {
		HIP_DEBUG("REMOVING OLD INBOUND IPsec SA, SPI=0x%x\n", prev_spi_in);
		/* SA is bounded to IP addresses! */
		/////hip_delete_sa(prev_spi_in, hitr, AF_INET6);
		/* remove old HIT-SPI mapping and add a new mapping */

		/* actually should change hip_hadb_delete_inbound_spi
		 * somehow, but we do this or else delete_inbound_spi
		 * would delete both old and new SPIs */
		hip_hadb_remove_hs(prev_spi_in);
		err = hip_hadb_insert_state_spi_list(&entry->hit_peer, 
						     &entry->hit_our,
						     new_spi_in);
		if (err == -EEXIST) {
			HIP_DEBUG("HIT-SPI mapping already exists, hmm ..\n");
			err = 0;
		} else if (err) {
			HIP_ERROR("Could not add a HIT-SPI mapping for SPI 0x%x (err=%d)\n",
				  new_spi_in, err);
		}
	} else
		_HIP_DEBUG("prev SPI_in = new SPI_in, not deleting the inbound SA\n");

	/* start verifying addresses */
	HIP_DEBUG("start verifying addresses for new spi 0x%x\n", new_spi_out);
	err = entry->hadb_update_func->hip_update_send_addr_verify(entry, msg, NULL, new_spi_out);
	if (err)
		HIP_DEBUG("address verification had errors, err=%d\n", err);
	err = 0;

 out_err:
	HIP_DEBUG("end, err=%d\n", err);
	return err;
}

int hip_update_do_finish_rekey(hip_ha_t *entry,
			       struct hip_spi_in_item *item,
			       void *_msg)
{
	struct hip_common *msg = _msg;
	int err = 0;

	_HIP_DEBUG("test item: spi_in=0x%x seq=%u updflags=0x%x\n",
		   item->spi, item->seq_update_id, item->update_state_flags);

	if (item->update_state_flags != 0x3)
		goto out_err;

	HIP_IFEL(hip_update_finish_rekeying(msg, entry,
					    &item->stored_received_esp_info),
		 -1, "Finish rekeying failed\n");

 out_err:

	HIP_DEBUG("update_finish handling ret err=%d\n", err);
	return err;
}

/**
 * hip_handle_update_rekeying - handle incoming UPDATE packet received in REKEYING state
 * @param entry hadb entry corresponding to the peer
 * @param msg the HIP packet
 * @param src_ip source IPv6 address from where the UPDATE was sent
 *
 * This function handles case 8 in section 8.11 Processing UPDATE
 * packets of the base draft.
 *
 * @entry must be is locked when this function is called.
 *
 * @return 0 if successful, otherwise < 0.
 */
int hip_handle_update_rekeying(hip_ha_t *entry, struct hip_common *msg,
			       struct in6_addr *src_ip)
{
	int err = 0;
	struct in6_addr *hits = &msg->hits, *hitr = &msg->hitr;
	struct hip_common *update_packet = NULL;
	struct hip_esp_info *esp_info = NULL;
	struct hip_seq *seq = NULL;
	struct hip_ack *ack = NULL;
	struct in6_addr daddr;
	//u8 signature[HIP_RSA_SIGNATURE_LEN]; /* RSA sig > DSA sig */
	uint16_t mask = 0;

	/* 8.11.2  Processing an UPDATE packet in state REKEYING */

	HIP_DEBUG("\n");

	seq = hip_get_param(msg, HIP_PARAM_SEQ);
	esp_info = hip_get_param(msg, HIP_PARAM_ESP_INFO);
	ack = hip_get_param(msg, HIP_PARAM_ACK);

	if (seq && esp_info) {
		/* 1. If the packet contains a SEQ and ESP_INFO parameters, then the system
		   generates a new UPDATE packet with an ACK of the peer's Update ID
		   as received in the SEQ parameter. .. */
		HIP_IFE(!(update_packet = hip_msg_alloc()), -ENOMEM);
		entry->hadb_misc_func->hip_build_network_hdr(update_packet, HIP_UPDATE, mask, hitr, hits);
		HIP_IFEL(hip_build_param_ack(update_packet, ntohl(seq->update_id)), -1,
			 "Building of ACK param failed\n");
	}

	if (esp_info && ack) { /* kludge */
		uint32_t s = hip_update_get_prev_spi_in(entry,
							ntohl(ack->peer_update_id));
		hip_update_set_status(entry, s, 0x4, 0, 0, esp_info, 0);
	}
	/* .. Additionally, if the UPDATE packet contained an ACK of the
	   outstanding Update ID, or if the ACK of the UPDATE packet that
	   contained the ESP_INFO has already been received, the system stores
	   the received ESP_INFO and (optional) DIFFIE_HELLMAN parameters and
	   finishes the rekeying procedure as described in Section
	   8.11.3. If the ACK of the outstanding Update ID has not been
	   received, stay in state REKEYING after storing the recived ESP_INFO
	   and (optional) DIFFIE_HELLMAN. */

	if (ack) /* breaks if packet has no ack but esp_info exists ? */
		hip_update_handle_ack(entry, ack, esp_info ? 1 : 0);
	/* if (esp_info)
	   hip_update_handle_esp_info(entry, puid); kludge */

	/* finish SAs if we have received ACK and ESP_INFO */
	HIP_IFEL(hip_update_for_each_local_addr(hip_update_do_finish_rekey,
						entry, msg),
		 -1, "Rekeying failure\n");

	HIP_IFEL(!update_packet, 0, "UPDATE packet NULL\n");

	/* Send ACK */

	/** @todo hmac/signature to common functions */
	/* Add HMAC */
	HIP_IFEL(hip_build_param_hmac_contents(update_packet,
					       &entry->hip_hmac_out), -1,
		 "Building of HMAC failed\n");

	/* Add SIGNATURE */
	HIP_IFEL(entry->sign(entry->our_priv, update_packet), -EINVAL,
		 "Could not sign UPDATE. Failing\n");
        HIP_IFEL(hip_hadb_get_peer_addr(entry, &daddr), -1,
		 "Failed to get peer address\n");

	HIP_IFEL(entry->hadb_xmit_func->
		 hip_send_pkt(&entry->local_address, &daddr,
			      HIP_NAT_UDP_PORT, entry->peer_udp_port,
			      update_packet, entry, 1),
		 -ECOMM, "Sending UPDATE packet failed.\n");
	
 out_err:
	/* if (err)
	   TODO: REMOVE IPSEC SAs
	   move to state = ?
	*/
	if (update_packet)
		HIP_FREE(update_packet);
	HIP_DEBUG("end, err=%d\n", err);	
	return err;
}

int hip_build_verification_pkt(hip_ha_t *entry,
			       struct hip_common *update_packet, 
			       struct hip_peer_addr_list_item *addr,
			       struct in6_addr *hits,
	       		       struct in6_addr *hitr){

	int err = 0;
	uint32_t esp_info_old_spi = 0, esp_info_new_spi = 0;
	uint16_t mask = 0;
	HIP_DEBUG("building verification packet\n");
	hip_msg_init(update_packet);
	entry->hadb_misc_func->hip_build_network_hdr(update_packet,
						     HIP_UPDATE, mask,
						     hitr, hits);
	entry->update_id_out++;
	addr->seq_update_id = entry->update_id_out;



	_HIP_DEBUG("outgoing UPDATE ID for LOCATOR addr check=%u\n",
			   addr->seq_update_id);
		/* todo: handle overflow if (!update_id_out) */
	HIP_IFEBL2(hip_build_param_seq(update_packet,
				       addr->seq_update_id), -1,
		 return , "Building of SEQ failed\n");
	/* Add HMAC */
	HIP_IFEBL2(hip_build_param_hmac_contents(update_packet,
						 &entry->hip_hmac_out),
			  -1, return , "Building of HMAC failed\n");
	/* Add SIGNATURE */
	HIP_IFEBL2(entry->sign(entry->our_priv, update_packet),
		   -EINVAL, return , "Could not sign UPDATE\n");
	get_random_bytes(addr->echo_data, sizeof(addr->echo_data));
	HIP_HEXDUMP("ECHO_REQUEST in LOCATOR addr check",
			     addr->echo_data, sizeof(addr->echo_data));
	HIP_IFEBL2(hip_build_param_echo(update_packet, addr->echo_data,
						sizeof(addr->echo_data), 0, 1),
			   -1, return , "Building of ECHO_REQUEST failed\n");
	HIP_DEBUG("sending addr verify pkt\n");

 out_err:
	if (update_packet && err)
		HIP_FREE(update_packet);
	HIP_DEBUG("end, err=%d\n", err);
	return err;


}

int hip_update_send_addr_verify_packet(hip_ha_t *entry,
				       struct hip_peer_addr_list_item *addr,
				       struct hip_spi_out_item *spi_out,
				       void *saddr) {
	struct in6_addr *src_ip = saddr;
	/** @todo Make this timer based:
	 * 	 If its been too long before active addresses were verfied, 
	 * 	 	verify them as well
	 * 	 else 
	 * 	 	verify only unverified addresses
	 */
	return hip_update_send_addr_verify_packet_all(entry, addr, spi_out, src_ip, 0);

}


int hip_update_send_addr_verify_packet_all(hip_ha_t *entry,
					   struct hip_peer_addr_list_item *addr,
					   struct hip_spi_out_item *spi_out,
					   struct in6_addr *src_ip,
					   int verify_active_addresses)
{
	int err = 0;
	struct hip_common *update_packet = NULL;
	struct in6_addr *hits = &entry->hit_our, *hitr = &entry->hit_peer;

	HIP_DEBUG_HIT("new addr to check", &addr->address);
	HIP_DEBUG("address state=%d\n", addr->address_state);

	if (addr->address_state == PEER_ADDR_STATE_DEPRECATED) {
		HIP_DEBUG("addr state is DEPRECATED, not verifying\n");
		goto out_err;
	}

	if ((addr->address_state == PEER_ADDR_STATE_ACTIVE)){
		
		if(verify_active_addresses){
			HIP_DEBUG("Verifying already active address. Setting as unverified\n"); 
			addr->address_state = PEER_ADDR_STATE_UNVERIFIED;
			if (addr->is_preferred) {
				HIP_DEBUG("TEST (maybe should not do this yet?): setting already active address and set as preferred to default addr\n");
				hip_hadb_set_default_out_addr(entry, spi_out,
							      &addr->address); //CHECK: Is this the correct function? -Bagri
			}
		}
		else
			goto out_err;
		//continue;
	}

	HIP_IFEL(!(update_packet = hip_msg_alloc()), -ENOMEM,
		 "Update_packet alloc failed\n");

	HIP_IFEL(hip_build_verification_pkt(entry, update_packet, addr, hits,
					    hitr),
		 -1, "Building Verification Packet failed\n");
	
	HIP_IFEL(entry->hadb_xmit_func->
		 hip_send_pkt(src_ip, &addr->address, HIP_NAT_UDP_PORT,
			      entry->peer_udp_port, update_packet, entry, 0),
		 -ECOMM, "Sending UPDATE packet failed.\n");
	
 out_err:
	return err;
}

/**
 * hip_update_send_addr_verify - send address verification UPDATE
 * @param entry hadb entry corresponding to the peer
 * @param msg the HIP packet
 * @param src_ip source IPv6 address to use in the UPDATE to be sent out
 * @param spi outbound SPI in host byte order
 *
 * @entry must be is locked when this function is called.
 *
 * @return 0 if successful, otherwise < 0.
 :*/
int hip_update_send_addr_verify(hip_ha_t *entry, struct hip_common *msg,
				struct in6_addr *src_ip, uint32_t spi)
{
	int err = 0;
	struct hip_spi_out_item *spi_out;
	uint16_t mask = 0;

	HIP_DEBUG("SPI=0x%x\n", spi);
	
	HIP_IFEL(!(spi_out = hip_hadb_get_spi_list(entry, spi)), -1,
		 "SPI 0x%x not in SPI list\n");

	/* TODO: Compiler warning;
		 warning: passing argument 1 of 'hip_update_for_each_peer_addr'
		 from incompatible pointer type. */
	HIP_IFEL(hip_update_for_each_peer_addr(hip_update_send_addr_verify_packet,
					       entry, spi_out, src_ip), -1,
		 "Sending addr verify failed\n");
	
 out_err:
	HIP_DEBUG("end, err=%d\n", err);
	return err;
}

/** hip_handle_update_plain_locator - handle UPDATE(LOCATOR, SEQ)
 * @param entry hadb entry corresponding to the peer
 * @param msg the HIP packet
 * @param src_ip source IPv6 address to use in the UPDATE to be sent out
 * @param dst_ip destination IPv6 address to use in the UPDATE to be sent out
 *
 * @entry must be is locked when this function is called.
 *
 * For each address in the LOCATOR, we reply with ACK and
 * UPDATE(SPI, SEQ, ACK, ECHO_REQUEST)
 *
 * @return 0 if successful, otherwise < 0.
 */
int hip_handle_update_plain_locator(hip_ha_t *entry, struct hip_common *msg,
				    struct in6_addr *src_ip,
				    struct in6_addr *dst_ip,
				    struct hip_esp_info *esp_info)
{
	int err = 0;
	struct in6_addr *hits = &msg->hits, *hitr = &msg->hitr;
	struct hip_common *update_packet = NULL;
	struct hip_seq *seq;
	struct hip_locator *locator;
	uint16_t mask = 0;

	locator = hip_get_param(msg, HIP_PARAM_LOCATOR);
	HIP_IFEL(locator == NULL, -1, "No locator!\n");
	HIP_IFEL(esp_info == NULL, -1, "No esp_info!\n");
	HIP_IFEL(hip_update_handle_locator_parameter(entry, locator, esp_info),
		 -1, "hip_update_handle_locator_parameter failed\n")
	
 out_err:
	if (update_packet)
		HIP_FREE(update_packet);
	HIP_DEBUG("end, err=%d\n", err);
	return err;
}

int set_address_state(hip_ha_t *entry, struct in6_addr *src_ip){
	int err = 0;
	/*
	 struct hip_spi_in_item *spi_in = NULL;
 	spi_in = hip_hadb_get_spi_in_list(entry, esp_info_old_spi);*/
//	For setting status of src_addresses to ACTIVE after echo req is obtained
	return err;
}

/** hip_handle_update_addr_verify - handle address verification UPDATE
 * @param entry hadb entry corresponding to the peer
 * @param msg the HIP packet
 * @param src_ip source IPv6 address to use in the UPDATE to be sent out
 * @param dst_ip destination IPv6 address to use in the UPDATE to be sent out
 *
 * @entry must be is locked when this function is called.
 *
 * handle UPDATE(SPI, SEQ, ACK, ECHO_REQUEST) or handle UPDATE(SPI,
 * SEQ, ECHO_REQUEST)
 *
 * @return 0 if successful, otherwise < 0.
 */
int hip_handle_update_addr_verify(hip_ha_t *entry, struct hip_common *msg,
				  struct in6_addr *src_ip,
				  struct in6_addr *dst_ip)
{
	int err = 0;
	struct in6_addr *hits = &msg->hits, *hitr = &msg->hitr;
	struct hip_common *update_packet = NULL;
	struct hip_seq *seq = NULL;
	struct hip_echo_request *echo = NULL;
	uint16_t mask = 0;

	/* Assume already locked entry */
	HIP_IFEL(!(echo = hip_get_param(msg, HIP_PARAM_ECHO_REQUEST)), -1, 
		 "ECHO not found\n");
	HIP_IFEL(!(seq = hip_get_param(msg, HIP_PARAM_SEQ)), -1, 
		 "SEQ not found\n");
	HIP_IFEL(!(update_packet = hip_msg_alloc()), -ENOMEM,
		 "Out of memory\n");


	entry->hadb_misc_func->hip_build_network_hdr(update_packet, HIP_UPDATE,
						     mask, hitr, hits);

	/* reply with UPDATE(ACK, ECHO_RESPONSE) */
	HIP_IFEL(hip_build_param_ack(update_packet, ntohl(seq->update_id)), -1,
		 "Building of ACK failed\n");

	/* Add HMAC */
	HIP_IFEL(hip_build_param_hmac_contents(update_packet,
					       &entry->hip_hmac_out), -1, 
		 "Building of HMAC failed\n");

	/* Add SIGNATURE */
	HIP_IFEL(entry->sign(entry->our_priv, update_packet), -EINVAL,
		 "Could not sign UPDATE. Failing\n");

	/* ECHO_RESPONSE (no sign) */
	HIP_DEBUG("echo opaque data len=%d\n",
		   hip_get_param_contents_len(echo));

	HIP_HEXDUMP("ECHO_REQUEST in LOCATOR addr check",
			     (void *)echo +
		     	     sizeof(struct hip_tlv_common),
			     hip_get_param_contents_len(echo));

	HIP_IFEL(hip_build_param_echo(update_packet,
				      (void *)echo +
				      sizeof(struct hip_tlv_common),
				      hip_get_param_contents_len(echo), 0, 0),
		 -1, "Building of ECHO_RESPONSE failed\n");

	HIP_DEBUG("Sending reply UPDATE packet (address check).\n");
	HIP_IFEL(entry->hadb_xmit_func->
		 hip_send_pkt(dst_ip, src_ip, HIP_NAT_UDP_PORT,
			      entry->peer_udp_port, update_packet, entry, 0),
		 -ECOMM, "Sending UPDATE packet failed.\n");
	
	HIP_IFEL(set_address_state(entry, src_ip),
		 -1, "Setting Own address status to ACTIVE failed\n");

 out_err:
	if (update_packet)
		HIP_FREE(update_packet);
	HIP_DEBUG("end, err=%d\n", err);
	return err;
}

int hip_handle_update_seq(hip_ha_t *entry, 
		          struct hip_common *msg)
	
{
	int err = 0;
	uint32_t pkt_update_id = 0; /* UPDATE ID in packet */
        uint32_t update_id_in = 0;  /* stored incoming UPDATE ID */
        int is_retransmission = 0;
        struct hip_seq *seq = NULL;
	struct hip_hmac *hmac = NULL;
	struct hip_dh_fixed *dh;

	seq = hip_get_param(msg, HIP_PARAM_SEQ);
	pkt_update_id = ntohl(seq->update_id);
	HIP_DEBUG("SEQ: UPDATE ID: %u\n", pkt_update_id);
	
	update_id_in = entry->update_id_in;
	_HIP_DEBUG("previous incoming update id=%u\n", update_id_in);
	
	/* 1. If the SEQ parameter is present, and the Update ID in the
	   received SEQ is smaller than the stored Update ID for the host,		 
	   the packet MUST BE dropped. */
	if (pkt_update_id < update_id_in) {
			HIP_DEBUG("SEQ param present and received UPDATE ID (%u) < stored incoming UPDATE ID (%u). Dropping\n", 
		        pkt_update_id, update_id_in);
			err = -EINVAL;
			goto out_err;
	} else if (pkt_update_id == update_id_in) {
	/* 2. If the SEQ parameter is present, and the Update ID in the
	   received SEQ is equal to the stored Update ID for the host, the
	   packet is treated as a retransmission. */
		is_retransmission = 1;
		HIP_DEBUG("Retransmitted UPDATE packet (?), continuing\n");
			/* todo: ignore this packet or process anyway ? */
		
	}


	hmac = hip_get_param(msg, HIP_PARAM_HMAC);
	HIP_IFEL(hmac == NULL, -1, "HMAC not found. Dropping packet\n");
	
	/* 
	 * 3. The system MUST verify the HMAC in the UPDATE packet.
	 * If the verification fails, the packet MUST be dropped. 
	 * **Moved to receive_update due to commonality with ack processing**
	 *
	 *
	 * 4. The system MAY verify the SIGNATURE in the UPDATE
	 * packet. If the verification fails, the packet SHOULD be
	 * dropped and an error message logged. 
	 * **Moved to receive_update due to commonality with ack processing**
	 *
	*/

	/* 5.  If a new SEQ parameter is being processed, 
	   the system MUST record the Update ID in the 
	   received SEQ parameter, for replay protection. */
	if (seq && !is_retransmission) {
		entry->update_id_in = pkt_update_id;
		_HIP_DEBUG("Stored peer's incoming UPDATE ID %u\n", pkt_update_id);
	}
 out_err:
	if (err)
		HIP_ERROR("SEQUENCE handler failed, err=%d\n", err);

	return err;


}


int hip_set_rekeying_state(hip_ha_t *entry,
			   struct hip_esp_info *esp_info){
	int err = 0;
	uint32_t old_spi, new_spi;

	old_spi = esp_info->old_spi;
       	new_spi = esp_info->new_spi; 

       	if(hip_update_exists_spi(entry, ntohl(old_spi),
		                 HIP_SPI_DIRECTION_OUT, 0) || 
			         old_spi == 0){ 
        	/* old SPI is the existing SPI  or is zero*/
		if(old_spi == new_spi)
			/* mm-04 5.3 1. old SPI is equal to new SPI
			 */
			entry->update_state = 0 ; //no rekeying
			//FFT: Do we need a sanity check that both old_spi and new_spi cant be zero
		else if(new_spi != 0){
			/* mm-04 5.3 2. Old SPI is existing SPI and new SPI is non-zero
			 *           3. Old SPI is zero and new SPI is non-zero
			 */
			entry->update_state = HIP_UPDATE_STATE_REKEYING;
		}
		else {
			/* mm-04 5.3 4. Old SPI is existing, new SPI is zero
			 */
			entry->update_state = HIP_UPDATE_STATE_DEPRECATING;	
		}

	
	}

 	return entry->update_state;		
		
}	

int hip_handle_esp_info(struct hip_common *msg, 
		        hip_ha_t *entry){	
	

	int err = 0, keying_state = 0;
	struct hip_esp_info *esp_info;
	uint16_t keymat_index = 0;
	struct hip_dh_fixed *dh;
	
	esp_info = hip_get_param(msg, HIP_PARAM_ESP_INFO);
	keymat_index = ntohs(esp_info->keymat_index);
	
	keying_state = hip_set_rekeying_state(entry, esp_info);	
        HIP_IFEL(keying_state, -1, "Protocol Error: mm-04 Sec 5.3");   	
 
	switch(keying_state){
		case HIP_UPDATE_STATE_REKEYING:
			//rekeying stuff goes here
			break;
		case HIP_UPDATE_STATE_DEPRECATING:
			break;
		default:
			// No rekeying
			return 0;
	}
	
	/* esp-02 6.9 1. If the received UPDATE contains a
	 * Diffie-Hellman parameter, the received Keymat 
	 * Index MUST be zero. If this test fails, the packet
	 *  SHOULD be dropped and the system SHOULD log an 
	 *  error message. */

	dh = hip_get_param(msg, HIP_PARAM_DIFFIE_HELLMAN);
	if (dh) {
		HIP_DEBUG("packet contains DH\n");
		HIP_IFEL(!esp_info, -1, "Packet contains DH but not ESP_INFO\n");
		HIP_IFEL(keymat_index != 0, -EINVAL,
			 "UPDATE contains Diffie-Hellman parameter with non-zero"
			 "keymat value %u in ESP_INFO. Dropping\n", keymat_index);
	}
	/* esp-02 6.9 2. if no outstanding request, process as in sec 6.9.1
	 */	
        // TODO:Check for outstanding rekeying request
	/* esp-02 6.9 3. If there is an outstanding rekeying request,
	 * UPDATE must be acked, save ESP_INFO, DH params, continue 
	 * processing as stated in 6.10
	 */
	


out_err: 
	if(err)
		HIP_DEBUG("Error while processing Rekeying for update packet err=%d", err);
	return err;
}

int hip_create_reg_response(hip_ha_t * entry, 
        struct hip_tlv_common * reg, uint8_t *requests, 
        int request_count, struct in6_addr *src_ip, struct in6_addr *dst_ip)
{
        int err = 0;
        uint16_t mask = 0;
        struct hip_common *update_packet = NULL;
        uint32_t update_id_out = 0;
        struct hip_reg_request *reg_request = NULL;
        
        if (reg != NULL) {
                reg_request = (struct hip_reg_request *)reg;
                HIP_DEBUG("Received registration message from client\n");
        }
        
        /* Reply with UPDATE-packet containing the response */
        
        HIP_IFEL(!(update_packet = hip_msg_alloc()), -ENOMEM,
                 "Out of memory.\n");
        HIP_DEBUG_HIT("sending UPDATE to", &entry->hit_peer);
        HIP_DEBUG_HIT("... from", &entry->hit_our);

        entry->hadb_misc_func->hip_build_network_hdr(update_packet, HIP_UPDATE,
                                                     mask, &entry->hit_our,
                                                     &entry->hit_peer);
        /********** SEQ **********/  
        entry->update_id_out++;
        update_id_out = entry->update_id_out;
        /* todo: handle this case */
        HIP_IFEL(!update_id_out, -EINVAL,
                 "Outgoing UPDATE ID overflowed back to 0, bug ?\n");
        HIP_IFEL(hip_build_param_seq(update_packet, update_id_out), -1, 
                 "Building of SEQ param failed\n");
            
        /********** ACK **********/  
        /* Piggyback ACK of the received message */
        if (reg_request) {
                HIP_IFEL(hip_build_param_ack(update_packet, entry->update_id_in), -1,
                        "Building of ACK failed\n");
        }
        /********** REG_RESPONSE/REG_FAILED **********/        
        /* Check service requests and build reg_response and/or reg_failed */
        hip_handle_registration_attempt(entry, update_packet, reg_request, 
               requests, request_count);
        
        
        /********** HMAC **********/
        HIP_IFEL(hip_build_param_hmac_contents(update_packet,
                                               &entry->hip_hmac_out), -1,
                 "Building of HMAC failed\n");

        /********** SIGNATURE **********/
        HIP_IFEL(entry->sign(entry->our_priv, update_packet), -EINVAL,
                 "Could not sign UPDATE. Failing\n");

        /********** Send UPDATE **********/
        HIP_DEBUG("Sending UPDATE packet with registration response\n");
        HIP_IFEL(entry->hadb_xmit_func->hip_send_pkt(src_ip, dst_ip, 0, 0,
                update_packet, entry, 1), -1, "csum_send failed\n");
out_err: 
        return err;
}



int hip_handle_reg_info(hip_ha_t * entry, struct hip_tlv_common * reg, 
        uint8_t *types, int type_count)
{       
        struct hip_reg_info *reg_info = (struct hip_reg_info *)reg;
        /*TODO: Server announces that new services are available. */
}


#ifdef CONFIG_HIP_ESCROW

int hip_handle_escrow_parameter(hip_ha_t * entry, 
	struct hip_keys * keys)
{
	uint32_t spi, spi_old;
	uint16_t op, len, alg;
	int err = 0;
	HIP_KEA * kea = NULL; 
	HIP_KEA_EP * ep = NULL;
	struct in6_addr * hit, * peer_hit, * ip;
	int accept = 0;
	
	HIP_IFEL(!(kea = hip_kea_find(&entry->hit_peer)), -1, 
		"No KEA found: Could not add escrow endpoint info");
	
	 hit = (struct in6_addr *)&keys->hit;
         peer_hit = (struct in6_addr *)&keys->peer_hit;
	 ip = (struct in6_addr *)&keys->address;		
	 
	 HIP_DEBUG_HIT("handle escrow param hit:", hit);
	 
	 op = ntohs(keys->operation);
	 spi = ntohl(keys->spi);
	 spi_old = ntohl(keys->spi_old);
	 len = ntohs(keys->key_len);
	 alg = ntohs(keys->alg_id);

	 switch (op) {
	 	
	 	case HIP_ESCROW_OPERATION_ADD:
	 		HIP_IFEL(!(ep = hip_kea_ep_create(hit, peer_hit, ip, alg,
				spi, len, &keys->enc)), -1,
				"Error creating kea endpoint");
	 		HIP_IFEBL(hip_kea_add_endpoint(kea, ep), -1, hip_kea_put_ep(ep), 
	 			"Error while adding endpoint");
                        break;
	 	
	 	case HIP_ESCROW_OPERATION_MODIFY:
	 		HIP_IFEL(!(ep = hip_kea_ep_find(ip, spi_old)), -1, 
	 			"Could not find endpoint to be modified");
	 		hip_kea_remove_endpoint(ep);
	 		HIP_IFEL(!(ep = hip_kea_ep_create(hit, peer_hit, ip, alg,
				spi, len, &keys->enc)), -1,
				"Error creating kea endpoint");
	 		HIP_IFEBL(hip_kea_add_endpoint(kea, ep), -1, hip_kea_put_ep(ep), 
	 			"Error while adding endpoint");	
	 		break;
	 	
	 	case HIP_ESCROW_OPERATION_DELETE:
	 		HIP_IFEL(!(ep = hip_kea_ep_find(ip, spi_old)), -1, 
	 			"Could not find endpoint to be deleted");
	 		hip_kea_remove_endpoint(ep);
	 		break;
	 	
	 	default:	
	 		HIP_ERROR("Unknown operation type in escrow parameter %d", 
	 			op);	 
			accept = -1;	
	 }
	/* If firewall is used, the received information shuold be delivered 
	 * to it. TODO: a better place for this? */ 	
	if (accept == 0) {
		if (hip_firewall_is_alive()) {
			HIP_DEBUG("Firewall alive!\n");
			if (hip_firewall_add_escrow_data(entry, hit, peer_hit, keys))
				HIP_DEBUG("Sent data to firewall\n");
		}
	}
			
out_err:
	if (kea)
		hip_keadb_put_entry(kea);
	if (err)
		HIP_DEBUG("Error while handlling escrow parameter");		
	return err;
}

#endif //CONFIG_HIP_ESCROW

int hip_handle_encrypted(hip_ha_t *entry, 
	struct hip_tlv_common *enc)
{
	int err = 0;
	char * tmp_enc = NULL;
	struct hip_tlv_common * enc_param = NULL;
	uint16_t crypto_len;
	unsigned char *iv;
	int param_type;
	
	HIP_DEBUG("hip_handle_encrypted\n");

	HIP_IFEL(!(tmp_enc = HIP_MALLOC(hip_get_param_total_len(enc),
					GFP_KERNEL)), -ENOMEM,
		 "No memory for temporary parameter\n");

	memcpy(tmp_enc, enc, hip_get_param_total_len(enc));

	/* Decrypt ENCRYPTED field*/
	_HIP_HEXDUMP("Recv. Key", &entry->hip_enc_in.key, 24);

	switch (entry->hip_transform) {
	case HIP_HIP_AES_SHA1:
 		enc_param = (struct hip_tlv_common *)
		  (tmp_enc + sizeof(struct hip_encrypted_aes_sha1));
 		iv = ((struct hip_encrypted_aes_sha1 *) tmp_enc)->iv;
 		/* 4 = reserved, 16 = iv */
 		crypto_len = hip_get_param_contents_len(enc) - 4 - 16;
		HIP_DEBUG("aes crypto len: %d\n", crypto_len);
		break;
	case HIP_HIP_3DES_SHA1:
 		enc_param = (struct hip_tlv_common *)
		  (tmp_enc + sizeof(struct hip_encrypted_3des_sha1));
 		iv = ((struct hip_encrypted_3des_sha1 *) tmp_enc)->iv;
 		/* 4 = reserved, 8 = iv */
 		crypto_len = hip_get_param_contents_len(enc) - 4 - 8;
		break;
	case HIP_HIP_NULL_SHA1:
		enc_param = (struct hip_tlv_common *)
			(tmp_enc + sizeof(struct hip_encrypted_null_sha1));
 		iv = NULL;
 		/* 4 = reserved */
 		crypto_len = hip_get_param_contents_len(enc) - 4;
		break;
	default:
		HIP_IFEL(1, -EINVAL, "Unknown HIP transform: %d\n", entry->hip_transform);
	}

	HIP_DEBUG("Crypto encrypted\n");
	_HIP_HEXDUMP("IV: ", iv, 16); /* Note: iv can be NULL */
	
	HIP_IFEL(hip_crypto_encrypted(enc_param, iv, entry->hip_transform,
				      crypto_len, &entry->hip_enc_in.key,
				      HIP_DIRECTION_DECRYPT), -EINVAL,
		 "Decryption of encrypted parameter failed\n");
	
	param_type = hip_get_param_type(enc_param);
	
	/* Handling contents */
	 switch (param_type) {
	 case HIP_PARAM_KEYS:
#ifdef CONFIG_HIP_ESCROW
	 	HIP_IFEL(hip_handle_escrow_parameter(entry, (struct hip_keys *)enc_param), -1, "Error while handling hip_keys parameter\n");
#endif
	 	break;
	 default:
	 	HIP_IFEL(1, -EINVAL, "Unknown update paramer type in encrypted %d\n", param_type);
	 }	

out_err:
	if (err)
		HIP_DEBUG("Error while handling encrypted parameter\n");		
	if (tmp_enc)
		HIP_FREE(tmp_enc);	
	return err;
}

int hip_update_peer_preferred_address(hip_ha_t *entry, struct hip_peer_addr_list_item *addr){

	int err = 0;
	uint32_t spi_in;
	struct hip_spi_in_item *item, *tmp;
	HIP_DEBUG("Checking spi setting %x\n",spi_in); 


	//hip_delete_sa(entry->default_spi_out, &addr->address, AF_INET6,0,
 	//				      (int)entry->peer_udp_port);
	HIP_IFEL(hip_setup_hit_sp_pair(&entry->hit_our, &entry->hit_peer,
				       &entry->local_address, &addr->address,
				       IPPROTO_ESP, 1, 0), -1,
		 "Setting up SP pair failed\n");


	HIP_IFEL(hip_add_sa(&entry->local_address, &addr->address, 
			    &entry->hit_our,
			    &entry->hit_peer, 
			    &entry->default_spi_out, entry->esp_transform,
			    &entry->esp_out, &entry->auth_out, 1, 
	   		    HIP_SPI_DIRECTION_OUT, 0,  
			    0, entry->peer_udp_port ), -1, 
			   "Error while changing outbound security association for new peer preferred address\n");
	
	spi_in = hip_get_spi_to_update_in_established(entry, &entry->local_address);
	HIP_IFEL(spi_in == 0, -1, "No inbound SPI found for daddr\n");

	HIP_IFEL(hip_setup_hit_sp_pair(&entry->hit_peer, &entry->hit_our,
				       &addr->address, &entry->local_address,
				       IPPROTO_ESP, 1, 0), -1,
		 "Setting up SP pair failed\n");

	HIP_IFEL(hip_add_sa(&addr->address, &entry->local_address, 
			    &entry->hit_peer, 
			    &entry->hit_our,
			    &spi_in, entry->esp_transform,
			    &entry->esp_in, &entry->auth_in, 1, 
	   		    HIP_SPI_DIRECTION_IN, 0,  
			    entry->peer_udp_port, 0 ), -1, 
			   "Error while changing inbound security association for new preferred address\n");

out_err:
	return err;
	return 0;

}

int hip_update_handle_echo_response(hip_ha_t *entry, struct hip_echo_response *echo_resp, struct in6_addr *src_ip){

	int err = 0;
	struct hip_spi_out_item *out_item, *out_tmp;

	list_for_each_entry_safe(out_item, out_tmp, &entry->spis_out, list) {

		struct hip_peer_addr_list_item *addr, *addr_tmp;

		list_for_each_entry_safe(addr, addr_tmp, &out_item->peer_addr_list, list) {
			_HIP_DEBUG("checking address, seq=%u\n", addr->seq_update_id);
			if (memcmp(&addr->address, src_ip, sizeof(struct in6_addr)) == 0) {
				if (hip_get_param_contents_len(echo_resp) != sizeof(addr->echo_data)) {
					HIP_ERROR("echo data len mismatch\n");
					continue;
				}
				if (memcmp(addr->echo_data,
					  (void *)echo_resp+sizeof(struct hip_tlv_common),
				   	  sizeof(addr->echo_data)) != 0) {
					HIP_ERROR("ECHO_RESPONSE differs from ECHO_REQUEST\n");
					continue;
				}	
				HIP_DEBUG("address verified successfully, setting state to ACTIVE\n");
				addr->address_state = PEER_ADDR_STATE_ACTIVE;
				HIP_DEBUG("Changing Security Associations for the new peer address\n");
				
				HIP_IFEL(hip_update_peer_preferred_address(entry, addr), -1, 
					       "Error while changing SAs for mobility\n");	
				do_gettimeofday(&addr->modified_time);
				if (addr->is_preferred) {
				/* maybe we should do this default address selection
				   after handling the REA .. */
					hip_hadb_set_default_out_addr(entry, out_item, &addr->address);
				} else
					HIP_DEBUG("address was not set as preferred address in REA\n");
			}
		}
	}

out_err:
	return err;
}

/**
 * hip_receive_update - receive UPDATE packet
 * @param msg buffer where the HIP packet is in
 *
 * This is the initial function which is called when an UPDATE packet
 * is received. The validity of the packet is checked and then this
 * function acts according to whether this packet is a reply or not.
 *
 * @return 0 if successful (HMAC and signature (if needed) are
 * validated, and the rest of the packet is handled if current state
 * allows it), otherwise < 0.
 */
int hip_receive_update(struct hip_common *msg,
		       struct in6_addr *update_saddr,
		       struct in6_addr *update_daddr,
		       hip_ha_t *entry,
		       hip_portpair_t *sinfo)
{
	int err = 0, state = 0, has_esp_info = 0;
	int updating_addresses = 0;
	struct in6_addr *hits;
	struct hip_esp_info *esp_info = NULL;
	struct hip_seq *seq = NULL;
	struct hip_ack *ack = NULL;
	struct hip_locator *locator = NULL;
	struct hip_echo_request *echo = NULL;
	struct hip_echo_response *echo_response = NULL;
        struct hip_tlv_common *reg_request = NULL;
        struct hip_tlv_common *reg_response = NULL;
        struct hip_tlv_common *reg_failed = NULL;
        struct hip_tlv_common *reg_info = NULL;
	struct in6_addr *src_ip, *dst_ip;
	struct hip_tlv_common *encrypted = NULL;
	
	_HIP_HEXDUMP("msg", msg, hip_get_msg_total_len(msg));

	HIP_DEBUG("enter\n");

	src_ip = update_saddr;
	dst_ip = update_daddr;
	hits = &msg->hits;

	HIP_IFEL(!entry, -1, "Entry not found\n");
	HIP_LOCK_HA(entry);
	state = entry->state;

	HIP_DEBUG("Received UPDATE in state %s\n", hip_state_str(state));

	/* in state R2-SENT: Receive UPDATE, go to ESTABLISHED and
	 * process from ESTABLISHED state
	 *
	 * CHK: Is it too eqarly to do this?
	 *                           -Bagri */
	if (state == HIP_STATE_R2_SENT) {
		state = entry->state = HIP_STATE_ESTABLISHED;
		HIP_DEBUG("Moved from R2-SENT to ESTABLISHED\n");
	}

	if (!(state == HIP_STATE_ESTABLISHED) ) {
		HIP_DEBUG("Received UPDATE in illegal state %s. Dropping\n",
			  hip_state_str(state));
		err = -EINVAL;
		goto out_err;
	}

	esp_info = hip_get_param(msg, HIP_PARAM_ESP_INFO);
	seq = hip_get_param(msg, HIP_PARAM_SEQ);
	ack = hip_get_param(msg, HIP_PARAM_ACK);
	locator = hip_get_param(msg, HIP_PARAM_LOCATOR);
	echo = hip_get_param(msg, HIP_PARAM_ECHO_REQUEST);
	echo_response = hip_get_param(msg, HIP_PARAM_ECHO_RESPONSE);
	encrypted = hip_get_param(msg, HIP_PARAM_ENCRYPTED);
        reg_request = hip_get_param(msg, HIP_PARAM_REG_REQUEST);
        reg_response = hip_get_param(msg, HIP_PARAM_REG_RESPONSE);
        reg_failed = hip_get_param(msg, HIP_PARAM_REG_FAILED);
        reg_info = hip_get_param(msg, HIP_PARAM_REG_INFO);

	if(ack)
		HIP_DEBUG("ACK found: %u\n", ntohl(ack->peer_update_id));
	if (esp_info){
		HIP_DEBUG("LOCATOR: SPI new 0x%x\n", ntohl(esp_info->new_spi));
		has_esp_info = 1;
	}
	if (echo)
		HIP_DEBUG("ECHO_REQUEST found\n");
	if (echo_response)
		HIP_DEBUG("ECHO_RESPONSE found\n");

	if (ack)
		//process ack
		entry->hadb_update_func->hip_update_handle_ack(entry, ack, has_esp_info);
	if (seq)
		HIP_IFEL(hip_handle_update_seq(entry, msg),-1,""); 
	
        /* base-05 Sec 6.12.1.2 6.12.2.2 The system MUST verify the 
	 * HMAC in the UPDATE packet.If the verification fails, 
	 * the packet MUST be dropped. */
	HIP_IFEL(hip_verify_packet_hmac(msg, &entry->hip_hmac_in), -1, 
		 "HMAC validation on UPDATE failed\n");

	/* base-05 Sec 6.12.1.3 6.12.2.3. The system MAY verify 
	 * the SIGNATURE in the UPDATE packet. If the verification fails, 
	 * the packet SHOULD be dropped and an error message logged. */
	HIP_IFEL(entry->verify(entry->peer_pub, msg), -1, 
		 "Verification of UPDATE signature failed\n");
 	
	
	if(esp_info)
		HIP_IFEL(hip_handle_esp_info(msg, entry), -1, "Error in processing esp_info\n");
	
	//mm stuff after this
	if(locator)
		//handle locator parameter
		err = entry->hadb_update_func->hip_handle_update_plain_locator(entry, msg, src_ip, dst_ip, esp_info);
	else if(echo){
		//handle echo_request
		err = entry->hadb_update_func->hip_handle_update_addr_verify(entry, msg, src_ip, dst_ip);
	}
	else if(echo_response){
		//handle echo response
		hip_update_handle_echo_response(entry, echo_response, src_ip);
	}
	
	if (encrypted) {
		// handle encrypted parameter
                HIP_DEBUG("ENCRYPTED found\n");
		HIP_IFEL(hip_handle_encrypted(entry, encrypted), -1, "Error in processing encrypted parameter\n");
                HIP_IFEL(hip_update_send_ack(entry, msg, src_ip, dst_ip), -1, "Error sending ack\n");
	}
	
        if (reg_request) {
                //handle registration request
                uint8_t *types = NULL;
                int type_count;
                types = (uint8_t *)(hip_get_param_contents(msg, HIP_PARAM_REG_REQUEST));
                type_count = hip_get_param_contents_len(reg_request) - 1; // leave out lifetime field
                HIP_IFEL(hip_create_reg_response(entry, reg_request, 
                        (uint8_t *)(types + 1), type_count, dst_ip, src_ip), -1,
                        "Error handling reg_request\n");
                
        }
        if (reg_response || reg_failed) {
                //handle registration request
                HIP_IFEL(hip_handle_registration_response(entry, msg), -1, 
                        "Error handling reg_response\n");
                HIP_IFEL(hip_update_send_ack(entry, msg, src_ip, dst_ip), -1, 
                        "Error sending ack\n");
        }
        if (reg_info) {
                //handle reg_info
                uint8_t *types = NULL;
                int type_count;
                types = (uint8_t *)(hip_get_param_contents(msg, HIP_PARAM_REG_INFO));
                type_count = hip_get_param_contents_len(reg_info) - 2; // leave out lifetime fields
                
                HIP_IFEL(hip_handle_reg_info(entry, reg_info, (types + 2), 
                        type_count), -1, "Error handling reg_info\n");
        }
        
	/* Node moves within public Internet or from behind a NAT to public
	   Internet. */
	if(sinfo->dst_port != HIP_NAT_UDP_PORT){
		HIP_DEBUG("UPDATE packet was NOT destined to port 50500.\n");
		entry->nat_mode = 0;
		entry->peer_udp_port = 0;
		entry->hadb_xmit_func->hip_send_pkt = hip_send_raw;
		hip_hadb_set_xmit_function_set(entry, &default_xmit_func_set);
	}
	/* Node moves from public Internet to behind a NAT, stays behind the
	   same NAT or moves from behind one NAT to behind another NAT. */
	else{
		HIP_DEBUG("UPDATE packet was destined to port 50500.\n");
		entry->nat_mode = 1;
		entry->peer_udp_port = sinfo->src_port;
		hip_hadb_set_xmit_function_set(entry, &nat_xmit_func_set);
		ipv6_addr_copy(&entry->local_address, dst_ip);
		ipv6_addr_copy(&entry->preferred_address, src_ip);
		
		/* Somehow the addresses in the entry doesn't get updated for
		   mobility behind nat case. The "else" would be called only
		   when the client moves from behind NAT to behind NAT. Updating
		   the entry addresses here.
		   
		   Miika: Is it the correct place to be done? -- Abi
		   
		   Error was because of multiple locator parameter, code shifted
		   to after setting of preferred address by the mm logic
		   -- Bagri */	
	}
 out_err:
	if (err)
		HIP_ERROR("UPDATE handler failed, err=%d\n", err);

	if (entry) {
		HIP_UNLOCK_HA(entry);
		hip_put_ha(entry);
	}
	return err;
}

/** hip_copy_spi_in_addresses - copy addresses to the inbound SPI
 * @param src address list
 * @param spi_in the inbound SPI the addresses are copied to
 * @param count number of addresses in @src
 *
 * A simple helper function to copy interface addresses to the inbound
 * SPI of. Caller must kfree the allocated memory.
 *
 * @return 0 on success, < 0 otherwise.
 */
int hip_copy_spi_in_addresses(struct hip_locator_info_addr_item *src,
			      struct hip_spi_in_item *spi_in,
			      int count) {
	size_t s = count * sizeof(struct hip_locator_info_addr_item);
	void *p = NULL;

	HIP_DEBUG("src=0x%p count=%d\n", src, count);
	if (!spi_in || (src && count <= 0)) {
 		HIP_ERROR("!spi_in or src & illegal count (%d)\n", count);
		return -EINVAL;
	}

	if (src) {
	p = HIP_MALLOC(s, GFP_ATOMIC);
		if (!p) {
			HIP_ERROR("kmalloc failed\n");
			return -ENOMEM;
		}
		memcpy(p, src, s);
	} else
		count = 0;

	_HIP_DEBUG("prev addresses_n=%d\n", spi_in->addresses_n);
	if (spi_in->addresses) {
		HIP_DEBUG("kfreeing old address list at 0x%p\n",
			  spi_in->addresses);
		HIP_FREE(spi_in->addresses);
	}

	spi_in->addresses_n = count;
	spi_in->addresses = p;

	return 0;
}
/* update_preferred_address - change preferred address advertised to the peer for this connection
 * 
 * @param entry hadb entry corresponding to the peer
 * @param new_pref_addr the new prefferred address
 */
int hip_update_preferred_address(struct hip_hadb_state *entry, struct in6_addr *new_pref_addr, struct in6_addr *daddr, uint32_t *_spi_in){
	int err = 0;
	struct hip_spi_in_item *item, *tmp;
	uint32_t spi_in = *_spi_in;
	HIP_DEBUG("Checking spi setting %x\n",spi_in); 

	HIP_ASSERT(0);

	hip_delete_hit_sp_pair(&entry->hit_our, &entry->hit_peer, IPPROTO_ESP, 1);

	hip_delete_sa(entry->default_spi_out, daddr, AF_INET6,0,
			      (int)entry->peer_udp_port);

	HIP_IFEL(hip_setup_hit_sp_pair(&entry->hit_our, &entry->hit_peer,
				       new_pref_addr, daddr,
				       IPPROTO_ESP, 1, 0), -1,
		 "Setting up SP pair failed\n");


	HIP_IFEL(hip_add_sa(new_pref_addr, daddr, 
			    &entry->hit_our,
			    &entry->hit_peer, 
			    &entry->default_spi_out, entry->esp_transform,
			    &entry->esp_out, &entry->auth_out, 1, 
	   		    HIP_SPI_DIRECTION_OUT, 0,  
			    0, entry->peer_udp_port ), -1, 
			   "Error while changing outbound security association for new preferred address\n");
	
	hip_delete_hit_sp_pair(&entry->hit_peer, &entry->hit_our, IPPROTO_ESP, 1);

	hip_delete_sa(spi_in, &entry->local_address, AF_INET6,
			      (int)entry->peer_udp_port, 0);

	HIP_IFEL(_spi_in == NULL, -1, "No inbound SPI found for daddr\n");

	HIP_IFEL(hip_setup_hit_sp_pair(&entry->hit_peer,&entry->hit_our,
				       daddr, new_pref_addr,
				       IPPROTO_ESP, 1, 0), -1,
		 			"Setting up SP pair failed\n");


	HIP_IFEL(hip_add_sa(daddr, new_pref_addr, 
			    &entry->hit_peer, 
			    &entry->hit_our,
			    &spi_in, entry->esp_transform,
			    &entry->esp_in, &entry->auth_in, 1, 
	   		    HIP_SPI_DIRECTION_IN, 0,  
			    entry->peer_udp_port, 0 ), -1, 
			   "Error while changing inbound security association for new preferred address\n");

	ipv6_addr_copy(&entry->local_address, new_pref_addr);

out_err:
	return err;
		
}

int hip_update_src_address_list(struct hip_hadb_state *entry, 
				struct hip_locator_info_addr_item *addr_list, 
				struct in6_addr *daddr,
				int addr_count,	int esp_info_old_spi){
	   	
	int err = 0, i, preferred_address_found = 0;
	struct hip_spi_in_item *spi_in = NULL;
	struct hip_locator_info_addr_item *loc_addr_item = addr_list;
	
	/* avoid advertising the same address set */
 	/* (currently assumes that lifetime or reserved field do not
 	 * change, later store only addresses) */
 	spi_in = hip_hadb_get_spi_in_list(entry, esp_info_old_spi);
 	if (!spi_in) {
		HIP_ERROR("SPI listaddr list copy failed\n");
 		goto out_err;
 	}
 	if (addr_count == spi_in->addresses_n &&
 	    addr_list && spi_in->addresses &&
 	    memcmp(addr_list, spi_in->addresses,
 		   addr_count *
		   sizeof(struct hip_locator_info_addr_item)) == 0) {
 		HIP_DEBUG("Same address set as before, return\n");
 		return GOTO_OUT;
	} else
 		HIP_DEBUG("Address set has changed, continue\n");

	/* Peer's preferred address. Can be changed by the source address
	   selection below if we don't find any addresses of the same family
	   as peer's preferred address (intrafamily handover). */
        HIP_IFE(hip_hadb_get_peer_addr(entry, daddr), -1);

	HIP_IFEL(!addr_list, 0, "No address list\n");

	/* spi_in->spi is equal to esp_info_old_spi. In the loop below, we make
	 * sure that the source and destination address families match
	 */

	loc_addr_item = addr_list;
	/* XX FIXME: change daddr to an alternative peer address
	   if no suitable saddr was found (interfamily handover) */
	for(i = 0; i < addr_count; i++, loc_addr_item++) {
		struct in6_addr *saddr = &loc_addr_item->address;
		if(memcmp(&entry->local_address, saddr,
			  sizeof(struct in6_addr)) == 0) {
			if (IN6_IS_ADDR_V4MAPPED(saddr)  != 
			    IN6_IS_ADDR_V4MAPPED(daddr)) {
				/* Select the first match */
				loc_addr_item->reserved = ntohl(1 << 31);
				preferred_address_found = 1;
				HIP_DEBUG("Preferred Address id the old preferred address\n");
				break;
			}
		}	
	}

	if(preferred_address_found)
		goto skip_pref_update;

	loc_addr_item = addr_list;
	/* Select the first match */
	for(i = 0; i < addr_count; i++, loc_addr_item++) {
		struct in6_addr *saddr =
			&loc_addr_item->address;
		if (IN6_IS_ADDR_V4MAPPED(saddr) == 
		    IN6_IS_ADDR_V4MAPPED(daddr)) {
			loc_addr_item->reserved = ntohl(1 << 31);
			HIP_IFEL(hip_update_preferred_address(entry,saddr,
							      daddr, 
							      &spi_in->spi),-1, 
				 "Setting New Preferred Address Failed\n");
			preferred_address_found = 1;
			break;
		}
	}

 skip_pref_update:

	if(!preferred_address_found){
		HIP_DEBUG("Preferred address Not found !!\n");
	}

	/* remember the address set we have advertised to the peer */
	err = hip_copy_spi_in_addresses(addr_list, spi_in, addr_count);
	loc_addr_item = addr_list;
	for(i = 0; i < addr_count; i++, loc_addr_item++) {
		int j, addr_exists = 0;		
		struct in6_addr *iter_addr = &loc_addr_item->address;
		for(j = 0; j < spi_in->addresses_n; j++){
			struct hip_locator_info_addr_item *spi_addr_item = (struct hip_locator_info_addr_item *) spi_in->addresses + j;				
			if(ipv6_addr_cmp(&spi_addr_item->address, iter_addr)) {
				loc_addr_item->state = spi_addr_item->state;
				addr_exists = 1;
			}
		}	
		if(!addr_exists) {
			loc_addr_item->state = ADDR_STATE_WAITING_ECHO_REQ;
		}
	}
out_err:
	return err;



}	
/** hip_send_update - send initial UPDATE packet to the peer
 * @param entry hadb entry corresponding to the peer
 * @param addr_list if non-NULL, LOCATOR parameter is added to the UPDATE
 * @param addr_count number of addresses in @addr_list
 * @param ifindex if non-zero, the ifindex value of the interface which caused the event
 * @param flags TODO comment
 *
 * @return 0 if UPDATE was sent, otherwise < 0.
 */
int hip_send_update(struct hip_hadb_state *entry,
		    struct hip_locator_info_addr_item *addr_list,
		    int addr_count, int ifindex, int flags)
{
	int err = 0, make_new_sa = 0, /*add_esp_info = 0,*/ add_locator;
	uint32_t update_id_out = 0;
	uint32_t mapped_spi = 0; /* SPI of the SA mapped to the ifindex */
	uint32_t new_spi_in = 0;
	struct hip_common *update_packet = NULL;
	struct in6_addr saddr = { 0 }, daddr = { 0 };
	uint32_t esp_info_old_spi = 0, esp_info_new_spi = 0;
	uint16_t mask = 0;
	struct hip_own_addr_list_item *own_address_item, *tmp;
	
<<<<<<< HEAD
=======
	//HIP_DEBUG("XX FIXME: UPDATE KLUDGE: SLEEP 5 SECS\n");
	//sleep(9);
	
>>>>>>> abe2f010
	add_locator = flags & SEND_UPDATE_LOCATOR;
	HIP_DEBUG("addr_list=0x%p addr_count=%d ifindex=%d flags=0x%x\n",
		  addr_list, addr_count, ifindex, flags);
	if (!ifindex)
		_HIP_DEBUG("base draft UPDATE\n");

	if (add_locator)
		_HIP_DEBUG("mm UPDATE, %d addresses in LOCATOR\n", addr_count);
	else
		_HIP_DEBUG("Plain UPDATE\n");

	/* Start building UPDATE packet */
	HIP_IFEL(!(update_packet = hip_msg_alloc()), -ENOMEM,
		 "Out of memory.\n");
	HIP_DEBUG_HIT("sending UPDATE to", &entry->hit_peer);
	entry->hadb_misc_func->hip_build_network_hdr(update_packet, HIP_UPDATE,
						     mask, &entry->hit_our,
						     &entry->hit_peer);
	if (add_locator) {
		/* mm stuff, per-ifindex SA */
		/* reuse old SA if we have one, else create a new SA */
		mapped_spi = hip_hadb_get_spi(entry, ifindex);
		HIP_DEBUG("mapped_spi=0x%x\n", mapped_spi);
		if (mapped_spi) {
			make_new_sa = 0;
			_HIP_DEBUG("Mobility with single SA pair, readdress with no rekeying\n");
			HIP_DEBUG("Reusing old SA\n");
			/* Mobility with single SA pair */
		} else {
			_HIP_DEBUG("Host multihoming\n");
			make_new_sa = 1;
			_HIP_DEBUG("TODO\n");
		}
	} else {
		/* base draft UPDATE, create a new SA anyway */
		_HIP_DEBUG("base draft UPDATE, create a new SA\n");
		make_new_sa = 1;
	}

	/* If this is mm-UPDATE (ifindex should be then != 0) avoid
	 * sending empty LOCATORs to the peer if we have not sent previous
	 * information on this ifindex/SPI yet */
	if (ifindex != 0 && mapped_spi == 0 && addr_count == 0) {
		HIP_DEBUG("NETDEV_DOWN and ifindex not advertised yet, returning\n");
		goto out;
	}

	HIP_DEBUG("make_new_sa=%d\n", make_new_sa);

	if (make_new_sa) {
		HIP_IFEL(!(new_spi_in = hip_acquire_spi(&entry->hit_peer,
							&entry->hit_our)), 
			 -1, "Error while acquiring a SPI\n");
		HIP_DEBUG("Got SP :alue for the SA 0x%x\n", new_spi_in);

		/** @todo move to rekeying_finish */
		if (!mapped_spi) {
			struct hip_spi_in_item spi_in_data;

			_HIP_DEBUG("previously unknown ifindex, creating a new item to inbound spis_in\n");
			memset(&spi_in_data, 0,
			       sizeof(struct hip_spi_in_item));
			spi_in_data.spi = new_spi_in;
			spi_in_data.ifindex = ifindex;
			spi_in_data.updating = 1;
			HIP_IFEL(hip_hadb_add_spi(entry, HIP_SPI_DIRECTION_IN,
						  &spi_in_data), -1, 
				 "Add_spi failed\n");
		}
		else {
			_HIP_DEBUG("is previously mapped ifindex\n");
		}
	} else
		HIP_DEBUG("not creating a new SA\n");

	_HIP_DEBUG("entry->current_keymat_index=%u\n",
		   entry->current_keymat_index);

	
	if (addr_list) {
		if (make_new_sa) {
			/* mm02 Host multihoming */
			HIP_DEBUG("adding ESP_INFO, Old SPI == New SPI\n");
			/* notify the peer about new interface */
			esp_info_old_spi = new_spi_in;
			esp_info_new_spi = new_spi_in;
			
		} else {
			HIP_DEBUG("!makenewsa\n");
			esp_info_old_spi = mapped_spi;
			esp_info_new_spi = mapped_spi; //new_spi_in
		}
	} else {
		HIP_DEBUG("adding ESP_INFO, Old SPI <> New SPI\n");
		/* plain UPDATE or readdress with rekeying */
		/* update the SA of the interface which caused the event */
		HIP_IFEL(!(esp_info_old_spi =
			   hip_hadb_get_spi(entry, ifindex)), -1,
			 "Could not find SPI to use in Old SPI\n");
		/* here or later ? */
		hip_set_spi_update_status(entry, esp_info_old_spi, 1);
		esp_info_new_spi = new_spi_in;
	}

	err = hip_update_src_address_list(entry, addr_list, &daddr,
					  addr_count, esp_info_old_spi);
	if(err == GOTO_OUT)
		goto out;
	else if(err)
		goto out_err;

	if (add_locator) {
		/* LOCATOR is the first parameter of the UPDATE */
		err = hip_build_param_locator(update_packet, addr_list,
					      addr_count);

		HIP_IFEL(err, err, "Building of LOCATOR param failed\n");
	} else
		HIP_DEBUG("not adding LOCATOR\n");

	HIP_DEBUG("esp_info_old_spi=0x%x esp_info_new_spi=0x%x\n",
		  esp_info_old_spi, esp_info_new_spi);
	HIP_IFEL(hip_build_param_esp_info(update_packet,
					  entry->current_keymat_index,
					  esp_info_old_spi,
					  esp_info_new_spi),
			 -1, "Building of ESP_INFO param failed\n");

 	
	hip_update_set_new_spi_in(entry, esp_info_old_spi,
				  esp_info_new_spi, 0);
	entry->update_id_out++;
	update_id_out = entry->update_id_out;
	_HIP_DEBUG("outgoing UPDATE ID=%u\n", update_id_out);
	/* todo: handle this case */
	HIP_IFEL(!update_id_out, -EINVAL,
		 "Outgoing UPDATE ID overflowed back to 0, bug ?\n");
	HIP_IFEL(hip_build_param_seq(update_packet, update_id_out), -1, 
		 "Building of SEQ param failed\n");

	/* remember the update id of this update */
	hip_update_set_status(entry, esp_info_old_spi,
			      0x1 | 0x2 | 0x8, update_id_out, 0, NULL,
			      entry->current_keymat_index);

	/* Add HMAC */
	HIP_IFEL(hip_build_param_hmac_contents(update_packet,
					       &entry->hip_hmac_out), -1,
		 "Building of HMAC failed\n");

	/* Add SIGNATURE */
	HIP_IFEL(entry->sign(entry->our_priv, update_packet), -EINVAL,
	 	 "Could not sign UPDATE. Failing\n");

	/* Send UPDATE */
	hip_set_spi_update_status(entry, esp_info_old_spi, 1);


	memcpy(&saddr, &entry->local_address, sizeof(saddr));
	
	HIP_DEBUG("Sending initial UPDATE packet.\n");
	HIP_IFEL(entry->hadb_xmit_func->
		 hip_send_pkt(&saddr, &daddr, HIP_NAT_UDP_PORT,
			      entry->peer_udp_port, update_packet, entry, 1),
		 -ECOMM, "Sending UPDATE packet failed.\n");

	/** @todo 5. The system SHOULD start a timer whose timeout value
	    should be ..*/
	goto out;

 out_err:
	entry->state = HIP_STATE_ESTABLISHED;
	HIP_DEBUG("fallbacked to state ESTABLISHED (ok ?)\n");

	hip_set_spi_update_status(entry, esp_info_old_spi, 0);
	/* delete IPsec SA on failure */
	HIP_ERROR("TODO: delete SA\n");
 out:

	HIP_UNLOCK_HA(entry);
	if (update_packet)
		HIP_FREE(update_packet);
	return err;
}

/* really ugly hack ripped from rea.c, must convert to list_head asap */
struct hip_update_kludge {
	hip_ha_t **array;
	int count;
	int length;
};

/* Internal function copied originally from rea.c */
static int hip_update_get_all_valid(hip_ha_t *entry, void *op)
{
	struct hip_update_kludge *rk = op;

	if (rk->count >= rk->length)
		return -1;

	if (entry->hastate == HIP_HASTATE_HITOK && entry->state == HIP_STATE_ESTABLISHED) {
		hip_hadb_hold_entry(entry);
		rk->array[rk->count] = entry;
		//hip_hold_ha(entry);
		rk->count++;
	} else
		HIP_DEBUG("skipping HA entry 0x%p (state=%s)\n",
			  entry, hip_state_str(entry->state));

	return 0;
}

/**
 * Sends UPDATE packet to every peer.
 *
 * UPDATE is sent to the peer only if the peer is in established state. Add
 * LOCATOR parameter if @c addr_list is non-null. @c ifindex tells which device
 * caused the network device event.
 *
 * @param addr_list if non-NULL, LOCATOR parameter is added to the UPDATE
 * @param addr_count number of addresses in @addr_list
 * @param ifindex if non-zero, the ifindex value of the interface which caused the event
 * @param flags flags passed to @hip_send_update
 */
void hip_send_update_all(struct hip_locator_info_addr_item *addr_list,
			 int addr_count, int ifindex, int flags)
{
	int err = 0, i;
	hip_ha_t *entries[HIP_MAX_HAS] = {0};
	struct hip_update_kludge rk;

	/** @todo check UPDATE also with radvd (i.e. same address is added
	    twice). */

	HIP_DEBUG("ifindex=%d\n", ifindex);
	if (!ifindex) {
		HIP_DEBUG("test: returning, ifindex=0 (fix this for non-mm UPDATE)\n");
		return;
	}

	rk.array = entries;
	rk.count = 0;
	rk.length = HIP_MAX_HAS;
        /* AB: rk.lenghth = 100 rk is NULL next line opulates rk with all valid
	ha entries */
	HIP_IFEL(hip_for_each_ha(hip_update_get_all_valid, &rk), 0, 
		 "for_each_ha err.\n");
	for (i = 0; i < rk.count; i++) {
		if (rk.array[i] != NULL) {
			hip_send_update(rk.array[i], addr_list, addr_count,
					ifindex, flags);
			hip_hadb_put_entry(rk.array[i]);
			//hip_put_ha(rk.array[i]);
		}
	}

out_err:
	return;
}


int hip_update_send_ack(hip_ha_t *entry, struct hip_common *msg,
        struct in6_addr *src_ip, struct in6_addr *dst_ip)
{
        int err = 0;
        struct in6_addr *hits = &msg->hits, *hitr = &msg->hitr;
        struct hip_common *update_packet = NULL;
        struct hip_seq *seq = NULL;
        struct hip_echo_request *echo = NULL;
        uint16_t mask = 0;

        /* Assume already locked entry */
        echo = hip_get_param(msg, HIP_PARAM_ECHO_REQUEST);
        HIP_IFEL(!(seq = hip_get_param(msg, HIP_PARAM_SEQ)), -1, 
                 "SEQ not found\n");
        HIP_IFEL(!(update_packet = hip_msg_alloc()), -ENOMEM,
                 "Out of memory\n");


        entry->hadb_misc_func->hip_build_network_hdr(update_packet, HIP_UPDATE,
                                                     mask, hitr, hits);

        /* reply with UPDATE(ACK, [ECHO_RESPONSE]) */
        HIP_IFEL(hip_build_param_ack(update_packet, ntohl(seq->update_id)), -1,
                 "Building of ACK failed\n");

        /* Add HMAC */
        HIP_IFEL(hip_build_param_hmac_contents(update_packet,
                                               &entry->hip_hmac_out), -1, 
                 "Building of HMAC failed\n");

        /* Add SIGNATURE */
        HIP_IFEL(entry->sign(entry->our_priv, update_packet), -EINVAL,
                 "Could not sign UPDATE. Failing\n");

        /* ECHO_RESPONSE (no sign) */
        if (echo) {
                HIP_DEBUG("echo opaque data len=%d\n", 
                        hip_get_param_contents_len(echo));
                HIP_HEXDUMP("ECHO_REQUEST ",
                             (void *)echo +
                             sizeof(struct hip_tlv_common),
                             hip_get_param_contents_len(echo));
                HIP_IFEL(hip_build_param_echo(update_packet,
                                      (void *)echo +
                                      sizeof(struct hip_tlv_common),
                                      hip_get_param_contents_len(echo), 0, 0),
                        -1, "Building of ECHO_RESPONSE failed\n");
        }
        
        HIP_DEBUG("Sending reply UPDATE packet (ack)\n");
        HIP_IFEL(entry->hadb_xmit_func->hip_send_pkt(dst_ip, src_ip, 0, 0,
						     update_packet, entry, 0),
                 -1, "csum_send failed\n");

 out_err:
        if (update_packet)
                HIP_FREE(update_packet);
        HIP_DEBUG("end, err=%d\n", err);
        return err;      
}                                  
                                  
/* op = 0/1 (zero for cancelling registration) */
int hip_update_send_registration_request(hip_ha_t *entry, 
        struct in6_addr *server_hit, int *types, int type_count, int op) 
{
        int err = 0;
        struct hip_common *update_packet = NULL;
        struct hip_seq *seq = NULL;
        uint16_t mask = 0;
        struct in6_addr saddr = { 0 }, daddr = { 0 };
        uint8_t lifetime = 0; 
        uint32_t update_id_out = 0;
        
        /* If not cancelling, requesting maximum lifetime always (255) TODO: fix */        
        if (op)
              lifetime = 255;
                
        hip_hadb_get_peer_addr(entry, &daddr);
        memcpy(&saddr, &entry->local_address, sizeof(saddr));
                
        HIP_IFEL(!(update_packet = hip_msg_alloc()), -ENOMEM, "Out of memory\n");
        entry->hadb_misc_func->hip_build_network_hdr(update_packet, 
                HIP_UPDATE, mask, &entry->hit_our, server_hit);
        entry->update_id_out++;
        update_id_out = entry->update_id_out;
        _HIP_DEBUG("outgoing UPDATE ID=%u\n", update_id_out);
        /* todo: handle this case */
        HIP_IFEL(!update_id_out, -EINVAL,
                "Outgoing UPDATE ID overflowed back to 0, bug ?\n");
        HIP_IFEL(hip_build_param_seq(update_packet, update_id_out), -1, 
                "Building of SEQ param failed\n");
        
        HIP_IFEL(hip_build_param_reg_request(update_packet, lifetime, types, 
                type_count, 1), -1, "Building of REG_REQUEST failed\n");

        /* Add HMAC */
        HIP_IFEL(hip_build_param_hmac_contents(update_packet,
                &entry->hip_hmac_out), -1, "Building of HMAC failed\n");
        /* Add SIGNATURE */
        HIP_IFEL(entry->sign(entry->our_priv, update_packet), -EINVAL,
                "Could not sign UPDATE. Failing\n");
        
        HIP_DEBUG("Sending initial UPDATE packet (reg_request)\n");
        HIP_IFEL(entry->hadb_xmit_func->hip_send_pkt(&saddr, &daddr, 0, 0,
                update_packet, entry, 0), -1, "csum_send failed\n");

out_err:
        if (update_packet)
                HIP_FREE(update_packet);
        return err;
}
<|MERGE_RESOLUTION|>--- conflicted
+++ resolved
@@ -2081,12 +2081,6 @@
 	uint16_t mask = 0;
 	struct hip_own_addr_list_item *own_address_item, *tmp;
 	
-<<<<<<< HEAD
-=======
-	//HIP_DEBUG("XX FIXME: UPDATE KLUDGE: SLEEP 5 SECS\n");
-	//sleep(9);
-	
->>>>>>> abe2f010
 	add_locator = flags & SEND_UPDATE_LOCATOR;
 	HIP_DEBUG("addr_list=0x%p addr_count=%d ifindex=%d flags=0x%x\n",
 		  addr_list, addr_count, ifindex, flags);
