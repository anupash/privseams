--- conflicted
+++ resolved
@@ -2068,23 +2068,12 @@
 				 in6_addr_t *new_pref_addr, in6_addr_t *daddr,
 				 uint32_t *_spi_in)
 {
-<<<<<<< HEAD
-	int err = 0;
-	struct hip_spi_in_item *item, *tmp;
-	uint32_t spi_in = *_spi_in;
-	HIP_DEBUG("Checking spi setting %x\n",spi_in); 
-
-	HIP_DEBUG_HIT("hit our", &entry->hit_our);
-	HIP_DEBUG_HIT("hit peer", &entry->hit_peer);
-	HIP_DEBUG_IN6ADDR("new_pref_addr", new_pref_addr);
-	HIP_DEBUG_IN6ADDR("daddr", daddr);
-=======
      int err = 0;
      struct hip_spi_in_item *item, *tmp;
      uint32_t spi_in = *_spi_in;
-     HIP_DEBUG("Checking spi setting %x\n",spi_in); 
      struct in6_addr srcaddr;
      struct in6_addr destaddr;
+     HIP_DEBUG("Checking spi setting %x\n",spi_in); 
      memcpy(&srcaddr, new_pref_addr, sizeof(struct in6_addr));
      memcpy(&destaddr, daddr, sizeof(struct in6_addr));
 
@@ -2092,35 +2081,15 @@
      HIP_DEBUG_HIT("hit peer", &entry->hit_peer);
      HIP_DEBUG_IN6ADDR("saddr", new_pref_addr);
      HIP_DEBUG_IN6ADDR("daddr", daddr);
->>>>>>> 3f6eacd9
-
-	hip_delete_hit_sp_pair(&entry->hit_our, &entry->hit_peer, IPPROTO_ESP, 1);
-
-	hip_delete_sa(entry->default_spi_out, daddr, &entry->local_address,
-		      AF_INET6, (entry->nat_mode ? HIP_NAT_UDP_PORT : 0),
-		      (int)entry->peer_udp_port);
+
+     hip_delete_hit_sp_pair(&entry->hit_our, &entry->hit_peer, IPPROTO_ESP, 1);
+
+     hip_delete_sa(entry->default_spi_out, daddr, &entry->local_address,
+		   AF_INET6, (entry->nat_mode ? HIP_NAT_UDP_PORT : 0),
+		   (int)entry->peer_udp_port);
 #if 1
 	hip_delete_hit_sp_pair(&entry->hit_peer, &entry->hit_our, IPPROTO_ESP, 1);
 #endif
-<<<<<<< HEAD
-	/** @todo Check that this works with the pfkey API. */
-	hip_delete_sa(spi_in, &entry->local_address, &entry->hit_our, AF_INET6,
-		      (int)entry->peer_udp_port,
-		      (entry->nat_mode ? HIP_NAT_UDP_PORT : 0));
-     
-	HIP_IFEL(hip_setup_hit_sp_pair(&entry->hit_our, &entry->hit_peer,
-				       new_pref_addr, daddr, IPPROTO_ESP, 1, 0),
-		 -1, "Setting up SP pair failed\n");
-
-	HIP_IFEL(hip_add_sa(new_pref_addr, daddr, &entry->hit_our,
-			    &entry->hit_peer, &entry->default_spi_out,
-			    entry->esp_transform, &entry->esp_out,
-			    &entry->auth_out, 1, HIP_SPI_DIRECTION_OUT, 0,  
-			    (entry->nat_mode ? HIP_NAT_UDP_PORT : 0),
-			    entry->peer_udp_port ), -1, 
-		 "Error while changing outbound security association for new "\
-		 "preferred address\n");
-=======
      /** @todo Check that this works with the pfkey API. */
      hip_delete_sa(spi_in, &entry->local_address, &entry->hit_our, AF_INET6,
 		   (int)entry->peer_udp_port,
@@ -2169,32 +2138,15 @@
 			 entry->peer_udp_port ), -1, 
 	      "Error while changing outbound security association for new "\
 	      "preferred address\n");
->>>>>>> 3f6eacd9
-	
-	/* hip_delete_hit_sp_pair(&entry->hit_peer, &entry->hit_our, IPPROTO_ESP,
-	   1);
-	   hip_delete_sa(spi_in, &entry->local_address, AF_INET6,
-	   (int)entry->peer_udp_port, 0); */
+	
+     /* hip_delete_hit_sp_pair(&entry->hit_peer, &entry->hit_our, IPPROTO_ESP,
+	1);
+        hip_delete_sa(spi_in, &entry->local_address, AF_INET6,
+	(int)entry->peer_udp_port, 0); */
      
 	HIP_IFEL(_spi_in == NULL, -1, "No inbound SPI found for daddr\n");
 
 #if 1
-<<<<<<< HEAD
-	HIP_IFEL(hip_setup_hit_sp_pair(&entry->hit_peer,&entry->hit_our,
-				       daddr, new_pref_addr, IPPROTO_ESP, 1, 0),
-		 -1, "Setting up SP pair failed\n");
-#endif
-
-	HIP_IFEL(hip_add_sa(daddr, new_pref_addr, &entry->hit_peer,
-			    &entry->hit_our, &spi_in, entry->esp_transform,
-			    &entry->esp_in, &entry->auth_in, 1,
-			    HIP_SPI_DIRECTION_IN, 0, entry->peer_udp_port,
-			    (entry->nat_mode ? HIP_NAT_UDP_PORT : 0)), -1, 
-		 "Error while changing inbound security association for new "\
-		 "preferred address\n");
-     
-	ipv6_addr_copy(&entry->local_address, new_pref_addr);
-=======
      HIP_IFEL(hip_setup_hit_sp_pair(&entry->hit_peer,&entry->hit_our,
 				    &destaddr, &srcaddr, IPPROTO_ESP, 1, 0),
 	      -1, "Setting up SP pair failed\n");
@@ -2209,7 +2161,6 @@
 	      "preferred address\n");
      
      //ipv6_addr_copy(&entry->local_address, &srcaddr); 
->>>>>>> 3f6eacd9
 
  out_err:
 	return err;
@@ -2574,81 +2525,8 @@
 	if (add_locator) {
 		err = hip_build_param_locator(update_packet, addr_list,
 					      addr_count);
-	  
-<<<<<<< HEAD
-		HIP_IFEL(err, err, "Building of LOCATOR param failed\n");
+	  HIP_IFEL(err, err, "Building of LOCATOR param failed\n");
 	} else
-		HIP_DEBUG("not adding LOCATOR\n");
-
-	hip_update_set_new_spi_in(entry, esp_info_old_spi,
-				  esp_info_new_spi, 0);
-	entry->update_id_out++;
-	update_id_out = entry->update_id_out;
-	_HIP_DEBUG("outgoing UPDATE ID=%u\n", update_id_out);
-	/** @todo Handle this case. */
-	HIP_IFEL(!update_id_out, -EINVAL,
-		 "Outgoing UPDATE ID overflowed back to 0, bug ?\n");
-	HIP_IFEL(hip_build_param_seq(update_packet, update_id_out), -1, 
-		 "Building of SEQ param failed\n");
-
-	/* remember the update id of this update */
-	hip_update_set_status(entry, esp_info_old_spi,
-			      0x1 | 0x2 | 0x8, update_id_out, 0, NULL,
-			      entry->current_keymat_index);
-
-	/* Add HMAC */
-	HIP_IFEL(hip_build_param_hmac_contents(update_packet,
-					       &entry->hip_hmac_out), -1,
-		 "Building of HMAC failed\n");
-
-	/* Add SIGNATURE */
-	HIP_IFEL(entry->sign(entry->our_priv, update_packet), -EINVAL,
-		 "Could not sign UPDATE. Failing\n");
-
-	/* Send UPDATE */
-	hip_set_spi_update_status(entry, esp_info_old_spi, 1);
-
-
-	/* before sending check if the AFs match and do something about it
-	   so it doesn't fail in raw send */
-
-	if(IN6_IS_ADDR_V4MAPPED(&entry->local_address) 
-	   == IN6_IS_ADDR_V4MAPPED(&daddr))
-		memcpy(&saddr, &entry->local_address, sizeof(saddr));
-	else {
-		list_for_each_safe(item, tmp_li, addresses, i) {
-			n = list_entry(item);
-			if (IN6_IS_ADDR_V4MAPPED(&daddr) == 
-			    IN6_IS_ADDR_V4MAPPED(hip_cast_sa_addr(&n->addr))) {
-				memcpy(&saddr, hip_cast_sa_addr(&n->addr), sizeof(saddr));
-				break;
-			}
-		}
-	}
-
-	HIP_DEBUG("Sending initial UPDATE packet.\n");
-	/* guarantees retransmissions */
-	entry->update_state = HIP_UPDATE_STATE_REKEYING;
-
-	if (!is_add && (was_bex_addr == 0)) {
-		err = entry->hadb_xmit_func->
-			hip_send_pkt(&saddr, &daddr,
-				     (entry->nat_mode ? HIP_NAT_UDP_PORT : 0),
-				     entry->peer_udp_port, update_packet, entry, 1);
-	} else {
-		err = entry->hadb_xmit_func->
-			hip_send_pkt(&entry->local_address, &entry->preferred_address,
-				     (entry->nat_mode ? HIP_NAT_UDP_PORT : 0),
-				     entry->peer_udp_port, update_packet, entry, 1);
-	}
-	HIP_DEBUG("Send_pkt returned %d\n", err);
-	err = 0;
-	/** @todo 5. The system SHOULD start a timer whose timeout value
-	    should be ..*/
-	goto out;
-=======
-	  HIP_IFEL(err, err, "Building of LOCATOR param failed\n");
-     } else
 	  HIP_DEBUG("not adding LOCATOR\n");
 
      hip_update_set_new_spi_in(entry, esp_info_old_spi,
@@ -2750,15 +2628,14 @@
      /** @todo 5. The system SHOULD start a timer whose timeout value
 	 should be ..*/
      goto out;
->>>>>>> 3f6eacd9
 
  out_err:
-	entry->state = HIP_STATE_ESTABLISHED;
-	_HIP_DEBUG("fallbacked to state ESTABLISHED (ok ?)\n");
-
-	hip_set_spi_update_status(entry, esp_info_old_spi, 0);
-	/* delete IPsec SA on failure */
-	HIP_ERROR("TODO: delete SA\n");
+     entry->state = HIP_STATE_ESTABLISHED;
+     _HIP_DEBUG("fallbacked to state ESTABLISHED (ok ?)\n");
+
+     hip_set_spi_update_status(entry, esp_info_old_spi, 0);
+     /* delete IPsec SA on failure */
+     HIP_ERROR("TODO: delete SA\n");
  out:
 
 	HIP_UNLOCK_HA(entry);
