--- conflicted
+++ resolved
@@ -61,19 +61,15 @@
 	HIP_IFE(!func, -1);
 
 	locator_address_item = hip_get_locator_first_addr_item(locator);
-<<<<<<< HEAD
-	for (i = 0; i < n_addrs; i++, locator_address_item++) {
-		HIP_IFEL(func(entry, locator_address_item, opaque, msg), -1,
-=======
 //modify by santtu, becuase the lengh of locator_address_item is not always the same
 //	for (i = 0; i < n_addrs; i++, locator_address_item++) {
 	for (i = 0; i < n_addrs; i++ ) {
-		HIP_IFEL(func(entry, locator_address_item, opaque), -1,
->>>>>>> 09439e2e
+		HIP_IFEL(func(entry, locator_address_item, opaque, msg), -1,
 			 "Locator handler function returned error\n");
 		locator_address_item = hip_get_locator_item(locator_address_item,1);
 	}
 //end modify     
+     
  out_err:
 	return err;
 }
@@ -317,7 +313,8 @@
 
 int hip_update_locator_item_match(hip_ha_t *unused,
 				  struct hip_locator_info_addr_item *item1,
-				  void *_item2)
+				  void *_item2,
+				  struct hip_common *msg)
 {
      struct hip_peer_addr_list_item *item2 = _item2;
      return !ipv6_addr_cmp(hip_get_locator_item_address(item1), &item2->address)
@@ -377,18 +374,13 @@
  */
 int hip_update_handle_locator_parameter(hip_ha_t *entry,
 					struct hip_locator *locator,
-<<<<<<< HEAD
 					struct hip_esp_info *esp_info,
 					struct hip_common *msg)
-{
-=======
-					struct hip_esp_info *esp_info)
 {	
 	HIP_DEBUG("out-of-date function: hip_update_handle_locator_parameter\n");
 	hip_update_locator_parameter(entry, locator,esp_info);
 //remove by santtu
 #if 0
->>>>>>> 09439e2e
 	uint32_t old_spi = 0, new_spi = 0, i, err = 0;
 	int zero = 0, n_addrs = 0, ii = 0;
 	int same_af = 0, local_af = 0, comp_af = 0, tmp_af = 0;
@@ -3151,7 +3143,7 @@
 #endif            
 	if(locator)        
 		HIP_IFEL(hip_update_for_each_peer_addr(hip_update_deprecate_unlisted,
-					 entry, spi_out, locator), -1,
+					 entry, spi_out, locator, NULL), -1,
 					 "Depracating a peer address failed\n"); 
  
 	/* checking did the locator have any address with the same family as
@@ -3222,7 +3214,7 @@
 out_of_loop:
 	if(locator)
 		HIP_IFEL(hip_for_each_locator_addr_item(hip_update_add_peer_addr_item,
-						  entry, locator, &new_spi), -1,
+						  entry, locator, &new_spi, NULL), -1,
 						  "Locator handling failed\n"); 
 
 #if 0 /* Let's see if this is really needed -miika */
