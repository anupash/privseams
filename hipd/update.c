/**
 * @file
 * This file defines various functions for sending, handling and receiving
 * UPDATE packets for the Host Identity Protocol (HIP).
 *
 * @author  Mika Kousa <mkousa#iki.fi>
 * @author  Tobias Heer <tobi#tobibox.de>
 * @author  Abhijit Bagri <abagri#gmail.com>
 * @author  Miika Komu <miika#iki.fi>
 * @author  Samu Varjonen <samu.varjonen#hiit.fi>
 * @note    Distributed under <a href="http://www.gnu.org/licenses/gpl2.txt">GNU/GPL</a>.
 * @note    Based on
 *          <a href="http://www1.ietf.org/mail-archive/web/hipsec/current/msg01745.html">Simplified state machine</a>
 */
#include "update.h"

/* All Doxygen function comments are now moved to the header file. Some comments
   are inadequate. */

/** A transmission function set for NAT traversal. */
extern hip_xmit_func_set_t nat_xmit_func_set;
/** A transmission function set for sending raw HIP packets. */
extern hip_xmit_func_set_t default_xmit_func_set;

int hip_for_each_locator_addr_item(
	int (*func)
	(hip_ha_t *entry, struct hip_locator_info_addr_item *i, void *opaq),
	hip_ha_t *entry, struct hip_locator *locator, void *opaque)
{
	int i = 0, err = 0, n_addrs;
	struct hip_locator_info_addr_item *locator_address_item = NULL;

	n_addrs = hip_get_locator_addr_item_count(locator);
	HIP_IFEL((n_addrs < 0), -1, "Negative address count\n");

	HIP_DEBUG("LOCATOR has %d address(es), loc param len=%d\n",
		  n_addrs, hip_get_param_total_len(locator));

	HIP_IFE(!func, -1);

	locator_address_item = hip_get_locator_first_addr_item(locator);
//modify by santtu, becuase the lengh of locator_address_item is not always the same
//	for (i = 0; i < n_addrs; i++, locator_address_item++) {
	for (i = 0; i < n_addrs; i++ ) {
		HIP_IFEL(func(entry, locator_address_item, opaque), -1,
			 "Locator handler function returned error\n");
		locator_address_item = hip_get_locator_item(locator_address_item,i+1);
	}
//end modify
 out_err:
	return err;
}

int hip_update_for_each_peer_addr(
	int (*func)
	(hip_ha_t *entry, struct hip_peer_addr_list_item *list_item,
	 struct hip_spi_out_item *spi_out, void *opaq),
	hip_ha_t *entry, struct hip_spi_out_item *spi_out, void *opaq)
{
	hip_list_t *item, *tmp;
	struct hip_peer_addr_list_item *addr;
	int i = 0, err = 0;

	HIP_IFE(!func, -EINVAL);

	list_for_each_safe(item, tmp, spi_out->peer_addr_list, i)
		{
			addr = list_entry(item);
			HIP_IFE(func(entry, addr, spi_out, opaq), -1);
		}

 out_err:
	return err;
}

int hip_update_for_each_local_addr(int (*func)
				   (hip_ha_t *entry,
				    struct hip_spi_in_item *spi_in,
				    void *opaq), hip_ha_t *entry,
                                   void *opaq)
{
	hip_list_t *item, *tmp;
	struct hip_spi_in_item *e;
	int i = 0, err = 0;

	HIP_IFE(!func, -EINVAL);

	list_for_each_safe(item, tmp, entry->spis_in, i)
		{
			e = list_entry(item);
			HIP_IFE(func(entry, e, opaq), -1);
		}

 out_err:
	return err;
}

int hip_update_get_sa_keys(hip_ha_t *entry, uint16_t *keymat_offset_new,
			   uint8_t *calc_index_new, uint8_t *Kn_out,
			   struct hip_crypto_key *espkey_gl,
			   struct hip_crypto_key *authkey_gl,
			   struct hip_crypto_key *espkey_lg,
			   struct hip_crypto_key *authkey_lg)
{
	unsigned char Kn[HIP_AH_SHA_LEN];
	uint16_t k = *keymat_offset_new, Kn_pos;
	uint8_t c = *calc_index_new;
	int err = 0, esp_transform, esp_transf_length = 0,
		auth_transf_length = 0;

	esp_transform = entry->esp_transform;
	esp_transf_length = hip_enc_key_length(esp_transform);
	auth_transf_length = hip_auth_key_length_esp(esp_transform);
	_HIP_DEBUG("enckeylen=%d authkeylen=%d\n", esp_transf_length,
		   auth_transf_length);

	bzero(espkey_gl, sizeof(struct hip_crypto_key));
	bzero(espkey_lg, sizeof(struct hip_crypto_key));
	bzero(authkey_gl, sizeof(struct hip_crypto_key));
	bzero(authkey_lg, sizeof(struct hip_crypto_key));

	HIP_IFEL(*keymat_offset_new +
		 2*(esp_transf_length+auth_transf_length) > 0xffff, -EINVAL,
		 "Can not draw requested amount of new KEYMAT, keymat index=%u, "\
		 "requested amount=%d\n",
		 *keymat_offset_new, 2*(esp_transf_length+auth_transf_length));
	memcpy(Kn, Kn_out, HIP_AH_SHA_LEN);

	/* SA-gl */
	Kn_pos = entry->current_keymat_index -
		(entry->current_keymat_index % HIP_AH_SHA_LEN);
	HIP_IFE(hip_keymat_get_new(
			espkey_gl->key, esp_transf_length,entry->dh_shared_key,
			entry->dh_shared_key_len, &k, &c, Kn, &Kn_pos), -1);
	_HIP_HEXDUMP("ENC KEY gl", espkey_gl->key, esp_transf_length);
	k += esp_transf_length;

	HIP_IFE(hip_keymat_get_new(authkey_gl->key, auth_transf_length,
				   entry->dh_shared_key, entry->dh_shared_key_len,
				   &k, &c, Kn, &Kn_pos), -1);
	_HIP_HEXDUMP("AUTH KEY gl", authkey_gl->key, auth_transf_length);
	k += auth_transf_length;

	/* SA-lg */
	HIP_IFE(hip_keymat_get_new(espkey_lg->key, esp_transf_length,
				   entry->dh_shared_key, entry->dh_shared_key_len,
				   &k, &c, Kn, &Kn_pos), -1);
	_HIP_HEXDUMP("ENC KEY lg", espkey_lg->key, esp_transf_length);
	k += esp_transf_length;
	HIP_IFE(hip_keymat_get_new(authkey_lg->key, auth_transf_length,
				   entry->dh_shared_key, entry->dh_shared_key_len,
				   &k, &c, Kn, &Kn_pos), -1);
	_HIP_HEXDUMP("AUTH KEY lg", authkey_lg->key, auth_transf_length);
	k += auth_transf_length;

	_HIP_DEBUG("at end: k=%u c=%u\n", k, c);
	*keymat_offset_new = k;
	*calc_index_new = c;
	memcpy(Kn_out, Kn, HIP_AH_SHA_LEN);
 out_err:
	return err;
}

int hip_update_test_locator_addr(in6_addr_t *addr)
{
	struct sockaddr_storage ss;

	memset(&ss, 0, sizeof(ss));
	if (IN6_IS_ADDR_V4MAPPED(addr)) {
		struct sockaddr_in *sin = (struct sockaddr_in *) &ss;
		IPV6_TO_IPV4_MAP(addr, &sin->sin_addr);
		sin->sin_family = AF_INET;
	} else {
		struct sockaddr_in6 *sin6 = (struct sockaddr_in6 *) &ss;
		memcpy(&sin6->sin6_addr, addr, sizeof(in6_addr_t));
		sin6->sin6_family = AF_INET6;
	}

	return filter_address((struct sockaddr *) &ss);
}

int hip_update_add_peer_addr_item(
	hip_ha_t *entry, struct hip_locator_info_addr_item *locator_address_item,
	void *_spi)
{

	in6_addr_t *locator_address =
		hip_get_locator_item_address(locator_address_item);
	uint32_t lifetime = ntohl(locator_address_item->lifetime);
	int is_preferred = htonl(locator_address_item->reserved) == (1 << 7);
	int err = 0, i,locator_is_ipv4, local_is_ipv4;
	uint32_t spi = *((uint32_t *) _spi);
//add by santtu
	uint16_t port = hip_get_locator_item_port(locator_address_item);
	uint32_t priority =hip_get_locator_item_priority(locator_address_item);
//end add

	HIP_DEBUG_HIT("LOCATOR address", locator_address);
	HIP_DEBUG(" address: is_pref=%s reserved=0x%x lifetime=0x%x\n",
		  is_preferred ? "yes" : "no",
		  ntohl(locator_address_item->reserved),
		  lifetime);

	/* Removed this because trying to get interfamily handovers to work --Samu */
	// Check that addresses match, we doesn't support IPv4 <-> IPv6 update
	// communnications locator_is_ipv4 = IN6_IS_ADDR_V4MAPPED(locator_address);
	//local_is_ipv4 = IN6_IS_ADDR_V4MAPPED(&entry->local_address);

	//if( locator_is_ipv4 != local_is_ipv4 ) {
	// One of the addresses is IPv4 another is IPv6
	//  goto out_err;
	//}

	/* Check that the address is a legal unicast or anycast
	   address */
	if (!hip_update_test_locator_addr(locator_address)) {
		err = -1;
		HIP_DEBUG_IN6ADDR("Bad locator type", locator_address);
		goto out_err;
	}

	/* Check if the address is already bound to the SPI +
	   add/update address */
//add by santtu
	//both address and port will be the key to compare
	//UDP port is supported in the peer_list_item
	if (ipv6_addr_cmp(locator_address, &entry->preferred_address) == 0
			&& port == entry->peer_udp_port) {
		HIP_IFE(hip_hadb_add_udp_addr_to_spi(entry, spi, locator_address,
						 0,
						 lifetime, 1, port,priority), -1);
	} else {
		HIP_IFE(hip_hadb_add_udp_addr_to_spi(entry, spi, locator_address,
						 0,
						 lifetime, is_preferred, port,priority), -1);
	}
//end add
/*
 // new interface is used for updating the address
	if (ipv6_addr_cmp(locator_address, &entry->preferred_address) == 0) {
		HIP_IFE(hip_hadb_add_addr_to_spi(entry, spi, locator_address,
						 0,
						 lifetime, 1), -1);
	} else {
		HIP_IFE(hip_hadb_add_addr_to_spi(entry, spi, locator_address,
						 0,
						 lifetime, is_preferred), -1);
	}
*/
#ifdef CONFIG_HIP_OPPORTUNISTIC
	/* Check and remove the IP of the peer from the opp non-HIP database */
	hip_oppipdb_delentry(&(entry->preferred_address));
#endif

 out_err:
	return err;
}
#if 0
int hip_update_locator_match(hip_ha_t *unused,
			     struct hip_locator_info_addr_item *item1,
			     void *_item2)
{
	struct hip_locator_info_addr_item *item2 = _item2;
	return !ipv6_addr_cmp(&item1->address, &item2->address);
}

int hip_update_locator_item_match(hip_ha_t *unused,
				  struct hip_locator_info_addr_item *item1,
				  void *_item2)
{
	struct hip_peer_addr_list_item *item2 = _item2;
	return !ipv6_addr_cmp(&item1->address, &item2->address);
}
#endif
//add by santtu
//we add the support for type2 locator
int hip_update_locator_match(hip_ha_t *unused,
			     struct hip_locator_info_addr_item *item1,
			     void *_item2) {
	struct hip_locator_info_addr_item *item2 = _item2;
	return !ipv6_addr_cmp(hip_get_locator_item_address(item1), hip_get_locator_item_address(item2))
		&& hip_get_locator_item_port(item1) == hip_get_locator_item_port(item2) ;
}

int hip_update_locator_item_match(hip_ha_t *unused,
				  struct hip_locator_info_addr_item *item1,
				  void *_item2)
{
     struct hip_peer_addr_list_item *item2 = _item2;
     return !ipv6_addr_cmp(hip_get_locator_item_address(item1), &item2->address)
     	&& hip_get_locator_item_port(item1) == item2->port;;
}
//end add
int hip_update_locator_contains_item(struct hip_locator *locator,
				     struct hip_peer_addr_list_item *item)
{
	return hip_for_each_locator_addr_item(hip_update_locator_item_match,
					      NULL, locator, item);
}

int hip_update_deprecate_unlisted(hip_ha_t *entry,
				  struct hip_peer_addr_list_item *list_item,
				  struct hip_spi_out_item *spi_out,
				  void *_locator)
{
	int err = 0;
	uint32_t spi_in;
	struct hip_locator *locator = (void *) _locator;

	if (hip_update_locator_contains_item(locator, list_item))
		goto out_err;

	HIP_DEBUG_HIT("Deprecating address", &list_item->address);

	list_item->address_state = PEER_ADDR_STATE_DEPRECATED;
	spi_in = hip_get_spi_to_update_in_established(entry,
						      &entry->local_address);

	default_ipsec_func_set.hip_delete_sa(entry->default_spi_out, &list_item->address,
		      &entry->local_address, AF_INET6,
		      (entry->nat_mode ? HIP_NAT_UDP_PORT : 0),
		      (int)entry->peer_udp_port);
	default_ipsec_func_set.hip_delete_sa(spi_in, &entry->local_address, &list_item->address,
		      AF_INET6, (int)entry->peer_udp_port,
		      (entry->nat_mode ? HIP_NAT_UDP_PORT : 0));

	list_del(list_item, entry->spis_out);
 out_err:
	return err;
}

int hip_update_set_preferred(hip_ha_t *entry,
			     struct hip_peer_addr_list_item *list_item,
			     struct hip_spi_out_item *spi_out,
			     void *pref)
{
	int *preferred = pref;
	list_item->is_preferred =  *preferred;
	return 0;
}

int hip_handle_update_established(hip_ha_t *entry, hip_common_t *msg,
				  in6_addr_t *src_ip,
				  in6_addr_t *dst_ip,
				  hip_portpair_t *update_info)
{
	int err = -1;
#if 0
	in6_addr_t *hits = &msg->hits, *hitr = &msg->hitr;
	struct hip_esp_info *esp_info;
	struct hip_seq *seq;
	struct hip_locator *locator;
	struct hip_dh_fixed *dh;
	uint32_t update_id_out = 0;
	uint32_t prev_spi_in = 0, new_spi_in = 0;
	uint16_t keymat_index = 0, mask = 0;
	hip_common_t *update_packet = NULL;
	int esp_info_i = 1, need_to_generate_key = 0,
		dh_key_generated = 0;

	HIP_DEBUG("\n");

	HIP_IFEL(!(seq = hip_get_param(msg, HIP_PARAM_SEQ)), -1,
		 "No SEQ parameter in packet\n");

	/* 1.  The system consults its policy to see if it needs to generate a
	   new Diffie-Hellman key, and generates a new key if needed. */
	if (need_to_generate_key) {
		_HIP_DEBUG("would generate new D-H keys\n");
		/* generate_dh_key(); */
		dh_key_generated = 1;
		/** @todo The system records any newly generated or received
		    Diffie-Hellman keys, for use in KEYMAT generation upon
		    leaving the REKEYING state. */
	} else {
		dh_key_generated = 0;
	}

	/* 4. The system creates a UPDATE packet, which contains an SEQ
	   parameter (with the current value of Update ID), ESP_INFO parameter
	   and the optional DIFFIE_HELLMAN parameter. The UPDATE packet also
	   includes the ACK of the Update ID found in the received UPDATE
	   SEQ parameter. */
	HIP_IFEL(!(update_packet = hip_msg_alloc()), -ENOMEM,
		 "Update_packet alloc failed\n");
	entry->hadb_misc_func->hip_build_network_hdr(update_packet, HIP_UPDATE,
						     mask, hitr, hits);

	/*  3. The system increments its outgoing Update ID by one. */
	entry->update_id_out++;
	update_id_out = entry->update_id_out;
	/** @todo handle this case. */
	HIP_IFEL(!update_id_out, -EINVAL,
		 "Outgoing UPDATE ID overflowed back to 0, bug ?\n");

	/* test: handle multiple ESP_INFO, not tested well yet */
 handle_esp_info:
	if (!(esp_info = hip_get_nth_param(msg, HIP_PARAM_ESP_INFO,
					   esp_info_i))) {
		HIP_DEBUG("no more ESP_INFO params found\n");
		goto esp_info_params_handled;
	}
	HIP_DEBUG("Found ESP_INFO parameter [%d]\n", esp_info_i);

	/* 2. If the system generated new Diffie-Hellman key in the previous
	   step, or it received a DIFFIE_HELLMAN parameter, it sets ESP_INFO
	   Keymat Index to zero. */
	dh = hip_get_param(msg, HIP_PARAM_DIFFIE_HELLMAN);
	if (dh || dh_key_generated) {
		HIP_DEBUG("would generate new keymat\n");
		/** @todo generate_new_keymat(); */
		keymat_index = 0;
	} else {
		/* Otherwise, the ESP_INFO Keymat Index MUST be larger or
		   equal to the index of the next byte to be drawn from the
		   current KEYMAT. */
		HIP_IFEL(ntohs(esp_info->keymat_index) <
			 entry->current_keymat_index, -1,
			 "ESP_INFO Keymat Index (%u) < current KEYMAT %u\n",
			 ntohs(esp_info->keymat_index),
			 entry->current_keymat_index);

		/* In this case, it is RECOMMENDED that the host use the
		   Keymat Index requested by the peer in the received
		   ESP_INFO. Here we could set the keymat index to use, but we
		   follow the recommendation */
		_HIP_DEBUG("Using Keymat Index from ESP_INFO\n");
		keymat_index = ntohs(esp_info->keymat_index);
	}

	/* Set up new incoming IPsec SA, (Old SPI value to put in ESP_INFO) */
	HIP_IFE(!(prev_spi_in =
		  hip_get_spi_to_update_in_established(entry, dst_ip)), -1);

	HIP_IFEL(!(new_spi_in = entry->hadb_ipsec_func->hip_acquire_spi(hits, hitr)), -1,
		 "Error while acquiring a SPI\n");


	HIP_DEBUG("Acquired inbound SPI 0x%x\n", new_spi_in);
	hip_update_set_new_spi_in(entry, prev_spi_in, new_spi_in,
				  ntohl(esp_info->old_spi));

	if (esp_info->old_spi == esp_info->new_spi) {
		struct hip_spi_out_item spi_out_data;

		_HIP_DEBUG("peer has a new SA, create a new outbound SA\n");
		memset(&spi_out_data, 0, sizeof(struct hip_spi_out_item));
		spi_out_data.spi = ntohl(esp_info->new_spi);
		spi_out_data.seq_update_id = ntohl(seq->update_id);
		HIP_IFE(hip_hadb_add_spi(entry, HIP_SPI_DIRECTION_OUT,
					 &spi_out_data), -1);
		HIP_DEBUG("added SPI=0x%x to list of outbound SAs (SA not created "\
			  "yet)\n", ntohl(esp_info->new_spi));
	}

	/* testing LOCATOR parameters in UPDATE */
	locator = hip_get_nth_param(msg, HIP_PARAM_LOCATOR, esp_info_i);
	if (locator && esp_info) {
		HIP_DEBUG("Found LOCATOR parameter [%d]\n", esp_info_i);
		if (esp_info->old_spi != esp_info->new_spi) {
			HIP_ERROR("SPI 0x%x in LOCATOR is not equal to the New SPI 0x%x"\
				  "in ESP_INFO\n", ntohl(esp_info->old_spi),
				  ntohl(esp_info->new_spi));
		} else {
			err = hip_handle_locator_parameter(
				entry, locator, esp_info);
			_HIP_DEBUG("locator param handling ret %d\n", err);
			err = 0;
		}
	}

	/* associate Old SPI with Update ID, ESP_INFO received, store
	   received ESP_INFO and proposed keymat index value used in the
	   reply ESP_INFO */
	hip_update_set_status(entry, prev_spi_in, 0x1 | 0x2 | 0x4 | 0x8,
			      update_id_out, 0x2, esp_info, keymat_index);
	esp_info_i++;
	goto handle_esp_info;

 esp_info_params_handled:

	/* 5.  The system sends the UPDATE packet and transitions to state
	   REKEYING.  The system stores any received ESP_INFO and
	   DIFFIE_HELLMAN parameters. */
	HIP_IFEL(hip_build_param_esp_info(update_packet, keymat_index,
					  prev_spi_in, new_spi_in), -1,
		 "Building of ESP_INFO failed\n");
	HIP_IFEL(hip_build_param_seq(update_packet, update_id_out), -1,
		 "Building of SEQ failed\n");

	/* ACK the received UPDATE SEQ */
	HIP_IFEL(hip_build_param_ack(update_packet, ntohl(seq->update_id)), -1,
		 "Building of ACK failed\n");

	/** @todo hmac/signature to common functions */
	/* Add HMAC */
	HIP_IFEL(hip_build_param_hmac_contents(update_packet,
					       &entry->hip_hmac_out),
		 -1, "Building of HMAC failed\n");

	/* Add SIGNATURE */
	HIP_IFEL(entry->sign(entry->our_priv, update_packet),
		 -EINVAL, "Could not sign UPDATE. Failing\n");

	/* 5.  The system sends the UPDATE packet and transitions to state
	   REKEYING. */
	entry->update_state = HIP_UPDATE_STATE_REKEYING;

	/* Destination port of the received packet becomes the source
	   port of the UPDATE packet. */
	HIP_IFEL(entry->hadb_xmit_func->
		 hip_send_pkt(dst_ip, src_ip,
			      (entry->nat_mode ? HIP_NAT_UDP_PORT : 0),
			      entry->peer_udp_port, update_packet, entry, 1),
		 -ECOMM, "Sending UPDATE packet failed.\n");

 out_err:
	if (update_packet)
		HIP_FREE(update_packet);
	if (err) {
		hip_set_spi_update_status(entry, prev_spi_in, 0);
		if (new_spi_in)
			hip_hadb_delete_inbound_spi(entry, new_spi_in);
	}

#endif
	return err;
}

int hip_update_finish_rekeying(hip_common_t *msg, hip_ha_t *entry,
			       struct hip_esp_info *esp_info)
{
	int err = 0, we_are_HITg = 0, esp_transform = -1;
	int esp_transf_length = 0, auth_transf_length = 0;
	uint8_t calc_index_new;
	uint16_t kmindex_saved;
	uint16_t keymat_index;
	uint32_t new_spi_in = 0;  /* inbound IPsec SA SPI */
	uint32_t new_spi_out = 0; /* outbound IPsec SA SPI */
	uint32_t prev_spi_in = 0, prev_spi_out = 0;
	unsigned char Kn[HIP_AH_SHA_LEN];
	in6_addr_t *hits = &msg->hits, *hitr = &msg->hitr;
	struct hip_spi_in_item spi_in_data;
	struct hip_ack *ack;
	struct hip_crypto_key espkey_gl, authkey_gl;
	struct hip_crypto_key espkey_lg, authkey_lg;

	HIP_DEBUG("\n");
	ack = hip_get_param(msg, HIP_PARAM_ACK);

	HIP_DEBUG("handled ESP_INFO: Old SPI: 0x%x\n", ntohl(esp_info->old_spi));
	HIP_DEBUG("handled ESP_INFO: New SPI: 0x%x\n", ntohl(esp_info->new_spi));
	HIP_DEBUG("handled ESP_INFO: Keymat Index: %u\n",
		  ntohs(esp_info->keymat_index));

	prev_spi_out = ntohl(esp_info->old_spi);
	new_spi_out = ntohl(esp_info->new_spi) ? ntohl(esp_info->new_spi) : prev_spi_out;

	_HIP_DEBUG("new_spi_out: 0x%x\n",
		   new_spi_out);

	HIP_ASSERT(prev_spi_out != 0 && new_spi_out != 0);

	prev_spi_in = hip_update_get_prev_spi_in(entry, ntohl(ack->peer_update_id));

	/* use the new inbound IPsec SA created when rekeying started */
	HIP_IFEL(!(new_spi_in = hip_update_get_new_spi_in(
			   entry, ntohl(ack->peer_update_id))), -1,
		 "Did not find related New SPI for peer Update ID %u\n",
		 ntohl(ack->peer_update_id));
	HIP_DEBUG("prev_spi_in=0x%x new_spi_in=0x%x prev_spi_out=0x%x "\
		  "new_spi_out=0x%x\n",
		  prev_spi_in, new_spi_in, prev_spi_out, new_spi_out);

	HIP_IFEL(!(kmindex_saved = hip_update_get_spi_keymat_index(
			   entry, ntohl(ack->peer_update_id))),
		 -1, "Saved kmindex is 0\n");

	_HIP_DEBUG("saved kmindex for ESP_INFO is %u\n", kmindex_saved);

	/* 2. .. If the system did not generate new KEYMAT, it uses
	   the lowest Keymat Index of the two ESP_INFO parameters. */
	_HIP_DEBUG("entry keymat index=%u\n", entry->current_keymat_index);
	keymat_index = kmindex_saved < ntohs(esp_info->keymat_index) ?
		kmindex_saved : ntohs(esp_info->keymat_index);
	_HIP_DEBUG("lowest keymat_index=%u\n", keymat_index);

	/* 3. The system draws keys for new incoming and outgoing ESP
	   SAs, starting from the Keymat Index, and prepares new incoming
	   and outgoing ESP SAs. */
	we_are_HITg = hip_hit_is_bigger(hitr, hits);
	HIP_DEBUG("we are: HIT%c\n", we_are_HITg ? 'g' : 'l');

	esp_transform = entry->esp_transform;
	esp_transf_length = hip_enc_key_length(esp_transform);
	auth_transf_length = hip_auth_key_length_esp(esp_transform);
	_HIP_DEBUG("enckeylen=%d authkeylen=%d\n", esp_transf_length,
		   auth_transf_length);
	calc_index_new = entry->keymat_calc_index;
	memcpy(Kn, entry->current_keymat_K, HIP_AH_SHA_LEN);
	HIP_IFE(hip_update_get_sa_keys(entry, &keymat_index, &calc_index_new, Kn,
				       &espkey_gl, &authkey_gl, &espkey_lg,
				       &authkey_lg), -1);
	/** @todo update entry keymat later. */
	hip_update_entry_keymat(entry, keymat_index, calc_index_new,
				keymat_index - esp_transf_length * 2 -
				auth_transf_length * 2, Kn);

	/* XFRM API doesn't support multiple SA for one SP */
	entry->hadb_ipsec_func->hip_delete_hit_sp_pair(hits, hitr, IPPROTO_ESP, 1);

	default_ipsec_func_set.hip_delete_sa(prev_spi_out, &entry->preferred_address,
		      &entry->local_address, AF_INET6,
		      (entry->nat_mode ? HIP_NAT_UDP_PORT : 0),
		      entry->peer_udp_port);
	default_ipsec_func_set.hip_delete_sa(prev_spi_in, &entry->local_address,
		      &entry->preferred_address, AF_INET6, entry->peer_udp_port,
		      (entry->nat_mode ? HIP_NAT_UDP_PORT : 0));

	/* SP and SA are always added, not updated, due to the xfrm api limitation */
	HIP_IFEL(entry->hadb_ipsec_func->hip_setup_hit_sp_pair(hits, hitr,
				       &entry->preferred_address, &entry->local_address,
				       IPPROTO_ESP, 1, 0), -1,
		 "Setting up SP pair failed\n");

	/* set up new outbound IPsec SA */
	HIP_DEBUG("Setting up new outbound SA, SPI=0x%x\n", new_spi_out);
	/** @todo Currently NULLing the stateless info. Send port info through
	    entry parameter --Abi */
	entry->local_udp_port = entry->nat_mode ? HIP_NAT_UDP_PORT : 0;

	err = entry->hadb_ipsec_func->hip_add_sa(&entry->preferred_address, &entry->local_address, hits,
			 hitr,  new_spi_in, esp_transform,
			 (we_are_HITg ? &espkey_lg : &espkey_gl),
			 (we_are_HITg ? &authkey_lg : &authkey_gl),
			 1, HIP_SPI_DIRECTION_IN, 0, entry);

	//"Setting up new outbound IPsec SA failed\n");
	HIP_DEBUG("New outbound SA created with SPI=0x%x\n", new_spi_out);
	HIP_DEBUG("Setting up new inbound SA, SPI=0x%x\n", new_spi_in);

	err = entry->hadb_ipsec_func->hip_add_sa(&entry->local_address, &entry->preferred_address, hitr,
			 hits, new_spi_out, esp_transform,
			 (we_are_HITg ? &espkey_gl : &espkey_lg),
			 (we_are_HITg ? &authkey_gl : &authkey_lg),
			 1, HIP_SPI_DIRECTION_OUT, 0, entry);

	HIP_DEBUG("err=%d\n", err);
	if (err)
		HIP_DEBUG("Setting up new inbound IPsec SA failed\n");

	HIP_DEBUG("New inbound SA created with SPI=0x%x\n", new_spi_in);

	if (prev_spi_in == new_spi_in) {
		memset(&spi_in_data, 0, sizeof(struct hip_spi_in_item));
		spi_in_data.spi = new_spi_in;
		/* Already set? */
		spi_in_data.ifindex = hip_hadb_get_spi_ifindex(entry, prev_spi_in);
		HIP_IFE(hip_hadb_add_spi(entry, HIP_SPI_DIRECTION_IN, &spi_in_data),
			-1);
	} else
		_HIP_DEBUG("Old SPI <> New SPI, not adding a new inbound SA\n");

	/* Activate the new inbound and outbound SAs */
	//hip_finalize_sa(hitr, new_spi_in);
	//hip_finalize_sa(hits, new_spi_out);

	hip_update_switch_spi_in(entry, prev_spi_in);
	/* temporary fix */
	hip_update_set_new_spi_out(entry, prev_spi_out, new_spi_out);
	hip_update_switch_spi_out(entry, prev_spi_out);

	hip_set_spi_update_status(entry, new_spi_in, 0);
	hip_update_clear_status(entry, new_spi_in);

	// if (is not mm update) ?
	hip_hadb_set_default_out_addr(
		entry, hip_hadb_get_spi_list(entry, new_spi_out), NULL);

	/* 4. The system cancels any timers protecting the UPDATE and
	   transitions to ESTABLISHED. */
	entry->state = HIP_STATE_ESTABLISHED;

	HIP_DEBUG("Went back to ESTABLISHED state\n");

	/* delete old SAs */
	if (prev_spi_out != new_spi_out) {
		HIP_DEBUG("REMOVING OLD OUTBOUND IPsec SA, SPI=0x%x\n", prev_spi_out);
		/* SA is bounded to IP addresses! */
		//default_ipsec_func_set.hip_delete_sa(prev_spi_out, hits, hitr, AF_INET6);
		HIP_DEBUG("TODO: set new spi to 0\n");
		_HIP_DEBUG("delete_sa out retval=%d\n", err);
		err = 0;
	} else
		HIP_DEBUG("prev SPI_out = new SPI_out, not deleting the outbound "\
			  "SA\n");

	if (prev_spi_in != new_spi_in) {
		HIP_DEBUG("REMOVING OLD INBOUND IPsec SA, SPI=0x%x\n", prev_spi_in);
		/* SA is bounded to IP addresses! */
		/////default_ipsec_func_set.hip_delete_sa(prev_spi_in, hitr, hits, AF_INET6);
		/* remove old HIT-SPI mapping and add a new mapping */

		/* actually should change hip_hadb_delete_inbound_spi
		 * somehow, but we do this or else delete_inbound_spi
		 * would delete both old and new SPIs */
		//hip_hadb_remove_hs(prev_spi_in);
		/*err = hip_hadb_insert_state_spi_list(&entry->hit_peer,
		  &entry->hit_our,
		  new_spi_in);
		  if (err == -EEXIST) {
		  HIP_DEBUG("HIT-SPI mapping already exists, hmm ..\n");
		  err = 0;
		  } else if (err) {
		  HIP_ERROR("Could not add a HIT-SPI mapping for SPI 0x%x (err=%d)\n",
		  new_spi_in, err);
		  }*/
	} else
		_HIP_DEBUG("prev SPI_in = new SPI_in, not deleting the inbound SA\n");

	/* start verifying addresses */
	HIP_DEBUG("start verifying addresses for new spi 0x%x\n", new_spi_out);
	err = entry->hadb_update_func->hip_update_send_addr_verify(
		entry, msg, NULL, new_spi_out);
	if (err)
		HIP_DEBUG("address verification had errors, err=%d\n", err);
	err = 0;

 out_err:
	HIP_DEBUG("end, err=%d\n", err);
	return err;
}

int hip_update_do_finish_rekey(hip_ha_t *entry, struct hip_spi_in_item *item,
			       void *_msg)
{
	hip_common_t *msg = _msg;
	int err = 0;

	_HIP_DEBUG("test item: spi_in=0x%x seq=%u updflags=0x%x\n",
		   item->spi, item->seq_update_id, item->update_state_flags);

	if (item->update_state_flags != 0x3)
		goto out_err;

	HIP_IFEL(hip_update_finish_rekeying(
			 msg, entry, &item->stored_received_esp_info), -1,
		 "Finish rekeying failed\n");

 out_err:

	HIP_DEBUG("update_finish handling ret err=%d\n", err);
	return err;
}

int hip_handle_update_rekeying(hip_ha_t *entry, hip_common_t *msg,
			       in6_addr_t *src_ip)
{
	int err = 0;
	uint16_t mask = 0;
	in6_addr_t *hits = &msg->hits, *hitr = &msg->hitr;
	in6_addr_t daddr;
	hip_common_t *update_packet = NULL;
	struct hip_esp_info *esp_info = NULL;
	struct hip_seq *seq = NULL;
	struct hip_ack *ack = NULL;
	//u8 signature[HIP_RSA_SIGNATURE_LEN]; /* RSA sig > DSA sig */

	/* 8.11.2  Processing an UPDATE packet in state REKEYING */

	HIP_DEBUG("\n");

	seq = hip_get_param(msg, HIP_PARAM_SEQ);
	esp_info = hip_get_param(msg, HIP_PARAM_ESP_INFO);
	ack = hip_get_param(msg, HIP_PARAM_ACK);

	if (seq && esp_info) {
		/* 1. If the packet contains a SEQ and ESP_INFO parameters, then the
		   system generates a new UPDATE packet with an ACK of the peer's
		   Update ID as received in the SEQ parameter. .. */
		HIP_IFE(!(update_packet = hip_msg_alloc()), -ENOMEM);
		entry->hadb_misc_func->hip_build_network_hdr(
			update_packet, HIP_UPDATE, mask, hitr, hits);
		HIP_IFEL(hip_build_param_ack(update_packet, ntohl(seq->update_id)),
			 -1, "Building of ACK param failed\n");
	}

	if (esp_info && ack) { /* kludge */
		uint32_t s = hip_update_get_prev_spi_in(
			entry, ntohl(ack->peer_update_id));
		hip_update_set_status(entry, s, 0x4, 0, 0, esp_info, 0);
	}
	/* .. Additionally, if the UPDATE packet contained an ACK of the
	   outstanding Update ID, or if the ACK of the UPDATE packet that
	   contained the ESP_INFO has already been received, the system stores
	   the received ESP_INFO and (optional) DIFFIE_HELLMAN parameters and
	   finishes the rekeying procedure as described in Section
	   8.11.3. If the ACK of the outstanding Update ID has not been
	   received, stay in state REKEYING after storing the recived ESP_INFO
	   and (optional) DIFFIE_HELLMAN. */

	if (ack) /* breaks if packet has no ack but esp_info exists ? */
		hip_update_handle_ack(entry, ack, esp_info ? 1 : 0);
	/* if (esp_info)
	   hip_update_handle_esp_info(entry, puid); kludge */

	/* finish SAs if we have received ACK and ESP_INFO */
	HIP_IFEL(hip_update_for_each_local_addr(hip_update_do_finish_rekey,
						entry, msg),
		 -1, "Rekeying failure\n");

	HIP_IFEL(!update_packet, 0, "UPDATE packet NULL\n");

	/* Send ACK */

	/** @todo hmac/signature to common functions */
	/* Add HMAC */
	HIP_IFEL(hip_build_param_hmac_contents(
			 update_packet, &entry->hip_hmac_out), -1,
		 "Building of HMAC failed\n");

	/* Add SIGNATURE */
	HIP_IFEL(entry->sign(entry->our_priv, update_packet), -EINVAL,
		 "Could not sign UPDATE. Failing\n");
	HIP_IFEL(hip_hadb_get_peer_addr(entry, &daddr), -1,
		 "Failed to get peer address\n");

	HIP_IFEL(entry->hadb_xmit_func->
		 hip_send_pkt(&entry->local_address, &daddr,
			      (entry->nat_mode ? HIP_NAT_UDP_PORT : 0),
			      entry->peer_udp_port,
			      update_packet, entry, 1),
		 -ECOMM, "Sending UPDATE packet failed.\n");

 out_err:
	/* if (err)
	   TODO: REMOVE IPSEC SAs
	   move to state = ?
	*/
	if (update_packet)
		HIP_FREE(update_packet);
	HIP_DEBUG("end, err=%d\n", err);
	return err;
}

int hip_build_verification_pkt(hip_ha_t *entry, hip_common_t *update_packet,
			       struct hip_peer_addr_list_item *addr,
			       in6_addr_t *hits, in6_addr_t *hitr)
{
	int err = 0;
	uint32_t esp_info_old_spi = 0, esp_info_new_spi = 0;
	uint16_t mask = 0;
	HIP_DEBUG("building verification packet\n");
	hip_msg_init(update_packet);
	entry->hadb_misc_func->hip_build_network_hdr(
		update_packet, HIP_UPDATE, mask, hitr, hits);
	entry->update_id_out++;
	addr->seq_update_id = entry->update_id_out;

	_HIP_DEBUG("outgoing UPDATE ID for LOCATOR addr check=%u\n",
		   addr->seq_update_id);

	/* Reply with UPDATE(ESP_INFO, SEQ, ACK, ECHO_REQUEST) */

	/* ESP_INFO */
	esp_info_old_spi = hip_hadb_get_latest_inbound_spi(entry);
	esp_info_new_spi = esp_info_old_spi;
	HIP_IFEL(hip_build_param_esp_info(update_packet,
					  entry->current_keymat_index,
					  esp_info_old_spi,
					  esp_info_new_spi),
		 -1, "Building of ESP_INFO param failed\n");
	/* @todo Handle overflow if (!update_id_out) */
	/* Add SEQ */
	HIP_IFEBL2(hip_build_param_seq(update_packet,
				       addr->seq_update_id), -1,
		   return , "Building of SEQ failed\n");

	/* TODO: NEED TO ADD ACK */
	HIP_IFEL(hip_build_param_ack(update_packet, ntohl(addr->seq_update_id)),
		 -1, "Building of ACK failed\n");

	/* Add HMAC */
	HIP_IFEBL2(hip_build_param_hmac_contents(update_packet,
						 &entry->hip_hmac_out),
		   -1, return , "Building of HMAC failed\n");
	/* Add SIGNATURE */
	HIP_IFEBL2(entry->sign(entry->our_priv, update_packet),
		   -EINVAL, return , "Could not sign UPDATE\n");
	get_random_bytes(addr->echo_data, sizeof(addr->echo_data));

	/* Add ECHO_REQUEST */
	HIP_HEXDUMP("ECHO_REQUEST in LOCATOR addr check",
		    addr->echo_data, sizeof(addr->echo_data));
	HIP_IFEBL2(hip_build_param_echo(update_packet, addr->echo_data,
					sizeof(addr->echo_data), 0, 1),
		   -1, return , "Building of ECHO_REQUEST failed\n");
	HIP_DEBUG("sending addr verify pkt\n");

 out_err:
	if (update_packet && err)
		HIP_FREE(update_packet);
	HIP_DEBUG("end, err=%d\n", err);
	return err;


}

int hip_update_send_addr_verify_packet(hip_ha_t *entry,
				       struct hip_peer_addr_list_item *addr,
				       struct hip_spi_out_item *spi_out,
				       void *saddr)
{
	in6_addr_t *src_ip = saddr;
	/** @todo Make this timer based:
	 * 	 If its been too long before active addresses were verfied,
	 * 	 	verify them as well
	 * 	 else
	 * 	 	verify only unverified addresses
	 */
//modify by sanntu when ice is choosen, not update message is needed
	if(entry->nat_control == 0)
		return hip_update_send_addr_verify_packet_all(entry, addr, spi_out,
						      src_ip, 0);
	else return 0;
//end modify
}

int hip_update_send_addr_verify_packet_all(hip_ha_t *entry,
					   struct hip_peer_addr_list_item *addr,
					   struct hip_spi_out_item *spi_out,
					   in6_addr_t *src_ip,
					   int verify_active_addresses)
{
	int err = 0;
	hip_common_t *update_packet = NULL;
	in6_addr_t *hits = &entry->hit_our, *hitr = &entry->hit_peer;

	HIP_DEBUG_HIT("new addr to check", &addr->address);
	HIP_DEBUG("address state=%d\n", addr->address_state);

	if (addr->address_state == PEER_ADDR_STATE_DEPRECATED) {
		HIP_DEBUG("addr state is DEPRECATED, not verifying\n");
		goto out_err;
	}

	if ((addr->address_state == PEER_ADDR_STATE_ACTIVE)){
		if(verify_active_addresses){
			HIP_DEBUG("Verifying already active address. Setting as "\
				  "unverified\n");
			addr->address_state = PEER_ADDR_STATE_UNVERIFIED;
			if (addr->is_preferred) {
				HIP_DEBUG("TEST (maybe should not do this yet?): setting "\
					  "already active address and set as preferred to "\
					  "default addr\n");
				/** @todo Is this the correct function? -Bagri */
				hip_hadb_set_default_out_addr(
					entry, spi_out, &addr->address);
			}
		}
		else
			goto out_err;
	}

	HIP_IFEL(!(update_packet = hip_msg_alloc()), -ENOMEM,
		 "Update_packet alloc failed\n");

	HIP_IFEL(hip_build_verification_pkt(entry, update_packet, addr, hits,
					    hitr),
		 -1, "Building Verification Packet failed\n");

	HIP_IFEL(entry->hadb_xmit_func->
		 hip_send_pkt(src_ip, &addr->address,
			      (entry->nat_mode ? HIP_NAT_UDP_PORT : 0),
			      entry->peer_udp_port, update_packet, entry, 1),
		 -ECOMM, "Sending UPDATE packet failed.\n");

 out_err:
	return err;
}

int hip_update_send_addr_verify(hip_ha_t *entry, hip_common_t *msg,
				in6_addr_t *src_ip, uint32_t spi)
{
	int err = 0;
	struct hip_spi_out_item *spi_out;
	uint16_t mask = 0;

	HIP_DEBUG("SPI=0x%x\n", spi);

	HIP_IFEL(!(spi_out = hip_hadb_get_spi_list(entry, spi)), -1,
		 "SPI 0x%x not in SPI list\n");

	/** @todo Compiler warning; warning: passing argument 1 of
	    'hip_update_for_each_peer_addr' from incompatible pointer type. */
	HIP_IFEL(hip_update_for_each_peer_addr(hip_update_send_addr_verify_packet,
					       entry, spi_out, src_ip), -1,
		 "Sending addr verify failed\n");

 out_err:
	HIP_DEBUG("end, err=%d\n", err);
	return err;
}

int hip_update_find_address_match(hip_ha_t *entry,
				  struct hip_locator_info_addr_item *item,
				  void *opaque)
{
	in6_addr_t *addr = (in6_addr_t *) opaque;

	HIP_DEBUG_IN6ADDR("addr1", addr);
	HIP_DEBUG_IN6ADDR("addr2", &item->address);

	return !ipv6_addr_cmp(addr, &item->address);
}

int hip_update_check_simple_nat(in6_addr_t *peer_ip,
				struct hip_locator *locator)
{
	int err = 0, found;
	struct hip_locator_info_addr_item *item;

	found = hip_for_each_locator_addr_item(hip_update_find_address_match,
					       NULL, locator, peer_ip);
	HIP_IFEL(found, 0, "No address translation\n");

	/** @todo Should APPEND the address to locator. */

	HIP_IFEL(!(item = hip_get_locator_first_addr_item(locator)), -1,
		 "No addresses in locator\n");
	ipv6_addr_copy(&item->address, peer_ip);
	HIP_DEBUG("Assuming NATted peer, overwrote first locator\n");

 out_err:

	return err;
}

int hip_handle_update_plain_locator(hip_ha_t *entry, hip_common_t *msg,
				    in6_addr_t *src_ip,
				    in6_addr_t *dst_ip,
				    struct hip_esp_info *esp_info,
				    struct hip_seq *seq)
{
	int err = 0;
	uint16_t mask = 0;
	in6_addr_t *hits = &msg->hits, *hitr = &msg->hitr;
	hip_common_t *update_packet = NULL;
	struct hip_locator *locator;
	struct hip_peer_addr_list_item *list_item;
	u32 spi_in;
	u32 spi_out = ntohl(esp_info->new_spi);

	HIP_DEBUG("\n");

	locator = hip_get_param(msg, HIP_PARAM_LOCATOR);
	HIP_IFEL(locator == NULL, -1, "No locator!\n");
	HIP_IFEL(esp_info == NULL, -1, "No esp_info!\n");

	/* return value currently ignored, no need to abort on error? */
	/** @todo We should ADD the locator, not overwrite. */
	if (entry->nat_mode)
		hip_update_check_simple_nat(src_ip, locator);

	/* remove unused addresses from peer addr list */
	list_item = malloc(sizeof(struct hip_peer_addr_list_item));
	if (!list_item)
		goto out_err;
	ipv6_addr_copy(&list_item->address, &entry->preferred_address);
	HIP_DEBUG_HIT("Checking if preferred address was in locator",
		      &list_item->address);
	if (!hip_update_locator_contains_item(locator, list_item)) {
		HIP_DEBUG("Preferred address was not in locator, so changing it "\
			  "and removing SAs\n");
		spi_in = hip_hadb_get_latest_inbound_spi(entry);
		default_ipsec_func_set.hip_delete_sa(spi_in, &entry->local_address,
			      &entry->preferred_address, AF_INET6,
			      (entry->nat_mode ? HIP_NAT_UDP_PORT : 0),
			      (int)entry->peer_udp_port);
		default_ipsec_func_set.hip_delete_sa(entry->default_spi_out, &entry->preferred_address,
			      &entry->local_address, AF_INET6,
			      (entry->nat_mode ? HIP_NAT_UDP_PORT : 0),
			      (int)entry->peer_udp_port);
		ipv6_addr_copy(&entry->preferred_address, src_ip);
	}

	if (!hip_hadb_get_spi_list(entry, spi_out)) {
		struct hip_spi_out_item spi_out_data;

		HIP_DEBUG("peer has a new SA, create a new outbound SA\n");
		memset(&spi_out_data, 0, sizeof(struct hip_spi_out_item));
		spi_out_data.spi = spi_out;
		spi_out_data.seq_update_id = ntohl(seq->update_id);
		HIP_IFE(hip_hadb_add_spi(entry, HIP_SPI_DIRECTION_OUT,
					 &spi_out_data), -1);
		HIP_DEBUG("added SPI=0x%x to list of outbound SAs (SA not created "\
			  "yet)\n", spi_out);
	}

	HIP_IFEL(hip_handle_locator_parameter(entry, locator, esp_info),
		 -1, "hip_handle_locator_parameter failed\n");

 out_err:
	if (update_packet)
		HIP_FREE(update_packet);
	if (list_item)
		HIP_FREE(list_item);
	HIP_DEBUG("end, err=%d\n", err);
	return err;
}

int set_address_state(hip_ha_t *entry, in6_addr_t *src_ip)
{
	int err = 0;
	/* struct hip_spi_in_item *spi_in = NULL;
	   spi_in = hip_hadb_get_spi_in_list(entry, esp_info_old_spi);*/
	// For setting status of src_addresses to ACTIVE after echo req is obtained
	return err;
}

int hip_handle_update_addr_verify(hip_ha_t *entry, hip_common_t *msg,
				  in6_addr_t *src_ip, in6_addr_t *dst_ip)
{
	int err = 0;
	uint16_t mask = 0;
	hip_common_t *update_packet = NULL;
	in6_addr_t *hits = &msg->hits, *hitr = &msg->hitr;
	struct hip_seq *seq = NULL;
	struct hip_echo_request *echo = NULL;

	HIP_DEBUG("\n");

	/* Assume already locked entry */
	HIP_IFEL(!(echo = hip_get_param(msg, HIP_PARAM_ECHO_REQUEST)), -1,
		 "ECHO not found\n");
	HIP_IFEL(!(seq = hip_get_param(msg, HIP_PARAM_SEQ)), -1,
		 "SEQ not found\n");
	HIP_IFEL(!(update_packet = hip_msg_alloc()), -ENOMEM,
		 "Out of memory\n");

	entry->hadb_misc_func->hip_build_network_hdr(
		update_packet, HIP_UPDATE, mask, hitr, hits);

	/* reply with UPDATE(ACK, ECHO_RESPONSE) */
	HIP_IFEL(hip_build_param_ack(update_packet, ntohl(seq->update_id)), -1,
		 "Building of ACK failed\n");

	/* Add HMAC */
	HIP_IFEL(hip_build_param_hmac_contents(
			 update_packet, &entry->hip_hmac_out), -1,
		 "Building of HMAC failed\n");

	/* Add SIGNATURE */
	HIP_IFEL(entry->sign(entry->our_priv, update_packet), -EINVAL,
		 "Could not sign UPDATE. Failing\n");

	/* ECHO_RESPONSE (no sign) */
	HIP_DEBUG("echo opaque data len=%d\n",
		  hip_get_param_contents_len(echo));

	HIP_HEXDUMP("ECHO_REQUEST in LOCATOR addr check",
		    (void *)echo +
		    sizeof(struct hip_tlv_common),
		    hip_get_param_contents_len(echo));

	HIP_IFEL(hip_build_param_echo(update_packet,
				      (void *)echo +
				      sizeof(struct hip_tlv_common),
				      hip_get_param_contents_len(echo), 0, 0),
		 -1, "Building of ECHO_RESPONSE failed\n");

	HIP_DEBUG("Sending ECHO RESPONSE/UPDATE packet (address check).\n");
	HIP_IFEL(entry->hadb_xmit_func->
		 hip_send_pkt(dst_ip, src_ip,
			      (entry->nat_mode ? HIP_NAT_UDP_PORT : 0),
			      entry->peer_udp_port, update_packet, entry, 0),
		 -ECOMM, "Sending UPDATE packet failed.\n");

	HIP_IFEL(set_address_state(entry, src_ip),
		 -1, "Setting Own address status to ACTIVE failed\n");

	entry->update_state = 0; /* No retransmissions */

 out_err:
	if (update_packet)
		HIP_FREE(update_packet);
	HIP_DEBUG("end, err=%d\n", err);
	return err;
}

int hip_handle_update_seq(hip_ha_t *entry, hip_common_t *msg)
{
	int err = 0;
	uint32_t pkt_update_id = 0; /* UPDATE ID in packet */
	uint32_t update_id_in = 0;  /* stored incoming UPDATE ID */
	int is_retransmission = 0;
	struct hip_seq *seq = NULL;
	struct hip_hmac *hmac = NULL;
	struct hip_dh_fixed *dh;

	seq = hip_get_param(msg, HIP_PARAM_SEQ);
	pkt_update_id = ntohl(seq->update_id);
	HIP_DEBUG("SEQ: UPDATE ID: %u\n", pkt_update_id);

	update_id_in = entry->update_id_in;
	_HIP_DEBUG("previous incoming update id=%u\n", update_id_in);

	/* 1. If the SEQ parameter is present, and the Update ID in the
	   received SEQ is smaller than the stored Update ID for the host,
	   the packet MUST BE dropped. */
	if (pkt_update_id < update_id_in) {
		HIP_DEBUG("SEQ param present and received UPDATE ID (%u) < stored "\
			  "incoming UPDATE ID (%u). Dropping\n",
			  pkt_update_id, update_id_in);
		err = -EINVAL;
		goto out_err;
	} else if (pkt_update_id == update_id_in) {
		/* 2. If the SEQ parameter is present, and the Update ID in the
		   received SEQ is equal to the stored Update ID for the host, the
		   packet is treated as a retransmission. */
		is_retransmission = 1;
		HIP_DEBUG("Retransmitted UPDATE packet (?), continuing\n");
		/** @todo Ignore this packet or process anyway? */

	}

	hmac = hip_get_param(msg, HIP_PARAM_HMAC);
	HIP_IFEL(hmac == NULL, -1, "HMAC not found. Dropping packet\n");

	/*
	 * 3. The system MUST verify the HMAC in the UPDATE packet.
	 * If the verification fails, the packet MUST be dropped.
	 * **Moved to receive_update due to commonality with ack processing**
	 *
	 * 4. The system MAY verify the SIGNATURE in the UPDATE
	 * packet. If the verification fails, the packet SHOULD be
	 * dropped and an error message logged.
	 * **Moved to receive_update due to commonality with ack processing**
	 */

	/* 5.  If a new SEQ parameter is being processed,
	   the system MUST record the Update ID in the
	   received SEQ parameter, for replay protection. */
	if (seq && !is_retransmission) {
		entry->update_id_in = pkt_update_id;
		_HIP_DEBUG("Stored peer's incoming UPDATE ID %u\n", pkt_update_id);
	}
 out_err:
	if (err)
		HIP_ERROR("SEQUENCE handler failed, err=%d\n", err);

	return err;


}

int hip_set_rekeying_state(hip_ha_t *entry,
			   struct hip_esp_info *esp_info)
{
	int err = 0;
	uint32_t old_spi, new_spi;

	old_spi = esp_info->old_spi;
	new_spi = esp_info->new_spi;

	if(hip_update_exists_spi(entry, ntohl(old_spi),
				 HIP_SPI_DIRECTION_OUT, 0) ||
	   old_spi == 0){
		/* old SPI is the existing SPI or is zero*/
		if(old_spi == new_spi)
			/* mm-04 5.3 1. old SPI is equal to new SPI */
			entry->update_state = 0; //no rekeying
		/* FFT: Do we need a sanity check that both old_spi and new_spi cant
		   be zero. */
		else if(new_spi != 0){
			/* mm-04 5.3 2. Old SPI is existing SPI and new SPI is non-zero
			   3. Old SPI is zero and new SPI is non-zero. */
			entry->update_state = HIP_UPDATE_STATE_REKEYING;
		}
		else {
			/* mm-04 5.3 4. Old SPI is existing, new SPI is zero */
			entry->update_state = HIP_UPDATE_STATE_DEPRECATING;
		}
	}
	return entry->update_state;
}

int hip_handle_esp_info(hip_common_t *msg, hip_ha_t *entry)
{
	int err = 0, keying_state = 0;
	struct hip_esp_info *esp_info;
	uint16_t keymat_index = 0;
	struct hip_dh_fixed *dh;

	esp_info = hip_get_param(msg, HIP_PARAM_ESP_INFO);
	keymat_index = ntohs(esp_info->keymat_index);

	keying_state = hip_set_rekeying_state(entry, esp_info);

	switch(keying_state){
	case HIP_UPDATE_STATE_REKEYING:
		/** @todo: rekeying stuff goes here */
		break;
	case HIP_UPDATE_STATE_DEPRECATING:
		break;
	default:
		// No rekeying
		return 0;
	}

	/* esp-02 6.9 1. If the received UPDATE contains a
	 * Diffie-Hellman parameter, the received Keymat
	 * Index MUST be zero. If this test fails, the packet
	 *  SHOULD be dropped and the system SHOULD log an
	 *  error message. */

	dh = hip_get_param(msg, HIP_PARAM_DIFFIE_HELLMAN);
	if (dh) {
		HIP_DEBUG("packet contains DH\n");
		HIP_IFEL(!esp_info, -1, "Packet contains DH but not ESP_INFO\n");
		HIP_IFEL(keymat_index != 0, -EINVAL,
			 "UPDATE contains Diffie-Hellman parameter with non-zero"
			 "keymat value %u in ESP_INFO. Dropping\n", keymat_index);
	}
	/* esp-02 6.9 2. if no outstanding request, process as in sec 6.9.1 */

	/** @todo Check for outstanding rekeying request. */

	/* esp-02 6.9 3. If there is an outstanding rekeying request,
	 * UPDATE must be acked, save ESP_INFO, DH params, continue
	 * processing as stated in 6.10 */
 out_err:
	if(err)
		HIP_DEBUG("Error while processing Rekeying for update packet err=%d",
			  err);
	return err;
}

#ifdef CONFIG_HIP_ESCROW
int hip_handle_escrow_parameter(hip_ha_t * entry, struct hip_keys * keys)
{
	int err = 0;
	int accept = 0;
	uint32_t spi, spi_old;
	uint16_t op, len, alg;
	HIP_KEA * kea = NULL;
	HIP_KEA_EP * ep = NULL;
	in6_addr_t * hit, * peer_hit, * ip;

	HIP_IFEL(!(kea = hip_kea_find(&entry->hit_peer)), -1,
		 "No KEA found: Could not add escrow endpoint info");

	hit = (in6_addr_t *)&keys->hit;
	peer_hit = (in6_addr_t *)&keys->peer_hit;
	ip = (in6_addr_t *)&keys->address;

	HIP_DEBUG_HIT("handle escrow param hit:", hit);

	op = ntohs(keys->operation);
	spi = ntohl(keys->spi);
	spi_old = ntohl(keys->spi_old);
	len = ntohs(keys->key_len);
	alg = ntohs(keys->alg_id);

	switch (op) {

	case HIP_ESCROW_OPERATION_ADD:
		HIP_IFEL(!(ep = hip_kea_ep_create(hit, peer_hit, ip, alg,
						  spi, len, &keys->enc)), -1,
			 "Error creating kea endpoint");
		HIP_IFEBL(hip_kea_add_endpoint(kea, ep), -1, hip_kea_put_ep(ep),
			  "Error while adding endpoint");
		break;

	case HIP_ESCROW_OPERATION_MODIFY:
		HIP_IFEL(!(ep = hip_kea_ep_find(ip, spi_old)), -1,
			 "Could not find endpoint to be modified");
		hip_kea_remove_endpoint(ep);
		HIP_IFEL(!(ep = hip_kea_ep_create(hit, peer_hit, ip, alg,
						  spi, len, &keys->enc)), -1,
			 "Error creating kea endpoint");
		HIP_IFEBL(hip_kea_add_endpoint(kea, ep), -1, hip_kea_put_ep(ep),
			  "Error while adding endpoint");
		break;

	case HIP_ESCROW_OPERATION_DELETE:
		HIP_IFEL(!(ep = hip_kea_ep_find(ip, spi_old)), -1,
			 "Could not find endpoint to be deleted");
		hip_kea_remove_endpoint(ep);
		break;

	default:
		HIP_ERROR("Unknown operation type in escrow parameter %d",
			  op);
		accept = -1;
	}
	/** @todo a better place for this? If firewall is used, the received
	    information should be delivered to it. */
	if (accept == 0) {
		if (hip_firewall_is_alive()) {
			HIP_DEBUG("Firewall alive!\n");
			if (hip_firewall_add_escrow_data(entry, hit, peer_hit, keys))
				HIP_DEBUG("Sent data to firewall\n");
		}
	}

 out_err:
	if (kea)
		hip_keadb_put_entry(kea);
	if (err)
		HIP_DEBUG("Error while handlling escrow parameter");
	return err;
}
#endif //CONFIG_HIP_ESCROW

int hip_handle_encrypted(hip_ha_t *entry, struct hip_tlv_common *enc)
{
	int err = 0;
	int param_type;
	uint16_t crypto_len;
	char *tmp_enc = NULL;
	unsigned char *iv;
	struct hip_tlv_common * enc_param = NULL;

	HIP_DEBUG("hip_handle_encrypted\n");

	HIP_IFEL(!(tmp_enc = HIP_MALLOC(hip_get_param_total_len(enc),
					GFP_KERNEL)), -ENOMEM,
		 "No memory for temporary parameter\n");

	memcpy(tmp_enc, enc, hip_get_param_total_len(enc));

	/* Decrypt ENCRYPTED field*/
	_HIP_HEXDUMP("Recv. Key", &entry->hip_enc_in.key, 24);

	switch (entry->hip_transform) {
	case HIP_HIP_AES_SHA1:
		enc_param = (struct hip_tlv_common *)
			(tmp_enc + sizeof(struct hip_encrypted_aes_sha1));
		iv = ((struct hip_encrypted_aes_sha1 *) tmp_enc)->iv;
		/* 4 = reserved, 16 = iv */
		crypto_len = hip_get_param_contents_len(enc) - 4 - 16;
		HIP_DEBUG("aes crypto len: %d\n", crypto_len);
		break;
	case HIP_HIP_3DES_SHA1:
		enc_param = (struct hip_tlv_common *)
			(tmp_enc + sizeof(struct hip_encrypted_3des_sha1));
		iv = ((struct hip_encrypted_3des_sha1 *) tmp_enc)->iv;
		/* 4 = reserved, 8 = iv */
		crypto_len = hip_get_param_contents_len(enc) - 4 - 8;
		break;
	case HIP_HIP_NULL_SHA1:
		enc_param = (struct hip_tlv_common *)
			(tmp_enc + sizeof(struct hip_encrypted_null_sha1));
		iv = NULL;
		/* 4 = reserved */
		crypto_len = hip_get_param_contents_len(enc) - 4;
		break;
	default:
		HIP_IFEL(1, -EINVAL, "Unknown HIP transform: %d\n",
			 entry->hip_transform);
	}

	HIP_DEBUG("Crypto encrypted\n");
	_HIP_HEXDUMP("IV: ", iv, 16); /* Note: iv can be NULL */

	HIP_IFEL(hip_crypto_encrypted(enc_param, iv, entry->hip_transform,
				      crypto_len, &entry->hip_enc_in.key,
				      HIP_DIRECTION_DECRYPT), -EINVAL,
		 "Decryption of encrypted parameter failed\n");

	param_type = hip_get_param_type(enc_param);

	/* Handling contents */
	switch (param_type) {
	case HIP_PARAM_KEYS:
#ifdef CONFIG_HIP_ESCROW
		HIP_IFEL(hip_handle_escrow_parameter(
				 entry, (struct hip_keys *)enc_param), -1,
			 "Error while handling hip_keys parameter\n");
#endif
		break;
	default:
		HIP_IFEL(1, -EINVAL, "Unknown update paramer type in encrypted %d\n",
			 param_type);
	}

 out_err:
	if (err)
		HIP_DEBUG("Error while handling encrypted parameter\n");
	if (tmp_enc)
		HIP_FREE(tmp_enc);
	return err;
}

int hip_update_peer_preferred_address(hip_ha_t *entry,
				      struct hip_peer_addr_list_item *addr,
				      uint32_t spi_in)
{
	int err = 0, i = 0;
	struct hip_spi_in_item *item, *tmp;
	hip_list_t *item_nd = NULL, *tmp_nd = NULL;
	struct netdev_address *n;
	in6_addr_t local_addr;

	HIP_DEBUG("Checking spi setting 0x%x\n",spi_in);

	HIP_DEBUG_HIT("hit our", &entry->hit_our);
	HIP_DEBUG_HIT("hit peer", &entry->hit_peer);
	HIP_DEBUG_IN6ADDR("local", &entry->local_address);
	HIP_DEBUG_IN6ADDR("peer", &addr->address);

	/* spi_in = hip_get_spi_to_update_in_established(
	   entry, &entry->local_address); */
	HIP_IFEL(spi_in == 0, -1, "No inbound SPI found for daddr\n");

	if (IN6_IS_ADDR_V4MAPPED(&entry->local_address)
	    != IN6_IS_ADDR_V4MAPPED(&addr->address)) {
		HIP_DEBUG("AF difference in addrs, checking if possible to choose "\
			  "same AF\n");
		list_for_each_safe(item_nd, tmp_nd, addresses, i) {
			n = list_entry(item_nd);
			if (hip_sockaddr_is_v6_mapped(&n->addr)
			    == IN6_IS_ADDR_V4MAPPED(&addr->address)) {
				HIP_DEBUG("Found addr with same AF\n");
				memset(&local_addr, 0, sizeof(in6_addr_t));
				memcpy(&local_addr, hip_cast_sa_addr(&n->addr),
				       sizeof(in6_addr_t));
				HIP_DEBUG_HIT("Using addr for SA", &local_addr);
				break;
			}
		}
	} else {
		/* same AF as in addr, use &entry->local_address */
		memset(&local_addr, 0, sizeof(in6_addr_t));
		memcpy(&local_addr, &entry->local_address, sizeof(in6_addr_t));
	}

	/** @todo Enabling 1s makes hard handovers work, but softhandovers fail. */
#if 1
	entry->hadb_ipsec_func->hip_delete_hit_sp_pair(&entry->hit_our,
                                                       &entry->hit_peer, IPPROTO_ESP, 1);

	default_ipsec_func_set.hip_delete_sa(entry->default_spi_out, &addr->address, &local_addr,
		      AF_INET6, (entry->nat_mode ? HIP_NAT_UDP_PORT : 0),
		      (int)entry->peer_udp_port);
#endif

#if 1
	entry->hadb_ipsec_func->hip_delete_hit_sp_pair(&entry->hit_peer,
                                                       &entry->hit_our, IPPROTO_ESP, 1);
#endif

	default_ipsec_func_set.hip_delete_sa(spi_in, &addr->address, &local_addr, AF_INET6,
		      (int)entry->peer_udp_port,
		      (entry->nat_mode ? HIP_NAT_UDP_PORT : 0));

	HIP_IFEL(entry->hadb_ipsec_func->hip_setup_hit_sp_pair(&entry->hit_our,
                                                               &entry->hit_peer,
				       &local_addr, &addr->address,
				       IPPROTO_ESP, 1, 0), -1,
		 "Setting up SP pair failed\n");

	entry->local_udp_port = entry->nat_mode ? HIP_NAT_UDP_PORT : 0;

	HIP_IFEL(entry->hadb_ipsec_func->hip_add_sa(&local_addr, &addr->address,
                                                    &entry->hit_our,
			    &entry->hit_peer, entry->default_spi_out,
			    entry->esp_transform, &entry->esp_out,
			    &entry->auth_out, 1, HIP_SPI_DIRECTION_OUT, 0, entry), -1,
		 "Error while changing outbound security association for new "\
		 "peer preferred address\n");

#if 1
	HIP_IFEL(entry->hadb_ipsec_func->hip_setup_hit_sp_pair(&entry->hit_peer,
                                                               &entry->hit_our,
				       &addr->address, &local_addr,
				       IPPROTO_ESP, 1, 0), -1,
		 "Setting up SP pair failed\n");
#endif

	HIP_IFEL(entry->hadb_ipsec_func->hip_add_sa(&addr->address, &local_addr,
			    &entry->hit_peer, &entry->hit_our,
			    spi_in, entry->esp_transform,
			    &entry->esp_in, &entry->auth_in, 1,
			    HIP_SPI_DIRECTION_IN, 0, entry), -1,
		 "Error while changing inbound security association for new "\
		 "preferred address\n");

 out_err:
	return err;
}

int hip_update_handle_echo_response(hip_ha_t *entry,
				    struct hip_echo_response *echo_resp,
                                    in6_addr_t *src_ip) {
	int err = 0, i;
	hip_list_t *item, *tmp;
	struct hip_spi_out_item *out_item;

	HIP_DEBUG("\n");

	list_for_each_safe(item, tmp, entry->spis_out, i) {
		int ii;
		hip_list_t *a_item, *a_tmp;
		struct hip_peer_addr_list_item *addr;
		out_item = list_entry(item);

		list_for_each_safe(a_item, a_tmp, out_item->peer_addr_list, ii) {
			addr = list_entry(a_item);
			_HIP_DEBUG("checking address, seq=%u\n",
				   addr->seq_update_id);
			if (memcmp(&addr->address, src_ip, sizeof(in6_addr_t)) == 0) {
				if (hip_get_param_contents_len(echo_resp)
				    != sizeof(addr->echo_data))
				{
					HIP_ERROR("echo data len mismatch\n");
					continue;
				}
				if (memcmp(addr->echo_data,
					   (void *)echo_resp +
					   sizeof(struct hip_tlv_common),
					   sizeof(addr->echo_data)) != 0)
				{
					HIP_ERROR("ECHO_RESPONSE differs from "	\
						  "ECHO_REQUEST\n");
					continue;
				}
				HIP_DEBUG("address verified successfully, " \
					  "setting state to ACTIVE\n");
				addr->address_state = PEER_ADDR_STATE_ACTIVE;
				HIP_DEBUG("Changing Security Associations for "	\
					  "the new peer address\n");
				/* if bex address then otherwise no */
				if (ipv6_addr_cmp(&entry->preferred_address,
						  &addr->address) == 0)
				{
					uint32_t spi = hip_hadb_get_spi(entry, -1);
					HIP_DEBUG("Setting SA for bex locator\n");
					HIP_IFEL(hip_update_peer_preferred_address(
							 entry, addr, spi), -1,
						 "Error while changing SAs for " \
						 "mobility\n");
				}
				do_gettimeofday(&addr->modified_time);
				if (addr->is_preferred)
				{
					/* maybe we should do this default address
					   selection after handling the LOCATOR. */
					hip_hadb_set_default_out_addr(
						entry,out_item, &addr->address);
				}
				else HIP_DEBUG("address was not set as " \
					       "preferred address\n");
			}
		}
	}

 out_err:
	return err;
}

int hip_receive_update(hip_common_t *msg, in6_addr_t *update_saddr,
		       in6_addr_t *update_daddr, hip_ha_t *entry,
		       hip_portpair_t *sinfo)
{
	int err = 0, has_esp_info = 0, pl = 0, send_ack = 0;
	in6_addr_t *hits = NULL;
	in6_addr_t *src_ip = NULL , *dst_ip = NULL;
	struct hip_esp_info *esp_info = NULL;
	struct hip_seq *seq = NULL;
	struct hip_ack *ack = NULL;
	struct hip_locator *locator = NULL;
	struct hip_echo_request *echo_request = NULL;
	struct hip_echo_response *echo_response = NULL;
	struct hip_tlv_common *encrypted = NULL;
	uint32_t spi = 0;
	struct hip_stun *stun = NULL;

	HIP_DEBUG("\n");

	_HIP_DEBUG_HIT("receive a stun from: ", update_saddr);

	//stun does not need a entry,
	stun = hip_get_param(msg, HIP_PARAM_STUN);
	if (stun) {
		err = hip_update_handle_stun((void *)(stun+1),
					     hip_get_param_contents_len(stun),
					     update_saddr, update_daddr, entry,
					     sinfo);
		goto out_err;
	}


    /* RFC 5201: If there is no corresponding HIP association, the
	 * implementation MAY reply with an ICMP Parameter Problem. */
	if(entry == NULL) {
		HIP_ERROR("No host association database entry found.\n");
		err = -1;
		goto out_err;

	}
	/* RFC 5201: An UPDATE packet is only accepted if the state is only
	   processed in state ESTABLISHED. However, if the state machine is in
	   state R2-SENT and an UPDATE is received, the state machine should
	   move to state ESTABLISHED (see table 5 under section 4.4.2. HIP
	   State Processes). */
	else if(entry->state == HIP_STATE_R2_SENT) {
		entry->state == HIP_STATE_ESTABLISHED;
		HIP_DEBUG("Received UPDATE in state %s, moving to "\
			  "ESTABLISHED.\n", hip_state_str(entry->state));
	} else if(entry->state != HIP_STATE_ESTABLISHED) {
		HIP_ERROR("Received UPDATE in illegal state %s.\n",
			  hip_state_str(entry->state));
		err = -EPROTO;
		goto out_err;
	}

	src_ip = update_saddr;
	dst_ip = update_daddr;
	hits = &msg->hits;

	/* RFC 5201: The UPDATE packet contains mandatory HMAC and HIP_SIGNATURE
	   parameters, and other optional parameters. The UPDATE packet contains
	   zero or one SEQ parameter. An UPDATE packet contains zero or one ACK
	   parameters. (see section 5.3.5). A single UPDATE packet may contain
	   both a sequence number and one or more acknowledgment numbers. (see
	   section 4.2).

	   Thus, we first have to verify the HMAC and HIP_SIGNATURE parameters
	   and only after successful verification, we can move to handling the
	   optional parameters. */

	/* RFC 5201: The system MUST verify the HMAC in the UPDATE packet. If
	   the verification fails, the packet MUST be dropped. */
	HIP_IFEL(hip_verify_packet_hmac(msg, &entry->hip_hmac_in), -1,
		 "HMAC validation on UPDATE failed.\n");

	/* RFC 5201: The system MAY verify the SIGNATURE in the UPDATE packet.
	   If the verification fails, the packet SHOULD be dropped and an error
	   message logged. */
	HIP_IFEL(entry->verify(entry->peer_pub, msg), -1,
		 "Verification of UPDATE signature failed.\n");

	/* RFC 5201: If both ACK and SEQ parameters are present, first ACK is
	   processed, then the rest of the packet is processed as with SEQ. */
	ack = hip_get_param(msg, HIP_PARAM_ACK);
	if (ack != NULL) {
		HIP_DEBUG("ACK parameter found with peer Update ID %u.\n",
			  ntohl(ack->peer_update_id));
		entry->hadb_update_func->hip_update_handle_ack(
			entry, ack, has_esp_info);
	}

	seq = hip_get_param(msg, HIP_PARAM_SEQ);
	if (seq != NULL) {
		HIP_DEBUG("SEQ parameter found with  Update ID %u.\n",
			  ntohl(seq->update_id));
		HIP_IFEL(hip_handle_update_seq(entry, msg), -1,
			 "Error when handling parameter SEQ.\n");
	}

	esp_info = hip_get_param(msg, HIP_PARAM_ESP_INFO);
	if (esp_info != NULL){
		HIP_DEBUG("ESP INFO parameter found with new SPI %u.\n",
			  ntohl(esp_info->new_spi));
		has_esp_info = 1;
		HIP_IFEL(hip_handle_esp_info(msg, entry), -1,
			 "Error in processing esp_info\n");
	}

	/* RFC 5206: End-Host Mobility and Multihoming. */
	locator = hip_get_param(msg, HIP_PARAM_LOCATOR);
	echo_request = hip_get_param(msg, HIP_PARAM_ECHO_REQUEST);
	echo_response = hip_get_param(msg, HIP_PARAM_ECHO_RESPONSE);
	if (locator != NULL) {
		HIP_DEBUG("LOCATOR parameter found.\n");
		err = entry->hadb_update_func->hip_handle_update_plain_locator(
			entry, msg, src_ip, dst_ip, esp_info, seq);
	} else {
		if (echo_request != NULL) {
			HIP_DEBUG("ECHO_REQUEST parameter found.\n");
			err = entry->hadb_update_func->hip_handle_update_addr_verify(
				entry, msg, src_ip, dst_ip);
			/* Check the peer learning case. Can you find the src_ip
			   from spi_out->peer_addr_list if the addr is not found add it
			   -- SAMU */
			if (!err) {
				hip_print_peer_addresses(entry);
				pl = hip_peer_learning(esp_info, entry, src_ip);
				/* pl left unchecked because currently we are not
				   that interested in the success of PL */
				hip_print_peer_addresses(entry);
			}
		}
		if (echo_response != NULL) {
			HIP_DEBUG("ECHO_RESPONSE parameter found.\n");
			hip_update_handle_echo_response(entry, echo_response, src_ip);
		}
	}

	encrypted = hip_get_param(msg, HIP_PARAM_ENCRYPTED);
	if (encrypted != NULL) {
		HIP_DEBUG("ENCRYPTED found\n");
		HIP_IFEL(hip_handle_encrypted(entry, encrypted), -1,
			 "Error in processing encrypted parameter\n");
		send_ack = 1;
	}

	/* Node moves within public Internet or from behind a NAT to public
	   Internet.

	   Should this be moved inside the LOCATOR parameter handling? Does node
	   movement mean that we should expect a LOCATOR parameter?
	   -Lauri 01.07.2008. */
	if(sinfo->dst_port == 0){
		HIP_DEBUG("UPDATE packet src port %d\n", sinfo->src_port);
		entry->nat_mode = 0;
		entry->peer_udp_port = 0;
		entry->hadb_xmit_func->hip_send_pkt = hip_send_raw;
		hip_hadb_set_xmit_function_set(entry, &default_xmit_func_set);
	} else {
		/* Node moves from public Internet to behind a NAT, stays
		   behind the same NAT or moves from behind one NAT to behind
		   another NAT. */
		HIP_DEBUG("UPDATE packet src port %d\n", sinfo->src_port);

		if (!entry->nat_mode)
			entry->nat_mode = HIP_NAT_MODE_PLAIN_UDP;

		entry->peer_udp_port = sinfo->src_port;
		hip_hadb_set_xmit_function_set(entry, &nat_xmit_func_set);
		ipv6_addr_copy(&entry->local_address, dst_ip);
		ipv6_addr_copy(&entry->preferred_address, src_ip);
	}

	/* RFC 5203: Registration Extension
	   When there is a REG_INFO parameter present and in the parameter are
	   listed changes that affect the set of requester's services, we must
	   response with an UPDATE packet containing a REG_REQUEST parameter.

	   When there is a REG_REQUEST parameter present and in the parameter
	   are listed services that the registrar is able to provide, we must
	   response with an UPDATE packet containing a REG_RESPONSE parameter.

	   When REG_INFO or REG_REQUEST is present, we just set the send_ack
	   bit and build the response parameter in the hip_update_send_ack().
	   This may lead to acking SEQs more than once, but since the update
	   implementation is currently being revised, we settle for this
	   arrangement for now.

	   REG_RESPONSE or REG_FAILED parametes do not need any response.
	   -Lauri 01.07.2008. */
	if(hip_get_param(msg, HIP_PARAM_REG_INFO) != NULL) {
		send_ack = 1;
	} else if(hip_get_param(msg, HIP_PARAM_REG_REQUEST) != NULL) {
		send_ack = 1;
	} else {
		hip_handle_param_reg_response(entry, msg);
		hip_handle_param_reg_failed(entry, msg);
	}

	/********** ESP-PROT anchor (OPTIONAL) **********/

	/* RFC 5201: presence of a SEQ parameter indicates that the
	 * receiver MUST ACK the UPDATE
	 *
	 * should be added above in handling of SEQ, but this breaks
	 * UPDATE as it might send duplicates the way ACKs are
	 * implemented right now */
	HIP_IFEL(esp_prot_handle_update(msg, entry, src_ip, dst_ip), -1,
			"failed to handle received esp prot anchor\n");

	/************************************************/

	if(send_ack) {
		HIP_IFEL(hip_update_send_ack(entry, msg, src_ip, dst_ip), -1,
			 "Error sending UPDATE ACK.\n");
	}

 out_err:
	if (err != 0)
		HIP_ERROR("UPDATE handler failed, err=%d\n", err);

	if (entry != NULL) {
		HIP_UNLOCK_HA(entry);
		hip_put_ha(entry);
	}

	//empty the oppipdb
	empty_oppipdb();

	return err;
}

int hip_copy_spi_in_addresses(struct hip_locator_info_addr_item *src,
			      struct hip_spi_in_item *spi_in, int count)
{
	size_t s = count * sizeof(struct hip_locator_info_addr_item);
	void *p = NULL;

	HIP_DEBUG("src=0x%p count=%d\n", src, count);
	if (!spi_in || (src && count <= 0)) {
		HIP_ERROR("!spi_in or src & illegal count (%d)\n", count);
		return -EINVAL;
	}

	if (src) {
		p = HIP_MALLOC(s, GFP_ATOMIC);
		if (!p) {
			HIP_ERROR("kmalloc failed\n");
			return -ENOMEM;
		}
		memcpy(p, src, s);
	} else
		count = 0;

	_HIP_DEBUG("prev addresses_n=%d\n", spi_in->addresses_n);
	if (spi_in->addresses) {
		HIP_DEBUG("kfreeing old address list at 0x%p\n",
			  spi_in->addresses);
		HIP_FREE(spi_in->addresses);
	}

	spi_in->addresses_n = count;
	spi_in->addresses = p;

	return 0;
}

int hip_update_preferred_address(struct hip_hadb_state *entry,
				 in6_addr_t *new_pref_addr, in6_addr_t *daddr,
				 uint32_t *_spi_in)
{
     int err = 0;
     struct hip_spi_in_item *item, *tmp;
     uint32_t spi_in = *_spi_in;
     struct in6_addr srcaddr;
     struct in6_addr destaddr;
     HIP_DEBUG("Checking spi setting %x\n",spi_in);
     memcpy(&srcaddr, new_pref_addr, sizeof(struct in6_addr));
     memcpy(&destaddr, daddr, sizeof(struct in6_addr));

     HIP_DEBUG_HIT("hit our", &entry->hit_our);
     HIP_DEBUG_HIT("hit peer", &entry->hit_peer);
     HIP_DEBUG_IN6ADDR("saddr", new_pref_addr);
     HIP_DEBUG_IN6ADDR("daddr", daddr);

     entry->hadb_ipsec_func->hip_delete_hit_sp_pair(&entry->hit_our, &entry->hit_peer, IPPROTO_ESP, 1);

     default_ipsec_func_set.hip_delete_sa(entry->default_spi_out, daddr, &entry->local_address,
		   AF_INET6, (entry->nat_mode ? HIP_NAT_UDP_PORT : 0),
		   (int)entry->peer_udp_port);
#if 1
     entry->hadb_ipsec_func->hip_delete_hit_sp_pair(&entry->hit_peer, &entry->hit_our, IPPROTO_ESP, 1);
#endif
     /** @todo Check that this works with the pfkey API. */
     default_ipsec_func_set.hip_delete_sa(spi_in, &entry->local_address, &entry->hit_our, AF_INET6,
		   (int)entry->peer_udp_port,
		   (entry->nat_mode ? HIP_NAT_UDP_PORT : 0));

     /* THIS IS JUST A GRUDE FIX -> FIX THIS PROPERLY LATER
        check for a mismatch in addresses and fix the situation
        at least one case comes here with wrong addrs
        MN has 4 CN 4 and 6 addresses MN does hard interfamily handover.
        MN loses 4 addr and obtains 6 addr. As a result this code tries to add
        saddr(6) daddr(4) SA ... BUG ID 458
      */
     if (IN6_IS_ADDR_V4MAPPED(&srcaddr) != IN6_IS_ADDR_V4MAPPED(&destaddr)) {
             hip_list_t *item = NULL, *tmp = NULL, *item_outer = NULL, *tmp_outer = NULL;
             struct hip_peer_addr_list_item *addr_li;
             struct hip_spi_out_item *spi_out;
             int i = 0, ii = 0;
             list_for_each_safe(item_outer, tmp_outer, entry->spis_out, i) {
                     spi_out = list_entry(item_outer);
                     ii = 0;
                     tmp = NULL;
                     item = NULL;
                     list_for_each_safe(item, tmp, spi_out->peer_addr_list, ii) {
                             addr_li = list_entry(item);
                             HIP_DEBUG_HIT("SPI out addresses", &addr_li->address);
                             if (IN6_IS_ADDR_V4MAPPED(&addr_li->address) ==
                                 IN6_IS_ADDR_V4MAPPED(&srcaddr)) {
                                     HIP_DEBUG("Found matching addr\n");
                                     ipv6_addr_copy(&destaddr, &addr_li->address);
                                     goto out_of_loop;
                             }
                     }
             }
     }
 out_of_loop:

     HIP_IFEL((IN6_IS_ADDR_V4MAPPED(&srcaddr) != IN6_IS_ADDR_V4MAPPED(&destaddr)), -1,
	     "Different address families, not adding SAs\n");

     HIP_IFEL(entry->hadb_ipsec_func->hip_setup_hit_sp_pair(&entry->hit_our, &entry->hit_peer,
				    &srcaddr, &destaddr, IPPROTO_ESP, 1, 0),
	      -1, "Setting up SP pair failed\n");

     entry->local_udp_port = entry->nat_mode ? HIP_NAT_UDP_PORT : 0;

     _HIP_DEBUG("SPI out =0x%x\n", entry->default_spi_out);
     _HIP_DEBUG("SPI in =0x%x\n", spi_in);

     HIP_IFEL(entry->hadb_ipsec_func->hip_add_sa(&srcaddr, &destaddr, &entry->hit_our,
			 &entry->hit_peer, entry->default_spi_out,
			 entry->esp_transform, &entry->esp_out,
			 &entry->auth_out, 1, HIP_SPI_DIRECTION_OUT, 0, entry), -1,
	      "Error while changing outbound security association for new "\
	      "preferred address\n");

     /* hip_delete_sp_pair(&entry->hit_peer, &entry->hit_our, IPPROTO_ESP,
	1);
        default_ipsec_func_set.hip_delete_sa(spi_in, &entry->local_address, AF_INET6,
	(int)entry->peer_udp_port, 0); */

	HIP_IFEL(_spi_in == NULL, -1, "No inbound SPI found for daddr\n");

#if 1
     HIP_IFEL(entry->hadb_ipsec_func->hip_setup_hit_sp_pair(&entry->hit_peer,&entry->hit_our,
				    &destaddr, &srcaddr, IPPROTO_ESP, 1, 0),
	      -1, "Setting up SP pair failed\n");
#endif

     HIP_IFEL(entry->hadb_ipsec_func->hip_add_sa(&destaddr, &srcaddr,
			 &entry->hit_peer, &entry->hit_our,
			 spi_in, entry->esp_transform,
			 &entry->esp_in, &entry->auth_in, 1,
			 HIP_SPI_DIRECTION_IN, 0, entry), -1,
	      "Error while changing inbound security association for new "\
	      "preferred address\n");

     //ipv6_addr_copy(&entry->local_address, &srcaddr);

 out_err:
	return err;

}

int hip_update_src_address_list(struct hip_hadb_state *entry,
				struct hip_locator_info_addr_item *addr_list,
				in6_addr_t *daddr, int addr_count,
				int esp_info_old_spi, int is_add,
				struct sockaddr* addr)
{
	int err = 0, i = 0, ii = 0, preferred_address_found = 0;
	int choose_random = 0, change_preferred_address = 0;
	struct hip_spi_in_item *spi_in = NULL;
	struct hip_locator_info_addr_item *loc_addr_item = addr_list;
	in6_addr_t *saddr, *comp_addr = hip_cast_sa_addr(addr);
	hip_list_t *item = NULL, *tmp = NULL, *item_outer = NULL,
		*tmp_outer = NULL;
	struct hip_peer_addr_list_item *addr_li;
	struct hip_spi_out_item *spi_out;

	HIP_DEBUG("\n");

	/* Peer's preferred address. Can be changed by the source address
	   selection below if we don't find any addresses of the same family
	   as peer's preferred address (intrafamily handover). */
	HIP_IFE(hip_hadb_get_peer_addr(entry, daddr), -1);

	/* avoid advertising the same address set */
	/* (currently assumes that lifetime or reserved field do not
	 * change, later store only addresses) */
	spi_in = hip_hadb_get_spi_in_list(entry, esp_info_old_spi);
	if (!spi_in) {
		HIP_ERROR("SPI listaddr list copy failed\n");
		goto out_err;
	}
#if 0
	if (addr_count == spi_in->addresses_n &&
	    addr_list && spi_in->addresses &&
	    memcmp(addr_list, spi_in->addresses,
		   addr_count *
		   sizeof(struct hip_locator_info_addr_item)) == 0) {
		HIP_DEBUG("Same address set as before, return\n");
		return GOTO_OUT;
	} else {
		HIP_DEBUG("Address set has changed, continue\n");
	}
#endif

<<<<<<< HEAD
	/*
	 * Update dns records
	 */
	nsupdate();

	/* Peer's preferred address. Can be changed by the source address
	   selection below if we don't find any addresses of the same family
	   as peer's preferred address (intrafamily handover). */
	HIP_IFE(hip_hadb_get_peer_addr(entry, daddr), -1);

	HIP_IFEL(!addr_list, 0, "No address list\n");
=======
	/* dont go to out_err but to ... */
	if(!addr_list) {
		HIP_DEBUG("No address list\n");
		goto skip_pref_update;
	}
>>>>>>> 45497518

	/* spi_in->spi is equal to esp_info_old_spi. In the loop below, we make
	 * sure that the source and destination address families match. */
	loc_addr_item = addr_list;

	HIP_IFEL((addr->sa_family == AF_INET), -1,
		 "all addresses in update should be mapped");

	/* If we have deleted the old address and it was preferred than we chould
	   make new preferred address. Now, we chose it as random address in
	   list. */
	if( !is_add && ipv6_addr_cmp(&entry->local_address, comp_addr) == 0 ) {
		choose_random = 1;
	}

	if( is_add && is_active_handover ) {
		change_preferred_address = 1;/* comp_addr = hip_cast_sa_addr(addr); */
	} else {
		comp_addr = &entry->local_address;
	}

	if (choose_random) {
		int been_here = 0;
	choose_random:
		loc_addr_item = addr_list;
		for(i = 0; i < addr_count; i++, loc_addr_item++) {
/*
		comp_af = IN6_IS_ADDR_V4MAPPED(hip_get_locator_item_address(hip_get_locator_item(locator_address_item, i)))

 */
			saddr = hip_get_locator_item_address(hip_get_locator_item_as_one(loc_addr_item, i));
//			saddr = &loc_addr_item->address;
			HIP_DEBUG_IN6ADDR("Saddr: ", saddr);
			HIP_DEBUG_IN6ADDR("Daddr: ", daddr);
			if (memcmp(comp_addr, saddr, sizeof(in6_addr_t)) == 0) {
				if (IN6_IS_ADDR_V4MAPPED(saddr) ==
				    IN6_IS_ADDR_V4MAPPED(daddr))
				{
					/* Select the first match */
					loc_addr_item->reserved = ntohl(1 << 7);
					preferred_address_found = 1;
					if( change_preferred_address && is_add) {
						HIP_IFEL(hip_update_preferred_address(
								 entry, saddr, daddr, &spi_in->spi),
							 -1, "Setting new preferred address "\
							 "failed.\n");
					} else {
						HIP_DEBUG("Preferred Address is the old "\
							  "preferred address\n");
					}
					HIP_DEBUG_IN6ADDR("addr: ", saddr);
					break;
				}
			}
		}
		if ((preferred_address_found == 0) && (been_here == 0)) {
			item = NULL;
			tmp = NULL;
			item_outer = NULL;
			tmp_outer = NULL;
		        i = 0, ii = 0;
			list_for_each_safe(item_outer, tmp_outer, entry->spis_out, i) {
				spi_out = list_entry(item_outer);
				ii = 0;
				tmp = NULL;
				item = NULL;
				list_for_each_safe(item, tmp, spi_out->peer_addr_list, ii) {
					addr_li = list_entry(item);
					HIP_DEBUG_HIT("SPI out addresses", &addr_li->address);
					if (IN6_IS_ADDR_V4MAPPED(&addr_li->address) !=
					    IN6_IS_ADDR_V4MAPPED(daddr)) {
						HIP_DEBUG("Found other family than BEX address "\
							  "family\n");
						ipv6_addr_copy(daddr, &addr_li->address);
						ipv6_addr_copy(&entry->preferred_address,
							       &addr_li->address);
						/** @todo Or just break? Fix later. */
						goto break_list_for_loop;
					}
				}
			}
		break_list_for_loop:
			been_here = 1;
			goto choose_random;
		}
	}
	if (preferred_address_found)
		goto skip_pref_update;

	loc_addr_item = addr_list;
	/* Select the first match */
	for(i = 0; i < addr_count; i++, loc_addr_item++)
	{
		saddr = &loc_addr_item->address;
		if (IN6_IS_ADDR_V4MAPPED(saddr) ==
		    IN6_IS_ADDR_V4MAPPED(daddr) && !is_add)
		{
			loc_addr_item->reserved = ntohl(1 << 7);
			HIP_DEBUG_IN6ADDR("first match: ", saddr);
			HIP_IFEL(hip_update_preferred_address(
					 entry, saddr, daddr, &spi_in->spi), -1,
				 "Setting New Preferred Address Failed\n");
			preferred_address_found = 1;
			HIP_DEBUG_IN6ADDR("New local address\n", saddr);
			ipv6_addr_copy(&entry->local_address, saddr);
			break;
		}
	}

 skip_pref_update:

	if(!preferred_address_found && !is_add){
		memset(&entry->local_address, 0, sizeof(in6_addr_t));
		HIP_IFEL(1, GOTO_OUT, "Preferred address Not found !!\n");
	}

	/* remember the address set we have advertised to the peer */
	err = hip_copy_spi_in_addresses(addr_list, spi_in, addr_count);
	loc_addr_item = addr_list;
	for(i = 0; i < addr_count; i++, loc_addr_item++) {
		int j, addr_exists = 0;
		in6_addr_t *iter_addr = &loc_addr_item->address;
		for(j = 0; j < spi_in->addresses_n; j++){
			struct hip_locator_info_addr_item *spi_addr_item =
				(struct hip_locator_info_addr_item *) spi_in->addresses + j;
			if(ipv6_addr_cmp(&spi_addr_item->address, iter_addr)) {
				//loc_addr_item->state = spi_addr_item->state;
				addr_exists = 1;
			}
		}
		//if(!addr_exists) {
			//loc_addr_item->state = ADDR_STATE_WAITING_ECHO_REQ;
		//}
	}
 out_err:
	return err;
}

int hip_send_update(struct hip_hadb_state *entry,
		    struct hip_locator_info_addr_item *addr_list,
		    int addr_count, int ifindex, int flags,
		    int is_add, struct sockaddr* addr)
{
	int err = 0, make_new_sa = 0, add_locator;
	int was_bex_addr = -1;
	int i = 0;
	uint32_t update_id_out = 0;
	uint32_t mapped_spi = 0; /* SPI of the SA mapped to the ifindex */
	uint32_t new_spi_in = 0, old_spi;
	uint32_t esp_info_old_spi = 0, esp_info_new_spi = 0;
	uint16_t mask = 0;
	hip_list_t *tmp_li = NULL, *item = NULL;
	hip_common_t *update_packet = NULL;
	in6_addr_t zero_addr = IN6ADDR_ANY_INIT;
	in6_addr_t saddr = { 0 }, daddr = { 0 };
	struct netdev_address *n;
	struct hip_own_addr_list_item *own_address_item, *tmp;
	int anchor_update = 0;

	HIP_DEBUG("\n");

	HIP_IFE(hip_hadb_get_peer_addr(entry, &daddr), -1);

	HIP_IFEL(entry->is_loopback, 0, "Skipping loopback\n");

	// used to distinguish anchor-update from other message types
	anchor_update = flags & SEND_UPDATE_ESP_ANCHOR;

	old_spi = hip_hadb_get_spi(entry, -1);

	add_locator = flags & SEND_UPDATE_LOCATOR;
	HIP_DEBUG("addr_list=0x%p addr_count=%d ifindex=%d flags=0x%x\n",
		  addr_list, addr_count, ifindex, flags);
	if (!ifindex)
		_HIP_DEBUG("base draft UPDATE\n");

	if (add_locator)
		HIP_DEBUG("mm UPDATE, %d addresses in LOCATOR\n", addr_count);
	else
		HIP_DEBUG("Plain UPDATE\n");

	/* Start building UPDATE packet */
	HIP_IFEL(!(update_packet = hip_msg_alloc()), -ENOMEM,
		 "Out of memory.\n");
	HIP_DEBUG_HIT("sending UPDATE to HIT", &entry->hit_peer);
	entry->hadb_misc_func->hip_build_network_hdr(update_packet, HIP_UPDATE,
						     mask, &entry->hit_our,
						     &entry->hit_peer);

	if (add_locator) {
		/* mm stuff, per-ifindex SA
		   reuse old SA if we have one, else create a new SA.
		   miika: changing of spi is not supported, see bug id 434 */
		/* mapped_spi = hip_hadb_get_spi(entry, ifindex); */
		mapped_spi = hip_hadb_get_spi(entry, -1);
		HIP_DEBUG("mapped_spi=0x%x\n", mapped_spi);
		if (mapped_spi) {
			make_new_sa = 0;
			HIP_DEBUG("Mobility with single SA pair, readdress with no "\
				  "rekeying\n");
			HIP_DEBUG("Reusing old SA\n");
			/* Mobility with single SA pair */
		} else {
			HIP_DEBUG("Host multihoming\n");
			make_new_sa = 1;
			_HIP_DEBUG("TODO\n");
		}
	} else {
		/* base draft UPDATE, create a new SA anyway */
		_HIP_DEBUG("base draft UPDATE, create a new SA\n");

		// we reuse the old spi for the ANCHOR update
		mapped_spi = hip_hadb_get_spi(entry, -1);
	}

	/* If this is mm-UPDATE (ifindex should be then != 0) avoid
	   sending empty LOCATORs to the peer if we have not sent previous
	   information on this ifindex/SPI yet */
	if (ifindex != 0 && mapped_spi == 0 && addr_count == 0) {
		HIP_DEBUG("NETDEV_DOWN and ifindex not advertised yet, returning\n");
		goto out;
	}

	HIP_DEBUG("make_new_sa=%d\n", make_new_sa);

	if (make_new_sa) {
		HIP_IFEL(!(new_spi_in = entry->hadb_ipsec_func->hip_acquire_spi(&entry->hit_peer,
							&entry->hit_our)),
			 -1, "Error while acquiring a SPI\n");
		HIP_DEBUG("Got SPI value for the SA 0x%x\n", new_spi_in);

		/** @todo move to rekeying_finish */
		if (!mapped_spi) {
			struct hip_spi_in_item spi_in_data;

			_HIP_DEBUG("previously unknown ifindex, creating a new item "\
				   "to inbound spis_in\n");
			memset(&spi_in_data, 0,
			       sizeof(struct hip_spi_in_item));
			spi_in_data.spi = new_spi_in;
			spi_in_data.ifindex = ifindex;
			spi_in_data.updating = 1;
			HIP_IFEL(hip_hadb_add_spi(entry, HIP_SPI_DIRECTION_IN,
						  &spi_in_data), -1,
				 "Add_spi failed\n");
		} else {
			_HIP_DEBUG("is previously mapped ifindex\n");
		}
	} else {
		HIP_DEBUG("not creating a new SA\n");
		new_spi_in = mapped_spi;
	}

	_HIP_DEBUG("entry->current_keymat_index=%u\n",
		   entry->current_keymat_index);

	if (addr_list) {
		if (make_new_sa) {
			/* mm Host multihoming. Currently simultaneous SAs are not
			   supported. Neither is changing of SPI (see bug id 434) */
			esp_info_old_spi = old_spi;
			esp_info_new_spi = old_spi; // new_spi_in;
			HIP_DEBUG("Multihoming, new SA: old=%x new=%x\n",
				  esp_info_old_spi, esp_info_new_spi);
		} else {
			HIP_DEBUG("Reusing old SPI\n");
			esp_info_old_spi = mapped_spi;
			esp_info_new_spi = mapped_spi;
		}
	//} else /* hack to prevent sending of ESP-update when only ANCHOR-update */
	} else if (!anchor_update)
	{
		HIP_DEBUG("adding ESP_INFO, Old SPI <> New SPI\n");
		/* plain UPDATE or readdress with rekeying */
		/* update the SA of the interface which caused the event */
		HIP_IFEL(!(esp_info_old_spi =
			   hip_hadb_get_spi(entry, ifindex)), -1,
			 "Could not find SPI to use in Old SPI\n");
		/* here or later ? */
		hip_set_spi_update_status(entry, esp_info_old_spi, 1);
		//esp_info_new_spi = new_spi_in; /* see bug id 434 */
		esp_info_new_spi = esp_info_old_spi;
	} else
	{
		HIP_DEBUG("Reusing old SPI\n");
		esp_info_old_spi = mapped_spi;
		esp_info_new_spi = mapped_spi;
	}

	/* this if is another hack to make sure we don't send ESP-update
	 * when we only want a pure ANCHOR-update */
	if (addr != NULL)
	{
		/* if del then we have to remove SAs for that address */
		was_bex_addr = ipv6_addr_cmp(hip_cast_sa_addr(addr),
						 &entry->local_address);
	}

	if (is_add && !ipv6_addr_cmp(&entry->local_address, &zero_addr))
	{
		ipv6_addr_copy(&entry->local_address, hip_cast_sa_addr(addr));
		err = hip_update_src_address_list(entry, addr_list, &daddr,
						  addr_count, esp_info_new_spi,
						  is_add, addr);
		if(err == GOTO_OUT)
			goto out;
		else if(err)
			goto out_err;

		HIP_IFEL(err = hip_update_preferred_address(
				 entry, hip_cast_sa_addr(addr),
				 &entry->preferred_address, &esp_info_new_spi), -1,
			 "Updating peer preferred address failed\n");
	}

	if (!is_add && (was_bex_addr == 0)) {
		HIP_DEBUG("Netlink event was del, removing SAs for the address for "\
			  "this entry\n");
		default_ipsec_func_set.hip_delete_sa(esp_info_old_spi, hip_cast_sa_addr(addr),
			      &entry->preferred_address, AF_INET6,
			      (entry->nat_mode ? HIP_NAT_UDP_PORT : 0),
			      (int)entry->peer_udp_port);
		default_ipsec_func_set.hip_delete_sa(entry->default_spi_out, &entry->preferred_address,
			      hip_cast_sa_addr(addr), AF_INET6,
			      (entry->nat_mode ? HIP_NAT_UDP_PORT : 0),
			      (int)entry->peer_udp_port);

		/* and we have to do it before this changes the local_address */
		err = hip_update_src_address_list(entry, addr_list, &daddr,
						  addr_count, esp_info_old_spi,
						  is_add, addr);
		if(err == GOTO_OUT)
			goto out;
		else if(err)
			goto out_err;
	}

	if (!anchor_update)
	{
		/* Send UPDATE(ESP_INFO, LOCATOR, SEQ) */
		HIP_DEBUG("esp_info_old_spi=0x%x esp_info_new_spi=0x%x\n",
			  esp_info_old_spi, esp_info_new_spi);
		HIP_IFEL(hip_build_param_esp_info(
				 update_packet, entry->current_keymat_index,
				 esp_info_old_spi, esp_info_new_spi),
			 -1, "Building of ESP_INFO param failed\n");

		if (add_locator)
		{
			err = hip_build_param_locator(update_packet, addr_list,
							  addr_count);
		  HIP_IFEL(err, err, "Building of LOCATOR param failed\n");
		} else
		  HIP_DEBUG("not adding LOCATOR\n");

		 hip_update_set_new_spi_in(entry, esp_info_old_spi,
					   esp_info_new_spi, 0);
	}

	/*************** SEQ (OPTIONAL) ***************/

     entry->update_id_out++;
     update_id_out = entry->update_id_out;
     _HIP_DEBUG("outgoing UPDATE ID=%u\n", update_id_out);
     /** @todo Handle this case. */
     HIP_IFEL(!update_id_out, -EINVAL,
	      "Outgoing UPDATE ID overflowed back to 0, bug ?\n");
     HIP_IFEL(hip_build_param_seq(update_packet, update_id_out), -1,
	      "Building of SEQ param failed\n");

     /* remember the update id of this update */
     hip_update_set_status(entry, esp_info_old_spi,
			   0x1 | 0x2 | 0x8, update_id_out, 0, NULL,
			   entry->current_keymat_index);

     /********** ESP-PROT anchor (OPTIONAL) **********/

     /* @note params mandatory for this UPDATE type are the generally mandatory
      *       params HMAC and HIP_SIGNATURE as well as this ESP_PROT_ANCHOR and
      *       the SEQ in the signed part of the message
      * @note SEQ has to be set in the message before calling this function. It
      * 	  is the hook saying if we should add the anchors or not
      * @note the received acknowledgement should trigger an add_sa where
      * 	  update = 1 and direction = OUTBOUND
      * @note combination with other UPDATE types is possible */
	 HIP_IFEL(esp_prot_update_add_anchor(update_packet, entry), -1,
			 "failed to add esp prot anchor\n");

     /************************************************/

     /* Add HMAC */
     HIP_IFEL(hip_build_param_hmac_contents(update_packet,
					    &entry->hip_hmac_out), -1,
	      "Building of HMAC failed\n");


	 /* Add SIGNATURE */
	 HIP_IFEL(entry->sign(entry->our_priv, update_packet), -EINVAL,
		  "Could not sign UPDATE. Failing\n");

     /* Send UPDATE */
     hip_set_spi_update_status(entry, esp_info_old_spi, 1);


     /* before sending check if the AFs match and do something about it
	so it doesn't fail in raw send */

     /* If it was add and the address_count was larger than one
	we presumably have the bex address so why change src_addr :)

	One reason to do it is the following:
	BEX over ipv4.
	HO to other IF.
	rtm del addr to ipv4 and ipv6 address we got.
	rtm new addr to ipv6 addr which gets to be the src addr and first update
	fails because we do not know peers ipv6 addr.
	rtm new addr to ipv4 addr
	This is not added now

	Now if add and address_count > 1 it should check first
	if there is same address family in peer_addr_list
	if there is no addresses that belong to same af change the src addr
     */

     if (is_add && (address_count > 1)) {
	     hip_list_t *itemj = NULL, *tmpj = NULL, *item_outerj = NULL,
                     *tmp_outerj = NULL;
             struct hip_peer_addr_list_item *addr_lij;
             struct hip_spi_out_item *spi_outj;
             int ij = 0, iij = 0;
	     HIP_DEBUG("is add and address count > 1\n");
             list_for_each_safe(item_outerj, tmp_outerj, entry->spis_out, ij) {
                     spi_outj = list_entry(item_outerj);
                     iij = 0;
                     tmpj = NULL;
                     itemj = NULL;
                     list_for_each_safe(itemj, tmpj, spi_outj->peer_addr_list, iij) {
                             addr_lij = list_entry(itemj);
                             HIP_DEBUG_HIT("SPI out addresses", &addr_lij->address);
                             if (IN6_IS_ADDR_V4MAPPED(&addr_lij->address) ==
                                 IN6_IS_ADDR_V4MAPPED(&saddr)) {
                                     HIP_DEBUG("Found matching addr\n");
 				     goto skip_src_addr_change;
                             }
                     }
             }
     }

     if(IN6_IS_ADDR_V4MAPPED(&entry->local_address)
	== IN6_IS_ADDR_V4MAPPED(&daddr)) {
	     HIP_DEBUG_IN6ADDR("saddr", &saddr);
	     HIP_DEBUG_IN6ADDR("daddr", &daddr);
	     HIP_DEBUG("Same address family\n");
	     memcpy(&saddr, &entry->local_address, sizeof(saddr));
     } else {
	  HIP_DEBUG("Different address family\n");
	  list_for_each_safe(item, tmp_li, addresses, i) {
	       n = list_entry(item);
	       if (IN6_IS_ADDR_V4MAPPED(&daddr) ==
		   hip_sockaddr_is_v6_mapped(&n->addr)) {
		    HIP_DEBUG_IN6ADDR("chose address", hip_cast_sa_addr(&n->addr));
                    memcpy(&saddr, hip_cast_sa_addr(&n->addr), sizeof(saddr));
                    ipv6_addr_copy(&entry->local_address, &saddr);
                    break;
	       }
	  }
     }

skip_src_addr_change:

     /* needs to check also that if entry->local_address differed from
        entry->preferred_address. This because of case where CN has 4 and 6 addrs
        and MN has initially 4 and it does a hard handover 6. This results into
        mismatch of addresses that possibly could be fixed by checking the peer_addr_list
        SEE ALSO BZ ID 458 */
     if (IN6_IS_ADDR_V4MAPPED(&entry->local_address)
         != IN6_IS_ADDR_V4MAPPED(&entry->preferred_address)) {
             hip_list_t *item = NULL, *tmp = NULL, *item_outer = NULL,
                     *tmp_outer = NULL;
             struct hip_peer_addr_list_item *addr_li;
             struct hip_spi_out_item *spi_out;
             int i = 0, ii = 0;
             list_for_each_safe(item_outer, tmp_outer, entry->spis_out, i) {
                     spi_out = list_entry(item_outer);
                     ii = 0;
                     tmp = NULL;
                     item = NULL;
                     list_for_each_safe(item, tmp, spi_out->peer_addr_list, ii) {
                             addr_li = list_entry(item);
                             HIP_DEBUG_HIT("SPI out addresses", &addr_li->address);
                             if (IN6_IS_ADDR_V4MAPPED(&addr_li->address) ==
                                 IN6_IS_ADDR_V4MAPPED(&entry->local_address)) {
                                     HIP_DEBUG("Found matching addr\n");
                                     ipv6_addr_copy(&daddr, &addr_li->address);
                                     ipv6_addr_copy(&entry->preferred_address,
                                                    &addr_li->address);
                                     /** @todo Or just break? Fix later. */
                                     goto out_of_loop;
                             }
                     }
             }
     }
 out_of_loop:

     HIP_DEBUG("Sending initial UPDATE packet.\n");
     /* guarantees retransmissions */
     entry->update_state = HIP_UPDATE_STATE_REKEYING;

     HIP_DEBUG_IN6ADDR("ha local addr", &entry->local_address);
     HIP_DEBUG_IN6ADDR("ha peer addr", &entry->preferred_address);
     HIP_DEBUG_IN6ADDR("saddr", &saddr);
     HIP_DEBUG_IN6ADDR("daddr", &daddr);

     if (!is_add && (was_bex_addr == 0)) {
	  err = entry->hadb_xmit_func->
	       hip_send_pkt(&saddr, &daddr,
			    (entry->nat_mode ? HIP_NAT_UDP_PORT : 0),
			    entry->peer_udp_port, update_packet, entry, 1);
     } else {
	  err = entry->hadb_xmit_func->
	       hip_send_pkt(&entry->local_address, &entry->preferred_address,
			    (entry->nat_mode ? HIP_NAT_UDP_PORT : 0),
			    entry->peer_udp_port, update_packet, entry, 1);
     }
     HIP_DEBUG("Send_pkt returned %d\n", err);
     err = 0;
     /** @todo 5. The system SHOULD start a timer whose timeout value
	 should be ..*/
     goto out;

 out_err:
     entry->state = HIP_STATE_ESTABLISHED;
     _HIP_DEBUG("fallbacked to state ESTABLISHED (ok ?)\n");

     hip_set_spi_update_status(entry, esp_info_old_spi, 0);
     /* delete IPsec SA on failure */
     HIP_ERROR("TODO: delete SA\n");
 out:

	HIP_UNLOCK_HA(entry);
	if (update_packet)
		HIP_FREE(update_packet);
	return err;
}

static int hip_update_get_all_valid(hip_ha_t *entry, void *op)
{
	struct hip_update_kludge *rk = op;

	if (rk->count >= rk->length)
		return -1;

	if (entry->hastate == HIP_HASTATE_HITOK &&
	    entry->state == HIP_STATE_ESTABLISHED) {
		hip_hadb_hold_entry(entry);
		rk->array[rk->count] = entry;
		rk->count++;
	} else
		_HIP_DEBUG("skipping HA entry 0x%p (state=%s)\n",
			  entry, hip_state_str(entry->state));

	return 0;
}

void hip_send_update_all(struct hip_locator_info_addr_item *addr_list,
			 int addr_count, int ifindex, int flags, int is_add,
			 struct sockaddr *addr)
{
	int err = 0, i;
	hip_ha_t *entries[HIP_MAX_HAS] = {0};
	struct hip_update_kludge rk;
	struct sockaddr_in * p = NULL;
	struct sockaddr_in6 addr_sin6;
	struct in_addr ipv4;
	struct in6_addr ipv6;

	HIP_DEBUG_SOCKADDR("addr", addr);

	if (hip_get_nsupdate_status)
		nsupdate();

	/** @todo check UPDATE also with radvd (i.e. same address is added
	    twice). */

	HIP_DEBUG("ifindex=%d\n", ifindex);
	if (!ifindex) {
		HIP_DEBUG("test: returning, ifindex=0 (fix this for non-mm "\
			  "UPDATE)\n");
		return;
	}

	if (addr->sa_family == AF_INET)
		HIP_DEBUG_LSI("Addr", hip_cast_sa_addr(addr));
	else if (addr->sa_family == AF_INET6)
		HIP_DEBUG_HIT("Addr", hip_cast_sa_addr(addr));
	else
		HIP_DEBUG("Unknown addr family in addr\n");

	if (addr->sa_family == AF_INET) {
		memset(&addr_sin6, 0, sizeof(struct sockaddr_in6));
		memset(&ipv4, 0, sizeof(struct in_addr));
		memset(&ipv6, 0, sizeof(struct in6_addr));
		p = (struct sockaddr_in *)addr;
		memcpy(&ipv4, &p->sin_addr, sizeof(struct in_addr));
		IPV4_TO_IPV6_MAP(&ipv4, &ipv6);
		memcpy(&addr_sin6.sin6_addr, &ipv6, sizeof(struct in6_addr));
		addr_sin6.sin6_family = AF_INET6;
	} else if (addr->sa_family == AF_INET6) {
		memcpy(&addr_sin6, addr, sizeof(addr_sin6));
	} else {
		HIP_ERROR("Bad address family %d\n", addr->sa_family);
		return;
	}

	rk.array = entries;
	rk.count = 0;
	rk.length = HIP_MAX_HAS;
	/* AB: rk.length = 100 rk is NULL next line populates rk with all valid
	   ha entries */
	HIP_IFEL(hip_for_each_ha(hip_update_get_all_valid, &rk), 0,
		 "for_each_ha err.\n");
	for (i = 0; i < rk.count; i++) {
		in6_addr_t *local_addr = &((rk.array[i])->local_address);
		if (rk.array[i] != NULL) {

#if 0
			if (is_add && !ipv6_addr_cmp(local_addr, &zero_addr)) {
				HIP_DEBUG("Zero addresses, adding new default\n");
				ipv6_addr_copy(local_addr, addr_sin6);
			}
#endif
                        HIP_DEBUG_HIT("ADDR_SIN6",&addr_sin6.sin6_addr);
			hip_send_update(rk.array[i], addr_list, addr_count,
					ifindex, flags, is_add,
					(struct sockaddr *) &addr_sin6);

#if 0
			if (!is_add && addr_count == 0) {
				HIP_DEBUG("Deleting last address\n");
				memset(local_addr, 0, sizeof(in6_addr_t));
			}
#endif
			hip_hadb_put_entry(rk.array[i]);
		}
	}

	//empty the oppipdb
	empty_oppipdb();

 out_err:

	return;
}


int hip_update_send_ack(hip_ha_t *entry, hip_common_t *msg,
			in6_addr_t *src_ip, in6_addr_t *dst_ip)
{
	int err = 0;
	in6_addr_t *hits = &msg->hits, *hitr = &msg->hitr;
	hip_common_t *update_packet = NULL;
	struct hip_seq *seq = NULL;
	struct hip_echo_request *echo = NULL;
	uint16_t mask = 0;

	/* Assume already locked entry */
	echo = hip_get_param(msg, HIP_PARAM_ECHO_REQUEST);
	HIP_IFEL(!(seq = hip_get_param(msg, HIP_PARAM_SEQ)), -1,
		 "SEQ not found\n");
	HIP_IFEL(!(update_packet = hip_msg_alloc()), -ENOMEM,
		 "Out of memory\n");


	entry->hadb_misc_func->hip_build_network_hdr(update_packet, HIP_UPDATE,
						     mask, hitr, hits);

	/* reply with UPDATE(ACK, [ECHO_RESPONSE]) */
	HIP_IFEL(hip_build_param_ack(update_packet, ntohl(seq->update_id)), -1,
		 "Building of ACK failed\n");

	/* Add HMAC */
	HIP_IFEL(hip_build_param_hmac_contents(update_packet,
					       &entry->hip_hmac_out), -1,
		 "Building of HMAC failed\n");

	/* Add SIGNATURE */
	HIP_IFEL(entry->sign(entry->our_priv, update_packet), -EINVAL,
		 "Could not sign UPDATE. Failing\n");

	/* ECHO_RESPONSE (no sign) */
	if (echo) {
		HIP_DEBUG("echo opaque data len=%d\n",
			  hip_get_param_contents_len(echo));
		HIP_HEXDUMP("ECHO_REQUEST ",
			    (void *)echo +
			    sizeof(struct hip_tlv_common),
			    hip_get_param_contents_len(echo));
		HIP_IFEL(hip_build_param_echo(update_packet, (void *) echo +
					      sizeof(struct hip_tlv_common),
					      hip_get_param_contents_len(echo), 0, 0),
			 -1, "Building of ECHO_RESPONSE failed\n");
	}

	HIP_DEBUG("Sending reply UPDATE packet (ack)\n");
	HIP_IFEL(entry->hadb_xmit_func->hip_send_pkt(
			 dst_ip, src_ip, 0, 0, update_packet, entry, 0),
		 -1, "csum_send failed\n");

 out_err:
	if (update_packet)
		HIP_FREE(update_packet);
	HIP_DEBUG("end, err=%d\n", err);
	return err;
}

int hip_peer_learning(struct hip_esp_info * esp_info,
		      hip_ha_t *entry, in6_addr_t * src_ip) {
	hip_list_t *item = NULL, *tmp = NULL;
	hip_list_t *item_outer = NULL, *tmp_outer = NULL;
	struct hip_peer_addr_list_item *addr_li;
	struct hip_spi_out_item *spi_out;
	int i = 0, ii = 0, err = 0;

	HIP_DEBUG("Enter\n");
	list_for_each_safe(item_outer, tmp_outer, entry->spis_out, i) {
		spi_out = list_entry(item_outer);
		ii = 0;
		tmp = NULL;
		item = NULL;
		list_for_each_safe(item, tmp, spi_out->peer_addr_list, ii) {
			addr_li = list_entry(item);
			//HIP_DEBUG_HIT("SPI out addresses", &addr_li->address);
			if (!ipv6_addr_cmp(&addr_li->address, src_ip)) {
				HIP_DEBUG_HIT("Peer learning: Found the address "
					      "in peer_addr_list", src_ip);
				return (-1);
			}
		} // inner
	} // outer

	HIP_DEBUG_HIT("Peer learning: Did not find the address,"
		      " adding it", src_ip);
	HIP_IFE(hip_hadb_add_addr_to_spi(entry, spi_out->spi, src_ip,
					 0, 0, 0), -1);
	//lifetime is 0 in above figure out what it should be
	return (0);
out_err:
	HIP_DEBUG("Peer learning: Adding of address failed\n");
	return (-1);
}


/**
 * handles locator parameter in msg and in entry.
 *
 *
 * */
int hip_handle_locator_parameter(hip_ha_t *entry,
		struct hip_locator *loc,
		struct hip_esp_info *esp_info) {
	uint32_t old_spi = 0, new_spi = 0, i, err = 0;
	int zero = 0, n_addrs = 0, ii = 0;
	int same_af = 0, local_af = 0, comp_af = 0, tmp_af = 0;
	hip_list_t *item = NULL, *tmplist = NULL;
	struct hip_locator_info_addr_item *locator_address_item;
	struct hip_locator_info_addr_item2 *locator_address_item2;
	struct hip_spi_out_item *spi_out;
	struct hip_peer_addr_list_item *a, *tmp, addr;
	struct netdev_address *n;
	struct hip_locator *locator = NULL;



	if ((locator = loc) == NULL) {
		HIP_DEBUG("No locator as input\n");
		locator = entry->locator;
                HIP_DEBUG("Using entry->locator\n");
	}

	HIP_INFO_LOCATOR("in handle locator", locator);

	HIP_IFEL(!locator, -1, "No locator to handle\n");

	old_spi = ntohl(esp_info->new_spi);
	new_spi = ntohl(esp_info->new_spi);
	HIP_DEBUG("LOCATOR SPI old=0x%x new=0x%x\n", old_spi, new_spi);

	/* If following does not exit, its a bug: outbound SPI must have been
	already created by the corresponding ESP_INFO in the same UPDATE
	packet */
	HIP_IFEL(!(spi_out = hip_hadb_get_spi_list(entry, new_spi)), -1,
			"Bug: outbound SPI 0x%x does not exist\n", new_spi);

	/* Set all peer addresses to unpreferred */

	/** @todo Compiler warning; warning: passing argument 1 of
	 * 'hip_update_for_each_peer_addr' from incompatible pointer type.
	 *  What is the real point with this one anyway?
	 */

#if 0
	HIP_IFE(hip_update_for_each_peer_addr(hip_update_set_preferred,
				   entry, spi_out, &zero), -1);
#endif
	if(locator)
		HIP_IFEL(hip_update_for_each_peer_addr(hip_update_deprecate_unlisted,
					 entry, spi_out, locator), -1,
					 "Depracating a peer address failed\n");

	/* checking did the locator have any address with the same family as
	entry->local_address, if not change local address to address that
	has same family as the address(es) in locator, if possible */

	if (!locator) {
		goto out_of_loop;
	}

	locator_address_item = hip_get_locator_first_addr_item(locator);
	local_af =
		IN6_IS_ADDR_V4MAPPED(&entry->local_address) ? AF_INET :AF_INET6;
	if (local_af == 0) {
		HIP_DEBUG("Local address is invalid, skipping\n");
		goto out_err;
	}

	n_addrs = hip_get_locator_addr_item_count(locator);
	for (i = 0; i < n_addrs; i++) {
		/* check if af same as in entry->local_af */
		comp_af = IN6_IS_ADDR_V4MAPPED(hip_get_locator_item_address(hip_get_locator_item(locator_address_item, i)))
			? AF_INET : AF_INET6;
		if (comp_af == local_af) {
			HIP_DEBUG("LOCATOR contained same family members as "\
					"local_address\n");
			same_af = 1;

			break;
		}
	}
	if (same_af != 0) {
		HIP_DEBUG("Did not find any address of same family\n");
		goto out_of_loop;
	}

	/* look for local address with family == comp_af */
	list_for_each_safe(item, tmplist, addresses, ii) {
		n = list_entry(item);
		tmp_af = hip_sockaddr_is_v6_mapped(&n->addr) ?
			AF_INET : AF_INET6;
		if (tmp_af == comp_af) {
			HIP_DEBUG("LOCATOR did not contain same family members "
					"as local_address, changing local_address and "
					"preferred_address\n");
			/* Replace the local address to match the family */
			memcpy(&entry->local_address,
					hip_cast_sa_addr(&n->addr),
					sizeof(in6_addr_t));
			/* Replace the peer preferred address to match the family */
			locator_address_item = hip_get_locator_first_addr_item(locator);
			/* First should be OK, no opposite family in LOCATOR */

			memcpy(&entry->preferred_address,
					hip_get_locator_item_address(locator_address_item),
					sizeof(in6_addr_t));
			memcpy(&addr.address,
					hip_get_locator_item_address(locator_address_item),
					sizeof(in6_addr_t));
			HIP_IFEL(hip_update_peer_preferred_address(
					entry, &addr, new_spi), -1,
					"Setting peer preferred address failed\n");

			goto out_of_loop;
		}
	}

out_of_loop:
	if(locator)
		HIP_IFEL(hip_for_each_locator_addr_item(hip_update_add_peer_addr_item,
						  entry, locator, &new_spi), -1,
						  "Locator handling failed\n");

#if 0 /* Let's see if this is really needed -miika */
	if (n_addrs == 0) /* our own extension, use some other SPI */
		(void)hip_hadb_relookup_default_out(entry);
	/* relookup always ? */
#endif

out_err:
	return err;
}



/**
 * Builds udp and raw locator items into locator list to msg
 * this is the extension of hip_build_locators in output.c
 * type2 locators are collected also
 *
 * @param msg          a pointer to hip_common to append the LOCATORS
 * @return             len of LOCATOR2 on success, or negative error value on error
 */
int hip_build_locators(struct hip_common *msg)
{
    int err = 0, i = 0, ii = 0, addr_count1 = 0, addr_count2 = 0,UDP_relay_count = 0;
    struct netdev_address *n;
    hip_ha_t *ha_n;
    hip_list_t *item = NULL, *tmp = NULL;
    struct hip_locator_info_addr_item *locs1 = NULL;
    struct hip_locator_info_addr_item2 *locs2 = NULL;

    //TODO count the number of UDP relay servers.
    // check the control state of every hatb_state.

    if (address_count == 0) {
	    HIP_DEBUG("Host has only one or no addresses no point "
		      "in building LOCATOR2 parameters\n");
	    goto out_err;
    }


    //TODO check out the count for UDP and hip raw.
    addr_count1 = address_count;
    // type 2 locator number is the
    /**wrong impemetation
     *  hip_relht_size() is the size of relay client in server side*/
    //addr_count2 = hip_relht_size();
    //let's put 10 here for now. anyhow 10 additional type 2 addresses should be enough
    addr_count2 = HIP_REFLEXIVE_LOCATOR_ITEM_AMOUNT_MAX;



    HIP_IFEL(!(locs1 = malloc(addr_count1 *
			      sizeof(struct hip_locator_info_addr_item))),
	     -1, "Malloc for LOCATORS type1 failed\n");
    HIP_IFEL(!(locs2 = malloc(addr_count2 *
			      sizeof(struct hip_locator_info_addr_item2))),
                 -1, "Malloc for LOCATORS type2 failed\n");


    memset(locs1,0,(addr_count1 *
		    sizeof(struct hip_locator_info_addr_item)));

    memset(locs2,0,(addr_count2 *
		    sizeof(struct hip_locator_info_addr_item2)));

    HIP_DEBUG("there are %d type 1 locator item" , addr_count1);

    list_for_each_safe(item, tmp, addresses, i) {
            n = list_entry(item);
            if (ipv6_addr_is_hit(hip_cast_sa_addr(&n->addr)))
		    continue;
            if (!hip_sockaddr_is_v6_mapped(&n->addr)) {
		    memcpy(&locs1[ii].address, hip_cast_sa_addr(&n->addr),
			   sizeof(struct in6_addr));
		    locs1[ii].traffic_type = HIP_LOCATOR_TRAFFIC_TYPE_DUAL;
		    locs1[ii].locator_type = HIP_LOCATOR_LOCATOR_TYPE_ESP_SPI;
		    locs1[ii].locator_length = sizeof(struct in6_addr) / 4;
		    locs1[ii].reserved = 0;
		    HIP_DEBUG_HIT("Created one locator item: ", &locs1[ii].address);
		    ii++;

            }
    }
    i = 0;
    list_for_each_safe(item, tmp, addresses, i) {
            n = list_entry(item);
            if (ipv6_addr_is_hit(hip_cast_sa_addr(&n->addr)))
		    continue;
            if (hip_sockaddr_is_v6_mapped(&n->addr)) {
		    memcpy(&locs1[ii].address, hip_cast_sa_addr(&n->addr),
			   sizeof(struct in6_addr));
		    locs1[ii].traffic_type = HIP_LOCATOR_TRAFFIC_TYPE_DUAL;
		    locs1[ii].locator_type = HIP_LOCATOR_LOCATOR_TYPE_ESP_SPI;
		    locs1[ii].locator_length = sizeof(struct in6_addr) / 4;
		    locs1[ii].reserved = 0;
		    HIP_DEBUG_HIT("Created one locator item: ", &locs1[ii].address);
                    ii++;
            }
    }

    HIP_DEBUG("Looking for reflexive addresses\n");
    ii = 0;
    i = 0;

    list_for_each_safe(item, tmp, hadb_hit, i) {
            ha_n = list_entry(item);
            if (ii>= addr_count2)
		    break;
            _HIP_DEBUG_HIT("Looking for reflexive, prefered addres: ",
                           &ha_n->preferred_address );
            _HIP_DEBUG_HIT("Looking for reflexive, local addres: ",
                           &ha_n->local_address );
            _HIP_DEBUG("Looking for reflexive port: %d \n",
                       ha_n->local_reflexive_udp_port);
            _HIP_DEBUG_HIT("Looking for reflexive addr: ",
                           &ha_n->local_reflexive_address);
            _HIP_DEBUG("The entry address is %d \n", ha_n);
            /* Check if this entry has reflexive port */
            if(ha_n->local_reflexive_udp_port){
		    memcpy(&locs2[ii].address, &ha_n->local_reflexive_address,
			   sizeof(struct in6_addr));
		    locs2[ii].traffic_type = HIP_LOCATOR_TRAFFIC_TYPE_DUAL;
		    locs2[ii].locator_type = HIP_LOCATOR_LOCATOR_TYPE_UDP;
		    locs2[ii].locator_length = sizeof(struct in6_addr) / 4;
		    locs2[ii].reserved = 0;
		    // for IPv4 we add UDP information
		    locs2[ii].port = htons(ha_n->local_reflexive_udp_port);
                    locs2[ii].transport_protocol = 0;
                    locs2[ii].kind = 0;
                    locs2[ii].spi = 1;
                    locs2[ii].priority = htonl(HIP_LOCATOR_LOCATOR_TYPE_REFLEXIVE_PRIORITY);
		    HIP_DEBUG_HIT("Created one reflexive locator item: ",
                                  &locs1[ii].address);
                    ii++;
                    if (ii>= addr_count2)
                            break;
            }
    }

    HIP_DEBUG("hip_build_locators: found reflexive address account:%d \n", ii);
    err = hip_build_param_locator2(msg, locs1, locs2, addr_count1, ii);

 out_err:

    if (locs1) free(locs1);
    if (locs2) free(locs2);
    return err;
}

int hip_update_handle_stun(void* pkg, int len,
	 in6_addr_t *src_addr, in6_addr_t * dst_addr,
	 hip_ha_t *entry,
	 hip_portpair_t *sinfo)
{
	if(entry){
		HIP_DEBUG_HIT("receive a stun  from 2:  " ,src_addr );
		hip_external_ice_receive_pkt(pkg, len, entry, src_addr, sinfo->src_port);
	}
	else{
		HIP_DEBUG_HIT("receive a stun  from 1:   " ,src_addr );
		hip_external_ice_receive_pkt_all(pkg, len, src_addr, sinfo->src_port);
	}
}

void empty_oppipdb(){
	hip_for_each_oppip(hip_oppipdb_del_entry_by_entry, NULL);
}<|MERGE_RESOLUTION|>--- conflicted
+++ resolved
@@ -2081,25 +2081,11 @@
 	}
 #endif
 
-<<<<<<< HEAD
-	/*
-	 * Update dns records
-	 */
-	nsupdate();
-
-	/* Peer's preferred address. Can be changed by the source address
-	   selection below if we don't find any addresses of the same family
-	   as peer's preferred address (intrafamily handover). */
-	HIP_IFE(hip_hadb_get_peer_addr(entry, daddr), -1);
-
-	HIP_IFEL(!addr_list, 0, "No address list\n");
-=======
 	/* dont go to out_err but to ... */
 	if(!addr_list) {
 		HIP_DEBUG("No address list\n");
 		goto skip_pref_update;
 	}
->>>>>>> 45497518
 
 	/* spi_in->spi is equal to esp_info_old_spi. In the loop below, we make
 	 * sure that the source and destination address families match. */
