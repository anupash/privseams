/**
 * @file
 * This file defines various functions for sending, handling and receiving
 * UPDATE packets for the Host Identity Protocol (HIP).
 *
 * @author  Mika Kousa <mkousa#iki.fi>
 * @author  Tobias Heer <tobi#tobibox.de>
 * @author  Abhijit Bagri <abagri#gmail.com>
 * @author  Miika Komu <miika#iki.fi>
 * @author  Samu Varjonen <samu.varjonen#hiit.fi>
 * @version 1.0
 * @date    08.01.2008
 * @note    Distributed under <a href="http://www.gnu.org/licenses/gpl.txt">GNU/GPL</a>.
 * @note    Based on
 *          <a href="http://www1.ietf.org/mail-archive/web/hipsec/current/msg01745.html">Simplified state machine</a>
 */
#include "update.h"
#ifdef CONFIG_HIP_PERFORMANCE
#include "performance.h"
#endif

/* All Doxygen function comments are now moved to the header file. Some comments
   are inadequate. */

/** A transmission function set for NAT traversal. */
extern hip_xmit_func_set_t nat_xmit_func_set;
/** A transmission function set for sending raw HIP packets. */
extern hip_xmit_func_set_t default_xmit_func_set;

int hip_for_each_locator_addr_item(
	int (*func)
	(hip_ha_t *entry, struct hip_locator_info_addr_item *i, void *opaq, 
	struct hip_common *msg), hip_ha_t *entry, struct hip_locator *locator,
	void *opaque, struct hip_common *msg)
{
	int i = 0, err = 0, n_addrs;
	struct hip_locator_info_addr_item *locator_address_item = NULL;

	n_addrs = hip_get_locator_addr_item_count(locator);
	HIP_IFEL((n_addrs < 0), -1, "Negative address count\n");

	HIP_DEBUG("LOCATOR has %d address(es), loc param len=%d\n",
		  n_addrs, hip_get_param_total_len(locator));

	HIP_IFE(!func, -1);

	locator_address_item = hip_get_locator_first_addr_item(locator);
//modify by santtu, becuase the lengh of locator_address_item is not always the same
//	for (i = 0; i < n_addrs; i++, locator_address_item++) {
	for (i = 0; i < n_addrs; i++ ) {
		HIP_IFEL(func(entry, locator_address_item, opaque, msg), -1,
			 "Locator handler function returned error\n");
		locator_address_item = hip_get_locator_item(locator_address_item,i+1);
	}
<<<<<<< HEAD
//end modify     
     
=======
//end modify
>>>>>>> 1132f930
 out_err:
	return err;
}

int hip_update_for_each_peer_addr(
	int (*func)
	(hip_ha_t *entry, struct hip_peer_addr_list_item *list_item,
	 struct hip_spi_out_item *spi_out, void *opaq, struct hip_common *msg),
	hip_ha_t *entry, struct hip_spi_out_item *spi_out, void *opaq,
	struct hip_common *msg)
{
	hip_list_t *item, *tmp;
	struct hip_peer_addr_list_item *addr;
	int i = 0, err = 0;

	HIP_IFE(!func, -EINVAL);

	list_for_each_safe(item, tmp, spi_out->peer_addr_list, i)
		{
			addr = list_entry(item);
			HIP_IFE(func(entry, addr, spi_out, opaq, msg), -1);
		}

 out_err:
	return err;
}

int hip_update_for_each_local_addr(int (*func)
				   (hip_ha_t *entry,
				    struct hip_spi_in_item *spi_in,
				    void *opaq), hip_ha_t *entry,
                                   void *opaq)
{
	hip_list_t *item, *tmp;
	struct hip_spi_in_item *e;
	int i = 0, err = 0;

	HIP_IFE(!func, -EINVAL);

	list_for_each_safe(item, tmp, entry->spis_in, i)
		{
			e = list_entry(item);
			HIP_IFE(func(entry, e, opaq), -1);
		}

 out_err:
	return err;
}

int hip_update_get_sa_keys(hip_ha_t *entry, uint16_t *keymat_offset_new,
			   uint8_t *calc_index_new, uint8_t *Kn_out,
			   struct hip_crypto_key *espkey_gl,
			   struct hip_crypto_key *authkey_gl,
			   struct hip_crypto_key *espkey_lg,
			   struct hip_crypto_key *authkey_lg)
{
	unsigned char Kn[HIP_AH_SHA_LEN];
	uint16_t k = *keymat_offset_new, Kn_pos;
	uint8_t c = *calc_index_new;
	int err = 0, esp_transform, esp_transf_length = 0,
		auth_transf_length = 0;

	esp_transform = entry->esp_transform;
	esp_transf_length = hip_enc_key_length(esp_transform);
	auth_transf_length = hip_auth_key_length_esp(esp_transform);
	_HIP_DEBUG("enckeylen=%d authkeylen=%d\n", esp_transf_length,
		   auth_transf_length);

	bzero(espkey_gl, sizeof(struct hip_crypto_key));
	bzero(espkey_lg, sizeof(struct hip_crypto_key));
	bzero(authkey_gl, sizeof(struct hip_crypto_key));
	bzero(authkey_lg, sizeof(struct hip_crypto_key));

	HIP_IFEL(*keymat_offset_new +
		 2*(esp_transf_length+auth_transf_length) > 0xffff, -EINVAL,
		 "Can not draw requested amount of new KEYMAT, keymat index=%u, "\
		 "requested amount=%d\n",
		 *keymat_offset_new, 2*(esp_transf_length+auth_transf_length));
	memcpy(Kn, Kn_out, HIP_AH_SHA_LEN);

	/* SA-gl */
	Kn_pos = entry->current_keymat_index -
		(entry->current_keymat_index % HIP_AH_SHA_LEN);
	HIP_IFE(hip_keymat_get_new(
			espkey_gl->key, esp_transf_length,entry->dh_shared_key,
			entry->dh_shared_key_len, &k, &c, Kn, &Kn_pos), -1);
	_HIP_HEXDUMP("ENC KEY gl", espkey_gl->key, esp_transf_length);
	k += esp_transf_length;

	HIP_IFE(hip_keymat_get_new(authkey_gl->key, auth_transf_length,
				   entry->dh_shared_key, entry->dh_shared_key_len,
				   &k, &c, Kn, &Kn_pos), -1);
	_HIP_HEXDUMP("AUTH KEY gl", authkey_gl->key, auth_transf_length);
	k += auth_transf_length;

	/* SA-lg */
	HIP_IFE(hip_keymat_get_new(espkey_lg->key, esp_transf_length,
				   entry->dh_shared_key, entry->dh_shared_key_len,
				   &k, &c, Kn, &Kn_pos), -1);
	_HIP_HEXDUMP("ENC KEY lg", espkey_lg->key, esp_transf_length);
	k += esp_transf_length;
	HIP_IFE(hip_keymat_get_new(authkey_lg->key, auth_transf_length,
				   entry->dh_shared_key, entry->dh_shared_key_len,
				   &k, &c, Kn, &Kn_pos), -1);
	_HIP_HEXDUMP("AUTH KEY lg", authkey_lg->key, auth_transf_length);
	k += auth_transf_length;

	_HIP_DEBUG("at end: k=%u c=%u\n", k, c);
	*keymat_offset_new = k;
	*calc_index_new = c;
	memcpy(Kn_out, Kn, HIP_AH_SHA_LEN);
 out_err:
	return err;
}

int hip_update_test_locator_addr(in6_addr_t *addr)
{
	struct sockaddr_storage ss;

	memset(&ss, 0, sizeof(ss));
	if (IN6_IS_ADDR_V4MAPPED(addr)) {
		struct sockaddr_in *sin = (struct sockaddr_in *) &ss;
		IPV6_TO_IPV4_MAP(addr, &sin->sin_addr);
		sin->sin_family = AF_INET;
	} else {
		struct sockaddr_in6 *sin6 = (struct sockaddr_in6 *) &ss;
		memcpy(&sin6->sin6_addr, addr, sizeof(in6_addr_t));
		sin6->sin6_family = AF_INET6;
	}

	return filter_address((struct sockaddr *) &ss);
}

int hip_update_add_peer_addr_item(
	hip_ha_t *entry, struct hip_locator_info_addr_item *locator_address_item,
	void *_spi, struct hip_common *msg)
{

	in6_addr_t *locator_address =
		hip_get_locator_item_address(locator_address_item);
	uint32_t lifetime = ntohl(locator_address_item->lifetime);
	int is_preferred = htonl(locator_address_item->reserved) == (1 << 7);
	int err = 0, i,locator_is_ipv4, local_is_ipv4;
	uint32_t spi = *((uint32_t *) _spi);
//add by santtu
	uint16_t port = hip_get_locator_item_port(locator_address_item);
	uint32_t priority =hip_get_locator_item_priority(locator_address_item);
//end add

	HIP_DEBUG_HIT("LOCATOR address", locator_address);
	HIP_DEBUG(" address: is_pref=%s reserved=0x%x lifetime=0x%x\n",
		  is_preferred ? "yes" : "no",
		  ntohl(locator_address_item->reserved),
		  lifetime);

	/* Removed this because trying to get interfamily handovers to work --Samu */
	// Check that addresses match, we doesn't support IPv4 <-> IPv6 update
	// communnications locator_is_ipv4 = IN6_IS_ADDR_V4MAPPED(locator_address);
	//local_is_ipv4 = IN6_IS_ADDR_V4MAPPED(&entry->local_address);

	//if( locator_is_ipv4 != local_is_ipv4 ) {
	// One of the addresses is IPv4 another is IPv6
	//  goto out_err;
	//}

	/* Check that the address is a legal unicast or anycast
	   address */
	if (!hip_update_test_locator_addr(locator_address)) {
		err = -1;
		HIP_DEBUG_IN6ADDR("Bad locator type", locator_address);
		goto out_err;
	}

	/* Check if the address is already bound to the SPI +
	   add/update address */
//add by santtu
	//both address and port will be the key to compare
	//UDP port is supported in the peer_list_item
	if (ipv6_addr_cmp(locator_address, &entry->preferred_address) == 0
			&& port == entry->peer_udp_port) {
		HIP_IFE(hip_hadb_add_udp_addr_to_spi(entry, spi, locator_address,
						 0,
						 lifetime, 1, port,priority, msg), -1);
	} else {
		HIP_IFE(hip_hadb_add_udp_addr_to_spi(entry, spi, locator_address,
						 0,
						 lifetime, is_preferred, port,priority, msg), -1);
	}
//end add
/*
 // new interface is used for updating the address
	if (ipv6_addr_cmp(locator_address, &entry->preferred_address) == 0) {
		HIP_IFE(hip_hadb_add_addr_to_spi(entry, spi, locator_address,
						 0,
						 lifetime, 1, msg), -1);
	} else {
		HIP_IFE(hip_hadb_add_addr_to_spi(entry, spi, locator_address,
						 0,
						 lifetime, is_preferred, msg), -1);
	}
*/
#ifdef CONFIG_HIP_OPPORTUNISTIC
	/* Check and remove the IP of the peer from the opp non-HIP database */
	hip_oppipdb_delentry(&(entry->preferred_address));
#endif

 out_err:
	return err;
}
#if 0
int hip_update_locator_match(hip_ha_t *unused,
			     struct hip_locator_info_addr_item *item1,
			     void *_item2)
{
	struct hip_locator_info_addr_item *item2 = _item2;
	return !ipv6_addr_cmp(&item1->address, &item2->address);
}

int hip_update_locator_item_match(hip_ha_t *unused,
				  struct hip_locator_info_addr_item *item1,
				  void *_item2,
				  struct hip_common *msg)
{
	struct hip_peer_addr_list_item *item2 = _item2;
	return !ipv6_addr_cmp(&item1->address, &item2->address);
}
#endif
//add by santtu
//we add the support for type2 locator
int hip_update_locator_match(hip_ha_t *unused,
			     struct hip_locator_info_addr_item *item1,
			     void *_item2) {
	struct hip_locator_info_addr_item *item2 = _item2;
	return !ipv6_addr_cmp(hip_get_locator_item_address(item1), hip_get_locator_item_address(item2))
		&& hip_get_locator_item_port(item1) == hip_get_locator_item_port(item2) ;
}

int hip_update_locator_item_match(hip_ha_t *unused,
				  struct hip_locator_info_addr_item *item1,
				  void *_item2,
				  struct hip_common *msg)
{
     struct hip_peer_addr_list_item *item2 = _item2;
     return !ipv6_addr_cmp(hip_get_locator_item_address(item1), &item2->address)
     	&& hip_get_locator_item_port(item1) == item2->port;;
}
//end add
int hip_update_locator_contains_item(struct hip_locator *locator,
				     struct hip_peer_addr_list_item *item)
{
	return hip_for_each_locator_addr_item(hip_update_locator_item_match,
					      NULL, locator, item, NULL);
}

int hip_update_deprecate_unlisted(hip_ha_t *entry,
				  struct hip_peer_addr_list_item *list_item,
				  struct hip_spi_out_item *spi_out,
				  void *_locator,
				  struct hip_common *msg)
{
	int err = 0;
	uint32_t spi_in;
	struct hip_locator *locator = (void *) _locator;

	if (hip_update_locator_contains_item(locator, list_item))
		goto out_err;

	HIP_DEBUG_HIT("Deprecating address", &list_item->address);

	list_item->address_state = PEER_ADDR_STATE_DEPRECATED;
	spi_in = hip_get_spi_to_update_in_established(entry,
						      &entry->local_address);

	default_ipsec_func_set.hip_delete_sa(entry->default_spi_out, &list_item->address,
		      &entry->local_address, AF_INET6,
		      (entry->nat_mode ? HIP_NAT_UDP_PORT : 0),
		      (int)entry->peer_udp_port);
	default_ipsec_func_set.hip_delete_sa(spi_in, &entry->local_address, &list_item->address,
		      AF_INET6, (int)entry->peer_udp_port,
		      (entry->nat_mode ? HIP_NAT_UDP_PORT : 0));

	list_del(list_item, entry->spis_out);
 out_err:
	return err;
}

int hip_update_set_preferred(hip_ha_t *entry,
			     struct hip_peer_addr_list_item *list_item,
			     struct hip_spi_out_item *spi_out,
			     void *pref)
{
	int *preferred = pref;
	list_item->is_preferred =  *preferred;
	return 0;
}

int hip_handle_update_established(hip_ha_t *entry, hip_common_t *msg,
				  in6_addr_t *src_ip,
				  in6_addr_t *dst_ip,
				  hip_portpair_t *update_info)
{
#ifdef CONFIG_HIP_PERFORMANCE
	HIP_DEBUG("Start PERF_UPDATE_COMPLETE, PERF_HANDLE_UPDATE_ESTABLISHED\n");
	hip_perf_start_benchmark(perf_set, PERF_UPDATE_COMPLETE);
	hip_perf_start_benchmark(perf_set, PERF_HANDLE_UPDATE_ESTABLISHED);
#endif
	int err = -1;
#if 0
	in6_addr_t *hits = &msg->hits, *hitr = &msg->hitr;
	struct hip_esp_info *esp_info;
	struct hip_seq *seq;
	struct hip_locator *locator;
	struct hip_dh_fixed *dh;
	uint32_t update_id_out = 0;
	uint32_t prev_spi_in = 0, new_spi_in = 0;
	uint16_t keymat_index = 0, mask = 0;
	hip_common_t *update_packet = NULL;
	int esp_info_i = 1, need_to_generate_key = 0,
		dh_key_generated = 0;

	HIP_DEBUG("\n");

	HIP_IFEL(!(seq = hip_get_param(msg, HIP_PARAM_SEQ)), -1,
		 "No SEQ parameter in packet\n");

	/* 1.  The system consults its policy to see if it needs to generate a
	   new Diffie-Hellman key, and generates a new key if needed. */
	if (need_to_generate_key) {
		_HIP_DEBUG("would generate new D-H keys\n");
		/* generate_dh_key(); */
		dh_key_generated = 1;
		/** @todo The system records any newly generated or received
		    Diffie-Hellman keys, for use in KEYMAT generation upon
		    leaving the REKEYING state. */
	} else {
		dh_key_generated = 0;
	}

	/* 4. The system creates a UPDATE packet, which contains an SEQ
	   parameter (with the current value of Update ID), ESP_INFO parameter
	   and the optional DIFFIE_HELLMAN parameter. The UPDATE packet also
	   includes the ACK of the Update ID found in the received UPDATE
	   SEQ parameter. */
	HIP_IFEL(!(update_packet = hip_msg_alloc()), -ENOMEM,
		 "Update_packet alloc failed\n");
	entry->hadb_misc_func->hip_build_network_hdr(update_packet, HIP_UPDATE,
						     mask, hitr, hits);

	/*  3. The system increments its outgoing Update ID by one. */
	entry->update_id_out++;
	update_id_out = entry->update_id_out;
	/** @todo handle this case. */
	HIP_IFEL(!update_id_out, -EINVAL,
		 "Outgoing UPDATE ID overflowed back to 0, bug ?\n");

	/* test: handle multiple ESP_INFO, not tested well yet */
 handle_esp_info:
	if (!(esp_info = hip_get_nth_param(msg, HIP_PARAM_ESP_INFO,
					   esp_info_i))) {
		HIP_DEBUG("no more ESP_INFO params found\n");
		goto esp_info_params_handled;
	}
	HIP_DEBUG("Found ESP_INFO parameter [%d]\n", esp_info_i);

	/* 2. If the system generated new Diffie-Hellman key in the previous
	   step, or it received a DIFFIE_HELLMAN parameter, it sets ESP_INFO
	   Keymat Index to zero. */
	dh = hip_get_param(msg, HIP_PARAM_DIFFIE_HELLMAN);
	if (dh || dh_key_generated) {
		HIP_DEBUG("would generate new keymat\n");
		/** @todo generate_new_keymat(); */
		keymat_index = 0;
	} else {
		/* Otherwise, the ESP_INFO Keymat Index MUST be larger or
		   equal to the index of the next byte to be drawn from the
		   current KEYMAT. */
		HIP_IFEL(ntohs(esp_info->keymat_index) <
			 entry->current_keymat_index, -1,
			 "ESP_INFO Keymat Index (%u) < current KEYMAT %u\n",
			 ntohs(esp_info->keymat_index),
			 entry->current_keymat_index);

		/* In this case, it is RECOMMENDED that the host use the
		   Keymat Index requested by the peer in the received
		   ESP_INFO. Here we could set the keymat index to use, but we
		   follow the recommendation */
		_HIP_DEBUG("Using Keymat Index from ESP_INFO\n");
		keymat_index = ntohs(esp_info->keymat_index);
	}

	/* Set up new incoming IPsec SA, (Old SPI value to put in ESP_INFO) */
	HIP_IFE(!(prev_spi_in =
		  hip_get_spi_to_update_in_established(entry, dst_ip)), -1);

	HIP_IFEL(!(new_spi_in = entry->hadb_ipsec_func->hip_acquire_spi(hits, hitr)), -1,
		 "Error while acquiring a SPI\n");


	HIP_DEBUG("Acquired inbound SPI 0x%x\n", new_spi_in);
	hip_update_set_new_spi_in(entry, prev_spi_in, new_spi_in,
				  ntohl(esp_info->old_spi));

	if (esp_info->old_spi == esp_info->new_spi) {
		struct hip_spi_out_item spi_out_data;

		_HIP_DEBUG("peer has a new SA, create a new outbound SA\n");
		memset(&spi_out_data, 0, sizeof(struct hip_spi_out_item));
		spi_out_data.spi = ntohl(esp_info->new_spi);
		spi_out_data.seq_update_id = ntohl(seq->update_id);
		HIP_IFE(hip_hadb_add_spi(entry, HIP_SPI_DIRECTION_OUT,
					 &spi_out_data), -1);
		HIP_DEBUG("added SPI=0x%x to list of outbound SAs (SA not created "\
			  "yet)\n", ntohl(esp_info->new_spi));
	}

	/* testing LOCATOR parameters in UPDATE */
	locator = hip_get_nth_param(msg, HIP_PARAM_LOCATOR, esp_info_i);
	if (locator && esp_info) {
		HIP_DEBUG("Found LOCATOR parameter [%d]\n", esp_info_i);
		if (esp_info->old_spi != esp_info->new_spi) {
			HIP_ERROR("SPI 0x%x in LOCATOR is not equal to the New SPI 0x%x"\
				  "in ESP_INFO\n", ntohl(esp_info->old_spi),
				  ntohl(esp_info->new_spi));
		} else {
			err = hip_handle_locator_parameter(
				entry, locator, esp_info);
			_HIP_DEBUG("locator param handling ret %d\n", err);
			err = 0;
		}
	}

	/* associate Old SPI with Update ID, ESP_INFO received, store
	   received ESP_INFO and proposed keymat index value used in the
	   reply ESP_INFO */
	hip_update_set_status(entry, prev_spi_in, 0x1 | 0x2 | 0x4 | 0x8,
			      update_id_out, 0x2, esp_info, keymat_index);
	esp_info_i++;
	goto handle_esp_info;

 esp_info_params_handled:

	/* 5.  The system sends the UPDATE packet and transitions to state
	   REKEYING.  The system stores any received ESP_INFO and
	   DIFFIE_HELLMAN parameters. */
	HIP_IFEL(hip_build_param_esp_info(update_packet, keymat_index,
					  prev_spi_in, new_spi_in), -1,
		 "Building of ESP_INFO failed\n");
	HIP_IFEL(hip_build_param_seq(update_packet, update_id_out), -1,
		 "Building of SEQ failed\n");

	/* ACK the received UPDATE SEQ */
	HIP_IFEL(hip_build_param_ack(update_packet, ntohl(seq->update_id)), -1,
		 "Building of ACK failed\n");

	/** @todo hmac/signature to common functions */
	/* Add HMAC */
	HIP_IFEL(hip_build_param_hmac_contents(update_packet,
					       &entry->hip_hmac_out),
		 -1, "Building of HMAC failed\n");

	/* Add SIGNATURE */
	HIP_IFEL(entry->sign(entry->our_priv, update_packet),
		 -EINVAL, "Could not sign UPDATE. Failing\n");

	/* 5.  The system sends the UPDATE packet and transitions to state
	   REKEYING. */
	entry->update_state = HIP_UPDATE_STATE_REKEYING;
<<<<<<< HEAD
#ifdef CONFIG_HIP_PERFORMANCE
	HIP_DEBUG("Stop and write PERF_HANDLE_UPDATE_ESTABLISHED\n");
	hip_perf_stop_benchmark( perf_set, PERF_HANDLE_UPDATE_ESTABLISHED);
	hip_perf_write_benchmark( perf_set, PERF_HANDLE_UPDATE_ESTABLISHED);
#endif
	
=======

>>>>>>> 1132f930
	/* Destination port of the received packet becomes the source
	   port of the UPDATE packet. */
	HIP_IFEL(entry->hadb_xmit_func->
		 hip_send_pkt(dst_ip, src_ip,
			      (entry->nat_mode ? HIP_NAT_UDP_PORT : 0),
			      entry->peer_udp_port, update_packet, entry, 1),
		 -ECOMM, "Sending UPDATE packet failed.\n");

 out_err:
	if (update_packet)
		HIP_FREE(update_packet);
	if (err) {
		hip_set_spi_update_status(entry, prev_spi_in, 0);
		if (new_spi_in)
			hip_hadb_delete_inbound_spi(entry, new_spi_in);
	}

#endif
	return err;
}

int hip_update_finish_rekeying(hip_common_t *msg, hip_ha_t *entry,
			       struct hip_esp_info *esp_info)
{
	int err = 0, we_are_HITg = 0, esp_transform = -1;
	int esp_transf_length = 0, auth_transf_length = 0;
	uint8_t calc_index_new;
	uint16_t kmindex_saved;
	uint16_t keymat_index;
	uint32_t new_spi_in = 0;  /* inbound IPsec SA SPI */
	uint32_t new_spi_out = 0; /* outbound IPsec SA SPI */
	uint32_t prev_spi_in = 0, prev_spi_out = 0;
	unsigned char Kn[HIP_AH_SHA_LEN];
	in6_addr_t *hits = &msg->hits, *hitr = &msg->hitr;
	struct hip_spi_in_item spi_in_data;
	struct hip_ack *ack;
	struct hip_crypto_key espkey_gl, authkey_gl;
	struct hip_crypto_key espkey_lg, authkey_lg;

#ifdef CONFIG_HIP_PERFORMANCE
	HIP_DEBUG("Start PERF_UPDATE_FINISH_REKEYING\n");
	hip_perf_start_benchmark( perf_set, PERF_UPDATE_FINISH_REKEYING);
#endif
	HIP_DEBUG("\n");
	ack = hip_get_param(msg, HIP_PARAM_ACK);

	HIP_DEBUG("handled ESP_INFO: Old SPI: 0x%x\n", ntohl(esp_info->old_spi));
	HIP_DEBUG("handled ESP_INFO: New SPI: 0x%x\n", ntohl(esp_info->new_spi));
	HIP_DEBUG("handled ESP_INFO: Keymat Index: %u\n",
		  ntohs(esp_info->keymat_index));

	prev_spi_out = ntohl(esp_info->old_spi);
	new_spi_out = ntohl(esp_info->new_spi) ? ntohl(esp_info->new_spi) : prev_spi_out;

	_HIP_DEBUG("new_spi_out: 0x%x\n",
		   new_spi_out);

	HIP_ASSERT(prev_spi_out != 0 && new_spi_out != 0);

	prev_spi_in = hip_update_get_prev_spi_in(entry, ntohl(ack->peer_update_id));

	/* use the new inbound IPsec SA created when rekeying started */
	HIP_IFEL(!(new_spi_in = hip_update_get_new_spi_in(
			   entry, ntohl(ack->peer_update_id))), -1,
		 "Did not find related New SPI for peer Update ID %u\n",
		 ntohl(ack->peer_update_id));
	HIP_DEBUG("prev_spi_in=0x%x new_spi_in=0x%x prev_spi_out=0x%x "\
		  "new_spi_out=0x%x\n",
		  prev_spi_in, new_spi_in, prev_spi_out, new_spi_out);

	HIP_IFEL(!(kmindex_saved = hip_update_get_spi_keymat_index(
			   entry, ntohl(ack->peer_update_id))),
		 -1, "Saved kmindex is 0\n");

	_HIP_DEBUG("saved kmindex for ESP_INFO is %u\n", kmindex_saved);

	/* 2. .. If the system did not generate new KEYMAT, it uses
	   the lowest Keymat Index of the two ESP_INFO parameters. */
	_HIP_DEBUG("entry keymat index=%u\n", entry->current_keymat_index);
	keymat_index = kmindex_saved < ntohs(esp_info->keymat_index) ?
		kmindex_saved : ntohs(esp_info->keymat_index);
	_HIP_DEBUG("lowest keymat_index=%u\n", keymat_index);

	/* 3. The system draws keys for new incoming and outgoing ESP
	   SAs, starting from the Keymat Index, and prepares new incoming
	   and outgoing ESP SAs. */
	we_are_HITg = hip_hit_is_bigger(hitr, hits);
	HIP_DEBUG("we are: HIT%c\n", we_are_HITg ? 'g' : 'l');

	esp_transform = entry->esp_transform;
	esp_transf_length = hip_enc_key_length(esp_transform);
	auth_transf_length = hip_auth_key_length_esp(esp_transform);
	_HIP_DEBUG("enckeylen=%d authkeylen=%d\n", esp_transf_length,
		   auth_transf_length);
	calc_index_new = entry->keymat_calc_index;
	memcpy(Kn, entry->current_keymat_K, HIP_AH_SHA_LEN);
	HIP_IFE(hip_update_get_sa_keys(entry, &keymat_index, &calc_index_new, Kn,
				       &espkey_gl, &authkey_gl, &espkey_lg,
				       &authkey_lg), -1);
	/** @todo update entry keymat later. */
	hip_update_entry_keymat(entry, keymat_index, calc_index_new,
				keymat_index - esp_transf_length * 2 -
				auth_transf_length * 2, Kn);

	/* XFRM API doesn't support multiple SA for one SP */
	entry->hadb_ipsec_func->hip_delete_hit_sp_pair(hits, hitr, IPPROTO_ESP, 1);

	default_ipsec_func_set.hip_delete_sa(prev_spi_out, &entry->preferred_address,
		      &entry->local_address, AF_INET6,
		      (entry->nat_mode ? HIP_NAT_UDP_PORT : 0),
		      entry->peer_udp_port);
	default_ipsec_func_set.hip_delete_sa(prev_spi_in, &entry->local_address,
		      &entry->preferred_address, AF_INET6, entry->peer_udp_port,
		      (entry->nat_mode ? HIP_NAT_UDP_PORT : 0));

	/* SP and SA are always added, not updated, due to the xfrm api limitation */
	HIP_IFEL(entry->hadb_ipsec_func->hip_setup_hit_sp_pair(hits, hitr,
				       &entry->preferred_address, &entry->local_address,
				       IPPROTO_ESP, 1, 0), -1,
		 "Setting up SP pair failed\n");

	/* set up new outbound IPsec SA */
	HIP_DEBUG("Setting up new outbound SA, SPI=0x%x\n", new_spi_out);
	/** @todo Currently NULLing the stateless info. Send port info through
	    entry parameter --Abi */
	entry->local_udp_port = entry->nat_mode ? HIP_NAT_UDP_PORT : 0;

	err = entry->hadb_ipsec_func->hip_add_sa(&entry->preferred_address, &entry->local_address, hits,
			 hitr,  &new_spi_in, esp_transform,
			 (we_are_HITg ? &espkey_lg : &espkey_gl),
			 (we_are_HITg ? &authkey_lg : &authkey_gl),
			 1, HIP_SPI_DIRECTION_IN, 0, entry);

	//"Setting up new outbound IPsec SA failed\n");
	HIP_DEBUG("New outbound SA created with SPI=0x%x\n", new_spi_out);
	HIP_DEBUG("Setting up new inbound SA, SPI=0x%x\n", new_spi_in);

	err = entry->hadb_ipsec_func->hip_add_sa(&entry->local_address, &entry->preferred_address, hitr,
			 hits, &new_spi_out, esp_transform,
			 (we_are_HITg ? &espkey_gl : &espkey_lg),
			 (we_are_HITg ? &authkey_gl : &authkey_lg),
			 1, HIP_SPI_DIRECTION_OUT, 0, entry);

	HIP_DEBUG("err=%d\n", err);
	if (err)
		HIP_DEBUG("Setting up new inbound IPsec SA failed\n");

	HIP_DEBUG("New inbound SA created with SPI=0x%x\n", new_spi_in);

	if (prev_spi_in == new_spi_in) {
		memset(&spi_in_data, 0, sizeof(struct hip_spi_in_item));
		spi_in_data.spi = new_spi_in;
		/* Already set? */
		spi_in_data.ifindex = hip_hadb_get_spi_ifindex(entry, prev_spi_in);
		HIP_IFE(hip_hadb_add_spi(entry, HIP_SPI_DIRECTION_IN, &spi_in_data),
			-1);
	} else
		_HIP_DEBUG("Old SPI <> New SPI, not adding a new inbound SA\n");

	/* Activate the new inbound and outbound SAs */
	//hip_finalize_sa(hitr, new_spi_in);
	//hip_finalize_sa(hits, new_spi_out);

	hip_update_switch_spi_in(entry, prev_spi_in);
	/* temporary fix */
	hip_update_set_new_spi_out(entry, prev_spi_out, new_spi_out);
	hip_update_switch_spi_out(entry, prev_spi_out);

	hip_set_spi_update_status(entry, new_spi_in, 0);
	hip_update_clear_status(entry, new_spi_in);

	// if (is not mm update) ?
	hip_hadb_set_default_out_addr(
		entry, hip_hadb_get_spi_list(entry, new_spi_out), NULL);

	/* 4. The system cancels any timers protecting the UPDATE and
	   transitions to ESTABLISHED. */
	entry->state = HIP_STATE_ESTABLISHED;

	HIP_DEBUG("Went back to ESTABLISHED state\n");

	/* delete old SAs */
	if (prev_spi_out != new_spi_out) {
		HIP_DEBUG("REMOVING OLD OUTBOUND IPsec SA, SPI=0x%x\n", prev_spi_out);
		/* SA is bounded to IP addresses! */
		//default_ipsec_func_set.hip_delete_sa(prev_spi_out, hits, hitr, AF_INET6);
		HIP_DEBUG("TODO: set new spi to 0\n");
		_HIP_DEBUG("delete_sa out retval=%d\n", err);
		err = 0;
	} else
		HIP_DEBUG("prev SPI_out = new SPI_out, not deleting the outbound "\
			  "SA\n");

	if (prev_spi_in != new_spi_in) {
		HIP_DEBUG("REMOVING OLD INBOUND IPsec SA, SPI=0x%x\n", prev_spi_in);
		/* SA is bounded to IP addresses! */
		/////default_ipsec_func_set.hip_delete_sa(prev_spi_in, hitr, hits, AF_INET6);
		/* remove old HIT-SPI mapping and add a new mapping */

		/* actually should change hip_hadb_delete_inbound_spi
		 * somehow, but we do this or else delete_inbound_spi
		 * would delete both old and new SPIs */
		//hip_hadb_remove_hs(prev_spi_in);
		/*err = hip_hadb_insert_state_spi_list(&entry->hit_peer,
		  &entry->hit_our,
		  new_spi_in);
		  if (err == -EEXIST) {
		  HIP_DEBUG("HIT-SPI mapping already exists, hmm ..\n");
		  err = 0;
		  } else if (err) {
		  HIP_ERROR("Could not add a HIT-SPI mapping for SPI 0x%x (err=%d)\n",
		  new_spi_in, err);
		  }*/
	} else
		_HIP_DEBUG("prev SPI_in = new SPI_in, not deleting the inbound SA\n");

#ifdef CONFIG_HIP_PERFORMANCE
	HIP_DEBUG("Stop and write PERF_UPDATE_COMPLETE, PERF_UPDATE_FINISH_REKEYING\n");
	hip_perf_stop_benchmark(perf_set, PERF_UPDATE_COMPLETE);
	hip_perf_stop_benchmark(perf_set, PERF_UPDATE_FINISH_REKEYING);
	hip_perf_write_benchmark(perf_set, PERF_UPDATE_COMPLETE);
	hip_perf_write_benchmark(perf_set, PERF_UPDATE_FINISH_REKEYING);
#endif

	/* start verifying addresses */
	HIP_DEBUG("start verifying addresses for new spi 0x%x\n", new_spi_out);
	err = entry->hadb_update_func->hip_update_send_addr_verify(
		entry, msg, NULL, new_spi_out);
	if (err)
		HIP_DEBUG("address verification had errors, err=%d\n", err);
	err = 0;

 out_err:
	HIP_DEBUG("end, err=%d\n", err);
	return err;
}

int hip_update_do_finish_rekey(hip_ha_t *entry, struct hip_spi_in_item *item,
			       void *_msg)
{
	hip_common_t *msg = _msg;
	int err = 0;

	_HIP_DEBUG("test item: spi_in=0x%x seq=%u updflags=0x%x\n",
		   item->spi, item->seq_update_id, item->update_state_flags);

	if (item->update_state_flags != 0x3)
		goto out_err;

	HIP_IFEL(hip_update_finish_rekeying(
			 msg, entry, &item->stored_received_esp_info), -1,
		 "Finish rekeying failed\n");

 out_err:

	HIP_DEBUG("update_finish handling ret err=%d\n", err);
	return err;
}

int hip_handle_update_rekeying(hip_ha_t *entry, hip_common_t *msg,
			       in6_addr_t *src_ip)
{
	int err = 0;
	uint16_t mask = 0;
	in6_addr_t *hits = &msg->hits, *hitr = &msg->hitr;
	in6_addr_t daddr;
	hip_common_t *update_packet = NULL;
	struct hip_esp_info *esp_info = NULL;
	struct hip_seq *seq = NULL;
	struct hip_ack *ack = NULL;
	//u8 signature[HIP_RSA_SIGNATURE_LEN]; /* RSA sig > DSA sig */

	/* 8.11.2  Processing an UPDATE packet in state REKEYING */
#ifdef CONFIG_HIP_PERFORMANCE
	HIP_DEBUG("Start PERF_HANDLE_UPDATE_REKEYING\n");
	hip_perf_start_benchmark( perf_set, PERF_HANDLE_UPDATE_REKEYING);
#endif

	HIP_DEBUG("\n");

	seq = hip_get_param(msg, HIP_PARAM_SEQ);
	esp_info = hip_get_param(msg, HIP_PARAM_ESP_INFO);
	ack = hip_get_param(msg, HIP_PARAM_ACK);

	if (seq && esp_info) {
		/* 1. If the packet contains a SEQ and ESP_INFO parameters, then the
		   system generates a new UPDATE packet with an ACK of the peer's
		   Update ID as received in the SEQ parameter. .. */
		HIP_IFE(!(update_packet = hip_msg_alloc()), -ENOMEM);
		entry->hadb_misc_func->hip_build_network_hdr(
			update_packet, HIP_UPDATE, mask, hitr, hits);
		HIP_IFEL(hip_build_param_ack(update_packet, ntohl(seq->update_id)),
			 -1, "Building of ACK param failed\n");
	}

	if (esp_info && ack) { /* kludge */
		uint32_t s = hip_update_get_prev_spi_in(
			entry, ntohl(ack->peer_update_id));
		hip_update_set_status(entry, s, 0x4, 0, 0, esp_info, 0);
	}
	/* .. Additionally, if the UPDATE packet contained an ACK of the
	   outstanding Update ID, or if the ACK of the UPDATE packet that
	   contained the ESP_INFO has already been received, the system stores
	   the received ESP_INFO and (optional) DIFFIE_HELLMAN parameters and
	   finishes the rekeying procedure as described in Section
	   8.11.3. If the ACK of the outstanding Update ID has not been
	   received, stay in state REKEYING after storing the recived ESP_INFO
	   and (optional) DIFFIE_HELLMAN. */

	if (ack) /* breaks if packet has no ack but esp_info exists ? */
		hip_update_handle_ack(entry, ack, esp_info ? 1 : 0);
	/* if (esp_info)
	   hip_update_handle_esp_info(entry, puid); kludge */

	/* finish SAs if we have received ACK and ESP_INFO */
	HIP_IFEL(hip_update_for_each_local_addr(hip_update_do_finish_rekey,
						entry, msg),
		 -1, "Rekeying failure\n");

	HIP_IFEL(!update_packet, 0, "UPDATE packet NULL\n");

	/* Send ACK */

	/** @todo hmac/signature to common functions */
	/* Add HMAC */
	HIP_IFEL(hip_build_param_hmac_contents(
			 update_packet, &entry->hip_hmac_out), -1,
		 "Building of HMAC failed\n");

	/* Add SIGNATURE */
	HIP_IFEL(entry->sign(entry->our_priv, update_packet), -EINVAL,
		 "Could not sign UPDATE. Failing\n");
	HIP_IFEL(hip_hadb_get_peer_addr(entry, &daddr), -1,
		 "Failed to get peer address\n");
#ifdef CONFIG_HIP_PERFORMANCE
	HIP_DEBUG("Stop and write PERF_HANDLE_UPDATE_REKEYING\n");
	hip_perf_stop_benchmark( perf_set, PERF_HANDLE_UPDATE_REKEYING);
	hip_perf_write_benchmark( perf_set, PERF_HANDLE_UPDATE_REKEYING);
#endif

	HIP_IFEL(entry->hadb_xmit_func->
		 hip_send_pkt(&entry->local_address, &daddr,
			      (entry->nat_mode ? HIP_NAT_UDP_PORT : 0),
			      entry->peer_udp_port,
			      update_packet, entry, 1),
		 -ECOMM, "Sending UPDATE packet failed.\n");

 out_err:
	/* if (err)
	   TODO: REMOVE IPSEC SAs
	   move to state = ?
	*/
	if (update_packet)
		HIP_FREE(update_packet);
	HIP_DEBUG("end, err=%d\n", err);
	return err;
}

int hip_build_verification_pkt(hip_ha_t *entry, hip_common_t *update_packet,
			       struct hip_peer_addr_list_item *addr,
			       in6_addr_t *hits, in6_addr_t *hitr,
			       struct hip_common *msg)
{
	int err = 0;
	uint32_t esp_info_old_spi = 0, esp_info_new_spi = 0;
	uint16_t mask = 0;
	HIP_DEBUG("building verification packet\n");
	hip_msg_init(update_packet);
	entry->hadb_misc_func->hip_build_network_hdr(
		update_packet, HIP_UPDATE, mask, hitr, hits);
	entry->update_id_out++;
	addr->seq_update_id = entry->update_id_out;

	_HIP_DEBUG("outgoing UPDATE ID for LOCATOR addr check=%u\n",
		   addr->seq_update_id);

	/* Reply with UPDATE(ESP_INFO, SEQ, ACK, ECHO_REQUEST) */

	/* ESP_INFO */
	esp_info_old_spi = hip_hadb_get_latest_inbound_spi(entry);
	esp_info_new_spi = esp_info_old_spi;
	HIP_IFEL(hip_build_param_esp_info(update_packet,
					  entry->current_keymat_index,
					  esp_info_old_spi,
					  esp_info_new_spi),
		 -1, "Building of ESP_INFO param failed\n");
	/* @todo Handle overflow if (!update_id_out) */

#ifdef CONFIG_HIP_MIDAUTH
	/* TODO: no caching is done for PUZZLE_M parameters. This may be
	 * a DOS attack vector.
	 */
	if (msg)
	{
		HIP_IFEL(hip_solve_puzzle_m(update_packet, msg, entry), -1, 
			"Building of solution_m failed\n");
	} else {
		HIP_DEBUG("msg is NULL, midauth parameters not included in reply\n");
	}
#endif

	/* Add SEQ */
	HIP_IFEBL2(hip_build_param_seq(update_packet,
				       addr->seq_update_id), -1,
		   return , "Building of SEQ failed\n");

	/* TODO: NEED TO ADD ACK */
	HIP_IFEL(hip_build_param_ack(update_packet, ntohl(addr->seq_update_id)),
		 -1, "Building of ACK failed\n");

#ifdef CONFIG_HIP_MIDAUTH
	if (msg)
	{
		struct hip_echo_request_m *ping;

		ping = hip_get_param(msg, HIP_PARAM_ECHO_REQUEST_M);

		/* if we get echo requests, we must add HOST_ID once more */

		if (ping != NULL)
			HIP_IFEL(hip_build_param(update_packet, entry->our_pub), -1,
			         "Building of host id failed\n");

		while (ping) {
			int ln = hip_get_param_contents_len(ping);
			if (hip_get_param_type(ping) != HIP_PARAM_ECHO_REQUEST_M)
				break;
			HIP_IFEL(hip_build_param_echo_m(update_packet, ping + 1, ln, 0), -1, 
			         "Error while creating echo_m reply parameter\n");
			ping = (struct hip_echo_request_m *) hip_get_next_param(msg, (struct hip_tlv_common *) ping);
		}
	}
#endif

	/* Add HMAC */
	HIP_IFEBL2(hip_build_param_hmac_contents(update_packet,
						 &entry->hip_hmac_out),
		   -1, return , "Building of HMAC failed\n");
	/* Add SIGNATURE */
	HIP_IFEBL2(entry->sign(entry->our_priv, update_packet),
		   -EINVAL, return , "Could not sign UPDATE\n");
	get_random_bytes(addr->echo_data, sizeof(addr->echo_data));

	/* Add ECHO_REQUEST */
	HIP_HEXDUMP("ECHO_REQUEST in LOCATOR addr check",
		    addr->echo_data, sizeof(addr->echo_data));
	HIP_IFEBL2(hip_build_param_echo(update_packet, addr->echo_data,
					sizeof(addr->echo_data), 0, 1),
		   -1, return , "Building of ECHO_REQUEST failed\n");
	HIP_DEBUG("sending addr verify pkt\n");

 out_err:
	if (update_packet && err)
		HIP_FREE(update_packet);
	HIP_DEBUG("end, err=%d\n", err);
	return err;


}

int hip_update_send_addr_verify_packet(hip_ha_t *entry,
				       struct hip_peer_addr_list_item *addr,
				       struct hip_spi_out_item *spi_out,
				       void *saddr,
				       struct hip_common *msg)
{
	in6_addr_t *src_ip = saddr;
	/** @todo Make this timer based:
	 * 	 If its been too long before active addresses were verfied,
	 * 	 	verify them as well
	 * 	 else
	 * 	 	verify only unverified addresses
	 */
//modify by sanntu when ice is choosen, not update message is needed
	if(entry->nat_control == 0)
		return hip_update_send_addr_verify_packet_all(entry, addr, spi_out,
						      src_ip, 0, msg);
	else return 0;
//end modify
}

int hip_update_send_addr_verify_packet_all(hip_ha_t *entry,
					   struct hip_peer_addr_list_item *addr,
					   struct hip_spi_out_item *spi_out,
					   in6_addr_t *src_ip,
					   int verify_active_addresses,
					   struct hip_common *msg)
{
	int err = 0;
	hip_common_t *update_packet = NULL;
	in6_addr_t *hits = &entry->hit_our, *hitr = &entry->hit_peer;

	HIP_DEBUG_HIT("new addr to check", &addr->address);
	HIP_DEBUG("address state=%d\n", addr->address_state);

	if (addr->address_state == PEER_ADDR_STATE_DEPRECATED) {
		HIP_DEBUG("addr state is DEPRECATED, not verifying\n");
		goto out_err;
	}

	if ((addr->address_state == PEER_ADDR_STATE_ACTIVE)){
		if(verify_active_addresses){
			HIP_DEBUG("Verifying already active address. Setting as "\
				  "unverified\n");
			addr->address_state = PEER_ADDR_STATE_UNVERIFIED;
			if (addr->is_preferred) {
				HIP_DEBUG("TEST (maybe should not do this yet?): setting "\
					  "already active address and set as preferred to "\
					  "default addr\n");
				/** @todo Is this the correct function? -Bagri */
				hip_hadb_set_default_out_addr(
					entry, spi_out, &addr->address);
			}
		}
		else
			goto out_err;
	}

	HIP_IFEL(!(update_packet = hip_msg_alloc()), -ENOMEM,
		 "Update_packet alloc failed\n");

	HIP_IFEL(hip_build_verification_pkt(entry, update_packet, addr, hits,
					    hitr, msg),
		 -1, "Building Verification Packet failed\n");

	HIP_IFEL(entry->hadb_xmit_func->
		 hip_send_pkt(src_ip, &addr->address,
			      (entry->nat_mode ? HIP_NAT_UDP_PORT : 0),
			      entry->peer_udp_port, update_packet, entry, 1),
		 -ECOMM, "Sending UPDATE packet failed.\n");

 out_err:
	return err;
}

int hip_update_send_addr_verify(hip_ha_t *entry, hip_common_t *msg,
				in6_addr_t *src_ip, uint32_t spi)
{
	int err = 0;
	struct hip_spi_out_item *spi_out;
	uint16_t mask = 0;

	HIP_DEBUG("SPI=0x%x\n", spi);

	HIP_IFEL(!(spi_out = hip_hadb_get_spi_list(entry, spi)), -1,
		 "SPI 0x%x not in SPI list\n");

	/** @todo Compiler warning; warning: passing argument 1 of
	    'hip_update_for_each_peer_addr' from incompatible pointer type. */
	HIP_IFEL(hip_update_for_each_peer_addr(hip_update_send_addr_verify_packet,
					       entry, spi_out, src_ip, msg), -1,
		 "Sending addr verify failed\n");

 out_err:
	HIP_DEBUG("end, err=%d\n", err);
	return err;
}

int hip_update_find_address_match(hip_ha_t *entry,
				  struct hip_locator_info_addr_item *item,
				  void *opaque,
				  struct hip_common *msg)
{
	in6_addr_t *addr = (in6_addr_t *) opaque;

	HIP_DEBUG_IN6ADDR("addr1", addr);
	HIP_DEBUG_IN6ADDR("addr2", &item->address);

	return !ipv6_addr_cmp(addr, &item->address);
}

int hip_update_check_simple_nat(in6_addr_t *peer_ip,
				struct hip_locator *locator)
{
	int err = 0, found;
	struct hip_locator_info_addr_item *item;

	found = hip_for_each_locator_addr_item(hip_update_find_address_match,
					       NULL, locator, peer_ip, NULL);
	HIP_IFEL(found, 0, "No address translation\n");

	/** @todo Should APPEND the address to locator. */

	HIP_IFEL(!(item = hip_get_locator_first_addr_item(locator)), -1,
		 "No addresses in locator\n");
	ipv6_addr_copy(&item->address, peer_ip);
	HIP_DEBUG("Assuming NATted peer, overwrote first locator\n");

 out_err:

	return err;
}

int hip_handle_update_plain_locator(hip_ha_t *entry, hip_common_t *msg,
				    in6_addr_t *src_ip,
				    in6_addr_t *dst_ip,
				    struct hip_esp_info *esp_info,
				    struct hip_seq *seq)
{
	int err = 0;
	uint16_t mask = 0;
	in6_addr_t *hits = &msg->hits, *hitr = &msg->hitr;
	hip_common_t *update_packet = NULL;
	struct hip_locator *locator;
	struct hip_peer_addr_list_item *list_item;
	u32 spi_in;
	u32 spi_out = ntohl(esp_info->new_spi);

	HIP_DEBUG("\n");

	locator = hip_get_param(msg, HIP_PARAM_LOCATOR);
	HIP_IFEL(locator == NULL, -1, "No locator!\n");
	HIP_IFEL(esp_info == NULL, -1, "No esp_info!\n");

	/* return value currently ignored, no need to abort on error? */
	/** @todo We should ADD the locator, not overwrite. */
	if (entry->nat_mode)
		hip_update_check_simple_nat(src_ip, locator);

	/* remove unused addresses from peer addr list */
	list_item = malloc(sizeof(struct hip_peer_addr_list_item));
	if (!list_item)
		goto out_err;
	ipv6_addr_copy(&list_item->address, &entry->preferred_address);
	HIP_DEBUG_HIT("Checking if preferred address was in locator",
		      &list_item->address);
	if (!hip_update_locator_contains_item(locator, list_item)) {
		HIP_DEBUG("Preferred address was not in locator, so changing it "\
			  "and removing SAs\n");
		spi_in = hip_hadb_get_latest_inbound_spi(entry);
		default_ipsec_func_set.hip_delete_sa(spi_in, &entry->local_address,
			      &entry->preferred_address, AF_INET6,
			      (entry->nat_mode ? HIP_NAT_UDP_PORT : 0),
			      (int)entry->peer_udp_port);
		default_ipsec_func_set.hip_delete_sa(entry->default_spi_out, &entry->preferred_address,
			      &entry->local_address, AF_INET6,
			      (entry->nat_mode ? HIP_NAT_UDP_PORT : 0),
			      (int)entry->peer_udp_port);
		ipv6_addr_copy(&entry->preferred_address, src_ip);
	}

	if (!hip_hadb_get_spi_list(entry, spi_out)) {
		struct hip_spi_out_item spi_out_data;

		HIP_DEBUG("peer has a new SA, create a new outbound SA\n");
		memset(&spi_out_data, 0, sizeof(struct hip_spi_out_item));
		spi_out_data.spi = spi_out;
		spi_out_data.seq_update_id = ntohl(seq->update_id);
		HIP_IFE(hip_hadb_add_spi(entry, HIP_SPI_DIRECTION_OUT,
					 &spi_out_data), -1);
		HIP_DEBUG("added SPI=0x%x to list of outbound SAs (SA not created "\
			  "yet)\n", spi_out);
	}

	HIP_IFEL(hip_handle_locator_parameter(entry, locator, esp_info, msg),
		 -1, "hip_handle_locator_parameter failed\n");

 out_err:
	if (update_packet)
		HIP_FREE(update_packet);
	if (list_item)
		HIP_FREE(list_item);
	HIP_DEBUG("end, err=%d\n", err);
	return err;
}

int set_address_state(hip_ha_t *entry, in6_addr_t *src_ip)
{
	int err = 0;
	/* struct hip_spi_in_item *spi_in = NULL;
	   spi_in = hip_hadb_get_spi_in_list(entry, esp_info_old_spi);*/
	// For setting status of src_addresses to ACTIVE after echo req is obtained
	return err;
}

int hip_handle_update_addr_verify(hip_ha_t *entry, hip_common_t *msg,
				  in6_addr_t *src_ip, in6_addr_t *dst_ip)
{
	int err = 0;
	uint16_t mask = 0;
	hip_common_t *update_packet = NULL;
	in6_addr_t *hits = &msg->hits, *hitr = &msg->hitr;
	struct hip_seq *seq = NULL;
	struct hip_echo_request *echo = NULL;

	HIP_DEBUG("\n");

	/* Assume already locked entry */
	HIP_IFEL(!(echo = hip_get_param(msg, HIP_PARAM_ECHO_REQUEST)), -1,
		 "ECHO not found\n");
	HIP_IFEL(!(seq = hip_get_param(msg, HIP_PARAM_SEQ)), -1,
		 "SEQ not found\n");
	HIP_IFEL(!(update_packet = hip_msg_alloc()), -ENOMEM,
		 "Out of memory\n");

	entry->hadb_misc_func->hip_build_network_hdr(
		update_packet, HIP_UPDATE, mask, hitr, hits);

#ifdef CONFIG_HIP_MIDAUTH
	/* TODO: no caching is done for PUZZLE_M parameters. This may be
	 * a DOS attack vector.
	 */
	HIP_IFEL(hip_solve_puzzle_m(update_packet, msg, entry), -1, 
		"Building of solution_m failed\n");
#endif

	/* reply with UPDATE(ACK, ECHO_RESPONSE) */
	HIP_IFEL(hip_build_param_ack(update_packet, ntohl(seq->update_id)), -1,
		 "Building of ACK failed\n");

#ifdef CONFIG_HIP_MIDAUTH
	{
		struct hip_echo_request_m *ping;

		ping = hip_get_param(msg, HIP_PARAM_ECHO_REQUEST_M);

		/* if we get echo requests, we must add HOST_ID once more */

		if (ping != NULL)
			HIP_IFEL(hip_build_param(update_packet, entry->our_pub), -1,
			         "Building of host id failed\n");

		while (ping) {
			int ln = hip_get_param_contents_len(ping);
			if (hip_get_param_type(ping) != HIP_PARAM_ECHO_REQUEST_M)
				break;
			HIP_IFEL(hip_build_param_echo_m(update_packet, ping + 1, ln, 0), -1, 
			         "Error while creating echo_m reply parameter\n");
			ping = (struct hip_echo_request_m *) hip_get_next_param(msg, (struct hip_tlv_common *) ping);
		}
	}
#endif

	/* Add HMAC */
	HIP_IFEL(hip_build_param_hmac_contents(
			 update_packet, &entry->hip_hmac_out), -1,
		 "Building of HMAC failed\n");

	/* Add SIGNATURE */
	HIP_IFEL(entry->sign(entry->our_priv, update_packet), -EINVAL,
		 "Could not sign UPDATE. Failing\n");

	/* ECHO_RESPONSE (no sign) */
	HIP_DEBUG("echo opaque data len=%d\n",
		  hip_get_param_contents_len(echo));

	HIP_HEXDUMP("ECHO_REQUEST in LOCATOR addr check",
		    (void *)echo +
		    sizeof(struct hip_tlv_common),
		    hip_get_param_contents_len(echo));

	HIP_IFEL(hip_build_param_echo(update_packet,
				      (void *)echo +
				      sizeof(struct hip_tlv_common),
				      hip_get_param_contents_len(echo), 0, 0),
		 -1, "Building of ECHO_RESPONSE failed\n");

	HIP_DEBUG("Sending ECHO RESPONSE/UPDATE packet (address check).\n");
	HIP_IFEL(entry->hadb_xmit_func->
		 hip_send_pkt(dst_ip, src_ip,
			      (entry->nat_mode ? HIP_NAT_UDP_PORT : 0),
			      entry->peer_udp_port, update_packet, entry, 0),
		 -ECOMM, "Sending UPDATE packet failed.\n");

	HIP_IFEL(set_address_state(entry, src_ip),
		 -1, "Setting Own address status to ACTIVE failed\n");

	entry->update_state = 0; /* No retransmissions */

 out_err:
	if (update_packet)
		HIP_FREE(update_packet);
	HIP_DEBUG("end, err=%d\n", err);
	return err;
}

int hip_handle_update_seq(hip_ha_t *entry, hip_common_t *msg)
{
	int err = 0;
	uint32_t pkt_update_id = 0; /* UPDATE ID in packet */
	uint32_t update_id_in = 0;  /* stored incoming UPDATE ID */
	int is_retransmission = 0;
	struct hip_seq *seq = NULL;
	struct hip_hmac *hmac = NULL;
	struct hip_dh_fixed *dh;

	seq = hip_get_param(msg, HIP_PARAM_SEQ);
	pkt_update_id = ntohl(seq->update_id);
	HIP_DEBUG("SEQ: UPDATE ID: %u\n", pkt_update_id);

	update_id_in = entry->update_id_in;
	_HIP_DEBUG("previous incoming update id=%u\n", update_id_in);

	/* 1. If the SEQ parameter is present, and the Update ID in the
	   received SEQ is smaller than the stored Update ID for the host,
	   the packet MUST BE dropped. */
	if (pkt_update_id < update_id_in) {
		HIP_DEBUG("SEQ param present and received UPDATE ID (%u) < stored "\
			  "incoming UPDATE ID (%u). Dropping\n",
			  pkt_update_id, update_id_in);
		err = -EINVAL;
		goto out_err;
	} else if (pkt_update_id == update_id_in) {
		/* 2. If the SEQ parameter is present, and the Update ID in the
		   received SEQ is equal to the stored Update ID for the host, the
		   packet is treated as a retransmission. */
		is_retransmission = 1;
		HIP_DEBUG("Retransmitted UPDATE packet (?), continuing\n");
		/** @todo Ignore this packet or process anyway? */

	}

	hmac = hip_get_param(msg, HIP_PARAM_HMAC);
	HIP_IFEL(hmac == NULL, -1, "HMAC not found. Dropping packet\n");

	/*
	 * 3. The system MUST verify the HMAC in the UPDATE packet.
	 * If the verification fails, the packet MUST be dropped.
	 * **Moved to receive_update due to commonality with ack processing**
	 *
	 * 4. The system MAY verify the SIGNATURE in the UPDATE
	 * packet. If the verification fails, the packet SHOULD be
	 * dropped and an error message logged.
	 * **Moved to receive_update due to commonality with ack processing**
	 */

	/* 5.  If a new SEQ parameter is being processed,
	   the system MUST record the Update ID in the
	   received SEQ parameter, for replay protection. */
	if (seq && !is_retransmission) {
		entry->update_id_in = pkt_update_id;
		_HIP_DEBUG("Stored peer's incoming UPDATE ID %u\n", pkt_update_id);
	}
 out_err:
	if (err)
		HIP_ERROR("SEQUENCE handler failed, err=%d\n", err);

	return err;


}

int hip_set_rekeying_state(hip_ha_t *entry,
			   struct hip_esp_info *esp_info)
{
	int err = 0;
	uint32_t old_spi, new_spi;

	old_spi = esp_info->old_spi;
	new_spi = esp_info->new_spi;

	if(hip_update_exists_spi(entry, ntohl(old_spi),
				 HIP_SPI_DIRECTION_OUT, 0) ||
	   old_spi == 0){
		/* old SPI is the existing SPI or is zero*/
		if(old_spi == new_spi)
			/* mm-04 5.3 1. old SPI is equal to new SPI */
			entry->update_state = 0; //no rekeying
		/* FFT: Do we need a sanity check that both old_spi and new_spi cant
		   be zero. */
		else if(new_spi != 0){
			/* mm-04 5.3 2. Old SPI is existing SPI and new SPI is non-zero
			   3. Old SPI is zero and new SPI is non-zero. */
			entry->update_state = HIP_UPDATE_STATE_REKEYING;
		}
		else {
			/* mm-04 5.3 4. Old SPI is existing, new SPI is zero */
			entry->update_state = HIP_UPDATE_STATE_DEPRECATING;
		}
	}
	return entry->update_state;
}

int hip_handle_esp_info(hip_common_t *msg, hip_ha_t *entry)
{
	int err = 0, keying_state = 0;
	struct hip_esp_info *esp_info;
	uint16_t keymat_index = 0;
	struct hip_dh_fixed *dh;

	esp_info = hip_get_param(msg, HIP_PARAM_ESP_INFO);
	keymat_index = ntohs(esp_info->keymat_index);

	keying_state = hip_set_rekeying_state(entry, esp_info);

	switch(keying_state){
	case HIP_UPDATE_STATE_REKEYING:
		/** @todo: rekeying stuff goes here */
		break;
	case HIP_UPDATE_STATE_DEPRECATING:
		break;
	default:
		// No rekeying
		return 0;
	}

	/* esp-02 6.9 1. If the received UPDATE contains a
	 * Diffie-Hellman parameter, the received Keymat
	 * Index MUST be zero. If this test fails, the packet
	 *  SHOULD be dropped and the system SHOULD log an
	 *  error message. */

	dh = hip_get_param(msg, HIP_PARAM_DIFFIE_HELLMAN);
	if (dh) {
		HIP_DEBUG("packet contains DH\n");
		HIP_IFEL(!esp_info, -1, "Packet contains DH but not ESP_INFO\n");
		HIP_IFEL(keymat_index != 0, -EINVAL,
			 "UPDATE contains Diffie-Hellman parameter with non-zero"
			 "keymat value %u in ESP_INFO. Dropping\n", keymat_index);
	}
	/* esp-02 6.9 2. if no outstanding request, process as in sec 6.9.1 */

	/** @todo Check for outstanding rekeying request. */

	/* esp-02 6.9 3. If there is an outstanding rekeying request,
	 * UPDATE must be acked, save ESP_INFO, DH params, continue
	 * processing as stated in 6.10 */
 out_err:
	if(err)
		HIP_DEBUG("Error while processing Rekeying for update packet err=%d",
			  err);
	return err;
}

#ifdef CONFIG_HIP_ESCROW
int hip_handle_escrow_parameter(hip_ha_t * entry, struct hip_keys * keys)
{
	int err = 0;
	int accept = 0;
	uint32_t spi, spi_old;
	uint16_t op, len, alg;
	HIP_KEA * kea = NULL;
	HIP_KEA_EP * ep = NULL;
	in6_addr_t * hit, * peer_hit, * ip;

	HIP_IFEL(!(kea = hip_kea_find(&entry->hit_peer)), -1,
		 "No KEA found: Could not add escrow endpoint info");

	hit = (in6_addr_t *)&keys->hit;
	peer_hit = (in6_addr_t *)&keys->peer_hit;
	ip = (in6_addr_t *)&keys->address;

	HIP_DEBUG_HIT("handle escrow param hit:", hit);

	op = ntohs(keys->operation);
	spi = ntohl(keys->spi);
	spi_old = ntohl(keys->spi_old);
	len = ntohs(keys->key_len);
	alg = ntohs(keys->alg_id);

	switch (op) {

	case HIP_ESCROW_OPERATION_ADD:
		HIP_IFEL(!(ep = hip_kea_ep_create(hit, peer_hit, ip, alg,
						  spi, len, &keys->enc)), -1,
			 "Error creating kea endpoint");
		HIP_IFEBL(hip_kea_add_endpoint(kea, ep), -1, hip_kea_put_ep(ep),
			  "Error while adding endpoint");
		break;

	case HIP_ESCROW_OPERATION_MODIFY:
		HIP_IFEL(!(ep = hip_kea_ep_find(ip, spi_old)), -1,
			 "Could not find endpoint to be modified");
		hip_kea_remove_endpoint(ep);
		HIP_IFEL(!(ep = hip_kea_ep_create(hit, peer_hit, ip, alg,
						  spi, len, &keys->enc)), -1,
			 "Error creating kea endpoint");
		HIP_IFEBL(hip_kea_add_endpoint(kea, ep), -1, hip_kea_put_ep(ep),
			  "Error while adding endpoint");
		break;

	case HIP_ESCROW_OPERATION_DELETE:
		HIP_IFEL(!(ep = hip_kea_ep_find(ip, spi_old)), -1,
			 "Could not find endpoint to be deleted");
		hip_kea_remove_endpoint(ep);
		break;

	default:
		HIP_ERROR("Unknown operation type in escrow parameter %d",
			  op);
		accept = -1;
	}
	/** @todo a better place for this? If firewall is used, the received
	    information should be delivered to it. */
	if (accept == 0) {
		if (hip_firewall_is_alive()) {
			HIP_DEBUG("Firewall alive!\n");
			if (hip_firewall_add_escrow_data(entry, hit, peer_hit, keys))
				HIP_DEBUG("Sent data to firewall\n");
		}
	}

 out_err:
	if (kea)
		hip_keadb_put_entry(kea);
	if (err)
		HIP_DEBUG("Error while handlling escrow parameter");
	return err;
}
#endif //CONFIG_HIP_ESCROW

int hip_handle_encrypted(hip_ha_t *entry, struct hip_tlv_common *enc)
{
	int err = 0;
	int param_type;
	uint16_t crypto_len;
	char *tmp_enc = NULL;
	unsigned char *iv;
	struct hip_tlv_common * enc_param = NULL;

	HIP_DEBUG("hip_handle_encrypted\n");

	HIP_IFEL(!(tmp_enc = HIP_MALLOC(hip_get_param_total_len(enc),
					GFP_KERNEL)), -ENOMEM,
		 "No memory for temporary parameter\n");

	memcpy(tmp_enc, enc, hip_get_param_total_len(enc));

	/* Decrypt ENCRYPTED field*/
	_HIP_HEXDUMP("Recv. Key", &entry->hip_enc_in.key, 24);

	switch (entry->hip_transform) {
	case HIP_HIP_AES_SHA1:
		enc_param = (struct hip_tlv_common *)
			(tmp_enc + sizeof(struct hip_encrypted_aes_sha1));
		iv = ((struct hip_encrypted_aes_sha1 *) tmp_enc)->iv;
		/* 4 = reserved, 16 = iv */
		crypto_len = hip_get_param_contents_len(enc) - 4 - 16;
		HIP_DEBUG("aes crypto len: %d\n", crypto_len);
		break;
	case HIP_HIP_3DES_SHA1:
		enc_param = (struct hip_tlv_common *)
			(tmp_enc + sizeof(struct hip_encrypted_3des_sha1));
		iv = ((struct hip_encrypted_3des_sha1 *) tmp_enc)->iv;
		/* 4 = reserved, 8 = iv */
		crypto_len = hip_get_param_contents_len(enc) - 4 - 8;
		break;
	case HIP_HIP_NULL_SHA1:
		enc_param = (struct hip_tlv_common *)
			(tmp_enc + sizeof(struct hip_encrypted_null_sha1));
		iv = NULL;
		/* 4 = reserved */
		crypto_len = hip_get_param_contents_len(enc) - 4;
		break;
	default:
		HIP_IFEL(1, -EINVAL, "Unknown HIP transform: %d\n",
			 entry->hip_transform);
	}

	HIP_DEBUG("Crypto encrypted\n");
	_HIP_HEXDUMP("IV: ", iv, 16); /* Note: iv can be NULL */

	HIP_IFEL(hip_crypto_encrypted(enc_param, iv, entry->hip_transform,
				      crypto_len, &entry->hip_enc_in.key,
				      HIP_DIRECTION_DECRYPT), -EINVAL,
		 "Decryption of encrypted parameter failed\n");

	param_type = hip_get_param_type(enc_param);

	/* Handling contents */
	switch (param_type) {
	case HIP_PARAM_KEYS:
#ifdef CONFIG_HIP_ESCROW
		HIP_IFEL(hip_handle_escrow_parameter(
				 entry, (struct hip_keys *)enc_param), -1,
			 "Error while handling hip_keys parameter\n");
#endif
		break;
	default:
		HIP_IFEL(1, -EINVAL, "Unknown update paramer type in encrypted %d\n",
			 param_type);
	}

 out_err:
	if (err)
		HIP_DEBUG("Error while handling encrypted parameter\n");
	if (tmp_enc)
		HIP_FREE(tmp_enc);
	return err;
}

int hip_update_peer_preferred_address(hip_ha_t *entry,
				      struct hip_peer_addr_list_item *addr,
				      uint32_t spi_in)
{
	int err = 0, i = 0;
	struct hip_spi_in_item *item, *tmp;
	hip_list_t *item_nd = NULL, *tmp_nd = NULL;
	struct netdev_address *n;
	in6_addr_t local_addr;

	HIP_DEBUG("Checking spi setting 0x%x\n",spi_in);

	HIP_DEBUG_HIT("hit our", &entry->hit_our);
	HIP_DEBUG_HIT("hit peer", &entry->hit_peer);
	HIP_DEBUG_IN6ADDR("local", &entry->local_address);
	HIP_DEBUG_IN6ADDR("peer", &addr->address);

	/* spi_in = hip_get_spi_to_update_in_established(
	   entry, &entry->local_address); */
	HIP_IFEL(spi_in == 0, -1, "No inbound SPI found for daddr\n");

	if (IN6_IS_ADDR_V4MAPPED(&entry->local_address)
	    != IN6_IS_ADDR_V4MAPPED(&addr->address)) {
		HIP_DEBUG("AF difference in addrs, checking if possible to choose "\
			  "same AF\n");
		list_for_each_safe(item_nd, tmp_nd, addresses, i) {
			n = list_entry(item_nd);
<<<<<<< HEAD
			if (IN6_IS_ADDR_V4MAPPED(hip_cast_sa_addr(&n->addr)) 
=======
			if (hip_sockaddr_is_v6_mapped(&n->addr)
>>>>>>> 1132f930
			    == IN6_IS_ADDR_V4MAPPED(&addr->address)) {
				HIP_DEBUG("Found addr with same AF\n");
				memset(&local_addr, 0, sizeof(in6_addr_t));
				memcpy(&local_addr, hip_cast_sa_addr(&n->addr),
				       sizeof(in6_addr_t));
				HIP_DEBUG_HIT("Using addr for SA", &local_addr);
				break;
			}
		}
	} else {
		/* same AF as in addr, use &entry->local_address */
		memset(&local_addr, 0, sizeof(in6_addr_t));
		memcpy(&local_addr, &entry->local_address, sizeof(in6_addr_t));
	}

	/** @todo Enabling 1s makes hard handovers work, but softhandovers fail. */
#if 1
	entry->hadb_ipsec_func->hip_delete_hit_sp_pair(&entry->hit_our,
                                                       &entry->hit_peer, IPPROTO_ESP, 1);

	default_ipsec_func_set.hip_delete_sa(entry->default_spi_out, &addr->address, &local_addr,
		      AF_INET6, (entry->nat_mode ? HIP_NAT_UDP_PORT : 0),
		      (int)entry->peer_udp_port);
#endif

#if 1
	entry->hadb_ipsec_func->hip_delete_hit_sp_pair(&entry->hit_peer,
                                                       &entry->hit_our, IPPROTO_ESP, 1);
#endif

	default_ipsec_func_set.hip_delete_sa(spi_in, &addr->address, &local_addr, AF_INET6,
		      (int)entry->peer_udp_port,
		      (entry->nat_mode ? HIP_NAT_UDP_PORT : 0));

	HIP_IFEL(entry->hadb_ipsec_func->hip_setup_hit_sp_pair(&entry->hit_our,
                                                               &entry->hit_peer,
				       &local_addr, &addr->address,
				       IPPROTO_ESP, 1, 0), -1,
		 "Setting up SP pair failed\n");

	entry->local_udp_port = entry->nat_mode ? HIP_NAT_UDP_PORT : 0;

	HIP_IFEL(entry->hadb_ipsec_func->hip_add_sa(&local_addr, &addr->address,
                                                    &entry->hit_our,
			    &entry->hit_peer, entry->default_spi_out,
			    entry->esp_transform, &entry->esp_out,
			    &entry->auth_out, 1, HIP_SPI_DIRECTION_OUT, 0, entry), -1,
		 "Error while changing outbound security association for new "\
		 "peer preferred address\n");

#if 1
	HIP_IFEL(entry->hadb_ipsec_func->hip_setup_hit_sp_pair(&entry->hit_peer,
                                                               &entry->hit_our,
				       &addr->address, &local_addr,
				       IPPROTO_ESP, 1, 0), -1,
		 "Setting up SP pair failed\n");
#endif

	HIP_IFEL(entry->hadb_ipsec_func->hip_add_sa(&addr->address, &local_addr,
			    &entry->hit_peer, &entry->hit_our,
			    spi_in, entry->esp_transform,
			    &entry->esp_in, &entry->auth_in, 1,
			    HIP_SPI_DIRECTION_IN, 0, entry), -1,
		 "Error while changing inbound security association for new "\
		 "preferred address\n");

 out_err:
	return err;
}

int hip_update_handle_echo_response(hip_ha_t *entry,
				    struct hip_echo_response *echo_resp,
                                    in6_addr_t *src_ip) {
	int err = 0, i;
	hip_list_t *item, *tmp;
	struct hip_spi_out_item *out_item;

	HIP_DEBUG("\n");

	list_for_each_safe(item, tmp, entry->spis_out, i) {
		int ii;
		hip_list_t *a_item, *a_tmp;
		struct hip_peer_addr_list_item *addr;
		out_item = list_entry(item);

		list_for_each_safe(a_item, a_tmp, out_item->peer_addr_list, ii) {
			addr = list_entry(a_item);
			_HIP_DEBUG("checking address, seq=%u\n",
				   addr->seq_update_id);
			if (memcmp(&addr->address, src_ip, sizeof(in6_addr_t)) == 0) {
				if (hip_get_param_contents_len(echo_resp)
				    != sizeof(addr->echo_data))
				{
					HIP_ERROR("echo data len mismatch\n");
					continue;
				}
				if (memcmp(addr->echo_data,
					   (void *)echo_resp +
					   sizeof(struct hip_tlv_common),
					   sizeof(addr->echo_data)) != 0)
				{
					HIP_ERROR("ECHO_RESPONSE differs from "	\
						  "ECHO_REQUEST\n");
					continue;
				}
				HIP_DEBUG("address verified successfully, " \
					  "setting state to ACTIVE\n");
				addr->address_state = PEER_ADDR_STATE_ACTIVE;
				HIP_DEBUG("Changing Security Associations for "	\
					  "the new peer address\n");
				/* if bex address then otherwise no */
				if (ipv6_addr_cmp(&entry->preferred_address,
						  &addr->address) == 0)
				{
					uint32_t spi = hip_hadb_get_spi(entry, -1);
					HIP_DEBUG("Setting SA for bex locator\n");
					HIP_IFEL(hip_update_peer_preferred_address(
							 entry, addr, spi), -1,
						 "Error while changing SAs for " \
						 "mobility\n");
				}
				do_gettimeofday(&addr->modified_time);
				if (addr->is_preferred)
				{
					/* maybe we should do this default address
					   selection after handling the LOCATOR. */
					hip_hadb_set_default_out_addr(
						entry,out_item, &addr->address);
				}
				else HIP_DEBUG("address was not set as " \
					       "preferred address\n");
			}
		}
	}

 out_err:
	return err;
}

int hip_receive_update(hip_common_t *msg, in6_addr_t *update_saddr,
		       in6_addr_t *update_daddr, hip_ha_t *entry,
		       hip_portpair_t *sinfo)
{
#ifdef CONFIG_HIP_PERFORMANCE
	HIP_DEBUG("Start PERF_HANDLE_UPDATE_1\n");
	hip_perf_start_benchmark( perf_set, PERF_HANDLE_UPDATE_1);
#endif
	int err = 0, has_esp_info = 0, pl = 0, send_ack = 0;
	in6_addr_t *hits = NULL;
	in6_addr_t *src_ip = NULL , *dst_ip = NULL;
	struct hip_esp_info *esp_info = NULL;
	struct hip_seq *seq = NULL;
	struct hip_ack *ack = NULL;
	struct hip_locator *locator = NULL;
	struct hip_echo_request *echo_request = NULL;
	struct hip_echo_response *echo_response = NULL;
	struct hip_tlv_common *encrypted = NULL;
<<<<<<< HEAD
     	
	HIP_DEBUG("hip_receive_update() invoked.\n");
	
        /* RFC 5201: If there is no corresponding HIP association, the
=======
	uint32_t spi = 0;
	struct hip_stun *stun = NULL;

	HIP_DEBUG("\n");

	_HIP_DEBUG_HIT("receive a stun from: ", update_saddr);

	//stun does not need a entry,
	stun = hip_get_param(msg, HIP_PARAM_STUN);
	if (stun) {
		err = hip_update_handle_stun((void *)(stun+1),
					     hip_get_param_contents_len(stun),
					     update_saddr, update_daddr, entry,
					     sinfo);
		goto out_err;
	}


    /* RFC 5201: If there is no corresponding HIP association, the
>>>>>>> 1132f930
	 * implementation MAY reply with an ICMP Parameter Problem. */
	if(entry == NULL) {
		HIP_ERROR("No host association database entry found.\n");
		err = -1;
		goto out_err;

	}
	/* RFC 5201: An UPDATE packet is only accepted if the state is only
	   processed in state ESTABLISHED. However, if the state machine is in
	   state R2-SENT and an UPDATE is received, the state machine should
	   move to state ESTABLISHED (see table 5 under section 4.4.2. HIP
	   State Processes). */
	else if(entry->state == HIP_STATE_R2_SENT) {
		entry->state = HIP_STATE_ESTABLISHED;
		HIP_DEBUG("Received UPDATE in state %s, moving to "\
			  "ESTABLISHED.\n", hip_state_str(entry->state));
	} else if(entry->state != HIP_STATE_ESTABLISHED) {
		HIP_ERROR("Received UPDATE in illegal state %s.\n",
			  hip_state_str(entry->state));
		err = -EPROTO;
		goto out_err;
	}

	src_ip = update_saddr;
	dst_ip = update_daddr;
	hits = &msg->hits;
<<<<<<< HEAD
	
=======

>>>>>>> 1132f930
	/* RFC 5201: The UPDATE packet contains mandatory HMAC and HIP_SIGNATURE
	   parameters, and other optional parameters. The UPDATE packet contains
	   zero or one SEQ parameter. An UPDATE packet contains zero or one ACK
	   parameters. (see section 5.3.5). A single UPDATE packet may contain
	   both a sequence number and one or more acknowledgment numbers. (see
	   section 4.2).

	   Thus, we first have to verify the HMAC and HIP_SIGNATURE parameters
	   and only after successful verification, we can move to handling the
	   optional parameters. */

#ifdef CONFIG_HIP_PERFORMANCE
	HIP_DEBUG("Start PERF_VERIFY_UPDATE\n");
	hip_perf_start_benchmark(perf_set, PERF_VERIFY_UPDATE);
#endif
	/* RFC 5201: The system MUST verify the HMAC in the UPDATE packet. If
	   the verification fails, the packet MUST be dropped. */
	HIP_IFEL(hip_verify_packet_hmac(msg, &entry->hip_hmac_in), -1,
		 "HMAC validation on UPDATE failed.\n");

	/* RFC 5201: The system MAY verify the SIGNATURE in the UPDATE packet.
	   If the verification fails, the packet SHOULD be dropped and an error
	   message logged. */
	HIP_IFEL(entry->verify(entry->peer_pub, msg), -1,
		 "Verification of UPDATE signature failed.\n");
<<<<<<< HEAD
	
#ifdef CONFIG_HIP_PERFORMANCE
	HIP_DEBUG("Stop and write PERF_VERIFY_UPDATE\n");
	hip_perf_stop_benchmark(perf_set, PERF_VERIFY_UPDATE);
	hip_perf_write_benchmark(perf_set, PERF_VERIFY_UPDATE);
#endif
=======

>>>>>>> 1132f930
	/* RFC 5201: If both ACK and SEQ parameters are present, first ACK is
	   processed, then the rest of the packet is processed as with SEQ. */
	ack = hip_get_param(msg, HIP_PARAM_ACK);
	if (ack != NULL) {
		HIP_DEBUG("ACK parameter found with peer Update ID %u.\n",
			  ntohl(ack->peer_update_id));
		entry->hadb_update_func->hip_update_handle_ack(
			entry, ack, has_esp_info);
	}

	seq = hip_get_param(msg, HIP_PARAM_SEQ);
	if (seq != NULL) {
		HIP_DEBUG("SEQ parameter found with  Update ID %u.\n",
			  ntohl(seq->update_id));
		HIP_IFEL(hip_handle_update_seq(entry, msg), -1,
			 "Error when handling parameter SEQ.\n");
	}

	esp_info = hip_get_param(msg, HIP_PARAM_ESP_INFO);
	if (esp_info != NULL){
		HIP_DEBUG("ESP INFO parameter found with new SPI %u.\n",
			  ntohl(esp_info->new_spi));
		has_esp_info = 1;
		HIP_IFEL(hip_handle_esp_info(msg, entry), -1,
			 "Error in processing esp_info\n");
	}

	/* RFC 5206: End-Host Mobility and Multihoming. */
	locator = hip_get_param(msg, HIP_PARAM_LOCATOR);
	echo_request = hip_get_param(msg, HIP_PARAM_ECHO_REQUEST);
	echo_response = hip_get_param(msg, HIP_PARAM_ECHO_RESPONSE);
#ifdef CONFIG_HIP_PERFORMANCE
	HIP_DEBUG("Stop PERF_HANDLE_UPDATE_1\n");
	hip_perf_stop_benchmark( perf_set, PERF_HANDLE_UPDATE_1);
	HIP_DEBUG("Start PERF_HANDLE_UPDATE_2\n");
	hip_perf_start_benchmark(perf_set, PERF_HANDLE_UPDATE_2);
#endif
	if (locator != NULL) {
		HIP_DEBUG("LOCATOR parameter found.\n");
		err = entry->hadb_update_func->hip_handle_update_plain_locator(
			entry, msg, src_ip, dst_ip, esp_info, seq);
	} else {
		if (echo_request != NULL) {
			HIP_DEBUG("ECHO_REQUEST parameter found.\n");
			err = entry->hadb_update_func->hip_handle_update_addr_verify(
				entry, msg, src_ip, dst_ip);
			/* Check the peer learning case. Can you find the src_ip
			   from spi_out->peer_addr_list if the addr is not found add it
			   -- SAMU */
			if (!err) {
				hip_print_peer_addresses(entry);
				pl = hip_peer_learning(esp_info, entry, src_ip);
				/* pl left unchecked because currently we are not
				   that interested in the success of PL */
				hip_print_peer_addresses(entry);
			}
		}
		if (echo_response != NULL) {
			HIP_DEBUG("ECHO_RESPONSE parameter found.\n");
			hip_update_handle_echo_response(entry, echo_response, src_ip);
		}
	}

	encrypted = hip_get_param(msg, HIP_PARAM_ENCRYPTED);
	if (encrypted != NULL) {
		HIP_DEBUG("ENCRYPTED found\n");
		HIP_IFEL(hip_handle_encrypted(entry, encrypted), -1,
			 "Error in processing encrypted parameter\n");
		send_ack = 1;
	}

	/* Node moves within public Internet or from behind a NAT to public
	   Internet.

	   Should this be moved inside the LOCATOR parameter handling? Does node
	   movement mean that we should expect a LOCATOR parameter?
	   -Lauri 01.07.2008. */
	if(sinfo->dst_port == 0){
		HIP_DEBUG("UPDATE packet src port %d\n", sinfo->src_port);
		entry->nat_mode = 0;
		entry->peer_udp_port = 0;
		entry->hadb_xmit_func->hip_send_pkt = hip_send_raw;
		hip_hadb_set_xmit_function_set(entry, &default_xmit_func_set);
	} else {
		/* Node moves from public Internet to behind a NAT, stays
		   behind the same NAT or moves from behind one NAT to behind
		   another NAT. */
		HIP_DEBUG("UPDATE packet src port %d\n", sinfo->src_port);
<<<<<<< HEAD
		entry->nat_mode = 1;
=======

		if (!entry->nat_mode)
			entry->nat_mode = HIP_NAT_MODE_PLAIN_UDP;

>>>>>>> 1132f930
		entry->peer_udp_port = sinfo->src_port;
		hip_hadb_set_xmit_function_set(entry, &nat_xmit_func_set);
		ipv6_addr_copy(&entry->local_address, dst_ip);
		ipv6_addr_copy(&entry->preferred_address, src_ip);
	}

	/* RFC 5203: Registration Extension
	   When there is a REG_INFO parameter present and in the parameter are
	   listed changes that affect the set of requester's services, we must
	   response with an UPDATE packet containing a REG_REQUEST parameter.

	   When there is a REG_REQUEST parameter present and in the parameter
	   are listed services that the registrar is able to provide, we must
	   response with an UPDATE packet containing a REG_RESPONSE parameter.

	   When REG_INFO or REG_REQUEST is present, we just set the send_ack
	   bit and build the response parameter in the hip_update_send_ack().
	   This may lead to acking SEQs more than once, but since the update
	   implementation is currently being revised, we settle for this
	   arrangement for now.

	   REG_RESPONSE or REG_FAILED parametes do not need any response.
	   -Lauri 01.07.2008. */
	if(hip_get_param(msg, HIP_PARAM_REG_INFO) != NULL) {
		send_ack = 1;
	} else if(hip_get_param(msg, HIP_PARAM_REG_REQUEST) != NULL) {
		send_ack = 1;
	} else {
		hip_handle_param_reg_response(entry, msg);
		hip_handle_param_reg_failed(entry, msg);
	}

	/********** ESP-PROT anchor (OPTIONAL) **********/

	/* RFC 5201: presence of a SEQ parameter indicates that the
	 * receiver MUST ACK the UPDATE
	 *
	 * should be added above in handling of SEQ, but this breaks
	 * UPDATE as it might send duplicates the way ACKs are
	 * implemented right now */
	HIP_IFEL(esp_prot_handle_update(msg, entry, src_ip, dst_ip), -1,
			"failed to handle received esp prot anchor\n");

	/************************************************/

	if(send_ack) {
		HIP_IFEL(hip_update_send_ack(entry, msg, src_ip, dst_ip), -1,
			 "Error sending UPDATE ACK.\n");
	}
<<<<<<< HEAD
      
#ifdef CONFIG_HIP_PERFORMANCE
	HIP_DEBUG("Stop and write PERF_HANDLE_UPDATE_2\n");
	hip_perf_stop_benchmark(perf_set,  PERF_HANDLE_UPDATE_2);
	hip_perf_write_benchmark(perf_set, PERF_HANDLE_UPDATE_2);
	HIP_DEBUG("Write PERF_HANDLE_UPDATE_1\n");
	hip_perf_write_benchmark( perf_set, PERF_HANDLE_UPDATE_1);
#endif
=======
>>>>>>> 1132f930

 out_err:
	if (err != 0)
		HIP_ERROR("UPDATE handler failed, err=%d\n", err);

	if (entry != NULL) {
		HIP_UNLOCK_HA(entry);
		hip_put_ha(entry);
	}

	return err;
}

int hip_copy_spi_in_addresses(struct hip_locator_info_addr_item *src,
			      struct hip_spi_in_item *spi_in, int count)
{
	size_t s = count * sizeof(struct hip_locator_info_addr_item);
	void *p = NULL;

	HIP_DEBUG("src=0x%p count=%d\n", src, count);
	if (!spi_in || (src && count <= 0)) {
		HIP_ERROR("!spi_in or src & illegal count (%d)\n", count);
		return -EINVAL;
	}

	if (src) {
		p = HIP_MALLOC(s, GFP_ATOMIC);
		if (!p) {
			HIP_ERROR("kmalloc failed\n");
			return -ENOMEM;
		}
		memcpy(p, src, s);
	} else
		count = 0;

	_HIP_DEBUG("prev addresses_n=%d\n", spi_in->addresses_n);
	if (spi_in->addresses) {
		HIP_DEBUG("kfreeing old address list at 0x%p\n",
			  spi_in->addresses);
		HIP_FREE(spi_in->addresses);
	}

	spi_in->addresses_n = count;
	spi_in->addresses = p;

	return 0;
}

int hip_update_preferred_address(struct hip_hadb_state *entry,
				 in6_addr_t *new_pref_addr, in6_addr_t *daddr,
				 uint32_t *_spi_in)
{
     int err = 0;
     struct hip_spi_in_item *item, *tmp;
     uint32_t spi_in = *_spi_in;
     struct in6_addr srcaddr;
     struct in6_addr destaddr;
     HIP_DEBUG("Checking spi setting %x\n",spi_in);
     memcpy(&srcaddr, new_pref_addr, sizeof(struct in6_addr));
     memcpy(&destaddr, daddr, sizeof(struct in6_addr));

     HIP_DEBUG_HIT("hit our", &entry->hit_our);
     HIP_DEBUG_HIT("hit peer", &entry->hit_peer);
     HIP_DEBUG_IN6ADDR("saddr", new_pref_addr);
     HIP_DEBUG_IN6ADDR("daddr", daddr);

     entry->hadb_ipsec_func->hip_delete_hit_sp_pair(&entry->hit_our, &entry->hit_peer, IPPROTO_ESP, 1);

     default_ipsec_func_set.hip_delete_sa(entry->default_spi_out, daddr, &entry->local_address,
		   AF_INET6, (entry->nat_mode ? HIP_NAT_UDP_PORT : 0),
		   (int)entry->peer_udp_port);
#if 1
     entry->hadb_ipsec_func->hip_delete_hit_sp_pair(&entry->hit_peer, &entry->hit_our, IPPROTO_ESP, 1);
#endif
     /** @todo Check that this works with the pfkey API. */
     default_ipsec_func_set.hip_delete_sa(spi_in, &entry->local_address, &entry->hit_our, AF_INET6,
		   (int)entry->peer_udp_port,
		   (entry->nat_mode ? HIP_NAT_UDP_PORT : 0));

     /* THIS IS JUST A GRUDE FIX -> FIX THIS PROPERLY LATER
        check for a mismatch in addresses and fix the situation
        at least one case comes here with wrong addrs
        MN has 4 CN 4 and 6 addresses MN does hard interfamily handover.
        MN loses 4 addr and obtains 6 addr. As a result this code tries to add
        saddr(6) daddr(4) SA ... BUG ID 458
      */
     if (IN6_IS_ADDR_V4MAPPED(&srcaddr) != IN6_IS_ADDR_V4MAPPED(&destaddr)) {
             hip_list_t *item = NULL, *tmp = NULL, *item_outer = NULL, *tmp_outer = NULL;
             struct hip_peer_addr_list_item *addr_li;
             struct hip_spi_out_item *spi_out;
             int i = 0, ii = 0;
             list_for_each_safe(item_outer, tmp_outer, entry->spis_out, i) {
                     spi_out = list_entry(item_outer);
                     ii = 0;
                     tmp = NULL;
                     item = NULL;
                     list_for_each_safe(item, tmp, spi_out->peer_addr_list, ii) {
                             addr_li = list_entry(item);
                             HIP_DEBUG_HIT("SPI out addresses", &addr_li->address);
                             if (IN6_IS_ADDR_V4MAPPED(&addr_li->address) ==
                                 IN6_IS_ADDR_V4MAPPED(&srcaddr)) {
                                     HIP_DEBUG("Found matching addr\n");
                                     ipv6_addr_copy(&destaddr, &addr_li->address);
                                     goto out_of_loop;
                             }
                     }
             }
     }
 out_of_loop:

     HIP_IFEL((IN6_IS_ADDR_V4MAPPED(&srcaddr) != IN6_IS_ADDR_V4MAPPED(&destaddr)), -1,
	     "Different address families, not adding SAs\n");

     HIP_IFEL(entry->hadb_ipsec_func->hip_setup_hit_sp_pair(&entry->hit_our, &entry->hit_peer,
				    &srcaddr, &destaddr, IPPROTO_ESP, 1, 0),
	      -1, "Setting up SP pair failed\n");

     entry->local_udp_port = entry->nat_mode ? HIP_NAT_UDP_PORT : 0;

     _HIP_DEBUG("SPI out =0x%x\n", entry->default_spi_out);
     _HIP_DEBUG("SPI in =0x%x\n", spi_in);

     HIP_IFEL(entry->hadb_ipsec_func->hip_add_sa(&srcaddr, &destaddr, &entry->hit_our,
			 &entry->hit_peer, entry->default_spi_out,
			 entry->esp_transform, &entry->esp_out,
			 &entry->auth_out, 1, HIP_SPI_DIRECTION_OUT, 0, entry), -1,
	      "Error while changing outbound security association for new "\
	      "preferred address\n");

     /* hip_delete_sp_pair(&entry->hit_peer, &entry->hit_our, IPPROTO_ESP,
	1);
        default_ipsec_func_set.hip_delete_sa(spi_in, &entry->local_address, AF_INET6,
	(int)entry->peer_udp_port, 0); */

	HIP_IFEL(_spi_in == NULL, -1, "No inbound SPI found for daddr\n");

#if 1
     HIP_IFEL(entry->hadb_ipsec_func->hip_setup_hit_sp_pair(&entry->hit_peer,&entry->hit_our,
				    &destaddr, &srcaddr, IPPROTO_ESP, 1, 0),
	      -1, "Setting up SP pair failed\n");
#endif

     HIP_IFEL(entry->hadb_ipsec_func->hip_add_sa(&destaddr, &srcaddr,
			 &entry->hit_peer, &entry->hit_our,
			 spi_in, entry->esp_transform,
			 &entry->esp_in, &entry->auth_in, 1,
			 HIP_SPI_DIRECTION_IN, 0, entry), -1,
	      "Error while changing inbound security association for new "\
	      "preferred address\n");

     //ipv6_addr_copy(&entry->local_address, &srcaddr);

 out_err:
	return err;

}

int hip_update_src_address_list(struct hip_hadb_state *entry,
				struct hip_locator_info_addr_item *addr_list,
				in6_addr_t *daddr, int addr_count,
				int esp_info_old_spi, int is_add,
				struct sockaddr* addr)
{
	int err = 0, i = 0, ii = 0, preferred_address_found = 0;
	int choose_random = 0, change_preferred_address = 0;
	struct hip_spi_in_item *spi_in = NULL;
	struct hip_locator_info_addr_item *loc_addr_item = addr_list;
	in6_addr_t *saddr, *comp_addr = hip_cast_sa_addr(addr);
	hip_list_t *item = NULL, *tmp = NULL, *item_outer = NULL,
		*tmp_outer = NULL;
	struct hip_peer_addr_list_item *addr_li;
	struct hip_spi_out_item *spi_out;

	HIP_DEBUG("\n");

	/* Peer's preferred address. Can be changed by the source address
	   selection below if we don't find any addresses of the same family
	   as peer's preferred address (intrafamily handover). */
	HIP_IFE(hip_hadb_get_peer_addr(entry, daddr), -1);

	/* avoid advertising the same address set */
	/* (currently assumes that lifetime or reserved field do not
	 * change, later store only addresses) */
	spi_in = hip_hadb_get_spi_in_list(entry, esp_info_old_spi);
	if (!spi_in) {
		HIP_ERROR("SPI listaddr list copy failed\n");
		goto out_err;
	}

	/* If soft handover mode is used, check if the addresses were used before,
	 * and if yes, skip the following procedure for sending UPDATE packets.
	 * If hard handover mode is forced to be used, do not check if the addresses
	 * were used before and continue updating address lists and sending HIP
	 * UPDATE packets. */
	if (!is_hard_handover) {
		if (addr_count == spi_in->addresses_n &&
			addr_list && spi_in->addresses &&
			memcmp(addr_list, spi_in->addresses,
			   addr_count *
			   sizeof(struct hip_locator_info_addr_item)) == 0) {
			HIP_DEBUG("Same address set as before, return\n");
			return GOTO_OUT;
		} else {
			HIP_DEBUG("Address set has changed, continue\n");
		}
	}

	/* dont go to out_err but to ... */
	if(!addr_list) {
		HIP_DEBUG("No address list\n");
		goto skip_pref_update;
	}

	/* spi_in->spi is equal to esp_info_old_spi. In the loop below, we make
	 * sure that the source and destination address families match. */
	loc_addr_item = addr_list;

	HIP_IFEL((addr->sa_family == AF_INET), -1,
		 "all addresses in update should be mapped");

	/* If we have deleted the old address and it was preferred than we chould
	   make new preferred address. Now, we chose it as random address in
	   list. */
	if( !is_add && ipv6_addr_cmp(&entry->local_address, comp_addr) == 0 ) {
		choose_random = 1;
	}

	if( is_add && is_active_mhaddr ) {
		change_preferred_address = 1;/* comp_addr = hip_cast_sa_addr(addr); */
	} else {
		comp_addr = &entry->local_address;
	}

	if (choose_random) {
		int been_here = 0;
	choose_random:
		loc_addr_item = addr_list;
		for(i = 0; i < addr_count; i++, loc_addr_item++) {
/*
		comp_af = IN6_IS_ADDR_V4MAPPED(hip_get_locator_item_address(hip_get_locator_item(locator_address_item, i)))

 */
			saddr = hip_get_locator_item_address(hip_get_locator_item_as_one(loc_addr_item, i));
//			saddr = &loc_addr_item->address;
			HIP_DEBUG_IN6ADDR("Saddr: ", saddr);
			HIP_DEBUG_IN6ADDR("Daddr: ", daddr);
			if (memcmp(comp_addr, saddr, sizeof(in6_addr_t)) == 0) {
				if (IN6_IS_ADDR_V4MAPPED(saddr) ==
				    IN6_IS_ADDR_V4MAPPED(daddr))
				{
					/* Select the first match */
					loc_addr_item->reserved = ntohl(1 << 7);
					preferred_address_found = 1;
					if( change_preferred_address && is_add) {
						HIP_IFEL(hip_update_preferred_address(
								 entry, saddr, daddr, &spi_in->spi),
							 -1, "Setting new preferred address "\
							 "failed.\n");
					} else {
						HIP_DEBUG("Preferred Address is the old "\
							  "preferred address\n");
					}
					HIP_DEBUG_IN6ADDR("addr: ", saddr);
					break;
				}
			}
		}
		if ((preferred_address_found == 0) && (been_here == 0)) {
			item = NULL;
			tmp = NULL;
			item_outer = NULL;
			tmp_outer = NULL;
		        i = 0, ii = 0;
			list_for_each_safe(item_outer, tmp_outer, entry->spis_out, i) {
				spi_out = list_entry(item_outer);
				ii = 0;
				tmp = NULL;
				item = NULL;
				list_for_each_safe(item, tmp, spi_out->peer_addr_list, ii) {
					addr_li = list_entry(item);
					HIP_DEBUG_HIT("SPI out addresses", &addr_li->address);
					if (IN6_IS_ADDR_V4MAPPED(&addr_li->address) !=
					    IN6_IS_ADDR_V4MAPPED(daddr)) {
						HIP_DEBUG("Found other family than BEX address "\
							  "family\n");
						ipv6_addr_copy(daddr, &addr_li->address);
						ipv6_addr_copy(&entry->preferred_address,
							       &addr_li->address);
						/** @todo Or just break? Fix later. */
						goto break_list_for_loop;
					}
				}
			}
		break_list_for_loop:
			been_here = 1;
			goto choose_random;
		}
	}
	if (preferred_address_found)
		goto skip_pref_update;

	loc_addr_item = addr_list;
	/* Select the first match */
	for(i = 0; i < addr_count; i++, loc_addr_item++)
	{
		saddr = &loc_addr_item->address;
		if (IN6_IS_ADDR_V4MAPPED(saddr) ==
		    IN6_IS_ADDR_V4MAPPED(daddr) && !is_add)
		{
			loc_addr_item->reserved = ntohl(1 << 7);
			HIP_DEBUG_IN6ADDR("first match: ", saddr);
			HIP_IFEL(hip_update_preferred_address(
					 entry, saddr, daddr, &spi_in->spi), -1,
				 "Setting New Preferred Address Failed\n");
			preferred_address_found = 1;
			break;
		}
	}

 skip_pref_update:

	if(!preferred_address_found && !is_add){
		memset(&entry->local_address, 0, sizeof(in6_addr_t));
		HIP_IFEL(1, GOTO_OUT, "Preferred address Not found !!\n");
	}

	/* remember the address set we have advertised to the peer */
	err = hip_copy_spi_in_addresses(addr_list, spi_in, addr_count);
	loc_addr_item = addr_list;
	for(i = 0; i < addr_count; i++, loc_addr_item++) {
		int j, addr_exists = 0;
		in6_addr_t *iter_addr = &loc_addr_item->address;
		for(j = 0; j < spi_in->addresses_n; j++){
			struct hip_locator_info_addr_item *spi_addr_item =
				(struct hip_locator_info_addr_item *) spi_in->addresses + j;
			if(ipv6_addr_cmp(&spi_addr_item->address, iter_addr)) {
				//loc_addr_item->state = spi_addr_item->state;
				addr_exists = 1;
			}
		}
		//if(!addr_exists) {
			//loc_addr_item->state = ADDR_STATE_WAITING_ECHO_REQ;
		//}
	}
 out_err:
	return err;
}

int hip_send_update(struct hip_hadb_state *entry,
		    struct hip_locator_info_addr_item *addr_list,
		    int addr_count, int ifindex, int flags,
		    int is_add, struct sockaddr* addr)
{
#ifdef CONFIG_HIP_PERFORMANCE
	HIP_DEBUG("Start PERF_UPDATE_COMPLETE, PERF_UPDATE_SEND\n");
	hip_perf_start_benchmark(perf_set, PERF_UPDATE_COMPLETE);
	hip_perf_start_benchmark(perf_set, PERF_UPDATE_SEND);
#endif

	int err = 0, make_new_sa = 0, add_locator;
	int was_bex_addr = -1;
	int i = 0;
	uint32_t update_id_out = 0;
	uint32_t mapped_spi = 0; /* SPI of the SA mapped to the ifindex */
	uint32_t new_spi_in = 0, old_spi;
	uint32_t esp_info_old_spi = 0, esp_info_new_spi = 0;
	uint16_t mask = 0;
	hip_list_t *tmp_li = NULL, *item = NULL;
	hip_common_t *update_packet = NULL;
	in6_addr_t zero_addr = IN6ADDR_ANY_INIT;
	in6_addr_t saddr = { 0 }, daddr = { 0 };
	struct netdev_address *n;
	struct hip_own_addr_list_item *own_address_item, *tmp;
	int anchor_update = 0;

	HIP_DEBUG("\n");

<<<<<<< HEAD
	HIP_DEBUG("\n");
=======
>>>>>>> 1132f930
	HIP_IFE(hip_hadb_get_peer_addr(entry, &daddr), -1);

	HIP_IFEL(entry->is_loopback, 0, "Skipping loopback\n");

	// used to distinguish anchor-update from other message types
	anchor_update = flags & SEND_UPDATE_ESP_ANCHOR;

	old_spi = hip_hadb_get_spi(entry, -1);

	add_locator = flags & SEND_UPDATE_LOCATOR;
	HIP_DEBUG("addr_list=0x%p addr_count=%d ifindex=%d flags=0x%x\n",
		  addr_list, addr_count, ifindex, flags);
	if (!ifindex)
		_HIP_DEBUG("base draft UPDATE\n");

	if (add_locator)
		HIP_DEBUG("mm UPDATE, %d addresses in LOCATOR\n", addr_count);
	else
		HIP_DEBUG("Plain UPDATE\n");

	/* Start building UPDATE packet */
	HIP_IFEL(!(update_packet = hip_msg_alloc()), -ENOMEM,
		 "Out of memory.\n");
	HIP_DEBUG_HIT("sending UPDATE to HIT", &entry->hit_peer);
	entry->hadb_misc_func->hip_build_network_hdr(update_packet, HIP_UPDATE,
						     mask, &entry->hit_our,
						     &entry->hit_peer);

	if (add_locator) {
		/* mm stuff, per-ifindex SA
		   reuse old SA if we have one, else create a new SA.
		   miika: changing of spi is not supported, see bug id 434 */
		/* mapped_spi = hip_hadb_get_spi(entry, ifindex); */
		mapped_spi = hip_hadb_get_spi(entry, -1);
		HIP_DEBUG("mapped_spi=0x%x\n", mapped_spi);
		if (mapped_spi) {
			make_new_sa = 0;
			HIP_DEBUG("Mobility with single SA pair, readdress with no "\
				  "rekeying\n");
			HIP_DEBUG("Reusing old SA\n");
			/* Mobility with single SA pair */
		} else {
			HIP_DEBUG("Host multihoming\n");
			make_new_sa = 1;
			_HIP_DEBUG("TODO\n");
		}
	} else {
		/* base draft UPDATE, create a new SA anyway */
		_HIP_DEBUG("base draft UPDATE, create a new SA\n");

		// we reuse the old spi for the ANCHOR update
		mapped_spi = hip_hadb_get_spi(entry, -1);
	}

	/* If this is mm-UPDATE (ifindex should be then != 0) avoid
	   sending empty LOCATORs to the peer if we have not sent previous
	   information on this ifindex/SPI yet */
	if (ifindex != 0 && mapped_spi == 0 && addr_count == 0) {
		HIP_DEBUG("NETDEV_DOWN and ifindex not advertised yet, returning\n");
		goto out;
	}

	HIP_DEBUG("make_new_sa=%d\n", make_new_sa);

	if (make_new_sa) {
		HIP_IFEL(!(new_spi_in = entry->hadb_ipsec_func->hip_acquire_spi(&entry->hit_peer,
							&entry->hit_our)),
			 -1, "Error while acquiring a SPI\n");
		HIP_DEBUG("Got SPI value for the SA 0x%x\n", new_spi_in);

		/** @todo move to rekeying_finish */
		if (!mapped_spi) {
			struct hip_spi_in_item spi_in_data;

			_HIP_DEBUG("previously unknown ifindex, creating a new item "\
				   "to inbound spis_in\n");
			memset(&spi_in_data, 0,
			       sizeof(struct hip_spi_in_item));
			spi_in_data.spi = new_spi_in;
			spi_in_data.ifindex = ifindex;
			spi_in_data.updating = 1;
			HIP_IFEL(hip_hadb_add_spi(entry, HIP_SPI_DIRECTION_IN,
						  &spi_in_data), -1,
				 "Add_spi failed\n");
		} else {
			_HIP_DEBUG("is previously mapped ifindex\n");
		}
	} else {
		HIP_DEBUG("not creating a new SA\n");
		new_spi_in = mapped_spi;
	}

	_HIP_DEBUG("entry->current_keymat_index=%u\n",
		   entry->current_keymat_index);

	if (addr_list) {
		if (make_new_sa) {
			/* mm Host multihoming. Currently simultaneous SAs are not
			   supported. Neither is changing of SPI (see bug id 434) */
			esp_info_old_spi = old_spi;
			esp_info_new_spi = old_spi; // new_spi_in;
			HIP_DEBUG("Multihoming, new SA: old=%x new=%x\n",
				  esp_info_old_spi, esp_info_new_spi);
		} else {
			HIP_DEBUG("Reusing old SPI\n");
			esp_info_old_spi = mapped_spi;
			esp_info_new_spi = mapped_spi;
		}
	//} else /* hack to prevent sending of ESP-update when only ANCHOR-update */
	} else if (!anchor_update)
	{
		HIP_DEBUG("adding ESP_INFO, Old SPI <> New SPI\n");
		/* plain UPDATE or readdress with rekeying */
		/* update the SA of the interface which caused the event */
		HIP_IFEL(!(esp_info_old_spi =
			   hip_hadb_get_spi(entry, ifindex)), -1,
			 "Could not find SPI to use in Old SPI\n");
		/* here or later ? */
		hip_set_spi_update_status(entry, esp_info_old_spi, 1);
		//esp_info_new_spi = new_spi_in; /* see bug id 434 */
		esp_info_new_spi = esp_info_old_spi;
	} else
	{
		HIP_DEBUG("Reusing old SPI\n");
		esp_info_old_spi = mapped_spi;
		esp_info_new_spi = mapped_spi;
	}

	/* this if is another hack to make sure we don't send ESP-update
	 * when we only want a pure ANCHOR-update */
	if (addr != NULL)
	{
		/* if del then we have to remove SAs for that address */
		was_bex_addr = ipv6_addr_cmp(hip_cast_sa_addr(addr),
						 &entry->local_address);
	}

	if (is_add && !ipv6_addr_cmp(&entry->local_address, &zero_addr))
	{
		ipv6_addr_copy(&entry->local_address, hip_cast_sa_addr(addr));
		err = hip_update_src_address_list(entry, addr_list, &daddr,
						  addr_count, esp_info_new_spi,
						  is_add, addr);
		if(err == GOTO_OUT)
			goto out;
		else if(err)
			goto out_err;

		HIP_IFEL(err = hip_update_preferred_address(
				 entry, hip_cast_sa_addr(addr),
				 &entry->preferred_address, &esp_info_new_spi), -1,
			 "Updating peer preferred address failed\n");
	}

	if (!is_add && (was_bex_addr == 0)) {
		HIP_DEBUG("Netlink event was del, removing SAs for the address for "\
			  "this entry\n");
		default_ipsec_func_set.hip_delete_sa(esp_info_old_spi, hip_cast_sa_addr(addr),
			      &entry->preferred_address, AF_INET6,
			      (entry->nat_mode ? HIP_NAT_UDP_PORT : 0),
			      (int)entry->peer_udp_port);
		default_ipsec_func_set.hip_delete_sa(entry->default_spi_out, &entry->preferred_address,
			      hip_cast_sa_addr(addr), AF_INET6,
			      (entry->nat_mode ? HIP_NAT_UDP_PORT : 0),
			      (int)entry->peer_udp_port);

		/* and we have to do it before this changes the local_address */
		err = hip_update_src_address_list(entry, addr_list, &daddr,
						  addr_count, esp_info_old_spi,
						  is_add, addr);
		if(err == GOTO_OUT)
			goto out;
		else if(err)
			goto out_err;
	}

	if (!anchor_update)
	{
		/* Send UPDATE(ESP_INFO, LOCATOR, SEQ) */
		HIP_DEBUG("esp_info_old_spi=0x%x esp_info_new_spi=0x%x\n",
			  esp_info_old_spi, esp_info_new_spi);
		HIP_IFEL(hip_build_param_esp_info(
				 update_packet, entry->current_keymat_index,
				 esp_info_old_spi, esp_info_new_spi),
			 -1, "Building of ESP_INFO param failed\n");

		if (add_locator)
		{
			err = hip_build_param_locator(update_packet, addr_list,
							  addr_count);
		  HIP_IFEL(err, err, "Building of LOCATOR param failed\n");
		} else
		  HIP_DEBUG("not adding LOCATOR\n");

		 hip_update_set_new_spi_in(entry, esp_info_old_spi,
					   esp_info_new_spi, 0);
	}

	/*************** SEQ (OPTIONAL) ***************/

     entry->update_id_out++;
     update_id_out = entry->update_id_out;
     _HIP_DEBUG("outgoing UPDATE ID=%u\n", update_id_out);
     /** @todo Handle this case. */
     HIP_IFEL(!update_id_out, -EINVAL,
	      "Outgoing UPDATE ID overflowed back to 0, bug ?\n");
     HIP_IFEL(hip_build_param_seq(update_packet, update_id_out), -1,
	      "Building of SEQ param failed\n");

     /* remember the update id of this update */
     hip_update_set_status(entry, esp_info_old_spi,
			   0x1 | 0x2 | 0x8, update_id_out, 0, NULL,
			   entry->current_keymat_index);

     /********** ESP-PROT anchor (OPTIONAL) **********/

     /* @note params mandatory for this UPDATE type are the generally mandatory
      *       params HMAC and HIP_SIGNATURE as well as this ESP_PROT_ANCHOR and
      *       the SEQ in the signed part of the message
      * @note SEQ has to be set in the message before calling this function. It
      * 	  is the hook saying if we should add the anchors or not
      * @note the received acknowledgement should trigger an add_sa where
      * 	  update = 1 and direction = OUTBOUND
      * @note combination with other UPDATE types is possible */
	 HIP_IFEL(esp_prot_update_add_anchor(update_packet, entry), -1,
			 "failed to add esp prot anchor\n");

     /************************************************/

     /* Add HMAC */
     HIP_IFEL(hip_build_param_hmac_contents(update_packet,
					    &entry->hip_hmac_out), -1,
	      "Building of HMAC failed\n");

     /* Add SIGNATURE */
     HIP_IFEL(entry->sign(entry->our_priv, update_packet), -EINVAL,
	      "Could not sign UPDATE. Failing\n");

     /* Send UPDATE */
     hip_set_spi_update_status(entry, esp_info_old_spi, 1);


     /* before sending check if the AFs match and do something about it
	so it doesn't fail in raw send */

     /* If it was add and the address_count was larger than one
	we presumably have the bex address so why change src_addr :)

	One reason to do it is the following:
	BEX over ipv4.
	HO to other IF.
	rtm del addr to ipv4 and ipv6 address we got.
	rtm new addr to ipv6 addr which gets to be the src addr and first update
	fails because we do not know peers ipv6 addr.
	rtm new addr to ipv4 addr
	This is not added now

	Now if add and address_count > 1 it should check first
	if there is same address family in peer_addr_list
	if there is no addresses that belong to same af change the src addr
     */

     if (is_add && (address_count > 1)) {
	     hip_list_t *itemj = NULL, *tmpj = NULL, *item_outerj = NULL,
                     *tmp_outerj = NULL;
             struct hip_peer_addr_list_item *addr_lij;
             struct hip_spi_out_item *spi_outj;
             int ij = 0, iij = 0;
	     HIP_DEBUG("is add and address count > 1\n");
             list_for_each_safe(item_outerj, tmp_outerj, entry->spis_out, ij) {
                     spi_outj = list_entry(item_outerj);
                     iij = 0;
                     tmpj = NULL;
                     itemj = NULL;
                     list_for_each_safe(itemj, tmpj, spi_outj->peer_addr_list, iij) {
                             addr_lij = list_entry(itemj);
                             HIP_DEBUG_HIT("SPI out addresses", &addr_lij->address);
                             if (IN6_IS_ADDR_V4MAPPED(&addr_lij->address) ==
                                 IN6_IS_ADDR_V4MAPPED(&saddr)) {
                                     HIP_DEBUG("Found matching addr\n");
 				     goto skip_src_addr_change;
                             }
                     }
             }
     }

     if(IN6_IS_ADDR_V4MAPPED(&entry->local_address)
	== IN6_IS_ADDR_V4MAPPED(&daddr)) {
	     HIP_DEBUG_IN6ADDR("saddr", &saddr);
	     HIP_DEBUG_IN6ADDR("daddr", &daddr);
	     HIP_DEBUG("Same address family\n");
	     memcpy(&saddr, &entry->local_address, sizeof(saddr));
     } else {
	  HIP_DEBUG("Different address family\n");
	  list_for_each_safe(item, tmp_li, addresses, i) {
	       n = list_entry(item);
<<<<<<< HEAD
	       if (IN6_IS_ADDR_V4MAPPED(&daddr) == 
		   IN6_IS_ADDR_V4MAPPED(hip_cast_sa_addr(&n->addr))) {
		    HIP_DEBUG_IN6ADDR("chose address", hip_cast_sa_addr(&n->addr)); 
=======
	       if (IN6_IS_ADDR_V4MAPPED(&daddr) ==
		   hip_sockaddr_is_v6_mapped(&n->addr)) {
		    HIP_DEBUG_IN6ADDR("chose address", hip_cast_sa_addr(&n->addr));
>>>>>>> 1132f930
                    memcpy(&saddr, hip_cast_sa_addr(&n->addr), sizeof(saddr));
                    ipv6_addr_copy(&entry->local_address, &saddr);
                    break;
	       }
	  }
     }

skip_src_addr_change:

     /* needs to check also that if entry->local_address differed from
        entry->preferred_address. This because of case where CN has 4 and 6 addrs
        and MN has initially 4 and it does a hard handover 6. This results into
        mismatch of addresses that possibly could be fixed by checking the peer_addr_list
        SEE ALSO BZ ID 458 */
     if (IN6_IS_ADDR_V4MAPPED(&entry->local_address)
         != IN6_IS_ADDR_V4MAPPED(&entry->preferred_address)) {
             hip_list_t *item = NULL, *tmp = NULL, *item_outer = NULL,
                     *tmp_outer = NULL;
             struct hip_peer_addr_list_item *addr_li;
             struct hip_spi_out_item *spi_out;
             int i = 0, ii = 0;
             list_for_each_safe(item_outer, tmp_outer, entry->spis_out, i) {
                     spi_out = list_entry(item_outer);
                     ii = 0;
                     tmp = NULL;
                     item = NULL;
                     list_for_each_safe(item, tmp, spi_out->peer_addr_list, ii) {
                             addr_li = list_entry(item);
                             HIP_DEBUG_HIT("SPI out addresses", &addr_li->address);
                             if (IN6_IS_ADDR_V4MAPPED(&addr_li->address) ==
                                 IN6_IS_ADDR_V4MAPPED(&entry->local_address)) {
                                     HIP_DEBUG("Found matching addr\n");
                                     ipv6_addr_copy(&daddr, &addr_li->address);
                                     ipv6_addr_copy(&entry->preferred_address,
                                                    &addr_li->address);
                                     /** @todo Or just break? Fix later. */
                                     goto out_of_loop;
                             }
                     }
             }
     }
 out_of_loop:

     HIP_DEBUG("Sending initial UPDATE packet.\n");
#ifdef CONFIG_HIP_PERFORMANCE
     HIP_DEBUG("Stop and write PERF_UPDATE_SEND\n");
     hip_perf_stop_benchmark(perf_set, PERF_UPDATE_SEND);
     hip_perf_write_benchmark(perf_set, PERF_UPDATE_SEND);
#endif
     /* guarantees retransmissions */
     entry->update_state = HIP_UPDATE_STATE_REKEYING;

     if (!is_add && (was_bex_addr == 0)) {
	  err = entry->hadb_xmit_func->
	       hip_send_pkt(&saddr, &daddr,
			    (entry->nat_mode ? HIP_NAT_UDP_PORT : 0),
			    entry->peer_udp_port, update_packet, entry, 1);
     } else {
	  err = entry->hadb_xmit_func->
	       hip_send_pkt(&entry->local_address, &entry->preferred_address,
			    (entry->nat_mode ? HIP_NAT_UDP_PORT : 0),
			    entry->peer_udp_port, update_packet, entry, 1);
     }
     HIP_DEBUG("Send_pkt returned %d\n", err);
     err = 0;
     /** @todo 5. The system SHOULD start a timer whose timeout value
	 should be ..*/
     goto out;

 out_err:
     entry->state = HIP_STATE_ESTABLISHED;
     _HIP_DEBUG("fallbacked to state ESTABLISHED (ok ?)\n");

     hip_set_spi_update_status(entry, esp_info_old_spi, 0);
     /* delete IPsec SA on failure */
     HIP_ERROR("TODO: delete SA\n");
 out:

	HIP_UNLOCK_HA(entry);
	if (update_packet)
		HIP_FREE(update_packet);
	return err;
}

static int hip_update_get_all_valid(hip_ha_t *entry, void *op)
{
	struct hip_update_kludge *rk = op;

	if (rk->count >= rk->length)
		return -1;

	if (entry->hastate == HIP_HASTATE_HITOK &&
	    entry->state == HIP_STATE_ESTABLISHED) {
		hip_hadb_hold_entry(entry);
		rk->array[rk->count] = entry;
		rk->count++;
	} else
		_HIP_DEBUG("skipping HA entry 0x%p (state=%s)\n",
			  entry, hip_state_str(entry->state));

	return 0;
}

void hip_send_update_all(struct hip_locator_info_addr_item *addr_list,
			 int addr_count, int ifindex, int flags, int is_add,
			 struct sockaddr *addr)
{
	int err = 0, i;
	hip_ha_t *entries[HIP_MAX_HAS] = {0};
	struct hip_update_kludge rk;
	struct sockaddr_in * p = NULL;
	struct sockaddr_in6 *addr_sin6 = NULL;
	struct in_addr ipv4;
	struct in6_addr ipv6;

	/** @todo check UPDATE also with radvd (i.e. same address is added
	    twice). */

	HIP_DEBUG("ifindex=%d\n", ifindex);
	if (!ifindex) {
		HIP_DEBUG("test: returning, ifindex=0 (fix this for non-mm "\
			  "UPDATE)\n");
		return;
	}

	if (addr->sa_family == AF_INET)
		HIP_DEBUG_LSI("Addr", hip_cast_sa_addr(addr));
	else if (addr->sa_family == AF_INET6)
		HIP_DEBUG_HIT("Addr", hip_cast_sa_addr(addr));
	else
		HIP_DEBUG("Unknown addr family in addr\n");

<<<<<<< HEAD
	addr_sin6 = malloc(sizeof(struct sockaddr_in6));     
=======
>>>>>>> 1132f930
	if (addr->sa_family == AF_INET) {
		HIP_IFEL(!addr_sin6, -1, "Failed to malloc for address\n");
		memset(addr_sin6, 0, sizeof(struct sockaddr_in6));
		memset(&ipv4, 0, sizeof(struct in_addr));
		memset(&ipv6, 0, sizeof(struct in6_addr));
		p = (struct sockaddr_in *)addr;
		memcpy(&ipv4, &p->sin_addr, sizeof(struct in_addr));
<<<<<<< HEAD
		IPV4_TO_IPV6_MAP(&ipv4,&ipv6);			
		memcpy(&addr_sin6->sin6_addr, &ipv6, sizeof(struct in6_addr));
		addr_sin6->sin6_family = AF_INET6;
=======
		IPV4_TO_IPV6_MAP(&ipv4, &ipv6);
		memcpy(&addr_sin6.sin6_addr, &ipv6, sizeof(struct in6_addr));
		addr_sin6.sin6_family = AF_INET6;
>>>>>>> 1132f930
	} else if (addr->sa_family == AF_INET6) {
		memcpy(addr_sin6, addr, sizeof(addr_sin6));
	} else {
		HIP_ERROR("Bad address family %d\n", addr->sa_family);
		return;
	}

	rk.array = entries;
	rk.count = 0;
	rk.length = HIP_MAX_HAS;
	/* AB: rk.length = 100 rk is NULL next line populates rk with all valid
	   ha entries */
	HIP_IFEL(hip_for_each_ha(hip_update_get_all_valid, &rk), 0,
		 "for_each_ha err.\n");
	for (i = 0; i < rk.count; i++) {
		in6_addr_t *local_addr = &((rk.array[i])->local_address);
		if (rk.array[i] != NULL) {

#if 0
			if (is_add && !ipv6_addr_cmp(local_addr, &zero_addr)) {
				HIP_DEBUG("Zero addresses, adding new default\n");
				ipv6_addr_copy(local_addr, addr_sin6);
			}
#endif
                        HIP_DEBUG_HIT("ADDR_SIN6",&addr_sin6->sin6_addr);
			hip_send_update(rk.array[i], addr_list, addr_count,
					ifindex, flags, is_add,
<<<<<<< HEAD
					(struct sockaddr *) addr_sin6);
	       
=======
					(struct sockaddr *) &addr_sin6);

>>>>>>> 1132f930
#if 0
			if (!is_add && addr_count == 0) {
				HIP_DEBUG("Deleting last address\n");
				memset(local_addr, 0, sizeof(in6_addr_t));
			}
#endif
			hip_hadb_put_entry(rk.array[i]);
		}
	}

 out_err:
        if (addr_sin6) free (addr_sin6);
	return;
}


int hip_update_send_ack(hip_ha_t *entry, hip_common_t *msg,
			in6_addr_t *src_ip, in6_addr_t *dst_ip)
{
	int err = 0;
	in6_addr_t *hits = &msg->hits, *hitr = &msg->hitr;
	hip_common_t *update_packet = NULL;
	struct hip_seq *seq = NULL;
	struct hip_echo_request *echo = NULL;
	uint16_t mask = 0;

	/* Assume already locked entry */
	echo = hip_get_param(msg, HIP_PARAM_ECHO_REQUEST);
	HIP_IFEL(!(seq = hip_get_param(msg, HIP_PARAM_SEQ)), -1,
		 "SEQ not found\n");
	HIP_IFEL(!(update_packet = hip_msg_alloc()), -ENOMEM,
		 "Out of memory\n");


	entry->hadb_misc_func->hip_build_network_hdr(update_packet, HIP_UPDATE,
						     mask, hitr, hits);

	/* reply with UPDATE(ACK, [ECHO_RESPONSE]) */
	HIP_IFEL(hip_build_param_ack(update_packet, ntohl(seq->update_id)), -1,
		 "Building of ACK failed\n");

	/* Add HMAC */
	HIP_IFEL(hip_build_param_hmac_contents(update_packet,
					       &entry->hip_hmac_out), -1,
		 "Building of HMAC failed\n");

	/* Add SIGNATURE */
	HIP_IFEL(entry->sign(entry->our_priv, update_packet), -EINVAL,
		 "Could not sign UPDATE. Failing\n");

	/* ECHO_RESPONSE (no sign) */
	if (echo) {
		HIP_DEBUG("echo opaque data len=%d\n",
			  hip_get_param_contents_len(echo));
		HIP_HEXDUMP("ECHO_REQUEST ",
			    (void *)echo +
			    sizeof(struct hip_tlv_common),
			    hip_get_param_contents_len(echo));
		HIP_IFEL(hip_build_param_echo(update_packet, (void *) echo +
					      sizeof(struct hip_tlv_common),
					      hip_get_param_contents_len(echo), 0, 0),
			 -1, "Building of ECHO_RESPONSE failed\n");
	}

	HIP_DEBUG("Sending reply UPDATE packet (ack)\n");
	HIP_IFEL(entry->hadb_xmit_func->hip_send_pkt(
			 dst_ip, src_ip, 0, 0, update_packet, entry, 0),
		 -1, "csum_send failed\n");

 out_err:
	if (update_packet)
		HIP_FREE(update_packet);
	HIP_DEBUG("end, err=%d\n", err);
	return err;
}

int hip_peer_learning(struct hip_esp_info * esp_info,
		      hip_ha_t *entry, in6_addr_t * src_ip) {
	hip_list_t *item = NULL, *tmp = NULL;
	hip_list_t *item_outer = NULL, *tmp_outer = NULL;
	struct hip_peer_addr_list_item *addr_li;
	struct hip_spi_out_item *spi_out;
	int i = 0, ii = 0, err = 0;

	HIP_DEBUG("Enter\n");
	list_for_each_safe(item_outer, tmp_outer, entry->spis_out, i) {
		spi_out = list_entry(item_outer);
		ii = 0;
		tmp = NULL;
		item = NULL;
		list_for_each_safe(item, tmp, spi_out->peer_addr_list, ii) {
			addr_li = list_entry(item);
			//HIP_DEBUG_HIT("SPI out addresses", &addr_li->address);
			if (!ipv6_addr_cmp(&addr_li->address, src_ip)) {
				HIP_DEBUG_HIT("Peer learning: Found the address "
					      "in peer_addr_list", src_ip);
				return (-1);
			}
		} // inner
	} // outer

	HIP_DEBUG_HIT("Peer learning: Did not find the address,"
		      " adding it", src_ip);
	HIP_IFE(hip_hadb_add_addr_to_spi(entry, spi_out->spi, src_ip,
					 0, 0, 0, NULL), -1);
	//lifetime is 0 in above figure out what it should be
	return (0);
out_err:
	HIP_DEBUG("Peer learning: Adding of address failed\n");
	return (-1);
}


/**
 * handles locator parameter in msg and in entry.
 *
 *
 * */
int hip_handle_locator_parameter(hip_ha_t *entry,
                                 struct hip_locator *loc,
				 struct hip_esp_info *esp_info,
				 struct hip_common *msg) {
	uint32_t old_spi = 0, new_spi = 0, i, err = 0;
	int zero = 0, n_addrs = 0, ii = 0;
	int same_af = 0, local_af = 0, comp_af = 0, tmp_af = 0;
	hip_list_t *item = NULL, *tmplist = NULL;
	struct hip_locator_info_addr_item *locator_address_item;
	struct hip_locator_info_addr_item2 *locator_address_item2;
	struct hip_spi_out_item *spi_out;
	struct hip_peer_addr_list_item *a, *tmp, addr;
	struct netdev_address *n;
	struct hip_locator *locator = NULL;

<<<<<<< HEAD
=======


>>>>>>> 1132f930
	if ((locator = loc) == NULL) {
		HIP_DEBUG("No locator as input\n");
		locator = entry->locator;
                HIP_DEBUG("Using entry->locator\n");
	}
<<<<<<< HEAD
=======

	HIP_INFO_LOCATOR("in handle locator", locator);
>>>>>>> 1132f930

	HIP_IFEL(!locator, -1, "No locator to handle\n");

	old_spi = ntohl(esp_info->new_spi);
	new_spi = ntohl(esp_info->new_spi);
	HIP_DEBUG("LOCATOR SPI old=0x%x new=0x%x\n", old_spi, new_spi);

	/* If following does not exit, its a bug: outbound SPI must have been
	already created by the corresponding ESP_INFO in the same UPDATE
	packet */
	HIP_IFEL(!(spi_out = hip_hadb_get_spi_list(entry, new_spi)), -1,
			"Bug: outbound SPI 0x%x does not exist\n", new_spi);

	/* Set all peer addresses to unpreferred */

	/** @todo Compiler warning; warning: passing argument 1 of
	 * 'hip_update_for_each_peer_addr' from incompatible pointer type.
	 *  What is the real point with this one anyway?
	 */

#if 0
	HIP_IFE(hip_update_for_each_peer_addr(hip_update_set_preferred,
				   entry, spi_out, &zero), -1);
#endif
	if(locator)
		HIP_IFEL(hip_update_for_each_peer_addr(hip_update_deprecate_unlisted,
<<<<<<< HEAD
					 entry, spi_out, locator, NULL), -1,
					 "Depracating a peer address failed\n"); 
 
=======
					 entry, spi_out, locator), -1,
					 "Depracating a peer address failed\n");

>>>>>>> 1132f930
	/* checking did the locator have any address with the same family as
	entry->local_address, if not change local address to address that
	has same family as the address(es) in locator, if possible */

	if (!locator) {
		goto out_of_loop;
	}

	locator_address_item = hip_get_locator_first_addr_item(locator);
	local_af =
		IN6_IS_ADDR_V4MAPPED(&entry->local_address) ? AF_INET :AF_INET6;
	if (local_af == 0) {
		HIP_DEBUG("Local address is invalid, skipping\n");
		goto out_err;
	}

	n_addrs = hip_get_locator_addr_item_count(locator);
	for (i = 0; i < n_addrs; i++) {
		/* check if af same as in entry->local_af */
		comp_af = IN6_IS_ADDR_V4MAPPED(hip_get_locator_item_address(hip_get_locator_item(locator_address_item, i)))
			? AF_INET : AF_INET6;
		if (comp_af == local_af) {
			HIP_DEBUG("LOCATOR contained same family members as "\
					"local_address\n");
			same_af = 1;

			break;
		}
	}
	if (same_af != 0) {
		HIP_DEBUG("Did not find any address of same family\n");
		goto out_of_loop;
	}

	/* look for local address with family == comp_af */
	list_for_each_safe(item, tmplist, addresses, ii) {
		n = list_entry(item);
		tmp_af = IN6_IS_ADDR_V4MAPPED(hip_cast_sa_addr(&n->addr)) ?
				AF_INET : AF_INET6;
		if (tmp_af == comp_af) {
			HIP_DEBUG("LOCATOR did not contain same family members "
					"as local_address, changing local_address and "
					"preferred_address\n");
			/* Replace the local address to match the family */
			memcpy(&entry->local_address,
					hip_cast_sa_addr(&n->addr),
					sizeof(in6_addr_t));
			/* Replace the peer preferred address to match the family */
			locator_address_item = hip_get_locator_first_addr_item(locator);
			/* First should be OK, no opposite family in LOCATOR */

			memcpy(&entry->preferred_address,
					hip_get_locator_item_address(locator_address_item),
					sizeof(in6_addr_t));
			memcpy(&addr.address,
					hip_get_locator_item_address(locator_address_item),
					sizeof(in6_addr_t));
			HIP_IFEL(hip_update_peer_preferred_address(
					entry, &addr, new_spi), -1,
					"Setting peer preferred address failed\n");

			goto out_of_loop;
		}
	}

out_of_loop:
	if(locator)
		HIP_IFEL(hip_for_each_locator_addr_item(hip_update_add_peer_addr_item,
<<<<<<< HEAD
						  entry, locator, &new_spi, msg), -1,
						  "Locator handling failed\n"); 
=======
						  entry, locator, &new_spi), -1,
						  "Locator handling failed\n");
>>>>>>> 1132f930

#if 0 /* Let's see if this is really needed -miika */
	if (n_addrs == 0) /* our own extension, use some other SPI */
		(void)hip_hadb_relookup_default_out(entry);
	/* relookup always ? */
#endif

out_err:
	return err;
}

/**
 * Builds udp and raw locator items into locator list to msg
 * this is the extension of hip_build_locators in output.c
 * type2 locators are collected also
 *
 * @param msg          a pointer to hip_common to append the LOCATORS
 * @return             len of LOCATOR2 on success, or negative error value on error
 */
int hip_build_locators(struct hip_common *msg)
{
	int err = 0, i = 0, ii = 0, addr_count1 = 0, addr_count2 = 0,UDP_relay_count = 0;
    struct netdev_address *n;
    hip_ha_t *ha_n;
    hip_list_t *item = NULL, *tmp = NULL;
    struct hip_locator_info_addr_item *locs1 = NULL;
    struct hip_locator_info_addr_item2 *locs2 = NULL;

    //TODO count the number of UDP relay servers.
    // check the control state of every hatb_state.

    if (address_count == 0) {
	    HIP_DEBUG("Host has only one or no addresses no point "
		      "in building LOCATOR2 parameters\n");
	    goto out_err;
    }


    //TODO check out the count for UDP and hip raw.
    addr_count1 = address_count;
    // type 2 locator number is the
    /**wrong impemetation
     *  hip_relht_size() is the size of relay client in server side*/
    //addr_count2 = hip_relht_size();
    //let's put 10 here for now. anyhow 10 additional type 2 addresses should be enough
    addr_count2 = HIP_REFLEXIVE_LOCATOR_ITEM_AMOUNT_MAX;



    HIP_IFEL(!(locs1 = malloc(addr_count1 *
			      sizeof(struct hip_locator_info_addr_item))),
	     -1, "Malloc for LOCATORS type1 failed\n");
    HIP_IFEL(!(locs2 = malloc(addr_count2 *
			      sizeof(struct hip_locator_info_addr_item2))),
                 -1, "Malloc for LOCATORS type2 failed\n");


    memset(locs1,0,(addr_count1 *
		    sizeof(struct hip_locator_info_addr_item)));

    memset(locs2,0,(addr_count2 *
		    sizeof(struct hip_locator_info_addr_item2)));

    HIP_DEBUG("there are %d type 1 locator item" , addr_count1);

    list_for_each_safe(item, tmp, addresses, i) {
            n = list_entry(item);
            if (ipv6_addr_is_hit(hip_cast_sa_addr(&n->addr)))
		    continue;
<<<<<<< HEAD
            if (!IN6_IS_ADDR_V4MAPPED(hip_cast_sa_addr(&n->addr))) {
		    memcpy(&locs1[ii].address, hip_cast_sa_addr(&n->addr), 
=======
            if (!hip_sockaddr_is_v6_mapped(&n->addr)) {
		    memcpy(&locs1[ii].address, hip_cast_sa_addr(&n->addr),
>>>>>>> 1132f930
			   sizeof(struct in6_addr));
		    locs1[ii].traffic_type = HIP_LOCATOR_TRAFFIC_TYPE_DUAL;
		    locs1[ii].locator_type = HIP_LOCATOR_LOCATOR_TYPE_ESP_SPI;
		    locs1[ii].locator_length = sizeof(struct in6_addr) / 4;
		    locs1[ii].reserved = 0;
		    HIP_DEBUG_HIT("Created one locator item: ", &locs1[ii].address);
		    ii++;

            }
    }
    i = 0;
    list_for_each_safe(item, tmp, addresses, i) {
            n = list_entry(item);
            if (ipv6_addr_is_hit(hip_cast_sa_addr(&n->addr)))
		    continue;
<<<<<<< HEAD
            if (IN6_IS_ADDR_V4MAPPED(hip_cast_sa_addr(&n->addr))) {
		    memcpy(&locs1[ii].address, hip_cast_sa_addr(&n->addr), 
=======
            if (hip_sockaddr_is_v6_mapped(&n->addr)) {
		    memcpy(&locs1[ii].address, hip_cast_sa_addr(&n->addr),
>>>>>>> 1132f930
			   sizeof(struct in6_addr));
		    locs1[ii].traffic_type = HIP_LOCATOR_TRAFFIC_TYPE_DUAL;
		    locs1[ii].locator_type = HIP_LOCATOR_LOCATOR_TYPE_ESP_SPI;
		    locs1[ii].locator_length = sizeof(struct in6_addr) / 4;
		    locs1[ii].reserved = 0;
		    HIP_DEBUG_HIT("Created one locator item: ", &locs1[ii].address);
                    ii++;
            }
    }

    HIP_DEBUG("Looking for reflexive addresses\n");
    ii = 0;
    i = 0;

    list_for_each_safe(item, tmp, hadb_hit, i) {
            ha_n = list_entry(item);
            if (ii>= addr_count2)
		    break;
            _HIP_DEBUG_HIT("Looking for reflexive, prefered addres: ",
                           &ha_n->preferred_address );
            _HIP_DEBUG_HIT("Looking for reflexive, local addres: ",
                           &ha_n->local_address );
            _HIP_DEBUG("Looking for reflexive port: %d \n",
                       ha_n->local_reflexive_udp_port);
            _HIP_DEBUG_HIT("Looking for reflexive addr: ",
                           &ha_n->local_reflexive_address);
            _HIP_DEBUG("The entry address is %d \n", ha_n);
            /* Check if this entry has reflexive port */
            if(ha_n->local_reflexive_udp_port){
		    memcpy(&locs2[ii].address, &ha_n->local_reflexive_address,
			   sizeof(struct in6_addr));
		    locs2[ii].traffic_type = HIP_LOCATOR_TRAFFIC_TYPE_DUAL;
		    locs2[ii].locator_type = HIP_LOCATOR_LOCATOR_TYPE_UDP;
		    locs2[ii].locator_length = sizeof(struct in6_addr) / 4;
		    locs2[ii].reserved = 0;
		    // for IPv4 we add UDP information
		    locs2[ii].port = htons(ha_n->local_reflexive_udp_port);
                    locs2[ii].transport_protocol = 0;
                    locs2[ii].kind = 0;
                    locs2[ii].spi = 1;
                    locs2[ii].priority = htonl(HIP_LOCATOR_LOCATOR_TYPE_REFLEXIVE_PRIORITY);
		    HIP_DEBUG_HIT("Created one reflexive locator item: ",
                                  &locs1[ii].address);
                    ii++;
                    if (ii>= addr_count2)
                            break;
<<<<<<< HEAD
            }                        
=======
            }
>>>>>>> 1132f930
    }

    HIP_DEBUG("hip_build_locators: found relay address account:%d \n", ii);
    err = hip_build_param_locator2(msg, locs1, locs2, addr_count1, ii);

 out_err:

    if (locs1) free(locs1);
    if (locs2) free(locs2);
    return err;
<<<<<<< HEAD
}
=======
}

int hip_update_handle_stun(void* pkg, int len,
	 in6_addr_t *src_addr, in6_addr_t * dst_addr,
	 hip_ha_t *entry,
	 hip_portpair_t *sinfo)
{
	if(entry){
		HIP_DEBUG_HIT("receive a stun  from 2:  " ,src_addr );
		hip_external_ice_receive_pkt(pkg, len, entry, src_addr, sinfo->src_port);
	}
	else{
		HIP_DEBUG_HIT("receive a stun  from 1:   " ,src_addr );
		hip_external_ice_receive_pkt_all(pkg, len, src_addr, sinfo->src_port);
	}
}
>>>>>>> 1132f930
<|MERGE_RESOLUTION|>--- conflicted
+++ resolved
@@ -52,12 +52,7 @@
 			 "Locator handler function returned error\n");
 		locator_address_item = hip_get_locator_item(locator_address_item,i+1);
 	}
-<<<<<<< HEAD
-//end modify     
-     
-=======
 //end modify
->>>>>>> 1132f930
  out_err:
 	return err;
 }
@@ -525,16 +520,12 @@
 	/* 5.  The system sends the UPDATE packet and transitions to state
 	   REKEYING. */
 	entry->update_state = HIP_UPDATE_STATE_REKEYING;
-<<<<<<< HEAD
 #ifdef CONFIG_HIP_PERFORMANCE
 	HIP_DEBUG("Stop and write PERF_HANDLE_UPDATE_ESTABLISHED\n");
 	hip_perf_stop_benchmark( perf_set, PERF_HANDLE_UPDATE_ESTABLISHED);
 	hip_perf_write_benchmark( perf_set, PERF_HANDLE_UPDATE_ESTABLISHED);
 #endif
-	
-=======
-
->>>>>>> 1132f930
+
 	/* Destination port of the received packet becomes the source
 	   port of the UPDATE packet. */
 	HIP_IFEL(entry->hadb_xmit_func->
@@ -1643,11 +1634,7 @@
 			  "same AF\n");
 		list_for_each_safe(item_nd, tmp_nd, addresses, i) {
 			n = list_entry(item_nd);
-<<<<<<< HEAD
-			if (IN6_IS_ADDR_V4MAPPED(hip_cast_sa_addr(&n->addr)) 
-=======
 			if (hip_sockaddr_is_v6_mapped(&n->addr)
->>>>>>> 1132f930
 			    == IN6_IS_ADDR_V4MAPPED(&addr->address)) {
 				HIP_DEBUG("Found addr with same AF\n");
 				memset(&local_addr, 0, sizeof(in6_addr_t));
@@ -1805,12 +1792,6 @@
 	struct hip_echo_request *echo_request = NULL;
 	struct hip_echo_response *echo_response = NULL;
 	struct hip_tlv_common *encrypted = NULL;
-<<<<<<< HEAD
-     	
-	HIP_DEBUG("hip_receive_update() invoked.\n");
-	
-        /* RFC 5201: If there is no corresponding HIP association, the
-=======
 	uint32_t spi = 0;
 	struct hip_stun *stun = NULL;
 
@@ -1830,7 +1811,6 @@
 
 
     /* RFC 5201: If there is no corresponding HIP association, the
->>>>>>> 1132f930
 	 * implementation MAY reply with an ICMP Parameter Problem. */
 	if(entry == NULL) {
 		HIP_ERROR("No host association database entry found.\n");
@@ -1857,11 +1837,7 @@
 	src_ip = update_saddr;
 	dst_ip = update_daddr;
 	hits = &msg->hits;
-<<<<<<< HEAD
-	
-=======
-
->>>>>>> 1132f930
+
 	/* RFC 5201: The UPDATE packet contains mandatory HMAC and HIP_SIGNATURE
 	   parameters, and other optional parameters. The UPDATE packet contains
 	   zero or one SEQ parameter. An UPDATE packet contains zero or one ACK
@@ -1887,16 +1863,12 @@
 	   message logged. */
 	HIP_IFEL(entry->verify(entry->peer_pub, msg), -1,
 		 "Verification of UPDATE signature failed.\n");
-<<<<<<< HEAD
-	
+
 #ifdef CONFIG_HIP_PERFORMANCE
 	HIP_DEBUG("Stop and write PERF_VERIFY_UPDATE\n");
 	hip_perf_stop_benchmark(perf_set, PERF_VERIFY_UPDATE);
 	hip_perf_write_benchmark(perf_set, PERF_VERIFY_UPDATE);
 #endif
-=======
-
->>>>>>> 1132f930
 	/* RFC 5201: If both ACK and SEQ parameters are present, first ACK is
 	   processed, then the rest of the packet is processed as with SEQ. */
 	ack = hip_get_param(msg, HIP_PARAM_ACK);
@@ -1985,14 +1957,10 @@
 		   behind the same NAT or moves from behind one NAT to behind
 		   another NAT. */
 		HIP_DEBUG("UPDATE packet src port %d\n", sinfo->src_port);
-<<<<<<< HEAD
-		entry->nat_mode = 1;
-=======
 
 		if (!entry->nat_mode)
 			entry->nat_mode = HIP_NAT_MODE_PLAIN_UDP;
 
->>>>>>> 1132f930
 		entry->peer_udp_port = sinfo->src_port;
 		hip_hadb_set_xmit_function_set(entry, &nat_xmit_func_set);
 		ipv6_addr_copy(&entry->local_address, dst_ip);
@@ -2042,8 +2010,7 @@
 		HIP_IFEL(hip_update_send_ack(entry, msg, src_ip, dst_ip), -1,
 			 "Error sending UPDATE ACK.\n");
 	}
-<<<<<<< HEAD
-      
+ 
 #ifdef CONFIG_HIP_PERFORMANCE
 	HIP_DEBUG("Stop and write PERF_HANDLE_UPDATE_2\n");
 	hip_perf_stop_benchmark(perf_set,  PERF_HANDLE_UPDATE_2);
@@ -2051,8 +2018,6 @@
 	HIP_DEBUG("Write PERF_HANDLE_UPDATE_1\n");
 	hip_perf_write_benchmark( perf_set, PERF_HANDLE_UPDATE_1);
 #endif
-=======
->>>>>>> 1132f930
 
  out_err:
 	if (err != 0)
@@ -2368,6 +2333,8 @@
 					 entry, saddr, daddr, &spi_in->spi), -1,
 				 "Setting New Preferred Address Failed\n");
 			preferred_address_found = 1;
+			HIP_DEBUG_IN6ADDR("New local address\n", saddr);
+			ipv6_addr_copy(&entry->local_address, saddr);
 			break;
 		}
 	}
@@ -2430,10 +2397,6 @@
 
 	HIP_DEBUG("\n");
 
-<<<<<<< HEAD
-	HIP_DEBUG("\n");
-=======
->>>>>>> 1132f930
 	HIP_IFE(hip_hadb_get_peer_addr(entry, &daddr), -1);
 
 	HIP_IFEL(entry->is_loopback, 0, "Skipping loopback\n");
@@ -2730,15 +2693,9 @@
 	  HIP_DEBUG("Different address family\n");
 	  list_for_each_safe(item, tmp_li, addresses, i) {
 	       n = list_entry(item);
-<<<<<<< HEAD
-	       if (IN6_IS_ADDR_V4MAPPED(&daddr) == 
-		   IN6_IS_ADDR_V4MAPPED(hip_cast_sa_addr(&n->addr))) {
-		    HIP_DEBUG_IN6ADDR("chose address", hip_cast_sa_addr(&n->addr)); 
-=======
 	       if (IN6_IS_ADDR_V4MAPPED(&daddr) ==
 		   hip_sockaddr_is_v6_mapped(&n->addr)) {
 		    HIP_DEBUG_IN6ADDR("chose address", hip_cast_sa_addr(&n->addr));
->>>>>>> 1132f930
                     memcpy(&saddr, hip_cast_sa_addr(&n->addr), sizeof(saddr));
                     ipv6_addr_copy(&entry->local_address, &saddr);
                     break;
@@ -2791,6 +2748,11 @@
      /* guarantees retransmissions */
      entry->update_state = HIP_UPDATE_STATE_REKEYING;
 
+     HIP_DEBUG_IN6ADDR("ha local addr", &entry->local_address);
+     HIP_DEBUG_IN6ADDR("ha peer addr", &entry->preferred_address);
+     HIP_DEBUG_IN6ADDR("saddr", &saddr);
+     HIP_DEBUG_IN6ADDR("daddr", &daddr);
+
      if (!is_add && (was_bex_addr == 0)) {
 	  err = entry->hadb_xmit_func->
 	       hip_send_pkt(&saddr, &daddr,
@@ -2850,9 +2812,11 @@
 	hip_ha_t *entries[HIP_MAX_HAS] = {0};
 	struct hip_update_kludge rk;
 	struct sockaddr_in * p = NULL;
-	struct sockaddr_in6 *addr_sin6 = NULL;
+	struct sockaddr_in6 addr_sin6;
 	struct in_addr ipv4;
 	struct in6_addr ipv6;
+
+	HIP_DEBUG_SOCKADDR("addr", addr);
 
 	/** @todo check UPDATE also with radvd (i.e. same address is added
 	    twice). */
@@ -2871,28 +2835,17 @@
 	else
 		HIP_DEBUG("Unknown addr family in addr\n");
 
-<<<<<<< HEAD
-	addr_sin6 = malloc(sizeof(struct sockaddr_in6));     
-=======
->>>>>>> 1132f930
 	if (addr->sa_family == AF_INET) {
-		HIP_IFEL(!addr_sin6, -1, "Failed to malloc for address\n");
-		memset(addr_sin6, 0, sizeof(struct sockaddr_in6));
+		memset(&addr_sin6, 0, sizeof(struct sockaddr_in6));
 		memset(&ipv4, 0, sizeof(struct in_addr));
 		memset(&ipv6, 0, sizeof(struct in6_addr));
 		p = (struct sockaddr_in *)addr;
 		memcpy(&ipv4, &p->sin_addr, sizeof(struct in_addr));
-<<<<<<< HEAD
-		IPV4_TO_IPV6_MAP(&ipv4,&ipv6);			
-		memcpy(&addr_sin6->sin6_addr, &ipv6, sizeof(struct in6_addr));
-		addr_sin6->sin6_family = AF_INET6;
-=======
 		IPV4_TO_IPV6_MAP(&ipv4, &ipv6);
 		memcpy(&addr_sin6.sin6_addr, &ipv6, sizeof(struct in6_addr));
 		addr_sin6.sin6_family = AF_INET6;
->>>>>>> 1132f930
 	} else if (addr->sa_family == AF_INET6) {
-		memcpy(addr_sin6, addr, sizeof(addr_sin6));
+		memcpy(&addr_sin6, addr, sizeof(addr_sin6));
 	} else {
 		HIP_ERROR("Bad address family %d\n", addr->sa_family);
 		return;
@@ -2915,16 +2868,11 @@
 				ipv6_addr_copy(local_addr, addr_sin6);
 			}
 #endif
-                        HIP_DEBUG_HIT("ADDR_SIN6",&addr_sin6->sin6_addr);
+                        HIP_DEBUG_HIT("ADDR_SIN6",&addr_sin6.sin6_addr);
 			hip_send_update(rk.array[i], addr_list, addr_count,
 					ifindex, flags, is_add,
-<<<<<<< HEAD
-					(struct sockaddr *) addr_sin6);
-	       
-=======
 					(struct sockaddr *) &addr_sin6);
 
->>>>>>> 1132f930
 #if 0
 			if (!is_add && addr_count == 0) {
 				HIP_DEBUG("Deleting last address\n");
@@ -2936,7 +2884,7 @@
 	}
 
  out_err:
-        if (addr_sin6) free (addr_sin6);
+
 	return;
 }
 
@@ -3044,8 +2992,8 @@
  *
  * */
 int hip_handle_locator_parameter(hip_ha_t *entry,
-                                 struct hip_locator *loc,
-				 struct hip_esp_info *esp_info,
+		struct hip_locator *loc,
+		struct hip_esp_info *esp_info,
 				 struct hip_common *msg) {
 	uint32_t old_spi = 0, new_spi = 0, i, err = 0;
 	int zero = 0, n_addrs = 0, ii = 0;
@@ -3058,21 +3006,15 @@
 	struct netdev_address *n;
 	struct hip_locator *locator = NULL;
 
-<<<<<<< HEAD
-=======
-
-
->>>>>>> 1132f930
+
+
 	if ((locator = loc) == NULL) {
 		HIP_DEBUG("No locator as input\n");
 		locator = entry->locator;
                 HIP_DEBUG("Using entry->locator\n");
 	}
-<<<<<<< HEAD
-=======
 
 	HIP_INFO_LOCATOR("in handle locator", locator);
->>>>>>> 1132f930
 
 	HIP_IFEL(!locator, -1, "No locator to handle\n");
 
@@ -3087,27 +3029,21 @@
 			"Bug: outbound SPI 0x%x does not exist\n", new_spi);
 
 	/* Set all peer addresses to unpreferred */
-
+ 
 	/** @todo Compiler warning; warning: passing argument 1 of
 	 * 'hip_update_for_each_peer_addr' from incompatible pointer type.
 	 *  What is the real point with this one anyway?
 	 */
-
+ 
 #if 0
 	HIP_IFE(hip_update_for_each_peer_addr(hip_update_set_preferred,
 				   entry, spi_out, &zero), -1);
 #endif
 	if(locator)
 		HIP_IFEL(hip_update_for_each_peer_addr(hip_update_deprecate_unlisted,
-<<<<<<< HEAD
 					 entry, spi_out, locator, NULL), -1,
-					 "Depracating a peer address failed\n"); 
- 
-=======
-					 entry, spi_out, locator), -1,
 					 "Depracating a peer address failed\n");
 
->>>>>>> 1132f930
 	/* checking did the locator have any address with the same family as
 	entry->local_address, if not change local address to address that
 	has same family as the address(es) in locator, if possible */
@@ -3145,8 +3081,8 @@
 	/* look for local address with family == comp_af */
 	list_for_each_safe(item, tmplist, addresses, ii) {
 		n = list_entry(item);
-		tmp_af = IN6_IS_ADDR_V4MAPPED(hip_cast_sa_addr(&n->addr)) ?
-				AF_INET : AF_INET6;
+		tmp_af = hip_sockaddr_is_v6_mapped(&n->addr) ?
+			AF_INET : AF_INET6;
 		if (tmp_af == comp_af) {
 			HIP_DEBUG("LOCATOR did not contain same family members "
 					"as local_address, changing local_address and "
@@ -3176,13 +3112,8 @@
 out_of_loop:
 	if(locator)
 		HIP_IFEL(hip_for_each_locator_addr_item(hip_update_add_peer_addr_item,
-<<<<<<< HEAD
 						  entry, locator, &new_spi, msg), -1,
-						  "Locator handling failed\n"); 
-=======
-						  entry, locator, &new_spi), -1,
 						  "Locator handling failed\n");
->>>>>>> 1132f930
 
 #if 0 /* Let's see if this is really needed -miika */
 	if (n_addrs == 0) /* our own extension, use some other SPI */
@@ -3252,13 +3183,8 @@
             n = list_entry(item);
             if (ipv6_addr_is_hit(hip_cast_sa_addr(&n->addr)))
 		    continue;
-<<<<<<< HEAD
-            if (!IN6_IS_ADDR_V4MAPPED(hip_cast_sa_addr(&n->addr))) {
-		    memcpy(&locs1[ii].address, hip_cast_sa_addr(&n->addr), 
-=======
             if (!hip_sockaddr_is_v6_mapped(&n->addr)) {
 		    memcpy(&locs1[ii].address, hip_cast_sa_addr(&n->addr),
->>>>>>> 1132f930
 			   sizeof(struct in6_addr));
 		    locs1[ii].traffic_type = HIP_LOCATOR_TRAFFIC_TYPE_DUAL;
 		    locs1[ii].locator_type = HIP_LOCATOR_LOCATOR_TYPE_ESP_SPI;
@@ -3274,13 +3200,8 @@
             n = list_entry(item);
             if (ipv6_addr_is_hit(hip_cast_sa_addr(&n->addr)))
 		    continue;
-<<<<<<< HEAD
-            if (IN6_IS_ADDR_V4MAPPED(hip_cast_sa_addr(&n->addr))) {
-		    memcpy(&locs1[ii].address, hip_cast_sa_addr(&n->addr), 
-=======
             if (hip_sockaddr_is_v6_mapped(&n->addr)) {
 		    memcpy(&locs1[ii].address, hip_cast_sa_addr(&n->addr),
->>>>>>> 1132f930
 			   sizeof(struct in6_addr));
 		    locs1[ii].traffic_type = HIP_LOCATOR_TRAFFIC_TYPE_DUAL;
 		    locs1[ii].locator_type = HIP_LOCATOR_LOCATOR_TYPE_ESP_SPI;
@@ -3327,14 +3248,10 @@
                     ii++;
                     if (ii>= addr_count2)
                             break;
-<<<<<<< HEAD
-            }                        
-=======
             }
->>>>>>> 1132f930
     }
 
-    HIP_DEBUG("hip_build_locators: found relay address account:%d \n", ii);
+    HIP_DEBUG("hip_build_locators: found reflexive address account:%d \n", ii);
     err = hip_build_param_locator2(msg, locs1, locs2, addr_count1, ii);
 
  out_err:
@@ -3342,9 +3259,6 @@
     if (locs1) free(locs1);
     if (locs2) free(locs2);
     return err;
-<<<<<<< HEAD
-}
-=======
 }
 
 int hip_update_handle_stun(void* pkg, int len,
@@ -3361,4 +3275,3 @@
 		hip_external_ice_receive_pkt_all(pkg, len, src_addr, sinfo->src_port);
 	}
 }
->>>>>>> 1132f930
