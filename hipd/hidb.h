#ifndef _HIP_DB
#define _HIP_DB

#ifdef __KERNEL__
#  include "usercompat.h"
#else
#  include <asm/types.h>
#  include <sys/errno.h>
#  include <sys/socket.h>
#  include "kerncompat.h"
#  include "list.h"
#  include "debug.h"
#  include "cookie.h"
#  include "blind.h"
#endif

#if 0
#define HIP_INIT_DB(name,id) \
        struct hip_db_struct name = { LIST_HEAD_INIT(name.db_head), \
        RW_LOCK_UNLOCKED, id, 0}

#define HIP_READ_LOCK_DB(db) do { \
        read_lock_irqsave(&(db)->db_lock,lf); \
	} while(0)

#define HIP_WRITE_LOCK_DB(db) do { \
	write_lock_irqsave(&(db)->db_lock,lf); \
	} while(0)

#define HIP_READ_UNLOCK_DB(db) do { \
	read_unlock_irqrestore(&(db)->db_lock,lf); \
        } while(0)

#define HIP_WRITE_UNLOCK_DB(db) do { \
	write_unlock_irqrestore(&(db)->db_lock,lf); \
        } while(0)
#else
#define HIP_INIT_DB(name,id)
#define HIP_READ_LOCK_DB(db)
#define HIP_WRITE_LOCK_DB(db)
#define HIP_READ_UNLOCK_DB(db)
#define HIP_WRITE_UNLOCK_DB(db)
#endif

typedef  HIP_HASHTABLE hip_db_struct_t;

<<<<<<< HEAD
/* 
   Defines to help with the handling of the RSA keys 
   For example with 1024 bit keys these values are
   N = 128 bytes (1024 bits and so on)
   E = 3 bytes
   D = 128 bytes
   P = 64 bytes
   Q = 64 bytes
*/
/* Public part of the key */
#define HIP_RSA_PUBLIC_EXPONENT_E_LEN 3
#define HIP_RSA_PUBLIC_MODULUS_N_LEN 128
/* Private part of the key */
#define HIP_RSA_PRIVATE_EXPONENT_D_LEN 128
#define HIP_RSA_SECRET_PRIME_FACTOR_P_LEN 64
#define HIP_RSA_SECRET_PRIME_FACTOR_Q_LEN 64
=======
#define HIP_MAX_HOST_ID_LEN 1600
>>>>>>> 32a65362

/* 
   Defines to help with the handling of the RSA keys
   See also RFC 2536
   By default in HIPL
   T = stored in the first octet, tells the key size (0 < T < 8 are valid values)
   Q = 20 bytes, allways 20 bytes
   P = 64 bytes
   G = 64 bytes
   Pub_key = 64 bytes
   Priv_key = 20 bytes
*/
/* Public part of the key */
#define HIP_DSA_PUBLIC_Q_LEN 20
#define HIP_DSA_PUBLIC_P_LEN 64
#define HIP_DSA_PUBLIC_G_LEN 64
/* Usually in literature defined as y */
#define HIP_DSA_PUBLIC_KEY_LEN 64
/* Private part of the key */
/* Usually in literature defined as x */
#define HIP_DSA_SECRET_KEY_LEN 20
/* Used to define key component lengths */
#define HIP_DSA_OCTET 8

#define HIP_MAX_COOKIE_INFO 10
/* for debugging with in6_ntop */
#define INET6_ADDRSTRLEN 46

struct hip_entry_list {
	hip_list_t list;
	struct in6_addr peer_hit;
	/* These two _MUST_ be left untouched. Feel free to add more
	 * to the end */
};

struct hip_hadb_multi {
	hip_list_t m_head;
	void *           m_arg;
	int              m_type;
};

static char *lsi_addresses[] = {"192.0.0.1","192.0.0.2","192.0.0.3","192.0.0.4"};
/*
 * Note: lhit->hit and hid are stored in network byte order.
 */
#define HIP_ARG_HIT                 0x000001
#define HIP_ARG_SPI                 0x000002
#define HIP_HADB_ACCESS_ARGS        (HIP_ARG_HIT | HIP_ARG_SPI)

/* Use this to point your target while accessing a database */
#define HIP_DB_LOCAL_HID   (hip_local_hostid_db)

/* ... and not this! */
extern hip_db_struct_t *hip_local_hostid_db;

struct hip_host_id_entry *hip_get_hostid_entry_by_lhi_and_algo(hip_db_struct_t *db,
							       const struct in6_addr *hit,
							       int algo, int anon);
int hip_get_any_localhost_hit(struct in6_addr *target, int algo, int anon);
struct hip_host_id *hip_get_any_localhost_public_key(int algo);
struct hip_host_id *hip_get_any_localhost_dsa_public_key(void);
struct hip_host_id *hip_get_any_localhost_rsa_public_key(void);
struct hip_host_id *hip_get_public_key(struct hip_host_id *hi);
struct hip_host_id *hip_get_host_id(hip_db_struct_t *db, 
				    struct in6_addr *hit, int algo);
int hip_add_host_id(hip_db_struct_t *db,
		    const struct hip_lhi *lhi,
		    hip_lsi_t *lsi,
		    const struct hip_host_id *host_id,
		    int (*insert)(struct hip_host_id_entry *, void **arg),		
		    int (*remove)(struct hip_host_id_entry *, void **arg),
		    void *arg);
int hip_hit_is_our(struct in6_addr *hit);

void hip_uninit_host_id_dbs(void);

int hip_handle_add_local_hi(const struct hip_common *input);

int hip_handle_del_local_hi(const struct hip_common *input);

int hip_for_each_hi(int (*func)(struct hip_host_id_entry *entry, void *opaq), void *opaque);

int hip_blind_find_local_hi(uint16_t *nonce, struct in6_addr *test_hit,
			    struct in6_addr *local_hit);
/*lsi support*/
int hip_hidb_add_lsi(hip_db_struct_t *db, const struct hip_host_id_entry *id_entry);
int hip_hidb_exists_lsi(hip_lsi_t *lsi);
struct hip_host_id_entry *hip_hidb_get_entry_by_lsi(hip_db_struct_t *db, const struct in_addr *lsi);
int hip_hidb_associate_default_hit_lsi(hip_hit_t *default_hit, hip_lsi_t *default_lsi);
int hip_hidb_get_lsi_by_hit(const hip_hit_t *our, hip_lsi_t *our_lsi);

/* existence */
int hip_hidb_hit_is_our(const hip_hit_t *src);

unsigned long hip_hidb_hash(const void *ptr);
int hip_hidb_match(const void *ptr1, const void *ptr2);

int hip_for_all_hi(int (*func)(struct hip_host_id_entry *entry, void *opaq), void *opaque);

#endif /* _HIP_DB */<|MERGE_RESOLUTION|>--- conflicted
+++ resolved
@@ -44,7 +44,6 @@
 
 typedef  HIP_HASHTABLE hip_db_struct_t;
 
-<<<<<<< HEAD
 /* 
    Defines to help with the handling of the RSA keys 
    For example with 1024 bit keys these values are
@@ -61,9 +60,8 @@
 #define HIP_RSA_PRIVATE_EXPONENT_D_LEN 128
 #define HIP_RSA_SECRET_PRIME_FACTOR_P_LEN 64
 #define HIP_RSA_SECRET_PRIME_FACTOR_Q_LEN 64
-=======
+
 #define HIP_MAX_HOST_ID_LEN 1600
->>>>>>> 32a65362
 
 /* 
    Defines to help with the handling of the RSA keys
