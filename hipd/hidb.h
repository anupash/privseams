#ifndef _HIP_DB
#define _HIP_DB

#include <asm/types.h>
#include <sys/errno.h>
#include <sys/socket.h>
#include "lib/core/kerncompat.h"
#include "lib/core/list.h"
#include "lib/core/debug.h"
#include "cookie.h"
#include "blind.h"

#if 0
#define HIP_READ_LOCK_DB(db) do { \
        read_lock_irqsave(&(db)->db_lock,lf); \
	} while(0)

#define HIP_WRITE_LOCK_DB(db) do { \
	write_lock_irqsave(&(db)->db_lock,lf); \
	} while(0)

#define HIP_READ_UNLOCK_DB(db) do { \
	read_unlock_irqrestore(&(db)->db_lock,lf); \
        } while(0)

#define HIP_WRITE_UNLOCK_DB(db) do { \
	write_unlock_irqrestore(&(db)->db_lock,lf); \
        } while(0)
#else
#define HIP_READ_LOCK_DB(db)
#define HIP_WRITE_LOCK_DB(db)
#define HIP_READ_UNLOCK_DB(db)
#define HIP_WRITE_UNLOCK_DB(db)
#endif

typedef  HIP_HASHTABLE hip_db_struct_t;

#define HIP_MAX_COOKIE_INFO 10
/* for debugging with in6_ntop */
#define INET6_ADDRSTRLEN 46

struct hip_entry_list {
	hip_list_t list;
	struct in6_addr peer_hit;
	/* These two _MUST_ be left untouched. Feel free to add more
	 * to the end */
};

/* Use this to point your target while accessing a database */
#define HIP_DB_LOCAL_HID   (hip_local_hostid_db)

/* ... and not this! */
extern hip_db_struct_t *hip_local_hostid_db;

struct hip_host_id_entry *hip_get_hostid_entry_by_lhi_and_algo(hip_db_struct_t *db,
							       const struct in6_addr *hit,
							       int algo, int anon);
int hip_get_any_localhost_hit(struct in6_addr *target, int algo, int anon);
<<<<<<< HEAD
struct hip_host_id *hip_get_any_localhost_public_key(int algo);
struct hip_host_id *hip_get_any_localhost_dsa_public_key(void);
struct hip_host_id *hip_get_any_localhost_rsa_public_key(void);
struct hip_host_id *hip_get_public_key(struct hip_host_id *hi);
struct hip_host_id *hip_get_host_id(hip_db_struct_t *db, 
				    struct in6_addr *hit, int algo);
int hip_add_host_id(hip_db_struct_t *db,
		    const struct hip_lhi *lhi,
		    hip_lsi_t *lsi,
		    const struct hip_host_id *host_id,
		    int (*insert)(struct hip_host_id_entry *, void **arg),		
		    int (*remove)(struct hip_host_id_entry *, void **arg),
		    void *arg);
=======
int hip_get_host_id_and_priv_key(hip_db_struct_t *db, struct in6_addr *hit,
                        int algo, struct hip_host_id **host_id, void **key);
int hip_hit_is_our(struct in6_addr *hit);
>>>>>>> 6dab040d

void hip_uninit_host_id_dbs(void);

int hip_handle_add_local_hi(const struct hip_common *input);

int hip_handle_del_local_hi(const struct hip_common *input);
int hip_for_each_hi(int (*func)(struct hip_host_id_entry *entry, void *opaq), void *opaque);

int hip_blind_find_local_hi(uint16_t *nonce, struct in6_addr *test_hit,
			    struct in6_addr *local_hit);
int hip_build_host_id_and_signature(struct hip_common *msg,  hip_hit_t *hit);
/*lsi support*/
int hip_hidb_exists_lsi(hip_lsi_t *lsi);
int hip_hidb_associate_default_hit_lsi(hip_hit_t *default_hit, hip_lsi_t *default_lsi);
int hip_hidb_get_lsi_by_hit(const hip_hit_t *our, hip_lsi_t *our_lsi);

/* existence */
int hip_hidb_hit_is_our(const hip_hit_t *src);

unsigned long hip_hidb_hash(const void *ptr);
int hip_hidb_match(const void *ptr1, const void *ptr2);
void hip_init_hostid_db(hip_db_struct_t **db);
int hip_for_all_hi(int (*func)(struct hip_host_id_entry *entry, void *opaq), void *opaque);

#endif /* _HIP_DB */<|MERGE_RESOLUTION|>--- conflicted
+++ resolved
@@ -56,25 +56,9 @@
 							       const struct in6_addr *hit,
 							       int algo, int anon);
 int hip_get_any_localhost_hit(struct in6_addr *target, int algo, int anon);
-<<<<<<< HEAD
-struct hip_host_id *hip_get_any_localhost_public_key(int algo);
-struct hip_host_id *hip_get_any_localhost_dsa_public_key(void);
-struct hip_host_id *hip_get_any_localhost_rsa_public_key(void);
-struct hip_host_id *hip_get_public_key(struct hip_host_id *hi);
-struct hip_host_id *hip_get_host_id(hip_db_struct_t *db, 
-				    struct in6_addr *hit, int algo);
-int hip_add_host_id(hip_db_struct_t *db,
-		    const struct hip_lhi *lhi,
-		    hip_lsi_t *lsi,
-		    const struct hip_host_id *host_id,
-		    int (*insert)(struct hip_host_id_entry *, void **arg),		
-		    int (*remove)(struct hip_host_id_entry *, void **arg),
-		    void *arg);
-=======
 int hip_get_host_id_and_priv_key(hip_db_struct_t *db, struct in6_addr *hit,
                         int algo, struct hip_host_id **host_id, void **key);
 int hip_hit_is_our(struct in6_addr *hit);
->>>>>>> 6dab040d
 
 void hip_uninit_host_id_dbs(void);
 
