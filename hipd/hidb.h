#ifndef _HIP_DB
#define _HIP_DB

#include <asm/types.h>
#include <sys/errno.h>
#include <sys/socket.h>
#include "lib/core/kerncompat.h"
#include "lib/core/list.h"
#include "lib/core/debug.h"
#include "lib/core/hashtable.h"
#include "cookie.h"

#if 0
#define HIP_READ_LOCK_DB(db) do { \
        read_lock_irqsave(&(db)->db_lock, lf); \
} while (0)

#define HIP_WRITE_LOCK_DB(db) do { \
        write_lock_irqsave(&(db)->db_lock, lf); \
} while (0)

#define HIP_READ_UNLOCK_DB(db) do { \
        read_unlock_irqrestore(&(db)->db_lock, lf); \
} while (0)

#define HIP_WRITE_UNLOCK_DB(db) do { \
        write_unlock_irqrestore(&(db)->db_lock, lf); \
} while (0)
#else
#define HIP_READ_LOCK_DB(db)
#define HIP_WRITE_LOCK_DB(db)
#define HIP_READ_UNLOCK_DB(db)
#define HIP_WRITE_UNLOCK_DB(db)
#endif

typedef  HIP_HASHTABLE hip_db_struct_t;

#define HIP_MAX_COOKIE_INFO 10
/* for debugging with in6_ntop */
#define INET6_ADDRSTRLEN 46

struct hip_entry_list {
    hip_list_t      list;
    struct in6_addr peer_hit;
    /* These two _MUST_ be left untouched. Feel free to add more
     * to the end */
};

/* Use this to point your target while accessing a database */
#define HIP_DB_LOCAL_HID   (hip_local_hostid_db)

/* ... and not this! */
extern hip_db_struct_t *hip_local_hostid_db;

struct hip_host_id_entry *hip_get_hostid_entry_by_lhi_and_algo(hip_db_struct_t *db,
                                                               const struct in6_addr *hit,
                                                               int algo, int anon);
int hip_get_any_localhost_hit(struct in6_addr *target, int algo, int anon);
int hip_get_host_id_and_priv_key(hip_db_struct_t *db, struct in6_addr *hit,
                                 int algo, struct hip_host_id **host_id, void **key);
int hip_hit_is_our(struct in6_addr *hit);

void hip_uninit_host_id_dbs(void);

int hip_handle_add_local_hi(const struct hip_common *input);

int hip_handle_del_local_hi(const struct hip_common *input);
int hip_for_each_hi(int (*func)(struct hip_host_id_entry *entry, void *opaq), void *opaque);

<<<<<<< HEAD
=======
int hip_blind_find_local_hi(uint16_t *nonce, struct in6_addr *test_hit,
                            struct in6_addr *local_hit);
>>>>>>> d5ee844c
int hip_build_host_id_and_signature(struct hip_common *msg,  hip_hit_t *hit);
/*lsi support*/
int hip_hidb_exists_lsi(hip_lsi_t *lsi);
int hip_hidb_associate_default_hit_lsi(hip_hit_t *default_hit, hip_lsi_t *default_lsi);
int hip_hidb_get_lsi_by_hit(const hip_hit_t *our, hip_lsi_t *our_lsi);

/* existence */
int hip_hidb_hit_is_our(const hip_hit_t *src);

unsigned long hip_hidb_hash(const void *ptr);
int hip_hidb_match(const void *ptr1, const void *ptr2);
void hip_init_hostid_db(hip_db_struct_t **db);
int hip_for_all_hi(int (*func)(struct hip_host_id_entry *entry, void *opaq), void *opaque);
int hip_get_default_hit(struct in6_addr *hit);
int hip_get_default_hit_msg(struct hip_common *msg);
int hip_get_default_lsi(struct in_addr *lsi);

#endif /* _HIP_DB */<|MERGE_RESOLUTION|>--- conflicted
+++ resolved
@@ -67,11 +67,6 @@
 int hip_handle_del_local_hi(const struct hip_common *input);
 int hip_for_each_hi(int (*func)(struct hip_host_id_entry *entry, void *opaq), void *opaque);
 
-<<<<<<< HEAD
-=======
-int hip_blind_find_local_hi(uint16_t *nonce, struct in6_addr *test_hit,
-                            struct in6_addr *local_hit);
->>>>>>> d5ee844c
 int hip_build_host_id_and_signature(struct hip_common *msg,  hip_hit_t *hit);
 /*lsi support*/
 int hip_hidb_exists_lsi(hip_lsi_t *lsi);
