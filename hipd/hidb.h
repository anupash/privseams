--- conflicted
+++ resolved
@@ -63,6 +63,7 @@
 	int              m_type;
 };
 
+static char *lsi_addresses[] = {"192.0.0.1","192.0.0.2","192.0.0.3","192.0.0.4"};
 /*
  * Note: lhit->hit and hid are stored in network byte order.
  */
@@ -88,6 +89,7 @@
 				    struct in6_addr *hit, int algo);
 int hip_add_host_id(hip_db_struct_t *db,
 		    const struct hip_lhi *lhi,
+		    hip_lsi_t *lsi,
 		    const struct hip_host_id *host_id,
 		    int (*insert)(struct hip_host_id_entry *, void **arg),		
 		    int (*remove)(struct hip_host_id_entry *, void **arg),
@@ -104,8 +106,6 @@
 
 int hip_blind_find_local_hi(uint16_t *nonce, struct in6_addr *test_hit,
 			    struct in6_addr *local_hit);
-<<<<<<< HEAD
-=======
 /*lsi support*/
 int hip_hidb_add_lsi(hip_db_struct_t *db, const struct hip_host_id_entry *id_entry);
 int hip_hidb_exists_lsi(hip_lsi_t *lsi);
@@ -113,9 +113,9 @@
 int hip_hidb_associate_default_hit_lsi(hip_hit_t *default_hit, hip_lsi_t *default_lsi);
 int hip_hidb_get_lsi_by_hit(const hip_hit_t *our, hip_lsi_t *our_lsi);
 
->>>>>>> 738c7309
 /* existence */
 int hip_hidb_hit_is_our(const hip_hit_t *src);
+
 unsigned long hip_hidb_hash(const void *ptr);
 int hip_hidb_match(const void *ptr1, const void *ptr2);
 
