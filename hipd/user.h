--- conflicted
+++ resolved
@@ -1,4 +1,4 @@
-/** @file
+o/** @file
  * A header file for user.c.
  *
  * @author  Miika Komu <miika_iki.fi>
@@ -35,14 +35,11 @@
 extern int hip_tcptimeout_status; /* Tao added, 09.Jan.2008 for tcp timeout*/
 extern int hip_opendht_inuse;
 extern int hip_opendht_error_count;
-<<<<<<< HEAD
 extern int hip_buddies_inuse;
 extern int hip_opendht_sock_fqdn;  
 extern int hip_opendht_sock_hit;
 extern char opendht_host_name[256];
-=======
 extern int heartbeat_counter;
->>>>>>> c22db138
 
 int hip_sendto_user(const struct hip_common *msg, const struct sockaddr *dst);
 int hip_handle_user_msg(hip_common_t *msg, struct sockaddr_in6 *src);
