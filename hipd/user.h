/** @file
 * A header file for user.c.
 * 
 * @author  Miika Komu <miika_iki.fi>
 * @author  Kristian Slavov <kslavov_hiit.fi>
 * @author  Bing Zhou <bingzhou_cc.hut.fi>
 * @note    Distributed under <a href="http://www.gnu.org/licenses/gpl.txt">GNU/GPL</a>.
 */
#ifndef HIP_WORKQUEUE
#define HIP_WORKQUEUE

#include <stdio.h>
//#include <asm/byteorder.h>   // use instead #include <endian.h>
#include "list.h"
//#include "debug.h"
#include "timer.h"
#include "bos.h"
#include "close.h"
#include "accessor.h"

extern struct addrinfo * opendht_serving_gateway;
extern int opendht_serving_gateway_port;
extern int opendht_serving_gateway_ttl;
extern int hip_opendht_fqdn_sent;
extern int hip_opendht_hit_sent;
<<<<<<< HEAD
=======
extern int we_are_relay;
extern int hip_interfamily_status;
>>>>>>> 47aa304d

#endif /* HIP_WORKQUEUE */<|MERGE_RESOLUTION|>--- conflicted
+++ resolved
@@ -23,10 +23,7 @@
 extern int opendht_serving_gateway_ttl;
 extern int hip_opendht_fqdn_sent;
 extern int hip_opendht_hit_sent;
-<<<<<<< HEAD
-=======
 extern int we_are_relay;
 extern int hip_interfamily_status;
->>>>>>> 47aa304d
 
 #endif /* HIP_WORKQUEUE */