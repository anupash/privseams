/** @file
 * This file defines initialization functions for the HIP daemon.
 *
 * @note    Distributed under <a href="http://www.gnu.org/licenses/gpl2.txt">GNU/GPL</a>.
 * @note    HIPU: BSD platform needs to be autodetected in hip_set_lowcapability
 */

/* required for s6_addr32 */
#define _BSD_SOURCE

#include <sys/prctl.h>
#include <sys/types.h>
#include <netinet/icmp6.h>

#include "config.h"
#include "esp_prot_light_update.h"
#include "hip_socket.h"
#include "init.h"
#include "oppdb.h"
#include "lib/core/common_defines.h"
#include "lib/core/debug.h"
#include "lib/core/hip_capability.h"
#include "lib/core/filemanip.h"
#include "lib/core/hostid.h"
#include "lib/core/hip_udp.h"
#include "lib/core/hostsfiles.h"
#include "modules/hipd_modules.h"

/**
 * HIP daemon lock file is used to prevent multiple instances
 * of the daemon to start and to record current daemon pid.
 */
#define HIP_DAEMON_LOCK_FILE    HIPL_LOCKDIR "/hipd.lock"

/* the /etc/hip/dhtservers file*/
#define HIPL_DHTSERVERS_FILE     HIPL_SYSCONFDIR "/dhtservers"

#define HIPL_DHTSERVERS_FILE_EX \
    "193.167.187.134 hipdht2.infrahip.net\n"


#ifndef ANDROID_CHANGES

/** ICMPV6_FILTER related stuff */
#define BIT_CLEAR(nr, addr) do { ((uint32_t *) (addr))[(nr) >> 5] &= ~(1U << ((nr) & 31)); } while (0)
#define BIT_SET(nr, addr) do { ((uint32_t *) (addr))[(nr) >> 5] |= (1U << ((nr) & 31)); } while (0)
#define BIT_TEST(nr, addr) do { (uint32_t *) (addr))[(nr) >> 5] & (1U << ((nr) & 31)); } while (0)

#ifndef ICMP6_FILTER_WILLPASS
#define ICMP6_FILTER_WILLPASS(type, filterp) \
    (BIT_TEST((type), filterp) == 0)

#define ICMP6_FILTER_WILLBLOCK(type, filterp) \
    BIT_TEST((type), filterp)

#define ICMP6_FILTER_SETPASS(type, filterp) \
    BIT_CLEAR((type), filterp)

#define ICMP6_FILTER_SETBLOCK(type, filterp) \
    BIT_SET((type), filterp)

#define ICMP6_FILTER_SETPASSALL(filterp) \
    memset(filterp, 0, sizeof(struct icmp6_filter));

#define ICMP6_FILTER_SETBLOCKALL(filterp) \
    memset(filterp, 0xFF, sizeof(struct icmp6_filter));
#endif
/** end ICMPV6_FILTER related stuff */

#endif /* ANDROID_CHANGES */

static int hip_init_host_ids(void);
static int init_random_seed(void);
static int hip_init_certs(void);
static int hip_init_raw_sock_v6(int *hip_raw_sock_v6, int proto);
static struct hip_host_id_entry *hip_return_first_rsa(void);

/******************************************************************************/
/** Catch SIGCHLD. */
static void hip_sig_chld(int signum)
{
#ifdef ANDROID_CHANGES
    int status;
#else
    union wait status;
#endif

    int pid;

    signal(signum, hip_sig_chld);

    /* Get child process status, so it wont be left as zombie for long time. */
    while ((pid = wait3(&status, WNOHANG, 0)) > 0) {
        /* Maybe do something.. */
        _HIP_DEBUG("Child quit with pid %d\n", pid);
    }
}

#ifndef CONFIG_HIP_OPENWRT
#ifdef CONFIG_HIP_DEBUG
static void hip_print_sysinfo(void)
{
    FILE *fp    = NULL;
    char str[256];
    int current = 0;
    int pipefd[2];
    int stdout_fd;
    int ch;

    fp = fopen("/etc/debian_version", "r");
    if (!fp) {
        fp = fopen("/etc/redhat-release", "r");
    }

    if (fp) {
        while (fgets(str, sizeof(str), fp)) {
            HIP_DEBUG("version=%s", str);
        }
        if (fclose(fp)) {
            HIP_ERROR("Error closing version file\n");
        }
        fp = NULL;
    }

    fp = fopen("/proc/cpuinfo", "r");
    if (fp) {
        HIP_DEBUG("Printing /proc/cpuinfo\n");

        /* jk: char != int !!! */
        while ((ch = fgetc(fp)) != EOF) {
            str[current] = ch;
            /* Tabs end up broken in syslog: remove */
            if (str[current] == '\t') {
                continue;
            }
            if (str[current++] == '\n' || current == sizeof(str) - 1) {
                str[current] = '\0';
                HIP_DEBUG(str);
                current      = 0;
            }
        }

        if (fclose(fp)) {
            HIP_ERROR("Error closing /proc/cpuinfo\n");
        }
        fp = NULL;
    } else {
        HIP_ERROR("Failed to open file /proc/cpuinfo\n");
    }

    /* Route stdout into a pipe to capture lsmod output */

    stdout_fd = dup(1);
    if (stdout_fd < 0) {
        HIP_ERROR("Stdout backup failed\n");
        return;
    }
    if (pipe(pipefd)) {
        HIP_ERROR("Pipe creation failed\n");
        return;
    }
    if (dup2(pipefd[1], 1) < 0) {
        HIP_ERROR("Stdout capture failed\n");
        if (close(pipefd[1])) {
            HIP_ERROR("Error closing write end of pipe\n");
        }
        if (close(pipefd[0])) {
            HIP_ERROR("Error closing read end of pipe\n");
        }
        return;
    }

    if (system("lsmod") == -1) {
        HIP_ERROR("lsmod failed");
    }
    ;

    if (dup2(stdout_fd, 1) < 0) {
        HIP_ERROR("Stdout restore failed\n");
    }
    if (close(stdout_fd)) {
        HIP_ERROR("Error closing stdout backup\n");
    }
    if (close(pipefd[1])) {
        HIP_ERROR("Error closing write end of pipe\n");
    }

    fp = fdopen(pipefd[0], "r");
    if (fp) {
        HIP_DEBUG("Printing lsmod output\n");
        while (fgets(str, sizeof(str), fp)) {
            HIP_DEBUG(str);
        }
        if (fclose(fp)) {
            HIP_ERROR("Error closing read end of pipe\n");
        }
    } else {
        HIP_ERROR("Error opening pipe for reading\n");
        if (close(pipefd[0])) {
            HIP_ERROR("Error closing read end of pipe\n");
        }
    }
}

#endif
#endif

/*
 * Create a file with the given contents unless it already exists
 */
static void hip_create_file_unless_exists(const char *path, const char *contents)
{
    struct stat status;
    if (stat(path, &status)  == 0) {
        return;
    }

    FILE *fp     = fopen(path, "w");
    HIP_ASSERT(fp);
    size_t items = fwrite(contents, strlen(contents), 1, fp);
    HIP_ASSERT(items > 0);
    fclose(fp);
}

static void hip_load_configuration(void)
{
    const char *cfile = "default";

    /* HIPL_CONFIG_FILE, HIPL_CONFIG_FILE_EX and so on are defined in
     * the auto-generated config.h */

    hip_create_file_unless_exists(HIPL_CONFIG_FILE, HIPL_CONFIG_FILE_EX);

    hip_create_file_unless_exists(HIPL_HOSTS_FILE, HIPL_HOSTS_FILE_EX);

    hip_create_file_unless_exists(HIPL_DHTSERVERS_FILE, HIPL_DHTSERVERS_FILE_EX);

    hip_create_file_unless_exists(HIPL_NSUPDATE_CONF_FILE, HIPL_NSUPDATE_CONF_FILE_EX);

    /* Load the configuration. The configuration is loaded as a sequence
     * of hipd system calls. Assumably the user socket buffer is large
     * enough to buffer all of the hipconf commands.. */

    hip_conf_handle_load(NULL, ACTION_LOAD, &cfile, 1, 1);
}

static void hip_set_os_dep_variables(void)
{
    struct utsname un;
    int rel[4] = {0};

    uname(&un);

    HIP_DEBUG("sysname=%s nodename=%s release=%s version=%s machine=%s\n",
              un.sysname, un.nodename, un.release, un.version, un.machine);

    sscanf(un.release, "%d.%d.%d.%d", &rel[0], &rel[1], &rel[2], &rel[3]);

    /*
     * 2.6.19 and above introduced some changes to kernel API names:
     * - XFRM_BEET changed from 2 to 4
     * - crypto algo names changed
     */

#ifndef CONFIG_HIP_PFKEY
    if (rel[0] <= 2 && rel[1] <= 6 && rel[2] < 19) {
        hip_xfrm_set_beet(2);
        hip_xfrm_set_algo_names(0);
    } else {
        //hip_xfrm_set_beet(1); /* TUNNEL mode */
        hip_xfrm_set_beet(4);         /* BEET mode */
        hip_xfrm_set_algo_names(1);
    }
#endif

#ifndef CONFIG_HIP_PFKEY
    /* This requires new kernel versions (the 2.6.18 patch) - jk */
    hip_xfrm_set_default_sa_prefix_len(128);
#endif
}

/**
 * Initialize raw ipv4 socket.
 */
static int hip_init_raw_sock_v4(int *hip_raw_sock_v4, int proto)
{
    int on  = 1, err = 0;
    int off = 0;

    *hip_raw_sock_v4 = socket(AF_INET, SOCK_RAW, proto);
    hip_set_cloexec_flag(*hip_raw_sock_v4, 1);
    HIP_IFEL(*hip_raw_sock_v4 <= 0, 1, "Raw socket v4 creation failed. Not root?\n");

    /* see bug id 212 why RECV_ERR is off */
    err = setsockopt(*hip_raw_sock_v4, IPPROTO_IP, IP_RECVERR, &off, sizeof(on));
    HIP_IFEL(err, -1, "setsockopt v4 recverr failed\n");
    err = setsockopt(*hip_raw_sock_v4, SOL_SOCKET, SO_BROADCAST, &on, sizeof(on));
    HIP_IFEL(err, -1, "setsockopt v4 failed to set broadcast \n");
    err = setsockopt(*hip_raw_sock_v4, IPPROTO_IP, IP_PKTINFO, &on, sizeof(on));
    HIP_IFEL(err, -1, "setsockopt v4 pktinfo failed\n");
    err = setsockopt(*hip_raw_sock_v4, SOL_SOCKET, SO_REUSEADDR, &on, sizeof(on));
    HIP_IFEL(err, -1, "setsockopt v4 reuseaddr failed\n");

out_err:
    return err;
}

/**
 * Probe kernel modules.
 */

#ifndef CONFIG_HIP_OPENWRT
#ifndef ANDROID_CHANGES
static void hip_probe_kernel_modules(void)
{
    int count, err, status;
    char cmd[40];
    int mod_total;
    char *mod_name[] =
    {
        "xfrm6_tunnel",    "xfrm4_tunnel",
        "ip6_tunnel",      "ipip",           "ip4_tunnel",
        "xfrm_user",       "dummy",          "esp6", "esp4",
        "ipv6",            "crypto_null",    "cbc",
        "blkcipher",       "des",            "aes",
        "xfrm4_mode_beet", "xfrm6_mode_beet","sha1",
        "capability"
    };

    mod_total = sizeof(mod_name) / sizeof(char *);

    HIP_DEBUG("Probing for %d modules. When the modules are built-in, the errors can be ignored\n", mod_total);

    for (count = 0; count < mod_total; count++) {
        snprintf(cmd, sizeof(cmd), "%s %s", "/sbin/modprobe", mod_name[count]);
        HIP_DEBUG("%s\n", cmd);
        err = fork();
        if (err < 0) {
            HIP_ERROR("Failed to fork() for modprobe!\n");
        } else if (err == 0) {
            /* Redirect stderr, so few non fatal errors wont show up. */
            if (freopen("/dev/null", "w", stderr) == NULL) {
                HIP_ERROR("freopen if /dev/null failed.");
            }
            ;
            execlp("/sbin/modprobe", "/sbin/modprobe", mod_name[count], (char *) NULL);
        } else {waitpid(err, &status, 0);
        }
    }

    HIP_DEBUG("Probing completed\n");
}

#endif /* ANDROID_CHANGES */
#endif /* CONFIG_HIP_OPENWRT */

static int hip_init_handle_functions(void)
{
    int err = 0;

    HIP_DEBUG("Initialize handle functions.\n");

    hip_register_handle_function(HIP_I1, HIP_STATE_UNASSOCIATED, &hip_handle_i1, 1000);
    hip_register_handle_function(HIP_I1, HIP_STATE_UNASSOCIATED, &hip_send_r1, 1100);
    hip_register_handle_function(HIP_I1, HIP_STATE_I1_SENT,      &hip_handle_i1, 1000);
    hip_register_handle_function(HIP_I1, HIP_STATE_I1_SENT,      &hip_send_r1, 1100);
    hip_register_handle_function(HIP_I1, HIP_STATE_I2_SENT,      &hip_handle_i1, 1000);
    hip_register_handle_function(HIP_I1, HIP_STATE_I2_SENT,      &hip_send_r1, 1100);
    hip_register_handle_function(HIP_I1, HIP_STATE_R2_SENT,      &hip_handle_i1, 1000);
    hip_register_handle_function(HIP_I1, HIP_STATE_R2_SENT,      &hip_send_r1, 1100);
    hip_register_handle_function(HIP_I1, HIP_STATE_ESTABLISHED,  &hip_handle_i1, 1000);
    hip_register_handle_function(HIP_I1, HIP_STATE_ESTABLISHED,  &hip_send_r1, 1100);
    hip_register_handle_function(HIP_I1, HIP_STATE_CLOSING,      &hip_handle_i1, 1000);
    hip_register_handle_function(HIP_I1, HIP_STATE_CLOSING,      &hip_send_r1, 1100);
    hip_register_handle_function(HIP_I1, HIP_STATE_CLOSED,       &hip_handle_i1, 1000);
    hip_register_handle_function(HIP_I1, HIP_STATE_CLOSED,       &hip_send_r1, 1100);
    hip_register_handle_function(HIP_I1, HIP_STATE_NONE,         &hip_handle_i1, 1000);
    hip_register_handle_function(HIP_I1, HIP_STATE_NONE,         &hip_send_r1, 1100);

    hip_register_handle_function(HIP_DATA, HIP_STATE_UNASSOCIATED, &hip_handle_i1, 1000);
    hip_register_handle_function(HIP_DATA, HIP_STATE_UNASSOCIATED, &hip_send_r1, 1100);
    hip_register_handle_function(HIP_DATA, HIP_STATE_I1_SENT,      &hip_handle_i1, 1000);
    hip_register_handle_function(HIP_DATA, HIP_STATE_I1_SENT,      &hip_send_r1, 1100);
    hip_register_handle_function(HIP_DATA, HIP_STATE_I2_SENT,      &hip_handle_i1, 1000);
    hip_register_handle_function(HIP_DATA, HIP_STATE_I2_SENT,      &hip_send_r1, 1100);
    hip_register_handle_function(HIP_DATA, HIP_STATE_R2_SENT,      &hip_handle_i1, 1000);
    hip_register_handle_function(HIP_DATA, HIP_STATE_R2_SENT,      &hip_send_r1, 1100);
    hip_register_handle_function(HIP_DATA, HIP_STATE_ESTABLISHED,  &hip_handle_i1, 1000);
    hip_register_handle_function(HIP_DATA, HIP_STATE_ESTABLISHED,  &hip_send_r1, 1100);
    hip_register_handle_function(HIP_DATA, HIP_STATE_CLOSING,      &hip_handle_i1, 1000);
    hip_register_handle_function(HIP_DATA, HIP_STATE_CLOSING,      &hip_send_r1, 1100);
    hip_register_handle_function(HIP_DATA, HIP_STATE_CLOSED,       &hip_handle_i1, 1000);
    hip_register_handle_function(HIP_DATA, HIP_STATE_CLOSED,       &hip_send_r1, 1100);
    hip_register_handle_function(HIP_DATA, HIP_STATE_NONE,         &hip_handle_i1, 1000);
    hip_register_handle_function(HIP_DATA, HIP_STATE_NONE,         &hip_send_r1, 1100);

    hip_register_handle_function(HIP_I2, HIP_STATE_UNASSOCIATED, &hip_handle_i2, 1000);
    hip_register_handle_function(HIP_I2, HIP_STATE_UNASSOCIATED, &hip_send_r2, 1100);
    hip_register_handle_function(HIP_I2, HIP_STATE_I1_SENT,      &hip_handle_i2, 1000);
    hip_register_handle_function(HIP_I2, HIP_STATE_I1_SENT,      &hip_send_r2, 1100);
    hip_register_handle_function(HIP_I2, HIP_STATE_I2_SENT,      &hip_handle_i2_in_i2_sent, 900);
    hip_register_handle_function(HIP_I2, HIP_STATE_I2_SENT,      &hip_handle_i2, 1000);
    hip_register_handle_function(HIP_I2, HIP_STATE_I2_SENT,      &hip_send_r2, 1100);
    hip_register_handle_function(HIP_I2, HIP_STATE_R2_SENT,      &hip_handle_i2, 1000);
    hip_register_handle_function(HIP_I2, HIP_STATE_R2_SENT,      &hip_send_r2, 1100);
    hip_register_handle_function(HIP_I2, HIP_STATE_ESTABLISHED,  &hip_handle_i2, 1000);
    hip_register_handle_function(HIP_I2, HIP_STATE_ESTABLISHED,  &hip_send_r2, 1100);
    hip_register_handle_function(HIP_I2, HIP_STATE_CLOSING,      &hip_handle_i2, 1000);
    hip_register_handle_function(HIP_I2, HIP_STATE_CLOSING,      &hip_send_r2, 1100);
    hip_register_handle_function(HIP_I2, HIP_STATE_CLOSED,       &hip_handle_i2, 1000);
    hip_register_handle_function(HIP_I2, HIP_STATE_CLOSED,       &hip_send_r2, 1100);
    hip_register_handle_function(HIP_I2, HIP_STATE_NONE,         &hip_handle_i2, 1000);
    hip_register_handle_function(HIP_I2, HIP_STATE_NONE,         &hip_send_r2, 1100);

    hip_register_handle_function(HIP_R1, HIP_STATE_I1_SENT, &hip_handle_r1, 1000);
    hip_register_handle_function(HIP_R1, HIP_STATE_I1_SENT, &hip_send_i2, 1100);
    hip_register_handle_function(HIP_R1, HIP_STATE_I2_SENT, &hip_handle_r1, 1000);
    hip_register_handle_function(HIP_R1, HIP_STATE_I2_SENT, &hip_send_i2, 1100);
    hip_register_handle_function(HIP_R1, HIP_STATE_CLOSING, &hip_handle_r1, 1000);
    hip_register_handle_function(HIP_R1, HIP_STATE_CLOSING, &hip_send_i2, 1100);
    hip_register_handle_function(HIP_R1, HIP_STATE_CLOSED,  &hip_handle_r1, 1000);
    hip_register_handle_function(HIP_R1, HIP_STATE_CLOSED,  &hip_send_i2, 1100);

    hip_register_handle_function(HIP_R2, HIP_STATE_I2_SENT, &hip_handle_r2, 1000);

    hip_register_handle_function(HIP_NOTIFY, HIP_STATE_I1_SENT,     &hip_handle_notify, 1000);
    hip_register_handle_function(HIP_NOTIFY, HIP_STATE_I2_SENT,     &hip_handle_notify, 1000);
    hip_register_handle_function(HIP_NOTIFY, HIP_STATE_R2_SENT,     &hip_handle_notify, 1000);
    hip_register_handle_function(HIP_NOTIFY, HIP_STATE_ESTABLISHED, &hip_handle_notify, 1000);
    hip_register_handle_function(HIP_NOTIFY, HIP_STATE_CLOSING,     &hip_handle_notify, 1000);
    hip_register_handle_function(HIP_NOTIFY, HIP_STATE_CLOSED,      &hip_handle_notify, 1000);

    hip_register_handle_function(HIP_CLOSE, HIP_STATE_ESTABLISHED,  &hip_handle_close, 1000);
    hip_register_handle_function(HIP_CLOSE, HIP_STATE_CLOSING,      &hip_handle_close, 1000);

    hip_register_handle_function(HIP_CLOSE_ACK, HIP_STATE_CLOSING, &hip_handle_close_ack, 1000);
    hip_register_handle_function(HIP_CLOSE_ACK, HIP_STATE_CLOSED,  &hip_handle_close_ack, 1000);

    hip_register_handle_function(HIP_CLOSE_ACK, HIP_STATE_CLOSED,  &hip_handle_close_ack, 1000);

    hip_register_handle_function(HIP_BOS, HIP_STATE_UNASSOCIATED, &hip_handle_bos, 1000);
    hip_register_handle_function(HIP_BOS, HIP_STATE_I1_SENT,      &hip_handle_bos, 1000);
    hip_register_handle_function(HIP_BOS, HIP_STATE_I2_SENT,      &hip_handle_bos, 1000);

    hip_register_handle_function(HIP_LUPDATE, HIP_STATE_ESTABLISHED, &esp_prot_handle_light_update, 1000);
    hip_register_handle_function(HIP_LUPDATE, HIP_STATE_R2_SENT,     &esp_prot_handle_light_update, 1000);

    return err;
}

/**
 * Main initialization function for HIP daemon.
 */
int hipd_init(int flush_ipsec, int killold)
{
    int err              = 0, certerr = 0, hitdberr = 0, i;
    unsigned int mtu_val = HIP_HIT_DEV_MTU;
    char str[64];
    char mtu[16];
    struct sockaddr_in6 daemon_addr;

    memset(str, 0, 64);
    memset(mtu, 0, 16);

    /* Make sure that root path is set up correcly (e.g. on Fedora 9).
     * Otherwise may get warnings from system() commands.
     * @todo: should append, not overwrite  */
    setenv("PATH", HIP_DEFAULT_EXEC_PATH, 1);

    /* Open daemon lock file and read pid from it. */
    HIP_IFEL(hip_create_lock_file(HIP_DAEMON_LOCK_FILE, killold), -1,
             "locking failed\n");

    hip_init_hostid_db(NULL);

    hip_set_os_dep_variables();

    hip_init_handle_functions();

    hip_register_maint_function(&hip_relht_maintenance, 0);
    hip_register_maint_function(&hip_registration_maintenance, 0);

#ifndef CONFIG_HIP_OPENWRT
#ifdef CONFIG_HIP_DEBUG
    hip_print_sysinfo();
#endif
#ifndef ANDROID_CHANGES
    hip_probe_kernel_modules();
#endif
#endif

    /* Register signal handlers */
    signal(SIGINT, hip_close);
    signal(SIGTERM, hip_close);
    signal(SIGCHLD, hip_sig_chld);

#ifdef CONFIG_HIP_OPPORTUNISTIC
    HIP_IFEL(hip_init_oppip_db(), -1,
             "Cannot initialize opportunistic mode IP database for " \
             "non HIP capable hosts!\n");
#endif
    HIP_IFEL((hip_init_cipher() < 0), 1, "Unable to init ciphers.\n");

    HIP_IFE(init_random_seed(), -1);

    hip_init_hadb();
    /* hip_init_puzzle_defaults just returns, removed -samu  */
#if 0
    hip_init_puzzle_defaults();
#endif

#ifdef CONFIG_HIP_OPPORTUNISTIC
    hip_init_opp_db();
#endif


    /* Resolve our current addresses, afterwards the events from kernel
     * will maintain the list This needs to be done before opening
     * NETLINK_ROUTE! See the comment about address_count global var. */
    HIP_DEBUG("Initializing the netdev_init_addresses\n");

    hip_netdev_init_addresses(&hip_nl_ipsec);

    if (rtnl_open_byproto(&hip_nl_route,
                          RTMGRP_LINK | RTMGRP_IPV6_IFADDR | IPPROTO_IPV6
                          | RTMGRP_IPV4_IFADDR | IPPROTO_IP,
                          NETLINK_ROUTE) < 0) {
        err = 1;
        HIP_ERROR("Routing socket error: %s\n", strerror(errno));
        goto out_err;
    }

    /* Open the netlink socket for address and IF events */
    if (rtnl_open_byproto(&hip_nl_ipsec, XFRMGRP_ACQUIRE, NETLINK_XFRM) < 0) {
        HIP_ERROR("Netlink address and IF events socket error: %s\n",
                  strerror(errno));
        err = 1;
        goto out_err;
    }

#ifndef CONFIG_HIP_PFKEY
    hip_xfrm_set_nl_ipsec(&hip_nl_ipsec);
#endif

#if 0
    {
        int ret_sockopt            = 0, value = 0;
        socklen_t value_len        = sizeof(value);
        int ipsec_buf_size         = 200000;
        socklen_t ipsec_buf_sizeof = sizeof(ipsec_buf_size);
        ret_sockopt    = getsockopt(hip_nl_ipsec.fd, SOL_SOCKET, SO_RCVBUF,
                                    &value, &value_len);
        if (ret_sockopt != 0) {
            HIP_DEBUG("Getting receive buffer size of hip_nl_ipsec.fd failed\n");
        }
        ipsec_buf_size = value * 2;
        HIP_DEBUG("Default setting of receive buffer size for hip_nl_ipsec was %d.\n"
                  "Setting it to %d.\n", value, ipsec_buf_size);
        ret_sockopt    = setsockopt(hip_nl_ipsec.fd, SOL_SOCKET, SO_RCVBUF,
                                    &ipsec_buf_size, ipsec_buf_sizeof);
        if (ret_sockopt != 0) {
            HIP_DEBUG("Setting receive buffer size of hip_nl_ipsec.fd failed\n");
        }
        ret_sockopt    = 0;
        ret_sockopt    = setsockopt(hip_nl_ipsec.fd, SOL_SOCKET, SO_SNDBUF,
                                    &ipsec_buf_size, ipsec_buf_sizeof);
        if (ret_sockopt != 0) {
            HIP_DEBUG("Setting send buffer size of hip_nl_ipsec.fd failed\n");
        }
    }
#endif

    HIP_IFEL(hip_init_raw_sock_v6(&hip_raw_sock_output_v6, IPPROTO_HIP), -1, "raw sock output v6\n");
    HIP_IFEL(hip_init_raw_sock_v4(&hip_raw_sock_output_v4, IPPROTO_HIP), -1, "raw sock output v4\n");
    // Notice that hip_nat_sock_input should be initialized after hip_nat_sock_output
    // because for the sockets bound to the same address/port, only the last socket seems
    // to receive the packets.
#if 0
    HIP_IFEL(hip_create_nat_sock_udp(&hip_nat_sock_output_udp, 0), -1, "raw sock output udp\n");
#else
    HIP_IFEL(hip_init_raw_sock_v4(&hip_nat_sock_output_udp, IPPROTO_UDP), -1, "raw sock output udp\n");
#endif
    HIP_IFEL(hip_init_raw_sock_v6(&hip_raw_sock_input_v6, IPPROTO_HIP), -1, "raw sock input v6\n");
    HIP_IFEL(hip_init_raw_sock_v4(&hip_raw_sock_input_v4, IPPROTO_HIP), -1, "raw sock input v4\n");
    HIP_IFEL(hip_create_nat_sock_udp(&hip_nat_sock_input_udp, 0, 0), -1, "raw sock input udp\n");

    HIP_DEBUG("hip_raw_sock_v6 input = %d\n", hip_raw_sock_input_v6);
    HIP_DEBUG("hip_raw_sock_v6 output = %d\n", hip_raw_sock_output_v6);
    HIP_DEBUG("hip_raw_sock_v4 input = %d\n", hip_raw_sock_input_v4);
    HIP_DEBUG("hip_raw_sock_v4 output = %d\n", hip_raw_sock_output_v4);
    HIP_DEBUG("hip_nat_sock_udp input = %d\n", hip_nat_sock_input_udp);
    HIP_DEBUG("hip_nat_sock_udp output = %d\n", hip_nat_sock_output_udp);

    if (flush_ipsec) {
        hip_flush_all_sa();
        hip_flush_all_policy();
    }

    HIP_DEBUG("Setting SP\n");
    hip_delete_default_prefix_sp_pair();
    HIP_IFE(hip_setup_default_sp_prefix_pair(), -1);

    HIP_DEBUG("Setting iface %s\n", HIP_HIT_DEV);
    set_up_device(HIP_HIT_DEV, 0);
    HIP_IFE(set_up_device(HIP_HIT_DEV, 1), 1);
    HIP_DEBUG("Lowering MTU of dev " HIP_HIT_DEV " to %u\n", mtu_val);
    sprintf(mtu, "%u", mtu_val);
    strcpy(str, "ifconfig dummy0 mtu ");
    strcat(str, mtu);
    /* MTU is set using system call rather than in do_chflags to avoid
     * chicken and egg problems in hipd start up. */
    if (system(str) == -1) {
        HIP_ERROR("Exec %s failed", str);
    }


    HIP_IFE(hip_init_host_ids(), 1);

    hip_user_sock           = socket(AF_INET6, SOCK_DGRAM, 0);
    HIP_IFEL((hip_user_sock < 0), 1,
             "Could not create socket for user communication.\n");
    bzero(&daemon_addr, sizeof(daemon_addr));
    daemon_addr.sin6_family = AF_INET6;
    daemon_addr.sin6_port   = htons(HIP_DAEMON_LOCAL_PORT);
    daemon_addr.sin6_addr   = in6addr_loopback;
    hip_set_cloexec_flag(hip_user_sock, 1);

    HIP_IFEL(bind(hip_user_sock, (struct sockaddr *) &daemon_addr,
                  sizeof(daemon_addr)), -1,
             "Bind on daemon addr failed\n");

    hip_load_configuration();

    certerr = 0;
    certerr = hip_init_certs();
    if (certerr < 0) {
        HIP_DEBUG("Initializing cert configuration file returned error\n");
    }

#if 0
    /* init new tcptimeout parameters, added by Tao Wan on 14.Jan.2008*/

    HIP_IFEL(set_new_tcptimeout_parameters_value(), -1,
             "set new tcptimeout parameters error\n");
#endif

    hitdberr = 0;

    /* Service initialization. */
    hip_init_services();

#ifdef CONFIG_HIP_RVS
    HIP_INFO("Initializing HIP relay / RVS.\n");
    hip_relay_init();
#endif

#ifdef CONFIG_HIP_PRIVSEP
    HIP_IFEL(hip_set_lowcapability(0), -1, "Failed to set capabilities\n");
#endif /* CONFIG_HIP_PRIVSEP */

    hip_firewall_sock_lsi_fd = hip_user_sock;

    if (hip_get_nsupdate_status()) {
        nsupdate(1);
    }

    /* Initialize modules */
    HIP_INFO("Initializing modules.\n");
    for (i = 0; i < num_modules_hipd; i++) {
            HIP_IFEL(hipd_init_functions[i](),
                     -1,
                     "Module initialization failed.\n");
    }

<<<<<<< HEAD
    hip_init_sockets();
=======
    memset(opendht_name_mapping, '\0', HIP_HOST_ID_HOSTNAME_LEN_MAX);
    if (gethostname(opendht_name_mapping, HIP_HOST_ID_HOSTNAME_LEN_MAX)) {
        HIP_DEBUG("gethostname failed\n");
    }
    hip_register_to_dht();
    err = hip_init_dht_sockets(&hip_opendht_sock_fqdn, &hip_opendht_fqdn_sent);
    if (err < 0) {
        close(hip_opendht_sock_fqdn);
        hip_opendht_sock_fqdn = -1;
        /* Do not bother trying the other */
        return err;
    }
    err = hip_init_dht_sockets(&hip_opendht_sock_hit, &hip_opendht_hit_sent);
    if (err < 0) {
        close(hip_opendht_sock_hit);
        hip_opendht_sock_hit = -1;
    }
>>>>>>> 91663e90

out_err:
    return err;
}

/**
 * Initialize host IDs.
 */
static int hip_init_host_ids()
{
    int err                     = 0;
    struct stat status;
    struct hip_common *user_msg = NULL;
    hip_hit_t default_hit;
    hip_lsi_t default_lsi;

    /* We are first serializing a message with HIs and then
     * deserializing it. This building and parsing causes
     * a minor overhead, but as a result we can reuse the code
     * with hipconf. */

    HIP_IFE(!(user_msg = hip_msg_alloc()), -1);

    /* Create default keys if necessary. */

    if (stat(DEFAULT_CONFIG_DIR "/" DEFAULT_HOST_RSA_KEY_FILE_BASE DEFAULT_PUB_HI_FILE_NAME_SUFFIX, &status) && errno == ENOENT) {
        //hip_msg_init(user_msg); already called by hip_msg_alloc()

        HIP_IFEL(hip_serialize_host_id_action(user_msg, ACTION_NEW, 0, 1,
                                              NULL, NULL, RSA_KEY_DEFAULT_BITS, DSA_KEY_DEFAULT_BITS),
                 1, "Failed to create keys to %s\n", DEFAULT_CONFIG_DIR);
    }

    /* Retrieve the keys to hipd */
    /* Three steps because multiple large keys will not fit in the same message */

    /* DSA keys and RSA anonymous are not loaded by default until bug id
     * 522 is properly solved. Run hipconf add hi default if you want to
     * enable non-default HITs. */
#if 0
    /* dsa anon and pub */
    hip_msg_init(user_msg);
    if (err = hip_serialize_host_id_action(user_msg, ACTION_ADD,
                                           0, 1, "dsa", NULL, 0, 0)) {
        HIP_ERROR("Could not load default keys (DSA)\n");
        goto out_err;
    }
    if (err = hip_handle_add_local_hi(user_msg)) {
        HIP_ERROR("Adding of keys failed (DSA)\n");
        goto out_err;
    }

    /* rsa anon */
    hip_msg_init(user_msg);
    if (err = hip_serialize_host_id_action(user_msg, ACTION_ADD,
                                           1, 1, "rsa", NULL, 0, 0)) {
        HIP_ERROR("Could not load default keys (RSA anon)\n");
        goto out_err;
    }
    if (err = hip_handle_add_local_hi(user_msg)) {
        HIP_ERROR("Adding of keys failed (RSA anon)\n");
        goto out_err;
    }
#endif

    /* rsa pub */
    hip_msg_init(user_msg);
    if ((err = hip_serialize_host_id_action(user_msg, ACTION_ADD,
                                            0, 1, "rsa", NULL, 0, 0))) {
        HIP_ERROR("Could not load default keys (RSA pub)\n");
        goto out_err;
    }

    if ((err = hip_handle_add_local_hi(user_msg))) {
        HIP_ERROR("Adding of keys failed (RSA pub)\n");
        goto out_err;
    }

    HIP_DEBUG("Keys added\n");
    hip_get_default_hit(&default_hit);
    hip_get_default_lsi(&default_lsi);

    HIP_DEBUG_HIT("default_hit ", &default_hit);
    HIP_DEBUG_LSI("default_lsi ", &default_lsi);
    hip_hidb_associate_default_hit_lsi(&default_hit, &default_lsi);

    /*Initializes the hadb with the information contained in /etc/hip/hosts*/
    //hip_init_hadb_hip_host();

out_err:

    if (user_msg) {
        HIP_FREE(user_msg);
    }

    return err;
}

/**
 * Init raw ipv6 socket.
 */
static int hip_init_raw_sock_v6(int *hip_raw_sock_v6, int proto)
{
    int on = 1, off = 0, err = 0;

    *hip_raw_sock_v6 = socket(AF_INET6, SOCK_RAW, proto);
    hip_set_cloexec_flag(*hip_raw_sock_v6, 1);
    HIP_IFEL(*hip_raw_sock_v6 <= 0, 1, "Raw socket creation failed. Not root?\n");

    /* see bug id 212 why RECV_ERR is off */
    err = setsockopt(*hip_raw_sock_v6, IPPROTO_IPV6, IPV6_RECVERR, &off, sizeof(on));
    HIP_IFEL(err, -1, "setsockopt recverr failed\n");
    err = setsockopt(*hip_raw_sock_v6, IPPROTO_IPV6, IPV6_2292PKTINFO, &on, sizeof(on));
    HIP_IFEL(err, -1, "setsockopt pktinfo failed\n");
    err = setsockopt(*hip_raw_sock_v6, SOL_SOCKET, SO_REUSEADDR, &on, sizeof(on));
    HIP_IFEL(err, -1, "setsockopt v6 reuseaddr failed\n");

out_err:
    return err;
}

int hip_set_cloexec_flag(int desc, int value)
{
    int oldflags = fcntl(desc, F_GETFD, 0);
    /* If reading the flags failed, return error indication now.*/
    if (oldflags < 0) {
        return oldflags;
    }
    /* Set just the flag we want to set. */

    if (value != 0) {
        oldflags |= FD_CLOEXEC;
    } else {
        oldflags &= ~FD_CLOEXEC;
    }
    /* Store modified flag word in the descriptor. */
    return fcntl(desc, F_SETFD, oldflags);
}

/**
 * Creates a UDP socket for NAT traversal.
 *
 * @param  hip_nat_sock_udp a pointer to the UDP socket.
 * @param sockaddr_in the address that will be used to create the
 *                 socket. If NULL is passed, INADDR_ANY is used.
 * @param is_output 1 if the socket is for output, otherwise 0
 *
 * @return zero on success, negative error value on error.
 */
int hip_create_nat_sock_udp(int *hip_nat_sock_udp,
                            struct sockaddr_in *addr,
                            int is_output)
{
    int on  = 1, err = 0;
    int off = 0;
    struct sockaddr_in myaddr;
    int type, protocol;

    if (is_output) {
        type     = SOCK_RAW;
        protocol = IPPROTO_UDP;
    } else {
        type     = SOCK_DGRAM;
        protocol = 0;
    }

    HIP_DEBUG("\n");

    if ((*hip_nat_sock_udp = socket(AF_INET, type, protocol)) < 0) {
        HIP_ERROR("Can not open socket for UDP\n");
        return -1;
    }
    hip_set_cloexec_flag(*hip_nat_sock_udp, 1);
    err = setsockopt(*hip_nat_sock_udp, IPPROTO_IP, IP_PKTINFO, &on, sizeof(on));
    HIP_IFEL(err, -1, "setsockopt udp pktinfo failed\n");
    /* see bug id 212 why RECV_ERR is off */
    err = setsockopt(*hip_nat_sock_udp, IPPROTO_IP, IP_RECVERR, &off, sizeof(on));
    HIP_IFEL(err, -1, "setsockopt udp recverr failed\n");
        #ifndef CONFIG_HIP_OPENWRT
    if (!is_output) {
        int encap_on = HIP_UDP_ENCAP_ESPINUDP;
        err = setsockopt(*hip_nat_sock_udp, SOL_UDP, HIP_UDP_ENCAP, &encap_on, sizeof(encap_on));
    }
    HIP_IFEL(err, -1, "setsockopt udp encap failed\n");
        #endif
    err = setsockopt(*hip_nat_sock_udp, SOL_SOCKET, SO_REUSEADDR, &on, sizeof(on));
    HIP_IFEL(err, -1, "setsockopt udp reuseaddr failed\n");
    err = setsockopt(*hip_nat_sock_udp, SOL_SOCKET, SO_BROADCAST, &on, sizeof(on));
    HIP_IFEL(err, -1, "setsockopt udp reuseaddr failed\n");

    if (is_output) {
        err = setsockopt(*hip_nat_sock_udp, IPPROTO_IP, IP_HDRINCL, (char *) &on, sizeof(on));
    }
    HIP_IFEL(err, -1, "setsockopt hdr include failed\n");

    if (addr) {
        memcpy(&myaddr, addr, sizeof(struct sockaddr_in));
    } else {
        myaddr.sin_family      = AF_INET;
        /** @todo Change this inaddr_any -- Abi */
        myaddr.sin_addr.s_addr = INADDR_ANY;

        myaddr.sin_port        = htons(hip_get_local_nat_udp_port());
    }

    err = bind(*hip_nat_sock_udp, (struct sockaddr *) &myaddr, sizeof(myaddr));
    if (err < 0) {
        HIP_PERROR("Unable to bind udp socket to port\n");
        err = -1;
        goto out_err;
    }

    HIP_DEBUG_INADDR("UDP socket created and bound to addr", (struct in_addr *) &myaddr.sin_addr.s_addr);

out_err:
    return err;
}

/**
 * Start closing HIP daemon.
 */
void hip_close(int signal)
{
    static int terminate = 0;

    HIP_ERROR("Signal: %d\n", signal);
    terminate++;

    /* Close SAs with all peers */
    if (terminate == 1) {
        hip_send_close(NULL, FLUSH_HA_INFO_DB);
        hipd_set_state(HIPD_STATE_CLOSING);
        HIP_DEBUG("Starting to close HIP daemon...\n");
    } else if (terminate == 2) {
        HIP_DEBUG("Send still once this signal to force daemon exit...\n");
    } else if (terminate > 2) {
        HIP_DEBUG("Terminating daemon.\n");
        hip_exit(signal);
        exit(signal);
    }
}

/**
 * Cleanup and signal handler to free userspace and kernel space
 * resource allocations.
 */
void hip_exit(int signal)
{
    struct hip_common *msg = NULL;
    HIP_ERROR("Signal: %d\n", signal);

    hip_delete_default_prefix_sp_pair();
    /* Close SAs with all peers */
    // hip_send_close(NULL);

#if 0
    /*reset TCP timeout to be original vaule , added By Tao Wan on 14.Jan.2008. */
    reset_default_tcptimeout_parameters_value();
#endif

    hip_delete_all_sp();    //empty

    hip_delete_all_addresses();

    set_up_device(HIP_HIT_DEV, 0);

    /* Next line is needed only if RVS or hiprelay is in use. */
    hip_uninit_services();

    hip_uninit_handle_functions();

    hip_uninit_maint_functions();

#ifdef CONFIG_HIP_OPPORTUNISTIC
    hip_oppdb_uninit();
#endif

#ifdef CONFIG_HIP_RVS
    HIP_INFO("Uninitializing RVS / HIP relay database and whitelist.\n");
    hip_relay_uninit();
#endif

    if (hip_raw_sock_input_v6) {
        HIP_INFO("hip_raw_sock_input_v6\n");
        close(hip_raw_sock_input_v6);
    }

    if (hip_raw_sock_output_v6) {
        HIP_INFO("hip_raw_sock_output_v6\n");
        close(hip_raw_sock_output_v6);
    }

    if (hip_raw_sock_input_v4) {
        HIP_INFO("hip_raw_sock_input_v4\n");
        close(hip_raw_sock_input_v4);
    }

    if (hip_raw_sock_output_v4) {
        HIP_INFO("hip_raw_sock_output_v4\n");
        close(hip_raw_sock_output_v4);
    }

    if (hip_nat_sock_input_udp) {
        HIP_INFO("hip_nat_sock_input_udp\n");
        close(hip_nat_sock_input_udp);
    }

    if (hip_nat_sock_output_udp) {
        HIP_INFO("hip_nat_sock_output_udp\n");
        close(hip_nat_sock_output_udp);
    }

    if (hip_nat_sock_input_udp_v6) {
        HIP_INFO("hip_nat_sock_input_udp_v6\n");
        close(hip_nat_sock_input_udp_v6);
    }

    if (hip_nat_sock_output_udp_v6) {
        HIP_INFO("hip_nat_sock_output_udp_v6\n");
        close(hip_nat_sock_output_udp_v6);
    }

    hip_uninit_hadb();
    hip_uninit_host_id_dbs();

    if (hip_user_sock) {
        HIP_INFO("hip_user_sock\n");
        close(hip_user_sock);
    }
    if (hip_nl_ipsec.fd) {
        HIP_INFO("hip_nl_ipsec.fd\n");
        rtnl_close(&hip_nl_ipsec);
    }
    if (hip_nl_route.fd) {
        HIP_INFO("hip_nl_route.fd\n");
        rtnl_close(&hip_nl_route);
    }

    msg = hip_msg_alloc();
    if (msg) {
        hip_build_user_hdr(msg, SO_HIP_DAEMON_QUIT, 0);
        free(msg);
    }

    hip_remove_lock_file(HIP_DAEMON_LOCK_FILE);

#ifdef CONFIG_HIP_PERFORMANCE
    /* Deallocate memory of perf_set after finishing all of tests */
    hip_perf_destroy(perf_set);
#endif

    hip_dh_uninit();

    lmod_uninit_module_list();

    return;
}

/**
 * Initialize random seed.
 */
static int init_random_seed()
{
    struct timeval tv;
    struct timezone tz;
    struct {
        struct timeval tv;
        pid_t          pid;
        long int       rand;
    } rand_data;
    int err = 0;

    err            = gettimeofday(&tv, &tz);
    srandom(tv.tv_usec);

    memcpy(&rand_data.tv, &tv, sizeof(tv));
    rand_data.pid  = getpid();
    rand_data.rand = random();

    RAND_seed(&rand_data, sizeof(rand_data));

    return err;
}

static int hip_init_certs(void)
{
    int err = 0;
    char hit[41];
    FILE *conf_file;
    struct hip_host_id_entry *entry;
    char hostname[HIP_HOST_ID_HOSTNAME_LEN_MAX];

    memset(hostname, 0, HIP_HOST_ID_HOSTNAME_LEN_MAX);
    HIP_IFEL(gethostname(hostname, HIP_HOST_ID_HOSTNAME_LEN_MAX - 1), -1,
             "gethostname failed\n");

    conf_file = fopen(HIP_CERT_CONF_PATH, "r");
    if (!conf_file) {
        HIP_DEBUG("Configuration file did NOT exist creating it and "
                  "filling it with default information\n");
        HIP_IFEL(!memset(hit, '\0', sizeof(hit)), -1,
                 "Failed to memset memory for hit presentation format\n");
        /* Fetch the first RSA HIT */
        entry = hip_return_first_rsa();
        if (entry == NULL) {
            HIP_DEBUG("Failed to get the first RSA HI");
            goto out_err;
        }
        hip_in6_ntop(&entry->lhi.hit, hit);
        conf_file = fopen(HIP_CERT_CONF_PATH, "w+");
        fprintf(conf_file,
                "# Section containing SPKI related information\n"
                "#\n"
                "# issuerhit = what hit is to be used when signing\n"
                "# days = how long is this key valid\n"
                "\n"
                "[ hip_spki ]\n"
                "issuerhit = %s\n"
                "days = %d\n"
                "\n"
                "# Section containing HIP related information\n"
                "#\n"
                "# issuerhit = what hit is to be used when signing\n"
                "# days = how long is this key valid\n"
                "\n"
                "[ hip_x509v3 ]\n"
                "issuerhit = %s\n"
                "days = %d\n"
                "\n"
                "#Section containing the name section for the x509v3 issuer name"
                "\n"
                "[ hip_x509v3_name ]\n"
                "issuerhit = %s\n"
                "\n"
                "# Uncomment this section to add x509 extensions\n"
                "# to the certificate\n"
                "#\n"
                "# DO NOT use subjectAltName, issuerAltName or\n"
                "# basicConstraints implementation uses them already\n"
                "# All other extensions are allowed\n"
                "\n"
                "# [ hip_x509v3_extensions ]\n",
                hit, HIP_CERT_INIT_DAYS,
                hit, HIP_CERT_INIT_DAYS,
                hit /* TODO SAMU: removed because not used:*/  /*, hostname*/);
        fclose(conf_file);
    } else {
        HIP_DEBUG("Configuration file existed exiting hip_init_certs\n");
    }
out_err:
    return err;
}

static struct hip_host_id_entry *hip_return_first_rsa(void)
{
    hip_list_t *curr, *iter;
    struct hip_host_id_entry *tmp = NULL;
    int c;
    uint16_t algo                 = 0;

    HIP_READ_LOCK_DB(hip_local_hostid_db);

    list_for_each_safe(curr, iter, hip_local_hostid_db, c) {
        tmp  = (struct hip_host_id_entry *) list_entry(curr);
        HIP_DEBUG_HIT("Found HIT", &tmp->lhi.hit);
        algo = hip_get_host_id_algo(tmp->host_id);
        HIP_DEBUG("hits algo %d HIP_HI_RSA = %d\n",
                  algo, HIP_HI_RSA);
        if (algo == HIP_HI_RSA) {
            goto out_err;
        }
    }

out_err:
    HIP_READ_UNLOCK_DB(hip_local_hostid_db);
    if (algo == HIP_HI_RSA) {
        return tmp;
    }
    return NULL;
}<|MERGE_RESOLUTION|>--- conflicted
+++ resolved
@@ -672,27 +672,7 @@
                      "Module initialization failed.\n");
     }
 
-<<<<<<< HEAD
     hip_init_sockets();
-=======
-    memset(opendht_name_mapping, '\0', HIP_HOST_ID_HOSTNAME_LEN_MAX);
-    if (gethostname(opendht_name_mapping, HIP_HOST_ID_HOSTNAME_LEN_MAX)) {
-        HIP_DEBUG("gethostname failed\n");
-    }
-    hip_register_to_dht();
-    err = hip_init_dht_sockets(&hip_opendht_sock_fqdn, &hip_opendht_fqdn_sent);
-    if (err < 0) {
-        close(hip_opendht_sock_fqdn);
-        hip_opendht_sock_fqdn = -1;
-        /* Do not bother trying the other */
-        return err;
-    }
-    err = hip_init_dht_sockets(&hip_opendht_sock_hit, &hip_opendht_hit_sent);
-    if (err < 0) {
-        close(hip_opendht_sock_hit);
-        hip_opendht_sock_hit = -1;
-    }
->>>>>>> 91663e90
 
 out_err:
     return err;
