--- conflicted
+++ resolved
@@ -944,15 +944,12 @@
 	if (opendht_serving_gateway)
 		freeaddrinfo(opendht_serving_gateway);
 
-<<<<<<< HEAD
 #ifdef CONFIG_HIP_PERFORMANCE
 	/* Deallocate memory of perf_set after finishing all of tests */
 	hip_perf_destroy(perf_set);
 #endif
 
-=======
 #ifdef CONFIG_HIP_AGENT
->>>>>>> 408cbb2d
 	if (sqlite3_close(daemon_db))
 		HIP_ERROR("Error closing database: %s\n", sqlite3_errmsg(daemon_db));
 #endif
