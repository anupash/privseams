/** @file
 * This file defines initialization functions for the HIP daemon.
 *
 * @note    Distributed under <a href="http://www.gnu.org/licenses/gpl2.txt">GNU/GPL</a>.
 * @note    HIPU: BSD platform needs to be autodetected in hip_set_lowcapability
 */



#ifndef OPENWRT
//#include <sys/capability.h>
#endif
#include <sys/prctl.h>
#include "common_defines.h"
#include <sys/types.h>
#include "debug.h"
#include "init.h"

extern struct hip_common *hipd_msg;
extern struct hip_common *hipd_msg_v4;

/******************************************************************************/
/** Catch SIGCHLD. */
void hip_sig_chld(int signum)
{
	union wait status;
	int pid, i;

	signal(signum, hip_sig_chld);

	/* Get child process status, so it wont be left as zombie for long time. */
	while ((pid = wait3(&status, WNOHANG, 0)) > 0)
	{
		/* Maybe do something.. */
		_HIP_DEBUG("Child quit with pid %d\n", pid);
	}
}

#ifdef CONFIG_HIP_DEBUG
void hip_print_sysinfo()
{
	FILE *fp = NULL;
	char str[256];
	int pipefd[2];
	int stdout_fd;

	fp = fopen("/etc/debian_version", "r");
	if(!fp)
		fp = fopen("/etc/redhat-release", "r");

	if(fp) {

		while(fgets(str, sizeof(str), fp)) {
			HIP_DEBUG("version=%s", str);
		}
		if (fclose(fp))
			HIP_ERROR("Error closing version file\n");
		fp = NULL;

	}

	fp = fopen("/proc/cpuinfo", "r");
	if(fp) {

		HIP_DEBUG("Printing /proc/cpuinfo\n");
		while(fgets(str, sizeof(str), fp)) {
			HIP_DEBUG(str);
		}
		if (fclose(fp))
			HIP_ERROR("Error closing /proc/cpuinfo\n");
		fp = NULL;

	} else {
		HIP_ERROR("Failed to open file /proc/cpuinfo\n");
	}

	/* Route stdout into a pipe to capture lsmod output */

	stdout_fd = dup(1);
	if (stdout_fd < 0) {
		HIP_ERROR("Stdout backup failed\n");
		return;
	}
	if (pipe(pipefd)) {
		HIP_ERROR("Pipe creation failed\n");
		return;
	}
	if (dup2(pipefd[1], 1) < 0) {
		HIP_ERROR("Stdout capture failed\n");
		if (close(pipefd[1]))
			HIP_ERROR("Error closing write end of pipe\n");
		if (close(pipefd[0]))
			HIP_ERROR("Error closing read end of pipe\n");
		return;
	}

	system("lsmod");

	if (dup2(stdout_fd, 1) < 0)
		HIP_ERROR("Stdout restore failed\n");
	if (close(stdout_fd))
		HIP_ERROR("Error closing stdout backup\n");
	if (close(pipefd[1]))
		HIP_ERROR("Error closing write end of pipe\n");

	fp = fdopen(pipefd[0], "r");
	if(fp) {

		HIP_DEBUG("Printing lsmod output\n");
		while(fgets(str, sizeof(str), fp)) {
			HIP_DEBUG(str);
		}
		if (fclose(fp))
			HIP_ERROR("Error closing read end of pipe\n");

	} else {
		HIP_ERROR("Error opening pipe for reading\n");
		if (close(pipefd[0]))
			HIP_ERROR("Error closing read end of pipe\n");
	}
}
#endif

void hip_load_configuration()
{
	const char *cfile = "default";
	struct stat status;
	pid_t pid;
	FILE *fp = NULL;
	size_t items = 0;
	int len_con = strlen(HIPD_CONFIG_FILE_EX),
	    len_hos = strlen(HIPD_HOSTS_FILE_EX),
	    len_i3  = strlen(HIPD_HI3_FILE_EX);

	/* HIPD_CONFIG_FILE, HIPD_CONFIG_FILE_EX, HIPD_HOSTS_FILE and
	   HIPD_HOSTS_FILE_EX are defined in /libinet6/hipconf.h */

	/* Create config file if does not exist */
	if (stat(HIPD_CONFIG_FILE, &status) && errno == ENOENT) {
		errno = 0;
		fp = fopen(HIPD_CONFIG_FILE, "w" /* mode */);
		HIP_ASSERT(fp);
		items = fwrite(HIPD_CONFIG_FILE_EX, len_con, 1, fp);
		HIP_ASSERT(items > 0);
		fclose(fp);
	}

	/* Create /etc/hip/hosts file if does not exist */
	if (stat(HIPD_HOSTS_FILE, &status) && errno == ENOENT) {
		errno = 0;
		fp = fopen(HIPD_HOSTS_FILE, "w" /* mode */);
		HIP_ASSERT(fp);
		items = fwrite(HIPD_HOSTS_FILE_EX, len_hos, 1, fp);
		HIP_ASSERT(items > 0);
		fclose(fp);
	}

	/* Create /etc/hip/hi3_conf file if does not exist */
	if (stat(HIPD_HI3_FILE, &status) && errno == ENOENT) {
		errno = 0;
		fp = fopen(HIPD_HI3_FILE, "w" /* mode */);
		HIP_ASSERT(fp);
		items = fwrite(HIPD_HI3_FILE_EX, len_i3, 1, fp);
		HIP_ASSERT(items > 0);
		fclose(fp);
	}
	//hip_i3_init();

	/* Load the configuration. The configuration is loaded as a sequence
	   of hipd system calls. Assumably the user socket buffer is large
	   enough to buffer all of the hipconf commands.. */

	hip_conf_handle_load(NULL, ACTION_LOAD, &cfile, 1, 1);
}

void hip_set_os_dep_variables()
{
	struct utsname un;
	int rel[4] = {0};

	uname(&un);

	HIP_DEBUG("sysname=%s nodename=%s release=%s version=%s machine=%s\n",
		  un.sysname, un.nodename, un.release, un.version, un.machine);

	sscanf(un.release, "%d.%d.%d.%d", &rel[0], &rel[1], &rel[2], &rel[3]);

	/*
	  2.6.19 and above introduced some changes to kernel API names:
	  - XFRM_BEET changed from 2 to 4
	  - crypto algo names changed
	*/

#ifndef CONFIG_HIP_PFKEY
	if (rel[0] <= 2 && rel[1] <= 6 && rel[2] < 19) {
		hip_xfrm_set_beet(2);
		hip_xfrm_set_algo_names(0);
	} else {
		hip_xfrm_set_beet(4);
		hip_xfrm_set_algo_names(1);
	}
#endif

#ifndef CONFIG_HIP_PFKEY
#ifdef CONFIG_HIP_BUGGYIPSEC
        hip_xfrm_set_default_sa_prefix_len(0);
#else
	/* This requires new kernel versions (the 2.6.18 patch) - jk */
        hip_xfrm_set_default_sa_prefix_len(128);
#endif
#endif
}

/**
 * Main initialization function for HIP daemon.
 */
int hipd_init(int flush_ipsec, int killold)
{
	hip_hit_t peer_hit;
	int err = 0, certerr = 0, dhterr = 0, hitdberr = 0;
	char str[64];
	char mtu[16];
	struct sockaddr_in6 daemon_addr;
	extern int hip_opendht_sock_fqdn;
	extern int hip_opendht_sock_hit;
	extern int hip_icmp_sock;

	memset(str, 0, 64);
	memset(mtu, 0, 16);

	/* Make sure that root path is set up correcly (e.g. on Fedora 9).
	   Otherwise may get warnings from system() commands.
	   @todo: should append, not overwrite  */
	setenv("PATH", HIP_DEFAULT_EXEC_PATH, 1);

	/* Open daemon lock file and read pid from it. */
	HIP_IFEL(hip_create_lock_file(HIP_DAEMON_LOCK_FILE, killold), -1,
		 "locking failed\n");

	hip_init_hostid_db(NULL);

	hip_set_os_dep_variables();

#ifndef CONFIG_HIP_OPENWRT
#ifdef CONFIG_HIP_DEBUG
	hip_print_sysinfo();
#endif
	hip_probe_kernel_modules();
#endif

	/* Register signal handlers */
	signal(SIGINT, hip_close);
	signal(SIGTERM, hip_close);
	signal(SIGCHLD, hip_sig_chld);

#ifdef CONFIG_HIP_OPPORTUNISTIC
	HIP_IFEL(hip_init_oppip_db(), -1,
	         "Cannot initialize opportunistic mode IP database for "\
                 "non HIP capable hosts!\n");
#endif
	HIP_IFEL((hip_init_cipher() < 0), 1, "Unable to init ciphers.\n");

	HIP_IFE(init_random_seed(), -1);

	hip_init_hadb();
        /* hip_init_puzzle_defaults just returns, removed -samu  */
#if 0
	hip_init_puzzle_defaults();
#endif
	/* Service initialization. */
	hip_init_services();

#ifdef CONFIG_HIP_RVS
	HIP_INFO("Initializing HIP relay / RVS.\n");
	hip_relay_init();
#endif
#ifdef CONFIG_HIP_ESCROW
	hip_init_keadb();
	hip_init_kea_endpoints();
#endif

#ifdef CONFIG_HIP_OPPORTUNISTIC
	hip_init_opp_db();
#endif


	/* Resolve our current addresses, afterwards the events from kernel
	   will maintain the list This needs to be done before opening
	   NETLINK_ROUTE! See the comment about address_count global var. */
	HIP_DEBUG("Initializing the netdev_init_addresses\n");

	hip_netdev_init_addresses(&hip_nl_ipsec);

	if (rtnl_open_byproto(&hip_nl_route,
	                      RTMGRP_LINK | RTMGRP_IPV6_IFADDR | IPPROTO_IPV6
	                      | RTMGRP_IPV4_IFADDR | IPPROTO_IP,
	                      NETLINK_ROUTE) < 0)
	{
		err = 1;
		HIP_ERROR("Routing socket error: %s\n", strerror(errno));
		goto out_err;
	}

	/* Open the netlink socket for address and IF events */
	if (rtnl_open_byproto(&hip_nl_ipsec, XFRMGRP_ACQUIRE, NETLINK_XFRM) < 0)
	{
		HIP_ERROR("Netlink address and IF events socket error: %s\n", strerror(errno));
		err = 1;
		goto out_err;
	}

#ifndef CONFIG_HIP_PFKEY
	hip_xfrm_set_nl_ipsec(&hip_nl_ipsec);
#endif

#if 0
	{
                int ret_sockopt = 0, value = 0;
                socklen_t value_len = sizeof(value);
		int ipsec_buf_size = 200000;
		socklen_t ipsec_buf_sizeof = sizeof(ipsec_buf_size);
                ret_sockopt = getsockopt(hip_nl_ipsec.fd, SOL_SOCKET, SO_RCVBUF,
                                         &value, &value_len);
                if (ret_sockopt != 0)
                    HIP_DEBUG("Getting receive buffer size of hip_nl_ipsec.fd failed\n");
                ipsec_buf_size = value * 2;
                HIP_DEBUG("Default setting of receive buffer size for hip_nl_ipsec was %d.\n"
                          "Setting it to %d.\n", value, ipsec_buf_size);
		ret_sockopt = setsockopt(hip_nl_ipsec.fd, SOL_SOCKET, SO_RCVBUF,
			   &ipsec_buf_size, ipsec_buf_sizeof);
                if (ret_sockopt !=0 )
                    HIP_DEBUG("Setting receive buffer size of hip_nl_ipsec.fd failed\n");
                ret_sockopt = 0;
		ret_sockopt = setsockopt(hip_nl_ipsec.fd, SOL_SOCKET, SO_SNDBUF,
			   &ipsec_buf_size, ipsec_buf_sizeof);
                if (ret_sockopt !=0 )
                    HIP_DEBUG("Setting send buffer size of hip_nl_ipsec.fd failed\n");
	}
#endif

	HIP_IFEL(hip_init_raw_sock_v6(&hip_raw_sock_v6), -1, "raw sock v6\n");
	HIP_IFEL(hip_init_raw_sock_v4(&hip_raw_sock_v4), -1, "raw sock v4\n");
	HIP_IFEL(hip_init_nat_sock_udp(&hip_nat_sock_udp), -1, "raw sock udp\n");
	HIP_IFEL(hip_init_icmp_v6(&hip_icmp_sock), -1, "icmpv6 sock\n");

	HIP_DEBUG("hip_raw_sock = %d\n", hip_raw_sock_v6);
	HIP_DEBUG("hip_raw_sock_v4 = %d\n", hip_raw_sock_v4);
	HIP_DEBUG("hip_nat_sock_udp = %d\n", hip_nat_sock_udp);
	HIP_DEBUG("hip_icmp_sock = %d\n", hip_icmp_sock);

	if (flush_ipsec)
	{
		default_ipsec_func_set.hip_flush_all_sa();
		default_ipsec_func_set.hip_flush_all_policy();
	}

	HIP_DEBUG("Setting SP\n");
	default_ipsec_func_set.hip_delete_default_prefix_sp_pair();
	HIP_IFE(default_ipsec_func_set.hip_setup_default_sp_prefix_pair(), -1);

	HIP_DEBUG("Setting iface %s\n", HIP_HIT_DEV);
	set_up_device(HIP_HIT_DEV, 0);
	HIP_IFE(set_up_device(HIP_HIT_DEV, 1), 1);
	HIP_DEBUG("Lowering MTU of dev " HIP_HIT_DEV " to %u\n", HIP_HIT_DEV_MTU);
	sprintf(mtu, "%u", HIP_HIT_DEV_MTU);
	strcpy(str, "ifconfig dummy0 mtu ");
	strcat(str, mtu);
	/* MTU is set using system call rather than in do_chflags to avoid
	 * chicken and egg problems in hipd start up. */
	system(str);

	HIP_IFE(hip_init_host_ids(), 1);

	hip_user_sock = socket(AF_INET6, SOCK_DGRAM, 0);
	HIP_IFEL((hip_user_sock < 0), 1, "Could not create socket for user communication.\n");
	bzero(&daemon_addr, sizeof(daemon_addr));
	daemon_addr.sin6_family = AF_INET6;
	daemon_addr.sin6_port = htons(HIP_DAEMON_LOCAL_PORT);
	daemon_addr.sin6_addr = in6addr_loopback;

	HIP_IFEL(bind(hip_user_sock, (struct sockaddr *)& daemon_addr,
		      sizeof(daemon_addr)), -1,
		 "Bind on daemon addr failed\n");

	hip_load_configuration();

#ifdef CONFIG_HIP_HI3
	if( hip_use_i3 ) {
		hip_locator_status = SO_HIP_SET_LOCATOR_ON;
	}
#endif

	hip_opendht_sock_fqdn = init_dht_gateway_socket_gw(hip_opendht_sock_fqdn, opendht_serving_gateway);
	hip_opendht_sock_hit = init_dht_gateway_socket_gw(hip_opendht_sock_hit, opendht_serving_gateway);

	certerr = 0;
	certerr = hip_init_certs();
	if (certerr < 0) HIP_DEBUG("Initializing cert configuration file returned error\n");

#if 0
	/* init new tcptimeout parameters, added by Tao Wan on 14.Jan.2008*/

	HIP_IFEL(set_new_tcptimeout_parameters_value(), -1,
			"set new tcptimeout parameters error\n");
#endif
<<<<<<< HEAD
	
	hitdberr = 0;
	hitdberr = hip_init_daemon_hitdb();
	if (hitdberr < 0) HIP_DEBUG("Initializing daemon hit database returned error\n");
	/*TODO uncheck the below comment anyhow !*/
=======

#ifdef CONFIG_HIP_PRIVSEP
	/* Fix to bug id 668 */
	getaddrinfo_disable_hit_lookup();
#endif /* CONFIG_HIP_PRIVSEP */
>>>>>>> 2b53a41c

	HIP_IFEL(hip_set_lowcapability(0), -1, "Failed to set capabilities\n");

#ifdef CONFIG_HIP_HI3
	if( hip_use_i3 )
	{
//		hip_get_default_hit(&peer_hit);
		hip_i3_init(/*&peer_hit*/);
	}
#endif

	hip_firewall_sock_lsi_fd = hip_user_sock;

out_err:
	return err;
}

/**
 * Function initializes needed variables for the OpenDHT
 *
 * Returns positive on success negative otherwise
 */
int hip_init_dht()
{
        int err = 0, lineno = 0, i = 0, randomno = 0;
        extern struct addrinfo * opendht_serving_gateway;
        extern char opendht_name_mapping;
        extern int hip_opendht_inuse;
        extern int hip_opendht_error_count;
        extern int hip_opendht_sock_fqdn;  
        extern int hip_opendht_sock_hit;  
        extern int hip_opendht_fqdn_sent;
        extern int hip_opendht_hit_sent;
        extern int opendht_serving_gateway_port;
        extern char opendht_serving_gateway_port_str[7];
        extern char opendht_host_name[256];
        char *serveraddr_str;
        char *servername_str;
        FILE *fp = NULL;
        char line[500];
        List list;

        if (hip_opendht_inuse == SO_HIP_DHT_ON) {
                hip_opendht_error_count = 0;
                /*Initializing variable for dht gateway port used in resolve_dht_gateway_info
                 *  in libhipopendht */
				opendht_serving_gateway_port = OPENDHT_PORT ; /*Needs to be init here, because of
                											 gateway change after threshold error count*/
				memcpy(opendht_host_name, OPENDHT_GATEWAY, strlen(OPENDHT_GATEWAY)); 
                /* check the condition of the sockets, we may have come here in middle
                 of something so re-initializing might be needed */
                if (hip_opendht_sock_fqdn > 0) {
                        close(hip_opendht_sock_fqdn);
                         hip_opendht_sock_fqdn = init_dht_gateway_socket_gw(hip_opendht_sock_fqdn, opendht_serving_gateway);
                         hip_opendht_fqdn_sent = STATE_OPENDHT_IDLE;
                }

                if (hip_opendht_sock_hit > 0) {
                        close(hip_opendht_sock_hit);
                         hip_opendht_sock_hit = init_dht_gateway_socket_gw(hip_opendht_sock_hit, opendht_serving_gateway);
                         hip_opendht_hit_sent = STATE_OPENDHT_IDLE;
                }

                fp = fopen(OPENDHT_SERVERS_FILE, "r");
                if (fp == NULL) {
                        HIP_DEBUG("No dhtservers file, using %s\n", OPENDHT_GATEWAY);
                        err = resolve_dht_gateway_info(OPENDHT_GATEWAY, &opendht_serving_gateway, opendht_serving_gateway_port, AF_INET);
                        if (err < 0) 
                        {
                        	hip_opendht_error_count++;
                        	HIP_DEBUG("Error resolving openDHT gateway!\n");
                        }
                        err = 0;
                        memset(&opendht_name_mapping, '\0', HIP_HOST_ID_HOSTNAME_LEN_MAX - 1);
                        if (gethostname(&opendht_name_mapping, HIP_HOST_ID_HOSTNAME_LEN_MAX - 1))
                                HIP_DEBUG("gethostname failed\n");
                } else {
                        /* dhtservers exists */
                        while (fp && getwithoutnewline(line, 500, fp) != NULL) {
                                lineno++;
                        }
                        fclose(fp);
                        srand(time(NULL));
                        randomno = rand() % lineno;
                        fp = fopen(OPENDHT_SERVERS_FILE, "r");
                        for (i = 0; i <= randomno; i++)
                                getwithoutnewline(line, 500, fp);
                        initlist(&list);
                        extractsubstrings(line, &list);
                        servername_str = getitem(&list,0);
                        serveraddr_str = getitem(&list,1);
                        HIP_DEBUG("DHT gateway from dhtservers: %s (%s)\n",
                                  servername_str, serveraddr_str);
                        /* resolve it */
                        memset(opendht_host_name, '\0', sizeof(opendht_host_name));
                        memcpy(opendht_host_name, servername_str, strlen(servername_str));
                        err = resolve_dht_gateway_info(serveraddr_str,
						       &opendht_serving_gateway,
						       opendht_serving_gateway_port, AF_INET);  
                        if (err < 0) 
                        {
                        	hip_opendht_error_count++;
                        	HIP_DEBUG("Error resolving openDHT gateway!\n");
                        }
			err = 0;
                        memset(&opendht_name_mapping, '\0',
			       HIP_HOST_ID_HOSTNAME_LEN_MAX - 1);
                        if (gethostname(&opendht_name_mapping,
					HIP_HOST_ID_HOSTNAME_LEN_MAX - 1))
                                HIP_DEBUG("gethostname failed\n");
						register_to_dht();
						init_dht_sockets(&hip_opendht_sock_fqdn, &hip_opendht_fqdn_sent); 
						init_dht_sockets(&hip_opendht_sock_hit, &hip_opendht_hit_sent);
                        destroy(&list);
                }
        } else {
                HIP_DEBUG("DHT is not in use");
        }
 out_err:
        if (fp)
                fclose(fp);
        return (err);
}

/**
 * Init host IDs.
 */
int hip_init_host_ids()
{
	int err = 0;
	struct stat status;
	struct hip_common *user_msg = NULL;
	hip_hit_t default_hit;
	hip_lsi_t default_lsi;

	/* We are first serializing a message with HIs and then
	   deserializing it. This building and parsing causes
	   a minor overhead, but as a result we can reuse the code
	   with hipconf. */

	HIP_IFE(!(user_msg = hip_msg_alloc()), -1);

	/* Create default keys if necessary. */

	if (stat(DEFAULT_CONFIG_DIR "/" DEFAULT_HOST_RSA_KEY_FILE_BASE DEFAULT_PUB_HI_FILE_NAME_SUFFIX, &status) && errno == ENOENT) {
		//hip_msg_init(user_msg); already called by hip_msg_alloc()

	    HIP_IFEL(hip_serialize_host_id_action(user_msg, ACTION_NEW, 0, 1,
			NULL, NULL, RSA_KEY_DEFAULT_BITS, DSA_KEY_DEFAULT_BITS),
			1, "Failed to create keys to %s\n", DEFAULT_CONFIG_DIR);
	}

        /* Retrieve the keys to hipd */
	/* Three steps because multiple large keys will not fit in the same message */

	/* DSA keys and RSA anonymous are not loaded by default until bug id
	   522 is properly solved. Run hipconf add hi default if you want to
	   enable non-default HITs. */
#if 0
	/* dsa anon and pub */
	hip_msg_init(user_msg);
	if (err = hip_serialize_host_id_action(user_msg, ACTION_ADD,
						0, 1, "dsa", NULL, 0, 0)) {
		HIP_ERROR("Could not load default keys (DSA)\n");
		goto out_err;
	}
	if (err = hip_handle_add_local_hi(user_msg)) {
		HIP_ERROR("Adding of keys failed (DSA)\n");
		goto out_err;
	}

	/* rsa anon */
	hip_msg_init(user_msg);
	if (err = hip_serialize_host_id_action(user_msg, ACTION_ADD,
						1, 1, "rsa", NULL, 0, 0)) {
		HIP_ERROR("Could not load default keys (RSA anon)\n");
		goto out_err;
	}
	if (err = hip_handle_add_local_hi(user_msg)) {
		HIP_ERROR("Adding of keys failed (RSA anon)\n");
		goto out_err;
	}
#endif

	/* rsa pub */
	hip_msg_init(user_msg);
	if (err = hip_serialize_host_id_action(user_msg, ACTION_ADD,
						0, 1, "rsa", NULL, 0, 0)) {
		HIP_ERROR("Could not load default keys (RSA pub)\n");
		goto out_err;
	}

	if (err = hip_handle_add_local_hi(user_msg)) {
		HIP_ERROR("Adding of keys failed (RSA pub)\n");
		goto out_err;
	}

	HIP_DEBUG("Keys added\n");
	hip_get_default_hit(&default_hit);
	hip_get_default_lsi(&default_lsi);

	HIP_DEBUG_HIT("default_hit ", &default_hit);
	HIP_DEBUG_LSI("default_lsi ", &default_lsi);
	hip_hidb_associate_default_hit_lsi(&default_hit, &default_lsi);

	/*Initializes the hadb with the information contained in /etc/hip/hosts*/
	//hip_init_hadb_hip_host();

 out_err:

	if (user_msg)
		HIP_FREE(user_msg);

	return err;
}

/**
 * Init raw ipv6 socket.
 */
int hip_init_raw_sock_v6(int *hip_raw_sock_v6)
{
	int on = 1, off = 0, err = 0;

	*hip_raw_sock_v6 = socket(AF_INET6, SOCK_RAW, IPPROTO_HIP);
	HIP_IFEL(*hip_raw_sock_v6 <= 0, 1, "Raw socket creation failed. Not root?\n");

	/* see bug id 212 why RECV_ERR is off */
	err = setsockopt(*hip_raw_sock_v6, IPPROTO_IPV6, IPV6_RECVERR, &off, sizeof(on));
	HIP_IFEL(err, -1, "setsockopt recverr failed\n");
	err = setsockopt(*hip_raw_sock_v6, IPPROTO_IPV6, IPV6_2292PKTINFO, &on, sizeof(on));
	HIP_IFEL(err, -1, "setsockopt pktinfo failed\n");
	err = setsockopt(*hip_raw_sock_v6, SOL_SOCKET, SO_REUSEADDR, &on, sizeof(on));
	HIP_IFEL(err, -1, "setsockopt v6 reuseaddr failed\n");

 out_err:
	return err;
}

/**
 * Init raw ipv4 socket.
 */
int hip_init_raw_sock_v4(int *hip_raw_sock_v4)
{
	int on = 1, err = 0;
	int off = 0;

	*hip_raw_sock_v4 = socket(AF_INET, SOCK_RAW, IPPROTO_HIP);
	HIP_IFEL(*hip_raw_sock_v4 <= 0, 1, "Raw socket v4 creation failed. Not root?\n");

	/* see bug id 212 why RECV_ERR is off */
	err = setsockopt(*hip_raw_sock_v4, IPPROTO_IP, IP_RECVERR, &off, sizeof(on));
	HIP_IFEL(err, -1, "setsockopt v4 recverr failed\n");
	err = setsockopt(*hip_raw_sock_v4, SOL_SOCKET, SO_BROADCAST, &on, sizeof(on));
	HIP_IFEL(err, -1, "setsockopt v4 failed to set broadcast \n");
	err = setsockopt(*hip_raw_sock_v4, IPPROTO_IP, IP_PKTINFO, &on, sizeof(on));
	HIP_IFEL(err, -1, "setsockopt v4 pktinfo failed\n");
	err = setsockopt(*hip_raw_sock_v4, SOL_SOCKET, SO_REUSEADDR, &on, sizeof(on));
	HIP_IFEL(err, -1, "setsockopt v4 reuseaddr failed\n");

 out_err:
	return err;
}

/**
 * Init icmpv6 socket.
 */
int hip_init_icmp_v6(int *icmpsockfd)
{
	int err = 0, on = 1;
	struct sockaddr_in6 addr6;
	struct icmp6_filter filter;

	/* Make sure that hipd does not send icmpv6 immediately after base exchange */
	heartbeat_counter = hip_icmp_interval;

	*icmpsockfd = socket(AF_INET6, SOCK_RAW, IPPROTO_ICMPV6);
	HIP_IFEL(*icmpsockfd <= 0, 1, "ICMPv6 socket creation failed\n");

	ICMP6_FILTER_SETBLOCKALL(&filter);
	ICMP6_FILTER_SETPASS(ICMPV6_ECHO_REPLY, &filter);
	err = setsockopt(*icmpsockfd, IPPROTO_ICMPV6, ICMPV6_FILTER, &filter,
			 sizeof(struct icmp6_filter));
	HIP_IFEL(err, -1, "setsockopt icmp ICMP6_FILTER failed\n");


	err = setsockopt(*icmpsockfd, IPPROTO_IPV6, IPV6_2292PKTINFO, &on, sizeof(on));
	HIP_IFEL(err, -1, "setsockopt icmp IPV6_RECVPKTINFO failed\n");

 out_err:
	return err;
}

/**
 * Init udp socket for nat usage.
 */
int hip_init_nat_sock_udp(int *hip_nat_sock_udp)
{
	int on = 1, err = 0;
	int off = 0;
	int encap_on = HIP_UDP_ENCAP_ESPINUDP;
	struct sockaddr_in myaddr;

	HIP_DEBUG("hip_init_nat_sock_udp() invoked.\n");

	if((*hip_nat_sock_udp = socket(AF_INET, SOCK_DGRAM, 0))<0)
	{
		HIP_ERROR("Can not open socket for UDP\n");
		return -1;
	}
	err = setsockopt(*hip_nat_sock_udp, IPPROTO_IP, IP_PKTINFO, &on, sizeof(on));
	HIP_IFEL(err, -1, "setsockopt udp pktinfo failed\n");
	/* see bug id 212 why RECV_ERR is off */
	err = setsockopt(*hip_nat_sock_udp, IPPROTO_IP, IP_RECVERR, &off, sizeof(on));
	HIP_IFEL(err, -1, "setsockopt udp recverr failed\n");
#ifndef CONFIG_HIP_OPENWRT
	err = setsockopt(*hip_nat_sock_udp, SOL_UDP, HIP_UDP_ENCAP, &encap_on, sizeof(encap_on));
	HIP_IFEL(err, -1, "setsockopt udp encap failed\n");
#endif
	err = setsockopt(*hip_nat_sock_udp, SOL_SOCKET, SO_REUSEADDR, &on, sizeof(on));
	HIP_IFEL(err, -1, "setsockopt udp reuseaddr failed\n");
	err = setsockopt(*hip_nat_sock_udp, SOL_SOCKET, SO_BROADCAST, &on, sizeof(on));
	HIP_IFEL(err, -1, "setsockopt udp reuseaddr failed\n");

	myaddr.sin_family=AF_INET;
	/** @todo Change this inaddr_any -- Abi */
	myaddr.sin_addr.s_addr = INADDR_ANY;
	myaddr.sin_port=htons(HIP_NAT_UDP_PORT);

	err = bind(*hip_nat_sock_udp, (struct sockaddr *)&myaddr, sizeof(myaddr));
	if (err < 0)
	{
		HIP_PERROR("Unable to bind udp socket to port\n");
		err = -1;
		goto out_err;
	}

	HIP_DEBUG_INADDR("UDP socket created and bound to addr", &myaddr.sin_addr.s_addr);
	return 0;

out_err:
	return err;
}

/**
 * Start closing HIP daemon.
 */
void hip_close(int signal)
{
	static int terminate = 0;

	HIP_ERROR("Signal: %d\n", signal);
	terminate++;

	/* Close SAs with all peers */
	if (terminate == 1) {
		hip_send_close(NULL);
		hipd_set_state(HIPD_STATE_CLOSING);
		HIP_DEBUG("Starting to close HIP daemon...\n");
	} else if (terminate == 2) {
		HIP_DEBUG("Send still once this signal to force daemon exit...\n");
	} else if (terminate > 2) {
		HIP_DEBUG("Terminating daemon.\n");
		hip_exit(signal);
		exit(signal);
	}
}

/**
 * Cleanup and signal handler to free userspace and kernel space
 * resource allocations.
 */
void hip_exit(int signal)
{
	struct hip_common *msg = NULL;
	HIP_ERROR("Signal: %d\n", signal);

	default_ipsec_func_set.hip_delete_default_prefix_sp_pair();
	/* Close SAs with all peers */
        // hip_send_close(NULL);

#if 0
	/*reset TCP timeout to be original vaule , added By Tao Wan on 14.Jan.2008. */
	reset_default_tcptimeout_parameters_value();
#endif
	if (hipd_msg)
		HIP_FREE(hipd_msg);
        if (hipd_msg_v4)
        	HIP_FREE(hipd_msg_v4);

	hip_delete_all_sp();//empty

	delete_all_addresses();

	set_up_device(HIP_HIT_DEV, 0);

	/* Next line is needed only if RVS or escrow, hiprelay is in use. */
	hip_uninit_services();

#ifdef CONFIG_HIP_OPPORTUNISTIC
	hip_oppdb_uninit();
#endif

	hip_hi3_clean();

#ifdef CONFIG_HIP_RVS
	HIP_INFO("Uninitializing RVS / HIP relay database and whitelist.\n");
	hip_relay_uninit();
#endif
#ifdef CONFIG_HIP_ESCROW
	hip_uninit_keadb();
	hip_uninit_kea_endpoints();
#endif

	if (hip_raw_sock_v6){
		HIP_INFO("hip_raw_sock_v6\n");
		close(hip_raw_sock_v6);
	}
	if (hip_raw_sock_v4){
		HIP_INFO("hip_raw_sock_v4\n");
		close(hip_raw_sock_v4);
	}
	if(hip_nat_sock_udp){
		HIP_INFO("hip_nat_sock_udp\n");
		close(hip_nat_sock_udp);
	}
	if (hip_user_sock){
		HIP_INFO("hip_user_sock\n");
		close(hip_user_sock);
	}
	if (hip_nl_ipsec.fd){
		HIP_INFO("hip_nl_ipsec.fd\n");
		rtnl_close(&hip_nl_ipsec);
	}
	if (hip_nl_route.fd){
		HIP_INFO("hip_nl_route.fd\n");
		rtnl_close(&hip_nl_route);
	}

	hip_uninit_hadb();
	hip_uninit_host_id_dbs();

	msg = hip_msg_alloc();
	if (msg)
	{
		hip_build_user_hdr(msg, SO_HIP_DAEMON_QUIT, 0);
		hip_send_agent(msg);
		free(msg);
	}

	hip_remove_lock_file(HIP_DAEMON_LOCK_FILE);

	if (opendht_serving_gateway)
		freeaddrinfo(opendht_serving_gateway);

	return;
}

/**
 * Initalize random seed.
 */
int init_random_seed()
{
	struct timeval tv;
	struct timezone tz;
	struct {
		struct timeval tv;
		pid_t pid;
		long int rand;
	} rand_data;
	int err = 0;

	err = gettimeofday(&tv, &tz);
	srandom(tv.tv_usec);

	memcpy(&rand_data.tv, &tv, sizeof(tv));
	rand_data.pid = getpid();
	rand_data.rand = random();

	RAND_seed(&rand_data, sizeof(rand_data));

	return err;
}

/**
 * Probe kernel modules.
 */
void hip_probe_kernel_modules()
{
	int count, err, status;
	char cmd[40];
	int mod_total;
	char *mod_name[] =
	{
		"xfrm6_tunnel", "xfrm4_tunnel",
		"ip6_tunnel", "ipip", "ip4_tunnel",
		"xfrm_user", "dummy", "esp6", "esp4",
		"ipv6", "crypto_null", "cbc",
		"blkcipher", "des", "aes",
		"xfrm4_mode_beet", "xfrm6_mode_beet", "sha1",
		"capability"
	};

	mod_total = sizeof(mod_name) / sizeof(char *);

	HIP_DEBUG("Probing for %d modules. When the modules are built-in, the errors can be ignored\n", mod_total);

	for (count = 0; count < mod_total; count++)
	{
		snprintf(cmd, sizeof(cmd), "%s %s", "/sbin/modprobe", mod_name[count]);
		HIP_DEBUG("%s\n", cmd);
		err = fork();
		if (err < 0) HIP_ERROR("Failed to fork() for modprobe!\n");
		else if (err == 0)
		{
			/* Redirect stderr, so few non fatal errors wont show up. */
			stderr = freopen("/dev/null", "w", stderr);
			execlp("/sbin/modprobe", "/sbin/modprobe", mod_name[count], (char *)NULL);
		}
		else waitpid(err, &status, 0);
	}
	HIP_DEBUG("Probing completed\n");
}

int hip_init_certs(void) {
	int err = 0;
	char hit[41];
	FILE * conf_file;
	struct hip_host_id_entry * entry;
	char hostname[HIP_HOST_ID_HOSTNAME_LEN_MAX];

	memset(hostname, 0, HIP_HOST_ID_HOSTNAME_LEN_MAX);
	HIP_IFEL(gethostname(hostname, HIP_HOST_ID_HOSTNAME_LEN_MAX - 1), -1,
		 "gethostname failed\n");

	conf_file = fopen(HIP_CERT_CONF_PATH, "r");
	if (!conf_file) {
		HIP_DEBUG("Configuration file did NOT exist creating it and "
			  "filling it with default information\n");
		HIP_IFEL(!memset(hit, '\0', sizeof(hit)), -1,
			  "Failed to memset memory for hit presentation format\n");
		/* Fetch the first RSA HIT */
		entry = hip_return_first_rsa();
		if (entry == NULL) {
			HIP_DEBUG("Failed to get the first RSA HI");
			goto out_err;
		}
		hip_in6_ntop(&entry->lhi.hit, hit);
		conf_file = fopen(HIP_CERT_CONF_PATH, "w+");
		fprintf(conf_file,
			"# Section containing SPKI related information\n"
			"#\n"
			"# issuerhit = what hit is to be used when signing\n"
			"# days = how long is this key valid\n"
			"\n"
			"[ hip_spki ]\n"
			"issuerhit = %s\n"
			"days = %d\n"
			"\n"
			"# Section containing HIP related information\n"
			"#\n"
			"# issuerhit = what hit is to be used when signing\n"
			"# days = how long is this key valid\n"
			"\n"
			"[ hip_x509v3 ]\n"
			"issuerhit = %s\n"
			"days = %d\n"
			"\n"
			"#Section containing the name section for the x509v3 issuer name"
			"\n"
			"[ hip_x509v3_name ]\n"
			"issuerhit = %s\n"
                        "\n"
                        "# Uncomment this section to add x509 extensions\n"
                        "# to the certificate\n"
                        "#\n"
                        "# DO NOT use subjectAltName, issuerAltName or\n"
                        "# basicConstraints implementation uses them already\n"
                        "# All other extensions are allowed\n"
                        "\n"
                        "# [ hip_x509v3_extensions ]\n",
			hit, HIP_CERT_INIT_DAYS,
                        hit, HIP_CERT_INIT_DAYS,
			hit, hostname);
		fclose(conf_file);
	} else {
		HIP_DEBUG("Configuration file existed exiting hip_init_certs\n");
	}
out_err:
	return err;
}

struct hip_host_id_entry * hip_return_first_rsa(void) {
	hip_list_t *curr, *iter;
	struct hip_host_id_entry *tmp;
	int err = 0, c;
	uint16_t algo;

	HIP_READ_LOCK_DB(hip_local_hostid_db);

	list_for_each_safe(curr, iter, hip_local_hostid_db, c) {
		tmp = list_entry(curr);
		HIP_DEBUG_HIT("Found HIT", &tmp->lhi.hit);
		algo = hip_get_host_id_algo(tmp->host_id);
		HIP_DEBUG("hits algo %d HIP_HI_RSA = %d\n",
			  algo, HIP_HI_RSA);
		if (algo == HIP_HI_RSA) goto out_err;
	}

out_err:
	HIP_READ_UNLOCK_DB(hip_local_hostid_db);
	if (algo == HIP_HI_RSA) return (tmp);
	return NULL;
}

/**
 * hip_init_daemon_hitdb - The function initialzies the database at daemon
 * which recives the information from agent to be stored
 */
int hip_init_daemon_hitdb()
{
	extern sqlite3* daemon_db;
	char *file = HIP_CERT_DB_PATH_AND_NAME;
	int err = 0 ;
	extern sqlite3* daemon_db;
	
	_HIP_DEBUG("Loading HIT database from %s.\n", file);
	daemon_db = hip_sqlite_open_db(file, HIP_CERT_DB_CREATE_TBLS);
	HIP_IFE(!daemon_db, -1);

out_err:
	return (err);
}<|MERGE_RESOLUTION|>--- conflicted
+++ resolved
@@ -403,19 +403,15 @@
 	HIP_IFEL(set_new_tcptimeout_parameters_value(), -1,
 			"set new tcptimeout parameters error\n");
 #endif
-<<<<<<< HEAD
 	
 	hitdberr = 0;
 	hitdberr = hip_init_daemon_hitdb();
 	if (hitdberr < 0) HIP_DEBUG("Initializing daemon hit database returned error\n");
-	/*TODO uncheck the below comment anyhow !*/
-=======
 
 #ifdef CONFIG_HIP_PRIVSEP
 	/* Fix to bug id 668 */
 	getaddrinfo_disable_hit_lookup();
 #endif /* CONFIG_HIP_PRIVSEP */
->>>>>>> 2b53a41c
 
 	HIP_IFEL(hip_set_lowcapability(0), -1, "Failed to set capabilities\n");
 
