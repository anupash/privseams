/** @file
 * This file defines initialization functions for the HIP daemon.
 *
 * @date    1.1.2007
 * @note    Distributed under <a href="http://www.gnu.org/licenses/gpl.txt">GNU/GPL</a>.
 * @note    HIPU: BSD platform needs to be autodetected in hip_set_lowcapability
 */



#ifndef OPENWRT
//#include <sys/capability.h>
#endif
#include <sys/prctl.h>
#include "common_defines.h"
#include <sys/types.h>
#include "debug.h"
#include "init.h"

extern struct hip_common *hipd_msg;
extern struct hip_common *hipd_msg_v4;

/******************************************************************************/
/** Catch SIGCHLD. */
void hip_sig_chld(int signum)
{
	union wait status;
	int pid, i;

	signal(signum, hip_sig_chld);

	/* Get child process status, so it wont be left as zombie for long time. */
	while ((pid = wait3(&status, WNOHANG, 0)) > 0)
	{
		/* Maybe do something.. */
		_HIP_DEBUG("Child quit with pid %d\n", pid);
	}
}

#ifdef CONFIG_HIP_DEBUG
void hip_print_sysinfo()
{
	FILE *fp = NULL;
	char str[256];
	int pipefd[2];
	int stdout_fd;

	fp = fopen("/etc/debian_version", "r");
	if(!fp)
		fp = fopen("/etc/redhat-release", "r");

	if(fp) {

		while(fgets(str, sizeof(str), fp)) {
			HIP_DEBUG("version=%s", str);
		}
		if (fclose(fp))
			HIP_ERROR("Error closing version file\n");
		fp = NULL;

	}

	fp = fopen("/proc/cpuinfo", "r");
	if(fp) {

		HIP_DEBUG("Printing /proc/cpuinfo\n");
		while(fgets(str, sizeof(str), fp)) {
			HIP_DEBUG(str);
		}
		if (fclose(fp))
			HIP_ERROR("Error closing /proc/cpuinfo\n");
		fp = NULL;

	} else {
		HIP_ERROR("Failed to open file /proc/cpuinfo\n");
	}

	/* Route stdout into a pipe to capture lsmod output */

	stdout_fd = dup(1);
	if (stdout_fd < 0) {
		HIP_ERROR("Stdout backup failed\n");
		return;
	}
	if (pipe(pipefd)) {
		HIP_ERROR("Pipe creation failed\n");
		return;
	}
	if (dup2(pipefd[1], 1) < 0) {
		HIP_ERROR("Stdout capture failed\n");
		if (close(pipefd[1]))
			HIP_ERROR("Error closing write end of pipe\n");
		if (close(pipefd[0]))
			HIP_ERROR("Error closing read end of pipe\n");
		return;
	}

	system("lsmod");

	if (dup2(stdout_fd, 1) < 0)
		HIP_ERROR("Stdout restore failed\n");
	if (close(stdout_fd))
		HIP_ERROR("Error closing stdout backup\n");
	if (close(pipefd[1]))
		HIP_ERROR("Error closing write end of pipe\n");

	fp = fdopen(pipefd[0], "r");
	if(fp) {

		HIP_DEBUG("Printing lsmod output\n");
		while(fgets(str, sizeof(str), fp)) {
			HIP_DEBUG(str);
		}
		if (fclose(fp))
			HIP_ERROR("Error closing read end of pipe\n");

	} else {
		HIP_ERROR("Error opening pipe for reading\n");
		if (close(pipefd[0]))
			HIP_ERROR("Error closing read end of pipe\n");
	}
}
#endif

void hip_load_configuration()
{
	const char *cfile = "default";
	struct stat status;
	pid_t pid;
	FILE *fp = NULL;
	size_t items = 0;
	int len_con = strlen(HIPD_CONFIG_FILE_EX),
	    len_hos = strlen(HIPD_HOSTS_FILE_EX),
	    len_i3  = strlen(HIPD_HI3_FILE_EX);

	/* HIPD_CONFIG_FILE, HIPD_CONFIG_FILE_EX, HIPD_HOSTS_FILE and
	   HIPD_HOSTS_FILE_EX are defined in /libinet6/hipconf.h */

	/* Create config file if does not exist */
	if (stat(HIPD_CONFIG_FILE, &status) && errno == ENOENT) {
		errno = 0;
		fp = fopen(HIPD_CONFIG_FILE, "w" /* mode */);
		HIP_ASSERT(fp);
		items = fwrite(HIPD_CONFIG_FILE_EX, len_con, 1, fp);
		HIP_ASSERT(items > 0);
		fclose(fp);
	}

	/* Create /etc/hip/hosts file if does not exist */
	if (stat(HIPD_HOSTS_FILE, &status) && errno == ENOENT) {
		errno = 0;
		fp = fopen(HIPD_HOSTS_FILE, "w" /* mode */);
		HIP_ASSERT(fp);
		items = fwrite(HIPD_HOSTS_FILE_EX, len_hos, 1, fp);
		HIP_ASSERT(items > 0);
		fclose(fp);
	}

	/* Create /etc/hip/hi3_conf file if does not exist */
	if (stat(HIPD_HI3_FILE, &status) && errno == ENOENT) {
		errno = 0;
		fp = fopen(HIPD_HI3_FILE, "w" /* mode */);
		HIP_ASSERT(fp);
		items = fwrite(HIPD_HI3_FILE_EX, len_i3, 1, fp);
		HIP_ASSERT(items > 0);
		fclose(fp);
	}
	//hip_i3_init();

	/* Load the configuration. The configuration is loaded as a sequence
	   of hipd system calls. Assumably the user socket buffer is large
	   enough to buffer all of the hipconf commands.. */

	hip_conf_handle_load(NULL, ACTION_LOAD, &cfile, 1);
}

void hip_set_os_dep_variables()
{
	struct utsname un;
	int rel[4] = {0};

	uname(&un);

	HIP_DEBUG("sysname=%s nodename=%s release=%s version=%s machine=%s\n",
		  un.sysname, un.nodename, un.release, un.version, un.machine);

	sscanf(un.release, "%d.%d.%d.%d", &rel[0], &rel[1], &rel[2], &rel[3]);

	/*
	  2.6.19 and above introduced some changes to kernel API names:
	  - XFRM_BEET changed from 2 to 4
	  - crypto algo names changed
	*/

#ifndef CONFIG_HIP_PFKEY
	if (rel[0] <= 2 && rel[1] <= 6 && rel[2] < 19) {
		hip_xfrm_set_beet(2);
		hip_xfrm_set_algo_names(0);
	} else {
		hip_xfrm_set_beet(4);
		hip_xfrm_set_algo_names(1);
	}
#endif

#ifndef CONFIG_HIP_PFKEY
#ifdef CONFIG_HIP_BUGGYIPSEC
        hip_xfrm_set_default_sa_prefix_len(0);
#else
	/* This requires new kernel versions (the 2.6.18 patch) - jk */
        hip_xfrm_set_default_sa_prefix_len(128);
#endif
#endif
}

/**
 * Main initialization function for HIP daemon.
 */
int hipd_init(int flush_ipsec, int killold)
{
	hip_hit_t peer_hit;
	int err = 0, certerr = 0, dhterr = 0, hitdberr = 0;
	char str[64];
	char mtu[16];
	struct sockaddr_in6 daemon_addr;
	extern int hip_opendht_sock_fqdn;
	extern int hip_opendht_sock_hit;
	extern int hip_icmp_sock;

	memset(str, 0, 64);
	memset(mtu, 0, 16);

	/* Make sure that root path is set up correcly (e.g. on Fedora 9).
	   Otherwise may get warnings from system() commands.
	   @todo: should append, not overwrite  */
	setenv("PATH", HIP_DEFAULT_EXEC_PATH, 1);

	/* Open daemon lock file and read pid from it. */
	HIP_IFEL(hip_create_lock_file(HIP_DAEMON_LOCK_FILE, killold), -1,
		 "locking failed\n");

	hip_init_hostid_db(NULL);

	hip_set_os_dep_variables();

#ifndef CONFIG_HIP_OPENWRT
#ifdef CONFIG_HIP_DEBUG
	hip_print_sysinfo();
#endif
	hip_probe_kernel_modules();
#endif

	/* Register signal handlers */
	signal(SIGINT, hip_close);
	signal(SIGTERM, hip_close);
	signal(SIGCHLD, hip_sig_chld);

#ifdef CONFIG_HIP_OPPORTUNISTIC
	HIP_IFEL(hip_init_oppip_db(), -1,
	         "Cannot initialize opportunistic mode IP database for "\
                 "non HIP capable hosts!\n");
#endif
	HIP_IFEL((hip_init_cipher() < 0), 1, "Unable to init ciphers.\n");

	HIP_IFE(init_random_seed(), -1);

	hip_init_hadb();
        /* hip_init_puzzle_defaults just returns, removed -samu  */
#if 0
	hip_init_puzzle_defaults();
#endif
	/* Service initialization. */
	hip_init_services();

#ifdef CONFIG_HIP_RVS
	HIP_INFO("Initializing HIP relay / RVS.\n");
	hip_relay_init();
#endif
#ifdef CONFIG_HIP_ESCROW
	hip_init_keadb();
	hip_init_kea_endpoints();
#endif

#ifdef CONFIG_HIP_OPPORTUNISTIC
	hip_init_opp_db();
#endif


	/* Resolve our current addresses, afterwards the events from kernel
	   will maintain the list This needs to be done before opening
	   NETLINK_ROUTE! See the comment about address_count global var. */
	HIP_DEBUG("Initializing the netdev_init_addresses\n");

	hip_netdev_init_addresses(&hip_nl_ipsec);

	if (rtnl_open_byproto(&hip_nl_route,
	                      RTMGRP_LINK | RTMGRP_IPV6_IFADDR | IPPROTO_IPV6
	                      | RTMGRP_IPV4_IFADDR | IPPROTO_IP,
	                      NETLINK_ROUTE) < 0)
	{
		err = 1;
		HIP_ERROR("Routing socket error: %s\n", strerror(errno));
		goto out_err;
	}

	/* Open the netlink socket for address and IF events */
	if (rtnl_open_byproto(&hip_nl_ipsec, XFRMGRP_ACQUIRE, NETLINK_XFRM) < 0)
	{
		HIP_ERROR("Netlink address and IF events socket error: %s\n", strerror(errno));
		err = 1;
		goto out_err;
	}

#ifndef CONFIG_HIP_PFKEY
	hip_xfrm_set_nl_ipsec(&hip_nl_ipsec);
#endif

#if 0
	{
                int ret_sockopt = 0, value = 0;
                socklen_t value_len = sizeof(value);
		int ipsec_buf_size = 200000;
		socklen_t ipsec_buf_sizeof = sizeof(ipsec_buf_size);
                ret_sockopt = getsockopt(hip_nl_ipsec.fd, SOL_SOCKET, SO_RCVBUF,
                                         &value, &value_len);
                if (ret_sockopt != 0)
                    HIP_DEBUG("Getting receive buffer size of hip_nl_ipsec.fd failed\n");
                ipsec_buf_size = value * 2;
                HIP_DEBUG("Default setting of receive buffer size for hip_nl_ipsec was %d.\n"
                          "Setting it to %d.\n", value, ipsec_buf_size);
		ret_sockopt = setsockopt(hip_nl_ipsec.fd, SOL_SOCKET, SO_RCVBUF,
			   &ipsec_buf_size, ipsec_buf_sizeof);
                if (ret_sockopt !=0 )
                    HIP_DEBUG("Setting receive buffer size of hip_nl_ipsec.fd failed\n");
                ret_sockopt = 0;
		ret_sockopt = setsockopt(hip_nl_ipsec.fd, SOL_SOCKET, SO_SNDBUF,
			   &ipsec_buf_size, ipsec_buf_sizeof);
                if (ret_sockopt !=0 )
                    HIP_DEBUG("Setting send buffer size of hip_nl_ipsec.fd failed\n");
	}
#endif

	HIP_IFEL(hip_init_raw_sock_v6(&hip_raw_sock_v6), -1, "raw sock v6\n");
	HIP_IFEL(hip_init_raw_sock_v4(&hip_raw_sock_v4), -1, "raw sock v4\n");
	HIP_IFEL(hip_init_nat_sock_udp(&hip_nat_sock_udp), -1, "raw sock udp\n");
	HIP_IFEL(hip_init_icmp_v6(&hip_icmp_sock), -1, "icmpv6 sock\n");

	HIP_DEBUG("hip_raw_sock = %d\n", hip_raw_sock_v6);
	HIP_DEBUG("hip_raw_sock_v4 = %d\n", hip_raw_sock_v4);
	HIP_DEBUG("hip_nat_sock_udp = %d\n", hip_nat_sock_udp);
	HIP_DEBUG("hip_icmp_sock = %d\n", hip_icmp_sock);

	if (flush_ipsec)
	{
		default_ipsec_func_set.hip_flush_all_sa();
		default_ipsec_func_set.hip_flush_all_policy();
	}

	HIP_DEBUG("Setting SP\n");
	default_ipsec_func_set.hip_delete_default_prefix_sp_pair();
	HIP_IFE(default_ipsec_func_set.hip_setup_default_sp_prefix_pair(), -1);

	HIP_DEBUG("Setting iface %s\n", HIP_HIT_DEV);
	set_up_device(HIP_HIT_DEV, 0);
	HIP_IFE(set_up_device(HIP_HIT_DEV, 1), 1);
	HIP_DEBUG("Lowering MTU of dev " HIP_HIT_DEV " to %u\n", HIP_HIT_DEV_MTU);
	sprintf(mtu, "%u", HIP_HIT_DEV_MTU);
	strcpy(str, "ifconfig dummy0 mtu ");
	strcat(str, mtu);
	/* MTU is set using system call rather than in do_chflags to avoid
	 * chicken and egg problems in hipd start up. */
	system(str);

#if 0
	system("ifconfig dummy0 mtu 1280"); /* see bug id 595 */
#endif

	/*
	the following code was moved to hip_set_hi3_status(...)

	hip_locator_status = SO_HIP_SET_LOCATOR_ON;
	*/

	HIP_IFE(hip_init_host_ids(), 1);

	hip_user_sock = socket(AF_INET6, SOCK_DGRAM, 0);
	HIP_IFEL((hip_user_sock < 0), 1, "Could not create socket for user communication.\n");
	bzero(&daemon_addr, sizeof(daemon_addr));
	daemon_addr.sin6_family = AF_INET6;
	daemon_addr.sin6_port = htons(HIP_DAEMON_LOCAL_PORT);
	daemon_addr.sin6_addr = in6addr_loopback;

	HIP_IFEL(bind(hip_user_sock, (struct sockaddr *)& daemon_addr,
		      sizeof(daemon_addr)), -1, "Bind on daemon addr failed\n");

	hip_load_configuration();

	hip_opendht_sock_fqdn = init_dht_gateway_socket_gw(hip_opendht_sock_fqdn, opendht_serving_gateway);
	hip_opendht_sock_hit = init_dht_gateway_socket_gw(hip_opendht_sock_hit, opendht_serving_gateway);

	certerr = 0;
	certerr = hip_init_certs();
	if (certerr < 0) HIP_DEBUG("Initializing cert configuration file returned error\n");

#if 0
	/* init new tcptimeout parameters, added by Tao Wan on 14.Jan.2008*/

	HIP_IFEL(set_new_tcptimeout_parameters_value(), -1,
			"set new tcptimeout parameters error\n");
#endif
<<<<<<< HEAD

	HIP_IFEL(hip_set_lowcapability(1), -1, "Failed to set capabilities\n");

=======
	
	hitdberr = 0;
	hitdberr = hip_init_daemon_hitdb();
	if (hitdberr < 0) HIP_DEBUG("Initializing daemon hit database returned error\n");
	/*TODO uncheck the below comment anyhow !*/
	HIP_IFEL(hip_set_lowcapability(1), -1, "Failed to set capabilities\n");
	
#ifdef CONFIG_HIP_HI3
	if( hip_use_i3 )
	{
//		hip_get_default_hit(&peer_hit);
		hip_i3_init(/*&peer_hit*/);
	}
#endif
>>>>>>> c57b067d
	hip_firewall_sock_lsi_fd = hip_user_sock;

out_err:
	return err;
}

/**
 * Function initializes needed variables for the OpenDHT
 *
 * Returns positive on success negative otherwise
 */
int hip_init_dht()
{
        int err = 0, lineno = 0, i = 0, randomno = 0;
        extern struct addrinfo * opendht_serving_gateway;
        extern char opendht_name_mapping;
        extern int hip_opendht_inuse;
        extern int hip_opendht_error_count;
        extern int hip_opendht_sock_fqdn;  
        extern int hip_opendht_sock_hit;  
        extern int hip_opendht_fqdn_sent;
        extern int hip_opendht_hit_sent;
        extern int opendht_serving_gateway_port;
        extern char opendht_serving_gateway_port_str[7];
        extern char opendht_host_name[256];
        char *serveraddr_str;
        char *servername_str;
        FILE *fp = NULL;
        char line[500];
        List list;

        if (hip_opendht_inuse == SO_HIP_DHT_ON) {
                hip_opendht_error_count = 0;
                /*Initializing variable for dht gateway port used in resolve_dht_gateway_info
                 *  in libhipopendht */
				opendht_serving_gateway_port = OPENDHT_PORT ; /*Needs to be init here, because of
                											 gateway change after threshold error count*/
				memcpy(opendht_host_name, OPENDHT_GATEWAY, strlen(OPENDHT_GATEWAY)); 
                /* check the condition of the sockets, we may have come here in middle
                 of something so re-initializing might be needed */
                if (hip_opendht_sock_fqdn > 0) {
                        close(hip_opendht_sock_fqdn);
                         hip_opendht_sock_fqdn = init_dht_gateway_socket_gw(hip_opendht_sock_fqdn, opendht_serving_gateway);
                         hip_opendht_fqdn_sent = STATE_OPENDHT_IDLE;
                }

                if (hip_opendht_sock_hit > 0) {
                        close(hip_opendht_sock_hit);
                         hip_opendht_sock_hit = init_dht_gateway_socket_gw(hip_opendht_sock_hit, opendht_serving_gateway);
                         hip_opendht_hit_sent = STATE_OPENDHT_IDLE;
                }

                fp = fopen(OPENDHT_SERVERS_FILE, "r");
                if (fp == NULL) {
<<<<<<< HEAD
                        HIP_DEBUG("No dhtservers file, using %s\n", OPENDHT_GATEWAY);
                        err = resolve_dht_gateway_info(OPENDHT_GATEWAY, &opendht_serving_gateway, AF_INET);
                        if (err < 0) HIP_DEBUG("Error resolving openDHT gateway!\n");
=======
                        HIP_DEBUG("No dhtservers file, using %s\n", opendht_host_name);
                        err = resolve_dht_gateway_info(opendht_host_name, &opendht_serving_gateway,opendht_serving_gateway_port);
                        if (err < 0) 
                        {
                        	hip_opendht_error_count++;
                        	HIP_DEBUG("Error resolving openDHT gateway!\n");
                        }
>>>>>>> c57b067d
                        err = 0;
                        memset(&opendht_name_mapping, '\0', HIP_HOST_ID_HOSTNAME_LEN_MAX - 1);
                        if (gethostname(&opendht_name_mapping, HIP_HOST_ID_HOSTNAME_LEN_MAX - 1))
                                HIP_DEBUG("gethostname failed\n");
                } else {
                        /* dhtservers exists */
                        while (fp && getwithoutnewline(line, 500, fp) != NULL) {
                                lineno++;
                        }
                        fclose(fp);
                        srand(time(NULL));
                        randomno = rand() % lineno;
                        fp = fopen(OPENDHT_SERVERS_FILE, "r");
                        for (i = 0; i <= randomno; i++)
                                getwithoutnewline(line, 500, fp);
                        initlist(&list);
                        extractsubstrings(line, &list);
                        servername_str = getitem(&list,0);
                        serveraddr_str = getitem(&list,1);
                        HIP_DEBUG("DHT gateway from dhtservers: %s (%s)\n",
                                  servername_str, serveraddr_str);
                        /* resolve it */
<<<<<<< HEAD
                        err = resolve_dht_gateway_info(serveraddr_str, &opendht_serving_gateway, AF_INET);
                        if (err < 0) HIP_DEBUG("Error resolving openDHT gateway!\n");
                        err = 0;
                        memset(&opendht_name_mapping, '\0', HIP_HOST_ID_HOSTNAME_LEN_MAX - 1);
                        if (gethostname(&opendht_name_mapping, HIP_HOST_ID_HOSTNAME_LEN_MAX - 1))
=======
                        memset(opendht_host_name, '\0', sizeof(opendht_host_name));
                        memcpy(opendht_host_name, servername_str, strlen(servername_str));
                        err = resolve_dht_gateway_info(serveraddr_str,
						       &opendht_serving_gateway,
						       opendht_serving_gateway_port);  
                        if (err < 0) 
                        {
                        	hip_opendht_error_count++;
                        	HIP_DEBUG("Error resolving openDHT gateway!\n");
                        }
			err = 0;
                        memset(&opendht_name_mapping, '\0',
			       HIP_HOST_ID_HOSTNAME_LEN_MAX - 1);
                        if (gethostname(&opendht_name_mapping,
					HIP_HOST_ID_HOSTNAME_LEN_MAX - 1))
>>>>>>> c57b067d
                                HIP_DEBUG("gethostname failed\n");
						register_to_dht();
						init_dht_sockets(&hip_opendht_sock_fqdn, &hip_opendht_fqdn_sent); 
						init_dht_sockets(&hip_opendht_sock_hit, &hip_opendht_hit_sent);
                        destroy(&list);
                }
        } else {
                HIP_DEBUG("DHT is not in use");
        }
 out_err:
        if (fp)
                fclose(fp);
        return (err);
}

/**
 * Init host IDs.
 */
int hip_init_host_ids()
{
	int err = 0;
	struct stat status;
	struct hip_common *user_msg = NULL;
	hip_hit_t default_hit;
	hip_lsi_t default_lsi;

	/* We are first serializing a message with HIs and then
	   deserializing it. This building and parsing causes
	   a minor overhead, but as a result we can reuse the code
	   with hipconf. */

	HIP_IFE(!(user_msg = hip_msg_alloc()), -1);

	/* Create default keys if necessary. */

	if (stat(DEFAULT_CONFIG_DIR "/" DEFAULT_HOST_RSA_KEY_FILE_BASE DEFAULT_PUB_HI_FILE_NAME_SUFFIX, &status) && errno == ENOENT) {
		//hip_msg_init(user_msg); already called by hip_msg_alloc()

	    HIP_IFEL(hip_serialize_host_id_action(user_msg, ACTION_NEW, 0, 1,
			NULL, NULL, RSA_KEY_DEFAULT_BITS, DSA_KEY_DEFAULT_BITS),
			1, "Failed to create keys to %s\n", DEFAULT_CONFIG_DIR);
	}

        /* Retrieve the keys to hipd */
	/* Three steps because multiple large keys will not fit in the same message */

	/* DSA keys and RSA anonymous are not loaded by default until bug id
	   522 is properly solved. Run hipconf add hi default if you want to
	   enable non-default HITs. */
#if 0
	/* dsa anon and pub */
	hip_msg_init(user_msg);
	if (err = hip_serialize_host_id_action(user_msg, ACTION_ADD,
						0, 1, "dsa", NULL, 0, 0)) {
		HIP_ERROR("Could not load default keys (DSA)\n");
		goto out_err;
	}
	if (err = hip_handle_add_local_hi(user_msg)) {
		HIP_ERROR("Adding of keys failed (DSA)\n");
		goto out_err;
	}

	/* rsa anon */
	hip_msg_init(user_msg);
	if (err = hip_serialize_host_id_action(user_msg, ACTION_ADD,
						1, 1, "rsa", NULL, 0, 0)) {
		HIP_ERROR("Could not load default keys (RSA anon)\n");
		goto out_err;
	}
	if (err = hip_handle_add_local_hi(user_msg)) {
		HIP_ERROR("Adding of keys failed (RSA anon)\n");
		goto out_err;
	}
#endif

	/* rsa pub */
	hip_msg_init(user_msg);
	if (err = hip_serialize_host_id_action(user_msg, ACTION_ADD,
						0, 1, "rsa", NULL, 0, 0)) {
		HIP_ERROR("Could not load default keys (RSA pub)\n");
		goto out_err;
	}

	if (err = hip_handle_add_local_hi(user_msg)) {
		HIP_ERROR("Adding of keys failed (RSA pub)\n");
		goto out_err;
	}

	HIP_DEBUG("Keys added\n");
	hip_get_default_hit(&default_hit);
	hip_get_default_lsi(&default_lsi);

	HIP_DEBUG_HIT("default_hit ", &default_hit);
	HIP_DEBUG_LSI("default_lsi ", &default_lsi);
	hip_hidb_associate_default_hit_lsi(&default_hit, &default_lsi);

	/*Initializes the hadb with the information contained in /etc/hip/hosts*/
	//hip_init_hadb_hip_host();

 out_err:

	if (user_msg)
		HIP_FREE(user_msg);

	return err;
}

/**
 * Init raw ipv6 socket.
 */
int hip_init_raw_sock_v6(int *hip_raw_sock_v6)
{
	int on = 1, off = 0, err = 0;

	*hip_raw_sock_v6 = socket(AF_INET6, SOCK_RAW, IPPROTO_HIP);
	HIP_IFEL(*hip_raw_sock_v6 <= 0, 1, "Raw socket creation failed. Not root?\n");

	/* see bug id 212 why RECV_ERR is off */
	err = setsockopt(*hip_raw_sock_v6, IPPROTO_IPV6, IPV6_RECVERR, &off, sizeof(on));
	HIP_IFEL(err, -1, "setsockopt recverr failed\n");
	err = setsockopt(*hip_raw_sock_v6, IPPROTO_IPV6, IPV6_2292PKTINFO, &on, sizeof(on));
	HIP_IFEL(err, -1, "setsockopt pktinfo failed\n");
	err = setsockopt(*hip_raw_sock_v6, SOL_SOCKET, SO_REUSEADDR, &on, sizeof(on));
	HIP_IFEL(err, -1, "setsockopt v6 reuseaddr failed\n");

 out_err:
	return err;
}

/**
 * Init raw ipv4 socket.
 */
int hip_init_raw_sock_v4(int *hip_raw_sock_v4)
{
	int on = 1, err = 0;
	int off = 0;

	*hip_raw_sock_v4 = socket(AF_INET, SOCK_RAW, IPPROTO_HIP);
	HIP_IFEL(*hip_raw_sock_v4 <= 0, 1, "Raw socket v4 creation failed. Not root?\n");

	/* see bug id 212 why RECV_ERR is off */
	err = setsockopt(*hip_raw_sock_v4, IPPROTO_IP, IP_RECVERR, &off, sizeof(on));
	HIP_IFEL(err, -1, "setsockopt v4 recverr failed\n");
	err = setsockopt(*hip_raw_sock_v4, SOL_SOCKET, SO_BROADCAST, &on, sizeof(on));
	HIP_IFEL(err, -1, "setsockopt v4 failed to set broadcast \n");
	err = setsockopt(*hip_raw_sock_v4, IPPROTO_IP, IP_PKTINFO, &on, sizeof(on));
	HIP_IFEL(err, -1, "setsockopt v4 pktinfo failed\n");
	err = setsockopt(*hip_raw_sock_v4, SOL_SOCKET, SO_REUSEADDR, &on, sizeof(on));
	HIP_IFEL(err, -1, "setsockopt v4 reuseaddr failed\n");

 out_err:
	return err;
}

/**
 * Init icmpv6 socket.
 */
int hip_init_icmp_v6(int *icmpsockfd)
{
	int err = 0, on = 1;
	struct sockaddr_in6 addr6;
	struct icmp6_filter filter;

	/* Make sure that hipd does not send icmpv6 immediately after base exchange */
	heartbeat_counter = hip_icmp_interval;

	*icmpsockfd = socket(AF_INET6, SOCK_RAW, IPPROTO_ICMPV6);
	HIP_IFEL(*icmpsockfd <= 0, 1, "ICMPv6 socket creation failed\n");

	ICMP6_FILTER_SETBLOCKALL(&filter);
	ICMP6_FILTER_SETPASS(ICMPV6_ECHO_REPLY, &filter);
	err = setsockopt(*icmpsockfd, IPPROTO_ICMPV6, ICMPV6_FILTER, &filter,
			 sizeof(struct icmp6_filter));
	HIP_IFEL(err, -1, "setsockopt icmp ICMP6_FILTER failed\n");


	err = setsockopt(*icmpsockfd, IPPROTO_IPV6, IPV6_2292PKTINFO, &on, sizeof(on));
	HIP_IFEL(err, -1, "setsockopt icmp IPV6_RECVPKTINFO failed\n");

 out_err:
	return err;
}

/**
 * Init udp socket for nat usage.
 */
int hip_init_nat_sock_udp(int *hip_nat_sock_udp)
{
	int on = 1, err = 0;
	int off = 0;
	int encap_on = HIP_UDP_ENCAP_ESPINUDP;
	struct sockaddr_in myaddr;

	HIP_DEBUG("hip_init_nat_sock_udp() invoked.\n");

	if((*hip_nat_sock_udp = socket(AF_INET, SOCK_DGRAM, 0))<0)
	{
		HIP_ERROR("Can not open socket for UDP\n");
		return -1;
	}
	err = setsockopt(*hip_nat_sock_udp, IPPROTO_IP, IP_PKTINFO, &on, sizeof(on));
	HIP_IFEL(err, -1, "setsockopt udp pktinfo failed\n");
	/* see bug id 212 why RECV_ERR is off */
	err = setsockopt(*hip_nat_sock_udp, IPPROTO_IP, IP_RECVERR, &off, sizeof(on));
	HIP_IFEL(err, -1, "setsockopt udp recverr failed\n");
#ifndef CONFIG_HIP_OPENWRT
	err = setsockopt(*hip_nat_sock_udp, SOL_UDP, HIP_UDP_ENCAP, &encap_on, sizeof(encap_on));
	HIP_IFEL(err, -1, "setsockopt udp encap failed\n");
#endif
	err = setsockopt(*hip_nat_sock_udp, SOL_SOCKET, SO_REUSEADDR, &on, sizeof(on));
	HIP_IFEL(err, -1, "setsockopt udp reuseaddr failed\n");
	err = setsockopt(*hip_nat_sock_udp, SOL_SOCKET, SO_BROADCAST, &on, sizeof(on));
	HIP_IFEL(err, -1, "setsockopt udp reuseaddr failed\n");

	myaddr.sin_family=AF_INET;
	/** @todo Change this inaddr_any -- Abi */
	myaddr.sin_addr.s_addr = INADDR_ANY;
	myaddr.sin_port=htons(HIP_NAT_UDP_PORT);

	err = bind(*hip_nat_sock_udp, (struct sockaddr *)&myaddr, sizeof(myaddr));
	if (err < 0)
	{
		HIP_PERROR("Unable to bind udp socket to port\n");
		err = -1;
		goto out_err;
	}

	HIP_DEBUG_INADDR("UDP socket created and bound to addr", &myaddr.sin_addr.s_addr);
	return 0;

out_err:
	return err;
}

/**
 * Start closing HIP daemon.
 */
void hip_close(int signal)
{
	static int terminate = 0;

	HIP_ERROR("Signal: %d\n", signal);
	terminate++;

	/* Close SAs with all peers */
	if (terminate == 1) {
		hip_send_close(NULL);
		hipd_set_state(HIPD_STATE_CLOSING);
		HIP_DEBUG("Starting to close HIP daemon...\n");
	} else if (terminate == 2) {
		HIP_DEBUG("Send still once this signal to force daemon exit...\n");
	} else if (terminate > 2) {
		HIP_DEBUG("Terminating daemon.\n");
		hip_exit(signal);
		exit(signal);
	}
}

/**
 * Cleanup and signal handler to free userspace and kernel space
 * resource allocations.
 */
void hip_exit(int signal)
{
	struct hip_common *msg = NULL;
	HIP_ERROR("Signal: %d\n", signal);

	default_ipsec_func_set.hip_delete_default_prefix_sp_pair();
	/* Close SAs with all peers */
        // hip_send_close(NULL);

#if 0
	/*reset TCP timeout to be original vaule , added By Tao Wan on 14.Jan.2008. */
	reset_default_tcptimeout_parameters_value();
#endif
	if (hipd_msg)
		HIP_FREE(hipd_msg);
        if (hipd_msg_v4)
        	HIP_FREE(hipd_msg_v4);

	hip_delete_all_sp();//empty

	delete_all_addresses();

	set_up_device(HIP_HIT_DEV, 0);

	/* Next line is needed only if RVS or escrow, hiprelay is in use. */
	hip_uninit_services();

#ifdef CONFIG_HIP_OPPORTUNISTIC
	hip_oppdb_uninit();
#endif

	hip_hi3_clean();

#ifdef CONFIG_HIP_RVS
	HIP_INFO("Uninitializing RVS / HIP relay database and whitelist.\n");
	hip_relay_uninit();
#endif
#ifdef CONFIG_HIP_ESCROW
	hip_uninit_keadb();
	hip_uninit_kea_endpoints();
#endif

	if (hip_raw_sock_v6){
		HIP_INFO("hip_raw_sock_v6\n");
		close(hip_raw_sock_v6);
	}
	if (hip_raw_sock_v4){
		HIP_INFO("hip_raw_sock_v4\n");
		close(hip_raw_sock_v4);
	}
	if(hip_nat_sock_udp){
		HIP_INFO("hip_nat_sock_udp\n");
		close(hip_nat_sock_udp);
	}
	if (hip_user_sock){
		HIP_INFO("hip_user_sock\n");
		close(hip_user_sock);
	}
	if (hip_nl_ipsec.fd){
		HIP_INFO("hip_nl_ipsec.fd\n");
		rtnl_close(&hip_nl_ipsec);
	}
	if (hip_nl_route.fd){
		HIP_INFO("hip_nl_route.fd\n");
		rtnl_close(&hip_nl_route);
	}

	hip_uninit_hadb();
	hip_uninit_host_id_dbs();

	msg = hip_msg_alloc();
	if (msg)
	{
		hip_build_user_hdr(msg, SO_HIP_DAEMON_QUIT, 0);
		hip_send_agent(msg);
		free(msg);
	}

	hip_remove_lock_file(HIP_DAEMON_LOCK_FILE);

	if (opendht_serving_gateway)
		freeaddrinfo(opendht_serving_gateway);

	return;
}

/**
 * Initalize random seed.
 */
int init_random_seed()
{
	struct timeval tv;
	struct timezone tz;
	struct {
		struct timeval tv;
		pid_t pid;
		long int rand;
	} rand_data;
	int err = 0;

	err = gettimeofday(&tv, &tz);
	srandom(tv.tv_usec);

	memcpy(&rand_data.tv, &tv, sizeof(tv));
	rand_data.pid = getpid();
	rand_data.rand = random();

	RAND_seed(&rand_data, sizeof(rand_data));

	return err;
}

/**
 * Probe kernel modules.
 */
void hip_probe_kernel_modules()
{
	int count, err, status;
	char cmd[40];
	int mod_total;
	char *mod_name[] =
	{
		"xfrm6_tunnel", "xfrm4_tunnel",
		"ip6_tunnel", "ipip", "ip4_tunnel",
		"xfrm_user", "dummy", "esp6", "esp4",
		"ipv6", "crypto_null", "cbc",
		"blkcipher", "des", "aes",
		"xfrm4_mode_beet", "xfrm6_mode_beet", "sha1",
		"capability"
	};

	mod_total = sizeof(mod_name) / sizeof(char *);

	HIP_DEBUG("Probing for %d modules. When the modules are built-in, the errors can be ignored\n", mod_total);

	for (count = 0; count < mod_total; count++)
	{
		snprintf(cmd, sizeof(cmd), "%s %s", "/sbin/modprobe", mod_name[count]);
		HIP_DEBUG("%s\n", cmd);
		err = fork();
		if (err < 0) HIP_ERROR("Failed to fork() for modprobe!\n");
		else if (err == 0)
		{
			/* Redirect stderr, so few non fatal errors wont show up. */
			stderr = freopen("/dev/null", "w", stderr);
			execlp("/sbin/modprobe", "/sbin/modprobe", mod_name[count], (char *)NULL);
		}
		else waitpid(err, &status, 0);
	}
	HIP_DEBUG("Probing completed\n");
}

int hip_init_certs(void) {
	int err = 0;
	char hit[41];
	FILE * conf_file;
	struct hip_host_id_entry * entry;
	char hostname[HIP_HOST_ID_HOSTNAME_LEN_MAX];

	memset(hostname, 0, HIP_HOST_ID_HOSTNAME_LEN_MAX);
	HIP_IFEL(gethostname(hostname, HIP_HOST_ID_HOSTNAME_LEN_MAX - 1), -1,
		 "gethostname failed\n");

	conf_file = fopen(HIP_CERT_CONF_PATH, "r");
	if (!conf_file) {
		HIP_DEBUG("Configuration file did NOT exist creating it and "
			  "filling it with default information\n");
		HIP_IFEL(!memset(hit, '\0', sizeof(hit)), -1,
			  "Failed to memset memory for hit presentation format\n");
		/* Fetch the first RSA HIT */
		entry = hip_return_first_rsa();
		if (entry == NULL) {
			HIP_DEBUG("Failed to get the first RSA HI");
			goto out_err;
		}
		hip_in6_ntop(&entry->lhi.hit, hit);
		conf_file = fopen(HIP_CERT_CONF_PATH, "w+");
		fprintf(conf_file,
			"# Section containing SPKI related information\n"
			"#\n"
			"# issuerhit = what hit is to be used when signing\n"
			"# days = how long is this key valid\n"
			"\n"
			"[ hip_spki ]\n"
			"issuerhit = %s\n"
			"days = %d\n"
			"\n"
			"# Section containing HIP related information\n"
			"#\n"
			"# issuerhit = what hit is to be used when signing\n"
			"# days = how long is this key valid\n"
			"\n"
			"[ hip_x509v3 ]\n"
			"issuerhit = %s\n"
			"days = %d\n"
			"\n"
			"#Section containing the name section for the x509v3 issuer name"
			"\n"
			"[ hip_x509v3_name ]\n"
			"issuerhit = %s\n"
                        "\n"
                        "# Uncomment this section to add x509 extensions\n"
                        "# to the certificate\n"
                        "#\n"
                        "# DO NOT use subjectAltName, issuerAltName or\n"
                        "# basicConstraints implementation uses them already\n"
                        "# All other extensions are allowed\n"
                        "\n"
                        "# [ hip_x509v3_extensions ]\n",
			hit, HIP_CERT_INIT_DAYS,
                        hit, HIP_CERT_INIT_DAYS,
			hit, hostname);
		fclose(conf_file);
	} else {
		HIP_DEBUG("Configuration file existed exiting hip_init_certs\n");
	}
out_err:
	return err;
}

struct hip_host_id_entry * hip_return_first_rsa(void) {
	hip_list_t *curr, *iter;
	struct hip_host_id_entry *tmp;
	int err = 0, c;
	uint16_t algo;

	HIP_READ_LOCK_DB(hip_local_hostid_db);

	list_for_each_safe(curr, iter, hip_local_hostid_db, c) {
		tmp = list_entry(curr);
		HIP_DEBUG_HIT("Found HIT", &tmp->lhi.hit);
		algo = hip_get_host_id_algo(tmp->host_id);
		HIP_DEBUG("hits algo %d HIP_HI_RSA = %d\n",
			  algo, HIP_HI_RSA);
		if (algo == HIP_HI_RSA) goto out_err;
	}

out_err:
	HIP_READ_UNLOCK_DB(hip_local_hostid_db);
	if (algo == HIP_HI_RSA) return (tmp);
	return NULL;
}

/**
 * hip_init_daemon_hitdb - The function initialzies the database at daemon
 * which recives the information from agent to be stored
 */
int hip_init_daemon_hitdb()
{
	extern sqlite3* daemon_db;
	char *file = HIP_CERT_DB_PATH_AND_NAME;
	int err = 0 ;
	extern sqlite3* daemon_db;
	
	_HIP_DEBUG("Loading HIT database from %s.\n", file);
	daemon_db = hip_sqlite_open_db(file, HIP_CERT_DB_CREATE_TBLS);
	HIP_IFE(!daemon_db, -1);

out_err:
	return (err);
}<|MERGE_RESOLUTION|>--- conflicted
+++ resolved
@@ -407,16 +407,12 @@
 	HIP_IFEL(set_new_tcptimeout_parameters_value(), -1,
 			"set new tcptimeout parameters error\n");
 #endif
-<<<<<<< HEAD
-
-	HIP_IFEL(hip_set_lowcapability(1), -1, "Failed to set capabilities\n");
-
-=======
 	
 	hitdberr = 0;
 	hitdberr = hip_init_daemon_hitdb();
 	if (hitdberr < 0) HIP_DEBUG("Initializing daemon hit database returned error\n");
 	/*TODO uncheck the below comment anyhow !*/
+
 	HIP_IFEL(hip_set_lowcapability(1), -1, "Failed to set capabilities\n");
 	
 #ifdef CONFIG_HIP_HI3
@@ -426,7 +422,7 @@
 		hip_i3_init(/*&peer_hit*/);
 	}
 #endif
->>>>>>> c57b067d
+
 	hip_firewall_sock_lsi_fd = hip_user_sock;
 
 out_err:
@@ -481,19 +477,13 @@
 
                 fp = fopen(OPENDHT_SERVERS_FILE, "r");
                 if (fp == NULL) {
-<<<<<<< HEAD
                         HIP_DEBUG("No dhtservers file, using %s\n", OPENDHT_GATEWAY);
-                        err = resolve_dht_gateway_info(OPENDHT_GATEWAY, &opendht_serving_gateway, AF_INET);
-                        if (err < 0) HIP_DEBUG("Error resolving openDHT gateway!\n");
-=======
-                        HIP_DEBUG("No dhtservers file, using %s\n", opendht_host_name);
-                        err = resolve_dht_gateway_info(opendht_host_name, &opendht_serving_gateway,opendht_serving_gateway_port);
+                        err = resolve_dht_gateway_info(OPENDHT_GATEWAY, &opendht_serving_gateway, opendht_serving_gateway_port, AF_INET);
                         if (err < 0) 
                         {
                         	hip_opendht_error_count++;
                         	HIP_DEBUG("Error resolving openDHT gateway!\n");
                         }
->>>>>>> c57b067d
                         err = 0;
                         memset(&opendht_name_mapping, '\0', HIP_HOST_ID_HOSTNAME_LEN_MAX - 1);
                         if (gethostname(&opendht_name_mapping, HIP_HOST_ID_HOSTNAME_LEN_MAX - 1))
@@ -516,18 +506,11 @@
                         HIP_DEBUG("DHT gateway from dhtservers: %s (%s)\n",
                                   servername_str, serveraddr_str);
                         /* resolve it */
-<<<<<<< HEAD
-                        err = resolve_dht_gateway_info(serveraddr_str, &opendht_serving_gateway, AF_INET);
-                        if (err < 0) HIP_DEBUG("Error resolving openDHT gateway!\n");
-                        err = 0;
-                        memset(&opendht_name_mapping, '\0', HIP_HOST_ID_HOSTNAME_LEN_MAX - 1);
-                        if (gethostname(&opendht_name_mapping, HIP_HOST_ID_HOSTNAME_LEN_MAX - 1))
-=======
                         memset(opendht_host_name, '\0', sizeof(opendht_host_name));
                         memcpy(opendht_host_name, servername_str, strlen(servername_str));
                         err = resolve_dht_gateway_info(serveraddr_str,
 						       &opendht_serving_gateway,
-						       opendht_serving_gateway_port);  
+						       opendht_serving_gateway_port, AF_INET);  
                         if (err < 0) 
                         {
                         	hip_opendht_error_count++;
@@ -538,7 +521,6 @@
 			       HIP_HOST_ID_HOSTNAME_LEN_MAX - 1);
                         if (gethostname(&opendht_name_mapping,
 					HIP_HOST_ID_HOSTNAME_LEN_MAX - 1))
->>>>>>> c57b067d
                                 HIP_DEBUG("gethostname failed\n");
 						register_to_dht();
 						init_dht_sockets(&hip_opendht_sock_fqdn, &hip_opendht_fqdn_sent); 
