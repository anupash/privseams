--- conflicted
+++ resolved
@@ -942,17 +942,11 @@
 	if (opendht_serving_gateway)
 		freeaddrinfo(opendht_serving_gateway);
 
-<<<<<<< HEAD
 #ifdef CONFIG_HIP_PERFORMANCE
 	/* Deallocate memory of perf_set after finishing all of tests */
 	hip_perf_destroy(perf_set);
 #endif
 
-	if (opendht_current_key)
-		free(opendht_current_key);
-
-=======
->>>>>>> 715c6b82
 	if (sqlite3_close(daemon_db))
 		HIP_ERROR("Error closing database: %s\n", sqlite3_errmsg(daemon_db));
 
