/** @file
 * This file defines initialization functions for the HIP daemon.
 * 
 * @date    1.1.2007
 * @note    Distributed under <a href="http://www.gnu.org/licenses/gpl.txt">GNU/GPL</a>.
 */
 
#include "init.h"
#ifdef CONFIG_HIP_PRIVSEP
#include <sys/capability.h>
#endif /* CONFIG_HIP_PRIVSEP */
#include <sys/prctl.h>
#include <sys/types.h>
#include "debug.h"
#include <pwd.h>
#include "hi3.h"

extern struct hip_common *hipd_msg;
extern struct hip_common *hipd_msg_v4;

/******************************************************************************/
/** Catch SIGCHLD. */
void hip_sig_chld(int signum) 
{ 
	union wait status;
	int pid, i;
	
	signal(signum, hip_sig_chld);

	/* Get child process status, so it wont be left as zombie for long time. */
	while ((pid = wait3(&status, WNOHANG, 0)) > 0)
	{
		/* Maybe do something.. */
		_HIP_DEBUG("Child quit with pid %d\n", pid);
	}
}


void hip_load_configuration()
{
	const char *cfile = "default";
	struct stat status;
	pid_t pid;
	FILE *fp = NULL;
	size_t items = 0;
	int len_con = strlen(HIPD_CONFIG_FILE_EX), 
	  len_hos = strlen(HIPD_HOSTS_FILE_EX);

	/* HIPD_CONFIG_FILE, HIPD_CONFIG_FILE_EX, HIPD_HOSTS_FILE and 
	   HIPD_HOSTS_FILE_EX are defined in /libinet6/hipconf.h */

	/* Create config file if does not exist */

	if (stat(HIPD_CONFIG_FILE, &status) && errno == ENOENT) {
		errno = 0;
		fp = fopen(HIPD_CONFIG_FILE, "w" /* mode */);
		HIP_ASSERT(fp);
		items = fwrite(HIPD_CONFIG_FILE_EX, len_con, 1, fp);
		HIP_ASSERT(items > 0);
		fclose(fp);
	}

	/* Create /etc/hip/hosts file if does not exist */

	if (stat(HIPD_HOSTS_FILE, &status) && errno == ENOENT) {
		errno = 0;
		fp = fopen(HIPD_HOSTS_FILE, "w" /* mode */);
		HIP_ASSERT(fp);
		items = fwrite(HIPD_HOSTS_FILE_EX, len_hos, 1, fp);
		HIP_ASSERT(items > 0);
		fclose(fp);
	}

	/* Load the configuration. The configuration is loaded as a sequence
	   of hipd system calls. Assumably the user socket buffer is large
	   enough to buffer all of the hipconf commands.. */

	hip_conf_handle_load(NULL, ACTION_LOAD, &cfile, 1);
}

void hip_set_os_dep_variables()
{
	struct utsname un;
	int rel[4] = {0};

	uname(&un);

	HIP_DEBUG("sysname=%s nodename=%s release=%s version=%s machine=%s\n",
		  un.sysname, un.nodename, un.release, un.version, un.machine);

	sscanf(un.release, "%d.%d.%d.%d", &rel[0], &rel[1], &rel[2], &rel[3]);

	/*
	  2.6.19 and above introduced some changes to kernel API names:
	  - XFRM_BEET changed from 2 to 4
	  - crypto algo names changed
	*/

#ifndef CONFIG_HIP_PFKEY
	if (rel[0] <= 2 && rel[1] <= 6 && rel[2] < 19) {
		hip_xfrm_set_beet(2);
		hip_xfrm_set_algo_names(0);
	} else {
		hip_xfrm_set_beet(4);
		hip_xfrm_set_algo_names(1);
	}
#endif

#ifndef CONFIG_HIP_PFKEY
#ifdef CONFIG_HIP_BUGGYIPSEC
        hip_xfrm_set_default_sa_prefix_len(0);
#else
	/* This requires new kernel versions (the 2.6.18 patch) - jk */
        hip_xfrm_set_default_sa_prefix_len(128);
#endif
#endif
}

/**
 * Main initialization function for HIP daemon.
 */
int hipd_init(int flush_ipsec, int killold)
{
	hip_hit_t peer_hit;
	int err = 0, fd, dhterr = 0;
	char str[64];
	struct sockaddr_in6 daemon_addr;

	/* Open daemon lock file and read pid from it. */
	HIP_IFEL(hip_create_lock_file(HIP_DAEMON_LOCK_FILE, killold), -1,
		 "locking failed\n");

	hip_init_hostid_db(NULL);

	hip_set_os_dep_variables();

	hip_probe_kernel_modules();

	/* Register signal handlers */
	signal(SIGINT, hip_close);
	signal(SIGTERM, hip_close);
	signal(SIGCHLD, hip_sig_chld);
 
#ifdef CONFIG_HIP_OPPORTUNISTIC
	HIP_IFEL(hip_init_oppip_db(), -1,
	         "Cannot initialize opportunistic mode IP database for "\
                 "non HIP capable hosts!\n");
#endif
	HIP_IFEL((hip_init_cipher() < 0), 1, "Unable to init ciphers.\n");

	HIP_IFE(init_random_seed(), -1);

	hip_init_hadb();
        /* hip_init_puzzle_defaults just returns, removed -samu  */
#if 0
	hip_init_puzzle_defaults();
#endif

	/* Service initialization. */
	hip_init_services();

#ifdef CONFIG_HIP_RVS
	
	HIP_INFO("Initializing HIP relay / RVS.\n");
	hip_relay_init();
#endif
#ifdef CONFIG_HIP_ESCROW
	hip_init_keadb();
	hip_init_kea_endpoints();
#endif

#ifdef CONFIG_HIP_OPPORTUNISTIC
	hip_init_opp_db();
#endif


	/* Resolve our current addresses, afterwards the events from kernel
	   will maintain the list This needs to be done before opening
	   NETLINK_ROUTE! See the comment about address_count global var. */
	HIP_DEBUG("Initializing the netdev_init_addresses\n");
	hip_netdev_init_addresses(&hip_nl_ipsec);

	if (rtnl_open_byproto(&hip_nl_route,
	                      RTMGRP_LINK | RTMGRP_IPV6_IFADDR | IPPROTO_IPV6
	                      | RTMGRP_IPV4_IFADDR | IPPROTO_IP,
	                      NETLINK_ROUTE) < 0)
	{
		err = 1;
		HIP_ERROR("Routing socket error: %s\n", strerror(errno));
		goto out_err;
	}

	/* Open the netlink socket for address and IF events */
	if (rtnl_open_byproto(&hip_nl_ipsec, XFRMGRP_ACQUIRE, NETLINK_XFRM) < 0)
	{
		HIP_ERROR("Netlink address and IF events socket error: %s\n", strerror(errno));
		err = 1;
		goto out_err;
	}

#ifndef CONFIG_HIP_PFKEY
	hip_xfrm_set_nl_ipsec(&hip_nl_ipsec);
#endif

#if 0
	{
                int ret_sockopt = 0, value = 0;
                socklen_t value_len = sizeof(value);
		int ipsec_buf_size = 200000;
		socklen_t ipsec_buf_sizeof = sizeof(ipsec_buf_size);
                ret_sockopt = getsockopt(hip_nl_ipsec.fd, SOL_SOCKET, SO_RCVBUF,
                                         &value, &value_len);
                if (ret_sockopt != 0)
                    HIP_DEBUG("Getting receive buffer size of hip_nl_ipsec.fd failed\n");
                ipsec_buf_size = value * 2;
                HIP_DEBUG("Default setting of receive buffer size for hip_nl_ipsec was %d.\n"
                          "Setting it to %d.\n", value, ipsec_buf_size);
		ret_sockopt = setsockopt(hip_nl_ipsec.fd, SOL_SOCKET, SO_RCVBUF,
			   &ipsec_buf_size, ipsec_buf_sizeof);
                if (ret_sockopt !=0 )
                    HIP_DEBUG("Setting receive buffer size of hip_nl_ipsec.fd failed\n");
                ret_sockopt = 0;
		ret_sockopt = setsockopt(hip_nl_ipsec.fd, SOL_SOCKET, SO_SNDBUF,
			   &ipsec_buf_size, ipsec_buf_sizeof);
                if (ret_sockopt !=0 )
                    HIP_DEBUG("Setting send buffer size of hip_nl_ipsec.fd failed\n");
	}
#endif

	HIP_IFEL(hip_init_raw_sock_v6(&hip_raw_sock_v6), -1, "raw sock v6\n");
	HIP_IFEL(hip_init_raw_sock_v4(&hip_raw_sock_v4), -1, "raw sock v4\n");
	HIP_IFEL(hip_init_nat_sock_udp(&hip_nat_sock_udp), -1, "raw sock udp\n");

	HIP_DEBUG("hip_raw_sock = %d\n", hip_raw_sock_v6);
	HIP_DEBUG("hip_raw_sock_v4 = %d\n", hip_raw_sock_v4);
	HIP_DEBUG("hip_nat_sock_udp = %d\n", hip_nat_sock_udp);

	if (flush_ipsec)
	{
		default_ipsec_func_set.hip_flush_all_sa();
		default_ipsec_func_set.hip_flush_all_policy();
	}

	HIP_DEBUG("Setting SP\n");
	default_ipsec_func_set.hip_delete_default_prefix_sp_pair();
	HIP_IFE(default_ipsec_func_set.hip_setup_default_sp_prefix_pair(), -1);
	
	HIP_DEBUG("Setting iface %s\n", HIP_HIT_DEV);
	set_up_device(HIP_HIT_DEV, 0);
	HIP_IFE(set_up_device(HIP_HIT_DEV, 1), 1);


#ifdef CONFIG_HIP_HI3
	if( hip_use_i3 ) {
		hip_locator_status = SO_HIP_SET_LOCATOR_ON;
	}
#endif
	HIP_IFE(hip_init_host_ids(), 1);
	
	hip_user_sock = socket(AF_INET6, SOCK_DGRAM, 0);
	HIP_IFEL((hip_user_sock < 0), 1, "Could not create socket for user communication.\n");
	bzero(&daemon_addr, sizeof(daemon_addr));
	daemon_addr.sin6_family = AF_INET6;
	daemon_addr.sin6_port = htons(HIP_DAEMON_LOCAL_PORT);
	daemon_addr.sin6_addr = in6addr_loopback;
	HIP_IFEL(bind(hip_user_sock, (struct sockaddr *)& daemon_addr,
		      sizeof(daemon_addr)), -1, "Bind on daemon addr failed\n");

	hip_load_configuration();

        dhterr = 0;
        dhterr = hip_init_dht();
        if (dhterr < 0) HIP_DEBUG("Initializing DHT returned error\n");

	/* reusing dhterr */
	dhterr = 0;
	dhterr = hip_init_certs();
	if (dhterr < 0) HIP_DEBUG("Initializing cert configuration file returned error\n");
	
#if 0
	/* init new tcptimeout parameters, added by Tao Wan on 14.Jan.2008*/

	HIP_IFEL(set_new_tcptimeout_parameters_value(), -1,
			"set new tcptimeout parameters error\n");
#endif


	HIP_IFEL(hip_set_lowcapability(), -1, "Failed to set capabilities\n");
<<<<<<< HEAD

=======
      
>>>>>>> 738c7309
#ifdef CONFIG_HIP_HI3
	if( hip_use_i3 ) 
	{
//		hip_get_default_hit(&peer_hit);
		hip_i3_init(/*&peer_hit*/);
	}
#endif
<<<<<<< HEAD

	hip_firewall_sock_fd = hip_user_sock;
=======
	hip_firewall_sock_fd = hip_firewall_sock_lsi_fd = hip_user_sock;
>>>>>>> 738c7309

out_err:
	return err;
}

/**
 * Function initializes needed variables for the OpenDHT
 *
 * Returns positive on success negative otherwise
 */
int hip_init_dht() 
{
        int err = 0, lineno = 0, i = 0, randomno = 0;
        extern struct addrinfo * opendht_serving_gateway;
        extern char opendht_name_mapping;
        extern int hip_opendht_inuse;
        extern int hip_opendht_error_count;
        extern int hip_opendht_sock_fqdn;  
        extern int hip_opendht_sock_hit;  
        char *serveraddr_str;
        char *servername_str;
        FILE *fp = NULL; 
        char line[500]; 
        List list;
        
        if (hip_opendht_inuse == SO_HIP_DHT_ON) {
                hip_opendht_error_count = 0;
                /* check the condition of the sockets, we may have come here in middle
                 of something so re-initializing might be needed */
                if (hip_opendht_sock_fqdn > 0) {
                        close(hip_opendht_sock_fqdn);
                         hip_opendht_sock_fqdn = init_dht_gateway_socket(hip_opendht_sock_fqdn);
                         hip_opendht_fqdn_sent = STATE_OPENDHT_IDLE;
                }
                 
                if (hip_opendht_sock_hit > 0) {
                        close(hip_opendht_sock_hit);
                         hip_opendht_sock_hit = init_dht_gateway_socket(hip_opendht_sock_hit);
                         hip_opendht_hit_sent = STATE_OPENDHT_IDLE;
                }

                fp = fopen(OPENDHT_SERVERS_FILE, "r");
                if (fp == NULL) {
                        HIP_DEBUG("No dhtservers file, using %s\n", OPENDHT_GATEWAY);
                        err = resolve_dht_gateway_info(OPENDHT_GATEWAY, &opendht_serving_gateway);
                        if (err < 0) HIP_DEBUG("Error resolving openDHT gateway!\n");
                        err = 0;
                        memset(&opendht_name_mapping, '\0', HIP_HOST_ID_HOSTNAME_LEN_MAX - 1);
                        if (gethostname(&opendht_name_mapping, HIP_HOST_ID_HOSTNAME_LEN_MAX - 1))
                                HIP_DEBUG("gethostname failed\n");
                } else {
                        /* dhtservers exists */ 
                        while (fp && getwithoutnewline(line, 500, fp) != NULL) {
                                lineno++;
                        }
                        fclose(fp);
                        srand(time(NULL));
                        randomno = rand() % lineno;
                        fp = fopen(OPENDHT_SERVERS_FILE, "r");
                        for (i = 0; i <= randomno; i++)
                                getwithoutnewline(line, 500, fp);
                        initlist(&list);
                        extractsubstrings(line, &list);
                        servername_str = getitem(&list,0);
                        serveraddr_str = getitem(&list,1);
                        HIP_DEBUG("DHT gateway from dhtservers: %s (%s)\n",
                                  servername_str, serveraddr_str);
                        /* resolve it */
                        err = resolve_dht_gateway_info(serveraddr_str, &opendht_serving_gateway);  
                        if (err < 0) HIP_DEBUG("Error resolving openDHT gateway!\n");
                        err = 0;
                        memset(&opendht_name_mapping, '\0', HIP_HOST_ID_HOSTNAME_LEN_MAX - 1);
                        if (gethostname(&opendht_name_mapping, HIP_HOST_ID_HOSTNAME_LEN_MAX - 1))
                                HIP_DEBUG("gethostname failed\n");
                        register_to_dht(); 
                        destroy(&list);
                }
        } else {
                HIP_DEBUG("DHT is not in use");
        }
 out_err:
        if (fp) 
                fclose(fp);
        return (err);
}

#ifdef CONFIG_HIP_OPENWRT
/*
 * Note: this function does not go well with valgrind
 */
int hip_set_lowcapability() {
  struct passwd *nobody_pswd;
  int err = 0;
#ifdef CONFIG_HIP_PRIVSEP
  uid_t ruid,euid;
  capheader_t header;
  capdata_t data; 

  header.pid=0;
  header.version = _LINUX_CAPABILITY_VERSION_HIPL;
  data.effective = data.permitted = data.inheritable = 0;

  /* openwrt code */

  HIP_IFEL(prctl(PR_SET_KEEPCAPS, 1), -1, "prctl err\n");
        
  HIP_DEBUG("Now PR_SET_KEEPCAPS=%d\n", prctl(PR_GET_KEEPCAPS));

  HIP_IFEL(!(nobody_pswd = getpwnam(USER_NOBODY)), -1,
	   "Error while retrieving USER 'nobody' uid\n"); 

  HIP_IFEL(capget(&header, &data), -1,
	   "error while retrieving capabilities through capget()\n");

  HIP_DEBUG("effective=%u, permitted = %u, inheritable=%u\n",
	    data.effective, data.permitted, data.inheritable);

  ruid=nobody_pswd->pw_uid; 
  euid=nobody_pswd->pw_uid; 
  HIP_DEBUG("Before setreuid(,) UID=%d and EFF_UID=%d\n",
	    getuid(), geteuid());
        
  /* openwrt code */

  HIP_IFEL(setreuid(ruid,euid), -1, "setruid failed\n");
        
  HIP_DEBUG("After setreuid(,) UID=%d and EFF_UID=%d\n",
	    getuid(), geteuid());
  HIP_IFEL(capget(&header, &data), -1,
	   "error while retrieving capabilities through 'capget()'\n");

  HIP_DEBUG("effective=%u, permitted = %u, inheritable=%u\n",
	    data.effective,data.permitted, data.inheritable);
  HIP_DEBUG ("Going to clear all capabilities except the ones needed\n");
  data.effective = data.permitted = data.inheritable = 0;
  // for CAP_NET_RAW capability 
  data.effective |= (1 <<CAP_NET_RAW );
  data.permitted |= (1 <<CAP_NET_RAW );
  // for CAP_NET_ADMIN capability 
  data.effective |= (1 <<CAP_NET_ADMIN );
  data.permitted |= (1 <<CAP_NET_ADMIN );

  /* openwrt code */

  HIP_IFEL(capset(&header, &data), -1, 
	   "error in capset (do you have capabilities kernel module?)");

  HIP_DEBUG("UID=%d EFF_UID=%d\n", getuid(), geteuid());  
  HIP_DEBUG("effective=%u, permitted = %u, inheritable=%u\n",
	    data.effective, data.permitted, data.inheritable);
#endif /* CONFIG_HIP_PRIVSEP */

 out_err:
  return err;
        
}

#else /* ! OPENWRT */

/*
 * Note: this function does not go well with valgrind
 */
int hip_set_lowcapability() {
	struct passwd *nobody_pswd;
	int err = 0;
#ifdef CONFIG_HIP_PRIVSEP
	cap_value_t cap_list[] = {CAP_NET_RAW, CAP_NET_ADMIN };
	int ncap_list = 2; 
	uid_t ruid,euid;
	cap_t cap_p;
	char *cap_s;

	HIP_IFEL(prctl(PR_SET_KEEPCAPS, 1), -1, "prctl err\n");
	
	HIP_DEBUG("Now PR_SET_KEEPCAPS=%d\n", prctl(PR_GET_KEEPCAPS));

        HIP_IFEL(!(nobody_pswd = getpwnam(USER_NOBODY)), -1,
                 "Error while retrieving USER 'nobody' uid\n");

	HIP_IFEL(!(cap_p = cap_get_proc()), -1, "Error getting capabilities\n");
	HIP_DEBUG("cap_p %s\n", cap_s = cap_to_text(cap_p, NULL));
	cap_free(cap_s);

	ruid=nobody_pswd->pw_uid; 
	euid=nobody_pswd->pw_uid; 

	HIP_DEBUG("Before setreuid UID=%d and EFF_UID=%d\n",
		  getuid(), geteuid());
  	
	HIP_IFEL(setreuid(ruid,euid), -1, "setruid failed\n");
	
	HIP_DEBUG("After setreuid UID=%d and EFF_UID=%d\n",
		  getuid(), geteuid());

	HIP_DEBUG ("Going to clear all capabilities except the ones needed\n");
	HIP_IFEL(cap_clear(cap_p)<0, -1, "Error clearing capabilities\n");

	HIP_IFEL(cap_set_flag(cap_p, CAP_EFFECTIVE, ncap_list, cap_list, CAP_SET)<0, -1, "Error setting capability flags\n");
	HIP_IFEL(cap_set_flag(cap_p, CAP_PERMITTED, ncap_list, cap_list, CAP_SET)<0, -1, "Error setting capability flags\n");
	HIP_IFEL(cap_set_proc(cap_p)<0, -1, "Error modifying capabilities\n");
	HIP_DEBUG("UID=%d EFF_UID=%d\n", getuid(), geteuid());	
	HIP_DEBUG("cap_p %s\n", cap_s = cap_to_text(cap_p, NULL));
	cap_free(cap_s);
	cap_free(cap_p);

#endif /* CONFIG_HIP_PRIVSEP */

out_err:
	return err;
	
}
#endif

/**
 * Init host IDs.
 */
int hip_init_host_ids()
{
	int err = 0;
	struct stat status;
	struct hip_common *user_msg = NULL;
	hip_hit_t default_hit;
	hip_lsi_t default_lsi;

	/* We are first serializing a message with HIs and then
	   deserializing it. This building and parsing causes
	   a minor overhead, but as a result we can reuse the code
	   with hipconf. */

	HIP_IFE(!(user_msg = hip_msg_alloc()), -1);

	/* Create default keys if necessary. */

	if (stat(DEFAULT_CONFIG_DIR "/" DEFAULT_HOST_RSA_KEY_FILE_BASE DEFAULT_PUB_HI_FILE_NAME_SUFFIX, &status) && errno == ENOENT) {
		//hip_msg_init(user_msg); already called by hip_msg_alloc()

	    HIP_IFEL(hip_serialize_host_id_action(user_msg, ACTION_NEW, 0, 1,
			NULL, NULL, RSA_KEY_DEFAULT_BITS, DSA_KEY_DEFAULT_BITS),
			1, "Failed to create keys to %s\n", DEFAULT_CONFIG_DIR);
	}

        /* Retrieve the keys to hipd */
	/* Three steps because multiple large keys will not fit in the same message */

	/* dsa anon and pub */
	hip_msg_init(user_msg);
	if (err = hip_serialize_host_id_action(user_msg, ACTION_ADD, 
						0, 1, "dsa", NULL, 0, 0)) {
		HIP_ERROR("Could not load default keys (DSA)\n");
		goto out_err;
	}
	if (err = hip_handle_add_local_hi(user_msg)) {
		HIP_ERROR("Adding of keys failed (DSA)\n");
		goto out_err;
	}
<<<<<<< HEAD
	
	err = hip_handle_add_local_hi(user_msg);
	if (err)
	{
		HIP_ERROR("Adding of keys failed\n");
=======

	/* rsa anon */
	hip_msg_init(user_msg);
	if (err = hip_serialize_host_id_action(user_msg, ACTION_ADD, 
						1, 1, "rsa", NULL, 0, 0)) {
		HIP_ERROR("Could not load default keys (RSA anon)\n");
		goto out_err;
	}
	if (err = hip_handle_add_local_hi(user_msg)) {
		HIP_ERROR("Adding of keys failed (RSA anon)\n");
		goto out_err;
	}

	/* rsa pub */
	hip_msg_init(user_msg);
	if (err = hip_serialize_host_id_action(user_msg, ACTION_ADD,
						0, 1, "rsa", NULL, 0, 0)) {
		HIP_ERROR("Could not load default keys (RSA pub)\n");
		goto out_err;
	}

	if (err = hip_handle_add_local_hi(user_msg)) {
		HIP_ERROR("Adding of keys failed (RSA pub)\n");
>>>>>>> 738c7309
		goto out_err;
	}

	HIP_DEBUG("Keys added\n");
	hip_get_default_hit(&default_hit);
	hip_get_default_lsi(&default_lsi);

	HIP_DEBUG_HIT("default_hit ", &default_hit);
	HIP_DEBUG_LSI("default_lsi ", &default_lsi);
	hip_hidb_associate_default_hit_lsi(&default_hit, &default_lsi);

	/*Initializes the hadb with the information contained in /etc/hip/hosts*/
	hip_init_hadb_hip_host();

 out_err:

	if (user_msg)
		HIP_FREE(user_msg);

	return err;
}

/**
 * Init raw ipv6 socket.
 */
int hip_init_raw_sock_v6(int *hip_raw_sock_v6)
{
	int on = 1, off = 0, err = 0;

	*hip_raw_sock_v6 = socket(AF_INET6, SOCK_RAW, IPPROTO_HIP);
	HIP_IFEL(*hip_raw_sock_v6 <= 0, 1, "Raw socket creation failed. Not root?\n");

	/* see bug id 212 why RECV_ERR is off */
	err = setsockopt(*hip_raw_sock_v6, IPPROTO_IPV6, IPV6_RECVERR, &off, sizeof(on));
	HIP_IFEL(err, -1, "setsockopt recverr failed\n");
	err = setsockopt(*hip_raw_sock_v6, IPPROTO_IPV6, IPV6_2292PKTINFO, &on, sizeof(on));
	HIP_IFEL(err, -1, "setsockopt pktinfo failed\n");
	err = setsockopt(*hip_raw_sock_v6, SOL_SOCKET, SO_REUSEADDR, &on, sizeof(on));
	HIP_IFEL(err, -1, "setsockopt v6 reuseaddr failed\n");

 out_err:
	return err;
}

/**
 * Init raw ipv4 socket.
 */
int hip_init_raw_sock_v4(int *hip_raw_sock_v4)
{
	int on = 1, err = 0;
	int off = 0;

	*hip_raw_sock_v4 = socket(AF_INET, SOCK_RAW, IPPROTO_HIP);
	HIP_IFEL(*hip_raw_sock_v4 <= 0, 1, "Raw socket v4 creation failed. Not root?\n");

	/* see bug id 212 why RECV_ERR is off */
	err = setsockopt(*hip_raw_sock_v4, IPPROTO_IP, IP_RECVERR, &off, sizeof(on));
	HIP_IFEL(err, -1, "setsockopt v4 recverr failed\n");
	err = setsockopt(*hip_raw_sock_v4, SOL_SOCKET, SO_BROADCAST, &on, sizeof(on));
	HIP_IFEL(err, -1, "setsockopt v4 failed to set broadcast \n");
	err = setsockopt(*hip_raw_sock_v4, IPPROTO_IP, IP_PKTINFO, &on, sizeof(on));
	HIP_IFEL(err, -1, "setsockopt v4 pktinfo failed\n");
	err = setsockopt(*hip_raw_sock_v4, SOL_SOCKET, SO_REUSEADDR, &on, sizeof(on));
	HIP_IFEL(err, -1, "setsockopt v4 reuseaddr failed\n");

 out_err:
	return err;
}

/**
 * Init udp socket for nat usage.
 */
int hip_init_nat_sock_udp(int *hip_nat_sock_udp)
{
	int on = 1, err = 0;
	int off = 0;
	int encap_on = HIP_UDP_ENCAP_ESPINUDP_NONIKE;
	struct sockaddr_in myaddr;

	HIP_DEBUG("hip_init_nat_sock_udp() invoked.\n");

	if((*hip_nat_sock_udp = socket(AF_INET, SOCK_DGRAM, 0))<0)
	{
		HIP_ERROR("Can not open socket for UDP\n");
		return -1;
	}
	err = setsockopt(*hip_nat_sock_udp, IPPROTO_IP, IP_PKTINFO, &on, sizeof(on));
	HIP_IFEL(err, -1, "setsockopt udp pktinfo failed\n");
	/* see bug id 212 why RECV_ERR is off */
	err = setsockopt(*hip_nat_sock_udp, IPPROTO_IP, IP_RECVERR, &off, sizeof(on));
	HIP_IFEL(err, -1, "setsockopt udp recverr failed\n");
	err = setsockopt(*hip_nat_sock_udp, SOL_UDP, HIP_UDP_ENCAP, &encap_on, sizeof(encap_on));
	HIP_IFEL(err, -1, "setsockopt udp encap failed\n");
	err = setsockopt(*hip_nat_sock_udp, SOL_SOCKET, SO_REUSEADDR, &on, sizeof(on));
	HIP_IFEL(err, -1, "setsockopt udp reuseaddr failed\n");
	err = setsockopt(*hip_nat_sock_udp, SOL_SOCKET, SO_BROADCAST, &on, sizeof(on));
	HIP_IFEL(err, -1, "setsockopt udp reuseaddr failed\n");

	myaddr.sin_family=AF_INET;
	/** @todo Change this inaddr_any -- Abi */
	myaddr.sin_addr.s_addr = INADDR_ANY;
	myaddr.sin_port=htons(HIP_NAT_UDP_PORT);

	err = bind(*hip_nat_sock_udp, (struct sockaddr *)&myaddr, sizeof(myaddr));
	if (err < 0)
	{
		HIP_PERROR("Unable to bind udp socket to port\n");
		err = -1;
		goto out_err;
	}

	HIP_DEBUG_INADDR("UDP socket created and binded to addr", &myaddr.sin_addr.s_addr);
	return 0;

out_err:
	return err;
}

/**
 * Start closing HIP daemon.
 */
void hip_close(int signal)
{
	static int terminate = 0;
	
	HIP_ERROR("Signal: %d\n", signal);
	terminate++;
	
	/* Close SAs with all peers */
	if (terminate == 1) {
		hip_send_close(NULL);
		hipd_set_state(HIPD_STATE_CLOSING);
		HIP_DEBUG("Starting to close HIP daemon...\n");
	} else if (terminate == 2) {
		HIP_DEBUG("Send still once this signal to force daemon exit...\n");
	} else if (terminate > 2) {
		HIP_DEBUG("Terminating daemon.\n");
		hip_exit(signal);
		exit(signal);
	}
}

/**
 * Cleanup and signal handler to free userspace and kernel space
 * resource allocations.
 */
void hip_exit(int signal)
{
	struct hip_common *msg = NULL;
	HIP_ERROR("Signal: %d\n", signal);

	default_ipsec_func_set.hip_delete_default_prefix_sp_pair();
	/* Close SAs with all peers */
        // hip_send_close(NULL);

#if 0
	/*reset TCP timeout to be original vaule , added By Tao Wan on 14.Jan.2008. */
	reset_default_tcptimeout_parameters_value();
#endif

	if (hipd_msg)
		HIP_FREE(hipd_msg);
        if (hipd_msg_v4)
            HIP_FREE(hipd_msg_v4);
	
	hip_delete_all_sp();

	delete_all_addresses();

	set_up_device(HIP_HIT_DEV, 0);

	/* Next line is needed only if RVS or escrow, hiprelay is in use. */
	hip_uninit_services();

#ifdef CONFIG_HIP_OPPORTUNISTIC
	hip_oppdb_uninit();
#endif

#ifdef CONFIG_HIP_HI3
	hip_hi3_clean();
#endif

#ifdef CONFIG_HIP_RVS
	HIP_INFO("Uninitializing RVS / HIP relay database and whitelist.\n");
	hip_relay_uninit();
#endif
#ifdef CONFIG_HIP_ESCROW
	hip_uninit_keadb();
	hip_uninit_kea_endpoints();
#endif

	if (hip_raw_sock_v6)
		close(hip_raw_sock_v6);
	if (hip_raw_sock_v4)
		close(hip_raw_sock_v4);
	if(hip_nat_sock_udp)
		close(hip_nat_sock_udp);
	if (hip_user_sock)
		close(hip_user_sock);
	if (hip_nl_ipsec.fd)
		rtnl_close(&hip_nl_ipsec);
	if (hip_nl_route.fd)
		rtnl_close(&hip_nl_route);

	hip_uninit_hadb();
	hip_uninit_host_id_dbs();

	msg = hip_msg_alloc();
	if (msg)
	{
		hip_build_user_hdr(msg, SO_HIP_DAEMON_QUIT, 0);
		hip_send_agent(msg);
		free(msg);
	}
	
	hip_remove_lock_file(HIP_DAEMON_LOCK_FILE);
        
	if (opendht_serving_gateway)
		freeaddrinfo(opendht_serving_gateway);

	return;
}

/**
 * Initalize random seed.
 */
int init_random_seed()
{
	struct timeval tv;
	struct timezone tz;
	struct {
		struct timeval tv;
		pid_t pid;
		long int rand;
	} rand_data;
	int err = 0;

	err = gettimeofday(&tv, &tz);
	srandom(tv.tv_usec);

	memcpy(&rand_data.tv, &tv, sizeof(tv));
	rand_data.pid = getpid();
	rand_data.rand = random();

	RAND_seed(&rand_data, sizeof(rand_data));

	return err;
}

/**
 * Probe kernel modules.
 */
void hip_probe_kernel_modules()
{
	int count, err, status;
	char cmd[40];
	int mod_total;
	char *mod_name[] =
	{
		"xfrm6_tunnel", "xfrm4_tunnel",
		"ip6_tunnel", "ipip", "ip4_tunnel",
		"xfrm_user", "dummy", "esp6", "esp4",
		"ipv6", "crypto_null", "cbc",
		"blkcipher", "des", "aes",
		"xfrm4_mode_beet", "xfrm6_mode_beet", "sha1",
		"capability"
	};

	mod_total = sizeof(mod_name) / sizeof(char *);

	HIP_DEBUG("Probing for %d modules. When the modules are built-in, the errors can be ignored\n", mod_total);	

	for (count = 0; count < mod_total; count++)
	{
		snprintf(cmd, sizeof(cmd), "%s %s", "/sbin/modprobe", mod_name[count]);
		HIP_DEBUG("%s\n", cmd);
		err = fork();
		if (err < 0) HIP_ERROR("Failed to fork() for modprobe!\n");
		else if (err == 0)
		{
			/* Redirect stderr, so few non fatal errors wont show up. */
			stderr = freopen("/dev/null", "w", stderr);
			execlp("/sbin/modprobe", "/sbin/modprobe", mod_name[count], (char *)NULL);
		}
		else waitpid(err, &status, 0);
	}
	HIP_DEBUG("Probing completed\n");
}

int hip_init_certs(void) {
	int err = 0;
	char hit[41];
	FILE * conf_file;
	struct hip_host_id_entry * entry;
	char hostname[HIP_HOST_ID_HOSTNAME_LEN_MAX];

	memset(hostname, 0, HIP_HOST_ID_HOSTNAME_LEN_MAX);
	HIP_IFEL(gethostname(hostname, HIP_HOST_ID_HOSTNAME_LEN_MAX - 1), -1,
		 "gethostname failed\n");    

	conf_file = fopen(HIP_CERT_CONF_PATH, "r");
	if (!conf_file) {
		HIP_DEBUG("Configuration file did NOT exist creating it and "
			  "filling it with default information\n");
		HIP_IFEL(!memset(hit, '\0', sizeof(hit)), -1,
			  "Failed to memset memory for hit presentation format\n");
		/* Fetch the first RSA HIT */
		entry = hip_return_first_rsa();
		if (entry == NULL) {
			HIP_DEBUG("Failed to get the first RSA HI");
			goto out_err;
		}
		hip_in6_ntop(&entry->lhi.hit, hit);
		conf_file = fopen(HIP_CERT_CONF_PATH, "w+");
		fprintf(conf_file,
			"# Section containing SPKI related information\n"
			"#\n"
			"# hit = what hit is to be used when signing\n"                          
			"# days = how long is this key valid\n"
			"\n"
			"[ hip_spki ]\n"
			"hit = %s\n"
			"days = %d\n"
			"\n"
			"# Section containing HIP related information\n"
			"#\n"
			"# hit = what hit is to be used when signing\n"
			"# alias = userfriendly name\n"         
			"# days = how long is this key valid\n"
			"\n"
			"[ hip_x509v3 ]\n"
			"hit = %s\n"
			"alias = %s\n"
			"days = %d\n", 
			hit, HIP_CERT_INIT_DAYS,
			hit, hostname, HIP_CERT_INIT_DAYS);		
		fclose(conf_file);
	} else {
		HIP_DEBUG("Configuration file existed exiting hip_init_certs");
	}
out_err:
	return err;
}

struct hip_host_id_entry * hip_return_first_rsa(void) {
	hip_list_t *curr, *iter;
	struct hip_host_id_entry *tmp;
	int err = 0, c;
	uint16_t algo;

	HIP_READ_LOCK_DB(hip_local_hostid_db);

	list_for_each_safe(curr, iter, hip_local_hostid_db, c) {
		tmp = list_entry(curr);
		HIP_DEBUG_HIT("Found HIT", &tmp->lhi.hit);
		algo = hip_get_host_id_algo(tmp->host_id);
		HIP_DEBUG("hits algo %d HIP_HI_RSA = %d\n", 
			  algo, HIP_HI_RSA);
		if (algo == HIP_HI_RSA) goto out_err;
	}

out_err:
	HIP_READ_UNLOCK_DB(hip_local_hostid_db);
	if (algo == HIP_HI_RSA) return (tmp);
	return NULL;
}<|MERGE_RESOLUTION|>--- conflicted
+++ resolved
@@ -3,6 +3,7 @@
  * 
  * @date    1.1.2007
  * @note    Distributed under <a href="http://www.gnu.org/licenses/gpl.txt">GNU/GPL</a>.
+ * @note    HIPU: BSD platform needs to be autodetected in hip_set_lowcapability
  */
  
 #include "init.h"
@@ -122,9 +123,11 @@
 int hipd_init(int flush_ipsec, int killold)
 {
 	hip_hit_t peer_hit;
-	int err = 0, fd, dhterr = 0;
+	int err = 0, certerr = 0, dhterr = 0;
 	char str[64];
 	struct sockaddr_in6 daemon_addr;
+	extern int hip_opendht_sock_fqdn;
+	extern int hip_opendht_sock_hit;
 
 	/* Open daemon lock file and read pid from it. */
 	HIP_IFEL(hip_create_lock_file(HIP_DAEMON_LOCK_FILE, killold), -1,
@@ -178,8 +181,9 @@
 	   will maintain the list This needs to be done before opening
 	   NETLINK_ROUTE! See the comment about address_count global var. */
 	HIP_DEBUG("Initializing the netdev_init_addresses\n");
+
 	hip_netdev_init_addresses(&hip_nl_ipsec);
-
+	
 	if (rtnl_open_byproto(&hip_nl_route,
 	                      RTMGRP_LINK | RTMGRP_IPV6_IFADDR | IPPROTO_IPV6
 	                      | RTMGRP_IPV4_IFADDR | IPPROTO_IP,
@@ -226,10 +230,10 @@
                     HIP_DEBUG("Setting send buffer size of hip_nl_ipsec.fd failed\n");
 	}
 #endif
-
+	
 	HIP_IFEL(hip_init_raw_sock_v6(&hip_raw_sock_v6), -1, "raw sock v6\n");
 	HIP_IFEL(hip_init_raw_sock_v4(&hip_raw_sock_v4), -1, "raw sock v4\n");
-	HIP_IFEL(hip_init_nat_sock_udp(&hip_nat_sock_udp), -1, "raw sock udp\n");
+	HIP_IFEL(hip_init_nat_sock_udp(&hip_nat_sock_udp), -1, "raw sock udp\n");		
 
 	HIP_DEBUG("hip_raw_sock = %d\n", hip_raw_sock_v6);
 	HIP_DEBUG("hip_raw_sock_v4 = %d\n", hip_raw_sock_v4);
@@ -255,6 +259,7 @@
 		hip_locator_status = SO_HIP_SET_LOCATOR_ON;
 	}
 #endif
+
 	HIP_IFE(hip_init_host_ids(), 1);
 	
 	hip_user_sock = socket(AF_INET6, SOCK_DGRAM, 0);
@@ -268,14 +273,12 @@
 
 	hip_load_configuration();
 
-        dhterr = 0;
-        dhterr = hip_init_dht();
-        if (dhterr < 0) HIP_DEBUG("Initializing DHT returned error\n");
-
-	/* reusing dhterr */
-	dhterr = 0;
-	dhterr = hip_init_certs();
-	if (dhterr < 0) HIP_DEBUG("Initializing cert configuration file returned error\n");
+	hip_opendht_sock_fqdn = init_dht_gateway_socket(hip_opendht_sock_fqdn);
+	hip_opendht_sock_hit = init_dht_gateway_socket(hip_opendht_sock_hit);
+
+	certerr = 0;
+	certerr = hip_init_certs();
+	if (certerr < 0) HIP_DEBUG("Initializing cert configuration file returned error\n");
 	
 #if 0
 	/* init new tcptimeout parameters, added by Tao Wan on 14.Jan.2008*/
@@ -286,11 +289,7 @@
 
 
 	HIP_IFEL(hip_set_lowcapability(), -1, "Failed to set capabilities\n");
-<<<<<<< HEAD
-
-=======
       
->>>>>>> 738c7309
 #ifdef CONFIG_HIP_HI3
 	if( hip_use_i3 ) 
 	{
@@ -298,12 +297,7 @@
 		hip_i3_init(/*&peer_hit*/);
 	}
 #endif
-<<<<<<< HEAD
-
-	hip_firewall_sock_fd = hip_user_sock;
-=======
 	hip_firewall_sock_fd = hip_firewall_sock_lsi_fd = hip_user_sock;
->>>>>>> 738c7309
 
 out_err:
 	return err;
@@ -378,7 +372,7 @@
                         memset(&opendht_name_mapping, '\0', HIP_HOST_ID_HOSTNAME_LEN_MAX - 1);
                         if (gethostname(&opendht_name_mapping, HIP_HOST_ID_HOSTNAME_LEN_MAX - 1))
                                 HIP_DEBUG("gethostname failed\n");
-                        register_to_dht(); 
+			register_to_dht(); 
                         destroy(&list);
                 }
         } else {
@@ -559,13 +553,6 @@
 		HIP_ERROR("Adding of keys failed (DSA)\n");
 		goto out_err;
 	}
-<<<<<<< HEAD
-	
-	err = hip_handle_add_local_hi(user_msg);
-	if (err)
-	{
-		HIP_ERROR("Adding of keys failed\n");
-=======
 
 	/* rsa anon */
 	hip_msg_init(user_msg);
@@ -589,7 +576,6 @@
 
 	if (err = hip_handle_add_local_hi(user_msg)) {
 		HIP_ERROR("Adding of keys failed (RSA pub)\n");
->>>>>>> 738c7309
 		goto out_err;
 	}
 
@@ -666,7 +652,7 @@
 {
 	int on = 1, err = 0;
 	int off = 0;
-	int encap_on = HIP_UDP_ENCAP_ESPINUDP_NONIKE;
+	int encap_on = HIP_UDP_ENCAP_ESPINUDP;
 	struct sockaddr_in myaddr;
 
 	HIP_DEBUG("hip_init_nat_sock_udp() invoked.\n");
@@ -749,13 +735,12 @@
 	/*reset TCP timeout to be original vaule , added By Tao Wan on 14.Jan.2008. */
 	reset_default_tcptimeout_parameters_value();
 #endif
-
 	if (hipd_msg)
 		HIP_FREE(hipd_msg);
         if (hipd_msg_v4)
-            HIP_FREE(hipd_msg_v4);
-	
-	hip_delete_all_sp();
+        	HIP_FREE(hipd_msg_v4);
+	
+	hip_delete_all_sp();//empty
 
 	delete_all_addresses();
 
@@ -781,18 +766,30 @@
 	hip_uninit_kea_endpoints();
 #endif
 
-	if (hip_raw_sock_v6)
+	if (hip_raw_sock_v6){
+		HIP_INFO("hip_raw_sock_v6\n");
 		close(hip_raw_sock_v6);
-	if (hip_raw_sock_v4)
+	}
+	if (hip_raw_sock_v4){
+		HIP_INFO("hip_raw_sock_v4\n");
 		close(hip_raw_sock_v4);
-	if(hip_nat_sock_udp)
+	}
+	if(hip_nat_sock_udp){
+		HIP_INFO("hip_nat_sock_udp\n");
 		close(hip_nat_sock_udp);
-	if (hip_user_sock)
+	}
+	if (hip_user_sock){
+		HIP_INFO("hip_user_sock\n");
 		close(hip_user_sock);
-	if (hip_nl_ipsec.fd)
+	}
+	if (hip_nl_ipsec.fd){
+		HIP_INFO("hip_nl_ipsec.fd\n");
 		rtnl_close(&hip_nl_ipsec);
-	if (hip_nl_route.fd)
+	}	
+	if (hip_nl_route.fd){
+		HIP_INFO("hip_nl_route.fd\n");
 		rtnl_close(&hip_nl_route);
+	}
 
 	hip_uninit_hadb();
 	hip_uninit_host_id_dbs();
@@ -928,7 +925,7 @@
 			hit, hostname, HIP_CERT_INIT_DAYS);		
 		fclose(conf_file);
 	} else {
-		HIP_DEBUG("Configuration file existed exiting hip_init_certs");
+		HIP_DEBUG("Configuration file existed exiting hip_init_certs\n");
 	}
 out_err:
 	return err;
