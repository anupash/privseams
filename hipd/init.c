/** @file
 * This file defines initialization functions for the HIP daemon.
 * 
 * @date    1.1.2007
 * @note    Distributed under <a href="http://www.gnu.org/licenses/gpl.txt">GNU/GPL</a>.
 * @note    HIPU: BSD platform needs to be autodetected in hip_set_lowcapability
 */
 
#include "init.h"
#include <sys/types.h>
#include "debug.h"
#include "hi3.h"

extern struct hip_common *hipd_msg;
extern struct hip_common *hipd_msg_v4;

/******************************************************************************/
/** Catch SIGCHLD. */
void hip_sig_chld(int signum) 
{ 
	union wait status;
	int pid, i;
	
	signal(signum, hip_sig_chld);

	/* Get child process status, so it wont be left as zombie for long time. */
	while ((pid = wait3(&status, WNOHANG, 0)) > 0)
	{
		/* Maybe do something.. */
		_HIP_DEBUG("Child quit with pid %d\n", pid);
	}
}

#ifdef CONFIG_HIP_DEBUG
void hip_print_sysinfo()
{
	FILE *fp = NULL;
	char str[256];
	int pipefd[2];
	int stdout_fd;

	fp = fopen("/etc/debian_version", "r");
	if(!fp)
		fp = fopen("/etc/redhat-release", "r");

	if(fp) {

		while(fgets(str, sizeof(str), fp)) {
			HIP_DEBUG("version=%s", str);
		}
		if (fclose(fp))
			HIP_ERROR("Error closing version file\n");
		fp = NULL;

	}

	fp = fopen("/proc/cpuinfo", "r");
	if(fp) {

		HIP_DEBUG("Printing /proc/cpuinfo\n");
		while(fgets(str, sizeof(str), fp)) {
			HIP_DEBUG(str);
		}
		if (fclose(fp))
			HIP_ERROR("Error closing /proc/cpuinfo\n");
		fp = NULL;

	} else {
		HIP_ERROR("Failed to open file /proc/cpuinfo\n");
	}

	/* Route stdout into a pipe to capture lsmod output */

	stdout_fd = dup(1);
	if (stdout_fd < 0) {
		HIP_ERROR("Stdout backup failed\n");
		return;
	}
	if (pipe(pipefd)) {
		HIP_ERROR("Pipe creation failed\n");
		return;
	}
	if (dup2(pipefd[1], 1) < 0) {
		HIP_ERROR("Stdout capture failed\n");
		if (close(pipefd[1]))
			HIP_ERROR("Error closing write end of pipe\n");
		if (close(pipefd[0]))
			HIP_ERROR("Error closing read end of pipe\n");
		return;
	}

	system("lsmod");

	if (dup2(stdout_fd, 1) < 0)
		HIP_ERROR("Stdout restore failed\n");
	if (close(stdout_fd))
		HIP_ERROR("Error closing stdout backup\n");
	if (close(pipefd[1]))
		HIP_ERROR("Error closing write end of pipe\n");

	fp = fdopen(pipefd[0], "r");
	if(fp) {

		HIP_DEBUG("Printing lsmod output\n");
		while(fgets(str, sizeof(str), fp)) {
			HIP_DEBUG(str);
		}
		if (fclose(fp))
			HIP_ERROR("Error closing read end of pipe\n");

	} else {
		HIP_ERROR("Error opening pipe for reading\n");
		if (close(pipefd[0]))
			HIP_ERROR("Error closing read end of pipe\n");
	}
}
#endif

void hip_load_configuration()
{
	const char *cfile = "default";
	struct stat status;
	pid_t pid;
	FILE *fp = NULL;
	size_t items = 0;
	int len_con = strlen(HIPD_CONFIG_FILE_EX), 
	  len_hos = strlen(HIPD_HOSTS_FILE_EX);

	/* HIPD_CONFIG_FILE, HIPD_CONFIG_FILE_EX, HIPD_HOSTS_FILE and 
	   HIPD_HOSTS_FILE_EX are defined in /libinet6/hipconf.h */

	/* Create config file if does not exist */

	if (stat(HIPD_CONFIG_FILE, &status) && errno == ENOENT) {
		errno = 0;
		fp = fopen(HIPD_CONFIG_FILE, "w" /* mode */);
		HIP_ASSERT(fp);
		items = fwrite(HIPD_CONFIG_FILE_EX, len_con, 1, fp);
		HIP_ASSERT(items > 0);
		fclose(fp);
	}

	/* Create /etc/hip/hosts file if does not exist */

	if (stat(HIPD_HOSTS_FILE, &status) && errno == ENOENT) {
		errno = 0;
		fp = fopen(HIPD_HOSTS_FILE, "w" /* mode */);
		HIP_ASSERT(fp);
		items = fwrite(HIPD_HOSTS_FILE_EX, len_hos, 1, fp);
		HIP_ASSERT(items > 0);
		fclose(fp);
	}

	/* Load the configuration. The configuration is loaded as a sequence
	   of hipd system calls. Assumably the user socket buffer is large
	   enough to buffer all of the hipconf commands.. */

	hip_conf_handle_load(NULL, ACTION_LOAD, &cfile, 1);
}

void hip_set_os_dep_variables()
{
	struct utsname un;
	int rel[4] = {0};

	uname(&un);

	HIP_DEBUG("sysname=%s nodename=%s release=%s version=%s machine=%s\n",
		  un.sysname, un.nodename, un.release, un.version, un.machine);

	sscanf(un.release, "%d.%d.%d.%d", &rel[0], &rel[1], &rel[2], &rel[3]);

	/*
	  2.6.19 and above introduced some changes to kernel API names:
	  - XFRM_BEET changed from 2 to 4
	  - crypto algo names changed
	*/

#ifndef CONFIG_HIP_PFKEY
	if (rel[0] <= 2 && rel[1] <= 6 && rel[2] < 19) {
		hip_xfrm_set_beet(2);
		hip_xfrm_set_algo_names(0);
	} else {
		hip_xfrm_set_beet(4);
		hip_xfrm_set_algo_names(1);
	}
#endif

#ifndef CONFIG_HIP_PFKEY
#ifdef CONFIG_HIP_BUGGYIPSEC
        hip_xfrm_set_default_sa_prefix_len(0);
#else
	/* This requires new kernel versions (the 2.6.18 patch) - jk */
        hip_xfrm_set_default_sa_prefix_len(128);
#endif
#endif
}

/**
 * Main initialization function for HIP daemon.
 */
int hipd_init(int flush_ipsec, int killold)
{
	hip_hit_t peer_hit;
	int err = 0, certerr = 0, dhterr = 0, hitdberr = 0;
	char str[64];
	struct sockaddr_in6 daemon_addr;
	extern int hip_opendht_sock_fqdn;
	extern int hip_opendht_sock_hit;

	/* Open daemon lock file and read pid from it. */
	HIP_IFEL(hip_create_lock_file(HIP_DAEMON_LOCK_FILE, killold), -1,
		 "locking failed\n");

	hip_init_hostid_db(NULL);

	hip_set_os_dep_variables();
#ifdef CONFIG_HIP_DEBUG
	hip_print_sysinfo();
#endif
	hip_probe_kernel_modules();

	/* Register signal handlers */
	signal(SIGINT, hip_close);
	signal(SIGTERM, hip_close);
	signal(SIGCHLD, hip_sig_chld);
 
#ifdef CONFIG_HIP_OPPORTUNISTIC
	HIP_IFEL(hip_init_oppip_db(), -1,
	         "Cannot initialize opportunistic mode IP database for "\
                 "non HIP capable hosts!\n");
#endif
	HIP_IFEL((hip_init_cipher() < 0), 1, "Unable to init ciphers.\n");

	HIP_IFE(init_random_seed(), -1);

	hip_init_hadb();
        /* hip_init_puzzle_defaults just returns, removed -samu  */
#if 0
	hip_init_puzzle_defaults();
#endif
	/* Service initialization. */
	hip_init_services();

#ifdef CONFIG_HIP_RVS
	HIP_INFO("Initializing HIP relay / RVS.\n");
	hip_relay_init();
#endif
#ifdef CONFIG_HIP_ESCROW
	hip_init_keadb();
	hip_init_kea_endpoints();
#endif

#ifdef CONFIG_HIP_OPPORTUNISTIC
	hip_init_opp_db();
#endif


	/* Resolve our current addresses, afterwards the events from kernel
	   will maintain the list This needs to be done before opening
	   NETLINK_ROUTE! See the comment about address_count global var. */
	HIP_DEBUG("Initializing the netdev_init_addresses\n");

	hip_netdev_init_addresses(&hip_nl_ipsec);
	
	if (rtnl_open_byproto(&hip_nl_route,
	                      RTMGRP_LINK | RTMGRP_IPV6_IFADDR | IPPROTO_IPV6
	                      | RTMGRP_IPV4_IFADDR | IPPROTO_IP,
	                      NETLINK_ROUTE) < 0)
	{
		err = 1;
		HIP_ERROR("Routing socket error: %s\n", strerror(errno));
		goto out_err;
	}

	/* Open the netlink socket for address and IF events */
	if (rtnl_open_byproto(&hip_nl_ipsec, XFRMGRP_ACQUIRE, NETLINK_XFRM) < 0)
	{
		HIP_ERROR("Netlink address and IF events socket error: %s\n", strerror(errno));
		err = 1;
		goto out_err;
	}

#ifndef CONFIG_HIP_PFKEY
	hip_xfrm_set_nl_ipsec(&hip_nl_ipsec);
#endif

#if 0
	{
                int ret_sockopt = 0, value = 0;
                socklen_t value_len = sizeof(value);
		int ipsec_buf_size = 200000;
		socklen_t ipsec_buf_sizeof = sizeof(ipsec_buf_size);
                ret_sockopt = getsockopt(hip_nl_ipsec.fd, SOL_SOCKET, SO_RCVBUF,
                                         &value, &value_len);
                if (ret_sockopt != 0)
                    HIP_DEBUG("Getting receive buffer size of hip_nl_ipsec.fd failed\n");
                ipsec_buf_size = value * 2;
                HIP_DEBUG("Default setting of receive buffer size for hip_nl_ipsec was %d.\n"
                          "Setting it to %d.\n", value, ipsec_buf_size);
		ret_sockopt = setsockopt(hip_nl_ipsec.fd, SOL_SOCKET, SO_RCVBUF,
			   &ipsec_buf_size, ipsec_buf_sizeof);
                if (ret_sockopt !=0 )
                    HIP_DEBUG("Setting receive buffer size of hip_nl_ipsec.fd failed\n");
                ret_sockopt = 0;
		ret_sockopt = setsockopt(hip_nl_ipsec.fd, SOL_SOCKET, SO_SNDBUF,
			   &ipsec_buf_size, ipsec_buf_sizeof);
                if (ret_sockopt !=0 )
                    HIP_DEBUG("Setting send buffer size of hip_nl_ipsec.fd failed\n");
	}
#endif
	
	HIP_IFEL(hip_init_raw_sock_v6(&hip_raw_sock_v6), -1, "raw sock v6\n");
	HIP_IFEL(hip_init_raw_sock_v4(&hip_raw_sock_v4), -1, "raw sock v4\n");
	HIP_IFEL(hip_init_nat_sock_udp(&hip_nat_sock_udp), -1, "raw sock udp\n");		

	HIP_DEBUG("hip_raw_sock = %d\n", hip_raw_sock_v6);
	HIP_DEBUG("hip_raw_sock_v4 = %d\n", hip_raw_sock_v4);
	HIP_DEBUG("hip_nat_sock_udp = %d\n", hip_nat_sock_udp);

	if (flush_ipsec)
	{
		default_ipsec_func_set.hip_flush_all_sa();
		default_ipsec_func_set.hip_flush_all_policy();
	}

	HIP_DEBUG("Setting SP\n");
	default_ipsec_func_set.hip_delete_default_prefix_sp_pair();
	HIP_IFE(default_ipsec_func_set.hip_setup_default_sp_prefix_pair(), -1);
	
	HIP_DEBUG("Setting iface %s\n", HIP_HIT_DEV);
	set_up_device(HIP_HIT_DEV, 0);
	HIP_IFE(set_up_device(HIP_HIT_DEV, 1), 1);


#ifdef CONFIG_HIP_HI3
	if( hip_use_i3 ) {
		hip_locator_status = SO_HIP_SET_LOCATOR_ON;
	}
#endif

	HIP_IFE(hip_init_host_ids(), 1);

	hip_user_sock = socket(AF_INET6, SOCK_DGRAM, 0);
	HIP_IFEL((hip_user_sock < 0), 1, "Could not create socket for user communication.\n");
	bzero(&daemon_addr, sizeof(daemon_addr));
	daemon_addr.sin6_family = AF_INET6;
	daemon_addr.sin6_port = htons(HIP_DAEMON_LOCAL_PORT);
	daemon_addr.sin6_addr = in6addr_loopback;
	HIP_IFEL(bind(hip_user_sock, (struct sockaddr *)& daemon_addr,
		      sizeof(daemon_addr)), -1, "Bind on daemon addr failed\n");

	hip_load_configuration();

	hip_opendht_sock_fqdn = init_dht_gateway_socket(hip_opendht_sock_fqdn);
	hip_opendht_sock_hit = init_dht_gateway_socket(hip_opendht_sock_hit);

	certerr = 0;
	certerr = hip_init_certs();
	if (certerr < 0) HIP_DEBUG("Initializing cert configuration file returned error\n");
	
#if 0
	/* init new tcptimeout parameters, added by Tao Wan on 14.Jan.2008*/

	HIP_IFEL(set_new_tcptimeout_parameters_value(), -1,
			"set new tcptimeout parameters error\n");
#endif
	
	hitdberr = 0;
	hitdberr = hip_init_daemon_hitdb();
	if (hitdberr < 0) HIP_DEBUG("Initializing daemon hit database returned error\n");
	/*TODO uncheck the below comment anyhow !*/
	HIP_IFEL(hip_set_lowcapability(1), -1, "Failed to set capabilities\n");
	
#ifdef CONFIG_HIP_HI3
	if( hip_use_i3 ) 
	{
//		hip_get_default_hit(&peer_hit);
		hip_i3_init(/*&peer_hit*/);
	}
#endif
	hip_firewall_sock_fd = hip_firewall_sock_lsi_fd = hip_user_sock;

out_err:
	return err;
}

/**
 * Function initializes needed variables for the OpenDHT
 *
 * Returns positive on success negative otherwise
 */
int hip_init_dht() 
{
        int err = 0, lineno = 0, i = 0, randomno = 0;
        extern struct addrinfo * opendht_serving_gateway;
        extern char opendht_name_mapping;
        extern int hip_opendht_inuse;
        extern int hip_opendht_error_count;
        extern int hip_opendht_sock_fqdn;  
        extern int hip_opendht_sock_hit;  
        extern int hip_opendht_fqdn_sent;
        extern int hip_opendht_hit_sent;
        extern int opendht_serving_gateway_port;
        extern char opendht_serving_gateway_port_str[7];
        extern char opendht_host_name[256];
        char *serveraddr_str;
        char *servername_str;
        FILE *fp = NULL; 
        char line[500]; 
        List list;
        
      	if (hip_opendht_inuse == SO_HIP_DHT_ON) {
                hip_opendht_error_count = 0;
                /*Initializing variable for dht gateway port used in resolve_dht_gateway_info
                 *  in libhipopendht */
				opendht_serving_gateway_port = OPENDHT_PORT ; /*Needs to be init here, because of
                											 gateway change after threshold error count*/
				memcpy(opendht_host_name, OPENDHT_GATEWAY, strlen(OPENDHT_GATEWAY)); 
                /* check the condition of the sockets, we may have come here in middle
                 of something so re-initializing might be needed */
                if (hip_opendht_sock_fqdn > 0) {
                        close(hip_opendht_sock_fqdn);
                         hip_opendht_sock_fqdn = init_dht_gateway_socket(hip_opendht_sock_fqdn);
                         hip_opendht_fqdn_sent = STATE_OPENDHT_IDLE;
                }
                 
                if (hip_opendht_sock_hit > 0) {
                        close(hip_opendht_sock_hit);
                         hip_opendht_sock_hit = init_dht_gateway_socket(hip_opendht_sock_hit);
                         hip_opendht_hit_sent = STATE_OPENDHT_IDLE;
                }

                fp = fopen(OPENDHT_SERVERS_FILE, "r");
                if (fp == NULL) {
                        HIP_DEBUG("No dhtservers file, using %s\n", opendht_host_name);
                        err = resolve_dht_gateway_info(opendht_host_name, &opendht_serving_gateway,opendht_serving_gateway_port);
                        if (err < 0) 
                        {
                        	hip_opendht_error_count++;
                        	HIP_DEBUG("Error resolving openDHT gateway!\n");
                        }
                        err = 0;
                        memset(&opendht_name_mapping, '\0', HIP_HOST_ID_HOSTNAME_LEN_MAX - 1);
                        if (gethostname(&opendht_name_mapping, HIP_HOST_ID_HOSTNAME_LEN_MAX - 1))
                                HIP_DEBUG("gethostname failed\n");
                } else {
                        /* dhtservers exists */ 
                        while (fp && getwithoutnewline(line, 500, fp) != NULL) {
                                lineno++;
                        }
                        fclose(fp);
                        srand(time(NULL));
                        randomno = rand() % lineno;
                        fp = fopen(OPENDHT_SERVERS_FILE, "r");
                        for (i = 0; i <= randomno; i++)
                                getwithoutnewline(line, 500, fp);
                        initlist(&list);
                        extractsubstrings(line, &list);
                        servername_str = getitem(&list,0);
                        serveraddr_str = getitem(&list,1);
                        HIP_DEBUG("DHT gateway from dhtservers: %s (%s)\n",
                                  servername_str, serveraddr_str);
                        /* resolve it */
                        memset(opendht_host_name, '\0', sizeof(opendht_host_name));
                        memcpy(opendht_host_name, servername_str, strlen(servername_str));
                        err = resolve_dht_gateway_info(serveraddr_str, &opendht_serving_gateway,opendht_serving_gateway_port);  
                        if (err < 0) 
                        {
                        	hip_opendht_error_count++;
                        	HIP_DEBUG("Error resolving openDHT gateway!\n");
                        }
                        err = 0;
                        memset(&opendht_name_mapping, '\0', HIP_HOST_ID_HOSTNAME_LEN_MAX - 1);
                        if (gethostname(&opendht_name_mapping, HIP_HOST_ID_HOSTNAME_LEN_MAX - 1))
                                HIP_DEBUG("gethostname failed\n");
						register_to_dht();
						init_dht_sockets(&hip_opendht_sock_fqdn, &hip_opendht_fqdn_sent); 
						init_dht_sockets(&hip_opendht_sock_hit, &hip_opendht_hit_sent);
                        destroy(&list);
                }
        } else {
                HIP_DEBUG("DHT is not in use");
        }
 out_err:
        if (fp) 
                fclose(fp);
        return (err);
}

/**
 * Init host IDs.
 */
int hip_init_host_ids()
{
	int err = 0;
	struct stat status;
	struct hip_common *user_msg = NULL;
	hip_hit_t default_hit;
	hip_lsi_t default_lsi;

	/* We are first serializing a message with HIs and then
	   deserializing it. This building and parsing causes
	   a minor overhead, but as a result we can reuse the code
	   with hipconf. */

	HIP_IFE(!(user_msg = hip_msg_alloc()), -1);

	/* Create default keys if necessary. */

	if (stat(DEFAULT_CONFIG_DIR "/" DEFAULT_HOST_RSA_KEY_FILE_BASE DEFAULT_PUB_HI_FILE_NAME_SUFFIX, &status) && errno == ENOENT) {
		//hip_msg_init(user_msg); already called by hip_msg_alloc()

	    HIP_IFEL(hip_serialize_host_id_action(user_msg, ACTION_NEW, 0, 1,
			NULL, NULL, RSA_KEY_DEFAULT_BITS, DSA_KEY_DEFAULT_BITS),
			1, "Failed to create keys to %s\n", DEFAULT_CONFIG_DIR);
	}

        /* Retrieve the keys to hipd */
	/* Three steps because multiple large keys will not fit in the same message */

	/* dsa anon and pub */
	hip_msg_init(user_msg);
	if (err = hip_serialize_host_id_action(user_msg, ACTION_ADD, 
						0, 1, "dsa", NULL, 0, 0)) {
		HIP_ERROR("Could not load default keys (DSA)\n");
		goto out_err;
	}
	if (err = hip_handle_add_local_hi(user_msg)) {
		HIP_ERROR("Adding of keys failed (DSA)\n");
		goto out_err;
	}

	/* rsa anon */
	hip_msg_init(user_msg);
	if (err = hip_serialize_host_id_action(user_msg, ACTION_ADD, 
						1, 1, "rsa", NULL, 0, 0)) {
		HIP_ERROR("Could not load default keys (RSA anon)\n");
		goto out_err;
	}
	if (err = hip_handle_add_local_hi(user_msg)) {
		HIP_ERROR("Adding of keys failed (RSA anon)\n");
		goto out_err;
	}

	/* rsa pub */
	hip_msg_init(user_msg);
	if (err = hip_serialize_host_id_action(user_msg, ACTION_ADD,
						0, 1, "rsa", NULL, 0, 0)) {
		HIP_ERROR("Could not load default keys (RSA pub)\n");
		goto out_err;
	}

	if (err = hip_handle_add_local_hi(user_msg)) {
		HIP_ERROR("Adding of keys failed (RSA pub)\n");
		goto out_err;
	}

	HIP_DEBUG("Keys added\n");
	hip_get_default_hit(&default_hit);
	hip_get_default_lsi(&default_lsi);

	HIP_DEBUG_HIT("default_hit ", &default_hit);
	HIP_DEBUG_LSI("default_lsi ", &default_lsi);
	hip_hidb_associate_default_hit_lsi(&default_hit, &default_lsi);

	/*Initializes the hadb with the information contained in /etc/hip/hosts*/
	//hip_init_hadb_hip_host();

 out_err:

	if (user_msg)
		HIP_FREE(user_msg);

	return err;
}

/**
 * Init raw ipv6 socket.
 */
int hip_init_raw_sock_v6(int *hip_raw_sock_v6)
{
	int on = 1, off = 0, err = 0;

	*hip_raw_sock_v6 = socket(AF_INET6, SOCK_RAW, IPPROTO_HIP);
	HIP_IFEL(*hip_raw_sock_v6 <= 0, 1, "Raw socket creation failed. Not root?\n");

	/* see bug id 212 why RECV_ERR is off */
	err = setsockopt(*hip_raw_sock_v6, IPPROTO_IPV6, IPV6_RECVERR, &off, sizeof(on));
	HIP_IFEL(err, -1, "setsockopt recverr failed\n");
	err = setsockopt(*hip_raw_sock_v6, IPPROTO_IPV6, IPV6_2292PKTINFO, &on, sizeof(on));
	HIP_IFEL(err, -1, "setsockopt pktinfo failed\n");
	err = setsockopt(*hip_raw_sock_v6, SOL_SOCKET, SO_REUSEADDR, &on, sizeof(on));
	HIP_IFEL(err, -1, "setsockopt v6 reuseaddr failed\n");

 out_err:
	return err;
}

/**
 * Init raw ipv4 socket.
 */
int hip_init_raw_sock_v4(int *hip_raw_sock_v4)
{
	int on = 1, err = 0;
	int off = 0;

	*hip_raw_sock_v4 = socket(AF_INET, SOCK_RAW, IPPROTO_HIP);
	HIP_IFEL(*hip_raw_sock_v4 <= 0, 1, "Raw socket v4 creation failed. Not root?\n");

	/* see bug id 212 why RECV_ERR is off */
	err = setsockopt(*hip_raw_sock_v4, IPPROTO_IP, IP_RECVERR, &off, sizeof(on));
	HIP_IFEL(err, -1, "setsockopt v4 recverr failed\n");
	err = setsockopt(*hip_raw_sock_v4, SOL_SOCKET, SO_BROADCAST, &on, sizeof(on));
	HIP_IFEL(err, -1, "setsockopt v4 failed to set broadcast \n");
	err = setsockopt(*hip_raw_sock_v4, IPPROTO_IP, IP_PKTINFO, &on, sizeof(on));
	HIP_IFEL(err, -1, "setsockopt v4 pktinfo failed\n");
	err = setsockopt(*hip_raw_sock_v4, SOL_SOCKET, SO_REUSEADDR, &on, sizeof(on));
	HIP_IFEL(err, -1, "setsockopt v4 reuseaddr failed\n");

 out_err:
	return err;
}

/**
 * Init udp socket for nat usage.
 */
int hip_init_nat_sock_udp(int *hip_nat_sock_udp)
{
	int on = 1, err = 0;
	int off = 0;
	int encap_on = HIP_UDP_ENCAP_ESPINUDP;
	struct sockaddr_in myaddr;

	HIP_DEBUG("hip_init_nat_sock_udp() invoked.\n");

	if((*hip_nat_sock_udp = socket(AF_INET, SOCK_DGRAM, 0))<0)
	{
		HIP_ERROR("Can not open socket for UDP\n");
		return -1;
	}
	err = setsockopt(*hip_nat_sock_udp, IPPROTO_IP, IP_PKTINFO, &on, sizeof(on));
	HIP_IFEL(err, -1, "setsockopt udp pktinfo failed\n");
	/* see bug id 212 why RECV_ERR is off */
	err = setsockopt(*hip_nat_sock_udp, IPPROTO_IP, IP_RECVERR, &off, sizeof(on));
	HIP_IFEL(err, -1, "setsockopt udp recverr failed\n");
	err = setsockopt(*hip_nat_sock_udp, SOL_UDP, HIP_UDP_ENCAP, &encap_on, sizeof(encap_on));
	HIP_IFEL(err, -1, "setsockopt udp encap failed\n");
	err = setsockopt(*hip_nat_sock_udp, SOL_SOCKET, SO_REUSEADDR, &on, sizeof(on));
	HIP_IFEL(err, -1, "setsockopt udp reuseaddr failed\n");
	err = setsockopt(*hip_nat_sock_udp, SOL_SOCKET, SO_BROADCAST, &on, sizeof(on));
	HIP_IFEL(err, -1, "setsockopt udp reuseaddr failed\n");

	myaddr.sin_family=AF_INET;
	/** @todo Change this inaddr_any -- Abi */
	myaddr.sin_addr.s_addr = INADDR_ANY;
	myaddr.sin_port=htons(HIP_NAT_UDP_PORT);

	err = bind(*hip_nat_sock_udp, (struct sockaddr *)&myaddr, sizeof(myaddr));
	if (err < 0)
	{
		HIP_PERROR("Unable to bind udp socket to port\n");
		err = -1;
		goto out_err;
	}

	HIP_DEBUG_INADDR("UDP socket created and binded to addr", &myaddr.sin_addr.s_addr);
	return 0;

out_err:
	return err;
}

/**
 * Start closing HIP daemon.
 */
void hip_close(int signal)
{
	static int terminate = 0;
	
	HIP_ERROR("Signal: %d\n", signal);
	terminate++;
	
	/* Close SAs with all peers */
	if (terminate == 1) {
		hip_send_close(NULL);
		hipd_set_state(HIPD_STATE_CLOSING);
		HIP_DEBUG("Starting to close HIP daemon...\n");
	} else if (terminate == 2) {
		HIP_DEBUG("Send still once this signal to force daemon exit...\n");
	} else if (terminate > 2) {
		HIP_DEBUG("Terminating daemon.\n");
		hip_exit(signal);
		exit(signal);
	}
}

/**
 * Cleanup and signal handler to free userspace and kernel space
 * resource allocations.
 */
void hip_exit(int signal)
{
	struct hip_common *msg = NULL;
	HIP_ERROR("Signal: %d\n", signal);

	default_ipsec_func_set.hip_delete_default_prefix_sp_pair();
	/* Close SAs with all peers */
        // hip_send_close(NULL);

#if 0
	/*reset TCP timeout to be original vaule , added By Tao Wan on 14.Jan.2008. */
	reset_default_tcptimeout_parameters_value();
#endif
	if (hipd_msg)
		HIP_FREE(hipd_msg);
        if (hipd_msg_v4)
        	HIP_FREE(hipd_msg_v4);
	
	hip_delete_all_sp();//empty

	delete_all_addresses();

	set_up_device(HIP_HIT_DEV, 0);

	/* Next line is needed only if RVS or escrow, hiprelay is in use. */
	hip_uninit_services();

#ifdef CONFIG_HIP_OPPORTUNISTIC
	hip_oppdb_uninit();
#endif

#ifdef CONFIG_HIP_HI3
	hip_hi3_clean();
#endif

#ifdef CONFIG_HIP_RVS
	HIP_INFO("Uninitializing RVS / HIP relay database and whitelist.\n");
	hip_relay_uninit();
#endif
#ifdef CONFIG_HIP_ESCROW
	hip_uninit_keadb();
	hip_uninit_kea_endpoints();
#endif

	if (hip_raw_sock_v6){
		HIP_INFO("hip_raw_sock_v6\n");
		close(hip_raw_sock_v6);
	}
	if (hip_raw_sock_v4){
		HIP_INFO("hip_raw_sock_v4\n");
		close(hip_raw_sock_v4);
	}
	if(hip_nat_sock_udp){
		HIP_INFO("hip_nat_sock_udp\n");
		close(hip_nat_sock_udp);
	}
	if (hip_user_sock){
		HIP_INFO("hip_user_sock\n");
		close(hip_user_sock);
	}
	if (hip_nl_ipsec.fd){
		HIP_INFO("hip_nl_ipsec.fd\n");
		rtnl_close(&hip_nl_ipsec);
	}	
	if (hip_nl_route.fd){
		HIP_INFO("hip_nl_route.fd\n");
		rtnl_close(&hip_nl_route);
	}

	hip_uninit_hadb();
	hip_uninit_host_id_dbs();

	msg = hip_msg_alloc();
	if (msg)
	{
		hip_build_user_hdr(msg, SO_HIP_DAEMON_QUIT, 0);
		hip_send_agent(msg);
		free(msg);
	}
	
	hip_remove_lock_file(HIP_DAEMON_LOCK_FILE);
        
	if (opendht_serving_gateway)
		freeaddrinfo(opendht_serving_gateway);

	return;
}

/**
 * Initalize random seed.
 */
int init_random_seed()
{
	struct timeval tv;
	struct timezone tz;
	struct {
		struct timeval tv;
		pid_t pid;
		long int rand;
	} rand_data;
	int err = 0;

	err = gettimeofday(&tv, &tz);
	srandom(tv.tv_usec);

	memcpy(&rand_data.tv, &tv, sizeof(tv));
	rand_data.pid = getpid();
	rand_data.rand = random();

	RAND_seed(&rand_data, sizeof(rand_data));

	return err;
}

/**
 * Probe kernel modules.
 */
void hip_probe_kernel_modules()
{
	int count, err, status;
	char cmd[40];
	int mod_total;
	char *mod_name[] =
	{
		"xfrm6_tunnel", "xfrm4_tunnel",
		"ip6_tunnel", "ipip", "ip4_tunnel",
		"xfrm_user", "dummy", "esp6", "esp4",
		"ipv6", "crypto_null", "cbc",
		"blkcipher", "des", "aes",
		"xfrm4_mode_beet", "xfrm6_mode_beet", "sha1",
		"capability"
	};

	mod_total = sizeof(mod_name) / sizeof(char *);

	HIP_DEBUG("Probing for %d modules. When the modules are built-in, the errors can be ignored\n", mod_total);	

	for (count = 0; count < mod_total; count++)
	{
		snprintf(cmd, sizeof(cmd), "%s %s", "/sbin/modprobe", mod_name[count]);
		HIP_DEBUG("%s\n", cmd);
		err = fork();
		if (err < 0) HIP_ERROR("Failed to fork() for modprobe!\n");
		else if (err == 0)
		{
			/* Redirect stderr, so few non fatal errors wont show up. */
			stderr = freopen("/dev/null", "w", stderr);
			execlp("/sbin/modprobe", "/sbin/modprobe", mod_name[count], (char *)NULL);
		}
		else waitpid(err, &status, 0);
	}
	HIP_DEBUG("Probing completed\n");
}

int hip_init_certs(void) {
	int err = 0;
	char hit[41];
	FILE * conf_file;
	struct hip_host_id_entry * entry;
	char hostname[HIP_HOST_ID_HOSTNAME_LEN_MAX];
        
	memset(hostname, 0, HIP_HOST_ID_HOSTNAME_LEN_MAX);
	HIP_IFEL(gethostname(hostname, HIP_HOST_ID_HOSTNAME_LEN_MAX - 1), -1,
		 "gethostname failed\n");    

	conf_file = fopen(HIP_CERT_CONF_PATH, "r");
	if (!conf_file) {
		HIP_DEBUG("Configuration file did NOT exist creating it and "
			  "filling it with default information\n");
		HIP_IFEL(!memset(hit, '\0', sizeof(hit)), -1,
			  "Failed to memset memory for hit presentation format\n");
		/* Fetch the first RSA HIT */
		entry = hip_return_first_rsa();
		if (entry == NULL) {
			HIP_DEBUG("Failed to get the first RSA HI");
			goto out_err;
		}
		hip_in6_ntop(&entry->lhi.hit, hit);
		conf_file = fopen(HIP_CERT_CONF_PATH, "w+");
		fprintf(conf_file,
			"# Section containing SPKI related information\n"
			"#\n"
			"# issuerhit = what hit is to be used when signing\n"   
			"# days = how long is this key valid\n"
			"\n"
			"[ hip_spki ]\n"
			"issuerhit = %s\n"
			"days = %d\n"
			"\n"
			"# Section containing HIP related information\n"
			"#\n"
			"# issuerhit = what hit is to be used when signing\n"
			"# days = how long is this key valid\n"
			"\n"
			"[ hip_x509v3 ]\n"
			"issuerhit = %s\n"
			"days = %d\n"
			"\n"
			"#Section containing the name section for the x509v3 issuer name"
			"\n"
			"[ hip_x509v3_name ]\n"
			"issuerhit = %s\n"
                        "\n"
                        "# Uncomment this section to add x509 extensions\n"
                        "# to the certificate\n"
                        "#\n"
                        "# DO NOT use subjectAltName, issuerAltName or\n"
                        "# basicConstraints implementation uses them already\n"
                        "# All other extensions are allowed\n"
                        "\n"
                        "# [ hip_x509v3_extensions ]\n",
			hit, HIP_CERT_INIT_DAYS,
                        hit, HIP_CERT_INIT_DAYS,
			hit, hostname);		
		fclose(conf_file);
	} else {
		HIP_DEBUG("Configuration file existed exiting hip_init_certs\n");
	}
out_err:
	return err;
}

struct hip_host_id_entry * hip_return_first_rsa(void) {
	hip_list_t *curr, *iter;
	struct hip_host_id_entry *tmp;
	int err = 0, c;
	uint16_t algo;

	HIP_READ_LOCK_DB(hip_local_hostid_db);

	list_for_each_safe(curr, iter, hip_local_hostid_db, c) {
		tmp = list_entry(curr);
		HIP_DEBUG_HIT("Found HIT", &tmp->lhi.hit);
		algo = hip_get_host_id_algo(tmp->host_id);
		HIP_DEBUG("hits algo %d HIP_HI_RSA = %d\n", 
			  algo, HIP_HI_RSA);
		if (algo == HIP_HI_RSA) goto out_err;
	}

out_err:
	HIP_READ_UNLOCK_DB(hip_local_hostid_db);
	if (algo == HIP_HI_RSA) return (tmp);
	return NULL;
<<<<<<< HEAD
}

/**
 * hip_init_daemon_hitdb - The function initialzies the database at daemon
 * which recives the information from agent to be stored
 */
int hip_init_daemon_hitdb()
{
	extern sqlite3* daemon_db;
	char *file = HIP_CERT_DB_PATH_AND_NAME;
	int err = 0 ;
	extern sqlite3* daemon_db;
	
	_HIP_DEBUG("Loading HIT database from %s.\n", file);
	daemon_db = hip_sqlite_open_db(file, HIP_CERT_DB_CREATE_TBLS);
	HIP_IFE(!daemon_db, -1);

out_err:
	return (err);
}

#ifdef CONFIG_HIP_DEBUG
void hip_print_sysinfo()
{
	FILE *fp = NULL;
	char str[256];
	int pipefd[2];
	int stdout_fd;

	fp = fopen("/etc/debian_version", "r");
	if(!fp)
		fp = fopen("/etc/redhat-release", "r");

	if(fp) {

		while(fgets(str, sizeof(str), fp)) {
			HIP_DEBUG("version=%s", str);
		}
		if (fclose(fp))
			HIP_ERROR("Error closing version file\n");
		fp = NULL;

	}

	fp = fopen("/proc/cpuinfo", "r");
	if(fp) {

		HIP_DEBUG("Printing /proc/cpuinfo\n");
		while(fgets(str, sizeof(str), fp)) {
			HIP_DEBUG(str);
		}
		if (fclose(fp))
			HIP_ERROR("Error closing /proc/cpuinfo\n");
		fp = NULL;

	} else {
		HIP_ERROR("Failed to open file /proc/cpuinfo\n");
	}

	/* Route stdout into a pipe to capture lsmod output */

	stdout_fd = dup(1);
	if (stdout_fd < 0) {
		HIP_ERROR("Stdout backup failed\n");
		return;
	}
	if (pipe(pipefd)) {
		HIP_ERROR("Pipe creation failed\n");
		return;
	}
	if (dup2(pipefd[1], 1) < 0) {
		HIP_ERROR("Stdout capture failed\n");
		if (close(pipefd[1]))
			HIP_ERROR("Error closing write end of pipe\n");
		if (close(pipefd[0]))
			HIP_ERROR("Error closing read end of pipe\n");
		return;
	}

	system("lsmod");

	if (dup2(stdout_fd, 1) < 0)
		HIP_ERROR("Stdout restore failed\n");
	if (close(stdout_fd))
		HIP_ERROR("Error closing stdout backup\n");
	if (close(pipefd[1]))
		HIP_ERROR("Error closing write end of pipe\n");

	fp = fdopen(pipefd[0], "r");
	if(fp) {

		HIP_DEBUG("Printing lsmod output\n");
		while(fgets(str, sizeof(str), fp)) {
			HIP_DEBUG(str);
		}
		if (fclose(fp))
			HIP_ERROR("Error closing read end of pipe\n");

	} else {
		HIP_ERROR("Error opening pipe for reading\n");
		if (close(pipefd[0]))
			HIP_ERROR("Error closing read end of pipe\n");
	}
}
#endif
=======
}
>>>>>>> 571236b6
<|MERGE_RESOLUTION|>--- conflicted
+++ resolved
@@ -942,7 +942,6 @@
 	HIP_READ_UNLOCK_DB(hip_local_hostid_db);
 	if (algo == HIP_HI_RSA) return (tmp);
 	return NULL;
-<<<<<<< HEAD
 }
 
 /**
@@ -962,92 +961,4 @@
 
 out_err:
 	return (err);
-}
-
-#ifdef CONFIG_HIP_DEBUG
-void hip_print_sysinfo()
-{
-	FILE *fp = NULL;
-	char str[256];
-	int pipefd[2];
-	int stdout_fd;
-
-	fp = fopen("/etc/debian_version", "r");
-	if(!fp)
-		fp = fopen("/etc/redhat-release", "r");
-
-	if(fp) {
-
-		while(fgets(str, sizeof(str), fp)) {
-			HIP_DEBUG("version=%s", str);
-		}
-		if (fclose(fp))
-			HIP_ERROR("Error closing version file\n");
-		fp = NULL;
-
-	}
-
-	fp = fopen("/proc/cpuinfo", "r");
-	if(fp) {
-
-		HIP_DEBUG("Printing /proc/cpuinfo\n");
-		while(fgets(str, sizeof(str), fp)) {
-			HIP_DEBUG(str);
-		}
-		if (fclose(fp))
-			HIP_ERROR("Error closing /proc/cpuinfo\n");
-		fp = NULL;
-
-	} else {
-		HIP_ERROR("Failed to open file /proc/cpuinfo\n");
-	}
-
-	/* Route stdout into a pipe to capture lsmod output */
-
-	stdout_fd = dup(1);
-	if (stdout_fd < 0) {
-		HIP_ERROR("Stdout backup failed\n");
-		return;
-	}
-	if (pipe(pipefd)) {
-		HIP_ERROR("Pipe creation failed\n");
-		return;
-	}
-	if (dup2(pipefd[1], 1) < 0) {
-		HIP_ERROR("Stdout capture failed\n");
-		if (close(pipefd[1]))
-			HIP_ERROR("Error closing write end of pipe\n");
-		if (close(pipefd[0]))
-			HIP_ERROR("Error closing read end of pipe\n");
-		return;
-	}
-
-	system("lsmod");
-
-	if (dup2(stdout_fd, 1) < 0)
-		HIP_ERROR("Stdout restore failed\n");
-	if (close(stdout_fd))
-		HIP_ERROR("Error closing stdout backup\n");
-	if (close(pipefd[1]))
-		HIP_ERROR("Error closing write end of pipe\n");
-
-	fp = fdopen(pipefd[0], "r");
-	if(fp) {
-
-		HIP_DEBUG("Printing lsmod output\n");
-		while(fgets(str, sizeof(str), fp)) {
-			HIP_DEBUG(str);
-		}
-		if (fclose(fp))
-			HIP_ERROR("Error closing read end of pipe\n");
-
-	} else {
-		HIP_ERROR("Error opening pipe for reading\n");
-		if (close(pipefd[0]))
-			HIP_ERROR("Error closing read end of pipe\n");
-	}
-}
-#endif
-=======
-}
->>>>>>> 571236b6
+}