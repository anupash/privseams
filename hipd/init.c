--- conflicted
+++ resolved
@@ -252,16 +252,9 @@
 
     hip_create_file_unless_exists(HIPL_HOSTS_FILE, HIPL_HOSTS_FILE_EX);
 
-<<<<<<< HEAD
-	hip_create_file_unless_exists(HIPL_DHTSERVERS_FILE, HIPL_DHTSERVERS_FILE_EX);
-=======
-#ifdef CONFIG_HIP_I3
-    hip_create_file_unless_exists(HIPL_HI3_FILE, HIPL_HI3_FILE_EX);
-#endif
     hip_create_file_unless_exists(HIPL_DHTSERVERS_FILE, HIPL_DHTSERVERS_FILE_EX);
 
     hip_create_file_unless_exists(HIPL_NSUPDATE_CONF_FILE, HIPL_NSUPDATE_CONF_FILE_EX);
->>>>>>> d5ee844c
 
     /* Load the configuration. The configuration is loaded as a sequence
      * of hipd system calls. Assumably the user socket buffer is large
@@ -305,29 +298,6 @@
 #endif
 }
 
-<<<<<<< HEAD
-=======
-#ifdef CONFIG_HIP_AGENT
-/**
- * hip_init_daemon_hitdb - The function initializes the database at daemon
- * which receives the information from agent to be stored
- */
-static int hip_init_daemon_hitdb(void)
-{
-    char *file = HIP_CERT_DB_PATH_AND_NAME;
-    int err    = 0;
-
-    _HIP_DEBUG("Loading HIT database from %s.\n", file);
-    daemon_db = hip_sqlite_open_db(file, HIP_CERT_DB_CREATE_TBLS);
-    HIP_IFE(!daemon_db, -1);
-
-out_err:
-    return err;
-}
-
-#endif  /* CONFIG_HIP_AGENT */
-
->>>>>>> d5ee844c
 /**
  * Initialize raw ipv4 socket.
  */
@@ -443,17 +413,7 @@
  */
 int hipd_init(int flush_ipsec, int killold)
 {
-<<<<<<< HEAD
-	int err = 0, certerr = 0, hitdberr = 0, i;
-	unsigned int mtu_val = HIP_HIT_DEV_MTU;
-	char str[64];
-	char mtu[16];
-	struct sockaddr_in6 daemon_addr;
-
-	memset(str, 0, 64);
-	memset(mtu, 0, 16);
-=======
-    int err              = 0, certerr = 0, hitdberr = 0;
+    int err              = 0, certerr = 0, hitdberr = 0, i;
     unsigned int mtu_val = HIP_HIT_DEV_MTU;
     char str[64];
     char mtu[16];
@@ -468,7 +428,6 @@
 
     memset(str, 0, 64);
     memset(mtu, 0, 16);
->>>>>>> d5ee844c
 
     /* Make sure that root path is set up correcly (e.g. on Fedora 9).
      * Otherwise may get warnings from system() commands.
@@ -482,10 +441,6 @@
     hip_init_hostid_db(NULL);
 
     hip_set_os_dep_variables();
-
-        #if 0
-    hip_bex_timestamp_db_init();
-        #endif
 
 #ifndef CONFIG_HIP_OPENWRT
 #ifdef CONFIG_HIP_DEBUG
@@ -640,32 +595,6 @@
 
     hip_load_configuration();
 
-<<<<<<< HEAD
-	certerr = 0;
-	certerr = hip_init_certs();
-	if (certerr < 0) {
-		HIP_DEBUG("Initializing cert configuration file returned error\n");
-	}
-
-	hitdberr = 0;
-=======
-#ifdef CONFIG_HIP_HI3
-    if (hip_use_i3) {
-        hip_locator_status = SO_HIP_SET_LOCATOR_ON;
-    }
-#endif
-
-#ifdef CONFIG_HIP_DHT
-    {
-        memset(opendht_host_name, 0, sizeof(opendht_host_name));
-
-        hip_opendht_sock_fqdn = init_dht_gateway_socket_gw(hip_opendht_sock_fqdn, opendht_serving_gateway);
-        set_cloexec_flag(hip_opendht_sock_fqdn, 1);
-        hip_opendht_sock_hit  = init_dht_gateway_socket_gw(hip_opendht_sock_hit, opendht_serving_gateway);
-        set_cloexec_flag(hip_opendht_sock_hit, 1);
-    }
-#endif  /* CONFIG_HIP_DHT */
-
     certerr = 0;
     certerr = hip_init_certs();
     if (certerr < 0) {
@@ -680,13 +609,6 @@
 #endif
 
     hitdberr = 0;
-#ifdef CONFIG_HIP_AGENT
-    hitdberr = hip_init_daemon_hitdb();
-    if (hitdberr < 0) {
-        HIP_DEBUG("Initializing daemon hit database returned error\n");
-    }
-#endif  /* CONFIG_HIP_AGENT */
->>>>>>> d5ee844c
 
     /* Service initialization. */
     hip_init_services();
@@ -700,24 +622,12 @@
     HIP_IFEL(hip_set_lowcapability(0), -1, "Failed to set capabilities\n");
 #endif /* CONFIG_HIP_PRIVSEP */
 
-<<<<<<< HEAD
-	hip_firewall_sock_lsi_fd = hip_user_sock;
-=======
-
-#ifdef CONFIG_HIP_HI3
-    if (hip_use_i3) {
-        hip_i3_init();
-    }
-#endif
-
     hip_firewall_sock_lsi_fd = hip_user_sock;
->>>>>>> d5ee844c
 
     if (hip_get_nsupdate_status()) {
         nsupdate(1);
     }
 
-<<<<<<< HEAD
 	/* Initialize modules */
 	HIP_INFO("Initializing modules.\n");
 	for (i = 0; i < num_modules_hipd; i++) {
@@ -725,124 +635,7 @@
 	}
 
 out_err:
-	return err;
-=======
-out_err:
     return err;
-}
-
-/**
- * Function initializes needed variables for the OpenDHT
- *
- * Returns positive on success negative otherwise
- */
-int hip_init_dht()
-{
-    int err         = 0;
-
-#ifdef CONFIG_HIP_DHT
-    int i           = 0, j = 0, place = 0;
-    char serveraddr_str[INET6_ADDRSTRLEN];
-    char servername_str[HOST_NAME_MAX];
-    char servername_buf[HOST_NAME_MAX];
-    char port_buf[] = "00000";
-    int family;
-
-    HIP_IFEL((hip_opendht_inuse == SO_HIP_DHT_OFF), 0, "No DHT\n");
-
-    /* Init the opendht_queue */
-    HIP_IFEL((hip_init_dht_queue() == -1), -1, "Failed to initialize opendht queue\n");
-
-    hip_opendht_error_count      = 0;
-    /* Initializing variable for dht gateway port used in
-     * resolve_dht_gateway_info in libhipopendht */
-
-    /* Needs to be init here, because of gateway change after
-     * threshold error count*/
-    opendht_serving_gateway_port = OPENDHT_PORT;
-
-    memcpy(opendht_host_name, OPENDHT_GATEWAY, strlen(OPENDHT_GATEWAY));
-
-    /* Initialize the HDRR secret for OpenDHT put-rm.*/
-    HIP_ASSERT(opendht_hdrr_secret != NULL);
-    memset(opendht_hdrr_secret, 0, 40);
-    err = RAND_bytes(opendht_hdrr_secret, 40);
-
-    memset(servername_str, 0, sizeof(servername_str));
-    memset(serveraddr_str, 0, sizeof(serveraddr_str));
-    memset(servername_buf, '\0', sizeof(servername_buf));
-    err = hip_get_random_hostname_id_from_hosts(OPENDHT_SERVERS_FILE,
-                                                servername_buf, serveraddr_str);
-
-    for (i = 0; i < strlen(servername_buf); i++) {
-        if (servername_buf[i] == ':') {
-            break;
-        }
-        place++;
-    }
-    for (i = 0; i < place; i++) {
-        servername_str[i] = servername_buf[i];
-    }
-    if (place < strlen(servername_buf) - 1) {
-        place++;
-        for (i = 0, j = place; i < strlen(servername_buf); i++, j++) {
-            port_buf[i] = servername_buf[j];
-        }
-        opendht_serving_gateway_port = atoi(port_buf);
-    }
-
-    HIP_IFEL(err, 0, "Failed to get random dht server\n");
-    HIP_DEBUG("DHT gateway from dhtservers:\n %s (addr = %s, port = %d)\n",
-              servername_str, serveraddr_str, opendht_serving_gateway_port);
-
-    if (strchr(serveraddr_str, ':') == NULL) {
-        family = AF_INET;
-    } else {
-        family = AF_INET6;
-    }
-
-    /* resolve it */
-    memset(opendht_host_name, '\0', sizeof(opendht_host_name));
-    memcpy(opendht_host_name, servername_str, strlen(servername_str));
-    err = resolve_dht_gateway_info(serveraddr_str,
-                                   &opendht_serving_gateway,
-                                   opendht_serving_gateway_port, family);
-    if (err < 0) {
-        hip_opendht_error_count++;
-        HIP_DEBUG("Error resolving openDHT gateway!\n");
-    }
-    err = 0;
-
-    /* check the condition of the sockets, we may have come here in middle
-     * of something so re-initializing might be needed */
-    if (hip_opendht_sock_fqdn > 0) {
-        close(hip_opendht_sock_fqdn);
-        hip_opendht_sock_fqdn = init_dht_gateway_socket_gw(hip_opendht_sock_fqdn,
-                                                           opendht_serving_gateway);
-        hip_opendht_fqdn_sent = STATE_OPENDHT_IDLE;
-    }
-
-    if (hip_opendht_sock_hit > 0) {
-        close(hip_opendht_sock_hit);
-        hip_opendht_sock_hit = init_dht_gateway_socket_gw(hip_opendht_sock_hit,
-                                                          opendht_serving_gateway);
-        hip_opendht_hit_sent = STATE_OPENDHT_IDLE;
-    }
-
-    memset(opendht_name_mapping, '\0', HIP_HOST_ID_HOSTNAME_LEN_MAX);
-    if (gethostname(opendht_name_mapping, HIP_HOST_ID_HOSTNAME_LEN_MAX)) {
-        HIP_DEBUG("gethostname failed\n");
-    }
-    hip_register_to_dht();
-    hip_init_dht_sockets(&hip_opendht_sock_fqdn, &hip_opendht_fqdn_sent);
-    hip_init_dht_sockets(&hip_opendht_sock_hit, &hip_opendht_hit_sent);
-
-/* out_err only used by opendht code */
-out_err:
-#endif  /* CONFIG_HIP_DHT */
-
-    return err;
->>>>>>> d5ee844c
 }
 
 /**
@@ -1061,12 +854,8 @@
  */
 void hip_exit(int signal)
 {
-<<<<<<< HEAD
-	HIP_ERROR("Signal: %d\n", signal);
-=======
     struct hip_common *msg = NULL;
     HIP_ERROR("Signal: %d\n", signal);
->>>>>>> d5ee844c
 
     default_ipsec_func_set.hip_delete_default_prefix_sp_pair();
     /* Close SAs with all peers */
@@ -1096,77 +885,11 @@
     hip_oppdb_uninit();
 #endif
 
-<<<<<<< HEAD
-=======
-#ifdef CONFIG_HIP_I3
-    hip_hi3_clean();
-#endif
-
->>>>>>> d5ee844c
 #ifdef CONFIG_HIP_RVS
     HIP_INFO("Uninitializing RVS / HIP relay database and whitelist.\n");
     hip_relay_uninit();
 #endif
 
-<<<<<<< HEAD
-	if (hip_raw_sock_input_v6){
-		HIP_INFO("hip_raw_sock_input_v6\n");
-		close(hip_raw_sock_input_v6);
-	}
-	
-	if (hip_raw_sock_output_v6){
-		HIP_INFO("hip_raw_sock_output_v6\n");
-		close(hip_raw_sock_output_v6);
-	}
-
-	if (hip_raw_sock_input_v4){
-		HIP_INFO("hip_raw_sock_input_v4\n");
-		close(hip_raw_sock_input_v4);
-	}
-
-	if (hip_raw_sock_output_v4){
-		HIP_INFO("hip_raw_sock_output_v4\n");
-		close(hip_raw_sock_output_v4);
-	}
-	
-	if (hip_nat_sock_input_udp){
-		HIP_INFO("hip_nat_sock_input_udp\n");
-		close(hip_nat_sock_input_udp);
-	}
-
-	if (hip_nat_sock_output_udp){
-		HIP_INFO("hip_nat_sock_output_udp\n");
-		close(hip_nat_sock_output_udp);
-	}
-
-	if (hip_nat_sock_input_udp_v6){
-		HIP_INFO("hip_nat_sock_input_udp_v6\n");
-		close(hip_nat_sock_input_udp_v6);
-	}
-
-	if (hip_nat_sock_output_udp_v6){
-		HIP_INFO("hip_nat_sock_output_udp_v6\n");
-		close(hip_nat_sock_output_udp_v6);
-	}
-	
-	if (hip_user_sock){
-		HIP_INFO("hip_user_sock\n");
-		close(hip_user_sock);
-	}
-	if (hip_nl_ipsec.fd){
-		HIP_INFO("hip_nl_ipsec.fd\n");
-		rtnl_close(&hip_nl_ipsec);
-	}
-	if (hip_nl_route.fd){
-		HIP_INFO("hip_nl_route.fd\n");
-		rtnl_close(&hip_nl_route);
-	}
-
-	hip_uninit_hadb();
-	hip_uninit_host_id_dbs();
-
-	hip_remove_lock_file(HIP_DAEMON_LOCK_FILE);
-=======
     if (hip_raw_sock_input_v6) {
         HIP_INFO("hip_raw_sock_input_v6\n");
         close(hip_raw_sock_input_v6);
@@ -1226,43 +949,19 @@
     msg = hip_msg_alloc();
     if (msg) {
         hip_build_user_hdr(msg, SO_HIP_DAEMON_QUIT, 0);
-        hip_send_agent(msg);
         free(msg);
     }
 
     hip_remove_lock_file(HIP_DAEMON_LOCK_FILE);
-
-    if (opendht_serving_gateway) {
-        freeaddrinfo(opendht_serving_gateway);
-    }
-
-    if (opendht_current_hdrr) {
-        free(opendht_current_hdrr);
-    }
->>>>>>> d5ee844c
 
 #ifdef CONFIG_HIP_PERFORMANCE
     /* Deallocate memory of perf_set after finishing all of tests */
     hip_perf_destroy(perf_set);
 #endif
 
-<<<<<<< HEAD
-	hip_dh_uninit();
-
-	return;
-=======
-#ifdef CONFIG_HIP_AGENT
-    if (sqlite3_close(daemon_db)) {
-        HIP_ERROR("Error closing database: %s\n", sqlite3_errmsg(daemon_db));
-    }
-#endif
-
     hip_dh_uninit();
 
-    hip_dht_queue_uninit();
-
     return;
->>>>>>> d5ee844c
 }
 
 /**
