/** @file
 * This file defines initialization functions for the HIP daemon.
 *
 * @date    1.1.2007
 * @note    Distributed under <a href="http://www.gnu.org/licenses/gpl.txt">GNU/GPL</a>.
 * @note    HIPU: BSD platform needs to be autodetected in hip_set_lowcapability
 */

#include "init.h"

#ifndef OPENWRT
//#include <sys/capability.h>
#endif
#include <sys/prctl.h>
#include "common_defines.h"
#include <sys/types.h>
#include "debug.h"
#include "hi3.h"
#include "performance.h"

extern struct hip_common *hipd_msg;
extern struct hip_common *hipd_msg_v4;

/******************************************************************************/
/** Catch SIGCHLD. */
void hip_sig_chld(int signum)
{
	union wait status;
	int pid, i;

	signal(signum, hip_sig_chld);

	/* Get child process status, so it wont be left as zombie for long time. */
	while ((pid = wait3(&status, WNOHANG, 0)) > 0)
	{
		/* Maybe do something.. */
		_HIP_DEBUG("Child quit with pid %d\n", pid);
	}
}

#ifdef CONFIG_HIP_DEBUG
void hip_print_sysinfo()
{
	FILE *fp = NULL;
	char str[256];
	int pipefd[2];
	int stdout_fd;

	fp = fopen("/etc/debian_version", "r");
	if(!fp)
		fp = fopen("/etc/redhat-release", "r");

	if(fp) {

		while(fgets(str, sizeof(str), fp)) {
			HIP_DEBUG("version=%s", str);
		}
		if (fclose(fp))
			HIP_ERROR("Error closing version file\n");
		fp = NULL;

	}

	fp = fopen("/proc/cpuinfo", "r");
	if(fp) {

		HIP_DEBUG("Printing /proc/cpuinfo\n");
		while(fgets(str, sizeof(str), fp)) {
			HIP_DEBUG(str);
		}
		if (fclose(fp))
			HIP_ERROR("Error closing /proc/cpuinfo\n");
		fp = NULL;

	} else {
		HIP_ERROR("Failed to open file /proc/cpuinfo\n");
	}

	/* Route stdout into a pipe to capture lsmod output */

	stdout_fd = dup(1);
	if (stdout_fd < 0) {
		HIP_ERROR("Stdout backup failed\n");
		return;
	}
	if (pipe(pipefd)) {
		HIP_ERROR("Pipe creation failed\n");
		return;
	}
	if (dup2(pipefd[1], 1) < 0) {
		HIP_ERROR("Stdout capture failed\n");
		if (close(pipefd[1]))
			HIP_ERROR("Error closing write end of pipe\n");
		if (close(pipefd[0]))
			HIP_ERROR("Error closing read end of pipe\n");
		return;
	}

	system("lsmod");

	if (dup2(stdout_fd, 1) < 0)
		HIP_ERROR("Stdout restore failed\n");
	if (close(stdout_fd))
		HIP_ERROR("Error closing stdout backup\n");
	if (close(pipefd[1]))
		HIP_ERROR("Error closing write end of pipe\n");

	fp = fdopen(pipefd[0], "r");
	if(fp) {

		HIP_DEBUG("Printing lsmod output\n");
		while(fgets(str, sizeof(str), fp)) {
			HIP_DEBUG(str);
		}
		if (fclose(fp))
			HIP_ERROR("Error closing read end of pipe\n");

	} else {
		HIP_ERROR("Error opening pipe for reading\n");
		if (close(pipefd[0]))
			HIP_ERROR("Error closing read end of pipe\n");
	}
}
#endif

void hip_load_configuration()
{
	const char *cfile = "default";
	struct stat status;
	pid_t pid;
	FILE *fp = NULL;
	size_t items = 0;
	int len_con = strlen(HIPD_CONFIG_FILE_EX),
	  len_hos = strlen(HIPD_HOSTS_FILE_EX);

	/* HIPD_CONFIG_FILE, HIPD_CONFIG_FILE_EX, HIPD_HOSTS_FILE and
	   HIPD_HOSTS_FILE_EX are defined in /libinet6/hipconf.h */

	/* Create config file if does not exist */

	if (stat(HIPD_CONFIG_FILE, &status) && errno == ENOENT) {
		errno = 0;
		fp = fopen(HIPD_CONFIG_FILE, "w" /* mode */);
		HIP_ASSERT(fp);
		items = fwrite(HIPD_CONFIG_FILE_EX, len_con, 1, fp);
		HIP_ASSERT(items > 0);
		fclose(fp);
	}

	/* Create /etc/hip/hosts file if does not exist */

	if (stat(HIPD_HOSTS_FILE, &status) && errno == ENOENT) {
		errno = 0;
		fp = fopen(HIPD_HOSTS_FILE, "w" /* mode */);
		HIP_ASSERT(fp);
		items = fwrite(HIPD_HOSTS_FILE_EX, len_hos, 1, fp);
		HIP_ASSERT(items > 0);
		fclose(fp);
	}

	/* Load the configuration. The configuration is loaded as a sequence
	   of hipd system calls. Assumably the user socket buffer is large
	   enough to buffer all of the hipconf commands.. */

	hip_conf_handle_load(NULL, ACTION_LOAD, &cfile, 1);
}

void hip_set_os_dep_variables()
{
	struct utsname un;
	int rel[4] = {0};

	uname(&un);

	HIP_DEBUG("sysname=%s nodename=%s release=%s version=%s machine=%s\n",
		  un.sysname, un.nodename, un.release, un.version, un.machine);

	sscanf(un.release, "%d.%d.%d.%d", &rel[0], &rel[1], &rel[2], &rel[3]);

	/*
	  2.6.19 and above introduced some changes to kernel API names:
	  - XFRM_BEET changed from 2 to 4
	  - crypto algo names changed
	*/

#ifndef CONFIG_HIP_PFKEY
	if (rel[0] <= 2 && rel[1] <= 6 && rel[2] < 19) {
		hip_xfrm_set_beet(2);
		hip_xfrm_set_algo_names(0);
	} else {
		hip_xfrm_set_beet(4);
		hip_xfrm_set_algo_names(1);
	}
#endif

#ifndef CONFIG_HIP_PFKEY
#ifdef CONFIG_HIP_BUGGYIPSEC
        hip_xfrm_set_default_sa_prefix_len(0);
#else
	/* This requires new kernel versions (the 2.6.18 patch) - jk */
        hip_xfrm_set_default_sa_prefix_len(128);
#endif
#endif
}

/**
 * Main initialization function for HIP daemon.
 */
int hipd_init(int flush_ipsec, int killold)
{
	hip_hit_t peer_hit;
	int err = 0, certerr = 0, dhterr = 0;
	char str[64];
	char mtu[16];
	struct sockaddr_in6 daemon_addr;
	extern int hip_opendht_sock_fqdn;
	extern int hip_opendht_sock_hit;
	extern int hip_icmp_sock;

	memset(str, 0, 64);
	memset(mtu, 0, 16);

	/* Open daemon lock file and read pid from it. */
	HIP_IFEL(hip_create_lock_file(HIP_DAEMON_LOCK_FILE, killold), -1,
		 "locking failed\n");

	hip_init_hostid_db(NULL);

	hip_set_os_dep_variables();

#ifndef CONFIG_HIP_OPENWRT
#ifdef CONFIG_HIP_DEBUG
	hip_print_sysinfo();
#endif
	hip_probe_kernel_modules();
#endif

	/* Register signal handlers */
	signal(SIGINT, hip_close);
	signal(SIGTERM, hip_close);
	signal(SIGCHLD, hip_sig_chld);

#ifdef CONFIG_HIP_OPPORTUNISTIC
	HIP_IFEL(hip_init_oppip_db(), -1,
	         "Cannot initialize opportunistic mode IP database for "\
                 "non HIP capable hosts!\n");
#endif
	HIP_IFEL((hip_init_cipher() < 0), 1, "Unable to init ciphers.\n");

	HIP_IFE(init_random_seed(), -1);

	hip_init_hadb();
        /* hip_init_puzzle_defaults just returns, removed -samu  */
#if 0
	hip_init_puzzle_defaults();
#endif
	/* Service initialization. */
	hip_init_services();

#ifdef CONFIG_HIP_RVS
	HIP_INFO("Initializing HIP relay / RVS.\n");
	hip_relay_init();
#endif
#ifdef CONFIG_HIP_ESCROW
	hip_init_keadb();
	hip_init_kea_endpoints();
#endif

#ifdef CONFIG_HIP_OPPORTUNISTIC
	hip_init_opp_db();
#endif


	/* Resolve our current addresses, afterwards the events from kernel
	   will maintain the list This needs to be done before opening
	   NETLINK_ROUTE! See the comment about address_count global var. */
	HIP_DEBUG("Initializing the netdev_init_addresses\n");

	hip_netdev_init_addresses(&hip_nl_ipsec);

	if (rtnl_open_byproto(&hip_nl_route,
	                      RTMGRP_LINK | RTMGRP_IPV6_IFADDR | IPPROTO_IPV6
	                      | RTMGRP_IPV4_IFADDR | IPPROTO_IP,
	                      NETLINK_ROUTE) < 0)
	{
		err = 1;
		HIP_ERROR("Routing socket error: %s\n", strerror(errno));
		goto out_err;
	}

	/* Open the netlink socket for address and IF events */
	if (rtnl_open_byproto(&hip_nl_ipsec, XFRMGRP_ACQUIRE, NETLINK_XFRM) < 0)
	{
		HIP_ERROR("Netlink address and IF events socket error: %s\n", strerror(errno));
		err = 1;
		goto out_err;
	}

#ifndef CONFIG_HIP_PFKEY
	hip_xfrm_set_nl_ipsec(&hip_nl_ipsec);
#endif

#if 0
	{
                int ret_sockopt = 0, value = 0;
                socklen_t value_len = sizeof(value);
		int ipsec_buf_size = 200000;
		socklen_t ipsec_buf_sizeof = sizeof(ipsec_buf_size);
                ret_sockopt = getsockopt(hip_nl_ipsec.fd, SOL_SOCKET, SO_RCVBUF,
                                         &value, &value_len);
                if (ret_sockopt != 0)
                    HIP_DEBUG("Getting receive buffer size of hip_nl_ipsec.fd failed\n");
                ipsec_buf_size = value * 2;
                HIP_DEBUG("Default setting of receive buffer size for hip_nl_ipsec was %d.\n"
                          "Setting it to %d.\n", value, ipsec_buf_size);
		ret_sockopt = setsockopt(hip_nl_ipsec.fd, SOL_SOCKET, SO_RCVBUF,
			   &ipsec_buf_size, ipsec_buf_sizeof);
                if (ret_sockopt !=0 )
                    HIP_DEBUG("Setting receive buffer size of hip_nl_ipsec.fd failed\n");
                ret_sockopt = 0;
		ret_sockopt = setsockopt(hip_nl_ipsec.fd, SOL_SOCKET, SO_SNDBUF,
			   &ipsec_buf_size, ipsec_buf_sizeof);
                if (ret_sockopt !=0 )
                    HIP_DEBUG("Setting send buffer size of hip_nl_ipsec.fd failed\n");
	}
#endif

	HIP_IFEL(hip_init_raw_sock_v6(&hip_raw_sock_v6), -1, "raw sock v6\n");
	HIP_IFEL(hip_init_raw_sock_v4(&hip_raw_sock_v4), -1, "raw sock v4\n");
	HIP_IFEL(hip_init_nat_sock_udp(&hip_nat_sock_udp), -1, "raw sock udp\n");
	HIP_IFEL(hip_init_icmp_v6(&hip_icmp_sock), -1, "icmpv6 sock\n");

	HIP_DEBUG("hip_raw_sock = %d\n", hip_raw_sock_v6);
	HIP_DEBUG("hip_raw_sock_v4 = %d\n", hip_raw_sock_v4);
	HIP_DEBUG("hip_nat_sock_udp = %d\n", hip_nat_sock_udp);
	HIP_DEBUG("hip_icmp_sock = %d\n", hip_icmp_sock);

	if (flush_ipsec)
	{
		default_ipsec_func_set.hip_flush_all_sa();
		default_ipsec_func_set.hip_flush_all_policy();
	}

	HIP_DEBUG("Setting SP\n");
	default_ipsec_func_set.hip_delete_default_prefix_sp_pair();
	HIP_IFE(default_ipsec_func_set.hip_setup_default_sp_prefix_pair(), -1);

	HIP_DEBUG("Setting iface %s\n", HIP_HIT_DEV);
	set_up_device(HIP_HIT_DEV, 0);
	HIP_IFE(set_up_device(HIP_HIT_DEV, 1), 1);
<<<<<<< HEAD

=======
	HIP_DEBUG("Lowering MTU of dev " HIP_HIT_DEV " to %u\n", HIP_HIT_DEV_MTU);
	sprintf(mtu, "%u", HIP_HIT_DEV_MTU);
	strcpy(str, "ifconfig dummy0 mtu ");
	strcat(str, mtu);
	/* MTU is set using system call rather than in do_chflags to avoid
	 * chicken and egg problems in hipd start up. */
	system(str);

#if 0
	system("ifconfig dummy0 mtu 1280"); /* see bug id 595 */
#endif
>>>>>>> 1132f930

#ifdef CONFIG_HIP_HI3
	if( hip_use_i3 ) {
		hip_locator_status = SO_HIP_SET_LOCATOR_ON;
	}
#endif

	HIP_IFE(hip_init_host_ids(), 1);

	hip_user_sock = socket(AF_INET6, SOCK_DGRAM, 0);
	HIP_IFEL((hip_user_sock < 0), 1, "Could not create socket for user communication.\n");
	bzero(&daemon_addr, sizeof(daemon_addr));
	daemon_addr.sin6_family = AF_INET6;
	daemon_addr.sin6_port = htons(HIP_DAEMON_LOCAL_PORT);
	//daemon_addr.sin6_addr = in6addr_loopback;
	daemon_addr.sin6_addr = in6addr_any;
	HIP_IFEL(bind(hip_user_sock, (struct sockaddr *)& daemon_addr,
		      sizeof(daemon_addr)), -1, "Bind on daemon addr failed\n");

	hip_load_configuration();

	hip_opendht_sock_fqdn = init_dht_gateway_socket(hip_opendht_sock_fqdn);
	hip_opendht_sock_hit = init_dht_gateway_socket(hip_opendht_sock_hit);

	certerr = 0;
	certerr = hip_init_certs();
	if (certerr < 0) HIP_DEBUG("Initializing cert configuration file returned error\n");

#if 0
	/* init new tcptimeout parameters, added by Tao Wan on 14.Jan.2008*/

	HIP_IFEL(set_new_tcptimeout_parameters_value(), -1,
			"set new tcptimeout parameters error\n");
#endif


	HIP_IFEL(hip_set_lowcapability(1), -1, "Failed to set capabilities\n");

#ifdef CONFIG_HIP_HI3
	if( hip_use_i3 )
	{
//		hip_get_default_hit(&peer_hit);
		hip_i3_init(/*&peer_hit*/);
	}
#endif
	hip_firewall_sock_lsi_fd = hip_user_sock;

out_err:
	return err;
}

/**
 * Function initializes needed variables for the OpenDHT
 *
 * Returns positive on success negative otherwise
 */
int hip_init_dht()
{
        int err = 0, lineno = 0, i = 0, randomno = 0;
        extern struct addrinfo * opendht_serving_gateway;
        extern char opendht_name_mapping;
        extern int hip_opendht_inuse;
        extern int hip_opendht_error_count;
        extern int hip_opendht_sock_fqdn;
        extern int hip_opendht_sock_hit;
        char *serveraddr_str;
        char *servername_str;
        FILE *fp = NULL;
        char line[500];
        List list;

        if (hip_opendht_inuse == SO_HIP_DHT_ON) {
                hip_opendht_error_count = 0;
                /* check the condition of the sockets, we may have come here in middle
                 of something so re-initializing might be needed */
                if (hip_opendht_sock_fqdn > 0) {
                        close(hip_opendht_sock_fqdn);
                         hip_opendht_sock_fqdn = init_dht_gateway_socket(hip_opendht_sock_fqdn);
                         hip_opendht_fqdn_sent = STATE_OPENDHT_IDLE;
                }

                if (hip_opendht_sock_hit > 0) {
                        close(hip_opendht_sock_hit);
                         hip_opendht_sock_hit = init_dht_gateway_socket(hip_opendht_sock_hit);
                         hip_opendht_hit_sent = STATE_OPENDHT_IDLE;
                }

                fp = fopen(OPENDHT_SERVERS_FILE, "r");
                if (fp == NULL) {
                        HIP_DEBUG("No dhtservers file, using %s\n", OPENDHT_GATEWAY);
                        err = resolve_dht_gateway_info(OPENDHT_GATEWAY, &opendht_serving_gateway);
                        if (err < 0) HIP_DEBUG("Error resolving openDHT gateway!\n");
                        err = 0;
                        memset(&opendht_name_mapping, '\0', HIP_HOST_ID_HOSTNAME_LEN_MAX - 1);
                        if (gethostname(&opendht_name_mapping, HIP_HOST_ID_HOSTNAME_LEN_MAX - 1))
                                HIP_DEBUG("gethostname failed\n");
                } else {
                        /* dhtservers exists */
                        while (fp && getwithoutnewline(line, 500, fp) != NULL) {
                                lineno++;
                        }
                        fclose(fp);
                        srand(time(NULL));
                        randomno = rand() % lineno;
                        fp = fopen(OPENDHT_SERVERS_FILE, "r");
                        for (i = 0; i <= randomno; i++)
                                getwithoutnewline(line, 500, fp);
                        initlist(&list);
                        extractsubstrings(line, &list);
                        servername_str = getitem(&list,0);
                        serveraddr_str = getitem(&list,1);
                        HIP_DEBUG("DHT gateway from dhtservers: %s (%s)\n",
                                  servername_str, serveraddr_str);
                        /* resolve it */
                        err = resolve_dht_gateway_info(serveraddr_str, &opendht_serving_gateway);
                        if (err < 0) HIP_DEBUG("Error resolving openDHT gateway!\n");
                        err = 0;
                        memset(&opendht_name_mapping, '\0', HIP_HOST_ID_HOSTNAME_LEN_MAX - 1);
                        if (gethostname(&opendht_name_mapping, HIP_HOST_ID_HOSTNAME_LEN_MAX - 1))
                                HIP_DEBUG("gethostname failed\n");
			register_to_dht();
                        destroy(&list);
                }
        } else {
                HIP_DEBUG("DHT is not in use");
        }
 out_err:
        if (fp)
                fclose(fp);
        return (err);
}

/**
 * Init host IDs.
 */
int hip_init_host_ids()
{
	int err = 0;
	struct stat status;
	struct hip_common *user_msg = NULL;
	hip_hit_t default_hit;
	hip_lsi_t default_lsi;

	/* We are first serializing a message with HIs and then
	   deserializing it. This building and parsing causes
	   a minor overhead, but as a result we can reuse the code
	   with hipconf. */

	HIP_IFE(!(user_msg = hip_msg_alloc()), -1);

	/* Create default keys if necessary. */

	if (stat(DEFAULT_CONFIG_DIR "/" DEFAULT_HOST_RSA_KEY_FILE_BASE DEFAULT_PUB_HI_FILE_NAME_SUFFIX, &status) && errno == ENOENT) {
		//hip_msg_init(user_msg); already called by hip_msg_alloc()

	    HIP_IFEL(hip_serialize_host_id_action(user_msg, ACTION_NEW, 0, 1,
			NULL, NULL, RSA_KEY_DEFAULT_BITS, DSA_KEY_DEFAULT_BITS),
			1, "Failed to create keys to %s\n", DEFAULT_CONFIG_DIR);
	}

        /* Retrieve the keys to hipd */
	/* Three steps because multiple large keys will not fit in the same message */

	/* DSA keys and RSA anonymous are not loaded by default until bug id
	   522 is properly solved. Run hipconf add hi default if you want to
	   enable non-default HITs. */
#if 0
	/* dsa anon and pub */
	hip_msg_init(user_msg);
	if (err = hip_serialize_host_id_action(user_msg, ACTION_ADD,
						0, 1, "dsa", NULL, 0, 0)) {
		HIP_ERROR("Could not load default keys (DSA)\n");
		goto out_err;
	}
	if (err = hip_handle_add_local_hi(user_msg)) {
		HIP_ERROR("Adding of keys failed (DSA)\n");
		goto out_err;
	}

	/* rsa anon */
	hip_msg_init(user_msg);
	if (err = hip_serialize_host_id_action(user_msg, ACTION_ADD,
						1, 1, "rsa", NULL, 0, 0)) {
		HIP_ERROR("Could not load default keys (RSA anon)\n");
		goto out_err;
	}
	if (err = hip_handle_add_local_hi(user_msg)) {
		HIP_ERROR("Adding of keys failed (RSA anon)\n");
		goto out_err;
	}
#endif

	/* rsa pub */
	hip_msg_init(user_msg);
	if (err = hip_serialize_host_id_action(user_msg, ACTION_ADD,
						0, 1, "rsa", NULL, 0, 0)) {
		HIP_ERROR("Could not load default keys (RSA pub)\n");
		goto out_err;
	}

	if (err = hip_handle_add_local_hi(user_msg)) {
		HIP_ERROR("Adding of keys failed (RSA pub)\n");
		goto out_err;
	}

	HIP_DEBUG("Keys added\n");
	hip_get_default_hit(&default_hit);
	hip_get_default_lsi(&default_lsi);

	HIP_DEBUG_HIT("default_hit ", &default_hit);
	HIP_DEBUG_LSI("default_lsi ", &default_lsi);
	hip_hidb_associate_default_hit_lsi(&default_hit, &default_lsi);

	/*Initializes the hadb with the information contained in /etc/hip/hosts*/
	//hip_init_hadb_hip_host();

 out_err:

	if (user_msg)
		HIP_FREE(user_msg);

	return err;
}

/**
 * Init raw ipv6 socket.
 */
int hip_init_raw_sock_v6(int *hip_raw_sock_v6)
{
	int on = 1, off = 0, err = 0;

	*hip_raw_sock_v6 = socket(AF_INET6, SOCK_RAW, IPPROTO_HIP);
	HIP_IFEL(*hip_raw_sock_v6 <= 0, 1, "Raw socket creation failed. Not root?\n");

	/* see bug id 212 why RECV_ERR is off */
	err = setsockopt(*hip_raw_sock_v6, IPPROTO_IPV6, IPV6_RECVERR, &off, sizeof(on));
	HIP_IFEL(err, -1, "setsockopt recverr failed\n");
	err = setsockopt(*hip_raw_sock_v6, IPPROTO_IPV6, IPV6_2292PKTINFO, &on, sizeof(on));
	HIP_IFEL(err, -1, "setsockopt pktinfo failed\n");
	err = setsockopt(*hip_raw_sock_v6, SOL_SOCKET, SO_REUSEADDR, &on, sizeof(on));
	HIP_IFEL(err, -1, "setsockopt v6 reuseaddr failed\n");

 out_err:
	return err;
}

/**
 * Init raw ipv4 socket.
 */
int hip_init_raw_sock_v4(int *hip_raw_sock_v4)
{
	int on = 1, err = 0;
	int off = 0;

	*hip_raw_sock_v4 = socket(AF_INET, SOCK_RAW, IPPROTO_HIP);
	HIP_IFEL(*hip_raw_sock_v4 <= 0, 1, "Raw socket v4 creation failed. Not root?\n");

	/* see bug id 212 why RECV_ERR is off */
	err = setsockopt(*hip_raw_sock_v4, IPPROTO_IP, IP_RECVERR, &off, sizeof(on));
	HIP_IFEL(err, -1, "setsockopt v4 recverr failed\n");
	err = setsockopt(*hip_raw_sock_v4, SOL_SOCKET, SO_BROADCAST, &on, sizeof(on));
	HIP_IFEL(err, -1, "setsockopt v4 failed to set broadcast \n");
	err = setsockopt(*hip_raw_sock_v4, IPPROTO_IP, IP_PKTINFO, &on, sizeof(on));
	HIP_IFEL(err, -1, "setsockopt v4 pktinfo failed\n");
	err = setsockopt(*hip_raw_sock_v4, SOL_SOCKET, SO_REUSEADDR, &on, sizeof(on));
	HIP_IFEL(err, -1, "setsockopt v4 reuseaddr failed\n");

 out_err:
	return err;
}

/**
 * Init icmpv6 socket.
 */
int hip_init_icmp_v6(int *icmpsockfd)
{
	int err = 0, on = 1;
	struct sockaddr_in6 addr6;
	struct icmp6_filter filter;

	*icmpsockfd = socket(AF_INET6, SOCK_RAW, IPPROTO_ICMPV6);
	HIP_IFEL(*icmpsockfd <= 0, 1, "ICMPv6 socket creation failed\n");

	ICMP6_FILTER_SETBLOCKALL(&filter);
	ICMP6_FILTER_SETPASS(ICMPV6_ECHO_REPLY, &filter);
	err = setsockopt(*icmpsockfd, IPPROTO_ICMPV6, ICMPV6_FILTER, &filter,
			 sizeof(struct icmp6_filter));
	HIP_IFEL(err, -1, "setsockopt icmp ICMP6_FILTER failed\n");


	err = setsockopt(*icmpsockfd, IPPROTO_IPV6, IPV6_2292PKTINFO, &on, sizeof(on));
	HIP_IFEL(err, -1, "setsockopt icmp IPV6_RECVPKTINFO failed\n");

 out_err:
	return err;
}

/**
 * Init udp socket for nat usage.
 */
int hip_init_nat_sock_udp(int *hip_nat_sock_udp)
{
	int on = 1, err = 0;
	int off = 0;
	int encap_on = HIP_UDP_ENCAP_ESPINUDP;
	struct sockaddr_in myaddr;

	HIP_DEBUG("hip_init_nat_sock_udp() invoked.\n");

	if((*hip_nat_sock_udp = socket(AF_INET, SOCK_DGRAM, 0))<0)
	{
		HIP_ERROR("Can not open socket for UDP\n");
		return -1;
	}
	err = setsockopt(*hip_nat_sock_udp, IPPROTO_IP, IP_PKTINFO, &on, sizeof(on));
	HIP_IFEL(err, -1, "setsockopt udp pktinfo failed\n");
	/* see bug id 212 why RECV_ERR is off */
	err = setsockopt(*hip_nat_sock_udp, IPPROTO_IP, IP_RECVERR, &off, sizeof(on));
	HIP_IFEL(err, -1, "setsockopt udp recverr failed\n");
#ifndef CONFIG_HIP_OPENWRT
	err = setsockopt(*hip_nat_sock_udp, SOL_UDP, HIP_UDP_ENCAP, &encap_on, sizeof(encap_on));
	HIP_IFEL(err, -1, "setsockopt udp encap failed\n");
#endif
	err = setsockopt(*hip_nat_sock_udp, SOL_SOCKET, SO_REUSEADDR, &on, sizeof(on));
	HIP_IFEL(err, -1, "setsockopt udp reuseaddr failed\n");
	err = setsockopt(*hip_nat_sock_udp, SOL_SOCKET, SO_BROADCAST, &on, sizeof(on));
	HIP_IFEL(err, -1, "setsockopt udp reuseaddr failed\n");

	myaddr.sin_family=AF_INET;
	/** @todo Change this inaddr_any -- Abi */
	myaddr.sin_addr.s_addr = INADDR_ANY;
	myaddr.sin_port=htons(HIP_NAT_UDP_PORT);

	err = bind(*hip_nat_sock_udp, (struct sockaddr *)&myaddr, sizeof(myaddr));
	if (err < 0)
	{
		HIP_PERROR("Unable to bind udp socket to port\n");
		err = -1;
		goto out_err;
	}

	HIP_DEBUG_INADDR("UDP socket created and bound to addr", &myaddr.sin_addr.s_addr);
	return 0;

out_err:
	return err;
}

/**
 * Start closing HIP daemon.
 */
void hip_close(int signal)
{
	static int terminate = 0;

	HIP_ERROR("Signal: %d\n", signal);
	terminate++;

	/* Close SAs with all peers */
	if (terminate == 1) {
		hip_send_close(NULL);
		hipd_set_state(HIPD_STATE_CLOSING);
		HIP_DEBUG("Starting to close HIP daemon...\n");
	} else if (terminate == 2) {
		HIP_DEBUG("Send still once this signal to force daemon exit...\n");
	} else if (terminate > 2) {
		HIP_DEBUG("Terminating daemon.\n");
		hip_exit(signal);
		exit(signal);
	}
}

/**
 * Cleanup and signal handler to free userspace and kernel space
 * resource allocations.
 */
void hip_exit(int signal)
{
	struct hip_common *msg = NULL;
	HIP_ERROR("Signal: %d\n", signal);

	default_ipsec_func_set.hip_delete_default_prefix_sp_pair();
	/* Close SAs with all peers */
        // hip_send_close(NULL);

#if 0
	/*reset TCP timeout to be original vaule , added By Tao Wan on 14.Jan.2008. */
	reset_default_tcptimeout_parameters_value();
#endif
	if (hipd_msg)
		HIP_FREE(hipd_msg);
        if (hipd_msg_v4)
        	HIP_FREE(hipd_msg_v4);

	hip_delete_all_sp();//empty

	delete_all_addresses();

	set_up_device(HIP_HIT_DEV, 0);

	/* Next line is needed only if RVS or escrow, hiprelay is in use. */
	hip_uninit_services();

#ifdef CONFIG_HIP_OPPORTUNISTIC
	hip_oppdb_uninit();
#endif

#ifdef CONFIG_HIP_HI3
	hip_hi3_clean();
#endif

#ifdef CONFIG_HIP_RVS
	HIP_INFO("Uninitializing RVS / HIP relay database and whitelist.\n");
	hip_relay_uninit();
#endif
#ifdef CONFIG_HIP_ESCROW
	hip_uninit_keadb();
	hip_uninit_kea_endpoints();
#endif

	if (hip_raw_sock_v6){
		HIP_INFO("hip_raw_sock_v6\n");
		close(hip_raw_sock_v6);
	}
	if (hip_raw_sock_v4){
		HIP_INFO("hip_raw_sock_v4\n");
		close(hip_raw_sock_v4);
	}
	if(hip_nat_sock_udp){
		HIP_INFO("hip_nat_sock_udp\n");
		close(hip_nat_sock_udp);
	}
	if (hip_user_sock){
		HIP_INFO("hip_user_sock\n");
		close(hip_user_sock);
	}
	if (hip_nl_ipsec.fd){
		HIP_INFO("hip_nl_ipsec.fd\n");
		rtnl_close(&hip_nl_ipsec);
	}
	if (hip_nl_route.fd){
		HIP_INFO("hip_nl_route.fd\n");
		rtnl_close(&hip_nl_route);
	}

	hip_uninit_hadb();
	hip_uninit_host_id_dbs();

	msg = hip_msg_alloc();
	if (msg)
	{
		hip_build_user_hdr(msg, SO_HIP_DAEMON_QUIT, 0);
		hip_send_agent(msg);
		free(msg);
	}

	hip_remove_lock_file(HIP_DAEMON_LOCK_FILE);

	if (opendht_serving_gateway)
		freeaddrinfo(opendht_serving_gateway);

#ifdef CONFIG_HIP_PERFORMANCE
	/* Deallocate memory of perf_set after finishing all of tests */
	hip_perf_destroy(perf_set);
#endif

	return;
}

/**
 * Initalize random seed.
 */
int init_random_seed()
{
	struct timeval tv;
	struct timezone tz;
	struct {
		struct timeval tv;
		pid_t pid;
		long int rand;
	} rand_data;
	int err = 0;

	err = gettimeofday(&tv, &tz);
	srandom(tv.tv_usec);

	memcpy(&rand_data.tv, &tv, sizeof(tv));
	rand_data.pid = getpid();
	rand_data.rand = random();

	RAND_seed(&rand_data, sizeof(rand_data));

	return err;
}

/**
 * Probe kernel modules.
 */
void hip_probe_kernel_modules()
{
	int count, err, status;
	char cmd[40];
	int mod_total;
	char *mod_name[] =
	{
		"xfrm6_tunnel", "xfrm4_tunnel",
		"ip6_tunnel", "ipip", "ip4_tunnel",
		"xfrm_user", "dummy", "esp6", "esp4",
		"ipv6", "crypto_null", "cbc",
		"blkcipher", "des", "aes",
		"xfrm4_mode_beet", "xfrm6_mode_beet", "sha1",
		"capability"
	};

	mod_total = sizeof(mod_name) / sizeof(char *);

	HIP_DEBUG("Probing for %d modules. When the modules are built-in, the errors can be ignored\n", mod_total);

	for (count = 0; count < mod_total; count++)
	{
		snprintf(cmd, sizeof(cmd), "%s %s", "/sbin/modprobe", mod_name[count]);
		HIP_DEBUG("%s\n", cmd);
		err = fork();
		if (err < 0) HIP_ERROR("Failed to fork() for modprobe!\n");
		else if (err == 0)
		{
			/* Redirect stderr, so few non fatal errors wont show up. */
			stderr = freopen("/dev/null", "w", stderr);
			execlp("/sbin/modprobe", "/sbin/modprobe", mod_name[count], (char *)NULL);
		}
		else waitpid(err, &status, 0);
	}
	HIP_DEBUG("Probing completed\n");
}

int hip_init_certs(void) {
	int err = 0;
	char hit[41];
	FILE * conf_file;
	struct hip_host_id_entry * entry;
	char hostname[HIP_HOST_ID_HOSTNAME_LEN_MAX];

	memset(hostname, 0, HIP_HOST_ID_HOSTNAME_LEN_MAX);
	HIP_IFEL(gethostname(hostname, HIP_HOST_ID_HOSTNAME_LEN_MAX - 1), -1,
		 "gethostname failed\n");

	conf_file = fopen(HIP_CERT_CONF_PATH, "r");
	if (!conf_file) {
		HIP_DEBUG("Configuration file did NOT exist creating it and "
			  "filling it with default information\n");
		HIP_IFEL(!memset(hit, '\0', sizeof(hit)), -1,
			  "Failed to memset memory for hit presentation format\n");
		/* Fetch the first RSA HIT */
		entry = hip_return_first_rsa();
		if (entry == NULL) {
			HIP_DEBUG("Failed to get the first RSA HI");
			goto out_err;
		}
		hip_in6_ntop(&entry->lhi.hit, hit);
		conf_file = fopen(HIP_CERT_CONF_PATH, "w+");
		fprintf(conf_file,
			"# Section containing SPKI related information\n"
			"#\n"
			"# issuerhit = what hit is to be used when signing\n"
			"# days = how long is this key valid\n"
			"\n"
			"[ hip_spki ]\n"
			"issuerhit = %s\n"
			"days = %d\n"
			"\n"
			"# Section containing HIP related information\n"
			"#\n"
			"# issuerhit = what hit is to be used when signing\n"
			"# days = how long is this key valid\n"
			"\n"
			"[ hip_x509v3 ]\n"
			"issuerhit = %s\n"
			"days = %d\n"
			"\n"
			"#Section containing the name section for the x509v3 issuer name"
			"\n"
			"[ hip_x509v3_name ]\n"
			"issuerhit = %s\n"
                        "\n"
                        "# Uncomment this section to add x509 extensions\n"
                        "# to the certificate\n"
                        "#\n"
                        "# DO NOT use subjectAltName, issuerAltName or\n"
                        "# basicConstraints implementation uses them already\n"
                        "# All other extensions are allowed\n"
                        "\n"
                        "# [ hip_x509v3_extensions ]\n",
			hit, HIP_CERT_INIT_DAYS,
                        hit, HIP_CERT_INIT_DAYS,
			hit, hostname);
		fclose(conf_file);
	} else {
		HIP_DEBUG("Configuration file existed exiting hip_init_certs\n");
	}
out_err:
	return err;
}

struct hip_host_id_entry * hip_return_first_rsa(void) {
	hip_list_t *curr, *iter;
	struct hip_host_id_entry *tmp;
	int err = 0, c;
	uint16_t algo;

	HIP_READ_LOCK_DB(hip_local_hostid_db);

	list_for_each_safe(curr, iter, hip_local_hostid_db, c) {
		tmp = list_entry(curr);
		HIP_DEBUG_HIT("Found HIT", &tmp->lhi.hit);
		algo = hip_get_host_id_algo(tmp->host_id);
		HIP_DEBUG("hits algo %d HIP_HI_RSA = %d\n",
			  algo, HIP_HI_RSA);
		if (algo == HIP_HI_RSA) goto out_err;
	}

out_err:
	HIP_READ_UNLOCK_DB(hip_local_hostid_db);
	if (algo == HIP_HI_RSA) return (tmp);
	return NULL;
}<|MERGE_RESOLUTION|>--- conflicted
+++ resolved
@@ -219,6 +219,11 @@
 
 	memset(str, 0, 64);
 	memset(mtu, 0, 16);
+
+	/* Make sure that root path is set up correcly (e.g. on Fedora 9).
+	   Otherwise may get warnings from system() commands.
+	   @todo: should append, not overwrite  */
+	setenv("PATH", HIP_DEFAULT_EXEC_PATH, 1);
 
 	/* Open daemon lock file and read pid from it. */
 	HIP_IFEL(hip_create_lock_file(HIP_DAEMON_LOCK_FILE, killold), -1,
@@ -348,9 +353,6 @@
 	HIP_DEBUG("Setting iface %s\n", HIP_HIT_DEV);
 	set_up_device(HIP_HIT_DEV, 0);
 	HIP_IFE(set_up_device(HIP_HIT_DEV, 1), 1);
-<<<<<<< HEAD
-
-=======
 	HIP_DEBUG("Lowering MTU of dev " HIP_HIT_DEV " to %u\n", HIP_HIT_DEV_MTU);
 	sprintf(mtu, "%u", HIP_HIT_DEV_MTU);
 	strcpy(str, "ifconfig dummy0 mtu ");
@@ -362,7 +364,6 @@
 #if 0
 	system("ifconfig dummy0 mtu 1280"); /* see bug id 595 */
 #endif
->>>>>>> 1132f930
 
 #ifdef CONFIG_HIP_HI3
 	if( hip_use_i3 ) {
@@ -377,8 +378,8 @@
 	bzero(&daemon_addr, sizeof(daemon_addr));
 	daemon_addr.sin6_family = AF_INET6;
 	daemon_addr.sin6_port = htons(HIP_DAEMON_LOCAL_PORT);
-	//daemon_addr.sin6_addr = in6addr_loopback;
-	daemon_addr.sin6_addr = in6addr_any;
+	daemon_addr.sin6_addr = in6addr_loopback;
+
 	HIP_IFEL(bind(hip_user_sock, (struct sockaddr *)& daemon_addr,
 		      sizeof(daemon_addr)), -1, "Bind on daemon addr failed\n");
 
