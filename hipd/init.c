--- conflicted
+++ resolved
@@ -137,12 +137,11 @@
 
 void hip_load_configuration()
 {
+	const char *cfile = "default";
+
         /* HIPD_CONFIG_FILE, HIPD_CONFIG_FILE_EX and so on are defined in libinet6/hipconf.h */
 
-<<<<<<< HEAD
-	/* HIPD_CONFIG_FILE, HIPD_CONFIG_FILE_EX and so on are defined in libinet6/hipconf.h */
-
-	hip_create_file_unless_exists(HIPD_CONFIG_FILE, HIPD_CONFIG_FILE_EX);
+        hip_create_file_unless_exists(HIPD_CONFIG_FILE, HIPD_CONFIG_FILE_EX);
 
 	hip_create_file_unless_exists(HIPD_HOSTS_FILE, HIPD_HOSTS_FILE_EX);
 
@@ -153,22 +152,9 @@
 
 	hip_create_file_unless_exists(HIPD_NSUPDATE_CONF_FILE, HIPD_NSUPDATE_CONF_FILE_EX);
 	
-=======
-        hip_create_file_unless_exists(HIPD_CONFIG_FILE, HIPD_CONFIG_FILE_EX);
-
-        hip_create_file_unless_exists(HIPD_HOSTS_FILE, HIPD_HOSTS_FILE_EX);
-
-#ifdef CONFIG_HIP_I3
-        hip_create_file_unless_exists(HIPD_HI3_FILE, HIPD_HI3_FILE_EX);
-#endif
-        hip_create_file_unless_exists(HIPD_DHTSERVERS_FILE, HIPD_DHTSERVERS_FILE_EX);
-
->>>>>>> 36f5b762
 	/* Load the configuration. The configuration is loaded as a sequence
 	   of hipd system calls. Assumably the user socket buffer is large
 	   enough to buffer all of the hipconf commands.. */
-
-	const char *cfile = "default";
 
 	hip_conf_handle_load(NULL, ACTION_LOAD, &cfile, 1, 1);
 }
