/** @file
 * This file defines initialization functions for the HIP daemon.
 *
 * @note    Distributed under <a href="http://www.gnu.org/licenses/gpl2.txt">GNU/GPL</a>.
 * @note    HIPU: BSD platform needs to be autodetected in hip_set_lowcapability
 */



#ifndef OPENWRT
//#include <sys/capability.h>
#endif
#include <sys/prctl.h>
#include "common_defines.h"
#include <sys/types.h>
#include "debug.h"
#include "init.h"

extern struct hip_common *hipd_msg;
extern struct hip_common *hipd_msg_v4;

/******************************************************************************/
/** Catch SIGCHLD. */
void hip_sig_chld(int signum)
{
	union wait status;
	int pid, i;

	signal(signum, hip_sig_chld);

	/* Get child process status, so it wont be left as zombie for long time. */
	while ((pid = wait3(&status, WNOHANG, 0)) > 0)
	{
		/* Maybe do something.. */
		_HIP_DEBUG("Child quit with pid %d\n", pid);
	}
}

#ifdef CONFIG_HIP_DEBUG
void hip_print_sysinfo()
{
	FILE *fp = NULL;
	char str[256];
	int pipefd[2];
	int stdout_fd;

	fp = fopen("/etc/debian_version", "r");
	if(!fp)
		fp = fopen("/etc/redhat-release", "r");

	if(fp) {

		while(fgets(str, sizeof(str), fp)) {
			HIP_DEBUG("version=%s", str);
		}
		if (fclose(fp))
			HIP_ERROR("Error closing version file\n");
		fp = NULL;

	}

	fp = fopen("/proc/cpuinfo", "r");
	if(fp) {

		HIP_DEBUG("Printing /proc/cpuinfo\n");
		while(fgets(str, sizeof(str), fp)) {
			HIP_DEBUG(str);
		}
		if (fclose(fp))
			HIP_ERROR("Error closing /proc/cpuinfo\n");
		fp = NULL;

	} else {
		HIP_ERROR("Failed to open file /proc/cpuinfo\n");
	}

	/* Route stdout into a pipe to capture lsmod output */

	stdout_fd = dup(1);
	if (stdout_fd < 0) {
		HIP_ERROR("Stdout backup failed\n");
		return;
	}
	if (pipe(pipefd)) {
		HIP_ERROR("Pipe creation failed\n");
		return;
	}
	if (dup2(pipefd[1], 1) < 0) {
		HIP_ERROR("Stdout capture failed\n");
		if (close(pipefd[1]))
			HIP_ERROR("Error closing write end of pipe\n");
		if (close(pipefd[0]))
			HIP_ERROR("Error closing read end of pipe\n");
		return;
	}

	system("lsmod");

	if (dup2(stdout_fd, 1) < 0)
		HIP_ERROR("Stdout restore failed\n");
	if (close(stdout_fd))
		HIP_ERROR("Error closing stdout backup\n");
	if (close(pipefd[1]))
		HIP_ERROR("Error closing write end of pipe\n");

	fp = fdopen(pipefd[0], "r");
	if(fp) {

		HIP_DEBUG("Printing lsmod output\n");
		while(fgets(str, sizeof(str), fp)) {
			HIP_DEBUG(str);
		}
		if (fclose(fp))
			HIP_ERROR("Error closing read end of pipe\n");

	} else {
		HIP_ERROR("Error opening pipe for reading\n");
		if (close(pipefd[0]))
			HIP_ERROR("Error closing read end of pipe\n");
	}
}
#endif

void hip_load_configuration()
{
	const char *cfile = "default";
	struct stat status;
	pid_t pid;
	FILE *fp = NULL;
	size_t items = 0;
	int len_con = strlen(HIPD_CONFIG_FILE_EX),
	    len_hos = strlen(HIPD_HOSTS_FILE_EX),
	    len_i3  = strlen(HIPD_HI3_FILE_EX);

	/* HIPD_CONFIG_FILE, HIPD_CONFIG_FILE_EX, HIPD_HOSTS_FILE and
	   HIPD_HOSTS_FILE_EX are defined in /libinet6/hipconf.h */

	/* Create config file if does not exist */
	if (stat(HIPD_CONFIG_FILE, &status) && errno == ENOENT) {
		errno = 0;
		fp = fopen(HIPD_CONFIG_FILE, "w" /* mode */);
		HIP_ASSERT(fp);
		items = fwrite(HIPD_CONFIG_FILE_EX, len_con, 1, fp);
		HIP_ASSERT(items > 0);
		fclose(fp);
	}

	/* Create /etc/hip/hosts file if does not exist */
	if (stat(HIPD_HOSTS_FILE, &status) && errno == ENOENT) {
		errno = 0;
		fp = fopen(HIPD_HOSTS_FILE, "w" /* mode */);
		HIP_ASSERT(fp);
		items = fwrite(HIPD_HOSTS_FILE_EX, len_hos, 1, fp);
		HIP_ASSERT(items > 0);
		fclose(fp);
	}

	/* Create /etc/hip/hi3_conf file if does not exist */
	if (stat(HIPD_HI3_FILE, &status) && errno == ENOENT) {
		errno = 0;
		fp = fopen(HIPD_HI3_FILE, "w" /* mode */);
		HIP_ASSERT(fp);
		items = fwrite(HIPD_HI3_FILE_EX, len_i3, 1, fp);
		HIP_ASSERT(items > 0);
		fclose(fp);
	}
	//hip_i3_init();

	/* Load the configuration. The configuration is loaded as a sequence
	   of hipd system calls. Assumably the user socket buffer is large
	   enough to buffer all of the hipconf commands.. */

	hip_conf_handle_load(NULL, ACTION_LOAD, &cfile, 1, 1);
}

void hip_set_os_dep_variables()
{
	struct utsname un;
	int rel[4] = {0};

	uname(&un);

	HIP_DEBUG("sysname=%s nodename=%s release=%s version=%s machine=%s\n",
		  un.sysname, un.nodename, un.release, un.version, un.machine);

	sscanf(un.release, "%d.%d.%d.%d", &rel[0], &rel[1], &rel[2], &rel[3]);

	/*
	  2.6.19 and above introduced some changes to kernel API names:
	  - XFRM_BEET changed from 2 to 4
	  - crypto algo names changed
	*/

#ifndef CONFIG_HIP_PFKEY
	if (rel[0] <= 2 && rel[1] <= 6 && rel[2] < 19) {
		hip_xfrm_set_beet(2);
		hip_xfrm_set_algo_names(0);
	} else {
		hip_xfrm_set_beet(4);
		hip_xfrm_set_algo_names(1);
	}
#endif

#ifndef CONFIG_HIP_PFKEY
#ifdef CONFIG_HIP_BUGGYIPSEC
        hip_xfrm_set_default_sa_prefix_len(0);
#else
	/* This requires new kernel versions (the 2.6.18 patch) - jk */
        hip_xfrm_set_default_sa_prefix_len(128);
#endif
#endif
}

/**
 * Main initialization function for HIP daemon.
 */
int hipd_init(int flush_ipsec, int killold)
{
	hip_hit_t peer_hit;
	int err = 0, certerr = 0, dhterr = 0, hitdberr = 0;
	char str[64];
	char mtu[16];
	struct sockaddr_in6 daemon_addr;
	extern int hip_opendht_sock_fqdn;
	extern int hip_opendht_sock_hit;
	extern int hip_icmp_sock;

	memset(str, 0, 64);
	memset(mtu, 0, 16);

	/* Make sure that root path is set up correcly (e.g. on Fedora 9).
	   Otherwise may get warnings from system() commands.
	   @todo: should append, not overwrite  */
	setenv("PATH", HIP_DEFAULT_EXEC_PATH, 1);

	/* Open daemon lock file and read pid from it. */
	HIP_IFEL(hip_create_lock_file(HIP_DAEMON_LOCK_FILE, killold), -1,
		 "locking failed\n");

	hip_init_hostid_db(NULL);

	hip_set_os_dep_variables();

#ifndef CONFIG_HIP_OPENWRT
#ifdef CONFIG_HIP_DEBUG
	hip_print_sysinfo();
#endif
	hip_probe_kernel_modules();
#endif

	/* Register signal handlers */
	signal(SIGINT, hip_close);
	signal(SIGTERM, hip_close);
	signal(SIGCHLD, hip_sig_chld);

#ifdef CONFIG_HIP_OPPORTUNISTIC
	HIP_IFEL(hip_init_oppip_db(), -1,
	         "Cannot initialize opportunistic mode IP database for "\
                 "non HIP capable hosts!\n");
#endif
	HIP_IFEL((hip_init_cipher() < 0), 1, "Unable to init ciphers.\n");

	HIP_IFE(init_random_seed(), -1);

	hip_init_hadb();
        /* hip_init_puzzle_defaults just returns, removed -samu  */
#if 0
	hip_init_puzzle_defaults();
#endif
	/* Service initialization. */
	hip_init_services();

#ifdef CONFIG_HIP_RVS
	HIP_INFO("Initializing HIP relay / RVS.\n");
	hip_relay_init();
#endif
#ifdef CONFIG_HIP_ESCROW
	hip_init_keadb();
	hip_init_kea_endpoints();
#endif

#ifdef CONFIG_HIP_OPPORTUNISTIC
	hip_init_opp_db();
#endif


	/* Resolve our current addresses, afterwards the events from kernel
	   will maintain the list This needs to be done before opening
	   NETLINK_ROUTE! See the comment about address_count global var. */
	HIP_DEBUG("Initializing the netdev_init_addresses\n");

	hip_netdev_init_addresses(&hip_nl_ipsec);

	if (rtnl_open_byproto(&hip_nl_route,
	                      RTMGRP_LINK | RTMGRP_IPV6_IFADDR | IPPROTO_IPV6
	                      | RTMGRP_IPV4_IFADDR | IPPROTO_IP,
	                      NETLINK_ROUTE) < 0)
	{
		err = 1;
		HIP_ERROR("Routing socket error: %s\n", strerror(errno));
		goto out_err;
	}

	/* Open the netlink socket for address and IF events */
	if (rtnl_open_byproto(&hip_nl_ipsec, XFRMGRP_ACQUIRE, NETLINK_XFRM) < 0)
	{
		HIP_ERROR("Netlink address and IF events socket error: %s\n", strerror(errno));
		err = 1;
		goto out_err;
	}

#ifndef CONFIG_HIP_PFKEY
	hip_xfrm_set_nl_ipsec(&hip_nl_ipsec);
#endif

#if 0
	{
                int ret_sockopt = 0, value = 0;
                socklen_t value_len = sizeof(value);
		int ipsec_buf_size = 200000;
		socklen_t ipsec_buf_sizeof = sizeof(ipsec_buf_size);
                ret_sockopt = getsockopt(hip_nl_ipsec.fd, SOL_SOCKET, SO_RCVBUF,
                                         &value, &value_len);
                if (ret_sockopt != 0)
                    HIP_DEBUG("Getting receive buffer size of hip_nl_ipsec.fd failed\n");
                ipsec_buf_size = value * 2;
                HIP_DEBUG("Default setting of receive buffer size for hip_nl_ipsec was %d.\n"
                          "Setting it to %d.\n", value, ipsec_buf_size);
		ret_sockopt = setsockopt(hip_nl_ipsec.fd, SOL_SOCKET, SO_RCVBUF,
			   &ipsec_buf_size, ipsec_buf_sizeof);
                if (ret_sockopt !=0 )
                    HIP_DEBUG("Setting receive buffer size of hip_nl_ipsec.fd failed\n");
                ret_sockopt = 0;
		ret_sockopt = setsockopt(hip_nl_ipsec.fd, SOL_SOCKET, SO_SNDBUF,
			   &ipsec_buf_size, ipsec_buf_sizeof);
                if (ret_sockopt !=0 )
                    HIP_DEBUG("Setting send buffer size of hip_nl_ipsec.fd failed\n");
	}
#endif

	HIP_IFEL(hip_init_raw_sock_v6(&hip_raw_sock_v6), -1, "raw sock v6\n");
	HIP_IFEL(hip_init_raw_sock_v4(&hip_raw_sock_v4), -1, "raw sock v4\n");
	HIP_IFEL(hip_init_nat_sock_udp(&hip_nat_sock_udp), -1, "raw sock udp\n");
	HIP_IFEL(hip_init_icmp_v6(&hip_icmp_sock), -1, "icmpv6 sock\n");

	HIP_DEBUG("hip_raw_sock = %d\n", hip_raw_sock_v6);
	HIP_DEBUG("hip_raw_sock_v4 = %d\n", hip_raw_sock_v4);
	HIP_DEBUG("hip_nat_sock_udp = %d\n", hip_nat_sock_udp);
	HIP_DEBUG("hip_icmp_sock = %d\n", hip_icmp_sock);

	if (flush_ipsec)
	{
		default_ipsec_func_set.hip_flush_all_sa();
		default_ipsec_func_set.hip_flush_all_policy();
	}

	HIP_DEBUG("Setting SP\n");
	default_ipsec_func_set.hip_delete_default_prefix_sp_pair();
	HIP_IFE(default_ipsec_func_set.hip_setup_default_sp_prefix_pair(), -1);

	HIP_DEBUG("Setting iface %s\n", HIP_HIT_DEV);
	set_up_device(HIP_HIT_DEV, 0);
	HIP_IFE(set_up_device(HIP_HIT_DEV, 1), 1);
	HIP_DEBUG("Lowering MTU of dev " HIP_HIT_DEV " to %u\n", HIP_HIT_DEV_MTU);
	sprintf(mtu, "%u", HIP_HIT_DEV_MTU);
	strcpy(str, "ifconfig dummy0 mtu ");
	strcat(str, mtu);
	/* MTU is set using system call rather than in do_chflags to avoid
	 * chicken and egg problems in hipd start up. */
	system(str);

<<<<<<< HEAD
#if 0
	system("ifconfig dummy0 mtu 1280"); /* see bug id 595 */
#endif

	/*
	the following code was moved to hip_set_hi3_status(...)

	hip_locator_status = SO_HIP_SET_LOCATOR_ON;
	*/

=======
>>>>>>> 27538572
	HIP_IFE(hip_init_host_ids(), 1);

	hip_user_sock = socket(AF_INET6, SOCK_DGRAM, 0);
	HIP_IFEL((hip_user_sock < 0), 1, "Could not create socket for user communication.\n");
	bzero(&daemon_addr, sizeof(daemon_addr));
	daemon_addr.sin6_family = AF_INET6;
	daemon_addr.sin6_port = htons(HIP_DAEMON_LOCAL_PORT);
	daemon_addr.sin6_addr = in6addr_loopback;

	HIP_IFEL(bind(hip_user_sock, (struct sockaddr *)& daemon_addr,
		      sizeof(daemon_addr)), -1,
		 "Bind on daemon addr failed\n");

	hip_load_configuration();

<<<<<<< HEAD
	hip_opendht_sock_fqdn = init_dht_gateway_socket_gw(hip_opendht_sock_fqdn, opendht_serving_gateway);
	hip_opendht_sock_hit = init_dht_gateway_socket_gw(hip_opendht_sock_hit, opendht_serving_gateway);
=======
#ifdef CONFIG_HIP_HI3
	if( hip_use_i3 ) {
		hip_locator_status = SO_HIP_SET_LOCATOR_ON;
	}
#endif

	hip_opendht_sock_fqdn = init_dht_gateway_socket(hip_opendht_sock_fqdn);
	hip_opendht_sock_hit = init_dht_gateway_socket(hip_opendht_sock_hit);
>>>>>>> 27538572

	certerr = 0;
	certerr = hip_init_certs();
	if (certerr < 0) HIP_DEBUG("Initializing cert configuration file returned error\n");

#if 0
	/* init new tcptimeout parameters, added by Tao Wan on 14.Jan.2008*/

	HIP_IFEL(set_new_tcptimeout_parameters_value(), -1,
			"set new tcptimeout parameters error\n");
#endif
	
	hitdberr = 0;
	hitdberr = hip_init_daemon_hitdb();
	if (hitdberr < 0) HIP_DEBUG("Initializing daemon hit database returned error\n");
	/*TODO uncheck the below comment anyhow !*/

<<<<<<< HEAD
	HIP_IFEL(hip_set_lowcapability(1), -1, "Failed to set capabilities\n");
	
=======
	HIP_IFEL(hip_set_lowcapability(0), -1, "Failed to set capabilities\n");

>>>>>>> 27538572
#ifdef CONFIG_HIP_HI3
	if( hip_use_i3 )
	{
//		hip_get_default_hit(&peer_hit);
		hip_i3_init(/*&peer_hit*/);
	}
#endif

	hip_firewall_sock_lsi_fd = hip_user_sock;

out_err:
	return err;
}

/**
 * Function initializes needed variables for the OpenDHT
 *
 * Returns positive on success negative otherwise
 */
int hip_init_dht()
{
        int err = 0, lineno = 0, i = 0, randomno = 0;
        extern struct addrinfo * opendht_serving_gateway;
        extern char opendht_name_mapping;
        extern int hip_opendht_inuse;
        extern int hip_opendht_error_count;
        extern int hip_opendht_sock_fqdn;  
        extern int hip_opendht_sock_hit;  
        extern int hip_opendht_fqdn_sent;
        extern int hip_opendht_hit_sent;
        extern int opendht_serving_gateway_port;
        extern char opendht_serving_gateway_port_str[7];
        extern char opendht_host_name[256];
        char *serveraddr_str;
        char *servername_str;
        FILE *fp = NULL;
        char line[500];
        List list;

        if (hip_opendht_inuse == SO_HIP_DHT_ON) {
                hip_opendht_error_count = 0;
                /*Initializing variable for dht gateway port used in resolve_dht_gateway_info
                 *  in libhipopendht */
				opendht_serving_gateway_port = OPENDHT_PORT ; /*Needs to be init here, because of
                											 gateway change after threshold error count*/
				memcpy(opendht_host_name, OPENDHT_GATEWAY, strlen(OPENDHT_GATEWAY)); 
                /* check the condition of the sockets, we may have come here in middle
                 of something so re-initializing might be needed */
                if (hip_opendht_sock_fqdn > 0) {
                        close(hip_opendht_sock_fqdn);
                         hip_opendht_sock_fqdn = init_dht_gateway_socket_gw(hip_opendht_sock_fqdn, opendht_serving_gateway);
                         hip_opendht_fqdn_sent = STATE_OPENDHT_IDLE;
                }

                if (hip_opendht_sock_hit > 0) {
                        close(hip_opendht_sock_hit);
                         hip_opendht_sock_hit = init_dht_gateway_socket_gw(hip_opendht_sock_hit, opendht_serving_gateway);
                         hip_opendht_hit_sent = STATE_OPENDHT_IDLE;
                }

                fp = fopen(OPENDHT_SERVERS_FILE, "r");
                if (fp == NULL) {
                        HIP_DEBUG("No dhtservers file, using %s\n", OPENDHT_GATEWAY);
                        err = resolve_dht_gateway_info(OPENDHT_GATEWAY, &opendht_serving_gateway, opendht_serving_gateway_port, AF_INET);
                        if (err < 0) 
                        {
                        	hip_opendht_error_count++;
                        	HIP_DEBUG("Error resolving openDHT gateway!\n");
                        }
                        err = 0;
                        memset(&opendht_name_mapping, '\0', HIP_HOST_ID_HOSTNAME_LEN_MAX - 1);
                        if (gethostname(&opendht_name_mapping, HIP_HOST_ID_HOSTNAME_LEN_MAX - 1))
                                HIP_DEBUG("gethostname failed\n");
                } else {
                        /* dhtservers exists */
                        while (fp && getwithoutnewline(line, 500, fp) != NULL) {
                                lineno++;
                        }
                        fclose(fp);
                        srand(time(NULL));
                        randomno = rand() % lineno;
                        fp = fopen(OPENDHT_SERVERS_FILE, "r");
                        for (i = 0; i <= randomno; i++)
                                getwithoutnewline(line, 500, fp);
                        initlist(&list);
                        extractsubstrings(line, &list);
                        servername_str = getitem(&list,0);
                        serveraddr_str = getitem(&list,1);
                        HIP_DEBUG("DHT gateway from dhtservers: %s (%s)\n",
                                  servername_str, serveraddr_str);
                        /* resolve it */
                        memset(opendht_host_name, '\0', sizeof(opendht_host_name));
                        memcpy(opendht_host_name, servername_str, strlen(servername_str));
                        err = resolve_dht_gateway_info(serveraddr_str,
						       &opendht_serving_gateway,
						       opendht_serving_gateway_port, AF_INET);  
                        if (err < 0) 
                        {
                        	hip_opendht_error_count++;
                        	HIP_DEBUG("Error resolving openDHT gateway!\n");
                        }
			err = 0;
                        memset(&opendht_name_mapping, '\0',
			       HIP_HOST_ID_HOSTNAME_LEN_MAX - 1);
                        if (gethostname(&opendht_name_mapping,
					HIP_HOST_ID_HOSTNAME_LEN_MAX - 1))
                                HIP_DEBUG("gethostname failed\n");
						register_to_dht();
						init_dht_sockets(&hip_opendht_sock_fqdn, &hip_opendht_fqdn_sent); 
						init_dht_sockets(&hip_opendht_sock_hit, &hip_opendht_hit_sent);
                        destroy(&list);
                }
        } else {
                HIP_DEBUG("DHT is not in use");
        }
 out_err:
        if (fp)
                fclose(fp);
        return (err);
}

/**
 * Init host IDs.
 */
int hip_init_host_ids()
{
	int err = 0;
	struct stat status;
	struct hip_common *user_msg = NULL;
	hip_hit_t default_hit;
	hip_lsi_t default_lsi;

	/* We are first serializing a message with HIs and then
	   deserializing it. This building and parsing causes
	   a minor overhead, but as a result we can reuse the code
	   with hipconf. */

	HIP_IFE(!(user_msg = hip_msg_alloc()), -1);

	/* Create default keys if necessary. */

	if (stat(DEFAULT_CONFIG_DIR "/" DEFAULT_HOST_RSA_KEY_FILE_BASE DEFAULT_PUB_HI_FILE_NAME_SUFFIX, &status) && errno == ENOENT) {
		//hip_msg_init(user_msg); already called by hip_msg_alloc()

	    HIP_IFEL(hip_serialize_host_id_action(user_msg, ACTION_NEW, 0, 1,
			NULL, NULL, RSA_KEY_DEFAULT_BITS, DSA_KEY_DEFAULT_BITS),
			1, "Failed to create keys to %s\n", DEFAULT_CONFIG_DIR);
	}

        /* Retrieve the keys to hipd */
	/* Three steps because multiple large keys will not fit in the same message */

	/* DSA keys and RSA anonymous are not loaded by default until bug id
	   522 is properly solved. Run hipconf add hi default if you want to
	   enable non-default HITs. */
#if 0
	/* dsa anon and pub */
	hip_msg_init(user_msg);
	if (err = hip_serialize_host_id_action(user_msg, ACTION_ADD,
						0, 1, "dsa", NULL, 0, 0)) {
		HIP_ERROR("Could not load default keys (DSA)\n");
		goto out_err;
	}
	if (err = hip_handle_add_local_hi(user_msg)) {
		HIP_ERROR("Adding of keys failed (DSA)\n");
		goto out_err;
	}

	/* rsa anon */
	hip_msg_init(user_msg);
	if (err = hip_serialize_host_id_action(user_msg, ACTION_ADD,
						1, 1, "rsa", NULL, 0, 0)) {
		HIP_ERROR("Could not load default keys (RSA anon)\n");
		goto out_err;
	}
	if (err = hip_handle_add_local_hi(user_msg)) {
		HIP_ERROR("Adding of keys failed (RSA anon)\n");
		goto out_err;
	}
#endif

	/* rsa pub */
	hip_msg_init(user_msg);
	if (err = hip_serialize_host_id_action(user_msg, ACTION_ADD,
						0, 1, "rsa", NULL, 0, 0)) {
		HIP_ERROR("Could not load default keys (RSA pub)\n");
		goto out_err;
	}

	if (err = hip_handle_add_local_hi(user_msg)) {
		HIP_ERROR("Adding of keys failed (RSA pub)\n");
		goto out_err;
	}

	HIP_DEBUG("Keys added\n");
	hip_get_default_hit(&default_hit);
	hip_get_default_lsi(&default_lsi);

	HIP_DEBUG_HIT("default_hit ", &default_hit);
	HIP_DEBUG_LSI("default_lsi ", &default_lsi);
	hip_hidb_associate_default_hit_lsi(&default_hit, &default_lsi);

	/*Initializes the hadb with the information contained in /etc/hip/hosts*/
	//hip_init_hadb_hip_host();

 out_err:

	if (user_msg)
		HIP_FREE(user_msg);

	return err;
}

/**
 * Init raw ipv6 socket.
 */
int hip_init_raw_sock_v6(int *hip_raw_sock_v6)
{
	int on = 1, off = 0, err = 0;

	*hip_raw_sock_v6 = socket(AF_INET6, SOCK_RAW, IPPROTO_HIP);
	HIP_IFEL(*hip_raw_sock_v6 <= 0, 1, "Raw socket creation failed. Not root?\n");

	/* see bug id 212 why RECV_ERR is off */
	err = setsockopt(*hip_raw_sock_v6, IPPROTO_IPV6, IPV6_RECVERR, &off, sizeof(on));
	HIP_IFEL(err, -1, "setsockopt recverr failed\n");
	err = setsockopt(*hip_raw_sock_v6, IPPROTO_IPV6, IPV6_2292PKTINFO, &on, sizeof(on));
	HIP_IFEL(err, -1, "setsockopt pktinfo failed\n");
	err = setsockopt(*hip_raw_sock_v6, SOL_SOCKET, SO_REUSEADDR, &on, sizeof(on));
	HIP_IFEL(err, -1, "setsockopt v6 reuseaddr failed\n");

 out_err:
	return err;
}

/**
 * Init raw ipv4 socket.
 */
int hip_init_raw_sock_v4(int *hip_raw_sock_v4)
{
	int on = 1, err = 0;
	int off = 0;

	*hip_raw_sock_v4 = socket(AF_INET, SOCK_RAW, IPPROTO_HIP);
	HIP_IFEL(*hip_raw_sock_v4 <= 0, 1, "Raw socket v4 creation failed. Not root?\n");

	/* see bug id 212 why RECV_ERR is off */
	err = setsockopt(*hip_raw_sock_v4, IPPROTO_IP, IP_RECVERR, &off, sizeof(on));
	HIP_IFEL(err, -1, "setsockopt v4 recverr failed\n");
	err = setsockopt(*hip_raw_sock_v4, SOL_SOCKET, SO_BROADCAST, &on, sizeof(on));
	HIP_IFEL(err, -1, "setsockopt v4 failed to set broadcast \n");
	err = setsockopt(*hip_raw_sock_v4, IPPROTO_IP, IP_PKTINFO, &on, sizeof(on));
	HIP_IFEL(err, -1, "setsockopt v4 pktinfo failed\n");
	err = setsockopt(*hip_raw_sock_v4, SOL_SOCKET, SO_REUSEADDR, &on, sizeof(on));
	HIP_IFEL(err, -1, "setsockopt v4 reuseaddr failed\n");

 out_err:
	return err;
}

/**
 * Init icmpv6 socket.
 */
int hip_init_icmp_v6(int *icmpsockfd)
{
	int err = 0, on = 1;
	struct sockaddr_in6 addr6;
	struct icmp6_filter filter;

	/* Make sure that hipd does not send icmpv6 immediately after base exchange */
	heartbeat_counter = hip_icmp_interval;

	*icmpsockfd = socket(AF_INET6, SOCK_RAW, IPPROTO_ICMPV6);
	HIP_IFEL(*icmpsockfd <= 0, 1, "ICMPv6 socket creation failed\n");

	ICMP6_FILTER_SETBLOCKALL(&filter);
	ICMP6_FILTER_SETPASS(ICMPV6_ECHO_REPLY, &filter);
	err = setsockopt(*icmpsockfd, IPPROTO_ICMPV6, ICMPV6_FILTER, &filter,
			 sizeof(struct icmp6_filter));
	HIP_IFEL(err, -1, "setsockopt icmp ICMP6_FILTER failed\n");


	err = setsockopt(*icmpsockfd, IPPROTO_IPV6, IPV6_2292PKTINFO, &on, sizeof(on));
	HIP_IFEL(err, -1, "setsockopt icmp IPV6_RECVPKTINFO failed\n");

 out_err:
	return err;
}

/**
 * Init udp socket for nat usage.
 */
int hip_init_nat_sock_udp(int *hip_nat_sock_udp)
{
	int on = 1, err = 0;
	int off = 0;
	int encap_on = HIP_UDP_ENCAP_ESPINUDP;
	struct sockaddr_in myaddr;

	HIP_DEBUG("hip_init_nat_sock_udp() invoked.\n");

	if((*hip_nat_sock_udp = socket(AF_INET, SOCK_DGRAM, 0))<0)
	{
		HIP_ERROR("Can not open socket for UDP\n");
		return -1;
	}
	err = setsockopt(*hip_nat_sock_udp, IPPROTO_IP, IP_PKTINFO, &on, sizeof(on));
	HIP_IFEL(err, -1, "setsockopt udp pktinfo failed\n");
	/* see bug id 212 why RECV_ERR is off */
	err = setsockopt(*hip_nat_sock_udp, IPPROTO_IP, IP_RECVERR, &off, sizeof(on));
	HIP_IFEL(err, -1, "setsockopt udp recverr failed\n");
#ifndef CONFIG_HIP_OPENWRT
	err = setsockopt(*hip_nat_sock_udp, SOL_UDP, HIP_UDP_ENCAP, &encap_on, sizeof(encap_on));
	HIP_IFEL(err, -1, "setsockopt udp encap failed\n");
#endif
	err = setsockopt(*hip_nat_sock_udp, SOL_SOCKET, SO_REUSEADDR, &on, sizeof(on));
	HIP_IFEL(err, -1, "setsockopt udp reuseaddr failed\n");
	err = setsockopt(*hip_nat_sock_udp, SOL_SOCKET, SO_BROADCAST, &on, sizeof(on));
	HIP_IFEL(err, -1, "setsockopt udp reuseaddr failed\n");

	myaddr.sin_family=AF_INET;
	/** @todo Change this inaddr_any -- Abi */
	myaddr.sin_addr.s_addr = INADDR_ANY;
	myaddr.sin_port=htons(HIP_NAT_UDP_PORT);

	err = bind(*hip_nat_sock_udp, (struct sockaddr *)&myaddr, sizeof(myaddr));
	if (err < 0)
	{
		HIP_PERROR("Unable to bind udp socket to port\n");
		err = -1;
		goto out_err;
	}

	HIP_DEBUG_INADDR("UDP socket created and bound to addr", &myaddr.sin_addr.s_addr);
	return 0;

out_err:
	return err;
}

/**
 * Start closing HIP daemon.
 */
void hip_close(int signal)
{
	static int terminate = 0;

	HIP_ERROR("Signal: %d\n", signal);
	terminate++;

	/* Close SAs with all peers */
	if (terminate == 1) {
		hip_send_close(NULL);
		hipd_set_state(HIPD_STATE_CLOSING);
		HIP_DEBUG("Starting to close HIP daemon...\n");
	} else if (terminate == 2) {
		HIP_DEBUG("Send still once this signal to force daemon exit...\n");
	} else if (terminate > 2) {
		HIP_DEBUG("Terminating daemon.\n");
		hip_exit(signal);
		exit(signal);
	}
}

/**
 * Cleanup and signal handler to free userspace and kernel space
 * resource allocations.
 */
void hip_exit(int signal)
{
	struct hip_common *msg = NULL;
	HIP_ERROR("Signal: %d\n", signal);

	default_ipsec_func_set.hip_delete_default_prefix_sp_pair();
	/* Close SAs with all peers */
        // hip_send_close(NULL);

#if 0
	/*reset TCP timeout to be original vaule , added By Tao Wan on 14.Jan.2008. */
	reset_default_tcptimeout_parameters_value();
#endif
	if (hipd_msg)
		HIP_FREE(hipd_msg);
        if (hipd_msg_v4)
        	HIP_FREE(hipd_msg_v4);

	hip_delete_all_sp();//empty

	delete_all_addresses();

	set_up_device(HIP_HIT_DEV, 0);

	/* Next line is needed only if RVS or escrow, hiprelay is in use. */
	hip_uninit_services();

#ifdef CONFIG_HIP_OPPORTUNISTIC
	hip_oppdb_uninit();
#endif

	hip_hi3_clean();

#ifdef CONFIG_HIP_RVS
	HIP_INFO("Uninitializing RVS / HIP relay database and whitelist.\n");
	hip_relay_uninit();
#endif
#ifdef CONFIG_HIP_ESCROW
	hip_uninit_keadb();
	hip_uninit_kea_endpoints();
#endif

	if (hip_raw_sock_v6){
		HIP_INFO("hip_raw_sock_v6\n");
		close(hip_raw_sock_v6);
	}
	if (hip_raw_sock_v4){
		HIP_INFO("hip_raw_sock_v4\n");
		close(hip_raw_sock_v4);
	}
	if(hip_nat_sock_udp){
		HIP_INFO("hip_nat_sock_udp\n");
		close(hip_nat_sock_udp);
	}
	if (hip_user_sock){
		HIP_INFO("hip_user_sock\n");
		close(hip_user_sock);
	}
	if (hip_nl_ipsec.fd){
		HIP_INFO("hip_nl_ipsec.fd\n");
		rtnl_close(&hip_nl_ipsec);
	}
	if (hip_nl_route.fd){
		HIP_INFO("hip_nl_route.fd\n");
		rtnl_close(&hip_nl_route);
	}

	hip_uninit_hadb();
	hip_uninit_host_id_dbs();

	msg = hip_msg_alloc();
	if (msg)
	{
		hip_build_user_hdr(msg, SO_HIP_DAEMON_QUIT, 0);
		hip_send_agent(msg);
		free(msg);
	}

	hip_remove_lock_file(HIP_DAEMON_LOCK_FILE);

	if (opendht_serving_gateway)
		freeaddrinfo(opendht_serving_gateway);

	return;
}

/**
 * Initalize random seed.
 */
int init_random_seed()
{
	struct timeval tv;
	struct timezone tz;
	struct {
		struct timeval tv;
		pid_t pid;
		long int rand;
	} rand_data;
	int err = 0;

	err = gettimeofday(&tv, &tz);
	srandom(tv.tv_usec);

	memcpy(&rand_data.tv, &tv, sizeof(tv));
	rand_data.pid = getpid();
	rand_data.rand = random();

	RAND_seed(&rand_data, sizeof(rand_data));

	return err;
}

/**
 * Probe kernel modules.
 */
void hip_probe_kernel_modules()
{
	int count, err, status;
	char cmd[40];
	int mod_total;
	char *mod_name[] =
	{
		"xfrm6_tunnel", "xfrm4_tunnel",
		"ip6_tunnel", "ipip", "ip4_tunnel",
		"xfrm_user", "dummy", "esp6", "esp4",
		"ipv6", "crypto_null", "cbc",
		"blkcipher", "des", "aes",
		"xfrm4_mode_beet", "xfrm6_mode_beet", "sha1",
		"capability"
	};

	mod_total = sizeof(mod_name) / sizeof(char *);

	HIP_DEBUG("Probing for %d modules. When the modules are built-in, the errors can be ignored\n", mod_total);

	for (count = 0; count < mod_total; count++)
	{
		snprintf(cmd, sizeof(cmd), "%s %s", "/sbin/modprobe", mod_name[count]);
		HIP_DEBUG("%s\n", cmd);
		err = fork();
		if (err < 0) HIP_ERROR("Failed to fork() for modprobe!\n");
		else if (err == 0)
		{
			/* Redirect stderr, so few non fatal errors wont show up. */
			stderr = freopen("/dev/null", "w", stderr);
			execlp("/sbin/modprobe", "/sbin/modprobe", mod_name[count], (char *)NULL);
		}
		else waitpid(err, &status, 0);
	}
	HIP_DEBUG("Probing completed\n");
}

int hip_init_certs(void) {
	int err = 0;
	char hit[41];
	FILE * conf_file;
	struct hip_host_id_entry * entry;
	char hostname[HIP_HOST_ID_HOSTNAME_LEN_MAX];

	memset(hostname, 0, HIP_HOST_ID_HOSTNAME_LEN_MAX);
	HIP_IFEL(gethostname(hostname, HIP_HOST_ID_HOSTNAME_LEN_MAX - 1), -1,
		 "gethostname failed\n");

	conf_file = fopen(HIP_CERT_CONF_PATH, "r");
	if (!conf_file) {
		HIP_DEBUG("Configuration file did NOT exist creating it and "
			  "filling it with default information\n");
		HIP_IFEL(!memset(hit, '\0', sizeof(hit)), -1,
			  "Failed to memset memory for hit presentation format\n");
		/* Fetch the first RSA HIT */
		entry = hip_return_first_rsa();
		if (entry == NULL) {
			HIP_DEBUG("Failed to get the first RSA HI");
			goto out_err;
		}
		hip_in6_ntop(&entry->lhi.hit, hit);
		conf_file = fopen(HIP_CERT_CONF_PATH, "w+");
		fprintf(conf_file,
			"# Section containing SPKI related information\n"
			"#\n"
			"# issuerhit = what hit is to be used when signing\n"
			"# days = how long is this key valid\n"
			"\n"
			"[ hip_spki ]\n"
			"issuerhit = %s\n"
			"days = %d\n"
			"\n"
			"# Section containing HIP related information\n"
			"#\n"
			"# issuerhit = what hit is to be used when signing\n"
			"# days = how long is this key valid\n"
			"\n"
			"[ hip_x509v3 ]\n"
			"issuerhit = %s\n"
			"days = %d\n"
			"\n"
			"#Section containing the name section for the x509v3 issuer name"
			"\n"
			"[ hip_x509v3_name ]\n"
			"issuerhit = %s\n"
                        "\n"
                        "# Uncomment this section to add x509 extensions\n"
                        "# to the certificate\n"
                        "#\n"
                        "# DO NOT use subjectAltName, issuerAltName or\n"
                        "# basicConstraints implementation uses them already\n"
                        "# All other extensions are allowed\n"
                        "\n"
                        "# [ hip_x509v3_extensions ]\n",
			hit, HIP_CERT_INIT_DAYS,
                        hit, HIP_CERT_INIT_DAYS,
			hit, hostname);
		fclose(conf_file);
	} else {
		HIP_DEBUG("Configuration file existed exiting hip_init_certs\n");
	}
out_err:
	return err;
}

struct hip_host_id_entry * hip_return_first_rsa(void) {
	hip_list_t *curr, *iter;
	struct hip_host_id_entry *tmp;
	int err = 0, c;
	uint16_t algo;

	HIP_READ_LOCK_DB(hip_local_hostid_db);

	list_for_each_safe(curr, iter, hip_local_hostid_db, c) {
		tmp = list_entry(curr);
		HIP_DEBUG_HIT("Found HIT", &tmp->lhi.hit);
		algo = hip_get_host_id_algo(tmp->host_id);
		HIP_DEBUG("hits algo %d HIP_HI_RSA = %d\n",
			  algo, HIP_HI_RSA);
		if (algo == HIP_HI_RSA) goto out_err;
	}

out_err:
	HIP_READ_UNLOCK_DB(hip_local_hostid_db);
	if (algo == HIP_HI_RSA) return (tmp);
	return NULL;
}

/**
 * hip_init_daemon_hitdb - The function initialzies the database at daemon
 * which recives the information from agent to be stored
 */
int hip_init_daemon_hitdb()
{
	extern sqlite3* daemon_db;
	char *file = HIP_CERT_DB_PATH_AND_NAME;
	int err = 0 ;
	extern sqlite3* daemon_db;
	
	_HIP_DEBUG("Loading HIT database from %s.\n", file);
	daemon_db = hip_sqlite_open_db(file, HIP_CERT_DB_CREATE_TBLS);
	HIP_IFE(!daemon_db, -1);

out_err:
	return (err);
}<|MERGE_RESOLUTION|>--- conflicted
+++ resolved
@@ -369,19 +369,6 @@
 	 * chicken and egg problems in hipd start up. */
 	system(str);
 
-<<<<<<< HEAD
-#if 0
-	system("ifconfig dummy0 mtu 1280"); /* see bug id 595 */
-#endif
-
-	/*
-	the following code was moved to hip_set_hi3_status(...)
-
-	hip_locator_status = SO_HIP_SET_LOCATOR_ON;
-	*/
-
-=======
->>>>>>> 27538572
 	HIP_IFE(hip_init_host_ids(), 1);
 
 	hip_user_sock = socket(AF_INET6, SOCK_DGRAM, 0);
@@ -397,19 +384,14 @@
 
 	hip_load_configuration();
 
-<<<<<<< HEAD
-	hip_opendht_sock_fqdn = init_dht_gateway_socket_gw(hip_opendht_sock_fqdn, opendht_serving_gateway);
-	hip_opendht_sock_hit = init_dht_gateway_socket_gw(hip_opendht_sock_hit, opendht_serving_gateway);
-=======
 #ifdef CONFIG_HIP_HI3
 	if( hip_use_i3 ) {
 		hip_locator_status = SO_HIP_SET_LOCATOR_ON;
 	}
 #endif
 
-	hip_opendht_sock_fqdn = init_dht_gateway_socket(hip_opendht_sock_fqdn);
-	hip_opendht_sock_hit = init_dht_gateway_socket(hip_opendht_sock_hit);
->>>>>>> 27538572
+	hip_opendht_sock_fqdn = init_dht_gateway_socket_gw(hip_opendht_sock_fqdn, opendht_serving_gateway);
+	hip_opendht_sock_hit = init_dht_gateway_socket_gw(hip_opendht_sock_hit, opendht_serving_gateway);
 
 	certerr = 0;
 	certerr = hip_init_certs();
@@ -427,13 +409,8 @@
 	if (hitdberr < 0) HIP_DEBUG("Initializing daemon hit database returned error\n");
 	/*TODO uncheck the below comment anyhow !*/
 
-<<<<<<< HEAD
-	HIP_IFEL(hip_set_lowcapability(1), -1, "Failed to set capabilities\n");
-	
-=======
 	HIP_IFEL(hip_set_lowcapability(0), -1, "Failed to set capabilities\n");
 
->>>>>>> 27538572
 #ifdef CONFIG_HIP_HI3
 	if( hip_use_i3 )
 	{
