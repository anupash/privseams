--- conflicted
+++ resolved
@@ -348,6 +348,8 @@
 	HIP_DEBUG("Setting iface %s\n", HIP_HIT_DEV);
 	set_up_device(HIP_HIT_DEV, 0);
 	HIP_IFE(set_up_device(HIP_HIT_DEV, 1), 1);
+	HIP_DEBUG("Lowering " HIP_HIT_DEV " MTU\n");
+	system("ifconfig dummy0 mtu 1280"); /* see bug id 595 */
 
 #ifdef CONFIG_HIP_HI3
 	if( hip_use_i3 ) {
@@ -394,8 +396,6 @@
 	}
 #endif
 	hip_firewall_sock_lsi_fd = hip_user_sock;
-
-//hip_add_default_hit_route();
 
 out_err:
 	return err;
@@ -513,13 +513,6 @@
         /* Retrieve the keys to hipd */
 	/* Three steps because multiple large keys will not fit in the same message */
 
-<<<<<<< HEAD
-	/* rsa pub */
-	hip_msg_init(user_msg);
-	if (err = hip_serialize_host_id_action(user_msg, ACTION_ADD,
-						0, 1, "rsa", NULL, 0, 0)) {
-		HIP_ERROR("Could not load default keys (RSA pub)\n");
-=======
 	/* DSA keys and RSA anonymous are not loaded by default until bug id
 	   522 is properly solved. Run hipconf add hi default if you want to
 	   enable non-default HITs. */
@@ -529,12 +522,10 @@
 	if (err = hip_serialize_host_id_action(user_msg, ACTION_ADD,
 						0, 1, "dsa", NULL, 0, 0)) {
 		HIP_ERROR("Could not load default keys (DSA)\n");
->>>>>>> 6b59c3fb
 		goto out_err;
 	}
-
 	if (err = hip_handle_add_local_hi(user_msg)) {
-		HIP_ERROR("Adding of keys failed (RSA pub)\n");
+		HIP_ERROR("Adding of keys failed (DSA)\n");
 		goto out_err;
 	}
 
@@ -551,18 +542,18 @@
 	}
 #endif
 
-	/* dsa anon and pub */
+	/* rsa pub */
 	hip_msg_init(user_msg);
-	if (err = hip_serialize_host_id_action(user_msg, ACTION_ADD, 
-						0, 1, "dsa", NULL, 0, 0)) {
-		HIP_ERROR("Could not load default keys (DSA)\n");
+	if (err = hip_serialize_host_id_action(user_msg, ACTION_ADD,
+						0, 1, "rsa", NULL, 0, 0)) {
+		HIP_ERROR("Could not load default keys (RSA pub)\n");
 		goto out_err;
 	}
+
 	if (err = hip_handle_add_local_hi(user_msg)) {
-		HIP_ERROR("Adding of keys failed (DSA)\n");
+		HIP_ERROR("Adding of keys failed (RSA pub)\n");
 		goto out_err;
 	}
-
 
 	HIP_DEBUG("Keys added\n");
 	hip_get_default_hit(&default_hit);
@@ -978,4 +969,4 @@
 	HIP_READ_UNLOCK_DB(hip_local_hostid_db);
 	if (algo == HIP_HI_RSA) return (tmp);
 	return NULL;
-}
+}