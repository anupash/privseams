/** @file
 * This file defines initialization functions for the HIP daemon.
 *
 * @date    1.1.2007
 * @note    Distributed under <a href="http://www.gnu.org/licenses/gpl.txt">GNU/GPL</a>.
 * @note    HIPU: BSD platform needs to be autodetected in hip_set_lowcapability
 */

#include "init.h"

#ifndef OPENWRT
//#include <sys/capability.h>
#endif
#include <sys/prctl.h>

#include <sys/types.h>
#include "debug.h"
#include "hi3.h"

extern struct hip_common *hipd_msg;
extern struct hip_common *hipd_msg_v4;

/******************************************************************************/
/** Catch SIGCHLD. */
void hip_sig_chld(int signum)
{
	union wait status;
	int pid, i;

	signal(signum, hip_sig_chld);

	/* Get child process status, so it wont be left as zombie for long time. */
	while ((pid = wait3(&status, WNOHANG, 0)) > 0)
	{
		/* Maybe do something.. */
		_HIP_DEBUG("Child quit with pid %d\n", pid);
	}
}

#ifdef CONFIG_HIP_DEBUG
void hip_print_sysinfo()
{
	FILE *fp = NULL;
	char str[256];
	int pipefd[2];
	int stdout_fd;

	fp = fopen("/etc/debian_version", "r");
	if(!fp)
		fp = fopen("/etc/redhat-release", "r");

	if(fp) {

		while(fgets(str, sizeof(str), fp)) {
			HIP_DEBUG("version=%s", str);
		}
		if (fclose(fp))
			HIP_ERROR("Error closing version file\n");
		fp = NULL;

	}

	fp = fopen("/proc/cpuinfo", "r");
	if(fp) {

		HIP_DEBUG("Printing /proc/cpuinfo\n");
		while(fgets(str, sizeof(str), fp)) {
			HIP_DEBUG(str);
		}
		if (fclose(fp))
			HIP_ERROR("Error closing /proc/cpuinfo\n");
		fp = NULL;

	} else {
		HIP_ERROR("Failed to open file /proc/cpuinfo\n");
	}

	/* Route stdout into a pipe to capture lsmod output */

	stdout_fd = dup(1);
	if (stdout_fd < 0) {
		HIP_ERROR("Stdout backup failed\n");
		return;
	}
	if (pipe(pipefd)) {
		HIP_ERROR("Pipe creation failed\n");
		return;
	}
	if (dup2(pipefd[1], 1) < 0) {
		HIP_ERROR("Stdout capture failed\n");
		if (close(pipefd[1]))
			HIP_ERROR("Error closing write end of pipe\n");
		if (close(pipefd[0]))
			HIP_ERROR("Error closing read end of pipe\n");
		return;
	}

	system("lsmod");

	if (dup2(stdout_fd, 1) < 0)
		HIP_ERROR("Stdout restore failed\n");
	if (close(stdout_fd))
		HIP_ERROR("Error closing stdout backup\n");
	if (close(pipefd[1]))
		HIP_ERROR("Error closing write end of pipe\n");

	fp = fdopen(pipefd[0], "r");
	if(fp) {

		HIP_DEBUG("Printing lsmod output\n");
		while(fgets(str, sizeof(str), fp)) {
			HIP_DEBUG(str);
		}
		if (fclose(fp))
			HIP_ERROR("Error closing read end of pipe\n");

	} else {
		HIP_ERROR("Error opening pipe for reading\n");
		if (close(pipefd[0]))
			HIP_ERROR("Error closing read end of pipe\n");
	}
}
#endif

void hip_load_configuration()
{
	const char *cfile = "default";
	struct stat status;
	pid_t pid;
	FILE *fp = NULL;
	size_t items = 0;
	int len_con = strlen(HIPD_CONFIG_FILE_EX),
	  len_hos = strlen(HIPD_HOSTS_FILE_EX);

	/* HIPD_CONFIG_FILE, HIPD_CONFIG_FILE_EX, HIPD_HOSTS_FILE and
	   HIPD_HOSTS_FILE_EX are defined in /libinet6/hipconf.h */

	/* Create config file if does not exist */

	if (stat(HIPD_CONFIG_FILE, &status) && errno == ENOENT) {
		errno = 0;
		fp = fopen(HIPD_CONFIG_FILE, "w" /* mode */);
		HIP_ASSERT(fp);
		items = fwrite(HIPD_CONFIG_FILE_EX, len_con, 1, fp);
		HIP_ASSERT(items > 0);
		fclose(fp);
	}

	/* Create /etc/hip/hosts file if does not exist */

	if (stat(HIPD_HOSTS_FILE, &status) && errno == ENOENT) {
		errno = 0;
		fp = fopen(HIPD_HOSTS_FILE, "w" /* mode */);
		HIP_ASSERT(fp);
		items = fwrite(HIPD_HOSTS_FILE_EX, len_hos, 1, fp);
		HIP_ASSERT(items > 0);
		fclose(fp);
	}

	/* Load the configuration. The configuration is loaded as a sequence
	   of hipd system calls. Assumably the user socket buffer is large
	   enough to buffer all of the hipconf commands.. */

	hip_conf_handle_load(NULL, ACTION_LOAD, &cfile, 1);
}

void hip_set_os_dep_variables()
{
	struct utsname un;
	int rel[4] = {0};

	uname(&un);

	HIP_DEBUG("sysname=%s nodename=%s release=%s version=%s machine=%s\n",
		  un.sysname, un.nodename, un.release, un.version, un.machine);

	sscanf(un.release, "%d.%d.%d.%d", &rel[0], &rel[1], &rel[2], &rel[3]);

	/*
	  2.6.19 and above introduced some changes to kernel API names:
	  - XFRM_BEET changed from 2 to 4
	  - crypto algo names changed
	*/

#ifndef CONFIG_HIP_PFKEY
	if (rel[0] <= 2 && rel[1] <= 6 && rel[2] < 19) {
		hip_xfrm_set_beet(2);
		hip_xfrm_set_algo_names(0);
	} else {
		hip_xfrm_set_beet(4);
		hip_xfrm_set_algo_names(1);
	}
#endif

#ifndef CONFIG_HIP_PFKEY
#ifdef CONFIG_HIP_BUGGYIPSEC
        hip_xfrm_set_default_sa_prefix_len(0);
#else
	/* This requires new kernel versions (the 2.6.18 patch) - jk */
        hip_xfrm_set_default_sa_prefix_len(128);
#endif
#endif
}

/**
 * Main initialization function for HIP daemon.
 */
int hipd_init(int flush_ipsec, int killold)
{
	hip_hit_t peer_hit;
	int err = 0, certerr = 0, dhterr = 0, hitdberr = 0;
	char str[64];
	struct sockaddr_in6 daemon_addr;
	extern int hip_opendht_sock_fqdn;
	extern int hip_opendht_sock_hit;
	extern int hip_icmp_sock;

	/* Make sure that root path is set up correcly (e.g. on Fedora 9).
	   Otherwise may get warnings from system() commands.
	   @todo: should append, not overwrite  */
	setenv("PATH", HIP_DEFAULT_EXEC_PATH, 1);

	/* Open daemon lock file and read pid from it. */
	HIP_IFEL(hip_create_lock_file(HIP_DAEMON_LOCK_FILE, killold), -1,
		 "locking failed\n");

	hip_init_hostid_db(NULL);

	hip_set_os_dep_variables();

#ifndef CONFIG_HIP_OPENWRT
#ifdef CONFIG_HIP_DEBUG
	hip_print_sysinfo();
#endif
	hip_probe_kernel_modules();
#endif

	/* Register signal handlers */
	signal(SIGINT, hip_close);
	signal(SIGTERM, hip_close);
	signal(SIGCHLD, hip_sig_chld);

#ifdef CONFIG_HIP_OPPORTUNISTIC
	HIP_IFEL(hip_init_oppip_db(), -1,
	         "Cannot initialize opportunistic mode IP database for "\
                 "non HIP capable hosts!\n");
#endif
	HIP_IFEL((hip_init_cipher() < 0), 1, "Unable to init ciphers.\n");

	HIP_IFE(init_random_seed(), -1);

	hip_init_hadb();
        /* hip_init_puzzle_defaults just returns, removed -samu  */
#if 0
	hip_init_puzzle_defaults();
#endif
	/* Service initialization. */
	hip_init_services();

#ifdef CONFIG_HIP_RVS
	HIP_INFO("Initializing HIP relay / RVS.\n");
	hip_relay_init();
#endif
#ifdef CONFIG_HIP_ESCROW
	hip_init_keadb();
	hip_init_kea_endpoints();
#endif

#ifdef CONFIG_HIP_OPPORTUNISTIC
	hip_init_opp_db();
#endif


	/* Resolve our current addresses, afterwards the events from kernel
	   will maintain the list This needs to be done before opening
	   NETLINK_ROUTE! See the comment about address_count global var. */
	HIP_DEBUG("Initializing the netdev_init_addresses\n");

	hip_netdev_init_addresses(&hip_nl_ipsec);

	if (rtnl_open_byproto(&hip_nl_route,
	                      RTMGRP_LINK | RTMGRP_IPV6_IFADDR | IPPROTO_IPV6
	                      | RTMGRP_IPV4_IFADDR | IPPROTO_IP,
	                      NETLINK_ROUTE) < 0)
	{
		err = 1;
		HIP_ERROR("Routing socket error: %s\n", strerror(errno));
		goto out_err;
	}

	/* Open the netlink socket for address and IF events */
	if (rtnl_open_byproto(&hip_nl_ipsec, XFRMGRP_ACQUIRE, NETLINK_XFRM) < 0)
	{
		HIP_ERROR("Netlink address and IF events socket error: %s\n", strerror(errno));
		err = 1;
		goto out_err;
	}

#ifndef CONFIG_HIP_PFKEY
	hip_xfrm_set_nl_ipsec(&hip_nl_ipsec);
#endif

#if 0
	{
                int ret_sockopt = 0, value = 0;
                socklen_t value_len = sizeof(value);
		int ipsec_buf_size = 200000;
		socklen_t ipsec_buf_sizeof = sizeof(ipsec_buf_size);
                ret_sockopt = getsockopt(hip_nl_ipsec.fd, SOL_SOCKET, SO_RCVBUF,
                                         &value, &value_len);
                if (ret_sockopt != 0)
                    HIP_DEBUG("Getting receive buffer size of hip_nl_ipsec.fd failed\n");
                ipsec_buf_size = value * 2;
                HIP_DEBUG("Default setting of receive buffer size for hip_nl_ipsec was %d.\n"
                          "Setting it to %d.\n", value, ipsec_buf_size);
		ret_sockopt = setsockopt(hip_nl_ipsec.fd, SOL_SOCKET, SO_RCVBUF,
			   &ipsec_buf_size, ipsec_buf_sizeof);
                if (ret_sockopt !=0 )
                    HIP_DEBUG("Setting receive buffer size of hip_nl_ipsec.fd failed\n");
                ret_sockopt = 0;
		ret_sockopt = setsockopt(hip_nl_ipsec.fd, SOL_SOCKET, SO_SNDBUF,
			   &ipsec_buf_size, ipsec_buf_sizeof);
                if (ret_sockopt !=0 )
                    HIP_DEBUG("Setting send buffer size of hip_nl_ipsec.fd failed\n");
	}
#endif

	HIP_IFEL(hip_init_raw_sock_v6(&hip_raw_sock_v6), -1, "raw sock v6\n");
	HIP_IFEL(hip_init_raw_sock_v4(&hip_raw_sock_v4), -1, "raw sock v4\n");
	HIP_IFEL(hip_init_nat_sock_udp(&hip_nat_sock_udp), -1, "raw sock udp\n");		
	HIP_IFEL(hip_init_icmp_v6(&hip_icmp_sock), -1, "icmpv6 sock\n");

	HIP_DEBUG("hip_raw_sock = %d\n", hip_raw_sock_v6);
	HIP_DEBUG("hip_raw_sock_v4 = %d\n", hip_raw_sock_v4);
	HIP_DEBUG("hip_nat_sock_udp = %d\n", hip_nat_sock_udp);
	HIP_DEBUG("hip_icmp_sock = %d\n", hip_icmp_sock);

	if (flush_ipsec)
	{
		default_ipsec_func_set.hip_flush_all_sa();
		default_ipsec_func_set.hip_flush_all_policy();
	}

	HIP_DEBUG("Setting SP\n");
	default_ipsec_func_set.hip_delete_default_prefix_sp_pair();
	HIP_IFE(default_ipsec_func_set.hip_setup_default_sp_prefix_pair(), -1);

	HIP_DEBUG("Setting iface %s\n", HIP_HIT_DEV);
	set_up_device(HIP_HIT_DEV, 0);
	HIP_IFE(set_up_device(HIP_HIT_DEV, 1), 1);
	HIP_DEBUG("Lowering " HIP_HIT_DEV " MTU\n");
	system("ifconfig dummy0 mtu 1280"); /* see bug id 595 */

#ifdef CONFIG_HIP_HI3
	if( hip_use_i3 ) {
		hip_locator_status = SO_HIP_SET_LOCATOR_ON;
	}
#endif

	HIP_IFE(hip_init_host_ids(), 1);

	hip_user_sock = socket(AF_INET6, SOCK_DGRAM, 0);
	HIP_IFEL((hip_user_sock < 0), 1, "Could not create socket for user communication.\n");
	bzero(&daemon_addr, sizeof(daemon_addr));
	daemon_addr.sin6_family = AF_INET6;
	daemon_addr.sin6_port = htons(HIP_DAEMON_LOCAL_PORT);
	daemon_addr.sin6_addr = in6addr_loopback;

	HIP_IFEL(bind(hip_user_sock, (struct sockaddr *)& daemon_addr,
		      sizeof(daemon_addr)), -1, "Bind on daemon addr failed\n");

	hip_load_configuration();

	hip_opendht_sock_fqdn = init_dht_gateway_socket(hip_opendht_sock_fqdn);
	hip_opendht_sock_hit = init_dht_gateway_socket(hip_opendht_sock_hit);

	certerr = 0;
	certerr = hip_init_certs();
	if (certerr < 0) HIP_DEBUG("Initializing cert configuration file returned error\n");

#if 0
	/* init new tcptimeout parameters, added by Tao Wan on 14.Jan.2008*/

	HIP_IFEL(set_new_tcptimeout_parameters_value(), -1,
			"set new tcptimeout parameters error\n");
#endif
	
	hitdberr = 0;
	hitdberr = hip_init_daemon_hitdb();
	if (hitdberr < 0) HIP_DEBUG("Initializing daemon hit database returned error\n");
	/*TODO uncheck the below comment anyhow !*/
	HIP_IFEL(hip_set_lowcapability(1), -1, "Failed to set capabilities\n");
	
#ifdef CONFIG_HIP_HI3
	if( hip_use_i3 )
	{
//		hip_get_default_hit(&peer_hit);
		hip_i3_init(/*&peer_hit*/);
	}
#endif
	hip_firewall_sock_lsi_fd = hip_user_sock;

out_err:
	return err;
}

/**
 * Function initializes needed variables for the OpenDHT
 *
 * Returns positive on success negative otherwise
 */
int hip_init_dht()
{
        int err = 0, lineno = 0, i = 0, randomno = 0;
        extern struct addrinfo * opendht_serving_gateway;
        extern char opendht_name_mapping;
        extern int hip_opendht_inuse;
        extern int hip_opendht_error_count;
<<<<<<< HEAD
        extern int hip_opendht_sock_fqdn;  
        extern int hip_opendht_sock_hit;  
        extern int hip_opendht_fqdn_sent;
        extern int hip_opendht_hit_sent;
        extern int opendht_serving_gateway_port;
        extern char opendht_serving_gateway_port_str[7];
        extern char opendht_host_name[256];
=======
        extern int hip_opendht_sock_fqdn;
        extern int hip_opendht_sock_hit;
>>>>>>> 68ba6dde
        char *serveraddr_str;
        char *servername_str;
        FILE *fp = NULL;
        char line[500];
        List list;
<<<<<<< HEAD
        
      	if (hip_opendht_inuse == SO_HIP_DHT_ON) {
=======

        if (hip_opendht_inuse == SO_HIP_DHT_ON) {
>>>>>>> 68ba6dde
                hip_opendht_error_count = 0;
                /*Initializing variable for dht gateway port used in resolve_dht_gateway_info
                 *  in libhipopendht */
				opendht_serving_gateway_port = OPENDHT_PORT ; /*Needs to be init here, because of
                											 gateway change after threshold error count*/
				memcpy(opendht_host_name, OPENDHT_GATEWAY, strlen(OPENDHT_GATEWAY)); 
                /* check the condition of the sockets, we may have come here in middle
                 of something so re-initializing might be needed */
                if (hip_opendht_sock_fqdn > 0) {
                        close(hip_opendht_sock_fqdn);
                         hip_opendht_sock_fqdn = init_dht_gateway_socket(hip_opendht_sock_fqdn);
                         hip_opendht_fqdn_sent = STATE_OPENDHT_IDLE;
                }

                if (hip_opendht_sock_hit > 0) {
                        close(hip_opendht_sock_hit);
                         hip_opendht_sock_hit = init_dht_gateway_socket(hip_opendht_sock_hit);
                         hip_opendht_hit_sent = STATE_OPENDHT_IDLE;
                }

                fp = fopen(OPENDHT_SERVERS_FILE, "r");
                if (fp == NULL) {
                        HIP_DEBUG("No dhtservers file, using %s\n", opendht_host_name);
                        err = resolve_dht_gateway_info(opendht_host_name, &opendht_serving_gateway,opendht_serving_gateway_port);
                        if (err < 0) 
                        {
                        	hip_opendht_error_count++;
                        	HIP_DEBUG("Error resolving openDHT gateway!\n");
                        }
                        err = 0;
                        memset(&opendht_name_mapping, '\0', HIP_HOST_ID_HOSTNAME_LEN_MAX - 1);
                        if (gethostname(&opendht_name_mapping, HIP_HOST_ID_HOSTNAME_LEN_MAX - 1))
                                HIP_DEBUG("gethostname failed\n");
                } else {
                        /* dhtservers exists */
                        while (fp && getwithoutnewline(line, 500, fp) != NULL) {
                                lineno++;
                        }
                        fclose(fp);
                        srand(time(NULL));
                        randomno = rand() % lineno;
                        fp = fopen(OPENDHT_SERVERS_FILE, "r");
                        for (i = 0; i <= randomno; i++)
                                getwithoutnewline(line, 500, fp);
                        initlist(&list);
                        extractsubstrings(line, &list);
                        servername_str = getitem(&list,0);
                        serveraddr_str = getitem(&list,1);
                        HIP_DEBUG("DHT gateway from dhtservers: %s (%s)\n",
                                  servername_str, serveraddr_str);
                        /* resolve it */
<<<<<<< HEAD
                        memset(opendht_host_name, '\0', sizeof(opendht_host_name));
                        memcpy(opendht_host_name, servername_str, strlen(servername_str));
                        err = resolve_dht_gateway_info(serveraddr_str, &opendht_serving_gateway,opendht_serving_gateway_port);  
                        if (err < 0) 
                        {
                        	hip_opendht_error_count++;
                        	HIP_DEBUG("Error resolving openDHT gateway!\n");
                        }
=======
                        err = resolve_dht_gateway_info(serveraddr_str, &opendht_serving_gateway);
                        if (err < 0) HIP_DEBUG("Error resolving openDHT gateway!\n");
>>>>>>> 68ba6dde
                        err = 0;
                        memset(&opendht_name_mapping, '\0', HIP_HOST_ID_HOSTNAME_LEN_MAX - 1);
                        if (gethostname(&opendht_name_mapping, HIP_HOST_ID_HOSTNAME_LEN_MAX - 1))
                                HIP_DEBUG("gethostname failed\n");
<<<<<<< HEAD
						register_to_dht();
						init_dht_sockets(&hip_opendht_sock_fqdn, &hip_opendht_fqdn_sent); 
						init_dht_sockets(&hip_opendht_sock_hit, &hip_opendht_hit_sent);
=======
			register_to_dht();
>>>>>>> 68ba6dde
                        destroy(&list);
                }
        } else {
                HIP_DEBUG("DHT is not in use");
        }
 out_err:
        if (fp)
                fclose(fp);
        return (err);
}

/**
 * Init host IDs.
 */
int hip_init_host_ids()
{
	int err = 0;
	struct stat status;
	struct hip_common *user_msg = NULL;
	hip_hit_t default_hit;
	hip_lsi_t default_lsi;

	/* We are first serializing a message with HIs and then
	   deserializing it. This building and parsing causes
	   a minor overhead, but as a result we can reuse the code
	   with hipconf. */

	HIP_IFE(!(user_msg = hip_msg_alloc()), -1);

	/* Create default keys if necessary. */

	if (stat(DEFAULT_CONFIG_DIR "/" DEFAULT_HOST_RSA_KEY_FILE_BASE DEFAULT_PUB_HI_FILE_NAME_SUFFIX, &status) && errno == ENOENT) {
		//hip_msg_init(user_msg); already called by hip_msg_alloc()

	    HIP_IFEL(hip_serialize_host_id_action(user_msg, ACTION_NEW, 0, 1,
			NULL, NULL, RSA_KEY_DEFAULT_BITS, DSA_KEY_DEFAULT_BITS),
			1, "Failed to create keys to %s\n", DEFAULT_CONFIG_DIR);
	}

        /* Retrieve the keys to hipd */
	/* Three steps because multiple large keys will not fit in the same message */

	/* dsa anon and pub */
	hip_msg_init(user_msg);
	if (err = hip_serialize_host_id_action(user_msg, ACTION_ADD,
						0, 1, "dsa", NULL, 0, 0)) {
		HIP_ERROR("Could not load default keys (DSA)\n");
		goto out_err;
	}
	if (err = hip_handle_add_local_hi(user_msg)) {
		HIP_ERROR("Adding of keys failed (DSA)\n");
		goto out_err;
	}

	/* rsa anon */
	hip_msg_init(user_msg);
	if (err = hip_serialize_host_id_action(user_msg, ACTION_ADD,
						1, 1, "rsa", NULL, 0, 0)) {
		HIP_ERROR("Could not load default keys (RSA anon)\n");
		goto out_err;
	}
	if (err = hip_handle_add_local_hi(user_msg)) {
		HIP_ERROR("Adding of keys failed (RSA anon)\n");
		goto out_err;
	}

	/* rsa pub */
	hip_msg_init(user_msg);
	if (err = hip_serialize_host_id_action(user_msg, ACTION_ADD,
						0, 1, "rsa", NULL, 0, 0)) {
		HIP_ERROR("Could not load default keys (RSA pub)\n");
		goto out_err;
	}

	if (err = hip_handle_add_local_hi(user_msg)) {
		HIP_ERROR("Adding of keys failed (RSA pub)\n");
		goto out_err;
	}

	HIP_DEBUG("Keys added\n");
	hip_get_default_hit(&default_hit);
	hip_get_default_lsi(&default_lsi);

	HIP_DEBUG_HIT("default_hit ", &default_hit);
	HIP_DEBUG_LSI("default_lsi ", &default_lsi);
	hip_hidb_associate_default_hit_lsi(&default_hit, &default_lsi);

	/*Initializes the hadb with the information contained in /etc/hip/hosts*/
	//hip_init_hadb_hip_host();

 out_err:

	if (user_msg)
		HIP_FREE(user_msg);

	return err;
}

/**
 * Init raw ipv6 socket.
 */
int hip_init_raw_sock_v6(int *hip_raw_sock_v6)
{
	int on = 1, off = 0, err = 0;

	*hip_raw_sock_v6 = socket(AF_INET6, SOCK_RAW, IPPROTO_HIP);
	HIP_IFEL(*hip_raw_sock_v6 <= 0, 1, "Raw socket creation failed. Not root?\n");

	/* see bug id 212 why RECV_ERR is off */
	err = setsockopt(*hip_raw_sock_v6, IPPROTO_IPV6, IPV6_RECVERR, &off, sizeof(on));
	HIP_IFEL(err, -1, "setsockopt recverr failed\n");
	err = setsockopt(*hip_raw_sock_v6, IPPROTO_IPV6, IPV6_2292PKTINFO, &on, sizeof(on));
	HIP_IFEL(err, -1, "setsockopt pktinfo failed\n");
	err = setsockopt(*hip_raw_sock_v6, SOL_SOCKET, SO_REUSEADDR, &on, sizeof(on));
	HIP_IFEL(err, -1, "setsockopt v6 reuseaddr failed\n");

 out_err:
	return err;
}

/**
 * Init raw ipv4 socket.
 */
int hip_init_raw_sock_v4(int *hip_raw_sock_v4)
{
	int on = 1, err = 0;
	int off = 0;

	*hip_raw_sock_v4 = socket(AF_INET, SOCK_RAW, IPPROTO_HIP);
	HIP_IFEL(*hip_raw_sock_v4 <= 0, 1, "Raw socket v4 creation failed. Not root?\n");

	/* see bug id 212 why RECV_ERR is off */
	err = setsockopt(*hip_raw_sock_v4, IPPROTO_IP, IP_RECVERR, &off, sizeof(on));
	HIP_IFEL(err, -1, "setsockopt v4 recverr failed\n");
	err = setsockopt(*hip_raw_sock_v4, SOL_SOCKET, SO_BROADCAST, &on, sizeof(on));
	HIP_IFEL(err, -1, "setsockopt v4 failed to set broadcast \n");
	err = setsockopt(*hip_raw_sock_v4, IPPROTO_IP, IP_PKTINFO, &on, sizeof(on));
	HIP_IFEL(err, -1, "setsockopt v4 pktinfo failed\n");
	err = setsockopt(*hip_raw_sock_v4, SOL_SOCKET, SO_REUSEADDR, &on, sizeof(on));
	HIP_IFEL(err, -1, "setsockopt v4 reuseaddr failed\n");

 out_err:
	return err;
}

/**
 * Init icmpv6 socket.
 */
int hip_init_icmp_v6(int *icmpsockfd)
{
	int err = 0, on = 1;
	struct sockaddr_in6 addr6;
	struct icmp6_filter filter;

	*icmpsockfd = socket(AF_INET6, SOCK_RAW, IPPROTO_ICMPV6);
	HIP_IFEL(*icmpsockfd <= 0, 1, "ICMPv6 socket creation failed\n");
	
	ICMP6_FILTER_SETBLOCKALL(&filter);
	ICMP6_FILTER_SETPASS(ICMPV6_ECHO_REPLY, &filter);
	err = setsockopt(*icmpsockfd, IPPROTO_ICMPV6, ICMPV6_FILTER, &filter, 
			 sizeof(struct icmp6_filter));
	HIP_IFEL(err, -1, "setsockopt icmp ICMP6_FILTER failed\n");


	err = setsockopt(*icmpsockfd, IPPROTO_IPV6, IPV6_2292PKTINFO, &on, sizeof(on));
	HIP_IFEL(err, -1, "setsockopt icmp IPV6_RECVPKTINFO failed\n");

 out_err:
	return err;
}

/**
 * Init udp socket for nat usage.
 */
int hip_init_nat_sock_udp(int *hip_nat_sock_udp)
{
	int on = 1, err = 0;
	int off = 0;
	int encap_on = HIP_UDP_ENCAP_ESPINUDP;
	struct sockaddr_in myaddr;

	HIP_DEBUG("hip_init_nat_sock_udp() invoked.\n");

	if((*hip_nat_sock_udp = socket(AF_INET, SOCK_DGRAM, 0))<0)
	{
		HIP_ERROR("Can not open socket for UDP\n");
		return -1;
	}
	err = setsockopt(*hip_nat_sock_udp, IPPROTO_IP, IP_PKTINFO, &on, sizeof(on));
	HIP_IFEL(err, -1, "setsockopt udp pktinfo failed\n");
	/* see bug id 212 why RECV_ERR is off */
	err = setsockopt(*hip_nat_sock_udp, IPPROTO_IP, IP_RECVERR, &off, sizeof(on));
	HIP_IFEL(err, -1, "setsockopt udp recverr failed\n");
#ifndef CONFIG_HIP_OPENWRT
	err = setsockopt(*hip_nat_sock_udp, SOL_UDP, HIP_UDP_ENCAP, &encap_on, sizeof(encap_on));
	HIP_IFEL(err, -1, "setsockopt udp encap failed\n");
#endif
	err = setsockopt(*hip_nat_sock_udp, SOL_SOCKET, SO_REUSEADDR, &on, sizeof(on));
	HIP_IFEL(err, -1, "setsockopt udp reuseaddr failed\n");
	err = setsockopt(*hip_nat_sock_udp, SOL_SOCKET, SO_BROADCAST, &on, sizeof(on));
	HIP_IFEL(err, -1, "setsockopt udp reuseaddr failed\n");

	myaddr.sin_family=AF_INET;
	/** @todo Change this inaddr_any -- Abi */
	myaddr.sin_addr.s_addr = INADDR_ANY;
	myaddr.sin_port=htons(HIP_NAT_UDP_PORT);

	err = bind(*hip_nat_sock_udp, (struct sockaddr *)&myaddr, sizeof(myaddr));
	if (err < 0)
	{
		HIP_PERROR("Unable to bind udp socket to port\n");
		err = -1;
		goto out_err;
	}

	HIP_DEBUG_INADDR("UDP socket created and bound to addr", &myaddr.sin_addr.s_addr);
	return 0;

out_err:
	return err;
}

/**
 * Start closing HIP daemon.
 */
void hip_close(int signal)
{
	static int terminate = 0;

	HIP_ERROR("Signal: %d\n", signal);
	terminate++;

	/* Close SAs with all peers */
	if (terminate == 1) {
		hip_send_close(NULL);
		hipd_set_state(HIPD_STATE_CLOSING);
		HIP_DEBUG("Starting to close HIP daemon...\n");
	} else if (terminate == 2) {
		HIP_DEBUG("Send still once this signal to force daemon exit...\n");
	} else if (terminate > 2) {
		HIP_DEBUG("Terminating daemon.\n");
		hip_exit(signal);
		exit(signal);
	}
}

/**
 * Cleanup and signal handler to free userspace and kernel space
 * resource allocations.
 */
void hip_exit(int signal)
{
	struct hip_common *msg = NULL;
	HIP_ERROR("Signal: %d\n", signal);

	default_ipsec_func_set.hip_delete_default_prefix_sp_pair();
	/* Close SAs with all peers */
        // hip_send_close(NULL);

#if 0
	/*reset TCP timeout to be original vaule , added By Tao Wan on 14.Jan.2008. */
	reset_default_tcptimeout_parameters_value();
#endif
	if (hipd_msg)
		HIP_FREE(hipd_msg);
        if (hipd_msg_v4)
        	HIP_FREE(hipd_msg_v4);

	hip_delete_all_sp();//empty

	delete_all_addresses();

	set_up_device(HIP_HIT_DEV, 0);

	/* Next line is needed only if RVS or escrow, hiprelay is in use. */
	hip_uninit_services();

#ifdef CONFIG_HIP_OPPORTUNISTIC
	hip_oppdb_uninit();
#endif

#ifdef CONFIG_HIP_HI3
	hip_hi3_clean();
#endif

#ifdef CONFIG_HIP_RVS
	HIP_INFO("Uninitializing RVS / HIP relay database and whitelist.\n");
	hip_relay_uninit();
#endif
#ifdef CONFIG_HIP_ESCROW
	hip_uninit_keadb();
	hip_uninit_kea_endpoints();
#endif

	if (hip_raw_sock_v6){
		HIP_INFO("hip_raw_sock_v6\n");
		close(hip_raw_sock_v6);
	}
	if (hip_raw_sock_v4){
		HIP_INFO("hip_raw_sock_v4\n");
		close(hip_raw_sock_v4);
	}
	if(hip_nat_sock_udp){
		HIP_INFO("hip_nat_sock_udp\n");
		close(hip_nat_sock_udp);
	}
	if (hip_user_sock){
		HIP_INFO("hip_user_sock\n");
		close(hip_user_sock);
	}
	if (hip_nl_ipsec.fd){
		HIP_INFO("hip_nl_ipsec.fd\n");
		rtnl_close(&hip_nl_ipsec);
	}
	if (hip_nl_route.fd){
		HIP_INFO("hip_nl_route.fd\n");
		rtnl_close(&hip_nl_route);
	}

	hip_uninit_hadb();
	hip_uninit_host_id_dbs();

	msg = hip_msg_alloc();
	if (msg)
	{
		hip_build_user_hdr(msg, SO_HIP_DAEMON_QUIT, 0);
		hip_send_agent(msg);
		free(msg);
	}

	hip_remove_lock_file(HIP_DAEMON_LOCK_FILE);

	if (opendht_serving_gateway)
		freeaddrinfo(opendht_serving_gateway);

	return;
}

/**
 * Initalize random seed.
 */
int init_random_seed()
{
	struct timeval tv;
	struct timezone tz;
	struct {
		struct timeval tv;
		pid_t pid;
		long int rand;
	} rand_data;
	int err = 0;

	err = gettimeofday(&tv, &tz);
	srandom(tv.tv_usec);

	memcpy(&rand_data.tv, &tv, sizeof(tv));
	rand_data.pid = getpid();
	rand_data.rand = random();

	RAND_seed(&rand_data, sizeof(rand_data));

	return err;
}

/**
 * Probe kernel modules.
 */
void hip_probe_kernel_modules()
{
	int count, err, status;
	char cmd[40];
	int mod_total;
	char *mod_name[] =
	{
		"xfrm6_tunnel", "xfrm4_tunnel",
		"ip6_tunnel", "ipip", "ip4_tunnel",
		"xfrm_user", "dummy", "esp6", "esp4",
		"ipv6", "crypto_null", "cbc",
		"blkcipher", "des", "aes",
		"xfrm4_mode_beet", "xfrm6_mode_beet", "sha1",
		"capability"
	};

	mod_total = sizeof(mod_name) / sizeof(char *);

	HIP_DEBUG("Probing for %d modules. When the modules are built-in, the errors can be ignored\n", mod_total);

	for (count = 0; count < mod_total; count++)
	{
		snprintf(cmd, sizeof(cmd), "%s %s", "/sbin/modprobe", mod_name[count]);
		HIP_DEBUG("%s\n", cmd);
		err = fork();
		if (err < 0) HIP_ERROR("Failed to fork() for modprobe!\n");
		else if (err == 0)
		{
			/* Redirect stderr, so few non fatal errors wont show up. */
			stderr = freopen("/dev/null", "w", stderr);
			execlp("/sbin/modprobe", "/sbin/modprobe", mod_name[count], (char *)NULL);
		}
		else waitpid(err, &status, 0);
	}
	HIP_DEBUG("Probing completed\n");
}

int hip_init_certs(void) {
	int err = 0;
	char hit[41];
	FILE * conf_file;
	struct hip_host_id_entry * entry;
	char hostname[HIP_HOST_ID_HOSTNAME_LEN_MAX];
        
	memset(hostname, 0, HIP_HOST_ID_HOSTNAME_LEN_MAX);
	HIP_IFEL(gethostname(hostname, HIP_HOST_ID_HOSTNAME_LEN_MAX - 1), -1,
		 "gethostname failed\n");

	conf_file = fopen(HIP_CERT_CONF_PATH, "r");
	if (!conf_file) {
		HIP_DEBUG("Configuration file did NOT exist creating it and "
			  "filling it with default information\n");
		HIP_IFEL(!memset(hit, '\0', sizeof(hit)), -1,
			  "Failed to memset memory for hit presentation format\n");
		/* Fetch the first RSA HIT */
		entry = hip_return_first_rsa();
		if (entry == NULL) {
			HIP_DEBUG("Failed to get the first RSA HI");
			goto out_err;
		}
		hip_in6_ntop(&entry->lhi.hit, hit);
		conf_file = fopen(HIP_CERT_CONF_PATH, "w+");
		fprintf(conf_file,
			"# Section containing SPKI related information\n"
			"#\n"
			"# issuerhit = what hit is to be used when signing\n"   
			"# days = how long is this key valid\n"
			"\n"
			"[ hip_spki ]\n"
			"issuerhit = %s\n"
			"days = %d\n"
			"\n"
			"# Section containing HIP related information\n"
			"#\n"
			"# issuerhit = what hit is to be used when signing\n"
			"# days = how long is this key valid\n"
			"\n"
			"[ hip_x509v3 ]\n"
			"issuerhit = %s\n"
			"days = %d\n"
			"\n"
			"#Section containing the name section for the x509v3 issuer name"
			"\n"
			"[ hip_x509v3_name ]\n"
			"issuerhit = %s\n"
                        "\n"
                        "# Uncomment this section to add x509 extensions\n"
                        "# to the certificate\n"
                        "#\n"
                        "# DO NOT use subjectAltName, issuerAltName or\n"
                        "# basicConstraints implementation uses them already\n"
                        "# All other extensions are allowed\n"
                        "\n"
                        "# [ hip_x509v3_extensions ]\n",
			hit, HIP_CERT_INIT_DAYS,
                        hit, HIP_CERT_INIT_DAYS,
			hit, hostname);		
		fclose(conf_file);
	} else {
		HIP_DEBUG("Configuration file existed exiting hip_init_certs\n");
	}
out_err:
	return err;
}

struct hip_host_id_entry * hip_return_first_rsa(void) {
	hip_list_t *curr, *iter;
	struct hip_host_id_entry *tmp;
	int err = 0, c;
	uint16_t algo;

	HIP_READ_LOCK_DB(hip_local_hostid_db);

	list_for_each_safe(curr, iter, hip_local_hostid_db, c) {
		tmp = list_entry(curr);
		HIP_DEBUG_HIT("Found HIT", &tmp->lhi.hit);
		algo = hip_get_host_id_algo(tmp->host_id);
		HIP_DEBUG("hits algo %d HIP_HI_RSA = %d\n",
			  algo, HIP_HI_RSA);
		if (algo == HIP_HI_RSA) goto out_err;
	}

out_err:
	HIP_READ_UNLOCK_DB(hip_local_hostid_db);
	if (algo == HIP_HI_RSA) return (tmp);
	return NULL;
}

/**
 * hip_init_daemon_hitdb - The function initialzies the database at daemon
 * which recives the information from agent to be stored
 */
int hip_init_daemon_hitdb()
{
	extern sqlite3* daemon_db;
	char *file = HIP_CERT_DB_PATH_AND_NAME;
	int err = 0 ;
	extern sqlite3* daemon_db;
	
	_HIP_DEBUG("Loading HIT database from %s.\n", file);
	daemon_db = hip_sqlite_open_db(file, HIP_CERT_DB_CREATE_TBLS);
	HIP_IFE(!daemon_db, -1);

out_err:
	return (err);
}<|MERGE_RESOLUTION|>--- conflicted
+++ resolved
@@ -416,7 +416,6 @@
         extern char opendht_name_mapping;
         extern int hip_opendht_inuse;
         extern int hip_opendht_error_count;
-<<<<<<< HEAD
         extern int hip_opendht_sock_fqdn;  
         extern int hip_opendht_sock_hit;  
         extern int hip_opendht_fqdn_sent;
@@ -424,22 +423,13 @@
         extern int opendht_serving_gateway_port;
         extern char opendht_serving_gateway_port_str[7];
         extern char opendht_host_name[256];
-=======
-        extern int hip_opendht_sock_fqdn;
-        extern int hip_opendht_sock_hit;
->>>>>>> 68ba6dde
         char *serveraddr_str;
         char *servername_str;
         FILE *fp = NULL;
         char line[500];
         List list;
-<<<<<<< HEAD
-        
-      	if (hip_opendht_inuse == SO_HIP_DHT_ON) {
-=======
 
         if (hip_opendht_inuse == SO_HIP_DHT_ON) {
->>>>>>> 68ba6dde
                 hip_opendht_error_count = 0;
                 /*Initializing variable for dht gateway port used in resolve_dht_gateway_info
                  *  in libhipopendht */
@@ -491,7 +481,6 @@
                         HIP_DEBUG("DHT gateway from dhtservers: %s (%s)\n",
                                   servername_str, serveraddr_str);
                         /* resolve it */
-<<<<<<< HEAD
                         memset(opendht_host_name, '\0', sizeof(opendht_host_name));
                         memcpy(opendht_host_name, servername_str, strlen(servername_str));
                         err = resolve_dht_gateway_info(serveraddr_str, &opendht_serving_gateway,opendht_serving_gateway_port);  
@@ -500,21 +489,15 @@
                         	hip_opendht_error_count++;
                         	HIP_DEBUG("Error resolving openDHT gateway!\n");
                         }
-=======
                         err = resolve_dht_gateway_info(serveraddr_str, &opendht_serving_gateway);
                         if (err < 0) HIP_DEBUG("Error resolving openDHT gateway!\n");
->>>>>>> 68ba6dde
                         err = 0;
                         memset(&opendht_name_mapping, '\0', HIP_HOST_ID_HOSTNAME_LEN_MAX - 1);
                         if (gethostname(&opendht_name_mapping, HIP_HOST_ID_HOSTNAME_LEN_MAX - 1))
                                 HIP_DEBUG("gethostname failed\n");
-<<<<<<< HEAD
 						register_to_dht();
 						init_dht_sockets(&hip_opendht_sock_fqdn, &hip_opendht_fqdn_sent); 
 						init_dht_sockets(&hip_opendht_sock_hit, &hip_opendht_hit_sent);
-=======
-			register_to_dht();
->>>>>>> 68ba6dde
                         destroy(&list);
                 }
         } else {
