/** @file
 *
 * Distributed under <a href="http://www.gnu.org/licenses/gpl2.txt">GNU/GPL</a>.
 *
 * This file defines initialization functions for the HIP daemon.
 *
 * @note    HIPU: BSD platform needs to be autodetected in hip_set_lowcapability
 */

#define _BSD_SOURCE

#include <limits.h>
#include <stdint.h>
#include <stdlib.h>
#include <string.h>
#include <errno.h>

#include <sys/syscall.h>
#include <sys/types.h>
#include <netinet/icmp6.h>
#include <linux/unistd.h>

#include "config.h"
#include "hipd.h"
#include "init.h"
#include "esp_prot_light_update.h"
#include "hip_socket.h"
#include "nsupdate.h"
#include "pkt_handling.h"
#include "output.h"
#include "user.h"
#include "lib/core/capability.h"
#include "lib/core/common_defines.h"
#include "lib/core/debug.h"
#include "lib/core/filemanip.h"
#include "lib/core/hostid.h"
#include "lib/core/performance.h"
#include "lib/tool/nlink.h"
#include "lib/core/hip_udp.h"
#include "lib/core/hostsfiles.h"
#include "modules/hipd_modules.h"

/**
 * HIP daemon lock file is used to prevent multiple instances
 * of the daemon to start and to record current daemon pid.
 */
#define HIP_DAEMON_LOCK_FILE     HIPL_LOCKDIR    "/hipd.lock"

/** Maximum size of a modprobe command line */
#define MODPROBE_MAX_LINE       64

<<<<<<< HEAD
=======

>>>>>>> a86743ed
/** ICMPV6_FILTER related stuff */
#define BIT_CLEAR(nr, addr) do { ((uint32_t *) (addr))[(nr) >> 5] &= ~(1U << ((nr) & 31)); } while (0)
#define BIT_SET(nr,   addr) do { ((uint32_t *) (addr))[(nr) >> 5] |=  (1U << ((nr) & 31)); } while (0)
#define BIT_TEST(nr,  addr) do {  (uint32_t *) (addr))[(nr) >> 5] &   (1U << ((nr) & 31)); } while (0)

#ifndef ICMP6_FILTER_WILLPASS
#define ICMP6_FILTER_WILLPASS(type, filterp) (BIT_TEST((type),  filterp) == 0)
#define ICMP6_FILTER_WILLBLOCK(type, filterp) BIT_TEST((type),  filterp)
#define ICMP6_FILTER_SETPASS(type, filterp)   BIT_CLEAR((type), filterp)
#define ICMP6_FILTER_SETBLOCK(type, filterp)  BIT_SET((type),   filterp)
#define ICMP6_FILTER_SETPASSALL(filterp)  memset(filterp,    0, sizeof(struct icmp6_filter));
#define ICMP6_FILTER_SETBLOCKALL(filterp) memset(filterp, 0xFF, sizeof(struct icmp6_filter));
#endif
/** end ICMPV6_FILTER related stuff */

/* Startup flags of the HIPD. Keep the around, for they will be used at exit */
static uint64_t sflags;

/******************************************************************************/
/**
 * Catch SIGCHLD.
 *
 * @param signum the signal number to catch
 */
static void hip_sig_chld(int signum)
{
    union wait status;
    int pid;

    signal(signum, hip_sig_chld);

    /* Get child process status, so it wont be left as zombie for long time. */
    while ((pid = wait3(&status, WNOHANG, 0)) > 0) {
        /* Maybe do something.. */
        _HIP_DEBUG("Child quit with pid %d\n", pid);
    }
}

/**
 * set or unset close-on-exec flag for a given file descriptor
 *
 * @param desc the file descriptor
 * @param value 1 if to set or zero for unset
 * @return the previous flags
 */
int hip_set_cloexec_flag(int desc, int value)
{
    int oldflags = fcntl(desc, F_GETFD, 0);
    /* If reading the flags failed, return error indication now.*/
    if (oldflags < 0) {
        return oldflags;
    }
    /* Set just the flag we want to set. */

    if (value != 0) {
        oldflags |=  FD_CLOEXEC;
    } else {
        oldflags &= ~FD_CLOEXEC;
    }
    /* Store modified flag word in the descriptor. */
    return fcntl(desc, F_SETFD, oldflags);
}

/**
 * Create a file with the given contents unless it already exists
 *
 * @param path the file with its path
 * @param contents a string to write to the file
 */
static void hip_create_file_unless_exists(const char *path, const char *contents)
{
    struct stat status;
    if (stat(path, &status)  == 0) {
        return;
    }

    FILE *fp     = fopen(path, "w");
    HIP_ASSERT(fp);
    size_t items = fwrite(contents, strlen(contents), 1, fp);
    HIP_ASSERT(items > 0);
    fclose(fp);
}

#define HIPL_CONFIG_FILE_EX \
    "# Format of this file is as with hipconf, but without hipconf prefix\n\
# add hi default    # add all four HITs (see bug id 522)\n\
# add map HIT IP    # preload some HIT-to-IP mappings to hipd\n\
# add service rvs   # the host acts as HIP rendezvous (see also /etc/hip/relay_config)\n\
# add server rvs [RVS-HIT] <RVS-IP-OR-HOSTNAME> <lifetime-secs> # register to rendezvous server\n\
# add server relay [RELAY-HIT] <RVS-IP-OR-HOSTNAME> <lifetime-secs> # register to relay server\n\
# add server full-relay [RELAY-HIT] <RVS-IP-OR-HOSTNAME> <lifetime-secs> # register to relay server\n\
hit-to-ip on # resolve HITs to locators in dynamic DNS zone\n\
# hit-to-ip set hit-to-ip.infrahip.net. # resolve HITs to locators in dynamic DNS zone\n\
nsupdate on # send dynamic DNS updates\n\
# add server rvs hiprvs.infrahip.net 50000 # Register to free RVS at infrahip\n\
# heartbeat 10 # send ICMPv6 messages inside HIP tunnels\n\
# locator on        # host sends all of its locators in base exchange\n\
# datapacket on # experimental draft hiccups extensions\n\
# shotgun on # use all possible src/dst IP combinations to send I1/UPDATE\n\
# opp normal|advanced|none\n\
# transform order 213 # crypto preference order (1=AES, 2=3DES, 3=NULL)\n\
nat plain-udp       # use UDP capsulation (for NATted environments)\n\
#nat port local 11111 # change local default UDP port\n\
#nat port peer 22222 # change local peer UDP port\n\
debug medium        # debug verbosity: all, medium or none\n"

#define HIPL_HOSTS_FILE_EX \
    "# This file stores the HITs of the hosts, in a similar fashion to /etc/hosts.\n\
# The aliases are optional.  Examples:\n\
#2001:1e:361f:8a55:6730:6f82:ef36:2fff kyle kyle.com # This is a HIT with alias\n\
#2001:17:53ab:9ff1:3cba:15f:86d6:ea2e kenny       # This is a HIT without alias\n"

#define HIPL_NSUPDATE_CONF_FILE     HIPL_SYSCONFDIR "/nsupdate.conf"

#define HIPL_NSUPDATE_CONF_FILE_EX \
    "##########################################################\n" \
    "# configuration examples\n" \
    "##########################################################\n" \
    "# update records for 5.7.d.1.c.c.8.d.0.6.3.b.a.4.6.2.5.0.5.2.e.4.7.5.e.1.0.0.1.0.0.2.hit-to-ip.infrahip.net.\n" \
    "# $HIT_TO_IP_ZONE = 'hit-to-ip.infrahip.net.';\n" \
    "# or in some other zone\n" \
    "# $HIT_TO_IP_ZONE = 'hit-to-ip.example.org.';\n" \
    "\n" \
    "# update is sent to SOA if server empty\n" \
    "# $HIT_TO_IP_SERVER = '';\n" \
    "# or you may define it \n" \
    "# $HIT_TO_IP_SERVER = 'ns.example.net.';\n" \
    "\n" \
    "# name of key if you configured it on the server\n" \
    "# please also chown this file to nobody and chmod 400\n" \
    "# $HIT_TO_IP_KEY_NAME='key.hit-to-ip';\n" \
    "# $HIT_TO_IP_KEY_NAME = '';\n" \
    "\n" \
    "# secret of that key\n" \
    "# $HIT_TO_IP_KEY_SECRET='Ousu6700S9sfYSL4UIKtvnxY4FKwYdgXrnEgDAu/rmUAoyBGFwGs0eY38KmYGLT1UbcL/O0igGFpm+NwGftdEQ==';\n" \
    "# $HIT_TO_IP_KEY_SECRET = '';\n" \
    "\n" \
    "# TTL inserted for the records\n" \
    "# $HIT_TO_IP_TTL = 1;\n" \
    "###########################################################\n" \
    "# domain with ORCHID prefix \n" \
    "# $REVERSE_ZONE = '1.0.0.1.0.0.2.ip6.arpa.'; \n" \
    "# \n" \
    "# $REVERSE_SERVER = 'ptr-soa-hit.infrahip.net.'; # since SOA 1.0.0.1.0.0.2.ip6.arpa. is dns1.icann.org. now\n" \
    "# $REVERSE_KEY_NAME = '';\n" \
    "# $REVERSE_KEY_SECRET = '';\n" \
    "# $REVERSE_TTL = 86400;\n" \
    "# System hostname is used if empty\n" \
    "# $REVERSE_HOSTNAME = 'stargazer-hit.pc.infrahip.net';\n" \
    "###########################################################\n"

/**
 * load hipd configuration files
 */
static void hip_load_configuration(void)
{
    const char *cfile = "default";

    hip_create_file_unless_exists(HIPL_CONFIG_FILE, HIPL_CONFIG_FILE_EX);

    hip_create_file_unless_exists(HIPL_HOSTS_FILE, HIPL_HOSTS_FILE_EX);

    hip_create_file_unless_exists(HIPL_NSUPDATE_CONF_FILE, HIPL_NSUPDATE_CONF_FILE_EX);

    /* Load the configuration. The configuration is loaded as a sequence
     * of hipd system calls. Assumably the user socket buffer is large
     * enough to buffer all of the hipconf commands.. */

    hip_conf_handle_load(NULL, ACTION_LOAD, &cfile, 1, 1);
}

/**
 * initialize OS-dependent variables
 */
static void hip_set_os_dep_variables(void)
{
    struct utsname un;
    int rel[4] = {0};

    uname(&un);

    HIP_DEBUG("sysname=%s nodename=%s release=%s version=%s machine=%s\n",
              un.sysname, un.nodename, un.release, un.version, un.machine);

    sscanf(un.release, "%d.%d.%d.%d", &rel[0], &rel[1], &rel[2], &rel[3]);

    /*
     * 2.6.19 and above introduced some changes to kernel API names:
     * - XFRM_BEET changed from 2 to 4
     * - crypto algo names changed
     */
    if (rel[0] <= 2 && rel[1] <= 6 && rel[2] < 19) {
        hip_xfrm_set_beet(2);
        hip_xfrm_set_algo_names(0);
    } else {
        hip_xfrm_set_beet(4);         /* BEET mode */
        hip_xfrm_set_algo_names(1);
    }
    /* This requires new kernel versions (the 2.6.18 patch) - jk */
    hip_xfrm_set_default_sa_prefix_len(128);
}

/**
 * Initialize a raw ipv4 socket.
 * @param proto the protocol for the raw socket
 * @return      positive fd on success, -1 otherwise
 */
static int hip_init_raw_sock_v4(int proto)
{
    int on  = 1, off = 0, err = 0;
    int sock;

<<<<<<< HEAD
    *hip_raw_sock_v4 = socket(AF_INET, SOCK_RAW, proto);
    hip_set_cloexec_flag(*hip_raw_sock_v4, 1);
    HIP_IFEL(*hip_raw_sock_v4 <= 0, 1, "Raw socket v4 creation failed. Not root?\n");
=======
    sock = socket(AF_INET, SOCK_RAW, proto);
    set_cloexec_flag(sock, 1);
    HIP_IFEL(sock <= 0, 1, "Raw socket v4 creation failed. Not root?\n");
>>>>>>> a86743ed

    /* see bug id 212 why RECV_ERR is off */
    err = setsockopt(sock, IPPROTO_IP, IP_RECVERR, &off, sizeof(on));
    HIP_IFEL(err, -1, "setsockopt v4 recverr failed\n");
    err = setsockopt(sock, SOL_SOCKET, SO_BROADCAST, &on, sizeof(on));
    HIP_IFEL(err, -1, "setsockopt v4 failed to set broadcast \n");
    err = setsockopt(sock, IPPROTO_IP, IP_PKTINFO, &on, sizeof(on));
    HIP_IFEL(err, -1, "setsockopt v4 pktinfo failed\n");
    err = setsockopt(sock, SOL_SOCKET, SO_REUSEADDR, &on, sizeof(on));
    HIP_IFEL(err, -1, "setsockopt v4 reuseaddr failed\n");

    return sock;

out_err:
    return -1;
}

/**
 * Probe kernel modules.
 */

/** CryptoAPI cipher and hashe modules */
static const char *kernel_crypto_mod[] = {
    "crypto_null", "aes", "des"
};

/** Tunneling, IPsec, interface and control modules */
static const char *kernel_net_mod[] = {
    "xfrm4_mode_beet", "xfrm6_mode_beet",
    "ip4_tunnel",      "ip6_tunnel",
    "esp4",            "esp6",
    "xfrm_user",       "dummy",
};

/**
 * Probe for kernel modules (Linux specific).
 * @return  0 on success
 */
static int hip_probe_kernel_modules(void)
{
    int count;
    char cmd[MODPROBE_MAX_LINE];
    int net_total, crypto_total;

    net_total    = sizeof(kernel_net_mod)    / sizeof(kernel_net_mod[0]);
    crypto_total = sizeof(kernel_crypto_mod) / sizeof(kernel_crypto_mod[0]);

    /* Crypto module loading is treated separately, because algorithms
     * show up in procfs. If they are not there and modprobe also fails,
     * then overall failure is guaranteed
     */
    for (count = 0; count < crypto_total; count++) {
        snprintf(cmd, sizeof(cmd), "grep %s /proc/crypto > /dev/null",
                 kernel_crypto_mod[count]);
        if (system(cmd)) {
            HIP_DEBUG("Crypto module %s not present, attempting modprobe\n");
            snprintf(cmd, sizeof(cmd), "/sbin/modprobe %s 2> /dev/null",
                     kernel_crypto_mod[count]);
            if (system(cmd)) {
                HIP_ERROR("Unable to load %s!\n", kernel_crypto_mod[count]);
                return ENOENT;
            }
        }
    }

    /* network module loading */
    for (count = 0; count < net_total; count++) {
        /* we still suppress false alarms from modprobe */
        snprintf(cmd, sizeof(cmd), "/sbin/modprobe %s 2> /dev/null",
                 kernel_net_mod[count]);
        if (system(cmd)) {
            HIP_INFO("Unable to load %s, please check if it's built it!\n",
                     kernel_net_mod[count]);
        }
    }

    return 0;
}

/**
 * Remove a single module from the kernel, rmmod style (not modprobe).
 * @param name  name of the module
 * @return      0 on success, negative otherwise
 */
static inline int hip_rmmod(const char *name)
{
    return syscall(__NR_delete_module, name, O_NONBLOCK);
}

/**
 * Cleanup/unload the kernel modules on hipd exit.
 * Unused for now because of unprivileged executions.
 * @todo Make hip_exit call it with root privileges in order to clean up.
 */
static void hip_remove_kernel_modules(void)
{
    /* some net modules depend on crypto, so keep net modules first */
    const char **mods[] = {kernel_net_mod, kernel_crypto_mod};
    int count[2], type, i, ret;
    char cmd[MODPROBE_MAX_LINE];

    count[0] = sizeof(kernel_net_mod)    / sizeof(kernel_net_mod[0]);
    count[1] = sizeof(kernel_crypto_mod) / sizeof(kernel_crypto_mod[0]);

    for (type = 0; type < 2; type++) {
        for (i = 0; i < count[type]; i++) {
            if (sflags & HIPD_START_LOWCAP) {
                /* Although we still retain the CAP_SYS_MODULE capability,
                 * because of the new (post-2.6.24) rules governing capability
                 * inheritance (i.e. "permitted" and "effective") on execve
                 * we cannot call modprobe or rmmod, because their thread
                 * will run without CAP_SYS_MODULE and thus fail to do the job.
                 * Not as good as 'modprobe -r', but (way) better that nothing.
                 */
                ret = hip_rmmod(mods[type][i]);
            } else {
                /* no privilege separation whatsoever, we are almighty */
                snprintf(cmd, sizeof(cmd), "/sbin/modprobe -r %s 2> /dev/null",
                         mods[type][i]);
                ret = system(cmd);
            }

            if (ret) {
                /* the errno is relevant in the hip_rmmod() case */
                HIP_DEBUG("Unable to remove the %s module: %s.\n",
                          mods[type][i], strerror(errno));
            } else {
                HIP_DEBUG("Removed the %s module.\n", mods[type][i]);
            }
        }
    }
}

/**
<<<<<<< HEAD
 * Initialize random seed.
 */
static int init_random_seed(void)
{
    struct timeval tv;
    struct timezone tz;
    struct {
        struct timeval tv;
        pid_t          pid;
        long int       rand;
    } rand_data;
    int err = 0;

    err            = gettimeofday(&tv, &tz);
    srandom(tv.tv_usec);

    memcpy(&rand_data.tv, &tv, sizeof(tv));
    rand_data.pid  = getpid();
    rand_data.rand = random();

    RAND_seed(&rand_data, sizeof(rand_data));

    return err;
}

/**
 * Init raw ipv6 socket
 *
 * @param hip_raw_sock_v6 the socket to initialize
 * @param proto protocol for the socket
 *
 * @return zero on success or negative on failure
 */
static int hip_init_raw_sock_v6(int *hip_raw_sock_v6, int proto)
{
    int on = 1, off = 0, err = 0;

    *hip_raw_sock_v6 = socket(AF_INET6, SOCK_RAW, proto);
    hip_set_cloexec_flag(*hip_raw_sock_v6, 1);
    HIP_IFEL(*hip_raw_sock_v6 <= 0, 1, "Raw socket creation failed. Not root?\n");

    /* see bug id 212 why RECV_ERR is off */
    err = setsockopt(*hip_raw_sock_v6, IPPROTO_IPV6, IPV6_RECVERR, &off, sizeof(on));
    HIP_IFEL(err, -1, "setsockopt recverr failed\n");
    err = setsockopt(*hip_raw_sock_v6, IPPROTO_IPV6, IPV6_2292PKTINFO, &on, sizeof(on));
    HIP_IFEL(err, -1, "setsockopt pktinfo failed\n");
    err = setsockopt(*hip_raw_sock_v6, SOL_SOCKET, SO_REUSEADDR, &on, sizeof(on));
    HIP_IFEL(err, -1, "setsockopt v6 reuseaddr failed\n");

out_err:
    return err;
}

/**
 * find the first RSA-based host id
 *
 * @return the host id or NULL if none found
 */
static struct hip_host_id_entry *hip_return_first_rsa(void)
{
    hip_list_t *curr, *iter;
    struct hip_host_id_entry *tmp = NULL;
    int c;
    uint16_t algo                 = 0;

    HIP_READ_LOCK_DB(hip_local_hostid_db);

    list_for_each_safe(curr, iter, hip_local_hostid_db, c) {
        tmp  = (struct hip_host_id_entry *) list_entry(curr);
        HIP_DEBUG_HIT("Found HIT", &tmp->lhi.hit);
        algo = hip_get_host_id_algo(tmp->host_id);
        HIP_DEBUG("hits algo %d HIP_HI_RSA = %d\n",
                  algo, HIP_HI_RSA);
        if (algo == HIP_HI_RSA) {
            goto out_err;
        }
    }

out_err:
    HIP_READ_UNLOCK_DB(hip_local_hostid_db);
    if (algo == HIP_HI_RSA) {
        return tmp;
    }
    return NULL;
}

/**
=======
>>>>>>> a86743ed
 * Initialize local host IDs.
 *
 * @return zero on success or negative on failure
 */
static int hip_init_host_ids(void)
{
    int err                     = 0;
    struct stat status;
    struct hip_common *user_msg = NULL;
    hip_hit_t default_hit;
    hip_lsi_t default_lsi;

    /* We are first serializing a message with HIs and then
     * deserializing it. This building and parsing causes
     * a minor overhead, but as a result we can reuse the code
     * with hipconf. */

    HIP_IFE(!(user_msg = hip_msg_alloc()), -1);

    /* Create default keys if necessary. */

    if (stat(DEFAULT_CONFIG_DIR "/" DEFAULT_HOST_RSA_KEY_FILE_BASE DEFAULT_PUB_HI_FILE_NAME_SUFFIX, &status) && errno == ENOENT) {
        HIP_IFEL(hip_serialize_host_id_action(user_msg, ACTION_NEW, 0, 1,
                                              NULL, NULL, RSA_KEY_DEFAULT_BITS,
                                              DSA_KEY_DEFAULT_BITS),
                 1, "Failed to create keys to %s\n", DEFAULT_CONFIG_DIR);
    }

    /* Retrieve the keys to hipd */
    /* Three steps because multiple large keys will not fit in the same message */

    /* DSA keys and RSA anonymous are not loaded by default until bug id
     * 522 is properly solved. Run hipconf add hi default if you want to
     * enable non-default HITs. */

    /* rsa pub */
    hip_msg_init(user_msg);
    if ((err = hip_serialize_host_id_action(user_msg, ACTION_ADD,
                                            0, 1, "rsa", NULL, 0, 0))) {
        HIP_ERROR("Could not load default keys (RSA pub)\n");
        goto out_err;
    }

    if ((err = hip_handle_add_local_hi(user_msg))) {
        HIP_ERROR("Adding of keys failed (RSA pub)\n");
        goto out_err;
    }

    HIP_DEBUG("Keys added\n");
    hip_get_default_hit(&default_hit);
    hip_get_default_lsi(&default_lsi);

    HIP_DEBUG_HIT("default_hit ", &default_hit);
    HIP_DEBUG_LSI("default_lsi ", &default_lsi);
    hip_hidb_associate_default_hit_lsi(&default_hit, &default_lsi);

out_err:

    if (user_msg) {
        free(user_msg);
    }

    return err;
}

/**
<<<<<<< HEAD
 * Initialize certificates for the local host
 *
 * @return zero on success or negative on failure
 */
static int hip_init_certs(void)
{
    int err = 0;
    char hit[41];
    FILE *conf_file;
    struct hip_host_id_entry *entry;
    char hostname[HIP_HOST_ID_HOSTNAME_LEN_MAX];

    memset(hostname, 0, HIP_HOST_ID_HOSTNAME_LEN_MAX);
    HIP_IFEL(gethostname(hostname, HIP_HOST_ID_HOSTNAME_LEN_MAX - 1), -1,
             "gethostname failed\n");

    conf_file = fopen(HIP_CERT_CONF_PATH, "r");
    if (!conf_file) {
        HIP_DEBUG("Configuration file did NOT exist creating it and "
                  "filling it with default information\n");
        HIP_IFEL(!memset(hit, '\0', sizeof(hit)), -1,
                 "Failed to memset memory for hit presentation format\n");
        /* Fetch the first RSA HIT */
        entry = hip_return_first_rsa();
        if (entry == NULL) {
            HIP_DEBUG("Failed to get the first RSA HI");
            goto out_err;
        }
        hip_in6_ntop(&entry->lhi.hit, hit);
        conf_file = fopen(HIP_CERT_CONF_PATH, "w+");
        fprintf(conf_file,
                "# Section containing SPKI related information\n"
                "#\n"
                "# issuerhit = what hit is to be used when signing\n"
                "# days = how long is this key valid\n"
                "\n"
                "[ hip_spki ]\n"
                "issuerhit = %s\n"
                "days = %d\n"
                "\n"
                "# Section containing HIP related information\n"
                "#\n"
                "# issuerhit = what hit is to be used when signing\n"
                "# days = how long is this key valid\n"
                "\n"
                "[ hip_x509v3 ]\n"
                "issuerhit = %s\n"
                "days = %d\n"
                "\n"
                "#Section containing the name section for the x509v3 issuer name"
                "\n"
                "[ hip_x509v3_name ]\n"
                "issuerhit = %s\n"
                "\n"
                "# Uncomment this section to add x509 extensions\n"
                "# to the certificate\n"
                "#\n"
                "# DO NOT use subjectAltName, issuerAltName or\n"
                "# basicConstraints implementation uses them already\n"
                "# All other extensions are allowed\n"
                "\n"
                "# [ hip_x509v3_extensions ]\n",
                hit, HIP_CERT_INIT_DAYS,
                hit, HIP_CERT_INIT_DAYS,
                hit /* TODO SAMU: removed because not used:*/  /*, hostname*/);
        fclose(conf_file);
    } else {
        HIP_DEBUG("Configuration file existed exiting hip_init_certs\n");
    }
=======
 * Init raw ipv6 socket
 * @param proto protocol for the socket
 * @return      positive socket fd on success, -1 otherwise
 */
static int hip_init_raw_sock_v6(int proto)
{
    int on = 1, off = 0, err = 0;
    int sock;

    sock = socket(AF_INET6, SOCK_RAW, proto);
    set_cloexec_flag(sock, 1);
    HIP_IFEL(sock <= 0, 1, "Raw socket creation failed. Not root?\n");

    /* see bug id 212 why RECV_ERR is off */
    err = setsockopt(sock, IPPROTO_IPV6, IPV6_RECVERR, &off, sizeof(on));
    HIP_IFEL(err, -1, "setsockopt recverr failed\n");
    err = setsockopt(sock, IPPROTO_IPV6, IPV6_2292PKTINFO, &on, sizeof(on));
    HIP_IFEL(err, -1, "setsockopt pktinfo failed\n");
    err = setsockopt(sock, SOL_SOCKET, SO_REUSEADDR, &on, sizeof(on));
    HIP_IFEL(err, -1, "setsockopt v6 reuseaddr failed\n");

    return sock;

>>>>>>> a86743ed
out_err:
    return -1;
}

static void hip_init_packet_types(void)
{
    lmod_register_packet_type(HIP_I1,        "HIP_I1");
    lmod_register_packet_type(HIP_R1,        "HIP_R1");
    lmod_register_packet_type(HIP_I2,        "HIP_I2");
    lmod_register_packet_type(HIP_R2,        "HIP_R2");
    lmod_register_packet_type(HIP_CER,       "HIP_CER");
    lmod_register_packet_type(HIP_BOS,       "HIP_BOS");
    lmod_register_packet_type(HIP_NOTIFY,    "HIP_NOTIFY");
    lmod_register_packet_type(HIP_CLOSE,     "HIP_CLOSE");
    lmod_register_packet_type(HIP_CLOSE_ACK, "HIP_CLOSE_ACK");
    lmod_register_packet_type(HIP_HDRR,      "HIP_HDRR");
    lmod_register_packet_type(HIP_PSIG,      "HIP_PSIG");
    lmod_register_packet_type(HIP_TRIG,      "HIP_TRIG");
    lmod_register_packet_type(HIP_LUPDATE,   "HIP_LUPDATE");
    lmod_register_packet_type(HIP_DATA,      "HIP_DATA");
    lmod_register_packet_type(HIP_PAYLOAD,   "HIP_PAYLOAD");
}

static int hip_init_handle_functions(void)
{
    int err = 0;

    HIP_DEBUG("Initialize handle functions.\n");

    hip_register_handle_function(HIP_I1, HIP_STATE_UNASSOCIATED, &hip_check_i1,  20000);
    hip_register_handle_function(HIP_I1, HIP_STATE_UNASSOCIATED, &hip_handle_i1, 30000);
    hip_register_handle_function(HIP_I1, HIP_STATE_UNASSOCIATED, &hip_send_r1,   40000);
    hip_register_handle_function(HIP_I1, HIP_STATE_I1_SENT, &hip_check_i1,  20000);
    hip_register_handle_function(HIP_I1, HIP_STATE_I1_SENT, &hip_handle_i1, 30000);
    hip_register_handle_function(HIP_I1, HIP_STATE_I1_SENT, &hip_send_r1,   40000);
    hip_register_handle_function(HIP_I1, HIP_STATE_I2_SENT, &hip_check_i1,  20000);
    hip_register_handle_function(HIP_I1, HIP_STATE_I2_SENT, &hip_handle_i1, 30000);
    hip_register_handle_function(HIP_I1, HIP_STATE_I2_SENT, &hip_send_r1,   40000);
    hip_register_handle_function(HIP_I1, HIP_STATE_R2_SENT, &hip_check_i1,  20000);
    hip_register_handle_function(HIP_I1, HIP_STATE_R2_SENT, &hip_handle_i1, 30000);
    hip_register_handle_function(HIP_I1, HIP_STATE_R2_SENT, &hip_send_r1,   40000);
    hip_register_handle_function(HIP_I1, HIP_STATE_ESTABLISHED, &hip_check_i1,  20000);
    hip_register_handle_function(HIP_I1, HIP_STATE_ESTABLISHED, &hip_handle_i1, 30000);
    hip_register_handle_function(HIP_I1, HIP_STATE_ESTABLISHED, &hip_send_r1,   40000);
    hip_register_handle_function(HIP_I1, HIP_STATE_CLOSING, &hip_check_i1,  20000);
    hip_register_handle_function(HIP_I1, HIP_STATE_CLOSING, &hip_handle_i1, 30000);
    hip_register_handle_function(HIP_I1, HIP_STATE_CLOSING, &hip_send_r1,   40000);
    hip_register_handle_function(HIP_I1, HIP_STATE_CLOSED, &hip_check_i1,  20000);
    hip_register_handle_function(HIP_I1, HIP_STATE_CLOSED, &hip_handle_i1, 30000);
    hip_register_handle_function(HIP_I1, HIP_STATE_CLOSED, &hip_send_r1,   40000);
    hip_register_handle_function(HIP_I1, HIP_STATE_NONE, &hip_check_i1,  20000);
    hip_register_handle_function(HIP_I1, HIP_STATE_NONE, &hip_handle_i1, 30000);
    hip_register_handle_function(HIP_I1, HIP_STATE_NONE, &hip_send_r1,   40000);

    hip_register_handle_function(HIP_DATA, HIP_STATE_UNASSOCIATED, &hip_check_i1,  20000);
    hip_register_handle_function(HIP_DATA, HIP_STATE_UNASSOCIATED, &hip_handle_i1, 30000);
    hip_register_handle_function(HIP_DATA, HIP_STATE_UNASSOCIATED, &hip_send_r1,   40000);
    hip_register_handle_function(HIP_DATA, HIP_STATE_I1_SENT, &hip_check_i1,  20000);
    hip_register_handle_function(HIP_DATA, HIP_STATE_I1_SENT, &hip_handle_i1, 30000);
    hip_register_handle_function(HIP_DATA, HIP_STATE_I1_SENT, &hip_send_r1,   40000);
    hip_register_handle_function(HIP_DATA, HIP_STATE_I2_SENT, &hip_check_i1,  20000);
    hip_register_handle_function(HIP_DATA, HIP_STATE_I2_SENT, &hip_handle_i1, 30000);
    hip_register_handle_function(HIP_DATA, HIP_STATE_I2_SENT, &hip_send_r1,   40000);
    hip_register_handle_function(HIP_DATA, HIP_STATE_R2_SENT, &hip_check_i1,  20000);
    hip_register_handle_function(HIP_DATA, HIP_STATE_R2_SENT, &hip_handle_i1, 30000);
    hip_register_handle_function(HIP_DATA, HIP_STATE_R2_SENT, &hip_send_r1,   40000);
    hip_register_handle_function(HIP_DATA, HIP_STATE_ESTABLISHED, &hip_check_i1,  20000);
    hip_register_handle_function(HIP_DATA, HIP_STATE_ESTABLISHED, &hip_handle_i1, 30000);
    hip_register_handle_function(HIP_DATA, HIP_STATE_ESTABLISHED, &hip_send_r1,   40000);
    hip_register_handle_function(HIP_DATA, HIP_STATE_CLOSING, &hip_check_i1,  20000);
    hip_register_handle_function(HIP_DATA, HIP_STATE_CLOSING, &hip_handle_i1, 30000);
    hip_register_handle_function(HIP_DATA, HIP_STATE_CLOSING, &hip_send_r1,   40000);
    hip_register_handle_function(HIP_DATA, HIP_STATE_CLOSED, &hip_check_i1,  20000);
    hip_register_handle_function(HIP_DATA, HIP_STATE_CLOSED, &hip_handle_i1, 30000);
    hip_register_handle_function(HIP_DATA, HIP_STATE_CLOSED, &hip_send_r1,   40000);
    hip_register_handle_function(HIP_DATA, HIP_STATE_NONE, &hip_check_i1,  20000);
    hip_register_handle_function(HIP_DATA, HIP_STATE_NONE, &hip_handle_i1, 30000);
    hip_register_handle_function(HIP_DATA, HIP_STATE_NONE, &hip_send_r1,   40000);

    hip_register_handle_function(HIP_I2, HIP_STATE_UNASSOCIATED, &hip_check_i2,  20000);
    hip_register_handle_function(HIP_I2, HIP_STATE_UNASSOCIATED, &hip_handle_i2, 30000);
    hip_register_handle_function(HIP_I2, HIP_STATE_UNASSOCIATED, &hip_send_r2,   40000);
    hip_register_handle_function(HIP_I2, HIP_STATE_I1_SENT, &hip_check_i2,  20000);
    hip_register_handle_function(HIP_I2, HIP_STATE_I1_SENT, &hip_handle_i2, 30000);
    hip_register_handle_function(HIP_I2, HIP_STATE_I1_SENT, &hip_send_r2,   40000);
    hip_register_handle_function(HIP_I2, HIP_STATE_I2_SENT, &hip_check_i2,             20000);
    hip_register_handle_function(HIP_I2, HIP_STATE_I2_SENT, &hip_handle_i2_in_i2_sent, 21000);
    hip_register_handle_function(HIP_I2, HIP_STATE_I2_SENT, &hip_handle_i2,            30000);
    hip_register_handle_function(HIP_I2, HIP_STATE_I2_SENT, &hip_send_r2,              40000);
    hip_register_handle_function(HIP_I2, HIP_STATE_R2_SENT, &hip_check_i2,  20000);
    hip_register_handle_function(HIP_I2, HIP_STATE_R2_SENT, &hip_handle_i2, 30000);
    hip_register_handle_function(HIP_I2, HIP_STATE_R2_SENT, &hip_send_r2,   40000);
    hip_register_handle_function(HIP_I2, HIP_STATE_ESTABLISHED, &hip_check_i2,  20000);
    hip_register_handle_function(HIP_I2, HIP_STATE_ESTABLISHED, &hip_handle_i2, 30000);
    hip_register_handle_function(HIP_I2, HIP_STATE_ESTABLISHED, &hip_send_r2,   40000);
    hip_register_handle_function(HIP_I2, HIP_STATE_CLOSING, &hip_check_i2,  20000);
    hip_register_handle_function(HIP_I2, HIP_STATE_CLOSING, &hip_handle_i2, 30000);
    hip_register_handle_function(HIP_I2, HIP_STATE_CLOSING, &hip_send_r2,   40000);
    hip_register_handle_function(HIP_I2, HIP_STATE_CLOSED, &hip_check_i2,  20000);
    hip_register_handle_function(HIP_I2, HIP_STATE_CLOSED, &hip_handle_i2, 30000);
    hip_register_handle_function(HIP_I2, HIP_STATE_CLOSED, &hip_send_r2,   40000);
    hip_register_handle_function(HIP_I2, HIP_STATE_NONE, &hip_check_i2,  20000);
    hip_register_handle_function(HIP_I2, HIP_STATE_NONE, &hip_handle_i2, 30000);
    hip_register_handle_function(HIP_I2, HIP_STATE_NONE, &hip_send_r2,   40000);

    hip_register_handle_function(HIP_R1, HIP_STATE_I1_SENT, &hip_check_r1,  20000);
    hip_register_handle_function(HIP_R1, HIP_STATE_I1_SENT, &hip_handle_r1, 30000);
    hip_register_handle_function(HIP_R1, HIP_STATE_I1_SENT, &hip_send_i2,   40000);
    hip_register_handle_function(HIP_R1, HIP_STATE_I2_SENT, &hip_check_r1,  20000);
    hip_register_handle_function(HIP_R1, HIP_STATE_I2_SENT, &hip_handle_r1, 30000);
    hip_register_handle_function(HIP_R1, HIP_STATE_I2_SENT, &hip_send_i2,   40000);
    hip_register_handle_function(HIP_R1, HIP_STATE_CLOSING, &hip_check_r1,  20000);
    hip_register_handle_function(HIP_R1, HIP_STATE_CLOSING, &hip_handle_r1, 30000);
    hip_register_handle_function(HIP_R1, HIP_STATE_CLOSING, &hip_send_i2,   40000);
    hip_register_handle_function(HIP_R1, HIP_STATE_CLOSED, &hip_check_r1,  20000);
    hip_register_handle_function(HIP_R1, HIP_STATE_CLOSED, &hip_handle_r1, 30000);
    hip_register_handle_function(HIP_R1, HIP_STATE_CLOSED, &hip_send_i2,   40000);

    hip_register_handle_function(HIP_R2, HIP_STATE_I2_SENT, &hip_check_r2,  20000);
    hip_register_handle_function(HIP_R2, HIP_STATE_I2_SENT, &hip_handle_r2, 30000);

    hip_register_handle_function(HIP_NOTIFY, HIP_STATE_I1_SENT, &hip_check_notify,  20000);
    hip_register_handle_function(HIP_NOTIFY, HIP_STATE_I1_SENT, &hip_handle_notify, 30000);
    hip_register_handle_function(HIP_NOTIFY, HIP_STATE_I2_SENT, &hip_check_notify,  20000);
    hip_register_handle_function(HIP_NOTIFY, HIP_STATE_I2_SENT, &hip_handle_notify, 30000);
    hip_register_handle_function(HIP_NOTIFY, HIP_STATE_R2_SENT, &hip_check_notify,  20000);
    hip_register_handle_function(HIP_NOTIFY, HIP_STATE_R2_SENT, &hip_handle_notify, 30000);
    hip_register_handle_function(HIP_NOTIFY, HIP_STATE_ESTABLISHED, &hip_check_notify, 20000);
    hip_register_handle_function(HIP_NOTIFY, HIP_STATE_ESTABLISHED, &hip_handle_notify,30000);
    hip_register_handle_function(HIP_NOTIFY, HIP_STATE_CLOSING, &hip_check_notify,  20000);
    hip_register_handle_function(HIP_NOTIFY, HIP_STATE_CLOSING, &hip_handle_notify, 30000);
    hip_register_handle_function(HIP_NOTIFY, HIP_STATE_CLOSED, &hip_check_notify,  20000);
    hip_register_handle_function(HIP_NOTIFY, HIP_STATE_CLOSED, &hip_handle_notify, 30000);

    hip_register_handle_function(HIP_CLOSE, HIP_STATE_ESTABLISHED,  &hip_close_check_packet,    20000);
    hip_register_handle_function(HIP_CLOSE, HIP_STATE_ESTABLISHED,  &hip_close_create_response, 30000);
    hip_register_handle_function(HIP_CLOSE, HIP_STATE_ESTABLISHED,  &hip_close_send_response,   40000);

    hip_register_handle_function(HIP_CLOSE, HIP_STATE_CLOSING,  &hip_close_check_packet,    20000);
    hip_register_handle_function(HIP_CLOSE, HIP_STATE_CLOSING,  &hip_close_create_response, 30000);
    hip_register_handle_function(HIP_CLOSE, HIP_STATE_CLOSING,  &hip_close_send_response,   40000);

    hip_register_handle_function(HIP_CLOSE_ACK, HIP_STATE_CLOSING, &hip_close_ack_check_packet,  20000);
    hip_register_handle_function(HIP_CLOSE_ACK, HIP_STATE_CLOSING, &hip_close_ack_handle_packet, 30000);

    hip_register_handle_function(HIP_CLOSE_ACK, HIP_STATE_CLOSED,  &hip_close_ack_check_packet,  20000);
    hip_register_handle_function(HIP_CLOSE_ACK, HIP_STATE_CLOSED,  &hip_close_ack_handle_packet, 30000);

    hip_register_handle_function(HIP_BOS, HIP_STATE_UNASSOCIATED, &hip_handle_bos, 20000);
    hip_register_handle_function(HIP_BOS, HIP_STATE_I1_SENT,      &hip_handle_bos, 20000);
    hip_register_handle_function(HIP_BOS, HIP_STATE_I2_SENT,      &hip_handle_bos, 20000);

    hip_register_handle_function(HIP_LUPDATE, HIP_STATE_ESTABLISHED, &esp_prot_handle_light_update, 20000);
    hip_register_handle_function(HIP_LUPDATE, HIP_STATE_R2_SENT,     &esp_prot_handle_light_update, 20000);

<<<<<<< HEAD
=======
out_err:
    return err;
}

/**
 * exit gracefully by sending CLOSE to all peers
 *
 * @param sig the signal hipd received from OS
 */
void hip_close(int sig)
{
    static int terminate = 0;

    HIP_ERROR("Signal: %d\n", sig);
    terminate++;

    /* Close SAs with all peers */
    if (terminate == 1) {
        hip_send_close(NULL, FLUSH_HA_INFO_DB);
        hipd_set_state(HIPD_STATE_CLOSING);
        HIP_DEBUG("Starting to close HIP daemon...\n");
    } else if (terminate == 2) {
        HIP_DEBUG("Send still once this signal to force daemon exit...\n");
    } else if (terminate > 2) {
        HIP_DEBUG("Terminating daemon.\n");
        hip_exit(sig);
        /*TODO why exit with non-zero ? */
        exit(sig);
    }
}

/**
 * Cleanup and signal handler to free userspace and kernel space
 * resource allocations.
 *
 * @param signal the signal hipd received
 */
void hip_exit(int sig)
{
    struct hip_common *msg = NULL;

    default_ipsec_func_set.hip_delete_default_prefix_sp_pair();

    if (hipd_msg) {
        free(hipd_msg);
    }
    if (hipd_msg_v4) {
        free(hipd_msg_v4);
    }

    hip_delete_all_sp();    //empty

    hip_delete_all_addresses();

    set_up_device(HIP_HIT_DEV, 0);

    /* Next line is needed only if RVS or hiprelay is in use. */
    hip_uninit_services();

#ifdef CONFIG_HIP_OPPORTUNISTIC
    hip_oppdb_uninit();
#endif

#ifdef CONFIG_HIP_RVS
    HIP_INFO("Uninitializing RVS / HIP relay database and whitelist.\n");
    hip_relay_uninit();
#endif

    if (hip_raw_sock_input_v6) {
        HIP_INFO("hip_raw_sock_input_v6\n");
        close(hip_raw_sock_input_v6);
    }

    if (hip_raw_sock_output_v6) {
        HIP_INFO("hip_raw_sock_output_v6\n");
        close(hip_raw_sock_output_v6);
    }

    if (hip_raw_sock_input_v4) {
        HIP_INFO("hip_raw_sock_input_v4\n");
        close(hip_raw_sock_input_v4);
    }

    if (hip_raw_sock_output_v4) {
        HIP_INFO("hip_raw_sock_output_v4\n");
        close(hip_raw_sock_output_v4);
    }

    if (hip_nat_sock_input_udp) {
        HIP_INFO("hip_nat_sock_input_udp\n");
        close(hip_nat_sock_input_udp);
    }

    if (hip_nat_sock_output_udp) {
        HIP_INFO("hip_nat_sock_output_udp\n");
        close(hip_nat_sock_output_udp);
    }

    if (hip_nat_sock_input_udp_v6) {
        HIP_INFO("hip_nat_sock_input_udp_v6\n");
        close(hip_nat_sock_input_udp_v6);
    }

    if (hip_nat_sock_output_udp_v6) {
        HIP_INFO("hip_nat_sock_output_udp_v6\n");
        close(hip_nat_sock_output_udp_v6);
    }

    hip_uninit_hadb();
    hip_uninit_host_id_dbs();

    if (hip_user_sock) {
        HIP_INFO("hip_user_sock\n");
        close(hip_user_sock);
    }
    if (hip_nl_ipsec.fd) {
        HIP_INFO("hip_nl_ipsec.fd\n");
        rtnl_close(&hip_nl_ipsec);
    }
    if (hip_nl_route.fd) {
        HIP_INFO("hip_nl_route.fd\n");
        rtnl_close(&hip_nl_route);
    }

    msg = hip_msg_alloc();
    if (msg) {
        hip_build_user_hdr(msg, HIP_MSG_DAEMON_QUIT, 0);
        free(msg);
    }

    hip_remove_lock_file(HIP_DAEMON_LOCK_FILE);

#ifdef CONFIG_HIP_PERFORMANCE
    /* Deallocate memory of perf_set after finishing all of tests */
    hip_perf_destroy(perf_set);
#endif

    hip_dh_uninit();

    if (sflags & HIPD_START_LOAD_KMOD) {
        hip_remove_kernel_modules();
    }
}

/**
 * Initialize random seed.
 *
 * @return zero on success or negative on failure
 */
static int init_random_seed(void)
{
    struct timeval tv;
    struct timezone tz;
    struct {
        struct timeval tv;
        pid_t          pid;
        long int       rand;
    } rand_data;
    int err = 0;

    err = gettimeofday(&tv, &tz);
    srandom(tv.tv_usec);

    memcpy(&rand_data.tv, &tv, sizeof(tv));
    rand_data.pid  = getpid();
    rand_data.rand = random();

    RAND_seed(&rand_data, sizeof(rand_data));

    return err;
}

/**
 * find the first RSA-based host id
 *
 * @return the host id or NULL if none found
 */
static struct hip_host_id_entry *hip_return_first_rsa(void)
{
    hip_list_t *curr, *iter;
    struct hip_host_id_entry *tmp = NULL;
    int c;
    uint16_t algo = 0;

    HIP_READ_LOCK_DB(hip_local_hostid_db);

    list_for_each_safe(curr, iter, hip_local_hostid_db, c) {
        tmp  = (struct hip_host_id_entry *) list_entry(curr);
        HIP_DEBUG_HIT("Found HIT", &tmp->lhi.hit);
        algo = hip_get_host_id_algo(tmp->host_id);
        HIP_DEBUG("hits algo %d HIP_HI_RSA = %d\n",
                  algo, HIP_HI_RSA);
        if (algo == HIP_HI_RSA) {
            goto out_err;
        }
    }

out_err:
    HIP_READ_UNLOCK_DB(hip_local_hostid_db);
    if (algo == HIP_HI_RSA) {
        return tmp;
    }
    return NULL;
}

/**
 * Initialize certificates for the local host
 *
 * @return zero on success or negative on failure
 */
static int hip_init_certs(void)
{
    int err = 0;
    char hit[41];
    FILE *conf_file;
    struct hip_host_id_entry *entry;
    char hostname[HIP_HOST_ID_HOSTNAME_LEN_MAX];

    memset(hostname, 0, HIP_HOST_ID_HOSTNAME_LEN_MAX);
    HIP_IFEL(gethostname(hostname, HIP_HOST_ID_HOSTNAME_LEN_MAX - 1), -1,
             "gethostname failed\n");

    conf_file = fopen(HIP_CERT_CONF_PATH, "r");
    if (!conf_file) {
        HIP_DEBUG("Configuration file did NOT exist creating it and "
                  "filling it with default information\n");
        HIP_IFEL(!memset(hit, '\0', sizeof(hit)), -1,
                 "Failed to memset memory for hit presentation format\n");
        /* Fetch the first RSA HIT */
        entry = hip_return_first_rsa();
        if (entry == NULL) {
            HIP_DEBUG("Failed to get the first RSA HI");
            goto out_err;
        }
        hip_in6_ntop(&entry->lhi.hit, hit);
        conf_file = fopen(HIP_CERT_CONF_PATH, "w+");
        fprintf(conf_file,
                "# Section containing SPKI related information\n"
                "#\n"
                "# issuerhit = what hit is to be used when signing\n"
                "# days = how long is this key valid\n"
                "\n"
                "[ hip_spki ]\n"
                "issuerhit = %s\n"
                "days = %d\n"
                "\n"
                "# Section containing HIP related information\n"
                "#\n"
                "# issuerhit = what hit is to be used when signing\n"
                "# days = how long is this key valid\n"
                "\n"
                "[ hip_x509v3 ]\n"
                "issuerhit = %s\n"
                "days = %d\n"
                "\n"
                "#Section containing the name section for the x509v3 issuer name"
                "\n"
                "[ hip_x509v3_name ]\n"
                "issuerhit = %s\n"
                "\n"
                "# Uncomment this section to add x509 extensions\n"
                "# to the certificate\n"
                "#\n"
                "# DO NOT use subjectAltName, issuerAltName or\n"
                "# basicConstraints implementation uses them already\n"
                "# All other extensions are allowed\n"
                "\n"
                "# [ hip_x509v3_extensions ]\n",
                hit, HIP_CERT_INIT_DAYS,
                hit, HIP_CERT_INIT_DAYS,
                hit /* TODO SAMU: removed because not used:*/  /*, hostname*/);
        fclose(conf_file);
    } else {
        HIP_DEBUG("Configuration file existed exiting hip_init_certs\n");
    }
out_err:
>>>>>>> a86743ed
    return err;
}

/**
 * Main initialization function for HIP daemon.
 * @param flags startup flags
 * @return      zero on success or negative on failure
 */
int hipd_init(const uint64_t flags)
{
    int err = 0, certerr = 0, hitdberr = 0, i, j;
    int killold = ((flags & HIPD_START_KILL_OLD) > 0);
    unsigned int mtu_val = HIP_HIT_DEV_MTU;
    char str[64];
    char mtu[16];
    struct sockaddr_in6 daemon_addr;

    /* Keep the flags around: they will be used at kernel module removal */
    sflags = flags;

    memset(str, 0, 64);
    memset(mtu, 0, 16);

    /* Make sure that root path is set up correcly (e.g. on Fedora 9).
     * Otherwise may get warnings from system() commands.
     * @todo: should append, not overwrite  */
    setenv("PATH", HIP_DEFAULT_EXEC_PATH, 1);

    /* Open daemon lock file and read pid from it. */
    HIP_IFEL(hip_create_lock_file(HIP_DAEMON_LOCK_FILE, killold), -1,
             "locking failed\n");

    hip_init_hostid_db(NULL);

    hip_set_os_dep_variables();

    hip_init_packet_types();

    hip_init_handle_functions();

    hip_register_maint_function(&hip_nat_refresh_port,         10000);
    hip_register_maint_function(&hip_relht_maintenance,        20000);
    hip_register_maint_function(&hip_registration_maintenance, 30000);

    if (sflags & HIPD_START_LOAD_KMOD) {
        err = hip_probe_kernel_modules();
        if (err) {
            HIP_ERROR("Unable to load the required kernel modules!\n");
            goto out_err;
        }
    }

    /* Register signal handlers */
    signal(SIGINT, hip_close);
    signal(SIGTERM, hip_close);
    signal(SIGCHLD, hip_sig_chld);

#ifdef CONFIG_HIP_OPPORTUNISTIC
    HIP_IFEL(hip_init_oppip_db(), -1,
             "Cannot initialize opportunistic mode IP database for " \
             "non HIP capable hosts!\n");
#endif
    HIP_IFEL((hip_init_cipher() < 0), 1, "Unable to init ciphers.\n");

    HIP_IFE(init_random_seed(), -1);

    hip_init_hadb();

#ifdef CONFIG_HIP_OPPORTUNISTIC
    hip_init_opp_db();
#endif


    /* Resolve our current addresses, afterwards the events from kernel
     * will maintain the list This needs to be done before opening
     * NETLINK_ROUTE! See the comment about address_count global var. */
    HIP_DEBUG("Initializing the netdev_init_addresses\n");

    hip_netdev_init_addresses(&hip_nl_ipsec);

    if (rtnl_open_byproto(&hip_nl_route,
                          RTMGRP_LINK | RTMGRP_IPV6_IFADDR | IPPROTO_IPV6
                          | RTMGRP_IPV4_IFADDR | IPPROTO_IP,
                          NETLINK_ROUTE) < 0) {
        err = 1;
        HIP_ERROR("Routing socket error: %s\n", strerror(errno));
        goto out_err;
    }

    /* Open the netlink socket for address and IF events */
    if (rtnl_open_byproto(&hip_nl_ipsec, XFRMGRP_ACQUIRE, NETLINK_XFRM) < 0) {
        HIP_ERROR("Netlink address and IF events socket error: %s\n",
                  strerror(errno));
        err = 1;
        goto out_err;
    }

    hip_xfrm_set_nl_ipsec(&hip_nl_ipsec);

    hip_raw_sock_output_v6  = hip_init_raw_sock_v6(IPPROTO_HIP);
    HIP_IFEL(hip_raw_sock_output_v6, -1, "raw sock output v6\n");

    hip_raw_sock_output_v4  = hip_init_raw_sock_v4(IPPROTO_HIP);
    HIP_IFEL(hip_raw_sock_output_v4, -1, "raw sock output v4\n");

    /* hip_nat_sock_input should be initialized after hip_nat_sock_output
       because for the sockets bound to the same address/port, only the last socket seems
       to receive the packets. NAT input socket is a normal UDP socket where as
       NAT output socket is a raw socket. A raw output socket support better the "shotgun"
       extension (sending packets from multiple source addresses). */
<<<<<<< HEAD
    HIP_IFEL(hip_init_raw_sock_v4(&hip_nat_sock_output_udp, IPPROTO_UDP), -1, "raw sock output udp\n");
    HIP_IFEL(hip_init_raw_sock_v6(&hip_raw_sock_input_v6, IPPROTO_HIP), -1, "raw sock input v6\n");
    HIP_IFEL(hip_init_raw_sock_v4(&hip_raw_sock_input_v4, IPPROTO_HIP), -1, "raw sock input v4\n");
=======

    hip_nat_sock_output_udp = hip_init_raw_sock_v4(IPPROTO_UDP);
    HIP_IFEL(hip_nat_sock_output_udp, -1, "raw sock output udp\n");

    hip_raw_sock_input_v6   = hip_init_raw_sock_v6(IPPROTO_HIP);
    HIP_IFEL(hip_raw_sock_input_v6, -1, "raw sock input v6\n");

    hip_raw_sock_input_v4   = hip_init_raw_sock_v4(IPPROTO_HIP);
    HIP_IFEL(hip_raw_sock_input_v4, -1, "raw sock input v4\n");

>>>>>>> a86743ed
    HIP_IFEL(hip_create_nat_sock_udp(&hip_nat_sock_input_udp, 0, 0), -1, "raw sock input udp\n");

    HIP_DEBUG("hip_raw_sock_v6 input = %d\n", hip_raw_sock_input_v6);
    HIP_DEBUG("hip_raw_sock_v6 output = %d\n", hip_raw_sock_output_v6);
    HIP_DEBUG("hip_raw_sock_v4 input = %d\n", hip_raw_sock_input_v4);
    HIP_DEBUG("hip_raw_sock_v4 output = %d\n", hip_raw_sock_output_v4);
    HIP_DEBUG("hip_nat_sock_udp input = %d\n", hip_nat_sock_input_udp);
    HIP_DEBUG("hip_nat_sock_udp output = %d\n", hip_nat_sock_output_udp);

    if (flags & HIPD_START_FLUSH_IPSEC) {
        hip_flush_all_sa();
        hip_flush_all_policy();
    }

    HIP_DEBUG("Setting SP\n");
    hip_delete_default_prefix_sp_pair();
    HIP_IFE(hip_setup_default_sp_prefix_pair(), -1);

    HIP_DEBUG("Setting iface %s\n", HIP_HIT_DEV);
    set_up_device(HIP_HIT_DEV, 0);
    HIP_IFE(set_up_device(HIP_HIT_DEV, 1), 1);
    HIP_DEBUG("Lowering MTU of dev " HIP_HIT_DEV " to %u\n", mtu_val);
    sprintf(mtu, "%u", mtu_val);
    strcpy(str, "ifconfig dummy0 mtu ");
    strcat(str, mtu);
    /* MTU is set using system call rather than in do_chflags to avoid
     * chicken and egg problems in hipd start up. */
    if (system(str) == -1) {
        HIP_ERROR("Exec %s failed", str);
    }


    HIP_IFE(hip_init_host_ids(), 1);

    hip_user_sock           = socket(AF_INET6, SOCK_DGRAM, 0);
    HIP_IFEL((hip_user_sock < 0), 1,
             "Could not create socket for user communication.\n");
    bzero(&daemon_addr, sizeof(daemon_addr));
    daemon_addr.sin6_family = AF_INET6;
    daemon_addr.sin6_port   = htons(HIP_DAEMON_LOCAL_PORT);
    daemon_addr.sin6_addr   = in6addr_loopback;
    hip_set_cloexec_flag(hip_user_sock, 1);

    HIP_IFEL(bind(hip_user_sock, (struct sockaddr *) &daemon_addr,
                  sizeof(daemon_addr)), -1,
             "Bind on daemon addr failed\n");

    hip_load_configuration();

    certerr = 0;
    certerr = hip_init_certs();
    if (certerr < 0) {
        HIP_DEBUG("Initializing cert configuration file returned error\n");
    }

    hitdberr = 0;

    /* Service initialization. */
    hip_init_services();

#ifdef CONFIG_HIP_RVS
    HIP_INFO("Initializing HIP relay / RVS.\n");
    hip_relay_init();
#endif

    if (flags & HIPD_START_LOWCAP) {
        HIP_IFEL(hip_set_lowcapability(0), -1, "Failed to set capabilities\n");
    }

    hip_firewall_sock_lsi_fd = hip_user_sock;

    if (hip_get_nsupdate_status()) {
        nsupdate(1);
    }

    /* Initialize modules */
    HIP_INFO("Initializing modules.\n");
    for (i = 0; i < hipd_num_modules; i++) {
        HIP_DEBUG("module: %s\n", hipd_modules[i].name);
        if (lmod_module_disabled(hipd_modules[i].name)) {
            HIP_DEBUG("state:  DISABLED\n");
            continue;
        } else {
            HIP_DEBUG("state:  ENABLED\n");
            /* Check dependencies */
            for (j = 0; j < hipd_modules[i].num_required_moduels; j++) {
                HIP_IFEL(lmod_module_disabled(hipd_modules[i].required_modules_hipd[j]),
                         -1,
                         "The module <%s> is required by <%s>, but was disabled.\n",
                         hipd_modules[i].required_modules_hipd[j],
                         hipd_modules[i].name);
            }
        }
        HIP_IFEL(hipd_modules[i].init_function(),
                 -1,
                 "Module initialization failed.\n");
    }

    hip_init_sockets();

out_err:
    return err;
}


/**
 * create a socket to handle UDP encapsulation of HIP control
 * packets
 *
 * @param hip_nat_sock_udp the socket to initialize
 * @param addr the address to which the socket should be bound
 * @param is_output one if the socket is to be used for output
 *                  or zero for input
 * @return zero on success or negative on failure
 */
int hip_create_nat_sock_udp(int *hip_nat_sock_udp,
                            struct sockaddr_in *addr,
                            int is_output)
{
    int on  = 1, off = 0, err = 0;
    struct sockaddr_in myaddr;
    int type, protocol;

    if (is_output) {
        type     = SOCK_RAW;
        protocol = IPPROTO_UDP;
    } else {
        type     = SOCK_DGRAM;
        protocol = 0;
    }

    HIP_DEBUG("\n");

    if ((*hip_nat_sock_udp = socket(AF_INET, type, protocol)) < 0) {
        HIP_ERROR("Can not open socket for UDP\n");
        return -1;
    }
    hip_set_cloexec_flag(*hip_nat_sock_udp, 1);
    err = setsockopt(*hip_nat_sock_udp, IPPROTO_IP, IP_PKTINFO, &on, sizeof(on));
    HIP_IFEL(err, -1, "setsockopt udp pktinfo failed\n");
    /* see bug id 212 why RECV_ERR is off */
    err = setsockopt(*hip_nat_sock_udp, IPPROTO_IP, IP_RECVERR, &off, sizeof(on));
    HIP_IFEL(err, -1, "setsockopt udp recverr failed\n");
    if (!is_output) {
        int encap_on = HIP_UDP_ENCAP_ESPINUDP;
        err = setsockopt(*hip_nat_sock_udp, SOL_UDP, HIP_UDP_ENCAP, &encap_on, sizeof(encap_on));
    }
    HIP_IFEL(err, -1, "setsockopt udp encap failed\n");
    err = setsockopt(*hip_nat_sock_udp, SOL_SOCKET, SO_REUSEADDR, &on, sizeof(on));
    HIP_IFEL(err, -1, "setsockopt udp reuseaddr failed\n");
    err = setsockopt(*hip_nat_sock_udp, SOL_SOCKET, SO_BROADCAST, &on, sizeof(on));
    HIP_IFEL(err, -1, "setsockopt udp reuseaddr failed\n");

    if (is_output) {
        err = setsockopt(*hip_nat_sock_udp, IPPROTO_IP, IP_HDRINCL, (char *) &on, sizeof(on));
    }
    HIP_IFEL(err, -1, "setsockopt hdr include failed\n");

    if (addr) {
        memcpy(&myaddr, addr, sizeof(struct sockaddr_in));
    } else {
        myaddr.sin_family      = AF_INET;
        /** @todo Change this inaddr_any -- Abi */
        myaddr.sin_addr.s_addr = INADDR_ANY;
        myaddr.sin_port        = htons(hip_get_local_nat_udp_port());
    }

    err = bind(*hip_nat_sock_udp, (struct sockaddr *) &myaddr, sizeof(myaddr));
    if (err < 0) {
        HIP_PERROR("Unable to bind udp socket to port\n");
        err = -1;
        goto out_err;
    }

    HIP_DEBUG_INADDR("UDP socket created and bound to addr", (struct in_addr *) &myaddr.sin_addr.s_addr);

out_err:
    return err;
}

/**
 * exit gracefully by sending CLOSE to all peers
 *
 * @param signal the signal hipd received from OS
 */
void hip_close(int signal)
{
    static int terminate = 0;

    HIP_ERROR("Signal: %d\n", signal);
    terminate++;

    /* Close SAs with all peers */
    if (terminate == 1) {
        hip_send_close(NULL, FLUSH_HA_INFO_DB);
        hipd_set_state(HIPD_STATE_CLOSING);
        HIP_DEBUG("Starting to close HIP daemon...\n");
    } else if (terminate == 2) {
        HIP_DEBUG("Send still once this signal to force daemon exit...\n");
    } else if (terminate > 2) {
        HIP_DEBUG("Terminating daemon.\n");
        hip_exit(signal);
        exit(signal);
    }
}

/**
 * Cleanup and signal handler to free userspace and kernel space
 * resource allocations.
 *
 * @param signal the signal hipd received
 */
void hip_exit(int signal)
{
    HIP_ERROR("Signal: %d\n", signal);

    hip_delete_default_prefix_sp_pair();
    /* Close SAs with all peers */
    // hip_send_close(NULL);

    hip_delete_all_sp();

    hip_delete_all_addresses();

    set_up_device(HIP_HIT_DEV, 0);

    /* Next line is needed only if RVS or hiprelay is in use. */
    hip_uninit_services();

    hip_uninit_handle_functions();

    hip_user_uninit_handles();

    hip_uninit_maint_functions();

    lmod_uninit_packet_types();

#ifdef CONFIG_HIP_OPPORTUNISTIC
    hip_oppdb_uninit();
#endif

#ifdef CONFIG_HIP_RVS
    HIP_INFO("Uninitializing RVS / HIP relay database and whitelist.\n");
    hip_relay_uninit();
#endif

    if (hip_raw_sock_input_v6) {
        HIP_INFO("hip_raw_sock_input_v6\n");
        close(hip_raw_sock_input_v6);
    }

    if (hip_raw_sock_output_v6) {
        HIP_INFO("hip_raw_sock_output_v6\n");
        close(hip_raw_sock_output_v6);
    }

    if (hip_raw_sock_input_v4) {
        HIP_INFO("hip_raw_sock_input_v4\n");
        close(hip_raw_sock_input_v4);
    }

    if (hip_raw_sock_output_v4) {
        HIP_INFO("hip_raw_sock_output_v4\n");
        close(hip_raw_sock_output_v4);
    }

    if (hip_nat_sock_input_udp) {
        HIP_INFO("hip_nat_sock_input_udp\n");
        close(hip_nat_sock_input_udp);
    }

    if (hip_nat_sock_output_udp) {
        HIP_INFO("hip_nat_sock_output_udp\n");
        close(hip_nat_sock_output_udp);
    }

    if (hip_nat_sock_input_udp_v6) {
        HIP_INFO("hip_nat_sock_input_udp_v6\n");
        close(hip_nat_sock_input_udp_v6);
    }

    if (hip_nat_sock_output_udp_v6) {
        HIP_INFO("hip_nat_sock_output_udp_v6\n");
        close(hip_nat_sock_output_udp_v6);
    }

    hip_uninit_hadb();
    hip_uninit_host_id_dbs();

    if (hip_user_sock) {
        HIP_INFO("hip_user_sock\n");
        close(hip_user_sock);
    }
    if (hip_nl_ipsec.fd) {
        HIP_INFO("hip_nl_ipsec.fd\n");
        rtnl_close(&hip_nl_ipsec);
    }
    if (hip_nl_route.fd) {
        HIP_INFO("hip_nl_route.fd\n");
        rtnl_close(&hip_nl_route);
    }

    hip_remove_lock_file(HIP_DAEMON_LOCK_FILE);

#ifdef CONFIG_HIP_PERFORMANCE
    /* Deallocate memory of perf_set after finishing all of tests */
    hip_perf_destroy(perf_set);
#endif

    hip_dh_uninit();

    lmod_uninit_disabled_modules();

    hip_remove_kernel_modules();

    return;
}<|MERGE_RESOLUTION|>--- conflicted
+++ resolved
@@ -24,11 +24,9 @@
 #include "hipd.h"
 #include "init.h"
 #include "esp_prot_light_update.h"
+#include "oppdb.h"
 #include "hip_socket.h"
-#include "nsupdate.h"
 #include "pkt_handling.h"
-#include "output.h"
-#include "user.h"
 #include "lib/core/capability.h"
 #include "lib/core/common_defines.h"
 #include "lib/core/debug.h"
@@ -49,10 +47,7 @@
 /** Maximum size of a modprobe command line */
 #define MODPROBE_MAX_LINE       64
 
-<<<<<<< HEAD
-=======
-
->>>>>>> a86743ed
+
 /** ICMPV6_FILTER related stuff */
 #define BIT_CLEAR(nr, addr) do { ((uint32_t *) (addr))[(nr) >> 5] &= ~(1U << ((nr) & 31)); } while (0)
 #define BIT_SET(nr,   addr) do { ((uint32_t *) (addr))[(nr) >> 5] |=  (1U << ((nr) & 31)); } while (0)
@@ -89,31 +84,6 @@
         /* Maybe do something.. */
         _HIP_DEBUG("Child quit with pid %d\n", pid);
     }
-}
-
-/**
- * set or unset close-on-exec flag for a given file descriptor
- *
- * @param desc the file descriptor
- * @param value 1 if to set or zero for unset
- * @return the previous flags
- */
-int hip_set_cloexec_flag(int desc, int value)
-{
-    int oldflags = fcntl(desc, F_GETFD, 0);
-    /* If reading the flags failed, return error indication now.*/
-    if (oldflags < 0) {
-        return oldflags;
-    }
-    /* Set just the flag we want to set. */
-
-    if (value != 0) {
-        oldflags |=  FD_CLOEXEC;
-    } else {
-        oldflags &= ~FD_CLOEXEC;
-    }
-    /* Store modified flag word in the descriptor. */
-    return fcntl(desc, F_SETFD, oldflags);
 }
 
 /**
@@ -265,15 +235,9 @@
     int on  = 1, off = 0, err = 0;
     int sock;
 
-<<<<<<< HEAD
-    *hip_raw_sock_v4 = socket(AF_INET, SOCK_RAW, proto);
-    hip_set_cloexec_flag(*hip_raw_sock_v4, 1);
-    HIP_IFEL(*hip_raw_sock_v4 <= 0, 1, "Raw socket v4 creation failed. Not root?\n");
-=======
     sock = socket(AF_INET, SOCK_RAW, proto);
     set_cloexec_flag(sock, 1);
     HIP_IFEL(sock <= 0, 1, "Raw socket v4 creation failed. Not root?\n");
->>>>>>> a86743ed
 
     /* see bug id 212 why RECV_ERR is off */
     err = setsockopt(sock, IPPROTO_IP, IP_RECVERR, &off, sizeof(on));
@@ -408,7 +372,6 @@
 }
 
 /**
-<<<<<<< HEAD
  * Initialize random seed.
  */
 static int init_random_seed(void)
@@ -436,30 +399,30 @@
 
 /**
  * Init raw ipv6 socket
- *
- * @param hip_raw_sock_v6 the socket to initialize
  * @param proto protocol for the socket
- *
- * @return zero on success or negative on failure
- */
-static int hip_init_raw_sock_v6(int *hip_raw_sock_v6, int proto)
+ * @return      positive socket fd on success, -1 otherwise
+ */
+static int hip_init_raw_sock_v6(int proto)
 {
     int on = 1, off = 0, err = 0;
-
-    *hip_raw_sock_v6 = socket(AF_INET6, SOCK_RAW, proto);
-    hip_set_cloexec_flag(*hip_raw_sock_v6, 1);
-    HIP_IFEL(*hip_raw_sock_v6 <= 0, 1, "Raw socket creation failed. Not root?\n");
+    int sock;
+
+    sock = socket(AF_INET6, SOCK_RAW, proto);
+    set_cloexec_flag(sock, 1);
+    HIP_IFEL(sock <= 0, 1, "Raw socket creation failed. Not root?\n");
 
     /* see bug id 212 why RECV_ERR is off */
-    err = setsockopt(*hip_raw_sock_v6, IPPROTO_IPV6, IPV6_RECVERR, &off, sizeof(on));
+    err = setsockopt(sock, IPPROTO_IPV6, IPV6_RECVERR, &off, sizeof(on));
     HIP_IFEL(err, -1, "setsockopt recverr failed\n");
-    err = setsockopt(*hip_raw_sock_v6, IPPROTO_IPV6, IPV6_2292PKTINFO, &on, sizeof(on));
+    err = setsockopt(sock, IPPROTO_IPV6, IPV6_2292PKTINFO, &on, sizeof(on));
     HIP_IFEL(err, -1, "setsockopt pktinfo failed\n");
-    err = setsockopt(*hip_raw_sock_v6, SOL_SOCKET, SO_REUSEADDR, &on, sizeof(on));
+    err = setsockopt(sock, SOL_SOCKET, SO_REUSEADDR, &on, sizeof(on));
     HIP_IFEL(err, -1, "setsockopt v6 reuseaddr failed\n");
 
+    return sock;
+
 out_err:
-    return err;
+    return -1;
 }
 
 /**
@@ -496,15 +459,13 @@
 }
 
 /**
-=======
->>>>>>> a86743ed
  * Initialize local host IDs.
  *
  * @return zero on success or negative on failure
  */
 static int hip_init_host_ids(void)
 {
-    int err                     = 0;
+    int err = 0;
     struct stat status;
     struct hip_common *user_msg = NULL;
     hip_hit_t default_hit;
@@ -564,7 +525,6 @@
 }
 
 /**
-<<<<<<< HEAD
  * Initialize certificates for the local host
  *
  * @return zero on success or negative on failure
@@ -634,33 +594,8 @@
     } else {
         HIP_DEBUG("Configuration file existed exiting hip_init_certs\n");
     }
-=======
- * Init raw ipv6 socket
- * @param proto protocol for the socket
- * @return      positive socket fd on success, -1 otherwise
- */
-static int hip_init_raw_sock_v6(int proto)
-{
-    int on = 1, off = 0, err = 0;
-    int sock;
-
-    sock = socket(AF_INET6, SOCK_RAW, proto);
-    set_cloexec_flag(sock, 1);
-    HIP_IFEL(sock <= 0, 1, "Raw socket creation failed. Not root?\n");
-
-    /* see bug id 212 why RECV_ERR is off */
-    err = setsockopt(sock, IPPROTO_IPV6, IPV6_RECVERR, &off, sizeof(on));
-    HIP_IFEL(err, -1, "setsockopt recverr failed\n");
-    err = setsockopt(sock, IPPROTO_IPV6, IPV6_2292PKTINFO, &on, sizeof(on));
-    HIP_IFEL(err, -1, "setsockopt pktinfo failed\n");
-    err = setsockopt(sock, SOL_SOCKET, SO_REUSEADDR, &on, sizeof(on));
-    HIP_IFEL(err, -1, "setsockopt v6 reuseaddr failed\n");
-
-    return sock;
-
->>>>>>> a86743ed
 out_err:
-    return -1;
+    return err;
 }
 
 static void hip_init_packet_types(void)
@@ -670,11 +605,9 @@
     lmod_register_packet_type(HIP_I2,        "HIP_I2");
     lmod_register_packet_type(HIP_R2,        "HIP_R2");
     lmod_register_packet_type(HIP_CER,       "HIP_CER");
-    lmod_register_packet_type(HIP_BOS,       "HIP_BOS");
     lmod_register_packet_type(HIP_NOTIFY,    "HIP_NOTIFY");
     lmod_register_packet_type(HIP_CLOSE,     "HIP_CLOSE");
     lmod_register_packet_type(HIP_CLOSE_ACK, "HIP_CLOSE_ACK");
-    lmod_register_packet_type(HIP_HDRR,      "HIP_HDRR");
     lmod_register_packet_type(HIP_PSIG,      "HIP_PSIG");
     lmod_register_packet_type(HIP_TRIG,      "HIP_TRIG");
     lmod_register_packet_type(HIP_LUPDATE,   "HIP_LUPDATE");
@@ -807,293 +740,35 @@
     hip_register_handle_function(HIP_CLOSE_ACK, HIP_STATE_CLOSED,  &hip_close_ack_check_packet,  20000);
     hip_register_handle_function(HIP_CLOSE_ACK, HIP_STATE_CLOSED,  &hip_close_ack_handle_packet, 30000);
 
-    hip_register_handle_function(HIP_BOS, HIP_STATE_UNASSOCIATED, &hip_handle_bos, 20000);
-    hip_register_handle_function(HIP_BOS, HIP_STATE_I1_SENT,      &hip_handle_bos, 20000);
-    hip_register_handle_function(HIP_BOS, HIP_STATE_I2_SENT,      &hip_handle_bos, 20000);
-
     hip_register_handle_function(HIP_LUPDATE, HIP_STATE_ESTABLISHED, &esp_prot_handle_light_update, 20000);
     hip_register_handle_function(HIP_LUPDATE, HIP_STATE_R2_SENT,     &esp_prot_handle_light_update, 20000);
 
-<<<<<<< HEAD
-=======
-out_err:
     return err;
 }
 
 /**
- * exit gracefully by sending CLOSE to all peers
+ * set or unset close-on-exec flag for a given file descriptor
  *
- * @param sig the signal hipd received from OS
- */
-void hip_close(int sig)
-{
-    static int terminate = 0;
-
-    HIP_ERROR("Signal: %d\n", sig);
-    terminate++;
-
-    /* Close SAs with all peers */
-    if (terminate == 1) {
-        hip_send_close(NULL, FLUSH_HA_INFO_DB);
-        hipd_set_state(HIPD_STATE_CLOSING);
-        HIP_DEBUG("Starting to close HIP daemon...\n");
-    } else if (terminate == 2) {
-        HIP_DEBUG("Send still once this signal to force daemon exit...\n");
-    } else if (terminate > 2) {
-        HIP_DEBUG("Terminating daemon.\n");
-        hip_exit(sig);
-        /*TODO why exit with non-zero ? */
-        exit(sig);
-    }
-}
-
-/**
- * Cleanup and signal handler to free userspace and kernel space
- * resource allocations.
- *
- * @param signal the signal hipd received
- */
-void hip_exit(int sig)
-{
-    struct hip_common *msg = NULL;
-
-    default_ipsec_func_set.hip_delete_default_prefix_sp_pair();
-
-    if (hipd_msg) {
-        free(hipd_msg);
-    }
-    if (hipd_msg_v4) {
-        free(hipd_msg_v4);
-    }
-
-    hip_delete_all_sp();    //empty
-
-    hip_delete_all_addresses();
-
-    set_up_device(HIP_HIT_DEV, 0);
-
-    /* Next line is needed only if RVS or hiprelay is in use. */
-    hip_uninit_services();
-
-#ifdef CONFIG_HIP_OPPORTUNISTIC
-    hip_oppdb_uninit();
-#endif
-
-#ifdef CONFIG_HIP_RVS
-    HIP_INFO("Uninitializing RVS / HIP relay database and whitelist.\n");
-    hip_relay_uninit();
-#endif
-
-    if (hip_raw_sock_input_v6) {
-        HIP_INFO("hip_raw_sock_input_v6\n");
-        close(hip_raw_sock_input_v6);
-    }
-
-    if (hip_raw_sock_output_v6) {
-        HIP_INFO("hip_raw_sock_output_v6\n");
-        close(hip_raw_sock_output_v6);
-    }
-
-    if (hip_raw_sock_input_v4) {
-        HIP_INFO("hip_raw_sock_input_v4\n");
-        close(hip_raw_sock_input_v4);
-    }
-
-    if (hip_raw_sock_output_v4) {
-        HIP_INFO("hip_raw_sock_output_v4\n");
-        close(hip_raw_sock_output_v4);
-    }
-
-    if (hip_nat_sock_input_udp) {
-        HIP_INFO("hip_nat_sock_input_udp\n");
-        close(hip_nat_sock_input_udp);
-    }
-
-    if (hip_nat_sock_output_udp) {
-        HIP_INFO("hip_nat_sock_output_udp\n");
-        close(hip_nat_sock_output_udp);
-    }
-
-    if (hip_nat_sock_input_udp_v6) {
-        HIP_INFO("hip_nat_sock_input_udp_v6\n");
-        close(hip_nat_sock_input_udp_v6);
-    }
-
-    if (hip_nat_sock_output_udp_v6) {
-        HIP_INFO("hip_nat_sock_output_udp_v6\n");
-        close(hip_nat_sock_output_udp_v6);
-    }
-
-    hip_uninit_hadb();
-    hip_uninit_host_id_dbs();
-
-    if (hip_user_sock) {
-        HIP_INFO("hip_user_sock\n");
-        close(hip_user_sock);
-    }
-    if (hip_nl_ipsec.fd) {
-        HIP_INFO("hip_nl_ipsec.fd\n");
-        rtnl_close(&hip_nl_ipsec);
-    }
-    if (hip_nl_route.fd) {
-        HIP_INFO("hip_nl_route.fd\n");
-        rtnl_close(&hip_nl_route);
-    }
-
-    msg = hip_msg_alloc();
-    if (msg) {
-        hip_build_user_hdr(msg, HIP_MSG_DAEMON_QUIT, 0);
-        free(msg);
-    }
-
-    hip_remove_lock_file(HIP_DAEMON_LOCK_FILE);
-
-#ifdef CONFIG_HIP_PERFORMANCE
-    /* Deallocate memory of perf_set after finishing all of tests */
-    hip_perf_destroy(perf_set);
-#endif
-
-    hip_dh_uninit();
-
-    if (sflags & HIPD_START_LOAD_KMOD) {
-        hip_remove_kernel_modules();
-    }
-}
-
-/**
- * Initialize random seed.
- *
- * @return zero on success or negative on failure
- */
-static int init_random_seed(void)
-{
-    struct timeval tv;
-    struct timezone tz;
-    struct {
-        struct timeval tv;
-        pid_t          pid;
-        long int       rand;
-    } rand_data;
-    int err = 0;
-
-    err = gettimeofday(&tv, &tz);
-    srandom(tv.tv_usec);
-
-    memcpy(&rand_data.tv, &tv, sizeof(tv));
-    rand_data.pid  = getpid();
-    rand_data.rand = random();
-
-    RAND_seed(&rand_data, sizeof(rand_data));
-
-    return err;
-}
-
-/**
- * find the first RSA-based host id
- *
- * @return the host id or NULL if none found
- */
-static struct hip_host_id_entry *hip_return_first_rsa(void)
-{
-    hip_list_t *curr, *iter;
-    struct hip_host_id_entry *tmp = NULL;
-    int c;
-    uint16_t algo = 0;
-
-    HIP_READ_LOCK_DB(hip_local_hostid_db);
-
-    list_for_each_safe(curr, iter, hip_local_hostid_db, c) {
-        tmp  = (struct hip_host_id_entry *) list_entry(curr);
-        HIP_DEBUG_HIT("Found HIT", &tmp->lhi.hit);
-        algo = hip_get_host_id_algo(tmp->host_id);
-        HIP_DEBUG("hits algo %d HIP_HI_RSA = %d\n",
-                  algo, HIP_HI_RSA);
-        if (algo == HIP_HI_RSA) {
-            goto out_err;
-        }
-    }
-
-out_err:
-    HIP_READ_UNLOCK_DB(hip_local_hostid_db);
-    if (algo == HIP_HI_RSA) {
-        return tmp;
-    }
-    return NULL;
-}
-
-/**
- * Initialize certificates for the local host
- *
- * @return zero on success or negative on failure
- */
-static int hip_init_certs(void)
-{
-    int err = 0;
-    char hit[41];
-    FILE *conf_file;
-    struct hip_host_id_entry *entry;
-    char hostname[HIP_HOST_ID_HOSTNAME_LEN_MAX];
-
-    memset(hostname, 0, HIP_HOST_ID_HOSTNAME_LEN_MAX);
-    HIP_IFEL(gethostname(hostname, HIP_HOST_ID_HOSTNAME_LEN_MAX - 1), -1,
-             "gethostname failed\n");
-
-    conf_file = fopen(HIP_CERT_CONF_PATH, "r");
-    if (!conf_file) {
-        HIP_DEBUG("Configuration file did NOT exist creating it and "
-                  "filling it with default information\n");
-        HIP_IFEL(!memset(hit, '\0', sizeof(hit)), -1,
-                 "Failed to memset memory for hit presentation format\n");
-        /* Fetch the first RSA HIT */
-        entry = hip_return_first_rsa();
-        if (entry == NULL) {
-            HIP_DEBUG("Failed to get the first RSA HI");
-            goto out_err;
-        }
-        hip_in6_ntop(&entry->lhi.hit, hit);
-        conf_file = fopen(HIP_CERT_CONF_PATH, "w+");
-        fprintf(conf_file,
-                "# Section containing SPKI related information\n"
-                "#\n"
-                "# issuerhit = what hit is to be used when signing\n"
-                "# days = how long is this key valid\n"
-                "\n"
-                "[ hip_spki ]\n"
-                "issuerhit = %s\n"
-                "days = %d\n"
-                "\n"
-                "# Section containing HIP related information\n"
-                "#\n"
-                "# issuerhit = what hit is to be used when signing\n"
-                "# days = how long is this key valid\n"
-                "\n"
-                "[ hip_x509v3 ]\n"
-                "issuerhit = %s\n"
-                "days = %d\n"
-                "\n"
-                "#Section containing the name section for the x509v3 issuer name"
-                "\n"
-                "[ hip_x509v3_name ]\n"
-                "issuerhit = %s\n"
-                "\n"
-                "# Uncomment this section to add x509 extensions\n"
-                "# to the certificate\n"
-                "#\n"
-                "# DO NOT use subjectAltName, issuerAltName or\n"
-                "# basicConstraints implementation uses them already\n"
-                "# All other extensions are allowed\n"
-                "\n"
-                "# [ hip_x509v3_extensions ]\n",
-                hit, HIP_CERT_INIT_DAYS,
-                hit, HIP_CERT_INIT_DAYS,
-                hit /* TODO SAMU: removed because not used:*/  /*, hostname*/);
-        fclose(conf_file);
+ * @param desc the file descriptor
+ * @param value 1 if to set or zero for unset
+ * @return the previous flags
+ */
+int set_cloexec_flag(int desc, int value)
+{
+    int oldflags = fcntl(desc, F_GETFD, 0);
+    /* If reading the flags failed, return error indication now.*/
+    if (oldflags < 0) {
+        return oldflags;
+    }
+    /* Set just the flag we want to set. */
+
+    if (value != 0) {
+        oldflags |=  FD_CLOEXEC;
     } else {
-        HIP_DEBUG("Configuration file existed exiting hip_init_certs\n");
-    }
-out_err:
->>>>>>> a86743ed
-    return err;
+        oldflags &= ~FD_CLOEXEC;
+    }
+    /* Store modified flag word in the descriptor. */
+    return fcntl(desc, F_SETFD, oldflags);
 }
 
 /**
@@ -1203,11 +878,6 @@
        to receive the packets. NAT input socket is a normal UDP socket where as
        NAT output socket is a raw socket. A raw output socket support better the "shotgun"
        extension (sending packets from multiple source addresses). */
-<<<<<<< HEAD
-    HIP_IFEL(hip_init_raw_sock_v4(&hip_nat_sock_output_udp, IPPROTO_UDP), -1, "raw sock output udp\n");
-    HIP_IFEL(hip_init_raw_sock_v6(&hip_raw_sock_input_v6, IPPROTO_HIP), -1, "raw sock input v6\n");
-    HIP_IFEL(hip_init_raw_sock_v4(&hip_raw_sock_input_v4, IPPROTO_HIP), -1, "raw sock input v4\n");
-=======
 
     hip_nat_sock_output_udp = hip_init_raw_sock_v4(IPPROTO_UDP);
     HIP_IFEL(hip_nat_sock_output_udp, -1, "raw sock output udp\n");
@@ -1218,14 +888,13 @@
     hip_raw_sock_input_v4   = hip_init_raw_sock_v4(IPPROTO_HIP);
     HIP_IFEL(hip_raw_sock_input_v4, -1, "raw sock input v4\n");
 
->>>>>>> a86743ed
     HIP_IFEL(hip_create_nat_sock_udp(&hip_nat_sock_input_udp, 0, 0), -1, "raw sock input udp\n");
 
-    HIP_DEBUG("hip_raw_sock_v6 input = %d\n", hip_raw_sock_input_v6);
-    HIP_DEBUG("hip_raw_sock_v6 output = %d\n", hip_raw_sock_output_v6);
-    HIP_DEBUG("hip_raw_sock_v4 input = %d\n", hip_raw_sock_input_v4);
-    HIP_DEBUG("hip_raw_sock_v4 output = %d\n", hip_raw_sock_output_v4);
-    HIP_DEBUG("hip_nat_sock_udp input = %d\n", hip_nat_sock_input_udp);
+    HIP_DEBUG("hip_raw_sock_v6 input = %d\n",   hip_raw_sock_input_v6);
+    HIP_DEBUG("hip_raw_sock_v6 output = %d\n",  hip_raw_sock_output_v6);
+    HIP_DEBUG("hip_raw_sock_v4 input = %d\n",   hip_raw_sock_input_v4);
+    HIP_DEBUG("hip_raw_sock_v4 output = %d\n",  hip_raw_sock_output_v4);
+    HIP_DEBUG("hip_nat_sock_udp input = %d\n",  hip_nat_sock_input_udp);
     HIP_DEBUG("hip_nat_sock_udp output = %d\n", hip_nat_sock_output_udp);
 
     if (flags & HIPD_START_FLUSH_IPSEC) {
@@ -1260,7 +929,7 @@
     daemon_addr.sin6_family = AF_INET6;
     daemon_addr.sin6_port   = htons(HIP_DAEMON_LOCAL_PORT);
     daemon_addr.sin6_addr   = in6addr_loopback;
-    hip_set_cloexec_flag(hip_user_sock, 1);
+    set_cloexec_flag(hip_user_sock, 1);
 
     HIP_IFEL(bind(hip_user_sock, (struct sockaddr *) &daemon_addr,
                   sizeof(daemon_addr)), -1,
@@ -1356,7 +1025,7 @@
         HIP_ERROR("Can not open socket for UDP\n");
         return -1;
     }
-    hip_set_cloexec_flag(*hip_nat_sock_udp, 1);
+    set_cloexec_flag(*hip_nat_sock_udp, 1);
     err = setsockopt(*hip_nat_sock_udp, IPPROTO_IP, IP_PKTINFO, &on, sizeof(on));
     HIP_IFEL(err, -1, "setsockopt udp pktinfo failed\n");
     /* see bug id 212 why RECV_ERR is off */
