/** @file
 *
 * Distributed under <a href="http://www.gnu.org/licenses/gpl2.txt">GNU/GPL</a>.
 *
 * This file defines initialization functions for the HIP daemon.
 *
 * @note    HIPU: BSD platform needs to be autodetected in hip_set_lowcapability
 */

#define _BSD_SOURCE

#include <limits.h>
#include <stdint.h>
#include <stdlib.h>
#include <string.h>
#include <errno.h>

#include <sys/syscall.h>
#include <sys/types.h>
#include <netinet/icmp6.h>
#include <linux/rtnetlink.h>
#include <linux/unistd.h>

#include "config.h"
#include "hipd.h"
#include "init.h"
#include "esp_prot_light_update.h"
#include "oppdb.h"
#include "hip_socket.h"
#include "pkt_handling.h"
#include "lib/core/capability.h"
#include "lib/core/common_defines.h"
#include "lib/core/debug.h"
#include "lib/core/filemanip.h"
#include "lib/core/hostid.h"
#include "lib/core/performance.h"
#include "lib/tool/nlink.h"
#include "lib/core/hip_udp.h"
#include "lib/core/hostsfiles.h"
#include "modules/hipd_modules.h"

/**
 * HIP daemon lock file is used to prevent multiple instances
 * of the daemon to start and to record current daemon pid.
 */
#define HIP_DAEMON_LOCK_FILE     HIPL_LOCKDIR    "/hipd.lock"

/** Maximum size of a modprobe command line */
#define MODPROBE_MAX_LINE       64


/** ICMPV6_FILTER related stuff */
#define BIT_CLEAR(nr, addr) do { ((uint32_t *) (addr))[(nr) >> 5] &= ~(1U << ((nr) & 31)); } while (0)
#define BIT_SET(nr,   addr) do { ((uint32_t *) (addr))[(nr) >> 5] |=  (1U << ((nr) & 31)); } while (0)
#define BIT_TEST(nr,  addr) do {  (uint32_t *) (addr))[(nr) >> 5] &   (1U << ((nr) & 31)); } while (0)

#ifndef ICMP6_FILTER_WILLPASS
#define ICMP6_FILTER_WILLPASS(type, filterp) (BIT_TEST((type),  filterp) == 0)
#define ICMP6_FILTER_WILLBLOCK(type, filterp) BIT_TEST((type),  filterp)
#define ICMP6_FILTER_SETPASS(type, filterp)   BIT_CLEAR((type), filterp)
#define ICMP6_FILTER_SETBLOCK(type, filterp)  BIT_SET((type),   filterp)
#define ICMP6_FILTER_SETPASSALL(filterp)  memset(filterp,    0, sizeof(struct icmp6_filter));
#define ICMP6_FILTER_SETBLOCKALL(filterp) memset(filterp, 0xFF, sizeof(struct icmp6_filter));
#endif
/** end ICMPV6_FILTER related stuff */

/* Startup flags of the HIPD. Keep the around, for they will be used at exit */
static uint64_t sflags;

/******************************************************************************/
/**
 * Catch SIGCHLD.
 *
 * @param signum the signal number to catch
 */
static void hip_sig_chld(int signum)
{
    union wait status;
    int pid;

    signal(signum, hip_sig_chld);

    /* Get child process status, so it wont be left as zombie for long time. */
    while ((pid = wait3(&status, WNOHANG, 0)) > 0) {
        /* Maybe do something.. */
    }
}

/**
 * Create a file with the given contents unless it already exists
 *
 * @param path the file with its path
 * @param contents a string to write to the file
 */
static void hip_create_file_unless_exists(const char *path, const char *contents)
{
    struct stat status;
    if (stat(path, &status)  == 0) {
        return;
    }

    FILE *fp     = fopen(path, "w");
    HIP_ASSERT(fp);
    size_t items = fwrite(contents, strlen(contents), 1, fp);
    HIP_ASSERT(items > 0);
    fclose(fp);
}

#define HIPL_CONFIG_FILE_EX \
    "# Format of this file is as with hipconf, but without hipconf prefix\n\
# add hi default    # add all four HITs (see bug id 522)\n\
# add map HIT IP    # preload some HIT-to-IP mappings to hipd\n\
# add service rvs   # the host acts as HIP rendezvous (see also /etc/hip/relay_config)\n\
# add server rvs [RVS-HIT] <RVS-IP-OR-HOSTNAME> <lifetime-secs> # register to rendezvous server\n\
# add server relay [RELAY-HIT] <RVS-IP-OR-HOSTNAME> <lifetime-secs> # register to relay server\n\
# add server full-relay [RELAY-HIT] <RVS-IP-OR-HOSTNAME> <lifetime-secs> # register to relay server\n\
hit-to-ip on # resolve HITs to locators in dynamic DNS zone\n\
# hit-to-ip set hit-to-ip.infrahip.net. # resolve HITs to locators in dynamic DNS zone\n\
nsupdate on # send dynamic DNS updates\n\
# add server rvs hiprvs.infrahip.net 50000 # Register to free RVS at infrahip\n\
# heartbeat 10 # send ICMPv6 messages inside HIP tunnels\n\
# locator on        # host sends all of its locators in base exchange\n\
# datapacket on # experimental draft hiccups extensions\n\
# shotgun on # use all possible src/dst IP combinations to send I1/UPDATE\n\
# opp normal|advanced|none\n\
# transform order 213 # crypto preference order (1=AES, 2=3DES, 3=NULL)\n\
nat plain-udp       # use UDP capsulation (for NATted environments)\n\
#nat port local 11111 # change local default UDP port\n\
#nat port peer 22222 # change local peer UDP port\n\
debug medium        # debug verbosity: all, medium or none\n"

#define HIPL_HOSTS_FILE_EX \
    "# This file stores the HITs of the hosts, in a similar fashion to /etc/hosts.\n\
# The aliases are optional.  Examples:\n\
#2001:1e:361f:8a55:6730:6f82:ef36:2fff kyle kyle.com # This is a HIT with alias\n\
#2001:17:53ab:9ff1:3cba:15f:86d6:ea2e kenny       # This is a HIT without alias\n"

#define HIPL_NSUPDATE_CONF_FILE     HIPL_SYSCONFDIR "/nsupdate.conf"

#define HIPL_NSUPDATE_CONF_FILE_EX \
    "##########################################################\n" \
    "# configuration examples\n" \
    "##########################################################\n" \
    "# update records for 5.7.d.1.c.c.8.d.0.6.3.b.a.4.6.2.5.0.5.2.e.4.7.5.e.1.0.0.1.0.0.2.hit-to-ip.infrahip.net.\n" \
    "# $HIT_TO_IP_ZONE = 'hit-to-ip.infrahip.net.';\n" \
    "# or in some other zone\n" \
    "# $HIT_TO_IP_ZONE = 'hit-to-ip.example.org.';\n" \
    "\n" \
    "# update is sent to SOA if server empty\n" \
    "# $HIT_TO_IP_SERVER = '';\n" \
    "# or you may define it \n" \
    "# $HIT_TO_IP_SERVER = 'ns.example.net.';\n" \
    "\n" \
    "# name of key if you configured it on the server\n" \
    "# please also chown this file to nobody and chmod 400\n" \
    "# $HIT_TO_IP_KEY_NAME='key.hit-to-ip';\n" \
    "# $HIT_TO_IP_KEY_NAME = '';\n" \
    "\n" \
    "# secret of that key\n" \
    "# $HIT_TO_IP_KEY_SECRET='Ousu6700S9sfYSL4UIKtvnxY4FKwYdgXrnEgDAu/rmUAoyBGFwGs0eY38KmYGLT1UbcL/O0igGFpm+NwGftdEQ==';\n" \
    "# $HIT_TO_IP_KEY_SECRET = '';\n" \
    "\n" \
    "# TTL inserted for the records\n" \
    "# $HIT_TO_IP_TTL = 1;\n" \
    "###########################################################\n" \
    "# domain with ORCHID prefix \n" \
    "# $REVERSE_ZONE = '1.0.0.1.0.0.2.ip6.arpa.'; \n" \
    "# \n" \
    "# $REVERSE_SERVER = 'ptr-soa-hit.infrahip.net.'; # since SOA 1.0.0.1.0.0.2.ip6.arpa. is dns1.icann.org. now\n" \
    "# $REVERSE_KEY_NAME = '';\n" \
    "# $REVERSE_KEY_SECRET = '';\n" \
    "# $REVERSE_TTL = 86400;\n" \
    "# System hostname is used if empty\n" \
    "# $REVERSE_HOSTNAME = 'stargazer-hit.pc.infrahip.net';\n" \
    "###########################################################\n"

/**
 * load hipd configuration files
 */
static void hip_load_configuration(void)
{
    const char *cfile = "default";

    hip_create_file_unless_exists(HIPL_CONFIG_FILE, HIPL_CONFIG_FILE_EX);

    hip_create_file_unless_exists(HIPL_HOSTS_FILE, HIPL_HOSTS_FILE_EX);

    hip_create_file_unless_exists(HIPL_NSUPDATE_CONF_FILE, HIPL_NSUPDATE_CONF_FILE_EX);

    /* Load the configuration. The configuration is loaded as a sequence
     * of hipd system calls. Assumably the user socket buffer is large
     * enough to buffer all of the hipconf commands.. */

    hip_conf_handle_load(NULL, ACTION_LOAD, &cfile, 1, 1);
}

/**
 * initialize OS-dependent variables
 */
static void hip_set_os_dep_variables(void)
{
    struct utsname un;
    int rel[4] = {0};

    uname(&un);

    HIP_DEBUG("sysname=%s nodename=%s release=%s version=%s machine=%s\n",
              un.sysname, un.nodename, un.release, un.version, un.machine);

    sscanf(un.release, "%d.%d.%d.%d", &rel[0], &rel[1], &rel[2], &rel[3]);

    /*
     * 2.6.19 and above introduced some changes to kernel API names:
     * - XFRM_BEET changed from 2 to 4
     * - crypto algo names changed
     */
    if (rel[0] <= 2 && rel[1] <= 6 && rel[2] < 19) {
        hip_xfrm_set_beet(2);
        hip_xfrm_set_algo_names(0);
    } else {
        hip_xfrm_set_beet(4);         /* BEET mode */
        hip_xfrm_set_algo_names(1);
    }
    /* This requires new kernel versions (the 2.6.18 patch) - jk */
    hip_xfrm_set_default_sa_prefix_len(128);
}

/**
 * Initialize a raw ipv4 socket.
 * @param proto the protocol for the raw socket
 * @return      positive fd on success, -1 otherwise
 */
static int hip_init_raw_sock_v4(int proto)
{
    int on  = 1, off = 0, err = 0;
    int sock;

    sock = socket(AF_INET, SOCK_RAW, proto);
    set_cloexec_flag(sock, 1);
    HIP_IFEL(sock <= 0, 1, "Raw socket v4 creation failed. Not root?\n");

    /* see bug id 212 why RECV_ERR is off */
    err = setsockopt(sock, IPPROTO_IP, IP_RECVERR, &off, sizeof(on));
    HIP_IFEL(err, -1, "setsockopt v4 recverr failed\n");
    err = setsockopt(sock, SOL_SOCKET, SO_BROADCAST, &on, sizeof(on));
    HIP_IFEL(err, -1, "setsockopt v4 failed to set broadcast \n");
    err = setsockopt(sock, IPPROTO_IP, IP_PKTINFO, &on, sizeof(on));
    HIP_IFEL(err, -1, "setsockopt v4 pktinfo failed\n");
    err = setsockopt(sock, SOL_SOCKET, SO_REUSEADDR, &on, sizeof(on));
    HIP_IFEL(err, -1, "setsockopt v4 reuseaddr failed\n");

    return sock;

out_err:
    return -1;
}

/**
 * Probe kernel modules.
 */

/** CryptoAPI cipher and hashe modules */
static const char *kernel_crypto_mod[] = {
    "crypto_null", "aes", "des"
};

/** Tunneling, IPsec, interface and control modules */
static const char *kernel_net_mod[] = {
    "xfrm4_mode_beet", "xfrm6_mode_beet",
    "tunnel4",         "ip6_tunnel",
    "esp4",            "esp6",
    "xfrm_user",       "dummy",
};

/**
 * Probe for kernel modules (Linux specific).
 * @return  0 on success
 */
static int hip_probe_kernel_modules(void)
{
    int count;
    char cmd[MODPROBE_MAX_LINE];
    int net_total, crypto_total;

    net_total    = sizeof(kernel_net_mod)    / sizeof(kernel_net_mod[0]);
    crypto_total = sizeof(kernel_crypto_mod) / sizeof(kernel_crypto_mod[0]);

    /* Crypto module loading is treated separately, because algorithms
     * show up in procfs. If they are not there and modprobe also fails,
     * then overall failure is guaranteed
     */
    for (count = 0; count < crypto_total; count++) {
        snprintf(cmd, sizeof(cmd), "grep %s /proc/crypto > /dev/null",
                 kernel_crypto_mod[count]);
        if (system(cmd)) {
            HIP_DEBUG("Crypto module %s not present, attempting modprobe\n");
            snprintf(cmd, sizeof(cmd), "/sbin/modprobe %s 2> /dev/null",
                     kernel_crypto_mod[count]);
            if (system(cmd)) {
                HIP_ERROR("Unable to load %s!\n", kernel_crypto_mod[count]);
                return ENOENT;
            }
        }
    }

    /* network module loading */
    for (count = 0; count < net_total; count++) {
        /* we still suppress false alarms from modprobe */
        snprintf(cmd, sizeof(cmd), "/sbin/modprobe %s 2> /dev/null",
                 kernel_net_mod[count]);
        if (system(cmd)) {
            HIP_INFO("Unable to load %s, please check if it's built it!\n",
                     kernel_net_mod[count]);
        }
    }

    return 0;
}

/**
 * Remove a single module from the kernel, rmmod style (not modprobe).
 * @param name  name of the module
 * @return      0 on success, negative otherwise
 */
static inline int hip_rmmod(const char *name)
{
    return syscall(__NR_delete_module, name, O_NONBLOCK);
}

/**
 * Cleanup/unload the kernel modules on hipd exit.
 * Unused for now because of unprivileged executions.
 * @todo Make hip_exit call it with root privileges in order to clean up.
 */
static void hip_remove_kernel_modules(void)
{
    /* some net modules depend on crypto, so keep net modules first */
    const char **mods[] = {kernel_net_mod, kernel_crypto_mod};
    int count[2], type, i, ret;
    char cmd[MODPROBE_MAX_LINE];

    count[0] = sizeof(kernel_net_mod)    / sizeof(kernel_net_mod[0]);
    count[1] = sizeof(kernel_crypto_mod) / sizeof(kernel_crypto_mod[0]);

    for (type = 0; type < 2; type++) {
        for (i = 0; i < count[type]; i++) {
            if (sflags & HIPD_START_LOWCAP) {
                /* Although we still retain the CAP_SYS_MODULE capability,
                 * because of the new (post-2.6.24) rules governing capability
                 * inheritance (i.e. "permitted" and "effective") on execve
                 * we cannot call modprobe or rmmod, because their thread
                 * will run without CAP_SYS_MODULE and thus fail to do the job.
                 * Not as good as 'modprobe -r', but (way) better that nothing.
                 */
                ret = hip_rmmod(mods[type][i]);
            } else {
                /* no privilege separation whatsoever, we are almighty */
                snprintf(cmd, sizeof(cmd), "/sbin/modprobe -r %s 2> /dev/null",
                         mods[type][i]);
                ret = system(cmd);
            }

            if (ret) {
                /* the errno is relevant in the hip_rmmod() case */
                HIP_DEBUG("Unable to remove the %s module: %s.\n",
                          mods[type][i], strerror(errno));
            } else {
                HIP_DEBUG("Removed the %s module.\n", mods[type][i]);
            }
        }
    }
}

/**
 * Initialize random seed.
 */
static int init_random_seed(void)
{
    struct timeval tv;
    struct timezone tz;
    struct {
        struct timeval tv;
        pid_t          pid;
        long int       rand;
    } rand_data;
    int err = 0;

    err            = gettimeofday(&tv, &tz);
    srandom(tv.tv_usec);

    memcpy(&rand_data.tv, &tv, sizeof(tv));
    rand_data.pid  = getpid();
    rand_data.rand = random();

    RAND_seed(&rand_data, sizeof(rand_data));

    return err;
}

/**
 * Init raw ipv6 socket
 * @param proto protocol for the socket
 * @return      positive socket fd on success, -1 otherwise
 */
static int hip_init_raw_sock_v6(int proto)
{
    int on = 1, off = 0, err = 0;
    int sock;

    sock = socket(AF_INET6, SOCK_RAW, proto);
    set_cloexec_flag(sock, 1);
    HIP_IFEL(sock <= 0, 1, "Raw socket creation failed. Not root?\n");

    /* see bug id 212 why RECV_ERR is off */
    err = setsockopt(sock, IPPROTO_IPV6, IPV6_RECVERR, &off, sizeof(on));
    HIP_IFEL(err, -1, "setsockopt recverr failed\n");
    err = setsockopt(sock, IPPROTO_IPV6, IPV6_2292PKTINFO, &on, sizeof(on));
    HIP_IFEL(err, -1, "setsockopt pktinfo failed\n");
    err = setsockopt(sock, SOL_SOCKET, SO_REUSEADDR, &on, sizeof(on));
    HIP_IFEL(err, -1, "setsockopt v6 reuseaddr failed\n");

    return sock;

out_err:
    return -1;
}

/**
 * find the first RSA-based host id
 *
 * @return the host id or NULL if none found
 */
static struct hip_host_id_entry *hip_return_first_rsa(void)
{
    hip_list_t *curr, *iter;
    struct hip_host_id_entry *tmp = NULL;
    int c;
    uint16_t algo                 = 0;

    HIP_READ_LOCK_DB(hip_local_hostid_db);

    list_for_each_safe(curr, iter, hip_local_hostid_db, c) {
        tmp  = (struct hip_host_id_entry *) list_entry(curr);
        HIP_DEBUG_HIT("Found HIT", &tmp->lhi.hit);
        algo = hip_get_host_id_algo(tmp->host_id);
        HIP_DEBUG("hits algo %d HIP_HI_RSA = %d\n",
                  algo, HIP_HI_RSA);
        if (algo == HIP_HI_RSA) {
            goto out_err;
        }
    }

out_err:
    HIP_READ_UNLOCK_DB(hip_local_hostid_db);
    if (algo == HIP_HI_RSA) {
        return tmp;
    }
    return NULL;
}

/**
 * Initialize local host IDs.
 *
 * @return zero on success or negative on failure
 */
static int hip_init_host_ids(void)
{
    int err = 0;
    struct stat status;
    struct hip_common *user_msg = NULL;
    hip_hit_t default_hit;
    hip_lsi_t default_lsi;

    /* We are first serializing a message with HIs and then
     * deserializing it. This building and parsing causes
     * a minor overhead, but as a result we can reuse the code
     * with hipconf. */

    HIP_IFE(!(user_msg = hip_msg_alloc()), -1);

    /* Create default keys if necessary. */

    if (stat(HIPL_SYSCONFDIR "/" DEFAULT_HOST_RSA_KEY_FILE_BASE DEFAULT_PUB_HI_FILE_NAME_SUFFIX, &status) && errno == ENOENT) {
        HIP_IFEL(hip_serialize_host_id_action(user_msg, ACTION_NEW, 0, 1,
                                              NULL, NULL, RSA_KEY_DEFAULT_BITS,
                                              DSA_KEY_DEFAULT_BITS),
                 1, "Failed to create keys to %s\n", HIPL_SYSCONFDIR);
    }

    /* Retrieve the keys to hipd */
    /* Three steps because multiple large keys will not fit in the same message */

    /* DSA keys and RSA anonymous are not loaded by default until bug id
     * 522 is properly solved. Run hipconf add hi default if you want to
     * enable non-default HITs. */

    /* rsa pub */
    hip_msg_init(user_msg);
    if ((err = hip_serialize_host_id_action(user_msg, ACTION_ADD,
                                            0, 1, "rsa", NULL, 0, 0))) {
        HIP_ERROR("Could not load default keys (RSA pub)\n");
        goto out_err;
    }

    if ((err = hip_handle_add_local_hi(user_msg))) {
        HIP_ERROR("Adding of keys failed (RSA pub)\n");
        goto out_err;
    }

    HIP_DEBUG("Keys added\n");
    hip_get_default_hit(&default_hit);
    hip_get_default_lsi(&default_lsi);

    HIP_DEBUG_HIT("default_hit ", &default_hit);
    HIP_DEBUG_LSI("default_lsi ", &default_lsi);
    hip_hidb_associate_default_hit_lsi(&default_hit, &default_lsi);

out_err:

    if (user_msg) {
        free(user_msg);
    }

    return err;
}

/**
 * Initialize certificates for the local host
 *
 * @return zero on success or negative on failure
 */
static int hip_init_certs(void)
{
    int err = 0;
    char hit[41];
    FILE *conf_file;
    struct hip_host_id_entry *entry;
    char hostname[HIP_HOST_ID_HOSTNAME_LEN_MAX];

    memset(hostname, 0, HIP_HOST_ID_HOSTNAME_LEN_MAX);
    HIP_IFEL(gethostname(hostname, HIP_HOST_ID_HOSTNAME_LEN_MAX - 1), -1,
             "gethostname failed\n");

    conf_file = fopen(HIP_CERT_CONF_PATH, "r");
    if (!conf_file) {
        HIP_DEBUG("Configuration file did NOT exist creating it and "
                  "filling it with default information\n");
        HIP_IFEL(!memset(hit, '\0', sizeof(hit)), -1,
                 "Failed to memset memory for hit presentation format\n");
        /* Fetch the first RSA HIT */
        entry = hip_return_first_rsa();
        if (entry == NULL) {
            HIP_DEBUG("Failed to get the first RSA HI");
            goto out_err;
        }
        hip_in6_ntop(&entry->lhi.hit, hit);
        conf_file = fopen(HIP_CERT_CONF_PATH, "w+");
        fprintf(conf_file,
                "# Section containing SPKI related information\n"
                "#\n"
                "# issuerhit = what hit is to be used when signing\n"
                "# days = how long is this key valid\n"
                "\n"
                "[ hip_spki ]\n"
                "issuerhit = %s\n"
                "days = %d\n"
                "\n"
                "# Section containing HIP related information\n"
                "#\n"
                "# issuerhit = what hit is to be used when signing\n"
                "# days = how long is this key valid\n"
                "\n"
                "[ hip_x509v3 ]\n"
                "issuerhit = %s\n"
                "days = %d\n"
                "\n"
                "#Section containing the name section for the x509v3 issuer name"
                "\n"
                "[ hip_x509v3_name ]\n"
                "issuerhit = %s\n"
                "\n"
                "# Uncomment this section to add x509 extensions\n"
                "# to the certificate\n"
                "#\n"
                "# DO NOT use subjectAltName, issuerAltName or\n"
                "# basicConstraints implementation uses them already\n"
                "# All other extensions are allowed\n"
                "\n"
                "# [ hip_x509v3_extensions ]\n",
                hit, HIP_CERT_INIT_DAYS,
                hit, HIP_CERT_INIT_DAYS,
                hit /* TODO SAMU: removed because not used:*/  /*, hostname*/);
        fclose(conf_file);
    } else {
        HIP_DEBUG("Configuration file existed exiting hip_init_certs\n");
    }
out_err:
    return err;
}

static void hip_init_packet_types(void)
{
    lmod_register_packet_type(HIP_I1,        "HIP_I1");
    lmod_register_packet_type(HIP_R1,        "HIP_R1");
    lmod_register_packet_type(HIP_I2,        "HIP_I2");
    lmod_register_packet_type(HIP_R2,        "HIP_R2");
    lmod_register_packet_type(HIP_CER,       "HIP_CER");
    lmod_register_packet_type(HIP_NOTIFY,    "HIP_NOTIFY");
    lmod_register_packet_type(HIP_CLOSE,     "HIP_CLOSE");
    lmod_register_packet_type(HIP_CLOSE_ACK, "HIP_CLOSE_ACK");
    lmod_register_packet_type(HIP_PSIG,      "HIP_PSIG");
    lmod_register_packet_type(HIP_TRIG,      "HIP_TRIG");
    lmod_register_packet_type(HIP_LUPDATE,   "HIP_LUPDATE");
    lmod_register_packet_type(HIP_DATA,      "HIP_DATA");
    lmod_register_packet_type(HIP_PAYLOAD,   "HIP_PAYLOAD");
}

static int hip_init_handle_functions(void)
{
    int err = 0;

    HIP_DEBUG("Initialize handle functions.\n");

    hip_register_handle_function(HIP_I1, HIP_STATE_UNASSOCIATED, &hip_check_i1,  20000);
    hip_register_handle_function(HIP_I1, HIP_STATE_UNASSOCIATED, &hip_handle_i1, 30000);
    hip_register_handle_function(HIP_I1, HIP_STATE_UNASSOCIATED, &hip_send_r1,   40000);
    hip_register_handle_function(HIP_I1, HIP_STATE_I1_SENT, &hip_check_i1,  20000);
    hip_register_handle_function(HIP_I1, HIP_STATE_I1_SENT, &hip_handle_i1, 30000);
    hip_register_handle_function(HIP_I1, HIP_STATE_I1_SENT, &hip_send_r1,   40000);
    hip_register_handle_function(HIP_I1, HIP_STATE_I2_SENT, &hip_check_i1,  20000);
    hip_register_handle_function(HIP_I1, HIP_STATE_I2_SENT, &hip_handle_i1, 30000);
    hip_register_handle_function(HIP_I1, HIP_STATE_I2_SENT, &hip_send_r1,   40000);
    hip_register_handle_function(HIP_I1, HIP_STATE_R2_SENT, &hip_check_i1,  20000);
    hip_register_handle_function(HIP_I1, HIP_STATE_R2_SENT, &hip_handle_i1, 30000);
    hip_register_handle_function(HIP_I1, HIP_STATE_R2_SENT, &hip_send_r1,   40000);
    hip_register_handle_function(HIP_I1, HIP_STATE_ESTABLISHED, &hip_check_i1,  20000);
    hip_register_handle_function(HIP_I1, HIP_STATE_ESTABLISHED, &hip_handle_i1, 30000);
    hip_register_handle_function(HIP_I1, HIP_STATE_ESTABLISHED, &hip_send_r1,   40000);
    hip_register_handle_function(HIP_I1, HIP_STATE_CLOSING, &hip_check_i1,  20000);
    hip_register_handle_function(HIP_I1, HIP_STATE_CLOSING, &hip_handle_i1, 30000);
    hip_register_handle_function(HIP_I1, HIP_STATE_CLOSING, &hip_send_r1,   40000);
    hip_register_handle_function(HIP_I1, HIP_STATE_CLOSED, &hip_check_i1,  20000);
    hip_register_handle_function(HIP_I1, HIP_STATE_CLOSED, &hip_handle_i1, 30000);
    hip_register_handle_function(HIP_I1, HIP_STATE_CLOSED, &hip_send_r1,   40000);
    hip_register_handle_function(HIP_I1, HIP_STATE_NONE, &hip_check_i1,  20000);
    hip_register_handle_function(HIP_I1, HIP_STATE_NONE, &hip_handle_i1, 30000);
    hip_register_handle_function(HIP_I1, HIP_STATE_NONE, &hip_send_r1,   40000);

    hip_register_handle_function(HIP_DATA, HIP_STATE_UNASSOCIATED, &hip_check_i1,  20000);
    hip_register_handle_function(HIP_DATA, HIP_STATE_UNASSOCIATED, &hip_handle_i1, 30000);
    hip_register_handle_function(HIP_DATA, HIP_STATE_UNASSOCIATED, &hip_send_r1,   40000);
    hip_register_handle_function(HIP_DATA, HIP_STATE_I1_SENT, &hip_check_i1,  20000);
    hip_register_handle_function(HIP_DATA, HIP_STATE_I1_SENT, &hip_handle_i1, 30000);
    hip_register_handle_function(HIP_DATA, HIP_STATE_I1_SENT, &hip_send_r1,   40000);
    hip_register_handle_function(HIP_DATA, HIP_STATE_I2_SENT, &hip_check_i1,  20000);
    hip_register_handle_function(HIP_DATA, HIP_STATE_I2_SENT, &hip_handle_i1, 30000);
    hip_register_handle_function(HIP_DATA, HIP_STATE_I2_SENT, &hip_send_r1,   40000);
    hip_register_handle_function(HIP_DATA, HIP_STATE_R2_SENT, &hip_check_i1,  20000);
    hip_register_handle_function(HIP_DATA, HIP_STATE_R2_SENT, &hip_handle_i1, 30000);
    hip_register_handle_function(HIP_DATA, HIP_STATE_R2_SENT, &hip_send_r1,   40000);
    hip_register_handle_function(HIP_DATA, HIP_STATE_ESTABLISHED, &hip_check_i1,  20000);
    hip_register_handle_function(HIP_DATA, HIP_STATE_ESTABLISHED, &hip_handle_i1, 30000);
    hip_register_handle_function(HIP_DATA, HIP_STATE_ESTABLISHED, &hip_send_r1,   40000);
    hip_register_handle_function(HIP_DATA, HIP_STATE_CLOSING, &hip_check_i1,  20000);
    hip_register_handle_function(HIP_DATA, HIP_STATE_CLOSING, &hip_handle_i1, 30000);
    hip_register_handle_function(HIP_DATA, HIP_STATE_CLOSING, &hip_send_r1,   40000);
    hip_register_handle_function(HIP_DATA, HIP_STATE_CLOSED, &hip_check_i1,  20000);
    hip_register_handle_function(HIP_DATA, HIP_STATE_CLOSED, &hip_handle_i1, 30000);
    hip_register_handle_function(HIP_DATA, HIP_STATE_CLOSED, &hip_send_r1,   40000);
    hip_register_handle_function(HIP_DATA, HIP_STATE_NONE, &hip_check_i1,  20000);
    hip_register_handle_function(HIP_DATA, HIP_STATE_NONE, &hip_handle_i1, 30000);
    hip_register_handle_function(HIP_DATA, HIP_STATE_NONE, &hip_send_r1,   40000);

    hip_register_handle_function(HIP_I2, HIP_STATE_UNASSOCIATED, &hip_check_i2,  20000);
    hip_register_handle_function(HIP_I2, HIP_STATE_UNASSOCIATED, &hip_handle_i2, 30000);
    hip_register_handle_function(HIP_I2, HIP_STATE_UNASSOCIATED, &hip_send_r2,   40000);
    hip_register_handle_function(HIP_I2, HIP_STATE_I1_SENT, &hip_check_i2,  20000);
    hip_register_handle_function(HIP_I2, HIP_STATE_I1_SENT, &hip_handle_i2, 30000);
    hip_register_handle_function(HIP_I2, HIP_STATE_I1_SENT, &hip_send_r2,   40000);
    hip_register_handle_function(HIP_I2, HIP_STATE_I2_SENT, &hip_check_i2,             20000);
    hip_register_handle_function(HIP_I2, HIP_STATE_I2_SENT, &hip_handle_i2_in_i2_sent, 21000);
    hip_register_handle_function(HIP_I2, HIP_STATE_I2_SENT, &hip_handle_i2,            30000);
    hip_register_handle_function(HIP_I2, HIP_STATE_I2_SENT, &hip_send_r2,              40000);
    hip_register_handle_function(HIP_I2, HIP_STATE_R2_SENT, &hip_check_i2,  20000);
    hip_register_handle_function(HIP_I2, HIP_STATE_R2_SENT, &hip_handle_i2, 30000);
    hip_register_handle_function(HIP_I2, HIP_STATE_R2_SENT, &hip_send_r2,   40000);
    hip_register_handle_function(HIP_I2, HIP_STATE_ESTABLISHED, &hip_check_i2,  20000);
    hip_register_handle_function(HIP_I2, HIP_STATE_ESTABLISHED, &hip_handle_i2, 30000);
    hip_register_handle_function(HIP_I2, HIP_STATE_ESTABLISHED, &hip_send_r2,   40000);
    hip_register_handle_function(HIP_I2, HIP_STATE_CLOSING, &hip_check_i2,  20000);
    hip_register_handle_function(HIP_I2, HIP_STATE_CLOSING, &hip_handle_i2, 30000);
    hip_register_handle_function(HIP_I2, HIP_STATE_CLOSING, &hip_send_r2,   40000);
    hip_register_handle_function(HIP_I2, HIP_STATE_CLOSED, &hip_check_i2,  20000);
    hip_register_handle_function(HIP_I2, HIP_STATE_CLOSED, &hip_handle_i2, 30000);
    hip_register_handle_function(HIP_I2, HIP_STATE_CLOSED, &hip_send_r2,   40000);
    hip_register_handle_function(HIP_I2, HIP_STATE_NONE, &hip_check_i2,  20000);
    hip_register_handle_function(HIP_I2, HIP_STATE_NONE, &hip_handle_i2, 30000);
    hip_register_handle_function(HIP_I2, HIP_STATE_NONE, &hip_send_r2,   40000);

    hip_register_handle_function(HIP_R1, HIP_STATE_I1_SENT, &hip_check_r1,  20000);
    hip_register_handle_function(HIP_R1, HIP_STATE_I1_SENT, &hip_handle_r1, 30000);
    hip_register_handle_function(HIP_R1, HIP_STATE_I1_SENT, &hip_send_i2,   40000);
    hip_register_handle_function(HIP_R1, HIP_STATE_I2_SENT, &hip_check_r1,  20000);
    hip_register_handle_function(HIP_R1, HIP_STATE_I2_SENT, &hip_handle_r1, 30000);
    hip_register_handle_function(HIP_R1, HIP_STATE_I2_SENT, &hip_send_i2,   40000);
    hip_register_handle_function(HIP_R1, HIP_STATE_CLOSING, &hip_check_r1,  20000);
    hip_register_handle_function(HIP_R1, HIP_STATE_CLOSING, &hip_handle_r1, 30000);
    hip_register_handle_function(HIP_R1, HIP_STATE_CLOSING, &hip_send_i2,   40000);
    hip_register_handle_function(HIP_R1, HIP_STATE_CLOSED, &hip_check_r1,  20000);
    hip_register_handle_function(HIP_R1, HIP_STATE_CLOSED, &hip_handle_r1, 30000);
    hip_register_handle_function(HIP_R1, HIP_STATE_CLOSED, &hip_send_i2,   40000);

    hip_register_handle_function(HIP_R2, HIP_STATE_I2_SENT, &hip_check_r2,  20000);
    hip_register_handle_function(HIP_R2, HIP_STATE_I2_SENT, &hip_handle_r2, 30000);

    hip_register_handle_function(HIP_NOTIFY, HIP_STATE_I1_SENT, &hip_check_notify,  20000);
    hip_register_handle_function(HIP_NOTIFY, HIP_STATE_I1_SENT, &hip_handle_notify, 30000);
    hip_register_handle_function(HIP_NOTIFY, HIP_STATE_I2_SENT, &hip_check_notify,  20000);
    hip_register_handle_function(HIP_NOTIFY, HIP_STATE_I2_SENT, &hip_handle_notify, 30000);
    hip_register_handle_function(HIP_NOTIFY, HIP_STATE_R2_SENT, &hip_check_notify,  20000);
    hip_register_handle_function(HIP_NOTIFY, HIP_STATE_R2_SENT, &hip_handle_notify, 30000);
    hip_register_handle_function(HIP_NOTIFY, HIP_STATE_ESTABLISHED, &hip_check_notify, 20000);
    hip_register_handle_function(HIP_NOTIFY, HIP_STATE_ESTABLISHED, &hip_handle_notify,30000);
    hip_register_handle_function(HIP_NOTIFY, HIP_STATE_CLOSING, &hip_check_notify,  20000);
    hip_register_handle_function(HIP_NOTIFY, HIP_STATE_CLOSING, &hip_handle_notify, 30000);
    hip_register_handle_function(HIP_NOTIFY, HIP_STATE_CLOSED, &hip_check_notify,  20000);
    hip_register_handle_function(HIP_NOTIFY, HIP_STATE_CLOSED, &hip_handle_notify, 30000);

    hip_register_handle_function(HIP_CLOSE, HIP_STATE_ESTABLISHED,  &hip_close_check_packet,    20000);
    hip_register_handle_function(HIP_CLOSE, HIP_STATE_ESTABLISHED,  &hip_close_create_response, 30000);
    hip_register_handle_function(HIP_CLOSE, HIP_STATE_ESTABLISHED,  &hip_close_send_response,   40000);

    hip_register_handle_function(HIP_CLOSE, HIP_STATE_CLOSING,  &hip_close_check_packet,    20000);
    hip_register_handle_function(HIP_CLOSE, HIP_STATE_CLOSING,  &hip_close_create_response, 30000);
    hip_register_handle_function(HIP_CLOSE, HIP_STATE_CLOSING,  &hip_close_send_response,   40000);

    hip_register_handle_function(HIP_CLOSE_ACK, HIP_STATE_CLOSING, &hip_close_ack_check_packet,  20000);
    hip_register_handle_function(HIP_CLOSE_ACK, HIP_STATE_CLOSING, &hip_close_ack_handle_packet, 30000);

    hip_register_handle_function(HIP_CLOSE_ACK, HIP_STATE_CLOSED,  &hip_close_ack_check_packet,  20000);
    hip_register_handle_function(HIP_CLOSE_ACK, HIP_STATE_CLOSED,  &hip_close_ack_handle_packet, 30000);

    hip_register_handle_function(HIP_LUPDATE, HIP_STATE_ESTABLISHED, &esp_prot_handle_light_update, 20000);
    hip_register_handle_function(HIP_LUPDATE, HIP_STATE_R2_SENT,     &esp_prot_handle_light_update, 20000);

    return err;
}

/**
 * set or unset close-on-exec flag for a given file descriptor
 *
 * @param desc the file descriptor
 * @param value 1 if to set or zero for unset
 * @return the previous flags
 */
int set_cloexec_flag(int desc, int value)
{
    int oldflags = fcntl(desc, F_GETFD, 0);
    /* If reading the flags failed, return error indication now.*/
    if (oldflags < 0) {
        return oldflags;
    }
    /* Set just the flag we want to set. */

    if (value != 0) {
        oldflags |=  FD_CLOEXEC;
    } else {
        oldflags &= ~FD_CLOEXEC;
    }
    /* Store modified flag word in the descriptor. */
    return fcntl(desc, F_SETFD, oldflags);
}

/**
 * Main initialization function for HIP daemon.
 * @param flags startup flags
 * @return      zero on success or negative on failure
 */
int hipd_init(const uint64_t flags)
{
    int err = 0, certerr = 0, hitdberr = 0, i, j;
    int killold = ((flags & HIPD_START_KILL_OLD) > 0);
    unsigned int mtu_val = HIP_HIT_DEV_MTU;
    char str[64];
    char mtu[16];
    struct sockaddr_in6 daemon_addr;

    /* Keep the flags around: they will be used at kernel module removal */
    sflags = flags;

    memset(str, 0, 64);
    memset(mtu, 0, 16);

    /* Make sure that root path is set up correcly (e.g. on Fedora 9).
     * Otherwise may get warnings from system() commands.
     * @todo: should append, not overwrite  */
    setenv("PATH", HIP_DEFAULT_EXEC_PATH, 1);

    /* Open daemon lock file and read pid from it. */
    HIP_IFEL(hip_create_lock_file(HIP_DAEMON_LOCK_FILE, killold), -1,
             "locking failed\n");

    hip_init_hostid_db(NULL);

    hip_set_os_dep_variables();

    hip_init_packet_types();

    hip_init_handle_functions();

    hip_register_maint_function(&hip_nat_refresh_port,         10000);
    hip_register_maint_function(&hip_relht_maintenance,        20000);
    hip_register_maint_function(&hip_registration_maintenance, 30000);

    if (sflags & HIPD_START_LOAD_KMOD) {
        err = hip_probe_kernel_modules();
        if (err) {
            HIP_ERROR("Unable to load the required kernel modules!\n");
            goto out_err;
        }
    }

    /* Register signal handlers */
    signal(SIGINT, hip_close);
    signal(SIGTERM, hip_close);
    signal(SIGCHLD, hip_sig_chld);

#ifdef CONFIG_HIP_OPPORTUNISTIC
    HIP_IFEL(hip_init_oppip_db(), -1,
             "Cannot initialize opportunistic mode IP database for " \
             "non HIP capable hosts!\n");
#endif
    HIP_IFEL((hip_init_cipher() < 0), 1, "Unable to init ciphers.\n");

    HIP_IFE(init_random_seed(), -1);

    hip_init_hadb();

#ifdef CONFIG_HIP_OPPORTUNISTIC
    hip_init_opp_db();
#endif


    /* Resolve our current addresses, afterwards the events from kernel
     * will maintain the list This needs to be done before opening
     * NETLINK_ROUTE! See the comment about address_count global var. */
    HIP_DEBUG("Initializing the netdev_init_addresses\n");

    hip_netdev_init_addresses(&hip_nl_ipsec);

    if (rtnl_open_byproto(&hip_nl_route,
                          RTMGRP_LINK | RTMGRP_IPV6_IFADDR | IPPROTO_IPV6
                          | RTMGRP_IPV4_IFADDR | IPPROTO_IP,
                          NETLINK_ROUTE) < 0) {
        err = 1;
        HIP_ERROR("Routing socket error: %s\n", strerror(errno));
        goto out_err;
    }

    /* Open the netlink socket for address and IF events */
    if (rtnl_open_byproto(&hip_nl_ipsec, XFRMGRP_ACQUIRE, NETLINK_XFRM) < 0) {
        HIP_ERROR("Netlink address and IF events socket error: %s\n",
                  strerror(errno));
        err = 1;
        goto out_err;
    }

    hip_xfrm_set_nl_ipsec(&hip_nl_ipsec);

    hip_raw_sock_output_v6  = hip_init_raw_sock_v6(IPPROTO_HIP);
<<<<<<< HEAD
    HIP_IFEL(hip_raw_sock_output_v6 < 0, -1, "raw sock output v6\n");

    hip_raw_sock_output_v4  = hip_init_raw_sock_v4(IPPROTO_HIP);
    HIP_IFEL(hip_raw_sock_output_v4 < 0, -1, "raw sock output v4\n");
=======
    HIP_IFEL((hip_raw_sock_output_v6 == -1), -1, "raw sock output v6\n");

    hip_raw_sock_output_v4  = hip_init_raw_sock_v4(IPPROTO_HIP);
    HIP_IFEL((hip_raw_sock_output_v4 == -1), -1, "raw sock output v4\n");
>>>>>>> 2279877f

    /* hip_nat_sock_input should be initialized after hip_nat_sock_output
       because for the sockets bound to the same address/port, only the last socket seems
       to receive the packets. NAT input socket is a normal UDP socket where as
       NAT output socket is a raw socket. A raw output socket support better the "shotgun"
       extension (sending packets from multiple source addresses). */

    hip_nat_sock_output_udp = hip_init_raw_sock_v4(IPPROTO_UDP);
<<<<<<< HEAD
    HIP_IFEL(hip_nat_sock_output_udp < 0, -1, "raw sock output udp\n");

    hip_raw_sock_input_v6   = hip_init_raw_sock_v6(IPPROTO_HIP);
    HIP_IFEL(hip_raw_sock_input_v6 < 0, -1, "raw sock input v6\n");

    hip_raw_sock_input_v4   = hip_init_raw_sock_v4(IPPROTO_HIP);
    HIP_IFEL(hip_raw_sock_input_v4 < 0, -1, "raw sock input v4\n");
=======
    HIP_IFEL((hip_nat_sock_output_udp == -1), -1, "raw sock output udp\n");

    hip_raw_sock_input_v6   = hip_init_raw_sock_v6(IPPROTO_HIP);
    HIP_IFEL((hip_raw_sock_input_v6 == -1), -1, "raw sock input v6\n");

    hip_raw_sock_input_v4   = hip_init_raw_sock_v4(IPPROTO_HIP);
    HIP_IFEL((hip_raw_sock_input_v4 == -1), -1, "raw sock input v4\n");
>>>>>>> 2279877f

    HIP_IFEL(hip_create_nat_sock_udp(&hip_nat_sock_input_udp, 0, 0), -1, "raw sock input udp\n");

    HIP_DEBUG("hip_raw_sock_v6 input = %d\n",   hip_raw_sock_input_v6);
    HIP_DEBUG("hip_raw_sock_v6 output = %d\n",  hip_raw_sock_output_v6);
    HIP_DEBUG("hip_raw_sock_v4 input = %d\n",   hip_raw_sock_input_v4);
    HIP_DEBUG("hip_raw_sock_v4 output = %d\n",  hip_raw_sock_output_v4);
    HIP_DEBUG("hip_nat_sock_udp input = %d\n",  hip_nat_sock_input_udp);
    HIP_DEBUG("hip_nat_sock_udp output = %d\n", hip_nat_sock_output_udp);

    if (flags & HIPD_START_FLUSH_IPSEC) {
        hip_flush_all_sa();
        hip_flush_all_policy();
    }

    HIP_DEBUG("Setting SP\n");
    hip_delete_default_prefix_sp_pair();
    HIP_IFE(hip_setup_default_sp_prefix_pair(), -1);

    HIP_DEBUG("Setting iface %s\n", HIP_HIT_DEV);
    set_up_device(HIP_HIT_DEV, 0);
    HIP_IFE(set_up_device(HIP_HIT_DEV, 1), 1);
    HIP_DEBUG("Lowering MTU of dev " HIP_HIT_DEV " to %u\n", mtu_val);
    sprintf(mtu, "%u", mtu_val);
    strcpy(str, "ifconfig dummy0 mtu ");
    strcat(str, mtu);
    /* MTU is set using system call rather than in do_chflags to avoid
     * chicken and egg problems in hipd start up. */
    if (system(str) == -1) {
        HIP_ERROR("Exec %s failed", str);
    }


    HIP_IFE(hip_init_host_ids(), 1);

    hip_user_sock           = socket(AF_INET6, SOCK_DGRAM, 0);
    HIP_IFEL((hip_user_sock < 0), 1,
             "Could not create socket for user communication.\n");
    bzero(&daemon_addr, sizeof(daemon_addr));
    daemon_addr.sin6_family = AF_INET6;
    daemon_addr.sin6_port   = htons(HIP_DAEMON_LOCAL_PORT);
    daemon_addr.sin6_addr   = in6addr_loopback;
    set_cloexec_flag(hip_user_sock, 1);

    HIP_IFEL(bind(hip_user_sock, (struct sockaddr *) &daemon_addr,
                  sizeof(daemon_addr)), -1,
             "Bind on daemon addr failed\n");

    hip_load_configuration();

    certerr = 0;
    certerr = hip_init_certs();
    if (certerr < 0) {
        HIP_DEBUG("Initializing cert configuration file returned error\n");
    }

    hitdberr = 0;

    /* Service initialization. */
    hip_init_services();

#ifdef CONFIG_HIP_RVS
    HIP_INFO("Initializing HIP relay / RVS.\n");
    hip_relay_init();
#endif

    if (flags & HIPD_START_LOWCAP) {
        HIP_IFEL(hip_set_lowcapability(0), -1, "Failed to set capabilities\n");
    }

    hip_firewall_sock_lsi_fd = hip_user_sock;

    if (hip_get_nsupdate_status()) {
        nsupdate(1);
    }

    /* Initialize modules */
    HIP_INFO("Initializing modules.\n");
    for (i = 0; i < hipd_num_modules; i++) {
        HIP_DEBUG("module: %s\n", hipd_modules[i].name);
        if (lmod_module_disabled(hipd_modules[i].name)) {
            HIP_DEBUG("state:  DISABLED\n");
            continue;
        } else {
            HIP_DEBUG("state:  ENABLED\n");
            /* Check dependencies */
            for (j = 0; j < hipd_modules[i].num_required_moduels; j++) {
                HIP_IFEL(lmod_module_disabled(hipd_modules[i].required_modules_hipd[j]),
                         -1,
                         "The module <%s> is required by <%s>, but was disabled.\n",
                         hipd_modules[i].required_modules_hipd[j],
                         hipd_modules[i].name);
            }
        }
        HIP_IFEL(hipd_modules[i].init_function(),
                 -1,
                 "Module initialization failed.\n");
    }

    hip_init_sockets();

out_err:
    return err;
}


/**
 * create a socket to handle UDP encapsulation of HIP control
 * packets
 *
 * @param hip_nat_sock_udp the socket to initialize
 * @param addr the address to which the socket should be bound
 * @param is_output one if the socket is to be used for output
 *                  or zero for input
 * @return zero on success or negative on failure
 */
int hip_create_nat_sock_udp(int *hip_nat_sock_udp,
                            struct sockaddr_in *addr,
                            int is_output)
{
    int on  = 1, off = 0, err = 0;
    struct sockaddr_in myaddr;
    int type, protocol;

    if (is_output) {
        type     = SOCK_RAW;
        protocol = IPPROTO_UDP;
    } else {
        type     = SOCK_DGRAM;
        protocol = 0;
    }

    HIP_DEBUG("\n");

    if ((*hip_nat_sock_udp = socket(AF_INET, type, protocol)) < 0) {
        HIP_ERROR("Can not open socket for UDP\n");
        return -1;
    }
    set_cloexec_flag(*hip_nat_sock_udp, 1);
    err = setsockopt(*hip_nat_sock_udp, IPPROTO_IP, IP_PKTINFO, &on, sizeof(on));
    HIP_IFEL(err, -1, "setsockopt udp pktinfo failed\n");
    /* see bug id 212 why RECV_ERR is off */
    err = setsockopt(*hip_nat_sock_udp, IPPROTO_IP, IP_RECVERR, &off, sizeof(on));
    HIP_IFEL(err, -1, "setsockopt udp recverr failed\n");
    if (!is_output) {
        int encap_on = HIP_UDP_ENCAP_ESPINUDP;
        err = setsockopt(*hip_nat_sock_udp, SOL_UDP, HIP_UDP_ENCAP, &encap_on, sizeof(encap_on));
    }
    HIP_IFEL(err, -1, "setsockopt udp encap failed\n");
    err = setsockopt(*hip_nat_sock_udp, SOL_SOCKET, SO_REUSEADDR, &on, sizeof(on));
    HIP_IFEL(err, -1, "setsockopt udp reuseaddr failed\n");
    err = setsockopt(*hip_nat_sock_udp, SOL_SOCKET, SO_BROADCAST, &on, sizeof(on));
    HIP_IFEL(err, -1, "setsockopt udp reuseaddr failed\n");

    if (is_output) {
        err = setsockopt(*hip_nat_sock_udp, IPPROTO_IP, IP_HDRINCL, (char *) &on, sizeof(on));
    }
    HIP_IFEL(err, -1, "setsockopt hdr include failed\n");

    if (addr) {
        memcpy(&myaddr, addr, sizeof(struct sockaddr_in));
    } else {
        myaddr.sin_family      = AF_INET;
        /** @todo Change this inaddr_any -- Abi */
        myaddr.sin_addr.s_addr = INADDR_ANY;
        myaddr.sin_port        = htons(hip_get_local_nat_udp_port());
    }

    err = bind(*hip_nat_sock_udp, (struct sockaddr *) &myaddr, sizeof(myaddr));
    if (err < 0) {
        HIP_PERROR("Unable to bind udp socket to port\n");
        err = -1;
        goto out_err;
    }

    HIP_DEBUG_INADDR("UDP socket created and bound to addr", (struct in_addr *) &myaddr.sin_addr.s_addr);

out_err:
    return err;
}

/**
 * exit gracefully by sending CLOSE to all peers
 *
 * @param signal the signal hipd received from OS
 */
void hip_close(int signal)
{
    static int terminate = 0;

    HIP_ERROR("Signal: %d\n", signal);
    terminate++;

    /* Close SAs with all peers */
    if (terminate == 1) {
        hip_send_close(NULL, FLUSH_HA_INFO_DB);
        hipd_set_state(HIPD_STATE_CLOSING);
        HIP_DEBUG("Starting to close HIP daemon...\n");
    } else if (terminate == 2) {
        HIP_DEBUG("Send still once this signal to force daemon exit...\n");
    } else if (terminate > 2) {
        HIP_DEBUG("Terminating daemon.\n");
        hip_exit(signal);
        exit(signal);
    }
}

/**
 * Cleanup and signal handler to free userspace and kernel space
 * resource allocations.
 *
 * @param signal the signal hipd received
 */
void hip_exit(int signal)
{
    HIP_ERROR("Signal: %d\n", signal);

    hip_delete_default_prefix_sp_pair();
    /* Close SAs with all peers */
    // hip_send_close(NULL);

    hip_delete_all_sp();

    hip_delete_all_addresses();

    set_up_device(HIP_HIT_DEV, 0);

    /* Next line is needed only if RVS or hiprelay is in use. */
    hip_uninit_services();

    hip_uninit_handle_functions();

    hip_user_uninit_handles();

    hip_uninit_maint_functions();

    lmod_uninit_packet_types();

#ifdef CONFIG_HIP_OPPORTUNISTIC
    hip_oppdb_uninit();
#endif

#ifdef CONFIG_HIP_RVS
    HIP_INFO("Uninitializing RVS / HIP relay database and whitelist.\n");
    hip_relay_uninit();
#endif

    if (hip_raw_sock_input_v6) {
        HIP_INFO("hip_raw_sock_input_v6\n");
        close(hip_raw_sock_input_v6);
    }

    if (hip_raw_sock_output_v6) {
        HIP_INFO("hip_raw_sock_output_v6\n");
        close(hip_raw_sock_output_v6);
    }

    if (hip_raw_sock_input_v4) {
        HIP_INFO("hip_raw_sock_input_v4\n");
        close(hip_raw_sock_input_v4);
    }

    if (hip_raw_sock_output_v4) {
        HIP_INFO("hip_raw_sock_output_v4\n");
        close(hip_raw_sock_output_v4);
    }

    if (hip_nat_sock_input_udp) {
        HIP_INFO("hip_nat_sock_input_udp\n");
        close(hip_nat_sock_input_udp);
    }

    if (hip_nat_sock_output_udp) {
        HIP_INFO("hip_nat_sock_output_udp\n");
        close(hip_nat_sock_output_udp);
    }

    if (hip_nat_sock_input_udp_v6) {
        HIP_INFO("hip_nat_sock_input_udp_v6\n");
        close(hip_nat_sock_input_udp_v6);
    }

    if (hip_nat_sock_output_udp_v6) {
        HIP_INFO("hip_nat_sock_output_udp_v6\n");
        close(hip_nat_sock_output_udp_v6);
    }

    hip_uninit_hadb();
    hip_uninit_host_id_dbs();

    if (hip_user_sock) {
        HIP_INFO("hip_user_sock\n");
        close(hip_user_sock);
    }
    if (hip_nl_ipsec.fd) {
        HIP_INFO("hip_nl_ipsec.fd\n");
        rtnl_close(&hip_nl_ipsec);
    }
    if (hip_nl_route.fd) {
        HIP_INFO("hip_nl_route.fd\n");
        rtnl_close(&hip_nl_route);
    }

    hip_remove_lock_file(HIP_DAEMON_LOCK_FILE);

#ifdef CONFIG_HIP_PERFORMANCE
    /* Deallocate memory of perf_set after finishing all of tests */
    hip_perf_destroy(perf_set);
#endif

    hip_dh_uninit();

    lmod_uninit_disabled_modules();

    hip_remove_kernel_modules();

    return;
}<|MERGE_RESOLUTION|>--- conflicted
+++ resolved
@@ -868,17 +868,10 @@
     hip_xfrm_set_nl_ipsec(&hip_nl_ipsec);
 
     hip_raw_sock_output_v6  = hip_init_raw_sock_v6(IPPROTO_HIP);
-<<<<<<< HEAD
     HIP_IFEL(hip_raw_sock_output_v6 < 0, -1, "raw sock output v6\n");
 
     hip_raw_sock_output_v4  = hip_init_raw_sock_v4(IPPROTO_HIP);
     HIP_IFEL(hip_raw_sock_output_v4 < 0, -1, "raw sock output v4\n");
-=======
-    HIP_IFEL((hip_raw_sock_output_v6 == -1), -1, "raw sock output v6\n");
-
-    hip_raw_sock_output_v4  = hip_init_raw_sock_v4(IPPROTO_HIP);
-    HIP_IFEL((hip_raw_sock_output_v4 == -1), -1, "raw sock output v4\n");
->>>>>>> 2279877f
 
     /* hip_nat_sock_input should be initialized after hip_nat_sock_output
        because for the sockets bound to the same address/port, only the last socket seems
@@ -887,7 +880,6 @@
        extension (sending packets from multiple source addresses). */
 
     hip_nat_sock_output_udp = hip_init_raw_sock_v4(IPPROTO_UDP);
-<<<<<<< HEAD
     HIP_IFEL(hip_nat_sock_output_udp < 0, -1, "raw sock output udp\n");
 
     hip_raw_sock_input_v6   = hip_init_raw_sock_v6(IPPROTO_HIP);
@@ -895,15 +887,6 @@
 
     hip_raw_sock_input_v4   = hip_init_raw_sock_v4(IPPROTO_HIP);
     HIP_IFEL(hip_raw_sock_input_v4 < 0, -1, "raw sock input v4\n");
-=======
-    HIP_IFEL((hip_nat_sock_output_udp == -1), -1, "raw sock output udp\n");
-
-    hip_raw_sock_input_v6   = hip_init_raw_sock_v6(IPPROTO_HIP);
-    HIP_IFEL((hip_raw_sock_input_v6 == -1), -1, "raw sock input v6\n");
-
-    hip_raw_sock_input_v4   = hip_init_raw_sock_v4(IPPROTO_HIP);
-    HIP_IFEL((hip_raw_sock_input_v4 == -1), -1, "raw sock input v4\n");
->>>>>>> 2279877f
 
     HIP_IFEL(hip_create_nat_sock_udp(&hip_nat_sock_input_udp, 0, 0), -1, "raw sock input udp\n");
 
