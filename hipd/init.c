
/*
 * This program is free software; you can redistribute it and/or modify
 * it under the terms of the GNU General Public License as published by
 * the Free Software Foundation; either version 2 of the License, or
 * (at your option) any later version.
 *
 * This program is distributed in the hope that it will be useful,
 * but WITHOUT ANY WARRANTY; without even the implied warranty of
 * MERCHANTABILITY or FITNESS FOR A PARTICULAR PURPOSE.  See the
 * GNU General Public License for more details.
 */

#include "init.h"

extern struct hip_common *hipd_msg;

void hip_load_configuration() {
	const char *cfile = "default";
	pid_t pid = fork();
	
	if (pid == 0) {
		hip_conf_handle_load(NULL, ACTION_LOAD, &cfile, 1);
		exit(0);
	}
}

/**
 * Main initialization function for HIP daemon.
 */
int hipd_init(int flush_ipsec)
{
	int err = 0;
	struct sockaddr_un daemon_addr;

	hip_probe_kernel_modules();

	/* Register signal handlers */
	signal(SIGINT, hip_close);
	signal(SIGTERM, hip_close);

	HIP_IFEL((hip_init_cipher() < 0), 1, "Unable to init ciphers.\n");

	HIP_IFE(init_random_seed(), -1);

	hip_init_hadb();

	hip_init_puzzle_defaults();

/* Initialize a hashtable for services, if any service is enabled. */
	hip_init_services();
#ifdef CONFIG_HIP_RVS
        hip_rvs_init_rvadb();
#endif	
#ifdef CONFIG_HIP_ESCROW
	hip_init_keadb();
	hip_init_kea_endpoints();
#endif
#ifdef CONFIG_HIP_HI3
	cl_init(i3_config);
#endif

#ifdef CONFIG_HIP_OPPORTUNISTIC
		hip_init_opp_db();
#endif

	/* Resolve our current addresses, afterwards the events from kernel
	   will maintain the list This needs to be done before opening
	   NETLINK_ROUTE! See the comment about address_count global var. */
	HIP_DEBUG("Initializing the netdev_init_addresses\n");
	hip_netdev_init_addresses(&hip_nl_ipsec);

	if (rtnl_open_byproto(&hip_nl_route,
			      RTMGRP_LINK | RTMGRP_IPV6_IFADDR | IPPROTO_IPV6
				| RTMGRP_IPV4_IFADDR | IPPROTO_IP,
			      NETLINK_ROUTE) < 0) {
		err = 1;
		HIP_ERROR("Routing socket error: %s\n", strerror(errno));
		goto out_err;
	}

	/* Open the netlink socket for address and IF events */
	if (rtnl_open_byproto(&hip_nl_ipsec, XFRMGRP_ACQUIRE, NETLINK_XFRM) < 0) {
		HIP_ERROR("Netlink address and IF events socket error: %s\n", strerror(errno));
		err = 1;
		goto out_err;
	}

#if 0
	{
		const int ipsec_buf_size = 200000;
		socklen_t ipsec_buf_sizeof = sizeof(int);
		setsockopt(hip_nl_ipsec.fd, SOL_SOCKET, SO_RCVBUF,
			   &ipsec_buf_size, ipsec_buf_sizeof);
		setsockopt(hip_nl_ipsec.fd, SOL_SOCKET, SO_SNDBUF,
			   &ipsec_buf_size, ipsec_buf_sizeof);
	}
#endif

	HIP_IFEL(hip_init_raw_sock_v6(&hip_raw_sock_v6), -1, "raw sock v6\n");
	HIP_IFEL(hip_init_raw_sock_v4(&hip_raw_sock_v4), -1, "raw sock v4\n");
	HIP_IFEL(hip_init_nat_sock_udp(&hip_nat_sock_udp), -1, "raw sock udp\n");

	HIP_DEBUG("hip_raw_sock = %d\n", hip_raw_sock_v6);
	HIP_DEBUG("hip_raw_sock_v4 = %d\n", hip_raw_sock_v4);
	HIP_DEBUG("hip_nat_sock_udp = %d\n", hip_nat_sock_udp);

	if (flush_ipsec) {
		hip_flush_all_sa();
		hip_flush_all_policy();
	}

	HIP_DEBUG("Setting SP\n");
	hip_delete_default_prefix_sp_pair();
	HIP_IFE(hip_setup_default_sp_prefix_pair(), 1);

	HIP_DEBUG("Setting iface %s\n", HIP_HIT_DEV);
	set_up_device(HIP_HIT_DEV, 0);
	HIP_IFE(set_up_device(HIP_HIT_DEV, 1), 1);

	HIP_IFE(hip_init_host_ids(), 1);

	hip_user_sock = socket(AF_UNIX, SOCK_DGRAM, 0);
	HIP_IFEL((hip_user_sock < 0), 1,
		 "Could not create socket for user communication.\n");
	bzero(&daemon_addr, sizeof(daemon_addr));
	daemon_addr.sun_family = AF_UNIX;
	strcpy(daemon_addr.sun_path, HIP_DAEMONADDR_PATH);
	unlink(HIP_DAEMONADDR_PATH);
	HIP_IFEL(bind(hip_user_sock, (struct sockaddr *)&daemon_addr,
		      /*sizeof(daemon_addr)*/
		      strlen(daemon_addr.sun_path) +
		      sizeof(daemon_addr.sun_family)),
		 1, "Bind on daemon addr failed.");
	HIP_IFEL(chmod(daemon_addr.sun_path, S_IRWXO),
		1, "Changing permissions of daemon addr failed.")

	hip_agent_sock = socket(AF_LOCAL, SOCK_DGRAM, 0);
	HIP_IFEL((hip_agent_sock < 0), 1,
		 "Could not create socket for agent communication.\n");
	unlink(HIP_AGENTADDR_PATH);
	bzero(&hip_agent_addr, sizeof(hip_agent_addr));
	hip_agent_addr.sun_family = AF_LOCAL;
	strcpy(hip_agent_addr.sun_path, HIP_AGENTADDR_PATH);
	HIP_IFEL(bind(hip_agent_sock, (struct sockaddr *)&hip_agent_addr,
	              sizeof(hip_agent_addr)), -1, "Bind on agent addr failed.");
	chmod(HIP_AGENTADDR_PATH, 0777);
	
//	TODO: initialize firewall socket
    hip_firewall_sock = socket(AF_LOCAL, SOCK_DGRAM, 0);
	HIP_IFEL((hip_firewall_sock < 0), 1,
		 "Could not create socket for firewall communication.\n");
	unlink(HIP_FIREWALLADDR_PATH);
	bzero(&hip_firewall_addr, sizeof(hip_firewall_addr));
	hip_firewall_addr.sun_family = AF_LOCAL;
	strcpy(hip_firewall_addr.sun_path, HIP_FIREWALLADDR_PATH);
	HIP_IFEL(bind(hip_firewall_sock, (struct sockaddr *)&hip_firewall_addr,
	              sizeof(hip_firewall_addr)), -1, "Bind on firewall addr failed.");
	chmod(HIP_FIREWALLADDR_PATH, 0777);
	
<<<<<<< HEAD
	/* register_to_dht(); */
	
=======
	register_to_dht();
	hip_load_configuration();
>>>>>>> faa7c222
out_err:
	return err;
}

/**
 * Init host IDs.
 */
int hip_init_host_ids()
{
	int err = 0;
	struct stat status;
	struct hip_common *user_msg = NULL;

	/* We are first serializing a message with HIs and then
	   deserializing it. This building and parsing causes
	   a minor overhead, but as a result we can reuse the code
	   with hipconf. */

	HIP_IFE((!(user_msg = hip_msg_alloc())), -1);
		
	/* Create default keys if necessary. */

	if (stat(DEFAULT_CONFIG_DIR, &status) && errno == ENOENT) {
		hip_msg_init(user_msg);
		err = hip_serialize_host_id_action(user_msg,
						   ACTION_NEW, 0, 1,
						   NULL, NULL);
		if (err) {
			err = 1;
			HIP_ERROR("Failed to create keys to %s\n",
				  DEFAULT_CONFIG_DIR);
			goto out_err;
		}
	}
	
        /* Retrieve the keys to hipd */
	hip_msg_init(user_msg);
	err = hip_serialize_host_id_action(user_msg, ACTION_ADD, 0, 1,
					   NULL, NULL);
	if (err) {
		HIP_ERROR("Could not load default keys\n");
		goto out_err;
	}
	
	err = hip_handle_add_local_hi(user_msg);
	if (err) {
		HIP_ERROR("Adding of keys failed\n");
		goto out_err;
	}

 out_err:

	if (user_msg)
		HIP_FREE(user_msg);

	return err;
}

/**
 * Init raw ipv6 socket.
 */
int hip_init_raw_sock_v6(int *hip_raw_sock_v6)
{
	int on = 1, off = 0, err = 0;

	HIP_IFEL(((*hip_raw_sock_v6 = socket(AF_INET6, SOCK_RAW,
					 IPPROTO_HIP)) <= 0), 1,
		 "Raw socket creation failed. Not root?\n");

	/* see bug id 212 why RECV_ERR is off */
	HIP_IFEL(setsockopt(*hip_raw_sock_v6, IPPROTO_IPV6, IPV6_RECVERR, &off,
		   sizeof(on)), -1, "setsockopt recverr failed\n");
	HIP_IFEL(setsockopt(*hip_raw_sock_v6, IPPROTO_IPV6,
			    IPV6_2292PKTINFO, &on,
		   sizeof(on)), -1, "setsockopt pktinfo failed\n");

	HIP_IFEL(setsockopt(*hip_raw_sock_v6, SOL_SOCKET, SO_REUSEADDR, &on,
			    sizeof(on)), -1,
		 "setsockopt v6 reuseaddr failed\n");

 out_err:
	return err;
}

/**
 * Init raw ipv4 socket.
 */
int hip_init_raw_sock_v4(int *hip_raw_sock_v4)
{
	int on = 1, err = 0;
	int off = 0;

	HIP_IFEL(((*hip_raw_sock_v4 = socket(AF_INET, SOCK_RAW,
	         IPPROTO_HIP)) <= 0), 1,
	         "Raw socket v4 creation failed. Not root?\n");
	/* see bug id 212 why RECV_ERR is off */
	HIP_IFEL(setsockopt(*hip_raw_sock_v4, IPPROTO_IP, IP_RECVERR, &off,
	         sizeof(on)), -1, "setsockopt v4 recverr failed\n");
	HIP_IFEL(setsockopt(*hip_raw_sock_v4, SOL_SOCKET, SO_BROADCAST, &on,
	         sizeof(on)), -1,
	         "setsockopt v4 failed to set broadcast \n");
	HIP_IFEL(setsockopt(*hip_raw_sock_v4, IPPROTO_IP, IP_PKTINFO, &on,
	         sizeof(on)), -1, "setsockopt v4 pktinfo failed\n");

	HIP_IFEL(setsockopt(*hip_raw_sock_v4, SOL_SOCKET, SO_REUSEADDR, &on,
	         sizeof(on)), -1,
	         "setsockopt v4 reuseaddr failed\n");

 out_err:
	return err;
}

/**
 * Init udp socket for nat usage.
 */
int hip_init_nat_sock_udp(int *hip_nat_sock_udp)
{
	HIP_DEBUG("hip_init_nat_sock_udp() invoked.\n");
	int on = 1, err = 0;
	int off = 0;
	int encap_on = HIP_UDP_ENCAP_ESPINUDP_NONIKE;
        struct sockaddr_in myaddr;

	if((*hip_nat_sock_udp = socket(AF_INET, SOCK_DGRAM, 0))<0)
        {
                HIP_ERROR("Can not open socket for UDP\n");
                return -1;
        }
	HIP_IFEL(setsockopt(*hip_nat_sock_udp, IPPROTO_IP, IP_PKTINFO, &on,
		   sizeof(on)), -1, "setsockopt udp pktinfo failed\n");
	/* see bug id 212 why RECV_ERR is off */
	HIP_IFEL(setsockopt(*hip_nat_sock_udp, IPPROTO_IP, IP_RECVERR, &off,
                   sizeof(on)), -1, "setsockopt udp recverr failed\n");
	HIP_IFEL(setsockopt(*hip_nat_sock_udp, SOL_UDP, HIP_UDP_ENCAP, &encap_on,
                   sizeof(encap_on)), -1, "setsockopt udp encap failed\n");
	HIP_IFEL(setsockopt(*hip_nat_sock_udp, SOL_SOCKET, SO_REUSEADDR, &on,
			    sizeof(encap_on)), -1,
		 "setsockopt udp reuseaddr failed\n");

        myaddr.sin_family=AF_INET;
	/** @todo Change this inaddr_any -- Abi */
        myaddr.sin_addr.s_addr = INADDR_ANY;
        myaddr.sin_port=htons(HIP_NAT_UDP_PORT);

        if( bind(*hip_nat_sock_udp, (struct sockaddr *)&myaddr, sizeof(myaddr))< 0 )
        {
                HIP_ERROR("Unable to bind udp socket to port\n");
                err = -1;
		goto out_err;
        }

	HIP_DEBUG_INADDR("UDP socket created and binded to addr",
			 &myaddr.sin_addr.s_addr);
        return 0;

 out_err:
	return err;

}

/**
 * Start closing HIP daemon.
 */
void hip_close(int signal)
{
	static int terminate = 0;
	
	HIP_ERROR("Signal: %d\n", signal);
	terminate++;
	
	/* Close SAs with all peers */
	if (terminate == 1)
	{
		hip_send_close(NULL);
		hipd_set_state(HIPD_STATE_CLOSING);
		HIP_DEBUG("Starting to close HIP daemon...\n");
	}
	else if (terminate == 2)
	{
		HIP_DEBUG("Send still once this signal to force daemon exit...\n");
	}
	else if (terminate > 2)
	{
		HIP_DEBUG("Terminating daemon.\n");
		hip_exit(signal);
		exit(signal);
	}
}


/**
 * Cleanup and signal handler to free userspace and kernel space
 * resource allocations.
 */
void hip_exit(int signal)
{
	int alen;
	struct hip_common *msg = NULL;
	HIP_ERROR("Signal: %d\n", signal);

	//hip_delete_default_prefix_sp_pair();

	/* Close SAs with all peers */
        // hip_send_close(NULL);

	if (hipd_msg)
		HIP_FREE(hipd_msg);
	
	hip_delete_all_sp();

	delete_all_addresses();

	set_up_device(HIP_HIT_DEV, 0);

	/* This is needed only if RVS or escrow is in use. */
	hip_uninit_services();

#ifdef CONFIG_HIP_OPPORTUNISTIC
	hip_oppdb_uninit();
#endif

#ifdef CONFIG_HIP_HI3
	cl_exit();
#endif

#ifdef CONFIG_HIP_RVS
        hip_rvs_uninit_rvadb();
#endif
#ifdef CONFIG_HIP_ESCROW
	hip_uninit_keadb();
	hip_uninit_kea_endpoints();
#endif

	if (hip_raw_sock_v6)
		close(hip_raw_sock_v6);
	if (hip_raw_sock_v4)
		close(hip_raw_sock_v4);
	if(hip_nat_sock_udp)
		close(hip_nat_sock_udp);
	if (hip_user_sock)
		close(hip_user_sock);
	if (hip_nl_ipsec.fd)
		rtnl_close(&hip_nl_ipsec);
	if (hip_nl_route.fd)
		rtnl_close(&hip_nl_route);

        hip_uninit_hadb();
	hip_uninit_host_id_dbs();

	msg = hip_msg_alloc();
	if (msg) {
	  hip_build_user_hdr(msg, HIP_DAEMON_QUIT, 0);
	} else {
	  HIP_ERROR("Failed to allocate memory for message\n");
	}

	if (msg && hip_agent_sock)
	{
		alen = sizeof(hip_agent_addr);
		sendto(hip_agent_sock, msg, hip_get_msg_total_len(msg), 0,
		       (struct sockaddr *)&hip_agent_addr, alen);
	}
	close(hip_agent_sock);

	if (msg)
		free(msg);
	
	return;
}

/**
 * Initalize random seed.
 */
int init_random_seed()
{
	struct timeval tv;
	struct timezone tz;
	int err = 0;

	err = gettimeofday(&tv, &tz);
	srandom(tv.tv_usec);

	return err;
}

/**
 * Probe kernel modules.
 */
void hip_probe_kernel_modules()
{
	int count;
	char cmd[40];
        /* update also this if you add more modules */
	const int mod_total = 12;
	char *mod_name[] = {"xfrm6_tunnel", "xfrm4_tunnel",
			    "xfrm_user", "dummy", "esp6", "esp4",
			    "ipv6", "aes", "crypto_null", "des",
			    "xfrm4_mode_beet", "xfrm6_mode_beet"};

	HIP_DEBUG("Probing for modules. When the modules are built-in, the errors can be ignored\n");
	for (count = 0; count < mod_total; count++) {
		snprintf(cmd, sizeof(cmd), "%s %s", "modprobe",
			 mod_name[count]);
		HIP_DEBUG("%s\n", cmd);
		system(cmd);
	}
	HIP_DEBUG("Probing completed\n");
}<|MERGE_RESOLUTION|>--- conflicted
+++ resolved
@@ -158,13 +158,9 @@
 	              sizeof(hip_firewall_addr)), -1, "Bind on firewall addr failed.");
 	chmod(HIP_FIREWALLADDR_PATH, 0777);
 	
-<<<<<<< HEAD
 	/* register_to_dht(); */
-	
-=======
-	register_to_dht();
 	hip_load_configuration();
->>>>>>> faa7c222
+
 out_err:
 	return err;
 }
