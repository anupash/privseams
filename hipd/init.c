/** @file
 * This file defines initialization functions for the HIP daemon.
 *
 * @note    Distributed under <a href="http://www.gnu.org/licenses/gpl2.txt">GNU/GPL</a>.
 * @note    HIPU: BSD platform needs to be autodetected in hip_set_lowcapability
 */

#include <sys/prctl.h>
#include "common_defines.h"
#include <sys/types.h>
#include "debug.h"
#include "init.h"
#include "performance.h"

extern struct hip_common *hipd_msg;
extern struct hip_common *hipd_msg_v4;

/******************************************************************************/
/** Catch SIGCHLD. */
void hip_sig_chld(int signum)
{
#ifdef ANDROID_CHANGES
	int status;
#else
	union wait status;
#endif

	int pid, i;

	signal(signum, hip_sig_chld);

	/* Get child process status, so it wont be left as zombie for long time. */
	while ((pid = wait3(&status, WNOHANG, 0)) > 0)
	{
		/* Maybe do something.. */
		_HIP_DEBUG("Child quit with pid %d\n", pid);
	}
}

int set_cloexec_flag (int desc, int value)
{
	int oldflags = fcntl (desc, F_GETFD, 0);
	/* If reading the flags failed, return error indication now.
	   if (oldflags < 0)
	   return oldflags;
	   /* Set just the flag we want to set. */
	if (value != 0)
		oldflags |= FD_CLOEXEC;
	else
		oldflags &= ~FD_CLOEXEC;
	/* Store modified flag word in the descriptor. */
	return fcntl (desc, F_SETFD, oldflags);
}

#ifdef CONFIG_HIP_DEBUG
void hip_print_sysinfo()
{
	FILE *fp = NULL;
	char str[256];
	int current = 0;
	int pipefd[2];
	int stdout_fd;
	int ch;

	fp = fopen("/etc/debian_version", "r");
	if(!fp)
		fp = fopen("/etc/redhat-release", "r");

	if(fp) {

		while(fgets(str, sizeof(str), fp)) {
			HIP_DEBUG("version=%s", str);
		}
		if (fclose(fp))
			HIP_ERROR("Error closing version file\n");
		fp = NULL;

	}

	fp = fopen("/proc/cpuinfo", "r");
	if(fp) {

		HIP_DEBUG("Printing /proc/cpuinfo\n");

		/* jk: char != int !!! */
		while ((ch = fgetc(fp)) != EOF) {
			str[current] = ch;
			/* Tabs end up broken in syslog: remove */
			if (str[current] == '\t')
				continue;
			if(str[current++] == '\n' || current == sizeof(str)-1){
				str[current] = '\0';
				HIP_DEBUG(str);
				current = 0;
			}
		}

		if (fclose(fp))
			HIP_ERROR("Error closing /proc/cpuinfo\n");
		fp = NULL;

	} else {
		HIP_ERROR("Failed to open file /proc/cpuinfo\n");
	}

	/* Route stdout into a pipe to capture lsmod output */

	stdout_fd = dup(1);
	if (stdout_fd < 0) {
		HIP_ERROR("Stdout backup failed\n");
		return;
	}
	if (pipe(pipefd)) {
		HIP_ERROR("Pipe creation failed\n");
		return;
	}
	if (dup2(pipefd[1], 1) < 0) {
		HIP_ERROR("Stdout capture failed\n");
		if (close(pipefd[1]))
			HIP_ERROR("Error closing write end of pipe\n");
		if (close(pipefd[0]))
			HIP_ERROR("Error closing read end of pipe\n");
		return;
	}

	system("lsmod");

	if (dup2(stdout_fd, 1) < 0)
		HIP_ERROR("Stdout restore failed\n");
	if (close(stdout_fd))
		HIP_ERROR("Error closing stdout backup\n");
	if (close(pipefd[1]))
		HIP_ERROR("Error closing write end of pipe\n");

	fp = fdopen(pipefd[0], "r");
	if(fp) {

		HIP_DEBUG("Printing lsmod output\n");
		while(fgets(str, sizeof(str), fp)) {
			HIP_DEBUG(str);
		}
		if (fclose(fp))
			HIP_ERROR("Error closing read end of pipe\n");

	} else {
		HIP_ERROR("Error opening pipe for reading\n");
		if (close(pipefd[0]))
			HIP_ERROR("Error closing read end of pipe\n");
	}
}
#endif

/*
 * Create a file with the given contents unless it already exists
 */
void hip_create_file_unless_exists(const char *path, const char *contents)
{
	struct stat status;
	if (stat(path, &status)  == 0)
			return;

	FILE *fp = fopen(path, "w");
	HIP_ASSERT(fp);
	size_t items = fwrite(contents, strlen(contents), 1, fp);
	HIP_ASSERT(items > 0);
	fclose(fp);
}


void hip_load_configuration()
{
	const char *cfile = "default";

	/* HIPD_CONFIG_FILE, HIPD_CONFIG_FILE_EX and so on are defined in
	 * libhipcore/hipconf.h
	 */
	hip_create_file_unless_exists(HIPD_CONFIG_FILE, HIPD_CONFIG_FILE_EX);

	hip_create_file_unless_exists(HIPD_HOSTS_FILE, HIPD_HOSTS_FILE_EX);

	hip_create_file_unless_exists(HIPD_DHTSERVERS_FILE, HIPD_DHTSERVERS_FILE_EX);

	hip_create_file_unless_exists(HIPD_NSUPDATE_CONF_FILE, HIPD_NSUPDATE_CONF_FILE_EX);
	
	/* Load the configuration. The configuration is loaded as a sequence
	   of hipd system calls. Assumably the user socket buffer is large
	   enough to buffer all of the hipconf commands.. */

	hip_conf_handle_load(NULL, ACTION_LOAD, &cfile, 1, 1);
}

void hip_set_os_dep_variables()
{
	struct utsname un;
	int rel[4] = {0};

	uname(&un);

	HIP_DEBUG("sysname=%s nodename=%s release=%s version=%s machine=%s\n",
		  un.sysname, un.nodename, un.release, un.version, un.machine);

	sscanf(un.release, "%d.%d.%d.%d", &rel[0], &rel[1], &rel[2], &rel[3]);

	/*
	  2.6.19 and above introduced some changes to kernel API names:
	  - XFRM_BEET changed from 2 to 4
	  - crypto algo names changed
	*/

#ifndef CONFIG_HIP_PFKEY
	if (rel[0] <= 2 && rel[1] <= 6 && rel[2] < 19) {
		hip_xfrm_set_beet(2);
		hip_xfrm_set_algo_names(0);
	} else {
		//hip_xfrm_set_beet(1); /* TUNNEL mode */
		hip_xfrm_set_beet(4); /* BEET mode */
		hip_xfrm_set_algo_names(1);
	}
#ifdef CONFIG_HIP_BUGGYIPSEC
        hip_xfrm_set_default_sa_prefix_len(0);
#else
	/* This requires new kernel versions (the 2.6.18 patch) - jk */
        hip_xfrm_set_default_sa_prefix_len(128);
#endif /* CONFIG_HIP_BUGGYIPSEC */
#endif /* CONFIG_HIP_PFKEY */
}

/**
 * Main initialization function for HIP daemon.
 */
int hipd_init(int flush_ipsec, int killold)
{
	hip_hit_t peer_hit;
	int err = 0, certerr = 0, dhterr = 0, hitdberr = 0;
	char str[64];
	char mtu[16];
	struct sockaddr_in6 daemon_addr;
	extern int hip_icmp_sock;

	memset(str, 0, 64);
	memset(mtu, 0, 16);

	/* Make sure that root path is set up correcly (e.g. on Fedora 9).
	   Otherwise may get warnings from system() commands.
	   @todo: should append, not overwrite  */
	setenv("PATH", HIP_DEFAULT_EXEC_PATH, 1);

	/* Open daemon lock file and read pid from it. */
	HIP_IFEL(hip_create_lock_file(HIP_DAEMON_LOCK_FILE, killold), -1,
		 "locking failed\n");

	hip_init_hostid_db(NULL);

	hip_set_os_dep_variables();

#ifndef CONFIG_HIP_OPENWRT
#ifdef CONFIG_HIP_DEBUG
	hip_print_sysinfo();
#endif
#ifndef ANDROID_CHANGES
	hip_probe_kernel_modules();
#endif
#endif

	/* Register signal handlers */
	signal(SIGINT, hip_close);
	signal(SIGTERM, hip_close);
	signal(SIGCHLD, hip_sig_chld);

	HIP_IFEL((hip_init_cipher() < 0), 1, "Unable to init ciphers.\n");

	HIP_IFE(init_random_seed(), -1);

	hip_init_hadb();

#ifdef CONFIG_HIP_OPPORTUNISTIC
	hip_init_opp_db();
#endif

	/* Resolve our current addresses, afterwards the events from kernel
	   will maintain the list This needs to be done before opening
	   NETLINK_ROUTE! See the comment about address_count global var. */
	HIP_DEBUG("Initializing the netdev_init_addresses\n");

	hip_netdev_init_addresses(&hip_nl_ipsec);

	HIP_IFEL((rtnl_open_byproto(&hip_nl_route,
								RTMGRP_LINK |
								RTMGRP_IPV6_IFADDR |
								IPPROTO_IPV6 |
								RTMGRP_IPV4_IFADDR |
								IPPROTO_IP,
								NETLINK_ROUTE) < 0),
			-1,
			"Routing socket error: %s\n",
			strerror(errno));

	/* Open the netlink socket for address and IF events */
	HIP_IFEL((rtnl_open_byproto(&hip_nl_ipsec, XFRMGRP_ACQUIRE, NETLINK_XFRM) < 0),
			 -1,
			 "Netlink address and IF events socket error: %s\n",
			 strerror(errno));

#ifndef CONFIG_HIP_PFKEY
	hip_xfrm_set_nl_ipsec(&hip_nl_ipsec);
#endif

	HIP_IFEL(hip_init_raw_sock_v6(&hip_raw_sock_output_v6, IPPROTO_HIP), -1, "raw sock output v6\n");
	HIP_IFEL(hip_init_raw_sock_v4(&hip_raw_sock_output_v4, IPPROTO_HIP), -1, "raw sock output v4\n");
	// Notice that hip_nat_sock_input should be initialized after hip_nat_sock_output
	// because for the sockets bound to the same address/port, only the last socket seems
	// to receive the packets. 
	HIP_IFEL(hip_init_raw_sock_v4(&hip_nat_sock_output_udp, IPPROTO_UDP), -1, "raw sock output udp\n");
	HIP_IFEL(hip_init_raw_sock_v6(&hip_raw_sock_input_v6, IPPROTO_HIP), -1, "raw sock input v6\n");
	HIP_IFEL(hip_init_raw_sock_v4(&hip_raw_sock_input_v4, IPPROTO_HIP), -1, "raw sock input v4\n");
	HIP_IFEL(hip_create_nat_sock_udp(&hip_nat_sock_input_udp, 0), -1, "raw sock input udp\n");
	HIP_IFEL(hip_init_icmp_v6(&hip_icmp_sock), -1, "icmpv6 sock\n");

	HIP_DEBUG("hip_raw_sock_v6 input = %d\n", hip_raw_sock_input_v6);
	HIP_DEBUG("hip_raw_sock_v6 output = %d\n", hip_raw_sock_output_v6);
	HIP_DEBUG("hip_raw_sock_v4 input = %d\n", hip_raw_sock_input_v4);
	HIP_DEBUG("hip_raw_sock_v4 output = %d\n", hip_raw_sock_output_v4);
	HIP_DEBUG("hip_nat_sock_udp input = %d\n", hip_nat_sock_input_udp);
	HIP_DEBUG("hip_nat_sock_udp output = %d\n", hip_nat_sock_output_udp);
	HIP_DEBUG("hip_icmp_sock = %d\n", hip_icmp_sock);

	if (flush_ipsec) {
		default_ipsec_func_set.hip_flush_all_sa();
		default_ipsec_func_set.hip_flush_all_policy();
	}

	HIP_DEBUG("Setting SP\n");
	default_ipsec_func_set.hip_delete_default_prefix_sp_pair();
	HIP_IFE(default_ipsec_func_set.hip_setup_default_sp_prefix_pair(), -1);

	HIP_DEBUG("Setting iface %s\n", HIP_HIT_DEV);
	set_up_device(HIP_HIT_DEV, 0);
	HIP_IFE(set_up_device(HIP_HIT_DEV, 1), 1);
	HIP_DEBUG("Lowering MTU of dev " HIP_HIT_DEV " to %u\n", HIP_HIT_DEV_MTU);
	sprintf(mtu, "%u", HIP_HIT_DEV_MTU);
	strcpy(str, "ifconfig dummy0 mtu ");
	strcat(str, mtu);
	/* MTU is set using system call rather than in do_chflags to avoid
	 * chicken and egg problems in hipd start up. */
	system(str);

	HIP_IFE(hip_init_host_ids(), 1);

	hip_user_sock = socket(AF_INET6, SOCK_DGRAM, 0);
	HIP_IFEL((hip_user_sock < 0), 1, "Could not create socket for user communication.\n");
	bzero(&daemon_addr, sizeof(daemon_addr));
	daemon_addr.sin6_family = AF_INET6;
	daemon_addr.sin6_port = htons(HIP_DAEMON_LOCAL_PORT);
	daemon_addr.sin6_addr = in6addr_loopback;
	set_cloexec_flag(hip_user_sock, 1);

	HIP_IFEL(bind(hip_user_sock, (struct sockaddr *)& daemon_addr,
		      sizeof(daemon_addr)), -1,
		 "Bind on daemon addr failed\n");

	hip_load_configuration();

	certerr = 0;
	certerr = hip_init_certs();
	if (certerr < 0) HIP_DEBUG("Initializing cert configuration file returned error\n");

	hitdberr = 0;
	/* Service initialization. */
	hip_init_services();

#ifdef CONFIG_HIP_RVS
	HIP_INFO("Initializing HIP relay / RVS.\n");
	hip_relay_init();
#endif

#ifdef CONFIG_HIP_PRIVSEP
	HIP_IFEL(hip_set_lowcapability(0), -1, "Failed to set capabilities\n");
#endif /* CONFIG_HIP_PRIVSEP */

	hip_firewall_sock_lsi_fd = hip_user_sock;

	if (hip_get_nsupdate_status())
		nsupdate(1);

out_err:
	return err;
}

/**
 * Init host IDs.
 */
int hip_init_host_ids()
{
	int err = 0;
	struct stat status;
	struct hip_common *user_msg = NULL;
	hip_hit_t default_hit;
	hip_lsi_t default_lsi;

	/* We are first serializing a message with HIs and then
	   deserializing it. This building and parsing causes
	   a minor overhead, but as a result we can reuse the code
	   with hipconf. */

	HIP_IFE(!(user_msg = hip_msg_alloc()), -1);

	/* Create default keys if necessary. */

	if (stat(DEFAULT_CONFIG_DIR "/" DEFAULT_HOST_RSA_KEY_FILE_BASE DEFAULT_PUB_HI_FILE_NAME_SUFFIX, &status) && errno == ENOENT) {
		//hip_msg_init(user_msg); already called by hip_msg_alloc()

	    HIP_IFEL(hip_serialize_host_id_action(user_msg, ACTION_NEW, 0, 1,
			NULL, NULL, RSA_KEY_DEFAULT_BITS, DSA_KEY_DEFAULT_BITS),
			1, "Failed to create keys to %s\n", DEFAULT_CONFIG_DIR);
	}

        /* Retrieve the keys to hipd */
	/* Three steps because multiple large keys will not fit in the same message */

	/* DSA keys and RSA anonymous are not loaded by default until bug id
	   522 is properly solved. Run hipconf add hi default if you want to
	   enable non-default HITs. */

	/* rsa pub */
	hip_msg_init(user_msg);
	if (err = hip_serialize_host_id_action(user_msg, ACTION_ADD,
						0, 1, "rsa", NULL, 0, 0)) {
		HIP_ERROR("Could not load default keys (RSA pub)\n");
		goto out_err;
	}

	if (err = hip_handle_add_local_hi(user_msg)) {
		HIP_ERROR("Adding of keys failed (RSA pub)\n");
		goto out_err;
	}

	HIP_DEBUG("Keys added\n");
	hip_get_default_hit(&default_hit);
	hip_get_default_lsi(&default_lsi);

	HIP_DEBUG_HIT("default_hit ", &default_hit);
	HIP_DEBUG_LSI("default_lsi ", &default_lsi);
	hip_hidb_associate_default_hit_lsi(&default_hit, &default_lsi);

 out_err:

	if (user_msg)
		HIP_FREE(user_msg);

	return err;
}

/**
 * Init raw ipv6 socket.
 */
int hip_init_raw_sock_v6(int *hip_raw_sock_v6, int proto)
{
	int on = 1, off = 0, err = 0;

	*hip_raw_sock_v6 = socket(AF_INET6, SOCK_RAW, proto);
	set_cloexec_flag(*hip_raw_sock_v6, 1);
	HIP_IFEL(*hip_raw_sock_v6 <= 0, 1, "Raw socket creation failed. Not root?\n");

	/* see bug id 212 why RECV_ERR is off */
	err = setsockopt(*hip_raw_sock_v6, IPPROTO_IPV6, IPV6_RECVERR, &off, sizeof(on));
	HIP_IFEL(err, -1, "setsockopt recverr failed\n");
	err = setsockopt(*hip_raw_sock_v6, IPPROTO_IPV6, IPV6_2292PKTINFO, &on, sizeof(on));
	HIP_IFEL(err, -1, "setsockopt pktinfo failed\n");
	err = setsockopt(*hip_raw_sock_v6, SOL_SOCKET, SO_REUSEADDR, &on, sizeof(on));
	HIP_IFEL(err, -1, "setsockopt v6 reuseaddr failed\n");

 out_err:
	return err;
}

/**
 * Init raw ipv4 socket.
 */
int hip_init_raw_sock_v4(int *hip_raw_sock_v4, int proto)
{
	int on = 1, err = 0;
	int off = 0;

	*hip_raw_sock_v4 = socket(AF_INET, SOCK_RAW, proto);
	set_cloexec_flag(*hip_raw_sock_v4, 1);
	HIP_IFEL(*hip_raw_sock_v4 <= 0, 1, "Raw socket v4 creation failed. Not root?\n");

	/* see bug id 212 why RECV_ERR is off */
	err = setsockopt(*hip_raw_sock_v4, IPPROTO_IP, IP_RECVERR, &off, sizeof(on));
	HIP_IFEL(err, -1, "setsockopt v4 recverr failed\n");
	err = setsockopt(*hip_raw_sock_v4, SOL_SOCKET, SO_BROADCAST, &on, sizeof(on));
	HIP_IFEL(err, -1, "setsockopt v4 failed to set broadcast \n");
	err = setsockopt(*hip_raw_sock_v4, IPPROTO_IP, IP_PKTINFO, &on, sizeof(on));
	HIP_IFEL(err, -1, "setsockopt v4 pktinfo failed\n");
	err = setsockopt(*hip_raw_sock_v4, SOL_SOCKET, SO_REUSEADDR, &on, sizeof(on));
	HIP_IFEL(err, -1, "setsockopt v4 reuseaddr failed\n");

 out_err:
	return err;
}

/**
 * Init icmpv6 socket.
 */
int hip_init_icmp_v6(int *icmpsockfd)
{
	int err = 0, on = 1;
	struct sockaddr_in6 addr6;
	struct icmp6_filter filter;

	/* Make sure that hipd does not send icmpv6 immediately after base exchange */
	heartbeat_counter = hip_icmp_interval;

	*icmpsockfd = socket(AF_INET6, SOCK_RAW, IPPROTO_ICMPV6);
	set_cloexec_flag(*icmpsockfd, 1);
	HIP_IFEL(*icmpsockfd <= 0, 1, "ICMPv6 socket creation failed\n");

	ICMP6_FILTER_SETBLOCKALL(&filter);
#ifdef ANDROID_CHANGES
	ICMP6_FILTER_SETPASS(ICMP6_ECHO_REPLY, &filter);
	err = setsockopt(*icmpsockfd, IPPROTO_ICMPV6, ICMP6_FILTER, &filter,
			 sizeof(struct icmp6_filter));
#else
	ICMP6_FILTER_SETPASS(ICMPV6_ECHO_REPLY, &filter);
	err = setsockopt(*icmpsockfd, IPPROTO_ICMPV6, ICMPV6_FILTER, &filter,
			 sizeof(struct icmp6_filter));
#endif
	HIP_IFEL(err, -1, "setsockopt icmp ICMP6_FILTER failed\n");

	err = setsockopt(*icmpsockfd, IPPROTO_IPV6, IPV6_2292PKTINFO, &on, sizeof(on));
	HIP_IFEL(err, -1, "setsockopt icmp IPV6_RECVPKTINFO failed\n");

 out_err:
	return err;
}

int hip_create_nat_sock_udp(int *hip_nat_sock_udp, char close_)
{
	int on = 1, err = 0;
	int off = 0;
	int encap_on = HIP_UDP_ENCAP_ESPINUDP;
	struct sockaddr_in myaddr;
	
	HIP_DEBUG("hip_create_nat_sock_udp() invoked.\n");
	
	if (close_) {
		err = close(*hip_nat_sock_udp);
		HIP_IFEL(err, -1, "closing the socket failed\n");
	}
	
	if ((*hip_nat_sock_udp = socket(AF_INET, SOCK_DGRAM, 0))<0) {
		HIP_ERROR("Can not open socket for UDP\n");
		return -1;
	}

	set_cloexec_flag(*hip_nat_sock_udp, 1);
	err = setsockopt(*hip_nat_sock_udp, IPPROTO_IP, IP_PKTINFO, &on, sizeof(on));
	HIP_IFEL(err, -1, "setsockopt udp pktinfo failed\n");
	/* see bug id 212 why RECV_ERR is off */
	err = setsockopt(*hip_nat_sock_udp, IPPROTO_IP, IP_RECVERR, &off, sizeof(on));
	HIP_IFEL(err, -1, "setsockopt udp recverr failed\n");

#ifndef CONFIG_HIP_OPENWRT
	err = setsockopt(*hip_nat_sock_udp, SOL_UDP, HIP_UDP_ENCAP, &encap_on, sizeof(encap_on));
	HIP_IFEL(err, -1, "setsockopt udp encap failed\n");
#endif

	err = setsockopt(*hip_nat_sock_udp, SOL_SOCKET, SO_REUSEADDR, &on, sizeof(on));
	HIP_IFEL(err, -1, "setsockopt udp reuseaddr failed\n");
	err = setsockopt(*hip_nat_sock_udp, SOL_SOCKET, SO_BROADCAST, &on, sizeof(on));
	HIP_IFEL(err, -1, "setsockopt udp reuseaddr failed\n");
	
	myaddr.sin_family=AF_INET;
	/** @todo Change this inaddr_any -- Abi */
	myaddr.sin_addr.s_addr = INADDR_ANY;
	myaddr.sin_port=htons(hip_get_local_nat_udp_port());	
	
	HIP_IFEL(bind(*hip_nat_sock_udp, (struct sockaddr *)&myaddr, sizeof(myaddr)),
			 -1,
			 "Unable to bind udp socket to port\n");
	
	HIP_DEBUG_INADDR("UDP socket created and bound to addr", &myaddr.sin_addr.s_addr);
	return 0;
	
out_err:
	return err;
}

/**
 * Start closing HIP daemon.
 */
void hip_close(int signal)
{
	static int terminate = 0;

	HIP_ERROR("Signal: %d\n", signal);
	terminate++;

	/* Close SAs with all peers */
	if (terminate == 1) {
	  hip_send_close(NULL, FLUSH_HA_INFO_DB);
		hipd_set_state(HIPD_STATE_CLOSING);
		HIP_DEBUG("Starting to close HIP daemon...\n");
	} else if (terminate == 2) {
		HIP_DEBUG("Send still once this signal to force daemon exit...\n");
	} else if (terminate > 2) {
		HIP_DEBUG("Terminating daemon.\n");
		hip_exit(signal);
		exit(signal);
	}
}

/**
 * Cleanup and signal handler to free userspace and kernel space
 * resource allocations.
 */
void hip_exit(int signal)
{
	struct hip_common *msg = NULL;
	HIP_ERROR("Signal: %d\n", signal);

	default_ipsec_func_set.hip_delete_default_prefix_sp_pair();
	/* Close SAs with all peers */
        // hip_send_close(NULL);

	if (hipd_msg)
		HIP_FREE(hipd_msg);

	if (hipd_msg_v4)
		HIP_FREE(hipd_msg_v4);

	delete_all_addresses();

	set_up_device(HIP_HIT_DEV, 0);

	/* Next line is needed only if RVS or escrow, hiprelay is in use. */
	hip_uninit_services();

#ifdef CONFIG_HIP_OPPORTUNISTIC
	hip_oppdb_uninit();
#endif

#ifdef CONFIG_HIP_RVS
	HIP_INFO("Uninitializing RVS / HIP relay database and whitelist.\n");
	hip_relay_uninit();
#endif
	if (hip_raw_sock_input_v6) {
		HIP_INFO("hip_raw_sock_input_v6\n");
		close(hip_raw_sock_input_v6);
	}
	
	if (hip_raw_sock_output_v6) {
		HIP_INFO("hip_raw_sock_output_v6\n");
		close(hip_raw_sock_output_v6);
	}

	if (hip_raw_sock_input_v4) {
		HIP_INFO("hip_raw_sock_input_v4\n");
		close(hip_raw_sock_input_v4);
	}

	if (hip_raw_sock_output_v4) {
		HIP_INFO("hip_raw_sock_output_v4\n");
		close(hip_raw_sock_output_v4);
	}
	
	if (hip_nat_sock_input_udp) {
		HIP_INFO("hip_nat_sock_input_udp\n");
		close(hip_nat_sock_input_udp);
	}

	if (hip_nat_sock_output_udp) {
		HIP_INFO("hip_nat_sock_output_udp\n");
		close(hip_nat_sock_output_udp);
	}

	if (hip_nat_sock_input_udp_v6) {
		HIP_INFO("hip_nat_sock_input_udp_v6\n");
		close(hip_nat_sock_input_udp_v6);
	}

	if (hip_nat_sock_output_udp_v6) {
		HIP_INFO("hip_nat_sock_output_udp_v6\n");
		close(hip_nat_sock_output_udp_v6);
	}
	
	if (hip_user_sock) {
		HIP_INFO("hip_user_sock\n");
		close(hip_user_sock);
	}
	if (hip_nl_ipsec.fd) {
		HIP_INFO("hip_nl_ipsec.fd\n");
		rtnl_close(&hip_nl_ipsec);
	}
	if (hip_nl_route.fd) {
		HIP_INFO("hip_nl_route.fd\n");
		rtnl_close(&hip_nl_route);
	}

	hip_uninit_hadb();
	hip_uninit_host_id_dbs();

	msg = hip_msg_alloc();
	if (msg) {
		hip_build_user_hdr(msg, SO_HIP_DAEMON_QUIT, 0);
		free(msg);
	}

	hip_remove_lock_file(HIP_DAEMON_LOCK_FILE);

<<<<<<< HEAD
=======
	if (opendht_serving_gateway)
		freeaddrinfo(opendht_serving_gateway);

#ifdef CONFIG_HIP_PERFORMANCE
	/* Deallocate memory of perf_set after finishing all of tests */
	hip_perf_destroy(perf_set);
#endif

#ifdef CONFIG_HIP_AGENT
	if (sqlite3_close(daemon_db))
		HIP_ERROR("Error closing database: %s\n", sqlite3_errmsg(daemon_db));
#endif

>>>>>>> b14dba45
	return;
}

/**
 * Initalize random seed.
 */
int init_random_seed()
{
	struct timeval tv;
	struct timezone tz;
	struct {
		struct timeval tv;
		pid_t pid;
		long int rand;
	} rand_data;
	int err = 0;

	err = gettimeofday(&tv, &tz);
	srandom(tv.tv_usec);

	memcpy(&rand_data.tv, &tv, sizeof(tv));
	rand_data.pid = getpid();
	rand_data.rand = random();

	RAND_seed(&rand_data, sizeof(rand_data));

	return err;
}

/**
 * Probe kernel modules.
 */
void hip_probe_kernel_modules()
{
	int count, err, status;
	char cmd[40];
	int mod_total;
	char *mod_name[] =
	{
		"xfrm6_tunnel", "xfrm4_tunnel",
		"ip6_tunnel", "ipip", "ip4_tunnel",
		"xfrm_user", "dummy", "esp6", "esp4",
		"ipv6", "crypto_null", "cbc",
		"blkcipher", "des", "aes",
		"xfrm4_mode_beet", "xfrm6_mode_beet", "sha1",
		"capability"
	};

	mod_total = sizeof(mod_name) / sizeof(char *);

	HIP_DEBUG("Probing for %d modules. When the modules are built-in, the errors can be ignored\n", mod_total);

	for (count = 0; count < mod_total; count++) {

		snprintf(cmd, sizeof(cmd), "%s %s", "/sbin/modprobe", mod_name[count]);
		HIP_DEBUG("%s\n", cmd);

		err = fork();
		if (err < 0) {
			HIP_ERROR("Failed to fork() for modprobe!\n");
		} else if (err == 0) {
			/* Redirect stderr, so few non fatal errors wont show up. */
			freopen("/dev/null", "w", stderr);
			execlp("/sbin/modprobe", "/sbin/modprobe", mod_name[count], (char *)NULL);
		} else {
			waitpid(err, &status, 0);
		}
	}

	HIP_DEBUG("Probing completed\n");
}

int hip_init_certs(void)
{
	int err = 0;
	char hit[41];
	FILE * conf_file;
	struct hip_host_id_entry * entry;
	char hostname[HIP_HOST_ID_HOSTNAME_LEN_MAX];

	memset(hostname, 0, HIP_HOST_ID_HOSTNAME_LEN_MAX);
	HIP_IFEL(gethostname(hostname, HIP_HOST_ID_HOSTNAME_LEN_MAX - 1), -1,
		 "gethostname failed\n");

	conf_file = fopen(HIP_CERT_CONF_PATH, "r");
	if (!conf_file) {
		HIP_DEBUG("Configuration file did NOT exist creating it and "
			  "filling it with default information\n");
		HIP_IFEL(!memset(hit, '\0', sizeof(hit)), -1,
			  "Failed to memset memory for hit presentation format\n");
		/* Fetch the first RSA HIT */
		entry = hip_return_first_rsa();
		if (entry == NULL) {
			HIP_DEBUG("Failed to get the first RSA HI");
			goto out_err;
		}
		hip_in6_ntop(&entry->lhi.hit, hit);
		conf_file = fopen(HIP_CERT_CONF_PATH, "w+");
		fprintf(conf_file,
			"# Section containing SPKI related information\n"
			"#\n"
			"# issuerhit = what hit is to be used when signing\n"
			"# days = how long is this key valid\n"
			"\n"
			"[ hip_spki ]\n"
			"issuerhit = %s\n"
			"days = %d\n"
			"\n"
			"# Section containing HIP related information\n"
			"#\n"
			"# issuerhit = what hit is to be used when signing\n"
			"# days = how long is this key valid\n"
			"\n"
			"[ hip_x509v3 ]\n"
			"issuerhit = %s\n"
			"days = %d\n"
			"\n"
			"#Section containing the name section for the x509v3 issuer name"
			"\n"
			"[ hip_x509v3_name ]\n"
			"issuerhit = %s\n"
                        "\n"
                        "# Uncomment this section to add x509 extensions\n"
                        "# to the certificate\n"
                        "#\n"
                        "# DO NOT use subjectAltName, issuerAltName or\n"
                        "# basicConstraints implementation uses them already\n"
                        "# All other extensions are allowed\n"
                        "\n"
                        "# [ hip_x509v3_extensions ]\n",
			hit, HIP_CERT_INIT_DAYS,
                        hit, HIP_CERT_INIT_DAYS,
			hit, hostname);
		fclose(conf_file);
	} else {
		HIP_DEBUG("Configuration file existed exiting hip_init_certs\n");
	}
out_err:
	return err;
}

struct hip_host_id_entry * hip_return_first_rsa(void) {
	hip_list_t *curr, *iter;
	struct hip_host_id_entry *tmp;
	int err = 0, c;
	uint16_t algo;

	HIP_READ_LOCK_DB(hip_local_hostid_db);

	list_for_each_safe(curr, iter, hip_local_hostid_db, c) {
		tmp = list_entry(curr);
		HIP_DEBUG_HIT("Found HIT", &tmp->lhi.hit);
		algo = hip_get_host_id_algo(tmp->host_id);
		HIP_DEBUG("hits algo %d HIP_HI_RSA = %d\n",
			  algo, HIP_HI_RSA);
		if (algo == HIP_HI_RSA) goto out_err;
	}

out_err:
	HIP_READ_UNLOCK_DB(hip_local_hostid_db);
	if (algo == HIP_HI_RSA)
		return (tmp);
	return NULL;
}<|MERGE_RESOLUTION|>--- conflicted
+++ resolved
@@ -708,22 +708,11 @@
 
 	hip_remove_lock_file(HIP_DAEMON_LOCK_FILE);
 
-<<<<<<< HEAD
-=======
-	if (opendht_serving_gateway)
-		freeaddrinfo(opendht_serving_gateway);
-
 #ifdef CONFIG_HIP_PERFORMANCE
 	/* Deallocate memory of perf_set after finishing all of tests */
 	hip_perf_destroy(perf_set);
 #endif
 
-#ifdef CONFIG_HIP_AGENT
-	if (sqlite3_close(daemon_db))
-		HIP_ERROR("Error closing database: %s\n", sqlite3_errmsg(daemon_db));
-#endif
-
->>>>>>> b14dba45
 	return;
 }
 
