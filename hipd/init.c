/** @file
 * This file defines initialization functions for the HIP daemon.
 *
 * @note    Distributed under <a href="http://www.gnu.org/licenses/gpl2.txt">GNU/GPL</a>.
 * @note    HIPU: BSD platform needs to be autodetected in hip_set_lowcapability
 */



#include <sys/prctl.h>
#include "common_defines.h"
#include <sys/types.h>
#include "debug.h"
#include "init.h"

extern struct hip_common *hipd_msg;
extern struct hip_common *hipd_msg_v4;

/******************************************************************************/
/** Catch SIGCHLD. */
void hip_sig_chld(int signum)
{
	union wait status;
	int pid, i;

	signal(signum, hip_sig_chld);

	/* Get child process status, so it wont be left as zombie for long time. */
	while ((pid = wait3(&status, WNOHANG, 0)) > 0)
	{
		/* Maybe do something.. */
		_HIP_DEBUG("Child quit with pid %d\n", pid);
	}
}

#ifdef CONFIG_HIP_DEBUG
void hip_print_sysinfo()
{
	FILE *fp = NULL;
	char str[256];
	int current = 0;
	int pipefd[2];
	int stdout_fd;

	fp = fopen("/etc/debian_version", "r");
	if(!fp)
		fp = fopen("/etc/redhat-release", "r");

	if(fp) {

		while(fgets(str, sizeof(str), fp)) {
			HIP_DEBUG("version=%s", str);
		}
		if (fclose(fp))
			HIP_ERROR("Error closing version file\n");
		fp = NULL;

	}

	fp = fopen("/proc/cpuinfo", "r");
	if(fp) {

		HIP_DEBUG("Printing /proc/cpuinfo\n");

		while ((str[current] = fgetc(fp)) != EOF) {
			/* Tabs end up broken in syslog: remove */
			if (str[current] == '\t')
				continue;
			if(str[current++] == '\n') {
				str[current] = '\0';
				HIP_DEBUG(str);
				current = 0;
			}
		}

		if (fclose(fp))
			HIP_ERROR("Error closing /proc/cpuinfo\n");
		fp = NULL;

	} else {
		HIP_ERROR("Failed to open file /proc/cpuinfo\n");
	}

	/* Route stdout into a pipe to capture lsmod output */

	stdout_fd = dup(1);
	if (stdout_fd < 0) {
		HIP_ERROR("Stdout backup failed\n");
		return;
	}
	if (pipe(pipefd)) {
		HIP_ERROR("Pipe creation failed\n");
		return;
	}
	if (dup2(pipefd[1], 1) < 0) {
		HIP_ERROR("Stdout capture failed\n");
		if (close(pipefd[1]))
			HIP_ERROR("Error closing write end of pipe\n");
		if (close(pipefd[0]))
			HIP_ERROR("Error closing read end of pipe\n");
		return;
	}

	system("lsmod");

	if (dup2(stdout_fd, 1) < 0)
		HIP_ERROR("Stdout restore failed\n");
	if (close(stdout_fd))
		HIP_ERROR("Error closing stdout backup\n");
	if (close(pipefd[1]))
		HIP_ERROR("Error closing write end of pipe\n");

	fp = fdopen(pipefd[0], "r");
	if(fp) {

		HIP_DEBUG("Printing lsmod output\n");
		while(fgets(str, sizeof(str), fp)) {
			HIP_DEBUG(str);
		}
		if (fclose(fp))
			HIP_ERROR("Error closing read end of pipe\n");

	} else {
		HIP_ERROR("Error opening pipe for reading\n");
		if (close(pipefd[0]))
			HIP_ERROR("Error closing read end of pipe\n");
	}
}
#endif

/*
 * Create a file with the given contents unless it already exists
 */
void hip_create_file_unless_exists(const char *path, const char *contents)
{
        struct stat status;
        if (stat(path, &status)  == 0)
                return;

        FILE *fp = fopen(path, "w");
        HIP_ASSERT(fp);
        size_t items = fwrite(contents, strlen(contents), 1, fp);
        HIP_ASSERT(items > 0);
        fclose(fp);
}


void hip_load_configuration()
{
	const char *cfile = "default";

        /* HIPD_CONFIG_FILE, HIPD_CONFIG_FILE_EX and so on are defined in libinet6/hipconf.h */

        hip_create_file_unless_exists(HIPD_CONFIG_FILE, HIPD_CONFIG_FILE_EX);

	hip_create_file_unless_exists(HIPD_HOSTS_FILE, HIPD_HOSTS_FILE_EX);

#ifdef CONFIG_HIP_I3
	hip_create_file_unless_exists(HIPD_HI3_FILE, HIPD_HI3_FILE_EX);
#endif
	hip_create_file_unless_exists(HIPD_DHTSERVERS_FILE, HIPD_DHTSERVERS_FILE_EX);

	hip_create_file_unless_exists(HIPD_NSUPDATE_CONF_FILE, HIPD_NSUPDATE_CONF_FILE_EX);
	
	/* Load the configuration. The configuration is loaded as a sequence
	   of hipd system calls. Assumably the user socket buffer is large
	   enough to buffer all of the hipconf commands.. */

	hip_conf_handle_load(NULL, ACTION_LOAD, &cfile, 1, 1);
}

void hip_set_os_dep_variables()
{
	struct utsname un;
	int rel[4] = {0};

	uname(&un);

	HIP_DEBUG("sysname=%s nodename=%s release=%s version=%s machine=%s\n",
		  un.sysname, un.nodename, un.release, un.version, un.machine);

	sscanf(un.release, "%d.%d.%d.%d", &rel[0], &rel[1], &rel[2], &rel[3]);

	/*
	  2.6.19 and above introduced some changes to kernel API names:
	  - XFRM_BEET changed from 2 to 4
	  - crypto algo names changed
	*/

#ifndef CONFIG_HIP_PFKEY
	if (rel[0] <= 2 && rel[1] <= 6 && rel[2] < 19) {
		hip_xfrm_set_beet(2);
		hip_xfrm_set_algo_names(0);
	} else {
		hip_xfrm_set_beet(4);
		hip_xfrm_set_algo_names(1);
	}
#endif

#ifndef CONFIG_HIP_PFKEY
#ifdef CONFIG_HIP_BUGGYIPSEC
        hip_xfrm_set_default_sa_prefix_len(0);
#else
	/* This requires new kernel versions (the 2.6.18 patch) - jk */
        hip_xfrm_set_default_sa_prefix_len(128);
#endif
#endif
}

/**
 * Main initialization function for HIP daemon.
 */
int hipd_init(int flush_ipsec, int killold)
{
	hip_hit_t peer_hit;
	int err = 0, certerr = 0, dhterr = 0, hitdberr = 0;
	char str[64];
	char mtu[16];
	struct sockaddr_in6 daemon_addr;
	extern int hip_opendht_sock_fqdn;
	extern int hip_opendht_sock_hit;
	extern int hip_icmp_sock;

	memset(str, 0, 64);
	memset(mtu, 0, 16);

	/* Make sure that root path is set up correcly (e.g. on Fedora 9).
	   Otherwise may get warnings from system() commands.
	   @todo: should append, not overwrite  */
	setenv("PATH", HIP_DEFAULT_EXEC_PATH, 1);

	/* Open daemon lock file and read pid from it. */
	HIP_IFEL(hip_create_lock_file(HIP_DAEMON_LOCK_FILE, killold), -1,
		 "locking failed\n");

	hip_init_hostid_db(NULL);

	hip_set_os_dep_variables();

#ifndef CONFIG_HIP_OPENWRT
#ifdef CONFIG_HIP_DEBUG
	hip_print_sysinfo();
#endif
	hip_probe_kernel_modules();
#endif

	/* Register signal handlers */
	signal(SIGINT, hip_close);
	signal(SIGTERM, hip_close);
	signal(SIGCHLD, hip_sig_chld);

#ifdef CONFIG_HIP_OPPORTUNISTIC
	HIP_IFEL(hip_init_oppip_db(), -1,
	         "Cannot initialize opportunistic mode IP database for "\
                 "non HIP capable hosts!\n");
#endif
	HIP_IFEL((hip_init_cipher() < 0), 1, "Unable to init ciphers.\n");

	HIP_IFE(init_random_seed(), -1);

	hip_init_hadb();
        /* hip_init_puzzle_defaults just returns, removed -samu  */
#if 0
	hip_init_puzzle_defaults();
#endif

#ifdef CONFIG_HIP_OPPORTUNISTIC
	hip_init_opp_db();
#endif


	/* Resolve our current addresses, afterwards the events from kernel
	   will maintain the list This needs to be done before opening
	   NETLINK_ROUTE! See the comment about address_count global var. */
	HIP_DEBUG("Initializing the netdev_init_addresses\n");

	hip_netdev_init_addresses(&hip_nl_ipsec);

	if (rtnl_open_byproto(&hip_nl_route,
	                      RTMGRP_LINK | RTMGRP_IPV6_IFADDR | IPPROTO_IPV6
	                      | RTMGRP_IPV4_IFADDR | IPPROTO_IP,
	                      NETLINK_ROUTE) < 0)
	{
		err = 1;
		HIP_ERROR("Routing socket error: %s\n", strerror(errno));
		goto out_err;
	}

	/* Open the netlink socket for address and IF events */
	if (rtnl_open_byproto(&hip_nl_ipsec, XFRMGRP_ACQUIRE, NETLINK_XFRM) < 0)
	{
		HIP_ERROR("Netlink address and IF events socket error: %s\n", strerror(errno));
		err = 1;
		goto out_err;
	}

#ifndef CONFIG_HIP_PFKEY
	hip_xfrm_set_nl_ipsec(&hip_nl_ipsec);
#endif

#if 0
	{
                int ret_sockopt = 0, value = 0;
                socklen_t value_len = sizeof(value);
		int ipsec_buf_size = 200000;
		socklen_t ipsec_buf_sizeof = sizeof(ipsec_buf_size);
                ret_sockopt = getsockopt(hip_nl_ipsec.fd, SOL_SOCKET, SO_RCVBUF,
                                         &value, &value_len);
                if (ret_sockopt != 0)
                    HIP_DEBUG("Getting receive buffer size of hip_nl_ipsec.fd failed\n");
                ipsec_buf_size = value * 2;
                HIP_DEBUG("Default setting of receive buffer size for hip_nl_ipsec was %d.\n"
                          "Setting it to %d.\n", value, ipsec_buf_size);
		ret_sockopt = setsockopt(hip_nl_ipsec.fd, SOL_SOCKET, SO_RCVBUF,
			   &ipsec_buf_size, ipsec_buf_sizeof);
                if (ret_sockopt !=0 )
                    HIP_DEBUG("Setting receive buffer size of hip_nl_ipsec.fd failed\n");
                ret_sockopt = 0;
		ret_sockopt = setsockopt(hip_nl_ipsec.fd, SOL_SOCKET, SO_SNDBUF,
			   &ipsec_buf_size, ipsec_buf_sizeof);
                if (ret_sockopt !=0 )
                    HIP_DEBUG("Setting send buffer size of hip_nl_ipsec.fd failed\n");
	}
#endif

	HIP_IFEL(hip_init_raw_sock_v6(&hip_raw_sock_v6), -1, "raw sock v6\n");
	HIP_IFEL(hip_init_raw_sock_v4(&hip_raw_sock_v4), -1, "raw sock v4\n");
	HIP_IFEL(hip_init_nat_sock_udp(&hip_nat_sock_udp), -1, "raw sock udp\n");
	HIP_IFEL(hip_init_icmp_v6(&hip_icmp_sock), -1, "icmpv6 sock\n");

	HIP_DEBUG("hip_raw_sock = %d\n", hip_raw_sock_v6);
	HIP_DEBUG("hip_raw_sock_v4 = %d\n", hip_raw_sock_v4);
	HIP_DEBUG("hip_nat_sock_udp = %d\n", hip_nat_sock_udp);
	HIP_DEBUG("hip_icmp_sock = %d\n", hip_icmp_sock);

	if (flush_ipsec)
	{
		default_ipsec_func_set.hip_flush_all_sa();
		default_ipsec_func_set.hip_flush_all_policy();
	}

	HIP_DEBUG("Setting SP\n");
	default_ipsec_func_set.hip_delete_default_prefix_sp_pair();
	HIP_IFE(default_ipsec_func_set.hip_setup_default_sp_prefix_pair(), -1);

	HIP_DEBUG("Setting iface %s\n", HIP_HIT_DEV);
	set_up_device(HIP_HIT_DEV, 0);
	HIP_IFE(set_up_device(HIP_HIT_DEV, 1), 1);
	HIP_DEBUG("Lowering MTU of dev " HIP_HIT_DEV " to %u\n", HIP_HIT_DEV_MTU);
	sprintf(mtu, "%u", HIP_HIT_DEV_MTU);
	strcpy(str, "ifconfig dummy0 mtu ");
	strcat(str, mtu);
	/* MTU is set using system call rather than in do_chflags to avoid
	 * chicken and egg problems in hipd start up. */
	system(str);

	HIP_IFE(hip_init_host_ids(), 1);

	hip_user_sock = socket(AF_INET6, SOCK_DGRAM, 0);
	HIP_IFEL((hip_user_sock < 0), 1, "Could not create socket for user communication.\n");
	bzero(&daemon_addr, sizeof(daemon_addr));
	daemon_addr.sin6_family = AF_INET6;
	daemon_addr.sin6_port = htons(HIP_DAEMON_LOCAL_PORT);
	daemon_addr.sin6_addr = in6addr_loopback;

	HIP_IFEL(bind(hip_user_sock, (struct sockaddr *)& daemon_addr,
		      sizeof(daemon_addr)), -1,
		 "Bind on daemon addr failed\n");

	hip_load_configuration();

#ifdef CONFIG_HIP_HI3
	if( hip_use_i3 ) {
		hip_locator_status = SO_HIP_SET_LOCATOR_ON;
	}
#endif

	hip_opendht_sock_fqdn = init_dht_gateway_socket_gw(hip_opendht_sock_fqdn, opendht_serving_gateway);
	hip_opendht_sock_hit = init_dht_gateway_socket_gw(hip_opendht_sock_hit, opendht_serving_gateway);

	certerr = 0;
	certerr = hip_init_certs();
	if (certerr < 0) HIP_DEBUG("Initializing cert configuration file returned error\n");

#if 0
	/* init new tcptimeout parameters, added by Tao Wan on 14.Jan.2008*/

	HIP_IFEL(set_new_tcptimeout_parameters_value(), -1,
			"set new tcptimeout parameters error\n");
#endif
	
	hitdberr = 0;
#ifdef CONFIG_HIP_AGENT
	hitdberr = hip_init_daemon_hitdb();
	if (hitdberr < 0) HIP_DEBUG("Initializing daemon hit database returned error\n");
#endif	/* CONFIG_HIP_AGENT */

	/* Service initialization. */
	hip_init_services();

#ifdef CONFIG_HIP_RVS
	HIP_INFO("Initializing HIP relay / RVS.\n");
	hip_relay_init();
#endif
#ifdef CONFIG_HIP_ESCROW
	hip_init_keadb();
	hip_init_kea_endpoints();
#endif

#ifdef CONFIG_HIP_PRIVSEP
	/* Fix to bug id 668 */
	getaddrinfo_disable_hit_lookup();
	HIP_IFEL(hip_set_lowcapability(0), -1, "Failed to set capabilities\n");
#endif /* CONFIG_HIP_PRIVSEP */


#ifdef CONFIG_HIP_HI3
	if( hip_use_i3 )
	{
//		hip_get_default_hit(&peer_hit);
		hip_i3_init(/*&peer_hit*/);
	}
#endif

	hip_firewall_sock_lsi_fd = hip_user_sock;

	if (hip_get_nsupdate_status())
		nsupdate(1);

out_err:
	return err;
}

/**
 * Function initializes needed variables for the OpenDHT
 *
 * Returns positive on success negative otherwise
 */
int hip_init_dht()
{
        int err = 0, lineno = 0, i = 0, randomno = -1;
        extern struct addrinfo * opendht_serving_gateway;
        extern char opendht_name_mapping;
        extern int hip_opendht_inuse;
        extern int hip_opendht_error_count;
        extern int hip_opendht_sock_fqdn;  
        extern int hip_opendht_sock_hit;  
        extern int hip_opendht_fqdn_sent;
        extern int hip_opendht_hit_sent;
        extern int opendht_serving_gateway_port;
        extern char opendht_serving_gateway_port_str[7];
        extern char opendht_host_name[256];
        char serveraddr_str[INET6_ADDRSTRLEN];
        char servername_str[HOST_NAME_MAX];
        char line[500];
<<<<<<< HEAD
=======
	int family;
//        List list;
>>>>>>> f4ac9f25

        HIP_IFEL((hip_opendht_inuse == SO_HIP_DHT_OFF), 0, "No DHT\n");

	hip_opendht_error_count = 0;
	/* Initializing variable for dht gateway port used in
	   resolve_dht_gateway_info in libhipopendht */

       /* Needs to be init here, because of gateway change after
	  threshold error count*/
	opendht_serving_gateway_port = OPENDHT_PORT;

	memcpy(opendht_host_name, OPENDHT_GATEWAY, strlen(OPENDHT_GATEWAY)); 

	memset(servername_str, 0, sizeof(servername_str));
	memset(serveraddr_str, 0, sizeof(serveraddr_str));
	err = hip_get_random_hostname_id_from_hosts(OPENDHT_SERVERS_FILE,
						    servername_str, serveraddr_str);
	HIP_IFEL(err, 0, "Failed to get random dht server\n");
	HIP_DEBUG("DHT gateway from dhtservers: %s (%s)\n",
		  servername_str, serveraddr_str);

	if (strchr(serveraddr_str, ':') == NULL)
		family = AF_INET;
	else
		family = AF_INET6;

	/* resolve it */
	memset(opendht_host_name, '\0', sizeof(opendht_host_name));
	memcpy(opendht_host_name, servername_str, strlen(servername_str));
	err = resolve_dht_gateway_info(serveraddr_str,
				       &opendht_serving_gateway,
				       opendht_serving_gateway_port, family);  
	if (err < 0) 
	{
		hip_opendht_error_count++;
		HIP_DEBUG("Error resolving openDHT gateway!\n");
	}
	err = 0;

	/* check the condition of the sockets, we may have come here in middle
	   of something so re-initializing might be needed */
	if (hip_opendht_sock_fqdn > 0) {
		close(hip_opendht_sock_fqdn);
		hip_opendht_sock_fqdn = init_dht_gateway_socket_gw(hip_opendht_sock_fqdn, opendht_serving_gateway);
		hip_opendht_fqdn_sent = STATE_OPENDHT_IDLE;
	}
	
	if (hip_opendht_sock_hit > 0) {
		close(hip_opendht_sock_hit);
		hip_opendht_sock_hit = init_dht_gateway_socket_gw(hip_opendht_sock_hit, opendht_serving_gateway);
		hip_opendht_hit_sent = STATE_OPENDHT_IDLE;
	}

	memset(&opendht_name_mapping, '\0',
	       HIP_HOST_ID_HOSTNAME_LEN_MAX - 1);
	if (gethostname(&opendht_name_mapping,
			HIP_HOST_ID_HOSTNAME_LEN_MAX - 1))
		HIP_DEBUG("gethostname failed\n");
	register_to_dht();
	init_dht_sockets(&hip_opendht_sock_fqdn, &hip_opendht_fqdn_sent); 
	init_dht_sockets(&hip_opendht_sock_hit, &hip_opendht_hit_sent);
	
 out_err:
        return err;
}

/**
 * Init host IDs.
 */
int hip_init_host_ids()
{
	int err = 0;
	struct stat status;
	struct hip_common *user_msg = NULL;
	hip_hit_t default_hit;
	hip_lsi_t default_lsi;

	/* We are first serializing a message with HIs and then
	   deserializing it. This building and parsing causes
	   a minor overhead, but as a result we can reuse the code
	   with hipconf. */

	HIP_IFE(!(user_msg = hip_msg_alloc()), -1);

	/* Create default keys if necessary. */

	if (stat(DEFAULT_CONFIG_DIR "/" DEFAULT_HOST_RSA_KEY_FILE_BASE DEFAULT_PUB_HI_FILE_NAME_SUFFIX, &status) && errno == ENOENT) {
		//hip_msg_init(user_msg); already called by hip_msg_alloc()

	    HIP_IFEL(hip_serialize_host_id_action(user_msg, ACTION_NEW, 0, 1,
			NULL, NULL, RSA_KEY_DEFAULT_BITS, DSA_KEY_DEFAULT_BITS),
			1, "Failed to create keys to %s\n", DEFAULT_CONFIG_DIR);
	}

        /* Retrieve the keys to hipd */
	/* Three steps because multiple large keys will not fit in the same message */

	/* DSA keys and RSA anonymous are not loaded by default until bug id
	   522 is properly solved. Run hipconf add hi default if you want to
	   enable non-default HITs. */
#if 0
	/* dsa anon and pub */
	hip_msg_init(user_msg);
	if (err = hip_serialize_host_id_action(user_msg, ACTION_ADD,
						0, 1, "dsa", NULL, 0, 0)) {
		HIP_ERROR("Could not load default keys (DSA)\n");
		goto out_err;
	}
	if (err = hip_handle_add_local_hi(user_msg)) {
		HIP_ERROR("Adding of keys failed (DSA)\n");
		goto out_err;
	}

	/* rsa anon */
	hip_msg_init(user_msg);
	if (err = hip_serialize_host_id_action(user_msg, ACTION_ADD,
						1, 1, "rsa", NULL, 0, 0)) {
		HIP_ERROR("Could not load default keys (RSA anon)\n");
		goto out_err;
	}
	if (err = hip_handle_add_local_hi(user_msg)) {
		HIP_ERROR("Adding of keys failed (RSA anon)\n");
		goto out_err;
	}
#endif

	/* rsa pub */
	hip_msg_init(user_msg);
	if (err = hip_serialize_host_id_action(user_msg, ACTION_ADD,
						0, 1, "rsa", NULL, 0, 0)) {
		HIP_ERROR("Could not load default keys (RSA pub)\n");
		goto out_err;
	}

	if (err = hip_handle_add_local_hi(user_msg)) {
		HIP_ERROR("Adding of keys failed (RSA pub)\n");
		goto out_err;
	}

	HIP_DEBUG("Keys added\n");
	hip_get_default_hit(&default_hit);
	hip_get_default_lsi(&default_lsi);

	HIP_DEBUG_HIT("default_hit ", &default_hit);
	HIP_DEBUG_LSI("default_lsi ", &default_lsi);
	hip_hidb_associate_default_hit_lsi(&default_hit, &default_lsi);

	/*Initializes the hadb with the information contained in /etc/hip/hosts*/
	//hip_init_hadb_hip_host();

 out_err:

	if (user_msg)
		HIP_FREE(user_msg);

	return err;
}

/**
 * Init raw ipv6 socket.
 */
int hip_init_raw_sock_v6(int *hip_raw_sock_v6)
{
	int on = 1, off = 0, err = 0;

	*hip_raw_sock_v6 = socket(AF_INET6, SOCK_RAW, IPPROTO_HIP);
	HIP_IFEL(*hip_raw_sock_v6 <= 0, 1, "Raw socket creation failed. Not root?\n");

	/* see bug id 212 why RECV_ERR is off */
	err = setsockopt(*hip_raw_sock_v6, IPPROTO_IPV6, IPV6_RECVERR, &off, sizeof(on));
	HIP_IFEL(err, -1, "setsockopt recverr failed\n");
	err = setsockopt(*hip_raw_sock_v6, IPPROTO_IPV6, IPV6_2292PKTINFO, &on, sizeof(on));
	HIP_IFEL(err, -1, "setsockopt pktinfo failed\n");
	err = setsockopt(*hip_raw_sock_v6, SOL_SOCKET, SO_REUSEADDR, &on, sizeof(on));
	HIP_IFEL(err, -1, "setsockopt v6 reuseaddr failed\n");

 out_err:
	return err;
}

/**
 * Init raw ipv4 socket.
 */
int hip_init_raw_sock_v4(int *hip_raw_sock_v4)
{
	int on = 1, err = 0;
	int off = 0;

	*hip_raw_sock_v4 = socket(AF_INET, SOCK_RAW, IPPROTO_HIP);
	HIP_IFEL(*hip_raw_sock_v4 <= 0, 1, "Raw socket v4 creation failed. Not root?\n");

	/* see bug id 212 why RECV_ERR is off */
	err = setsockopt(*hip_raw_sock_v4, IPPROTO_IP, IP_RECVERR, &off, sizeof(on));
	HIP_IFEL(err, -1, "setsockopt v4 recverr failed\n");
	err = setsockopt(*hip_raw_sock_v4, SOL_SOCKET, SO_BROADCAST, &on, sizeof(on));
	HIP_IFEL(err, -1, "setsockopt v4 failed to set broadcast \n");
	err = setsockopt(*hip_raw_sock_v4, IPPROTO_IP, IP_PKTINFO, &on, sizeof(on));
	HIP_IFEL(err, -1, "setsockopt v4 pktinfo failed\n");
	err = setsockopt(*hip_raw_sock_v4, SOL_SOCKET, SO_REUSEADDR, &on, sizeof(on));
	HIP_IFEL(err, -1, "setsockopt v4 reuseaddr failed\n");

 out_err:
	return err;
}

/**
 * Init icmpv6 socket.
 */
int hip_init_icmp_v6(int *icmpsockfd)
{
	int err = 0, on = 1;
	struct sockaddr_in6 addr6;
	struct icmp6_filter filter;

	/* Make sure that hipd does not send icmpv6 immediately after base exchange */
	heartbeat_counter = hip_icmp_interval;

	*icmpsockfd = socket(AF_INET6, SOCK_RAW, IPPROTO_ICMPV6);
	HIP_IFEL(*icmpsockfd <= 0, 1, "ICMPv6 socket creation failed\n");

	ICMP6_FILTER_SETBLOCKALL(&filter);
	ICMP6_FILTER_SETPASS(ICMPV6_ECHO_REPLY, &filter);
	err = setsockopt(*icmpsockfd, IPPROTO_ICMPV6, ICMPV6_FILTER, &filter,
			 sizeof(struct icmp6_filter));
	HIP_IFEL(err, -1, "setsockopt icmp ICMP6_FILTER failed\n");


	err = setsockopt(*icmpsockfd, IPPROTO_IPV6, IPV6_2292PKTINFO, &on, sizeof(on));
	HIP_IFEL(err, -1, "setsockopt icmp IPV6_RECVPKTINFO failed\n");

 out_err:
	return err;
}

/**
 * Init udp socket for nat usage.
 */
int hip_init_nat_sock_udp(int *hip_nat_sock_udp)
{
	int on = 1, err = 0;
	int off = 0;
	int encap_on = HIP_UDP_ENCAP_ESPINUDP;
	struct sockaddr_in myaddr;

	HIP_DEBUG("hip_init_nat_sock_udp() invoked.\n");

	if((*hip_nat_sock_udp = socket(AF_INET, SOCK_DGRAM, 0))<0)
	{
		HIP_ERROR("Can not open socket for UDP\n");
		return -1;
	}
	err = setsockopt(*hip_nat_sock_udp, IPPROTO_IP, IP_PKTINFO, &on, sizeof(on));
	HIP_IFEL(err, -1, "setsockopt udp pktinfo failed\n");
	/* see bug id 212 why RECV_ERR is off */
	err = setsockopt(*hip_nat_sock_udp, IPPROTO_IP, IP_RECVERR, &off, sizeof(on));
	HIP_IFEL(err, -1, "setsockopt udp recverr failed\n");
#ifndef CONFIG_HIP_OPENWRT
	err = setsockopt(*hip_nat_sock_udp, SOL_UDP, HIP_UDP_ENCAP, &encap_on, sizeof(encap_on));
	HIP_IFEL(err, -1, "setsockopt udp encap failed\n");
#endif
	err = setsockopt(*hip_nat_sock_udp, SOL_SOCKET, SO_REUSEADDR, &on, sizeof(on));
	HIP_IFEL(err, -1, "setsockopt udp reuseaddr failed\n");
	err = setsockopt(*hip_nat_sock_udp, SOL_SOCKET, SO_BROADCAST, &on, sizeof(on));
	HIP_IFEL(err, -1, "setsockopt udp reuseaddr failed\n");

	myaddr.sin_family=AF_INET;
	/** @todo Change this inaddr_any -- Abi */
	myaddr.sin_addr.s_addr = INADDR_ANY;
	myaddr.sin_port=htons(HIP_NAT_UDP_PORT);

	err = bind(*hip_nat_sock_udp, (struct sockaddr *)&myaddr, sizeof(myaddr));
	if (err < 0)
	{
		HIP_PERROR("Unable to bind udp socket to port\n");
		err = -1;
		goto out_err;
	}

	HIP_DEBUG_INADDR("UDP socket created and bound to addr", &myaddr.sin_addr.s_addr);
	return 0;

out_err:
	return err;
}

/**
 * Start closing HIP daemon.
 */
void hip_close(int signal)
{
	static int terminate = 0;

	HIP_ERROR("Signal: %d\n", signal);
	terminate++;

	/* Close SAs with all peers */
	if (terminate == 1) {
		hip_send_close(NULL);
		hipd_set_state(HIPD_STATE_CLOSING);
		HIP_DEBUG("Starting to close HIP daemon...\n");
	} else if (terminate == 2) {
		HIP_DEBUG("Send still once this signal to force daemon exit...\n");
	} else if (terminate > 2) {
		HIP_DEBUG("Terminating daemon.\n");
		hip_exit(signal);
		exit(signal);
	}
}

/**
 * Cleanup and signal handler to free userspace and kernel space
 * resource allocations.
 */
void hip_exit(int signal)
{
	struct hip_common *msg = NULL;
	HIP_ERROR("Signal: %d\n", signal);

	default_ipsec_func_set.hip_delete_default_prefix_sp_pair();
	/* Close SAs with all peers */
        // hip_send_close(NULL);

#if 0
	/*reset TCP timeout to be original vaule , added By Tao Wan on 14.Jan.2008. */
	reset_default_tcptimeout_parameters_value();
#endif
	if (hipd_msg)
		HIP_FREE(hipd_msg);
        if (hipd_msg_v4)
        	HIP_FREE(hipd_msg_v4);

	hip_delete_all_sp();//empty

	delete_all_addresses();

	set_up_device(HIP_HIT_DEV, 0);

	/* Next line is needed only if RVS or escrow, hiprelay is in use. */
	hip_uninit_services();

#ifdef CONFIG_HIP_OPPORTUNISTIC
	hip_oppdb_uninit();
#endif

#ifdef CONFIG_HIP_I3
	hip_hi3_clean();
#endif

#ifdef CONFIG_HIP_RVS
	HIP_INFO("Uninitializing RVS / HIP relay database and whitelist.\n");
	hip_relay_uninit();
#endif
#ifdef CONFIG_HIP_ESCROW
	hip_uninit_keadb();
	hip_uninit_kea_endpoints();
#endif

	if (hip_raw_sock_v6){
		HIP_INFO("hip_raw_sock_v6\n");
		close(hip_raw_sock_v6);
	}
	if (hip_raw_sock_v4){
		HIP_INFO("hip_raw_sock_v4\n");
		close(hip_raw_sock_v4);
	}
	if(hip_nat_sock_udp){
		HIP_INFO("hip_nat_sock_udp\n");
		close(hip_nat_sock_udp);
	}
	if (hip_user_sock){
		HIP_INFO("hip_user_sock\n");
		close(hip_user_sock);
	}
	if (hip_nl_ipsec.fd){
		HIP_INFO("hip_nl_ipsec.fd\n");
		rtnl_close(&hip_nl_ipsec);
	}
	if (hip_nl_route.fd){
		HIP_INFO("hip_nl_route.fd\n");
		rtnl_close(&hip_nl_route);
	}

	hip_uninit_hadb();
	hip_uninit_host_id_dbs();

	msg = hip_msg_alloc();
	if (msg)
	{
		hip_build_user_hdr(msg, SO_HIP_DAEMON_QUIT, 0);
		hip_send_agent(msg);
		free(msg);
	}

	hip_remove_lock_file(HIP_DAEMON_LOCK_FILE);

	if (opendht_serving_gateway)
		freeaddrinfo(opendht_serving_gateway);

	return;
}

/**
 * Initalize random seed.
 */
int init_random_seed()
{
	struct timeval tv;
	struct timezone tz;
	struct {
		struct timeval tv;
		pid_t pid;
		long int rand;
	} rand_data;
	int err = 0;

	err = gettimeofday(&tv, &tz);
	srandom(tv.tv_usec);

	memcpy(&rand_data.tv, &tv, sizeof(tv));
	rand_data.pid = getpid();
	rand_data.rand = random();

	RAND_seed(&rand_data, sizeof(rand_data));

	return err;
}

/**
 * Probe kernel modules.
 */
void hip_probe_kernel_modules()
{
	int count, err, status;
	char cmd[40];
	int mod_total;
	char *mod_name[] =
	{
		"xfrm6_tunnel", "xfrm4_tunnel",
		"ip6_tunnel", "ipip", "ip4_tunnel",
		"xfrm_user", "dummy", "esp6", "esp4",
		"ipv6", "crypto_null", "cbc",
		"blkcipher", "des", "aes",
		"xfrm4_mode_beet", "xfrm6_mode_beet", "sha1",
		"capability"
	};

	mod_total = sizeof(mod_name) / sizeof(char *);

	HIP_DEBUG("Probing for %d modules. When the modules are built-in, the errors can be ignored\n", mod_total);

	for (count = 0; count < mod_total; count++)
	{
		snprintf(cmd, sizeof(cmd), "%s %s", "/sbin/modprobe", mod_name[count]);
		HIP_DEBUG("%s\n", cmd);
		err = fork();
		if (err < 0) HIP_ERROR("Failed to fork() for modprobe!\n");
		else if (err == 0)
		{
			/* Redirect stderr, so few non fatal errors wont show up. */
			stderr = freopen("/dev/null", "w", stderr);
			execlp("/sbin/modprobe", "/sbin/modprobe", mod_name[count], (char *)NULL);
		}
		else waitpid(err, &status, 0);
	}
	HIP_DEBUG("Probing completed\n");
}

int hip_init_certs(void) {
	int err = 0;
	char hit[41];
	FILE * conf_file;
	struct hip_host_id_entry * entry;
	char hostname[HIP_HOST_ID_HOSTNAME_LEN_MAX];

	memset(hostname, 0, HIP_HOST_ID_HOSTNAME_LEN_MAX);
	HIP_IFEL(gethostname(hostname, HIP_HOST_ID_HOSTNAME_LEN_MAX - 1), -1,
		 "gethostname failed\n");

	conf_file = fopen(HIP_CERT_CONF_PATH, "r");
	if (!conf_file) {
		HIP_DEBUG("Configuration file did NOT exist creating it and "
			  "filling it with default information\n");
		HIP_IFEL(!memset(hit, '\0', sizeof(hit)), -1,
			  "Failed to memset memory for hit presentation format\n");
		/* Fetch the first RSA HIT */
		entry = hip_return_first_rsa();
		if (entry == NULL) {
			HIP_DEBUG("Failed to get the first RSA HI");
			goto out_err;
		}
		hip_in6_ntop(&entry->lhi.hit, hit);
		conf_file = fopen(HIP_CERT_CONF_PATH, "w+");
		fprintf(conf_file,
			"# Section containing SPKI related information\n"
			"#\n"
			"# issuerhit = what hit is to be used when signing\n"
			"# days = how long is this key valid\n"
			"\n"
			"[ hip_spki ]\n"
			"issuerhit = %s\n"
			"days = %d\n"
			"\n"
			"# Section containing HIP related information\n"
			"#\n"
			"# issuerhit = what hit is to be used when signing\n"
			"# days = how long is this key valid\n"
			"\n"
			"[ hip_x509v3 ]\n"
			"issuerhit = %s\n"
			"days = %d\n"
			"\n"
			"#Section containing the name section for the x509v3 issuer name"
			"\n"
			"[ hip_x509v3_name ]\n"
			"issuerhit = %s\n"
                        "\n"
                        "# Uncomment this section to add x509 extensions\n"
                        "# to the certificate\n"
                        "#\n"
                        "# DO NOT use subjectAltName, issuerAltName or\n"
                        "# basicConstraints implementation uses them already\n"
                        "# All other extensions are allowed\n"
                        "\n"
                        "# [ hip_x509v3_extensions ]\n",
			hit, HIP_CERT_INIT_DAYS,
                        hit, HIP_CERT_INIT_DAYS,
			hit, hostname);
		fclose(conf_file);
	} else {
		HIP_DEBUG("Configuration file existed exiting hip_init_certs\n");
	}
out_err:
	return err;
}

struct hip_host_id_entry * hip_return_first_rsa(void) {
	hip_list_t *curr, *iter;
	struct hip_host_id_entry *tmp;
	int err = 0, c;
	uint16_t algo;

	HIP_READ_LOCK_DB(hip_local_hostid_db);

	list_for_each_safe(curr, iter, hip_local_hostid_db, c) {
		tmp = list_entry(curr);
		HIP_DEBUG_HIT("Found HIT", &tmp->lhi.hit);
		algo = hip_get_host_id_algo(tmp->host_id);
		HIP_DEBUG("hits algo %d HIP_HI_RSA = %d\n",
			  algo, HIP_HI_RSA);
		if (algo == HIP_HI_RSA) goto out_err;
	}

out_err:
	HIP_READ_UNLOCK_DB(hip_local_hostid_db);
	if (algo == HIP_HI_RSA) return (tmp);
	return NULL;
}

#ifdef CONFIG_HIP_AGENT
/**
 * hip_init_daemon_hitdb - The function initialzies the database at daemon
 * which recives the information from agent to be stored
 */
int hip_init_daemon_hitdb()
{
	extern sqlite3* daemon_db;
	char *file = HIP_CERT_DB_PATH_AND_NAME;
	int err = 0 ;
	extern sqlite3* daemon_db;
	
	_HIP_DEBUG("Loading HIT database from %s.\n", file);
	daemon_db = hip_sqlite_open_db(file, HIP_CERT_DB_CREATE_TBLS);
	HIP_IFE(!daemon_db, -1);

out_err:
	return (err);
}
#endif	/* CONFIG_HIP_AGENT */<|MERGE_RESOLUTION|>--- conflicted
+++ resolved
@@ -453,11 +453,7 @@
         char serveraddr_str[INET6_ADDRSTRLEN];
         char servername_str[HOST_NAME_MAX];
         char line[500];
-<<<<<<< HEAD
-=======
 	int family;
-//        List list;
->>>>>>> f4ac9f25
 
         HIP_IFEL((hip_opendht_inuse == SO_HIP_DHT_OFF), 0, "No DHT\n");
 
