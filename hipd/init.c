--- conflicted
+++ resolved
@@ -311,14 +311,9 @@
 	// because for the sockets bound to the same address/port, only the last socket seems
 	// to receive the packets. 
 	HIP_IFEL(hip_init_raw_sock_v4(&hip_nat_sock_output_udp, IPPROTO_UDP), -1, "raw sock output udp\n");
-<<<<<<< HEAD
+	HIP_IFEL(hip_init_raw_sock_v4(&hip_raw_sock_input_v4, IPPROTO_HIP), -1, "raw sock input v4\n");
 	HIP_IFEL(hip_init_raw_sock_v6(&hip_raw_sock_input_v6, IPPROTO_HIP), -1, "raw sock input v6\n");
-=======
-#endif
-      	HIP_IFEL(hip_init_raw_sock_v6(&hip_raw_sock_input_v6, IPPROTO_HIP), -1, "raw sock input v6\n");
->>>>>>> ce2f55dd
-	HIP_IFEL(hip_init_raw_sock_v4(&hip_raw_sock_input_v4, IPPROTO_HIP), -1, "raw sock input v4\n");
-	HIP_IFEL(hip_create_nat_sock_udp(&hip_nat_sock_input_udp, 0, 0), -1, "raw sock input udp\n");
+	  //HIP_IFEL(hip_create_nat_sock_udp(&hip_nat_sock_input_udp, 0, 0), -1, "raw sock input udp\n");
 	HIP_IFEL(hip_init_icmp_v6(&hip_icmp_sock), -1, "icmpv6 sock\n");
 
 	HIP_DEBUG("hip_raw_sock_v6 input = %d\n", hip_raw_sock_input_v6);
@@ -547,17 +542,6 @@
 	int off = 0;
 	int encap_on = HIP_UDP_ENCAP_ESPINUDP;
 	struct sockaddr_in myaddr;
-<<<<<<< HEAD
-	
-	HIP_DEBUG("hip_create_nat_sock_udp() invoked.\n");
-	
-	if (close_) {
-		err = close(*hip_nat_sock_udp);
-		HIP_IFEL(err, -1, "closing the socket failed\n");
-	}
-	
-	if ((*hip_nat_sock_udp = socket(AF_INET, SOCK_DGRAM, 0))<0) {
-=======
 	int type, protocol;
 
 	if (is_output) {
@@ -572,7 +556,6 @@
 	
 	if ((*hip_nat_sock_udp = socket(AF_INET, type, protocol))<0)
 	{
->>>>>>> ce2f55dd
 		HIP_ERROR("Can not open socket for UDP\n");
 		return -1;
 	}
@@ -583,15 +566,10 @@
 	/* see bug id 212 why RECV_ERR is off */
 	err = setsockopt(*hip_nat_sock_udp, IPPROTO_IP, IP_RECVERR, &off, sizeof(on));
 	HIP_IFEL(err, -1, "setsockopt udp recverr failed\n");
-<<<<<<< HEAD
 
 #ifndef CONFIG_HIP_OPENWRT
-	err = setsockopt(*hip_nat_sock_udp, SOL_UDP, HIP_UDP_ENCAP, &encap_on, sizeof(encap_on));
-=======
-	#ifndef CONFIG_HIP_OPENWRT
 	if (!is_output)
 		err = setsockopt(*hip_nat_sock_udp, SOL_UDP, HIP_UDP_ENCAP, &encap_on, sizeof(encap_on));
->>>>>>> ce2f55dd
 	HIP_IFEL(err, -1, "setsockopt udp encap failed\n");
 #endif
 
