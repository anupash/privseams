/** @file
 *
 * Distributed under <a href="http://www.gnu.org/licenses/gpl2.txt">GNU/GPL</a>.
 *
 * This file defines initialization functions for the HIP daemon.
 *
 * @note    HIPU: BSD platform needs to be autodetected in hip_set_lowcapability
 */

/* required for s6_addr32 */
#define _BSD_SOURCE

#include <netinet/icmp6.h>
#include <sys/prctl.h>
#include <sys/resource.h>
#include <sys/stat.h>
#include <sys/time.h>
#include <sys/types.h>
#include <sys/utsname.h>
#include <sys/wait.h>

#include "config.h"
#include "init.h"
#include "esp_prot_light_update.h"
#include "hip_socket.h"
#include "nsupdate.h"
#include "modularization.h"
#include "lib/core/common_defines.h"
#include "lib/core/debug.h"
#include "lib/core/hip_capability.h"
#include "lib/core/filemanip.h"
#include "lib/core/hostid.h"
#include "lib/core/hip_udp.h"
#include "lib/core/hostsfiles.h"
#include "lib/performance/performance.h"
#include "lib/tool/xfrmapi.h"
#include "modules/hipd_modules.h"

/**
 * HIP daemon lock file is used to prevent multiple instances
 * of the daemon to start and to record current daemon pid.
 */
#define HIP_DAEMON_LOCK_FILE    HIPL_LOCKDIR "/hipd.lock"

#ifndef ANDROID_CHANGES

/** ICMPV6_FILTER related stuff */
#define BIT_CLEAR(nr, addr) do { ((uint32_t *) (addr))[(nr) >> 5] &= ~(1U << ((nr) & 31)); } while (0)
#define BIT_SET(nr, addr) do { ((uint32_t *) (addr))[(nr) >> 5] |= (1U << ((nr) & 31)); } while (0)
#define BIT_TEST(nr, addr) do { (uint32_t *) (addr))[(nr) >> 5] & (1U << ((nr) & 31)); } while (0)

#ifndef ICMP6_FILTER_WILLPASS
#define ICMP6_FILTER_WILLPASS(type, filterp) \
    (BIT_TEST((type), filterp) == 0)

#define ICMP6_FILTER_WILLBLOCK(type, filterp) \
    BIT_TEST((type), filterp)

#define ICMP6_FILTER_SETPASS(type, filterp) \
    BIT_CLEAR((type), filterp)

#define ICMP6_FILTER_SETBLOCK(type, filterp) \
    BIT_SET((type), filterp)

#define ICMP6_FILTER_SETPASSALL(filterp) \
    memset(filterp, 0, sizeof(struct icmp6_filter));

#define ICMP6_FILTER_SETBLOCKALL(filterp) \
    memset(filterp, 0xFF, sizeof(struct icmp6_filter));
#endif
/** end ICMPV6_FILTER related stuff */

#endif /* ANDROID_CHANGES */

<<<<<<< HEAD
=======
static int hip_init_host_ids(void);
static int init_random_seed(void);
static int hip_init_certs(void);
static int hip_init_raw_sock_v6(int *hip_raw_sock_v6, int proto);
static struct hip_host_id_entry *hip_return_first_rsa(void);

/******************************************************************************/
/**
 * Catch SIGCHLD.
 *
 * @param signum the signal number to catch
 */
>>>>>>> a7badcba
static void hip_sig_chld(int signum)
{
#ifdef ANDROID_CHANGES
    int status;
#else
    union wait status;
#endif

    int pid;

    signal(signum, hip_sig_chld);

    /* Get child process status, so it wont be left as zombie for long time. */
    while ((pid = wait3(&status, WNOHANG, 0)) > 0) {
        /* Maybe do something.. */
        _HIP_DEBUG("Child quit with pid %d\n", pid);
    }
}

<<<<<<< HEAD
=======
/**
 * set or unset close-on-exec flag for a given file descriptor
 *
 * @param desc the file descriptor
 * @param value 1 if to set or zero for unset
 * @return the previous flags
 */
static int set_cloexec_flag(int desc, int value)
{
    int oldflags = fcntl(desc, F_GETFD, 0);
    /* If reading the flags failed, return error indication now.*/
    if (oldflags < 0) {
        return oldflags;
    }
    /* Set just the flag we want to set. */

    if (value != 0) {
        oldflags |= FD_CLOEXEC;
    } else {
        oldflags &= ~FD_CLOEXEC;
    }
    /* Store modified flag word in the descriptor. */
    return fcntl(desc, F_SETFD, oldflags);
}

>>>>>>> a7badcba
#ifndef CONFIG_HIP_OPENWRT
#ifdef CONFIG_HIP_DEBUG
/**
 * print information about underlying the system for bug reports
 */
static void hip_print_sysinfo(void)
{
    FILE *fp    = NULL;
    char str[256];
    int current = 0;
    int pipefd[2];
    int stdout_fd;
    int ch;

    fp = fopen("/etc/debian_version", "r");
    if (!fp) {
        fp = fopen("/etc/redhat-release", "r");
    }

    if (fp) {
        while (fgets(str, sizeof(str), fp)) {
            HIP_DEBUG("version=%s", str);
        }
        if (fclose(fp)) {
            HIP_ERROR("Error closing version file\n");
        }
        fp = NULL;
    }

    fp = fopen("/proc/cpuinfo", "r");
    if (fp) {
        HIP_DEBUG("Printing /proc/cpuinfo\n");

        /* jk: char != int !!! */
        while ((ch = fgetc(fp)) != EOF) {
            str[current] = ch;
            /* Tabs end up broken in syslog: remove */
            if (str[current] == '\t') {
                continue;
            }
            if (str[current++] == '\n' || current == sizeof(str) - 1) {
                str[current] = '\0';
                HIP_DEBUG(str);
                current      = 0;
            }
        }

        if (fclose(fp)) {
            HIP_ERROR("Error closing /proc/cpuinfo\n");
        }
        fp = NULL;
    } else {
        HIP_ERROR("Failed to open file /proc/cpuinfo\n");
    }

    /* Route stdout into a pipe to capture lsmod output */

    stdout_fd = dup(1);
    if (stdout_fd < 0) {
        HIP_ERROR("Stdout backup failed\n");
        return;
    }
    if (pipe(pipefd)) {
        HIP_ERROR("Pipe creation failed\n");
        return;
    }
    if (dup2(pipefd[1], 1) < 0) {
        HIP_ERROR("Stdout capture failed\n");
        if (close(pipefd[1])) {
            HIP_ERROR("Error closing write end of pipe\n");
        }
        if (close(pipefd[0])) {
            HIP_ERROR("Error closing read end of pipe\n");
        }
        return;
    }

    if (system("lsmod") == -1) {
        HIP_ERROR("lsmod failed");
    }
    ;

    if (dup2(stdout_fd, 1) < 0) {
        HIP_ERROR("Stdout restore failed\n");
    }
    if (close(stdout_fd)) {
        HIP_ERROR("Error closing stdout backup\n");
    }
    if (close(pipefd[1])) {
        HIP_ERROR("Error closing write end of pipe\n");
    }

    fp = fdopen(pipefd[0], "r");
    if (fp) {
        HIP_DEBUG("Printing lsmod output\n");
        while (fgets(str, sizeof(str), fp)) {
            HIP_DEBUG(str);
        }
        if (fclose(fp)) {
            HIP_ERROR("Error closing read end of pipe\n");
        }
    } else {
        HIP_ERROR("Error opening pipe for reading\n");
        if (close(pipefd[0])) {
            HIP_ERROR("Error closing read end of pipe\n");
        }
    }
}

#endif
#endif

/**
 * Create a file with the given contents unless it already exists
 *
 * @param path the file with its path
 * @param contents a string to write to the file
 */
static void hip_create_file_unless_exists(const char *path, const char *contents)
{
    struct stat status;
    if (stat(path, &status)  == 0) {
        return;
    }

    FILE *fp     = fopen(path, "w");
    HIP_ASSERT(fp);
    size_t items = fwrite(contents, strlen(contents), 1, fp);
    HIP_ASSERT(items > 0);
    fclose(fp);
}

/**
 * load hipd configuration files
 */
static void hip_load_configuration(void)
{
    const char *cfile = "default";

    /* HIPL_CONFIG_FILE, HIPL_CONFIG_FILE_EX and so on are defined in
     * the auto-generated config.h */

    hip_create_file_unless_exists(HIPL_CONFIG_FILE, HIPL_CONFIG_FILE_EX);

    hip_create_file_unless_exists(HIPL_HOSTS_FILE, HIPL_HOSTS_FILE_EX);

    hip_create_file_unless_exists(HIPL_NSUPDATE_CONF_FILE, HIPL_NSUPDATE_CONF_FILE_EX);

    /* Load the configuration. The configuration is loaded as a sequence
     * of hipd system calls. Assumably the user socket buffer is large
     * enough to buffer all of the hipconf commands.. */

    hip_conf_handle_load(NULL, ACTION_LOAD, &cfile, 1, 1);
}

/**
 * initialize OS-dependent variables
 */
static void hip_set_os_dep_variables(void)
{
    struct utsname un;
    int rel[4] = {0};

    uname(&un);

    HIP_DEBUG("sysname=%s nodename=%s release=%s version=%s machine=%s\n",
              un.sysname, un.nodename, un.release, un.version, un.machine);

    sscanf(un.release, "%d.%d.%d.%d", &rel[0], &rel[1], &rel[2], &rel[3]);

    /*
     * 2.6.19 and above introduced some changes to kernel API names:
     * - XFRM_BEET changed from 2 to 4
     * - crypto algo names changed
     */

#ifndef CONFIG_HIP_PFKEY
    if (rel[0] <= 2 && rel[1] <= 6 && rel[2] < 19) {
        hip_xfrm_set_beet(2);
        hip_xfrm_set_algo_names(0);
    } else {
        //hip_xfrm_set_beet(1); /* TUNNEL mode */
        hip_xfrm_set_beet(4);         /* BEET mode */
        hip_xfrm_set_algo_names(1);
    }
#endif

#ifndef CONFIG_HIP_PFKEY
    /* This requires new kernel versions (the 2.6.18 patch) - jk */
    hip_xfrm_set_default_sa_prefix_len(128);
#endif
}

<<<<<<< HEAD
=======
#ifdef CONFIG_HIP_AGENT
/**
 * initialize the graphical agent database
 *
 * @return zero on success or negative on failure
 */
static int hip_init_daemon_hitdb(void)
{
    char *file = HIP_CERT_DB_PATH_AND_NAME;
    int err    = 0;

    _HIP_DEBUG("Loading HIT database from %s.\n", file);
    daemon_db = hip_sqlite_open_db(file, HIP_CERT_DB_CREATE_TBLS);
    HIP_IFE(!daemon_db, -1);

out_err:
    return err;
}

#endif  /* CONFIG_HIP_AGENT */

>>>>>>> a7badcba
/**
 * initialize a raw ipv4 socket
 *
 * @param hip_raw_sock_v4 the raw socket to initialize
 * @param proto the protocol for the raw socket
 * @return zero on success or negative on failure
 */
static int hip_init_raw_sock_v4(int *hip_raw_sock_v4, int proto)
{
    int on  = 1, err = 0;
    int off = 0;

    *hip_raw_sock_v4 = socket(AF_INET, SOCK_RAW, proto);
    hip_set_cloexec_flag(*hip_raw_sock_v4, 1);
    HIP_IFEL(*hip_raw_sock_v4 <= 0, 1, "Raw socket v4 creation failed. Not root?\n");

    /* see bug id 212 why RECV_ERR is off */
    err = setsockopt(*hip_raw_sock_v4, IPPROTO_IP, IP_RECVERR, &off, sizeof(on));
    HIP_IFEL(err, -1, "setsockopt v4 recverr failed\n");
    err = setsockopt(*hip_raw_sock_v4, SOL_SOCKET, SO_BROADCAST, &on, sizeof(on));
    HIP_IFEL(err, -1, "setsockopt v4 failed to set broadcast \n");
    err = setsockopt(*hip_raw_sock_v4, IPPROTO_IP, IP_PKTINFO, &on, sizeof(on));
    HIP_IFEL(err, -1, "setsockopt v4 pktinfo failed\n");
    err = setsockopt(*hip_raw_sock_v4, SOL_SOCKET, SO_REUSEADDR, &on, sizeof(on));
    HIP_IFEL(err, -1, "setsockopt v4 reuseaddr failed\n");

out_err:
    return err;
}

/**
<<<<<<< HEAD
 * Probe kernel modules.
 */
=======
 * initialize icmpv6 socket for heartbeats
 *
 * @param icmpsockfd the socket to initialize
 * @return zero on success or negative on failure
 */
static int hip_init_icmp_v6(int *icmpsockfd)
{
    int err = 0, on = 1;
    struct icmp6_filter filter;

    /* Make sure that hipd does not send icmpv6 immediately after base exchange */
    heartbeat_counter = hip_icmp_interval;

    *icmpsockfd       = socket(AF_INET6, SOCK_RAW, IPPROTO_ICMPV6);
    set_cloexec_flag(*icmpsockfd, 1);
    HIP_IFEL(*icmpsockfd <= 0, 1, "ICMPv6 socket creation failed\n");

    ICMP6_FILTER_SETBLOCKALL(&filter);
    ICMP6_FILTER_SETPASS(ICMP6_ECHO_REPLY, &filter);
    err = setsockopt(*icmpsockfd, IPPROTO_ICMPV6, ICMP6_FILTER, &filter,
                     sizeof(struct icmp6_filter));
    HIP_IFEL(err, -1, "setsockopt icmp ICMP6_FILTER failed\n");


    err = setsockopt(*icmpsockfd, IPPROTO_IPV6, IPV6_2292PKTINFO, &on, sizeof(on));
    HIP_IFEL(err, -1, "setsockopt icmp IPV6_RECVPKTINFO failed\n");

out_err:
    return err;
}
>>>>>>> a7badcba

#ifndef CONFIG_HIP_OPENWRT
#ifndef ANDROID_CHANGES
/**
 * probe for kernel modules (linux specific)
 */
static void hip_probe_kernel_modules(void)
{
    int count, err, status;
    char cmd[40];
    int mod_total;
    char *mod_name[] =
    {
        "xfrm6_tunnel",    "xfrm4_tunnel",
        "ip6_tunnel",      "ipip",           "ip4_tunnel",
        "xfrm_user",       "dummy",          "esp6", "esp4",
        "ipv6",            "crypto_null",    "cbc",
        "blkcipher",       "des",            "aes",
        "xfrm4_mode_beet", "xfrm6_mode_beet","sha1",
        "capability"
    };

    mod_total = sizeof(mod_name) / sizeof(char *);

    HIP_DEBUG("Probing for %d modules. When the modules are built-in, the errors can be ignored\n", mod_total);

    for (count = 0; count < mod_total; count++) {
        snprintf(cmd, sizeof(cmd), "%s %s", "/sbin/modprobe", mod_name[count]);
        HIP_DEBUG("%s\n", cmd);
        err = fork();
        if (err < 0) {
            HIP_ERROR("Failed to fork() for modprobe!\n");
        } else if (err == 0) {
            /* Redirect stderr, so few non fatal errors wont show up. */
            if (freopen("/dev/null", "w", stderr) == NULL) {
                HIP_ERROR("freopen if /dev/null failed.");
            }
            ;
            execlp("/sbin/modprobe", "/sbin/modprobe", mod_name[count], (char *) NULL);
        } else {waitpid(err, &status, 0);
        }
    }

    HIP_DEBUG("Probing completed\n");
}

#endif /* ANDROID_CHANGES */
#endif /* CONFIG_HIP_OPENWRT */

/**
<<<<<<< HEAD
 * Initialize random seed.
=======
 * Main initialization function for HIP daemon.
 *
 * @param flush_ipsec one if ipsec should be flushed or zero otherwise
 * @param killold one if an existing hipd process should be killed or
 *                zero otherwise
 * @return zero on success or negative on failure
>>>>>>> a7badcba
 */
static int init_random_seed(void)
{
    struct timeval tv;
    struct timezone tz;
    struct {
        struct timeval tv;
        pid_t          pid;
        long int       rand;
    } rand_data;
    int err = 0;

    err            = gettimeofday(&tv, &tz);
    srandom(tv.tv_usec);

    memcpy(&rand_data.tv, &tv, sizeof(tv));
    rand_data.pid  = getpid();
    rand_data.rand = random();

    RAND_seed(&rand_data, sizeof(rand_data));

    return err;
}

/**
 * Init raw ipv6 socket.
 */
static int hip_init_raw_sock_v6(int *hip_raw_sock_v6, int proto)
{
    int on = 1, off = 0, err = 0;

    *hip_raw_sock_v6 = socket(AF_INET6, SOCK_RAW, proto);
    hip_set_cloexec_flag(*hip_raw_sock_v6, 1);
    HIP_IFEL(*hip_raw_sock_v6 <= 0, 1, "Raw socket creation failed. Not root?\n");

    /* see bug id 212 why RECV_ERR is off */
    err = setsockopt(*hip_raw_sock_v6, IPPROTO_IPV6, IPV6_RECVERR, &off, sizeof(on));
    HIP_IFEL(err, -1, "setsockopt recverr failed\n");
    err = setsockopt(*hip_raw_sock_v6, IPPROTO_IPV6, IPV6_2292PKTINFO, &on, sizeof(on));
    HIP_IFEL(err, -1, "setsockopt pktinfo failed\n");
    err = setsockopt(*hip_raw_sock_v6, SOL_SOCKET, SO_REUSEADDR, &on, sizeof(on));
    HIP_IFEL(err, -1, "setsockopt v6 reuseaddr failed\n");

out_err:
    return err;
}

static struct hip_host_id_entry *hip_return_first_rsa(void)
{
    hip_list_t *curr, *iter;
    struct hip_host_id_entry *tmp = NULL;
    int c;
    uint16_t algo                 = 0;

    HIP_READ_LOCK_DB(hip_local_hostid_db);

    list_for_each_safe(curr, iter, hip_local_hostid_db, c) {
        tmp  = (struct hip_host_id_entry *) list_entry(curr);
        HIP_DEBUG_HIT("Found HIT", &tmp->lhi.hit);
        algo = hip_get_host_id_algo(tmp->host_id);
        HIP_DEBUG("hits algo %d HIP_HI_RSA = %d\n",
                  algo, HIP_HI_RSA);
        if (algo == HIP_HI_RSA) {
            goto out_err;
        }
    }

out_err:
    HIP_READ_UNLOCK_DB(hip_local_hostid_db);
    if (algo == HIP_HI_RSA) {
        return tmp;
    }
    return NULL;
}

/**
 * Initialize host IDs.
 */
static int hip_init_host_ids(void)
{
    int err                     = 0;
    struct stat status;
    struct hip_common *user_msg = NULL;
    hip_hit_t default_hit;
    hip_lsi_t default_lsi;

    /* We are first serializing a message with HIs and then
     * deserializing it. This building and parsing causes
     * a minor overhead, but as a result we can reuse the code
     * with hipconf. */

    HIP_IFE(!(user_msg = hip_msg_alloc()), -1);

    /* Create default keys if necessary. */

    if (stat(DEFAULT_CONFIG_DIR "/" DEFAULT_HOST_RSA_KEY_FILE_BASE DEFAULT_PUB_HI_FILE_NAME_SUFFIX, &status) && errno == ENOENT) {
        //hip_msg_init(user_msg); already called by hip_msg_alloc()

        HIP_IFEL(hip_serialize_host_id_action(user_msg, ACTION_NEW, 0, 1,
                                              NULL, NULL, RSA_KEY_DEFAULT_BITS, DSA_KEY_DEFAULT_BITS),
                 1, "Failed to create keys to %s\n", DEFAULT_CONFIG_DIR);
    }

    /* Retrieve the keys to hipd */
    /* Three steps because multiple large keys will not fit in the same message */

    /* DSA keys and RSA anonymous are not loaded by default until bug id
     * 522 is properly solved. Run hipconf add hi default if you want to
     * enable non-default HITs. */
#if 0
    /* dsa anon and pub */
    hip_msg_init(user_msg);
    if (err = hip_serialize_host_id_action(user_msg, ACTION_ADD,
                                           0, 1, "dsa", NULL, 0, 0)) {
        HIP_ERROR("Could not load default keys (DSA)\n");
        goto out_err;
    }
    if (err = hip_handle_add_local_hi(user_msg)) {
        HIP_ERROR("Adding of keys failed (DSA)\n");
        goto out_err;
    }

    /* rsa anon */
    hip_msg_init(user_msg);
    if (err = hip_serialize_host_id_action(user_msg, ACTION_ADD,
                                           1, 1, "rsa", NULL, 0, 0)) {
        HIP_ERROR("Could not load default keys (RSA anon)\n");
        goto out_err;
    }
    if (err = hip_handle_add_local_hi(user_msg)) {
        HIP_ERROR("Adding of keys failed (RSA anon)\n");
        goto out_err;
    }
#endif

    /* rsa pub */
    hip_msg_init(user_msg);
    if ((err = hip_serialize_host_id_action(user_msg, ACTION_ADD,
                                            0, 1, "rsa", NULL, 0, 0))) {
        HIP_ERROR("Could not load default keys (RSA pub)\n");
        goto out_err;
    }

    if ((err = hip_handle_add_local_hi(user_msg))) {
        HIP_ERROR("Adding of keys failed (RSA pub)\n");
        goto out_err;
    }

    HIP_DEBUG("Keys added\n");
    hip_get_default_hit(&default_hit);
    hip_get_default_lsi(&default_lsi);

    HIP_DEBUG_HIT("default_hit ", &default_hit);
    HIP_DEBUG_LSI("default_lsi ", &default_lsi);
    hip_hidb_associate_default_hit_lsi(&default_hit, &default_lsi);

    /*Initializes the hadb with the information contained in /etc/hip/hosts*/
    //hip_init_hadb_hip_host();

out_err:

    if (user_msg) {
        HIP_FREE(user_msg);
    }

    return err;
}

static int hip_init_certs(void)
{
    int err = 0;
    char hit[41];
    FILE *conf_file;
    struct hip_host_id_entry *entry;
    char hostname[HIP_HOST_ID_HOSTNAME_LEN_MAX];

    memset(hostname, 0, HIP_HOST_ID_HOSTNAME_LEN_MAX);
    HIP_IFEL(gethostname(hostname, HIP_HOST_ID_HOSTNAME_LEN_MAX - 1), -1,
             "gethostname failed\n");

    conf_file = fopen(HIP_CERT_CONF_PATH, "r");
    if (!conf_file) {
        HIP_DEBUG("Configuration file did NOT exist creating it and "
                  "filling it with default information\n");
        HIP_IFEL(!memset(hit, '\0', sizeof(hit)), -1,
                 "Failed to memset memory for hit presentation format\n");
        /* Fetch the first RSA HIT */
        entry = hip_return_first_rsa();
        if (entry == NULL) {
            HIP_DEBUG("Failed to get the first RSA HI");
            goto out_err;
        }
        hip_in6_ntop(&entry->lhi.hit, hit);
        conf_file = fopen(HIP_CERT_CONF_PATH, "w+");
        fprintf(conf_file,
                "# Section containing SPKI related information\n"
                "#\n"
                "# issuerhit = what hit is to be used when signing\n"
                "# days = how long is this key valid\n"
                "\n"
                "[ hip_spki ]\n"
                "issuerhit = %s\n"
                "days = %d\n"
                "\n"
                "# Section containing HIP related information\n"
                "#\n"
                "# issuerhit = what hit is to be used when signing\n"
                "# days = how long is this key valid\n"
                "\n"
                "[ hip_x509v3 ]\n"
                "issuerhit = %s\n"
                "days = %d\n"
                "\n"
                "#Section containing the name section for the x509v3 issuer name"
                "\n"
                "[ hip_x509v3_name ]\n"
                "issuerhit = %s\n"
                "\n"
                "# Uncomment this section to add x509 extensions\n"
                "# to the certificate\n"
                "#\n"
                "# DO NOT use subjectAltName, issuerAltName or\n"
                "# basicConstraints implementation uses them already\n"
                "# All other extensions are allowed\n"
                "\n"
                "# [ hip_x509v3_extensions ]\n",
                hit, HIP_CERT_INIT_DAYS,
                hit, HIP_CERT_INIT_DAYS,
                hit /* TODO SAMU: removed because not used:*/  /*, hostname*/);
        fclose(conf_file);
    } else {
        HIP_DEBUG("Configuration file existed exiting hip_init_certs\n");
    }
out_err:
    return err;
}

static int hip_init_handle_functions(void)
{
    int err = 0;

    HIP_DEBUG("Initialize handle functions.\n");

    hip_register_handle_function(HIP_I1, HIP_STATE_UNASSOCIATED, &hip_handle_i1, 1000);
    hip_register_handle_function(HIP_I1, HIP_STATE_UNASSOCIATED, &hip_send_r1, 1100);
    hip_register_handle_function(HIP_I1, HIP_STATE_I1_SENT,      &hip_handle_i1, 1000);
    hip_register_handle_function(HIP_I1, HIP_STATE_I1_SENT,      &hip_send_r1, 1100);
    hip_register_handle_function(HIP_I1, HIP_STATE_I2_SENT,      &hip_handle_i1, 1000);
    hip_register_handle_function(HIP_I1, HIP_STATE_I2_SENT,      &hip_send_r1, 1100);
    hip_register_handle_function(HIP_I1, HIP_STATE_R2_SENT,      &hip_handle_i1, 1000);
    hip_register_handle_function(HIP_I1, HIP_STATE_R2_SENT,      &hip_send_r1, 1100);
    hip_register_handle_function(HIP_I1, HIP_STATE_ESTABLISHED,  &hip_handle_i1, 1000);
    hip_register_handle_function(HIP_I1, HIP_STATE_ESTABLISHED,  &hip_send_r1, 1100);
    hip_register_handle_function(HIP_I1, HIP_STATE_CLOSING,      &hip_handle_i1, 1000);
    hip_register_handle_function(HIP_I1, HIP_STATE_CLOSING,      &hip_send_r1, 1100);
    hip_register_handle_function(HIP_I1, HIP_STATE_CLOSED,       &hip_handle_i1, 1000);
    hip_register_handle_function(HIP_I1, HIP_STATE_CLOSED,       &hip_send_r1, 1100);
    hip_register_handle_function(HIP_I1, HIP_STATE_NONE,         &hip_handle_i1, 1000);
    hip_register_handle_function(HIP_I1, HIP_STATE_NONE,         &hip_send_r1, 1100);

    hip_register_handle_function(HIP_DATA, HIP_STATE_UNASSOCIATED, &hip_handle_i1, 1000);
    hip_register_handle_function(HIP_DATA, HIP_STATE_UNASSOCIATED, &hip_send_r1, 1100);
    hip_register_handle_function(HIP_DATA, HIP_STATE_I1_SENT,      &hip_handle_i1, 1000);
    hip_register_handle_function(HIP_DATA, HIP_STATE_I1_SENT,      &hip_send_r1, 1100);
    hip_register_handle_function(HIP_DATA, HIP_STATE_I2_SENT,      &hip_handle_i1, 1000);
    hip_register_handle_function(HIP_DATA, HIP_STATE_I2_SENT,      &hip_send_r1, 1100);
    hip_register_handle_function(HIP_DATA, HIP_STATE_R2_SENT,      &hip_handle_i1, 1000);
    hip_register_handle_function(HIP_DATA, HIP_STATE_R2_SENT,      &hip_send_r1, 1100);
    hip_register_handle_function(HIP_DATA, HIP_STATE_ESTABLISHED,  &hip_handle_i1, 1000);
    hip_register_handle_function(HIP_DATA, HIP_STATE_ESTABLISHED,  &hip_send_r1, 1100);
    hip_register_handle_function(HIP_DATA, HIP_STATE_CLOSING,      &hip_handle_i1, 1000);
    hip_register_handle_function(HIP_DATA, HIP_STATE_CLOSING,      &hip_send_r1, 1100);
    hip_register_handle_function(HIP_DATA, HIP_STATE_CLOSED,       &hip_handle_i1, 1000);
    hip_register_handle_function(HIP_DATA, HIP_STATE_CLOSED,       &hip_send_r1, 1100);
    hip_register_handle_function(HIP_DATA, HIP_STATE_NONE,         &hip_handle_i1, 1000);
    hip_register_handle_function(HIP_DATA, HIP_STATE_NONE,         &hip_send_r1, 1100);

    hip_register_handle_function(HIP_I2, HIP_STATE_UNASSOCIATED, &hip_handle_i2, 1000);
    hip_register_handle_function(HIP_I2, HIP_STATE_UNASSOCIATED, &hip_send_r2, 1100);
    hip_register_handle_function(HIP_I2, HIP_STATE_I1_SENT,      &hip_handle_i2, 1000);
    hip_register_handle_function(HIP_I2, HIP_STATE_I1_SENT,      &hip_send_r2, 1100);
    hip_register_handle_function(HIP_I2, HIP_STATE_I2_SENT,      &hip_handle_i2_in_i2_sent, 900);
    hip_register_handle_function(HIP_I2, HIP_STATE_I2_SENT,      &hip_handle_i2, 1000);
    hip_register_handle_function(HIP_I2, HIP_STATE_I2_SENT,      &hip_send_r2, 1100);
    hip_register_handle_function(HIP_I2, HIP_STATE_R2_SENT,      &hip_handle_i2, 1000);
    hip_register_handle_function(HIP_I2, HIP_STATE_R2_SENT,      &hip_send_r2, 1100);
    hip_register_handle_function(HIP_I2, HIP_STATE_ESTABLISHED,  &hip_handle_i2, 1000);
    hip_register_handle_function(HIP_I2, HIP_STATE_ESTABLISHED,  &hip_send_r2, 1100);
    hip_register_handle_function(HIP_I2, HIP_STATE_CLOSING,      &hip_handle_i2, 1000);
    hip_register_handle_function(HIP_I2, HIP_STATE_CLOSING,      &hip_send_r2, 1100);
    hip_register_handle_function(HIP_I2, HIP_STATE_CLOSED,       &hip_handle_i2, 1000);
    hip_register_handle_function(HIP_I2, HIP_STATE_CLOSED,       &hip_send_r2, 1100);
    hip_register_handle_function(HIP_I2, HIP_STATE_NONE,         &hip_handle_i2, 1000);
    hip_register_handle_function(HIP_I2, HIP_STATE_NONE,         &hip_send_r2, 1100);

    hip_register_handle_function(HIP_R1, HIP_STATE_I1_SENT, &hip_handle_r1, 1000);
    hip_register_handle_function(HIP_R1, HIP_STATE_I1_SENT, &hip_send_i2, 1100);
    hip_register_handle_function(HIP_R1, HIP_STATE_I2_SENT, &hip_handle_r1, 1000);
    hip_register_handle_function(HIP_R1, HIP_STATE_I2_SENT, &hip_send_i2, 1100);
    hip_register_handle_function(HIP_R1, HIP_STATE_CLOSING, &hip_handle_r1, 1000);
    hip_register_handle_function(HIP_R1, HIP_STATE_CLOSING, &hip_send_i2, 1100);
    hip_register_handle_function(HIP_R1, HIP_STATE_CLOSED,  &hip_handle_r1, 1000);
    hip_register_handle_function(HIP_R1, HIP_STATE_CLOSED,  &hip_send_i2, 1100);

    hip_register_handle_function(HIP_R2, HIP_STATE_I2_SENT, &hip_handle_r2, 1000);

    hip_register_handle_function(HIP_NOTIFY, HIP_STATE_I1_SENT,     &hip_handle_notify, 1000);
    hip_register_handle_function(HIP_NOTIFY, HIP_STATE_I2_SENT,     &hip_handle_notify, 1000);
    hip_register_handle_function(HIP_NOTIFY, HIP_STATE_R2_SENT,     &hip_handle_notify, 1000);
    hip_register_handle_function(HIP_NOTIFY, HIP_STATE_ESTABLISHED, &hip_handle_notify, 1000);
    hip_register_handle_function(HIP_NOTIFY, HIP_STATE_CLOSING,     &hip_handle_notify, 1000);
    hip_register_handle_function(HIP_NOTIFY, HIP_STATE_CLOSED,      &hip_handle_notify, 1000);

    hip_register_handle_function(HIP_CLOSE, HIP_STATE_ESTABLISHED,  &hip_handle_close, 1000);
    hip_register_handle_function(HIP_CLOSE, HIP_STATE_CLOSING,      &hip_handle_close, 1000);

    hip_register_handle_function(HIP_CLOSE_ACK, HIP_STATE_CLOSING, &hip_handle_close_ack, 1000);
    hip_register_handle_function(HIP_CLOSE_ACK, HIP_STATE_CLOSED,  &hip_handle_close_ack, 1000);

    hip_register_handle_function(HIP_CLOSE_ACK, HIP_STATE_CLOSED,  &hip_handle_close_ack, 1000);

    hip_register_handle_function(HIP_BOS, HIP_STATE_UNASSOCIATED, &hip_handle_bos, 1000);
    hip_register_handle_function(HIP_BOS, HIP_STATE_I1_SENT,      &hip_handle_bos, 1000);
    hip_register_handle_function(HIP_BOS, HIP_STATE_I2_SENT,      &hip_handle_bos, 1000);

    hip_register_handle_function(HIP_LUPDATE, HIP_STATE_ESTABLISHED, &esp_prot_handle_light_update, 1000);
    hip_register_handle_function(HIP_LUPDATE, HIP_STATE_R2_SENT,     &esp_prot_handle_light_update, 1000);

    return err;
}

/**
 * Main initialization function for HIP daemon.
 */
int hipd_init(int flush_ipsec, int killold)
{
    int err              = 0, certerr = 0, hitdberr = 0, i;
    unsigned int mtu_val = HIP_HIT_DEV_MTU;
    char str[64];
    char mtu[16];
    struct sockaddr_in6 daemon_addr;

    memset(str, 0, 64);
    memset(mtu, 0, 16);

    /* Make sure that root path is set up correcly (e.g. on Fedora 9).
     * Otherwise may get warnings from system() commands.
     * @todo: should append, not overwrite  */
    setenv("PATH", HIP_DEFAULT_EXEC_PATH, 1);

    /* Open daemon lock file and read pid from it. */
    HIP_IFEL(hip_create_lock_file(HIP_DAEMON_LOCK_FILE, killold), -1,
             "locking failed\n");

    hip_init_hostid_db(NULL);

    hip_set_os_dep_variables();

    hip_init_handle_functions();

    hip_register_maint_function(&hip_nat_refresh_port,         10000);
    hip_register_maint_function(&hip_relht_maintenance,        20000);
    hip_register_maint_function(&hip_registration_maintenance, 30000);

<<<<<<< HEAD
#ifndef CONFIG_HIP_OPENWRT
#ifdef CONFIG_HIP_DEBUG
    hip_print_sysinfo();
#endif
#ifndef ANDROID_CHANGES
    hip_probe_kernel_modules();
#endif
#endif
=======
/**
 * initialize the needed variables for DHT
 *
 * @return zero on success or negative on failure
 */
int hip_init_dht()
{
    int err         = 0;
>>>>>>> a7badcba

    /* Register signal handlers */
    signal(SIGINT, hip_close);
    signal(SIGTERM, hip_close);
    signal(SIGCHLD, hip_sig_chld);

#ifdef CONFIG_HIP_OPPORTUNISTIC
    HIP_IFEL(hip_init_oppip_db(), -1,
             "Cannot initialize opportunistic mode IP database for " \
             "non HIP capable hosts!\n");
#endif
    HIP_IFEL((hip_init_cipher() < 0), 1, "Unable to init ciphers.\n");

    HIP_IFE(init_random_seed(), -1);

    hip_init_hadb();
    /* hip_init_puzzle_defaults just returns, removed -samu  */
#if 0
    hip_init_puzzle_defaults();
#endif

#ifdef CONFIG_HIP_OPPORTUNISTIC
    hip_init_opp_db();
#endif


    /* Resolve our current addresses, afterwards the events from kernel
     * will maintain the list This needs to be done before opening
     * NETLINK_ROUTE! See the comment about address_count global var. */
    HIP_DEBUG("Initializing the netdev_init_addresses\n");

    hip_netdev_init_addresses(&hip_nl_ipsec);

    if (rtnl_open_byproto(&hip_nl_route,
                          RTMGRP_LINK | RTMGRP_IPV6_IFADDR | IPPROTO_IPV6
                          | RTMGRP_IPV4_IFADDR | IPPROTO_IP,
                          NETLINK_ROUTE) < 0) {
        err = 1;
        HIP_ERROR("Routing socket error: %s\n", strerror(errno));
        goto out_err;
    }

    /* Open the netlink socket for address and IF events */
    if (rtnl_open_byproto(&hip_nl_ipsec, XFRMGRP_ACQUIRE, NETLINK_XFRM) < 0) {
        HIP_ERROR("Netlink address and IF events socket error: %s\n",
                  strerror(errno));
        err = 1;
        goto out_err;
    }

#ifndef CONFIG_HIP_PFKEY
    hip_xfrm_set_nl_ipsec(&hip_nl_ipsec);
#endif

#if 0
    {
        int ret_sockopt            = 0, value = 0;
        socklen_t value_len        = sizeof(value);
        int ipsec_buf_size         = 200000;
        socklen_t ipsec_buf_sizeof = sizeof(ipsec_buf_size);
        ret_sockopt    = getsockopt(hip_nl_ipsec.fd, SOL_SOCKET, SO_RCVBUF,
                                    &value, &value_len);
        if (ret_sockopt != 0) {
            HIP_DEBUG("Getting receive buffer size of hip_nl_ipsec.fd failed\n");
        }
        ipsec_buf_size = value * 2;
        HIP_DEBUG("Default setting of receive buffer size for hip_nl_ipsec was %d.\n"
                  "Setting it to %d.\n", value, ipsec_buf_size);
        ret_sockopt    = setsockopt(hip_nl_ipsec.fd, SOL_SOCKET, SO_RCVBUF,
                                    &ipsec_buf_size, ipsec_buf_sizeof);
        if (ret_sockopt != 0) {
            HIP_DEBUG("Setting receive buffer size of hip_nl_ipsec.fd failed\n");
        }
        ret_sockopt    = 0;
        ret_sockopt    = setsockopt(hip_nl_ipsec.fd, SOL_SOCKET, SO_SNDBUF,
                                    &ipsec_buf_size, ipsec_buf_sizeof);
        if (ret_sockopt != 0) {
            HIP_DEBUG("Setting send buffer size of hip_nl_ipsec.fd failed\n");
        }
    }
#endif

    HIP_IFEL(hip_init_raw_sock_v6(&hip_raw_sock_output_v6, IPPROTO_HIP), -1, "raw sock output v6\n");
    HIP_IFEL(hip_init_raw_sock_v4(&hip_raw_sock_output_v4, IPPROTO_HIP), -1, "raw sock output v4\n");
    /* hip_nat_sock_input should be initialized after hip_nat_sock_output
       because for the sockets bound to the same address/port, only the last socket seems
       to receive the packets. NAT input socket is a normal UDP socket where as
       NAT output socket is a raw socket. A raw output socket support better the "shotgun"
       extension (sending packets from multiple source addresses). */
    HIP_IFEL(hip_init_raw_sock_v4(&hip_nat_sock_output_udp, IPPROTO_UDP), -1, "raw sock output udp\n");
    HIP_IFEL(hip_init_raw_sock_v6(&hip_raw_sock_input_v6, IPPROTO_HIP), -1, "raw sock input v6\n");
    HIP_IFEL(hip_init_raw_sock_v4(&hip_raw_sock_input_v4, IPPROTO_HIP), -1, "raw sock input v4\n");
    HIP_IFEL(hip_create_nat_sock_udp(&hip_nat_sock_input_udp, 0, 0), -1, "raw sock input udp\n");

    HIP_DEBUG("hip_raw_sock_v6 input = %d\n", hip_raw_sock_input_v6);
    HIP_DEBUG("hip_raw_sock_v6 output = %d\n", hip_raw_sock_output_v6);
    HIP_DEBUG("hip_raw_sock_v4 input = %d\n", hip_raw_sock_input_v4);
    HIP_DEBUG("hip_raw_sock_v4 output = %d\n", hip_raw_sock_output_v4);
    HIP_DEBUG("hip_nat_sock_udp input = %d\n", hip_nat_sock_input_udp);
    HIP_DEBUG("hip_nat_sock_udp output = %d\n", hip_nat_sock_output_udp);

    if (flush_ipsec) {
        hip_flush_all_sa();
        hip_flush_all_policy();
    }

    HIP_DEBUG("Setting SP\n");
    hip_delete_default_prefix_sp_pair();
    HIP_IFE(hip_setup_default_sp_prefix_pair(), -1);

    HIP_DEBUG("Setting iface %s\n", HIP_HIT_DEV);
    set_up_device(HIP_HIT_DEV, 0);
    HIP_IFE(set_up_device(HIP_HIT_DEV, 1), 1);
    HIP_DEBUG("Lowering MTU of dev " HIP_HIT_DEV " to %u\n", mtu_val);
    sprintf(mtu, "%u", mtu_val);
    strcpy(str, "ifconfig dummy0 mtu ");
    strcat(str, mtu);
    /* MTU is set using system call rather than in do_chflags to avoid
     * chicken and egg problems in hipd start up. */
    if (system(str) == -1) {
        HIP_ERROR("Exec %s failed", str);
    }

<<<<<<< HEAD
=======
/**
 * Initialize local host IDs.
 *
 * @return zero on success or negative on failure
 */
static int hip_init_host_ids()
{
    int err                     = 0;
    struct stat status;
    struct hip_common *user_msg = NULL;
    hip_hit_t default_hit;
    hip_lsi_t default_lsi;
>>>>>>> a7badcba

    HIP_IFE(hip_init_host_ids(), 1);

    hip_user_sock           = socket(AF_INET6, SOCK_DGRAM, 0);
    HIP_IFEL((hip_user_sock < 0), 1,
             "Could not create socket for user communication.\n");
    bzero(&daemon_addr, sizeof(daemon_addr));
    daemon_addr.sin6_family = AF_INET6;
    daemon_addr.sin6_port   = htons(HIP_DAEMON_LOCAL_PORT);
    daemon_addr.sin6_addr   = in6addr_loopback;
    hip_set_cloexec_flag(hip_user_sock, 1);

    HIP_IFEL(bind(hip_user_sock, (struct sockaddr *) &daemon_addr,
                  sizeof(daemon_addr)), -1,
             "Bind on daemon addr failed\n");

    hip_load_configuration();

    certerr = 0;
    certerr = hip_init_certs();
    if (certerr < 0) {
        HIP_DEBUG("Initializing cert configuration file returned error\n");
    }

#if 0
    /* init new tcptimeout parameters, added by Tao Wan on 14.Jan.2008*/

    HIP_IFEL(set_new_tcptimeout_parameters_value(), -1,
             "set new tcptimeout parameters error\n");
#endif

    hitdberr = 0;

    /* Service initialization. */
    hip_init_services();

#ifdef CONFIG_HIP_RVS
    HIP_INFO("Initializing HIP relay / RVS.\n");
    hip_relay_init();
#endif

#ifdef CONFIG_HIP_PRIVSEP
    HIP_IFEL(hip_set_lowcapability(0), -1, "Failed to set capabilities\n");
#endif /* CONFIG_HIP_PRIVSEP */

    hip_firewall_sock_lsi_fd = hip_user_sock;

    if (hip_get_nsupdate_status()) {
        nsupdate(1);
    }

    /* Initialize modules */
    HIP_INFO("Initializing modules.\n");
    for (i = 0; i < num_modules_hipd; i++) {
            HIP_IFEL(hipd_init_functions[i](),
                     -1,
                     "Module initialization failed.\n");
    }

    hip_init_sockets();

out_err:
    return err;
}

<<<<<<< HEAD
int hip_set_cloexec_flag(int desc, int value)
=======
/**
 * Init raw ipv6 socket
 *
 * @param hip_raw_sock_v6 the socket to initialize
 * @param proto protocol for the socket
 *
 * @return zero on success or negative on failure
 */
static int hip_init_raw_sock_v6(int *hip_raw_sock_v6, int proto)
>>>>>>> a7badcba
{
    int oldflags = fcntl(desc, F_GETFD, 0);
    /* If reading the flags failed, return error indication now.*/
    if (oldflags < 0) {
        return oldflags;
    }
    /* Set just the flag we want to set. */

    if (value != 0) {
        oldflags |= FD_CLOEXEC;
    } else {
        oldflags &= ~FD_CLOEXEC;
    }
    /* Store modified flag word in the descriptor. */
    return fcntl(desc, F_SETFD, oldflags);
}

/**
<<<<<<< HEAD
 * Creates a UDP socket for NAT traversal.
 *
 * @param  hip_nat_sock_udp a pointer to the UDP socket.
 * @param sockaddr_in the address that will be used to create the
 *                 socket. If NULL is passed, INADDR_ANY is used.
 * @param is_output 1 if the socket is for output, otherwise 0
 *
 * @return zero on success, negative error value on error.
=======
 * create a socket to handle UDP encapsulation of HIP control
 * packets
 *
 * @param hip_nat_sock_udp the socket to initialize
 * @param addr the address to which the socket should be bound
 * @param is_output one if the socket is to be used for output
 *                  or zero for input
 * @return zero on success or negative on failure
>>>>>>> a7badcba
 */
int hip_create_nat_sock_udp(int *hip_nat_sock_udp,
                            struct sockaddr_in *addr,
                            int is_output)
{
    int on  = 1, err = 0;
    int off = 0;
    struct sockaddr_in myaddr;
    int type, protocol;

    if (is_output) {
        type     = SOCK_RAW;
        protocol = IPPROTO_UDP;
    } else {
        type     = SOCK_DGRAM;
        protocol = 0;
    }

    HIP_DEBUG("\n");

    if ((*hip_nat_sock_udp = socket(AF_INET, type, protocol)) < 0) {
        HIP_ERROR("Can not open socket for UDP\n");
        return -1;
    }
    hip_set_cloexec_flag(*hip_nat_sock_udp, 1);
    err = setsockopt(*hip_nat_sock_udp, IPPROTO_IP, IP_PKTINFO, &on, sizeof(on));
    HIP_IFEL(err, -1, "setsockopt udp pktinfo failed\n");
    /* see bug id 212 why RECV_ERR is off */
    err = setsockopt(*hip_nat_sock_udp, IPPROTO_IP, IP_RECVERR, &off, sizeof(on));
    HIP_IFEL(err, -1, "setsockopt udp recverr failed\n");
        #ifndef CONFIG_HIP_OPENWRT
    if (!is_output) {
        int encap_on = HIP_UDP_ENCAP_ESPINUDP;
        err = setsockopt(*hip_nat_sock_udp, SOL_UDP, HIP_UDP_ENCAP, &encap_on, sizeof(encap_on));
    }
    HIP_IFEL(err, -1, "setsockopt udp encap failed\n");
        #endif
    err = setsockopt(*hip_nat_sock_udp, SOL_SOCKET, SO_REUSEADDR, &on, sizeof(on));
    HIP_IFEL(err, -1, "setsockopt udp reuseaddr failed\n");
    err = setsockopt(*hip_nat_sock_udp, SOL_SOCKET, SO_BROADCAST, &on, sizeof(on));
    HIP_IFEL(err, -1, "setsockopt udp reuseaddr failed\n");

    if (is_output) {
        err = setsockopt(*hip_nat_sock_udp, IPPROTO_IP, IP_HDRINCL, (char *) &on, sizeof(on));
    }
    HIP_IFEL(err, -1, "setsockopt hdr include failed\n");

    if (addr) {
        memcpy(&myaddr, addr, sizeof(struct sockaddr_in));
    } else {
        myaddr.sin_family      = AF_INET;
        /** @todo Change this inaddr_any -- Abi */
        myaddr.sin_addr.s_addr = INADDR_ANY;

        myaddr.sin_port        = htons(hip_get_local_nat_udp_port());
    }

    err = bind(*hip_nat_sock_udp, (struct sockaddr *) &myaddr, sizeof(myaddr));
    if (err < 0) {
        HIP_PERROR("Unable to bind udp socket to port\n");
        err = -1;
        goto out_err;
    }

    HIP_DEBUG_INADDR("UDP socket created and bound to addr", (struct in_addr *) &myaddr.sin_addr.s_addr);

out_err:
    return err;
}

/**
 * exit gracefully by sending CLOSE to all peers
 *
 * @param signal the signal hipd received from OS
 */
void hip_close(int signal)
{
    static int terminate = 0;

    HIP_ERROR("Signal: %d\n", signal);
    terminate++;

    /* Close SAs with all peers */
    if (terminate == 1) {
        hip_send_close(NULL, FLUSH_HA_INFO_DB);
        hipd_set_state(HIPD_STATE_CLOSING);
        HIP_DEBUG("Starting to close HIP daemon...\n");
    } else if (terminate == 2) {
        HIP_DEBUG("Send still once this signal to force daemon exit...\n");
    } else if (terminate > 2) {
        HIP_DEBUG("Terminating daemon.\n");
        hip_exit(signal);
        exit(signal);
    }
}

/**
 * Cleanup and signal handler to free userspace and kernel space
 * resource allocations.
 *
 * @param signal the signal hipd received
 */
void hip_exit(int signal)
{
    struct hip_common *msg = NULL;
    HIP_ERROR("Signal: %d\n", signal);

    hip_delete_default_prefix_sp_pair();
    /* Close SAs with all peers */
    // hip_send_close(NULL);

#if 0
    /*reset TCP timeout to be original vaule , added By Tao Wan on 14.Jan.2008. */
    reset_default_tcptimeout_parameters_value();
#endif

    hip_delete_all_sp();    //empty

    hip_delete_all_addresses();

    set_up_device(HIP_HIT_DEV, 0);

    /* Next line is needed only if RVS or hiprelay is in use. */
    hip_uninit_services();

    hip_uninit_handle_functions();

    hip_uninit_maint_functions();

#ifdef CONFIG_HIP_OPPORTUNISTIC
    hip_oppdb_uninit();
#endif

#ifdef CONFIG_HIP_RVS
    HIP_INFO("Uninitializing RVS / HIP relay database and whitelist.\n");
    hip_relay_uninit();
#endif

    if (hip_raw_sock_input_v6) {
        HIP_INFO("hip_raw_sock_input_v6\n");
        close(hip_raw_sock_input_v6);
    }

    if (hip_raw_sock_output_v6) {
        HIP_INFO("hip_raw_sock_output_v6\n");
        close(hip_raw_sock_output_v6);
    }

    if (hip_raw_sock_input_v4) {
        HIP_INFO("hip_raw_sock_input_v4\n");
        close(hip_raw_sock_input_v4);
    }

    if (hip_raw_sock_output_v4) {
        HIP_INFO("hip_raw_sock_output_v4\n");
        close(hip_raw_sock_output_v4);
    }

    if (hip_nat_sock_input_udp) {
        HIP_INFO("hip_nat_sock_input_udp\n");
        close(hip_nat_sock_input_udp);
    }

    if (hip_nat_sock_output_udp) {
        HIP_INFO("hip_nat_sock_output_udp\n");
        close(hip_nat_sock_output_udp);
    }

    if (hip_nat_sock_input_udp_v6) {
        HIP_INFO("hip_nat_sock_input_udp_v6\n");
        close(hip_nat_sock_input_udp_v6);
    }

    if (hip_nat_sock_output_udp_v6) {
        HIP_INFO("hip_nat_sock_output_udp_v6\n");
        close(hip_nat_sock_output_udp_v6);
    }

    hip_uninit_hadb();
    hip_uninit_host_id_dbs();

    if (hip_user_sock) {
        HIP_INFO("hip_user_sock\n");
        close(hip_user_sock);
    }
    if (hip_nl_ipsec.fd) {
        HIP_INFO("hip_nl_ipsec.fd\n");
        rtnl_close(&hip_nl_ipsec);
    }
    if (hip_nl_route.fd) {
        HIP_INFO("hip_nl_route.fd\n");
        rtnl_close(&hip_nl_route);
    }

    msg = hip_msg_alloc();
    if (msg) {
        hip_build_user_hdr(msg, SO_HIP_DAEMON_QUIT, 0);
        free(msg);
    }

    hip_remove_lock_file(HIP_DAEMON_LOCK_FILE);

#ifdef CONFIG_HIP_PERFORMANCE
    /* Deallocate memory of perf_set after finishing all of tests */
    hip_perf_destroy(perf_set);
#endif

    hip_dh_uninit();

    lmod_uninit_module_list();

    return;
<<<<<<< HEAD
=======
}

/**
 * Initialize random seed.
 *
 * @return zero on success or negative on failure
 */
static int init_random_seed()
{
    struct timeval tv;
    struct timezone tz;
    struct {
        struct timeval tv;
        pid_t          pid;
        long int       rand;
    } rand_data;
    int err = 0;

    err            = gettimeofday(&tv, &tz);
    srandom(tv.tv_usec);

    memcpy(&rand_data.tv, &tv, sizeof(tv));
    rand_data.pid  = getpid();
    rand_data.rand = random();

    RAND_seed(&rand_data, sizeof(rand_data));

    return err;
}

/**
 * Initialize certificates for the local host
 *
 * @return zero on success or negative on failure
 */
static int hip_init_certs(void)
{
    int err = 0;
    char hit[41];
    FILE *conf_file;
    struct hip_host_id_entry *entry;
    char hostname[HIP_HOST_ID_HOSTNAME_LEN_MAX];

    memset(hostname, 0, HIP_HOST_ID_HOSTNAME_LEN_MAX);
    HIP_IFEL(gethostname(hostname, HIP_HOST_ID_HOSTNAME_LEN_MAX - 1), -1,
             "gethostname failed\n");

    conf_file = fopen(HIP_CERT_CONF_PATH, "r");
    if (!conf_file) {
        HIP_DEBUG("Configuration file did NOT exist creating it and "
                  "filling it with default information\n");
        HIP_IFEL(!memset(hit, '\0', sizeof(hit)), -1,
                 "Failed to memset memory for hit presentation format\n");
        /* Fetch the first RSA HIT */
        entry = hip_return_first_rsa();
        if (entry == NULL) {
            HIP_DEBUG("Failed to get the first RSA HI");
            goto out_err;
        }
        hip_in6_ntop(&entry->lhi.hit, hit);
        conf_file = fopen(HIP_CERT_CONF_PATH, "w+");
        fprintf(conf_file,
                "# Section containing SPKI related information\n"
                "#\n"
                "# issuerhit = what hit is to be used when signing\n"
                "# days = how long is this key valid\n"
                "\n"
                "[ hip_spki ]\n"
                "issuerhit = %s\n"
                "days = %d\n"
                "\n"
                "# Section containing HIP related information\n"
                "#\n"
                "# issuerhit = what hit is to be used when signing\n"
                "# days = how long is this key valid\n"
                "\n"
                "[ hip_x509v3 ]\n"
                "issuerhit = %s\n"
                "days = %d\n"
                "\n"
                "#Section containing the name section for the x509v3 issuer name"
                "\n"
                "[ hip_x509v3_name ]\n"
                "issuerhit = %s\n"
                "\n"
                "# Uncomment this section to add x509 extensions\n"
                "# to the certificate\n"
                "#\n"
                "# DO NOT use subjectAltName, issuerAltName or\n"
                "# basicConstraints implementation uses them already\n"
                "# All other extensions are allowed\n"
                "\n"
                "# [ hip_x509v3_extensions ]\n",
                hit, HIP_CERT_INIT_DAYS,
                hit, HIP_CERT_INIT_DAYS,
                hit /* TODO SAMU: removed because not used:*/  /*, hostname*/);
        fclose(conf_file);
    } else {
        HIP_DEBUG("Configuration file existed exiting hip_init_certs\n");
    }
out_err:
    return err;
}

/**
 * find the first RSA-based host id
 *
 * @return the host id or NULL if none found
 */
static struct hip_host_id_entry *hip_return_first_rsa(void)
{
    hip_list_t *curr, *iter;
    struct hip_host_id_entry *tmp = NULL;
    int c;
    uint16_t algo                 = 0;

    HIP_READ_LOCK_DB(hip_local_hostid_db);

    list_for_each_safe(curr, iter, hip_local_hostid_db, c) {
        tmp  = (struct hip_host_id_entry *) list_entry(curr);
        HIP_DEBUG_HIT("Found HIT", &tmp->lhi.hit);
        algo = hip_get_host_id_algo(tmp->host_id);
        HIP_DEBUG("hits algo %d HIP_HI_RSA = %d\n",
                  algo, HIP_HI_RSA);
        if (algo == HIP_HI_RSA) {
            goto out_err;
        }
    }

out_err:
    HIP_READ_UNLOCK_DB(hip_local_hostid_db);
    if (algo == HIP_HI_RSA) {
        return tmp;
    }
    return NULL;
>>>>>>> a7badcba
}<|MERGE_RESOLUTION|>--- conflicted
+++ resolved
@@ -72,21 +72,11 @@
 
 #endif /* ANDROID_CHANGES */
 
-<<<<<<< HEAD
-=======
-static int hip_init_host_ids(void);
-static int init_random_seed(void);
-static int hip_init_certs(void);
-static int hip_init_raw_sock_v6(int *hip_raw_sock_v6, int proto);
-static struct hip_host_id_entry *hip_return_first_rsa(void);
-
-/******************************************************************************/
 /**
  * Catch SIGCHLD.
  *
  * @param signum the signal number to catch
  */
->>>>>>> a7badcba
 static void hip_sig_chld(int signum)
 {
 #ifdef ANDROID_CHANGES
@@ -106,34 +96,6 @@
     }
 }
 
-<<<<<<< HEAD
-=======
-/**
- * set or unset close-on-exec flag for a given file descriptor
- *
- * @param desc the file descriptor
- * @param value 1 if to set or zero for unset
- * @return the previous flags
- */
-static int set_cloexec_flag(int desc, int value)
-{
-    int oldflags = fcntl(desc, F_GETFD, 0);
-    /* If reading the flags failed, return error indication now.*/
-    if (oldflags < 0) {
-        return oldflags;
-    }
-    /* Set just the flag we want to set. */
-
-    if (value != 0) {
-        oldflags |= FD_CLOEXEC;
-    } else {
-        oldflags &= ~FD_CLOEXEC;
-    }
-    /* Store modified flag word in the descriptor. */
-    return fcntl(desc, F_SETFD, oldflags);
-}
-
->>>>>>> a7badcba
 #ifndef CONFIG_HIP_OPENWRT
 #ifdef CONFIG_HIP_DEBUG
 /**
@@ -327,36 +289,8 @@
 #endif
 }
 
-<<<<<<< HEAD
-=======
-#ifdef CONFIG_HIP_AGENT
-/**
- * initialize the graphical agent database
- *
- * @return zero on success or negative on failure
- */
-static int hip_init_daemon_hitdb(void)
-{
-    char *file = HIP_CERT_DB_PATH_AND_NAME;
-    int err    = 0;
-
-    _HIP_DEBUG("Loading HIT database from %s.\n", file);
-    daemon_db = hip_sqlite_open_db(file, HIP_CERT_DB_CREATE_TBLS);
-    HIP_IFE(!daemon_db, -1);
-
-out_err:
-    return err;
-}
-
-#endif  /* CONFIG_HIP_AGENT */
-
->>>>>>> a7badcba
-/**
- * initialize a raw ipv4 socket
- *
- * @param hip_raw_sock_v4 the raw socket to initialize
- * @param proto the protocol for the raw socket
- * @return zero on success or negative on failure
+/**
+ * Initialize raw ipv4 socket.
  */
 static int hip_init_raw_sock_v4(int *hip_raw_sock_v4, int proto)
 {
@@ -382,47 +316,11 @@
 }
 
 /**
-<<<<<<< HEAD
  * Probe kernel modules.
  */
-=======
- * initialize icmpv6 socket for heartbeats
- *
- * @param icmpsockfd the socket to initialize
- * @return zero on success or negative on failure
- */
-static int hip_init_icmp_v6(int *icmpsockfd)
-{
-    int err = 0, on = 1;
-    struct icmp6_filter filter;
-
-    /* Make sure that hipd does not send icmpv6 immediately after base exchange */
-    heartbeat_counter = hip_icmp_interval;
-
-    *icmpsockfd       = socket(AF_INET6, SOCK_RAW, IPPROTO_ICMPV6);
-    set_cloexec_flag(*icmpsockfd, 1);
-    HIP_IFEL(*icmpsockfd <= 0, 1, "ICMPv6 socket creation failed\n");
-
-    ICMP6_FILTER_SETBLOCKALL(&filter);
-    ICMP6_FILTER_SETPASS(ICMP6_ECHO_REPLY, &filter);
-    err = setsockopt(*icmpsockfd, IPPROTO_ICMPV6, ICMP6_FILTER, &filter,
-                     sizeof(struct icmp6_filter));
-    HIP_IFEL(err, -1, "setsockopt icmp ICMP6_FILTER failed\n");
-
-
-    err = setsockopt(*icmpsockfd, IPPROTO_IPV6, IPV6_2292PKTINFO, &on, sizeof(on));
-    HIP_IFEL(err, -1, "setsockopt icmp IPV6_RECVPKTINFO failed\n");
-
-out_err:
-    return err;
-}
->>>>>>> a7badcba
 
 #ifndef CONFIG_HIP_OPENWRT
 #ifndef ANDROID_CHANGES
-/**
- * probe for kernel modules (linux specific)
- */
 static void hip_probe_kernel_modules(void)
 {
     int count, err, status;
@@ -467,16 +365,7 @@
 #endif /* CONFIG_HIP_OPENWRT */
 
 /**
-<<<<<<< HEAD
  * Initialize random seed.
-=======
- * Main initialization function for HIP daemon.
- *
- * @param flush_ipsec one if ipsec should be flushed or zero otherwise
- * @param killold one if an existing hipd process should be killed or
- *                zero otherwise
- * @return zero on success or negative on failure
->>>>>>> a7badcba
  */
 static int init_random_seed(void)
 {
@@ -810,6 +699,11 @@
 
 /**
  * Main initialization function for HIP daemon.
+ *
+ * @param flush_ipsec one if ipsec should be flushed or zero otherwise
+ * @param killold one if an existing hipd process should be killed or
+ *                zero otherwise
+ * @return zero on success or negative on failure
  */
 int hipd_init(int flush_ipsec, int killold)
 {
@@ -841,7 +735,6 @@
     hip_register_maint_function(&hip_relht_maintenance,        20000);
     hip_register_maint_function(&hip_registration_maintenance, 30000);
 
-<<<<<<< HEAD
 #ifndef CONFIG_HIP_OPENWRT
 #ifdef CONFIG_HIP_DEBUG
     hip_print_sysinfo();
@@ -850,16 +743,6 @@
     hip_probe_kernel_modules();
 #endif
 #endif
-=======
-/**
- * initialize the needed variables for DHT
- *
- * @return zero on success or negative on failure
- */
-int hip_init_dht()
-{
-    int err         = 0;
->>>>>>> a7badcba
 
     /* Register signal handlers */
     signal(SIGINT, hip_close);
@@ -983,21 +866,6 @@
         HIP_ERROR("Exec %s failed", str);
     }
 
-<<<<<<< HEAD
-=======
-/**
- * Initialize local host IDs.
- *
- * @return zero on success or negative on failure
- */
-static int hip_init_host_ids()
-{
-    int err                     = 0;
-    struct stat status;
-    struct hip_common *user_msg = NULL;
-    hip_hit_t default_hit;
-    hip_lsi_t default_lsi;
->>>>>>> a7badcba
 
     HIP_IFE(hip_init_host_ids(), 1);
 
@@ -1063,19 +931,7 @@
     return err;
 }
 
-<<<<<<< HEAD
 int hip_set_cloexec_flag(int desc, int value)
-=======
-/**
- * Init raw ipv6 socket
- *
- * @param hip_raw_sock_v6 the socket to initialize
- * @param proto protocol for the socket
- *
- * @return zero on success or negative on failure
- */
-static int hip_init_raw_sock_v6(int *hip_raw_sock_v6, int proto)
->>>>>>> a7badcba
 {
     int oldflags = fcntl(desc, F_GETFD, 0);
     /* If reading the flags failed, return error indication now.*/
@@ -1094,7 +950,6 @@
 }
 
 /**
-<<<<<<< HEAD
  * Creates a UDP socket for NAT traversal.
  *
  * @param  hip_nat_sock_udp a pointer to the UDP socket.
@@ -1103,16 +958,6 @@
  * @param is_output 1 if the socket is for output, otherwise 0
  *
  * @return zero on success, negative error value on error.
-=======
- * create a socket to handle UDP encapsulation of HIP control
- * packets
- *
- * @param hip_nat_sock_udp the socket to initialize
- * @param addr the address to which the socket should be bound
- * @param is_output one if the socket is to be used for output
- *                  or zero for input
- * @return zero on success or negative on failure
->>>>>>> a7badcba
  */
 int hip_create_nat_sock_udp(int *hip_nat_sock_udp,
                             struct sockaddr_in *addr,
@@ -1325,142 +1170,4 @@
     lmod_uninit_module_list();
 
     return;
-<<<<<<< HEAD
-=======
-}
-
-/**
- * Initialize random seed.
- *
- * @return zero on success or negative on failure
- */
-static int init_random_seed()
-{
-    struct timeval tv;
-    struct timezone tz;
-    struct {
-        struct timeval tv;
-        pid_t          pid;
-        long int       rand;
-    } rand_data;
-    int err = 0;
-
-    err            = gettimeofday(&tv, &tz);
-    srandom(tv.tv_usec);
-
-    memcpy(&rand_data.tv, &tv, sizeof(tv));
-    rand_data.pid  = getpid();
-    rand_data.rand = random();
-
-    RAND_seed(&rand_data, sizeof(rand_data));
-
-    return err;
-}
-
-/**
- * Initialize certificates for the local host
- *
- * @return zero on success or negative on failure
- */
-static int hip_init_certs(void)
-{
-    int err = 0;
-    char hit[41];
-    FILE *conf_file;
-    struct hip_host_id_entry *entry;
-    char hostname[HIP_HOST_ID_HOSTNAME_LEN_MAX];
-
-    memset(hostname, 0, HIP_HOST_ID_HOSTNAME_LEN_MAX);
-    HIP_IFEL(gethostname(hostname, HIP_HOST_ID_HOSTNAME_LEN_MAX - 1), -1,
-             "gethostname failed\n");
-
-    conf_file = fopen(HIP_CERT_CONF_PATH, "r");
-    if (!conf_file) {
-        HIP_DEBUG("Configuration file did NOT exist creating it and "
-                  "filling it with default information\n");
-        HIP_IFEL(!memset(hit, '\0', sizeof(hit)), -1,
-                 "Failed to memset memory for hit presentation format\n");
-        /* Fetch the first RSA HIT */
-        entry = hip_return_first_rsa();
-        if (entry == NULL) {
-            HIP_DEBUG("Failed to get the first RSA HI");
-            goto out_err;
-        }
-        hip_in6_ntop(&entry->lhi.hit, hit);
-        conf_file = fopen(HIP_CERT_CONF_PATH, "w+");
-        fprintf(conf_file,
-                "# Section containing SPKI related information\n"
-                "#\n"
-                "# issuerhit = what hit is to be used when signing\n"
-                "# days = how long is this key valid\n"
-                "\n"
-                "[ hip_spki ]\n"
-                "issuerhit = %s\n"
-                "days = %d\n"
-                "\n"
-                "# Section containing HIP related information\n"
-                "#\n"
-                "# issuerhit = what hit is to be used when signing\n"
-                "# days = how long is this key valid\n"
-                "\n"
-                "[ hip_x509v3 ]\n"
-                "issuerhit = %s\n"
-                "days = %d\n"
-                "\n"
-                "#Section containing the name section for the x509v3 issuer name"
-                "\n"
-                "[ hip_x509v3_name ]\n"
-                "issuerhit = %s\n"
-                "\n"
-                "# Uncomment this section to add x509 extensions\n"
-                "# to the certificate\n"
-                "#\n"
-                "# DO NOT use subjectAltName, issuerAltName or\n"
-                "# basicConstraints implementation uses them already\n"
-                "# All other extensions are allowed\n"
-                "\n"
-                "# [ hip_x509v3_extensions ]\n",
-                hit, HIP_CERT_INIT_DAYS,
-                hit, HIP_CERT_INIT_DAYS,
-                hit /* TODO SAMU: removed because not used:*/  /*, hostname*/);
-        fclose(conf_file);
-    } else {
-        HIP_DEBUG("Configuration file existed exiting hip_init_certs\n");
-    }
-out_err:
-    return err;
-}
-
-/**
- * find the first RSA-based host id
- *
- * @return the host id or NULL if none found
- */
-static struct hip_host_id_entry *hip_return_first_rsa(void)
-{
-    hip_list_t *curr, *iter;
-    struct hip_host_id_entry *tmp = NULL;
-    int c;
-    uint16_t algo                 = 0;
-
-    HIP_READ_LOCK_DB(hip_local_hostid_db);
-
-    list_for_each_safe(curr, iter, hip_local_hostid_db, c) {
-        tmp  = (struct hip_host_id_entry *) list_entry(curr);
-        HIP_DEBUG_HIT("Found HIT", &tmp->lhi.hit);
-        algo = hip_get_host_id_algo(tmp->host_id);
-        HIP_DEBUG("hits algo %d HIP_HI_RSA = %d\n",
-                  algo, HIP_HI_RSA);
-        if (algo == HIP_HI_RSA) {
-            goto out_err;
-        }
-    }
-
-out_err:
-    HIP_READ_UNLOCK_DB(hip_local_hostid_db);
-    if (algo == HIP_HI_RSA) {
-        return tmp;
-    }
-    return NULL;
->>>>>>> a7badcba
 }