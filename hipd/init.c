--- conflicted
+++ resolved
@@ -43,17 +43,6 @@
  */
 #define HIP_DAEMON_LOCK_FILE    HIPL_LOCKDIR "/hipd.lock"
 
-<<<<<<< HEAD
-#ifndef ANDROID_CHANGES
-=======
-/* the /etc/hip/dhtservers file*/
-#define HIPL_DHTSERVERS_FILE     HIPL_SYSCONFDIR "/dhtservers"
-
-#define HIPL_DHTSERVERS_FILE_EX \
-    "193.167.187.134 hipdht2.infrahip.net\n"
-
->>>>>>> b62d0977
-
 /** ICMPV6_FILTER related stuff */
 #define BIT_CLEAR(nr, addr) do { ((uint32_t *) (addr))[(nr) >> 5] &= ~(1U << ((nr) & 31)); } while (0)
 #define BIT_SET(nr, addr) do { ((uint32_t *) (addr))[(nr) >> 5] |= (1U << ((nr) & 31)); } while (0)
@@ -80,18 +69,7 @@
 #endif
 /** end ICMPV6_FILTER related stuff */
 
-<<<<<<< HEAD
-#endif /* ANDROID_CHANGES */
-
-=======
-static int hip_init_host_ids(void);
-static int init_random_seed(void);
-static int hip_init_certs(void);
-static int hip_init_raw_sock_v6(int *hip_raw_sock_v6, int proto);
-static struct hip_host_id_entry *hip_return_first_rsa(void);
-
 /******************************************************************************/
->>>>>>> b62d0977
 /**
  * Catch SIGCHLD.
  *
@@ -335,13 +313,9 @@
  */
 
 #ifndef CONFIG_HIP_OPENWRT
-<<<<<<< HEAD
-#ifndef ANDROID_CHANGES
-=======
 /**
  * probe for kernel modules (linux specific)
  */
->>>>>>> b62d0977
 static void hip_probe_kernel_modules(void)
 {
     int count, err, status;
@@ -420,7 +394,6 @@
     hip_set_cloexec_flag(*hip_raw_sock_v6, 1);
     HIP_IFEL(*hip_raw_sock_v6 <= 0, 1, "Raw socket creation failed. Not root?\n");
 
-<<<<<<< HEAD
     /* see bug id 212 why RECV_ERR is off */
     err = setsockopt(*hip_raw_sock_v6, IPPROTO_IPV6, IPV6_RECVERR, &off, sizeof(on));
     HIP_IFEL(err, -1, "setsockopt recverr failed\n");
@@ -428,14 +401,6 @@
     HIP_IFEL(err, -1, "setsockopt pktinfo failed\n");
     err = setsockopt(*hip_raw_sock_v6, SOL_SOCKET, SO_REUSEADDR, &on, sizeof(on));
     HIP_IFEL(err, -1, "setsockopt v6 reuseaddr failed\n");
-=======
-#ifndef CONFIG_HIP_OPENWRT
-#ifdef CONFIG_HIP_DEBUG
-    hip_print_sysinfo();
-#endif
-    hip_probe_kernel_modules();
-#endif
->>>>>>> b62d0977
 
 out_err:
     return err;
@@ -758,11 +723,7 @@
  *                zero otherwise
  * @return zero on success or negative on failure
  */
-<<<<<<< HEAD
 int hipd_init(int flush_ipsec, int killold)
-=======
-int hip_init_dht(void)
->>>>>>> b62d0977
 {
     int err              = 0, certerr = 0, hitdberr = 0, i;
     unsigned int mtu_val = HIP_HIT_DEV_MTU;
@@ -798,9 +759,7 @@
 #ifdef CONFIG_HIP_DEBUG
     hip_print_sysinfo();
 #endif
-#ifndef ANDROID_CHANGES
     hip_probe_kernel_modules();
-#endif
 #endif
 
     /* Register signal handlers */
@@ -828,25 +787,10 @@
 #endif
 
 
-<<<<<<< HEAD
     /* Resolve our current addresses, afterwards the events from kernel
      * will maintain the list This needs to be done before opening
      * NETLINK_ROUTE! See the comment about address_count global var. */
     HIP_DEBUG("Initializing the netdev_init_addresses\n");
-=======
-/**
- * Initialize local host IDs.
- *
- * @return zero on success or negative on failure
- */
-static int hip_init_host_ids(void)
-{
-    int err                     = 0;
-    struct stat status;
-    struct hip_common *user_msg = NULL;
-    hip_hit_t default_hit;
-    hip_lsi_t default_lsi;
->>>>>>> b62d0977
 
     hip_netdev_init_addresses(&hip_nl_ipsec);
 
@@ -1242,142 +1186,4 @@
     lmod_uninit_disabled_modules();
 
     return;
-<<<<<<< HEAD
-=======
-}
-
-/**
- * Initialize random seed.
- *
- * @return zero on success or negative on failure
- */
-static int init_random_seed(void)
-{
-    struct timeval tv;
-    struct timezone tz;
-    struct {
-        struct timeval tv;
-        pid_t          pid;
-        long int       rand;
-    } rand_data;
-    int err = 0;
-
-    err            = gettimeofday(&tv, &tz);
-    srandom(tv.tv_usec);
-
-    memcpy(&rand_data.tv, &tv, sizeof(tv));
-    rand_data.pid  = getpid();
-    rand_data.rand = random();
-
-    RAND_seed(&rand_data, sizeof(rand_data));
-
-    return err;
-}
-
-/**
- * Initialize certificates for the local host
- *
- * @return zero on success or negative on failure
- */
-static int hip_init_certs(void)
-{
-    int err = 0;
-    char hit[41];
-    FILE *conf_file;
-    struct hip_host_id_entry *entry;
-    char hostname[HIP_HOST_ID_HOSTNAME_LEN_MAX];
-
-    memset(hostname, 0, HIP_HOST_ID_HOSTNAME_LEN_MAX);
-    HIP_IFEL(gethostname(hostname, HIP_HOST_ID_HOSTNAME_LEN_MAX - 1), -1,
-             "gethostname failed\n");
-
-    conf_file = fopen(HIP_CERT_CONF_PATH, "r");
-    if (!conf_file) {
-        HIP_DEBUG("Configuration file did NOT exist creating it and "
-                  "filling it with default information\n");
-        HIP_IFEL(!memset(hit, '\0', sizeof(hit)), -1,
-                 "Failed to memset memory for hit presentation format\n");
-        /* Fetch the first RSA HIT */
-        entry = hip_return_first_rsa();
-        if (entry == NULL) {
-            HIP_DEBUG("Failed to get the first RSA HI");
-            goto out_err;
-        }
-        hip_in6_ntop(&entry->lhi.hit, hit);
-        conf_file = fopen(HIP_CERT_CONF_PATH, "w+");
-        fprintf(conf_file,
-                "# Section containing SPKI related information\n"
-                "#\n"
-                "# issuerhit = what hit is to be used when signing\n"
-                "# days = how long is this key valid\n"
-                "\n"
-                "[ hip_spki ]\n"
-                "issuerhit = %s\n"
-                "days = %d\n"
-                "\n"
-                "# Section containing HIP related information\n"
-                "#\n"
-                "# issuerhit = what hit is to be used when signing\n"
-                "# days = how long is this key valid\n"
-                "\n"
-                "[ hip_x509v3 ]\n"
-                "issuerhit = %s\n"
-                "days = %d\n"
-                "\n"
-                "#Section containing the name section for the x509v3 issuer name"
-                "\n"
-                "[ hip_x509v3_name ]\n"
-                "issuerhit = %s\n"
-                "\n"
-                "# Uncomment this section to add x509 extensions\n"
-                "# to the certificate\n"
-                "#\n"
-                "# DO NOT use subjectAltName, issuerAltName or\n"
-                "# basicConstraints implementation uses them already\n"
-                "# All other extensions are allowed\n"
-                "\n"
-                "# [ hip_x509v3_extensions ]\n",
-                hit, HIP_CERT_INIT_DAYS,
-                hit, HIP_CERT_INIT_DAYS,
-                hit /* TODO SAMU: removed because not used:*/  /*, hostname*/);
-        fclose(conf_file);
-    } else {
-        HIP_DEBUG("Configuration file existed exiting hip_init_certs\n");
-    }
-out_err:
-    return err;
-}
-
-/**
- * find the first RSA-based host id
- *
- * @return the host id or NULL if none found
- */
-static struct hip_host_id_entry *hip_return_first_rsa(void)
-{
-    hip_list_t *curr, *iter;
-    struct hip_host_id_entry *tmp = NULL;
-    int c;
-    uint16_t algo                 = 0;
-
-    HIP_READ_LOCK_DB(hip_local_hostid_db);
-
-    list_for_each_safe(curr, iter, hip_local_hostid_db, c) {
-        tmp  = (struct hip_host_id_entry *) list_entry(curr);
-        HIP_DEBUG_HIT("Found HIT", &tmp->lhi.hit);
-        algo = hip_get_host_id_algo(tmp->host_id);
-        HIP_DEBUG("hits algo %d HIP_HI_RSA = %d\n",
-                  algo, HIP_HI_RSA);
-        if (algo == HIP_HI_RSA) {
-            goto out_err;
-        }
-    }
-
-out_err:
-    HIP_READ_UNLOCK_DB(hip_local_hostid_db);
-    if (algo == HIP_HI_RSA) {
-        return tmp;
-    }
-    return NULL;
->>>>>>> b62d0977
 }