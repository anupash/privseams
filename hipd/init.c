--- conflicted
+++ resolved
@@ -301,25 +301,9 @@
 	              sizeof(hip_agent_addr)), -1, "Bind on agent addr failed.");
 	chmod(HIP_AGENTADDR_PATH, 0777);
 	
-<<<<<<< HEAD
-//	TODO: initialize firewall socket
-	hip_firewall_sock = socket(AF_LOCAL, SOCK_DGRAM, 0);
-	HIP_IFEL(hip_firewall_sock < 0, 1,
-	         "Could not create socket for firewall communication.\n");
-	unlink(HIP_FIREWALLADDR_PATH);
-	bzero(&hip_firewall_addr, sizeof(hip_firewall_addr));
-	hip_firewall_addr.sun_family = AF_LOCAL;
-	strcpy(hip_firewall_addr.sun_path, HIP_FIREWALLADDR_PATH);
-	HIP_IFEL(bind(hip_firewall_sock, (struct sockaddr *)&hip_firewall_addr,
-	              sizeof(hip_firewall_addr)), -1, "Bind on firewall addr failed.");
-	chmod(HIP_FIREWALLADDR_PATH, 0777);
-
         dhterr = 0;
         dhterr = hip_init_dht();
         if (dhterr < 0) HIP_DEBUG("Initializing DHT returned error\n");
-=======
-	register_to_dht();
->>>>>>> 1a3dfa89
 	hip_load_configuration();
 	
 	HIP_IFEL(hip_set_lowcapability(), -1, "Failed to set capabilities\n");
