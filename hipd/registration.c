/** @file
 * This file defines a registration mechanism for the Host Identity Protocol
 * (HIP) that allows hosts to register with services.
 *
 * @author  Lauri Silvennoinen
 * @note    Related RFC: <a href="http://www.rfc-editor.org/rfc/rfc5203.txt">
 *          Host Identity Protocol (HIP) Registration Extension</a>
 * @note    Distributed under <a href="http://www.gnu.org/licenses/gpl2.txt">GNU/GPL</a>.
 * @see     registration.h
 * @see     hiprelay.h
 */

/* required for s6_addr32 */
#define _BSD_SOURCE

#include "registration.h"

/**
 * Pending request lifetime. Pending requests are created when the requester
 * requests a service i.e. sends an I1 packet to the server. Pending requests
 * are normally deleted when the requester receives an REG_RESPONSE or
 * REG_FAILED parameter. Should these parameters never be received, the pending
 * requests can be deleted after the lifetime has expired. This value is in
 * seconds.
 */
#define HIP_PENDING_REQUEST_LIFETIME 120

static int hip_del_pending_request_by_expiration(void);
static int hip_get_pending_requests(hip_ha_t *entry,
                                    hip_pending_request_t *requests[]);
static int hip_get_pending_request_count(hip_ha_t *entry);
static int hip_add_registration_server(hip_ha_t *entry, uint8_t lifetime,
                                       uint8_t *reg_types, int type_count,
                                       uint8_t accepted_requests[],
                                       uint8_t accepted_lifetimes[],
                                       int *accepted_count, uint8_t refused_requests[],
                                       uint8_t failure_types[], int *refused_count);
static int hip_del_registration_server(hip_ha_t *entry, uint8_t *reg_types,
                                       int type_count, uint8_t accepted_requests[],
                                       int *accepted_count, uint8_t refused_requests[],
                                       uint8_t failure_types[], int *refused_count);
static int hip_add_registration_client(hip_ha_t *entry, uint8_t lifetime,
                                       uint8_t *reg_types, int type_count);
static int hip_del_registration_client(hip_ha_t *entry, uint8_t *reg_types,
                                       int type_count);
static int hip_has_duplicate_services(uint8_t *values, int type_count);
static int hip_get_registration_failure_string(uint8_t failure_type,
                                               char *type_string);


/** An array for storing all existing services. */
hip_srv_t hip_services[HIP_TOTAL_EXISTING_SERVICES];
/** A linked list for storing pending requests on the client side.
 *  @note This assumes a single threaded model. We are not using mutexes here.
 */
hip_ll_t pending_requests;

void hip_init_services()
{
<<<<<<< HEAD
	hip_services[0].reg_type     = HIP_SERVICE_RENDEZVOUS;
	hip_services[0].status       = HIP_SERVICE_OFF;
	hip_services[0].min_lifetime = HIP_RELREC_MIN_LIFETIME;
	hip_services[0].max_lifetime = HIP_RELREC_MAX_LIFETIME;
	hip_services[1].reg_type     = HIP_SERVICE_RELAY;
	hip_services[1].status       = HIP_SERVICE_OFF;
	hip_services[1].min_lifetime = HIP_RELREC_MIN_LIFETIME;
	hip_services[1].max_lifetime = HIP_RELREC_MAX_LIFETIME;

	hip_ll_init(&pending_requests);
=======
    hip_services[0].reg_type     = HIP_SERVICE_RENDEZVOUS;
    hip_services[0].status       = HIP_SERVICE_OFF;
    hip_services[0].min_lifetime = HIP_RELREC_MIN_LIFETIME;
    hip_services[0].max_lifetime = HIP_RELREC_MAX_LIFETIME;
    hip_services[1].reg_type     = HIP_SERVICE_RELAY;
    hip_services[1].status       = HIP_SERVICE_OFF;
    hip_services[1].min_lifetime = HIP_RELREC_MIN_LIFETIME;
    hip_services[1].max_lifetime = HIP_RELREC_MAX_LIFETIME;
    hip_services[2].reg_type     = HIP_SERVICE_SAVAH;
    hip_services[2].status       = HIP_SERVICE_OFF;
    hip_services[2].min_lifetime = HIP_RELREC_MIN_LIFETIME;
    hip_services[2].max_lifetime = HIP_RELREC_MAX_LIFETIME;
    hip_services[3].reg_type     = HIP_FULLRELAY;
    hip_services[3].status       = HIP_SERVICE_OFF;
    hip_services[3].min_lifetime = HIP_RELREC_MIN_LIFETIME;
    hip_services[3].max_lifetime = HIP_RELREC_MAX_LIFETIME;

    hip_ll_init(&pending_requests);
>>>>>>> d5ee844c
}

void hip_uninit_services()
{
    hip_ll_uninit(&pending_requests, free);
}

/**
 * Periodic maintenance function of the registration extension. This function
 * should be called every now and then. A suitable time between calls could be
 * 10 minutes for example. This function deletes the expired pending requests by
 * calling @c hip_del_pending_request_by_expiration() until there are no expired
 * pending requests left.
 *
 * An expired pending requests is one that has not been deleted within
 * @c HIP_PENDING_REQUEST_LIFETIME seconds.
 */
void hip_registration_maintenance()
{
    while (hip_del_pending_request_by_expiration() == 0) {
        ;
    }
}

/**
 * Sets service status for a given service. Sets service status to value
 * identified by @c status for a service identified by @c reg_type in the
 * @c hip_services array.
 *
 * @param  reg_type the registration type of the service for which the status
 *                  is to be set.
 * @param  status   the status to set i.e. ON or OFF.
 * @return          zero if the status was set succesfully, -1 otherwise.
 */
int hip_set_srv_status(uint8_t reg_type, hip_srv_status_t status)
{
    int i = 0;

    for (; i < HIP_TOTAL_EXISTING_SERVICES; i++) {
        if (hip_services[i].reg_type == reg_type) {
            hip_services[i].status = status;
            return 0;
        }
    }

    return -1;
}

/**
 * Sets the minimum service lifetime for a given service. Sets minimum service
 * lifetype to value identified by @c lifetime for a service identified by
 * @c reg_type in the @c hip_services array. This is the minimum lifetime value
 * that the server is able to grant. According to Chapter 5 of RFC 5203, this
 * value should be at least 10 seconds (note, that the parameter @c lifetime
 * is not in seconds).
 *
 * @param  reg_type the registration type of the service for which the status
 *                  is to be set.
 * @param  lifetime the minimum lifetime to set.
 * @return          zero if the status was set succesfully, -1 otherwise.
 */

int hip_set_srv_min_lifetime(uint8_t reg_type, uint8_t lifetime)
{
    if (lifetime == 0) {
        return -1;
    }

    int i = 0;

    for (; i < HIP_TOTAL_EXISTING_SERVICES; i++) {
        if (hip_services[i].reg_type == reg_type) {
            hip_services[i].min_lifetime = lifetime;
            return 0;
        }
    }

    return -1;
}

/**
 * Sets the maximum service lifetime for a given service. Sets maximum service
 * lifetype to value identified by @c lifetime for a service identified by
 * @c reg_type in the @c hip_services array. This is the maximum lifetime value
 * that the server is able to grant. According to Chapter 5 of RFC 5203, this
 * value should be at least 120 seconds (note, that the parameter @c lifetime
 * is not in seconds).
 *
 * @param  reg_type the registration type of the service for which the status
 *                  is to be set.
 * @param  lifetime the maximum lifetime to set.
 * @return          zero if the status was set succesfully, -1 otherwise.
 */

int hip_set_srv_max_lifetime(uint8_t reg_type, uint8_t lifetime)
{
    if (lifetime == 0) {
        return -1;
    }

    int i = 0;

    for (; i < HIP_TOTAL_EXISTING_SERVICES; i++) {
        if (hip_services[i].reg_type == reg_type) {
            hip_services[i].max_lifetime = lifetime;
            return 0;
        }
    }

    return -1;
}

/**
 * Gets the active services. Gets all services from the @c hip_services array
 * whose status is ON.
 *
 * Make sure that the size of the target buffer @c active_services is at least
 * HIP_TOTAL_EXISTING_SERVICES * sizeof(hip_srv_t).
 *
 * @param active_services      a target buffer where to put the active
 *                             services.
 * @param active_service_count a target buffer indefying how many services there
 *                             are in the target buffer @c active_services after
 *                             the function finishes.
 * @return -1 if active_services is NULL, zero otherwise.
 */

int hip_get_active_services(hip_srv_t *active_services,
                            unsigned int *active_service_count)
{
    if (active_services == NULL) {
        return -1;
    }

    int i = 0, j = 0;

    memset(active_services, 0, sizeof(hip_services));

    for (; i < HIP_TOTAL_EXISTING_SERVICES; i++) {
        if (hip_services[i].status == HIP_SERVICE_ON) {
            memcpy(&active_services[j], &hip_services[i],
                   sizeof(active_services[j]));
            j++;
        }
    }

    *active_service_count = j;

    return 0;
}

/**
 * Gets service informartion. Gets a string representing the service @c srv.
 *
 * Make sure that the target buffer @c informartion is at least 256 bytes long.
 *
 * @param  srv    a pointer to the service whose information is to be get.
 * @param  status a target buffer where to store the information string.
 */
void hip_get_srv_info(const hip_srv_t *srv, char *information)
{
<<<<<<< HEAD
	if(srv == NULL || information == NULL)
		return;
	
	char *cursor = information;
	cursor += sprintf(cursor, "Service info:\n");
	
	cursor += sprintf(cursor, " reg_type: ");
	if(srv->reg_type == HIP_SERVICE_RENDEZVOUS){
		cursor += sprintf(cursor, "rendezvous\n");
	} else if(srv->reg_type == HIP_SERVICE_RELAY) {
		cursor += sprintf(cursor, "relay\n");
	} else if(srv->reg_type == HIP_SERVICE_FULLRELAY) {
		cursor += sprintf(cursor, "fullrelay\n");
        } else {
		cursor += sprintf(cursor, "unknown\n");
	}

	cursor += sprintf(cursor, " status: ");
	if(srv->status == HIP_SERVICE_ON) {
		cursor += sprintf(cursor, "on\n");
	}else if(srv->status == HIP_SERVICE_OFF) {
		cursor += sprintf(cursor, "off\n");
	}else{
		cursor += sprintf(cursor, "unknown\n");
	}

	cursor += sprintf(cursor, " minimum lifetime: %u\n", srv->min_lifetime);
	cursor += sprintf(cursor, " maximum lifetime: %u\n", srv->max_lifetime);
=======
    if (srv == NULL || information == NULL) {
        return;
    }

    char *cursor = information;
    cursor += sprintf(cursor, "Service info:\n");

    cursor += sprintf(cursor, " reg_type: ");
    if (srv->reg_type == HIP_SERVICE_RENDEZVOUS) {
        cursor += sprintf(cursor, "rendezvous\n");
    } else if (srv->reg_type == HIP_SERVICE_RELAY) {
        cursor += sprintf(cursor, "relay\n");
    } else if (srv->reg_type == HIP_SERVICE_SAVAH) {
        cursor += sprintf(cursor, "savah\n");
    } else if (srv->reg_type == HIP_SERVICE_FULLRELAY) {
        cursor += sprintf(cursor, "fullrelay\n");
    } else {
        cursor += sprintf(cursor, "unknown\n");
    }

    cursor += sprintf(cursor, " status: ");
    if (srv->status == HIP_SERVICE_ON) {
        cursor += sprintf(cursor, "on\n");
    } else if (srv->status == HIP_SERVICE_OFF)   {
        cursor += sprintf(cursor, "off\n");
    } else {
        cursor += sprintf(cursor, "unknown\n");
    }

    cursor += sprintf(cursor, " minimum lifetime: %u\n", srv->min_lifetime);
    cursor += sprintf(cursor, " maximum lifetime: %u\n", srv->max_lifetime);
>>>>>>> d5ee844c
}

/**
 * Adds a pending request. Adds a new pending request to the linked list
 * @c pending_requests storing the pending requests. The pending request will be
 * added as the last element of the list.
 *
 * @param  request a pointer to the pending request to add.
 * @return         zero if the pending request was added succesfully, -1
 *                 otherwise.
 */

int hip_add_pending_request(hip_pending_request_t *request)
{
    int err = 0;

    /* We don't have to check for NULL request as the linked list does that
     * for us. */
    HIP_IFEL(hip_ll_add_last(&pending_requests, request), -1,
             "Failed to add a pending registration request.\n");

out_err:
    return err;
}

/**
 * Deletes a pending request. Deletes a pending request identified by the host
 * association @c entry from the linked list @c pending_requests.
 *
 * @param  entry a pointer to the host association to which the pending request
 *               to be deleted is bound.
 * @return       zero if the pending request was succesfully deleted, -1
 *               otherwise.
 */
int hip_del_pending_request(hip_ha_t *entry)
{
    int index           = 0;
    hip_ll_node_t *iter = NULL;

    /* Iterate through the linked list. The iterator itself can't be used
     * for deleting nodes from the list. Therefore, we just get the index of
     * the element to be deleted using the iterator and then call
     * hip_ll_del() to do the actual deletion. */
    while ((iter = hip_ll_iterate(&pending_requests, iter)) != NULL) {
        if (((hip_pending_request_t *) (iter->ptr))->entry == entry) {
            HIP_DEBUG("Deleting and freeing a pending request at " \
                      "index %u.\n", index);
            hip_ll_del(&pending_requests, index, free);
            return 0;
        }
        index++;
    }

    return -1;
}

/**
 * Deletes a pending request of given type. Deletes a pending request identified
 * by the host association @c entry and matching the given type @c reg_type from
 * the linked list @c pending_requests.
 *
 * @param  entry    a pointer to a host association to which the pending request
 *                  to be deleted is bound.
 * @param  reg_type the type of the pending request to delete.
 * @return          zero if the pending request was succesfully deleted, -1
 *                  otherwise.
 */
int hip_del_pending_request_by_type(hip_ha_t *entry, uint8_t reg_type)
{
    int index                      = 0;
    hip_ll_node_t *iter            = NULL;
    hip_pending_request_t *request = NULL;

    /* See hip_del_pending_request() for a comment. */
    while ((iter = hip_ll_iterate(&pending_requests, iter)) != NULL) {
        request = (hip_pending_request_t *) (iter->ptr);
        if (request->entry == entry && request->reg_type == reg_type) {
            HIP_DEBUG("Deleting and freeing a pending request by " \
                      "type at index %u.\n", index);
            hip_ll_del(&pending_requests, index, free);
            return 0;
        }
        index++;
    }

    return -1;
}

/**
 * Deletes one expired pending request. Deletes the first exipired pending
 * request from the pending request linked list @c pending_requests.
 */
static int hip_del_pending_request_by_expiration(void)
{
    int index                      = 0;
    hip_ll_node_t *iter            = NULL;
    hip_pending_request_t *request = NULL;
    time_t now                     = time(NULL);

    /* See hip_del_pending_request() for a comment. */
    while ((iter = hip_ll_iterate(&pending_requests, iter)) != NULL) {
        request = (hip_pending_request_t *) (iter->ptr);
        if (now - request->created > HIP_PENDING_REQUEST_LIFETIME) {
            HIP_DEBUG("Deleting and freeing a pending request by " \
                      "expiration (%u seconds) at index %u.\n",
                      now - request->created, index);
            hip_ll_del(&pending_requests, index, free);
            return 0;
        }
        index++;
    }

    return -1;
}

/**
 * Gets all pending requests for given host association. Gets all pending
 * requests for host association @c entry.
 *
 * Make sure that the target buffer @c requests has room for at least as many
 * pending requests that the host association @c entry has currently. You can
 * have this number by calling hip_get_pending_request_count().
 *
 * @param  entry    a pointer to a host association whose pending requests are
 *                  to be get.
 * @param  requests a target buffer for the pending requests.
 * @return          -1 if @c requests is NULL or if no pending requests were
 *                  found, zero otherwise.
 * @see             hip_get_pending_request_count().
 */
static int hip_get_pending_requests(hip_ha_t *entry, hip_pending_request_t *requests[])
{
    if (requests == NULL) {
        return -1;
    }

    hip_ll_node_t *iter = 0;
    int request_count   = 0;

    while ((iter = hip_ll_iterate(&pending_requests, iter)) != NULL) {
        if (((hip_pending_request_t *) (iter->ptr))->entry
            == entry) {
            requests[request_count] =
                (hip_pending_request_t *) (iter->ptr);
            request_count++;
        }
    }

    if (request_count == 0) {
        return -1;
    }

    return 0;
}

/**
 * Gets the number of pending requests for a given host association.
 *
 * @param  entry a pointer to a host association whose count of pending requests
 *               is to be get.
 * @return       the number of pending requests for the host association.
 */
static int hip_get_pending_request_count(hip_ha_t *entry)
{
    hip_ll_node_t *iter = 0;
    int request_count   = 0;

    while ((iter = hip_ll_iterate(&pending_requests, iter)) != NULL) {
        if (((hip_pending_request_t *) (iter->ptr))->entry
            == entry) {
            request_count++;
        }
    }

    return request_count;
}

/**
 * Moves a pending request to a new entry. This is handy for opportunistic mode
 *
 * @param  entry_old a pointer to the old  host association from which the pending request
 *                   to be moved is bound.
 * @param  entry_new a pointer to the new  host association to which the pending request
 *                   to be moved
 * @return       zero if the pending request was succesfully moved, -1
 *               otherwise.
 */

int hip_replace_pending_requests(hip_ha_t *entry_old,
                                 hip_ha_t *entry_new)
{
    hip_ll_node_t *iter = 0;

    while ((iter = hip_ll_iterate(&pending_requests, iter)) != NULL) {
        if (((hip_pending_request_t *) (iter->ptr))->entry
            == entry_old) {
            ((hip_pending_request_t *) (iter->ptr))->entry = entry_new;
            return 0;
        }
    }

    return -1;
}

/**
 * Handles param REG_INFO. Digs out the REG_INFO parameter from the HIP message
 * @c source_msg, sets the peer control bits accordingly and builds REG_REQUEST
 * in response to the HIP message @c target_msg. The peer controls are set to
 * indicate which services the peer offers.
 *
 * REG_REQUEST is build only if the server offers at least one of the services
 * we have requested. Only those services as requested that the server offers.
 *
 * @param source_msg a pointer to HIP message from where to dig out the
 *                   REG_INFO parameter.
 * @param target_msg a pointer to HIP message where to build the REG_REQUEST
 *                   parameter.
 * @param entry      a pointer to a host association for which to set the peer
 *                   control bits.
 * @return           -1 if the message @c msg did not contain a REG_INFO
 *                   parameter zero otherwise.
 * @see              peer_controls
 */
int hip_handle_param_reg_info(hip_ha_t *entry, hip_common_t *source_msg,
                              hip_common_t *target_msg)
{
<<<<<<< HEAD
	struct hip_reg_info *reg_info = NULL;
	uint8_t *reg_types = NULL;
	unsigned int type_count = 0;
	int err = 0, i = 0;
	
	reg_info = hip_get_param(source_msg, HIP_PARAM_REG_INFO);
	
	if(reg_info == NULL) {
		HIP_DEBUG("No REG_INFO parameter found. The server offers "\
			  "no services.\n");
		
		err = -1;
		goto out_err;
	}
	
	HIP_DEBUG("REG_INFO parameter found.\n");

	HIP_DEBUG("REG INFO MIN LIFETIME %d\n", reg_info->min_lifetime);
	HIP_DEBUG("REG INFO MAX LIFETIME %d\n", reg_info->max_lifetime);
	
	/* Get a pointer registration types and the type count. */
	reg_types  = reg_info->reg_type;
	type_count = hip_get_param_contents_len(reg_info) -
		(sizeof(reg_info->min_lifetime) +
		 sizeof(reg_info->max_lifetime));
	
	/* Check RFC 5203 Chapter 3.1. */
	if(type_count == 0){
		HIP_INFO("The server is currently unable to provide services "\
			 "due to transient conditions.\n");
		err = 0;
		goto out_err;
	}
	
	/* Loop through all the registration types found in REG_INFO parameter
	   and store the information of responder's capability to offer a
	   service. */
	for(i = 0; i < type_count; i++){
		
		switch(reg_types[i]) {
		case HIP_SERVICE_RENDEZVOUS:
			HIP_INFO("Responder offers rendezvous service.\n");
			
			hip_hadb_set_peer_controls(
				entry ,HIP_HA_CTRL_PEER_RVS_CAPABLE);
			
			break;
		case HIP_SERVICE_RELAY:
			HIP_INFO("Responder offers relay service.\n");
			hip_hadb_set_peer_controls(
				entry, HIP_HA_CTRL_PEER_RELAY_CAPABLE);
			
			break;
		case HIP_SERVICE_FULLRELAY:
			HIP_INFO("Responder offers full relay service.\n");
			hip_hadb_set_peer_controls(
				entry, HIP_HA_CTRL_PEER_FULLRELAY_CAPABLE);
			
			break;
		default:
			HIP_INFO("Responder offers unsupported service.\n");
			hip_hadb_set_peer_controls(
				entry ,HIP_HA_CTRL_PEER_UNSUP_CAPABLE);
		}
	}

	/* This far we have stored the information of what services the server
	   offers. Next we check if we have requested any of those services from
	   command line using hipconf. If we have requested, we have pending
	   requests stored. We build a REG_REQUEST parameter containing each
	   service that we have requested and the server offers. */
	
	if(entry->local_controls & HIP_HA_CTRL_LOCAL_REQ_ANY) {
		int request_count = hip_get_pending_request_count(entry);
		if(request_count > 0) {
			int j = 0, types_to_request = 0;
			uint8_t type_array[request_count], valid_lifetime = 0;
			hip_pending_request_t *requests[request_count];
						
			i = 0;
			hip_get_pending_requests(entry, requests);
			
			/* If we have requested for a cancellation of a service
			   we use lifetime of zero. Otherwise we must check
			   that the requested lifetime falls between the offered
			   lifetime boundaries. */
			if(requests[0]->lifetime == 0) {
			        HIP_DEBUG("SERVICE CANCELATION \n");
				valid_lifetime = 0;
			} else {
				valid_lifetime = MIN(requests[0]->lifetime,
						     reg_info->max_lifetime);
				valid_lifetime = MAX(valid_lifetime,
						     reg_info->min_lifetime);
			}

			/* Copy the Reg Types to an array. Outer loop for the
			   services we have requested, inner loop for the
			   services the server offers. */
			for(i = 0; i < request_count; i++) {
				for(j = 0; j < type_count; j++) {
					if(requests[i]->reg_type ==
					   reg_types[j]) { 
						type_array[types_to_request] =
							requests[i]->reg_type;
						
						types_to_request++;
						break;
					}
				}
			}
			HIP_DEBUG("VALID SERVICE LIFETIME %d\n", valid_lifetime);
			if (types_to_request > 0) {
				HIP_IFEL(hip_build_param_reg_request(
						 target_msg, valid_lifetime,
						 type_array, types_to_request),
					 -1,
					 "Failed to build a REG_REQUEST "\
					 "parameter.\n");
				
			}
		}
		/* We do not delete the pending requests for this entry yet, but
		   only after R2 has arrived. We do not need pending requests
		   when R2 arrives, but in case the I2 is to be retransmitted,
		   we must be able to produce the REG_REQUEST parameter. */
	}

 out_err:
	return err;
=======
    struct hip_reg_info *reg_info = NULL;
    uint8_t *reg_types            = NULL;
    unsigned int type_count       = 0;
    int err                       = 0, i = 0;

    reg_info = hip_get_param(source_msg, HIP_PARAM_REG_INFO);

    if (reg_info == NULL) {
        HIP_DEBUG("No REG_INFO parameter found. The server offers " \
                  "no services.\n");

        err = -1;
        goto out_err;
    }

    HIP_DEBUG("REG_INFO parameter found.\n");

    HIP_DEBUG("REG INFO MIN LIFETIME %d\n", reg_info->min_lifetime);
    HIP_DEBUG("REG INFO MAX LIFETIME %d\n", reg_info->max_lifetime);

    /* Get a pointer registration types and the type count. */
    reg_types  = reg_info->reg_type;
    type_count = hip_get_param_contents_len(reg_info) -
                 (sizeof(reg_info->min_lifetime) +
                  sizeof(reg_info->max_lifetime));

    /* Check RFC 5203 Chapter 3.1. */
    if (type_count == 0) {
        HIP_INFO("The server is currently unable to provide services " \
                 "due to transient conditions.\n");
        err = 0;
        goto out_err;
    }

    /* Loop through all the registration types found in REG_INFO parameter
     * and store the information of responder's capability to offer a
     * service. */
    for (i = 0; i < type_count; i++) {
        switch (reg_types[i]) {
        case HIP_SERVICE_RENDEZVOUS:
            HIP_INFO("Responder offers rendezvous service.\n");

            hip_hadb_set_peer_controls(
                entry, HIP_HA_CTRL_PEER_RVS_CAPABLE);

            break;
        case HIP_SERVICE_RELAY:
            HIP_INFO("Responder offers relay service.\n");
            hip_hadb_set_peer_controls(
                entry, HIP_HA_CTRL_PEER_RELAY_CAPABLE);

            break;
        case HIP_SERVICE_FULLRELAY:
            HIP_INFO("Responder offers full relay service.\n");
            hip_hadb_set_peer_controls(
                entry, HIP_HA_CTRL_PEER_FULLRELAY_CAPABLE);

            break;
        case HIP_SERVICE_SAVAH:
            HIP_INFO("Responder offers savah service.\n");
            memcpy(sava_serving_gateway, &entry->hit_peer, sizeof(struct in6_addr));
            hip_hadb_set_peer_controls(
                entry, HIP_HA_CTRL_PEER_SAVAH_CAPABLE);
            break;
        default:
            HIP_INFO("Responder offers unsupported service.\n");
            hip_hadb_set_peer_controls(
                entry, HIP_HA_CTRL_PEER_UNSUP_CAPABLE);
        }
    }

    /* This far we have stored the information of what services the server
     * offers. Next we check if we have requested any of those services from
     * command line using hipconf. If we have requested, we have pending
     * requests stored. We build a REG_REQUEST parameter containing each
     * service that we have requested and the server offers. */

    if (entry->local_controls & HIP_HA_CTRL_LOCAL_REQ_ANY) {
        int request_count = hip_get_pending_request_count(entry);
        if (request_count > 0) {
            int j = 0, types_to_request = 0;
            uint8_t type_array[request_count], valid_lifetime = 0;
            hip_pending_request_t *requests[request_count];

            i = 0;
            hip_get_pending_requests(entry, requests);

            /* If we have requested for a cancellation of a service
             * we use lifetime of zero. Otherwise we must check
             * that the requested lifetime falls between the offered
             * lifetime boundaries. */
            if (requests[0]->lifetime == 0) {
                HIP_DEBUG("SERVICE CANCELATION \n");
                valid_lifetime = 0;
            } else {
                valid_lifetime = MIN(requests[0]->lifetime,
                                     reg_info->max_lifetime);
                valid_lifetime = MAX(valid_lifetime,
                                     reg_info->min_lifetime);
            }

            /* Copy the Reg Types to an array. Outer loop for the
             * services we have requested, inner loop for the
             * services the server offers. */
            for (i = 0; i < request_count; i++) {
                for (j = 0; j < type_count; j++) {
                    if (requests[i]->reg_type ==
                        reg_types[j]) {
                        type_array[types_to_request] =
                            requests[i]->reg_type;

                        types_to_request++;
                        break;
                    }
                }
            }
            HIP_DEBUG("VALID SERVICE LIFETIME %d\n", valid_lifetime);
            if (types_to_request > 0) {
                HIP_IFEL(hip_build_param_reg_request(
                             target_msg, valid_lifetime,
                             type_array, types_to_request),
                         -1,
                         "Failed to build a REG_REQUEST " \
                         "parameter.\n");
            }
        }
        /* We do not delete the pending requests for this entry yet, but
         * only after R2 has arrived. We do not need pending requests
         * when R2 arrives, but in case the I2 is to be retransmitted,
         * we must be able to produce the REG_REQUEST parameter. */
    }

out_err:
    return err;
>>>>>>> d5ee844c
}

/**
 * Handles param REG_REQUEST. Digs out the REG_REQUEST parameter from the HIP
 * message @c source_msg, takes action based on the contents of the REG_REQUEST
 * parameter and builds parameters in response to the HIP message @c target_msg.
 *
 * First hip_has_duplicate_services() is called to check whether the
 * parameter is malformed in a way that it has the same services listed more
 * than once. If the parameter proves to be malformed, the whole parameter is
 * omitted, none of the Reg Types in the REG_REQUEST are handled, and no
 * parameters are build as response. The initiator might be rogue and trying to
 * stress the server with malformed service requests. This is considered as a
 * protocol error and errno is set to EPROTO.
 *
 * If the parameter passes the hip_has_duplicate_services() test, the parameter
 * lifetime is investigated next. If it is zero i.e. the client is canceling a
 * service, hip_del_registration_server() is called. Otherwise the client is
 * registering to new services and hip_add_registration_server() is called.
 *
 * Once the aforementioned functions return, a REG_RESPONSE and/or a required
 * number of REG_FAILED parameters are built to
 *
 * @param entry      a pointer to a host association which is registering.
 * @param source_msg a pointer to HIP message from where to dig out the
 *                   REG_INFO parameter.
 * @param target_msg a pointer to HIP message where to build the REG_RESPONSE
 *                   and/or REG_FAILED parameters.
 * @return           -1 if the message @c source_msg did not contain a
 *                   REG_REQUEST parameter or the parameter had duplicate
 *                   services, zero otherwise.
 * @see              hip_has_duplicate_services().
 * @see              hip_add_registration_server().
 * @see              hip_del_registration_server().
 */

int hip_handle_param_reg_request(hip_ha_t *entry, hip_common_t *source_msg,
                                 hip_common_t *target_msg)
{
    int err                             = 0, type_count = 0, accepted_count = 0, refused_count = 0;
    struct hip_reg_request *reg_request = NULL;
    uint8_t *reg_types                  = NULL;
    /* Arrays for storing the type reg_types of the accepted and refused
     * request types. */
    uint8_t *accepted_requests          = NULL, *accepted_lifetimes = NULL;
    uint8_t *refused_requests           = NULL, *failure_types = NULL;

    reg_request = hip_get_param(source_msg, HIP_PARAM_REG_REQUEST);

    if (reg_request == NULL) {
        err = -1;
        /* Have to use return instead of 'goto out_err' because of
         * the arrays initialised later. Otherwise this won't compile:
         * error: jump into scope of identifier with variably modified
         * type. */
        return err;
    }

    /* Get the number of registration types. */
    type_count         = hip_get_param_contents_len(reg_request) -
                         sizeof(reg_request->lifetime);
    accepted_requests  = malloc(sizeof(uint8_t) * type_count);
    accepted_lifetimes = malloc(sizeof(uint8_t) * type_count);
    refused_requests   = malloc(sizeof(uint8_t) * type_count);
    failure_types      = malloc(sizeof(uint8_t) * type_count);

    /* Allocate memory for types */

    /* Get a pointer to the actual registration types. */
    reg_types = hip_get_param_contents_direct(reg_request) +
                sizeof(reg_request->lifetime);

    HIP_DEBUG("REG_REQUEST parameter found. Requested lifetime: 0x%x, " \
              "number of service types requested: %d.\n",
              reg_request->lifetime, type_count);

    /* Check that the request has at most one value of each type. */
    if (hip_has_duplicate_services(reg_types, type_count)) {
        /* We consider this as a protocol error, and do not build
         * REG_FAILED parameters. The initiator may be rogue and
         * trying to stress the server with malformed service
         * requests. */
        err   = -1;
        errno = EPROTO;
        HIP_ERROR("The REG_REQUEST parameter has duplicate services. " \
                  "The whole parameter is omitted.\n");
        /* As above. */
        return err;
    }

    memset(accepted_requests,  0, sizeof(uint8_t) * type_count);
    memset(accepted_lifetimes, 0, sizeof(uint8_t) * type_count);
    memset(refused_requests,   0, sizeof(uint8_t) * type_count);
    memset(failure_types,      0, sizeof(uint8_t) * type_count);

    if (reg_request->lifetime == 0) {
        hip_del_registration_server(
            entry, reg_types, type_count, accepted_requests,
            &accepted_count, refused_requests, failure_types,
            &refused_count);
    } else {
        hip_add_registration_server(
            entry, reg_request->lifetime, reg_types, type_count,
            accepted_requests, accepted_lifetimes, &accepted_count,
            refused_requests, failure_types, &refused_count);
    }

    HIP_DEBUG("Number of accepted service requests: %d, number of refused " \
              "service requests: %d.\n", accepted_count, refused_count);

    /* The registration is now done. Next, we build the REG_RESPONSE and
     * REG_FAILED parameters. */
    if (accepted_count > 0) {
        /* There is an issue related to the building of REG_RESPONSE
         * parameters in RFC 5203. In Section 4.4 it is said: "The
         * registrar MUST NOT include more than one REG_RESPONSE
         * parameter in its R2 or UPDATE packets..." Now, how can we
         * inform the requester that it has been granted two or more
         * services with different lifetimes? We cannot. Therefore we
         * just take the first accepted lifetime and use that with all
         * services. -Lauri 20.05.2008 */
        hip_build_param_reg_response(target_msg, accepted_lifetimes[0],
                                     accepted_requests, accepted_count);
    }
    if (refused_count > 0) {
        /* We must add as many REG_FAILED parameters as there are
         * different failure types. */
        int i, j, to_be_build_count;
        uint8_t reg_types_to_build[refused_count];
        uint8_t type_to_check[HIP_TOTAL_EXISTING_FAILURE_TYPES] =
            HIP_ARRAY_INIT_REG_FAILURES;

        /* We have to get an continuous memory region holding all the
         * registration types having the same failure type. This memory
         * region is the 'reg_types_to_build' array and it will hold
         * 'to_be_build_count' elements in it. This is done for each
         * existing failure type. After each failure type check, we
         * build a REG_FAILED parameter. */
        for (i = 0; i < HIP_TOTAL_EXISTING_FAILURE_TYPES; i++) {
            to_be_build_count = 0;
            for (j = 0; j < refused_count; j++) {
                if (failure_types[j] == type_to_check[i]) {
                    reg_types_to_build[to_be_build_count] =
                        refused_requests[j];
                    to_be_build_count++;
                }
            }
            if (to_be_build_count > 0) {
                hip_build_param_reg_failed(
                    target_msg, type_to_check[i],
                    reg_types_to_build, to_be_build_count);
            }
        }
    }

    free(accepted_requests);
    free(accepted_lifetimes);
    free(refused_requests);
    free(failure_types);

    return err;
}

/**
 * Handles param REG_RESPONSE. Digs out the REG_RESPONSE parameter from the HIP
 * message @c msg and takes action based on the contents of the
 * REG_RESPONSE parameter.
 *
 * Unlike the REG_REQUEST parameter, the REG_RESPONSE parameter is allowed to
 * have duplicate services listed. This is because the initiator has the option
 * not to contact the server in the first place. If the server sends
 * REG_RESPONSE parameters that contain duplicate services, we just handle each
 * duplicate Reg Type one after the other.
 *
 * The parameter lifetime is investigated first. If it is zero i.e. the server
 * has canceled a service and hip_del_registration_client() is called. Otherwise
 * the server has granted us the services we requested and
 * hip_add_registration_client() is called.
 *
 * @parameter entry a pointer to a host association which is registering.
 * @param     msg   a pointer to HIP message from where to dig out the
 *                  REG_RESPONSE parameter.
 * @return          -1 if the message @c msg did not contain a
 *                  REG_RESPONSE parameter, zero otherwise.
 * @see             hip_add_registration_client().
 * @see             hip_del_registration_client().
 */
int hip_handle_param_reg_response(hip_ha_t *entry, hip_common_t *msg)
{
    int err                               = 0, type_count = 0;
    struct hip_reg_response *reg_response = NULL;
    uint8_t *reg_types                    = NULL;

    reg_response = hip_get_param(msg, HIP_PARAM_REG_RESPONSE);

    if (reg_response == NULL) {
        err = -1;
        goto out_err;
    }

    HIP_DEBUG("REG_RESPONSE parameter found.\n");
    HIP_DEBUG("Lifetime %d \n", reg_response->lifetime);

    type_count = hip_get_param_contents_len(reg_response) -
                 sizeof(reg_response->lifetime);
    reg_types  = hip_get_param_contents_direct(reg_response) +
                 sizeof(reg_response->lifetime);

    if (reg_response->lifetime == 0) {
        hip_del_registration_client(entry, reg_types, type_count);
    } else {
        hip_add_registration_client(entry, reg_response->lifetime,
                                    reg_types, type_count);
    }

out_err:
    return err;
}

/**
 * Handles all REG_FAILED parameters. Digs out the REG_FAILED parameters one
 * after other from the HIP message @c msg and takes action based on the
 * contents of the current REG_FAILED parameter. The function first cancels the
 * 'request' bit and then removes the corresponding pending request.
 *
 * @parameter entry a pointer to a host association which is registering.
 * @param  msg      a pointer to HIP message from where to dig out the
 *                  REG_FAILED parameters.
 * @return          -1 if the message @c msg did not contain a REG_FAILED
 *                  parameter, zero otherwise.
 */
int hip_handle_param_reg_failed(hip_ha_t *entry, hip_common_t *msg)
{
<<<<<<< HEAD
	int err = 0, type_count = 0, i = 0;
	struct hip_reg_failed *reg_failed = NULL;
	uint8_t *reg_types = NULL;
	char reason[256];

	reg_failed = hip_get_param(msg, HIP_PARAM_REG_FAILED);
	
	if(reg_failed == NULL) {
		err = -1;
		goto out_err;
	}
	
	HIP_DEBUG("REG_FAILED parameter found.\n");

	/* There can be more than one REG_FAILED parameters in the message. We
	   have to loop through every one. */
	while(hip_get_param_type(reg_failed) == HIP_PARAM_REG_FAILED) {

		type_count = hip_get_param_contents_len(reg_failed) -
			sizeof(reg_failed->failure_type);
		reg_types = hip_get_param_contents_direct(reg_failed) +
			sizeof(reg_failed->failure_type);
		hip_get_registration_failure_string(reg_failed->failure_type,
						    reason);
	
		for(; i < type_count; i++) {
			
			switch(reg_types[i]) {
			case HIP_SERVICE_RENDEZVOUS:
			{
				HIP_DEBUG("The server has refused to grant us "\
					  "rendezvous service.\n%s\n", reason);
				hip_hadb_cancel_local_controls(
					entry, HIP_HA_CTRL_LOCAL_REQ_RVS); 
				hip_del_pending_request_by_type(
					entry, HIP_SERVICE_RENDEZVOUS);
				hip_hadb_set_peer_controls(
					entry, HIP_HA_CTRL_PEER_REFUSED_RVS);
				break;
			}
			case HIP_SERVICE_RELAY:
			{
				HIP_DEBUG("The server has refused to grant us "\
					  "relay service.\n%s\n", reason);
				hip_hadb_cancel_local_controls(
					entry, HIP_HA_CTRL_LOCAL_REQ_RELAY); 
				hip_del_pending_request_by_type(
					entry, HIP_SERVICE_RELAY);
				hip_hadb_set_peer_controls(
					entry, HIP_HA_CTRL_PEER_REFUSED_RELAY);
				break;
			}
			case HIP_SERVICE_FULLRELAY:
			{
				HIP_DEBUG("The server has refused to grant us "\
					  "full relay service.\n%s\n", reason);
				hip_hadb_cancel_local_controls(
					entry, HIP_HA_CTRL_LOCAL_REQ_FULLRELAY); 
				hip_del_pending_request_by_type(
					entry, HIP_SERVICE_FULLRELAY);
				hip_hadb_set_peer_controls(
					entry, HIP_HA_CTRL_PEER_REFUSED_FULLRELAY);
				break;
			}
			default:
				HIP_DEBUG("The server has refused to grant us "\
					  "an unknown service (%u).\n%s\n",
					  reg_types[i], reason);
				hip_del_pending_request_by_type(
					entry, reg_types[i]);
				hip_hadb_set_peer_controls(
					entry, HIP_HA_CTRL_PEER_REFUSED_UNSUP);
				break;
			}
		}
		
		/* Iterate to the next parameter and break the loop if there are
		   no more parameters left. */
		i = 0;
		reg_failed = (struct hip_reg_failed *)
			hip_get_next_param(msg, (hip_tlv_common_t *)reg_failed);
		
		if(reg_failed == NULL)
			break;
	}

 out_err:
	
	return err;
=======
    int err                           = 0, type_count = 0, i = 0;
    struct hip_reg_failed *reg_failed = NULL;
    uint8_t *reg_types                = NULL;
    char reason[256];

    reg_failed = hip_get_param(msg, HIP_PARAM_REG_FAILED);

    if (reg_failed == NULL) {
        err = -1;
        goto out_err;
    }

    HIP_DEBUG("REG_FAILED parameter found.\n");

    /* There can be more than one REG_FAILED parameters in the message. We
     * have to loop through every one. */
    while (hip_get_param_type(reg_failed) == HIP_PARAM_REG_FAILED) {
        type_count = hip_get_param_contents_len(reg_failed) -
                     sizeof(reg_failed->failure_type);
        reg_types  = hip_get_param_contents_direct(reg_failed) +
                     sizeof(reg_failed->failure_type);
        hip_get_registration_failure_string(reg_failed->failure_type,
                                            reason);

        for (; i < type_count; i++) {
            switch (reg_types[i]) {
            case HIP_SERVICE_RENDEZVOUS:
            {
                HIP_DEBUG("The server has refused to grant us " \
                          "rendezvous service.\n%s\n", reason);
                hip_hadb_cancel_local_controls(
                    entry, HIP_HA_CTRL_LOCAL_REQ_RVS);
                hip_del_pending_request_by_type(
                    entry, HIP_SERVICE_RENDEZVOUS);
                hip_hadb_set_peer_controls(
                    entry, HIP_HA_CTRL_PEER_REFUSED_RVS);
                break;
            }
            case HIP_SERVICE_RELAY:
            {
                HIP_DEBUG("The server has refused to grant us " \
                          "relay service.\n%s\n", reason);
                hip_hadb_cancel_local_controls(
                    entry, HIP_HA_CTRL_LOCAL_REQ_RELAY);
                hip_del_pending_request_by_type(
                    entry, HIP_SERVICE_RELAY);
                hip_hadb_set_peer_controls(
                    entry, HIP_HA_CTRL_PEER_REFUSED_RELAY);
                break;
            }
            case HIP_SERVICE_FULLRELAY:
            {
                HIP_DEBUG("The server has refused to grant us " \
                          "full relay service.\n%s\n", reason);
                hip_hadb_cancel_local_controls(
                    entry, HIP_HA_CTRL_LOCAL_REQ_FULLRELAY);
                hip_del_pending_request_by_type(
                    entry, HIP_SERVICE_FULLRELAY);
                hip_hadb_set_peer_controls(
                    entry, HIP_HA_CTRL_PEER_REFUSED_FULLRELAY);
                break;
            }
            case HIP_SERVICE_SAVAH:
            {
                HIP_DEBUG("The server has refused to grant us " \
                          "savah service.\n%s\n", reason);
                hip_hadb_cancel_local_controls(
                    entry, HIP_HA_CTRL_LOCAL_REQ_SAVAH);
                hip_del_pending_request_by_type(
                    entry, HIP_SERVICE_SAVAH);
                hip_hadb_set_peer_controls(
                    entry, HIP_HA_CTRL_PEER_REFUSED_SAVAH);
                break;
            }
            default:
                HIP_DEBUG("The server has refused to grant us " \
                          "an unknown service (%u).\n%s\n",
                          reg_types[i], reason);
                hip_del_pending_request_by_type(
                    entry, reg_types[i]);
                hip_hadb_set_peer_controls(
                    entry, HIP_HA_CTRL_PEER_REFUSED_UNSUP);
                break;
            }
        }

        /* Iterate to the next parameter and break the loop if there are
         * no more parameters left. */
        i          = 0;
        reg_failed = (struct hip_reg_failed *)
                     hip_get_next_param(msg, (hip_tlv_common_t *) reg_failed);

        if (reg_failed == NULL) {
            break;
        }
    }

out_err:

    return err;
>>>>>>> d5ee844c
}

/**
 * Adds new registrations to services at the server. This function tries to add
 * all new services listed and indentified by @c types. This is server side
 * addition, meaning that the server calls this function to add entries
 * to its served client list. After the function finishes, succesful registrations
 * are listed in @c accepted_requests and unsuccesful registrations in
 * @c refused_requests.
 *
 * Make sure that you have allocated memory to @c accepted_requests,
 * @c refused_requests and @c failure_types for at least @c type_count elements.
 *
 * @param  entry              a pointer to a host association.
 * @param  lifetime           requested lifetime.
 * @param  reg_types          a pointer to Reg Types found in REG_REQUEST.
 * @param  type_count         number of Reg Types in @c reg_types.
 * @param  accepted_requests  a target buffer that will store the Reg Types of
 *                            the registrations that succeeded.
 * @param  accepted_lifetimes a target buffer that will store the life times of
 *                            the registrations that succeeded. There will be
 *                            @c accepted_count elements in the buffer, and the
 *                            life times will be in matching indexes with
 *                            @c accepted_requests.
 * @param  accepted_count     a target buffer that will store the number of Reg
 *                            Types in @c accepted_requests.
 * @param  refused_requests   a target buffer that will store the Reg Types of
 *                            the registrations that did not succeed.
 * @param  failure_types      a target buffer that will store the Failure Types
 *                            of the refused requests. There will be
 *                            @c refused_count elements in the buffer, and the
 *                            Failure Types will be in matching indexes with
 *                            @c refused_requests.
 * @param  refused_count      a target buffer that will store the number of Reg
 *                            Types in @c refused_requests.
 * @return                    zero on success, -1 otherwise.
 * @see                       hip_add_registration_client().
 */

static int hip_add_registration_server(hip_ha_t *entry, uint8_t lifetime,
                                       uint8_t *reg_types, int type_count,
                                       uint8_t accepted_requests[],
                                       uint8_t accepted_lifetimes[],
                                       int *accepted_count, uint8_t refused_requests[],
                                       uint8_t failure_types[], int *refused_count)
{
    int err                  = 0, i = 0;
    hip_relrec_t dummy, *fetch_record = NULL, *new_record = NULL;
    uint8_t granted_lifetime = 0;

    memcpy(&(dummy.hit_r), &(entry->hit_peer), sizeof(entry->hit_peer));

    /* Loop through all registrations types in reg_types. This loop calls
     * the actual registration functions. */
    for (; i < type_count; i++) {
        switch (reg_types[i]) {
        case HIP_SERVICE_RENDEZVOUS:
        case HIP_SERVICE_RELAY:
        case HIP_SERVICE_FULLRELAY:
            HIP_DEBUG("Client is registering to rendezvous " \
                      "service or relay service.\n");
            /* Validate lifetime. */
            hip_rvs_validate_lifetime(lifetime, &granted_lifetime);

            fetch_record = hip_relht_get(&dummy);
            /* Check that
             * a) the rvs/relay is ON;
             * b) there already is no relay record for the given
             * HIT. Note that the fetched record type does not
             * matter, since the relay and RVS types cannot co-exist
             * for a single entry;
             * c) the client is whitelisted if the whitelist is on. */
            if (hip_relay_get_status() == HIP_RELAY_OFF) {
                HIP_DEBUG("RVS/Relay is OFF.\n");
                refused_requests[*refused_count] = reg_types[i];
                failure_types[*refused_count]    =
                    HIP_REG_TYPE_UNAVAILABLE;
                (*refused_count)++;
#if 0
                /* Commented this part of the code out to
                 * allow consequtive registration without
                 * service cancellation to support host reboots
                 * -miika */
            } else if (fetch_record != NULL) {
                HIP_DEBUG("Cancellation required.\n");
                refused_requests[*refused_count] = reg_types[i];
                failure_types[*refused_count]    =
                    HIP_REG_CANCEL_REQUIRED;
                (*refused_count)++;
#endif
<<<<<<< HEAD
			} else if(hip_relwl_get_status() ==  HIP_RELAY_WL_ON &&
				  hip_relwl_get(&dummy.hit_r) == NULL) {
				HIP_DEBUG("Client is not whitelisted.\n");
				refused_requests[*refused_count] = reg_types[i];
				failure_types[*refused_count] =
					HIP_REG_INSUFFICIENT_CREDENTIALS;
				(*refused_count)++;
			} else {
				/* Set the type of the relay record. */
				hip_relrec_type_t type;
				switch(reg_types[i])
				{
				case HIP_SERVICE_RELAY:
					type = HIP_RELAY;
					break;
				case HIP_SERVICE_FULLRELAY:
					type = HIP_FULLRELAY;
					break;
				case HIP_SERVICE_RENDEZVOUS:
				default:
					type = HIP_RVSRELAY;
					break;
				}

				/* Allow consequtive registration without
				   service cancellation to support host
				   reboots */
				if (fetch_record != NULL) {
					HIP_DEBUG("Warning: registration exists. Overwriting old one\n");
				}
				
				/* Allocate a new relay record. */
				new_record = hip_relrec_alloc(
					type,granted_lifetime, &(entry->hit_peer),
					&(entry->peer_addr),
					entry->peer_udp_port,
					&(entry->hip_hmac_in),
					entry->hadb_xmit_func->hip_send_pkt);
				
				hip_relht_put(new_record);

				/* Check that the put was succesful. */
				if(hip_relht_get(new_record) != NULL) {
					accepted_requests[*accepted_count] =
						reg_types[i];
					accepted_lifetimes[*accepted_count] =
						granted_lifetime;
					(*accepted_count)++;

					/* SAs with the registrant were causing
					 * problems with ESP relay.
					 * HIP_HA_CTRL_LOCAL_GRANTED_FULLRELAY 
					 * disables heartbeats to prevent
					 * creation of new SAs. */
					if(reg_types[i] == HIP_SERVICE_FULLRELAY) {
						entry->disable_sas = 1;
						/* SAs are added before registration completes*/
						hip_delete_security_associations_and_sp(entry);

						hip_hadb_set_local_controls(entry,
							HIP_HA_CTRL_LOCAL_GRANTED_FULLRELAY);
					}
					
					HIP_DEBUG("Registration accepted.\n");
				}
				else { /* The put was unsuccessful. */
					if(new_record != NULL) {
						free(new_record);
					}
					refused_requests[*refused_count] =
						reg_types[i];
					failure_types[*refused_count] =
						HIP_REG_TRANSIENT_CONDITIONS;
					(*refused_count)++;
					HIP_ERROR("Unable to store new relay "\
						  "record. Registration "\
						  "refused.\n");
				}
			}

			break;
		default:
			HIP_DEBUG("Client is trying to register to an "
				  "unsupported service.\nRegistration "\
				  "refused.\n");
			refused_requests[*refused_count] = reg_types[i];
			failure_types[*refused_count] =
				HIP_REG_TYPE_UNAVAILABLE;
			(*refused_count)++;
			
			break;
		}
	}

	return err;
=======
            } else if (hip_relwl_get_status() ==  HIP_RELAY_WL_ON &&
                       hip_relwl_get(&dummy.hit_r) == NULL) {
                HIP_DEBUG("Client is not whitelisted.\n");
                refused_requests[*refused_count] = reg_types[i];
                failure_types[*refused_count]    =
                    HIP_REG_INSUFFICIENT_CREDENTIALS;
                (*refused_count)++;
            } else {
                /* Set the type of the relay record. */
                hip_relrec_type_t type;
                switch (reg_types[i]) {
                case HIP_SERVICE_RELAY:
                    type = HIP_RELAY;
                    break;
                case HIP_SERVICE_FULLRELAY:
                    type = HIP_FULLRELAY;
                    break;
                case HIP_SERVICE_RENDEZVOUS:
                default:
                    type = HIP_RVSRELAY;
                    break;
                }

                /* Allow consequtive registration without
                 * service cancellation to support host
                 * reboots */
                if (fetch_record != NULL) {
                    HIP_DEBUG("Warning: registration exists. Overwriting old one\n");
                }

                /* Allocate a new relay record. */
                new_record = hip_relrec_alloc(
                    type, granted_lifetime, &(entry->hit_peer),
                    &(entry->peer_addr),
                    entry->peer_udp_port,
                    &(entry->hip_hmac_in),
                    entry->hadb_xmit_func->hip_send_pkt);

                hip_relht_put(new_record);

                /* Check that the put was succesful. */
                if (hip_relht_get(new_record) != NULL) {
                    accepted_requests[*accepted_count]  =
                        reg_types[i];
                    accepted_lifetimes[*accepted_count] =
                        granted_lifetime;
                    (*accepted_count)++;

                    /* SAs with the registrant were causing
                     * problems with ESP relay.
                     * HIP_HA_CTRL_LOCAL_GRANTED_FULLRELAY
                     * disables heartbeats to prevent
                     * creation of new SAs. */
                    if (reg_types[i] == HIP_SERVICE_FULLRELAY) {
                        entry->disable_sas = 1;
                        /* SAs are added before registration completes*/
                        hip_delete_security_associations_and_sp(entry);

                        hip_hadb_set_local_controls(entry,
                                                    HIP_HA_CTRL_LOCAL_GRANTED_FULLRELAY);
                    }

                    HIP_DEBUG("Registration accepted.\n");
                } else {               /* The put was unsuccessful. */
                    if (new_record != NULL) {
                        free(new_record);
                    }
                    refused_requests[*refused_count] =
                        reg_types[i];
                    failure_types[*refused_count]    =
                        HIP_REG_TRANSIENT_CONDITIONS;
                    (*refused_count)++;
                    HIP_ERROR("Unable to store new relay " \
                              "record. Registration " \
                              "refused.\n");
                }
            }

            break;
        case HIP_SERVICE_SAVAH:
            HIP_DEBUG("Client is registering to savah service.\n");
            accepted_requests[*accepted_count]  =
                reg_types[i];
            accepted_lifetimes[*accepted_count] =
                lifetime;
            (*accepted_count)++;

            HIP_DEBUG("Registration accepted.\n");
            break;
        default:
            HIP_DEBUG("Client is trying to register to an "
                      "unsupported service.\nRegistration " \
                      "refused.\n");
            refused_requests[*refused_count] = reg_types[i];
            failure_types[*refused_count]    =
                HIP_REG_TYPE_UNAVAILABLE;
            (*refused_count)++;

            break;
        }
    }

    return err;
>>>>>>> d5ee844c
}

/**
 * Cancels registrations to services at the server. This function tries to
 * cancel all services listed and indentified by @c types. This is server side
 * cancellation, meaning that the server calls this function to remove entries
 * from its served client list. After the function finishes, succesful
 * cancellations are listed in @c accepted_requests and unsuccesful requests
 * in @c refused_requests.
 *
 * Make sure that you have allocated memory to both @c accepted_requests and
 * @c refused_requests for at least @c type_count elements.
 *
 * @param  entry             a pointer to a host association.
 * @param  reg_types         a pointer to Reg Types found in REG_REQUEST.
 * @param  type_count        number of Reg Types in @c reg_types.
 * @param  accepted_requests a target buffer that will store the Reg Types of
 *                           the registrations cancellations that succeeded.
 * @param  accepted_count    a target buffer that will store the number of Reg
 *                           Types in @c accepted_requests.
 * @param  refused_requests  a target buffer that will store the Reg Types of
 *                           the registrations cancellations that did not
 *                           succeed.
 * @param  refused_count     a target buffer that will store the number of Reg
 *                           Types in @c refused_requests.
 * @return                   zero on success, -1 otherwise.
 * @see                      hip_del_registration_client().
 */
static int hip_del_registration_server(hip_ha_t *entry, uint8_t *reg_types,
                                       int type_count, uint8_t accepted_requests[],
                                       int *accepted_count, uint8_t refused_requests[],
                                       uint8_t failure_types[], int *refused_count)
{
    int err = 0, i = 0;
    hip_relrec_t dummy, *fetch_record = NULL;

    memcpy(&(dummy.hit_r), &(entry->hit_peer), sizeof(entry->hit_peer));

    /* Loop through all registrations types in reg_types. This loop calls
     * the actual registration functions. */
    for (; i < type_count; i++) {
        switch (reg_types[i]) {
        case HIP_SERVICE_RENDEZVOUS:
        case HIP_SERVICE_RELAY:
        case HIP_SERVICE_FULLRELAY: {
            /* Set the type of the relay record. */
            hip_relrec_type_t type_to_delete = 0;

            /* RVS and relay deletions are identical except the
             * relay record type. */
            if (reg_types[i] == HIP_SERVICE_RENDEZVOUS) {
                HIP_DEBUG("Client is cancelling registration " \
                          "to rendezvous service.\n");
                type_to_delete = HIP_RVSRELAY;
            } else if (reg_types[i] == HIP_SERVICE_RELAY) {
                HIP_DEBUG("Client is cancelling registration " \
                          "to relay service.\n");
                type_to_delete = HIP_RELAY;
            } else {
                HIP_DEBUG("Client is cancelling registration " \
                          "to full relay service.\n");
                type_to_delete = HIP_FULLRELAY;
            }

            fetch_record = hip_relht_get(&dummy);
            /* Check that
             * a) the rvs/relay is ON;
             * b) there is an relay record to delete for the given
             * HIT.
             * c) the fetched record type is correct.
             * d) the client is whitelisted if the whitelist is on. */

            if (hip_relay_get_status() == HIP_RELAY_OFF) {
                HIP_DEBUG("RVS/Relay is OFF.\n");
                refused_requests[*refused_count] = reg_types[i];
                failure_types[*refused_count]    =
                    HIP_REG_TYPE_UNAVAILABLE;
                (*refused_count)++;
            } else if (fetch_record == NULL) {
                HIP_DEBUG("There is no relay record to " \
                          "cancel.\n");
                refused_requests[*refused_count] = reg_types[i];
                failure_types[*refused_count]    =
                    HIP_REG_TYPE_UNAVAILABLE;
                (*refused_count)++;
            } else if (fetch_record->type != type_to_delete) {
                HIP_DEBUG("The relay record to be cancelled " \
                          "is of wrong type.\n");
                refused_requests[*refused_count] = reg_types[i];
                failure_types[*refused_count]    =
                    HIP_REG_TYPE_UNAVAILABLE;
                (*refused_count)++;
            } else if (hip_relwl_get_status() &&
                       hip_relwl_get(&dummy.hit_r) == NULL) {
                HIP_DEBUG("Client is not whitelisted.\n");
                refused_requests[*refused_count] = reg_types[i];
                failure_types[*refused_count]    =
                    HIP_REG_INSUFFICIENT_CREDENTIALS;
                (*refused_count)++;
            } else {
                /* Delete the relay record. */
                hip_relht_rec_free_doall(&dummy);
                /* Check that the relay record really got deleted. */
                if (hip_relht_get(&dummy) == NULL) {
                    accepted_requests[*accepted_count] =
                        reg_types[i];
                    (*accepted_count)++;
                    HIP_DEBUG("Cancellation accepted.\n");
                } else {
                    refused_requests[*refused_count] =
                        reg_types[i];
                    failure_types[*refused_count]    =
                        HIP_REG_TRANSIENT_CONDITIONS;
                    (*refused_count)++;
                    HIP_ERROR("Cancellation refused.\n");
                }
            }

            break;
        }
        default:
            HIP_DEBUG("Client is trying to cancel an unsupported " \
                      "service.\nCancellation refused.\n");
            refused_requests[*refused_count] = reg_types[i];
            failure_types[*refused_count]    =
                HIP_REG_TYPE_UNAVAILABLE;
            (*refused_count)++;

            break;
        }
    }

    return err;
}

/**
 * Adds new registrations to services at the client. This function tries to add
 * all new services listed and indentified by @c types. This is client side
 * addition, meaning that the client calls this function to add entries to the
 * list of services it has been granted. It first cancels the 'request' bit,
 * then sets the 'granted' bit and finally removes the corresponding pending
 * request.
 *
 * @param  entry              a pointer to a host association.
 * @param  lifetime           granted lifetime.
 * @param  reg_types          a pointer to Reg Types found in REG_REQUEST.
 * @param  type_count         number of Reg Types in @c reg_types.
 * @return                    zero on success, -1 otherwise.
 * @see                       hip_add_registration_server().
 */
static int hip_add_registration_client(hip_ha_t *entry, uint8_t lifetime,
                                       uint8_t *reg_types, int type_count)
{
<<<<<<< HEAD
	int i = 0;
	time_t seconds = 0;
	
	/* 'seconds' is just just for debug prints. */
	hip_get_lifetime_seconds(lifetime, &seconds);

        /* Check what services we have been granted. Cancel the local requests
	   bit, set the peer granted bit and delete the pending request. */
	/** @todo We are not storing the granted lifetime anywhere as we 
	    obviously should. */
	for(; i < type_count; i++) {
		
		switch(reg_types[i]) {
		case HIP_SERVICE_RENDEZVOUS:
		{
			HIP_DEBUG("The server has granted us rendezvous "\
				  "service for %u seconds (lifetime 0x%x.)\n",
				  seconds, lifetime);
			hip_hadb_cancel_local_controls(
				entry, HIP_HA_CTRL_LOCAL_REQ_RVS); 
			hip_hadb_set_peer_controls(
				entry, HIP_HA_CTRL_PEER_GRANTED_RVS); 
			hip_del_pending_request_by_type(
				entry, HIP_SERVICE_RENDEZVOUS);
			break;
		}
		case HIP_SERVICE_RELAY:
		{
			HIP_DEBUG("The server has granted us relay "\
				  "service for %u seconds (lifetime 0x%x.)\n",
				  seconds, lifetime);
			hip_hadb_cancel_local_controls(
				entry, HIP_HA_CTRL_LOCAL_REQ_RELAY); 
			hip_hadb_set_peer_controls(
				entry, HIP_HA_CTRL_PEER_GRANTED_RELAY); 
			hip_del_pending_request_by_type(
				entry, HIP_SERVICE_RELAY);

			break;
		}
		case HIP_SERVICE_FULLRELAY:
		{
			HIP_DEBUG("The server has granted us relay "\
				  "service for %u seconds (lifetime 0x%x.)\n",
				  seconds, lifetime);
			hip_hadb_cancel_local_controls(
				entry, HIP_HA_CTRL_LOCAL_REQ_FULLRELAY); 
			hip_hadb_set_peer_controls(
				entry, HIP_HA_CTRL_PEER_GRANTED_FULLRELAY); 
			hip_del_pending_request_by_type(
				entry, HIP_SERVICE_FULLRELAY);
			/* Delete SAs with relay server to
			 * avoid problems with ESP relay*/
			entry->disable_sas = 1;
			/* SAs are added before registration completes*/
			hip_delete_security_associations_and_sp(entry);
			break;
		}
		default:
		{
			HIP_DEBUG("The server has granted us an unknown "\
				  "service for %u seconds (lifetime 0x%x.)\n",
				  seconds, lifetime);
			hip_hadb_cancel_local_controls(
				entry, HIP_HA_CTRL_LOCAL_REQ_UNSUP); 
			hip_hadb_set_peer_controls(
				entry, HIP_HA_CTRL_PEER_GRANTED_UNSUP); 
			hip_del_pending_request_by_type(
				entry, reg_types[i]);
			break;
		}
		}
	}
	
	return 0;
=======
    int i          = 0;
    time_t seconds = 0;

    /* 'seconds' is just just for debug prints. */
    hip_get_lifetime_seconds(lifetime, &seconds);

    /* Check what services we have been granted. Cancel the local requests
     * bit, set the peer granted bit and delete the pending request. */
    /** @todo We are not storing the granted lifetime anywhere as we
     *  obviously should. */
    for (; i < type_count; i++) {
        switch (reg_types[i]) {
        case HIP_SERVICE_RENDEZVOUS:
        {
            HIP_DEBUG("The server has granted us rendezvous " \
                      "service for %u seconds (lifetime 0x%x.)\n",
                      seconds, lifetime);
            hip_hadb_cancel_local_controls(
                entry, HIP_HA_CTRL_LOCAL_REQ_RVS);
            hip_hadb_set_peer_controls(
                entry, HIP_HA_CTRL_PEER_GRANTED_RVS);
            hip_del_pending_request_by_type(
                entry, HIP_SERVICE_RENDEZVOUS);
            break;
        }
        case HIP_SERVICE_RELAY:
        {
            HIP_DEBUG("The server has granted us relay " \
                      "service for %u seconds (lifetime 0x%x.)\n",
                      seconds, lifetime);
            hip_hadb_cancel_local_controls(
                entry, HIP_HA_CTRL_LOCAL_REQ_RELAY);
            hip_hadb_set_peer_controls(
                entry, HIP_HA_CTRL_PEER_GRANTED_RELAY);
            hip_del_pending_request_by_type(
                entry, HIP_SERVICE_RELAY);

            break;
        }
        case HIP_SERVICE_FULLRELAY:
        {
            HIP_DEBUG("The server has granted us relay " \
                      "service for %u seconds (lifetime 0x%x.)\n",
                      seconds, lifetime);
            hip_hadb_cancel_local_controls(
                entry, HIP_HA_CTRL_LOCAL_REQ_FULLRELAY);
            hip_hadb_set_peer_controls(
                entry, HIP_HA_CTRL_PEER_GRANTED_FULLRELAY);
            hip_del_pending_request_by_type(
                entry, HIP_SERVICE_FULLRELAY);
            /* Delete SAs with relay server to
             * avoid problems with ESP relay*/
            entry->disable_sas = 1;
            /* SAs are added before registration completes*/
            hip_delete_security_associations_and_sp(entry);
            break;
        }
        case HIP_SERVICE_SAVAH:
        {
            struct hip_common *msg = NULL;
            int err                = 0;
            HIP_DEBUG("The server has granted us savah " \
                      "service for %u seconds (lifetime 0x%x.)\n",
                      seconds, lifetime);
            hip_hadb_cancel_local_controls(
                entry, HIP_HA_CTRL_LOCAL_REQ_SAVAH);
            hip_hadb_set_peer_controls(
                entry, HIP_HA_CTRL_PEER_GRANTED_SAVAH);
            hip_del_pending_request_by_type(
                entry, HIP_SERVICE_SAVAH);
            HIP_IFEL(!(msg = HIP_MALLOC(HIP_MAX_PACKET, 0)), -1, "alloc\n");
            hip_msg_init(msg);
            hip_build_user_hdr(msg, SO_HIP_SET_SAVAH_CLIENT_ON, 0);
            hip_set_msg_response(msg, 0);
            hip_sendto_firewall(msg);
out_err:
            break;
        }
        default:
        {
            HIP_DEBUG("The server has granted us an unknown " \
                      "service for %u seconds (lifetime 0x%x.)\n",
                      seconds, lifetime);
            hip_hadb_cancel_local_controls(
                entry, HIP_HA_CTRL_LOCAL_REQ_UNSUP);
            hip_hadb_set_peer_controls(
                entry, HIP_HA_CTRL_PEER_GRANTED_UNSUP);
            hip_del_pending_request_by_type(
                entry, reg_types[i]);
            break;
        }
        }
    }

    return 0;
>>>>>>> d5ee844c
}

/**
 * Cancels registrations to services at the client. This function tries to
 * cancel all services listed and indentified by @c types. This is client side
 * cancellation, meaning that the client calls this function to remove entries
 * from the list of services it has been granted.
 *
 * @param  entry             a pointer to a host association.
 * @param  reg_types         a pointer to Reg Types found in REG_REQUEST.
 * @param  type_count        number of Reg Types in @c reg_types.
 * @return                   zero on success, -1 otherwise.
 * @see                      hip_del_registration_client().
 */
static int hip_del_registration_client(hip_ha_t *entry, uint8_t *reg_types,
                                       int type_count)
{
<<<<<<< HEAD
	int i = 0;
	
        /* Check what service registration cancellations we have been granted.
	   Cancel the local requests and delete the pending request. */
	/** @todo We are not storing information about cancellation anywhere. */
	for(; i < type_count; i++) {
		
		switch(reg_types[i]) {
		case HIP_SERVICE_RENDEZVOUS:
		{
			HIP_DEBUG("The server has cancelled our rendezvous "\
				  "service.\n");
			hip_hadb_cancel_local_controls(
				entry, HIP_HA_CTRL_LOCAL_REQ_RVS); 
			hip_del_pending_request_by_type(
				entry, HIP_SERVICE_RENDEZVOUS);
			break;
		}
		case HIP_SERVICE_RELAY:
		{
			HIP_DEBUG("The server has cancelled our relay "\
				  "service.\n");
			hip_hadb_cancel_local_controls(
				entry, HIP_HA_CTRL_LOCAL_REQ_RELAY); 
			hip_del_pending_request_by_type(
				entry, HIP_SERVICE_RELAY);

			break;
		}
		case HIP_SERVICE_FULLRELAY:
		{
			HIP_DEBUG("The server has cancelled our relay "\
				  "service.\n");
			hip_hadb_cancel_local_controls(
				entry, HIP_HA_CTRL_LOCAL_REQ_FULLRELAY); 
			hip_del_pending_request_by_type(
				entry, HIP_SERVICE_FULLRELAY);

			break;
		}
		default:
		{
			HIP_DEBUG("The server has cancelled our registration "\
				  "to an unknown service.\n");
			break;
		}
		}
	}
	
	return 0;
=======
    int i = 0;

    /* Check what service registration cancellations we have been granted.
     * Cancel the local requests and delete the pending request. */
    /** @todo We are not storing information about cancellation anywhere. */
    for (; i < type_count; i++) {
        switch (reg_types[i]) {
        case HIP_SERVICE_RENDEZVOUS:
        {
            HIP_DEBUG("The server has cancelled our rendezvous " \
                      "service.\n");
            hip_hadb_cancel_local_controls(
                entry, HIP_HA_CTRL_LOCAL_REQ_RVS);
            hip_del_pending_request_by_type(
                entry, HIP_SERVICE_RENDEZVOUS);
            break;
        }
        case HIP_SERVICE_RELAY:
        {
            HIP_DEBUG("The server has cancelled our relay " \
                      "service.\n");
            hip_hadb_cancel_local_controls(
                entry, HIP_HA_CTRL_LOCAL_REQ_RELAY);
            hip_del_pending_request_by_type(
                entry, HIP_SERVICE_RELAY);

            break;
        }
        case HIP_SERVICE_FULLRELAY:
        {
            HIP_DEBUG("The server has cancelled our relay " \
                      "service.\n");
            hip_hadb_cancel_local_controls(
                entry, HIP_HA_CTRL_LOCAL_REQ_FULLRELAY);
            hip_del_pending_request_by_type(
                entry, HIP_SERVICE_FULLRELAY);

            break;
        }
        case HIP_SERVICE_SAVAH:
        {
            HIP_DEBUG("The server has cancelled our savah " \
                      "service.\n");
            hip_hadb_cancel_local_controls(
                entry, HIP_HA_CTRL_LOCAL_REQ_SAVAH);
            hip_del_pending_request_by_type(
                entry, HIP_SERVICE_SAVAH);

            break;
        }
        default:
        {
            HIP_DEBUG("The server has cancelled our registration " \
                      "to an unknown service.\n");
            break;
        }
        }
    }

    return 0;
>>>>>>> d5ee844c
}

/**
 * Checks if the value list has duplicate values. Checks whether the value list
 * @c values has duplicate service values.
 *
 * @param  values     the value list to check.
 * @param  type_count number of values in the value list.
 * @return            zero if there are no duplicate values, -1 otherwise.
 */

static int hip_has_duplicate_services(uint8_t *reg_types, int type_count)
{
    if (reg_types == NULL || type_count <= 0) {
        return -1;
    }

    int i = 0, j = 0;

    for (; i < type_count; i++) {
        for (j = i + 1; j < type_count; j++) {
            if (reg_types[i] == reg_types[j]) {
                return -1;
            }
        }
    }

    return 0;
}

/**
 * Gets a string representation related to a registration failure type.
 *
 * @param  failure_type the Failure Type of a REG_FAILED parameter.
 * @param  type_string  a target buffer where to store the string
 *                      representation. This should be at least 256 bytes long.
 * @return              -1 if @c type_string is NULL, zero otherwise.
 */
static int hip_get_registration_failure_string(uint8_t failure_type,
                                               char *type_string)
{
    if (type_string == NULL) {
        return -1;
    }

    switch (failure_type) {
    case HIP_REG_INSUFFICIENT_CREDENTIALS:
        memcpy(type_string,
               "Registration requires additional credentials.",
               sizeof("Registration requires additional credentials."));
        break;
    case HIP_REG_TYPE_UNAVAILABLE:
        memcpy(type_string, "Registration type unavailable.",
               sizeof("Registration type unavailable."));
        break;
    case HIP_REG_CANCEL_REQUIRED:
        memcpy(type_string,
               "Cancellation of a previously granted service is " \
               "required.",
               sizeof("Cancellation of a previously granted service " \
                      "is required."));
        break;
    case HIP_REG_TRANSIENT_CONDITIONS:
        memcpy(type_string,
               "The server is currently unable to provide services " \
               "due to transient conditions.",
               sizeof("The server is currently unable to provide services " \
                      "due to transient conditions."));
        break;
    default:
        memcpy(type_string, "Unknown failure type.",
               sizeof("Unknown failure type."));
        break;
    }

    return 0;
}

// add by santtu from here
/*
 * Why is this not named consistelty with other parameterhandlers? Why is it not
 * hip_handle_param_reg_from? We have a naming convetion in use...
 * -Lauri 22.07.2008
 */
int hip_handle_reg_from(hip_ha_t *entry, struct hip_common *msg)
{
    int err                    = 0;
    struct hip_reg_from *rfrom = NULL;

    HIP_DEBUG("Checking msg for REG_FROM parameter.\n");
    rfrom = hip_get_param(msg, HIP_PARAM_REG_FROM);

    if (rfrom != NULL) {
        HIP_DEBUG("received a for REG_FROM parameter \n");
        HIP_DEBUG_IN6ADDR("the received reg_from address is ",
                          &rfrom->address);
        HIP_DEBUG_IN6ADDR("the local address is ", &entry->our_addr);
        //check if it is a local address
        if (!ipv6_addr_cmp(&rfrom->address, &entry->our_addr)) {
            HIP_DEBUG("the host is not behind nat \n");
        } else {
            _HIP_DEBUG("found a nat @port %d \n ",
                       ntohs(rfrom->port));
            memcpy(&entry->local_reflexive_address,
                   &rfrom->address, sizeof(struct in6_addr));
            entry->local_reflexive_udp_port = ntohs(rfrom->port);
            HIP_DEBUG_HIT("set reflexive address:",
                          &entry->local_reflexive_address);
            HIP_DEBUG("set reflexive port: %d \n",
                      entry->local_reflexive_udp_port);
            _HIP_DEBUG("the entry address is %d \n", entry);
        }
    } else {
        err = 1;
    }

    return err;
}<|MERGE_RESOLUTION|>--- conflicted
+++ resolved
@@ -26,9 +26,6 @@
 #define HIP_PENDING_REQUEST_LIFETIME 120
 
 static int hip_del_pending_request_by_expiration(void);
-static int hip_get_pending_requests(hip_ha_t *entry,
-                                    hip_pending_request_t *requests[]);
-static int hip_get_pending_request_count(hip_ha_t *entry);
 static int hip_add_registration_server(hip_ha_t *entry, uint8_t lifetime,
                                        uint8_t *reg_types, int type_count,
                                        uint8_t accepted_requests[],
@@ -57,18 +54,6 @@
 
 void hip_init_services()
 {
-<<<<<<< HEAD
-	hip_services[0].reg_type     = HIP_SERVICE_RENDEZVOUS;
-	hip_services[0].status       = HIP_SERVICE_OFF;
-	hip_services[0].min_lifetime = HIP_RELREC_MIN_LIFETIME;
-	hip_services[0].max_lifetime = HIP_RELREC_MAX_LIFETIME;
-	hip_services[1].reg_type     = HIP_SERVICE_RELAY;
-	hip_services[1].status       = HIP_SERVICE_OFF;
-	hip_services[1].min_lifetime = HIP_RELREC_MIN_LIFETIME;
-	hip_services[1].max_lifetime = HIP_RELREC_MAX_LIFETIME;
-
-	hip_ll_init(&pending_requests);
-=======
     hip_services[0].reg_type     = HIP_SERVICE_RENDEZVOUS;
     hip_services[0].status       = HIP_SERVICE_OFF;
     hip_services[0].min_lifetime = HIP_RELREC_MIN_LIFETIME;
@@ -77,17 +62,8 @@
     hip_services[1].status       = HIP_SERVICE_OFF;
     hip_services[1].min_lifetime = HIP_RELREC_MIN_LIFETIME;
     hip_services[1].max_lifetime = HIP_RELREC_MAX_LIFETIME;
-    hip_services[2].reg_type     = HIP_SERVICE_SAVAH;
-    hip_services[2].status       = HIP_SERVICE_OFF;
-    hip_services[2].min_lifetime = HIP_RELREC_MIN_LIFETIME;
-    hip_services[2].max_lifetime = HIP_RELREC_MAX_LIFETIME;
-    hip_services[3].reg_type     = HIP_FULLRELAY;
-    hip_services[3].status       = HIP_SERVICE_OFF;
-    hip_services[3].min_lifetime = HIP_RELREC_MIN_LIFETIME;
-    hip_services[3].max_lifetime = HIP_RELREC_MAX_LIFETIME;
 
     hip_ll_init(&pending_requests);
->>>>>>> d5ee844c
 }
 
 void hip_uninit_services()
@@ -249,36 +225,6 @@
  */
 void hip_get_srv_info(const hip_srv_t *srv, char *information)
 {
-<<<<<<< HEAD
-	if(srv == NULL || information == NULL)
-		return;
-	
-	char *cursor = information;
-	cursor += sprintf(cursor, "Service info:\n");
-	
-	cursor += sprintf(cursor, " reg_type: ");
-	if(srv->reg_type == HIP_SERVICE_RENDEZVOUS){
-		cursor += sprintf(cursor, "rendezvous\n");
-	} else if(srv->reg_type == HIP_SERVICE_RELAY) {
-		cursor += sprintf(cursor, "relay\n");
-	} else if(srv->reg_type == HIP_SERVICE_FULLRELAY) {
-		cursor += sprintf(cursor, "fullrelay\n");
-        } else {
-		cursor += sprintf(cursor, "unknown\n");
-	}
-
-	cursor += sprintf(cursor, " status: ");
-	if(srv->status == HIP_SERVICE_ON) {
-		cursor += sprintf(cursor, "on\n");
-	}else if(srv->status == HIP_SERVICE_OFF) {
-		cursor += sprintf(cursor, "off\n");
-	}else{
-		cursor += sprintf(cursor, "unknown\n");
-	}
-
-	cursor += sprintf(cursor, " minimum lifetime: %u\n", srv->min_lifetime);
-	cursor += sprintf(cursor, " maximum lifetime: %u\n", srv->max_lifetime);
-=======
     if (srv == NULL || information == NULL) {
         return;
     }
@@ -291,8 +237,6 @@
         cursor += sprintf(cursor, "rendezvous\n");
     } else if (srv->reg_type == HIP_SERVICE_RELAY) {
         cursor += sprintf(cursor, "relay\n");
-    } else if (srv->reg_type == HIP_SERVICE_SAVAH) {
-        cursor += sprintf(cursor, "savah\n");
     } else if (srv->reg_type == HIP_SERVICE_FULLRELAY) {
         cursor += sprintf(cursor, "fullrelay\n");
     } else {
@@ -310,7 +254,6 @@
 
     cursor += sprintf(cursor, " minimum lifetime: %u\n", srv->min_lifetime);
     cursor += sprintf(cursor, " maximum lifetime: %u\n", srv->max_lifetime);
->>>>>>> d5ee844c
 }
 
 /**
@@ -427,68 +370,6 @@
 }
 
 /**
- * Gets all pending requests for given host association. Gets all pending
- * requests for host association @c entry.
- *
- * Make sure that the target buffer @c requests has room for at least as many
- * pending requests that the host association @c entry has currently. You can
- * have this number by calling hip_get_pending_request_count().
- *
- * @param  entry    a pointer to a host association whose pending requests are
- *                  to be get.
- * @param  requests a target buffer for the pending requests.
- * @return          -1 if @c requests is NULL or if no pending requests were
- *                  found, zero otherwise.
- * @see             hip_get_pending_request_count().
- */
-static int hip_get_pending_requests(hip_ha_t *entry, hip_pending_request_t *requests[])
-{
-    if (requests == NULL) {
-        return -1;
-    }
-
-    hip_ll_node_t *iter = 0;
-    int request_count   = 0;
-
-    while ((iter = hip_ll_iterate(&pending_requests, iter)) != NULL) {
-        if (((hip_pending_request_t *) (iter->ptr))->entry
-            == entry) {
-            requests[request_count] =
-                (hip_pending_request_t *) (iter->ptr);
-            request_count++;
-        }
-    }
-
-    if (request_count == 0) {
-        return -1;
-    }
-
-    return 0;
-}
-
-/**
- * Gets the number of pending requests for a given host association.
- *
- * @param  entry a pointer to a host association whose count of pending requests
- *               is to be get.
- * @return       the number of pending requests for the host association.
- */
-static int hip_get_pending_request_count(hip_ha_t *entry)
-{
-    hip_ll_node_t *iter = 0;
-    int request_count   = 0;
-
-    while ((iter = hip_ll_iterate(&pending_requests, iter)) != NULL) {
-        if (((hip_pending_request_t *) (iter->ptr))->entry
-            == entry) {
-            request_count++;
-        }
-    }
-
-    return request_count;
-}
-
-/**
  * Moves a pending request to a new entry. This is handy for opportunistic mode
  *
  * @param  entry_old a pointer to the old  host association from which the pending request
@@ -537,138 +418,6 @@
 int hip_handle_param_reg_info(hip_ha_t *entry, hip_common_t *source_msg,
                               hip_common_t *target_msg)
 {
-<<<<<<< HEAD
-	struct hip_reg_info *reg_info = NULL;
-	uint8_t *reg_types = NULL;
-	unsigned int type_count = 0;
-	int err = 0, i = 0;
-	
-	reg_info = hip_get_param(source_msg, HIP_PARAM_REG_INFO);
-	
-	if(reg_info == NULL) {
-		HIP_DEBUG("No REG_INFO parameter found. The server offers "\
-			  "no services.\n");
-		
-		err = -1;
-		goto out_err;
-	}
-	
-	HIP_DEBUG("REG_INFO parameter found.\n");
-
-	HIP_DEBUG("REG INFO MIN LIFETIME %d\n", reg_info->min_lifetime);
-	HIP_DEBUG("REG INFO MAX LIFETIME %d\n", reg_info->max_lifetime);
-	
-	/* Get a pointer registration types and the type count. */
-	reg_types  = reg_info->reg_type;
-	type_count = hip_get_param_contents_len(reg_info) -
-		(sizeof(reg_info->min_lifetime) +
-		 sizeof(reg_info->max_lifetime));
-	
-	/* Check RFC 5203 Chapter 3.1. */
-	if(type_count == 0){
-		HIP_INFO("The server is currently unable to provide services "\
-			 "due to transient conditions.\n");
-		err = 0;
-		goto out_err;
-	}
-	
-	/* Loop through all the registration types found in REG_INFO parameter
-	   and store the information of responder's capability to offer a
-	   service. */
-	for(i = 0; i < type_count; i++){
-		
-		switch(reg_types[i]) {
-		case HIP_SERVICE_RENDEZVOUS:
-			HIP_INFO("Responder offers rendezvous service.\n");
-			
-			hip_hadb_set_peer_controls(
-				entry ,HIP_HA_CTRL_PEER_RVS_CAPABLE);
-			
-			break;
-		case HIP_SERVICE_RELAY:
-			HIP_INFO("Responder offers relay service.\n");
-			hip_hadb_set_peer_controls(
-				entry, HIP_HA_CTRL_PEER_RELAY_CAPABLE);
-			
-			break;
-		case HIP_SERVICE_FULLRELAY:
-			HIP_INFO("Responder offers full relay service.\n");
-			hip_hadb_set_peer_controls(
-				entry, HIP_HA_CTRL_PEER_FULLRELAY_CAPABLE);
-			
-			break;
-		default:
-			HIP_INFO("Responder offers unsupported service.\n");
-			hip_hadb_set_peer_controls(
-				entry ,HIP_HA_CTRL_PEER_UNSUP_CAPABLE);
-		}
-	}
-
-	/* This far we have stored the information of what services the server
-	   offers. Next we check if we have requested any of those services from
-	   command line using hipconf. If we have requested, we have pending
-	   requests stored. We build a REG_REQUEST parameter containing each
-	   service that we have requested and the server offers. */
-	
-	if(entry->local_controls & HIP_HA_CTRL_LOCAL_REQ_ANY) {
-		int request_count = hip_get_pending_request_count(entry);
-		if(request_count > 0) {
-			int j = 0, types_to_request = 0;
-			uint8_t type_array[request_count], valid_lifetime = 0;
-			hip_pending_request_t *requests[request_count];
-						
-			i = 0;
-			hip_get_pending_requests(entry, requests);
-			
-			/* If we have requested for a cancellation of a service
-			   we use lifetime of zero. Otherwise we must check
-			   that the requested lifetime falls between the offered
-			   lifetime boundaries. */
-			if(requests[0]->lifetime == 0) {
-			        HIP_DEBUG("SERVICE CANCELATION \n");
-				valid_lifetime = 0;
-			} else {
-				valid_lifetime = MIN(requests[0]->lifetime,
-						     reg_info->max_lifetime);
-				valid_lifetime = MAX(valid_lifetime,
-						     reg_info->min_lifetime);
-			}
-
-			/* Copy the Reg Types to an array. Outer loop for the
-			   services we have requested, inner loop for the
-			   services the server offers. */
-			for(i = 0; i < request_count; i++) {
-				for(j = 0; j < type_count; j++) {
-					if(requests[i]->reg_type ==
-					   reg_types[j]) { 
-						type_array[types_to_request] =
-							requests[i]->reg_type;
-						
-						types_to_request++;
-						break;
-					}
-				}
-			}
-			HIP_DEBUG("VALID SERVICE LIFETIME %d\n", valid_lifetime);
-			if (types_to_request > 0) {
-				HIP_IFEL(hip_build_param_reg_request(
-						 target_msg, valid_lifetime,
-						 type_array, types_to_request),
-					 -1,
-					 "Failed to build a REG_REQUEST "\
-					 "parameter.\n");
-				
-			}
-		}
-		/* We do not delete the pending requests for this entry yet, but
-		   only after R2 has arrived. We do not need pending requests
-		   when R2 arrives, but in case the I2 is to be retransmitted,
-		   we must be able to produce the REG_REQUEST parameter. */
-	}
-
- out_err:
-	return err;
-=======
     struct hip_reg_info *reg_info = NULL;
     uint8_t *reg_types            = NULL;
     unsigned int type_count       = 0;
@@ -721,18 +470,6 @@
                 entry, HIP_HA_CTRL_PEER_RELAY_CAPABLE);
 
             break;
-        case HIP_SERVICE_FULLRELAY:
-            HIP_INFO("Responder offers full relay service.\n");
-            hip_hadb_set_peer_controls(
-                entry, HIP_HA_CTRL_PEER_FULLRELAY_CAPABLE);
-
-            break;
-        case HIP_SERVICE_SAVAH:
-            HIP_INFO("Responder offers savah service.\n");
-            memcpy(sava_serving_gateway, &entry->hit_peer, sizeof(struct in6_addr));
-            hip_hadb_set_peer_controls(
-                entry, HIP_HA_CTRL_PEER_SAVAH_CAPABLE);
-            break;
         default:
             HIP_INFO("Responder offers unsupported service.\n");
             hip_hadb_set_peer_controls(
@@ -740,70 +477,8 @@
         }
     }
 
-    /* This far we have stored the information of what services the server
-     * offers. Next we check if we have requested any of those services from
-     * command line using hipconf. If we have requested, we have pending
-     * requests stored. We build a REG_REQUEST parameter containing each
-     * service that we have requested and the server offers. */
-
-    if (entry->local_controls & HIP_HA_CTRL_LOCAL_REQ_ANY) {
-        int request_count = hip_get_pending_request_count(entry);
-        if (request_count > 0) {
-            int j = 0, types_to_request = 0;
-            uint8_t type_array[request_count], valid_lifetime = 0;
-            hip_pending_request_t *requests[request_count];
-
-            i = 0;
-            hip_get_pending_requests(entry, requests);
-
-            /* If we have requested for a cancellation of a service
-             * we use lifetime of zero. Otherwise we must check
-             * that the requested lifetime falls between the offered
-             * lifetime boundaries. */
-            if (requests[0]->lifetime == 0) {
-                HIP_DEBUG("SERVICE CANCELATION \n");
-                valid_lifetime = 0;
-            } else {
-                valid_lifetime = MIN(requests[0]->lifetime,
-                                     reg_info->max_lifetime);
-                valid_lifetime = MAX(valid_lifetime,
-                                     reg_info->min_lifetime);
-            }
-
-            /* Copy the Reg Types to an array. Outer loop for the
-             * services we have requested, inner loop for the
-             * services the server offers. */
-            for (i = 0; i < request_count; i++) {
-                for (j = 0; j < type_count; j++) {
-                    if (requests[i]->reg_type ==
-                        reg_types[j]) {
-                        type_array[types_to_request] =
-                            requests[i]->reg_type;
-
-                        types_to_request++;
-                        break;
-                    }
-                }
-            }
-            HIP_DEBUG("VALID SERVICE LIFETIME %d\n", valid_lifetime);
-            if (types_to_request > 0) {
-                HIP_IFEL(hip_build_param_reg_request(
-                             target_msg, valid_lifetime,
-                             type_array, types_to_request),
-                         -1,
-                         "Failed to build a REG_REQUEST " \
-                         "parameter.\n");
-            }
-        }
-        /* We do not delete the pending requests for this entry yet, but
-         * only after R2 has arrived. We do not need pending requests
-         * when R2 arrives, but in case the I2 is to be retransmitted,
-         * we must be able to produce the REG_REQUEST parameter. */
-    }
-
 out_err:
     return err;
->>>>>>> d5ee844c
 }
 
 /**
@@ -1037,97 +712,6 @@
  */
 int hip_handle_param_reg_failed(hip_ha_t *entry, hip_common_t *msg)
 {
-<<<<<<< HEAD
-	int err = 0, type_count = 0, i = 0;
-	struct hip_reg_failed *reg_failed = NULL;
-	uint8_t *reg_types = NULL;
-	char reason[256];
-
-	reg_failed = hip_get_param(msg, HIP_PARAM_REG_FAILED);
-	
-	if(reg_failed == NULL) {
-		err = -1;
-		goto out_err;
-	}
-	
-	HIP_DEBUG("REG_FAILED parameter found.\n");
-
-	/* There can be more than one REG_FAILED parameters in the message. We
-	   have to loop through every one. */
-	while(hip_get_param_type(reg_failed) == HIP_PARAM_REG_FAILED) {
-
-		type_count = hip_get_param_contents_len(reg_failed) -
-			sizeof(reg_failed->failure_type);
-		reg_types = hip_get_param_contents_direct(reg_failed) +
-			sizeof(reg_failed->failure_type);
-		hip_get_registration_failure_string(reg_failed->failure_type,
-						    reason);
-	
-		for(; i < type_count; i++) {
-			
-			switch(reg_types[i]) {
-			case HIP_SERVICE_RENDEZVOUS:
-			{
-				HIP_DEBUG("The server has refused to grant us "\
-					  "rendezvous service.\n%s\n", reason);
-				hip_hadb_cancel_local_controls(
-					entry, HIP_HA_CTRL_LOCAL_REQ_RVS); 
-				hip_del_pending_request_by_type(
-					entry, HIP_SERVICE_RENDEZVOUS);
-				hip_hadb_set_peer_controls(
-					entry, HIP_HA_CTRL_PEER_REFUSED_RVS);
-				break;
-			}
-			case HIP_SERVICE_RELAY:
-			{
-				HIP_DEBUG("The server has refused to grant us "\
-					  "relay service.\n%s\n", reason);
-				hip_hadb_cancel_local_controls(
-					entry, HIP_HA_CTRL_LOCAL_REQ_RELAY); 
-				hip_del_pending_request_by_type(
-					entry, HIP_SERVICE_RELAY);
-				hip_hadb_set_peer_controls(
-					entry, HIP_HA_CTRL_PEER_REFUSED_RELAY);
-				break;
-			}
-			case HIP_SERVICE_FULLRELAY:
-			{
-				HIP_DEBUG("The server has refused to grant us "\
-					  "full relay service.\n%s\n", reason);
-				hip_hadb_cancel_local_controls(
-					entry, HIP_HA_CTRL_LOCAL_REQ_FULLRELAY); 
-				hip_del_pending_request_by_type(
-					entry, HIP_SERVICE_FULLRELAY);
-				hip_hadb_set_peer_controls(
-					entry, HIP_HA_CTRL_PEER_REFUSED_FULLRELAY);
-				break;
-			}
-			default:
-				HIP_DEBUG("The server has refused to grant us "\
-					  "an unknown service (%u).\n%s\n",
-					  reg_types[i], reason);
-				hip_del_pending_request_by_type(
-					entry, reg_types[i]);
-				hip_hadb_set_peer_controls(
-					entry, HIP_HA_CTRL_PEER_REFUSED_UNSUP);
-				break;
-			}
-		}
-		
-		/* Iterate to the next parameter and break the loop if there are
-		   no more parameters left. */
-		i = 0;
-		reg_failed = (struct hip_reg_failed *)
-			hip_get_next_param(msg, (hip_tlv_common_t *)reg_failed);
-		
-		if(reg_failed == NULL)
-			break;
-	}
-
- out_err:
-	
-	return err;
-=======
     int err                           = 0, type_count = 0, i = 0;
     struct hip_reg_failed *reg_failed = NULL;
     uint8_t *reg_types                = NULL;
@@ -1178,30 +762,6 @@
                     entry, HIP_HA_CTRL_PEER_REFUSED_RELAY);
                 break;
             }
-            case HIP_SERVICE_FULLRELAY:
-            {
-                HIP_DEBUG("The server has refused to grant us " \
-                          "full relay service.\n%s\n", reason);
-                hip_hadb_cancel_local_controls(
-                    entry, HIP_HA_CTRL_LOCAL_REQ_FULLRELAY);
-                hip_del_pending_request_by_type(
-                    entry, HIP_SERVICE_FULLRELAY);
-                hip_hadb_set_peer_controls(
-                    entry, HIP_HA_CTRL_PEER_REFUSED_FULLRELAY);
-                break;
-            }
-            case HIP_SERVICE_SAVAH:
-            {
-                HIP_DEBUG("The server has refused to grant us " \
-                          "savah service.\n%s\n", reason);
-                hip_hadb_cancel_local_controls(
-                    entry, HIP_HA_CTRL_LOCAL_REQ_SAVAH);
-                hip_del_pending_request_by_type(
-                    entry, HIP_SERVICE_SAVAH);
-                hip_hadb_set_peer_controls(
-                    entry, HIP_HA_CTRL_PEER_REFUSED_SAVAH);
-                break;
-            }
             default:
                 HIP_DEBUG("The server has refused to grant us " \
                           "an unknown service (%u).\n%s\n",
@@ -1228,7 +788,6 @@
 out_err:
 
     return err;
->>>>>>> d5ee844c
 }
 
 /**
@@ -1319,103 +878,6 @@
                     HIP_REG_CANCEL_REQUIRED;
                 (*refused_count)++;
 #endif
-<<<<<<< HEAD
-			} else if(hip_relwl_get_status() ==  HIP_RELAY_WL_ON &&
-				  hip_relwl_get(&dummy.hit_r) == NULL) {
-				HIP_DEBUG("Client is not whitelisted.\n");
-				refused_requests[*refused_count] = reg_types[i];
-				failure_types[*refused_count] =
-					HIP_REG_INSUFFICIENT_CREDENTIALS;
-				(*refused_count)++;
-			} else {
-				/* Set the type of the relay record. */
-				hip_relrec_type_t type;
-				switch(reg_types[i])
-				{
-				case HIP_SERVICE_RELAY:
-					type = HIP_RELAY;
-					break;
-				case HIP_SERVICE_FULLRELAY:
-					type = HIP_FULLRELAY;
-					break;
-				case HIP_SERVICE_RENDEZVOUS:
-				default:
-					type = HIP_RVSRELAY;
-					break;
-				}
-
-				/* Allow consequtive registration without
-				   service cancellation to support host
-				   reboots */
-				if (fetch_record != NULL) {
-					HIP_DEBUG("Warning: registration exists. Overwriting old one\n");
-				}
-				
-				/* Allocate a new relay record. */
-				new_record = hip_relrec_alloc(
-					type,granted_lifetime, &(entry->hit_peer),
-					&(entry->peer_addr),
-					entry->peer_udp_port,
-					&(entry->hip_hmac_in),
-					entry->hadb_xmit_func->hip_send_pkt);
-				
-				hip_relht_put(new_record);
-
-				/* Check that the put was succesful. */
-				if(hip_relht_get(new_record) != NULL) {
-					accepted_requests[*accepted_count] =
-						reg_types[i];
-					accepted_lifetimes[*accepted_count] =
-						granted_lifetime;
-					(*accepted_count)++;
-
-					/* SAs with the registrant were causing
-					 * problems with ESP relay.
-					 * HIP_HA_CTRL_LOCAL_GRANTED_FULLRELAY 
-					 * disables heartbeats to prevent
-					 * creation of new SAs. */
-					if(reg_types[i] == HIP_SERVICE_FULLRELAY) {
-						entry->disable_sas = 1;
-						/* SAs are added before registration completes*/
-						hip_delete_security_associations_and_sp(entry);
-
-						hip_hadb_set_local_controls(entry,
-							HIP_HA_CTRL_LOCAL_GRANTED_FULLRELAY);
-					}
-					
-					HIP_DEBUG("Registration accepted.\n");
-				}
-				else { /* The put was unsuccessful. */
-					if(new_record != NULL) {
-						free(new_record);
-					}
-					refused_requests[*refused_count] =
-						reg_types[i];
-					failure_types[*refused_count] =
-						HIP_REG_TRANSIENT_CONDITIONS;
-					(*refused_count)++;
-					HIP_ERROR("Unable to store new relay "\
-						  "record. Registration "\
-						  "refused.\n");
-				}
-			}
-
-			break;
-		default:
-			HIP_DEBUG("Client is trying to register to an "
-				  "unsupported service.\nRegistration "\
-				  "refused.\n");
-			refused_requests[*refused_count] = reg_types[i];
-			failure_types[*refused_count] =
-				HIP_REG_TYPE_UNAVAILABLE;
-			(*refused_count)++;
-			
-			break;
-		}
-	}
-
-	return err;
-=======
             } else if (hip_relwl_get_status() ==  HIP_RELAY_WL_ON &&
                        hip_relwl_get(&dummy.hit_r) == NULL) {
                 HIP_DEBUG("Client is not whitelisted.\n");
@@ -1429,9 +891,6 @@
                 switch (reg_types[i]) {
                 case HIP_SERVICE_RELAY:
                     type = HIP_RELAY;
-                    break;
-                case HIP_SERVICE_FULLRELAY:
-                    type = HIP_FULLRELAY;
                     break;
                 case HIP_SERVICE_RENDEZVOUS:
                 default:
@@ -1495,16 +954,6 @@
             }
 
             break;
-        case HIP_SERVICE_SAVAH:
-            HIP_DEBUG("Client is registering to savah service.\n");
-            accepted_requests[*accepted_count]  =
-                reg_types[i];
-            accepted_lifetimes[*accepted_count] =
-                lifetime;
-            (*accepted_count)++;
-
-            HIP_DEBUG("Registration accepted.\n");
-            break;
         default:
             HIP_DEBUG("Client is trying to register to an "
                       "unsupported service.\nRegistration " \
@@ -1519,7 +968,6 @@
     }
 
     return err;
->>>>>>> d5ee844c
 }
 
 /**
@@ -1673,83 +1121,6 @@
 static int hip_add_registration_client(hip_ha_t *entry, uint8_t lifetime,
                                        uint8_t *reg_types, int type_count)
 {
-<<<<<<< HEAD
-	int i = 0;
-	time_t seconds = 0;
-	
-	/* 'seconds' is just just for debug prints. */
-	hip_get_lifetime_seconds(lifetime, &seconds);
-
-        /* Check what services we have been granted. Cancel the local requests
-	   bit, set the peer granted bit and delete the pending request. */
-	/** @todo We are not storing the granted lifetime anywhere as we 
-	    obviously should. */
-	for(; i < type_count; i++) {
-		
-		switch(reg_types[i]) {
-		case HIP_SERVICE_RENDEZVOUS:
-		{
-			HIP_DEBUG("The server has granted us rendezvous "\
-				  "service for %u seconds (lifetime 0x%x.)\n",
-				  seconds, lifetime);
-			hip_hadb_cancel_local_controls(
-				entry, HIP_HA_CTRL_LOCAL_REQ_RVS); 
-			hip_hadb_set_peer_controls(
-				entry, HIP_HA_CTRL_PEER_GRANTED_RVS); 
-			hip_del_pending_request_by_type(
-				entry, HIP_SERVICE_RENDEZVOUS);
-			break;
-		}
-		case HIP_SERVICE_RELAY:
-		{
-			HIP_DEBUG("The server has granted us relay "\
-				  "service for %u seconds (lifetime 0x%x.)\n",
-				  seconds, lifetime);
-			hip_hadb_cancel_local_controls(
-				entry, HIP_HA_CTRL_LOCAL_REQ_RELAY); 
-			hip_hadb_set_peer_controls(
-				entry, HIP_HA_CTRL_PEER_GRANTED_RELAY); 
-			hip_del_pending_request_by_type(
-				entry, HIP_SERVICE_RELAY);
-
-			break;
-		}
-		case HIP_SERVICE_FULLRELAY:
-		{
-			HIP_DEBUG("The server has granted us relay "\
-				  "service for %u seconds (lifetime 0x%x.)\n",
-				  seconds, lifetime);
-			hip_hadb_cancel_local_controls(
-				entry, HIP_HA_CTRL_LOCAL_REQ_FULLRELAY); 
-			hip_hadb_set_peer_controls(
-				entry, HIP_HA_CTRL_PEER_GRANTED_FULLRELAY); 
-			hip_del_pending_request_by_type(
-				entry, HIP_SERVICE_FULLRELAY);
-			/* Delete SAs with relay server to
-			 * avoid problems with ESP relay*/
-			entry->disable_sas = 1;
-			/* SAs are added before registration completes*/
-			hip_delete_security_associations_and_sp(entry);
-			break;
-		}
-		default:
-		{
-			HIP_DEBUG("The server has granted us an unknown "\
-				  "service for %u seconds (lifetime 0x%x.)\n",
-				  seconds, lifetime);
-			hip_hadb_cancel_local_controls(
-				entry, HIP_HA_CTRL_LOCAL_REQ_UNSUP); 
-			hip_hadb_set_peer_controls(
-				entry, HIP_HA_CTRL_PEER_GRANTED_UNSUP); 
-			hip_del_pending_request_by_type(
-				entry, reg_types[i]);
-			break;
-		}
-		}
-	}
-	
-	return 0;
-=======
     int i          = 0;
     time_t seconds = 0;
 
@@ -1786,46 +1157,6 @@
                 entry, HIP_HA_CTRL_PEER_GRANTED_RELAY);
             hip_del_pending_request_by_type(
                 entry, HIP_SERVICE_RELAY);
-
-            break;
-        }
-        case HIP_SERVICE_FULLRELAY:
-        {
-            HIP_DEBUG("The server has granted us relay " \
-                      "service for %u seconds (lifetime 0x%x.)\n",
-                      seconds, lifetime);
-            hip_hadb_cancel_local_controls(
-                entry, HIP_HA_CTRL_LOCAL_REQ_FULLRELAY);
-            hip_hadb_set_peer_controls(
-                entry, HIP_HA_CTRL_PEER_GRANTED_FULLRELAY);
-            hip_del_pending_request_by_type(
-                entry, HIP_SERVICE_FULLRELAY);
-            /* Delete SAs with relay server to
-             * avoid problems with ESP relay*/
-            entry->disable_sas = 1;
-            /* SAs are added before registration completes*/
-            hip_delete_security_associations_and_sp(entry);
-            break;
-        }
-        case HIP_SERVICE_SAVAH:
-        {
-            struct hip_common *msg = NULL;
-            int err                = 0;
-            HIP_DEBUG("The server has granted us savah " \
-                      "service for %u seconds (lifetime 0x%x.)\n",
-                      seconds, lifetime);
-            hip_hadb_cancel_local_controls(
-                entry, HIP_HA_CTRL_LOCAL_REQ_SAVAH);
-            hip_hadb_set_peer_controls(
-                entry, HIP_HA_CTRL_PEER_GRANTED_SAVAH);
-            hip_del_pending_request_by_type(
-                entry, HIP_SERVICE_SAVAH);
-            HIP_IFEL(!(msg = HIP_MALLOC(HIP_MAX_PACKET, 0)), -1, "alloc\n");
-            hip_msg_init(msg);
-            hip_build_user_hdr(msg, SO_HIP_SET_SAVAH_CLIENT_ON, 0);
-            hip_set_msg_response(msg, 0);
-            hip_sendto_firewall(msg);
-out_err:
             break;
         }
         default:
@@ -1845,7 +1176,6 @@
     }
 
     return 0;
->>>>>>> d5ee844c
 }
 
 /**
@@ -1863,58 +1193,6 @@
 static int hip_del_registration_client(hip_ha_t *entry, uint8_t *reg_types,
                                        int type_count)
 {
-<<<<<<< HEAD
-	int i = 0;
-	
-        /* Check what service registration cancellations we have been granted.
-	   Cancel the local requests and delete the pending request. */
-	/** @todo We are not storing information about cancellation anywhere. */
-	for(; i < type_count; i++) {
-		
-		switch(reg_types[i]) {
-		case HIP_SERVICE_RENDEZVOUS:
-		{
-			HIP_DEBUG("The server has cancelled our rendezvous "\
-				  "service.\n");
-			hip_hadb_cancel_local_controls(
-				entry, HIP_HA_CTRL_LOCAL_REQ_RVS); 
-			hip_del_pending_request_by_type(
-				entry, HIP_SERVICE_RENDEZVOUS);
-			break;
-		}
-		case HIP_SERVICE_RELAY:
-		{
-			HIP_DEBUG("The server has cancelled our relay "\
-				  "service.\n");
-			hip_hadb_cancel_local_controls(
-				entry, HIP_HA_CTRL_LOCAL_REQ_RELAY); 
-			hip_del_pending_request_by_type(
-				entry, HIP_SERVICE_RELAY);
-
-			break;
-		}
-		case HIP_SERVICE_FULLRELAY:
-		{
-			HIP_DEBUG("The server has cancelled our relay "\
-				  "service.\n");
-			hip_hadb_cancel_local_controls(
-				entry, HIP_HA_CTRL_LOCAL_REQ_FULLRELAY); 
-			hip_del_pending_request_by_type(
-				entry, HIP_SERVICE_FULLRELAY);
-
-			break;
-		}
-		default:
-		{
-			HIP_DEBUG("The server has cancelled our registration "\
-				  "to an unknown service.\n");
-			break;
-		}
-		}
-	}
-	
-	return 0;
-=======
     int i = 0;
 
     /* Check what service registration cancellations we have been granted.
@@ -1943,28 +1221,6 @@
 
             break;
         }
-        case HIP_SERVICE_FULLRELAY:
-        {
-            HIP_DEBUG("The server has cancelled our relay " \
-                      "service.\n");
-            hip_hadb_cancel_local_controls(
-                entry, HIP_HA_CTRL_LOCAL_REQ_FULLRELAY);
-            hip_del_pending_request_by_type(
-                entry, HIP_SERVICE_FULLRELAY);
-
-            break;
-        }
-        case HIP_SERVICE_SAVAH:
-        {
-            HIP_DEBUG("The server has cancelled our savah " \
-                      "service.\n");
-            hip_hadb_cancel_local_controls(
-                entry, HIP_HA_CTRL_LOCAL_REQ_SAVAH);
-            hip_del_pending_request_by_type(
-                entry, HIP_SERVICE_SAVAH);
-
-            break;
-        }
         default:
         {
             HIP_DEBUG("The server has cancelled our registration " \
@@ -1975,7 +1231,6 @@
     }
 
     return 0;
->>>>>>> d5ee844c
 }
 
 /**
