--- conflicted
+++ resolved
@@ -94,11 +94,7 @@
  * An expired pending requests is one that has not been deleted within
  * @c HIP_PENDING_REQUEST_LIFETIME seconds.
  */
-<<<<<<< HEAD
-int hip_registration_maintenance()
-=======
-void hip_registration_maintenance(void)
->>>>>>> b62d0977
+int hip_registration_maintenance(void)
 {
     while (hip_del_pending_request_by_expiration() == 0) {
         ;
