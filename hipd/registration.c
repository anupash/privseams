/** @file
 * This file defines a registration mechanism for the Host Identity Protocol
 * (HIP) that allows hosts to register with services.
 * 
 * @author  Lauri Silvennoinen
 * @note    Related RFC: <a href="http://www.rfc-editor.org/rfc/rfc5203.txt">
 *          Host Identity Protocol (HIP) Registration Extension</a>
 * @note    Distributed under <a href="http://www.gnu.org/licenses/gpl2.txt">GNU/GPL</a>.
 * @see     registration.h
 * @see     hiprelay.h
 */ 
#include "registration.h"

/** An array for storing all existing services. */
hip_srv_t hip_services[HIP_TOTAL_EXISTING_SERVICES];
/** A linked list for storing pending requests on the client side.
 *  @note This assumes a single threaded model. We are not using mutexes here.
 */
hip_ll_t pending_requests;

void hip_init_services()
{
	hip_services[0].reg_type     = HIP_SERVICE_RENDEZVOUS;
	hip_services[0].status       = HIP_SERVICE_OFF;
	hip_services[0].min_lifetime = HIP_RELREC_MIN_LIFETIME;
	hip_services[0].max_lifetime = HIP_RELREC_MAX_LIFETIME;
	hip_services[1].reg_type     = HIP_SERVICE_RELAY;
	hip_services[1].status       = HIP_SERVICE_OFF;
	hip_services[1].min_lifetime = HIP_RELREC_MIN_LIFETIME;
	hip_services[1].max_lifetime = HIP_RELREC_MAX_LIFETIME;

	hip_ll_init(&pending_requests);
}

void hip_uninit_services()
{
	hip_ll_uninit(&pending_requests, free);
}

void hip_registration_maintenance()
{
	while (hip_del_pending_request_by_expiration() == 0);
}

int hip_set_srv_status(uint8_t reg_type, hip_srv_status_t status)
{
	int i = 0;
	
	for(; i < HIP_TOTAL_EXISTING_SERVICES; i++) {
		if(hip_services[i].reg_type == reg_type) {
			hip_services[i].status = status;
			return 0;
		}
	}
	
	return -1;
}

int hip_set_srv_min_lifetime(uint8_t reg_type, uint8_t lifetime)
{
	if(lifetime = 0) {
		return -1;
	}
	
	int i = 0;
	
	for(; i < HIP_TOTAL_EXISTING_SERVICES; i++) {
		if(hip_services[i].reg_type == reg_type) {
			hip_services[i].min_lifetime = lifetime;
			return 0;
		}
	}
	
	return -1;
}

int hip_set_srv_max_lifetime(uint8_t reg_type, uint8_t lifetime)
{
	if(lifetime = 0) {
		return -1;
	}
	
	int i = 0;
	
	for(; i < HIP_TOTAL_EXISTING_SERVICES; i++) {
		if(hip_services[i].reg_type == reg_type) {
			hip_services[i].max_lifetime = lifetime;
			return 0;
		}
	}
	
	return -1;
}

int hip_get_active_services(hip_srv_t *active_services,
			    unsigned int *active_service_count)
{
	if(active_services == NULL) {
		return -1;
	}

	int i = 0, j = 0;
	
	memset(active_services, 0, sizeof(hip_services));

	for(; i < HIP_TOTAL_EXISTING_SERVICES; i++) {
		if(hip_services[i].status == HIP_SERVICE_ON) {
			memcpy(&active_services[j], &hip_services[i],
			       sizeof(active_services[j]));
			j++;
		}
	}
	
	*active_service_count = j;

	return 0;
} 

void hip_get_srv_info(const hip_srv_t *srv, char *information)
{
	if(srv == NULL || information == NULL)
		return;
	
	char *cursor = information;
	cursor += sprintf(cursor, "Service info:\n");
	
	cursor += sprintf(cursor, " reg_type: ");
	if(srv->reg_type == HIP_SERVICE_RENDEZVOUS){
		cursor += sprintf(cursor, "rendezvous\n");
	} else if(srv->reg_type == HIP_SERVICE_RELAY) {
		cursor += sprintf(cursor, "relay\n");
	}

	cursor += sprintf(cursor, " status: ");
	if(srv->status == HIP_SERVICE_ON) {
		cursor += sprintf(cursor, "on\n");
	}else if(srv->status == HIP_SERVICE_OFF) {
		cursor += sprintf(cursor, "off\n");
	}else{
		cursor += sprintf(cursor, "unknown\n");
	}

	cursor += sprintf(cursor, " minimum lifetime: %u\n", srv->min_lifetime);
	cursor += sprintf(cursor, " maximum lifetime: %u\n", srv->max_lifetime);
}

int hip_add_pending_request(hip_pending_request_t *request)
{
	int err = 0;
	
	/* We don't have to check for NULL request as the linked list does that
	   for us. */
	HIP_IFEL(hip_ll_add_last(&pending_requests, request), -1,
		 "Failed to add a pending registration request.\n");

 out_err:
	return err;
}

int hip_del_pending_request(hip_ha_t *entry)
{
	int index = 0;
	hip_ll_node_t *iter = NULL;
	
	/* Iterate through the linked list. The iterator itself can't be used
	   for deleting nodes from the list. Therefore, we just get the index of
	   the element to be deleted using the iterator and then call
	   hip_ll_del() to do the actual deletion. */
	while((iter = hip_ll_iterate(&pending_requests, iter)) != NULL) {
		if(((hip_pending_request_t *)(iter->ptr))->entry == entry) {
			
			HIP_DEBUG("Deleting and freeing a pending request at "\
				  "index %u.\n", index);
			hip_ll_del(&pending_requests, index, free);
			return 0;
		}
		index++;
	}

	return -1;
}

int hip_del_pending_request_by_type(hip_ha_t *entry, uint8_t reg_type)
{
	int index = 0;
	hip_ll_node_t *iter = NULL;
	hip_pending_request_t * request = NULL;

	/* See hip_del_pending_request() for a comment. */
	while((iter = hip_ll_iterate(&pending_requests, iter)) != NULL) {
		request = (hip_pending_request_t *)(iter->ptr);
		if(request->entry == entry && request->reg_type == reg_type) {
			
			HIP_DEBUG("Deleting and freeing a pending request by "\
				  "type at index %u.\n", index);
			hip_ll_del(&pending_requests, index, free);
			return 0;
		}
		index++;
	}

	return -1;
}

int hip_del_pending_request_by_expiration()
{
	int index = 0;
	hip_ll_node_t *iter = NULL;
	hip_pending_request_t * request = NULL;
	time_t now = time(NULL); 

	/* See hip_del_pending_request() for a comment. */
	while((iter = hip_ll_iterate(&pending_requests, iter)) != NULL) {
		request = (hip_pending_request_t *)(iter->ptr);
		if(now - request->created > HIP_PENDING_REQUEST_LIFETIME ) {
			HIP_DEBUG("Deleting and freeing a pending request by "\
				  "expiration (%u seconds) at index %u.\n",
				  now - request->created, index);
			hip_ll_del(&pending_requests, index, free);
			return 0;
		}
		index++;
	}

	return -1;
}

int hip_get_pending_requests(hip_ha_t *entry, hip_pending_request_t *requests[])
{
	if(requests == NULL) {
		return -1;
	}

	hip_ll_node_t *iter = 0;
	int request_count = 0;
	
	while((iter = hip_ll_iterate(&pending_requests, iter)) != NULL) {
		if(((hip_pending_request_t *)(iter->ptr))->entry
		   == entry) {
			requests[request_count] =
				(hip_pending_request_t *)(iter->ptr);
			request_count++;
		}
	}
	
	if(request_count == 0) {
		return -1;
	}
			
	return 0;
}

int hip_get_pending_request_count(hip_ha_t *entry)
{
	hip_ll_node_t *iter = 0;
	int request_count = 0;
	
	while((iter = hip_ll_iterate(&pending_requests, iter)) != NULL) {
		if(((hip_pending_request_t *)(iter->ptr))->entry
		   == entry) {
			request_count++;
		}
	}

	return request_count;
}

int hip_replace_pending_requests(hip_ha_t * entry_old, 
				hip_ha_t * entry_new) {
        hip_ll_node_t *iter = 0;
	
	while((iter = hip_ll_iterate(&pending_requests, iter)) != NULL) {
		if(((hip_pending_request_t *)(iter->ptr))->entry
		   == entry_old) {
		  ((hip_pending_request_t *)(iter->ptr))->entry	= entry_new;
		  return 0;
		}
	}

	return -1;
}

int hip_handle_param_reg_info(hip_ha_t *entry, hip_common_t *source_msg,
			      hip_common_t *target_msg)
{
	struct hip_reg_info *reg_info = NULL;
	uint8_t *reg_types = NULL, reg_type = 0;
	unsigned int type_count = 0;
	int err = 0, i = 0;
	
	reg_info = hip_get_param(source_msg, HIP_PARAM_REG_INFO);
	
	if(reg_info == NULL) {
		HIP_DEBUG("No REG_INFO parameter found. The server offers "\
			  "no services.\n");
		
		err = -1;
		goto out_err;
	}
	
	HIP_DEBUG("REG_INFO parameter found.\n");

	HIP_DEBUG("REG INFO MIN LIFETIME %d\n", reg_info->min_lifetime);
	HIP_DEBUG("REG INFO MAX LIFETIME %d\n", reg_info->max_lifetime);
	
	/* Get a pointer registration types and the type count. */
	reg_types  = reg_info->reg_type;
	type_count = hip_get_param_contents_len(reg_info) -
		(sizeof(reg_info->min_lifetime) +
		 sizeof(reg_info->max_lifetime));
	
	/* Check RFC 5203 Chapter 3.1. */
	if(type_count == 0){
		HIP_INFO("The server is currently unable to provide services "\
			 "due to transient conditions.\n");
		err = 0;
		goto out_err;
	}
	
	/* Loop through all the registration types found in REG_INFO parameter
	   and store the information of responder's capability to offer a
	   service. */
	for(i = 0; i < type_count; i++){
		
		switch(reg_types[i]) {
		case HIP_SERVICE_RENDEZVOUS:
			HIP_INFO("Responder offers rendezvous service.\n");
			
			hip_hadb_set_peer_controls(
				entry ,HIP_HA_CTRL_PEER_RVS_CAPABLE);
			
			break;
		case HIP_SERVICE_FULLRELAY:
		case HIP_SERVICE_RELAY:
			HIP_INFO("Responder offers relay service.\n");
			hip_hadb_set_peer_controls(
				entry, HIP_HA_CTRL_PEER_RELAY_CAPABLE);
			
			break;
		default:
			HIP_INFO("Responder offers unsupported service.\n");
			hip_hadb_set_peer_controls(
				entry ,HIP_HA_CTRL_PEER_UNSUP_CAPABLE);
		}
	}

	/* This far we have stored the information of what services the server
	   offers. Next we check if we have requested any of those services from
	   command line using hipconf. If we have requested, we have pending
	   requests stored. We build a REG_REQUEST parameter containing each
	   service that we have requested and the server offers. */
	
	if(entry->local_controls & HIP_HA_CTRL_LOCAL_REQ_ANY) {
		int request_count = hip_get_pending_request_count(entry);
		if(request_count > 0) {
			int j = 0, types_to_request = 0;
			uint8_t type_array[request_count], valid_lifetime = 0;
			hip_pending_request_t *requests[request_count];
						
			i = 0;
			hip_get_pending_requests(entry, requests);
			
			/* If we have requested for a cancellation of a service
			   we use lifetime of zero. Otherwise we must check
			   that the requested lifetime falls between the offered
			   lifetime boundaries. */
			if(requests[0]->lifetime == 0) {
			        HIP_DEBUG("SERVICE CANCELATION \n");
				valid_lifetime = 0;
			} else {
				valid_lifetime = MIN(requests[0]->lifetime,
						     reg_info->max_lifetime);
				valid_lifetime = MAX(valid_lifetime,
						     reg_info->min_lifetime);
			}

			/* Copy the Reg Types to an array. Outer loop for the
			   services we have requested, inner loop for the
			   services the server offers. */
			for(i = 0; i < request_count; i++) {
				for(j = 0; j < type_count; j++) {
					if(requests[i]->reg_type ==
					   reg_types[j]) { 
						type_array[types_to_request] =
							requests[i]->reg_type;
						
						types_to_request++;
						break;
					}
				}
			}
			HIP_DEBUG("VALID SERVICE LIFETIME %d\n", valid_lifetime);
			if (types_to_request > 0) {
				HIP_IFEL(hip_build_param_reg_request(
						 target_msg, valid_lifetime,
						 type_array, types_to_request),
					 -1,
					 "Failed to build a REG_REQUEST "\
					 "parameter.\n");
				
			}
		}
		/* We do not delete the pending requests for this entry yet, but
		   only after R2 has arrived. We do not need pending requests
		   when R2 arrives, but in case the I2 is to be retransmitted,
		   we must be able to produce the REG_REQUEST parameter. */
	}

 out_err:
	return err;
}

int hip_handle_param_reg_request(hip_ha_t *entry, hip_common_t *source_msg,
				 hip_common_t *target_msg)
{
	int err = 0, type_count = 0, accepted_count = 0, refused_count = 0;
	struct hip_reg_request *reg_request = NULL;
	uint8_t *reg_types = NULL;

	reg_request = hip_get_param(source_msg, HIP_PARAM_REG_REQUEST);
	
	if(reg_request == NULL) {
		err = -1;
		/* Have to use return instead of 'goto out_err' because of
		   the arrays initialised later. Otherwise this won't compile:
		   error: jump into scope of identifier with variably modified
		   type. */
		return err;
	}
	HIP_DEBUG("REG_REQUEST parameter found. Requested lifetime: 0x%x, "\
		  "number of service types requested: %d.\n",
		  reg_request->lifetime, type_count);
	
	/* Get the number of registration types. */
	type_count = hip_get_param_contents_len(reg_request) -
		sizeof(reg_request->lifetime);
	/* Get a pointer to the actual registration types. */
	reg_types = hip_get_param_contents_direct(reg_request) +
		sizeof(reg_request->lifetime);

	/* Check that the request has at most one value of each type. */
	if(hip_has_duplicate_services(reg_types, type_count)) {
		/* We consider this as a protocol error, and do not build
		   REG_FAILED parameters. The initiator may be rogue and
		   trying to stress the server with malformed service
		   requests. */
		err = -1;
		errno = EPROTO;
		HIP_ERROR("The REG_REQUEST parameter has duplicate services. "\
			  "The whole parameter is omitted.\n");
		/* As above. */
		return err;
	}
	
	/* Arrays for storing the type reg_types of the accepted and refused
	   request types. */
	uint8_t accepted_requests[type_count], accepted_lifetimes[type_count];
	uint8_t refused_requests[type_count], failure_types[type_count];
	
	memset(accepted_requests, 0, sizeof(accepted_requests));
	memset(accepted_lifetimes, 0, sizeof(accepted_lifetimes));
	memset(refused_requests, 0, sizeof(refused_requests));
	memset(failure_types, 0, sizeof(failure_types));
	
	if(reg_request->lifetime == 0) {
		hip_del_registration_server(
			entry, reg_types, type_count, accepted_requests,
			&accepted_count, refused_requests, failure_types,
			&refused_count);
	} else {
		hip_add_registration_server(
			entry, reg_request->lifetime, reg_types, type_count,
			accepted_requests, accepted_lifetimes, &accepted_count,
			refused_requests, failure_types, &refused_count);
	}
	
	HIP_DEBUG("Number of accepted service requests: %d, number of refused "\
		  "service requests: %d.\n", accepted_count, refused_count);

	/* The registration is now done. Next, we build the REG_RESPONSE and
	   REG_FAILED parameters. */
	if(accepted_count > 0) {
		/* There is an issue related to the building of REG_RESPONSE
		   parameters in RFC 5203. In Section 4.4 it is said: "The
		   registrar MUST NOT include more than one REG_RESPONSE
		   parameter in its R2 or UPDATE packets..." Now, how can we
		   inform the requester that it has been granted two or more
		   services with different lifetimes? We cannot. Therefore we
		   just take the first accepted lifetime and use that with all
		   services. -Lauri 20.05.2008 */
		hip_build_param_reg_response(target_msg, accepted_lifetimes[0],
					     accepted_requests, accepted_count);
	}
	if(refused_count > 0) {
		/* We must add as many REG_FAILED parameters as there are
		   different failure types. */
		int i, j, to_be_build_count;
		uint8_t reg_types_to_build[refused_count];
		uint8_t type_to_check[HIP_TOTAL_EXISTING_FAILURE_TYPES] =
			HIP_ARRAY_INIT_REG_FAILURES;
		
		/* We have to get an continuous memory region holding all the
		   registration types having the same failure type. This memory
		   region is the 'reg_types_to_build' array and it will hold
		   'to_be_build_count' elements in it. This is done for each
		   existing failure type. After each failure type check, we
		   build a REG_FAILED parameter. */
		for(i = 0; i < HIP_TOTAL_EXISTING_FAILURE_TYPES; i++) {
			to_be_build_count = 0;
			for(j = 0; j < refused_count; j++) {
				if(failure_types[j] == type_to_check[i]) {
					reg_types_to_build[to_be_build_count] =
						refused_requests[j];
					to_be_build_count++;
				}
			}
			if(to_be_build_count > 0) {
				hip_build_param_reg_failed(
					target_msg, type_to_check[i],
					reg_types_to_build, to_be_build_count);
			}
		}
	}
	
 out_err:
	return err;
}

int hip_handle_param_reg_response(hip_ha_t *entry, hip_common_t *msg)
{
	int err = 0, type_count = 0;
	struct hip_reg_response *reg_response = NULL;
	uint8_t *reg_types = NULL;
	
	reg_response = hip_get_param(msg, HIP_PARAM_REG_RESPONSE);
	
	if(reg_response == NULL) {
		err = -1;
		goto out_err;
	}
	
	HIP_DEBUG("REG_RESPONSE parameter found.\n");
	HIP_DEBUG("Lifetime %d \n", reg_response->lifetime);

	type_count = hip_get_param_contents_len(reg_response) -
		sizeof(reg_response->lifetime);
	reg_types = hip_get_param_contents_direct(reg_response) +
		sizeof(reg_response->lifetime);
	
	if(reg_response->lifetime == 0) {
		hip_del_registration_client(entry, reg_types, type_count);
	} else {
		hip_add_registration_client(entry, reg_response->lifetime,
					    reg_types, type_count);
	}	

 out_err:
	return err;
}

int hip_handle_param_reg_failed(hip_ha_t *entry, hip_common_t *msg)
{
	int err = 0, type_count = 0, i = 0;
	struct hip_reg_failed *reg_failed = NULL;
	uint8_t *reg_types = NULL;
	char reason[256];

	reg_failed = hip_get_param(msg, HIP_PARAM_REG_FAILED);
	
	if(reg_failed == NULL) {
		err = -1;
		goto out_err;
	}
	
	HIP_DEBUG("REG_FAILED parameter found.\n");

	/* There can be more than one REG_FAILED parameters in the message. We
	   have to loop through every one. */
	while(hip_get_param_type(reg_failed) == HIP_PARAM_REG_FAILED) {

		type_count = hip_get_param_contents_len(reg_failed) -
			sizeof(reg_failed->failure_type);
		reg_types = hip_get_param_contents_direct(reg_failed) +
			sizeof(reg_failed->failure_type);
		hip_get_registration_failure_string(reg_failed->failure_type,
						    reason);
	
		for(; i < type_count; i++) {
			
			switch(reg_types[i]) {
			case HIP_SERVICE_RENDEZVOUS:
			{
				HIP_DEBUG("The server has refused to grant us "\
					  "rendezvous service.\n%s\n", reason);
				hip_hadb_cancel_local_controls(
					entry, HIP_HA_CTRL_LOCAL_REQ_RVS); 
				hip_del_pending_request_by_type(
					entry, HIP_SERVICE_RENDEZVOUS);
				hip_hadb_set_peer_controls(
					entry, HIP_HA_CTRL_PEER_REFUSED_RVS);
				break;
			}
			case HIP_SERVICE_RELAY:
			case HIP_SERVICE_FULLRELAY:
			{
				HIP_DEBUG("The server has refused to grant us "\
					  "relay service.\n%s\n", reason);
				hip_hadb_cancel_local_controls(
					entry, HIP_HA_CTRL_LOCAL_REQ_RELAY); 
				hip_del_pending_request_by_type(
					entry, HIP_SERVICE_RELAY);
				hip_hadb_set_peer_controls(
					entry, HIP_HA_CTRL_PEER_REFUSED_RELAY);
				break;
			}
			default:
				HIP_DEBUG("The server has refused to grant us "\
					  "an unknown service (%u).\n%s\n",
					  reg_types[i], reason);
				hip_del_pending_request_by_type(
					entry, reg_types[i]);
				hip_hadb_set_peer_controls(
					entry, HIP_HA_CTRL_PEER_REFUSED_UNSUP);
				break;
			}
		}
		
		/* Iterate to the next parameter and break the loop if there are
		   no more parameters left. */
		i = 0;
		reg_failed = (struct hip_reg_failed *)
			hip_get_next_param(msg, (hip_tlv_common_t *)reg_failed);
		
		if(reg_failed == NULL)
			break;
	}

 out_err:
	
	return err;
}

int hip_add_registration_server(hip_ha_t *entry, uint8_t lifetime,
				uint8_t *reg_types, int type_count,
				uint8_t accepted_requests[],
				uint8_t accepted_lifetimes[],
				int *accepted_count, uint8_t refused_requests[],
				uint8_t failure_types[], int *refused_count)
{
	int err = 0, i = 0;
	hip_relrec_t dummy, *fetch_record = NULL, *new_record = NULL;
	uint8_t granted_lifetime = 0;

	memcpy(&(dummy.hit_r), &(entry->hit_peer), sizeof(entry->hit_peer));
	
	/* Loop through all registrations types in reg_types. This loop calls
	   the actual registration functions. */
	for(; i < type_count; i++) {

		switch(reg_types[i]) {
		case HIP_SERVICE_RENDEZVOUS:
		case HIP_SERVICE_RELAY:
		case HIP_SERVICE_FULLRELAY:
			HIP_DEBUG("Client is registering to rendezvous "\
				 "service or relay service.\n");
			/* Validate lifetime. */
			hip_rvs_validate_lifetime(lifetime, &granted_lifetime);

			fetch_record = hip_relht_get(&dummy);
			/* Check that
			   a) the rvs/relay is ON;
			   b) there already is no relay record for the given
			   HIT. Note that the fetched record type does not
			   matter, since the relay and RVS types cannot co-exist
			   for a single entry;
			   c) the client is whitelisted if the whitelist is on. */
			if(hip_relay_get_status() == HIP_RELAY_OFF) {
				HIP_DEBUG("RVS/Relay is not ON.\n");
				refused_requests[*refused_count] = reg_types[i];
				failure_types[*refused_count] =
					HIP_REG_TYPE_UNAVAILABLE;
				(*refused_count)++;
#if 0
			/* Commented this part of the code out to
			   allow consequtive registration without
			   service cancellation to support host reboots
			   -miika */
			} else if(fetch_record != NULL) {
				HIP_DEBUG("Cancellation required.\n");
				refused_requests[*refused_count] = reg_types[i];
				failure_types[*refused_count] =
					HIP_REG_CANCEL_REQUIRED;
				(*refused_count)++;
#endif
			} else if(hip_relwl_get_status() &&
				  hip_relwl_get(&dummy.hit_r) == NULL) {
				HIP_DEBUG("Client is not whitelisted.\n");
				refused_requests[*refused_count] = reg_types[i];
				failure_types[*refused_count] =
					HIP_REG_INSUFFICIENT_CREDENTIALS;
				(*refused_count)++;
			} else {
				/* Set the type of the relay record. */
				hip_relrec_type_t type;
				switch(reg_types[i])
				{
				case HIP_SERVICE_RELAY:
					type = HIP_RELAY;
					break;
				case HIP_SERVICE_FULLRELAY:
					type = HIP_FULLRELAY;
					break;
				case HIP_SERVICE_RENDEZVOUS:
				default:
					type = HIP_RVSRELAY;
					break;
				}

				/* Allow consequtive registration without
				   service cancellation to support host
				   reboots */
				if (fetch_record != NULL) {
					HIP_DEBUG("Warning: registration exists. Overwriting old one\n");
				}
				
				/* Allocate a new relay record. */
				new_record = hip_relrec_alloc(
					type,granted_lifetime, &(entry->hit_peer),
					&(entry->peer_addr),
					entry->peer_udp_port,
					&(entry->hip_hmac_in),
					entry->hadb_xmit_func->hip_send_pkt);
				
				hip_relht_put(new_record);

				/* Check that the put was succesful. */
				if(hip_relht_get(new_record) != NULL) {
					accepted_requests[*accepted_count] =
						reg_types[i];
					accepted_lifetimes[*accepted_count] =
						granted_lifetime;
					(*accepted_count)++;
					
					HIP_DEBUG("Registration accepted.\n");
				} /* The put was unsuccessful. */
				else {
					if(new_record != NULL) {
						free(new_record);
					}
					refused_requests[*refused_count] =
						reg_types[i];
					failure_types[*refused_count] =
						HIP_REG_TRANSIENT_CONDITIONS;
					(*refused_count)++;
					HIP_ERROR("Unable to store new relay "\
						  "record. Registration "\
						  "refused.\n");
				}
			}

			break;
		default:
			HIP_DEBUG("Client is trying to register to an "
				  "unsupported service.\nRegistration "\
				  "refused.\n");
			refused_requests[*refused_count] = reg_types[i];
			failure_types[*refused_count] =
				HIP_REG_TYPE_UNAVAILABLE;
			(*refused_count)++;
			
			break;
		}
	}

 out_err:

	return err;
}

int hip_del_registration_server(hip_ha_t *entry, uint8_t *reg_types,
				int type_count, uint8_t accepted_requests[],
				int *accepted_count, uint8_t refused_requests[],
				uint8_t failure_types[], int *refused_count)
{
	int err = 0, i = 0;
	hip_relrec_t dummy, *fetch_record = NULL, *new_record = NULL;
	
	memcpy(&(dummy.hit_r), &(entry->hit_peer), sizeof(entry->hit_peer));
	
	/* Loop through all registrations types in reg_types. This loop calls
	   the actual registration functions. */
	for(; i < type_count; i++) {

		switch(reg_types[i]) {
		case HIP_SERVICE_RENDEZVOUS:
		case HIP_SERVICE_RELAY:
		case HIP_SERVICE_FULLRELAY: {
			/* Set the type of the relay record. */
			hip_relrec_type_t type_to_delete = 0;

			/* RVS and relay deletions are identical except the
			   relay record type. */
			if(reg_types[i] == HIP_SERVICE_RENDEZVOUS) {
				HIP_DEBUG("Client is cancelling registration "\
					  "to rendezvous service.\n");
				type_to_delete = HIP_RVSRELAY;
			} else {
				HIP_DEBUG("Client is cancelling registration "\
					  "to relay service.\n");
				type_to_delete = HIP_FULLRELAY;
			}
						
			fetch_record = hip_relht_get(&dummy);
			/* Check that
			   a) the rvs/relay is ON;
			   b) there is an relay record to delete for the given
			   HIT.
			   c) the fetched record type is correct.
			   d) the client is whitelisted if the whitelist is on. */

			if(hip_relay_get_status() == HIP_RELAY_OFF) {
				HIP_DEBUG("RVS/Relay is not ON.\n");
				refused_requests[*refused_count] = reg_types[i];
				failure_types[*refused_count] =
					HIP_REG_TYPE_UNAVAILABLE;
				(*refused_count)++;
			} else if(fetch_record == NULL) {
				HIP_DEBUG("There is no relay record to "\
					  "cancel.\n");
				refused_requests[*refused_count] = reg_types[i];
				failure_types[*refused_count] =
					HIP_REG_TYPE_UNAVAILABLE;
				(*refused_count)++;
			} else if(fetch_record->type != type_to_delete) {
				HIP_DEBUG("The relay record to be cancelled "\
					  "is of wrong type.\n");
				refused_requests[*refused_count] = reg_types[i];
				failure_types[*refused_count] =
					HIP_REG_TYPE_UNAVAILABLE;
				(*refused_count)++; 
			} else if(hip_relwl_get_status() &&
				  hip_relwl_get(&dummy.hit_r) == NULL) {
				HIP_DEBUG("Client is not whitelisted.\n");
				refused_requests[*refused_count] = reg_types[i];
				failure_types[*refused_count] =
					HIP_REG_INSUFFICIENT_CREDENTIALS;
				(*refused_count)++;
			} else {
				/* Delete the relay record. */
				hip_relht_rec_free(&dummy);
				/* Check that the relay record really got deleted. */
				if(hip_relht_get(&dummy) == NULL) {
					accepted_requests[*accepted_count] =
						reg_types[i];
					(*accepted_count)++;
					HIP_DEBUG("Cancellation accepted.\n");
				} else {
					refused_requests[*refused_count] =
						reg_types[i];
					failure_types[*refused_count] =
						HIP_REG_TRANSIENT_CONDITIONS;
					(*refused_count)++;
					HIP_ERROR("Cancellation refused.\n");
				}
			}
			
			break;
		}
		default:
			HIP_DEBUG("Client is trying to cancel an unsupported "\
				  "service.\nCancellation refused.\n");
			refused_requests[*refused_count] = reg_types[i];
			failure_types[*refused_count] =
				HIP_REG_TYPE_UNAVAILABLE;
			(*refused_count)++;
			
			break;
		}
	}

 out_err:

	return err;
}

int hip_add_registration_client(hip_ha_t *entry, uint8_t lifetime,
				uint8_t *reg_types, int type_count)
{
	int err = 0, i = 0;
	time_t seconds = 0;
	
	/* 'seconds' is just just for debug prints. */
	hip_get_lifetime_seconds(lifetime, &seconds);

        /* Check what services we have been granted. Cancel the local requests
	   bit, set the peer granted bit and delete the pending request. */
	/** @todo We are not storing the granted lifetime anywhere as we 
	    obviously should. */
	for(; i < type_count; i++) {
		
		switch(reg_types[i]) {
		case HIP_SERVICE_RENDEZVOUS:
		{
			HIP_DEBUG("The server has granted us rendezvous "\
				  "service for %u seconds (lifetime 0x%x.)\n",
				  seconds, lifetime);
			hip_hadb_cancel_local_controls(
				entry, HIP_HA_CTRL_LOCAL_REQ_RVS); 
			hip_hadb_set_peer_controls(
				entry, HIP_HA_CTRL_PEER_GRANTED_RVS); 
			hip_del_pending_request_by_type(
				entry, HIP_SERVICE_RENDEZVOUS);
			break;
		}
		case HIP_SERVICE_RELAY:
		case HIP_SERVICE_FULLRELAY:
		{
			HIP_DEBUG("The server has granted us relay "\
				  "service for %u seconds (lifetime 0x%x.)\n",
				  seconds, lifetime);
			hip_hadb_cancel_local_controls(
				entry, HIP_HA_CTRL_LOCAL_REQ_RELAY); 
			hip_hadb_set_peer_controls(
				entry, HIP_HA_CTRL_PEER_GRANTED_RELAY); 
			hip_del_pending_request_by_type(
				entry, HIP_SERVICE_RELAY);

			break;
		}
		default:
		{
			HIP_DEBUG("The server has granted us an unknown "\
				  "service for %u seconds (lifetime 0x%x.)\n",
				  seconds, lifetime);
			hip_hadb_cancel_local_controls(
				entry, HIP_HA_CTRL_LOCAL_REQ_UNSUP); 
			hip_hadb_set_peer_controls(
				entry, HIP_HA_CTRL_PEER_GRANTED_UNSUP); 
			hip_del_pending_request_by_type(
				entry, reg_types[i]);
			break;
		}
		}
	}
	
 out_err:
	
	return 0;
}

int hip_del_registration_client(hip_ha_t *entry, uint8_t *reg_types,
				int type_count)
{
	int err = 0, i = 0;
	
        /* Check what service registration cancellations we have been granted.
	   Cancel the local requests and delete the pending request. */
	/** @todo We are not storing information about cancellation anywhere. */
	for(; i < type_count; i++) {
		
		switch(reg_types[i]) {
		case HIP_SERVICE_RENDEZVOUS:
		{
			HIP_DEBUG("The server has cancelled our rendezvous "\
				  "service.\n");
			hip_hadb_cancel_local_controls(
				entry, HIP_HA_CTRL_LOCAL_REQ_RVS); 
			hip_del_pending_request_by_type(
				entry, HIP_SERVICE_RENDEZVOUS);
			break;
		}
		case HIP_SERVICE_RELAY:
		{
			HIP_DEBUG("The server has cancelled our relay "\
				  "service.\n");
			hip_hadb_cancel_local_controls(
				entry, HIP_HA_CTRL_LOCAL_REQ_RELAY); 
			hip_del_pending_request_by_type(
				entry, HIP_SERVICE_RELAY);

			break;
		}
<<<<<<< HEAD
=======
		case HIP_SERVICE_FULLRELAY:
		{
			HIP_DEBUG("The server has cancelled our relay "\
				  "service.\n");
			hip_hadb_cancel_local_controls(
				entry, HIP_HA_CTRL_LOCAL_REQ_FULLRELAY); 
			hip_del_pending_request_by_type(
				entry, HIP_SERVICE_FULLRELAY);

			break;
		}
		case HIP_SERVICE_ESCROW:
		{
			HIP_DEBUG("The server has cancelled our escrow "\
				  "service.\n");
			hip_hadb_cancel_local_controls(
				entry, HIP_HA_CTRL_LOCAL_REQ_ESCROW); 
			hip_del_pending_request_by_type(
				entry, HIP_SERVICE_ESCROW);
			
			break;
		}
		case HIP_SERVICE_SAVAH:
		{
			HIP_DEBUG("The server has cancelled our savah "\
				  "service.\n");
			hip_hadb_cancel_local_controls(
				entry, HIP_HA_CTRL_LOCAL_REQ_SAVAH); 
			hip_del_pending_request_by_type(
				entry, HIP_SERVICE_SAVAH);
			
			break;
		}
>>>>>>> e21f5442
		default:
		{
			HIP_DEBUG("The server has cancelled our registration "\
				  "to an unknown service.\n");
			break;
		}
		}
	}
	
 out_err:
	
	return 0;
}

int hip_has_duplicate_services(uint8_t *reg_types, int type_count)
{
	if(reg_types == NULL || type_count <= 0) {
		return -1;
	}
	
	int i = 0, j = 0;

	for(; i < type_count; i++) {
		for(j = i + 1; j < type_count; j++) {
			if(reg_types[i] == reg_types[j]) {
				return -1;
			}
		}
	}

	return 0;
}

int hip_get_registration_failure_string(uint8_t failure_type,
					char *type_string) {
	if(type_string == NULL)
		return -1;
	
	switch (failure_type) {
	case HIP_REG_INSUFFICIENT_CREDENTIALS:
		memcpy(type_string,
		       "Registration requires additional credentials.",
		       sizeof("Registration requires additional credentials."));
		break;
	case HIP_REG_TYPE_UNAVAILABLE:
		memcpy(type_string, "Registration type unavailable.",
		       sizeof("Registration type unavailable."));
		break;
	case HIP_REG_CANCEL_REQUIRED:
		memcpy(type_string,
		       "Cancellation of a previously granted service is "\
		       "required.",
		       sizeof("Cancellation of a previously granted service "\
			      "is required."));
		break;
	case HIP_REG_TRANSIENT_CONDITIONS:
		memcpy(type_string,
		       "The server is currently unable to provide services "\
		       "due to transient conditions.",
		       sizeof("The server is currently unable to provide services "\
			      "due to transient conditions."));
		break;
	default:
		memcpy(type_string, "Unknown failure type.",
		       sizeof("Unknown failure type."));
		break;
	}
	
	return 0;
}

// add by santtu from here
/* 
   Why is this not named consistelty with other parameterhandlers? Why is it not
   hip_handle_param_reg_from? We have a naming convetion in use...
   -Lauri 22.07.2008
*/
int hip_handle_reg_from(hip_ha_t *entry, struct hip_common *msg){
	int err = 0;
	uint8_t lifetime = 0;
	struct hip_reg_from *rfrom = NULL;
        
	HIP_DEBUG("Checking msg for REG_FROM parameter.\n");
	rfrom = hip_get_param(msg, HIP_PARAM_REG_FROM);
	
	if(rfrom != NULL) {
		HIP_DEBUG("received a for REG_FROM parameter \n");
		HIP_DEBUG_IN6ADDR("the received reg_from address is ",
				  &rfrom->address);
		HIP_DEBUG_IN6ADDR("the local address is ", &entry->our_addr);
		//check if it is a local address
		if(!ipv6_addr_cmp(&rfrom->address,&entry->our_addr) ) {
			HIP_DEBUG("the host is not behind nat \n");
		}
	} else {
		err = 1;
	}
		
 out_err:
	return err;
     
}<|MERGE_RESOLUTION|>--- conflicted
+++ resolved
@@ -980,42 +980,6 @@
 
 			break;
 		}
-<<<<<<< HEAD
-=======
-		case HIP_SERVICE_FULLRELAY:
-		{
-			HIP_DEBUG("The server has cancelled our relay "\
-				  "service.\n");
-			hip_hadb_cancel_local_controls(
-				entry, HIP_HA_CTRL_LOCAL_REQ_FULLRELAY); 
-			hip_del_pending_request_by_type(
-				entry, HIP_SERVICE_FULLRELAY);
-
-			break;
-		}
-		case HIP_SERVICE_ESCROW:
-		{
-			HIP_DEBUG("The server has cancelled our escrow "\
-				  "service.\n");
-			hip_hadb_cancel_local_controls(
-				entry, HIP_HA_CTRL_LOCAL_REQ_ESCROW); 
-			hip_del_pending_request_by_type(
-				entry, HIP_SERVICE_ESCROW);
-			
-			break;
-		}
-		case HIP_SERVICE_SAVAH:
-		{
-			HIP_DEBUG("The server has cancelled our savah "\
-				  "service.\n");
-			hip_hadb_cancel_local_controls(
-				entry, HIP_HA_CTRL_LOCAL_REQ_SAVAH); 
-			hip_del_pending_request_by_type(
-				entry, HIP_SERVICE_SAVAH);
-			
-			break;
-		}
->>>>>>> e21f5442
 		default:
 		{
 			HIP_DEBUG("The server has cancelled our registration "\
