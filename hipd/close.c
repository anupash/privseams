--- conflicted
+++ resolved
@@ -191,20 +191,16 @@
     return err;
 }
 
-<<<<<<< HEAD
+/**
+ * process a CLOSE message
+ *
+ * @param close the CLOSE message process
+ * @param entry the corresponding host association
+ * @return zero on success or negative on error
+ */
 int hip_handle_close(const uint8_t packet_type,
                      const uint32_t ha_state,
                      struct hip_packet_context *ctx)
-=======
-/**
- * process a CLOSE message
- *
- * @param close the CLOSE message process
- * @param entry the corresponding host association
- * @return zero on success or negative on error
- */
-int hip_handle_close(struct hip_common *close, hip_ha_t *entry)
->>>>>>> af80d7e7
 {
     uint16_t mask = HIP_PACKET_CTRL_ANON;
     int err = 0, echo_len;
@@ -306,21 +302,16 @@
     return err;
 }
 
-<<<<<<< HEAD
+/**
+ * process a CLOSE ACK message
+ *
+ * @param close_ack the CLOSE ACK message process
+ * @param entry the corresponding host association
+ * @return zero on success or negative on error
+ */
 int hip_handle_close_ack(const uint8_t packet_type,
                          const uint32_t ha_state,
                          struct hip_packet_context *ctx)
-=======
-/**
- * preprocess a CLOSE message
- *
- * @param close the CLOSE message preprocess
- * @param entry the corresponding host association
- * @return zero on success or negative on error
- */
-int hip_receive_close(struct hip_common *close,
-                      hip_ha_t          *entry)
->>>>>>> af80d7e7
 {
     int err       = 0;
     struct hip_echo_request *echo_resp;
@@ -356,34 +347,6 @@
         goto out_err;
     }
 
-<<<<<<< HEAD
-=======
-    if (entry) {
-        /* XX CHECK: is the put done twice? once already in handle? */
-        HIP_UNLOCK_HA(entry);
-        /* hip_put_ha(entry); */
-    }
-out_err:
-    return err;
-}
-
-/**
- * process a CLOSE ACK message
- *
- * @param close_ack the CLOSE ACK message process
- * @param entry the corresponding host association
- * @return zero on success or negative on error
- */
-int hip_handle_close_ack(struct hip_common *close_ack, hip_ha_t *entry)
-{
-#ifdef CONFIG_HIP_PERFORMANCE
-    HIP_DEBUG("Start PERF_HANDLE_CLOSE_ACK\n");
-    hip_perf_start_benchmark( perf_set, PERF_HANDLE_CLOSE_ACK );
-#endif
-    int err = 0;
-    struct hip_echo_request *echo_resp;
-
->>>>>>> af80d7e7
     /* verify ECHO */
     HIP_IFEL(!(echo_resp =
                    hip_get_param(ctx->input_msg, HIP_PARAM_ECHO_RESPONSE_SIGN)),
@@ -432,63 +395,6 @@
     hip_perf_write_benchmark( perf_set, PERF_CLOSE_COMPLETE );
 #endif
 
-<<<<<<< HEAD
-=======
-out_err:
-
-    return err;
-}
-
-/**
- * preprocess a CLOSE ACK message
- *
- * @param close the CLOSE ACK message process
- * @param entry the corresponding host association
- * @return zero on success or negative on error
- */
-int hip_receive_close_ack(struct hip_common *close_ack,
-                          hip_ha_t *entry)
-{
-    int state     = 0;
-    int err       = 0;
-    uint16_t mask = HIP_PACKET_CTRL_ANON;
-
-    /* XX FIX:  */
-
-    HIP_DEBUG("\n");
-
-    HIP_IFEL(ipv6_addr_any(&close_ack->hitr), -1,
-             "Received NULL receiver HIT in CLOSE ACK. Dropping\n");
-
-    if (!hip_controls_sane(ntohs(close_ack->control), mask
-                           //HIP_CONTROL_CERTIFICATES | HIP_PACKET_CTRL_ANON |
-                           // | HIP_CONTROL_SHT_MASK | HIP_CONTROL_DHT_MASK)) {
-                           )) {
-        HIP_ERROR("Received illegal controls in CLOSE ACK: 0x%x. Dropping\n",
-                  ntohs(close_ack->control));
-        goto out_err;
-    }
-
-    if (!entry) {
-        HIP_DEBUG("No HA for the received close ack\n");
-        goto out_err;
-    } else {
-        HIP_LOCK_HA(entry);
-        state = entry->state;
-    }
-
-    switch (state) {
-    case HIP_STATE_CLOSING:
-    case HIP_STATE_CLOSED:
-        err = entry->hadb_handle_func->hip_handle_close_ack(close_ack, entry);
-        break;
-    default:
-        HIP_ERROR("Internal state (%d) is incorrect\n", state);
-        break;
-    }
-
-out_err:
->>>>>>> af80d7e7
     return err;
 }
 
