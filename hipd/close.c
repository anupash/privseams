/**
 * @file
 *
 * Distributed under <a href="http://www.gnu.org/licenses/gpl2.txt">GNU/GPL</a>
 *
 * @brief Processing for CLOSE control packets
 *
 * @author Miika Komu <miika@iki.fi>
 */

#define _BSD_SOURCE

#include <stdlib.h>

#include "config.h"
#include "close.h"
#include "lib/core/hip_udp.h"
#include "lib/core/performance.h"

/**
 * send a HIP close packet to a peer
 *
 * @param entry the host association with the peer
 * @param opaque a nonce to be included in the CLOSE
 * @return zero on success or negative on error
 */
static int hip_xmit_close(hip_ha_t *entry, void *opaque)
{
#ifdef CONFIG_HIP_PERFORMANCE
    HIP_DEBUG("Start PERF_CLOSE_SEND, PERF_CLOSE_COMPLETE\n");
    hip_perf_start_benchmark( perf_set, PERF_CLOSE_SEND );
    hip_perf_start_benchmark( perf_set, PERF_CLOSE_COMPLETE );
#endif
    int err                  = 0, mask = 0;
    hip_hit_t *peer          = (hip_hit_t *) opaque;
    int delete_ha_info       = *(int *) (opaque + sizeof(hip_hit_t));

    struct hip_common *close = NULL;

    if (peer) {
        HIP_DEBUG_HIT("Peer HIT to be closed", peer);
    }

    if (peer && !ipv6_addr_any(peer) &&
        memcmp(&entry->hit_peer, peer, sizeof(hip_hit_t))) {
        HIP_DEBUG("Peer HIT did not match, ignoring.\n");
        goto out_err;
    }

#ifdef CONFIG_HIP_OPPORTUNISTIC
    /* Check and remove the IP of the peer from the opp non-HIP database */
    hip_oppipdb_delentry(&(entry->peer_addr));
#endif

    if (!(entry->state == HIP_STATE_ESTABLISHED) && delete_ha_info) {
        HIP_DEBUG("Not sending CLOSE message, invalid hip state " \
                  "in current host association. State is %s.\n",
                  hip_state_str(entry->state));
        err = hip_del_peer_info_entry(entry);
        goto out_err;
    } else if (!(entry->state == HIP_STATE_ESTABLISHED) && !delete_ha_info) {
        HIP_DEBUG("Not sending CLOSE message, invalid hip state "     \
                  "in current host association. And NOT deleting the mapping. State is %s.\n",
                  hip_state_str(entry->state));
        goto out_err;
    }

    HIP_DEBUG("State is ESTABLISHED in current host association, sending " \
              "CLOSE message to peer.\n");

    hip_firewall_set_bex_data(HIP_MSG_FW_UPDATE_DB,
                              entry,
                              &entry->hit_our,
                              &entry->hit_peer);

    HIP_IFE(!(close = hip_msg_alloc()), -ENOMEM);

    hip_build_network_hdr(close,
                          HIP_CLOSE,
                          mask,
                          &entry->hit_our,
                          &entry->hit_peer);

    /********ECHO (SIGNED) **********/

    get_random_bytes(entry->echo_data, sizeof(entry->echo_data));

    HIP_IFEL(hip_build_param_echo(close, entry->echo_data, sizeof(entry->echo_data), 1, 1),
             -1,
             "Failed to build echo param.\n");

    /************* HMAC ************/
    HIP_IFEL(hip_build_param_hmac_contents(close, &entry->hip_hmac_out),
             -1,
             "Building of HMAC failed.\n");
    /********** Signature **********/
    HIP_IFEL(entry->sign(entry->our_priv_key, close),
             -EINVAL,
             "Could not create signature.\n");

    HIP_IFEL(hip_send_pkt(NULL, &entry->peer_addr,
                          (entry->nat_mode ? hip_get_local_nat_udp_port() : 0),
                          entry->peer_udp_port, close, entry, 0),
             -ECOMM, "Sending CLOSE message failed.\n");

    entry->state = HIP_STATE_CLOSING;
#ifdef CONFIG_HIP_PERFORMANCE
    HIP_DEBUG("Stop and write PERF_CLOSE_SEND\n");
    hip_perf_stop_benchmark( perf_set, PERF_CLOSE_SEND );
    hip_perf_write_benchmark( perf_set, PERF_CLOSE_SEND );
#endif

out_err:
    if (close) {
        free(close);
    }

    return err;
}

/**
 * a wrapper to send a close message to a peer
 *
 * @param msg a message containing a peer HIT to which to send close
 * @param delete_ha_info a nonce parameter for the CLOSE message
 * @return zero on success or negative on error
 */
int hip_send_close(struct hip_common *msg,
                   int delete_ha_info)
{
    int err                            = 0, retry, n;
    char *opaque                       = NULL;
    hip_hit_t *hit                     = NULL;
    struct sockaddr_in6 sock_addr;
    struct hip_common *msg_to_firewall = NULL;

    HIP_DEBUG("msg=%p\n", msg);

    HIP_IFEL(!(opaque = malloc(sizeof(hip_hit_t) + sizeof(int))),
             -1, "failed to allocate memory");

    if (msg) {
        hit = hip_get_param_contents(msg, HIP_PARAM_HIT);
    }

    memset(opaque, 0, sizeof(hip_hit_t) + sizeof(int));

    if (hit) {
        memcpy(opaque, hit, sizeof(hip_hit_t));
    }

    memcpy(opaque + sizeof(hip_hit_t), &delete_ha_info, sizeof(int));


    HIP_IFEL(hip_for_each_ha(&hip_xmit_close, (void *) opaque),
             -1, "Failed to reset all HAs\n");

    /* send msg to firewall to reset
     * the db entries there too */
    msg_to_firewall = hip_msg_alloc();
    hip_msg_init(msg_to_firewall);
    HIP_IFE(hip_build_user_hdr(msg_to_firewall,
                               HIP_MSG_RESET_FIREWALL_DB, 0), -1);
    bzero(&sock_addr, sizeof(sock_addr));
    sock_addr.sin6_family = AF_INET6;
    sock_addr.sin6_port   = htons(HIP_FIREWALL_PORT);
    sock_addr.sin6_addr   = in6addr_loopback;

    for (retry = 0; retry < 3; retry++) {
        n = hip_sendto_user(msg_to_firewall, (struct sockaddr *) &sock_addr);
        if (n <= 0) {
            HIP_ERROR("resetting firewall db failed (round %d)\n",
                      retry);
            HIP_DEBUG("Sleeping few seconds to wait for fw\n");
            sleep(2);
        } else {
            HIP_DEBUG("resetof  firewall db ok (sent %d bytes)\n",
                      n);
            break;
        }
    }

out_err:
    if (msg_to_firewall) {
        free(msg_to_firewall);
    }
    if (opaque) {
        free(opaque);
    }
    return err;
}

/**
 * hip_close_check_packet
 *
 * Check whether a received control packet is valid or not.
 *
 * @param packet_type The packet type of the control message (RFC 5201, 5.3.)
 * @param ha_state The host association state (RFC 5201, 4.4.1.)
 * @param *ctx Pointer to the packet context, containing all
 *                    information for the packet handling
 *                    (received message, source and destination address, the
 *                    ports and the corresponding entry from the host
 *                    association database).
 *
 * @return zero on success, non-negative on error.
 */
int hip_close_check_packet(const uint8_t packet_type,
                           const uint32_t ha_state,
                           struct hip_packet_context *ctx)
{
    int err = 0;
#ifdef CONFIG_HIP_PERFORMANCE
    HIP_DEBUG("Start PERF_HANDLE_CLOSE\n");
    hip_perf_start_benchmark( perf_set, PERF_HANDLE_CLOSE );
#endif

    HIP_IFEL(ipv6_addr_any(&(ctx->input_msg)->hitr), -1,
             "Received NULL receiver HIT in CLOSE. Dropping\n");

    HIP_IFEL(!hip_controls_sane(ntohs(ctx->input_msg->control), 0), -1,
             "Received illegal controls in CLOSE: 0x%x. Dropping\n",
             ntohs(ctx->input_msg->control));

    HIP_IFEL(!ctx->hadb_entry, -1,
             "No entry in host association database when receiving R2." \
             "Dropping.\n");

    /* verify HMAC */
    if (ctx->hadb_entry->is_loopback) {
        HIP_IFEL(hip_verify_packet_hmac(ctx->input_msg, &(ctx->hadb_entry)->hip_hmac_out),
                 -ENOENT, "HMAC validation on close failed.\n");
    } else {
        HIP_IFEL(hip_verify_packet_hmac(ctx->input_msg, &(ctx->hadb_entry)->hip_hmac_in),
                 -ENOENT, "HMAC validation on close failed.\n");
    }

    /* verify signature */
    HIP_IFEL(ctx->hadb_entry->verify(ctx->hadb_entry->peer_pub_key, ctx->input_msg), -EINVAL,
             "Verification of close signature failed.\n");

out_err:
    if (err) {
        ctx->error = err;
    }
    return err;
}

/**
 * hip_close_create_response
 *
 * Create an response (CLOSE_ACK) for a received CLOSE packet.
 *
 * @param packet_type The packet type of the control message (RFC 5201, 5.3.)
 * @param ha_state The host association state (RFC 5201, 4.4.1.)
 * @param *ctx Pointer to the packet context, containing all
 *                    information for the packet handling
 *                    (received message, source and destination address, the
 *                    ports and the corresponding entry from the host
 *                    association database).
 *
 * @return zero on success, non-negative on error.
 */
int hip_close_create_response(const uint8_t packet_type,
                              const uint32_t ha_state,
                              struct hip_packet_context *ctx)
{
    int err = 0, echo_len;
    uint16_t mask = HIP_PACKET_CTRL_ANON;
    struct hip_echo_request *request;

    HIP_IFE(!(ctx->output_msg = hip_msg_alloc()), -ENOMEM);

    HIP_IFEL(!(request =
                 hip_get_param(ctx->input_msg, HIP_PARAM_ECHO_REQUEST_SIGN)),
           -1, "No echo request under signature.\n");
    echo_len = hip_get_param_contents_len(request);

    hip_build_network_hdr(ctx->output_msg,
                        HIP_CLOSE_ACK,
                        mask,
                        &(ctx->hadb_entry)->hit_our,
                        &(ctx->hadb_entry)->hit_peer);

    HIP_IFEL(hip_build_param_echo(ctx->output_msg, request + 1,
                                echo_len, 1, 0), -1,
           "Failed to build echo param.\n");

    /************* HMAC ************/
    HIP_IFEL(hip_build_param_hmac_contents(ctx->output_msg,
                                         &(ctx->hadb_entry)->hip_hmac_out),
           -1, "Building of HMAC failed.\n");

    /********** Signature **********/
    HIP_IFEL(ctx->hadb_entry->sign(ctx->hadb_entry->our_priv_key,
                                 ctx->output_msg),
           -EINVAL,
           "Could not create signature.\n");

out_err:
    if (err) {
        ctx->error = err;
    }
    return err;
}

/**
 * hip_close_create_response
 *
 * Send a before generated CLOSE_ACK packet.
 *
 * @param packet_type The packet type of the control message (RFC 5201, 5.3.)
 * @param ha_state The host association state (RFC 5201, 4.4.1.)
 * @param *ctx Pointer to the packet context, containing all
 *                    information for the packet handling
 *                    (received message, source and destination address, the
 *                    ports and the corresponding entry from the host
 *                    association database).
 *
 * @return zero on success, non-negative on error.
 */
int hip_close_send_response(const uint8_t packet_type,
                            const uint32_t ha_state,
                            struct hip_packet_context *ctx)
{
    int err = 0;

    HIP_IFEL(hip_send_pkt(NULL,
                          &(ctx->hadb_entry)->peer_addr,
                          hip_get_local_nat_udp_port(),
                          ctx->hadb_entry->peer_udp_port,
                          ctx->output_msg,
                          ctx->hadb_entry,
                          0),
             -ECOMM, "Sending CLOSE ACK message failed.\n");

    ctx->hadb_entry->state = HIP_STATE_CLOSED;

    HIP_DEBUG("CLOSED.\n");

/* If this host has a relay hashtable, i.e. the host is a HIP UDP relay or RVS,
 * then we need to delete the relay record matching the sender's HIT. */
#ifdef CONFIG_HIP_RVS
    if (hip_relay_get_status()) {
        hip_relrec_t dummy;
        memcpy(&(dummy.hit_r), &(ctx->input_msg->hits),
               sizeof(ctx->input_msg->hits));
        hip_relht_rec_free_doall(&dummy);
        /* Check that the element really got deleted. */
        if (hip_relht_get(&dummy) == NULL) {
            HIP_DEBUG_HIT("Deleted relay record for HIT",
                          &(ctx->input_msg->hits));
        }
    }
#endif

    HIP_IFEL(hip_del_peer_info_entry(ctx->hadb_entry),
             -1,
             "Deleting peer info failed.\n");
out_err:
    if (ctx->output_msg) {
        HIP_FREE(ctx->output_msg);
    }
#ifdef CONFIG_HIP_PERFORMANCE
    HIP_DEBUG("Stop and write PERF_HANDLE_CLOSE\n");
    hip_perf_stop_benchmark( perf_set, PERF_HANDLE_CLOSE );
    hip_perf_write_benchmark( perf_set, PERF_HANDLE_CLOSE );
#endif
<<<<<<< HEAD
=======
out_err:

    if (close_ack) {
        free(close_ack);
    }
>>>>>>> 4adb7ea0

    return err;
}

/**
 * hip_close_ack_check_packet
 *
 * Check whether a received CLOSE_ACK packet is valid or not.
 *
 * @param packet_type The packet type of the control message (RFC 5201, 5.3.)
 * @param ha_state The host association state (RFC 5201, 4.4.1.)
 * @param *ctx Pointer to the packet context, containing all
 *                    information for the packet handling
 *                    (received message, source and destination address, the
 *                    ports and the corresponding entry from the host
 *                    association database).
 *
 * @return zero on success, non-negative on error.
 */
int hip_close_ack_check_packet(const uint8_t packet_type,
                               const uint32_t ha_state,
                               struct hip_packet_context *ctx)
{
    int err = 0;
    uint16_t mask = HIP_PACKET_CTRL_ANON;
    struct hip_echo_request *echo_resp = NULL;

#ifdef CONFIG_HIP_PERFORMANCE
    HIP_DEBUG("Start PERF_HANDLE_CLOSE_ACK\n");
    hip_perf_start_benchmark( perf_set, PERF_HANDLE_CLOSE_ACK );
#endif

    HIP_IFEL(ipv6_addr_any(&ctx->input_msg->hitr), -1,
            "Received NULL receiver HIT in CLOSE ACK. Dropping\n");

    if (!hip_controls_sane(ntohs(ctx->input_msg->control), mask)) {
        HIP_ERROR("Received illegal controls in CLOSE ACK: 0x%x. Dropping\n",
                ntohs(ctx->input_msg->control));
        goto out_err;
    }

    /* verify ECHO */
    HIP_IFEL(!(echo_resp =
                   hip_get_param(ctx->input_msg, HIP_PARAM_ECHO_RESPONSE_SIGN)),
             -1, "Echo response not found\n");
    HIP_IFEL(memcmp(echo_resp + 1, ctx->hadb_entry->echo_data,
                    sizeof(ctx->hadb_entry->echo_data)),
             -1,
             "Echo response did not match request\n");

    /* verify HMAC */
    if (ctx->hadb_entry->is_loopback) {
        HIP_IFEL(hip_verify_packet_hmac(ctx->input_msg,
                                        &ctx->hadb_entry->hip_hmac_out),
                 -ENOENT,
                 "HMAC validation on close ack failed\n");
    } else {
        HIP_IFEL(hip_verify_packet_hmac(ctx->input_msg,
                                        &ctx->hadb_entry->hip_hmac_in),
                 -ENOENT,
                 "HMAC validation on close ack failed\n");
    }
    /* verify signature */
    HIP_IFEL(ctx->hadb_entry->verify(ctx->hadb_entry->peer_pub_key,
                                     ctx->input_msg),
             -EINVAL,
             "Verification of close ack signature failed\n");

<<<<<<< HEAD
=======
    if (entry) {
        /* XX CHECK: is the put done twice? once already in handle? */
        HIP_UNLOCK_HA(entry);
    }
>>>>>>> 4adb7ea0
out_err:
    if (err) {
        ctx->error = err;
    }
    return err;
}

/**
 * hip_close_ack_handle_packet
 *
 * Handle a received and checked CLOSE_ACK packet. If a hadb entry exists, the
 * host association state will be set to HIP_STATE_CLOSED.
 *
 * @param packet_type The packet type of the control message (RFC 5201, 5.3.)
 * @param ha_state The host association state (RFC 5201, 4.4.1.)
 * @param *ctx Pointer to the packet context, containing all
 *                    information for the packet handling
 *                    (received message, source and destination address, the
 *                    ports and the corresponding entry from the host
 *                    association database).
 *
 * @return zero on success, non-negative on error.
 */
int hip_close_ack_handle_packet(const uint8_t packet_type,
                                const uint32_t ha_state,
                                struct hip_packet_context *ctx)
{
    int err = 0;

    HIP_IFEL(!ctx->hadb_entry, -1,
             "No entry in host association database when receiving R2." \
             "Dropping.\n");

    ctx->hadb_entry->state = HIP_STATE_CLOSED;

    HIP_DEBUG("CLOSED\n");

#ifdef CONFIG_HIP_OPPORTUNISTIC
    /* Check and remove the IP of the peer from the opp non-HIP database */
    hip_oppipdb_delentry(&ctx->hadb_entry->peer_addr);
#endif

<<<<<<< HEAD
    HIP_IFEL(hip_del_peer_info(&ctx->hadb_entry->hit_our,
                               &ctx->hadb_entry->hit_peer),
             -1, "Deleting peer info failed\n");

out_err:
=======
    HIP_IFEL(hip_del_peer_info(&entry->hit_our, &entry->hit_peer), -1,
             "Deleting peer info failed\n");

>>>>>>> 4adb7ea0
#ifdef CONFIG_HIP_PERFORMANCE
    HIP_DEBUG("Stop and write PERF_HANDLE_CLOSE_ACK, PERF_CLOSE_COMPLETE\n");
    hip_perf_stop_benchmark( perf_set, PERF_HANDLE_CLOSE_ACK );
    hip_perf_write_benchmark( perf_set, PERF_HANDLE_CLOSE_ACK );
    hip_perf_stop_benchmark( perf_set, PERF_CLOSE_COMPLETE );
    hip_perf_write_benchmark( perf_set, PERF_CLOSE_COMPLETE );
#endif

<<<<<<< HEAD
=======
out_err:

    return err;
}

/**
 * preprocess a CLOSE ACK message
 *
 * @param close the CLOSE ACK message process
 * @param entry the corresponding host association
 * @return zero on success or negative on error
 */
int hip_receive_close_ack(struct hip_common *close_ack,
                          hip_ha_t *entry)
{
    int state     = 0;
    int err       = 0;
    uint16_t mask = HIP_PACKET_CTRL_ANON;

    /* XX FIX:  */

    HIP_DEBUG("\n");

    HIP_IFEL(ipv6_addr_any(&close_ack->hitr), -1,
             "Received NULL receiver HIT in CLOSE ACK. Dropping\n");

    if (!hip_controls_sane(ntohs(close_ack->control), mask)) {
        HIP_ERROR("Received illegal controls in CLOSE ACK: 0x%x. Dropping\n",
                  ntohs(close_ack->control));
        goto out_err;
    }

    if (!entry) {
        HIP_DEBUG("No HA for the received close ack\n");
        goto out_err;
    } else {
        HIP_LOCK_HA(entry);
        state = entry->state;
    }

    switch (state) {
    case HIP_STATE_CLOSING:
    case HIP_STATE_CLOSED:
        err = entry->hadb_handle_func->hip_handle_close_ack(close_ack, entry);
        break;
    default:
        HIP_ERROR("Internal state (%d) is incorrect\n", state);
        break;
    }

out_err:
>>>>>>> 4adb7ea0
    return err;
}

/**
 * tear down a host association after close procedure
 *
 * @param ha the corresponding host association
 * @param notused not used
 * @return zero on success or negative on error
 */
int hip_purge_closing_ha(hip_ha_t *ha, void *notused)
{
    int err = 0;

    if ((ha->state == HIP_STATE_CLOSING || ha->state == HIP_STATE_CLOSED)) {
        if (ha->purge_timeout <= 0) {
            HIP_DEBUG("Purging HA (state=%d)\n", ha->state);
            HIP_IFEL(hip_del_peer_info(&ha->hit_our, &ha->hit_peer), -1,
                     "Deleting peer info failed.\n");
        } else {
            ha->purge_timeout--;
        }
    }

out_err:
    return err;
}<|MERGE_RESOLUTION|>--- conflicted
+++ resolved
@@ -16,6 +16,7 @@
 #include "close.h"
 #include "lib/core/hip_udp.h"
 #include "lib/core/performance.h"
+#include "oppipdb.h"
 
 /**
  * send a HIP close packet to a peer
@@ -359,21 +360,13 @@
              "Deleting peer info failed.\n");
 out_err:
     if (ctx->output_msg) {
-        HIP_FREE(ctx->output_msg);
+        free(ctx->output_msg);
     }
 #ifdef CONFIG_HIP_PERFORMANCE
     HIP_DEBUG("Stop and write PERF_HANDLE_CLOSE\n");
     hip_perf_stop_benchmark( perf_set, PERF_HANDLE_CLOSE );
     hip_perf_write_benchmark( perf_set, PERF_HANDLE_CLOSE );
 #endif
-<<<<<<< HEAD
-=======
-out_err:
-
-    if (close_ack) {
-        free(close_ack);
-    }
->>>>>>> 4adb7ea0
 
     return err;
 }
@@ -442,13 +435,6 @@
              -EINVAL,
              "Verification of close ack signature failed\n");
 
-<<<<<<< HEAD
-=======
-    if (entry) {
-        /* XX CHECK: is the put done twice? once already in handle? */
-        HIP_UNLOCK_HA(entry);
-    }
->>>>>>> 4adb7ea0
 out_err:
     if (err) {
         ctx->error = err;
@@ -491,17 +477,10 @@
     hip_oppipdb_delentry(&ctx->hadb_entry->peer_addr);
 #endif
 
-<<<<<<< HEAD
     HIP_IFEL(hip_del_peer_info(&ctx->hadb_entry->hit_our,
                                &ctx->hadb_entry->hit_peer),
              -1, "Deleting peer info failed\n");
-
-out_err:
-=======
-    HIP_IFEL(hip_del_peer_info(&entry->hit_our, &entry->hit_peer), -1,
-             "Deleting peer info failed\n");
-
->>>>>>> 4adb7ea0
+out_err:
 #ifdef CONFIG_HIP_PERFORMANCE
     HIP_DEBUG("Stop and write PERF_HANDLE_CLOSE_ACK, PERF_CLOSE_COMPLETE\n");
     hip_perf_stop_benchmark( perf_set, PERF_HANDLE_CLOSE_ACK );
@@ -510,60 +489,6 @@
     hip_perf_write_benchmark( perf_set, PERF_CLOSE_COMPLETE );
 #endif
 
-<<<<<<< HEAD
-=======
-out_err:
-
-    return err;
-}
-
-/**
- * preprocess a CLOSE ACK message
- *
- * @param close the CLOSE ACK message process
- * @param entry the corresponding host association
- * @return zero on success or negative on error
- */
-int hip_receive_close_ack(struct hip_common *close_ack,
-                          hip_ha_t *entry)
-{
-    int state     = 0;
-    int err       = 0;
-    uint16_t mask = HIP_PACKET_CTRL_ANON;
-
-    /* XX FIX:  */
-
-    HIP_DEBUG("\n");
-
-    HIP_IFEL(ipv6_addr_any(&close_ack->hitr), -1,
-             "Received NULL receiver HIT in CLOSE ACK. Dropping\n");
-
-    if (!hip_controls_sane(ntohs(close_ack->control), mask)) {
-        HIP_ERROR("Received illegal controls in CLOSE ACK: 0x%x. Dropping\n",
-                  ntohs(close_ack->control));
-        goto out_err;
-    }
-
-    if (!entry) {
-        HIP_DEBUG("No HA for the received close ack\n");
-        goto out_err;
-    } else {
-        HIP_LOCK_HA(entry);
-        state = entry->state;
-    }
-
-    switch (state) {
-    case HIP_STATE_CLOSING:
-    case HIP_STATE_CLOSED:
-        err = entry->hadb_handle_func->hip_handle_close_ack(close_ack, entry);
-        break;
-    default:
-        HIP_ERROR("Internal state (%d) is incorrect\n", state);
-        break;
-    }
-
-out_err:
->>>>>>> 4adb7ea0
     return err;
 }
 
