/**
 * @file
 *
 * Distributed under <a href="http://www.gnu.org/licenses/gpl2.txt">GNU/GPL</a>
 */

#ifndef HIP_HIPD_BOS_H
#define HIP_HIPD_BOS_H

#include <sys/types.h>
#include <netdb.h>

#include "lib/tool/nlink.h"
#include "lib/core/debug.h"
#include "hidb.h"
#include "hadb.h"
#include "lib/core/list.h"
#include "netdev.h"
#include "lib/core/state.h"

int hip_send_bos(const struct hip_common *msg);
<<<<<<< HEAD
int hip_handle_bos(const uint8_t packet_type,
                   const uint32_t ha_state,
                   struct hip_packet_context *ctx);
=======
int hip_handle_bos(struct hip_common *bos,
                   struct in6_addr *bos_saddr,
                   struct in6_addr *bos_daddr,
                   hip_ha_t *entry, hip_portpair_t *);
>>>>>>> 4adb7ea0

#endif /* HIP_HIPD_BOS_H */<|MERGE_RESOLUTION|>--- conflicted
+++ resolved
@@ -19,15 +19,8 @@
 #include "lib/core/state.h"
 
 int hip_send_bos(const struct hip_common *msg);
-<<<<<<< HEAD
 int hip_handle_bos(const uint8_t packet_type,
                    const uint32_t ha_state,
                    struct hip_packet_context *ctx);
-=======
-int hip_handle_bos(struct hip_common *bos,
-                   struct in6_addr *bos_saddr,
-                   struct in6_addr *bos_daddr,
-                   hip_ha_t *entry, hip_portpair_t *);
->>>>>>> 4adb7ea0
 
 #endif /* HIP_HIPD_BOS_H */