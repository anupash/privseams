/** @file 
 * oppipdb.c:
 * This file defines handling functions for opportunistic mode to remember
 * IP's which are not HIP capable. This means faster communication in second
 * connection attempts to these hosts. Otherwise it would always take the same
 * fallback timeout (about 5 secs) to make new connection to hosts which don't
 * support HIP.
 * 
 * @author  Antti Partanen
 * @author  Alberto Garcia
 * @note    Distributed under <a href="http://www.gnu.org/licenses/gpl.txt">GNU/GPL</a>.
 */


#ifdef CONFIG_HIP_OPPORTUNISTIC

#include "oppipdb.h"

HIP_HASHTABLE *oppipdb;
extern unsigned int opportunistic_mode;

/**
 * hip_oppipdb_hash_ip:
 * Generates the hash information that is used to index the table
 *
 * @param ptr: pointer to the ip address used to make the hash
 *
 * @return hash information
 */
unsigned long hip_oppipdb_hash_ip(const void *ptr)
{
	hip_oppip_t *entry = (hip_oppip_t *)ptr;
	uint8_t hash[HIP_AH_SHA_LEN];

	hip_build_digest(HIP_DIGEST_SHA1, entry, sizeof(hip_oppip_t), hash);

	return *((unsigned long *)hash);
}

/**
 * hip_oppipdb_match_ip:
 * Compares two ip addresses using their hashes
 *
 * @param ptr1: pointer to the first ip address to compare
 * @param ptr2: pointer to the second ip address to compare
 *
 * @return 0 if the ip hashes are identical, 1 if they are different
 */
int hip_oppipdb_match_ip(const void *ptr1, const void *ptr2)
{
	return (hip_oppipdb_hash_ip(ptr1) != hip_oppipdb_hash_ip(ptr2));
}


/**
 * hip_for_each_oppip:
 * Map function @func to every entry in the oppipdb hash table
 *
 * @param func: mapper function to apply to all entries
 * @param opaque: opaque data for the mapper function
 *
 * @return negative value if an error occurs. If an error occurs during traversal of
 * the oppipdb hash table, then the traversal is stopped and function returns.
 * Returns the last return value of applying the mapper function to the last
 * element in the hash table.
 */
int hip_for_each_oppip(int (*func)(hip_oppip_t *entry, void *opaq), void *opaque)
{
	int i = 0, fail = 0;
	hip_oppip_t *this;
	hip_list_t *item, *tmp;
	
	if (!func) return -EINVAL;
	
	HIP_LOCK_HT(&oppipdb);
	list_for_each_safe(item, tmp, oppipdb, i)
	{
<<<<<<< HEAD
		if (memcmp(&oppipdb[i], addr, sizeof(*addr)) == 0)
		{
			HIP_HEXDUMP("IP found from ip database, remote host not HIP capable: ",
			            addr, sizeof(*addr));
			return 1;
		}
=======
		this = list_entry(item);
		_HIP_DEBUG("List_for_each_entry_safe\n");
		//hip_hold_ha(this);
		fail = func(this, opaque);
		//hip_db_put_ha(this, hip_oppdb_del_entry_by_entry);
		if (fail)
			goto out_err;
>>>>>>> 4e3bdb1f
	}
 out_err:
	HIP_UNLOCK_HT(&oppipdb);
	return fail;
}

/**
 * hip_oppipdb_del_entry_by_entry:
 * Deletes an entry that is present in oppipdb hash table
 *
 * @param entry: pointer to the entry to delete
 */
void hip_oppipdb_del_entry_by_entry(hip_oppip_t *entry)
{

	HIP_LOCK_OPPIP(entry);
	hip_ht_delete(oppipdb, entry);
	HIP_UNLOCK_OPPIP(entry);

}

/**
 * hip_oppipdb_uninit_wrap:
 * Wrap function for hip_oppipdb_del_entry_by_entry()
 *
 * @param entry: pointer to the entry to delete
 * @param void: unused pointer
 *
 * @return 0 on success
 */
int hip_oppipdb_uninit_wrap(hip_oppip_t *entry, void *unused)
{
	hip_oppipdb_del_entry_by_entry(entry);
	return 0;
}

/**
 * hip_oppipdb_uninit:
 * Deletes the whole oppipdb hash table
 */
void hip_oppipdb_uninit(void)
{
	hip_for_each_oppip(hip_oppipdb_uninit_wrap, NULL);
}

/**
 * hip_create_oppip_entry:
 * Allocates and initilizes the node to store the information 
 * in the oppipdb hash table
 *
 * @return pointer to the allocated structure
 */
hip_oppip_t *hip_create_oppip_entry(void)
{
	hip_oppip_t * entry = NULL;

	entry = (hip_oppip_t *)malloc(sizeof(hip_oppip_t));
	if (!entry){
		HIP_ERROR("hip_oppip_t memory allocation failed.\n");
		return NULL;
	}
  
	memset(entry, 0, sizeof(*entry));

 out_err:
        return entry;
}

/**
 * hip_oppipdb_add_entry:
 * Adds a new entry to the oppipdb hash table. 
 * This table stores the ip addresses of the hosts that are not HIP capable.
 *
 * @param ip_peer: pointer to the ip of the non-HIP capable host
 *                 to be added to the table
 * @return 0 or the value being added on success; -ENOMEM on malloc failure
 */
int hip_oppipdb_add_entry(const struct in6_addr *ip_peer)
{
<<<<<<< HEAD
	if (hip_ipdb_check(addr)) return;
	memcpy(&oppipdb[oppipdb_oldest], addr, sizeof(*addr));
	HIP_HEXDUMP("Added new non HIP capable remote host to ip database: ",
	            addr, sizeof(*addr));
	oppipdb_oldest++;
	if (oppipdb_oldest >= HIP_OPP_IP_DB_SIZE) oppipdb_oldest = 0;

	
=======
	int err = 0;
	hip_oppip_t *tmp = NULL;
	hip_oppip_t *new_item = NULL;
	
	new_item = hip_create_oppip_entry();
	if (!new_item) {
		HIP_ERROR("new_item malloc failed\n");
		err = -ENOMEM;
		return err;
	}

	//HIP_IFEL(!ipv6_addr_copy(new_item, ip_peer), -1,
	//	 "Copy non-HIP host failed\n");
	ipv6_addr_copy(new_item, ip_peer);

	err = hip_ht_add(oppipdb, new_item);
	//hip_oppipdb_dump();
	
 out_err:
	return err;
}

/**
 * hip_init_oppip_db:
 * Creates and initializes the oppipdb hash table
 *
 * @return 0 on success
 */
int hip_init_oppip_db(void)
{
	oppipdb = hip_ht_init(hip_oppipdb_hash_ip, hip_oppipdb_match_ip);
	return 0;
}

/**
 * hip_oppipdb_dump:
 * Dumps the whole oppipdb hash table for monitoring purposes
 */
void hip_oppipdb_dump(void)
{
	int i;
	hip_oppip_t *this;
	hip_list_t *item, *tmp;
	
	HIP_DEBUG("Start oppipdb dump. Non-HIP peers are:\n");
	HIP_LOCK_HT(&oppipdb);

	list_for_each_safe(item, tmp, oppipdb, i)
	{
		this = list_entry(item);
		HIP_DEBUG_IN6ADDR("", this);
	}

	HIP_UNLOCK_HT(&oppipdb);
	HIP_DEBUG("end oppipdb dump\n");
}

/**
 * hip_oppipdb_find_byip:
 * Seeks an ip within the oppipdb hash table.
 * If the ip is found in the table, that host is not HIP capable.
 *
 * @param ip_peer: pointer to the ip of the host to check whether 
 *                 it is HIP capable
 * @return pointer to the entry if the ip is found in the table; NULL otherwise
 */
hip_oppip_t *hip_oppipdb_find_byip(const struct in6_addr *ip_peer)
{
	hip_oppip_t *ret = NULL;

	//hip_oppipdb_dump();
	_HIP_DEBUG_IN6ADDR("Searching in oppipdb for ip:", ip_peer);
	ret = hip_ht_find(oppipdb, (void *)ip_peer);
	if (!ret)
		HIP_DEBUG("The ip was not present in oppipdb. Peer HIP capable.\n");
	else
	        HIP_DEBUG("The ip was found in oppipdb. Peer non-HIP capable.\n");

	return ret;
}

/**
 * hip_oppipdb_delentry:
 * This function should be called after receiving an R1 from the peer and after
 * a successful base exchange in the opportunistic mode. It checks whether an
 * address of a HIP capable host is found from database. If the address is 
 * found, it is deleted from the database; since the host is actually HIP capable.
 *
 * @param ip_peer: pointer to the ip of the HIP-capable host
 */
void hip_oppipdb_delentry(const struct in6_addr *ip_peer)
{
	int i;
	hip_oppip_t *ret;
	_HIP_DEBUG("beginning of hip_oppipdb_delentry\n");
	
	if (ret = hip_oppipdb_find_byip(ip_peer)){
	      HIP_DEBUG_IN6ADDR("HIP capable host found in oppipbd (non-HIP hosts database). Deleting it from oppipdb.", ip_peer);
	      hip_oppipdb_del_entry_by_entry(ret);
	}
	
}
>>>>>>> 4e3bdb1f

}

#endif /* CONFIG_HIP_OPPORTUNISTIC */

<|MERGE_RESOLUTION|>--- conflicted
+++ resolved
@@ -75,14 +75,6 @@
 	HIP_LOCK_HT(&oppipdb);
 	list_for_each_safe(item, tmp, oppipdb, i)
 	{
-<<<<<<< HEAD
-		if (memcmp(&oppipdb[i], addr, sizeof(*addr)) == 0)
-		{
-			HIP_HEXDUMP("IP found from ip database, remote host not HIP capable: ",
-			            addr, sizeof(*addr));
-			return 1;
-		}
-=======
 		this = list_entry(item);
 		_HIP_DEBUG("List_for_each_entry_safe\n");
 		//hip_hold_ha(this);
@@ -90,7 +82,6 @@
 		//hip_db_put_ha(this, hip_oppdb_del_entry_by_entry);
 		if (fail)
 			goto out_err;
->>>>>>> 4e3bdb1f
 	}
  out_err:
 	HIP_UNLOCK_HT(&oppipdb);
@@ -170,16 +161,6 @@
  */
 int hip_oppipdb_add_entry(const struct in6_addr *ip_peer)
 {
-<<<<<<< HEAD
-	if (hip_ipdb_check(addr)) return;
-	memcpy(&oppipdb[oppipdb_oldest], addr, sizeof(*addr));
-	HIP_HEXDUMP("Added new non HIP capable remote host to ip database: ",
-	            addr, sizeof(*addr));
-	oppipdb_oldest++;
-	if (oppipdb_oldest >= HIP_OPP_IP_DB_SIZE) oppipdb_oldest = 0;
-
-	
-=======
 	int err = 0;
 	hip_oppip_t *tmp = NULL;
 	hip_oppip_t *new_item = NULL;
@@ -282,9 +263,7 @@
 	}
 	
 }
->>>>>>> 4e3bdb1f
-
-}
+
 
 #endif /* CONFIG_HIP_OPPORTUNISTIC */
 
