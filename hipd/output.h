/** @file
 * A header file for output.c.
 *
 * @author  Janne Lundberg
 * @author  Miika Komu
 * @author  Mika Kousa
 * @author  Kristian Slavov
 * @author Rene Hummen
 * @note    Distributed under <a href="http://www.gnu.org/licenses/gpl2.txt">GNU/GPL</a>.
 */
#ifndef HIP_HIPD_OUTPUT_H
#define HIP_HIPD_OUTPUT_H
#include <netinet/ip6.h>
#include <netinet/ip.h>
#include <netinet/tcp.h>
#include <netinet/udp.h>
#include <unistd.h>
#include <string.h>

#include "config.h"
#include "dh.h"
#include "hidb.h"
#include "hadb.h"

#include "lib/core/builder.h"
#include "cookie.h"
#include "close.h"
#include "user.h"
#include "nat.h"
#include "registration.h"
<<<<<<< HEAD


/* #include <libiptc/libiptc.h> */
#include "hipd/esp_prot_hipd_msg.h"
=======
#include "esp_prot_hipd_msg.h"
>>>>>>> cf17cc80

#define HIP_MAX_ICMP_PACKET 512

extern int hip_raw_sock_v6;
extern int hip_raw_sock_v4;


int send_tcp_packet(void *hdr, int newSize, int trafficType, int sockfd,
                    int addOption, int addHIT);

struct hip_common *hip_create_r1(const struct in6_addr *src_hit,
                                 int (*sign)(void *key, struct hip_common *m),
                                 void *private_key,
                                 const struct hip_host_id *host_id_pub,
                                 int cookie_k);

int hip_send_r1(const uint8_t packet_type,
                const uint32_t ha_state,
                struct hip_packet_context *ctx);

int hip_send_r2(const uint8_t packet_type,
                const uint32_t ha_state,
                struct hip_packet_context *ctx);

int hip_send_r2_response(struct hip_common *r2,
                         struct in6_addr *r2_saddr,
                         struct in6_addr *r2_daddr,
                         hip_ha_t *entry,
                         hip_portpair_t *r2_info);

int hip_send_i1(hip_hit_t *, hip_hit_t *, hip_ha_t *);

int hip_send_i2(const uint8_t packet_type,
                const uint32_t ha_state,
                struct hip_packet_context *ctx);

int are_addresses_compatible(const struct in6_addr *src_addr,
                             const struct in6_addr *dst_addr);
int hip_send_pkt(const struct in6_addr *local_addr, const struct in6_addr *peer_addr,
                 const in_port_t src_port, const in_port_t dst_port,
                 struct hip_common *msg, hip_ha_t *entry, const int retransmit);
int hip_send_udp_stun(struct in6_addr *local_addr, struct in6_addr *peer_addr,
                      in_port_t src_port, in_port_t dst_port,
                      const void *msg, int length);

#endif /* HIP_HIPD_OUTPUT_H */<|MERGE_RESOLUTION|>--- conflicted
+++ resolved
@@ -28,14 +28,7 @@
 #include "user.h"
 #include "nat.h"
 #include "registration.h"
-<<<<<<< HEAD
-
-
-/* #include <libiptc/libiptc.h> */
-#include "hipd/esp_prot_hipd_msg.h"
-=======
 #include "esp_prot_hipd_msg.h"
->>>>>>> cf17cc80
 
 #define HIP_MAX_ICMP_PACKET 512
 
