/** @file
 * This file defines extensions to Host Identity Protocol (HIP) to support
 * traversal of Network Address Translator (NAT) middleboxes.
 * 
 * The traversal mechanism tunnels HIP control and data traffic over UDP
 * and enables HIP initiators which may be behind NATs to contact HIP
 * responders which may be behind another NAT. Three basic cases exist for NAT
 * traversal. In the first case, only the initiator of a HIP base exchange is
 * located behind a NAT. In the second case, only the responder of a HIP base
 * exchange is located behind a NAT. In the third case, both parties are
 * located behind (different) NATs. The use rendezvous server is mandatory
 * when the responder is behind a NAT.
 * 
 * @author  (version 1.0) Abhinav Pathak
 * @author  (version 1.1) Lauri Silvennoinen
 * @version 1.1
 * @date    27.10.2006
 * @note    Related drafts:
 *          <ul>
 *          <li><a href="http://www.ietf.org/internet-drafts/draft-schmitt-hip-nat-traversal-02.txt">
 *          draft-schmitt-hip-nat-traversal-02</a></li>
 *          <li><a href="http://www.ietf.org/internet-drafts/draft-irtf-hiprg-nat-03.txt">
 *          draft-irtf-hiprg-nat-03</a></li>
 *          </ul>
 * @note    Distributed under <a href="http://www.gnu.org/licenses/gpl.txt">GNU/GPL</a>.
 * @note    All Doxygen comments have been added in version 1.1.
 */ 
#include "nat.h"
<<<<<<< HEAD
=======
//add by santtu
/** the database for all the ha */
/** the constant value of the reflexive address amount,
 *  since there is only one RVS server, we use 1 here */
//end add


>>>>>>> a4d0e3e8

/** A transmission function set for NAT traversal. */
extern hip_xmit_func_set_t nat_xmit_func_set;
/** A transmission function set for sending raw HIP packets. */
extern hip_xmit_func_set_t default_xmit_func_set;
/** Port used for NAT travelsal random port simulation.
    If random port simulation is of, 50500 is used.
    @note This is needed only for simulation purposes and can be removed from
    released versions of HIPL. */
in_port_t hip_nat_rand_port1 = HIP_NAT_UDP_PORT;
/** Port used for NAT travelsal random port simulation.
    If random port simulation is of, 50500 is used.
    @note This is needed only for simulation purposes and can be removed from
    released versions of HIPL. */
in_port_t hip_nat_rand_port2 = HIP_NAT_UDP_PORT;

/**
 * Sets NAT status "on".
 * 
 * Sets NAT status "on" for each host association in the host association
 * database.
 *
 * @return zero on success, or negative error value on error.
 * @todo   Extend this to handle peer_hit case for
 *         <code>"hipconf hip nat peer_hit"</code> This would be helpful in
 *         multihoming case.
 */ 
int hip_nat_on()
{
	int err = 0;
	_HIP_DEBUG("hip_nat_on() invoked.\n");
#if HIP_UDP_PORT_RANDOMIZING 
	hip_nat_randomize_nat_ports();
#endif
	hip_nat_status = 1;
	
	HIP_IFEL(hip_for_each_ha(hip_nat_on_for_ha, NULL), 0,
	         "Error from for_each_ha().\n");

out_err:
	return err;
}

/**
 * Sets NAT status "off".
 *
 * Sets NAT status "off" for each host association in the host association
 * database.
 * 
 * @return zero on success, or negative error value on error.
 * @todo   Extend this to handle peer_hit case for
 *         <code>"hipconf hip nat peer_hit"</code> This would be helpful in
 *         multihoming case.
 */
int hip_nat_off()
{
	int err = 0;

	hip_nat_status = 0;
	HIP_IFEL(hip_for_each_ha(hip_nat_off_for_ha, NULL), 0,
		 "Error from for_each_ha().\n");
 out_err:
	return err;
}


/**
 * Get HIP NAT status.
 */
int hip_nat_is()
{
	return hip_nat_status;
}


/**
 * Sets NAT status "on" for a single host association.
 *
 * @param entry    a pointer to a host association for which to set NAT status.
 * @param not_used this parameter is not used (but it's needed).
 * @return         zero.
 * @note           the status is changed just for the parameter host 
 *                 association. This function does @b not insert the host
 *                 association into the host association database.
 */
int hip_nat_on_for_ha(hip_ha_t *entry, void *not_used)
{
	/* Parameter not_used is needed because this function is called from
	   hip_nat_on() which calls hip_for_each_ha(). hip_for_each_ha()
	   requires a function pointer as parameter which in turn has two
	   parameters. */
	int err = 0;
	HIP_DEBUG("hip_nat_on_for_ha() invoked.\n");

	if(entry)
	{
		hip_hadb_set_xmit_function_set(entry, &nat_xmit_func_set);
		entry->nat_mode = 1;
		HIP_DEBUG("NAT status of host association %p: %d\n",
			  entry, entry->nat_mode);
	}
 out_err:
	return err;
}

/**
 * Sets NAT status "off" for a single host association.
 *
 * @param entry    a pointer to a host association for which to set NAT status.
 * @param not_used this parameter is not used (but it's needed).
 * @return         zero.
 * @note           the status is changed just for the parameter host 
 *                 association. This function does @b not insert the host
 *                 association into the host association database.
 */
int hip_nat_off_for_ha(hip_ha_t *entry, void *not_used)
{
	/* Check hip_nat_on_for_ha() for further explanation on "not_used". */
	int err = 0;
	_HIP_DEBUG("hip_nat_off_for_ha() invoked.\n");

	if(entry)
	{
		entry->nat_mode = 0;
		hip_hadb_set_xmit_function_set(entry, &default_xmit_func_set);
	}
 out_err:
	return err;
}

/**
 * Refreshes the port state of all NATs related to this host.
 *
 * Refreshes the port state of all NATs between current host and all its peer
 * hosts by calling hip_nat_send_keep_alive() for each host association in
 * the host association database.
 *
 * @return zero on success, or negative error value on error.
 */ 
int hip_nat_refresh_port()
{
	int err = 0 ;
	
	HIP_DEBUG("Sending Keep-Alives to NAT.\n");
	HIP_IFEL(hip_for_each_ha(hip_nat_send_keep_alive, NULL),
		 -1, "for_each_ha() err.\n");
	
 out_err:
	return err;
}

/**
 * Sends an NAT Keep-Alive packet.
 *
 * Sends an UPDATE packet with nothing but @c HMAC parameter in it to the peer's
 * preferred address. If the @c entry is @b not in state ESTABLISHED or if there
 * is no NAT between this host and the peer (@c entry->nat_mode = 0), then no
 * packet is sent. The packet is send on UDP with source and destination ports
 * set as @c HIP_NAT_UDP_PORT.
 * 
 * @param entry    a pointer to a host association which links current host and
 *                 the peer.
 * @param not_used this parameter is not used (but it's needed).
 * @return         zero on success, or negative error value on error.
 * @note           If the state of @c entry is not ESTABLISHED or if
 *                 @c entry->nat_mode = 0 this function still returns zero
 *                 because these conditions are not errors. Negative error
 *                 value is only returned when the creation of the new UPDATE
 *                 message fails in some way.
 */
int hip_nat_send_keep_alive(hip_ha_t *entry, void *not_used)
{
	int err = 0;
	struct hip_common *msg = NULL;

	HIP_IFEL(!(msg = hip_msg_alloc()), -1, "Alloc\n");
	
	_HIP_DEBUG("hip_nat_send_keep_alive() invoked.\n");
	_HIP_DEBUG("entry @ %p, entry->nat_mode %d.\n",
		  entry, entry->nat_mode);
	_HIP_DEBUG_HIT("&entry->hit_our", &entry->hit_our);

	/* Check that the host association is in correct state and that there is
	   a NAT between this host and the peer. Note, that there is no error
	   (err is set to zero) if the condition does not hold. We just don't
	   send the packet in that case. */
	if (entry->state != HIP_STATE_ESTABLISHED) {
		HIP_DEBUG("Not sending NAT keepalive state=%s\n", hip_state_str(entry->state));
		goto out_err;
        }

	if (!(entry->nat_mode)) {
		HIP_DEBUG("No nat between the localhost and the peer\n");
		goto out_err;
	}

	if (!IN6_IS_ADDR_V4MAPPED(&entry->local_address)) {
		HIP_DEBUG("Not IPv4 address, skip NAT keepalive\n");
		goto out_err;
	}


	entry->hadb_misc_func->
		hip_build_network_hdr(msg, HIP_NOTIFY,
				      0, &entry->hit_our,
				      &entry->hit_peer);
	
	/* Calculate the HIP header length */
	hip_calc_hdr_len(msg);

	/* Send the UPDATE packet using 50500 as source and destination ports.
	   Only outgoing traffic acts refresh the NAT port state. We could
	   choose to use other than 50500 as source port, but we must use 50500
	   as destination port. However, because it is recommended to use
	   50500 as source port also, we choose to do so here. */
	entry->hadb_xmit_func->
		hip_send_pkt(&entry->local_address, &entry->preferred_address,
			     HIP_NAT_UDP_PORT, HIP_NAT_UDP_PORT, msg,
			     entry, 0);

 out_err:
	if (msg)
		free(msg);

	return err;
}

#if HIP_UDP_PORT_RANDOMIZING
/**
 * Randomizes @b source ports 11111 and 22222.
 *
 * This function randomizes ports @c hip_nat_rand_port1 and
 * @c hip_nat_rand_port2 used in NAT-travelsal. NATs choose randomly a port
 * when HIP control traffic goes through them. Internet Draft 
 * [draft-schmitt-hip-nat-traversal-02] defines these random chosen ports as
 * 11111 and 22222. This function serves as a helper function to simulate
 * these random chosen ports in a non-NATed environment where UPD encapsulation
 * is used.
 *
 * @note According to [draft-schmitt-hip-nat-traversal-02] HIP daemons use
 *       one random port and NATs use two random ports. The value of
 *       @c hip_nat_rand_port1 can be considered as the random port of
 *       HIP daemon also. A scenario where HIP daemons use random source port
 *       and real life NATs randomize the NAT-P and NAT-P' ports is achieved by
 *       removing the @c hip_nat_rand_port2 randomization from this function.
 * @note Not used currently.
 * @note This is needed only for simulation purposes and can be removed from
 *       released versions of HIPL.
 */ 
void hip_nat_randomize_nat_ports()
{
	unsigned int secs_since_epoch = (unsigned int) time(NULL);
	HIP_DEBUG("Randomizing UDP ports to be used.\n");
	srand(secs_since_epoch);
	hip_nat_rand_port1 = HIP_UDP_PORT_RAND_MIN + (int)
		(((HIP_UDP_PORT_RAND_MAX - HIP_UDP_PORT_RAND_MIN + 1) * 
		  rand()) / (RAND_MAX + 1.0));
#if HIP_SIMULATE_NATS
	hip_nat_rand_port2 = HIP_UDP_PORT_RAND_MIN + (int)
		(((HIP_UDP_PORT_RAND_MAX - HIP_UDP_PORT_RAND_MIN + 1) *
		  rand()) / (RAND_MAX + 1.0));
#else
	hip_nat_rand_port2 = hip_nat_rand_port1;
#endif
	HIP_DEBUG("Randomized ports are NAT-P: %u, NAT-P': %u.\n",
		  hip_nat_rand_port1, hip_nat_rand_port2);
}
<<<<<<< HEAD
#endif
=======
#endif


//add by santtu from here

int hip_nat_handle_transform_in_client(struct hip_common *msg , hip_ha_t *entry){
	int err = 0;
	struct hip_nat_transform *nat_transform  = NULL;
	
	
    nat_transform = hip_get_param(msg, HIP_PARAM_NAT_TRANSFORM);
    if(nat_transform){
    	// in the furtue, we should check all the transform type and pick only one
    	// but now, we have only one choice, which is ICE, so the code is the same as
    	//in the server side.
    	entry->nat_control = (ntohs(nat_transform->suite_id[0])) & hip_nat_get_control();
    }
out_err:
	return err;
	  
}

int hip_nat_handle_transform_in_server(struct hip_common *msg , hip_ha_t *entry){
	int err = 0;
	struct hip_nat_transform *nat_transform  = NULL;
	
	
    nat_transform = hip_get_param(msg, HIP_PARAM_NAT_TRANSFORM);
    if(nat_transform&&entry){
    	// check if the requested tranform is also supported in the server.
    	entry->nat_control = (ntohs(nat_transform->suite_id[0])) & hip_nat_get_control();
    }
    else{
    	HIP_DEBUG("handle nat transform failed: entry %d,nat transform %d\n", entry, nat_transform);
    }
out_err:
	return err;
	  
}

uint16_t hip_nat_get_control(){
	
	HIP_DEBUG("check nat mode for ice: %d, %d\n",hip_get_nat_mode(),HIP_NAT_MODE_ICE_UDP);
#ifdef HIP_USE_ICE
	 if(hip_relay_get_status() == HIP_RELAY_ON)
		 return 0;
	 // comment out before the ice mode is added
	 else if (hip_get_nat_mode()== HIP_NAT_MODE_ICE_UDP)
		 return 1;
	 else return 0;
#else
	return 0;
#endif

}


/**
 * Sets NAT status
 * 
 * Sets NAT mode for each host association in the host association
 * database.
 *
 * @return zero on success, or negative error value on error.
 * @todo   Extend this to handle peer_hit case for
 *         <code>"hipconf hip nat peer_hit"</code> This would be helpful in
 *         multihoming case.
 *
int hip_user_nat_mode(int nat_mode)
{
	int err = 0, nat;
	HIP_DEBUG("hip_user_nat_mode() invoked. mode: %d\n", nat_mode);
#if HIP_UDP_PORT_RANDOMIZING 
	hip_nat_randomize_nat_ports();
#endif
	
	nat = nat_mode;
	switch (nat) {
	case SO_HIP_SET_NAT_PLAIN_UDP:
		nat = HIP_NAT_MODE_PLAIN_UDP;
		break;
	case SO_HIP_SET_NAT_NONE:
		nat = HIP_NAT_MODE_NONE;
		break;
	case SO_HIP_SET_NAT_ICE_UDP:
		nat = HIP_NAT_MODE_ICE_UDP;
		break;
	default:
		err = -1;
		HIP_IFEL(1, -1, "Unknown nat mode %d\n", nat_mode);
	} 
	HIP_IFEL(hip_for_each_ha(hip_ha_set_nat_mode, &nat), 0,
	         "Error from for_each_ha().\n");
	//set the nat mode for the host
	hip_set_nat_mode(nat);
	
	HIP_DEBUG("hip_user_nat_mode() end. mode: %d\n", hip_nat_status);

out_err:
	return err;
}
*/
 
pj_caching_pool *cpp;
pj_caching_pool cp;
/* 
pj_status_t status;
pj_pool_t *pool = 0;
*/





#define PJ_COM_ID 1   


hip_ha_t * hip_get_entry_from_ice(void * ice){ 

	hip_ha_t *ha_n, *entry;
	hip_list_t *item = NULL, *tmp = NULL;
	int i;
	
	entry = NULL;
	// found the right entry. 
	
	list_for_each_safe(item, tmp, hadb_hit, i) {
	    ha_n = list_entry(item);
	    if(ha_n->ice_session == ice){
	    	entry = ha_n;
	    	break;
	    }
	}
	
	return entry;
}  


/***
 * this the call back interface when check complete.
 * */
void  hip_on_ice_complete (pj_ice_sess *ice, pj_status_t status){
	HIP_DEBUG("hip_on_ice_complete\n");
	pj_ice_sess_checklist *	valid_list;
	int err = 0;
	int i =0, j =0, k=0;
	pj_ice_sess_cand	*rcand;
	pj_sockaddr		 addr;
    hip_ha_t *ha_n, *entry;
    hip_list_t *item = NULL, *tmp = NULL;
    hip_list_t *item1 = NULL, *tmp1 = NULL;
	struct hip_peer_addr_list_item * peer_addr_list_item;
//	struct hip_spi_out_item* spi_out;
	uint32_t spi = 0;
	struct in6_addr peer_addr;
	
    entry = hip_get_entry_from_ice(ice);
    if(!entry) {
    	
    	HIP_DEBUG("entry not found in ice complete\n");
    	return;
    }
    spi = hip_hadb_get_outbound_spi(entry);
    if(!spi) {
       	
       	HIP_DEBUG("spi not found in ice complete\n");
       	return;
       }

	// the verified list 
	//if(status == PJ_TRUE){
		valid_list = &ice->valid_list;
	//}
	
	HIP_DEBUG("there are %d pairs in valid list\n", valid_list->count);
	//read all the element from the list
	if(valid_list->count > 0){
		
	
	//	for(i = 0; i< valid_list->count; i++){
		//	if (valid_list->checks[i].nominated == PJ_TRUE){
				//set the prefered peer
				HIP_DEBUG("find a nominated candiate\n");
				rcand = valid_list->checks[0].rcand;
				addr = rcand->addr;
				
			//	hip_print_lsi("set prefered the peer_addr : ", &addr.ipv4.sin_addr.s_addr );
				HIP_DEBUG("set prefered the peer_addr port: %d\n", addr.ipv4.sin_port );
				peer_addr.in6_u.u6_addr32[0] = (uint32_t)0;
				peer_addr.in6_u.u6_addr32[1] = (uint32_t)0;
				peer_addr.in6_u.u6_addr32[2] = (uint32_t)htonl (0xffff);
				peer_addr.in6_u.u6_addr32[3] = (uint32_t)addr.ipv4.sin_addr.s_addr;
				
				
				hip_hadb_add_udp_addr_to_spi(entry, spi, &peer_addr, 1, 0, 1,addr.ipv4.sin_port, HIP_LOCATOR_LOCATOR_TYPE_ESP_SPI_PRIORITY);
				memcpy(&entry->preferred_address, &peer_addr, sizeof(struct in6_addr));
				entry->peer_udp_port = addr.ipv4.sin_port;
				
				/*			
				k= 0;
				list_for_each_safe(item1, tmp1, entry->spis_out, k) {
					spi_out = list_entry(item1);
					j=0;
					list_for_each_safe(item, tmp, spi_out->peer_addr_list, j) {
						peer_addr_list_item = list_entry(item);
						
						HIP_DEBUG_HIT(" peer_addr : ", &peer_addr_list_item->address );
						HIP_DEBUG(" peer_addr port: %d\n", peer_addr_list_item->port );
						
						if((*((pj_uint32_t *) &peer_addr_list_item->address.s6_addr32[3])
								== addr.ipv4.sin_addr.s_addr) && 
								peer_addr_list_item->port == addr.ipv4.sin_port){
							HIP_DEBUG_HIT("found & set prefered the peer_addr : ", &peer_addr_list_item->address );
							peer_addr_list_item->address_state = PEER_ADDR_STATE_ACTIVE;
							peer_addr_list_item->is_preferred = 1;
							
							memcpy(&entry->preferred_address, &peer_addr_list_item->address, sizeof(struct in6_addr));
							entry->peer_udp_port = peer_addr_list_item->port;
						}
						
					}
				}
				*/

				//
			//}
			//else{
				/*
				if(valid_list->checks[i].state == PJ_ICE_SESS_CHECK_STATE_SUCCEEDED){
						rcand = valid_list->checks[i].rcand;
						j= 0;
						
						HIP_DEBUG("find a valid candiate\n");
						
						list_for_each_safe(item, tmp, entry->spis_out, j) {
							peer_addr_list_item = list_entry(item);

							
							if(*((pj_uint32_t *) &peer_addr_list_item->address.s6_addr32[3])
									==addr.ipv4.sin_addr.s_addr && 
									peer_addr_list_item->port == addr.ipv4.sin_port){
								HIP_DEBUG_HIT("set active the peer_addr : ", &peer_addr_list_item->address );
								peer_addr_list_item->address_state = PEER_ADDR_STATE_ACTIVE;
							}
						}	
					
				}*/
			//}
				
			
		//}



		uint32_t spi_in, spi_out;
		if (entry->state == HIP_STATE_ESTABLISHED)
					spi_in = hip_hadb_get_latest_inbound_spi(entry);
		
		err =hip_add_sa(&entry->local_address, &entry->preferred_address,
						 &entry->hit_our, &entry->hit_peer,
						 &entry->default_spi_out, entry->esp_transform,
						 &entry->esp_out, &entry->auth_out, 1,
						 HIP_SPI_DIRECTION_OUT, 0, entry);
		if (err) {
			HIP_ERROR("Failed to setup outbound SA with SPI=%d\n",
					entry->default_spi_out);
			hip_hadb_delete_inbound_spi(entry, 0);
			hip_hadb_delete_outbound_spi(entry, 0);
			}
		
		err =hip_add_sa(&entry->preferred_address,&entry->local_address, 
						&entry->hit_peer,&entry->hit_our, 
						&spi_in,
						entry->esp_transform,
						 &entry->esp_in, &entry->auth_in, 1,
						 HIP_SPI_DIRECTION_IN, 0, entry);
		if (err) {
				HIP_ERROR("Failed to setup inbound SA with SPI=%d\n", spi_in);
				/* if (err == -EEXIST)
				   HIP_ERROR("SA for SPI 0x%x already exists, this is perhaps a bug\n",
				   spi_in); */
				err = -1;
				hip_hadb_delete_inbound_spi(entry, 0);
				hip_hadb_delete_outbound_spi(entry, 0);
				//goto out_err;
		}
		
		
	
		err = hip_setup_hit_sp_pair(&entry->hit_peer, &entry->hit_our,
						&entry->preferred_address,
						 &entry->local_address,  IPPROTO_ESP, 1, 1);
		if(err) 
			HIP_DEBUG("Setting up SP pair failed\n");
		
		
		
		
	}
	
	//TODO decide if we should save the paired local address also.

}


/**
 * this is the call back interface to send package.
 * */
pj_status_t hip_on_tx_pkt(pj_ice_sess *ice, unsigned comp_id, const void *pkt, pj_size_t size, const pj_sockaddr_t *dst_addr, unsigned dst_addr_len){
	struct hip_common *msg = NULL;
	pj_status_t err = PJ_SUCCESS;
	hip_ha_t *entry;
//	int error = 0;
	
	HIP_IFEL(!(msg = hip_msg_alloc()), -ENOMEM, "Out of memory\n");
	
	HIP_DEBUG("send ice: len %d \n", size);
	
	entry = hip_get_entry_from_ice(ice);
	if(entry==NULL) {
		err = -1;
		goto out_err;
	}

	hip_build_network_hdr(msg, HIP_UPDATE, 0, &entry->hit_our, &entry->hit_peer);
//	hip_set_msg_total_len(msg,sizeof(struct hip_common) + size);
	
	//hip len convert
	msg->payload_len = size;
	memcpy(msg +1, pkt, size );  
		
	HIP_DEBUG("hip_on_tx_pkt : \n");
	
	struct in6_addr *local_addr = 0;
	struct in6_addr peer_addr;
	in_port_t src_port = HIP_NAT_UDP_PORT; 
	in_port_t dst_port ;
	pj_sockaddr_in *addr;
	
	addr =(pj_sockaddr_in *) dst_addr;
	HIP_DEBUG("hip_on_tx_pkt : 1\n");
	//only IP_V4 is supported
	//peer_addr  = (struct in6_addr * )&addr->sin_addr;
	peer_addr.in6_u.u6_addr32[0] = (uint32_t)0;
	peer_addr.in6_u.u6_addr32[1] = (uint32_t)0;
	peer_addr.in6_u.u6_addr32[2] = (uint32_t)htonl (0xffff);
	peer_addr.in6_u.u6_addr32[3] = (uint32_t)addr->sin_addr.s_addr;
	HIP_DEBUG("hip_on_tx_pkt 2: \n");
	//memcpy(peer_addr.in6_u.u6_addr32+3, &addr->sin_addr.s_addr, 4);
	

	HIP_DEBUG("length of the stun package is %d\n", size );
	
	dst_port = addr->sin_port;
	HIP_DEBUG("hip_on_tx_pkt 3: \n");
	int msg_len ;
	int retransmit = 0;
	
	if(err = hip_send_udp(local_addr, &peer_addr, src_port,dst_port, msg, msg->payload_len,0) )
		goto out_err;
	//TODO check out what should be returned
	else return PJ_SUCCESS;
	
out_err:
		//	if (host_id_pub)
		//	HIP_FREE(host_id_pub);
	 	if (msg)
	 		HIP_FREE(msg);


	  	return err;
}
/**
 * 
 * this is the call back interface when the received packet is not strun.
 * we ignire here.
 * */
void hip_on_rx_data(pj_ice_sess *ice, unsigned comp_id, void *pkt, pj_size_t size, const pj_sockaddr_t *src_addr, unsigned src_addr_len){
	HIP_DEBUG("failed stun\n");
}






/***
 * this function is added to create the ice seesion
 * currently we suppport only one session at one time.
 * only one component in the seesion.
 * 
 * return the pointer of the ice session 
 * */

void* hip_external_ice_init(pj_ice_sess_role role){
	pj_ice_sess *  	p_ice;
	pj_status_t status;

	pj_pool_t *pool ;
	
	//init for PJproject
	status = pj_init();
	pjlib_util_init();
	
	
    if (status != PJ_SUCCESS) {
        HIP_DEBUG("Error initializing PJLIB", status);
        return 0;
    }
    pj_log_set_level(5);
	//init for memery pool factroy
    // using default pool policy.

    pj_dump_config();
    
    if(cpp == 0){
    	cpp= &cp;
    	pj_caching_pool_init(cpp, NULL, 6024*2024 );  
    }

    pjnath_init();
    
	
	pj_stun_config  stun_cfg;
	
	const char *  name = "hip_ice";
	pj_ice_sess_role   	 ice_role = role;
	
	
	struct pj_ice_sess_cb cb;
	
	//hip_ice_sess_cb.
	//DOTO tobe reset
 	unsigned   	 comp_cnt = 1;
 	
 	const pj_str_t    	 local_ufrag = pj_str("user");
 	const pj_str_t   	local_passwd = pj_str("pass");

    pj_ioqueue_t *ioqueue;
    pj_timer_heap_t *timer_heap;
	   //end copy
 	
 	//configure the call back handle
 	cb.on_ice_complete = &hip_on_ice_complete;
 	cb.on_tx_pkt = &hip_on_tx_pkt;
 	cb.on_rx_data= &hip_on_rx_data;
  	   
   pool = pj_pool_create(&cpp->factory, NULL, 8000, 4000, NULL);
   pj_ioqueue_create(pool, 12, &ioqueue);
   pj_timer_heap_create(pool, 100, &timer_heap);
 	   
   pj_stun_config_init(&stun_cfg, &cp.factory, 0, ioqueue, timer_heap);
 	//end copy
 	     
 	//check if there is already a session
 	   
 	  status =  pj_ice_sess_create( 
 	 			&stun_cfg,
 	 			name,
 	 			ice_role,
 	 			comp_cnt,
 	 			&cb,
 	 			&local_ufrag,
 	 			&local_passwd,
 	 			&p_ice	 
 	 		);
 	   
 	   
 	 if(PJ_SUCCESS ==  status){
 		 return p_ice;
 	  }
 	 else 
 		 HIP_DEBUG("ice init fail %d \n", status); 
 	
 	 return 0;
 	
}

/***
 * this function is called to add local candidates for the only component
 *  
 * */
int hip_external_ice_add_local_candidates(void* session, in6_addr_t * hip_addr, in6_addr_t * hip_addr_base, in_port_t port,in_port_t port_base, int addr_type){
	
	 pj_ice_sess *   	 ice ;
	 unsigned  	comp_id;
	 pj_ice_cand_type  	type;
	 pj_uint16_t  	local_pref;
	 pj_str_t   	foundation;

	 int  	addr_len;
	 unsigned   	p_cand_id;
	 pj_sockaddr_in pj_addr;
	 pj_sockaddr_in pj_addr_base;
	 pj_status_t pj_status;
	// pj_pool_t *pool ;
	 
	 
	 /***debug area**/
	 HIP_DEBUG_HIT("coming address ",hip_addr);

	 
	 
	 ice = session;
	// pool = pj_pool_create(&cp.factory, NULL, 4000, 4000, NULL);
	
	 
	 comp_id = PJ_COM_ID;
	 type = addr_type;
	 foundation = pj_str("ice");

	 
	 pj_addr.sin_family=PJ_AF_INET;
	 pj_addr.sin_port = port;
	 pj_addr.sin_addr.s_addr =*((pj_uint32_t*) &hip_addr->s6_addr32[3]);
	 
	 
	 pj_addr_base.sin_family=PJ_AF_INET;
	 pj_addr_base.sin_port = port_base;
	 pj_addr_base.sin_addr.s_addr =*((pj_uint32_t*) &hip_addr_base->s6_addr32[3]);
	 
	 addr_len = sizeof(pj_sockaddr_in);

	
	pj_status =  pj_ice_sess_add_cand  	(   ice,
			comp_id,
			type,
			65535,
			&foundation,
			&pj_addr,
			&pj_addr_base,
			NULL,
			addr_len,
			&p_cand_id	 
		) ;
	if(pj_status == PJ_SUCCESS)	{

		return 1;
	}
	else return 0;
}


/*****
*  
*this function is called after the local candidates are added. 
* the check list will created inside the seesion object. 
*/
int hip_external_ice_add_remote_candidates( void * session, HIP_HASHTABLE*  list){
	
	pj_ice_sess *   	 ice = session;
	const pj_str_t *  	rem_ufrag;
	const pj_str_t *  	rem_passwd;
	unsigned  	rem_cand_cnt;
	pj_ice_sess_cand *      temp_cand;
//	pj_ice_sess_cand cand[10];
	pj_ice_sess_cand *  	rem_cand;
	struct hip_peer_addr_list_item * peer_addr_list_item;
	int i, err = 0;
	hip_list_t *item, *tmp;
	const pj_str_t    	 local_ufrag = pj_str("user");
 	const pj_str_t   	local_passwd = pj_str("pass");
 	
	pj_pool_t *pool ;
 	pool = pj_pool_create(&cpp->factory, NULL, 4000, 4000, NULL);
	
	HIP_DEBUG("ICE add remote function\n");
	
	rem_cand_cnt = 0;
	//reserve space for the cand
	rem_cand = pj_pool_calloc(pool,10, sizeof(pj_ice_sess_cand));
//	rem_cand = cand;
	i=0;
	
	temp_cand = rem_cand;
	
	list_for_each_safe(item, tmp, list, i) {
		peer_addr_list_item = list_entry(item);
		
		HIP_DEBUG("peer list item address: %d ",peer_addr_list_item);
		
		HIP_DEBUG_HIT("add Ice remote address:", &peer_addr_list_item->address);
		/*
		  // removed, seg faults, why does it point to +3 -samu
		hip_print_lsi("add Ice remote address 1: ", 
		((int *) (&peer_addr_list_item->address)+3));
		*/
		HIP_DEBUG("add Ice remote port: %d \n", peer_addr_list_item->port);
		if (ipv6_addr_is_hit(&peer_addr_list_item->address))
		    continue;
		//HIP_DEBUG_HIT("add Ice remote", &peer_addr_list_item->address);
		if (IN6_IS_ADDR_V4MAPPED(&peer_addr_list_item->address)) {
			
			temp_cand->comp_id = 1;

		
			temp_cand->addr.ipv4.sin_family = PJ_AF_INET;
			if( peer_addr_list_item->port)
				temp_cand->addr.ipv4.sin_port = peer_addr_list_item->port;
			else 
				temp_cand->addr.ipv4.sin_port = HIP_NAT_UDP_PORT;
			temp_cand->addr.ipv4.sin_addr.s_addr = *((pj_uint32_t *) &peer_addr_list_item->address.s6_addr32[3]) ;
			
			HIP_DEBUG("add remote address in integer is : %d \n", temp_cand->addr.ipv4.sin_addr.s_addr);
			
			temp_cand->base_addr.ipv4.sin_family = PJ_AF_INET;
			if( peer_addr_list_item->port)
				temp_cand->base_addr.ipv4.sin_port = peer_addr_list_item->port;
			else 
				temp_cand->base_addr.ipv4.sin_port = HIP_NAT_UDP_PORT;
			temp_cand->base_addr.ipv4.sin_addr.s_addr = *((pj_uint32_t*) &peer_addr_list_item->address.s6_addr32[3]);
						
			
			
			temp_cand->comp_id = 1;
			if(peer_addr_list_item->port== 0 || peer_addr_list_item->port == HIP_NAT_UDP_PORT){
				temp_cand->type = ICE_CAND_TYPE_HOST;
			}
			else{			
				// we can not get peer base address for the reflexive address. 
				// set all the peer address to host type for now.
				temp_cand->type = ICE_CAND_TYPE_HOST;
			}
			temp_cand->foundation = pj_str("ice");
	
			temp_cand->prio = peer_addr_list_item->priority;
	
			temp_cand++;
			rem_cand_cnt++;
		}
	}
	
	HIP_DEBUG("complete remote list\n");

	pj_status_t t;
	HIP_DEBUG("add remote number: %d \n", rem_cand_cnt);
	if(rem_cand_cnt > 0 )
	t= pj_ice_sess_create_check_list  	(  	session,
	    &local_ufrag,
		 &local_passwd,
		rem_cand_cnt,
		rem_cand 
	) ;
	HIP_DEBUG("add remote result: %d \n", t);
out_err:
	if(pool)
		pj_pool_release(pool);
	return err;
}
/**
 * 
 * called after check list is created
 * */

int hip_ice_start_check(void* ice){
	
	pj_ice_sess * session = ice;
	
	HIP_DEBUG("start checking\n");
	HIP_DEBUG("ice: %s \n", session->obj_name);
	HIP_DEBUG("ice: local c number %d \n", session->lcand_cnt);
	HIP_DEBUG("ice: r c number %d \n", session->rcand_cnt);
	HIP_DEBUG("ice: local c number %d \n", session->lcand_cnt);
	HIP_DEBUG("Ice: check list number: %d \n\n", session->clist.count);
		
	
	
	int j;
	
	for(j= 0; j< session->lcand_cnt; j++ ){
		HIP_DEBUG("Ice: check local candidate : %d \n" , j);
		HIP_DEBUG("candidate 's foundation %s \n" , session->lcand[j].foundation.ptr );
		HIP_DEBUG("candidate 's 	prio %d \n" , session->lcand[j].prio );
	//	hip_print_lsi("candidate 's 	base addr:" , &(session->lcand[j].addr.ipv4.sin_addr.s_addr ));

																	
		HIP_DEBUG("ca 's 	base addr port: %d \n" , (session->lcand[j].addr.ipv4.sin_port ));
	}
	int i;
	for(i= 0; i< session->rcand_cnt; i++ ){
		HIP_DEBUG("Ice: check r ca : %d \n" , i);
		HIP_DEBUG("ca 's foundation %s \n" , session->rcand[i].foundation.ptr );
		HIP_DEBUG("ca 's 	prio %d \n" , session->rcand[i].prio );
//		hip_print_lsi("ca 's 	base addr:" , &(session->rcand[i].addr.ipv4.sin_addr.s_addr ));
		HIP_DEBUG("ca 's 	base addr port: %d \n" , (session->rcand[i].addr.ipv4.sin_port ));
	}
					
	pj_status_t result;
	HIP_DEBUG("Ice: check dump end\n");
	pj_log_set_level(4);
	result = pj_ice_sess_start_check  	(  session  	 ) ; 
	HIP_DEBUG("Ice: check  end: check list number: %d \n", session->clist.count);
	
	
	if(result == PJ_SUCCESS) return 0;
	else return -1;
			
}
/*
int hip_external_ice_end(){
	//destory the pool
	if(pool)
		pj_pool_release(pool);
    //destory the pool factory
    pj_caching_pool_destroy(&cp);
}
*/
int hip_external_ice_receive_pkt(struct hip_common * msg, hip_ha_t *entry, in6_addr_t * src_addr,in_port_t port ){

    int i, addr_len;
    pj_sockaddr_in pj_addr;
   
    
    HIP_DEBUG_HIT("receive a stun  from:  " ,src_addr );
    HIP_DEBUG("receive a stun  port:  %d\n" ,port);
    //TODO filter out ipv6
	 pj_addr.sin_family=PJ_AF_INET;
	 pj_addr.sin_port = port;
	 pj_addr.sin_addr.s_addr =*((pj_uint32_t*) &src_addr->s6_addr32[3]);
	 
	 addr_len = sizeof(pj_sockaddr_in);
    

     if(entry->ice_session){
    	
    	
    	pj_ice_sess_on_rx_pkt(entry->ice_session,1,msg+1, msg->payload_len, &pj_addr,addr_len);
    }
    else{
    	HIP_DEBUG("ice is not init in entry.\n");
    }
    
	
	return 0;
}

int hip_nat_parse_pj_addr(pj_sockaddr_in *pj_addr,in6_addr_t * hip_addr, in_port_t *port, int *priority,int *type ){
	return 0;
	
}


int hip_nat_create_pj_addr(pj_ice_sess_cand *pj_cand,in6_addr_t * hip_addr, in_port_t *port, int *priority, int *type ){
	
	
	//TODO check IPV6
	if(pj_cand == NULL) return -1;
	//constant in all the pj_addr
	pj_cand->comp_id = 1;
	pj_cand->addr.ipv4.sin_family = PJ_AF_INET;
	pj_cand->foundation = pj_str("ice");
	
	pj_cand->addr.ipv4.sin_port = *port;
	pj_cand->addr.ipv4.sin_addr.s_addr = *((pj_uint32_t *) &hip_addr->s6_addr32[3]) ;
	pj_cand->type = *type;
	pj_cand->prio = *priority;
	
	return 0;
	
}



/**
 * Sets NAT status
 * 
 * Sets NAT mode for each host association in the host association
 * database.
 *
 * @return zero on success, or negative error value on error.
 * @todo   Extend this to handle peer_hit case for
 *         <code>"hipconf hip nat peer_hit"</code> This would be helpful in
 *         multihoming case.
 */ 
int hip_user_nat_mode(int nat_mode)
{
	int err = 0, nat;
	HIP_DEBUG("hip_user_nat_mode() invoked. mode: %d\n", nat_mode);
#if HIP_UDP_PORT_RANDOMIZING 
	hip_nat_randomize_nat_ports();
#endif
	
	nat = nat_mode;
	switch (nat) {
	case SO_HIP_SET_NAT_PLAIN_UDP:
		nat = HIP_NAT_MODE_PLAIN_UDP;
		break;
	case SO_HIP_SET_NAT_NONE:
		nat = HIP_NAT_MODE_NONE;
		break;
	case SO_HIP_SET_NAT_ICE_UDP:
		nat = HIP_NAT_MODE_ICE_UDP;
		break;
	default:
		err = -1;
		HIP_IFEL(1, -1, "Unknown nat mode %d\n", nat_mode);
	} 
	HIP_IFEL(hip_for_each_ha(hip_ha_set_nat_mode, &nat), 0,
	         "Error from for_each_ha().\n");
	//set the nat mode for the host
	hip_set_nat_mode(nat);
	
	HIP_DEBUG("hip_user_nat_mode() end. mode: %d\n", hip_nat_status);

out_err:
	return err;
}

/**
 * Get HIP NAT status.
 */
int hip_get_nat_mode()
{
	return hip_nat_status;
}

/**
 * Get HIP NAT status.
 */
void hip_set_nat_mode(int mode)
{
	hip_nat_status = mode;
}


/**
 * Sets NAT status "on" for a single host association.
 *
 * @param entry    a pointer to a host association for which to set NAT status.
 * @param mode     nat mode
 * @return         zero.
 * @note           the status is changed just for the parameter host 
 *                 association. This function does @b not insert the host
 *                 association into the host association database.
 */
int hip_ha_set_nat_mode(hip_ha_t *entry, void *mode)
{
	int err = 0;
	int nat_mode = *((int *) mode);
	HIP_DEBUG("\n");

	if(entry)
	{
		hip_hadb_set_xmit_function_set(entry, &nat_xmit_func_set);
		entry->nat_mode = nat_mode;
		HIP_DEBUG("NAT status of host association %p: %d\n",
			  entry, entry->nat_mode);
	}
 out_err:
	return err;
}

int hip_nat_start_ice(hip_ha_t *entry, struct hip_esp_info *esp_info, int ice_control_roll){
	
	int err = 0, i= 0;
	hip_list_t *item, *tmp;
	struct netdev_address *n;
    hip_ha_t *ha_n;
    void* ice_session;
	
	if(!(entry->nat_control)){
		// nat_control is not set to "ice on"
	}
    else{
            //init the session right after the locator receivd
    	HIP_DEBUG("ICE init \n");
    	ice_session = hip_external_ice_init(ice_control_roll);
        if(ice_session){
        	entry->ice_session = ice_session;
        	HIP_DEBUG("ICE add local \n");
        	//add the type 1 address first
        	list_for_each_safe(item, tmp, addresses, i) {
        		n = list_entry(item);
        		// filt out IPv6 address
        		if (ipv6_addr_is_hit(hip_cast_sa_addr(&n->addr)))
        		    continue;
        		HIP_DEBUG_HIT("add Ice local address", hip_cast_sa_addr(&n->addr));
        		
        		if (IN6_IS_ADDR_V4MAPPED(hip_cast_sa_addr(&n->addr))) {
        			hip_external_ice_add_local_candidates(ice_session,
        					hip_cast_sa_addr(&n->addr),hip_cast_sa_addr(&n->addr),
        					HIP_NAT_UDP_PORT,HIP_NAT_UDP_PORT,
        					ICE_CAND_TYPE_HOST);
        		}		
        		
        	}
        	//add reflexive address 
        	/*
            i = 0;           
            list_for_each_safe(item, tmp, hadb_hit, i) {
                ha_n = list_entry(item);
                // check if the reflexive udp port. if it not 0. it means addresses found
                if(ha_n->local_reflexive_udp_port){
                	if (IN6_IS_ADDR_V4MAPPED(&ha_n->local_reflexive_address)) {
	        			hip_external_ice_add_local_candidates(ice_session,
	        					&ha_n->local_reflexive_address,
	        					&ha_n->preferred_address,
	        					ha_n->local_reflexive_udp_port,
	        					HIP_NAT_UDP_PORT,
	        					ICE_CAND_TYPE_SRFLX);
                	        		}

                }
            }
            */
        	//TODO add relay address
        	
        	HIP_DEBUG("ICE add remote IN R2, spi is %d\n", ntohl(esp_info->new_spi));
        	
        	struct hip_spi_out_item* spi_out;

        	HIP_IFEL(!(spi_out = hip_hadb_get_spi_list(entry, ntohl(esp_info->new_spi))), -1,
        		      "Bug: outbound SPI 0x%x does not exist\n", ntohl(esp_info->new_spi)); 
        	
        	HIP_DEBUG("ICE add remote IN R2, peer list mem address is %d\n", spi_out->peer_addr_list);
        	hip_external_ice_add_remote_candidates(ice_session, spi_out->peer_addr_list);

        	HIP_DEBUG("ICE start checking \n");

        hip_ice_start_check(ice_session);
        }
    	
    
    }
out_err:
	return err;
	
	
}
>>>>>>> a4d0e3e8
<|MERGE_RESOLUTION|>--- conflicted
+++ resolved
@@ -26,8 +26,6 @@
  * @note    All Doxygen comments have been added in version 1.1.
  */ 
 #include "nat.h"
-<<<<<<< HEAD
-=======
 //add by santtu
 /** the database for all the ha */
 /** the constant value of the reflexive address amount,
@@ -35,23 +33,22 @@
 //end add
 
 
->>>>>>> a4d0e3e8
 
 /** A transmission function set for NAT traversal. */
 extern hip_xmit_func_set_t nat_xmit_func_set;
 /** A transmission function set for sending raw HIP packets. */
 extern hip_xmit_func_set_t default_xmit_func_set;
 /** Port used for NAT travelsal random port simulation.
-    If random port simulation is of, 50500 is used.
+    If random port simulation is of, HIP_NAT_UDP_PORT is used.
     @note This is needed only for simulation purposes and can be removed from
     released versions of HIPL. */
 in_port_t hip_nat_rand_port1 = HIP_NAT_UDP_PORT;
 /** Port used for NAT travelsal random port simulation.
-    If random port simulation is of, 50500 is used.
+    If random port simulation is of, HIP_NAT_UDP_PORT is used.
     @note This is needed only for simulation purposes and can be removed from
     released versions of HIPL. */
 in_port_t hip_nat_rand_port2 = HIP_NAT_UDP_PORT;
-
+#if 0
 /**
  * Sets NAT status "on".
  * 
@@ -165,7 +162,7 @@
  out_err:
 	return err;
 }
-
+#endif
 /**
  * Refreshes the port state of all NATs related to this host.
  *
@@ -246,11 +243,11 @@
 	/* Calculate the HIP header length */
 	hip_calc_hdr_len(msg);
 
-	/* Send the UPDATE packet using 50500 as source and destination ports.
+	/* Send the UPDATE packet using HIP_NAT_UDP_PORT as source and destination ports.
 	   Only outgoing traffic acts refresh the NAT port state. We could
-	   choose to use other than 50500 as source port, but we must use 50500
+	   choose to use other than HIP_NAT_UDP_PORT as source port, but we must use HIP_NAT_UDP_PORT
 	   as destination port. However, because it is recommended to use
-	   50500 as source port also, we choose to do so here. */
+	   HIP_NAT_UDP_PORT as source port also, we choose to do so here. */
 	entry->hadb_xmit_func->
 		hip_send_pkt(&entry->local_address, &entry->preferred_address,
 			     HIP_NAT_UDP_PORT, HIP_NAT_UDP_PORT, msg,
@@ -303,9 +300,6 @@
 	HIP_DEBUG("Randomized ports are NAT-P: %u, NAT-P': %u.\n",
 		  hip_nat_rand_port1, hip_nat_rand_port2);
 }
-<<<<<<< HEAD
-#endif
-=======
 #endif
 
 
@@ -1235,4 +1229,3 @@
 	
 	
 }
->>>>>>> a4d0e3e8
