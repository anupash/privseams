--- conflicted
+++ resolved
@@ -1174,41 +1174,8 @@
 	return err;
 }
 
-<<<<<<< HEAD
-int hip_nat_parse_pj_addr(pj_sockaddr_in *pj_addr,in6_addr_t * hip_addr, in_port_t *port, int *priority,int *type ){
-	return 0;
-	
-}
-/*
-
-int hip_nat_create_pj_session_cand(pj_ice_sess_cand *pj_cand,in6_addr_t * hip_addr, in_port_t *port, int *priority, int *type ){
-	
-	int err = 0;
-	//TODO check IPV6
-	if(pj_cand == NULL) goto out_err;
-	//constant  pj_cand
-	
-	pj_cand->type = *type;
-	pj_cand->status;
-	
-	pj_cand->comp_id = 1;
-	pj_cand->transport_id;
-	pj_cand->local_pref;
-	pj_cand->foundation = pj_str("ice");
-	pj_cand->prio = *priority;
-	
-	memcpy( (char *)&pj_cand->addr, addr, sizeof(pj_sockaddr));
-	memcpy( (char *)&pj_cand->base_addr, base_addr, sizeof(pj_sockaddr));
-	
-out_err:	
-	return err;
-	
-}
-*/
-
-
-=======
->>>>>>> 66f84e22
+
+
 /**
  * Sets NAT status
  * 
