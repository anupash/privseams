/** @file
 * This file defines extensions to Host Identity Protocol (HIP) to support
 * traversal of Network Address Translator (NAT) middleboxes.
 * 
 * The traversal mechanism tunnels HIP control and data traffic over UDP
 * and enables HIP initiators which may be behind NATs to contact HIP
 * responders which may be behind another NAT. Three basic cases exist for NAT
 * traversal. In the first case, only the initiator of a HIP base exchange is
 * located behind a NAT. In the second case, only the responder of a HIP base
 * exchange is located behind a NAT. In the third case, both parties are
 * located behind (different) NATs. The use rendezvous server is mandatory
 * when the responder is behind a NAT.
 * 
 * @author  (version 1.0) Abhinav Pathak
 * @author  (version 1.1) Lauri Silvennoinen
 * @version 1.1
 * @date    27.10.2006
 * @note    Related drafts:
 *          <ul>
 *          <li><a href="http://www.ietf.org/internet-drafts/draft-schmitt-hip-nat-traversal-02.txt">
 *          draft-schmitt-hip-nat-traversal-02</a></li>
 *          <li><a href="http://www.ietf.org/internet-drafts/draft-irtf-hiprg-nat-03.txt">
 *          draft-irtf-hiprg-nat-03</a></li>
 *          </ul>
 * @note    Distributed under <a href="http://www.gnu.org/licenses/gpl.txt">GNU/GPL</a>.
 * @note    All Doxygen comments have been added in version 1.1.
 */ 
#include "nat.h"
<<<<<<< HEAD
=======
//add by santtu
/** the database for all the ha */
extern HIP_HASHTABLE *hadb_hit;
/** the constant value of the reflexive address amount,
 *  since there is only one RVS server, we use 1 here */
#define HIP_REFEXIVE_LOCATOR_ITEM_AMOUNT_MAX 1
//end add


>>>>>>> 738c7309

/** A transmission function set for NAT traversal. */
extern hip_xmit_func_set_t nat_xmit_func_set;
/** A transmission function set for sending raw HIP packets. */
extern hip_xmit_func_set_t default_xmit_func_set;
/** Port used for NAT travelsal random port simulation.
    If random port simulation is of, HIP_NAT_UDP_PORT is used.
    @note This is needed only for simulation purposes and can be removed from
    released versions of HIPL. */
in_port_t hip_nat_rand_port1 = HIP_NAT_UDP_PORT;
/** Port used for NAT travelsal random port simulation.
    If random port simulation is of, HIP_NAT_UDP_PORT is used.
    @note This is needed only for simulation purposes and can be removed from
    released versions of HIPL. */
in_port_t hip_nat_rand_port2 = HIP_NAT_UDP_PORT;
#if 0
/**
 * Sets NAT status "on".
 * 
 * Sets NAT status "on" for each host association in the host association
 * database.
 *
 * @return zero on success, or negative error value on error.
 * @todo   Extend this to handle peer_hit case for
 *         <code>"hipconf hip nat peer_hit"</code> This would be helpful in
 *         multihoming case.
 */ 
int hip_nat_on()
{
	int err = 0;
	_HIP_DEBUG("hip_nat_on() invoked.\n");
#if HIP_UDP_PORT_RANDOMIZING 
	hip_nat_randomize_nat_ports();
#endif
	hip_nat_status = 1;
	
	HIP_IFEL(hip_for_each_ha(hip_nat_on_for_ha, NULL), 0,
	         "Error from for_each_ha().\n");

out_err:
	return err;
}

/**
 * Sets NAT status "off".
 *
 * Sets NAT status "off" for each host association in the host association
 * database.
 * 
 * @return zero on success, or negative error value on error.
 * @todo   Extend this to handle peer_hit case for
 *         <code>"hipconf hip nat peer_hit"</code> This would be helpful in
 *         multihoming case.
 */
int hip_nat_off()
{
	int err = 0;

	hip_nat_status = 0;
	HIP_IFEL(hip_for_each_ha(hip_nat_off_for_ha, NULL), 0,
		 "Error from for_each_ha().\n");
 out_err:
	return err;
}


/**
 * Get HIP NAT status.
 */
int hip_nat_is()
{
	return hip_nat_status;
}


/**
 * Sets NAT status "on" for a single host association.
 *
 * @param entry    a pointer to a host association for which to set NAT status.
 * @param not_used this parameter is not used (but it's needed).
 * @return         zero.
 * @note           the status is changed just for the parameter host 
 *                 association. This function does @b not insert the host
 *                 association into the host association database.
 */
int hip_nat_on_for_ha(hip_ha_t *entry, void *not_used)
{
	/* Parameter not_used is needed because this function is called from
	   hip_nat_on() which calls hip_for_each_ha(). hip_for_each_ha()
	   requires a function pointer as parameter which in turn has two
	   parameters. */
	int err = 0;
	HIP_DEBUG("hip_nat_on_for_ha() invoked.\n");

	if(entry)
	{
		hip_hadb_set_xmit_function_set(entry, &nat_xmit_func_set);
		entry->nat_mode = 1;
		HIP_DEBUG("NAT status of host association %p: %d\n",
			  entry, entry->nat_mode);
	}
 out_err:
	return err;
}

/**
 * Sets NAT status "off" for a single host association.
 *
 * @param entry    a pointer to a host association for which to set NAT status.
 * @param not_used this parameter is not used (but it's needed).
 * @return         zero.
 * @note           the status is changed just for the parameter host 
 *                 association. This function does @b not insert the host
 *                 association into the host association database.
 */
int hip_nat_off_for_ha(hip_ha_t *entry, void *not_used)
{
	/* Check hip_nat_on_for_ha() for further explanation on "not_used". */
	int err = 0;
	_HIP_DEBUG("hip_nat_off_for_ha() invoked.\n");

	if(entry)
	{
		entry->nat_mode = 0;
		hip_hadb_set_xmit_function_set(entry, &default_xmit_func_set);
	}
 out_err:
	return err;
}
#endif
/**
 * Refreshes the port state of all NATs related to this host.
 *
 * Refreshes the port state of all NATs between current host and all its peer
 * hosts by calling hip_nat_send_keep_alive() for each host association in
 * the host association database.
 *
 * @return zero on success, or negative error value on error.
 */ 
int hip_nat_refresh_port()
{
	int err = 0 ;
	
	HIP_DEBUG("Sending Keep-Alives to NAT.\n");
	HIP_IFEL(hip_for_each_ha(hip_nat_send_keep_alive, NULL),
		 -1, "for_each_ha() err.\n");
	
 out_err:
	return err;
}

/**
 * Sends an NAT Keep-Alive packet.
 *
 * Sends an UPDATE packet with nothing but @c HMAC parameter in it to the peer's
 * preferred address. If the @c entry is @b not in state ESTABLISHED or if there
 * is no NAT between this host and the peer (@c entry->nat_mode = 0), then no
 * packet is sent. The packet is send on UDP with source and destination ports
 * set as @c HIP_NAT_UDP_PORT.
 * 
 * @param entry    a pointer to a host association which links current host and
 *                 the peer.
 * @param not_used this parameter is not used (but it's needed).
 * @return         zero on success, or negative error value on error.
 * @note           If the state of @c entry is not ESTABLISHED or if
 *                 @c entry->nat_mode = 0 this function still returns zero
 *                 because these conditions are not errors. Negative error
 *                 value is only returned when the creation of the new UPDATE
 *                 message fails in some way.
 */
int hip_nat_send_keep_alive(hip_ha_t *entry, void *not_used)
{
	int err = 0;
	struct hip_common *msg = NULL;

	HIP_IFEL(!(msg = hip_msg_alloc()), -1, "Alloc\n");
	
	_HIP_DEBUG("hip_nat_send_keep_alive() invoked.\n");
	_HIP_DEBUG("entry @ %p, entry->nat_mode %d.\n",
		  entry, entry->nat_mode);
	_HIP_DEBUG_HIT("&entry->hit_our", &entry->hit_our);

	/* Check that the host association is in correct state and that there is
	   a NAT between this host and the peer. Note, that there is no error
	   (err is set to zero) if the condition does not hold. We just don't
	   send the packet in that case. */
	if (entry->state != HIP_STATE_ESTABLISHED) {
		HIP_DEBUG("Not sending NAT keepalive state=%s\n", hip_state_str(entry->state));
		goto out_err;
        }

	if (!(entry->nat_mode)) {
		HIP_DEBUG("No nat between the localhost and the peer\n");
		goto out_err;
	}

	if (!IN6_IS_ADDR_V4MAPPED(&entry->local_address)) {
		HIP_DEBUG("Not IPv4 address, skip NAT keepalive\n");
		goto out_err;
	}


	entry->hadb_misc_func->
		hip_build_network_hdr(msg, HIP_NOTIFY,
				      0, &entry->hit_our,
				      &entry->hit_peer);
	
	/* Calculate the HIP header length */
	hip_calc_hdr_len(msg);

	/* Send the UPDATE packet using HIP_NAT_UDP_PORT as source and destination ports.
	   Only outgoing traffic acts refresh the NAT port state. We could
	   choose to use other than HIP_NAT_UDP_PORT as source port, but we must use HIP_NAT_UDP_PORT
	   as destination port. However, because it is recommended to use
	   HIP_NAT_UDP_PORT as source port also, we choose to do so here. */
	entry->hadb_xmit_func->
		hip_send_pkt(&entry->local_address, &entry->preferred_address,
			     HIP_NAT_UDP_PORT, HIP_NAT_UDP_PORT, msg,
			     entry, 0);

 out_err:
	if (msg)
		free(msg);

	return err;
}

#if HIP_UDP_PORT_RANDOMIZING
/**
 * Randomizes @b source ports 11111 and 22222.
 *
 * This function randomizes ports @c hip_nat_rand_port1 and
 * @c hip_nat_rand_port2 used in NAT-travelsal. NATs choose randomly a port
 * when HIP control traffic goes through them. Internet Draft 
 * [draft-schmitt-hip-nat-traversal-02] defines these random chosen ports as
 * 11111 and 22222. This function serves as a helper function to simulate
 * these random chosen ports in a non-NATed environment where UPD encapsulation
 * is used.
 *
 * @note According to [draft-schmitt-hip-nat-traversal-02] HIP daemons use
 *       one random port and NATs use two random ports. The value of
 *       @c hip_nat_rand_port1 can be considered as the random port of
 *       HIP daemon also. A scenario where HIP daemons use random source port
 *       and real life NATs randomize the NAT-P and NAT-P' ports is achieved by
 *       removing the @c hip_nat_rand_port2 randomization from this function.
 * @note Not used currently.
 * @note This is needed only for simulation purposes and can be removed from
 *       released versions of HIPL.
 */ 
void hip_nat_randomize_nat_ports()
{
	unsigned int secs_since_epoch = (unsigned int) time(NULL);
	HIP_DEBUG("Randomizing UDP ports to be used.\n");
	srand(secs_since_epoch);
	hip_nat_rand_port1 = HIP_UDP_PORT_RAND_MIN + (int)
		(((HIP_UDP_PORT_RAND_MAX - HIP_UDP_PORT_RAND_MIN + 1) * 
		  rand()) / (RAND_MAX + 1.0));
#if HIP_SIMULATE_NATS
	hip_nat_rand_port2 = HIP_UDP_PORT_RAND_MIN + (int)
		(((HIP_UDP_PORT_RAND_MAX - HIP_UDP_PORT_RAND_MIN + 1) *
		  rand()) / (RAND_MAX + 1.0));
#else
	hip_nat_rand_port2 = hip_nat_rand_port1;
#endif
	HIP_DEBUG("Randomized ports are NAT-P: %u, NAT-P': %u.\n",
		  hip_nat_rand_port1, hip_nat_rand_port2);
}
<<<<<<< HEAD
#endif
=======
#endif


//add by santtu from here

int hip_nat_handle_transform_in_client(struct hip_common *msg , hip_ha_t *entry){
	int err = 0;
	struct hip_nat_transform *nat_transform  = NULL;
	
	
    nat_transform = hip_get_param(msg, HIP_PARAM_NAT_TRANSFORM);
    if(nat_transform){
    	// in the furtue, we should check all the transform type and pick only one
    	// but now, we have only one choice, which is ICE, so the code is the same as
    	//in the server side.
    	entry->nat_control = (ntohs(nat_transform->suite_id[0])) & hip_nat_get_control();
    }
out_err:
	return err;
	  
}

int hip_nat_handle_transform_in_server(struct hip_common *msg , hip_ha_t *entry){
	int err = 0;
	struct hip_nat_transform *nat_transform  = NULL;
	
	
    nat_transform = hip_get_param(msg, HIP_PARAM_NAT_TRANSFORM);
    if(nat_transform&&entry){
    	// check if the requested tranform is also supported in the server.
    	entry->nat_control = (ntohs(nat_transform->suite_id[0])) & hip_nat_get_control();
    }
    else{
    	HIP_DEBUG("handle nat transform failed: entry %d,nat transform %d\n", entry, nat_transform);
    }
out_err:
	return err;
	  
}

uint16_t hip_nat_get_control(){
	
	HIP_DEBUG("check nat mode for ice: %d, %d\n",hip_get_nat_mode(),HIP_NAT_MODE_ICE_UDP);
#ifdef HIP_USE_ICE
	 if(hip_relay_get_status() == HIP_RELAY_ON)
		 return 0;
	 // comment out before the ice mode is added
	 else if (hip_get_nat_mode()== HIP_NAT_MODE_ICE_UDP)
		 return 1;
	 else return 0;
#else
	return 0;
#endif

}

/**
 * Builds udp and raw locator items into locator list to msg
 * this is the extension of hip_build_locators in output.c
 * type2 locators are collected also
 *
 * @param msg          a pointer to hip_common to append the LOCATORS
 * @return             len of LOCATOR2 on success, or negative error value on error
 */
int hip_nat_build_locators(struct hip_common *msg) 
{
    int err = 0, i = 0, ii = 0;
    struct netdev_address *n;
    hip_ha_t *ha_n;
    hip_list_t *item = NULL, *tmp = NULL;
    struct hip_locator_info_addr_item2 *locs2 = NULL;
    struct hip_locator_info_addr_item *locs1 = NULL;
    int addr_count1 = 0,addr_count2 = 0 ;
    int UDP_relay_count = 0;
    
    
    //TODO count the number of UDP relay servers.
    // check the control state of every hatb_state. 

#ifdef CONFIG_HIP_HI3 // we need addresses for HI3 in any case (if they exist)
    if (address_count > 0) {
#else
    	//check if nat mode is on, or ....
    if (address_count > 0) {
#endif

		//TODO check out the count for UDP and hip raw.
		addr_count1 = address_count;
		// type 2 locator number is the 
		/**wrong impemetation
		 *  hip_relht_size() is the size of relay client in server side*/
		//addr_count2 = hip_relht_size();
		//let's put 10 here for now. anyhow 10 additional type 2 addresses should be enough
		addr_count2 = HIP_REFEXIVE_LOCATOR_ITEM_AMOUNT_MAX;
		
		
		
        HIP_IFEL(!(locs1 = malloc(addr_count1 * 
                                 sizeof(struct hip_locator_info_addr_item))), 
                 -1, "Malloc for LOCATORS type1 failed\n");
        HIP_IFEL(!(locs2 = malloc(addr_count2 * 
                                 sizeof(struct hip_locator_info_addr_item2))), 
                 -1, "Malloc for LOCATORS type2 failed\n");
                 
                 
        memset(locs1,0,(addr_count1 * 
                       sizeof(struct hip_locator_info_addr_item)));
                       
        memset(locs2,0,(addr_count2 *  
                       sizeof(struct hip_locator_info_addr_item2)));  
        
        HIP_DEBUG("there are %d type 1 locator item" , addr_count1);
        //starting
         list_for_each_safe(item, tmp, addresses, i) {
            n = list_entry(item);
            if (ipv6_addr_is_hit(hip_cast_sa_addr(&n->addr)))
                continue;
            if (!IN6_IS_ADDR_V4MAPPED(hip_cast_sa_addr(&n->addr))) {
                memcpy(&locs1[ii].address, hip_cast_sa_addr(&n->addr), 
                       sizeof(struct in6_addr));
                locs1[ii].traffic_type = HIP_LOCATOR_TRAFFIC_TYPE_DUAL;
                locs1[ii].locator_type = HIP_LOCATOR_LOCATOR_TYPE_ESP_SPI;
                locs1[ii].locator_length = sizeof(struct in6_addr) / 4;
                locs1[ii].reserved = 0;
                HIP_DEBUG_HIT("create one locator item, address: ", &locs1[ii].address);
                ii++;
               
            }
        }
        list_for_each_safe(item, tmp, addresses, i) {
            n = list_entry(item);
            if (ipv6_addr_is_hit(hip_cast_sa_addr(&n->addr)))
                continue;
            if (IN6_IS_ADDR_V4MAPPED(hip_cast_sa_addr(&n->addr))) {
                memcpy(&locs1[ii].address, hip_cast_sa_addr(&n->addr), 
                       sizeof(struct in6_addr));
                locs1[ii].traffic_type = HIP_LOCATOR_TRAFFIC_TYPE_DUAL;
                locs1[ii].locator_type = HIP_LOCATOR_LOCATOR_TYPE_ESP_SPI;
                locs1[ii].locator_length = sizeof(struct in6_addr) / 4;
                locs1[ii].reserved = 0;
                HIP_DEBUG_HIT("create one locator item, address: ", &locs1[ii].address);
                ii++;
            }
        }
        
        //ending
        /***for reflexive locator
         * retreive the whole entry list
         * if there is a reflexive  **/
        HIP_DEBUG("\n santtu: start looking for reflexive address\n");
        ii = 0;             
        i = 0;  
        
        list_for_each_safe(item, tmp, hadb_hit, i) {
            ha_n = list_entry(item);
            // if there are more addresses than we can take, just break it.
            if (ii>= addr_count2)
                break;
            // check if the reflexive udp port. if it not 0. it means addresses found
            HIP_DEBUG_HIT("santtu: look for reflexive, prefered addres  : ",&ha_n->preferred_address );
            HIP_DEBUG_HIT("santtu: look for reflexive, local addres  : ",&ha_n->local_address );
            HIP_DEBUG("santtu: look for reflexive port: %d \n",ha_n->local_reflexive_udp_port);
            HIP_DEBUG_HIT("santtu: look for reflexive addr: ",&ha_n->local_reflexive_address);
            HIP_DEBUG("santtu: the entry address is %d \n", ha_n);
            if(ha_n->local_reflexive_udp_port){
            	memcpy(&locs2[ii].address, &ha_n->local_reflexive_address, 
            	                       sizeof(struct in6_addr));
                locs2[ii].traffic_type = HIP_LOCATOR_TRAFFIC_TYPE_DUAL;
                locs2[ii].locator_type = HIP_LOCATOR_LOCATOR_TYPE_UDP;
                locs2[ii].locator_length = sizeof(struct in6_addr) / 4;
                locs2[ii].reserved = 0;
                // for IPv4 we add UDP information
                locs2[ii].port = htons(ha_n->local_reflexive_udp_port);
                locs2[ii].transport_protocol = 0;
                locs2[ii].kind = 0;
                locs2[ii].spi = 1;
                //TODO change into constant
                locs2[ii].priority = htonl(HIP_LOCATOR_LOCATOR_TYPE_REFLEXIVE_PRIORITY);
                ii++;
                // if there are more addresses than we can take, just break it.
               if (ii>= addr_count2)
                   break;
            }
            
            // check turn server
    
            
        }
        HIP_DEBUG("hip_build_locators: find relay address account:%d \n", ii);
        //ii is the real amount of type2 locator.addr_count2 is the max value we can accept
        err = hip_build_param_locator2(msg, locs1,locs2, addr_count1,ii);
        //err = hip_build_param_locator2(msg, locs1,locs2, addr_count1,addr_count2);
    }
    else
        HIP_DEBUG("Host has only one or no addresses no point "
                  "in building LOCATOR2 parameters\n");
 out_err:

    if (locs1) free(locs1);
    if (locs2) free(locs2);
    return err;
}

/**
 * Sets NAT status
 * 
 * Sets NAT mode for each host association in the host association
 * database.
 *
 * @return zero on success, or negative error value on error.
 * @todo   Extend this to handle peer_hit case for
 *         <code>"hipconf hip nat peer_hit"</code> This would be helpful in
 *         multihoming case.
 *
int hip_user_nat_mode(int nat_mode)
{
	int err = 0, nat;
	HIP_DEBUG("hip_user_nat_mode() invoked. mode: %d\n", nat_mode);
#if HIP_UDP_PORT_RANDOMIZING 
	hip_nat_randomize_nat_ports();
#endif
	
	nat = nat_mode;
	switch (nat) {
	case SO_HIP_SET_NAT_PLAIN_UDP:
		nat = HIP_NAT_MODE_PLAIN_UDP;
		break;
	case SO_HIP_SET_NAT_NONE:
		nat = HIP_NAT_MODE_NONE;
		break;
	case SO_HIP_SET_NAT_ICE_UDP:
		nat = HIP_NAT_MODE_ICE_UDP;
		break;
	default:
		err = -1;
		HIP_IFEL(1, -1, "Unknown nat mode %d\n", nat_mode);
	} 
	HIP_IFEL(hip_for_each_ha(hip_ha_set_nat_mode, &nat), 0,
	         "Error from for_each_ha().\n");
	//set the nat mode for the host
	hip_set_nat_mode(nat);
	
	HIP_DEBUG("hip_user_nat_mode() end. mode: %d\n", hip_nat_status);

out_err:
	return err;
}
*/
 
pj_caching_pool *cpp;
pj_caching_pool cp;
/* 
pj_status_t status;
pj_pool_t *pool = 0;
*/





#define PJ_COM_ID 1   


hip_ha_t * hip_get_entry_from_ice(void * ice){ 

	hip_ha_t *ha_n, *entry;
	hip_list_t *item = NULL, *tmp = NULL;
	int i;
	
	entry = NULL;
	// found the right entry. 
	
	list_for_each_safe(item, tmp, hadb_hit, i) {
	    ha_n = list_entry(item);
	    if(ha_n->ice_session == ice){
	    	entry = ha_n;
	    	break;
	    }
	}
	
	return entry;
}  


/***
 * this the call back interface when check complete.
 * */
void  hip_on_ice_complete (pj_ice_sess *ice, pj_status_t status){
	HIP_DEBUG("hip_on_ice_complete\n");
	pj_ice_sess_checklist *	valid_list;
	int err = 0;
	int i =0, j =0, k=0;
	pj_ice_sess_cand	*rcand;
	pj_sockaddr		 addr;
    hip_ha_t *ha_n, *entry;
    hip_list_t *item = NULL, *tmp = NULL;
    hip_list_t *item1 = NULL, *tmp1 = NULL;
	struct hip_peer_addr_list_item * peer_addr_list_item;
//	struct hip_spi_out_item* spi_out;
	uint32_t spi = 0;
	struct in6_addr peer_addr;
	
    entry = hip_get_entry_from_ice(ice);
    if(!entry) {
    	
    	HIP_DEBUG("entry not found in ice complete\n");
    	return;
    }
    spi = hip_hadb_get_outbound_spi(entry);
    if(!spi) {
       	
       	HIP_DEBUG("spi not found in ice complete\n");
       	return;
       }

	// the verified list 
	//if(status == PJ_TRUE){
		valid_list = &ice->valid_list;
	//}
	
	HIP_DEBUG("there are %d pairs in valid list\n", valid_list->count);
	//read all the element from the list
	if(valid_list->count > 0){
		
	
	//	for(i = 0; i< valid_list->count; i++){
		//	if (valid_list->checks[i].nominated == PJ_TRUE){
				//set the prefered peer
				HIP_DEBUG("find a nominated candiate\n");
				rcand = valid_list->checks[0].rcand;
				addr = rcand->addr;
				
			//	hip_print_lsi("set prefered the peer_addr : ", &addr.ipv4.sin_addr.s_addr );
				HIP_DEBUG("set prefered the peer_addr port: %d\n", addr.ipv4.sin_port );
				peer_addr.in6_u.u6_addr32[0] = (uint32_t)0;
				peer_addr.in6_u.u6_addr32[1] = (uint32_t)0;
				peer_addr.in6_u.u6_addr32[2] = (uint32_t)htonl (0xffff);
				peer_addr.in6_u.u6_addr32[3] = (uint32_t)addr.ipv4.sin_addr.s_addr;
				
				
				hip_hadb_add_udp_addr_to_spi(entry, spi, &peer_addr, 1, 0, 1,addr.ipv4.sin_port, HIP_LOCATOR_LOCATOR_TYPE_ESP_SPI_PRIORITY);
				memcpy(&entry->preferred_address, &peer_addr, sizeof(struct in6_addr));
				entry->peer_udp_port = addr.ipv4.sin_port;
				
				/*			
				k= 0;
				list_for_each_safe(item1, tmp1, entry->spis_out, k) {
					spi_out = list_entry(item1);
					j=0;
					list_for_each_safe(item, tmp, spi_out->peer_addr_list, j) {
						peer_addr_list_item = list_entry(item);
						
						HIP_DEBUG_HIT(" peer_addr : ", &peer_addr_list_item->address );
						HIP_DEBUG(" peer_addr port: %d\n", peer_addr_list_item->port );
						
						if((*((pj_uint32_t *) &peer_addr_list_item->address.s6_addr32[3])
								== addr.ipv4.sin_addr.s_addr) && 
								peer_addr_list_item->port == addr.ipv4.sin_port){
							HIP_DEBUG_HIT("found & set prefered the peer_addr : ", &peer_addr_list_item->address );
							peer_addr_list_item->address_state = PEER_ADDR_STATE_ACTIVE;
							peer_addr_list_item->is_preferred = 1;
							
							memcpy(&entry->preferred_address, &peer_addr_list_item->address, sizeof(struct in6_addr));
							entry->peer_udp_port = peer_addr_list_item->port;
						}
						
					}
				}
				*/

				//
			//}
			//else{
				/*
				if(valid_list->checks[i].state == PJ_ICE_SESS_CHECK_STATE_SUCCEEDED){
						rcand = valid_list->checks[i].rcand;
						j= 0;
						
						HIP_DEBUG("find a valid candiate\n");
						
						list_for_each_safe(item, tmp, entry->spis_out, j) {
							peer_addr_list_item = list_entry(item);

							
							if(*((pj_uint32_t *) &peer_addr_list_item->address.s6_addr32[3])
									==addr.ipv4.sin_addr.s_addr && 
									peer_addr_list_item->port == addr.ipv4.sin_port){
								HIP_DEBUG_HIT("set active the peer_addr : ", &peer_addr_list_item->address );
								peer_addr_list_item->address_state = PEER_ADDR_STATE_ACTIVE;
							}
						}	
					
				}*/
			//}
				
			
		//}



		uint32_t spi_in, spi_out;
		if (entry->state == HIP_STATE_ESTABLISHED)
					spi_in = hip_hadb_get_latest_inbound_spi(entry);
		
		err =hip_add_sa(&entry->local_address, &entry->preferred_address,
						 &entry->hit_our, &entry->hit_peer,
						 &entry->default_spi_out, entry->esp_transform,
						 &entry->esp_out, &entry->auth_out, 1,
						 HIP_SPI_DIRECTION_OUT, 0, entry);
		if (err) {
			HIP_ERROR("Failed to setup outbound SA with SPI=%d\n",
					entry->default_spi_out);
			hip_hadb_delete_inbound_spi(entry, 0);
			hip_hadb_delete_outbound_spi(entry, 0);
			}
		
		err =hip_add_sa(&entry->preferred_address,&entry->local_address, 
						&entry->hit_peer,&entry->hit_our, 
						&spi_in,
						entry->esp_transform,
						 &entry->esp_in, &entry->auth_in, 1,
						 HIP_SPI_DIRECTION_IN, 0, entry);
		if (err) {
				HIP_ERROR("Failed to setup inbound SA with SPI=%d\n", spi_in);
				/* if (err == -EEXIST)
				   HIP_ERROR("SA for SPI 0x%x already exists, this is perhaps a bug\n",
				   spi_in); */
				err = -1;
				hip_hadb_delete_inbound_spi(entry, 0);
				hip_hadb_delete_outbound_spi(entry, 0);
				//goto out_err;
		}
		
		
	
		err = hip_setup_hit_sp_pair(&entry->hit_peer, &entry->hit_our,
						&entry->preferred_address,
						 &entry->local_address,  IPPROTO_ESP, 1, 1);
		if(err) 
			HIP_DEBUG("Setting up SP pair failed\n");
		
		
		
		
	}
	
	//TODO decide if we should save the paired local address also.

}


/**
 * this is the call back interface to send package.
 * */
pj_status_t hip_on_tx_pkt(pj_ice_sess *ice, unsigned comp_id, const void *pkt, pj_size_t size, const pj_sockaddr_t *dst_addr, unsigned dst_addr_len){
	struct hip_common *msg = NULL;
	pj_status_t err = PJ_SUCCESS;
	hip_ha_t *entry;
//	int error = 0;
	
	HIP_IFEL(!(msg = hip_msg_alloc()), -ENOMEM, "Out of memory\n");
	
	HIP_DEBUG("send ice: len %d \n", size);
	
	entry = hip_get_entry_from_ice(ice);
	if(entry==NULL) {
		err = -1;
		goto out_err;
	}

	hip_build_network_hdr(msg, HIP_UPDATE, 0, &entry->hit_our, &entry->hit_peer);
//	hip_set_msg_total_len(msg,sizeof(struct hip_common) + size);
	
	//hip len convert
	msg->payload_len = size;
	memcpy(msg +1, pkt, size );  
		
	HIP_DEBUG("hip_on_tx_pkt : \n");
	
	struct in6_addr *local_addr = 0;
	struct in6_addr peer_addr;
	in_port_t src_port = HIP_NAT_UDP_PORT; 
	in_port_t dst_port ;
	pj_sockaddr_in *addr;
	
	addr =(pj_sockaddr_in *) dst_addr;
	HIP_DEBUG("hip_on_tx_pkt : 1\n");
	//only IP_V4 is supported
	//peer_addr  = (struct in6_addr * )&addr->sin_addr;
	peer_addr.in6_u.u6_addr32[0] = (uint32_t)0;
	peer_addr.in6_u.u6_addr32[1] = (uint32_t)0;
	peer_addr.in6_u.u6_addr32[2] = (uint32_t)htonl (0xffff);
	peer_addr.in6_u.u6_addr32[3] = (uint32_t)addr->sin_addr.s_addr;
	HIP_DEBUG("hip_on_tx_pkt 2: \n");
	//memcpy(peer_addr.in6_u.u6_addr32+3, &addr->sin_addr.s_addr, 4);
	

	HIP_DEBUG("length of the stun package is %d\n", size );
	
	dst_port = addr->sin_port;
	HIP_DEBUG("hip_on_tx_pkt 3: \n");
	int msg_len ;
	int retransmit = 0;
	
	if(err = hip_send_udp(local_addr, &peer_addr, src_port,dst_port, msg, msg->payload_len,0) )
		goto out_err;
	//TODO check out what should be returned
	else return PJ_SUCCESS;
	
out_err:
		//	if (host_id_pub)
		//	HIP_FREE(host_id_pub);
	 	if (msg)
	 		HIP_FREE(msg);


	  	return err;
}
/**
 * 
 * this is the call back interface when the received packet is not strun.
 * we ignire here.
 * */
void hip_on_rx_data(pj_ice_sess *ice, unsigned comp_id, void *pkt, pj_size_t size, const pj_sockaddr_t *src_addr, unsigned src_addr_len){
	HIP_DEBUG("failed stun\n");
}






/***
 * this function is added to create the ice seesion
 * currently we suppport only one session at one time.
 * only one component in the seesion.
 * 
 * return the pointer of the ice session 
 * */

void* hip_external_ice_init(pj_ice_sess_role role){
	pj_ice_sess *  	p_ice;
	pj_status_t status;

	pj_pool_t *pool ;
	
	//init for PJproject
	status = pj_init();
	pjlib_util_init();
	
	
    if (status != PJ_SUCCESS) {
        HIP_DEBUG("Error initializing PJLIB", status);
        return 0;
    }
    pj_log_set_level(5);
	//init for memery pool factroy
    // using default pool policy.

    pj_dump_config();
    
    if(cpp == 0){
    	cpp= &cp;
    	pj_caching_pool_init(cpp, NULL, 6024*2024 );  
    }

    pjnath_init();
    
	
	pj_stun_config  stun_cfg;
	
	const char *  name = "hip_ice";
	pj_ice_sess_role   	 ice_role = role;
	
	
	struct pj_ice_sess_cb cb;
	
	//hip_ice_sess_cb.
	//DOTO tobe reset
 	unsigned   	 comp_cnt = 1;
 	
 	const pj_str_t    	 local_ufrag = pj_str("user");
 	const pj_str_t   	local_passwd = pj_str("pass");

    pj_ioqueue_t *ioqueue;
    pj_timer_heap_t *timer_heap;
	   //end copy
 	
 	//configure the call back handle
 	cb.on_ice_complete = &hip_on_ice_complete;
 	cb.on_tx_pkt = &hip_on_tx_pkt;
 	cb.on_rx_data= &hip_on_rx_data;
  	   
   pool = pj_pool_create(&cpp->factory, NULL, 8000, 4000, NULL);
   pj_ioqueue_create(pool, 12, &ioqueue);
   pj_timer_heap_create(pool, 100, &timer_heap);
 	   
   pj_stun_config_init(&stun_cfg, &cp.factory, 0, ioqueue, timer_heap);
 	//end copy
 	     
 	//check if there is already a session
 	   
 	  status =  pj_ice_sess_create( 
 	 			&stun_cfg,
 	 			name,
 	 			ice_role,
 	 			comp_cnt,
 	 			&cb,
 	 			&local_ufrag,
 	 			&local_passwd,
 	 			&p_ice	 
 	 		);
 	   
 	   
 	 if(PJ_SUCCESS ==  status){
 		 return p_ice;
 	  }
 	 else 
 		 HIP_DEBUG("ice init fail %d \n", status); 
 	
 	 return 0;
 	
}

/***
 * this function is called to add local candidates for the only component
 *  
 * */
int hip_external_ice_add_local_candidates(void* session, in6_addr_t * hip_addr, in6_addr_t * hip_addr_base, in_port_t port,in_port_t port_base, int addr_type){
	
	 pj_ice_sess *   	 ice ;
	 unsigned  	comp_id;
	 pj_ice_cand_type  	type;
	 pj_uint16_t  	local_pref;
	 pj_str_t   	foundation;

	 int  	addr_len;
	 unsigned   	p_cand_id;
	 pj_sockaddr_in pj_addr;
	 pj_sockaddr_in pj_addr_base;
	 pj_status_t pj_status;
	// pj_pool_t *pool ;
	 
	 
	 /***debug area**/
	 HIP_DEBUG_HIT("coming address ",hip_addr);

	 
	 
	 ice = session;
	// pool = pj_pool_create(&cp.factory, NULL, 4000, 4000, NULL);
	
	 
	 comp_id = PJ_COM_ID;
	 type = addr_type;
	 foundation = pj_str("ice");

	 
	 pj_addr.sin_family=PJ_AF_INET;
	 pj_addr.sin_port = port;
	 pj_addr.sin_addr.s_addr =*((pj_uint32_t*) &hip_addr->s6_addr32[3]);
	 
	 
	 pj_addr_base.sin_family=PJ_AF_INET;
	 pj_addr_base.sin_port = port_base;
	 pj_addr_base.sin_addr.s_addr =*((pj_uint32_t*) &hip_addr_base->s6_addr32[3]);
	 
	 addr_len = sizeof(pj_sockaddr_in);

	
	pj_status =  pj_ice_sess_add_cand  	(   ice,
			comp_id,
			type,
			65535,
			&foundation,
			&pj_addr,
			&pj_addr_base,
			NULL,
			addr_len,
			&p_cand_id	 
		) ;
	if(pj_status == PJ_SUCCESS)	{

		return 1;
	}
	else return 0;
}


/*****
*  
*this function is called after the local candidates are added. 
* the check list will created inside the seesion object. 
*/
int hip_external_ice_add_remote_candidates( void * session, HIP_HASHTABLE*  list){
	
	pj_ice_sess *   	 ice = session;
	const pj_str_t *  	rem_ufrag;
	const pj_str_t *  	rem_passwd;
	unsigned  	rem_cand_cnt;
	pj_ice_sess_cand *      temp_cand;
//	pj_ice_sess_cand cand[10];
	pj_ice_sess_cand *  	rem_cand;
	struct hip_peer_addr_list_item * peer_addr_list_item;
	int i, err = 0;
	hip_list_t *item, *tmp;
	const pj_str_t    	 local_ufrag = pj_str("user");
 	const pj_str_t   	local_passwd = pj_str("pass");
 	
	pj_pool_t *pool ;
 	pool = pj_pool_create(&cpp->factory, NULL, 4000, 4000, NULL);
	
	HIP_DEBUG("ICE add remote function\n");
	
	rem_cand_cnt = 0;
	//reserve space for the cand
	rem_cand = pj_pool_calloc(pool,10, sizeof(pj_ice_sess_cand));
//	rem_cand = cand;
	i=0;
	
	temp_cand = rem_cand;
	
	list_for_each_safe(item, tmp, list, i) {
		peer_addr_list_item = list_entry(item);
		
		HIP_DEBUG("peer list item address: %d ",peer_addr_list_item);
		
		HIP_DEBUG_HIT("add Ice remote address:", &peer_addr_list_item->address);
		hip_print_lsi("add Ice remote address 1: ", ((int *) (&peer_addr_list_item->address)+3));
		HIP_DEBUG("add Ice remote port: %d \n", peer_addr_list_item->port);
		if (ipv6_addr_is_hit(&peer_addr_list_item->address))
		    continue;
		//HIP_DEBUG_HIT("add Ice remote", &peer_addr_list_item->address);
		if (IN6_IS_ADDR_V4MAPPED(&peer_addr_list_item->address)) {
			
			temp_cand->comp_id = 1;

		
			temp_cand->addr.ipv4.sin_family = PJ_AF_INET;
			if( peer_addr_list_item->port)
				temp_cand->addr.ipv4.sin_port = peer_addr_list_item->port;
			else 
				temp_cand->addr.ipv4.sin_port = HIP_NAT_UDP_PORT;
			temp_cand->addr.ipv4.sin_addr.s_addr = *((pj_uint32_t *) &peer_addr_list_item->address.s6_addr32[3]) ;
			
			HIP_DEBUG("add remote address in integer is : %d \n", temp_cand->addr.ipv4.sin_addr.s_addr);
			
			temp_cand->base_addr.ipv4.sin_family = PJ_AF_INET;
			if( peer_addr_list_item->port)
				temp_cand->base_addr.ipv4.sin_port = peer_addr_list_item->port;
			else 
				temp_cand->base_addr.ipv4.sin_port = HIP_NAT_UDP_PORT;
			temp_cand->base_addr.ipv4.sin_addr.s_addr = *((pj_uint32_t*) &peer_addr_list_item->address.s6_addr32[3]);
						
			
			
			temp_cand->comp_id = 1;
			if(peer_addr_list_item->port== 0 || peer_addr_list_item->port == HIP_NAT_UDP_PORT){
				temp_cand->type = ICE_CAND_TYPE_HOST;
			}
			else{			
				// we can not get peer base address for the reflexive address. 
				// set all the peer address to host type for now.
				temp_cand->type = ICE_CAND_TYPE_HOST;
			}
			temp_cand->foundation = pj_str("ice");
	
			temp_cand->prio = peer_addr_list_item->priority;
	
			temp_cand++;
			rem_cand_cnt++;
		}
	}
	
	HIP_DEBUG("complete remote list\n");

	pj_status_t t;
	HIP_DEBUG("add remote number: %d \n", rem_cand_cnt);
	if(rem_cand_cnt > 0 )
	t= pj_ice_sess_create_check_list  	(  	session,
	    &local_ufrag,
		 &local_passwd,
		rem_cand_cnt,
		rem_cand 
	) ;
	HIP_DEBUG("add remote result: %d \n", t);
out_err:
	if(pool)
		pj_pool_release(pool);
	return err;
}
/**
 * 
 * called after check list is created
 * */

int hip_ice_start_check(void* ice){
	
	pj_ice_sess * session = ice;
	
	HIP_DEBUG("start checking\n");
	HIP_DEBUG("ice: %s \n", session->obj_name);
	HIP_DEBUG("ice: local c number %d \n", session->lcand_cnt);
	HIP_DEBUG("ice: r c number %d \n", session->rcand_cnt);
	HIP_DEBUG("ice: local c number %d \n", session->lcand_cnt);
	HIP_DEBUG("Ice: check list number: %d \n\n", session->clist.count);
		
	
	
	int j;
	
	for(j= 0; j< session->lcand_cnt; j++ ){
		HIP_DEBUG("Ice: check local candidate : %d \n" , j);
		HIP_DEBUG("candidate 's foundation %s \n" , session->lcand[j].foundation.ptr );
		HIP_DEBUG("candidate 's 	prio %d \n" , session->lcand[j].prio );
	//	hip_print_lsi("candidate 's 	base addr:" , &(session->lcand[j].addr.ipv4.sin_addr.s_addr ));

																	
		HIP_DEBUG("ca 's 	base addr port: %d \n" , (session->lcand[j].addr.ipv4.sin_port ));
	}
	int i;
	for(i= 0; i< session->rcand_cnt; i++ ){
		HIP_DEBUG("Ice: check r ca : %d \n" , i);
		HIP_DEBUG("ca 's foundation %s \n" , session->rcand[i].foundation.ptr );
		HIP_DEBUG("ca 's 	prio %d \n" , session->rcand[i].prio );
//		hip_print_lsi("ca 's 	base addr:" , &(session->rcand[i].addr.ipv4.sin_addr.s_addr ));
		HIP_DEBUG("ca 's 	base addr port: %d \n" , (session->rcand[i].addr.ipv4.sin_port ));
	}
					
	pj_status_t result;
	HIP_DEBUG("Ice: check dump end\n");
	pj_log_set_level(4);
	result = pj_ice_sess_start_check  	(  session  	 ) ; 
	HIP_DEBUG("Ice: check  end: check list number: %d \n", session->clist.count);
	
	
	if(result == PJ_SUCCESS) return 0;
	else return -1;
			
}
/*
int hip_external_ice_end(){
	//destory the pool
	if(pool)
		pj_pool_release(pool);
    //destory the pool factory
    pj_caching_pool_destroy(&cp);
}
*/
int hip_external_ice_receive_pkt(struct hip_common * msg, hip_ha_t *entry, in6_addr_t * src_addr,in_port_t port ){

    int i, addr_len;
    pj_sockaddr_in pj_addr;
   
    
    HIP_DEBUG_HIT("receive a stun  from:  " ,src_addr );
    HIP_DEBUG("receive a stun  port:  %d\n" ,port);
    //TODO filter out ipv6
	 pj_addr.sin_family=PJ_AF_INET;
	 pj_addr.sin_port = port;
	 pj_addr.sin_addr.s_addr =*((pj_uint32_t*) &src_addr->s6_addr32[3]);
	 
	 addr_len = sizeof(pj_sockaddr_in);
    

     if(entry->ice_session){
    	
    	
    	pj_ice_sess_on_rx_pkt(entry->ice_session,1,msg+1, msg->payload_len, &pj_addr,addr_len);
    }
    else{
    	HIP_DEBUG("ice is not init in entry.\n");
    }
    
	
	return 0;
}

int hip_nat_parse_pj_addr(pj_sockaddr_in *pj_addr,in6_addr_t * hip_addr, in_port_t *port, int *priority,int *type ){
	return 0;
	
}


int hip_nat_create_pj_addr(pj_ice_sess_cand *pj_cand,in6_addr_t * hip_addr, in_port_t *port, int *priority, int *type ){
	
	
	//TODO check IPV6
	if(pj_cand == NULL) return -1;
	//constant in all the pj_addr
	pj_cand->comp_id = 1;
	pj_cand->addr.ipv4.sin_family = PJ_AF_INET;
	pj_cand->foundation = pj_str("ice");
	
	pj_cand->addr.ipv4.sin_port = *port;
	pj_cand->addr.ipv4.sin_addr.s_addr = *((pj_uint32_t *) &hip_addr->s6_addr32[3]) ;
	pj_cand->type = *type;
	pj_cand->prio = *priority;
	
	return 0;
	
}



/**
 * Sets NAT status
 * 
 * Sets NAT mode for each host association in the host association
 * database.
 *
 * @return zero on success, or negative error value on error.
 * @todo   Extend this to handle peer_hit case for
 *         <code>"hipconf hip nat peer_hit"</code> This would be helpful in
 *         multihoming case.
 */ 
int hip_user_nat_mode(int nat_mode)
{
	int err = 0, nat;
	HIP_DEBUG("hip_user_nat_mode() invoked. mode: %d\n", nat_mode);
#if HIP_UDP_PORT_RANDOMIZING 
	hip_nat_randomize_nat_ports();
#endif
	
	nat = nat_mode;
	switch (nat) {
	case SO_HIP_SET_NAT_PLAIN_UDP:
		nat = HIP_NAT_MODE_PLAIN_UDP;
		break;
	case SO_HIP_SET_NAT_NONE:
		nat = HIP_NAT_MODE_NONE;
		break;
	case SO_HIP_SET_NAT_ICE_UDP:
		nat = HIP_NAT_MODE_ICE_UDP;
		break;
	default:
		err = -1;
		HIP_IFEL(1, -1, "Unknown nat mode %d\n", nat_mode);
	} 
	HIP_IFEL(hip_for_each_ha(hip_ha_set_nat_mode, &nat), 0,
	         "Error from for_each_ha().\n");
	//set the nat mode for the host
	hip_set_nat_mode(nat);
	
	HIP_DEBUG("hip_user_nat_mode() end. mode: %d\n", hip_nat_status);

out_err:
	return err;
}

/**
 * Get HIP NAT status.
 */
int hip_get_nat_mode()
{
	return hip_nat_status;
}

/**
 * Get HIP NAT status.
 */
void hip_set_nat_mode(int mode)
{
	hip_nat_status = mode;
}


/**
 * Sets NAT status "on" for a single host association.
 *
 * @param entry    a pointer to a host association for which to set NAT status.
 * @param mode     nat mode
 * @return         zero.
 * @note           the status is changed just for the parameter host 
 *                 association. This function does @b not insert the host
 *                 association into the host association database.
 */
int hip_ha_set_nat_mode(hip_ha_t *entry, void *mode)
{
	int err = 0;
	int nat_mode = *((int *) mode);
	HIP_DEBUG("\n");

	if(entry)
	{
		hip_hadb_set_xmit_function_set(entry, &nat_xmit_func_set);
		entry->nat_mode = nat_mode;
		HIP_DEBUG("NAT status of host association %p: %d\n",
			  entry, entry->nat_mode);
	}
 out_err:
	return err;
}

int hip_nat_start_ice(hip_ha_t *entry, struct hip_esp_info *esp_info, int ice_control_roll){
	
	int err = 0, i= 0;
	hip_list_t *item, *tmp;
	struct netdev_address *n;
    hip_ha_t *ha_n;
    void* ice_session;
	
	if(!(entry->nat_control)){
		// nat_control is not set to "ice on"
	}
    else{
            //init the session right after the locator receivd
    	HIP_DEBUG("ICE init \n");
    	ice_session = hip_external_ice_init(ice_control_roll);
        if(ice_session){
        	entry->ice_session = ice_session;
        	HIP_DEBUG("ICE add local \n");
        	//add the type 1 address first
        	list_for_each_safe(item, tmp, addresses, i) {
        		n = list_entry(item);
        		// filt out IPv6 address
        		if (ipv6_addr_is_hit(hip_cast_sa_addr(&n->addr)))
        		    continue;
        		HIP_DEBUG_HIT("add Ice local address", hip_cast_sa_addr(&n->addr));
        		
        		if (IN6_IS_ADDR_V4MAPPED(hip_cast_sa_addr(&n->addr))) {
        			hip_external_ice_add_local_candidates(ice_session,
        					hip_cast_sa_addr(&n->addr),hip_cast_sa_addr(&n->addr),
        					HIP_NAT_UDP_PORT,HIP_NAT_UDP_PORT,
        					ICE_CAND_TYPE_HOST);
        		}		
        		
        	}
        	//add reflexive address 
        	/*
            i = 0;           
            list_for_each_safe(item, tmp, hadb_hit, i) {
                ha_n = list_entry(item);
                // check if the reflexive udp port. if it not 0. it means addresses found
                if(ha_n->local_reflexive_udp_port){
                	if (IN6_IS_ADDR_V4MAPPED(&ha_n->local_reflexive_address)) {
	        			hip_external_ice_add_local_candidates(ice_session,
	        					&ha_n->local_reflexive_address,
	        					&ha_n->preferred_address,
	        					ha_n->local_reflexive_udp_port,
	        					HIP_NAT_UDP_PORT,
	        					ICE_CAND_TYPE_SRFLX);
                	        		}

                }
            }
            */
        	//TODO add relay address
        	
        	HIP_DEBUG("ICE add remote IN R2, spi is %d\n", ntohl(esp_info->new_spi));
        	
        	struct hip_spi_out_item* spi_out;

        	HIP_IFEL(!(spi_out = hip_hadb_get_spi_list(entry, ntohl(esp_info->new_spi))), -1,
        		      "Bug: outbound SPI 0x%x does not exist\n", ntohl(esp_info->new_spi)); 
        	
        	HIP_DEBUG("ICE add remote IN R2, peer list mem address is %d\n", spi_out->peer_addr_list);
        	hip_external_ice_add_remote_candidates(ice_session, spi_out->peer_addr_list);

        	HIP_DEBUG("ICE start checking \n");

        hip_ice_start_check(ice_session);
        }
    	
    
    }
out_err:
	return err;
	
	
}
>>>>>>> 738c7309
<|MERGE_RESOLUTION|>--- conflicted
+++ resolved
@@ -26,8 +26,6 @@
  * @note    All Doxygen comments have been added in version 1.1.
  */ 
 #include "nat.h"
-<<<<<<< HEAD
-=======
 //add by santtu
 /** the database for all the ha */
 extern HIP_HASHTABLE *hadb_hit;
@@ -37,7 +35,6 @@
 //end add
 
 
->>>>>>> 738c7309
 
 /** A transmission function set for NAT traversal. */
 extern hip_xmit_func_set_t nat_xmit_func_set;
@@ -305,9 +302,6 @@
 	HIP_DEBUG("Randomized ports are NAT-P: %u, NAT-P': %u.\n",
 		  hip_nat_rand_port1, hip_nat_rand_port2);
 }
-<<<<<<< HEAD
-#endif
-=======
 #endif
 
 
@@ -1379,4 +1373,3 @@
 	
 	
 }
->>>>>>> 738c7309
