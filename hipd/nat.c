--- conflicted
+++ resolved
@@ -37,53 +37,7 @@
 #include "user.h"
 #include "lib/core/debug.h"
 
-<<<<<<< HEAD
-/** default value for ICE pacing, unit is 0.001 s**/
-#define HIP_NAT_RELAY_LATENCY  200
-
-/** Boolean which indicates if random port simulation is on.
- *  <ul>
- *  <li>0: port randomizing is off.</li>
- *  <li>1: port randomizing is on.</li>
- *  </ul>
- *  @note Not used currently.
- *  @note This is needed only for simulation purposes and can be removed from
- *        released versions of HIPL.*/
-#define HIP_SIMULATE_NATS 0
-/** Minimum port number a NAT can randomize.
- *  Has to be float as it is used in rand().
- *  @note This is needed only for simulation purposes and can be removed from
- *        released versions of HIPL.*/
-#define HIP_UDP_PORT_RANDOMIZING 0
-/** Boolean to indicate if a NATed network is simulated.
- *  <ul>
- *  <li>0: NATed network is not simulated, real life NATs exist in the network.
- *  </li>
- *  <li>1: NATed network is simulated, real life NATs do not exist in the
- *  network, but UDP encapsulation is still used.</li>
- *  </ul>
- *  @note This has no effect if HIP_UDP_PORT_RANDOMIZING is off
- *  @note Not used currently.
- *  @note This is needed only for simulation purposes and can be removed from
- *        released versions of HIPL.*/
-#define HIP_UDP_PORT_RAND_MIN 49152.0
-/** Maximum port number a NAT can randomize.
- *  Has to be float as it is used in rand().
- *  @note This is needed only for simulation purposes and can be removed from
- *        released versions of HIPL.*/
-#define HIP_UDP_PORT_RAND_MAX 65535.0
-
 static int nat_keep_alive_counter = HIP_NAT_KEEP_ALIVE_INTERVAL;
-
-/** A transmission function set for NAT traversal. */
-/** File descriptor of socket used for hip control packet NAT traversal on
- *  UDP/IPv4. Defined in hipd.c */
-/** Specifies the NAT status of the daemon. This value indicates if the current
- *  machine is behind a NAT. Defined in hipd.c */
-
-static int hip_ha_set_nat_mode(hip_ha_t *entry, void *mode);
-=======
->>>>>>> 2279877f
 
 /**
  * Refreshes the port state of all NATs related to this host.
@@ -214,8 +168,6 @@
 }
 
 /**
-<<<<<<< HEAD
-=======
  * Sets NAT status "on" for a single host association.
  *
  * @param entry    a pointer to a host association for which to set NAT status.
@@ -229,7 +181,7 @@
 {
     int err = 0;
     if (entry && mode != HIP_NAT_MODE_NONE) {
-        hip_hadb_set_xmit_function_set(entry, &nat_xmit_func_set);
+        //hip_hadb_set_xmit_function_set(entry, &nat_xmit_func_set);
         entry->nat_mode = *((hip_transform_suite_t *) mode);
         HIP_DEBUG("NAT status of host association %p: %d\n",
                   entry, entry->nat_mode);
@@ -238,26 +190,6 @@
 }
 
 /**
- * Set the NAT mode for a host association
- *
- *
- * Similar to hip_ha_set_nat_mode, but skip the setting when RVS mode is on, this
- * function is for ICE code
- *
- * @param entry    a pointer to a host association which links current host and
- *                 the peer.
- * @param mode     a integer for NAT mode.
- * @return         zero on success.
- */
-hip_transform_suite_t hip_nat_set_control(hip_ha_t *entry, hip_transform_suite_t mode)
-{
-    hip_ha_set_nat_mode(entry, &mode);
-
-    return 0;
-}
-
-/**
->>>>>>> 2279877f
  * Sets NAT status
  *
  * Sets NAT mode for each host association in the host association
@@ -295,41 +227,4 @@
 
 out_err:
     return err;
-<<<<<<< HEAD
-}
-
-/**
- * Get HIP NAT status.
- * TODO doxygen header
- */
-hip_transform_suite_t hip_get_nat_mode(hip_ha_t *entry)
-{
-    if (entry) {
-        return entry->nat_mode;
-    }
-    return hip_nat_status;
-}
-
-/**
- * Sets NAT status "on" for a single host association.
- *
- * @param entry    a pointer to a host association for which to set NAT status.
- * @param mode     nat mode
- * @return         zero.
- * @note           the status is changed just for the parameter host
- *                 association. This function does @b not insert the host
- *                 association into the host association database.
- */
-static int hip_ha_set_nat_mode(hip_ha_t *entry, void *mode)
-{
-    int err = 0;
-    if (entry && mode != HIP_NAT_MODE_NONE) {
-        //hip_hadb_set_xmit_function_set(entry, &nat_xmit_func_set);
-        entry->nat_mode = *((hip_transform_suite_t *) mode);
-        HIP_DEBUG("NAT status of host association %p: %d\n",
-                  entry, entry->nat_mode);
-    }
-    return err;
-=======
->>>>>>> 2279877f
 }