/** @file
 * This file defines extensions to Host Identity Protocol (HIP) to support
 * traversal of Network Address Translator (NAT) middleboxes.
 * 
 * The traversal mechanism tunnels HIP control and data traffic over UDP
 * and enables HIP initiators which may be behind NATs to contact HIP
 * responders which may be behind another NAT. Three basic cases exist for NAT
 * traversal. In the first case, only the initiator of a HIP base exchange is
 * located behind a NAT. In the second case, only the responder of a HIP base
 * exchange is located behind a NAT. In the third case, both parties are
 * located behind (different) NATs. The use rendezvous server is mandatory
 * when the responder is behind a NAT.
 * 
 * @author  (version 1.0) Abhinav Pathak
 * @author  (version 1.1) Lauri Silvennoinen
 * @version 1.1
 * @date    12.09.2006
 * @note    Related drafts:
 *          <ul>
 *          <li><a href="http://www.ietf.org/internet-drafts/draft-schmitt-hip-nat-traversal-01.txt">
 *          draft-schmitt-hip-nat-traversal-01</a></li>
 *          <li><a href="http://www.ietf.org/internet-drafts/draft-irtf-hiprg-nat-03.txt">
 *          draft-irtf-hiprg-nat-03</a></li>
 *          </ul>
 * @note    Distributed under <a href="http://www.gnu.org/licenses/gpl.txt">GNU/GPL</a>.
 * @note    All Doxygen comments have been added in version 1.1.
 */ 
#include "nat.h"

/** A transmission function set for NAT traversal. */
extern hip_xmit_func_set_t nat_xmit_func_set;
/** A transmission function set for sending raw HIP packets. */
extern hip_xmit_func_set_t default_xmit_func_set;
/** Port used for NAT travelsal NAT-P random port simulation.
    If random port simulation is of, 50500 is used. */
in_port_t hip_nat_rand_port1 = HIP_NAT_UDP_PORT;
/** Port used for NAT travelsal NAT-P' random port simulation.
    If random port simulation is of, 50500 is used. */
in_port_t hip_nat_rand_port2 = HIP_NAT_UDP_PORT;

/**
 * Sets NAT status "on".
 * 
 * Sets NAT status "on" for each host association in the host association
 * database.
 *
 * @return zero on success, or negative error value on error.
 * @todo   Extend this to handle peer_hit case for
 *         <code>"hipconf hip nat peer_hit"</code> This would be helpful in
 *         multihoming case.
 */ 
int hip_nat_on()
{
	int err = 0;
	HIP_DEBUG("hip_nat_on().\n");
#if HIP_UDP_PORT_RANDOMIZING 
	hip_nat_randomize_nat_ports();
#endif
	hip_nat_status = 1;
	
	HIP_IFEL(hip_for_each_ha(hip_nat_on_for_ha, NULL), 0,
		 "Error from for_each_ha().\n");
 out_err:
	return err;
}

/**
 * Sets NAT status "off".
 *
 * Sets NAT status "off" for each host association in the host association
 * database.
 * 
 * @return zero on success, or negative error value on error.
 * @todo   Extend this to handle peer_hit case for
 *         <code>"hipconf hip nat peer_hit"</code> This would be helpful in
 *         multihoming case.
 */
int hip_nat_off()
{
	int err = 0;

	hip_nat_status = 0;
	HIP_IFEL(hip_for_each_ha(hip_nat_off_for_ha, NULL), 0,
		 "Error from for_each_ha().\n");
 out_err:
	return err;
}

/**
 * Sets NAT status "on" for a single host association.
 *
 * @param entry    a pointer to a host association for which to set NAT status.
 * @param not_used this parameter is not used (but it's needed).
 * @return         zero.
 * @note           the status is changed just for the parameter host 
 *                 association. This function does @b not insert the host
 *                 association into the host association database.
 */
int hip_nat_on_for_ha(hip_ha_t *entry, void *not_used)
{
	/* Parameter not_used is needed because this function is called from
	   hip_nat_on() which calls hip_for_each_ha(). hip_for_each_ha()
	   requires a function pointer as parameter which in turn has two
	   parameters. */
	int err = 0;
	HIP_DEBUG("hip_nat_on_for_ha() invoked.\n");

	if(entry)
	{
		hip_hadb_set_xmit_function_set(entry, &nat_xmit_func_set);
		entry->nat_mode = 1;
		HIP_DEBUG("NAT status of host association %p: %d\n",
			  entry, entry->nat_mode);
	}
 out_err:
	return err;
}

/**
 * Sets NAT status "off" for a single host association.
 *
 * @param entry    a pointer to a host association for which to set NAT status.
 * @param not_used this parameter is not used (but it's needed).
 * @return         zero.
 * @note           the status is changed just for the parameter host 
 *                 association. This function does @b not insert the host
 *                 association into the host association database.
 */
int hip_nat_off_for_ha(hip_ha_t *entry, void *not_used)
{
	/* Check hip_nat_on_for_ha() for further explanation on "not_used". */
	int err = 0;
	HIP_DEBUG("hip_nat_off_for_ha() invoked.\n");

	if(entry)
	{
		entry->nat_mode = 0;
		hip_hadb_set_xmit_function_set(entry, &default_xmit_func_set);
	}
 out_err:
	return err;
}

/**
 * Logic specific to HIP control packets received on UDP.
 *
 * Does the logic specific to HIP control packets received on UDP and calls
 * hip_receive_control_packet() after the UDP specific logic.
 * hip_receive_control_packet() is called with different IP source address
 * depending on whether the current machine is a rendezvous server or not:
 * 
 * <ol>
 * <li>If the current machine is @b NOT a rendezvous server the source address
 * of hip_receive_control_packet() is the @c preferred_address of the matching
 * host association.</li> 
 * <li>If the current machine @b IS a rendezvous server the source address
 * of hip_receive_control_packet() is the @c saddr of this function.</li>
 * </ol>
 *
 * @param msg   a pointer to the received HIP control packet common header with
 *              source and destination HITs.
 * @param saddr a pointer to the source address from where the packet was
 *              received.
 * @param daddr a pointer to the destination address where to the packet was
 *              sent to (own address).
 * @param info  a pointer to the source and destination ports.
 * @return      zero on success, or negative error value on error.
 */ 
int hip_nat_receive_udp_control_packet(struct hip_common *msg,
				       struct in6_addr *saddr,
				       struct in6_addr *daddr,
				       struct hip_stateless_info *info)
{
<<<<<<< HEAD
        hip_ha_t *entry;
        int err = 0, type, skip_sync = 0;
	struct in6_addr *saddr_public = saddr;

	HIP_DEBUG("hip_nat_receive_udp_control_packet() invoked.\n");
=======
	hip_ha_t *entry;
        int err = 0, type, skip_sync = 0;
	struct in6_addr *saddr_public = saddr;

        HIP_DEBUG("hip_nat_receive_udp_control_packet() invoked.\n");
	HIP_DEBUG_IN6ADDR("hip_nat_receive_udp_control_packet(): "\
			  "source address", saddr);
	HIP_DEBUG_IN6ADDR("hip_nat_receive_udp_control_packet(): "\
			  "destination address", daddr);
	HIP_DEBUG("Source port: %u, destination port: %u\n",
		  info->src_port, info->dst_port);
	HIP_DUMP_MSG(msg);
>>>>>>> b2bde8ad

        type = hip_get_msg_type(msg);
        entry = hip_hadb_find_byhits(&msg->hits, &msg->hitr);
		
#ifndef CONFIG_HIP_RVS
	/* The ip of RVS is taken to be ip of the peer while using RVS server
	   to relay R1. Hence have removed this part for RVS --Abi */
	if (entry && (type == HIP_R1 || type == HIP_R2)) {
		/* When the responder equals to the NAT host, it can reply from
		   the private address instead of the public address. In this
		   case, the saddr will point to the private address, and using
		   it for I2 will fail the puzzle indexing (I1 was sent to the
		   public address). So, we make sure here that we're using the
		   same dst address for the I2 as for I1. Also, this address is
		   used for setting up the SAs: handle_r1 creates one-way SA and
		   handle_i2 the other way; let's make sure that they are the
		   same. */
		saddr_public = &entry->preferred_address;
	}
#endif

	HIP_IFEL(hip_receive_control_packet(msg, saddr_public, daddr,info), -1,
		 "receiving of control packet failed\n");
 out_err:
	return err;
}

/**
 * Refreshes the port state of all NATs related to this host.
 *
 * Refreshes the port state of all NATs between current host and all its peer
 * hosts by calling hip_nat_send_keep_alive() for each host association in
 * the host association database.
 *
 * @return zero on success, or negative error value on error.
 */ 
int hip_nat_refresh_port()
{
	int err = 0 ;
	
	HIP_DEBUG("Sending Keep-Alives to NAT.\n");
	HIP_IFEL(hip_for_each_ha(hip_nat_send_keep_alive, NULL),
		 -1, "for_each_ha() err.\n");
	
 out_err:
	return err;
}

/**
 * Sends an NAT Keep-Alive packet.
 *
 * Sends an UPDATE packet with nothing but @c HMAC parameter in it to the peer's
 * preferred address. If the @c entry is @b not in state ESTABLISHED or if there
 * is no NAT between this host and the peer (@c entry->nat_mode = 0), then no
 * packet is sent. The packet is send on UDP with source and destination ports
 * set as @c HIP_NAT_UDP_PORT.
 * 
 * @param entry    a pointer to a host association which links current host and
 *                 the peer.
 * @param not_used this parameter is not used (but it's needed).
 * @return         zero on success, or negative error value on error.
 * @note           If the state of @c entry is not ESTABLISHED or if
 *                 @c entry->nat_mode = 0 this function still returns zero
 *                 because these conditions are not errors. Negative error
 *                 value is only returned when the creation of the new UPDATE
 *                 message fails in some way.
 */
int hip_nat_send_keep_alive(hip_ha_t *entry, void *not_used)
{
	int err = 0;
	struct hip_common *update_packet = NULL;
<<<<<<< HEAD
	
=======
		
>>>>>>> b2bde8ad
	HIP_DEBUG("hip_nat_send_keep_alive() invoked.\n");
	HIP_DEBUG("entry @ %p, entry->nat_mode %d.\n",
		  entry, entry->nat_mode);
	HIP_DEBUG_HIT("&entry->hit_our", &entry->hit_our);
<<<<<<< HEAD
		
=======

>>>>>>> b2bde8ad
	/* Check that the host association is in correct state and that there is
	   a NAT between this host and the peer. Note, that there is no error
	   (err is set to zero) if the condition does not hold. We just don't
	   send the packet in that case. */
	HIP_IFEL((entry->state != HIP_STATE_ESTABLISHED), 0, 
		 "Not sending NAT keepalive, invalid hip state "\
		 "in current host association. State is %s.\n", 
		 hip_state_str(entry->state));
	
	HIP_IFEL(!(entry->nat_mode), 0, 
		 "Not sending NAT keepalive, there is no NAT between this "\
		 "host and the peer in current host association.\n");

	/* Create an empty update packet. */
	HIP_IFEL(!(update_packet = hip_msg_alloc()), -ENOMEM,
		 "No memory to create an UPDATE packet.\n");
	
	entry->hadb_misc_func->
		hip_build_network_hdr(update_packet, HIP_UPDATE,
				      0, &entry->hit_our,
				      &entry->hit_peer);
	
	/* Add a HMAC parameter to the UPDATE packet. */
        HIP_IFEL(hip_build_param_hmac_contents(
			 update_packet, &entry->hip_hmac_out),
		 -1, "Building of HMAC failed.\n");
        
	/* Send the UPDATE packet using 50500 as source and destination ports.
	   Only outgoing traffic acts refresh the NAT port state. We could
	   choose to use other than 50500 as source port, but we must use 50500
	   as destination port. However, because it is recommended to use
	   50500 as source port also, we choose to do so here. */
	entry->hadb_xmit_func->
		hip_send_pkt(&entry->local_address, &entry->preferred_address,
			     HIP_NAT_UDP_PORT, HIP_NAT_UDP_PORT, update_packet,
			     entry, 0);

 out_err:
	if(update_packet)
	{
		HIP_FREE(update_packet);
	}
	return err;
}

#if HIP_UDP_PORT_RANDOMIZING
/**
 * Randomizes @b source ports NAT-P and NAT-P'.
 *
 * This function randomizes ports @c hip_nat_rand_port1 and
 * @c hip_nat_rand_port2 used in NAT-travelsal. NATs choose randomly a port
 * when HIP control traffic goes through them. Internet Draft 
 * [draft-schmitt-hip-nat-traversal-01] defines these random chosen ports as
 * NAT-P and NAT-P'. This function serves as a helper function to simulate
 * these random chosen ports in a non-NATed environment where UPD encapsulation
 * is used.
 *
 * @note According to [draft-schmitt-hip-nat-traversal-01] HIP daemons use
 *       one random port and NATs use two random ports. The value of
 *       @c hip_nat_rand_port1 can be considered as the random port of
 *       HIP daemon also. A scenario where HIP daemons use random source port
 *       and real life NATs randomize the NAT-P and NAT-P' ports is achieved by
 *       removing the @c hip_nat_rand_port2 randomization from this function.
 * @note Not used currently.
 */ 
void hip_nat_randomize_nat_ports()
{
	unsigned int secs_since_epoch = (unsigned int) time(NULL);
	HIP_DEBUG("Randomizing UDP ports to be used.\n");
	srand(secs_since_epoch);
	hip_nat_rand_port1 = HIP_UDP_PORT_RAND_MIN + (int)
		(((HIP_UDP_PORT_RAND_MAX - HIP_UDP_PORT_RAND_MIN + 1) * 
		  rand()) / (RAND_MAX + 1.0));
#if HIP_SIMULATE_NATS
	hip_nat_rand_port2 = HIP_UDP_PORT_RAND_MIN + (int)
		(((HIP_UDP_PORT_RAND_MAX - HIP_UDP_PORT_RAND_MIN + 1) *
		  rand()) / (RAND_MAX + 1.0));
#else
	hip_nat_rand_port2 = hip_nat_rand_port1;
#endif
	HIP_DEBUG("Randomized ports are NAT-P: %u, NAT-P': %u.\n",
		  hip_nat_rand_port1, hip_nat_rand_port2);
}
#endif<|MERGE_RESOLUTION|>--- conflicted
+++ resolved
@@ -171,26 +171,11 @@
 				       struct in6_addr *daddr,
 				       struct hip_stateless_info *info)
 {
-<<<<<<< HEAD
         hip_ha_t *entry;
         int err = 0, type, skip_sync = 0;
 	struct in6_addr *saddr_public = saddr;
 
 	HIP_DEBUG("hip_nat_receive_udp_control_packet() invoked.\n");
-=======
-	hip_ha_t *entry;
-        int err = 0, type, skip_sync = 0;
-	struct in6_addr *saddr_public = saddr;
-
-        HIP_DEBUG("hip_nat_receive_udp_control_packet() invoked.\n");
-	HIP_DEBUG_IN6ADDR("hip_nat_receive_udp_control_packet(): "\
-			  "source address", saddr);
-	HIP_DEBUG_IN6ADDR("hip_nat_receive_udp_control_packet(): "\
-			  "destination address", daddr);
-	HIP_DEBUG("Source port: %u, destination port: %u\n",
-		  info->src_port, info->dst_port);
-	HIP_DUMP_MSG(msg);
->>>>>>> b2bde8ad
 
         type = hip_get_msg_type(msg);
         entry = hip_hadb_find_byhits(&msg->hits, &msg->hitr);
@@ -262,20 +247,12 @@
 {
 	int err = 0;
 	struct hip_common *update_packet = NULL;
-<<<<<<< HEAD
-	
-=======
-		
->>>>>>> b2bde8ad
+	
 	HIP_DEBUG("hip_nat_send_keep_alive() invoked.\n");
 	HIP_DEBUG("entry @ %p, entry->nat_mode %d.\n",
 		  entry, entry->nat_mode);
 	HIP_DEBUG_HIT("&entry->hit_our", &entry->hit_our);
-<<<<<<< HEAD
-		
-=======
-
->>>>>>> b2bde8ad
+
 	/* Check that the host association is in correct state and that there is
 	   a NAT between this host and the peer. Note, that there is no error
 	   (err is set to zero) if the condition does not hold. We just don't
