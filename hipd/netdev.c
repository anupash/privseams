/**
 * Some of the code is from OpenHIP hip_netlink.c
 *
 */
 
#include "netdev.h"
#include "maintenance.h"
#include "libdht/libhipopendht.h"
#include "debug.h"
#include "libinet6/util.h"
#include "hipconf.h"
#include <netinet/in.h>

#ifdef ANDROID_CHANGES
#include <ifaddrs.h>
#endif

/**
 * We really don't expect more than a handfull of interfaces to be on
 * our white list.
 */
#define HIP_NETDEV_MAX_WHITE_LIST 5

extern int hip_use_userspace_data_packet_mode;
extern struct addrinfo *opendht_serving_gateway;
extern struct addrinfo *opendht_serving_port;

/**
 * This is the white list. For every interface, which is in our white list,
 * this array has a fixed size, because there seems to be no need at this
 * moment to deal with dynamic memory - which would complicate the code
 * and cost size and performance at least equal if not more to this fixed
 * size array.
 * Free slots are signaled by the value -1.
 */
static int hip_netdev_white_list[HIP_NETDEV_MAX_WHITE_LIST];
static int hip_netdev_white_list_count=0;

static void hip_netdev_white_list_add_index(int if_index)
{
	if (hip_netdev_white_list_count<HIP_NETDEV_MAX_WHITE_LIST)
		hip_netdev_white_list[hip_netdev_white_list_count++]=if_index;
	else
		/* We should NEVER run out of white list slots!!! */
		HIP_DIE("Error: ran out of space for white listed interfaces!\n");
}

int hip_netdev_is_in_white_list(int if_index)
{
	int i=0;
	for (i=0;i<hip_netdev_white_list_count;i++)
		if(hip_netdev_white_list[i]==if_index)
			return 1;
	return 0;
}

int hip_netdev_white_list_add(char* device_name)
{
	struct ifreq ifr;
	bzero(&ifr, sizeof(ifr));
	int sock = 0;
	int ret  = 0;

	ifr.ifr_ifindex = -1;
	strncpy(ifr.ifr_name,device_name,(size_t)IFNAMSIZ);
	sock = socket(PF_INET, SOCK_STREAM, IPPROTO_TCP);
	
	if(ioctl(sock, SIOCGIFINDEX, &ifr)==0){
		ret=1;
		hip_netdev_white_list_add_index(ifr.ifr_ifindex);
		HIP_DEBUG("Adding device <%s> to white list with index <%i>.\n",
			  device_name,
			  ifr.ifr_ifindex);
	} else {
		ret=0;
	}
   
	if (sock)
		close(sock);
	return ret;
}
 
unsigned long hip_netdev_hash(const void *ptr) {
	struct netdev_address *na = (struct netdev_address *) ptr;
	uint8_t hash[HIP_AH_SHA_LEN];

	hip_build_digest(HIP_DIGEST_SHA1, &na->addr,
			 sizeof(struct sockaddr_storage), hash);

	return *((unsigned long *) hash);
}

int hip_netdev_match(const void *ptr1, const void *ptr2) {
	return hip_netdev_hash(ptr1) != hip_netdev_hash(ptr2);
}

int count_if_addresses(int ifindex)
{
	struct netdev_address *na;
	hip_list_t *n, *t;
	int i = 0, c;

	list_for_each_safe(n, t, addresses, c) {
		na = list_entry(n);
		if (na->if_index == ifindex)
			i++;
	}
	return i;
}


#define FA_IGNORE 0
#define FA_ADD 1

/**
 * Filters addresses that are allowed for this host.
 * 
 * @param addr a pointer to a socket address structure.
 * @return     FA_ADD if the given address @c addr is allowed to be one of the
 *             addresses of this host, FA_IGNORE otherwise.
 */
int filter_address(struct sockaddr *addr)
{
	char s[INET6_ADDRSTRLEN];
	struct in6_addr *a_in6 = NULL;
	in_addr_t a_in;
	HIP_DEBUG("Filtering the address family %d \n", addr->sa_family); 
	switch (addr->sa_family) {
	case AF_INET6:
	        a_in6 = hip_cast_sa_addr(addr);
		inet_ntop(AF_INET6, &((struct sockaddr_in6*)addr)->sin6_addr, s,
			  INET6_ADDRSTRLEN);
				
		HIP_DEBUG("IPv6 address to filter is %s.\n", s);
		
		_HIP_DEBUG("Address is%san Teredo address\n", 
			  ipv6_addr_is_teredo(a_in6)==1?" ":" not ");
		
		if(suppress_af_family == AF_INET) {
			HIP_DEBUG("Address ignored: address family "\
				  "suppression set to IPv4 addresses.\n");
			return FA_IGNORE;
		} else if (IN6_IS_ADDR_UNSPECIFIED(a_in6)) {
			HIP_DEBUG("Address ignored: UNSPECIFIED.\n");
			return FA_IGNORE;
		} else if (IN6_IS_ADDR_LOOPBACK(a_in6)) {
			HIP_DEBUG("Address ignored: IPV6_LOOPBACK.\n");
			return FA_IGNORE;
		} else if (IN6_IS_ADDR_MULTICAST(a_in6)) {
			HIP_DEBUG("Address ignored: MULTICAST.\n");
			return FA_IGNORE;
		} else if (IN6_IS_ADDR_LINKLOCAL(a_in6)) {
			HIP_DEBUG("Address ignored: LINKLOCAL.\n");
			return FA_IGNORE;
#if 0 /* For Juha-Matti's experiments  */
		} else if (IN6_IS_ADDR_SITELOCAL(a_in6)) {
			HIP_DEBUG("Address ignored: SITELOCAL.\n");
			return FA_IGNORE;
#endif
		} else if (IN6_IS_ADDR_V4MAPPED(a_in6)) {
			HIP_DEBUG("Address ignored: V4MAPPED.\n");
			return FA_IGNORE;
		} else if (IN6_IS_ADDR_V4COMPAT(a_in6)) {
			HIP_DEBUG("Address ignored: V4COMPAT.\n");
			return FA_IGNORE;
		} else if (ipv6_addr_is_hit(a_in6)) {
			HIP_DEBUG("Address ignored: address is HIT.\n");
			return FA_IGNORE;
		} else
			return FA_ADD;
		break;
		
	case AF_INET:
		a_in = ((struct sockaddr_in *)addr)->sin_addr.s_addr;
		inet_ntop(AF_INET, &((struct sockaddr_in*)addr)->sin_addr, s,
			  INET6_ADDRSTRLEN);
		
		HIP_DEBUG("IPv4 address to filter is %s.\n", s);

		if(suppress_af_family == AF_INET6) {
			HIP_DEBUG("Address ignored: address family "\
				  "suppression set to IPv6 addresses.\n");
			return FA_IGNORE;
		} else if (a_in == INADDR_ANY) {
			HIP_DEBUG("Address ignored: INADDR_ANY.\n");
			return FA_IGNORE;
		} else if (a_in == INADDR_BROADCAST) {
			HIP_DEBUG("Address ignored: INADDR_BROADCAST.\n");
			return FA_IGNORE;
		} else if (IN_MULTICAST(ntohs(a_in))) {
			HIP_DEBUG("Address ignored: MULTICAST.\n");
			return FA_IGNORE;
		} else if (IS_LSI32(a_in)) {
			HIP_DEBUG("Address ignored: LSI32.\n");
			return FA_IGNORE;
		} else if (IS_IPV4_LOOPBACK(a_in)) {
			HIP_DEBUG("Address ignored: IPV4_LOOPBACK.\n");
			return FA_IGNORE;
		} else if (IS_LSI((struct sockaddr_in *)addr)) {
			HIP_DEBUG("Address ignored: address is LSI.\n");
			return FA_IGNORE;
		} else 
			return FA_ADD;
		break;

	default:
		HIP_DEBUG("Address ignored: address family is unknown.\n");
		return FA_IGNORE;
	}
}

int exists_address_family_in_list(struct in6_addr *addr) {
	struct netdev_address *n;
	hip_list_t *tmp, *t;
	int c;
	int mapped = IN6_IS_ADDR_V4MAPPED(addr);

	list_for_each_safe(tmp, t, addresses, c) {
		n = list_entry(tmp);
		
		if (IN6_IS_ADDR_V4MAPPED((struct in6_addr *)hip_cast_sa_addr(&n->addr)) == mapped)
			return 1;
	}
	
        return 0;
}

int exists_address_in_list(struct sockaddr *addr, int ifindex)
{
	struct netdev_address *n;
	hip_list_t *tmp, *t;
	int c;
        struct in6_addr *in6;
        struct in_addr *in;

	list_for_each_safe(tmp, t, addresses, c) {
		int mapped = 0;
		int addr_match = 0;
		int family_match = 0;
		n = list_entry(tmp);
		
		mapped = hip_sockaddr_is_v6_mapped( (struct sockaddr*) &n->addr);
		HIP_DEBUG("mapped=%d\n", mapped);
		
		if (mapped) {
			in6 = (struct in6_addr * )hip_cast_sa_addr(&n->addr);
			in = (struct in_addr *) hip_cast_sa_addr(addr);
			addr_match = IPV6_EQ_IPV4(in6, in);
			family_match = 1;
		} else if (!mapped && addr->sa_family == AF_INET6) {
			addr_match = !memcmp(hip_cast_sa_addr(&n->addr), 
                                             hip_cast_sa_addr(addr),
					     hip_sa_addr_len(&n->addr));
			family_match = (n->addr.ss_family == addr->sa_family);
		} else { // addr->sa_family == AF_INET
			HIP_DEBUG("Addr given was not IPv6 nor IPv4.\n");
		}
		
		HIP_DEBUG("n->addr.ss_family=%d, addr->sa_family=%d, "
                          "n->if_index=%d, ifindex=%d\n",
			  n->addr.ss_family, addr->sa_family, n->if_index, ifindex);
		if (n->addr.ss_family == AF_INET6) {
			HIP_DEBUG_IN6ADDR("addr6", hip_cast_sa_addr(&n->addr));
		} else if (n->addr.ss_family == AF_INET) {
			HIP_DEBUG_INADDR("addr4", hip_cast_sa_addr(&n->addr));
		}
		if ((n->if_index == ifindex || ifindex == -1) &&
		    family_match && addr_match) {
			HIP_DEBUG("Address exist in the list\n");
			return 1;
		}
	}
	
	HIP_DEBUG("Address exists in the list\n");
	return 0;
}

/**
 * Adds an IPv6 address into ifindex2spi map.
 *
 * Adds an IPv6 address into ifindex2spi map if the address passes
 * filter_address() test.
 *
 * @param  a pointer to a socket address structure.
 * @param  network device interface index.
 */ 
void add_address_to_list(struct sockaddr *addr, int ifindex, int flags)
{
	struct netdev_address *n;
        unsigned char tmp_secret[40];
        int err_rand = 0;
	
	/* filter_address() prints enough debug info of the address, no need to
	   print address related debug info here. */
	if (filter_address(addr)) {
		HIP_DEBUG("Address passed the address filter test.\n");
	} else {
		HIP_DEBUG("Address failed the address filter test.\n");
		return;
	}
	
	if((n = (struct netdev_address *) malloc(sizeof(struct netdev_address)))
	   == NULL) {
		HIP_ERROR("Error when allocating memory to a network device "\
			  "address.\n");
		return;
	}
	
	memset(n, 0, sizeof(struct netdev_address));

	/* Convert IPv4 address to IPv6 */
	if (addr->sa_family == AF_INET) {
		struct sockaddr_in6 temp;
		memset(&temp, 0, sizeof(temp));
		temp.sin6_family = AF_INET6;
		IPV4_TO_IPV6_MAP(&(((struct sockaddr_in *)addr)->sin_addr),
				 &temp.sin6_addr);
	        memcpy( (char *)&n->addr, (char *)&temp, hip_sockaddr_len(&temp));
	} else {
	        memcpy( (char *)&n->addr, (char *)addr, hip_sockaddr_len(addr));
	}
	
<<<<<<< HEAD
        /* Add secret to address. Used with openDHT removable puts. */        
        memset(tmp_secret, 0, sizeof(tmp_secret));
        err_rand = RAND_bytes(tmp_secret,40);
        memcpy( (char *)&n->secret, (char *)&tmp_secret, sizeof(tmp_secret));
=======
	/* Add secret to address. Used with openDHT removable puts. */        
	memset(tmp_secret, 0, sizeof(tmp_secret));
	err_rand = RAND_bytes(tmp_secret,40);
	memcpy(&n->secret, &tmp_secret, sizeof(tmp_secret));
>>>>>>> 2e753f63

	/* Clear the timestamp, initially 0 so everything will be sent. */
	memset(&n->timestamp, 0, sizeof(time_t));

	n->if_index = ifindex;
	list_add(n, addresses);
	address_count++;
	n->flags = flags;

	HIP_DEBUG("Added a new IPv6 address to ifindex2spi map. The map has "\
		  "%d addresses.\n", address_count);
}

static void delete_address_from_list(struct sockaddr *addr, int ifindex)
{
	struct netdev_address *n;
	hip_list_t *item, *tmp;
	int i, deleted = 0;
        struct sockaddr_in6 addr_sin6;

        if (addr && addr->sa_family == AF_INET) {
            memset(&addr_sin6, 0, sizeof(addr_sin6));
            addr_sin6.sin6_family = AF_INET6;
            IPV4_TO_IPV6_MAP(((struct in_addr *) hip_cast_sa_addr(addr)),
                             ((struct in6_addr *) hip_cast_sa_addr(&addr_sin6)));
	} else if (addr && addr->sa_family == AF_INET6) {
	    memcpy( (char *)&addr_sin6, (char *)addr, sizeof(addr_sin6));
	}       

        HIP_DEBUG_HIT("Address to delete = ",hip_cast_sa_addr(&addr_sin6));

	list_for_each_safe(item, tmp, addresses, i) {
            n = list_entry(item);
            deleted = 0;
            /* remove from list if if_index matches */
            if (!addr) {
		    if (n->if_index == ifindex) {
			    HIP_DEBUG_IN6ADDR("Deleting address",
					  hip_cast_sa_addr(&n->addr)); 
			    list_del(n, addresses);
			    deleted = 1;
		    }
            } else {
		    /* remove from list if address matches */            
		    _HIP_DEBUG_IN6ADDR("Address to compare",
				      hip_cast_sa_addr(&n->addr)); 
		    if (ipv6_addr_cmp(hip_cast_sa_addr(&n->addr), 
				      hip_cast_sa_addr(&addr_sin6)) == 0) {
			HIP_DEBUG_IN6ADDR("Deleting address",
					  hip_cast_sa_addr(&n->addr)); 
			list_del(n, addresses);
			deleted = 1;
		    }
            }
            if (deleted)
                address_count--;
	}

	if (address_count < 0)
		HIP_ERROR("BUG: address_count < 0\n", address_count);
}

void delete_all_addresses(void)
{
	struct netdev_address *n;
	hip_list_t *item, *tmp;
	int i;

	if (address_count)
	{
		list_for_each_safe(item, tmp, addresses, i)
		{
			n = list_entry(item);
			HIP_DEBUG_HIT("address to be deleted\n",hip_cast_sa_addr(&n->addr));
			list_del(n, addresses);
			HIP_FREE(n);
			address_count--;
		}
		if (address_count != 0) HIP_DEBUG("address_count %d != 0\n", address_count);
	}
}
/**
 * Gets the interface index of a socket address.
 *
 * @param  addr a pointer to a socket address whose interface index is to be
 *              searched.
 * @return      interface index if the network address is bound to one, zero if
 *              no interface index was found.
 */
int hip_netdev_find_if(struct sockaddr *addr)
{
	struct netdev_address *n = NULL;
	hip_list_t *item = NULL, *tmp = NULL;
	int i = 0;

#ifdef CONFIG_HIP_DEBUG /* Debug block. */
	{
		char ipv6_str[INET6_ADDRSTRLEN], *fam_str = NULL;
		
		if(addr->sa_family == AF_INET6) {
			fam_str = "AF_INET6";
			inet_ntop(AF_INET6,
				  &(((struct sockaddr_in6 *)addr)->sin6_addr),
				  ipv6_str, INET6_ADDRSTRLEN);
		} else if(addr->sa_family == AF_INET) {
			fam_str = "AF_INET";
			inet_ntop(AF_INET,
				  &(((struct sockaddr_in *)addr)->sin_addr),
				  ipv6_str, INET6_ADDRSTRLEN);
		} else {
			fam_str = "not AF_INET or AF_INET6";
			memset(ipv6_str, 0, INET6_ADDRSTRLEN);
		}
		
		HIP_DEBUG("Trying to find interface index for a network "\
			  "device with IP address %s of address family %s.\n",
			  ipv6_str, fam_str);
	}
#endif
	/* Loop through all elements in list "addresses" and break if the loop
	   address matches the search address. The "addresses" list stores
	   socket address storages. */
	list_for_each_safe(item, tmp, addresses, i)
		{
			n = list_entry(item);
			
			_HIP_DEBUG("Search item address family %s, interface "\
				  "index %d.\n", (n->addr.ss_family == AF_INET)
				  ? "AF_INET" : "AF_INET6", n->if_index);
			_HIP_DEBUG_IN6ADDR("Search item IP address",
					  &(((struct sockaddr_in6 *)
					     &(n->addr))->sin6_addr));
			
			if (((n->addr.ss_family == addr->sa_family) &&
			    ((memcmp(hip_cast_sa_addr(&n->addr),
				     hip_cast_sa_addr(addr),
				     hip_sa_addr_len(addr))==0))) ||
			    IPV6_EQ_IPV4(&(((struct sockaddr_in6 *)
					    &(n->addr))->sin6_addr),
					 &((struct sockaddr_in *)
					   addr)->sin_addr))
			{
				HIP_DEBUG("Matching network device index is "\
					  "%d.\n", n->if_index);
				return n->if_index;
			}
		}

	HIP_DEBUG("No matching network device index found.\n");
	return 0;
}

/**
 * Gets a interface index of a network address.
 * 
 * Base exchange IPv6 addresses need to be put into ifindex2spi map, so we need
 * a function that gets the ifindex of the network device which has the address
 * @c addr.
 *
 * @param  addr a pointer to an IPv6 address whose interface index is to be
 *              searched.
 * @return      interface index if the network address is bound to one, zero if
 *              no interface index was found and negative in error case.
 * @todo        The caller of this should be generalized to both IPv4 and IPv6
 *              so that this function can be removed (tkoponen).
 */
int hip_devaddr2ifindex(struct in6_addr *addr)
{
	struct sockaddr_in6 a;
	a.sin6_family = AF_INET6;
	ipv6_addr_copy(&a.sin6_addr, addr);
	return hip_netdev_find_if((struct sockaddr *)&a);
}

int static add_address(const struct nlmsghdr *h, int len, void *arg)
{
        struct sockaddr_storage ss_addr;
        struct sockaddr *addr = (struct sockaddr*) &ss_addr;

	while (NLMSG_OK(h, len)) {
		struct ifaddrmsg *ifa;
		struct rtattr *rta, *tb[IFA_MAX+1];

		memset(tb, 0, sizeof(tb));
		/* exit this loop on end or error */
		if (h->nlmsg_type == NLMSG_DONE)
		{
			int *done = (int *)arg;
			*done = 1;
			break;
		}

		if (h->nlmsg_type == NLMSG_ERROR)
		{
			HIP_ERROR("Error in Netlink response.\n");
			return -1;
		}

		ifa = NLMSG_DATA(h);
		rta = IFA_RTA(ifa);
		len = h->nlmsg_len - NLMSG_LENGTH(sizeof(*ifa));

		if ((ifa->ifa_family != AF_INET) &&
		    (ifa->ifa_family != AF_INET6))
			continue;

		/* parse list of attributes into table
		 * (same as parse_rtattr()) */
		while (RTA_OK(rta, len))
		{
			if (rta->rta_type <= IFA_MAX)
				tb[rta->rta_type] = rta;
			rta = RTA_NEXT(rta,len);
		}

		/* fix tb entry for inet6 */
		if (!tb[IFA_LOCAL])
			tb[IFA_LOCAL] = tb[IFA_ADDRESS];
		if (!tb[IFA_ADDRESS])
			tb[IFA_ADDRESS] = tb[IFA_LOCAL];

		/* save the addresses we care about */
		if (tb[IFA_LOCAL])
		{
			addr->sa_family = ifa->ifa_family;
			memcpy( (char *)hip_cast_sa_addr(addr), (char *)RTA_DATA(tb[IFA_LOCAL]),
			       RTA_PAYLOAD(tb[IFA_LOCAL]));
			add_address_to_list(addr, ifa->ifa_index, 0);
                                _HIP_DEBUG("ifindex=%d\n", ifa->ifa_index);
		}
		h = NLMSG_NEXT(h, len);
	}

	return 0;
}

/*
 * Note: this creates a new NETLINK socket (via getifaddrs), so this has to be
 * run before the global NETLINK socket is opened. I did not have the time
 * and energy to import all of the necessary functionality from iproute2.
 * -miika
 */
int hip_netdev_init_addresses(struct rtnl_handle *nl)
{
	struct ifaddrs *g_ifaces = NULL, *g_iface = NULL;
	int err = 0, if_index = 0;

	/* Initialize address list */
	HIP_DEBUG("Initializing addresses...\n");
	//INIT_LIST_HEAD(addresses);
	addresses = hip_ht_init(hip_netdev_hash, hip_netdev_match);

	HIP_IFEL(getifaddrs(&g_ifaces), -1,
		 "getifaddrs failed\n");

	for (g_iface = g_ifaces; g_iface; g_iface = g_iface->ifa_next)
	{
		if (!g_iface->ifa_addr)
			continue;
		if (exists_address_in_list(g_iface->ifa_addr, if_index))
			continue;
		HIP_IFEL(!(if_index = if_nametoindex(g_iface->ifa_name)),
			 -1, "if_nametoindex failed\n");
		/* Check if our interface is in the whitelist */
		if ((hip_netdev_white_list_count > 0) && (! hip_netdev_is_in_white_list(if_index)))
			continue;

		add_address_to_list(g_iface->ifa_addr, if_index, 0);
 	}
	
 out_err:
	if (g_ifaces)
		freeifaddrs(g_ifaces);
	return err;
}

/*
 * hip_find_address. Find an IPv4/IPv6 address present in the file /etc/hosts
 * that has as domain name fqdn_str
*/
int hip_find_address(char *fqdn_str, struct in6_addr *res){
        int lineno = 0, err = 0, i;
	struct in6_addr ipv6_dst;
	struct in_addr ipv4_dst;
	char line[500];
	char *temp_str;
	FILE *hosts = NULL;
	List mylist;

        hosts = fopen(HOSTS_FILE, "r");
	
	if (!hosts) {
	        err = -1;
		HIP_ERROR("Failed to open %s \n", HOSTS_FILE);
		goto out_err;
	}

	HIP_DEBUG("Looking up for hostname %s in /etc/hosts\n",fqdn_str);

	while(getwithoutnewline(line, 500, hosts) != NULL ) {
	        lineno++;
		if(strlen(line)<=1) continue; 
		initlist(&mylist);
		extractsubstrings(line, &mylist);
     
		/* find out the fqdn string amongst the Ipv4/Ipv6 addresses - 
		   it's a non-valid ipv6 addr */
		for(i = 0; i<length(&mylist); i++) {
		        if(inet_pton(AF_INET6, getitem(&mylist,i), &ipv6_dst)<1||
			        inet_pton(AF_INET, getitem(&mylist,i), &ipv4_dst)<1){
			        temp_str = getitem(&mylist,i);
				if((strlen(temp_str)==strlen(fqdn_str))&&(strcmp(temp_str,fqdn_str)==0)) {
				        int j;
					for(j=0;j<length(&mylist);j++){
					        if(inet_pton(AF_INET6, getitem(&mylist,j), &ipv6_dst)>0) {
						        HIP_DEBUG("Peer Address found from '/etc/hosts' is %s\n",
								  getitem(&mylist,j));
							memcpy((void *)res,(void *)&ipv6_dst,sizeof(struct in6_addr));
							err = 1;
							goto out_err;
						} else if(inet_pton(AF_INET, getitem(&mylist,j), &ipv4_dst)>0) {
						        HIP_DEBUG("Peer Address found from '/etc/hosts' is %s\n",
								  getitem(&mylist,j));
							IPV4_TO_IPV6_MAP(&ipv4_dst,res);
							err = 1;
							goto out_err;
						}  
					}//for j
				}
			} 
		}//for i
	}
 out_err:
	destroy(&mylist);
	return err;
}


/*this function returns the locator for the given HIT from opendht(lookup)*/
int opendht_get_endpointinfo1(const char *node_hit, void *msg)
{
	int err = -1;
#ifdef CONFIG_HIP_OPENDHT
	char dht_locator_last[1024];
	extern int hip_opendht_inuse;
	int locator_item_count = 0;
	struct hip_locator_info_addr_item *locator_address_item = NULL;
	struct in6_addr addr6;
	struct hip_locator *locator ;
	         
	if (hip_opendht_inuse == SO_HIP_DHT_ON) {
    	memset(dht_locator_last, '\0', sizeof(dht_locator_last));
		HIP_IFEL(hip_opendht_get_key(&handle_hdrr_value, opendht_serving_gateway, node_hit, msg,1), -1, 
			"DHT get in opendht_get_endpoint failed!\n"); 
		inet_pton(AF_INET6, node_hit, &addr6.s6_addr) ; 
		//HDRR verification 
		HIP_IFEL(verify_hdrr((hip_common_t*)msg, &addr6), -1, "HDRR Signature and/or host id verification failed!\n");
               
		locator = hip_get_param((hip_common_t*)msg, HIP_PARAM_LOCATOR);
		locator_item_count = hip_get_locator_addr_item_count(locator);
		if (locator_item_count > 0)
			err = 0;
		}
out_err:
#endif /* CONFIG_HIP_OPENDHT */
	return err ;
}


/*this function returns the locator for the given HIT from opendht(lookup)*/
int opendht_get_endpointinfo(const char *node_hit, struct in6_addr *addr)
{
	int err = -1;
#ifdef CONFIG_HIP_OPENDHT
	char dht_locator_last[1024];
	extern int hip_opendht_inuse;
	int locator_item_count = 0;
	struct hip_locator_info_addr_item *locator_address_item = NULL;
	struct in6_addr addr6, result = {0};
	struct hip_locator *locator;
	char dht_response[HIP_MAX_PACKET] = {0};

	if (hip_opendht_inuse == SO_HIP_DHT_ON) {
    		memset(dht_locator_last, '\0', sizeof(dht_locator_last));
		HIP_IFEL(hip_opendht_get_key(&handle_hdrr_value,
					opendht_serving_gateway,
					node_hit,
					dht_response,
					1),
			 -1, "DHT get in opendht_get_endpoint failed!\n");
		inet_pton(AF_INET6, node_hit, &addr6.s6_addr);

		//HDRR verification 
		HIP_IFEL(verify_hdrr((struct hip_common_t*)dht_response, &addr6),
			 -1, "HDRR Signature and/or host id verification failed!\n");

		locator = hip_get_param((struct hip_common_t*)dht_response,
					HIP_PARAM_LOCATOR);
		locator_item_count = hip_get_locator_addr_item_count(locator);
		if (locator_item_count > 0)
			err = 0;
			hip_get_suitable_locator_address(
				(struct hip_common *)dht_response, addr);
	}

out_err:
#endif	/* CONFIG_HIP_OPENDHT */
	return err;
}

int hip_map_id_to_addr(hip_hit_t *hit, hip_lsi_t *lsi, struct in6_addr *addr) {
	int err = -1, skip_namelookup = 0; /* Assume that resolving fails */
    	extern int hip_opendht_inuse;
	hip_hit_t hit2;
	hip_ha_t *ha = NULL;

	HIP_ASSERT(hit || lsi);

	/* Search first from hadb */
	
	if (hit && !ipv6_addr_any(hit))
		ha = hip_hadb_try_to_find_by_peer_hit(hit);
	else
		ha = hip_hadb_try_to_find_by_peer_lsi(lsi);

	if (ha && !ipv6_addr_any(&ha->peer_addr)) {
		ipv6_addr_copy(addr, &ha->peer_addr);
		HIP_DEBUG("Found peer address from hadb, skipping hosts and opendht look up\n");
		err = 0;
		goto out_err;
	}

	/* Try to resolve the HIT or LSI to a hostname from /etc/hip/hosts,
	   then resolve the hostname to an IP, and a HIT or LSI,
	   depending on dst_hit value.
	   If dst_hit is a HIT -> find LSI and hostname
	   If dst_hit is an LSI -> find HIT and hostname
	   The natural place to handle this is either in the getaddrinfo or
	   getendpointinfo function with AI_NUMERICHOST flag set.
	   We can fallback to e.g. DHT search if the mapping is not
	   found from local files.*/

	/* try to resolve HIT to IPv4/IPv6 address by '/etc/hip/hosts' 
	 * and '/etc/hosts' files 	
	 */
	HIP_IFEL(!hip_map_id_to_ip_from_hosts_files(hit, lsi, addr),
		 0, "hip_map_id_to_ip_from_hosts_files succeeded\n");

	if (hit) {
		ipv6_addr_copy(&hit2, hit);
	} else {
		if (hip_map_lsi_to_hit_from_hosts_files(lsi, &hit2))
			skip_namelookup = 1;
	}

	/* Check for 5.7.d.1.c.c.8.d.0.6.3.b.a.4.6.2.5.0.5.2.e.4.7.5.e.1.0.0.1.0.0.2.hit-to-ip.infrahip.net records in DNS */
	if (hip_get_hit_to_ip_status() && !skip_namelookup) {
		HIP_DEBUG("looking for hit-to-ip record in dns\n");
		HIP_DEBUG("operation may take a while..\n");
		//struct in6_addr tmp_in6_addr;
		//struct in6_addr *tmp_in6_addr_ptr = &tmp_in6_addr;
		int res = hip_hit_to_ip(hit, addr);

		if (res==OK) {
			HIP_DEBUG_IN6ADDR("found hit-to-ip addr ", addr);
			err = 0;
			goto out_err;
		}
	}
	
	/* Try to resolve HIT to IPv4/IPv6 address with OpenDHT server */
        if (hip_opendht_inuse == SO_HIP_DHT_ON && !skip_namelookup) {
		char hit_str[INET6_ADDRSTRLEN];    

		memset(hit_str, 0, sizeof(hit_str));
		hip_in6_ntop(&hit2, hit_str);
		_HIP_DEBUG("### HIT STRING ### %s\n", (const char *)hit_str);
                err = opendht_get_endpointinfo((const char *) hit_str, addr);
		_HIP_DEBUG_IN6ADDR("### ADDR ###", addr);
/*
		char *hit_str = NULL;
		//HIP_IFE((!(hit_str = HIP_MALLOC(INET6_ADDRSTRLEN, 0))), -1);
		//memset(hit_str, 0, INET6_ADDRSTRLEN);

		memset(hit_str, 0, sizeof(hit_str));
		hip_in6_ntop(&hit2, hit_str);

		//hit_str =  hip_convert_hit_to_str(hit, NULL);
		HIP_DEBUG("### HIT STRING ### %s\n", (const char *)hit_str);

                err = opendht_get_endpointinfo((const char *) hit_str, addr);
*/
                if (err)
			HIP_DEBUG("Got IP for HIT from DHT err = \n", err);
        }


	HIP_DEBUG_IN6ADDR("Found addr: ", addr);

out_err:
	return err;
	
}



int hip_netdev_trigger_bex(hip_hit_t *src_hit,
			   hip_hit_t *dst_hit,
			   hip_lsi_t *src_lsi,
			   hip_lsi_t *dst_lsi,
			   struct in6_addr *src_addr,
			   struct in6_addr *dst_addr) {
	int err = 0, if_index = 0, is_ipv4_locator,
		reuse_hadb_local_address = 0, ha_nat_mode = hip_nat_status,
        old_global_nat_mode = hip_nat_status;
        in_port_t ha_local_port;
        in_port_t ha_peer_port;
	hip_ha_t *entry = NULL;
	int is_loopback = 0;
	hip_lsi_t dlsi, slsi;
	struct in6_addr dhit, shit, saddr, dst6_lsi;
	struct in6_addr daddr;
	struct sockaddr_storage ss_addr;
	struct sockaddr *addr;
	int broadcast = 0, shotgun_status_orig;

	ha_local_port =
	  (hip_nat_status ? hip_get_local_nat_udp_port() : 0);
	ha_peer_port =
	  (hip_nat_status ? hip_get_peer_nat_udp_port() : 0);

	addr = (struct sockaddr*) &ss_addr;

	/* Make sure that dst_hit is not a NULL pointer */
	hip_copy_in6addr_null_check(&dhit, dst_hit);
	dst_hit = &dhit;
	HIP_DEBUG_HIT("dst hit", dst_hit);

	/* Make sure that src_hit is not a NULL pointer */
	hip_copy_in6addr_null_check(&shit, src_hit);
	if (!src_hit)
		hip_get_default_hit(&shit);
	src_hit = &shit;
	HIP_DEBUG_HIT("src hit", src_hit);

	/* Initialize mapped format of dst lsi before pointer
	   changes just below */
	if (dst_lsi) {
		IPV4_TO_IPV6_MAP(dst_lsi, &dst6_lsi);
	} else {
		memset(&dst6_lsi, 0, sizeof(dst6_lsi));
	}

	/* Make sure that dst_lsi is not a NULL pointer */
	hip_copy_inaddr_null_check(&dlsi, dst_lsi);
	dst_lsi = &dlsi;
	HIP_DEBUG_LSI("dst lsi", dst_lsi);

	/* Make sure that src_lsi is not a NULL pointer */
	hip_copy_inaddr_null_check(&slsi, src_lsi);
	src_lsi = &slsi;
	HIP_DEBUG_LSI("src lsi", src_lsi);

	/* Make sure that dst_addr is not a NULL pointer */
	hip_copy_in6addr_null_check(&daddr, dst_addr);
	dst_addr = &daddr;
	HIP_DEBUG_IN6ADDR("dst addr", dst_addr);

	/* Make sure that src_addr is not a NULL pointer */
	hip_copy_in6addr_null_check(&saddr, src_addr);
	src_addr = &saddr;
	HIP_DEBUG_IN6ADDR("src addr", src_addr);

	/* Only LSIs specified, but no HITs. Try to map LSIs to HITs
	   using hadb or hosts files. */

	if (src_lsi->s_addr && dst_lsi->s_addr && ipv6_addr_any(dst_hit)) {
		entry = hip_hadb_try_to_find_by_pair_lsi(src_lsi, dst_lsi);
		if (entry) {
			/* peer info already mapped because of e.g.
			   hipconf command */
			ipv6_addr_copy(dst_hit, &entry->hit_peer);
			src_hit = &entry->hit_our;
		} else {
			err = hip_map_lsi_to_hit_from_hosts_files(dst_lsi,
								  dst_hit);
			HIP_IFEL(err, -1, "Failed to map LSI to HIT\n");
		}
		if (ipv6_addr_any(src_hit))
			hip_get_default_hit(src_hit);
	}

	HIP_DEBUG_HIT("src hit", src_hit);

	/* Now we should have at least source HIT and destination HIT.
	   Sometimes we get deformed HITs from kernel, skip them */
	HIP_IFEL(!(ipv6_addr_is_hit(src_hit) && ipv6_addr_is_hit(dst_hit) &&
		   hip_hidb_hit_is_our(src_hit) &&
		   hit_is_real_hit(dst_hit)), -1,
		 "Received rubbish from netlink, skip\n");

	/* Existing entry found. No need for peer IP checks */
	entry = hip_hadb_find_byhits(src_hit, dst_hit);
	if (entry && !ipv6_addr_any(&entry->our_addr)) {
		reuse_hadb_local_address = 1;
		goto send_i1;
	}

	/* Search for destination HIT if it wasn't specified yet.
	   Assume that look up fails by default. */
	err = 1;
	HIP_DEBUG("No entry found; find first IP matching\n");

#ifdef CONFIG_HIP_I3
	if(hip_get_hi3_status()){
		struct in6_addr lpback = IN6ADDR_LOOPBACK_INIT;
		memcpy( (char *)dst_addr, (char *)&lpback, sizeof(struct in6_addr));
		err = 0;
	}
#endif

	if (err && !ipv6_addr_any(dst_addr)) {
			/* Destination address given; no need to look up */
			err = 0;
	}
	
	/* Map peer address to loopback if hit is ours  */
	if (err && hip_hidb_hit_is_our(dst_hit)) {
		struct in6_addr lpback = IN6ADDR_LOOPBACK_INIT;
		ipv6_addr_copy(dst_addr, &lpback);
		ipv6_addr_copy(src_addr, &lpback);
		is_loopback = 1;
		reuse_hadb_local_address = 1;
		err = 0;
	}

        /* Look up peer ip from hadb entries */
	if (err) {
		/* Search HADB for existing entries */
		entry = hip_hadb_try_to_find_by_peer_hit(dst_hit);
		if (entry) {
			HIP_DEBUG_IN6ADDR("reusing HA",
					  &entry->peer_addr);
			ipv6_addr_copy(dst_addr, &entry->peer_addr);
			ha_local_port = entry->local_udp_port;
			ha_peer_port = entry->peer_udp_port;
			ha_nat_mode = entry->nat_mode;
			err = 0;
		}
	}

	/* Try to look up peer ip from hosts and opendht */
	if (err) {
	        err = hip_map_id_to_addr(dst_hit, dst_lsi, dst_addr);
	}

	/* No peer address found; set it to broadcast address
	   as a last resource */
	if (err) {
		struct in_addr bcast = { INADDR_BROADCAST };
		/* IPv6 multicast (see bos.c) failed to bind() to link local,
		   so using IPv4 here -mk */
		HIP_DEBUG("No information of peer found, trying broadcast\n");
		broadcast = 1;
		shotgun_status_orig = hip_shotgun_status;
		hip_shotgun_status = SO_HIP_SHOTGUN_ON;
		IPV4_TO_IPV6_MAP(&bcast, dst_addr);
		err = 0;
	}

        /* Next, create state into HADB. Make sure that we choose the right
	   NAT mode and source IP address in case there was some related HAs
	   with the peer that gave use hints on the best NAT mode or source
	   address. */

	/* @fixme: changing global state won't work with threads */
	hip_nat_status = ha_nat_mode;
		
	/* To make it follow the same route as it was doing before HDRR/loactors */
	HIP_IFEL(hip_hadb_add_peer_info(dst_hit, dst_addr,
					dst_lsi, NULL), -1,
		 "map failed\n");

        /* restore nat status */
	hip_nat_status = old_global_nat_mode;
	
        HIP_IFEL(!(entry = hip_hadb_find_byhits(src_hit, dst_hit)), -1,
		 "Internal lookup error\n");

        if (is_loopback)
		ipv6_addr_copy(&entry->our_addr, src_addr);
	
	/* Preserve NAT status with peer */
	entry->local_udp_port = ha_local_port;
	entry->peer_udp_port = ha_peer_port;
	entry->nat_mode = ha_nat_mode;

	reuse_hadb_local_address = 1;

send_i1:

	if (entry->hip_msg_retrans.buf == NULL) {
		HIP_DEBUG("Expired retransmissions, sending i1\n");
	} else {
		HIP_DEBUG("I1 was already sent, ignoring\n");
		goto out_err;
	}

	is_ipv4_locator = IN6_IS_ADDR_V4MAPPED(&entry->peer_addr);

	memset(addr, 0, sizeof(struct sockaddr_storage));
	addr->sa_family = (is_ipv4_locator ? AF_INET : AF_INET6);

	if (!reuse_hadb_local_address && src_addr) {
		ipv6_addr_copy(&entry->our_addr, src_addr);
	}

	memcpy( (char *)hip_cast_sa_addr(addr), (char *)&entry->our_addr,
	       hip_sa_addr_len(addr));

	HIP_DEBUG_HIT("our hit", &entry->hit_our);
        HIP_DEBUG_HIT("peer hit", &entry->hit_peer);
	HIP_DEBUG_IN6ADDR("peer locator", &entry->peer_addr);
	HIP_DEBUG_IN6ADDR("our locator", &entry->our_addr);

	if_index = hip_devaddr2ifindex(&entry->our_addr);
	HIP_IFEL((if_index < 0), -1, "if_index NOT determined\n");
        /* we could try also hip_select_source_address() here on failure,
	   but it seems to fail too */

	HIP_DEBUG("Using ifindex %d\n", if_index);

	//add_address_to_list(addr, if_index /*acq->sel.ifindex*/);

        /* Prabhu if datapacket mode is set then dont send I1.
	   Instead, reply with data packet mode message type. */
        if (hip_use_userspace_data_packet_mode) {
		goto out_err;
	}
 
	HIP_IFEL(hip_send_i1(&entry->hit_our, &entry->hit_peer, entry), -1,
		 "Sending of I1 failed\n");

out_err:
	if (broadcast)
		hip_shotgun_status = shotgun_status_orig;

	return err;
}

int hip_netdev_handle_acquire(const struct nlmsghdr *msg) {
	hip_hit_t *src_hit = NULL, *dst_hit = NULL;
	hip_lsi_t *src_lsi = NULL, *dst_lsi = NULL;
	struct in6_addr *src_addr = NULL, *dst_addr = NULL;
	struct xfrm_user_acquire *acq;
	hip_ha_t *entry;
	int err = 0;

	HIP_DEBUG("Acquire (pid: %d) \n", msg->nlmsg_pid);

	acq = (struct xfrm_user_acquire *)NLMSG_DATA(msg);
	src_hit = (hip_hit_t *) &acq->sel.saddr;
	dst_hit = (hip_hit_t *) &acq->sel.daddr;

	HIP_DEBUG_HIT("src HIT", src_hit);
	HIP_DEBUG_HIT("dst HIT", dst_hit);
	HIP_DEBUG("acq->sel.ifindex=%d\n", acq->sel.ifindex);
	
	entry = hip_hadb_find_byhits(src_hit, dst_hit);

	if (entry) {
		HIP_IFEL((entry->state == HIP_STATE_ESTABLISHED), 0,
			"State established, not triggering bex\n");

	        src_lsi = &(entry->lsi_our);
	        dst_lsi = &(entry->lsi_peer);
	}

	err = hip_netdev_trigger_bex(src_hit, dst_hit, src_lsi, dst_lsi, src_addr, dst_addr);

 out_err:

	return err;
}


int hip_netdev_trigger_bex_msg(struct hip_common *msg) {
	hip_hit_t *our_hit = NULL, *peer_hit = NULL;
	struct in6_addr *our_lsi6 = NULL, *peer_lsi6 = NULL;
	hip_lsi_t our_lsi, peer_lsi;
	struct in6_addr *our_addr = NULL, *peer_addr = NULL;
	struct hip_tlv_common *param;
	struct hip_locator *locator = NULL;
	int err = 0, locator_item_count = 0, i;
	struct hip_locator_info_addr_item *locator_address_item = NULL;
	
	HIP_DUMP_MSG(msg);
	
	memset(&peer_lsi, 0, sizeof(peer_lsi));
	memset(&our_lsi, 0, sizeof(our_lsi));

	/* Destination HIT - mandatory*/
	param = hip_get_param(msg, HIP_PARAM_HIT);
	if (param && hip_get_param_type(param) == HIP_PARAM_HIT)
		peer_hit = hip_get_param_contents_direct(param);
	
	if (ipv6_addr_is_null(peer_hit))
	        peer_hit = NULL;
	else
	  HIP_DEBUG_HIT("trigger_msg_peer_hit:", peer_hit);
	
	/* Source HIT */
	param = hip_get_next_param(msg, param);
	if (param && hip_get_param_type(param) == HIP_PARAM_HIT)
		our_hit = hip_get_param_contents_direct(param);
	HIP_DEBUG_HIT("trigger_msg_our_hit:", our_hit);

	if (ipv6_addr_is_null(our_hit))
	        peer_hit = NULL;
	else
	  HIP_DEBUG_HIT("trigger_msg_peer_hit:", our_hit);
	
	/* Peer LSI */
	param = hip_get_param(msg, HIP_PARAM_LSI);
	if (param){
		peer_lsi6 = hip_get_param_contents_direct(param);
		if (IN6_IS_ADDR_V4MAPPED(peer_lsi6)){
		        IPV6_TO_IPV4_MAP(peer_lsi6, &peer_lsi);	
		        HIP_DEBUG_LSI("trigger_msg_peer_lsi:", &peer_lsi);	
		}
	}

	// @todo: check if peer lsi is all zeroes?

	/* Local LSI */
	param = hip_get_next_param(msg, param);
	if (param && hip_get_param_type(param) == HIP_PARAM_LSI){
		our_lsi6 = hip_get_param_contents_direct(param);
		if (IN6_IS_ADDR_V4MAPPED(our_lsi6))
		        IPV6_TO_IPV4_MAP(our_lsi6, &our_lsi);
	}
	HIP_DEBUG_LSI("trigger_msg_our_lsi:", &our_lsi);

	// @todo: check if local lsi is all zeroes?

	/* Destination IP */
	param = hip_get_param(msg, HIP_PARAM_IPV6_ADDR);
	if (param)
		peer_addr = hip_get_param_contents_direct(param);

        /* Source IP */
        param = hip_get_next_param(msg, param);
        if (param && hip_get_param_type(param) == HIP_PARAM_IPV6_ADDR)
		our_addr = hip_get_param_contents_direct(param);
	
	HIP_DEBUG_IN6ADDR("trigger_msg_our_addr:", our_addr);
	
	locator = hip_get_param((hip_common_t*)msg, HIP_PARAM_LOCATOR);
	if (locator) {
		locator_address_item = hip_get_locator_first_addr_item(locator);
		locator_item_count = hip_get_locator_addr_item_count(locator);
	}

	/* For every address found in the locator of Peer HDRR
	 * Add it to the HADB. It stores first to some temp location in entry
	 * and then copies it to the SPI Out's peer addr list, ater BE */
	/* Todo Samu: please check the code below. The cooment above does not match what
	 * is happening below */
	if (locator_item_count > 0) {
		for (i = 0; i < locator_item_count ; i++) {
			struct in6_addr dht_addr;
			memcpy(&dht_addr, 
			       (struct in6_addr*) &locator_address_item[i].address, 
			       sizeof(struct in6_addr));
			HIP_IFEL(hip_hadb_add_peer_info(peer_hit, &dht_addr,
							&peer_lsi, NULL), -1,
				 "map failed\n");
		}
	}			
	
	err = hip_netdev_trigger_bex(our_hit, peer_hit,
				     &our_lsi, &peer_lsi,
				     our_addr, peer_addr);
	
 out_err:
  	return err;
}

void hip_update_address_list(struct sockaddr *addr, int is_add,
        int interface_index)
{
    int addr_exists = 0, interface_count = 0;
    
    addr_exists = exists_address_in_list(addr, interface_index);
    HIP_DEBUG("is_add = %d, exists = %d\n", is_add, addr_exists);
    if ((is_add && addr_exists) ||
        (!is_add && !addr_exists))
    {
            HIP_DEBUG("Address %s discarded.\n",
                      (is_add ? "add" : "del"));
            return;
    }

    if (is_add) 
        add_address_to_list(addr, interface_index, 0);
    else 
        delete_address_from_list(addr, interface_index);

    interface_count = count_if_addresses(interface_index);
    HIP_DEBUG("%d addr(s) in ifindex %d\n", interface_count, interface_index);
}

int hip_netdev_event(const struct nlmsghdr *msg, int len, void *arg)
{
	int err = 0, l = 0, is_add=0;
	struct ifinfomsg *ifinfo; /* link layer specific message */
	struct ifaddrmsg *ifa; /* interface address message */
	struct rtattr *rta = NULL, *tb[IFA_MAX+1];
	struct sockaddr_storage ss_addr;
	struct sockaddr *addr;

	addr = (struct sockaddr*) &ss_addr;

	for ( /* VOID */ ; NLMSG_OK(msg, (u32)len);
		msg = NLMSG_NEXT(msg, len))
	{
		int ifindex;
		ifinfo = (struct ifinfomsg*)NLMSG_DATA(msg);
		ifindex = ifinfo->ifi_index;


		HIP_DEBUG("handling msg type %d ifindex=%d\n",
			  msg->nlmsg_type, ifindex);
		switch(msg->nlmsg_type)
		{
		case RTM_NEWLINK:
			HIP_DEBUG("RTM_NEWLINK\n");
			/* wait for RTM_NEWADDR to add addresses */
			break;
		case RTM_DELLINK:
			HIP_DEBUG("RTM_DELLINK\n");
			//ifinfo = (struct ifinfomsg*)NLMSG_DATA(msg);
			//delete_address_from_list(NULL, ifinfo->ifi_index);
			//delete_address_from_list(NULL, ifindex);
			/* should do here
			   hip_send_update_all(NULL, 0, ifindex, SEND_UPDATE_REA);
			   but ifconfig ethX down never seems to come here
			*/
			break;
			/* Add or delete address from addresses */
		case RTM_NEWADDR:
		case RTM_DELADDR:
			HIP_DEBUG("RTM_NEWADDR/DELADDR\n");
			ifa = (struct ifaddrmsg*)NLMSG_DATA(msg);
			rta = IFA_RTA(ifa);
			l = msg->nlmsg_len - NLMSG_LENGTH(sizeof(*ifa));

			/* Check if our interface is in the whitelist */
			if ((hip_netdev_white_list_count > 0) && ( ! hip_netdev_is_in_white_list(ifindex)))
				continue;

			if ((ifa->ifa_family != AF_INET) &&
			    (ifa->ifa_family != AF_INET6))
				continue;

			memset(tb, 0, sizeof(tb));
			memset(addr, 0, sizeof(struct sockaddr_storage));
			is_add = ((msg->nlmsg_type == RTM_NEWADDR) ? 1 : 0);

			/* parse list of attributes into table
			 * (same as parse_rtattr()) */
			while (RTA_OK(rta, l))
			{
				if (rta->rta_type <= IFA_MAX)
					tb[rta->rta_type] = rta;
				rta = RTA_NEXT(rta, l);
			}
			/* fix tb entry for inet6 */
			if (!tb[IFA_LOCAL])
				tb[IFA_LOCAL] = tb[IFA_ADDRESS];
			if (!tb[IFA_ADDRESS])
				tb[IFA_ADDRESS] = tb[IFA_LOCAL];

			if (!tb[IFA_LOCAL])
				continue;
			addr->sa_family = ifa->ifa_family;
			memcpy( (char *)hip_cast_sa_addr(addr), (char *)RTA_DATA(tb[IFA_LOCAL]),
			       RTA_PAYLOAD(tb[IFA_LOCAL]) );
			HIP_DEBUG("Address event=%s ifindex=%d\n",
				  is_add ? "add" : "del", ifa->ifa_index);

                        if (addr->sa_family == AF_INET)
                                HIP_DEBUG_LSI("Addr", hip_cast_sa_addr(addr));
                        else if (addr->sa_family == AF_INET6)
                                HIP_DEBUG_HIT("Addr", hip_cast_sa_addr(addr));
                        else
                                HIP_DEBUG("Unknown addr family in addr\n");

                        /*hip_start_timer_for_update();
                        // Q: If timer is already set, do we reinitialize the time?
                        
                        // Q: do we update the addresss continuosly or do we just try to detect?
                        hip_update_address_list() or use detect_addresses() in send_update()?*/

                        hip_update_address_list(addr, is_add, ifa->ifa_index);

			if (hip_wait_addr_changes_to_stabilize) {
				address_change_time_counter = HIP_ADDRESS_CHANGE_WAIT_INTERVAL;
			} else {
				err = hip_send_update_locator();
			}
                        if (err)
                            goto out_err;

                        break;
		case XFRMGRP_ACQUIRE:
			/* XX TODO  does this ever happen? */
			HIP_DEBUG("\n");
			return -1;
			break;
		case XFRMGRP_EXPIRE:
			HIP_DEBUG("received expiration, ignored\n");
			return 0;
			break;
#if 0
		case XFRMGRP_SA:
			/* XX TODO  does this ever happen? */
			return -1;
			break;
		case XFRMGRP_POLICY:
			/* XX TODO  does this ever happen? */
			return -1;
			break;
#endif
		case XFRM_MSG_GETSA:
			return -1;
			break;
		case XFRM_MSG_ALLOCSPI:
			return -1;
			break;
		case XFRM_MSG_ACQUIRE:
		        HIP_DEBUG("handled msg XFRM_MSG_ACQUIRE\n");
			return hip_netdev_handle_acquire(msg);
			break;
		case XFRM_MSG_EXPIRE:
			return -1;
			break;
		case XFRM_MSG_UPDPOLICY:
			return -1;
			break;
		case XFRM_MSG_UPDSA:
			return -1;
			break;
		case XFRM_MSG_POLEXPIRE:
			return -1;
			break;
#if 0
		case XFRM_MSG_FLUSHSA:
			return -1;
			break;
		case XFRM_MSG_FLUSHPOLICY:
			return -1;
			break;
#endif
		default:
			HIP_DEBUG("unhandled msg type %d\n", msg->nlmsg_type);
			break;
		}
	}

 out_err:

	return 0;
}

int hip_add_iface_local_hit(const hip_hit_t *local_hit)
{
	int err = 0;
	char hit_str[INET6_ADDRSTRLEN + 2];
	struct idxmap *idxmap[16] = {0};

	hip_convert_hit_to_str(local_hit, HIP_HIT_PREFIX_STR, hit_str);
	HIP_DEBUG("Adding HIT: %s\n", hit_str);

	HIP_IFE(hip_ipaddr_modify(&hip_nl_route, RTM_NEWADDR, AF_INET6,
				  hit_str, HIP_HIT_DEV, idxmap), -1);

 out_err:

	return err;
}

int hip_add_iface_local_route(const hip_hit_t *local_hit)
{
	int err = 0;
	char hit_str[INET6_ADDRSTRLEN + 2];
	struct idxmap *idxmap[16] = {0};

	hip_convert_hit_to_str(local_hit, HIP_HIT_FULL_PREFIX_STR, hit_str);
	HIP_DEBUG("Adding local HIT route: %s\n", hit_str);
	HIP_IFE(hip_iproute_modify(&hip_nl_route, RTM_NEWROUTE,
				   NLM_F_CREATE|NLM_F_EXCL,
				   AF_INET6, hit_str, HIP_HIT_DEV, idxmap),
		-1);

 out_err:

	return err;
}

int hip_select_source_address(struct in6_addr *src, struct in6_addr *dst)
{
	int err = 0;
	int family = AF_INET6;
//	int rtnl_rtdsfield_init;
//	char *rtnl_rtdsfield_tab[256] = { 0 };
	struct idxmap *idxmap[16] = { 0 };
	struct in6_addr lpback = IN6ADDR_LOOPBACK_INIT;
		
	/* rtnl_rtdsfield_initialize() */
//	rtnl_rtdsfield_init = 1;
	
//	rtnl_tab_initialize("/etc/iproute2/rt_dsfield", rtnl_rtdsfield_tab, 256);

	_HIP_DEBUG_IN6ADDR("Source", src);
	HIP_DEBUG_IN6ADDR("dst", dst);

	/* Required for loopback connections */
	if (!ipv6_addr_cmp(dst, &lpback)) {
		ipv6_addr_copy(src, dst);
		goto out_err;
	}

	HIP_IFEL(!exists_address_family_in_list(dst), -1, "No address of the same family\n");

	if (ipv6_addr_is_teredo(dst)) {
		struct netdev_address *na;
		struct in6_addr *in6;
		hip_list_t *n, *t;
		int c, match = 0;

		list_for_each_safe(n, t, addresses, c) {
			na = list_entry(n);
			in6 = hip_cast_sa_addr(&na->addr);
			if (ipv6_addr_is_teredo(in6)) {
				ipv6_addr_copy(src, in6);
				match = 1;
			}
		}
		HIP_IFEL(err, -1, "No src addr found for Teredo\n");
	} else  {
		HIP_IFEL(hip_iproute_get(&hip_nl_route, src, dst, NULL, NULL, family, idxmap), -1, "Finding ip route failed\n");
	}

	HIP_DEBUG_IN6ADDR("src", src);

out_err:
	return err;
}

int hip_select_default_router_address(struct in6_addr * addr) {
  int err = 0;
  HIP_DEBUG("Default router");
  
 out_err:
  return err;
}

int hip_get_default_hit(struct in6_addr *hit)
{
	return hip_get_any_localhost_hit(hit, HIP_HI_RSA, 0);
}

int hip_get_default_hit_msg(struct hip_common *msg)
{
	int err = 0;
	hip_hit_t hit;
 	hip_lsi_t lsi;
	
	hip_get_default_hit(&hit);
 	hip_get_default_lsi(&lsi);
	HIP_DEBUG_HIT("Default hit is ", &hit);
 	HIP_DEBUG_LSI("Default lsi is ", &lsi);
	hip_build_param_contents(msg, &hit, HIP_PARAM_HIT, sizeof(hit));
 	hip_build_param_contents(msg, &lsi, HIP_PARAM_LSI, sizeof(lsi));
	
 out_err:
	return err;
}

int hip_get_default_lsi(struct in_addr *lsi)
{
	int err = 0, family = AF_INET, rtnl_rtdsfield_init = 1, i;
	char *rtnl_rtdsfield_tab[256] = { 0 };
	struct idxmap *idxmap[16] = { 0 };
	struct in6_addr lsi_addr;
	struct in6_addr lsi_aux6;
	hip_lsi_t lsi_tmpl;
	
        rtnl_tab_initialize("/etc/iproute2/rt_dsfield",rtnl_rtdsfield_tab, 256);
	memset(&lsi_tmpl, 0, sizeof(lsi_tmpl));
	set_lsi_prefix(&lsi_tmpl);
	IPV4_TO_IPV6_MAP(&lsi_tmpl, &lsi_addr);
	HIP_IFEL(hip_iproute_get(&hip_nl_route, &lsi_aux6, &lsi_addr, NULL,
				 NULL, family, idxmap), -1,
		 "Failed to find IP route.\n");

	if(IN6_IS_ADDR_V4MAPPED(&lsi_aux6))
	        IPV6_TO_IPV4_MAP(&lsi_aux6, lsi);
 out_err:

	for (i = 0; i < 256; i++) {
	    if (rtnl_rtdsfield_tab[i])
		free(rtnl_rtdsfield_tab[i]);
	}

	return err;
}
//get the puzzle difficulty and return result to hipconf
int hip_get_puzzle_difficulty_msg(struct hip_common *msg){
	int err = 0, diff = 0;
	hip_hit_t *dst_hit = NULL;
	hip_hit_t all_zero_hit = {0};

	//obtain the hit
	dst_hit = hip_get_param_contents(msg, HIP_PARAM_HIT);
	
#ifdef CONFIG_HIP_COOKIE
	if(ipv6_addr_cmp(&all_zero_hit, dst_hit) != 0)
		diff = hip_get_cookie_difficulty(dst_hit);
	else{
#endif
		diff = hip_get_cookie_difficulty(NULL);
#ifdef CONFIG_HIP_COOKIE
	}
#endif

	_HIP_DEBUG("Puzzle difficulty is %d\n", diff);
	hip_build_param_contents(msg, &diff, HIP_PARAM_INT, sizeof(diff));
	
 out_err:
	return err;
}


//set the puzzle difficulty acc to msg sent by hipconf
int hip_set_puzzle_difficulty_msg(struct hip_common *msg){
	int err = 0, diff = 0, *newVal = NULL;
	hip_hit_t *dst_hit = NULL;
	hip_hit_t all_zero_hit = {0};

	dst_hit = hip_get_param_contents(msg, HIP_PARAM_HIT);
	newVal = hip_get_param_contents(msg, HIP_PARAM_INT);

#ifdef CONFIG_HIP_COOKIE
	if(ipv6_addr_cmp(&all_zero_hit, dst_hit) != 0)
		hip_set_cookie_difficulty(dst_hit, *newVal);
	else{
#endif
		hip_set_cookie_difficulty(NULL, *newVal);
#ifdef CONFIG_HIP_COOKIE
	}
#endif

out_err:
	return err;
}


/**
 * get the ip mapping from DHT
 * 
 * hipconf dht get <HIT>
 */
int hip_get_dht_mapping_for_HIT_msg(struct hip_common *msg){
	int err = 0, socket, err_value = 0, ret_HIT = 0, ret_HOSTNAME = 0;
	char ip_str[INET_ADDRSTRLEN], hit_str[INET6_ADDRSTRLEN+2], *hostname = NULL;
	hip_hit_t *dst_hit = NULL;
	char dht_response[HIP_MAX_PACKET] = {0};
	hip_tlv_type_t param_type = 0;
	struct hip_tlv_common *current_param = NULL;

#ifdef CONFIG_HIP_OPENDHT
	HIP_DEBUG("\n");

	HIP_IFEL((msg == NULL), -1, "msg null, skip\n");

	current_param = hip_get_next_param(msg, current_param);
	if(current_param)
		param_type = hip_get_param_type(current_param);
	else
		goto out_err;
	if(param_type == HIP_PARAM_HOSTNAME) {
		ret_HOSTNAME = 1;
		//get hostname
		HIP_IFEL(((hostname = hip_get_param(msg, HIP_PARAM_HOSTNAME)) == NULL), -1,
			"hostname null\n");
		hostname = hip_get_param_contents_direct(hostname);
	}else if(param_type == HIP_PARAM_HIT) {
		ret_HIT = 1;
    		HIP_IFEL(((dst_hit = hip_get_param(msg, HIP_PARAM_HIT)) == NULL),
			 -1, "dst hit null\n");
    		dst_hit = hip_get_param_contents_direct(dst_hit);
		hip_convert_hit_to_str(dst_hit, NULL, hit_str);
	}

	//convert hw addr to str
	inet_ntop(AF_INET,
		  &(((struct sockaddr_in*)opendht_serving_gateway->ai_addr)->sin_addr),
		  ip_str,
		  INET_ADDRSTRLEN);

	/* init the dht gw socket */
	socket = init_dht_gateway_socket_gw(socket, opendht_serving_gateway);
	//the connection to the gw here should be done using binding
	err = connect_dht_gateway(socket, opendht_serving_gateway, 1);

	if(err != 0){
		err_value = 1;
		err = 0;
		hip_build_param_contents(msg, &err_value,
					 HIP_PARAM_INT, sizeof(int));
		goto out_err;
	}

	/* obtain value from dht gateway */
	err = 0;

	if(ret_HIT){
		err = opendht_get(socket, (unsigned char *)hit_str,
			  (unsigned char *)ip_str, opendht_serving_gateway_port);
	}
	else if(ret_HOSTNAME){
		err = opendht_get(socket, (unsigned char *)hostname,
			  (unsigned char *)ip_str, opendht_serving_gateway_port);
	}
	//get response from dht server
	err = opendht_read_response(socket, dht_response);

	if(err != 0){
		err_value = 2;
		err = 0;
		hip_build_param_contents(msg, &err_value,
					 HIP_PARAM_INT, sizeof(int));
		goto out_err;
	}

	//attach output to the msg back to hipconf
	hip_attach_locator_addresses((struct hip_common *)dht_response, msg);

out_err:

	close(socket);
#endif	/* CONFIG_HIP_OPENDHT */

	return err;
}

/**
 * attach the reply we got from the dht gateway
 * to the message back to hipconf
 */
void hip_attach_locator_addresses(struct hip_common * in_msg,
				  struct hip_common *msg){
    struct hip_locator *locator;
    int i = 0, err_value = 0;
    unsigned char * tmp = NULL;
    struct hip_locator_info_addr_item *item   = NULL;
    struct hip_locator_info_addr_item2 *item2 = NULL;
    char *address_pointer;
    struct in6_addr reply6;
    struct in6_addr all_zero_ipv6 = {0};
	
    _HIP_DUMP_MSG(in_msg);

    locator = hip_get_param((struct hip_common *)in_msg,
                            HIP_PARAM_LOCATOR);
    if(locator){	
	address_pointer =(char*) (locator + 1);
	for(;address_pointer < ((char*)locator) + hip_get_param_contents_len(locator); ){
	    if(((struct hip_locator_info_addr_item*)address_pointer)->locator_type 
                 == HIP_LOCATOR_LOCATOR_TYPE_UDP){
		item2 = (struct hip_locator_info_addr_item2 *)address_pointer;
		hip_build_param_contents(msg, &item2->address,
					 HIP_PARAM_SRC_ADDR, sizeof(struct in6_addr));
		//HIP_DEBUG_HIT("LOCATOR", (struct in6_addr *)&item2->address);
		address_pointer += sizeof(struct hip_locator_info_addr_item2);
	    }else if(((struct hip_locator_info_addr_item*)address_pointer)->locator_type 
                        == HIP_LOCATOR_LOCATOR_TYPE_ESP_SPI){
		item = (struct hip_locator_info_addr_item *)address_pointer;
		hip_build_param_contents(msg, &item->address,
					 HIP_PARAM_SRC_ADDR, sizeof(struct in6_addr));
		//HIP_DEBUG_HIT("LOCATOR", (struct in6_addr *)&item->address);
		address_pointer += sizeof(struct hip_locator_info_addr_item);
	    }else if(((struct hip_locator_info_addr_item*)address_pointer)->locator_type 
                        == HIP_LOCATOR_LOCATOR_TYPE_IPV6) {
		item = (struct hip_locator_info_addr_item *)address_pointer;
		hip_build_param_contents(msg, &item->address,
					 HIP_PARAM_SRC_ADDR, sizeof(struct in6_addr));
		//HIP_DEBUG_HIT("LOCATOR", (struct in6_addr *)&item->address);
		address_pointer += sizeof(struct hip_locator_info_addr_item);
	    }else
		address_pointer += sizeof(struct hip_locator_info_addr_item);
	}	
    }else{
	memcpy(&((&reply6)->s6_addr), in_msg, sizeof(reply6.s6_addr));
	//HIP_DEBUG_HIT("LOCATOR", &reply6);
	if(ipv6_addr_cmp(&all_zero_ipv6, &reply6)){
		hip_build_param_contents(msg, &reply6,
					 HIP_PARAM_SRC_ADDR,
					 sizeof(struct in6_addr));
	}else{
		err_value = 3;//Entry not found at DHT gateway
		hip_build_param_contents(msg, &err_value,
					 HIP_PARAM_INT, sizeof(int));
	}
    }
}



/**
choose from addresses obtained from the dht server.
Currently, the latest address, if any, is returned
*/
void hip_get_suitable_locator_address(struct hip_common * in_msg,
				      struct in6_addr *addr){
    struct hip_locator *locator;
    int i = 0, err_value = 0;
    unsigned char * tmp = NULL;
    struct hip_locator_info_addr_item *item   = NULL;
    struct hip_locator_info_addr_item2 *item2 = NULL;
    char *address_pointer;
    struct in6_addr reply6;
    struct in6_addr all_zero_ipv6 = {0};
	
    _HIP_DUMP_MSG(in_msg);

    locator = hip_get_param((struct hip_common *)in_msg,
                            HIP_PARAM_LOCATOR);
    if(locator){	
	address_pointer =(char*) (locator + 1);
	for(;address_pointer < ((char*)locator) + hip_get_param_contents_len(locator); ){
	    if(((struct hip_locator_info_addr_item*)address_pointer)->locator_type 
                 == HIP_LOCATOR_LOCATOR_TYPE_UDP){
		item2 = (struct hip_locator_info_addr_item2 *)address_pointer;

		////hip_build_param_contents(msg, &item2->address,
		////			 HIP_PARAM_SRC_ADDR, sizeof(struct in6_addr));
		HIP_DEBUG_HIT("LOCATOR", (struct in6_addr *)&item2->address);
		memcpy(addr, (struct in6_addr *)&item2->address, sizeof(struct in6_addr));
		address_pointer += sizeof(struct hip_locator_info_addr_item2);
	    }else if(((struct hip_locator_info_addr_item*)address_pointer)->locator_type 
                        == HIP_LOCATOR_LOCATOR_TYPE_ESP_SPI){
		item = (struct hip_locator_info_addr_item *)address_pointer;

		////hip_build_param_contents(msg, &item->address,
		////			 HIP_PARAM_SRC_ADDR, sizeof(struct in6_addr));
		HIP_DEBUG_HIT("LOCATOR", (struct in6_addr *)&item->address);
		memcpy(addr, (struct in6_addr *)&item->address, sizeof(struct in6_addr));
		address_pointer += sizeof(struct hip_locator_info_addr_item);
	    }else if(((struct hip_locator_info_addr_item*)address_pointer)->locator_type 
                        == HIP_LOCATOR_LOCATOR_TYPE_IPV6) {
		item = (struct hip_locator_info_addr_item *)address_pointer;

		////hip_build_param_contents(msg, &item->address,
		////			 HIP_PARAM_SRC_ADDR, sizeof(struct in6_addr));
		HIP_DEBUG_HIT("LOCATOR", (struct in6_addr *)&item->address);
		memcpy(addr, (struct in6_addr *)&item->address, sizeof(struct in6_addr));
		address_pointer += sizeof(struct hip_locator_info_addr_item);
	    }else
		address_pointer += sizeof(struct hip_locator_info_addr_item);
	}	
    }else{
	memcpy(&((&reply6)->s6_addr), in_msg, sizeof(reply6.s6_addr));
	//HIP_DEBUG_HIT("LOCATOR", &reply6);
	if(ipv6_addr_cmp(&all_zero_ipv6, &reply6)){
		////hip_build_param_contents(msg, &reply6,
		////			 HIP_PARAM_SRC_ADDR,
		////			 sizeof(struct in6_addr));
	}else{
		err_value = 3;//Entry not found at DHT gateway
		////hip_build_param_contents(msg, &err_value,
		////			 HIP_PARAM_INT, sizeof(int));
	}
    }

    HIP_DEBUG_IN6ADDR("####", addr);
}

/* This function copies the addresses stored in entry->peer_addr_list_to_be_added
 * to entry->spi_out->peer_addr_list after R2 has been received
 * @param entry: ha state after base exchange */
void hip_copy_peer_addrlist_changed(hip_ha_t *ha) {
	hip_list_t *item = NULL, *tmp = NULL; 
	struct hip_peer_addr_list_item *addr_li;
	struct hip_spi_out_item *spi_out;
	int i = 0;
	struct hip_spi_out_item *spi_list;

	if (!ha->peer_addr_list_to_be_added)
		return;

	list_for_each_safe(item, tmp, ha->peer_addr_list_to_be_added, i) {
			addr_li = list_entry(item);
			list_add(addr_li, ha->peer_addresses_old);
			HIP_DEBUG_HIT("SPI out address", &addr_li->address);
	}
	hip_ht_uninit(ha->peer_addr_list_to_be_added);
	ha->peer_addr_list_to_be_added = NULL;
}<|MERGE_RESOLUTION|>--- conflicted
+++ resolved
@@ -320,17 +320,10 @@
 	        memcpy( (char *)&n->addr, (char *)addr, hip_sockaddr_len(addr));
 	}
 	
-<<<<<<< HEAD
-        /* Add secret to address. Used with openDHT removable puts. */        
-        memset(tmp_secret, 0, sizeof(tmp_secret));
-        err_rand = RAND_bytes(tmp_secret,40);
-        memcpy( (char *)&n->secret, (char *)&tmp_secret, sizeof(tmp_secret));
-=======
-	/* Add secret to address. Used with openDHT removable puts. */        
+	/* Add secret to address. Used with openDHT removable puts. */
 	memset(tmp_secret, 0, sizeof(tmp_secret));
 	err_rand = RAND_bytes(tmp_secret,40);
 	memcpy(&n->secret, &tmp_secret, sizeof(tmp_secret));
->>>>>>> 2e753f63
 
 	/* Clear the timestamp, initially 0 so everything will be sent. */
 	memset(&n->timestamp, 0, sizeof(time_t));
