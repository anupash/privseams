--- conflicted
+++ resolved
@@ -462,15 +462,12 @@
 	HIP_DEBUG_HIT("src HIT", src_hit);
 	HIP_DEBUG_HIT("dst HIT", dst_hit);
 
-<<<<<<< HEAD
-=======
 	/* Sometimes we get deformed HITs from kernel, skip them */
 	HIP_IFEL(!(ipv6_addr_is_hit(src_hit) && ipv6_addr_is_hit(dst_hit) &&
 		   !hip_hidb_hit_is_our(src_hit) &&
 		   hit_is_real_hit(dst_hit)), -1,
 		 "Received rubbish from netlink, skip\n");
 
->>>>>>> 4e3bdb1f
 	entry = hip_hadb_find_byhits(src_hit, dst_hit);
 	if (entry) {
 		reuse_hadb_local_address = 1;
