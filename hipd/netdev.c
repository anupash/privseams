--- conflicted
+++ resolved
@@ -1405,18 +1405,11 @@
 			/* this is changed to address count because the i contains
 			   only one interface we can have multiple and global count
 			   is zero if last is deleted */
-<<<<<<< HEAD
                         /*HIP_DEBUG("UPDATE to be sent contains %i addr(s)\n", address_count);
-                        hip_send_update_all_old(locators, address_count,
-                                            ifa->ifa_index, 
-                                            SEND_UPDATE_LOCATOR, is_add, addr);
-=======
-                        HIP_DEBUG("UPDATE to be sent contains %i addr(s)\n", address_count);
 			if (loc)
-				hip_send_update_all(locators, address_count,
-						    ifa->ifa_index, 
-						    SEND_UPDATE_LOCATOR, is_add, addr);
->>>>>>> b14dba45
+                          hip_send_update_all_old(locators, address_count,
+                                              ifa->ifa_index, 
+                                              SEND_UPDATE_LOCATOR, is_add, addr);
                         if (hip_locator_status == SO_HIP_SET_LOCATOR_ON)
                                 hip_recreate_all_precreated_r1_packets();    
                         if (locator_msg)
