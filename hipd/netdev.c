/**
 * This code is heavily based on Boeing HIPD hip_netlink.c
 *
 */
 
#include "netdev.h"
#include "opendht/libhipopendht.h"
#include "debug.h"
#include "libinet6/util.h"
#include "libinet6/include/netdb.h"
#include "libinet6/hipconf.h"
#include <netinet/in.h>

unsigned long hip_netdev_hash(const void *ptr) {
	struct netdev_address *na = (struct netdev_address *) ptr;
	uint8_t hash[HIP_AH_SHA_LEN];

	hip_build_digest(HIP_DIGEST_SHA1, &na->addr,
			 sizeof(struct sockaddr_storage), hash);

	return *((unsigned long *) hash);
}

int hip_netdev_match(const void *ptr1, const void *ptr2) {
	return hip_netdev_hash(ptr1) != hip_netdev_hash(ptr2);
}

static int count_if_addresses(int ifindex)
{
	struct netdev_address *na;
	hip_list_t *n, *t;
	int i = 0, c;

	list_for_each_safe(n, t, addresses, c) {
		na = list_entry(n);
		if (na->if_index == ifindex)
			i++;
	}
	return i;
}


#define FA_IGNORE 0
#define FA_ADD 1

/**
 * @return FA_ADD if the given address @c addr is allowed to be one of the
 * addresses of this host, FA_IGNORE otherwise
 */
int filter_address(struct sockaddr *addr, int ifindex)
{
	/* used as a buffer for inet_ntop */
#define sLEN 40
	char s[sLEN];
	struct in6_addr *a_in6;
	in_addr_t a_in;
	
	_HIP_DEBUG("ifindex=%d, address family=%d\n",
		  ifindex, addr->sa_family);
	_HIP_HEXDUMP("testing address=", hip_cast_sa_addr(addr),
		    hip_sa_addr_len(addr));

	switch (addr->sa_family) {
	case AF_INET6:
	        a_in6 = hip_cast_sa_addr(addr);
		inet_ntop(AF_INET6, &((struct sockaddr_in6*)addr)->sin6_addr, s,
			  sLEN);
		HIP_DEBUG("IPv6 addr: %s\n", s);

		if(suppress_af_family == AF_INET) {
			HIP_DEBUG("Ignore: Address family suppression set to "\
				  " IPv4 addresses.\n");
			return FA_IGNORE;
		} else if (IN6_IS_ADDR_UNSPECIFIED(a_in6)) {
			HIP_DEBUG("Ignore: UNSPECIFIED\n");
			return FA_IGNORE;
		} else if (IN6_IS_ADDR_LOOPBACK(a_in6)) {
			HIP_DEBUG("Ignore: IPV6_LOOPBACK\n");
			return FA_IGNORE;
		} else if (IN6_IS_ADDR_MULTICAST(a_in6)) {
			HIP_DEBUG("Ignore: MULTICAST\n");
			return FA_IGNORE;
		} else if (IN6_IS_ADDR_LINKLOCAL(a_in6)) {
			HIP_DEBUG("Ignore: LINKLOCAL\n");
			return FA_IGNORE;
#if 0 /* For Juha-Matti's experiments  */
		} else if (IN6_IS_ADDR_SITELOCAL(a_in6)) {
			HIP_DEBUG("Ignore: SITELOCAL\n");
			return FA_IGNORE;
#endif
		} else if (IN6_IS_ADDR_V4MAPPED(a_in6)) {
			HIP_DEBUG("Ignore: V4MAPPED\n");
			return FA_IGNORE;
		} else if (IN6_IS_ADDR_V4COMPAT(a_in6)) {
			HIP_DEBUG("Ignore: V4COMPAT\n");
			return FA_IGNORE;
		} else if (ipv6_addr_is_hit(a_in6)) {
			HIP_DEBUG("Ignore: hit\n");
			return FA_IGNORE;
		} else
			return FA_ADD;
		break;
		/* XX FIXME: DISCARD LSIs with IN6_IS_ADDR_V4MAPPED AND IS_LSI32 */

	case AF_INET:
		a_in = ((struct sockaddr_in *)addr)->sin_addr.s_addr;
		/* AG FIXME more IPv4 address checking
		 * DO we need any more checks here ? -- Abi
		 */
		inet_ntop(AF_INET, &((struct sockaddr_in*)addr)->sin_addr, s, sLEN);
		
		HIP_DEBUG("IPv4 addr: %s \n", s);

		if(suppress_af_family == AF_INET6) {
			HIP_DEBUG("Ignore: Address family suppression set to "\
				  " IPv6 addresses.\n");
			return FA_IGNORE;
		} else if (a_in == INADDR_ANY) {
			HIP_DEBUG("Ignore: INADDR_ANY\n");
			return FA_IGNORE;
		} else if (a_in == INADDR_BROADCAST) {
			HIP_DEBUG("Ignore: INADDR_BROADCAST\n");
			return FA_IGNORE;
		} else if (IN_MULTICAST(ntohs(a_in))) {
			HIP_DEBUG("Ignore: MULTICAST\n");
			return FA_IGNORE;
		} else if (IS_LSI32(a_in)) {
			HIP_DEBUG("Ignore: LSI32\n");
			return FA_IGNORE;
		} else if (IS_IPV4_LOOPBACK(a_in)) {
			HIP_DEBUG("Ignore: IPV4_LOOPBACK\n");
			return FA_IGNORE;
		} else if (IS_LSI((struct sockaddr_in *)addr)) {
			return FA_IGNORE;
		} else 
			return FA_ADD;
		break;

	default:
			
		return FA_IGNORE;
	}
}

int exists_address_in_list(struct sockaddr *addr, int ifindex)
{
	struct netdev_address *n;
	hip_list_t *tmp, *t;
	int c;
        struct in6_addr *in6;
        struct in_addr *in;

	list_for_each_safe(tmp, t, addresses, c) {
		int mapped = 0;
		int addr_match = 0;
		int family_match = 0;
		n = list_entry(tmp);
		
		mapped = IN6_IS_ADDR_V4MAPPED(hip_cast_sa_addr(&n->addr));
		HIP_DEBUG("mapped=%d\n", mapped);
		
		if (mapped) { //|| addr->sa_family == AF_INET
			in6 = (struct in6_addr * )hip_cast_sa_addr(&n->addr);
			in = (struct in_addr *) hip_cast_sa_addr(addr);
			addr_match = IPV6_EQ_IPV4(in6, in);
			family_match = 1;
		} else if (!mapped && addr->sa_family == AF_INET6) {
			addr_match = !memcmp(hip_cast_sa_addr(&n->addr), 
                                             hip_cast_sa_addr(addr),
					     hip_sa_addr_len(&n->addr));
			family_match = (n->addr.ss_family == addr->sa_family);
		} else { // addr->sa_family == AF_INET
			HIP_DEBUG("Addr given was not IPv6 nor IPv4\n");
		}
		
		HIP_DEBUG("n->addr.ss_family=%d, addr->sa_family=%d, "
                          "n->if_index=%d, ifindex=%d\n",
			  n->addr.ss_family, addr->sa_family, n->if_index, ifindex);
		if (n->addr.ss_family == AF_INET6) {
			HIP_DEBUG_IN6ADDR("addr6", hip_cast_sa_addr(&n->addr));
		} else if (n->addr.ss_family == AF_INET) {
			HIP_DEBUG_INADDR("addr4", hip_cast_sa_addr(&n->addr));
		}
		if (n->if_index == ifindex && family_match && addr_match)
			return 1;
	}
	
	return 0;
}

void add_address_to_list(struct sockaddr *addr, int ifindex)
{
	struct netdev_address *n, *aux;
        unsigned char tmp_secret[40];
        int err_rand = 0;

	if (addr->sa_family == AF_INET)
		HIP_DEBUG_INADDR("filter addr", hip_cast_sa_addr(addr));
	else if (addr->sa_family == AF_INET6)
		HIP_DEBUG_IN6ADDR("filter addr", hip_cast_sa_addr(addr));
	else
		HIP_DEBUG("Unknown family\n");
	
	if (filter_address(addr, ifindex)) {
		HIP_DEBUG("address accepted\n");
	} else {
		HIP_DEBUG("filtering this address\n");
		return;
	}

	n = (struct netdev_address *) malloc(sizeof(struct netdev_address));
	aux = (struct netdev_address *) malloc(sizeof(struct netdev_address));

	if (!n)
	{
		// FIXME; memory error
		HIP_ERROR("Could not allocate memory\n");
		return;
	}

	memset(n, 0, sizeof(struct netdev_address));

	/* Convert IPv4 address to IPv6 */
	if (addr->sa_family == AF_INET)
	{
		struct sockaddr_in6 temp;
		memset(&temp, 0, sizeof(temp));
		temp.sin6_family = AF_INET6;
		IPV4_TO_IPV6_MAP(&(((struct sockaddr_in *)addr)->sin_addr),
				 &temp.sin6_addr);
	        memcpy(&n->addr, &temp, hip_sockaddr_len(&temp));
	}

	else
		memcpy(&n->addr, addr, hip_sockaddr_len(addr));
	
        /*
          Add secret to address. Used with openDHT removable puts.
        */        
        memset(tmp_secret,0,sizeof(tmp_secret));
        err_rand = RAND_bytes(tmp_secret,40);
        memcpy(&n->secret, &tmp_secret,sizeof(tmp_secret));

        /*
          Clear the timestamp, initially 0 so everything will be sent
        */
        memset(&n->timestamp, 0, sizeof(time_t));

        n->if_index = ifindex;
	//INIT_LIST_HEAD(&n->next);
	list_add(n, addresses);
	address_count++;
	HIP_DEBUG("added address, address_count at exit=%d\n", address_count);
	/*if (n)
		HIP_FREE(n);
	if(aux)
		HIP_FREE(aux);*/
}

static void delete_address_from_list(struct sockaddr *addr, int ifindex)
{
	struct netdev_address *n;
	hip_list_t *item, *tmp;
	int i, deleted = 0;
        struct sockaddr_in6 addr_sin6;

        if (addr->sa_family == AF_INET) {
            memset(&addr_sin6, 0, sizeof(addr_sin6));
            addr_sin6.sin6_family = AF_INET6;
            IPV4_TO_IPV6_MAP(((struct in_addr *) hip_cast_sa_addr(addr)),
                             ((struct in6_addr *) hip_cast_sa_addr(&addr_sin6)));
	} 
        if (addr->sa_family == AF_INET6) {
            memcpy(&addr_sin6, addr, sizeof(addr_sin6));
	}       

        HIP_DEBUG_HIT("deleting_address=",hip_cast_sa_addr(&addr_sin6));

	list_for_each_safe(item, tmp, addresses, i) {
            n = list_entry(item);
            deleted = 0;
            /* remove from list if if_index matches */
            if (!addr) {
                if (n->if_index == ifindex) {
                    list_del(n, addresses);
                    deleted = 1;
                }
            } else {
                /* remove from list if address matches */
                HIP_DEBUG_HIT("interface address",
                              hip_cast_sa_addr(&n->addr)); 
            
                if(ipv6_addr_cmp(hip_cast_sa_addr(&n->addr), 
                                 hip_cast_sa_addr(&addr_sin6))==0) {
                    list_del(n, addresses);
                    deleted = 1;
                }
            }
            if (deleted)
                address_count--;
	}

	if (address_count < 0) HIP_ERROR("BUG: address_count < 0\n", address_count);
}

void delete_all_addresses(void)
{
	struct netdev_address *n;
	hip_list_t *item, *tmp;
	int i;

	if (address_count)
	{
		list_for_each_safe(item, tmp, addresses, i)
		{
			n = list_entry(item);
			HIP_DEBUG_HIT("address to be deleted\n",hip_cast_sa_addr(&n->addr));
			list_del(n, addresses);
			HIP_FREE(n);
			address_count--;
		}
		if (address_count != 0) HIP_DEBUG("BUG: address_count != 0\n", address_count);
	}
}

int hip_netdev_find_if(struct sockaddr *addr)
{
	struct netdev_address *n;
	hip_list_t *item, *tmp;
	int i;

	HIP_DEBUG_IN6ADDR("Trying to find addr", &(((struct sockaddr_in6 *)addr)->sin6_addr));

	list_for_each_safe(item, tmp, addresses, i)
	{
		n = list_entry(item);
		HIP_DEBUG("n family %d, addr family %d\n", n->addr.ss_family ,addr->sa_family);
		HIP_DEBUG_IN6ADDR("n addr ", &(((struct sockaddr_in6 *) &(n->addr))->sin6_addr));
		HIP_DEBUG("index %d\n", n->if_index);
		if ((n->addr.ss_family == addr->sa_family) &&
		    ((memcmp(hip_cast_sa_addr(&n->addr), hip_cast_sa_addr(addr),
			     hip_sa_addr_len(addr))==0)) ||
			  IPV6_EQ_IPV4( &(((struct sockaddr_in6 *) &(n->addr))->sin6_addr), &((struct sockaddr_in *) addr)->sin_addr))
		{
			HIP_DEBUG("index %d\n", n->if_index);
			return n->if_index;
		}

	}

	/* No matching address found */
	return 0;
}

/* base exchange IPv6 addresses need to be put into ifindex2spi map,
 * so a function is needed which gets the ifindex of the network
 * device which has the address @addr
 */
/* FIXME: The caller of this shoul be generalized to both IPv4 and
   IPv6 so that this function can be removed (tkoponen) */
int hip_devaddr2ifindex(struct in6_addr *addr)
{
	struct sockaddr_in6 a;
	a.sin6_family = AF_INET6;
	ipv6_addr_copy(&a.sin6_addr, addr);
	return hip_netdev_find_if((struct sockaddr *)&a);
}
int static add_address(const struct nlmsghdr *h, int len, void *arg)
{
        struct sockaddr_storage ss_addr;
        struct sockaddr *addr = (struct sockaddr*) &ss_addr;

	while (NLMSG_OK(h, len)) {
		struct ifaddrmsg *ifa;
		struct rtattr *rta, *tb[IFA_MAX+1];

		memset(tb, 0, sizeof(tb));
		/* exit this loop on end or error */
		if (h->nlmsg_type == NLMSG_DONE)
		{
			int *done = (int *)arg;
			*done = 1;
			break;
		}

		if (h->nlmsg_type == NLMSG_ERROR)
		{
			HIP_ERROR("Error in Netlink response.\n");
			return -1;
		}

		ifa = NLMSG_DATA(h);
		rta = IFA_RTA(ifa);
		len = h->nlmsg_len - NLMSG_LENGTH(sizeof(*ifa));

		if ((ifa->ifa_family != AF_INET) &&
		    (ifa->ifa_family != AF_INET6))
			continue;

		/* parse list of attributes into table
		 * (same as parse_rtattr()) */
		while (RTA_OK(rta, len))
		{
			if (rta->rta_type <= IFA_MAX)
				tb[rta->rta_type] = rta;
			rta = RTA_NEXT(rta,len);
		}

		/* fix tb entry for inet6 */
		if (!tb[IFA_LOCAL])
			tb[IFA_LOCAL] = tb[IFA_ADDRESS];
		if (!tb[IFA_ADDRESS])
			tb[IFA_ADDRESS] = tb[IFA_LOCAL];

		/* save the addresses we care about */
		if (tb[IFA_LOCAL])
		{
			addr->sa_family = ifa->ifa_family;
			memcpy(hip_cast_sa_addr(addr), RTA_DATA(tb[IFA_LOCAL]),
			       RTA_PAYLOAD(tb[IFA_LOCAL]));
                                add_address_to_list(addr, ifa->ifa_index);
                                _HIP_DEBUG("ifindex=%d\n", ifa->ifa_index);
		}
		h = NLMSG_NEXT(h, len);
	}

	return 0;
}

/*
 * Note: this creates a new NETLINK socket (via getifaddrs), so this has to be
 * run before the global NETLINK socket is opened. I did not have the time
 * and energy to import all of the necessary functionality from iproute2.
 * -miika
 */
int hip_netdev_init_addresses(struct rtnl_handle *nl)
{
	struct ifaddrs *g_ifaces = NULL, *g_iface = NULL;
	int err = 0, if_index = 0;

	/* Initialize address list */
	HIP_DEBUG("Initializing addresses...\n");
	//INIT_LIST_HEAD(addresses);
	addresses = hip_ht_init(hip_netdev_hash, hip_netdev_match);

	HIP_IFEL(getifaddrs(&g_ifaces), -1,
		 "getifaddrs failed\n");

	for (g_iface = g_ifaces; g_iface; g_iface = g_iface->ifa_next)
	{
		if (!g_iface->ifa_addr)
			continue;
		HIP_IFEL(!(if_index = if_nametoindex(g_iface->ifa_name)),
			 -1, "if_nametoindex failed\n");
		add_address_to_list(g_iface->ifa_addr, if_index);
		
	}
	
 out_err:
	if (g_ifaces)
		freeifaddrs(g_ifaces);
	return err;
}

/*flukebox--a copy from getendpointinfo.c  of get_peer_endpointinfo(,,,,) function with some 
 * modified changes to make things work for me :-)
 * Now the function below will first look for the 'nodename' that is actually a presentation form
 * of HIT of peer in "/etc/hip/hosts" file and if it found a entry corresponding to that HIT then 
 * it will copy the 'fqdn' string from the file. After that it will search that 'fqdn' string in 
 * "/etc/hosts" and if a suitable match is found for that 'fqdn' then it will return the IPv4/IPv6 
 * address back to the caller in res field.
 */

int hip_get_peer_endpointinfo(const char *nodename, struct in6_addr *res){
  int err, ret = 0, i=0;
  unsigned int lineno = 0, fqdn_str_len = 0;
  FILE *hip_hosts,*hosts = NULL;
  char *hi_str, *fqdn_str, *temp_str;
  
  char line[500];
  struct in6_addr hit, dst_hit, ipv6_dst;
  struct in_addr ipv4_dst;
  List mylist;

  /* check whether  given nodename is actually a HIT */

  ret=inet_pton(AF_INET6, nodename, &dst_hit);
  if(ret < 1) HIP_ERROR("given nodename is not a HIT");
 

 /* Open /etc/hip/hosts file in read mode 
 *  *  HIPD_HOSTS_FILE='/etc/hip/hosts' defined in libinet6/hipconf.h
 *   * */

 hip_hosts = fopen(HIPD_HOSTS_FILE, "r");

  if (!hip_hosts) {
    err = -1; 
    HIP_ERROR("Failed to open %s\n", HIPD_HOSTS_FILE);
    goto out_err;
  }


  /* find entry corresponding to given 'nodename' HIT */ 
  while(getwithoutnewline(line, 500, hip_hosts)!= NULL){
    lineno++;
    if(strlen(line)<=1) continue; 
    initlist(&mylist);
    extractsubstrings(line,&mylist);
     
    /* find out the fqdn string amongst the HITS - 
       it's a non-valid ipv6 addr */
    for(i=0;i<length(&mylist);i++){
      ret = inet_pton(AF_INET6, getitem(&mylist,i), &hit);
      if (ret < 1) {
	fqdn_str = getitem(&mylist,i);
	fqdn_str_len = strlen(getitem(&mylist,i));
	break;
      }
    }

    for(i=0;i<length(&mylist);i++){
     temp_str=getitem(&mylist,i);
     ret = inet_pton(AF_INET6, getitem(&mylist,i), &hit);  	
     if(ret >0 && ipv6_addr_cmp(&hit,&dst_hit)==0)  goto find_address;
    }		
   }       
 
   err = -1;
   goto out_err;


 /* HOSTS_FILE='/etc/hosts' */
 find_address:
        err = hip_find_address(fqdn_str, res);
   
 out_err:
	destroy(&mylist);
   	return err;
}

/*
 * hip_find_address. Find an IPv4/IPv6 address present in the file /etc/hosts
 * that has as domain name fqdn_str
*/
int hip_find_address(char *fqdn_str, struct in6_addr *res){
        int lineno = 0, err = 0, i;
	struct in6_addr ipv6_dst;
	struct in_addr ipv4_dst;
	char line[500];
	char *temp_str;
	FILE *hosts = NULL;
	List mylist;

        hosts = fopen(HOSTS_FILE, "r");
	
	if (!hosts) {
	        err = -1;
		HIP_ERROR("Failed to open %s \n", HOSTS_FILE);
		goto out_err;
	}

	HIP_DEBUG("Looking up for hostname %s in /etc/hosts",fqdn_str);

	while(getwithoutnewline(line, 500, hosts) != NULL ) {
	        lineno++;
		if(strlen(line)<=1) continue; 
		initlist(&mylist);
		extractsubstrings(line, &mylist);
     
		/* find out the fqdn string amongst the Ipv4/Ipv6 addresses - 
		   it's a non-valid ipv6 addr */
		for(i = 0; i<length(&mylist); i++) {
		        if(inet_pton(AF_INET6, getitem(&mylist,i), &ipv6_dst)<1||
			        inet_pton(AF_INET, getitem(&mylist,i), &ipv4_dst)<1){
			        temp_str = getitem(&mylist,i);
				if((strlen(temp_str)==strlen(fqdn_str))&&(strcmp(temp_str,fqdn_str)==0)) {
				        int j;
					for(j=0;j<length(&mylist);j++){
					        if(inet_pton(AF_INET6, getitem(&mylist,j), &ipv6_dst)>0) {
						        HIP_DEBUG("Peer Address found from '/etc/hosts' is %s\n",
								  getitem(&mylist,j));
							memcpy((void *)res,(void *)&ipv6_dst,sizeof(struct in6_addr));
							err = 1;
							goto out_err;
						} else if(inet_pton(AF_INET, getitem(&mylist,j), &ipv4_dst)>0) {
						        HIP_DEBUG("Peer Address found from '/etc/hosts' is %s\n",
								  getitem(&mylist,j));
							IPV4_TO_IPV6_MAP(&ipv4_dst,res);
							err = 1;
							goto out_err;
						}  
					}//for j
				}
			} 
		}//for i
	}
 out_err:
	destroy(&mylist);
	return err;
}


int opendht_get_endpointinfo(const char *node_hit, struct in6_addr *res)
{
        int err = 0;
        char dht_response[1024];
        struct in_addr tmp_v4;
        extern int hip_opendht_inuse;
        
        if (hip_opendht_inuse == SO_HIP_DHT_ON) {
                memset(dht_response, '\0', sizeof(dht_response));
                HIP_IFEL(opendht_get_key(opendht_serving_gateway, node_hit, dht_response), -1, 
                         "DHT get in opendht_get_endpoint failed!\n"); 
                HIP_DEBUG("Value received from DHT: %s\n",dht_response);
                if(inet_pton(AF_INET6,(const char *) dht_response, (void *) res)==1) {
                        HIP_DEBUG("Got the peer address successfully\n");
                        err = 0;
                }
                if (inet_aton(dht_response, &tmp_v4)) {
                        IPV4_TO_IPV6_MAP(&tmp_v4, res);
                        HIP_DEBUG("Got the peer address successfully\n");
                        err = 0;
                } else {
                        HIP_DEBUG("failed to get the peer address successfully\n");
                        err = -1;
                }
        }
 out_err:
        return(err);
}

int hip_map_hit_to_addr(hip_hit_t *dst_hit, struct in6_addr *dst_addr) {
	char peer_hit[INET6_ADDRSTRLEN];	
	int err = -1; /* Assume that resolving fails */
        extern int hip_opendht_inuse;

	/* Try to resolve the HIT to a hostname from /etc/hip/hosts,
	   then resolve the hostname to an IP. The natural place to
	   handle this is either in the getaddrinfo or
	   getendpointinfo function with AI_NUMERICHOST flag set.
	   We can fallback to e.g. DHT search if the mapping is not
	   found from local files.*/
	
	
	hip_in6_ntop(dst_hit, peer_hit);
	
	/* book keeping stuff */
	memset(dst_addr,0,sizeof(dst_addr));
	
	/* try to resolve HIT to IPv4/IPv6 address by '/etc/hip/hosts' 
	 * and '/etc/hosts' files 	
	 */
	HIP_IFEL(!get_peer_endpointinfo2((const char *) peer_hit,
					    dst_addr),
		 0, "hip_get_peer_endpointinfo succeeded\n");
	
	/* try to resolve HIT to IPv4/IPv6 address with OpenDHT server */
        if (hip_opendht_inuse == SO_HIP_DHT_ON) {
                err = opendht_get_endpointinfo((const char *) peer_hit, dst_addr);
                if (err) HIP_DEBUG("Got IP for HIT from DHT err = \n", err);
        }

out_err:
	return err;
	
}

int hip_netdev_trigger_bex(hip_hit_t *src_hit, hip_hit_t *dst_hit,
			   hip_lsi_t *src_lsi, hip_lsi_t *dst_lsi,
			   struct in6_addr *src_addr_p, struct in6_addr *dst_addr_p) {
	int err = 0, if_index = 0, is_ipv4_locator,
		reuse_hadb_local_address = 0, ha_nat_mode = hip_nat_status,
        old_global_nat_mode = hip_nat_status;
        in_port_t ha_peer_port;
	hip_ha_t *entry;
	int is_loopback = 0;
	struct in6_addr src_addr;
	struct in6_addr dst_addr, ha_match;
	struct sockaddr_storage ss_addr;
	struct sockaddr *addr;
	hip_hit_t default_hit;
	addr = (struct sockaddr*) &ss_addr;


	if (src_lsi && dst_lsi && !(dst_hit || src_hit)){
	        //hit_peer already mapped because hipconf command and non-opportunistic mode
	        HIP_DEBUG_LSI("Param is an lsi!!", src_lsi);
		HIP_DEBUG_LSI("Param is an lsi!!", dst_lsi);
		HIP_IFEL(!(entry = hip_hadb_try_to_find_by_pair_lsi(src_lsi, dst_lsi)),
			 -1, "internal error: no hadb entry found\n");
		dst_hit = &(entry->hit_peer);
		src_hit = &(entry->hit_our);
		goto skip_hadb_find;		
	}

	if (!src_hit){
		HIP_IFEL(hip_get_default_hit(&default_hit), -1,
			 "default hit\n");
		src_hit = &default_hit;
	}

	/* Sometimes we get deformed HITs from kernel, skip them */
	HIP_IFEL(!(ipv6_addr_is_hit(src_hit) && ipv6_addr_is_hit(dst_hit) &&
		   hip_hidb_hit_is_our(src_hit) &&
		   hit_is_real_hit(dst_hit)), -1,
		 "Received rubbish from netlink, skip\n");
	
	entry = hip_hadb_find_byhits(src_hit, dst_hit);

	if (entry) {
 skip_hadb_find:
		reuse_hadb_local_address = 1;
		goto skip_entry_creation;
	}

	/* No entry found; find first IP matching to the HIT and then
	   create the entry */
	HIP_DEBUG("No entry found; find first IP matching\n");
	err = 1;

	if (hip_use_i3) {
		struct in6_addr lpback = IN6ADDR_LOOPBACK_INIT;
		memcpy(&dst_addr, &lpback, sizeof(struct in6_addr));
		/*struct in_addr lpback = { INADDR_LOOPBACK };
		  IPV4_TO_IPV6_MAP(&lpback, &dst_addr);*/
		err = 0;
	}

	if (err) {
		if (dst_addr_p) {
			/* Destination address given; no need to look up */
			ipv6_addr_copy(dst_addr_p, &dst_addr);
			err = 0;
		}
	}
	
	if (err) {
		err = hip_map_hit_to_addr(dst_hit, &dst_addr);
	}

	if (err) {
		/* Search HADB for existing entries */
		entry = hip_hadb_try_to_find_by_peer_hit(dst_hit);
		if (entry) {
			HIP_DEBUG_IN6ADDR("reusing HA",
					  &entry->preferred_address);
			ipv6_addr_copy(&dst_addr, &entry->preferred_address);
			ha_peer_port = entry->peer_udp_port;
			ha_nat_mode = entry->nat_mode;
			err = 0;
		}
	}

	/* map to loopback if hit is ours  */
	if (err && hip_hidb_hit_is_our(dst_hit)) {
		struct in6_addr lpback = IN6ADDR_LOOPBACK_INIT;
		ipv6_addr_copy(&dst_addr, &lpback);
		ipv6_addr_copy(&src_addr, &lpback);
		is_loopback = 1;
		reuse_hadb_local_address = 1;
		err = 0;
	}

	/* broadcast I1 as a last resource */
	if (err) {
		struct in_addr bcast = { INADDR_BROADCAST };
		/* IPv6 multicast (see bos.c) failed to bind() to link local,
		   so using IPv4 here -mk */
		HIP_DEBUG("No information of peer found, trying broadcast\n");
		IPV4_TO_IPV6_MAP(&bcast, &dst_addr);
		err = 0;
	}

	/* @fixme: changing global state won't work with threads */
	hip_nat_status = ha_nat_mode;

	HIP_IFEL(hip_hadb_add_peer_info(dst_hit, &dst_addr, dst_lsi), -1,
		 "map failed\n");

	hip_nat_status = old_global_nat_mode; /* restore nat status */
	
	HIP_IFEL(!(entry = hip_hadb_find_byhits(src_hit, dst_hit)), -1,
		 "Internal lookup error\n");

	if (is_loopback)
		ipv6_addr_copy(&(entry->local_address), &src_addr);
	
	/* Preserve NAT status with peer */
	entry->peer_udp_port = ha_peer_port;
	entry->nat_mode = ha_nat_mode;

	reuse_hadb_local_address = 1;

skip_entry_creation:

	if (entry->state == HIP_STATE_ESTABLISHED) {
		HIP_DEBUG("Acquire in established state (hard handover?), skip\n");
		goto out_err;
	} else if (entry->state == HIP_STATE_NONE ||
	    entry->state == HIP_STATE_UNASSOCIATED) {
		HIP_DEBUG("State is %d, sending i1\n", entry->state);
	} else if (entry->hip_msg_retrans.buf == NULL) {
		HIP_DEBUG("Expired retransmissions, sending i1\n");
	} else {
		HIP_DEBUG("I1 was already sent, ignoring\n");
		goto out_err;
	}

	is_ipv4_locator = IN6_IS_ADDR_V4MAPPED(&entry->preferred_address);

	memset(addr, 0, sizeof(struct sockaddr_storage));
	addr->sa_family = (is_ipv4_locator ? AF_INET : AF_INET6);

	if (!reuse_hadb_local_address && src_addr_p) {
		ipv6_addr_copy(&entry->local_address, src_addr_p);
	}

	memcpy(hip_cast_sa_addr(addr), &entry->local_address,
	       hip_sa_addr_len(addr));

	HIP_DEBUG_HIT("our hit", &entry->hit_our);
        HIP_DEBUG_HIT("peer hit", &entry->hit_peer);
	HIP_DEBUG_IN6ADDR("peer locator", &entry->preferred_address);
	HIP_DEBUG_IN6ADDR("our locator", &entry->local_address);

	if_index = hip_devaddr2ifindex(&entry->local_address);
	HIP_IFEL((if_index < 0), -1, "if_index NOT determined\n");
        /* we could try also hip_select_source_address() here on failure,
	   but it seems to fail too */

	HIP_DEBUG("Using ifindex %d\n", if_index);

	//add_address_to_list(addr, if_index /*acq->sel.ifindex*/);
 
	HIP_IFEL(hip_send_i1(&entry->hit_our, &entry->hit_peer, entry), -1,
		 "Sending of I1 failed\n");

out_err:
	return err;
}

int hip_netdev_handle_acquire(const struct nlmsghdr *msg) {
	hip_hit_t *src_hit = NULL, *dst_hit = NULL;
	hip_lsi_t *src_lsi = NULL, *dst_lsi = NULL;
	struct in6_addr saddr, *src_addr = NULL, *dst_addr = NULL;
	struct xfrm_user_acquire *acq;
	hip_ha_t *entry;

	HIP_DEBUG("Acquire: sending I1 (pid: %d) \n", msg->nlmsg_pid);

	acq = (struct xfrm_user_acquire *)NLMSG_DATA(msg);
	src_hit = (hip_hit_t *) &acq->sel.saddr;
	dst_hit = (hip_hit_t *) &acq->sel.daddr;

	HIP_DEBUG_HIT("src HIT", src_hit);
	HIP_DEBUG_HIT("dst HIT", dst_hit);
	HIP_DEBUG("acq->sel.ifindex=%d\n", acq->sel.ifindex);
	
	entry = hip_hadb_find_byhits(src_hit, dst_hit);

	if (entry){
	        src_lsi = &(entry->lsi_our);
	        dst_lsi = &(entry->lsi_peer);
	}

	/* Is this still necessary? -Miika */
#if 0
	if (!entry) {
		if (is_ipv4_locator) {
			IPV4_TO_IPV6_MAP(((struct in_addr *)&acq->id.daddr),
					 &saddr);
		} else {
			ipv6_addr_copy(&saddr,
				       ((struct in6_addr*)&acq->id.daddr));
		}
		src_addr = &saddr;
	}
#endif

	return hip_netdev_trigger_bex(src_hit, dst_hit, src_lsi, dst_lsi, src_addr, dst_addr);
}

int hip_netdev_trigger_bex_msg(struct hip_common *msg) {
	hip_hit_t *our_hit = NULL, *peer_hit = NULL;
	struct in6_addr *our_lsi6 = NULL, *peer_lsi6 = NULL;
	hip_lsi_t our_lsi, peer_lsi;
	struct in6_addr *our_addr = NULL, *peer_addr = NULL;
	struct hip_tlv_common *param;
	hip_ha_t *entry = NULL;
	int err = 0;
	
	HIP_DUMP_MSG(msg);
	
	/* Destination HIT - mandatory*/
	param = hip_get_param(msg, HIP_PARAM_HIT);
	if (param && hip_get_param_type(param) == HIP_PARAM_HIT)
		peer_hit = hip_get_param_contents_direct(param);
	
	HIP_DEBUG_HIT("trigger_msg_peer_hit:", peer_hit);
	
	/* Source HIT */
	param = hip_get_next_param(msg, param);
	if (param && hip_get_param_type(param) == HIP_PARAM_HIT)
		our_hit = hip_get_param_contents_direct(param);
	HIP_DEBUG_HIT("trigger_msg_our_hit:", our_hit);

	/* Peer LSI */
	param = hip_get_param(msg, HIP_PARAM_LSI);
	if (param){
		peer_lsi6 = hip_get_param_contents_direct(param);
		if (IN6_IS_ADDR_V4MAPPED(peer_lsi6)){
		        IPV6_TO_IPV4_MAP(peer_lsi6, &peer_lsi);	
		        HIP_DEBUG_LSI("trigger_msg_peer_lsi:", &peer_lsi);	
		}
	}

	/* Local LSI */
	param = hip_get_next_param(msg, param);
	if (param && hip_get_param_type(param) == HIP_PARAM_LSI){
		our_lsi6 = hip_get_param_contents_direct(param);
		if (IN6_IS_ADDR_V4MAPPED(our_lsi6))
		        IPV6_TO_IPV4_MAP(our_lsi6, &our_lsi);
	}
	HIP_DEBUG_LSI("trigger_msg_our_lsi:", &our_lsi);

	/* Destination IP */
	param = hip_get_param(msg, HIP_PARAM_IPV6_ADDR);
	if (param)
		peer_addr = hip_get_param_contents_direct(param);

        /* Source IP */
        param = hip_get_next_param(msg, param);
        if (param && hip_get_param_type(param) == HIP_PARAM_IPV6_ADDR)
		our_addr = hip_get_param_contents_direct(param);

        HIP_IFEL(!peer_hit && !peer_addr, -1, "neither destination hit nor ip provided\n");

	HIP_DEBUG_IN6ADDR("trigger_msg_our_addr:", our_addr);
	
	HIP_IFEL(!peer_hit && !peer_addr, -1, "neither destination hit nor ip provided\n");

	err = hip_netdev_trigger_bex(our_hit, peer_hit, &our_lsi, &peer_lsi, our_addr, peer_addr);
	
 out_err:
  	return err;
}

int hip_netdev_event(const struct nlmsghdr *msg, int len, void *arg)
{
        int err = 0, l = 0, is_add, i, ii;
	struct ifinfomsg *ifinfo; /* link layer specific message */
	struct ifaddrmsg *ifa; /* interface address message */
	struct rtattr *rta = NULL, *tb[IFA_MAX+1];
	struct sockaddr_storage ss_addr;
	struct sockaddr *addr;
        struct hip_locator *loc;
<<<<<<< HEAD
	struct hip_locator_info_addr_item *locators;
=======
	struct hip_locator_addr_item *locators;
>>>>>>> bc809979
	struct netdev_address *n;
	hip_list_t *item, *tmp;
	int pre_if_address_count;
        struct hip_common * locator_msg;

	addr = (struct sockaddr*) &ss_addr;

	for (; NLMSG_OK(msg, (u32)len);
	     msg = NLMSG_NEXT(msg, len))
	{
		int ifindex, addr_exists;
		ifinfo = (struct ifinfomsg*)NLMSG_DATA(msg);
		ifindex = ifinfo->ifi_index;


		HIP_DEBUG("handling msg type %d ifindex=%d\n",
			  msg->nlmsg_type, ifindex);
		switch(msg->nlmsg_type)
		{
		case RTM_NEWLINK:
			HIP_DEBUG("RTM_NEWLINK\n");
			/* wait for RTM_NEWADDR to add addresses */
			break;
		case RTM_DELLINK:
			HIP_DEBUG("RTM_DELLINK\n");
			//ifinfo = (struct ifinfomsg*)NLMSG_DATA(msg);
			//delete_address_from_list(NULL, ifinfo->ifi_index);
			//delete_address_from_list(NULL, ifindex);
			/* should do here
			   hip_send_update_all(NULL, 0, ifindex, SEND_UPDATE_REA);
			   but ifconfig ethX down never seems to come here
			*/
			break;
			/* Add or delete address from addresses */
		case RTM_NEWADDR:
		case RTM_DELADDR:
			HIP_DEBUG("RTM_NEWADDR/DELADDR\n");
			ifa = (struct ifaddrmsg*)NLMSG_DATA(msg);
			rta = IFA_RTA(ifa);
			l = msg->nlmsg_len - NLMSG_LENGTH(sizeof(*ifa));
			if ((ifa->ifa_family != AF_INET) &&
			    (ifa->ifa_family != AF_INET6))
				continue;

			memset(tb, 0, sizeof(tb));
			memset(addr, 0, sizeof(struct sockaddr_storage));
			is_add = ((msg->nlmsg_type == RTM_NEWADDR) ? 1 : 0);

			/* parse list of attributes into table
			 * (same as parse_rtattr()) */
			while (RTA_OK(rta, l))
			{
				if (rta->rta_type <= IFA_MAX)
					tb[rta->rta_type] = rta;
				rta = RTA_NEXT(rta, l);
			}
			/* fix tb entry for inet6 */
			if (!tb[IFA_LOCAL])
				tb[IFA_LOCAL] = tb[IFA_ADDRESS];
			if (!tb[IFA_ADDRESS])
				tb[IFA_ADDRESS] = tb[IFA_LOCAL];

			if (!tb[IFA_LOCAL])
				continue;
			addr->sa_family = ifa->ifa_family;
			memcpy(hip_cast_sa_addr(addr), RTA_DATA(tb[IFA_LOCAL]),
			       RTA_PAYLOAD(tb[IFA_LOCAL]) );
			HIP_DEBUG("Address event=%s ifindex=%d\n",
				  is_add ? "add" : "del", ifa->ifa_index);

                        if (addr->sa_family == AF_INET)
<<<<<<< HEAD
                                HIP_DEBUG_LSI("Addr:", hip_cast_sa_addr(addr));
                        else if (addr->sa_family == AF_INET6)
                                HIP_DEBUG_HIT("Addr:", hip_cast_sa_addr(addr));
=======
                                HIP_DEBUG_LSI("Addr", hip_cast_sa_addr(addr));
                        else if (addr->sa_family == AF_INET6)
                                HIP_DEBUG_HIT("Addr", hip_cast_sa_addr(addr));
>>>>>>> bc809979
                        else
                                HIP_DEBUG("Unknown addr family in addr\n");

			/* update our address list */
			pre_if_address_count = count_if_addresses(ifa->ifa_index);
			HIP_DEBUG("%d addr(s) in ifindex %d before add/del\n",
				  pre_if_address_count, ifa->ifa_index);

			addr_exists = exists_address_in_list(addr,
							     ifa->ifa_index);
			HIP_DEBUG("is_add=%d, exists=%d\n", is_add, addr_exists);
			if ((is_add && addr_exists) ||
			    (!is_add && !addr_exists))
			{
				/* radvd can try to add duplicate addresses.
				   This can confused our address cache. */
				HIP_DEBUG("Address %s discarded.\n",
					  (is_add ? "add" : "del"));
				return 0;
			}

			if (is_add) {
				add_address_to_list(addr, ifa->ifa_index);
			} else {
				delete_address_from_list(addr, ifa->ifa_index);
				// hip_for_each_ha();
			}

			i = count_if_addresses(ifa->ifa_index);
			HIP_DEBUG("%d addr(s) in ifindex %d\n", i, ifa->ifa_index);

			/* handle HIP readdressing */

			if (i == 0 && pre_if_address_count > 0 &&
			    msg->nlmsg_type == RTM_DELADDR) {
				/* send 0-address REA if this was deletion of
				   the last address */
				HIP_DEBUG("sending 0-addr REA\n");
				hip_send_update_all(NULL, 0, ifa->ifa_index,
						    SEND_UPDATE_LOCATOR, is_add, addr);
				
				goto out_err;
			}
			else if (i == 0)
			{
				HIP_DEBUG("no need to readdress\n");
				goto skip_readdr;
			}

                        /* Locator_msg is just a container for building */
                        locator_msg = malloc(HIP_MAX_PACKET);
                        HIP_IFEL(!locator_msg, -1, "Failed to malloc locator_msg\n");
                        hip_msg_init(locator_msg);                                
                        HIP_IFEL(hip_build_locators(locator_msg), -1, 
                                 "Failed to build locators\n");
                        HIP_IFEL(hip_build_user_hdr(locator_msg, 
                                                    SO_HIP_SET_LOCATOR_ON, 0), -1,
                                 "Failed to add user header\n");
<<<<<<< HEAD
                        loc = hip_get_param_contents(locator_msg, HIP_PARAM_LOCATOR);
                        locators = hip_get_locator_first_addr_item(loc);
                        HIP_DEBUG("UPDATE to be sent contains %i addr(s)\n", i);
                        hip_send_update_all(locators, i,
                                            ifa->ifa_index,
=======
                        loc = hip_get_param(locator_msg, HIP_PARAM_LOCATOR);
			hip_print_locator_addresses(locator_msg);
			locators = hip_get_locator_first_addr_item(loc);
                        HIP_DEBUG("UPDATE to be sent contains %i addr(s)\n", i);
                        hip_send_update_all(locators, i,
                                            ifa->ifa_index, 
>>>>>>> bc809979
                                            SEND_UPDATE_LOCATOR, is_add, addr);
                        if (hip_locator_status == SO_HIP_SET_LOCATOR_ON)
                                hip_recreate_all_precreated_r1_packets();    
                        if (locator_msg) free(locator_msg);
                        break;
		case XFRMGRP_ACQUIRE:
			/* XX TODO  does this ever happen? */
			HIP_DEBUG("\n");
			return -1;
			break;
		case XFRMGRP_EXPIRE:
			HIP_DEBUG("received expiration, ignored\n");
			return 0;
			break;
#if 0
		case XFRMGRP_SA:
			/* XX TODO  does this ever happen? */
			return -1;
			break;
		case XFRMGRP_POLICY:
			/* XX TODO  does this ever happen? */
			return -1;
			break;
#endif
		case XFRM_MSG_GETSA:
			return -1;
			break;
		case XFRM_MSG_ALLOCSPI:
			return -1;
			break;
		case XFRM_MSG_ACQUIRE:
		        HIP_DEBUG("handled msg XFRM_MSG_ACQUIRE\n");
			return hip_netdev_handle_acquire(msg);
			break;
		case XFRM_MSG_EXPIRE:
			return -1;
			break;
		case XFRM_MSG_UPDPOLICY:
			return -1;
			break;
		case XFRM_MSG_UPDSA:
			return -1;
			break;
		case XFRM_MSG_POLEXPIRE:
			return -1;
			break;
#if 0
		case XFRM_MSG_FLUSHSA:
			return -1;
			break;
		case XFRM_MSG_FLUSHPOLICY:
			return -1;
			break;
#endif
		skip_readdr:
			break;
		default:
			HIP_DEBUG("unhandled msg type %d\n", msg->nlmsg_type);
			break;
		}
	}

 out_err:

	return 0;
}

int hip_add_iface_local_hit(const hip_hit_t *local_hit)
{
	int err = 0;
	char *hit_str = NULL;
	struct idxmap *idxmap[16] = {0};

	HIP_IFE((!(hit_str = hip_convert_hit_to_str(local_hit, HIP_HIT_PREFIX_STR))), -1);
	HIP_DEBUG("Adding HIT: %s\n", hit_str);

	HIP_IFE(hip_ipaddr_modify(&hip_nl_route, RTM_NEWADDR, AF_INET6,
				  hit_str, HIP_HIT_DEV, idxmap), -1);

 out_err:

	if (hit_str)
		HIP_FREE(hit_str);

	return err;
}

int hip_add_iface_local_route(const hip_hit_t *local_hit)
{
	int err = 0;
	char *hit_str = NULL;
	struct idxmap *idxmap[16] = {0};

	HIP_IFE((!(hit_str = hip_convert_hit_to_str(local_hit, HIP_HIT_FULL_PREFIX_STR))), -1);
	HIP_DEBUG("Adding local HIT route: %s\n", hit_str);
	HIP_IFE(hip_iproute_modify(&hip_nl_route, RTM_NEWROUTE,
				   NLM_F_CREATE|NLM_F_EXCL,
				   AF_INET6, hit_str, HIP_HIT_DEV, idxmap),
		-1);

 out_err:

	if (hit_str)
	  HIP_FREE(hit_str);

	return err;
}


int hip_select_source_address(struct in6_addr *src, struct in6_addr *dst)
{
	int err = 0;
	int family = AF_INET6;
//	int rtnl_rtdsfield_init;
//	char *rtnl_rtdsfield_tab[256] = { 0 };
	struct idxmap *idxmap[16] = { 0 };
		
	/* rtnl_rtdsfield_initialize() */
//	rtnl_rtdsfield_init = 1;
	
//	rtnl_tab_initialize("/etc/iproute2/rt_dsfield", rtnl_rtdsfield_tab, 256);
	HIP_DEBUG_IN6ADDR("Source", src);
	HIP_DEBUG_IN6ADDR("Destination", dst);

	HIP_IFEL(hip_iproute_get(&hip_nl_route, src, dst, NULL, NULL, family, idxmap), -1, "Finding ip route failed\n");

	HIP_DEBUG_IN6ADDR("src", src);

out_err:
	return err;
}

int hip_get_default_hit(struct in6_addr *hit)
{
	int err = 0;
	int family = AF_INET6;
	int rtnl_rtdsfield_init;
	char *rtnl_rtdsfield_tab[256] = { 0 };
	int i;
	struct idxmap *idxmap[16] = { 0 };
	hip_hit_t hit_tmpl;

	HIP_DEBUG("Getting default hit!!!\n");
	/* rtnl_rtdsfield_initialize() */
        rtnl_rtdsfield_init = 1;

        rtnl_tab_initialize("/etc/iproute2/rt_dsfield",rtnl_rtdsfield_tab, 256);
	memset(&hit_tmpl, 0xab, sizeof(hit_tmpl));
	set_hit_prefix(&hit_tmpl);
	HIP_IFEL(hip_iproute_get(&hip_nl_route, hit, &hit_tmpl, NULL, NULL,family, idxmap),
		 -1,"Finding ip route failed\n");
	
 out_err:

	for (i = 0; i < 256; i++) {
	    if (rtnl_rtdsfield_tab[i])
		free(rtnl_rtdsfield_tab[i]);
	}

	return err;
}

int hip_get_default_hit_msg(struct hip_common *msg)
{
	int err = 0;
	hip_hit_t hit;
 	hip_lsi_t lsi;
	
	hip_get_default_hit(&hit);
 	hip_get_default_lsi(&lsi);
	HIP_DEBUG_HIT("Default hit is ", &hit);
 	HIP_DEBUG_LSI("Default lsi is ", &lsi);
	hip_build_param_contents(msg, &hit, HIP_PARAM_HIT, sizeof(hit));
 	hip_build_param_contents(msg, &lsi, HIP_PARAM_LSI, sizeof(lsi));
	
 out_err:
	return err;
}


int hip_get_default_lsi(struct in_addr *lsi){
	char *rtnl_rtdsfield_tab[256] = { 0 };
	struct idxmap *idxmap[16] = { 0 };
	struct in6_addr lsi_addr;
	struct in6_addr lsi_aux6;
	hip_lsi_t lsi_tmpl;
	int err = 0;
	int family = AF_INET;	
	int rtnl_rtdsfield_init = 1;

        rtnl_tab_initialize("/etc/iproute2/rt_dsfield",rtnl_rtdsfield_tab, 256);
	memset(&lsi_tmpl, 0, sizeof(lsi_tmpl));
	set_lsi_prefix(&lsi_tmpl);
	IPV4_TO_IPV6_MAP(&lsi_tmpl, &lsi_addr);
	HIP_IFEL(hip_iproute_get(&hip_nl_route, &lsi_aux6, &lsi_addr, NULL, NULL, family, idxmap),
		 -1,"Finding ip route failed\n");

	if(IN6_IS_ADDR_V4MAPPED(&lsi_aux6))
	        IPV6_TO_IPV4_MAP(&lsi_aux6, lsi);
 out_err:
	return err;
}<|MERGE_RESOLUTION|>--- conflicted
+++ resolved
@@ -955,11 +955,7 @@
 	struct sockaddr_storage ss_addr;
 	struct sockaddr *addr;
         struct hip_locator *loc;
-<<<<<<< HEAD
-	struct hip_locator_info_addr_item *locators;
-=======
 	struct hip_locator_addr_item *locators;
->>>>>>> bc809979
 	struct netdev_address *n;
 	hip_list_t *item, *tmp;
 	int pre_if_address_count;
@@ -1031,15 +1027,9 @@
 				  is_add ? "add" : "del", ifa->ifa_index);
 
                         if (addr->sa_family == AF_INET)
-<<<<<<< HEAD
-                                HIP_DEBUG_LSI("Addr:", hip_cast_sa_addr(addr));
-                        else if (addr->sa_family == AF_INET6)
-                                HIP_DEBUG_HIT("Addr:", hip_cast_sa_addr(addr));
-=======
                                 HIP_DEBUG_LSI("Addr", hip_cast_sa_addr(addr));
                         else if (addr->sa_family == AF_INET6)
                                 HIP_DEBUG_HIT("Addr", hip_cast_sa_addr(addr));
->>>>>>> bc809979
                         else
                                 HIP_DEBUG("Unknown addr family in addr\n");
 
@@ -1098,20 +1088,12 @@
                         HIP_IFEL(hip_build_user_hdr(locator_msg, 
                                                     SO_HIP_SET_LOCATOR_ON, 0), -1,
                                  "Failed to add user header\n");
-<<<<<<< HEAD
-                        loc = hip_get_param_contents(locator_msg, HIP_PARAM_LOCATOR);
-                        locators = hip_get_locator_first_addr_item(loc);
-                        HIP_DEBUG("UPDATE to be sent contains %i addr(s)\n", i);
-                        hip_send_update_all(locators, i,
-                                            ifa->ifa_index,
-=======
                         loc = hip_get_param(locator_msg, HIP_PARAM_LOCATOR);
 			hip_print_locator_addresses(locator_msg);
 			locators = hip_get_locator_first_addr_item(loc);
                         HIP_DEBUG("UPDATE to be sent contains %i addr(s)\n", i);
                         hip_send_update_all(locators, i,
                                             ifa->ifa_index, 
->>>>>>> bc809979
                                             SEND_UPDATE_LOCATOR, is_add, addr);
                         if (hip_locator_status == SO_HIP_SET_LOCATOR_ON)
                                 hip_recreate_all_precreated_r1_packets();    
