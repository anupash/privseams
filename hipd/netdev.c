/**
 * Some of the code is from OpenHIP hip_netlink.c
 *
 */
 
#include "netdev.h"
#include "maintenance.h"
#include "libdht/libhipopendht.h"
#include "debug.h"
#include "libinet6/util.h"
#ifndef ANDROID_CHANGES
#include "libinet6/include/netdb.h"
#endif
#include "libinet6/hipconf.h"
#include <netinet/in.h>

/**
 * We really don't expect more than a handfull of interfaces to be on
 * our white list.
 */
#define HIP_NETDEV_MAX_WHITE_LIST 5

extern struct addrinfo *opendht_serving_gateway;
extern struct addrinfo *opendht_serving_port;


/**
 * This is the white list. For every interface, which is in our white list,
 * this array has a fixed size, because there seems to be no need at this
 * moment to deal with dynamic memory - which would complicate the code
 * and cost size and performance at least equal if not more to this fixed
 * size array.
 * Free slots are signaled by the value -1.
 */
static int hip_netdev_white_list[HIP_NETDEV_MAX_WHITE_LIST];
static int hip_netdev_white_list_count=0;

static void hip_netdev_white_list_add_index(int if_index)
{
	if(hip_netdev_white_list_count<HIP_NETDEV_MAX_WHITE_LIST)
		hip_netdev_white_list[hip_netdev_white_list_count++]=if_index;
	else
		/* We should NEVER run out of white list slots!!! */
		HIP_DIE("Error: ran out of space for white listed interfaces!\n");
}

int hip_netdev_is_in_white_list(int if_index)
{
	int i=0;
	for(i=0;i<hip_netdev_white_list_count;i++)
		if(hip_netdev_white_list[i]==if_index)
			return 1;
	return 0;
}

int hip_netdev_white_list_add(char* device_name)
{
	struct ifreq ifr = {0};
   int sock = 0;
	int ret=0;


   ifr.ifr_ifindex = -1;
   strncpy(ifr.ifr_name,device_name,(size_t)IFNAMSIZ);
   sock = socket(PF_INET, SOCK_STREAM, IPPROTO_TCP);

   if(ioctl(sock, SIOCGIFINDEX, &ifr)==0){
		ret=1;
		hip_netdev_white_list_add_index(ifr.ifr_ifindex);
		HIP_DEBUG("Adding device <%s> to white list with index <%i>.\n",
				device_name,
				ifr.ifr_ifindex);
	}else{
		ret=0;
	}
   
   close(sock);
	return ret;
}


unsigned long hip_netdev_hash(const void *ptr) {
	struct netdev_address *na = (struct netdev_address *) ptr;
	uint8_t hash[HIP_AH_SHA_LEN];

	hip_build_digest(HIP_DIGEST_SHA1, &na->addr,
			 sizeof(struct sockaddr_storage), hash);

	return *((unsigned long *) hash);
}

int hip_netdev_match(const void *ptr1, const void *ptr2) {
	return hip_netdev_hash(ptr1) != hip_netdev_hash(ptr2);
}

static int count_if_addresses(int ifindex)
{
	struct netdev_address *na;
	hip_list_t *n, *t;
	int i = 0, c;

	list_for_each_safe(n, t, addresses, c) {
		na = list_entry(n);
		if (na->if_index == ifindex)
			i++;
	}
	return i;
}


#define FA_IGNORE 0
#define FA_ADD 1

/**
 * Filters addresses that are allowed for this host.
 * 
 * @param addr a pointer to a socket address structure.
 * @return     FA_ADD if the given address @c addr is allowed to be one of the
 *             addresses of this host, FA_IGNORE otherwise.
 */
int filter_address(struct sockaddr *addr)
{
	char s[INET6_ADDRSTRLEN];
	struct in6_addr *a_in6 = NULL;
	in_addr_t a_in;
	
	switch (addr->sa_family) {
	case AF_INET6:
	        a_in6 = hip_cast_sa_addr(addr);
		inet_ntop(AF_INET6, &((struct sockaddr_in6*)addr)->sin6_addr, s,
			  INET6_ADDRSTRLEN);
				
		HIP_DEBUG("IPv6 address to filter is %s.\n", s);
		
		_HIP_DEBUG("Address is%san Teredo address\n", 
			  ipv6_addr_is_teredo(a_in6)==1?" ":" not ");
		
		if(suppress_af_family == AF_INET) {
			HIP_DEBUG("Address ignored: address family "\
				  "suppression set to IPv4 addresses.\n");
			return FA_IGNORE;
		} else if (IN6_IS_ADDR_UNSPECIFIED(a_in6)) {
			HIP_DEBUG("Address ignored: UNSPECIFIED.\n");
			return FA_IGNORE;
		} else if (IN6_IS_ADDR_LOOPBACK(a_in6)) {
			HIP_DEBUG("Address ignored: IPV6_LOOPBACK.\n");
			return FA_IGNORE;
		} else if (IN6_IS_ADDR_MULTICAST(a_in6)) {
			HIP_DEBUG("Address ignored: MULTICAST.\n");
			return FA_IGNORE;
		} else if (IN6_IS_ADDR_LINKLOCAL(a_in6)) {
			HIP_DEBUG("Address ignored: LINKLOCAL.\n");
			return FA_IGNORE;
#if 0 /* For Juha-Matti's experiments  */
		} else if (IN6_IS_ADDR_SITELOCAL(a_in6)) {
			HIP_DEBUG("Address ignored: SITELOCAL.\n");
			return FA_IGNORE;
#endif
		} else if (IN6_IS_ADDR_V4MAPPED(a_in6)) {
			HIP_DEBUG("Address ignored: V4MAPPED.\n");
			return FA_IGNORE;
		} else if (IN6_IS_ADDR_V4COMPAT(a_in6)) {
			HIP_DEBUG("Address ignored: V4COMPAT.\n");
			return FA_IGNORE;
		} else if (ipv6_addr_is_hit(a_in6)) {
			HIP_DEBUG("Address ignored: address is HIT.\n");
			return FA_IGNORE;
		} else
			return FA_ADD;
		break;
		
	case AF_INET:
		a_in = ((struct sockaddr_in *)addr)->sin_addr.s_addr;
		inet_ntop(AF_INET, &((struct sockaddr_in*)addr)->sin_addr, s,
			  INET6_ADDRSTRLEN);
		
		HIP_DEBUG("IPv4 address to filter is %s.\n", s);

		if(suppress_af_family == AF_INET6) {
			HIP_DEBUG("Address ignored: address family "\
				  "suppression set to IPv6 addresses.\n");
			return FA_IGNORE;
		} else if (a_in == INADDR_ANY) {
			HIP_DEBUG("Address ignored: INADDR_ANY.\n");
			return FA_IGNORE;
		} else if (a_in == INADDR_BROADCAST) {
			HIP_DEBUG("Address ignored: INADDR_BROADCAST.\n");
			return FA_IGNORE;
		} else if (IN_MULTICAST(ntohs(a_in))) {
			HIP_DEBUG("Address ignored: MULTICAST.\n");
			return FA_IGNORE;
		} else if (IS_LSI32(a_in)) {
			HIP_DEBUG("Address ignored: LSI32.\n");
			return FA_IGNORE;
		} else if (IS_IPV4_LOOPBACK(a_in)) {
			HIP_DEBUG("Address ignored: IPV4_LOOPBACK.\n");
			return FA_IGNORE;
		} else if (IS_LSI((struct sockaddr_in *)addr)) {
			HIP_DEBUG("Address ignored: address is LSI.\n");
			return FA_IGNORE;
		} else 
			return FA_ADD;
		break;

	default:
		HIP_DEBUG("Address ignored: address family is unknown.\n");
		return FA_IGNORE;
	}
}

int exists_address_family_in_list(struct in6_addr *addr) {
	struct netdev_address *n;
	hip_list_t *tmp, *t;
	int c;
	int mapped = IN6_IS_ADDR_V4MAPPED(addr);

	list_for_each_safe(tmp, t, addresses, c) {
		int map;
		n = list_entry(tmp);
		
		if (IN6_IS_ADDR_V4MAPPED((struct in6_addr *)hip_cast_sa_addr(&n->addr)) == mapped)
			return 1;
	}
	
        return 0;
}

int exists_address_in_list(struct sockaddr *addr, int ifindex)
{
	struct netdev_address *n;
	hip_list_t *tmp, *t;
	int c;
        struct in6_addr *in6;
        struct in_addr *in;

	list_for_each_safe(tmp, t, addresses, c) {
		int mapped = 0;
		int addr_match = 0;
		int family_match = 0;
		n = list_entry(tmp);
		
		mapped = hip_sockaddr_is_v6_mapped(&n->addr);
		HIP_DEBUG("mapped=%d\n", mapped);
		
		if (mapped) {
			in6 = (struct in6_addr * )hip_cast_sa_addr(&n->addr);
			in = (struct in_addr *) hip_cast_sa_addr(addr);
			addr_match = IPV6_EQ_IPV4(in6, in);
			family_match = 1;
		} else if (!mapped && addr->sa_family == AF_INET6) {
			addr_match = !memcmp(hip_cast_sa_addr(&n->addr), 
                                             hip_cast_sa_addr(addr),
					     hip_sa_addr_len(&n->addr));
			family_match = (n->addr.ss_family == addr->sa_family);
		} else { // addr->sa_family == AF_INET
			HIP_DEBUG("Addr given was not IPv6 nor IPv4.\n");
		}
		
		HIP_DEBUG("n->addr.ss_family=%d, addr->sa_family=%d, "
                          "n->if_index=%d, ifindex=%d\n",
			  n->addr.ss_family, addr->sa_family, n->if_index, ifindex);
		if (n->addr.ss_family == AF_INET6) {
			HIP_DEBUG_IN6ADDR("addr6", hip_cast_sa_addr(&n->addr));
		} else if (n->addr.ss_family == AF_INET) {
			HIP_DEBUG_INADDR("addr4", hip_cast_sa_addr(&n->addr));
		}
		if (n->if_index == ifindex && family_match && addr_match) {
			HIP_DEBUG("Address exist in the list\n");
			return 1;
		}
	}
	
	HIP_DEBUG("Address exists in the list\n");
	return 0;
}

/**
 * Adds an IPv6 address into ifindex2spi map.
 *
 * Adds an IPv6 address into ifindex2spi map if the address passes
 * filter_address() test.
 *
 * @param  a pointer to a socket address structure.
 * @param  network device interface index.
 */ 
void add_address_to_list(struct sockaddr *addr, int ifindex, int flags)
{
	struct netdev_address *n;
        unsigned char tmp_secret[40];
        int err_rand = 0;
	
	/* filter_address() prints enough debug info of the address, no need to
	   print address related debug info here. */
	if (filter_address(addr)) {
		HIP_DEBUG("Address passed the address filter test.\n");
	} else {
		HIP_DEBUG("Address failed the address filter test.\n");
		return;
	}
	
	if((n = (struct netdev_address *) malloc(sizeof(struct netdev_address)))
	   == NULL) {
		HIP_ERROR("Error when allocating memory to a network device "\
			  "address.\n");
		return;
	}
	
	memset(n, 0, sizeof(struct netdev_address));

	/* Convert IPv4 address to IPv6 */
	if (addr->sa_family == AF_INET) {
		struct sockaddr_in6 temp;
		memset(&temp, 0, sizeof(temp));
		temp.sin6_family = AF_INET6;
		IPV4_TO_IPV6_MAP(&(((struct sockaddr_in *)addr)->sin_addr),
				 &temp.sin6_addr);
	        memcpy(&n->addr, &temp, hip_sockaddr_len(&temp));
	} else {
		memcpy(&n->addr, addr, hip_sockaddr_len(addr));
	}
	
        /* Add secret to address. Used with openDHT removable puts. */        
        memset(tmp_secret, 0, sizeof(tmp_secret));
        err_rand = RAND_bytes(tmp_secret,40);
        memcpy(&n->secret, &tmp_secret, sizeof(tmp_secret));

        /* Clear the timestamp, initially 0 so everything will be sent. */
        memset(&n->timestamp, 0, sizeof(time_t));

        n->if_index = ifindex;
	list_add(n, addresses);
	address_count++;
	n->flags = flags;

	HIP_DEBUG("Added a new IPv6 address to ifindex2spi map. The map has "\
		  "%d addresses.\n", address_count);
}

static void delete_address_from_list(struct sockaddr *addr, int ifindex)
{
	struct netdev_address *n;
	hip_list_t *item, *tmp;
	int i, deleted = 0;
        struct sockaddr_in6 addr_sin6;

        if (addr && addr->sa_family == AF_INET) {
            memset(&addr_sin6, 0, sizeof(addr_sin6));
            addr_sin6.sin6_family = AF_INET6;
            IPV4_TO_IPV6_MAP(((struct in_addr *) hip_cast_sa_addr(addr)),
                             ((struct in6_addr *) hip_cast_sa_addr(&addr_sin6)));
	} else if (addr && addr->sa_family == AF_INET6) {
            memcpy(&addr_sin6, addr, sizeof(addr_sin6));
	}       

        HIP_DEBUG_HIT("Address to delete = ",hip_cast_sa_addr(&addr_sin6));

	list_for_each_safe(item, tmp, addresses, i) {
            n = list_entry(item);
            deleted = 0;
            /* remove from list if if_index matches */
            if (!addr) {
		    if (n->if_index == ifindex) {
			    HIP_DEBUG_IN6ADDR("Deleting address",
					  hip_cast_sa_addr(&n->addr)); 
			    list_del(n, addresses);
			    deleted = 1;
		    }
            } else {
		    /* remove from list if address matches */            
		    _HIP_DEBUG_IN6ADDR("Address to compare",
				      hip_cast_sa_addr(&n->addr)); 
		    if (ipv6_addr_cmp(hip_cast_sa_addr(&n->addr), 
				      hip_cast_sa_addr(&addr_sin6)) == 0) {
			HIP_DEBUG_IN6ADDR("Deleting address",
					  hip_cast_sa_addr(&n->addr)); 
			list_del(n, addresses);
			deleted = 1;
		    }
            }
            if (deleted)
                address_count--;
	}

	if (address_count < 0)
		HIP_ERROR("BUG: address_count < 0\n", address_count);
}

void delete_all_addresses(void)
{
	struct netdev_address *n;
	hip_list_t *item, *tmp;
	int i;

	if (address_count)
	{
		list_for_each_safe(item, tmp, addresses, i)
		{
			n = list_entry(item);
			HIP_DEBUG_HIT("address to be deleted\n",hip_cast_sa_addr(&n->addr));
			list_del(n, addresses);
			HIP_FREE(n);
			address_count--;
		}
		if (address_count != 0) HIP_DEBUG("address_count %d != 0\n", address_count);
	}
}
/**
 * Gets the interface index of a socket address.
 *
 * @param  addr a pointer to a socket address whose interface index is to be
 *              searched.
 * @return      interface index if the network address is bound to one, zero if
 *              no interface index was found.
 */
int hip_netdev_find_if(struct sockaddr *addr)
{
	struct netdev_address *n = NULL;
	hip_list_t *item = NULL, *tmp = NULL;
	int i = 0;

#ifdef CONFIG_HIP_DEBUG /* Debug block. */
	{
		char ipv6_str[INET6_ADDRSTRLEN], *fam_str = NULL;
		
		if(addr->sa_family == AF_INET6) {
			fam_str = "AF_INET6";
			inet_ntop(AF_INET6,
				  &(((struct sockaddr_in6 *)addr)->sin6_addr),
				  ipv6_str, INET6_ADDRSTRLEN);
		} else if(addr->sa_family == AF_INET) {
			fam_str = "AF_INET";
			inet_ntop(AF_INET,
				  &(((struct sockaddr_in *)addr)->sin_addr),
				  ipv6_str, INET6_ADDRSTRLEN);
		} else {
			fam_str = "not AF_INET or AF_INET6";
			memset(ipv6_str, 0, INET6_ADDRSTRLEN);
		}
		
		HIP_DEBUG("Trying to find interface index for a network "\
			  "device with IP address %s of address family %s.\n",
			  ipv6_str, fam_str);
	}
#endif
	/* Loop through all elements in list "addresses" and break if the loop
	   address matches the search address. The "addresses" list stores
	   socket address storages. */
	list_for_each_safe(item, tmp, addresses, i)
		{
			n = list_entry(item);
			
			_HIP_DEBUG("Search item address family %s, interface "\
				  "index %d.\n", (n->addr.ss_family == AF_INET)
				  ? "AF_INET" : "AF_INET6", n->if_index);
			_HIP_DEBUG_IN6ADDR("Search item IP address",
					  &(((struct sockaddr_in6 *)
					     &(n->addr))->sin6_addr));
			
			if ((n->addr.ss_family == addr->sa_family) &&
			    ((memcmp(hip_cast_sa_addr(&n->addr),
				     hip_cast_sa_addr(addr),
				     hip_sa_addr_len(addr))==0)) ||
			    IPV6_EQ_IPV4(&(((struct sockaddr_in6 *)
					    &(n->addr))->sin6_addr),
					 &((struct sockaddr_in *)
					   addr)->sin_addr))
			{
				HIP_DEBUG("Matching network device index is "\
					  "%d.\n", n->if_index);
				return n->if_index;
			}
		}

	HIP_DEBUG("No matching network device index found.\n");
	return 0;
}

/**
 * Gets a interface index of a network address.
 * 
 * Base exchange IPv6 addresses need to be put into ifindex2spi map, so we need
 * a function that gets the ifindex of the network device which has the address
 * @c addr.
 *
 * @param  addr a pointer to an IPv6 address whose interface index is to be
 *              searched.
 * @return      interface index if the network address is bound to one, zero if
 *              no interface index was found and negative in error case.
 * @todo        The caller of this should be generalized to both IPv4 and IPv6
 *              so that this function can be removed (tkoponen).
 */
int hip_devaddr2ifindex(struct in6_addr *addr)
{
	struct sockaddr_in6 a;
	a.sin6_family = AF_INET6;
	ipv6_addr_copy(&a.sin6_addr, addr);
	return hip_netdev_find_if((struct sockaddr *)&a);
}

int static add_address(const struct nlmsghdr *h, int len, void *arg)
{
        struct sockaddr_storage ss_addr;
        struct sockaddr *addr = (struct sockaddr*) &ss_addr;

	while (NLMSG_OK(h, len)) {
		struct ifaddrmsg *ifa;
		struct rtattr *rta, *tb[IFA_MAX+1];

		memset(tb, 0, sizeof(tb));
		/* exit this loop on end or error */
		if (h->nlmsg_type == NLMSG_DONE)
		{
			int *done = (int *)arg;
			*done = 1;
			break;
		}

		if (h->nlmsg_type == NLMSG_ERROR)
		{
			HIP_ERROR("Error in Netlink response.\n");
			return -1;
		}

		ifa = NLMSG_DATA(h);
		rta = IFA_RTA(ifa);
		len = h->nlmsg_len - NLMSG_LENGTH(sizeof(*ifa));

		if ((ifa->ifa_family != AF_INET) &&
		    (ifa->ifa_family != AF_INET6))
			continue;

		/* parse list of attributes into table
		 * (same as parse_rtattr()) */
		while (RTA_OK(rta, len))
		{
			if (rta->rta_type <= IFA_MAX)
				tb[rta->rta_type] = rta;
			rta = RTA_NEXT(rta,len);
		}

		/* fix tb entry for inet6 */
		if (!tb[IFA_LOCAL])
			tb[IFA_LOCAL] = tb[IFA_ADDRESS];
		if (!tb[IFA_ADDRESS])
			tb[IFA_ADDRESS] = tb[IFA_LOCAL];

		/* save the addresses we care about */
		if (tb[IFA_LOCAL])
		{
			addr->sa_family = ifa->ifa_family;
			memcpy(hip_cast_sa_addr(addr), RTA_DATA(tb[IFA_LOCAL]),
			       RTA_PAYLOAD(tb[IFA_LOCAL]));
			add_address_to_list(addr, ifa->ifa_index, 0);
                                _HIP_DEBUG("ifindex=%d\n", ifa->ifa_index);
		}
		h = NLMSG_NEXT(h, len);
	}

	return 0;
}

/*
 * Note: this creates a new NETLINK socket (via getifaddrs), so this has to be
 * run before the global NETLINK socket is opened. I did not have the time
 * and energy to import all of the necessary functionality from iproute2.
 * -miika
 */
int hip_netdev_init_addresses(struct rtnl_handle *nl)
{
	struct ifaddrs *g_ifaces = NULL, *g_iface = NULL;
	int err = 0, if_index = 0;

	/* Initialize address list */
	HIP_DEBUG("Initializing addresses...\n");
	//INIT_LIST_HEAD(addresses);
	addresses = hip_ht_init(hip_netdev_hash, hip_netdev_match);

	HIP_IFEL(getifaddrs(&g_ifaces), -1,
		 "getifaddrs failed\n");

	for (g_iface = g_ifaces; g_iface; g_iface = g_iface->ifa_next)
	{
		if (!g_iface->ifa_addr)
			continue;
		if (exists_address_in_list(g_iface->ifa_addr, if_index))
			continue;
		HIP_IFEL(!(if_index = if_nametoindex(g_iface->ifa_name)),
			 -1, "if_nametoindex failed\n");
		/* Check if our interface is in the whitelist */
		if ((hip_netdev_white_list_count > 0) && (! hip_netdev_is_in_white_list(if_index)))
			continue;

		add_address_to_list(g_iface->ifa_addr, if_index, 0);
 	}
	
 out_err:
	if (g_ifaces)
		freeifaddrs(g_ifaces);
	return err;
}

/*
 * hip_find_address. Find an IPv4/IPv6 address present in the file /etc/hosts
 * that has as domain name fqdn_str
*/
int hip_find_address(char *fqdn_str, struct in6_addr *res){
        int lineno = 0, err = 0, i;
	struct in6_addr ipv6_dst;
	struct in_addr ipv4_dst;
	char line[500];
	char *temp_str;
	FILE *hosts = NULL;
	List mylist;

        hosts = fopen(HOSTS_FILE, "r");
	
	if (!hosts) {
	        err = -1;
		HIP_ERROR("Failed to open %s \n", HOSTS_FILE);
		goto out_err;
	}

	HIP_DEBUG("Looking up for hostname %s in /etc/hosts\n",fqdn_str);

	while(getwithoutnewline(line, 500, hosts) != NULL ) {
	        lineno++;
		if(strlen(line)<=1) continue; 
		initlist(&mylist);
		extractsubstrings(line, &mylist);
     
		/* find out the fqdn string amongst the Ipv4/Ipv6 addresses - 
		   it's a non-valid ipv6 addr */
		for(i = 0; i<length(&mylist); i++) {
		        if(inet_pton(AF_INET6, getitem(&mylist,i), &ipv6_dst)<1||
			        inet_pton(AF_INET, getitem(&mylist,i), &ipv4_dst)<1){
			        temp_str = getitem(&mylist,i);
				if((strlen(temp_str)==strlen(fqdn_str))&&(strcmp(temp_str,fqdn_str)==0)) {
				        int j;
					for(j=0;j<length(&mylist);j++){
					        if(inet_pton(AF_INET6, getitem(&mylist,j), &ipv6_dst)>0) {
						        HIP_DEBUG("Peer Address found from '/etc/hosts' is %s\n",
								  getitem(&mylist,j));
							memcpy((void *)res,(void *)&ipv6_dst,sizeof(struct in6_addr));
							err = 1;
							goto out_err;
						} else if(inet_pton(AF_INET, getitem(&mylist,j), &ipv4_dst)>0) {
						        HIP_DEBUG("Peer Address found from '/etc/hosts' is %s\n",
								  getitem(&mylist,j));
							IPV4_TO_IPV6_MAP(&ipv4_dst,res);
							err = 1;
							goto out_err;
						}  
					}//for j
				}
			} 
		}//for i
	}
 out_err:
	destroy(&mylist);
	return err;
}

/*this function returns the locator for the given HIT from opendht(lookup)*/
int opendht_get_endpointinfo1(const char *node_hit, void *msg)
{
	int err = -1;
	char dht_locator_last[1024];
	extern int hip_opendht_inuse;
	int locator_item_count = 0;
	struct hip_locator_info_addr_item *locator_address_item = NULL;
	struct in6_addr addr6;
	struct hip_locator *locator ;
	         
#ifdef CONFIG_HIP_OPENDHT
	if (hip_opendht_inuse == SO_HIP_DHT_ON) {
    	memset(dht_locator_last, '\0', sizeof(dht_locator_last));
		HIP_IFEL(hip_opendht_get_key(&handle_hdrr_value, opendht_serving_gateway, node_hit, msg,1), -1, 
			"DHT get in opendht_get_endpoint failed!\n"); 
		inet_pton(AF_INET6, node_hit, &addr6.s6_addr) ; 
		//HDRR verification 
		HIP_IFEL(verify_hdrr((hip_common_t*)msg, &addr6), -1, "HDRR Signature and/or host id verification failed!\n");
               
		locator = hip_get_param((hip_common_t*)msg, HIP_PARAM_LOCATOR);
		locator_item_count = hip_get_locator_addr_item_count(locator);
		if (locator_item_count > 0)
			err = 0;
		}
#endif	/* CONFIG_HIP_OPENDHT */
out_err:
	return(err);
}


/*this function returns the locator for the given HIT from opendht(lookup)*/
int opendht_get_endpointinfo(const char *node_hit, struct in6_addr *addr)
{
	int err = -1;
	char dht_locator_last[1024];
	extern int hip_opendht_inuse;
	int locator_item_count = 0;
	struct hip_locator_info_addr_item *locator_address_item = NULL;
	struct in6_addr addr6, result = {0};
	struct hip_locator *locator;
	char dht_response[HIP_MAX_PACKET] = {0};

#ifdef CONFIG_HIP_OPENDHT
	if (hip_opendht_inuse == SO_HIP_DHT_ON) {
    		memset(dht_locator_last, '\0', sizeof(dht_locator_last));
		HIP_IFEL(hip_opendht_get_key(&handle_hdrr_value,
					opendht_serving_gateway,
					node_hit,
					dht_response,
					1),
			 -1, "DHT get in opendht_get_endpoint failed!\n");
		inet_pton(AF_INET6, node_hit, &addr6.s6_addr);

		//HDRR verification 
		HIP_IFEL(verify_hdrr((struct hip_common_t*)dht_response, &addr6),
			 -1, "HDRR Signature and/or host id verification failed!\n");

		locator = hip_get_param((struct hip_common_t*)dht_response,
					HIP_PARAM_LOCATOR);
		locator_item_count = hip_get_locator_addr_item_count(locator);
		if (locator_item_count > 0)
			err = 0;
			hip_get_suitable_locator_address(
				(struct hip_common *)dht_response, addr);
	}
#endif	/* CONFIG_HIP_OPENDHT */

out_err:
	return(err);
}

int hip_map_id_to_addr(hip_hit_t *hit, hip_lsi_t *lsi, struct in6_addr *addr) {
	int err = -1, skip_namelookup = 0; /* Assume that resolving fails */
    	extern int hip_opendht_inuse;
	hip_hit_t hit2;
	hip_ha_t *ha = NULL;

	HIP_ASSERT(hit || lsi);

	/* Search first from hadb */
	
	if (hit && !ipv6_addr_any(hit))
		ha = hip_hadb_try_to_find_by_peer_hit(hit);
	else
		ha = hip_hadb_try_to_find_by_peer_lsi(lsi);

	if (ha && !ipv6_addr_any(&ha->peer_addr)) {
		ipv6_addr_copy(addr, &ha->peer_addr);
		HIP_DEBUG("Found peer address from hadb, skipping hosts and opendht look up\n");
		err = 0;
		goto out_err;
	}

	/* Try to resolve the HIT or LSI to a hostname from /etc/hip/hosts,
	   then resolve the hostname to an IP, and a HIT or LSI,
	   depending on dst_hit value.
	   If dst_hit is a HIT -> find LSI and hostname
	   If dst_hit is an LSI -> find HIT and hostname
	   The natural place to handle this is either in the getaddrinfo or
	   getendpointinfo function with AI_NUMERICHOST flag set.
	   We can fallback to e.g. DHT search if the mapping is not
	   found from local files.*/

	/* try to resolve HIT to IPv4/IPv6 address by '/etc/hip/hosts' 
	 * and '/etc/hosts' files 	
	 */
	HIP_IFEL(!hip_map_id_to_ip_from_hosts_files(hit, lsi, addr),
		 0, "hip_map_id_to_ip_from_hosts_files succeeded\n");

	if (hit) {
		ipv6_addr_copy(&hit2, hit);
	} else {
		if (hip_map_lsi_to_hit_from_hosts_files(lsi, &hit2))
			skip_namelookup = 1;
	}

	/* Check for 5.7.d.1.c.c.8.d.0.6.3.b.a.4.6.2.5.0.5.2.e.4.7.5.e.1.0.0.1.0.0.2.hit-to-ip.infrahip.net records in DNS */
	if (hip_get_hit_to_ip_status() && !skip_namelookup) {
		HIP_DEBUG("looking for hit-to-ip record in dns\n");
		HIP_DEBUG("operation may take a while..\n");
		//struct in6_addr tmp_in6_addr;
		//struct in6_addr *tmp_in6_addr_ptr = &tmp_in6_addr;
		int res = hip_hit_to_ip(hit, addr);

		if (res==OK) {
			HIP_DEBUG_IN6ADDR("found hit-to-ip addr ", addr);
			err = 0;
			goto out_err;
		}
	}
	
	/* Try to resolve HIT to IPv4/IPv6 address with OpenDHT server */
        if (hip_opendht_inuse == SO_HIP_DHT_ON && !skip_namelookup) {
		char hit_str[INET6_ADDRSTRLEN];    

		memset(hit_str, 0, sizeof(hit_str));
		hip_in6_ntop(&hit2, hit_str);
		_HIP_DEBUG("### HIT STRING ### %s\n", (const char *)hit_str);
                err = opendht_get_endpointinfo((const char *) hit_str, addr);
		_HIP_DEBUG_IN6ADDR("### ADDR ###", addr);
/*
		char *hit_str = NULL;
		//HIP_IFE((!(hit_str = HIP_MALLOC(INET6_ADDRSTRLEN, 0))), -1);
		//memset(hit_str, 0, INET6_ADDRSTRLEN);

		memset(hit_str, 0, sizeof(hit_str));
		hip_in6_ntop(&hit2, hit_str);

		//hit_str =  hip_convert_hit_to_str(hit, NULL);
		HIP_DEBUG("### HIT STRING ### %s\n", (const char *)hit_str);

                err = opendht_get_endpointinfo((const char *) hit_str, addr);
*/
                if (err)
			HIP_DEBUG("Got IP for HIT from DHT err = \n", err);
        }


	HIP_DEBUG_IN6ADDR("Found addr: ", addr);

out_err:
	return err;
	
}

int hip_netdev_trigger_bex(hip_hit_t *src_hit,
			   hip_hit_t *dst_hit,
			   hip_lsi_t *src_lsi,
			   hip_lsi_t *dst_lsi,
			   struct in6_addr *src_addr,
			   struct in6_addr *dst_addr) {
	int err = 0, if_index = 0, is_ipv4_locator,
		reuse_hadb_local_address = 0, ha_nat_mode = hip_nat_status,
        old_global_nat_mode = hip_nat_status;
        in_port_t ha_peer_port = hip_get_peer_nat_udp_port();
	hip_ha_t *entry;
	int is_loopback = 0;
	hip_lsi_t dlsi, slsi;
	struct in6_addr dhit, shit, saddr, dst6_lsi;
	struct in6_addr daddr, ha_match;
	struct sockaddr_storage ss_addr;
	struct sockaddr *addr;
	addr = (struct sockaddr*) &ss_addr;
	int broadcast = 0, shotgun_status_orig;

	/* Make sure that dst_hit is not a NULL pointer */
	hip_copy_in6addr_null_check(&dhit, dst_hit);
	dst_hit = &dhit;
	HIP_DEBUG_HIT("dst hit", dst_hit);

	/* Make sure that src_hit is not a NULL pointer */
	hip_copy_in6addr_null_check(&shit, src_hit);
	if (!src_hit)
		hip_get_default_hit(&shit);
	src_hit = &shit;
	HIP_DEBUG_HIT("src hit", src_hit);

	/* Initialize mapped format of dst lsi before pointer
	   changes just below */
	if (dst_lsi) {
		IPV4_TO_IPV6_MAP(dst_lsi, &dst6_lsi);
	} else {
		memset(&dst6_lsi, 0, sizeof(dst6_lsi));
	}

	/* Make sure that dst_lsi is not a NULL pointer */
	hip_copy_inaddr_null_check(&dlsi, dst_lsi);
	dst_lsi = &dlsi;
	HIP_DEBUG_LSI("dst lsi", dst_lsi);

	/* Make sure that src_lsi is not a NULL pointer */
	hip_copy_inaddr_null_check(&slsi, src_lsi);
	src_lsi = &slsi;
	HIP_DEBUG_LSI("src lsi", src_lsi);

	/* Make sure that dst_addr is not a NULL pointer */
	hip_copy_in6addr_null_check(&daddr, dst_addr);
	dst_addr = &daddr;
	HIP_DEBUG_IN6ADDR("dst addr", dst_addr);

	/* Make sure that src_addr is not a NULL pointer */
	hip_copy_in6addr_null_check(&saddr, src_addr);
	src_addr = &saddr;
	HIP_DEBUG_IN6ADDR("src addr", src_addr);

	/* Only LSIs specified, but no HITs. Try to map LSIs to HITs
	   using hadb or hosts files. */

	if (src_lsi->s_addr && dst_lsi->s_addr && ipv6_addr_any(dst_hit)) {
		entry = hip_hadb_try_to_find_by_pair_lsi(src_lsi, dst_lsi);
		if (entry) {
			/* peer info already mapped because of e.g.
			   hipconf command */
			ipv6_addr_copy(dst_hit, &entry->hit_peer);
			src_hit = &entry->hit_our;
		} else {
			err = hip_map_lsi_to_hit_from_hosts_files(dst_lsi,
								  dst_hit);
			HIP_IFEL(err, -1, "Failed to map LSI to HIT\n");
		}
		if (ipv6_addr_any(src_hit))
			hip_get_default_hit(src_hit);
	}

	HIP_DEBUG_HIT("src hit", src_hit);

	/* Now we should have at least source HIT and destination HIT.
	   Sometimes we get deformed HITs from kernel, skip them */
	HIP_IFEL(!(ipv6_addr_is_hit(src_hit) && ipv6_addr_is_hit(dst_hit) &&
		   hip_hidb_hit_is_our(src_hit) &&
		   hit_is_real_hit(dst_hit)), -1,
		 "Received rubbish from netlink, skip\n");

	/* Existing entry found. No need for peer IP checks */
	entry = hip_hadb_find_byhits(src_hit, dst_hit);
	if (entry && !ipv6_addr_any(&entry->our_addr)) {
		reuse_hadb_local_address = 1;
		goto send_i1;
	}

 fill_dest_addr:

	/* Search for destination HIT if it wasn't specified yet.
	   Assume that look up fails by default. */
	err = 1;
	HIP_DEBUG("No entry found; find first IP matching\n");

#ifdef CONFIG_HIP_I3
	if(hip_get_hi3_status()){
		struct in6_addr lpback = IN6ADDR_LOOPBACK_INIT;
		memcpy(dst_addr, &lpback, sizeof(struct in6_addr));
		err = 0;
	}
#endif

	if (err && !ipv6_addr_any(dst_addr)) {
			/* Destination address given; no need to look up */
			err = 0;
	}
	
	/* Map peer address to loopback if hit is ours  */
	if (err && hip_hidb_hit_is_our(dst_hit)) {
		struct in6_addr lpback = IN6ADDR_LOOPBACK_INIT;
		ipv6_addr_copy(dst_addr, &lpback);
		ipv6_addr_copy(src_addr, &lpback);
		is_loopback = 1;
		reuse_hadb_local_address = 1;
		err = 0;
	}

        /* Look up peer ip from hadb entries */
	if (err) {
		/* Search HADB for existing entries */
		entry = hip_hadb_try_to_find_by_peer_hit(dst_hit);
		if (entry) {
			HIP_DEBUG_IN6ADDR("reusing HA",
					  &entry->peer_addr);
			ipv6_addr_copy(dst_addr, &entry->peer_addr);
			ha_peer_port = entry->peer_udp_port;
			ha_nat_mode = entry->nat_mode;
			err = 0;
		}
	}

	/* Try to look up peer ip from hosts and opendht */
	if (err) {
	        err = hip_map_id_to_addr(dst_hit, dst_lsi, dst_addr);
	}

	/* No peer address found; set it to broadcast address
	   as a last resource */
	if (err) {
		struct in_addr bcast = { INADDR_BROADCAST };
		/* IPv6 multicast (see bos.c) failed to bind() to link local,
		   so using IPv4 here -mk */
		HIP_DEBUG("No information of peer found, trying broadcast\n");
		broadcast = 1;
		shotgun_status_orig = hip_shotgun_status;
		hip_shotgun_status = SO_HIP_SHOTGUN_ON;
		IPV4_TO_IPV6_MAP(&bcast, dst_addr);
		err = 0;
	}

        /* Next, create state into HADB. Make sure that we choose the right
	   NAT mode and source IP address in case there was some related HAs
	   with the peer that gave use hints on the best NAT mode or source
	   address. */

	/* @fixme: changing global state won't work with threads */
	hip_nat_status = ha_nat_mode;
		
	/* To make it follow the same route as it was doing before HDRR/loactors */
	HIP_IFEL(hip_hadb_add_peer_info(dst_hit, dst_addr,
					dst_lsi, NULL), -1,
		 "map failed\n");

        /* restore nat status */
	hip_nat_status = old_global_nat_mode;
	
        HIP_IFEL(!(entry = hip_hadb_find_byhits(src_hit, dst_hit)), -1,
		 "Internal lookup error\n");

        if (is_loopback)
		ipv6_addr_copy(&entry->our_addr, src_addr);
	
	/* Preserve NAT status with peer */
	entry->peer_udp_port = ha_peer_port;
	entry->nat_mode = ha_nat_mode;

	reuse_hadb_local_address = 1;

send_i1:

	if (entry->hip_msg_retrans.buf == NULL) {
		HIP_DEBUG("Expired retransmissions, sending i1\n");
	} else {
		HIP_DEBUG("I1 was already sent, ignoring\n");
		goto out_err;
	}

	is_ipv4_locator = IN6_IS_ADDR_V4MAPPED(&entry->peer_addr);

	memset(addr, 0, sizeof(struct sockaddr_storage));
	addr->sa_family = (is_ipv4_locator ? AF_INET : AF_INET6);

	if (!reuse_hadb_local_address && src_addr) {
		ipv6_addr_copy(&entry->our_addr, src_addr);
	}

	memcpy(hip_cast_sa_addr(addr), &entry->our_addr,
	       hip_sa_addr_len(addr));

	HIP_DEBUG_HIT("our hit", &entry->hit_our);
        HIP_DEBUG_HIT("peer hit", &entry->hit_peer);
	HIP_DEBUG_IN6ADDR("peer locator", &entry->peer_addr);
	HIP_DEBUG_IN6ADDR("our locator", &entry->our_addr);

	if_index = hip_devaddr2ifindex(&entry->our_addr);
	HIP_IFEL((if_index < 0), -1, "if_index NOT determined\n");
        /* we could try also hip_select_source_address() here on failure,
	   but it seems to fail too */

	HIP_DEBUG("Using ifindex %d\n", if_index);

	//add_address_to_list(addr, if_index /*acq->sel.ifindex*/);
 
	HIP_IFEL(hip_send_i1(&entry->hit_our, &entry->hit_peer, entry), -1,
		 "Sending of I1 failed\n");

out_err:
	if (broadcast)
		hip_shotgun_status = shotgun_status_orig;

	return err;
}

int hip_netdev_handle_acquire(const struct nlmsghdr *msg) {
	hip_hit_t *src_hit = NULL, *dst_hit = NULL;
	hip_lsi_t *src_lsi = NULL, *dst_lsi = NULL;
	struct in6_addr saddr, *src_addr = NULL, *dst_addr = NULL;
	struct xfrm_user_acquire *acq;
	hip_ha_t *entry;
	int err = 0;

	HIP_DEBUG("Acquire (pid: %d) \n", msg->nlmsg_pid);

	acq = (struct xfrm_user_acquire *)NLMSG_DATA(msg);
	src_hit = (hip_hit_t *) &acq->sel.saddr;
	dst_hit = (hip_hit_t *) &acq->sel.daddr;

	HIP_DEBUG_HIT("src HIT", src_hit);
	HIP_DEBUG_HIT("dst HIT", dst_hit);
	HIP_DEBUG("acq->sel.ifindex=%d\n", acq->sel.ifindex);
	
	entry = hip_hadb_find_byhits(src_hit, dst_hit);

	if (entry) {
		HIP_IFEL((entry->state == HIP_STATE_ESTABLISHED), 0,
			"State established, not triggering bex\n");

	        src_lsi = &(entry->lsi_our);
	        dst_lsi = &(entry->lsi_peer);
	}

	err = hip_netdev_trigger_bex(src_hit, dst_hit, src_lsi, dst_lsi, src_addr, dst_addr);

 out_err:

	return err;
}

int hip_netdev_trigger_bex_msg(struct hip_common *msg) {
	hip_hit_t *our_hit = NULL, *peer_hit = NULL;
	struct in6_addr *our_lsi6 = NULL, *peer_lsi6 = NULL;
	hip_lsi_t our_lsi, peer_lsi;
	struct in6_addr *our_addr = NULL, *peer_addr = NULL;
	struct hip_tlv_common *param;
	hip_ha_t *entry = NULL;
	struct hip_locator *locator = NULL;
	int err = 0, locator_item_count = 0, i;
	struct hip_locator_info_addr_item *locator_address_item = NULL;
	
	HIP_DUMP_MSG(msg);
	
	memset(&peer_lsi, 0, sizeof(peer_lsi));
	memset(&our_lsi, 0, sizeof(our_lsi));

	/* Destination HIT - mandatory*/
	param = hip_get_param(msg, HIP_PARAM_HIT);
	if (param && hip_get_param_type(param) == HIP_PARAM_HIT)
		peer_hit = hip_get_param_contents_direct(param);
	
	if (ipv6_addr_is_null(peer_hit))
	        peer_hit = NULL;
	else
	  HIP_DEBUG_HIT("trigger_msg_peer_hit:", peer_hit);
	
	/* Source HIT */
	param = hip_get_next_param(msg, param);
	if (param && hip_get_param_type(param) == HIP_PARAM_HIT)
		our_hit = hip_get_param_contents_direct(param);
	HIP_DEBUG_HIT("trigger_msg_our_hit:", our_hit);

	if (ipv6_addr_is_null(our_hit))
	        peer_hit = NULL;
	else
	  HIP_DEBUG_HIT("trigger_msg_peer_hit:", our_hit);
	
	/* Peer LSI */
	param = hip_get_param(msg, HIP_PARAM_LSI);
	if (param){
		peer_lsi6 = hip_get_param_contents_direct(param);
		if (IN6_IS_ADDR_V4MAPPED(peer_lsi6)){
		        IPV6_TO_IPV4_MAP(peer_lsi6, &peer_lsi);	
		        HIP_DEBUG_LSI("trigger_msg_peer_lsi:", &peer_lsi);	
		}
	}

	// @todo: check if peer lsi is all zeroes?

	/* Local LSI */
	param = hip_get_next_param(msg, param);
	if (param && hip_get_param_type(param) == HIP_PARAM_LSI){
		our_lsi6 = hip_get_param_contents_direct(param);
		if (IN6_IS_ADDR_V4MAPPED(our_lsi6))
		        IPV6_TO_IPV4_MAP(our_lsi6, &our_lsi);
	}
	HIP_DEBUG_LSI("trigger_msg_our_lsi:", &our_lsi);

	// @todo: check if local lsi is all zeroes?

	/* Destination IP */
	param = hip_get_param(msg, HIP_PARAM_IPV6_ADDR);
	if (param)
		peer_addr = hip_get_param_contents_direct(param);

        /* Source IP */
        param = hip_get_next_param(msg, param);
        if (param && hip_get_param_type(param) == HIP_PARAM_IPV6_ADDR)
		our_addr = hip_get_param_contents_direct(param);
	
	HIP_DEBUG_IN6ADDR("trigger_msg_our_addr:", our_addr);
	
	locator = hip_get_param((hip_common_t*)msg, HIP_PARAM_LOCATOR);
	if (locator) {
		locator_address_item = hip_get_locator_first_addr_item(locator);
		locator_item_count = hip_get_locator_addr_item_count(locator);
	}

	/* For every address found in the locator of Peer HDRR
	 * Add it to the HADB. It stores first to some temp location in entry
	 * and then copies it to the SPI Out's peer addr list, ater BE */
	if (locator_item_count > 0) {
		for (i = 0; i < locator_item_count ; i++) {
			struct in6_addr dht_addr;
			memcpy(&dht_addr, 
			       (struct in6_addr*) &locator_address_item[i].address, 
			       sizeof(struct in6_addr));
			HIP_IFEL(hip_hadb_add_peer_info(peer_hit, &dht_addr,
							&peer_lsi, NULL), -1,
				 "map failed\n");
		}
	}			
	
	err = hip_netdev_trigger_bex(our_hit, peer_hit,
				     &our_lsi, &peer_lsi,
				     our_addr, peer_addr);
	
 out_err:
  	return err;
}

int hip_netdev_event(const struct nlmsghdr *msg, int len, void *arg)
{
     int err = 0, l = 0, is_add=0, i=0, ii=0;
	struct ifinfomsg *ifinfo; /* link layer specific message */
	struct ifaddrmsg *ifa; /* interface address message */
	struct rtattr *rta = NULL, *tb[IFA_MAX+1];
	struct sockaddr_storage ss_addr;
	struct sockaddr *addr;
        struct hip_locator *loc;
	struct hip_locator_addr_item *locators;
	struct netdev_address *n;
	hip_list_t *item, *tmp;
	int pre_if_address_count;
        struct hip_common * locator_msg;

	addr = (struct sockaddr*) &ss_addr;

	for (; NLMSG_OK(msg, (u32)len);
	     msg = NLMSG_NEXT(msg, len))
	{
		int ifindex, addr_exists;
		ifinfo = (struct ifinfomsg*)NLMSG_DATA(msg);
		ifindex = ifinfo->ifi_index;


		HIP_DEBUG("handling msg type %d ifindex=%d\n",
			  msg->nlmsg_type, ifindex);
		switch(msg->nlmsg_type)
		{
		case RTM_NEWLINK:
			HIP_DEBUG("RTM_NEWLINK\n");
			/* wait for RTM_NEWADDR to add addresses */
			break;
		case RTM_DELLINK:
			HIP_DEBUG("RTM_DELLINK\n");
			//ifinfo = (struct ifinfomsg*)NLMSG_DATA(msg);
			//delete_address_from_list(NULL, ifinfo->ifi_index);
			//delete_address_from_list(NULL, ifindex);
			/* should do here
			   hip_send_update_all(NULL, 0, ifindex, SEND_UPDATE_REA);
			   but ifconfig ethX down never seems to come here
			*/
			break;
			/* Add or delete address from addresses */
		case RTM_NEWADDR:
		case RTM_DELADDR:
			HIP_DEBUG("RTM_NEWADDR/DELADDR\n");
			ifa = (struct ifaddrmsg*)NLMSG_DATA(msg);
			rta = IFA_RTA(ifa);
			l = msg->nlmsg_len - NLMSG_LENGTH(sizeof(*ifa));

			/* Check if our interface is in the whitelist */
			if ((hip_netdev_white_list_count > 0) && ( ! hip_netdev_is_in_white_list(ifindex)))
				continue;

			if ((ifa->ifa_family != AF_INET) &&
			    (ifa->ifa_family != AF_INET6))
				continue;

			memset(tb, 0, sizeof(tb));
			memset(addr, 0, sizeof(struct sockaddr_storage));
			is_add = ((msg->nlmsg_type == RTM_NEWADDR) ? 1 : 0);

			/* parse list of attributes into table
			 * (same as parse_rtattr()) */
			while (RTA_OK(rta, l))
			{
				if (rta->rta_type <= IFA_MAX)
					tb[rta->rta_type] = rta;
				rta = RTA_NEXT(rta, l);
			}
			/* fix tb entry for inet6 */
			if (!tb[IFA_LOCAL])
				tb[IFA_LOCAL] = tb[IFA_ADDRESS];
			if (!tb[IFA_ADDRESS])
				tb[IFA_ADDRESS] = tb[IFA_LOCAL];

			if (!tb[IFA_LOCAL])
				continue;
			addr->sa_family = ifa->ifa_family;
			memcpy(hip_cast_sa_addr(addr), RTA_DATA(tb[IFA_LOCAL]),
			       RTA_PAYLOAD(tb[IFA_LOCAL]) );
			HIP_DEBUG("Address event=%s ifindex=%d\n",
				  is_add ? "add" : "del", ifa->ifa_index);

                        if (addr->sa_family == AF_INET)
                                HIP_DEBUG_LSI("Addr", hip_cast_sa_addr(addr));
                        else if (addr->sa_family == AF_INET6)
                                HIP_DEBUG_HIT("Addr", hip_cast_sa_addr(addr));
                        else
                                HIP_DEBUG("Unknown addr family in addr\n");

			/* update our address list */
			pre_if_address_count = count_if_addresses(ifa->ifa_index);
			HIP_DEBUG("%d addr(s) in ifindex %d before add/del\n",
				  pre_if_address_count, ifa->ifa_index);

			addr_exists = exists_address_in_list(addr,
							     ifa->ifa_index);
			HIP_DEBUG("is_add=%d, exists=%d\n", is_add, addr_exists);
			if ((is_add && addr_exists) ||
			    (!is_add && !addr_exists))
			{
				/* radvd can try to add duplicate addresses.
				   This can confused our address cache. */
				HIP_DEBUG("Address %s discarded.\n",
					  (is_add ? "add" : "del"));
				return 0;
			}

			if (is_add) {
			  add_address_to_list(addr, ifa->ifa_index, 0);
			} else {
				delete_address_from_list(addr, ifa->ifa_index);
				// hip_for_each_ha();
			}

			i = count_if_addresses(ifa->ifa_index);
       
			HIP_DEBUG("%d addr(s) in ifindex %d\n", i, ifa->ifa_index);

			/* handle HIP readdressing */

			/* Should be counted globally over all interfaces 
			   because they might have addresses too --Samu BUGID 663 */
			/*
			  if (i == 0 && pre_if_address_count > 0 &&
			    msg->nlmsg_type == RTM_DELADDR) {
			*/
			if (address_count == 0 && pre_if_address_count > 0 &&
			    msg->nlmsg_type == RTM_DELADDR) {
				/* send 0-address REA if this was deletion of
				   the last address */
				HIP_DEBUG("sending 0-addr UPDATE\n");
				hip_send_update_all(NULL, 0, ifa->ifa_index,
						    SEND_UPDATE_LOCATOR, is_add, addr);
				
				goto out_err;
			} 
			/* Looks like this is not needed or can anyone 
			   tell me how to get to this situation --Samu
			else if (i == 0)
			{
				HIP_DEBUG("no need to readdress\n");
				goto skip_readdr;
		}
			*/
                        /* Locator_msg is just a container for building */
<<<<<<< HEAD

                        hip_send_update_locator();

                        /*locator_msg = malloc(HIP_MAX_PACKET);
=======
                        locator_msg = malloc(HIP_MAX_PACKET);
>>>>>>> dd87c5e6
                        HIP_IFEL(!locator_msg, -1, "Failed to malloc locator_msg\n");
                        hip_msg_init(locator_msg);                                
                        HIP_IFEL(hip_build_locators(locator_msg, 0, hip_get_nat_mode(NULL)), -1, 
                                 "Failed to build locators\n");
                        HIP_IFEL(hip_build_user_hdr(locator_msg, 
                                                    SO_HIP_SET_LOCATOR_ON, 0), -1,
                                 "Failed to add user header\n");
                        loc = hip_get_param(locator_msg, HIP_PARAM_LOCATOR);
			hip_print_locator_addresses(locator_msg);
			locators = hip_get_locator_first_addr_item(loc);
			/* this is changed to address count because the i contains
			   only one interface we can have multiple and global count
			   is zero if last is deleted */
                        HIP_DEBUG("UPDATE to be sent contains %i addr(s)\n", address_count);
                        hip_send_update_all(locators, address_count,
                                            ifa->ifa_index, 
                                            SEND_UPDATE_LOCATOR, is_add, addr);
                        if (hip_locator_status == SO_HIP_SET_LOCATOR_ON)
                                hip_recreate_all_precreated_r1_packets();    
                        if (locator_msg)
				free(locator_msg);
                        break;
		case XFRMGRP_ACQUIRE:
			/* XX TODO  does this ever happen? */
			HIP_DEBUG("\n");
			return -1;
			break;
		case XFRMGRP_EXPIRE:
			HIP_DEBUG("received expiration, ignored\n");
			return 0;
			break;
#if 0
		case XFRMGRP_SA:
			/* XX TODO  does this ever happen? */
			return -1;
			break;
		case XFRMGRP_POLICY:
			/* XX TODO  does this ever happen? */
			return -1;
			break;
#endif
		case XFRM_MSG_GETSA:
			return -1;
			break;
		case XFRM_MSG_ALLOCSPI:
			return -1;
			break;
		case XFRM_MSG_ACQUIRE:
		        HIP_DEBUG("handled msg XFRM_MSG_ACQUIRE\n");
			return hip_netdev_handle_acquire(msg);
			break;
		case XFRM_MSG_EXPIRE:
			return -1;
			break;
		case XFRM_MSG_UPDPOLICY:
			return -1;
			break;
		case XFRM_MSG_UPDSA:
			return -1;
			break;
		case XFRM_MSG_POLEXPIRE:
			return -1;
			break;
#if 0
		case XFRM_MSG_FLUSHSA:
			return -1;
			break;
		case XFRM_MSG_FLUSHPOLICY:
			return -1;
			break;
#endif
		skip_readdr:
			break;
		default:
			HIP_DEBUG("unhandled msg type %d\n", msg->nlmsg_type);
			break;
		}
	}

 out_err:

	return 0;
}

int hip_add_iface_local_hit(const hip_hit_t *local_hit)
{
	int err = 0;
	char hit_str[INET6_ADDRSTRLEN + 2];
	struct idxmap *idxmap[16] = {0};

	hip_convert_hit_to_str(local_hit, HIP_HIT_PREFIX_STR, hit_str);
	HIP_DEBUG("Adding HIT: %s\n", hit_str);

	HIP_IFE(hip_ipaddr_modify(&hip_nl_route, RTM_NEWADDR, AF_INET6,
				  hit_str, HIP_HIT_DEV, idxmap), -1);

 out_err:

	return err;
}

int hip_add_iface_local_route(const hip_hit_t *local_hit)
{
	int err = 0;
	char hit_str[INET6_ADDRSTRLEN + 2];
	struct idxmap *idxmap[16] = {0};

	hip_convert_hit_to_str(local_hit, HIP_HIT_FULL_PREFIX_STR, hit_str);
	HIP_DEBUG("Adding local HIT route: %s\n", hit_str);
	HIP_IFE(hip_iproute_modify(&hip_nl_route, RTM_NEWROUTE,
				   NLM_F_CREATE|NLM_F_EXCL,
				   AF_INET6, hit_str, HIP_HIT_DEV, idxmap),
		-1);

 out_err:

	return err;
}

int hip_select_source_address(struct in6_addr *src, struct in6_addr *dst)
{
	int err = 0;
	int family = AF_INET6;
//	int rtnl_rtdsfield_init;
//	char *rtnl_rtdsfield_tab[256] = { 0 };
	struct idxmap *idxmap[16] = { 0 };
	struct in6_addr lpback = IN6ADDR_LOOPBACK_INIT;
		
	/* rtnl_rtdsfield_initialize() */
//	rtnl_rtdsfield_init = 1;
	
//	rtnl_tab_initialize("/etc/iproute2/rt_dsfield", rtnl_rtdsfield_tab, 256);

	_HIP_DEBUG_IN6ADDR("Source", src);
	HIP_DEBUG_IN6ADDR("dst", dst);

	/* Required for loopback connections */
	if (!ipv6_addr_cmp(dst, &lpback)) {
		ipv6_addr_copy(src, dst);
		goto out_err;
	}

	HIP_IFEL(!exists_address_family_in_list(dst), -1, "No address of the same family\n");

	if (ipv6_addr_is_teredo(dst)) {
		struct netdev_address *na;
		struct in6_addr *in6;
		hip_list_t *n, *t;
		int c, match = 0;

		list_for_each_safe(n, t, addresses, c) {
			na = list_entry(n);
			in6 = hip_cast_sa_addr(&na->addr);
			if (ipv6_addr_is_teredo(in6)) {
				ipv6_addr_copy(src, in6);
				match = 1;
			}
		}
		HIP_IFEL(!match, -1, "No src addr found for Teredo\n");
	} else  {
		HIP_IFEL(hip_iproute_get(&hip_nl_route, src, dst, NULL, NULL, family, idxmap), -1, "Finding ip route failed\n");
	}

	HIP_DEBUG_IN6ADDR("src", src);

out_err:
	return err;
}

int hip_select_default_router_address(struct in6_addr * addr) {
  int err = 0;
  HIP_DEBUG("Default router");
  
 out_err:
  return err;
}

int hip_get_default_hit(struct in6_addr *hit)
{
	return hip_get_any_localhost_hit(hit, HIP_HI_RSA, 0);
}

int hip_get_default_hit_msg(struct hip_common *msg)
{
	int err = 0;
	hip_hit_t hit;
 	hip_lsi_t lsi;
	
	hip_get_default_hit(&hit);
 	hip_get_default_lsi(&lsi);
	HIP_DEBUG_HIT("Default hit is ", &hit);
 	HIP_DEBUG_LSI("Default lsi is ", &lsi);
	hip_build_param_contents(msg, &hit, HIP_PARAM_HIT, sizeof(hit));
 	hip_build_param_contents(msg, &lsi, HIP_PARAM_LSI, sizeof(lsi));
	
 out_err:
	return err;
}

int hip_get_default_lsi(struct in_addr *lsi)
{
	int err = 0, family = AF_INET, rtnl_rtdsfield_init = 1, i;
	char *rtnl_rtdsfield_tab[256] = { 0 };
	struct idxmap *idxmap[16] = { 0 };
	struct in6_addr lsi_addr;
	struct in6_addr lsi_aux6;
	hip_lsi_t lsi_tmpl;
	
        rtnl_tab_initialize("/etc/iproute2/rt_dsfield",rtnl_rtdsfield_tab, 256);
	memset(&lsi_tmpl, 0, sizeof(lsi_tmpl));
	set_lsi_prefix(&lsi_tmpl);
	IPV4_TO_IPV6_MAP(&lsi_tmpl, &lsi_addr);
	HIP_IFEL(hip_iproute_get(&hip_nl_route, &lsi_aux6, &lsi_addr, NULL,
				 NULL, family, idxmap), -1,
		 "Failed to find IP route.\n");

	if(IN6_IS_ADDR_V4MAPPED(&lsi_aux6))
	        IPV6_TO_IPV4_MAP(&lsi_aux6, lsi);
 out_err:

	for (i = 0; i < 256; i++) {
	    if (rtnl_rtdsfield_tab[i])
		free(rtnl_rtdsfield_tab[i]);
	}

	return err;
}
//get the puzzle difficulty and return result to hipconf
int hip_get_puzzle_difficulty_msg(struct hip_common *msg){
	int err = 0, diff = 0;
	hip_hit_t *dst_hit = NULL;
	hip_hit_t all_zero_hit = {0};

	//obtain the hit
	dst_hit = hip_get_param_contents(msg, HIP_PARAM_HIT);
	
#ifdef CONFIG_HIP_COOKIE
	if(ipv6_addr_cmp(&all_zero_hit, dst_hit) != 0)
		diff = hip_get_cookie_difficulty(dst_hit);
	else{
#endif
		diff = hip_get_cookie_difficulty(NULL);
#ifdef CONFIG_HIP_COOKIE
	}
#endif

	_HIP_DEBUG("Puzzle difficulty is %d\n", diff);
	hip_build_param_contents(msg, &diff, HIP_PARAM_INT, sizeof(diff));
	
 out_err:
	return err;
}


//set the puzzle difficulty acc to msg sent by hipconf
int hip_set_puzzle_difficulty_msg(struct hip_common *msg){
	int err = 0, diff = 0, *newVal = NULL;
	hip_hit_t *dst_hit = NULL;
	hip_hit_t all_zero_hit = {0};

	dst_hit = hip_get_param_contents(msg, HIP_PARAM_HIT);
	newVal = hip_get_param_contents(msg, HIP_PARAM_INT);

#ifdef CONFIG_HIP_COOKIE
	if(ipv6_addr_cmp(&all_zero_hit, dst_hit) != 0)
		hip_set_cookie_difficulty(dst_hit, *newVal);
	else{
#endif
		hip_set_cookie_difficulty(NULL, *newVal);
#ifdef CONFIG_HIP_COOKIE
	}
#endif

out_err:
	return err;
}


/**
 * get the ip mapping from DHT
 * 
 * hipconf dht get <HIT>
 */
int hip_get_dht_mapping_for_HIT_msg(struct hip_common *msg){
	int err = 0, socket, err_value = 0, ret_HIT = 0, ret_HOSTNAME = 0;
	char ip_str[INET_ADDRSTRLEN], hit_str[INET6_ADDRSTRLEN+2], *hostname = NULL;
	hip_hit_t *dst_hit = NULL;
	char dht_response[HIP_MAX_PACKET] = {0};
	hip_tlv_type_t param_type = 0;
	struct hip_tlv_common *current_param = NULL;

#ifdef CONFIG_HIP_OPENDHT
	HIP_DEBUG("\n");

	HIP_IFEL((msg == NULL), -1, "msg null, skip\n");

	current_param = hip_get_next_param(msg, current_param);
	if(current_param)
		param_type = hip_get_param_type(current_param);
	else
		goto out_err;
	if(param_type == HIP_PARAM_HOSTNAME) {
		ret_HOSTNAME = 1;
		//get hostname
		HIP_IFEL(((hostname = hip_get_param(msg, HIP_PARAM_HOSTNAME)) == NULL), -1,
			"hostname null\n");
		hostname = hip_get_param_contents_direct(hostname);
	}else if(param_type == HIP_PARAM_HIT) {
		ret_HIT = 1;
    		HIP_IFEL(((dst_hit = hip_get_param(msg, HIP_PARAM_HIT)) == NULL),
			 -1, "dst hit null\n");
    		dst_hit = hip_get_param_contents_direct(dst_hit);
		hip_convert_hit_to_str(dst_hit, NULL, hit_str);
	}

	//convert hw addr to str
	inet_ntop(AF_INET,
		  &(((struct sockaddr_in*)opendht_serving_gateway->ai_addr)->sin_addr),
		  ip_str,
		  INET_ADDRSTRLEN);

	/* init the dht gw socket */
	socket = init_dht_gateway_socket_gw(socket, opendht_serving_gateway);
	//the connection to the gw here should be done using binding
	err = connect_dht_gateway(socket, opendht_serving_gateway, 1);

	if(err != 0){
		err_value = 1;
		err = 0;
		hip_build_param_contents(msg, &err_value,
					 HIP_PARAM_INT, sizeof(int));
		goto out_err;
	}

	/* obtain value from dht gateway */
	err = 0;

	if(ret_HIT){
		err = opendht_get(socket, (unsigned char *)hit_str,
			  (unsigned char *)ip_str, opendht_serving_gateway_port);
	}
	else if(ret_HOSTNAME){
		err = opendht_get(socket, (unsigned char *)hostname,
			  (unsigned char *)ip_str, opendht_serving_gateway_port);
	}
	//get response from dht server
	err = opendht_read_response(socket, dht_response);

	if(err != 0){
		err_value = 2;
		err = 0;
		hip_build_param_contents(msg, &err_value,
					 HIP_PARAM_INT, sizeof(int));
		goto out_err;
	}

	//attach output to the msg back to hipconf
	hip_attach_locator_addresses((struct hip_common *)dht_response, msg);

out_err:

	close(socket);
#endif	/* CONFIG_HIP_OPENDHT */

	return err;
}

/**
 * attach the reply we got from the dht gateway
 * to the message back to hipconf
 */
void hip_attach_locator_addresses(struct hip_common * in_msg,
				  struct hip_common *msg){
    struct hip_locator *locator;
    int i = 0, err_value = 0;
    unsigned char * tmp = NULL;
    struct hip_locator_info_addr_item *item   = NULL;
    struct hip_locator_info_addr_item2 *item2 = NULL;
    char *address_pointer;
    struct in6_addr reply6;
    struct in6_addr all_zero_ipv6 = {0};
	
    _HIP_DUMP_MSG(in_msg);

    locator = hip_get_param((struct hip_common *)in_msg,
                            HIP_PARAM_LOCATOR);
    if(locator){	
	address_pointer =(char*) (locator + 1);
	for(;address_pointer < ((char*)locator) + hip_get_param_contents_len(locator); ){
	    if(((struct hip_locator_info_addr_item*)address_pointer)->locator_type 
                 == HIP_LOCATOR_LOCATOR_TYPE_UDP){
		item2 = (struct hip_locator_info_addr_item2 *)address_pointer;
		hip_build_param_contents(msg, &item2->address,
					 HIP_PARAM_SRC_ADDR, sizeof(struct in6_addr));
		//HIP_DEBUG_HIT("LOCATOR", (struct in6_addr *)&item2->address);
		address_pointer += sizeof(struct hip_locator_info_addr_item2);
	    }else if(((struct hip_locator_info_addr_item*)address_pointer)->locator_type 
                        == HIP_LOCATOR_LOCATOR_TYPE_ESP_SPI){
		item = (struct hip_locator_info_addr_item *)address_pointer;
		hip_build_param_contents(msg, &item->address,
					 HIP_PARAM_SRC_ADDR, sizeof(struct in6_addr));
		//HIP_DEBUG_HIT("LOCATOR", (struct in6_addr *)&item->address);
		address_pointer += sizeof(struct hip_locator_info_addr_item);
	    }else if(((struct hip_locator_info_addr_item*)address_pointer)->locator_type 
                        == HIP_LOCATOR_LOCATOR_TYPE_IPV6) {
		item = (struct hip_locator_info_addr_item *)address_pointer;
		hip_build_param_contents(msg, &item->address,
					 HIP_PARAM_SRC_ADDR, sizeof(struct in6_addr));
		//HIP_DEBUG_HIT("LOCATOR", (struct in6_addr *)&item->address);
		address_pointer += sizeof(struct hip_locator_info_addr_item);
	    }else
		address_pointer += sizeof(struct hip_locator_info_addr_item);
	}	
    }else{
	memcpy(&((&reply6)->s6_addr), in_msg, sizeof(reply6.s6_addr));
	//HIP_DEBUG_HIT("LOCATOR", &reply6);
	if(ipv6_addr_cmp(&all_zero_ipv6, &reply6)){
		hip_build_param_contents(msg, &reply6,
					 HIP_PARAM_SRC_ADDR,
					 sizeof(struct in6_addr));
	}else{
		err_value = 3;//Entry not found at DHT gateway
		hip_build_param_contents(msg, &err_value,
					 HIP_PARAM_INT, sizeof(int));
	}
    }
}



/**
choose from addresses obtained from the dht server.
Currently, the latest address, if any, is returned
*/
void hip_get_suitable_locator_address(struct hip_common * in_msg,
				      struct in6_addr *addr){
    struct hip_locator *locator;
    int i = 0, err_value = 0;
    unsigned char * tmp = NULL;
    struct hip_locator_info_addr_item *item   = NULL;
    struct hip_locator_info_addr_item2 *item2 = NULL;
    char *address_pointer;
    struct in6_addr reply6;
    struct in6_addr all_zero_ipv6 = {0};
	
    _HIP_DUMP_MSG(in_msg);

    locator = hip_get_param((struct hip_common *)in_msg,
                            HIP_PARAM_LOCATOR);
    if(locator){	
	address_pointer =(char*) (locator + 1);
	for(;address_pointer < ((char*)locator) + hip_get_param_contents_len(locator); ){
	    if(((struct hip_locator_info_addr_item*)address_pointer)->locator_type 
                 == HIP_LOCATOR_LOCATOR_TYPE_UDP){
		item2 = (struct hip_locator_info_addr_item2 *)address_pointer;

		////hip_build_param_contents(msg, &item2->address,
		////			 HIP_PARAM_SRC_ADDR, sizeof(struct in6_addr));
		HIP_DEBUG_HIT("LOCATOR", (struct in6_addr *)&item2->address);
		memcpy(addr, (struct in6_addr *)&item2->address, sizeof(struct in6_addr));
		address_pointer += sizeof(struct hip_locator_info_addr_item2);
	    }else if(((struct hip_locator_info_addr_item*)address_pointer)->locator_type 
                        == HIP_LOCATOR_LOCATOR_TYPE_ESP_SPI){
		item = (struct hip_locator_info_addr_item *)address_pointer;

		////hip_build_param_contents(msg, &item->address,
		////			 HIP_PARAM_SRC_ADDR, sizeof(struct in6_addr));
		HIP_DEBUG_HIT("LOCATOR", (struct in6_addr *)&item->address);
		memcpy(addr, (struct in6_addr *)&item->address, sizeof(struct in6_addr));
		address_pointer += sizeof(struct hip_locator_info_addr_item);
	    }else if(((struct hip_locator_info_addr_item*)address_pointer)->locator_type 
                        == HIP_LOCATOR_LOCATOR_TYPE_IPV6) {
		item = (struct hip_locator_info_addr_item *)address_pointer;

		////hip_build_param_contents(msg, &item->address,
		////			 HIP_PARAM_SRC_ADDR, sizeof(struct in6_addr));
		HIP_DEBUG_HIT("LOCATOR", (struct in6_addr *)&item->address);
		memcpy(addr, (struct in6_addr *)&item->address, sizeof(struct in6_addr));
		address_pointer += sizeof(struct hip_locator_info_addr_item);
	    }else
		address_pointer += sizeof(struct hip_locator_info_addr_item);
	}	
    }else{
	memcpy(&((&reply6)->s6_addr), in_msg, sizeof(reply6.s6_addr));
	//HIP_DEBUG_HIT("LOCATOR", &reply6);
	if(ipv6_addr_cmp(&all_zero_ipv6, &reply6)){
		////hip_build_param_contents(msg, &reply6,
		////			 HIP_PARAM_SRC_ADDR,
		////			 sizeof(struct in6_addr));
	}else{
		err_value = 3;//Entry not found at DHT gateway
		////hip_build_param_contents(msg, &err_value,
		////			 HIP_PARAM_INT, sizeof(int));
	}
    }

    HIP_DEBUG_IN6ADDR("####", addr);
}



/* This function copies the addresses stored in entry->peer_addr_list_to_be_added
 * to entry->spi_out->peer_addr_list after R2 has been received
 * @param entry: state after base exchange */
void hip_copy_peer_addrlist_to_spi(hip_ha_t *entry) {
	hip_list_t *item = NULL, *tmp = NULL; 
	struct hip_peer_addr_list_item *addr_li;
	struct hip_spi_out_item *spi_out;
	int i = 0;
	struct hip_spi_out_item *spi_list;

	if (!entry->peer_addr_list_to_be_added)
		return;

	spi_list = hip_hadb_get_spi_list(entry, entry->default_spi_out);

	if (!spi_list)
	{
		HIP_ERROR("did not find SPI list for SPI 0x%x\n", entry->default_spi_out);
		
	}
	list_for_each_safe(item, tmp, entry->peer_addr_list_to_be_added, i) {
			addr_li = list_entry(item);
			list_add(addr_li, spi_list->peer_addr_list);
			HIP_DEBUG_HIT("SPI out address", &addr_li->address);
	}
	hip_ht_uninit(entry->peer_addr_list_to_be_added);
	entry->peer_addr_list_to_be_added = NULL;
	hip_print_peer_addresses (entry);
}<|MERGE_RESOLUTION|>--- conflicted
+++ resolved
@@ -1193,6 +1193,30 @@
   	return err;
 }
 
+void hip_update_address_list(struct sockaddr *addr, int is_add,
+        int interface_index)
+{
+    int addr_exists = 0, interface_count = 0;
+    
+    addr_exists = exists_address_in_list(addr, interface_index);
+    HIP_DEBUG("is_add = %d, exists = %d\n", is_add, addr_exists);
+    if ((is_add && addr_exists) ||
+        (!is_add && !addr_exists))
+    {
+            HIP_DEBUG("Address %s discarded.\n",
+                      (is_add ? "add" : "del"));
+            return 0;
+    }
+
+    if (is_add) 
+        add_address_to_list(addr, interface_index, 0);
+    else 
+        delete_address_from_list(addr, interface_index);
+
+    interface_count = count_if_addresses(interface_index);
+    HIP_DEBUG("%d addr(s) in ifindex %d\n", interface_count, interface_index);
+}
+
 int hip_netdev_event(const struct nlmsghdr *msg, int len, void *arg)
 {
      int err = 0, l = 0, is_add=0, i=0, ii=0;
@@ -1285,12 +1309,20 @@
                         else
                                 HIP_DEBUG("Unknown addr family in addr\n");
 
-			/* update our address list */
-			pre_if_address_count = count_if_addresses(ifa->ifa_index);
+                        /*hip_start_timer_for_update();
+                        // Q: If timer is already set, do we reinitialize the time?
+                        
+                        // Q: do we update the addresss continuosly or do we just try to detect?
+                        hip_update_address_list() or use detect_addresses() in send_update()?*/
+
+                        hip_update_address_list(addr, is_add, ifa->ifa_index);
+
+                        /* update our address list */
+			/*pre_if_address_count = count_if_addresses(ifa->ifa_index);
 			HIP_DEBUG("%d addr(s) in ifindex %d before add/del\n",
-				  pre_if_address_count, ifa->ifa_index);
-
-			addr_exists = exists_address_in_list(addr,
+				  pre_if_address_count, ifa->ifa_index);*/
+
+			/*addr_exists = exists_address_in_list(addr,
 							     ifa->ifa_index);
 			HIP_DEBUG("is_add=%d, exists=%d\n", is_add, addr_exists);
 			if ((is_add && addr_exists) ||
@@ -1298,18 +1330,16 @@
 			{
 				/* radvd can try to add duplicate addresses.
 				   This can confused our address cache. */
-				HIP_DEBUG("Address %s discarded.\n",
+			/*	HIP_DEBUG("Address %s discarded.\n",
 					  (is_add ? "add" : "del"));
 				return 0;
 			}
 
-			if (is_add) {
-			  add_address_to_list(addr, ifa->ifa_index, 0);
-			} else {
-				delete_address_from_list(addr, ifa->ifa_index);
-				// hip_for_each_ha();
-			}
-
+			if (is_add) 
+                            add_address_to_list(addr, ifa->ifa_index, 0);
+			else 
+                            delete_address_from_list(addr, ifa->ifa_index);
+			
 			i = count_if_addresses(ifa->ifa_index);
        
 			HIP_DEBUG("%d addr(s) in ifindex %d\n", i, ifa->ifa_index);
@@ -1318,16 +1348,17 @@
 
 			/* Should be counted globally over all interfaces 
 			   because they might have addresses too --Samu BUGID 663 */
-			/*
-			  if (i == 0 && pre_if_address_count > 0 &&
+			
+			/*  if (i == 0 && pre_if_address_count > 0 &&
 			    msg->nlmsg_type == RTM_DELADDR) {
-			*/
-			if (address_count == 0 && pre_if_address_count > 0 &&
+			
+
+                         /*if (address_count == 0 && pre_if_address_count > 0 &&
 			    msg->nlmsg_type == RTM_DELADDR) {
 				/* send 0-address REA if this was deletion of
 				   the last address */
-				HIP_DEBUG("sending 0-addr UPDATE\n");
-				hip_send_update_all(NULL, 0, ifa->ifa_index,
+			/*	HIP_DEBUG("sending 0-addr UPDATE\n");
+				hip_send_update_all_old(NULL, 0, ifa->ifa_index,
 						    SEND_UPDATE_LOCATOR, is_add, addr);
 				
 				goto out_err;
@@ -1341,14 +1372,10 @@
 		}
 			*/
                         /* Locator_msg is just a container for building */
-<<<<<<< HEAD
 
                         hip_send_update_locator();
 
                         /*locator_msg = malloc(HIP_MAX_PACKET);
-=======
-                        locator_msg = malloc(HIP_MAX_PACKET);
->>>>>>> dd87c5e6
                         HIP_IFEL(!locator_msg, -1, "Failed to malloc locator_msg\n");
                         hip_msg_init(locator_msg);                                
                         HIP_IFEL(hip_build_locators(locator_msg, 0, hip_get_nat_mode(NULL)), -1, 
@@ -1362,8 +1389,8 @@
 			/* this is changed to address count because the i contains
 			   only one interface we can have multiple and global count
 			   is zero if last is deleted */
-                        HIP_DEBUG("UPDATE to be sent contains %i addr(s)\n", address_count);
-                        hip_send_update_all(locators, address_count,
+                        /*HIP_DEBUG("UPDATE to be sent contains %i addr(s)\n", address_count);
+                        hip_send_update_all_old(locators, address_count,
                                             ifa->ifa_index, 
                                             SEND_UPDATE_LOCATOR, is_add, addr);
                         if (hip_locator_status == SO_HIP_SET_LOCATOR_ON)
