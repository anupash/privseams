--- conflicted
+++ resolved
@@ -309,12 +309,8 @@
 	//FIXME: acq->sel.family doesn't seem to contain the right value
 	addr->sa_family = AF_INET6;
 	memcpy(SA2IP(addr), &entry->local_address, SAIPLEN(addr));
-<<<<<<< HEAD
 #if 0
-	HIP_IFEL(!(if_index = addr2ifindx(&entry->local_address)), -1, 
-=======
 	HIP_IFEL(!(if_index = hip_ipv6_devaddr2ifindex(&entry->local_address)), -1, 
->>>>>>> 03e6896e
 		 "if_index NOT determined\n");
 #endif
 
