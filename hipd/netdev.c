/**
 * Some of the code is from OpenHIP hip_netlink.c
 *
 */
 
#include "netdev.h"
#include "maintenance.h"
#include "opendht/libhipopendht.h"
#include "debug.h"
#include "libinet6/util.h"
#include "libinet6/include/netdb.h"
#include "libinet6/hipconf.h"
#include <netinet/in.h>
extern int hip_use_userspace_data_packet_mode;

<<<<<<< HEAD
 
=======
extern struct addrinfo *opendht_serving_gateway;
extern struct addrinfo *opendht_serving_port;

>>>>>>> f8c04d37
unsigned long hip_netdev_hash(const void *ptr) {
	struct netdev_address *na = (struct netdev_address *) ptr;
	uint8_t hash[HIP_AH_SHA_LEN];

	hip_build_digest(HIP_DIGEST_SHA1, &na->addr,
			 sizeof(struct sockaddr_storage), hash);

	return *((unsigned long *) hash);
}

int hip_netdev_match(const void *ptr1, const void *ptr2) {
	return hip_netdev_hash(ptr1) != hip_netdev_hash(ptr2);
}

static int count_if_addresses(int ifindex)
{
	struct netdev_address *na;
	hip_list_t *n, *t;
	int i = 0, c;

	list_for_each_safe(n, t, addresses, c) {
		na = list_entry(n);
		if (na->if_index == ifindex)
			i++;
	}
	return i;
}


#define FA_IGNORE 0
#define FA_ADD 1

/**
 * Filters addresses that are allowed for this host.
 * 
 * @param addr a pointer to a socket address structure.
 * @return     FA_ADD if the given address @c addr is allowed to be one of the
 *             addresses of this host, FA_IGNORE otherwise.
 */
int filter_address(struct sockaddr *addr)
{
	char s[INET6_ADDRSTRLEN];
	struct in6_addr *a_in6 = NULL;
	in_addr_t a_in;
	
	switch (addr->sa_family) {
	case AF_INET6:
	        a_in6 = hip_cast_sa_addr(addr);
		inet_ntop(AF_INET6, &((struct sockaddr_in6*)addr)->sin6_addr, s,
			  INET6_ADDRSTRLEN);
				
		HIP_DEBUG("IPv6 address to filter is %s.\n", s);
		
		_HIP_DEBUG("Address is%san Teredo address\n", 
			  ipv6_addr_is_teredo(a_in6)==1?" ":" not ");
		
		if(suppress_af_family == AF_INET) {
			HIP_DEBUG("Address ignored: address family "\
				  "suppression set to IPv4 addresses.\n");
			return FA_IGNORE;
		} else if (IN6_IS_ADDR_UNSPECIFIED(a_in6)) {
			HIP_DEBUG("Address ignored: UNSPECIFIED.\n");
			return FA_IGNORE;
		} else if (IN6_IS_ADDR_LOOPBACK(a_in6)) {
			HIP_DEBUG("Address ignored: IPV6_LOOPBACK.\n");
			return FA_IGNORE;
		} else if (IN6_IS_ADDR_MULTICAST(a_in6)) {
			HIP_DEBUG("Address ignored: MULTICAST.\n");
			return FA_IGNORE;
		} else if (IN6_IS_ADDR_LINKLOCAL(a_in6)) {
			HIP_DEBUG("Address ignored: LINKLOCAL.\n");
			return FA_IGNORE;
#if 0 /* For Juha-Matti's experiments  */
		} else if (IN6_IS_ADDR_SITELOCAL(a_in6)) {
			HIP_DEBUG("Address ignored: SITELOCAL.\n");
			return FA_IGNORE;
#endif
		} else if (IN6_IS_ADDR_V4MAPPED(a_in6)) {
			HIP_DEBUG("Address ignored: V4MAPPED.\n");
			return FA_IGNORE;
		} else if (IN6_IS_ADDR_V4COMPAT(a_in6)) {
			HIP_DEBUG("Address ignored: V4COMPAT.\n");
			return FA_IGNORE;
		} else if (ipv6_addr_is_hit(a_in6)) {
			HIP_DEBUG("Address ignored: address is HIT.\n");
			return FA_IGNORE;
		} else
			return FA_ADD;
		break;
		
	case AF_INET:
		a_in = ((struct sockaddr_in *)addr)->sin_addr.s_addr;
		inet_ntop(AF_INET, &((struct sockaddr_in*)addr)->sin_addr, s,
			  INET6_ADDRSTRLEN);
		
		HIP_DEBUG("IPv4 address to filter is %s.\n", s);

		if(suppress_af_family == AF_INET6) {
			HIP_DEBUG("Address ignored: address family "\
				  "suppression set to IPv6 addresses.\n");
			return FA_IGNORE;
		} else if (a_in == INADDR_ANY) {
			HIP_DEBUG("Address ignored: INADDR_ANY.\n");
			return FA_IGNORE;
		} else if (a_in == INADDR_BROADCAST) {
			HIP_DEBUG("Address ignored: INADDR_BROADCAST.\n");
			return FA_IGNORE;
		} else if (IN_MULTICAST(ntohs(a_in))) {
			HIP_DEBUG("Address ignored: MULTICAST.\n");
			return FA_IGNORE;
		} else if (IS_LSI32(a_in)) {
			HIP_DEBUG("Address ignored: LSI32.\n");
			return FA_IGNORE;
		} else if (IS_IPV4_LOOPBACK(a_in)) {
			HIP_DEBUG("Address ignored: IPV4_LOOPBACK.\n");
			return FA_IGNORE;
		} else if (IS_LSI((struct sockaddr_in *)addr)) {
			HIP_DEBUG("Address ignored: address is LSI.\n");
			return FA_IGNORE;
		} else 
			return FA_ADD;
		break;

	default:
		HIP_DEBUG("Address ignored: address family is unknown.\n");
		return FA_IGNORE;
	}
}

int exists_address_family_in_list(struct in6_addr *addr) {
	struct netdev_address *n;
	hip_list_t *tmp, *t;
	int c;
	int mapped = IN6_IS_ADDR_V4MAPPED(addr);

	list_for_each_safe(tmp, t, addresses, c) {
		int map;
		n = list_entry(tmp);
		
		if (IN6_IS_ADDR_V4MAPPED(hip_cast_sa_addr(&n->addr)) == mapped)
			return 1;
	}
	
        return 0;
}

int exists_address_in_list(struct sockaddr *addr, int ifindex)
{
	struct netdev_address *n;
	hip_list_t *tmp, *t;
	int c;
        struct in6_addr *in6;
        struct in_addr *in;

	list_for_each_safe(tmp, t, addresses, c) {
		int mapped = 0;
		int addr_match = 0;
		int family_match = 0;
		n = list_entry(tmp);
		
		mapped = hip_sockaddr_is_v6_mapped(&n->addr);
		HIP_DEBUG("mapped=%d\n", mapped);
		
		if (mapped) {
			in6 = (struct in6_addr * )hip_cast_sa_addr(&n->addr);
			in = (struct in_addr *) hip_cast_sa_addr(addr);
			addr_match = IPV6_EQ_IPV4(in6, in);
			family_match = 1;
		} else if (!mapped && addr->sa_family == AF_INET6) {
			addr_match = !memcmp(hip_cast_sa_addr(&n->addr), 
                                             hip_cast_sa_addr(addr),
					     hip_sa_addr_len(&n->addr));
			family_match = (n->addr.ss_family == addr->sa_family);
		} else { // addr->sa_family == AF_INET
			HIP_DEBUG("Addr given was not IPv6 nor IPv4.\n");
		}
		
		HIP_DEBUG("n->addr.ss_family=%d, addr->sa_family=%d, "
                          "n->if_index=%d, ifindex=%d\n",
			  n->addr.ss_family, addr->sa_family, n->if_index, ifindex);
		if (n->addr.ss_family == AF_INET6) {
			HIP_DEBUG_IN6ADDR("addr6", hip_cast_sa_addr(&n->addr));
		} else if (n->addr.ss_family == AF_INET) {
			HIP_DEBUG_INADDR("addr4", hip_cast_sa_addr(&n->addr));
		}
		if (n->if_index == ifindex && family_match && addr_match) {
			HIP_DEBUG("Address exist in the list\n");
			return 1;
		}
	}
	
	HIP_DEBUG("Address exists in the list\n");
	return 0;
}

/**
 * Adds an IPv6 address into ifindex2spi map.
 *
 * Adds an IPv6 address into ifindex2spi map if the address passes
 * filter_address() test.
 *
 * @param  a pointer to a socket address structure.
 * @param  network device interface index.
 */ 
void add_address_to_list(struct sockaddr *addr, int ifindex, int flags)
{
	struct netdev_address *n;
        unsigned char tmp_secret[40];
        int err_rand = 0;
	
	/* filter_address() prints enough debug info of the address, no need to
	   print address related debug info here. */
	if (filter_address(addr)) {
		HIP_DEBUG("Address passed the address filter test.\n");
	} else {
		HIP_DEBUG("Address failed the address filter test.\n");
		return;
	}
	
	if((n = (struct netdev_address *) malloc(sizeof(struct netdev_address)))
	   == NULL) {
		HIP_ERROR("Error when allocating memory to a network device "\
			  "address.\n");
		return;
	}
	
	memset(n, 0, sizeof(struct netdev_address));

	/* Convert IPv4 address to IPv6 */
	if (addr->sa_family == AF_INET) {
		struct sockaddr_in6 temp;
		memset(&temp, 0, sizeof(temp));
		temp.sin6_family = AF_INET6;
		IPV4_TO_IPV6_MAP(&(((struct sockaddr_in *)addr)->sin_addr),
				 &temp.sin6_addr);
	        memcpy(&n->addr, &temp, hip_sockaddr_len(&temp));
	} else {
		memcpy(&n->addr, addr, hip_sockaddr_len(addr));
	}
	
        /* Add secret to address. Used with openDHT removable puts. */        
        memset(tmp_secret, 0, sizeof(tmp_secret));
        err_rand = RAND_bytes(tmp_secret,40);
        memcpy(&n->secret, &tmp_secret, sizeof(tmp_secret));

        /* Clear the timestamp, initially 0 so everything will be sent. */
        memset(&n->timestamp, 0, sizeof(time_t));

        n->if_index = ifindex;
	list_add(n, addresses);
	address_count++;
	n->flags = flags;

	HIP_DEBUG("Added a new IPv6 address to ifindex2spi map. The map has "\
		  "%d addresses.\n", address_count);
}

static void delete_address_from_list(struct sockaddr *addr, int ifindex)
{
	struct netdev_address *n;
	hip_list_t *item, *tmp;
	int i, deleted = 0;
        struct sockaddr_in6 addr_sin6;

        if (addr && addr->sa_family == AF_INET) {
            memset(&addr_sin6, 0, sizeof(addr_sin6));
            addr_sin6.sin6_family = AF_INET6;
            IPV4_TO_IPV6_MAP(((struct in_addr *) hip_cast_sa_addr(addr)),
                             ((struct in6_addr *) hip_cast_sa_addr(&addr_sin6)));
	} else if (addr && addr->sa_family == AF_INET6) {
            memcpy(&addr_sin6, addr, sizeof(addr_sin6));
	}       

        HIP_DEBUG_HIT("Address to delete = ",hip_cast_sa_addr(&addr_sin6));

	list_for_each_safe(item, tmp, addresses, i) {
            n = list_entry(item);
            deleted = 0;
            /* remove from list if if_index matches */
            if (!addr) {
		    if (n->if_index == ifindex) {
			    HIP_DEBUG_IN6ADDR("Deleting address",
					  hip_cast_sa_addr(&n->addr)); 
			    list_del(n, addresses);
			    deleted = 1;
		    }
            } else {
		    /* remove from list if address matches */            
		    _HIP_DEBUG_IN6ADDR("Address to compare",
				      hip_cast_sa_addr(&n->addr)); 
		    if (ipv6_addr_cmp(hip_cast_sa_addr(&n->addr), 
				      hip_cast_sa_addr(&addr_sin6)) == 0) {
			HIP_DEBUG_IN6ADDR("Deleting address",
					  hip_cast_sa_addr(&n->addr)); 
			list_del(n, addresses);
			deleted = 1;
		    }
            }
            if (deleted)
                address_count--;
	}

	if (address_count < 0)
		HIP_ERROR("BUG: address_count < 0\n", address_count);
}

void delete_all_addresses(void)
{
	struct netdev_address *n;
	hip_list_t *item, *tmp;
	int i;

	if (address_count)
	{
		list_for_each_safe(item, tmp, addresses, i)
		{
			n = list_entry(item);
			HIP_DEBUG_HIT("address to be deleted\n",hip_cast_sa_addr(&n->addr));
			list_del(n, addresses);
			HIP_FREE(n);
			address_count--;
		}
		if (address_count != 0) HIP_DEBUG("address_count %d != 0\n", address_count);
	}
}
/**
 * Gets the interface index of a socket address.
 *
 * @param  addr a pointer to a socket address whose interface index is to be
 *              searched.
 * @return      interface index if the network address is bound to one, zero if
 *              no interface index was found.
 */
int hip_netdev_find_if(struct sockaddr *addr)
{
	struct netdev_address *n = NULL;
	hip_list_t *item = NULL, *tmp = NULL;
	int i = 0;

#ifdef CONFIG_HIP_DEBUG /* Debug block. */
	{
		char ipv6_str[INET6_ADDRSTRLEN], *fam_str = NULL;
		
		if(addr->sa_family == AF_INET6) {
			fam_str = "AF_INET6";
			inet_ntop(AF_INET6,
				  &(((struct sockaddr_in6 *)addr)->sin6_addr),
				  ipv6_str, INET6_ADDRSTRLEN);
		} else if(addr->sa_family == AF_INET) {
			fam_str = "AF_INET";
			inet_ntop(AF_INET,
				  &(((struct sockaddr_in *)addr)->sin_addr),
				  ipv6_str, INET6_ADDRSTRLEN);
		} else {
			fam_str = "not AF_INET or AF_INET6";
			memset(ipv6_str, 0, INET6_ADDRSTRLEN);
		}
		
		HIP_DEBUG("Trying to find interface index for a network "\
			  "device with IP address %s of address family %s.\n",
			  ipv6_str, fam_str);
	}
#endif
	/* Loop through all elements in list "addresses" and break if the loop
	   address matches the search address. The "addresses" list stores
	   socket address storages. */
	list_for_each_safe(item, tmp, addresses, i)
		{
			n = list_entry(item);
			
			_HIP_DEBUG("Search item address family %s, interface "\
				  "index %d.\n", (n->addr.ss_family == AF_INET)
				  ? "AF_INET" : "AF_INET6", n->if_index);
			_HIP_DEBUG_IN6ADDR("Search item IP address",
					  &(((struct sockaddr_in6 *)
					     &(n->addr))->sin6_addr));
			
			if ((n->addr.ss_family == addr->sa_family) &&
			    ((memcmp(hip_cast_sa_addr(&n->addr),
				     hip_cast_sa_addr(addr),
				     hip_sa_addr_len(addr))==0)) ||
			    IPV6_EQ_IPV4(&(((struct sockaddr_in6 *)
					    &(n->addr))->sin6_addr),
					 &((struct sockaddr_in *)
					   addr)->sin_addr))
			{
				HIP_DEBUG("Matching network device index is "\
					  "%d.\n", n->if_index);
				return n->if_index;
			}
		}

	HIP_DEBUG("No matching network device index found.\n");
	return 0;
}

/**
 * Gets a interface index of a network address.
 * 
 * Base exchange IPv6 addresses need to be put into ifindex2spi map, so we need
 * a function that gets the ifindex of the network device which has the address
 * @c addr.
 *
 * @param  addr a pointer to an IPv6 address whose interface index is to be
 *              searched.
 * @return      interface index if the network address is bound to one, zero if
 *              no interface index was found and negative in error case.
 * @todo        The caller of this should be generalized to both IPv4 and IPv6
 *              so that this function can be removed (tkoponen).
 */
int hip_devaddr2ifindex(struct in6_addr *addr)
{
	struct sockaddr_in6 a;
	a.sin6_family = AF_INET6;
	ipv6_addr_copy(&a.sin6_addr, addr);
	return hip_netdev_find_if((struct sockaddr *)&a);
}

int static add_address(const struct nlmsghdr *h, int len, void *arg)
{
        struct sockaddr_storage ss_addr;
        struct sockaddr *addr = (struct sockaddr*) &ss_addr;

	while (NLMSG_OK(h, len)) {
		struct ifaddrmsg *ifa;
		struct rtattr *rta, *tb[IFA_MAX+1];

		memset(tb, 0, sizeof(tb));
		/* exit this loop on end or error */
		if (h->nlmsg_type == NLMSG_DONE)
		{
			int *done = (int *)arg;
			*done = 1;
			break;
		}

		if (h->nlmsg_type == NLMSG_ERROR)
		{
			HIP_ERROR("Error in Netlink response.\n");
			return -1;
		}

		ifa = NLMSG_DATA(h);
		rta = IFA_RTA(ifa);
		len = h->nlmsg_len - NLMSG_LENGTH(sizeof(*ifa));

		if ((ifa->ifa_family != AF_INET) &&
		    (ifa->ifa_family != AF_INET6))
			continue;

		/* parse list of attributes into table
		 * (same as parse_rtattr()) */
		while (RTA_OK(rta, len))
		{
			if (rta->rta_type <= IFA_MAX)
				tb[rta->rta_type] = rta;
			rta = RTA_NEXT(rta,len);
		}

		/* fix tb entry for inet6 */
		if (!tb[IFA_LOCAL])
			tb[IFA_LOCAL] = tb[IFA_ADDRESS];
		if (!tb[IFA_ADDRESS])
			tb[IFA_ADDRESS] = tb[IFA_LOCAL];

		/* save the addresses we care about */
		if (tb[IFA_LOCAL])
		{
			addr->sa_family = ifa->ifa_family;
			memcpy(hip_cast_sa_addr(addr), RTA_DATA(tb[IFA_LOCAL]),
			       RTA_PAYLOAD(tb[IFA_LOCAL]));
			add_address_to_list(addr, ifa->ifa_index, 0);
                                _HIP_DEBUG("ifindex=%d\n", ifa->ifa_index);
		}
		h = NLMSG_NEXT(h, len);
	}

	return 0;
}

/*
 * Note: this creates a new NETLINK socket (via getifaddrs), so this has to be
 * run before the global NETLINK socket is opened. I did not have the time
 * and energy to import all of the necessary functionality from iproute2.
 * -miika
 */
int hip_netdev_init_addresses(struct rtnl_handle *nl)
{
	struct ifaddrs *g_ifaces = NULL, *g_iface = NULL;
	int err = 0, if_index = 0;

	/* Initialize address list */
	HIP_DEBUG("Initializing addresses...\n");
	//INIT_LIST_HEAD(addresses);
	addresses = hip_ht_init(hip_netdev_hash, hip_netdev_match);

	HIP_IFEL(getifaddrs(&g_ifaces), -1,
		 "getifaddrs failed\n");

	for (g_iface = g_ifaces; g_iface; g_iface = g_iface->ifa_next)
	{
		if (!g_iface->ifa_addr)
			continue;
		if (exists_address_in_list(g_iface->ifa_addr, if_index))
			continue;
		HIP_IFEL(!(if_index = if_nametoindex(g_iface->ifa_name)),
			 -1, "if_nametoindex failed\n");
		add_address_to_list(g_iface->ifa_addr, if_index, 0);
 	}
	
 out_err:
	if (g_ifaces)
		freeifaddrs(g_ifaces);
	return err;
}

/*
 * hip_find_address. Find an IPv4/IPv6 address present in the file /etc/hosts
 * that has as domain name fqdn_str
*/
int hip_find_address(char *fqdn_str, struct in6_addr *res){
        int lineno = 0, err = 0, i;
	struct in6_addr ipv6_dst;
	struct in_addr ipv4_dst;
	char line[500];
	char *temp_str;
	FILE *hosts = NULL;
	List mylist;

        hosts = fopen(HOSTS_FILE, "r");
	
	if (!hosts) {
	        err = -1;
		HIP_ERROR("Failed to open %s \n", HOSTS_FILE);
		goto out_err;
	}

	HIP_DEBUG("Looking up for hostname %s in /etc/hosts\n",fqdn_str);

	while(getwithoutnewline(line, 500, hosts) != NULL ) {
	        lineno++;
		if(strlen(line)<=1) continue; 
		initlist(&mylist);
		extractsubstrings(line, &mylist);
     
		/* find out the fqdn string amongst the Ipv4/Ipv6 addresses - 
		   it's a non-valid ipv6 addr */
		for(i = 0; i<length(&mylist); i++) {
		        if(inet_pton(AF_INET6, getitem(&mylist,i), &ipv6_dst)<1||
			        inet_pton(AF_INET, getitem(&mylist,i), &ipv4_dst)<1){
			        temp_str = getitem(&mylist,i);
				if((strlen(temp_str)==strlen(fqdn_str))&&(strcmp(temp_str,fqdn_str)==0)) {
				        int j;
					for(j=0;j<length(&mylist);j++){
					        if(inet_pton(AF_INET6, getitem(&mylist,j), &ipv6_dst)>0) {
						        HIP_DEBUG("Peer Address found from '/etc/hosts' is %s\n",
								  getitem(&mylist,j));
							memcpy((void *)res,(void *)&ipv6_dst,sizeof(struct in6_addr));
							err = 1;
							goto out_err;
						} else if(inet_pton(AF_INET, getitem(&mylist,j), &ipv4_dst)>0) {
						        HIP_DEBUG("Peer Address found from '/etc/hosts' is %s\n",
								  getitem(&mylist,j));
							IPV4_TO_IPV6_MAP(&ipv4_dst,res);
							err = 1;
							goto out_err;
						}  
					}//for j
				}
			} 
		}//for i
	}
 out_err:
	destroy(&mylist);
	return err;
}

/*this function returns the locator for the given HIT from opendht(lookup)*/
int opendht_get_endpointinfo1(const char *node_hit, void *msg)
{
	int err = -1;
	char dht_locator_last[1024];
	extern int hip_opendht_inuse;
	int locator_item_count = 0;
	struct hip_locator_info_addr_item *locator_address_item = NULL;
	struct in6_addr addr6;
	struct hip_locator *locator ;
	         
#ifdef CONFIG_HIP_OPENDHT
	if (hip_opendht_inuse == SO_HIP_DHT_ON) {
    	memset(dht_locator_last, '\0', sizeof(dht_locator_last));
		HIP_IFEL(hip_opendht_get_key(&handle_hdrr_value, opendht_serving_gateway, node_hit, msg,1), -1, 
			"DHT get in opendht_get_endpoint failed!\n"); 
		inet_pton(AF_INET6, node_hit, &addr6.s6_addr) ; 
		//HDRR verification 
		HIP_IFEL(verify_hdrr((hip_common_t*)msg, &addr6), -1, "HDRR Signature and/or host id verification failed!\n");
               
		locator = hip_get_param((hip_common_t*)msg, HIP_PARAM_LOCATOR);
		locator_item_count = hip_get_locator_addr_item_count(locator);
		if (locator_item_count > 0)
			err = 0;
		}
#endif	/* CONFIG_HIP_OPENDHT */
out_err:
	return(err);
}


/*this function returns the locator for the given HIT from opendht(lookup)*/
int opendht_get_endpointinfo(const char *node_hit, struct in6_addr *addr)
{
	int err = -1;
	char dht_locator_last[1024];
	extern int hip_opendht_inuse;
	int locator_item_count = 0;
	struct hip_locator_info_addr_item *locator_address_item = NULL;
	struct in6_addr addr6, result = {0};
	struct hip_locator *locator;
	char dht_response[HIP_MAX_PACKET] = {0};

#ifdef CONFIG_HIP_OPENDHT
	if (hip_opendht_inuse == SO_HIP_DHT_ON) {
    		memset(dht_locator_last, '\0', sizeof(dht_locator_last));
		HIP_IFEL(hip_opendht_get_key(&handle_hdrr_value,
					opendht_serving_gateway,
					node_hit,
					dht_response,
					1),
			 -1, "DHT get in opendht_get_endpoint failed!\n");
		inet_pton(AF_INET6, node_hit, &addr6.s6_addr);

		//HDRR verification 
		HIP_IFEL(verify_hdrr((struct hip_common_t*)dht_response, &addr6),
			 -1, "HDRR Signature and/or host id verification failed!\n");

		locator = hip_get_param((struct hip_common_t*)dht_response,
					HIP_PARAM_LOCATOR);
		locator_item_count = hip_get_locator_addr_item_count(locator);
		if (locator_item_count > 0)
			err = 0;
			hip_get_suitable_locator_address(
				(struct hip_common *)dht_response, addr);
	}
#endif	/* CONFIG_HIP_OPENDHT */

out_err:
	return(err);
}

int hip_map_id_to_addr(hip_hit_t *hit, hip_lsi_t *lsi, struct in6_addr *addr) {
	int err = -1, skip_namelookup = 0; /* Assume that resolving fails */
    	extern int hip_opendht_inuse;
        extern int hip_opendht_inuse;
	hip_hit_t hit2;
	hip_ha_t *ha = NULL;

	HIP_ASSERT(hit || lsi);

	/* Search first from hadb */
	
	if (hit && !ipv6_addr_any(hit))
		ha = hip_hadb_try_to_find_by_peer_hit(hit);
	else
		ha = hip_hadb_try_to_find_by_peer_lsi(lsi);

	if (ha && !ipv6_addr_any(&ha->peer_addr)) {
		ipv6_addr_copy(addr, &ha->peer_addr);
		HIP_DEBUG("Found peer address from hadb, skipping hosts and opendht look up\n");
		err = 0;
		goto out_err;
	}

	/* Try to resolve the HIT or LSI to a hostname from /etc/hip/hosts,
	   then resolve the hostname to an IP, and a HIT or LSI,
	   depending on dst_hit value.
	   If dst_hit is a HIT -> find LSI and hostname
	   If dst_hit is an LSI -> find HIT and hostname
	   The natural place to handle this is either in the getaddrinfo or
	   getendpointinfo function with AI_NUMERICHOST flag set.
	   We can fallback to e.g. DHT search if the mapping is not
	   found from local files.*/

	/* try to resolve HIT to IPv4/IPv6 address by '/etc/hip/hosts' 
	 * and '/etc/hosts' files 	
	 */
	HIP_IFEL(!hip_map_id_to_ip_from_hosts_files(hit, lsi, addr),
		 0, "hip_map_id_to_ip_from_hosts_files succeeded\n");

	if (hit) {
		ipv6_addr_copy(&hit2, hit);
	} else {
		if (hip_map_lsi_to_hit_from_hosts_files(lsi, &hit2))
			skip_namelookup = 1;
	}

	/* Check for 5.7.d.1.c.c.8.d.0.6.3.b.a.4.6.2.5.0.5.2.e.4.7.5.e.1.0.0.1.0.0.2.hit-to-ip.infrahip.net records in DNS */
	if (hip_get_hit_to_ip_status() && !skip_namelookup) {
		HIP_DEBUG("looking for hit-to-ip record in dns\n");
		HIP_DEBUG("operation may take a while..\n");
		//struct in6_addr tmp_in6_addr;
		//struct in6_addr *tmp_in6_addr_ptr = &tmp_in6_addr;
		int res = hip_hit_to_ip(hit, addr);

		if (res==OK) {
			HIP_DEBUG_IN6ADDR("found hit-to-ip addr ", addr);
			err = 0;
			goto out_err;
		}
	}
	
	/* Try to resolve HIT to IPv4/IPv6 address with OpenDHT server */
        if (hip_opendht_inuse == SO_HIP_DHT_ON && !skip_namelookup) {
		char hit_str[INET6_ADDRSTRLEN];    

		memset(hit_str, 0, sizeof(hit_str));
		hip_in6_ntop(&hit2, hit_str);
		_HIP_DEBUG("### HIT STRING ### %s\n", (const char *)hit_str);
                err = opendht_get_endpointinfo((const char *) hit_str, addr);
		_HIP_DEBUG_IN6ADDR("### ADDR ###", addr);
/*
		char *hit_str = NULL;
		//HIP_IFE((!(hit_str = HIP_MALLOC(INET6_ADDRSTRLEN, 0))), -1);
		//memset(hit_str, 0, INET6_ADDRSTRLEN);

		memset(hit_str, 0, sizeof(hit_str));
		hip_in6_ntop(&hit2, hit_str);

		//hit_str =  hip_convert_hit_to_str(hit, NULL);
		HIP_DEBUG("### HIT STRING ### %s\n", (const char *)hit_str);

                err = opendht_get_endpointinfo((const char *) hit_str, addr);
*/
                if (err)
			HIP_DEBUG("Got IP for HIT from DHT err = \n", err);
        }


	HIP_DEBUG_IN6ADDR("Found addr: ", addr);

out_err:
	return err;
	
}



int hip_netdev_trigger_bex(hip_hit_t *src_hit,
			   hip_hit_t *dst_hit,
			   hip_lsi_t *src_lsi,
			   hip_lsi_t *dst_lsi,
			   struct in6_addr *src_addr,
			   struct in6_addr *dst_addr) {
	int err = 0, if_index = 0, is_ipv4_locator,
		reuse_hadb_local_address = 0, ha_nat_mode = hip_nat_status,
        old_global_nat_mode = hip_nat_status;
        in_port_t ha_peer_port;
	hip_ha_t *entry;
	int is_loopback = 0;
	hip_lsi_t dlsi, slsi;
	struct in6_addr dhit, shit, saddr, dst6_lsi;
	struct in6_addr daddr, ha_match;
	struct sockaddr_storage ss_addr;
	struct sockaddr *addr;
	addr = (struct sockaddr*) &ss_addr;

	/* Make sure that dst_hit is not a NULL pointer */
	hip_copy_in6addr_null_check(&dhit, dst_hit);
	dst_hit = &dhit;
	HIP_DEBUG_HIT("dst hit", dst_hit);

	/* Make sure that src_hit is not a NULL pointer */
	hip_copy_in6addr_null_check(&shit, src_hit);
	if (!src_hit)
		hip_get_default_hit(&shit);
	src_hit = &shit;
	HIP_DEBUG_HIT("src hit", src_hit);

	/* Initialize mapped format of dst lsi before pointer
	   changes just below */
	if (dst_lsi) {
		IPV4_TO_IPV6_MAP(dst_lsi, &dst6_lsi);
	} else {
		memset(&dst6_lsi, 0, sizeof(dst6_lsi));
	}

	/* Make sure that dst_lsi is not a NULL pointer */
	hip_copy_inaddr_null_check(&dlsi, dst_lsi);
	dst_lsi = &dlsi;
	HIP_DEBUG_LSI("dst lsi", dst_lsi);

	/* Make sure that src_lsi is not a NULL pointer */
	hip_copy_inaddr_null_check(&slsi, src_lsi);
	src_lsi = &slsi;
	HIP_DEBUG_LSI("src lsi", src_lsi);

	/* Make sure that dst_addr is not a NULL pointer */
	hip_copy_in6addr_null_check(&daddr, dst_addr);
	dst_addr = &daddr;
	HIP_DEBUG_IN6ADDR("dst addr", dst_addr);

	/* Make sure that src_addr is not a NULL pointer */
	hip_copy_in6addr_null_check(&saddr, src_addr);
	src_addr = &saddr;
	HIP_DEBUG_IN6ADDR("src addr", src_addr);

	/* Only LSIs specified, but no HITs. Try to map LSIs to HITs
	   using hadb or hosts files. */

	if (src_lsi->s_addr && dst_lsi->s_addr && ipv6_addr_any(dst_hit)) {
		entry = hip_hadb_try_to_find_by_pair_lsi(src_lsi, dst_lsi);
		if (entry) {
			/* peer info already mapped because of e.g.
			   hipconf command */
			ipv6_addr_copy(dst_hit, &entry->hit_peer);
			src_hit = &entry->hit_our;
		} else {
			err = hip_map_lsi_to_hit_from_hosts_files(dst_lsi,
								  dst_hit);
			HIP_IFEL(err, -1, "Failed to map LSI to HIT\n");
		}
		if (ipv6_addr_any(src_hit))
			hip_get_default_hit(src_hit);
	}

	HIP_DEBUG_HIT("src hit", src_hit);

	/* Now we should have at least source HIT and destination HIT.
	   Sometimes we get deformed HITs from kernel, skip them */
	HIP_IFEL(!(ipv6_addr_is_hit(src_hit) && ipv6_addr_is_hit(dst_hit) &&
		   hip_hidb_hit_is_our(src_hit) &&
		   hit_is_real_hit(dst_hit)), -1,
		 "Received rubbish from netlink, skip\n");

	/* Existing entry found. No need for peer IP checks */
	entry = hip_hadb_find_byhits(src_hit, dst_hit);
	if (entry && !ipv6_addr_any(&entry->our_addr)) {
		reuse_hadb_local_address = 1;
		goto send_i1;
	}

 fill_dest_addr:

	/* Search for destination HIT if it wasn't specified yet.
	   Assume that look up fails by default. */
	err = 1;
	HIP_DEBUG("No entry found; find first IP matching\n");

#ifdef CONFIG_HIP_I3
	if(hip_get_hi3_status()){
		struct in6_addr lpback = IN6ADDR_LOOPBACK_INIT;
		memcpy(dst_addr, &lpback, sizeof(struct in6_addr));
		err = 0;
	}
#endif

	if (err && !ipv6_addr_any(dst_addr)) {
			/* Destination address given; no need to look up */
			err = 0;
	}
	
	/* Map peer address to loopback if hit is ours  */
	if (err && hip_hidb_hit_is_our(dst_hit)) {
		struct in6_addr lpback = IN6ADDR_LOOPBACK_INIT;
		ipv6_addr_copy(dst_addr, &lpback);
		ipv6_addr_copy(src_addr, &lpback);
		is_loopback = 1;
		reuse_hadb_local_address = 1;
		err = 0;
	}

        /* Look up peer ip from hadb entries */
	if (err) {
		/* Search HADB for existing entries */
		entry = hip_hadb_try_to_find_by_peer_hit(dst_hit);
		if (entry) {
			HIP_DEBUG_IN6ADDR("reusing HA",
					  &entry->peer_addr);
			ipv6_addr_copy(dst_addr, &entry->peer_addr);
			ha_peer_port = entry->peer_udp_port;
			ha_nat_mode = entry->nat_mode;
			err = 0;
		}
	}

	/* Try to look up peer ip from hosts and opendht */
	if (err) {
	        err = hip_map_id_to_addr(dst_hit, dst_lsi, dst_addr);
	}

	/* No peer address found; set it to broadcast address
	   as a last resource */
	if (err) {
		struct in_addr bcast = { INADDR_BROADCAST };
		/* IPv6 multicast (see bos.c) failed to bind() to link local,
		   so using IPv4 here -mk */
		HIP_DEBUG("No information of peer found, trying broadcast\n");
		IPV4_TO_IPV6_MAP(&bcast, dst_addr);
		err = 0;
	}

        /* Next, create state into HADB. Make sure that we choose the right
	   NAT mode and source IP address in case there was some related HAs
	   with the peer that gave use hints on the best NAT mode or source
	   address. */

	/* @fixme: changing global state won't work with threads */
	hip_nat_status = ha_nat_mode;
		
	/* To make it follow the same route as it was doing before HDRR/loactors */
	HIP_IFEL(hip_hadb_add_peer_info(dst_hit, dst_addr,
					dst_lsi, NULL), -1,
		 "map failed\n");

        /* restore nat status */
	hip_nat_status = old_global_nat_mode;
	
        HIP_IFEL(!(entry = hip_hadb_find_byhits(src_hit, dst_hit)), -1,
		 "Internal lookup error\n");

        if (is_loopback)
		ipv6_addr_copy(&entry->our_addr, src_addr);
	
	/* Preserve NAT status with peer */
	entry->peer_udp_port = ha_peer_port;
	entry->nat_mode = ha_nat_mode;

	reuse_hadb_local_address = 1;

send_i1:

	if (entry->hip_msg_retrans.buf == NULL) {
		HIP_DEBUG("Expired retransmissions, sending i1\n");
	} else {
		HIP_DEBUG("I1 was already sent, ignoring\n");
		goto out_err;
	}

	is_ipv4_locator = IN6_IS_ADDR_V4MAPPED(&entry->peer_addr);

	memset(addr, 0, sizeof(struct sockaddr_storage));
	addr->sa_family = (is_ipv4_locator ? AF_INET : AF_INET6);

	if (!reuse_hadb_local_address && src_addr) {
		ipv6_addr_copy(&entry->our_addr, src_addr);
	}

	memcpy(hip_cast_sa_addr(addr), &entry->our_addr,
	       hip_sa_addr_len(addr));

	HIP_DEBUG_HIT("our hit", &entry->hit_our);
        HIP_DEBUG_HIT("peer hit", &entry->hit_peer);
	HIP_DEBUG_IN6ADDR("peer locator", &entry->peer_addr);
	HIP_DEBUG_IN6ADDR("our locator", &entry->our_addr);

	if_index = hip_devaddr2ifindex(&entry->our_addr);
	HIP_IFEL((if_index < 0), -1, "if_index NOT determined\n");
        /* we could try also hip_select_source_address() here on failure,
	   but it seems to fail too */

	HIP_DEBUG("Using ifindex %d\n", if_index);

	//add_address_to_list(addr, if_index /*acq->sel.ifindex*/);

        //Prabhu  if datapacket mode is set then dont send I1, reply with data packet mode message type.
        if( hip_use_userspace_data_packet_mode ){

            goto out_err ;
       }
 
	HIP_IFEL(hip_send_i1(&entry->hit_our, &entry->hit_peer, entry), -1,
		 "Sending of I1 failed\n");

out_err:

	return err;
}

int hip_netdev_build_host_id_signature(struct hip_common *msg)
{
        hip_hit_t *our_hit = NULL, *peer_hit = NULL;
	struct hip_tlv_common *param;
        int err = 0;
        struct hip_host_id *hi_private = NULL;
        struct hip_host_id *hi_public = NULL;
        int alg=-1;
	
	peer_hit = &msg->hitr;
	HIP_DEBUG_HIT("trigger_msg_peer_hit:", peer_hit);
	
        our_hit = &msg->hits;
	HIP_DEBUG_HIT("trigger_msg_our_hit:", our_hit);
        hi_private = hip_get_host_id (HIP_DB_LOCAL_HID, our_hit, HIP_ANY_ALGO);
        hi_public = hip_get_host_id (HIP_DB_LOCAL_HID, our_hit, HIP_ANY_ALGO);
        if (hi_private == NULL || hi_public == NULL)
        {
                HIP_ERROR("Unable to locate HI from HID with HIT as key");
                err = -1;
                goto out_err;
        }
        

        HIP_IFEL((hip_get_public_key(hi_public)== NULL),-1, "Removal of private key from Host ID  failed \n");
        err = hip_build_param(msg, hi_public);
        HIP_DUMP_MSG(msg);
        
// We are about the sign the packet .. So change the MSG type to HIP_DATA and then reset it to original
         int original_type = msg->type_hdr;
       msg->type_hdr = HIP_DATA;

        alg = hip_get_host_id_algo(hi_private);
                switch (alg) {
                        case HIP_HI_RSA:
                                HIP_DEBUG("SIGNING PACKET USING RSA \n"); 
                                hip_rsa_sign(hi_private, msg);
                                break;
                        case HIP_HI_DSA:
                               
                                HIP_DEBUG("SIGNING PACKET USING DSA \n"); 
                                hip_dsa_sign(hi_private, msg);
                                break;
                        default:
                                HIP_ERROR("Unsupported HI algorithm (%d)\n", alg);
                                break;
                }
                HIP_DUMP_MSG(msg);

       out_err:
           msg->type_hdr = original_type ; 
           return err;

}


int hip_netdev_handle_acquire(const struct nlmsghdr *msg) {
	hip_hit_t *src_hit = NULL, *dst_hit = NULL;
	hip_lsi_t *src_lsi = NULL, *dst_lsi = NULL;
	struct in6_addr saddr, *src_addr = NULL, *dst_addr = NULL;
	struct xfrm_user_acquire *acq;
	hip_ha_t *entry;
	int err = 0;

	HIP_DEBUG("Acquire (pid: %d) \n", msg->nlmsg_pid);

	acq = (struct xfrm_user_acquire *)NLMSG_DATA(msg);
	src_hit = (hip_hit_t *) &acq->sel.saddr;
	dst_hit = (hip_hit_t *) &acq->sel.daddr;

	HIP_DEBUG_HIT("src HIT", src_hit);
	HIP_DEBUG_HIT("dst HIT", dst_hit);
	HIP_DEBUG("acq->sel.ifindex=%d\n", acq->sel.ifindex);
	
	entry = hip_hadb_find_byhits(src_hit, dst_hit);

	if (entry) {
		HIP_IFEL((entry->state == HIP_STATE_ESTABLISHED), 0,
			"State established, not triggering bex\n");

	        src_lsi = &(entry->lsi_our);
	        dst_lsi = &(entry->lsi_peer);
	}

	err = hip_netdev_trigger_bex(src_hit, dst_hit, src_lsi, dst_lsi, src_addr, dst_addr);

 out_err:

	return err;
}


int hip_netdev_trigger_bex_msg(struct hip_common *msg) {
	hip_hit_t *our_hit = NULL, *peer_hit = NULL;
	struct in6_addr *our_lsi6 = NULL, *peer_lsi6 = NULL;
	hip_lsi_t our_lsi, peer_lsi;
	struct in6_addr *our_addr = NULL, *peer_addr = NULL;
	struct hip_tlv_common *param;
	hip_ha_t *entry = NULL;
	struct hip_locator *locator = NULL;
	int err = 0, locator_item_count = 0, i;
	struct hip_locator_info_addr_item *locator_address_item = NULL;
	
	HIP_DUMP_MSG(msg);
	
	memset(&peer_lsi, 0, sizeof(peer_lsi));
	memset(&our_lsi, 0, sizeof(our_lsi));

	/* Destination HIT - mandatory*/
	param = hip_get_param(msg, HIP_PARAM_HIT);
	if (param && hip_get_param_type(param) == HIP_PARAM_HIT)
		peer_hit = hip_get_param_contents_direct(param);
	
	if (ipv6_addr_is_null(peer_hit))
	        peer_hit = NULL;
	else
	  HIP_DEBUG_HIT("trigger_msg_peer_hit:", peer_hit);
	
	/* Source HIT */
	param = hip_get_next_param(msg, param);
	if (param && hip_get_param_type(param) == HIP_PARAM_HIT)
		our_hit = hip_get_param_contents_direct(param);
	HIP_DEBUG_HIT("trigger_msg_our_hit:", our_hit);

	if (ipv6_addr_is_null(our_hit))
	        peer_hit = NULL;
	else
	  HIP_DEBUG_HIT("trigger_msg_peer_hit:", our_hit);
	
	/* Peer LSI */
	param = hip_get_param(msg, HIP_PARAM_LSI);
	if (param){
		peer_lsi6 = hip_get_param_contents_direct(param);
		if (IN6_IS_ADDR_V4MAPPED(peer_lsi6)){
		        IPV6_TO_IPV4_MAP(peer_lsi6, &peer_lsi);	
		        HIP_DEBUG_LSI("trigger_msg_peer_lsi:", &peer_lsi);	
		}
	}

	// @todo: check if peer lsi is all zeroes?

	/* Local LSI */
	param = hip_get_next_param(msg, param);
	if (param && hip_get_param_type(param) == HIP_PARAM_LSI){
		our_lsi6 = hip_get_param_contents_direct(param);
		if (IN6_IS_ADDR_V4MAPPED(our_lsi6))
		        IPV6_TO_IPV4_MAP(our_lsi6, &our_lsi);
	}
	HIP_DEBUG_LSI("trigger_msg_our_lsi:", &our_lsi);

	// @todo: check if local lsi is all zeroes?

	/* Destination IP */
	param = hip_get_param(msg, HIP_PARAM_IPV6_ADDR);
	if (param)
		peer_addr = hip_get_param_contents_direct(param);

        /* Source IP */
        param = hip_get_next_param(msg, param);
        if (param && hip_get_param_type(param) == HIP_PARAM_IPV6_ADDR)
		our_addr = hip_get_param_contents_direct(param);
	
	HIP_DEBUG_IN6ADDR("trigger_msg_our_addr:", our_addr);
	
	locator = hip_get_param((hip_common_t*)msg, HIP_PARAM_LOCATOR);
	if (locator) {
		locator_address_item = hip_get_locator_first_addr_item(locator);
		locator_item_count = hip_get_locator_addr_item_count(locator);
	}

	/* For every address found in the locator of Peer HDRR
	 * Add it to the HADB. It stores first to some temp location in entry
	 * and then copies it to the SPI Out's peer addr list, ater BE */
	if (locator_item_count > 0) {
		for (i = 0; i < locator_item_count ; i++) {
			struct in6_addr dht_addr;
			memcpy(&dht_addr, 
			       (struct in6_addr*) &locator_address_item[i].address, 
			       sizeof(struct in6_addr));
			HIP_IFEL(hip_hadb_add_peer_info(peer_hit, &dht_addr,
							&peer_lsi, NULL), -1,
				 "map failed\n");
		}
	}			
	
	err = hip_netdev_trigger_bex(our_hit, peer_hit,
				     &our_lsi, &peer_lsi,
				     our_addr, peer_addr);
	
 out_err:
  	return err;
}

int hip_netdev_event(const struct nlmsghdr *msg, int len, void *arg)
{
        int err = 0, l = 0, is_add, i, ii;
	struct ifinfomsg *ifinfo; /* link layer specific message */
	struct ifaddrmsg *ifa; /* interface address message */
	struct rtattr *rta = NULL, *tb[IFA_MAX+1];
	struct sockaddr_storage ss_addr;
	struct sockaddr *addr;
        struct hip_locator *loc;
	struct hip_locator_addr_item *locators;
	struct netdev_address *n;
	hip_list_t *item, *tmp;
	int pre_if_address_count;
        struct hip_common * locator_msg;

	addr = (struct sockaddr*) &ss_addr;

	for (; NLMSG_OK(msg, (u32)len);
	     msg = NLMSG_NEXT(msg, len))
	{
		int ifindex, addr_exists;
		ifinfo = (struct ifinfomsg*)NLMSG_DATA(msg);
		ifindex = ifinfo->ifi_index;


		HIP_DEBUG("handling msg type %d ifindex=%d\n",
			  msg->nlmsg_type, ifindex);
		switch(msg->nlmsg_type)
		{
		case RTM_NEWLINK:
			HIP_DEBUG("RTM_NEWLINK\n");
			/* wait for RTM_NEWADDR to add addresses */
			break;
		case RTM_DELLINK:
			HIP_DEBUG("RTM_DELLINK\n");
			//ifinfo = (struct ifinfomsg*)NLMSG_DATA(msg);
			//delete_address_from_list(NULL, ifinfo->ifi_index);
			//delete_address_from_list(NULL, ifindex);
			/* should do here
			   hip_send_update_all(NULL, 0, ifindex, SEND_UPDATE_REA);
			   but ifconfig ethX down never seems to come here
			*/
			break;
			/* Add or delete address from addresses */
		case RTM_NEWADDR:
		case RTM_DELADDR:
			HIP_DEBUG("RTM_NEWADDR/DELADDR\n");
			ifa = (struct ifaddrmsg*)NLMSG_DATA(msg);
			rta = IFA_RTA(ifa);
			l = msg->nlmsg_len - NLMSG_LENGTH(sizeof(*ifa));
			if ((ifa->ifa_family != AF_INET) &&
			    (ifa->ifa_family != AF_INET6))
				continue;

			memset(tb, 0, sizeof(tb));
			memset(addr, 0, sizeof(struct sockaddr_storage));
			is_add = ((msg->nlmsg_type == RTM_NEWADDR) ? 1 : 0);

			/* parse list of attributes into table
			 * (same as parse_rtattr()) */
			while (RTA_OK(rta, l))
			{
				if (rta->rta_type <= IFA_MAX)
					tb[rta->rta_type] = rta;
				rta = RTA_NEXT(rta, l);
			}
			/* fix tb entry for inet6 */
			if (!tb[IFA_LOCAL])
				tb[IFA_LOCAL] = tb[IFA_ADDRESS];
			if (!tb[IFA_ADDRESS])
				tb[IFA_ADDRESS] = tb[IFA_LOCAL];

			if (!tb[IFA_LOCAL])
				continue;
			addr->sa_family = ifa->ifa_family;
			memcpy(hip_cast_sa_addr(addr), RTA_DATA(tb[IFA_LOCAL]),
			       RTA_PAYLOAD(tb[IFA_LOCAL]) );
			HIP_DEBUG("Address event=%s ifindex=%d\n",
				  is_add ? "add" : "del", ifa->ifa_index);

                        if (addr->sa_family == AF_INET)
                                HIP_DEBUG_LSI("Addr", hip_cast_sa_addr(addr));
                        else if (addr->sa_family == AF_INET6)
                                HIP_DEBUG_HIT("Addr", hip_cast_sa_addr(addr));
                        else
                                HIP_DEBUG("Unknown addr family in addr\n");

			/* update our address list */
			pre_if_address_count = count_if_addresses(ifa->ifa_index);
			HIP_DEBUG("%d addr(s) in ifindex %d before add/del\n",
				  pre_if_address_count, ifa->ifa_index);

			addr_exists = exists_address_in_list(addr,
							     ifa->ifa_index);
			HIP_DEBUG("is_add=%d, exists=%d\n", is_add, addr_exists);
			if ((is_add && addr_exists) ||
			    (!is_add && !addr_exists))
			{
				/* radvd can try to add duplicate addresses.
				   This can confused our address cache. */
				HIP_DEBUG("Address %s discarded.\n",
					  (is_add ? "add" : "del"));
				return 0;
			}

			if (is_add) {
			  add_address_to_list(addr, ifa->ifa_index, 0);
			} else {
				delete_address_from_list(addr, ifa->ifa_index);
				// hip_for_each_ha();
			}

			i = count_if_addresses(ifa->ifa_index);
       
			HIP_DEBUG("%d addr(s) in ifindex %d\n", i, ifa->ifa_index);

			/* handle HIP readdressing */

			/* Should be counted globally over all interfaces 
			   because they might have addresses too --Samu BUGID 663 */
			/*
			  if (i == 0 && pre_if_address_count > 0 &&
			    msg->nlmsg_type == RTM_DELADDR) {
			*/
			if (address_count == 0 && pre_if_address_count > 0 &&
			    msg->nlmsg_type == RTM_DELADDR) {
				/* send 0-address REA if this was deletion of
				   the last address */
				HIP_DEBUG("sending 0-addr UPDATE\n");
				hip_send_update_all(NULL, 0, ifa->ifa_index,
						    SEND_UPDATE_LOCATOR, is_add, addr);
				
				goto out_err;
			} 
			/* Looks like this is not needed or can anyone 
			   tell me how to get to this situation --Samu
			else if (i == 0)
			{
				HIP_DEBUG("no need to readdress\n");
				goto skip_readdr;
		}
			*/
                        /* Locator_msg is just a container for building */
                        locator_msg = malloc(HIP_MAX_PACKET);
                        HIP_IFEL(!locator_msg, -1, "Failed to malloc locator_msg\n");
                        hip_msg_init(locator_msg);                                
                        HIP_IFEL(hip_build_locators(locator_msg, 0), -1, 
                                 "Failed to build locators\n");
                        HIP_IFEL(hip_build_user_hdr(locator_msg, 
                                                    SO_HIP_SET_LOCATOR_ON, 0), -1,
                                 "Failed to add user header\n");
                        loc = hip_get_param(locator_msg, HIP_PARAM_LOCATOR);
			hip_print_locator_addresses(locator_msg);
			locators = hip_get_locator_first_addr_item(loc);
			/* this is changed to address count because the i contains
			   only one interface we can have multiple and global count
			   is zero if last is deleted */
                        HIP_DEBUG("UPDATE to be sent contains %i addr(s)\n", address_count);
                        hip_send_update_all(locators, address_count,
                                            ifa->ifa_index, 
                                            SEND_UPDATE_LOCATOR, is_add, addr);
                        if (hip_locator_status == SO_HIP_SET_LOCATOR_ON)
                                hip_recreate_all_precreated_r1_packets();    
                        if (locator_msg)
				free(locator_msg);
                        break;
		case XFRMGRP_ACQUIRE:
			/* XX TODO  does this ever happen? */
			HIP_DEBUG("\n");
			return -1;
			break;
		case XFRMGRP_EXPIRE:
			HIP_DEBUG("received expiration, ignored\n");
			return 0;
			break;
#if 0
		case XFRMGRP_SA:
			/* XX TODO  does this ever happen? */
			return -1;
			break;
		case XFRMGRP_POLICY:
			/* XX TODO  does this ever happen? */
			return -1;
			break;
#endif
		case XFRM_MSG_GETSA:
			return -1;
			break;
		case XFRM_MSG_ALLOCSPI:
			return -1;
			break;
		case XFRM_MSG_ACQUIRE:
		        HIP_DEBUG("handled msg XFRM_MSG_ACQUIRE\n");
			return hip_netdev_handle_acquire(msg);
			break;
		case XFRM_MSG_EXPIRE:
			return -1;
			break;
		case XFRM_MSG_UPDPOLICY:
			return -1;
			break;
		case XFRM_MSG_UPDSA:
			return -1;
			break;
		case XFRM_MSG_POLEXPIRE:
			return -1;
			break;
#if 0
		case XFRM_MSG_FLUSHSA:
			return -1;
			break;
		case XFRM_MSG_FLUSHPOLICY:
			return -1;
			break;
#endif
		skip_readdr:
			break;
		default:
			HIP_DEBUG("unhandled msg type %d\n", msg->nlmsg_type);
			break;
		}
	}

 out_err:

	return 0;
}

int hip_add_iface_local_hit(const hip_hit_t *local_hit)
{
	int err = 0;
	char hit_str[INET6_ADDRSTRLEN + 2];
	struct idxmap *idxmap[16] = {0};

	hip_convert_hit_to_str(local_hit, HIP_HIT_PREFIX_STR, hit_str);
	HIP_DEBUG("Adding HIT: %s\n", hit_str);

	HIP_IFE(hip_ipaddr_modify(&hip_nl_route, RTM_NEWADDR, AF_INET6,
				  hit_str, HIP_HIT_DEV, idxmap), -1);

 out_err:

	return err;
}

int hip_add_iface_local_route(const hip_hit_t *local_hit)
{
	int err = 0;
	char hit_str[INET6_ADDRSTRLEN + 2];
	struct idxmap *idxmap[16] = {0};

	hip_convert_hit_to_str(local_hit, HIP_HIT_FULL_PREFIX_STR, hit_str);
	HIP_DEBUG("Adding local HIT route: %s\n", hit_str);
	HIP_IFE(hip_iproute_modify(&hip_nl_route, RTM_NEWROUTE,
				   NLM_F_CREATE|NLM_F_EXCL,
				   AF_INET6, hit_str, HIP_HIT_DEV, idxmap),
		-1);

 out_err:

	return err;
}

int hip_select_source_address(struct in6_addr *src, struct in6_addr *dst)
{
	int err = 0;
	int family = AF_INET6;
//	int rtnl_rtdsfield_init;
//	char *rtnl_rtdsfield_tab[256] = { 0 };
	struct idxmap *idxmap[16] = { 0 };
	struct in6_addr lpback = IN6ADDR_LOOPBACK_INIT;
		
	/* rtnl_rtdsfield_initialize() */
//	rtnl_rtdsfield_init = 1;
	
//	rtnl_tab_initialize("/etc/iproute2/rt_dsfield", rtnl_rtdsfield_tab, 256);

	_HIP_DEBUG_IN6ADDR("Source", src);
	HIP_DEBUG_IN6ADDR("dst", dst);

	/* Required for loopback connections */
	if (!ipv6_addr_cmp(dst, &lpback)) {
		ipv6_addr_copy(src, dst);
		goto out_err;
	}

	HIP_IFEL(!exists_address_family_in_list(dst), -1, "No address of the same family\n");

	if (ipv6_addr_is_teredo(dst)) {
		struct netdev_address *na;
		struct in6_addr *in6;
		hip_list_t *n, *t;
		int c, match = 0;

		list_for_each_safe(n, t, addresses, c) {
			na = list_entry(n);
			in6 = hip_cast_sa_addr(&na->addr);
			if (ipv6_addr_is_teredo(in6)) {
				ipv6_addr_copy(src, in6);
				match = 1;
			}
		}
		HIP_IFEL(!match, -1, "No src addr found for Teredo\n");
	} else  {
		HIP_IFEL(hip_iproute_get(&hip_nl_route, src, dst, NULL, NULL, family, idxmap), -1, "Finding ip route failed\n");
	}

	HIP_DEBUG_IN6ADDR("src", src);

out_err:
	return err;
}

int hip_select_default_router_address(struct in6_addr * addr) {
  int err = 0;
  HIP_DEBUG("Default router");
  
 out_err:
  return err;
}

int hip_get_default_hit(struct in6_addr *hit)
{
	return hip_get_any_localhost_hit(hit, HIP_HI_RSA, 0);
}

int hip_get_default_hit_msg(struct hip_common *msg)
{
	int err = 0;
	hip_hit_t hit;
 	hip_lsi_t lsi;
	
	hip_get_default_hit(&hit);
 	hip_get_default_lsi(&lsi);
	HIP_DEBUG_HIT("Default hit is ", &hit);
 	HIP_DEBUG_LSI("Default lsi is ", &lsi);
	hip_build_param_contents(msg, &hit, HIP_PARAM_HIT, sizeof(hit));
 	hip_build_param_contents(msg, &lsi, HIP_PARAM_LSI, sizeof(lsi));
	
 out_err:
	return err;
}

int hip_get_default_lsi(struct in_addr *lsi)
{
	int err = 0, family = AF_INET, rtnl_rtdsfield_init = 1, i;
	char *rtnl_rtdsfield_tab[256] = { 0 };
	struct idxmap *idxmap[16] = { 0 };
	struct in6_addr lsi_addr;
	struct in6_addr lsi_aux6;
	hip_lsi_t lsi_tmpl;
	
        rtnl_tab_initialize("/etc/iproute2/rt_dsfield",rtnl_rtdsfield_tab, 256);
	memset(&lsi_tmpl, 0, sizeof(lsi_tmpl));
	set_lsi_prefix(&lsi_tmpl);
	IPV4_TO_IPV6_MAP(&lsi_tmpl, &lsi_addr);
	HIP_IFEL(hip_iproute_get(&hip_nl_route, &lsi_aux6, &lsi_addr, NULL,
				 NULL, family, idxmap), -1,
		 "Failed to find IP route.\n");

	if(IN6_IS_ADDR_V4MAPPED(&lsi_aux6))
	        IPV6_TO_IPV4_MAP(&lsi_aux6, lsi);
 out_err:

	for (i = 0; i < 256; i++) {
	    if (rtnl_rtdsfield_tab[i])
		free(rtnl_rtdsfield_tab[i]);
	}

	return err;
}
//get the puzzle difficulty and return result to hipconf
int hip_get_puzzle_difficulty_msg(struct hip_common *msg){
	int err = 0, diff = 0;
	hip_hit_t *dst_hit = NULL;
	hip_hit_t all_zero_hit = {0};

	//obtain the hit
	dst_hit = hip_get_param_contents(msg, HIP_PARAM_HIT);
	
#ifdef CONFIG_HIP_COOKIE
	if(ipv6_addr_cmp(&all_zero_hit, dst_hit) != 0)
		diff = hip_get_cookie_difficulty(dst_hit);
	else{
#endif
		diff = hip_get_cookie_difficulty(NULL);
#ifdef CONFIG_HIP_COOKIE
	}
#endif

	_HIP_DEBUG("Puzzle difficulty is %d\n", diff);
	hip_build_param_contents(msg, &diff, HIP_PARAM_INT, sizeof(diff));
	
 out_err:
	return err;
}


//set the puzzle difficulty acc to msg sent by hipconf
int hip_set_puzzle_difficulty_msg(struct hip_common *msg){
	int err = 0, diff = 0, *newVal = NULL;
	hip_hit_t *dst_hit = NULL;
	hip_hit_t all_zero_hit = {0};

	dst_hit = hip_get_param_contents(msg, HIP_PARAM_HIT);
	newVal = hip_get_param_contents(msg, HIP_PARAM_INT);

#ifdef CONFIG_HIP_COOKIE
	if(ipv6_addr_cmp(&all_zero_hit, dst_hit) != 0)
		hip_set_cookie_difficulty(dst_hit, *newVal);
	else{
#endif
		hip_set_cookie_difficulty(NULL, *newVal);
#ifdef CONFIG_HIP_COOKIE
	}
#endif

out_err:
	return err;
}


/**
 * get the ip mapping from DHT
 * 
 * hipconf dht get <HIT>
 */
int hip_get_dht_mapping_for_HIT_msg(struct hip_common *msg){
	int err = 0, socket, err_value = 0, ret_HIT = 0, ret_HOSTNAME = 0;
	char ip_str[INET_ADDRSTRLEN], hit_str[INET6_ADDRSTRLEN+2], *hostname = NULL;
	hip_hit_t *dst_hit = NULL;
	char dht_response[HIP_MAX_PACKET] = {0};
	hip_tlv_type_t param_type = 0;
	struct hip_tlv_common *current_param = NULL;

#ifdef CONFIG_HIP_OPENDHT
	HIP_DEBUG("\n");

	HIP_IFEL((msg == NULL), -1, "msg null, skip\n");

	current_param = hip_get_next_param(msg, current_param);
	if(current_param)
		param_type = hip_get_param_type(current_param);
	else
		goto out_err;
	if(param_type == HIP_PARAM_HOSTNAME) {
		ret_HOSTNAME = 1;
		//get hostname
		HIP_IFEL(((hostname = hip_get_param(msg, HIP_PARAM_HOSTNAME)) == NULL), -1,
			"hostname null\n");
		hostname = hip_get_param_contents_direct(hostname);
	}else if(param_type == HIP_PARAM_HIT) {
		ret_HIT = 1;
    		HIP_IFEL(((dst_hit = hip_get_param(msg, HIP_PARAM_HIT)) == NULL),
			 -1, "dst hit null\n");
    		dst_hit = hip_get_param_contents_direct(dst_hit);
		hip_convert_hit_to_str(dst_hit, NULL, hit_str);
	}

	//convert hw addr to str
	inet_ntop(AF_INET,
		  &(((struct sockaddr_in*)opendht_serving_gateway->ai_addr)->sin_addr),
		  ip_str,
		  INET_ADDRSTRLEN);

	/* init the dht gw socket */
	socket = init_dht_gateway_socket_gw(socket, opendht_serving_gateway);
	//the connection to the gw here should be done using binding
	err = connect_dht_gateway(socket, opendht_serving_gateway, 1);

	if(err != 0){
		err_value = 1;
		err = 0;
		hip_build_param_contents(msg, &err_value,
					 HIP_PARAM_INT, sizeof(int));
		goto out_err;
	}

	/* obtain value from dht gateway */
	err = 0;

	if(ret_HIT){
		err = opendht_get(socket, (unsigned char *)hit_str,
			  (unsigned char *)ip_str, opendht_serving_gateway_port);
	}
	else if(ret_HOSTNAME){
		err = opendht_get(socket, (unsigned char *)hostname,
			  (unsigned char *)ip_str, opendht_serving_gateway_port);
	}
	//get response from dht server
	err = opendht_read_response(socket, dht_response);

	if(err != 0){
		err_value = 2;
		err = 0;
		hip_build_param_contents(msg, &err_value,
					 HIP_PARAM_INT, sizeof(int));
		goto out_err;
	}

	//attach output to the msg back to hipconf
	hip_attach_locator_addresses((struct hip_common *)dht_response, msg);

out_err:

	close(socket);
#endif	/* CONFIG_HIP_OPENDHT */

	return err;
}

/**
 * attach the reply we got from the dht gateway
 * to the message back to hipconf
 */
void hip_attach_locator_addresses(struct hip_common * in_msg,
				  struct hip_common *msg){
    struct hip_locator *locator;
    int i = 0, err_value = 0;
    unsigned char * tmp = NULL;
    struct hip_locator_info_addr_item *item   = NULL;
    struct hip_locator_info_addr_item2 *item2 = NULL;
    char *address_pointer;
    struct in6_addr reply6;
    struct in6_addr all_zero_ipv6 = {0};
	
    _HIP_DUMP_MSG(in_msg);

    locator = hip_get_param((struct hip_common *)in_msg,
                            HIP_PARAM_LOCATOR);
    if(locator){	
	address_pointer =(char*) (locator + 1);
	for(;address_pointer < ((char*)locator) + hip_get_param_contents_len(locator); ){
	    if(((struct hip_locator_info_addr_item*)address_pointer)->locator_type 
                 == HIP_LOCATOR_LOCATOR_TYPE_UDP){
		item2 = (struct hip_locator_info_addr_item2 *)address_pointer;
		hip_build_param_contents(msg, &item2->address,
					 HIP_PARAM_SRC_ADDR, sizeof(struct in6_addr));
		//HIP_DEBUG_HIT("LOCATOR", (struct in6_addr *)&item2->address);
		address_pointer += sizeof(struct hip_locator_info_addr_item2);
	    }else if(((struct hip_locator_info_addr_item*)address_pointer)->locator_type 
                        == HIP_LOCATOR_LOCATOR_TYPE_ESP_SPI){
		item = (struct hip_locator_info_addr_item *)address_pointer;
		hip_build_param_contents(msg, &item->address,
					 HIP_PARAM_SRC_ADDR, sizeof(struct in6_addr));
		//HIP_DEBUG_HIT("LOCATOR", (struct in6_addr *)&item->address);
		address_pointer += sizeof(struct hip_locator_info_addr_item);
	    }else if(((struct hip_locator_info_addr_item*)address_pointer)->locator_type 
                        == HIP_LOCATOR_LOCATOR_TYPE_IPV6) {
		item = (struct hip_locator_info_addr_item *)address_pointer;
		hip_build_param_contents(msg, &item->address,
					 HIP_PARAM_SRC_ADDR, sizeof(struct in6_addr));
		//HIP_DEBUG_HIT("LOCATOR", (struct in6_addr *)&item->address);
		address_pointer += sizeof(struct hip_locator_info_addr_item);
	    }else
		address_pointer += sizeof(struct hip_locator_info_addr_item);
	}	
    }else{
	memcpy(&((&reply6)->s6_addr), in_msg, sizeof(reply6.s6_addr));
	//HIP_DEBUG_HIT("LOCATOR", &reply6);
	if(ipv6_addr_cmp(&all_zero_ipv6, &reply6)){
		hip_build_param_contents(msg, &reply6,
					 HIP_PARAM_SRC_ADDR,
					 sizeof(struct in6_addr));
	}else{
		err_value = 3;//Entry not found at DHT gateway
		hip_build_param_contents(msg, &err_value,
					 HIP_PARAM_INT, sizeof(int));
	}
    }
}



/**
choose from addresses obtained from the dht server.
Currently, the latest address, if any, is returned
*/
void hip_get_suitable_locator_address(struct hip_common * in_msg,
				      struct in6_addr *addr){
    struct hip_locator *locator;
    int i = 0, err_value = 0;
    unsigned char * tmp = NULL;
    struct hip_locator_info_addr_item *item   = NULL;
    struct hip_locator_info_addr_item2 *item2 = NULL;
    char *address_pointer;
    struct in6_addr reply6;
    struct in6_addr all_zero_ipv6 = {0};
	
    _HIP_DUMP_MSG(in_msg);

    locator = hip_get_param((struct hip_common *)in_msg,
                            HIP_PARAM_LOCATOR);
    if(locator){	
	address_pointer =(char*) (locator + 1);
	for(;address_pointer < ((char*)locator) + hip_get_param_contents_len(locator); ){
	    if(((struct hip_locator_info_addr_item*)address_pointer)->locator_type 
                 == HIP_LOCATOR_LOCATOR_TYPE_UDP){
		item2 = (struct hip_locator_info_addr_item2 *)address_pointer;

		////hip_build_param_contents(msg, &item2->address,
		////			 HIP_PARAM_SRC_ADDR, sizeof(struct in6_addr));
		HIP_DEBUG_HIT("LOCATOR", (struct in6_addr *)&item2->address);
		memcpy(addr, (struct in6_addr *)&item2->address, sizeof(struct in6_addr));
		address_pointer += sizeof(struct hip_locator_info_addr_item2);
	    }else if(((struct hip_locator_info_addr_item*)address_pointer)->locator_type 
                        == HIP_LOCATOR_LOCATOR_TYPE_ESP_SPI){
		item = (struct hip_locator_info_addr_item *)address_pointer;

		////hip_build_param_contents(msg, &item->address,
		////			 HIP_PARAM_SRC_ADDR, sizeof(struct in6_addr));
		HIP_DEBUG_HIT("LOCATOR", (struct in6_addr *)&item->address);
		memcpy(addr, (struct in6_addr *)&item->address, sizeof(struct in6_addr));
		address_pointer += sizeof(struct hip_locator_info_addr_item);
	    }else if(((struct hip_locator_info_addr_item*)address_pointer)->locator_type 
                        == HIP_LOCATOR_LOCATOR_TYPE_IPV6) {
		item = (struct hip_locator_info_addr_item *)address_pointer;

		////hip_build_param_contents(msg, &item->address,
		////			 HIP_PARAM_SRC_ADDR, sizeof(struct in6_addr));
		HIP_DEBUG_HIT("LOCATOR", (struct in6_addr *)&item->address);
		memcpy(addr, (struct in6_addr *)&item->address, sizeof(struct in6_addr));
		address_pointer += sizeof(struct hip_locator_info_addr_item);
	    }else
		address_pointer += sizeof(struct hip_locator_info_addr_item);
	}	
    }else{
	memcpy(&((&reply6)->s6_addr), in_msg, sizeof(reply6.s6_addr));
	//HIP_DEBUG_HIT("LOCATOR", &reply6);
	if(ipv6_addr_cmp(&all_zero_ipv6, &reply6)){
		////hip_build_param_contents(msg, &reply6,
		////			 HIP_PARAM_SRC_ADDR,
		////			 sizeof(struct in6_addr));
	}else{
		err_value = 3;//Entry not found at DHT gateway
		////hip_build_param_contents(msg, &err_value,
		////			 HIP_PARAM_INT, sizeof(int));
	}
    }

    HIP_DEBUG_IN6ADDR("####", addr);
}



/* This function copies the addresses stored in entry->peer_addr_list_to_be_added
 * to entry->spi_out->peer_addr_list after R2 has been received
 * @param entry: state after base exchange */
void hip_copy_peer_addrlist_to_spi(hip_ha_t *entry) {
	hip_list_t *item = NULL, *tmp = NULL; 
	struct hip_peer_addr_list_item *addr_li;
	struct hip_spi_out_item *spi_out;
	int i = 0;
	
	struct hip_spi_out_item *spi_list;
	spi_list = hip_hadb_get_spi_list(entry, entry->default_spi_out);

	if (!spi_list)
	{
		HIP_ERROR("did not find SPI list for SPI 0x%x\n", entry->default_spi_out);
		
	}
	list_for_each_safe(item, tmp, entry->peer_addr_list_to_be_added, i) {
			addr_li = list_entry(item);
			list_add(addr_li, spi_list->peer_addr_list);
			HIP_DEBUG_HIT("SPI out address", &addr_li->address);
	}
	hip_ht_uninit(entry->peer_addr_list_to_be_added);
	entry->peer_addr_list_to_be_added = NULL;
	hip_print_peer_addresses (entry);
}<|MERGE_RESOLUTION|>--- conflicted
+++ resolved
@@ -11,15 +11,11 @@
 #include "libinet6/include/netdb.h"
 #include "libinet6/hipconf.h"
 #include <netinet/in.h>
+
 extern int hip_use_userspace_data_packet_mode;
-
-<<<<<<< HEAD
- 
-=======
 extern struct addrinfo *opendht_serving_gateway;
 extern struct addrinfo *opendht_serving_port;
-
->>>>>>> f8c04d37
+ 
 unsigned long hip_netdev_hash(const void *ptr) {
 	struct netdev_address *na = (struct netdev_address *) ptr;
 	uint8_t hash[HIP_AH_SHA_LEN];
