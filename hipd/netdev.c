--- conflicted
+++ resolved
@@ -514,6 +514,83 @@
 	if (g_ifaces)
 		freeifaddrs(g_ifaces);
 	return err;
+}
+
+/*flukebox--a copy from getendpointinfo.c  of get_peer_endpointinfo(,,,,) function with some 
+ * modified changes to make things work for me :-)
+ * Now the function below will first look for the 'nodename' that is actually a presentation form
+ * of HIT of peer in "/etc/hip/hosts" file and if it found a entry corresponding to that HIT then 
+ * it will copy the 'fqdn' string from the file. After that it will search that 'fqdn' string in 
+ * "/etc/hosts" and if a suitable match is found for that 'fqdn' then it will return the IPv4/IPv6 
+ * address back to the caller in res field.
+ */
+
+int hip_get_peer_endpointinfo(const char *nodename, struct in6_addr *res){
+  int err, ret = 0, i=0;
+  unsigned int lineno = 0, fqdn_str_len = 0;
+  FILE *hip_hosts,*hosts = NULL;
+  char *hi_str, *fqdn_str, *temp_str;
+  
+  char line[500];
+  struct in6_addr hit, dst_hit, ipv6_dst;
+  struct in_addr ipv4_dst;
+  List mylist;
+
+  /* check whether  given nodename is actually a HIT */
+
+  ret=inet_pton(AF_INET6, nodename, &dst_hit);
+  if(ret < 1) HIP_ERROR("given nodename is not a HIT");
+ 
+
+ /* Open /etc/hip/hosts file in read mode 
+ *  *  HIPD_HOSTS_FILE='/etc/hip/hosts' defined in libinet6/hipconf.h
+ *   * */
+
+ hip_hosts = fopen(HIPD_HOSTS_FILE, "r");
+
+  if (!hip_hosts) {
+    err = -1; 
+    HIP_ERROR("Failed to open %s\n", HIPD_HOSTS_FILE);
+    goto out_err;
+  }
+
+
+  /* find entry corresponding to given 'nodename' HIT */ 
+  while(getwithoutnewline(line, 500, hip_hosts)!= NULL){
+    lineno++;
+    if(strlen(line)<=1) continue; 
+    initlist(&mylist);
+    extractsubstrings(line,&mylist);
+     
+    /* find out the fqdn string amongst the HITS - 
+       it's a non-valid ipv6 addr */
+    for(i=0;i<length(&mylist);i++){
+      ret = inet_pton(AF_INET6, getitem(&mylist,i), &hit);
+      if (ret < 1) {
+	fqdn_str = getitem(&mylist,i);
+	fqdn_str_len = strlen(getitem(&mylist,i));
+	break;
+      }
+    }
+
+    for(i=0;i<length(&mylist);i++){
+     temp_str=getitem(&mylist,i);
+     ret = inet_pton(AF_INET6, getitem(&mylist,i), &hit);  	
+     if(ret >0 && ipv6_addr_cmp(&hit,&dst_hit)==0)  goto find_address;
+    }		
+   }       
+ 
+   err = -1;
+   goto out_err;
+
+
+ /* HOSTS_FILE='/etc/hosts' */
+ find_address:
+        err = hip_find_address(fqdn_str, res);
+   
+ out_err:
+	destroy(&mylist);
+   	return err;
 }
 
 /*
@@ -607,244 +684,182 @@
         return(err);
 }
 
-int hip_map_id_to_addr(hip_hit_t *hit, hip_lsi_t *lsi, struct in6_addr *addr) {
+int hip_map_hit_to_addr(hip_hit_t *dst_hit, struct in6_addr *dst_addr, struct in6_addr *peer_id) {
+        char peer_hit[INET6_ADDRSTRLEN];	
 	int err = -1; /* Assume that resolving fails */
         extern int hip_opendht_inuse;
-	hip_hit_t hit2;
-	hip_ha_t *ha = NULL;
-
-	HIP_ASSERT(hit || lsi);
-
-	/* Search first from hadb */
-	
-	if (hit && !ipv6_addr_any(hit))
-		ha = hip_hadb_try_to_find_by_peer_hit(hit);
-	else
-		ha = hip_hadb_try_to_find_by_peer_lsi(lsi);
-
-	if (ha && !ipv6_addr_any(&ha->preferred_address)) {
-		ipv6_addr_copy(addr, &ha->preferred_address);
-		HIP_DEBUG("Found peer address from hadb, skipping hosts and opendht look up\n");
-		err = 0;
-		goto out_err;
-	}
+	hip_lsi_t dst_lsi;
 
 	/* Try to resolve the HIT or LSI to a hostname from /etc/hip/hosts,
-	   then resolve the hostname to an IP, and a HIT or LSI, depending on hit_or_lsi value.
-	   If hit_or_lsi is a HIT -> find LSI and hostname
-	   If hit_or_lsi is an LSI -> find HIT and hostname
+	   then resolve the hostname to an IP, and a HIT or LSI, depending on dst_hit value.
+	   If dst_hit is a HIT -> find LSI and hostname
+	   If dst_hit is an LSI -> find HIT and hostname
 	   The natural place to handle this is either in the getaddrinfo or
 	   getendpointinfo function with AI_NUMERICHOST flag set.
 	   We can fallback to e.g. DHT search if the mapping is not
 	   found from local files.*/
+	
+	hip_in6_ntop(dst_hit, peer_hit);
+
+	/* book keeping stuff */
+	memset(dst_addr, 0, sizeof(dst_addr));
+	memset(peer_id, 0, sizeof(peer_id));
+
 
 	/* try to resolve HIT to IPv4/IPv6 address by '/etc/hip/hosts' 
 	 * and '/etc/hosts' files 	
 	 */
-	HIP_IFEL(!hip_map_id_to_ip_from_hosts_files(hit, lsi, addr),
-		 0, "hip_map_id_to_ip_from_hosts_files succeeded\n");
-
-	if (hit) {
-		HIP_DEBUG("Looking up with HIT from hosts files\n");
-		ipv6_addr_copy(&hit2, hit);
-	} else {
-		HIP_DEBUG("Looking up with LSI from hosts files\n");
-		HIP_IFEL(hip_map_lsi_to_hit_from_hosts_files(lsi, &hit2), -1,
-			 "LSI->HIT conversion failed, skipping opendht look up\n")
-	}
-	
-	/* Try to resolve HIT to IPv4/IPv6 address with OpenDHT server */
+	HIP_IFEL(!get_peer_endpointinfo2((const char *) peer_hit, peer_id,
+					    dst_addr),
+		 0, "hip_get_peer_endpointinfo succeeded\n");
+	
+	/* try to resolve HIT to IPv4/IPv6 address with OpenDHT server */
         if (hip_opendht_inuse == SO_HIP_DHT_ON) {
-		char hit_str[INET6_ADDRSTRLEN];    
-
-		memset(hit_str, 0, sizeof(hit_str));
-		hip_in6_ntop(&hit2, hit_str);
-                err = opendht_get_endpointinfo((const char *) hit_str, addr);
-                if (err)
-			HIP_DEBUG("Got IP for HIT from DHT err = \n", err);
+                err = opendht_get_endpointinfo((const char *) peer_hit, dst_addr);
+                if (err) HIP_DEBUG("Got IP for HIT from DHT err = \n", err);
         }
-
-	HIP_DEBUG_IN6ADDR("Found addr: ", addr);
 
 out_err:
 	return err;
 	
 }
 
-int hip_netdev_trigger_bex(hip_hit_t *src_hit,
-			   hip_hit_t *dst_hit,
-			   hip_lsi_t *src_lsi,
-			   hip_lsi_t *dst_lsi,
-			   struct in6_addr *src_addr,
-			   struct in6_addr *dst_addr) {
+int hip_netdev_trigger_bex(hip_hit_t *src_hit, hip_hit_t *dst_hit,
+			   hip_lsi_t *src_lsi, hip_lsi_t *dst_lsi,
+			   struct in6_addr *src_addr_p, struct in6_addr *dst_addr_p) {
 	int err = 0, if_index = 0, is_ipv4_locator,
 		reuse_hadb_local_address = 0, ha_nat_mode = hip_nat_status,
         old_global_nat_mode = hip_nat_status;
         in_port_t ha_peer_port;
 	hip_ha_t *entry;
 	int is_loopback = 0;
-	hip_lsi_t dlsi, slsi;
-	struct in6_addr dhit, shit, saddr, dst6_lsi;
-	struct in6_addr daddr, ha_match;
+	struct in6_addr src_addr, dst6_lsi;
+	struct in6_addr dst_addr, ha_match;
 	struct sockaddr_storage ss_addr;
 	struct sockaddr *addr;
+	hip_hit_t default_hit;
 	addr = (struct sockaddr*) &ss_addr;
 
-	/* Make sure that dst_hit is not a NULL pointer */
-	hip_copy_in6addr_null_check(&dhit, dst_hit);
-	dst_hit = &dhit;
-	HIP_DEBUG_HIT("dst hit", dst_hit);
-
-	/* Make sure that src_hit is not a NULL pointer */
-	hip_copy_in6addr_null_check(&shit, src_hit);
-	if (!src_hit)
-		hip_get_default_hit(&shit);
-	src_hit = &shit;
-	HIP_DEBUG_HIT("src hit", src_hit);
-
-	/* Initialize mapped format of dst lsi before pointer
-	   changes just below */
-	if (dst_lsi) {
-		IPV4_TO_IPV6_MAP(dst_lsi, &dst6_lsi);
-	} else {
-		memset(&dst6_lsi, 0, sizeof(dst6_lsi));
-	}
-
-	/* Make sure that dst_lsi is not a NULL pointer */
-	hip_copy_inaddr_null_check(&dlsi, dst_lsi);
-	dst_lsi = &dlsi;
-	HIP_DEBUG_LSI("dst lsi", dst_lsi);
-
-	/* Make sure that src_lsi is not a NULL pointer */
-	hip_copy_inaddr_null_check(&slsi, src_lsi);
-	src_lsi = &slsi;
-	HIP_DEBUG_LSI("src lsi", src_lsi);
-
-	/* Make sure that dst_addr is not a NULL pointer */
-	hip_copy_in6addr_null_check(&daddr, dst_addr);
-	dst_addr = &daddr;
-	HIP_DEBUG_IN6ADDR("dst addr", dst_addr);
-
-	/* Make sure that src_addr is not a NULL pointer */
-	hip_copy_in6addr_null_check(&saddr, src_addr);
-	src_addr = &saddr;
-	HIP_DEBUG_IN6ADDR("src addr", src_addr);
-
-	/* Only LSIs specified, but no HITs. Try to map LSIs to HITs
-	   using hadb or hosts files. */
-
-	if (src_lsi->s_addr && dst_lsi->s_addr && ipv6_addr_any(dst_hit)) {
+	if (!src_hit){
+		HIP_IFEL(hip_get_default_hit(&default_hit), -1,
+			 "default hit\n");
+		src_hit = &default_hit;
+	}
+	HIP_DEBUG_HIT("dst_hit value ",dst_hit);
+
+	if (src_lsi && dst_lsi && !dst_hit){
+	        HIP_DEBUG_LSI("Param is an lsi!!", src_lsi);
+		HIP_DEBUG_LSI("Param is an lsi!!", dst_lsi);
 		entry = hip_hadb_try_to_find_by_pair_lsi(src_lsi, dst_lsi);
-		if (entry) {
-			/* peer info already mapped because of e.g.
-			   hipconf command */
-			ipv6_addr_copy(dst_hit, &entry->hit_peer);
-			src_hit = &entry->hit_our;
-		} else {
-			err = hip_map_lsi_to_hit_from_hosts_files(dst_lsi,
-								  dst_hit);
-			HIP_IFEL(err, -1, "Failed to map LSI to HIT\n");
-		}
-		if (ipv6_addr_any(src_hit))
-			hip_get_default_hit(src_hit);
-	}
-
-	HIP_DEBUG_HIT("src hit", src_hit);
-
-	/* Now we should have at least source HIT and destination HIT.
-	   Sometimes we get deformed HITs from kernel, skip them */
+		if (entry){
+		  //peer info already mapped because hipconf command
+		  dst_hit = &(entry->hit_peer);
+		  src_hit = &(entry->hit_our);
+		  goto skip_hadb_find;		
+		}else{
+		  //Search in /etc/hip/hosts and /etc/hosts		  
+		  IPV4_TO_IPV6_MAP(dst_lsi, &dst6_lsi);
+		  dst_hit = malloc(sizeof(hip_hit_t));
+		  err = hip_map_hit_to_addr(&dst6_lsi, &dst_addr, dst_hit);
+		  //dst_hit = &dst_hit_t;
+		  goto loopback;
+		}
+	}
+
+	/* Sometimes we get deformed HITs from kernel, skip them */
 	HIP_IFEL(!(ipv6_addr_is_hit(src_hit) && ipv6_addr_is_hit(dst_hit) &&
 		   hip_hidb_hit_is_our(src_hit) &&
 		   hit_is_real_hit(dst_hit)), -1,
 		 "Received rubbish from netlink, skip\n");
-
-	/* Existing entry found. No need for peer IP checks */
+	
 	entry = hip_hadb_find_byhits(src_hit, dst_hit);
-	if (entry && !ipv6_addr_any(&entry->local_address)) {
+
+	if (entry) {
+ skip_hadb_find:
 		reuse_hadb_local_address = 1;
-		goto send_i1;
-	}
-
- fill_dest_addr:
-
-	/* Search for destination HIT if it wasn't specified yet.
-	   Assume that look up fails by default. */
+		goto skip_entry_creation;
+	}
+
+	/* No entry found; find first IP matching to the HIT and then
+	   create the entry */
+	HIP_DEBUG("No entry found; find first IP matching\n");
 	err = 1;
-	HIP_DEBUG("No entry found; find first IP matching\n");
-
-	if (hip_use_i3) {
+
+	if(hip_get_hi3_status()){
 		struct in6_addr lpback = IN6ADDR_LOOPBACK_INIT;
-		memcpy(dst_addr, &lpback, sizeof(struct in6_addr));
+		memcpy(&dst_addr, &lpback, sizeof(struct in6_addr));
+		/*struct in_addr lpback = { INADDR_LOOPBACK };
+		  IPV4_TO_IPV6_MAP(&lpback, &dst_addr);*/
 		err = 0;
 	}
 
-	if (err && !ipv6_addr_any(dst_addr)) {
+	if (err) {
+		if (dst_addr_p) {
 			/* Destination address given; no need to look up */
+			ipv6_addr_copy(dst_addr_p, &dst_addr);
 			err = 0;
-	}
-	
-	/* Look up peer ip from hadb entries */
+		}
+	}
+	
+	if (err) {
+
+	        HIP_DEBUG_HIT("&dst6_lsi ", &dst6_lsi);
+	        err = hip_map_hit_to_addr(dst_hit, &dst_addr, &dst6_lsi);
+	        HIP_DEBUG_HIT("&dst6_lsi ", &dst6_lsi);
+		if (!dst_lsi){
+		  dst_lsi = malloc(sizeof(hip_lsi_t));
+		}
+		IPV6_TO_IPV4_MAP(&dst6_lsi, dst_lsi);
+		HIP_DEBUG_LSI("dst_lsi: ", dst_lsi);
+	}
+
 	if (err) {
 		/* Search HADB for existing entries */
 		entry = hip_hadb_try_to_find_by_peer_hit(dst_hit);
 		if (entry) {
 			HIP_DEBUG_IN6ADDR("reusing HA",
 					  &entry->preferred_address);
-			ipv6_addr_copy(dst_addr, &entry->preferred_address);
+			ipv6_addr_copy(&dst_addr, &entry->preferred_address);
 			ha_peer_port = entry->peer_udp_port;
 			ha_nat_mode = entry->nat_mode;
 			err = 0;
 		}
 	}
 
-	/* Try to look up peer ip from hosts and opendht */
-	if (err) {
-	        err = hip_map_id_to_addr(dst_hit, dst_lsi, dst_addr);
-	}
-
-	/* Map peer address to loopback if hit is ours  */
+ loopback:
+	/* map to loopback if hit is ours  */
 	if (err && hip_hidb_hit_is_our(dst_hit)) {
 		struct in6_addr lpback = IN6ADDR_LOOPBACK_INIT;
-		ipv6_addr_copy(dst_addr, &lpback);
-		ipv6_addr_copy(src_addr, &lpback);
+		ipv6_addr_copy(&dst_addr, &lpback);
+		ipv6_addr_copy(&src_addr, &lpback);
 		is_loopback = 1;
 		reuse_hadb_local_address = 1;
 		err = 0;
 	}
 
-	/* No peer address found; set it to broadcast address
-	   as a last resource */
+	/* broadcast I1 as a last resource */
 	if (err) {
 		struct in_addr bcast = { INADDR_BROADCAST };
 		/* IPv6 multicast (see bos.c) failed to bind() to link local,
 		   so using IPv4 here -mk */
 		HIP_DEBUG("No information of peer found, trying broadcast\n");
-		IPV4_TO_IPV6_MAP(&bcast, dst_addr);
+		IPV4_TO_IPV6_MAP(&bcast, &dst_addr);
 		err = 0;
 	}
-
-	/* Next, create state into HADB. Make sure that we choose the right
-	   NAT mode and source IP address in case there was some related HAs
-	   with the peer that gave use hints on the best NAT mode or source
-	   address. */
 
 	/* @fixme: changing global state won't work with threads */
 	hip_nat_status = ha_nat_mode;
 
-	err = hip_hadb_add_peer_info(dst_hit, dst_addr, dst_lsi);
-	if (err) {
-		HIP_ERROR("map failed ignoring\n");
-		err = 0;
-	}
-
-        /* restore nat status */
-	hip_nat_status = old_global_nat_mode;
+	HIP_IFEL(hip_hadb_add_peer_info(dst_hit, &dst_addr, dst_lsi), -1,
+		 "map failed\n");
+
+	hip_nat_status = old_global_nat_mode; /* restore nat status */
 	
 	HIP_IFEL(!(entry = hip_hadb_find_byhits(src_hit, dst_hit)), -1,
 		 "Internal lookup error\n");
 
 	if (is_loopback)
-		ipv6_addr_copy(&entry->local_address, src_addr);
+		ipv6_addr_copy(&(entry->local_address), &src_addr);
 	
 	/* Preserve NAT status with peer */
 	entry->peer_udp_port = ha_peer_port;
@@ -852,7 +867,7 @@
 
 	reuse_hadb_local_address = 1;
 
-send_i1:
+skip_entry_creation:
 
 	if (entry->state == HIP_STATE_ESTABLISHED) {
 		HIP_DEBUG("Acquire in established state (hard handover?), skip\n");
@@ -872,8 +887,8 @@
 	memset(addr, 0, sizeof(struct sockaddr_storage));
 	addr->sa_family = (is_ipv4_locator ? AF_INET : AF_INET6);
 
-	if (!reuse_hadb_local_address && src_addr) {
-		ipv6_addr_copy(&entry->local_address, src_addr);
+	if (!reuse_hadb_local_address && src_addr_p) {
+		ipv6_addr_copy(&entry->local_address, src_addr_p);
 	}
 
 	memcpy(hip_cast_sa_addr(addr), &entry->local_address,
@@ -959,8 +974,7 @@
 	
 	if (ipv6_addr_is_null(peer_hit))
 	        peer_hit = NULL;
-	else
-	  HIP_DEBUG_HIT("trigger_msg_peer_hit:", peer_hit);
+	HIP_DEBUG_HIT("trigger_msg_peer_hit:", peer_hit);
 	
 	/* Source HIT */
 	param = hip_get_next_param(msg, param);
@@ -968,11 +982,6 @@
 		our_hit = hip_get_param_contents_direct(param);
 	HIP_DEBUG_HIT("trigger_msg_our_hit:", our_hit);
 
-	if (ipv6_addr_is_null(our_hit))
-	        peer_hit = NULL;
-	else
-	  HIP_DEBUG_HIT("trigger_msg_peer_hit:", our_hit);
-	
 	/* Peer LSI */
 	param = hip_get_param(msg, HIP_PARAM_LSI);
 	if (param){
@@ -983,8 +992,6 @@
 		}
 	}
 
-	// @todo: check if peer lsi is all zeroes?
-
 	/* Local LSI */
 	param = hip_get_next_param(msg, param);
 	if (param && hip_get_param_type(param) == HIP_PARAM_LSI){
@@ -994,8 +1001,6 @@
 	}
 	HIP_DEBUG_LSI("trigger_msg_our_lsi:", &our_lsi);
 
-	// @todo: check if local lsi is all zeroes?
-
 	/* Destination IP */
 	param = hip_get_param(msg, HIP_PARAM_IPV6_ADDR);
 	if (param)
@@ -1008,9 +1013,7 @@
 
 	HIP_DEBUG_IN6ADDR("trigger_msg_our_addr:", our_addr);
 	
-	err = hip_netdev_trigger_bex(our_hit, peer_hit,
-				     &our_lsi, &peer_lsi,
-				     our_addr, peer_addr);
+	err = hip_netdev_trigger_bex(our_hit, peer_hit, &our_lsi, &peer_lsi, our_addr, peer_addr);
 	
  out_err:
   	return err;
@@ -1380,7 +1383,6 @@
 	}
 */
 	return err;
-<<<<<<< HEAD
 }
 
 
@@ -1464,6 +1466,4 @@
 	
  out_err:
 	return err;
-=======
->>>>>>> ca803261
 }