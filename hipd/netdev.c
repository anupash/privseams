/**
 * Some of the code is from OpenHIP hip_netlink.c
 *
 */
 
#include "netdev.h"
#include "maintenance.h"
#include "libdht/libhipopendht.h"
#include "debug.h"
#include "libinet6/util.h"
#include "libinet6/include/netdb.h"
#include "libinet6/hipconf.h"
#include <netinet/in.h>

<<<<<<< HEAD
extern int hip_use_userspace_data_packet_mode;
extern struct addrinfo *opendht_serving_gateway;
extern struct addrinfo *opendht_serving_port;
 
=======
/**
 * We really don't expect more than a handfull of interfaces to be on
 * our white list.
 */
#define HIP_NETDEV_MAX_WHITE_LIST 5

extern struct addrinfo *opendht_serving_gateway;
extern struct addrinfo *opendht_serving_port;


/**
 * This is the white list. For every interface, which is in our white list,
 * this array has a fixed size, because there seems to be no need at this
 * moment to deal with dynamic memory - which would complicate the code
 * and cost size and performance at least equal if not more to this fixed
 * size array.
 * Free slots are signaled by the value -1.
 */
static int hip_netdev_white_list[HIP_NETDEV_MAX_WHITE_LIST];
static int hip_netdev_white_list_count=0;

static void hip_netdev_white_list_add_index(int if_index)
{
	if(hip_netdev_white_list_count<HIP_NETDEV_MAX_WHITE_LIST)
		hip_netdev_white_list[hip_netdev_white_list_count++]=if_index;
	else
		/* We should NEVER run out of white list slots!!! */
		HIP_DIE("Error: ran out of space for white listed interfaces!\n");
}

int hip_netdev_is_in_white_list(int if_index)
{
	int i=0;
	for(i=0;i<hip_netdev_white_list_count;i++)
		if(hip_netdev_white_list[i]==if_index)
			return 1;
	return 0;
}

int hip_netdev_white_list_add(char* device_name)
{
	struct ifreq ifr = {0};
   int sock = 0;
	int ret=0;


   ifr.ifr_ifindex = -1;
   strncpy(ifr.ifr_name,device_name,(size_t)IFNAMSIZ);
   sock = socket(PF_INET, SOCK_STREAM, IPPROTO_TCP);

   if(ioctl(sock, SIOCGIFINDEX, &ifr)==0){
		ret=1;
		hip_netdev_white_list_add_index(ifr.ifr_ifindex);
		HIP_DEBUG("Adding device <%s> to white list with index <%i>.\n",
				device_name,
				ifr.ifr_ifindex);
	}else{
		ret=0;
	}
   
   close(sock);
	return ret;
}


>>>>>>> b66df7c2
unsigned long hip_netdev_hash(const void *ptr) {
	struct netdev_address *na = (struct netdev_address *) ptr;
	uint8_t hash[HIP_AH_SHA_LEN];

	hip_build_digest(HIP_DIGEST_SHA1, &na->addr,
			 sizeof(struct sockaddr_storage), hash);

	return *((unsigned long *) hash);
}

int hip_netdev_match(const void *ptr1, const void *ptr2) {
	return hip_netdev_hash(ptr1) != hip_netdev_hash(ptr2);
}

static int count_if_addresses(int ifindex)
{
	struct netdev_address *na;
	hip_list_t *n, *t;
	int i = 0, c;

	list_for_each_safe(n, t, addresses, c) {
		na = list_entry(n);
		if (na->if_index == ifindex)
			i++;
	}
	return i;
}


#define FA_IGNORE 0
#define FA_ADD 1

/**
 * Filters addresses that are allowed for this host.
 * 
 * @param addr a pointer to a socket address structure.
 * @return     FA_ADD if the given address @c addr is allowed to be one of the
 *             addresses of this host, FA_IGNORE otherwise.
 */
int filter_address(struct sockaddr *addr)
{
	char s[INET6_ADDRSTRLEN];
	struct in6_addr *a_in6 = NULL;
	in_addr_t a_in;
	
	switch (addr->sa_family) {
	case AF_INET6:
	        a_in6 = hip_cast_sa_addr(addr);
		inet_ntop(AF_INET6, &((struct sockaddr_in6*)addr)->sin6_addr, s,
			  INET6_ADDRSTRLEN);
				
		HIP_DEBUG("IPv6 address to filter is %s.\n", s);
		
		_HIP_DEBUG("Address is%san Teredo address\n", 
			  ipv6_addr_is_teredo(a_in6)==1?" ":" not ");
		
		if(suppress_af_family == AF_INET) {
			HIP_DEBUG("Address ignored: address family "\
				  "suppression set to IPv4 addresses.\n");
			return FA_IGNORE;
		} else if (IN6_IS_ADDR_UNSPECIFIED(a_in6)) {
			HIP_DEBUG("Address ignored: UNSPECIFIED.\n");
			return FA_IGNORE;
		} else if (IN6_IS_ADDR_LOOPBACK(a_in6)) {
			HIP_DEBUG("Address ignored: IPV6_LOOPBACK.\n");
			return FA_IGNORE;
		} else if (IN6_IS_ADDR_MULTICAST(a_in6)) {
			HIP_DEBUG("Address ignored: MULTICAST.\n");
			return FA_IGNORE;
		} else if (IN6_IS_ADDR_LINKLOCAL(a_in6)) {
			HIP_DEBUG("Address ignored: LINKLOCAL.\n");
			return FA_IGNORE;
#if 0 /* For Juha-Matti's experiments  */
		} else if (IN6_IS_ADDR_SITELOCAL(a_in6)) {
			HIP_DEBUG("Address ignored: SITELOCAL.\n");
			return FA_IGNORE;
#endif
		} else if (IN6_IS_ADDR_V4MAPPED(a_in6)) {
			HIP_DEBUG("Address ignored: V4MAPPED.\n");
			return FA_IGNORE;
		} else if (IN6_IS_ADDR_V4COMPAT(a_in6)) {
			HIP_DEBUG("Address ignored: V4COMPAT.\n");
			return FA_IGNORE;
		} else if (ipv6_addr_is_hit(a_in6)) {
			HIP_DEBUG("Address ignored: address is HIT.\n");
			return FA_IGNORE;
		} else
			return FA_ADD;
		break;
		
	case AF_INET:
		a_in = ((struct sockaddr_in *)addr)->sin_addr.s_addr;
		inet_ntop(AF_INET, &((struct sockaddr_in*)addr)->sin_addr, s,
			  INET6_ADDRSTRLEN);
		
		HIP_DEBUG("IPv4 address to filter is %s.\n", s);

		if(suppress_af_family == AF_INET6) {
			HIP_DEBUG("Address ignored: address family "\
				  "suppression set to IPv6 addresses.\n");
			return FA_IGNORE;
		} else if (a_in == INADDR_ANY) {
			HIP_DEBUG("Address ignored: INADDR_ANY.\n");
			return FA_IGNORE;
		} else if (a_in == INADDR_BROADCAST) {
			HIP_DEBUG("Address ignored: INADDR_BROADCAST.\n");
			return FA_IGNORE;
		} else if (IN_MULTICAST(ntohs(a_in))) {
			HIP_DEBUG("Address ignored: MULTICAST.\n");
			return FA_IGNORE;
		} else if (IS_LSI32(a_in)) {
			HIP_DEBUG("Address ignored: LSI32.\n");
			return FA_IGNORE;
		} else if (IS_IPV4_LOOPBACK(a_in)) {
			HIP_DEBUG("Address ignored: IPV4_LOOPBACK.\n");
			return FA_IGNORE;
		} else if (IS_LSI((struct sockaddr_in *)addr)) {
			HIP_DEBUG("Address ignored: address is LSI.\n");
			return FA_IGNORE;
		} else 
			return FA_ADD;
		break;

	default:
		HIP_DEBUG("Address ignored: address family is unknown.\n");
		return FA_IGNORE;
	}
}

int exists_address_family_in_list(struct in6_addr *addr) {
	struct netdev_address *n;
	hip_list_t *tmp, *t;
	int c;
	int mapped = IN6_IS_ADDR_V4MAPPED(addr);

	list_for_each_safe(tmp, t, addresses, c) {
		int map;
		n = list_entry(tmp);
		
		if (IN6_IS_ADDR_V4MAPPED(hip_cast_sa_addr(&n->addr)) == mapped)
			return 1;
	}
	
        return 0;
}

int exists_address_in_list(struct sockaddr *addr, int ifindex)
{
	struct netdev_address *n;
	hip_list_t *tmp, *t;
	int c;
        struct in6_addr *in6;
        struct in_addr *in;

	list_for_each_safe(tmp, t, addresses, c) {
		int mapped = 0;
		int addr_match = 0;
		int family_match = 0;
		n = list_entry(tmp);
		
		mapped = hip_sockaddr_is_v6_mapped(&n->addr);
		HIP_DEBUG("mapped=%d\n", mapped);
		
		if (mapped) {
			in6 = (struct in6_addr * )hip_cast_sa_addr(&n->addr);
			in = (struct in_addr *) hip_cast_sa_addr(addr);
			addr_match = IPV6_EQ_IPV4(in6, in);
			family_match = 1;
		} else if (!mapped && addr->sa_family == AF_INET6) {
			addr_match = !memcmp(hip_cast_sa_addr(&n->addr), 
                                             hip_cast_sa_addr(addr),
					     hip_sa_addr_len(&n->addr));
			family_match = (n->addr.ss_family == addr->sa_family);
		} else { // addr->sa_family == AF_INET
			HIP_DEBUG("Addr given was not IPv6 nor IPv4.\n");
		}
		
		HIP_DEBUG("n->addr.ss_family=%d, addr->sa_family=%d, "
                          "n->if_index=%d, ifindex=%d\n",
			  n->addr.ss_family, addr->sa_family, n->if_index, ifindex);
		if (n->addr.ss_family == AF_INET6) {
			HIP_DEBUG_IN6ADDR("addr6", hip_cast_sa_addr(&n->addr));
		} else if (n->addr.ss_family == AF_INET) {
			HIP_DEBUG_INADDR("addr4", hip_cast_sa_addr(&n->addr));
		}
		if (n->if_index == ifindex && family_match && addr_match) {
			HIP_DEBUG("Address exist in the list\n");
			return 1;
		}
	}
	
	HIP_DEBUG("Address exists in the list\n");
	return 0;
}

/**
 * Adds an IPv6 address into ifindex2spi map.
 *
 * Adds an IPv6 address into ifindex2spi map if the address passes
 * filter_address() test.
 *
 * @param  a pointer to a socket address structure.
 * @param  network device interface index.
 */ 
void add_address_to_list(struct sockaddr *addr, int ifindex, int flags)
{
	struct netdev_address *n;
        unsigned char tmp_secret[40];
        int err_rand = 0;
	
	/* filter_address() prints enough debug info of the address, no need to
	   print address related debug info here. */
	if (filter_address(addr)) {
		HIP_DEBUG("Address passed the address filter test.\n");
	} else {
		HIP_DEBUG("Address failed the address filter test.\n");
		return;
	}
	
	if((n = (struct netdev_address *) malloc(sizeof(struct netdev_address)))
	   == NULL) {
		HIP_ERROR("Error when allocating memory to a network device "\
			  "address.\n");
		return;
	}
	
	memset(n, 0, sizeof(struct netdev_address));

	/* Convert IPv4 address to IPv6 */
	if (addr->sa_family == AF_INET) {
		struct sockaddr_in6 temp;
		memset(&temp, 0, sizeof(temp));
		temp.sin6_family = AF_INET6;
		IPV4_TO_IPV6_MAP(&(((struct sockaddr_in *)addr)->sin_addr),
				 &temp.sin6_addr);
	        memcpy(&n->addr, &temp, hip_sockaddr_len(&temp));
	} else {
		memcpy(&n->addr, addr, hip_sockaddr_len(addr));
	}
	
        /* Add secret to address. Used with openDHT removable puts. */        
        memset(tmp_secret, 0, sizeof(tmp_secret));
        err_rand = RAND_bytes(tmp_secret,40);
        memcpy(&n->secret, &tmp_secret, sizeof(tmp_secret));

        /* Clear the timestamp, initially 0 so everything will be sent. */
        memset(&n->timestamp, 0, sizeof(time_t));

        n->if_index = ifindex;
	list_add(n, addresses);
	address_count++;
	n->flags = flags;

	HIP_DEBUG("Added a new IPv6 address to ifindex2spi map. The map has "\
		  "%d addresses.\n", address_count);
}

static void delete_address_from_list(struct sockaddr *addr, int ifindex)
{
	struct netdev_address *n;
	hip_list_t *item, *tmp;
	int i, deleted = 0;
        struct sockaddr_in6 addr_sin6;

        if (addr && addr->sa_family == AF_INET) {
            memset(&addr_sin6, 0, sizeof(addr_sin6));
            addr_sin6.sin6_family = AF_INET6;
            IPV4_TO_IPV6_MAP(((struct in_addr *) hip_cast_sa_addr(addr)),
                             ((struct in6_addr *) hip_cast_sa_addr(&addr_sin6)));
	} else if (addr && addr->sa_family == AF_INET6) {
            memcpy(&addr_sin6, addr, sizeof(addr_sin6));
	}       

        HIP_DEBUG_HIT("Address to delete = ",hip_cast_sa_addr(&addr_sin6));

	list_for_each_safe(item, tmp, addresses, i) {
            n = list_entry(item);
            deleted = 0;
            /* remove from list if if_index matches */
            if (!addr) {
		    if (n->if_index == ifindex) {
			    HIP_DEBUG_IN6ADDR("Deleting address",
					  hip_cast_sa_addr(&n->addr)); 
			    list_del(n, addresses);
			    deleted = 1;
		    }
            } else {
		    /* remove from list if address matches */            
		    _HIP_DEBUG_IN6ADDR("Address to compare",
				      hip_cast_sa_addr(&n->addr)); 
		    if (ipv6_addr_cmp(hip_cast_sa_addr(&n->addr), 
				      hip_cast_sa_addr(&addr_sin6)) == 0) {
			HIP_DEBUG_IN6ADDR("Deleting address",
					  hip_cast_sa_addr(&n->addr)); 
			list_del(n, addresses);
			deleted = 1;
		    }
            }
            if (deleted)
                address_count--;
	}

	if (address_count < 0)
		HIP_ERROR("BUG: address_count < 0\n", address_count);
}

void delete_all_addresses(void)
{
	struct netdev_address *n;
	hip_list_t *item, *tmp;
	int i;

	if (address_count)
	{
		list_for_each_safe(item, tmp, addresses, i)
		{
			n = list_entry(item);
			HIP_DEBUG_HIT("address to be deleted\n",hip_cast_sa_addr(&n->addr));
			list_del(n, addresses);
			HIP_FREE(n);
			address_count--;
		}
		if (address_count != 0) HIP_DEBUG("address_count %d != 0\n", address_count);
	}
}
/**
 * Gets the interface index of a socket address.
 *
 * @param  addr a pointer to a socket address whose interface index is to be
 *              searched.
 * @return      interface index if the network address is bound to one, zero if
 *              no interface index was found.
 */
int hip_netdev_find_if(struct sockaddr *addr)
{
	struct netdev_address *n = NULL;
	hip_list_t *item = NULL, *tmp = NULL;
	int i = 0;

#ifdef CONFIG_HIP_DEBUG /* Debug block. */
	{
		char ipv6_str[INET6_ADDRSTRLEN], *fam_str = NULL;
		
		if(addr->sa_family == AF_INET6) {
			fam_str = "AF_INET6";
			inet_ntop(AF_INET6,
				  &(((struct sockaddr_in6 *)addr)->sin6_addr),
				  ipv6_str, INET6_ADDRSTRLEN);
		} else if(addr->sa_family == AF_INET) {
			fam_str = "AF_INET";
			inet_ntop(AF_INET,
				  &(((struct sockaddr_in *)addr)->sin_addr),
				  ipv6_str, INET6_ADDRSTRLEN);
		} else {
			fam_str = "not AF_INET or AF_INET6";
			memset(ipv6_str, 0, INET6_ADDRSTRLEN);
		}
		
		HIP_DEBUG("Trying to find interface index for a network "\
			  "device with IP address %s of address family %s.\n",
			  ipv6_str, fam_str);
	}
#endif
	/* Loop through all elements in list "addresses" and break if the loop
	   address matches the search address. The "addresses" list stores
	   socket address storages. */
	list_for_each_safe(item, tmp, addresses, i)
		{
			n = list_entry(item);
			
			_HIP_DEBUG("Search item address family %s, interface "\
				  "index %d.\n", (n->addr.ss_family == AF_INET)
				  ? "AF_INET" : "AF_INET6", n->if_index);
			_HIP_DEBUG_IN6ADDR("Search item IP address",
					  &(((struct sockaddr_in6 *)
					     &(n->addr))->sin6_addr));
			
			if ((n->addr.ss_family == addr->sa_family) &&
			    ((memcmp(hip_cast_sa_addr(&n->addr),
				     hip_cast_sa_addr(addr),
				     hip_sa_addr_len(addr))==0)) ||
			    IPV6_EQ_IPV4(&(((struct sockaddr_in6 *)
					    &(n->addr))->sin6_addr),
					 &((struct sockaddr_in *)
					   addr)->sin_addr))
			{
				HIP_DEBUG("Matching network device index is "\
					  "%d.\n", n->if_index);
				return n->if_index;
			}
		}

	HIP_DEBUG("No matching network device index found.\n");
	return 0;
}

/**
 * Gets a interface index of a network address.
 * 
 * Base exchange IPv6 addresses need to be put into ifindex2spi map, so we need
 * a function that gets the ifindex of the network device which has the address
 * @c addr.
 *
 * @param  addr a pointer to an IPv6 address whose interface index is to be
 *              searched.
 * @return      interface index if the network address is bound to one, zero if
 *              no interface index was found and negative in error case.
 * @todo        The caller of this should be generalized to both IPv4 and IPv6
 *              so that this function can be removed (tkoponen).
 */
int hip_devaddr2ifindex(struct in6_addr *addr)
{
	struct sockaddr_in6 a;
	a.sin6_family = AF_INET6;
	ipv6_addr_copy(&a.sin6_addr, addr);
	return hip_netdev_find_if((struct sockaddr *)&a);
}

int static add_address(const struct nlmsghdr *h, int len, void *arg)
{
        struct sockaddr_storage ss_addr;
        struct sockaddr *addr = (struct sockaddr*) &ss_addr;

	while (NLMSG_OK(h, len)) {
		struct ifaddrmsg *ifa;
		struct rtattr *rta, *tb[IFA_MAX+1];

		memset(tb, 0, sizeof(tb));
		/* exit this loop on end or error */
		if (h->nlmsg_type == NLMSG_DONE)
		{
			int *done = (int *)arg;
			*done = 1;
			break;
		}

		if (h->nlmsg_type == NLMSG_ERROR)
		{
			HIP_ERROR("Error in Netlink response.\n");
			return -1;
		}

		ifa = NLMSG_DATA(h);
		rta = IFA_RTA(ifa);
		len = h->nlmsg_len - NLMSG_LENGTH(sizeof(*ifa));

		if ((ifa->ifa_family != AF_INET) &&
		    (ifa->ifa_family != AF_INET6))
			continue;

		/* parse list of attributes into table
		 * (same as parse_rtattr()) */
		while (RTA_OK(rta, len))
		{
			if (rta->rta_type <= IFA_MAX)
				tb[rta->rta_type] = rta;
			rta = RTA_NEXT(rta,len);
		}

		/* fix tb entry for inet6 */
		if (!tb[IFA_LOCAL])
			tb[IFA_LOCAL] = tb[IFA_ADDRESS];
		if (!tb[IFA_ADDRESS])
			tb[IFA_ADDRESS] = tb[IFA_LOCAL];

		/* save the addresses we care about */
		if (tb[IFA_LOCAL])
		{
			addr->sa_family = ifa->ifa_family;
			memcpy(hip_cast_sa_addr(addr), RTA_DATA(tb[IFA_LOCAL]),
			       RTA_PAYLOAD(tb[IFA_LOCAL]));
			add_address_to_list(addr, ifa->ifa_index, 0);
                                _HIP_DEBUG("ifindex=%d\n", ifa->ifa_index);
		}
		h = NLMSG_NEXT(h, len);
	}

	return 0;
}

/*
 * Note: this creates a new NETLINK socket (via getifaddrs), so this has to be
 * run before the global NETLINK socket is opened. I did not have the time
 * and energy to import all of the necessary functionality from iproute2.
 * -miika
 */
int hip_netdev_init_addresses(struct rtnl_handle *nl)
{
	struct ifaddrs *g_ifaces = NULL, *g_iface = NULL;
	int err = 0, if_index = 0;

	/* Initialize address list */
	HIP_DEBUG("Initializing addresses...\n");
	//INIT_LIST_HEAD(addresses);
	addresses = hip_ht_init(hip_netdev_hash, hip_netdev_match);

	HIP_IFEL(getifaddrs(&g_ifaces), -1,
		 "getifaddrs failed\n");

	for (g_iface = g_ifaces; g_iface; g_iface = g_iface->ifa_next)
	{
		if (!g_iface->ifa_addr)
			continue;
		if (exists_address_in_list(g_iface->ifa_addr, if_index))
			continue;
		HIP_IFEL(!(if_index = if_nametoindex(g_iface->ifa_name)),
			 -1, "if_nametoindex failed\n");
		/* Check if our interface is in the whitelist */
		if ((hip_netdev_white_list_count > 0) && (! hip_netdev_is_in_white_list(if_index)))
			continue;

		add_address_to_list(g_iface->ifa_addr, if_index, 0);
 	}
	
 out_err:
	if (g_ifaces)
		freeifaddrs(g_ifaces);
	return err;
}

/*
 * hip_find_address. Find an IPv4/IPv6 address present in the file /etc/hosts
 * that has as domain name fqdn_str
*/
int hip_find_address(char *fqdn_str, struct in6_addr *res){
        int lineno = 0, err = 0, i;
	struct in6_addr ipv6_dst;
	struct in_addr ipv4_dst;
	char line[500];
	char *temp_str;
	FILE *hosts = NULL;
	List mylist;

        hosts = fopen(HOSTS_FILE, "r");
	
	if (!hosts) {
	        err = -1;
		HIP_ERROR("Failed to open %s \n", HOSTS_FILE);
		goto out_err;
	}

	HIP_DEBUG("Looking up for hostname %s in /etc/hosts\n",fqdn_str);

	while(getwithoutnewline(line, 500, hosts) != NULL ) {
	        lineno++;
		if(strlen(line)<=1) continue; 
		initlist(&mylist);
		extractsubstrings(line, &mylist);
     
		/* find out the fqdn string amongst the Ipv4/Ipv6 addresses - 
		   it's a non-valid ipv6 addr */
		for(i = 0; i<length(&mylist); i++) {
		        if(inet_pton(AF_INET6, getitem(&mylist,i), &ipv6_dst)<1||
			        inet_pton(AF_INET, getitem(&mylist,i), &ipv4_dst)<1){
			        temp_str = getitem(&mylist,i);
				if((strlen(temp_str)==strlen(fqdn_str))&&(strcmp(temp_str,fqdn_str)==0)) {
				        int j;
					for(j=0;j<length(&mylist);j++){
					        if(inet_pton(AF_INET6, getitem(&mylist,j), &ipv6_dst)>0) {
						        HIP_DEBUG("Peer Address found from '/etc/hosts' is %s\n",
								  getitem(&mylist,j));
							memcpy((void *)res,(void *)&ipv6_dst,sizeof(struct in6_addr));
							err = 1;
							goto out_err;
						} else if(inet_pton(AF_INET, getitem(&mylist,j), &ipv4_dst)>0) {
						        HIP_DEBUG("Peer Address found from '/etc/hosts' is %s\n",
								  getitem(&mylist,j));
							IPV4_TO_IPV6_MAP(&ipv4_dst,res);
							err = 1;
							goto out_err;
						}  
					}//for j
				}
			} 
		}//for i
	}
 out_err:
	destroy(&mylist);
	return err;
}

/*this function returns the locator for the given HIT from opendht(lookup)*/
int opendht_get_endpointinfo1(const char *node_hit, void *msg)
{
	int err = -1;
	char dht_locator_last[1024];
	extern int hip_opendht_inuse;
	int locator_item_count = 0;
	struct hip_locator_info_addr_item *locator_address_item = NULL;
	struct in6_addr addr6;
	struct hip_locator *locator ;
	         
#ifdef CONFIG_HIP_OPENDHT
	if (hip_opendht_inuse == SO_HIP_DHT_ON) {
    	memset(dht_locator_last, '\0', sizeof(dht_locator_last));
		HIP_IFEL(hip_opendht_get_key(&handle_hdrr_value, opendht_serving_gateway, node_hit, msg,1), -1, 
			"DHT get in opendht_get_endpoint failed!\n"); 
		inet_pton(AF_INET6, node_hit, &addr6.s6_addr) ; 
		//HDRR verification 
		HIP_IFEL(verify_hdrr((hip_common_t*)msg, &addr6), -1, "HDRR Signature and/or host id verification failed!\n");
               
		locator = hip_get_param((hip_common_t*)msg, HIP_PARAM_LOCATOR);
		locator_item_count = hip_get_locator_addr_item_count(locator);
		if (locator_item_count > 0)
			err = 0;
		}
#endif	/* CONFIG_HIP_OPENDHT */
out_err:
	return(err);
}


/*this function returns the locator for the given HIT from opendht(lookup)*/
int opendht_get_endpointinfo(const char *node_hit, struct in6_addr *addr)
{
	int err = -1;
	char dht_locator_last[1024];
	extern int hip_opendht_inuse;
	int locator_item_count = 0;
	struct hip_locator_info_addr_item *locator_address_item = NULL;
	struct in6_addr addr6, result = {0};
	struct hip_locator *locator;
	char dht_response[HIP_MAX_PACKET] = {0};

#ifdef CONFIG_HIP_OPENDHT
	if (hip_opendht_inuse == SO_HIP_DHT_ON) {
    		memset(dht_locator_last, '\0', sizeof(dht_locator_last));
		HIP_IFEL(hip_opendht_get_key(&handle_hdrr_value,
					opendht_serving_gateway,
					node_hit,
					dht_response,
					1),
			 -1, "DHT get in opendht_get_endpoint failed!\n");
		inet_pton(AF_INET6, node_hit, &addr6.s6_addr);

		//HDRR verification 
		HIP_IFEL(verify_hdrr((struct hip_common_t*)dht_response, &addr6),
			 -1, "HDRR Signature and/or host id verification failed!\n");

		locator = hip_get_param((struct hip_common_t*)dht_response,
					HIP_PARAM_LOCATOR);
		locator_item_count = hip_get_locator_addr_item_count(locator);
		if (locator_item_count > 0)
			err = 0;
			hip_get_suitable_locator_address(
				(struct hip_common *)dht_response, addr);
	}
#endif	/* CONFIG_HIP_OPENDHT */

out_err:
	return(err);
}

int hip_map_id_to_addr(hip_hit_t *hit, hip_lsi_t *lsi, struct in6_addr *addr) {
	int err = -1, skip_namelookup = 0; /* Assume that resolving fails */
    	extern int hip_opendht_inuse;
	hip_hit_t hit2;
	hip_ha_t *ha = NULL;

	HIP_ASSERT(hit || lsi);

	/* Search first from hadb */
	
	if (hit && !ipv6_addr_any(hit))
		ha = hip_hadb_try_to_find_by_peer_hit(hit);
	else
		ha = hip_hadb_try_to_find_by_peer_lsi(lsi);

	if (ha && !ipv6_addr_any(&ha->peer_addr)) {
		ipv6_addr_copy(addr, &ha->peer_addr);
		HIP_DEBUG("Found peer address from hadb, skipping hosts and opendht look up\n");
		err = 0;
		goto out_err;
	}

	/* Try to resolve the HIT or LSI to a hostname from /etc/hip/hosts,
	   then resolve the hostname to an IP, and a HIT or LSI,
	   depending on dst_hit value.
	   If dst_hit is a HIT -> find LSI and hostname
	   If dst_hit is an LSI -> find HIT and hostname
	   The natural place to handle this is either in the getaddrinfo or
	   getendpointinfo function with AI_NUMERICHOST flag set.
	   We can fallback to e.g. DHT search if the mapping is not
	   found from local files.*/

	/* try to resolve HIT to IPv4/IPv6 address by '/etc/hip/hosts' 
	 * and '/etc/hosts' files 	
	 */
	HIP_IFEL(!hip_map_id_to_ip_from_hosts_files(hit, lsi, addr),
		 0, "hip_map_id_to_ip_from_hosts_files succeeded\n");

	if (hit) {
		ipv6_addr_copy(&hit2, hit);
	} else {
		if (hip_map_lsi_to_hit_from_hosts_files(lsi, &hit2))
			skip_namelookup = 1;
	}

	/* Check for 5.7.d.1.c.c.8.d.0.6.3.b.a.4.6.2.5.0.5.2.e.4.7.5.e.1.0.0.1.0.0.2.hit-to-ip.infrahip.net records in DNS */
	if (hip_get_hit_to_ip_status() && !skip_namelookup) {
		HIP_DEBUG("looking for hit-to-ip record in dns\n");
		HIP_DEBUG("operation may take a while..\n");
		//struct in6_addr tmp_in6_addr;
		//struct in6_addr *tmp_in6_addr_ptr = &tmp_in6_addr;
		int res = hip_hit_to_ip(hit, addr);

		if (res==OK) {
			HIP_DEBUG_IN6ADDR("found hit-to-ip addr ", addr);
			err = 0;
			goto out_err;
		}
	}
	
	/* Try to resolve HIT to IPv4/IPv6 address with OpenDHT server */
        if (hip_opendht_inuse == SO_HIP_DHT_ON && !skip_namelookup) {
		char hit_str[INET6_ADDRSTRLEN];    

		memset(hit_str, 0, sizeof(hit_str));
		hip_in6_ntop(&hit2, hit_str);
		_HIP_DEBUG("### HIT STRING ### %s\n", (const char *)hit_str);
                err = opendht_get_endpointinfo((const char *) hit_str, addr);
		_HIP_DEBUG_IN6ADDR("### ADDR ###", addr);
/*
		char *hit_str = NULL;
		//HIP_IFE((!(hit_str = HIP_MALLOC(INET6_ADDRSTRLEN, 0))), -1);
		//memset(hit_str, 0, INET6_ADDRSTRLEN);

		memset(hit_str, 0, sizeof(hit_str));
		hip_in6_ntop(&hit2, hit_str);

		//hit_str =  hip_convert_hit_to_str(hit, NULL);
		HIP_DEBUG("### HIT STRING ### %s\n", (const char *)hit_str);

                err = opendht_get_endpointinfo((const char *) hit_str, addr);
*/
                if (err)
			HIP_DEBUG("Got IP for HIT from DHT err = \n", err);
        }


	HIP_DEBUG_IN6ADDR("Found addr: ", addr);

out_err:
	return err;
	
}



int hip_netdev_trigger_bex(hip_hit_t *src_hit,
			   hip_hit_t *dst_hit,
			   hip_lsi_t *src_lsi,
			   hip_lsi_t *dst_lsi,
			   struct in6_addr *src_addr,
			   struct in6_addr *dst_addr) {
	int err = 0, if_index = 0, is_ipv4_locator,
		reuse_hadb_local_address = 0, ha_nat_mode = hip_nat_status,
        old_global_nat_mode = hip_nat_status;
        in_port_t ha_peer_port = hip_get_peer_nat_udp_port();
	hip_ha_t *entry;
	int is_loopback = 0;
	hip_lsi_t dlsi, slsi;
	struct in6_addr dhit, shit, saddr, dst6_lsi;
	struct in6_addr daddr, ha_match;
	struct sockaddr_storage ss_addr;
	struct sockaddr *addr;
	addr = (struct sockaddr*) &ss_addr;
	int broadcast = 0, shotgun_status_orig;

	/* Make sure that dst_hit is not a NULL pointer */
	hip_copy_in6addr_null_check(&dhit, dst_hit);
	dst_hit = &dhit;
	HIP_DEBUG_HIT("dst hit", dst_hit);

	/* Make sure that src_hit is not a NULL pointer */
	hip_copy_in6addr_null_check(&shit, src_hit);
	if (!src_hit)
		hip_get_default_hit(&shit);
	src_hit = &shit;
	HIP_DEBUG_HIT("src hit", src_hit);

	/* Initialize mapped format of dst lsi before pointer
	   changes just below */
	if (dst_lsi) {
		IPV4_TO_IPV6_MAP(dst_lsi, &dst6_lsi);
	} else {
		memset(&dst6_lsi, 0, sizeof(dst6_lsi));
	}

	/* Make sure that dst_lsi is not a NULL pointer */
	hip_copy_inaddr_null_check(&dlsi, dst_lsi);
	dst_lsi = &dlsi;
	HIP_DEBUG_LSI("dst lsi", dst_lsi);

	/* Make sure that src_lsi is not a NULL pointer */
	hip_copy_inaddr_null_check(&slsi, src_lsi);
	src_lsi = &slsi;
	HIP_DEBUG_LSI("src lsi", src_lsi);

	/* Make sure that dst_addr is not a NULL pointer */
	hip_copy_in6addr_null_check(&daddr, dst_addr);
	dst_addr = &daddr;
	HIP_DEBUG_IN6ADDR("dst addr", dst_addr);

	/* Make sure that src_addr is not a NULL pointer */
	hip_copy_in6addr_null_check(&saddr, src_addr);
	src_addr = &saddr;
	HIP_DEBUG_IN6ADDR("src addr", src_addr);

	/* Only LSIs specified, but no HITs. Try to map LSIs to HITs
	   using hadb or hosts files. */

	if (src_lsi->s_addr && dst_lsi->s_addr && ipv6_addr_any(dst_hit)) {
		entry = hip_hadb_try_to_find_by_pair_lsi(src_lsi, dst_lsi);
		if (entry) {
			/* peer info already mapped because of e.g.
			   hipconf command */
			ipv6_addr_copy(dst_hit, &entry->hit_peer);
			src_hit = &entry->hit_our;
		} else {
			err = hip_map_lsi_to_hit_from_hosts_files(dst_lsi,
								  dst_hit);
			HIP_IFEL(err, -1, "Failed to map LSI to HIT\n");
		}
		if (ipv6_addr_any(src_hit))
			hip_get_default_hit(src_hit);
	}

	HIP_DEBUG_HIT("src hit", src_hit);

	/* Now we should have at least source HIT and destination HIT.
	   Sometimes we get deformed HITs from kernel, skip them */
	HIP_IFEL(!(ipv6_addr_is_hit(src_hit) && ipv6_addr_is_hit(dst_hit) &&
		   hip_hidb_hit_is_our(src_hit) &&
		   hit_is_real_hit(dst_hit)), -1,
		 "Received rubbish from netlink, skip\n");

	/* Existing entry found. No need for peer IP checks */
	entry = hip_hadb_find_byhits(src_hit, dst_hit);
	if (entry && !ipv6_addr_any(&entry->our_addr)) {
		reuse_hadb_local_address = 1;
		goto send_i1;
	}

 fill_dest_addr:

	/* Search for destination HIT if it wasn't specified yet.
	   Assume that look up fails by default. */
	err = 1;
	HIP_DEBUG("No entry found; find first IP matching\n");

#ifdef CONFIG_HIP_I3
	if(hip_get_hi3_status()){
		struct in6_addr lpback = IN6ADDR_LOOPBACK_INIT;
		memcpy(dst_addr, &lpback, sizeof(struct in6_addr));
		err = 0;
	}
#endif

	if (err && !ipv6_addr_any(dst_addr)) {
			/* Destination address given; no need to look up */
			err = 0;
	}
	
	/* Map peer address to loopback if hit is ours  */
	if (err && hip_hidb_hit_is_our(dst_hit)) {
		struct in6_addr lpback = IN6ADDR_LOOPBACK_INIT;
		ipv6_addr_copy(dst_addr, &lpback);
		ipv6_addr_copy(src_addr, &lpback);
		is_loopback = 1;
		reuse_hadb_local_address = 1;
		err = 0;
	}

        /* Look up peer ip from hadb entries */
	if (err) {
		/* Search HADB for existing entries */
		entry = hip_hadb_try_to_find_by_peer_hit(dst_hit);
		if (entry) {
			HIP_DEBUG_IN6ADDR("reusing HA",
					  &entry->peer_addr);
			ipv6_addr_copy(dst_addr, &entry->peer_addr);
			ha_peer_port = entry->peer_udp_port;
			ha_nat_mode = entry->nat_mode;
			err = 0;
		}
	}

	/* Try to look up peer ip from hosts and opendht */
	if (err) {
	        err = hip_map_id_to_addr(dst_hit, dst_lsi, dst_addr);
	}

	/* No peer address found; set it to broadcast address
	   as a last resource */
	if (err) {
		struct in_addr bcast = { INADDR_BROADCAST };
		/* IPv6 multicast (see bos.c) failed to bind() to link local,
		   so using IPv4 here -mk */
		HIP_DEBUG("No information of peer found, trying broadcast\n");
		broadcast = 1;
		shotgun_status_orig = hip_shotgun_status;
		hip_shotgun_status = SO_HIP_SHOTGUN_ON;
		IPV4_TO_IPV6_MAP(&bcast, dst_addr);
		err = 0;
	}

        /* Next, create state into HADB. Make sure that we choose the right
	   NAT mode and source IP address in case there was some related HAs
	   with the peer that gave use hints on the best NAT mode or source
	   address. */

	/* @fixme: changing global state won't work with threads */
	hip_nat_status = ha_nat_mode;
		
	/* To make it follow the same route as it was doing before HDRR/loactors */
	HIP_IFEL(hip_hadb_add_peer_info(dst_hit, dst_addr,
					dst_lsi, NULL), -1,
		 "map failed\n");

        /* restore nat status */
	hip_nat_status = old_global_nat_mode;
	
        HIP_IFEL(!(entry = hip_hadb_find_byhits(src_hit, dst_hit)), -1,
		 "Internal lookup error\n");

        if (is_loopback)
		ipv6_addr_copy(&entry->our_addr, src_addr);
	
	/* Preserve NAT status with peer */
	entry->peer_udp_port = ha_peer_port;
	entry->nat_mode = ha_nat_mode;

	reuse_hadb_local_address = 1;

send_i1:

	if (entry->hip_msg_retrans.buf == NULL) {
		HIP_DEBUG("Expired retransmissions, sending i1\n");
	} else {
		HIP_DEBUG("I1 was already sent, ignoring\n");
		goto out_err;
	}

	is_ipv4_locator = IN6_IS_ADDR_V4MAPPED(&entry->peer_addr);

	memset(addr, 0, sizeof(struct sockaddr_storage));
	addr->sa_family = (is_ipv4_locator ? AF_INET : AF_INET6);

	if (!reuse_hadb_local_address && src_addr) {
		ipv6_addr_copy(&entry->our_addr, src_addr);
	}

	memcpy(hip_cast_sa_addr(addr), &entry->our_addr,
	       hip_sa_addr_len(addr));

	HIP_DEBUG_HIT("our hit", &entry->hit_our);
        HIP_DEBUG_HIT("peer hit", &entry->hit_peer);
	HIP_DEBUG_IN6ADDR("peer locator", &entry->peer_addr);
	HIP_DEBUG_IN6ADDR("our locator", &entry->our_addr);

	if_index = hip_devaddr2ifindex(&entry->our_addr);
	HIP_IFEL((if_index < 0), -1, "if_index NOT determined\n");
        /* we could try also hip_select_source_address() here on failure,
	   but it seems to fail too */

	HIP_DEBUG("Using ifindex %d\n", if_index);

	//add_address_to_list(addr, if_index /*acq->sel.ifindex*/);

        //Prabhu  if datapacket mode is set then dont send I1, reply with data packet mode message type.
        if( hip_use_userspace_data_packet_mode ){

            goto out_err ;
       }
 
	HIP_IFEL(hip_send_i1(&entry->hit_our, &entry->hit_peer, entry), -1,
		 "Sending of I1 failed\n");

out_err:
	if (broadcast)
		hip_shotgun_status = shotgun_status_orig;

	return err;
}

int hip_netdev_build_host_id_signature(struct hip_common *msg)
{
        hip_hit_t *our_hit = NULL, *peer_hit = NULL;
	struct hip_tlv_common *param;
        int err = 0;
        struct hip_host_id *hi_private = NULL;
        struct hip_host_id *hi_public = NULL;
        int alg=-1;
	
	peer_hit = &msg->hitr;
	HIP_DEBUG_HIT("trigger_msg_peer_hit:", peer_hit);
	
        our_hit = &msg->hits;
	HIP_DEBUG_HIT("trigger_msg_our_hit:", our_hit);
        hi_private = hip_get_host_id (HIP_DB_LOCAL_HID, our_hit, HIP_ANY_ALGO);
        hi_public = hip_get_host_id (HIP_DB_LOCAL_HID, our_hit, HIP_ANY_ALGO);
        if (hi_private == NULL || hi_public == NULL)
        {
                HIP_ERROR("Unable to locate HI from HID with HIT as key");
                err = -1;
                goto out_err;
        }
        

        HIP_IFEL((hip_get_public_key(hi_public)== NULL),-1, "Removal of private key from Host ID  failed \n");
        err = hip_build_param(msg, hi_public);
        HIP_DUMP_MSG(msg);
        
// We are about the sign the packet .. So change the MSG type to HIP_DATA and then reset it to original
         int original_type = msg->type_hdr;
       msg->type_hdr = HIP_DATA;

        alg = hip_get_host_id_algo(hi_private);
                switch (alg) {
                        case HIP_HI_RSA:
                                HIP_DEBUG("SIGNING PACKET USING RSA \n"); 
                                hip_rsa_sign(hi_private, msg);
                                break;
                        case HIP_HI_DSA:
                               
                                HIP_DEBUG("SIGNING PACKET USING DSA \n"); 
                                hip_dsa_sign(hi_private, msg);
                                break;
                        default:
                                HIP_ERROR("Unsupported HI algorithm (%d)\n", alg);
                                break;
                }
                HIP_DUMP_MSG(msg);

       out_err:
           msg->type_hdr = original_type ; 
           return err;

}


int hip_netdev_handle_acquire(const struct nlmsghdr *msg) {
	hip_hit_t *src_hit = NULL, *dst_hit = NULL;
	hip_lsi_t *src_lsi = NULL, *dst_lsi = NULL;
	struct in6_addr saddr, *src_addr = NULL, *dst_addr = NULL;
	struct xfrm_user_acquire *acq;
	hip_ha_t *entry;
	int err = 0;

	HIP_DEBUG("Acquire (pid: %d) \n", msg->nlmsg_pid);

	acq = (struct xfrm_user_acquire *)NLMSG_DATA(msg);
	src_hit = (hip_hit_t *) &acq->sel.saddr;
	dst_hit = (hip_hit_t *) &acq->sel.daddr;

	HIP_DEBUG_HIT("src HIT", src_hit);
	HIP_DEBUG_HIT("dst HIT", dst_hit);
	HIP_DEBUG("acq->sel.ifindex=%d\n", acq->sel.ifindex);
	
	entry = hip_hadb_find_byhits(src_hit, dst_hit);

	if (entry) {
		HIP_IFEL((entry->state == HIP_STATE_ESTABLISHED), 0,
			"State established, not triggering bex\n");

	        src_lsi = &(entry->lsi_our);
	        dst_lsi = &(entry->lsi_peer);
	}

	err = hip_netdev_trigger_bex(src_hit, dst_hit, src_lsi, dst_lsi, src_addr, dst_addr);

 out_err:

	return err;
}


int hip_netdev_trigger_bex_msg(struct hip_common *msg) {
	hip_hit_t *our_hit = NULL, *peer_hit = NULL;
	struct in6_addr *our_lsi6 = NULL, *peer_lsi6 = NULL;
	hip_lsi_t our_lsi, peer_lsi;
	struct in6_addr *our_addr = NULL, *peer_addr = NULL;
	struct hip_tlv_common *param;
	hip_ha_t *entry = NULL;
	struct hip_locator *locator = NULL;
	int err = 0, locator_item_count = 0, i;
	struct hip_locator_info_addr_item *locator_address_item = NULL;
	
	HIP_DUMP_MSG(msg);
	
	memset(&peer_lsi, 0, sizeof(peer_lsi));
	memset(&our_lsi, 0, sizeof(our_lsi));

	/* Destination HIT - mandatory*/
	param = hip_get_param(msg, HIP_PARAM_HIT);
	if (param && hip_get_param_type(param) == HIP_PARAM_HIT)
		peer_hit = hip_get_param_contents_direct(param);
	
	if (ipv6_addr_is_null(peer_hit))
	        peer_hit = NULL;
	else
	  HIP_DEBUG_HIT("trigger_msg_peer_hit:", peer_hit);
	
	/* Source HIT */
	param = hip_get_next_param(msg, param);
	if (param && hip_get_param_type(param) == HIP_PARAM_HIT)
		our_hit = hip_get_param_contents_direct(param);
	HIP_DEBUG_HIT("trigger_msg_our_hit:", our_hit);

	if (ipv6_addr_is_null(our_hit))
	        peer_hit = NULL;
	else
	  HIP_DEBUG_HIT("trigger_msg_peer_hit:", our_hit);
	
	/* Peer LSI */
	param = hip_get_param(msg, HIP_PARAM_LSI);
	if (param){
		peer_lsi6 = hip_get_param_contents_direct(param);
		if (IN6_IS_ADDR_V4MAPPED(peer_lsi6)){
		        IPV6_TO_IPV4_MAP(peer_lsi6, &peer_lsi);	
		        HIP_DEBUG_LSI("trigger_msg_peer_lsi:", &peer_lsi);	
		}
	}

	// @todo: check if peer lsi is all zeroes?

	/* Local LSI */
	param = hip_get_next_param(msg, param);
	if (param && hip_get_param_type(param) == HIP_PARAM_LSI){
		our_lsi6 = hip_get_param_contents_direct(param);
		if (IN6_IS_ADDR_V4MAPPED(our_lsi6))
		        IPV6_TO_IPV4_MAP(our_lsi6, &our_lsi);
	}
	HIP_DEBUG_LSI("trigger_msg_our_lsi:", &our_lsi);

	// @todo: check if local lsi is all zeroes?

	/* Destination IP */
	param = hip_get_param(msg, HIP_PARAM_IPV6_ADDR);
	if (param)
		peer_addr = hip_get_param_contents_direct(param);

        /* Source IP */
        param = hip_get_next_param(msg, param);
        if (param && hip_get_param_type(param) == HIP_PARAM_IPV6_ADDR)
		our_addr = hip_get_param_contents_direct(param);
	
	HIP_DEBUG_IN6ADDR("trigger_msg_our_addr:", our_addr);
	
	locator = hip_get_param((hip_common_t*)msg, HIP_PARAM_LOCATOR);
	if (locator) {
		locator_address_item = hip_get_locator_first_addr_item(locator);
		locator_item_count = hip_get_locator_addr_item_count(locator);
	}

	/* For every address found in the locator of Peer HDRR
	 * Add it to the HADB. It stores first to some temp location in entry
	 * and then copies it to the SPI Out's peer addr list, ater BE */
	if (locator_item_count > 0) {
		for (i = 0; i < locator_item_count ; i++) {
			struct in6_addr dht_addr;
			memcpy(&dht_addr, 
			       (struct in6_addr*) &locator_address_item[i].address, 
			       sizeof(struct in6_addr));
			HIP_IFEL(hip_hadb_add_peer_info(peer_hit, &dht_addr,
							&peer_lsi, NULL), -1,
				 "map failed\n");
		}
	}			
	
	err = hip_netdev_trigger_bex(our_hit, peer_hit,
				     &our_lsi, &peer_lsi,
				     our_addr, peer_addr);
	
 out_err:
  	return err;
}

int hip_netdev_event(const struct nlmsghdr *msg, int len, void *arg)
{
     int err = 0, l = 0, is_add=0, i=0, ii=0;
	struct ifinfomsg *ifinfo; /* link layer specific message */
	struct ifaddrmsg *ifa; /* interface address message */
	struct rtattr *rta = NULL, *tb[IFA_MAX+1];
	struct sockaddr_storage ss_addr;
	struct sockaddr *addr;
        struct hip_locator *loc;
	struct hip_locator_addr_item *locators;
	struct netdev_address *n;
	hip_list_t *item, *tmp;
	int pre_if_address_count;
        struct hip_common * locator_msg;

	addr = (struct sockaddr*) &ss_addr;

	for (; NLMSG_OK(msg, (u32)len);
	     msg = NLMSG_NEXT(msg, len))
	{
		int ifindex, addr_exists;
		ifinfo = (struct ifinfomsg*)NLMSG_DATA(msg);
		ifindex = ifinfo->ifi_index;


		HIP_DEBUG("handling msg type %d ifindex=%d\n",
			  msg->nlmsg_type, ifindex);
		switch(msg->nlmsg_type)
		{
		case RTM_NEWLINK:
			HIP_DEBUG("RTM_NEWLINK\n");
			/* wait for RTM_NEWADDR to add addresses */
			break;
		case RTM_DELLINK:
			HIP_DEBUG("RTM_DELLINK\n");
			//ifinfo = (struct ifinfomsg*)NLMSG_DATA(msg);
			//delete_address_from_list(NULL, ifinfo->ifi_index);
			//delete_address_from_list(NULL, ifindex);
			/* should do here
			   hip_send_update_all(NULL, 0, ifindex, SEND_UPDATE_REA);
			   but ifconfig ethX down never seems to come here
			*/
			break;
			/* Add or delete address from addresses */
		case RTM_NEWADDR:
		case RTM_DELADDR:
			HIP_DEBUG("RTM_NEWADDR/DELADDR\n");
			ifa = (struct ifaddrmsg*)NLMSG_DATA(msg);
			rta = IFA_RTA(ifa);
			l = msg->nlmsg_len - NLMSG_LENGTH(sizeof(*ifa));

			/* Check if our interface is in the whitelist */
			if ((hip_netdev_white_list_count > 0) && ( ! hip_netdev_is_in_white_list(ifindex)))
				continue;

			if ((ifa->ifa_family != AF_INET) &&
			    (ifa->ifa_family != AF_INET6))
				continue;

			memset(tb, 0, sizeof(tb));
			memset(addr, 0, sizeof(struct sockaddr_storage));
			is_add = ((msg->nlmsg_type == RTM_NEWADDR) ? 1 : 0);

			/* parse list of attributes into table
			 * (same as parse_rtattr()) */
			while (RTA_OK(rta, l))
			{
				if (rta->rta_type <= IFA_MAX)
					tb[rta->rta_type] = rta;
				rta = RTA_NEXT(rta, l);
			}
			/* fix tb entry for inet6 */
			if (!tb[IFA_LOCAL])
				tb[IFA_LOCAL] = tb[IFA_ADDRESS];
			if (!tb[IFA_ADDRESS])
				tb[IFA_ADDRESS] = tb[IFA_LOCAL];

			if (!tb[IFA_LOCAL])
				continue;
			addr->sa_family = ifa->ifa_family;
			memcpy(hip_cast_sa_addr(addr), RTA_DATA(tb[IFA_LOCAL]),
			       RTA_PAYLOAD(tb[IFA_LOCAL]) );
			HIP_DEBUG("Address event=%s ifindex=%d\n",
				  is_add ? "add" : "del", ifa->ifa_index);

                        if (addr->sa_family == AF_INET)
                                HIP_DEBUG_LSI("Addr", hip_cast_sa_addr(addr));
                        else if (addr->sa_family == AF_INET6)
                                HIP_DEBUG_HIT("Addr", hip_cast_sa_addr(addr));
                        else
                                HIP_DEBUG("Unknown addr family in addr\n");

			/* update our address list */
			pre_if_address_count = count_if_addresses(ifa->ifa_index);
			HIP_DEBUG("%d addr(s) in ifindex %d before add/del\n",
				  pre_if_address_count, ifa->ifa_index);

			addr_exists = exists_address_in_list(addr,
							     ifa->ifa_index);
			HIP_DEBUG("is_add=%d, exists=%d\n", is_add, addr_exists);
			if ((is_add && addr_exists) ||
			    (!is_add && !addr_exists))
			{
				/* radvd can try to add duplicate addresses.
				   This can confused our address cache. */
				HIP_DEBUG("Address %s discarded.\n",
					  (is_add ? "add" : "del"));
				return 0;
			}

			if (is_add) {
			  add_address_to_list(addr, ifa->ifa_index, 0);
			} else {
				delete_address_from_list(addr, ifa->ifa_index);
				// hip_for_each_ha();
			}

			i = count_if_addresses(ifa->ifa_index);
       
			HIP_DEBUG("%d addr(s) in ifindex %d\n", i, ifa->ifa_index);

			/* handle HIP readdressing */

			/* Should be counted globally over all interfaces 
			   because they might have addresses too --Samu BUGID 663 */
			/*
			  if (i == 0 && pre_if_address_count > 0 &&
			    msg->nlmsg_type == RTM_DELADDR) {
			*/
			if (address_count == 0 && pre_if_address_count > 0 &&
			    msg->nlmsg_type == RTM_DELADDR) {
				/* send 0-address REA if this was deletion of
				   the last address */
				HIP_DEBUG("sending 0-addr UPDATE\n");
				hip_send_update_all(NULL, 0, ifa->ifa_index,
						    SEND_UPDATE_LOCATOR, is_add, addr);
				
				goto out_err;
			} 
			/* Looks like this is not needed or can anyone 
			   tell me how to get to this situation --Samu
			else if (i == 0)
			{
				HIP_DEBUG("no need to readdress\n");
				goto skip_readdr;
		}
			*/
                        /* Locator_msg is just a container for building */
                        locator_msg = malloc(HIP_MAX_PACKET);
                        HIP_IFEL(!locator_msg, -1, "Failed to malloc locator_msg\n");
                        hip_msg_init(locator_msg);                                
                        HIP_IFEL(hip_build_locators(locator_msg, 0, hip_get_nat_mode(NULL)), -1, 
                                 "Failed to build locators\n");
                        HIP_IFEL(hip_build_user_hdr(locator_msg, 
                                                    SO_HIP_SET_LOCATOR_ON, 0), -1,
                                 "Failed to add user header\n");
                        loc = hip_get_param(locator_msg, HIP_PARAM_LOCATOR);
			hip_print_locator_addresses(locator_msg);
			locators = hip_get_locator_first_addr_item(loc);
			/* this is changed to address count because the i contains
			   only one interface we can have multiple and global count
			   is zero if last is deleted */
                        HIP_DEBUG("UPDATE to be sent contains %i addr(s)\n", address_count);
                        hip_send_update_all(locators, address_count,
                                            ifa->ifa_index, 
                                            SEND_UPDATE_LOCATOR, is_add, addr);
                        if (hip_locator_status == SO_HIP_SET_LOCATOR_ON)
                                hip_recreate_all_precreated_r1_packets();    
                        if (locator_msg)
				free(locator_msg);
                        break;
		case XFRMGRP_ACQUIRE:
			/* XX TODO  does this ever happen? */
			HIP_DEBUG("\n");
			return -1;
			break;
		case XFRMGRP_EXPIRE:
			HIP_DEBUG("received expiration, ignored\n");
			return 0;
			break;
#if 0
		case XFRMGRP_SA:
			/* XX TODO  does this ever happen? */
			return -1;
			break;
		case XFRMGRP_POLICY:
			/* XX TODO  does this ever happen? */
			return -1;
			break;
#endif
		case XFRM_MSG_GETSA:
			return -1;
			break;
		case XFRM_MSG_ALLOCSPI:
			return -1;
			break;
		case XFRM_MSG_ACQUIRE:
		        HIP_DEBUG("handled msg XFRM_MSG_ACQUIRE\n");
			return hip_netdev_handle_acquire(msg);
			break;
		case XFRM_MSG_EXPIRE:
			return -1;
			break;
		case XFRM_MSG_UPDPOLICY:
			return -1;
			break;
		case XFRM_MSG_UPDSA:
			return -1;
			break;
		case XFRM_MSG_POLEXPIRE:
			return -1;
			break;
#if 0
		case XFRM_MSG_FLUSHSA:
			return -1;
			break;
		case XFRM_MSG_FLUSHPOLICY:
			return -1;
			break;
#endif
		skip_readdr:
			break;
		default:
			HIP_DEBUG("unhandled msg type %d\n", msg->nlmsg_type);
			break;
		}
	}

 out_err:

	return 0;
}

int hip_add_iface_local_hit(const hip_hit_t *local_hit)
{
	int err = 0;
	char hit_str[INET6_ADDRSTRLEN + 2];
	struct idxmap *idxmap[16] = {0};

	hip_convert_hit_to_str(local_hit, HIP_HIT_PREFIX_STR, hit_str);
	HIP_DEBUG("Adding HIT: %s\n", hit_str);

	HIP_IFE(hip_ipaddr_modify(&hip_nl_route, RTM_NEWADDR, AF_INET6,
				  hit_str, HIP_HIT_DEV, idxmap), -1);

 out_err:

	return err;
}

int hip_add_iface_local_route(const hip_hit_t *local_hit)
{
	int err = 0;
	char hit_str[INET6_ADDRSTRLEN + 2];
	struct idxmap *idxmap[16] = {0};

	hip_convert_hit_to_str(local_hit, HIP_HIT_FULL_PREFIX_STR, hit_str);
	HIP_DEBUG("Adding local HIT route: %s\n", hit_str);
	HIP_IFE(hip_iproute_modify(&hip_nl_route, RTM_NEWROUTE,
				   NLM_F_CREATE|NLM_F_EXCL,
				   AF_INET6, hit_str, HIP_HIT_DEV, idxmap),
		-1);

 out_err:

	return err;
}

int hip_select_source_address(struct in6_addr *src, struct in6_addr *dst)
{
	int err = 0;
	int family = AF_INET6;
//	int rtnl_rtdsfield_init;
//	char *rtnl_rtdsfield_tab[256] = { 0 };
	struct idxmap *idxmap[16] = { 0 };
	struct in6_addr lpback = IN6ADDR_LOOPBACK_INIT;
		
	/* rtnl_rtdsfield_initialize() */
//	rtnl_rtdsfield_init = 1;
	
//	rtnl_tab_initialize("/etc/iproute2/rt_dsfield", rtnl_rtdsfield_tab, 256);

	_HIP_DEBUG_IN6ADDR("Source", src);
	HIP_DEBUG_IN6ADDR("dst", dst);

	/* Required for loopback connections */
	if (!ipv6_addr_cmp(dst, &lpback)) {
		ipv6_addr_copy(src, dst);
		goto out_err;
	}

	HIP_IFEL(!exists_address_family_in_list(dst), -1, "No address of the same family\n");

	if (ipv6_addr_is_teredo(dst)) {
		struct netdev_address *na;
		struct in6_addr *in6;
		hip_list_t *n, *t;
		int c, match = 0;

		list_for_each_safe(n, t, addresses, c) {
			na = list_entry(n);
			in6 = hip_cast_sa_addr(&na->addr);
			if (ipv6_addr_is_teredo(in6)) {
				ipv6_addr_copy(src, in6);
				match = 1;
			}
		}
		HIP_IFEL(!match, -1, "No src addr found for Teredo\n");
	} else  {
		HIP_IFEL(hip_iproute_get(&hip_nl_route, src, dst, NULL, NULL, family, idxmap), -1, "Finding ip route failed\n");
	}

	HIP_DEBUG_IN6ADDR("src", src);

out_err:
	return err;
}

int hip_select_default_router_address(struct in6_addr * addr) {
  int err = 0;
  HIP_DEBUG("Default router");
  
 out_err:
  return err;
}

int hip_get_default_hit(struct in6_addr *hit)
{
	return hip_get_any_localhost_hit(hit, HIP_HI_RSA, 0);
}

int hip_get_default_hit_msg(struct hip_common *msg)
{
	int err = 0;
	hip_hit_t hit;
 	hip_lsi_t lsi;
	
	hip_get_default_hit(&hit);
 	hip_get_default_lsi(&lsi);
	HIP_DEBUG_HIT("Default hit is ", &hit);
 	HIP_DEBUG_LSI("Default lsi is ", &lsi);
	hip_build_param_contents(msg, &hit, HIP_PARAM_HIT, sizeof(hit));
 	hip_build_param_contents(msg, &lsi, HIP_PARAM_LSI, sizeof(lsi));
	
 out_err:
	return err;
}

int hip_get_default_lsi(struct in_addr *lsi)
{
	int err = 0, family = AF_INET, rtnl_rtdsfield_init = 1, i;
	char *rtnl_rtdsfield_tab[256] = { 0 };
	struct idxmap *idxmap[16] = { 0 };
	struct in6_addr lsi_addr;
	struct in6_addr lsi_aux6;
	hip_lsi_t lsi_tmpl;
	
        rtnl_tab_initialize("/etc/iproute2/rt_dsfield",rtnl_rtdsfield_tab, 256);
	memset(&lsi_tmpl, 0, sizeof(lsi_tmpl));
	set_lsi_prefix(&lsi_tmpl);
	IPV4_TO_IPV6_MAP(&lsi_tmpl, &lsi_addr);
	HIP_IFEL(hip_iproute_get(&hip_nl_route, &lsi_aux6, &lsi_addr, NULL,
				 NULL, family, idxmap), -1,
		 "Failed to find IP route.\n");

	if(IN6_IS_ADDR_V4MAPPED(&lsi_aux6))
	        IPV6_TO_IPV4_MAP(&lsi_aux6, lsi);
 out_err:

	for (i = 0; i < 256; i++) {
	    if (rtnl_rtdsfield_tab[i])
		free(rtnl_rtdsfield_tab[i]);
	}

	return err;
}
//get the puzzle difficulty and return result to hipconf
int hip_get_puzzle_difficulty_msg(struct hip_common *msg){
	int err = 0, diff = 0;
	hip_hit_t *dst_hit = NULL;
	hip_hit_t all_zero_hit = {0};

	//obtain the hit
	dst_hit = hip_get_param_contents(msg, HIP_PARAM_HIT);
	
#ifdef CONFIG_HIP_COOKIE
	if(ipv6_addr_cmp(&all_zero_hit, dst_hit) != 0)
		diff = hip_get_cookie_difficulty(dst_hit);
	else{
#endif
		diff = hip_get_cookie_difficulty(NULL);
#ifdef CONFIG_HIP_COOKIE
	}
#endif

	_HIP_DEBUG("Puzzle difficulty is %d\n", diff);
	hip_build_param_contents(msg, &diff, HIP_PARAM_INT, sizeof(diff));
	
 out_err:
	return err;
}


//set the puzzle difficulty acc to msg sent by hipconf
int hip_set_puzzle_difficulty_msg(struct hip_common *msg){
	int err = 0, diff = 0, *newVal = NULL;
	hip_hit_t *dst_hit = NULL;
	hip_hit_t all_zero_hit = {0};

	dst_hit = hip_get_param_contents(msg, HIP_PARAM_HIT);
	newVal = hip_get_param_contents(msg, HIP_PARAM_INT);

#ifdef CONFIG_HIP_COOKIE
	if(ipv6_addr_cmp(&all_zero_hit, dst_hit) != 0)
		hip_set_cookie_difficulty(dst_hit, *newVal);
	else{
#endif
		hip_set_cookie_difficulty(NULL, *newVal);
#ifdef CONFIG_HIP_COOKIE
	}
#endif

out_err:
	return err;
}


/**
 * get the ip mapping from DHT
 * 
 * hipconf dht get <HIT>
 */
int hip_get_dht_mapping_for_HIT_msg(struct hip_common *msg){
	int err = 0, socket, err_value = 0, ret_HIT = 0, ret_HOSTNAME = 0;
	char ip_str[INET_ADDRSTRLEN], hit_str[INET6_ADDRSTRLEN+2], *hostname = NULL;
	hip_hit_t *dst_hit = NULL;
	char dht_response[HIP_MAX_PACKET] = {0};
	hip_tlv_type_t param_type = 0;
	struct hip_tlv_common *current_param = NULL;

#ifdef CONFIG_HIP_OPENDHT
	HIP_DEBUG("\n");

	HIP_IFEL((msg == NULL), -1, "msg null, skip\n");

	current_param = hip_get_next_param(msg, current_param);
	if(current_param)
		param_type = hip_get_param_type(current_param);
	else
		goto out_err;
	if(param_type == HIP_PARAM_HOSTNAME) {
		ret_HOSTNAME = 1;
		//get hostname
		HIP_IFEL(((hostname = hip_get_param(msg, HIP_PARAM_HOSTNAME)) == NULL), -1,
			"hostname null\n");
		hostname = hip_get_param_contents_direct(hostname);
	}else if(param_type == HIP_PARAM_HIT) {
		ret_HIT = 1;
    		HIP_IFEL(((dst_hit = hip_get_param(msg, HIP_PARAM_HIT)) == NULL),
			 -1, "dst hit null\n");
    		dst_hit = hip_get_param_contents_direct(dst_hit);
		hip_convert_hit_to_str(dst_hit, NULL, hit_str);
	}

	//convert hw addr to str
	inet_ntop(AF_INET,
		  &(((struct sockaddr_in*)opendht_serving_gateway->ai_addr)->sin_addr),
		  ip_str,
		  INET_ADDRSTRLEN);

	/* init the dht gw socket */
	socket = init_dht_gateway_socket_gw(socket, opendht_serving_gateway);
	//the connection to the gw here should be done using binding
	err = connect_dht_gateway(socket, opendht_serving_gateway, 1);

	if(err != 0){
		err_value = 1;
		err = 0;
		hip_build_param_contents(msg, &err_value,
					 HIP_PARAM_INT, sizeof(int));
		goto out_err;
	}

	/* obtain value from dht gateway */
	err = 0;

	if(ret_HIT){
		err = opendht_get(socket, (unsigned char *)hit_str,
			  (unsigned char *)ip_str, opendht_serving_gateway_port);
	}
	else if(ret_HOSTNAME){
		err = opendht_get(socket, (unsigned char *)hostname,
			  (unsigned char *)ip_str, opendht_serving_gateway_port);
	}
	//get response from dht server
	err = opendht_read_response(socket, dht_response);

	if(err != 0){
		err_value = 2;
		err = 0;
		hip_build_param_contents(msg, &err_value,
					 HIP_PARAM_INT, sizeof(int));
		goto out_err;
	}

	//attach output to the msg back to hipconf
	hip_attach_locator_addresses((struct hip_common *)dht_response, msg);

out_err:

	close(socket);
#endif	/* CONFIG_HIP_OPENDHT */

	return err;
}

/**
 * attach the reply we got from the dht gateway
 * to the message back to hipconf
 */
void hip_attach_locator_addresses(struct hip_common * in_msg,
				  struct hip_common *msg){
    struct hip_locator *locator;
    int i = 0, err_value = 0;
    unsigned char * tmp = NULL;
    struct hip_locator_info_addr_item *item   = NULL;
    struct hip_locator_info_addr_item2 *item2 = NULL;
    char *address_pointer;
    struct in6_addr reply6;
    struct in6_addr all_zero_ipv6 = {0};
	
    _HIP_DUMP_MSG(in_msg);

    locator = hip_get_param((struct hip_common *)in_msg,
                            HIP_PARAM_LOCATOR);
    if(locator){	
	address_pointer =(char*) (locator + 1);
	for(;address_pointer < ((char*)locator) + hip_get_param_contents_len(locator); ){
	    if(((struct hip_locator_info_addr_item*)address_pointer)->locator_type 
                 == HIP_LOCATOR_LOCATOR_TYPE_UDP){
		item2 = (struct hip_locator_info_addr_item2 *)address_pointer;
		hip_build_param_contents(msg, &item2->address,
					 HIP_PARAM_SRC_ADDR, sizeof(struct in6_addr));
		//HIP_DEBUG_HIT("LOCATOR", (struct in6_addr *)&item2->address);
		address_pointer += sizeof(struct hip_locator_info_addr_item2);
	    }else if(((struct hip_locator_info_addr_item*)address_pointer)->locator_type 
                        == HIP_LOCATOR_LOCATOR_TYPE_ESP_SPI){
		item = (struct hip_locator_info_addr_item *)address_pointer;
		hip_build_param_contents(msg, &item->address,
					 HIP_PARAM_SRC_ADDR, sizeof(struct in6_addr));
		//HIP_DEBUG_HIT("LOCATOR", (struct in6_addr *)&item->address);
		address_pointer += sizeof(struct hip_locator_info_addr_item);
	    }else if(((struct hip_locator_info_addr_item*)address_pointer)->locator_type 
                        == HIP_LOCATOR_LOCATOR_TYPE_IPV6) {
		item = (struct hip_locator_info_addr_item *)address_pointer;
		hip_build_param_contents(msg, &item->address,
					 HIP_PARAM_SRC_ADDR, sizeof(struct in6_addr));
		//HIP_DEBUG_HIT("LOCATOR", (struct in6_addr *)&item->address);
		address_pointer += sizeof(struct hip_locator_info_addr_item);
	    }else
		address_pointer += sizeof(struct hip_locator_info_addr_item);
	}	
    }else{
	memcpy(&((&reply6)->s6_addr), in_msg, sizeof(reply6.s6_addr));
	//HIP_DEBUG_HIT("LOCATOR", &reply6);
	if(ipv6_addr_cmp(&all_zero_ipv6, &reply6)){
		hip_build_param_contents(msg, &reply6,
					 HIP_PARAM_SRC_ADDR,
					 sizeof(struct in6_addr));
	}else{
		err_value = 3;//Entry not found at DHT gateway
		hip_build_param_contents(msg, &err_value,
					 HIP_PARAM_INT, sizeof(int));
	}
    }
}



/**
choose from addresses obtained from the dht server.
Currently, the latest address, if any, is returned
*/
void hip_get_suitable_locator_address(struct hip_common * in_msg,
				      struct in6_addr *addr){
    struct hip_locator *locator;
    int i = 0, err_value = 0;
    unsigned char * tmp = NULL;
    struct hip_locator_info_addr_item *item   = NULL;
    struct hip_locator_info_addr_item2 *item2 = NULL;
    char *address_pointer;
    struct in6_addr reply6;
    struct in6_addr all_zero_ipv6 = {0};
	
    _HIP_DUMP_MSG(in_msg);

    locator = hip_get_param((struct hip_common *)in_msg,
                            HIP_PARAM_LOCATOR);
    if(locator){	
	address_pointer =(char*) (locator + 1);
	for(;address_pointer < ((char*)locator) + hip_get_param_contents_len(locator); ){
	    if(((struct hip_locator_info_addr_item*)address_pointer)->locator_type 
                 == HIP_LOCATOR_LOCATOR_TYPE_UDP){
		item2 = (struct hip_locator_info_addr_item2 *)address_pointer;

		////hip_build_param_contents(msg, &item2->address,
		////			 HIP_PARAM_SRC_ADDR, sizeof(struct in6_addr));
		HIP_DEBUG_HIT("LOCATOR", (struct in6_addr *)&item2->address);
		memcpy(addr, (struct in6_addr *)&item2->address, sizeof(struct in6_addr));
		address_pointer += sizeof(struct hip_locator_info_addr_item2);
	    }else if(((struct hip_locator_info_addr_item*)address_pointer)->locator_type 
                        == HIP_LOCATOR_LOCATOR_TYPE_ESP_SPI){
		item = (struct hip_locator_info_addr_item *)address_pointer;

		////hip_build_param_contents(msg, &item->address,
		////			 HIP_PARAM_SRC_ADDR, sizeof(struct in6_addr));
		HIP_DEBUG_HIT("LOCATOR", (struct in6_addr *)&item->address);
		memcpy(addr, (struct in6_addr *)&item->address, sizeof(struct in6_addr));
		address_pointer += sizeof(struct hip_locator_info_addr_item);
	    }else if(((struct hip_locator_info_addr_item*)address_pointer)->locator_type 
                        == HIP_LOCATOR_LOCATOR_TYPE_IPV6) {
		item = (struct hip_locator_info_addr_item *)address_pointer;

		////hip_build_param_contents(msg, &item->address,
		////			 HIP_PARAM_SRC_ADDR, sizeof(struct in6_addr));
		HIP_DEBUG_HIT("LOCATOR", (struct in6_addr *)&item->address);
		memcpy(addr, (struct in6_addr *)&item->address, sizeof(struct in6_addr));
		address_pointer += sizeof(struct hip_locator_info_addr_item);
	    }else
		address_pointer += sizeof(struct hip_locator_info_addr_item);
	}	
    }else{
	memcpy(&((&reply6)->s6_addr), in_msg, sizeof(reply6.s6_addr));
	//HIP_DEBUG_HIT("LOCATOR", &reply6);
	if(ipv6_addr_cmp(&all_zero_ipv6, &reply6)){
		////hip_build_param_contents(msg, &reply6,
		////			 HIP_PARAM_SRC_ADDR,
		////			 sizeof(struct in6_addr));
	}else{
		err_value = 3;//Entry not found at DHT gateway
		////hip_build_param_contents(msg, &err_value,
		////			 HIP_PARAM_INT, sizeof(int));
	}
    }

    HIP_DEBUG_IN6ADDR("####", addr);
}



/* This function copies the addresses stored in entry->peer_addr_list_to_be_added
 * to entry->spi_out->peer_addr_list after R2 has been received
 * @param entry: state after base exchange */
void hip_copy_peer_addrlist_to_spi(hip_ha_t *entry) {
	hip_list_t *item = NULL, *tmp = NULL; 
	struct hip_peer_addr_list_item *addr_li;
	struct hip_spi_out_item *spi_out;
	int i = 0;
	
	struct hip_spi_out_item *spi_list;
	spi_list = hip_hadb_get_spi_list(entry, entry->default_spi_out);

	if (!spi_list)
	{
		HIP_ERROR("did not find SPI list for SPI 0x%x\n", entry->default_spi_out);
		
	}
	list_for_each_safe(item, tmp, entry->peer_addr_list_to_be_added, i) {
			addr_li = list_entry(item);
			list_add(addr_li, spi_list->peer_addr_list);
			HIP_DEBUG_HIT("SPI out address", &addr_li->address);
	}
	hip_ht_uninit(entry->peer_addr_list_to_be_added);
	entry->peer_addr_list_to_be_added = NULL;
	hip_print_peer_addresses (entry);
}<|MERGE_RESOLUTION|>--- conflicted
+++ resolved
@@ -12,21 +12,15 @@
 #include "libinet6/hipconf.h"
 #include <netinet/in.h>
 
-<<<<<<< HEAD
-extern int hip_use_userspace_data_packet_mode;
-extern struct addrinfo *opendht_serving_gateway;
-extern struct addrinfo *opendht_serving_port;
- 
-=======
 /**
  * We really don't expect more than a handfull of interfaces to be on
  * our white list.
  */
 #define HIP_NETDEV_MAX_WHITE_LIST 5
 
+extern int hip_use_userspace_data_packet_mode;
 extern struct addrinfo *opendht_serving_gateway;
 extern struct addrinfo *opendht_serving_port;
-
 
 /**
  * This is the white list. For every interface, which is in our white list,
@@ -41,7 +35,7 @@
 
 static void hip_netdev_white_list_add_index(int if_index)
 {
-	if(hip_netdev_white_list_count<HIP_NETDEV_MAX_WHITE_LIST)
+	if (hip_netdev_white_list_count<HIP_NETDEV_MAX_WHITE_LIST)
 		hip_netdev_white_list[hip_netdev_white_list_count++]=if_index;
 	else
 		/* We should NEVER run out of white list slots!!! */
@@ -51,7 +45,7 @@
 int hip_netdev_is_in_white_list(int if_index)
 {
 	int i=0;
-	for(i=0;i<hip_netdev_white_list_count;i++)
+	for (i=0;i<hip_netdev_white_list_count;i++)
 		if(hip_netdev_white_list[i]==if_index)
 			return 1;
 	return 0;
@@ -60,30 +54,28 @@
 int hip_netdev_white_list_add(char* device_name)
 {
 	struct ifreq ifr = {0};
-   int sock = 0;
+	int sock = 0;
 	int ret=0;
 
-
-   ifr.ifr_ifindex = -1;
-   strncpy(ifr.ifr_name,device_name,(size_t)IFNAMSIZ);
-   sock = socket(PF_INET, SOCK_STREAM, IPPROTO_TCP);
-
-   if(ioctl(sock, SIOCGIFINDEX, &ifr)==0){
+	ifr.ifr_ifindex = -1;
+	strncpy(ifr.ifr_name,device_name,(size_t)IFNAMSIZ);
+	sock = socket(PF_INET, SOCK_STREAM, IPPROTO_TCP);
+	
+	if(ioctl(sock, SIOCGIFINDEX, &ifr)==0){
 		ret=1;
 		hip_netdev_white_list_add_index(ifr.ifr_ifindex);
 		HIP_DEBUG("Adding device <%s> to white list with index <%i>.\n",
-				device_name,
-				ifr.ifr_ifindex);
-	}else{
+			  device_name,
+			  ifr.ifr_ifindex);
+	} else {
 		ret=0;
 	}
    
-   close(sock);
+	if (sock)
+		close(sock);
 	return ret;
 }
-
-
->>>>>>> b66df7c2
+ 
 unsigned long hip_netdev_hash(const void *ptr) {
 	struct netdev_address *na = (struct netdev_address *) ptr;
 	uint8_t hash[HIP_AH_SHA_LEN];
