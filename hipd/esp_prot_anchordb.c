--- conflicted
+++ resolved
@@ -97,30 +97,9 @@
 
 		for (i = 0; i < esp_prot_num_transforms - 1; i++)
 		{
-<<<<<<< HEAD
-			HIP_IFEL(!(anchor_db.anchors[esp_transforms[i]][j] = (unsigned char *)malloc(anchor_db.
-					anchor_lengths[esp_transforms[i]])), -1, "failed to allocate memory\n");
-
-			anchor = (unsigned char *) hip_get_param_contents_direct(param);
-			memcpy( (char *)anchor_db.anchors[esp_transforms[i]][j], anchor,
-					anchor_db.anchor_lengths[esp_transforms[i]]);
-			HIP_HEXDUMP("adding anchor: ", anchor_db.anchors[esp_transforms[i]][j],
-					anchor_db.anchor_lengths[esp_transforms[i]]);
-
-			HIP_IFEL(!(param = (struct hip_tlv_common *) hip_get_next_param(
-					msg, param)), -1, "parameter missing in user-message from fw\n");
-			anchor_db.hash_item_length[esp_transforms[i]] = *(int *)
-					hip_get_param_contents_direct(param);
-			HIP_DEBUG("adding hash_item_length: %i\n",
-					anchor_db.hash_item_length[esp_transforms[i]]);
-
-			// exclude getting the next param for the very last loop
-			if (!(i == NUM_TRANSFORMS - 1 && j == anchor_db.num_anchors[esp_transforms[i]] - 1))
-=======
 			HIP_DEBUG("transform %u:\n", esp_transforms[i]);
 
 			for (j = 0; j < anchor_db.num_anchors[esp_transforms[i]]; j++)
->>>>>>> e4704fd7
 			{
 				HIP_IFEL(!(anchor_db.anchors[esp_transforms[i]][j] = (unsigned char *)malloc(anchor_db.
 						anchor_lengths[esp_transforms[i]])), -1, "failed to allocate memory\n");
