--- conflicted
+++ resolved
@@ -1451,15 +1451,9 @@
 #endif
 	
 #if defined(CONFIG_HIP_RVS) 
-<<<<<<< HEAD
 	if(hip_relay_get_status() == HIP_RELAY_ON) {
-		 	hip_build_param_reg_from(r2,i2_saddr, i2_info->src_port);
-		  }
-=======
-	if(hip_relay_get_status() != HIP_RELAY_OFF) {
 		hip_build_param_reg_from(r2,i2_saddr, i2_info->src_port);
 	}
->>>>>>> 7220cf36
 	
 #endif	
 	
