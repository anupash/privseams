/** @file
 * This file defines handling functions for incoming packets for the Host
 * Identity Protocol (HIP).
 *
 * @author  Janne Lundberg
 * @author  Miika Komu
 * @author  Mika Kousa
 * @author  Kristian Slavov
 * @author  Anthony D. Joseph
 * @author  Bing Zhou
 * @author  Tobias Heer
 * @author  Laura Takkinen //blind code
 * @author  Rene Hummen
 * @note    Distributed under <a href="http://www.gnu.org/licenses/gpl.txt">GNU/GPL</a>.
 * @note    Doxygen comments for functions are now in the header file.
 *          Lauri 19.09.2007 16:43
 */
#include "input.h"

#ifdef CONFIG_HIP_OPPORTUNISTIC
extern unsigned int opportunistic_mode;
#endif

/** A function set for NAT travelsal. */
extern hip_xmit_func_set_t nat_xmit_func_set;
extern int hip_build_param_esp_info(struct hip_common *msg,
				    uint16_t keymat_index, uint32_t old_spi,
				    uint32_t new_spi);

/** @note Fix the packet len before calling this function! */
static int hip_verify_hmac(struct hip_common *buffer, u8 *hmac,
			   void *hmac_key, int hmac_type)
{
	int err = 0;
	u8 *hmac_res = NULL;

	HIP_IFEL(!(hmac_res = HIP_MALLOC(HIP_AH_SHA_LEN, GFP_ATOMIC)), -ENOMEM,
		 "HIP_MALLOC failed\n");

	_HIP_HEXDUMP("HMAC data", buffer, hip_get_msg_total_len(buffer));

	HIP_IFEL(!hip_write_hmac(hmac_type, hmac_key, buffer,
				 hip_get_msg_total_len(buffer), hmac_res),
		 -EINVAL, "Could not build hmac\n");

	_HIP_HEXDUMP("HMAC", hmac_res, HIP_AH_SHA_LEN);
	HIP_IFE(memcmp(hmac_res, hmac, HIP_AH_SHA_LEN), -EINVAL);
	memcmp(hmac_res, hmac, HIP_AH_SHA_LEN); /* why is the same as the line before it?. Tao Wan*/
 out_err:
	if (hmac_res)
		HIP_FREE(hmac_res);

	return err;
}

int hip_verify_packet_hmac(struct hip_common *msg,
			   struct hip_crypto_key *crypto_key)
{
	HIP_DEBUG("hip_verify_packet_hmac() invoked.\n");
	int err = 0, len = 0, orig_len = 0;
	u8 orig_checksum = 0;
	struct hip_crypto_key tmpkey;
	struct hip_hmac *hmac = NULL;

	HIP_IFEL(!(hmac = hip_get_param(msg, HIP_PARAM_HMAC)),
		 -ENOMSG, "No HMAC parameter\n");

	/* hmac verification modifies the msg length temporarile, so we have
	   to restore the length */
	orig_len = hip_get_msg_total_len(msg);

	/* hmac verification assumes that checksum is zero */
	orig_checksum = hip_get_msg_checksum(msg);
	hip_zero_msg_checksum(msg);

	len = (u8 *) hmac - (u8*) msg;
	hip_set_msg_total_len(msg, len);

	_HIP_HEXDUMP("HMAC key", crypto_key->key,
		    hip_hmac_key_length(HIP_ESP_AES_SHA1));
	_HIP_HEXDUMP("HMACced data:", msg, len);

	memcpy(&tmpkey, crypto_key, sizeof(tmpkey));
	HIP_IFEL(hip_verify_hmac(msg, hmac->hmac_data, tmpkey.key,
				 HIP_DIGEST_SHA1_HMAC),
		 -1, "HMAC validation failed\n");

	/* revert the changes to the packet */
	hip_set_msg_total_len(msg, orig_len);
	hip_set_msg_checksum(msg, orig_checksum);

 out_err:
	return err;
}
//add by santtu
int hip_verify_packet_hmac_general(struct hip_common *msg,
			   struct hip_crypto_key *crypto_key, hip_tlv_type_t parameter_type)
{
	HIP_DEBUG("hip_verify_packet_hmac() invoked.\n");
	int err = 0, len = 0, orig_len = 0;
	u8 orig_checksum = 0;
	struct hip_crypto_key tmpkey;
	struct hip_hmac *hmac = NULL;

	HIP_IFEL(!(hmac = hip_get_param(msg, parameter_type)),
		 -ENOMSG, "No HMAC parameter\n");

	/* hmac verification modifies the msg length temporarile, so we have
	   to restore the length */
	orig_len = hip_get_msg_total_len(msg);

	/* hmac verification assumes that checksum is zero */
	orig_checksum = hip_get_msg_checksum(msg);
	hip_zero_msg_checksum(msg);

	len = (u8 *) hmac - (u8*) msg;
	hip_set_msg_total_len(msg, len);

	_HIP_HEXDUMP("HMAC key", crypto_key->key,
		    hip_hmac_key_length(HIP_ESP_AES_SHA1));
	_HIP_HEXDUMP("HMACced data:", msg, len);

	memcpy(&tmpkey, crypto_key, sizeof(tmpkey));
	HIP_IFEL(hip_verify_hmac(msg, hmac->hmac_data, tmpkey.key,
				 HIP_DIGEST_SHA1_HMAC),
		 -1, "HMAC validation failed\n");

	/* revert the changes to the packet */
	hip_set_msg_total_len(msg, orig_len);
	hip_set_msg_checksum(msg, orig_checksum);

 out_err:
	return err;
}
//end add

int hip_verify_packet_rvs_hmac(struct hip_common *msg,
			   struct hip_crypto_key *crypto_key)
{
	int err = 0, len, orig_len;
	u8 orig_checksum;
	struct hip_crypto_key tmpkey;
	struct hip_hmac *hmac;

	_HIP_DEBUG("hip_verify_packet_rvs_hmac() invoked.\n");

	HIP_IFEL(!(hmac = hip_get_param(msg, HIP_PARAM_RVS_HMAC)),
		 -ENOMSG, "No HMAC parameter\n");

	/* hmac verification modifies the msg length temporarily, so we have
	   to restore the length */
	orig_len = hip_get_msg_total_len(msg);

	/* hmac verification assumes that checksum is zero */
	orig_checksum = hip_get_msg_checksum(msg);
	hip_zero_msg_checksum(msg);

	len = (u8 *) hmac - (u8*) msg;
	hip_set_msg_total_len(msg, len);

	/* Substringed the following debug prints to reduce the excessive jargon
	   that these functions produce. -Lauri 06.05.2008. */
	HIP_HEXDUMP("HMAC key", crypto_key->key,
		    hip_hmac_key_length(HIP_ESP_AES_SHA1));

	HIP_HEXDUMP("HMACced data", msg, len);
	memcpy(&tmpkey, crypto_key, sizeof(tmpkey));

	HIP_IFEL(hip_verify_hmac(msg, hmac->hmac_data, tmpkey.key,
				 HIP_DIGEST_SHA1_HMAC),
		 -1, "HMAC validation failed\n");

	/* revert the changes to the packet */
	hip_set_msg_total_len(msg, orig_len);
	hip_set_msg_checksum(msg, orig_checksum);

 out_err:
	return err;
}

int hip_verify_packet_hmac2(struct hip_common *msg,
			    struct hip_crypto_key *crypto_key,
			    struct hip_host_id *host_id)
{
	int err = 0;
	struct hip_crypto_key tmpkey;
	struct hip_hmac *hmac;
	struct hip_common *msg_copy = NULL;
	struct hip_esp_info *esp_info;

	_HIP_DEBUG("hip_verify_packet_hmac2() invoked.\n");
	HIP_IFE(!(msg_copy = hip_msg_alloc()), -ENOMEM);
	memcpy(msg_copy, msg, sizeof(struct hip_common));
	hip_set_msg_total_len(msg_copy, 0);
	hip_zero_msg_checksum(msg_copy);

	esp_info = hip_get_param(msg, HIP_PARAM_ESP_INFO);
	HIP_ASSERT(esp_info);
	HIP_IFE(hip_build_param(msg_copy, esp_info), -EFAULT);
	hip_build_param(msg_copy, host_id);

	HIP_IFEL(!(hmac = hip_get_param(msg, HIP_PARAM_HMAC2)), -ENOMSG, "Packet contained no HMAC parameter\n");
	HIP_HEXDUMP("HMAC data", msg_copy, hip_get_msg_total_len(msg_copy));
	memcpy(&tmpkey, crypto_key, sizeof(tmpkey));

	HIP_IFEL(hip_verify_hmac(msg_copy, hmac->hmac_data, tmpkey.key, HIP_DIGEST_SHA1_HMAC),
		-1, "HMAC validation failed\n");

 out_err:
	if (msg_copy)
		HIP_FREE(msg_copy);

	return err;
}

int hip_produce_keying_material(struct hip_common *msg, struct hip_context *ctx,
				uint64_t I, uint64_t J,
				struct hip_dh_public_value **dhpv)
{
	char *dh_shared_key = NULL;
	int hip_transf_length, hmac_transf_length;
	int auth_transf_length, esp_transf_length, we_are_HITg = 0;
	int hip_tfm, esp_tfm, err = 0, dh_shared_len = 1024;
	struct hip_keymat_keymat km;
	struct hip_esp_info *esp_info;
	char *keymat = NULL;
	size_t keymat_len_min; /* how many bytes we need at least for the KEYMAT */
	size_t keymat_len; /* note SHA boundary */
	struct hip_tlv_common *param = NULL;
	uint16_t esp_keymat_index, esp_default_keymat_index;
	struct hip_diffie_hellman *dhf;
	hip_ha_t *blind_entry;
	int type = 0;
	uint16_t nonce;
	struct in6_addr *plain_local_hit = NULL;

	_HIP_DEBUG("hip_produce_keying_material() invoked.\n");
	/* Perform light operations first before allocating memory or
	 * using lots of CPU time */
	HIP_IFEL(!(param = hip_get_param(msg, HIP_PARAM_HIP_TRANSFORM)),
		 -EINVAL,
		 "Could not find HIP transform\n");
	HIP_IFEL((hip_tfm = hip_select_hip_transform((struct hip_hip_transform *) param)) == 0,
		 -EINVAL, "Could not select HIP transform\n");
	HIP_IFEL(!(param = hip_get_param(msg, HIP_PARAM_ESP_TRANSFORM)),
		 -EINVAL,
		 "Could not find ESP transform\n");
	HIP_IFEL((esp_tfm = hip_select_esp_transform((struct hip_esp_transform *) param)) == 0,
		 -EINVAL, "Could not select proper ESP transform\n");

	hip_transf_length = hip_transform_key_length(hip_tfm);
	hmac_transf_length = hip_hmac_key_length(esp_tfm);
	esp_transf_length = hip_enc_key_length(esp_tfm);
	auth_transf_length = hip_auth_key_length_esp(esp_tfm);

	HIP_DEBUG("Transform lengths are:\n"\
		  "\tHIP = %d, HMAC = %d, ESP = %d, auth = %d\n",
		  hip_transf_length, hmac_transf_length, esp_transf_length,
		  auth_transf_length);

	HIP_DEBUG("I and J values from the puzzle and its solution are:\n"\
		  "\tI = 0x%llx\n\tJ = 0x%llx\n", I, J);

	/* Create only minumum amount of KEYMAT for now. From draft chapter
	   HIP KEYMAT we know how many bytes we need for all keys used in the
	   base exchange. */
	keymat_len_min = hip_transf_length + hmac_transf_length +
		hip_transf_length + hmac_transf_length + esp_transf_length +
		auth_transf_length + esp_transf_length + auth_transf_length;

	/* Assume ESP keys are after authentication keys */
	esp_default_keymat_index = hip_transf_length + hmac_transf_length +
		hip_transf_length + hmac_transf_length;

	/* R1 contains no ESP_INFO */
	esp_info = hip_get_param(msg, HIP_PARAM_ESP_INFO);

	if (esp_info != NULL){
		esp_keymat_index = ntohs(esp_info->keymat_index);
	} else {
		esp_keymat_index = esp_default_keymat_index;
	}

	if (esp_keymat_index != esp_default_keymat_index) {
		/** @todo Add support for keying material. */
		HIP_ERROR("Varying keying material slices are not supported "\
			  "yet.\n");
		err = -1;
		goto out_err;
	}

	keymat_len = keymat_len_min;

	if (keymat_len % HIP_AH_SHA_LEN) {
		keymat_len += HIP_AH_SHA_LEN - (keymat_len % HIP_AH_SHA_LEN);
	}

	HIP_DEBUG("Keying material:\n\tminimum length = %u\n\t"\
		  "keying material length = %u.\n", keymat_len_min, keymat_len);

	HIP_IFEL(!(keymat = HIP_MALLOC(keymat_len, GFP_KERNEL)), -ENOMEM,
		 "Error on allocating memory for keying material.\n");

	/* 1024 should be enough for shared secret. The length of the shared
	   secret actually depends on the DH Group. */
	/** @todo 1024 -> hip_get_dh_size ? */
	HIP_IFEL(!(dh_shared_key = HIP_MALLOC(dh_shared_len, GFP_KERNEL)),
		 -ENOMEM,
		 "Error on allocating memory for Diffie-Hellman shared key.\n");

	memset(dh_shared_key, 0, dh_shared_len);

	HIP_IFEL(!(dhf = (struct hip_diffie_hellman*)hip_get_param(
			   msg, HIP_PARAM_DIFFIE_HELLMAN)),
		 -ENOENT,  "No Diffie-Hellman parameter found.\n");

	/* If the message has two DH keys, select (the stronger, usually) one. */
	*dhpv = hip_dh_select_key(dhf);

	_HIP_DEBUG("dhpv->group_id= %d\n",(*dhpv)->group_id);
	_HIP_DEBUG("dhpv->pub_len= %d\n", ntohs((*dhpv)->pub_len));

	HIP_IFEL((dh_shared_len = hip_calculate_shared_secret(
			  (*dhpv)->public_value, (*dhpv)->group_id,
			  ntohs((*dhpv)->pub_len), dh_shared_key,
			  dh_shared_len)) < 0,
		 -EINVAL, "Calculation of shared secret failed.\n");

	_HIP_HEXDUMP("Diffie-Hellman shared parameter:\n", param,
		    hip_get_param_total_len(param));
	_HIP_HEXDUMP("Diffie-Hellman shared key:\n", dh_shared_key,
		     dh_shared_len);

#ifdef CONFIG_HIP_BLIND
	HIP_DEBUG_HIT("key_material msg->hits (responder)", &msg->hits);
	HIP_DEBUG_HIT("key_material msg->hitr (local)", &msg->hitr);

	if (hip_blind_get_status()) {
	  type = hip_get_msg_type(msg);

	  /* Initiator produces keying material for I2:
	   * uses own blinded hit and plain initiator hit
	   */
	  if (type == HIP_R1) {
	    HIP_IFEL((blind_entry = hip_hadb_find_by_blind_hits(&msg->hitr, &msg->hits)) == NULL,
		     -1, "Could not found blinded hip_ha_t entry\n");
	    hip_make_keymat(dh_shared_key, dh_shared_len,
			    &km, keymat, keymat_len,
			    &blind_entry->hit_peer, &msg->hitr, &ctx->keymat_calc_index, I, J);
	  }
	  /* Responder produces keying material for handling I2:
	   * uses own plain hit and blinded initiator hit
	   */
	  else if (type == HIP_I2) {
	    HIP_IFEL((plain_local_hit = HIP_MALLOC(sizeof(struct in6_addr), 0)) == NULL,
		     -1, "Couldn't allocate memory\n");
	    HIP_IFEL(hip_blind_get_nonce(msg, &nonce), -1, "hip_blind_get_nonce failed\n");
	    HIP_IFEL(hip_plain_fingerprint(&nonce, &msg->hitr, plain_local_hit),
		     -1, "hip_plain_fingerprint failed\n");
	    HIP_DEBUG_HIT("plain_local_hit for handling I2", plain_local_hit);
	    hip_make_keymat(dh_shared_key, dh_shared_len,
			    &km, keymat, keymat_len,
			    &msg->hits, plain_local_hit, &ctx->keymat_calc_index, I, J);
	  }
	}
#endif
	if (!hip_blind_get_status()) {
	  hip_make_keymat(dh_shared_key, dh_shared_len,
			  &km, keymat, keymat_len,
			  &msg->hits, &msg->hitr, &ctx->keymat_calc_index, I, J);
	}
	/* draw from km to keymat, copy keymat to dst, length of
	 * keymat is len */

#if 0
	/* removed this because the cts is already set to 0 when it is
	   created */
	bzero(&ctx->hip_enc_in.key, sizeof(struct hip_crypto_key));
	bzero(&ctx->hip_enc_out.key, sizeof(struct hip_crypto_key));
	bzero(&ctx->hip_hmac_in.key, sizeof(struct hip_crypto_key));
	bzero(&ctx->hip_hmac_out.key, sizeof(struct hip_crypto_key));
	bzero(&ctx->esp_in.key, sizeof(struct hip_crypto_key));
	bzero(&ctx->esp_out.key, sizeof(struct hip_crypto_key));
	bzero(&ctx->auth_in.key, sizeof(struct hip_crypto_key));
	bzero(&ctx->auth_out.key, sizeof(struct hip_crypto_key));
#endif
	/* Draw keys: */
	we_are_HITg = hip_hit_is_bigger(&msg->hitr, &msg->hits);
	HIP_DEBUG("We are %s HIT.\n", we_are_HITg ? "greater" : "lesser");

	if (we_are_HITg) {
		hip_keymat_draw_and_copy(ctx->hip_enc_out.key, &km,	hip_transf_length);
		hip_keymat_draw_and_copy(ctx->hip_hmac_out.key,&km,	hmac_transf_length);
		hip_keymat_draw_and_copy(ctx->hip_enc_in.key, 	&km,	hip_transf_length);
 		hip_keymat_draw_and_copy(ctx->hip_hmac_in.key, &km,	hmac_transf_length);
		hip_keymat_draw_and_copy(ctx->esp_out.key, 	&km,	esp_transf_length);
 		hip_keymat_draw_and_copy(ctx->auth_out.key, 	&km,	auth_transf_length);
 		hip_keymat_draw_and_copy(ctx->esp_in.key, 	&km,	esp_transf_length);
 		hip_keymat_draw_and_copy(ctx->auth_in.key, 	&km,	auth_transf_length);
 	} else {
 	 	hip_keymat_draw_and_copy(ctx->hip_enc_in.key, 	&km,	hip_transf_length);
 		hip_keymat_draw_and_copy(ctx->hip_hmac_in.key,	&km,	hmac_transf_length);
 		hip_keymat_draw_and_copy(ctx->hip_enc_out.key,	&km,	hip_transf_length);
 		hip_keymat_draw_and_copy(ctx->hip_hmac_out.key,&km,	hmac_transf_length);
 		hip_keymat_draw_and_copy(ctx->esp_in.key, 	&km,	esp_transf_length);
 		hip_keymat_draw_and_copy(ctx->auth_in.key, 	&km,	auth_transf_length);
 		hip_keymat_draw_and_copy(ctx->esp_out.key, 	&km,	esp_transf_length);
 		hip_keymat_draw_and_copy(ctx->auth_out.key, 	&km,	auth_transf_length);
 	}
 	HIP_HEXDUMP("HIP-gl encryption:", &ctx->hip_enc_out.key, hip_transf_length);
 	HIP_HEXDUMP("HIP-gl integrity (HMAC) key:", &ctx->hip_hmac_out.key,
 		    hmac_transf_length);
 	_HIP_DEBUG("skipping HIP-lg encryption key, %u bytes\n", hip_transf_length);
	HIP_HEXDUMP("HIP-lg encryption:", &ctx->hip_enc_in.key, hip_transf_length);
 	HIP_HEXDUMP("HIP-lg integrity (HMAC) key:", &ctx->hip_hmac_in.key, hmac_transf_length);
 	HIP_HEXDUMP("SA-gl ESP encryption key:", &ctx->esp_out.key, esp_transf_length);
 	HIP_HEXDUMP("SA-gl ESP authentication key:", &ctx->auth_out.key, auth_transf_length);
 	HIP_HEXDUMP("SA-lg ESP encryption key:", &ctx->esp_in.key, esp_transf_length);
 	HIP_HEXDUMP("SA-lg ESP authentication key:", &ctx->auth_in.key, auth_transf_length);

#undef KEYMAT_DRAW_AND_COPY

	/* the next byte when creating new keymat */
	ctx->current_keymat_index = keymat_len_min; /* offset value, so no +1 ? */
	ctx->keymat_calc_index = (ctx->current_keymat_index / HIP_AH_SHA_LEN) + 1;
	ctx->esp_keymat_index = esp_keymat_index;

	memcpy(ctx->current_keymat_K, keymat+(ctx->keymat_calc_index-1)*HIP_AH_SHA_LEN, HIP_AH_SHA_LEN);

	_HIP_DEBUG("ctx: keymat_calc_index=%u current_keymat_index=%u\n",
		   ctx->keymat_calc_index, ctx->current_keymat_index);
	_HIP_HEXDUMP("CTX CURRENT KEYMAT", ctx->current_keymat_K, HIP_AH_SHA_LEN);

	/* store DH shared key */
	ctx->dh_shared_key = dh_shared_key;
	ctx->dh_shared_key_len = dh_shared_len;

	/* on success HIP_FREE for dh_shared_key is called by caller */
 out_err:
	if (err && dh_shared_key)
		HIP_FREE(dh_shared_key);
	if (keymat)
		HIP_FREE(keymat);
	if (plain_local_hit)
		HIP_FREE(plain_local_hit);
	return err;
}

int hip_receive_control_packet(struct hip_common *msg,
			       struct in6_addr *src_addr,
			       struct in6_addr *dst_addr,
	                       hip_portpair_t *msg_info,
                               int filter)
{
	hip_ha_t tmp, *entry = NULL;
	int err = 0, type, skip_sync = 0;	

	/* Debug printing of received packet information. All received HIP
	   control packets are first passed to this function. Therefore
	   printing packet data here works for all packets. To avoid excessive
	   debug printing do not print this information inside the individual
	   receive or handle functions. */
	_HIP_DEBUG("hip_receive_control_packet() invoked.\n");
	HIP_DEBUG_IN6ADDR("Source IP", src_addr);
	HIP_DEBUG_IN6ADDR("Destination IP", dst_addr);
	HIP_DEBUG_HIT("HIT Sender", &msg->hits);
	HIP_DEBUG_HIT("HIT Receiver", &msg->hitr);
	HIP_DEBUG("source port: %u, destination port: %u\n",
		  msg_info->src_port, msg_info->dst_port);
	HIP_DUMP_MSG(msg);

//add by santtu
#ifdef HIP_USE_ICE
	type = hip_get_msg_type(msg);
	entry = hip_hadb_find_byhits(&msg->hits, &msg->hitr);
	if(type == HIP_UPDATE && entry){
		hip_external_ice_receive_pkt(msg,entry,src_addr,msg_info->src_port);
	}
#endif
//end add



	HIP_IFEL(hip_check_network_msg(msg), -1,
		 "checking control message failed\n", -1);

	type = hip_get_msg_type(msg);

	/** @todo Check packet csum.*/

	entry = hip_hadb_find_byhits(&msg->hits, &msg->hitr);



#ifdef CONFIG_HIP_OPPORTUNISTIC
	if (!entry && opportunistic_mode &&
	    (type == HIP_I1 || type == HIP_R1)) {
		entry = hip_oppdb_get_hadb_entry_i1_r1(msg, src_addr,
						       dst_addr,
						       msg_info);
		/* If agent is prompting user, let's make sure that
		   the death counter in maintenance does not expire */
		if (hip_agent_is_alive())
		    entry->hip_opp_fallback_disable = filter;
	} else {
		/* Ugly bug fix for "conntest-client hostname tcp 12345"
		   where hostname maps to HIT and IP in hosts files.
		   Why the heck the receive function points here to
		   receive_opp_r1 even though we have a regular entry? */

	     /* What is the point of having receive function pointer anyways?
		Not to mention a SET of them... */
		if (entry)
			entry->hadb_rcv_func->hip_receive_r1 = hip_receive_r1;
	}
#endif

#ifdef CONFIG_HIP_AGENT
	/** Filter packet trough agent here. */
	if ((type == HIP_I1 || type == HIP_R1) && filter)
	{
		HIP_DEBUG("Filtering packet trough agent now (packet is %s).\n",
		          type == HIP_I1 ? "I1" : "R1");
		err = hip_agent_filter(msg, src_addr, dst_addr, msg_info);
		/* If packet filtering OK, return and wait for agent reply. */
		if (err == 0) goto out_err;
	}
#endif

#ifdef CONFIG_HIP_BLIND
	HIP_DEBUG("Blind block\n");
	// Packet that was received is blinded
	if (ntohs(msg->control) & HIP_PACKET_CTRL_BLIND) {
	  HIP_DEBUG("Message is blinded\n");
	  if(type == HIP_I1) { //Responder receives
	    HIP_DEBUG("set_blind_on\n");
	    // Activate blind mode
	    hip_set_blind_on();
	  } else if (type == HIP_R1 || // Initiator receives
		     type == HIP_I2 || // Responder receives
		     type == HIP_R2) { // Initiator receives
	    if (hip_blind_get_status())
	      entry = hip_hadb_find_by_blind_hits(&msg->hitr, &msg->hits);
	    else {
	      HIP_ERROR("Blinded packet %d received, but blind is not activated, drop packet\n", type);
	      err = -ENOSYS;
	      goto out_err;
	    }
	  } else {
	    //BLIND TODO: UPDATE, NOTIFY...
	  }
	} else {
	     if(hip_blind_get_status()) {
               HIP_ERROR("Blind mode is on, but we received plain packet %d, drop packet\n", type);
               err = -ENOSYS;
               goto out_err;
             }
        }
	/* fetch the state from the hadb database to be able to choose the
	   appropriate message handling functions */
	if (!(ntohs(msg->control) & HIP_PACKET_CTRL_BLIND)) { // Normal packet received
	    entry = hip_hadb_find_byhits(&msg->hits, &msg->hitr);
	}
#endif
//add by santtu
#ifdef CONFIG_HIP_RVS
	//check if it a relaying msg

	//add by santtu
	//if(hip_relay_handle_relay_to(msg, type, src_addr, dst_addr, msg_info)){

	if(hip_relay_handle_relay_to(msg, type, src_addr, dst_addr, msg_info)){
	//end
		err = -ECANCELED;
		goto out_err;
	}
	else{
		HIP_DEBUG("handle relay to failed, continue the bex handler\n");
	}
#endif
//end add

	switch(type) {
	case HIP_I1:
		/* No state. */
	  HIP_DEBUG("Received HIP_I1 message\n");
	  err = (hip_get_rcv_default_func_set())->hip_receive_i1(msg, src_addr,
								 dst_addr,
								 entry,
								 msg_info);
	  break;

	case HIP_I2:
		/* Possibly state. */
		if(entry){
		     err = entry->hadb_rcv_func->
			  hip_receive_i2(msg, src_addr, dst_addr, entry,
					 msg_info);
		} else {
			err = ((hip_rcv_func_set_t *)
			       hip_get_rcv_default_func_set())->
				hip_receive_i2(msg, src_addr, dst_addr, entry,
					       msg_info);
		}
		break;

	case HIP_R1:
	  	/* State. */
	        HIP_IFEL(!entry, -1, "No entry when receiving R1\n");
		HIP_IFCS(entry, err = entry->hadb_rcv_func->
			 hip_receive_r1(msg, src_addr, dst_addr, entry,
					msg_info));
		break;

	case HIP_R2:
		HIP_IFCS(entry, err = entry->hadb_rcv_func->
			 hip_receive_r2(msg, src_addr, dst_addr, entry,
					msg_info));
		//HIP_STOP_TIMER(KMM_GLOBAL,"Base Exchange");
		break;

	case HIP_UPDATE:
		HIP_IFCS(entry, err = entry->hadb_rcv_func->
			 hip_receive_update(msg, src_addr, dst_addr, entry,
					    msg_info));
		break;

	case HIP_NOTIFY:
		HIP_IFCS(entry, err = entry->hadb_rcv_func->
			 hip_receive_notify(msg, src_addr, dst_addr, entry));
		break;

	case HIP_BOS:
	     HIP_IFCS(entry, err = entry->hadb_rcv_func->
		      hip_receive_bos(msg, src_addr, dst_addr, entry,
				      msg_info));

	     /*In case of BOS the msg->hitr is null, therefore it is replaced
	       with our own HIT, so that the beet state can also be
	       synchronized. */

	     ipv6_addr_copy(&tmp.hit_peer, &msg->hits);
	     hip_init_us(&tmp, NULL);
	     ipv6_addr_copy(&msg->hitr, &tmp.hit_our);
	     skip_sync = 0;
	     break;
	case HIP_CLOSE:
		HIP_IFCS(entry, err = entry->hadb_rcv_func->
			 hip_receive_close(msg, entry));
		break;

	case HIP_CLOSE_ACK:
		HIP_IFCS(entry, err = entry->hadb_rcv_func->
			 hip_receive_close_ack(msg, entry));
		break;

	default:
		HIP_ERROR("Unknown packet %d\n", type);
		err = -ENOSYS;
	}

	HIP_DEBUG("Done with control packet, err is %d.\n", err);

	if (err)
		goto out_err;

out_err:

	return err;
}

int hip_receive_udp_control_packet(struct hip_common *msg,
				   struct in6_addr *saddr,
				   struct in6_addr *daddr,
				   hip_portpair_t *info)
{
        hip_ha_t *entry;
        int err = 0, type, skip_sync = 0;
	struct in6_addr *saddr_public = saddr;

	_HIP_DEBUG("hip_nat_receive_udp_control_packet() invoked.\n");

        type = hip_get_msg_type(msg);
        entry = hip_hadb_find_byhits(&msg->hits, &msg->hitr);

#ifndef CONFIG_HIP_RVS
	/* The ip of RVS is taken to be ip of the peer while using RVS server
	   to relay R1. Hence have removed this part for RVS --Abi */
	if (entry && (type == HIP_R1 || type == HIP_R2)) {
		/* When the responder equals to the NAT host, it can reply from
		   the private address instead of the public address. In this
		   case, the saddr will point to the private address, and using
		   it for I2 will fail the puzzle indexing (I1 was sent to the
		   public address). So, we make sure here that we're using the
		   same dst address for the I2 as for I1. Also, this address is
		   used for setting up the SAs: handle_r1 creates one-way SA and
		   handle_i2 the other way; let's make sure that they are the
		   same. */
		saddr_public = &entry->preferred_address;
	}
#endif
	HIP_IFEL(hip_receive_control_packet(msg, saddr_public, daddr,info,1), -1,
		 "receiving of control packet failed\n");
 out_err:
	return err;
}

int hip_create_i2(struct hip_context *ctx, uint64_t solved_puzzle,
		  in6_addr_t *r1_saddr, in6_addr_t *r1_daddr, hip_ha_t *entry,
	          hip_portpair_t *r1_info, struct hip_dh_public_value *dhpv)
{

	hip_transform_suite_t transform_hip_suite, transform_esp_suite;
	struct hip_spi_in_item spi_in_data;
	in6_addr_t daddr;
	struct hip_param *param = NULL;
	struct hip_diffie_hellman *dh_req = NULL;
	struct hip_esp_info *esp_info = NULL;
	hip_common_t *i2 = NULL;
	char *enc_in_msg = NULL, *host_id_in_enc = NULL;
	unsigned char *iv = NULL;
	int err = 0, host_id_in_enc_len = 0, written = 0;
	uint16_t mask = 0;
	int type_count = 0, request_rvs = 0, request_escrow = 0;
    int *reg_type = NULL;
	uint32_t spi_in = 0;

	_HIP_DEBUG("hip_create_i2() invoked.\n");

	HIP_DEBUG("R1 source port %u, destination port %d\n",
		  r1_info->src_port, r1_info->dst_port);

	HIP_ASSERT(entry);

	/* Allocate space for a new I2 message. */
	HIP_IFEL(!(i2 = hip_msg_alloc()), -ENOMEM, "Allocation of I2 failed\n");

	/* TLV sanity checks are are already done by the caller of this
	   function. Now, begin to build I2 piece by piece. */

	/* Delete old SPDs and SAs, if present */
	hip_hadb_delete_inbound_spi(entry, 0);
	hip_hadb_delete_outbound_spi(entry, 0);

#ifdef CONFIG_HIP_BLIND
	if (hip_blind_get_status()) {
		HIP_DEBUG("Build blinded I2\n");
		mask |= HIP_PACKET_CTRL_BLIND;
		// Build network header by using blinded HITs
		entry->hadb_misc_func->hip_build_network_hdr(
			i2, HIP_I2, mask, &entry->hit_our_blind,
			&entry->hit_peer_blind);
	}
#endif

	if (!hip_blind_get_status()) {
		HIP_DEBUG("Build normal I2.\n");
		/* create I2 */
		entry->hadb_misc_func->
			hip_build_network_hdr(i2, HIP_I2, mask, &(ctx->input->hitr),
					      &(ctx->input->hits));
	}

	/********** ESP_INFO **********/
	/* SPI is set below */
	HIP_IFEL(hip_build_param_esp_info(i2, ctx->esp_keymat_index, 0, 0),
		 -1, "building of ESP_INFO failed.\n");

	/********** R1 COUNTER (OPTIONAL) ********/
	/* we build this, if we have recorded some value (from previous R1s) */
	{
		uint64_t rtmp;

		HIP_LOCK_HA(entry);
		rtmp = entry->birthday;
		HIP_UNLOCK_HA(entry);

		HIP_IFEL(rtmp && hip_build_param_r1_counter(i2, rtmp), -1,
			 "Could not build R1 GENERATION parameter\n");
	}

	/********* LOCATOR PARAMETER ************/
        /** Type 193 **/
		HIP_DEBUG("Building LOCATOR parameter 	1\n");
        if (hip_locator_status == SO_HIP_SET_LOCATOR_ON) {
            HIP_DEBUG("Building LOCATOR parameter 2\n");
            if ((err = hip_build_locators(i2)) < 0)
                HIP_DEBUG("LOCATOR parameter building failed\n");
        }

#ifdef HIP_USE_ICE
        hip_build_param_nat_tranform(i2, entry->nat_control);
#endif
	/********** SOLUTION **********/
	{
		struct hip_puzzle *pz;

		HIP_IFEL(!(pz = hip_get_param(ctx->input, HIP_PARAM_PUZZLE)), -ENOENT,
			 "Internal error: PUZZLE parameter mysteriously gone\n");
		HIP_IFEL(hip_build_param_solution(i2, pz, ntoh64(solved_puzzle)), -1,
			 "Building of solution failed\n");
	}

	/********** Diffie-Hellman *********/
	HIP_IFEL(!(dh_req = hip_get_param(ctx->input, HIP_PARAM_DIFFIE_HELLMAN)),
		 -ENOENT, "Internal error\n");
	HIP_IFEL((written = hip_insert_dh(dhpv->public_value,
		 ntohs(dhpv->pub_len), dhpv->group_id)) < 0,
		 -1, "Could not extract the DH public key\n");

	HIP_IFEL(hip_build_param_diffie_hellman_contents(i2,
		 dhpv->group_id, dhpv->public_value, written,
		 HIP_MAX_DH_GROUP_ID, NULL, 0), -1,
		 "Building of DH failed.\n");

    /********** HIP transform. **********/
	HIP_IFE(!(param = hip_get_param(ctx->input, HIP_PARAM_HIP_TRANSFORM)), -ENOENT);
	HIP_IFEL((transform_hip_suite =
		  hip_select_hip_transform((struct hip_hip_transform *) param)) == 0,
		 -EINVAL, "Could not find acceptable hip transform suite\n");

	/* Select only one transform */
	HIP_IFEL(hip_build_param_transform(i2, HIP_PARAM_HIP_TRANSFORM,
					   &transform_hip_suite, 1), -1,
		 "Building of HIP transform failed\n");

	HIP_DEBUG("HIP transform: %d\n", transform_hip_suite);

	/************ Encrypted ***********/
	switch (transform_hip_suite) {
	case HIP_HIP_AES_SHA1:
		HIP_IFEL(hip_build_param_encrypted_aes_sha1(i2, (struct hip_tlv_common *)entry->our_pub),
			 -1, "Building of param encrypted failed.\n");
		enc_in_msg = hip_get_param(i2, HIP_PARAM_ENCRYPTED);
		HIP_ASSERT(enc_in_msg); /* Builder internal error. */
 		iv = ((struct hip_encrypted_aes_sha1 *) enc_in_msg)->iv;
		get_random_bytes(iv, 16);
 		host_id_in_enc = enc_in_msg +
			sizeof(struct hip_encrypted_aes_sha1);
		break;
	case HIP_HIP_3DES_SHA1:
		HIP_IFEL(hip_build_param_encrypted_3des_sha1(i2, (struct hip_tlv_common *)entry->our_pub),
			 -1, "Building of param encrypted failed.\n");
		enc_in_msg = hip_get_param(i2, HIP_PARAM_ENCRYPTED);
		HIP_ASSERT(enc_in_msg); /* Builder internal error. */
 		iv = ((struct hip_encrypted_3des_sha1 *) enc_in_msg)->iv;
		get_random_bytes(iv, 8);
 		host_id_in_enc = enc_in_msg +
 			sizeof(struct hip_encrypted_3des_sha1);
		break;
	case HIP_HIP_NULL_SHA1:
		HIP_IFEL(hip_build_param_encrypted_null_sha1(i2, (struct hip_tlv_common *)entry->our_pub),
			 -1, "Building of param encrypted failed.\n");
		enc_in_msg = hip_get_param(i2, HIP_PARAM_ENCRYPTED);
		HIP_ASSERT(enc_in_msg); /* Builder internal error. */
 		iv = NULL;
 		host_id_in_enc = enc_in_msg +
 			sizeof(struct hip_encrypted_null_sha1);
		break;
	default:
 		HIP_IFEL(1, -ENOSYS, "HIP transform not supported (%d)\n",
			 transform_hip_suite);
	}
	
	/* REG_INFO parameter. This builds a REG_REQUEST parameter in the I2
	   packet. */
	hip_handle_param_reg_info(entry, ctx->input, i2);
	
	/********** ESP-ENC transform. **********/
	HIP_IFE(!(param = hip_get_param(ctx->input, HIP_PARAM_ESP_TRANSFORM)), -ENOENT);

	/* Select only one transform */
	HIP_IFEL((transform_esp_suite =
		  hip_select_esp_transform((struct hip_esp_transform *) param)) == 0,
		 -1, "Could not find acceptable hip transform suite\n");
	HIP_IFEL(hip_build_param_transform(i2, HIP_PARAM_ESP_TRANSFORM,
					   &transform_esp_suite, 1), -1,
		 "Building of ESP transform failed\n");

	/********** ESP-PROT transform (OPTIONAL) **********/

	HIP_IFEL(add_esp_prot_transform_i2(i2, entry, ctx), -1,
			"failed to add esp protection transform\n");

	/********** ESP-PROT anchor (OPTIONAL) **********/

	HIP_IFEL(add_esp_prot_anchor_i2(i2, entry), -1,
			"failed to add esp protection anchor\n");

	/************************************************/

	HIP_HEXDUMP("enc(host_id)", host_id_in_enc,
		    hip_get_param_total_len(host_id_in_enc));

	/* Calculate the length of the host id inside the encrypted param */
	host_id_in_enc_len = hip_get_param_total_len(host_id_in_enc);

	/* Adjust the host id length for AES (block size 16).
	   build_param_encrypted_aes has already taken care that there is
	   enough padding */
	if (transform_hip_suite == HIP_HIP_AES_SHA1) {
		int remainder = host_id_in_enc_len % 16;
		if (remainder) {
			HIP_DEBUG("Remainder %d (for AES)\n", remainder);
			host_id_in_enc_len += remainder;
		}
	}

	_HIP_HEXDUMP("hostidinmsg", host_id_in_enc,
		    hip_get_param_total_len(host_id_in_enc));
	_HIP_HEXDUMP("encinmsg", enc_in_msg,
		    hip_get_param_total_len(enc_in_msg));
	HIP_HEXDUMP("enc key", &ctx->hip_enc_out.key, HIP_MAX_KEY_LEN);
	_HIP_HEXDUMP("IV", iv, 16); // or 8
	HIP_DEBUG("host id type: %d\n",
		  hip_get_host_id_algo((struct hip_host_id *)host_id_in_enc));
	_HIP_HEXDUMP("hostidinmsg 2", host_id_in_enc, x);


	  HIP_IFEL(hip_crypto_encrypted(host_id_in_enc, iv,
					transform_hip_suite,
					host_id_in_enc_len,
					&ctx->hip_enc_out.key,
					HIP_DIRECTION_ENCRYPT), -1,
		 "Building of param encrypted failed\n");

	_HIP_HEXDUMP("encinmsg 2", enc_in_msg,
		     hip_get_param_total_len(enc_in_msg));
	_HIP_HEXDUMP("hostidinmsg 2", host_id_in_enc, x);

    /* Now that almost everything is set up except the signature, we can
	 * try to set up inbound IPsec SA, similarly as in hip_create_r2 */

	HIP_DEBUG("src %d, dst %d\n", r1_info->src_port, r1_info->dst_port);

	entry->local_udp_port = r1_info->src_port;
	entry->peer_udp_port = r1_info->dst_port;

	entry->hip_transform = transform_hip_suite;

	get_random_bytes(&spi_in, sizeof(uint32_t));

	/* XXX: -EAGAIN */
	HIP_DEBUG("set up inbound IPsec SA, SPI=0x%x (host)\n", spi_in);

#ifdef CONFIG_HIP_BLIND
	if (hip_blind_get_status()) {
	  HIP_IFEL(entry->hadb_ipsec_func->hip_setup_hit_sp_pair(&entry->hit_peer,
					 &entry->hit_our,
					 r1_saddr, r1_daddr, IPPROTO_ESP, 1, 1), -1,
		   "Setting up SP pair failed\n");
	}
#endif
	if (!hip_blind_get_status()) {
	  HIP_IFEL(entry->hadb_ipsec_func->hip_setup_hit_sp_pair(&ctx->input->hits,
					 &ctx->input->hitr,
					 r1_saddr, r1_daddr, IPPROTO_ESP, 1, 1), -1,
		   "Setting up SP pair failed\n");
	}

 	esp_info = hip_get_param(i2, HIP_PARAM_ESP_INFO);
 	HIP_ASSERT(esp_info); /* Builder internal error */
	esp_info->new_spi = htonl(spi_in);
	/* LSI not created, as it is local, and we do not support IPv4 */

#ifdef CONFIG_HIP_ESCROW
	if (hip_deliver_escrow_data(r1_saddr, r1_daddr, &ctx->input->hits,
				    &ctx->input->hitr, &spi_in,
				    transform_esp_suite, &ctx->esp_in, 
				    HIP_ESCROW_OPERATION_ADD) != 0)
	{  
		HIP_DEBUG("Could not deliver escrow data to server.\n");
	}             
#endif //CONFIG_HIP_ESCROW

	/******** NONCE *************************/
#ifdef CONFIG_HIP_BLIND
	if (hip_blind_get_status()) {
	  HIP_DEBUG("add nonce to the message\n");
	  HIP_IFEL(hip_build_param_blind_nonce(i2, entry->blind_nonce_i),
		   -1, "Unable to attach nonce to the message.\n");
	}
#endif

	/********** ECHO_RESPONSE_SIGN (OPTIONAL) **************/
	/* must reply... */
	{
		struct hip_echo_request *ping;

		ping = hip_get_param(ctx->input, HIP_PARAM_ECHO_REQUEST_SIGN);
		if (ping) {
			int ln = hip_get_param_contents_len(ping);
			HIP_IFEL(hip_build_param_echo(i2, ping + 1, ln, 1, 0), -1,
				 "Error while creating echo reply parameter\n");
		}
	}

	/************* HMAC ************/
	HIP_IFEL(hip_build_param_hmac_contents(i2, &ctx->hip_hmac_out),
		 -1, "Building of HMAC failed\n");

	/********** Signature **********/
	/* Build a digest of the packet built so far. Signature will
	   be calculated over the digest. */
	HIP_IFEL(entry->sign(entry->our_priv, i2), -EINVAL, "Could not create signature\n");

	/********** ECHO_RESPONSE (OPTIONAL) ************/
	/* must reply */
	{
	     struct hip_echo_request *ping;

	     ping = hip_get_param(ctx->input, HIP_PARAM_ECHO_REQUEST);
	     if (ping) {
		  int ln = hip_get_param_contents_len(ping);
		  HIP_IFEL(hip_build_param_echo(i2, (ping + 1), ln, 0, 0), -1,
			   "Error while creating echo reply parameter\n");
	     }
	}

      	/********** I2 packet complete **********/
	memset(&spi_in_data, 0, sizeof(struct hip_spi_in_item));
	spi_in_data.spi = spi_in;
	spi_in_data.ifindex = hip_devaddr2ifindex(r1_daddr);
	HIP_LOCK_HA(entry);
	HIP_IFEB(hip_hadb_add_spi(entry, HIP_SPI_DIRECTION_IN, &spi_in_data), -1, HIP_UNLOCK_HA(entry));

	entry->esp_transform = transform_esp_suite;
	HIP_DEBUG("Saving base exchange encryption data to entry \n");
	HIP_DEBUG_HIT("Our HIT: ", &entry->hit_our);
	HIP_DEBUG_HIT("Peer HIT: ", &entry->hit_peer);
	/* Store the keys until we receive R2 */
	HIP_IFEB(hip_store_base_exchange_keys(entry, ctx, 1), -1, HIP_UNLOCK_HA(entry));

	/** @todo Also store the keys that will be given to ESP later */
	HIP_IFE(hip_hadb_get_peer_addr(entry, &daddr), -1); 

	/* R1 packet source port becomes the I2 packet destination port. */
	err = entry->hadb_xmit_func->
	     hip_send_pkt(r1_daddr, &daddr,
			  (entry->nat_mode ? HIP_NAT_UDP_PORT : 0),
			  r1_info->src_port, i2, entry, 1);
	HIP_IFEL(err < 0, -ECOMM, "Sending I2 packet failed.\n");

	HIP_HEXDUMP("local_anchor: ", entry->esp_local_anchor,
			esp_prot_transforms[entry->esp_prot_transform]);
	HIP_DEBUG("entry addr: 0x%p\n", entry);
	HIP_DEBUG("local_anchor addr: 0x%p\n", entry->esp_local_anchor);

 out_err:
	if (i2)
		HIP_FREE(i2);

	return err;
}

int hip_handle_r1(hip_common_t *r1, in6_addr_t *r1_saddr, in6_addr_t *r1_daddr,
		  hip_ha_t *entry, hip_portpair_t *r1_info)
{
	int err = 0, retransmission = 0, n_addrs = 0, loc_size = 0;
	uint64_t solved_puzzle = 0, I = 0;
	struct hip_context *ctx = NULL;
	struct hip_host_id *peer_host_id = NULL;
	struct hip_r1_counter *r1cntr = NULL;
	struct hip_dh_public_value *dhpv = NULL;
        struct hip_locator *locator = NULL;
#ifdef CONFIG_HIP_HI3
	struct hip_locator_info_addr_item* first = NULL;
	struct netdev_address *n = NULL;
	hip_list_t *item = NULL, *tmp = NULL;
	int ii = 0, use_ip4 = 1;
#endif

	_HIP_DEBUG("hip_handle_r1() invoked.\n");

	if (entry->state == HIP_STATE_I2_SENT) {
		HIP_DEBUG("Retransmission\n");
		retransmission = 1;
	} else {
		HIP_DEBUG("Not a retransmission\n");
	}

	HIP_IFEL(!(ctx = HIP_MALLOC(sizeof(struct hip_context), GFP_KERNEL)),
		 -ENOMEM, "Could not allocate memory for context\n");
	memset(ctx, 0, sizeof(struct hip_context));
	ctx->input = r1;

	/* According to the section 8.6 of the base draft, we must first check
	   signature. */

	/* Blinded R1 packets do not contain HOST ID parameters, so the
	 * verification must be delayed to the R2 */
	if (!hip_blind_get_status()) {
		/* Store the peer's public key to HA and validate it */
		/** @todo Do not store the key if the verification fails. */
		HIP_IFEL(!(peer_host_id = hip_get_param(r1, HIP_PARAM_HOST_ID)),
			 -ENOENT, "No HOST_ID found in R1\n");

		HIP_IFE(hip_init_peer(entry, r1, peer_host_id), -EINVAL);
		HIP_IFEL(entry->verify(entry->peer_pub, r1), -EINVAL,
			 "Verification of R1 signature failed\n");
        }

	/* R1 packet had destination port 50500, which means that the peer is
	   behind NAT. We set NAT mode "on" and set the send funtion to
	   "hip_send_udp". The client UDP port is not stored until the handling
	   of R2 packet. Don't know if the entry is already locked... */
	if(r1_info->dst_port == HIP_NAT_UDP_PORT) {
		HIP_LOCK_HA(entry);
		entry->nat_mode = 1;
		hip_hadb_set_xmit_function_set(entry, &nat_xmit_func_set);
		HIP_UNLOCK_HA(entry);
	}


#ifdef HIP_USE_ICE
 	HIP_DEBUG("handle nat trasform in R1\n");
 	hip_nat_handle_transform_in_client(r1, entry);
#endif

        /***** LOCATOR PARAMETER ******/
        locator = hip_get_param(r1, HIP_PARAM_LOCATOR);
        if (locator)
            {
                /* Lets save the LOCATOR to the entry 'till we
                   get the esp_info in r2 then handle it */
                n_addrs = hip_get_locator_addr_item_count(locator);
                loc_size = sizeof(struct hip_locator) +
                    (n_addrs * sizeof(struct hip_locator_info_addr_item));
                HIP_IFEL(!(entry->locator = malloc(loc_size)),
                       -1, "Malloc for entry->locators failed\n");
                memcpy(entry->locator, locator, loc_size);

#ifdef CONFIG_HIP_HI3
		if( r1_info->hi3_in_use && n_addrs > 0 )
		{
			first = (char*)locator+sizeof(struct hip_locator);
			memcpy(r1_saddr, &first->address, sizeof(struct in6_addr));

			list_for_each_safe(item, tmp, addresses, ii)
				{
					n = list_entry(item);
					if (ipv6_addr_is_hit(hip_cast_sa_addr(&n->addr)))
						continue;
					if (!IN6_IS_ADDR_V4MAPPED(hip_cast_sa_addr(&n->addr)))
					{
						memcpy(r1_daddr, hip_cast_sa_addr(&n->addr),
						       hip_sa_addr_len(&n->addr));
						ii = -1;
						use_ip4 = 0;
						break;
					}
				}
			if( use_ip4 )
			{
				list_for_each_safe(item, tmp, addresses, ii)
					{
						n = list_entry(item);
						if (ipv6_addr_is_hit(hip_cast_sa_addr(&n->addr)))
							continue;
						if (IN6_IS_ADDR_V4MAPPED(hip_cast_sa_addr(&n->addr)))
						{
							memcpy(r1_daddr, hip_cast_sa_addr(&n->addr),
							       hip_sa_addr_len(&n->addr));
							ii = -1;
							break;
						}
					}
			}

			struct in6_addr daddr;

			memcpy(&entry->local_address, r1_daddr, sizeof(struct in6_addr));

			hip_hadb_get_peer_addr(entry, &daddr);
			hip_hadb_delete_peer_addrlist_one(entry, &daddr);
			hip_hadb_add_peer_addr(entry, r1_saddr, 0, 0,
					       PEER_ADDR_STATE_ACTIVE);
		}

#endif
	    }
        else
            HIP_DEBUG("R1 did not have locator\n");

	/* R1 generation check */

	/* We have problems with creating precreated R1s in reasonable
	   fashion... so we don't mind about generations. */
	r1cntr = hip_get_param(r1, HIP_PARAM_R1_COUNTER);

	/* Do control bit stuff here... */

	/* We must store the R1 generation counter, _IF_ it exists. */
	if (r1cntr) {
		HIP_DEBUG("Storing R1 generation counter\n");
		HIP_LOCK_HA(entry);
		entry->birthday = r1cntr->generation;
		HIP_UNLOCK_HA(entry);
	}

	/* Solve puzzle: if this is a retransmission, we have to preserve
	   the old solution. */
	if (!retransmission) {
		struct hip_puzzle *pz = NULL;

		HIP_IFEL(!(pz = hip_get_param(r1, HIP_PARAM_PUZZLE)), -EINVAL,
			 "Malformed R1 packet. PUZZLE parameter missing\n");
		HIP_IFEL((solved_puzzle =
			  entry->hadb_misc_func->hip_solve_puzzle(
				  pz, r1, HIP_SOLVE_PUZZLE)) == 0,
			 -EINVAL, "Solving of puzzle failed\n");
		I = pz->I;
		entry->puzzle_solution = solved_puzzle;
		entry->puzzle_i = pz->I;
	} else {
		I = entry->puzzle_i;
		solved_puzzle = entry->puzzle_solution;
	}

	/* calculate shared secret and create keying material */
	ctx->dh_shared_key = NULL;
	/* note: we could skip keying material generation in the case
	   of a retransmission but then we'd had to fill ctx->hmac etc */
	HIP_IFEL(entry->hadb_misc_func->hip_produce_keying_material(r1, ctx, I,
							 solved_puzzle, &dhpv),
			 -EINVAL, "Could not produce keying material\n");

	/** @todo BLIND: What is this? */
	/* Blinded R1 packets do not contain HOST ID parameters,
	 * so the saving peer's HOST ID mus be delayd to the R2
	 */
	if (!hip_blind_get_status()) {
		/* Everything ok, save host id to HA */
		char *str = NULL;
		int len;
		HIP_IFE(hip_get_param_host_id_di_type_len(
				peer_host_id, &str, &len) < 0, -1);
		HIP_DEBUG("Identity type: %s, Length: %d, Name: %s\n", str,
			  len, hip_get_param_host_id_hostname(peer_host_id));
	}
	
	/* We haven't handled REG_INFO parameter. We do that in hip_create_i2()
	   because we must create an REG_REQUEST parameter based on the data
	   of the REG_INFO parameter. */

 	err = entry->hadb_misc_func->
	     hip_create_i2(ctx, solved_puzzle, r1_saddr, r1_daddr, entry,
			   r1_info, dhpv);

	HIP_IFEL(err < 0, -1, "Creation of I2 failed\n");

	if (entry->state == HIP_STATE_I1_SENT) {
		entry->state = HIP_STATE_I2_SENT;
	}

out_err:
	if (ctx->dh_shared_key)
		HIP_FREE(ctx->dh_shared_key);
	if (ctx)
		HIP_FREE(ctx);
	return err;
}

int hip_receive_r1(hip_common_t *r1, in6_addr_t *r1_saddr, in6_addr_t *r1_daddr,
		   hip_ha_t *entry, hip_portpair_t *r1_info)
{
	int state, mask = HIP_PACKET_CTRL_ANON, err = 0;

	HIP_DEBUG("hip_receive_r1() invoked.\n");

#ifdef CONFIG_HIP_OPPORTUNISTIC
	/* Check and remove the IP of the peer from the opp non-HIP database */
	hip_oppipdb_delentry(&(entry->preferred_address));
#endif

#ifdef CONFIG_HIP_BLIND
	if (hip_blind_get_status())
	  mask |= HIP_PACKET_CTRL_BLIND;
#endif
	if (ipv6_addr_any(&r1->hitr)) {
		HIP_DEBUG("Received NULL receiver HIT in R1. Not dropping\n");
	}

 	HIP_IFEL(!hip_controls_sane(ntohs(r1->control), mask), 0,
		 "Received illegal controls in R1: 0x%x Dropping\n",
		 ntohs(r1->control));
	HIP_IFEL(!entry, -EFAULT,
		 "Received R1 with no local state. Dropping\n");

	/* An implicit and insecure REA. If sender's address is different than
	 * the one that was mapped, then we will overwrite the mapping with the
	 * newer address. This enables us to use the rendezvous server, while
	 * not supporting the REA TLV. */
	{
		struct in6_addr daddr;

		hip_hadb_get_peer_addr(entry, &daddr);
		if (ipv6_addr_cmp(&daddr, r1_saddr) != 0) {
			HIP_DEBUG("Mapped address didn't match received address\n");
			HIP_DEBUG("Assuming that the mapped address was actually RVS's.\n");
			HIP_HEXDUMP("Mapping", &daddr, 16);
			HIP_HEXDUMP("Received", r1_saddr, 16);
			hip_hadb_delete_peer_addrlist_one(entry, &daddr);
			hip_hadb_add_peer_addr(entry, r1_saddr, 0, 0,
					       PEER_ADDR_STATE_ACTIVE);
		}
	}

	state = entry->state;

	HIP_DEBUG("Received R1 in state %s\n", hip_state_str(state));
	switch(state) {
	case HIP_STATE_I1_SENT:
	case HIP_STATE_I2_SENT:
	case HIP_STATE_CLOSING:
	case HIP_STATE_CLOSED:
	     /* E1. The normal case. Process, send I2, goto E2. */
	     err = entry->hadb_handle_func->
		  hip_handle_r1(r1, r1_saddr, r1_daddr, entry, r1_info);
	     HIP_LOCK_HA(entry);
	     if (err < 0)
		  HIP_ERROR("Handling of R1 failed\n");
	     HIP_UNLOCK_HA(entry);
	     break;
	case HIP_STATE_R2_SENT:
		break;
	case HIP_STATE_ESTABLISHED:
		break;
	case HIP_STATE_NONE:
	case HIP_STATE_UNASSOCIATED:
	default:
		/* Can't happen. */
		err = -EFAULT;
		HIP_ERROR("R1 received in odd state: %d. Dropping.\n", state);
		break;
	}

	hip_put_ha(entry);

 out_err:
	return err;
}

/**
 * Creates and transmits an R2 packet.
 *
 * @param  ctx      a pointer to the context of processed I2 packet.
 * @param  i2_saddr a pointer to I2 packet source IP address.
 * @param  i2_daddr a pointer to I2 packet destination IP address.
 * @param  entry    a pointer to the current host association database state.
 * @param  i2_info  a pointer to the source and destination ports (when NAT is
 *                  in use).
 * @return zero on success, negative otherwise.
 */
int hip_create_r2(struct hip_context *ctx, in6_addr_t *i2_saddr,
		  in6_addr_t *i2_daddr, hip_ha_t *entry,
		  hip_portpair_t *i2_info,
		  in6_addr_t *dest,
		  const in_port_t dest_port)
{
	hip_common_t *r2 = NULL, *i2 = NULL;
	struct hip_crypto_key hmac;
 	int err = 0;
	uint16_t mask = 0;
	uint8_t lifetime = 0;
	uint32_t spi_in = 0;
        
	_HIP_DEBUG("hip_create_r2() invoked.\n");
	/* Assume already locked entry */
	i2 = ctx->input;
	
	/* Build and send R2: IP ( HIP ( SPI, HMAC, HIP_SIGNATURE ) ) */
	HIP_IFEL(!(r2 = hip_msg_alloc()), -ENOMEM, "No memory for R2\n");
	
#ifdef CONFIG_HIP_BLIND
	// For blind: we must add encrypted public host id
	if (hip_blind_get_status()) {
		HIP_DEBUG("Set HIP_PACKET_CTRL_BLIND for R2\n");
		mask |= HIP_PACKET_CTRL_BLIND;
		
		// Build network header by using blinded HITs
		entry->hadb_misc_func->
			hip_build_network_hdr(r2, HIP_R2, mask, &entry->hit_our_blind,
					      &entry->hit_peer_blind);
	}
#endif
	/* Just swap the addresses to use the I2's destination HIT as the R2's
	   source HIT. */
	if (!hip_blind_get_status()) {
		entry->hadb_misc_func->
			hip_build_network_hdr(r2, HIP_R2, mask, &entry->hit_our,
					      &entry->hit_peer);
	}

 	/* ESP_INFO */
	spi_in = hip_hadb_get_latest_inbound_spi(entry);
	HIP_IFEL(hip_build_param_esp_info(r2, ctx->esp_keymat_index, 0, spi_in),
		 -1, "building of ESP_INFO failed.\n");

#ifdef CONFIG_HIP_BLIND
	// For blind: we must add encrypted public host id
	if (hip_blind_get_status()) {
	  HIP_IFEL(hip_blind_build_r2(i2, r2, entry, &mask),
	  	   -1, "hip_blind_build_r2 failed\n");
	}
#endif

	/********** ESP-PROT anchor (OPTIONAL) **********/

	HIP_IFEL(add_esp_prot_anchor_r2(r2, entry), -1,
			"failed to add esp protection anchor\n");

	/************************************************/

    	/********* LOCATOR PARAMETER ************/
	/** Type 193 **/ 
	if (hip_locator_status == SO_HIP_SET_LOCATOR_ON) {
		HIP_DEBUG("Building nat LOCATOR parameter\n");
<<<<<<< HEAD
		if ((err = hip_nat_build_locators(r2)) < 0) 
			HIP_DEBUG("nat LOCATOR parameter building failed\n");
	}  	
#endif	
=======
		if ((err = hip_build_locators(r2)) < 0) 
			HIP_DEBUG("nat LOCATOR parameter building failed\n");
	}  	
>>>>>>> 900a3fa0
	
#if defined(CONFIG_HIP_RVS) || defined(CONFIG_HIP_ESCROW)
	/********** REG_REQUEST **********/
	/* This part should only be executed at server offering rvs, relay or
	   escrow services. Since we don't have a way to detect if we are an
	   escrow server this part is executed on I and R also.
	   -Lauri 11.06.2008
	
	/* Handle REG_REQUEST parameter. */
	hip_handle_param_reg_request(entry, i2, r2);
#endif	
 	/* Create HMAC2 parameter. */
	if (entry->our_pub == NULL) {
		HIP_DEBUG("entry->our_pub is NULL.\n");
	} else {
		_HIP_HEXDUMP("Host ID for HMAC2", entry->our_pub,
			     hip_get_param_total_len(entry->our_pub));
	}
	
	memcpy(&hmac, &entry->hip_hmac_out, sizeof(hmac));
	HIP_IFEL(hip_build_param_hmac2_contents(r2, &hmac, entry->our_pub), -1,
		 "Failed to build parameter HMAC2 contents.\n");
	
	HIP_IFEL(entry->sign(entry->our_priv, r2), -EINVAL,
		 "Failed to sign R2 packet.\n");
	
//moved from hip_handle_i2
//modified by santtu
	/**nat_control is 0 means we use normal mode to create sa*/
	if (entry->nat_control == 0) {
		if (!hip_blind_get_status()) {
		  err = entry->hadb_ipsec_func->hip_add_sa(i2_daddr, i2_saddr,
				   &ctx->input->hitr, &ctx->input->hits,
				   &entry->default_spi_out,
				   entry->esp_transform,
				   &ctx->esp_out, &ctx->auth_out,
				   1, HIP_SPI_DIRECTION_OUT, 0, entry);
		}
		if (err) {
			HIP_ERROR("Failed to setup outbound SA with SPI = %d.\n",
					entry->default_spi_out);

			/* delete all IPsec related SPD/SA for this entry*/
			hip_hadb_delete_inbound_spi(entry, 0);
			hip_hadb_delete_outbound_spi(entry, 0);
			goto out_err;
		}
	}else{
		HIP_DEBUG("ICE engine will be used, no sa created here\n");
	}
//end modify
	/* @todo Check if err = -EAGAIN... */
	HIP_DEBUG("Set up outbound IPsec SA, SPI=0x%x\n",
		  entry->default_spi_out);
// end move

	err = entry->hadb_xmit_func->hip_send_pkt(
		i2_daddr, i2_saddr, (entry->nat_mode ? HIP_NAT_UDP_PORT : 0),
		entry->peer_udp_port, r2, entry, 1);

	HIP_IFEL(err, -ECOMM, "Sending R2 packet failed.\n");

 out_err:
	if (r2 != NULL) {
		free(r2);
	}
	
	return err;
}

/**
 * Handles an incoming I2 packet.
 *
 * This function is the actual point from where the processing of I2 is started
 * and corresponding R2 is created. This function also creates a new host
 * association in the host association database if no previous association
 * matching the search key (source HIT XOR destination HIT) was found.
 *
 * @param i2       a pointer to the I2 HIP packet common header with source and
 *                 destination HITs.
 * @param i2_saddr a pointer to the source address from where the I2 packet was
 *                 received.
 * @param i2_daddr a pointer to the destination address where the I2 packet was
 *                 sent to (own address).
 * @param ha       host association corresponding to the peer.
 * @param i2_info  a pointer to the source and destination ports (when NAT is
 *                 in use).
 * @return         zero on success, or negative error value on error. Success
 *                 indicates that I2 payloads are checked and R2 is created and
 *                 sent.
 */
int hip_handle_i2(hip_common_t *i2, in6_addr_t *i2_saddr, in6_addr_t *i2_daddr,
		  hip_ha_t *ha, hip_portpair_t *i2_info)
{
	struct hip_context *ctx = NULL;
	struct hip_host_id *host_id_in_enc = NULL;
	struct hip_r1_counter *r1cntr = NULL;
	struct hip_esp_info *esp_info = NULL;
	struct hip_dh_public_value *dhpv = NULL;
	struct hip_spi_in_item spi_in_data;
//removed by santtu
	//struct hip_locator *locator = NULL;
	struct hip_solution *sol = NULL;
	hip_tlv_common_t *param = NULL;
	in6_addr_t *plain_peer_hit = NULL, *plain_local_hit = NULL;
	hip_ha_t *entry = ha;
	char *tmp_enc = NULL, *enc = NULL;
	unsigned char *iv = NULL;
	hip_transform_suite_t esp_tfm, hip_tfm;
	uint64_t I = 0, J = 0;
	uint32_t spi_in = 0, spi_out = 0;
	uint16_t crypto_len = 0, nonce = 0;
	int err = 0, retransmission = 0, replay = 0, use_blind = 0, state;
	in6_addr_t dest; // For the IP address in RELAY_FROM
	in_port_t  dest_port = 0; // For the port in RELAY_FROM
	struct esp_prot_anchor *prot_anchor = NULL;
	unsigned char *anchor = NULL;
	int item_length = 0;
	struct esp_prot_transform *prot_transform = NULL;
	uint8_t transform = 0;
	extern uint8_t hip_esp_prot_ext_transform;
	//add by santtu
#ifdef HIP_USE_ICE
	void * ice_session = NULL;
	int i;
#endif
#ifdef CONFIG_HIP_HI3
	int n_addrs = 0;
	struct hip_locator_info_addr_item* first = NULL;
	struct netdev_address *n = NULL;
	hip_list_t *item = NULL, *tmp = NULL;
	int ii = 0;
	int use_ip4 = 1;
#endif

	_HIP_DEBUG("hip_handle_i2() invoked.\n");

	if ((ntohs(i2->control) & HIP_PACKET_CTRL_BLIND) &&
	    hip_blind_get_status()) {
		use_blind = 1;
	}

	/* Allocate memory for the context to be created from the processing of
	   the I2 packet. */
	ctx = (struct hip_context *) malloc(sizeof(struct hip_context));
	if (ctx == NULL) {
		err = -ENOMEM;
		HIP_ERROR("Error allocating memory for HIP context.\n");
		goto out_err;
	}

	memset(ctx, 0, sizeof(struct hip_context));
	/* Store a pointer to the incoming i2 message in the context just
	   allocted. From the context struct we can then access the I2 in
	   hip_create_r2() later. */
	ctx->input = i2;

	r1cntr = hip_get_param(ctx->input, HIP_PARAM_R1_COUNTER);

	/* Check packet validity. We MUST check that the responder HIT is one
	   of ours. Check the generation counter. We do not support generation
	   counter (our precreated R1s suck). */

	/* check solution for cookie */
	sol = hip_get_param(ctx->input, HIP_PARAM_SOLUTION);
	if(sol == NULL) {
		err = -EINVAL;
		HIP_ERROR("Invalid I2: SOLUTION parameter missing.\n");
		goto out_err;
	}

	I = sol->I;
	J = sol->J;
	HIP_IFEL(!hip_verify_cookie(i2_saddr, i2_daddr, i2, sol),
		 -ENOMSG, "Cookie solution rejected.\n");

 	HIP_DEBUG("Cookie accepted\n");

	//sa not created, but spi must be created
	//get_random_bytes(&spi_in, sizeof(uint32_t));
	//HIP_DEBUG("set up inbound IPsec SA, SPI=0x%x (host)\n", spi_in);


#ifdef CONFIG_HIP_HI3
        locator = hip_get_param(i2, HIP_PARAM_LOCATOR);

        if (locator) {
		n_addrs = hip_get_locator_addr_item_count(locator);

		if( i2_info->hi3_in_use && n_addrs > 0 ) {

                        first = (char*)locator + sizeof(struct hip_locator);
                        memcpy(i2_saddr, &first->address,
			       sizeof(struct in6_addr));

                        list_for_each_safe(item, tmp, addresses, ii) {
                                        n = list_entry(item);

                                        if (ipv6_addr_is_hit(hip_cast_sa_addr(&n->addr))) {
                                                continue;
					}
                                        if (!IN6_IS_ADDR_V4MAPPED(hip_cast_sa_addr(&n->addr))) {
						memcpy(i2_daddr, hip_cast_sa_addr(&n->addr),
                                                       hip_sa_addr_len(&n->addr));
                                                ii = -1;
                                                use_ip4 = 0;
                                                break;
                                        }
			}
                        if( use_ip4 ) {
                                list_for_each_safe(item, tmp, addresses, ii) {
					n = list_entry(item);

					if (ipv6_addr_is_hit(hip_cast_sa_addr(&n->addr))) {
						continue;
					}
					if (IN6_IS_ADDR_V4MAPPED(hip_cast_sa_addr(&n->addr))) {
						memcpy(i2_daddr, hip_cast_sa_addr(&n->addr),
						       hip_sa_addr_len(&n->addr));
						ii = -1;
						break;
					}
				}
                        }


                }
	}
#endif
	if(entry != NULL) {
		/* If the I2 packet is a retransmission, we need reuse
		   the the SPI/keymat that was setup already when the
		   first I2 was received. */
		retransmission =
			((entry->state == HIP_STATE_R2_SENT ||
			  entry->state == HIP_STATE_ESTABLISHED) ? 1 : 0);
		/* If the initiator is in established state (it has possibly
		   sent duplicate I2 packets), we must make sure that we are
		   reusing the old SPI as the initiator will just drop the
		   R2, thus discarding any new SPIs we create. Notice that
		   this works also in the case when initiator is not in
		   established state, as the initiator just picks up the SPI
		   from the R2. */
		if (entry->state == HIP_STATE_ESTABLISHED)
			spi_in = hip_hadb_get_latest_inbound_spi(entry);
	}

	/* Check HIP and ESP transforms, and produce keying material. */
	ctx->dh_shared_key = NULL;

	/* Note: we could skip keying material generation in the case of a
	   retransmission but then we'd had to fill ctx->hmac etc. TH: I'm not
	   sure if this could be replaced with a function pointer which is set
	   from hadb. Usually you shouldn't have state here, right? */

	HIP_IFEL(hip_produce_keying_material(ctx->input, ctx, I, J, &dhpv), -1,
		 "Unable to produce keying material. Dropping I2.\n");

	/* Verify HMAC. */
	if (hip_hidb_hit_is_our(&i2->hits)) {
		/* loopback */
		HIP_IFEL(hip_verify_packet_hmac(i2, &ctx->hip_hmac_out),
			 -ENOENT, "HMAC loopback validation on i2 failed\n");
	} else {
		HIP_IFEL(hip_verify_packet_hmac(i2, &ctx->hip_hmac_in),
			 -ENOENT, "HMAC validation on i2 failed\n");
	}

	/* Decrypt the HOST_ID and verify it against the sender HIT. */
	HIP_IFEL(!(enc = hip_get_param(ctx->input, HIP_PARAM_ENCRYPTED)),
		 -ENOENT, "Could not find enc parameter\n");

	HIP_IFEL(!(tmp_enc = HIP_MALLOC(hip_get_param_total_len(enc),
					GFP_KERNEL)), -ENOMEM,
		 "No memory for temporary host_id\n");

	/* Little workaround...
	 * We have a function that calculates sha1 digest and then verifies the
	 * signature. But since the sha1 digest in I2 must be calculated over
	 * the encrypted data, and the signature requires that the encrypted
	 * data to be decrypted (it contains peer's host identity), we are
	 * forced to do some temporary copying. If ultimate speed is required,
	 * then calculate the digest here as usual and feed it to signature
	 * verifier. */
	memcpy(tmp_enc, enc, hip_get_param_total_len(enc));

	/* Decrypt ENCRYPTED field. */
	_HIP_HEXDUMP("Recv. Key", &ctx->hip_enc_in.key, 24);
	HIP_IFEL(!(param = hip_get_param(ctx->input, HIP_PARAM_HIP_TRANSFORM)),
		 -ENOENT, "Did not find HIP transform\n");
	HIP_IFEL((hip_tfm = hip_get_param_transform_suite_id(param, 0)) == 0,
		 -EFAULT, "Bad HIP transform\n");

	switch (hip_tfm) {
	case HIP_HIP_AES_SHA1:
 		host_id_in_enc = (struct hip_host_id *)
		  (tmp_enc + sizeof(struct hip_encrypted_aes_sha1));
 		iv = ((struct hip_encrypted_aes_sha1 *) tmp_enc)->iv;
 		/* 4 = reserved, 16 = iv */
 		crypto_len = hip_get_param_contents_len(enc) - 4 - 16;
		HIP_DEBUG("aes crypto len: %d\n", crypto_len);
		break;
	case HIP_HIP_3DES_SHA1:
 		host_id_in_enc = (struct hip_host_id *)
		  (tmp_enc + sizeof(struct hip_encrypted_3des_sha1));
 		iv = ((struct hip_encrypted_3des_sha1 *) tmp_enc)->iv;
 		/* 4 = reserved, 8 = iv */
 		crypto_len = hip_get_param_contents_len(enc) - 4 - 8;
		break;
	case HIP_HIP_NULL_SHA1:
		host_id_in_enc = (struct hip_host_id *)
			(tmp_enc + sizeof(struct hip_encrypted_null_sha1));
 		iv = NULL;
 		/* 4 = reserved */
 		crypto_len = hip_get_param_contents_len(enc) - 4;
		break;
	default:
		HIP_IFEL(1, -EINVAL, "Unknown HIP transform: %d\n", hip_tfm);
	}

	HIP_DEBUG("Crypto encrypted\n");
	/* Note: IV can be NULL */
	_HIP_HEXDUMP("IV: ", iv, 16);

	HIP_IFEL(hip_crypto_encrypted(host_id_in_enc, iv, hip_tfm,
				      crypto_len, &ctx->hip_enc_in.key,
				      HIP_DIRECTION_DECRYPT), -EINVAL,
		 "Decryption of Host ID failed\n");

	if (!hip_hidb_hit_is_our(&i2->hits))  {
		HIP_IFEL(hip_get_param_type(host_id_in_enc) != HIP_PARAM_HOST_ID, -EINVAL,
			 "The decrypted parameter is not a host id\n");
	}

	_HIP_HEXDUMP("Decrypted HOST_ID", host_id_in_enc,
		     hip_get_param_total_len(host_id_in_enc));

#ifdef CONFIG_HIP_BLIND
	if (use_blind) {
	  // Peer's plain hit
	  HIP_IFEL((plain_peer_hit = HIP_MALLOC(sizeof(struct in6_addr), 0)) == NULL,
		   -1, "Couldn't allocate memory\n");
	  HIP_IFEL(hip_host_id_to_hit(host_id_in_enc, plain_peer_hit, HIP_HIT_TYPE_HASH100),
		   -1, "hip_host_id_to_hit faile\n");
	  // Local plain hit
	  HIP_IFEL((plain_local_hit = HIP_MALLOC(sizeof(struct in6_addr), 0)) == NULL,
		   -1, "Couldn't allocate memory\n");
	  HIP_IFEL(hip_blind_get_nonce(i2, &nonce),
		   -1, "hip_blind_get_nonce failed\n");
	  HIP_IFEL(hip_plain_fingerprint(&nonce, &i2->hitr, plain_local_hit),
		   -1, "hip_plain_fingerprint failed\n");
	  HIP_IFEL(hip_blind_verify(&nonce, plain_peer_hit, &i2->hits) != 1,
		   -1, "hip_blind_verify failed\n");
	}
#endif

	/* HMAC cannot be validated until we draw key material */

	/* Haven't we already verified the HMAC on line 1675 or so...?
	   -Lauri 06.05.2008 */

	/* NOTE! The original packet has the data still encrypted. But this is
	   not a problem, since we have decrypted the data into a temporary
	   storage and nobody uses the data in the original packet. */

	/* Create host association state (if not previously done). */
	if (entry == NULL) {
	     int if_index = 0;
	     struct sockaddr_storage ss_addr;
	     struct sockaddr *addr = NULL;
	     addr = (struct sockaddr*) &ss_addr;
	     /* We have no previous infomation on the peer, create a new HIP
		HA. */
	     HIP_DEBUG("No entry, creating new.\n");
	     HIP_IFEL(!(entry = hip_hadb_create_state(GFP_KERNEL)), -ENOMSG,
		      "Failed to create or find entry\n");
	     HIP_DEBUG("After creating a new state\n");
	     /* The rest of the code assume already locked entry, so lock the
		newly created entry as well. */
	     HIP_LOCK_HA(entry);
	     if (use_blind) {
		  ipv6_addr_copy(&entry->hit_peer, plain_peer_hit);
		  hip_init_us(entry, plain_local_hit);
			HIP_DEBUG("Using blinding\n");
	     }
	     else {
		  ipv6_addr_copy(&entry->hit_peer, &i2->hits);
		  hip_init_us(entry, &i2->hitr);
			HIP_DEBUG("Not Using blinding\n");
	     }
		HIP_DEBUG("Before inserting state entry in hadb\n");
	     hip_hadb_insert_state(entry);
		HIP_DEBUG("After inserting state entry in hadb\n");
	     hip_hold_ha(entry);

	     ipv6_addr_copy(&entry->local_address, i2_daddr);

	     HIP_IFEL(((if_index = hip_devaddr2ifindex(&entry->local_address)) <0), -1,
		      "if_index NOT determined\n");

	     memset(addr, 0, sizeof(struct sockaddr_storage));
	     addr->sa_family = AF_INET6;
	     memcpy(hip_cast_sa_addr(addr), &entry->local_address, hip_sa_addr_len(addr));
	     add_address_to_list(addr, if_index);

	}

	hip_hadb_insert_state(entry);
	hip_hold_ha(entry);

	_HIP_DEBUG("HA entry created.");

	/* If there was already state, these may be uninitialized */
	entry->hip_transform = hip_tfm;
	if (!entry->our_pub) {
		if (use_blind)
			hip_init_us(entry, plain_local_hit);
		else
			hip_init_us(entry, &i2->hitr);
	}

	/* If the incoming I2 packet has 50500 as destination port, NAT
	   mode is set on for the host association, I2 source port is
	   stored as the peer UDP port and send function is set to
	   "hip_send_udp()". Note that we must store the port not until
	   here, since the source port can be different for I1 and I2. */
	if(i2_info->dst_port == HIP_NAT_UDP_PORT)
	{
		entry->nat_mode = 1;
		entry->local_udp_port = i2_info->dst_port;
		entry->peer_udp_port = i2_info->src_port;
		HIP_DEBUG("entry->hadb_xmit_func: %p.\n", entry->hadb_xmit_func);
		HIP_DEBUG("Setting send func to UDP for entry %p from I2 info.\n",
			  entry);
		hip_hadb_set_xmit_function_set(entry, &nat_xmit_func_set);
	}

	entry->hip_transform = hip_tfm;

#ifdef CONFIG_HIP_BLIND
	if (use_blind) {
		memcpy(&entry->hit_our_blind, &i2->hitr, sizeof(struct in6_addr));
		memcpy(&entry->hit_peer_blind, &i2->hits, sizeof(struct in6_addr));
	  	entry->blind_nonce_i = nonce;
	  	entry->blind = 1;
	}
#endif

	/** @todo the above should not be done if signature fails...
	    or it should be cancelled. */

	/* Store peer's public key and HIT to HA */
	HIP_IFE(hip_init_peer(entry, i2, host_id_in_enc), -EINVAL);

	/* Validate signature */
	HIP_IFEL(entry->verify(entry->peer_pub, ctx->input), -EINVAL,
		 "Verification of I2 signature failed\n");

	/* If we have old SAs with these HITs delete them */
	hip_hadb_delete_inbound_spi(entry, 0);
	hip_hadb_delete_outbound_spi(entry, 0);
	{
		struct hip_esp_transform *esp_tf = NULL;
		struct hip_spi_out_item spi_out_data;

		HIP_IFEL(!(esp_tf = hip_get_param(ctx->input,
						  HIP_PARAM_ESP_TRANSFORM)),
			 -ENOENT, "Did not find ESP transform on i2\n");
		HIP_IFEL(!(esp_info = hip_get_param(ctx->input,
						    HIP_PARAM_ESP_INFO)),
			 -ENOENT, "Did not find SPI LSI on i2\n");

		if (r1cntr)
			entry->birthday = r1cntr->generation;
		entry->peer_controls |= ntohs(i2->control);

		/* move this below setup_sa */
		memset(&spi_out_data, 0, sizeof(struct hip_spi_out_item));
		spi_out_data.spi = ntohl(esp_info->new_spi);
		HIP_DEBUG("Adding spi 0x%x\n", spi_out_data.spi);
		HIP_IFE(hip_hadb_add_spi(entry, HIP_SPI_DIRECTION_OUT,
					 &spi_out_data), -1);
		entry->esp_transform = hip_select_esp_transform(esp_tf);
		HIP_IFEL((esp_tfm = entry->esp_transform) == 0, -1,
			 "Could not select proper ESP transform\n");
	}

	HIP_IFEL(hip_hadb_add_peer_addr(entry, i2_saddr, 0, 0,
					PEER_ADDR_STATE_ACTIVE), -1,
		 "Error while adding the preferred peer address\n");

	HIP_DEBUG("retransmission: %s\n", (retransmission ? "yes" : "no"));
	HIP_DEBUG("replay: %s\n", (replay ? "yes" : "no"));
	HIP_DEBUG("src %d, dst %d\n", i2_info->src_port, i2_info->dst_port);

	/********** ESP-PROT transform (OPTIONAL) **********/

	HIP_IFEL(handle_esp_prot_transform_i2(entry, ctx), -1,
			"failed to handle esp prot transform\n");

	/********** ESP-PROT anchor (OPTIONAL) **********/

	HIP_IFEL(handle_esp_prot_anchor_i2(entry, ctx), -1,
			"failed to handle esp prot anchor\n");

	/************************************************/

#ifdef CONFIG_HIP_BLIND
	if (use_blind) {
	  /* Set up IPsec associations */
	  err = entry->hadb_ipsec_func->hip_add_sa(i2_saddr, i2_daddr,
			   &entry->hit_peer, &entry->hit_our,
			   entry, &spi_in,
			   esp_tfm,  &ctx->esp_in, &ctx->auth_in,
			   retransmission, HIP_SPI_DIRECTION_IN, 0, entry);
	}
#endif

//modified by santtu
#ifdef HIP_USE_ICE
 	HIP_DEBUG("handle nat trasform in I2\n");
 	hip_nat_handle_transform_in_server(i2, entry);
#endif

	/**nat_control is 0 means we use normal mode to create sa*/
	if(entry->nat_control == 0) {

		if (!use_blind) {
			/* Set up IPsec associations */
			err = entry->hadb_ipsec_func->hip_add_sa(i2_saddr, i2_daddr,
					 &ctx->input->hits, &ctx->input->hitr,
					 &spi_in,
					 esp_tfm,  &ctx->esp_in, &ctx->auth_in,
					 retransmission, HIP_SPI_DIRECTION_IN, 0,
					 entry);
		}
		if (err) {
			HIP_ERROR("Failed to setup inbound SA with SPI=%d\n", spi_in);
			err = -1;
			hip_hadb_delete_inbound_spi(entry, 0);
			hip_hadb_delete_outbound_spi(entry, 0);
			goto out_err;
		}
	}
//end modify
	/** @todo Check -EAGAIN */

	/* ok, found an unused SPI to use */
	HIP_DEBUG("set up inbound IPsec SA, SPI=0x%x (host)\n", spi_in);

#ifdef CONFIG_HIP_ESCROW
	if (hip_deliver_escrow_data(
		    i2_saddr, i2_daddr, &ctx->input->hits, &ctx->input->hitr,
		    &spi_in, esp_tfm, &ctx->esp_in, HIP_ESCROW_OPERATION_ADD)
	    != 0) {
		HIP_DEBUG("Could not deliver escrow data to server\n");
	}
#endif //CONFIG_HIP_ESCROW

	spi_out = ntohl(esp_info->new_spi);
	HIP_DEBUG("Setting up outbound IPsec SA, SPI=0x%x\n", spi_out);

#ifdef CONFIG_HIP_BLIND
    if (use_blind) {
      HIP_IFEL(entry->hadb_ipsec_func->hip_setup_hit_sp_pair(&entry->hit_peer,
				     &entry->hit_our,
				     i2_saddr, i2_daddr, IPPROTO_ESP, 1, 1),
	       -1, "Setting up SP pair failed\n");
    }
#endif
    if (!use_blind) {
	    HIP_IFEL(entry->hadb_ipsec_func->hip_setup_hit_sp_pair(&ctx->input->hits,
					   &ctx->input->hitr,
					   i2_saddr, i2_daddr, IPPROTO_ESP, 1, 1),
		     -1, "Setting up SP pair failed\n");
    }

	/* Source IPv6 address is implicitly the preferred address after the
	   base exchange. */
//modify by santtu
    //port must be added
#ifndef HIP_USE_ICE
	HIP_IFEL(hip_hadb_add_addr_to_spi(entry, spi_out, i2_saddr, 1, 0, 1),
		 -1,  "Failed to add an address to SPI list\n");
#else
	HIP_IFEL(hip_hadb_add_udp_addr_to_spi(entry, spi_out, i2_saddr, 1, 0, 1,i2_info->src_port, HIP_LOCATOR_LOCATOR_TYPE_ESP_SPI_PRIORITY),
			 -1,  "Failed to add an address to SPI list\n");
#endif
	memset(&spi_in_data, 0, sizeof(struct hip_spi_in_item));
	spi_in_data.spi = spi_in;
	spi_in_data.ifindex = hip_devaddr2ifindex(i2_daddr);

	if (spi_in_data.ifindex) {
		HIP_DEBUG("spi_in_data.ifindex = %d.\n", spi_in_data.ifindex);
	} else {
		HIP_ERROR("Could not get device ifindex of address.\n");
	}

	err = hip_hadb_add_spi(entry, HIP_SPI_DIRECTION_IN, &spi_in_data);
	if (err) {
		HIP_UNLOCK_HA(entry);
		HIP_ERROR("Adding of SPI failed. Not creating an R2 packet.\n");
		goto out_err;
	}

	entry->default_spi_out = spi_out;
	HIP_IFE(hip_store_base_exchange_keys(entry, ctx, 0), -1);
	hip_hadb_insert_state(entry);

	HIP_DEBUG("\nInserted a new host association state.\n"
		  "\tHIP state: %s\n"\
		  "\tDefault outgoing SPI 0x%x.\n"
		  "\tCreating an R2 packet in response next.\n",
		  hip_state_str(entry->state), entry->default_spi_out);


//add by santtu


#ifdef CONFIG_HIP_RVS
	ipv6_addr_copy(&dest, &in6addr_any);
	if(hip_relay_get_status() == HIP_RELAY_OFF) {
		state = hip_relay_handle_relay_from(i2, i2_saddr, &dest, &dest_port);
		if( state == -1 ){
			HIP_DEBUG( "Handling RELAY_FROM of  I2 packet failed.\n");
			goto out_err;
		}
	}
#endif
//end add

	/* Note that we haven't handled the REG_REQUEST yet. This is because we
	   must create an REG_RESPONSE parameter into the R2 packet based on the
	   REG_REQUEST parameter. We handle the REG_REQUEST parameter in
	   hip_create_r2() - although that is somewhat illogical.
	   -Lauri 06.05.2008 */
	
	/* Create an R2 packet in response. */
	HIP_IFEL(entry->hadb_misc_func->hip_create_r2(
			 ctx, i2_saddr, i2_daddr, entry, i2_info, &dest, dest_port), -1,
		 "Creation of R2 failed\n");

#ifdef CONFIG_HIP_ESCROW
	if (hip_deliver_escrow_data(
		    i2_daddr, i2_saddr, &ctx->input->hitr, &ctx->input->hits,
		    &spi_out, esp_tfm, &ctx->esp_out, HIP_ESCROW_OPERATION_ADD)
	    != 0) {
		HIP_DEBUG("Could not deliver escrow data to server\n");
	}
#endif //CONFIG_HIP_ESCROW

	/** @todo Should wait for ESP here or wait for implementation specific
	    time. */

	/* As for the above todo item:

	   Where is it said that we should wait for ESP or implementation
	   specific time here? This far we have succesfully verified and
	   processed the I2 message (except the LOCATOR parameter) and sent an
	   R2 as an response. We are here at state UNASSOCIATED. From Section
	   4.4.2. of RFC 5201 we learn that if I2 processing was successful, we
	   should "send R2 and go to R2-SENT" or if I2 processing failed, we
	   should "stay at UNASSOCIATED". -Lauri 29.04.2008 */

	entry->state = HIP_STATE_ESTABLISHED;

        /***** LOCATOR PARAMETER ******/
	/* Why do we process the LOCATOR parameter only after R2 has been sent?
	   -Lauri 29.04.2008. */


//add by santtu
    /***** LOCATOR PARAMETER *****/
	hip_handle_locator_parameter(entry, NULL, esp_info);
               
#ifdef HIP_USE_ICE

	hip_nat_start_ice(entry, esp_info,ICE_ROLE_CONTROLLING);
		/*
                //if the client  choose to use ICE
        if(!(entry->nat_control)){
        	//TODO check other nat control type. currently only ICE
        	 HIP_DEBUG("ice is not selected\n");

        }else{
        //init the session right after the locator receivd
                HIP_DEBUG("init Ice in I2\n");
		        ice_session = hip_external_ice_init(ICE_ROLE_CONTROLLING);
		        		HIP_DEBUG("end init Ice in I2\n");
		        if(ice_session){
		        	entry->ice_session = ice_session;
		        	//add the type 1 address first
		        	hip_list_t *item, *tmp;
		        	struct netdev_address *n;
		        	i=0;
		        	list_for_each_safe(item, tmp, addresses, i) {
		        		n = list_entry(item);


		        		if (ipv6_addr_is_hit(hip_cast_sa_addr(&n->addr)))
		        		    continue;
		        		HIP_DEBUG_HIT("add Ice local in I2 address", hip_cast_sa_addr(&n->addr));
		        		if (IN6_IS_ADDR_V4MAPPED(hip_cast_sa_addr(&n->addr))) {
		        			hip_external_ice_add_local_candidates(ice_session,hip_cast_sa_addr(&n->addr),50500,1);
		        		}


		        	}
		        	//TODO add reflexive address

		        	//TODO add relay address
		        	// add remote address

		        	HIP_DEBUG("ICE add remote in I2\n");
		        	struct hip_spi_out_item* spi_out;

		        	list_for_each_safe(item, tmp, entry->spis_out, i) {
		        		spi_out = list_entry(item);
		        		hip_external_ice_add_remote_candidates(ice_session, spi_out->peer_addr_list,1);
		        	}
		        	HIP_DEBUG("ICE start checking in I2\n");
		        	hip_ice_start_check(ice_session);
		        }
        }
        */

#endif

//end add




	HIP_DEBUG("Reached %s state\n", hip_state_str(entry->state));
	if (entry->hip_msg_retrans.buf) {
		free(entry->hip_msg_retrans.buf);
		entry->hip_msg_retrans.buf = NULL;
	}

 out_err:
	/* 'ha' is not NULL if hip_receive_i2() fetched the HA for us. In that
	   case we must not release our reference to it. Otherwise, if 'ha' is
	   NULL, then we created the HIP HA in this function and we should free
	   the reference. */
	/* 'entry' cannot be NULL here anymore since it has been used in this
	   function directly without NULL check. -Lauri. */
	if(ha == NULL && entry != NULL) {
		/* unlock the entry created in this function */
		HIP_UNLOCK_HA(entry);
		hip_put_ha(entry);
	}
	if (tmp_enc != NULL)
		free(tmp_enc);
	if (ctx->dh_shared_key != NULL)
		free(ctx->dh_shared_key);
	if (ctx != NULL)
		free(ctx);
	if (plain_local_hit != NULL)
		free(plain_local_hit);
	if (plain_peer_hit != NULL)
		free(plain_peer_hit);

	return err;
}

int hip_receive_i2(hip_common_t *i2, in6_addr_t *i2_saddr, in6_addr_t *i2_daddr,
		   hip_ha_t *entry, hip_portpair_t *i2_info)
{
	int state = 0, err = 0;
	uint16_t mask = HIP_PACKET_CTRL_ANON;
	_HIP_DEBUG("hip_receive_i2() invoked.\n");

	HIP_IFEL(ipv6_addr_any(&i2->hitr), 0,
		 "Received NULL receiver HIT in I2. Dropping\n");

	HIP_IFEL(!hip_controls_sane(ntohs(i2->control), mask), 0,
		 "Received illegal controls in I2: 0x%x. Dropping\n",
		 ntohs(i2->control));

	if (entry == NULL) {
//add by santtu
#ifdef CONFIG_HIP_RVS
	     if(hip_relay_get_status() == HIP_RELAY_ON)
	     {
		  hip_relrec_t *rec = NULL, dummy;

		  /* Check if we have a relay record in our database matching the
		     Responder's HIT. We should find one, if the Responder is
		     registered to relay.*/
		  HIP_DEBUG_HIT("Searching relay record on HIT ", &i2->hitr);
		  memcpy(&(dummy.hit_r), &i2->hitr, sizeof(i2->hitr));
		  rec = hip_relht_get(&dummy);
		  if(rec == NULL)
 		       HIP_INFO("No matching relay record found.\n");
		  //add by santtu
 		  else if(rec->type == HIP_FULLRELAY)
 		  {
 		       HIP_INFO("Matching relay record found:Full-Relay.\n");
 		       hip_relay_forward_I(i2, i2_saddr, i2_daddr, rec, i2_info,HIP_I2);
 		       state = HIP_STATE_NONE;
 		       err = -ECANCELED;
 		       goto out_err;

 		  }
	     }
#endif
//end
		state = HIP_STATE_UNASSOCIATED;
	} else  {
		HIP_LOCK_HA(entry);
		state = entry->state;
	}

	HIP_DEBUG("Received I2 in state %s\n", hip_state_str(state));

	switch(state) {
	case HIP_STATE_UNASSOCIATED:
		/* Possibly no state created yet, thus function pointers can't
		   be used here. */
		err = ((hip_handle_func_set_t *)hip_get_handle_default_func_set())->
			hip_handle_i2(i2, i2_saddr, i2_daddr, entry, i2_info);

		break;
	case HIP_STATE_I2_SENT:
		/* WTF */
		if (hip_hit_is_bigger(&entry->hit_our, &entry->hit_peer)) {
			HIP_IFEL(hip_receive_i2(i2, i2_saddr, i2_daddr, entry,
						i2_info), -ENOSYS,
				 "Dropping HIP packet.\n");
		} else if (entry->is_loopback) {
			hip_handle_i2(i2, i2_saddr, i2_daddr, entry, i2_info);
		}
		break;
	case HIP_STATE_I1_SENT:
	case HIP_STATE_R2_SENT:
		err = hip_handle_i2(i2, i2_saddr, i2_daddr, entry, i2_info);
		break;
	case HIP_STATE_ESTABLISHED:
		err = entry->hadb_handle_func->
			hip_handle_i2(i2, i2_saddr, i2_daddr, entry, i2_info);

		break;
	case HIP_STATE_CLOSING:
	case HIP_STATE_CLOSED:
		err = entry->hadb_handle_func->
			hip_handle_i2(i2, i2_saddr, i2_daddr, entry, i2_info);
		break;
	default:
		HIP_ERROR("Internal state (%d) is incorrect\n", state);
		break;
	}

	if (entry != NULL) {
		HIP_UNLOCK_HA(entry);
		hip_put_ha(entry);
	}

 out_err:
	if (err) {
		HIP_ERROR("Error (%d) occurred\n", err);
	}

	return err;
}

int hip_handle_r2(hip_common_t *r2, in6_addr_t *r2_saddr, in6_addr_t *r2_daddr,
		  hip_ha_t *entry, hip_portpair_t *r2_info)
{
	struct hip_context *ctx = NULL;
 	struct hip_esp_info *esp_info = NULL;
	struct hip_spi_out_item spi_out_data;
	int err = 0, tfm = 0, retransmission = 0, type_count = 0, idx;
	int *reg_types = NULL;
	uint32_t spi_recvd = 0, spi_in = 0;
	int i;
	void * ice_session = 0;
	
#ifdef CONFIG_HIP_HI3
	if( r2_info->hi3_in_use ) {
		/* In hi3 real addresses should already be in entry, received on
		   r1 phase. */
		memcpy(r2_saddr, &entry->preferred_address, sizeof(struct in6_addr));
		memcpy(r2_daddr, &entry->local_address, sizeof(struct in6_addr));
	}
#endif
	if (entry->state == HIP_STATE_ESTABLISHED) {
		retransmission = 1;
		HIP_DEBUG("Retransmission\n");
	} else {
		HIP_DEBUG("Not a retransmission\n");
	}

	/* assume already locked entry */
	HIP_IFE(!(ctx = HIP_MALLOC(sizeof(struct hip_context), GFP_ATOMIC)), -ENOMEM);
	memset(ctx, 0, sizeof(struct hip_context));
        ctx->input = r2;

#ifdef CONFIG_HIP_BLIND
	if (use_blind) {
		HIP_IFEL(hip_blind_verify_r2(r2, entry), -1,
			 "hip_blind_verify_host_id() failed.\n");
	}
#endif

        /* Verify HMAC */
	if (entry->is_loopback) {
		HIP_IFEL(hip_verify_packet_hmac2(
				 r2, &entry->hip_hmac_out, entry->peer_pub), -1,
			 "HMAC validation on R2 failed.\n");
	} else {
		HIP_IFEL(hip_verify_packet_hmac2(
				 r2, &entry->hip_hmac_in, entry->peer_pub), -1,
			 "HMAC validation on R2 failed.\n");
	}

	/* Signature validation */
 	HIP_IFEL(entry->verify(entry->peer_pub, r2), -EINVAL,
		 "R2 signature verification failed.\n");

    /* The rest */
 	HIP_IFEL(!(esp_info = hip_get_param(r2, HIP_PARAM_ESP_INFO)), -EINVAL,
		 "Parameter SPI not found.\n");

	spi_recvd = ntohl(esp_info->new_spi);
	memset(&spi_out_data, 0, sizeof(struct hip_spi_out_item));
	spi_out_data.spi = spi_recvd;
	HIP_IFE(hip_hadb_add_spi(entry, HIP_SPI_DIRECTION_OUT, &spi_out_data), -1);

	memcpy(&ctx->esp_out, &entry->esp_out, sizeof(ctx->esp_out));
	memcpy(&ctx->auth_out, &entry->auth_out, sizeof(ctx->auth_out));
	HIP_DEBUG("entry should have only one spi_in now, test\n");

	spi_in = hip_hadb_get_latest_inbound_spi(entry);
	HIP_DEBUG("spi_in: %u\n", spi_in);

	tfm = entry->esp_transform;
	HIP_DEBUG("esp_transform: %i\ņ", tfm);

	HIP_DEBUG("R2 packet source port: %d, destination port %d.\n",
		  r2_info->src_port, r2_info->dst_port);

	/********** ESP-PROT anchor (OPTIONAL) **********/

	HIP_IFEL(handle_esp_prot_anchor_r2(entry, ctx), -1,
			"failed to handle esp prot anchor\n");

	/************************************************/

//add by santtu
    /***** LOCATOR PARAMETER *****/
	hip_handle_locator_parameter(entry, NULL, esp_info);
//end add

	HIP_HEXDUMP("local_anchor: ", entry->esp_local_anchor,
			esp_prot_transforms[entry->esp_prot_transform]);
	HIP_HEXDUMP("peer_anchor: ", entry->esp_peer_anchor,
			esp_prot_transforms[entry->esp_prot_transform]);

// moved from hip_create_i2
#ifdef CONFIG_HIP_BLIND
	if (hip_blind_get_status()) {
	  /* let the setup routine give us a SPI. */
	  HIP_DEBUG("Blind is ON\n");
	  HIP_IFEL(entry->hadb_ipsec_func->hip_add_sa(r1_saddr, r1_daddr,
			      &entry->hit_peer, &entry->hit_our,
			      entry, &spi_in, transform_esp_suite,
			      &ctx->esp_in, &ctx->auth_in, 0,
			      HIP_SPI_DIRECTION_IN, 0, entry), -1,
		   "Failed to setup IPsec SPD/SA entries, peer:src\n");
	}
#endif

//modified by santtu
	/**when nat control is 0, we create sa as normal mode,
	 * but if it is not, we use other connectivity engine to create sa***/
	if(entry->nat_control == 0){
		if (!hip_blind_get_status()) {
		  HIP_DEBUG("Blind is OFF\n");
		  HIP_DEBUG_HIT("hit our", &entry->hit_our);
		  HIP_DEBUG_HIT("hit peer", &entry->hit_peer);
		  HIP_IFEL(entry->hadb_ipsec_func->hip_add_sa(r2_saddr,
				  r2_daddr, &ctx->input->hits, &ctx->input->hitr,
				  &spi_in, tfm, &entry->esp_in, &entry->auth_in, 0,
				  HIP_SPI_DIRECTION_IN, 0, entry), -1,
				  "Failed to setup IPsec SPD/SA entries, peer:src\n");
		}
	} else{
		HIP_DEBUG("ICE engine will be used, no sa created here\n");
	}
// end of move

#ifdef CONFIG_HIP_BLIND
	if (use_blind) {
	  err = entry->hadb_ipsec_func->hip_add_sa(r2_daddr, r2_saddr,
			   &entry->hit_our, &entry->hit_peer,
			   &spi_recvd, tfm,
			   &ctx->esp_out, &ctx->auth_out, 1,
			   HIP_SPI_DIRECTION_OUT, 0, entry);
	}
#endif
//modified by santtu
	/**nat_control is 0 means we use normal mode to create sa*/
	if(entry->nat_control == 0){
		if (!hip_blind_get_status()) {
		  err = entry->hadb_ipsec_func->hip_add_sa(r2_daddr, r2_saddr,
					 &ctx->input->hitr, &ctx->input->hits,
					 &spi_recvd, tfm,
					 &ctx->esp_out, &ctx->auth_out, 1,
					 HIP_SPI_DIRECTION_OUT, 0, entry);
		}

		if (err) {
			/** @todo Remove inbound IPsec SA. */
			HIP_ERROR("hip_add_sa() failed, peer:dst (err = %d).\n", err);
			err = -1;
			goto out_err;
		}
	}
	else{
		HIP_DEBUG("ICE engine will be used, no sa created here\n");
	}
//end modify




	/** @todo Check for -EAGAIN */
	HIP_DEBUG("Set up outbound IPsec SA, SPI = 0x%x (host).\n", spi_recvd);

#ifdef CONFIG_HIP_ESCROW
	if (hip_deliver_escrow_data(r2_daddr, r2_saddr, &ctx->input->hitr,
				    &ctx->input->hits, &spi_recvd, tfm,
				    &ctx->esp_out, HIP_ESCROW_OPERATION_ADD)
	    != 0) {
		HIP_DEBUG("Could not deliver escrow data to server.\n");
	}
#endif //CONFIG_HIP_ESCROW

        /* Source IPv6 address is implicitly the preferred address after the
	   base exchange. */

//modify by santtu
    //port must be added
#ifndef HIP_USE_ICE
	err = hip_hadb_add_addr_to_spi(entry, spi_recvd, r2_saddr, 1, 0, 1);
#else
	// when ice implemenation is included
	// if ice mode is on, we do not add the current address into peer list (can be added also, but set the is_prefered off)
	err = 0;
	if(entry->nat_control==0)
	HIP_IFEL(hip_hadb_add_udp_addr_to_spi(entry, spi_recvd, r2_saddr, 1, 0, 1,r2_info->src_port, HIP_LOCATOR_LOCATOR_TYPE_ESP_SPI_PRIORITY),
			 -1,  "Failed to add an address to SPI list\n");
#endif

	if (err) {
		HIP_ERROR("hip_hadb_add_addr_to_spi() err = %d not handled.\n",
			  err);
	}

	entry->default_spi_out = spi_recvd;
	HIP_DEBUG("Set default SPI out = 0x%x\n", spi_recvd);
		
	idx = hip_devaddr2ifindex(r2_daddr);
	
	if (idx != 0) {
		HIP_DEBUG("ifindex = %d\n", idx);
		hip_hadb_set_spi_ifindex(entry, spi_in, idx);
	} else {
		HIP_ERROR("Couldn't get device ifindex of address\n");
	}

#ifdef HIP_USE_ICE

	hip_nat_start_ice(entry,esp_info,ICE_ROLE_CONTROLLED);
        /*
        //check the nat transform mode
        if(!(entry->nat_control)){
        }
        else{
                //init the session right after the locator receivd
	    	HIP_DEBUG("ICE init \n");
	    	ice_session = hip_external_ice_init(ICE_ROLE_CONTROLLED);
	        if(ice_session){
	        	entry->ice_session = ice_session;
	        	HIP_DEBUG("ICE add local \n");

	        	//add the type 1 address first
	        	hip_list_t *item, *tmp;
	        	struct netdev_address *n;
	        	i=0;
	        	list_for_each_safe(item, tmp, addresses, i) {
	        		n = list_entry(item);


	        		if (ipv6_addr_is_hit(hip_cast_sa_addr(&n->addr)))
	        		    continue;
	        		HIP_DEBUG_HIT("add Ice local in R2 address", hip_cast_sa_addr(&n->addr));
	        		if (IN6_IS_ADDR_V4MAPPED(hip_cast_sa_addr(&n->addr))) {
	        			hip_external_ice_add_local_candidates(ice_session,hip_cast_sa_addr(&n->addr),50500,PJ_ICE_CAND_TYPE_HOST);
	        		}


	        	}
	        	//TODO add reflexive address

	        	//TODO add relay address

	        	HIP_DEBUG("ICE add remote IN R2, spi is %d\n", ntohl(esp_info->new_spi));

	        	struct hip_spi_out_item* spi_out;

	        	HIP_IFEL(!(spi_out = hip_hadb_get_spi_list(entry, ntohl(esp_info->new_spi))), -1,
	        		      "Bug: outbound SPI 0x%x does not exist\n", ntohl(esp_info->new_spi));

	        	HIP_DEBUG("ICE add remote IN R2, peer list mem address is %d\n", spi_out->peer_addr_list);
	        	hip_external_ice_add_remote_candidates(ice_session, spi_out->peer_addr_list);

	        	HIP_DEBUG("ICE start checking \n");

	        hip_ice_start_check(ice_session);
	        }

        }
        */

#endif

	/* Handle REG_RESPONSE and REG_FAILED parameters. */
	hip_handle_param_reg_response(entry, r2);
	hip_handle_param_reg_failed(entry, r2);

//add by santtu
	hip_handle_reg_from(entry, r2);
//end add
	/*
	uint8_t services[HIP_TOTAL_EXISTING_SERVICES];

        type_count = hip_get_incomplete_registrations(&reg_types, entry, 1, services);
        if (type_count > 0) {
	HIP_IFEL(hip_handle_registration_response(entry, r2), -1,
	"Error handling reg_response\n");
	}*/

	/* These will change SAs' state from ACQUIRE to VALID, and wake up any
	   transport sockets waiting for a SA. */
	// hip_finalize_sa(&entry->hit_peer, spi_recvd);
	// hip_finalize_sa(&entry->hit_our, spi_in);

	entry->state = HIP_STATE_ESTABLISHED;
	hip_hadb_insert_state(entry);

#ifdef CONFIG_HIP_OPPORTUNISTIC
	/* Check and remove the IP of the peer from the opp non-HIP database */
	hip_oppipdb_delentry(&(entry->preferred_address));
#endif
	HIP_DEBUG("Reached ESTABLISHED state\n");
	if (entry->hip_msg_retrans.buf) {
		free(entry->hip_msg_retrans.buf);
		entry->hip_msg_retrans.buf = NULL;
	}
	
	//TODO Send the R2 Response to Firewall	
	
 out_err:
	if (entry->state == HIP_STATE_ESTABLISHED)
	        hip_firewall_set_bex_data(SO_HIP_FW_BEX_DONE, entry, &entry->hit_our, &entry->hit_peer);
	else
		hip_firewall_set_bex_data(SO_HIP_FW_BEX_DONE, entry, NULL, NULL);

	if (ctx) {
		HIP_FREE(ctx);
	}
        if (reg_types) {
                HIP_FREE(reg_types);
	}
        return err;
}

int hip_handle_i1(struct hip_common *i1, struct in6_addr *i1_saddr,
		  struct in6_addr *i1_daddr, hip_ha_t *entry,
		  hip_portpair_t *i1_info)
{
     int err = 0, state;
     hip_tlv_type_t  relay_para_type = 0;
     uint16_t nonce = 0;
     in6_addr_t dest; // For the IP address in FROM/RELAY_FROM
     in_port_t  dest_port = 0; // For the port in RELAY_FROM

     HIP_DEBUG("hip_handle_i1() invoked.\n");

     ipv6_addr_copy(&dest, &in6addr_any);

#ifdef CONFIG_HIP_RVS
     if(hip_relay_get_status() == HIP_RELAY_OFF) {
	     /* This is where the Responder handles the incoming relayed I1
		packet. We need two things from the relayed packet:
		1) The destination IP address and port from the FROM/RELAY_FROM
		parameters.
		2) The source address and source port of the I1 packet to build
		the VIA_RVS/RELAY_TO parameter.
		3) only one relay parameter should appear
		*/
    	 state = hip_relay_handle_from(i1, i1_saddr, &dest, &dest_port);
	     if( state == -1){
	    	 HIP_DEBUG( "Handling FROM of  I1 packet failed.\n");
	    	 goto out_err;
	     }else if(state == 1){
	    	 relay_para_type = HIP_PARAM_FROM;
	     }

    	 state = hip_relay_handle_relay_from(i1, i1_saddr, &dest, &dest_port);
	     if( state == -1 ){
	    	 HIP_DEBUG( "Handling RELAY_FROM of  I1 packet failed.\n");
	    	 goto out_err;
	     }else if(state == 1){
	    	 relay_para_type = HIP_PARAM_RELAY_FROM;
	     }

     }
#endif /* CONFIG_HIP_RVS */

     /* @todo: how to the handle the blind code with RVS?? */
#ifdef CONFIG_HIP_BLIND
     if (hip_blind_get_status()) {
	  HIP_DEBUG("Blind is on\n");
	  // We need for R2 transmission: see hip_xmit_r1 below
	  HIP_IFEL(hip_blind_get_nonce(i1, &nonce),
		   -1, "hip_blind_get_nonce failed\n");
     }
#endif
     err = hip_xmit_r1(i1, i1_saddr, i1_daddr, &dest, dest_port, i1_info,
		       relay_para_type );
 out_err:
     return err;
}


int hip_receive_i1(struct hip_common *i1, struct in6_addr *i1_saddr,
		   struct in6_addr *i1_daddr, hip_ha_t *entry,
		   hip_portpair_t *i1_info)
{
	int err = 0, state, mask = 0,cmphits=0, src_hit_is_our;

	_HIP_DEBUG("hip_receive_i1() invoked.\n");

#ifdef CONFIG_HIP_BLIND
	if (hip_blind_get_status())
	  mask |= HIP_PACKET_CTRL_BLIND;
#endif

	HIP_ASSERT(!ipv6_addr_any(&i1->hitr));

	HIP_DEBUG_IN6ADDR("Source IP", i1_saddr);
	HIP_DEBUG_IN6ADDR("Destination IP", i1_daddr);

	/* In some environments, a copy of broadcast our own I1 packets
	   arrive at the local host too. The following variable handles
	   that special case. Since we are using source HIT (and not
           destination) it should handle also opportunistic I1 broadcast */
	src_hit_is_our = hip_hidb_hit_is_our(&i1->hits);

	/* check i1 for broadcast/multicast addresses */
	if (IN6_IS_ADDR_V4MAPPED(i1_daddr))
        {
		struct in_addr addr4;

		IPV6_TO_IPV4_MAP(i1_daddr, &addr4);

		if (addr4.s_addr == INADDR_BROADCAST)
		{
			HIP_DEBUG("Received i1 broadcast\n");
			HIP_IFEL(src_hit_is_our, -1,
				 "Received a copy of own broadcast, dropping\n");
			HIP_IFEL(hip_select_source_address(i1_daddr, i1_saddr), -1,
				 "Could not find source address\n");
		}

	} else if (IN6_IS_ADDR_MULTICAST(i1_daddr)) {
			HIP_IFEL(src_hit_is_our, -1,
				 "Received a copy of own broadcast, dropping\n");
			HIP_IFEL(hip_select_source_address(i1_daddr, i1_saddr), -1,
				 "Could not find source address\n");
	}

 	HIP_IFEL(!hip_controls_sane(ntohs(i1->control), mask), -1,
		 "Received illegal controls in I1: 0x%x. Dropping\n", ntohs(i1->control));

	if (entry) {
		state = entry->state;
		hip_put_ha(entry);
	}
	else {

#ifdef CONFIG_HIP_RVS
	     if(hip_relay_get_status() == HIP_RELAY_ON)
	     {
		  hip_relrec_t *rec = NULL, dummy;

		  /* Check if we have a relay record in our database matching the
		     Responder's HIT. We should find one, if the Responder is
		     registered to relay.*/
		  HIP_DEBUG_HIT("Searching relay record on HIT ", &i1->hitr);
		  memcpy(&(dummy.hit_r), &i1->hitr, sizeof(i1->hitr));
		  rec = hip_relht_get(&dummy);
		  if(rec == NULL)
 		       HIP_INFO("No matching relay record found.\n");
		  //add by santtu
 		  else if(rec->type == HIP_FULLRELAY)
 		  {
 		       HIP_INFO("Matching relay record found:Full-Relay.\n");
 		       hip_relay_forward_I(i1, i1_saddr, i1_daddr, rec, i1_info,HIP_I1);
 		       state = HIP_STATE_NONE;
 		       err = -ECANCELED;
 		       goto out_err;

 		  }
		  //end
 		  else if(rec->type == HIP_RVSRELAY)
 		  {
 		       hip_relay_rvs(i1, i1_saddr, i1_daddr, rec, i1_info);
 		       /* We created a new I1 from scratch in the relay function.
 			  The original I1 packet is now redundant. */
 		       state = HIP_STATE_NONE;
 		       err = -ECANCELED;
 		       goto out_err;
 		  }
	     }
#endif
		state = HIP_STATE_NONE;
	}

	HIP_DEBUG("Received I1 in state %s\n", hip_state_str(state));

	switch(state) {
	case HIP_STATE_NONE:
	     err = ((hip_handle_func_set_t *)hip_get_handle_default_func_set())
		  ->hip_handle_i1(i1, i1_saddr, i1_daddr, entry, i1_info);
	     break;
	case HIP_STATE_I1_SENT:
	     	cmphits=hip_hit_is_bigger(&entry->hit_our, &entry->hit_peer);
	     	if (cmphits == 1) {
		  HIP_IFEL(hip_receive_i1(i1,i1_saddr,i1_daddr,entry,i1_info),
			   -ENOSYS, "Dropping HIP packet\n");

	     	} else if (cmphits == 0) {
		  hip_handle_i1(i1,i1_saddr,i1_daddr,entry,i1_info);

	     	}
	     break;
	case HIP_STATE_UNASSOCIATED:
	case HIP_STATE_I2_SENT:
	case HIP_STATE_R2_SENT:
	case HIP_STATE_ESTABLISHED:
	case HIP_STATE_CLOSED:
	case HIP_STATE_CLOSING:
	     err = ((hip_handle_func_set_t *)hip_get_handle_default_func_set())
		  ->hip_handle_i1(i1, i1_saddr, i1_daddr, entry, i1_info);
	     break;
	default:
	     /* should not happen */
	     HIP_IFEL(1, -EINVAL, "DEFAULT CASE, UNIMPLEMENTED STATE HANDLING OR A BUG\n");
	}

 out_err:
	return err;
}

int hip_receive_r2(struct hip_common *hip_common,
		   struct in6_addr *r2_saddr,
		   struct in6_addr *r2_daddr,
		   hip_ha_t *entry,
		   hip_portpair_t *r2_info)
{
	int err = 0, state;
	uint16_t mask = 0;

	_HIP_DEBUG("hip_receive_r2() invoked.\n");

	HIP_HEXDUMP("local_anchor: ", entry->esp_local_anchor,
			esp_prot_transforms[entry->esp_prot_transform]);
	HIP_DEBUG("entry addr: 0x%p\n", entry);
	HIP_DEBUG("local_anchor addr: 0x%p\n", entry->esp_local_anchor);

	HIP_IFEL(ipv6_addr_any(&hip_common->hitr), -1,
		 "Received NULL receiver HIT in R2. Dropping\n");

	HIP_IFEL(!hip_controls_sane(ntohs(hip_common->control), mask), -1,
		 "Received illegal controls in R2: 0x%x. Dropping\n", ntohs(hip_common->control));
	//HIP_IFEL(!(entry = hip_hadb_find_byhits(&hip_common->hits,
	//					&hip_common->hitr)), -EFAULT,
	//	 "Received R2 by unknown sender\n");

	HIP_IFEL(!entry, -EFAULT,
		 "Received R2 by unknown sender\n");

	HIP_LOCK_HA(entry);
	state = entry->state;

	HIP_DEBUG("Received R2 in state %s\n", hip_state_str(state));
 	switch(state) {
 	case HIP_STATE_I2_SENT:
 		/* The usual case. */
 		err = entry->hadb_handle_func->hip_handle_r2(hip_common,
							     r2_saddr,
							     r2_daddr,
							     entry,
							     r2_info);
		if (err) {
			HIP_ERROR("hip_handle_r2 failed (err=%d)\n", err);
			goto out_err;
 		}
	break;

 	case HIP_STATE_ESTABLISHED:
		if (entry->is_loopback)
		    err = entry->hadb_handle_func->hip_handle_r2(hip_common,
								 r2_saddr,
								 r2_daddr,
								 entry,
								 r2_info);
		break;
	case HIP_STATE_R2_SENT:
	case HIP_STATE_UNASSOCIATED:
 	case HIP_STATE_I1_SENT:
 	default:
		HIP_IFEL(1, -EFAULT, "Dropping\n");
 	}

 out_err:
	if (entry) {
		HIP_UNLOCK_HA(entry);
		hip_put_ha(entry);
	}
	return err;
}

int hip_receive_notify(const struct hip_common *notify,
		       const struct in6_addr *notify_saddr,
		       const struct in6_addr *notify_daddr, hip_ha_t* entry)
{
	int err = 0;
	struct hip_notification *notify_param;
	uint16_t mask = HIP_PACKET_CTRL_ANON, notify_controls = 0;

	_HIP_DEBUG("hip_receive_notify() invoked.\n");

	HIP_IFEL(entry == NULL , -EFAULT,
		 "Received a NOTIFY packet from an unknown sender, ignoring "\
		 "the packet.\n");

	notify_controls = ntohs(notify->control);

	HIP_IFEL(!hip_controls_sane(notify_controls, mask), -EPROTO,
		 "Received a NOTIFY packet with illegal controls: 0x%x, ignoring "\
		 "the packet.\n", notify_controls);

	err = hip_handle_notify(notify, notify_saddr, notify_daddr, entry);

 out_err:
	if (entry != NULL)
		hip_put_ha(entry);

	return err;
}

int hip_handle_notify(const struct hip_common *notify,
		      const struct in6_addr *notify_saddr,
		      const struct in6_addr *notify_daddr, hip_ha_t* entry)
{
	int err = 0;
	struct hip_common i1;
	struct hip_tlv_common *current_param = NULL;
	struct hip_notification *notification = NULL;
	struct in6_addr responder_ip, responder_hit;
	hip_tlv_type_t param_type = 0, response;
	hip_tlv_len_t param_len = 0;
	uint16_t msgtype = 0;
	in_port_t port = 0;

	/* draft-ietf-hip-base-06, Section 6.13: Processing NOTIFY packets is
	   OPTIONAL. If processed, any errors in a received NOTIFICATION parameter
	   SHOULD be logged. */

	_HIP_DEBUG("hip_receive_notify() invoked.\n");

	/* Loop through all the parameters in the received I1 packet. */
	while ((current_param =
		hip_get_next_param(notify, current_param)) != NULL) {

		param_type = hip_get_param_type(current_param);

		if (param_type == HIP_PARAM_NOTIFICATION) {
			HIP_INFO("Found NOTIFICATION parameter in NOTIFY "\
				 "packet.\n");
			notification = (struct hip_notification *)current_param;

			param_len = hip_get_param_contents_len(current_param);
			msgtype = ntohs(notification->msgtype);

			switch(msgtype) {
			case HIP_NTF_UNSUPPORTED_CRITICAL_PARAMETER_TYPE:
				HIP_INFO("NOTIFICATION parameter type is "\
					 "UNSUPPORTED_CRITICAL_PARAMETER_"\
					 "TYPE.\n");
				break;
			case HIP_NTF_INVALID_SYNTAX:
				HIP_INFO("NOTIFICATION parameter type is "\
					 "INVALID_SYNTAX.\n");
				break;
			case HIP_NTF_NO_DH_PROPOSAL_CHOSEN:
				HIP_INFO("NOTIFICATION parameter type is "\
					 "NO_DH_PROPOSAL_CHOSEN.\n");
				break;
			case HIP_NTF_INVALID_DH_CHOSEN:
				HIP_INFO("NOTIFICATION parameter type is "\
					 "INVALID_DH_CHOSEN.\n");
				break;
			case HIP_NTF_NO_HIP_PROPOSAL_CHOSEN:
				HIP_INFO("NOTIFICATION parameter type is "\
					 "NO_HIP_PROPOSAL_CHOSEN.\n");
				break;
			case HIP_NTF_INVALID_HIP_TRANSFORM_CHOSEN:
				HIP_INFO("NOTIFICATION parameter type is "\
					 "INVALID_HIP_TRANSFORM_CHOSEN.\n");
				break;
			case HIP_NTF_AUTHENTICATION_FAILED:
				HIP_INFO("NOTIFICATION parameter type is "\
					 "AUTHENTICATION_FAILED.\n");
				break;
			case HIP_NTF_CHECKSUM_FAILED:
				HIP_INFO("NOTIFICATION parameter type is "\
					 "CHECKSUM_FAILED.\n");
				break;
			case HIP_NTF_HMAC_FAILED:
				HIP_INFO("NOTIFICATION parameter type is "\
					 "HMAC_FAILED.\n");
				break;
			case HIP_NTF_ENCRYPTION_FAILED:
				HIP_INFO("NOTIFICATION parameter type is "\
					 "ENCRYPTION_FAILED.\n");
				break;
			case HIP_NTF_INVALID_HIT:
				HIP_INFO("NOTIFICATION parameter type is "\
					 "INVALID_HIT.\n");
				break;
			case HIP_NTF_BLOCKED_BY_POLICY:
				HIP_INFO("NOTIFICATION parameter type is "\
					 "BLOCKED_BY_POLICY.\n");
				break;
			case HIP_NTF_SERVER_BUSY_PLEASE_RETRY:
				HIP_INFO("NOTIFICATION parameter type is "\
					 "SERVER_BUSY_PLEASE_RETRY.\n");
				break;
			case HIP_NTF_I2_ACKNOWLEDGEMENT:
				HIP_INFO("NOTIFICATION parameter type is "\
					 "I2_ACKNOWLEDGEMENT.\n");
				break;
			case HIP_PARAM_RELAY_TO:
			case HIP_PARAM_RELAY_FROM:
				response = ((msgtype == HIP_PARAM_RELAY_TO) ? HIP_I1 : HIP_NOTIFY);
				HIP_INFO("NOTIFICATION parameter type is "\
					 "RVS_NAT.\n");

				/* responder_hit is not currently used. */
				ipv6_addr_copy(&responder_hit, (struct in6_addr *)
					       notification->data);
				ipv6_addr_copy(&responder_ip, (struct in6_addr *)
					       &(notification->
						 data[sizeof(struct in6_addr)]));
				memcpy(&port, &(notification->
						data[2 * sizeof(struct in6_addr)]),
				       sizeof(in_port_t));

				/* If port is zero (the responder is not behind
				   a NAT) we use 50500 as the destination
				   port. */
				if(port == 0) {
					port = HIP_NAT_UDP_PORT;
				}

				/* We don't need to use hip_msg_alloc(), since
				   the I1 packet is just the size of struct
				   hip_common. */
				memset(&i1, 0, sizeof(i1));

				entry->hadb_misc_func->
					hip_build_network_hdr(&i1,
							      response,
							      entry->local_controls,
							      &entry->hit_our,
							      &entry->hit_peer);

				/* Calculate the HIP header length */
				hip_calc_hdr_len(&i1);

				//sleep(3);

				/* This I1 packet must be send only once, which
				   is why we use NULL entry for sending. */
				err = entry->hadb_xmit_func->
					hip_send_pkt(&entry->local_address, &responder_ip,
						     (entry->nat_mode ? HIP_NAT_UDP_PORT : 0),
						     port,
						     &i1, NULL, 0);

				break;
			default:
				HIP_INFO("Unrecognized NOTIFICATION parameter "\
					 "type.\n");
				break;
			}
			HIP_HEXDUMP("NOTIFICATION parameter notification data:",
				    notification->data,
				    param_len
				    - sizeof(notification->reserved)
				    - sizeof(notification->msgtype)
				);
			msgtype = 0;
		}
		else {
			HIP_INFO("Found unsupported parameter in NOTIFY "\
				 "packet.\n");
		}
	}

	return err;
}

int hip_receive_bos(struct hip_common *bos,
		    struct in6_addr *bos_saddr,
		    struct in6_addr *bos_daddr,
		    hip_ha_t *entry,
		    hip_portpair_t *bos_info)
{
	int err = 0, state = 0;

	_HIP_DEBUG("hip_receive_bos() invoked.\n");

	HIP_IFEL(ipv6_addr_any(&bos->hits), 0,
		 "Received NULL sender HIT in BOS.\n");
	HIP_IFEL(!ipv6_addr_any(&bos->hitr), 0,
		 "Received non-NULL receiver HIT in BOS.\n");
	HIP_DEBUG("Entered in hip_receive_bos...\n");
	state = entry ? entry->state : HIP_STATE_UNASSOCIATED;

	/** @todo If received BOS packet from already known sender should return
	    right now */
	HIP_DEBUG("Received BOS packet in state %s\n", hip_state_str(state));
 	switch(state) {
 	case HIP_STATE_UNASSOCIATED:
	case HIP_STATE_I1_SENT:
	case HIP_STATE_I2_SENT:
		/* Possibly no state created yet */
		err = entry->hadb_handle_func->hip_handle_bos(bos, bos_saddr, bos_daddr, entry, bos_info);
		break;
	case HIP_STATE_R2_SENT:
 	case HIP_STATE_ESTABLISHED:
		HIP_DEBUG("BOS not handled in state %s\n", hip_state_str(state));
		break;
	default:
		HIP_IFEL(1, 0, "Internal state (%d) is incorrect\n", state);
	}

	if (entry)
		hip_put_ha(entry);
 out_err:
	return err;
}

int hip_handle_firewall_i1_request(struct hip_common *msg, struct in6_addr *i1_saddr, struct in6_addr *i1_daddr)
{
	int err = 0, if_index = 0, is_ipv4_locator,
		reuse_hadb_local_address = 0, ha_nat_mode = hip_nat_status,
                old_global_nat_mode = hip_nat_status;
    in_port_t ha_local_port, ha_peer_port;
	hip_ha_t *entry;
	hip_hit_t *src_hit, *dst_hit;
	hip_hit_t *lsi =NULL;
	int is_loopback = 0;
	struct in6_addr src_addr;
//	struct xfrm_user_acquire *acq;
	struct in6_addr dst_addr, ha_match;
	struct sockaddr_storage ss_addr;
	struct sockaddr *addr;
	addr = (struct sockaddr*) &ss_addr;

	HIP_DEBUG("Acquire from Firewall: sending I1! \n");

	src_hit = &(msg->hits);
	dst_hit = &(msg->hitr);

	HIP_DEBUG_HIT("src HIT", src_hit);
	HIP_DEBUG_HIT("dst HIT", dst_hit);

	/* Sometimes we get deformed HITs from kernel, skip them */
	HIP_IFEL(!(ipv6_addr_is_hit(src_hit) && ipv6_addr_is_hit(dst_hit) &&
		   hip_hidb_hit_is_our(src_hit) &&
		   hit_is_real_hit(dst_hit)), -1,
		 "Received rubbish from firewall, skip\n");

	entry = hip_hadb_find_byhits(src_hit, dst_hit);
	if (entry) {
		reuse_hadb_local_address = 1;
		goto skip_entry_creation;
	}


	/* No entry found; find first IP matching to the HIT and then
	   create the entry */

#ifdef CONFIG_HIP_HI3
	if(hip_use_i3) {
		struct in_addr lpback = { htonl(INADDR_LOOPBACK) };
		IPV4_TO_IPV6_MAP(&lpback, &dst_addr);
		err = 0;
	}
	else {
		err = hip_map_hit_to_addr(dst_hit, &dst_addr);
	}
#else
	err = hip_map_hit_to_addr(dst_hit, &dst_addr);
#endif // CONFIG_HIP_HI3

	if (err) {
		/* Search HADB for existing entries */
		entry = hip_hadb_try_to_find_by_peer_hit(dst_hit);
		if (entry) {
			HIP_DEBUG_IN6ADDR("reusing HA",
					  &entry->preferred_address);
			ipv6_addr_copy(&dst_addr, &entry->preferred_address);
			ha_local_port = entry->local_udp_port;
			ha_peer_port = entry->peer_udp_port;
			ha_nat_mode = entry->nat_mode;
			err = 0;
		}
	}

	/* map to loopback if hit is ours  */
	if (err && hip_hidb_hit_is_our(dst_hit)) {
		struct in6_addr lpback = IN6ADDR_LOOPBACK_INIT;
		ipv6_addr_copy(&dst_addr, &lpback);
		ipv6_addr_copy(&src_addr, &lpback);
		is_loopback = 1;
		reuse_hadb_local_address = 1;
		err = 0;
	}

	/* broadcast I1 as a last resource */
	if (err) {
		struct in_addr bcast = { INADDR_BROADCAST };
		/* IPv6 multicast (see bos.c) failed to bind() to link local,
		   so using IPv4 here -mk */
		HIP_DEBUG("No information of peer found, trying broadcast\n");
		IPV4_TO_IPV6_MAP(&bcast, &dst_addr);
		/* Broadcast did not work with UDP packets -mk */
		ha_nat_mode = 0;
		err = 0;
	}

	/* @fixme: changing global state won't work with threads */
	hip_nat_status = ha_nat_mode;

	if (entry)
	  lsi = &(entry->lsi_peer);
	HIP_IFEL(hip_hadb_add_peer_info(dst_hit, &dst_addr, lsi), -1,
		 "map failed\n");

	hip_nat_status = old_global_nat_mode; /* restore nat status */

	HIP_IFEL(!(entry = hip_hadb_find_byhits(src_hit, dst_hit)), -1,
		 "Internal lookup error\n");

	if (is_loopback)
		ipv6_addr_copy(&(entry->local_address), &src_addr);

	/* Preserve NAT status with peer */
	entry->local_udp_port = ha_local_port;
	entry->peer_udp_port = ha_peer_port;
	entry->nat_mode = ha_nat_mode;

	reuse_hadb_local_address = 1;

skip_entry_creation:

	if (entry->state == HIP_STATE_ESTABLISHED) {
		HIP_DEBUG("Acquire from firewall in established state (hard handover?), skip\n");
		goto out_err;
	} else if (entry->state == HIP_STATE_NONE ||
	    entry->state == HIP_STATE_UNASSOCIATED) {
		HIP_DEBUG("State is %d, sending i1\n", entry->state);
	} else if (entry->hip_msg_retrans.buf == NULL) {
		HIP_DEBUG("Expired retransmissions, sending i1\n");
	} else {
		HIP_DEBUG("I1 was already sent, ignoring\n");
		goto out_err;
	}

	is_ipv4_locator = IN6_IS_ADDR_V4MAPPED(&entry->preferred_address);

	memset(addr, 0, sizeof(struct sockaddr_storage));
	addr->sa_family = (is_ipv4_locator ? AF_INET : AF_INET6);

	if (!reuse_hadb_local_address)
		if (is_ipv4_locator) {
			IPV4_TO_IPV6_MAP((struct in_addr*) i1_saddr,
					&entry->local_address);
//			IPV4_TO_IPV6_MAP(((struct in_addr *)&acq->id.daddr),
//					 &entry->local_address);
		} else {
			ipv6_addr_copy(&entry->local_address,
					(struct in6_addr*) i1_saddr);
//			ipv6_addr_copy(&entry->local_address,
//				       ((struct in6_addr*)&acq->id.daddr));

		}

	memcpy(hip_cast_sa_addr(addr), &entry->local_address,
	       hip_sa_addr_len(addr));

	HIP_DEBUG_HIT("our hit", &entry->hit_our);
        HIP_DEBUG_HIT("peer hit", &entry->hit_peer);
	HIP_DEBUG_IN6ADDR("peer locator", &entry->preferred_address);
	HIP_DEBUG_IN6ADDR("our locator", &entry->local_address);

	if_index = hip_devaddr2ifindex(&entry->local_address);
	HIP_IFEL((if_index < 0), -1, "if_index NOT determined\n");
        /* we could try also hip_select_source_address() here on failure,
	   but it seems to fail too */

	HIP_DEBUG("Using ifindex %d\n", if_index);

	//add_address_to_list(addr, if_index /*acq->sel.ifindex*/);

	HIP_IFEL(hip_send_i1(&entry->hit_our, &entry->hit_peer, entry), -1,
		 "Sending of I1 failed\n");

out_err:
	return err;
}<|MERGE_RESOLUTION|>--- conflicted
+++ resolved
@@ -1416,16 +1416,9 @@
 	/** Type 193 **/ 
 	if (hip_locator_status == SO_HIP_SET_LOCATOR_ON) {
 		HIP_DEBUG("Building nat LOCATOR parameter\n");
-<<<<<<< HEAD
-		if ((err = hip_nat_build_locators(r2)) < 0) 
-			HIP_DEBUG("nat LOCATOR parameter building failed\n");
-	}  	
-#endif	
-=======
 		if ((err = hip_build_locators(r2)) < 0) 
 			HIP_DEBUG("nat LOCATOR parameter building failed\n");
 	}  	
->>>>>>> 900a3fa0
 	
 #if defined(CONFIG_HIP_RVS) || defined(CONFIG_HIP_ESCROW)
 	/********** REG_REQUEST **********/
