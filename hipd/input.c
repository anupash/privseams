/** @file
 * This file defines handling functions for incoming packets for the Host
 * Identity Protocol (HIP).
 * 
 * @author  Janne Lundberg
 * @author  Miika Komu
 * @author  Mika Kousa
 * @author  Kristian Slavov
 * @author  Anthony D. Joseph
 * @author  Bing Zhou
 * @author  Tobias Heer
 * @note    Distributed under <a href="http://www.gnu.org/licenses/gpl.txt">GNU/GPL</a>.
 */
#include "input.h"

#ifdef CONFIG_HIP_OPPORTUNISTIC
extern unsigned int opportunistic_mode;
#endif

/** A function set for NAT travelsal. */
extern hip_xmit_func_set_t nat_xmit_func_set;
extern int hip_build_param_esp_info(struct hip_common *msg, uint16_t keymat_index,
			     uint32_t old_spi, uint32_t new_spi);
/*
 * function checksum_packet() 
 *
 * Calculates the checksum of a HIP packet with pseudo-header
 * src and dst are IPv4 or IPv6 addresses in network byte order
 *
 * Checksumming is from Boeing's HIPD.
 */
u16 checksum_packet(char *data, struct sockaddr *src, struct sockaddr *dst)
{
	u16 checksum = 0;
	unsigned long sum = 0;
	int count = 0, length = 0;
	unsigned short *p = NULL; /* 16-bit */
	struct pseudo_header pseudoh;
	struct pseudo_header6 pseudoh6;
	u32 src_network, dst_network;
	struct in6_addr *src6, *dst6;
	struct hip_common *hiph = (struct hip_common *) data;
	
	if (src->sa_family == AF_INET) {
		/* IPv4 checksum based on UDP-- Section 6.1.2 */
		src_network = ((struct sockaddr_in*)src)->sin_addr.s_addr;
		dst_network = ((struct sockaddr_in*)dst)->sin_addr.s_addr;
		
		memset(&pseudoh, 0, sizeof(struct pseudo_header));
		memcpy(&pseudoh.src_addr, &src_network, 4);
		memcpy(&pseudoh.dst_addr, &dst_network, 4);
		pseudoh.protocol = IPPROTO_HIP;
		length = (hiph->payload_len + 1) * 8;
		pseudoh.packet_length = htons(length);
		
		count = sizeof(struct pseudo_header); /* count always even number */
		p = (unsigned short*) &pseudoh;
	} else {
		/* IPv6 checksum based on IPv6 pseudo-header */
		src6 = &((struct sockaddr_in6*)src)->sin6_addr;
		dst6 = &((struct sockaddr_in6*)dst)->sin6_addr;
		
		memset(&pseudoh6, 0, sizeof(struct pseudo_header6));
		memcpy(&pseudoh6.src_addr[0], src6, 16);
		memcpy(&pseudoh6.dst_addr[0], dst6, 16);
		length = (hiph->payload_len + 1) * 8;
		pseudoh6.packet_length = htonl(length);
		pseudoh6.next_hdr = IPPROTO_HIP;
                
		count = sizeof(struct pseudo_header6); /* count always even number */
		p = (unsigned short*) &pseudoh6;
	}
	/* 
	 * this checksum algorithm can be found 
	 * in RFC 1071 section 4.1
	 */
	
	/* sum the psuedo-header */
	/* count and p are initialized above per protocol */
	while (count > 1) {
		sum += *p++;
		count -= 2;
	}

	/* one's complement sum 16-bit words of data */
	HIP_DEBUG("Checksumming %d bytes of data.\n", length);
	count = length;
	p = (unsigned short*) data;
	while (count > 1) {
		sum += *p++;
		count -= 2;
	}
	/* add left-over byte, if any */
	if (count > 0)
		sum += (unsigned char)*p;
	
	/*  Fold 32-bit sum to 16 bits */
	while (sum>>16)
		sum = (sum & 0xffff) + (sum >> 16);
	/* take the one's complement of the sum */ 
	checksum = ~sum;
	
	return(checksum);
}

int hip_verify_network_header(struct hip_common *hip_common,
			      struct sockaddr *src, struct sockaddr *dst, int len)
{
	int err = 0;

        /* Currently no support for piggybacking */
        HIP_IFEL(len != hip_get_msg_total_len(hip_common), -EINVAL, 
		 "Invalid HIP packet length. Dropping\n");
        HIP_IFEL(hip_common->payload_proto != IPPROTO_NONE, -EOPNOTSUPP,
		 "Protocol in packet (%u) was not IPPROTO_NONE. Dropping\n",
		 hip_common->payload_proto);
	HIP_IFEL(hip_common->ver_res & HIP_VER_MASK != HIP_VER_RES, -EPROTOTYPE,
		 "Invalid version in received packet. Dropping\n");
	HIP_IFEL(!ipv6_addr_is_hit(&hip_common->hits), -EAFNOSUPPORT,
		 "Received a non-HIT in HIT-source. Dropping\n");
	HIP_IFEL(!ipv6_addr_is_hit(&hip_common->hitr) && !ipv6_addr_any(&hip_common->hitr),
		 -EAFNOSUPPORT, "Received a non-HIT or non NULL in HIT-receiver. Dropping\n");
	HIP_IFEL(ipv6_addr_any(&hip_common->hits), -EAFNOSUPPORT,
		 "Received a NULL in HIT-sender. Dropping\n");

        /** @todo handle the RVS case better. */
        if (ipv6_addr_any(&hip_common->hitr)) {
                /* Required for e.g. BOS */
                HIP_DEBUG("Received opportunistic HIT\n");
	} else {
#ifdef CONFIG_HIP_RVS
                HIP_DEBUG("Received HIT is ours or we are RVS\n");
#else
		HIP_IFEL(!hip_hadb_hit_is_our(&hip_common->hitr), -EFAULT,
			 "Receiver HIT is not ours\n");
#endif
	}

        HIP_IFEL(!ipv6_addr_cmp(&hip_common->hits, &hip_common->hitr), -ENOSYS,
		 "Dropping HIP packet. Loopback not supported.\n");

        /* Check checksum. */
	HIP_IFEL(checksum_packet((char*)hip_common, src, dst), -EBADMSG, 
		 "HIP checksum failed.\n");
	
out_err:
        return err;
}

/**
 * hip_verify_hmac - verify HMAC
 * @param buffer the packet data used in HMAC calculation
 * @param hmac the HMAC to be verified
 * @param hmac_key integrity key used with HMAC
 * @param hmac_type type of the HMAC digest algorithm.
 *
 * @return 0 if calculated HMAC is same as @hmac, otherwise < 0. On
 * error < 0 is returned.
 *
 * FIX THE PACKET LEN BEFORE CALLING THIS FUNCTION
 */
static int hip_verify_hmac(struct hip_common *buffer, u8 *hmac,
			   void *hmac_key, int hmac_type)
{
	int err = 0;
	u8 *hmac_res = NULL;

	HIP_IFEL(!(hmac_res = HIP_MALLOC(HIP_AH_SHA_LEN, GFP_ATOMIC)), -ENOMEM,
		 "HIP_MALLOC failed\n");

	_HIP_HEXDUMP("HMAC data", buffer, hip_get_msg_total_len(buffer));

	HIP_IFEL(!hip_write_hmac(hmac_type, hmac_key, buffer,
				 hip_get_msg_total_len(buffer), hmac_res), -EINVAL,
		 "Could not build hmac\n");

	_HIP_HEXDUMP("HMAC", hmac_res, HIP_AH_SHA_LEN);
	HIP_IFE(memcmp(hmac_res, hmac, HIP_AH_SHA_LEN), -EINVAL);

 out_err:
	if (hmac_res)
		HIP_FREE(hmac_res);

	return err;
}

/**
 * hip_verify_packet_hmac - verify packet HMAC
 * @param msg HIP packet
 * @param entry HA
 *
 * @return 0 if HMAC was validated successfully, < 0 if HMAC could
 * not be validated.
 */
int hip_verify_packet_hmac(struct hip_common *msg,
			   struct hip_crypto_key *crypto_key)
{
	HIP_DEBUG("hip_verify_packet_hmac() invoked.\n");
	int err = 0, len, orig_len;
	u8 orig_checksum;
	struct hip_crypto_key tmpkey;
	struct hip_hmac *hmac;

	HIP_IFEL(!(hmac = hip_get_param(msg, HIP_PARAM_HMAC)),
		 -ENOMSG, "No HMAC parameter\n");

	/* hmac verification modifies the msg length temporarile, so we have
	   to restore the length */
	orig_len = hip_get_msg_total_len(msg);

	/* hmac verification assumes that checksum is zero */
	orig_checksum = hip_get_msg_checksum(msg);
	hip_zero_msg_checksum(msg);

	len = (u8 *) hmac - (u8*) msg;
	hip_set_msg_total_len(msg, len);

	HIP_HEXDUMP("HMAC key", crypto_key->key,
		    hip_hmac_key_length(HIP_ESP_AES_SHA1));

	HIP_HEXDUMP("HMACced data", msg, len);
	memcpy(&tmpkey, crypto_key, sizeof(tmpkey));

	HIP_IFEL(hip_verify_hmac(msg, hmac->hmac_data, tmpkey.key,
				 HIP_DIGEST_SHA1_HMAC), 
		 -1, "HMAC validation failed\n");

	/* revert the changes to the packet */
	hip_set_msg_total_len(msg, orig_len);
	hip_set_msg_checksum(msg, orig_checksum);

 out_err:
	return err;
}

/**
 * Verifies packet RVS_HMAC
 * @param msg HIP packet
 * @param entry HA
 *
 * @return 0 if HMAC was validated successfully, < 0 if HMAC could
 * not be validated.
 */
int hip_verify_packet_rvs_hmac(struct hip_common *msg,
			   struct hip_crypto_key *crypto_key)
{
	int err = 0, len, orig_len;
	u8 orig_checksum;
	struct hip_crypto_key tmpkey;
	struct hip_hmac *hmac;

	HIP_DEBUG("hip_verify_packet_rvs_hmac() invoked.\n");

	HIP_IFEL(!(hmac = hip_get_param(msg, HIP_PARAM_RVS_HMAC)),
		 -ENOMSG, "No HMAC parameter\n");

	/* hmac verification modifies the msg length temporarily, so we have
	   to restore the length */
	orig_len = hip_get_msg_total_len(msg);

	/* hmac verification assumes that checksum is zero */
	orig_checksum = hip_get_msg_checksum(msg);
	hip_zero_msg_checksum(msg);

	len = (u8 *) hmac - (u8*) msg;
	hip_set_msg_total_len(msg, len);

	HIP_HEXDUMP("HMAC key", crypto_key->key,
		    hip_hmac_key_length(HIP_ESP_AES_SHA1));

	HIP_HEXDUMP("HMACced data", msg, len);
	memcpy(&tmpkey, crypto_key, sizeof(tmpkey));

	HIP_IFEL(hip_verify_hmac(msg, hmac->hmac_data, tmpkey.key,
				 HIP_DIGEST_SHA1_HMAC), 
		 -1, "HMAC validation failed\n");

	/* revert the changes to the packet */
	hip_set_msg_total_len(msg, orig_len);
	hip_set_msg_checksum(msg, orig_checksum);

 out_err:
	return err;
}

/**
 * hip_verify_packet_hmac2 - verify packet HMAC
 * @param msg HIP packet
 * @param entry HA
 *
 * @return 0 if HMAC was validated successfully, < 0 if HMAC could
 * not be validated. Assumes that the hmac includes only the header
 * and host id.
 */
int hip_verify_packet_hmac2(struct hip_common *msg,
			    struct hip_crypto_key *crypto_key,
			    struct hip_host_id *host_id)
{
	int err = 0;
	struct hip_crypto_key tmpkey;
	struct hip_hmac *hmac;
	struct hip_common *msg_copy = NULL;
	struct hip_esp_info *esp_info;

	HIP_DEBUG("hip_verify_packet_hmac2() invoked.\n");
	HIP_IFE(!(msg_copy = hip_msg_alloc()), -ENOMEM);
	memcpy(msg_copy, msg, sizeof(struct hip_common));
	hip_set_msg_total_len(msg_copy, 0);
	hip_zero_msg_checksum(msg_copy);

	esp_info = hip_get_param(msg, HIP_PARAM_ESP_INFO);
	HIP_ASSERT(esp_info);
	HIP_IFE(hip_build_param(msg_copy, esp_info), -EFAULT);
	hip_build_param(msg_copy, host_id);

	HIP_IFEL(!(hmac = hip_get_param(msg, HIP_PARAM_HMAC2)), -ENOMSG, "Packet contained no HMAC parameter\n");
	HIP_HEXDUMP("HMAC data", msg_copy, hip_get_msg_total_len(msg_copy));
	memcpy(&tmpkey, crypto_key, sizeof(tmpkey));

	HIP_IFEL(hip_verify_hmac(msg_copy, hmac->hmac_data, tmpkey.key, HIP_DIGEST_SHA1_HMAC), 
		-1, "HMAC validation failed\n");

 out_err:
	if (msg_copy)
		HIP_FREE(msg_copy);

	return err;
}

/**
 * hip_produce_keying_material - Create shared secret and produce keying material 
 * @param msg the HIP packet received from the peer
 * @param ctx context
 *
 * The initial ESP keys are drawn out of the keying material.
 *
 *
 * Returns zero on success, or negative on error.
 */
int hip_produce_keying_material(struct hip_common *msg,
				struct hip_context *ctx,
				uint64_t I,
				uint64_t J)
{
	char *dh_shared_key = NULL;
	int hip_transf_length, hmac_transf_length;
	int auth_transf_length, esp_transf_length, we_are_HITg = 0;
	int hip_tfm, esp_tfm, err = 0, dh_shared_len = 1024;
	struct hip_keymat_keymat km;
	struct hip_esp_info *esp_info;
	char *keymat = NULL;
	size_t keymat_len_min; /* how many bytes we need at least for the KEYMAT */
	size_t keymat_len; /* note SHA boundary */
	struct hip_tlv_common *param = NULL;
	uint16_t esp_keymat_index, esp_default_keymat_index;
	struct hip_diffie_hellman * dhf;

	HIP_DEBUG("hip_produce_keying_material() invoked.\n");
	/* Perform light operations first before allocating memory or
	 * using lots of CPU time */
	HIP_IFEL(!(param = hip_get_param(msg, HIP_PARAM_HIP_TRANSFORM)),
		 -EINVAL, 
		 "Could not find HIP transform\n");
	HIP_IFEL((hip_tfm = hip_select_hip_transform((struct hip_hip_transform *) param)) == 0, 
		 -EINVAL, "Could not select HIP transform\n");
	HIP_IFEL(!(param = hip_get_param(msg, HIP_PARAM_ESP_TRANSFORM)),
		 -EINVAL, 
		 "Could not find ESP transform\n");
	HIP_IFEL((esp_tfm = hip_select_esp_transform((struct hip_esp_transform *) param)) == 0, 
		 -EINVAL, "Could not select proper ESP transform\n");

	hip_transf_length = hip_transform_key_length(hip_tfm);
	hmac_transf_length = hip_hmac_key_length(esp_tfm);
	esp_transf_length = hip_enc_key_length(esp_tfm);
	auth_transf_length = hip_auth_key_length_esp(esp_tfm);

	HIP_DEBUG("transform lengths: hip=%d, hmac=%d, esp=%d, auth=%d\n",
		  hip_transf_length, hmac_transf_length, esp_transf_length,
		  auth_transf_length);

	HIP_DEBUG("I=0x%llx J=0x%llx\n", I, J);

	/* Create only minumum amount of KEYMAT for now. From draft
	 * chapter HIP KEYMAT we know how many bytes we need for all
	 * keys used in the base exchange. */
	keymat_len_min = hip_transf_length + hmac_transf_length +
		hip_transf_length + hmac_transf_length + esp_transf_length +
		auth_transf_length + esp_transf_length + auth_transf_length;

	/* assume esp keys are after authentication keys */
	esp_default_keymat_index = hip_transf_length + hmac_transf_length +
		hip_transf_length + hmac_transf_length;

	/* R1 contains no ESP_INFO */
	esp_info = hip_get_param(msg, HIP_PARAM_ESP_INFO);
	if (esp_info)
		esp_keymat_index = ntohs(esp_info->keymat_index);
	else
		esp_keymat_index = esp_default_keymat_index;

	if (esp_keymat_index != esp_default_keymat_index) {
		/* XX FIXME */
		HIP_ERROR("Varying keymat slices not supported yet\n");
		err = -1;
		goto out_err;
	}

	keymat_len = keymat_len_min;
	if (keymat_len % HIP_AH_SHA_LEN)
		keymat_len += HIP_AH_SHA_LEN - (keymat_len % HIP_AH_SHA_LEN);

	HIP_DEBUG("keymat_len_min=%u keymat_len=%u\n", keymat_len_min,
		  keymat_len);
	HIP_IFEL(!(keymat = HIP_MALLOC(keymat_len, GFP_KERNEL)), -ENOMEM,
		 "No memory for KEYMAT\n");

	/* 1024 should be enough for shared secret. The length of the
	 * shared secret actually depends on the DH Group. */
	/*! \todo 1024 -> hip_get_dh_size ? */
	HIP_IFEL(!(dh_shared_key = HIP_MALLOC(dh_shared_len, GFP_KERNEL)),
		 -ENOMEM,  "No memory for DH shared key\n");
	memset(dh_shared_key, 0, dh_shared_len);
	HIP_IFEL(!(dhf= (struct hip_diffie_hellman*)hip_get_param(msg, HIP_PARAM_DIFFIE_HELLMAN)),
		 -ENOENT,  "No Diffie-Hellman param found\n");

	HIP_IFEL((htons(dhf->pub_len) != hip_get_diffie_hellman_param_public_value_len(dhf)), -1,
		 "Bad DHF len or multiple DHF not supported\n");

	HIP_IFEL((dh_shared_len = hip_calculate_shared_secret(dhf->public_value, 
							      dhf->group_id,
							      ntohs(dhf->pub_len), 
							      dh_shared_key,
							      dh_shared_len)) < 0,
		 -EINVAL, "Calculation of shared secret failed\n");
	_HIP_DEBUG("dh_shared_len=%u\n", dh_shared_len);
	_HIP_HEXDUMP("DH SHARED PARAM", param, hip_get_param_total_len(param));
	_HIP_HEXDUMP("DH SHARED KEY", dh_shared_key, dh_shared_len);
	hip_make_keymat(dh_shared_key, dh_shared_len,
			&km, keymat, keymat_len,
			&msg->hits, &msg->hitr, &ctx->keymat_calc_index, I, J);

	/* draw from km to keymat, copy keymat to dst, length of
	 * keymat is len */

#if 0
	/* removed this because the cts is already set to 0 when it is
	   created */
	bzero(&ctx->hip_enc_in.key, sizeof(struct hip_crypto_key));
	bzero(&ctx->hip_enc_out.key, sizeof(struct hip_crypto_key));
	bzero(&ctx->hip_hmac_in.key, sizeof(struct hip_crypto_key));
	bzero(&ctx->hip_hmac_out.key, sizeof(struct hip_crypto_key));
	bzero(&ctx->esp_in.key, sizeof(struct hip_crypto_key));
	bzero(&ctx->esp_out.key, sizeof(struct hip_crypto_key));
	bzero(&ctx->auth_in.key, sizeof(struct hip_crypto_key));
	bzero(&ctx->auth_out.key, sizeof(struct hip_crypto_key));
#endif
	/* Draw keys: */
	we_are_HITg = hip_hit_is_bigger(&msg->hitr, &msg->hits);
	HIP_DEBUG("we are HIT%c\n", we_are_HITg ? 'g' : 'l');
	if (we_are_HITg) {
		hip_keymat_draw_and_copy(ctx->hip_enc_out.key, &km,	hip_transf_length);
		hip_keymat_draw_and_copy(ctx->hip_hmac_out.key,&km,	hmac_transf_length);
		hip_keymat_draw_and_copy(ctx->hip_enc_in.key, 	&km,	hip_transf_length);
 		hip_keymat_draw_and_copy(ctx->hip_hmac_in.key, &km,	hmac_transf_length);
		hip_keymat_draw_and_copy(ctx->esp_out.key, 	&km,	esp_transf_length);
 		hip_keymat_draw_and_copy(ctx->auth_out.key, 	&km,	auth_transf_length);
 		hip_keymat_draw_and_copy(ctx->esp_in.key, 	&km,	esp_transf_length);
 		hip_keymat_draw_and_copy(ctx->auth_in.key, 	&km,	auth_transf_length);
 	} else {
 	 	hip_keymat_draw_and_copy(ctx->hip_enc_in.key, 	&km,	hip_transf_length);
 		hip_keymat_draw_and_copy(ctx->hip_hmac_in.key,	&km,	hmac_transf_length);
 		hip_keymat_draw_and_copy(ctx->hip_enc_out.key,	&km,	hip_transf_length);
 		hip_keymat_draw_and_copy(ctx->hip_hmac_out.key,&km,	hmac_transf_length);
 		hip_keymat_draw_and_copy(ctx->esp_in.key, 	&km,	esp_transf_length);
 		hip_keymat_draw_and_copy(ctx->auth_in.key, 	&km,	auth_transf_length);
 		hip_keymat_draw_and_copy(ctx->esp_out.key, 	&km,	esp_transf_length);
 		hip_keymat_draw_and_copy(ctx->auth_out.key, 	&km,	auth_transf_length);
 	}
 	HIP_HEXDUMP("HIP-gl encryption:", &ctx->hip_enc_out.key, hip_transf_length);
 	HIP_HEXDUMP("HIP-gl integrity (HMAC) key:", &ctx->hip_hmac_out.key,
 		    hmac_transf_length);
 	_HIP_DEBUG("skipping HIP-lg encryption key, %u bytes\n", hip_transf_length);
	HIP_HEXDUMP("HIP-lg encryption:", &ctx->hip_enc_in.key, hip_transf_length);
 	HIP_HEXDUMP("HIP-lg integrity (HMAC) key:", &ctx->hip_hmac_in.key, hmac_transf_length);
 	HIP_HEXDUMP("SA-gl ESP encryption key:", &ctx->esp_out.key, esp_transf_length);
 	HIP_HEXDUMP("SA-gl ESP authentication key:", &ctx->auth_out.key, auth_transf_length);
 	HIP_HEXDUMP("SA-lg ESP encryption key:", &ctx->esp_in.key, esp_transf_length);
 	HIP_HEXDUMP("SA-lg ESP authentication key:", &ctx->auth_in.key, auth_transf_length);

#undef KEYMAT_DRAW_AND_COPY

	/* the next byte when creating new keymat */
	ctx->current_keymat_index = keymat_len_min; /* offset value, so no +1 ? */
	ctx->keymat_calc_index = (ctx->current_keymat_index / HIP_AH_SHA_LEN) + 1;
	ctx->esp_keymat_index = esp_keymat_index;

	memcpy(ctx->current_keymat_K, keymat+(ctx->keymat_calc_index-1)*HIP_AH_SHA_LEN, HIP_AH_SHA_LEN);

	_HIP_DEBUG("ctx: keymat_calc_index=%u current_keymat_index=%u\n",
		   ctx->keymat_calc_index, ctx->current_keymat_index);
	_HIP_HEXDUMP("CTX CURRENT KEYMAT", ctx->current_keymat_K, HIP_AH_SHA_LEN);

	/* store DH shared key */
	ctx->dh_shared_key = dh_shared_key;
	ctx->dh_shared_key_len = dh_shared_len;

	/* on success HIP_FREE for dh_shared_key is called by caller */
 out_err:
	if (err && dh_shared_key)
		HIP_FREE(dh_shared_key);
	if (keymat)
		HIP_FREE(keymat);

	return err;
}


/*****************************************************************************
 *                           PACKET/PROTOCOL HANDLING                        *
 *****************************************************************************/

int hip_receive_control_packet(struct hip_common *msg,
			       struct in6_addr *src_addr,
			       struct in6_addr *dst_addr,
	                       struct hip_stateless_info *msg_info)
{
	hip_ha_t tmp, *entry;
	int err = 0, type, skip_sync = 0;

	HIP_DEBUG("hip_receive_control_packet() invoked.\n");
	type = hip_get_msg_type(msg);
	
	HIP_DEBUG("hip_receive_control_packet() invoked.\n");
	HIP_DEBUG_IN6ADDR("Source IP", src_addr);
	HIP_DEBUG_IN6ADDR("Destination IP", dst_addr);
	HIP_DEBUG_HIT("HIT Sender", &msg->hits);
	HIP_DEBUG_HIT("HIT Receiver", &msg->hitr);
	HIP_DEBUG("I1 source port: %u, destination port: %u\n",
		  msg_info->src_port, msg_info->dst_port);
	HIP_DUMP_MSG(msg);

	_HIP_HEXDUMP("dumping packet", msg,  40);
	/** @todo Check packet csum.*/

	/* fetch the state from the hadb database to be able to choose the
	   appropriate message handling functions */
	entry = hip_hadb_find_byhits(&msg->hits, &msg->hitr);

#ifdef CONFIG_HIP_OPPORTUNISTIC
	if (!entry && opportunistic_mode && (type == HIP_I1 || type == HIP_R1))
	    entry = hip_oppdb_get_hadb_entry_i1_r1(msg, src_addr, dst_addr,
						   msg_info);
#endif

        if (entry) {
		err = entry->hadb_input_filter_func->hip_input_filter(msg);
        } else {
	        err = ((hip_input_filter_func_set_t *)
		       hip_get_input_filter_default_func_set())->hip_input_filter(msg);
	}
	
	if (err == -ENOENT) {
		HIP_DEBUG("No agent running, continuing\n");
		err = 0;
	} else if (err == 0) {
		HIP_DEBUG("Agent accepted packet\n");
	} else if (err) {
		HIP_ERROR("Agent reject packet\n");
	}
	
	switch(type) {
	case HIP_I1:
		/* no state */
	  err = ((hip_rcv_func_set_t *)
		 hip_get_rcv_default_func_set())->hip_receive_i1(msg,
								 src_addr,
								 dst_addr,
								 entry,
								 msg_info);
	  break;
		
	case HIP_I2:
		// possibly state
		HIP_DEBUG("\n-- RECEIVED I2. State: %d--\n");
		if(entry){
			err = entry->hadb_rcv_func->
				hip_receive_i2(msg, src_addr, dst_addr, entry,
					       msg_info);
		} else {
			err = ((hip_rcv_func_set_t *)
			   hip_get_rcv_default_func_set())->hip_receive_i2(msg,
								     src_addr,
								     dst_addr,
								     entry,
								     msg_info);
		}
		break;
		
	case HIP_R1:
	  	// state
	  	HIP_DEBUG("\n-- RECEIVED R1. State: %d--\n");
		HIP_ASSERT(entry);
		HIP_IFCS(entry,
			 err = entry->hadb_rcv_func->hip_receive_r1(msg,
			 				src_addr,
							dst_addr,
							entry,
							msg_info))

		//err = hip_receive_r1(msg, src_addr, dst_addr);
		break;
		
	case HIP_R2:
		HIP_DEBUG("\n-- RECEIVED R2. State: %d--\n");
		HIP_IFCS(entry,
			 err = entry->hadb_rcv_func->hip_receive_r2(msg,
			 				src_addr,
							dst_addr,
							entry,
							msg_info))
		//err = hip_receive_r2(msg, src_addr, dst_addr);
		HIP_STOP_TIMER(KMM_GLOBAL,"Base Exchange");
		break;
		
	case HIP_UPDATE:
		HIP_DEBUG("\n-- RECEIVED Update message. State: %d--\n");
		HIP_IFCS(entry,
			 err = entry->hadb_rcv_func->hip_receive_update(msg,
			 				src_addr,
							dst_addr,
							entry,
							msg_info))
		break;
		
	case HIP_NOTIFY:
		HIP_DEBUG("\n-- RECEIVED Notify message --\n");
		HIP_IFCS(entry,
			 err = entry->hadb_rcv_func->hip_receive_notify(
							msg,
							src_addr,
							dst_addr,
							entry))
		break;
		
	case HIP_BOS:
		HIP_DEBUG("\n-- RECEIVED BOS message --\n");
		HIP_IFCS(entry,
			 err = entry->hadb_rcv_func->hip_receive_bos(msg,
							src_addr,
							dst_addr,
							entry,
							msg_info))
		/*In case of BOS the msg->hitr is null, therefore it is replaced
		  with our own HIT, so that the beet state can also be
		  synchronized */
		ipv6_addr_copy(&tmp.hit_peer, &msg->hits);
		hip_init_us(&tmp, NULL);
		ipv6_addr_copy(&msg->hitr, &tmp.hit_our);
		skip_sync = 0;
		break;
		
	case HIP_CLOSE:
		HIP_DEBUG("\n-- RECEIVED CLOSE message --\n");
		HIP_IFCS(entry,
			 err = entry->hadb_rcv_func->hip_receive_close(msg,
							entry))
		break;
		
	case HIP_CLOSE_ACK:
		HIP_DEBUG("\n-- RECEIVED CLOSE_ACK message --\n");
		HIP_IFCS(entry,
			 err = entry->hadb_rcv_func->hip_receive_close_ack(
							msg,
							entry))
		break;
		
	default:
		HIP_ERROR("Unknown packet %d\n", type);
		err = -ENOSYS;
	}

	HIP_DEBUG("Done with control packet, err is %d.\n", err);
	HIP_DEBUG_HIT("hip_receive_control_packet(): msg->hits", &msg->hits);
	HIP_DEBUG_HIT("hip_receive_control_packet(): msg->hitr", &msg->hitr);
	
	if (err)
		goto out_err;

 out_err:

	return err;
}

/**
 * hip_create_i2 - Create I2 packet and send it
 * @param ctx Context that includes the incoming R1 packet
 * @param solved_puzzle Value that solves the puzzle
 * @param entry HA
 *
 * @return zero on success, non-negative on error.
 */
int hip_create_i2(struct hip_context *ctx, uint64_t solved_puzzle, 
		  struct in6_addr *r1_saddr,
		  struct in6_addr *r1_daddr,
		  hip_ha_t *entry,
	          struct hip_stateless_info *r1_info)
{
	int err = 0, dh_size = 0, written, host_id_in_enc_len;
	uint32_t spi_in = 0;
	hip_transform_suite_t transform_hip_suite, transform_esp_suite; 
	char *enc_in_msg = NULL, *host_id_in_enc = NULL;
	unsigned char *iv = NULL;
	struct in6_addr daddr;
	u8 *dh_data = NULL;
	struct hip_esp_info *esp_info;
	struct hip_common *i2 = NULL;
	struct hip_param *param;
	struct hip_diffie_hellman *dh_req;
	struct hip_spi_in_item spi_in_data;
	uint16_t mask = 0;
	int type_count = 0, request_rvs = 0, request_escrow = 0;

	HIP_DEBUG("hip_create_i2() invoked.\n");

	HIP_ASSERT(entry);

	/* allocate space for new I2 */
	HIP_IFEL(!(i2 = hip_msg_alloc()), -ENOMEM, "Allocation of I2 failed\n");

	/* allocate memory for writing Diffie-Hellman shared secret */
	HIP_IFEL(!(dh_size = hip_get_dh_size(HIP_DEFAULT_DH_GROUP_ID)), -EINVAL,
		 "Could not get dh size\n");
	HIP_IFEL(!(dh_data = HIP_MALLOC(dh_size, GFP_KERNEL)), -ENOMEM, 
		 "Failed to alloc memory for dh_data\n");

	/* TLV sanity checks are are already done by the caller of this
	   function. Now, begin to build I2 piece by piece. */

	/* Delete old SPDs and SAs, if present */
	hip_hadb_delete_inbound_spi(entry, 0);
	hip_hadb_delete_outbound_spi(entry, 0);

	/* create I2 */
	entry->hadb_misc_func->hip_build_network_hdr(i2, HIP_I2, mask,
			      &(ctx->input->hitr),
			      &(ctx->input->hits));

	/********** ESP_INFO **********/
	/* SPI is set below */
	HIP_IFEL(hip_build_param_esp_info(i2,
					  ctx->esp_keymat_index,
					  0, 0),
		 -1, "building of ESP_INFO failed.\n");

	/********** R1 COUNTER (OPTIONAL) ********/
	/* we build this, if we have recorded some value (from previous R1s) */
	{
		uint64_t rtmp;

		HIP_LOCK_HA(entry);
		rtmp = entry->birthday;
		HIP_UNLOCK_HA(entry);

		HIP_IFEL(rtmp && hip_build_param_r1_counter(i2, rtmp), -1, 
			 "Could not build R1 GENERATION parameter\n");
	}

	/********** SOLUTION **********/
	{
		struct hip_puzzle *pz;
		
		HIP_IFEL(!(pz = hip_get_param(ctx->input, HIP_PARAM_PUZZLE)), -ENOENT, 
			 "Internal error: PUZZLE parameter mysteriously gone\n");
		HIP_IFEL(hip_build_param_solution(i2, pz, ntoh64(solved_puzzle)), -1, 
			 "Building of solution failed\n");
	}

	/********** Diffie-Hellman *********/
	HIP_IFEL(!(dh_req = hip_get_param(ctx->input, HIP_PARAM_DIFFIE_HELLMAN)), -ENOENT, "Internal error\n");
	HIP_IFEL((written = hip_insert_dh(dh_data, dh_size, dh_req->group_id)) < 0, -ENOENT, 
		 "Error while extracting DH key\n");

	_HIP_HEXDUMP("Own DH key: ", dh_data, dh_size);

	HIP_IFEL(hip_build_param_diffie_hellman_contents(i2,dh_req->group_id,
							 dh_data, written), -1, 
		 "Building of DH failed\n");

        /********** HIP transform. **********/
	HIP_IFE(!(param = hip_get_param(ctx->input, HIP_PARAM_HIP_TRANSFORM)), -ENOENT);
	HIP_IFEL((transform_hip_suite =
		  hip_select_hip_transform((struct hip_hip_transform *) param)) == 0, 
		 -EINVAL, "Could not find acceptable hip transform suite\n");
	entry->hip_transform = transform_hip_suite;
	
	/* Select only one transform */
	HIP_IFEL(hip_build_param_transform(i2, HIP_PARAM_HIP_TRANSFORM,
					   &transform_hip_suite, 1), -1, 
		 "Building of HIP transform failed\n");

	/********** ESP-ENC transform. **********/
	HIP_IFE(!(param = hip_get_param(ctx->input, HIP_PARAM_ESP_TRANSFORM)), -ENOENT);

	/* Select only one transform */
	HIP_IFEL((transform_esp_suite =
		  hip_select_esp_transform((struct hip_esp_transform *) param)) == 0,
		 -1, "Could not find acceptable hip transform suite\n");
	HIP_IFEL(hip_build_param_transform(i2, HIP_PARAM_ESP_TRANSFORM,
					   &transform_esp_suite, 1), -1,
		 "Building of ESP transform failed\n");

	/************ Encrypted ***********/
	switch (transform_hip_suite) {
	case HIP_HIP_AES_SHA1:
		HIP_IFEL(hip_build_param_encrypted_aes_sha1(i2, (struct hip_tlv_common *)entry->our_pub), 
			 -1, "Building of param encrypted failed.\n");
		enc_in_msg = hip_get_param(i2, HIP_PARAM_ENCRYPTED);
		HIP_ASSERT(enc_in_msg); /* Builder internal error. */
 		iv = ((struct hip_encrypted_aes_sha1 *) enc_in_msg)->iv;
		get_random_bytes(iv, 16);
 		host_id_in_enc = enc_in_msg +
			sizeof(struct hip_encrypted_aes_sha1);
		break;
	case HIP_HIP_3DES_SHA1:
		HIP_IFEL(hip_build_param_encrypted_3des_sha1(i2, (struct hip_tlv_common *)entry->our_pub), 
			 -1, "Building of param encrypted failed.\n");
		enc_in_msg = hip_get_param(i2, HIP_PARAM_ENCRYPTED);
		HIP_ASSERT(enc_in_msg); /* Builder internal error. */
 		iv = ((struct hip_encrypted_3des_sha1 *) enc_in_msg)->iv;
		get_random_bytes(iv, 8);
 		host_id_in_enc = enc_in_msg +
 			sizeof(struct hip_encrypted_3des_sha1);
		break;
	case HIP_HIP_NULL_SHA1:
		HIP_IFEL(hip_build_param_encrypted_null_sha1(i2, (struct hip_tlv_common *)entry->our_pub), 
			 -1, "Building of param encrypted failed.\n");
		enc_in_msg = hip_get_param(i2, HIP_PARAM_ENCRYPTED);
		HIP_ASSERT(enc_in_msg); /* Builder internal error. */
 		iv = NULL;
 		host_id_in_enc = enc_in_msg +
 			sizeof(struct hip_encrypted_null_sha1);
		break;
	default:
 		HIP_IFEL(1, -ENOSYS, "HIP transform not supported (%d)\n",
			 transform_hip_suite);
	}

	HIP_HEXDUMP("enc(host_id)", host_id_in_enc,
		    hip_get_param_total_len(host_id_in_enc));

	/* Calculate the length of the host id inside the encrypted param */
	host_id_in_enc_len = hip_get_param_total_len(host_id_in_enc);

	/* Adjust the host id length for AES (block size 16).
	   build_param_encrypted_aes has already taken care that there is
	   enough padding */
	if (transform_hip_suite == HIP_HIP_AES_SHA1) {
		int remainder = host_id_in_enc_len % 16;
		if (remainder) {
			HIP_DEBUG("Remainder %d (for AES)\n", remainder);
			host_id_in_enc_len += remainder;
		}
	}

	_HIP_HEXDUMP("hostidinmsg", host_id_in_enc,
		    hip_get_param_total_len(host_id_in_enc));
	_HIP_HEXDUMP("encinmsg", enc_in_msg,
		    hip_get_param_total_len(enc_in_msg));
	HIP_HEXDUMP("enc key", &ctx->hip_enc_out.key, HIP_MAX_KEY_LEN);
	_HIP_HEXDUMP("IV", iv, 16); // or 8
	HIP_DEBUG("host id type: %d\n",
		  hip_get_host_id_algo((struct hip_host_id *)host_id_in_enc));
	_HIP_HEXDUMP("hostidinmsg 2", host_id_in_enc, x);

	HIP_IFEL(hip_crypto_encrypted(host_id_in_enc, iv,
				      transform_hip_suite,
				      host_id_in_enc_len,
				      &ctx->hip_enc_out.key,
				      HIP_DIRECTION_ENCRYPT), -1, 
		 "Building of param encrypted failed\n");

	_HIP_HEXDUMP("encinmsg 2", enc_in_msg,
		     hip_get_param_total_len(enc_in_msg));
	_HIP_HEXDUMP("hostidinmsg 2", host_id_in_enc, x);

        /* Now that almost everything is set up except the signature, we can
	 * try to set up inbound IPsec SA, similarly as in hip_create_r2 */

	HIP_DEBUG("src %d, dst %d\n", r1_info->src_port, r1_info->dst_port);


	/* let the setup routine give us a SPI. */
	HIP_IFEL(hip_add_sa(r1_saddr, r1_daddr,
			    &ctx->input->hits, &ctx->input->hitr,
			    &spi_in, transform_esp_suite, 
			    &ctx->esp_in, &ctx->auth_in, 0,
			    HIP_SPI_DIRECTION_IN, 0,
			    r1_info->src_port, r1_info->dst_port), -1, 
		 "Failed to setup IPsec SPD/SA entries, peer:src\n");
	/* XXX: -EAGAIN */
	HIP_DEBUG("set up inbound IPsec SA, SPI=0x%x (host)\n", spi_in);

	HIP_IFEL(hip_setup_hit_sp_pair(&ctx->input->hits,
				       &ctx->input->hitr,
				       r1_saddr, r1_daddr, IPPROTO_ESP, 1, 1), -1,
		 "Setting up SP pair failed\n");

 	esp_info = hip_get_param(i2, HIP_PARAM_ESP_INFO);
 	HIP_ASSERT(esp_info); /* Builder internal error */
	esp_info->new_spi = htonl(spi_in);
	/* LSI not created, as it is local, and we do not support IPv4 */


	/* Check if the incoming R1 has a REG_REQUEST parameter. */

	/* Add service types to which the current machine wishes to
	   register into the outgoing I2 packet. Each service type
	   should check here if the current machines hadb is in correct
	   state regarding to registering. This state is set before
	   sending the I1 packet to peer (registrar). */

	/** @todo This is just a temporary kludge until something more 
	    elegant is build. Rationalize this. */

#ifdef CONFIG_HIP_RVS	
	/* RVS */
	/* Check that we have requested rvs service and that the 
	   peer is rvs capable. */
	if ((entry->local_controls & HIP_PSEUDO_CONTROL_REQ_RVS) &&
	    (entry->peer_controls & HIP_CONTROL_RVS_CAPABLE)){
		HIP_DEBUG_HIT("HIT being registered to rvs", &i2->hits);
		request_rvs = 1;
		type_count++;
	}
#endif /* CONFIG_HIP_RVS */
#ifdef CONFIG_HIP_ESCROW	
	/* ESCROW */
	HIP_KEA *kea;
	kea = hip_kea_find(&entry->hit_our);
	if (kea && kea->keastate == HIP_KEASTATE_REGISTERING) {
		request_escrow = 1;
		type_count++;
	}
	if (kea) {
		hip_keadb_put_entry(kea);
	}
#endif /* CONFIG_HIP_ESCROW */

	/* Have to use malloc() here, otherwise the macros will
	   "jump into scope of identifier with variably modified type". */
	int *reg_type = NULL;
	HIP_IFEL(!(reg_type = HIP_MALLOC(type_count * sizeof(int), 0)),
		 -ENOMEM, "Not enough memory to rvs_addresses.");

	if(type_count == 2){
		reg_type[0] = HIP_ESCROW_SERVICE;
		reg_type[1] = HIP_RENDEZVOUS_SERVICE;
	}
	else if(request_escrow){
		reg_type[0] = HIP_ESCROW_SERVICE;
	}
	else if(request_rvs){
		reg_type[0] = HIP_RENDEZVOUS_SERVICE;
	}
		
	if (type_count > 0) {
		HIP_DEBUG("Adding REG_REQUEST parameter with %d reg types.\n", type_count);
		HIP_IFEL(hip_build_param_reg_request(
				 i2, 0, reg_type, type_count, 1),
			 -1, "Could not build REG_REQUEST parameter\n");
	}
		
	/********** ECHO_RESPONSE_SIGN (OPTIONAL) **************/
	/* must reply... */
	{
		struct hip_echo_request *ping;

		ping = hip_get_param(ctx->input, HIP_PARAM_ECHO_REQUEST_SIGN);
		if (ping) {
			int ln = hip_get_param_contents_len(ping);
			HIP_IFEL(hip_build_param_echo(i2, ping + 1, ln, 1, 0), -1, 
				 "Error while creating echo reply parameter\n");
		}
	}

	/************* HMAC ************/
	HIP_IFEL(hip_build_param_hmac_contents(i2, &ctx->hip_hmac_out),
		 -1, "Building of HMAC failed\n");

	/********** Signature **********/
	/* Build a digest of the packet built so far. Signature will
	   be calculated over the digest. */
	HIP_IFEL(entry->sign(entry->our_priv, i2), -EINVAL, "Could not create signature\n");

	/********** ECHO_RESPONSE (OPTIONAL) ************/
	/* must reply */
	{
		struct hip_echo_request *ping;

		ping = hip_get_param(ctx->input, HIP_PARAM_ECHO_REQUEST);
		if (ping) {
			int ln = hip_get_param_contents_len(ping);
			HIP_IFEL(hip_build_param_echo(i2, (ping + 1), ln, 0, 0), -1, "Error while creating echo reply parameter\n");
		}
	}

      	/********** I2 packet complete **********/
	memset(&spi_in_data, 0, sizeof(struct hip_spi_in_item));
	spi_in_data.spi = spi_in;
	spi_in_data.ifindex = hip_devaddr2ifindex(r1_daddr);
	HIP_LOCK_HA(entry);
	HIP_IFEB(hip_hadb_add_spi(entry, HIP_SPI_DIRECTION_IN, &spi_in_data), -1, HIP_UNLOCK_HA(entry));

	entry->esp_transform = transform_esp_suite;
	
	/* Store the keys until we receive R2 */
	HIP_IFEB(hip_store_base_exchange_keys(entry, ctx, 1), -1, HIP_UNLOCK_HA(entry));

	/* todo: Also store the keys that will be given to ESP later */
	HIP_IFE(hip_hadb_get_peer_addr(entry, &daddr), -1); 

	/* State E1: Receive R1, process. If successful, send I2 and go to E2.
	   No retransmission here, the packet is sent directly because this
	   is the last packet of the base exchange. */
	
	/* R1 packet source port becomes the I2 packet destination port. */
	HIP_IFEL(entry->hadb_xmit_func->
		 hip_send_pkt(r1_daddr, &daddr, HIP_NAT_UDP_PORT, 
			      r1_info->src_port, i2, entry, 0),
		 -ECOMM, "Sending I2 packet failed.\n");

 out_err:
	if (i2)
		HIP_FREE(i2);
	if (dh_data)
		HIP_FREE(dh_data);
	if (reg_type)
		HIP_FREE(reg_type);

	return err;
}

/**
 * Handles an incoming R1 packet.
 *
 * Handles an incoming R1 packet and calls hip_create_i2() if the R1 packet
 * passes all tests.
 *
 * @param r1       a pointer to the received R1 HIP packet common header with
 *                 source and destination HITs.
 * @param r1_saddr a pointer to the source address from where the R1 packet was
 *                 received.
 * @param r1_daddr a pointer to the destination address where to the R1 packet
 *                 was sent to (own address).
 * @param entry    a pointer to the current host association database state.
 * @param r1_info  a pointer to the source and destination ports (when NAT is
 *                 in use).
 * @return         zero on success, or negative error value on error.
 * @todo           When rendezvous service is used, the I1 packet is relayed
 *                 to the responder via the rendezvous server. Responder then
 *                 replies directly to the initiator with an R1 packet that has
 *                 a @c VIA_RVS parameter. This parameter contains the IP
 *                 addresses of the travesed RVSes (usually just one). The
 *                 initiator should store these addresses to cope with the
 *                 double jump problem.
 */
int hip_handle_r1(struct hip_common *r1,
		  struct in6_addr *r1_saddr,
		  struct in6_addr *r1_daddr,
		  hip_ha_t *entry,
		  struct hip_stateless_info *r1_info)
{
	int err = 0, retransmission = 0;
	uint64_t solved_puzzle;
	uint64_t I;
	struct hip_context *ctx = NULL;
	struct hip_host_id *peer_host_id;
	struct hip_r1_counter *r1cntr;
	struct hip_reg_info *reg_info;

	HIP_DEBUG("hip_handle_r1() invoked.\n");
<<<<<<< HEAD
=======
	HIP_DUMP_MSG(r1);
>>>>>>> b2bde8ad

	if (entry->state == HIP_STATE_I2_SENT) {
		HIP_DEBUG("Retransmission\n");
		retransmission = 1;
	} else {
		HIP_DEBUG("Not a retransmission\n");
	}

	HIP_DEBUG("\n");
	HIP_IFEL(!(ctx = HIP_MALLOC(sizeof(struct hip_context), GFP_KERNEL)), -ENOMEM,
		 "Could not allocate memory for context\n");
	memset(ctx, 0, sizeof(struct hip_context));
	ctx->input = r1;

	/* According to the section 8.6 of the base draft, we must first check
	   signature. */
	
	/* Store the peer's public key to HA and validate it */
	/** @todo Do not store the key if the verification fails. */
	HIP_IFEL(!(peer_host_id = hip_get_param(r1, HIP_PARAM_HOST_ID)), -ENOENT,
		 "No HOST_ID found in R1\n");
	HIP_IFE(hip_init_peer(entry, r1, peer_host_id), -EINVAL); 
	HIP_IFEL(entry->verify(entry->peer_pub, r1), -EINVAL,
		 "Verification of R1 signature failed\n");

	/* R1 packet had destination port 50500, which means that the peer is
	   behind NAT. We set NAT mode "on" and set the send funtion to 
	   "hip_send_udp". The client UDP port is not stored until the handling
	   of R2 packet. Don't know if the entry is allready locked... */
	if(r1_info->dst_port == HIP_NAT_UDP_PORT) {
		HIP_LOCK_HA(entry);
		entry->nat_mode = 1;
		hip_hadb_set_xmit_function_set(entry, &nat_xmit_func_set);
		//entry->hadb_xmit_func->hip_send_pkt = hip_send_udp;
		HIP_UNLOCK_HA(entry);
	}

	/* Check if the incoming R1 has a REG_INFO parameter. */
	reg_info = hip_get_param(r1, HIP_PARAM_REG_INFO);

	if (reg_info) {
		int i;
		uint8_t current_reg_type = 0;
		uint8_t size_of_lifetimes = sizeof(reg_info->min_lifetime)
			+ sizeof(reg_info->max_lifetime);
		int typecount;
	
		/* Registration types begin after "Min Lifetime" and "Max
		   Lifetime" fields. */
		uint8_t *reg_types = (uint8_t *)
			(hip_get_param_contents_direct(reg_info)) + size_of_lifetimes;

		typecount = hip_get_param_contents_len(reg_info) - size_of_lifetimes;

		/* Check draft-ietf-hip-registration-02 chapter 3.1. */
		if(typecount == 0){
			HIP_DEBUG("REG_INFO had no services listed.\n");
			HIP_INFO("Responder is currently unable to provide "\
				 "services due to transient conditions.\n");
		}

		HIP_DEBUG("Responder offers %d %s.\n", typecount,
			  (typecount == 1) ? "service" : "services");
		HIP_HEXDUMP("Reg types are (one byte each): ", reg_types, typecount);

		/* Loop through all the registration types found in REG_INFO parameter. */ 
		for(i = 0; i < typecount; i++){
			current_reg_type = reg_types[i];
			
			switch(current_reg_type){
#ifdef CONFIG_HIP_ESCROW
			case HIP_ESCROW_SERVICE:
				HIP_INFO("Responder offers escrow service.\n");
						
				HIP_KEA *kea;
				kea = hip_kea_find(&entry->hit_our);
				if (kea && kea->keastate == HIP_KEASTATE_REGISTERING) {
					HIP_DEBUG("Registering to escrow service.\n");
				} 
				else if(kea){
					kea->keastate = HIP_KEASTATE_INVALID;
					HIP_DEBUG("Not doing escrow registration, "\
						  "invalid kea state.\n");
				}
				else{
					HIP_DEBUG("Not doing escrow registration.\n");
				}

				break;
#endif /* CONFIG_HIP_ESCROW */
#ifdef CONFIG_HIP_RVS
			case HIP_RENDEZVOUS_SERVICE:
				HIP_INFO("Responder offers rendezvous service.\n");
				/** @todo Check if we have requested for
				    rendezvous service in I1 packet. */
				break;
#endif /* CONFIG_HIP_RVS */
			default:
				HIP_INFO("Responder offers unsupported service.\n");
			}
		}
	}
#ifdef CONFIG_HIP_ESCROW
	else {
		/* No REG_INFO parameter found. Cancelling registration attempt. */
		HIP_DEBUG("No REG_INFO found in R1: no services available \n");
		HIP_KEA *kea;
		kea = hip_kea_find(&entry->hit_our);
		if (kea && (kea->keastate == HIP_KEASTATE_REGISTERING))
			kea->keastate = HIP_KEASTATE_INVALID;
	}
#endif /* CONFIG_HIP_ESCROW */

	/* R1 generation check */

	/* we have problems with creating precreated R1s in reasonable
	   fashion... so we don't mind about generations */
	r1cntr = hip_get_param(r1, HIP_PARAM_R1_COUNTER);

	/* Do control bit stuff here... */

	/* We must store the R1 generation counter, _IF_ it exists */
	if (r1cntr) {
		HIP_DEBUG("Storing R1 generation counter\n");
		HIP_LOCK_HA(entry);
		entry->birthday = r1cntr->generation;
		HIP_UNLOCK_HA(entry);
	}

	/* solve puzzle: if this is a retransmission, we have to preserve
	   the old solution */
	if (!retransmission) {
		struct hip_puzzle *pz = NULL;

		HIP_IFEL(!(pz = hip_get_param(r1, HIP_PARAM_PUZZLE)), -EINVAL,
			 "Malformed R1 packet. PUZZLE parameter missing\n");
		HIP_IFEL((solved_puzzle =
			  entry->hadb_misc_func->hip_solve_puzzle(pz, r1, HIP_SOLVE_PUZZLE)) == 0, 
			 -EINVAL, "Solving of puzzle failed\n");
		I = pz->I;
		entry->puzzle_solution = solved_puzzle;
		entry->puzzle_i = pz->I;
	} else {
		I = entry->puzzle_i;
		solved_puzzle = entry->puzzle_solution;
	}

	/* calculate shared secret and create keying material */
	ctx->dh_shared_key = NULL;
	/* note: we could skip keying material generation in the case
	   of a retransmission but then we'd had to fill ctx->hmac etc */
	HIP_IFEL(entry->hadb_misc_func->hip_produce_keying_material(r1, ctx, I,
								solved_puzzle),
			 -EINVAL, "Could not produce keying material\n");

	/* Everything ok, save host id to HA */
	{
		char *str;
		int len;
		HIP_IFE(hip_get_param_host_id_di_type_len(peer_host_id, &str, &len) < 0, -1);
		HIP_DEBUG("Identity type: %s, Length: %d, Name: %s\n",
			  str, len, hip_get_param_host_id_hostname(peer_host_id));
	}

	entry->peer_controls = ntohs(r1->control);

 	HIP_IFEL(entry->hadb_misc_func->hip_create_i2(ctx, solved_puzzle, r1_saddr, r1_daddr, entry, r1_info), -1, 
		 "Creation of I2 failed\n");

	if (entry->state == HIP_STATE_I1_SENT) {
		entry->state = HIP_STATE_I2_SENT;
	}

 out_err:
	if (ctx->dh_shared_key)
		HIP_FREE(ctx->dh_shared_key);
	if (ctx)
		HIP_FREE(ctx);
	return err;
}

/**
 * Determines the action to be executed for an incoming R1 packet.
 *
 * This function is called when a HIP control packet is received by
 * hip_receive_control_packet()-function and the packet is detected to be
 * a R1 packet. First it is checked, if the corresponding I1 packet has
 * been sent. If yes, then the received R1 packet is handled in
 * hip_handle_r1(). The R1 packet is handled also in @c HIP_STATE_ESTABLISHED.
 * Otherwise the packet is dropped and not handled in any way.
 * 
 * @param r1       a pointer to the received I1 HIP packet common header with
 *                 source and destination HITs.
 * @param r1_saddr a pointer to the source address from where the R1 packet
 *                 was received.
 * @param i1_daddr a pointer to the destination address where to the R1 packet
 *                 was sent to (own address).
 * @param entry    a pointer to the current host association database state.
 * @param r1_info  a pointer to the source and destination ports (when NAT is
 *                 in use).
 * @return         zero on success, or negative error value on error.
 * @warning        This code does not work correctly if there are @b both
 *                 @c FROM and @c FROM_NAT parameters in the incoming I1 packet.
 */
int hip_receive_r1(struct hip_common *r1,
		   struct in6_addr *r1_saddr,
		   struct in6_addr *r1_daddr,
		   hip_ha_t *entry,
		   struct hip_stateless_info *r1_info)
{
	int state, mask = HIP_CONTROL_HIT_ANON, err = 0;

	HIP_DEBUG("hip_receive_r1() invoked.\n");
#ifdef CONFIG_HIP_RVS
	mask |= HIP_CONTROL_RVS_CAPABLE; /** @todo: Fix this kludge. */
#endif
	if (ipv6_addr_any(&r1->hitr)) {
		HIP_DEBUG("Received NULL receiver HIT in R1. Not dropping\n");
	}

 	HIP_IFEL(!hip_controls_sane(ntohs(r1->control), mask), 0, 
		 "Received illegal controls in R1: 0x%x Dropping\n",
		 ntohs(r1->control));
	HIP_IFEL(!entry, -EFAULT, 
		 "Received R1 with no local state. Dropping\n");

	/* An implicit and insecure REA. If sender's address is different than
	 * the one that was mapped, then we will overwrite the mapping with the
	 * newer address. This enables us to use the rendezvous server, while
	 * not supporting the REA TLV. */
	{
		struct in6_addr daddr;
		
		hip_hadb_get_peer_addr(entry, &daddr);
		if (ipv6_addr_cmp(&daddr, r1_saddr) != 0) {
			HIP_DEBUG("Mapped address didn't match received address\n");
			HIP_DEBUG("Assuming that the mapped address was actually RVS's.\n");
			HIP_HEXDUMP("Mapping", &daddr, 16);
			HIP_HEXDUMP("Received", r1_saddr, 16);
			hip_hadb_delete_peer_addrlist_one(entry, &daddr);
			hip_hadb_add_peer_addr(entry, r1_saddr, 0, 0,
					       PEER_ADDR_STATE_ACTIVE);
		}
	}

	/* Since the entry is in the hit-list and since the previous function
	   increments by one, we must have at least 2 references. */
	HIP_ASSERT(atomic_read(&entry->refcnt) >= 2);
	
	/* I hope wmb() takes care of the locking needs */
	wmb();
	state = entry->state;
	
	HIP_DEBUG("Received R1 in state %s\n", hip_state_str(state));
	switch(state) {
	case HIP_STATE_I1_SENT:
	case HIP_STATE_I2_SENT:
	case HIP_STATE_CLOSING:
	case HIP_STATE_CLOSED:
		/* E1. The normal case. Process, send I2, goto E2. */
		err = entry->hadb_handle_func->hip_handle_r1(r1, r1_saddr, r1_daddr, entry, r1_info);
		HIP_LOCK_HA(entry);
		if (err < 0)
			HIP_ERROR("Handling of R1 failed\n");
		HIP_UNLOCK_HA(entry);
		break;
	case HIP_STATE_R2_SENT:
	case HIP_STATE_ESTABLISHED:
		break;
	case HIP_STATE_NONE:
	case HIP_STATE_UNASSOCIATED:
	default:
		/* Can't happen. */
		err = -EFAULT;
		HIP_ERROR("R1 received in odd state: %d. Dropping.\n", state); 
		break;
	}

	hip_put_ha(entry);
 out_err:
	return err;
}

/**
 * hip_create_r2 - Creates and transmits R2 packet.
 * @param ctx Context of processed I2 packet.
 * @param entry HA
 *
 * @return 0 on success, < 0 on error.
 */
int hip_create_r2(struct hip_context *ctx,
		  struct in6_addr *i2_saddr,
		  struct in6_addr *i2_daddr,
		  hip_ha_t *entry,
		  struct hip_stateless_info *i2_info)
{
	uint32_t spi_in;
 	struct hip_common *r2 = NULL, *i2;
 	int err = 0, clear = 0;
	uint16_t mask = 0;
#ifdef CONFIG_HIP_RVS
	int create_rva = 0;
#endif
	HIP_DEBUG("hip_create_r2() invoked.\n");
	/* Assume already locked entry */
	i2 = ctx->input;

	/* Build and send R2: IP ( HIP ( SPI, HMAC, HIP_SIGNATURE ) ) */
	HIP_IFEL(!(r2 = hip_msg_alloc()), -ENOMEM, "No memory for R2\n");

	/* Just swap the addresses to use the I2's destination HIT as
	 * the R2's source HIT */
	entry->hadb_misc_func->
		hip_build_network_hdr(r2, HIP_R2, mask, &entry->hit_our,
				      &entry->hit_peer);

 	/********** ESP_INFO **********/
	//barrier();
	spi_in = hip_hadb_get_latest_inbound_spi(entry);
	HIP_IFEL(hip_build_param_esp_info(r2, ctx->esp_keymat_index,
					  0, spi_in), -1,
		 "building of ESP_INFO failed.\n");

	/* Check if the incoming I2 has a REG_REQUEST parameter. */

	HIP_DEBUG("Checking I2 for REG_REQUEST parameter.\n");
	HIP_DUMP_MSG(i2);

	uint8_t lifetime;
	struct hip_reg_request *reg_request;
	reg_request = hip_get_param(i2, HIP_PARAM_REG_REQUEST);
				
	if (reg_request) {
		HIP_DEBUG("Found REG_REQUEST parameter.\n");

		int *accepted_requests, *rejected_requests;
		int request_count, my_request_count, accepted_count, rejected_count;
		uint8_t *types = (uint8_t *)(hip_get_param_contents(i2, HIP_PARAM_REG_REQUEST));
			
		/** @todo - sizeof(reg_request->lifetime) instead of - 1 ?*/
		request_count = hip_get_param_contents_len(reg_request) - 1; // leave out lifetime field
		my_request_count = hip_get_param_contents_len(reg_request)
			- sizeof(reg_request->lifetime); // leave out lifetime field
			
		HIP_DEBUG("request_count: %d\n", request_count);
		HIP_DEBUG("my_request_count: %d\n", my_request_count);

		accepted_count = hip_check_service_requests(&entry->hit_our, (types + 1),
							    request_count, &accepted_requests,
							    &rejected_requests);
		rejected_count = request_count - accepted_count;
			
		HIP_DEBUG("Accepted %d, rejected: %d\n", accepted_count, rejected_count);
		if (accepted_count > 0) {
			lifetime = reg_request->lifetime;
			HIP_DEBUG("Building REG_RESPONSE parameter.\n");
			HIP_IFEL(hip_build_param_reg_request(r2, lifetime, accepted_requests, 
							     accepted_count, 0), -1, "Building of REG_RESPONSE failed\n");
		}
		if (rejected_count > 0) {
			lifetime = reg_request->lifetime;
			HIP_DEBUG("Building REG_FAILED parameter");
			HIP_IFEL(hip_build_param_reg_failed(r2, 1, rejected_requests, 
							    rejected_count), -1, "Building of REG_FAILED failed\n");
		}
	}
	else {
		HIP_DEBUG("No REG_REQUEST found in I2.\n");
	}	

 	/* HMAC2 */
	{
		struct hip_crypto_key hmac;
		if (entry->our_pub == NULL) HIP_DEBUG("entry->our_pub is null\n");
		else HIP_HEXDUMP("host id for HMAC2", entry->our_pub,
			    hip_get_param_total_len(entry->our_pub));

		memcpy(&hmac, &entry->hip_hmac_out, sizeof(hmac));
		HIP_IFEL(hip_build_param_hmac2_contents(r2, &hmac, entry->our_pub), -1,
			 "Building of hmac failed\n");
	}

	HIP_IFEL(entry->sign(entry->our_priv, r2), -EINVAL, "Could not sign R2. Failing\n");

	HIP_IFEL(entry->hadb_xmit_func->
		 hip_send_pkt(i2_daddr, i2_saddr, HIP_NAT_UDP_PORT,
			      entry->peer_udp_port, r2, entry, 0),
		 -ECOMM, "Sending R2 packet failed.\n");

#ifdef CONFIG_HIP_ESCROW
	// Add escrow association to database
	// TODO: definition
	HIP_KEA *kea;	
	HIP_IFE(!(kea = hip_kea_create(&entry->hit_peer, GFP_KERNEL)), -1);
	HIP_HEXDUMP("Created kea base entry with peer hit: ", &entry->hit_peer, 16);
	kea->keastate = HIP_KEASTATE_VALID;
	HIP_IFEBL(hip_keadb_add_entry(kea), -1, hip_keadb_put_entry(kea), 
		"Error while inserting KEA to keatable");
	HIP_DEBUG("Added kea entry");
#endif /* CONFIG_HIP_ESCROW */
#ifdef CONFIG_HIP_RVS
	/* Insert rendezvous association with appropriate xmit-function to
	   rendezvous database. */
	/** @todo Insert only if REG_REQUEST parameter with Reg Type
	    RENDEZVOUS was received. */
	HIP_RVA *rva;
	HIP_IFEL(!(rva = hip_rvs_ha2rva(
			   entry, entry->hadb_xmit_func->hip_send_pkt)),
		 -1, "Inserting rendezvous association failed..\n");

	HIP_IFEBL(hip_rvs_put_rva(rva), -1, hip_put_rva(rva),
		  "Error while inserting RVA into hash table\n");
#endif /* CONFIG_HIP_RVS */

 out_err:
	if (r2)
		HIP_FREE(r2);
	if (clear && entry) {/* Hmm, check */
		HIP_ERROR("TODO: about to do hip_put_ha, should this happen here ?\n");
		hip_put_ha(entry);
	}
	return err;
}

/**
 * Handles an incoming I2 packet.
 *
 * This function is the actual point from where the processing of I2 is started
 * and corresponding R2 is created. This function also creates a new host
 * association in the host association database if no previous association
 * matching the search key (source HIT XOR destination HIT) was found.
 *
 * @param i2       a pointer to the I2 HIP packet common header with source and
 *                 destination HITs.
 * @param i2_saddr a pointer to the source address from where the I2 packet was
 *                 received.
 * @param i2_daddr a pointer to the destination address where the I2 packet was
 *                 sent to (own address).
 * @param ha       host association corresponding to the peer.
 * @param i2_info  a pointer to the source and destination ports (when NAT is
 *                 in use).
 * @return         zero on success, or negative error value on error. Success
 *                 indicates that I2 payloads are checked and R2 is created and
 *                 sent.
 */
int hip_handle_i2(struct hip_common *i2, struct in6_addr *i2_saddr,
		  struct in6_addr *i2_daddr, hip_ha_t *ha,
		  struct hip_stateless_info *i2_info)
{
	int err = 0, retransmission = 0, replay = 0;
	struct hip_context *ctx = NULL;
 	struct hip_tlv_common *param;
	char *tmp_enc = NULL, *enc = NULL;
	unsigned char *iv;
	struct hip_host_id *host_id_in_enc = NULL;
	struct hip_r1_counter *r1cntr;
	struct hip_esp_info *esp_info = NULL;
	hip_ha_t *entry = ha;
	hip_transform_suite_t esp_tfm, hip_tfm;
	uint32_t spi_in, spi_out;
	uint16_t crypto_len;
	struct hip_spi_in_item spi_in_data;
	uint64_t I, J;
<<<<<<< HEAD
	
	HIP_DEBUG("hip_handle_i2() invoked.\n");
	
	/* Assume already locked ha, if ha is not NULL. */
	HIP_IFEL(!(ctx = HIP_MALLOC(sizeof(struct hip_context), 0)),
		 -ENOMEM, "Alloc failed\n");
=======

	HIP_DEBUG("hip_handle_i2() invoked.\n");

	/* Assume already locked ha, if ha is not NULL */
	HIP_IFEL(!(ctx = HIP_MALLOC(sizeof(struct hip_context), 0)), -ENOMEM,
		 "Alloc failed\n");
>>>>>>> b2bde8ad
	memset(ctx, 0, sizeof(struct hip_context));
	
	/* Check packet validity. We MUST check that the responder HIT is one
	 of ours. Check the generation counter. We do not support generation
	 counter (our precreated R1s suck). */
	ctx->input = i2;
	r1cntr = hip_get_param(ctx->input, HIP_PARAM_R1_COUNTER);

	/* check solution for cookie */
	{
		struct hip_solution *sol;
		HIP_IFEL(!(sol = hip_get_param(ctx->input, HIP_PARAM_SOLUTION)),
			 -EINVAL, "Invalid I2: SOLUTION parameter missing\n");
		I = sol->I;
		J = sol->J;
		HIP_IFEL(!hip_verify_cookie(i2_saddr, i2_daddr, i2, sol),
			 -ENOMSG, "Cookie solution rejected\n");
	}

 	HIP_DEBUG("Cookie accepted\n");

	if (entry) {
		/* If the I2 packet is a retransmission, we need reuse
		   the the SPI/keymat that was setup already when the
		   first I2 was received. */
		retransmission = 
			((entry->state == HIP_STATE_R2_SENT ||
			  entry->state == HIP_STATE_ESTABLISHED) ? 1 : 0);
		/* If the initiator is in established state (it has possibly
		   sent duplicate I2 packets), we must make sure that we are
		   reusing the old SPI as the initiator will just drop the
		   R2, thus discarding any new SPIs we create. Notice that
		   this works also in the case when initiator is not in
		   established state, as the initiator just picks up the SPI
		   from the R2. */
		if (entry->state == HIP_STATE_ESTABLISHED)
			spi_in = hip_hadb_get_latest_inbound_spi(entry);
	}

	/* Check HIP and ESP transforms, and produce keying material. */
	ctx->dh_shared_key = NULL;
	
	/* Note: we could skip keying material generation in the case of a
	   retransmission but then we'd had to fill ctx->hmac etc. TH: I'm not
	   sure if this could be replaced with a function pointer which is set
	   from hadb. Usually you shouldn't have state here, right? */
	HIP_IFEL(hip_produce_keying_material(ctx->input, ctx, I, J), -1,
		 "Unable to produce keying material. Dropping I2\n");

	/* Verify HMAC. */
	HIP_IFEL(hip_verify_packet_hmac(i2, &ctx->hip_hmac_in), -ENOENT,
		 "HMAC validation on i2 failed\n");
	
	/* Decrypt the HOST_ID and verify it against the sender HIT. */
	HIP_IFEL(!(enc = hip_get_param(ctx->input, HIP_PARAM_ENCRYPTED)),
		 -ENOENT, "Could not find enc parameter\n");

	HIP_IFEL(!(tmp_enc = HIP_MALLOC(hip_get_param_total_len(enc),
					GFP_KERNEL)), -ENOMEM,
		 "No memory for temporary host_id\n");

	/* Little workaround...
	 * We have a function that calculates sha1 digest and then verifies the
	 * signature. But since the sha1 digest in I2 must be calculated over
	 * the encrypted data, and the signature requires that the encrypted
	 * data to be decrypted (it contains peer's host identity), we are
	 * forced to do some temporary copying. If ultimate speed is required,
	 * then calculate the digest here as usual and feed it to signature
	 * verifier. */
	memcpy(tmp_enc, enc, hip_get_param_total_len(enc));
	
	/* Decrypt ENCRYPTED field. */
	_HIP_HEXDUMP("Recv. Key", &ctx->hip_enc_in.key, 24);
	HIP_IFEL(!(param = hip_get_param(ctx->input, HIP_PARAM_HIP_TRANSFORM)), 
		 -ENOENT, "Did not find HIP transform\n");
	HIP_IFEL((hip_tfm = hip_get_param_transform_suite_id(param, 0)) == 0,
		 -EFAULT, "Bad HIP transform\n");

	switch (hip_tfm) {
	case HIP_HIP_AES_SHA1:
 		host_id_in_enc = (struct hip_host_id *)
		  (tmp_enc + sizeof(struct hip_encrypted_aes_sha1));
 		iv = ((struct hip_encrypted_aes_sha1 *) tmp_enc)->iv;
 		/* 4 = reserved, 16 = iv */
 		crypto_len = hip_get_param_contents_len(enc) - 4 - 16;
		HIP_DEBUG("aes crypto len: %d\n", crypto_len);
		break;
	case HIP_HIP_3DES_SHA1:
 		host_id_in_enc = (struct hip_host_id *)
		  (tmp_enc + sizeof(struct hip_encrypted_3des_sha1));
 		iv = ((struct hip_encrypted_3des_sha1 *) tmp_enc)->iv;
 		/* 4 = reserved, 8 = iv */
 		crypto_len = hip_get_param_contents_len(enc) - 4 - 8;
		break;
	case HIP_HIP_NULL_SHA1:
		host_id_in_enc = (struct hip_host_id *)
			(tmp_enc + sizeof(struct hip_encrypted_null_sha1));
 		iv = NULL;
 		/* 4 = reserved */
 		crypto_len = hip_get_param_contents_len(enc) - 4;
		break;
	default:
		HIP_IFEL(1, -EINVAL, "Unknown HIP transform: %d\n", hip_tfm);
	}

	HIP_DEBUG("Crypto encrypted\n");
	/* Note: iv can be NULL */
	_HIP_HEXDUMP("IV: ", iv, 16);
	
	HIP_IFEL(hip_crypto_encrypted(host_id_in_enc, iv, hip_tfm,
				      crypto_len, &ctx->hip_enc_in.key,
				      HIP_DIRECTION_DECRYPT), -EINVAL,
		 "Decryption of Host ID failed\n");
	HIP_IFEL(hip_get_param_type(host_id_in_enc) != HIP_PARAM_HOST_ID, -EINVAL,
		 "The decrypted parameter is not a host id\n");

	HIP_HEXDUMP("Decrypted HOST_ID", host_id_in_enc,
		     hip_get_param_total_len(host_id_in_enc));

	/* HMAC cannot be validated until we draw key material */

	/* NOTE! The original packet has the data still encrypted. But this is
	   not a problem, since we have decrypted the data into a temporary
	   storage and nobody uses the data in the original packet. */
	
	/* Create host association state (if not previously done). */
	if (!entry) {
		int if_index;
		struct sockaddr_storage ss_addr;
		struct sockaddr *addr;
		addr = (struct sockaddr*) &ss_addr;
		/* We have no previous infomation on the peer, create a new HIP
		   HA. */
		HIP_DEBUG("No entry, creating new\n");
		HIP_IFEL(!(entry = hip_hadb_create_state(GFP_KERNEL)), -ENOMSG,
			 "Failed to create or find entry\n");

		/* The rest of the code assume already locked entry, so lock the
		   newly created entry as well. */
		HIP_LOCK_HA(entry);
		ipv6_addr_copy(&entry->hit_peer, &i2->hits);
		/* ipv6_addr_copy(&entry->hit_our, &i2->hitr); */
		hip_init_us(entry, &i2->hitr);

		ipv6_addr_copy(&entry->local_address, i2_daddr);
		HIP_IFEL(!(if_index = hip_devaddr2ifindex(&entry->local_address)), -1, 
			 "if_index NOT determined\n");

		memset(addr, 0, sizeof(struct sockaddr_storage));
		addr->sa_family = AF_INET6;
		memcpy(SA2IP(addr), &entry->local_address, SAIPLEN(addr));
		add_address_to_list(addr, if_index);
                /* if_index = addr2ifindx(entry->local_address); */

		/* If the incoming I2 packet has 50500 as destination port, NAT
		   mode is set on for the host association, I2 source port is
		   stored as the peer UDP port and send function is set to
		   "hip_send_udp()". Note that we must store the port not until
		   here, since the source port can be different for I1 and I2. */
		if(i2_info->dst_port == HIP_NAT_UDP_PORT)
		{
			entry->nat_mode = 1;
			entry->peer_udp_port = i2_info->src_port;
			HIP_DEBUG("entry->hadb_xmit_func: %p.\n", entry->hadb_xmit_func);
			HIP_DEBUG("SETTING SEND FUNC TO UDP for entry %p from I2 info.\n",
				  entry);
			hip_hadb_set_xmit_function_set(entry, &nat_xmit_func_set);
			//entry->hadb_xmit_func->hip_send_pkt = hip_send_udp;
		}

		hip_hadb_insert_state(entry);
		hip_hold_ha(entry);

		_HIP_DEBUG("HA entry created.");
	}
	entry->hip_transform = hip_tfm;
	
	/** @todo the above should not be done if signature fails...
	    or it should be cancelled. */
	
	/* Store peer's public key and HIT to HA */
	HIP_IFEL(hip_init_peer(entry, i2, host_id_in_enc), -EINVAL,
		 "init peer failed\n");		

	/* Validate signature */
	HIP_IFEL(entry->verify(entry->peer_pub, ctx->input), -EINVAL,
		 "Verification of I2 signature failed\n");

	/* If we have old SAs with these HITs delete them */
	hip_hadb_delete_inbound_spi(entry, 0);
	hip_hadb_delete_outbound_spi(entry, 0);
	{
		struct hip_esp_transform *esp_tf;
		struct hip_spi_out_item spi_out_data;

		HIP_IFEL(!(esp_tf = hip_get_param(ctx->input,
						  HIP_PARAM_ESP_TRANSFORM)),
			 -ENOENT, "Did not find ESP transform on i2\n");
		HIP_IFEL(!(esp_info = hip_get_param(ctx->input,
						    HIP_PARAM_ESP_INFO)),
			 -ENOENT, "Did not find SPI LSI on i2\n");

		if (r1cntr)
			entry->birthday = r1cntr->generation;
		entry->peer_controls |= ntohs(i2->control);

		/* move this below setup_sa */
		memset(&spi_out_data, 0, sizeof(struct hip_spi_out_item));
		spi_out_data.spi = ntohl(esp_info->new_spi);
		HIP_DEBUG("Adding spi 0x%x\n", spi_out_data.spi);
		HIP_IFE(hip_hadb_add_spi(entry, HIP_SPI_DIRECTION_OUT,
					 &spi_out_data), -1);
		entry->esp_transform = hip_select_esp_transform(esp_tf);
		HIP_IFEL((esp_tfm = entry->esp_transform) == 0, -1,
			 "Could not select proper ESP transform\n");
	}

	HIP_IFEL(hip_hadb_add_peer_addr(entry, i2_saddr, 0, 0,
					PEER_ADDR_STATE_ACTIVE), -1,
		 "Error while adding the preferred peer address\n");

	HIP_DEBUG("retransmission: %s\n", (retransmission ? "yes" : "no"));
	HIP_DEBUG("replay: %s\n", (replay ? "yes" : "no"));
	HIP_DEBUG("src %d, dst %d\n", i2_info->src_port, i2_info->dst_port);

	/* Set up IPsec associations */
	err = hip_add_sa(i2_saddr, i2_daddr,
			 &ctx->input->hits, &ctx->input->hitr,
			 &spi_in,
			 esp_tfm,  &ctx->esp_in, &ctx->auth_in,
			 retransmission, HIP_SPI_DIRECTION_IN, 0, i2_info->src_port, 
				i2_info->dst_port);
	if (err) {
		HIP_ERROR("Failed to setup inbound SA with SPI=%d\n", spi_in);
		/* if (err == -EEXIST)
		   HIP_ERROR("SA for SPI 0x%x already exists, this is perhaps a bug\n",
		   spi_in); */
		err = -1;
		hip_hadb_delete_inbound_spi(entry, 0);
		hip_hadb_delete_outbound_spi(entry, 0);
		goto out_err;
	}

	/** @todo Check -EAGAIN */
	
	/* ok, found an unused SPI to use */
	HIP_DEBUG("set up inbound IPsec SA, SPI=0x%x (host)\n", spi_in);

	spi_out = ntohl(esp_info->new_spi);
	HIP_DEBUG("Setting up outbound IPsec SA, SPI=0x%x\n", spi_out);

	HIP_DEBUG("src %d, dst %d\n", i2_info->src_port, i2_info->dst_port);


	err = hip_add_sa(i2_daddr, i2_saddr,
			 &ctx->input->hitr, &ctx->input->hits,
			 &spi_out, esp_tfm, 
			 &ctx->esp_out, &ctx->auth_out,
			 1, HIP_SPI_DIRECTION_OUT, 0, i2_info->dst_port, i2_info->src_port);
	if (err) {
		HIP_ERROR("Failed to setup outbound SA with SPI=%d\n",
			  spi_out);

         /* HIP_DEBUG("SA already exists for the SPI=0x%x\n", spi_out);
	    HIP_DEBUG("TODO: what to do ? currently ignored\n");
	    } else if (err) {
	    HIP_ERROR("Failed to setup IPsec SPD/SA entries, peer:dst (err=%d)\n", err);
	 */
		/* delete all IPsec related SPD/SA for this entry*/
		hip_hadb_delete_inbound_spi(entry, 0);
		hip_hadb_delete_outbound_spi(entry, 0);
		goto out_err;
	}

	/* @todo Check if err = -EAGAIN... */
	HIP_DEBUG("set up outbound IPsec SA, SPI=0x%x\n", spi_out);
	
	HIP_IFEL(hip_setup_hit_sp_pair(&ctx->input->hits,
				       &ctx->input->hitr,
				       i2_saddr, i2_daddr, IPPROTO_ESP, 1, 1),
		 -1, "Setting up SP pair failed\n");

	/* Source IPv6 address is implicitly the preferred address after the
	   base exchange. */
	HIP_IFEL(hip_hadb_add_addr_to_spi(entry, spi_out, i2_saddr, 1, 0, 1),
		 -1,  "Failed to add an address to SPI list\n");

	memset(&spi_in_data, 0, sizeof(struct hip_spi_in_item));
	spi_in_data.spi = spi_in;
	spi_in_data.ifindex = hip_devaddr2ifindex(i2_daddr);
	if (spi_in_data.ifindex) {
		HIP_DEBUG("ifindex=%d\n", spi_in_data.ifindex);
	} else
		HIP_ERROR("Couldn't get device ifindex of address\n");

	err = hip_hadb_add_spi(entry, HIP_SPI_DIRECTION_IN, &spi_in_data);
	if (err) {
		HIP_UNLOCK_HA(entry);
		HIP_ERROR("Adding of SPI failed\n");
		goto out_err;
	}

	entry->default_spi_out = spi_out;
	HIP_DEBUG("set default SPI out=0x%x\n", spi_out);

	
	HIP_IFE(hip_store_base_exchange_keys(entry, ctx, 0), -1);

	hip_hadb_insert_state(entry);
	HIP_DEBUG("state %s\n", hip_state_str(entry->state));
	HIP_IFEL(entry->hadb_misc_func->hip_create_r2(ctx, i2_saddr, i2_daddr, entry, i2_info), -1, 
		 "Creation of R2 failed\n");

	/* change SA state from ACQ -> VALID, and wake up sleepers */
	//hip_finalize_sa(&entry->hit_peer, spi_out);
	//hip_finalize_sa(&entry->hit_our, spi_in);

	/* we cannot do this outside (in hip_receive_i2) since we don't have
	   the entry there and looking it up there would be unneccesary waste
	   of cycles */

	HIP_DEBUG("state is %d\n", entry->state);
	
	if (entry) {
		wmb();
#ifdef CONFIG_HIP_RVS
		/* XX FIX: this should be dynamic (the rvs information should
		   be stored in the HADB) instead of static */
		entry->state = HIP_STATE_ESTABLISHED;
#else
		if (entry->state == HIP_STATE_UNASSOCIATED) {
			HIP_DEBUG("TODO: should wait for ESP here or "
				  "wait for implementation specific time, "
				  "moving to ESTABLISHED\n");
			entry->state = HIP_STATE_ESTABLISHED;
		} else if (entry->state == HIP_STATE_ESTABLISHED) {
			HIP_DEBUG("Initiator rebooted, but base exchange completed\n");
			HIP_DEBUG("Staying in ESTABLISHED.\n");
		} else {
			entry->state = HIP_STATE_R2_SENT;
		}
#endif /* CONFIG_HIP_RVS */
	}

	HIP_DEBUG("Reached %s state\n", hip_state_str(entry->state));

 out_err:
	/* ha is not NULL if hip_receive_i2() fetched the HA for us.
	 * In that case we must not release our reference to it.
	 * Otherwise, if 'ha' is NULL, then we created the HIP HA in this
	 * function and we should free the reference.
	 */
	if (!ha && entry) {
		/* unlock the entry created in this function */
		HIP_UNLOCK_HA(entry);
		hip_put_ha(entry);
	}
	if (tmp_enc)
		HIP_FREE(tmp_enc);
	if (ctx->dh_shared_key)
		HIP_FREE(ctx->dh_shared_key);
	if (ctx)
		HIP_FREE(ctx);

	return err;
}

/**
 * hip_receive_i2 - receive I2 packet
 * @param skb sk_buff where the HIP packet is in
 *
 * This is the initial function which is called when an I2 packet is
 * received. If we are in correct state, the packet is handled to
 * hip_handle_i2() for further processing.
 *
 * Returns always 0.
 *
 * TODO: check if it is correct to return always 0 
 */
int hip_receive_i2(struct hip_common *i2,
		   struct in6_addr *i2_saddr,
		   struct in6_addr *i2_daddr,
		   hip_ha_t *entry,
		  struct hip_stateless_info *i2_info)
{
	int state = 0, err = 0;
	uint16_t mask = HIP_CONTROL_HIT_ANON;
<<<<<<< HEAD
=======

>>>>>>> b2bde8ad
	HIP_DEBUG("hip_receive_i2() invoked.\n");

	HIP_IFEL(ipv6_addr_any(&i2->hitr), 0,
		 "Received NULL receiver HIT in I2. Dropping\n");

	HIP_IFEL(!hip_controls_sane(ntohs(i2->control), mask), 0, 
		 "Received illegal controls in I2: 0x%x. Dropping\n",
		 ntohs(i2->control));

	if (!entry) {
		state = HIP_STATE_UNASSOCIATED;
	} else {
		barrier();
		HIP_LOCK_HA(entry);
		state = entry->state;
	}

	HIP_DEBUG("Received I2 in state %s\n", hip_state_str(state));
	
 	switch(state) {
 	case HIP_STATE_UNASSOCIATED:
		/* possibly no state created yet, entry == NULL */
		err = ((hip_handle_func_set_t *)hip_get_handle_default_func_set())->hip_handle_i2(i2, i2_saddr, i2_daddr, entry, i2_info); //as there is no state established function pointers can't be used here
		break;
	case HIP_STATE_I2_SENT:
		if (hip_hit_is_bigger(&entry->hit_our, &entry->hit_peer)) {
			HIP_DEBUG("Our HIT is bigger\n");
			err = ((hip_handle_func_set_t *)hip_get_handle_default_func_set())->hip_handle_i2(i2, i2_saddr, i2_daddr, entry, i2_info);
		} else {
			HIP_DEBUG("Dropping i2 (two hosts iniating base exchange at the same time?)\n");
		}
		break;
	case HIP_STATE_I1_SENT:
	case HIP_STATE_R2_SENT:
		err = hip_handle_i2(i2, i2_saddr, i2_daddr, entry, i2_info);
 		break;
 	case HIP_STATE_ESTABLISHED:
 		HIP_DEBUG("Received I2 in state ESTABLISHED\n");
		err = entry->hadb_handle_func->hip_handle_i2(i2, i2_saddr,
							     i2_daddr, entry, i2_info);

 		break;
 	case HIP_STATE_CLOSING:
 	case HIP_STATE_CLOSED:
		HIP_DEBUG("Received I2 in state CLOSED/CLOSING\n");
		err = entry->hadb_handle_func->hip_handle_i2(i2, i2_saddr,
							     i2_daddr, entry, i2_info);
		break;
	default:
		HIP_ERROR("Internal state (%d) is incorrect\n", state);
		break;
	}

	if (entry) {
		HIP_UNLOCK_HA(entry);
		hip_put_ha(entry);
	}
 out_err:
	if (err) {
		HIP_ERROR("error (%d) occurred\n", err);
	}

	return err;
}


/**
 * hip_handle_r2 - handle incoming R2 packet
 * @param skb sk_buff where the HIP packet is in
 * @param entry HA
 *
 * This function is the actual point from where the processing of R2
 * is started.
 *
 * On success (payloads are created and IPsec is set up) 0 is
 * returned, otherwise < 0.
 */
int hip_handle_r2(struct hip_common *r2,
		  struct in6_addr *r2_saddr,
		  struct in6_addr *r2_daddr,
		  hip_ha_t *entry,
		  struct hip_stateless_info *r2_info)
{
	struct hip_context *ctx = NULL;
 	struct hip_esp_info *esp_info = NULL;
	struct hip_spi_out_item spi_out_data;
	int tfm, err = 0;
	uint32_t spi_recvd, spi_in;
	int retransmission = 0;

	HIP_DEBUG("hip_handle_r2() invoked.\n");
<<<<<<< HEAD

=======
>>>>>>> b2bde8ad
	if (entry->state == HIP_STATE_ESTABLISHED) {
		retransmission = 1;
		HIP_DEBUG("Retransmission\n");
	} else {
		HIP_DEBUG("Not a retransmission\n");
	}

	/* assume already locked entry */
	HIP_IFE(!(ctx = HIP_MALLOC(sizeof(struct hip_context), GFP_ATOMIC)), -ENOMEM);
	memset(ctx, 0, sizeof(struct hip_context));
        ctx->input = r2;

        /* Verify HMAC */
	HIP_IFEL(hip_verify_packet_hmac2(r2, &entry->hip_hmac_in, entry->peer_pub), -1, 
		 "HMAC validation on R2 failed\n");

	/* Assign a local private key to HA */
	//HIP_IFEL(hip_init_our_hi(entry), -EINVAL, "Could not assign a local host id\n");

	/* Signature validation */
 	HIP_IFEL(entry->verify(entry->peer_pub, r2), -EINVAL, "R2 signature verification failed\n");

        /* The rest */
 	HIP_IFEL(!(esp_info = hip_get_param(r2, HIP_PARAM_ESP_INFO)), -EINVAL,
		 "Parameter SPI not found\n");

	spi_recvd = ntohl(esp_info->new_spi);
	memset(&spi_out_data, 0, sizeof(struct hip_spi_out_item));
	spi_out_data.spi = spi_recvd;
	HIP_IFE(hip_hadb_add_spi(entry, HIP_SPI_DIRECTION_OUT, &spi_out_data), -1);

	memcpy(&ctx->esp_out, &entry->esp_out, sizeof(ctx->esp_out));
	memcpy(&ctx->auth_out, &entry->auth_out, sizeof(ctx->auth_out));
	HIP_DEBUG("entry should have only one spi_in now, test\n");
	spi_in = hip_hadb_get_latest_inbound_spi(entry);
	tfm = entry->esp_transform;

	HIP_DEBUG("src %d, dst %d\n", r2_info->src_port, r2_info->dst_port);

	err = hip_add_sa(r2_daddr, r2_saddr,
			 &ctx->input->hitr, &ctx->input->hits,
			 &spi_recvd, tfm,
			 &ctx->esp_out, &ctx->auth_out, 1,
			 HIP_SPI_DIRECTION_OUT, 0, r2_info->src_port, r2_info->dst_port);
	/*
	if (err == -EEXIST) {
		HIP_DEBUG("SA already exists for the SPI=0x%x\n", spi_recvd);
		HIP_DEBUG("TODO: what to do ? currently ignored\n");
	} else 	if (err) {
	*/

	if (err) {
		HIP_ERROR("hip_add_sa failed, peer:dst (err=%d)\n", err);
		HIP_ERROR("** TODO: remove inbound IPsec SA**\n");
		err = -1;
		goto out_err;
	}
	/* XXX: Check for -EAGAIN */
	HIP_DEBUG("set up outbound IPsec SA, SPI=0x%x (host)\n", spi_recvd);

	/* source IPv6 address is implicitly the preferred
	 * address after the base exchange */
	err = hip_hadb_add_addr_to_spi(entry, spi_recvd, r2_saddr,
				       1, 0, 1);
	if (err)
		HIP_ERROR("hip_hadb_add_addr_to_spi err=%d not handled\n", err);
	entry->default_spi_out = spi_recvd;
	HIP_DEBUG("set default SPI out=0x%x\n", spi_recvd);
	_HIP_DEBUG("add spi err ret=%d\n", err);
	//if(IN6_IS_ADDR_V4MAPPED(r2_daddr))
	//	err = hip_ipv4_devaddr2ifindex(r2_daddr);
	//else
		err = hip_devaddr2ifindex(r2_daddr);
	if (err != 0) {
		HIP_DEBUG("ifindex=%d\n", err);
		hip_hadb_set_spi_ifindex(entry, spi_in, err);
	} else
		HIP_ERROR("Couldn't get device ifindex of address\n");
	err = 0;

	/*
	  HIP_DEBUG("clearing the address used during the bex\n");
	  ipv6_addr_copy(&entry->bex_address, &in6addr_any);
	*/

	/* Check if the incoming R2 has a REG_RESPONSE parameter. */
		
	HIP_DEBUG("Checking R2 for REG_RESPONSE parameter.\n");
	struct hip_reg_request *rresp;
	uint8_t reg_types[1] = { HIP_ESCROW_SERVICE };
	rresp = hip_get_param(r2, HIP_PARAM_REG_RESPONSE);
	uint8_t lifetime;
	if (!rresp) {
		HIP_DEBUG("No REG_RESPONSE found in R2.\n");
		HIP_DEBUG("Checking r2 for REG_FAILED parameter.\n");
		rresp = hip_get_param(r2, HIP_PARAM_REG_FAILED);
		if (rresp) {
			HIP_DEBUG("Registration failed!.\n");
		}	
		else 
			HIP_DEBUG("Server not responding to registration attempt.\n");
			
		/** @todo Should the base entry be removed when registration fails?
		    Registration unsuccessful - removing base keas
		    hip_kea_remove_base_entries(); */
			
	}
	else {
		HIP_DEBUG("Found REG_RESPONSE parameter.\n");
		uint8_t *types = (uint8_t *)(hip_get_param_contents(r2, HIP_PARAM_REG_RESPONSE));
		int typecnt = hip_get_param_contents_len(rresp);
		int accept = 0;
		int i;
		if (typecnt >= 1) { 
			for (i = 1; i < typecnt; i++) {
				HIP_DEBUG("Service type: %d.\n", types[i]);
				if (types[i] == HIP_ESCROW_SERVICE) {
					accept = 1;
				}
			}	
		}
		if (accept) {
			HIP_DEBUG("Registration to escrow service completed!\n");
			HIP_KEA *kea;	
			HIP_IFE(!(kea = hip_kea_find(&entry->hit_our)), -1);
			HIP_DEBUG("Found kea base entry.\n");
			kea->keastate = HIP_KEASTATE_VALID;
			hip_keadb_put_entry(kea); 
		}
	}
	
	/* these will change SAs' state from ACQUIRE to VALID, and
	 * wake up any transport sockets waiting for a SA */
	//	hip_finalize_sa(&entry->hit_peer, spi_recvd);
	//hip_finalize_sa(&entry->hit_our, spi_in);

	entry->state = HIP_STATE_ESTABLISHED;
	hip_hadb_insert_state(entry);
	HIP_DEBUG("Reached ESTABLISHED state\n");
	
 out_err:
	if (ctx)
		HIP_FREE(ctx);
	return err;
}

/**
 * Handles an incoming I1 packet.
 *
 * Handles an incoming I1 packet and parses @c FROM or @c FROM_NAT parameter
 * from the packet. If a @c FROM or a @c FROM_NAT parameter is found, there must
 * also be a @c RVS_HMAC parameter present. This hmac is first verified. If the
 * verification fails, a negative error value is returned and hip_xmit_r1() is
 * not invoked. If verification succeeds,
 * <ol>
 * <li>and a @c FROM parameter is found, the IP address obtained from the
 * parameter is passed to hip_xmit_r1() as the destination IP address. The
 * source IP address of the received I1 packet is passed to hip_xmit_r1() as
 * the IP of RVS.</li>
 * <li>and a @c FROM_NAT parameter is found, the IP address and
 * port number obtained from the parameter is passed to hip_xmit_r1() as the
 * destination IP address and destination port. The source IP address and source
 * port of the received I1 packet is passed to hip_xmit_r1() as the IP and port
 * of RVS.</li>
 * <li>If no @c FROM or @c FROM_NAT parameters are found, this function does
 * nothing else but calls hip_xmit_r1().</li>
 * </ol>
 *
 * @param i1       a pointer to the received I1 HIP packet common header with
 *                 source and destination HITs.
 * @param i1_saddr a pointer to the source address from where the I1 packet was
 *                 received.
 * @param i1_daddr a pointer to the destination address where to the I1 packet
 *                 was sent to (own address).
 * @param entry    a pointer to the current host association database state.
 * @param i1_info  a pointer to the source and destination ports (when NAT is
 *                 in use).
 * @return         zero on success, or negative error value on error.
 * @warning        This code only handles a single @c FROM or @c FROM_NAT
 *                 parameter. If there is a mix of @c FROM and @c FROM_NAT
 *                 parameters, only the first @c FROM parameter is parsed. Also,
 *                 if there are multiple @c FROM or @c FROM_NAT parameters
 *                 present in the incoming I1 packet, only the first of a kind
 *                 is parsed.
 */
int hip_handle_i1(struct hip_common *i1,
		  struct in6_addr *i1_saddr,
		  struct in6_addr *i1_daddr,
		  hip_ha_t *entry,
		  struct hip_stateless_info *i1_info)
{
	int err = 0, is_via_rvs_nat = 0;
	struct in6_addr *dst_ip = NULL;
	in_port_t dst_port = 0;
	void *rvs_address = NULL;
	hip_tlv_type_t param_type = 0;
	hip_ha_t *rvs_ha_entry = NULL;
	struct hip_from_nat *from_nat;
	struct hip_from *from;
		
	HIP_DEBUG("hip_handle_i1() invoked.\n");
		
#ifdef CONFIG_HIP_RVS
	
	/* Note that this code effectively takes place at the responder of
	   I->RVS->R hierachy, not at the RVS itself. 
	   
	   We have five cases:
	   1. I1 was received on UDP and a FROM parameter was found.
	   2. I1 was received on raw HIP and a FROM parameter was found.
	   3. I1 was received on UDP and a FROM_NAT parameter was found.
	   4. I1 was received on raw HIP and a FROM_NAT parameter was found.
	   5. Neither FROM nor FROM_NAT parameter was not found. */
	
	/* Check if the incoming I1 packet has a FROM or FROM_NAT parameters at
	   all. */
	from_nat = hip_get_param(i1, HIP_PARAM_FROM_NAT);
	from = hip_get_param(i1, HIP_PARAM_FROM);
	
	if (!(from || from_nat)) {
		/* Case 5. */
		HIP_DEBUG("Didn't find FROM parameter in I1.\n");
		goto skip_nat;
	}
	
	HIP_DEBUG("Found %s parameter in I1.\n",
		  from ? "FROM" : "FROM_NAT");
	
	if(from) {
		/* Cases 1. & 2. */
		param_type = HIP_PARAM_FROM;
		dst_ip = (struct in6_addr *)&from->address;
	}
	else {
		/* Cases 3. & 4. */
		param_type = HIP_PARAM_FROM_NAT;
		dst_ip = (struct in6_addr *)&from_nat->address;
		dst_port = ntohs(from_nat->port);
	}
	
	/* The relayed I1 packet has the initiators HIT as source HIT,
	   and the responder HIT as destination HIT. We would like to
	   verify the HMAC against the host association that was created
	   when the responder registered to the rvs. That particular
	   host association has the responders HIT as source HIT and the
	   rvs' HIT as destination HIT. Let's get that host association
	   using the responder's HIT and the IP address of the RVS as
	   search keys. */
	HIP_IFEL(((rvs_ha_entry =
		   hip_hadb_find_rvs_candidate_entry(&i1->hitr, i1_saddr)) == NULL),
		 -1, "A matching host association was not found for "\
		 "responder HIT / RVS IP.");
	
	HIP_DEBUG("RVS host association entry found: %p.\n", rvs_ha_entry);
	
	/* Verify the RVS hmac. */
	HIP_IFEL(hip_verify_packet_rvs_hmac(i1, &rvs_ha_entry->hip_hmac_out),
		 -1, "RVS_HMAC verification on the relayed i1 failed.\n");
	
	/* I1 packet was received on UDP destined to port 50500.
	   R1 packet will have a VIA_RVS_NAT parameter.
	   Cases 1. & 3. */
	if(i1_info->dst_port == HIP_NAT_UDP_PORT) {
		
		struct hip_in6_addr_port our_addr_port;
		is_via_rvs_nat = 1;
		
		HIP_IFEL(!(rvs_address = 
			   HIP_MALLOC(sizeof(struct hip_in6_addr_port),
				      0)),
			 -ENOMEM, "Not enough memory to rvs_address.");
		
		/* Insert source IP address and source port from the
		   received I1 packet to "rvs_address". For this purpose
		   a temporary hip_in6_addr_port struct is needed. */
		memcpy(&our_addr_port.sin6_addr, i1_saddr,
		       sizeof(struct in6_addr));
		our_addr_port.sin6_port = htons(i1_info->src_port);
		
		memcpy(rvs_address, &our_addr_port,
		       sizeof(struct hip_in6_addr_port));
	} else {
		/* I1 packet was received on raw IP/HIP.
		   Cases 2. & 4. */
		HIP_IFEL(!(rvs_address = 
			   HIP_MALLOC(sizeof(struct in6_addr), 0)),
			 -ENOMEM, "Not enough memory to rvs_address.");
		
		/* Insert source IP address from the received I1 packet
		   to "rvs_address". */
		memcpy(rvs_address, i1_saddr, sizeof(struct in6_addr));
	}
 skip_nat:
#endif
	
	err = hip_xmit_r1(i1_saddr, i1_daddr, &i1->hitr, dst_ip, dst_port,
			  &i1->hits, i1_info, rvs_address, is_via_rvs_nat);
 out_err:
	if(rvs_address) {
		HIP_FREE(rvs_address);
	}
	
	return err;
}

/**
 * Determines the action to be executed for an incoming I1 packet.
 *
 * This function is called when a HIP control packet is received by
 * hip_receive_control_packet()-function and the packet is detected to be
 * an I1 packet. The operation of this function depends on whether the current
 * machine is a rendezvous server or not.
 * 
 * <ol>
 * <li>If the current machine is @b NOT a rendezvous server:</li> 
 * <ul>
 * <li>hip_handle_i1() is invoked.</li>
 * </ul>
 * <li>If the current machine @b IS a rendezvous server:</li>
 * <ul>
 * <li>if a valid rendezvous association is found from the server's rva table,
 * the I1 packet is relayed by invoking hip_rvs_relay_i1().</li> 
 * <li>If no valid valid rendezvous association is found, hip_handle_i1() is
 * invoked.</li>
 * </ul>
 * </ol>
 *
 * @param i1       a pointer to the received I1 HIP packet common header with
 *                 source and destination HITs.
 * @param i1_saddr a pointer to the source address from where the I1 packet was
 *                 received.
 * @param i1_daddr a pointer to the destination address where to the I1 packet
 *                 was sent to (own address).
 * @param entry    a pointer to the current host association database state.
 * @param i1_info  a pointer to the source and destination ports (when NAT is
 *                 in use).
 * @return         zero on success, or negative error value on error.
 * @warning        This code does not work correctly if there are @b both
 *                 @c FROM and @c FROM_NAT parameters in the incoming I1 packet.
 */
int hip_receive_i1(struct hip_common *i1,
		   struct in6_addr *i1_saddr,
		   struct in6_addr *i1_daddr,
		   hip_ha_t *entry,
		   struct hip_stateless_info *i1_info)
{
<<<<<<< HEAD
	int err = 0, state, mask = 0;
	HIP_DEBUG("hip_receive_i1() invoked.\n");

=======
       	int err = 0, state, mask = 0;
>>>>>>> b2bde8ad
#ifdef CONFIG_HIP_RVS
 	HIP_RVA *rva;
	mask |= HIP_CONTROL_RVS_CAPABLE;
#endif
	HIP_DEBUG("hip_receive_i1() invoked.\n");
	HIP_IFEL(ipv6_addr_any(&i1->hitr), -EPROTONOSUPPORT, 
		 "Received NULL receiver HIT. Opportunistic HIP is not supported yet in I1. Dropping\n");

	/* we support checking whether we are rvs capable even with RVS support not enabled */
 	HIP_IFEL(!hip_controls_sane(ntohs(i1->control), mask), -1, 
		 "Received illegal controls in I1: 0x%x. Dropping\n", ntohs(i1->control));
	
	if (entry) {
		wmb();
		state = entry->state;
		hip_put_ha(entry);
	} else {
#ifdef CONFIG_HIP_RVS
		HIP_DEBUG_HIT("Searching rendezvous association on HIT ",
			      &i1->hitr);
 		rva = hip_rvs_get_valid(&i1->hitr);
		HIP_DEBUG("Valid rendezvous association found: %s \n",
			  (rva ? "yes" : "no"));
 		if (rva) {
			err = hip_rvs_relay_i1(i1, i1_saddr, i1_daddr, rva, i1_info);
			return err;
 		}
#endif
		state = HIP_STATE_NONE;
	}

	HIP_DEBUG("HIP_LOCK_HA ?\n");
	HIP_DEBUG("Received I1 in state %s\n", hip_state_str(state));

	switch(state) {
	case HIP_STATE_NONE:
		err = ((hip_handle_func_set_t *)hip_get_handle_default_func_set())->hip_handle_i1(i1, i1_saddr, i1_daddr, entry, i1_info);
		break;
	case HIP_STATE_I1_SENT:
                if (hip_hit_is_bigger(&entry->hit_our, &entry->hit_peer)) {
			HIP_DEBUG("Our HIT is bigger\n");
			err = ((hip_handle_func_set_t *)hip_get_handle_default_func_set())->hip_handle_i1(i1, i1_saddr, i1_daddr, entry, i1_info);
		} else {
			HIP_DEBUG("Dropping i1 (two hosts iniating base exchange at the same time?)\n");
		}
		break;
	case HIP_STATE_UNASSOCIATED:
	case HIP_STATE_I2_SENT:
	case HIP_STATE_R2_SENT:
	case HIP_STATE_ESTABLISHED:
	case HIP_STATE_CLOSED:
	case HIP_STATE_CLOSING:
		err = ((hip_handle_func_set_t *)hip_get_handle_default_func_set())->hip_handle_i1(i1, i1_saddr, i1_daddr, entry, i1_info);
		break;
	default:
		/* should not happen */
		HIP_IFEL(1, -EINVAL, "DEFAULT CASE, UNIMPLEMENTED STATE HANDLING OR A BUG\n");
	}

	HIP_DEBUG("HIP_UNLOCK_HA ?\n");
 out_err:
	return err;
}

/**
 * hip_receive_r2 - receive R2 packet
 * @param skb sk_buff where the HIP packet is in
 *
 * This is the initial function which is called when an R1 packet is
 * received. If we are in correct state, the packet is handled to
 * hip_handle_r2() for further processing.
 *
 * @return 0 if R2 was processed succesfully, < 0 otherwise.
 */
int hip_receive_r2(struct hip_common *hip_common,
		   struct in6_addr *r2_saddr,
		   struct in6_addr *r2_daddr,
		   hip_ha_t *entry,
		   struct hip_stateless_info *r2_info)
{
	int err = 0, state;
	uint16_t mask = 0;

	HIP_DEBUG("hip_receive_i2() invoked.\n");
<<<<<<< HEAD

=======
>>>>>>> b2bde8ad
	HIP_IFEL(ipv6_addr_any(&hip_common->hitr), -1, 
		 "Received NULL receiver HIT in R2. Dropping\n");
	
	HIP_IFEL(!hip_controls_sane(ntohs(hip_common->control), mask), -1,
		 "Received illegal controls in R2: 0x%x. Dropping\n", ntohs(hip_common->control));
	//HIP_IFEL(!(entry = hip_hadb_find_byhits(&hip_common->hits, 
	//					&hip_common->hitr)), -EFAULT,
	//	 "Received R2 by unknown sender\n");

	HIP_IFEL(!entry, -EFAULT,
		 "Received R2 by unknown sender\n");
		 
	HIP_LOCK_HA(entry);
	state = entry->state;

	HIP_DEBUG("Received R2 in state %s\n", hip_state_str(state));
 	switch(state) {
 	case HIP_STATE_I2_SENT:
 		/* The usual case. */
 		err = entry->hadb_handle_func->hip_handle_r2(hip_common, r2_saddr, r2_daddr, entry, r2_info);
		if (err) {
			HIP_ERROR("hip_handle_r2 failed (err=%d)\n", err);
			goto out_err;
 		}
	break;

	case HIP_STATE_R2_SENT:
 	case HIP_STATE_ESTABLISHED:
	case HIP_STATE_UNASSOCIATED:
 	case HIP_STATE_I1_SENT:
 	default:
		HIP_IFEL(1, -EFAULT, "Dropping\n");
 	}

 out_err:
	if (entry) {
		HIP_UNLOCK_HA(entry);
		hip_put_ha(entry);
	}
	return err;
}


/**
 * hip_receive_notify - receive NOTIFY packet
 * @param skb sk_buff where the HIP packet is in
 *
 * This is the initial function which is called when an NOTIFY packet is
 * received.
 *
 * @return 0 if R2 was processed succesfully, < 0 otherwise.
 */
int hip_receive_notify(struct hip_common *hip_common,
		       struct in6_addr *notify_saddr,
		       struct in6_addr *notity_daddr,
		       hip_ha_t* entry)
{
	int err = 0;
	struct hip_notify *notify_param;
	uint16_t mask = HIP_CONTROL_HIT_ANON;

	HIP_DEBUG("hip_receive_notify() invoked.\n");
	HIP_HEXDUMP("Incoming NOTIFY", hip_common,
		    hip_get_msg_total_len(hip_common));

	HIP_IFEL(!hip_controls_sane(ntohs(hip_common->control), mask), -1, 
		 "Received illegal controls in NOTIFY: 0x%x. Dropping\n",
		 ntohs(hip_common->control));
	HIP_IFEL( !entry , -EFAULT, "Received NOTIFY by unknown sender\n");

	/* lock here */
	/* todo: check state */

	/* while (notify_param = hip_get_nth_param(msg, HIP_PARAM_NOTIFY, i)) { .. */

	notify_param = hip_get_param(hip_common, HIP_PARAM_NOTIFY);
	if (notify_param) {
		HIP_DEBUG("NOTIFY parameter:\n");
		HIP_DEBUG(" msgtype=%u\n", ntohs(notify_param->msgtype));
	}

 out_err:
	if (entry)
		hip_put_ha(entry);

	return err;
}

/**
 * hip_receive_bos - receive BOS packet
 * @param skb sk_buff where the HIP packet is in
 *
 * This function is called when a BOS packet is received. We add the
 * received HIT and HOST_ID to the database.
 *
 * Returns always 0.
 *
 * TODO: check if it is correct to return always 0 
 */
int hip_receive_bos(struct hip_common *bos,
		   struct in6_addr *bos_saddr,
		   struct in6_addr *bos_daddr,
		   hip_ha_t *entry,
		  struct hip_stateless_info *bos_info)
{
	int err = 0, state = 0;

	HIP_DEBUG("hip_receive_bos() invoked.\n");

	HIP_IFEL(ipv6_addr_any(&bos->hits), 0, 
		 "Received NULL sender HIT in BOS.\n");
	HIP_IFEL(!ipv6_addr_any(&bos->hitr), 0, 
		 "Received non-NULL receiver HIT in BOS.\n");
	HIP_DEBUG("Entered in hip_receive_bos...\n");
	state = entry ? entry->state : HIP_STATE_UNASSOCIATED;

	/*! \todo If received BOS packet from already known sender
           should return right now */
	HIP_DEBUG("Received BOS packet in state %s\n", hip_state_str(state));
 	switch(state) {
 	case HIP_STATE_UNASSOCIATED:
	case HIP_STATE_I1_SENT:
	case HIP_STATE_I2_SENT:
		/* Possibly no state created yet */
		err = entry->hadb_handle_func->hip_handle_bos(bos, bos_saddr, bos_daddr, entry, bos_info);
		break;
	case HIP_STATE_R2_SENT:
 	case HIP_STATE_ESTABLISHED:
		HIP_DEBUG("BOS not handled in state %s\n", hip_state_str(state));
		break;
	default:
		HIP_IFEL(1, 0, "Internal state (%d) is incorrect\n", state);
	}

	if (entry)
		hip_put_ha(entry);
 out_err:
	return err;
}<|MERGE_RESOLUTION|>--- conflicted
+++ resolved
@@ -1079,10 +1079,9 @@
 	struct hip_reg_info *reg_info;
 
 	HIP_DEBUG("hip_handle_r1() invoked.\n");
-<<<<<<< HEAD
-=======
+
+	HIP_DEBUG("hip_handle_r1() invoked.\n");
 	HIP_DUMP_MSG(r1);
->>>>>>> b2bde8ad
 
 	if (entry->state == HIP_STATE_I2_SENT) {
 		HIP_DEBUG("Retransmission\n");
@@ -1546,21 +1545,13 @@
 	uint16_t crypto_len;
 	struct hip_spi_in_item spi_in_data;
 	uint64_t I, J;
-<<<<<<< HEAD
 	
 	HIP_DEBUG("hip_handle_i2() invoked.\n");
 	
 	/* Assume already locked ha, if ha is not NULL. */
 	HIP_IFEL(!(ctx = HIP_MALLOC(sizeof(struct hip_context), 0)),
 		 -ENOMEM, "Alloc failed\n");
-=======
-
-	HIP_DEBUG("hip_handle_i2() invoked.\n");
-
-	/* Assume already locked ha, if ha is not NULL */
-	HIP_IFEL(!(ctx = HIP_MALLOC(sizeof(struct hip_context), 0)), -ENOMEM,
-		 "Alloc failed\n");
->>>>>>> b2bde8ad
+
 	memset(ctx, 0, sizeof(struct hip_context));
 	
 	/* Check packet validity. We MUST check that the responder HIT is one
@@ -1948,10 +1939,6 @@
 {
 	int state = 0, err = 0;
 	uint16_t mask = HIP_CONTROL_HIT_ANON;
-<<<<<<< HEAD
-=======
-
->>>>>>> b2bde8ad
 	HIP_DEBUG("hip_receive_i2() invoked.\n");
 
 	HIP_IFEL(ipv6_addr_any(&i2->hitr), 0,
@@ -2043,10 +2030,6 @@
 	int retransmission = 0;
 
 	HIP_DEBUG("hip_handle_r2() invoked.\n");
-<<<<<<< HEAD
-
-=======
->>>>>>> b2bde8ad
 	if (entry->state == HIP_STATE_ESTABLISHED) {
 		retransmission = 1;
 		HIP_DEBUG("Retransmission\n");
@@ -2393,13 +2376,8 @@
 		   hip_ha_t *entry,
 		   struct hip_stateless_info *i1_info)
 {
-<<<<<<< HEAD
 	int err = 0, state, mask = 0;
 	HIP_DEBUG("hip_receive_i1() invoked.\n");
-
-=======
-       	int err = 0, state, mask = 0;
->>>>>>> b2bde8ad
 #ifdef CONFIG_HIP_RVS
  	HIP_RVA *rva;
 	mask |= HIP_CONTROL_RVS_CAPABLE;
@@ -2484,10 +2462,7 @@
 	uint16_t mask = 0;
 
 	HIP_DEBUG("hip_receive_i2() invoked.\n");
-<<<<<<< HEAD
-
-=======
->>>>>>> b2bde8ad
+
 	HIP_IFEL(ipv6_addr_any(&hip_common->hitr), -1, 
 		 "Received NULL receiver HIT in R2. Dropping\n");
 	
