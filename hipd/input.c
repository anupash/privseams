/** @file
 * This file defines handling functions for incoming packets for the Host
 * Identity Protocol (HIP).
 *
 * @author  Janne Lundberg
 * @author  Miika Komu
 * @author  Mika Kousa
 * @author  Kristian Slavov
 * @author  Anthony D. Joseph
 * @author  Bing Zhou
 * @author  Tobias Heer
 * @author  Laura Takkinen
 * @author  Rene Hummen
 * @author  Samu Varjonen
 * @author  Tim Just
 * @note    Distributed under <a href="http://www.gnu.org/licenses/gpl2.txt">GNU/GPL</a>.
 */
/* required for s6_addr32 */
#define _BSD_SOURCE

#include "config.h"
#include "input.h"
#include "hadb.h"
#include "oppdb.h"
#include "user.h"
#include "keymat.h"
#include "lib/core/crypto.h"
#include "lib/core/builder.h"
#include "lib/core/hip_udp.h"
#include "lib/core/solve.h"
#include "lib/core/transform.h"
#include "lib/core/keylen.h"
#include "dh.h"
#include "lib/core/misc.h"
#include "hidb.h"
#include "cookie.h"
#include "output.h"
#include "lib/tool/pk.h"
#include "netdev.h"
#include "lib/tool/lutil.h"
#include "lib/core/state.h"
#include "lib/core/hit.h"
#include "oppdb.h"
#include "registration.h"
#include "hipd.h"
#include "oppipdb.h"
#include "modularization.h"

#ifdef CONFIG_HIP_PERFORMANCE
#include "lib/performance/performance.h"
#endif

#ifdef CONFIG_HIP_BLIND
#include "lib/core/hostid.h"
#endif

/**
 * Verifies a HMAC.
 *
 * @param buffer    the packet data used in HMAC calculation.
 * @param hmac      the HMAC to be verified.
 * @param hmac_key  integrity key used with HMAC.
 * @param hmac_type type of the HMAC digest algorithm.
 * @return          0 if calculated HMAC is same as @c hmac, otherwise < 0. On
 *                  error < 0 is returned.
 * @note            Fix the packet len before calling this function!
 */
static int hip_verify_hmac(struct hip_common *buffer, uint16_t buf_len,
                           uint8_t *hmac, void *hmac_key, int hmac_type)
{
    int err = 0;
    uint8_t hmac_res[HIP_AH_SHA_LEN];

    HIP_HEXDUMP("HMAC data", buffer, buf_len);

    HIP_IFEL(hip_write_hmac(hmac_type, hmac_key, buffer,
                            buf_len, hmac_res),
             -EINVAL, "Could not build hmac\n");

    HIP_HEXDUMP("HMAC", hmac_res, HIP_AH_SHA_LEN);
    HIP_IFE(memcmp(hmac_res, hmac, HIP_AH_SHA_LEN), -EINVAL);


out_err:

    return err;
}

/**
 * Verifies gerenal HMAC in HIP msg
 *
 * @param msg HIP packet
 * @param entry HA
 * @param parameter_type
 * @return 0 if HMAC was validated successfully, < 0 if HMAC could
 * not be validated.
 */
int hip_verify_packet_hmac_general(struct hip_common *msg,
                                   const struct hip_crypto_key *crypto_key,
                                   const hip_tlv_type_t parameter_type)
{
    int err               = 0, len = 0, orig_len = 0;
    struct hip_crypto_key tmpkey;
    struct hip_hmac *hmac = NULL;
    uint8_t orig_checksum      = 0;

    HIP_DEBUG("hip_verify_packet_hmac() invoked.\n");

    HIP_IFEL(!(hmac = hip_get_param(msg, parameter_type)),
             -ENOMSG, "No HMAC parameter\n");

    /* hmac verification modifies the msg length temporarily, so we have
     * to restore the length */
    orig_len      = hip_get_msg_total_len(msg);

    /* hmac verification assumes that checksum is zero */
    orig_checksum = hip_get_msg_checksum(msg);
    hip_zero_msg_checksum(msg);

    len           = (uint8_t *) hmac - (uint8_t *) msg;
    hip_set_msg_total_len(msg, len);

    _HIP_HEXDUMP("HMAC key", crypto_key->key,
                 hip_hmac_key_length(HIP_ESP_AES_SHA1));
    _HIP_HEXDUMP("HMACced data:", msg, len);

    memcpy(&tmpkey, crypto_key, sizeof(tmpkey));
    HIP_IFEL(hip_verify_hmac(msg, hip_get_msg_total_len(msg),
                             hmac->hmac_data, tmpkey.key,
                             HIP_DIGEST_SHA1_HMAC),
             -1, "HMAC validation failed\n");

    /* revert the changes to the packet */
    hip_set_msg_total_len(msg, orig_len);
    hip_set_msg_checksum(msg, orig_checksum);

out_err:
    return err;
}

/**
 * Verifies packet HMAC
 *
 * @param msg HIP packet
 * @param entry HA
 * @return 0 if HMAC was validated successfully, < 0 if HMAC could
 * not be validated.
 */
int hip_verify_packet_hmac(struct hip_common *msg,
                           struct hip_crypto_key *crypto_key)
{
    return hip_verify_packet_hmac_general(msg, crypto_key, HIP_PARAM_HMAC);
}

/**
 * Verifies packet RVS_HMAC
 * @param msg HIP packet
 * @param entry HA
 *
 * @return 0 if HMAC was validated successfully, < 0 if HMAC could
 * not be validated.
 */
int hip_verify_packet_rvs_hmac(struct hip_common *msg,
                               struct hip_crypto_key *crypto_key)
{
    return hip_verify_packet_hmac_general(msg, crypto_key,
                                          HIP_PARAM_RVS_HMAC);
}

/**
 * Verifies packet HMAC
 *
 * @param msg HIP packet
 * @param entry HA
 * @return 0 if HMAC was validated successfully, < 0 if HMAC could
 * not be validated. Assumes that the hmac includes only the header
 * and host id.
 */
static int hip_verify_packet_hmac2(struct hip_common *msg,
                                   struct hip_crypto_key *key,
                                   struct hip_host_id *host_id)
{
    struct hip_crypto_key tmpkey;
    struct hip_hmac *hmac;
    struct hip_common *msg_copy = NULL;
    int err                     = 0;

    _HIP_DEBUG("hip_verify_packet_hmac2() invoked.\n");
    HIP_IFE(!(msg_copy = hip_msg_alloc()), -ENOMEM);

    HIP_IFEL(hip_create_msg_pseudo_hmac2(msg, msg_copy, host_id), -1,
             "Pseudo hmac2 pkt failed\n");

    HIP_IFEL(!(hmac = hip_get_param(msg, HIP_PARAM_HMAC2)), -ENOMSG,
             "Packet contained no HMAC parameter\n");
    HIP_HEXDUMP("HMAC data", msg_copy, hip_get_msg_total_len(msg_copy));

    memcpy( &tmpkey,  key, sizeof(tmpkey));

    HIP_IFEL(hip_verify_hmac(msg_copy, hip_get_msg_total_len(msg_copy),
                             hmac->hmac_data, tmpkey.key,
                             HIP_DIGEST_SHA1_HMAC),
             -1, "HMAC validation failed\n");

out_err:
    if (msg_copy) {
        HIP_FREE(msg_copy);
    }

    return err;
}

/**
 * Creates shared secret and produce keying material
 * The initial ESP keys are drawn out of the keying material.
 *
 * TODO doxygen header incomplete
 * @param msg the HIP packet received from the peer
 * @param ctx context
 * @param dhpv pointer to the DH public value choosen
 * @return zero on success, or negative on error.
 */
int hip_produce_keying_material(struct hip_packet_context *packet_ctx,
                                uint64_t I,
                                uint64_t J,
                                struct hip_dh_public_value **dhpv)
{
    char *dh_shared_key = NULL;
    int hip_transf_length, hmac_transf_length;
    int auth_transf_length, esp_transf_length, we_are_HITg = 0;
    int hip_tfm, esp_tfm, err = 0, dh_shared_len = 1024;
    struct hip_keymat_keymat km;
    struct hip_esp_info *esp_info;
    char *keymat                     = NULL;
    size_t keymat_len_min; /* how many bytes we need at least for the KEYMAT */
    size_t keymat_len;     /* note SHA boundary */
    struct hip_tlv_common *param     = NULL;
    uint16_t esp_keymat_index, esp_default_keymat_index;
    struct hip_diffie_hellman *dhf;
    struct in6_addr *plain_local_hit = NULL;

    _HIP_DEBUG("hip_produce_keying_material() invoked.\n");
    /* Perform light operations first before allocating memory or
     * using lots of CPU time */
    HIP_IFEL(!(param = hip_get_param(packet_ctx->input_msg, HIP_PARAM_HIP_TRANSFORM)),
             -EINVAL,
             "Could not find HIP transform\n");
    HIP_IFEL((hip_tfm = hip_select_hip_transform((struct hip_hip_transform *) param)) == 0,
             -EINVAL, "Could not select HIP transform\n");
    HIP_IFEL(!(param = hip_get_param(packet_ctx->input_msg, HIP_PARAM_ESP_TRANSFORM)),
             -EINVAL,
             "Could not find ESP transform\n");
    HIP_IFEL((esp_tfm = hip_select_esp_transform((struct hip_esp_transform *) param)) == 0,
             -EINVAL, "Could not select proper ESP transform\n");

    hip_transf_length  = hip_transform_key_length(hip_tfm);
    hmac_transf_length = hip_hmac_key_length(esp_tfm);
    esp_transf_length  = hip_enc_key_length(esp_tfm);
    auth_transf_length = hip_auth_key_length_esp(esp_tfm);

    HIP_DEBUG("Transform lengths are:\n" \
              "\tHIP = %d, HMAC = %d, ESP = %d, auth = %d\n",
              hip_transf_length, hmac_transf_length, esp_transf_length,
              auth_transf_length);

    HIP_DEBUG("I and J values from the puzzle and its solution are:\n" \
              "\tI = 0x%llx\n\tJ = 0x%llx\n", I, J);

    /* Create only minumum amount of KEYMAT for now. From draft chapter
     * HIP KEYMAT we know how many bytes we need for all keys used in the
     * base exchange. */
    keymat_len_min = hip_transf_length + hmac_transf_length +
                     hip_transf_length + hmac_transf_length + esp_transf_length +
                     auth_transf_length + esp_transf_length + auth_transf_length;

    /* Assume ESP keys are after authentication keys */
    esp_default_keymat_index = hip_transf_length + hmac_transf_length +
                               hip_transf_length + hmac_transf_length;

    /* R1 contains no ESP_INFO */
    esp_info = hip_get_param(packet_ctx->input_msg, HIP_PARAM_ESP_INFO);

    if (esp_info) {
        esp_keymat_index = ntohs(esp_info->keymat_index);
    } else {
        esp_keymat_index = esp_default_keymat_index;
    }

    if (esp_keymat_index != esp_default_keymat_index) {
        /** @todo Add support for keying material. */
        HIP_ERROR("Varying keying material slices are not supported yet.\n");
        err = -1;
        goto out_err;
    }

    keymat_len = keymat_len_min;

    if (keymat_len % HIP_AH_SHA_LEN) {
        keymat_len += HIP_AH_SHA_LEN - (keymat_len % HIP_AH_SHA_LEN);
    }

    HIP_DEBUG("Keying material:\n\tminimum length = %u\n\t" \
              "keying material length = %u.\n", keymat_len_min, keymat_len);

    HIP_IFEL(!(keymat = HIP_MALLOC(keymat_len, 0)), -ENOMEM,
             "Error on allocating memory for keying material.\n");

    /* 1024 should be enough for shared secret. The length of the shared
     * secret actually depends on the DH Group. */
    /** @todo 1024 -> hip_get_dh_size ? */
    HIP_IFEL(!(dh_shared_key = HIP_MALLOC(dh_shared_len, GFP_0)),
             -ENOMEM,
             "Error on allocating memory for Diffie-Hellman shared key.\n");

    memset(dh_shared_key, 0, dh_shared_len);

    HIP_IFEL(!(dhf = (struct hip_diffie_hellman *) hip_get_param(
                   packet_ctx->input_msg, HIP_PARAM_DIFFIE_HELLMAN)),
             -ENOENT,  "No Diffie-Hellman parameter found.\n");

    /* If the message has two DH keys, select (the stronger, usually) one. */
    *dhpv = hip_dh_select_key(dhf);

    _HIP_DEBUG("dhpv->group_id= %d\n", (*dhpv)->group_id);
    _HIP_DEBUG("dhpv->pub_len= %d\n", ntohs((*dhpv)->pub_len));

#ifdef CONFIG_HIP_PERFORMANCE
    HIP_DEBUG("Start PERF_DH_CREATE\n");
    hip_perf_start_benchmark(perf_set, PERF_DH_CREATE);
#endif
    HIP_IFEL((dh_shared_len = hip_calculate_shared_secret(
                  (*dhpv)->public_value, (*dhpv)->group_id,
                  ntohs((*dhpv)->pub_len),
                  (unsigned char *) dh_shared_key,
                  dh_shared_len)) < 0,
             -EINVAL, "Calculation of shared secret failed.\n");

    _HIP_HEXDUMP("Diffie-Hellman shared parameter:\n", param,
                 hip_get_param_total_len(param));
    _HIP_HEXDUMP("Diffie-Hellman shared key:\n", dh_shared_key,
                 dh_shared_len);

    hip_make_keymat(dh_shared_key,
                    dh_shared_len,
                    &km,
                    keymat,
                    keymat_len,
                    &packet_ctx->input_msg->hits,
                    &packet_ctx->input_msg->hitr,
                    &packet_ctx->hadb_entry->keymat_calc_index,
                    I,
                    J);

    /* draw from km to keymat, copy keymat to dst, length of
     * keymat is len */

    we_are_HITg = hip_hit_is_bigger(&packet_ctx->input_msg->hitr,
                                    &packet_ctx->input_msg->hits);

    HIP_DEBUG("We are %s HIT.\n", we_are_HITg ? "greater" : "lesser");

    if (we_are_HITg) {
        hip_keymat_draw_and_copy(packet_ctx->hadb_entry->hip_enc_out.key, &km,
                                 hip_transf_length);
        hip_keymat_draw_and_copy(packet_ctx->hadb_entry->hip_hmac_out.key, &km,
                                 hmac_transf_length);
        hip_keymat_draw_and_copy(packet_ctx->hadb_entry->hip_enc_in.key, &km,
                                 hip_transf_length);
        hip_keymat_draw_and_copy(packet_ctx->hadb_entry->hip_hmac_in.key, &km,
                                 hmac_transf_length);
        hip_keymat_draw_and_copy(packet_ctx->hadb_entry->esp_out.key, &km,
                                 esp_transf_length);
        hip_keymat_draw_and_copy(packet_ctx->hadb_entry->auth_out.key, &km,
                                 auth_transf_length);
        hip_keymat_draw_and_copy(packet_ctx->hadb_entry->esp_in.key, &km,
                                 esp_transf_length);
        hip_keymat_draw_and_copy(packet_ctx->hadb_entry->auth_in.key, &km,
                                 auth_transf_length);
    } else {
        hip_keymat_draw_and_copy(packet_ctx->hadb_entry->hip_enc_in.key, &km,
                                 hip_transf_length);
        hip_keymat_draw_and_copy(packet_ctx->hadb_entry->hip_hmac_in.key, &km,
                                 hmac_transf_length);
        hip_keymat_draw_and_copy(packet_ctx->hadb_entry->hip_enc_out.key, &km,
                                 hip_transf_length);
        hip_keymat_draw_and_copy(packet_ctx->hadb_entry->hip_hmac_out.key, &km,
                                 hmac_transf_length);
        hip_keymat_draw_and_copy(packet_ctx->hadb_entry->esp_in.key, &km,
                                 esp_transf_length);
        hip_keymat_draw_and_copy(packet_ctx->hadb_entry->auth_in.key, &km,
                                 auth_transf_length);
        hip_keymat_draw_and_copy(packet_ctx->hadb_entry->esp_out.key, &km,
                                 esp_transf_length);
        hip_keymat_draw_and_copy(packet_ctx->hadb_entry->auth_out.key, &km,
                                 auth_transf_length);
    }
#ifdef CONFIG_HIP_PERFORMANCE
    HIP_DEBUG("Stop PERF_DH_CREATE\n");
    hip_perf_stop_benchmark(perf_set, PERF_DH_CREATE);
#endif
    HIP_HEXDUMP("HIP-gl encryption:", &packet_ctx->hadb_entry->hip_enc_out.key,
                hip_transf_length);
    HIP_HEXDUMP("HIP-gl integrity (HMAC) key:", &packet_ctx->hadb_entry->hip_hmac_out.key,
                hmac_transf_length);
    _HIP_DEBUG("skipping HIP-lg encryption key, %u bytes\n",
               hip_transf_length);
    HIP_HEXDUMP("HIP-lg encryption:", &packet_ctx->hadb_entry->hip_enc_in.key,
                hip_transf_length);
    HIP_HEXDUMP("HIP-lg integrity (HMAC) key:", &packet_ctx->hadb_entry->hip_hmac_in.key,
                hmac_transf_length);
    HIP_HEXDUMP("SA-gl ESP encryption key:", &packet_ctx->hadb_entry->esp_out.key,
                esp_transf_length);
    HIP_HEXDUMP("SA-gl ESP authentication key:", &packet_ctx->hadb_entry->auth_out.key,
                auth_transf_length);
    HIP_HEXDUMP("SA-lg ESP encryption key:", &packet_ctx->hadb_entry->esp_in.key,
                esp_transf_length);
    HIP_HEXDUMP("SA-lg ESP authentication key:", &packet_ctx->hadb_entry->auth_in.key,
                auth_transf_length);

    /* the next byte when creating new keymat */
    packet_ctx->hadb_entry->current_keymat_index = keymat_len_min;     /* offset value, so no +1 ? */
    packet_ctx->hadb_entry->keymat_calc_index    = (packet_ctx->hadb_entry->current_keymat_index / HIP_AH_SHA_LEN) + 1;
    packet_ctx->hadb_entry->esp_keymat_index     = esp_keymat_index;

    memcpy(packet_ctx->hadb_entry->current_keymat_K,
           keymat + (packet_ctx->hadb_entry->keymat_calc_index - 1) * HIP_AH_SHA_LEN, HIP_AH_SHA_LEN);

    _HIP_DEBUG("packet_ctx->hadb_entry: keymat_calc_index=%u current_keymat_index=%u\n",
               packet_ctx->hadb_entry->keymat_calc_index, packet_ctx->hadb_entry->current_keymat_index);
    _HIP_HEXDUMP("CTX CURRENT KEYMAT", packet_ctx->hadb_entry->current_keymat_K,
                 HIP_AH_SHA_LEN);

    /* store DH shared key */
    packet_ctx->hadb_entry->dh_shared_key     = dh_shared_key;
    packet_ctx->hadb_entry->dh_shared_key_len = dh_shared_len;

    /* on success HIP_FREE for dh_shared_key is called by caller */
out_err:
    if (err && dh_shared_key) {
        HIP_FREE(dh_shared_key);
    }
    if (keymat) {
        HIP_FREE(keymat);
    }
    if (plain_local_hit) {
        HIP_FREE(plain_local_hit);
    }
    return err;
}

/**
 * Drops a packet if necessary.
 *
 *
 * @param entry   host association entry
 * @param type    type of the packet
 * @param hitr    HIT of the destination
 *
 * @return        1 if the packet should be dropped, zero if the packet
 *                shouldn't be dropped
 */
static int hip_packet_to_drop(hip_ha_t *entry,
                              hip_hdr_type_t type,
                              struct in6_addr *hitr)
{
    // If we are a relay or rendezvous server, don't drop the packet
    if (!hip_hidb_hit_is_our(hitr)) {
        return 0;
    }

    switch (entry->state) {
    case HIP_STATE_I2_SENT:
        // Here we handle the "shotgun" case. We only accept the first valid R1
        // arrived and ignore all the rest.
        HIP_DEBUG("Number of items in the addresses list: %d\n",
                  ((struct lhash_st *) addresses)->num_items);
        if (entry->peer_addr_list_to_be_added) {
            HIP_DEBUG("Number of items in the peer addr list: %d ",
                      ((struct lhash_st *) entry->peer_addr_list_to_be_added)->num_items);
        }
        if (hip_shotgun_status == SO_HIP_SHOTGUN_ON
            && type == HIP_R1
            && entry->peer_addr_list_to_be_added  &&
            (((struct lhash_st *) entry->peer_addr_list_to_be_added)->num_items > 1 ||
             ((struct lhash_st *) addresses)->num_items > 1)) {
            return 1;
        }
        break;
    case HIP_STATE_R2_SENT:
        if (type == HIP_R1 || type == HIP_R2) {
            return 1;
        }
    case HIP_STATE_ESTABLISHED:
        if (type == HIP_R1 || type == HIP_R2) {
            return 1;
        }
    }

    return 0;
}

/**
 * Decides what action to take for an incoming HIP control packet.
 *
 * @param msg   a pointer to the received HIP control packet common header with
 *              source and destination HITs.
 * @param saddr a pointer to the source address from where the packet was
 *              received.
 * @param daddr a pointer to the destination address where to the packet was
 *              sent to (own address).
 * @param info  a pointer to the source and destination ports.
 * @return      zero on success, or negative error value on error.
 */
int hip_receive_control_packet(struct hip_packet_context *packet_ctx)
{
    int err = 0;
    struct in6_addr ipv6_any_addr = IN6ADDR_ANY_INIT;
    uint32_t type, state;

    /* Debug printing of received packet information. All received HIP
     * control packets are first passed to this function. Therefore
     * printing packet data here works for all packets. To avoid excessive
     * debug printing do not print this information inside the individual
     * receive or handle functions. */
    HIP_DEBUG_HIT("HIT Sender  ", &packet_ctx->input_msg->hits);
    HIP_DEBUG_HIT("HIT Receiver", &packet_ctx->input_msg->hitr);
    HIP_DEBUG("source port: %u, destination port: %u\n",
              packet_ctx->msg_ports->src_port,
              packet_ctx->msg_ports->dst_port);

    HIP_DUMP_MSG(packet_ctx->input_msg);

    if (hip_hidb_hit_is_our(&packet_ctx->input_msg->hits) &&
        (IN6_ARE_ADDR_EQUAL(&packet_ctx->input_msg->hitr,
                            &packet_ctx->input_msg->hits) ||
         IN6_ARE_ADDR_EQUAL(&packet_ctx->input_msg->hitr,
                            &ipv6_any_addr)) &&
        !hip_addr_is_loopback(packet_ctx->dst_addr) &&
        !hip_addr_is_loopback(packet_ctx->src_addr) &&
        !IN6_ARE_ADDR_EQUAL(packet_ctx->src_addr, packet_ctx->dst_addr)) {
        HIP_DEBUG("Invalid loopback packet. Dropping.\n");
        goto out_err;
    }

    HIP_IFEL(hip_check_network_msg(packet_ctx->input_msg),
             -1,
             "Checking control message failed.\n");

    type  = hip_get_msg_type(packet_ctx->input_msg);

    /** @todo Check packet csum.*/

    packet_ctx->hadb_entry = hip_hadb_find_byhits(&packet_ctx->input_msg->hits,
                                                  &packet_ctx->input_msg->hitr);

    // Check if we need to drop the packet
    if (packet_ctx->hadb_entry &&
        hip_packet_to_drop(packet_ctx->hadb_entry,
                           type,
                           &packet_ctx->input_msg->hitr) == 1) {
        HIP_DEBUG("Ignoring the packet sent.\n");
        err = -1;
        goto out_err;
    }

    if (packet_ctx->hadb_entry) {
        state = packet_ctx->hadb_entry->state;
    } else {
        state = HIP_STATE_NONE;
    }

#ifdef CONFIG_HIP_OPPORTUNISTIC
    if (!packet_ctx->hadb_entry && opportunistic_mode &&
        (type == HIP_I1 || type == HIP_R1)) {
        packet_ctx->hadb_entry =
                hip_oppdb_get_hadb_entry_i1_r1(packet_ctx->input_msg,
                                               packet_ctx->src_addr,
                                               packet_ctx->dst_addr,
                                               packet_ctx->msg_ports);
    }
#endif

#ifdef CONFIG_HIP_RVS
    /* check if it a relaying msg */
    if (hip_relay_handle_relay_to(type, state, packet_ctx)) {
        err = -ECANCELED;
        goto out_err;
    } else {
        HIP_DEBUG("handle relay to failed, continue the bex handler\n");
    }
#endif

    hip_run_handle_functions(type, state, packet_ctx);

#ifdef CONFIG_HIP_PERFORMANCE
    HIP_DEBUG("Write PERF_SIGN, PERF_DSA_SIGN_IMPL, PERF_RSA_SIGN_IMPL," \
              " PERF_VERIFY, PERF_DSA_VERIFY_IMPL, PERF_RSA_VERIFY_IMPL," \
              " PERF_DH_CREATE\n");
    hip_perf_write_benchmark(perf_set, PERF_SIGN);
    hip_perf_write_benchmark(perf_set, PERF_DSA_SIGN_IMPL);
    hip_perf_write_benchmark(perf_set, PERF_RSA_SIGN_IMPL);
    hip_perf_write_benchmark(perf_set, PERF_VERIFY);
    hip_perf_write_benchmark(perf_set, PERF_DSA_VERIFY_IMPL);
    hip_perf_write_benchmark(perf_set, PERF_RSA_VERIFY_IMPL);
    hip_perf_write_benchmark(perf_set, PERF_DH_CREATE);
#endif
    HIP_DEBUG("Done with control packet, err is %d.\n", err);

out_err:
    return err;
}

/**
 * Logic specific to HIP control packets received on UDP.
 *
 * Does the logic specific to HIP control packets received on UDP and calls
 * hip_receive_control_packet() after the UDP specific logic.
 * hip_receive_control_packet() is called with different IP source address
 * depending on whether the current machine is a rendezvous server or not:
 *
 * <ol>
 * <li>If the current machine is @b NOT a rendezvous server the source address
 * of hip_receive_control_packet() is the @c preferred_address of the matching
 * host association.</li>
 * <li>If the current machine @b IS a rendezvous server the source address
 * of hip_receive_control_packet() is the @c saddr of this function.</li>
 * </ol>
 *
 * @param msg   a pointer to the received HIP control packet common header with
 *              source and destination HITs.
 * @param saddr a pointer to the source address from where the packet was
 *              received.
 * @param daddr a pointer to the destination address where to the packet was
 *              sent to (own address).
 * @param info  a pointer to the source and destination ports.
 * @return      zero on success, or negative error value on error.
 */
int hip_receive_udp_control_packet(struct hip_packet_context *packet_ctx)
{
    int err         = 0, type;
    hip_ha_t *entry = NULL;

    _HIP_DEBUG("hip_nat_receive_udp_control_packet() invoked.\n");

    type  = hip_get_msg_type(packet_ctx->input_msg);
    entry = hip_hadb_find_byhits(&packet_ctx->input_msg->hits,
                                 &packet_ctx->input_msg->hitr);

#ifndef CONFIG_HIP_RVS
    /* The ip of RVS is taken to be ip of the peer while using RVS server
     * to relay R1. Hence have removed this part for RVS --Abi */
    if (entry && (type == HIP_R1 || type == HIP_R2)) {
        /* When the responder equals to the NAT host, it can reply from
         * the private address instead of the public address. In this
         * case, the saddr will point to the private address, and using
         * it for I2 will fail the puzzle indexing (I1 was sent to the
         * public address). So, we make sure here that we're using the
         * same dst address for the I2 as for I1. Also, this address is
         * used for setting up the SAs: handle_r1 creates one-way SA and
         * handle_i2 the other way; let's make sure that they are the
         * same. */
        packet_ctx->src_addr = &entry->peer_addr;
    }
#endif
    HIP_IFEL(hip_receive_control_packet(packet_ctx), -1,
             "receiving of control packet failed\n");
out_err:
    return err;
}

//TODO doxygen header missing
int handle_locator(struct hip_locator *locator,
                   in6_addr_t         *r1_saddr,
                   in6_addr_t         *r1_daddr,
                   hip_ha_t           *entry,
                   hip_portpair_t     *r1_info)
{
    int n_addrs = 0, loc_size = 0, err = 0;

    // Lets save the LOCATOR to the entry 'till we
    //   get the esp_info in r2 then handle it
    n_addrs  = hip_get_locator_addr_item_count(locator);
    loc_size = sizeof(struct hip_locator) +
               (n_addrs * sizeof(struct hip_locator_info_addr_item));
    HIP_IFEL(!(entry->locator = malloc(loc_size)),
             -1, "Malloc for entry->locators failed\n");
    memcpy(entry->locator, locator, loc_size);

out_err:
    return err;
}

/**
 * Handles an incoming R1 packet.
 *
 * Handles an incoming R1 packet and calls hip_send_i2() if the R1 packet
 * passes all tests.
 *
 * @param r1       a pointer to the received R1 HIP packet common header with
 *                 source and destination HITs.
 * @param r1_saddr a pointer to the source address from where the R1 packet was
 *                 received.
 * @param r1_daddr a pointer to the destination address where to the R1 packet
 *                 was sent to (own address).
 * @param entry    a pointer to the current host association database state.
 * @param r1_info  a pointer to the source and destination ports (when NAT is
 *                 in use).
 * @return         zero on success, or negative error value on error.
 * @todo           When rendezvous service is used, the I1 packet is relayed
 *                 to the responder via the rendezvous server. Responder then
 *                 replies directly to the initiator with an R1 packet that has
 *                 a @c VIA_RVS parameter. This parameter contains the IP
 *                 addresses of the traversed RVSes (usually just one). The
 *                 initiator should store these addresses to cope with the
 *                 double jump problem.
 */
int hip_handle_r1(const uint8_t packet_type,
                  const uint32_t ha_state,
                  struct hip_packet_context *packet_ctx)
{
    int mask = HIP_PACKET_CTRL_ANON, err = 0, retransmission = 0, written = 0, len;
    uint64_t solved_puzzle           = 0, I = 0;
    struct hip_puzzle *pz            = NULL;
    struct hip_diffie_hellman *dh_req       = NULL;
    struct hip_host_id *peer_host_id = NULL;
    struct hip_r1_counter *r1cntr    = NULL;
    struct hip_dh_public_value *dhpv = NULL;
    struct hip_locator *locator      = NULL;
    char *str                        = NULL;
    struct in6_addr daddr;
    uint16_t i2_mask = 0;
#ifdef CONFIG_HIP_PERFORMANCE
    HIP_DEBUG("Start PERF_R1\n");
    hip_perf_start_benchmark(perf_set, PERF_R1);
#endif

    HIP_IFEL(!packet_ctx->hadb_entry, -1,
             "No entry in host association database when receiving R1." \
             "Dropping.\n");

#ifdef CONFIG_HIP_OPPORTUNISTIC
    /* Check and remove the IP of the peer from the opp non-HIP database */
   hip_oppipdb_delentry(&(packet_ctx->hadb_entry->peer_addr));
#endif

   if (ipv6_addr_any(&(packet_ctx->input_msg)->hitr)) {
       HIP_DEBUG("Received NULL receiver HIT in R1. Not dropping\n");
   }

   HIP_IFEL(!hip_controls_sane(ntohs(packet_ctx->input_msg->control), mask), 0,
            "Received illegal controls in R1: 0x%x Dropping\n",
            ntohs(packet_ctx->input_msg->control));

   /* An implicit and insecure REA. If sender's address is different than
    * the one that was mapped, then we will overwrite the mapping with the
    * newer address. This enables us to use the rendezvous server, while
    * not supporting the REA TLV. */
   hip_hadb_get_peer_addr(packet_ctx->hadb_entry, &daddr);
   if (ipv6_addr_cmp(&daddr, packet_ctx->src_addr) != 0) {
       HIP_DEBUG("Mapped address didn't match received address\n");
       HIP_DEBUG("Assuming that the mapped address was actually RVS's.\n");
       HIP_HEXDUMP("Mapping", &daddr, 16);
       HIP_HEXDUMP("Received", packet_ctx->src_addr, 16);
       hip_hadb_delete_peer_addrlist_one_old(packet_ctx->hadb_entry, &daddr);
       hip_hadb_add_peer_addr(packet_ctx->hadb_entry,
                              packet_ctx->src_addr,
                              0,
                              0,
                              PEER_ADDR_STATE_ACTIVE,
                              packet_ctx->msg_ports->src_port);
   }

   HIP_DEBUG("Received R1 in state %s\n", hip_state_str(ha_state));

   if (ha_state == HIP_STATE_I2_SENT) {
       HIP_DEBUG("Retransmission\n");
       retransmission = 1;
    } else {
        HIP_DEBUG("Not a retransmission\n");
    }

<<<<<<< HEAD
    hip_relay_add_rvs_to_ha(packet_ctx->input_msg, packet_ctx->hadb_entry);
=======
    HIP_IFEL(!(ctx = HIP_MALLOC(sizeof(struct hip_context), 0)),
             -ENOMEM, "Could not allocate memory for context\n");
    memset(ctx, 0, sizeof(struct hip_context));
    ctx->input = r1;

    hip_relay_add_rvs_to_ha(r1, entry);

#ifdef CONFIG_HIP_RVS
    hip_relay_handle_relay_to_in_client(r1, HIP_R1, r1_saddr, r1_daddr, r1_info, entry);
#endif /* CONFIG_HIP_RVS */
>>>>>>> 06e6879b

    /* According to the section 8.6 of the base draft, we must first check
     * signature. */

    /* Blinded R1 packets do not contain HOST ID parameters, so the
     * verification must be delayed to the R2 */
    /* Store the peer's public key to HA and validate it */
    /** @todo Do not store the key if the verification fails. */
    HIP_IFEL(!(peer_host_id = hip_get_param(packet_ctx->input_msg, HIP_PARAM_HOST_ID)),
             -ENOENT, "No HOST_ID found in R1\n");
    //copy hostname to hadb entry if local copy is empty
    if (strlen((char *) (packet_ctx->hadb_entry->peer_hostname)) == 0) {
        memcpy(packet_ctx->hadb_entry->peer_hostname,
               hip_get_param_host_id_hostname(peer_host_id),
               HIP_HOST_ID_HOSTNAME_LEN_MAX - 1);
    }
    HIP_IFE(hip_init_peer(packet_ctx->hadb_entry, packet_ctx->input_msg, peer_host_id), -EINVAL);

#ifdef CONFIG_HIP_PERFORMANCE
    HIP_DEBUG("Start PERF_VERIFY\n");
    hip_perf_start_benchmark(perf_set, PERF_VERIFY);
#endif
    HIP_IFEL(packet_ctx->hadb_entry->verify(packet_ctx->hadb_entry->peer_pub_key,
                                            packet_ctx->input_msg),
             -EINVAL,
             "Verification of R1 signature failed\n");
#ifdef CONFIG_HIP_PERFORMANCE
    HIP_DEBUG("Stop PERF_VERIFY\n");
    hip_perf_stop_benchmark(perf_set, PERF_VERIFY);
#endif

    /* R1 packet had destination port hip_get_nat_udp_port(), which means that
     * the peer is behind NAT. We set NAT mode "on" and set the send function to
     * "hip_send_udp". The client UDP port is not stored until the handling
     * of R2 packet. Don't know if the entry is already locked... */
    if (packet_ctx->msg_ports->dst_port != 0) {
        HIP_LOCK_HA(packet_ctx->hadb_entry);
        if (packet_ctx->hadb_entry->nat_mode == HIP_NAT_MODE_NONE) {
            packet_ctx->hadb_entry->nat_mode = HIP_NAT_MODE_PLAIN_UDP;
        }
        /* @todo Is this alternative xmit function necessary? */
        /* hip_hadb_set_xmit_function_set(entry, &nat_xmit_func_set); */
        HIP_UNLOCK_HA(packet_ctx->hadb_entry);
    }

    /***** LOCATOR PARAMETER ******/
    locator = (struct hip_locator *) hip_get_param(packet_ctx->input_msg, HIP_PARAM_LOCATOR);
    if (locator) {
        err = handle_locator(locator,
                             packet_ctx->src_addr,
                             packet_ctx->dst_addr,
                             packet_ctx->hadb_entry,
                             packet_ctx->msg_ports);
    } else {
        HIP_DEBUG("R1 did not have locator\n");
    }

    /* R1 generation check */

    /* We have problems with creating precreated R1s in reasonable
     * fashion... so we don't mind about generations. */
    r1cntr = hip_get_param(packet_ctx->input_msg, HIP_PARAM_R1_COUNTER);

    /* Do control bit stuff here... */

    /* We must store the R1 generation counter, _IF_ it exists. */
    if (r1cntr) {
        HIP_LOCK_HA(packet_ctx->hadb_entry);
        HIP_DEBUG("Storing R1 generation counter %d\n", r1cntr->generation);
        packet_ctx->hadb_entry->birthday = ntoh64(r1cntr->generation);
        HIP_UNLOCK_HA(packet_ctx->hadb_entry);
    }

    /* Solve puzzle: if this is a retransmission, we have to preserve
     * the old solution. */
    if (!retransmission) {
        struct hip_puzzle *pz = NULL;

        HIP_IFEL(!(pz = hip_get_param(packet_ctx->input_msg, HIP_PARAM_PUZZLE)), -EINVAL,
                 "Malformed R1 packet. PUZZLE parameter missing\n");
        HIP_IFEL((solved_puzzle = hip_solve_puzzle(pz,
                                                   packet_ctx->input_msg,
                                                   HIP_SOLVE_PUZZLE)) == 0,
                                                   -EINVAL, "Solving of puzzle failed\n");
        I = pz->I;
        packet_ctx->hadb_entry->puzzle_solution = solved_puzzle;
        packet_ctx->hadb_entry->puzzle_i        = pz->I;
    } else {
        I             = packet_ctx->hadb_entry->puzzle_i;
        solved_puzzle = packet_ctx->hadb_entry->puzzle_solution;
    }

    /* Allocate space for a new I2 message. */
    HIP_IFEL(!(packet_ctx->output_msg = hip_msg_alloc()),
             -ENOMEM,
             "Allocation of I2 failed\n");

    HIP_DEBUG("Build normal I2.\n");
    /* create I2 */
    hip_build_network_hdr(packet_ctx->output_msg,
                          HIP_I2,
                          i2_mask,
                          &packet_ctx->input_msg->hitr,
                          &packet_ctx->input_msg->hits);

    /* note: we could skip keying material generation in the case
     * of a retransmission but then we'd had to fill ctx->hmac etc */
    HIP_IFEL(hip_produce_keying_material(packet_ctx,
                                         I,
                                         solved_puzzle,
                                         &dhpv),
             -EINVAL,
             "Could not produce keying material\n");

    /********** ESP_INFO **********/
    /* SPI is set below */
    HIP_IFEL(hip_build_param_esp_info(packet_ctx->output_msg,
                                      packet_ctx->hadb_entry->esp_keymat_index,
                                      0,
                                      0),
             -1,
             "building of ESP_INFO failed.\n");

    /********** SOLUTION **********/
    HIP_IFEL(!(pz = hip_get_param(packet_ctx->input_msg, HIP_PARAM_PUZZLE)),
             -ENOENT,
             "Internal error: PUZZLE parameter mysteriously gone\n");
    HIP_IFEL(hip_build_param_solution(packet_ctx->output_msg, pz, ntoh64(solved_puzzle)),
             -1,
             "Building of solution failed\n");

    /********** Diffie-Hellman *********/
    /* calculate shared secret and create keying material */
    packet_ctx->hadb_entry->dh_shared_key = NULL;

    HIP_IFEL(!(dh_req = hip_get_param(packet_ctx->input_msg, HIP_PARAM_DIFFIE_HELLMAN)),
             -ENOENT,
             "Internal error\n");
    HIP_IFEL((written = hip_insert_dh(dhpv->public_value,
                                      ntohs(dhpv->pub_len),
                                      dhpv->group_id)) < 0,
                -1,
                "Could not extract the DH public key\n");

    HIP_IFEL(hip_build_param_diffie_hellman_contents(packet_ctx->output_msg,
                                                     dhpv->group_id,
                                                     dhpv->public_value,
                                                     written,
                                                     HIP_MAX_DH_GROUP_ID,
                                                     NULL,
                                                     0),
             -1,
             "Building of DH failed.\n");

    /* Everything ok, save host id to HA */
    HIP_IFE(hip_get_param_host_id_di_type_len(peer_host_id, &str, &len) < 0, -1);
    HIP_DEBUG("Identity type: %s, Length: %d, Name: %s\n",
              str,
              len,
              hip_get_param_host_id_hostname(peer_host_id));

    /********* ESP protection preferred transforms [OPTIONAL] *********/
    HIP_IFEL(esp_prot_r1_handle_transforms(packet_ctx),
             -1,
             "failed to handle preferred esp protection transforms\n");

    /******************************************************************/

    out_err:
    if (packet_ctx->hadb_entry->dh_shared_key) {
        HIP_FREE(packet_ctx->hadb_entry->dh_shared_key);
    }
#ifdef CONFIG_HIP_PERFORMANCE
    HIP_DEBUG("Stop and write PERF_R1\n");
    hip_perf_stop_benchmark(perf_set, PERF_R1);
    hip_perf_write_benchmark(perf_set, PERF_R1);
#endif
    return err;
}
/**
 * hip_handle_i2_in_i2_sent
 *
 * Checks wether the received I2 packet in state I2-SENT should be droppped, or
 * not. If the packet should be dropped, the drop_packet flag is set to 1.
 *
 * @note See RFC5201, 4.4.2., Table 4 for details.
 *
 * @param packet_type The packet type of the control message (RFC 5201, 5.3.)
 * @param ha_state The host association state (RFC 5201, 4.4.1.)
 * @param *ctx The packet context containing a pointer to the received message,
 *             a pointer to the outgoing message, source and destination
 *             address, the ports and the corresponding entry from the host
 *             association database.
 *
 * @return Success = 0,
 *         Error   = -1
 *
 */
int hip_handle_i2_in_i2_sent(const uint8_t packet_type,
                             const uint32_t ha_state,
                             struct hip_packet_context *ctx)
{
    int err = 0;

    HIP_IFEL(ctx->drop_packet,
             -1,
             "Abort packet processing.\n");

    if (hip_hit_is_bigger(&ctx->hadb_entry->hit_peer,
                          &ctx->hadb_entry->hit_our)) {
        ctx->drop_packet = 1;
    }
out_err:
    return err;
}

/**
 * Handles an incoming I2 packet.
 *
 * This function is the actual point from where the processing of I2 is started
 * and corresponding R2 is created. This function also creates a new host
 * association in the host association database if no previous association
 * matching the search key (source HIT XOR destination HIT) was found.
 *
 * @param i2       a pointer to the I2 HIP packet common header with source and
 *                 destination HITs.
 * @param i2_saddr a pointer to the source address from where the I2 packet was
 *                 received.
 * @param i2_daddr a pointer to the destination address where the I2 packet was
 *                 sent to (own address).
 * @param ha       host association corresponding to the peer.
 * @param i2_info  a pointer to the source and destination ports (when NAT is
 *                 in use).
 * @return         zero on success, or negative error value on error. Success
 *                 indicates that I2 payloads are checked and R2 is created and
 *                 sent.
 * @see            Section 6.9. "Processing Incoming I2 Packets" of
 *                 <a href="http://www.rfc-editor.org/rfc/rfc5201.txt">
 *                 RFC 5201</a>.
 */
int hip_handle_i2(const uint8_t packet_type,
                  const uint32_t ha_state,
                  struct hip_packet_context *ctx)
{
    int err = 0, retransmission = 0, host_id_found = 0, is_loopback = 0;
    uint16_t mask = HIP_PACKET_CTRL_ANON;
    uint16_t crypto_len                     = 0;
    uint32_t spi_in                         = 0, spi_out = 0;
    in_port_t dest_port                     = 0; // For the port in RELAY_FROM
    char *tmp_enc                           = NULL, *enc = NULL;
    unsigned char *iv                       = NULL;
    struct hip_hip_transform *hip_transform = NULL;
    struct hip_host_id *host_id_in_enc      = NULL;
    struct hip_r1_counter *r1cntr           = NULL;
    struct hip_esp_info *esp_info           = NULL;
    struct hip_dh_public_value *dhpv        = NULL;
    struct hip_solution *solution           = NULL;
    in6_addr_t dest;     // dest for the IP address in RELAY_FROM
    hip_transform_suite_t esp_tfm, hip_tfm;
    struct hip_spi_in_item spi_in_data;
    struct hip_locator *locator             = NULL;
    int do_transform                        = 0;
    int if_index                            = 0;
    struct sockaddr_storage ss_addr;
    struct sockaddr *addr                   = NULL;

    HIP_IFEL(ctx->drop_packet,
             -1,
             "Abort packet processing.\n");

#ifdef CONFIG_HIP_PERFORMANCE
    HIP_DEBUG("Start PERF_I2\n");
    hip_perf_start_benchmark(perf_set, PERF_I2);
#endif

    HIP_IFEL(ipv6_addr_any(&(ctx->input_msg)->hitr),
             0,
             "Received NULL receiver HIT in I2. Dropping\n");

    HIP_IFEL(!hip_controls_sane(ntohs(ctx->input_msg->control), mask),
             0,
             "Received illegal controls in I2: 0x%x. Dropping\n",
             ntohs(ctx->input_msg->control));

    HIP_DEBUG("Received I2 in state %s\n", hip_state_str(ha_state));
    HIP_INFO("Received I2 from:\n");
    HIP_INFO_HIT("Source HIT:", &(ctx->input_msg)->hits);
    HIP_INFO_IN6ADDR("Source IP: ", ctx->src_addr);

    /* Check that the Responder's HIT is one of ours. According to RFC5201,
     * this MUST be done. This check was added by Lauri on 01.08.2008.
     * Note that this condition is not satisfied at the HIP relay server */
    if (!hip_hidb_hit_is_our(&(ctx->input_msg)->hitr)) {
        err = -EPROTO;
        HIP_ERROR("Responder's HIT in the received I2 packet does not" \
                  " correspond to one of our own HITs. Dropping I2" \
                  " packet.\n");
        goto out_err;
    }

    /* Fetch the R1_COUNTER parameter. */
    r1cntr = hip_get_param(ctx->input_msg, HIP_PARAM_R1_COUNTER);

    /* Here we should check the 'system boot counter' using the R1_COUNTER
     * parameter. However, our precreated R1 packets do not support system
     * boot counter so we do not check it. */

    /* Check solution for cookie */
    solution = hip_get_param(ctx->input_msg, HIP_PARAM_SOLUTION);
    if (solution == NULL) {
        err = -ENODATA;
        HIP_ERROR("SOLUTION parameter missing from I2 packet. " \
                  "Dropping the I2 packet.\n");
        goto out_err;
    }

    HIP_DEBUG_HIT("i2_saddr", ctx->src_addr);
    HIP_DEBUG_HIT("i2_daddr", ctx->dst_addr);

    HIP_IFEL(hip_verify_cookie(ctx->src_addr, ctx->dst_addr, ctx->input_msg, solution),
             -EPROTO,
             "Cookie solution rejected. Dropping the I2 packet.\n");

    if (ctx->hadb_entry != NULL) {
        spi_in = ctx->hadb_entry->spi_inbound_current;
        HIP_DEBUG("inbound IPsec SA, SPI=0x%x (host)\n", spi_in);

        if (ctx->hadb_entry->state == HIP_STATE_R2_SENT) {
            retransmission = 1;
        } else if (ctx->hadb_entry->state == HIP_STATE_ESTABLISHED) {
            retransmission = 1;
        }
    } else {
         HIP_DEBUG("No HIP association found. Creating a new one.\n");

         if ((ctx->hadb_entry = hip_hadb_create_state(0)) == NULL) {
             err = -ENOMEM;
             HIP_ERROR("Out of memory when allocating memory for a new " \
                       "HIP association. Dropping the I2 packet.\n");
             goto out_err;
         }
     }

    /* Check HIP and ESP transforms, and produce keying material. */

    /* Note: we could skip keying material generation in the case of a
     * retransmission but then we'd had to fill i2_context.hmac etc.
     * TH: I'm not sure if this could be replaced with a function pointer
     * which is set from haDB. Usually you shouldn't have state here,
     * right? */

    HIP_IFEL(hip_produce_keying_material(ctx,
                                         solution->I,
                                         solution->J,
                                         &dhpv),
             -EPROTO,
             "Unable to produce keying material. Dropping the I2 packet.\n");

    /* Verify HMAC. */
    if (hip_hidb_hit_is_our(&(ctx->input_msg)->hits) &&
        hip_hidb_hit_is_our(&(ctx->input_msg)->hitr)) {

        is_loopback = 1;
        HIP_IFEL(hip_verify_packet_hmac(ctx->input_msg,
                                        &ctx->hadb_entry->hip_hmac_out),
                 -EPROTO,
                 "HMAC loopback validation on I2 failed. " \
                 "Dropping the I2 packet.\n");
    } else {
        HIP_IFEL(hip_verify_packet_hmac(ctx->input_msg,
                                        &ctx->hadb_entry->hip_hmac_in),
                 -EPROTO,
                 "HMAC validation on I2 failed. Dropping the" \
                 " I2 packet.\n");
    }

    hip_transform = hip_get_param(ctx->input_msg, HIP_PARAM_HIP_TRANSFORM);
    if (hip_transform == NULL) {
        err = -ENODATA;
        HIP_ERROR("HIP_TRANSFORM parameter missing from I2 packet. " \
                  "Dropping the I2 packet.\n");
        goto out_err;
    } else if ((hip_tfm =
                    hip_get_param_transform_suite_id(hip_transform, 0)) == 0) {
        err = -EPROTO;
        HIP_ERROR("Bad HIP transform. Dropping the I2 packet.\n");
        goto out_err;
    } else {
        do_transform = 1;
    }


    /* Decrypt the HOST_ID and verify it against the sender HIT. */
    /* @todo: the HOST_ID can be in the packet in plain text */
    enc = hip_get_param(ctx->input_msg, HIP_PARAM_ENCRYPTED);
    if (enc == NULL) {
        HIP_DEBUG("ENCRYPTED parameter missing from I2 packet\n");
        host_id_in_enc = hip_get_param(ctx->input_msg, HIP_PARAM_HOST_ID);
        HIP_IFEL(!host_id_in_enc, -1, "No host id in i2");
        host_id_found  = 1;
    } else {
        /* Little workaround...
         * We have a function that calculates SHA1 digest and then verifies the
         * signature. But since the SHA1 digest in I2 must be calculated over
         * the encrypted data, and the signature requires that the encrypted
         * data to be decrypted (it contains peer's host identity), we are
         * forced to do some temporary copying. If ultimate speed is required,
         * then calculate the digest here as usual and feed it to signature
         * verifier. */
        if ((tmp_enc = (char *) malloc(hip_get_param_total_len(enc))) == NULL) {
            err = -ENOMEM;
            HIP_ERROR("Out of memory when allocating memory for temporary " \
                      "ENCRYPTED parameter. Dropping the I2 packet.\n");
            goto out_err;
        }
        memcpy(tmp_enc, enc, hip_get_param_total_len(enc));


        if (do_transform) {
            /* Get pointers to:
             * 1) the encrypted HOST ID parameter inside the "Encrypted
             * data" field of the ENCRYPTED parameter.
             * 2) Initialization vector from the ENCRYPTED parameter.
             *
             * Get the length of the "Encrypted data" field in the ENCRYPTED
             * parameter. */

            switch (hip_tfm) {
            case HIP_HIP_RESERVED:
                HIP_ERROR("Found HIP suite ID 'RESERVED'. Dropping " \
                          "the I2 packet.\n");
                err            = -EOPNOTSUPP;
                goto out_err;
            case HIP_HIP_AES_SHA1:
                host_id_in_enc = (struct hip_host_id *)
                                 (tmp_enc +
                                  sizeof(struct hip_encrypted_aes_sha1));
                iv             = ((struct hip_encrypted_aes_sha1 *) tmp_enc)->iv;
                /* 4 = reserved, 16 = IV */
                crypto_len     = hip_get_param_contents_len(enc) - 4 - 16;
                HIP_DEBUG("Found HIP suite ID " \
                          "'AES-CBC with HMAC-SHA1'.\n");
                break;
            case HIP_HIP_3DES_SHA1:
                host_id_in_enc = (struct hip_host_id *)
                                 (tmp_enc +
                                  sizeof(struct hip_encrypted_3des_sha1));
                iv             = ((struct hip_encrypted_3des_sha1 *) tmp_enc)->iv;
                /* 4 = reserved, 8 = IV */
                crypto_len     = hip_get_param_contents_len(enc) - 4 - 8;
                HIP_DEBUG("Found HIP suite ID " \
                          "'3DES-CBC with HMAC-SHA1'.\n");
                break;
            case HIP_HIP_3DES_MD5:
                HIP_ERROR("Found HIP suite ID '3DES-CBC with " \
                          "HMAC-MD5'. Support for this suite ID is " \
                          "not implemented. Dropping the I2 packet.\n");
                err = -ENOSYS;
                goto out_err;
            case HIP_HIP_BLOWFISH_SHA1:
                HIP_ERROR("Found HIP suite ID 'BLOWFISH-CBC with " \
                          "HMAC-SHA1'. Support for this suite ID is " \
                          "not implemented. Dropping the I2 packet.\n");
                err            = -ENOSYS;
                goto out_err;
            case HIP_HIP_NULL_SHA1:
                host_id_in_enc = (struct hip_host_id *)
                                 (tmp_enc +
                                  sizeof(struct hip_encrypted_null_sha1));
                iv             = NULL;
                /* 4 = reserved */
                crypto_len     = hip_get_param_contents_len(enc) - 4;
                HIP_DEBUG("Found HIP suite ID " \
                          "'NULL-ENCRYPT with HMAC-SHA1'.\n");
                break;
            case HIP_HIP_NULL_MD5:
                HIP_ERROR("Found HIP suite ID 'NULL-ENCRYPT with " \
                          "HMAC-MD5'. Support for this suite ID is " \
                          "not implemented. Dropping the I2 packet.\n");
                err = -ENOSYS;
                goto out_err;
            default:
                HIP_ERROR("Found unknown HIP suite ID '%d'. Dropping " \
                          "the I2 packet.\n", hip_tfm);
                err = -EOPNOTSUPP;
                goto out_err;
            }
        }

        /* This far we have successfully produced the keying material (key),
         * identified which HIP transform is use (hip_tfm), retrieved pointers
         * both to the encrypted HOST_ID (host_id_in_enc) and initialization
         * vector (iv) and we know the length of the encrypted HOST_ID
         * parameter (crypto_len). We are ready to decrypt the actual host
         * identity. If the decryption succeeds, we have the decrypted HOST_ID
         * parameter in the 'host_id_in_enc' buffer.
         *
         * Note, that the original packet has the data still encrypted. */
        if (!host_id_found) {
            HIP_IFEL(hip_crypto_encrypted(host_id_in_enc, iv, hip_tfm, crypto_len,
                                          (is_loopback ?
                                              &ctx->hadb_entry->hip_enc_out.key :
                                              &ctx->hadb_entry->hip_enc_in.key),
                                          HIP_DIRECTION_DECRYPT),
#ifdef CONFIG_HIP_OPENWRT
                     // workaround for non-included errno-base.h in openwrt
                     -EINVAL,
#else
                     -EKEYREJECTED,
#endif
                     "Failed to decrypt the HOST_ID parameter. Dropping the I2 " \
                     "packet.\n");
        }

        /* If the decrypted data is not a HOST_ID parameter, the I2 packet is
         * silently dropped. */
        if (hip_get_param_type(host_id_in_enc) != HIP_PARAM_HOST_ID) {
            err = -EPROTO;
            HIP_ERROR("The decrypted data is not a HOST_ID parameter. " \
                      "Dropping the I2 packet.\n");
            goto out_err;
        }
    }
    HIP_HEXDUMP("Initiator host id", host_id_in_enc,
                hip_get_param_total_len(host_id_in_enc));

    if (spi_in == 0) {
        spi_in = ctx->hadb_entry->spi_inbound_current;
        HIP_DEBUG("inbound IPsec SA, SPI=0x%x (host)\n", spi_in);
    }

    /* Next, we initialize the new HIP association. Peer HIT is the
     * source HIT of the received I2 packet. We can have many Host
     * Identities and using any of those Host Identities we can
     * calculate diverse HITs depending on the used algorithm. When
     * we sent one of our pre-created R1 packets, we have used one
     * of our Host Identities and thus of our HITs as source. We
     * must dig out the original Host Identity using the destination
     * HIT of the I2 packet as a key. The initialized HIP
     * association will not, however, have the I2 destination HIT as
     * source, but one that is calculated using the Host Identity
     * that we have dug out. */
    ipv6_addr_copy(&(ctx->hadb_entry)->hit_peer, &(ctx->input_msg)->hits);
    HIP_DEBUG("Initializing the HIP association.\n");
    hip_init_us(ctx->hadb_entry, &ctx->input_msg->hitr);
    HIP_DEBUG("Inserting the new HIP association in the HIP "       \
              "association database.\n");
    /* Should we handle the case where the insertion fails? */
    hip_hadb_insert_state(ctx->hadb_entry);

    ipv6_addr_copy(&(ctx->hadb_entry)->our_addr, ctx->dst_addr);

    /* Get the interface index of the network device which has our
     * local IP address. */
    if ((if_index =
             hip_devaddr2ifindex(&(ctx->hadb_entry)->our_addr)) < 0) {
        err = -ENXIO;
        HIP_ERROR("Interface index for local IPv6 address "     \
                  "could not be determined. Dropping the I2 "   \
                  "packet.\n");
        goto out_err;
    }

    /* We need our local IP address as a sockaddr because
     * hip_add_address_to_list() eats only sockaddr structures. */
    memset(&ss_addr, 0, sizeof(struct sockaddr_storage));
    addr            = (struct sockaddr *) &ss_addr;
    addr->sa_family = AF_INET6;

    memcpy(hip_cast_sa_addr(addr), &(ctx->hadb_entry)->our_addr,
           hip_sa_addr_len(addr));
    hip_add_address_to_list(addr, if_index, 0);

    //hip_hadb_insert_state(ctx->hadb_entry);

    /* If there was already state, these may be uninitialized */
    ctx->hadb_entry->hip_transform = hip_tfm;
    if (!ctx->hadb_entry->our_pub) {
        hip_init_us(ctx->hadb_entry, &ctx->input_msg->hitr);
    }
    /* If the incoming I2 packet has hip_get_nat_udp_port() as destination port, NAT
     * mode is set on for the host association, I2 source port is
     * stored as the peer UDP port and send function is set to
     * "hip_send_pkt()". Note that we must store the port not until
     * here, since the source port can be different for I1 and I2. */
    if (ctx->msg_ports->dst_port != 0) {
        if (ctx->hadb_entry->nat_mode == 0) {
            ctx->hadb_entry->nat_mode = HIP_NAT_MODE_PLAIN_UDP;
        }
        ctx->hadb_entry->local_udp_port = ctx->msg_ports->dst_port;
        ctx->hadb_entry->peer_udp_port  = ctx->msg_ports->src_port;
        HIP_DEBUG("Setting send func to UDP for entry %p from I2 info.\n",
                  ctx->hadb_entry);
        /* @todo Is this function set needed ? */
        //hip_hadb_set_xmit_function_set(ctx->hadb_entry, &nat_xmit_func_set);
    }

    ctx->hadb_entry->hip_transform = hip_tfm;

    /** @todo the above should not be done if signature fails...
     *  or it should be cancelled. */

    /* Store peer's public key and HIT to HA */
    HIP_IFE(hip_init_peer(ctx->hadb_entry, ctx->input_msg, host_id_in_enc), -EINVAL);

    /* Validate signature */
#ifdef CONFIG_HIP_PERFORMANCE
    HIP_DEBUG("Start PERF_VERIFY(2)\n");
    hip_perf_start_benchmark(perf_set, PERF_VERIFY);
#endif
    HIP_IFEL(ctx->hadb_entry->verify(ctx->hadb_entry->peer_pub_key,
                                     ctx->input_msg),
             -EINVAL,
             "Verification of I2 signature failed\n");
#ifdef CONFIG_HIP_PERFORMANCE
    HIP_DEBUG("Stop PERF_VERIFY(2)\n");
    hip_perf_stop_benchmark(perf_set, PERF_VERIFY);
#endif

    /* If we have old SAs with these HITs delete them */
    hip_delete_security_associations_and_sp(ctx->hadb_entry);
    {
        // 3.11.2009: 99999 Move this to a function and remove unused parts
        struct hip_esp_transform *esp_tf = NULL;
        struct hip_spi_out_item spi_out_data;

        HIP_IFEL(!(esp_tf = hip_get_param(ctx->input_msg,
                                          HIP_PARAM_ESP_TRANSFORM)),
                 -ENOENT, "Did not find ESP transform on i2\n");
        HIP_IFEL(!(esp_info = hip_get_param(ctx->input_msg,
                                            HIP_PARAM_ESP_INFO)),
                 -ENOENT, "Did not find SPI LSI on i2\n");

        if (r1cntr) {
            ctx->hadb_entry->birthday = r1cntr->generation;
        }
        ctx->hadb_entry->peer_controls |= ntohs(ctx->input_msg->control);

        /* move this below setup_sa */
        memset(&spi_out_data, 0, sizeof(struct hip_spi_out_item));
        spi_out_data.spi            = ntohl(esp_info->new_spi);
        ctx->hadb_entry->spi_outbound_current = spi_out_data.spi;
        /* 99999
         * HIP_DEBUG("Adding spi 0x%x\n", spi_out_data.spi);
         * HIP_IFE(hip_hadb_add_spi_old(ctx->hadb_entry, HIP_SPI_DIRECTION_OUT,
         *                       &spi_out_data), -1);*/
        ctx->hadb_entry->esp_transform        = hip_select_esp_transform(esp_tf);
        HIP_IFEL((esp_tfm = ctx->hadb_entry->esp_transform) == 0, -1,
                 "Could not select proper ESP transform\n");
    }

    HIP_IFEL(hip_hadb_add_peer_addr(ctx->hadb_entry, ctx->src_addr,
                                    0,
                                    0,
                                    PEER_ADDR_STATE_ACTIVE,
                                    ctx->msg_ports->src_port),
             -1,
             "Error while adding the preferred peer address\n");

    HIP_DEBUG("retransmission: %s\n", (retransmission ? "yes" : "no"));
    HIP_DEBUG("src %d, dst %d\n",
              ctx->msg_ports->src_port,
              ctx->msg_ports->dst_port);

    /********** ESP-PROT anchor [OPTIONAL] **********/
    /** @todo Modularize esp_prot_* */
    HIP_IFEL(esp_prot_i2_handle_anchor(ctx), -1,
             "failed to handle esp prot anchor\n");

    /************************************************/

    /* Set up IPsec associations */
    err = hip_add_sa(ctx->src_addr,
                     ctx->dst_addr,
                     &ctx->input_msg->hits,
                     &ctx->input_msg->hitr,
                     spi_in,
                     esp_tfm,
                     &ctx->hadb_entry->esp_in,
                     &ctx->hadb_entry->auth_in,
                     retransmission,
                     HIP_SPI_DIRECTION_IN,
                     0,
                     ctx->hadb_entry);

    /* Remove the IPsec associations if there was an error when creating
     * them.
     */
    if (err) {
        err = -1;
        HIP_ERROR("Failed to setup inbound SA with SPI=%d\n", spi_in);
        hip_delete_security_associations_and_sp(ctx->hadb_entry);
        goto out_err;
    }

    spi_out = ntohl(esp_info->new_spi);
    HIP_DEBUG("Setting up outbound IPsec SA, SPI=0x%x\n", spi_out);

    HIP_IFEL(hip_setup_hit_sp_pair(&ctx->input_msg->hits,
                                   &ctx->input_msg->hitr,
                                   ctx->src_addr,
                                   ctx->dst_addr,
                                   IPPROTO_ESP,
                                   1,
                                   1),
             -1,
             "Failed to set up an SP pair.\n");

    memset(&spi_in_data, 0, sizeof(struct hip_spi_in_item));
    spi_in_data.spi     = spi_in;
    spi_in_data.ifindex = hip_devaddr2ifindex(ctx->dst_addr);

    if (spi_in_data.ifindex) {
        HIP_DEBUG("spi_in_data.ifindex = %d.\n", spi_in_data.ifindex);
    } else {
        HIP_ERROR("Could not get device ifindex of address.\n");
    }

    /* 99999
     * err = hip_hadb_add_spi_old(ctx->hadb_entry, HIP_SPI_DIRECTION_IN, &spi_in_data);
     * if (err) {
     *      HIP_UNLOCK_HA(ctx->hadb_entry);
     *      HIP_ERROR("Adding of SPI failed. Not creating an R2 packet.\n");
     *      goto out_err;
     * }
     * */

    ctx->hadb_entry->spi_outbound_new = spi_out;

#ifdef CONFIG_HIP_RVS
    ipv6_addr_copy(&dest, &in6addr_any);
    if (hip_relay_get_status() == HIP_RELAY_OFF) {
        ctx->hadb_entry->state = hip_relay_handle_relay_from(ctx->input_msg,
                                                             ctx->src_addr,
                                                             &dest,
                                                             &dest_port);
        if (ctx->hadb_entry->state == -1) {
            HIP_DEBUG( "Handling RELAY_FROM of  I2 packet failed.\n");
            goto out_err;
        }
    }
#endif

    /** @todo Should wait for ESP here or wait for implementation specific
     *  time. */
    /* As for the above todo item:
     *
     * Where is it said that we should wait for ESP or implementation
     * specific time here? This far we have successfully verified and
     * processed the I2 message (except the LOCATOR parameter) and sent an
     * R2 as an response. We are here at state UNASSOCIATED. From Section
     * 4.4.2. of RFC 5201 we learn that if I2 processing was successful, we
     * should "send R2 and go to R2-SENT" or if I2 processing failed, we
     * should "stay at UNASSOCIATED". -Lauri 29.04.2008 */
<<<<<<< HEAD
    ctx->hadb_entry->state = HIP_STATE_ESTABLISHED;
=======

    /** RFC 5201 Section 5.2.13:
     *   Notice that the section says "The Update ID is an unsigned quantity,
     *   initialized by a host to zero upon moving to ESTABLISHED state" and
     *   "The Update ID is incremented by one before each new UPDATE that is
     *   sent by the host; the first UPDATE packet originated by a host has
     *   an Update ID of 0". All of these requirements can not be achieved
     *   at the same time so we initialize the id to -1.
     */
    entry->update_id_out = -1;
    entry->state         = HIP_STATE_ESTABLISHED;
>>>>>>> 06e6879b

    /***** LOCATOR PARAMETER ******/
    /* Why do we process the LOCATOR parameter only after R2 has been sent?
     * -Lauri 29.04.2008.
     * We do not have valid spi_out to put the addresses into and NAT benefits
     * from the later handling ...
     * --samu
     */

    /***** LOCATOR PARAMETER *****/
    locator = (struct hip_locator *) hip_get_param(ctx->input_msg, HIP_PARAM_LOCATOR);
    if (locator) {
        HIP_DEBUG("Locator parameter support in BEX is not implemented!\n");
    }

#ifdef CONFIG_HIP_PERFORMANCE
    HIP_DEBUG("Stop and write PERF_BASE\n");
    hip_perf_stop_benchmark(perf_set, PERF_BASE);
    hip_perf_write_benchmark(perf_set, PERF_BASE);
#endif

    HIP_INFO("Reached %s state\n", hip_state_str(ctx->hadb_entry->state));
    if (ctx->hadb_entry->hip_msg_retrans.buf) {
        ctx->hadb_entry->hip_msg_retrans.count = 0;
        memset(ctx->hadb_entry->hip_msg_retrans.buf, 0, HIP_MAX_NETWORK_PACKET);
    }
out_err:
    if (tmp_enc != NULL) {
        free(tmp_enc);
    }
    if (ctx->hadb_entry->dh_shared_key != NULL) {
        free(ctx->hadb_entry->dh_shared_key);
    }
    if (err) {
        ctx->drop_packet = 1;
    }
    return err;
}

/**
 * hip_handle_r2 - handle incoming R2 packet
 * @param skb sk_buff where the HIP packet is in
 * @param entry HA
 *
 * This function is the actual point from where the processing of R2
 * is started.
 *
 * On success (payloads are created and IPsec is set up) 0 is
 * returned, otherwise < 0.
 */
int hip_handle_r2(const uint8_t packet_type,
                  const uint32_t ha_state,
                  struct hip_packet_context *packet_ctx)
{
    int err                         = 0, tfm = 0, retransmission = 0, idx = 0;
    uint16_t mask                   = 0;
    uint32_t spi_recvd              = 0, spi_in = 0;
    struct hip_esp_info *esp_info   = NULL;
    struct hip_locator *locator     = NULL;
    struct hip_spi_out_item spi_out_data;
#ifdef CONFIG_HIP_PERFORMANCE
    HIP_DEBUG("Start PERF_R2\n");
    hip_perf_start_benchmark(perf_set, PERF_R2);
#endif

    HIP_IFEL(ipv6_addr_any(&(packet_ctx->input_msg)->hitr), -1,
             "Received NULL receiver HIT in R2. Dropping\n");

    HIP_IFEL(!hip_controls_sane(ntohs(packet_ctx->input_msg->control), mask),
             -1,
             "Received illegal controls in R2: 0x%x. Dropping\n",
             ntohs(packet_ctx->input_msg->control));

    HIP_IFEL(!packet_ctx->hadb_entry, -1,
             "No entry in host association database when receiving R2." \
             "Dropping.\n");

    /* if the NAT mode is used, update the port numbers of the host association */
    if (packet_ctx->msg_ports->dst_port == hip_get_local_nat_udp_port()) {
        packet_ctx->hadb_entry->local_udp_port = packet_ctx->msg_ports->dst_port;
        packet_ctx->hadb_entry->peer_udp_port  = packet_ctx->msg_ports->src_port;
    }

    HIP_DEBUG("Received R2 in state %s\n", hip_state_str(ha_state));

    if (ha_state == HIP_STATE_ESTABLISHED) {
        retransmission = 1;
        HIP_DEBUG("Retransmission\n");
    } else {
        HIP_DEBUG("Not a retransmission\n");
    }

    /* Verify HMAC */
    if (packet_ctx->hadb_entry->is_loopback) {
        HIP_IFEL(hip_verify_packet_hmac2(packet_ctx->input_msg,
                                         &packet_ctx->hadb_entry->hip_hmac_out,
                                         packet_ctx->hadb_entry->peer_pub),
                 -1,
                 "HMAC validation on R2 failed.\n");
    } else {
        HIP_IFEL(hip_verify_packet_hmac2(packet_ctx->input_msg,
                                         &packet_ctx->hadb_entry->hip_hmac_in,
                                         packet_ctx->hadb_entry->peer_pub),
                 -1,
                 "HMAC validation on R2 failed.\n");
    }

    /* Signature validation */
#ifdef CONFIG_HIP_PERFORMANCE
    HIP_DEBUG("Start PERF_VERIFY(3)\n");
    hip_perf_start_benchmark(perf_set, PERF_VERIFY);
#endif
    HIP_IFEL(packet_ctx->hadb_entry->verify(packet_ctx->hadb_entry->peer_pub_key,
                                            packet_ctx->input_msg),
             -EINVAL,
             "R2 signature verification failed.\n");
#ifdef CONFIG_HIP_PERFORMANCE
    HIP_DEBUG("Stop PERF_VERIFY(3)\n");
    hip_perf_stop_benchmark(perf_set, PERF_VERIFY);
#endif

    /* The rest */
    HIP_IFEL(!(esp_info = hip_get_param(packet_ctx->input_msg, HIP_PARAM_ESP_INFO)),
             -EINVAL,
             "Parameter SPI not found.\n");

    spi_recvd = ntohl(esp_info->new_spi);
    memset(&spi_out_data, 0, sizeof(struct hip_spi_out_item));
    spi_out_data.spi = spi_recvd;

    packet_ctx->hadb_entry->spi_outbound_current = spi_recvd;
    HIP_DEBUG("Set SPI out = 0x%x\n", spi_recvd);

    /* Copy SPI out value here or otherwise ICE code has zero SPI */
    packet_ctx->hadb_entry->spi_outbound_new = spi_recvd;
    HIP_DEBUG("Set default SPI out = 0x%x\n", spi_recvd);

    HIP_DEBUG("entry should have only one spi_in now, test\n");

    spi_in = packet_ctx->hadb_entry->spi_inbound_current;
    HIP_DEBUG("spi_in: 0x%x\n", spi_in);

    tfm    = packet_ctx->hadb_entry->esp_transform;
    HIP_DEBUG("esp_transform: %i\n", tfm);

    HIP_DEBUG("R2 packet source port: %d, destination port %d.\n",
              packet_ctx->msg_ports->src_port, packet_ctx->msg_ports->dst_port);

    /********** ESP-PROT anchor [OPTIONAL] **********/
    HIP_IFEL(esp_prot_r2_handle_anchor(packet_ctx->hadb_entry,
                                       packet_ctx->input_msg),
             -1,
             "failed to handle esp prot anchor\n");

    /***** LOCATOR PARAMETER *****/
    locator = (struct hip_locator *) hip_get_param(packet_ctx->input_msg, HIP_PARAM_LOCATOR);
    if (locator) {
        HIP_DEBUG("Locator parameter support in BEX is not implemented!\n");
    }
    //end add

    // moved from hip_send_i2
    HIP_DEBUG_HIT("hit our", &(packet_ctx->hadb_entry)->hit_our);
    HIP_DEBUG_HIT("hit peer", &(packet_ctx->hadb_entry)->hit_peer);
    HIP_IFEL(hip_add_sa(packet_ctx->src_addr,
                        packet_ctx->dst_addr,
                        &packet_ctx->input_msg->hits,
                        &packet_ctx->input_msg->hitr,
                        spi_in,
                        tfm,
                        &(packet_ctx->hadb_entry)->esp_in,
                        &(packet_ctx->hadb_entry)->auth_in,
                        0,
                        HIP_SPI_DIRECTION_IN,
                        0,
                        packet_ctx->hadb_entry),
            -1,
            "Failed to setup IPsec SPD/SA entries, peer:src\n");

    HIP_IFEL(hip_add_sa(packet_ctx->dst_addr,
                        packet_ctx->src_addr,
                        &packet_ctx->input_msg->hitr,
                        &packet_ctx->input_msg->hits,
                        spi_recvd,
                        tfm,
                        &packet_ctx->hadb_entry->esp_out,
                        &packet_ctx->hadb_entry->auth_out,
                        0,
                        HIP_SPI_DIRECTION_OUT,
                        0,
                        packet_ctx->hadb_entry),
             -1,
             "Failed to setup IPsec SPD/SA entries, peer:dst\n");

    /** @todo Check for -EAGAIN */
    HIP_DEBUG("Set up outbound IPsec SA, SPI = 0x%x (host).\n", spi_recvd);

    /* Source IPv6 address is implicitly the preferred address after the
     * base exchange. */

    idx = hip_devaddr2ifindex(packet_ctx->dst_addr);

    if (idx != 0) {
        HIP_DEBUG("ifindex = %d\n", idx);
        // hip_hadb_set_spi_ifindex_deprecated(packet_ctx->hadb_entry, spi_in, idx);
    } else {
        HIP_ERROR("Couldn't get device ifindex of address\n");
    }

<<<<<<< HEAD
=======
#ifdef HIP_HIP_RVS
    hip_relay_handle_relay_to_in_client(r2, HIP_R2, r2_saddr, r2_daddr, r2_info, entry);
#endif /* HIP_HIP_RVS */
>>>>>>> 06e6879b
    /* Copying address list from temp location in entry
     * "entry->peer_addr_list_to_be_added" */
    hip_copy_peer_addrlist_changed(packet_ctx->hadb_entry);

    /* Handle REG_RESPONSE and REG_FAILED parameters. */
    hip_handle_param_reg_response(packet_ctx->hadb_entry, packet_ctx->input_msg);
    hip_handle_param_reg_failed(packet_ctx->hadb_entry, packet_ctx->input_msg);

    hip_handle_reg_from(packet_ctx->hadb_entry, packet_ctx->input_msg);

    /* These will change SAs' state from ACQUIRE to VALID, and wake up any
     * transport sockets waiting for a SA. */
    // hip_finalize_sa(&entry->hit_peer, spi_recvd);
    // hip_finalize_sa(&entry->hit_our, spi_in);

    packet_ctx->hadb_entry->state = HIP_STATE_ESTABLISHED;
    hip_hadb_insert_state(packet_ctx->hadb_entry);

#ifdef CONFIG_HIP_OPPORTUNISTIC
    /* Check and remove the IP of the peer from the opp non-HIP database */
    hip_oppipdb_delentry(&(packet_ctx->hadb_entry->peer_addr));
#endif
    HIP_INFO("Reached ESTABLISHED state\n");
    HIP_INFO("Handshake completed\n");

#ifdef CONFIG_HIP_PERFORMANCE
    HIP_DEBUG("Stop and write PERF_BASE\n");
    hip_perf_stop_benchmark(perf_set, PERF_BASE);
    hip_perf_write_benchmark(perf_set, PERF_BASE);
#endif
    if (packet_ctx->hadb_entry->hip_msg_retrans.buf) {
        packet_ctx->hadb_entry->hip_msg_retrans.count = 0;
        memset(packet_ctx->hadb_entry->hip_msg_retrans.buf,
               0,
               HIP_MAX_NETWORK_PACKET);
    }

out_err:
<<<<<<< HEAD
    if (packet_ctx->hadb_entry->state == HIP_STATE_ESTABLISHED) {
        HIP_DEBUG("Send response to firewall.\n");
        hip_firewall_set_bex_data(SO_HIP_FW_BEX_DONE,
                                  packet_ctx->hadb_entry,
                                  &(packet_ctx->hadb_entry)->hit_our,
                                  &(packet_ctx->hadb_entry)->hit_peer);
=======
    if (entry->state == HIP_STATE_ESTABLISHED) {
        HIP_DEBUG("Send response to firewall \n");
        hip_firewall_set_bex_data(SO_HIP_FW_BEX_DONE, entry, &entry->hit_our, &entry->hit_peer);
>>>>>>> 06e6879b
    } else {
        hip_firewall_set_bex_data(SO_HIP_FW_BEX_DONE,
                                  packet_ctx->hadb_entry,
                                  NULL,
                                  NULL);
    }

#ifdef CONFIG_HIP_PERFORMANCE
    HIP_DEBUG("Stop and write PERF_R2\n");
    hip_perf_stop_benchmark(perf_set, PERF_R2);
    hip_perf_write_benchmark(perf_set, PERF_R2);
#endif
    return err;
}

/**
 * Handles an incoming I1 packet.
 *
 * Handles an incoming I1 packet and parses @c FROM or @c RELAY_FROM parameter
 * from the packet. If a @c FROM or a @c RELAY_FROM parameter is found, there must
 * also be a @c RVS_HMAC parameter present. This hmac is first verified. If the
 * verification fails, a negative error value is returned and hip_send_r1() is
 * not invoked. If verification succeeds,
 * <ol>
 * <li>and a @c FROM parameter is found, the IP address obtained from the
 * parameter is passed to hip_send_r1() as the destination IP address. The
 * source IP address of the received I1 packet is passed to hip_send_r1() as
 * the IP of RVS.</li>
 * <li>and a @c RELAY_FROM parameter is found, the IP address and
 * port number obtained from the parameter is passed to hip_send_r1() as the
 * destination IP address and destination port. The source IP address and source
 * port of the received I1 packet is passed to hip_send_r1() as the IP and port
 * of RVS.</li>
 * <li>If no @c FROM or @c RELAY_FROM parameters are found, this function does
 * nothing else but calls hip_send_r1().</li>
 * </ol>
 *
 * @param i1       a pointer to the received I1 HIP packet common header with
 *                 source and destination HITs.
 * @param i1_saddr a pointer to the source address from where the I1 packet was
 *                 received.
 * @param i1_daddr a pointer to the destination address where to the I1 packet
 *                 was sent to (own address).
 * @param entry    a pointer to the current host association database state.
 * @param i1_info  a pointer to the source and destination ports (when NAT is
 *                 in use).
 * @return         zero on success, or negative error value on error.
 * @warning        This code only handles a single @c FROM or @c RELAY_FROM
 *                 parameter. If there is a mix of @c FROM and @c RELAY_FROM
 *                 parameters, only the first @c FROM parameter is parsed. Also,
 *                 if there are multiple @c FROM or @c RELAY_FROM parameters
 *                 present in the incoming I1 packet, only the first of a kind
 *                 is parsed.
 */
int hip_handle_i1(const uint8_t packet_type,
                  const uint32_t ha_state,
                  struct hip_packet_context *ctx)
{
#ifdef CONFIG_HIP_PERFORMANCE
    HIP_DEBUG("Start PERF_BASE\n");
    hip_perf_start_benchmark(perf_set, PERF_BASE);
    HIP_DEBUG("Start PERF_I1\n");
    hip_perf_start_benchmark(perf_set, PERF_I1);
#endif
    int err = 0, mask = 0, src_hit_is_our;

    HIP_ASSERT(!ipv6_addr_any(&(ctx->input_msg)->hitr));

    /* In some environments, a copy of broadcast our own I1 packets
     * arrive at the local host too. The following variable handles
     * that special case. Since we are using source HIT (and not
     * destination) it should handle also opportunistic I1 broadcast */
    src_hit_is_our = hip_hidb_hit_is_our(&(ctx->input_msg)->hits);

    /* check i1 for broadcast/multicast addresses */
    if (IN6_IS_ADDR_V4MAPPED(ctx->dst_addr)) {
        struct in_addr addr4;

        IPV6_TO_IPV4_MAP(ctx->dst_addr, &addr4);

        if (addr4.s_addr == INADDR_BROADCAST) {
            HIP_DEBUG("Received I1 broadcast\n");
            HIP_IFF(src_hit_is_our,
                    -1,
                    ctx->drop_packet = 1,
                    "Received a copy of own broadcast, dropping\n");

            HIP_IFF(hip_select_source_address(ctx->dst_addr, ctx->src_addr),
                    -1,
                    ctx->drop_packet = 1,
                    "Could not find source address\n");
        }
    } else if (IN6_IS_ADDR_MULTICAST(ctx->dst_addr)) {
        HIP_IFF(src_hit_is_our,
                -1,
                ctx->drop_packet = 1,
                "Received a copy of own broadcast, dropping\n");
        HIP_IFF(hip_select_source_address(ctx->dst_addr, ctx->src_addr),
                -1,
                ctx->drop_packet = 1,
                "Could not find source address\n");
    }

    HIP_IFF(!hip_controls_sane(ntohs(ctx->input_msg->control), mask),
            -1,
            ctx->drop_packet = 1,
            "Received illegal controls in I1: 0x%x. Dropping\n",
            ntohs(ctx->input_msg->control));

    HIP_INFO_HIT("I1 Source HIT:", &(ctx->input_msg)->hits);
    HIP_INFO_IN6ADDR("I1 Source IP :", ctx->src_addr);

out_err:
    return err;
}

/**
 * @addtogroup receive_functions
 * @{
 */
/**
 * Handles an incoming NOTIFY packet.
 *
 * Handles an incoming NOTIFY packet and parses @c NOTIFICATION parameters and
 * @c VIA_RVS parameter from the packet.
 *
 * @note draft-ietf-hip-base-06, Section 6.13: Processing NOTIFY packets is
 * OPTIONAL. If processed, any errors in a received NOTIFICATION parameter
 * SHOULD be logged.
 *
 * @param notify       a pointer to the received NOTIFY HIP packet common header
 *                     with source and destination HITs.
 * @param notify_saddr a pointer to the source address from where the NOTIFY
 *                     packet was received.
 * @param notify_daddr a pointer to the destination address where to the NOTIFY
 *                     packet was sent to (own address).
 * @param entry        a pointer to a host association
 */
int hip_handle_notify(const uint8_t packet_type,
                      const uint32_t ha_state,
                      struct hip_packet_context *ctx)
{
    int err       = 0;
    uint16_t mask = HIP_PACKET_CTRL_ANON, notify_controls = 0;
    struct hip_common i1;
    struct hip_tlv_common *current_param  = NULL;
    struct hip_notification *notification = NULL;
    struct in6_addr responder_ip, responder_hit;
    hip_tlv_type_t param_type             = 0, response;
    hip_tlv_len_t param_len               = 0;
    uint16_t msgtype                      = 0;
    in_port_t port                        = 0;


    HIP_IFEL(ctx->hadb_entry == NULL, -EFAULT,
             "Received a NOTIFY packet from an unknown sender, ignoring " \
             "the packet.\n");

    notify_controls = ntohs(ctx->input_msg->control);

    HIP_IFEL(!hip_controls_sane(notify_controls, mask), -EPROTO,
           "Received a NOTIFY packet with illegal controls: 0x%x, ignoring " \
           "the packet.\n", notify_controls);

    /* Loop through all the parameters in the received packet. */
    while ((current_param =
                hip_get_next_param(ctx->input_msg, current_param)) != NULL) {
        param_type = hip_get_param_type(current_param);

        if (param_type == HIP_PARAM_NOTIFICATION) {
            HIP_INFO("Found NOTIFICATION parameter in NOTIFY " \
                     "packet.\n");
            notification = (struct hip_notification *) current_param;

            param_len    = hip_get_param_contents_len(current_param);
            msgtype      = ntohs(notification->msgtype);

            switch (msgtype) {
            case HIP_NTF_UNSUPPORTED_CRITICAL_PARAMETER_TYPE:
                HIP_INFO("NOTIFICATION parameter type is " \
                         "UNSUPPORTED_CRITICAL_PARAMETER_" \
                         "TYPE.\n");
                break;
            case HIP_NTF_INVALID_SYNTAX:
                HIP_INFO("NOTIFICATION parameter type is " \
                         "INVALID_SYNTAX.\n");
                break;
            case HIP_NTF_NO_DH_PROPOSAL_CHOSEN:
                HIP_INFO("NOTIFICATION parameter type is " \
                         "NO_DH_PROPOSAL_CHOSEN.\n");
                break;
            case HIP_NTF_INVALID_DH_CHOSEN:
                HIP_INFO("NOTIFICATION parameter type is " \
                         "INVALID_DH_CHOSEN.\n");
                break;
            case HIP_NTF_NO_HIP_PROPOSAL_CHOSEN:
                HIP_INFO("NOTIFICATION parameter type is " \
                         "NO_HIP_PROPOSAL_CHOSEN.\n");
                break;
            case HIP_NTF_INVALID_HIP_TRANSFORM_CHOSEN:
                HIP_INFO("NOTIFICATION parameter type is " \
                         "INVALID_HIP_TRANSFORM_CHOSEN.\n");
                break;
            case HIP_NTF_AUTHENTICATION_FAILED:
                HIP_INFO("NOTIFICATION parameter type is " \
                         "AUTHENTICATION_FAILED.\n");
                break;
            case HIP_NTF_CHECKSUM_FAILED:
                HIP_INFO("NOTIFICATION parameter type is " \
                         "CHECKSUM_FAILED.\n");
                break;
            case HIP_NTF_HMAC_FAILED:
                HIP_INFO("NOTIFICATION parameter type is " \
                         "HMAC_FAILED.\n");
                break;
            case HIP_NTF_ENCRYPTION_FAILED:
                HIP_INFO("NOTIFICATION parameter type is " \
                         "ENCRYPTION_FAILED.\n");
                break;
            case HIP_NTF_INVALID_HIT:
                HIP_INFO("NOTIFICATION parameter type is " \
                         "INVALID_HIT.\n");
                break;
            case HIP_NTF_BLOCKED_BY_POLICY:
                HIP_INFO("NOTIFICATION parameter type is " \
                         "BLOCKED_BY_POLICY.\n");
                break;
            case HIP_NTF_SERVER_BUSY_PLEASE_RETRY:
                HIP_INFO("NOTIFICATION parameter type is " \
                         "SERVER_BUSY_PLEASE_RETRY.\n");
                break;
            case HIP_NTF_I2_ACKNOWLEDGEMENT:
                HIP_INFO("NOTIFICATION parameter type is " \
                         "I2_ACKNOWLEDGEMENT.\n");
                break;
            case HIP_PARAM_RELAY_TO:
            case HIP_PARAM_RELAY_FROM:
                response = ((msgtype == HIP_PARAM_RELAY_TO) ? HIP_I1 : HIP_NOTIFY);
                HIP_INFO("NOTIFICATION parameter type is " \
                         "RVS_NAT.\n");

                /* responder_hit is not currently used. */
                ipv6_addr_copy(&responder_hit, (struct in6_addr *) (void *)
                               notification->data);
                ipv6_addr_copy(&responder_ip, (struct in6_addr *) (void *)
                               &(notification->
                                 data[sizeof(struct in6_addr)]));
                memcpy(&port, &(notification->
                                data[2 * sizeof(struct in6_addr)]),
                       sizeof(in_port_t));

                /* If port is zero (the responder is not behind
                 * a NAT) we use hip_get_nat_udp_port() as the destination
                 * port. */
                if (port == 0) {
                    port = hip_get_peer_nat_udp_port();
                }

                /* We don't need to use hip_msg_alloc(), since
                 * the I1 packet is just the size of struct
                 * hip_common. */
                memset(&i1, 0, sizeof(i1));

                hip_build_network_hdr(&i1,
                                      response,
                                      ctx->hadb_entry->local_controls,
                                      &(ctx->hadb_entry)->hit_our,
                                      &(ctx->hadb_entry)->hit_peer);

                /* Calculate the HIP header length */
                hip_calc_hdr_len(&i1);

                //sleep(3);

                /* This I1 packet must be send only once, which
                 * is why we use NULL entry for sending. */
                err = hip_send_pkt(&(ctx->hadb_entry)->our_addr, &responder_ip,
                                   (ctx->hadb_entry->nat_mode ? hip_get_local_nat_udp_port() : 0),
                                   port,
                                   &i1, NULL, 0);

                break;
            default:
                HIP_INFO("Unrecognized NOTIFICATION parameter " \
                         "type.\n");
                break;
            }
            HIP_HEXDUMP("NOTIFICATION parameter notification data:",
                        notification->data,
                        param_len
                        - sizeof(notification->reserved)
                        - sizeof(notification->msgtype)
                        );
            msgtype = 0;
        } else {
            HIP_INFO("Found unsupported parameter in NOTIFY " \
                     "packet.\n");
        }
    }

out_err:
    return err;
}<|MERGE_RESOLUTION|>--- conflicted
+++ resolved
@@ -779,20 +779,11 @@
         HIP_DEBUG("Not a retransmission\n");
     }
 
-<<<<<<< HEAD
     hip_relay_add_rvs_to_ha(packet_ctx->input_msg, packet_ctx->hadb_entry);
-=======
-    HIP_IFEL(!(ctx = HIP_MALLOC(sizeof(struct hip_context), 0)),
-             -ENOMEM, "Could not allocate memory for context\n");
-    memset(ctx, 0, sizeof(struct hip_context));
-    ctx->input = r1;
-
-    hip_relay_add_rvs_to_ha(r1, entry);
 
 #ifdef CONFIG_HIP_RVS
-    hip_relay_handle_relay_to_in_client(r1, HIP_R1, r1_saddr, r1_daddr, r1_info, entry);
+    hip_relay_handle_relay_to_in_client(packet_type, ha_state, packet_ctx);
 #endif /* CONFIG_HIP_RVS */
->>>>>>> 06e6879b
 
     /* According to the section 8.6 of the base draft, we must first check
      * signature. */
@@ -1547,21 +1538,7 @@
      * 4.4.2. of RFC 5201 we learn that if I2 processing was successful, we
      * should "send R2 and go to R2-SENT" or if I2 processing failed, we
      * should "stay at UNASSOCIATED". -Lauri 29.04.2008 */
-<<<<<<< HEAD
     ctx->hadb_entry->state = HIP_STATE_ESTABLISHED;
-=======
-
-    /** RFC 5201 Section 5.2.13:
-     *   Notice that the section says "The Update ID is an unsigned quantity,
-     *   initialized by a host to zero upon moving to ESTABLISHED state" and
-     *   "The Update ID is incremented by one before each new UPDATE that is
-     *   sent by the host; the first UPDATE packet originated by a host has
-     *   an Update ID of 0". All of these requirements can not be achieved
-     *   at the same time so we initialize the id to -1.
-     */
-    entry->update_id_out = -1;
-    entry->state         = HIP_STATE_ESTABLISHED;
->>>>>>> 06e6879b
 
     /***** LOCATOR PARAMETER ******/
     /* Why do we process the LOCATOR parameter only after R2 has been sent?
@@ -1771,12 +1748,10 @@
         HIP_ERROR("Couldn't get device ifindex of address\n");
     }
 
-<<<<<<< HEAD
-=======
 #ifdef HIP_HIP_RVS
-    hip_relay_handle_relay_to_in_client(r2, HIP_R2, r2_saddr, r2_daddr, r2_info, entry);
+    hip_relay_handle_relay_to_in_client(packet_type, ha_state, packet_ctx);
 #endif /* HIP_HIP_RVS */
->>>>>>> 06e6879b
+
     /* Copying address list from temp location in entry
      * "entry->peer_addr_list_to_be_added" */
     hip_copy_peer_addrlist_changed(packet_ctx->hadb_entry);
@@ -1815,18 +1790,12 @@
     }
 
 out_err:
-<<<<<<< HEAD
     if (packet_ctx->hadb_entry->state == HIP_STATE_ESTABLISHED) {
         HIP_DEBUG("Send response to firewall.\n");
         hip_firewall_set_bex_data(SO_HIP_FW_BEX_DONE,
                                   packet_ctx->hadb_entry,
                                   &(packet_ctx->hadb_entry)->hit_our,
                                   &(packet_ctx->hadb_entry)->hit_peer);
-=======
-    if (entry->state == HIP_STATE_ESTABLISHED) {
-        HIP_DEBUG("Send response to firewall \n");
-        hip_firewall_set_bex_data(SO_HIP_FW_BEX_DONE, entry, &entry->hit_our, &entry->hit_peer);
->>>>>>> 06e6879b
     } else {
         hip_firewall_set_bex_data(SO_HIP_FW_BEX_DONE,
                                   packet_ctx->hadb_entry,
