--- conflicted
+++ resolved
@@ -935,21 +935,12 @@
 			HIP_IFEL(1, -ENOSYS, "HIP transform not supported (%d)\n",
 				 transform_hip_suite);
 		}
-<<<<<<< HEAD
-	}
-#endif
-
-	/* Parameter HOST_ID. */
-	if (!hip_blind_get_status())
-	{
-=======
 	} else /* add host id in plaintext without encrypted wrapper */ {
 		hip_tlv_len_t hid_len;
 
 		/* Parameter HOST_ID. Notice that hip_get_public_key overwrites
 		   the argument pointer, so we have to allocate some extra memory */
 
->>>>>>> d120a53c
 		HIP_IFEL(!(host_id_entry = hip_get_hostid_entry_by_lhi_and_algo(HIP_DB_LOCAL_HID,
 				&(ctx->input->hitr), HIP_ANY_ALGO, -1)), -1, "Unknown HIT\n");
 
@@ -1098,7 +1089,7 @@
 	/********** Signature **********/
 	/* Build a digest of the packet built so far. Signature will
 	   be calculated over the digest. */
-	HIP_IFEL(entry->sign(entry->our_priv, i2), -EINVAL, "Could not create signature\n");
+	HIP_IFEL(entry->sign(entry->our_priv_key, i2), -EINVAL, "Could not create signature\n");
 
 	/********** ECHO_RESPONSE (OPTIONAL) ************/
 	/* must reply */
@@ -1188,7 +1179,7 @@
 			       hip_get_param_host_id_hostname(peer_host_id),
 			       HIP_HOST_ID_HOSTNAME_LEN_MAX - 1);
 		HIP_IFE(hip_init_peer(entry, r1, peer_host_id), -EINVAL);
-		HIP_IFEL(entry->verify(entry->peer_pub, r1), -EINVAL,
+		HIP_IFEL(entry->verify(entry->peer_pub_key, r1), -EINVAL,
 			 "Verification of R1 signature failed\n");
         }
 
@@ -1500,7 +1491,7 @@
 		err = 0;
 	}
 
-	HIP_IFEL(entry->sign(entry->our_priv, r2), -EINVAL, "Could not sign R2. Failing\n");
+	HIP_IFEL(entry->sign(entry->our_priv_key, r2), -EINVAL, "Could not sign R2. Failing\n");
 
 #ifdef CONFIG_HIP_RVS
 	if(!ipv6_addr_any(dest))
@@ -2044,7 +2035,7 @@
 	HIP_IFE(hip_init_peer(entry, i2, host_id_in_enc), -EINVAL);
 
 	/* Validate signature */
-	HIP_IFEL(entry->verify(entry->peer_pub, i2_context.input), -EINVAL,
+	HIP_IFEL(entry->verify(entry->peer_pub_key, i2_context.input), -EINVAL,
 		 "Verification of I2 signature failed\n");
 
 	/* If we have old SAs with these HITs delete them */
@@ -2473,7 +2464,7 @@
 	}
 
 	/* Signature validation */
- 	HIP_IFEL(entry->verify(entry->peer_pub, r2), -EINVAL,
+ 	HIP_IFEL(entry->verify(entry->peer_pub_key, r2), -EINVAL,
 		 "R2 signature verification failed.\n");
 
 	/* The rest */
