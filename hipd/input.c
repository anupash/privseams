/** @file
 * This file defines handling functions for incoming packets for the Host
 * Identity Protocol (HIP).
 *
 * @author  Janne Lundberg
 * @author  Miika Komu
 * @author  Mika Kousa
 * @author  Kristian Slavov
 * @author  Anthony D. Joseph
 * @author  Bing Zhou
 * @author  Tobias Heer
 * @author  Laura Takkinen //blind code
 * @author  Rene Hummen
 * @note    Distributed under <a href="http://www.gnu.org/licenses/gpl.txt">GNU/GPL</a>.
 * @note    Doxygen comments for functions are now in the header file.
 *          Lauri 19.09.2007 16:43
 */
#include "input.h"

#ifdef CONFIG_HIP_OPPORTUNISTIC
extern unsigned int opportunistic_mode;
#endif

/** A function set for NAT travelsal. */
extern hip_xmit_func_set_t nat_xmit_func_set;
extern int hip_build_param_esp_info(struct hip_common *msg,
				    uint16_t keymat_index, uint32_t old_spi,
				    uint32_t new_spi);

/** @note Fix the packet len before calling this function! */
static int hip_verify_hmac(struct hip_common *buffer, u8 *hmac,
			   void *hmac_key, int hmac_type)
{
	int err = 0;
	u8 *hmac_res = NULL;

	HIP_IFEL(!(hmac_res = HIP_MALLOC(HIP_AH_SHA_LEN, GFP_ATOMIC)), -ENOMEM,
		 "HIP_MALLOC failed\n");

	_HIP_HEXDUMP("HMAC data", buffer, hip_get_msg_total_len(buffer));

	HIP_IFEL(!hip_write_hmac(hmac_type, hmac_key, buffer,
				 hip_get_msg_total_len(buffer), hmac_res),
		 -EINVAL, "Could not build hmac\n");

	_HIP_HEXDUMP("HMAC", hmac_res, HIP_AH_SHA_LEN);
	HIP_IFE(memcmp(hmac_res, hmac, HIP_AH_SHA_LEN), -EINVAL);
	memcmp(hmac_res, hmac, HIP_AH_SHA_LEN); /* why is the same as the line before it?. Tao Wan*/
 out_err:
	if (hmac_res)
		HIP_FREE(hmac_res);

	return err;
}

int hip_verify_packet_hmac(struct hip_common *msg,
			   struct hip_crypto_key *crypto_key)
{
	HIP_DEBUG("hip_verify_packet_hmac() invoked.\n");
	int err = 0, len = 0, orig_len = 0;
	u8 orig_checksum = 0;
	struct hip_crypto_key tmpkey;
	struct hip_hmac *hmac = NULL;

	HIP_IFEL(!(hmac = hip_get_param(msg, HIP_PARAM_HMAC)),
		 -ENOMSG, "No HMAC parameter\n");

	/* hmac verification modifies the msg length temporarile, so we have
	   to restore the length */
	orig_len = hip_get_msg_total_len(msg);

	/* hmac verification assumes that checksum is zero */
	orig_checksum = hip_get_msg_checksum(msg);
	hip_zero_msg_checksum(msg);

	len = (u8 *) hmac - (u8*) msg;
	hip_set_msg_total_len(msg, len);

	_HIP_HEXDUMP("HMAC key", crypto_key->key,
		    hip_hmac_key_length(HIP_ESP_AES_SHA1));
	_HIP_HEXDUMP("HMACced data:", msg, len);

	memcpy(&tmpkey, crypto_key, sizeof(tmpkey));
	HIP_IFEL(hip_verify_hmac(msg, hmac->hmac_data, tmpkey.key,
				 HIP_DIGEST_SHA1_HMAC),
		 -1, "HMAC validation failed\n");

	/* revert the changes to the packet */
	hip_set_msg_total_len(msg, orig_len);
	hip_set_msg_checksum(msg, orig_checksum);

 out_err:
	return err;
}
//add by santtu
int hip_verify_packet_hmac_general(struct hip_common *msg,
			   struct hip_crypto_key *crypto_key, hip_tlv_type_t parameter_type)
{
	HIP_DEBUG("hip_verify_packet_hmac() invoked.\n");
	int err = 0, len = 0, orig_len = 0;
	u8 orig_checksum = 0;
	struct hip_crypto_key tmpkey;
	struct hip_hmac *hmac = NULL;

	HIP_IFEL(!(hmac = hip_get_param(msg, parameter_type)),
		 -ENOMSG, "No HMAC parameter\n");

	/* hmac verification modifies the msg length temporarile, so we have
	   to restore the length */
	orig_len = hip_get_msg_total_len(msg);

	/* hmac verification assumes that checksum is zero */
	orig_checksum = hip_get_msg_checksum(msg);
	hip_zero_msg_checksum(msg);

	len = (u8 *) hmac - (u8*) msg;
	hip_set_msg_total_len(msg, len);

	_HIP_HEXDUMP("HMAC key", crypto_key->key,
		    hip_hmac_key_length(HIP_ESP_AES_SHA1));
	_HIP_HEXDUMP("HMACced data:", msg, len);

	memcpy(&tmpkey, crypto_key, sizeof(tmpkey));
	HIP_IFEL(hip_verify_hmac(msg, hmac->hmac_data, tmpkey.key,
				 HIP_DIGEST_SHA1_HMAC),
		 -1, "HMAC validation failed\n");

	/* revert the changes to the packet */
	hip_set_msg_total_len(msg, orig_len);
	hip_set_msg_checksum(msg, orig_checksum);

 out_err:
	return err;
}
//end add

int hip_verify_packet_rvs_hmac(struct hip_common *msg,
			   struct hip_crypto_key *crypto_key)
{
	int err = 0, len, orig_len;
	u8 orig_checksum;
	struct hip_crypto_key tmpkey;
	struct hip_hmac *hmac;

	_HIP_DEBUG("hip_verify_packet_rvs_hmac() invoked.\n");

	HIP_IFEL(!(hmac = hip_get_param(msg, HIP_PARAM_RVS_HMAC)),
		 -ENOMSG, "No HMAC parameter\n");

	/* hmac verification modifies the msg length temporarily, so we have
	   to restore the length */
	orig_len = hip_get_msg_total_len(msg);

	/* hmac verification assumes that checksum is zero */
	orig_checksum = hip_get_msg_checksum(msg);
	hip_zero_msg_checksum(msg);

	len = (u8 *) hmac - (u8*) msg;
	hip_set_msg_total_len(msg, len);

	/* Substringed the following debug prints to reduce the excessive jargon
	   that these functions produce. -Lauri 06.05.2008. */
	HIP_HEXDUMP("HMAC key", crypto_key->key,
		    hip_hmac_key_length(HIP_ESP_AES_SHA1));

	HIP_HEXDUMP("HMACced data", msg, len);
	memcpy(&tmpkey, crypto_key, sizeof(tmpkey));

	HIP_IFEL(hip_verify_hmac(msg, hmac->hmac_data, tmpkey.key,
				 HIP_DIGEST_SHA1_HMAC),
		 -1, "HMAC validation failed\n");

	/* revert the changes to the packet */
	hip_set_msg_total_len(msg, orig_len);
	hip_set_msg_checksum(msg, orig_checksum);

 out_err:
	return err;
}

int hip_verify_packet_hmac2(struct hip_common *msg,
			    struct hip_crypto_key *crypto_key,
			    struct hip_host_id *host_id)
{
	int err = 0;
	struct hip_crypto_key tmpkey;
	struct hip_hmac *hmac;
	struct hip_common *msg_copy = NULL;
	struct hip_esp_info *esp_info;

	_HIP_DEBUG("hip_verify_packet_hmac2() invoked.\n");
	HIP_IFE(!(msg_copy = hip_msg_alloc()), -ENOMEM);
	memcpy(msg_copy, msg, sizeof(struct hip_common));
	hip_set_msg_total_len(msg_copy, 0);
	hip_zero_msg_checksum(msg_copy);

	esp_info = hip_get_param(msg, HIP_PARAM_ESP_INFO);
	HIP_ASSERT(esp_info);
	HIP_IFE(hip_build_param(msg_copy, esp_info), -EFAULT);
	hip_build_param(msg_copy, host_id);

	HIP_IFEL(!(hmac = hip_get_param(msg, HIP_PARAM_HMAC2)), -ENOMSG, "Packet contained no HMAC parameter\n");
	HIP_HEXDUMP("HMAC data", msg_copy, hip_get_msg_total_len(msg_copy));
	memcpy(&tmpkey, crypto_key, sizeof(tmpkey));

	HIP_IFEL(hip_verify_hmac(msg_copy, hmac->hmac_data, tmpkey.key, HIP_DIGEST_SHA1_HMAC),
		-1, "HMAC validation failed\n");

 out_err:
	if (msg_copy)
		HIP_FREE(msg_copy);

	return err;
}

int hip_produce_keying_material(struct hip_common *msg, struct hip_context *ctx,
				uint64_t I, uint64_t J,
				struct hip_dh_public_value **dhpv)
{
	char *dh_shared_key = NULL;
	int hip_transf_length, hmac_transf_length;
	int auth_transf_length, esp_transf_length, we_are_HITg = 0;
	int hip_tfm, esp_tfm, err = 0, dh_shared_len = 1024;
	struct hip_keymat_keymat km;
	struct hip_esp_info *esp_info;
	char *keymat = NULL;
	size_t keymat_len_min; /* how many bytes we need at least for the KEYMAT */
	size_t keymat_len; /* note SHA boundary */
	struct hip_tlv_common *param = NULL;
	uint16_t esp_keymat_index, esp_default_keymat_index;
	struct hip_diffie_hellman *dhf;
	hip_ha_t *blind_entry;
	int type = 0;
	uint16_t nonce;
	struct in6_addr *plain_local_hit = NULL;

	_HIP_DEBUG("hip_produce_keying_material() invoked.\n");
	/* Perform light operations first before allocating memory or
	 * using lots of CPU time */
	HIP_IFEL(!(param = hip_get_param(msg, HIP_PARAM_HIP_TRANSFORM)),
		 -EINVAL,
		 "Could not find HIP transform\n");
	HIP_IFEL((hip_tfm = hip_select_hip_transform((struct hip_hip_transform *) param)) == 0,
		 -EINVAL, "Could not select HIP transform\n");
	HIP_IFEL(!(param = hip_get_param(msg, HIP_PARAM_ESP_TRANSFORM)),
		 -EINVAL,
		 "Could not find ESP transform\n");
	HIP_IFEL((esp_tfm = hip_select_esp_transform((struct hip_esp_transform *) param)) == 0,
		 -EINVAL, "Could not select proper ESP transform\n");

	hip_transf_length = hip_transform_key_length(hip_tfm);
	hmac_transf_length = hip_hmac_key_length(esp_tfm);
	esp_transf_length = hip_enc_key_length(esp_tfm);
	auth_transf_length = hip_auth_key_length_esp(esp_tfm);

	HIP_DEBUG("Transform lengths are:\n"\
		  "\tHIP = %d, HMAC = %d, ESP = %d, auth = %d\n",
		  hip_transf_length, hmac_transf_length, esp_transf_length,
		  auth_transf_length);

	HIP_DEBUG("I and J values from the puzzle and its solution are:\n"\
		  "\tI = 0x%llx\n\tJ = 0x%llx\n", I, J);

	/* Create only minumum amount of KEYMAT for now. From draft chapter
	   HIP KEYMAT we know how many bytes we need for all keys used in the
	   base exchange. */
	keymat_len_min = hip_transf_length + hmac_transf_length +
		hip_transf_length + hmac_transf_length + esp_transf_length +
		auth_transf_length + esp_transf_length + auth_transf_length;

	/* Assume ESP keys are after authentication keys */
	esp_default_keymat_index = hip_transf_length + hmac_transf_length +
		hip_transf_length + hmac_transf_length;

	/* R1 contains no ESP_INFO */
	esp_info = hip_get_param(msg, HIP_PARAM_ESP_INFO);

	if (esp_info != NULL){
		esp_keymat_index = ntohs(esp_info->keymat_index);
	} else {
		esp_keymat_index = esp_default_keymat_index;
	}

	if (esp_keymat_index != esp_default_keymat_index) {
		/** @todo Add support for keying material. */
		HIP_ERROR("Varying keying material slices are not supported "\
			  "yet.\n");
		err = -1;
		goto out_err;
	}

	keymat_len = keymat_len_min;

	if (keymat_len % HIP_AH_SHA_LEN) {
		keymat_len += HIP_AH_SHA_LEN - (keymat_len % HIP_AH_SHA_LEN);
	}

	HIP_DEBUG("Keying material:\n\tminimum length = %u\n\t"\
		  "keying material length = %u.\n", keymat_len_min, keymat_len);

	HIP_IFEL(!(keymat = HIP_MALLOC(keymat_len, GFP_KERNEL)), -ENOMEM,
		 "Error on allocating memory for keying material.\n");

	/* 1024 should be enough for shared secret. The length of the shared
	   secret actually depends on the DH Group. */
	/** @todo 1024 -> hip_get_dh_size ? */
	HIP_IFEL(!(dh_shared_key = HIP_MALLOC(dh_shared_len, GFP_KERNEL)),
		 -ENOMEM,
		 "Error on allocating memory for Diffie-Hellman shared key.\n");

	memset(dh_shared_key, 0, dh_shared_len);

	HIP_IFEL(!(dhf = (struct hip_diffie_hellman*)hip_get_param(
			   msg, HIP_PARAM_DIFFIE_HELLMAN)),
		 -ENOENT,  "No Diffie-Hellman parameter found.\n");

	/* If the message has two DH keys, select (the stronger, usually) one. */
	*dhpv = hip_dh_select_key(dhf);

	_HIP_DEBUG("dhpv->group_id= %d\n",(*dhpv)->group_id);
	_HIP_DEBUG("dhpv->pub_len= %d\n", ntohs((*dhpv)->pub_len));

	HIP_IFEL((dh_shared_len = hip_calculate_shared_secret(
			  (*dhpv)->public_value, (*dhpv)->group_id,
			  ntohs((*dhpv)->pub_len), dh_shared_key,
			  dh_shared_len)) < 0,
		 -EINVAL, "Calculation of shared secret failed.\n");

	_HIP_HEXDUMP("Diffie-Hellman shared parameter:\n", param,
		    hip_get_param_total_len(param));
	_HIP_HEXDUMP("Diffie-Hellman shared key:\n", dh_shared_key,
		     dh_shared_len);

#ifdef CONFIG_HIP_BLIND
	HIP_DEBUG_HIT("key_material msg->hits (responder)", &msg->hits);
	HIP_DEBUG_HIT("key_material msg->hitr (local)", &msg->hitr);

	if (hip_blind_get_status()) {
	  type = hip_get_msg_type(msg);

	  /* Initiator produces keying material for I2:
	   * uses own blinded hit and plain initiator hit
	   */
	  if (type == HIP_R1) {
	    HIP_IFEL((blind_entry = hip_hadb_find_by_blind_hits(&msg->hitr, &msg->hits)) == NULL,
		     -1, "Could not found blinded hip_ha_t entry\n");
	    hip_make_keymat(dh_shared_key, dh_shared_len,
			    &km, keymat, keymat_len,
			    &blind_entry->hit_peer, &msg->hitr, &ctx->keymat_calc_index, I, J);
	  }
	  /* Responder produces keying material for handling I2:
	   * uses own plain hit and blinded initiator hit
	   */
	  else if (type == HIP_I2) {
	    HIP_IFEL((plain_local_hit = HIP_MALLOC(sizeof(struct in6_addr), 0)) == NULL,
		     -1, "Couldn't allocate memory\n");
	    HIP_IFEL(hip_blind_get_nonce(msg, &nonce), -1, "hip_blind_get_nonce failed\n");
	    HIP_IFEL(hip_plain_fingerprint(&nonce, &msg->hitr, plain_local_hit),
		     -1, "hip_plain_fingerprint failed\n");
	    HIP_DEBUG_HIT("plain_local_hit for handling I2", plain_local_hit);
	    hip_make_keymat(dh_shared_key, dh_shared_len,
			    &km, keymat, keymat_len,
			    &msg->hits, plain_local_hit, &ctx->keymat_calc_index, I, J);
	  }
	}
#endif
	if (!hip_blind_get_status()) {
	  hip_make_keymat(dh_shared_key, dh_shared_len,
			  &km, keymat, keymat_len,
			  &msg->hits, &msg->hitr, &ctx->keymat_calc_index, I, J);
	}
	/* draw from km to keymat, copy keymat to dst, length of
	 * keymat is len */

#if 0
	/* removed this because the cts is already set to 0 when it is
	   created */
	bzero(&ctx->hip_enc_in.key, sizeof(struct hip_crypto_key));
	bzero(&ctx->hip_enc_out.key, sizeof(struct hip_crypto_key));
	bzero(&ctx->hip_hmac_in.key, sizeof(struct hip_crypto_key));
	bzero(&ctx->hip_hmac_out.key, sizeof(struct hip_crypto_key));
	bzero(&ctx->esp_in.key, sizeof(struct hip_crypto_key));
	bzero(&ctx->esp_out.key, sizeof(struct hip_crypto_key));
	bzero(&ctx->auth_in.key, sizeof(struct hip_crypto_key));
	bzero(&ctx->auth_out.key, sizeof(struct hip_crypto_key));
#endif
	/* Draw keys: */
	we_are_HITg = hip_hit_is_bigger(&msg->hitr, &msg->hits);
	HIP_DEBUG("We are %s HIT.\n", we_are_HITg ? "greater" : "lesser");

	if (we_are_HITg) {
		hip_keymat_draw_and_copy(ctx->hip_enc_out.key, &km,	hip_transf_length);
		hip_keymat_draw_and_copy(ctx->hip_hmac_out.key,&km,	hmac_transf_length);
		hip_keymat_draw_and_copy(ctx->hip_enc_in.key, 	&km,	hip_transf_length);
 		hip_keymat_draw_and_copy(ctx->hip_hmac_in.key, &km,	hmac_transf_length);
		hip_keymat_draw_and_copy(ctx->esp_out.key, 	&km,	esp_transf_length);
 		hip_keymat_draw_and_copy(ctx->auth_out.key, 	&km,	auth_transf_length);
 		hip_keymat_draw_and_copy(ctx->esp_in.key, 	&km,	esp_transf_length);
 		hip_keymat_draw_and_copy(ctx->auth_in.key, 	&km,	auth_transf_length);
 	} else {
 	 	hip_keymat_draw_and_copy(ctx->hip_enc_in.key, 	&km,	hip_transf_length);
 		hip_keymat_draw_and_copy(ctx->hip_hmac_in.key,	&km,	hmac_transf_length);
 		hip_keymat_draw_and_copy(ctx->hip_enc_out.key,	&km,	hip_transf_length);
 		hip_keymat_draw_and_copy(ctx->hip_hmac_out.key,&km,	hmac_transf_length);
 		hip_keymat_draw_and_copy(ctx->esp_in.key, 	&km,	esp_transf_length);
 		hip_keymat_draw_and_copy(ctx->auth_in.key, 	&km,	auth_transf_length);
 		hip_keymat_draw_and_copy(ctx->esp_out.key, 	&km,	esp_transf_length);
 		hip_keymat_draw_and_copy(ctx->auth_out.key, 	&km,	auth_transf_length);
 	}
 	HIP_HEXDUMP("HIP-gl encryption:", &ctx->hip_enc_out.key, hip_transf_length);
 	HIP_HEXDUMP("HIP-gl integrity (HMAC) key:", &ctx->hip_hmac_out.key,
 		    hmac_transf_length);
 	_HIP_DEBUG("skipping HIP-lg encryption key, %u bytes\n", hip_transf_length);
	HIP_HEXDUMP("HIP-lg encryption:", &ctx->hip_enc_in.key, hip_transf_length);
 	HIP_HEXDUMP("HIP-lg integrity (HMAC) key:", &ctx->hip_hmac_in.key, hmac_transf_length);
 	HIP_HEXDUMP("SA-gl ESP encryption key:", &ctx->esp_out.key, esp_transf_length);
 	HIP_HEXDUMP("SA-gl ESP authentication key:", &ctx->auth_out.key, auth_transf_length);
 	HIP_HEXDUMP("SA-lg ESP encryption key:", &ctx->esp_in.key, esp_transf_length);
 	HIP_HEXDUMP("SA-lg ESP authentication key:", &ctx->auth_in.key, auth_transf_length);

#undef KEYMAT_DRAW_AND_COPY

	/* the next byte when creating new keymat */
	ctx->current_keymat_index = keymat_len_min; /* offset value, so no +1 ? */
	ctx->keymat_calc_index = (ctx->current_keymat_index / HIP_AH_SHA_LEN) + 1;
	ctx->esp_keymat_index = esp_keymat_index;

	memcpy(ctx->current_keymat_K, keymat+(ctx->keymat_calc_index-1)*HIP_AH_SHA_LEN, HIP_AH_SHA_LEN);

	_HIP_DEBUG("ctx: keymat_calc_index=%u current_keymat_index=%u\n",
		   ctx->keymat_calc_index, ctx->current_keymat_index);
	_HIP_HEXDUMP("CTX CURRENT KEYMAT", ctx->current_keymat_K, HIP_AH_SHA_LEN);

	/* store DH shared key */
	ctx->dh_shared_key = dh_shared_key;
	ctx->dh_shared_key_len = dh_shared_len;

	/* on success HIP_FREE for dh_shared_key is called by caller */
 out_err:
	if (err && dh_shared_key)
		HIP_FREE(dh_shared_key);
	if (keymat)
		HIP_FREE(keymat);
	if (plain_local_hit)
		HIP_FREE(plain_local_hit);
	return err;
}

int hip_receive_control_packet(struct hip_common *msg,
			       struct in6_addr *src_addr,
			       struct in6_addr *dst_addr,
	                       hip_portpair_t *msg_info,
                               int filter)
{
	hip_ha_t tmp, *entry = NULL;
	int err = 0, type, skip_sync = 0;

	/* Debug printing of received packet information. All received HIP
	   control packets are first passed to this function. Therefore
	   printing packet data here works for all packets. To avoid excessive
	   debug printing do not print this information inside the individual
	   receive or handle functions. */
	_HIP_DEBUG("hip_receive_control_packet() invoked.\n");
	HIP_DEBUG_IN6ADDR("Source IP", src_addr);
	HIP_DEBUG_IN6ADDR("Destination IP", dst_addr);
	HIP_DEBUG_HIT("HIT Sender", &msg->hits);
	HIP_DEBUG_HIT("HIT Receiver", &msg->hitr);
	HIP_DEBUG("source port: %u, destination port: %u\n",
		  msg_info->src_port, msg_info->dst_port);
	HIP_DUMP_MSG(msg);

//add by santtu
#ifdef HIP_USE_ICE
	type = hip_get_msg_type(msg);
	entry = hip_hadb_find_byhits(&msg->hits, &msg->hitr);
	if(type == HIP_UPDATE && entry){
		hip_external_ice_receive_pkt(msg+1,msg->payload_len,entry,src_addr,msg_info->src_port);
	}
#endif
//end add



	HIP_IFEL(hip_check_network_msg(msg), -1,
		 "checking control message failed\n", -1);

	type = hip_get_msg_type(msg);

	/** @todo Check packet csum.*/

	entry = hip_hadb_find_byhits(&msg->hits, &msg->hitr);



#ifdef CONFIG_HIP_OPPORTUNISTIC
	if (!entry && opportunistic_mode &&
	    (type == HIP_I1 || type == HIP_R1)) {
		entry = hip_oppdb_get_hadb_entry_i1_r1(msg, src_addr,
						       dst_addr,
						       msg_info);
		/* If agent is prompting user, let's make sure that
		   the death counter in maintenance does not expire */
		if (hip_agent_is_alive())
		    entry->hip_opp_fallback_disable = filter;
	} else {
		/* Ugly bug fix for "conntest-client hostname tcp 12345"
		   where hostname maps to HIT and IP in hosts files.
		   Why the heck the receive function points here to
		   receive_opp_r1 even though we have a regular entry? */

	     /* What is the point of having receive function pointer anyways?
		Not to mention a SET of them... */
		if (entry)
			entry->hadb_rcv_func->hip_receive_r1 = hip_receive_r1;
	}
#endif

#ifdef CONFIG_HIP_AGENT
	/** Filter packet trough agent here. */
	if ((type == HIP_I1 || type == HIP_R1) && filter)
	{
		HIP_DEBUG("Filtering packet trough agent now (packet is %s).\n",
		          type == HIP_I1 ? "I1" : "R1");
		err = hip_agent_filter(msg, src_addr, dst_addr, msg_info);
		/* If packet filtering OK, return and wait for agent reply. */
		if (err == 0) goto out_err;
	}
#endif

#ifdef CONFIG_HIP_BLIND
	HIP_DEBUG("Blind block\n");
	// Packet that was received is blinded
	if (ntohs(msg->control) & HIP_PACKET_CTRL_BLIND) {
	  HIP_DEBUG("Message is blinded\n");
	  if(type == HIP_I1) { //Responder receives
	    HIP_DEBUG("set_blind_on\n");
	    // Activate blind mode
	    hip_set_blind_on();
	  } else if (type == HIP_R1 || // Initiator receives
		     type == HIP_I2 || // Responder receives
		     type == HIP_R2) { // Initiator receives
	    if (hip_blind_get_status())
	      entry = hip_hadb_find_by_blind_hits(&msg->hitr, &msg->hits);
	    else {
	      HIP_ERROR("Blinded packet %d received, but blind is not activated, drop packet\n", type);
	      err = -ENOSYS;
	      goto out_err;
	    }
	  } else {
	    //BLIND TODO: UPDATE, NOTIFY...
	  }
	} else {
	     if(hip_blind_get_status()) {
               HIP_ERROR("Blind mode is on, but we received plain packet %d, drop packet\n", type);
               err = -ENOSYS;
               goto out_err;
             }
        }
	/* fetch the state from the hadb database to be able to choose the
	   appropriate message handling functions */
	if (!(ntohs(msg->control) & HIP_PACKET_CTRL_BLIND)) { // Normal packet received
	    entry = hip_hadb_find_byhits(&msg->hits, &msg->hitr);
	}
#endif
//add by santtu
#ifdef CONFIG_HIP_RVS
	//check if it a relaying msg

	//add by santtu
	//if(hip_relay_handle_relay_to(msg, type, src_addr, dst_addr, msg_info)){

	if(hip_relay_handle_relay_to(msg, type, src_addr, dst_addr, msg_info)){
	//end
		err = -ECANCELED;
		goto out_err;
	}
	else{
		HIP_DEBUG("handle relay to failed, continue the bex handler\n");
	}
#endif
//end add

	switch(type) {
	case HIP_I1:
		/* No state. */
	  HIP_DEBUG("Received HIP_I1 message\n");
	  err = (hip_get_rcv_default_func_set())->hip_receive_i1(msg, src_addr,
								 dst_addr,
								 entry,
								 msg_info);
	  break;

	case HIP_I2:
		/* Possibly state. */
		if(entry){
		     err = entry->hadb_rcv_func->
			  hip_receive_i2(msg, src_addr, dst_addr, entry,
					 msg_info);
		} else {
			err = ((hip_rcv_func_set_t *)
			       hip_get_rcv_default_func_set())->
				hip_receive_i2(msg, src_addr, dst_addr, entry,
					       msg_info);
		}
		break;

	case HIP_R1:
	  	/* State. */
	        HIP_IFEL(!entry, -1, "No entry when receiving R1\n");
		HIP_IFCS(entry, err = entry->hadb_rcv_func->
			 hip_receive_r1(msg, src_addr, dst_addr, entry,
					msg_info));
		break;

	case HIP_R2:
		HIP_IFCS(entry, err = entry->hadb_rcv_func->
			 hip_receive_r2(msg, src_addr, dst_addr, entry,
					msg_info));
		//HIP_STOP_TIMER(KMM_GLOBAL,"Base Exchange");
		break;

	case HIP_UPDATE:
		HIP_IFCS(entry, err = entry->hadb_rcv_func->
			 hip_receive_update(msg, src_addr, dst_addr, entry,
					    msg_info));
		break;

	case HIP_NOTIFY:
		HIP_IFCS(entry, err = entry->hadb_rcv_func->
			 hip_receive_notify(msg, src_addr, dst_addr, entry));
		break;

	case HIP_BOS:
	     HIP_IFCS(entry, err = entry->hadb_rcv_func->
		      hip_receive_bos(msg, src_addr, dst_addr, entry,
				      msg_info));

	     /*In case of BOS the msg->hitr is null, therefore it is replaced
	       with our own HIT, so that the beet state can also be
	       synchronized. */

	     ipv6_addr_copy(&tmp.hit_peer, &msg->hits);
	     hip_init_us(&tmp, NULL);
	     ipv6_addr_copy(&msg->hitr, &tmp.hit_our);
	     skip_sync = 0;
	     break;
	case HIP_CLOSE:
		HIP_IFCS(entry, err = entry->hadb_rcv_func->
			 hip_receive_close(msg, entry));
		break;

	case HIP_CLOSE_ACK:
		HIP_IFCS(entry, err = entry->hadb_rcv_func->
			 hip_receive_close_ack(msg, entry));
		break;

	default:
		HIP_ERROR("Unknown packet %d\n", type);
		err = -ENOSYS;
	}

	HIP_DEBUG("Done with control packet, err is %d.\n", err);

	if (err)
		goto out_err;

out_err:

	return err;
}

int hip_receive_udp_control_packet(struct hip_common *msg,
				   struct in6_addr *saddr,
				   struct in6_addr *daddr,
				   hip_portpair_t *info)
{
        hip_ha_t *entry;
        int err = 0, type, skip_sync = 0;
	struct in6_addr *saddr_public = saddr;

	_HIP_DEBUG("hip_nat_receive_udp_control_packet() invoked.\n");

        type = hip_get_msg_type(msg);
        entry = hip_hadb_find_byhits(&msg->hits, &msg->hitr);

#ifndef CONFIG_HIP_RVS
	/* The ip of RVS is taken to be ip of the peer while using RVS server
	   to relay R1. Hence have removed this part for RVS --Abi */
	if (entry && (type == HIP_R1 || type == HIP_R2)) {
		/* When the responder equals to the NAT host, it can reply from
		   the private address instead of the public address. In this
		   case, the saddr will point to the private address, and using
		   it for I2 will fail the puzzle indexing (I1 was sent to the
		   public address). So, we make sure here that we're using the
		   same dst address for the I2 as for I1. Also, this address is
		   used for setting up the SAs: handle_r1 creates one-way SA and
		   handle_i2 the other way; let's make sure that they are the
		   same. */
		saddr_public = &entry->preferred_address;
	}
#endif
	HIP_IFEL(hip_receive_control_packet(msg, saddr_public, daddr,info,1), -1,
		 "receiving of control packet failed\n");
 out_err:
	return err;
}

int hip_create_i2(struct hip_context *ctx, uint64_t solved_puzzle,
		  in6_addr_t *r1_saddr, in6_addr_t *r1_daddr, hip_ha_t *entry,
	          hip_portpair_t *r1_info, struct hip_dh_public_value *dhpv)
{

	hip_transform_suite_t transform_hip_suite, transform_esp_suite;
	struct hip_spi_in_item spi_in_data;
	in6_addr_t daddr;
	struct hip_param *param = NULL;
	struct hip_diffie_hellman *dh_req = NULL;
	struct hip_esp_info *esp_info = NULL;
	hip_common_t *i2 = NULL;
	char *enc_in_msg = NULL, *host_id_in_enc = NULL;
	unsigned char *iv = NULL;
	int err = 0, host_id_in_enc_len = 0, written = 0;
	uint16_t mask = 0;
	int type_count = 0, request_rvs = 0, request_escrow = 0;
    int *reg_type = NULL;
	uint32_t spi_in = 0;

	_HIP_DEBUG("hip_create_i2() invoked.\n");

	HIP_DEBUG("R1 source port %u, destination port %d\n",
		  r1_info->src_port, r1_info->dst_port);

	HIP_ASSERT(entry);

	/* Allocate space for a new I2 message. */
	HIP_IFEL(!(i2 = hip_msg_alloc()), -ENOMEM, "Allocation of I2 failed\n");

	/* TLV sanity checks are are already done by the caller of this
	   function. Now, begin to build I2 piece by piece. */

	/* Delete old SPDs and SAs, if present */
	hip_hadb_delete_inbound_spi(entry, 0);
	hip_hadb_delete_outbound_spi(entry, 0);

#ifdef CONFIG_HIP_BLIND
	if (hip_blind_get_status()) {
		HIP_DEBUG("Build blinded I2\n");
		mask |= HIP_PACKET_CTRL_BLIND;
		// Build network header by using blinded HITs
		entry->hadb_misc_func->hip_build_network_hdr(
			i2, HIP_I2, mask, &entry->hit_our_blind,
			&entry->hit_peer_blind);
	}
#endif

	if (!hip_blind_get_status()) {
		HIP_DEBUG("Build normal I2.\n");
		/* create I2 */
		entry->hadb_misc_func->
			hip_build_network_hdr(i2, HIP_I2, mask, &(ctx->input->hitr),
					      &(ctx->input->hits));
	}

	/********** ESP_INFO **********/
	/* SPI is set below */
	HIP_IFEL(hip_build_param_esp_info(i2, ctx->esp_keymat_index, 0, 0),
		 -1, "building of ESP_INFO failed.\n");

	/********** R1 COUNTER (OPTIONAL) ********/
	/* we build this, if we have recorded some value (from previous R1s) */
	{
		uint64_t rtmp;

		HIP_LOCK_HA(entry);
		rtmp = entry->birthday;
		HIP_UNLOCK_HA(entry);

		HIP_IFEL(rtmp && hip_build_param_r1_counter(i2, rtmp), -1,
			 "Could not build R1 GENERATION parameter\n");
	}

	/********* LOCATOR PARAMETER ************/
        /** Type 193 **/
		HIP_DEBUG("Building LOCATOR parameter 	1\n");
        if (hip_locator_status == SO_HIP_SET_LOCATOR_ON) {
            HIP_DEBUG("Building LOCATOR parameter 2\n");
            if ((err = hip_build_locators(i2)) < 0)
                HIP_DEBUG("LOCATOR parameter building failed\n");
        }

#ifdef HIP_USE_ICE
        hip_build_param_nat_transform(i2, entry->nat_control);
#endif
	/********** SOLUTION **********/
	{
		struct hip_puzzle *pz;

		HIP_IFEL(!(pz = hip_get_param(ctx->input, HIP_PARAM_PUZZLE)), -ENOENT,
			 "Internal error: PUZZLE parameter mysteriously gone\n");
		HIP_IFEL(hip_build_param_solution(i2, pz, ntoh64(solved_puzzle)), -1,
			 "Building of solution failed\n");
	}

	/********** Diffie-Hellman *********/
	HIP_IFEL(!(dh_req = hip_get_param(ctx->input, HIP_PARAM_DIFFIE_HELLMAN)),
		 -ENOENT, "Internal error\n");
	HIP_IFEL((written = hip_insert_dh(dhpv->public_value,
		 ntohs(dhpv->pub_len), dhpv->group_id)) < 0,
		 -1, "Could not extract the DH public key\n");

	HIP_IFEL(hip_build_param_diffie_hellman_contents(i2,
		 dhpv->group_id, dhpv->public_value, written,
		 HIP_MAX_DH_GROUP_ID, NULL, 0), -1,
		 "Building of DH failed.\n");

    /********** HIP transform. **********/
	HIP_IFE(!(param = hip_get_param(ctx->input, HIP_PARAM_HIP_TRANSFORM)), -ENOENT);
	HIP_IFEL((transform_hip_suite =
		  hip_select_hip_transform((struct hip_hip_transform *) param)) == 0,
		 -EINVAL, "Could not find acceptable hip transform suite\n");

	/* Select only one transform */
	HIP_IFEL(hip_build_param_transform(i2, HIP_PARAM_HIP_TRANSFORM,
					   &transform_hip_suite, 1), -1,
		 "Building of HIP transform failed\n");

	HIP_DEBUG("HIP transform: %d\n", transform_hip_suite);

	/************ Encrypted ***********/
	switch (transform_hip_suite) {
	case HIP_HIP_AES_SHA1:
		HIP_IFEL(hip_build_param_encrypted_aes_sha1(i2, (struct hip_tlv_common *)entry->our_pub),
			 -1, "Building of param encrypted failed.\n");
		enc_in_msg = hip_get_param(i2, HIP_PARAM_ENCRYPTED);
		HIP_ASSERT(enc_in_msg); /* Builder internal error. */
 		iv = ((struct hip_encrypted_aes_sha1 *) enc_in_msg)->iv;
		get_random_bytes(iv, 16);
 		host_id_in_enc = enc_in_msg +
			sizeof(struct hip_encrypted_aes_sha1);
		break;
	case HIP_HIP_3DES_SHA1:
		HIP_IFEL(hip_build_param_encrypted_3des_sha1(i2, (struct hip_tlv_common *)entry->our_pub),
			 -1, "Building of param encrypted failed.\n");
		enc_in_msg = hip_get_param(i2, HIP_PARAM_ENCRYPTED);
		HIP_ASSERT(enc_in_msg); /* Builder internal error. */
 		iv = ((struct hip_encrypted_3des_sha1 *) enc_in_msg)->iv;
		get_random_bytes(iv, 8);
 		host_id_in_enc = enc_in_msg +
 			sizeof(struct hip_encrypted_3des_sha1);
		break;
	case HIP_HIP_NULL_SHA1:
		HIP_IFEL(hip_build_param_encrypted_null_sha1(i2, (struct hip_tlv_common *)entry->our_pub),
			 -1, "Building of param encrypted failed.\n");
		enc_in_msg = hip_get_param(i2, HIP_PARAM_ENCRYPTED);
		HIP_ASSERT(enc_in_msg); /* Builder internal error. */
 		iv = NULL;
 		host_id_in_enc = enc_in_msg +
 			sizeof(struct hip_encrypted_null_sha1);
		break;
	default:
 		HIP_IFEL(1, -ENOSYS, "HIP transform not supported (%d)\n",
			 transform_hip_suite);
	}

	/* REG_INFO parameter. This builds a REG_REQUEST parameter in the I2
	   packet. */
	hip_handle_param_reg_info(entry, ctx->input, i2);

	/********** ESP-ENC transform. **********/
	HIP_IFE(!(param = hip_get_param(ctx->input, HIP_PARAM_ESP_TRANSFORM)), -ENOENT);

	/* Select only one transform */
	HIP_IFEL((transform_esp_suite =
		  hip_select_esp_transform((struct hip_esp_transform *) param)) == 0,
		 -1, "Could not find acceptable hip transform suite\n");
	HIP_IFEL(hip_build_param_transform(i2, HIP_PARAM_ESP_TRANSFORM,
					   &transform_esp_suite, 1), -1,
		 "Building of ESP transform failed\n");

	/********** ESP-PROT transform (OPTIONAL) **********/

	HIP_IFEL(add_esp_prot_transform_i2(i2, entry, ctx), -1,
			"failed to add esp protection transform\n");

	/********** ESP-PROT anchor (OPTIONAL) **********/

	HIP_IFEL(add_esp_prot_anchor_i2(i2, entry), -1,
			"failed to add esp protection anchor\n");

	/************************************************/

	HIP_HEXDUMP("enc(host_id)", host_id_in_enc,
		    hip_get_param_total_len(host_id_in_enc));

	/* Calculate the length of the host id inside the encrypted param */
	host_id_in_enc_len = hip_get_param_total_len(host_id_in_enc);

	/* Adjust the host id length for AES (block size 16).
	   build_param_encrypted_aes has already taken care that there is
	   enough padding */
	if (transform_hip_suite == HIP_HIP_AES_SHA1) {
		int remainder = host_id_in_enc_len % 16;
		if (remainder) {
			HIP_DEBUG("Remainder %d (for AES)\n", remainder);
			host_id_in_enc_len += remainder;
		}
	}

	_HIP_HEXDUMP("hostidinmsg", host_id_in_enc,
		    hip_get_param_total_len(host_id_in_enc));
	_HIP_HEXDUMP("encinmsg", enc_in_msg,
		    hip_get_param_total_len(enc_in_msg));
	HIP_HEXDUMP("enc key", &ctx->hip_enc_out.key, HIP_MAX_KEY_LEN);
	_HIP_HEXDUMP("IV", iv, 16); // or 8
	HIP_DEBUG("host id type: %d\n",
		  hip_get_host_id_algo((struct hip_host_id *)host_id_in_enc));
	_HIP_HEXDUMP("hostidinmsg 2", host_id_in_enc, x);


	  HIP_IFEL(hip_crypto_encrypted(host_id_in_enc, iv,
					transform_hip_suite,
					host_id_in_enc_len,
					&ctx->hip_enc_out.key,
					HIP_DIRECTION_ENCRYPT), -1,
		 "Building of param encrypted failed\n");

	_HIP_HEXDUMP("encinmsg 2", enc_in_msg,
		     hip_get_param_total_len(enc_in_msg));
	_HIP_HEXDUMP("hostidinmsg 2", host_id_in_enc, x);

    /* Now that almost everything is set up except the signature, we can
	 * try to set up inbound IPsec SA, similarly as in hip_create_r2 */

	HIP_DEBUG("src %d, dst %d\n", r1_info->src_port, r1_info->dst_port);

	entry->local_udp_port = r1_info->src_port;
	entry->peer_udp_port = r1_info->dst_port;

	entry->hip_transform = transform_hip_suite;

	// creating inbound spi to be sent in I2
	get_random_bytes(&spi_in, sizeof(uint32_t));

	/* XXX: -EAGAIN */
	HIP_DEBUG("set up inbound IPsec SA, SPI=0x%x (host)\n", spi_in);

#ifdef CONFIG_HIP_BLIND
	if (hip_blind_get_status()) {
	  HIP_IFEL(entry->hadb_ipsec_func->hip_setup_hit_sp_pair(&entry->hit_peer,
					 &entry->hit_our,
					 r1_saddr, r1_daddr, IPPROTO_ESP, 1, 1), -1,
		   "Setting up SP pair failed\n");
	}
#endif
	if (!hip_blind_get_status()) {
	  HIP_IFEL(entry->hadb_ipsec_func->hip_setup_hit_sp_pair(&ctx->input->hits,
					 &ctx->input->hitr,
					 r1_saddr, r1_daddr, IPPROTO_ESP, 1, 1), -1,
		   "Setting up SP pair failed\n");
	}

 	esp_info = hip_get_param(i2, HIP_PARAM_ESP_INFO);
 	HIP_ASSERT(esp_info); /* Builder internal error */
	esp_info->new_spi = htonl(spi_in);
	/* LSI not created, as it is local, and we do not support IPv4 */

#ifdef CONFIG_HIP_ESCROW
	if (hip_deliver_escrow_data(r1_saddr, r1_daddr, &ctx->input->hits,
				    &ctx->input->hitr, &spi_in,
				    transform_esp_suite, &ctx->esp_in,
				    HIP_ESCROW_OPERATION_ADD) != 0)
	{
		HIP_DEBUG("Could not deliver escrow data to server.\n");
	}
#endif //CONFIG_HIP_ESCROW

	/******** NONCE *************************/
#ifdef CONFIG_HIP_BLIND
	if (hip_blind_get_status()) {
	  HIP_DEBUG("add nonce to the message\n");
	  HIP_IFEL(hip_build_param_blind_nonce(i2, entry->blind_nonce_i),
		   -1, "Unable to attach nonce to the message.\n");
	}
#endif

	/********** ECHO_RESPONSE_SIGN (OPTIONAL) **************/
	/* must reply... */
	{
		struct hip_echo_request *ping;

		ping = hip_get_param(ctx->input, HIP_PARAM_ECHO_REQUEST_SIGN);
		if (ping) {
			int ln = hip_get_param_contents_len(ping);
			HIP_IFEL(hip_build_param_echo(i2, ping + 1, ln, 1, 0), -1,
				 "Error while creating echo reply parameter\n");
		}
	}

	/************* HMAC ************/
	HIP_IFEL(hip_build_param_hmac_contents(i2, &ctx->hip_hmac_out),
		 -1, "Building of HMAC failed\n");

	/********** Signature **********/
	/* Build a digest of the packet built so far. Signature will
	   be calculated over the digest. */
	HIP_IFEL(entry->sign(entry->our_priv, i2), -EINVAL, "Could not create signature\n");

	/********** ECHO_RESPONSE (OPTIONAL) ************/
	/* must reply */
	{
	     struct hip_echo_request *ping;

	     ping = hip_get_param(ctx->input, HIP_PARAM_ECHO_REQUEST);
	     if (ping) {
		  int ln = hip_get_param_contents_len(ping);
		  HIP_IFEL(hip_build_param_echo(i2, (ping + 1), ln, 0, 0), -1,
			   "Error while creating echo reply parameter\n");
	     }
	}

      	/********** I2 packet complete **********/
	memset(&spi_in_data, 0, sizeof(struct hip_spi_in_item));
	spi_in_data.spi = spi_in;
	spi_in_data.ifindex = hip_devaddr2ifindex(r1_daddr);
	HIP_LOCK_HA(entry);
	HIP_IFEB(hip_hadb_add_spi(entry, HIP_SPI_DIRECTION_IN, &spi_in_data), -1, HIP_UNLOCK_HA(entry));

	entry->esp_transform = transform_esp_suite;
	HIP_DEBUG("Saving base exchange encryption data to entry \n");
	HIP_DEBUG_HIT("Our HIT: ", &entry->hit_our);
	HIP_DEBUG_HIT("Peer HIT: ", &entry->hit_peer);
	/* Store the keys until we receive R2 */
	HIP_IFEB(hip_store_base_exchange_keys(entry, ctx, 1), -1, HIP_UNLOCK_HA(entry));

	/** @todo Also store the keys that will be given to ESP later */
	HIP_IFE(hip_hadb_get_peer_addr(entry, &daddr), -1);

	/* R1 packet source port becomes the I2 packet destination port. */
	err = entry->hadb_xmit_func->
	     hip_send_pkt(r1_daddr, &daddr,
			  (entry->nat_mode ? HIP_NAT_UDP_PORT : 0),
			  r1_info->src_port, i2, entry, 1);
	HIP_IFEL(err < 0, -ECOMM, "Sending I2 packet failed.\n");

	HIP_HEXDUMP("local_anchor: ", entry->esp_local_anchor,
			esp_prot_transforms[entry->esp_prot_transform]);
	HIP_DEBUG("entry addr: 0x%p\n", entry);
	HIP_DEBUG("local_anchor addr: 0x%p\n", entry->esp_local_anchor);

 out_err:
	if (i2)
		HIP_FREE(i2);

	return err;
}

int hip_handle_r1(hip_common_t *r1, in6_addr_t *r1_saddr, in6_addr_t *r1_daddr,
		  hip_ha_t *entry, hip_portpair_t *r1_info)
{
	int err = 0, retransmission = 0, n_addrs = 0, loc_size = 0;
	uint64_t solved_puzzle = 0, I = 0;
	struct hip_context *ctx = NULL;
	struct hip_host_id *peer_host_id = NULL;
	struct hip_r1_counter *r1cntr = NULL;
	struct hip_dh_public_value *dhpv = NULL;
        struct hip_locator *locator = NULL;
#ifdef CONFIG_HIP_HI3
	struct hip_locator_info_addr_item* first = NULL;
	struct netdev_address *n = NULL;
	hip_list_t *item = NULL, *tmp = NULL;
	int ii = 0, use_ip4 = 1;
#endif

	_HIP_DEBUG("hip_handle_r1() invoked.\n");

	if (entry->state == HIP_STATE_I2_SENT) {
		HIP_DEBUG("Retransmission\n");
		retransmission = 1;
	} else {
		HIP_DEBUG("Not a retransmission\n");
	}

	HIP_IFEL(!(ctx = HIP_MALLOC(sizeof(struct hip_context), GFP_KERNEL)),
		 -ENOMEM, "Could not allocate memory for context\n");
	memset(ctx, 0, sizeof(struct hip_context));
	ctx->input = r1;

	/* According to the section 8.6 of the base draft, we must first check
	   signature. */

	/* Blinded R1 packets do not contain HOST ID parameters, so the
	 * verification must be delayed to the R2 */
	if (!hip_blind_get_status()) {
		/* Store the peer's public key to HA and validate it */
		/** @todo Do not store the key if the verification fails. */
		HIP_IFEL(!(peer_host_id = hip_get_param(r1, HIP_PARAM_HOST_ID)),
			 -ENOENT, "No HOST_ID found in R1\n");

		HIP_IFE(hip_init_peer(entry, r1, peer_host_id), -EINVAL);
		HIP_IFEL(entry->verify(entry->peer_pub, r1), -EINVAL,
			 "Verification of R1 signature failed\n");
        }

	/* R1 packet had destination port 50500, which means that the peer is
	   behind NAT. We set NAT mode "on" and set the send funtion to
	   "hip_send_udp". The client UDP port is not stored until the handling
	   of R2 packet. Don't know if the entry is already locked... */
	if(r1_info->dst_port == HIP_NAT_UDP_PORT) {
		HIP_LOCK_HA(entry);
		if(!entry->nat_mode)
			entry->nat_mode = HIP_NAT_MODE_PLAIN_UDP;
		hip_hadb_set_xmit_function_set(entry, &nat_xmit_func_set);
		HIP_UNLOCK_HA(entry);
	}


#ifdef HIP_USE_ICE
 	HIP_DEBUG("handle nat trasform in R1\n");
 	hip_nat_handle_transform_in_client(r1, entry);
#endif

        /***** LOCATOR PARAMETER ******/
        locator = hip_get_param(r1, HIP_PARAM_LOCATOR);
        if (locator)
            {
                /* Lets save the LOCATOR to the entry 'till we
                   get the esp_info in r2 then handle it */
                n_addrs = hip_get_locator_addr_item_count(locator);
                loc_size = sizeof(struct hip_locator) +
                    (n_addrs * sizeof(struct hip_locator_info_addr_item));
                HIP_IFEL(!(entry->locator = malloc(loc_size)),
                       -1, "Malloc for entry->locators failed\n");
                memcpy(entry->locator, locator, loc_size);

#ifdef CONFIG_HIP_HI3
		if( r1_info->hi3_in_use && n_addrs > 0 )
		{
			first = (char*)locator+sizeof(struct hip_locator);
			memcpy(r1_saddr, &first->address, sizeof(struct in6_addr));

			list_for_each_safe(item, tmp, addresses, ii)
				{
					n = list_entry(item);
					if (ipv6_addr_is_hit(hip_cast_sa_addr(&n->addr)))
						continue;
					if (!IN6_IS_ADDR_V4MAPPED(hip_cast_sa_addr(&n->addr)))
					{
						memcpy(r1_daddr, hip_cast_sa_addr(&n->addr),
						       hip_sa_addr_len(&n->addr));
						ii = -1;
						use_ip4 = 0;
						break;
					}
				}
			if( use_ip4 )
			{
				list_for_each_safe(item, tmp, addresses, ii)
					{
						n = list_entry(item);
						if (ipv6_addr_is_hit(hip_cast_sa_addr(&n->addr)))
							continue;
						if (IN6_IS_ADDR_V4MAPPED(hip_cast_sa_addr(&n->addr)))
						{
							memcpy(r1_daddr, hip_cast_sa_addr(&n->addr),
							       hip_sa_addr_len(&n->addr));
							ii = -1;
							break;
						}
					}
			}

			struct in6_addr daddr;

			memcpy(&entry->local_address, r1_daddr, sizeof(struct in6_addr));

			hip_hadb_get_peer_addr(entry, &daddr);
			hip_hadb_delete_peer_addrlist_one(entry, &daddr);
			hip_hadb_add_peer_addr(entry, r1_saddr, 0, 0,
					       PEER_ADDR_STATE_ACTIVE);
		}

#endif
	    }
        else
            HIP_DEBUG("R1 did not have locator\n");

	/* R1 generation check */

	/* We have problems with creating precreated R1s in reasonable
	   fashion... so we don't mind about generations. */
	r1cntr = hip_get_param(r1, HIP_PARAM_R1_COUNTER);

	/* Do control bit stuff here... */

	/* We must store the R1 generation counter, _IF_ it exists. */
	if (r1cntr) {
		HIP_DEBUG("Storing R1 generation counter\n");
		HIP_LOCK_HA(entry);
		entry->birthday = r1cntr->generation;
		HIP_UNLOCK_HA(entry);
	}

	/* Solve puzzle: if this is a retransmission, we have to preserve
	   the old solution. */
	if (!retransmission) {
		struct hip_puzzle *pz = NULL;

		HIP_IFEL(!(pz = hip_get_param(r1, HIP_PARAM_PUZZLE)), -EINVAL,
			 "Malformed R1 packet. PUZZLE parameter missing\n");
		HIP_IFEL((solved_puzzle =
			  entry->hadb_misc_func->hip_solve_puzzle(
				  pz, r1, HIP_SOLVE_PUZZLE)) == 0,
			 -EINVAL, "Solving of puzzle failed\n");
		I = pz->I;
		entry->puzzle_solution = solved_puzzle;
		entry->puzzle_i = pz->I;
	} else {
		I = entry->puzzle_i;
		solved_puzzle = entry->puzzle_solution;
	}

	/* calculate shared secret and create keying material */
	ctx->dh_shared_key = NULL;
	/* note: we could skip keying material generation in the case
	   of a retransmission but then we'd had to fill ctx->hmac etc */
	HIP_IFEL(entry->hadb_misc_func->hip_produce_keying_material(r1, ctx, I,
							 solved_puzzle, &dhpv),
			 -EINVAL, "Could not produce keying material\n");

	/** @todo BLIND: What is this? */
	/* Blinded R1 packets do not contain HOST ID parameters,
	 * so the saving peer's HOST ID mus be delayd to the R2
	 */
	if (!hip_blind_get_status()) {
		/* Everything ok, save host id to HA */
		char *str = NULL;
		int len;
		HIP_IFE(hip_get_param_host_id_di_type_len(
				peer_host_id, &str, &len) < 0, -1);
		HIP_DEBUG("Identity type: %s, Length: %d, Name: %s\n", str,
			  len, hip_get_param_host_id_hostname(peer_host_id));
	}

	/* We haven't handled REG_INFO parameter. We do that in hip_create_i2()
	   because we must create an REG_REQUEST parameter based on the data
	   of the REG_INFO parameter. */

 	err = entry->hadb_misc_func->
	     hip_create_i2(ctx, solved_puzzle, r1_saddr, r1_daddr, entry,
			   r1_info, dhpv);

	HIP_IFEL(err < 0, -1, "Creation of I2 failed\n");

	if (entry->state == HIP_STATE_I1_SENT) {
		entry->state = HIP_STATE_I2_SENT;
	}

out_err:
	if (ctx->dh_shared_key)
		HIP_FREE(ctx->dh_shared_key);
	if (ctx)
		HIP_FREE(ctx);
	return err;
}

int hip_receive_r1(hip_common_t *r1, in6_addr_t *r1_saddr, in6_addr_t *r1_daddr,
		   hip_ha_t *entry, hip_portpair_t *r1_info)
{
	int state, mask = HIP_PACKET_CTRL_ANON, err = 0;

	HIP_DEBUG("hip_receive_r1() invoked.\n");

#ifdef CONFIG_HIP_OPPORTUNISTIC
	/* Check and remove the IP of the peer from the opp non-HIP database */
	hip_oppipdb_delentry(&(entry->preferred_address));
#endif

#ifdef CONFIG_HIP_BLIND
	if (hip_blind_get_status())
	  mask |= HIP_PACKET_CTRL_BLIND;
#endif
	if (ipv6_addr_any(&r1->hitr)) {
		HIP_DEBUG("Received NULL receiver HIT in R1. Not dropping\n");
	}

 	HIP_IFEL(!hip_controls_sane(ntohs(r1->control), mask), 0,
		 "Received illegal controls in R1: 0x%x Dropping\n",
		 ntohs(r1->control));
	HIP_IFEL(!entry, -EFAULT,
		 "Received R1 with no local state. Dropping\n");

	/* An implicit and insecure REA. If sender's address is different than
	 * the one that was mapped, then we will overwrite the mapping with the
	 * newer address. This enables us to use the rendezvous server, while
	 * not supporting the REA TLV. */
	{
		struct in6_addr daddr;

		hip_hadb_get_peer_addr(entry, &daddr);
		if (ipv6_addr_cmp(&daddr, r1_saddr) != 0) {
			HIP_DEBUG("Mapped address didn't match received address\n");
			HIP_DEBUG("Assuming that the mapped address was actually RVS's.\n");
			HIP_HEXDUMP("Mapping", &daddr, 16);
			HIP_HEXDUMP("Received", r1_saddr, 16);
			hip_hadb_delete_peer_addrlist_one(entry, &daddr);
			hip_hadb_add_peer_addr(entry, r1_saddr, 0, 0,
					       PEER_ADDR_STATE_ACTIVE);
		}
	}

	state = entry->state;

	HIP_DEBUG("Received R1 in state %s\n", hip_state_str(state));
	switch(state) {
	case HIP_STATE_I1_SENT:
	case HIP_STATE_I2_SENT:
	case HIP_STATE_CLOSING:
	case HIP_STATE_CLOSED:
	     /* E1. The normal case. Process, send I2, goto E2. */
	     err = entry->hadb_handle_func->
		  hip_handle_r1(r1, r1_saddr, r1_daddr, entry, r1_info);
	     HIP_LOCK_HA(entry);
	     if (err < 0)
		  HIP_ERROR("Handling of R1 failed\n");
	     HIP_UNLOCK_HA(entry);
	     break;
	case HIP_STATE_R2_SENT:
		break;
	case HIP_STATE_ESTABLISHED:
		break;
	case HIP_STATE_NONE:
	case HIP_STATE_UNASSOCIATED:
	default:
		/* Can't happen. */
		err = -EFAULT;
		HIP_ERROR("R1 received in odd state: %d. Dropping.\n", state);
		break;
	}

	hip_put_ha(entry);

 out_err:
	return err;
}

/**
 * Creates and transmits an R2 packet.
 *
 * @param  ctx      a pointer to the context of processed I2 packet.
 * @param  i2_saddr a pointer to I2 packet source IP address.
 * @param  i2_daddr a pointer to I2 packet destination IP address.
 * @param  entry    a pointer to the current host association database state.
 * @param  i2_info  a pointer to the source and destination ports (when NAT is
 *                  in use).
 * @return zero on success, negative otherwise.
 */
int hip_create_r2(struct hip_context *ctx, in6_addr_t *i2_saddr,
		  in6_addr_t *i2_daddr, hip_ha_t *entry,
		  hip_portpair_t *i2_info,
		  in6_addr_t *dest,
		  const in_port_t dest_port)
{
	hip_common_t *r2 = NULL, *i2 = NULL;
	struct hip_crypto_key hmac;
 	int err = 0;
	uint16_t mask = 0;
	uint8_t lifetime = 0;
	uint32_t spi_in = 0;

	_HIP_DEBUG("hip_create_r2() invoked.\n");
	/* Assume already locked entry */
	i2 = ctx->input;

	/* Build and send R2: IP ( HIP ( SPI, HMAC, HIP_SIGNATURE ) ) */
	HIP_IFEL(!(r2 = hip_msg_alloc()), -ENOMEM, "No memory for R2\n");

#ifdef CONFIG_HIP_BLIND
	// For blind: we must add encrypted public host id
	if (hip_blind_get_status()) {
		HIP_DEBUG("Set HIP_PACKET_CTRL_BLIND for R2\n");
		mask |= HIP_PACKET_CTRL_BLIND;

		// Build network header by using blinded HITs
		entry->hadb_misc_func->
			hip_build_network_hdr(r2, HIP_R2, mask, &entry->hit_our_blind,
					      &entry->hit_peer_blind);
	}
#endif
	/* Just swap the addresses to use the I2's destination HIT as the R2's
	   source HIT. */
	if (!hip_blind_get_status()) {
		entry->hadb_misc_func->
			hip_build_network_hdr(r2, HIP_R2, mask, &entry->hit_our,
					      &entry->hit_peer);
	}

 	/* ESP_INFO */
	spi_in = hip_hadb_get_latest_inbound_spi(entry);
	HIP_IFEL(hip_build_param_esp_info(r2, ctx->esp_keymat_index, 0, spi_in),
		 -1, "building of ESP_INFO failed.\n");

#ifdef CONFIG_HIP_BLIND
	// For blind: we must add encrypted public host id
	if (hip_blind_get_status()) {
	  HIP_IFEL(hip_blind_build_r2(i2, r2, entry, &mask),
	  	   -1, "hip_blind_build_r2 failed\n");
	}
#endif

	/********** ESP-PROT anchor (OPTIONAL) **********/

	HIP_IFEL(add_esp_prot_anchor_r2(r2, entry), -1,
			"failed to add esp protection anchor\n");

	/************************************************/

    	/********* LOCATOR PARAMETER ************/
	/** Type 193 **/
	if (hip_locator_status == SO_HIP_SET_LOCATOR_ON) {
		HIP_DEBUG("Building nat LOCATOR parameter\n");
		if ((err = hip_build_locators(r2)) < 0)
			HIP_DEBUG("nat LOCATOR parameter building failed\n");
	}

#if defined(CONFIG_HIP_RVS) || defined(CONFIG_HIP_ESCROW)
	/********** REG_REQUEST **********/
	/* This part should only be executed at server offering rvs, relay or
	   escrow services. Since we don't have a way to detect if we are an
	   escrow server this part is executed on I and R also.
	   -Lauri 11.06.2008

	/* Handle REG_REQUEST parameter. */
	hip_handle_param_reg_request(entry, i2, r2);
#endif
 	/* Create HMAC2 parameter. */
	if (entry->our_pub == NULL) {
		HIP_DEBUG("entry->our_pub is NULL.\n");
	} else {
		_HIP_HEXDUMP("Host ID for HMAC2", entry->our_pub,
			     hip_get_param_total_len(entry->our_pub));
	}

	memcpy(&hmac, &entry->hip_hmac_out, sizeof(hmac));
	HIP_IFEL(hip_build_param_hmac2_contents(r2, &hmac, entry->our_pub), -1,
		 "Failed to build parameter HMAC2 contents.\n");

	HIP_IFEL(entry->sign(entry->our_priv, r2), -EINVAL,
		 "Failed to sign R2 packet.\n");

//add by santtu
#ifdef CONFIG_HIP_RVS
	if(!ipv6_addr_any(dest))
	 {
	      HIP_INFO("create replay_to parameter in R2\n");
		  hip_build_param_relay_to(
		       r2, dest, dest_port);
	  }
	  if(hip_relay_get_status() == HIP_RELAY_ON) {
	 		hip_build_param_reg_from(r2,i2_saddr, i2_info->src_port);
	  }
#endif
//end add

//moved from hip_handle_i2
#ifdef CONFIG_HIP_BLIND
	if (hip_blind_get_status()) {
	   err = entry->hadb_ipsec_func->hip_add_sa(i2_daddr, i2_saddr,
			   &entry->hit_our, &entry->hit_peer,
			   spi_out, esp_tfm,
			   &ctx->esp_out, &ctx->auth_out,
			   1, HIP_SPI_DIRECTION_OUT, 0, entry);
	}
#endif

//modified by santtu
	/**nat_control is 0 means we use normal mode to create sa*/
	if (entry->nat_control == 0) {
		if (!hip_blind_get_status()) {
		  err = entry->hadb_ipsec_func->hip_add_sa(i2_daddr, i2_saddr,
				   &ctx->input->hitr, &ctx->input->hits,
				   entry->default_spi_out, entry->esp_transform,
				   &ctx->esp_out, &ctx->auth_out,
				   1, HIP_SPI_DIRECTION_OUT, 0, entry);
		}
		if (err) {
			HIP_ERROR("Failed to setup outbound SA with SPI = %d.\n",
					entry->default_spi_out);

			/* delete all IPsec related SPD/SA for this entry*/
			hip_hadb_delete_inbound_spi(entry, 0);
			hip_hadb_delete_outbound_spi(entry, 0);
			goto out_err;
		}
	}else{
		HIP_DEBUG("ICE engine will be used, no sa created here\n");
	}
//end modify
	/* @todo Check if err = -EAGAIN... */
	HIP_DEBUG("Set up outbound IPsec SA, SPI=0x%x\n", entry->default_spi_out);
// end move

	err = entry->hadb_xmit_func->hip_send_pkt(i2_daddr, i2_saddr,
						  (entry->nat_mode ? HIP_NAT_UDP_PORT : 0),
	                                          entry->peer_udp_port, r2, entry, 1);
	if (err == 1) err = 0;

	HIP_IFEL(err, -ECOMM, "Sending R2 packet failed.\n");

 out_err:
	if (r2 != NULL) {
		free(r2);
	}

	return err;
}

/**
 * Handles an incoming I2 packet.
 *
 * This function is the actual point from where the processing of I2 is started
 * and corresponding R2 is created. This function also creates a new host
 * association in the host association database if no previous association
 * matching the search key (source HIT XOR destination HIT) was found.
 *
 * @param i2       a pointer to the I2 HIP packet common header with source and
 *                 destination HITs.
 * @param i2_saddr a pointer to the source address from where the I2 packet was
 *                 received.
 * @param i2_daddr a pointer to the destination address where the I2 packet was
 *                 sent to (own address).
 * @param ha       host association corresponding to the peer.
 * @param i2_info  a pointer to the source and destination ports (when NAT is
 *                 in use).
 * @return         zero on success, or negative error value on error. Success
 *                 indicates that I2 payloads are checked and R2 is created and
 *                 sent.
 */
int hip_handle_i2(hip_common_t *i2, in6_addr_t *i2_saddr, in6_addr_t *i2_daddr,
		  hip_ha_t *ha, hip_portpair_t *i2_info)
{
	struct hip_context *ctx = NULL;
	struct hip_host_id *host_id_in_enc = NULL;
	struct hip_r1_counter *r1cntr = NULL;
	struct hip_esp_info *esp_info = NULL;
	struct hip_dh_public_value *dhpv = NULL;
	struct hip_spi_in_item spi_in_data;
//removed by santtu
	//struct hip_locator *locator = NULL;
	struct hip_solution *sol = NULL;
	hip_tlv_common_t *param = NULL;
	in6_addr_t *plain_peer_hit = NULL, *plain_local_hit = NULL;
	hip_ha_t *entry = ha;
	char *tmp_enc = NULL, *enc = NULL;
	unsigned char *iv = NULL;
	hip_transform_suite_t esp_tfm, hip_tfm;
	uint64_t I = 0, J = 0;
	uint32_t spi_in = 0, spi_out = 0;
	uint16_t crypto_len = 0, nonce = 0;
	int err = 0, retransmission = 0, replay = 0, use_blind = 0, state;
	in6_addr_t dest; // For the IP address in RELAY_FROM
	in_port_t  dest_port = 0; // For the port in RELAY_FROM
	struct esp_prot_anchor *prot_anchor = NULL;
	unsigned char *anchor = NULL;
	int item_length = 0;
	struct esp_prot_transform *prot_transform = NULL;
	uint8_t transform = 0;
	extern uint8_t hip_esp_prot_ext_transform;
	//add by santtu
#ifdef HIP_USE_ICE
	void * ice_session = NULL;
	int i;
#endif
#ifdef CONFIG_HIP_HI3
	int n_addrs = 0;
	struct hip_locator_info_addr_item* first = NULL;
	struct netdev_address *n = NULL;
	hip_list_t *item = NULL, *tmp = NULL;
	int ii = 0;
	int use_ip4 = 1;
#endif

	_HIP_DEBUG("hip_handle_i2() invoked.\n");

	if ((ntohs(i2->control) & HIP_PACKET_CTRL_BLIND) &&
	    hip_blind_get_status()) {
		use_blind = 1;
	}

	/* Allocate memory for the context to be created from the processing of
	   the I2 packet. */
	ctx = (struct hip_context *) malloc(sizeof(struct hip_context));
	if (ctx == NULL) {
		err = -ENOMEM;
		HIP_ERROR("Error allocating memory for HIP context.\n");
		goto out_err;
	}

	memset(ctx, 0, sizeof(struct hip_context));
	/* Store a pointer to the incoming i2 message in the context just
	   allocted. From the context struct we can then access the I2 in
	   hip_create_r2() later. */
	ctx->input = i2;

	r1cntr = hip_get_param(ctx->input, HIP_PARAM_R1_COUNTER);

	/* Check packet validity. We MUST check that the responder HIT is one
	   of ours. Check the generation counter. We do not support generation
	   counter (our precreated R1s suck). */

	/* check solution for cookie */
	sol = hip_get_param(ctx->input, HIP_PARAM_SOLUTION);
	if(sol == NULL) {
		err = -EINVAL;
		HIP_ERROR("Invalid I2: SOLUTION parameter missing.\n");
		goto out_err;
	}

	I = sol->I;
	J = sol->J;
	HIP_IFEL(!hip_verify_cookie(i2_saddr, i2_daddr, i2, sol),
		 -ENOMSG, "Cookie solution rejected.\n");

 	HIP_DEBUG("Cookie accepted\n");

	//sa not created, but spi must be created
	//get_random_bytes(&spi_in, sizeof(uint32_t));
	//HIP_DEBUG("set up inbound IPsec SA, SPI=0x%x (host)\n", spi_in);


#ifdef CONFIG_HIP_HI3
        locator = hip_get_param(i2, HIP_PARAM_LOCATOR);

        if (locator) {
		n_addrs = hip_get_locator_addr_item_count(locator);

		if( i2_info->hi3_in_use && n_addrs > 0 ) {

                        first = (char*)locator + sizeof(struct hip_locator);
                        memcpy(i2_saddr, &first->address,
			       sizeof(struct in6_addr));

                        list_for_each_safe(item, tmp, addresses, ii) {
                                        n = list_entry(item);

                                        if (ipv6_addr_is_hit(hip_cast_sa_addr(&n->addr))) {
                                                continue;
					}
                                        if (!IN6_IS_ADDR_V4MAPPED(hip_cast_sa_addr(&n->addr))) {
						memcpy(i2_daddr, hip_cast_sa_addr(&n->addr),
                                                       hip_sa_addr_len(&n->addr));
                                                ii = -1;
                                                use_ip4 = 0;
                                                break;
                                        }
			}
                        if( use_ip4 ) {
                                list_for_each_safe(item, tmp, addresses, ii) {
					n = list_entry(item);

					if (ipv6_addr_is_hit(hip_cast_sa_addr(&n->addr))) {
						continue;
					}
					if (IN6_IS_ADDR_V4MAPPED(hip_cast_sa_addr(&n->addr))) {
						memcpy(i2_daddr, hip_cast_sa_addr(&n->addr),
						       hip_sa_addr_len(&n->addr));
						ii = -1;
						break;
					}
				}
                        }


                }
	}
#endif
	if(entry != NULL) {
		/* If the I2 packet is a retransmission, we need reuse
		   the the SPI/keymat that was setup already when the
		   first I2 was received. */
		retransmission =
			((entry->state == HIP_STATE_R2_SENT ||
			  entry->state == HIP_STATE_ESTABLISHED) ? 1 : 0);
		/* If the initiator is in established state (it has possibly
		   sent duplicate I2 packets), we must make sure that we are
		   reusing the old SPI as the initiator will just drop the
		   R2, thus discarding any new SPIs we create. Notice that
		   this works also in the case when initiator is not in
		   established state, as the initiator just picks up the SPI
		   from the R2. */
		if (entry->state == HIP_STATE_ESTABLISHED)
			spi_in = hip_hadb_get_latest_inbound_spi(entry);
	}

	/* Check HIP and ESP transforms, and produce keying material. */
	ctx->dh_shared_key = NULL;

	/* Note: we could skip keying material generation in the case of a
	   retransmission but then we'd had to fill ctx->hmac etc. TH: I'm not
	   sure if this could be replaced with a function pointer which is set
	   from hadb. Usually you shouldn't have state here, right? */

	HIP_IFEL(hip_produce_keying_material(ctx->input, ctx, I, J, &dhpv), -1,
		 "Unable to produce keying material. Dropping I2.\n");

	/* Verify HMAC. */
	if (hip_hidb_hit_is_our(&i2->hits)) {
		/* loopback */
		HIP_IFEL(hip_verify_packet_hmac(i2, &ctx->hip_hmac_out),
			 -ENOENT, "HMAC loopback validation on i2 failed\n");
	} else {
		HIP_IFEL(hip_verify_packet_hmac(i2, &ctx->hip_hmac_in),
			 -ENOENT, "HMAC validation on i2 failed\n");
	}

	/* Decrypt the HOST_ID and verify it against the sender HIT. */
	HIP_IFEL(!(enc = hip_get_param(ctx->input, HIP_PARAM_ENCRYPTED)),
		 -ENOENT, "Could not find enc parameter\n");

	HIP_IFEL(!(tmp_enc = HIP_MALLOC(hip_get_param_total_len(enc),
					GFP_KERNEL)), -ENOMEM,
		 "No memory for temporary host_id\n");

	/* Little workaround...
	 * We have a function that calculates sha1 digest and then verifies the
	 * signature. But since the sha1 digest in I2 must be calculated over
	 * the encrypted data, and the signature requires that the encrypted
	 * data to be decrypted (it contains peer's host identity), we are
	 * forced to do some temporary copying. If ultimate speed is required,
	 * then calculate the digest here as usual and feed it to signature
	 * verifier. */
	memcpy(tmp_enc, enc, hip_get_param_total_len(enc));

	/* Decrypt ENCRYPTED field. */
	_HIP_HEXDUMP("Recv. Key", &ctx->hip_enc_in.key, 24);
	HIP_IFEL(!(param = hip_get_param(ctx->input, HIP_PARAM_HIP_TRANSFORM)),
		 -ENOENT, "Did not find HIP transform\n");
	HIP_IFEL((hip_tfm = hip_get_param_transform_suite_id(param, 0)) == 0,
		 -EFAULT, "Bad HIP transform\n");

	switch (hip_tfm) {
	case HIP_HIP_AES_SHA1:
 		host_id_in_enc = (struct hip_host_id *)
		  (tmp_enc + sizeof(struct hip_encrypted_aes_sha1));
 		iv = ((struct hip_encrypted_aes_sha1 *) tmp_enc)->iv;
 		/* 4 = reserved, 16 = iv */
 		crypto_len = hip_get_param_contents_len(enc) - 4 - 16;
		HIP_DEBUG("aes crypto len: %d\n", crypto_len);
		break;
	case HIP_HIP_3DES_SHA1:
 		host_id_in_enc = (struct hip_host_id *)
		  (tmp_enc + sizeof(struct hip_encrypted_3des_sha1));
 		iv = ((struct hip_encrypted_3des_sha1 *) tmp_enc)->iv;
 		/* 4 = reserved, 8 = iv */
 		crypto_len = hip_get_param_contents_len(enc) - 4 - 8;
		break;
	case HIP_HIP_NULL_SHA1:
		host_id_in_enc = (struct hip_host_id *)
			(tmp_enc + sizeof(struct hip_encrypted_null_sha1));
 		iv = NULL;
 		/* 4 = reserved */
 		crypto_len = hip_get_param_contents_len(enc) - 4;
		break;
	default:
		HIP_IFEL(1, -EINVAL, "Unknown HIP transform: %d\n", hip_tfm);
	}

	HIP_DEBUG("Crypto encrypted\n");
	/* Note: IV can be NULL */
	_HIP_HEXDUMP("IV: ", iv, 16);

	HIP_IFEL(hip_crypto_encrypted(host_id_in_enc, iv, hip_tfm,
				      crypto_len, &ctx->hip_enc_in.key,
				      HIP_DIRECTION_DECRYPT), -EINVAL,
		 "Decryption of Host ID failed\n");

	if (!hip_hidb_hit_is_our(&i2->hits))  {
		HIP_IFEL(hip_get_param_type(host_id_in_enc) != HIP_PARAM_HOST_ID, -EINVAL,
			 "The decrypted parameter is not a host id\n");
	}

	_HIP_HEXDUMP("Decrypted HOST_ID", host_id_in_enc,
		     hip_get_param_total_len(host_id_in_enc));

#ifdef CONFIG_HIP_BLIND
	if (use_blind) {
	  // Peer's plain hit
	  HIP_IFEL((plain_peer_hit = HIP_MALLOC(sizeof(struct in6_addr), 0)) == NULL,
		   -1, "Couldn't allocate memory\n");
	  HIP_IFEL(hip_host_id_to_hit(host_id_in_enc, plain_peer_hit, HIP_HIT_TYPE_HASH100),
		   -1, "hip_host_id_to_hit faile\n");
	  // Local plain hit
	  HIP_IFEL((plain_local_hit = HIP_MALLOC(sizeof(struct in6_addr), 0)) == NULL,
		   -1, "Couldn't allocate memory\n");
	  HIP_IFEL(hip_blind_get_nonce(i2, &nonce),
		   -1, "hip_blind_get_nonce failed\n");
	  HIP_IFEL(hip_plain_fingerprint(&nonce, &i2->hitr, plain_local_hit),
		   -1, "hip_plain_fingerprint failed\n");
	  HIP_IFEL(hip_blind_verify(&nonce, plain_peer_hit, &i2->hits) != 1,
		   -1, "hip_blind_verify failed\n");
	}
#endif

	/* HMAC cannot be validated until we draw key material */

	/* Haven't we already verified the HMAC on line 1675 or so...?
	   -Lauri 06.05.2008 */

	/* NOTE! The original packet has the data still encrypted. But this is
	   not a problem, since we have decrypted the data into a temporary
	   storage and nobody uses the data in the original packet. */

	/* Create host association state (if not previously done). */
	if (entry == NULL) {
	     int if_index = 0;
	     struct sockaddr_storage ss_addr;
	     struct sockaddr *addr = NULL;
	     addr = (struct sockaddr*) &ss_addr;
	     /* We have no previous infomation on the peer, create a new HIP
		HA. */
	     HIP_DEBUG("No entry, creating new.\n");
	     HIP_IFEL(!(entry = hip_hadb_create_state(GFP_KERNEL)), -ENOMSG,
		      "Failed to create or find entry\n");
	     HIP_DEBUG("After creating a new state\n");
	     /* The rest of the code assume already locked entry, so lock the
		newly created entry as well. */
	     HIP_LOCK_HA(entry);
	     if (use_blind) {
		  ipv6_addr_copy(&entry->hit_peer, plain_peer_hit);
		  hip_init_us(entry, plain_local_hit);
			HIP_DEBUG("Using blinding\n");
	     }
	     else {
		  ipv6_addr_copy(&entry->hit_peer, &i2->hits);
		  hip_init_us(entry, &i2->hitr);
			HIP_DEBUG("Not Using blinding\n");
	     }
		HIP_DEBUG("Before inserting state entry in hadb\n");
	     hip_hadb_insert_state(entry);
		HIP_DEBUG("After inserting state entry in hadb\n");
	     hip_hold_ha(entry);

	     ipv6_addr_copy(&entry->local_address, i2_daddr);

	     HIP_IFEL(((if_index = hip_devaddr2ifindex(&entry->local_address)) <0), -1,
		      "if_index NOT determined\n");

	     memset(addr, 0, sizeof(struct sockaddr_storage));
	     addr->sa_family = AF_INET6;
	     memcpy(hip_cast_sa_addr(addr), &entry->local_address, hip_sa_addr_len(addr));
	     add_address_to_list(addr, if_index);
<<<<<<< HEAD
	     
	     entry->nat_mode = hip_nat_status;
	     
	     
	
=======

>>>>>>> d447c8ac
	}

	hip_hadb_insert_state(entry);
	hip_hold_ha(entry);
<<<<<<< HEAD
=======

>>>>>>> d447c8ac
	_HIP_DEBUG("HA entry created.");

	/* If there was already state, these may be uninitialized */
	entry->hip_transform = hip_tfm;
	if (!entry->our_pub) {
		if (use_blind)
			hip_init_us(entry, plain_local_hit);
		else
			hip_init_us(entry, &i2->hitr);
	}
	/* If the incoming I2 packet has 50500 as destination port, NAT
	   mode is set on for the host association, I2 source port is
	   stored as the peer UDP port and send function is set to
	   "hip_send_udp()". Note that we must store the port not until
	   here, since the source port can be different for I1 and I2. */
	if(i2_info->dst_port == HIP_NAT_UDP_PORT)
	{
		if (entry->nat_mode == 0) entry->nat_mode = HIP_NAT_MODE_PLAIN_UDP;
		entry->local_udp_port = i2_info->dst_port;
		entry->peer_udp_port = i2_info->src_port;
		HIP_DEBUG("entry->hadb_xmit_func: %p.\n", entry->hadb_xmit_func);
		HIP_DEBUG("Setting send func to UDP for entry %p from I2 info.\n",
			  entry);
		hip_hadb_set_xmit_function_set(entry, &nat_xmit_func_set);
	}
	HIP_DEBUG("check nat mode for ice:1: %d,%d, %d\n",hip_get_nat_mode(entry),
		     			hip_get_nat_mode(NULL),HIP_NAT_MODE_ICE_UDP);
	entry->hip_transform = hip_tfm;

#ifdef CONFIG_HIP_BLIND
	if (use_blind) {
		memcpy(&entry->hit_our_blind, &i2->hitr, sizeof(struct in6_addr));
		memcpy(&entry->hit_peer_blind, &i2->hits, sizeof(struct in6_addr));
	  	entry->blind_nonce_i = nonce;
	  	entry->blind = 1;
	}
#endif

	/** @todo the above should not be done if signature fails...
	    or it should be cancelled. */

	/* Store peer's public key and HIT to HA */
	HIP_IFE(hip_init_peer(entry, i2, host_id_in_enc), -EINVAL);

	/* Validate signature */
	HIP_IFEL(entry->verify(entry->peer_pub, ctx->input), -EINVAL,
		 "Verification of I2 signature failed\n");

	/* If we have old SAs with these HITs delete them */
	hip_hadb_delete_inbound_spi(entry, 0);
	hip_hadb_delete_outbound_spi(entry, 0);
	{
		struct hip_esp_transform *esp_tf = NULL;
		struct hip_spi_out_item spi_out_data;

		HIP_IFEL(!(esp_tf = hip_get_param(ctx->input,
						  HIP_PARAM_ESP_TRANSFORM)),
			 -ENOENT, "Did not find ESP transform on i2\n");
		HIP_IFEL(!(esp_info = hip_get_param(ctx->input,
						    HIP_PARAM_ESP_INFO)),
			 -ENOENT, "Did not find SPI LSI on i2\n");

		if (r1cntr)
			entry->birthday = r1cntr->generation;
		entry->peer_controls |= ntohs(i2->control);

		/* move this below setup_sa */
		memset(&spi_out_data, 0, sizeof(struct hip_spi_out_item));
		spi_out_data.spi = ntohl(esp_info->new_spi);
		HIP_DEBUG("Adding spi 0x%x\n", spi_out_data.spi);
		HIP_IFE(hip_hadb_add_spi(entry, HIP_SPI_DIRECTION_OUT,
					 &spi_out_data), -1);
		entry->esp_transform = hip_select_esp_transform(esp_tf);
		HIP_IFEL((esp_tfm = entry->esp_transform) == 0, -1,
			 "Could not select proper ESP transform\n");
	}

	HIP_IFEL(hip_hadb_add_peer_addr(entry, i2_saddr, 0, 0,
					PEER_ADDR_STATE_ACTIVE), -1,
		 "Error while adding the preferred peer address\n");

	HIP_DEBUG("retransmission: %s\n", (retransmission ? "yes" : "no"));
	HIP_DEBUG("replay: %s\n", (replay ? "yes" : "no"));
	HIP_DEBUG("src %d, dst %d\n", i2_info->src_port, i2_info->dst_port);

	/********** ESP-PROT transform (OPTIONAL) **********/

	HIP_IFEL(handle_esp_prot_transform_i2(entry, ctx), -1,
			"failed to handle esp prot transform\n");

	/********** ESP-PROT anchor (OPTIONAL) **********/

	HIP_IFEL(handle_esp_prot_anchor_i2(entry, ctx), -1,
			"failed to handle esp prot anchor\n");

	/************************************************/

	/* creating inbound spi to be sent in R2
	 * @note for some reason it can be set above in case an entry already exists,
	 * 		 so we only get a new one, if it's not set yet
	 */
	if (spi_in == 0)
	{
		HIP_DEBUG("creating new spi...\n");
		get_random_bytes(&spi_in, sizeof(uint32_t));
	}

	/* XXX: -EAGAIN */
	HIP_DEBUG("set up inbound IPsec SA, SPI=0x%x (host)\n", spi_in);

#ifdef CONFIG_HIP_BLIND
	if (use_blind) {
	  /* Set up IPsec associations */
	  err = entry->hadb_ipsec_func->hip_add_sa(i2_saddr, i2_daddr,
			   &entry->hit_peer, &entry->hit_our,
			   entry, spi_in,
			   esp_tfm,  &ctx->esp_in, &ctx->auth_in,
			   retransmission, HIP_SPI_DIRECTION_IN, 0, entry);
	}
#endif

//modified by santtu
<<<<<<< HEAD
#ifdef HIP_USE_ICE	
 	HIP_DEBUG("handle nat transform in I2\n");
 	hip_nat_handle_transform_in_server(i2, entry);
 	HIP_DEBUG("check nat mode for ice:2: %d,%d, %d\n",hip_get_nat_mode(entry),
 		     			hip_get_nat_mode(NULL),HIP_NAT_MODE_ICE_UDP);
#endif	
=======
#ifdef HIP_USE_ICE
 	HIP_DEBUG("handle nat trasform in I2\n");
 	hip_nat_handle_transform_in_server(i2, entry);
#endif
>>>>>>> d447c8ac

	/**nat_control is 0 means we use normal mode to create sa*/
	if(entry->nat_control == 0) {

		if (!use_blind) {
			/* Set up IPsec associations */
			err = entry->hadb_ipsec_func->hip_add_sa(i2_saddr, i2_daddr,
					 &ctx->input->hits, &ctx->input->hitr,
					 spi_in, esp_tfm,  &ctx->esp_in, &ctx->auth_in,
					 retransmission, HIP_SPI_DIRECTION_IN, 0,
					 entry);
		}
		if (err) {
			HIP_ERROR("Failed to setup inbound SA with SPI=%d\n", spi_in);
			err = -1;
			hip_hadb_delete_inbound_spi(entry, 0);
			hip_hadb_delete_outbound_spi(entry, 0);
			goto out_err;
		}
	}
//end modify

#ifdef CONFIG_HIP_ESCROW
	if (hip_deliver_escrow_data(
		    i2_saddr, i2_daddr, &ctx->input->hits, &ctx->input->hitr,
		    spi_in, esp_tfm, &ctx->esp_in, HIP_ESCROW_OPERATION_ADD)
	    != 0) {
		HIP_DEBUG("Could not deliver escrow data to server\n");
	}
#endif //CONFIG_HIP_ESCROW

	spi_out = ntohl(esp_info->new_spi);
	HIP_DEBUG("Setting up outbound IPsec SA, SPI=0x%x\n", spi_out);

#ifdef CONFIG_HIP_BLIND
    if (use_blind) {
      HIP_IFEL(entry->hadb_ipsec_func->hip_setup_hit_sp_pair(&entry->hit_peer,
				     &entry->hit_our,
				     i2_saddr, i2_daddr, IPPROTO_ESP, 1, 1),
	       -1, "Setting up SP pair failed\n");
    }
#endif
    if (!use_blind) {
	    HIP_IFEL(entry->hadb_ipsec_func->hip_setup_hit_sp_pair(&ctx->input->hits,
					   &ctx->input->hitr,
					   i2_saddr, i2_daddr, IPPROTO_ESP, 1, 1),
		     -1, "Setting up SP pair failed\n");
    }

	/* Source IPv6 address is implicitly the preferred address after the
	   base exchange. */
//modify by santtu
    //port must be added
#ifndef HIP_USE_ICE
	HIP_IFEL(hip_hadb_add_addr_to_spi(entry, spi_out, i2_saddr, 1, 0, 1),
		 -1,  "Failed to add an address to SPI list\n");
#else
	HIP_IFEL(hip_hadb_add_udp_addr_to_spi(entry, spi_out, i2_saddr, 1, 0, 1,i2_info->src_port, HIP_LOCATOR_LOCATOR_TYPE_ESP_SPI_PRIORITY),
			 -1,  "Failed to add an address to SPI list\n");
#endif
	memset(&spi_in_data, 0, sizeof(struct hip_spi_in_item));
	spi_in_data.spi = spi_in;
	spi_in_data.ifindex = hip_devaddr2ifindex(i2_daddr);

	if (spi_in_data.ifindex) {
		HIP_DEBUG("spi_in_data.ifindex = %d.\n", spi_in_data.ifindex);
	} else {
		HIP_ERROR("Could not get device ifindex of address.\n");
	}

	err = hip_hadb_add_spi(entry, HIP_SPI_DIRECTION_IN, &spi_in_data);
	if (err) {
		HIP_UNLOCK_HA(entry);
		HIP_ERROR("Adding of SPI failed. Not creating an R2 packet.\n");
		goto out_err;
	}

	entry->default_spi_out = spi_out;
	HIP_IFE(hip_store_base_exchange_keys(entry, ctx, 0), -1);
	hip_hadb_insert_state(entry);

	HIP_DEBUG("\nInserted a new host association state.\n"
		  "\tHIP state: %s\n"\
		  "\tDefault outgoing SPI 0x%x.\n"
		  "\tCreating an R2 packet in response next.\n",
		  hip_state_str(entry->state), entry->default_spi_out);


//add by santtu


#ifdef CONFIG_HIP_RVS
	ipv6_addr_copy(&dest, &in6addr_any);
	if(hip_relay_get_status() == HIP_RELAY_OFF) {
		state = hip_relay_handle_relay_from(i2, i2_saddr, &dest, &dest_port);
		if( state == -1 ){
			HIP_DEBUG( "Handling RELAY_FROM of  I2 packet failed.\n");
			goto out_err;
		}
	}
#endif
//end add

	/* Note that we haven't handled the REG_REQUEST yet. This is because we
	   must create an REG_RESPONSE parameter into the R2 packet based on the
	   REG_REQUEST parameter. We handle the REG_REQUEST parameter in
	   hip_create_r2() - although that is somewhat illogical.
	   -Lauri 06.05.2008 */

	/* Create an R2 packet in response. */
	HIP_IFEL(entry->hadb_misc_func->hip_create_r2(
			 ctx, i2_saddr, i2_daddr, entry, i2_info, &dest, dest_port), -1,
		 "Creation of R2 failed\n");

#ifdef CONFIG_HIP_ESCROW
	if (hip_deliver_escrow_data(
		    i2_daddr, i2_saddr, &ctx->input->hitr, &ctx->input->hits,
		    &spi_out, esp_tfm, &ctx->esp_out, HIP_ESCROW_OPERATION_ADD)
	    != 0) {
		HIP_DEBUG("Could not deliver escrow data to server\n");
	}
#endif //CONFIG_HIP_ESCROW

	/** @todo Should wait for ESP here or wait for implementation specific
	    time. */

	/* As for the above todo item:

	   Where is it said that we should wait for ESP or implementation
	   specific time here? This far we have succesfully verified and
	   processed the I2 message (except the LOCATOR parameter) and sent an
	   R2 as an response. We are here at state UNASSOCIATED. From Section
	   4.4.2. of RFC 5201 we learn that if I2 processing was successful, we
	   should "send R2 and go to R2-SENT" or if I2 processing failed, we
	   should "stay at UNASSOCIATED". -Lauri 29.04.2008 */

	entry->state = HIP_STATE_ESTABLISHED;

        /***** LOCATOR PARAMETER ******/
	/* Why do we process the LOCATOR parameter only after R2 has been sent?
	   -Lauri 29.04.2008. */


//add by santtu
    /***** LOCATOR PARAMETER *****/
	hip_handle_locator_parameter(entry, NULL, esp_info);

#ifdef HIP_USE_ICE

	hip_nat_start_ice(entry, esp_info,ICE_ROLE_CONTROLLING);
		/*
                //if the client  choose to use ICE
        if(!(entry->nat_control)){
        	//TODO check other nat control type. currently only ICE
        	 HIP_DEBUG("ice is not selected\n");

        }else{
        //init the session right after the locator receivd
                HIP_DEBUG("init Ice in I2\n");
		        ice_session = hip_external_ice_init(ICE_ROLE_CONTROLLING);
		        		HIP_DEBUG("end init Ice in I2\n");
		        if(ice_session){
		        	entry->ice_session = ice_session;
		        	//add the type 1 address first
		        	hip_list_t *item, *tmp;
		        	struct netdev_address *n;
		        	i=0;
		        	list_for_each_safe(item, tmp, addresses, i) {
		        		n = list_entry(item);


		        		if (ipv6_addr_is_hit(hip_cast_sa_addr(&n->addr)))
		        		    continue;
		        		HIP_DEBUG_HIT("add Ice local in I2 address", hip_cast_sa_addr(&n->addr));
		        		if (IN6_IS_ADDR_V4MAPPED(hip_cast_sa_addr(&n->addr))) {
		        			hip_external_ice_add_local_candidates(ice_session,hip_cast_sa_addr(&n->addr),50500,1);
		        		}


		        	}
		        	//TODO add reflexive address

		        	//TODO add relay address
		        	// add remote address

		        	HIP_DEBUG("ICE add remote in I2\n");
		        	struct hip_spi_out_item* spi_out;

		        	list_for_each_safe(item, tmp, entry->spis_out, i) {
		        		spi_out = list_entry(item);
		        		hip_external_ice_add_remote_candidates(ice_session, spi_out->peer_addr_list,1);
		        	}
		        	HIP_DEBUG("ICE start checking in I2\n");
		        	hip_ice_start_check(ice_session);
		        }
        }
        */

#endif

//end add




	HIP_DEBUG("Reached %s state\n", hip_state_str(entry->state));
	if (entry->hip_msg_retrans.buf) {
		free(entry->hip_msg_retrans.buf);
		entry->hip_msg_retrans.buf = NULL;
	}

 out_err:
	/* 'ha' is not NULL if hip_receive_i2() fetched the HA for us. In that
	   case we must not release our reference to it. Otherwise, if 'ha' is
	   NULL, then we created the HIP HA in this function and we should free
	   the reference. */
	/* 'entry' cannot be NULL here anymore since it has been used in this
	   function directly without NULL check. -Lauri. */
	if(ha == NULL && entry != NULL) {
		/* unlock the entry created in this function */
		HIP_UNLOCK_HA(entry);
		hip_put_ha(entry);
	}
	if (tmp_enc != NULL)
		free(tmp_enc);
	if (ctx->dh_shared_key != NULL)
		free(ctx->dh_shared_key);
	if (ctx != NULL)
		free(ctx);
	if (plain_local_hit != NULL)
		free(plain_local_hit);
	if (plain_peer_hit != NULL)
		free(plain_peer_hit);

	return err;
}

int hip_receive_i2(hip_common_t *i2, in6_addr_t *i2_saddr, in6_addr_t *i2_daddr,
		   hip_ha_t *entry, hip_portpair_t *i2_info)
{
	int state = 0, err = 0;
	uint16_t mask = HIP_PACKET_CTRL_ANON;
	_HIP_DEBUG("hip_receive_i2() invoked.\n");

	HIP_IFEL(ipv6_addr_any(&i2->hitr), 0,
		 "Received NULL receiver HIT in I2. Dropping\n");

	HIP_IFEL(!hip_controls_sane(ntohs(i2->control), mask), 0,
		 "Received illegal controls in I2: 0x%x. Dropping\n",
		 ntohs(i2->control));

	if (entry == NULL) {
//add by santtu
#ifdef CONFIG_HIP_RVS
	     if(hip_relay_get_status() == HIP_RELAY_ON)
	     {
		  hip_relrec_t *rec = NULL, dummy;

		  /* Check if we have a relay record in our database matching the
		     Responder's HIT. We should find one, if the Responder is
		     registered to relay.*/
		  HIP_DEBUG_HIT("Searching relay record on HIT ", &i2->hitr);
		  memcpy(&(dummy.hit_r), &i2->hitr, sizeof(i2->hitr));
		  rec = hip_relht_get(&dummy);
		  if(rec == NULL)
 		       HIP_INFO("No matching relay record found.\n");
		  //add by santtu
 		  else if(rec->type == HIP_FULLRELAY)
 		  {
 		       HIP_INFO("Matching relay record found:Full-Relay.\n");
 		       hip_relay_forward_I(i2, i2_saddr, i2_daddr, rec, i2_info,HIP_I2);
 		       state = HIP_STATE_NONE;
 		       err = -ECANCELED;
 		       goto out_err;

 		  }
	     }
#endif
//end
		state = HIP_STATE_UNASSOCIATED;
	} else  {
		HIP_LOCK_HA(entry);
		state = entry->state;
	}

	HIP_DEBUG("Received I2 in state %s\n", hip_state_str(state));

	switch(state) {
	case HIP_STATE_UNASSOCIATED:
		/* Possibly no state created yet, thus function pointers can't
		   be used here. */
		err = ((hip_handle_func_set_t *)hip_get_handle_default_func_set())->
			hip_handle_i2(i2, i2_saddr, i2_daddr, entry, i2_info);

		break;
	case HIP_STATE_I2_SENT:
		/* WTF */
		if (hip_hit_is_bigger(&entry->hit_our, &entry->hit_peer)) {
			HIP_IFEL(hip_receive_i2(i2, i2_saddr, i2_daddr, entry,
						i2_info), -ENOSYS,
				 "Dropping HIP packet.\n");
		} else if (entry->is_loopback) {
			hip_handle_i2(i2, i2_saddr, i2_daddr, entry, i2_info);
		}
		break;
	case HIP_STATE_I1_SENT:
	case HIP_STATE_R2_SENT:
		err = hip_handle_i2(i2, i2_saddr, i2_daddr, entry, i2_info);
		break;
	case HIP_STATE_ESTABLISHED:
		err = entry->hadb_handle_func->
			hip_handle_i2(i2, i2_saddr, i2_daddr, entry, i2_info);

		break;
	case HIP_STATE_CLOSING:
	case HIP_STATE_CLOSED:
		err = entry->hadb_handle_func->
			hip_handle_i2(i2, i2_saddr, i2_daddr, entry, i2_info);
		break;
	default:
		HIP_ERROR("Internal state (%d) is incorrect\n", state);
		break;
	}

	if (entry != NULL) {
		HIP_UNLOCK_HA(entry);
		hip_put_ha(entry);
	}

 out_err:
	if (err) {
		HIP_ERROR("Error (%d) occurred\n", err);
	}

	return err;
}

int hip_handle_r2(hip_common_t *r2, in6_addr_t *r2_saddr, in6_addr_t *r2_daddr,
		  hip_ha_t *entry, hip_portpair_t *r2_info)
{
	struct hip_context *ctx = NULL;
 	struct hip_esp_info *esp_info = NULL;
	struct hip_spi_out_item spi_out_data;
	int err = 0, tfm = 0, retransmission = 0, type_count = 0, idx;
	int *reg_types = NULL;
	uint32_t spi_recvd = 0, spi_in = 0;
	int i;
	void * ice_session = 0;

#ifdef CONFIG_HIP_HI3
	if( r2_info->hi3_in_use ) {
		/* In hi3 real addresses should already be in entry, received on
		   r1 phase. */
		memcpy(r2_saddr, &entry->preferred_address, sizeof(struct in6_addr));
		memcpy(r2_daddr, &entry->local_address, sizeof(struct in6_addr));
	}
#endif
	if (entry->state == HIP_STATE_ESTABLISHED) {
		retransmission = 1;
		HIP_DEBUG("Retransmission\n");
	} else {
		HIP_DEBUG("Not a retransmission\n");
	}

	/* assume already locked entry */
	HIP_IFE(!(ctx = HIP_MALLOC(sizeof(struct hip_context), GFP_ATOMIC)), -ENOMEM);
	memset(ctx, 0, sizeof(struct hip_context));
        ctx->input = r2;

#ifdef CONFIG_HIP_BLIND
	if (use_blind) {
		HIP_IFEL(hip_blind_verify_r2(r2, entry), -1,
			 "hip_blind_verify_host_id() failed.\n");
	}
#endif

        /* Verify HMAC */
	if (entry->is_loopback) {
		HIP_IFEL(hip_verify_packet_hmac2(
				 r2, &entry->hip_hmac_out, entry->peer_pub), -1,
			 "HMAC validation on R2 failed.\n");
	} else {
		HIP_IFEL(hip_verify_packet_hmac2(
				 r2, &entry->hip_hmac_in, entry->peer_pub), -1,
			 "HMAC validation on R2 failed.\n");
	}

	/* Signature validation */
 	HIP_IFEL(entry->verify(entry->peer_pub, r2), -EINVAL,
		 "R2 signature verification failed.\n");

    /* The rest */
 	HIP_IFEL(!(esp_info = hip_get_param(r2, HIP_PARAM_ESP_INFO)), -EINVAL,
		 "Parameter SPI not found.\n");

	spi_recvd = ntohl(esp_info->new_spi);
	memset(&spi_out_data, 0, sizeof(struct hip_spi_out_item));
	spi_out_data.spi = spi_recvd;
	HIP_IFE(hip_hadb_add_spi(entry, HIP_SPI_DIRECTION_OUT, &spi_out_data), -1);

	memcpy(&ctx->esp_out, &entry->esp_out, sizeof(ctx->esp_out));
	memcpy(&ctx->auth_out, &entry->auth_out, sizeof(ctx->auth_out));
	HIP_DEBUG("entry should have only one spi_in now, test\n");

	spi_in = hip_hadb_get_latest_inbound_spi(entry);
	HIP_DEBUG("spi_in: 0x%x\n", spi_in);

	tfm = entry->esp_transform;
	HIP_DEBUG("esp_transform: %i\ņ", tfm);

	HIP_DEBUG("R2 packet source port: %d, destination port %d.\n",
		  r2_info->src_port, r2_info->dst_port);

	/********** ESP-PROT anchor (OPTIONAL) **********/

	HIP_IFEL(handle_esp_prot_anchor_r2(entry, ctx), -1,
			"failed to handle esp prot anchor\n");

	/************************************************/

//add by santtu
    /***** LOCATOR PARAMETER *****/
	hip_handle_locator_parameter(entry, NULL, esp_info);
//end add

	HIP_HEXDUMP("local_anchor: ", entry->esp_local_anchor,
			esp_prot_transforms[entry->esp_prot_transform]);
	HIP_HEXDUMP("peer_anchor: ", entry->esp_peer_anchor,
			esp_prot_transforms[entry->esp_prot_transform]);

// moved from hip_create_i2
#ifdef CONFIG_HIP_BLIND
	if (use_blind) {
	  /* let the setup routine give us a SPI. */
	  HIP_DEBUG("Blind is ON\n");
	  HIP_IFEL(entry->hadb_ipsec_func->hip_add_sa(r1_saddr, r1_daddr,
				  &entry->hit_peer, &entry->hit_our,
				  entry, spi_in, transform_esp_suite,
				  &ctx->esp_in, &ctx->auth_in, 0,
				  HIP_SPI_DIRECTION_IN, 0, entry), -1,
		   "Failed to setup IPsec SPD/SA entries, peer:src\n");
	}
#endif

//modified by santtu
	/**when nat control is 0, we create sa as normal mode,
	 * but if it is not, we use other connectivity engine to create sa***/
	if(entry->nat_control == 0){
		if (!hip_blind_get_status()) {
		  HIP_DEBUG("Blind is OFF\n");
		  HIP_DEBUG_HIT("hit our", &entry->hit_our);
		  HIP_DEBUG_HIT("hit peer", &entry->hit_peer);
		  HIP_IFEL(entry->hadb_ipsec_func->hip_add_sa(r2_saddr,
				  r2_daddr, &ctx->input->hits, &ctx->input->hitr,
				  spi_in, tfm, &entry->esp_in, &entry->auth_in, 0,
				  HIP_SPI_DIRECTION_IN, 0, entry), -1,
				  "Failed to setup IPsec SPD/SA entries, peer:src\n");
		}
	} else{
		HIP_DEBUG("ICE engine will be used, no sa created here\n");
	}
#if 0
	else{
		//spi should be created
		get_random_bytes(&spi_in, sizeof(uint32_t));
	}
#endif
// end of move

#ifdef CONFIG_HIP_BLIND
	if (use_blind) {
	  err = entry->hadb_ipsec_func->hip_add_sa(r2_daddr, r2_saddr,
			   &entry->hit_our, &entry->hit_peer,
			   spi_recvd, tfm,
			   &ctx->esp_out, &ctx->auth_out, 1,
			   HIP_SPI_DIRECTION_OUT, 0, entry);
	}
#endif
//modified by santtu
	/**nat_control is 0 means we use normal mode to create sa*/
	if(entry->nat_control == 0){
		if (!hip_blind_get_status()) {
		  err = entry->hadb_ipsec_func->hip_add_sa(r2_daddr, r2_saddr,
					 &ctx->input->hitr, &ctx->input->hits,
					 spi_recvd, tfm,
					 &ctx->esp_out, &ctx->auth_out, 0,
					 HIP_SPI_DIRECTION_OUT, 0, entry);
		}

		if (err) {
			/** @todo Remove inbound IPsec SA. */
			HIP_ERROR("hip_add_sa() failed, peer:dst (err = %d).\n", err);
			err = -1;
			goto out_err;
		}
	}
	else{
		HIP_DEBUG("ICE engine will be used, no sa created here\n");
	}
//end modify




	/** @todo Check for -EAGAIN */
	HIP_DEBUG("Set up outbound IPsec SA, SPI = 0x%x (host).\n", spi_recvd);

#ifdef CONFIG_HIP_ESCROW
	if (hip_deliver_escrow_data(r2_daddr, r2_saddr, &ctx->input->hitr,
				    &ctx->input->hits, &spi_recvd, tfm,
				    &ctx->esp_out, HIP_ESCROW_OPERATION_ADD)
	    != 0) {
		HIP_DEBUG("Could not deliver escrow data to server.\n");
	}
#endif //CONFIG_HIP_ESCROW

        /* Source IPv6 address is implicitly the preferred address after the
	   base exchange. */

//modify by santtu
    //port must be added
#ifndef HIP_USE_ICE
	err = hip_hadb_add_addr_to_spi(entry, spi_recvd, r2_saddr, 1, 0, 1);
#else
	// when ice implemenation is included
	// if ice mode is on, we do not add the current address into peer list (can be added also, but set the is_prefered off)
	err = 0;
	if(entry->nat_control==0)
	HIP_IFEL(hip_hadb_add_udp_addr_to_spi(entry, spi_recvd, r2_saddr, 1, 0, 1,r2_info->src_port, HIP_LOCATOR_LOCATOR_TYPE_ESP_SPI_PRIORITY),
			 -1,  "Failed to add an address to SPI list\n");
#endif

	if (err) {
		HIP_ERROR("hip_hadb_add_addr_to_spi() err = %d not handled.\n",
			  err);
	}

	entry->default_spi_out = spi_recvd;
	HIP_DEBUG("Set default SPI out = 0x%x\n", spi_recvd);

	idx = hip_devaddr2ifindex(r2_daddr);

	if (idx != 0) {
		HIP_DEBUG("ifindex = %d\n", idx);
		hip_hadb_set_spi_ifindex(entry, spi_in, idx);
	} else {
		HIP_ERROR("Couldn't get device ifindex of address\n");
	}

#ifdef HIP_USE_ICE

	hip_nat_start_ice(entry,esp_info,ICE_ROLE_CONTROLLED);
        /*
        //check the nat transform mode
        if(!(entry->nat_control)){
        }
        else{
                //init the session right after the locator receivd
	    	HIP_DEBUG("ICE init \n");
	    	ice_session = hip_external_ice_init(ICE_ROLE_CONTROLLED);
	        if(ice_session){
	        	entry->ice_session = ice_session;
	        	HIP_DEBUG("ICE add local \n");

	        	//add the type 1 address first
	        	hip_list_t *item, *tmp;
	        	struct netdev_address *n;
	        	i=0;
	        	list_for_each_safe(item, tmp, addresses, i) {
	        		n = list_entry(item);


	        		if (ipv6_addr_is_hit(hip_cast_sa_addr(&n->addr)))
	        		    continue;
	        		HIP_DEBUG_HIT("add Ice local in R2 address", hip_cast_sa_addr(&n->addr));
	        		if (IN6_IS_ADDR_V4MAPPED(hip_cast_sa_addr(&n->addr))) {
	        			hip_external_ice_add_local_candidates(ice_session,hip_cast_sa_addr(&n->addr),50500,PJ_ICE_CAND_TYPE_HOST);
	        		}


	        	}
	        	//TODO add reflexive address

	        	//TODO add relay address

	        	HIP_DEBUG("ICE add remote IN R2, spi is %d\n", ntohl(esp_info->new_spi));

	        	struct hip_spi_out_item* spi_out;

	        	HIP_IFEL(!(spi_out = hip_hadb_get_spi_list(entry, ntohl(esp_info->new_spi))), -1,
	        		      "Bug: outbound SPI 0x%x does not exist\n", ntohl(esp_info->new_spi));

	        	HIP_DEBUG("ICE add remote IN R2, peer list mem address is %d\n", spi_out->peer_addr_list);
	        	hip_external_ice_add_remote_candidates(ice_session, spi_out->peer_addr_list);

	        	HIP_DEBUG("ICE start checking \n");

	        hip_ice_start_check(ice_session);
	        }

        }
        */

#endif

	/* Handle REG_RESPONSE and REG_FAILED parameters. */
	hip_handle_param_reg_response(entry, r2);
	hip_handle_param_reg_failed(entry, r2);

//add by santtu
	hip_handle_reg_from(entry, r2);
//end add
	/*
	uint8_t services[HIP_TOTAL_EXISTING_SERVICES];

        type_count = hip_get_incomplete_registrations(&reg_types, entry, 1, services);
        if (type_count > 0) {
	HIP_IFEL(hip_handle_registration_response(entry, r2), -1,
	"Error handling reg_response\n");
	}*/

	/* These will change SAs' state from ACQUIRE to VALID, and wake up any
	   transport sockets waiting for a SA. */
	// hip_finalize_sa(&entry->hit_peer, spi_recvd);
	// hip_finalize_sa(&entry->hit_our, spi_in);

	entry->state = HIP_STATE_ESTABLISHED;
	hip_hadb_insert_state(entry);

#ifdef CONFIG_HIP_OPPORTUNISTIC
	/* Check and remove the IP of the peer from the opp non-HIP database */
	hip_oppipdb_delentry(&(entry->preferred_address));
#endif
	HIP_DEBUG("Reached ESTABLISHED state\n");
	if (entry->hip_msg_retrans.buf) {
		free(entry->hip_msg_retrans.buf);
		entry->hip_msg_retrans.buf = NULL;
	}

	//TODO Send the R2 Response to Firewall

 out_err:
	if (entry->state == HIP_STATE_ESTABLISHED)
	        hip_firewall_set_bex_data(SO_HIP_FW_BEX_DONE, entry, &entry->hit_our, &entry->hit_peer);
	else
		hip_firewall_set_bex_data(SO_HIP_FW_BEX_DONE, entry, NULL, NULL);

	if (ctx) {
		HIP_FREE(ctx);
	}
        if (reg_types) {
                HIP_FREE(reg_types);
	}
        return err;
}

int hip_handle_i1(struct hip_common *i1, struct in6_addr *i1_saddr,
		  struct in6_addr *i1_daddr, hip_ha_t *entry,
		  hip_portpair_t *i1_info)
{
     int err = 0, state;
     hip_tlv_type_t  relay_para_type = 0;
     uint16_t nonce = 0;
     in6_addr_t dest; // For the IP address in FROM/RELAY_FROM
     in_port_t  dest_port = 0; // For the port in RELAY_FROM

     HIP_DEBUG("hip_handle_i1() invoked.\n");

     ipv6_addr_copy(&dest, &in6addr_any);

#ifdef CONFIG_HIP_RVS
     if(hip_relay_get_status() == HIP_RELAY_OFF) {
	     /* This is where the Responder handles the incoming relayed I1
		packet. We need two things from the relayed packet:
		1) The destination IP address and port from the FROM/RELAY_FROM
		parameters.
		2) The source address and source port of the I1 packet to build
		the VIA_RVS/RELAY_TO parameter.
		3) only one relay parameter should appear
		*/
    	 state = hip_relay_handle_from(i1, i1_saddr, &dest, &dest_port);
	     if( state == -1){
	    	 HIP_DEBUG( "Handling FROM of  I1 packet failed.\n");
	    	 goto out_err;
	     }else if(state == 1){
	    	 relay_para_type = HIP_PARAM_FROM;
	     }

    	 state = hip_relay_handle_relay_from(i1, i1_saddr, &dest, &dest_port);
	     if( state == -1 ){
	    	 HIP_DEBUG( "Handling RELAY_FROM of  I1 packet failed.\n");
	    	 goto out_err;
	     }else if(state == 1){
	    	 relay_para_type = HIP_PARAM_RELAY_FROM;
	     }

     }
#endif /* CONFIG_HIP_RVS */

     /* @todo: how to the handle the blind code with RVS?? */
#ifdef CONFIG_HIP_BLIND
     if (hip_blind_get_status()) {
	  HIP_DEBUG("Blind is on\n");
	  // We need for R2 transmission: see hip_xmit_r1 below
	  HIP_IFEL(hip_blind_get_nonce(i1, &nonce),
		   -1, "hip_blind_get_nonce failed\n");
     }
#endif
     err = hip_xmit_r1(i1, i1_saddr, i1_daddr, &dest, dest_port, i1_info,
		       relay_para_type );
 out_err:
     return err;
}


int hip_receive_i1(struct hip_common *i1, struct in6_addr *i1_saddr,
		   struct in6_addr *i1_daddr, hip_ha_t *entry,
		   hip_portpair_t *i1_info)
{
	int err = 0, state, mask = 0,cmphits=0, src_hit_is_our;

	_HIP_DEBUG("hip_receive_i1() invoked.\n");

#ifdef CONFIG_HIP_BLIND
	if (hip_blind_get_status())
	  mask |= HIP_PACKET_CTRL_BLIND;
#endif

	HIP_ASSERT(!ipv6_addr_any(&i1->hitr));

	HIP_DEBUG_IN6ADDR("Source IP", i1_saddr);
	HIP_DEBUG_IN6ADDR("Destination IP", i1_daddr);

	/* In some environments, a copy of broadcast our own I1 packets
	   arrive at the local host too. The following variable handles
	   that special case. Since we are using source HIT (and not
           destination) it should handle also opportunistic I1 broadcast */
	src_hit_is_our = hip_hidb_hit_is_our(&i1->hits);

	/* check i1 for broadcast/multicast addresses */
	if (IN6_IS_ADDR_V4MAPPED(i1_daddr))
        {
		struct in_addr addr4;

		IPV6_TO_IPV4_MAP(i1_daddr, &addr4);

		if (addr4.s_addr == INADDR_BROADCAST)
		{
			HIP_DEBUG("Received i1 broadcast\n");
			HIP_IFEL(src_hit_is_our, -1,
				 "Received a copy of own broadcast, dropping\n");
			HIP_IFEL(hip_select_source_address(i1_daddr, i1_saddr), -1,
				 "Could not find source address\n");
		}

	} else if (IN6_IS_ADDR_MULTICAST(i1_daddr)) {
			HIP_IFEL(src_hit_is_our, -1,
				 "Received a copy of own broadcast, dropping\n");
			HIP_IFEL(hip_select_source_address(i1_daddr, i1_saddr), -1,
				 "Could not find source address\n");
	}

 	HIP_IFEL(!hip_controls_sane(ntohs(i1->control), mask), -1,
		 "Received illegal controls in I1: 0x%x. Dropping\n", ntohs(i1->control));

	if (entry) {
		state = entry->state;
		hip_put_ha(entry);
	}
	else {

#ifdef CONFIG_HIP_RVS
	     if(hip_relay_get_status() == HIP_RELAY_ON)
	     {
		  hip_relrec_t *rec = NULL, dummy;

		  /* Check if we have a relay record in our database matching the
		     Responder's HIT. We should find one, if the Responder is
		     registered to relay.*/
		  HIP_DEBUG_HIT("Searching relay record on HIT ", &i1->hitr);
		  memcpy(&(dummy.hit_r), &i1->hitr, sizeof(i1->hitr));
		  rec = hip_relht_get(&dummy);
		  if(rec == NULL)
 		       HIP_INFO("No matching relay record found.\n");
		  //add by santtu
 		  else if(rec->type == HIP_FULLRELAY)
 		  {
 		       HIP_INFO("Matching relay record found:Full-Relay.\n");
 		       hip_relay_forward_I(i1, i1_saddr, i1_daddr, rec, i1_info,HIP_I1);
 		       state = HIP_STATE_NONE;
 		       err = -ECANCELED;
 		       goto out_err;

 		  }
		  //end
 		  else if(rec->type == HIP_RVSRELAY)
 		  {
 		       hip_relay_rvs(i1, i1_saddr, i1_daddr, rec, i1_info);
 		       /* We created a new I1 from scratch in the relay function.
 			  The original I1 packet is now redundant. */
 		       state = HIP_STATE_NONE;
 		       err = -ECANCELED;
 		       goto out_err;
 		  }
	     }
#endif
		state = HIP_STATE_NONE;
	}

	HIP_DEBUG("Received I1 in state %s\n", hip_state_str(state));

	switch(state) {
	case HIP_STATE_NONE:
	     err = ((hip_handle_func_set_t *)hip_get_handle_default_func_set())
		  ->hip_handle_i1(i1, i1_saddr, i1_daddr, entry, i1_info);
	     break;
	case HIP_STATE_I1_SENT:
	     	cmphits=hip_hit_is_bigger(&entry->hit_our, &entry->hit_peer);
	     	if (cmphits == 1) {
		  HIP_IFEL(hip_receive_i1(i1,i1_saddr,i1_daddr,entry,i1_info),
			   -ENOSYS, "Dropping HIP packet\n");

	     	} else if (cmphits == 0) {
		  hip_handle_i1(i1,i1_saddr,i1_daddr,entry,i1_info);

	     	}
	     break;
	case HIP_STATE_UNASSOCIATED:
	case HIP_STATE_I2_SENT:
	case HIP_STATE_R2_SENT:
	case HIP_STATE_ESTABLISHED:
	case HIP_STATE_CLOSED:
	case HIP_STATE_CLOSING:
	     err = ((hip_handle_func_set_t *)hip_get_handle_default_func_set())
		  ->hip_handle_i1(i1, i1_saddr, i1_daddr, entry, i1_info);
	     break;
	default:
	     /* should not happen */
	     HIP_IFEL(1, -EINVAL, "DEFAULT CASE, UNIMPLEMENTED STATE HANDLING OR A BUG\n");
	}

 out_err:
	return err;
}

int hip_receive_r2(struct hip_common *hip_common,
		   struct in6_addr *r2_saddr,
		   struct in6_addr *r2_daddr,
		   hip_ha_t *entry,
		   hip_portpair_t *r2_info)
{
	int err = 0, state;
	uint16_t mask = 0;

	_HIP_DEBUG("hip_receive_r2() invoked.\n");

	HIP_HEXDUMP("local_anchor: ", entry->esp_local_anchor,
			esp_prot_transforms[entry->esp_prot_transform]);
	HIP_DEBUG("entry addr: 0x%p\n", entry);
	HIP_DEBUG("local_anchor addr: 0x%p\n", entry->esp_local_anchor);

	HIP_IFEL(ipv6_addr_any(&hip_common->hitr), -1,
		 "Received NULL receiver HIT in R2. Dropping\n");

	HIP_IFEL(!hip_controls_sane(ntohs(hip_common->control), mask), -1,
		 "Received illegal controls in R2: 0x%x. Dropping\n", ntohs(hip_common->control));
	//HIP_IFEL(!(entry = hip_hadb_find_byhits(&hip_common->hits,
	//					&hip_common->hitr)), -EFAULT,
	//	 "Received R2 by unknown sender\n");

	HIP_IFEL(!entry, -EFAULT,
		 "Received R2 by unknown sender\n");

	HIP_LOCK_HA(entry);
	state = entry->state;

	HIP_DEBUG("Received R2 in state %s\n", hip_state_str(state));
 	switch(state) {
 	case HIP_STATE_I2_SENT:
 		/* The usual case. */
 		err = entry->hadb_handle_func->hip_handle_r2(hip_common,
							     r2_saddr,
							     r2_daddr,
							     entry,
							     r2_info);
		if (err) {
			HIP_ERROR("hip_handle_r2 failed (err=%d)\n", err);
			goto out_err;
 		}
	break;

 	case HIP_STATE_ESTABLISHED:
		if (entry->is_loopback)
		    err = entry->hadb_handle_func->hip_handle_r2(hip_common,
								 r2_saddr,
								 r2_daddr,
								 entry,
								 r2_info);
		break;
	case HIP_STATE_R2_SENT:
	case HIP_STATE_UNASSOCIATED:
 	case HIP_STATE_I1_SENT:
 	default:
		HIP_IFEL(1, -EFAULT, "Dropping\n");
 	}

 out_err:
	if (entry) {
		HIP_UNLOCK_HA(entry);
		hip_put_ha(entry);
	}
	return err;
}

int hip_receive_notify(const struct hip_common *notify,
		       const struct in6_addr *notify_saddr,
		       const struct in6_addr *notify_daddr, hip_ha_t* entry)
{
	int err = 0;
	struct hip_notification *notify_param;
	uint16_t mask = HIP_PACKET_CTRL_ANON, notify_controls = 0;

	_HIP_DEBUG("hip_receive_notify() invoked.\n");

	HIP_IFEL(entry == NULL , -EFAULT,
		 "Received a NOTIFY packet from an unknown sender, ignoring "\
		 "the packet.\n");

	notify_controls = ntohs(notify->control);

	HIP_IFEL(!hip_controls_sane(notify_controls, mask), -EPROTO,
		 "Received a NOTIFY packet with illegal controls: 0x%x, ignoring "\
		 "the packet.\n", notify_controls);

	err = hip_handle_notify(notify, notify_saddr, notify_daddr, entry);

 out_err:
	if (entry != NULL)
		hip_put_ha(entry);

	return err;
}

int hip_handle_notify(const struct hip_common *notify,
		      const struct in6_addr *notify_saddr,
		      const struct in6_addr *notify_daddr, hip_ha_t* entry)
{
	int err = 0;
	struct hip_common i1;
	struct hip_tlv_common *current_param = NULL;
	struct hip_notification *notification = NULL;
	struct in6_addr responder_ip, responder_hit;
	hip_tlv_type_t param_type = 0, response;
	hip_tlv_len_t param_len = 0;
	uint16_t msgtype = 0;
	in_port_t port = 0;

	/* draft-ietf-hip-base-06, Section 6.13: Processing NOTIFY packets is
	   OPTIONAL. If processed, any errors in a received NOTIFICATION parameter
	   SHOULD be logged. */

	_HIP_DEBUG("hip_receive_notify() invoked.\n");

	/* Loop through all the parameters in the received I1 packet. */
	while ((current_param =
		hip_get_next_param(notify, current_param)) != NULL) {

		param_type = hip_get_param_type(current_param);

		if (param_type == HIP_PARAM_NOTIFICATION) {
			HIP_INFO("Found NOTIFICATION parameter in NOTIFY "\
				 "packet.\n");
			notification = (struct hip_notification *)current_param;

			param_len = hip_get_param_contents_len(current_param);
			msgtype = ntohs(notification->msgtype);

			switch(msgtype) {
			case HIP_NTF_UNSUPPORTED_CRITICAL_PARAMETER_TYPE:
				HIP_INFO("NOTIFICATION parameter type is "\
					 "UNSUPPORTED_CRITICAL_PARAMETER_"\
					 "TYPE.\n");
				break;
			case HIP_NTF_INVALID_SYNTAX:
				HIP_INFO("NOTIFICATION parameter type is "\
					 "INVALID_SYNTAX.\n");
				break;
			case HIP_NTF_NO_DH_PROPOSAL_CHOSEN:
				HIP_INFO("NOTIFICATION parameter type is "\
					 "NO_DH_PROPOSAL_CHOSEN.\n");
				break;
			case HIP_NTF_INVALID_DH_CHOSEN:
				HIP_INFO("NOTIFICATION parameter type is "\
					 "INVALID_DH_CHOSEN.\n");
				break;
			case HIP_NTF_NO_HIP_PROPOSAL_CHOSEN:
				HIP_INFO("NOTIFICATION parameter type is "\
					 "NO_HIP_PROPOSAL_CHOSEN.\n");
				break;
			case HIP_NTF_INVALID_HIP_TRANSFORM_CHOSEN:
				HIP_INFO("NOTIFICATION parameter type is "\
					 "INVALID_HIP_TRANSFORM_CHOSEN.\n");
				break;
			case HIP_NTF_AUTHENTICATION_FAILED:
				HIP_INFO("NOTIFICATION parameter type is "\
					 "AUTHENTICATION_FAILED.\n");
				break;
			case HIP_NTF_CHECKSUM_FAILED:
				HIP_INFO("NOTIFICATION parameter type is "\
					 "CHECKSUM_FAILED.\n");
				break;
			case HIP_NTF_HMAC_FAILED:
				HIP_INFO("NOTIFICATION parameter type is "\
					 "HMAC_FAILED.\n");
				break;
			case HIP_NTF_ENCRYPTION_FAILED:
				HIP_INFO("NOTIFICATION parameter type is "\
					 "ENCRYPTION_FAILED.\n");
				break;
			case HIP_NTF_INVALID_HIT:
				HIP_INFO("NOTIFICATION parameter type is "\
					 "INVALID_HIT.\n");
				break;
			case HIP_NTF_BLOCKED_BY_POLICY:
				HIP_INFO("NOTIFICATION parameter type is "\
					 "BLOCKED_BY_POLICY.\n");
				break;
			case HIP_NTF_SERVER_BUSY_PLEASE_RETRY:
				HIP_INFO("NOTIFICATION parameter type is "\
					 "SERVER_BUSY_PLEASE_RETRY.\n");
				break;
			case HIP_NTF_I2_ACKNOWLEDGEMENT:
				HIP_INFO("NOTIFICATION parameter type is "\
					 "I2_ACKNOWLEDGEMENT.\n");
				break;
			case HIP_PARAM_RELAY_TO:
			case HIP_PARAM_RELAY_FROM:
				response = ((msgtype == HIP_PARAM_RELAY_TO) ? HIP_I1 : HIP_NOTIFY);
				HIP_INFO("NOTIFICATION parameter type is "\
					 "RVS_NAT.\n");

				/* responder_hit is not currently used. */
				ipv6_addr_copy(&responder_hit, (struct in6_addr *)
					       notification->data);
				ipv6_addr_copy(&responder_ip, (struct in6_addr *)
					       &(notification->
						 data[sizeof(struct in6_addr)]));
				memcpy(&port, &(notification->
						data[2 * sizeof(struct in6_addr)]),
				       sizeof(in_port_t));

				/* If port is zero (the responder is not behind
				   a NAT) we use 50500 as the destination
				   port. */
				if(port == 0) {
					port = HIP_NAT_UDP_PORT;
				}

				/* We don't need to use hip_msg_alloc(), since
				   the I1 packet is just the size of struct
				   hip_common. */
				memset(&i1, 0, sizeof(i1));

				entry->hadb_misc_func->
					hip_build_network_hdr(&i1,
							      response,
							      entry->local_controls,
							      &entry->hit_our,
							      &entry->hit_peer);

				/* Calculate the HIP header length */
				hip_calc_hdr_len(&i1);

				//sleep(3);

				/* This I1 packet must be send only once, which
				   is why we use NULL entry for sending. */
				err = entry->hadb_xmit_func->
					hip_send_pkt(&entry->local_address, &responder_ip,
						     (entry->nat_mode ? HIP_NAT_UDP_PORT : 0),
						     port,
						     &i1, NULL, 0);

				break;
			default:
				HIP_INFO("Unrecognized NOTIFICATION parameter "\
					 "type.\n");
				break;
			}
			HIP_HEXDUMP("NOTIFICATION parameter notification data:",
				    notification->data,
				    param_len
				    - sizeof(notification->reserved)
				    - sizeof(notification->msgtype)
				);
			msgtype = 0;
		}
		else {
			HIP_INFO("Found unsupported parameter in NOTIFY "\
				 "packet.\n");
		}
	}

	return err;
}

int hip_receive_bos(struct hip_common *bos,
		    struct in6_addr *bos_saddr,
		    struct in6_addr *bos_daddr,
		    hip_ha_t *entry,
		    hip_portpair_t *bos_info)
{
	int err = 0, state = 0;

	_HIP_DEBUG("hip_receive_bos() invoked.\n");

	HIP_IFEL(ipv6_addr_any(&bos->hits), 0,
		 "Received NULL sender HIT in BOS.\n");
	HIP_IFEL(!ipv6_addr_any(&bos->hitr), 0,
		 "Received non-NULL receiver HIT in BOS.\n");
	HIP_DEBUG("Entered in hip_receive_bos...\n");
	state = entry ? entry->state : HIP_STATE_UNASSOCIATED;

	/** @todo If received BOS packet from already known sender should return
	    right now */
	HIP_DEBUG("Received BOS packet in state %s\n", hip_state_str(state));
 	switch(state) {
 	case HIP_STATE_UNASSOCIATED:
	case HIP_STATE_I1_SENT:
	case HIP_STATE_I2_SENT:
		/* Possibly no state created yet */
		err = entry->hadb_handle_func->hip_handle_bos(bos, bos_saddr, bos_daddr, entry, bos_info);
		break;
	case HIP_STATE_R2_SENT:
 	case HIP_STATE_ESTABLISHED:
		HIP_DEBUG("BOS not handled in state %s\n", hip_state_str(state));
		break;
	default:
		HIP_IFEL(1, 0, "Internal state (%d) is incorrect\n", state);
	}

	if (entry)
		hip_put_ha(entry);
 out_err:
	return err;
}

int hip_handle_firewall_i1_request(struct hip_common *msg, struct in6_addr *i1_saddr, struct in6_addr *i1_daddr)
{
	int err = 0, if_index = 0, is_ipv4_locator,
		reuse_hadb_local_address = 0, ha_nat_mode = hip_nat_status,
                old_global_nat_mode = hip_nat_status;
    in_port_t ha_local_port, ha_peer_port;
	hip_ha_t *entry;
	hip_hit_t *src_hit, *dst_hit;
	hip_hit_t *lsi =NULL;
	int is_loopback = 0;
	struct in6_addr src_addr;
//	struct xfrm_user_acquire *acq;
	struct in6_addr dst_addr, ha_match;
	struct sockaddr_storage ss_addr;
	struct sockaddr *addr;
	addr = (struct sockaddr*) &ss_addr;

	HIP_DEBUG("Acquire from Firewall: sending I1! \n");

	src_hit = &(msg->hits);
	dst_hit = &(msg->hitr);

	HIP_DEBUG_HIT("src HIT", src_hit);
	HIP_DEBUG_HIT("dst HIT", dst_hit);

	/* Sometimes we get deformed HITs from kernel, skip them */
	HIP_IFEL(!(ipv6_addr_is_hit(src_hit) && ipv6_addr_is_hit(dst_hit) &&
		   hip_hidb_hit_is_our(src_hit) &&
		   hit_is_real_hit(dst_hit)), -1,
		 "Received rubbish from firewall, skip\n");

	entry = hip_hadb_find_byhits(src_hit, dst_hit);
	if (entry) {
		reuse_hadb_local_address = 1;
		goto skip_entry_creation;
	}


	/* No entry found; find first IP matching to the HIT and then
	   create the entry */

#ifdef CONFIG_HIP_HI3
	if(hip_use_i3) {
		struct in_addr lpback = { htonl(INADDR_LOOPBACK) };
		IPV4_TO_IPV6_MAP(&lpback, &dst_addr);
		err = 0;
	}
	else {
		err = hip_map_hit_to_addr(dst_hit, &dst_addr);
	}
#else
	err = hip_map_hit_to_addr(dst_hit, &dst_addr);
#endif // CONFIG_HIP_HI3

	if (err) {
		/* Search HADB for existing entries */
		entry = hip_hadb_try_to_find_by_peer_hit(dst_hit);
		if (entry) {
			HIP_DEBUG_IN6ADDR("reusing HA",
					  &entry->preferred_address);
			ipv6_addr_copy(&dst_addr, &entry->preferred_address);
			ha_local_port = entry->local_udp_port;
			ha_peer_port = entry->peer_udp_port;
			ha_nat_mode = entry->nat_mode;
			err = 0;
		}
	}

	/* map to loopback if hit is ours  */
	if (err && hip_hidb_hit_is_our(dst_hit)) {
		struct in6_addr lpback = IN6ADDR_LOOPBACK_INIT;
		ipv6_addr_copy(&dst_addr, &lpback);
		ipv6_addr_copy(&src_addr, &lpback);
		is_loopback = 1;
		reuse_hadb_local_address = 1;
		err = 0;
	}

	/* broadcast I1 as a last resource */
	if (err) {
		struct in_addr bcast = { INADDR_BROADCAST };
		/* IPv6 multicast (see bos.c) failed to bind() to link local,
		   so using IPv4 here -mk */
		HIP_DEBUG("No information of peer found, trying broadcast\n");
		IPV4_TO_IPV6_MAP(&bcast, &dst_addr);
		/* Broadcast did not work with UDP packets -mk */
		ha_nat_mode = 0;
		err = 0;
	}

	/* @fixme: changing global state won't work with threads */
	hip_nat_status = ha_nat_mode;

	if (entry)
	  lsi = &(entry->lsi_peer);
	HIP_IFEL(hip_hadb_add_peer_info(dst_hit, &dst_addr, lsi), -1,
		 "map failed\n");

	hip_nat_status = old_global_nat_mode; /* restore nat status */

	HIP_IFEL(!(entry = hip_hadb_find_byhits(src_hit, dst_hit)), -1,
		 "Internal lookup error\n");

	if (is_loopback)
		ipv6_addr_copy(&(entry->local_address), &src_addr);

	/* Preserve NAT status with peer */
	entry->local_udp_port = ha_local_port;
	entry->peer_udp_port = ha_peer_port;
	entry->nat_mode = ha_nat_mode;

	reuse_hadb_local_address = 1;

skip_entry_creation:

	if (entry->state == HIP_STATE_ESTABLISHED) {
		HIP_DEBUG("Acquire from firewall in established state (hard handover?), skip\n");
		goto out_err;
	} else if (entry->state == HIP_STATE_NONE ||
	    entry->state == HIP_STATE_UNASSOCIATED) {
		HIP_DEBUG("State is %d, sending i1\n", entry->state);
	} else if (entry->hip_msg_retrans.buf == NULL) {
		HIP_DEBUG("Expired retransmissions, sending i1\n");
	} else {
		HIP_DEBUG("I1 was already sent, ignoring\n");
		goto out_err;
	}

	is_ipv4_locator = IN6_IS_ADDR_V4MAPPED(&entry->preferred_address);

	memset(addr, 0, sizeof(struct sockaddr_storage));
	addr->sa_family = (is_ipv4_locator ? AF_INET : AF_INET6);

	if (!reuse_hadb_local_address)
		if (is_ipv4_locator) {
			IPV4_TO_IPV6_MAP((struct in_addr*) i1_saddr,
					&entry->local_address);
//			IPV4_TO_IPV6_MAP(((struct in_addr *)&acq->id.daddr),
//					 &entry->local_address);
		} else {
			ipv6_addr_copy(&entry->local_address,
					(struct in6_addr*) i1_saddr);
//			ipv6_addr_copy(&entry->local_address,
//				       ((struct in6_addr*)&acq->id.daddr));

		}

	memcpy(hip_cast_sa_addr(addr), &entry->local_address,
	       hip_sa_addr_len(addr));

	HIP_DEBUG_HIT("our hit", &entry->hit_our);
        HIP_DEBUG_HIT("peer hit", &entry->hit_peer);
	HIP_DEBUG_IN6ADDR("peer locator", &entry->preferred_address);
	HIP_DEBUG_IN6ADDR("our locator", &entry->local_address);

	if_index = hip_devaddr2ifindex(&entry->local_address);
	HIP_IFEL((if_index < 0), -1, "if_index NOT determined\n");
        /* we could try also hip_select_source_address() here on failure,
	   but it seems to fail too */

	HIP_DEBUG("Using ifindex %d\n", if_index);

	//add_address_to_list(addr, if_index /*acq->sel.ifindex*/);

	HIP_IFEL(hip_send_i1(&entry->hit_our, &entry->hit_peer, entry), -1,
		 "Sending of I1 failed\n");

out_err:
	return err;
}<|MERGE_RESOLUTION|>--- conflicted
+++ resolved
@@ -1848,23 +1848,13 @@
 	     addr->sa_family = AF_INET6;
 	     memcpy(hip_cast_sa_addr(addr), &entry->local_address, hip_sa_addr_len(addr));
 	     add_address_to_list(addr, if_index);
-<<<<<<< HEAD
 	     
 	     entry->nat_mode = hip_nat_status;
-	     
-	     
-	
-=======
-
->>>>>>> d447c8ac
 	}
 
 	hip_hadb_insert_state(entry);
 	hip_hold_ha(entry);
-<<<<<<< HEAD
-=======
-
->>>>>>> d447c8ac
+
 	_HIP_DEBUG("HA entry created.");
 
 	/* If there was already state, these may be uninitialized */
@@ -1987,19 +1977,12 @@
 #endif
 
 //modified by santtu
-<<<<<<< HEAD
 #ifdef HIP_USE_ICE	
  	HIP_DEBUG("handle nat transform in I2\n");
  	hip_nat_handle_transform_in_server(i2, entry);
  	HIP_DEBUG("check nat mode for ice:2: %d,%d, %d\n",hip_get_nat_mode(entry),
  		     			hip_get_nat_mode(NULL),HIP_NAT_MODE_ICE_UDP);
 #endif	
-=======
-#ifdef HIP_USE_ICE
- 	HIP_DEBUG("handle nat trasform in I2\n");
- 	hip_nat_handle_transform_in_server(i2, entry);
-#endif
->>>>>>> d447c8ac
 
 	/**nat_control is 0 means we use normal mode to create sa*/
 	if(entry->nat_control == 0) {
