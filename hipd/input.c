
/** @file
 * This file defines handling functions for incoming packets for the Host
 * Identity Protocol (HIP).
 * 
 * @author  Janne Lundberg
 * @author  Miika Komu
 * @author  Mika Kousa
 * @author  Kristian Slavov
 * @author  Anthony D. Joseph
 * @author  Bing Zhou
 * @author  Tobias Heer
 * @author  Laura Takkinen //blind code
 * @author  Rene Hummen
 * @note    Distributed under <a href="http://www.gnu.org/licenses/gpl.txt">GNU/GPL</a>.
 * @note    Doxygen comments for functions are now in the header file.
 *          Lauri 19.09.2007 16:43
 */
#include "input.h"

#ifdef CONFIG_HIP_OPPORTUNISTIC
extern unsigned int opportunistic_mode;
#endif

/** A function set for NAT travelsal. */
extern hip_xmit_func_set_t nat_xmit_func_set;
extern int hip_build_param_esp_info(struct hip_common *msg,
				    uint16_t keymat_index, uint32_t old_spi,
				    uint32_t new_spi);

/** @note Fix the packet len before calling this function! */
static int hip_verify_hmac(struct hip_common *buffer, u8 *hmac,
			   void *hmac_key, int hmac_type)
{
	int err = 0;
	u8 *hmac_res = NULL;

	HIP_IFEL(!(hmac_res = HIP_MALLOC(HIP_AH_SHA_LEN, GFP_ATOMIC)), -ENOMEM,
		 "HIP_MALLOC failed\n");

	_HIP_HEXDUMP("HMAC data", buffer, hip_get_msg_total_len(buffer));

	HIP_IFEL(!hip_write_hmac(hmac_type, hmac_key, buffer,
				 hip_get_msg_total_len(buffer), hmac_res),
		 -EINVAL, "Could not build hmac\n");

	_HIP_HEXDUMP("HMAC", hmac_res, HIP_AH_SHA_LEN);
	HIP_IFE(memcmp(hmac_res, hmac, HIP_AH_SHA_LEN), -EINVAL);
	memcmp(hmac_res, hmac, HIP_AH_SHA_LEN); /* why is the same as the line before it?. Tao Wan*/
 out_err:
	if (hmac_res)
		HIP_FREE(hmac_res);

	return err;
}

int hip_verify_packet_hmac(struct hip_common *msg,
			   struct hip_crypto_key *crypto_key)
{
	HIP_DEBUG("hip_verify_packet_hmac() invoked.\n");
	int err = 0, len = 0, orig_len = 0;
	u8 orig_checksum = 0;
	struct hip_crypto_key tmpkey;
	struct hip_hmac *hmac = NULL;

	HIP_IFEL(!(hmac = hip_get_param(msg, HIP_PARAM_HMAC)),
		 -ENOMSG, "No HMAC parameter\n");

	/* hmac verification modifies the msg length temporarile, so we have
	   to restore the length */
	orig_len = hip_get_msg_total_len(msg);

	/* hmac verification assumes that checksum is zero */
	orig_checksum = hip_get_msg_checksum(msg);
	hip_zero_msg_checksum(msg);

	len = (u8 *) hmac - (u8*) msg;
	hip_set_msg_total_len(msg, len);

	_HIP_HEXDUMP("HMAC key", crypto_key->key,
		    hip_hmac_key_length(HIP_ESP_AES_SHA1));
	_HIP_HEXDUMP("HMACced data:", msg, len);

	memcpy(&tmpkey, crypto_key, sizeof(tmpkey));
	HIP_IFEL(hip_verify_hmac(msg, hmac->hmac_data, tmpkey.key,
				 HIP_DIGEST_SHA1_HMAC), 
		 -1, "HMAC validation failed\n");

	/* revert the changes to the packet */
	hip_set_msg_total_len(msg, orig_len);
	hip_set_msg_checksum(msg, orig_checksum);

 out_err:
	return err;
}
//add by santtu
int hip_verify_packet_hmac_general(struct hip_common *msg,
			   struct hip_crypto_key *crypto_key, hip_tlv_type_t parameter_type)
{
	HIP_DEBUG("hip_verify_packet_hmac() invoked.\n");
	int err = 0, len = 0, orig_len = 0;
	u8 orig_checksum = 0;
	struct hip_crypto_key tmpkey;
	struct hip_hmac *hmac = NULL;

	HIP_IFEL(!(hmac = hip_get_param(msg, parameter_type)),
		 -ENOMSG, "No HMAC parameter\n");

	/* hmac verification modifies the msg length temporarile, so we have
	   to restore the length */
	orig_len = hip_get_msg_total_len(msg);

	/* hmac verification assumes that checksum is zero */
	orig_checksum = hip_get_msg_checksum(msg);
	hip_zero_msg_checksum(msg);

	len = (u8 *) hmac - (u8*) msg;
	hip_set_msg_total_len(msg, len);

	_HIP_HEXDUMP("HMAC key", crypto_key->key,
		    hip_hmac_key_length(HIP_ESP_AES_SHA1));
	_HIP_HEXDUMP("HMACced data:", msg, len);

	memcpy(&tmpkey, crypto_key, sizeof(tmpkey));
	HIP_IFEL(hip_verify_hmac(msg, hmac->hmac_data, tmpkey.key,
				 HIP_DIGEST_SHA1_HMAC), 
		 -1, "HMAC validation failed\n");

	/* revert the changes to the packet */
	hip_set_msg_total_len(msg, orig_len);
	hip_set_msg_checksum(msg, orig_checksum);

 out_err:
	return err;
}
//end add

int hip_verify_packet_rvs_hmac(struct hip_common *msg,
			   struct hip_crypto_key *crypto_key)
{
	int err = 0, len, orig_len;
	u8 orig_checksum;
	struct hip_crypto_key tmpkey;
	struct hip_hmac *hmac;

	_HIP_DEBUG("hip_verify_packet_rvs_hmac() invoked.\n");

	HIP_IFEL(!(hmac = hip_get_param(msg, HIP_PARAM_RVS_HMAC)),
		 -ENOMSG, "No HMAC parameter\n");

	/* hmac verification modifies the msg length temporarily, so we have
	   to restore the length */
	orig_len = hip_get_msg_total_len(msg);

	/* hmac verification assumes that checksum is zero */
	orig_checksum = hip_get_msg_checksum(msg);
	hip_zero_msg_checksum(msg);

	len = (u8 *) hmac - (u8*) msg;
	hip_set_msg_total_len(msg, len);

	/* Substringed the following debug prints to reduce the excessive jargon
	   that these functions produce. -Lauri 06.05.2008. */
	HIP_HEXDUMP("HMAC key", crypto_key->key,
		    hip_hmac_key_length(HIP_ESP_AES_SHA1));

	HIP_HEXDUMP("HMACced data", msg, len);
	memcpy(&tmpkey, crypto_key, sizeof(tmpkey));

	HIP_IFEL(hip_verify_hmac(msg, hmac->hmac_data, tmpkey.key,
				 HIP_DIGEST_SHA1_HMAC), 
		 -1, "HMAC validation failed\n");

	/* revert the changes to the packet */
	hip_set_msg_total_len(msg, orig_len);
	hip_set_msg_checksum(msg, orig_checksum);

 out_err:
	return err;
}

int hip_verify_packet_hmac2(struct hip_common *msg,
			    struct hip_crypto_key *crypto_key,
			    struct hip_host_id *host_id)
{
	int err = 0;
	struct hip_crypto_key tmpkey;
	struct hip_hmac *hmac;
	struct hip_common *msg_copy = NULL;
	struct hip_esp_info *esp_info;

	_HIP_DEBUG("hip_verify_packet_hmac2() invoked.\n");
	HIP_IFE(!(msg_copy = hip_msg_alloc()), -ENOMEM);
	memcpy(msg_copy, msg, sizeof(struct hip_common));
	hip_set_msg_total_len(msg_copy, 0);
	hip_zero_msg_checksum(msg_copy);

	esp_info = hip_get_param(msg, HIP_PARAM_ESP_INFO);
	HIP_ASSERT(esp_info);
	HIP_IFE(hip_build_param(msg_copy, esp_info), -EFAULT);
	hip_build_param(msg_copy, host_id);

	HIP_IFEL(!(hmac = hip_get_param(msg, HIP_PARAM_HMAC2)), -ENOMSG, "Packet contained no HMAC parameter\n");
	HIP_HEXDUMP("HMAC data", msg_copy, hip_get_msg_total_len(msg_copy));
	memcpy(&tmpkey, crypto_key, sizeof(tmpkey));

	HIP_IFEL(hip_verify_hmac(msg_copy, hmac->hmac_data, tmpkey.key, HIP_DIGEST_SHA1_HMAC), 
		-1, "HMAC validation failed\n");

 out_err:
	if (msg_copy)
		HIP_FREE(msg_copy);

	return err;
}

int hip_produce_keying_material(struct hip_common *msg, struct hip_context *ctx,
				uint64_t I, uint64_t J,
				struct hip_dh_public_value **dhpv)
{
	char *dh_shared_key = NULL;
	int hip_transf_length, hmac_transf_length;
	int auth_transf_length, esp_transf_length, we_are_HITg = 0;
	int hip_tfm, esp_tfm, err = 0, dh_shared_len = 1024;
	struct hip_keymat_keymat km;
	struct hip_esp_info *esp_info;
	char *keymat = NULL;
	size_t keymat_len_min; /* how many bytes we need at least for the KEYMAT */
	size_t keymat_len; /* note SHA boundary */
	struct hip_tlv_common *param = NULL;
	uint16_t esp_keymat_index, esp_default_keymat_index;
	struct hip_diffie_hellman *dhf;
	hip_ha_t *blind_entry;
	int type = 0;
	uint16_t nonce;
	struct in6_addr *plain_local_hit = NULL;

	_HIP_DEBUG("hip_produce_keying_material() invoked.\n");
	/* Perform light operations first before allocating memory or
	 * using lots of CPU time */
	HIP_IFEL(!(param = hip_get_param(msg, HIP_PARAM_HIP_TRANSFORM)),
		 -EINVAL, 
		 "Could not find HIP transform\n");
	HIP_IFEL((hip_tfm = hip_select_hip_transform((struct hip_hip_transform *) param)) == 0, 
		 -EINVAL, "Could not select HIP transform\n");
	HIP_IFEL(!(param = hip_get_param(msg, HIP_PARAM_ESP_TRANSFORM)),
		 -EINVAL, 
		 "Could not find ESP transform\n");
	HIP_IFEL((esp_tfm = hip_select_esp_transform((struct hip_esp_transform *) param)) == 0, 
		 -EINVAL, "Could not select proper ESP transform\n");

	hip_transf_length = hip_transform_key_length(hip_tfm);
	hmac_transf_length = hip_hmac_key_length(esp_tfm);
	esp_transf_length = hip_enc_key_length(esp_tfm);
	auth_transf_length = hip_auth_key_length_esp(esp_tfm);

	HIP_DEBUG("Transform lengths are:\n"\
		  "\tHIP = %d, HMAC = %d, ESP = %d, auth = %d\n",
		  hip_transf_length, hmac_transf_length, esp_transf_length,
		  auth_transf_length);

	HIP_DEBUG("I and J values from the puzzle and its solution are:\n"\
		  "\tI = 0x%llx\n\tJ = 0x%llx\n", I, J);

	/* Create only minumum amount of KEYMAT for now. From draft chapter
	   HIP KEYMAT we know how many bytes we need for all keys used in the
	   base exchange. */
	keymat_len_min = hip_transf_length + hmac_transf_length +
		hip_transf_length + hmac_transf_length + esp_transf_length +
		auth_transf_length + esp_transf_length + auth_transf_length;

	/* Assume ESP keys are after authentication keys */
	esp_default_keymat_index = hip_transf_length + hmac_transf_length +
		hip_transf_length + hmac_transf_length;

	/* R1 contains no ESP_INFO */
	esp_info = hip_get_param(msg, HIP_PARAM_ESP_INFO);
	
	if (esp_info != NULL){
		esp_keymat_index = ntohs(esp_info->keymat_index);
	} else {
		esp_keymat_index = esp_default_keymat_index;
	}
	
	if (esp_keymat_index != esp_default_keymat_index) {
		/** @todo Add support for keying material. */
		HIP_ERROR("Varying keying material slices are not supported "\
			  "yet.\n");
		err = -1;
		goto out_err;
	}

	keymat_len = keymat_len_min;
	
	if (keymat_len % HIP_AH_SHA_LEN) {
		keymat_len += HIP_AH_SHA_LEN - (keymat_len % HIP_AH_SHA_LEN);
	}
	
	HIP_DEBUG("Keying material:\n\tminimum length = %u\n\t"\
		  "keying material length = %u.\n", keymat_len_min, keymat_len);
	
	HIP_IFEL(!(keymat = HIP_MALLOC(keymat_len, GFP_KERNEL)), -ENOMEM,
		 "Error on allocating memory for keying material.\n");
	
	/* 1024 should be enough for shared secret. The length of the shared
	   secret actually depends on the DH Group. */
	/** @todo 1024 -> hip_get_dh_size ? */
	HIP_IFEL(!(dh_shared_key = HIP_MALLOC(dh_shared_len, GFP_KERNEL)),
		 -ENOMEM,
		 "Error on allocating memory for Diffie-Hellman shared key.\n");

	memset(dh_shared_key, 0, dh_shared_len);

	HIP_IFEL(!(dhf = (struct hip_diffie_hellman*)hip_get_param(
			   msg, HIP_PARAM_DIFFIE_HELLMAN)),
		 -ENOENT,  "No Diffie-Hellman parameter found.\n");

	/* If the message has two DH keys, select (the stronger, usually) one. */
	*dhpv = hip_dh_select_key(dhf);

	_HIP_DEBUG("dhpv->group_id= %d\n",(*dhpv)->group_id);
	_HIP_DEBUG("dhpv->pub_len= %d\n", ntohs((*dhpv)->pub_len));

	HIP_IFEL((dh_shared_len = hip_calculate_shared_secret(
			  (*dhpv)->public_value, (*dhpv)->group_id,
			  ntohs((*dhpv)->pub_len), dh_shared_key,
			  dh_shared_len)) < 0,
		 -EINVAL, "Calculation of shared secret failed.\n");
	
	_HIP_HEXDUMP("Diffie-Hellman shared parameter:\n", param,
		    hip_get_param_total_len(param));
	_HIP_HEXDUMP("Diffie-Hellman shared key:\n", dh_shared_key,
		     dh_shared_len);

#ifdef CONFIG_HIP_BLIND
	HIP_DEBUG_HIT("key_material msg->hits (responder)", &msg->hits);
	HIP_DEBUG_HIT("key_material msg->hitr (local)", &msg->hitr);
	
	if (hip_blind_get_status()) {
	  type = hip_get_msg_type(msg);

	  /* Initiator produces keying material for I2: 
	   * uses own blinded hit and plain initiator hit
	   */
	  if (type == HIP_R1) {
	    HIP_IFEL((blind_entry = hip_hadb_find_by_blind_hits(&msg->hitr, &msg->hits)) == NULL, 
		     -1, "Could not found blinded hip_ha_t entry\n");
	    hip_make_keymat(dh_shared_key, dh_shared_len,
			    &km, keymat, keymat_len,
			    &blind_entry->hit_peer, &msg->hitr, &ctx->keymat_calc_index, I, J);
	  } 
	  /* Responder produces keying material for handling I2: 
	   * uses own plain hit and blinded initiator hit
	   */
	  else if (type == HIP_I2) {
	    HIP_IFEL((plain_local_hit = HIP_MALLOC(sizeof(struct in6_addr), 0)) == NULL,
		     -1, "Couldn't allocate memory\n");
	    HIP_IFEL(hip_blind_get_nonce(msg, &nonce), -1, "hip_blind_get_nonce failed\n");
	    HIP_IFEL(hip_plain_fingerprint(&nonce, &msg->hitr, plain_local_hit),
		     -1, "hip_plain_fingerprint failed\n");
	    HIP_DEBUG_HIT("plain_local_hit for handling I2", plain_local_hit);
	    hip_make_keymat(dh_shared_key, dh_shared_len,
			    &km, keymat, keymat_len,
			    &msg->hits, plain_local_hit, &ctx->keymat_calc_index, I, J);
	  }
	}
#endif
	if (!hip_blind_get_status()) {
	  hip_make_keymat(dh_shared_key, dh_shared_len,
			  &km, keymat, keymat_len,
			  &msg->hits, &msg->hitr, &ctx->keymat_calc_index, I, J);
	}
	/* draw from km to keymat, copy keymat to dst, length of
	 * keymat is len */

#if 0
	/* removed this because the cts is already set to 0 when it is
	   created */
	bzero(&ctx->hip_enc_in.key, sizeof(struct hip_crypto_key));
	bzero(&ctx->hip_enc_out.key, sizeof(struct hip_crypto_key));
	bzero(&ctx->hip_hmac_in.key, sizeof(struct hip_crypto_key));
	bzero(&ctx->hip_hmac_out.key, sizeof(struct hip_crypto_key));
	bzero(&ctx->esp_in.key, sizeof(struct hip_crypto_key));
	bzero(&ctx->esp_out.key, sizeof(struct hip_crypto_key));
	bzero(&ctx->auth_in.key, sizeof(struct hip_crypto_key));
	bzero(&ctx->auth_out.key, sizeof(struct hip_crypto_key));
#endif
	/* Draw keys: */
	we_are_HITg = hip_hit_is_bigger(&msg->hitr, &msg->hits);
	HIP_DEBUG("We are %s HIT.\n", we_are_HITg ? "greater" : "lesser");
	
	if (we_are_HITg) {
		hip_keymat_draw_and_copy(ctx->hip_enc_out.key, &km,	hip_transf_length);
		hip_keymat_draw_and_copy(ctx->hip_hmac_out.key,&km,	hmac_transf_length);
		hip_keymat_draw_and_copy(ctx->hip_enc_in.key, 	&km,	hip_transf_length);
 		hip_keymat_draw_and_copy(ctx->hip_hmac_in.key, &km,	hmac_transf_length);
		hip_keymat_draw_and_copy(ctx->esp_out.key, 	&km,	esp_transf_length);
 		hip_keymat_draw_and_copy(ctx->auth_out.key, 	&km,	auth_transf_length);
 		hip_keymat_draw_and_copy(ctx->esp_in.key, 	&km,	esp_transf_length);
 		hip_keymat_draw_and_copy(ctx->auth_in.key, 	&km,	auth_transf_length);
 	} else {
 	 	hip_keymat_draw_and_copy(ctx->hip_enc_in.key, 	&km,	hip_transf_length);
 		hip_keymat_draw_and_copy(ctx->hip_hmac_in.key,	&km,	hmac_transf_length);
 		hip_keymat_draw_and_copy(ctx->hip_enc_out.key,	&km,	hip_transf_length);
 		hip_keymat_draw_and_copy(ctx->hip_hmac_out.key,&km,	hmac_transf_length);
 		hip_keymat_draw_and_copy(ctx->esp_in.key, 	&km,	esp_transf_length);
 		hip_keymat_draw_and_copy(ctx->auth_in.key, 	&km,	auth_transf_length);
 		hip_keymat_draw_and_copy(ctx->esp_out.key, 	&km,	esp_transf_length);
 		hip_keymat_draw_and_copy(ctx->auth_out.key, 	&km,	auth_transf_length);
 	}
 	HIP_HEXDUMP("HIP-gl encryption:", &ctx->hip_enc_out.key, hip_transf_length);
 	HIP_HEXDUMP("HIP-gl integrity (HMAC) key:", &ctx->hip_hmac_out.key,
 		    hmac_transf_length);
 	_HIP_DEBUG("skipping HIP-lg encryption key, %u bytes\n", hip_transf_length);
	HIP_HEXDUMP("HIP-lg encryption:", &ctx->hip_enc_in.key, hip_transf_length);
 	HIP_HEXDUMP("HIP-lg integrity (HMAC) key:", &ctx->hip_hmac_in.key, hmac_transf_length);
 	HIP_HEXDUMP("SA-gl ESP encryption key:", &ctx->esp_out.key, esp_transf_length);
 	HIP_HEXDUMP("SA-gl ESP authentication key:", &ctx->auth_out.key, auth_transf_length);
 	HIP_HEXDUMP("SA-lg ESP encryption key:", &ctx->esp_in.key, esp_transf_length);
 	HIP_HEXDUMP("SA-lg ESP authentication key:", &ctx->auth_in.key, auth_transf_length);

#undef KEYMAT_DRAW_AND_COPY

	/* the next byte when creating new keymat */
	ctx->current_keymat_index = keymat_len_min; /* offset value, so no +1 ? */
	ctx->keymat_calc_index = (ctx->current_keymat_index / HIP_AH_SHA_LEN) + 1;
	ctx->esp_keymat_index = esp_keymat_index;

	memcpy(ctx->current_keymat_K, keymat+(ctx->keymat_calc_index-1)*HIP_AH_SHA_LEN, HIP_AH_SHA_LEN);

	_HIP_DEBUG("ctx: keymat_calc_index=%u current_keymat_index=%u\n",
		   ctx->keymat_calc_index, ctx->current_keymat_index);
	_HIP_HEXDUMP("CTX CURRENT KEYMAT", ctx->current_keymat_K, HIP_AH_SHA_LEN);

	/* store DH shared key */
	ctx->dh_shared_key = dh_shared_key;
	ctx->dh_shared_key_len = dh_shared_len;

	/* on success HIP_FREE for dh_shared_key is called by caller */
 out_err:
	if (err && dh_shared_key)
		HIP_FREE(dh_shared_key);
	if (keymat)
		HIP_FREE(keymat);
	if (plain_local_hit)
		HIP_FREE(plain_local_hit);
	return err;
}

int hip_receive_control_packet(struct hip_common *msg,
			       struct in6_addr *src_addr,
			       struct in6_addr *dst_addr,
	                       hip_portpair_t *msg_info,
                               int filter)
{
	hip_ha_t tmp, *entry = NULL;
	int err = 0, type, skip_sync = 0;

	/* Debug printing of received packet information. All received HIP
	   control packets are first passed to this function. Therefore
	   printing packet data here works for all packets. To avoid excessive
	   debug printing do not print this information inside the individual
	   receive or handle functions. */
	_HIP_DEBUG("hip_receive_control_packet() invoked.\n");
	HIP_DEBUG_IN6ADDR("Source IP", src_addr);
	HIP_DEBUG_IN6ADDR("Destination IP", dst_addr);
	HIP_DEBUG_HIT("HIT Sender", &msg->hits);
	HIP_DEBUG_HIT("HIT Receiver", &msg->hitr);
	HIP_DEBUG("source port: %u, destination port: %u\n",
		  msg_info->src_port, msg_info->dst_port);
	HIP_DUMP_MSG(msg);

	HIP_IFEL(hip_check_network_msg(msg), -1,
		 "checking control message failed\n", -1);

	type = hip_get_msg_type(msg);

	/** @todo Check packet csum.*/

	entry = hip_hadb_find_byhits(&msg->hits, &msg->hitr);
	
	
	
#ifdef CONFIG_HIP_OPPORTUNISTIC
	if (!entry && opportunistic_mode &&
	    (type == HIP_I1 || type == HIP_R1)) {
		entry = hip_oppdb_get_hadb_entry_i1_r1(msg, src_addr,
						       dst_addr,
						       msg_info);
		/* If agent is prompting user, let's make sure that
		   the death counter in maintenance does not expire */
		if (hip_agent_is_alive())
		    entry->hip_opp_fallback_disable = filter;
	} else {
		/* Ugly bug fix for "conntest-client hostname tcp 12345"
		   where hostname maps to HIT and IP in hosts files.
		   Why the heck the receive function points here to
		   receive_opp_r1 even though we have a regular entry? */

	     /* What is the point of having receive function pointer anyways?
		Not to mention a SET of them... */
		if (entry)
			entry->hadb_rcv_func->hip_receive_r1 = hip_receive_r1;
	}
#endif
	
#ifdef CONFIG_HIP_AGENT
	/** Filter packet trough agent here. */
	if ((type == HIP_I1 || type == HIP_R1) && filter)
	{
		HIP_DEBUG("Filtering packet trough agent now (packet is %s).\n",
		          type == HIP_I1 ? "I1" : "R1");
		err = hip_agent_filter(msg, src_addr, dst_addr, msg_info);
		/* If packet filtering OK, return and wait for agent reply. */
		if (err == 0) goto out_err;
	}
#endif

#ifdef CONFIG_HIP_BLIND
	HIP_DEBUG("Blind block\n");
	// Packet that was received is blinded
	if (ntohs(msg->control) & HIP_PACKET_CTRL_BLIND) {
	  HIP_DEBUG("Message is blinded\n");
	  if(type == HIP_I1) { //Responder receives
	    HIP_DEBUG("set_blind_on\n");
	    // Activate blind mode
	    hip_set_blind_on();
	  } else if (type == HIP_R1 || // Initiator receives
		     type == HIP_I2 || // Responder receives
		     type == HIP_R2) { // Initiator receives
	    if (hip_blind_get_status()) 
	      entry = hip_hadb_find_by_blind_hits(&msg->hitr, &msg->hits);
	    else {
	      HIP_ERROR("Blinded packet %d received, but blind is not activated, drop packet\n", type);
	      err = -ENOSYS;
	      goto out_err;
	    }
	  } else {
	    //BLIND TODO: UPDATE, NOTIFY... 
	  }  
	} else {
	     if(hip_blind_get_status()) {
               HIP_ERROR("Blind mode is on, but we received plain packet %d, drop packet\n", type);
               err = -ENOSYS;
               goto out_err;
             }
        }	  
	/* fetch the state from the hadb database to be able to choose the
	   appropriate message handling functions */
	if (!(ntohs(msg->control) & HIP_PACKET_CTRL_BLIND)) { // Normal packet received
	    entry = hip_hadb_find_byhits(&msg->hits, &msg->hitr);
	}
#endif
//add by santtu
#ifdef CONFIG_HIP_RVS
	//check if it a relaying msg
	
	//add by santtu
	//if(hip_relay_handle_relay_to(msg, type, src_addr, dst_addr, msg_info)){

	if(hip_relay_handle_relay_to(msg, type, src_addr, dst_addr, msg_info)){
	//end 
		err = -ECANCELED;
		goto out_err;
	}
	else{
		HIP_DEBUG("handle relay to failed, continue the bex handler\n");
	}
#endif
//end add	
	
	switch(type) {
	case HIP_I1:
		/* No state. */
	  HIP_DEBUG("Received HIP_I1 message\n");
	  err = (hip_get_rcv_default_func_set())->hip_receive_i1(msg, src_addr,
								 dst_addr,
								 entry,
								 msg_info);
	  break;
		
	case HIP_I2:
		/* Possibly state. */
		if(entry){
		     err = entry->hadb_rcv_func->
			  hip_receive_i2(msg, src_addr, dst_addr, entry,
					 msg_info);
		} else {
			err = ((hip_rcv_func_set_t *)
			       hip_get_rcv_default_func_set())->
				hip_receive_i2(msg, src_addr, dst_addr, entry,
					       msg_info);
		}
		break;
		
	case HIP_R1:
	  	/* State. */
	        HIP_IFEL(!entry, -1, "No entry when receiving R1\n");
		HIP_IFCS(entry, err = entry->hadb_rcv_func->
			 hip_receive_r1(msg, src_addr, dst_addr, entry,
					msg_info));
		break;
		
	case HIP_R2:
		HIP_IFCS(entry, err = entry->hadb_rcv_func->
			 hip_receive_r2(msg, src_addr, dst_addr, entry,
					msg_info));
		//HIP_STOP_TIMER(KMM_GLOBAL,"Base Exchange");
		break;
		
	case HIP_UPDATE:
		HIP_IFCS(entry, err = entry->hadb_rcv_func->
			 hip_receive_update(msg, src_addr, dst_addr, entry,
					    msg_info));
		break;
		
	case HIP_NOTIFY:
		HIP_IFCS(entry, err = entry->hadb_rcv_func->
			 hip_receive_notify(msg, src_addr, dst_addr, entry));
		break;
		
	case HIP_BOS:
	     HIP_IFCS(entry, err = entry->hadb_rcv_func->
		      hip_receive_bos(msg, src_addr, dst_addr, entry,
				      msg_info));
	     
	     /*In case of BOS the msg->hitr is null, therefore it is replaced
	       with our own HIT, so that the beet state can also be
	       synchronized. */

	     ipv6_addr_copy(&tmp.hit_peer, &msg->hits);
	     hip_init_us(&tmp, NULL);
	     ipv6_addr_copy(&msg->hitr, &tmp.hit_our);
	     skip_sync = 0;
	     break;
	case HIP_CLOSE:
		HIP_IFCS(entry, err = entry->hadb_rcv_func->
			 hip_receive_close(msg, entry));
		break;
		
	case HIP_CLOSE_ACK:
		HIP_IFCS(entry, err = entry->hadb_rcv_func->
			 hip_receive_close_ack(msg, entry));
		break;
		
	default:
		HIP_ERROR("Unknown packet %d\n", type);
		err = -ENOSYS;
	}
	
	HIP_DEBUG("Done with control packet, err is %d.\n", err);
	
	if (err)
		goto out_err;
	
out_err:
	
	return err;
}

int hip_receive_udp_control_packet(struct hip_common *msg,
				   struct in6_addr *saddr,
				   struct in6_addr *daddr,
				   hip_portpair_t *info)
{
        hip_ha_t *entry;
        int err = 0, type, skip_sync = 0;
	struct in6_addr *saddr_public = saddr;

	_HIP_DEBUG("hip_nat_receive_udp_control_packet() invoked.\n");

        type = hip_get_msg_type(msg);
        entry = hip_hadb_find_byhits(&msg->hits, &msg->hitr);
		
#ifndef CONFIG_HIP_RVS
	/* The ip of RVS is taken to be ip of the peer while using RVS server
	   to relay R1. Hence have removed this part for RVS --Abi */
	if (entry && (type == HIP_R1 || type == HIP_R2)) {
		/* When the responder equals to the NAT host, it can reply from
		   the private address instead of the public address. In this
		   case, the saddr will point to the private address, and using
		   it for I2 will fail the puzzle indexing (I1 was sent to the
		   public address). So, we make sure here that we're using the
		   same dst address for the I2 as for I1. Also, this address is
		   used for setting up the SAs: handle_r1 creates one-way SA and
		   handle_i2 the other way; let's make sure that they are the
		   same. */
		saddr_public = &entry->preferred_address;
	}
#endif
	HIP_IFEL(hip_receive_control_packet(msg, saddr_public, daddr,info,1), -1,
		 "receiving of control packet failed\n");
 out_err:
	return err;
}

int hip_create_i2(struct hip_context *ctx, uint64_t solved_puzzle, 
		  struct in6_addr *r1_saddr,
		  struct in6_addr *r1_daddr,
		  hip_ha_t *entry,
	          hip_portpair_t *r1_info,
		  struct hip_dh_public_value *dhpv)
{
	
	hip_transform_suite_t transform_hip_suite, transform_esp_suite; 
	struct hip_spi_in_item spi_in_data;
	in6_addr_t daddr;
	struct hip_param *param = NULL;
	struct hip_diffie_hellman *dh_req = NULL;
	struct hip_esp_info *esp_info = NULL;
	hip_common_t *i2 = NULL;
	char *enc_in_msg = NULL, *host_id_in_enc = NULL;
	unsigned char *iv = NULL;
	int err = 0, host_id_in_enc_len = 0, written = 0;
	uint16_t mask = 0;
	int type_count = 0, request_rvs = 0, request_escrow = 0;
        int *reg_type = NULL;
	uint32_t spi_in = 0;
<<<<<<< HEAD
	struct esp_prot_transform *prot_transform = NULL;
	uint8_t transform = 0;
	extern uint8_t hip_esp_prot_ext_transform;
	unsigned char *anchor = NULL;
	
=======

>>>>>>> 5db3d329
	_HIP_DEBUG("hip_create_i2() invoked.\n");

	HIP_ASSERT(entry);

	/* Allocate space for a new I2 message. */
	HIP_IFEL(!(i2 = hip_msg_alloc()), -ENOMEM, "Allocation of I2 failed\n");
	
	/* TLV sanity checks are are already done by the caller of this
	   function. Now, begin to build I2 piece by piece. */
	
	/* Delete old SPDs and SAs, if present */
	hip_hadb_delete_inbound_spi(entry, 0);
	hip_hadb_delete_outbound_spi(entry, 0);

#ifdef CONFIG_HIP_BLIND
	if (hip_blind_get_status()) {
		HIP_DEBUG("Build blinded I2\n");
		mask |= HIP_PACKET_CTRL_BLIND;
		// Build network header by using blinded HITs
		entry->hadb_misc_func->hip_build_network_hdr(
			i2, HIP_I2, mask, &entry->hit_our_blind,
			&entry->hit_peer_blind);
	}
#endif
	
	if (!hip_blind_get_status()) {
		HIP_DEBUG("Build normal I2.\n");
		/* create I2 */
		entry->hadb_misc_func->
			hip_build_network_hdr(i2, HIP_I2, mask, &(ctx->input->hitr),
					      &(ctx->input->hits));
	}

	/********** ESP_INFO **********/
	/* SPI is set below */
	HIP_IFEL(hip_build_param_esp_info(i2, ctx->esp_keymat_index, 0, 0),
		 -1, "building of ESP_INFO failed.\n");
	
	/********** R1 COUNTER (OPTIONAL) ********/
	/* we build this, if we have recorded some value (from previous R1s) */
	{
		uint64_t rtmp;

		HIP_LOCK_HA(entry);
		rtmp = entry->birthday;
		HIP_UNLOCK_HA(entry);

		HIP_IFEL(rtmp && hip_build_param_r1_counter(i2, rtmp), -1, 
			 "Could not build R1 GENERATION parameter\n");
	}

	
#ifndef HIP_USE_ICE
	/********* LOCATOR PARAMETER ************/
        /** Type 193 **/ 
        if (hip_locator_status == SO_HIP_SET_LOCATOR_ON) {
            HIP_DEBUG("Building LOCATOR parameter\n");
            if ((err = hip_build_locators(i2)) < 0) 
                HIP_DEBUG("LOCATOR parameter building failed\n");
        }
#endif
#ifdef HIP_USE_ICE
    	/********* LOCATOR PARAMETER ************/
		/** Type 193 **/ 
		if (hip_locator_status == SO_HIP_SET_LOCATOR_ON) {
		    HIP_DEBUG("Building nat LOCATOR parameter\n");
		    if ((err = hip_nat_build_locators(i2)) < 0) 
		        HIP_DEBUG("nat LOCATOR parameter building failed\n");
		}        

        
        hip_build_param_nat_tranform(i2, entry->nat_control);
#endif
	/********** SOLUTION **********/
	{
		struct hip_puzzle *pz;
		
		HIP_IFEL(!(pz = hip_get_param(ctx->input, HIP_PARAM_PUZZLE)), -ENOENT, 
			 "Internal error: PUZZLE parameter mysteriously gone\n");
		HIP_IFEL(hip_build_param_solution(i2, pz, ntoh64(solved_puzzle)), -1, 
			 "Building of solution failed\n");
	}

	/********** Diffie-Hellman *********/
	HIP_IFEL(!(dh_req = hip_get_param(ctx->input, HIP_PARAM_DIFFIE_HELLMAN)),
		 -ENOENT, "Internal error\n");
	HIP_IFEL((written = hip_insert_dh(dhpv->public_value, 
		 ntohs(dhpv->pub_len), dhpv->group_id)) < 0,
		 -1, "Could not extract the DH public key\n");
	
	HIP_IFEL(hip_build_param_diffie_hellman_contents(i2,
		 dhpv->group_id, dhpv->public_value, written, 
		 HIP_MAX_DH_GROUP_ID, NULL, 0), -1,
		 "Building of DH failed.\n");

    /********** HIP transform. **********/
	HIP_IFE(!(param = hip_get_param(ctx->input, HIP_PARAM_HIP_TRANSFORM)), -ENOENT);
	HIP_IFEL((transform_hip_suite =
		  hip_select_hip_transform((struct hip_hip_transform *) param)) == 0, 
		 -EINVAL, "Could not find acceptable hip transform suite\n");
	
	/* Select only one transform */
	HIP_IFEL(hip_build_param_transform(i2, HIP_PARAM_HIP_TRANSFORM,
					   &transform_hip_suite, 1), -1, 
		 "Building of HIP transform failed\n");
	
	HIP_DEBUG("HIP transform: %d\n", transform_hip_suite);
	
	/************ Encrypted ***********/
	switch (transform_hip_suite) {
	case HIP_HIP_AES_SHA1:
		HIP_IFEL(hip_build_param_encrypted_aes_sha1(i2, (struct hip_tlv_common *)entry->our_pub), 
			 -1, "Building of param encrypted failed.\n");
		enc_in_msg = hip_get_param(i2, HIP_PARAM_ENCRYPTED);
		HIP_ASSERT(enc_in_msg); /* Builder internal error. */
 		iv = ((struct hip_encrypted_aes_sha1 *) enc_in_msg)->iv;
		get_random_bytes(iv, 16);
 		host_id_in_enc = enc_in_msg +
			sizeof(struct hip_encrypted_aes_sha1);
		break;
	case HIP_HIP_3DES_SHA1:
		HIP_IFEL(hip_build_param_encrypted_3des_sha1(i2, (struct hip_tlv_common *)entry->our_pub), 
			 -1, "Building of param encrypted failed.\n");
		enc_in_msg = hip_get_param(i2, HIP_PARAM_ENCRYPTED);
		HIP_ASSERT(enc_in_msg); /* Builder internal error. */
 		iv = ((struct hip_encrypted_3des_sha1 *) enc_in_msg)->iv;
		get_random_bytes(iv, 8);
 		host_id_in_enc = enc_in_msg +
 			sizeof(struct hip_encrypted_3des_sha1);
		break;
	case HIP_HIP_NULL_SHA1:
		HIP_IFEL(hip_build_param_encrypted_null_sha1(i2, (struct hip_tlv_common *)entry->our_pub), 
			 -1, "Building of param encrypted failed.\n");
		enc_in_msg = hip_get_param(i2, HIP_PARAM_ENCRYPTED);
		HIP_ASSERT(enc_in_msg); /* Builder internal error. */
 		iv = NULL;
 		host_id_in_enc = enc_in_msg +
 			sizeof(struct hip_encrypted_null_sha1);
		break;
	default:
 		HIP_IFEL(1, -ENOSYS, "HIP transform not supported (%d)\n",
			 transform_hip_suite);
	}

	/********** ESP-ENC transform. **********/
	HIP_IFE(!(param = hip_get_param(ctx->input, HIP_PARAM_ESP_TRANSFORM)), -ENOENT);

	/* Select only one transform */
	HIP_IFEL((transform_esp_suite =
		  hip_select_esp_transform((struct hip_esp_transform *) param)) == 0,
		 -1, "Could not find acceptable hip transform suite\n");
	HIP_IFEL(hip_build_param_transform(i2, HIP_PARAM_ESP_TRANSFORM,
					   &transform_esp_suite, 1), -1,
		 "Building of ESP transform failed\n");
	
	/********** ESP-PROT transform (OPTIONAL) **********/
	
	/* this is only handled if we are using userspace ipsec,
	 * otherwise we just ignore it */
	if (hip_use_userspace_ipsec)
	{
		HIP_DEBUG("userspace IPsec hint: ESP extension might be in use\n");
		param = hip_get_param(ctx->input, HIP_PARAM_ESP_PROT_TRANSFORM);
		
		// check if the transform parameter was sent
		if (param)
		{
			prot_transform = (struct esp_prot_transform *) param;
			transform = ntohl(prot_transform->transform);
			
			HIP_DEBUG("R1 contains ESP protection transform: %u\n", transform);
			
			// check if we are using the extension
			if (hip_esp_prot_ext_transform > ESP_PROT_TRANSFORM_UNUSED)
			{
				// check if the transforms match
				if (hip_esp_prot_ext_transform == transform)
				{
					HIP_DEBUG("matching ESP extension transforms: %u\n",
							hip_esp_prot_ext_transform);
					HIP_DEBUG("sending transform...\n");
					
					// set transform for this connection and advertise
					entry->esp_prot_transform = transform;
					HIP_IFEL(hip_build_param_esp_prot_transform(i2, transform),
							-1, "Building of ESP protection mode failed\n");
				} else
				{
					HIP_DEBUG("different ESP extension transforms: %u\n",
							hip_esp_prot_ext_transform);
					HIP_DEBUG("sending transform UNUSED...\n");
					
					// set to unused and reply with according parameter
					entry->esp_prot_transform = ESP_PROT_TRANSFORM_UNUSED;
					HIP_IFEL(hip_build_param_esp_prot_transform(i2, ESP_PROT_TRANSFORM_UNUSED),
							-1, "Building of ESP protection mode failed\n");
				}
			} else
			{
				HIP_DEBUG("ESP extension switched off locally, sending UNUSED transform...\n");
				
				// advertise that we are not using the extension
				HIP_IFEL(hip_build_param_esp_prot_transform(i2, ESP_PROT_TRANSFORM_UNUSED),
						-1, "Building of ESP protection mode failed\n");
			}
		} else if (!param)
		{
			HIP_DEBUG("R1 does not contain ESP protection transform\n");
			
			// if the other end-host does not want to use the extension, we don't either
			entry->esp_prot_transform = ESP_PROT_TRANSFORM_UNUSED;
		}
	} else
	{
		HIP_DEBUG("no userspace IPsec hint for ESP extension, UNUSED\n");
		
		// make sure we don't add the anchor now and don't add any transform or anchor
		entry->esp_prot_transform = ESP_PROT_TRANSFORM_UNUSED;
	}
	
	/********** ESP-PROT anchor (OPTIONAL) **********/
	
	// only add, if extension in use and we agreed on a transform
	if (entry->esp_prot_transform)
	{
		if (has_more_anchors())
		{
			HIP_IFEL(get_next_anchor(anchor), -1,
					"no anchor elements available, threading?");
			HIP_IFEL(hip_build_param_esp_prot_anchor(i2, anchor), -1,
					"Building of ESP protection anchor failed\n");
			HIP_HEXDUMP("adding anchor: ", anchor,
					esp_prot_transforms[entry->esp_prot_transform]);
			
			// store local_anchor
			entry->esp_local_anchor = anchor;
		} else
		{
			// fall back
			HIP_ERROR("we agreed on using esp hchain protection, but no elements");
			entry->esp_prot_transform = ESP_PROT_TRANSFORM_UNUSED;
		}
	}
	
	/************************************************/
	
	HIP_HEXDUMP("enc(host_id)", host_id_in_enc,
		    hip_get_param_total_len(host_id_in_enc));

	/* Calculate the length of the host id inside the encrypted param */
	host_id_in_enc_len = hip_get_param_total_len(host_id_in_enc);

	/* Adjust the host id length for AES (block size 16).
	   build_param_encrypted_aes has already taken care that there is
	   enough padding */
	if (transform_hip_suite == HIP_HIP_AES_SHA1) {
		int remainder = host_id_in_enc_len % 16;
		if (remainder) {
			HIP_DEBUG("Remainder %d (for AES)\n", remainder);
			host_id_in_enc_len += remainder;
		}
	}

	_HIP_HEXDUMP("hostidinmsg", host_id_in_enc,
		    hip_get_param_total_len(host_id_in_enc));
	_HIP_HEXDUMP("encinmsg", enc_in_msg,
		    hip_get_param_total_len(enc_in_msg));
	HIP_HEXDUMP("enc key", &ctx->hip_enc_out.key, HIP_MAX_KEY_LEN);
	_HIP_HEXDUMP("IV", iv, 16); // or 8
	HIP_DEBUG("host id type: %d\n",
		  hip_get_host_id_algo((struct hip_host_id *)host_id_in_enc));
	_HIP_HEXDUMP("hostidinmsg 2", host_id_in_enc, x);


	  HIP_IFEL(hip_crypto_encrypted(host_id_in_enc, iv,
					transform_hip_suite,
					host_id_in_enc_len,
					&ctx->hip_enc_out.key,
					HIP_DIRECTION_ENCRYPT), -1, 
		 "Building of param encrypted failed\n");

	_HIP_HEXDUMP("encinmsg 2", enc_in_msg,
		     hip_get_param_total_len(enc_in_msg));
	_HIP_HEXDUMP("hostidinmsg 2", host_id_in_enc, x);

        /* Now that almost everything is set up except the signature, we can
	 * try to set up inbound IPsec SA, similarly as in hip_create_r2 */

	HIP_DEBUG("src %d, dst %d\n", r1_info->src_port, r1_info->dst_port);
	
	entry->local_udp_port = r1_info->src_port;
	entry->peer_udp_port = r1_info->dst_port;

	entry->hip_transform = transform_hip_suite;

#ifdef CONFIG_HIP_BLIND
	if (hip_blind_get_status()) {
	  /* let the setup routine give us a SPI. */
	  HIP_DEBUG("Blind is ON\n");
	  HIP_IFEL(entry->hadb_ipsec_func->hip_add_sa(r1_saddr, r1_daddr,
			      &entry->hit_peer, &entry->hit_our,
			      entry, &spi_in, transform_esp_suite, 
			      &ctx->esp_in, &ctx->auth_in, 0,
<<<<<<< HEAD
			      HIP_SPI_DIRECTION_IN, 0, entry), -1, 
		   "Failed to setup IPsec SPD/SA entries, peer:src\n");
=======
			      HIP_SPI_DIRECTION_IN, 0,
			      r1_info->src_port, r1_info->dst_port), -1, 
		         "Failed to setup IPsec SPD/SA entries, peer:src\n");
>>>>>>> 5db3d329
	}
#endif

	if (!hip_blind_get_status()) {
	  HIP_DEBUG("Blind is OFF\n");
	  /*Find lsi identifiers for the pair of hits given by the context */
	  hip_ha_t *entry_aux = hip_hadb_find_byhits(&ctx->input->hits, &ctx->input->hitr);
	  /* let the setup routine give us a SPI. */
	  HIP_IFEL(entry->hadb_ipsec_func->hip_add_sa(r1_saddr, r1_daddr,
			      &ctx->input->hits, &ctx->input->hitr,
			      &spi_in, transform_esp_suite, 
			      &ctx->esp_in, &ctx->auth_in, 0,
			      HIP_SPI_DIRECTION_IN, 0, entry), -1, 
		   "Failed to setup IPsec SPD/SA entries, peer:src\n");

	}
	/* XXX: -EAGAIN */
	HIP_DEBUG("set up inbound IPsec SA, SPI=0x%x (host)\n", spi_in);
	
#ifdef CONFIG_HIP_BLIND
	if (hip_blind_get_status()) {
	  HIP_IFEL(entry->hadb_ipsec_func->hip_setup_hit_sp_pair(&entry->hit_peer,
					 &entry->hit_our,
					 r1_saddr, r1_daddr, IPPROTO_ESP, 1, 1), -1,
		   "Setting up SP pair failed\n");
	}
#endif
	if (!hip_blind_get_status()) {
	  HIP_IFEL(entry->hadb_ipsec_func->hip_setup_hit_sp_pair(&ctx->input->hits,
					 &ctx->input->hitr,
					 r1_saddr, r1_daddr, IPPROTO_ESP, 1, 1), -1,
		   "Setting up SP pair failed\n");
	}

 	esp_info = hip_get_param(i2, HIP_PARAM_ESP_INFO);
 	HIP_ASSERT(esp_info); /* Builder internal error */
	esp_info->new_spi = htonl(spi_in);
	/* LSI not created, as it is local, and we do not support IPv4 */

#ifdef CONFIG_HIP_ESCROW
    if (hip_deliver_escrow_data(r1_saddr, r1_daddr, &ctx->input->hits, 
        &ctx->input->hitr, &spi_in, transform_esp_suite, &ctx->esp_in, 
        HIP_ESCROW_OPERATION_ADD) != 0)
    {  
        HIP_DEBUG("Could not deliver escrow data to server.\n");
    }             
#endif //CONFIG_HIP_ESCROW

    /* Check if we have requested any services. The request bits are set in
       user.c. */
    if(entry->local_controls & HIP_HA_CTRL_LOCAL_REQ_ALL) {
	    int request_count = hip_get_pending_request_count(entry);
	    if(request_count > 0) {
		    int i = 0;
		    uint8_t reg_types[request_count];
		    hip_pending_request_t *requests[request_count];
		    hip_get_pending_requests(entry, requests);
		    
		    /* Copy the reg_types to an array. */
		    for(;i < request_count; i++) {
			    reg_types[i] = requests[i]->reg_type;
		    }
		    
		    HIP_IFEL(hip_build_param_reg_request(
				     i2, requests[0]->lifetime, reg_types,
				     request_count), -1,
			     "Failed to build a REG_REQUEST parameter.\n");
		    /* We do not delete the pending requests for this entry yet,
		       but only after R2 has arrived. We do not need pending
		       requests when R2 arrives, but in case the I2 is to be
		       retransmitted, we must be able to produce the REG_REQUEST
		       parameter. */
	    }
    }

    /* Old crap soon to be removed...
    uint8_t services[HIP_TOTAL_EXISTING_SERVICES];
    type_count = hip_get_incomplete_registrations(&reg_type, entry, 1, services); 
    if (type_count > 0) {
    HIP_DEBUG("Adding REG_REQUEST parameter with %d reg types.\n", type_count);
    HIP_IFEL(hip_build_param_reg_request(i2, 255, services, type_count),
    -1, "Could not build REG_REQUEST parameter\n");
    }
    */

    /******** NONCE *************************/
#ifdef CONFIG_HIP_BLIND
	if (hip_blind_get_status()) {
	  HIP_DEBUG("add nonce to the message\n");
	  HIP_IFEL(hip_build_param_blind_nonce(i2, entry->blind_nonce_i), 
		   -1, "Unable to attach nonce to the message.\n");
	}
#endif

	/********** ECHO_RESPONSE_SIGN (OPTIONAL) **************/
	/* must reply... */
	{
		struct hip_echo_request *ping;

		ping = hip_get_param(ctx->input, HIP_PARAM_ECHO_REQUEST_SIGN);
		if (ping) {
			int ln = hip_get_param_contents_len(ping);
			HIP_IFEL(hip_build_param_echo(i2, ping + 1, ln, 1, 0), -1, 
				 "Error while creating echo reply parameter\n");
		}
	}

	/************* HMAC ************/
	HIP_IFEL(hip_build_param_hmac_contents(i2, &ctx->hip_hmac_out),
		 -1, "Building of HMAC failed\n");

	/********** Signature **********/
	/* Build a digest of the packet built so far. Signature will
	   be calculated over the digest. */
	HIP_IFEL(entry->sign(entry->our_priv, i2), -EINVAL, "Could not create signature\n");

	/********** ECHO_RESPONSE (OPTIONAL) ************/
	/* must reply */
	{
	     struct hip_echo_request *ping;
	     
	     ping = hip_get_param(ctx->input, HIP_PARAM_ECHO_REQUEST);
	     if (ping) {
		  int ln = hip_get_param_contents_len(ping);
		  HIP_IFEL(hip_build_param_echo(i2, (ping + 1), ln, 0, 0), -1,
			   "Error while creating echo reply parameter\n");
	     }
	}
	
      	/********** I2 packet complete **********/
	memset(&spi_in_data, 0, sizeof(struct hip_spi_in_item));
	spi_in_data.spi = spi_in;
	spi_in_data.ifindex = hip_devaddr2ifindex(r1_daddr);
	HIP_LOCK_HA(entry);
	HIP_IFEB(hip_hadb_add_spi(entry, HIP_SPI_DIRECTION_IN, &spi_in_data), -1, HIP_UNLOCK_HA(entry));

	entry->esp_transform = transform_esp_suite;
	HIP_DEBUG("Saving base exchange encryption data to entry \n");
	HIP_DEBUG_HIT("Our HIT: ", &entry->hit_our);
	HIP_DEBUG_HIT("Peer HIT: ", &entry->hit_peer);
	/* Store the keys until we receive R2 */
	HIP_IFEB(hip_store_base_exchange_keys(entry, ctx, 1), -1, HIP_UNLOCK_HA(entry));

	/* todo: Also store the keys that will be given to ESP later */
	HIP_IFE(hip_hadb_get_peer_addr(entry, &daddr), -1); 

	/* R1 packet source port becomes the I2 packet destination port. */
	err = entry->hadb_xmit_func->
	     hip_send_pkt(r1_daddr, &daddr,
			  (entry->nat_mode ? HIP_NAT_UDP_PORT : 0),
			  r1_info->src_port, i2, entry, 1);
	HIP_IFEL(err < 0, -ECOMM, "Sending I2 packet failed.\n");

 out_err:
	if (i2)
		HIP_FREE(i2);

	return err;
}

int hip_handle_r1(hip_common_t *r1, in6_addr_t *r1_saddr, in6_addr_t *r1_daddr,
		  hip_ha_t *entry, hip_portpair_t *r1_info)
{
	int err = 0, retransmission = 0, n_addrs = 0, loc_size = 0;
	uint64_t solved_puzzle = 0, I = 0;
	struct hip_context *ctx = NULL;
	struct hip_host_id *peer_host_id = NULL;
	struct hip_r1_counter *r1cntr = NULL;
	struct hip_reg_info *reg_info = NULL;
	struct hip_dh_public_value *dhpv = NULL;
        struct hip_locator *locator = NULL;
#ifdef CONFIG_HIP_HI3
	struct hip_locator_info_addr_item* first = NULL;
	struct netdev_address *n = NULL;
	hip_list_t *item = NULL, *tmp = NULL;
	int ii = 0, use_ip4 = 1;
#endif

	_HIP_DEBUG("hip_handle_r1() invoked.\n");

	if (entry->state == HIP_STATE_I2_SENT) {
		HIP_DEBUG("Retransmission\n");
		retransmission = 1;
	} else {
		HIP_DEBUG("Not a retransmission\n");
	}
	
	HIP_IFEL(!(ctx = HIP_MALLOC(sizeof(struct hip_context), GFP_KERNEL)),
		 -ENOMEM, "Could not allocate memory for context\n");
	memset(ctx, 0, sizeof(struct hip_context));
	ctx->input = r1;
	
	/* According to the section 8.6 of the base draft, we must first check
	   signature. */
	
	/* Blinded R1 packets do not contain HOST ID parameters, so the
	 * verification must be delayed to the R2 */
	if (!hip_blind_get_status()) {
		/* Store the peer's public key to HA and validate it */
		/** @todo Do not store the key if the verification fails. */
		HIP_IFEL(!(peer_host_id = hip_get_param(r1, HIP_PARAM_HOST_ID)),
			 -ENOENT, "No HOST_ID found in R1\n");
		
		HIP_IFE(hip_init_peer(entry, r1, peer_host_id), -EINVAL); 
		HIP_IFEL(entry->verify(entry->peer_pub, r1), -EINVAL,
			 "Verification of R1 signature failed\n");
        }	

	/* R1 packet had destination port 50500, which means that the peer is
	   behind NAT. We set NAT mode "on" and set the send funtion to 
	   "hip_send_udp". The client UDP port is not stored until the handling
	   of R2 packet. Don't know if the entry is already locked... */
	if(r1_info->dst_port == HIP_NAT_UDP_PORT) {
		HIP_LOCK_HA(entry);
		entry->nat_mode = 1;
		hip_hadb_set_xmit_function_set(entry, &nat_xmit_func_set);
		HIP_UNLOCK_HA(entry);
	}

	
#ifdef HIP_USE_ICE	
 	HIP_DEBUG("handle nat trasform in R1\n");
 	hip_nat_handle_transform_in_client(r1, entry);
#endif		
	
        /***** LOCATOR PARAMETER ******/
        locator = hip_get_param(r1, HIP_PARAM_LOCATOR);
        if (locator)
            {
                /* Lets save the LOCATOR to the entry 'till we
                   get the esp_info in r2 then handle it */
                n_addrs = hip_get_locator_addr_item_count(locator);
                loc_size = sizeof(struct hip_locator) +
                    (n_addrs * sizeof(struct hip_locator_info_addr_item));
                HIP_IFEL(!(entry->locator = malloc(loc_size)), 
                       -1, "Malloc for entry->locators failed\n");             
                memcpy(entry->locator, locator, loc_size);

#ifdef CONFIG_HIP_HI3
		if( r1_info->hi3_in_use && n_addrs > 0 ) 
		{
			first = (char*)locator+sizeof(struct hip_locator);
			memcpy(r1_saddr, &first->address, sizeof(struct in6_addr));

			list_for_each_safe(item, tmp, addresses, ii)
				{
					n = list_entry(item);
					if (ipv6_addr_is_hit(hip_cast_sa_addr(&n->addr)))
						continue;
					if (!IN6_IS_ADDR_V4MAPPED(hip_cast_sa_addr(&n->addr)))
					{
						memcpy(r1_daddr, hip_cast_sa_addr(&n->addr),
						       hip_sa_addr_len(&n->addr));
						ii = -1;
						use_ip4 = 0;
						break;
					}
				}
			if( use_ip4 ) 
			{
				list_for_each_safe(item, tmp, addresses, ii)
					{
						n = list_entry(item);
						if (ipv6_addr_is_hit(hip_cast_sa_addr(&n->addr)))
							continue;
						if (IN6_IS_ADDR_V4MAPPED(hip_cast_sa_addr(&n->addr)))
						{
							memcpy(r1_daddr, hip_cast_sa_addr(&n->addr),
							       hip_sa_addr_len(&n->addr));
							ii = -1;
							break;
						}
					}
			}

			struct in6_addr daddr;

			memcpy(&entry->local_address, r1_daddr, sizeof(struct in6_addr));

			hip_hadb_get_peer_addr(entry, &daddr);
			hip_hadb_delete_peer_addrlist_one(entry, &daddr);
			hip_hadb_add_peer_addr(entry, r1_saddr, 0, 0,
					       PEER_ADDR_STATE_ACTIVE);
		}

#endif
	    }
        else
            HIP_DEBUG("R1 did not have locator\n");

	/* Handle REG_INFO parameter. */
	hip_handle_param_reg_info(r1, entry);
	/*
	  reg_info = hip_get_param(r1, HIP_PARAM_REG_INFO);
	
	  if (reg_info) {
	  int i;
	  uint8_t current_reg_type = 0;
	  uint8_t size_of_lifetimes = sizeof(reg_info->min_lifetime)
	  + sizeof(reg_info->max_lifetime);
	  int typecount;
	
	  uint8_t *reg_types = (uint8_t *)
	  (hip_get_param_contents_direct(reg_info)) + size_of_lifetimes;

	  typecount = hip_get_param_contents_len(reg_info) - size_of_lifetimes;
		
	  if(typecount == 0){
	  HIP_DEBUG("REG_INFO had no services listed.\n");
	  HIP_INFO("Responder is currently unable to provide "\
	  "services due to transient conditions.\n");
	  }

	  HIP_DEBUG("Responder offers %d %s.\n", typecount,
	  (typecount == 1) ? "service" : "services");
	  HIP_HEXDUMP("Reg types are (one byte each): ", reg_types, typecount);

	  for(i = 0; i < typecount; i++){
	  current_reg_type = reg_types[i];
		     
	  switch(current_reg_type){
	  #ifdef CONFIG_HIP_ESCROW
	  case HIP_SERVICE_ESCROW:
	  HIP_INFO("Responder offers escrow service.\n");
						
	  HIP_KEA *kea;
	  kea = hip_kea_find(&entry->hit_our);
	  if (kea && kea->keastate == HIP_KEASTATE_REGISTERING) {
	  HIP_DEBUG("Registering to escrow service.\n");
	  hip_keadb_put_entry(kea);
	  } 
	  else if(kea){
	  kea->keastate = HIP_KEASTATE_INVALID;
	  HIP_DEBUG("Not doing escrow registration, "\
	  "invalid kea state.\n");
	  hip_keadb_put_entry(kea);	  
	  }
	  else{
	  HIP_DEBUG("Not doing escrow registration.\n");
	  }

	  break;
	  #endif
	  #ifdef CONFIG_HIP_RVS
	  case HIP_SERVICE_RENDEZVOUS:
	  HIP_INFO("Responder offers rendezvous service.\n");
		
	  if(entry->local_controls & HIP_HA_CTRL_LOCAL_REQ_RVS)
	  {
	  hip_hadb_set_peer_controls(
	  entry, HIP_HA_CTRL_PEER_RVS_CAPABLE);
	  }
	  break;
	  case HIP_SERVICE_RELAY:
	  HIP_INFO("Responder offers UDP relay service for "\
	  "HIP packets.\n");
			  
	  if(entry->local_controls & HIP_HA_CTRL_LOCAL_REQ_RELAY)
	  {
	  hip_hadb_set_peer_controls(
	  entry, HIP_HA_CTRL_PEER_RELAY_CAPABLE);

	  }
	  break;
	  #endif
	  default:
	  HIP_INFO("Responder offers unsupported service.\n");
	  }
	  }
	  }
	  #ifdef CONFIG_HIP_ESCROW
	  else {
	  HIP_DEBUG("No REG_INFO found in R1: no services available \n");
	  HIP_KEA *kea;
	  kea = hip_kea_find(&entry->hit_our);
	  if (kea && (kea->keastate == HIP_KEASTATE_REGISTERING))
	  kea->keastate = HIP_KEASTATE_INVALID;
	  if (kea)
	  hip_keadb_put_entry(kea);	
	  }
	  #endif */

	/* R1 generation check */

	/* We have problems with creating precreated R1s in reasonable
	   fashion... so we don't mind about generations. */
	r1cntr = hip_get_param(r1, HIP_PARAM_R1_COUNTER);
	
	/* Do control bit stuff here... */
	
	/* We must store the R1 generation counter, _IF_ it exists. */
	if (r1cntr) {
		HIP_DEBUG("Storing R1 generation counter\n");
		HIP_LOCK_HA(entry);
		entry->birthday = r1cntr->generation;
		HIP_UNLOCK_HA(entry);
	}

	/* Solve puzzle: if this is a retransmission, we have to preserve
	   the old solution. */
	if (!retransmission) {
		struct hip_puzzle *pz = NULL;
		
		HIP_IFEL(!(pz = hip_get_param(r1, HIP_PARAM_PUZZLE)), -EINVAL,
			 "Malformed R1 packet. PUZZLE parameter missing\n");
		HIP_IFEL((solved_puzzle =
			  entry->hadb_misc_func->hip_solve_puzzle(
				  pz, r1, HIP_SOLVE_PUZZLE)) == 0, 
			 -EINVAL, "Solving of puzzle failed\n");
		I = pz->I;
		entry->puzzle_solution = solved_puzzle;
		entry->puzzle_i = pz->I;
	} else {
		I = entry->puzzle_i;
		solved_puzzle = entry->puzzle_solution;
	}

	/* calculate shared secret and create keying material */
	ctx->dh_shared_key = NULL;
	/* note: we could skip keying material generation in the case
	   of a retransmission but then we'd had to fill ctx->hmac etc */
	HIP_IFEL(entry->hadb_misc_func->hip_produce_keying_material(r1, ctx, I,
							 solved_puzzle, &dhpv),
			 -EINVAL, "Could not produce keying material\n");
	
	/** @todo BLIND: What is this? */
	/* Blinded R1 packets do not contain HOST ID parameters,
	 * so the saving peer's HOST ID mus be delayd to the R2
	 */
	if (!hip_blind_get_status()) {
		/* Everything ok, save host id to HA */
		char *str = NULL;
		int len;
		HIP_IFE(hip_get_param_host_id_di_type_len(
				peer_host_id, &str, &len) < 0, -1);
		HIP_DEBUG("Identity type: %s, Length: %d, Name: %s\n", str,
			  len, hip_get_param_host_id_hostname(peer_host_id));
	}
	
 	err = entry->hadb_misc_func->
	     hip_create_i2(ctx, solved_puzzle, r1_saddr, r1_daddr, entry,
			   r1_info, dhpv);
	
	HIP_IFEL(err < 0, -1, "Creation of I2 failed\n");

	if (entry->state == HIP_STATE_I1_SENT) {
		entry->state = HIP_STATE_I2_SENT;
	}

out_err:
	if (ctx->dh_shared_key)
		HIP_FREE(ctx->dh_shared_key);
	if (ctx)
		HIP_FREE(ctx);
	return err;
}

int hip_receive_r1(hip_common_t *r1, in6_addr_t *r1_saddr, in6_addr_t *r1_daddr,
		   hip_ha_t *entry, hip_portpair_t *r1_info)
{
	int state, mask = HIP_PACKET_CTRL_ANON, err = 0;

	HIP_DEBUG("hip_receive_r1() invoked.\n");

#ifdef CONFIG_HIP_OPPORTUNISTIC
	/* Check and remove the IP of the peer from the opp non-HIP database */
	hip_oppipdb_delentry(&(entry->preferred_address));
#endif

#ifdef CONFIG_HIP_BLIND
	if (hip_blind_get_status())
	  mask |= HIP_PACKET_CTRL_BLIND;
#endif
	if (ipv6_addr_any(&r1->hitr)) {
		HIP_DEBUG("Received NULL receiver HIT in R1. Not dropping\n");
	}

 	HIP_IFEL(!hip_controls_sane(ntohs(r1->control), mask), 0, 
		 "Received illegal controls in R1: 0x%x Dropping\n",
		 ntohs(r1->control));
	HIP_IFEL(!entry, -EFAULT, 
		 "Received R1 with no local state. Dropping\n");

	/* An implicit and insecure REA. If sender's address is different than
	 * the one that was mapped, then we will overwrite the mapping with the
	 * newer address. This enables us to use the rendezvous server, while
	 * not supporting the REA TLV. */
	{
		struct in6_addr daddr;
		
		hip_hadb_get_peer_addr(entry, &daddr);
		if (ipv6_addr_cmp(&daddr, r1_saddr) != 0) {
			HIP_DEBUG("Mapped address didn't match received address\n");
			HIP_DEBUG("Assuming that the mapped address was actually RVS's.\n");
			HIP_HEXDUMP("Mapping", &daddr, 16);
			HIP_HEXDUMP("Received", r1_saddr, 16);
			hip_hadb_delete_peer_addrlist_one(entry, &daddr);
			hip_hadb_add_peer_addr(entry, r1_saddr, 0, 0,
					       PEER_ADDR_STATE_ACTIVE);
		}
	}
	
	state = entry->state;
	
	HIP_DEBUG("Received R1 in state %s\n", hip_state_str(state));
	switch(state) {
	case HIP_STATE_I1_SENT:
	case HIP_STATE_I2_SENT:
	case HIP_STATE_CLOSING:
	case HIP_STATE_CLOSED:
	     /* E1. The normal case. Process, send I2, goto E2. */
	     err = entry->hadb_handle_func->
		  hip_handle_r1(r1, r1_saddr, r1_daddr, entry, r1_info);
	     HIP_LOCK_HA(entry);
	     if (err < 0)
		  HIP_ERROR("Handling of R1 failed\n");
	     HIP_UNLOCK_HA(entry);
	     break;
	case HIP_STATE_R2_SENT:
		break;
	case HIP_STATE_ESTABLISHED:
		break;
	case HIP_STATE_NONE:
	case HIP_STATE_UNASSOCIATED:
	default:
		/* Can't happen. */
		err = -EFAULT;
		HIP_ERROR("R1 received in odd state: %d. Dropping.\n", state); 
		break;
	}

	hip_put_ha(entry);

 out_err:
	return err;
}

/**
 * Creates and transmits an R2 packet.
 * 
 * @param  ctx      a pointer to the context of processed I2 packet.
 * @param  i2_saddr a pointer to I2 packet source IP address.
 * @param  i2_daddr a pointer to I2 packet destination IP address.
 * @param  entry    a pointer to the current host association database state.
 * @param  i2_info  a pointer to the source and destination ports (when NAT is
 *                  in use).
 * @return zero on success, negative otherwise.
 */
int hip_create_r2(struct hip_context *ctx, in6_addr_t *i2_saddr,
		  in6_addr_t *i2_daddr, hip_ha_t *entry,
		  hip_portpair_t *i2_info,
		  in6_addr_t *dest,
		  const in_port_t dest_port)
{
	struct hip_reg_request *reg_request = NULL;
 	struct hip_common *r2 = NULL, *i2 = NULL;
 	int err = 0, clear = 0;
	uint16_t mask = 0;
	uint8_t lifetime;
	uint32_t spi_in;
	unsigned char *anchor = NULL;
        
	_HIP_DEBUG("hip_create_r2() invoked.\n");
	/* Assume already locked entry */
	i2 = ctx->input;

	/* Build and send R2: IP ( HIP ( SPI, HMAC, HIP_SIGNATURE ) ) */
	HIP_IFEL(!(r2 = hip_msg_alloc()), -ENOMEM, "No memory for R2\n");


#ifdef CONFIG_HIP_BLIND
	// For blind: we must add encrypted public host id
	if (hip_blind_get_status()) {
	  HIP_DEBUG("Set HIP_PACKET_CTRL_BLIND for R2\n");
	  mask |= HIP_PACKET_CTRL_BLIND;
	  
	  // Build network header by using blinded HITs
	  entry->hadb_misc_func->
	    hip_build_network_hdr(r2, HIP_R2, mask, &entry->hit_our_blind,
				  &entry->hit_peer_blind);
	}
#endif
	/* Just swap the addresses to use the I2's destination HIT as
	 * the R2's source HIT */
	if (!hip_blind_get_status()) {
	  entry->hadb_misc_func->
	    hip_build_network_hdr(r2, HIP_R2, mask, &entry->hit_our,
				  &entry->hit_peer);
	}

 	/********** ESP_INFO **********/
	spi_in = hip_hadb_get_latest_inbound_spi(entry);
	HIP_IFEL(hip_build_param_esp_info(r2, ctx->esp_keymat_index,
					  0, spi_in), -1,
		 "building of ESP_INFO failed.\n");

#ifdef CONFIG_HIP_BLIND
	// For blind: we must add encrypted public host id
	if (hip_blind_get_status()) {
	  HIP_IFEL(hip_blind_build_r2(i2, r2, entry, &mask), 
	  	   -1, "hip_blind_build_r2 failed\n");
	}
#endif
<<<<<<< HEAD
	
	/********** ESP-PROT anchor (OPTIONAL) **********/
	
	// only add, if extension in use, we agreed on a transform and no error until now
	if (entry->esp_prot_transform)
	{
		if (has_more_anchors())
		{
			HIP_IFEL(get_next_anchor(anchor), -1,
					"no anchor elements available, threading?");
			HIP_IFEL(hip_build_param_esp_prot_anchor(i2, anchor), -1,
					"Building of ESP protection anchor failed\n");
			HIP_HEXDUMP("adding anchor: ", anchor,
					esp_prot_transforms[entry->esp_prot_transform]);
			
			// store local_anchor
			entry->esp_local_anchor = anchor;
		} else
		{
			// fall back
			HIP_ERROR("we agreed on using esp hchain protection, but no elements");
			entry->esp_prot_transform = ESP_PROT_TRANSFORM_UNUSED;
		}
	}
	
	/************************************************/
=======

#ifdef HIP_USE_ICE
    	/********* LOCATOR PARAMETER ************/
		/** Type 193 **/ 
		if (hip_locator_status == SO_HIP_SET_LOCATOR_ON) {
		    HIP_DEBUG("Building nat LOCATOR parameter\n");
		    if ((err = hip_nat_build_locators(r2)) < 0) 
		        HIP_DEBUG("nat LOCATOR parameter building failed\n");
		}  	
#endif	
>>>>>>> 5db3d329
	
#if defined(CONFIG_HIP_RVS) || defined(CONFIG_HIP_ESCROW)
	/********** REG_REQUEST **********/
	/* This part should only be executed in HIP relay or in the host
	   offering escrow service.
	   (hip_relay_get_status() == HIP_RELAY_ON || we_are_escrow_server()).
	   But since I don't have a way to detect if we are an escrow server
	   this part is executed on I and R also. -Lauri 27.09.2007*/
	//hip_handle_regrequest(entry, i2, r2);
	
	/* Handle REG_REQUEST parameter. */
	HIP_DEBUG("Entering new REG_REQUEST handler.\n");
	hip_handle_param_rrq(entry, i2, r2);
#endif	
 	/* HMAC2 */
	{
		struct hip_crypto_key hmac;
		if (entry->our_pub == NULL) {
			HIP_DEBUG("entry->our_pub is null\n");
		} else {
			_HIP_HEXDUMP("Host id for HMAC2", entry->our_pub,
				    hip_get_param_total_len(entry->our_pub));
		}
		
		memcpy(&hmac, &entry->hip_hmac_out, sizeof(hmac));
		HIP_IFEL(hip_build_param_hmac2_contents(r2, &hmac, entry->our_pub), -1,
			 "Building of hmac failed\n");
	}

	HIP_IFEL(entry->sign(entry->our_priv, r2), -EINVAL, "Could not sign R2. Failing\n");
	
//add by santtu	
#ifdef CONFIG_HIP_RVS
	if(!ipv6_addr_any(dest))
	 {  	   
	      HIP_INFO("create replay_to parameter in R2\n");
		  hip_build_param_relay_to(
		       r2, dest, dest_port);
	  }
	  if(hip_relay_get_status() == HIP_RELAY_ON) {
	 		hip_build_param_reg_from(r2,i2_saddr, i2_info->src_port);
	  }
#endif	
//end add
	
	


	err = entry->hadb_xmit_func->hip_send_pkt(i2_daddr, i2_saddr,
						  (entry->nat_mode ? HIP_NAT_UDP_PORT : 0),
	                                          entry->peer_udp_port, r2, entry, 1);
	if (err == 1) err = 0;
	HIP_IFEL(err, -ECOMM, "Sending R2 packet failed.\n");

 out_err:
	if (r2)
		free(r2);
        if (clear && entry) {
		/** @todo Should this putting happen here? */
		HIP_ERROR("About to do hip_put_ha, should this happen here?\n");
		hip_put_ha(entry);
	}
	return err;
}

/**
 * Handles an incoming I2 packet.
 *
 * This function is the actual point from where the processing of I2 is started
 * and corresponding R2 is created. This function also creates a new host
 * association in the host association database if no previous association
 * matching the search key (source HIT XOR destination HIT) was found.
 *
 * @param i2       a pointer to the I2 HIP packet common header with source and
 *                 destination HITs.
 * @param i2_saddr a pointer to the source address from where the I2 packet was
 *                 received.
 * @param i2_daddr a pointer to the destination address where the I2 packet was
 *                 sent to (own address).
 * @param ha       host association corresponding to the peer.
 * @param i2_info  a pointer to the source and destination ports (when NAT is
 *                 in use).
 * @return         zero on success, or negative error value on error. Success
 *                 indicates that I2 payloads are checked and R2 is created and
 *                 sent.
 */
int hip_handle_i2(hip_common_t *i2, in6_addr_t *i2_saddr, in6_addr_t *i2_daddr,
		  hip_ha_t *ha, hip_portpair_t *i2_info)
{
	struct hip_context *ctx = NULL;
	struct hip_host_id *host_id_in_enc = NULL;
	struct hip_r1_counter *r1cntr = NULL;
	struct hip_esp_info *esp_info = NULL;
	struct hip_dh_public_value *dhpv = NULL;
	struct hip_spi_in_item spi_in_data;
	struct hip_locator *locator = NULL;
	struct hip_solution *sol = NULL;
	hip_tlv_common_t *param = NULL;
	in6_addr_t *plain_peer_hit = NULL, *plain_local_hit = NULL;
	hip_ha_t *entry = ha;
	char *tmp_enc = NULL, *enc = NULL;
	unsigned char *iv = NULL;
	hip_transform_suite_t esp_tfm, hip_tfm;
	uint64_t I = 0, J = 0;	
	uint32_t spi_in = 0, spi_out = 0;
	uint16_t crypto_len = 0, nonce = 0;
<<<<<<< HEAD
	int err = 0, retransmission = 0, replay = 0, use_blind = 0;
	struct esp_prot_anchor *prot_anchor = NULL;
	unsigned char *anchor = NULL;
	int item_length = 0;
	struct esp_prot_transform *prot_transform = NULL;
	uint8_t transform = 0;
=======
	int err = 0, retransmission = 0, replay = 0, use_blind = 0, state;
	
    in6_addr_t dest; // For the IP address in RELAY_FROM
    in_port_t  dest_port = 0; // For the port in RELAY_FROM
>>>>>>> 5db3d329
        
#ifdef CONFIG_HIP_HI3
	int n_addrs = 0;
	struct hip_locator_info_addr_item* first = NULL;
	struct netdev_address *n = NULL;
	hip_list_t *item = NULL, *tmp = NULL;
	int ii = 0;
	int use_ip4 = 1;
#endif
	
	_HIP_DEBUG("hip_handle_i2() invoked.\n");

	if ((ntohs(i2->control) & HIP_PACKET_CTRL_BLIND) &&
	    hip_blind_get_status()) {
		use_blind = 1;
	}
	
	/* Allocate memory for the context to be created from the processing of
	   the I2 packet. */
	ctx = (struct hip_context *) malloc(sizeof(struct hip_context));
	if (ctx == NULL) {
		err = -ENOMEM;
		HIP_ERROR("Error allocating memory for HIP context.\n");
		goto out_err;
	}
	
	memset(ctx, 0, sizeof(struct hip_context));
	/* Store a pointer to the incoming i2 message in the context just
	   allocted. From the context struct we can then access the I2 in
	   hip_create_r2() later. */
	ctx->input = i2;
	
	r1cntr = hip_get_param(ctx->input, HIP_PARAM_R1_COUNTER);

	/* Check packet validity. We MUST check that the responder HIT is one
	   of ours. Check the generation counter. We do not support generation
	   counter (our precreated R1s suck). */
	
	/* check solution for cookie */
	sol = hip_get_param(ctx->input, HIP_PARAM_SOLUTION);
	if(sol == NULL) {
		err = -EINVAL;
		HIP_ERROR("Invalid I2: SOLUTION parameter missing.\n");
		goto out_err;
	}
	
	I = sol->I;
	J = sol->J;
	HIP_IFEL(!hip_verify_cookie(i2_saddr, i2_daddr, i2, sol),
		 -ENOMSG, "Cookie solution rejected.\n");
	
 	HIP_DEBUG("Cookie accepted\n");
#ifdef HIP_USE_ICE	
 	HIP_DEBUG("handle nat trasform in I2\n");
 	hip_nat_handle_transform_in_server(i2, entry);
#endif	
	
 	
#ifdef CONFIG_HIP_HI3
        locator = hip_get_param(i2, HIP_PARAM_LOCATOR);
	
        if (locator) {
		n_addrs = hip_get_locator_addr_item_count(locator);
		
		if( i2_info->hi3_in_use && n_addrs > 0 ) {
			
                        first = (char*)locator + sizeof(struct hip_locator);
                        memcpy(i2_saddr, &first->address,
			       sizeof(struct in6_addr));
			
                        list_for_each_safe(item, tmp, addresses, ii) {
                                        n = list_entry(item);
					
                                        if (ipv6_addr_is_hit(hip_cast_sa_addr(&n->addr))) {
                                                continue;
					}
                                        if (!IN6_IS_ADDR_V4MAPPED(hip_cast_sa_addr(&n->addr))) {
						memcpy(i2_daddr, hip_cast_sa_addr(&n->addr),
                                                       hip_sa_addr_len(&n->addr));
                                                ii = -1;
                                                use_ip4 = 0;
                                                break;
                                        }
			}
                        if( use_ip4 ) {
                                list_for_each_safe(item, tmp, addresses, ii) {
					n = list_entry(item);

					if (ipv6_addr_is_hit(hip_cast_sa_addr(&n->addr))) {
						continue;
					}
					if (IN6_IS_ADDR_V4MAPPED(hip_cast_sa_addr(&n->addr))) {
						memcpy(i2_daddr, hip_cast_sa_addr(&n->addr),
						       hip_sa_addr_len(&n->addr));
						ii = -1;
						break;
					}
				}
                        }
			
			
                }
	}
#endif
	if(entry != NULL) {
		/* If the I2 packet is a retransmission, we need reuse
		   the the SPI/keymat that was setup already when the
		   first I2 was received. */
		retransmission = 
			((entry->state == HIP_STATE_R2_SENT ||
			  entry->state == HIP_STATE_ESTABLISHED) ? 1 : 0);
		/* If the initiator is in established state (it has possibly
		   sent duplicate I2 packets), we must make sure that we are
		   reusing the old SPI as the initiator will just drop the
		   R2, thus discarding any new SPIs we create. Notice that
		   this works also in the case when initiator is not in
		   established state, as the initiator just picks up the SPI
		   from the R2. */
		if (entry->state == HIP_STATE_ESTABLISHED)
			spi_in = hip_hadb_get_latest_inbound_spi(entry);
	}

	/* Check HIP and ESP transforms, and produce keying material. */
	ctx->dh_shared_key = NULL;
		
	/* Note: we could skip keying material generation in the case of a
	   retransmission but then we'd had to fill ctx->hmac etc. TH: I'm not
	   sure if this could be replaced with a function pointer which is set
	   from hadb. Usually you shouldn't have state here, right? */
	
	HIP_IFEL(hip_produce_keying_material(ctx->input, ctx, I, J, &dhpv), -1,
		 "Unable to produce keying material. Dropping I2.\n");

	/* Verify HMAC. */
	if (hip_hidb_hit_is_our(&i2->hits)) {
		/* loopback */
		HIP_IFEL(hip_verify_packet_hmac(i2, &ctx->hip_hmac_out),
			 -ENOENT, "HMAC loopback validation on i2 failed\n");
	} else {
		HIP_IFEL(hip_verify_packet_hmac(i2, &ctx->hip_hmac_in),
			 -ENOENT, "HMAC validation on i2 failed\n");
	}
	
	/* Decrypt the HOST_ID and verify it against the sender HIT. */
	HIP_IFEL(!(enc = hip_get_param(ctx->input, HIP_PARAM_ENCRYPTED)),
		 -ENOENT, "Could not find enc parameter\n");

	HIP_IFEL(!(tmp_enc = HIP_MALLOC(hip_get_param_total_len(enc),
					GFP_KERNEL)), -ENOMEM,
		 "No memory for temporary host_id\n");

	/* Little workaround...
	 * We have a function that calculates sha1 digest and then verifies the
	 * signature. But since the sha1 digest in I2 must be calculated over
	 * the encrypted data, and the signature requires that the encrypted
	 * data to be decrypted (it contains peer's host identity), we are
	 * forced to do some temporary copying. If ultimate speed is required,
	 * then calculate the digest here as usual and feed it to signature
	 * verifier. */
	memcpy(tmp_enc, enc, hip_get_param_total_len(enc));
	
	/* Decrypt ENCRYPTED field. */
	_HIP_HEXDUMP("Recv. Key", &ctx->hip_enc_in.key, 24);
	HIP_IFEL(!(param = hip_get_param(ctx->input, HIP_PARAM_HIP_TRANSFORM)), 
		 -ENOENT, "Did not find HIP transform\n");
	HIP_IFEL((hip_tfm = hip_get_param_transform_suite_id(param, 0)) == 0,
		 -EFAULT, "Bad HIP transform\n");

	switch (hip_tfm) {
	case HIP_HIP_AES_SHA1:
 		host_id_in_enc = (struct hip_host_id *)
		  (tmp_enc + sizeof(struct hip_encrypted_aes_sha1));
 		iv = ((struct hip_encrypted_aes_sha1 *) tmp_enc)->iv;
 		/* 4 = reserved, 16 = iv */
 		crypto_len = hip_get_param_contents_len(enc) - 4 - 16;
		HIP_DEBUG("aes crypto len: %d\n", crypto_len);
		break;
	case HIP_HIP_3DES_SHA1:
 		host_id_in_enc = (struct hip_host_id *)
		  (tmp_enc + sizeof(struct hip_encrypted_3des_sha1));
 		iv = ((struct hip_encrypted_3des_sha1 *) tmp_enc)->iv;
 		/* 4 = reserved, 8 = iv */
 		crypto_len = hip_get_param_contents_len(enc) - 4 - 8;
		break;
	case HIP_HIP_NULL_SHA1:
		host_id_in_enc = (struct hip_host_id *)
			(tmp_enc + sizeof(struct hip_encrypted_null_sha1));
 		iv = NULL;
 		/* 4 = reserved */
 		crypto_len = hip_get_param_contents_len(enc) - 4;
		break;
	default:
		HIP_IFEL(1, -EINVAL, "Unknown HIP transform: %d\n", hip_tfm);
	}

	HIP_DEBUG("Crypto encrypted\n");
	/* Note: IV can be NULL */
	_HIP_HEXDUMP("IV: ", iv, 16);
	
	HIP_IFEL(hip_crypto_encrypted(host_id_in_enc, iv, hip_tfm,
				      crypto_len, &ctx->hip_enc_in.key,
				      HIP_DIRECTION_DECRYPT), -EINVAL,
		 "Decryption of Host ID failed\n");

	if (!hip_hidb_hit_is_our(&i2->hits))  {
		HIP_IFEL(hip_get_param_type(host_id_in_enc) != HIP_PARAM_HOST_ID, -EINVAL,
			 "The decrypted parameter is not a host id\n");
	}

	_HIP_HEXDUMP("Decrypted HOST_ID", host_id_in_enc,
		     hip_get_param_total_len(host_id_in_enc));

#ifdef CONFIG_HIP_BLIND
	if (use_blind) {
	  // Peer's plain hit
	  HIP_IFEL((plain_peer_hit = HIP_MALLOC(sizeof(struct in6_addr), 0)) == NULL,
		   -1, "Couldn't allocate memory\n");
	  HIP_IFEL(hip_host_id_to_hit(host_id_in_enc, plain_peer_hit, HIP_HIT_TYPE_HASH100), 
		   -1, "hip_host_id_to_hit faile\n");
	  // Local plain hit
	  HIP_IFEL((plain_local_hit = HIP_MALLOC(sizeof(struct in6_addr), 0)) == NULL,
		   -1, "Couldn't allocate memory\n");
	  HIP_IFEL(hip_blind_get_nonce(i2, &nonce), 
		   -1, "hip_blind_get_nonce failed\n");
	  HIP_IFEL(hip_plain_fingerprint(&nonce, &i2->hitr, plain_local_hit),
		   -1, "hip_plain_fingerprint failed\n");
	  HIP_IFEL(hip_blind_verify(&nonce, plain_peer_hit, &i2->hits) != 1, 
		   -1, "hip_blind_verify failed\n");
	}
#endif

	/* HMAC cannot be validated until we draw key material */

	/* Haven't we already verified the HMAC on line 1675 or so...?
	   -Lauri 06.05.2008 */
	
	/* NOTE! The original packet has the data still encrypted. But this is
	   not a problem, since we have decrypted the data into a temporary
	   storage and nobody uses the data in the original packet. */
	
	/* Create host association state (if not previously done). */
	if (entry == NULL) {
	     int if_index = 0;
	     struct sockaddr_storage ss_addr;
	     struct sockaddr *addr = NULL;
	     addr = (struct sockaddr*) &ss_addr;
	     /* We have no previous infomation on the peer, create a new HIP
		HA. */
	     HIP_DEBUG("No entry, creating new.\n");
	     HIP_IFEL(!(entry = hip_hadb_create_state(GFP_KERNEL)), -ENOMSG,
		      "Failed to create or find entry\n");
	     HIP_DEBUG("After creating a new state\n");
	     /* The rest of the code assume already locked entry, so lock the
		newly created entry as well. */
	     HIP_LOCK_HA(entry);
	     if (use_blind) {
		  ipv6_addr_copy(&entry->hit_peer, plain_peer_hit);
		  hip_init_us(entry, plain_local_hit);
			HIP_DEBUG("Using blinding\n");
	     }
	     else {
		  ipv6_addr_copy(&entry->hit_peer, &i2->hits);
		  hip_init_us(entry, &i2->hitr);
			HIP_DEBUG("Not Using blinding\n");
	     }
		HIP_DEBUG("Before inserting state entry in hadb\n");
	     hip_hadb_insert_state(entry);
		HIP_DEBUG("After inserting state entry in hadb\n");
	     hip_hold_ha(entry);
	     
	     ipv6_addr_copy(&entry->local_address, i2_daddr);
	
	     HIP_IFEL(((if_index = hip_devaddr2ifindex(&entry->local_address)) <0), -1, 
		      "if_index NOT determined\n");
	   
	     memset(addr, 0, sizeof(struct sockaddr_storage));
	     addr->sa_family = AF_INET6;
	     memcpy(hip_cast_sa_addr(addr), &entry->local_address, hip_sa_addr_len(addr));
	     add_address_to_list(addr, if_index);
	
	}

	hip_hadb_insert_state(entry);
	hip_hold_ha(entry);
	
	_HIP_DEBUG("HA entry created.");
	
	/* If there was already state, these may be uninitialized */
	entry->hip_transform = hip_tfm;
	if (!entry->our_pub) {
		if (use_blind)
			hip_init_us(entry, plain_local_hit);
		else
			hip_init_us(entry, &i2->hitr);
	}

	/* If the incoming I2 packet has 50500 as destination port, NAT
	   mode is set on for the host association, I2 source port is
	   stored as the peer UDP port and send function is set to
	   "hip_send_udp()". Note that we must store the port not until
	   here, since the source port can be different for I1 and I2. */
	if(i2_info->dst_port == HIP_NAT_UDP_PORT)
	{
		entry->nat_mode = 1;
		entry->local_udp_port = i2_info->dst_port;
		entry->peer_udp_port = i2_info->src_port;
		HIP_DEBUG("entry->hadb_xmit_func: %p.\n", entry->hadb_xmit_func);
		HIP_DEBUG("SETTING SEND FUNC TO UDP for entry %p from I2 info.\n",
			  entry);
		hip_hadb_set_xmit_function_set(entry, &nat_xmit_func_set);
	}

	entry->hip_transform = hip_tfm;
	
#ifdef CONFIG_HIP_BLIND
	if (use_blind) {
		memcpy(&entry->hit_our_blind, &i2->hitr, sizeof(struct in6_addr));
		memcpy(&entry->hit_peer_blind, &i2->hits, sizeof(struct in6_addr));
	  	entry->blind_nonce_i = nonce;
	  	entry->blind = 1;
	}
#endif

	/** @todo the above should not be done if signature fails...
	    or it should be cancelled. */
	
	/* Store peer's public key and HIT to HA */
	HIP_IFE(hip_init_peer(entry, i2, host_id_in_enc), -EINVAL); 
		
	/* Validate signature */
	HIP_IFEL(entry->verify(entry->peer_pub, ctx->input), -EINVAL,
		 "Verification of I2 signature failed\n");
	
	/* If we have old SAs with these HITs delete them */
	hip_hadb_delete_inbound_spi(entry, 0);
	hip_hadb_delete_outbound_spi(entry, 0);
	{
		struct hip_esp_transform *esp_tf = NULL;
		struct hip_spi_out_item spi_out_data;

		HIP_IFEL(!(esp_tf = hip_get_param(ctx->input,
						  HIP_PARAM_ESP_TRANSFORM)),
			 -ENOENT, "Did not find ESP transform on i2\n");
		HIP_IFEL(!(esp_info = hip_get_param(ctx->input,
						    HIP_PARAM_ESP_INFO)),
			 -ENOENT, "Did not find SPI LSI on i2\n");

		if (r1cntr)
			entry->birthday = r1cntr->generation;
		entry->peer_controls |= ntohs(i2->control);

		/* move this below setup_sa */
		memset(&spi_out_data, 0, sizeof(struct hip_spi_out_item));
		spi_out_data.spi = ntohl(esp_info->new_spi);
		HIP_DEBUG("Adding spi 0x%x\n", spi_out_data.spi);
		HIP_IFE(hip_hadb_add_spi(entry, HIP_SPI_DIRECTION_OUT,
					 &spi_out_data), -1);
		entry->esp_transform = hip_select_esp_transform(esp_tf);
		HIP_IFEL((esp_tfm = entry->esp_transform) == 0, -1,
			 "Could not select proper ESP transform\n");
	}

	HIP_IFEL(hip_hadb_add_peer_addr(entry, i2_saddr, 0, 0,
					PEER_ADDR_STATE_ACTIVE), -1,
		 "Error while adding the preferred peer address\n");

	HIP_DEBUG("retransmission: %s\n", (retransmission ? "yes" : "no"));
	HIP_DEBUG("replay: %s\n", (replay ? "yes" : "no"));
	HIP_DEBUG("src %d, dst %d\n", i2_info->src_port, i2_info->dst_port);
	
	/********** ESP-PROT transform (OPTIONAL) **********/
	
	param = hip_get_param(ctx->input, HIP_PARAM_ESP_PROT_TRANSFORM);
	// process this if we are actually going to use it
	if (entry->esp_prot_transform && param)
	{
		prot_transform = (struct esp_prot_transform *) param;
		transform = ntohl(prot_transform->transform);
		
		// right now we only support 2 transform, so we can just copy
		entry->esp_prot_transform = transform;
		
		HIP_DEBUG("esp protection transform: %u \n", transform);
	} else
	{
		// make sure we are not going to use the extension
		entry->esp_prot_transform = ESP_PROT_TRANSFORM_UNUSED;
		
		HIP_DEBUG("no esp protection extension param or locally set to unused\n");
	}
	
	/********** ESP-PROT anchor (OPTIONAL) **********/
	
	/* only process the anchor parameter, if we are going to use it */
	if (entry->esp_prot_transform)
	{
		if (param = hip_get_param(ctx->input, HIP_PARAM_ESP_PROT_ANCHOR))
		{
			prot_anchor = (struct esp_prot_anchor *) param;
			
			// distinguish different hash lengths/transforms
			if (entry->esp_prot_transform > ESP_PROT_TRANSFORM_UNUSED)
			{
				anchor = (unsigned char *)
						malloc(esp_prot_transforms[entry->esp_prot_transform]);
				
				memcpy(anchor, prot_anchor->anchor,
						esp_prot_transforms[entry->esp_prot_transform]);
				
				HIP_HEXDUMP("received anchor: ", anchor,
						esp_prot_transforms[entry->esp_prot_transform]);
			} else
			{
				HIP_ERROR("received anchor with unknown transform, falling back\n");
				
				entry->esp_prot_transform = ESP_PROT_TRANSFORM_UNUSED;
			}
			
			// store peer_anchor
			entry->esp_peer_anchor = anchor;
		} else
		{
			// fall back option
			HIP_DEBUG("agreed on using esp hchain extension, but no anchor sent or error\n");
			
			entry->esp_prot_transform = ESP_PROT_TRANSFORM_UNUSED;
		}
	}
	
	/************************************************/
	
#ifdef CONFIG_HIP_BLIND
	if (use_blind) {
	  /* Set up IPsec associations */
	  err = entry->hadb_ipsec_func->hip_add_sa(i2_saddr, i2_daddr,
			   &entry->hit_peer, &entry->hit_our,
			   entry, &spi_in,
			   esp_tfm,  &ctx->esp_in, &ctx->auth_in,
			   retransmission, HIP_SPI_DIRECTION_IN, 0, entry);
	}
#endif

	if (!use_blind) {
	/* Set up IPsec associations */
	err = entry->hadb_ipsec_func->hip_add_sa(i2_saddr, i2_daddr,
			 &ctx->input->hits, &ctx->input->hitr,
<<<<<<< HEAD
			 &spi_in,
			 esp_tfm,  &ctx->esp_in, &ctx->auth_in,
			 retransmission, HIP_SPI_DIRECTION_IN, 0, entry);
=======
			 &spi_in, esp_tfm, &ctx->esp_in, &ctx->auth_in,
			 retransmission, HIP_SPI_DIRECTION_IN, 0,
			 i2_info->src_port, i2_info->dst_port);
>>>>>>> 5db3d329
	}
	if (err) {
		HIP_ERROR("Failed to setup inbound SA with SPI=%d\n", spi_in);
		/* if (err == -EEXIST)
		   HIP_ERROR("SA for SPI 0x%x already exists, this is perhaps a bug\n",
		   spi_in); */
		err = -1;
		hip_hadb_delete_inbound_spi(entry, 0);
		hip_hadb_delete_outbound_spi(entry, 0);
		goto out_err;
	}

	/** @todo Check -EAGAIN */
	
	/* ok, found an unused SPI to use */
	HIP_DEBUG("set up inbound IPsec SA, SPI=0x%x (host)\n", spi_in);
	
#ifdef CONFIG_HIP_ESCROW
	if (hip_deliver_escrow_data(
		    i2_saddr, i2_daddr, &ctx->input->hits, &ctx->input->hitr,
		    &spi_in, esp_tfm, &ctx->esp_in, HIP_ESCROW_OPERATION_ADD)
	    != 0) {  
		HIP_DEBUG("Could not deliver escrow data to server\n");
	}
#endif //CONFIG_HIP_ESCROW

	spi_out = ntohl(esp_info->new_spi);
	HIP_DEBUG("Setting up outbound IPsec SA, SPI=0x%x\n", spi_out);
	
#ifdef CONFIG_HIP_BLIND
	if (use_blind) {
	   err = entry->hadb_ipsec_func->hip_add_sa(i2_daddr, i2_saddr,
			   &entry->hit_our, &entry->hit_peer,
			   &spi_out, esp_tfm, 
			   &ctx->esp_out, &ctx->auth_out,
			   1, HIP_SPI_DIRECTION_OUT, 0, entry);
	}
#endif

	if (!use_blind) {		
	  err = entry->hadb_ipsec_func->hip_add_sa(i2_daddr, i2_saddr,
			   &ctx->input->hitr, &ctx->input->hits,
			   &spi_out, esp_tfm, 
			   &ctx->esp_out, &ctx->auth_out,
			   1, HIP_SPI_DIRECTION_OUT, 0, entry);
	}
	if (err) {
		HIP_ERROR("Failed to setup outbound SA with SPI = %d.\n",
			  spi_out);
		
		/* delete all IPsec related SPD/SA for this entry*/
		hip_hadb_delete_inbound_spi(entry, 0);
		hip_hadb_delete_outbound_spi(entry, 0);
		goto out_err;
	}
	
	/* @todo Check if err = -EAGAIN... */
	HIP_DEBUG("Set up outbound IPsec SA, SPI=0x%x\n", spi_out);

#ifdef CONFIG_HIP_BLIND
    if (use_blind) {
      HIP_IFEL(entry->hadb_ipsec_func->hip_setup_hit_sp_pair(&entry->hit_peer,
				     &entry->hit_our,
				     i2_saddr, i2_daddr, IPPROTO_ESP, 1, 1),
	       -1, "Setting up SP pair failed\n");
    }
#endif
    if (!use_blind) {
	    HIP_IFEL(entry->hadb_ipsec_func->hip_setup_hit_sp_pair(&ctx->input->hits,
					   &ctx->input->hitr,
					   i2_saddr, i2_daddr, IPPROTO_ESP, 1, 1),
		     -1, "Setting up SP pair failed\n");
    }

	/* Source IPv6 address is implicitly the preferred address after the
	   base exchange. */
	HIP_IFEL(hip_hadb_add_addr_to_spi(entry, spi_out, i2_saddr, 1, 0, 1),
		 -1,  "Failed to add an address to SPI list\n");
	
	memset(&spi_in_data, 0, sizeof(struct hip_spi_in_item));
	spi_in_data.spi = spi_in;
	spi_in_data.ifindex = hip_devaddr2ifindex(i2_daddr);
	
	if (spi_in_data.ifindex) {
		HIP_DEBUG("spi_in_data.ifindex = %d.\n", spi_in_data.ifindex);
	} else {
		HIP_ERROR("Could not get device ifindex of address.\n");
	}
	
	err = hip_hadb_add_spi(entry, HIP_SPI_DIRECTION_IN, &spi_in_data);
	if (err) {
		HIP_UNLOCK_HA(entry);
		HIP_ERROR("Adding of SPI failed. Not creating an R2 packet.\n");
		goto out_err;
	}
	
	entry->default_spi_out = spi_out;
	HIP_IFE(hip_store_base_exchange_keys(entry, ctx, 0), -1);
	hip_hadb_insert_state(entry);
	
	HIP_DEBUG("\nInserted a new host association state.\n"
		  "\tHIP state: %s\n"\
		  "\tDefault outgoing SPI 0x%x.\n"
		  "\tCreating an R2 packet in response next.\n",
		  hip_state_str(entry->state), entry->default_spi_out);
	
	
	//add by santtu	
	    /***** LOCATOR PARAMETER *****/
		hip_nat_handle_locator_parameter(i2, entry, esp_info);	
		
	#ifdef CONFIG_HIP_RVS
		ipv6_addr_copy(&dest, &in6addr_any);
	    if(hip_relay_get_status() == HIP_RELAY_OFF) {

		state = hip_relay_handle_relay_from(i2, i2_saddr, &dest, &dest_port);
		if( state == -1 ){
			HIP_DEBUG( "Handling RELAY_FROM of  I2 packet failed.\n");
			 goto out_err;
		 }
				
	     }
	#endif 
	//end add 	
	
	
	
	
	
	
	/* Note that we haven't handled the REG_REQUEST yet. This is because we
	   must create an REG_RESPONSE parameter into the R2 packet based on the
	   REG_REQUEST parameter. We could allocate a new R2 here and store it
	   to the context, but since the allocation is done in hip_create_r2(),
	   we choose handle the REG_REQUEST parameter there - although that is
	   somewhat illogical. -Lauri 06.05.2008 */

	/* Create an R2 packet in response. */
	HIP_IFEL(entry->hadb_misc_func->hip_create_r2(
			 ctx, i2_saddr, i2_daddr, entry, i2_info, &dest, dest_port), -1, 
		 "Creation of R2 failed\n");

#ifdef CONFIG_HIP_ESCROW
	if (hip_deliver_escrow_data(
		    i2_daddr, i2_saddr, &ctx->input->hitr, &ctx->input->hits,
		    &spi_out, esp_tfm, &ctx->esp_out, HIP_ESCROW_OPERATION_ADD)
	    != 0) {  
		HIP_DEBUG("Could not deliver escrow data to server\n");
	}
#endif //CONFIG_HIP_ESCROW
        /*      
	#ifdef CONFIG_HIP_RVS
	if (entry != NULL) {
	if(hip_relay_get_status() == HIP_RELAY_ON) {
	entry->state = HIP_STATE_ESTABLISHED;
	} else {
	if (entry->state == HIP_STATE_UNASSOCIATED) {
	entry->state = HIP_STATE_ESTABLISHED;
	} else if (entry->state == HIP_STATE_ESTABLISHED) {
	HIP_DEBUG("Initiator rebooted, but base "\
	"exchange completed. Staying in "\
	"ESTABLISHED.\n");
	}
	}
	}
	#else
	if (entry != NULL) {
	if (entry->state == HIP_STATE_UNASSOCIATED) {
			
	entry->state = HIP_STATE_ESTABLISHED;
	} else if (entry->state == HIP_STATE_ESTABLISHED) {
	HIP_DEBUG("Initiator rebooted, but base "\
	"exchange completed. Staying in "\
	"ESTABLISHED.\n");
	}
	}
	#endif */ /* CONFIG_HIP_RVS */
	
	/** @todo Should wait for ESP here or wait for implementation specific
	    time. */
	
	/* As for the above todo item:

	   Where is it said that we should wait for ESP or implementation
	   specific time here? This far we have succesfully verified and
	   processed the I2 message (except the LOCATOR parameter) and sent an
	   R2 as an response. We are here at state UNASSOCIATED. From Section
	   4.4.2. of RFC 5201 we learn that if I2 processing was successful, we
	   should "send R2 and go to R2-SENT" or if I2 processing failed, we
	   should "stay at UNASSOCIATED". -Lauri 29.04.2008 */
	
	entry->state = HIP_STATE_ESTABLISHED;

        /***** LOCATOR PARAMETER ******/
	/* Why do we process the LOCATOR parameter only after R2 has been sent?
	   -Lauri 29.04.2008. */
	locator = hip_get_param(i2, HIP_PARAM_LOCATOR);
        
	if (locator != NULL && esp_info != NULL) {
                HIP_IFEL(hip_update_handle_locator_parameter(
				 entry, locator, esp_info), -1,
			 "hip_update_handle_locator_parameter() failed.\n");
	} else {
		HIP_DEBUG("Both LOCATOR and ESP_INFO parameters were missing "\
			  "from the incoming I2 packet.\n");
	}
	
	HIP_DEBUG("Reached %s state\n", hip_state_str(entry->state));
	if (entry->hip_msg_retrans.buf) {
		free(entry->hip_msg_retrans.buf);
		entry->hip_msg_retrans.buf = NULL;
	}

 out_err:
	/* 'ha' is not NULL if hip_receive_i2() fetched the HA for us. In that
	   case we must not release our reference to it. Otherwise, if 'ha' is
	   NULL, then we created the HIP HA in this function and we should free
	   the reference. */
	/* 'entry' cannot be NULL here anymore since it has been used in this
	   function directly without NULL check. -Lauri. */
	if(ha == NULL && entry != NULL) {
		/* unlock the entry created in this function */
		HIP_UNLOCK_HA(entry);
		hip_put_ha(entry);
	}
	if (tmp_enc != NULL)
		free(tmp_enc);
	if (ctx->dh_shared_key != NULL)
		free(ctx->dh_shared_key);
	if (ctx != NULL)
		free(ctx);
	if (plain_local_hit != NULL)
		free(plain_local_hit);
	if (plain_peer_hit != NULL)
		free(plain_peer_hit);
	
	return err;
}

int hip_receive_i2(hip_common_t *i2, in6_addr_t *i2_saddr, in6_addr_t *i2_daddr,
		   hip_ha_t *entry, hip_portpair_t *i2_info)
{
	int state = 0, err = 0;
	uint16_t mask = HIP_PACKET_CTRL_ANON;
	_HIP_DEBUG("hip_receive_i2() invoked.\n");
	
	HIP_IFEL(ipv6_addr_any(&i2->hitr), 0,
		 "Received NULL receiver HIT in I2. Dropping\n");

	HIP_IFEL(!hip_controls_sane(ntohs(i2->control), mask), 0, 
		 "Received illegal controls in I2: 0x%x. Dropping\n",
		 ntohs(i2->control));

	if (entry == NULL) {
//add by santtu	
#ifdef CONFIG_HIP_RVS
	     if(hip_relay_get_status() == HIP_RELAY_ON)
	     {
		  hip_relrec_t *rec = NULL, dummy;

		  /* Check if we have a relay record in our database matching the
		     Responder's HIT. We should find one, if the Responder is
		     registered to relay.*/
		  HIP_DEBUG_HIT("Searching relay record on HIT ", &i2->hitr);
		  memcpy(&(dummy.hit_r), &i2->hitr, sizeof(i2->hitr));
		  rec = hip_relht_get(&dummy);
		  if(rec == NULL)
 		       HIP_INFO("No matching relay record found.\n");
		  //add by santtu
 		  else if(rec->type == HIP_FULLRELAY)
 		  {
 		       HIP_INFO("Matching relay record found:Full-Relay.\n");
 		       hip_relay_forward_I(i2, i2_saddr, i2_daddr, rec, i2_info,HIP_I2);
 		       state = HIP_STATE_NONE;
 		       err = -ECANCELED;
 		       goto out_err;

 		  }
	     }
#endif		
//end
		state = HIP_STATE_UNASSOCIATED;
	} else  {
		HIP_LOCK_HA(entry);
		state = entry->state;
	}
     
	HIP_DEBUG("Received I2 in state %s\n", hip_state_str(state));
	
	switch(state) {
	case HIP_STATE_UNASSOCIATED:
		/* Possibly no state created yet, thus function pointers can't
		   be used here. */
		err = ((hip_handle_func_set_t *)hip_get_handle_default_func_set())->
			hip_handle_i2(i2, i2_saddr, i2_daddr, entry, i2_info);
		
		break;
	case HIP_STATE_I2_SENT:
		/* WTF */
		if (hip_hit_is_bigger(&entry->hit_our, &entry->hit_peer)) {
			HIP_IFEL(hip_receive_i2(i2, i2_saddr, i2_daddr, entry,
						i2_info), -ENOSYS,
				 "Dropping HIP packet.\n");
		} else if (entry->is_loopback) {
			hip_handle_i2(i2, i2_saddr, i2_daddr, entry, i2_info);
		}
		break;
	case HIP_STATE_I1_SENT:
	case HIP_STATE_R2_SENT:
		err = hip_handle_i2(i2, i2_saddr, i2_daddr, entry, i2_info);
		break;
	case HIP_STATE_ESTABLISHED:
		err = entry->hadb_handle_func->
			hip_handle_i2(i2, i2_saddr, i2_daddr, entry, i2_info);
		
		break;
	case HIP_STATE_CLOSING:
	case HIP_STATE_CLOSED:
		err = entry->hadb_handle_func->
			hip_handle_i2(i2, i2_saddr, i2_daddr, entry, i2_info);
		break;
	default:
		HIP_ERROR("Internal state (%d) is incorrect\n", state);
		break;
	}
	
	if (entry != NULL) {
		HIP_UNLOCK_HA(entry);
		hip_put_ha(entry);
	}

 out_err:
	if (err) {
		HIP_ERROR("Error (%d) occurred\n", err);
	}
	
	return err;
}

int hip_handle_r2(hip_common_t *r2, in6_addr_t *r2_saddr, in6_addr_t *r2_daddr,
		  hip_ha_t *entry, hip_portpair_t *r2_info)
{
	struct hip_context *ctx = NULL;
 	struct hip_esp_info *esp_info = NULL;
	struct hip_spi_out_item spi_out_data;
	int err = 0, tfm = 0, retransmission = 0, type_count = 0;
	int *reg_types = NULL;
	uint32_t spi_recvd = 0, spi_in = 0;
	struct hip_param *param = NULL;
	struct esp_prot_anchor *prot_anchor = NULL;
	unsigned char *anchor = NULL;
	int item_length = 0;
	
#ifdef CONFIG_HIP_HI3
	if( r2_info->hi3_in_use ) {
		/* In hi3 real addresses should already be in entry, received on
		   r1 phase. */
		memcpy(r2_saddr, &entry->preferred_address, sizeof(struct in6_addr));
		memcpy(r2_daddr, &entry->local_address, sizeof(struct in6_addr));
	}
#endif
	if (entry->state == HIP_STATE_ESTABLISHED) {
		retransmission = 1;
		HIP_DEBUG("Retransmission\n");
	} else {
		HIP_DEBUG("Not a retransmission\n");
	}
	
	/* assume already locked entry */
	HIP_IFE(!(ctx = HIP_MALLOC(sizeof(struct hip_context), GFP_ATOMIC)), -ENOMEM);
	memset(ctx, 0, sizeof(struct hip_context));
        ctx->input = r2;
	
#ifdef CONFIG_HIP_BLIND
	if (use_blind) {
		HIP_IFEL(hip_blind_verify_r2(r2, entry), -1,
			 "hip_blind_verify_host_id() failed.\n"); 
	}
#endif
	
        /* Verify HMAC */
	if (entry->is_loopback) {
		HIP_IFEL(hip_verify_packet_hmac2(
				 r2, &entry->hip_hmac_out, entry->peer_pub), -1,
			 "HMAC validation on R2 failed.\n");
	} else {
		HIP_IFEL(hip_verify_packet_hmac2(
				 r2, &entry->hip_hmac_in, entry->peer_pub), -1,
			 "HMAC validation on R2 failed.\n");
	}
	
	/* Signature validation */
 	HIP_IFEL(entry->verify(entry->peer_pub, r2), -EINVAL,
		 "R2 signature verification failed.\n");
	
        /* The rest */
 	HIP_IFEL(!(esp_info = hip_get_param(r2, HIP_PARAM_ESP_INFO)), -EINVAL,
		 "Parameter SPI not found.\n");
	
	spi_recvd = ntohl(esp_info->new_spi);
	memset(&spi_out_data, 0, sizeof(struct hip_spi_out_item));
	spi_out_data.spi = spi_recvd;
	HIP_IFE(hip_hadb_add_spi(entry, HIP_SPI_DIRECTION_OUT, &spi_out_data),
		-1);
	
	memcpy(&ctx->esp_out, &entry->esp_out, sizeof(ctx->esp_out));
	memcpy(&ctx->auth_out, &entry->auth_out, sizeof(ctx->auth_out));
	HIP_DEBUG("entry should have only one spi_in now, test\n");
	spi_in = hip_hadb_get_latest_inbound_spi(entry);

	tfm = entry->esp_transform;
	
	HIP_DEBUG("R2 packet source port: %d, destination port %d.\n",
		  r2_info->src_port, r2_info->dst_port);
	
	/********** ESP-PROT anchor (OPTIONAL) **********/

	param = hip_get_param(ctx->input, HIP_PARAM_ESP_PROT_ANCHOR);
	// only process anchor, if we agreed on using it before
	if (entry->esp_prot_transform && param)
	{
		prot_anchor = (struct esp_prot_anchor *) param;
		
		anchor = (unsigned char *)malloc(esp_prot_transforms[entry->esp_prot_transform]);
		memcpy(anchor, prot_anchor->anchor, esp_prot_transforms[entry->esp_prot_transform]);
		
		HIP_HEXDUMP("received anchor: ", anchor, esp_prot_transforms[entry->esp_prot_transform]);
		
		// store peer_anchor
		entry->esp_peer_anchor = anchor;
	} else
	{
		HIP_DEBUG("agreed on using esp hchain extension, but no anchor sent or error\n");
		// fall back option
		entry->esp_prot_transform = ESP_PROT_TRANSFORM_UNUSED;
	}
	
	/************************************************/

//add by santtu	
    /***** LOCATOR PARAMETER *****/
	hip_nat_handle_locator_parameter(r2, entry, esp_info);	
//end add
	
	
	
	
#ifdef CONFIG_HIP_BLIND
	if (use_blind) {
	  err = entry->hadb_ipsec_func->hip_add_sa(r2_daddr, r2_saddr,
			   &entry->hit_our, &entry->hit_peer,
			   &spi_recvd, tfm,
			   &ctx->esp_out, &ctx->auth_out, 1,
			   HIP_SPI_DIRECTION_OUT, 0, entry);
	}
#endif
	if (!hip_blind_get_status()) {
	  err = entry->hadb_ipsec_func->hip_add_sa(r2_daddr, r2_saddr,
				 &ctx->input->hitr, &ctx->input->hits,
				 &spi_recvd, tfm,
				 &ctx->esp_out, &ctx->auth_out, 1,
				 HIP_SPI_DIRECTION_OUT, 0, entry);
	}

	if (err) {
		/** @todo Remove inbound IPsec SA. */
		HIP_ERROR("hip_add_sa() failed, peer:dst (err = %d).\n", err);
		err = -1;
		goto out_err;
	}
	/** @todo Check for -EAGAIN */
	HIP_DEBUG("Set up outbound IPsec SA, SPI = 0x%x (host).\n", spi_recvd);
	
#ifdef CONFIG_HIP_ESCROW
	if (hip_deliver_escrow_data(r2_daddr, r2_saddr, &ctx->input->hitr, 
				    &ctx->input->hits, &spi_recvd, tfm,
				    &ctx->esp_out, HIP_ESCROW_OPERATION_ADD)
	    != 0) {  
		HIP_DEBUG("Could not deliver escrow data to server.\n");
	}
#endif //CONFIG_HIP_ESCROW                          
	
        /* Source IPv6 address is implicitly the preferred address after the
	   base exchange. */
	err = hip_hadb_add_addr_to_spi(entry, spi_recvd, r2_saddr, 1, 0, 1);
	if (err) {
		HIP_ERROR("hip_hadb_add_addr_to_spi() err = %d not handled.\n",
			  err);
	}
	
	entry->default_spi_out = spi_recvd;
	HIP_DEBUG("Set default SPI out = 0x%x\n", spi_recvd);
		
	err = hip_devaddr2ifindex(r2_daddr);
	
	if (err != 0) {
		HIP_DEBUG("ifindex = %d\n", err);
		hip_hadb_set_spi_ifindex(entry, spi_in, err);
	} else {
		HIP_ERROR("Couldn't get device ifindex of address\n");
	}
	
	err = 0;

        /***** LOCATOR PARAMETER ******/

        if (entry->locator) {
                HIP_IFEL(hip_update_handle_locator_parameter(
				 entry, entry->locator, esp_info), -1,
			 "hip_update_handle_locator_parameter failed\n");
	} else {
		HIP_DEBUG("entry->locator did not have locators from r1\n");
	}
	//#endif /* CONFIG_HIP_HI3 */
	
	
	/* Handle REG_RESPONSE and REG_FAILED parameters. */
	hip_handle_param_reg_response(entry, r2);
	hip_handle_param_reg_failed(entry, r2);
//add by santtu
	hip_handle_reg_from(entry, r2);
//end add
	/*
	uint8_t services[HIP_TOTAL_EXISTING_SERVICES];
	
        type_count = hip_get_incomplete_registrations(&reg_types, entry, 1, services); 
        if (type_count > 0) {
	HIP_IFEL(hip_handle_registration_response(entry, r2), -1, 
	"Error handling reg_response\n"); 
	}*/
	
	/* These will change SAs' state from ACQUIRE to VALID, and wake up any
	   transport sockets waiting for a SA. */
	// hip_finalize_sa(&entry->hit_peer, spi_recvd);
	// hip_finalize_sa(&entry->hit_our, spi_in);
	
	entry->state = HIP_STATE_ESTABLISHED;
	hip_hadb_insert_state(entry);
	
#ifdef CONFIG_HIP_OPPORTUNISTIC
	/* Check and remove the IP of the peer from the opp non-HIP database */
	hip_oppipdb_delentry(&(entry->preferred_address));
#endif
	HIP_DEBUG("Reached ESTABLISHED state\n");
	if (entry->hip_msg_retrans.buf) {
		free(entry->hip_msg_retrans.buf);
		entry->hip_msg_retrans.buf = NULL;
	}
	
	//TODO Send the R2 Response to Firewall
	
	
 out_err:
	if (entry->state == HIP_STATE_ESTABLISHED)
		hip_firewall_add_bex_data(entry, &entry->hit_our, &entry->hit_peer);
	else
		hip_firewall_add_bex_data(entry, NULL, NULL);

	if (ctx) {
		HIP_FREE(ctx);
	}
        if (reg_types) {
                HIP_FREE(reg_types);
	}
        return err;
}

int hip_handle_i1(struct hip_common *i1, struct in6_addr *i1_saddr,
		  struct in6_addr *i1_daddr, hip_ha_t *entry,
		  hip_portpair_t *i1_info)
{
     int err = 0, state;
     hip_tlv_type_t  relay_para_type = 0;
     uint16_t nonce = 0;
     in6_addr_t dest; // For the IP address in FROM/RELAY_FROM
     in_port_t  dest_port = 0; // For the port in RELAY_FROM

     HIP_DEBUG("hip_handle_i1() invoked.\n");

     ipv6_addr_copy(&dest, &in6addr_any);
     
#ifdef CONFIG_HIP_RVS
     if(hip_relay_get_status() == HIP_RELAY_OFF) {
	     /* This is where the Responder handles the incoming relayed I1
		packet. We need two things from the relayed packet:
		1) The destination IP address and port from the FROM/RELAY_FROM
		parameters.
		2) The source address and source port of the I1 packet to build
		the VIA_RVS/RELAY_TO parameter. 
		3) only one relay parameter should appear
		*/
    	 state = hip_relay_handle_from(i1, i1_saddr, &dest, &dest_port);
	     if( state == -1){
	    	 HIP_DEBUG( "Handling FROM of  I1 packet failed.\n");
	    	 goto out_err;
	     }else if(state == 1){
	    	 relay_para_type = HIP_PARAM_FROM;
	     }
	     
    	 state = hip_relay_handle_relay_from(i1, i1_saddr, &dest, &dest_port);
	     if( state == -1 ){
	    	 HIP_DEBUG( "Handling RELAY_FROM of  I1 packet failed.\n");
	    	 goto out_err;
	     }else if(state == 1){
	    	 relay_para_type = HIP_PARAM_RELAY_FROM;
	     }
	    		
     }
#endif /* CONFIG_HIP_RVS */

     /* @todo: how to the handle the blind code with RVS?? */
#ifdef CONFIG_HIP_BLIND
     if (hip_blind_get_status()) {
	  HIP_DEBUG("Blind is on\n");
	  // We need for R2 transmission: see hip_xmit_r1 below
	  HIP_IFEL(hip_blind_get_nonce(i1, &nonce), 
		   -1, "hip_blind_get_nonce failed\n");
     }
#endif
     err = hip_xmit_r1(i1, i1_saddr, i1_daddr, &dest, dest_port, i1_info,
		       relay_para_type );
 out_err:
     return err;
}


int hip_receive_i1(struct hip_common *i1, struct in6_addr *i1_saddr,
		   struct in6_addr *i1_daddr, hip_ha_t *entry,
		   hip_portpair_t *i1_info)
{
	int err = 0, state, mask = 0,cmphits=0, src_hit_is_our;

	_HIP_DEBUG("hip_receive_i1() invoked.\n");

#ifdef CONFIG_HIP_BLIND
	if (hip_blind_get_status())
	  mask |= HIP_PACKET_CTRL_BLIND;
#endif

	HIP_ASSERT(!ipv6_addr_any(&i1->hitr));
	
	HIP_DEBUG_IN6ADDR("Source IP", i1_saddr);
	HIP_DEBUG_IN6ADDR("Destination IP", i1_daddr);

	/* In some environments, a copy of broadcast our own I1 packets
	   arrive at the local host too. The following variable handles
	   that special case. Since we are using source HIT (and not
           destination) it should handle also opportunistic I1 broadcast */
	src_hit_is_our = hip_hidb_hit_is_our(&i1->hits);

	/* check i1 for broadcast/multicast addresses */
	if (IN6_IS_ADDR_V4MAPPED(i1_daddr)) 
        {
		struct in_addr addr4;

		IPV6_TO_IPV4_MAP(i1_daddr, &addr4);

		if (addr4.s_addr == INADDR_BROADCAST) 
		{
			HIP_DEBUG("Received i1 broadcast\n");
			HIP_IFEL(src_hit_is_our, -1,
				 "Received a copy of own broadcast, dropping\n");
			HIP_IFEL(hip_select_source_address(i1_daddr, i1_saddr), -1,
				 "Could not find source address\n");
		}

	} else if (IN6_IS_ADDR_MULTICAST(i1_daddr)) {
			HIP_IFEL(src_hit_is_our, -1,
				 "Received a copy of own broadcast, dropping\n");
			HIP_IFEL(hip_select_source_address(i1_daddr, i1_saddr), -1,
				 "Could not find source address\n");
	}

 	HIP_IFEL(!hip_controls_sane(ntohs(i1->control), mask), -1, 
		 "Received illegal controls in I1: 0x%x. Dropping\n", ntohs(i1->control));

	if (entry) {
		state = entry->state;
		hip_put_ha(entry);
	}
	else {

#ifdef CONFIG_HIP_RVS
	     if(hip_relay_get_status() == HIP_RELAY_ON)
	     {
		  hip_relrec_t *rec = NULL, dummy;

		  /* Check if we have a relay record in our database matching the
		     Responder's HIT. We should find one, if the Responder is
		     registered to relay.*/
		  HIP_DEBUG_HIT("Searching relay record on HIT ", &i1->hitr);
		  memcpy(&(dummy.hit_r), &i1->hitr, sizeof(i1->hitr));
		  rec = hip_relht_get(&dummy);
		  if(rec == NULL)
 		       HIP_INFO("No matching relay record found.\n");
		  //add by santtu
 		  else if(rec->type == HIP_FULLRELAY)
 		  {
 		       HIP_INFO("Matching relay record found:Full-Relay.\n");
 		       hip_relay_forward_I(i1, i1_saddr, i1_daddr, rec, i1_info,HIP_I1);
 		       state = HIP_STATE_NONE;
 		       err = -ECANCELED;
 		       goto out_err;

 		  }
		  //end
 		  else if(rec->type == HIP_RVSRELAY)
 		  {
 		       hip_relay_rvs(i1, i1_saddr, i1_daddr, rec, i1_info);
 		       /* We created a new I1 from scratch in the relay function.
 			  The original I1 packet is now redundant. */
 		       state = HIP_STATE_NONE;
 		       err = -ECANCELED;
 		       goto out_err;
 		  }
	     }
#endif
		state = HIP_STATE_NONE;
	}

	HIP_DEBUG("Received I1 in state %s\n", hip_state_str(state));

	switch(state) {
	case HIP_STATE_NONE:
	     err = ((hip_handle_func_set_t *)hip_get_handle_default_func_set())
		  ->hip_handle_i1(i1, i1_saddr, i1_daddr, entry, i1_info);
	     break;
	case HIP_STATE_I1_SENT:
	     	cmphits=hip_hit_is_bigger(&entry->hit_our, &entry->hit_peer);
	     	if (cmphits == 1) {
		  HIP_IFEL(hip_receive_i1(i1,i1_saddr,i1_daddr,entry,i1_info),
			   -ENOSYS, "Dropping HIP packet\n");
		  
	     	} else if (cmphits == 0) {
		  hip_handle_i1(i1,i1_saddr,i1_daddr,entry,i1_info);
		
	     	} 
	     break;
	case HIP_STATE_UNASSOCIATED:
	case HIP_STATE_I2_SENT:
	case HIP_STATE_R2_SENT:
	case HIP_STATE_ESTABLISHED:
	case HIP_STATE_CLOSED:
	case HIP_STATE_CLOSING:
	     err = ((hip_handle_func_set_t *)hip_get_handle_default_func_set())
		  ->hip_handle_i1(i1, i1_saddr, i1_daddr, entry, i1_info);
	     break;
	default:
	     /* should not happen */
	     HIP_IFEL(1, -EINVAL, "DEFAULT CASE, UNIMPLEMENTED STATE HANDLING OR A BUG\n");
	}

 out_err:
	return err;
}

int hip_receive_r2(struct hip_common *hip_common,
		   struct in6_addr *r2_saddr,
		   struct in6_addr *r2_daddr,
		   hip_ha_t *entry,
		   hip_portpair_t *r2_info)
{
	int err = 0, state;
	uint16_t mask = 0;

	_HIP_DEBUG("hip_receive_r2() invoked.\n");

	HIP_IFEL(ipv6_addr_any(&hip_common->hitr), -1, 
		 "Received NULL receiver HIT in R2. Dropping\n");
	
	HIP_IFEL(!hip_controls_sane(ntohs(hip_common->control), mask), -1,
		 "Received illegal controls in R2: 0x%x. Dropping\n", ntohs(hip_common->control));
	//HIP_IFEL(!(entry = hip_hadb_find_byhits(&hip_common->hits, 
	//					&hip_common->hitr)), -EFAULT,
	//	 "Received R2 by unknown sender\n");

	HIP_IFEL(!entry, -EFAULT,
		 "Received R2 by unknown sender\n");
		 
	HIP_LOCK_HA(entry);
	state = entry->state;

	HIP_DEBUG("Received R2 in state %s\n", hip_state_str(state));
 	switch(state) {
 	case HIP_STATE_I2_SENT:
 		/* The usual case. */
 		err = entry->hadb_handle_func->hip_handle_r2(hip_common,
							     r2_saddr,
							     r2_daddr,
							     entry,
							     r2_info);
		if (err) {
			HIP_ERROR("hip_handle_r2 failed (err=%d)\n", err);
			goto out_err;
 		}
	break;

 	case HIP_STATE_ESTABLISHED:
		if (entry->is_loopback)
		    err = entry->hadb_handle_func->hip_handle_r2(hip_common,
								 r2_saddr,
								 r2_daddr,
								 entry,
								 r2_info);
		break;
	case HIP_STATE_R2_SENT:
	case HIP_STATE_UNASSOCIATED:
 	case HIP_STATE_I1_SENT:
 	default:
		HIP_IFEL(1, -EFAULT, "Dropping\n");
 	}

 out_err:
	if (entry) {
		HIP_UNLOCK_HA(entry);
		hip_put_ha(entry);
	}
	return err;
}

int hip_receive_notify(const struct hip_common *notify,
		       const struct in6_addr *notify_saddr,
		       const struct in6_addr *notify_daddr, hip_ha_t* entry)
{
	int err = 0;
	struct hip_notification *notify_param;
	uint16_t mask = HIP_PACKET_CTRL_ANON, notify_controls = 0;
	
	_HIP_DEBUG("hip_receive_notify() invoked.\n");
	
	HIP_IFEL(entry == NULL , -EFAULT,
		 "Received a NOTIFY packet from an unknown sender, ignoring "\
		 "the packet.\n");
	
	notify_controls = ntohs(notify->control);
	
	HIP_IFEL(!hip_controls_sane(notify_controls, mask), -EPROTO, 
		 "Received a NOTIFY packet with illegal controls: 0x%x, ignoring "\
		 "the packet.\n", notify_controls);

	err = hip_handle_notify(notify, notify_saddr, notify_daddr, entry);

 out_err:
	if (entry != NULL)
		hip_put_ha(entry);
	
	return err;
}

int hip_handle_notify(const struct hip_common *notify,
		      const struct in6_addr *notify_saddr,
		      const struct in6_addr *notify_daddr, hip_ha_t* entry)
{
	int err = 0;
	struct hip_common i1;
	struct hip_tlv_common *current_param = NULL;
	struct hip_notification *notification = NULL;
	struct in6_addr responder_ip, responder_hit;
	hip_tlv_type_t param_type = 0, response;
	hip_tlv_len_t param_len = 0;
	uint16_t msgtype = 0;
	in_port_t port = 0;

	/* draft-ietf-hip-base-06, Section 6.13: Processing NOTIFY packets is
	   OPTIONAL. If processed, any errors in a received NOTIFICATION parameter
	   SHOULD be logged. */

	_HIP_DEBUG("hip_receive_notify() invoked.\n");
	
	/* Loop through all the parameters in the received I1 packet. */
	while ((current_param = 
		hip_get_next_param(notify, current_param)) != NULL) {
		
		param_type = hip_get_param_type(current_param);
		
		if (param_type == HIP_PARAM_NOTIFICATION) {
			HIP_INFO("Found NOTIFICATION parameter in NOTIFY "\
				 "packet.\n");
			notification = (struct hip_notification *)current_param;
			
			param_len = hip_get_param_contents_len(current_param);
			msgtype = ntohs(notification->msgtype);
						
			switch(msgtype) {
			case HIP_NTF_UNSUPPORTED_CRITICAL_PARAMETER_TYPE:
				HIP_INFO("NOTIFICATION parameter type is "\
					 "UNSUPPORTED_CRITICAL_PARAMETER_"\
					 "TYPE.\n");
				break;
			case HIP_NTF_INVALID_SYNTAX:
				HIP_INFO("NOTIFICATION parameter type is "\
					 "INVALID_SYNTAX.\n");
				break;
			case HIP_NTF_NO_DH_PROPOSAL_CHOSEN:
				HIP_INFO("NOTIFICATION parameter type is "\
					 "NO_DH_PROPOSAL_CHOSEN.\n");
				break;
			case HIP_NTF_INVALID_DH_CHOSEN:
				HIP_INFO("NOTIFICATION parameter type is "\
					 "INVALID_DH_CHOSEN.\n");
				break;
			case HIP_NTF_NO_HIP_PROPOSAL_CHOSEN:
				HIP_INFO("NOTIFICATION parameter type is "\
					 "NO_HIP_PROPOSAL_CHOSEN.\n");
				break;
			case HIP_NTF_INVALID_HIP_TRANSFORM_CHOSEN:
				HIP_INFO("NOTIFICATION parameter type is "\
					 "INVALID_HIP_TRANSFORM_CHOSEN.\n");
				break;
			case HIP_NTF_AUTHENTICATION_FAILED:
				HIP_INFO("NOTIFICATION parameter type is "\
					 "AUTHENTICATION_FAILED.\n");
				break;
			case HIP_NTF_CHECKSUM_FAILED:
				HIP_INFO("NOTIFICATION parameter type is "\
					 "CHECKSUM_FAILED.\n");
				break;
			case HIP_NTF_HMAC_FAILED:
				HIP_INFO("NOTIFICATION parameter type is "\
					 "HMAC_FAILED.\n");
				break;
			case HIP_NTF_ENCRYPTION_FAILED:
				HIP_INFO("NOTIFICATION parameter type is "\
					 "ENCRYPTION_FAILED.\n");
				break;
			case HIP_NTF_INVALID_HIT:
				HIP_INFO("NOTIFICATION parameter type is "\
					 "INVALID_HIT.\n");
				break;
			case HIP_NTF_BLOCKED_BY_POLICY:
				HIP_INFO("NOTIFICATION parameter type is "\
					 "BLOCKED_BY_POLICY.\n");
				break;
			case HIP_NTF_SERVER_BUSY_PLEASE_RETRY:
				HIP_INFO("NOTIFICATION parameter type is "\
					 "SERVER_BUSY_PLEASE_RETRY.\n");
				break;
			case HIP_NTF_I2_ACKNOWLEDGEMENT:
				HIP_INFO("NOTIFICATION parameter type is "\
					 "I2_ACKNOWLEDGEMENT.\n");
				break;
			case HIP_PARAM_RELAY_TO:
			case HIP_PARAM_RELAY_FROM:
				response = ((msgtype == HIP_PARAM_RELAY_TO) ? HIP_I1 : HIP_NOTIFY);
				HIP_INFO("NOTIFICATION parameter type is "\
					 "RVS_NAT.\n");
				
				/* responder_hit is not currently used. */
				ipv6_addr_copy(&responder_hit, (struct in6_addr *)
					       notification->data);
				ipv6_addr_copy(&responder_ip, (struct in6_addr *)
					       &(notification->
						 data[sizeof(struct in6_addr)]));
				memcpy(&port, &(notification->
						data[2 * sizeof(struct in6_addr)]),
				       sizeof(in_port_t));

				/* If port is zero (the responder is not behind
				   a NAT) we use 50500 as the destination
				   port. */
				if(port == 0) {
					port = HIP_NAT_UDP_PORT;
				}
			       
				/* We don't need to use hip_msg_alloc(), since
				   the I1 packet is just the size of struct
				   hip_common. */ 
				memset(&i1, 0, sizeof(i1));

				entry->hadb_misc_func->
					hip_build_network_hdr(&i1,
							      response,
							      entry->local_controls,
							      &entry->hit_our,
							      &entry->hit_peer);
				
				/* Calculate the HIP header length */
				hip_calc_hdr_len(&i1);
				
				//sleep(3);

				/* This I1 packet must be send only once, which
				   is why we use NULL entry for sending. */
				err = entry->hadb_xmit_func->
					hip_send_pkt(&entry->local_address, &responder_ip,
						     (entry->nat_mode ? HIP_NAT_UDP_PORT : 0),
						     port,
						     &i1, NULL, 0);
				
				break;
			default:
				HIP_INFO("Unrecognized NOTIFICATION parameter "\
					 "type.\n");
				break;
			}
			HIP_HEXDUMP("NOTIFICATION parameter notification data:",
				    notification->data,
				    param_len 
				    - sizeof(notification->reserved)
				    - sizeof(notification->msgtype)
				);
			msgtype = 0;
		}
		else {
			HIP_INFO("Found unsupported parameter in NOTIFY "\
				 "packet.\n");
		}
	}
	
	return err;
}

int hip_receive_bos(struct hip_common *bos,
		    struct in6_addr *bos_saddr,
		    struct in6_addr *bos_daddr,
		    hip_ha_t *entry,
		    hip_portpair_t *bos_info)
{
	int err = 0, state = 0;

	_HIP_DEBUG("hip_receive_bos() invoked.\n");

	HIP_IFEL(ipv6_addr_any(&bos->hits), 0, 
		 "Received NULL sender HIT in BOS.\n");
	HIP_IFEL(!ipv6_addr_any(&bos->hitr), 0, 
		 "Received non-NULL receiver HIT in BOS.\n");
	HIP_DEBUG("Entered in hip_receive_bos...\n");
	state = entry ? entry->state : HIP_STATE_UNASSOCIATED;

	/** @todo If received BOS packet from already known sender should return
	    right now */
	HIP_DEBUG("Received BOS packet in state %s\n", hip_state_str(state));
 	switch(state) {
 	case HIP_STATE_UNASSOCIATED:
	case HIP_STATE_I1_SENT:
	case HIP_STATE_I2_SENT:
		/* Possibly no state created yet */
		err = entry->hadb_handle_func->hip_handle_bos(bos, bos_saddr, bos_daddr, entry, bos_info);
		break;
	case HIP_STATE_R2_SENT:
 	case HIP_STATE_ESTABLISHED:
		HIP_DEBUG("BOS not handled in state %s\n", hip_state_str(state));
		break;
	default:
		HIP_IFEL(1, 0, "Internal state (%d) is incorrect\n", state);
	}

	if (entry)
		hip_put_ha(entry);
 out_err:
	return err;
}

int hip_handle_firewall_i1_request(struct hip_common *msg, struct in6_addr *i1_saddr, struct in6_addr *i1_daddr)
{
	int err = 0, if_index = 0, is_ipv4_locator,
		reuse_hadb_local_address = 0, ha_nat_mode = hip_nat_status,
                old_global_nat_mode = hip_nat_status;
    in_port_t ha_local_port, ha_peer_port;
	hip_ha_t *entry;
	hip_hit_t *src_hit, *dst_hit;
	hip_hit_t *lsi =NULL;
	int is_loopback = 0;
	struct in6_addr src_addr;
//	struct xfrm_user_acquire *acq;
	struct in6_addr dst_addr, ha_match;
	struct sockaddr_storage ss_addr;
	struct sockaddr *addr;
	addr = (struct sockaddr*) &ss_addr;

	HIP_DEBUG("Acquire from Firewall: sending I1! \n");

	src_hit = &(msg->hits);
	dst_hit = &(msg->hitr);

	HIP_DEBUG_HIT("src HIT", src_hit);
	HIP_DEBUG_HIT("dst HIT", dst_hit);

	/* Sometimes we get deformed HITs from kernel, skip them */
	HIP_IFEL(!(ipv6_addr_is_hit(src_hit) && ipv6_addr_is_hit(dst_hit) &&
		   hip_hidb_hit_is_our(src_hit) &&
		   hit_is_real_hit(dst_hit)), -1,
		 "Received rubbish from firewall, skip\n");

	entry = hip_hadb_find_byhits(src_hit, dst_hit);
	if (entry) {
		reuse_hadb_local_address = 1;
		goto skip_entry_creation;
	}


	/* No entry found; find first IP matching to the HIT and then
	   create the entry */

#ifdef CONFIG_HIP_HI3
	if(hip_use_i3) {
		struct in_addr lpback = { htonl(INADDR_LOOPBACK) };
		IPV4_TO_IPV6_MAP(&lpback, &dst_addr);
		err = 0;
	}
	else {
		err = hip_map_hit_to_addr(dst_hit, &dst_addr);
	}
#else
	err = hip_map_hit_to_addr(dst_hit, &dst_addr);
#endif // CONFIG_HIP_HI3

	if (err) {
		/* Search HADB for existing entries */
		entry = hip_hadb_try_to_find_by_peer_hit(dst_hit);
		if (entry) {
			HIP_DEBUG_IN6ADDR("reusing HA",
					  &entry->preferred_address);
			ipv6_addr_copy(&dst_addr, &entry->preferred_address);
			ha_local_port = entry->local_udp_port;
			ha_peer_port = entry->peer_udp_port;
			ha_nat_mode = entry->nat_mode;
			err = 0;
		}
	}

	/* map to loopback if hit is ours  */
	if (err && hip_hidb_hit_is_our(dst_hit)) {
		struct in6_addr lpback = IN6ADDR_LOOPBACK_INIT;
		ipv6_addr_copy(&dst_addr, &lpback);
		ipv6_addr_copy(&src_addr, &lpback);
		is_loopback = 1;
		reuse_hadb_local_address = 1;
		err = 0;
	}

	/* broadcast I1 as a last resource */
	if (err) {
		struct in_addr bcast = { INADDR_BROADCAST };
		/* IPv6 multicast (see bos.c) failed to bind() to link local,
		   so using IPv4 here -mk */
		HIP_DEBUG("No information of peer found, trying broadcast\n");
		IPV4_TO_IPV6_MAP(&bcast, &dst_addr);
		/* Broadcast did not work with UDP packets -mk */
		ha_nat_mode = 0;
		err = 0;
	}

	/* @fixme: changing global state won't work with threads */
	hip_nat_status = ha_nat_mode;

	if (entry)
	  lsi = &(entry->lsi_peer);
	HIP_IFEL(hip_hadb_add_peer_info(dst_hit, &dst_addr, lsi), -1,
		 "map failed\n");

	hip_nat_status = old_global_nat_mode; /* restore nat status */
	
	HIP_IFEL(!(entry = hip_hadb_find_byhits(src_hit, dst_hit)), -1,
		 "Internal lookup error\n");

	if (is_loopback)
		ipv6_addr_copy(&(entry->local_address), &src_addr);
	
	/* Preserve NAT status with peer */
	entry->local_udp_port = ha_local_port;
	entry->peer_udp_port = ha_peer_port;
	entry->nat_mode = ha_nat_mode;

	reuse_hadb_local_address = 1;

skip_entry_creation:

	if (entry->state == HIP_STATE_ESTABLISHED) {
		HIP_DEBUG("Acquire from firewall in established state (hard handover?), skip\n");
		goto out_err;
	} else if (entry->state == HIP_STATE_NONE ||
	    entry->state == HIP_STATE_UNASSOCIATED) {
		HIP_DEBUG("State is %d, sending i1\n", entry->state);
	} else if (entry->hip_msg_retrans.buf == NULL) {
		HIP_DEBUG("Expired retransmissions, sending i1\n");
	} else {
		HIP_DEBUG("I1 was already sent, ignoring\n");
		goto out_err;
	}

	is_ipv4_locator = IN6_IS_ADDR_V4MAPPED(&entry->preferred_address);

	memset(addr, 0, sizeof(struct sockaddr_storage));
	addr->sa_family = (is_ipv4_locator ? AF_INET : AF_INET6);

	if (!reuse_hadb_local_address)
		if (is_ipv4_locator) {
			IPV4_TO_IPV6_MAP((struct in_addr*) i1_saddr,
					&entry->local_address);
//			IPV4_TO_IPV6_MAP(((struct in_addr *)&acq->id.daddr),
//					 &entry->local_address);
		} else {
			ipv6_addr_copy(&entry->local_address,
					(struct in6_addr*) i1_saddr);
//			ipv6_addr_copy(&entry->local_address,
//				       ((struct in6_addr*)&acq->id.daddr));

		}
	
	memcpy(hip_cast_sa_addr(addr), &entry->local_address,
	       hip_sa_addr_len(addr));

	HIP_DEBUG_HIT("our hit", &entry->hit_our);
        HIP_DEBUG_HIT("peer hit", &entry->hit_peer);
	HIP_DEBUG_IN6ADDR("peer locator", &entry->preferred_address);
	HIP_DEBUG_IN6ADDR("our locator", &entry->local_address);

	if_index = hip_devaddr2ifindex(&entry->local_address);
	HIP_IFEL((if_index < 0), -1, "if_index NOT determined\n");
        /* we could try also hip_select_source_address() here on failure,
	   but it seems to fail too */

	HIP_DEBUG("Using ifindex %d\n", if_index);

	//add_address_to_list(addr, if_index /*acq->sel.ifindex*/);

	HIP_IFEL(hip_send_i1(&entry->hit_our, &entry->hit_peer, entry), -1,
		 "Sending of I1 failed\n");

out_err:
	return err;
}<|MERGE_RESOLUTION|>--- conflicted
+++ resolved
@@ -716,15 +716,11 @@
 	int type_count = 0, request_rvs = 0, request_escrow = 0;
         int *reg_type = NULL;
 	uint32_t spi_in = 0;
-<<<<<<< HEAD
 	struct esp_prot_transform *prot_transform = NULL;
 	uint8_t transform = 0;
 	extern uint8_t hip_esp_prot_ext_transform;
 	unsigned char *anchor = NULL;
-	
-=======
-
->>>>>>> 5db3d329
+
 	_HIP_DEBUG("hip_create_i2() invoked.\n");
 
 	HIP_ASSERT(entry);
@@ -1028,14 +1024,8 @@
 			      &entry->hit_peer, &entry->hit_our,
 			      entry, &spi_in, transform_esp_suite, 
 			      &ctx->esp_in, &ctx->auth_in, 0,
-<<<<<<< HEAD
 			      HIP_SPI_DIRECTION_IN, 0, entry), -1, 
 		   "Failed to setup IPsec SPD/SA entries, peer:src\n");
-=======
-			      HIP_SPI_DIRECTION_IN, 0,
-			      r1_info->src_port, r1_info->dst_port), -1, 
-		         "Failed to setup IPsec SPD/SA entries, peer:src\n");
->>>>>>> 5db3d329
 	}
 #endif
 
@@ -1639,7 +1629,6 @@
 	  	   -1, "hip_blind_build_r2 failed\n");
 	}
 #endif
-<<<<<<< HEAD
 	
 	/********** ESP-PROT anchor (OPTIONAL) **********/
 	
@@ -1666,7 +1655,6 @@
 	}
 	
 	/************************************************/
-=======
 
 #ifdef HIP_USE_ICE
     	/********* LOCATOR PARAMETER ************/
@@ -1677,7 +1665,6 @@
 		        HIP_DEBUG("nat LOCATOR parameter building failed\n");
 		}  	
 #endif	
->>>>>>> 5db3d329
 	
 #if defined(CONFIG_HIP_RVS) || defined(CONFIG_HIP_ESCROW)
 	/********** REG_REQUEST **********/
@@ -1784,19 +1771,14 @@
 	uint64_t I = 0, J = 0;	
 	uint32_t spi_in = 0, spi_out = 0;
 	uint16_t crypto_len = 0, nonce = 0;
-<<<<<<< HEAD
-	int err = 0, retransmission = 0, replay = 0, use_blind = 0;
+	int err = 0, retransmission = 0, replay = 0, use_blind = 0, state;
 	struct esp_prot_anchor *prot_anchor = NULL;
 	unsigned char *anchor = NULL;
 	int item_length = 0;
 	struct esp_prot_transform *prot_transform = NULL;
 	uint8_t transform = 0;
-=======
-	int err = 0, retransmission = 0, replay = 0, use_blind = 0, state;
-	
-    in6_addr_t dest; // For the IP address in RELAY_FROM
-    in_port_t  dest_port = 0; // For the port in RELAY_FROM
->>>>>>> 5db3d329
+	in6_addr_t dest; // For the IP address in RELAY_FROM
+	in_port_t  dest_port = 0; // For the port in RELAY_FROM
         
 #ifdef CONFIG_HIP_HI3
 	int n_addrs = 0;
@@ -2243,15 +2225,9 @@
 	/* Set up IPsec associations */
 	err = entry->hadb_ipsec_func->hip_add_sa(i2_saddr, i2_daddr,
 			 &ctx->input->hits, &ctx->input->hitr,
-<<<<<<< HEAD
 			 &spi_in,
 			 esp_tfm,  &ctx->esp_in, &ctx->auth_in,
 			 retransmission, HIP_SPI_DIRECTION_IN, 0, entry);
-=======
-			 &spi_in, esp_tfm, &ctx->esp_in, &ctx->auth_in,
-			 retransmission, HIP_SPI_DIRECTION_IN, 0,
-			 i2_info->src_port, i2_info->dst_port);
->>>>>>> 5db3d329
 	}
 	if (err) {
 		HIP_ERROR("Failed to setup inbound SA with SPI=%d\n", spi_in);
