/** @file
 * This file defines handling functions for incoming packets for the Host
 * Identity Protocol (HIP).
 *
 * @author  Janne Lundberg
 * @author  Miika Komu
 * @author  Mika Kousa
 * @author  Kristian Slavov
 * @author  Anthony D. Joseph
 * @author  Bing Zhou
 * @author  Tobias Heer
 * @author  Laura Takkinen (blind code)
 * @author  Rene Hummen
 * @author  Samu Varjonen
 * @note    Distributed under <a href="http://www.gnu.org/licenses/gpl2.txt">GNU/GPL</a>.
 * @note    Doxygen comments for functions are now in the header file.
 *          Lauri 19.09.2007
 */
#include "input.h"
<<<<<<< HEAD
#include "pjnath.h"

#if defined(ANDROID_CHANGES) && !defined(s6_addr)
#  define s6_addr                 in6_u.u6_addr8
#  define s6_addr16               in6_u.u6_addr16
#  define s6_addr32               in6_u.u6_addr32
=======
#ifdef CONFIG_HIP_MIDAUTH
#include "pisa.h"
>>>>>>> cdd91a2b
#endif

#ifdef CONFIG_HIP_OPPORTUNISTIC
extern unsigned int opportunistic_mode;
#endif

#ifdef CONFIG_HIP_PERFORMANCE
#include "performance.h"
#endif

/** A function set for NAT travelsal. */
extern hip_xmit_func_set_t nat_xmit_func_set;
extern int hip_build_param_esp_info(struct hip_common *msg,
				    uint16_t keymat_index, uint32_t old_spi,
				    uint32_t new_spi);

/** @note Fix the packet len before calling this function! */
static int hip_verify_hmac(struct hip_common *buffer, uint16_t buf_len,
			   u8 *hmac, void *hmac_key, int hmac_type)
{
	int err = 0;
	u8 hmac_res[HIP_AH_SHA_LEN];

	HIP_HEXDUMP("HMAC data", buffer, buf_len);

	HIP_IFEL(hip_write_hmac(hmac_type, hmac_key, buffer,
				buf_len, hmac_res),
		 -EINVAL, "Could not build hmac\n");

	HIP_HEXDUMP("HMAC", hmac_res, HIP_AH_SHA_LEN);
	HIP_IFE(memcmp(hmac_res, hmac, HIP_AH_SHA_LEN), -EINVAL);


 out_err:

	return err;
}

//add by santtu
int hip_verify_packet_hmac_general(struct hip_common *msg,
				   struct hip_crypto_key *crypto_key,
				   hip_tlv_type_t parameter_type)
{
	int err = 0, len = 0, orig_len = 0;
	struct hip_crypto_key tmpkey;
	struct hip_hmac *hmac = NULL;
	u8 orig_checksum = 0;

	HIP_DEBUG("hip_verify_packet_hmac() invoked.\n");

	HIP_IFEL(!(hmac = hip_get_param(msg, parameter_type)),
		 -ENOMSG, "No HMAC parameter\n");

	/* hmac verification modifies the msg length temporarily, so we have
	   to restore the length */
	orig_len = hip_get_msg_total_len(msg);

	/* hmac verification assumes that checksum is zero */
	orig_checksum = hip_get_msg_checksum(msg);
	hip_zero_msg_checksum(msg);

	len = (u8 *) hmac - (u8*) msg;
	hip_set_msg_total_len(msg, len);

	_HIP_HEXDUMP("HMAC key", crypto_key->key,
		    hip_hmac_key_length(HIP_ESP_AES_SHA1));
	_HIP_HEXDUMP("HMACced data:", msg, len);

	memcpy(&tmpkey, crypto_key, sizeof(tmpkey));
	HIP_IFEL(hip_verify_hmac(msg, hip_get_msg_total_len(msg),
				 hmac->hmac_data, tmpkey.key,
				 HIP_DIGEST_SHA1_HMAC),
		 -1, "HMAC validation failed\n");

	/* revert the changes to the packet */
	hip_set_msg_total_len(msg, orig_len);
	hip_set_msg_checksum(msg, orig_checksum);

 out_err:
	return err;
}
//end add

int hip_verify_packet_hmac(struct hip_common *msg,
			   struct hip_crypto_key *crypto_key)
{
	return hip_verify_packet_hmac_general(msg, crypto_key, HIP_PARAM_HMAC);
}

int hip_verify_packet_rvs_hmac(struct hip_common *msg,
			   struct hip_crypto_key *crypto_key)
{
	return hip_verify_packet_hmac_general(msg, crypto_key,
					      HIP_PARAM_RVS_HMAC);
}

int hip_verify_packet_hmac2(struct hip_common *msg,
			    struct hip_crypto_key *key,
			    struct hip_host_id *host_id)
{
	struct hip_crypto_key tmpkey;
	struct hip_hmac *hmac;
	struct hip_common *msg_copy = NULL;
	int err = 0;

	_HIP_DEBUG("hip_verify_packet_hmac2() invoked.\n");
	HIP_IFE(!(msg_copy = hip_msg_alloc()), -ENOMEM);

	HIP_IFEL(hip_create_msg_pseudo_hmac2(msg, msg_copy, host_id), -1,
		"Pseudo hmac2 pkt failed\n");

	HIP_IFEL(!(hmac = hip_get_param(msg, HIP_PARAM_HMAC2)), -ENOMSG,
		 "Packet contained no HMAC parameter\n");
	HIP_HEXDUMP("HMAC data", msg_copy, hip_get_msg_total_len(msg_copy));
	memcpy(&tmpkey, key, sizeof(key));

	HIP_IFEL(hip_verify_hmac(msg_copy, hip_get_msg_total_len(msg_copy),
				 hmac->hmac_data, tmpkey.key,
				 HIP_DIGEST_SHA1_HMAC),
		-1, "HMAC validation failed\n");

 out_err:
	if (msg_copy)
		HIP_FREE(msg_copy);

	return err;
}

int hip_produce_keying_material(struct hip_common *msg, struct hip_context *ctx,
				uint64_t I, uint64_t J,
				struct hip_dh_public_value **dhpv)
{
	char *dh_shared_key = NULL;
	int hip_transf_length, hmac_transf_length;
	int auth_transf_length, esp_transf_length, we_are_HITg = 0;
	int hip_tfm, esp_tfm, err = 0, dh_shared_len = 1024;
	struct hip_keymat_keymat km;
	struct hip_esp_info *esp_info;
	char *keymat = NULL;
	size_t keymat_len_min; /* how many bytes we need at least for the KEYMAT */
	size_t keymat_len; /* note SHA boundary */
	struct hip_tlv_common *param = NULL;
	uint16_t esp_keymat_index, esp_default_keymat_index;
	struct hip_diffie_hellman *dhf;
	hip_ha_t *blind_entry;
	int type = 0;
	uint16_t nonce;
	struct in6_addr *plain_local_hit = NULL;

	_HIP_DEBUG("hip_produce_keying_material() invoked.\n");
	/* Perform light operations first before allocating memory or
	 * using lots of CPU time */
	HIP_IFEL(!(param = hip_get_param(msg, HIP_PARAM_HIP_TRANSFORM)),
		 -EINVAL,
		 "Could not find HIP transform\n");
	HIP_IFEL((hip_tfm = hip_select_hip_transform((struct hip_hip_transform *) param)) == 0,
		 -EINVAL, "Could not select HIP transform\n");
	HIP_IFEL(!(param = hip_get_param(msg, HIP_PARAM_ESP_TRANSFORM)),
		 -EINVAL,
		 "Could not find ESP transform\n");
	HIP_IFEL((esp_tfm = hip_select_esp_transform((struct hip_esp_transform *) param)) == 0,
		 -EINVAL, "Could not select proper ESP transform\n");

	hip_transf_length = hip_transform_key_length(hip_tfm);
	hmac_transf_length = hip_hmac_key_length(esp_tfm);
	esp_transf_length = hip_enc_key_length(esp_tfm);
	auth_transf_length = hip_auth_key_length_esp(esp_tfm);

	HIP_DEBUG("Transform lengths are:\n"\
		  "\tHIP = %d, HMAC = %d, ESP = %d, auth = %d\n",
		  hip_transf_length, hmac_transf_length, esp_transf_length,
		  auth_transf_length);

	HIP_DEBUG("I and J values from the puzzle and its solution are:\n"\
		  "\tI = 0x%llx\n\tJ = 0x%llx\n", I, J);

	/* Create only minumum amount of KEYMAT for now. From draft chapter
	   HIP KEYMAT we know how many bytes we need for all keys used in the
	   base exchange. */
	keymat_len_min = hip_transf_length + hmac_transf_length +
		hip_transf_length + hmac_transf_length + esp_transf_length +
		auth_transf_length + esp_transf_length + auth_transf_length;

	if (ctx->use_ice)
		keymat_len_min += auth_transf_length;

	/* Assume ESP keys are after authentication keys */
	esp_default_keymat_index = hip_transf_length + hmac_transf_length +
		hip_transf_length + hmac_transf_length;

	/* R1 contains no ESP_INFO */
	esp_info = hip_get_param(msg, HIP_PARAM_ESP_INFO);

	if (esp_info != NULL){
		esp_keymat_index = ntohs(esp_info->keymat_index);
	} else {
		esp_keymat_index = esp_default_keymat_index;
	}

	if (esp_keymat_index != esp_default_keymat_index) {
		/** @todo Add support for keying material. */
		HIP_ERROR("Varying keying material slices are not supported "\
			  "yet.\n");
		err = -1;
		goto out_err;
	}

	keymat_len = keymat_len_min;

	if (keymat_len % HIP_AH_SHA_LEN) {
		keymat_len += HIP_AH_SHA_LEN - (keymat_len % HIP_AH_SHA_LEN);
	}

	HIP_DEBUG("Keying material:\n\tminimum length = %u\n\t"\
		  "keying material length = %u.\n", keymat_len_min, keymat_len);

	HIP_IFEL(!(keymat = HIP_MALLOC(keymat_len, GFP_KERNEL)), -ENOMEM,
		 "Error on allocating memory for keying material.\n");

	/* 1024 should be enough for shared secret. The length of the shared
	   secret actually depends on the DH Group. */
	/** @todo 1024 -> hip_get_dh_size ? */
	HIP_IFEL(!(dh_shared_key = HIP_MALLOC(dh_shared_len, GFP_KERNEL)),
		 -ENOMEM,
		 "Error on allocating memory for Diffie-Hellman shared key.\n");

	memset(dh_shared_key, 0, dh_shared_len);

	HIP_IFEL(!(dhf = (struct hip_diffie_hellman*)hip_get_param(
			   msg, HIP_PARAM_DIFFIE_HELLMAN)),
		 -ENOENT,  "No Diffie-Hellman parameter found.\n");

	/* If the message has two DH keys, select (the stronger, usually) one. */
	*dhpv = hip_dh_select_key(dhf);

	_HIP_DEBUG("dhpv->group_id= %d\n",(*dhpv)->group_id);
	_HIP_DEBUG("dhpv->pub_len= %d\n", ntohs((*dhpv)->pub_len));

#ifdef CONFIG_HIP_PERFORMANCE
	HIP_DEBUG("Start PERF_DH_CREATE\n");
	hip_perf_start_benchmark(perf_set, PERF_DH_CREATE);
#endif
	HIP_IFEL((dh_shared_len = hip_calculate_shared_secret(
			  (*dhpv)->public_value, (*dhpv)->group_id,
			  ntohs((*dhpv)->pub_len), dh_shared_key,
			  dh_shared_len)) < 0,
		 -EINVAL, "Calculation of shared secret failed.\n");

	_HIP_HEXDUMP("Diffie-Hellman shared parameter:\n", param,
		    hip_get_param_total_len(param));
	_HIP_HEXDUMP("Diffie-Hellman shared key:\n", dh_shared_key,
		     dh_shared_len);

#ifdef CONFIG_HIP_BLIND
	HIP_DEBUG_HIT("key_material msg->hits (responder)", &msg->hits);
	HIP_DEBUG_HIT("key_material msg->hitr (local)", &msg->hitr);

	if (hip_blind_get_status()) {
		type = hip_get_msg_type(msg);

	  /* Initiator produces keying material for I2:
	   * uses own blinded hit and plain initiator hit
	   */
	  if (type == HIP_R1) {
		  if((blind_entry =
		      hip_hadb_find_by_blind_hits(&msg->hitr, &msg->hits))
		     == NULL){
			  err = -1;
			  HIP_ERROR("Could not found blinded hip_ha_t entry\n");
			  goto out_err;
		  }
		  hip_make_keymat(dh_shared_key, dh_shared_len,
				  &km, keymat, keymat_len,
				  &blind_entry->hit_peer, &msg->hitr,
				  &ctx->keymat_calc_index, I, J);
	  }
	  /* Responder produces keying material for handling I2:
	   * uses own plain hit and blinded initiator hit */
	  else if (type == HIP_I2) {
	    HIP_IFEL((plain_local_hit = HIP_MALLOC(sizeof(struct in6_addr), 0)) == NULL,
		     -1, "Couldn't allocate memory\n");
	    HIP_IFEL(hip_blind_get_nonce(msg, &nonce), -1, "hip_blind_get_nonce failed\n");
	    HIP_IFEL(hip_plain_fingerprint(&nonce, &msg->hitr, plain_local_hit),
		     -1, "hip_plain_fingerprint failed\n");
	    HIP_DEBUG_HIT("plain_local_hit for handling I2", plain_local_hit);
	    hip_make_keymat(dh_shared_key, dh_shared_len,
			    &km, keymat, keymat_len,
			    &msg->hits, plain_local_hit, &ctx->keymat_calc_index, I, J);
	  }
	}
#endif
	if (!hip_blind_get_status()) {
	  hip_make_keymat(dh_shared_key, dh_shared_len,
			  &km, keymat, keymat_len,
			  &msg->hits, &msg->hitr, &ctx->keymat_calc_index, I, J);
	}

	/* draw from km to keymat, copy keymat to dst, length of
	 * keymat is len */

	we_are_HITg = hip_hit_is_bigger(&msg->hitr, &msg->hits);
	HIP_DEBUG("We are %s HIT.\n", we_are_HITg ? "greater" : "lesser");

	if (we_are_HITg) {
		hip_keymat_draw_and_copy(ctx->hip_enc_out.key, &km,
					 hip_transf_length);
		hip_keymat_draw_and_copy(ctx->hip_hmac_out.key, &km,
					 hmac_transf_length);
		hip_keymat_draw_and_copy(ctx->hip_enc_in.key, &km,
					 hip_transf_length);
 		hip_keymat_draw_and_copy(ctx->hip_hmac_in.key, &km,
					 hmac_transf_length);
		hip_keymat_draw_and_copy(ctx->esp_out.key, &km,
					 esp_transf_length);
 		hip_keymat_draw_and_copy(ctx->auth_out.key, &km,
					 auth_transf_length);
 		hip_keymat_draw_and_copy(ctx->esp_in.key, &km,
					 esp_transf_length);
 		hip_keymat_draw_and_copy(ctx->auth_in.key, &km,
					 auth_transf_length);
		if (ctx->use_ice)
			hip_keymat_draw_and_copy(ctx->hip_nat_key, &km,
						 auth_transf_length);
 	} else {
 	 	hip_keymat_draw_and_copy(ctx->hip_enc_in.key, &km,
					 hip_transf_length);
 		hip_keymat_draw_and_copy(ctx->hip_hmac_in.key, &km,
					 hmac_transf_length);
 		hip_keymat_draw_and_copy(ctx->hip_enc_out.key, &km,
					 hip_transf_length);
 		hip_keymat_draw_and_copy(ctx->hip_hmac_out.key, &km,
					 hmac_transf_length);
 		hip_keymat_draw_and_copy(ctx->esp_in.key, &km,
					 esp_transf_length);
 		hip_keymat_draw_and_copy(ctx->auth_in.key, &km,
					 auth_transf_length);
 		hip_keymat_draw_and_copy(ctx->esp_out.key, &km,
					 esp_transf_length);
 		hip_keymat_draw_and_copy(ctx->auth_out.key, &km,
					 auth_transf_length);
		if (ctx->use_ice)
			hip_keymat_draw_and_copy(ctx->hip_nat_key, &km,
						 auth_transf_length);
 	}
#ifdef CONFIG_HIP_PERFORMANCE
	HIP_DEBUG("Stop PERF_DH_CREATE\n");
	hip_perf_stop_benchmark(perf_set, PERF_DH_CREATE);
#endif
 	HIP_HEXDUMP("HIP-gl encryption:", &ctx->hip_enc_out.key,
		    hip_transf_length);
 	HIP_HEXDUMP("HIP-gl integrity (HMAC) key:", &ctx->hip_hmac_out.key,
 		    hmac_transf_length);
 	_HIP_DEBUG("skipping HIP-lg encryption key, %u bytes\n",
		   hip_transf_length);
	HIP_HEXDUMP("HIP-lg encryption:", &ctx->hip_enc_in.key,
		    hip_transf_length);
 	HIP_HEXDUMP("HIP-lg integrity (HMAC) key:", &ctx->hip_hmac_in.key,
		    hmac_transf_length);
 	HIP_HEXDUMP("SA-gl ESP encryption key:", &ctx->esp_out.key,
		    esp_transf_length);
 	HIP_HEXDUMP("SA-gl ESP authentication key:", &ctx->auth_out.key,
		    auth_transf_length);
 	HIP_HEXDUMP("SA-lg ESP encryption key:", &ctx->esp_in.key,
		    esp_transf_length);
 	HIP_HEXDUMP("SA-lg ESP authentication key:", &ctx->auth_in.key,
		    auth_transf_length);
 	HIP_HEXDUMP("hip nat key:", &ctx->hip_nat_key,
		    auth_transf_length);

	/* the next byte when creating new keymat */
	ctx->current_keymat_index = keymat_len_min; /* offset value, so no +1 ? */
	ctx->keymat_calc_index = (ctx->current_keymat_index / HIP_AH_SHA_LEN) + 1;
	ctx->esp_keymat_index = esp_keymat_index;

	memcpy(ctx->current_keymat_K, keymat +(ctx->keymat_calc_index-1)*HIP_AH_SHA_LEN, HIP_AH_SHA_LEN);

	_HIP_DEBUG("ctx: keymat_calc_index=%u current_keymat_index=%u\n",
		   ctx->keymat_calc_index, ctx->current_keymat_index);
	_HIP_HEXDUMP("CTX CURRENT KEYMAT", ctx->current_keymat_K,
		     HIP_AH_SHA_LEN);

	/* store DH shared key */
	ctx->dh_shared_key = dh_shared_key;
	ctx->dh_shared_key_len = dh_shared_len;

	/* on success HIP_FREE for dh_shared_key is called by caller */
 out_err:
	if (err && dh_shared_key)
		HIP_FREE(dh_shared_key);
	if (keymat)
		HIP_FREE(keymat);
	if (plain_local_hit)
		HIP_FREE(plain_local_hit);
	return err;
}

#ifdef CONFIG_HIP_MIDAUTH
int hip_solve_puzzle_m(struct hip_common *out, struct hip_common *in, hip_ha_t *entry)
{
	struct hip_challenge_request *pz;
	struct hip_puzzle tmp;
	uint64_t solution;
	int err = 0;
	uint8_t digist[HIP_AH_SHA_LEN];


	pz = hip_get_param(in, HIP_PARAM_CHALLENGE_REQUEST);
	while (pz) {
		int ln = hip_get_param_contents_len(pz);
		if (hip_get_param_type(pz) != HIP_PARAM_CHALLENGE_REQUEST)
			break;

		HIP_IFEL(hip_build_digest(HIP_DIGEST_SHA1, pz->opaque, 24, digist) < 0,
					 -1, "Building of SHA1 Random seed I failed\n");
		tmp.type = pz->type;
		tmp.length = pz->length;
		tmp.K = pz->K;
		tmp.lifetime = pz->lifetime;
		tmp.opaque[0] = tmp.opaque[1] = 0;
		tmp.I = *digist & 0x40; //truncate I to 8 byte length

		HIP_IFEL((solution = entry->hadb_misc_func->hip_solve_puzzle(
	                 &tmp, in, HIP_SOLVE_PUZZLE)) == 0,
			 -EINVAL, "Solving of puzzle failed\n");

		HIP_IFEL(hip_build_param_challenge_response(out, pz, ntoh64(solution)) < 0, -1,	"Error while creating solution_m reply parameter\n");
		pz = (struct hip_challenge_request *) hip_get_next_param(in,
		       (struct hip_tlv_common *) pz);
	}

out_err:
	return err;
}
#endif


/**
 * Drops a packet if necessary.
 *
 *
 * @param entry   host association entry
 * @param type    type of the packet
 * @param hitr    HIT of the destination
 *
 * @return        1 if the packet should be dropped, zero if the packet 
 *                shouldn't be dropped
 */
int hip_packet_to_drop(hip_ha_t *entry, hip_hdr_type_t type, struct in6_addr *hitr)
{
    // If we are a relay or rendezvous server, don't drop the packet
    if (!hip_hidb_hit_is_our(hitr))
        return 0;

    switch (entry->state)
    {
    case HIP_STATE_I2_SENT:
        // Here we handle the "shotgun" case. We only accept the first valid R1
        // arrived and ignore all the rest.
        HIP_DEBUG("Number of items in the addresses list: %d ", addresses->num_items);
	if (entry->peer_addr_list_to_be_added)
		HIP_DEBUG("Number of items in the peer addr list: %d ", entry->peer_addr_list_to_be_added->num_items);
        if (hip_shotgun_status == SO_HIP_SHOTGUN_ON
            && type == HIP_R1
            && entry->peer_addr_list_to_be_added  && (entry->peer_addr_list_to_be_added->num_items > 1 || addresses->num_items > 1))
            return 1;
        break;
    case HIP_STATE_R2_SENT:
        if (type == HIP_R1 || type == HIP_R2)
            return 1;
    case HIP_STATE_ESTABLISHED:
        if (type == HIP_R1 || type == HIP_R2)
            return 1;
    }

    return 0;
}

int hip_receive_control_packet(struct hip_common *msg,
			       struct in6_addr *src_addr,
			       struct in6_addr *dst_addr,
	                       hip_portpair_t *msg_info,
                               int filter)
{
	hip_ha_t tmp, *entry = NULL;
	int err = 0, type, skip_sync = 0;

	/* Debug printing of received packet information. All received HIP
	   control packets are first passed to this function. Therefore
	   printing packet data here works for all packets. To avoid excessive
	   debug printing do not print this information inside the individual
	   receive or handle functions. */
	_HIP_DEBUG("hip_receive_control_packet() invoked.\n");
	HIP_DEBUG_IN6ADDR("Source IP", src_addr);
	HIP_DEBUG_IN6ADDR("Destination IP", dst_addr);
	HIP_DEBUG_HIT("HIT Sender", &msg->hits);
	HIP_DEBUG_HIT("HIT Receiver", &msg->hitr);
	HIP_DEBUG("source port: %u, destination port: %u\n",
		  msg_info->src_port, msg_info->dst_port);
	HIP_DUMP_MSG(msg);

	HIP_IFEL(hip_check_network_msg(msg), -1,
		 "checking control message failed\n", -1);

	type = hip_get_msg_type(msg);

	/** @todo Check packet csum.*/

	entry = hip_hadb_find_byhits(&msg->hits, &msg->hitr);

        // Check if we need to drop the packet
        if (entry && hip_packet_to_drop(entry, type, &msg->hitr) == 1)
        {
            HIP_DEBUG("Ignoring the packet sent \n");
            goto out_err;
        }

#ifdef CONFIG_HIP_OPPORTUNISTIC
	if (!entry && opportunistic_mode &&
	    (type == HIP_I1 || type == HIP_R1)) {
		entry = hip_oppdb_get_hadb_entry_i1_r1(msg, src_addr,
						       dst_addr,
						       msg_info);
		/* If agent is prompting user, let's make sure that
		   the death counter in maintenance does not expire */
		if (hip_agent_is_alive() && entry)
		    entry->hip_opp_fallback_disable = filter;
	} else {
		/* Ugly bug fix for "conntest-client hostname tcp 12345"
		   where hostname maps to HIT and IP in hosts files.
		   Why the heck the receive function points here to
		   receive_opp_r1 even though we have a regular entry? */

	     /* What is the point of having receive function pointer anyways?
		Not to mention a SET of them... */
		if (entry)
			entry->hadb_rcv_func->hip_receive_r1 = hip_receive_r1;
	}
#endif

#ifdef CONFIG_HIP_AGENT
	/** Filter packet trough agent here. */
	if ((type == HIP_I1 || type == HIP_R1) && filter)
	{
		HIP_DEBUG("Filtering packet trough agent now (packet is %s).\n",
		          type == HIP_I1 ? "I1" : "R1");
		err = hip_agent_filter(msg, src_addr, dst_addr, msg_info);
		/* If packet filtering OK, return and wait for agent reply. */
		if (err == 0) goto out_err;
	}
#endif

#ifdef CONFIG_HIP_BLIND
	HIP_DEBUG("Blind block\n");
	// Packet that was received is blinded
	if (ntohs(msg->control) & HIP_PACKET_CTRL_BLIND) {
	  HIP_DEBUG("Message is blinded\n");
	  if(type == HIP_I1) { //Responder receives
	    HIP_DEBUG("set_blind_on\n");
	    // Activate blind mode
	    hip_set_blind_on();
	  } else if (type == HIP_R1 || // Initiator receives
		     type == HIP_I2 || // Responder receives
		     type == HIP_R2) { // Initiator receives
	    if (hip_blind_get_status())
	      entry = hip_hadb_find_by_blind_hits(&msg->hitr, &msg->hits);
	    else {
	      HIP_ERROR("Blinded packet %d received, but blind is not activated, drop packet\n", type);
	      err = -ENOSYS;
	      goto out_err;
	    }
	  } else {
	    //BLIND TODO: UPDATE, NOTIFY...
	  }
	} else {
	     if(hip_blind_get_status()) {
               HIP_ERROR("Blind mode is on, but we received plain packet %d, drop packet\n", type);
               err = -ENOSYS;
               goto out_err;
             }
        }
	/* fetch the state from the hadb database to be able to choose the
	   appropriate message handling functions */
	if (!(ntohs(msg->control) & HIP_PACKET_CTRL_BLIND)) { // Normal packet received
	    entry = hip_hadb_find_byhits(&msg->hits, &msg->hitr);
	}
#endif
//add by santtu
#ifdef CONFIG_HIP_RVS
	//check if it a relaying msg

	//add by santtu
	//if(hip_relay_handle_relay_to(msg, type, src_addr, dst_addr, msg_info)){

	if(hip_relay_handle_relay_to(msg, type, src_addr, dst_addr, msg_info)){
	//end
		err = -ECANCELED;
		goto out_err;
	}
	else{
		HIP_DEBUG("handle relay to failed, continue the bex handler\n");
	}
#endif
//end add

	switch(type) {
	case HIP_DATA:
	case HIP_I1:
#ifdef CONFIG_HIP_PERFORMANCE
	  HIP_DEBUG("Start PERF_I1\n");
	  hip_perf_start_benchmark(perf_set, PERF_I1);
#endif
		/* No state. */
	  HIP_DEBUG("Received HIP_I1 message\n");
	  err = (hip_get_rcv_default_func_set())->hip_receive_i1(msg, src_addr,
								 dst_addr,
								 entry,
								 msg_info);
#ifdef CONFIG_HIP_PERFORMANCE
	  HIP_DEBUG("Stop and write PERF_I1\n");
	  hip_perf_stop_benchmark(perf_set, PERF_I1);
	  hip_perf_write_benchmark(perf_set, PERF_I1);
#endif
	  break;

	case HIP_I2:
		/* Possibly state. */
#ifdef CONFIG_HIP_PERFORMANCE
		HIP_DEBUG("Start PERF_I2\n");
		hip_perf_start_benchmark(perf_set, PERF_I2);
#endif
		if(entry){
		     err = entry->hadb_rcv_func->
			  hip_receive_i2(msg, src_addr, dst_addr, entry,
					 msg_info);
		} else {
			err = ((hip_rcv_func_set_t *)
			       hip_get_rcv_default_func_set())->
				hip_receive_i2(msg, src_addr, dst_addr, entry,
					       msg_info);
		}
#ifdef CONFIG_HIP_PERFORMANCE
		HIP_DEBUG("Stop and write PERF_I2\n");
		hip_perf_stop_benchmark(perf_set, PERF_I2);
		hip_perf_write_benchmark(perf_set, PERF_I2);
#endif
		break;
	case HIP_LUPDATE:
		HIP_IFCS(entry, err = esp_prot_receive_light_update(msg, src_addr, dst_addr,
				entry));
		break;

	case HIP_R1:
#ifdef CONFIG_HIP_PERFORMANCE
		HIP_DEBUG("Start PERF_R1\n");
		hip_perf_start_benchmark(perf_set, PERF_R1);
#endif
	  	/* State. */
	        HIP_IFEL(!entry, -1, "No entry when receiving R1\n");
		HIP_IFCS(entry, err = entry->hadb_rcv_func->
			 hip_receive_r1(msg, src_addr, dst_addr, entry,
					msg_info));
#ifdef CONFIG_HIP_PERFORMANCE
		HIP_DEBUG("Stop and write PERF_R1\n");
		hip_perf_stop_benchmark(perf_set, PERF_R1);
		hip_perf_write_benchmark(perf_set, PERF_R1);
#endif
		break;

	case HIP_R2:
#ifdef CONFIG_HIP_PERFORMANCE
		HIP_DEBUG("Start PERF_R2\n");
		hip_perf_start_benchmark(perf_set, PERF_R2);
#endif
		HIP_IFCS(entry, err = entry->hadb_rcv_func->
			 hip_receive_r2(msg, src_addr, dst_addr, entry,
					msg_info));
		//HIP_STOP_TIMER(KMM_GLOBAL,"Base Exchange");
#ifdef CONFIG_HIP_PERFORMANCE
		HIP_DEBUG("Stop and write PERF_R2\n");
		hip_perf_stop_benchmark(perf_set, PERF_R2);
		hip_perf_write_benchmark(perf_set, PERF_R2);
#endif
		break;

	case HIP_UPDATE:
		HIP_DEBUG_HIT("received an UPDATE:  " ,src_addr );
		if(entry){
			HIP_IFCS(entry, err = entry->hadb_rcv_func->
				 hip_receive_update(msg, src_addr, dst_addr, entry,
						    msg_info));
		}
		//add the santtu
		/**to support stun from firewall**/
		else{
			HIP_DEBUG("FOUND A UPDATE FROM FIREWALL \n");
			hip_receive_update(msg, src_addr, dst_addr, entry,
				    msg_info);
		}
		//end add
		break;

	case HIP_NOTIFY:
		HIP_IFCS(entry, err = entry->hadb_rcv_func->
			 hip_receive_notify(msg, src_addr, dst_addr, entry));
		break;

	case HIP_BOS:
		err = (hip_get_rcv_default_func_set())->
			hip_receive_bos(msg, src_addr, dst_addr, entry,
				      msg_info);
	
	     /*In case of BOS the msg->hitr is null, therefore it is replaced
	       with our own HIT, so that the beet state can also be
	       synchronized. */

	     ipv6_addr_copy(&tmp.hit_peer, &msg->hits);
	     hip_init_us(&tmp, NULL);
	     ipv6_addr_copy(&msg->hitr, &tmp.hit_our);
	     skip_sync = 0;
	     break;
	case HIP_CLOSE:
#ifdef CONFIG_HIP_PERFORMANCE
		HIP_DEBUG("Start PERF_HANDLE_CLOSE\n");
		hip_perf_start_benchmark(perf_set, PERF_HANDLE_CLOSE);
#endif
		HIP_IFCS(entry, err = entry->hadb_rcv_func->
			 hip_receive_close(msg, entry));
#ifdef CONFIG_HIP_PERFORMANCE
		HIP_DEBUG("Stop and write PERF_HANDLE_CLOSE");
		hip_perf_stop_benchmark(perf_set, PERF_HANDLE_CLOSE);
		hip_perf_write_benchmark(perf_set, PERF_HANDLE_CLOSE);
#endif
		break;

	case HIP_CLOSE_ACK:
#ifdef CONFIG_HIP_PERFORMANCE
		HIP_DEBUG("Start PERF_HANDLE_CLOSE_ACK\n");
		hip_perf_start_benchmark(perf_set, PERF_HANDLE_CLOSE_ACK);
#endif
		HIP_IFCS(entry, err = entry->hadb_rcv_func->
			 hip_receive_close_ack(msg, entry));
#ifdef CONFIG_HIP_PERFORMANCE
		HIP_DEBUG("Stop and write PERF_HANDLE_CLOSE_ACK\n");
		hip_perf_stop_benchmark(perf_set, PERF_HANDLE_CLOSE_ACK);
		hip_perf_write_benchmark(perf_set, PERF_HANDLE_CLOSE_ACK);
#endif
		break;

	default:
		HIP_ERROR("Unknown packet %d\n", type);
		err = -ENOSYS;
	}

#ifdef CONFIG_HIP_PERFORMANCE
	HIP_DEBUG("Write PERF_SIGN, PERF_DSA_SIGN_IMPL, PERF_RSA_SIGN_IMPL, PERF_VERIFY, PERF_DSA_VERIFY_IMPL, PERF_RSA_VERIFY_IMPL, PERF_DH_CREATE\n");
	hip_perf_write_benchmark(perf_set, PERF_SIGN);
	hip_perf_write_benchmark(perf_set, PERF_DSA_SIGN_IMPL);
	hip_perf_write_benchmark(perf_set, PERF_RSA_SIGN_IMPL);
	hip_perf_write_benchmark(perf_set, PERF_VERIFY);
	hip_perf_write_benchmark(perf_set, PERF_DSA_VERIFY_IMPL);
	hip_perf_write_benchmark(perf_set, PERF_RSA_VERIFY_IMPL);
	hip_perf_write_benchmark(perf_set, PERF_DH_CREATE);
#endif
	HIP_DEBUG("Done with control packet, err is %d.\n", err);

	if (err)
		goto out_err;

out_err:

	return err;
}

int hip_receive_udp_control_packet(struct hip_common *msg,
				   struct in6_addr *saddr,
				   struct in6_addr *daddr,
				   hip_portpair_t *info)
{
        hip_ha_t *entry;
        int err = 0, type, skip_sync = 0;
	struct in6_addr *saddr_public = saddr;

	_HIP_DEBUG("hip_nat_receive_udp_control_packet() invoked.\n");

        type = hip_get_msg_type(msg);
        entry = hip_hadb_find_byhits(&msg->hits, &msg->hitr);

#ifndef CONFIG_HIP_RVS
	/* The ip of RVS is taken to be ip of the peer while using RVS server
	   to relay R1. Hence have removed this part for RVS --Abi */
	if (entry && (type == HIP_R1 || type == HIP_R2)) {
		/* When the responder equals to the NAT host, it can reply from
		   the private address instead of the public address. In this
		   case, the saddr will point to the private address, and using
		   it for I2 will fail the puzzle indexing (I1 was sent to the
		   public address). So, we make sure here that we're using the
		   same dst address for the I2 as for I1. Also, this address is
		   used for setting up the SAs: handle_r1 creates one-way SA and
		   handle_i2 the other way; let's make sure that they are the
		   same. */
		saddr_public = &entry->peer_addr;
	}
#endif
	HIP_IFEL(hip_receive_control_packet(msg, saddr_public, daddr,info,1), -1,
		 "receiving of control packet failed\n");
 out_err:
	return err;
}

int hip_create_i2(struct hip_context *ctx, uint64_t solved_puzzle,
		  in6_addr_t *r1_saddr, in6_addr_t *r1_daddr, hip_ha_t *entry,
	          hip_portpair_t *r1_info, struct hip_dh_public_value *dhpv)
{

	hip_transform_suite_t transform_hip_suite, transform_esp_suite;
	struct hip_spi_in_item spi_in_data;
	in6_addr_t daddr;
	struct hip_param *param = NULL;
	struct hip_diffie_hellman *dh_req = NULL;
	struct hip_esp_info *esp_info = NULL;
	struct hip_host_id_entry *host_id_entry = NULL;
	hip_common_t *i2 = NULL;
	char *enc_in_msg = NULL, *host_id_in_enc = NULL;
	unsigned char *iv = NULL;
	int err = 0, host_id_in_enc_len = 0, written = 0;
	uint16_t mask = 0;
	int type_count = 0, request_rvs = 0, request_escrow = 0;
        int *reg_type = NULL;
	uint32_t spi_in = 0;
	struct hip_nat_transform *nat_tfm = NULL;
	hip_transform_suite_t nat_suite;

	_HIP_DEBUG("hip_create_i2() invoked.\n");

        HIP_DEBUG("R1 source port %u, destination port %d\n",
		  r1_info->src_port, r1_info->dst_port);

	HIP_ASSERT(entry);

	// creating inbound spi to be sent in I2
	get_random_bytes(&spi_in, sizeof(uint32_t));

	nat_suite = hip_get_nat_mode(entry);

	/* Allocate space for a new I2 message. */
	HIP_IFEL(!(i2 = hip_msg_alloc()), -ENOMEM, "Allocation of I2 failed\n");

	/* TLV sanity checks are are already done by the caller of this
	   function. Now, begin to build I2 piece by piece. */

	/* Delete old SPDs and SAs, if present */
	hip_hadb_delete_inbound_spi(entry, 0);
	hip_hadb_delete_outbound_spi(entry, 0);

#ifdef CONFIG_HIP_BLIND
	if (hip_blind_get_status()) {
		HIP_DEBUG("Build blinded I2\n");
		mask |= HIP_PACKET_CTRL_BLIND;
		// Build network header by using blinded HITs
		entry->hadb_misc_func->hip_build_network_hdr(
			i2, HIP_I2, mask, &entry->hit_our_blind,
			&entry->hit_peer_blind);
	}
#endif

	if (!hip_blind_get_status()) {
		HIP_DEBUG("Build normal I2.\n");
		/* create I2 */
		entry->hadb_misc_func->
			hip_build_network_hdr(i2, HIP_I2, mask, &(ctx->input->hitr),
					      &(ctx->input->hits));
	}

        /********** ESP_INFO **********/
	/* SPI is set below */
	HIP_IFEL(hip_build_param_esp_info(i2, ctx->esp_keymat_index, 0, 0),
		 -1, "building of ESP_INFO failed.\n");

	/********** R1 COUNTER (OPTIONAL) ********/
	/* we build this, if we have recorded some value (from previous R1s) */
	{
		uint64_t rtmp;

		HIP_LOCK_HA(entry);
		rtmp = entry->birthday;
		HIP_UNLOCK_HA(entry);

		HIP_IFEL(rtmp && hip_build_param_r1_counter(i2, rtmp), -1,
			 "Could not build R1 GENERATION parameter\n");
	}

	/********* LOCATOR PARAMETER ************/
        /** Type 193 **/
	/* Notice that locator building is excluded when Initiator prefers
	   ICE mode but Responder does not support it. This is a workaround
	   to the side effect of ICE turning the locators on (bug id 810) */
	HIP_DEBUG("Building LOCATOR parameter 	1\n");
        if (hip_locator_status == SO_HIP_SET_LOCATOR_ON &&
	    (hip_get_nat_mode(entry) == HIP_NAT_MODE_NONE ||
	     hip_get_nat_mode(entry) == HIP_NAT_MODE_ICE_UDP)) {
            HIP_DEBUG("Building LOCATOR parameter 2\n");
            if ((err = hip_build_locators(i2, spi_in, hip_get_nat_mode(entry))) < 0)
                HIP_DEBUG("LOCATOR parameter building failed\n");
        }


	/********** SOLUTION **********/
	{
		struct hip_puzzle *pz;

		HIP_IFEL(!(pz = hip_get_param(ctx->input, HIP_PARAM_PUZZLE)), -ENOENT,
			 "Internal error: PUZZLE parameter mysteriously gone\n");
		HIP_IFEL(hip_build_param_solution(i2, pz, ntoh64(solved_puzzle)), -1,
			 "Building of solution failed\n");
	}

	/********** Diffie-Hellman *********/
	HIP_IFEL(!(dh_req = hip_get_param(ctx->input, HIP_PARAM_DIFFIE_HELLMAN)),
		 -ENOENT, "Internal error\n");
	HIP_IFEL((written = hip_insert_dh(dhpv->public_value,
		 ntohs(dhpv->pub_len), dhpv->group_id)) < 0,
		 -1, "Could not extract the DH public key\n");

	HIP_IFEL(hip_build_param_diffie_hellman_contents(i2,
		 dhpv->group_id, dhpv->public_value, written,
		 HIP_MAX_DH_GROUP_ID, NULL, 0), -1,
		 "Building of DH failed.\n");

    /********** HIP transform. **********/
	HIP_IFE(!(param = hip_get_param(ctx->input, HIP_PARAM_HIP_TRANSFORM)), -ENOENT);
	HIP_IFEL((transform_hip_suite =
		  hip_select_hip_transform((struct hip_hip_transform *) param)) == 0,
		 -EINVAL, "Could not find acceptable hip transform suite\n");

	/* Select only one transform */
	HIP_IFEL(hip_build_param_transform(i2, HIP_PARAM_HIP_TRANSFORM,
					   &transform_hip_suite, 1), -1,
		 "Building of HIP transform failed\n");

	HIP_DEBUG("HIP transform: %d\n", transform_hip_suite);

       /*********** NAT parameters *******/
	
#ifdef HIP_USE_ICE
	HIP_DEBUG("nat control %d\n", hip_nat_get_control(entry));

        if (hip_get_param(ctx->input, HIP_PARAM_NAT_TRANSFORM) &&
	    nat_suite != HIP_NAT_MODE_NONE) {
		hip_build_param_nat_transform(i2, &nat_suite, 1);
		hip_build_param_nat_pacing(i2, HIP_NAT_PACING_DEFAULT);
	}
#endif
        
	/************ Encrypted ***********/
	if (hip_encrypt_i2_hi)
	{
		switch (transform_hip_suite) {
		case HIP_HIP_AES_SHA1:
			HIP_IFEL(hip_build_param_encrypted_aes_sha1(i2, (struct hip_tlv_common *)entry->our_pub),
				 -1, "Building of param encrypted failed.\n");
			enc_in_msg = hip_get_param(i2, HIP_PARAM_ENCRYPTED);
			HIP_ASSERT(enc_in_msg); /* Builder internal error. */
			iv = ((struct hip_encrypted_aes_sha1 *) enc_in_msg)->iv;
			get_random_bytes(iv, 16);
			host_id_in_enc = enc_in_msg +
				sizeof(struct hip_encrypted_aes_sha1);
			break;
		case HIP_HIP_3DES_SHA1:
			HIP_IFEL(hip_build_param_encrypted_3des_sha1(i2, (struct hip_tlv_common *)entry->our_pub),
				 -1, "Building of param encrypted failed.\n");
			enc_in_msg = hip_get_param(i2, HIP_PARAM_ENCRYPTED);
			HIP_ASSERT(enc_in_msg); /* Builder internal error. */
			iv = ((struct hip_encrypted_3des_sha1 *) enc_in_msg)->iv;
			get_random_bytes(iv, 8);
			host_id_in_enc = enc_in_msg +
				sizeof(struct hip_encrypted_3des_sha1);
			break;
		case HIP_HIP_NULL_SHA1:
			HIP_IFEL(hip_build_param_encrypted_null_sha1(i2, (struct hip_tlv_common *)entry->our_pub),
				 -1, "Building of param encrypted failed.\n");
			enc_in_msg = hip_get_param(i2, HIP_PARAM_ENCRYPTED);
			HIP_ASSERT(enc_in_msg); /* Builder internal error. */
			iv = NULL;
			host_id_in_enc = enc_in_msg +
				sizeof(struct hip_encrypted_null_sha1);
			break;
		default:
			HIP_IFEL(1, -ENOSYS, "HIP transform not supported (%d)\n",
				 transform_hip_suite);
		}
	} else /* add host id in plaintext without encrypted wrapper */ {
		hip_tlv_len_t hid_len;

		/* Parameter HOST_ID. Notice that hip_get_public_key overwrites
		   the argument pointer, so we have to allocate some extra memory */

		HIP_IFEL(!(host_id_entry = hip_get_hostid_entry_by_lhi_and_algo(HIP_DB_LOCAL_HID,
				&(ctx->input->hitr), HIP_ANY_ALGO, -1)), -1, "Unknown HIT\n");

		_HIP_DEBUG("This HOST ID belongs to: %s\n",
			   hip_get_param_host_id_hostname(host_id_entry->host_id));

		HIP_IFEL(hip_build_param(i2, host_id_entry->host_id), -1, "Building of host id failed\n");
	}

	/* REG_INFO parameter. This builds a REG_REQUEST parameter in the I2
	   packet. */
	hip_handle_param_reg_info(entry, ctx->input, i2);

	/********** ESP-ENC transform. **********/
	HIP_IFE(!(param = hip_get_param(ctx->input, HIP_PARAM_ESP_TRANSFORM)), -ENOENT);

	/* Select only one transform */
	HIP_IFEL((transform_esp_suite =
		  hip_select_esp_transform((struct hip_esp_transform *) param)) == 0,
		 -1, "Could not find acceptable hip transform suite\n");
	HIP_IFEL(hip_build_param_transform(i2, HIP_PARAM_ESP_TRANSFORM,
					   &transform_esp_suite, 1), -1,
		 "Building of ESP transform failed\n");

	/********** ESP-PROT anchor [OPTIONAL] **********/

	HIP_IFEL(esp_prot_i2_add_anchor(i2, entry, ctx), -1,
			"failed to add esp protection anchor\n");

	/************************************************/

	if (hip_encrypt_i2_hi)
	{
		HIP_HEXDUMP("enc(host_id)", host_id_in_enc,
				hip_get_param_total_len(host_id_in_enc));

		/* Calculate the length of the host id inside the encrypted param */
		host_id_in_enc_len = hip_get_param_total_len(host_id_in_enc);

		/* Adjust the host id length for AES (block size 16).
		   build_param_encrypted_aes has already taken care that there is
		   enough padding */
		if (transform_hip_suite == HIP_HIP_AES_SHA1) {
			int remainder = host_id_in_enc_len % 16;
			if (remainder) {
				HIP_DEBUG("Remainder %d (for AES)\n", remainder);
				host_id_in_enc_len += remainder;
			}
		}

		_HIP_HEXDUMP("hostidinmsg", host_id_in_enc,
				hip_get_param_total_len(host_id_in_enc));
		_HIP_HEXDUMP("encinmsg", enc_in_msg,
				hip_get_param_total_len(enc_in_msg));
		HIP_HEXDUMP("enc key", &ctx->hip_enc_out.key, HIP_MAX_KEY_LEN);
		_HIP_HEXDUMP("IV", iv, 16); // or 8
		HIP_DEBUG("host id type: %d\n",
			  hip_get_host_id_algo((struct hip_host_id *)host_id_in_enc));
		_HIP_HEXDUMP("hostidinmsg 2", host_id_in_enc, x);


		  HIP_IFEL(hip_crypto_encrypted(host_id_in_enc, iv,
						transform_hip_suite,
						host_id_in_enc_len,
						&ctx->hip_enc_out.key,
						HIP_DIRECTION_ENCRYPT), -1,
			 "Building of param encrypted failed\n");

		_HIP_HEXDUMP("encinmsg 2", enc_in_msg,
				 hip_get_param_total_len(enc_in_msg));
		_HIP_HEXDUMP("hostidinmsg 2", host_id_in_enc, x);
	}

	/* Now that almost everything is set up except the signature, we can
	 * try to set up inbound IPsec SA, similarly as in hip_create_r2 */

	HIP_DEBUG("src %d, dst %d\n", r1_info->src_port, r1_info->dst_port);

        entry->local_udp_port = r1_info->src_port;
	entry->peer_udp_port = r1_info->dst_port;

	entry->hip_transform = transform_hip_suite;

	/* XXX: -EAGAIN */
	HIP_DEBUG("set up inbound IPsec SA, SPI=0x%x (host)\n", spi_in);

#ifdef CONFIG_HIP_BLIND
	if (hip_blind_get_status()) {
	  HIP_IFEL(entry->hadb_ipsec_func->hip_setup_hit_sp_pair(&entry->hit_peer,
					 &entry->hit_our,
					 r1_saddr, r1_daddr, IPPROTO_ESP, 1, 1), -1,
		   "Setting up SP pair failed\n");
	}
#endif
	if (!hip_blind_get_status()) {
	  HIP_IFEL(entry->hadb_ipsec_func->hip_setup_hit_sp_pair(&ctx->input->hits,
					 &ctx->input->hitr,
					 r1_saddr, r1_daddr, IPPROTO_ESP, 1, 1), -1,
		   "Setting up SP pair failed\n");
	}

 	esp_info = hip_get_param(i2, HIP_PARAM_ESP_INFO);
 	HIP_ASSERT(esp_info); /* Builder internal error */
	esp_info->new_spi = htonl(spi_in);
	/* LSI not created, as it is local, and we do not support IPv4 */

#ifdef CONFIG_HIP_ESCROW
	if (hip_deliver_escrow_data(r1_saddr, r1_daddr, &ctx->input->hits,
				    &ctx->input->hitr, &spi_in,
				    transform_esp_suite, &ctx->esp_in,
				    HIP_ESCROW_OPERATION_ADD) != 0)
	{
		HIP_DEBUG("Could not deliver escrow data to server.\n");
	}
#endif //CONFIG_HIP_ESCROW

	/******** NONCE *************************/
#ifdef CONFIG_HIP_BLIND
	if (hip_blind_get_status()) {
	  HIP_DEBUG("add nonce to the message\n");
	  HIP_IFEL(hip_build_param_blind_nonce(i2, entry->blind_nonce_i),
		   -1, "Unable to attach nonce to the message.\n");
	}
#endif

	/********** ECHO_RESPONSE_SIGN (OPTIONAL) **************/
	/* must reply... */
	{
		struct hip_echo_request *ping;

		ping = hip_get_param(ctx->input, HIP_PARAM_ECHO_REQUEST_SIGN);
		if (ping) {
			int ln = hip_get_param_contents_len(ping);
			HIP_IFEL(hip_build_param_echo(i2, ping + 1, ln, 1, 0), -1,
				 "Error while creating echo reply parameter\n");
		}
	}



	/************* HMAC ************/
	HIP_IFEL(hip_build_param_hmac_contents(i2, &ctx->hip_hmac_out),
		 -1, "Building of HMAC failed\n");

	/********** Signature **********/
	/* Build a digest of the packet built so far. Signature will
	   be calculated over the digest. */
#ifdef CONFIG_HIP_PERFORMANCE
	HIP_DEBUG("Start PERF_SIGN\n");
	hip_perf_start_benchmark(perf_set, PERF_SIGN);
#endif
	HIP_IFEL(entry->sign(entry->our_priv_key, i2), -EINVAL, "Could not create signature\n");
#ifdef CONFIG_HIP_PERFORMANCE
	HIP_DEBUG("Stop PERF_SIGN\n");
	hip_perf_stop_benchmark(perf_set, PERF_SIGN);
#endif

	/********** ECHO_RESPONSE (OPTIONAL) ************/
	/* must reply */
	{
	     struct hip_echo_request *ping;

	     ping = hip_get_param(ctx->input, HIP_PARAM_ECHO_REQUEST);
	     if (ping) {
		  int ln = hip_get_param_contents_len(ping);
		  HIP_IFEL(hip_build_param_echo(i2, (ping + 1), ln, 0, 0), -1,
			   "Error while creating echo reply parameter\n");
	     }
	}

        /********** I2 packet complete **********/
	memset(&spi_in_data, 0, sizeof(struct hip_spi_in_item));
	spi_in_data.spi = spi_in;
	spi_in_data.ifindex = hip_devaddr2ifindex(r1_daddr);
	HIP_LOCK_HA(entry);
	HIP_IFEB(hip_hadb_add_spi(entry, HIP_SPI_DIRECTION_IN, &spi_in_data), -1, HIP_UNLOCK_HA(entry));

	entry->esp_transform = transform_esp_suite;
	HIP_DEBUG("Saving base exchange encryption data to entry \n");
	HIP_DEBUG_HIT("Our HIT: ", &entry->hit_our);
	HIP_DEBUG_HIT("Peer HIT: ", &entry->hit_peer);
	/* Store the keys until we receive R2 */
	HIP_IFEB(hip_store_base_exchange_keys(entry, ctx, 1), -1, HIP_UNLOCK_HA(entry));

	/** @todo Also store the keys that will be given to ESP later */
	HIP_IFE(hip_hadb_get_peer_addr(entry, &daddr), -1);

	/* R1 packet source port becomes the I2 packet destination port. */
	err = entry->hadb_xmit_func->
	     hip_send_pkt(r1_daddr, &daddr,
			  (entry->nat_mode ? hip_get_local_nat_udp_port() : 0),
			  r1_info->src_port, i2, entry, 1);
	HIP_IFEL(err < 0, -ECOMM, "Sending I2 packet failed.\n");

 out_err:
	if (i2)
		HIP_FREE(i2);

	return err;
}

int hip_handle_r1(hip_common_t *r1, in6_addr_t *r1_saddr, in6_addr_t *r1_daddr,
		  hip_ha_t *entry, hip_portpair_t *r1_info)
{
	int err = 0, retransmission = 0;
	uint64_t solved_puzzle = 0, I = 0;
	struct hip_context *ctx = NULL;
	struct hip_host_id *peer_host_id = NULL;
	struct hip_r1_counter *r1cntr = NULL;
	struct hip_dh_public_value *dhpv = NULL;
        struct hip_locator *locator = NULL;
	struct hip_nat_transform *nat_tfm;
	hip_transform_suite_t nat_suite;

        _HIP_DEBUG("hip_handle_r1() invoked.\n");

	if (entry->state == HIP_STATE_I2_SENT) {
		HIP_DEBUG("Retransmission\n");
		retransmission = 1;
	} else {
		HIP_DEBUG("Not a retransmission\n");
	}

	HIP_IFEL(!(ctx = HIP_MALLOC(sizeof(struct hip_context), GFP_KERNEL)),
		 -ENOMEM, "Could not allocate memory for context\n");
	memset(ctx, 0, sizeof(struct hip_context));
	ctx->input = r1;
	
	hip_relay_add_rvs_to_ha(r1, entry);
	
#ifdef HIP_USE_ICE
	hip_relay_handle_relay_to_in_client(r1,HIP_R1, r1_saddr, r1_daddr,r1_info, entry);
#endif

	/* According to the section 8.6 of the base draft, we must first check
	   signature. */

	/* Blinded R1 packets do not contain HOST ID parameters, so the
	 * verification must be delayed to the R2 */
	if (!hip_blind_get_status()) {
		/* Store the peer's public key to HA and validate it */
		/** @todo Do not store the key if the verification fails. */
		HIP_IFEL(!(peer_host_id = hip_get_param(r1, HIP_PARAM_HOST_ID)),
			 -ENOENT, "No HOST_ID found in R1\n");
		//copy hostname to hadb entry if local copy is empty
		if(strlen(entry->peer_hostname) == 0)
			memcpy(entry->peer_hostname,
			       hip_get_param_host_id_hostname(peer_host_id),
			       HIP_HOST_ID_HOSTNAME_LEN_MAX - 1);
		HIP_IFE(hip_init_peer(entry, r1, peer_host_id), -EINVAL);
#ifdef CONFIG_HIP_PERFORMANCE
		HIP_DEBUG("Start PERF_VERIFY\n");
		hip_perf_start_benchmark(perf_set, PERF_VERIFY);
#endif
		HIP_IFEL(entry->verify(entry->peer_pub_key, r1), -EINVAL,
			 "Verification of R1 signature failed\n");
#ifdef CONFIG_HIP_PERFORMANCE
		HIP_DEBUG("Stop PERF_VERIFY\n");
		hip_perf_stop_benchmark(perf_set, PERF_VERIFY);
#endif
        }

	/* R1 packet had destination port hip_get_nat_udp_port(), which means that the peer is
	   behind NAT. We set NAT mode "on" and set the send funtion to
	   "hip_send_udp". The client UDP port is not stored until the handling
	   of R2 packet. Don't know if the entry is already locked... */
	if(r1_info->dst_port != 0) {
		HIP_LOCK_HA(entry);
		if(entry->nat_mode == HIP_NAT_MODE_NONE)
			entry->nat_mode = HIP_NAT_MODE_PLAIN_UDP;
		hip_hadb_set_xmit_function_set(entry, &nat_xmit_func_set);
		HIP_UNLOCK_HA(entry);
	}

       /*********** NAT parameters *******/

	nat_tfm = hip_get_param(r1, HIP_PARAM_NAT_TRANSFORM);
	if (r1_info->src_port == 0) {
		nat_suite = HIP_NAT_MODE_NONE;
	} else if (nat_tfm) {
		nat_suite = hip_select_nat_transform(entry,
						     nat_tfm->suite_id, hip_get_param_contents_len(nat_tfm) / sizeof(hip_transform_suite_t) - 1);
	} else {
		nat_suite = HIP_NAT_MODE_PLAIN_UDP;
	}
	if (nat_suite == HIP_NAT_MODE_ICE_UDP) 
		ctx->use_ice = 1;
	hip_ha_set_nat_mode(entry, nat_suite);

        /***** LOCATOR PARAMETER ******/

        locator = hip_get_param(r1, HIP_PARAM_LOCATOR);
        if(locator)
		err = handle_locator(locator, r1_saddr, r1_daddr, entry, r1_info);
        else
            HIP_DEBUG("R1 did not have locator\n");

	/* R1 generation check */

	/* We have problems with creating precreated R1s in reasonable
	   fashion... so we don't mind about generations. */
	r1cntr = hip_get_param(r1, HIP_PARAM_R1_COUNTER);

	/* Do control bit stuff here... */

	/* We must store the R1 generation counter, _IF_ it exists. */
	if (r1cntr) {
		HIP_LOCK_HA(entry);
		HIP_DEBUG("Storing R1 generation counter %d\n", r1cntr->generation);
		entry->birthday = ntoh64(r1cntr->generation);
		HIP_UNLOCK_HA(entry);
	}

        /* Solve puzzle: if this is a retransmission, we have to preserve
	   the old solution. */
	if (!retransmission) {
		struct hip_puzzle *pz = NULL;

		HIP_IFEL(!(pz = hip_get_param(r1, HIP_PARAM_PUZZLE)), -EINVAL,
			 "Malformed R1 packet. PUZZLE parameter missing\n");
		HIP_IFEL((solved_puzzle =
			  entry->hadb_misc_func->hip_solve_puzzle(
				  pz, r1, HIP_SOLVE_PUZZLE)) == 0,
			 -EINVAL, "Solving of puzzle failed\n");
		I = pz->I;
		entry->puzzle_solution = solved_puzzle;
		entry->puzzle_i = pz->I;
	} else {
		I = entry->puzzle_i;
		solved_puzzle = entry->puzzle_solution;
	}

	/* calculate shared secret and create keying material */
	ctx->dh_shared_key = NULL;
	/* note: we could skip keying material generation in the case
	   of a retransmission but then we'd had to fill ctx->hmac etc */
	HIP_IFEL(entry->hadb_misc_func->hip_produce_keying_material(r1, ctx, I,
							 solved_puzzle, &dhpv),
			 -EINVAL, "Could not produce keying material\n");
	
	//entry->hip_nat_key = ctx->hip_nat_key;
	//HIP_DEBUG("hip nat key from context %s", ctx->hip_nat_key);
	if (hip_get_nat_mode(entry) == HIP_NAT_MODE_ICE_UDP)
		memcpy(entry->hip_nat_key, ctx->hip_nat_key,HIP_MAX_KEY_LEN);
	//HIP_DEBUG("hip nat key in entry %s", entry->hip_nat_key);
	/** @todo BLIND: What is this? */
	/* Blinded R1 packets do not contain HOST ID parameters,
	 * so the saving peer's HOST ID mus be delayd to the R2
	 */
	if (!hip_blind_get_status()) {
		/* Everything ok, save host id to HA */
		char *str = NULL;
		int len;
		HIP_IFE(hip_get_param_host_id_di_type_len(
				peer_host_id, &str, &len) < 0, -1);
		HIP_DEBUG("Identity type: %s, Length: %d, Name: %s\n", str,
			  len, hip_get_param_host_id_hostname(peer_host_id));
	}

	/********* ESP protection preferred transforms [OPTIONAL] *********/

	HIP_IFEL(esp_prot_r1_handle_transforms(entry, ctx), -1,
			"failed to handle preferred esp protection transforms\n");

	/******************************************************************/

        /* We haven't handled REG_INFO parameter. We do that in hip_create_i2()
	   because we must create an REG_REQUEST parameter based on the data
	   of the REG_INFO parameter. */

 	err = entry->hadb_misc_func->
	     hip_create_i2(ctx, solved_puzzle, r1_saddr, r1_daddr, entry,
			   r1_info, dhpv);

	HIP_IFEL(err < 0, -1, "Creation of I2 failed\n");

	if (entry->state == HIP_STATE_I1_SENT) {
		entry->state = HIP_STATE_I2_SENT;
	}

out_err:
	if (ctx->dh_shared_key)
		HIP_FREE(ctx->dh_shared_key);
	if (ctx)
		HIP_FREE(ctx);
     
	return err;
}

int hip_receive_r1(hip_common_t *r1, in6_addr_t *r1_saddr, in6_addr_t *r1_daddr,
		   hip_ha_t *entry, hip_portpair_t *r1_info)
{
	int state, mask = HIP_PACKET_CTRL_ANON, err = 0;

	HIP_DEBUG("hip_receive_r1() invoked.\n");

#ifdef CONFIG_HIP_OPPORTUNISTIC
	/* Check and remove the IP of the peer from the opp non-HIP database */
	hip_oppipdb_delentry(&(entry->peer_addr));
#endif

#ifdef CONFIG_HIP_BLIND
	if (hip_blind_get_status())
	  mask |= HIP_PACKET_CTRL_BLIND;
#endif
	if (ipv6_addr_any(&r1->hitr)) {
		HIP_DEBUG("Received NULL receiver HIT in R1. Not dropping\n");
	}

 	HIP_IFEL(!hip_controls_sane(ntohs(r1->control), mask), 0,
		 "Received illegal controls in R1: 0x%x Dropping\n",
		 ntohs(r1->control));
	HIP_IFEL(!entry, -EFAULT,
		 "Received R1 with no local state. Dropping\n");

	/* An implicit and insecure REA. If sender's address is different than
	 * the one that was mapped, then we will overwrite the mapping with the
	 * newer address. This enables us to use the rendezvous server, while
	 * not supporting the REA TLV. */
	{
		struct in6_addr daddr;

		hip_hadb_get_peer_addr(entry, &daddr);
		if (ipv6_addr_cmp(&daddr, r1_saddr) != 0) {
			HIP_DEBUG("Mapped address didn't match received address\n");
			HIP_DEBUG("Assuming that the mapped address was actually RVS's.\n");
			HIP_HEXDUMP("Mapping", &daddr, 16);
			HIP_HEXDUMP("Received", r1_saddr, 16);
			hip_hadb_delete_peer_addrlist_one(entry, &daddr);
			hip_hadb_add_peer_addr(entry, r1_saddr, 0, 0,
					       PEER_ADDR_STATE_ACTIVE);
		}
	}

	state = entry->state;

	HIP_DEBUG("Received R1 in state %s\n", hip_state_str(state));
	switch(state) {
	case HIP_STATE_I1_SENT:
	case HIP_STATE_I2_SENT:
	case HIP_STATE_CLOSING:
	case HIP_STATE_CLOSED:
	     /* E1. The normal case. Process, send I2, goto E2. */
	     err = entry->hadb_handle_func->
		  hip_handle_r1(r1, r1_saddr, r1_daddr, entry, r1_info);
	     HIP_LOCK_HA(entry);
	     if (err < 0)
		  HIP_ERROR("Handling of R1 failed\n");
	     HIP_UNLOCK_HA(entry);
	     break;
	case HIP_STATE_R2_SENT:
		break;
	case HIP_STATE_ESTABLISHED:
		break;
	case HIP_STATE_NONE:
	case HIP_STATE_UNASSOCIATED:
	default:
		/* Can't happen. */
		err = -EFAULT;
		HIP_ERROR("R1 received in odd state: %d. Dropping.\n", state);
		break;
	}

	hip_put_ha(entry);

 out_err:
	return err;
}

/**
 * Creates and transmits an R2 packet.
 *
 * @param  ctx      a pointer to the context of processed I2 packet.
 * @param  i2_saddr a pointer to I2 packet source IP address.
 * @param  i2_daddr a pointer to I2 packet destination IP address.
 * @param  entry    a pointer to the current host association database state.
 * @param  i2_info  a pointer to the source and destination ports (when NAT is
 *                  in use).
 * @return zero on success, negative otherwise.
 */
int hip_create_r2(struct hip_context *ctx, in6_addr_t *i2_saddr,
		  in6_addr_t *i2_daddr, hip_ha_t *entry,
		  hip_portpair_t *i2_info,
		  in6_addr_t *dest,
		  const in_port_t dest_port)
{
	hip_common_t *r2 = NULL, *i2 = NULL;
	struct hip_crypto_key hmac;
 	int err = 0;
	uint16_t mask = 0;
	uint8_t lifetime = 0;
	uint32_t spi_in = 0;

	_HIP_DEBUG("hip_create_r2() invoked.\n");
	/* Assume already locked entry */
	i2 = ctx->input;

	/* Build and send R2: IP ( HIP ( SPI, HMAC, HIP_SIGNATURE ) ) */
	HIP_IFEL(!(r2 = hip_msg_alloc()), -ENOMEM, "No memory for R2\n");

#ifdef CONFIG_HIP_BLIND
	// For blind: we must add encrypted public host id
	if (hip_blind_get_status()) {
		HIP_DEBUG("Set HIP_PACKET_CTRL_BLIND for R2\n");
		mask |= HIP_PACKET_CTRL_BLIND;

		// Build network header by using blinded HITs
		entry->hadb_misc_func->
			hip_build_network_hdr(r2, HIP_R2, mask, &entry->hit_our_blind,
					      &entry->hit_peer_blind);
	}
#endif
	/* Just swap the addresses to use the I2's destination HIT as the R2's
	   source HIT. */
	if (!hip_blind_get_status()) {
		entry->hadb_misc_func->
			hip_build_network_hdr(r2, HIP_R2, mask, &entry->hit_our,
					      &entry->hit_peer);
	}

	HIP_DUMP_MSG(r2);

 	/* ESP_INFO */
	spi_in = hip_hadb_get_latest_inbound_spi(entry);
	HIP_IFEL(hip_build_param_esp_info(r2, ctx->esp_keymat_index, 0, spi_in),
		 -1, "building of ESP_INFO failed.\n");

	/********** CHALLENGE_RESPONSE **********/
#ifdef CONFIG_HIP_MIDAUTH
	/* TODO: no caching is done for PUZZLE_M parameters. This may be
	 * a DOS attack vector.
	 */
	HIP_IFEL(hip_solve_puzzle_m(r2, ctx->input, entry), -1,
		 "Building of Challenge_Response failed\n");
	char *midauth_cert = hip_pisa_get_certificate();

	HIP_IFEL(hip_build_param(r2, entry->our_pub), -1,
				         "Building of host id failed\n");

	/* For now we just add some random data to see if it works */
			HIP_IFEL(hip_build_param_cert(r2, 1, 1, 1, 1, midauth_cert, strlen(midauth_cert)), -1, "Building of cert failed\n");

#endif



#ifdef CONFIG_HIP_BLIND
	// For blind: we must add encrypted public host id
	if (hip_blind_get_status()) {
	  HIP_IFEL(hip_blind_build_r2(i2, r2, entry, &mask),
	  	   -1, "hip_blind_build_r2 failed\n");
	}
#endif

	/********** ESP-PROT anchor [OPTIONAL] **********/

	HIP_IFEL(esp_prot_r2_add_anchor(r2, entry), -1,
			"failed to add esp protection anchor\n");

	/************************************************/

	/********* LOCATOR PARAMETER ************/
	/** Type 193 **/
	if (hip_locator_status == SO_HIP_SET_LOCATOR_ON &&
	    (hip_get_nat_mode(entry) == HIP_NAT_MODE_NONE ||
	     hip_get_nat_mode(entry) == HIP_NAT_MODE_ICE_UDP)) {
		HIP_DEBUG("Building nat LOCATOR parameter\n");
		if ((err = hip_build_locators(r2, spi_in, hip_get_nat_mode(entry))) < 0)
			HIP_DEBUG("nat LOCATOR parameter building failed\n");
	}

#if defined(CONFIG_HIP_RVS) || defined(CONFIG_HIP_ESCROW)
	/********** REG_REQUEST **********/
	/* This part should only be executed at server offering rvs, relay or
	   escrow services. Since we don't have a way to detect if we are an
	   escrow server this part is executed on I and R also.
	   -Lauri 11.06.2008

	/* Handle REG_REQUEST parameter. */
	hip_handle_param_reg_request(entry, i2, r2);
	
#endif
	
#if defined(CONFIG_HIP_RVS) 
	if(hip_relay_get_status() != HIP_RELAY_OFF) {
		hip_build_param_reg_from(r2,i2_saddr, i2_info->src_port);
	}
	
#endif	
	
	
 	/* Create HMAC2 parameter. */
	if (entry->our_pub == NULL) {
		HIP_DEBUG("entry->our_pub is NULL.\n");
	} else {
		_HIP_HEXDUMP("Host ID for HMAC2", entry->our_pub,
			     hip_get_param_total_len(entry->our_pub));
	}

	memcpy(&hmac, &entry->hip_hmac_out, sizeof(hmac));
	HIP_IFEL(hip_build_param_hmac2_contents(r2, &hmac, entry->our_pub), -1,
		 "Failed to build parameter HMAC2 contents.\n");

	/* Why is err reset to zero? -Lauri 11.06.2008 */
	if (err == 1) {
		err = 0;
	}

	HIP_IFEL(entry->sign(entry->our_priv_key, r2), -EINVAL, "Could not sign R2. Failing\n");

#ifdef CONFIG_HIP_RVS
	if(!ipv6_addr_any(dest))
	 { 
		//if(hip_relay_get_status() == HIP_RELAY_ON) {
		 
			HIP_INFO("create replay_to parameter in R2\n");
			hip_build_param_relay_to(
					r2, dest, dest_port);
		//}
	  }
	
#endif

#ifdef CONFIG_HIP_BLIND
	if (hip_blind_get_status()) {
	   err = entry->hadb_ipsec_func->hip_add_sa(
		   i2_daddr, i2_saddr, &entry->hit_our, &entry->hit_peer,
		   entry->default_spi_out, entry->esp_transform, &ctx->esp_out,
		   &ctx->auth_out, 1, HIP_SPI_DIRECTION_OUT, 0, entry);
	}
#endif
	/*if nat control is 0, then UDP (ICE) mode is off*/
	if (hip_nat_get_control(entry) != HIP_NAT_MODE_ICE_UDP) {
		if (!hip_blind_get_status()) {
		  err = entry->hadb_ipsec_func->hip_add_sa(i2_daddr, i2_saddr,
				   &ctx->input->hitr, &ctx->input->hits,
				   entry->default_spi_out, entry->esp_transform,
				   &ctx->esp_out, &ctx->auth_out,
				   1, HIP_SPI_DIRECTION_OUT, 0, entry);
		}
		if (err) {
			HIP_ERROR("Failed to setup outbound SA with SPI = %d.\n",
					entry->default_spi_out);

			/* delete all IPsec related SPD/SA for this entry*/
			hip_hadb_delete_inbound_spi(entry, 0);
			hip_hadb_delete_outbound_spi(entry, 0);
			goto out_err;
		}
	}else{
		HIP_DEBUG("ICE engine will be used, no sa created here\n");
	}
//end modify
	/* @todo Check if err = -EAGAIN... */
	HIP_DEBUG("Set up outbound IPsec SA, SPI=0x%x\n", entry->default_spi_out);
// end move

	err = entry->hadb_xmit_func->hip_send_pkt(i2_daddr, i2_saddr,
						  (entry->nat_mode ? hip_get_local_nat_udp_port() : 0),
	                                          entry->peer_udp_port, r2, entry, 1);

	if (err == 1)
		err = 0;

	HIP_IFEL(err, -ECOMM, "Sending R2 packet failed.\n");

	/* Send the first heartbeat. Notice that error value is ignored
	   because we want to to complete the base exchange successfully */
	/* for ICE , we do not need it*/
	if (hip_icmp_interval > 0 && hip_nat_get_control(entry) != HIP_NAT_MODE_ICE_UDP) {
		_HIP_DEBUG("icmp sock %d\n", hip_icmp_sock);
		hip_send_icmp(hip_icmp_sock, entry);
	}

 out_err:
	if (r2 != NULL) {
		free(r2);
	}

	return err;
}

/**
 * Handles an incoming I2 packet.
 *
 * This function is the actual point from where the processing of I2 is started
 * and corresponding R2 is created. This function also creates a new host
 * association in the host association database if no previous association
 * matching the search key (source HIT XOR destination HIT) was found.
 *
 * @param i2       a pointer to the I2 HIP packet common header with source and
 *                 destination HITs.
 * @param i2_saddr a pointer to the source address from where the I2 packet was
 *                 received.
 * @param i2_daddr a pointer to the destination address where the I2 packet was
 *                 sent to (own address).
 * @param ha       host association corresponding to the peer.
 * @param i2_info  a pointer to the source and destination ports (when NAT is
 *                 in use).
 * @return         zero on success, or negative error value on error. Success
 *                 indicates that I2 payloads are checked and R2 is created and
 *                 sent.
 * @see            Section 6.9. "Processing Incoming I2 Packets" of
 *                 <a href="http://www.rfc-editor.org/rfc/rfc5201.txt">
 *                 RFC 5201</a>.
 */
int hip_handle_i2(hip_common_t *i2, in6_addr_t *i2_saddr, in6_addr_t *i2_daddr,
		  hip_ha_t *entry, hip_portpair_t *i2_info)
{
	/* Primitive data types. */
	extern uint8_t hip_esp_prot_ext_transform;
	int err = 0, retransmission = 0, replay = 0, state = 0, item_length = 0,
		host_id_found = 0, is_loopback = 0;
	uint8_t transform = 0;
	uint16_t crypto_len = 0;
	uint32_t spi_in = 0, spi_out = 0;
	in_port_t dest_port = 0; // For the port in RELAY_FROM
	/* Pointers */
	char *tmp_enc = NULL, *enc = NULL;
	unsigned char *iv = NULL;
	unsigned char *anchor = NULL;
	struct hip_hip_transform *hip_transform = NULL;
	struct hip_host_id *host_id_in_enc = NULL;
	struct hip_r1_counter *r1cntr = NULL;
	struct hip_esp_info *esp_info = NULL;
	struct hip_dh_public_value *dhpv = NULL;
	struct hip_solution *solution = NULL;
	struct esp_prot_anchor *prot_anchor = NULL;
	struct esp_prot_transform *prot_transform = NULL;
	/* Data structures. */
	in6_addr_t dest; // dest for the IP address in RELAY_FROM
	hip_transform_suite_t esp_tfm, hip_tfm, nat_suite;
	struct hip_spi_in_item spi_in_data;
	struct hip_context i2_context;
	extern int hip_icmp_interval;
	extern int hip_icmp_sock;
	struct hip_locator *locator = NULL;
	struct hip_nat_transform *nat_tfm;
	void *ice_session = NULL;
	int i = 0;
	int do_transform = 0;
	int use_blind = 0;
	uint16_t nonce = 0;
	in6_addr_t plain_peer_hit, plain_local_hit;

#ifdef CONFIG_HIP_BLIND
	memset(&plain_peer_hit, 0, sizeof(plain_peer_hit));
	memset(&plain_local_hit, 0, sizeof(plain_local_hit));

	HIP_IFEL(hip_check_whether_to_use_blind(i2, entry, &use_blind), -EINVAL,
		 "Error when checking whether to use BLIND.\n");
#endif


     HIP_INFO("\n\nReceived I2 from:");
	 HIP_INFO_HIT("Source HIT:", &i2->hits);
 	 HIP_INFO_IN6ADDR("Source IP :", i2_saddr);
 

	_HIP_DEBUG("hip_handle_i2() invoked.\n");

	/* Initialize the statically allocated data structures. */
	memset(&dest, 0, sizeof(dest));
	memset(&esp_tfm, 0, sizeof(esp_tfm));
	memset(&hip_tfm, 0, sizeof(hip_tfm));
	memset(&spi_in_data, 0, sizeof(spi_in_data));
	memset(&i2_context, 0, sizeof(i2_context));

	/* The context structure is used to gather the context created from
	   processing the I2 packet, as well as storing the original packet.
	   From the context struct we can then access the I2 in hip_create_r2()
	   later. */
	i2_context.input = NULL;
	i2_context.output = NULL;
	i2_context.dh_shared_key = NULL;

	/* Store a pointer to the incoming i2 message in the context just
	   allocted. From the context struct we can then access the I2 in
	   hip_create_r2() later. */
	i2_context.input = i2;

	/* Check that the Responder's HIT is one of ours. According to RFC5201,
	   this MUST be done. This check was added by Lauri on 01.08.2008.
	   Note that this condition is not satisfied at the HIP relay server */
	if(!hip_hidb_hit_is_our(&i2->hitr)) {
		err = -EPROTO;
		HIP_ERROR("Responder's HIT in the received I2 packet does not"\
			  " correspond to one of our own HITs. Dropping I2"\
			  " packet.\n");
		goto out_err;
	}

	/* Fetch the R1_COUNTER parameter. */
	r1cntr = hip_get_param(i2, HIP_PARAM_R1_COUNTER);

	/* Here we should check the 'system boot counter' using the R1_COUNTER
	   parameter. However, our precreated R1 packets do not support system
	   boot counter so we do not check it. */

	/* Check solution for cookie */
	solution = hip_get_param(i2_context.input, HIP_PARAM_SOLUTION);
	if(solution == NULL) {
		err = -ENODATA;
		HIP_ERROR("SOLUTION parameter missing from I2 packet. "\
			  "Dropping the I2 packet.\n");
		goto out_err;
	}

	HIP_DEBUG_HIT("i2_saddr", i2_saddr);
	HIP_DEBUG_HIT("i2_daddr", i2_daddr);

	HIP_IFEL(hip_verify_cookie(i2_saddr, i2_daddr, i2, solution), -EPROTO,
		 "Cookie solution rejected. Dropping the I2 packet.\n");

#ifdef CONFIG_HIP_I3
	if(entry && entry->hip_is_hi3_on){
		locator = hip_get_param(i2, HIP_PARAM_LOCATOR);
		hip_do_i3_stuff_for_i2(locator, i2_info, i2_saddr, i2_daddr);
	}
#endif

	if(entry != NULL) {
		/* If the I2 packet is a retransmission, we need reuse the
		   SPI/keymat that was setup already when the first I2 was
		   received. If the Initiator is in established state (it has
		   possibly sent duplicate I2 packets), we must make sure that
		   we are reusing the old SPI as the Initiator will just drop
		   the R2, thus discarding any new SPIs we create. Notice that
		   this works also in the case when Initiator is not in
		   established state, as the initiator just picks up the SPI
		   from the R2. */
		if(entry->state == HIP_STATE_R2_SENT) {
			retransmission = 1;
		} else if (entry->state == HIP_STATE_ESTABLISHED) {
			retransmission = 1;
			spi_in = hip_hadb_get_latest_inbound_spi(entry);
		}
	}

	/****** NAT transform *********/

	nat_tfm = hip_get_param(i2_context.input,
				HIP_PARAM_NAT_TRANSFORM);
	if (i2_info->src_port == 0) {
		nat_suite = HIP_NAT_MODE_NONE;
	} else if (nat_tfm) {
		nat_suite = hip_select_nat_transform(entry,
						     nat_tfm->suite_id,
						     hip_get_param_contents_len(nat_tfm) / sizeof(hip_transform_suite_t) - 1);
	} else {
		nat_suite = HIP_NAT_MODE_PLAIN_UDP;
	}
	if (nat_suite == HIP_NAT_MODE_ICE_UDP) {
		i2_context.use_ice = 1;
		hip_nat_handle_pacing(i2, entry);
	}

	/* Check HIP and ESP transforms, and produce keying material. */

	/* Note: we could skip keying material generation in the case of a
	   retransmission but then we'd had to fill i2_context.hmac etc.
	   TH: I'm not sure if this could be replaced with a function pointer
	   which is set from haDB. Usually you shouldn't have state here,
	   right? */

	HIP_IFEL(hip_produce_keying_material(i2_context.input, &i2_context,
					     solution->I, solution->J, &dhpv),
		 -EPROTO, "Unable to produce keying material. Dropping the I2"\
		 " packet.\n");


	
	/* Verify HMAC. */
	if (hip_hidb_hit_is_our(&i2->hits) && hip_hidb_hit_is_our(&i2->hitr)) {
		is_loopback = 1;
		HIP_IFEL(hip_verify_packet_hmac(i2, &i2_context.hip_hmac_out),
			 -EPROTO, "HMAC loopback validation on I2 failed. "\
			 "Dropping the I2 packet.\n");
	} else {
		HIP_IFEL(hip_verify_packet_hmac(i2, &i2_context.hip_hmac_in),
			 -EPROTO, "HMAC validation on I2 failed. Dropping the"\
			 " I2 packet.\n");
	}

	hip_transform = hip_get_param(i2, HIP_PARAM_HIP_TRANSFORM);
	if (hip_transform == NULL) {
		err = -ENODATA;
		HIP_ERROR("HIP_TRANSFORM parameter missing from I2 packet. "\
			  "Dropping the I2 packet.\n");
		goto out_err;
	} else if ((hip_tfm =
		   hip_get_param_transform_suite_id(hip_transform, 0)) == 0) {
		err = -EPROTO;
		HIP_ERROR("Bad HIP transform. Dropping the I2 packet.\n");
		goto out_err;

	} else
	{
		do_transform = 1;
	}

	/* Decrypt the HOST_ID and verify it against the sender HIT. */
	/* @todo: the HOST_ID can be in the packet in plain text */
	enc = hip_get_param(i2, HIP_PARAM_ENCRYPTED);
	if(enc == NULL) {
		HIP_DEBUG("ENCRYPTED parameter missing from I2 packet\n");
		host_id_in_enc = hip_get_param(i2, HIP_PARAM_HOST_ID);
		HIP_IFEL(!host_id_in_enc, -1, "No host id in i2");
		host_id_found = 1;
	} else {
		/* Little workaround...
		 * We have a function that calculates SHA1 digest and then verifies the
		 * signature. But since the SHA1 digest in I2 must be calculated over
		 * the encrypted data, and the signature requires that the encrypted
		 * data to be decrypted (it contains peer's host identity), we are
		 * forced to do some temporary copying. If ultimate speed is required,
		 * then calculate the digest here as usual and feed it to signature
		 * verifier. */
		if((tmp_enc = (char *) malloc(hip_get_param_total_len(enc))) == NULL) {
			err = -ENOMEM;
			HIP_ERROR("Out of memory when allocating memory for temporary "\
				  "ENCRYPTED parameter. Dropping the I2 packet.\n");
			goto out_err;
		}
		memcpy(tmp_enc, enc, hip_get_param_total_len(enc));


		if (do_transform) {
			/* Get pointers to:
			   1) the encrypted HOST ID parameter inside the "Encrypted
			   data" field of the ENCRYPTED parameter.
			   2) Initialization vector from the ENCRYPTED parameter.

			   Get the length of the "Encrypted data" field in the ENCRYPTED
			   parameter. */

			switch (hip_tfm) {
			case HIP_HIP_RESERVED:
				HIP_ERROR("Found HIP suite ID 'RESERVED'. Dropping "\
					  "the I2 packet.\n");
				err = -EOPNOTSUPP;
				goto out_err;
			case HIP_HIP_AES_SHA1:
				host_id_in_enc = (struct hip_host_id *)
					(tmp_enc +
					 sizeof(struct hip_encrypted_aes_sha1));
				iv = ((struct hip_encrypted_aes_sha1 *) tmp_enc)->iv;
				/* 4 = reserved, 16 = IV */
				crypto_len = hip_get_param_contents_len(enc) - 4 - 16;
				HIP_DEBUG("Found HIP suite ID "\
					  "'AES-CBC with HMAC-SHA1'.\n");
				break;
			case HIP_HIP_3DES_SHA1:
				host_id_in_enc = (struct hip_host_id *)
					(tmp_enc +
					 sizeof(struct hip_encrypted_3des_sha1));
				iv = ((struct hip_encrypted_3des_sha1 *) tmp_enc)->iv;
				/* 4 = reserved, 8 = IV */
				crypto_len = hip_get_param_contents_len(enc) - 4 - 8;
				HIP_DEBUG("Found HIP suite ID "\
					  "'3DES-CBC with HMAC-SHA1'.\n");
				break;
			case HIP_HIP_3DES_MD5:
				HIP_ERROR("Found HIP suite ID '3DES-CBC with "\
					  "HMAC-MD5'. Support for this suite ID is "\
					  "not implemented. Dropping the I2 packet.\n");
				err = -ENOSYS;
				goto out_err;
			case HIP_HIP_BLOWFISH_SHA1:
				HIP_ERROR("Found HIP suite ID 'BLOWFISH-CBC with "\
					  "HMAC-SHA1'. Support for this suite ID is "\
					  "not implemented. Dropping the I2 packet.\n");
				err = -ENOSYS;
				goto out_err;
			case HIP_HIP_NULL_SHA1:
				host_id_in_enc = (struct hip_host_id *)
					(tmp_enc +
					 sizeof(struct hip_encrypted_null_sha1));
				iv = NULL;
				/* 4 = reserved */
				crypto_len = hip_get_param_contents_len(enc) - 4;
				HIP_DEBUG("Found HIP suite ID "\
					  "'NULL-ENCRYPT with HMAC-SHA1'.\n");
				break;
			case HIP_HIP_NULL_MD5:
				HIP_ERROR("Found HIP suite ID 'NULL-ENCRYPT with "\
					  "HMAC-MD5'. Support for this suite ID is "\
					  "not implemented. Dropping the I2 packet.\n");
				err = -ENOSYS;
				goto out_err;
			default:
				HIP_ERROR("Found unknown HIP suite ID '%d'. Dropping "\
					  "the I2 packet.\n", hip_tfm);
				err = -EOPNOTSUPP;
				goto out_err;
			}
		}

		/* This far we have succesfully produced the keying material (key),
		   identified which HIP transform is use (hip_tfm), retrieved pointers
		   both to the encrypted HOST_ID (host_id_in_enc) and initialization
		   vector (iv) and we know the length of the encrypted HOST_ID
		   parameter (crypto_len). We are ready to decrypt the actual host
		   identity. If the decryption succeeds, we have the decrypted HOST_ID
		   parameter in the 'host_id_in_enc' buffer.

		   Note, that the original packet has the data still encrypted. */
		if (!host_id_found)
			HIP_IFEL(hip_crypto_encrypted(host_id_in_enc, iv, hip_tfm, crypto_len,
							  (is_loopback ? &i2_context.hip_enc_out.key :
							   &i2_context.hip_enc_in.key),
							  HIP_DIRECTION_DECRYPT),
#ifdef CONFIG_HIP_OPENWRT
						  // workaround for non-included errno-base.h in openwrt
				 -EINVAL,
#else
				 -EKEYREJECTED,
#endif
				 "Failed to decrypt the HOST_ID parameter. Dropping the I2 " \
				 "packet.\n");

		/* If the decrypted data is not a HOST_ID parameter, the I2 packet is
		   silently dropped. */
		if (hip_get_param_type(host_id_in_enc) != HIP_PARAM_HOST_ID) {
			err = -EPROTO;
			HIP_ERROR("The decrypted data is not a HOST_ID parameter. "\
				  "Dropping the I2 packet.\n");
			goto out_err;
		}
	}
	HIP_HEXDUMP("Initiator host id", host_id_in_enc,
		    hip_get_param_total_len(host_id_in_enc));


#ifdef CONFIG_HIP_BLIND
	if (use_blind) {
		HIP_IFEL(hip_host_id_to_hit(host_id_in_enc, &plain_peer_hit,
					    HIP_HIT_TYPE_HASH100), -1,
			 "hip_host_id_to_hit() failed.\n");
		HIP_IFEL(hip_blind_get_nonce(i2, &nonce), -1,
			 "hip_blind_get_nonce failed().\n");
		HIP_IFEL(hip_plain_fingerprint(&nonce, &i2->hitr,
					       &plain_local_hit), -1,
			 "hip_plain_fingerprint failed().\n");
		HIP_IFEL(hip_blind_verify(&nonce, &plain_peer_hit, &i2->hits) != 1,
			 -1, "hip_blind_verify failed\n");
	}
#endif
	/* If there is no HIP association, we must create one now. */
	if (entry == NULL) {
		int if_index = 0;
		struct sockaddr_storage ss_addr;
		struct sockaddr *addr = NULL;

		HIP_DEBUG("No HIP association found. Creating a new one.\n");

		if((entry = hip_hadb_create_state(GFP_KERNEL)) == NULL) {
			err = -ENOMEM;
			HIP_ERROR("Out of memory when allocating memory for a new "\
				  "HIP association. Dropping the I2 packet.\n");
			goto out_err;
		}
		
	//entry->hip_nat_key = i2_context.hip_nat_key;
	//HIP_DEBUG("hip nat key from context %s", i2_context.hip_nat_key);
	memcpy(entry->hip_nat_key, i2_context.hip_nat_key, HIP_MAX_KEY_LEN);
	//HIP_DEBUG("hip nat key in entry %s", entry->hip_nat_key);
	

#ifdef CONFIG_HIP_BLIND
		if (use_blind) {
			ipv6_addr_copy(&entry->hit_peer, &plain_peer_hit);
			hip_init_us(entry, &plain_local_hit);
			HIP_DEBUG("BLIND is in use.\n");
		} else {
			ipv6_addr_copy(&entry->hit_peer, &i2->hits);
			hip_init_us(entry, &i2->hitr);
			HIP_DEBUG("BLIND is not in use.\n");
		}
#else
		/* Next, we initialize the new HIP association. Peer HIT is the
		   source HIT of the received I2 packet. We can have many Host
		   Identities and using any of those Host Identities we can
		   calculate diverse HITs depending on the used algorithm. When
		   we sent one of our pre-created R1 packets, we have used one
		   of our Host Identities and thus of our HITs as source. We
		   must dig out the original Host Identity using the destination
		   HIT of the I2 packet as a key. The initialized HIP
		   association will not, however, have the I2 destination HIT as
		   source, but one that is calculated using the Host Identity
		   that we have dug out. */
		ipv6_addr_copy(&entry->hit_peer, &i2->hits);
		HIP_DEBUG("Initializing the HIP association.\n");
		hip_init_us(entry, &i2->hitr);
#endif
		HIP_DEBUG("Inserting the new HIP association in the HIP "\
			  "association database.\n");
		/* Should we handle the case where the insertion fails? */
		hip_hadb_insert_state(entry);

		ipv6_addr_copy(&entry->our_addr, i2_daddr);

		/* Get the interface index of the network device which has our
		   local IP address. */
		if((if_index =
		    hip_devaddr2ifindex(&entry->our_addr)) < 0) {
			err = -ENXIO;
			HIP_ERROR("Interface index for local IPv6 address "\
				  "could not be determined. Dropping the I2 "\
				  "packet.\n");
			goto out_err;
		}

		hip_ha_set_nat_mode(entry, nat_suite);

		/* We need our local IP address as a sockaddr because
		   add_address_to_list() eats only sockaddr structures. */
		memset(&ss_addr, 0, sizeof(struct sockaddr_storage));
		addr = (struct sockaddr*) &ss_addr;
		addr->sa_family = AF_INET6;

		memcpy(hip_cast_sa_addr(addr), &entry->our_addr,
		       hip_sa_addr_len(addr));
		add_address_to_list(addr, if_index, 0);
	}

	//hip_hadb_insert_state(entry);

	/* If there was already state, these may be uninitialized */
	entry->hip_transform = hip_tfm;
	if (!entry->our_pub) {
#ifdef CONFIG_HIP_BLIND
		if (use_blind) {
			hip_init_us(entry, &plain_local_hit);
		} else {
			hip_init_us(entry, &i2->hitr);
		}
#else
		hip_init_us(entry, &i2->hitr);
#endif
	}
	/* If the incoming I2 packet has hip_get_nat_udp_port() as destination port, NAT
	   mode is set on for the host association, I2 source port is
	   stored as the peer UDP port and send function is set to
	   "hip_send_pkt()". Note that we must store the port not until
	   here, since the source port can be different for I1 and I2. */
	if(i2_info->dst_port != 0)
	{
		if (entry->nat_mode == 0)
			entry->nat_mode = HIP_NAT_MODE_PLAIN_UDP;
		entry->local_udp_port = i2_info->dst_port;
		entry->peer_udp_port = i2_info->src_port;
		HIP_DEBUG("entry->hadb_xmit_func: %p.\n", entry->hadb_xmit_func);
		HIP_DEBUG("Setting send func to UDP for entry %p from I2 info.\n",
			  entry);
		hip_hadb_set_xmit_function_set(entry, &nat_xmit_func_set);
	}
	HIP_DEBUG("check nat mode for ice:1: %d,%d, %d\n",
		  hip_get_nat_mode(entry),
		  hip_get_nat_mode(NULL),HIP_NAT_MODE_ICE_UDP);

	entry->hip_transform = hip_tfm;

#ifdef CONFIG_HIP_BLIND
	if (use_blind) {
		memcpy(&entry->hit_our_blind, &i2->hitr, sizeof(struct in6_addr));
		memcpy(&entry->hit_peer_blind, &i2->hits, sizeof(struct in6_addr));
	  	entry->blind_nonce_i = nonce;
	  	entry->blind = 1;
	}
#endif

	/** @todo the above should not be done if signature fails...
	    or it should be cancelled. */

	/* Store peer's public key and HIT to HA */
	HIP_IFE(hip_init_peer(entry, i2, host_id_in_enc), -EINVAL);

	/* Validate signature */
#ifdef CONFIG_HIP_PERFORMANCE
	HIP_DEBUG("Start PERF_VERIFY(2)\n");
	hip_perf_start_benchmark(perf_set, PERF_VERIFY);
#endif
	HIP_IFEL(entry->verify(entry->peer_pub_key, i2_context.input), -EINVAL,
		 "Verification of I2 signature failed\n");
#ifdef CONFIG_HIP_PERFORMANCE
	HIP_DEBUG("Stop PERF_VERIFY(2)\n");
	hip_perf_stop_benchmark(perf_set, PERF_VERIFY);
#endif

	/* If we have old SAs with these HITs delete them */
	hip_hadb_delete_inbound_spi(entry, 0);
	hip_hadb_delete_outbound_spi(entry, 0);
	{
		struct hip_esp_transform *esp_tf = NULL;
		struct hip_spi_out_item spi_out_data;

		HIP_IFEL(!(esp_tf = hip_get_param(i2_context.input,
						  HIP_PARAM_ESP_TRANSFORM)),
			 -ENOENT, "Did not find ESP transform on i2\n");
		HIP_IFEL(!(esp_info = hip_get_param(i2_context.input,
						    HIP_PARAM_ESP_INFO)),
			 -ENOENT, "Did not find SPI LSI on i2\n");

		if (r1cntr)
			entry->birthday = r1cntr->generation;
		entry->peer_controls |= ntohs(i2->control);

		/* move this below setup_sa */
		memset(&spi_out_data, 0, sizeof(struct hip_spi_out_item));
		spi_out_data.spi = ntohl(esp_info->new_spi);
		HIP_DEBUG("Adding spi 0x%x\n", spi_out_data.spi);
		HIP_IFE(hip_hadb_add_spi(entry, HIP_SPI_DIRECTION_OUT,
					 &spi_out_data), -1);
		entry->esp_transform = hip_select_esp_transform(esp_tf);
		HIP_IFEL((esp_tfm = entry->esp_transform) == 0, -1,
			 "Could not select proper ESP transform\n");
	}

	HIP_IFEL(hip_hadb_add_peer_addr(entry, i2_saddr, 0, 0,
					PEER_ADDR_STATE_ACTIVE), -1,
		 "Error while adding the preferred peer address\n");

	HIP_DEBUG("retransmission: %s\n", (retransmission ? "yes" : "no"));
	HIP_DEBUG("replay: %s\n", (replay ? "yes" : "no"));
	HIP_DEBUG("src %d, dst %d\n", i2_info->src_port, i2_info->dst_port);

	/********** ESP-PROT anchor [OPTIONAL] **********/

	HIP_IFEL(esp_prot_i2_handle_anchor(entry, &i2_context), -1,
			"failed to handle esp prot anchor\n");

	/************************************************/

	/* creating inbound spi to be sent in R2
	 * @note for some reason it can be set above in case an entry already exists,
	 * 		 so we only get a new one, if it's not set yet
	 */
	if (spi_in == 0)
	{
		HIP_DEBUG("creating new spi...\n");
		get_random_bytes(&spi_in, sizeof(uint32_t));
	}

	/* XXX: -EAGAIN */
	HIP_DEBUG("set up inbound IPsec SA, SPI=0x%x (host)\n", spi_in);

#ifdef CONFIG_HIP_BLIND
	if (use_blind) {
		/* Set up IPsec associations */
		err = entry->hadb_ipsec_func->hip_add_sa(
			i2_saddr, i2_daddr, &entry->hit_peer, &entry->hit_our,
			spi_in, esp_tfm,  &i2_context.esp_in, &i2_context.auth_in,
			retransmission, HIP_SPI_DIRECTION_IN, 0, entry);
	} else if(hip_nat_get_control(entry) != HIP_NAT_MODE_ICE_UDP) {
		/* Set up IPsec associations */
		err = entry->hadb_ipsec_func->hip_add_sa(
			i2_saddr, i2_daddr, &i2_context.input->hits,
			&i2_context.input->hitr, spi_in, esp_tfm,
			&i2_context.esp_in, &i2_context.auth_in,
			retransmission, HIP_SPI_DIRECTION_IN, 0, entry);
	}
#else
	
	if(hip_nat_get_control(entry) != HIP_NAT_MODE_ICE_UDP) {
		/* Set up IPsec associations */
		err = entry->hadb_ipsec_func->hip_add_sa(
			i2_saddr, i2_daddr, &i2_context.input->hits,
			&i2_context.input->hitr, spi_in, esp_tfm,
			&i2_context.esp_in, &i2_context.auth_in,
			retransmission, HIP_SPI_DIRECTION_IN, 0, entry);
	}
#endif
	/* Remove the IPsec associations if there was an error when creating
	   them. */
	if (err) {
		err = -1;
		HIP_ERROR("Failed to setup inbound SA with SPI=%d\n", spi_in);
		hip_hadb_delete_inbound_spi(entry, 0);
		hip_hadb_delete_outbound_spi(entry, 0);
		goto out_err;
	}

#ifdef CONFIG_HIP_ESCROW
	if (hip_deliver_escrow_data(
		    i2_saddr, i2_daddr, &i2_context.input->hits, &i2_context.input->hitr,
		    spi_in, esp_tfm, &i2_context.esp_in, HIP_ESCROW_OPERATION_ADD)
	    != 0) {
		HIP_DEBUG("Could not deliver escrow data to server\n");
	}
#endif //CONFIG_HIP_ESCROW

	spi_out = ntohl(esp_info->new_spi);
	HIP_DEBUG("Setting up outbound IPsec SA, SPI=0x%x\n", spi_out);

#ifdef CONFIG_HIP_BLIND
	if (use_blind) {
		HIP_IFEL(entry->hadb_ipsec_func->hip_setup_hit_sp_pair(
				 &entry->hit_peer, &entry->hit_our, i2_saddr,
				 i2_daddr, IPPROTO_ESP, 1, 1), -1,
			 "Failed to set up an SP pair.\n");
	} else {
		HIP_IFEL(entry->hadb_ipsec_func->hip_setup_hit_sp_pair(
			 &i2_context.input->hits, &i2_context.input->hitr,
			 i2_saddr, i2_daddr, IPPROTO_ESP, 1, 1), -1,
		 "Failed to set up an SP pair.\n");
	}
#else
	HIP_IFEL(entry->hadb_ipsec_func->hip_setup_hit_sp_pair(
			 &i2_context.input->hits, &i2_context.input->hitr,
			 i2_saddr, i2_daddr, IPPROTO_ESP, 1, 1), -1,
		 "Failed to set up an SP pair.\n");
#endif
	/* Source IPv6 address is implicitly the preferred address after the
	   base exchange. */
	/* @todo port must be added */
#ifndef HIP_USE_ICE
	HIP_IFEL(hip_hadb_add_addr_to_spi(entry, spi_out, i2_saddr, 1, 0, 1, i2),
		 -1,  "Failed to add an address to SPI list\n");
#else
<<<<<<< HEAD
	if(hip_nat_get_control(entry) != HIP_NAT_MODE_ICE_UDP){
		HIP_IFEL(hip_hadb_add_udp_addr_to_spi(entry,
					      spi_out,
					      i2_saddr,
					      1, 0, 1,
					      i2_info->src_port, 
					      ice_calc_priority(HIP_LOCATOR_LOCATOR_TYPE_ESP_SPI_PRIORITY,ICE_CAND_PRE_HOST,1) - i2_info->src_port, 0),
		 -1,  "Failed to add an address to SPI list\n");
	}
	else{
		HIP_IFEL(hip_hadb_add_udp_addr_to_spi(entry,
					      spi_out,
					      i2_saddr,
					      1, 0, 0,
					      i2_info->src_port, 
					      ice_calc_priority(HIP_LOCATOR_LOCATOR_TYPE_ESP_SPI_PRIORITY,ICE_CAND_PRE_HOST,1) - i2_info->src_port, 0),
=======
	HIP_IFEL(hip_hadb_add_udp_addr_to_spi(entry, spi_out, i2_saddr, 1, 0, 1,i2_info->src_port, 
			ice_calc_priority(HIP_LOCATOR_LOCATOR_TYPE_ESP_SPI_PRIORITY,ICE_CAND_PRE_HOST,1)- i2_info->src_port, 0, i2),
>>>>>>> cdd91a2b
		 -1,  "Failed to add an address to SPI list\n");
	}
#endif

	memset(&spi_in_data, 0, sizeof(struct hip_spi_in_item));
	spi_in_data.spi = spi_in;
	spi_in_data.ifindex = hip_devaddr2ifindex(i2_daddr);

	if (spi_in_data.ifindex) {
		HIP_DEBUG("spi_in_data.ifindex = %d.\n", spi_in_data.ifindex);
	} else {
		HIP_ERROR("Could not get device ifindex of address.\n");
	}

	err = hip_hadb_add_spi(entry, HIP_SPI_DIRECTION_IN, &spi_in_data);
	if (err) {
		HIP_UNLOCK_HA(entry);
		HIP_ERROR("Adding of SPI failed. Not creating an R2 packet.\n");
		goto out_err;
	}

	entry->default_spi_out = spi_out;
	HIP_IFE(hip_store_base_exchange_keys(entry, &i2_context, 0), -1);
	//hip_hadb_insert_state(entry);

	HIP_DEBUG("\nInserted a new host association state.\n"
		  "\tHIP state: %s\n"\
		  "\tDefault outgoing SPI 0x%x.\n"
		  "\tCreating an R2 packet in response next.\n",
		  hip_state_str(entry->state), entry->default_spi_out);


#ifdef CONFIG_HIP_RVS
	ipv6_addr_copy(&dest, &in6addr_any);
	if(hip_relay_get_status() == HIP_RELAY_OFF) {
		state = hip_relay_handle_relay_from(i2, i2_saddr, &dest, &dest_port);
		if( state == -1 ){
			HIP_DEBUG( "Handling RELAY_FROM of  I2 packet failed.\n");
			goto out_err;
		}else{
			if(dest_port)
<<<<<<< HEAD
				HIP_IFEL( hip_hadb_add_udp_addr_to_spi(entry, spi_out, &dest, 0, 0, 0, dest_port, HIP_LOCATOR_LOCATOR_TYPE_REFLEXIVE_PRIORITY,2),
=======
			HIP_IFEL( hip_hadb_add_udp_addr_to_spi(entry, spi_out, &dest, 0, 0, 0, dest_port, HIP_LOCATOR_LOCATOR_TYPE_REFLEXIVE_PRIORITY,2, NULL),
>>>>>>> cdd91a2b
					 -1,  "Failed to add a reflexive address to SPI list\n");

		}
	}
#endif
//end add

	/* Note that we haven't handled the REG_REQUEST yet. This is because we
	   must create an REG_RESPONSE parameter into the R2 packet based on the
	   REG_REQUEST parameter. We handle the REG_REQUEST parameter in
	   hip_create_r2() - although that is somewhat illogical.
	   -Lauri 06.05.2008 */

	/* Create an R2 packet in response. */
	HIP_IFEL(entry->hadb_misc_func->hip_create_r2(
			 &i2_context, i2_saddr, i2_daddr, entry, i2_info, &dest, dest_port), -1,
		 "Creation of R2 failed\n");

#ifdef CONFIG_HIP_ESCROW
	if (hip_deliver_escrow_data(
		    i2_daddr, i2_saddr, &i2_context.input->hitr, &i2_context.input->hits,
		    &spi_out, esp_tfm, &i2_context.esp_out, HIP_ESCROW_OPERATION_ADD)
	    != 0) {
		HIP_DEBUG("Could not deliver escrow data to server\n");
	}
#endif //CONFIG_HIP_ESCROW

	/** @todo Should wait for ESP here or wait for implementation specific
	    time. */

	/* As for the above todo item:

	   Where is it said that we should wait for ESP or implementation
	   specific time here? This far we have succesfully verified and
	   processed the I2 message (except the LOCATOR parameter) and sent an
	   R2 as an response. We are here at state UNASSOCIATED. From Section
	   4.4.2. of RFC 5201 we learn that if I2 processing was successful, we
	   should "send R2 and go to R2-SENT" or if I2 processing failed, we
	   should "stay at UNASSOCIATED". -Lauri 29.04.2008 */

	entry->state = HIP_STATE_ESTABLISHED;

	/*For SAVA this lets to register the client on firewall once the keys are established*/
	hip_firewall_set_i2_data(SO_HIP_FW_I2_DONE, entry, &entry->hit_our,
				 &entry->hit_peer, i2_saddr, i2_daddr);

        /***** LOCATOR PARAMETER ******/
	/* Why do we process the LOCATOR parameter only after R2 has been sent?
	   -Lauri 29.04.2008.
	   We do not have valid spi_out to put the addresses into and NAT benefits
	   from the later handling ...
	   --samu
	*/

	/***** LOCATOR PARAMETER *****/
	hip_handle_locator_parameter(entry, hip_get_param(i2, HIP_PARAM_LOCATOR), esp_info);

#ifdef HIP_USE_ICE
	if (hip_get_nat_mode(entry) == HIP_NAT_MODE_ICE_UDP) {
		i2_context.esp_info = esp_info;
		entry->ice_control_role = ICE_ROLE_CONTROLLED;
		hip_nat_start_ice(entry, &i2_context);
	}
#endif

//end add
#ifdef CONFIG_HIP_PERFORMANCE
        HIP_DEBUG("Stop and write PERF_BASE\n");
        hip_perf_stop_benchmark(perf_set, PERF_BASE);
        hip_perf_write_benchmark(perf_set, PERF_BASE);
#endif

	HIP_INFO("Reached %s state\n", hip_state_str(entry->state));
	if (entry->hip_msg_retrans.buf) {
		free(entry->hip_msg_retrans.buf);
		entry->hip_msg_retrans.buf = NULL;
	}

 out_err:
	/* 'ha' is not NULL if hip_receive_i2() fetched the HA for us. In that
	   case we must not release our reference to it. Otherwise, if 'ha' is
	   NULL, then we created the HIP HA in this function and we should free
	   the reference. */
	/* 'entry' cannot be NULL here anymore since it has been used in this
	   function directly without NULL check. -Lauri. */
	if(entry != NULL) {
		HIP_UNLOCK_HA(entry);
		hip_put_ha(entry);
	}
	if (tmp_enc != NULL)
		free(tmp_enc);
	if (i2_context.dh_shared_key != NULL)
		free(i2_context.dh_shared_key);

	return err;
}

int hip_receive_i2(hip_common_t *i2, in6_addr_t *i2_saddr, in6_addr_t *i2_daddr,
		   hip_ha_t *entry, hip_portpair_t *i2_info)
{
	int state = 0, err = 0;
	uint16_t mask = HIP_PACKET_CTRL_ANON;
	_HIP_DEBUG("hip_receive_i2() invoked.\n");

	HIP_IFEL(ipv6_addr_any(&i2->hitr), 0,
		 "Received NULL receiver HIT in I2. Dropping\n");

	HIP_IFEL(!hip_controls_sane(ntohs(i2->control), mask), 0,
		 "Received illegal controls in I2: 0x%x. Dropping\n",
		 ntohs(i2->control));

	if (entry == NULL) {
#ifdef CONFIG_HIP_RVS
	     if(hip_relay_get_status() != HIP_RELAY_OFF)
	     {
		  hip_relrec_t *rec = NULL, dummy;

		  /* Check if we have a relay record in our database matching the
		     Responder's HIT. We should find one, if the Responder is
		     registered to relay.*/
		  HIP_DEBUG_HIT("Searching relay record on HIT ", &i2->hitr);
		  memcpy(&(dummy.hit_r), &i2->hitr, sizeof(i2->hitr));
		  rec = hip_relht_get(&dummy);
		  if(rec == NULL)
 		       HIP_INFO("No matching relay record found.\n");
 		  else if(rec->type != HIP_RVSRELAY)
 		  {
 		       HIP_INFO("Matching relay record found:Full-Relay.\n");
 		       hip_relay_forward(i2, i2_saddr, i2_daddr, rec, i2_info, HIP_I2, rec->type);
 		       state = HIP_STATE_NONE;
 		       err = -ECANCELED;
 		       goto out_err;

 		  }
	     }
#endif
//end
		state = HIP_STATE_UNASSOCIATED;
	} else  {
		HIP_LOCK_HA(entry);
		state = entry->state;
	}

	HIP_DEBUG("Received I2 in state %s\n", hip_state_str(state));

	switch(state) {
	case HIP_STATE_UNASSOCIATED:
		/* Possibly no state created yet, thus function pointers can't
		   be used here. */
		err = ((hip_handle_func_set_t *)hip_get_handle_default_func_set())->
			hip_handle_i2(i2, i2_saddr, i2_daddr, entry, i2_info);

		break;
	case HIP_STATE_I2_SENT:
		if (entry->is_loopback) {
			err = hip_handle_i2(i2, i2_saddr, i2_daddr, entry,
					    i2_info);
		} else if (hip_hit_is_bigger(&entry->hit_our,
					     &entry->hit_peer)) {
			HIP_IFEL(hip_receive_i2(i2, i2_saddr, i2_daddr, entry,
						i2_info), -ENOSYS,
				 "Dropping HIP packet.\n");
		}
		break;
	case HIP_STATE_I1_SENT:
	case HIP_STATE_R2_SENT:
		err = hip_handle_i2(i2, i2_saddr, i2_daddr, entry, i2_info);
		break;
	case HIP_STATE_ESTABLISHED:
		err = entry->hadb_handle_func->
			hip_handle_i2(i2, i2_saddr, i2_daddr, entry, i2_info);

		break;
	case HIP_STATE_CLOSING:
	case HIP_STATE_CLOSED:
		err = entry->hadb_handle_func->
			hip_handle_i2(i2, i2_saddr, i2_daddr, entry, i2_info);
		break;
	default:
		HIP_ERROR("Internal state (%d) is incorrect\n", state);
		break;
	}

	if (entry != NULL) {
		HIP_UNLOCK_HA(entry);
		hip_put_ha(entry);
	}

 out_err:
	if (err) {
		HIP_ERROR("Error (%d) occurred\n", err);
	}

	return err;
}

int hip_handle_r2(hip_common_t *r2, in6_addr_t *r2_saddr, in6_addr_t *r2_daddr,
		  hip_ha_t *entry, hip_portpair_t *r2_info)
{
	struct hip_context *ctx = NULL;
 	struct hip_esp_info *esp_info = NULL;
	struct hip_spi_out_item spi_out_data;
	int err = 0, tfm = 0, retransmission = 0, type_count = 0, idx = 0;
	uint32_t spi_recvd = 0, spi_in = 0;
	int i = 0;
	void *ice_session = 0;

#ifdef CONFIG_HIP_I3
	if(entry && entry->hip_is_hi3_on){
		if(r2_info->hi3_in_use){
			/* In hi3 real addresses should already be in entry, received on
			   r1 phase. */
			memcpy(r2_saddr, &entry->peer_addr, sizeof(struct in6_addr));
			memcpy(r2_daddr, &entry->our_addr, sizeof(struct in6_addr));
		}
	}
#endif

	if (entry->state == HIP_STATE_ESTABLISHED) {
		retransmission = 1;
		HIP_DEBUG("Retransmission\n");
	} else {
		HIP_DEBUG("Not a retransmission\n");
	}

	/* assume already locked entry */
	HIP_IFE(!(ctx = HIP_MALLOC(sizeof(struct hip_context), GFP_ATOMIC)), -ENOMEM);
	memset(ctx, 0, sizeof(struct hip_context));
        ctx->input = r2;

#ifdef CONFIG_HIP_BLIND
	if (hip_blind_get_status()) {
		HIP_IFEL(hip_blind_verify_r2(r2, entry), -1,
			 "hip_blind_verify_host_id() failed.\n");
	}
#endif

	
        /* Verify HMAC /*
	if (entry->is_loopback) {
		HIP_IFEL(hip_verify_packet_hmac2(
				 r2, &entry->hip_hmac_out, entry->peer_pub), -1,
			 "HMAC validation on R2 failed.\n");
	} else {
		HIP_IFEL(hip_verify_packet_hmac2(
				 r2, &entry->hip_hmac_in, entry->peer_pub), -1,
			 "HMAC validation on R2 failed.\n");
	}

	/* Signature validation */
#ifdef CONFIG_HIP_PERFORMANCE
	HIP_DEBUG("Start PERF_VERIFY(3)\n");
	hip_perf_start_benchmark(perf_set, PERF_VERIFY);
#endif
 	HIP_IFEL(entry->verify(entry->peer_pub_key, r2), -EINVAL,
		 "R2 signature verification failed.\n");
#ifdef CONFIG_HIP_PERFORMANCE
	HIP_DEBUG("Stop PERF_VERIFY(3)\n");
	hip_perf_stop_benchmark(perf_set, PERF_VERIFY);
#endif

	/* The rest */
 	HIP_IFEL(!(esp_info = hip_get_param(r2, HIP_PARAM_ESP_INFO)), -EINVAL,
		 "Parameter SPI not found.\n");

	spi_recvd = ntohl(esp_info->new_spi);
	memset(&spi_out_data, 0, sizeof(struct hip_spi_out_item));
	spi_out_data.spi = spi_recvd;
	HIP_IFE(hip_hadb_add_spi(entry, HIP_SPI_DIRECTION_OUT, &spi_out_data), -1);

	/* Copy SPI out value here or otherwise ICE code has zero SPI */
	entry->default_spi_out = spi_recvd;
	HIP_DEBUG("Set default SPI out = 0x%x\n", spi_recvd);

	memcpy(&ctx->esp_out, &entry->esp_out, sizeof(ctx->esp_out));
	memcpy(&ctx->auth_out, &entry->auth_out, sizeof(ctx->auth_out));
	HIP_DEBUG("entry should have only one spi_in now, test\n");

	spi_in = hip_hadb_get_latest_inbound_spi(entry);
	HIP_DEBUG("spi_in: 0x%x\n", spi_in);

	tfm = entry->esp_transform;
	HIP_DEBUG("esp_transform: %i\n", tfm);

	HIP_DEBUG("R2 packet source port: %d, destination port %d.\n",
		  r2_info->src_port, r2_info->dst_port);

	/********** ESP-PROT anchor [OPTIONAL] **********/

	HIP_IFEL(esp_prot_r2_handle_anchor(entry, ctx), -1,
			"failed to handle esp prot anchor\n");

	/************************************************/
/*comment out for draft v6
	hip_nat_handle_pacing(r2, entry);
*/	
    /***** LOCATOR PARAMETER *****/
	hip_handle_locator_parameter(entry,
			hip_get_param(r2, HIP_PARAM_LOCATOR), esp_info);
//end add

// moved from hip_create_i2
/* For the above comment. When doing fixes like the above move, please check
   that the code compiles with the affected flags. With CONFIG_HIP_BLIND we get
   five errors and two warnings. They are now fixed, but the code is not tested
   to work. I.e. the code compiles but does not neccessarily work.
    Lauri 22.07.2008
*/
#ifdef CONFIG_HIP_BLIND
	if (hip_blind_get_status()) {
		/* let the setup routine give us a SPI. */
		HIP_IFEL(entry->hadb_ipsec_func->hip_add_sa(
				 r2_saddr, r2_daddr, &entry->hit_peer,
				 &entry->hit_our, spi_in, entry->esp_transform,
				 &ctx->esp_in, &ctx->auth_in, 0,
				 HIP_SPI_DIRECTION_IN, 0, entry), -1,
			 "BLIND: Failed to setup IPsec SPD/SA entries.\n");
	}
#endif

	if(hip_nat_get_control(entry) != HIP_NAT_MODE_ICE_UDP) {
		if (!hip_blind_get_status()) {
		  HIP_DEBUG("Blind is OFF\n");
		  HIP_DEBUG_HIT("hit our", &entry->hit_our);
		  HIP_DEBUG_HIT("hit peer", &entry->hit_peer);
		  HIP_IFEL(entry->hadb_ipsec_func->hip_add_sa(r2_saddr,
				  r2_daddr, &ctx->input->hits, &ctx->input->hitr,
				  spi_in, tfm, &entry->esp_in, &entry->auth_in, 0,
				  HIP_SPI_DIRECTION_IN, 0, entry), -1,
				  "Failed to setup IPsec SPD/SA entries, peer:src\n");
		}
	}
	else{
		//spi should be created
		HIP_DEBUG("ICE engine will be used, no sa created here\n");
	}

// end of modify

#ifdef CONFIG_HIP_BLIND
	if (hip_blind_get_status()) {
		err = entry->hadb_ipsec_func->hip_add_sa(
			r2_daddr, r2_saddr, &entry->hit_our, &entry->hit_peer,
			spi_recvd, tfm, &ctx->esp_out, &ctx->auth_out, 1,
			HIP_SPI_DIRECTION_OUT, 0, entry);
	}
#endif
	
	if(hip_nat_get_control(entry) != HIP_NAT_MODE_ICE_UDP){
		if (!hip_blind_get_status()) {
		  err = entry->hadb_ipsec_func->hip_add_sa(r2_daddr, r2_saddr,
					 &ctx->input->hitr, &ctx->input->hits,
					 spi_recvd, tfm,
					 &ctx->esp_out, &ctx->auth_out, 0,
					 HIP_SPI_DIRECTION_OUT, 0, entry);
		}

		if (err) {
			/** @todo Remove inbound IPsec SA. */
			HIP_ERROR("hip_add_sa() failed, peer:dst (err = %d).\n", err);
			err = -1;
			goto out_err;
		}
	}
	else{
		HIP_DEBUG("ICE engine will be used, no sa created here\n");
	}
//end modify




	/** @todo Check for -EAGAIN */
	HIP_DEBUG("Set up outbound IPsec SA, SPI = 0x%x (host).\n", spi_recvd);

#ifdef CONFIG_HIP_ESCROW
	if (hip_deliver_escrow_data(r2_daddr, r2_saddr, &ctx->input->hitr,
				    &ctx->input->hits, &spi_recvd, tfm,
				    &ctx->esp_out, HIP_ESCROW_OPERATION_ADD)
	    != 0) {
		HIP_DEBUG("Could not deliver escrow data to server.\n");
	}
#endif //CONFIG_HIP_ESCROW

        /* Source IPv6 address is implicitly the preferred address after the
	   base exchange. */

	/* @todo port must be added */
#ifndef HIP_USE_ICE
	err = hip_hadb_add_addr_to_spi(entry, spi_recvd, r2_saddr, 1, 0, 1);
#else
	// when ice implemenation is included
	// if ice mode is on, we do not add the current address into peer list (can be added also, but set the is_prefered off)
	err = 0;
<<<<<<< HEAD
	if(hip_nat_get_control(entry) != HIP_NAT_MODE_ICE_UDP){
		HIP_IFEL(hip_hadb_add_udp_addr_to_spi(entry,
						      spi_recvd,
						      r2_saddr,
						      1, 0, 1,
						      r2_info->src_port,
						      ice_calc_priority(HIP_LOCATOR_LOCATOR_TYPE_ESP_SPI_PRIORITY,ICE_CAND_PRE_HOST,1) - r2_info->src_port,
						      0),
=======
	if(hip_nat_get_control(entry) != HIP_NAT_MODE_ICE_UDP)
	HIP_IFEL(hip_hadb_add_udp_addr_to_spi(entry, spi_recvd, r2_saddr, 1, 0, 1,r2_info->src_port, HIP_LOCATOR_LOCATOR_TYPE_ESP_SPI_PRIORITY,0, r2),
>>>>>>> cdd91a2b
			 -1,  "Failed to add an address to SPI list\n");
	}
		else{ // if ice is on, we still add the addr and set prefer off.
	
		HIP_IFEL(hip_hadb_add_udp_addr_to_spi(entry,
						      spi_recvd,
						      r2_saddr,
						      1, 0, 0,
						      r2_info->src_port,
						      ice_calc_priority(HIP_LOCATOR_LOCATOR_TYPE_ESP_SPI_PRIORITY,ICE_CAND_PRE_HOST,1) - r2_info->src_port,
						      0),
			 -1,  "Failed to add an address to SPI list\n");
			
	}
#endif

	if (err) {
		HIP_ERROR("hip_hadb_add_addr_to_spi() err = %d not handled.\n",
			  err);
	}

	idx = hip_devaddr2ifindex(r2_daddr);

	if (idx != 0) {
		HIP_DEBUG("ifindex = %d\n", idx);
		hip_hadb_set_spi_ifindex(entry, spi_in, idx);
	} else {
		HIP_ERROR("Couldn't get device ifindex of address\n");
	}

#ifdef HIP_USE_ICE
	hip_relay_handle_relay_to_in_client(r2,HIP_R2, r2_saddr, r2_daddr,r2_info, entry);

	
	if (hip_get_nat_mode(entry) == HIP_NAT_MODE_ICE_UDP) {
		ctx->esp_info = esp_info;
	        entry->ice_control_role = ICE_ROLE_CONTROLLING;
	        hip_nat_start_ice(entry, ctx);
	}
#endif
        /* Copying address list from temp location in entry
	  "entry->peer_addr_list_to_be_added" */
	hip_copy_peer_addrlist_to_spi(entry);

	/* Handle REG_RESPONSE and REG_FAILED parameters. */
	hip_handle_param_reg_response(entry, r2);
	hip_handle_param_reg_failed(entry, r2);

	hip_handle_reg_from(entry, r2);

	/* These will change SAs' state from ACQUIRE to VALID, and wake up any
	   transport sockets waiting for a SA. */
	// hip_finalize_sa(&entry->hit_peer, spi_recvd);
	// hip_finalize_sa(&entry->hit_our, spi_in);

	entry->state = HIP_STATE_ESTABLISHED;
	hip_hadb_insert_state(entry);

#ifdef CONFIG_HIP_OPPORTUNISTIC
	/* Check and remove the IP of the peer from the opp non-HIP database */
	hip_oppipdb_delentry(&(entry->peer_addr));
#endif
	HIP_INFO("Reached ESTABLISHED state\n");
	HIP_INFO("Handshake completed\n");
	



#ifdef CONFIG_HIP_PERFORMANCE
	HIP_DEBUG("Stop and write PERF_BASE\n");
	hip_perf_stop_benchmark(perf_set, PERF_BASE);
	hip_perf_write_benchmark(perf_set, PERF_BASE);
#endif
	if (entry->hip_msg_retrans.buf) {
		free(entry->hip_msg_retrans.buf);
		entry->hip_msg_retrans.buf = NULL;
	}

	/* Send the first heartbeat. Notice that the error is ignored to complete
	   the base exchange successfully. */
	
	if (hip_icmp_interval > 0 && hip_nat_get_control(entry) != HIP_NAT_MODE_ICE_UDP) {
		hip_send_icmp(hip_icmp_sock, entry);
	}

	//TODO Send the R2 Response to Firewall

 out_err:
	if (entry->state == HIP_STATE_ESTABLISHED) {
	        HIP_DEBUG("Send response to firewall \n");
	        hip_firewall_set_bex_data(SO_HIP_FW_BEX_DONE, entry, &entry->hit_our, &entry->hit_peer);
		if (entry->peer_controls & HIP_HA_CTRL_PEER_GRANTED_SAVAH) {
		  //Enable savah client mode on the firewall
		  hip_set_sava_client_on();
		  hip_firewall_set_savah_status(SO_HIP_SET_SAVAH_CLIENT_ON);
		} else {
		  HIP_DEBUG("Entry control flag is not HIP_HA_CTRL_PEER_GRANTED_SAVAH. Value is %d \n", entry->local_controls);
		}
	} else {
		hip_firewall_set_bex_data(SO_HIP_FW_BEX_DONE, entry, NULL, NULL);
	}

	if (ctx) {
		HIP_FREE(ctx);
	}
        return err;
}

int hip_handle_i1(struct hip_common *i1, struct in6_addr *i1_saddr,
		  struct in6_addr *i1_daddr, hip_ha_t *entry,
		  hip_portpair_t *i1_info)
{
#ifdef CONFIG_HIP_PERFORMANCE
	HIP_DEBUG("Start PERF_BASE\n");
	hip_perf_start_benchmark(perf_set, PERF_BASE);
#endif
     int err = 0, state;
     hip_tlv_type_t  relay_para_type = 0;
     uint16_t nonce = 0;
     in6_addr_t dest; // For the IP address in FROM/RELAY_FROM
     in_port_t  dest_port = 0; // For the port in RELAY_FROM

     HIP_INFO("\n\nReceived I1 from:");
	 HIP_INFO_HIT("Source HIT:", &i1->hits);
 	 HIP_INFO_IN6ADDR("Source IP :", i1_saddr);
     
	ipv6_addr_copy(&dest, &in6addr_any);

#ifdef CONFIG_HIP_RVS
     if (hip_hidb_hit_is_our(&i1->hitr)) {
	     /* This is where the Responder handles the incoming relayed I1
		packet. We need two things from the relayed packet:
		1) The destination IP address and port from the FROM/RELAY_FROM
		parameters.
		2) The source address and source port of the I1 packet to build
		the VIA_RVS/RELAY_TO parameter.
		3) only one relay parameter should appear
		*/
    	 state = hip_relay_handle_from(i1, i1_saddr, &dest, &dest_port);
	     if( state == -1){
	    	 HIP_DEBUG( "Handling FROM of  I1 packet failed.\n");
	    	 goto out_err;
	     }else if(state == 1){
	    	 relay_para_type = HIP_PARAM_FROM;
	     }

    	 state = hip_relay_handle_relay_from(i1, i1_saddr, &dest, &dest_port);
	     if( state == -1 ){
	    	 HIP_DEBUG( "Handling RELAY_FROM of  I1 packet failed.\n");
	    	 goto out_err;
	     }else if(state == 1){
	    	 relay_para_type = HIP_PARAM_RELAY_FROM;
	     }

     }
#endif /* CONFIG_HIP_RVS */

     /* @todo: how to the handle the blind code with RVS?? */
#ifdef CONFIG_HIP_BLIND
     if (hip_blind_get_status()) {
	  HIP_DEBUG("Blind is on\n");
	  // We need for R2 transmission: see hip_xmit_r1 below
	  HIP_IFEL(hip_blind_get_nonce(i1, &nonce),
		   -1, "hip_blind_get_nonce failed\n");
     }
#endif
     err = hip_xmit_r1(i1, i1_saddr, i1_daddr, &dest, dest_port, i1_info,
		       relay_para_type );
 out_err:
     return err;
}


int hip_receive_i1(struct hip_common *i1, struct in6_addr *i1_saddr,
		   struct in6_addr *i1_daddr, hip_ha_t *entry,
		   hip_portpair_t *i1_info)
{
	int err = 0, state, mask = 0, src_hit_is_our;

	_HIP_DEBUG("hip_receive_i1() invoked.\n");

#ifdef CONFIG_HIP_BLIND
	if (hip_blind_get_status())
	  mask |= HIP_PACKET_CTRL_BLIND;
#endif

	HIP_ASSERT(!ipv6_addr_any(&i1->hitr));

	HIP_DEBUG_IN6ADDR("Source IP", i1_saddr);
	HIP_DEBUG_IN6ADDR("Destination IP", i1_daddr);

	/* In some environments, a copy of broadcast our own I1 packets
	   arrive at the local host too. The following variable handles
	   that special case. Since we are using source HIT (and not
           destination) it should handle also opportunistic I1 broadcast */
	src_hit_is_our = hip_hidb_hit_is_our(&i1->hits);

	/* check i1 for broadcast/multicast addresses */
	if (IN6_IS_ADDR_V4MAPPED(i1_daddr))
        {
		struct in_addr addr4;

		IPV6_TO_IPV4_MAP(i1_daddr, &addr4);

		if (addr4.s_addr == INADDR_BROADCAST)
		{
			HIP_DEBUG("Received i1 broadcast\n");
			HIP_IFEL(src_hit_is_our, -1,
				 "Received a copy of own broadcast, dropping\n");
			HIP_IFEL(hip_select_source_address(i1_daddr, i1_saddr), -1,
				 "Could not find source address\n");
		}

	} else if (IN6_IS_ADDR_MULTICAST(i1_daddr)) {
			HIP_IFEL(src_hit_is_our, -1,
				 "Received a copy of own broadcast, dropping\n");
			HIP_IFEL(hip_select_source_address(i1_daddr, i1_saddr), -1,
				 "Could not find source address\n");
	}

 	HIP_IFEL(!hip_controls_sane(ntohs(i1->control), mask), -1,
		 "Received illegal controls in I1: 0x%x. Dropping\n", ntohs(i1->control));

	if (entry) {
		state = entry->state;
		hip_put_ha(entry);
	}
	else {

#ifdef CONFIG_HIP_RVS
	  if (hip_relay_get_status() != HIP_RELAY_OFF &&
	      !hip_hidb_hit_is_our(&i1->hitr))
	     {
		  hip_relrec_t *rec = NULL, dummy;

		  /* Check if we have a relay record in our database matching the
		     Responder's HIT. We should find one, if the Responder is
		     registered to relay.*/
		  HIP_DEBUG_HIT("Searching relay record on HIT ", &i1->hitr);
		  memcpy(&(dummy.hit_r), &i1->hitr, sizeof(i1->hitr));
		  rec = hip_relht_get(&dummy);
		  if(rec == NULL)
 		       HIP_INFO("No matching relay record found.\n");
 		  else if (rec->type == HIP_RELAY ||
			rec->type == HIP_FULLRELAY || rec->type == HIP_RVSRELAY)
 		  {
 		       HIP_INFO("Matching relay record found.\n");
 		       hip_relay_forward(i1, i1_saddr, i1_daddr, rec, i1_info, HIP_I1, rec->type);
 		       state = HIP_STATE_NONE;
 		       err = -ECANCELED;
 		       goto out_err;
 		  }
	     }
#endif
		state = HIP_STATE_NONE;
	}

	HIP_DEBUG("Received I1 in state %s\n", hip_state_str(state));

	switch(state) {
	case HIP_STATE_NONE:
	     err = ((hip_handle_func_set_t *)hip_get_handle_default_func_set())
		  ->hip_handle_i1(i1, i1_saddr, i1_daddr, entry, i1_info);
	     break;
	case HIP_STATE_I1_SENT:
	     	if (src_hit_is_our || /* loopback */
		    hip_hit_is_bigger(&entry->hit_our, &entry->hit_peer)) {
			err = ((hip_handle_func_set_t *)
			       hip_get_handle_default_func_set())->
				hip_handle_i1(i1, i1_saddr, i1_daddr, entry,
					      i1_info);
	     	}
	     break;
	case HIP_STATE_UNASSOCIATED:
	case HIP_STATE_I2_SENT:
	case HIP_STATE_R2_SENT:
	case HIP_STATE_ESTABLISHED:
	case HIP_STATE_CLOSED:
	case HIP_STATE_CLOSING:
	     err = ((hip_handle_func_set_t *)hip_get_handle_default_func_set())
		  ->hip_handle_i1(i1, i1_saddr, i1_daddr, entry, i1_info);
	     break;
	default:
	     /* should not happen */
	     HIP_IFEL(1, -EINVAL, "DEFAULT CASE, UNIMPLEMENTED STATE HANDLING OR A BUG\n");
	}

 out_err:
	return err;
}

int hip_receive_r2(struct hip_common *hip_common,
		   struct in6_addr *r2_saddr,
		   struct in6_addr *r2_daddr,
		   hip_ha_t *entry,
		   hip_portpair_t *r2_info)
{
	int err = 0, state;
	uint16_t mask = 0;

	_HIP_DEBUG("hip_receive_r2() invoked.\n");

	HIP_IFEL(ipv6_addr_any(&hip_common->hitr), -1,
		 "Received NULL receiver HIT in R2. Dropping\n");

	HIP_IFEL(!hip_controls_sane(ntohs(hip_common->control), mask), -1,
		 "Received illegal controls in R2: 0x%x. Dropping\n", ntohs(hip_common->control));
	//HIP_IFEL(!(entry = hip_hadb_find_byhits(&hip_common->hits,
	//					&hip_common->hitr)), -EFAULT,
	//	 "Received R2 by unknown sender\n");

	HIP_IFEL(!entry, -EFAULT,
		 "Received R2 by unknown sender\n");

	HIP_LOCK_HA(entry);
	state = entry->state;
	
	// if the NAT mode is used, update the port numbers of the host association 
	if (r2_info->dst_port == hip_get_local_nat_udp_port())
	{
		entry->local_udp_port = r2_info->dst_port;
		entry->peer_udp_port = r2_info->src_port;
	}

	HIP_DEBUG("Received R2 in state %s\n", hip_state_str(state));
 	switch(state) {
 	case HIP_STATE_I2_SENT:
 		/* The usual case. */
 		err = entry->hadb_handle_func->hip_handle_r2(hip_common,
							     r2_saddr,
							     r2_daddr,
							     entry,
							     r2_info);
		if (err) {
			HIP_ERROR("hip_handle_r2 failed (err=%d)\n", err);
			goto out_err;
 		}
	break;

 	case HIP_STATE_ESTABLISHED:
		if (entry->is_loopback)
		    err = entry->hadb_handle_func->hip_handle_r2(hip_common,
								 r2_saddr,
								 r2_daddr,
								 entry,
								 r2_info);
		break;
	case HIP_STATE_R2_SENT:
	case HIP_STATE_UNASSOCIATED:
 	case HIP_STATE_I1_SENT:
 	default:
		HIP_IFEL(1, -EFAULT, "Dropping\n");
 	}

 out_err:
	if (entry) {
		HIP_UNLOCK_HA(entry);
		hip_put_ha(entry);
	}
	return err;
}

int hip_receive_notify(const struct hip_common *notify,
		       const struct in6_addr *notify_saddr,
		       const struct in6_addr *notify_daddr, hip_ha_t* entry)
{
	int err = 0;
	struct hip_notification *notify_param;
	uint16_t mask = HIP_PACKET_CTRL_ANON, notify_controls = 0;

	_HIP_DEBUG("hip_receive_notify() invoked.\n");

	HIP_IFEL(entry == NULL , -EFAULT,
		 "Received a NOTIFY packet from an unknown sender, ignoring "\
		 "the packet.\n");

	notify_controls = ntohs(notify->control);

	HIP_IFEL(!hip_controls_sane(notify_controls, mask), -EPROTO,
		 "Received a NOTIFY packet with illegal controls: 0x%x, ignoring "\
		 "the packet.\n", notify_controls);

	err = hip_handle_notify(notify, notify_saddr, notify_daddr, entry);

 out_err:
	if (entry != NULL)
		hip_put_ha(entry);

	return err;
}

int hip_handle_notify(const struct hip_common *notify,
		      const struct in6_addr *notify_saddr,
		      const struct in6_addr *notify_daddr, hip_ha_t* entry)
{
	int err = 0;
	struct hip_common i1;
	struct hip_tlv_common *current_param = NULL;
	struct hip_notification *notification = NULL;
	struct in6_addr responder_ip, responder_hit;
	hip_tlv_type_t param_type = 0, response;
	hip_tlv_len_t param_len = 0;
	uint16_t msgtype = 0;
	in_port_t port = 0;

	/* draft-ietf-hip-base-06, Section 6.13: Processing NOTIFY packets is
	   OPTIONAL. If processed, any errors in a received NOTIFICATION parameter
	   SHOULD be logged. */

	_HIP_DEBUG("hip_receive_notify() invoked.\n");

	/* Loop through all the parameters in the received I1 packet. */
	while ((current_param =
		hip_get_next_param(notify, current_param)) != NULL) {

		param_type = hip_get_param_type(current_param);

		if (param_type == HIP_PARAM_NOTIFICATION) {
			HIP_INFO("Found NOTIFICATION parameter in NOTIFY "\
				 "packet.\n");
			notification = (struct hip_notification *)current_param;

			param_len = hip_get_param_contents_len(current_param);
			msgtype = ntohs(notification->msgtype);

			switch(msgtype) {
			case HIP_NTF_UNSUPPORTED_CRITICAL_PARAMETER_TYPE:
				HIP_INFO("NOTIFICATION parameter type is "\
					 "UNSUPPORTED_CRITICAL_PARAMETER_"\
					 "TYPE.\n");
				break;
			case HIP_NTF_INVALID_SYNTAX:
				HIP_INFO("NOTIFICATION parameter type is "\
					 "INVALID_SYNTAX.\n");
				break;
			case HIP_NTF_NO_DH_PROPOSAL_CHOSEN:
				HIP_INFO("NOTIFICATION parameter type is "\
					 "NO_DH_PROPOSAL_CHOSEN.\n");
				break;
			case HIP_NTF_INVALID_DH_CHOSEN:
				HIP_INFO("NOTIFICATION parameter type is "\
					 "INVALID_DH_CHOSEN.\n");
				break;
			case HIP_NTF_NO_HIP_PROPOSAL_CHOSEN:
				HIP_INFO("NOTIFICATION parameter type is "\
					 "NO_HIP_PROPOSAL_CHOSEN.\n");
				break;
			case HIP_NTF_INVALID_HIP_TRANSFORM_CHOSEN:
				HIP_INFO("NOTIFICATION parameter type is "\
					 "INVALID_HIP_TRANSFORM_CHOSEN.\n");
				break;
			case HIP_NTF_AUTHENTICATION_FAILED:
				HIP_INFO("NOTIFICATION parameter type is "\
					 "AUTHENTICATION_FAILED.\n");
				break;
			case HIP_NTF_CHECKSUM_FAILED:
				HIP_INFO("NOTIFICATION parameter type is "\
					 "CHECKSUM_FAILED.\n");
				break;
			case HIP_NTF_HMAC_FAILED:
				HIP_INFO("NOTIFICATION parameter type is "\
					 "HMAC_FAILED.\n");
				break;
			case HIP_NTF_ENCRYPTION_FAILED:
				HIP_INFO("NOTIFICATION parameter type is "\
					 "ENCRYPTION_FAILED.\n");
				break;
			case HIP_NTF_INVALID_HIT:
				HIP_INFO("NOTIFICATION parameter type is "\
					 "INVALID_HIT.\n");
				break;
			case HIP_NTF_BLOCKED_BY_POLICY:
				HIP_INFO("NOTIFICATION parameter type is "\
					 "BLOCKED_BY_POLICY.\n");
				break;
			case HIP_NTF_SERVER_BUSY_PLEASE_RETRY:
				HIP_INFO("NOTIFICATION parameter type is "\
					 "SERVER_BUSY_PLEASE_RETRY.\n");
				break;
			case HIP_NTF_I2_ACKNOWLEDGEMENT:
				HIP_INFO("NOTIFICATION parameter type is "\
					 "I2_ACKNOWLEDGEMENT.\n");
				break;
			case HIP_PARAM_RELAY_TO:
			case HIP_PARAM_RELAY_FROM:
				response = ((msgtype == HIP_PARAM_RELAY_TO) ? HIP_I1 : HIP_NOTIFY);
				HIP_INFO("NOTIFICATION parameter type is "\
					 "RVS_NAT.\n");

				/* responder_hit is not currently used. */
				ipv6_addr_copy(&responder_hit, (struct in6_addr *)
					       notification->data);
				ipv6_addr_copy(&responder_ip, (struct in6_addr *)
					       &(notification->
						 data[sizeof(struct in6_addr)]));
				memcpy(&port, &(notification->
						data[2 * sizeof(struct in6_addr)]),
				       sizeof(in_port_t));

				/* If port is zero (the responder is not behind
				   a NAT) we use hip_get_nat_udp_port() as the destination
				   port. */
				if(port == 0) {
					port = hip_get_peer_nat_udp_port();
				}

				/* We don't need to use hip_msg_alloc(), since
				   the I1 packet is just the size of struct
				   hip_common. */
				memset(&i1, 0, sizeof(i1));

				entry->hadb_misc_func->
					hip_build_network_hdr(&i1,
							      response,
							      entry->local_controls,
							      &entry->hit_our,
							      &entry->hit_peer);

				/* Calculate the HIP header length */
				hip_calc_hdr_len(&i1);

				//sleep(3);

				/* This I1 packet must be send only once, which
				   is why we use NULL entry for sending. */
				err = entry->hadb_xmit_func->
					hip_send_pkt(&entry->our_addr, &responder_ip,
						     (entry->nat_mode ? hip_get_local_nat_udp_port() : 0),
						     port,
						     &i1, NULL, 0);

				break;
			default:
				HIP_INFO("Unrecognized NOTIFICATION parameter "\
					 "type.\n");
				break;
			}
			HIP_HEXDUMP("NOTIFICATION parameter notification data:",
				    notification->data,
				    param_len
				    - sizeof(notification->reserved)
				    - sizeof(notification->msgtype)
				);
			msgtype = 0;
		}
		else {
			HIP_INFO("Found unsupported parameter in NOTIFY "\
				 "packet.\n");
		}
	}

	return err;
}

int hip_receive_bos(struct hip_common *bos,
		    struct in6_addr *bos_saddr,
		    struct in6_addr *bos_daddr,
		    hip_ha_t *entry,
		    hip_portpair_t *bos_info)
{
	int err = 0, state = 0;

	_HIP_DEBUG("hip_receive_bos() invoked.\n");

	HIP_IFEL(ipv6_addr_any(&bos->hits), 0,
		 "Received NULL sender HIT in BOS.\n");
	HIP_IFEL(!ipv6_addr_any(&bos->hitr), 0,
		 "Received non-NULL receiver HIT in BOS.\n");
	HIP_DEBUG("Entered in hip_receive_bos...\n");
	state = entry ? entry->state : HIP_STATE_UNASSOCIATED;

	/** @todo If received BOS packet from already known sender should return
	    right now */
	HIP_DEBUG("Received BOS packet in state %s\n", hip_state_str(state));
 	switch(state) {
 	case HIP_STATE_UNASSOCIATED:
	case HIP_STATE_I1_SENT:
	case HIP_STATE_I2_SENT:
		/* Possibly no state created yet */
		err = (hip_get_handle_default_func_set())->hip_handle_bos(bos, bos_saddr, bos_daddr, entry, bos_info);
		break;
	case HIP_STATE_R2_SENT:
 	case HIP_STATE_ESTABLISHED:
		HIP_DEBUG("BOS not handled in state %s\n", hip_state_str(state));
		break;
	default:
		HIP_IFEL(1, 0, "Internal state (%d) is incorrect\n", state);
	}

	if (entry)
		hip_put_ha(entry);
 out_err:
	return err;
}

int hip_handle_firewall_i1_request(struct hip_common *msg,
				   struct in6_addr *i1_saddr,
				   struct in6_addr *i1_daddr)
{
	int err = 0, if_index = 0, is_ipv4_locator,
		reuse_hadb_local_address = 0, ha_nat_mode = hip_nat_status,
                old_global_nat_mode = hip_nat_status;
	in_port_t ha_local_port, ha_peer_port;
	hip_ha_t *entry;
	hip_hit_t *src_hit, *dst_hit;
	hip_lsi_t *lsi = NULL;
	int is_loopback = 0;
	struct in6_addr src_addr;
//	struct xfrm_user_acquire *acq;
	struct in6_addr dst_addr, ha_match;
	struct sockaddr_storage ss_addr;
	struct sockaddr *addr;
	addr = (struct sockaddr*) &ss_addr;

	HIP_DEBUG("Acquire from Firewall: sending I1! \n");

	src_hit = &(msg->hits);
	dst_hit = &(msg->hitr);

	HIP_DEBUG_HIT("src HIT", src_hit);
	HIP_DEBUG_HIT("dst HIT", dst_hit);

	/* Sometimes we get deformed HITs from kernel, skip them */
	HIP_IFEL(!(ipv6_addr_is_hit(src_hit) && ipv6_addr_is_hit(dst_hit) &&
		   hip_hidb_hit_is_our(src_hit) &&
		   hit_is_real_hit(dst_hit)), -1,
		 "Received rubbish from firewall, skip\n");

	entry = hip_hadb_find_byhits(src_hit, dst_hit);
	if (entry) {
		reuse_hadb_local_address = 1;
		goto skip_entry_creation;
	}


	/* No entry found; find first IP matching to the HIT and then
	   create the entry */
#ifdef CONFIG_HIP_I3
	if(hip_get_hi3_status()){
		struct in_addr lpback = { htonl(INADDR_LOOPBACK) };
		IPV4_TO_IPV6_MAP(&lpback, &dst_addr);
		err = 0;
	}
	else
#endif
		err = hip_map_id_to_addr(dst_hit, NULL, &dst_addr);


	if (err) {
		/* Search HADB for existing entries */
		entry = hip_hadb_try_to_find_by_peer_hit(dst_hit);
		if (entry) {
			HIP_DEBUG_IN6ADDR("reusing HA",
					  &entry->peer_addr);
			ipv6_addr_copy(&dst_addr, &entry->peer_addr);
			ha_local_port = entry->local_udp_port;
			ha_peer_port = entry->peer_udp_port;
			ha_nat_mode = entry->nat_mode;
			err = 0;
		}
	}

	/* map to loopback if hit is ours  */
	if (err && hip_hidb_hit_is_our(dst_hit)) {
		struct in6_addr lpback = IN6ADDR_LOOPBACK_INIT;
		ipv6_addr_copy(&dst_addr, &lpback);
		ipv6_addr_copy(&src_addr, &lpback);
		is_loopback = 1;
		reuse_hadb_local_address = 1;
		err = 0;
	}

	/* broadcast I1 as a last resource */
	if (err) {
		struct in_addr bcast = { INADDR_BROADCAST };
		/* IPv6 multicast (see bos.c) failed to bind() to link local,
		   so using IPv4 here -mk */
		HIP_DEBUG("No information of peer found, trying broadcast\n");
		IPV4_TO_IPV6_MAP(&bcast, &dst_addr);
		/* Broadcast did not work with UDP packets -mk */
		ha_nat_mode = 0;
		err = 0;
	}

	/* @fixme: changing global state won't work with threads */
	hip_nat_status = ha_nat_mode;

	if (entry) {
		lsi = &(entry->lsi_peer);
	}

	HIP_IFEL(hip_hadb_add_peer_info(dst_hit, &dst_addr, lsi, NULL), -1,
		 "map failed\n");

	hip_nat_status = old_global_nat_mode; /* restore nat status */

	HIP_IFEL(!(entry = hip_hadb_find_byhits(src_hit, dst_hit)), -1,
		 "Internal lookup error\n");

	if (is_loopback)
		ipv6_addr_copy(&(entry->our_addr), &src_addr);

	/* Preserve NAT status with peer */
	entry->local_udp_port = ha_local_port;
	entry->peer_udp_port = ha_peer_port;
	entry->nat_mode = ha_nat_mode;

	reuse_hadb_local_address = 1;

skip_entry_creation:

	if (entry->state == HIP_STATE_ESTABLISHED) {
		HIP_DEBUG("Acquire from firewall in established state (hard handover?), skip\n");
		goto out_err;
	} else if (entry->state == HIP_STATE_NONE ||
	    entry->state == HIP_STATE_UNASSOCIATED) {
		HIP_DEBUG("State is %d, sending i1\n", entry->state);
	} else if (entry->hip_msg_retrans.buf == NULL) {
		HIP_DEBUG("Expired retransmissions, sending i1\n");
	} else {
		HIP_DEBUG("I1 was already sent, ignoring\n");
		goto out_err;
	}

	is_ipv4_locator = IN6_IS_ADDR_V4MAPPED(&entry->peer_addr);

	memset(addr, 0, sizeof(struct sockaddr_storage));
	addr->sa_family = (is_ipv4_locator ? AF_INET : AF_INET6);

	if (!reuse_hadb_local_address)
		if (is_ipv4_locator) {
			IPV4_TO_IPV6_MAP((struct in_addr*) i1_saddr,
					&entry->our_addr);
//			IPV4_TO_IPV6_MAP(((struct in_addr *)&acq->id.daddr),
//					 &entry->our_addr);
		} else {
			ipv6_addr_copy(&entry->our_addr,
					(struct in6_addr*) i1_saddr);
//			ipv6_addr_copy(&entry->our_addr,
//				       ((struct in6_addr*)&acq->id.daddr));

		}

	memcpy(hip_cast_sa_addr(addr), &entry->our_addr,
	       hip_sa_addr_len(addr));

	HIP_DEBUG_HIT("our hit", &entry->hit_our);
        HIP_DEBUG_HIT("peer hit", &entry->hit_peer);
	HIP_DEBUG_IN6ADDR("peer locator", &entry->peer_addr);
	HIP_DEBUG_IN6ADDR("our locator", &entry->our_addr);

	if_index = hip_devaddr2ifindex(&entry->our_addr);
	HIP_IFEL((if_index < 0), -1, "if_index NOT determined\n");
        /* we could try also hip_select_source_address() here on failure,
	   but it seems to fail too */

	HIP_DEBUG("Using ifindex %d\n", if_index);

	//add_address_to_list(addr, if_index /*acq->sel.ifindex*/);

	HIP_IFEL(hip_send_i1(&entry->hit_our, &entry->hit_peer, entry), -1,
		 "Sending of I1 failed\n");

out_err:
	return err;
}


int handle_locator(struct hip_locator *locator,
		   in6_addr_t         *r1_saddr,
		   in6_addr_t         *r1_daddr,
		   hip_ha_t           *entry,
		   hip_portpair_t     *r1_info){
	int n_addrs = 0, loc_size = 0, err = 0;
	struct hip_locator_info_addr_item* first = NULL;
	struct netdev_address *n = NULL;
	hip_list_t *item = NULL, *tmp = NULL;
	int ii = 0, use_ip4 = 1;

	// Lets save the LOCATOR to the entry 'till we
        //   get the esp_info in r2 then handle it
        n_addrs = hip_get_locator_addr_item_count(locator);
        loc_size = sizeof(struct hip_locator) +
            (n_addrs * sizeof(struct hip_locator_info_addr_item));
        HIP_IFEL(!(entry->locator = malloc(loc_size)),
               -1, "Malloc for entry->locators failed\n");
        memcpy(entry->locator, locator, loc_size);

#ifdef CONFIG_HIP_I3
	if(entry && entry->hip_is_hi3_on){
		if( r1_info->hi3_in_use && n_addrs > 0 ){
			first = (char*)locator+sizeof(struct hip_locator);
			memcpy(r1_saddr, &first->address, sizeof(struct in6_addr));

			list_for_each_safe(item, tmp, addresses, ii){
				n = list_entry(item);
				if (ipv6_addr_is_hit(hip_cast_sa_addr(&n->addr)))
					continue;
				if (!hip_sockaddr_is_v6_mapped(&n->addr)){
					memcpy(r1_daddr, hip_cast_sa_addr(&n->addr),
					       hip_sa_addr_len(&n->addr));
					ii = -1;
					use_ip4 = 0;
					break;
				}
			}
			if( use_ip4 ){
				list_for_each_safe(item, tmp, addresses, ii){
					n = list_entry(item);
					if (ipv6_addr_is_hit(hip_cast_sa_addr(&n->addr)))
						continue;
					if (hip_sockaddr_is_v6_mapped(&n->addr)){
						memcpy(r1_daddr, hip_cast_sa_addr(&n->addr),
						       hip_sa_addr_len(&n->addr));
						ii = -1;
						break;
					}
				}
			}

			struct in6_addr daddr;

			memcpy(&entry->our_addr, r1_daddr, sizeof(struct in6_addr));

			hip_hadb_get_peer_addr(entry, &daddr);
			hip_hadb_delete_peer_addrlist_one(entry, &daddr);
			hip_hadb_add_peer_addr(entry, r1_saddr, 0, 0,
					       PEER_ADDR_STATE_ACTIVE);
		}
	}
#endif
out_err:
	return err;
}<|MERGE_RESOLUTION|>--- conflicted
+++ resolved
@@ -17,17 +17,16 @@
  *          Lauri 19.09.2007
  */
 #include "input.h"
-<<<<<<< HEAD
 #include "pjnath.h"
 
 #if defined(ANDROID_CHANGES) && !defined(s6_addr)
 #  define s6_addr                 in6_u.u6_addr8
 #  define s6_addr16               in6_u.u6_addr16
 #  define s6_addr32               in6_u.u6_addr32
-=======
+#endif
+
 #ifdef CONFIG_HIP_MIDAUTH
 #include "pisa.h"
->>>>>>> cdd91a2b
 #endif
 
 #ifdef CONFIG_HIP_OPPORTUNISTIC
@@ -2344,14 +2343,13 @@
 	HIP_IFEL(hip_hadb_add_addr_to_spi(entry, spi_out, i2_saddr, 1, 0, 1, i2),
 		 -1,  "Failed to add an address to SPI list\n");
 #else
-<<<<<<< HEAD
 	if(hip_nat_get_control(entry) != HIP_NAT_MODE_ICE_UDP){
 		HIP_IFEL(hip_hadb_add_udp_addr_to_spi(entry,
 					      spi_out,
 					      i2_saddr,
 					      1, 0, 1,
 					      i2_info->src_port, 
-					      ice_calc_priority(HIP_LOCATOR_LOCATOR_TYPE_ESP_SPI_PRIORITY,ICE_CAND_PRE_HOST,1) - i2_info->src_port, 0),
+					      ice_calc_priority(HIP_LOCATOR_LOCATOR_TYPE_ESP_SPI_PRIORITY,ICE_CAND_PRE_HOST,1) - i2_info->src_port, 0, i2),
 		 -1,  "Failed to add an address to SPI list\n");
 	}
 	else{
@@ -2360,11 +2358,7 @@
 					      i2_saddr,
 					      1, 0, 0,
 					      i2_info->src_port, 
-					      ice_calc_priority(HIP_LOCATOR_LOCATOR_TYPE_ESP_SPI_PRIORITY,ICE_CAND_PRE_HOST,1) - i2_info->src_port, 0),
-=======
-	HIP_IFEL(hip_hadb_add_udp_addr_to_spi(entry, spi_out, i2_saddr, 1, 0, 1,i2_info->src_port, 
-			ice_calc_priority(HIP_LOCATOR_LOCATOR_TYPE_ESP_SPI_PRIORITY,ICE_CAND_PRE_HOST,1)- i2_info->src_port, 0, i2),
->>>>>>> cdd91a2b
+					      ice_calc_priority(HIP_LOCATOR_LOCATOR_TYPE_ESP_SPI_PRIORITY,ICE_CAND_PRE_HOST,1) - i2_info->src_port, 0, i2),
 		 -1,  "Failed to add an address to SPI list\n");
 	}
 #endif
@@ -2406,11 +2400,7 @@
 			goto out_err;
 		}else{
 			if(dest_port)
-<<<<<<< HEAD
-				HIP_IFEL( hip_hadb_add_udp_addr_to_spi(entry, spi_out, &dest, 0, 0, 0, dest_port, HIP_LOCATOR_LOCATOR_TYPE_REFLEXIVE_PRIORITY,2),
-=======
-			HIP_IFEL( hip_hadb_add_udp_addr_to_spi(entry, spi_out, &dest, 0, 0, 0, dest_port, HIP_LOCATOR_LOCATOR_TYPE_REFLEXIVE_PRIORITY,2, NULL),
->>>>>>> cdd91a2b
+				HIP_IFEL( hip_hadb_add_udp_addr_to_spi(entry, spi_out, &dest, 0, 0, 0, dest_port, HIP_LOCATOR_LOCATOR_TYPE_REFLEXIVE_PRIORITY,2, NULL),
 					 -1,  "Failed to add a reflexive address to SPI list\n");
 
 		}
@@ -2805,7 +2795,6 @@
 	// when ice implemenation is included
 	// if ice mode is on, we do not add the current address into peer list (can be added also, but set the is_prefered off)
 	err = 0;
-<<<<<<< HEAD
 	if(hip_nat_get_control(entry) != HIP_NAT_MODE_ICE_UDP){
 		HIP_IFEL(hip_hadb_add_udp_addr_to_spi(entry,
 						      spi_recvd,
@@ -2813,11 +2802,7 @@
 						      1, 0, 1,
 						      r2_info->src_port,
 						      ice_calc_priority(HIP_LOCATOR_LOCATOR_TYPE_ESP_SPI_PRIORITY,ICE_CAND_PRE_HOST,1) - r2_info->src_port,
-						      0),
-=======
-	if(hip_nat_get_control(entry) != HIP_NAT_MODE_ICE_UDP)
-	HIP_IFEL(hip_hadb_add_udp_addr_to_spi(entry, spi_recvd, r2_saddr, 1, 0, 1,r2_info->src_port, HIP_LOCATOR_LOCATOR_TYPE_ESP_SPI_PRIORITY,0, r2),
->>>>>>> cdd91a2b
+						      0, r2),
 			 -1,  "Failed to add an address to SPI list\n");
 	}
 		else{ // if ice is on, we still add the addr and set prefer off.
@@ -2828,7 +2813,7 @@
 						      1, 0, 0,
 						      r2_info->src_port,
 						      ice_calc_priority(HIP_LOCATOR_LOCATOR_TYPE_ESP_SPI_PRIORITY,ICE_CAND_PRE_HOST,1) - r2_info->src_port,
-						      0),
+						      0, r2),
 			 -1,  "Failed to add an address to SPI list\n");
 			
 	}
