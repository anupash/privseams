
/** @file
 * This file defines handling functions for incoming packets for the Host
 * Identity Protocol (HIP).
 * 
 * @author  Janne Lundberg
 * @author  Miika Komu
 * @author  Mika Kousa
 * @author  Kristian Slavov
 * @author  Anthony D. Joseph
 * @author  Bing Zhou
 * @author  Tobias Heer
 * @author  Laura Takkinen //blind code
 * @author  Rene Hummen
 * @note    Distributed under <a href="http://www.gnu.org/licenses/gpl.txt">GNU/GPL</a>.
 * @note    Doxygen comments for functions are now in the header file.
 *          Lauri 19.09.2007 16:43
 */
#include "input.h"

#ifdef CONFIG_HIP_OPPORTUNISTIC
extern unsigned int opportunistic_mode;
#endif

/** A function set for NAT travelsal. */
extern hip_xmit_func_set_t nat_xmit_func_set;
extern int hip_build_param_esp_info(struct hip_common *msg,
				    uint16_t keymat_index, uint32_t old_spi,
				    uint32_t new_spi);

/** @note Fix the packet len before calling this function! */
static int hip_verify_hmac(struct hip_common *buffer, u8 *hmac,
			   void *hmac_key, int hmac_type)
{
	int err = 0;
	u8 *hmac_res = NULL;

	HIP_IFEL(!(hmac_res = HIP_MALLOC(HIP_AH_SHA_LEN, GFP_ATOMIC)), -ENOMEM,
		 "HIP_MALLOC failed\n");

	_HIP_HEXDUMP("HMAC data", buffer, hip_get_msg_total_len(buffer));

	HIP_IFEL(!hip_write_hmac(hmac_type, hmac_key, buffer,
				 hip_get_msg_total_len(buffer), hmac_res),
		 -EINVAL, "Could not build hmac\n");

	_HIP_HEXDUMP("HMAC", hmac_res, HIP_AH_SHA_LEN);
	HIP_IFE(memcmp(hmac_res, hmac, HIP_AH_SHA_LEN), -EINVAL);
	memcmp(hmac_res, hmac, HIP_AH_SHA_LEN); /* why is the same as the line before it?. Tao Wan*/
 out_err:
	if (hmac_res)
		HIP_FREE(hmac_res);

	return err;
}

int hip_verify_packet_hmac(struct hip_common *msg,
			   struct hip_crypto_key *crypto_key)
{
	HIP_DEBUG("hip_verify_packet_hmac() invoked.\n");
	int err = 0, len = 0, orig_len = 0;
	u8 orig_checksum = 0;
	struct hip_crypto_key tmpkey;
	struct hip_hmac *hmac = NULL;

	HIP_IFEL(!(hmac = hip_get_param(msg, HIP_PARAM_HMAC)),
		 -ENOMSG, "No HMAC parameter\n");

	/* hmac verification modifies the msg length temporarile, so we have
	   to restore the length */
	orig_len = hip_get_msg_total_len(msg);

	/* hmac verification assumes that checksum is zero */
	orig_checksum = hip_get_msg_checksum(msg);
	hip_zero_msg_checksum(msg);

	len = (u8 *) hmac - (u8*) msg;
	hip_set_msg_total_len(msg, len);

	_HIP_HEXDUMP("HMAC key", crypto_key->key,
		    hip_hmac_key_length(HIP_ESP_AES_SHA1));
	_HIP_HEXDUMP("HMACced data:", msg, len);

	memcpy(&tmpkey, crypto_key, sizeof(tmpkey));
	HIP_IFEL(hip_verify_hmac(msg, hmac->hmac_data, tmpkey.key,
				 HIP_DIGEST_SHA1_HMAC), 
		 -1, "HMAC validation failed\n");

	/* revert the changes to the packet */
	hip_set_msg_total_len(msg, orig_len);
	hip_set_msg_checksum(msg, orig_checksum);

 out_err:
	return err;
}
//add by santtu
int hip_verify_packet_hmac_general(struct hip_common *msg,
			   struct hip_crypto_key *crypto_key, hip_tlv_type_t parameter_type)
{
	HIP_DEBUG("hip_verify_packet_hmac() invoked.\n");
	int err = 0, len = 0, orig_len = 0;
	u8 orig_checksum = 0;
	struct hip_crypto_key tmpkey;
	struct hip_hmac *hmac = NULL;

	HIP_IFEL(!(hmac = hip_get_param(msg, parameter_type)),
		 -ENOMSG, "No HMAC parameter\n");

	/* hmac verification modifies the msg length temporarile, so we have
	   to restore the length */
	orig_len = hip_get_msg_total_len(msg);

	/* hmac verification assumes that checksum is zero */
	orig_checksum = hip_get_msg_checksum(msg);
	hip_zero_msg_checksum(msg);

	len = (u8 *) hmac - (u8*) msg;
	hip_set_msg_total_len(msg, len);

	_HIP_HEXDUMP("HMAC key", crypto_key->key,
		    hip_hmac_key_length(HIP_ESP_AES_SHA1));
	_HIP_HEXDUMP("HMACced data:", msg, len);

	memcpy(&tmpkey, crypto_key, sizeof(tmpkey));
	HIP_IFEL(hip_verify_hmac(msg, hmac->hmac_data, tmpkey.key,
				 HIP_DIGEST_SHA1_HMAC), 
		 -1, "HMAC validation failed\n");

	/* revert the changes to the packet */
	hip_set_msg_total_len(msg, orig_len);
	hip_set_msg_checksum(msg, orig_checksum);

 out_err:
	return err;
}
//end add

int hip_verify_packet_rvs_hmac(struct hip_common *msg,
			   struct hip_crypto_key *crypto_key)
{
	int err = 0, len, orig_len;
	u8 orig_checksum;
	struct hip_crypto_key tmpkey;
	struct hip_hmac *hmac;

	_HIP_DEBUG("hip_verify_packet_rvs_hmac() invoked.\n");

	HIP_IFEL(!(hmac = hip_get_param(msg, HIP_PARAM_RVS_HMAC)),
		 -ENOMSG, "No HMAC parameter\n");

	/* hmac verification modifies the msg length temporarily, so we have
	   to restore the length */
	orig_len = hip_get_msg_total_len(msg);

	/* hmac verification assumes that checksum is zero */
	orig_checksum = hip_get_msg_checksum(msg);
	hip_zero_msg_checksum(msg);

	len = (u8 *) hmac - (u8*) msg;
	hip_set_msg_total_len(msg, len);

	/* Substringed the following debug prints to reduce the excessive jargon
	   that these functions produce. -Lauri 06.05.2008. */
	HIP_HEXDUMP("HMAC key", crypto_key->key,
		    hip_hmac_key_length(HIP_ESP_AES_SHA1));

	HIP_HEXDUMP("HMACced data", msg, len);
	memcpy(&tmpkey, crypto_key, sizeof(tmpkey));

	HIP_IFEL(hip_verify_hmac(msg, hmac->hmac_data, tmpkey.key,
				 HIP_DIGEST_SHA1_HMAC), 
		 -1, "HMAC validation failed\n");

	/* revert the changes to the packet */
	hip_set_msg_total_len(msg, orig_len);
	hip_set_msg_checksum(msg, orig_checksum);

 out_err:
	return err;
}

int hip_verify_packet_hmac2(struct hip_common *msg,
			    struct hip_crypto_key *crypto_key,
			    struct hip_host_id *host_id)
{
	int err = 0;
	struct hip_crypto_key tmpkey;
	struct hip_hmac *hmac;
	struct hip_common *msg_copy = NULL;
	struct hip_esp_info *esp_info;

	_HIP_DEBUG("hip_verify_packet_hmac2() invoked.\n");
	HIP_IFE(!(msg_copy = hip_msg_alloc()), -ENOMEM);
	memcpy(msg_copy, msg, sizeof(struct hip_common));
	hip_set_msg_total_len(msg_copy, 0);
	hip_zero_msg_checksum(msg_copy);

	esp_info = hip_get_param(msg, HIP_PARAM_ESP_INFO);
	HIP_ASSERT(esp_info);
	HIP_IFE(hip_build_param(msg_copy, esp_info), -EFAULT);
	hip_build_param(msg_copy, host_id);

	HIP_IFEL(!(hmac = hip_get_param(msg, HIP_PARAM_HMAC2)), -ENOMSG, "Packet contained no HMAC parameter\n");
	HIP_HEXDUMP("HMAC data", msg_copy, hip_get_msg_total_len(msg_copy));
	memcpy(&tmpkey, crypto_key, sizeof(tmpkey));

	HIP_IFEL(hip_verify_hmac(msg_copy, hmac->hmac_data, tmpkey.key, HIP_DIGEST_SHA1_HMAC), 
		-1, "HMAC validation failed\n");

 out_err:
	if (msg_copy)
		HIP_FREE(msg_copy);

	return err;
}

int hip_produce_keying_material(struct hip_common *msg, struct hip_context *ctx,
				uint64_t I, uint64_t J,
				struct hip_dh_public_value **dhpv)
{
	char *dh_shared_key = NULL;
	int hip_transf_length, hmac_transf_length;
	int auth_transf_length, esp_transf_length, we_are_HITg = 0;
	int hip_tfm, esp_tfm, err = 0, dh_shared_len = 1024;
	struct hip_keymat_keymat km;
	struct hip_esp_info *esp_info;
	char *keymat = NULL;
	size_t keymat_len_min; /* how many bytes we need at least for the KEYMAT */
	size_t keymat_len; /* note SHA boundary */
	struct hip_tlv_common *param = NULL;
	uint16_t esp_keymat_index, esp_default_keymat_index;
	struct hip_diffie_hellman *dhf;
	hip_ha_t *blind_entry;
	int type = 0;
	uint16_t nonce;
	struct in6_addr *plain_local_hit = NULL;

	_HIP_DEBUG("hip_produce_keying_material() invoked.\n");
	/* Perform light operations first before allocating memory or
	 * using lots of CPU time */
	HIP_IFEL(!(param = hip_get_param(msg, HIP_PARAM_HIP_TRANSFORM)),
		 -EINVAL, 
		 "Could not find HIP transform\n");
	HIP_IFEL((hip_tfm = hip_select_hip_transform((struct hip_hip_transform *) param)) == 0, 
		 -EINVAL, "Could not select HIP transform\n");
	HIP_IFEL(!(param = hip_get_param(msg, HIP_PARAM_ESP_TRANSFORM)),
		 -EINVAL, 
		 "Could not find ESP transform\n");
	HIP_IFEL((esp_tfm = hip_select_esp_transform((struct hip_esp_transform *) param)) == 0, 
		 -EINVAL, "Could not select proper ESP transform\n");

	hip_transf_length = hip_transform_key_length(hip_tfm);
	hmac_transf_length = hip_hmac_key_length(esp_tfm);
	esp_transf_length = hip_enc_key_length(esp_tfm);
	auth_transf_length = hip_auth_key_length_esp(esp_tfm);

	HIP_DEBUG("Transform lengths are:\n"\
		  "\tHIP = %d, HMAC = %d, ESP = %d, auth = %d\n",
		  hip_transf_length, hmac_transf_length, esp_transf_length,
		  auth_transf_length);

	HIP_DEBUG("I and J values from the puzzle and its solution are:\n"\
		  "\tI = 0x%llx\n\tJ = 0x%llx\n", I, J);

	/* Create only minumum amount of KEYMAT for now. From draft chapter
	   HIP KEYMAT we know how many bytes we need for all keys used in the
	   base exchange. */
	keymat_len_min = hip_transf_length + hmac_transf_length +
		hip_transf_length + hmac_transf_length + esp_transf_length +
		auth_transf_length + esp_transf_length + auth_transf_length;

	/* Assume ESP keys are after authentication keys */
	esp_default_keymat_index = hip_transf_length + hmac_transf_length +
		hip_transf_length + hmac_transf_length;

	/* R1 contains no ESP_INFO */
	esp_info = hip_get_param(msg, HIP_PARAM_ESP_INFO);
	
	if (esp_info != NULL){
		esp_keymat_index = ntohs(esp_info->keymat_index);
	} else {
		esp_keymat_index = esp_default_keymat_index;
	}
	
	if (esp_keymat_index != esp_default_keymat_index) {
		/** @todo Add support for keying material. */
		HIP_ERROR("Varying keying material slices are not supported "\
			  "yet.\n");
		err = -1;
		goto out_err;
	}

	keymat_len = keymat_len_min;
	
	if (keymat_len % HIP_AH_SHA_LEN) {
		keymat_len += HIP_AH_SHA_LEN - (keymat_len % HIP_AH_SHA_LEN);
	}
	
	HIP_DEBUG("Keying material:\n\tminimum length = %u\n\t"\
		  "keying material length = %u.\n", keymat_len_min, keymat_len);
	
	HIP_IFEL(!(keymat = HIP_MALLOC(keymat_len, GFP_KERNEL)), -ENOMEM,
		 "Error on allocating memory for keying material.\n");
	
	/* 1024 should be enough for shared secret. The length of the shared
	   secret actually depends on the DH Group. */
	/** @todo 1024 -> hip_get_dh_size ? */
	HIP_IFEL(!(dh_shared_key = HIP_MALLOC(dh_shared_len, GFP_KERNEL)),
		 -ENOMEM,
		 "Error on allocating memory for Diffie-Hellman shared key.\n");

	memset(dh_shared_key, 0, dh_shared_len);

	HIP_IFEL(!(dhf = (struct hip_diffie_hellman*)hip_get_param(
			   msg, HIP_PARAM_DIFFIE_HELLMAN)),
		 -ENOENT,  "No Diffie-Hellman parameter found.\n");

	/* If the message has two DH keys, select (the stronger, usually) one. */
	*dhpv = hip_dh_select_key(dhf);

	_HIP_DEBUG("dhpv->group_id= %d\n",(*dhpv)->group_id);
	_HIP_DEBUG("dhpv->pub_len= %d\n", ntohs((*dhpv)->pub_len));

	HIP_IFEL((dh_shared_len = hip_calculate_shared_secret(
			  (*dhpv)->public_value, (*dhpv)->group_id,
			  ntohs((*dhpv)->pub_len), dh_shared_key,
			  dh_shared_len)) < 0,
		 -EINVAL, "Calculation of shared secret failed.\n");
	
	_HIP_HEXDUMP("Diffie-Hellman shared parameter:\n", param,
		    hip_get_param_total_len(param));
	_HIP_HEXDUMP("Diffie-Hellman shared key:\n", dh_shared_key,
		     dh_shared_len);

#ifdef CONFIG_HIP_BLIND
	HIP_DEBUG_HIT("key_material msg->hits (responder)", &msg->hits);
	HIP_DEBUG_HIT("key_material msg->hitr (local)", &msg->hitr);
	
	if (hip_blind_get_status()) {
	  type = hip_get_msg_type(msg);

	  /* Initiator produces keying material for I2: 
	   * uses own blinded hit and plain initiator hit
	   */
	  if (type == HIP_R1) {
	    HIP_IFEL((blind_entry = hip_hadb_find_by_blind_hits(&msg->hitr, &msg->hits)) == NULL, 
		     -1, "Could not found blinded hip_ha_t entry\n");
	    hip_make_keymat(dh_shared_key, dh_shared_len,
			    &km, keymat, keymat_len,
			    &blind_entry->hit_peer, &msg->hitr, &ctx->keymat_calc_index, I, J);
	  } 
	  /* Responder produces keying material for handling I2: 
	   * uses own plain hit and blinded initiator hit
	   */
	  else if (type == HIP_I2) {
	    HIP_IFEL((plain_local_hit = HIP_MALLOC(sizeof(struct in6_addr), 0)) == NULL,
		     -1, "Couldn't allocate memory\n");
	    HIP_IFEL(hip_blind_get_nonce(msg, &nonce), -1, "hip_blind_get_nonce failed\n");
	    HIP_IFEL(hip_plain_fingerprint(&nonce, &msg->hitr, plain_local_hit),
		     -1, "hip_plain_fingerprint failed\n");
	    HIP_DEBUG_HIT("plain_local_hit for handling I2", plain_local_hit);
	    hip_make_keymat(dh_shared_key, dh_shared_len,
			    &km, keymat, keymat_len,
			    &msg->hits, plain_local_hit, &ctx->keymat_calc_index, I, J);
	  }
	}
#endif
	if (!hip_blind_get_status()) {
	  hip_make_keymat(dh_shared_key, dh_shared_len,
			  &km, keymat, keymat_len,
			  &msg->hits, &msg->hitr, &ctx->keymat_calc_index, I, J);
	}
	/* draw from km to keymat, copy keymat to dst, length of
	 * keymat is len */

#if 0
	/* removed this because the cts is already set to 0 when it is
	   created */
	bzero(&ctx->hip_enc_in.key, sizeof(struct hip_crypto_key));
	bzero(&ctx->hip_enc_out.key, sizeof(struct hip_crypto_key));
	bzero(&ctx->hip_hmac_in.key, sizeof(struct hip_crypto_key));
	bzero(&ctx->hip_hmac_out.key, sizeof(struct hip_crypto_key));
	bzero(&ctx->esp_in.key, sizeof(struct hip_crypto_key));
	bzero(&ctx->esp_out.key, sizeof(struct hip_crypto_key));
	bzero(&ctx->auth_in.key, sizeof(struct hip_crypto_key));
	bzero(&ctx->auth_out.key, sizeof(struct hip_crypto_key));
#endif
	/* Draw keys: */
	we_are_HITg = hip_hit_is_bigger(&msg->hitr, &msg->hits);
	HIP_DEBUG("We are %s HIT.\n", we_are_HITg ? "greater" : "lesser");
	
	if (we_are_HITg) {
		hip_keymat_draw_and_copy(ctx->hip_enc_out.key, &km,	hip_transf_length);
		hip_keymat_draw_and_copy(ctx->hip_hmac_out.key,&km,	hmac_transf_length);
		hip_keymat_draw_and_copy(ctx->hip_enc_in.key, 	&km,	hip_transf_length);
 		hip_keymat_draw_and_copy(ctx->hip_hmac_in.key, &km,	hmac_transf_length);
		hip_keymat_draw_and_copy(ctx->esp_out.key, 	&km,	esp_transf_length);
 		hip_keymat_draw_and_copy(ctx->auth_out.key, 	&km,	auth_transf_length);
 		hip_keymat_draw_and_copy(ctx->esp_in.key, 	&km,	esp_transf_length);
 		hip_keymat_draw_and_copy(ctx->auth_in.key, 	&km,	auth_transf_length);
 	} else {
 	 	hip_keymat_draw_and_copy(ctx->hip_enc_in.key, 	&km,	hip_transf_length);
 		hip_keymat_draw_and_copy(ctx->hip_hmac_in.key,	&km,	hmac_transf_length);
 		hip_keymat_draw_and_copy(ctx->hip_enc_out.key,	&km,	hip_transf_length);
 		hip_keymat_draw_and_copy(ctx->hip_hmac_out.key,&km,	hmac_transf_length);
 		hip_keymat_draw_and_copy(ctx->esp_in.key, 	&km,	esp_transf_length);
 		hip_keymat_draw_and_copy(ctx->auth_in.key, 	&km,	auth_transf_length);
 		hip_keymat_draw_and_copy(ctx->esp_out.key, 	&km,	esp_transf_length);
 		hip_keymat_draw_and_copy(ctx->auth_out.key, 	&km,	auth_transf_length);
 	}
 	HIP_HEXDUMP("HIP-gl encryption:", &ctx->hip_enc_out.key, hip_transf_length);
 	HIP_HEXDUMP("HIP-gl integrity (HMAC) key:", &ctx->hip_hmac_out.key,
 		    hmac_transf_length);
 	_HIP_DEBUG("skipping HIP-lg encryption key, %u bytes\n", hip_transf_length);
	HIP_HEXDUMP("HIP-lg encryption:", &ctx->hip_enc_in.key, hip_transf_length);
 	HIP_HEXDUMP("HIP-lg integrity (HMAC) key:", &ctx->hip_hmac_in.key, hmac_transf_length);
 	HIP_HEXDUMP("SA-gl ESP encryption key:", &ctx->esp_out.key, esp_transf_length);
 	HIP_HEXDUMP("SA-gl ESP authentication key:", &ctx->auth_out.key, auth_transf_length);
 	HIP_HEXDUMP("SA-lg ESP encryption key:", &ctx->esp_in.key, esp_transf_length);
 	HIP_HEXDUMP("SA-lg ESP authentication key:", &ctx->auth_in.key, auth_transf_length);

#undef KEYMAT_DRAW_AND_COPY

	/* the next byte when creating new keymat */
	ctx->current_keymat_index = keymat_len_min; /* offset value, so no +1 ? */
	ctx->keymat_calc_index = (ctx->current_keymat_index / HIP_AH_SHA_LEN) + 1;
	ctx->esp_keymat_index = esp_keymat_index;

	memcpy(ctx->current_keymat_K, keymat+(ctx->keymat_calc_index-1)*HIP_AH_SHA_LEN, HIP_AH_SHA_LEN);

	_HIP_DEBUG("ctx: keymat_calc_index=%u current_keymat_index=%u\n",
		   ctx->keymat_calc_index, ctx->current_keymat_index);
	_HIP_HEXDUMP("CTX CURRENT KEYMAT", ctx->current_keymat_K, HIP_AH_SHA_LEN);

	/* store DH shared key */
	ctx->dh_shared_key = dh_shared_key;
	ctx->dh_shared_key_len = dh_shared_len;

	/* on success HIP_FREE for dh_shared_key is called by caller */
 out_err:
	if (err && dh_shared_key)
		HIP_FREE(dh_shared_key);
	if (keymat)
		HIP_FREE(keymat);
	if (plain_local_hit)
		HIP_FREE(plain_local_hit);
	return err;
}

int hip_receive_control_packet(struct hip_common *msg,
			       struct in6_addr *src_addr,
			       struct in6_addr *dst_addr,
	                       hip_portpair_t *msg_info,
                               int filter)
{
	hip_ha_t tmp, *entry = NULL;
	int err = 0, type, skip_sync = 0;

	/* Debug printing of received packet information. All received HIP
	   control packets are first passed to this function. Therefore
	   printing packet data here works for all packets. To avoid excessive
	   debug printing do not print this information inside the individual
	   receive or handle functions. */
	_HIP_DEBUG("hip_receive_control_packet() invoked.\n");
	HIP_DEBUG_IN6ADDR("Source IP", src_addr);
	HIP_DEBUG_IN6ADDR("Destination IP", dst_addr);
	HIP_DEBUG_HIT("HIT Sender", &msg->hits);
	HIP_DEBUG_HIT("HIT Receiver", &msg->hitr);
	HIP_DEBUG("source port: %u, destination port: %u\n",
		  msg_info->src_port, msg_info->dst_port);
	HIP_DUMP_MSG(msg);

//add by santtu	
#ifdef HIP_USE_ICE
	type = hip_get_msg_type(msg);
	entry = hip_hadb_find_byhits(&msg->hits, &msg->hitr);
	if(type == HIP_UPDATE && entry){
		hip_external_ice_receive_pkt(msg,entry,src_addr,msg_info->src_port);
	}
#endif
//end add	
	
	
	
	HIP_IFEL(hip_check_network_msg(msg), -1,
		 "checking control message failed\n", -1);

	type = hip_get_msg_type(msg);

	/** @todo Check packet csum.*/

	entry = hip_hadb_find_byhits(&msg->hits, &msg->hitr);
	
	
	
#ifdef CONFIG_HIP_OPPORTUNISTIC
	if (!entry && opportunistic_mode &&
	    (type == HIP_I1 || type == HIP_R1)) {
		entry = hip_oppdb_get_hadb_entry_i1_r1(msg, src_addr,
						       dst_addr,
						       msg_info);
		/* If agent is prompting user, let's make sure that
		   the death counter in maintenance does not expire */
		if (hip_agent_is_alive())
		    entry->hip_opp_fallback_disable = filter;
	} else {
		/* Ugly bug fix for "conntest-client hostname tcp 12345"
		   where hostname maps to HIT and IP in hosts files.
		   Why the heck the receive function points here to
		   receive_opp_r1 even though we have a regular entry? */

	     /* What is the point of having receive function pointer anyways?
		Not to mention a SET of them... */
		if (entry)
			entry->hadb_rcv_func->hip_receive_r1 = hip_receive_r1;
	}
#endif
	
#ifdef CONFIG_HIP_AGENT
	/** Filter packet trough agent here. */
	if ((type == HIP_I1 || type == HIP_R1) && filter)
	{
		HIP_DEBUG("Filtering packet trough agent now (packet is %s).\n",
		          type == HIP_I1 ? "I1" : "R1");
		err = hip_agent_filter(msg, src_addr, dst_addr, msg_info);
		/* If packet filtering OK, return and wait for agent reply. */
		if (err == 0) goto out_err;
	}
#endif

#ifdef CONFIG_HIP_BLIND
	HIP_DEBUG("Blind block\n");
	// Packet that was received is blinded
	if (ntohs(msg->control) & HIP_PACKET_CTRL_BLIND) {
	  HIP_DEBUG("Message is blinded\n");
	  if(type == HIP_I1) { //Responder receives
	    HIP_DEBUG("set_blind_on\n");
	    // Activate blind mode
	    hip_set_blind_on();
	  } else if (type == HIP_R1 || // Initiator receives
		     type == HIP_I2 || // Responder receives
		     type == HIP_R2) { // Initiator receives
	    if (hip_blind_get_status()) 
	      entry = hip_hadb_find_by_blind_hits(&msg->hitr, &msg->hits);
	    else {
	      HIP_ERROR("Blinded packet %d received, but blind is not activated, drop packet\n", type);
	      err = -ENOSYS;
	      goto out_err;
	    }
	  } else {
	    //BLIND TODO: UPDATE, NOTIFY... 
	  }  
	} else {
	     if(hip_blind_get_status()) {
               HIP_ERROR("Blind mode is on, but we received plain packet %d, drop packet\n", type);
               err = -ENOSYS;
               goto out_err;
             }
        }	  
	/* fetch the state from the hadb database to be able to choose the
	   appropriate message handling functions */
	if (!(ntohs(msg->control) & HIP_PACKET_CTRL_BLIND)) { // Normal packet received
	    entry = hip_hadb_find_byhits(&msg->hits, &msg->hitr);
	}
#endif
//add by santtu
#ifdef CONFIG_HIP_RVS
	//check if it a relaying msg
	
	//add by santtu
	//if(hip_relay_handle_relay_to(msg, type, src_addr, dst_addr, msg_info)){

	if(hip_relay_handle_relay_to(msg, type, src_addr, dst_addr, msg_info)){
	//end 
		err = -ECANCELED;
		goto out_err;
	}
	else{
		HIP_DEBUG("handle relay to failed, continue the bex handler\n");
	}
#endif
//end add	
	
	switch(type) {
	case HIP_I1:
		/* No state. */
	  HIP_DEBUG("Received HIP_I1 message\n");
	  err = (hip_get_rcv_default_func_set())->hip_receive_i1(msg, src_addr,
								 dst_addr,
								 entry,
								 msg_info);
	  break;
		
	case HIP_I2:
		/* Possibly state. */
		if(entry){
		     err = entry->hadb_rcv_func->
			  hip_receive_i2(msg, src_addr, dst_addr, entry,
					 msg_info);
		} else {
			err = ((hip_rcv_func_set_t *)
			       hip_get_rcv_default_func_set())->
				hip_receive_i2(msg, src_addr, dst_addr, entry,
					       msg_info);
		}
		break;
		
	case HIP_R1:
	  	/* State. */
	        HIP_IFEL(!entry, -1, "No entry when receiving R1\n");
		HIP_IFCS(entry, err = entry->hadb_rcv_func->
			 hip_receive_r1(msg, src_addr, dst_addr, entry,
					msg_info));
		break;
		
	case HIP_R2:
		HIP_IFCS(entry, err = entry->hadb_rcv_func->
			 hip_receive_r2(msg, src_addr, dst_addr, entry,
					msg_info));
		//HIP_STOP_TIMER(KMM_GLOBAL,"Base Exchange");
		break;
		
	case HIP_UPDATE:		
		HIP_IFCS(entry, err = entry->hadb_rcv_func->
			 hip_receive_update(msg, src_addr, dst_addr, entry,
					    msg_info));
		break;
		
	case HIP_NOTIFY:
		HIP_IFCS(entry, err = entry->hadb_rcv_func->
			 hip_receive_notify(msg, src_addr, dst_addr, entry));
		break;
		
	case HIP_BOS:
	     HIP_IFCS(entry, err = entry->hadb_rcv_func->
		      hip_receive_bos(msg, src_addr, dst_addr, entry,
				      msg_info));
	     
	     /*In case of BOS the msg->hitr is null, therefore it is replaced
	       with our own HIT, so that the beet state can also be
	       synchronized. */

	     ipv6_addr_copy(&tmp.hit_peer, &msg->hits);
	     hip_init_us(&tmp, NULL);
	     ipv6_addr_copy(&msg->hitr, &tmp.hit_our);
	     skip_sync = 0;
	     break;
	case HIP_CLOSE:
		HIP_IFCS(entry, err = entry->hadb_rcv_func->
			 hip_receive_close(msg, entry));
		break;
		
	case HIP_CLOSE_ACK:
		HIP_IFCS(entry, err = entry->hadb_rcv_func->
			 hip_receive_close_ack(msg, entry));
		break;
		
	default:
		HIP_ERROR("Unknown packet %d\n", type);
		err = -ENOSYS;
	}
	
	HIP_DEBUG("Done with control packet, err is %d.\n", err);
	
	if (err)
		goto out_err;
	
out_err:
	
	return err;
}

int hip_receive_udp_control_packet(struct hip_common *msg,
				   struct in6_addr *saddr,
				   struct in6_addr *daddr,
				   hip_portpair_t *info)
{
        hip_ha_t *entry;
        int err = 0, type, skip_sync = 0;
	struct in6_addr *saddr_public = saddr;

	_HIP_DEBUG("hip_nat_receive_udp_control_packet() invoked.\n");

        type = hip_get_msg_type(msg);
        entry = hip_hadb_find_byhits(&msg->hits, &msg->hitr);
		
#ifndef CONFIG_HIP_RVS
	/* The ip of RVS is taken to be ip of the peer while using RVS server
	   to relay R1. Hence have removed this part for RVS --Abi */
	if (entry && (type == HIP_R1 || type == HIP_R2)) {
		/* When the responder equals to the NAT host, it can reply from
		   the private address instead of the public address. In this
		   case, the saddr will point to the private address, and using
		   it for I2 will fail the puzzle indexing (I1 was sent to the
		   public address). So, we make sure here that we're using the
		   same dst address for the I2 as for I1. Also, this address is
		   used for setting up the SAs: handle_r1 creates one-way SA and
		   handle_i2 the other way; let's make sure that they are the
		   same. */
		saddr_public = &entry->preferred_address;
	}
#endif
	HIP_IFEL(hip_receive_control_packet(msg, saddr_public, daddr,info,1), -1,
		 "receiving of control packet failed\n");
 out_err:
	return err;
}

int hip_create_i2(struct hip_context *ctx, uint64_t solved_puzzle, 
		  struct in6_addr *r1_saddr,
		  struct in6_addr *r1_daddr,
		  hip_ha_t *entry,
	          hip_portpair_t *r1_info,
		  struct hip_dh_public_value *dhpv)
{
	
	hip_transform_suite_t transform_hip_suite, transform_esp_suite; 
	struct hip_spi_in_item spi_in_data;
	in6_addr_t daddr;
	struct hip_param *param = NULL;
	struct hip_diffie_hellman *dh_req = NULL;
	struct hip_esp_info *esp_info = NULL;
	hip_common_t *i2 = NULL;
	char *enc_in_msg = NULL, *host_id_in_enc = NULL;
	unsigned char *iv = NULL;
	int err = 0, host_id_in_enc_len = 0, written = 0;
	uint16_t mask = 0;
	int type_count = 0, request_rvs = 0, request_escrow = 0;
        int *reg_type = NULL;
	uint32_t spi_in = 0;

	_HIP_DEBUG("hip_create_i2() invoked.\n");

	HIP_ASSERT(entry);

	/* Allocate space for a new I2 message. */
	HIP_IFEL(!(i2 = hip_msg_alloc()), -ENOMEM, "Allocation of I2 failed\n");
	
	/* TLV sanity checks are are already done by the caller of this
	   function. Now, begin to build I2 piece by piece. */
	
	/* Delete old SPDs and SAs, if present */
	hip_hadb_delete_inbound_spi(entry, 0);
	hip_hadb_delete_outbound_spi(entry, 0);

#ifdef CONFIG_HIP_BLIND
	if (hip_blind_get_status()) {
		HIP_DEBUG("Build blinded I2\n");
		mask |= HIP_PACKET_CTRL_BLIND;
		// Build network header by using blinded HITs
		entry->hadb_misc_func->hip_build_network_hdr(
			i2, HIP_I2, mask, &entry->hit_our_blind,
			&entry->hit_peer_blind);
	}
#endif
	
	if (!hip_blind_get_status()) {
		HIP_DEBUG("Build normal I2.\n");
		/* create I2 */
		entry->hadb_misc_func->
			hip_build_network_hdr(i2, HIP_I2, mask, &(ctx->input->hitr),
					      &(ctx->input->hits));
	}

	/********** ESP_INFO **********/
	/* SPI is set below */
	HIP_IFEL(hip_build_param_esp_info(i2, ctx->esp_keymat_index, 0, 0),
		 -1, "building of ESP_INFO failed.\n");
	
	/********** R1 COUNTER (OPTIONAL) ********/
	/* we build this, if we have recorded some value (from previous R1s) */
	{
		uint64_t rtmp;

		HIP_LOCK_HA(entry);
		rtmp = entry->birthday;
		HIP_UNLOCK_HA(entry);

		HIP_IFEL(rtmp && hip_build_param_r1_counter(i2, rtmp), -1, 
			 "Could not build R1 GENERATION parameter\n");
	}

	
#ifndef HIP_USE_ICE
	/********* LOCATOR PARAMETER ************/
        /** Type 193 **/ 
		HIP_DEBUG("Building LOCATOR parameter 	1\n");
        if (hip_locator_status == SO_HIP_SET_LOCATOR_ON) {
            HIP_DEBUG("Building LOCATOR parameter 2\n");
            if ((err = hip_build_locators(i2)) < 0) 
                HIP_DEBUG("LOCATOR parameter building failed\n");
        }
#endif
#ifdef HIP_USE_ICE
    	/********* LOCATOR PARAMETER ************/
		/** Type 193 **/ 
        HIP_DEBUG("Building nat LOCATOR parameter 1: %d\n",hip_locator_status==SO_HIP_SET_LOCATOR_ON);
		if (hip_locator_status == SO_HIP_SET_LOCATOR_ON) {
		    HIP_DEBUG("Building nat LOCATOR parameter 2\n");
		    if ((err = hip_nat_build_locators(i2)) < 0) 
		        HIP_DEBUG("nat LOCATOR parameter building failed\n");
		}        

        
        hip_build_param_nat_tranform(i2, entry->nat_control);
#endif
	/********** SOLUTION **********/
	{
		struct hip_puzzle *pz;
		
		HIP_IFEL(!(pz = hip_get_param(ctx->input, HIP_PARAM_PUZZLE)), -ENOENT, 
			 "Internal error: PUZZLE parameter mysteriously gone\n");
		HIP_IFEL(hip_build_param_solution(i2, pz, ntoh64(solved_puzzle)), -1, 
			 "Building of solution failed\n");
	}

	/********** Diffie-Hellman *********/
	HIP_IFEL(!(dh_req = hip_get_param(ctx->input, HIP_PARAM_DIFFIE_HELLMAN)),
		 -ENOENT, "Internal error\n");
	HIP_IFEL((written = hip_insert_dh(dhpv->public_value, 
		 ntohs(dhpv->pub_len), dhpv->group_id)) < 0,
		 -1, "Could not extract the DH public key\n");
	
	HIP_IFEL(hip_build_param_diffie_hellman_contents(i2,
		 dhpv->group_id, dhpv->public_value, written, 
		 HIP_MAX_DH_GROUP_ID, NULL, 0), -1,
		 "Building of DH failed.\n");

    /********** HIP transform. **********/
	HIP_IFE(!(param = hip_get_param(ctx->input, HIP_PARAM_HIP_TRANSFORM)), -ENOENT);
	HIP_IFEL((transform_hip_suite =
		  hip_select_hip_transform((struct hip_hip_transform *) param)) == 0, 
		 -EINVAL, "Could not find acceptable hip transform suite\n");
	
	/* Select only one transform */
	HIP_IFEL(hip_build_param_transform(i2, HIP_PARAM_HIP_TRANSFORM,
					   &transform_hip_suite, 1), -1, 
		 "Building of HIP transform failed\n");
	
	HIP_DEBUG("HIP transform: %d\n", transform_hip_suite);
	
	/************ Encrypted ***********/
	switch (transform_hip_suite) {
	case HIP_HIP_AES_SHA1:
		HIP_IFEL(hip_build_param_encrypted_aes_sha1(i2, (struct hip_tlv_common *)entry->our_pub), 
			 -1, "Building of param encrypted failed.\n");
		enc_in_msg = hip_get_param(i2, HIP_PARAM_ENCRYPTED);
		HIP_ASSERT(enc_in_msg); /* Builder internal error. */
 		iv = ((struct hip_encrypted_aes_sha1 *) enc_in_msg)->iv;
		get_random_bytes(iv, 16);
 		host_id_in_enc = enc_in_msg +
			sizeof(struct hip_encrypted_aes_sha1);
		break;
	case HIP_HIP_3DES_SHA1:
		HIP_IFEL(hip_build_param_encrypted_3des_sha1(i2, (struct hip_tlv_common *)entry->our_pub), 
			 -1, "Building of param encrypted failed.\n");
		enc_in_msg = hip_get_param(i2, HIP_PARAM_ENCRYPTED);
		HIP_ASSERT(enc_in_msg); /* Builder internal error. */
 		iv = ((struct hip_encrypted_3des_sha1 *) enc_in_msg)->iv;
		get_random_bytes(iv, 8);
 		host_id_in_enc = enc_in_msg +
 			sizeof(struct hip_encrypted_3des_sha1);
		break;
	case HIP_HIP_NULL_SHA1:
		HIP_IFEL(hip_build_param_encrypted_null_sha1(i2, (struct hip_tlv_common *)entry->our_pub), 
			 -1, "Building of param encrypted failed.\n");
		enc_in_msg = hip_get_param(i2, HIP_PARAM_ENCRYPTED);
		HIP_ASSERT(enc_in_msg); /* Builder internal error. */
 		iv = NULL;
 		host_id_in_enc = enc_in_msg +
 			sizeof(struct hip_encrypted_null_sha1);
		break;
	default:
 		HIP_IFEL(1, -ENOSYS, "HIP transform not supported (%d)\n",
			 transform_hip_suite);
	}

	/********** ESP-ENC transform. **********/
	HIP_IFE(!(param = hip_get_param(ctx->input, HIP_PARAM_ESP_TRANSFORM)), -ENOENT);

	/* Select only one transform */
	HIP_IFEL((transform_esp_suite =
		  hip_select_esp_transform((struct hip_esp_transform *) param)) == 0,
		 -1, "Could not find acceptable hip transform suite\n");
	HIP_IFEL(hip_build_param_transform(i2, HIP_PARAM_ESP_TRANSFORM,
					   &transform_esp_suite, 1), -1,
		 "Building of ESP transform failed\n");
	
	/********** ESP-PROT transform (OPTIONAL) **********/
	
	HIP_IFEL(add_esp_prot_transform_to_I2(i2, entry, ctx), -1,
			"failed to add esp protection transform\n");
	
	/********** ESP-PROT anchor (OPTIONAL) **********/
	
	HIP_IFEL(add_esp_prot_anchor_to_I2(i2, entry), -1,
			"failed to add esp protection anchor\n");
	
	/************************************************/
	
	HIP_HEXDUMP("enc(host_id)", host_id_in_enc,
		    hip_get_param_total_len(host_id_in_enc));

	/* Calculate the length of the host id inside the encrypted param */
	host_id_in_enc_len = hip_get_param_total_len(host_id_in_enc);

	/* Adjust the host id length for AES (block size 16).
	   build_param_encrypted_aes has already taken care that there is
	   enough padding */
	if (transform_hip_suite == HIP_HIP_AES_SHA1) {
		int remainder = host_id_in_enc_len % 16;
		if (remainder) {
			HIP_DEBUG("Remainder %d (for AES)\n", remainder);
			host_id_in_enc_len += remainder;
		}
	}

	_HIP_HEXDUMP("hostidinmsg", host_id_in_enc,
		    hip_get_param_total_len(host_id_in_enc));
	_HIP_HEXDUMP("encinmsg", enc_in_msg,
		    hip_get_param_total_len(enc_in_msg));
	HIP_HEXDUMP("enc key", &ctx->hip_enc_out.key, HIP_MAX_KEY_LEN);
	_HIP_HEXDUMP("IV", iv, 16); // or 8
	HIP_DEBUG("host id type: %d\n",
		  hip_get_host_id_algo((struct hip_host_id *)host_id_in_enc));
	_HIP_HEXDUMP("hostidinmsg 2", host_id_in_enc, x);


	  HIP_IFEL(hip_crypto_encrypted(host_id_in_enc, iv,
					transform_hip_suite,
					host_id_in_enc_len,
					&ctx->hip_enc_out.key,
					HIP_DIRECTION_ENCRYPT), -1, 
		 "Building of param encrypted failed\n");

	_HIP_HEXDUMP("encinmsg 2", enc_in_msg,
		     hip_get_param_total_len(enc_in_msg));
	_HIP_HEXDUMP("hostidinmsg 2", host_id_in_enc, x);

        /* Now that almost everything is set up except the signature, we can
	 * try to set up inbound IPsec SA, similarly as in hip_create_r2 */

	HIP_DEBUG("src %d, dst %d\n", r1_info->src_port, r1_info->dst_port);
	
	entry->local_udp_port = r1_info->src_port;
	entry->peer_udp_port = r1_info->dst_port;

	entry->hip_transform = transform_hip_suite;

#ifdef CONFIG_HIP_BLIND
	if (hip_blind_get_status()) {
	  /* let the setup routine give us a SPI. */
	  HIP_DEBUG("Blind is ON\n");
	  HIP_IFEL(entry->hadb_ipsec_func->hip_add_sa(r1_saddr, r1_daddr,
			      &entry->hit_peer, &entry->hit_our,
			      entry, &spi_in, transform_esp_suite, 
			      &ctx->esp_in, &ctx->auth_in, 0,
			      HIP_SPI_DIRECTION_IN, 0, entry), -1, 
		   "Failed to setup IPsec SPD/SA entries, peer:src\n");
	}
#endif

	if (!hip_blind_get_status()) {
	  HIP_DEBUG("Blind is OFF\n");
	  /*Find lsi identifiers for the pair of hits given by the context */
	  hip_ha_t *entry_aux = hip_hadb_find_byhits(&ctx->input->hits, &ctx->input->hitr);
	  /* let the setup routine give us a SPI. */
	  HIP_IFEL(entry->hadb_ipsec_func->hip_add_sa(r1_saddr, r1_daddr,
			      &ctx->input->hits, &ctx->input->hitr,
			      &spi_in, transform_esp_suite, 
			      &ctx->esp_in, &ctx->auth_in, 0,
			      HIP_SPI_DIRECTION_IN, 0, entry), -1, 
		   "Failed to setup IPsec SPD/SA entries, peer:src\n");

	}

//modified by santtu
	/**when nat control is 0, we create sa as normal mode, 
	 * but is it is not, we use other connectivity engine to create sa***/
	if(entry->nat_control==0){
		if (!hip_blind_get_status()) {
		  HIP_DEBUG("Blind is OFF\n");
		  HIP_DEBUG_HIT("hit our", &entry->hit_our);
		  HIP_DEBUG_HIT("hit peer", &entry->hit_peer);
		  /* let the setup routine give us a SPI. */
		  HIP_IFEL(entry->hadb_ipsec_func->hip_add_sa(r1_saddr, r1_daddr,
				      &ctx->input->hits, &ctx->input->hitr,
				      &spi_in, transform_esp_suite, 
				      &ctx->esp_in, &ctx->auth_in, 0,
				      HIP_SPI_DIRECTION_IN, 0,
				      entry), -1, 
			   "Failed to setup IPsec SPD/SA entries, peer:src\n");
		}
	}
	else{
		//spi should be created
		get_random_bytes(&spi_in, sizeof(uint32_t));
	}
//end modify
	/* XXX: -EAGAIN */
	HIP_DEBUG("set up inbound IPsec SA, SPI=0x%x (host)\n", spi_in);
	
#ifdef CONFIG_HIP_BLIND
	if (hip_blind_get_status()) {
	  HIP_IFEL(entry->hadb_ipsec_func->hip_setup_hit_sp_pair(&entry->hit_peer,
					 &entry->hit_our,
					 r1_saddr, r1_daddr, IPPROTO_ESP, 1, 1), -1,
		   "Setting up SP pair failed\n");
	}
#endif
	if (!hip_blind_get_status()) {
	  HIP_IFEL(entry->hadb_ipsec_func->hip_setup_hit_sp_pair(&ctx->input->hits,
					 &ctx->input->hitr,
					 r1_saddr, r1_daddr, IPPROTO_ESP, 1, 1), -1,
		   "Setting up SP pair failed\n");
	}

 	esp_info = hip_get_param(i2, HIP_PARAM_ESP_INFO);
 	HIP_ASSERT(esp_info); /* Builder internal error */
	esp_info->new_spi = htonl(spi_in);
	/* LSI not created, as it is local, and we do not support IPv4 */

#ifdef CONFIG_HIP_ESCROW
    if (hip_deliver_escrow_data(r1_saddr, r1_daddr, &ctx->input->hits, 
        &ctx->input->hitr, &spi_in, transform_esp_suite, &ctx->esp_in, 
        HIP_ESCROW_OPERATION_ADD) != 0)
    {  
        HIP_DEBUG("Could not deliver escrow data to server.\n");
    }             
#endif //CONFIG_HIP_ESCROW

    /* Check if we have requested any services. The request bits are set in
       user.c. */
    if(entry->local_controls & HIP_HA_CTRL_LOCAL_REQ_ALL) {
	    int request_count = hip_get_pending_request_count(entry);
	    if(request_count > 0) {
		    int i = 0;
		    uint8_t reg_types[request_count];
		    hip_pending_request_t *requests[request_count];
		    hip_get_pending_requests(entry, requests);
		    
		    /* Copy the reg_types to an array. */
		    for(;i < request_count; i++) {
			    reg_types[i] = requests[i]->reg_type;
		    }
		    
		    HIP_IFEL(hip_build_param_reg_request(
				     i2, requests[0]->lifetime, reg_types,
				     request_count), -1,
			     "Failed to build a REG_REQUEST parameter.\n");
		    /* We do not delete the pending requests for this entry yet,
		       but only after R2 has arrived. We do not need pending
		       requests when R2 arrives, but in case the I2 is to be
		       retransmitted, we must be able to produce the REG_REQUEST
		       parameter. */
	    }
    }

    /* Old crap soon to be removed...
    uint8_t services[HIP_TOTAL_EXISTING_SERVICES];
    type_count = hip_get_incomplete_registrations(&reg_type, entry, 1, services); 
    if (type_count > 0) {
    HIP_DEBUG("Adding REG_REQUEST parameter with %d reg types.\n", type_count);
    HIP_IFEL(hip_build_param_reg_request(i2, 255, services, type_count),
    -1, "Could not build REG_REQUEST parameter\n");
    }
    */

    /******** NONCE *************************/
#ifdef CONFIG_HIP_BLIND
	if (hip_blind_get_status()) {
	  HIP_DEBUG("add nonce to the message\n");
	  HIP_IFEL(hip_build_param_blind_nonce(i2, entry->blind_nonce_i), 
		   -1, "Unable to attach nonce to the message.\n");
	}
#endif

	/********** ECHO_RESPONSE_SIGN (OPTIONAL) **************/
	/* must reply... */
	{
		struct hip_echo_request *ping;

		ping = hip_get_param(ctx->input, HIP_PARAM_ECHO_REQUEST_SIGN);
		if (ping) {
			int ln = hip_get_param_contents_len(ping);
			HIP_IFEL(hip_build_param_echo(i2, ping + 1, ln, 1, 0), -1, 
				 "Error while creating echo reply parameter\n");
		}
	}

	/************* HMAC ************/
	HIP_IFEL(hip_build_param_hmac_contents(i2, &ctx->hip_hmac_out),
		 -1, "Building of HMAC failed\n");

	/********** Signature **********/
	/* Build a digest of the packet built so far. Signature will
	   be calculated over the digest. */
	HIP_IFEL(entry->sign(entry->our_priv, i2), -EINVAL, "Could not create signature\n");

	/********** ECHO_RESPONSE (OPTIONAL) ************/
	/* must reply */
	{
	     struct hip_echo_request *ping;
	     
	     ping = hip_get_param(ctx->input, HIP_PARAM_ECHO_REQUEST);
	     if (ping) {
		  int ln = hip_get_param_contents_len(ping);
		  HIP_IFEL(hip_build_param_echo(i2, (ping + 1), ln, 0, 0), -1,
			   "Error while creating echo reply parameter\n");
	     }
	}
	
      	/********** I2 packet complete **********/
	memset(&spi_in_data, 0, sizeof(struct hip_spi_in_item));
	spi_in_data.spi = spi_in;
	spi_in_data.ifindex = hip_devaddr2ifindex(r1_daddr);
	HIP_LOCK_HA(entry);
	HIP_IFEB(hip_hadb_add_spi(entry, HIP_SPI_DIRECTION_IN, &spi_in_data), -1, HIP_UNLOCK_HA(entry));

	entry->esp_transform = transform_esp_suite;
	HIP_DEBUG("Saving base exchange encryption data to entry \n");
	HIP_DEBUG_HIT("Our HIT: ", &entry->hit_our);
	HIP_DEBUG_HIT("Peer HIT: ", &entry->hit_peer);
	/* Store the keys until we receive R2 */
	HIP_IFEB(hip_store_base_exchange_keys(entry, ctx, 1), -1, HIP_UNLOCK_HA(entry));

	/* todo: Also store the keys that will be given to ESP later */
	HIP_IFE(hip_hadb_get_peer_addr(entry, &daddr), -1); 

	/* R1 packet source port becomes the I2 packet destination port. */
	err = entry->hadb_xmit_func->
	     hip_send_pkt(r1_daddr, &daddr,
			  (entry->nat_mode ? HIP_NAT_UDP_PORT : 0),
			  r1_info->src_port, i2, entry, 1);
	HIP_IFEL(err < 0, -ECOMM, "Sending I2 packet failed.\n");

 out_err:
	if (i2)
		HIP_FREE(i2);

	return err;
}

int hip_handle_r1(hip_common_t *r1, in6_addr_t *r1_saddr, in6_addr_t *r1_daddr,
		  hip_ha_t *entry, hip_portpair_t *r1_info)
{
	int err = 0, retransmission = 0, n_addrs = 0, loc_size = 0;
	uint64_t solved_puzzle = 0, I = 0;
	struct hip_context *ctx = NULL;
	struct hip_host_id *peer_host_id = NULL;
	struct hip_r1_counter *r1cntr = NULL;
	struct hip_reg_info *reg_info = NULL;
	struct hip_dh_public_value *dhpv = NULL;
        struct hip_locator *locator = NULL;
#ifdef CONFIG_HIP_HI3
	struct hip_locator_info_addr_item* first = NULL;
	struct netdev_address *n = NULL;
	hip_list_t *item = NULL, *tmp = NULL;
	int ii = 0, use_ip4 = 1;
#endif

	_HIP_DEBUG("hip_handle_r1() invoked.\n");

	if (entry->state == HIP_STATE_I2_SENT) {
		HIP_DEBUG("Retransmission\n");
		retransmission = 1;
	} else {
		HIP_DEBUG("Not a retransmission\n");
	}
	
	HIP_IFEL(!(ctx = HIP_MALLOC(sizeof(struct hip_context), GFP_KERNEL)),
		 -ENOMEM, "Could not allocate memory for context\n");
	memset(ctx, 0, sizeof(struct hip_context));
	ctx->input = r1;
	
	/* According to the section 8.6 of the base draft, we must first check
	   signature. */
	
	/* Blinded R1 packets do not contain HOST ID parameters, so the
	 * verification must be delayed to the R2 */
	if (!hip_blind_get_status()) {
		/* Store the peer's public key to HA and validate it */
		/** @todo Do not store the key if the verification fails. */
		HIP_IFEL(!(peer_host_id = hip_get_param(r1, HIP_PARAM_HOST_ID)),
			 -ENOENT, "No HOST_ID found in R1\n");
		
		HIP_IFE(hip_init_peer(entry, r1, peer_host_id), -EINVAL); 
		HIP_IFEL(entry->verify(entry->peer_pub, r1), -EINVAL,
			 "Verification of R1 signature failed\n");
        }	

	/* R1 packet had destination port 50500, which means that the peer is
	   behind NAT. We set NAT mode "on" and set the send funtion to 
	   "hip_send_udp". The client UDP port is not stored until the handling
	   of R2 packet. Don't know if the entry is already locked... */
	if(r1_info->dst_port == HIP_NAT_UDP_PORT) {
		HIP_LOCK_HA(entry);
		entry->nat_mode = 1;
		hip_hadb_set_xmit_function_set(entry, &nat_xmit_func_set);
		HIP_UNLOCK_HA(entry);
	}

	
#ifdef HIP_USE_ICE	
 	HIP_DEBUG("handle nat trasform in R1\n");
 	hip_nat_handle_transform_in_client(r1, entry);
#endif		
	
        /***** LOCATOR PARAMETER ******/
        locator = hip_get_param(r1, HIP_PARAM_LOCATOR);
        if (locator)
            {
                /* Lets save the LOCATOR to the entry 'till we
                   get the esp_info in r2 then handle it */
                n_addrs = hip_get_locator_addr_item_count(locator);
                loc_size = sizeof(struct hip_locator) +
                    (n_addrs * sizeof(struct hip_locator_info_addr_item));
                HIP_IFEL(!(entry->locator = malloc(loc_size)), 
                       -1, "Malloc for entry->locators failed\n");             
                memcpy(entry->locator, locator, loc_size);

#ifdef CONFIG_HIP_HI3
		if( r1_info->hi3_in_use && n_addrs > 0 ) 
		{
			first = (char*)locator+sizeof(struct hip_locator);
			memcpy(r1_saddr, &first->address, sizeof(struct in6_addr));

			list_for_each_safe(item, tmp, addresses, ii)
				{
					n = list_entry(item);
					if (ipv6_addr_is_hit(hip_cast_sa_addr(&n->addr)))
						continue;
					if (!IN6_IS_ADDR_V4MAPPED(hip_cast_sa_addr(&n->addr)))
					{
						memcpy(r1_daddr, hip_cast_sa_addr(&n->addr),
						       hip_sa_addr_len(&n->addr));
						ii = -1;
						use_ip4 = 0;
						break;
					}
				}
			if( use_ip4 ) 
			{
				list_for_each_safe(item, tmp, addresses, ii)
					{
						n = list_entry(item);
						if (ipv6_addr_is_hit(hip_cast_sa_addr(&n->addr)))
							continue;
						if (IN6_IS_ADDR_V4MAPPED(hip_cast_sa_addr(&n->addr)))
						{
							memcpy(r1_daddr, hip_cast_sa_addr(&n->addr),
							       hip_sa_addr_len(&n->addr));
							ii = -1;
							break;
						}
					}
			}

			struct in6_addr daddr;

			memcpy(&entry->local_address, r1_daddr, sizeof(struct in6_addr));

			hip_hadb_get_peer_addr(entry, &daddr);
			hip_hadb_delete_peer_addrlist_one(entry, &daddr);
			hip_hadb_add_peer_addr(entry, r1_saddr, 0, 0,
					       PEER_ADDR_STATE_ACTIVE);
		}

#endif
	    }
        else
            HIP_DEBUG("R1 did not have locator\n");

	/* Handle REG_INFO parameter. */
	hip_handle_param_reg_info(r1, entry);
	/*
	  reg_info = hip_get_param(r1, HIP_PARAM_REG_INFO);
	
	  if (reg_info) {
	  int i;
	  uint8_t current_reg_type = 0;
	  uint8_t size_of_lifetimes = sizeof(reg_info->min_lifetime)
	  + sizeof(reg_info->max_lifetime);
	  int typecount;
	
	  uint8_t *reg_types = (uint8_t *)
	  (hip_get_param_contents_direct(reg_info)) + size_of_lifetimes;

	  typecount = hip_get_param_contents_len(reg_info) - size_of_lifetimes;
		
	  if(typecount == 0){
	  HIP_DEBUG("REG_INFO had no services listed.\n");
	  HIP_INFO("Responder is currently unable to provide "\
	  "services due to transient conditions.\n");
	  }

	  HIP_DEBUG("Responder offers %d %s.\n", typecount,
	  (typecount == 1) ? "service" : "services");
	  HIP_HEXDUMP("Reg types are (one byte each): ", reg_types, typecount);

	  for(i = 0; i < typecount; i++){
	  current_reg_type = reg_types[i];
		     
	  switch(current_reg_type){
	  #ifdef CONFIG_HIP_ESCROW
	  case HIP_SERVICE_ESCROW:
	  HIP_INFO("Responder offers escrow service.\n");
						
	  HIP_KEA *kea;
	  kea = hip_kea_find(&entry->hit_our);
	  if (kea && kea->keastate == HIP_KEASTATE_REGISTERING) {
	  HIP_DEBUG("Registering to escrow service.\n");
	  hip_keadb_put_entry(kea);
	  } 
	  else if(kea){
	  kea->keastate = HIP_KEASTATE_INVALID;
	  HIP_DEBUG("Not doing escrow registration, "\
	  "invalid kea state.\n");
	  hip_keadb_put_entry(kea);	  
	  }
	  else{
	  HIP_DEBUG("Not doing escrow registration.\n");
	  }

	  break;
	  #endif
	  #ifdef CONFIG_HIP_RVS
	  case HIP_SERVICE_RENDEZVOUS:
	  HIP_INFO("Responder offers rendezvous service.\n");
		
	  if(entry->local_controls & HIP_HA_CTRL_LOCAL_REQ_RVS)
	  {
	  hip_hadb_set_peer_controls(
	  entry, HIP_HA_CTRL_PEER_RVS_CAPABLE);
	  }
	  break;
	  case HIP_SERVICE_RELAY:
	  HIP_INFO("Responder offers UDP relay service for "\
	  "HIP packets.\n");
			  
	  if(entry->local_controls & HIP_HA_CTRL_LOCAL_REQ_RELAY)
	  {
	  hip_hadb_set_peer_controls(
	  entry, HIP_HA_CTRL_PEER_RELAY_CAPABLE);

	  }
	  break;
	  #endif
	  default:
	  HIP_INFO("Responder offers unsupported service.\n");
	  }
	  }
	  }
	  #ifdef CONFIG_HIP_ESCROW
	  else {
	  HIP_DEBUG("No REG_INFO found in R1: no services available \n");
	  HIP_KEA *kea;
	  kea = hip_kea_find(&entry->hit_our);
	  if (kea && (kea->keastate == HIP_KEASTATE_REGISTERING))
	  kea->keastate = HIP_KEASTATE_INVALID;
	  if (kea)
	  hip_keadb_put_entry(kea);	
	  }
	  #endif */

	/* R1 generation check */

	/* We have problems with creating precreated R1s in reasonable
	   fashion... so we don't mind about generations. */
	r1cntr = hip_get_param(r1, HIP_PARAM_R1_COUNTER);
	
	/* Do control bit stuff here... */
	
	/* We must store the R1 generation counter, _IF_ it exists. */
	if (r1cntr) {
		HIP_DEBUG("Storing R1 generation counter\n");
		HIP_LOCK_HA(entry);
		entry->birthday = r1cntr->generation;
		HIP_UNLOCK_HA(entry);
	}

	/* Solve puzzle: if this is a retransmission, we have to preserve
	   the old solution. */
	if (!retransmission) {
		struct hip_puzzle *pz = NULL;
		
		HIP_IFEL(!(pz = hip_get_param(r1, HIP_PARAM_PUZZLE)), -EINVAL,
			 "Malformed R1 packet. PUZZLE parameter missing\n");
		HIP_IFEL((solved_puzzle =
			  entry->hadb_misc_func->hip_solve_puzzle(
				  pz, r1, HIP_SOLVE_PUZZLE)) == 0, 
			 -EINVAL, "Solving of puzzle failed\n");
		I = pz->I;
		entry->puzzle_solution = solved_puzzle;
		entry->puzzle_i = pz->I;
	} else {
		I = entry->puzzle_i;
		solved_puzzle = entry->puzzle_solution;
	}

	/* calculate shared secret and create keying material */
	ctx->dh_shared_key = NULL;
	/* note: we could skip keying material generation in the case
	   of a retransmission but then we'd had to fill ctx->hmac etc */
	HIP_IFEL(entry->hadb_misc_func->hip_produce_keying_material(r1, ctx, I,
							 solved_puzzle, &dhpv),
			 -EINVAL, "Could not produce keying material\n");
	
	/** @todo BLIND: What is this? */
	/* Blinded R1 packets do not contain HOST ID parameters,
	 * so the saving peer's HOST ID mus be delayd to the R2
	 */
	if (!hip_blind_get_status()) {
		/* Everything ok, save host id to HA */
		char *str = NULL;
		int len;
		HIP_IFE(hip_get_param_host_id_di_type_len(
				peer_host_id, &str, &len) < 0, -1);
		HIP_DEBUG("Identity type: %s, Length: %d, Name: %s\n", str,
			  len, hip_get_param_host_id_hostname(peer_host_id));
	}
	
 	err = entry->hadb_misc_func->
	     hip_create_i2(ctx, solved_puzzle, r1_saddr, r1_daddr, entry,
			   r1_info, dhpv);
	
	HIP_IFEL(err < 0, -1, "Creation of I2 failed\n");

	if (entry->state == HIP_STATE_I1_SENT) {
		entry->state = HIP_STATE_I2_SENT;
	}

out_err:
	if (ctx->dh_shared_key)
		HIP_FREE(ctx->dh_shared_key);
	if (ctx)
		HIP_FREE(ctx);
	return err;
}

int hip_receive_r1(hip_common_t *r1, in6_addr_t *r1_saddr, in6_addr_t *r1_daddr,
		   hip_ha_t *entry, hip_portpair_t *r1_info)
{
	int state, mask = HIP_PACKET_CTRL_ANON, err = 0;

	HIP_DEBUG("hip_receive_r1() invoked.\n");

#ifdef CONFIG_HIP_OPPORTUNISTIC
	/* Check and remove the IP of the peer from the opp non-HIP database */
	hip_oppipdb_delentry(&(entry->preferred_address));
#endif

#ifdef CONFIG_HIP_BLIND
	if (hip_blind_get_status())
	  mask |= HIP_PACKET_CTRL_BLIND;
#endif
	if (ipv6_addr_any(&r1->hitr)) {
		HIP_DEBUG("Received NULL receiver HIT in R1. Not dropping\n");
	}

 	HIP_IFEL(!hip_controls_sane(ntohs(r1->control), mask), 0, 
		 "Received illegal controls in R1: 0x%x Dropping\n",
		 ntohs(r1->control));
	HIP_IFEL(!entry, -EFAULT, 
		 "Received R1 with no local state. Dropping\n");

	/* An implicit and insecure REA. If sender's address is different than
	 * the one that was mapped, then we will overwrite the mapping with the
	 * newer address. This enables us to use the rendezvous server, while
	 * not supporting the REA TLV. */
	{
		struct in6_addr daddr;
		
		hip_hadb_get_peer_addr(entry, &daddr);
		if (ipv6_addr_cmp(&daddr, r1_saddr) != 0) {
			HIP_DEBUG("Mapped address didn't match received address\n");
			HIP_DEBUG("Assuming that the mapped address was actually RVS's.\n");
			HIP_HEXDUMP("Mapping", &daddr, 16);
			HIP_HEXDUMP("Received", r1_saddr, 16);
			hip_hadb_delete_peer_addrlist_one(entry, &daddr);
			hip_hadb_add_peer_addr(entry, r1_saddr, 0, 0,
					       PEER_ADDR_STATE_ACTIVE);
		}
	}
	
	state = entry->state;
	
	HIP_DEBUG("Received R1 in state %s\n", hip_state_str(state));
	switch(state) {
	case HIP_STATE_I1_SENT:
	case HIP_STATE_I2_SENT:
	case HIP_STATE_CLOSING:
	case HIP_STATE_CLOSED:
	     /* E1. The normal case. Process, send I2, goto E2. */
	     err = entry->hadb_handle_func->
		  hip_handle_r1(r1, r1_saddr, r1_daddr, entry, r1_info);
	     HIP_LOCK_HA(entry);
	     if (err < 0)
		  HIP_ERROR("Handling of R1 failed\n");
	     HIP_UNLOCK_HA(entry);
	     break;
	case HIP_STATE_R2_SENT:
		break;
	case HIP_STATE_ESTABLISHED:
		break;
	case HIP_STATE_NONE:
	case HIP_STATE_UNASSOCIATED:
	default:
		/* Can't happen. */
		err = -EFAULT;
		HIP_ERROR("R1 received in odd state: %d. Dropping.\n", state); 
		break;
	}

	hip_put_ha(entry);

 out_err:
	return err;
}

/**
 * Creates and transmits an R2 packet.
 * 
 * @param  ctx      a pointer to the context of processed I2 packet.
 * @param  i2_saddr a pointer to I2 packet source IP address.
 * @param  i2_daddr a pointer to I2 packet destination IP address.
 * @param  entry    a pointer to the current host association database state.
 * @param  i2_info  a pointer to the source and destination ports (when NAT is
 *                  in use).
 * @return zero on success, negative otherwise.
 */
int hip_create_r2(struct hip_context *ctx, in6_addr_t *i2_saddr,
		  in6_addr_t *i2_daddr, hip_ha_t *entry,
		  hip_portpair_t *i2_info,
		  in6_addr_t *dest,
		  const in_port_t dest_port)
{
	struct hip_reg_request *reg_request = NULL;
 	struct hip_common *r2 = NULL, *i2 = NULL;
 	int err = 0, clear = 0;
	uint16_t mask = 0;
	uint8_t lifetime;
	uint32_t spi_in;
        
	_HIP_DEBUG("hip_create_r2() invoked.\n");
	/* Assume already locked entry */
	i2 = ctx->input;

	/* Build and send R2: IP ( HIP ( SPI, HMAC, HIP_SIGNATURE ) ) */
	HIP_IFEL(!(r2 = hip_msg_alloc()), -ENOMEM, "No memory for R2\n");


#ifdef CONFIG_HIP_BLIND
	// For blind: we must add encrypted public host id
	if (hip_blind_get_status()) {
	  HIP_DEBUG("Set HIP_PACKET_CTRL_BLIND for R2\n");
	  mask |= HIP_PACKET_CTRL_BLIND;
	  
	  // Build network header by using blinded HITs
	  entry->hadb_misc_func->
	    hip_build_network_hdr(r2, HIP_R2, mask, &entry->hit_our_blind,
				  &entry->hit_peer_blind);
	}
#endif
	/* Just swap the addresses to use the I2's destination HIT as
	 * the R2's source HIT */
	if (!hip_blind_get_status()) {
	  entry->hadb_misc_func->
	    hip_build_network_hdr(r2, HIP_R2, mask, &entry->hit_our,
				  &entry->hit_peer);
	}

 	/********** ESP_INFO **********/
	spi_in = hip_hadb_get_latest_inbound_spi(entry);
	HIP_IFEL(hip_build_param_esp_info(r2, ctx->esp_keymat_index,
					  0, spi_in), -1,
		 "building of ESP_INFO failed.\n");

#ifdef CONFIG_HIP_BLIND
	// For blind: we must add encrypted public host id
	if (hip_blind_get_status()) {
	  HIP_IFEL(hip_blind_build_r2(i2, r2, entry, &mask), 
	  	   -1, "hip_blind_build_r2 failed\n");
	}
#endif
	
	/********** ESP-PROT anchor (OPTIONAL) **********/
	
	HIP_IFEL(add_esp_prot_anchor_to_R2(r2, entry), -1,
			"failed to add esp protection anchor\n");
	
	/************************************************/

#ifdef HIP_USE_ICE
    	/********* LOCATOR PARAMETER ************/
		/** Type 193 **/ 
		if (hip_locator_status == SO_HIP_SET_LOCATOR_ON) {
		    HIP_DEBUG("Building nat LOCATOR parameter\n");
		    if ((err = hip_nat_build_locators(r2)) < 0) 
		        HIP_DEBUG("nat LOCATOR parameter building failed\n");
		}  	
#endif	
	
#if defined(CONFIG_HIP_RVS) || defined(CONFIG_HIP_ESCROW)
	/********** REG_REQUEST **********/
	/* This part should only be executed in HIP relay or in the host
	   offering escrow service.
	   (hip_relay_get_status() == HIP_RELAY_ON || we_are_escrow_server()).
	   But since I don't have a way to detect if we are an escrow server
	   this part is executed on I and R also. -Lauri 27.09.2007*/
	//hip_handle_regrequest(entry, i2, r2);
	
	/* Handle REG_REQUEST parameter. */
	HIP_DEBUG("Entering new REG_REQUEST handler.\n");
	hip_handle_param_rrq(entry, i2, r2);
#endif	
 	/* HMAC2 */
	{
		struct hip_crypto_key hmac;
		if (entry->our_pub == NULL) {
			HIP_DEBUG("entry->our_pub is null\n");
		} else {
			_HIP_HEXDUMP("Host id for HMAC2", entry->our_pub,
				    hip_get_param_total_len(entry->our_pub));
		}
		
		memcpy(&hmac, &entry->hip_hmac_out, sizeof(hmac));
		HIP_IFEL(hip_build_param_hmac2_contents(r2, &hmac, entry->our_pub), -1,
			 "Building of hmac failed\n");
	}

	HIP_IFEL(entry->sign(entry->our_priv, r2), -EINVAL, "Could not sign R2. Failing\n");
	
//add by santtu	
#ifdef CONFIG_HIP_RVS
	if(!ipv6_addr_any(dest))
	 {  	   
	      HIP_INFO("create replay_to parameter in R2\n");
		  hip_build_param_relay_to(
		       r2, dest, dest_port);
	  }
	  if(hip_relay_get_status() == HIP_RELAY_ON) {
	 		hip_build_param_reg_from(r2,i2_saddr, i2_info->src_port);
	  }
#endif	
//end add
	
	


	err = entry->hadb_xmit_func->hip_send_pkt(i2_daddr, i2_saddr,
						  (entry->nat_mode ? HIP_NAT_UDP_PORT : 0),
	                                          entry->peer_udp_port, r2, entry, 1);
	if (err == 1) err = 0;
	HIP_IFEL(err, -ECOMM, "Sending R2 packet failed.\n");

 out_err:
	if (r2)
		free(r2);
        if (clear && entry) {
		/** @todo Should this putting happen here? */
		HIP_ERROR("About to do hip_put_ha, should this happen here?\n");
		hip_put_ha(entry);
	}
	return err;
}

/**
 * Handles an incoming I2 packet.
 *
 * This function is the actual point from where the processing of I2 is started
 * and corresponding R2 is created. This function also creates a new host
 * association in the host association database if no previous association
 * matching the search key (source HIT XOR destination HIT) was found.
 *
 * @param i2       a pointer to the I2 HIP packet common header with source and
 *                 destination HITs.
 * @param i2_saddr a pointer to the source address from where the I2 packet was
 *                 received.
 * @param i2_daddr a pointer to the destination address where the I2 packet was
 *                 sent to (own address).
 * @param ha       host association corresponding to the peer.
 * @param i2_info  a pointer to the source and destination ports (when NAT is
 *                 in use).
 * @return         zero on success, or negative error value on error. Success
 *                 indicates that I2 payloads are checked and R2 is created and
 *                 sent.
 */
int hip_handle_i2(hip_common_t *i2, in6_addr_t *i2_saddr, in6_addr_t *i2_daddr,
		  hip_ha_t *ha, hip_portpair_t *i2_info)
{
	struct hip_context *ctx = NULL;
	struct hip_host_id *host_id_in_enc = NULL;
	struct hip_r1_counter *r1cntr = NULL;
	struct hip_esp_info *esp_info = NULL;
	struct hip_dh_public_value *dhpv = NULL;
	struct hip_spi_in_item spi_in_data;
//removed by santtu
	//struct hip_locator *locator = NULL;
	struct hip_solution *sol = NULL;
	hip_tlv_common_t *param = NULL;
	in6_addr_t *plain_peer_hit = NULL, *plain_local_hit = NULL;
	hip_ha_t *entry = ha;
	char *tmp_enc = NULL, *enc = NULL;
	unsigned char *iv = NULL;
	hip_transform_suite_t esp_tfm, hip_tfm;
	uint64_t I = 0, J = 0;	
	uint32_t spi_in = 0, spi_out = 0;
	uint16_t crypto_len = 0, nonce = 0;
	int err = 0, retransmission = 0, replay = 0, use_blind = 0, state;
	in6_addr_t dest; // For the IP address in RELAY_FROM
	in_port_t  dest_port = 0; // For the port in RELAY_FROM
<<<<<<< HEAD
        
=======
	struct esp_prot_anchor *prot_anchor = NULL;
	unsigned char *anchor = NULL;
	int item_length = 0;
	struct esp_prot_transform *prot_transform = NULL;
	uint8_t transform = 0;
	extern uint8_t hip_esp_prot_ext_transform;
	//add by santtu        
#ifdef HIP_USE_ICE
	void * ice_session = 0;
	int i;
#endif
>>>>>>> 4d0c31e1
#ifdef CONFIG_HIP_HI3
	int n_addrs = 0;
	struct hip_locator_info_addr_item* first = NULL;
	struct netdev_address *n = NULL;
	hip_list_t *item = NULL, *tmp = NULL;
	int ii = 0;
	int use_ip4 = 1;
#endif
	
	_HIP_DEBUG("hip_handle_i2() invoked.\n");

	if ((ntohs(i2->control) & HIP_PACKET_CTRL_BLIND) &&
	    hip_blind_get_status()) {
		use_blind = 1;
	}
	
	/* Allocate memory for the context to be created from the processing of
	   the I2 packet. */
	ctx = (struct hip_context *) malloc(sizeof(struct hip_context));
	if (ctx == NULL) {
		err = -ENOMEM;
		HIP_ERROR("Error allocating memory for HIP context.\n");
		goto out_err;
	}
	
	memset(ctx, 0, sizeof(struct hip_context));
	/* Store a pointer to the incoming i2 message in the context just
	   allocted. From the context struct we can then access the I2 in
	   hip_create_r2() later. */
	ctx->input = i2;
	
	r1cntr = hip_get_param(ctx->input, HIP_PARAM_R1_COUNTER);

	/* Check packet validity. We MUST check that the responder HIT is one
	   of ours. Check the generation counter. We do not support generation
	   counter (our precreated R1s suck). */
	
	/* check solution for cookie */
	sol = hip_get_param(ctx->input, HIP_PARAM_SOLUTION);
	if(sol == NULL) {
		err = -EINVAL;
		HIP_ERROR("Invalid I2: SOLUTION parameter missing.\n");
		goto out_err;
	}
	
	I = sol->I;
	J = sol->J;
	HIP_IFEL(!hip_verify_cookie(i2_saddr, i2_daddr, i2, sol),
		 -ENOMSG, "Cookie solution rejected.\n");
	
 	HIP_DEBUG("Cookie accepted\n");

	
 	
#ifdef CONFIG_HIP_HI3
        locator = hip_get_param(i2, HIP_PARAM_LOCATOR);
	
        if (locator) {
		n_addrs = hip_get_locator_addr_item_count(locator);
		
		if( i2_info->hi3_in_use && n_addrs > 0 ) {
			
                        first = (char*)locator + sizeof(struct hip_locator);
                        memcpy(i2_saddr, &first->address,
			       sizeof(struct in6_addr));
			
                        list_for_each_safe(item, tmp, addresses, ii) {
                                        n = list_entry(item);
					
                                        if (ipv6_addr_is_hit(hip_cast_sa_addr(&n->addr))) {
                                                continue;
					}
                                        if (!IN6_IS_ADDR_V4MAPPED(hip_cast_sa_addr(&n->addr))) {
						memcpy(i2_daddr, hip_cast_sa_addr(&n->addr),
                                                       hip_sa_addr_len(&n->addr));
                                                ii = -1;
                                                use_ip4 = 0;
                                                break;
                                        }
			}
                        if( use_ip4 ) {
                                list_for_each_safe(item, tmp, addresses, ii) {
					n = list_entry(item);

					if (ipv6_addr_is_hit(hip_cast_sa_addr(&n->addr))) {
						continue;
					}
					if (IN6_IS_ADDR_V4MAPPED(hip_cast_sa_addr(&n->addr))) {
						memcpy(i2_daddr, hip_cast_sa_addr(&n->addr),
						       hip_sa_addr_len(&n->addr));
						ii = -1;
						break;
					}
				}
                        }
			
			
                }
	}
#endif
	if(entry != NULL) {
		/* If the I2 packet is a retransmission, we need reuse
		   the the SPI/keymat that was setup already when the
		   first I2 was received. */
		retransmission = 
			((entry->state == HIP_STATE_R2_SENT ||
			  entry->state == HIP_STATE_ESTABLISHED) ? 1 : 0);
		/* If the initiator is in established state (it has possibly
		   sent duplicate I2 packets), we must make sure that we are
		   reusing the old SPI as the initiator will just drop the
		   R2, thus discarding any new SPIs we create. Notice that
		   this works also in the case when initiator is not in
		   established state, as the initiator just picks up the SPI
		   from the R2. */
		if (entry->state == HIP_STATE_ESTABLISHED)
			spi_in = hip_hadb_get_latest_inbound_spi(entry);
	}

	/* Check HIP and ESP transforms, and produce keying material. */
	ctx->dh_shared_key = NULL;
		
	/* Note: we could skip keying material generation in the case of a
	   retransmission but then we'd had to fill ctx->hmac etc. TH: I'm not
	   sure if this could be replaced with a function pointer which is set
	   from hadb. Usually you shouldn't have state here, right? */
	
	HIP_IFEL(hip_produce_keying_material(ctx->input, ctx, I, J, &dhpv), -1,
		 "Unable to produce keying material. Dropping I2.\n");

	/* Verify HMAC. */
	if (hip_hidb_hit_is_our(&i2->hits)) {
		/* loopback */
		HIP_IFEL(hip_verify_packet_hmac(i2, &ctx->hip_hmac_out),
			 -ENOENT, "HMAC loopback validation on i2 failed\n");
	} else {
		HIP_IFEL(hip_verify_packet_hmac(i2, &ctx->hip_hmac_in),
			 -ENOENT, "HMAC validation on i2 failed\n");
	}
	
	/* Decrypt the HOST_ID and verify it against the sender HIT. */
	HIP_IFEL(!(enc = hip_get_param(ctx->input, HIP_PARAM_ENCRYPTED)),
		 -ENOENT, "Could not find enc parameter\n");

	HIP_IFEL(!(tmp_enc = HIP_MALLOC(hip_get_param_total_len(enc),
					GFP_KERNEL)), -ENOMEM,
		 "No memory for temporary host_id\n");

	/* Little workaround...
	 * We have a function that calculates sha1 digest and then verifies the
	 * signature. But since the sha1 digest in I2 must be calculated over
	 * the encrypted data, and the signature requires that the encrypted
	 * data to be decrypted (it contains peer's host identity), we are
	 * forced to do some temporary copying. If ultimate speed is required,
	 * then calculate the digest here as usual and feed it to signature
	 * verifier. */
	memcpy(tmp_enc, enc, hip_get_param_total_len(enc));
	
	/* Decrypt ENCRYPTED field. */
	_HIP_HEXDUMP("Recv. Key", &ctx->hip_enc_in.key, 24);
	HIP_IFEL(!(param = hip_get_param(ctx->input, HIP_PARAM_HIP_TRANSFORM)), 
		 -ENOENT, "Did not find HIP transform\n");
	HIP_IFEL((hip_tfm = hip_get_param_transform_suite_id(param, 0)) == 0,
		 -EFAULT, "Bad HIP transform\n");

	switch (hip_tfm) {
	case HIP_HIP_AES_SHA1:
 		host_id_in_enc = (struct hip_host_id *)
		  (tmp_enc + sizeof(struct hip_encrypted_aes_sha1));
 		iv = ((struct hip_encrypted_aes_sha1 *) tmp_enc)->iv;
 		/* 4 = reserved, 16 = iv */
 		crypto_len = hip_get_param_contents_len(enc) - 4 - 16;
		HIP_DEBUG("aes crypto len: %d\n", crypto_len);
		break;
	case HIP_HIP_3DES_SHA1:
 		host_id_in_enc = (struct hip_host_id *)
		  (tmp_enc + sizeof(struct hip_encrypted_3des_sha1));
 		iv = ((struct hip_encrypted_3des_sha1 *) tmp_enc)->iv;
 		/* 4 = reserved, 8 = iv */
 		crypto_len = hip_get_param_contents_len(enc) - 4 - 8;
		break;
	case HIP_HIP_NULL_SHA1:
		host_id_in_enc = (struct hip_host_id *)
			(tmp_enc + sizeof(struct hip_encrypted_null_sha1));
 		iv = NULL;
 		/* 4 = reserved */
 		crypto_len = hip_get_param_contents_len(enc) - 4;
		break;
	default:
		HIP_IFEL(1, -EINVAL, "Unknown HIP transform: %d\n", hip_tfm);
	}

	HIP_DEBUG("Crypto encrypted\n");
	/* Note: IV can be NULL */
	_HIP_HEXDUMP("IV: ", iv, 16);
	
	HIP_IFEL(hip_crypto_encrypted(host_id_in_enc, iv, hip_tfm,
				      crypto_len, &ctx->hip_enc_in.key,
				      HIP_DIRECTION_DECRYPT), -EINVAL,
		 "Decryption of Host ID failed\n");

	if (!hip_hidb_hit_is_our(&i2->hits))  {
		HIP_IFEL(hip_get_param_type(host_id_in_enc) != HIP_PARAM_HOST_ID, -EINVAL,
			 "The decrypted parameter is not a host id\n");
	}

	_HIP_HEXDUMP("Decrypted HOST_ID", host_id_in_enc,
		     hip_get_param_total_len(host_id_in_enc));

#ifdef CONFIG_HIP_BLIND
	if (use_blind) {
	  // Peer's plain hit
	  HIP_IFEL((plain_peer_hit = HIP_MALLOC(sizeof(struct in6_addr), 0)) == NULL,
		   -1, "Couldn't allocate memory\n");
	  HIP_IFEL(hip_host_id_to_hit(host_id_in_enc, plain_peer_hit, HIP_HIT_TYPE_HASH100), 
		   -1, "hip_host_id_to_hit faile\n");
	  // Local plain hit
	  HIP_IFEL((plain_local_hit = HIP_MALLOC(sizeof(struct in6_addr), 0)) == NULL,
		   -1, "Couldn't allocate memory\n");
	  HIP_IFEL(hip_blind_get_nonce(i2, &nonce), 
		   -1, "hip_blind_get_nonce failed\n");
	  HIP_IFEL(hip_plain_fingerprint(&nonce, &i2->hitr, plain_local_hit),
		   -1, "hip_plain_fingerprint failed\n");
	  HIP_IFEL(hip_blind_verify(&nonce, plain_peer_hit, &i2->hits) != 1, 
		   -1, "hip_blind_verify failed\n");
	}
#endif

	/* HMAC cannot be validated until we draw key material */

	/* Haven't we already verified the HMAC on line 1675 or so...?
	   -Lauri 06.05.2008 */
	
	/* NOTE! The original packet has the data still encrypted. But this is
	   not a problem, since we have decrypted the data into a temporary
	   storage and nobody uses the data in the original packet. */
	
	/* Create host association state (if not previously done). */
	if (entry == NULL) {
	     int if_index = 0;
	     struct sockaddr_storage ss_addr;
	     struct sockaddr *addr = NULL;
	     addr = (struct sockaddr*) &ss_addr;
	     /* We have no previous infomation on the peer, create a new HIP
		HA. */
	     HIP_DEBUG("No entry, creating new.\n");
	     HIP_IFEL(!(entry = hip_hadb_create_state(GFP_KERNEL)), -ENOMSG,
		      "Failed to create or find entry\n");
	     HIP_DEBUG("After creating a new state\n");
	     /* The rest of the code assume already locked entry, so lock the
		newly created entry as well. */
	     HIP_LOCK_HA(entry);
	     if (use_blind) {
		  ipv6_addr_copy(&entry->hit_peer, plain_peer_hit);
		  hip_init_us(entry, plain_local_hit);
			HIP_DEBUG("Using blinding\n");
	     }
	     else {
		  ipv6_addr_copy(&entry->hit_peer, &i2->hits);
		  hip_init_us(entry, &i2->hitr);
			HIP_DEBUG("Not Using blinding\n");
	     }
		HIP_DEBUG("Before inserting state entry in hadb\n");
	     hip_hadb_insert_state(entry);
		HIP_DEBUG("After inserting state entry in hadb\n");
	     hip_hold_ha(entry);
	     
	     ipv6_addr_copy(&entry->local_address, i2_daddr);
	
	     HIP_IFEL(((if_index = hip_devaddr2ifindex(&entry->local_address)) <0), -1, 
		      "if_index NOT determined\n");
	   
	     memset(addr, 0, sizeof(struct sockaddr_storage));
	     addr->sa_family = AF_INET6;
	     memcpy(hip_cast_sa_addr(addr), &entry->local_address, hip_sa_addr_len(addr));
	     add_address_to_list(addr, if_index);
	
	}

	hip_hadb_insert_state(entry);
	hip_hold_ha(entry);
	
	_HIP_DEBUG("HA entry created.");
	
	/* If there was already state, these may be uninitialized */
	entry->hip_transform = hip_tfm;
	if (!entry->our_pub) {
		if (use_blind)
			hip_init_us(entry, plain_local_hit);
		else
			hip_init_us(entry, &i2->hitr);
	}

	/* If the incoming I2 packet has 50500 as destination port, NAT
	   mode is set on for the host association, I2 source port is
	   stored as the peer UDP port and send function is set to
	   "hip_send_udp()". Note that we must store the port not until
	   here, since the source port can be different for I1 and I2. */
	if(i2_info->dst_port == HIP_NAT_UDP_PORT)
	{
		entry->nat_mode = 1;
		entry->local_udp_port = i2_info->dst_port;
		entry->peer_udp_port = i2_info->src_port;
		HIP_DEBUG("entry->hadb_xmit_func: %p.\n", entry->hadb_xmit_func);
		HIP_DEBUG("SETTING SEND FUNC TO UDP for entry %p from I2 info.\n",
			  entry);
		hip_hadb_set_xmit_function_set(entry, &nat_xmit_func_set);
	}

	entry->hip_transform = hip_tfm;
	
#ifdef CONFIG_HIP_BLIND
	if (use_blind) {
		memcpy(&entry->hit_our_blind, &i2->hitr, sizeof(struct in6_addr));
		memcpy(&entry->hit_peer_blind, &i2->hits, sizeof(struct in6_addr));
	  	entry->blind_nonce_i = nonce;
	  	entry->blind = 1;
	}
#endif

	/** @todo the above should not be done if signature fails...
	    or it should be cancelled. */
	
	/* Store peer's public key and HIT to HA */
	HIP_IFE(hip_init_peer(entry, i2, host_id_in_enc), -EINVAL); 
		
	/* Validate signature */
	HIP_IFEL(entry->verify(entry->peer_pub, ctx->input), -EINVAL,
		 "Verification of I2 signature failed\n");
	
	/* If we have old SAs with these HITs delete them */
	hip_hadb_delete_inbound_spi(entry, 0);
	hip_hadb_delete_outbound_spi(entry, 0);
	{
		struct hip_esp_transform *esp_tf = NULL;
		struct hip_spi_out_item spi_out_data;

		HIP_IFEL(!(esp_tf = hip_get_param(ctx->input,
						  HIP_PARAM_ESP_TRANSFORM)),
			 -ENOENT, "Did not find ESP transform on i2\n");
		HIP_IFEL(!(esp_info = hip_get_param(ctx->input,
						    HIP_PARAM_ESP_INFO)),
			 -ENOENT, "Did not find SPI LSI on i2\n");

		if (r1cntr)
			entry->birthday = r1cntr->generation;
		entry->peer_controls |= ntohs(i2->control);

		/* move this below setup_sa */
		memset(&spi_out_data, 0, sizeof(struct hip_spi_out_item));
		spi_out_data.spi = ntohl(esp_info->new_spi);
		HIP_DEBUG("Adding spi 0x%x\n", spi_out_data.spi);
		HIP_IFE(hip_hadb_add_spi(entry, HIP_SPI_DIRECTION_OUT,
					 &spi_out_data), -1);
		entry->esp_transform = hip_select_esp_transform(esp_tf);
		HIP_IFEL((esp_tfm = entry->esp_transform) == 0, -1,
			 "Could not select proper ESP transform\n");
	}

	HIP_IFEL(hip_hadb_add_peer_addr(entry, i2_saddr, 0, 0,
					PEER_ADDR_STATE_ACTIVE), -1,
		 "Error while adding the preferred peer address\n");

	HIP_DEBUG("retransmission: %s\n", (retransmission ? "yes" : "no"));
	HIP_DEBUG("replay: %s\n", (replay ? "yes" : "no"));
	HIP_DEBUG("src %d, dst %d\n", i2_info->src_port, i2_info->dst_port);
	
	/********** ESP-PROT transform (OPTIONAL) **********/
	
	HIP_IFEL(handle_esp_prot_transform_in_I2(entry, ctx), -1,
			"failed to handle esp prot transform\n");
	
	/********** ESP-PROT anchor (OPTIONAL) **********/
	
	HIP_IFEL(handle_esp_prot_anchor_in_I2(entry, ctx), -1,
			"failed to handle esp prot anchor\n");
	
	/************************************************/
	
#ifdef CONFIG_HIP_BLIND
	if (use_blind) {
	  /* Set up IPsec associations */
	  err = entry->hadb_ipsec_func->hip_add_sa(i2_saddr, i2_daddr,
			   &entry->hit_peer, &entry->hit_our,
			   entry, &spi_in,
			   esp_tfm,  &ctx->esp_in, &ctx->auth_in,
			   retransmission, HIP_SPI_DIRECTION_IN, 0, entry);
	}
#endif
	
//modified by santtu
#ifdef HIP_USE_ICE	
 	HIP_DEBUG("handle nat trasform in I2\n");
 	hip_nat_handle_transform_in_server(i2, entry);
#endif	

	/**nat_control is 0 means we use normal mode to create sa*/
	if(entry->nat_control == 0) {
	
		if (!use_blind) {
			/* Set up IPsec associations */
			err = entry->hadb_ipsec_func->hip_add_sa(i2_saddr, i2_daddr,
					 &ctx->input->hits, &ctx->input->hitr,
					 &spi_in,
					 esp_tfm,  &ctx->esp_in, &ctx->auth_in,
					 retransmission, HIP_SPI_DIRECTION_IN, 0,
					 entry);
		}
		if (err) {
			HIP_ERROR("Failed to setup inbound SA with SPI=%d\n", spi_in);
			/* if (err == -EEXIST)
			   HIP_ERROR("SA for SPI 0x%x already exists, this is perhaps a bug\n",
			   spi_in); */
			err = -1;
			hip_hadb_delete_inbound_spi(entry, 0);
			hip_hadb_delete_outbound_spi(entry, 0);
			goto out_err;
		}
	} else {
		//sa not created, but spi must be created
		get_random_bytes(&spi_in, sizeof(uint32_t));
	}
//end modify
	/** @todo Check -EAGAIN */
	
	/* ok, found an unused SPI to use */
	HIP_DEBUG("set up inbound IPsec SA, SPI=0x%x (host)\n", spi_in);
	
#ifdef CONFIG_HIP_ESCROW
	if (hip_deliver_escrow_data(
		    i2_saddr, i2_daddr, &ctx->input->hits, &ctx->input->hitr,
		    &spi_in, esp_tfm, &ctx->esp_in, HIP_ESCROW_OPERATION_ADD)
	    != 0) {  
		HIP_DEBUG("Could not deliver escrow data to server\n");
	}
#endif //CONFIG_HIP_ESCROW

	spi_out = ntohl(esp_info->new_spi);
	HIP_DEBUG("Setting up outbound IPsec SA, SPI=0x%x\n", spi_out);
	
#ifdef CONFIG_HIP_BLIND
	if (use_blind) {
	   err = entry->hadb_ipsec_func->hip_add_sa(i2_daddr, i2_saddr,
			   &entry->hit_our, &entry->hit_peer,
			   &spi_out, esp_tfm, 
			   &ctx->esp_out, &ctx->auth_out,
			   1, HIP_SPI_DIRECTION_OUT, 0, entry);
	}
#endif

//modified by santtu
	/**nat_control is 0 means we use normal mode to create sa*/
	if (entry->nat_control == 0) {
		if (!use_blind) {
		  err = entry->hadb_ipsec_func->hip_add_sa(i2_daddr, i2_saddr,
				   &ctx->input->hitr, &ctx->input->hits,
				   &spi_out, esp_tfm, 
				   &ctx->esp_out, &ctx->auth_out,
				   1, HIP_SPI_DIRECTION_OUT, 0, entry);
		}
		if (err) {
			HIP_ERROR("Failed to setup outbound SA with SPI = %d.\n",
				  spi_out);
			
			/* delete all IPsec related SPD/SA for this entry*/
			hip_hadb_delete_inbound_spi(entry, 0);
			hip_hadb_delete_outbound_spi(entry, 0);
			goto out_err;
		}
	}else{
		HIP_DEBUG("ICE engine will be used, no sa created here\n");
	}
//end modify
	/* @todo Check if err = -EAGAIN... */
	HIP_DEBUG("Set up outbound IPsec SA, SPI=0x%x\n", spi_out);

#ifdef CONFIG_HIP_BLIND
    if (use_blind) {
      HIP_IFEL(entry->hadb_ipsec_func->hip_setup_hit_sp_pair(&entry->hit_peer,
				     &entry->hit_our,
				     i2_saddr, i2_daddr, IPPROTO_ESP, 1, 1),
	       -1, "Setting up SP pair failed\n");
    }
#endif
    if (!use_blind) {
	    HIP_IFEL(entry->hadb_ipsec_func->hip_setup_hit_sp_pair(&ctx->input->hits,
					   &ctx->input->hitr,
					   i2_saddr, i2_daddr, IPPROTO_ESP, 1, 1),
		     -1, "Setting up SP pair failed\n");
    }

	/* Source IPv6 address is implicitly the preferred address after the
	   base exchange. */
//modify by santtu
    //port must be added
#ifndef HIP_USE_ICE    
	HIP_IFEL(hip_hadb_add_addr_to_spi(entry, spi_out, i2_saddr, 1, 0, 1),
		 -1,  "Failed to add an address to SPI list\n");
#else
	HIP_IFEL(hip_hadb_add_udp_addr_to_spi(entry, spi_out, i2_saddr, 1, 0, 1,i2_info->src_port, HIP_LOCATOR_LOCATOR_TYPE_ESP_SPI_PRIORITY),
			 -1,  "Failed to add an address to SPI list\n");
#endif
	memset(&spi_in_data, 0, sizeof(struct hip_spi_in_item));
	spi_in_data.spi = spi_in;
	spi_in_data.ifindex = hip_devaddr2ifindex(i2_daddr);
	
	if (spi_in_data.ifindex) {
		HIP_DEBUG("spi_in_data.ifindex = %d.\n", spi_in_data.ifindex);
	} else {
		HIP_ERROR("Could not get device ifindex of address.\n");
	}
	
	err = hip_hadb_add_spi(entry, HIP_SPI_DIRECTION_IN, &spi_in_data);
	if (err) {
		HIP_UNLOCK_HA(entry);
		HIP_ERROR("Adding of SPI failed. Not creating an R2 packet.\n");
		goto out_err;
	}
	
	entry->default_spi_out = spi_out;
	HIP_IFE(hip_store_base_exchange_keys(entry, ctx, 0), -1);
	hip_hadb_insert_state(entry);
	
	HIP_DEBUG("\nInserted a new host association state.\n"
		  "\tHIP state: %s\n"\
		  "\tDefault outgoing SPI 0x%x.\n"
		  "\tCreating an R2 packet in response next.\n",
		  hip_state_str(entry->state), entry->default_spi_out);
	
	
//add by santtu	

	
#ifdef CONFIG_HIP_RVS
	ipv6_addr_copy(&dest, &in6addr_any);
    if(hip_relay_get_status() == HIP_RELAY_OFF) {

	state = hip_relay_handle_relay_from(i2, i2_saddr, &dest, &dest_port);
	if( state == -1 ){
		HIP_DEBUG( "Handling RELAY_FROM of  I2 packet failed.\n");
		 goto out_err;
	 }
			
     }
#endif 
//end add 	
	
	
	
	
	
	
	/* Note that we haven't handled the REG_REQUEST yet. This is because we
	   must create an REG_RESPONSE parameter into the R2 packet based on the
	   REG_REQUEST parameter. We could allocate a new R2 here and store it
	   to the context, but since the allocation is done in hip_create_r2(),
	   we choose handle the REG_REQUEST parameter there - although that is
	   somewhat illogical. -Lauri 06.05.2008 */

	/* Create an R2 packet in response. */
	HIP_IFEL(entry->hadb_misc_func->hip_create_r2(
			 ctx, i2_saddr, i2_daddr, entry, i2_info, &dest, dest_port), -1, 
		 "Creation of R2 failed\n");

#ifdef CONFIG_HIP_ESCROW
	if (hip_deliver_escrow_data(
		    i2_daddr, i2_saddr, &ctx->input->hitr, &ctx->input->hits,
		    &spi_out, esp_tfm, &ctx->esp_out, HIP_ESCROW_OPERATION_ADD)
	    != 0) {  
		HIP_DEBUG("Could not deliver escrow data to server\n");
	}
#endif //CONFIG_HIP_ESCROW
        /*      
	#ifdef CONFIG_HIP_RVS
	if (entry != NULL) {
	if(hip_relay_get_status() == HIP_RELAY_ON) {
	entry->state = HIP_STATE_ESTABLISHED;
	} else {
	if (entry->state == HIP_STATE_UNASSOCIATED) {
	entry->state = HIP_STATE_ESTABLISHED;
	} else if (entry->state == HIP_STATE_ESTABLISHED) {
	HIP_DEBUG("Initiator rebooted, but base "\
	"exchange completed. Staying in "\
	"ESTABLISHED.\n");
	}
	}
	}
	#else
	if (entry != NULL) {
	if (entry->state == HIP_STATE_UNASSOCIATED) {
			
	entry->state = HIP_STATE_ESTABLISHED;
	} else if (entry->state == HIP_STATE_ESTABLISHED) {
	HIP_DEBUG("Initiator rebooted, but base "\
	"exchange completed. Staying in "\
	"ESTABLISHED.\n");
	}
	}
	#endif */ /* CONFIG_HIP_RVS */
	
	/** @todo Should wait for ESP here or wait for implementation specific
	    time. */
	
	/* As for the above todo item:

	   Where is it said that we should wait for ESP or implementation
	   specific time here? This far we have succesfully verified and
	   processed the I2 message (except the LOCATOR parameter) and sent an
	   R2 as an response. We are here at state UNASSOCIATED. From Section
	   4.4.2. of RFC 5201 we learn that if I2 processing was successful, we
	   should "send R2 and go to R2-SENT" or if I2 processing failed, we
	   should "stay at UNASSOCIATED". -Lauri 29.04.2008 */
	
	entry->state = HIP_STATE_ESTABLISHED;

        /***** LOCATOR PARAMETER ******/
	/* Why do we process the LOCATOR parameter only after R2 has been sent?
	   -Lauri 29.04.2008. */

                
//add by santtu	
    /***** LOCATOR PARAMETER *****/
	hip_nat_handle_locator_parameter(i2, entry, esp_info);	
               
#ifdef HIP_USE_ICE
	
	hip_nat_start_ice(entry, esp_info,ICE_ROLE_CONTROLLING);
		/*
                //if the client  choose to use ICE 
        if(!(entry->nat_control)){
        	//TODO check other nat control type. currently only ICE 
        	 HIP_DEBUG("ice is not selected\n");
     
        }else{
        //init the session right after the locator receivd
                HIP_DEBUG("init Ice in I2\n");
		        ice_session = hip_external_ice_init(ICE_ROLE_CONTROLLING);
		        		HIP_DEBUG("end init Ice in I2\n");
		        if(ice_session){
		        	entry->ice_session = ice_session;
		        	//add the type 1 address first
		        	hip_list_t *item, *tmp;
		        	struct netdev_address *n;
		        	i=0;
		        	list_for_each_safe(item, tmp, addresses, i) {
		        		n = list_entry(item);
		        		
		        		
		        		if (ipv6_addr_is_hit(hip_cast_sa_addr(&n->addr)))
		        		    continue;
		        		HIP_DEBUG_HIT("add Ice local in I2 address", hip_cast_sa_addr(&n->addr));
		        		if (IN6_IS_ADDR_V4MAPPED(hip_cast_sa_addr(&n->addr))) {
		        			hip_external_ice_add_local_candidates(ice_session,hip_cast_sa_addr(&n->addr),50500,1);
		        		}
		        		
		        		
		        	}
		        	//TODO add reflexive address 
		        	
		        	//TODO add relay address
		        	// add remote address
		        	
		        	HIP_DEBUG("ICE add remote in I2\n");
		        	struct hip_spi_out_item* spi_out;
		        	
		        	list_for_each_safe(item, tmp, entry->spis_out, i) {
		        		spi_out = list_entry(item);
		        		hip_external_ice_add_remote_candidates(ice_session, spi_out->peer_addr_list,1);
		        	}
		        	HIP_DEBUG("ICE start checking in I2\n");
		        	hip_ice_start_check(ice_session);
		        }
        }
        */
                
#endif
                                
//end add                
                
                

	
	HIP_DEBUG("Reached %s state\n", hip_state_str(entry->state));
	if (entry->hip_msg_retrans.buf) {
		free(entry->hip_msg_retrans.buf);
		entry->hip_msg_retrans.buf = NULL;
	}

 out_err:
	/* 'ha' is not NULL if hip_receive_i2() fetched the HA for us. In that
	   case we must not release our reference to it. Otherwise, if 'ha' is
	   NULL, then we created the HIP HA in this function and we should free
	   the reference. */
	/* 'entry' cannot be NULL here anymore since it has been used in this
	   function directly without NULL check. -Lauri. */
	if(ha == NULL && entry != NULL) {
		/* unlock the entry created in this function */
		HIP_UNLOCK_HA(entry);
		hip_put_ha(entry);
	}
	if (tmp_enc != NULL)
		free(tmp_enc);
	if (ctx->dh_shared_key != NULL)
		free(ctx->dh_shared_key);
	if (ctx != NULL)
		free(ctx);
	if (plain_local_hit != NULL)
		free(plain_local_hit);
	if (plain_peer_hit != NULL)
		free(plain_peer_hit);
	
	return err;
}

int hip_receive_i2(hip_common_t *i2, in6_addr_t *i2_saddr, in6_addr_t *i2_daddr,
		   hip_ha_t *entry, hip_portpair_t *i2_info)
{
	int state = 0, err = 0;
	uint16_t mask = HIP_PACKET_CTRL_ANON;
	_HIP_DEBUG("hip_receive_i2() invoked.\n");
	
	HIP_IFEL(ipv6_addr_any(&i2->hitr), 0,
		 "Received NULL receiver HIT in I2. Dropping\n");

	HIP_IFEL(!hip_controls_sane(ntohs(i2->control), mask), 0, 
		 "Received illegal controls in I2: 0x%x. Dropping\n",
		 ntohs(i2->control));

	if (entry == NULL) {
//add by santtu	
#ifdef CONFIG_HIP_RVS
	     if(hip_relay_get_status() == HIP_RELAY_ON)
	     {
		  hip_relrec_t *rec = NULL, dummy;

		  /* Check if we have a relay record in our database matching the
		     Responder's HIT. We should find one, if the Responder is
		     registered to relay.*/
		  HIP_DEBUG_HIT("Searching relay record on HIT ", &i2->hitr);
		  memcpy(&(dummy.hit_r), &i2->hitr, sizeof(i2->hitr));
		  rec = hip_relht_get(&dummy);
		  if(rec == NULL)
 		       HIP_INFO("No matching relay record found.\n");
		  //add by santtu
 		  else if(rec->type == HIP_FULLRELAY)
 		  {
 		       HIP_INFO("Matching relay record found:Full-Relay.\n");
 		       hip_relay_forward_I(i2, i2_saddr, i2_daddr, rec, i2_info,HIP_I2);
 		       state = HIP_STATE_NONE;
 		       err = -ECANCELED;
 		       goto out_err;

 		  }
	     }
#endif		
//end
		state = HIP_STATE_UNASSOCIATED;
	} else  {
		HIP_LOCK_HA(entry);
		state = entry->state;
	}
     
	HIP_DEBUG("Received I2 in state %s\n", hip_state_str(state));
	
	switch(state) {
	case HIP_STATE_UNASSOCIATED:
		/* Possibly no state created yet, thus function pointers can't
		   be used here. */
		err = ((hip_handle_func_set_t *)hip_get_handle_default_func_set())->
			hip_handle_i2(i2, i2_saddr, i2_daddr, entry, i2_info);
		
		break;
	case HIP_STATE_I2_SENT:
		/* WTF */
		if (hip_hit_is_bigger(&entry->hit_our, &entry->hit_peer)) {
			HIP_IFEL(hip_receive_i2(i2, i2_saddr, i2_daddr, entry,
						i2_info), -ENOSYS,
				 "Dropping HIP packet.\n");
		} else if (entry->is_loopback) {
			hip_handle_i2(i2, i2_saddr, i2_daddr, entry, i2_info);
		}
		break;
	case HIP_STATE_I1_SENT:
	case HIP_STATE_R2_SENT:
		err = hip_handle_i2(i2, i2_saddr, i2_daddr, entry, i2_info);
		break;
	case HIP_STATE_ESTABLISHED:
		err = entry->hadb_handle_func->
			hip_handle_i2(i2, i2_saddr, i2_daddr, entry, i2_info);
		
		break;
	case HIP_STATE_CLOSING:
	case HIP_STATE_CLOSED:
		err = entry->hadb_handle_func->
			hip_handle_i2(i2, i2_saddr, i2_daddr, entry, i2_info);
		break;
	default:
		HIP_ERROR("Internal state (%d) is incorrect\n", state);
		break;
	}
	
	if (entry != NULL) {
		HIP_UNLOCK_HA(entry);
		hip_put_ha(entry);
	}

 out_err:
	if (err) {
		HIP_ERROR("Error (%d) occurred\n", err);
	}
	
	return err;
}

int hip_handle_r2(hip_common_t *r2, in6_addr_t *r2_saddr, in6_addr_t *r2_daddr,
		  hip_ha_t *entry, hip_portpair_t *r2_info)
{
	struct hip_context *ctx = NULL;
 	struct hip_esp_info *esp_info = NULL;
	struct hip_spi_out_item spi_out_data;
	int err = 0, tfm = 0, retransmission = 0, type_count = 0;
	int *reg_types = NULL;
	uint32_t spi_recvd = 0, spi_in = 0;
	
	
//add by santtu        
#ifdef HIP_USE_ICE
    void * ice_session = 0;
    int i;
#endif
//end add	
	
#ifdef CONFIG_HIP_HI3
	if( r2_info->hi3_in_use ) {
		/* In hi3 real addresses should already be in entry, received on
		   r1 phase. */
		memcpy(r2_saddr, &entry->preferred_address, sizeof(struct in6_addr));
		memcpy(r2_daddr, &entry->local_address, sizeof(struct in6_addr));
	}
#endif
	if (entry->state == HIP_STATE_ESTABLISHED) {
		retransmission = 1;
		HIP_DEBUG("Retransmission\n");
	} else {
		HIP_DEBUG("Not a retransmission\n");
	}
	
	/* assume already locked entry */
	HIP_IFE(!(ctx = HIP_MALLOC(sizeof(struct hip_context), GFP_ATOMIC)), -ENOMEM);
	memset(ctx, 0, sizeof(struct hip_context));
        ctx->input = r2;
	
#ifdef CONFIG_HIP_BLIND
	if (use_blind) {
		HIP_IFEL(hip_blind_verify_r2(r2, entry), -1,
			 "hip_blind_verify_host_id() failed.\n"); 
	}
#endif
	
        /* Verify HMAC */
	if (entry->is_loopback) {
		HIP_IFEL(hip_verify_packet_hmac2(
				 r2, &entry->hip_hmac_out, entry->peer_pub), -1,
			 "HMAC validation on R2 failed.\n");
	} else {
		HIP_IFEL(hip_verify_packet_hmac2(
				 r2, &entry->hip_hmac_in, entry->peer_pub), -1,
			 "HMAC validation on R2 failed.\n");
	}
	
	/* Signature validation */
 	HIP_IFEL(entry->verify(entry->peer_pub, r2), -EINVAL,
		 "R2 signature verification failed.\n");
	
        /* The rest */
 	HIP_IFEL(!(esp_info = hip_get_param(r2, HIP_PARAM_ESP_INFO)), -EINVAL,
		 "Parameter SPI not found.\n");
	
	spi_recvd = ntohl(esp_info->new_spi);
	memset(&spi_out_data, 0, sizeof(struct hip_spi_out_item));
	spi_out_data.spi = spi_recvd;
	HIP_IFE(hip_hadb_add_spi(entry, HIP_SPI_DIRECTION_OUT, &spi_out_data),
		-1);
	
	memcpy(&ctx->esp_out, &entry->esp_out, sizeof(ctx->esp_out));
	memcpy(&ctx->auth_out, &entry->auth_out, sizeof(ctx->auth_out));
	HIP_DEBUG("entry should have only one spi_in now, test\n");
	spi_in = hip_hadb_get_latest_inbound_spi(entry);

	tfm = entry->esp_transform;
	
	HIP_DEBUG("R2 packet source port: %d, destination port %d.\n",
		  r2_info->src_port, r2_info->dst_port);
	
	/********** ESP-PROT anchor (OPTIONAL) **********/

	HIP_IFEL(handle_esp_prot_anchor_in_R2(entry, ctx), -1,
			"failed to handle esp prot anchor\n");
	
	/************************************************/

//add by santtu	
    /***** LOCATOR PARAMETER *****/
	hip_nat_handle_locator_parameter(r2, entry, esp_info);	
//end add
	
	
	
	
#ifdef CONFIG_HIP_BLIND
	if (use_blind) {
	  err = entry->hadb_ipsec_func->hip_add_sa(r2_daddr, r2_saddr,
			   &entry->hit_our, &entry->hit_peer,
			   &spi_recvd, tfm,
			   &ctx->esp_out, &ctx->auth_out, 1,
			   HIP_SPI_DIRECTION_OUT, 0, entry);
	}
#endif
//modified by santtu
	/**nat_control is 0 means we use normal mode to create sa*/
	if(entry->nat_control == 0){
		if (!hip_blind_get_status()) {
		  err = entry->hadb_ipsec_func->hip_add_sa(r2_daddr, r2_saddr,
					 &ctx->input->hitr, &ctx->input->hits,
					 &spi_recvd, tfm,
					 &ctx->esp_out, &ctx->auth_out, 1,
					 HIP_SPI_DIRECTION_OUT, 0, entry);
		}
		
		if (err) {
			/** @todo Remove inbound IPsec SA. */
			HIP_ERROR("hip_add_sa() failed, peer:dst (err = %d).\n", err);
			err = -1;
			goto out_err;
		}
	}
	else{
		HIP_DEBUG("ICE engine will be used, no sa created here\n");
	}
//end modify
	/** @todo Check for -EAGAIN */
	HIP_DEBUG("Set up outbound IPsec SA, SPI = 0x%x (host).\n", spi_recvd);
	
#ifdef CONFIG_HIP_ESCROW
	if (hip_deliver_escrow_data(r2_daddr, r2_saddr, &ctx->input->hitr, 
				    &ctx->input->hits, &spi_recvd, tfm,
				    &ctx->esp_out, HIP_ESCROW_OPERATION_ADD)
	    != 0) {  
		HIP_DEBUG("Could not deliver escrow data to server.\n");
	}
#endif //CONFIG_HIP_ESCROW                          
	
        /* Source IPv6 address is implicitly the preferred address after the
	   base exchange. */
	
//modify by santtu
    //port must be added
#ifndef HIP_USE_ICE    
	err = hip_hadb_add_addr_to_spi(entry, spi_recvd, r2_saddr, 1, 0, 1);
#else
	// when ice implemenation is included
	// if ice mode is on, we do not add the current address into peer list (can be added also, but set the is_prefered off)
	err = 0;
	if(entry->nat_control==0)
	HIP_IFEL(hip_hadb_add_udp_addr_to_spi(entry, spi_recvd, r2_saddr, 1, 0, 1,r2_info->src_port, HIP_LOCATOR_LOCATOR_TYPE_ESP_SPI_PRIORITY),
			 -1,  "Failed to add an address to SPI list\n");
#endif	
	
	if (err) {
		HIP_ERROR("hip_hadb_add_addr_to_spi() err = %d not handled.\n",
			  err);
	}
	
	entry->default_spi_out = spi_recvd;
	HIP_DEBUG("Set default SPI out = 0x%x\n", spi_recvd);
		
	err = hip_devaddr2ifindex(r2_daddr);
	
	if (err != 0) {
		HIP_DEBUG("ifindex = %d\n", err);
		hip_hadb_set_spi_ifindex(entry, spi_in, err);
	} else {
		HIP_ERROR("Couldn't get device ifindex of address\n");
	}
   	
#ifdef HIP_USE_ICE
    	
	hip_nat_start_ice(entry,esp_info,ICE_ROLE_CONTROLLED);
        /*    
        //check the nat transform mode
        if(!(entry->nat_control)){

        }
        else{
                //init the session right after the locator receivd
	    	HIP_DEBUG("ICE init \n");
	    	ice_session = hip_external_ice_init(ICE_ROLE_CONTROLLED);
	        if(ice_session){
	        	entry->ice_session = ice_session;
	        	HIP_DEBUG("ICE add local \n");
	        	
	        	//add the type 1 address first
	        	hip_list_t *item, *tmp;
	        	struct netdev_address *n;
	        	i=0;
	        	list_for_each_safe(item, tmp, addresses, i) {
	        		n = list_entry(item);
	        		
	        		
	        		if (ipv6_addr_is_hit(hip_cast_sa_addr(&n->addr)))
	        		    continue;
	        		HIP_DEBUG_HIT("add Ice local in R2 address", hip_cast_sa_addr(&n->addr));
	        		if (IN6_IS_ADDR_V4MAPPED(hip_cast_sa_addr(&n->addr))) {
	        			hip_external_ice_add_local_candidates(ice_session,hip_cast_sa_addr(&n->addr),50500,PJ_ICE_CAND_TYPE_HOST);
	        		}
	        		
	        		
	        	}
	        	//TODO add reflexive address 
	        	
	        	//TODO add relay address
	        	
	        	HIP_DEBUG("ICE add remote IN R2, spi is %d\n", ntohl(esp_info->new_spi));
	        	
	        	struct hip_spi_out_item* spi_out;
	
	        	HIP_IFEL(!(spi_out = hip_hadb_get_spi_list(entry, ntohl(esp_info->new_spi))), -1,
	        		      "Bug: outbound SPI 0x%x does not exist\n", ntohl(esp_info->new_spi)); 
	        	
	        	HIP_DEBUG("ICE add remote IN R2, peer list mem address is %d\n", spi_out->peer_addr_list);
	        	hip_external_ice_add_remote_candidates(ice_session, spi_out->peer_addr_list);
	
	        	HIP_DEBUG("ICE start checking \n");
	
	        hip_ice_start_check(ice_session);
	        }
        	
        }
        */
                
#endif	   	
	
	/* Handle REG_RESPONSE and REG_FAILED parameters. */
	hip_handle_param_reg_response(entry, r2);
	hip_handle_param_reg_failed(entry, r2);
//add by santtu
	hip_handle_reg_from(entry, r2);
//end add
	/*
	uint8_t services[HIP_TOTAL_EXISTING_SERVICES];
	
        type_count = hip_get_incomplete_registrations(&reg_types, entry, 1, services); 
        if (type_count > 0) {
	HIP_IFEL(hip_handle_registration_response(entry, r2), -1, 
	"Error handling reg_response\n"); 
	}*/
	
	/* These will change SAs' state from ACQUIRE to VALID, and wake up any
	   transport sockets waiting for a SA. */
	// hip_finalize_sa(&entry->hit_peer, spi_recvd);
	// hip_finalize_sa(&entry->hit_our, spi_in);
	
	entry->state = HIP_STATE_ESTABLISHED;
	hip_hadb_insert_state(entry);
	
#ifdef CONFIG_HIP_OPPORTUNISTIC
	/* Check and remove the IP of the peer from the opp non-HIP database */
	hip_oppipdb_delentry(&(entry->preferred_address));
#endif
	HIP_DEBUG("Reached ESTABLISHED state\n");
	if (entry->hip_msg_retrans.buf) {
		free(entry->hip_msg_retrans.buf);
		entry->hip_msg_retrans.buf = NULL;
	}
	
	//TODO Send the R2 Response to Firewall
	
	
 out_err:
	if (entry->state == HIP_STATE_ESTABLISHED)
		hip_firewall_add_bex_data(entry, &entry->hit_our, &entry->hit_peer);
	else
		hip_firewall_add_bex_data(entry, NULL, NULL);

	if (ctx) {
		HIP_FREE(ctx);
	}
        if (reg_types) {
                HIP_FREE(reg_types);
	}
        return err;
}

int hip_handle_i1(struct hip_common *i1, struct in6_addr *i1_saddr,
		  struct in6_addr *i1_daddr, hip_ha_t *entry,
		  hip_portpair_t *i1_info)
{
     int err = 0, state;
     hip_tlv_type_t  relay_para_type = 0;
     uint16_t nonce = 0;
     in6_addr_t dest; // For the IP address in FROM/RELAY_FROM
     in_port_t  dest_port = 0; // For the port in RELAY_FROM

     HIP_DEBUG("hip_handle_i1() invoked.\n");

     ipv6_addr_copy(&dest, &in6addr_any);
     
#ifdef CONFIG_HIP_RVS
     if(hip_relay_get_status() == HIP_RELAY_OFF) {
	     /* This is where the Responder handles the incoming relayed I1
		packet. We need two things from the relayed packet:
		1) The destination IP address and port from the FROM/RELAY_FROM
		parameters.
		2) The source address and source port of the I1 packet to build
		the VIA_RVS/RELAY_TO parameter. 
		3) only one relay parameter should appear
		*/
    	 state = hip_relay_handle_from(i1, i1_saddr, &dest, &dest_port);
	     if( state == -1){
	    	 HIP_DEBUG( "Handling FROM of  I1 packet failed.\n");
	    	 goto out_err;
	     }else if(state == 1){
	    	 relay_para_type = HIP_PARAM_FROM;
	     }
	     
    	 state = hip_relay_handle_relay_from(i1, i1_saddr, &dest, &dest_port);
	     if( state == -1 ){
	    	 HIP_DEBUG( "Handling RELAY_FROM of  I1 packet failed.\n");
	    	 goto out_err;
	     }else if(state == 1){
	    	 relay_para_type = HIP_PARAM_RELAY_FROM;
	     }
	    		
     }
#endif /* CONFIG_HIP_RVS */

     /* @todo: how to the handle the blind code with RVS?? */
#ifdef CONFIG_HIP_BLIND
     if (hip_blind_get_status()) {
	  HIP_DEBUG("Blind is on\n");
	  // We need for R2 transmission: see hip_xmit_r1 below
	  HIP_IFEL(hip_blind_get_nonce(i1, &nonce), 
		   -1, "hip_blind_get_nonce failed\n");
     }
#endif
     err = hip_xmit_r1(i1, i1_saddr, i1_daddr, &dest, dest_port, i1_info,
		       relay_para_type );
 out_err:
     return err;
}


int hip_receive_i1(struct hip_common *i1, struct in6_addr *i1_saddr,
		   struct in6_addr *i1_daddr, hip_ha_t *entry,
		   hip_portpair_t *i1_info)
{
	int err = 0, state, mask = 0,cmphits=0, src_hit_is_our;

	_HIP_DEBUG("hip_receive_i1() invoked.\n");

#ifdef CONFIG_HIP_BLIND
	if (hip_blind_get_status())
	  mask |= HIP_PACKET_CTRL_BLIND;
#endif

	HIP_ASSERT(!ipv6_addr_any(&i1->hitr));
	
	HIP_DEBUG_IN6ADDR("Source IP", i1_saddr);
	HIP_DEBUG_IN6ADDR("Destination IP", i1_daddr);

	/* In some environments, a copy of broadcast our own I1 packets
	   arrive at the local host too. The following variable handles
	   that special case. Since we are using source HIT (and not
           destination) it should handle also opportunistic I1 broadcast */
	src_hit_is_our = hip_hidb_hit_is_our(&i1->hits);

	/* check i1 for broadcast/multicast addresses */
	if (IN6_IS_ADDR_V4MAPPED(i1_daddr)) 
        {
		struct in_addr addr4;

		IPV6_TO_IPV4_MAP(i1_daddr, &addr4);

		if (addr4.s_addr == INADDR_BROADCAST) 
		{
			HIP_DEBUG("Received i1 broadcast\n");
			HIP_IFEL(src_hit_is_our, -1,
				 "Received a copy of own broadcast, dropping\n");
			HIP_IFEL(hip_select_source_address(i1_daddr, i1_saddr), -1,
				 "Could not find source address\n");
		}

	} else if (IN6_IS_ADDR_MULTICAST(i1_daddr)) {
			HIP_IFEL(src_hit_is_our, -1,
				 "Received a copy of own broadcast, dropping\n");
			HIP_IFEL(hip_select_source_address(i1_daddr, i1_saddr), -1,
				 "Could not find source address\n");
	}

 	HIP_IFEL(!hip_controls_sane(ntohs(i1->control), mask), -1, 
		 "Received illegal controls in I1: 0x%x. Dropping\n", ntohs(i1->control));

	if (entry) {
		state = entry->state;
		hip_put_ha(entry);
	}
	else {

#ifdef CONFIG_HIP_RVS
	     if(hip_relay_get_status() == HIP_RELAY_ON)
	     {
		  hip_relrec_t *rec = NULL, dummy;

		  /* Check if we have a relay record in our database matching the
		     Responder's HIT. We should find one, if the Responder is
		     registered to relay.*/
		  HIP_DEBUG_HIT("Searching relay record on HIT ", &i1->hitr);
		  memcpy(&(dummy.hit_r), &i1->hitr, sizeof(i1->hitr));
		  rec = hip_relht_get(&dummy);
		  if(rec == NULL)
 		       HIP_INFO("No matching relay record found.\n");
		  //add by santtu
 		  else if(rec->type == HIP_FULLRELAY)
 		  {
 		       HIP_INFO("Matching relay record found:Full-Relay.\n");
 		       hip_relay_forward_I(i1, i1_saddr, i1_daddr, rec, i1_info,HIP_I1);
 		       state = HIP_STATE_NONE;
 		       err = -ECANCELED;
 		       goto out_err;

 		  }
		  //end
 		  else if(rec->type == HIP_RVSRELAY)
 		  {
 		       hip_relay_rvs(i1, i1_saddr, i1_daddr, rec, i1_info);
 		       /* We created a new I1 from scratch in the relay function.
 			  The original I1 packet is now redundant. */
 		       state = HIP_STATE_NONE;
 		       err = -ECANCELED;
 		       goto out_err;
 		  }
	     }
#endif
		state = HIP_STATE_NONE;
	}

	HIP_DEBUG("Received I1 in state %s\n", hip_state_str(state));

	switch(state) {
	case HIP_STATE_NONE:
	     err = ((hip_handle_func_set_t *)hip_get_handle_default_func_set())
		  ->hip_handle_i1(i1, i1_saddr, i1_daddr, entry, i1_info);
	     break;
	case HIP_STATE_I1_SENT:
	     	cmphits=hip_hit_is_bigger(&entry->hit_our, &entry->hit_peer);
	     	if (cmphits == 1) {
		  HIP_IFEL(hip_receive_i1(i1,i1_saddr,i1_daddr,entry,i1_info),
			   -ENOSYS, "Dropping HIP packet\n");
		  
	     	} else if (cmphits == 0) {
		  hip_handle_i1(i1,i1_saddr,i1_daddr,entry,i1_info);
		
	     	} 
	     break;
	case HIP_STATE_UNASSOCIATED:
	case HIP_STATE_I2_SENT:
	case HIP_STATE_R2_SENT:
	case HIP_STATE_ESTABLISHED:
	case HIP_STATE_CLOSED:
	case HIP_STATE_CLOSING:
	     err = ((hip_handle_func_set_t *)hip_get_handle_default_func_set())
		  ->hip_handle_i1(i1, i1_saddr, i1_daddr, entry, i1_info);
	     break;
	default:
	     /* should not happen */
	     HIP_IFEL(1, -EINVAL, "DEFAULT CASE, UNIMPLEMENTED STATE HANDLING OR A BUG\n");
	}

 out_err:
	return err;
}

int hip_receive_r2(struct hip_common *hip_common,
		   struct in6_addr *r2_saddr,
		   struct in6_addr *r2_daddr,
		   hip_ha_t *entry,
		   hip_portpair_t *r2_info)
{
	int err = 0, state;
	uint16_t mask = 0;

	_HIP_DEBUG("hip_receive_r2() invoked.\n");

	HIP_IFEL(ipv6_addr_any(&hip_common->hitr), -1, 
		 "Received NULL receiver HIT in R2. Dropping\n");
	
	HIP_IFEL(!hip_controls_sane(ntohs(hip_common->control), mask), -1,
		 "Received illegal controls in R2: 0x%x. Dropping\n", ntohs(hip_common->control));
	//HIP_IFEL(!(entry = hip_hadb_find_byhits(&hip_common->hits, 
	//					&hip_common->hitr)), -EFAULT,
	//	 "Received R2 by unknown sender\n");

	HIP_IFEL(!entry, -EFAULT,
		 "Received R2 by unknown sender\n");
		 
	HIP_LOCK_HA(entry);
	state = entry->state;

	HIP_DEBUG("Received R2 in state %s\n", hip_state_str(state));
 	switch(state) {
 	case HIP_STATE_I2_SENT:
 		/* The usual case. */
 		err = entry->hadb_handle_func->hip_handle_r2(hip_common,
							     r2_saddr,
							     r2_daddr,
							     entry,
							     r2_info);
		if (err) {
			HIP_ERROR("hip_handle_r2 failed (err=%d)\n", err);
			goto out_err;
 		}
	break;

 	case HIP_STATE_ESTABLISHED:
		if (entry->is_loopback)
		    err = entry->hadb_handle_func->hip_handle_r2(hip_common,
								 r2_saddr,
								 r2_daddr,
								 entry,
								 r2_info);
		break;
	case HIP_STATE_R2_SENT:
	case HIP_STATE_UNASSOCIATED:
 	case HIP_STATE_I1_SENT:
 	default:
		HIP_IFEL(1, -EFAULT, "Dropping\n");
 	}

 out_err:
	if (entry) {
		HIP_UNLOCK_HA(entry);
		hip_put_ha(entry);
	}
	return err;
}

int hip_receive_notify(const struct hip_common *notify,
		       const struct in6_addr *notify_saddr,
		       const struct in6_addr *notify_daddr, hip_ha_t* entry)
{
	int err = 0;
	struct hip_notification *notify_param;
	uint16_t mask = HIP_PACKET_CTRL_ANON, notify_controls = 0;
	
	_HIP_DEBUG("hip_receive_notify() invoked.\n");
	
	HIP_IFEL(entry == NULL , -EFAULT,
		 "Received a NOTIFY packet from an unknown sender, ignoring "\
		 "the packet.\n");
	
	notify_controls = ntohs(notify->control);
	
	HIP_IFEL(!hip_controls_sane(notify_controls, mask), -EPROTO, 
		 "Received a NOTIFY packet with illegal controls: 0x%x, ignoring "\
		 "the packet.\n", notify_controls);

	err = hip_handle_notify(notify, notify_saddr, notify_daddr, entry);

 out_err:
	if (entry != NULL)
		hip_put_ha(entry);
	
	return err;
}

int hip_handle_notify(const struct hip_common *notify,
		      const struct in6_addr *notify_saddr,
		      const struct in6_addr *notify_daddr, hip_ha_t* entry)
{
	int err = 0;
	struct hip_common i1;
	struct hip_tlv_common *current_param = NULL;
	struct hip_notification *notification = NULL;
	struct in6_addr responder_ip, responder_hit;
	hip_tlv_type_t param_type = 0, response;
	hip_tlv_len_t param_len = 0;
	uint16_t msgtype = 0;
	in_port_t port = 0;

	/* draft-ietf-hip-base-06, Section 6.13: Processing NOTIFY packets is
	   OPTIONAL. If processed, any errors in a received NOTIFICATION parameter
	   SHOULD be logged. */

	_HIP_DEBUG("hip_receive_notify() invoked.\n");
	
	/* Loop through all the parameters in the received I1 packet. */
	while ((current_param = 
		hip_get_next_param(notify, current_param)) != NULL) {
		
		param_type = hip_get_param_type(current_param);
		
		if (param_type == HIP_PARAM_NOTIFICATION) {
			HIP_INFO("Found NOTIFICATION parameter in NOTIFY "\
				 "packet.\n");
			notification = (struct hip_notification *)current_param;
			
			param_len = hip_get_param_contents_len(current_param);
			msgtype = ntohs(notification->msgtype);
						
			switch(msgtype) {
			case HIP_NTF_UNSUPPORTED_CRITICAL_PARAMETER_TYPE:
				HIP_INFO("NOTIFICATION parameter type is "\
					 "UNSUPPORTED_CRITICAL_PARAMETER_"\
					 "TYPE.\n");
				break;
			case HIP_NTF_INVALID_SYNTAX:
				HIP_INFO("NOTIFICATION parameter type is "\
					 "INVALID_SYNTAX.\n");
				break;
			case HIP_NTF_NO_DH_PROPOSAL_CHOSEN:
				HIP_INFO("NOTIFICATION parameter type is "\
					 "NO_DH_PROPOSAL_CHOSEN.\n");
				break;
			case HIP_NTF_INVALID_DH_CHOSEN:
				HIP_INFO("NOTIFICATION parameter type is "\
					 "INVALID_DH_CHOSEN.\n");
				break;
			case HIP_NTF_NO_HIP_PROPOSAL_CHOSEN:
				HIP_INFO("NOTIFICATION parameter type is "\
					 "NO_HIP_PROPOSAL_CHOSEN.\n");
				break;
			case HIP_NTF_INVALID_HIP_TRANSFORM_CHOSEN:
				HIP_INFO("NOTIFICATION parameter type is "\
					 "INVALID_HIP_TRANSFORM_CHOSEN.\n");
				break;
			case HIP_NTF_AUTHENTICATION_FAILED:
				HIP_INFO("NOTIFICATION parameter type is "\
					 "AUTHENTICATION_FAILED.\n");
				break;
			case HIP_NTF_CHECKSUM_FAILED:
				HIP_INFO("NOTIFICATION parameter type is "\
					 "CHECKSUM_FAILED.\n");
				break;
			case HIP_NTF_HMAC_FAILED:
				HIP_INFO("NOTIFICATION parameter type is "\
					 "HMAC_FAILED.\n");
				break;
			case HIP_NTF_ENCRYPTION_FAILED:
				HIP_INFO("NOTIFICATION parameter type is "\
					 "ENCRYPTION_FAILED.\n");
				break;
			case HIP_NTF_INVALID_HIT:
				HIP_INFO("NOTIFICATION parameter type is "\
					 "INVALID_HIT.\n");
				break;
			case HIP_NTF_BLOCKED_BY_POLICY:
				HIP_INFO("NOTIFICATION parameter type is "\
					 "BLOCKED_BY_POLICY.\n");
				break;
			case HIP_NTF_SERVER_BUSY_PLEASE_RETRY:
				HIP_INFO("NOTIFICATION parameter type is "\
					 "SERVER_BUSY_PLEASE_RETRY.\n");
				break;
			case HIP_NTF_I2_ACKNOWLEDGEMENT:
				HIP_INFO("NOTIFICATION parameter type is "\
					 "I2_ACKNOWLEDGEMENT.\n");
				break;
			case HIP_PARAM_RELAY_TO:
			case HIP_PARAM_RELAY_FROM:
				response = ((msgtype == HIP_PARAM_RELAY_TO) ? HIP_I1 : HIP_NOTIFY);
				HIP_INFO("NOTIFICATION parameter type is "\
					 "RVS_NAT.\n");
				
				/* responder_hit is not currently used. */
				ipv6_addr_copy(&responder_hit, (struct in6_addr *)
					       notification->data);
				ipv6_addr_copy(&responder_ip, (struct in6_addr *)
					       &(notification->
						 data[sizeof(struct in6_addr)]));
				memcpy(&port, &(notification->
						data[2 * sizeof(struct in6_addr)]),
				       sizeof(in_port_t));

				/* If port is zero (the responder is not behind
				   a NAT) we use 50500 as the destination
				   port. */
				if(port == 0) {
					port = HIP_NAT_UDP_PORT;
				}
			       
				/* We don't need to use hip_msg_alloc(), since
				   the I1 packet is just the size of struct
				   hip_common. */ 
				memset(&i1, 0, sizeof(i1));

				entry->hadb_misc_func->
					hip_build_network_hdr(&i1,
							      response,
							      entry->local_controls,
							      &entry->hit_our,
							      &entry->hit_peer);
				
				/* Calculate the HIP header length */
				hip_calc_hdr_len(&i1);
				
				//sleep(3);

				/* This I1 packet must be send only once, which
				   is why we use NULL entry for sending. */
				err = entry->hadb_xmit_func->
					hip_send_pkt(&entry->local_address, &responder_ip,
						     (entry->nat_mode ? HIP_NAT_UDP_PORT : 0),
						     port,
						     &i1, NULL, 0);
				
				break;
			default:
				HIP_INFO("Unrecognized NOTIFICATION parameter "\
					 "type.\n");
				break;
			}
			HIP_HEXDUMP("NOTIFICATION parameter notification data:",
				    notification->data,
				    param_len 
				    - sizeof(notification->reserved)
				    - sizeof(notification->msgtype)
				);
			msgtype = 0;
		}
		else {
			HIP_INFO("Found unsupported parameter in NOTIFY "\
				 "packet.\n");
		}
	}
	
	return err;
}

int hip_receive_bos(struct hip_common *bos,
		    struct in6_addr *bos_saddr,
		    struct in6_addr *bos_daddr,
		    hip_ha_t *entry,
		    hip_portpair_t *bos_info)
{
	int err = 0, state = 0;

	_HIP_DEBUG("hip_receive_bos() invoked.\n");

	HIP_IFEL(ipv6_addr_any(&bos->hits), 0, 
		 "Received NULL sender HIT in BOS.\n");
	HIP_IFEL(!ipv6_addr_any(&bos->hitr), 0, 
		 "Received non-NULL receiver HIT in BOS.\n");
	HIP_DEBUG("Entered in hip_receive_bos...\n");
	state = entry ? entry->state : HIP_STATE_UNASSOCIATED;

	/** @todo If received BOS packet from already known sender should return
	    right now */
	HIP_DEBUG("Received BOS packet in state %s\n", hip_state_str(state));
 	switch(state) {
 	case HIP_STATE_UNASSOCIATED:
	case HIP_STATE_I1_SENT:
	case HIP_STATE_I2_SENT:
		/* Possibly no state created yet */
		err = entry->hadb_handle_func->hip_handle_bos(bos, bos_saddr, bos_daddr, entry, bos_info);
		break;
	case HIP_STATE_R2_SENT:
 	case HIP_STATE_ESTABLISHED:
		HIP_DEBUG("BOS not handled in state %s\n", hip_state_str(state));
		break;
	default:
		HIP_IFEL(1, 0, "Internal state (%d) is incorrect\n", state);
	}

	if (entry)
		hip_put_ha(entry);
 out_err:
	return err;
}

int hip_handle_firewall_i1_request(struct hip_common *msg, struct in6_addr *i1_saddr, struct in6_addr *i1_daddr)
{
	int err = 0, if_index = 0, is_ipv4_locator,
		reuse_hadb_local_address = 0, ha_nat_mode = hip_nat_status,
                old_global_nat_mode = hip_nat_status;
    in_port_t ha_local_port, ha_peer_port;
	hip_ha_t *entry;
	hip_hit_t *src_hit, *dst_hit;
	hip_hit_t *lsi =NULL;
	int is_loopback = 0;
	struct in6_addr src_addr;
//	struct xfrm_user_acquire *acq;
	struct in6_addr dst_addr, ha_match;
	struct sockaddr_storage ss_addr;
	struct sockaddr *addr;
	addr = (struct sockaddr*) &ss_addr;

	HIP_DEBUG("Acquire from Firewall: sending I1! \n");

	src_hit = &(msg->hits);
	dst_hit = &(msg->hitr);

	HIP_DEBUG_HIT("src HIT", src_hit);
	HIP_DEBUG_HIT("dst HIT", dst_hit);

	/* Sometimes we get deformed HITs from kernel, skip them */
	HIP_IFEL(!(ipv6_addr_is_hit(src_hit) && ipv6_addr_is_hit(dst_hit) &&
		   hip_hidb_hit_is_our(src_hit) &&
		   hit_is_real_hit(dst_hit)), -1,
		 "Received rubbish from firewall, skip\n");

	entry = hip_hadb_find_byhits(src_hit, dst_hit);
	if (entry) {
		reuse_hadb_local_address = 1;
		goto skip_entry_creation;
	}


	/* No entry found; find first IP matching to the HIT and then
	   create the entry */

#ifdef CONFIG_HIP_HI3
	if(hip_use_i3) {
		struct in_addr lpback = { htonl(INADDR_LOOPBACK) };
		IPV4_TO_IPV6_MAP(&lpback, &dst_addr);
		err = 0;
	}
	else {
		err = hip_map_hit_to_addr(dst_hit, &dst_addr);
	}
#else
	err = hip_map_hit_to_addr(dst_hit, &dst_addr);
#endif // CONFIG_HIP_HI3

	if (err) {
		/* Search HADB for existing entries */
		entry = hip_hadb_try_to_find_by_peer_hit(dst_hit);
		if (entry) {
			HIP_DEBUG_IN6ADDR("reusing HA",
					  &entry->preferred_address);
			ipv6_addr_copy(&dst_addr, &entry->preferred_address);
			ha_local_port = entry->local_udp_port;
			ha_peer_port = entry->peer_udp_port;
			ha_nat_mode = entry->nat_mode;
			err = 0;
		}
	}

	/* map to loopback if hit is ours  */
	if (err && hip_hidb_hit_is_our(dst_hit)) {
		struct in6_addr lpback = IN6ADDR_LOOPBACK_INIT;
		ipv6_addr_copy(&dst_addr, &lpback);
		ipv6_addr_copy(&src_addr, &lpback);
		is_loopback = 1;
		reuse_hadb_local_address = 1;
		err = 0;
	}

	/* broadcast I1 as a last resource */
	if (err) {
		struct in_addr bcast = { INADDR_BROADCAST };
		/* IPv6 multicast (see bos.c) failed to bind() to link local,
		   so using IPv4 here -mk */
		HIP_DEBUG("No information of peer found, trying broadcast\n");
		IPV4_TO_IPV6_MAP(&bcast, &dst_addr);
		/* Broadcast did not work with UDP packets -mk */
		ha_nat_mode = 0;
		err = 0;
	}

	/* @fixme: changing global state won't work with threads */
	hip_nat_status = ha_nat_mode;

	if (entry)
	  lsi = &(entry->lsi_peer);
	HIP_IFEL(hip_hadb_add_peer_info(dst_hit, &dst_addr, lsi), -1,
		 "map failed\n");

	hip_nat_status = old_global_nat_mode; /* restore nat status */
	
	HIP_IFEL(!(entry = hip_hadb_find_byhits(src_hit, dst_hit)), -1,
		 "Internal lookup error\n");

	if (is_loopback)
		ipv6_addr_copy(&(entry->local_address), &src_addr);
	
	/* Preserve NAT status with peer */
	entry->local_udp_port = ha_local_port;
	entry->peer_udp_port = ha_peer_port;
	entry->nat_mode = ha_nat_mode;

	reuse_hadb_local_address = 1;

skip_entry_creation:

	if (entry->state == HIP_STATE_ESTABLISHED) {
		HIP_DEBUG("Acquire from firewall in established state (hard handover?), skip\n");
		goto out_err;
	} else if (entry->state == HIP_STATE_NONE ||
	    entry->state == HIP_STATE_UNASSOCIATED) {
		HIP_DEBUG("State is %d, sending i1\n", entry->state);
	} else if (entry->hip_msg_retrans.buf == NULL) {
		HIP_DEBUG("Expired retransmissions, sending i1\n");
	} else {
		HIP_DEBUG("I1 was already sent, ignoring\n");
		goto out_err;
	}

	is_ipv4_locator = IN6_IS_ADDR_V4MAPPED(&entry->preferred_address);

	memset(addr, 0, sizeof(struct sockaddr_storage));
	addr->sa_family = (is_ipv4_locator ? AF_INET : AF_INET6);

	if (!reuse_hadb_local_address)
		if (is_ipv4_locator) {
			IPV4_TO_IPV6_MAP((struct in_addr*) i1_saddr,
					&entry->local_address);
//			IPV4_TO_IPV6_MAP(((struct in_addr *)&acq->id.daddr),
//					 &entry->local_address);
		} else {
			ipv6_addr_copy(&entry->local_address,
					(struct in6_addr*) i1_saddr);
//			ipv6_addr_copy(&entry->local_address,
//				       ((struct in6_addr*)&acq->id.daddr));

		}
	
	memcpy(hip_cast_sa_addr(addr), &entry->local_address,
	       hip_sa_addr_len(addr));

	HIP_DEBUG_HIT("our hit", &entry->hit_our);
        HIP_DEBUG_HIT("peer hit", &entry->hit_peer);
	HIP_DEBUG_IN6ADDR("peer locator", &entry->preferred_address);
	HIP_DEBUG_IN6ADDR("our locator", &entry->local_address);

	if_index = hip_devaddr2ifindex(&entry->local_address);
	HIP_IFEL((if_index < 0), -1, "if_index NOT determined\n");
        /* we could try also hip_select_source_address() here on failure,
	   but it seems to fail too */

	HIP_DEBUG("Using ifindex %d\n", if_index);

	//add_address_to_list(addr, if_index /*acq->sel.ifindex*/);

	HIP_IFEL(hip_send_i1(&entry->hit_our, &entry->hit_peer, entry), -1,
		 "Sending of I1 failed\n");

out_err:
	return err;
}<|MERGE_RESOLUTION|>--- conflicted
+++ resolved
@@ -1710,9 +1710,6 @@
 	int err = 0, retransmission = 0, replay = 0, use_blind = 0, state;
 	in6_addr_t dest; // For the IP address in RELAY_FROM
 	in_port_t  dest_port = 0; // For the port in RELAY_FROM
-<<<<<<< HEAD
-        
-=======
 	struct esp_prot_anchor *prot_anchor = NULL;
 	unsigned char *anchor = NULL;
 	int item_length = 0;
@@ -1724,7 +1721,6 @@
 	void * ice_session = 0;
 	int i;
 #endif
->>>>>>> 4d0c31e1
 #ifdef CONFIG_HIP_HI3
 	int n_addrs = 0;
 	struct hip_locator_info_addr_item* first = NULL;
