/** @file
 * This file defines handling functions for incoming packets for the Host
 * Identity Protocol (HIP).
 *
 * @author  Janne Lundberg
 * @author  Miika Komu
 * @author  Mika Kousa
 * @author  Kristian Slavov
 * @author  Anthony D. Joseph
 * @author  Bing Zhou
 * @author  Tobias Heer
 * @author  Laura Takkinen
 * @author  Rene Hummen
 * @author  Samu Varjonen
 * @author  Tim Just
 * @note    Distributed under <a href="http://www.gnu.org/licenses/gpl2.txt">GNU/GPL</a>.
 */
#define _BSD_SOURCE

#include <stdlib.h>

#include "config.h"
#include "input.h"
#include "hadb.h"
#include "oppdb.h"
#include "user.h"
#include "keymat.h"
#include "lib/core/crypto.h"
#include "lib/core/builder.h"
#include "lib/core/hip_udp.h"
#include "lib/core/hostid.h"
#include "lib/core/solve.h"
#include "lib/core/transform.h"
#include "lib/core/keylen.h"
#include "lib/core/performance.h"
#include "dh.h"

#include "hidb.h"
#include "cookie.h"
#include "output.h"
#include "lib/tool/pk.h"
#include "netdev.h"
#include "lib/tool/lutil.h"
#include "lib/core/state.h"
#include "lib/core/hit.h"
#include "oppdb.h"
#include "registration.h"
#include "hipd.h"
#include "oppipdb.h"
#include "pkt_handling.h"
#include "pisa.h"

/**
 * Verifies a HMAC.
 *
 * @param buffer    the packet data used in HMAC calculation.
 * @param hmac      the HMAC to be verified.
 * @param hmac_key  integrity key used with HMAC.
 * @param hmac_type type of the HMAC digest algorithm.
 * @return          0 if calculated HMAC is same as @c hmac, otherwise < 0. On
 *                  error < 0 is returned.
 * @note            Fix the packet len before calling this function!
 */
static int hip_verify_hmac(struct hip_common *buffer, uint16_t buf_len,
                           uint8_t *hmac, void *hmac_key, int hmac_type)
{
    int err = 0;
    uint8_t hmac_res[HIP_AH_SHA_LEN];

    HIP_HEXDUMP("HMAC data", buffer, buf_len);

    HIP_IFEL(hip_write_hmac(hmac_type, hmac_key, buffer,
                            buf_len, hmac_res),
             -EINVAL, "Could not build hmac\n");

    HIP_HEXDUMP("HMAC", hmac_res, HIP_AH_SHA_LEN);
    HIP_IFE(memcmp(hmac_res, hmac, HIP_AH_SHA_LEN), -EINVAL);


out_err:

    return err;
}

/**
 * Verifies gerenal HMAC in HIP msg
 *
 * @param msg HIP packet
 * @param entry HA
 * @param parameter_type
 * @return 0 if HMAC was validated successfully, < 0 if HMAC could
 * not be validated.
 */
int hip_verify_packet_hmac_general(struct hip_common *msg,
                                   const struct hip_crypto_key *crypto_key,
                                   const hip_tlv_type_t parameter_type)
{
    int err               = 0, len = 0, orig_len = 0;
    struct hip_crypto_key tmpkey;
    struct hip_hmac *hmac = NULL;
    uint8_t orig_checksum      = 0;

    HIP_DEBUG("hip_verify_packet_hmac() invoked.\n");

    HIP_IFEL(!(hmac = hip_get_param(msg, parameter_type)),
             -ENOMSG, "No HMAC parameter\n");

    /* hmac verification modifies the msg length temporarily, so we have
     * to restore the length */
    orig_len      = hip_get_msg_total_len(msg);

    /* hmac verification assumes that checksum is zero */
    orig_checksum = hip_get_msg_checksum(msg);
    hip_zero_msg_checksum(msg);

    len           = (uint8_t *) hmac - (uint8_t *) msg;
    hip_set_msg_total_len(msg, len);

    memcpy(&tmpkey, crypto_key, sizeof(tmpkey));
    HIP_IFEL(hip_verify_hmac(msg, hip_get_msg_total_len(msg),
                             hmac->hmac_data, tmpkey.key,
                             HIP_DIGEST_SHA1_HMAC),
             -1, "HMAC validation failed\n");

    /* revert the changes to the packet */
    hip_set_msg_total_len(msg, orig_len);
    hip_set_msg_checksum(msg, orig_checksum);

out_err:
    return err;
}

/**
 * Verifies packet HMAC
 *
 * @param msg HIP packet
 * @param entry HA
 * @return 0 if HMAC was validated successfully, < 0 if HMAC could
 * not be validated.
 */
int hip_verify_packet_hmac(struct hip_common *msg,
                           struct hip_crypto_key *crypto_key)
{
    return hip_verify_packet_hmac_general(msg, crypto_key, HIP_PARAM_HMAC);
}

/**
 * Verifies packet RVS_HMAC
 * @param msg HIP packet
 * @param entry HA
 *
 * @return 0 if HMAC was validated successfully, < 0 if HMAC could
 * not be validated.
 */
int hip_verify_packet_rvs_hmac(struct hip_common *msg,
                               struct hip_crypto_key *crypto_key)
{
    return hip_verify_packet_hmac_general(msg, crypto_key,
                                          HIP_PARAM_RVS_HMAC);
}

/**
 * Verifies packet HMAC
 *
 * @param msg HIP packet
 * @param entry HA
 * @return 0 if HMAC was validated successfully, < 0 if HMAC could
 * not be validated. Assumes that the hmac includes only the header
 * and host id.
 */
static int hip_verify_packet_hmac2(struct hip_common *msg,
                                   struct hip_crypto_key *key,
                                   struct hip_host_id *host_id)
{
    struct hip_crypto_key tmpkey;
    struct hip_hmac *hmac;
    struct hip_common *msg_copy = NULL;
    int err                     = 0;

    HIP_IFE(!(msg_copy = hip_msg_alloc()), -ENOMEM);

    HIP_IFEL(hip_create_msg_pseudo_hmac2(msg, msg_copy, host_id), -1,
             "Pseudo hmac2 pkt failed\n");

    HIP_IFEL(!(hmac = hip_get_param(msg, HIP_PARAM_HMAC2)), -ENOMSG,
             "Packet contained no HMAC parameter\n");
    HIP_HEXDUMP("HMAC data", msg_copy, hip_get_msg_total_len(msg_copy));

    memcpy( &tmpkey,  key, sizeof(tmpkey));

    HIP_IFEL(hip_verify_hmac(msg_copy, hip_get_msg_total_len(msg_copy),
                             hmac->hmac_data, tmpkey.key,
                             HIP_DIGEST_SHA1_HMAC),
             -1, "HMAC validation failed\n");

out_err:
    if (msg_copy) {
        free(msg_copy);
    }

    return err;
}

/**
 * Creates shared secret and produce keying material
 * The initial ESP keys are drawn out of the keying material.
 *
 * TODO doxygen header incomplete
 * @param msg the HIP packet received from the peer
 * @param ctx context
 * @param dhpv pointer to the DH public value choosen
 * @return zero on success, or negative on error.
 */
int hip_produce_keying_material(struct hip_packet_context *ctx,
                                uint64_t I,
                                uint64_t J,
                                struct hip_dh_public_value **dhpv)
{
    char *dh_shared_key = NULL;
    int hip_transf_length, hmac_transf_length;
    int auth_transf_length, esp_transf_length, we_are_HITg = 0;
    int hip_tfm, esp_tfm, err = 0, dh_shared_len = 1024;
    struct hip_keymat_keymat km;
    struct hip_esp_info *esp_info;
    char *keymat                     = NULL;
    size_t keymat_len_min; /* how many bytes we need at least for the KEYMAT */
    size_t keymat_len;     /* note SHA boundary */
    struct hip_tlv_common *param     = NULL;
    uint16_t esp_keymat_index, esp_default_keymat_index;
    struct hip_diffie_hellman *dhf;
    struct in6_addr *plain_local_hit = NULL;

    /* Perform light operations first before allocating memory or
     * using lots of CPU time */
    HIP_IFEL(!(param = hip_get_param(ctx->input_msg, HIP_PARAM_HIP_TRANSFORM)),
             -EINVAL,
             "Could not find HIP transform\n");
    HIP_IFEL((hip_tfm = hip_select_hip_transform((struct hip_hip_transform *) param)) == 0,
             -EINVAL, "Could not select HIP transform\n");
    HIP_IFEL(!(param = hip_get_param(ctx->input_msg, HIP_PARAM_ESP_TRANSFORM)),
             -EINVAL,
             "Could not find ESP transform\n");
    HIP_IFEL((esp_tfm = hip_select_esp_transform((struct hip_esp_transform *) param)) == 0,
             -EINVAL, "Could not select proper ESP transform\n");

    hip_transf_length  = hip_transform_key_length(hip_tfm);
    hmac_transf_length = hip_hmac_key_length(esp_tfm);
    esp_transf_length  = hip_enc_key_length(esp_tfm);
    auth_transf_length = hip_auth_key_length_esp(esp_tfm);

    HIP_DEBUG("Transform lengths are:\n" \
              "\tHIP = %d, HMAC = %d, ESP = %d, auth = %d\n",
              hip_transf_length, hmac_transf_length, esp_transf_length,
              auth_transf_length);

    HIP_DEBUG("I and J values from the puzzle and its solution are:\n" \
              "\tI = 0x%llx\n\tJ = 0x%llx\n", I, J);

    /* Create only minumum amount of KEYMAT for now. From draft chapter
     * HIP KEYMAT we know how many bytes we need for all keys used in the
     * base exchange. */
    keymat_len_min = hip_transf_length + hmac_transf_length +
                     hip_transf_length + hmac_transf_length + esp_transf_length +
                     auth_transf_length + esp_transf_length + auth_transf_length;

    /* Assume ESP keys are after authentication keys */
    esp_default_keymat_index = hip_transf_length + hmac_transf_length +
                               hip_transf_length + hmac_transf_length;

    /* R1 contains no ESP_INFO */
    esp_info = hip_get_param(ctx->input_msg, HIP_PARAM_ESP_INFO);

    if (esp_info) {
        esp_keymat_index = ntohs(esp_info->keymat_index);
    } else {
        esp_keymat_index = esp_default_keymat_index;
    }

    if (esp_keymat_index != esp_default_keymat_index) {
        /** @todo Add support for keying material. */
        HIP_ERROR("Varying keying material slices are not supported yet.\n");
        err = -1;
        goto out_err;
    }

    keymat_len = keymat_len_min;

    if (keymat_len % HIP_AH_SHA_LEN) {
        keymat_len += HIP_AH_SHA_LEN - (keymat_len % HIP_AH_SHA_LEN);
    }

    HIP_DEBUG("Keying material:\n\tminimum length = %u\n\t" \
              "keying material length = %u.\n", keymat_len_min, keymat_len);

    HIP_IFEL(!(keymat = malloc(keymat_len)), -ENOMEM,
             "Error on allocating memory for keying material.\n");

    /* 1024 should be enough for shared secret. The length of the shared
     * secret actually depends on the DH Group. */
    /** @todo 1024 -> hip_get_dh_size ? */
    HIP_IFEL(!(dh_shared_key = malloc(dh_shared_len)),
             -ENOMEM,
             "Error on allocating memory for Diffie-Hellman shared key.\n");

    memset(dh_shared_key, 0, dh_shared_len);

    HIP_IFEL(!(dhf = (struct hip_diffie_hellman *) hip_get_param(
                   ctx->input_msg, HIP_PARAM_DIFFIE_HELLMAN)),
             -ENOENT,  "No Diffie-Hellman parameter found.\n");

    /* If the message has two DH keys, select (the stronger, usually) one. */
    *dhpv = hip_dh_select_key(dhf);

#ifdef CONFIG_HIP_PERFORMANCE
    HIP_DEBUG("Start PERF_DH_CREATE\n");
    hip_perf_start_benchmark(perf_set, PERF_DH_CREATE);
#endif
    HIP_IFEL((dh_shared_len = hip_calculate_shared_secret(
                  (*dhpv)->public_value, (*dhpv)->group_id,
                  ntohs((*dhpv)->pub_len),
                  (unsigned char *) dh_shared_key,
                  dh_shared_len)) < 0,
             -EINVAL, "Calculation of shared secret failed.\n");

<<<<<<< HEAD
    _HIP_HEXDUMP("Diffie-Hellman shared parameter:\n", param,
                 hip_get_param_total_len(param));
    _HIP_HEXDUMP("Diffie-Hellman shared key:\n", dh_shared_key,
                 dh_shared_len);

    hip_make_keymat(dh_shared_key,
                    dh_shared_len,
                    &km,
                    keymat,
                    keymat_len,
                    &ctx->input_msg->hits,
                    &ctx->input_msg->hitr,
                    &ctx->hadb_entry->keymat_calc_index,
                    I,
                    J);
=======
#ifdef CONFIG_HIP_BLIND
    {
        hip_ha_t *blind_entry;
        int type = 0;
        uint16_t nonce;
        HIP_DEBUG_HIT("key_material msg->hits (responder)", &msg->hits);
        HIP_DEBUG_HIT("key_material msg->hitr (local)", &msg->hitr);

        if (hip_blind_get_status()) {
            type = hip_get_msg_type(msg);

            /* Initiator produces keying material for I2:
             * uses own blinded hit and plain initiator hit
             */
            if (type == HIP_R1) {
                if ((blind_entry =
                         hip_hadb_find_by_blind_hits(&msg->hitr, &msg->hits))
                    == NULL) {
                    err = -1;
                    HIP_ERROR("Could not found blinded hip_ha_t entry\n");
                    goto out_err;
                }
                hip_make_keymat(dh_shared_key, dh_shared_len,
                                &km, keymat, keymat_len,
                                &blind_entry->hit_peer, &msg->hitr,
                                &ctx->keymat_calc_index, I, J);
            }
            /* Responder produces keying material for handling I2:
             * uses own plain hit and blinded initiator hit */
            else if (type == HIP_I2) {
                HIP_IFEL((plain_local_hit = malloc(sizeof(struct in6_addr))) == NULL,
                         -1, "Couldn't allocate memory\n");
                HIP_IFEL(hip_blind_get_nonce(msg, &nonce), -1, "hip_blind_get_nonce failed\n");
                HIP_IFEL(hip_plain_fingerprint(&nonce, &msg->hitr, plain_local_hit),
                         -1, "hip_plain_fingerprint failed\n");

                HIP_DEBUG_HIT("plain_local_hit for handling I2", plain_local_hit);
                hip_make_keymat(dh_shared_key, dh_shared_len,
                                &km, keymat, keymat_len,
                                &msg->hits, plain_local_hit, &ctx->keymat_calc_index, I, J);
            }
        }
    }
#endif
    if (!hip_blind_get_status()) {
        hip_make_keymat(dh_shared_key, dh_shared_len,
                        &km, keymat, keymat_len,
                        &msg->hits, &msg->hitr, &ctx->keymat_calc_index, I, J);
    }
>>>>>>> 2279877f

    /* draw from km to keymat, copy keymat to dst, length of
     * keymat is len */

    we_are_HITg = hip_hit_is_bigger(&ctx->input_msg->hitr,
                                    &ctx->input_msg->hits);

    HIP_DEBUG("We are %s HIT.\n", we_are_HITg ? "greater" : "lesser");

    if (we_are_HITg) {
        hip_keymat_draw_and_copy(ctx->hadb_entry->hip_enc_out.key, &km,
                                 hip_transf_length);
        hip_keymat_draw_and_copy(ctx->hadb_entry->hip_hmac_out.key, &km,
                                 hmac_transf_length);
        hip_keymat_draw_and_copy(ctx->hadb_entry->hip_enc_in.key, &km,
                                 hip_transf_length);
        hip_keymat_draw_and_copy(ctx->hadb_entry->hip_hmac_in.key, &km,
                                 hmac_transf_length);
        hip_keymat_draw_and_copy(ctx->hadb_entry->esp_out.key, &km,
                                 esp_transf_length);
        hip_keymat_draw_and_copy(ctx->hadb_entry->auth_out.key, &km,
                                 auth_transf_length);
        hip_keymat_draw_and_copy(ctx->hadb_entry->esp_in.key, &km,
                                 esp_transf_length);
        hip_keymat_draw_and_copy(ctx->hadb_entry->auth_in.key, &km,
                                 auth_transf_length);
    } else {
        hip_keymat_draw_and_copy(ctx->hadb_entry->hip_enc_in.key, &km,
                                 hip_transf_length);
        hip_keymat_draw_and_copy(ctx->hadb_entry->hip_hmac_in.key, &km,
                                 hmac_transf_length);
        hip_keymat_draw_and_copy(ctx->hadb_entry->hip_enc_out.key, &km,
                                 hip_transf_length);
        hip_keymat_draw_and_copy(ctx->hadb_entry->hip_hmac_out.key, &km,
                                 hmac_transf_length);
        hip_keymat_draw_and_copy(ctx->hadb_entry->esp_in.key, &km,
                                 esp_transf_length);
        hip_keymat_draw_and_copy(ctx->hadb_entry->auth_in.key, &km,
                                 auth_transf_length);
        hip_keymat_draw_and_copy(ctx->hadb_entry->esp_out.key, &km,
                                 esp_transf_length);
        hip_keymat_draw_and_copy(ctx->hadb_entry->auth_out.key, &km,
                                 auth_transf_length);
    }
#ifdef CONFIG_HIP_PERFORMANCE
    HIP_DEBUG("Stop PERF_DH_CREATE\n");
    hip_perf_stop_benchmark(perf_set, PERF_DH_CREATE);
#endif
    HIP_HEXDUMP("HIP-gl encryption:", &ctx->hadb_entry->hip_enc_out.key,
                hip_transf_length);
    HIP_HEXDUMP("HIP-gl integrity (HMAC) key:", &ctx->hadb_entry->hip_hmac_out.key,
                hmac_transf_length);
<<<<<<< HEAD
    _HIP_DEBUG("skipping HIP-lg encryption key, %u bytes\n",
               hip_transf_length);
    HIP_HEXDUMP("HIP-lg encryption:", &ctx->hadb_entry->hip_enc_in.key,
=======
    HIP_HEXDUMP("HIP-lg encryption:", &ctx->hip_enc_in.key,
>>>>>>> 2279877f
                hip_transf_length);
    HIP_HEXDUMP("HIP-lg integrity (HMAC) key:", &ctx->hadb_entry->hip_hmac_in.key,
                hmac_transf_length);
    HIP_HEXDUMP("SA-gl ESP encryption key:", &ctx->hadb_entry->esp_out.key,
                esp_transf_length);
    HIP_HEXDUMP("SA-gl ESP authentication key:", &ctx->hadb_entry->auth_out.key,
                auth_transf_length);
    HIP_HEXDUMP("SA-lg ESP encryption key:", &ctx->hadb_entry->esp_in.key,
                esp_transf_length);
    HIP_HEXDUMP("SA-lg ESP authentication key:", &ctx->hadb_entry->auth_in.key,
                auth_transf_length);

    /* the next byte when creating new keymat */
    ctx->hadb_entry->current_keymat_index = keymat_len_min;     /* offset value, so no +1 ? */
    ctx->hadb_entry->keymat_calc_index    = (ctx->hadb_entry->current_keymat_index / HIP_AH_SHA_LEN) + 1;
    ctx->hadb_entry->esp_keymat_index     = esp_keymat_index;

    memcpy(ctx->hadb_entry->current_keymat_K,
           keymat + (ctx->hadb_entry->keymat_calc_index - 1) * HIP_AH_SHA_LEN, HIP_AH_SHA_LEN);

<<<<<<< HEAD
    _HIP_DEBUG("ctx->hadb_entry: keymat_calc_index=%u current_keymat_index=%u\n",
               ctx->hadb_entry->keymat_calc_index, ctx->hadb_entry->current_keymat_index);
    _HIP_HEXDUMP("CTX CURRENT KEYMAT", ctx->hadb_entry->current_keymat_K,
                 HIP_AH_SHA_LEN);

=======
>>>>>>> 2279877f
    /* store DH shared key */
    ctx->hadb_entry->dh_shared_key     = dh_shared_key;
    ctx->hadb_entry->dh_shared_key_len = dh_shared_len;

    /* on success free for dh_shared_key is called by caller */
out_err:
    if (err && dh_shared_key) {
        free(dh_shared_key);
    }
    if (keymat) {
        free(keymat);
    }
    if (plain_local_hit) {
        free(plain_local_hit);
    }
    return err;
}

/**
 * Drops a packet if necessary.
 *
 *
 * @param entry   host association entry
 * @param type    type of the packet
 * @param hitr    HIT of the destination
 *
 * @return        1 if the packet should be dropped, zero if the packet
 *                shouldn't be dropped
 */
static int hip_packet_to_drop(hip_ha_t *entry,
                              hip_hdr_type_t type,
                              struct in6_addr *hitr)
{
    // If we are a relay or rendezvous server, don't drop the packet
    if (!hip_hidb_hit_is_our(hitr)) {
        return 0;
    }

    switch (entry->state) {
    case HIP_STATE_I2_SENT:
        // Here we handle the "shotgun" case. We only accept the first valid R1
        // arrived and ignore all the rest.
        HIP_DEBUG("Number of items in the addresses list: %d\n",
                  ((struct lhash_st *) addresses)->num_items);
        if (entry->peer_addr_list_to_be_added) {
            HIP_DEBUG("Number of items in the peer addr list: %d ",
                      ((struct lhash_st *) entry->peer_addr_list_to_be_added)->num_items);
        }
        if (hip_shotgun_status == HIP_MSG_SHOTGUN_ON
            && type == HIP_R1
            && entry->peer_addr_list_to_be_added  &&
            (((struct lhash_st *) entry->peer_addr_list_to_be_added)->num_items > 1 ||
             ((struct lhash_st *) addresses)->num_items > 1)) {
            return 1;
        }
        break;
    case HIP_STATE_R2_SENT:
        if (type == HIP_R1 || type == HIP_R2) {
            return 1;
        }
    case HIP_STATE_ESTABLISHED:
        if (type == HIP_R1 || type == HIP_R2) {
            return 1;
        }
    }

    return 0;
}

/**
 * Decides what action to take for an incoming HIP control packet.
 *
 * @param *ctx Pointer to the packet context, containing all
 *                    information for the packet handling
 *                    (received message, source and destination address, the
 *                    ports and the corresponding entry from the host
 *                    association database).
 * @return      zero on success, or negative error value on error.
 */
int hip_receive_control_packet(struct hip_packet_context *ctx)
{
    int err = 0;
    struct in6_addr ipv6_any_addr = IN6ADDR_ANY_INIT;
    uint32_t type, state;

    /* Debug printing of received packet information. All received HIP
     * control packets are first passed to this function. Therefore
     * printing packet data here works for all packets. To avoid excessive
     * debug printing do not print this information inside the individual
     * receive or handle functions. */
<<<<<<< HEAD
    HIP_DEBUG_HIT("HIT Sender  ", &ctx->input_msg->hits);
    HIP_DEBUG_HIT("HIT Receiver", &ctx->input_msg->hitr);
=======
    HIP_DEBUG_IN6ADDR("Source IP", src_addr);
    HIP_DEBUG_IN6ADDR("Destination IP", dst_addr);
    HIP_DEBUG_HIT("HIT Sender", &msg->hits);
    HIP_DEBUG_HIT("HIT Receiver", &msg->hitr);
>>>>>>> 2279877f
    HIP_DEBUG("source port: %u, destination port: %u\n",
              ctx->msg_ports->src_port,
              ctx->msg_ports->dst_port);

    HIP_DUMP_MSG(ctx->input_msg);

    if (hip_hidb_hit_is_our(&ctx->input_msg->hits) &&
        (IN6_ARE_ADDR_EQUAL(&ctx->input_msg->hitr,
                            &ctx->input_msg->hits) ||
         IN6_ARE_ADDR_EQUAL(&ctx->input_msg->hitr,
                            &ipv6_any_addr)) &&
        !hip_addr_is_loopback(ctx->dst_addr) &&
        !hip_addr_is_loopback(ctx->src_addr) &&
        !IN6_ARE_ADDR_EQUAL(ctx->src_addr, ctx->dst_addr)) {
        HIP_DEBUG("Invalid loopback packet. Dropping.\n");
        goto out_err;
    }

    HIP_IFEL(hip_check_network_msg(ctx->input_msg),
             -1,
             "Checking control message failed.\n");

    type  = hip_get_msg_type(ctx->input_msg);

    /** @todo Check packet csum.*/

    ctx->hadb_entry = hip_hadb_find_byhits(&ctx->input_msg->hits,
                                                  &ctx->input_msg->hitr);

    // Check if we need to drop the packet
    if (ctx->hadb_entry &&
        hip_packet_to_drop(ctx->hadb_entry,
                           type,
                           &ctx->input_msg->hitr) == 1) {
        HIP_DEBUG("Ignoring the packet sent.\n");
        err = -1;
        goto out_err;
    }

    if (ctx->hadb_entry) {
        state = ctx->hadb_entry->state;
    } else {
        state = HIP_STATE_NONE;
    }

#ifdef CONFIG_HIP_OPPORTUNISTIC
    if (!ctx->hadb_entry &&
        (type == HIP_I1 || type == HIP_R1)) {
        ctx->hadb_entry =
                hip_oppdb_get_hadb_entry_i1_r1(ctx->input_msg,
                                               ctx->src_addr,
                                               ctx->dst_addr,
                                               ctx->msg_ports);
    }
#endif

#ifdef CONFIG_HIP_RVS
    /* check if it a relaying msg */
    if (hip_relay_handle_relay_to(type, state, ctx)) {
        err = -ECANCELED;
        goto out_err;
    } else {
        HIP_DEBUG("handle relay to failed, continue the bex handler\n");
    }
#endif

    HIP_DEBUG("packet type: %u, state: %u\n", type, state);
    hip_run_handle_functions(type, state, ctx);

#ifdef CONFIG_HIP_PERFORMANCE
    HIP_DEBUG("Write PERF_SIGN, PERF_DSA_SIGN_IMPL, PERF_RSA_SIGN_IMPL," \
              " PERF_VERIFY, PERF_DSA_VERIFY_IMPL, PERF_RSA_VERIFY_IMPL," \
              " PERF_DH_CREATE\n");
    hip_perf_write_benchmark(perf_set, PERF_SIGN);
    hip_perf_write_benchmark(perf_set, PERF_DSA_SIGN_IMPL);
    hip_perf_write_benchmark(perf_set, PERF_RSA_SIGN_IMPL);
    hip_perf_write_benchmark(perf_set, PERF_VERIFY);
    hip_perf_write_benchmark(perf_set, PERF_DSA_VERIFY_IMPL);
    hip_perf_write_benchmark(perf_set, PERF_RSA_VERIFY_IMPL);
    hip_perf_write_benchmark(perf_set, PERF_DH_CREATE);
#endif
    HIP_DEBUG("Done with control packet, err is %d.\n", err);

out_err:
    return err;
}

/**
 * Logic specific to HIP control packets received on UDP.
 *
 * Does the logic specific to HIP control packets received on UDP and calls
 * hip_receive_control_packet() after the UDP specific logic.
 * hip_receive_control_packet() is called with different IP source address
 * depending on whether the current machine is a rendezvous server or not:
 *
 * <ol>
 * <li>If the current machine is @b NOT a rendezvous server the source address
 * of hip_receive_control_packet() is the @c preferred_address of the matching
 * host association.</li>
 * <li>If the current machine @b IS a rendezvous server the source address
 * of hip_receive_control_packet() is the @c saddr of this function.</li>
 * </ol>
 *
 * @param *ctx Pointer to the packet context, containing all
 *                    information for the packet handling
 *                    (received message, source and destination address, the
 *                    ports and the corresponding entry from the host
 *                    association database).
 * @return      zero on success, or negative error value on error.
 */
int hip_receive_udp_control_packet(struct hip_packet_context *ctx)
{
    int err         = 0, type;
    hip_ha_t *entry = NULL;

<<<<<<< HEAD
    _HIP_DEBUG("hip_nat_receive_udp_control_packet() invoked.\n");

    type  = hip_get_msg_type(ctx->input_msg);
    entry = hip_hadb_find_byhits(&ctx->input_msg->hits,
                                 &ctx->input_msg->hitr);
=======
    type  = hip_get_msg_type(msg);
    entry = hip_hadb_find_byhits(&msg->hits, &msg->hitr);
>>>>>>> 2279877f

#ifndef CONFIG_HIP_RVS
    /* The ip of RVS is taken to be ip of the peer while using RVS server
     * to relay R1. Hence have removed this part for RVS --Abi */
    if (entry && (type == HIP_R1 || type == HIP_R2)) {
        /* When the responder equals to the NAT host, it can reply from
         * the private address instead of the public address. In this
         * case, the saddr will point to the private address, and using
         * it for I2 will fail the puzzle indexing (I1 was sent to the
         * public address). So, we make sure here that we're using the
         * same dst address for the I2 as for I1. Also, this address is
         * used for setting up the SAs: handle_r1 creates one-way SA and
         * handle_i2 the other way; let's make sure that they are the
         * same. */
        ctx->src_addr = &entry->peer_addr;
    }
#endif
    HIP_IFEL(hip_receive_control_packet(ctx), -1,
             "receiving of control packet failed\n");
out_err:
    return err;
}

//TODO doxygen header missing
static int handle_locator(struct hip_locator *locator,
                          in6_addr_t         *r1_saddr,
                          in6_addr_t         *r1_daddr,
                          hip_ha_t           *entry,
                          hip_portpair_t     *r1_info)
{
    int n_addrs = 0, loc_size = 0, err = 0;

    // Lets save the LOCATOR to the entry 'till we
    //   get the esp_info in r2 then handle it
    n_addrs  = hip_get_locator_addr_item_count(locator);
    loc_size = sizeof(struct hip_locator) +
               (n_addrs * sizeof(struct hip_locator_info_addr_item));
    HIP_IFEL(!(entry->locator = malloc(loc_size)),
             -1, "Malloc for entry->locators failed\n");
    memcpy(entry->locator, locator, loc_size);

out_err:
    return err;
}

/**
 * hip_check_r1
 *
 * Check a received R1 control packet.
 *
 * @param packet_type The packet type of the control message (RFC 5201, 5.3.)
 * @param ha_state The host association state (RFC 5201, 4.4.1.)
 * @param *ctx Pointer to the packet context, containing all information for
 *             the packet handling (received message, source and destination
 *             address, the ports and the corresponding entry from the host
               association database).
 *
 * @return zero on success, or negative error value on error.
 */
int hip_check_r1(const uint8_t packet_type,
                 const uint32_t ha_state,
                 struct hip_packet_context *ctx)
{
<<<<<<< HEAD
    int err = 0, mask = HIP_PACKET_CTRL_ANON, len;
    struct in6_addr daddr;
    struct hip_host_id *peer_host_id  = NULL;
    const char *str                         = NULL;
=======
    hip_transform_suite_t transform_hip_suite, transform_esp_suite;
    struct hip_spi_in_item spi_in_data;
    in6_addr_t daddr;
    struct hip_param *param                 = NULL;
    struct hip_diffie_hellman *dh_req       = NULL;
    struct hip_esp_info *esp_info           = NULL;
    struct hip_host_id_entry *host_id_entry = NULL;
    hip_common_t *i2                        = NULL;
    char *enc_in_msg                        = NULL, *host_id_in_enc = NULL;
    unsigned char *iv                       = NULL;
    int err = 0, host_id_in_enc_len = 0, written = 0;
    uint16_t mask = 0;
    uint32_t spi_in = 0;

    HIP_DEBUG("R1 source port %u, destination port %d\n",
              r1_info->src_port, r1_info->dst_port);

    HIP_ASSERT(entry);
>>>>>>> 2279877f

#ifdef CONFIG_HIP_PERFORMANCE
    HIP_DEBUG("Start PERF_R1\n");
    hip_perf_start_benchmark(perf_set, PERF_R1);
#endif

<<<<<<< HEAD
    HIP_DEBUG("Verifying R1\n");
=======
    if (!hip_blind_get_status()) {
        HIP_DEBUG("Build normal I2.\n");
        /* create I2 */
        entry->hadb_misc_func->
        hip_build_network_hdr(i2, HIP_I2, mask, &(ctx->input->hitr),
                              &(ctx->input->hits));
    }

    /********** ESP_INFO **********/
    /* SPI is set below */
    HIP_IFEL(hip_build_param_esp_info(i2, ctx->esp_keymat_index, 0, 0),
             -1, "building of ESP_INFO failed.\n");

    /********** R1 COUNTER (OPTIONAL) ********/
    /* we build this, if we have recorded some value (from previous R1s) */
    {
        uint64_t rtmp;

        HIP_LOCK_HA(entry);
        rtmp = entry->birthday;
        HIP_UNLOCK_HA(entry);

        HIP_IFEL(rtmp && hip_build_param_r1_counter(i2, rtmp), -1,
                 "Could not build R1 GENERATION parameter\n");
    }

    /********** SOLUTION **********/
    {
        struct hip_puzzle *pz;

        HIP_IFEL(!(pz = hip_get_param(ctx->input, HIP_PARAM_PUZZLE)), -ENOENT,
                 "Internal error: PUZZLE parameter mysteriously gone\n");
        HIP_IFEL(hip_build_param_solution(i2, pz, ntoh64(solved_puzzle)), -1,
                 "Building of solution failed\n");
    }

    /********** Diffie-Hellman *********/
    HIP_IFEL(!(dh_req = hip_get_param(ctx->input, HIP_PARAM_DIFFIE_HELLMAN)),
             -ENOENT, "Internal error\n");
    HIP_IFEL((written = hip_insert_dh(dhpv->public_value,
                                      ntohs(dhpv->pub_len), dhpv->group_id)) < 0,
             -1, "Could not extract the DH public key\n");

    HIP_IFEL(hip_build_param_diffie_hellman_contents(i2,
                                                     dhpv->group_id,
                                                     dhpv->public_value,
                                                     written,
                                                     HIP_MAX_DH_GROUP_ID,
                                                     NULL,
                                                     0),
             -1,
             "Building of DH failed.\n");

    /********** HIP transform. **********/
    HIP_IFE(!(param = hip_get_param(ctx->input, HIP_PARAM_HIP_TRANSFORM)), -ENOENT);
    HIP_IFEL((transform_hip_suite =
                  hip_select_hip_transform((struct hip_hip_transform *) param)) == 0,
             -EINVAL, "Could not find acceptable hip transform suite\n");

    /* Select only one transform */
    HIP_IFEL(hip_build_param_hip_transform(i2,
                                           &transform_hip_suite, 1), -1,
             "Building of HIP transform failed\n");

    HIP_DEBUG("HIP transform: %d\n", transform_hip_suite);

    /************ Encrypted ***********/
    if (hip_encrypt_i2_hi) {
        switch (transform_hip_suite) {
        case HIP_HIP_AES_SHA1:
            HIP_IFEL(hip_build_param_encrypted_aes_sha1(i2,
                                                        (struct hip_tlv_common *) entry->our_pub),
                     -1,
                     "Building of param encrypted failed.\n");
            enc_in_msg     = hip_get_param(i2, HIP_PARAM_ENCRYPTED);
            HIP_ASSERT(enc_in_msg);             /* Builder internal error. */
            iv             = ((struct hip_encrypted_aes_sha1 *) enc_in_msg)->iv;
            get_random_bytes(iv, 16);
            host_id_in_enc = enc_in_msg +
                             sizeof(struct hip_encrypted_aes_sha1);
            break;
        case HIP_HIP_3DES_SHA1:
            HIP_IFEL(hip_build_param_encrypted_3des_sha1(i2, (struct hip_tlv_common *) entry->our_pub),
                     -1, "Building of param encrypted failed.\n");
            enc_in_msg     = hip_get_param(i2, HIP_PARAM_ENCRYPTED);
            HIP_ASSERT(enc_in_msg);             /* Builder internal error. */
            iv             = ((struct hip_encrypted_3des_sha1 *) enc_in_msg)->iv;
            get_random_bytes(iv, 8);
            host_id_in_enc = enc_in_msg +
                             sizeof(struct hip_encrypted_3des_sha1);
            break;
        case HIP_HIP_NULL_SHA1:
            HIP_IFEL(hip_build_param_encrypted_null_sha1(i2, (struct hip_tlv_common *) entry->our_pub),
                     -1, "Building of param encrypted failed.\n");
            enc_in_msg     = hip_get_param(i2, HIP_PARAM_ENCRYPTED);
            HIP_ASSERT(enc_in_msg);             /* Builder internal error. */
            iv             = NULL;
            host_id_in_enc = enc_in_msg +
                             sizeof(struct hip_encrypted_null_sha1);
            break;
        default:
            HIP_IFEL(1, -ENOSYS, "HIP transform not supported (%d)\n",
                     transform_hip_suite);
        }
    } else {   /* add host id in plaintext without encrypted wrapper */
               /* Parameter HOST_ID. Notice that hip_get_public_key overwrites
                * the argument pointer, so we have to allocate some extra memory */

        HIP_IFEL(!(host_id_entry = hip_get_hostid_entry_by_lhi_and_algo(HIP_DB_LOCAL_HID,
                                                                        &(ctx->input->hitr),
                                                                        HIP_ANY_ALGO,
                                                                        -1)),
                   -1,
                   "Unknown HIT\n");

        HIP_IFEL(hip_build_param(i2, host_id_entry->host_id),
                 -1,
                 "Building of host id failed\n");
    }

    /* REG_INFO parameter. This builds a REG_REQUEST parameter in the I2
     * packet. */
    hip_handle_param_reg_info(entry, ctx->input, i2);

    /********** ESP-ENC transform. **********/
    HIP_IFE(!(param = hip_get_param(ctx->input, HIP_PARAM_ESP_TRANSFORM)), -ENOENT);

    /* Select only one transform */
    HIP_IFEL((transform_esp_suite =
                  hip_select_esp_transform((struct hip_esp_transform *) param)) == 0,
             -1, "Could not find acceptable hip transform suite\n");
    HIP_IFEL(hip_build_param_esp_transform(i2,
                                           &transform_esp_suite, 1), -1,
             "Building of ESP transform failed\n");

    /********** ESP-PROT anchor [OPTIONAL] **********/

    HIP_IFEL(esp_prot_i2_add_anchor(i2, entry, ctx), -1,
             "failed to add esp protection anchor\n");

    /************************************************/

    if (hip_encrypt_i2_hi) {
        HIP_HEXDUMP("enc(host_id)", host_id_in_enc,
                    hip_get_param_total_len(host_id_in_enc));

        /* Calculate the length of the host id inside the encrypted param */
        host_id_in_enc_len = hip_get_param_total_len(host_id_in_enc);

        /* Adjust the host id length for AES (block size 16).
         * build_param_encrypted_aes has already taken care that there is
         * enough padding */
        if (transform_hip_suite == HIP_HIP_AES_SHA1) {
            /* remainder */
            int rem = host_id_in_enc_len % 16;
            if (rem) {
                HIP_DEBUG("Remainder %d (for AES)\n", remainder);
                host_id_in_enc_len += rem;
            }
        }

        HIP_HEXDUMP("enc key", &ctx->hip_enc_out.key, HIP_MAX_KEY_LEN);
        HIP_DEBUG("host id type: %d\n",
                  hip_get_host_id_algo((struct hip_host_id *) host_id_in_enc));

        HIP_IFEL(hip_crypto_encrypted(host_id_in_enc, iv,
                                      transform_hip_suite,
                                      host_id_in_enc_len,
                                      ctx->hip_enc_out.key,
                                      HIP_DIRECTION_ENCRYPT), -1,
                 "Building of param encrypted failed\n");
    }

    /* Now that almost everything is set up except the signature, we can
     * try to set up inbound IPsec SA, similarly as in hip_create_r2 */

    HIP_DEBUG("src %d, dst %d\n", r1_info->src_port, r1_info->dst_port);

    entry->local_udp_port = r1_info->src_port;
    entry->peer_udp_port  = r1_info->dst_port;
>>>>>>> 2279877f

    HIP_IFEL(!ctx->hadb_entry, -1,
             "No entry in host association database when receiving R1." \
             "Dropping.\n");

#ifdef CONFIG_HIP_OPPORTUNISTIC
    /* Check and remove the IP of the peer from the opp non-HIP database */
    hip_oppipdb_delentry(&ctx->hadb_entry->peer_addr);
#endif

    if (ipv6_addr_any(&ctx->input_msg->hitr)) {
        HIP_DEBUG("Received NULL receiver HIT in R1. Not dropping\n");
    }

    HIP_IFEL(!hip_controls_sane(ntohs(ctx->input_msg->control), mask), 0,
             "Received illegal controls in R1: 0x%x Dropping\n",
             ntohs(ctx->input_msg->control));

    /* An implicit and insecure REA. If sender's address is different than
     * the one that was mapped, then we will overwrite the mapping with the
     * newer address. This enables us to use the rendezvous server, while
     * not supporting the REA TLV. */
    hip_hadb_get_peer_addr(ctx->hadb_entry, &daddr);
    if (ipv6_addr_cmp(&daddr, ctx->src_addr) != 0) {
        HIP_DEBUG("Mapped address didn't match received address\n");
        HIP_DEBUG("Assuming that the mapped address was actually RVS's.\n");
        HIP_HEXDUMP("Mapping", &daddr, 16);
        HIP_HEXDUMP("Received", ctx->src_addr, 16);
        hip_hadb_delete_peer_addrlist_one_old(ctx->hadb_entry, &daddr);
        hip_hadb_add_peer_addr(ctx->hadb_entry,
                               ctx->src_addr,
                               0,
                               0,
                               PEER_ADDR_STATE_ACTIVE,
                               ctx->msg_ports->src_port);
    }

    hip_relay_add_rvs_to_ha(ctx->input_msg, ctx->hadb_entry);

#ifdef CONFIG_HIP_RVS
    hip_relay_handle_relay_to_in_client(packet_type, ha_state, ctx);
#endif /* CONFIG_HIP_RVS */

    /* According to the section 8.6 of the base draft, we must first check
     * signature. */

    /* Blinded R1 packets do not contain HOST ID parameters, so the
     * verification must be delayed to the R2 */
    /* Store the peer's public key to HA and validate it */
    /** @todo Do not store the key if the verification fails. */
    HIP_IFEL(!(peer_host_id = hip_get_param(ctx->input_msg, HIP_PARAM_HOST_ID)),
             -ENOENT, "No HOST_ID found in R1\n");
    /* copy hostname to hadb entry if local copy is empty */
    if (strlen((char *) (ctx->hadb_entry->peer_hostname)) == 0) {
        memcpy(ctx->hadb_entry->peer_hostname,
               hip_get_param_host_id_hostname(peer_host_id),
               HIP_HOST_ID_HOSTNAME_LEN_MAX - 1);
    }
    HIP_IFE(hip_get_param_host_id_di_type_len(peer_host_id, &str, &len) < 0, -1);
    HIP_DEBUG("Identity type: %s, Length: %d, Name: %s\n",
              str,
              len,
              hip_get_param_host_id_hostname(peer_host_id));
    HIP_IFE(hip_init_peer(ctx->hadb_entry, ctx->input_msg, peer_host_id),
            -EINVAL);

#ifdef CONFIG_HIP_PERFORMANCE
    HIP_DEBUG("Start PERF_VERIFY\n");
    hip_perf_start_benchmark(perf_set, PERF_VERIFY);
#endif
    HIP_IFEL(ctx->hadb_entry->verify(ctx->hadb_entry->peer_pub_key,
                                     ctx->input_msg),
                                     -EINVAL,
                                     "Verification of R1 signature failed\n");
#ifdef CONFIG_HIP_PERFORMANCE
    HIP_DEBUG("Stop PERF_VERIFY\n");
    hip_perf_stop_benchmark(perf_set, PERF_VERIFY);
#endif

out_err:
    if (err) {
        ctx->error = err;
    } else {
        HIP_DEBUG("successfully verified R1\n");
    }
    return err;
}

/**
 * Handles an incoming R1 packet.
 *
 * @param packet_type The packet type of the control message (RFC 5201, 5.3.)
 * @param ha_state The host association state (RFC 5201, 4.4.1.)
 * @param *ctx Pointer to the packet context, containing all information for
 *             the packet handling (received message, source and destination
 *             address, the ports and the corresponding entry from the host
               association database).
 *
 * @return zero on success, or negative error value on error.
 *
 * @todo           When rendezvous service is used, the I1 packet is relayed
 *                 to the responder via the rendezvous server. Responder then
 *                 replies directly to the initiator with an R1 packet that has
 *                 a @c VIA_RVS parameter. This parameter contains the IP
 *                 addresses of the traversed RVSes (usually just one). The
 *                 initiator should store these addresses to cope with the
 *                 double jump problem.
 */
int hip_handle_r1(const uint8_t packet_type,
                  const uint32_t ha_state,
                  struct hip_packet_context *ctx)
{
<<<<<<< HEAD
    int err = 0, retransmission = 0, written = 0;
    uint64_t solved_puzzle = 0, I = 0;
    struct hip_puzzle *pz             = NULL;
    struct hip_diffie_hellman *dh_req = NULL;
    struct hip_r1_counter *r1cntr     = NULL;
    struct hip_dh_public_value *dhpv  = NULL;
    struct hip_locator *locator       = NULL;
    uint16_t i2_mask = 0;

    HIP_DEBUG("Received R1 in state %s\n", hip_state_str(ha_state));

    if (ha_state == HIP_STATE_I2_SENT) {
=======
    int err                          = 0, retransmission = 0;
    uint64_t solved_puzzle           = 0, I = 0;
    struct hip_context *ctx          = NULL;
    struct hip_host_id *peer_host_id = NULL;
    struct hip_r1_counter *r1cntr    = NULL;
    struct hip_dh_public_value *dhpv = NULL;
    struct hip_locator *locator      = NULL;
    /** A function set for NAT travelsal. */

    if (entry->state == HIP_STATE_I2_SENT) {
>>>>>>> 2279877f
        HIP_DEBUG("Retransmission\n");
        retransmission = 1;
    } else {
        HIP_DEBUG("Not a retransmission\n");
    }

    /* R1 packet had destination port hip_get_nat_udp_port(), which means that
     * the peer is behind NAT. We set NAT mode "on" and set the send function to
     * "hip_send_udp". The client UDP port is not stored until the handling
     * of R2 packet. Don't know if the entry is already locked... */
    if (ctx->msg_ports->dst_port != 0) {
        HIP_LOCK_HA(ctx->hadb_entry);
        if (ctx->hadb_entry->nat_mode == HIP_NAT_MODE_NONE) {
            ctx->hadb_entry->nat_mode = HIP_NAT_MODE_PLAIN_UDP;
        }
        /* @todo Is this alternative xmit function necessary? */
        /* hip_hadb_set_xmit_function_set(entry, &nat_xmit_func_set); */
        HIP_UNLOCK_HA(ctx->hadb_entry);
    }

    /***** LOCATOR PARAMETER ******/
    locator = (struct hip_locator *) hip_get_param(ctx->input_msg, HIP_PARAM_LOCATOR);
    if (locator) {
        err = handle_locator(locator,
                             ctx->src_addr,
                             ctx->dst_addr,
                             ctx->hadb_entry,
                             ctx->msg_ports);
    } else {
        HIP_DEBUG("R1 did not have locator\n");
    }

    /* R1 generation check */

    /* We have problems with creating precreated R1s in reasonable
     * fashion... so we don't mind about generations. */
    r1cntr = hip_get_param(ctx->input_msg, HIP_PARAM_R1_COUNTER);

    /* Do control bit stuff here... */

    /* We must store the R1 generation counter, _IF_ it exists. */
    if (r1cntr) {
        HIP_LOCK_HA(ctx->hadb_entry);
        HIP_DEBUG("Storing R1 generation counter %d\n", r1cntr->generation);
        ctx->hadb_entry->birthday = ntoh64(r1cntr->generation);
        HIP_UNLOCK_HA(ctx->hadb_entry);
    }

    /* Solve puzzle: if this is a retransmission, we have to preserve
     * the old solution. */
    if (!retransmission) {
        struct hip_puzzle *pz = NULL;

        HIP_IFEL(!(pz = hip_get_param(ctx->input_msg, HIP_PARAM_PUZZLE)), -EINVAL,
                 "Malformed R1 packet. PUZZLE parameter missing\n");
        HIP_IFEL((solved_puzzle = hip_solve_puzzle(pz,
                                                   ctx->input_msg,
                                                   HIP_SOLVE_PUZZLE)) == 0,
                                                   -EINVAL, "Solving of puzzle failed\n");
        I = pz->I;
        ctx->hadb_entry->puzzle_solution = solved_puzzle;
        ctx->hadb_entry->puzzle_i        = pz->I;
    } else {
        I             = ctx->hadb_entry->puzzle_i;
        solved_puzzle = ctx->hadb_entry->puzzle_solution;
    }

    /* Allocate space for a new I2 message. */
    HIP_IFEL(!(ctx->output_msg = hip_msg_alloc()),
             -ENOMEM,
             "Allocation of I2 failed\n");

    HIP_DEBUG("Build normal I2.\n");
    /* create I2 */
    hip_build_network_hdr(ctx->output_msg,
                          HIP_I2,
                          i2_mask,
                          &ctx->input_msg->hitr,
                          &ctx->input_msg->hits);

    /* note: we could skip keying material generation in the case
     * of a retransmission but then we'd had to fill ctx->hmac etc */
<<<<<<< HEAD
    HIP_IFEL(hip_produce_keying_material(ctx,
                                         I,
                                         solved_puzzle,
                                         &dhpv),
             -EINVAL,
             "Could not produce keying material\n");
=======
    HIP_IFEL(entry->hadb_misc_func->hip_produce_keying_material(r1, ctx, I,
                                                                solved_puzzle, &dhpv),
             -EINVAL, "Could not produce keying material\n");

    /** @todo BLIND: What is this? */
    /* Blinded R1 packets do not contain HOST ID parameters,
     * so the saving peer's HOST ID mus be delayd to the R2
     */
    if (!hip_blind_get_status()) {
        /* Everything ok, save host id to HA */
        const char *str = NULL;
        int len;
        HIP_IFE(hip_get_param_host_id_di_type_len(
                    peer_host_id, &str, &len) < 0, -1);
        HIP_DEBUG("Identity type: %s, Length: %d, Name: %s\n", str,
                  len, hip_get_param_host_id_hostname(peer_host_id));
    }

    /********* ESP protection preferred transforms [OPTIONAL] *********/

    HIP_IFEL(esp_prot_r1_handle_transforms(entry, ctx), -1,
             "failed to handle preferred esp protection transforms\n");

    /******************************************************************/

    /* We haven't handled REG_INFO parameter. We do that in hip_create_i2()
     * because we must create an REG_REQUEST parameter based on the data
     * of the REG_INFO parameter. */

    err = entry->hadb_misc_func->
          hip_create_i2(ctx, solved_puzzle, r1_saddr, r1_daddr, entry,
                        r1_info, dhpv);

    HIP_IFEL(err < 0, -1, "Creation of I2 failed\n");

    if (entry->state == HIP_STATE_I1_SENT) {
        entry->state = HIP_STATE_I2_SENT;
    }

out_err:
    if (ctx->dh_shared_key) {
        free(ctx->dh_shared_key);
    }
    if (ctx) {
        free(ctx);
    }

    return err;
}

/**
 * Determines the action to be executed for an incoming R1 packet.
 *
 * This function is called when a HIP control packet is received by
 * hip_receive_control_packet()-function and the packet is detected to be
 * a R1 packet. First it is checked, if the corresponding I1 packet has
 * been sent. If yes, then the received R1 packet is handled in
 * hip_handle_r1(). The R1 packet is handled also in @c HIP_STATE_ESTABLISHED.
 * Otherwise the packet is dropped and not handled in any way.
 *
 * @param r1       a pointer to the received I1 HIP packet common header with
 *                 source and destination HITs.
 * @param r1_saddr a pointer to the source address from where the R1 packet
 *                 was received.
 * @param i1_daddr a pointer to the destination address where to the R1 packet
 *                 was sent to (own address).
 * @param entry    a pointer to the current host association database state.
 * @param r1_info  a pointer to the source and destination ports (when NAT is
 *                 in use).
 * @return         zero on success, or negative error value on error.
 */
int hip_receive_r1(hip_common_t *r1, in6_addr_t *r1_saddr, in6_addr_t *r1_daddr,
                   hip_ha_t *entry, hip_portpair_t *r1_info)
{
    int state, mask = HIP_PACKET_CTRL_ANON, err = 0;

    HIP_DEBUG("hip_receive_r1() invoked.\n");

#ifdef CONFIG_HIP_OPPORTUNISTIC
    /* Check and remove the IP of the peer from the opp non-HIP database */
    hip_oppipdb_delentry(&(entry->peer_addr));
#endif

#ifdef CONFIG_HIP_BLIND
    if (hip_blind_get_status()) {
        mask |= HIP_PACKET_CTRL_BLIND;
    }
#endif
    if (ipv6_addr_any(&r1->hitr)) {
        HIP_DEBUG("Received NULL receiver HIT in R1. Not dropping\n");
    }

    HIP_IFEL(!hip_controls_sane(ntohs(r1->control), mask), 0,
             "Received illegal controls in R1: 0x%x Dropping\n",
             ntohs(r1->control));
    HIP_IFEL(!entry, -EFAULT,
             "Received R1 with no local state. Dropping\n");

    /* An implicit and insecure REA. If sender's address is different than
     * the one that was mapped, then we will overwrite the mapping with the
     * newer address. This enables us to use the rendezvous server, while
     * not supporting the REA TLV. */
    {
        struct in6_addr daddr;

        hip_hadb_get_peer_addr(entry, &daddr);
        if (ipv6_addr_cmp(&daddr, r1_saddr) != 0) {
            HIP_DEBUG("Mapped address didn't match received address\n");
            HIP_DEBUG("Assuming that the mapped address was actually RVS's.\n");
            HIP_HEXDUMP("Mapping", &daddr, 16);
            HIP_HEXDUMP("Received", r1_saddr, 16);
            hip_hadb_delete_peer_addrlist_one_old(entry, &daddr);
            hip_hadb_add_peer_addr(entry, r1_saddr, 0, 0,
                                   PEER_ADDR_STATE_ACTIVE,
                                   r1_info->src_port);
        }
    }

    state = entry->state;

    HIP_DEBUG("Received R1 in state %s\n", hip_state_str(state));
    switch (state) {
    case HIP_STATE_I1_SENT:
    case HIP_STATE_I2_SENT:
    case HIP_STATE_CLOSING:
    case HIP_STATE_CLOSED:
        /* E1. The normal case. Process, send I2, goto E2. */
        err = entry->hadb_handle_func->
              hip_handle_r1(r1, r1_saddr, r1_daddr, entry, r1_info);
        HIP_LOCK_HA(entry);
        if (err < 0) {
            HIP_ERROR("Handling of R1 failed\n");
        }
        HIP_UNLOCK_HA(entry);
        break;
    case HIP_STATE_R2_SENT:
        break;
    case HIP_STATE_ESTABLISHED:
        break;
    case HIP_STATE_NONE:
    case HIP_STATE_UNASSOCIATED:
    default:
        /* Can't happen. */
        err = -EFAULT;
        HIP_ERROR("R1 received in odd state: %d. Dropping.\n", state);
        break;
    }

out_err:
    return err;
}

/**
 * Creates and transmits an R2 packet.
 *
 * @param  ctx      a pointer to the context of processed I2 packet.
 * @param  i2_saddr a pointer to I2 packet source IP address.
 * @param  i2_daddr a pointer to I2 packet destination IP address.
 * @param  entry    a pointer to the current host association database state.
 * @param  i2_info  a pointer to the source and destination ports (when NAT is
 *                  in use).
 * @return zero on success, negative otherwise.
 */
int hip_create_r2(struct hip_context *ctx, in6_addr_t *i2_saddr,
                  in6_addr_t *i2_daddr, hip_ha_t *entry,
                  hip_portpair_t *i2_info,
                  in6_addr_t *dest,
                  const in_port_t dest_port)
{
    hip_common_t *r2 = NULL, *i2 = NULL;
    struct hip_crypto_key hmac;
    int err          = 0;
    uint16_t mask    = 0;
    uint32_t spi_in  = 0;

    /* Assume already locked entry */
    i2 = ctx->input;

    /* Build and send R2: IP ( HIP ( SPI, HMAC, HIP_SIGNATURE ) ) */
    HIP_IFEL(!(r2 = hip_msg_alloc()), -ENOMEM, "No memory for R2\n");

#ifdef CONFIG_HIP_BLIND
    // For blind: we must add encrypted public host id
    if (hip_blind_get_status()) {
        HIP_DEBUG("Set HIP_PACKET_CTRL_BLIND for R2\n");
        mask |= HIP_PACKET_CTRL_BLIND;

        // Build network header by using blinded HITs
        entry->hadb_misc_func->
        hip_build_network_hdr(r2, HIP_R2, mask, &entry->hit_our_blind,
                              &entry->hit_peer_blind);
    }
#endif
    /* Just swap the addresses to use the I2's destination HIT as the R2's
     * source HIT. */
    if (!hip_blind_get_status()) {
        entry->hadb_misc_func->
        hip_build_network_hdr(r2, HIP_R2, mask, &entry->hit_our,
                              &entry->hit_peer);
    }

    HIP_DUMP_MSG(r2);

    /* ESP_INFO */
    spi_in = entry->spi_inbound_current;
    HIP_IFEL(hip_build_param_esp_info(r2, ctx->esp_keymat_index, 0, spi_in),
             -1, "building of ESP_INFO failed.\n");

    /********** CHALLENGE_RESPONSE **********/
#ifdef CONFIG_HIP_MIDAUTH
    /* TODO: no caching is done for PUZZLE_M parameters. This may be
     * a DOS attack vector.
     */
    HIP_IFEL(hip_solve_puzzle_m(r2, ctx->input, entry), -1,
             "Building of Challenge_Response failed\n");
    char *midauth_cert = hip_pisa_get_certificate();

    HIP_IFEL(hip_build_param(r2, entry->our_pub), -1,
             "Building of host id failed\n");

    /* For now we just add some random data to see if it works */
    HIP_IFEL(hip_build_param_cert(r2, 1, 1, 1, 1, midauth_cert, strlen(midauth_cert)),
             -1,
             "Building of cert failed\n");

#endif



#ifdef CONFIG_HIP_BLIND
    // For blind: we must add encrypted public host id
    if (hip_blind_get_status()) {
        HIP_IFEL(hip_blind_build_r2(i2, r2, entry, &mask),
                 -1, "hip_blind_build_r2 failed\n");
    }
#endif

    /********** ESP-PROT anchor [OPTIONAL] **********/

    HIP_IFEL(esp_prot_r2_add_anchor(r2, entry), -1,
             "failed to add esp protection anchor\n");

    /************************************************/

#ifdef CONFIG_HIP_RVS
    /********** REG_REQUEST **********/
    /* This part should only be executed at server offering rvs or relay
     * services.
     */

    /* Handle REG_REQUEST parameter. */
    hip_handle_param_reg_request(entry, i2, r2);

#endif

#ifdef CONFIG_HIP_RVS
    if (hip_relay_get_status() != HIP_RELAY_OFF) {
        hip_build_param_reg_from(r2, i2_saddr, i2_info->src_port);
    }

#endif


    /* Create HMAC2 parameter. */
    if (entry->our_pub == NULL) {
        HIP_DEBUG("entry->our_pub is NULL.\n");
    }

    memcpy(&hmac, &entry->hip_hmac_out, sizeof(hmac));
    HIP_IFEL(hip_build_param_hmac2_contents(r2, &hmac, entry->our_pub), -1,
             "Failed to build parameter HMAC2 contents.\n");

    /* Why is err reset to zero? -Lauri 11.06.2008 */
    if (err == 1) {
        err = 0;
    }

    HIP_IFEL(entry->sign(entry->our_priv_key, r2), -EINVAL, "Could not sign R2. Failing\n");

#ifdef CONFIG_HIP_RVS
    if (!ipv6_addr_any(dest)) {
        HIP_INFO("create replay_to parameter in R2\n");
        hip_build_param_relay_to(
            r2, dest, dest_port);
    }

#endif

#ifdef CONFIG_HIP_BLIND
    if (hip_blind_get_status()) {
        err = entry->hadb_ipsec_func->hip_add_sa(
            i2_daddr, i2_saddr, &entry->hit_our, &entry->hit_peer,
            entry->spi_outbound_current,
            entry->esp_transform, &ctx->esp_out,
            &ctx->auth_out, 1, HIP_SPI_DIRECTION_OUT, 0, entry);
    }
#endif

    if (!hip_blind_get_status()) {
        err = entry->hadb_ipsec_func->hip_add_sa(i2_daddr, i2_saddr,
                                                 &ctx->input->hitr, &ctx->input->hits,
                                                 entry->spi_outbound_current,
                                                 entry->esp_transform,
                                                 &ctx->esp_out, &ctx->auth_out,
                                                 1, HIP_SPI_DIRECTION_OUT, 0, entry);
    }
    if (err) {
        HIP_ERROR("Failed to setup outbound SA with SPI = %d.\n",
                  entry->spi_outbound_current);

        /* delete all IPsec related SPD/SA for this entry*/
        hip_delete_security_associations_and_sp(entry);
        goto out_err;
    }

//end modify
    /* @todo Check if err = -EAGAIN... */
    HIP_DEBUG("Set up outbound IPsec SA, SPI=0x%x\n", entry->spi_outbound_new);
// end move

    err = entry->hadb_xmit_func->hip_send_pkt(i2_daddr, i2_saddr,
                                              (entry->nat_mode ? hip_get_local_nat_udp_port() : 0),
                                              entry->peer_udp_port, r2, entry, 1);

    if (err == 1) {
        err = 0;
    }

    HIP_IFEL(err, -ECOMM, "Sending R2 packet failed.\n");

    /* Send the first heartbeat. Notice that error value is ignored
     * because we want to to complete the base exchange successfully */
    /* for ICE , we do not need it*/
    if (hip_icmp_interval > 0) {
        hip_send_icmp(hip_icmp_sock, entry);
    }

out_err:
    if (r2 != NULL) {
        free(r2);
    }

    return err;
}

/**
 * Handles an incoming I2 packet.
 *
 * This function is the actual point from where the processing of I2 is started
 * and corresponding R2 is created. This function also creates a new host
 * association in the host association database if no previous association
 * matching the search key (source HIT XOR destination HIT) was found.
 *
 * @param i2       a pointer to the I2 HIP packet common header with source and
 *                 destination HITs.
 * @param i2_saddr a pointer to the source address from where the I2 packet was
 *                 received.
 * @param i2_daddr a pointer to the destination address where the I2 packet was
 *                 sent to (own address).
 * @param ha       host association corresponding to the peer.
 * @param i2_info  a pointer to the source and destination ports (when NAT is
 *                 in use).
 * @return         zero on success, or negative error value on error. Success
 *                 indicates that I2 payloads are checked and R2 is created and
 *                 sent.
 * @see            Section 6.9. "Processing Incoming I2 Packets" of
 *                 <a href="http://www.rfc-editor.org/rfc/rfc5201.txt">
 *                 RFC 5201</a>.
 */
int hip_handle_i2(hip_common_t *i2, in6_addr_t *i2_saddr, in6_addr_t *i2_daddr,
                  hip_ha_t *entry, hip_portpair_t *i2_info)
{
    /* Primitive data types. */
    int err = 0, retransmission = 0, host_id_found = 0, is_loopback = 0;
    uint16_t crypto_len                     = 0;
    uint32_t spi_in                         = 0, spi_out = 0;
    in_port_t dest_port                     = 0; // For the port in RELAY_FROM
#ifdef CONFIG_HIP_RVS
    int state = 0;
#endif
    /* Pointers */
    char *tmp_enc                           = NULL, *enc = NULL;
    unsigned char *iv                       = NULL;
    struct hip_hip_transform *hip_transform = NULL;
    struct hip_host_id *host_id_in_enc      = NULL;
    struct hip_r1_counter *r1cntr           = NULL;
    struct hip_esp_info *esp_info           = NULL;
    struct hip_dh_public_value *dhpv        = NULL;
    struct hip_solution *solution           = NULL;
    /* Data structures. */
    in6_addr_t dest;     // dest for the IP address in RELAY_FROM
    hip_transform_suite_t esp_tfm, hip_tfm;
    struct hip_spi_in_item spi_in_data;
    struct hip_context i2_context;
    struct hip_locator *locator = NULL;
    int do_transform            = 0;
    int if_index                = 0;
    struct sockaddr_storage ss_addr;
    struct sockaddr *addr       = NULL;
    /** A function set for NAT travelsal. */

#ifdef CONFIG_HIP_BLIND
    int use_blind               = 0;
    uint16_t nonce              = 0;
    in6_addr_t plain_peer_hit, plain_local_hit;

    memset(&plain_peer_hit, 0, sizeof(plain_peer_hit));
    memset(&plain_local_hit, 0, sizeof(plain_local_hit));

    HIP_IFEL(hip_check_whether_to_use_blind(i2, entry, &use_blind), -EINVAL,
             "Error when checking whether to use BLIND.\n");
#endif


    HIP_INFO("\n\nReceived I2 from:");
    HIP_INFO_HIT("Source HIT:", &i2->hits);
    HIP_INFO_IN6ADDR("Source IP :", i2_saddr);

    /* The context structure is used to gather the context created from
     * processing the I2 packet, as well as storing the original packet.
     * From the context struct we can then access the I2 in hip_create_r2()
     * later. */
    i2_context.input         = NULL;
    i2_context.output        = NULL;
    i2_context.dh_shared_key = NULL;

    /* Store a pointer to the incoming i2 message in the context just
     * allocted. From the context struct we can then access the I2 in
     * hip_create_r2() later. */
    i2_context.input         = i2;

    /* Check that the Responder's HIT is one of ours. According to RFC5201,
     * this MUST be done. This check was added by Lauri on 01.08.2008.
     * Note that this condition is not satisfied at the HIP relay server */
    if (!hip_hidb_hit_is_our(&i2->hitr)) {
        err = -EPROTO;
        HIP_ERROR("Responder's HIT in the received I2 packet does not" \
                  " correspond to one of our own HITs. Dropping I2" \
                  " packet.\n");
        goto out_err;
    }

    /* Fetch the R1_COUNTER parameter. */
    r1cntr = hip_get_param(i2, HIP_PARAM_R1_COUNTER);

    /* Here we should check the 'system boot counter' using the R1_COUNTER
     * parameter. However, our precreated R1 packets do not support system
     * boot counter so we do not check it. */

    /* Check solution for cookie */
    solution = hip_get_param(i2_context.input, HIP_PARAM_SOLUTION);
    if (solution == NULL) {
        err = -ENODATA;
        HIP_ERROR("SOLUTION parameter missing from I2 packet. " \
                  "Dropping the I2 packet.\n");
        goto out_err;
    }

    HIP_DEBUG_HIT("i2_saddr", i2_saddr);
    HIP_DEBUG_HIT("i2_daddr", i2_daddr);

    HIP_IFEL(hip_verify_cookie(i2_saddr, i2_daddr, i2, solution), -EPROTO,
             "Cookie solution rejected. Dropping the I2 packet.\n");

    if (entry != NULL) {
        spi_in = entry->spi_inbound_current;
        HIP_DEBUG("inbound IPsec SA, SPI=0x%x (host)\n", spi_in);

        if (entry->state == HIP_STATE_R2_SENT) {
            retransmission = 1;
        } else if (entry->state == HIP_STATE_ESTABLISHED) {
            retransmission = 1;
        }
    }

    /* Check HIP and ESP transforms, and produce keying material. */

    /* Note: we could skip keying material generation in the case of a
     * retransmission but then we'd had to fill i2_context.hmac etc.
     * TH: I'm not sure if this could be replaced with a function pointer
     * which is set from haDB. Usually you shouldn't have state here,
     * right? */

    HIP_IFEL(hip_produce_keying_material(i2_context.input, &i2_context,
                                         solution->I, solution->J, &dhpv),
             -EPROTO, "Unable to produce keying material. Dropping the I2" \
                      " packet.\n");


    /* Verify HMAC. */
    if (hip_hidb_hit_is_our(&i2->hits) && hip_hidb_hit_is_our(&i2->hitr)) {
        is_loopback = 1;
        HIP_IFEL(hip_verify_packet_hmac(i2, &i2_context.hip_hmac_out),
                 -EPROTO, "HMAC loopback validation on I2 failed. " \
                          "Dropping the I2 packet.\n");
    } else {
        HIP_IFEL(hip_verify_packet_hmac(i2, &i2_context.hip_hmac_in),
                 -EPROTO, "HMAC validation on I2 failed. Dropping the" \
                          " I2 packet.\n");
    }

    hip_transform = hip_get_param(i2, HIP_PARAM_HIP_TRANSFORM);
    if (hip_transform == NULL) {
        err = -ENODATA;
        HIP_ERROR("HIP_TRANSFORM parameter missing from I2 packet. " \
                  "Dropping the I2 packet.\n");
        goto out_err;
    } else if ((hip_tfm =
                    hip_get_param_transform_suite_id(hip_transform, 0)) == 0) {
        err = -EPROTO;
        HIP_ERROR("Bad HIP transform. Dropping the I2 packet.\n");
        goto out_err;
    } else {
        do_transform = 1;
    }

    /* Decrypt the HOST_ID and verify it against the sender HIT. */
    /* @todo: the HOST_ID can be in the packet in plain text */
    enc = hip_get_param(i2, HIP_PARAM_ENCRYPTED);
    if (enc == NULL) {
        HIP_DEBUG("ENCRYPTED parameter missing from I2 packet\n");
        host_id_in_enc = hip_get_param(i2, HIP_PARAM_HOST_ID);
        HIP_IFEL(!host_id_in_enc, -1, "No host id in i2");
        host_id_found  = 1;
    } else {
        /* Little workaround...
         * We have a function that calculates SHA1 digest and then verifies the
         * signature. But since the SHA1 digest in I2 must be calculated over
         * the encrypted data, and the signature requires that the encrypted
         * data to be decrypted (it contains peer's host identity), we are
         * forced to do some temporary copying. If ultimate speed is required,
         * then calculate the digest here as usual and feed it to signature
         * verifier. */
        if ((tmp_enc = malloc(hip_get_param_total_len(enc))) == NULL) {
            err = -ENOMEM;
            HIP_ERROR("Out of memory when allocating memory for temporary " \
                      "ENCRYPTED parameter. Dropping the I2 packet.\n");
            goto out_err;
        }
        memcpy(tmp_enc, enc, hip_get_param_total_len(enc));


        if (do_transform) {
            /* Get pointers to:
             * 1) the encrypted HOST ID parameter inside the "Encrypted
             * data" field of the ENCRYPTED parameter.
             * 2) Initialization vector from the ENCRYPTED parameter.
             *
             * Get the length of the "Encrypted data" field in the ENCRYPTED
             * parameter. */

            switch (hip_tfm) {
            case HIP_HIP_RESERVED:
                HIP_ERROR("Found HIP suite ID 'RESERVED'. Dropping " \
                          "the I2 packet.\n");
                err            = -EOPNOTSUPP;
                goto out_err;
            case HIP_HIP_AES_SHA1:
                host_id_in_enc = (struct hip_host_id *)
                                 (tmp_enc +
                                  sizeof(struct hip_encrypted_aes_sha1));
                iv             = ((struct hip_encrypted_aes_sha1 *) tmp_enc)->iv;
                /* 4 = reserved, 16 = IV */
                crypto_len     = hip_get_param_contents_len(enc) - 4 - 16;
                HIP_DEBUG("Found HIP suite ID " \
                          "'AES-CBC with HMAC-SHA1'.\n");
                break;
            case HIP_HIP_3DES_SHA1:
                host_id_in_enc = (struct hip_host_id *)
                                 (tmp_enc +
                                  sizeof(struct hip_encrypted_3des_sha1));
                iv             = ((struct hip_encrypted_3des_sha1 *) tmp_enc)->iv;
                /* 4 = reserved, 8 = IV */
                crypto_len     = hip_get_param_contents_len(enc) - 4 - 8;
                HIP_DEBUG("Found HIP suite ID " \
                          "'3DES-CBC with HMAC-SHA1'.\n");
                break;
            case HIP_HIP_3DES_MD5:
                HIP_ERROR("Found HIP suite ID '3DES-CBC with " \
                          "HMAC-MD5'. Support for this suite ID is " \
                          "not implemented. Dropping the I2 packet.\n");
                err = -ENOSYS;
                goto out_err;
            case HIP_HIP_BLOWFISH_SHA1:
                HIP_ERROR("Found HIP suite ID 'BLOWFISH-CBC with " \
                          "HMAC-SHA1'. Support for this suite ID is " \
                          "not implemented. Dropping the I2 packet.\n");
                err            = -ENOSYS;
                goto out_err;
            case HIP_HIP_NULL_SHA1:
                host_id_in_enc = (struct hip_host_id *)
                                 (tmp_enc +
                                  sizeof(struct hip_encrypted_null_sha1));
                iv             = NULL;
                /* 4 = reserved */
                crypto_len     = hip_get_param_contents_len(enc) - 4;
                HIP_DEBUG("Found HIP suite ID " \
                          "'NULL-ENCRYPT with HMAC-SHA1'.\n");
                break;
            case HIP_HIP_NULL_MD5:
                HIP_ERROR("Found HIP suite ID 'NULL-ENCRYPT with " \
                          "HMAC-MD5'. Support for this suite ID is " \
                          "not implemented. Dropping the I2 packet.\n");
                err = -ENOSYS;
                goto out_err;
            default:
                HIP_ERROR("Found unknown HIP suite ID '%d'. Dropping " \
                          "the I2 packet.\n", hip_tfm);
                err = -EOPNOTSUPP;
                goto out_err;
            }
        }

        /* This far we have succesfully produced the keying material (key),
         * identified which HIP transform is use (hip_tfm), retrieved pointers
         * both to the encrypted HOST_ID (host_id_in_enc) and initialization
         * vector (iv) and we know the length of the encrypted HOST_ID
         * parameter (crypto_len). We are ready to decrypt the actual host
         * identity. If the decryption succeeds, we have the decrypted HOST_ID
         * parameter in the 'host_id_in_enc' buffer.
         *
         * Note, that the original packet has the data still encrypted. */
        if (!host_id_found) {
            HIP_IFEL(hip_crypto_encrypted(host_id_in_enc, iv, hip_tfm, crypto_len,
                                          (is_loopback ? i2_context.hip_enc_out.key :
                                          i2_context.hip_enc_in.key),
                                          HIP_DIRECTION_DECRYPT),
                     -EKEYREJECTED,
                     "Failed to decrypt the HOST_ID parameter. Dropping the I2 " \
                     "packet.\n");
        }

        /* If the decrypted data is not a HOST_ID parameter, the I2 packet is
         * silently dropped. */
        if (hip_get_param_type(host_id_in_enc) != HIP_PARAM_HOST_ID) {
            err = -EPROTO;
            HIP_ERROR("The decrypted data is not a HOST_ID parameter. " \
                      "Dropping the I2 packet.\n");
            goto out_err;
        }
    }
    HIP_HEXDUMP("Initiator host id", host_id_in_enc,
                hip_get_param_total_len(host_id_in_enc));


#ifdef CONFIG_HIP_BLIND
    if (use_blind) {
        HIP_IFEL(hip_host_id_to_hit(host_id_in_enc, &plain_peer_hit,
                                    HIP_HIT_TYPE_HASH100), -1,
                 "hip_host_id_to_hit() failed.\n");
        HIP_IFEL(hip_blind_get_nonce(i2, &nonce), -1,
                 "hip_blind_get_nonce failed().\n");
        HIP_IFEL(hip_plain_fingerprint(&nonce, &i2->hitr,
                                       &plain_local_hit), -1,
                 "hip_plain_fingerprint failed().\n");
        HIP_IFEL(hip_blind_verify(&nonce, &plain_peer_hit, &i2->hits) != 1,
                 -1, "hip_blind_verify failed\n");
    }
#endif
    /* If there is no HIP association, we must create one now. */
    if (entry == NULL) {
        HIP_DEBUG("No HIP association found. Creating a new one.\n");

        if ((entry = hip_hadb_create_state(0)) == NULL) {
            err = -ENOMEM;
            HIP_ERROR("Out of memory when allocating memory for a new " \
                      "HIP association. Dropping the I2 packet.\n");
            goto out_err;
        }
    }

    memcpy(entry->hip_nat_key, i2_context.hip_nat_key, HIP_MAX_KEY_LEN);

    if (spi_in == 0) {
        spi_in = entry->spi_inbound_current;
        HIP_DEBUG("inbound IPsec SA, SPI=0x%x (host)\n", spi_in);
    }

#ifdef CONFIG_HIP_BLIND
    if (use_blind) {
        ipv6_addr_copy(&entry->hit_peer, &plain_peer_hit);
        hip_init_us(entry, &plain_local_hit);
        HIP_DEBUG("BLIND is in use.\n");
    } else {
        ipv6_addr_copy(&entry->hit_peer, &i2->hits);
        hip_init_us(entry, &i2->hitr);
        HIP_DEBUG("BLIND is not in use.\n");
    }
#else
    /* Next, we initialize the new HIP association. Peer HIT is the
     * source HIT of the received I2 packet. We can have many Host
     * Identities and using any of those Host Identities we can
     * calculate diverse HITs depending on the used algorithm. When
     * we sent one of our pre-created R1 packets, we have used one
     * of our Host Identities and thus of our HITs as source. We
     * must dig out the original Host Identity using the destination
     * HIT of the I2 packet as a key. The initialized HIP
     * association will not, however, have the I2 destination HIT as
     * source, but one that is calculated using the Host Identity
     * that we have dug out. */
    ipv6_addr_copy(&entry->hit_peer, &i2->hits);
    HIP_DEBUG("Initializing the HIP association.\n");
    hip_init_us(entry, &i2->hitr);
#endif
    HIP_DEBUG("Inserting the new HIP association in the HIP "       \
              "association database.\n");
    /* Should we handle the case where the insertion fails? */
    hip_hadb_insert_state(entry);

    ipv6_addr_copy(&entry->our_addr, i2_daddr);

    /* Get the interface index of the network device which has our
     * local IP address. */
    if ((if_index =
             hip_devaddr2ifindex(&entry->our_addr)) < 0) {
        err = -ENXIO;
        HIP_ERROR("Interface index for local IPv6 address "     \
                  "could not be determined. Dropping the I2 "   \
                  "packet.\n");
        goto out_err;
    }

    /* We need our local IP address as a sockaddr because
     * hip_add_address_to_list() eats only sockaddr structures. */
    memset(&ss_addr, 0, sizeof(struct sockaddr_storage));
    addr            = (struct sockaddr *) &ss_addr;
    addr->sa_family = AF_INET6;

    memcpy(hip_cast_sa_addr(addr), &entry->our_addr,
           hip_sa_addr_len(addr));
    hip_add_address_to_list(addr, if_index, 0);

    /* If there was already state, these may be uninitialized */
    entry->hip_transform = hip_tfm;
    if (!entry->our_pub) {
#ifdef CONFIG_HIP_BLIND
        if (use_blind) {
            hip_init_us(entry, &plain_local_hit);
        } else {
            hip_init_us(entry, &i2->hitr);
        }
#else
        hip_init_us(entry, &i2->hitr);
#endif
    }
    /* If the incoming I2 packet has hip_get_nat_udp_port() as destination port, NAT
     * mode is set on for the host association, I2 source port is
     * stored as the peer UDP port and send function is set to
     * "hip_send_pkt()". Note that we must store the port not until
     * here, since the source port can be different for I1 and I2. */
    if (i2_info->dst_port != 0) {
        if (entry->nat_mode == 0) {
            entry->nat_mode = HIP_NAT_MODE_PLAIN_UDP;
        }
        entry->local_udp_port = i2_info->dst_port;
        entry->peer_udp_port  = i2_info->src_port;
        HIP_DEBUG("entry->hadb_xmit_func: %p.\n", entry->hadb_xmit_func);
        HIP_DEBUG("Setting send func to UDP for entry %p from I2 info.\n",
                  entry);
        hip_hadb_set_xmit_function_set(entry, &nat_xmit_func_set);
    }

    entry->hip_transform = hip_tfm;

#ifdef CONFIG_HIP_BLIND
    if (use_blind) {
        memcpy(&entry->hit_our_blind, &i2->hitr, sizeof(struct in6_addr));
        memcpy(&entry->hit_peer_blind, &i2->hits, sizeof(struct in6_addr));
        entry->blind_nonce_i = nonce;
        entry->blind         = 1;
    }
#endif

    /** @todo the above should not be done if signature fails...
     *  or it should be cancelled. */

    /* Store peer's public key and HIT to HA */
    HIP_IFE(hip_init_peer(entry, i2, host_id_in_enc), -EINVAL);

    /* Validate signature */
#ifdef CONFIG_HIP_PERFORMANCE
    HIP_DEBUG("Start PERF_VERIFY(2)\n");
    hip_perf_start_benchmark(perf_set, PERF_VERIFY);
#endif
    HIP_IFEL(entry->verify(entry->peer_pub_key, i2_context.input), -EINVAL,
             "Verification of I2 signature failed\n");
#ifdef CONFIG_HIP_PERFORMANCE
    HIP_DEBUG("Stop PERF_VERIFY(2)\n");
    hip_perf_stop_benchmark(perf_set, PERF_VERIFY);
#endif

    /* If we have old SAs with these HITs delete them */
    hip_delete_security_associations_and_sp(entry);
    {
        // 3.11.2009: 99999 Move this to a function and remove unused parts
        struct hip_esp_transform *esp_tf = NULL;
        struct hip_spi_out_item spi_out_data;

        HIP_IFEL(!(esp_tf = hip_get_param(i2_context.input,
                                          HIP_PARAM_ESP_TRANSFORM)),
                 -ENOENT, "Did not find ESP transform on i2\n");
        HIP_IFEL(!(esp_info = hip_get_param(i2_context.input,
                                            HIP_PARAM_ESP_INFO)),
                 -ENOENT, "Did not find SPI LSI on i2\n");

        if (r1cntr) {
            entry->birthday = r1cntr->generation;
        }
        entry->peer_controls       |= ntohs(i2->control);

        /* move this below setup_sa */
        memset(&spi_out_data, 0, sizeof(struct hip_spi_out_item));
        spi_out_data.spi            = ntohl(esp_info->new_spi);
        entry->spi_outbound_current = spi_out_data.spi;
        entry->esp_transform        = hip_select_esp_transform(esp_tf);
        HIP_IFEL((esp_tfm = entry->esp_transform) == 0, -1,
                 "Could not select proper ESP transform\n");
    }

    HIP_IFEL(hip_hadb_add_peer_addr(entry, i2_saddr, 0, 0,
                                    PEER_ADDR_STATE_ACTIVE,
                                    i2_info->src_port), -1,
             "Error while adding the preferred peer address\n");

    HIP_DEBUG("retransmission: %s\n", (retransmission ? "yes" : "no"));
    HIP_DEBUG("src %d, dst %d\n", i2_info->src_port, i2_info->dst_port);

    /********** ESP-PROT anchor [OPTIONAL] **********/

    HIP_IFEL(esp_prot_i2_handle_anchor(entry, &i2_context), -1,
             "failed to handle esp prot anchor\n");

    /************************************************/

#ifdef CONFIG_HIP_BLIND
    if (use_blind) {
        /* Set up IPsec associations */
        err = entry->hadb_ipsec_func->hip_add_sa(
            i2_saddr, i2_daddr, &entry->hit_peer, &entry->hit_our,
            spi_in, esp_tfm,  &i2_context.esp_in, &i2_context.auth_in,
            retransmission, HIP_SPI_DIRECTION_IN, 0, entry);
    } else
#endif
    {
        /* Set up IPsec associations */
        err = entry->hadb_ipsec_func->hip_add_sa(
            i2_saddr, i2_daddr, &i2_context.input->hits,
            &i2_context.input->hitr, spi_in, esp_tfm,
            &i2_context.esp_in, &i2_context.auth_in,
            retransmission, HIP_SPI_DIRECTION_IN, 0, entry);
    }

    /* Set up IPsec associations */
    err = entry->hadb_ipsec_func->hip_add_sa(
        i2_saddr, i2_daddr, &i2_context.input->hits,
        &i2_context.input->hitr, spi_in, esp_tfm,
        &i2_context.esp_in, &i2_context.auth_in,
        retransmission, HIP_SPI_DIRECTION_IN, 0, entry);

    /* Remove the IPsec associations if there was an error when creating
     * them. */
    if (err) {
        err = -1;
        HIP_ERROR("Failed to setup inbound SA with SPI=%d\n", spi_in);
        hip_delete_security_associations_and_sp(entry);
        goto out_err;
    }

    spi_out = ntohl(esp_info->new_spi);
    HIP_DEBUG("Setting up outbound IPsec SA, SPI=0x%x\n", spi_out);

#ifdef CONFIG_HIP_BLIND
    if (use_blind) {
        HIP_IFEL(entry->hadb_ipsec_func->hip_setup_hit_sp_pair(
                     &entry->hit_peer, &entry->hit_our, i2_saddr,
                     i2_daddr, IPPROTO_ESP, 1, 1), -1,
                 "Failed to set up an SP pair.\n");
    } else {
        HIP_IFEL(entry->hadb_ipsec_func->hip_setup_hit_sp_pair(
                     &i2_context.input->hits, &i2_context.input->hitr,
                     i2_saddr, i2_daddr, IPPROTO_ESP, 1, 1), -1,
                 "Failed to set up an SP pair.\n");
    }
#else
    HIP_IFEL(entry->hadb_ipsec_func->hip_setup_hit_sp_pair(
                 &i2_context.input->hits, &i2_context.input->hitr,
                 i2_saddr, i2_daddr, IPPROTO_ESP, 1, 1), -1,
             "Failed to set up an SP pair.\n");
#endif

    memset(&spi_in_data, 0, sizeof(struct hip_spi_in_item));
    spi_in_data.spi     = spi_in;
    spi_in_data.ifindex = hip_devaddr2ifindex(i2_daddr);

    if (spi_in_data.ifindex) {
        HIP_DEBUG("spi_in_data.ifindex = %d.\n", spi_in_data.ifindex);
    } else {
        HIP_ERROR("Could not get device ifindex of address.\n");
    }

    entry->spi_outbound_new = spi_out;
    HIP_IFE(hip_store_base_exchange_keys(entry, &i2_context, 0), -1);

    HIP_DEBUG("\nInserted a new host association state.\n"
              "\tHIP state: %s\n" \
              "\tDefault outgoing SPI 0x%x.\n"
              "\tCreating an R2 packet in response next.\n",
              hip_state_str(entry->state), entry->spi_outbound_new);
>>>>>>> 2279877f

    /********** ESP_INFO **********/
    /* SPI is set below */
    HIP_IFEL(hip_build_param_esp_info(ctx->output_msg,
                                      ctx->hadb_entry->esp_keymat_index,
                                      0,
                                      0),
             -1,
             "building of ESP_INFO failed.\n");

    /********** SOLUTION **********/
    HIP_IFEL(!(pz = hip_get_param(ctx->input_msg, HIP_PARAM_PUZZLE)),
             -ENOENT,
             "Internal error: PUZZLE parameter mysteriously gone\n");
    HIP_IFEL(hip_build_param_solution(ctx->output_msg, pz, ntoh64(solved_puzzle)),
             -1,
             "Building of solution failed\n");

    /********** Diffie-Hellman *********/
    /* calculate shared secret and create keying material */
    ctx->hadb_entry->dh_shared_key = NULL;

    HIP_IFEL(!(dh_req = hip_get_param(ctx->input_msg, HIP_PARAM_DIFFIE_HELLMAN)),
             -ENOENT,
             "Internal error\n");
    HIP_IFEL((written = hip_insert_dh(dhpv->public_value,
                                      ntohs(dhpv->pub_len),
                                      dhpv->group_id)) < 0,
                -1,
                "Could not extract the DH public key\n");

    HIP_IFEL(hip_build_param_diffie_hellman_contents(ctx->output_msg,
                                                     dhpv->group_id,
                                                     dhpv->public_value,
                                                     written,
                                                     HIP_MAX_DH_GROUP_ID,
                                                     NULL,
                                                     0),
             -1,
             "Building of DH failed.\n");

    /********* ESP protection preferred transforms [OPTIONAL] *********/
    HIP_IFEL(esp_prot_r1_handle_transforms(ctx),
             -1,
             "failed to handle preferred esp protection transforms\n");

    /******************************************************************/

    out_err:
    if (ctx->hadb_entry->dh_shared_key) {
        free(ctx->hadb_entry->dh_shared_key);
    }
    return err;
}
/**
 * hip_handle_i2_in_i2_sent
 *
 * Checks wether the received I2 packet in state I2-SENT should be droppped, or
 * not. If the packet should be dropped, the error flag is set to 1.
 *
 * @note See RFC5201, 4.4.2., Table 4 for details.
 *
 * @param packet_type The packet type of the control message (RFC 5201, 5.3.)
 * @param ha_state The host association state (RFC 5201, 4.4.1.)
 * @param *ctx The packet context containing a pointer to the received message,
 *             a pointer to the outgoing message, source and destination
 *             address, the ports and the corresponding entry from the host
 *             association database.
 *
 * @return Success = 0,
 *         Error   = -1
 *
 */
int hip_handle_i2_in_i2_sent(const uint8_t packet_type,
                             const uint32_t ha_state,
                             struct hip_packet_context *ctx)
{
<<<<<<< HEAD
    if (hip_hit_is_bigger(&ctx->hadb_entry->hit_peer,
                          &ctx->hadb_entry->hit_our)) {
        ctx->error = 1;
=======
    int state     = 0, err = 0;
    uint16_t mask = HIP_PACKET_CTRL_ANON;

    HIP_IFEL(ipv6_addr_any(&i2->hitr), 0,
             "Received NULL receiver HIT in I2. Dropping\n");

    HIP_IFEL(!hip_controls_sane(ntohs(i2->control), mask), 0,
             "Received illegal controls in I2: 0x%x. Dropping\n",
             ntohs(i2->control));

    if (entry == NULL) {
#ifdef CONFIG_HIP_RVS
        if (hip_relay_get_status() != HIP_RELAY_OFF) {
            hip_relrec_t *rec = NULL, dummy;

            /* Check if we have a relay record in our database matching the
             * Responder's HIT. We should find one, if the Responder is
             * registered to relay.*/
            HIP_DEBUG_HIT("Searching relay record on HIT ", &i2->hitr);
            memcpy(&(dummy.hit_r), &i2->hitr, sizeof(i2->hitr));
            rec = hip_relht_get(&dummy);
            if (rec == NULL) {
                HIP_INFO("No matching relay record found.\n");
            } else if (rec->type != HIP_RVSRELAY) {
                HIP_INFO("Matching relay record found:Full-Relay.\n");
                hip_relay_forward(i2, i2_saddr, i2_daddr, rec, i2_info, HIP_I2, rec->type);
                state = HIP_STATE_NONE;
                err   = -ECANCELED;
                goto out_err;
            }
        }
#endif
//end
        state = HIP_STATE_UNASSOCIATED;
    } else {
        HIP_LOCK_HA(entry);
        state = entry->state;
    }

    HIP_DEBUG("Received I2 in state %s\n", hip_state_str(state));

    switch (state) {
    case HIP_STATE_UNASSOCIATED:
        /* Possibly no state created yet, thus function pointers can't
         * be used here. */
        err = ((hip_handle_func_set_t *) hip_get_handle_default_func_set())->
              hip_handle_i2(i2, i2_saddr, i2_daddr, entry, i2_info);

        break;
    case HIP_STATE_I2_SENT:
        if (entry->is_loopback) {
            err = hip_handle_i2(i2, i2_saddr, i2_daddr, entry,
                                i2_info);
        } else if (hip_hit_is_bigger(&entry->hit_our,
                                     &entry->hit_peer)) {
            HIP_IFEL(hip_receive_i2(i2, i2_saddr, i2_daddr, entry,
                                    i2_info), -ENOSYS,
                     "Dropping HIP packet.\n");
        }
        break;
    case HIP_STATE_I1_SENT:
    case HIP_STATE_R2_SENT:
        err = hip_handle_i2(i2, i2_saddr, i2_daddr, entry, i2_info);
        break;
    case HIP_STATE_ESTABLISHED:
        err = entry->hadb_handle_func->
              hip_handle_i2(i2, i2_saddr, i2_daddr, entry, i2_info);

        break;
    case HIP_STATE_CLOSING:
    case HIP_STATE_CLOSED:
        err = entry->hadb_handle_func->
              hip_handle_i2(i2, i2_saddr, i2_daddr, entry, i2_info);
        break;
    default:
        HIP_ERROR("Internal state (%d) is incorrect\n", state);
        break;
    }

out_err:
    if (err) {
        HIP_ERROR("Error (%d) occurred\n", err);
>>>>>>> 2279877f
    }
    return ctx->error;
}

/**
 * hip_check_r2
 *
 * Check a received R2 control packet.
 *
 * @param packet_type The packet type of the control message (RFC 5201, 5.3.)
 * @param ha_state The host association state (RFC 5201, 4.4.1.)
 * @param *ctx Pointer to the packet context, containing all information for
 *             the packet handling (received message, source and destination
 *             address, the ports and the corresponding entry from the host
 *             association database).
 *
 * @return zero on success, or negative error value on error.
 */
int hip_check_r2(const uint8_t packet_type,
                 const uint32_t ha_state,
                 struct hip_packet_context *ctx)
{
    int err = 0;
    uint16_t mask = 0;
#ifdef CONFIG_HIP_PERFORMANCE
    HIP_DEBUG("Start PERF_R2\n");
    hip_perf_start_benchmark(perf_set, PERF_R2);
#endif
    HIP_DEBUG("Received R2 in state %s\n", hip_state_str(ha_state));

    HIP_IFEL(ipv6_addr_any(&(ctx->input_msg)->hitr), -1,
             "Received NULL receiver HIT in R2. Dropping\n");

    HIP_IFEL(!hip_controls_sane(ntohs(ctx->input_msg->control), mask),
             -1,
             "Received illegal controls in R2: 0x%x. Dropping\n",
             ntohs(ctx->input_msg->control));

    HIP_IFEL(!ctx->hadb_entry, -1,
             "No entry in host association database when receiving R2." \
             "Dropping.\n");

    /* Verify HMAC */
    if (ctx->hadb_entry->is_loopback) {
        HIP_IFEL(hip_verify_packet_hmac2(ctx->input_msg,
                                         &ctx->hadb_entry->hip_hmac_out,
                                         ctx->hadb_entry->peer_pub),
                 -1,
                 "HMAC validation on R2 failed.\n");
    } else {
        HIP_IFEL(hip_verify_packet_hmac2(ctx->input_msg,
                                         &ctx->hadb_entry->hip_hmac_in,
                                         ctx->hadb_entry->peer_pub),
                 -1,
                 "HMAC validation on R2 failed.\n");
    }

    /* Signature validation */
#ifdef CONFIG_HIP_PERFORMANCE
    HIP_DEBUG("Start PERF_VERIFY(3)\n");
    hip_perf_start_benchmark(perf_set, PERF_VERIFY);
#endif
    HIP_IFEL(ctx->hadb_entry->verify(ctx->hadb_entry->peer_pub_key,
                                            ctx->input_msg),
             -EINVAL,
             "R2 signature verification failed.\n");
#ifdef CONFIG_HIP_PERFORMANCE
    HIP_DEBUG("Stop PERF_VERIFY(3)\n");
    hip_perf_stop_benchmark(perf_set, PERF_VERIFY);
#endif

out_err:
    if (err) {
        ctx->error = err;
    }
    return err;
}

/**
 * hip_handle_r2
 *
 * Handle an incoming R2 packet.
 *
 * @param packet_type The packet type of the control message (RFC 5201, 5.3.)
 * @param ha_state The host association state (RFC 5201, 4.4.1.)
 * @param *ctx Pointer to the packet context, containing all information for
 *             the packet handling (received message, source and destination
 *             address, the ports and the corresponding entry from the host
 *             association database).
 *
 * @return zero on success, or negative error value on error.
 */
int hip_handle_r2(const uint8_t packet_type,
                  const uint32_t ha_state,
                  struct hip_packet_context *ctx)
{
    int err = 0, tfm = 0, retransmission = 0, idx = 0;
    uint32_t spi_recvd = 0, spi_in = 0;
    struct hip_esp_info *esp_info   = NULL;
    struct hip_locator *locator     = NULL;
    struct hip_spi_out_item spi_out_data;

    if (ha_state == HIP_STATE_ESTABLISHED) {
        retransmission = 1;
        HIP_DEBUG("Retransmission\n");
    } else {
        HIP_DEBUG("Not a retransmission\n");
    }

    /* if the NAT mode is used, update the port numbers of the host association */
    if (ctx->msg_ports->dst_port == hip_get_local_nat_udp_port()) {
        ctx->hadb_entry->local_udp_port = ctx->msg_ports->dst_port;
        ctx->hadb_entry->peer_udp_port  = ctx->msg_ports->src_port;
    }

    HIP_IFEL(!(esp_info = hip_get_param(ctx->input_msg, HIP_PARAM_ESP_INFO)),
             -EINVAL,
             "Parameter SPI not found.\n");

    spi_recvd = ntohl(esp_info->new_spi);
    memset(&spi_out_data, 0, sizeof(struct hip_spi_out_item));
    spi_out_data.spi = spi_recvd;

    ctx->hadb_entry->spi_outbound_current = spi_recvd;
    HIP_DEBUG("Set SPI out = 0x%x\n", spi_recvd);

    /* Copy SPI out value here or otherwise ICE code has zero SPI */
    ctx->hadb_entry->spi_outbound_new = spi_recvd;
    HIP_DEBUG("Set default SPI out = 0x%x\n", spi_recvd);

    HIP_DEBUG("entry should have only one spi_in now, test\n");

    spi_in = ctx->hadb_entry->spi_inbound_current;
    HIP_DEBUG("spi_in: 0x%x\n", spi_in);

    tfm    = ctx->hadb_entry->esp_transform;
    HIP_DEBUG("esp_transform: %i\n", tfm);

    HIP_DEBUG("R2 packet source port: %d, destination port %d.\n",
              ctx->msg_ports->src_port, ctx->msg_ports->dst_port);

    /********** ESP-PROT anchor [OPTIONAL] **********/
    HIP_IFEL(esp_prot_r2_handle_anchor(ctx->hadb_entry,
                                       ctx->input_msg),
             -1,
             "failed to handle esp prot anchor\n");

    /***** LOCATOR PARAMETER *****/
    locator = (struct hip_locator *) hip_get_param(ctx->input_msg, HIP_PARAM_LOCATOR);
    if (locator) {
        HIP_DEBUG("Locator parameter support in BEX is not implemented!\n");
    }

    HIP_DEBUG_HIT("hit our", &(ctx->hadb_entry)->hit_our);
    HIP_DEBUG_HIT("hit peer", &(ctx->hadb_entry)->hit_peer);
    HIP_IFEL(hip_add_sa(ctx->src_addr,
                        ctx->dst_addr,
                        &ctx->input_msg->hits,
                        &ctx->input_msg->hitr,
                        spi_in,
                        tfm,
                        &(ctx->hadb_entry)->esp_in,
                        &(ctx->hadb_entry)->auth_in,
                        0,
                        HIP_SPI_DIRECTION_IN,
                        0,
                        ctx->hadb_entry),
            -1,
            "Failed to setup IPsec SPD/SA entries, peer:src\n");

    HIP_IFEL(hip_add_sa(ctx->dst_addr,
                        ctx->src_addr,
                        &ctx->input_msg->hitr,
                        &ctx->input_msg->hits,
                        spi_recvd,
                        tfm,
                        &ctx->hadb_entry->esp_out,
                        &ctx->hadb_entry->auth_out,
                        0,
                        HIP_SPI_DIRECTION_OUT,
                        0,
                        ctx->hadb_entry),
             -1,
             "Failed to setup IPsec SPD/SA entries, peer:dst\n");

    /** @todo Check for -EAGAIN */
    HIP_DEBUG("Set up outbound IPsec SA, SPI = 0x%x (host).\n", spi_recvd);

    /* Source IPv6 address is implicitly the preferred address after the
     * base exchange. */

    idx = hip_devaddr2ifindex(ctx->dst_addr);

    if (idx != 0) {
        HIP_DEBUG("ifindex = %d\n", idx);
        // hip_hadb_set_spi_ifindex_deprecated(ctx->hadb_entry, spi_in, idx);
    } else {
        HIP_ERROR("Couldn't get device ifindex of address\n");
    }

#ifdef CONFIG_HIP_RVS
        hip_relay_handle_relay_to_in_client(packet_type, ha_state, ctx);
#endif /* CONFIG_HIP_RVS */

    /* Copying address list from temp location in entry
     * "entry->peer_addr_list_to_be_added" */
    hip_copy_peer_addrlist_changed(ctx->hadb_entry);

    /* Handle REG_RESPONSE and REG_FAILED parameters. */
    hip_handle_param_reg_response(ctx->hadb_entry, ctx->input_msg);
    hip_handle_param_reg_failed(ctx->hadb_entry, ctx->input_msg);

    hip_handle_reg_from(ctx->hadb_entry, ctx->input_msg);

    /* These will change SAs' state from ACQUIRE to VALID, and wake up any
     * transport sockets waiting for a SA. */
    // hip_finalize_sa(&entry->hit_peer, spi_recvd);
    // hip_finalize_sa(&entry->hit_our, spi_in);

    ctx->hadb_entry->state = HIP_STATE_ESTABLISHED;
    hip_hadb_insert_state(ctx->hadb_entry);

#ifdef CONFIG_HIP_OPPORTUNISTIC
    /* Check and remove the IP of the peer from the opp non-HIP database */
    hip_oppipdb_delentry(&(ctx->hadb_entry->peer_addr));
#endif
    HIP_INFO("Reached ESTABLISHED state\n");
    HIP_INFO("Handshake completed\n");

#ifdef CONFIG_HIP_PERFORMANCE
    HIP_DEBUG("Stop and write PERF_BASE\n");
    hip_perf_stop_benchmark(perf_set, PERF_BASE);
    hip_perf_write_benchmark(perf_set, PERF_BASE);
#endif
    if (ctx->hadb_entry->hip_msg_retrans.buf) {
        ctx->hadb_entry->hip_msg_retrans.count = 0;
        memset(ctx->hadb_entry->hip_msg_retrans.buf,
               0,
               HIP_MAX_NETWORK_PACKET);
    }

out_err:
    if (ctx->hadb_entry->state == HIP_STATE_ESTABLISHED) {
        HIP_DEBUG("Send response to firewall.\n");
        hip_firewall_set_bex_data(HIP_MSG_FW_BEX_DONE,
                                  ctx->hadb_entry,
                                  &(ctx->hadb_entry)->hit_our,
                                  &(ctx->hadb_entry)->hit_peer);
    } else {
        hip_firewall_set_bex_data(HIP_MSG_FW_BEX_DONE,
                                  ctx->hadb_entry,
                                  NULL,
                                  NULL);
    }

#ifdef CONFIG_HIP_PERFORMANCE
    HIP_DEBUG("Stop and write PERF_R2\n");
    hip_perf_stop_benchmark(perf_set, PERF_R2);
    hip_perf_write_benchmark(perf_set, PERF_R2);
#endif
    return err;
}

/**
 * hip_check_i1
 *
 * Check a received I1 control packet.
 *
 * @param packet_type The packet type of the control message (RFC 5201, 5.3.)
 * @param ha_state The host association state (RFC 5201, 4.4.1.)
 * @param *ctx Pointer to the packet context, containing all information for
 *             the packet handling (received message, source and destination
 *             address, the ports and the corresponding entry from the host
               association database).
 *
 * @return zero on success, or negative error value on error.
 */
int hip_check_i1(const uint8_t packet_type,
                 const uint32_t ha_state,
                 struct hip_packet_context *ctx)
{
    int err = 0, mask = 0;
#ifdef CONFIG_HIP_PERFORMANCE
    HIP_DEBUG("Start PERF_BASE\n");
    hip_perf_start_benchmark(perf_set, PERF_BASE);
    HIP_DEBUG("Start PERF_I1\n");
    hip_perf_start_benchmark(perf_set, PERF_I1);
#endif
    HIP_INFO_HIT("I1 Source HIT:", &(ctx->input_msg)->hits);
    HIP_INFO_IN6ADDR("I1 Source IP :", ctx->src_addr);

    HIP_ASSERT(!ipv6_addr_any(&(ctx->input_msg)->hitr));

    HIP_IFF(!hip_controls_sane(ntohs(ctx->input_msg->control), mask),
            -1,
            ctx->error = 1,
            "Received illegal controls in I1: 0x%x. Dropping\n",
            ntohs(ctx->input_msg->control));

out_err:
    return err;
}

/**
 * Handles an incoming I1 packet.
 *
 * Handles an incoming I1 packet and parses @c FROM or @c RELAY_FROM parameter
 * from the packet. If a @c FROM or a @c RELAY_FROM parameter is found, there must
 * also be a @c RVS_HMAC parameter present. This hmac is first verified. If the
 * verification fails, a negative error value is returned and hip_send_r1() is
 * not invoked. If verification succeeds,
 * <ol>
 * <li>and a @c FROM parameter is found, the IP address obtained from the
 * parameter is passed to hip_send_r1() as the destination IP address. The
 * source IP address of the received I1 packet is passed to hip_send_r1() as
 * the IP of RVS.</li>
 * <li>and a @c RELAY_FROM parameter is found, the IP address and
 * port number obtained from the parameter is passed to hip_send_r1() as the
 * destination IP address and destination port. The source IP address and source
 * port of the received I1 packet is passed to hip_send_r1() as the IP and port
 * of RVS.</li>
 * <li>If no @c FROM or @c RELAY_FROM parameters are found, this function does
 * nothing else but calls hip_send_r1().</li>
 * </ol>
 *
 * @param packet_type The packet type of the control message (RFC 5201, 5.3.)
 * @param ha_state The host association state (RFC 5201, 4.4.1.)
 * @param *ctx Pointer to the packet context, containing all
 *                    information for the packet handling
 *                    (received message, source and destination address, the
 *                    ports and the corresponding entry from the host
 *                    association database).
 *
 * @return         zero on success, or negative error value on error.
 * @warning        This code only handles a single @c FROM or @c RELAY_FROM
 *                 parameter. If there is a mix of @c FROM and @c RELAY_FROM
 *                 parameters, only the first @c FROM parameter is parsed. Also,
 *                 if there are multiple @c FROM or @c RELAY_FROM parameters
 *                 present in the incoming I1 packet, only the first of a kind
 *                 is parsed.
 */
int hip_handle_i1(const uint8_t packet_type,
                  const uint32_t ha_state,
                  struct hip_packet_context *ctx)
{
    int err = 0, src_hit_is_our;

    /* In some environments, a copy of broadcast our own I1 packets
     * arrive at the local host too. The following variable handles
     * that special case. Since we are using source HIT (and not
     * destination) it should handle also opportunistic I1 broadcast */
    src_hit_is_our = hip_hidb_hit_is_our(&ctx->input_msg->hits);

    /* check i1 for broadcast/multicast addresses */
    if (IN6_IS_ADDR_V4MAPPED(ctx->dst_addr)) {
        struct in_addr addr4;

        IPV6_TO_IPV4_MAP(ctx->dst_addr, &addr4);

        if (addr4.s_addr == INADDR_BROADCAST) {
            HIP_DEBUG("Received I1 broadcast\n");
            HIP_IFF(src_hit_is_our,
                    -1,
                    ctx->error = 1,
                    "Received a copy of own broadcast, dropping\n");

            HIP_IFF(hip_select_source_address(ctx->dst_addr, ctx->src_addr),
                    -1,
                    ctx->error = 1,
                    "Could not find source address\n");
        }
    } else if (IN6_IS_ADDR_MULTICAST(ctx->dst_addr)) {
        HIP_IFF(src_hit_is_our,
                -1,
                ctx->error = 1,
                "Received a copy of own broadcast, dropping\n");
        HIP_IFF(hip_select_source_address(ctx->dst_addr, ctx->src_addr),
                -1,
                ctx->error = 1,
                "Could not find source address\n");
    }

out_err:
    if (err) {
        ctx->error = err;
    }
    return err;
}

/**
 * hip_check_i2
 *
 * Check a received I2 control packet.
 *
 * @param packet_type The packet type of the control message (RFC 5201, 5.3.)
 * @param ha_state The host association state (RFC 5201, 4.4.1.)
 * @param *ctx Pointer to the packet context, containing all information for
 *             the packet handling (received message, source and destination
 *             address, the ports and the corresponding entry from the host
               association database).
 *
 * @return zero on success, or negative error value on error.
 */
int hip_check_i2(const uint8_t packet_type,
                 const uint32_t ha_state,
                 struct hip_packet_context *ctx)
{
    int err = 0, is_loopback = 0;
    uint16_t mask = HIP_PACKET_CTRL_ANON, crypto_len = 0;
    char *tmp_enc = NULL, *enc = NULL;
    unsigned char *iv = NULL;
    struct hip_solution *solution     = NULL;
    struct hip_dh_public_value *dhpv  = NULL;
    struct hip_r1_counter *r1cntr     = NULL;
    struct hip_hip_transform *hip_transform = NULL;
    struct hip_host_id *host_id_in_enc      = NULL;
#ifdef CONFIG_HIP_PERFORMANCE
    HIP_DEBUG("Start PERF_I2\n");
    hip_perf_start_benchmark(perf_set, PERF_I2);
#endif

    HIP_IFEL(ipv6_addr_any(&ctx->input_msg->hitr),
             0,
             "Received NULL receiver HIT in I2. Dropping\n");
    HIP_IFEL(!hip_hidb_hit_is_our(&ctx->input_msg->hitr),
             -EPROTO,
             "Responder's HIT in the received I2 packet does not correspond " \
             " to one of our own HITs. Dropping\n");

    HIP_IFEL(!hip_controls_sane(ntohs(ctx->input_msg->control), mask),
             0,
             "Received illegal controls in I2: 0x%x. Dropping\n",
             ntohs(ctx->input_msg->control));

    HIP_DEBUG("Received I2 in state %s\n", hip_state_str(ha_state));
    HIP_INFO("Received I2 from:\n");
    HIP_INFO_HIT("Source HIT:", &ctx->input_msg->hits);
    HIP_INFO_IN6ADDR("Source IP: ", ctx->src_addr);

    /* Next, we initialize the new HIP association. Peer HIT is the
      * source HIT of the received I2 packet. We can have many Host
      * Identities and using any of those Host Identities we can
      * calculate diverse HITs depending on the used algorithm. When
      * we sent one of our pre-created R1 packets, we have used one
      * of our Host Identities and thus of our HITs as source. We
      * must dig out the original Host Identity using the destination
      * HIT of the I2 packet as a key. The initialized HIP
      * association will not, however, have the I2 destination HIT as
      * source, but one that is calculated using the Host Identity
      * that we have dug out. */
     if (!ctx->hadb_entry) {
         HIP_DEBUG("No HIP association found. Creating a new one.\n");

         HIP_IFEL(!(ctx->hadb_entry = hip_hadb_create_state(0)),
                  -ENOMEM,
                  "Out of memory when allocating memory for a new HIP " \
                  "association. Dropping the I2 packet.\n");
     }
     ipv6_addr_copy(&ctx->hadb_entry->hit_peer, &ctx->input_msg->hits);
     ipv6_addr_copy(&ctx->hadb_entry->our_addr, ctx->dst_addr);
     HIP_DEBUG("Initializing the HIP association.\n");
     hip_init_us(ctx->hadb_entry, &ctx->input_msg->hitr);
     hip_hadb_insert_state(ctx->hadb_entry);

    /* Here we should check the 'system boot counter' using the R1_COUNTER
     * parameter. However, our precreated R1 packets do not support system
     * boot counter so we do not check it. */

    /* Check solution for cookie */
    HIP_IFEL(!(solution = hip_get_param(ctx->input_msg, HIP_PARAM_SOLUTION)),
             -ENODATA,
             "SOLUTION parameter missing from I2 packet. Dropping\n");

    HIP_IFEL(hip_verify_cookie(ctx->src_addr,
                               ctx->dst_addr,
                               ctx->input_msg,
                               solution),
             -EPROTO,
             "Cookie solution rejected. Dropping the I2 packet.\n");

    HIP_IFEL(hip_produce_keying_material(ctx,
                                         solution->I,
                                         solution->J,
                                         &dhpv),
             -EPROTO,
             "Unable to produce keying material. Dropping the I2 packet.\n");

    /* Verify HMAC. */
    if (hip_hidb_hit_is_our(&ctx->input_msg->hits) &&
        hip_hidb_hit_is_our(&ctx->input_msg->hitr)) {

        is_loopback = 1;
        HIP_IFEL(hip_verify_packet_hmac(ctx->input_msg,
                                        &ctx->hadb_entry->hip_hmac_out),
                 -EPROTO,
                 "HMAC loopback validation on I2 failed. Dropping\n");
    } else {
        HIP_IFEL(hip_verify_packet_hmac(ctx->input_msg,
                                        &ctx->hadb_entry->hip_hmac_in),
                 -EPROTO,
                 "HMAC validation on I2 failed. Dropping the I2 packet.\n");
    }

    HIP_IFEL(!(hip_transform = hip_get_param(ctx->input_msg,
                                             HIP_PARAM_HIP_TRANSFORM)),
             -ENODATA,
             "HIP_TRANSFORM parameter missing from I2 packet. Dropping\n");

    HIP_IFEL(!(ctx->hadb_entry->hip_transform =
                            hip_get_param_transform_suite_id(hip_transform, 0)),
             -EPROTO,
             "Bad HIP transform. Dropping the I2 packet.\n");

    /* Decrypt the HOST_ID and verify it against the sender HIT. */
    /* @todo: the HOST_ID can be in the packet in plain text */
    enc = hip_get_param(ctx->input_msg, HIP_PARAM_ENCRYPTED);
    if (enc == NULL) {
        HIP_DEBUG("ENCRYPTED parameter missing from I2 packet\n");
        host_id_in_enc = hip_get_param(ctx->input_msg, HIP_PARAM_HOST_ID);
        HIP_IFEL(!host_id_in_enc, -1, "No host id in i2");
    } else {
        /* Little workaround...
         * We have a function that calculates SHA1 digest and then verifies the
         * signature. But since the SHA1 digest in I2 must be calculated over
         * the encrypted data, and the signature requires that the encrypted
         * data to be decrypted (it contains peer's host identity), we are
         * forced to do some temporary copying. If ultimate speed is required,
         * then calculate the digest here as usual and feed it to signature
         * verifier. */
        if ((tmp_enc = malloc(hip_get_param_total_len(enc))) == NULL) {
            err = -ENOMEM;
            HIP_ERROR("Out of memory when allocating memory for temporary " \
                      "ENCRYPTED parameter. Dropping the I2 packet.\n");
            goto out_err;
        }
        memcpy(tmp_enc, enc, hip_get_param_total_len(enc));

        /* Get pointers to:
         * 1) the encrypted HOST ID parameter inside the "Encrypted
         * data" field of the ENCRYPTED parameter.
         * 2) Initialization vector from the ENCRYPTED parameter.
         *
         * Get the length of the "Encrypted data" field in the ENCRYPTED
         * parameter. */
        switch (ctx->hadb_entry->hip_transform) {
        case HIP_HIP_RESERVED:
            HIP_ERROR("Found HIP suite ID 'RESERVED'. Dropping " \
                      "the I2 packet.\n");
            err            = -EOPNOTSUPP;
            goto out_err;
        case HIP_HIP_AES_SHA1:
            host_id_in_enc = (struct hip_host_id *)
                             (tmp_enc +
                              sizeof(struct hip_encrypted_aes_sha1));
            iv             = ((struct hip_encrypted_aes_sha1 *) tmp_enc)->iv;
            /* 4 = reserved, 16 = IV */
            crypto_len     = hip_get_param_contents_len(enc) - 4 - 16;
            HIP_DEBUG("Found HIP suite ID " \
                      "'AES-CBC with HMAC-SHA1'.\n");
            break;
        case HIP_HIP_3DES_SHA1:
            host_id_in_enc = (struct hip_host_id *)
                             (tmp_enc +
                              sizeof(struct hip_encrypted_3des_sha1));
            iv             = ((struct hip_encrypted_3des_sha1 *) tmp_enc)->iv;
            /* 4 = reserved, 8 = IV */
            crypto_len     = hip_get_param_contents_len(enc) - 4 - 8;
            HIP_DEBUG("Found HIP suite ID " \
                      "'3DES-CBC with HMAC-SHA1'.\n");
            break;
        case HIP_HIP_3DES_MD5:
            HIP_ERROR("Found HIP suite ID '3DES-CBC with " \
                      "HMAC-MD5'. Support for this suite ID is " \
                      "not implemented. Dropping the I2 packet.\n");
            err = -ENOSYS;
            goto out_err;
        case HIP_HIP_BLOWFISH_SHA1:
            HIP_ERROR("Found HIP suite ID 'BLOWFISH-CBC with " \
                      "HMAC-SHA1'. Support for this suite ID is " \
                      "not implemented. Dropping the I2 packet.\n");
            err            = -ENOSYS;
            goto out_err;
        case HIP_HIP_NULL_SHA1:
            host_id_in_enc = (struct hip_host_id *)
                             (tmp_enc +
                              sizeof(struct hip_encrypted_null_sha1));
            iv             = NULL;
            /* 4 = reserved */
            crypto_len     = hip_get_param_contents_len(enc) - 4;
            HIP_DEBUG("Found HIP suite ID " \
                      "'NULL-ENCRYPT with HMAC-SHA1'.\n");
            break;
        case HIP_HIP_NULL_MD5:
            HIP_ERROR("Found HIP suite ID 'NULL-ENCRYPT with " \
                      "HMAC-MD5'. Support for this suite ID is " \
                      "not implemented. Dropping the I2 packet.\n");
            err = -ENOSYS;
            goto out_err;
        default:
            HIP_ERROR("Found unknown HIP suite ID '%d'. Dropping " \
                      "the I2 packet.\n", ctx->hadb_entry->hip_transform);
            err = -EOPNOTSUPP;
            goto out_err;
        }

        /* This far we have successfully produced the keying material (key),
         * identified which HIP transform is use (ctx->hadb_entry->hip_transform), retrieved pointers
         * both to the encrypted HOST_ID (host_id_in_enc) and initialization
         * vector (iv) and we know the length of the encrypted HOST_ID
         * parameter (crypto_len). We are ready to decrypt the actual host
         * identity. If the decryption succeeds, we have the decrypted HOST_ID
         * parameter in the 'host_id_in_enc' buffer.
         *
         * Note, that the original packet has the data still encrypted. */
        HIP_IFEL(hip_crypto_encrypted(host_id_in_enc, iv, ctx->hadb_entry->hip_transform, crypto_len,
                                      (is_loopback ?
                                          ctx->hadb_entry->hip_enc_out.key :
                                          ctx->hadb_entry->hip_enc_in.key),
                                      HIP_DIRECTION_DECRYPT),
                 -1,
                 "Failed to decrypt the HOST_ID parameter. Dropping\n");

        /* If the decrypted data is not a HOST_ID parameter, the I2 packet is
         * silently dropped. */
        HIP_IFEL(hip_get_param_type(host_id_in_enc) != HIP_PARAM_HOST_ID,
                 -EPROTO,
                 "The decrypted data is not a HOST_ID parameter. Dropping\n");
    }

    HIP_HEXDUMP("Initiator host id",
                host_id_in_enc,
                hip_get_param_total_len(host_id_in_enc));

    /* Store peer's public key and HIT to HA */
     HIP_IFE(hip_init_peer(ctx->hadb_entry, ctx->input_msg, host_id_in_enc), -EINVAL);
     /* Validate signature */
 #ifdef CONFIG_HIP_PERFORMANCE
     HIP_DEBUG("Start PERF_VERIFY(2)\n");
     hip_perf_start_benchmark(perf_set, PERF_VERIFY);
 #endif
     HIP_IFEL(ctx->hadb_entry->verify(ctx->hadb_entry->peer_pub_key,
                                      ctx->input_msg),
              -EINVAL,
              "Verification of I2 signature failed\n");
 #ifdef CONFIG_HIP_PERFORMANCE
     HIP_DEBUG("Stop PERF_VERIFY(2)\n");
     hip_perf_stop_benchmark(perf_set, PERF_VERIFY);
 #endif

    if ((r1cntr = hip_get_param(ctx->input_msg, HIP_PARAM_R1_COUNTER))) {
        ctx->hadb_entry->birthday = r1cntr->generation;
    }

out_err:
    if (err) {
        ctx->error = err;
    }
    if (tmp_enc != NULL) {
            free(tmp_enc);
    }
    return err;
}

/**
 * Handles an incoming I2 packet.
 *
 * This function is the actual point from where the processing of I2 is started
 * and corresponding R2 is created. This function also creates a new host
 * association in the host association database if no previous association
 * matching the search key (source HIT XOR destination HIT) was found.
 *
 * @param packet_type The packet type of the control message (RFC 5201, 5.3.)
 * @param ha_state The host association state (RFC 5201, 4.4.1.)
 * @param *ctx Pointer to the packet context, containing all
 *                    information for the packet handling
 *                    (received message, source and destination address, the
 *                    ports and the corresponding entry from the host
 *                    association database).
 *
 * @return         zero on success, or negative error value on error. Success
 *                 indicates that I2 payloads are checked and R2 is created and
 *                 sent.
 * @see            Section 6.9. "Processing Incoming I2 Packets" of
 *                 <a href="http://www.rfc-editor.org/rfc/rfc5201.txt">
 *                 RFC 5201</a>.
 */
int hip_handle_i2(const uint8_t packet_type,
                  const uint32_t ha_state,
                  struct hip_packet_context *ctx)
{
    int err = 0, retransmission = 0;
    uint32_t spi_out = 0;
    struct hip_esp_info *esp_info           = NULL;
    hip_transform_suite_t esp_tfm;
    struct hip_spi_in_item spi_in_data;
    struct hip_locator *locator             = NULL;
    int if_index                            = 0;
    struct sockaddr_storage ss_addr;
    struct sockaddr *addr                   = NULL;
    struct hip_esp_transform *esp_tf = NULL;
    struct hip_spi_out_item spi_out_data;

    /* Get the interface index of the network device which has our
     * local IP address. */
    if ((if_index =
             hip_devaddr2ifindex(&ctx->hadb_entry->our_addr)) < 0) {
        err = -ENXIO;
        HIP_ERROR("Interface index for local IPv6 address "     \
                  "could not be determined. Dropping the I2 "   \
                  "packet.\n");
        goto out_err;
    }

    /* We need our local IP address as a sockaddr because
     * hip_add_address_to_list() eats only sockaddr structures. */
    memset(&ss_addr, 0, sizeof(struct sockaddr_storage));
    addr            = (struct sockaddr *) &ss_addr;
    addr->sa_family = AF_INET6;

<<<<<<< HEAD
    memcpy(hip_cast_sa_addr(addr), &(ctx->hadb_entry)->our_addr,
           hip_sa_addr_len(addr));
    hip_add_address_to_list(addr, if_index, 0);

    /* If there was already state, these may be uninitialized */
    if (!ctx->hadb_entry->our_pub) {
        hip_init_us(ctx->hadb_entry, &ctx->input_msg->hitr);
=======
#ifdef CONFIG_HIP_BLIND
    if (hip_blind_get_status()) {
        mask |= HIP_PACKET_CTRL_BLIND;
>>>>>>> 2279877f
    }
    /* If the incoming I2 packet has hip_get_nat_udp_port() as destination port, NAT
     * mode is set on for the host association, I2 source port is
     * stored as the peer UDP port and send function is set to
     * "hip_send_pkt()". Note that we must store the port not until
     * here, since the source port can be different for I1 and I2. */
    if (ctx->msg_ports->dst_port != 0) {
        if (ctx->hadb_entry->nat_mode == 0) {
            ctx->hadb_entry->nat_mode = HIP_NAT_MODE_PLAIN_UDP;
        }
        ctx->hadb_entry->local_udp_port = ctx->msg_ports->dst_port;
        ctx->hadb_entry->peer_udp_port  = ctx->msg_ports->src_port;
        HIP_DEBUG("Setting send func to UDP for entry %p from I2 info.\n",
                  ctx->hadb_entry);
        /** @todo Is this function set needed ? */
        /*hip_hadb_set_xmit_function_set(ctx->hadb_entry, &nat_xmit_func_set);*/
    }

    /* If we have old SAs with these HITs delete them */
    hip_delete_security_associations_and_sp(ctx->hadb_entry);

    HIP_IFEL(!(esp_tf = hip_get_param(ctx->input_msg,
                                      HIP_PARAM_ESP_TRANSFORM)),
             -ENOENT, "Did not find ESP transform on i2\n");
    HIP_IFEL(!(esp_info = hip_get_param(ctx->input_msg,
                                        HIP_PARAM_ESP_INFO)),
             -ENOENT, "Did not find SPI LSI on i2\n");


    ctx->hadb_entry->peer_controls |= ntohs(ctx->input_msg->control);

    /* move this below setup_sa */
    memset(&spi_out_data, 0, sizeof(struct hip_spi_out_item));
    spi_out_data.spi            = ntohl(esp_info->new_spi);
    ctx->hadb_entry->spi_outbound_current = spi_out_data.spi;
    /* 99999
     * HIP_DEBUG("Adding spi 0x%x\n", spi_out_data.spi);
     * HIP_IFE(hip_hadb_add_spi_old(ctx->hadb_entry, HIP_SPI_DIRECTION_OUT,
     *                       &spi_out_data), -1);*/
    ctx->hadb_entry->esp_transform  = hip_select_esp_transform(esp_tf);
    HIP_IFEL(!(esp_tfm = ctx->hadb_entry->esp_transform),
             -1,
             "Could not select proper ESP transform\n");

    HIP_IFEL(hip_hadb_add_peer_addr(ctx->hadb_entry,
                                    ctx->src_addr,
                                    0,
                                    0,
                                    PEER_ADDR_STATE_ACTIVE,
                                    ctx->msg_ports->src_port),
             -1,
             "Error while adding the preferred peer address\n");

    if ((ctx->hadb_entry->state == HIP_STATE_R2_SENT) ||
        (ctx->hadb_entry->state == HIP_STATE_ESTABLISHED)) {
        retransmission = 1;
    }
    HIP_DEBUG("retransmission: %s\n", (retransmission ? "yes" : "no"));

    /********** ESP-PROT anchor [OPTIONAL] **********/
    /** @todo Modularize esp_prot_* */
    HIP_IFEL(esp_prot_i2_handle_anchor(ctx), -1,
             "failed to handle esp prot anchor\n");

    /************************************************/

    /* Set up IPsec associations */
    err = hip_add_sa(ctx->src_addr,
                     ctx->dst_addr,
                     &ctx->input_msg->hits,
                     &ctx->input_msg->hitr,
                     ctx->hadb_entry->spi_inbound_current,
                     esp_tfm,
                     &ctx->hadb_entry->esp_in,
                     &ctx->hadb_entry->auth_in,
                     retransmission,
                     HIP_SPI_DIRECTION_IN,
                     0,
                     ctx->hadb_entry);

    /* Remove the IPsec associations if there was an error when creating
     * them.
     */
    if (err) {
        err = -1;
        HIP_ERROR("Failed to setup inbound SA with SPI=%d\n", ctx->hadb_entry->spi_inbound_current);
        hip_delete_security_associations_and_sp(ctx->hadb_entry);
        goto out_err;
    }

    spi_out = ntohl(esp_info->new_spi);
    HIP_DEBUG("Setting up outbound IPsec SA, SPI=0x%x\n", spi_out);

    HIP_IFEL(hip_setup_hit_sp_pair(&ctx->input_msg->hits,
                                   &ctx->input_msg->hitr,
                                   ctx->src_addr,
                                   ctx->dst_addr,
                                   IPPROTO_ESP,
                                   1,
                                   1),
             -1,
             "Failed to set up an SP pair.\n");

    memset(&spi_in_data, 0, sizeof(struct hip_spi_in_item));
    spi_in_data.spi     = ctx->hadb_entry->spi_inbound_current;
    spi_in_data.ifindex = hip_devaddr2ifindex(ctx->dst_addr);

    if (spi_in_data.ifindex) {
        HIP_DEBUG("spi_in_data.ifindex = %d.\n", spi_in_data.ifindex);
    } else {
        HIP_ERROR("Could not get device ifindex of address.\n");
    }

    ctx->hadb_entry->spi_outbound_new = spi_out;

#ifdef CONFIG_HIP_RVS
    {
        in6_addr_t dest;
        in_port_t dest_port = 0;

        ipv6_addr_copy(&dest, &in6addr_any);
        if (hip_relay_get_status() == HIP_RELAY_OFF) {
            ctx->hadb_entry->state = hip_relay_handle_relay_from(ctx->input_msg,
                                                                 ctx->src_addr,
                                                                 &dest,
                                                                 &dest_port);
            if (ctx->hadb_entry->state == -1) {
                HIP_DEBUG( "Handling RELAY_FROM of  I2 packet failed.\n");
                goto out_err;
            }
        }
    }
#endif

    /***** LOCATOR PARAMETER *****/
    locator = (struct hip_locator *) hip_get_param(ctx->input_msg, HIP_PARAM_LOCATOR);
    if (locator) {
        HIP_DEBUG("Locator parameter support in BEX is not implemented!\n");
    }

#ifdef CONFIG_HIP_PERFORMANCE
    HIP_DEBUG("Stop and write PERF_BASE\n");
    hip_perf_stop_benchmark(perf_set, PERF_BASE);
    hip_perf_write_benchmark(perf_set, PERF_BASE);
#endif

    ctx->hadb_entry->state = HIP_STATE_ESTABLISHED;
    HIP_INFO("Reached %s state\n", hip_state_str(ctx->hadb_entry->state));
    if (ctx->hadb_entry->hip_msg_retrans.buf) {
        ctx->hadb_entry->hip_msg_retrans.count = 0;
        memset(ctx->hadb_entry->hip_msg_retrans.buf, 0, HIP_MAX_NETWORK_PACKET);
    }
out_err:
    if (err) {
        ctx->error = err;
    }
    return err;
}

/**
 * hip_check_notify
 *
 * Check an incoming NOTIFY packet.
 *
 * @param packet_type The packet type of the control message (RFC 5201, 5.3.)
 * @param ha_state The host association state (RFC 5201, 4.4.1.)
 * @param *ctx Pointer to the packet context, containing all information for the
 *             packet handling (received message, source and destination
 *             address, the ports and the corresponding entry from the host
 *             association database).
 *
 * @return     zero on success, or negative error value on error.
 */
int hip_check_notify(const uint8_t packet_type,
                     const uint32_t ha_state,
                     struct hip_packet_context *ctx)
{
<<<<<<< HEAD
    int err = 0;
    uint16_t mask = HIP_PACKET_CTRL_ANON, notify_controls = 0;
=======
    int err       = 0, state;
    uint16_t mask = 0;

    HIP_IFEL(ipv6_addr_any(&hip_common->hitr), -1,
             "Received NULL receiver HIT in R2. Dropping\n");

    HIP_IFEL(!hip_controls_sane(ntohs(hip_common->control), mask), -1,
             "Received illegal controls in R2: 0x%x. Dropping\n", ntohs(hip_common->control));

    HIP_IFEL(!entry, -EFAULT,
             "Received R2 by unknown sender\n");

    HIP_LOCK_HA(entry);
    state = entry->state;
>>>>>>> 2279877f

    HIP_IFEL(!ctx->hadb_entry,
             -EFAULT,
             "Received a NOTIFY packet from an unknown sender. Dropping\n");

    notify_controls = ntohs(ctx->input_msg->control);

    HIP_IFEL(!hip_controls_sane(notify_controls, mask),
             -EPROTO,
           "Received a NOTIFY packet with illegal controls: 0x%x. Dropping\n",
           notify_controls);

out_err:
    if (err) {
        ctx->error = err;
    }
    return err;
}

/**
 * Handles an incoming NOTIFY packet.
 *
 * Handles an incoming NOTIFY packet and parses @c NOTIFICATION parameters and
 * @c VIA_RVS parameter from the packet.
 *
 * @note draft-ietf-hip-base-06, Section 6.13: Processing NOTIFY packets is
 * OPTIONAL. If processed, any errors in a received NOTIFICATION parameter
 * SHOULD be logged.
 *
 * @param packet_type The packet type of the control message (RFC 5201, 5.3.)
 * @param ha_state The host association state (RFC 5201, 4.4.1.)
 * @param *ctx Pointer to the packet context, containing all
 *                    information for the packet handling
 *                    (received message, source and destination address, the
 *                    ports and the corresponding entry from the host
 *                    association database).
 *
 * @return         zero on success, or negative error value on error.
 */
int hip_handle_notify(const uint8_t packet_type,
                      const uint32_t ha_state,
                      struct hip_packet_context *ctx)
{
    int err = 0;
    struct hip_tlv_common *current_param  = NULL;
    struct hip_notification *notification = NULL;
    struct in6_addr responder_ip, responder_hit;
    hip_tlv_type_t param_type             = 0, response;
    hip_tlv_len_t param_len               = 0;
    uint16_t msgtype                      = 0;
    in_port_t port                        = 0;

<<<<<<< HEAD
    /* Loop through all the parameters in the received packet. */
=======
    /* draft-ietf-hip-base-06, Section 6.13: Processing NOTIFY packets is
     * OPTIONAL. If processed, any errors in a received NOTIFICATION parameter
     * SHOULD be logged. */

    /* Loop through all the parameters in the received I1 packet. */
>>>>>>> 2279877f
    while ((current_param =
                hip_get_next_param(ctx->input_msg, current_param)) != NULL) {
        param_type = hip_get_param_type(current_param);

        if (param_type == HIP_PARAM_NOTIFICATION) {
            HIP_INFO("Found NOTIFICATION parameter in NOTIFY " \
                     "packet.\n");
            notification = (struct hip_notification *) current_param;

            param_len    = hip_get_param_contents_len(current_param);
            msgtype      = ntohs(notification->msgtype);

            switch (msgtype) {
            case HIP_NTF_UNSUPPORTED_CRITICAL_PARAMETER_TYPE:
                HIP_INFO("NOTIFICATION parameter type is " \
                         "UNSUPPORTED_CRITICAL_PARAMETER_" \
                         "TYPE.\n");
                break;
            case HIP_NTF_INVALID_SYNTAX:
                HIP_INFO("NOTIFICATION parameter type is " \
                         "INVALID_SYNTAX.\n");
                break;
            case HIP_NTF_NO_DH_PROPOSAL_CHOSEN:
                HIP_INFO("NOTIFICATION parameter type is " \
                         "NO_DH_PROPOSAL_CHOSEN.\n");
                break;
            case HIP_NTF_INVALID_DH_CHOSEN:
                HIP_INFO("NOTIFICATION parameter type is " \
                         "INVALID_DH_CHOSEN.\n");
                break;
            case HIP_NTF_NO_HIP_PROPOSAL_CHOSEN:
                HIP_INFO("NOTIFICATION parameter type is " \
                         "NO_HIP_PROPOSAL_CHOSEN.\n");
                break;
            case HIP_NTF_INVALID_HIP_TRANSFORM_CHOSEN:
                HIP_INFO("NOTIFICATION parameter type is " \
                         "INVALID_HIP_TRANSFORM_CHOSEN.\n");
                break;
            case HIP_NTF_AUTHENTICATION_FAILED:
                HIP_INFO("NOTIFICATION parameter type is " \
                         "AUTHENTICATION_FAILED.\n");
                break;
            case HIP_NTF_CHECKSUM_FAILED:
                HIP_INFO("NOTIFICATION parameter type is " \
                         "CHECKSUM_FAILED.\n");
                break;
            case HIP_NTF_HMAC_FAILED:
                HIP_INFO("NOTIFICATION parameter type is " \
                         "HMAC_FAILED.\n");
                break;
            case HIP_NTF_ENCRYPTION_FAILED:
                HIP_INFO("NOTIFICATION parameter type is " \
                         "ENCRYPTION_FAILED.\n");
                break;
            case HIP_NTF_INVALID_HIT:
                HIP_INFO("NOTIFICATION parameter type is " \
                         "INVALID_HIT.\n");
                break;
            case HIP_NTF_BLOCKED_BY_POLICY:
                HIP_INFO("NOTIFICATION parameter type is " \
                         "BLOCKED_BY_POLICY.\n");
                break;
            case HIP_NTF_SERVER_BUSY_PLEASE_RETRY:
                HIP_INFO("NOTIFICATION parameter type is " \
                         "SERVER_BUSY_PLEASE_RETRY.\n");
                break;
            case HIP_NTF_I2_ACKNOWLEDGEMENT:
                HIP_INFO("NOTIFICATION parameter type is " \
                         "I2_ACKNOWLEDGEMENT.\n");
                break;
            case HIP_PARAM_RELAY_TO:
            case HIP_PARAM_RELAY_FROM:
                response = ((msgtype == HIP_PARAM_RELAY_TO) ? HIP_I1 : HIP_NOTIFY);
                HIP_INFO("NOTIFICATION parameter type is " \
                         "RVS_NAT.\n");

                /* responder_hit is not currently used. */
                ipv6_addr_copy(&responder_hit, (struct in6_addr *) (void *)
                               notification->data);
                ipv6_addr_copy(&responder_ip, (struct in6_addr *) (void *)
                               &(notification->
                                 data[sizeof(struct in6_addr)]));
                memcpy(&port, &(notification->
                                data[2 * sizeof(struct in6_addr)]),
                       sizeof(in_port_t));

                /* If port is zero (the responder is not behind
                 * a NAT) we use hip_get_nat_udp_port() as the destination
                 * port. */
                if (port == 0) {
                    port = hip_get_peer_nat_udp_port();
                }

                /* We don't need to use hip_msg_alloc(), since
                 * the I1 packet is just the size of struct
                 * hip_common. */
                memset(ctx->output_msg, 0, sizeof(ctx->output_msg));

                hip_build_network_hdr(ctx->output_msg,
                                      response,
                                      ctx->hadb_entry->local_controls,
                                      &ctx->hadb_entry->hit_our,
                                      &ctx->hadb_entry->hit_peer);

                /* Calculate the HIP header length */
                hip_calc_hdr_len(ctx->output_msg);

                /* This I1 packet must be send only once, which
                 * is why we use NULL entry for sending. */
                err = hip_send_pkt(&ctx->hadb_entry->our_addr,
                                   &responder_ip,
                                   (ctx->hadb_entry->nat_mode ? hip_get_local_nat_udp_port() : 0),
                                   port,
                                   ctx->output_msg, NULL, 0);

                break;
            default:
                HIP_INFO("Unrecognized NOTIFICATION parameter " \
                         "type.\n");
                break;
            }
            HIP_HEXDUMP("NOTIFICATION parameter notification data:",
                        notification->data,
                        param_len
                        - sizeof(notification->reserved)
                        - sizeof(notification->msgtype)
                        );
            msgtype = 0;
        } else {
            HIP_INFO("Found unsupported parameter in NOTIFY packet.\n");
        }
    }

    return err;
<<<<<<< HEAD
=======
}

/**
 * Determines the action to be executed for an incoming NOTIFY packet.
 *
 * This function is called when a HIP control packet is received by
 * hip_receive_control_packet()-function and the packet is detected to be
 * a NOTIFY packet.
 *
 * @param notify       a pointer to the received NOTIFY HIP packet common header
 *                     with source and destination HITs.
 * @param notify_saddr a pointer to the source address from where the NOTIFY
 *                     packet was received.
 * @param notify_daddr a pointer to the destination address where to the NOTIFY
 *                     packet was sent to (own address).
 * @param entry        a pointer to the current host association database state.
 */
int hip_receive_notify(const struct hip_common *notify,
                       const struct in6_addr *notify_saddr,
                       const struct in6_addr *notify_daddr, hip_ha_t *entry)
{
    int err       = 0;
    uint16_t mask = HIP_PACKET_CTRL_ANON, notify_controls = 0;

    HIP_IFEL(entry == NULL, -EFAULT,
             "Received a NOTIFY packet from an unknown sender, ignoring " \
             "the packet.\n");

    notify_controls = ntohs(notify->control);

    HIP_IFEL(!hip_controls_sane(notify_controls, mask), -EPROTO,
             "Received a NOTIFY packet with illegal controls: 0x%x, ignoring " \
             "the packet.\n", notify_controls);

    err = hip_handle_notify(notify, notify_saddr, notify_daddr, entry);

out_err:
    return err;
>>>>>>> 2279877f
}<|MERGE_RESOLUTION|>--- conflicted
+++ resolved
@@ -322,12 +322,6 @@
                   dh_shared_len)) < 0,
              -EINVAL, "Calculation of shared secret failed.\n");
 
-<<<<<<< HEAD
-    _HIP_HEXDUMP("Diffie-Hellman shared parameter:\n", param,
-                 hip_get_param_total_len(param));
-    _HIP_HEXDUMP("Diffie-Hellman shared key:\n", dh_shared_key,
-                 dh_shared_len);
-
     hip_make_keymat(dh_shared_key,
                     dh_shared_len,
                     &km,
@@ -338,57 +332,6 @@
                     &ctx->hadb_entry->keymat_calc_index,
                     I,
                     J);
-=======
-#ifdef CONFIG_HIP_BLIND
-    {
-        hip_ha_t *blind_entry;
-        int type = 0;
-        uint16_t nonce;
-        HIP_DEBUG_HIT("key_material msg->hits (responder)", &msg->hits);
-        HIP_DEBUG_HIT("key_material msg->hitr (local)", &msg->hitr);
-
-        if (hip_blind_get_status()) {
-            type = hip_get_msg_type(msg);
-
-            /* Initiator produces keying material for I2:
-             * uses own blinded hit and plain initiator hit
-             */
-            if (type == HIP_R1) {
-                if ((blind_entry =
-                         hip_hadb_find_by_blind_hits(&msg->hitr, &msg->hits))
-                    == NULL) {
-                    err = -1;
-                    HIP_ERROR("Could not found blinded hip_ha_t entry\n");
-                    goto out_err;
-                }
-                hip_make_keymat(dh_shared_key, dh_shared_len,
-                                &km, keymat, keymat_len,
-                                &blind_entry->hit_peer, &msg->hitr,
-                                &ctx->keymat_calc_index, I, J);
-            }
-            /* Responder produces keying material for handling I2:
-             * uses own plain hit and blinded initiator hit */
-            else if (type == HIP_I2) {
-                HIP_IFEL((plain_local_hit = malloc(sizeof(struct in6_addr))) == NULL,
-                         -1, "Couldn't allocate memory\n");
-                HIP_IFEL(hip_blind_get_nonce(msg, &nonce), -1, "hip_blind_get_nonce failed\n");
-                HIP_IFEL(hip_plain_fingerprint(&nonce, &msg->hitr, plain_local_hit),
-                         -1, "hip_plain_fingerprint failed\n");
-
-                HIP_DEBUG_HIT("plain_local_hit for handling I2", plain_local_hit);
-                hip_make_keymat(dh_shared_key, dh_shared_len,
-                                &km, keymat, keymat_len,
-                                &msg->hits, plain_local_hit, &ctx->keymat_calc_index, I, J);
-            }
-        }
-    }
-#endif
-    if (!hip_blind_get_status()) {
-        hip_make_keymat(dh_shared_key, dh_shared_len,
-                        &km, keymat, keymat_len,
-                        &msg->hits, &msg->hitr, &ctx->keymat_calc_index, I, J);
-    }
->>>>>>> 2279877f
 
     /* draw from km to keymat, copy keymat to dst, length of
      * keymat is len */
@@ -441,13 +384,7 @@
                 hip_transf_length);
     HIP_HEXDUMP("HIP-gl integrity (HMAC) key:", &ctx->hadb_entry->hip_hmac_out.key,
                 hmac_transf_length);
-<<<<<<< HEAD
-    _HIP_DEBUG("skipping HIP-lg encryption key, %u bytes\n",
-               hip_transf_length);
     HIP_HEXDUMP("HIP-lg encryption:", &ctx->hadb_entry->hip_enc_in.key,
-=======
-    HIP_HEXDUMP("HIP-lg encryption:", &ctx->hip_enc_in.key,
->>>>>>> 2279877f
                 hip_transf_length);
     HIP_HEXDUMP("HIP-lg integrity (HMAC) key:", &ctx->hadb_entry->hip_hmac_in.key,
                 hmac_transf_length);
@@ -468,14 +405,6 @@
     memcpy(ctx->hadb_entry->current_keymat_K,
            keymat + (ctx->hadb_entry->keymat_calc_index - 1) * HIP_AH_SHA_LEN, HIP_AH_SHA_LEN);
 
-<<<<<<< HEAD
-    _HIP_DEBUG("ctx->hadb_entry: keymat_calc_index=%u current_keymat_index=%u\n",
-               ctx->hadb_entry->keymat_calc_index, ctx->hadb_entry->current_keymat_index);
-    _HIP_HEXDUMP("CTX CURRENT KEYMAT", ctx->hadb_entry->current_keymat_K,
-                 HIP_AH_SHA_LEN);
-
-=======
->>>>>>> 2279877f
     /* store DH shared key */
     ctx->hadb_entry->dh_shared_key     = dh_shared_key;
     ctx->hadb_entry->dh_shared_key_len = dh_shared_len;
@@ -566,15 +495,8 @@
      * printing packet data here works for all packets. To avoid excessive
      * debug printing do not print this information inside the individual
      * receive or handle functions. */
-<<<<<<< HEAD
     HIP_DEBUG_HIT("HIT Sender  ", &ctx->input_msg->hits);
     HIP_DEBUG_HIT("HIT Receiver", &ctx->input_msg->hitr);
-=======
-    HIP_DEBUG_IN6ADDR("Source IP", src_addr);
-    HIP_DEBUG_IN6ADDR("Destination IP", dst_addr);
-    HIP_DEBUG_HIT("HIT Sender", &msg->hits);
-    HIP_DEBUG_HIT("HIT Receiver", &msg->hitr);
->>>>>>> 2279877f
     HIP_DEBUG("source port: %u, destination port: %u\n",
               ctx->msg_ports->src_port,
               ctx->msg_ports->dst_port);
@@ -690,16 +612,9 @@
     int err         = 0, type;
     hip_ha_t *entry = NULL;
 
-<<<<<<< HEAD
-    _HIP_DEBUG("hip_nat_receive_udp_control_packet() invoked.\n");
-
     type  = hip_get_msg_type(ctx->input_msg);
     entry = hip_hadb_find_byhits(&ctx->input_msg->hits,
                                  &ctx->input_msg->hitr);
-=======
-    type  = hip_get_msg_type(msg);
-    entry = hip_hadb_find_byhits(&msg->hits, &msg->hitr);
->>>>>>> 2279877f
 
 #ifndef CONFIG_HIP_RVS
     /* The ip of RVS is taken to be ip of the peer while using RVS server
@@ -763,221 +678,17 @@
                  const uint32_t ha_state,
                  struct hip_packet_context *ctx)
 {
-<<<<<<< HEAD
     int err = 0, mask = HIP_PACKET_CTRL_ANON, len;
     struct in6_addr daddr;
     struct hip_host_id *peer_host_id  = NULL;
     const char *str                         = NULL;
-=======
-    hip_transform_suite_t transform_hip_suite, transform_esp_suite;
-    struct hip_spi_in_item spi_in_data;
-    in6_addr_t daddr;
-    struct hip_param *param                 = NULL;
-    struct hip_diffie_hellman *dh_req       = NULL;
-    struct hip_esp_info *esp_info           = NULL;
-    struct hip_host_id_entry *host_id_entry = NULL;
-    hip_common_t *i2                        = NULL;
-    char *enc_in_msg                        = NULL, *host_id_in_enc = NULL;
-    unsigned char *iv                       = NULL;
-    int err = 0, host_id_in_enc_len = 0, written = 0;
-    uint16_t mask = 0;
-    uint32_t spi_in = 0;
-
-    HIP_DEBUG("R1 source port %u, destination port %d\n",
-              r1_info->src_port, r1_info->dst_port);
-
-    HIP_ASSERT(entry);
->>>>>>> 2279877f
 
 #ifdef CONFIG_HIP_PERFORMANCE
     HIP_DEBUG("Start PERF_R1\n");
     hip_perf_start_benchmark(perf_set, PERF_R1);
 #endif
 
-<<<<<<< HEAD
     HIP_DEBUG("Verifying R1\n");
-=======
-    if (!hip_blind_get_status()) {
-        HIP_DEBUG("Build normal I2.\n");
-        /* create I2 */
-        entry->hadb_misc_func->
-        hip_build_network_hdr(i2, HIP_I2, mask, &(ctx->input->hitr),
-                              &(ctx->input->hits));
-    }
-
-    /********** ESP_INFO **********/
-    /* SPI is set below */
-    HIP_IFEL(hip_build_param_esp_info(i2, ctx->esp_keymat_index, 0, 0),
-             -1, "building of ESP_INFO failed.\n");
-
-    /********** R1 COUNTER (OPTIONAL) ********/
-    /* we build this, if we have recorded some value (from previous R1s) */
-    {
-        uint64_t rtmp;
-
-        HIP_LOCK_HA(entry);
-        rtmp = entry->birthday;
-        HIP_UNLOCK_HA(entry);
-
-        HIP_IFEL(rtmp && hip_build_param_r1_counter(i2, rtmp), -1,
-                 "Could not build R1 GENERATION parameter\n");
-    }
-
-    /********** SOLUTION **********/
-    {
-        struct hip_puzzle *pz;
-
-        HIP_IFEL(!(pz = hip_get_param(ctx->input, HIP_PARAM_PUZZLE)), -ENOENT,
-                 "Internal error: PUZZLE parameter mysteriously gone\n");
-        HIP_IFEL(hip_build_param_solution(i2, pz, ntoh64(solved_puzzle)), -1,
-                 "Building of solution failed\n");
-    }
-
-    /********** Diffie-Hellman *********/
-    HIP_IFEL(!(dh_req = hip_get_param(ctx->input, HIP_PARAM_DIFFIE_HELLMAN)),
-             -ENOENT, "Internal error\n");
-    HIP_IFEL((written = hip_insert_dh(dhpv->public_value,
-                                      ntohs(dhpv->pub_len), dhpv->group_id)) < 0,
-             -1, "Could not extract the DH public key\n");
-
-    HIP_IFEL(hip_build_param_diffie_hellman_contents(i2,
-                                                     dhpv->group_id,
-                                                     dhpv->public_value,
-                                                     written,
-                                                     HIP_MAX_DH_GROUP_ID,
-                                                     NULL,
-                                                     0),
-             -1,
-             "Building of DH failed.\n");
-
-    /********** HIP transform. **********/
-    HIP_IFE(!(param = hip_get_param(ctx->input, HIP_PARAM_HIP_TRANSFORM)), -ENOENT);
-    HIP_IFEL((transform_hip_suite =
-                  hip_select_hip_transform((struct hip_hip_transform *) param)) == 0,
-             -EINVAL, "Could not find acceptable hip transform suite\n");
-
-    /* Select only one transform */
-    HIP_IFEL(hip_build_param_hip_transform(i2,
-                                           &transform_hip_suite, 1), -1,
-             "Building of HIP transform failed\n");
-
-    HIP_DEBUG("HIP transform: %d\n", transform_hip_suite);
-
-    /************ Encrypted ***********/
-    if (hip_encrypt_i2_hi) {
-        switch (transform_hip_suite) {
-        case HIP_HIP_AES_SHA1:
-            HIP_IFEL(hip_build_param_encrypted_aes_sha1(i2,
-                                                        (struct hip_tlv_common *) entry->our_pub),
-                     -1,
-                     "Building of param encrypted failed.\n");
-            enc_in_msg     = hip_get_param(i2, HIP_PARAM_ENCRYPTED);
-            HIP_ASSERT(enc_in_msg);             /* Builder internal error. */
-            iv             = ((struct hip_encrypted_aes_sha1 *) enc_in_msg)->iv;
-            get_random_bytes(iv, 16);
-            host_id_in_enc = enc_in_msg +
-                             sizeof(struct hip_encrypted_aes_sha1);
-            break;
-        case HIP_HIP_3DES_SHA1:
-            HIP_IFEL(hip_build_param_encrypted_3des_sha1(i2, (struct hip_tlv_common *) entry->our_pub),
-                     -1, "Building of param encrypted failed.\n");
-            enc_in_msg     = hip_get_param(i2, HIP_PARAM_ENCRYPTED);
-            HIP_ASSERT(enc_in_msg);             /* Builder internal error. */
-            iv             = ((struct hip_encrypted_3des_sha1 *) enc_in_msg)->iv;
-            get_random_bytes(iv, 8);
-            host_id_in_enc = enc_in_msg +
-                             sizeof(struct hip_encrypted_3des_sha1);
-            break;
-        case HIP_HIP_NULL_SHA1:
-            HIP_IFEL(hip_build_param_encrypted_null_sha1(i2, (struct hip_tlv_common *) entry->our_pub),
-                     -1, "Building of param encrypted failed.\n");
-            enc_in_msg     = hip_get_param(i2, HIP_PARAM_ENCRYPTED);
-            HIP_ASSERT(enc_in_msg);             /* Builder internal error. */
-            iv             = NULL;
-            host_id_in_enc = enc_in_msg +
-                             sizeof(struct hip_encrypted_null_sha1);
-            break;
-        default:
-            HIP_IFEL(1, -ENOSYS, "HIP transform not supported (%d)\n",
-                     transform_hip_suite);
-        }
-    } else {   /* add host id in plaintext without encrypted wrapper */
-               /* Parameter HOST_ID. Notice that hip_get_public_key overwrites
-                * the argument pointer, so we have to allocate some extra memory */
-
-        HIP_IFEL(!(host_id_entry = hip_get_hostid_entry_by_lhi_and_algo(HIP_DB_LOCAL_HID,
-                                                                        &(ctx->input->hitr),
-                                                                        HIP_ANY_ALGO,
-                                                                        -1)),
-                   -1,
-                   "Unknown HIT\n");
-
-        HIP_IFEL(hip_build_param(i2, host_id_entry->host_id),
-                 -1,
-                 "Building of host id failed\n");
-    }
-
-    /* REG_INFO parameter. This builds a REG_REQUEST parameter in the I2
-     * packet. */
-    hip_handle_param_reg_info(entry, ctx->input, i2);
-
-    /********** ESP-ENC transform. **********/
-    HIP_IFE(!(param = hip_get_param(ctx->input, HIP_PARAM_ESP_TRANSFORM)), -ENOENT);
-
-    /* Select only one transform */
-    HIP_IFEL((transform_esp_suite =
-                  hip_select_esp_transform((struct hip_esp_transform *) param)) == 0,
-             -1, "Could not find acceptable hip transform suite\n");
-    HIP_IFEL(hip_build_param_esp_transform(i2,
-                                           &transform_esp_suite, 1), -1,
-             "Building of ESP transform failed\n");
-
-    /********** ESP-PROT anchor [OPTIONAL] **********/
-
-    HIP_IFEL(esp_prot_i2_add_anchor(i2, entry, ctx), -1,
-             "failed to add esp protection anchor\n");
-
-    /************************************************/
-
-    if (hip_encrypt_i2_hi) {
-        HIP_HEXDUMP("enc(host_id)", host_id_in_enc,
-                    hip_get_param_total_len(host_id_in_enc));
-
-        /* Calculate the length of the host id inside the encrypted param */
-        host_id_in_enc_len = hip_get_param_total_len(host_id_in_enc);
-
-        /* Adjust the host id length for AES (block size 16).
-         * build_param_encrypted_aes has already taken care that there is
-         * enough padding */
-        if (transform_hip_suite == HIP_HIP_AES_SHA1) {
-            /* remainder */
-            int rem = host_id_in_enc_len % 16;
-            if (rem) {
-                HIP_DEBUG("Remainder %d (for AES)\n", remainder);
-                host_id_in_enc_len += rem;
-            }
-        }
-
-        HIP_HEXDUMP("enc key", &ctx->hip_enc_out.key, HIP_MAX_KEY_LEN);
-        HIP_DEBUG("host id type: %d\n",
-                  hip_get_host_id_algo((struct hip_host_id *) host_id_in_enc));
-
-        HIP_IFEL(hip_crypto_encrypted(host_id_in_enc, iv,
-                                      transform_hip_suite,
-                                      host_id_in_enc_len,
-                                      ctx->hip_enc_out.key,
-                                      HIP_DIRECTION_ENCRYPT), -1,
-                 "Building of param encrypted failed\n");
-    }
-
-    /* Now that almost everything is set up except the signature, we can
-     * try to set up inbound IPsec SA, similarly as in hip_create_r2 */
-
-    HIP_DEBUG("src %d, dst %d\n", r1_info->src_port, r1_info->dst_port);
-
-    entry->local_udp_port = r1_info->src_port;
-    entry->peer_udp_port  = r1_info->dst_port;
->>>>>>> 2279877f
 
     HIP_IFEL(!ctx->hadb_entry, -1,
              "No entry in host association database when receiving R1." \
@@ -1090,9 +801,8 @@
                   const uint32_t ha_state,
                   struct hip_packet_context *ctx)
 {
-<<<<<<< HEAD
-    int err = 0, retransmission = 0, written = 0;
-    uint64_t solved_puzzle = 0, I = 0;
+    int err                           = 0, retransmission = 0, written = 0;
+    uint64_t solved_puzzle            = 0, I = 0;
     struct hip_puzzle *pz             = NULL;
     struct hip_diffie_hellman *dh_req = NULL;
     struct hip_r1_counter *r1cntr     = NULL;
@@ -1103,18 +813,6 @@
     HIP_DEBUG("Received R1 in state %s\n", hip_state_str(ha_state));
 
     if (ha_state == HIP_STATE_I2_SENT) {
-=======
-    int err                          = 0, retransmission = 0;
-    uint64_t solved_puzzle           = 0, I = 0;
-    struct hip_context *ctx          = NULL;
-    struct hip_host_id *peer_host_id = NULL;
-    struct hip_r1_counter *r1cntr    = NULL;
-    struct hip_dh_public_value *dhpv = NULL;
-    struct hip_locator *locator      = NULL;
-    /** A function set for NAT travelsal. */
-
-    if (entry->state == HIP_STATE_I2_SENT) {
->>>>>>> 2279877f
         HIP_DEBUG("Retransmission\n");
         retransmission = 1;
     } else {
@@ -1197,923 +895,12 @@
 
     /* note: we could skip keying material generation in the case
      * of a retransmission but then we'd had to fill ctx->hmac etc */
-<<<<<<< HEAD
     HIP_IFEL(hip_produce_keying_material(ctx,
                                          I,
                                          solved_puzzle,
                                          &dhpv),
              -EINVAL,
              "Could not produce keying material\n");
-=======
-    HIP_IFEL(entry->hadb_misc_func->hip_produce_keying_material(r1, ctx, I,
-                                                                solved_puzzle, &dhpv),
-             -EINVAL, "Could not produce keying material\n");
-
-    /** @todo BLIND: What is this? */
-    /* Blinded R1 packets do not contain HOST ID parameters,
-     * so the saving peer's HOST ID mus be delayd to the R2
-     */
-    if (!hip_blind_get_status()) {
-        /* Everything ok, save host id to HA */
-        const char *str = NULL;
-        int len;
-        HIP_IFE(hip_get_param_host_id_di_type_len(
-                    peer_host_id, &str, &len) < 0, -1);
-        HIP_DEBUG("Identity type: %s, Length: %d, Name: %s\n", str,
-                  len, hip_get_param_host_id_hostname(peer_host_id));
-    }
-
-    /********* ESP protection preferred transforms [OPTIONAL] *********/
-
-    HIP_IFEL(esp_prot_r1_handle_transforms(entry, ctx), -1,
-             "failed to handle preferred esp protection transforms\n");
-
-    /******************************************************************/
-
-    /* We haven't handled REG_INFO parameter. We do that in hip_create_i2()
-     * because we must create an REG_REQUEST parameter based on the data
-     * of the REG_INFO parameter. */
-
-    err = entry->hadb_misc_func->
-          hip_create_i2(ctx, solved_puzzle, r1_saddr, r1_daddr, entry,
-                        r1_info, dhpv);
-
-    HIP_IFEL(err < 0, -1, "Creation of I2 failed\n");
-
-    if (entry->state == HIP_STATE_I1_SENT) {
-        entry->state = HIP_STATE_I2_SENT;
-    }
-
-out_err:
-    if (ctx->dh_shared_key) {
-        free(ctx->dh_shared_key);
-    }
-    if (ctx) {
-        free(ctx);
-    }
-
-    return err;
-}
-
-/**
- * Determines the action to be executed for an incoming R1 packet.
- *
- * This function is called when a HIP control packet is received by
- * hip_receive_control_packet()-function and the packet is detected to be
- * a R1 packet. First it is checked, if the corresponding I1 packet has
- * been sent. If yes, then the received R1 packet is handled in
- * hip_handle_r1(). The R1 packet is handled also in @c HIP_STATE_ESTABLISHED.
- * Otherwise the packet is dropped and not handled in any way.
- *
- * @param r1       a pointer to the received I1 HIP packet common header with
- *                 source and destination HITs.
- * @param r1_saddr a pointer to the source address from where the R1 packet
- *                 was received.
- * @param i1_daddr a pointer to the destination address where to the R1 packet
- *                 was sent to (own address).
- * @param entry    a pointer to the current host association database state.
- * @param r1_info  a pointer to the source and destination ports (when NAT is
- *                 in use).
- * @return         zero on success, or negative error value on error.
- */
-int hip_receive_r1(hip_common_t *r1, in6_addr_t *r1_saddr, in6_addr_t *r1_daddr,
-                   hip_ha_t *entry, hip_portpair_t *r1_info)
-{
-    int state, mask = HIP_PACKET_CTRL_ANON, err = 0;
-
-    HIP_DEBUG("hip_receive_r1() invoked.\n");
-
-#ifdef CONFIG_HIP_OPPORTUNISTIC
-    /* Check and remove the IP of the peer from the opp non-HIP database */
-    hip_oppipdb_delentry(&(entry->peer_addr));
-#endif
-
-#ifdef CONFIG_HIP_BLIND
-    if (hip_blind_get_status()) {
-        mask |= HIP_PACKET_CTRL_BLIND;
-    }
-#endif
-    if (ipv6_addr_any(&r1->hitr)) {
-        HIP_DEBUG("Received NULL receiver HIT in R1. Not dropping\n");
-    }
-
-    HIP_IFEL(!hip_controls_sane(ntohs(r1->control), mask), 0,
-             "Received illegal controls in R1: 0x%x Dropping\n",
-             ntohs(r1->control));
-    HIP_IFEL(!entry, -EFAULT,
-             "Received R1 with no local state. Dropping\n");
-
-    /* An implicit and insecure REA. If sender's address is different than
-     * the one that was mapped, then we will overwrite the mapping with the
-     * newer address. This enables us to use the rendezvous server, while
-     * not supporting the REA TLV. */
-    {
-        struct in6_addr daddr;
-
-        hip_hadb_get_peer_addr(entry, &daddr);
-        if (ipv6_addr_cmp(&daddr, r1_saddr) != 0) {
-            HIP_DEBUG("Mapped address didn't match received address\n");
-            HIP_DEBUG("Assuming that the mapped address was actually RVS's.\n");
-            HIP_HEXDUMP("Mapping", &daddr, 16);
-            HIP_HEXDUMP("Received", r1_saddr, 16);
-            hip_hadb_delete_peer_addrlist_one_old(entry, &daddr);
-            hip_hadb_add_peer_addr(entry, r1_saddr, 0, 0,
-                                   PEER_ADDR_STATE_ACTIVE,
-                                   r1_info->src_port);
-        }
-    }
-
-    state = entry->state;
-
-    HIP_DEBUG("Received R1 in state %s\n", hip_state_str(state));
-    switch (state) {
-    case HIP_STATE_I1_SENT:
-    case HIP_STATE_I2_SENT:
-    case HIP_STATE_CLOSING:
-    case HIP_STATE_CLOSED:
-        /* E1. The normal case. Process, send I2, goto E2. */
-        err = entry->hadb_handle_func->
-              hip_handle_r1(r1, r1_saddr, r1_daddr, entry, r1_info);
-        HIP_LOCK_HA(entry);
-        if (err < 0) {
-            HIP_ERROR("Handling of R1 failed\n");
-        }
-        HIP_UNLOCK_HA(entry);
-        break;
-    case HIP_STATE_R2_SENT:
-        break;
-    case HIP_STATE_ESTABLISHED:
-        break;
-    case HIP_STATE_NONE:
-    case HIP_STATE_UNASSOCIATED:
-    default:
-        /* Can't happen. */
-        err = -EFAULT;
-        HIP_ERROR("R1 received in odd state: %d. Dropping.\n", state);
-        break;
-    }
-
-out_err:
-    return err;
-}
-
-/**
- * Creates and transmits an R2 packet.
- *
- * @param  ctx      a pointer to the context of processed I2 packet.
- * @param  i2_saddr a pointer to I2 packet source IP address.
- * @param  i2_daddr a pointer to I2 packet destination IP address.
- * @param  entry    a pointer to the current host association database state.
- * @param  i2_info  a pointer to the source and destination ports (when NAT is
- *                  in use).
- * @return zero on success, negative otherwise.
- */
-int hip_create_r2(struct hip_context *ctx, in6_addr_t *i2_saddr,
-                  in6_addr_t *i2_daddr, hip_ha_t *entry,
-                  hip_portpair_t *i2_info,
-                  in6_addr_t *dest,
-                  const in_port_t dest_port)
-{
-    hip_common_t *r2 = NULL, *i2 = NULL;
-    struct hip_crypto_key hmac;
-    int err          = 0;
-    uint16_t mask    = 0;
-    uint32_t spi_in  = 0;
-
-    /* Assume already locked entry */
-    i2 = ctx->input;
-
-    /* Build and send R2: IP ( HIP ( SPI, HMAC, HIP_SIGNATURE ) ) */
-    HIP_IFEL(!(r2 = hip_msg_alloc()), -ENOMEM, "No memory for R2\n");
-
-#ifdef CONFIG_HIP_BLIND
-    // For blind: we must add encrypted public host id
-    if (hip_blind_get_status()) {
-        HIP_DEBUG("Set HIP_PACKET_CTRL_BLIND for R2\n");
-        mask |= HIP_PACKET_CTRL_BLIND;
-
-        // Build network header by using blinded HITs
-        entry->hadb_misc_func->
-        hip_build_network_hdr(r2, HIP_R2, mask, &entry->hit_our_blind,
-                              &entry->hit_peer_blind);
-    }
-#endif
-    /* Just swap the addresses to use the I2's destination HIT as the R2's
-     * source HIT. */
-    if (!hip_blind_get_status()) {
-        entry->hadb_misc_func->
-        hip_build_network_hdr(r2, HIP_R2, mask, &entry->hit_our,
-                              &entry->hit_peer);
-    }
-
-    HIP_DUMP_MSG(r2);
-
-    /* ESP_INFO */
-    spi_in = entry->spi_inbound_current;
-    HIP_IFEL(hip_build_param_esp_info(r2, ctx->esp_keymat_index, 0, spi_in),
-             -1, "building of ESP_INFO failed.\n");
-
-    /********** CHALLENGE_RESPONSE **********/
-#ifdef CONFIG_HIP_MIDAUTH
-    /* TODO: no caching is done for PUZZLE_M parameters. This may be
-     * a DOS attack vector.
-     */
-    HIP_IFEL(hip_solve_puzzle_m(r2, ctx->input, entry), -1,
-             "Building of Challenge_Response failed\n");
-    char *midauth_cert = hip_pisa_get_certificate();
-
-    HIP_IFEL(hip_build_param(r2, entry->our_pub), -1,
-             "Building of host id failed\n");
-
-    /* For now we just add some random data to see if it works */
-    HIP_IFEL(hip_build_param_cert(r2, 1, 1, 1, 1, midauth_cert, strlen(midauth_cert)),
-             -1,
-             "Building of cert failed\n");
-
-#endif
-
-
-
-#ifdef CONFIG_HIP_BLIND
-    // For blind: we must add encrypted public host id
-    if (hip_blind_get_status()) {
-        HIP_IFEL(hip_blind_build_r2(i2, r2, entry, &mask),
-                 -1, "hip_blind_build_r2 failed\n");
-    }
-#endif
-
-    /********** ESP-PROT anchor [OPTIONAL] **********/
-
-    HIP_IFEL(esp_prot_r2_add_anchor(r2, entry), -1,
-             "failed to add esp protection anchor\n");
-
-    /************************************************/
-
-#ifdef CONFIG_HIP_RVS
-    /********** REG_REQUEST **********/
-    /* This part should only be executed at server offering rvs or relay
-     * services.
-     */
-
-    /* Handle REG_REQUEST parameter. */
-    hip_handle_param_reg_request(entry, i2, r2);
-
-#endif
-
-#ifdef CONFIG_HIP_RVS
-    if (hip_relay_get_status() != HIP_RELAY_OFF) {
-        hip_build_param_reg_from(r2, i2_saddr, i2_info->src_port);
-    }
-
-#endif
-
-
-    /* Create HMAC2 parameter. */
-    if (entry->our_pub == NULL) {
-        HIP_DEBUG("entry->our_pub is NULL.\n");
-    }
-
-    memcpy(&hmac, &entry->hip_hmac_out, sizeof(hmac));
-    HIP_IFEL(hip_build_param_hmac2_contents(r2, &hmac, entry->our_pub), -1,
-             "Failed to build parameter HMAC2 contents.\n");
-
-    /* Why is err reset to zero? -Lauri 11.06.2008 */
-    if (err == 1) {
-        err = 0;
-    }
-
-    HIP_IFEL(entry->sign(entry->our_priv_key, r2), -EINVAL, "Could not sign R2. Failing\n");
-
-#ifdef CONFIG_HIP_RVS
-    if (!ipv6_addr_any(dest)) {
-        HIP_INFO("create replay_to parameter in R2\n");
-        hip_build_param_relay_to(
-            r2, dest, dest_port);
-    }
-
-#endif
-
-#ifdef CONFIG_HIP_BLIND
-    if (hip_blind_get_status()) {
-        err = entry->hadb_ipsec_func->hip_add_sa(
-            i2_daddr, i2_saddr, &entry->hit_our, &entry->hit_peer,
-            entry->spi_outbound_current,
-            entry->esp_transform, &ctx->esp_out,
-            &ctx->auth_out, 1, HIP_SPI_DIRECTION_OUT, 0, entry);
-    }
-#endif
-
-    if (!hip_blind_get_status()) {
-        err = entry->hadb_ipsec_func->hip_add_sa(i2_daddr, i2_saddr,
-                                                 &ctx->input->hitr, &ctx->input->hits,
-                                                 entry->spi_outbound_current,
-                                                 entry->esp_transform,
-                                                 &ctx->esp_out, &ctx->auth_out,
-                                                 1, HIP_SPI_DIRECTION_OUT, 0, entry);
-    }
-    if (err) {
-        HIP_ERROR("Failed to setup outbound SA with SPI = %d.\n",
-                  entry->spi_outbound_current);
-
-        /* delete all IPsec related SPD/SA for this entry*/
-        hip_delete_security_associations_and_sp(entry);
-        goto out_err;
-    }
-
-//end modify
-    /* @todo Check if err = -EAGAIN... */
-    HIP_DEBUG("Set up outbound IPsec SA, SPI=0x%x\n", entry->spi_outbound_new);
-// end move
-
-    err = entry->hadb_xmit_func->hip_send_pkt(i2_daddr, i2_saddr,
-                                              (entry->nat_mode ? hip_get_local_nat_udp_port() : 0),
-                                              entry->peer_udp_port, r2, entry, 1);
-
-    if (err == 1) {
-        err = 0;
-    }
-
-    HIP_IFEL(err, -ECOMM, "Sending R2 packet failed.\n");
-
-    /* Send the first heartbeat. Notice that error value is ignored
-     * because we want to to complete the base exchange successfully */
-    /* for ICE , we do not need it*/
-    if (hip_icmp_interval > 0) {
-        hip_send_icmp(hip_icmp_sock, entry);
-    }
-
-out_err:
-    if (r2 != NULL) {
-        free(r2);
-    }
-
-    return err;
-}
-
-/**
- * Handles an incoming I2 packet.
- *
- * This function is the actual point from where the processing of I2 is started
- * and corresponding R2 is created. This function also creates a new host
- * association in the host association database if no previous association
- * matching the search key (source HIT XOR destination HIT) was found.
- *
- * @param i2       a pointer to the I2 HIP packet common header with source and
- *                 destination HITs.
- * @param i2_saddr a pointer to the source address from where the I2 packet was
- *                 received.
- * @param i2_daddr a pointer to the destination address where the I2 packet was
- *                 sent to (own address).
- * @param ha       host association corresponding to the peer.
- * @param i2_info  a pointer to the source and destination ports (when NAT is
- *                 in use).
- * @return         zero on success, or negative error value on error. Success
- *                 indicates that I2 payloads are checked and R2 is created and
- *                 sent.
- * @see            Section 6.9. "Processing Incoming I2 Packets" of
- *                 <a href="http://www.rfc-editor.org/rfc/rfc5201.txt">
- *                 RFC 5201</a>.
- */
-int hip_handle_i2(hip_common_t *i2, in6_addr_t *i2_saddr, in6_addr_t *i2_daddr,
-                  hip_ha_t *entry, hip_portpair_t *i2_info)
-{
-    /* Primitive data types. */
-    int err = 0, retransmission = 0, host_id_found = 0, is_loopback = 0;
-    uint16_t crypto_len                     = 0;
-    uint32_t spi_in                         = 0, spi_out = 0;
-    in_port_t dest_port                     = 0; // For the port in RELAY_FROM
-#ifdef CONFIG_HIP_RVS
-    int state = 0;
-#endif
-    /* Pointers */
-    char *tmp_enc                           = NULL, *enc = NULL;
-    unsigned char *iv                       = NULL;
-    struct hip_hip_transform *hip_transform = NULL;
-    struct hip_host_id *host_id_in_enc      = NULL;
-    struct hip_r1_counter *r1cntr           = NULL;
-    struct hip_esp_info *esp_info           = NULL;
-    struct hip_dh_public_value *dhpv        = NULL;
-    struct hip_solution *solution           = NULL;
-    /* Data structures. */
-    in6_addr_t dest;     // dest for the IP address in RELAY_FROM
-    hip_transform_suite_t esp_tfm, hip_tfm;
-    struct hip_spi_in_item spi_in_data;
-    struct hip_context i2_context;
-    struct hip_locator *locator = NULL;
-    int do_transform            = 0;
-    int if_index                = 0;
-    struct sockaddr_storage ss_addr;
-    struct sockaddr *addr       = NULL;
-    /** A function set for NAT travelsal. */
-
-#ifdef CONFIG_HIP_BLIND
-    int use_blind               = 0;
-    uint16_t nonce              = 0;
-    in6_addr_t plain_peer_hit, plain_local_hit;
-
-    memset(&plain_peer_hit, 0, sizeof(plain_peer_hit));
-    memset(&plain_local_hit, 0, sizeof(plain_local_hit));
-
-    HIP_IFEL(hip_check_whether_to_use_blind(i2, entry, &use_blind), -EINVAL,
-             "Error when checking whether to use BLIND.\n");
-#endif
-
-
-    HIP_INFO("\n\nReceived I2 from:");
-    HIP_INFO_HIT("Source HIT:", &i2->hits);
-    HIP_INFO_IN6ADDR("Source IP :", i2_saddr);
-
-    /* The context structure is used to gather the context created from
-     * processing the I2 packet, as well as storing the original packet.
-     * From the context struct we can then access the I2 in hip_create_r2()
-     * later. */
-    i2_context.input         = NULL;
-    i2_context.output        = NULL;
-    i2_context.dh_shared_key = NULL;
-
-    /* Store a pointer to the incoming i2 message in the context just
-     * allocted. From the context struct we can then access the I2 in
-     * hip_create_r2() later. */
-    i2_context.input         = i2;
-
-    /* Check that the Responder's HIT is one of ours. According to RFC5201,
-     * this MUST be done. This check was added by Lauri on 01.08.2008.
-     * Note that this condition is not satisfied at the HIP relay server */
-    if (!hip_hidb_hit_is_our(&i2->hitr)) {
-        err = -EPROTO;
-        HIP_ERROR("Responder's HIT in the received I2 packet does not" \
-                  " correspond to one of our own HITs. Dropping I2" \
-                  " packet.\n");
-        goto out_err;
-    }
-
-    /* Fetch the R1_COUNTER parameter. */
-    r1cntr = hip_get_param(i2, HIP_PARAM_R1_COUNTER);
-
-    /* Here we should check the 'system boot counter' using the R1_COUNTER
-     * parameter. However, our precreated R1 packets do not support system
-     * boot counter so we do not check it. */
-
-    /* Check solution for cookie */
-    solution = hip_get_param(i2_context.input, HIP_PARAM_SOLUTION);
-    if (solution == NULL) {
-        err = -ENODATA;
-        HIP_ERROR("SOLUTION parameter missing from I2 packet. " \
-                  "Dropping the I2 packet.\n");
-        goto out_err;
-    }
-
-    HIP_DEBUG_HIT("i2_saddr", i2_saddr);
-    HIP_DEBUG_HIT("i2_daddr", i2_daddr);
-
-    HIP_IFEL(hip_verify_cookie(i2_saddr, i2_daddr, i2, solution), -EPROTO,
-             "Cookie solution rejected. Dropping the I2 packet.\n");
-
-    if (entry != NULL) {
-        spi_in = entry->spi_inbound_current;
-        HIP_DEBUG("inbound IPsec SA, SPI=0x%x (host)\n", spi_in);
-
-        if (entry->state == HIP_STATE_R2_SENT) {
-            retransmission = 1;
-        } else if (entry->state == HIP_STATE_ESTABLISHED) {
-            retransmission = 1;
-        }
-    }
-
-    /* Check HIP and ESP transforms, and produce keying material. */
-
-    /* Note: we could skip keying material generation in the case of a
-     * retransmission but then we'd had to fill i2_context.hmac etc.
-     * TH: I'm not sure if this could be replaced with a function pointer
-     * which is set from haDB. Usually you shouldn't have state here,
-     * right? */
-
-    HIP_IFEL(hip_produce_keying_material(i2_context.input, &i2_context,
-                                         solution->I, solution->J, &dhpv),
-             -EPROTO, "Unable to produce keying material. Dropping the I2" \
-                      " packet.\n");
-
-
-    /* Verify HMAC. */
-    if (hip_hidb_hit_is_our(&i2->hits) && hip_hidb_hit_is_our(&i2->hitr)) {
-        is_loopback = 1;
-        HIP_IFEL(hip_verify_packet_hmac(i2, &i2_context.hip_hmac_out),
-                 -EPROTO, "HMAC loopback validation on I2 failed. " \
-                          "Dropping the I2 packet.\n");
-    } else {
-        HIP_IFEL(hip_verify_packet_hmac(i2, &i2_context.hip_hmac_in),
-                 -EPROTO, "HMAC validation on I2 failed. Dropping the" \
-                          " I2 packet.\n");
-    }
-
-    hip_transform = hip_get_param(i2, HIP_PARAM_HIP_TRANSFORM);
-    if (hip_transform == NULL) {
-        err = -ENODATA;
-        HIP_ERROR("HIP_TRANSFORM parameter missing from I2 packet. " \
-                  "Dropping the I2 packet.\n");
-        goto out_err;
-    } else if ((hip_tfm =
-                    hip_get_param_transform_suite_id(hip_transform, 0)) == 0) {
-        err = -EPROTO;
-        HIP_ERROR("Bad HIP transform. Dropping the I2 packet.\n");
-        goto out_err;
-    } else {
-        do_transform = 1;
-    }
-
-    /* Decrypt the HOST_ID and verify it against the sender HIT. */
-    /* @todo: the HOST_ID can be in the packet in plain text */
-    enc = hip_get_param(i2, HIP_PARAM_ENCRYPTED);
-    if (enc == NULL) {
-        HIP_DEBUG("ENCRYPTED parameter missing from I2 packet\n");
-        host_id_in_enc = hip_get_param(i2, HIP_PARAM_HOST_ID);
-        HIP_IFEL(!host_id_in_enc, -1, "No host id in i2");
-        host_id_found  = 1;
-    } else {
-        /* Little workaround...
-         * We have a function that calculates SHA1 digest and then verifies the
-         * signature. But since the SHA1 digest in I2 must be calculated over
-         * the encrypted data, and the signature requires that the encrypted
-         * data to be decrypted (it contains peer's host identity), we are
-         * forced to do some temporary copying. If ultimate speed is required,
-         * then calculate the digest here as usual and feed it to signature
-         * verifier. */
-        if ((tmp_enc = malloc(hip_get_param_total_len(enc))) == NULL) {
-            err = -ENOMEM;
-            HIP_ERROR("Out of memory when allocating memory for temporary " \
-                      "ENCRYPTED parameter. Dropping the I2 packet.\n");
-            goto out_err;
-        }
-        memcpy(tmp_enc, enc, hip_get_param_total_len(enc));
-
-
-        if (do_transform) {
-            /* Get pointers to:
-             * 1) the encrypted HOST ID parameter inside the "Encrypted
-             * data" field of the ENCRYPTED parameter.
-             * 2) Initialization vector from the ENCRYPTED parameter.
-             *
-             * Get the length of the "Encrypted data" field in the ENCRYPTED
-             * parameter. */
-
-            switch (hip_tfm) {
-            case HIP_HIP_RESERVED:
-                HIP_ERROR("Found HIP suite ID 'RESERVED'. Dropping " \
-                          "the I2 packet.\n");
-                err            = -EOPNOTSUPP;
-                goto out_err;
-            case HIP_HIP_AES_SHA1:
-                host_id_in_enc = (struct hip_host_id *)
-                                 (tmp_enc +
-                                  sizeof(struct hip_encrypted_aes_sha1));
-                iv             = ((struct hip_encrypted_aes_sha1 *) tmp_enc)->iv;
-                /* 4 = reserved, 16 = IV */
-                crypto_len     = hip_get_param_contents_len(enc) - 4 - 16;
-                HIP_DEBUG("Found HIP suite ID " \
-                          "'AES-CBC with HMAC-SHA1'.\n");
-                break;
-            case HIP_HIP_3DES_SHA1:
-                host_id_in_enc = (struct hip_host_id *)
-                                 (tmp_enc +
-                                  sizeof(struct hip_encrypted_3des_sha1));
-                iv             = ((struct hip_encrypted_3des_sha1 *) tmp_enc)->iv;
-                /* 4 = reserved, 8 = IV */
-                crypto_len     = hip_get_param_contents_len(enc) - 4 - 8;
-                HIP_DEBUG("Found HIP suite ID " \
-                          "'3DES-CBC with HMAC-SHA1'.\n");
-                break;
-            case HIP_HIP_3DES_MD5:
-                HIP_ERROR("Found HIP suite ID '3DES-CBC with " \
-                          "HMAC-MD5'. Support for this suite ID is " \
-                          "not implemented. Dropping the I2 packet.\n");
-                err = -ENOSYS;
-                goto out_err;
-            case HIP_HIP_BLOWFISH_SHA1:
-                HIP_ERROR("Found HIP suite ID 'BLOWFISH-CBC with " \
-                          "HMAC-SHA1'. Support for this suite ID is " \
-                          "not implemented. Dropping the I2 packet.\n");
-                err            = -ENOSYS;
-                goto out_err;
-            case HIP_HIP_NULL_SHA1:
-                host_id_in_enc = (struct hip_host_id *)
-                                 (tmp_enc +
-                                  sizeof(struct hip_encrypted_null_sha1));
-                iv             = NULL;
-                /* 4 = reserved */
-                crypto_len     = hip_get_param_contents_len(enc) - 4;
-                HIP_DEBUG("Found HIP suite ID " \
-                          "'NULL-ENCRYPT with HMAC-SHA1'.\n");
-                break;
-            case HIP_HIP_NULL_MD5:
-                HIP_ERROR("Found HIP suite ID 'NULL-ENCRYPT with " \
-                          "HMAC-MD5'. Support for this suite ID is " \
-                          "not implemented. Dropping the I2 packet.\n");
-                err = -ENOSYS;
-                goto out_err;
-            default:
-                HIP_ERROR("Found unknown HIP suite ID '%d'. Dropping " \
-                          "the I2 packet.\n", hip_tfm);
-                err = -EOPNOTSUPP;
-                goto out_err;
-            }
-        }
-
-        /* This far we have succesfully produced the keying material (key),
-         * identified which HIP transform is use (hip_tfm), retrieved pointers
-         * both to the encrypted HOST_ID (host_id_in_enc) and initialization
-         * vector (iv) and we know the length of the encrypted HOST_ID
-         * parameter (crypto_len). We are ready to decrypt the actual host
-         * identity. If the decryption succeeds, we have the decrypted HOST_ID
-         * parameter in the 'host_id_in_enc' buffer.
-         *
-         * Note, that the original packet has the data still encrypted. */
-        if (!host_id_found) {
-            HIP_IFEL(hip_crypto_encrypted(host_id_in_enc, iv, hip_tfm, crypto_len,
-                                          (is_loopback ? i2_context.hip_enc_out.key :
-                                          i2_context.hip_enc_in.key),
-                                          HIP_DIRECTION_DECRYPT),
-                     -EKEYREJECTED,
-                     "Failed to decrypt the HOST_ID parameter. Dropping the I2 " \
-                     "packet.\n");
-        }
-
-        /* If the decrypted data is not a HOST_ID parameter, the I2 packet is
-         * silently dropped. */
-        if (hip_get_param_type(host_id_in_enc) != HIP_PARAM_HOST_ID) {
-            err = -EPROTO;
-            HIP_ERROR("The decrypted data is not a HOST_ID parameter. " \
-                      "Dropping the I2 packet.\n");
-            goto out_err;
-        }
-    }
-    HIP_HEXDUMP("Initiator host id", host_id_in_enc,
-                hip_get_param_total_len(host_id_in_enc));
-
-
-#ifdef CONFIG_HIP_BLIND
-    if (use_blind) {
-        HIP_IFEL(hip_host_id_to_hit(host_id_in_enc, &plain_peer_hit,
-                                    HIP_HIT_TYPE_HASH100), -1,
-                 "hip_host_id_to_hit() failed.\n");
-        HIP_IFEL(hip_blind_get_nonce(i2, &nonce), -1,
-                 "hip_blind_get_nonce failed().\n");
-        HIP_IFEL(hip_plain_fingerprint(&nonce, &i2->hitr,
-                                       &plain_local_hit), -1,
-                 "hip_plain_fingerprint failed().\n");
-        HIP_IFEL(hip_blind_verify(&nonce, &plain_peer_hit, &i2->hits) != 1,
-                 -1, "hip_blind_verify failed\n");
-    }
-#endif
-    /* If there is no HIP association, we must create one now. */
-    if (entry == NULL) {
-        HIP_DEBUG("No HIP association found. Creating a new one.\n");
-
-        if ((entry = hip_hadb_create_state(0)) == NULL) {
-            err = -ENOMEM;
-            HIP_ERROR("Out of memory when allocating memory for a new " \
-                      "HIP association. Dropping the I2 packet.\n");
-            goto out_err;
-        }
-    }
-
-    memcpy(entry->hip_nat_key, i2_context.hip_nat_key, HIP_MAX_KEY_LEN);
-
-    if (spi_in == 0) {
-        spi_in = entry->spi_inbound_current;
-        HIP_DEBUG("inbound IPsec SA, SPI=0x%x (host)\n", spi_in);
-    }
-
-#ifdef CONFIG_HIP_BLIND
-    if (use_blind) {
-        ipv6_addr_copy(&entry->hit_peer, &plain_peer_hit);
-        hip_init_us(entry, &plain_local_hit);
-        HIP_DEBUG("BLIND is in use.\n");
-    } else {
-        ipv6_addr_copy(&entry->hit_peer, &i2->hits);
-        hip_init_us(entry, &i2->hitr);
-        HIP_DEBUG("BLIND is not in use.\n");
-    }
-#else
-    /* Next, we initialize the new HIP association. Peer HIT is the
-     * source HIT of the received I2 packet. We can have many Host
-     * Identities and using any of those Host Identities we can
-     * calculate diverse HITs depending on the used algorithm. When
-     * we sent one of our pre-created R1 packets, we have used one
-     * of our Host Identities and thus of our HITs as source. We
-     * must dig out the original Host Identity using the destination
-     * HIT of the I2 packet as a key. The initialized HIP
-     * association will not, however, have the I2 destination HIT as
-     * source, but one that is calculated using the Host Identity
-     * that we have dug out. */
-    ipv6_addr_copy(&entry->hit_peer, &i2->hits);
-    HIP_DEBUG("Initializing the HIP association.\n");
-    hip_init_us(entry, &i2->hitr);
-#endif
-    HIP_DEBUG("Inserting the new HIP association in the HIP "       \
-              "association database.\n");
-    /* Should we handle the case where the insertion fails? */
-    hip_hadb_insert_state(entry);
-
-    ipv6_addr_copy(&entry->our_addr, i2_daddr);
-
-    /* Get the interface index of the network device which has our
-     * local IP address. */
-    if ((if_index =
-             hip_devaddr2ifindex(&entry->our_addr)) < 0) {
-        err = -ENXIO;
-        HIP_ERROR("Interface index for local IPv6 address "     \
-                  "could not be determined. Dropping the I2 "   \
-                  "packet.\n");
-        goto out_err;
-    }
-
-    /* We need our local IP address as a sockaddr because
-     * hip_add_address_to_list() eats only sockaddr structures. */
-    memset(&ss_addr, 0, sizeof(struct sockaddr_storage));
-    addr            = (struct sockaddr *) &ss_addr;
-    addr->sa_family = AF_INET6;
-
-    memcpy(hip_cast_sa_addr(addr), &entry->our_addr,
-           hip_sa_addr_len(addr));
-    hip_add_address_to_list(addr, if_index, 0);
-
-    /* If there was already state, these may be uninitialized */
-    entry->hip_transform = hip_tfm;
-    if (!entry->our_pub) {
-#ifdef CONFIG_HIP_BLIND
-        if (use_blind) {
-            hip_init_us(entry, &plain_local_hit);
-        } else {
-            hip_init_us(entry, &i2->hitr);
-        }
-#else
-        hip_init_us(entry, &i2->hitr);
-#endif
-    }
-    /* If the incoming I2 packet has hip_get_nat_udp_port() as destination port, NAT
-     * mode is set on for the host association, I2 source port is
-     * stored as the peer UDP port and send function is set to
-     * "hip_send_pkt()". Note that we must store the port not until
-     * here, since the source port can be different for I1 and I2. */
-    if (i2_info->dst_port != 0) {
-        if (entry->nat_mode == 0) {
-            entry->nat_mode = HIP_NAT_MODE_PLAIN_UDP;
-        }
-        entry->local_udp_port = i2_info->dst_port;
-        entry->peer_udp_port  = i2_info->src_port;
-        HIP_DEBUG("entry->hadb_xmit_func: %p.\n", entry->hadb_xmit_func);
-        HIP_DEBUG("Setting send func to UDP for entry %p from I2 info.\n",
-                  entry);
-        hip_hadb_set_xmit_function_set(entry, &nat_xmit_func_set);
-    }
-
-    entry->hip_transform = hip_tfm;
-
-#ifdef CONFIG_HIP_BLIND
-    if (use_blind) {
-        memcpy(&entry->hit_our_blind, &i2->hitr, sizeof(struct in6_addr));
-        memcpy(&entry->hit_peer_blind, &i2->hits, sizeof(struct in6_addr));
-        entry->blind_nonce_i = nonce;
-        entry->blind         = 1;
-    }
-#endif
-
-    /** @todo the above should not be done if signature fails...
-     *  or it should be cancelled. */
-
-    /* Store peer's public key and HIT to HA */
-    HIP_IFE(hip_init_peer(entry, i2, host_id_in_enc), -EINVAL);
-
-    /* Validate signature */
-#ifdef CONFIG_HIP_PERFORMANCE
-    HIP_DEBUG("Start PERF_VERIFY(2)\n");
-    hip_perf_start_benchmark(perf_set, PERF_VERIFY);
-#endif
-    HIP_IFEL(entry->verify(entry->peer_pub_key, i2_context.input), -EINVAL,
-             "Verification of I2 signature failed\n");
-#ifdef CONFIG_HIP_PERFORMANCE
-    HIP_DEBUG("Stop PERF_VERIFY(2)\n");
-    hip_perf_stop_benchmark(perf_set, PERF_VERIFY);
-#endif
-
-    /* If we have old SAs with these HITs delete them */
-    hip_delete_security_associations_and_sp(entry);
-    {
-        // 3.11.2009: 99999 Move this to a function and remove unused parts
-        struct hip_esp_transform *esp_tf = NULL;
-        struct hip_spi_out_item spi_out_data;
-
-        HIP_IFEL(!(esp_tf = hip_get_param(i2_context.input,
-                                          HIP_PARAM_ESP_TRANSFORM)),
-                 -ENOENT, "Did not find ESP transform on i2\n");
-        HIP_IFEL(!(esp_info = hip_get_param(i2_context.input,
-                                            HIP_PARAM_ESP_INFO)),
-                 -ENOENT, "Did not find SPI LSI on i2\n");
-
-        if (r1cntr) {
-            entry->birthday = r1cntr->generation;
-        }
-        entry->peer_controls       |= ntohs(i2->control);
-
-        /* move this below setup_sa */
-        memset(&spi_out_data, 0, sizeof(struct hip_spi_out_item));
-        spi_out_data.spi            = ntohl(esp_info->new_spi);
-        entry->spi_outbound_current = spi_out_data.spi;
-        entry->esp_transform        = hip_select_esp_transform(esp_tf);
-        HIP_IFEL((esp_tfm = entry->esp_transform) == 0, -1,
-                 "Could not select proper ESP transform\n");
-    }
-
-    HIP_IFEL(hip_hadb_add_peer_addr(entry, i2_saddr, 0, 0,
-                                    PEER_ADDR_STATE_ACTIVE,
-                                    i2_info->src_port), -1,
-             "Error while adding the preferred peer address\n");
-
-    HIP_DEBUG("retransmission: %s\n", (retransmission ? "yes" : "no"));
-    HIP_DEBUG("src %d, dst %d\n", i2_info->src_port, i2_info->dst_port);
-
-    /********** ESP-PROT anchor [OPTIONAL] **********/
-
-    HIP_IFEL(esp_prot_i2_handle_anchor(entry, &i2_context), -1,
-             "failed to handle esp prot anchor\n");
-
-    /************************************************/
-
-#ifdef CONFIG_HIP_BLIND
-    if (use_blind) {
-        /* Set up IPsec associations */
-        err = entry->hadb_ipsec_func->hip_add_sa(
-            i2_saddr, i2_daddr, &entry->hit_peer, &entry->hit_our,
-            spi_in, esp_tfm,  &i2_context.esp_in, &i2_context.auth_in,
-            retransmission, HIP_SPI_DIRECTION_IN, 0, entry);
-    } else
-#endif
-    {
-        /* Set up IPsec associations */
-        err = entry->hadb_ipsec_func->hip_add_sa(
-            i2_saddr, i2_daddr, &i2_context.input->hits,
-            &i2_context.input->hitr, spi_in, esp_tfm,
-            &i2_context.esp_in, &i2_context.auth_in,
-            retransmission, HIP_SPI_DIRECTION_IN, 0, entry);
-    }
-
-    /* Set up IPsec associations */
-    err = entry->hadb_ipsec_func->hip_add_sa(
-        i2_saddr, i2_daddr, &i2_context.input->hits,
-        &i2_context.input->hitr, spi_in, esp_tfm,
-        &i2_context.esp_in, &i2_context.auth_in,
-        retransmission, HIP_SPI_DIRECTION_IN, 0, entry);
-
-    /* Remove the IPsec associations if there was an error when creating
-     * them. */
-    if (err) {
-        err = -1;
-        HIP_ERROR("Failed to setup inbound SA with SPI=%d\n", spi_in);
-        hip_delete_security_associations_and_sp(entry);
-        goto out_err;
-    }
-
-    spi_out = ntohl(esp_info->new_spi);
-    HIP_DEBUG("Setting up outbound IPsec SA, SPI=0x%x\n", spi_out);
-
-#ifdef CONFIG_HIP_BLIND
-    if (use_blind) {
-        HIP_IFEL(entry->hadb_ipsec_func->hip_setup_hit_sp_pair(
-                     &entry->hit_peer, &entry->hit_our, i2_saddr,
-                     i2_daddr, IPPROTO_ESP, 1, 1), -1,
-                 "Failed to set up an SP pair.\n");
-    } else {
-        HIP_IFEL(entry->hadb_ipsec_func->hip_setup_hit_sp_pair(
-                     &i2_context.input->hits, &i2_context.input->hitr,
-                     i2_saddr, i2_daddr, IPPROTO_ESP, 1, 1), -1,
-                 "Failed to set up an SP pair.\n");
-    }
-#else
-    HIP_IFEL(entry->hadb_ipsec_func->hip_setup_hit_sp_pair(
-                 &i2_context.input->hits, &i2_context.input->hitr,
-                 i2_saddr, i2_daddr, IPPROTO_ESP, 1, 1), -1,
-             "Failed to set up an SP pair.\n");
-#endif
-
-    memset(&spi_in_data, 0, sizeof(struct hip_spi_in_item));
-    spi_in_data.spi     = spi_in;
-    spi_in_data.ifindex = hip_devaddr2ifindex(i2_daddr);
-
-    if (spi_in_data.ifindex) {
-        HIP_DEBUG("spi_in_data.ifindex = %d.\n", spi_in_data.ifindex);
-    } else {
-        HIP_ERROR("Could not get device ifindex of address.\n");
-    }
-
-    entry->spi_outbound_new = spi_out;
-    HIP_IFE(hip_store_base_exchange_keys(entry, &i2_context, 0), -1);
-
-    HIP_DEBUG("\nInserted a new host association state.\n"
-              "\tHIP state: %s\n" \
-              "\tDefault outgoing SPI 0x%x.\n"
-              "\tCreating an R2 packet in response next.\n",
-              hip_state_str(entry->state), entry->spi_outbound_new);
->>>>>>> 2279877f
 
     /********** ESP_INFO **********/
     /* SPI is set below */
@@ -2191,94 +978,9 @@
                              const uint32_t ha_state,
                              struct hip_packet_context *ctx)
 {
-<<<<<<< HEAD
     if (hip_hit_is_bigger(&ctx->hadb_entry->hit_peer,
                           &ctx->hadb_entry->hit_our)) {
         ctx->error = 1;
-=======
-    int state     = 0, err = 0;
-    uint16_t mask = HIP_PACKET_CTRL_ANON;
-
-    HIP_IFEL(ipv6_addr_any(&i2->hitr), 0,
-             "Received NULL receiver HIT in I2. Dropping\n");
-
-    HIP_IFEL(!hip_controls_sane(ntohs(i2->control), mask), 0,
-             "Received illegal controls in I2: 0x%x. Dropping\n",
-             ntohs(i2->control));
-
-    if (entry == NULL) {
-#ifdef CONFIG_HIP_RVS
-        if (hip_relay_get_status() != HIP_RELAY_OFF) {
-            hip_relrec_t *rec = NULL, dummy;
-
-            /* Check if we have a relay record in our database matching the
-             * Responder's HIT. We should find one, if the Responder is
-             * registered to relay.*/
-            HIP_DEBUG_HIT("Searching relay record on HIT ", &i2->hitr);
-            memcpy(&(dummy.hit_r), &i2->hitr, sizeof(i2->hitr));
-            rec = hip_relht_get(&dummy);
-            if (rec == NULL) {
-                HIP_INFO("No matching relay record found.\n");
-            } else if (rec->type != HIP_RVSRELAY) {
-                HIP_INFO("Matching relay record found:Full-Relay.\n");
-                hip_relay_forward(i2, i2_saddr, i2_daddr, rec, i2_info, HIP_I2, rec->type);
-                state = HIP_STATE_NONE;
-                err   = -ECANCELED;
-                goto out_err;
-            }
-        }
-#endif
-//end
-        state = HIP_STATE_UNASSOCIATED;
-    } else {
-        HIP_LOCK_HA(entry);
-        state = entry->state;
-    }
-
-    HIP_DEBUG("Received I2 in state %s\n", hip_state_str(state));
-
-    switch (state) {
-    case HIP_STATE_UNASSOCIATED:
-        /* Possibly no state created yet, thus function pointers can't
-         * be used here. */
-        err = ((hip_handle_func_set_t *) hip_get_handle_default_func_set())->
-              hip_handle_i2(i2, i2_saddr, i2_daddr, entry, i2_info);
-
-        break;
-    case HIP_STATE_I2_SENT:
-        if (entry->is_loopback) {
-            err = hip_handle_i2(i2, i2_saddr, i2_daddr, entry,
-                                i2_info);
-        } else if (hip_hit_is_bigger(&entry->hit_our,
-                                     &entry->hit_peer)) {
-            HIP_IFEL(hip_receive_i2(i2, i2_saddr, i2_daddr, entry,
-                                    i2_info), -ENOSYS,
-                     "Dropping HIP packet.\n");
-        }
-        break;
-    case HIP_STATE_I1_SENT:
-    case HIP_STATE_R2_SENT:
-        err = hip_handle_i2(i2, i2_saddr, i2_daddr, entry, i2_info);
-        break;
-    case HIP_STATE_ESTABLISHED:
-        err = entry->hadb_handle_func->
-              hip_handle_i2(i2, i2_saddr, i2_daddr, entry, i2_info);
-
-        break;
-    case HIP_STATE_CLOSING:
-    case HIP_STATE_CLOSED:
-        err = entry->hadb_handle_func->
-              hip_handle_i2(i2, i2_saddr, i2_daddr, entry, i2_info);
-        break;
-    default:
-        HIP_ERROR("Internal state (%d) is incorrect\n", state);
-        break;
-    }
-
-out_err:
-    if (err) {
-        HIP_ERROR("Error (%d) occurred\n", err);
->>>>>>> 2279877f
     }
     return ctx->error;
 }
@@ -2998,7 +1700,6 @@
     addr            = (struct sockaddr *) &ss_addr;
     addr->sa_family = AF_INET6;
 
-<<<<<<< HEAD
     memcpy(hip_cast_sa_addr(addr), &(ctx->hadb_entry)->our_addr,
            hip_sa_addr_len(addr));
     hip_add_address_to_list(addr, if_index, 0);
@@ -3006,11 +1707,6 @@
     /* If there was already state, these may be uninitialized */
     if (!ctx->hadb_entry->our_pub) {
         hip_init_us(ctx->hadb_entry, &ctx->input_msg->hitr);
-=======
-#ifdef CONFIG_HIP_BLIND
-    if (hip_blind_get_status()) {
-        mask |= HIP_PACKET_CTRL_BLIND;
->>>>>>> 2279877f
     }
     /* If the incoming I2 packet has hip_get_nat_udp_port() as destination port, NAT
      * mode is set on for the host association, I2 source port is
@@ -3188,25 +1884,8 @@
                      const uint32_t ha_state,
                      struct hip_packet_context *ctx)
 {
-<<<<<<< HEAD
     int err = 0;
     uint16_t mask = HIP_PACKET_CTRL_ANON, notify_controls = 0;
-=======
-    int err       = 0, state;
-    uint16_t mask = 0;
-
-    HIP_IFEL(ipv6_addr_any(&hip_common->hitr), -1,
-             "Received NULL receiver HIT in R2. Dropping\n");
-
-    HIP_IFEL(!hip_controls_sane(ntohs(hip_common->control), mask), -1,
-             "Received illegal controls in R2: 0x%x. Dropping\n", ntohs(hip_common->control));
-
-    HIP_IFEL(!entry, -EFAULT,
-             "Received R2 by unknown sender\n");
-
-    HIP_LOCK_HA(entry);
-    state = entry->state;
->>>>>>> 2279877f
 
     HIP_IFEL(!ctx->hadb_entry,
              -EFAULT,
@@ -3259,15 +1938,7 @@
     uint16_t msgtype                      = 0;
     in_port_t port                        = 0;
 
-<<<<<<< HEAD
     /* Loop through all the parameters in the received packet. */
-=======
-    /* draft-ietf-hip-base-06, Section 6.13: Processing NOTIFY packets is
-     * OPTIONAL. If processed, any errors in a received NOTIFICATION parameter
-     * SHOULD be logged. */
-
-    /* Loop through all the parameters in the received I1 packet. */
->>>>>>> 2279877f
     while ((current_param =
                 hip_get_next_param(ctx->input_msg, current_param)) != NULL) {
         param_type = hip_get_param_type(current_param);
@@ -3402,45 +2073,4 @@
     }
 
     return err;
-<<<<<<< HEAD
-=======
-}
-
-/**
- * Determines the action to be executed for an incoming NOTIFY packet.
- *
- * This function is called when a HIP control packet is received by
- * hip_receive_control_packet()-function and the packet is detected to be
- * a NOTIFY packet.
- *
- * @param notify       a pointer to the received NOTIFY HIP packet common header
- *                     with source and destination HITs.
- * @param notify_saddr a pointer to the source address from where the NOTIFY
- *                     packet was received.
- * @param notify_daddr a pointer to the destination address where to the NOTIFY
- *                     packet was sent to (own address).
- * @param entry        a pointer to the current host association database state.
- */
-int hip_receive_notify(const struct hip_common *notify,
-                       const struct in6_addr *notify_saddr,
-                       const struct in6_addr *notify_daddr, hip_ha_t *entry)
-{
-    int err       = 0;
-    uint16_t mask = HIP_PACKET_CTRL_ANON, notify_controls = 0;
-
-    HIP_IFEL(entry == NULL, -EFAULT,
-             "Received a NOTIFY packet from an unknown sender, ignoring " \
-             "the packet.\n");
-
-    notify_controls = ntohs(notify->control);
-
-    HIP_IFEL(!hip_controls_sane(notify_controls, mask), -EPROTO,
-             "Received a NOTIFY packet with illegal controls: 0x%x, ignoring " \
-             "the packet.\n", notify_controls);
-
-    err = hip_handle_notify(notify, notify_saddr, notify_daddr, entry);
-
-out_err:
-    return err;
->>>>>>> 2279877f
 }