--- conflicted
+++ resolved
@@ -491,9 +491,10 @@
 	switch(type) {
 	case HIP_I1:
 		/* No state. */
-	  err = ((hip_rcv_func_set_t *)
-		 hip_get_rcv_default_func_set())->
-		  hip_receive_i1(msg, src_addr, dst_addr, entry, msg_info);
+	  err = (hip_get_rcv_default_func_set())->hip_receive_i1(msg, src_addr,
+								 dst_addr,
+								 entry,
+								 msg_info);
 	  break;
 		
 	case HIP_I2:
@@ -1238,9 +1239,6 @@
 {
 	int state, mask = HIP_PACKET_CTRL_ANON, err = 0;
 
-<<<<<<< HEAD
-	_HIP_DEBUG("hip_receive_r1() invoked.\n");
-=======
 	HIP_DEBUG("hip_receive_r1() invoked.\n");
 
 #ifdef CONFIG_HIP_OPPORTUNISTIC
@@ -1248,11 +1246,6 @@
 	hip_oppipdb_delentry(&(entry->preferred_address));
 #endif
 
-#ifdef CONFIG_HIP_RVS
-	/** @todo: Should RVS capability be stored somehow else? */
-	mask |= HIP_CONTROL_RVS_CAPABLE;
-#endif
->>>>>>> 4e3bdb1f
 #ifdef CONFIG_HIP_BLIND
 	if (hip_blind_get_status())
 	  mask |= HIP_PACKET_CTRL_BLIND;
@@ -1305,9 +1298,6 @@
 	case HIP_STATE_R2_SENT:
 		break;
 	case HIP_STATE_ESTABLISHED:
-#ifdef CONFIG_HIP_OPPORTUNISTIC
-		hip_receive_opp_r1_in_established(r1, r1_saddr, r1_daddr, entry, r1_info);
-#endif
 		break;
 	case HIP_STATE_NONE:
 	case HIP_STATE_UNASSOCIATED:
@@ -1319,14 +1309,11 @@
 	}
 
 	hip_put_ha(entry);
+
  out_err:
 	return err;
 }
 
-<<<<<<< HEAD
-int hip_create_r2(struct hip_context *ctx, struct in6_addr *i2_saddr,
-		  struct in6_addr *i2_daddr, hip_ha_t *entry,
-=======
 /**
  * hip_create_r2 - Creates and transmits R2 packet.
  * @param ctx Context of processed I2 packet.
@@ -1334,12 +1321,10 @@
  *
  * @return 0 on success, < 0 on error.
  */
-
 int hip_create_r2(struct hip_context *ctx,
 		  struct in6_addr *i2_saddr,
 		  struct in6_addr *i2_daddr,
 		  hip_ha_t *entry,
->>>>>>> 4e3bdb1f
 		  hip_portpair_t *i2_info)
 {
 	struct hip_reg_request *reg_request = NULL;
@@ -1433,10 +1418,6 @@
 	return err;
 }
 
-<<<<<<< HEAD
-int hip_handle_i2(hip_common_t *i2, in6_addr_t *i2_saddr, in6_addr_t *i2_daddr,
-		  hip_ha_t *ha, hip_portpair_t *i2_info)
-=======
 /**
  * Handles an incoming I2 packet.
  *
@@ -1461,7 +1442,6 @@
 int hip_handle_i2(struct hip_common *i2, struct in6_addr *i2_saddr,
 	 	  struct in6_addr *i2_daddr, hip_ha_t *ha,
 		  hip_portpair_t *i2_info)
->>>>>>> 4e3bdb1f
 {
 	struct hip_context *ctx = NULL;
  	struct hip_tlv_common *param = NULL;
@@ -1471,7 +1451,6 @@
 	struct hip_spi_in_item spi_in_data;
 	struct in6_addr *plain_peer_hit = NULL, *plain_local_hit = NULL;
 	struct hip_dh_public_value *dhpv = NULL;
-<<<<<<< HEAD
 	hip_transform_suite_t esp_tfm, hip_tfm;
 	hip_ha_t *entry = ha;
 	char *tmp_enc = NULL, *enc = NULL;
@@ -1480,13 +1459,9 @@
 	uint32_t spi_in, spi_out;
 	uint16_t crypto_len, nonce;
 	int err = 0, retransmission = 0, replay = 0;
+        struct hip_locator *locator;
 	
 	HIP_DEBUG("hip_handle_i2() invoked.\n");
-=======
-        struct hip_locator *locator;
-
-	_HIP_DEBUG("hip_handle_i2() invoked.\n");
->>>>>>> 4e3bdb1f
 	
 	/* Assume already locked ha, if ha is not NULL. */
 	HIP_IFEL(!(ctx = HIP_MALLOC(sizeof(struct hip_context), 0)),
@@ -1670,43 +1645,34 @@
 		  hip_init_us(entry, plain_local_hit);
 		}
 		else {
-		  ipv6_addr_copy(&entry->hit_peer, &i2->hits);
-		  hip_init_us(entry, &i2->hitr);
+			ipv6_addr_copy(&entry->hit_peer, &i2->hits);
+			hip_init_us(entry, &i2->hitr);
 		}
-
-		ipv6_addr_copy(&entry->local_address, i2_daddr);
-		HIP_IFEL(!(if_index = hip_devaddr2ifindex(&entry->local_address)), -1, 
-			 "if_index NOT determined\n");
-
-		memset(addr, 0, sizeof(struct sockaddr_storage));
-		addr->sa_family = AF_INET6;
-		memcpy(hip_cast_sa_addr(addr), &entry->local_address, hip_sa_addr_len(addr));
-		add_address_to_list(addr, if_index);
-                /* if_index = addr2ifindx(entry->local_address); */
-
-		/* If the incoming I2 packet has 50500 as destination port, NAT
-		   mode is set on for the host association, I2 source port is
-		   stored as the peer UDP port and send function is set to
-		   "hip_send_udp()". Note that we must store the port not until
-		   here, since the source port can be different for I1 and I2. */
-		if(i2_info->dst_port == HIP_NAT_UDP_PORT)
-		{
-			entry->nat_mode = 1;
-			entry->peer_udp_port = i2_info->src_port;
-			HIP_DEBUG("entry->hadb_xmit_func: %p.\n", entry->hadb_xmit_func);
-			HIP_DEBUG("SETTING SEND FUNC TO UDP for entry %p from I2 info.\n",
-				  entry);
-			hip_hadb_set_xmit_function_set(entry, &nat_xmit_func_set);
-			//entry->hadb_xmit_func->hip_send_pkt = hip_send_udp;
-		}
-		entry->hip_transform = hip_tfm;
 
 		hip_hadb_insert_state(entry);
 		hip_hold_ha(entry);
 
 		_HIP_DEBUG("HA entry created.");
 	}
+
+	ipv6_addr_copy(&entry->local_address, i2_daddr);
+
+	/* If the incoming I2 packet has 50500 as destination port, NAT
+	   mode is set on for the host association, I2 source port is
+	   stored as the peer UDP port and send function is set to
+	   "hip_send_udp()". Note that we must store the port not until
+	   here, since the source port can be different for I1 and I2. */
+	if(i2_info->dst_port == HIP_NAT_UDP_PORT) {
+		  entry->nat_mode = 1;
+		  entry->peer_udp_port = i2_info->src_port;
+		  HIP_DEBUG("entry->hadb_xmit_func: %p.\n", entry->hadb_xmit_func);
+		  HIP_DEBUG("SETTING SEND FUNC TO UDP for entry %p from I2 info.\n",
+		      entry);
+		  hip_hadb_set_xmit_function_set(entry, &nat_xmit_func_set);
+		  //entry->hadb_xmit_func->hip_send_pkt = hip_send_udp;
+	}
 	entry->hip_transform = hip_tfm;
+
 	
 #ifdef CONFIG_HIP_BLIND
 	if (hip_blind_get_status()) {
@@ -2077,6 +2043,7 @@
 	  HIP_UNLOCK_HA(entry);
 	  hip_put_ha(entry);
      }
+
  out_err:
      if (err)
      {
@@ -2217,8 +2184,6 @@
 	} else
 		HIP_ERROR("Couldn't get device ifindex of address\n");
 	err = 0;
-<<<<<<< HEAD
-=======
 
         /***** LOCATOR PARAMETER ******/
         if (entry->locator)
@@ -2234,7 +2199,6 @@
 	  HIP_DEBUG("clearing the address used during the bex\n");
 	  ipv6_addr_copy(&entry->bex_address, &in6addr_any);
 	*/
->>>>>>> 4e3bdb1f
         
 	/* Registration of additional services. Check if we should expect
 	   REG_RESPONSE or REG_FAILED parameter */
@@ -2254,14 +2218,11 @@
 
 	entry->state = HIP_STATE_ESTABLISHED;
 	hip_hadb_insert_state(entry);
-<<<<<<< HEAD
-=======
 
 #ifdef CONFIG_HIP_OPPORTUNISTIC
 	/* Check and remove the IP of the peer from the opp non-HIP database */
 	hip_oppipdb_delentry(&(entry->preferred_address));
 #endif
->>>>>>> 4e3bdb1f
 	HIP_DEBUG("Reached ESTABLISHED state\n");
 	
  out_err:
