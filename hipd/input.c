/** @file
 * This file defines handling functions for incoming packets for the Host
 * Identity Protocol (HIP).
 *
 * @author  Janne Lundberg
 * @author  Miika Komu
 * @author  Mika Kousa
 * @author  Kristian Slavov
 * @author  Anthony D. Joseph
 * @author  Bing Zhou
 * @author  Tobias Heer
 * @author  Laura Takkinen (blind code)
 * @author  Rene Hummen
 * @author  Samu Varjonen
 * @note    Distributed under <a href="http://www.gnu.org/licenses/gpl2.txt">GNU/GPL</a>.
 * @note    Doxygen comments for functions are now in the header file.
 *          Lauri 19.09.2007
 */
#include "input.h"
#include "pjnath.h"

#if defined(ANDROID_CHANGES) && !defined(s6_addr)
#  define s6_addr                 in6_u.u6_addr8
#  define s6_addr16               in6_u.u6_addr16
#  define s6_addr32               in6_u.u6_addr32
#endif

#ifdef CONFIG_HIP_MIDAUTH
#include "pisa.h"
#endif

#ifdef CONFIG_HIP_OPPORTUNISTIC
extern unsigned int opportunistic_mode;
#endif

#ifdef CONFIG_HIP_PERFORMANCE
#include "performance.h"
#endif

/** A function set for NAT travelsal. */
extern hip_xmit_func_set_t nat_xmit_func_set;
extern int hip_build_param_esp_info(struct hip_common *msg,
				    uint16_t keymat_index, uint32_t old_spi,
				    uint32_t new_spi);

/**
 * Verifies a HMAC.
 *
 * @param buffer    the packet data used in HMAC calculation.
 * @param hmac      the HMAC to be verified.
 * @param hmac_key  integrity key used with HMAC.
 * @param hmac_type type of the HMAC digest algorithm.
 * @return          0 if calculated HMAC is same as @c hmac, otherwise < 0. On
 *                  error < 0 is returned.
 * @note            Fix the packet len before calling this function!
 */
static int hip_verify_hmac(struct hip_common *buffer, uint16_t buf_len,
			   u8 *hmac, void *hmac_key, int hmac_type)
{
	int err = 0;
	u8 hmac_res[HIP_AH_SHA_LEN];

	HIP_HEXDUMP("HMAC data", buffer, buf_len);

	HIP_IFEL(hip_write_hmac(hmac_type, hmac_key, buffer,
				buf_len, hmac_res),
		 -EINVAL, "Could not build hmac\n");

	HIP_HEXDUMP("HMAC", hmac_res, HIP_AH_SHA_LEN);
	HIP_IFE(memcmp(hmac_res, hmac, HIP_AH_SHA_LEN), -EINVAL);


 out_err:

	return err;
}

//add by santtu
int hip_verify_packet_hmac_general(struct hip_common *msg,
				   struct hip_crypto_key *crypto_key,
				   hip_tlv_type_t parameter_type)
{
	int err = 0, len = 0, orig_len = 0;
	struct hip_crypto_key tmpkey;
	struct hip_hmac *hmac = NULL;
	u8 orig_checksum = 0;

	HIP_DEBUG("hip_verify_packet_hmac() invoked.\n");

	HIP_IFEL(!(hmac = hip_get_param(msg, parameter_type)),
		 -ENOMSG, "No HMAC parameter\n");

	/* hmac verification modifies the msg length temporarily, so we have
	   to restore the length */
	orig_len = hip_get_msg_total_len(msg);

	/* hmac verification assumes that checksum is zero */
	orig_checksum = hip_get_msg_checksum(msg);
	hip_zero_msg_checksum(msg);

	len = (u8 *) hmac - (u8*) msg;
	hip_set_msg_total_len(msg, len);

	_HIP_HEXDUMP("HMAC key", crypto_key->key,
		    hip_hmac_key_length(HIP_ESP_AES_SHA1));
	_HIP_HEXDUMP("HMACced data:", msg, len);

	memcpy( (char *)&tmpkey, (char *)crypto_key, sizeof(tmpkey));
	HIP_IFEL(hip_verify_hmac(msg, hip_get_msg_total_len(msg),
				 hmac->hmac_data, tmpkey.key,
				 HIP_DIGEST_SHA1_HMAC),
		 -1, "HMAC validation failed\n");

	/* revert the changes to the packet */
	hip_set_msg_total_len(msg, orig_len);
	hip_set_msg_checksum(msg, orig_checksum);

 out_err:
	return err;
}

int hip_verify_packet_hmac(struct hip_common *msg,
			   struct hip_crypto_key *crypto_key)
{
	return hip_verify_packet_hmac_general(msg, crypto_key, HIP_PARAM_HMAC);
}

int hip_verify_packet_rvs_hmac(struct hip_common *msg,
			   struct hip_crypto_key *crypto_key)
{
	return hip_verify_packet_hmac_general(msg, crypto_key,
					      HIP_PARAM_RVS_HMAC);
}

int hip_verify_packet_hmac2(struct hip_common *msg,
			    struct hip_crypto_key *key,
			    struct hip_host_id *host_id)
{
	struct hip_crypto_key tmpkey;
	struct hip_hmac *hmac;
	struct hip_common *msg_copy = NULL;
	int err = 0;

	_HIP_DEBUG("hip_verify_packet_hmac2() invoked.\n");
	HIP_IFE(!(msg_copy = hip_msg_alloc()), -ENOMEM);

	HIP_IFEL(hip_create_msg_pseudo_hmac2(msg, msg_copy, host_id), -1,
		"Pseudo hmac2 pkt failed\n");

	HIP_IFEL(!(hmac = hip_get_param(msg, HIP_PARAM_HMAC2)), -ENOMSG,
		 "Packet contained no HMAC parameter\n");
	HIP_HEXDUMP("HMAC data", msg_copy, hip_get_msg_total_len(msg_copy));

	memcpy((char *) &tmpkey, (char *) key, sizeof(tmpkey));

	HIP_IFEL(hip_verify_hmac(msg_copy, hip_get_msg_total_len(msg_copy),
				 hmac->hmac_data, tmpkey.key,
				 HIP_DIGEST_SHA1_HMAC),
		-1, "HMAC validation failed\n");

 out_err:
	if (msg_copy)
		HIP_FREE(msg_copy);

	return err;
}

int hip_produce_keying_material(struct hip_common *msg, struct hip_context *ctx,
				uint64_t I, uint64_t J,
				struct hip_dh_public_value **dhpv)
{
	char *dh_shared_key = NULL;
	int hip_transf_length, hmac_transf_length;
	int auth_transf_length, esp_transf_length, we_are_HITg = 0;
	int hip_tfm, esp_tfm, err = 0, dh_shared_len = 1024;
	struct hip_keymat_keymat km;
	struct hip_esp_info *esp_info;
	char *keymat = NULL;
	size_t keymat_len_min; /* how many bytes we need at least for the KEYMAT */
	size_t keymat_len; /* note SHA boundary */
	struct hip_tlv_common *param = NULL;
	uint16_t esp_keymat_index, esp_default_keymat_index;
	struct hip_diffie_hellman *dhf;
	struct in6_addr *plain_local_hit = NULL;

	_HIP_DEBUG("hip_produce_keying_material() invoked.\n");
	/* Perform light operations first before allocating memory or
	 * using lots of CPU time */
	HIP_IFEL(!(param = hip_get_param(msg, HIP_PARAM_HIP_TRANSFORM)),
		 -EINVAL,
		 "Could not find HIP transform\n");
	HIP_IFEL((hip_tfm = hip_select_hip_transform((struct hip_hip_transform *) param)) == 0,
		 -EINVAL, "Could not select HIP transform\n");
	HIP_IFEL(!(param = hip_get_param(msg, HIP_PARAM_ESP_TRANSFORM)),
		 -EINVAL,
		 "Could not find ESP transform\n");
	HIP_IFEL((esp_tfm = hip_select_esp_transform((struct hip_esp_transform *) param)) == 0,
		 -EINVAL, "Could not select proper ESP transform\n");

	hip_transf_length = hip_transform_key_length(hip_tfm);
	hmac_transf_length = hip_hmac_key_length(esp_tfm);
	esp_transf_length = hip_enc_key_length(esp_tfm);
	auth_transf_length = hip_auth_key_length_esp(esp_tfm);

	HIP_DEBUG("Transform lengths are:\n"\
		  "\tHIP = %d, HMAC = %d, ESP = %d, auth = %d\n",
		  hip_transf_length, hmac_transf_length, esp_transf_length,
		  auth_transf_length);

	HIP_DEBUG("I and J values from the puzzle and its solution are:\n"\
		  "\tI = 0x%llx\n\tJ = 0x%llx\n", I, J);

	/* Create only minumum amount of KEYMAT for now. From draft chapter
	   HIP KEYMAT we know how many bytes we need for all keys used in the
	   base exchange. */
	keymat_len_min = hip_transf_length + hmac_transf_length +
		hip_transf_length + hmac_transf_length + esp_transf_length +
		auth_transf_length + esp_transf_length + auth_transf_length;

	if (ctx->use_ice)
		keymat_len_min += auth_transf_length;

	/* Assume ESP keys are after authentication keys */
	esp_default_keymat_index = hip_transf_length + hmac_transf_length +
		hip_transf_length + hmac_transf_length;

	/* R1 contains no ESP_INFO */
	esp_info = hip_get_param(msg, HIP_PARAM_ESP_INFO);

	if (esp_info != NULL){
		esp_keymat_index = ntohs(esp_info->keymat_index);
	} else {
		esp_keymat_index = esp_default_keymat_index;
	}

	if (esp_keymat_index != esp_default_keymat_index) {
		/** @todo Add support for keying material. */
		HIP_ERROR("Varying keying material slices are not supported "\
			  "yet.\n");
		err = -1;
		goto out_err;
	}

	keymat_len = keymat_len_min;

	if (keymat_len % HIP_AH_SHA_LEN) {
		keymat_len += HIP_AH_SHA_LEN - (keymat_len % HIP_AH_SHA_LEN);
	}

	HIP_DEBUG("Keying material:\n\tminimum length = %u\n\t"\
		  "keying material length = %u.\n", keymat_len_min, keymat_len);

	HIP_IFEL(!(keymat = HIP_MALLOC(keymat_len, GFP_KERNEL)), -ENOMEM,
		 "Error on allocating memory for keying material.\n");

	/* 1024 should be enough for shared secret. The length of the shared
	   secret actually depends on the DH Group. */
	/** @todo 1024 -> hip_get_dh_size ? */
	HIP_IFEL(!(dh_shared_key = HIP_MALLOC(dh_shared_len, GFP_KERNEL)),
		 -ENOMEM,
		 "Error on allocating memory for Diffie-Hellman shared key.\n");

	memset(dh_shared_key, 0, dh_shared_len);

	HIP_IFEL(!(dhf = (struct hip_diffie_hellman*)hip_get_param(
			   msg, HIP_PARAM_DIFFIE_HELLMAN)),
		 -ENOENT,  "No Diffie-Hellman parameter found.\n");

	/* If the message has two DH keys, select (the stronger, usually) one. */
	*dhpv = hip_dh_select_key(dhf);

	_HIP_DEBUG("dhpv->group_id= %d\n",(*dhpv)->group_id);
	_HIP_DEBUG("dhpv->pub_len= %d\n", ntohs((*dhpv)->pub_len));

#ifdef CONFIG_HIP_PERFORMANCE
	HIP_DEBUG("Start PERF_DH_CREATE\n");
	hip_perf_start_benchmark(perf_set, PERF_DH_CREATE);
#endif
	HIP_IFEL((dh_shared_len = hip_calculate_shared_secret(
			  (*dhpv)->public_value, (*dhpv)->group_id,
			  ntohs((*dhpv)->pub_len), dh_shared_key,
			  dh_shared_len)) < 0,
		 -EINVAL, "Calculation of shared secret failed.\n");

	_HIP_HEXDUMP("Diffie-Hellman shared parameter:\n", param,
		    hip_get_param_total_len(param));
	_HIP_HEXDUMP("Diffie-Hellman shared key:\n", dh_shared_key,
		     dh_shared_len);

#ifdef CONFIG_HIP_BLIND
	{
		hip_ha_t *blind_entry;
		int type = 0;
		uint16_t nonce;
	HIP_DEBUG_HIT("key_material msg->hits (responder)", &msg->hits);
	HIP_DEBUG_HIT("key_material msg->hitr (local)", &msg->hitr);

	if (hip_blind_get_status()) {
		type = hip_get_msg_type(msg);

	  /* Initiator produces keying material for I2:
	   * uses own blinded hit and plain initiator hit
	   */
	  if (type == HIP_R1) {
		  if((blind_entry =
		      hip_hadb_find_by_blind_hits(&msg->hitr, &msg->hits))
		     == NULL){
			  err = -1;
			  HIP_ERROR("Could not found blinded hip_ha_t entry\n");
			  goto out_err;
		  }
		  hip_make_keymat(dh_shared_key, dh_shared_len,
				  &km, keymat, keymat_len,
				  &blind_entry->hit_peer, &msg->hitr,
				  &ctx->keymat_calc_index, I, J);
	  }
	  /* Responder produces keying material for handling I2:
	   * uses own plain hit and blinded initiator hit */
	  else if (type == HIP_I2) {
	    HIP_IFEL((plain_local_hit = HIP_MALLOC(sizeof(struct in6_addr), 0)) == NULL,
		     -1, "Couldn't allocate memory\n");
	    HIP_IFEL(hip_blind_get_nonce(msg, &nonce), -1, "hip_blind_get_nonce failed\n");
	    HIP_IFEL(hip_plain_fingerprint(&nonce, &msg->hitr, plain_local_hit),
		     -1, "hip_plain_fingerprint failed\n");

	    HIP_DEBUG_HIT("plain_local_hit for handling I2", plain_local_hit);
	    hip_make_keymat(dh_shared_key, dh_shared_len,
			    &km, keymat, keymat_len,
			    &msg->hits, plain_local_hit, &ctx->keymat_calc_index, I, J);
	  }
	}
	}
#endif
	if (!hip_blind_get_status()) {
	  hip_make_keymat(dh_shared_key, dh_shared_len,
			  &km, keymat, keymat_len,
			  &msg->hits, &msg->hitr, &ctx->keymat_calc_index, I, J);
	}

	/* draw from km to keymat, copy keymat to dst, length of
	 * keymat is len */

	we_are_HITg = hip_hit_is_bigger(&msg->hitr, &msg->hits);
	HIP_DEBUG("We are %s HIT.\n", we_are_HITg ? "greater" : "lesser");

	if (we_are_HITg) {
		hip_keymat_draw_and_copy(ctx->hip_enc_out.key, &km,
					 hip_transf_length);
		hip_keymat_draw_and_copy(ctx->hip_hmac_out.key, &km,
					 hmac_transf_length);
		hip_keymat_draw_and_copy(ctx->hip_enc_in.key, &km,
					 hip_transf_length);
 		hip_keymat_draw_and_copy(ctx->hip_hmac_in.key, &km,
					 hmac_transf_length);
		hip_keymat_draw_and_copy(ctx->esp_out.key, &km,
					 esp_transf_length);
 		hip_keymat_draw_and_copy(ctx->auth_out.key, &km,
					 auth_transf_length);
 		hip_keymat_draw_and_copy(ctx->esp_in.key, &km,
					 esp_transf_length);
 		hip_keymat_draw_and_copy(ctx->auth_in.key, &km,
					 auth_transf_length);
		if (ctx->use_ice)
			hip_keymat_draw_and_copy(ctx->hip_nat_key, &km,
						 auth_transf_length);
 	} else {
 	 	hip_keymat_draw_and_copy(ctx->hip_enc_in.key, &km,
					 hip_transf_length);
 		hip_keymat_draw_and_copy(ctx->hip_hmac_in.key, &km,
					 hmac_transf_length);
 		hip_keymat_draw_and_copy(ctx->hip_enc_out.key, &km,
					 hip_transf_length);
 		hip_keymat_draw_and_copy(ctx->hip_hmac_out.key, &km,
					 hmac_transf_length);
 		hip_keymat_draw_and_copy(ctx->esp_in.key, &km,
					 esp_transf_length);
 		hip_keymat_draw_and_copy(ctx->auth_in.key, &km,
					 auth_transf_length);
 		hip_keymat_draw_and_copy(ctx->esp_out.key, &km,
					 esp_transf_length);
 		hip_keymat_draw_and_copy(ctx->auth_out.key, &km,
					 auth_transf_length);
		if (ctx->use_ice)
			hip_keymat_draw_and_copy(ctx->hip_nat_key, &km,
						 auth_transf_length);
 	}
#ifdef CONFIG_HIP_PERFORMANCE
	HIP_DEBUG("Stop PERF_DH_CREATE\n");
	hip_perf_stop_benchmark(perf_set, PERF_DH_CREATE);
#endif
 	HIP_HEXDUMP("HIP-gl encryption:", &ctx->hip_enc_out.key,
		    hip_transf_length);
 	HIP_HEXDUMP("HIP-gl integrity (HMAC) key:", &ctx->hip_hmac_out.key,
 		    hmac_transf_length);
 	_HIP_DEBUG("skipping HIP-lg encryption key, %u bytes\n",
		   hip_transf_length);
	HIP_HEXDUMP("HIP-lg encryption:", &ctx->hip_enc_in.key,
		    hip_transf_length);
 	HIP_HEXDUMP("HIP-lg integrity (HMAC) key:", &ctx->hip_hmac_in.key,
		    hmac_transf_length);
 	HIP_HEXDUMP("SA-gl ESP encryption key:", &ctx->esp_out.key,
		    esp_transf_length);
 	HIP_HEXDUMP("SA-gl ESP authentication key:", &ctx->auth_out.key,
		    auth_transf_length);
 	HIP_HEXDUMP("SA-lg ESP encryption key:", &ctx->esp_in.key,
		    esp_transf_length);
 	HIP_HEXDUMP("SA-lg ESP authentication key:", &ctx->auth_in.key,
		    auth_transf_length);
 	HIP_HEXDUMP("hip nat key:", &ctx->hip_nat_key,
		    auth_transf_length);

	/* the next byte when creating new keymat */
	ctx->current_keymat_index = keymat_len_min; /* offset value, so no +1 ? */
	ctx->keymat_calc_index = (ctx->current_keymat_index / HIP_AH_SHA_LEN) + 1;
	ctx->esp_keymat_index = esp_keymat_index;

	memcpy( (char *)ctx->current_keymat_K, (char *)keymat +(ctx->keymat_calc_index-1)*HIP_AH_SHA_LEN, HIP_AH_SHA_LEN);

	_HIP_DEBUG("ctx: keymat_calc_index=%u current_keymat_index=%u\n",
		   ctx->keymat_calc_index, ctx->current_keymat_index);
	_HIP_HEXDUMP("CTX CURRENT KEYMAT", ctx->current_keymat_K,
		     HIP_AH_SHA_LEN);

	/* store DH shared key */
	ctx->dh_shared_key = dh_shared_key;
	ctx->dh_shared_key_len = dh_shared_len;

	/* on success HIP_FREE for dh_shared_key is called by caller */
 out_err:
	if (err && dh_shared_key)
		HIP_FREE(dh_shared_key);
	if (keymat)
		HIP_FREE(keymat);
	if (plain_local_hit)
		HIP_FREE(plain_local_hit);
	return err;
}


/**
 * Drops a packet if necessary.
 *
 *
 * @param entry   host association entry
 * @param type    type of the packet
 * @param hitr    HIT of the destination
 *
 * @return        1 if the packet should be dropped, zero if the packet 
 *                shouldn't be dropped
 */
int hip_packet_to_drop(hip_ha_t *entry, hip_hdr_type_t type, struct in6_addr *hitr)
{
    // If we are a relay or rendezvous server, don't drop the packet
    if (!hip_hidb_hit_is_our(hitr))
        return 0;

    switch (entry->state)
    {
    case HIP_STATE_I2_SENT:
        // Here we handle the "shotgun" case. We only accept the first valid R1
        // arrived and ignore all the rest.
        HIP_DEBUG("Number of items in the addresses list: %d\n",
		  ((struct lhash_st *) addresses)->num_items);
	if (entry->peer_addr_list_to_be_added)
		HIP_DEBUG("Number of items in the peer addr list: %d ",
			  ((struct lhash_st *)entry->peer_addr_list_to_be_added)->num_items);
        if (hip_shotgun_status == SO_HIP_SHOTGUN_ON
            && type == HIP_R1
            && entry->peer_addr_list_to_be_added  &&
	    (((struct lhash_st *) entry->peer_addr_list_to_be_added)->num_items > 1 ||
	     ((struct lhash_st *) addresses)->num_items > 1))
            return 1;
        break;
    case HIP_STATE_R2_SENT:
        if (type == HIP_R1 || type == HIP_R2)
            return 1;
    case HIP_STATE_ESTABLISHED:
        if (type == HIP_R1 || type == HIP_R2)
            return 1;
    }

    return 0;
}

int hip_receive_control_packet(struct hip_common *msg,
			       struct in6_addr *src_addr,
			       struct in6_addr *dst_addr,
	                       hip_portpair_t *msg_info,
                               int filter)
{
	hip_ha_t tmp, *entry = NULL;
	int err = 0, type, skip_sync = 0;

	/* Debug printing of received packet information. All received HIP
	   control packets are first passed to this function. Therefore
	   printing packet data here works for all packets. To avoid excessive
	   debug printing do not print this information inside the individual
	   receive or handle functions. */
	_HIP_DEBUG("hip_receive_control_packet() invoked.\n");
	HIP_DEBUG_IN6ADDR("Source IP", src_addr);
	HIP_DEBUG_IN6ADDR("Destination IP", dst_addr);
	HIP_DEBUG_HIT("HIT Sender", &msg->hits);
	HIP_DEBUG_HIT("HIT Receiver", &msg->hitr);
	HIP_DEBUG("source port: %u, destination port: %u\n",
		  msg_info->src_port, msg_info->dst_port);
	HIP_DUMP_MSG(msg);

	HIP_IFEL(hip_check_network_msg(msg), -1,
		 "checking control message failed\n", -1);

	type = hip_get_msg_type(msg);

	/** @todo Check packet csum.*/

	entry = hip_hadb_find_byhits(&msg->hits, &msg->hitr);

        // Check if we need to drop the packet
        if (entry && hip_packet_to_drop(entry, type, &msg->hitr) == 1)
        {
            HIP_DEBUG("Ignoring the packet sent \n");
            err = -1;
            goto out_err;
        }

#ifdef CONFIG_HIP_OPPORTUNISTIC
	if (!entry && opportunistic_mode &&
	    (type == HIP_I1 || type == HIP_R1)) {
		entry = hip_oppdb_get_hadb_entry_i1_r1(msg, src_addr,
						       dst_addr,
						       msg_info);
		/* If agent is prompting user, let's make sure that
		   the death counter in maintenance does not expire */
		if (hip_agent_is_alive() && entry)
		    entry->hip_opp_fallback_disable = filter;
	} else {
		/* Ugly bug fix for "conntest-client hostname tcp 12345"
		   where hostname maps to HIT and IP in hosts files.
		   Why the heck the receive function points here to
		   receive_opp_r1 even though we have a regular entry? */

	     /* What is the point of having receive function pointer anyways?
		Not to mention a SET of them... */
		if (entry)
			entry->hadb_rcv_func->hip_receive_r1 = hip_receive_r1;
	}
#endif

#ifdef CONFIG_HIP_AGENT
	/** Filter packet trough agent here. */
	if ((type == HIP_I1 || type == HIP_R1) && filter)
	{
		HIP_DEBUG("Filtering packet trough agent now (packet is %s).\n",
		          type == HIP_I1 ? "I1" : "R1");
		err = hip_agent_filter(msg, src_addr, dst_addr, msg_info);
		/* If packet filtering OK, return and wait for agent reply. */
		if (err == 0) goto out_err;
	}
#endif

#ifdef CONFIG_HIP_BLIND
	HIP_DEBUG("Blind block\n");
	// Packet that was received is blinded
	if (ntohs(msg->control) & HIP_PACKET_CTRL_BLIND) {
	  HIP_DEBUG("Message is blinded\n");
	  if(type == HIP_I1) { //Responder receives
	    HIP_DEBUG("set_blind_on\n");
	    // Activate blind mode
	    hip_set_blind_on();
	  } else if (type == HIP_R1 || // Initiator receives
		     type == HIP_I2 || // Responder receives
		     type == HIP_R2) { // Initiator receives
	    if (hip_blind_get_status())
	      entry = hip_hadb_find_by_blind_hits(&msg->hitr, &msg->hits);
	    else {
	      HIP_ERROR("Blinded packet %d received, but blind is not activated, drop packet\n", type);
	      err = -ENOSYS;
	      goto out_err;
	    }
	  } else {
	    //BLIND TODO: UPDATE, NOTIFY...
	  }
	} else {
	     if(hip_blind_get_status()) {
               HIP_ERROR("Blind mode is on, but we received plain packet %d, drop packet\n", type);
               err = -ENOSYS;
               goto out_err;
             }
        }
	/* fetch the state from the hadb database to be able to choose the
	   appropriate message handling functions */
	if (!(ntohs(msg->control) & HIP_PACKET_CTRL_BLIND)) { // Normal packet received
	    entry = hip_hadb_find_byhits(&msg->hits, &msg->hitr);
	}
#endif
//add by santtu
#ifdef CONFIG_HIP_RVS
	//check if it a relaying msg

	//add by santtu
	//if(hip_relay_handle_relay_to(msg, type, src_addr, dst_addr, msg_info)){

	if(hip_relay_handle_relay_to(msg, type, src_addr, dst_addr, msg_info)){
	//end
		err = -ECANCELED;
		goto out_err;
	}
	else{
		HIP_DEBUG("handle relay to failed, continue the bex handler\n");
	}
#endif
//end add

	switch(type) {
	case HIP_DATA:
	case HIP_I1:
#ifdef CONFIG_HIP_PERFORMANCE
	  HIP_DEBUG("Start PERF_I1\n");
	  hip_perf_start_benchmark(perf_set, PERF_I1);
#endif
		/* No state. */
	  HIP_DEBUG("Received HIP_I1 message\n");
	  err = (hip_get_rcv_default_func_set())->hip_receive_i1(msg, src_addr,
								 dst_addr,
								 entry,
								 msg_info);
#ifdef CONFIG_HIP_PERFORMANCE
	  HIP_DEBUG("Stop and write PERF_I1\n");
	  hip_perf_stop_benchmark(perf_set, PERF_I1);
	  hip_perf_write_benchmark(perf_set, PERF_I1);
#endif
	  break;

	case HIP_I2:
		/* Possibly state. */
#ifdef CONFIG_HIP_PERFORMANCE
		HIP_DEBUG("Start PERF_I2\n");
		hip_perf_start_benchmark(perf_set, PERF_I2);
#endif
		if(entry){
		     err = entry->hadb_rcv_func->
			  hip_receive_i2(msg, src_addr, dst_addr, entry,
					 msg_info);
		} else {
			err = ((hip_rcv_func_set_t *)
			       hip_get_rcv_default_func_set())->
				hip_receive_i2(msg, src_addr, dst_addr, entry,
					       msg_info);
		}
#ifdef CONFIG_HIP_PERFORMANCE
		HIP_DEBUG("Stop and write PERF_I2\n");
		hip_perf_stop_benchmark(perf_set, PERF_I2);
		hip_perf_write_benchmark(perf_set, PERF_I2);
#endif
		break;
	case HIP_LUPDATE:
		HIP_IFCS(entry, err = esp_prot_receive_light_update(msg, src_addr, dst_addr,
				entry));
		break;

	case HIP_R1:
#ifdef CONFIG_HIP_PERFORMANCE
		HIP_DEBUG("Start PERF_R1\n");
		hip_perf_start_benchmark(perf_set, PERF_R1);
#endif
	  	/* State. */
	        HIP_IFEL(!entry, -1, "No entry when receiving R1\n");
		HIP_IFCS(entry, err = entry->hadb_rcv_func->
			 hip_receive_r1(msg, src_addr, dst_addr, entry,
					msg_info));
#ifdef CONFIG_HIP_PERFORMANCE
		HIP_DEBUG("Stop and write PERF_R1\n");
		hip_perf_stop_benchmark(perf_set, PERF_R1);
		hip_perf_write_benchmark(perf_set, PERF_R1);
#endif
		break;

	case HIP_R2:
#ifdef CONFIG_HIP_PERFORMANCE
		HIP_DEBUG("Start PERF_R2\n");
		hip_perf_start_benchmark(perf_set, PERF_R2);
#endif
		HIP_IFCS(entry, err = entry->hadb_rcv_func->
			 hip_receive_r2(msg, src_addr, dst_addr, entry,
					msg_info));
#ifdef CONFIG_HIP_PERFORMANCE
		HIP_DEBUG("Stop and write PERF_R2\n");
		hip_perf_stop_benchmark(perf_set, PERF_R2);
		hip_perf_write_benchmark(perf_set, PERF_R2);
#endif
		break;

	case HIP_UPDATE:
		HIP_DEBUG_HIT("received an UPDATE:  " ,src_addr );
		if(entry){
			HIP_IFCS(entry, err = entry->hadb_rcv_func->
				 hip_receive_update(msg, src_addr, dst_addr, entry,
						    msg_info));
		}
		//add the santtu
		/**to support stun from firewall**/
		else{
			HIP_DEBUG("FOUND A UPDATE FROM FIREWALL \n");
			hip_receive_update(msg, src_addr, dst_addr, entry,
				    msg_info);
		}
		//end add
		break;

	case HIP_NOTIFY:
		HIP_IFCS(entry, err = entry->hadb_rcv_func->
			 hip_receive_notify(msg, src_addr, dst_addr, entry));
		break;

	case HIP_BOS:
		err = (hip_get_rcv_default_func_set())->
			hip_receive_bos(msg, src_addr, dst_addr, entry,
				      msg_info);
	
	     /*In case of BOS the msg->hitr is null, therefore it is replaced
	       with our own HIT, so that the beet state can also be
	       synchronized. */

	     ipv6_addr_copy(&tmp.hit_peer, &msg->hits);
	     hip_init_us(&tmp, NULL);
	     ipv6_addr_copy(&msg->hitr, &tmp.hit_our);
	     skip_sync = 0;
	     break;

	case HIP_CLOSE:
#ifdef CONFIG_HIP_PERFORMANCE
		HIP_DEBUG("Start PERF_HANDLE_CLOSE\n");
		hip_perf_start_benchmark(perf_set, PERF_HANDLE_CLOSE);
#endif
		HIP_IFCS(entry, err = entry->hadb_rcv_func->
			 hip_receive_close(msg, entry));
#ifdef CONFIG_HIP_PERFORMANCE
		HIP_DEBUG("Stop and write PERF_HANDLE_CLOSE");
		hip_perf_stop_benchmark(perf_set, PERF_HANDLE_CLOSE);
		hip_perf_write_benchmark(perf_set, PERF_HANDLE_CLOSE);
#endif
		break;

	case HIP_CLOSE_ACK:
#ifdef CONFIG_HIP_PERFORMANCE
		HIP_DEBUG("Start PERF_HANDLE_CLOSE_ACK\n");
		hip_perf_start_benchmark(perf_set, PERF_HANDLE_CLOSE_ACK);
#endif
		HIP_IFCS(entry, err = entry->hadb_rcv_func->
			 hip_receive_close_ack(msg, entry));
#ifdef CONFIG_HIP_PERFORMANCE
		HIP_DEBUG("Stop and write PERF_HANDLE_CLOSE_ACK\n");
		hip_perf_stop_benchmark(perf_set, PERF_HANDLE_CLOSE_ACK);
		hip_perf_write_benchmark(perf_set, PERF_HANDLE_CLOSE_ACK);
#endif
		break;

	default:
		HIP_ERROR("Unknown packet %d\n", type);
		err = -ENOSYS;
	}

#ifdef CONFIG_HIP_PERFORMANCE
	HIP_DEBUG("Write PERF_SIGN, PERF_DSA_SIGN_IMPL, PERF_RSA_SIGN_IMPL, PERF_VERIFY, PERF_DSA_VERIFY_IMPL, PERF_RSA_VERIFY_IMPL, PERF_DH_CREATE\n");
	hip_perf_write_benchmark(perf_set, PERF_SIGN);
	hip_perf_write_benchmark(perf_set, PERF_DSA_SIGN_IMPL);
	hip_perf_write_benchmark(perf_set, PERF_RSA_SIGN_IMPL);
	hip_perf_write_benchmark(perf_set, PERF_VERIFY);
	hip_perf_write_benchmark(perf_set, PERF_DSA_VERIFY_IMPL);
	hip_perf_write_benchmark(perf_set, PERF_RSA_VERIFY_IMPL);
	hip_perf_write_benchmark(perf_set, PERF_DH_CREATE);
#endif
	HIP_DEBUG("Done with control packet, err is %d.\n", err);

	if (err)
		goto out_err;

out_err:
	return err;
}

int hip_receive_udp_control_packet(struct hip_common *msg,
				   struct in6_addr *saddr,
				   struct in6_addr *daddr,
				   hip_portpair_t *info)
{
        hip_ha_t *entry;
	int err = 0, type;
	struct in6_addr *saddr_public = saddr;

	_HIP_DEBUG("hip_nat_receive_udp_control_packet() invoked.\n");

        type = hip_get_msg_type(msg);
        entry = hip_hadb_find_byhits(&msg->hits, &msg->hitr);

#ifndef CONFIG_HIP_RVS
	/* The ip of RVS is taken to be ip of the peer while using RVS server
	   to relay R1. Hence have removed this part for RVS --Abi */
	if (entry && (type == HIP_R1 || type == HIP_R2)) {
		/* When the responder equals to the NAT host, it can reply from
		   the private address instead of the public address. In this
		   case, the saddr will point to the private address, and using
		   it for I2 will fail the puzzle indexing (I1 was sent to the
		   public address). So, we make sure here that we're using the
		   same dst address for the I2 as for I1. Also, this address is
		   used for setting up the SAs: handle_r1 creates one-way SA and
		   handle_i2 the other way; let's make sure that they are the
		   same. */
		saddr_public = &entry->peer_addr;
	}
#endif
	HIP_IFEL(hip_receive_control_packet(msg, saddr_public, daddr,info,1), -1,
		 "receiving of control packet failed\n");
 out_err:
	return err;
}

int hip_create_i2(struct hip_context *ctx, uint64_t solved_puzzle,
		  in6_addr_t *r1_saddr, in6_addr_t *r1_daddr, hip_ha_t *entry,
	          hip_portpair_t *r1_info, struct hip_dh_public_value *dhpv)
{

	hip_transform_suite_t transform_hip_suite, transform_esp_suite;
	struct hip_spi_in_item spi_in_data;
	in6_addr_t daddr;
	struct hip_param *param = NULL;
	struct hip_diffie_hellman *dh_req = NULL;
	struct hip_esp_info *esp_info = NULL;
	struct hip_host_id_entry *host_id_entry = NULL;
	hip_common_t *i2 = NULL;
	char *enc_in_msg = NULL, *host_id_in_enc = NULL;
	unsigned char *iv = NULL;
	int err = 0, host_id_in_enc_len = 0, written = 0;
	uint16_t mask = 0;
	uint32_t spi_in = 0;
	hip_transform_suite_t nat_suite;

	_HIP_DEBUG("hip_create_i2() invoked.\n");

        HIP_DEBUG("R1 source port %u, destination port %d\n",
		  r1_info->src_port, r1_info->dst_port);

	HIP_ASSERT(entry);

        spi_in = entry->spi_inbound_current;

	nat_suite = hip_get_nat_mode(entry);

	/* Allocate space for a new I2 message. */
	HIP_IFEL(!(i2 = hip_msg_alloc()), -ENOMEM, "Allocation of I2 failed\n");

	/* TLV sanity checks are are already done by the caller of this
	   function. Now, begin to build I2 piece by piece. */

	/* Delete old SPDs and SAs, if present */
        hip_delete_security_associations_and_sp(entry);

#ifdef CONFIG_HIP_BLIND
	if (hip_blind_get_status()) {
		HIP_DEBUG("Build blinded I2\n");
		mask |= HIP_PACKET_CTRL_BLIND;
		// Build network header by using blinded HITs
		entry->hadb_misc_func->hip_build_network_hdr(
			i2, HIP_I2, mask, &entry->hit_our_blind,
			&entry->hit_peer_blind);
	}
#endif

	if (!hip_blind_get_status()) {
		HIP_DEBUG("Build normal I2.\n");
		/* create I2 */
		entry->hadb_misc_func->
			hip_build_network_hdr(i2, HIP_I2, mask, &(ctx->input->hitr),
					      &(ctx->input->hits));
	}

        /********** ESP_INFO **********/
	/* SPI is set below */
	HIP_IFEL(hip_build_param_esp_info(i2, ctx->esp_keymat_index, 0, 0),
		 -1, "building of ESP_INFO failed.\n");

	/********** R1 COUNTER (OPTIONAL) ********/
	/* we build this, if we have recorded some value (from previous R1s) */
	{
		uint64_t rtmp;

		HIP_LOCK_HA(entry);
		rtmp = entry->birthday;
		HIP_UNLOCK_HA(entry);

		HIP_IFEL(rtmp && hip_build_param_r1_counter(i2, rtmp), -1,
			 "Could not build R1 GENERATION parameter\n");
	}

	/********* LOCATOR PARAMETER ************/
        /** Type 193 **/
	/* Notice that locator building is excluded when Initiator prefers
	   ICE mode but Responder does not support it. This is a workaround
	   to the side effect of ICE turning the locators on (bug id 810) */
	HIP_DEBUG("Building LOCATOR parameter 	1\n");
        if (hip_locator_status == SO_HIP_SET_LOCATOR_ON &&
	    (hip_get_nat_mode(entry) == HIP_NAT_MODE_NONE ||
	     hip_get_nat_mode(entry) == HIP_NAT_MODE_ICE_UDP)) {
            HIP_DEBUG("Building LOCATOR parameter 2\n");
            if ((err = hip_build_locators_old(i2, spi_in, hip_get_nat_mode(entry))) < 0)
                HIP_DEBUG("LOCATOR parameter building failed\n");
        }


	/********** SOLUTION **********/
	{
		struct hip_puzzle *pz;

		HIP_IFEL(!(pz = hip_get_param(ctx->input, HIP_PARAM_PUZZLE)), -ENOENT,
			 "Internal error: PUZZLE parameter mysteriously gone\n");
		HIP_IFEL(hip_build_param_solution(i2, pz, ntoh64(solved_puzzle)), -1,
			 "Building of solution failed\n");
	}

	/********** Diffie-Hellman *********/
	HIP_IFEL(!(dh_req = hip_get_param(ctx->input, HIP_PARAM_DIFFIE_HELLMAN)),
		 -ENOENT, "Internal error\n");
	HIP_IFEL((written = hip_insert_dh(dhpv->public_value,
		 ntohs(dhpv->pub_len), dhpv->group_id)) < 0,
		 -1, "Could not extract the DH public key\n");

	HIP_IFEL(hip_build_param_diffie_hellman_contents(i2,
		 dhpv->group_id, dhpv->public_value, written,
		 HIP_MAX_DH_GROUP_ID, NULL, 0), -1,
		 "Building of DH failed.\n");

    /********** HIP transform. **********/
	HIP_IFE(!(param = hip_get_param(ctx->input, HIP_PARAM_HIP_TRANSFORM)), -ENOENT);
	HIP_IFEL((transform_hip_suite =
		  hip_select_hip_transform((struct hip_hip_transform *) param)) == 0,
		 -EINVAL, "Could not find acceptable hip transform suite\n");

	/* Select only one transform */
	HIP_IFEL(hip_build_param_transform(i2, HIP_PARAM_HIP_TRANSFORM,
					   &transform_hip_suite, 1), -1,
		 "Building of HIP transform failed\n");

	HIP_DEBUG("HIP transform: %d\n", transform_hip_suite);

       /*********** NAT parameters *******/
	
#ifdef HIP_USE_ICE
	HIP_DEBUG("nat control %d\n", hip_nat_get_control(entry));

        if (hip_get_param(ctx->input, HIP_PARAM_NAT_TRANSFORM) &&
	    nat_suite != HIP_NAT_MODE_NONE) {
		hip_build_param_nat_transform(i2, &nat_suite, 1);
		hip_build_param_nat_pacing(i2, HIP_NAT_PACING_DEFAULT);
	}
#endif
        
	/************ Encrypted ***********/
	if (hip_encrypt_i2_hi)
	{
		switch (transform_hip_suite) {
		case HIP_HIP_AES_SHA1:
			HIP_IFEL(hip_build_param_encrypted_aes_sha1(i2, (struct hip_tlv_common *)entry->our_pub),
				 -1, "Building of param encrypted failed.\n");
			enc_in_msg = hip_get_param(i2, HIP_PARAM_ENCRYPTED);
			HIP_ASSERT(enc_in_msg); /* Builder internal error. */
			iv = ((struct hip_encrypted_aes_sha1 *) enc_in_msg)->iv;
			get_random_bytes(iv, 16);
			host_id_in_enc = enc_in_msg +
				sizeof(struct hip_encrypted_aes_sha1);
			break;
		case HIP_HIP_3DES_SHA1:
			HIP_IFEL(hip_build_param_encrypted_3des_sha1(i2, (struct hip_tlv_common *)entry->our_pub),
				 -1, "Building of param encrypted failed.\n");
			enc_in_msg = hip_get_param(i2, HIP_PARAM_ENCRYPTED);
			HIP_ASSERT(enc_in_msg); /* Builder internal error. */
			iv = ((struct hip_encrypted_3des_sha1 *) enc_in_msg)->iv;
			get_random_bytes(iv, 8);
			host_id_in_enc = enc_in_msg +
				sizeof(struct hip_encrypted_3des_sha1);
			break;
		case HIP_HIP_NULL_SHA1:
			HIP_IFEL(hip_build_param_encrypted_null_sha1(i2, (struct hip_tlv_common *)entry->our_pub),
				 -1, "Building of param encrypted failed.\n");
			enc_in_msg = hip_get_param(i2, HIP_PARAM_ENCRYPTED);
			HIP_ASSERT(enc_in_msg); /* Builder internal error. */
			iv = NULL;
			host_id_in_enc = enc_in_msg +
				sizeof(struct hip_encrypted_null_sha1);
			break;
		default:
			HIP_IFEL(1, -ENOSYS, "HIP transform not supported (%d)\n",
				 transform_hip_suite);
		}
	} else /* add host id in plaintext without encrypted wrapper */ {

		/* Parameter HOST_ID. Notice that hip_get_public_key overwrites
		   the argument pointer, so we have to allocate some extra memory */

		HIP_IFEL(!(host_id_entry = hip_get_hostid_entry_by_lhi_and_algo(HIP_DB_LOCAL_HID,
				&(ctx->input->hitr), HIP_ANY_ALGO, -1)), -1, "Unknown HIT\n");

		_HIP_DEBUG("This HOST ID belongs to: %s\n",
			   hip_get_param_host_id_hostname(host_id_entry->host_id));

		HIP_IFEL(hip_build_param(i2, host_id_entry->host_id), -1, "Building of host id failed\n");
	}

	/* REG_INFO parameter. This builds a REG_REQUEST parameter in the I2
	   packet. */
	hip_handle_param_reg_info(entry, ctx->input, i2);

	/********** ESP-ENC transform. **********/
	HIP_IFE(!(param = hip_get_param(ctx->input, HIP_PARAM_ESP_TRANSFORM)), -ENOENT);

	/* Select only one transform */
	HIP_IFEL((transform_esp_suite =
		  hip_select_esp_transform((struct hip_esp_transform *) param)) == 0,
		 -1, "Could not find acceptable hip transform suite\n");
	HIP_IFEL(hip_build_param_transform(i2, HIP_PARAM_ESP_TRANSFORM,
					   &transform_esp_suite, 1), -1,
		 "Building of ESP transform failed\n");

	/********** ESP-PROT anchor [OPTIONAL] **********/

	HIP_IFEL(esp_prot_i2_add_anchor(i2, entry, ctx), -1,
			"failed to add esp protection anchor\n");

	/************************************************/

	if (hip_encrypt_i2_hi)
	{
		HIP_HEXDUMP("enc(host_id)", host_id_in_enc,
				hip_get_param_total_len(host_id_in_enc));

		/* Calculate the length of the host id inside the encrypted param */
		host_id_in_enc_len = hip_get_param_total_len(host_id_in_enc);

		/* Adjust the host id length for AES (block size 16).
		   build_param_encrypted_aes has already taken care that there is
		   enough padding */
		if (transform_hip_suite == HIP_HIP_AES_SHA1) {
			int remainder = host_id_in_enc_len % 16;
			if (remainder) {
				HIP_DEBUG("Remainder %d (for AES)\n", remainder);
				host_id_in_enc_len += remainder;
			}
		}

		_HIP_HEXDUMP("hostidinmsg", host_id_in_enc,
				hip_get_param_total_len(host_id_in_enc));
		_HIP_HEXDUMP("encinmsg", enc_in_msg,
				hip_get_param_total_len(enc_in_msg));
		HIP_HEXDUMP("enc key", &ctx->hip_enc_out.key, HIP_MAX_KEY_LEN);
		_HIP_HEXDUMP("IV", iv, 16); // or 8
		HIP_DEBUG("host id type: %d\n",
			  hip_get_host_id_algo((struct hip_host_id *)host_id_in_enc));
		_HIP_HEXDUMP("hostidinmsg 2", host_id_in_enc, x);


		  HIP_IFEL(hip_crypto_encrypted(host_id_in_enc, iv,
						transform_hip_suite,
						host_id_in_enc_len,
						&ctx->hip_enc_out.key,
						HIP_DIRECTION_ENCRYPT), -1,
			 "Building of param encrypted failed\n");

		_HIP_HEXDUMP("encinmsg 2", enc_in_msg,
				 hip_get_param_total_len(enc_in_msg));
		_HIP_HEXDUMP("hostidinmsg 2", host_id_in_enc, x);
	}

	/* Now that almost everything is set up except the signature, we can
	 * try to set up inbound IPsec SA, similarly as in hip_create_r2 */

	HIP_DEBUG("src %d, dst %d\n", r1_info->src_port, r1_info->dst_port);

        entry->local_udp_port = r1_info->src_port;
	entry->peer_udp_port = r1_info->dst_port;

	entry->hip_transform = transform_hip_suite;

	/* XXX: -EAGAIN */
	HIP_DEBUG("set up inbound IPsec SA, SPI=0x%x (host)\n", spi_in);

#ifdef CONFIG_HIP_BLIND
	if (hip_blind_get_status()) {
	  HIP_IFEL(entry->hadb_ipsec_func->hip_setup_hit_sp_pair(&entry->hit_peer,
					 &entry->hit_our,
					 r1_saddr, r1_daddr, IPPROTO_ESP, 1, 1), -1,
		   "Setting up SP pair failed\n");
	}
#endif
	if (!hip_blind_get_status()) {
	  HIP_IFEL(entry->hadb_ipsec_func->hip_setup_hit_sp_pair(&ctx->input->hits,
					 &ctx->input->hitr,
					 r1_saddr, r1_daddr, IPPROTO_ESP, 1, 1), -1,
		   "Setting up SP pair failed\n");
	}

 	esp_info = hip_get_param(i2, HIP_PARAM_ESP_INFO);
 	HIP_ASSERT(esp_info); /* Builder internal error */
	esp_info->new_spi = htonl(spi_in);
	/* LSI not created, as it is local, and we do not support IPv4 */

#ifdef CONFIG_HIP_ESCROW
	if (hip_deliver_escrow_data(r1_saddr, r1_daddr, &ctx->input->hits,
				    &ctx->input->hitr, &spi_in,
				    transform_esp_suite, &ctx->esp_in,
				    HIP_ESCROW_OPERATION_ADD) != 0)
	{
		HIP_DEBUG("Could not deliver escrow data to server.\n");
	}
#endif //CONFIG_HIP_ESCROW

	/******** NONCE *************************/
#ifdef CONFIG_HIP_BLIND
	if (hip_blind_get_status()) {
	  HIP_DEBUG("add nonce to the message\n");
	  HIP_IFEL(hip_build_param_blind_nonce(i2, entry->blind_nonce_i),
		   -1, "Unable to attach nonce to the message.\n");
	}
#endif

	/********** ECHO_RESPONSE_SIGN (OPTIONAL) **************/
	/* must reply... */
	{
		struct hip_echo_request *ping;

		ping = hip_get_param(ctx->input, HIP_PARAM_ECHO_REQUEST_SIGN);
		if (ping) {
			int ln = hip_get_param_contents_len(ping);
			HIP_IFEL(hip_build_param_echo(i2, ping + 1, ln, 1, 0), -1,
				 "Error while creating echo reply parameter\n");
		}
	}



	/************* HMAC ************/
	HIP_IFEL(hip_build_param_hmac_contents(i2, &ctx->hip_hmac_out),
		 -1, "Building of HMAC failed\n");

	/********** Signature **********/
	/* Build a digest of the packet built so far. Signature will
	   be calculated over the digest. */
#ifdef CONFIG_HIP_PERFORMANCE
	HIP_DEBUG("Start PERF_SIGN\n");
	hip_perf_start_benchmark(perf_set, PERF_SIGN);
#endif
	HIP_IFEL(entry->sign(entry->our_priv_key, i2), -EINVAL, "Could not create signature\n");
#ifdef CONFIG_HIP_PERFORMANCE
	HIP_DEBUG("Stop PERF_SIGN\n");
	hip_perf_stop_benchmark(perf_set, PERF_SIGN);
#endif

	/********** ECHO_RESPONSE (OPTIONAL) ************/
	/* must reply */
	{
	     struct hip_echo_request *ping;

	     ping = hip_get_param(ctx->input, HIP_PARAM_ECHO_REQUEST);
	     if (ping) {
		  int ln = hip_get_param_contents_len(ping);
		  HIP_IFEL(hip_build_param_echo(i2, (ping + 1), ln, 0, 0), -1,
			   "Error while creating echo reply parameter\n");
	     }
	}

        /********** I2 packet complete **********/
	memset(&spi_in_data, 0, sizeof(struct hip_spi_in_item));
	spi_in_data.spi = spi_in;
	spi_in_data.ifindex = hip_devaddr2ifindex(r1_daddr);
	HIP_LOCK_HA(entry);

        // 99999 HIP_IFEB(hip_hadb_add_spi_old(entry, HIP_SPI_DIRECTION_IN, &spi_in_data), -1, HIP_UNLOCK_HA(entry));

	entry->esp_transform = transform_esp_suite;
	HIP_DEBUG("Saving base exchange encryption data to entry \n");
	HIP_DEBUG_HIT("Our HIT: ", &entry->hit_our);
	HIP_DEBUG_HIT("Peer HIT: ", &entry->hit_peer);
	/* Store the keys until we receive R2 */
	HIP_IFEB(hip_store_base_exchange_keys(entry, ctx, 1), -1, HIP_UNLOCK_HA(entry));

	/** @todo Also store the keys that will be given to ESP later */
	HIP_IFE(hip_hadb_get_peer_addr(entry, &daddr), -1);

	/* R1 packet source port becomes the I2 packet destination port. */
	err = entry->hadb_xmit_func->
	     hip_send_pkt(r1_daddr, &daddr,
			  (entry->nat_mode ? hip_get_local_nat_udp_port() : 0),
			  r1_info->src_port, i2, entry, 1);
	HIP_IFEL(err < 0, -ECOMM, "Sending I2 packet failed.\n");

 out_err:
	if (i2)
		HIP_FREE(i2);

	return err;
}

int handle_locator(struct hip_locator *locator,
		in6_addr_t         *r1_saddr,
		in6_addr_t         *r1_daddr,
		hip_ha_t           *entry,
		hip_portpair_t     *r1_info){
	int n_addrs = 0, loc_size = 0, err = 0;
	struct hip_locator_info_addr_item* first = NULL;
	struct netdev_address *n = NULL;
	hip_list_t *item = NULL, *tmp = NULL;
	int ii = 0, use_ip4 = 1;

	// Lets save the LOCATOR to the entry 'till we
	//   get the esp_info in r2 then handle it
	n_addrs = hip_get_locator_addr_item_count(locator);
	loc_size = sizeof(struct hip_locator) +
		(n_addrs * sizeof(struct hip_locator_info_addr_item));
	HIP_IFEL(!(entry->locator = malloc(loc_size)),
			-1, "Malloc for entry->locators failed\n");
	memcpy(entry->locator, locator, loc_size);

#ifdef CONFIG_HIP_I3
	if(entry && entry->hip_is_hi3_on){
		if( r1_info->hi3_in_use && n_addrs > 0 ){
			first = (struct hip_locator_info_addr_item*)locator+sizeof(struct hip_locator);
			memcpy(r1_saddr, &first->address, sizeof(struct in6_addr));

			list_for_each_safe(item, tmp, addresses, ii){
				n = list_entry(item);
				if (ipv6_addr_is_hit(hip_cast_sa_addr(&n->addr)))
					continue;
				if (!hip_sockaddr_is_v6_mapped(hip_cast_sa_addr(&n->addr))){
					memcpy(r1_daddr, hip_cast_sa_addr(&n->addr),
							hip_sa_addr_len(&n->addr));
					ii = -1;
					use_ip4 = 0;
					break;
				}
			}
			if( use_ip4 ){
				list_for_each_safe(item, tmp, addresses, ii){
					n = list_entry(item);
					if (ipv6_addr_is_hit(hip_cast_sa_addr(&n->addr)))
						continue;
					if (hip_sockaddr_is_v6_mapped(hip_cast_sa_addr(&n->addr))){
						memcpy(r1_daddr, hip_cast_sa_addr(&n->addr),
								hip_sa_addr_len(&n->addr));
						ii = -1;
						break;
					}
				}
			}

			struct in6_addr daddr;

			memcpy(&entry->our_addr, r1_daddr, sizeof(struct in6_addr));

			hip_hadb_get_peer_addr(entry, &daddr);
			hip_hadb_delete_peer_addrlist_one_old(entry, &daddr);
			hip_hadb_add_peer_addr(entry, r1_saddr, 0, 0,
					PEER_ADDR_STATE_ACTIVE);
		}
	}
#endif
out_err:
	return err;
}

int hip_handle_r1(hip_common_t *r1, in6_addr_t *r1_saddr, in6_addr_t *r1_daddr,
		  hip_ha_t *entry, hip_portpair_t *r1_info)
{
	int err = 0, retransmission = 0;
	uint64_t solved_puzzle = 0, I = 0;
	struct hip_context *ctx = NULL;
	struct hip_host_id *peer_host_id = NULL;
	struct hip_r1_counter *r1cntr = NULL;
	struct hip_dh_public_value *dhpv = NULL;
        struct hip_locator *locator = NULL;
	struct hip_nat_transform *nat_tfm;
	hip_transform_suite_t nat_suite;

        _HIP_DEBUG("hip_handle_r1() invoked.\n");

	if (entry->state == HIP_STATE_I2_SENT) {
		HIP_DEBUG("Retransmission\n");
		retransmission = 1;
	} else {
		HIP_DEBUG("Not a retransmission\n");
	}

	HIP_IFEL(!(ctx = HIP_MALLOC(sizeof(struct hip_context), GFP_KERNEL)),
		 -ENOMEM, "Could not allocate memory for context\n");
	memset(ctx, 0, sizeof(struct hip_context));
	ctx->input = r1;
	
	hip_relay_add_rvs_to_ha(r1, entry);
	
#ifdef HIP_USE_ICE
	hip_relay_handle_relay_to_in_client(r1,HIP_R1, r1_saddr, r1_daddr,r1_info, entry);
#endif

	/* According to the section 8.6 of the base draft, we must first check
	   signature. */

	/* Blinded R1 packets do not contain HOST ID parameters, so the
	 * verification must be delayed to the R2 */
	if (!hip_blind_get_status()) {
		/* Store the peer's public key to HA and validate it */
		/** @todo Do not store the key if the verification fails. */
		HIP_IFEL(!(peer_host_id = hip_get_param(r1, HIP_PARAM_HOST_ID)),
			 -ENOENT, "No HOST_ID found in R1\n");
		//copy hostname to hadb entry if local copy is empty
		if(strlen((char*)(entry->peer_hostname)) == 0)
			memcpy(entry->peer_hostname,
			       hip_get_param_host_id_hostname(peer_host_id),
			       HIP_HOST_ID_HOSTNAME_LEN_MAX - 1);
		HIP_IFE(hip_init_peer(entry, r1, peer_host_id), -EINVAL);
#ifdef CONFIG_HIP_PERFORMANCE
		HIP_DEBUG("Start PERF_VERIFY\n");
		hip_perf_start_benchmark(perf_set, PERF_VERIFY);
#endif
		HIP_IFEL(entry->verify(entry->peer_pub_key, r1), -EINVAL,
			 "Verification of R1 signature failed\n");
#ifdef CONFIG_HIP_PERFORMANCE
		HIP_DEBUG("Stop PERF_VERIFY\n");
		hip_perf_stop_benchmark(perf_set, PERF_VERIFY);
#endif
        }

	/* R1 packet had destination port hip_get_nat_udp_port(), which means that the peer is
	   behind NAT. We set NAT mode "on" and set the send funtion to
	   "hip_send_udp". The client UDP port is not stored until the handling
	   of R2 packet. Don't know if the entry is already locked... */
	if(r1_info->dst_port != 0) {
		HIP_LOCK_HA(entry);
		if(entry->nat_mode == HIP_NAT_MODE_NONE)
			entry->nat_mode = HIP_NAT_MODE_PLAIN_UDP;
		hip_hadb_set_xmit_function_set(entry, &nat_xmit_func_set);
		HIP_UNLOCK_HA(entry);
	}

       /*********** NAT parameters *******/

	nat_tfm = hip_get_param(r1, HIP_PARAM_NAT_TRANSFORM);
	if (r1_info->src_port == 0) {
		nat_suite = HIP_NAT_MODE_NONE;
	} else if (nat_tfm) {
		nat_suite = hip_select_nat_transform(entry,
						     nat_tfm->suite_id, hip_get_param_contents_len(nat_tfm) / sizeof(hip_transform_suite_t) - 1);
	} else {
		nat_suite = HIP_NAT_MODE_PLAIN_UDP;
	}
	if (nat_suite == HIP_NAT_MODE_ICE_UDP) 
		ctx->use_ice = 1;
	hip_ha_set_nat_mode(entry, nat_suite);

        /***** LOCATOR PARAMETER ******/

        locator = (struct hip_locator *) hip_get_param(r1, HIP_PARAM_LOCATOR);
        if (locator)
		err = handle_locator(locator, r1_saddr, r1_daddr, entry, r1_info);
        else
            HIP_DEBUG("R1 did not have locator\n");

	/* R1 generation check */

	/* We have problems with creating precreated R1s in reasonable
	   fashion... so we don't mind about generations. */
	r1cntr = hip_get_param(r1, HIP_PARAM_R1_COUNTER);

	/* Do control bit stuff here... */

	/* We must store the R1 generation counter, _IF_ it exists. */
	if (r1cntr) {
		HIP_LOCK_HA(entry);
		HIP_DEBUG("Storing R1 generation counter %d\n", r1cntr->generation);
		entry->birthday = ntoh64(r1cntr->generation);
		HIP_UNLOCK_HA(entry);
	}

        /* Solve puzzle: if this is a retransmission, we have to preserve
	   the old solution. */
	if (!retransmission) {
		struct hip_puzzle *pz = NULL;

		HIP_IFEL(!(pz = hip_get_param(r1, HIP_PARAM_PUZZLE)), -EINVAL,
			 "Malformed R1 packet. PUZZLE parameter missing\n");
		HIP_IFEL((solved_puzzle =
			  entry->hadb_misc_func->hip_solve_puzzle(
				  pz, r1, HIP_SOLVE_PUZZLE)) == 0,
			 -EINVAL, "Solving of puzzle failed\n");
		I = pz->I;
		entry->puzzle_solution = solved_puzzle;
		entry->puzzle_i = pz->I;
	} else {
		I = entry->puzzle_i;
		solved_puzzle = entry->puzzle_solution;
	}

	/* calculate shared secret and create keying material */
	ctx->dh_shared_key = NULL;
	/* note: we could skip keying material generation in the case
	   of a retransmission but then we'd had to fill ctx->hmac etc */
	HIP_IFEL(entry->hadb_misc_func->hip_produce_keying_material(r1, ctx, I,
							 solved_puzzle, &dhpv),
			 -EINVAL, "Could not produce keying material\n");
	
	//entry->hip_nat_key = ctx->hip_nat_key;
	//HIP_DEBUG("hip nat key from context %s", ctx->hip_nat_key);
	if (hip_get_nat_mode(entry) == HIP_NAT_MODE_ICE_UDP)
		memcpy(entry->hip_nat_key, ctx->hip_nat_key,HIP_MAX_KEY_LEN);
	//HIP_DEBUG("hip nat key in entry %s", entry->hip_nat_key);
	/** @todo BLIND: What is this? */
	/* Blinded R1 packets do not contain HOST ID parameters,
	 * so the saving peer's HOST ID mus be delayd to the R2
	 */
	if (!hip_blind_get_status()) {
		/* Everything ok, save host id to HA */
		char *str = NULL;
		int len;
		HIP_IFE(hip_get_param_host_id_di_type_len(
				peer_host_id, &str, &len) < 0, -1);
		HIP_DEBUG("Identity type: %s, Length: %d, Name: %s\n", str,
			  len, hip_get_param_host_id_hostname(peer_host_id));
	}

	/********* ESP protection preferred transforms [OPTIONAL] *********/

	HIP_IFEL(esp_prot_r1_handle_transforms(entry, ctx), -1,
			"failed to handle preferred esp protection transforms\n");

	/******************************************************************/

        /* We haven't handled REG_INFO parameter. We do that in hip_create_i2()
	   because we must create an REG_REQUEST parameter based on the data
	   of the REG_INFO parameter. */

 	err = entry->hadb_misc_func->
	     hip_create_i2(ctx, solved_puzzle, r1_saddr, r1_daddr, entry,
			   r1_info, dhpv);

	HIP_IFEL(err < 0, -1, "Creation of I2 failed\n");

	if (entry->state == HIP_STATE_I1_SENT) {
		entry->state = HIP_STATE_I2_SENT;
	}

out_err:
	if (ctx->dh_shared_key)
		HIP_FREE(ctx->dh_shared_key);
	if (ctx)
		HIP_FREE(ctx);
     
	return err;
}

int hip_receive_r1(hip_common_t *r1, in6_addr_t *r1_saddr, in6_addr_t *r1_daddr,
		   hip_ha_t *entry, hip_portpair_t *r1_info)
{
	int state, mask = HIP_PACKET_CTRL_ANON, err = 0;

	HIP_DEBUG("hip_receive_r1() invoked.\n");

#ifdef CONFIG_HIP_OPPORTUNISTIC
	/* Check and remove the IP of the peer from the opp non-HIP database */
	hip_oppipdb_delentry(&(entry->peer_addr));
#endif

#ifdef CONFIG_HIP_BLIND
	if (hip_blind_get_status())
	  mask |= HIP_PACKET_CTRL_BLIND;
#endif
	if (ipv6_addr_any(&r1->hitr)) {
		HIP_DEBUG("Received NULL receiver HIT in R1. Not dropping\n");
	}

 	HIP_IFEL(!hip_controls_sane(ntohs(r1->control), mask), 0,
		 "Received illegal controls in R1: 0x%x Dropping\n",
		 ntohs(r1->control));
	HIP_IFEL(!entry, -EFAULT,
		 "Received R1 with no local state. Dropping\n");

	/* An implicit and insecure REA. If sender's address is different than
	 * the one that was mapped, then we will overwrite the mapping with the
	 * newer address. This enables us to use the rendezvous server, while
	 * not supporting the REA TLV. */
	{
		struct in6_addr daddr;

		hip_hadb_get_peer_addr(entry, &daddr);
		if (ipv6_addr_cmp(&daddr, r1_saddr) != 0) {
			HIP_DEBUG("Mapped address didn't match received address\n");
			HIP_DEBUG("Assuming that the mapped address was actually RVS's.\n");
			HIP_HEXDUMP("Mapping", &daddr, 16);
			HIP_HEXDUMP("Received", r1_saddr, 16);
			hip_hadb_delete_peer_addrlist_one_old(entry, &daddr);
			hip_hadb_add_peer_addr(entry, r1_saddr, 0, 0,
					       PEER_ADDR_STATE_ACTIVE);
		}
	}

	state = entry->state;

	HIP_DEBUG("Received R1 in state %s\n", hip_state_str(state));
	switch(state) {
	case HIP_STATE_I1_SENT:
	case HIP_STATE_I2_SENT:
	case HIP_STATE_CLOSING:
	case HIP_STATE_CLOSED:
	     /* E1. The normal case. Process, send I2, goto E2. */
	     err = entry->hadb_handle_func->
		  hip_handle_r1(r1, r1_saddr, r1_daddr, entry, r1_info);
	     HIP_LOCK_HA(entry);
	     if (err < 0)
		  HIP_ERROR("Handling of R1 failed\n");
	     HIP_UNLOCK_HA(entry);
	     break;
	case HIP_STATE_R2_SENT:
		break;
	case HIP_STATE_ESTABLISHED:
		break;
	case HIP_STATE_NONE:
	case HIP_STATE_UNASSOCIATED:
	default:
		/* Can't happen. */
		err = -EFAULT;
		HIP_ERROR("R1 received in odd state: %d. Dropping.\n", state);
		break;
	}

	hip_put_ha(entry);

 out_err:
	return err;
}

/**
 * Creates and transmits an R2 packet.
 *
 * @param  ctx      a pointer to the context of processed I2 packet.
 * @param  i2_saddr a pointer to I2 packet source IP address.
 * @param  i2_daddr a pointer to I2 packet destination IP address.
 * @param  entry    a pointer to the current host association database state.
 * @param  i2_info  a pointer to the source and destination ports (when NAT is
 *                  in use).
 * @return zero on success, negative otherwise.
 */
int hip_create_r2(struct hip_context *ctx, in6_addr_t *i2_saddr,
		  in6_addr_t *i2_daddr, hip_ha_t *entry,
		  hip_portpair_t *i2_info,
		  in6_addr_t *dest,
		  const in_port_t dest_port)
{
	hip_common_t *r2 = NULL, *i2 = NULL;
	struct hip_crypto_key hmac;
 	int err = 0;
	uint16_t mask = 0;
	uint32_t spi_in = 0;

	_HIP_DEBUG("hip_create_r2() invoked.\n");
	/* Assume already locked entry */
	i2 = ctx->input;

	/* Build and send R2: IP ( HIP ( SPI, HMAC, HIP_SIGNATURE ) ) */
	HIP_IFEL(!(r2 = hip_msg_alloc()), -ENOMEM, "No memory for R2\n");

#ifdef CONFIG_HIP_BLIND
	// For blind: we must add encrypted public host id
	if (hip_blind_get_status()) {
		HIP_DEBUG("Set HIP_PACKET_CTRL_BLIND for R2\n");
		mask |= HIP_PACKET_CTRL_BLIND;

		// Build network header by using blinded HITs
		entry->hadb_misc_func->
			hip_build_network_hdr(r2, HIP_R2, mask, &entry->hit_our_blind,
					      &entry->hit_peer_blind);
	}
#endif
	/* Just swap the addresses to use the I2's destination HIT as the R2's
	   source HIT. */
	if (!hip_blind_get_status()) {
		entry->hadb_misc_func->
			hip_build_network_hdr(r2, HIP_R2, mask, &entry->hit_our,
					      &entry->hit_peer);
	}

	HIP_DUMP_MSG(r2);

 	/* ESP_INFO */
	spi_in = entry->spi_inbound_current;
	HIP_IFEL(hip_build_param_esp_info(r2, ctx->esp_keymat_index, 0, spi_in),
		 -1, "building of ESP_INFO failed.\n");

	/********** CHALLENGE_RESPONSE **********/
#ifdef CONFIG_HIP_MIDAUTH
	/* TODO: no caching is done for PUZZLE_M parameters. This may be
	 * a DOS attack vector.
	 */
	HIP_IFEL(hip_solve_puzzle_m(r2, ctx->input, entry), -1,
		 "Building of Challenge_Response failed\n");
	char *midauth_cert = hip_pisa_get_certificate();

	HIP_IFEL(hip_build_param(r2, entry->our_pub), -1,
				         "Building of host id failed\n");

	/* For now we just add some random data to see if it works */
			HIP_IFEL(hip_build_param_cert(r2, 1, 1, 1, 1, midauth_cert, strlen(midauth_cert)), -1, "Building of cert failed\n");

#endif



#ifdef CONFIG_HIP_BLIND
	// For blind: we must add encrypted public host id
	if (hip_blind_get_status()) {
	  HIP_IFEL(hip_blind_build_r2(i2, r2, entry, &mask),
	  	   -1, "hip_blind_build_r2 failed\n");
	}
#endif

	/********** ESP-PROT anchor [OPTIONAL] **********/

	HIP_IFEL(esp_prot_r2_add_anchor(r2, entry), -1,
			"failed to add esp protection anchor\n");

	/************************************************/

	/********* LOCATOR PARAMETER ************/
	/** Type 193 **/
	if (hip_locator_status == SO_HIP_SET_LOCATOR_ON &&
	    (hip_get_nat_mode(entry) == HIP_NAT_MODE_NONE ||
	     hip_get_nat_mode(entry) == HIP_NAT_MODE_ICE_UDP)) {
		HIP_DEBUG("Building nat LOCATOR parameter\n");
		if ((err = hip_build_locators_old(r2, spi_in, hip_get_nat_mode(entry))) < 0)
			HIP_DEBUG("nat LOCATOR parameter building failed\n");
	}

#if defined(CONFIG_HIP_RVS) || defined(CONFIG_HIP_ESCROW)
	/********** REG_REQUEST **********/
	/* This part should only be executed at server offering rvs, relay or
	 * escrow services. Since we don't have a way to detect if we are an
	 * escrow server this part is executed on I and R also.
	 * -Lauri 11.06.2008 
	 */

	/* Handle REG_REQUEST parameter. */
	hip_handle_param_reg_request(entry, i2, r2);
	
#endif
	
#if defined(CONFIG_HIP_RVS) 
	if(hip_relay_get_status() != HIP_RELAY_OFF) {
		hip_build_param_reg_from(r2,i2_saddr, i2_info->src_port);
	}
	
#endif	
	
	
 	/* Create HMAC2 parameter. */
	if (entry->our_pub == NULL) {
		HIP_DEBUG("entry->our_pub is NULL.\n");
	} else {
		_HIP_HEXDUMP("Host ID for HMAC2", entry->our_pub,
			     hip_get_param_total_len(entry->our_pub));
	}

	memcpy( (char *)&hmac, (char *)&entry->hip_hmac_out, sizeof(hmac));
	HIP_IFEL(hip_build_param_hmac2_contents(r2, &hmac, entry->our_pub), -1,
		 "Failed to build parameter HMAC2 contents.\n");

	/* Why is err reset to zero? -Lauri 11.06.2008 */
	if (err == 1) {
		err = 0;
	}

	HIP_IFEL(entry->sign(entry->our_priv_key, r2), -EINVAL, "Could not sign R2. Failing\n");

#ifdef CONFIG_HIP_RVS
	if(!ipv6_addr_any(dest))
	 { 
		//if(hip_relay_get_status() == HIP_RELAY_ON) {
		 
			HIP_INFO("create replay_to parameter in R2\n");
			hip_build_param_relay_to(
					r2, dest, dest_port);
		//}
	  }
	
#endif

#ifdef CONFIG_HIP_BLIND
	if (hip_blind_get_status()) {
	   err = entry->hadb_ipsec_func->hip_add_sa(
		   i2_daddr, i2_saddr, &entry->hit_our, &entry->hit_peer,
		   entry->default_spi_out, entry->esp_transform, &ctx->esp_out,
		   &ctx->auth_out, 1, HIP_SPI_DIRECTION_OUT, 0, entry);
	}
#endif
	/*if nat control is 0, then UDP (ICE) mode is off*/
	if (hip_nat_get_control(entry) != HIP_NAT_MODE_ICE_UDP) {
		if (!hip_blind_get_status()) {
		  err = entry->hadb_ipsec_func->hip_add_sa(i2_daddr, i2_saddr,
				   &ctx->input->hitr, &ctx->input->hits,
				   entry->spi_outbound_current, entry->esp_transform,
				   &ctx->esp_out, &ctx->auth_out,
				   1, HIP_SPI_DIRECTION_OUT, 0, entry);
		}
		if (err) {
			HIP_ERROR("Failed to setup outbound SA with SPI = %d.\n",
					entry->spi_outbound_current);

			/* delete all IPsec related SPD/SA for this entry*/
                        hip_delete_security_associations_and_sp(entry);
			goto out_err;
		}
	}else{
		HIP_DEBUG("ICE engine will be used, no sa created here\n");
	}
//end modify
	/* @todo Check if err = -EAGAIN... */
	HIP_DEBUG("Set up outbound IPsec SA, SPI=0x%x\n", entry->default_spi_out);
// end move

	err = entry->hadb_xmit_func->hip_send_pkt(i2_daddr, i2_saddr,
						  (entry->nat_mode ? hip_get_local_nat_udp_port() : 0),
	                                          entry->peer_udp_port, r2, entry, 1);

	if (err == 1)
		err = 0;

	HIP_IFEL(err, -ECOMM, "Sending R2 packet failed.\n");

	/* Send the first heartbeat. Notice that error value is ignored
	   because we want to to complete the base exchange successfully */
	/* for ICE , we do not need it*/
	if (hip_icmp_interval > 0 && hip_nat_get_control(entry) != HIP_NAT_MODE_ICE_UDP) {
		_HIP_DEBUG("icmp sock %d\n", hip_icmp_sock);
		hip_send_icmp(hip_icmp_sock, entry);
	}

 out_err:
	if (r2 != NULL) {
		free(r2);
	}

	return err;
}

/**
 * Handles an incoming I2 packet.
 *
 * This function is the actual point from where the processing of I2 is started
 * and corresponding R2 is created. This function also creates a new host
 * association in the host association database if no previous association
 * matching the search key (source HIT XOR destination HIT) was found.
 *
 * @param i2       a pointer to the I2 HIP packet common header with source and
 *                 destination HITs.
 * @param i2_saddr a pointer to the source address from where the I2 packet was
 *                 received.
 * @param i2_daddr a pointer to the destination address where the I2 packet was
 *                 sent to (own address).
 * @param ha       host association corresponding to the peer.
 * @param i2_info  a pointer to the source and destination ports (when NAT is
 *                 in use).
 * @return         zero on success, or negative error value on error. Success
 *                 indicates that I2 payloads are checked and R2 is created and
 *                 sent.
 * @see            Section 6.9. "Processing Incoming I2 Packets" of
 *                 <a href="http://www.rfc-editor.org/rfc/rfc5201.txt">
 *                 RFC 5201</a>.
 */
int hip_handle_i2(hip_common_t *i2, in6_addr_t *i2_saddr, in6_addr_t *i2_daddr,
		  hip_ha_t *entry, hip_portpair_t *i2_info)
{
	/* Primitive data types. */
	int err = 0, retransmission = 0, replay = 0, state = 0, host_id_found = 0, is_loopback = 0;
	uint16_t crypto_len = 0;
	uint32_t spi_in = 0, spi_out = 0;
	in_port_t dest_port = 0; // For the port in RELAY_FROM
	/* Pointers */
	char *tmp_enc = NULL, *enc = NULL;
	unsigned char *iv = NULL;
	struct hip_hip_transform *hip_transform = NULL;
	struct hip_host_id *host_id_in_enc = NULL;
	struct hip_r1_counter *r1cntr = NULL;
	struct hip_esp_info *esp_info = NULL;
	struct hip_dh_public_value *dhpv = NULL;
	struct hip_solution *solution = NULL;
	/* Data structures. */
	in6_addr_t dest; // dest for the IP address in RELAY_FROM
	hip_transform_suite_t esp_tfm, hip_tfm, nat_suite;
	struct hip_spi_in_item spi_in_data;
	struct hip_context i2_context;
	extern int hip_icmp_interval;
	extern int hip_icmp_sock;
	struct hip_locator *locator = NULL;
	struct hip_nat_transform *nat_tfm;
	int do_transform = 0;
	int if_index = 0;
	struct sockaddr_storage ss_addr;
	struct sockaddr *addr = NULL;

#ifdef CONFIG_HIP_BLIND
	int use_blind = 0;
	uint16_t nonce = 0;
	in6_addr_t plain_peer_hit, plain_local_hit;
	memset(&plain_peer_hit, 0, sizeof(plain_peer_hit));
	memset(&plain_local_hit, 0, sizeof(plain_local_hit));

	HIP_IFEL(hip_check_whether_to_use_blind(i2, entry, &use_blind), -EINVAL,
		 "Error when checking whether to use BLIND.\n");
#endif


     HIP_INFO("\n\nReceived I2 from:");
	 HIP_INFO_HIT("Source HIT:", &i2->hits);
 	 HIP_INFO_IN6ADDR("Source IP :", i2_saddr);
 

	HIP_DEBUG("hip_handle_i2() invoked.\n");


	/* The context structure is used to gather the context created from
	   processing the I2 packet, as well as storing the original packet.
	   From the context struct we can then access the I2 in hip_create_r2()
	   later. */
	i2_context.input = NULL;
	i2_context.output = NULL;
	i2_context.dh_shared_key = NULL;

	/* Store a pointer to the incoming i2 message in the context just
	   allocted. From the context struct we can then access the I2 in
	   hip_create_r2() later. */
	i2_context.input = i2;

	/* Check that the Responder's HIT is one of ours. According to RFC5201,
	   this MUST be done. This check was added by Lauri on 01.08.2008.
	   Note that this condition is not satisfied at the HIP relay server */
	if(!hip_hidb_hit_is_our(&i2->hitr)) {
		err = -EPROTO;
		HIP_ERROR("Responder's HIT in the received I2 packet does not"\
			  " correspond to one of our own HITs. Dropping I2"\
			  " packet.\n");
		goto out_err;
	}

	/* Fetch the R1_COUNTER parameter. */
	r1cntr = hip_get_param(i2, HIP_PARAM_R1_COUNTER);

	/* Here we should check the 'system boot counter' using the R1_COUNTER
	   parameter. However, our precreated R1 packets do not support system
	   boot counter so we do not check it. */

	/* Check solution for cookie */
	solution = hip_get_param(i2_context.input, HIP_PARAM_SOLUTION);
	if(solution == NULL) {
		err = -ENODATA;
		HIP_ERROR("SOLUTION parameter missing from I2 packet. "\
			  "Dropping the I2 packet.\n");
		goto out_err;
	}

	HIP_DEBUG_HIT("i2_saddr", i2_saddr);
	HIP_DEBUG_HIT("i2_daddr", i2_daddr);

	HIP_IFEL(hip_verify_cookie(i2_saddr, i2_daddr, i2, solution), -EPROTO,
		 "Cookie solution rejected. Dropping the I2 packet.\n");

#ifdef CONFIG_HIP_I3
	if(entry && entry->hip_is_hi3_on){
		locator = hip_get_param(i2, HIP_PARAM_LOCATOR);
		hip_do_i3_stuff_for_i2(locator, i2_info, i2_saddr, i2_daddr);
	}
#endif

        if (entry != NULL)
        {
                spi_in = entry->spi_inbound_current;
                HIP_DEBUG("inbound IPsec SA, SPI=0x%x (host)\n", spi_in);

                if (entry->state == HIP_STATE_R2_SENT)
			retransmission = 1;
		else if (entry->state == HIP_STATE_ESTABLISHED)
			retransmission = 1;
	}

	/****** NAT transform *********/

	nat_tfm = hip_get_param(i2_context.input,
				HIP_PARAM_NAT_TRANSFORM);
	if (i2_info->src_port == 0) {
		nat_suite = HIP_NAT_MODE_NONE;
	} else if (nat_tfm) {
		nat_suite = hip_select_nat_transform(entry,
						     nat_tfm->suite_id,
						     hip_get_param_contents_len(nat_tfm) / sizeof(hip_transform_suite_t) - 1);
	} else {
		nat_suite = HIP_NAT_MODE_PLAIN_UDP;
	}
	if (nat_suite == HIP_NAT_MODE_ICE_UDP) {
		i2_context.use_ice = 1;
		hip_nat_handle_pacing(i2, entry);
	}

	/* Check HIP and ESP transforms, and produce keying material. */

	/* Note: we could skip keying material generation in the case of a
	   retransmission but then we'd had to fill i2_context.hmac etc.
	   TH: I'm not sure if this could be replaced with a function pointer
	   which is set from haDB. Usually you shouldn't have state here,
	   right? */

	HIP_IFEL(hip_produce_keying_material(i2_context.input, &i2_context,
					     solution->I, solution->J, &dhpv),
		 -EPROTO, "Unable to produce keying material. Dropping the I2"\
		 " packet.\n");

	
	/* Verify HMAC. */
	if (hip_hidb_hit_is_our(&i2->hits) && hip_hidb_hit_is_our(&i2->hitr)) {
		is_loopback = 1;
		HIP_IFEL(hip_verify_packet_hmac(i2, &i2_context.hip_hmac_out),
			 -EPROTO, "HMAC loopback validation on I2 failed. "\
			 "Dropping the I2 packet.\n");
	} else {
		HIP_IFEL(hip_verify_packet_hmac(i2, &i2_context.hip_hmac_in),
			 -EPROTO, "HMAC validation on I2 failed. Dropping the"\
			 " I2 packet.\n");
	}

	hip_transform = hip_get_param(i2, HIP_PARAM_HIP_TRANSFORM);
	if (hip_transform == NULL) {
		err = -ENODATA;
		HIP_ERROR("HIP_TRANSFORM parameter missing from I2 packet. "\
			  "Dropping the I2 packet.\n");
		goto out_err;
	} else if ((hip_tfm =
		   hip_get_param_transform_suite_id(hip_transform, 0)) == 0) {
		err = -EPROTO;
		HIP_ERROR("Bad HIP transform. Dropping the I2 packet.\n");
		goto out_err;

	} else
	{
		do_transform = 1;
	}

	/* Decrypt the HOST_ID and verify it against the sender HIT. */
	/* @todo: the HOST_ID can be in the packet in plain text */
	enc = hip_get_param(i2, HIP_PARAM_ENCRYPTED);
	if(enc == NULL) {
		HIP_DEBUG("ENCRYPTED parameter missing from I2 packet\n");
		host_id_in_enc = hip_get_param(i2, HIP_PARAM_HOST_ID);
		HIP_IFEL(!host_id_in_enc, -1, "No host id in i2");
		host_id_found = 1;
	} else {
		/* Little workaround...
		 * We have a function that calculates SHA1 digest and then verifies the
		 * signature. But since the SHA1 digest in I2 must be calculated over
		 * the encrypted data, and the signature requires that the encrypted
		 * data to be decrypted (it contains peer's host identity), we are
		 * forced to do some temporary copying. If ultimate speed is required,
		 * then calculate the digest here as usual and feed it to signature
		 * verifier. */
		if((tmp_enc = (char *) malloc(hip_get_param_total_len(enc))) == NULL) {
			err = -ENOMEM;
			HIP_ERROR("Out of memory when allocating memory for temporary "\
				  "ENCRYPTED parameter. Dropping the I2 packet.\n");
			goto out_err;
		}
		memcpy(tmp_enc, enc, hip_get_param_total_len(enc));


		if (do_transform) {
			/* Get pointers to:
			   1) the encrypted HOST ID parameter inside the "Encrypted
			   data" field of the ENCRYPTED parameter.
			   2) Initialization vector from the ENCRYPTED parameter.

			   Get the length of the "Encrypted data" field in the ENCRYPTED
			   parameter. */

			switch (hip_tfm) {
			case HIP_HIP_RESERVED:
				HIP_ERROR("Found HIP suite ID 'RESERVED'. Dropping "\
					  "the I2 packet.\n");
				err = -EOPNOTSUPP;
				goto out_err;
			case HIP_HIP_AES_SHA1:
				host_id_in_enc = (struct hip_host_id *)
					(tmp_enc +
					 sizeof(struct hip_encrypted_aes_sha1));
				iv = ((struct hip_encrypted_aes_sha1 *) tmp_enc)->iv;
				/* 4 = reserved, 16 = IV */
				crypto_len = hip_get_param_contents_len(enc) - 4 - 16;
				HIP_DEBUG("Found HIP suite ID "\
					  "'AES-CBC with HMAC-SHA1'.\n");
				break;
			case HIP_HIP_3DES_SHA1:
				host_id_in_enc = (struct hip_host_id *)
					(tmp_enc +
					 sizeof(struct hip_encrypted_3des_sha1));
				iv = ((struct hip_encrypted_3des_sha1 *) tmp_enc)->iv;
				/* 4 = reserved, 8 = IV */
				crypto_len = hip_get_param_contents_len(enc) - 4 - 8;
				HIP_DEBUG("Found HIP suite ID "\
					  "'3DES-CBC with HMAC-SHA1'.\n");
				break;
			case HIP_HIP_3DES_MD5:
				HIP_ERROR("Found HIP suite ID '3DES-CBC with "\
					  "HMAC-MD5'. Support for this suite ID is "\
					  "not implemented. Dropping the I2 packet.\n");
				err = -ENOSYS;
				goto out_err;
			case HIP_HIP_BLOWFISH_SHA1:
				HIP_ERROR("Found HIP suite ID 'BLOWFISH-CBC with "\
					  "HMAC-SHA1'. Support for this suite ID is "\
					  "not implemented. Dropping the I2 packet.\n");
				err = -ENOSYS;
				goto out_err;
			case HIP_HIP_NULL_SHA1:
				host_id_in_enc = (struct hip_host_id *)
					(tmp_enc +
					 sizeof(struct hip_encrypted_null_sha1));
				iv = NULL;
				/* 4 = reserved */
				crypto_len = hip_get_param_contents_len(enc) - 4;
				HIP_DEBUG("Found HIP suite ID "\
					  "'NULL-ENCRYPT with HMAC-SHA1'.\n");
				break;
			case HIP_HIP_NULL_MD5:
				HIP_ERROR("Found HIP suite ID 'NULL-ENCRYPT with "\
					  "HMAC-MD5'. Support for this suite ID is "\
					  "not implemented. Dropping the I2 packet.\n");
				err = -ENOSYS;
				goto out_err;
			default:
				HIP_ERROR("Found unknown HIP suite ID '%d'. Dropping "\
					  "the I2 packet.\n", hip_tfm);
				err = -EOPNOTSUPP;
				goto out_err;
			}
		}

		/* This far we have succesfully produced the keying material (key),
		   identified which HIP transform is use (hip_tfm), retrieved pointers
		   both to the encrypted HOST_ID (host_id_in_enc) and initialization
		   vector (iv) and we know the length of the encrypted HOST_ID
		   parameter (crypto_len). We are ready to decrypt the actual host
		   identity. If the decryption succeeds, we have the decrypted HOST_ID
		   parameter in the 'host_id_in_enc' buffer.

		   Note, that the original packet has the data still encrypted. */
		if (!host_id_found)
			HIP_IFEL(hip_crypto_encrypted(host_id_in_enc, iv, hip_tfm, crypto_len,
							  (is_loopback ? &i2_context.hip_enc_out.key :
							   &i2_context.hip_enc_in.key),
							  HIP_DIRECTION_DECRYPT),
#ifdef CONFIG_HIP_OPENWRT
						  // workaround for non-included errno-base.h in openwrt
				 -EINVAL,
#else
				 -EKEYREJECTED,
#endif
				 "Failed to decrypt the HOST_ID parameter. Dropping the I2 " \
				 "packet.\n");

		/* If the decrypted data is not a HOST_ID parameter, the I2 packet is
		   silently dropped. */
		if (hip_get_param_type(host_id_in_enc) != HIP_PARAM_HOST_ID) {
			err = -EPROTO;
			HIP_ERROR("The decrypted data is not a HOST_ID parameter. "\
				  "Dropping the I2 packet.\n");
			goto out_err;
		}
	}
	HIP_HEXDUMP("Initiator host id", host_id_in_enc,
		    hip_get_param_total_len(host_id_in_enc));


#ifdef CONFIG_HIP_BLIND
	if (use_blind) {
		HIP_IFEL(hip_host_id_to_hit(host_id_in_enc, &plain_peer_hit,
					    HIP_HIT_TYPE_HASH100), -1,
			 "hip_host_id_to_hit() failed.\n");
		HIP_IFEL(hip_blind_get_nonce(i2, &nonce), -1,
			 "hip_blind_get_nonce failed().\n");
		HIP_IFEL(hip_plain_fingerprint(&nonce, &i2->hitr,
					       &plain_local_hit), -1,
			 "hip_plain_fingerprint failed().\n");
		HIP_IFEL(hip_blind_verify(&nonce, &plain_peer_hit, &i2->hits) != 1,
			 -1, "hip_blind_verify failed\n");
	}
#endif
	/* If there is no HIP association, we must create one now. */
	if (entry == NULL) {
		HIP_DEBUG("No HIP association found. Creating a new one.\n");

		if((entry = hip_hadb_create_state(GFP_KERNEL)) == NULL) {
			err = -ENOMEM;
			HIP_ERROR("Out of memory when allocating memory for a new "\
				  "HIP association. Dropping the I2 packet.\n");
			goto out_err;
		}
	}
		
	//entry->hip_nat_key = i2_context.hip_nat_key;
	//HIP_DEBUG("hip nat key from context %s", i2_context.hip_nat_key);
	memcpy(entry->hip_nat_key, i2_context.hip_nat_key, HIP_MAX_KEY_LEN);
	//HIP_DEBUG("hip nat key in entry %s", entry->hip_nat_key);

        if (spi_in == 0)
        {
            spi_in = entry->spi_inbound_current;
            HIP_DEBUG("inbound IPsec SA, SPI=0x%x (host)\n", spi_in);
        }

#ifdef CONFIG_HIP_BLIND
	if (use_blind) {
		ipv6_addr_copy(&entry->hit_peer, &plain_peer_hit);
		hip_init_us(entry, &plain_local_hit);
		HIP_DEBUG("BLIND is in use.\n");
	} else {
		ipv6_addr_copy(&entry->hit_peer, &i2->hits);
		hip_init_us(entry, &i2->hitr);
		HIP_DEBUG("BLIND is not in use.\n");
	}
#else
	/* Next, we initialize the new HIP association. Peer HIT is the
	   source HIT of the received I2 packet. We can have many Host
	   Identities and using any of those Host Identities we can
	   calculate diverse HITs depending on the used algorithm. When
	   we sent one of our pre-created R1 packets, we have used one
	   of our Host Identities and thus of our HITs as source. We
	   must dig out the original Host Identity using the destination
	   HIT of the I2 packet as a key. The initialized HIP
	   association will not, however, have the I2 destination HIT as
	   source, but one that is calculated using the Host Identity
	   that we have dug out. */
	ipv6_addr_copy(&entry->hit_peer, &i2->hits);
	HIP_DEBUG("Initializing the HIP association.\n");
	hip_init_us(entry, &i2->hitr);
#endif
	HIP_DEBUG("Inserting the new HIP association in the HIP "	\
		  "association database.\n");
	/* Should we handle the case where the insertion fails? */
	hip_hadb_insert_state(entry);
	
	ipv6_addr_copy(&entry->our_addr, i2_daddr);
	
	/* Get the interface index of the network device which has our
	   local IP address. */
	if((if_index =
	    hip_devaddr2ifindex(&entry->our_addr)) < 0) {
		err = -ENXIO;
		HIP_ERROR("Interface index for local IPv6 address "	\
			  "could not be determined. Dropping the I2 "	\
			  "packet.\n");
		goto out_err;
	}

	hip_ha_set_nat_mode(entry, nat_suite);
	
	/* We need our local IP address as a sockaddr because
	   add_address_to_list() eats only sockaddr structures. */
	memset(&ss_addr, 0, sizeof(struct sockaddr_storage));
	addr = (struct sockaddr*) &ss_addr;
	addr->sa_family = AF_INET6;
	
	memcpy(hip_cast_sa_addr(addr), &entry->our_addr,
	       hip_sa_addr_len(addr));
	add_address_to_list(addr, if_index, 0);

	//hip_hadb_insert_state(entry);

	/* If there was already state, these may be uninitialized */
	entry->hip_transform = hip_tfm;
	if (!entry->our_pub) {
#ifdef CONFIG_HIP_BLIND
		if (use_blind) {
			hip_init_us(entry, &plain_local_hit);
		} else {
			hip_init_us(entry, &i2->hitr);
		}
#else
		hip_init_us(entry, &i2->hitr);
#endif
	}
	/* If the incoming I2 packet has hip_get_nat_udp_port() as destination port, NAT
	   mode is set on for the host association, I2 source port is
	   stored as the peer UDP port and send function is set to
	   "hip_send_pkt()". Note that we must store the port not until
	   here, since the source port can be different for I1 and I2. */
	if(i2_info->dst_port != 0)
	{
		if (entry->nat_mode == 0)
			entry->nat_mode = HIP_NAT_MODE_PLAIN_UDP;
		entry->local_udp_port = i2_info->dst_port;
		entry->peer_udp_port = i2_info->src_port;
		HIP_DEBUG("entry->hadb_xmit_func: %p.\n", entry->hadb_xmit_func);
		HIP_DEBUG("Setting send func to UDP for entry %p from I2 info.\n",
			  entry);
		hip_hadb_set_xmit_function_set(entry, &nat_xmit_func_set);
	}
	HIP_DEBUG("check nat mode for ice:1: %d,%d, %d\n",
		  hip_get_nat_mode(entry),
		  hip_get_nat_mode(NULL),HIP_NAT_MODE_ICE_UDP);

	entry->hip_transform = hip_tfm;

#ifdef CONFIG_HIP_BLIND
	if (use_blind) {
	  memcpy( (char *)&entry->hit_our_blind, (char *)&i2->hitr, sizeof(struct in6_addr));
	  memcpy( (char *)&entry->hit_peer_blind, (char *)&i2->hits, sizeof(struct in6_addr));
	  	entry->blind_nonce_i = nonce;
	  	entry->blind = 1;
	}
#endif

	/** @todo the above should not be done if signature fails...
	    or it should be cancelled. */

	/* Store peer's public key and HIT to HA */
	HIP_IFE(hip_init_peer(entry, i2, host_id_in_enc), -EINVAL);

	/* Validate signature */
#ifdef CONFIG_HIP_PERFORMANCE
	HIP_DEBUG("Start PERF_VERIFY(2)\n");
	hip_perf_start_benchmark(perf_set, PERF_VERIFY);
#endif
	HIP_IFEL(entry->verify(entry->peer_pub_key, i2_context.input), -EINVAL,
		 "Verification of I2 signature failed\n");
#ifdef CONFIG_HIP_PERFORMANCE
	HIP_DEBUG("Stop PERF_VERIFY(2)\n");
	hip_perf_stop_benchmark(perf_set, PERF_VERIFY);
#endif

	/* If we have old SAs with these HITs delete them */
        hip_delete_security_associations_and_sp(entry);
	{
                // 3.11.2009: 99999 Move this to a function and remove unused parts
                struct hip_esp_transform *esp_tf = NULL;
		struct hip_spi_out_item spi_out_data;

		HIP_IFEL(!(esp_tf = hip_get_param(i2_context.input,
						  HIP_PARAM_ESP_TRANSFORM)),
			 -ENOENT, "Did not find ESP transform on i2\n");
		HIP_IFEL(!(esp_info = hip_get_param(i2_context.input,
						    HIP_PARAM_ESP_INFO)),
			 -ENOENT, "Did not find SPI LSI on i2\n");

		if (r1cntr)
			entry->birthday = r1cntr->generation;
		entry->peer_controls |= ntohs(i2->control);

		/* move this below setup_sa */
		memset(&spi_out_data, 0, sizeof(struct hip_spi_out_item));
		spi_out_data.spi = ntohl(esp_info->new_spi);
                entry->spi_outbound_current = spi_out_data.spi;
		/* 99999
                 * HIP_DEBUG("Adding spi 0x%x\n", spi_out_data.spi);
		 * HIP_IFE(hip_hadb_add_spi_old(entry, HIP_SPI_DIRECTION_OUT,
					 &spi_out_data), -1);*/
		entry->esp_transform = hip_select_esp_transform(esp_tf);
		HIP_IFEL((esp_tfm = entry->esp_transform) == 0, -1,
			 "Could not select proper ESP transform\n");
	}

	HIP_IFEL(hip_hadb_add_peer_addr(entry, i2_saddr, 0, 0,
					PEER_ADDR_STATE_ACTIVE), -1,
		 "Error while adding the preferred peer address\n");

	HIP_DEBUG("retransmission: %s\n", (retransmission ? "yes" : "no"));
	HIP_DEBUG("replay: %s\n", (replay ? "yes" : "no"));
	HIP_DEBUG("src %d, dst %d\n", i2_info->src_port, i2_info->dst_port);

	/********** ESP-PROT anchor [OPTIONAL] **********/

	HIP_IFEL(esp_prot_i2_handle_anchor(entry, &i2_context), -1,
			"failed to handle esp prot anchor\n");

	/************************************************/

#ifdef CONFIG_HIP_BLIND
	if (use_blind) {
		/* Set up IPsec associations */
		err = entry->hadb_ipsec_func->hip_add_sa(
			i2_saddr, i2_daddr, &entry->hit_peer, &entry->hit_our,
			spi_in, esp_tfm,  &i2_context.esp_in, &i2_context.auth_in,
			retransmission, HIP_SPI_DIRECTION_IN, 0, entry);
	} else if(hip_nat_get_control(entry) != HIP_NAT_MODE_ICE_UDP) {
		/* Set up IPsec associations */
		err = entry->hadb_ipsec_func->hip_add_sa(
			i2_saddr, i2_daddr, &i2_context.input->hits,
			&i2_context.input->hitr, spi_in, esp_tfm,
			&i2_context.esp_in, &i2_context.auth_in,
			retransmission, HIP_SPI_DIRECTION_IN, 0, entry);
	}
#else
	
	if(hip_nat_get_control(entry) != HIP_NAT_MODE_ICE_UDP) {
		/* Set up IPsec associations */
		err = entry->hadb_ipsec_func->hip_add_sa(
			i2_saddr, i2_daddr, &i2_context.input->hits,
			&i2_context.input->hitr, spi_in, esp_tfm,
			&i2_context.esp_in, &i2_context.auth_in,
			retransmission, HIP_SPI_DIRECTION_IN, 0, entry);
	}
#endif
	/* Remove the IPsec associations if there was an error when creating
	   them. */
	if (err) {
		err = -1;
		HIP_ERROR("Failed to setup inbound SA with SPI=%d\n", spi_in);
                hip_delete_security_associations_and_sp(entry);
		goto out_err;
	}

#ifdef CONFIG_HIP_ESCROW
	if (hip_deliver_escrow_data(
		    i2_saddr, i2_daddr, &i2_context.input->hits, &i2_context.input->hitr,
		    spi_in, esp_tfm, &i2_context.esp_in, HIP_ESCROW_OPERATION_ADD)
	    != 0) {
		HIP_DEBUG("Could not deliver escrow data to server\n");
	}
#endif //CONFIG_HIP_ESCROW

	spi_out = ntohl(esp_info->new_spi);
	HIP_DEBUG("Setting up outbound IPsec SA, SPI=0x%x\n", spi_out);

#ifdef CONFIG_HIP_BLIND
	if (use_blind) {
		HIP_IFEL(entry->hadb_ipsec_func->hip_setup_hit_sp_pair(
				 &entry->hit_peer, &entry->hit_our, i2_saddr,
				 i2_daddr, IPPROTO_ESP, 1, 1), -1,
			 "Failed to set up an SP pair.\n");
	} else {
		HIP_IFEL(entry->hadb_ipsec_func->hip_setup_hit_sp_pair(
			 &i2_context.input->hits, &i2_context.input->hitr,
			 i2_saddr, i2_daddr, IPPROTO_ESP, 1, 1), -1,
		 "Failed to set up an SP pair.\n");
	}
#else
	HIP_IFEL(entry->hadb_ipsec_func->hip_setup_hit_sp_pair(
			 &i2_context.input->hits, &i2_context.input->hitr,
			 i2_saddr, i2_daddr, IPPROTO_ESP, 1, 1), -1,
		 "Failed to set up an SP pair.\n");
#endif
	/* Source IPv6 address is implicitly the preferred address after the
	   base exchange. */
	/* @todo port must be added */
#ifndef HIP_USE_ICE
	HIP_IFEL(hip_hadb_add_addr_to_spi(entry, spi_out, i2_saddr, 1, 0, 1, i2),
		 -1,  "Failed to add an address to SPI list\n");
#else
	if(hip_nat_get_control(entry) != HIP_NAT_MODE_ICE_UDP){
		HIP_IFEL(hip_hadb_add_udp_addr_old(entry,
					      i2_saddr,
					      1, 0, 1,
					      i2_info->src_port, 
						   ice_calc_priority(HIP_LOCATOR_LOCATOR_TYPE_ESP_SPI_PRIORITY,ICE_CAND_PRE_HOST,1) - i2_info->src_port, 0 /*, i2*/),
		 -1,  "Failed to add an address to SPI list\n");
	}
	else{
		HIP_IFEL(hip_hadb_add_udp_addr_old(entry,
					      i2_saddr,
					      1, 0, 0,
					      i2_info->src_port, 
						   ice_calc_priority(HIP_LOCATOR_LOCATOR_TYPE_ESP_SPI_PRIORITY,ICE_CAND_PRE_HOST,1) - i2_info->src_port, 0 /*, i2 */),
		 -1,  "Failed to add an address to SPI list\n");
	}
#endif

	memset(&spi_in_data, 0, sizeof(struct hip_spi_in_item));
	spi_in_data.spi = spi_in;
	spi_in_data.ifindex = hip_devaddr2ifindex(i2_daddr);

	if (spi_in_data.ifindex) {
		HIP_DEBUG("spi_in_data.ifindex = %d.\n", spi_in_data.ifindex);
	} else {
		HIP_ERROR("Could not get device ifindex of address.\n");
	}

	/* 99999
        err = hip_hadb_add_spi_old(entry, HIP_SPI_DIRECTION_IN, &spi_in_data);
	if (err) {
		HIP_UNLOCK_HA(entry);
		HIP_ERROR("Adding of SPI failed. Not creating an R2 packet.\n");
		goto out_err;
	}
         * */

	entry->default_spi_out = spi_out;
	HIP_IFE(hip_store_base_exchange_keys(entry, &i2_context, 0), -1);
	//hip_hadb_insert_state(entry);

	HIP_DEBUG("\nInserted a new host association state.\n"
		  "\tHIP state: %s\n"\
		  "\tDefault outgoing SPI 0x%x.\n"
		  "\tCreating an R2 packet in response next.\n",
		  hip_state_str(entry->state), entry->default_spi_out);


#ifdef CONFIG_HIP_RVS
	ipv6_addr_copy(&dest, &in6addr_any);
	if(hip_relay_get_status() == HIP_RELAY_OFF) {
		state = hip_relay_handle_relay_from(i2, i2_saddr, &dest, &dest_port);
		if( state == -1 ){
			HIP_DEBUG( "Handling RELAY_FROM of  I2 packet failed.\n");
			goto out_err;
		}else{
			if(dest_port)
			  HIP_IFEL( hip_hadb_add_udp_addr_old(entry, &dest, 0, 0, 0, dest_port, HIP_LOCATOR_LOCATOR_TYPE_REFLEXIVE_PRIORITY,2),
					 -1,  "Failed to add a reflexive address to SPI list\n");

		}
	}
#endif
//end add

	/* Note that we haven't handled the REG_REQUEST yet. This is because we
	   must create an REG_RESPONSE parameter into the R2 packet based on the
	   REG_REQUEST parameter. We handle the REG_REQUEST parameter in
	   hip_create_r2() - although that is somewhat illogical.
	   -Lauri 06.05.2008 */

	/* Create an R2 packet in response. */
	HIP_IFEL(entry->hadb_misc_func->hip_create_r2(
			 &i2_context, i2_saddr, i2_daddr, entry, i2_info, &dest, dest_port), -1,
		 "Creation of R2 failed\n");

#ifdef CONFIG_HIP_ESCROW
	if (hip_deliver_escrow_data(
		    i2_daddr, i2_saddr, &i2_context.input->hitr, &i2_context.input->hits,
		    &spi_out, esp_tfm, &i2_context.esp_out, HIP_ESCROW_OPERATION_ADD)
	    != 0) {
		HIP_DEBUG("Could not deliver escrow data to server\n");
	}
#endif //CONFIG_HIP_ESCROW

	/** @todo Should wait for ESP here or wait for implementation specific
	    time. */

	/* As for the above todo item:

	   Where is it said that we should wait for ESP or implementation
	   specific time here? This far we have succesfully verified and
	   processed the I2 message (except the LOCATOR parameter) and sent an
	   R2 as an response. We are here at state UNASSOCIATED. From Section
	   4.4.2. of RFC 5201 we learn that if I2 processing was successful, we
	   should "send R2 and go to R2-SENT" or if I2 processing failed, we
	   should "stay at UNASSOCIATED". -Lauri 29.04.2008 */

        /** RFC 5201 Section 5.2.13: 
         *   Notice that the section says "The Update ID is an unsigned quantity, 
         *   initialized by a host to zero upon moving to ESTABLISHED state" and 
         *   "The Update ID is incremented by one before each new UPDATE that is 
         *   sent by the host; the first UPDATE packet originated by a host has 
         *   an Update ID of 0". All of these requirements can not be achieved
         *   at the same time so we initialize the id to -1.
         */
        entry->update_id_out = -1;
        entry->state = HIP_STATE_ESTABLISHED;

	/*For SAVA this lets to register the client on firewall once the keys are established*/
	hip_firewall_set_i2_data(SO_HIP_FW_I2_DONE, entry, &entry->hit_our,
				 &entry->hit_peer, i2_saddr, i2_daddr);

        /***** LOCATOR PARAMETER ******/
	/* Why do we process the LOCATOR parameter only after R2 has been sent?
	   -Lauri 29.04.2008.
	   We do not have valid spi_out to put the addresses into and NAT benefits
	   from the later handling ...
	   --samu
	*/

	/***** LOCATOR PARAMETER *****/
	locator = (struct hip_locator *) hip_get_param(i2, HIP_PARAM_LOCATOR);
	if (locator)
                HIP_DEBUG("Locator parameter support in BEX is not implemented!\n");

#ifdef HIP_USE_ICE
	if (hip_get_nat_mode(entry) == HIP_NAT_MODE_ICE_UDP) {
		i2_context.esp_info = esp_info;
		entry->ice_control_role = ICE_ROLE_CONTROLLED;
		hip_nat_start_ice(entry, &i2_context);
	}
#endif

//end add
#ifdef CONFIG_HIP_PERFORMANCE
        HIP_DEBUG("Stop and write PERF_BASE\n");
        hip_perf_stop_benchmark(perf_set, PERF_BASE);
        hip_perf_write_benchmark(perf_set, PERF_BASE);
#endif

	HIP_INFO("Reached %s state\n", hip_state_str(entry->state));
	if (entry->hip_msg_retrans.buf) {
		free(entry->hip_msg_retrans.buf);
		entry->hip_msg_retrans.buf = NULL;
	}
 out_err:
	/* 'ha' is not NULL if hip_receive_i2() fetched the HA for us. In that
	   case we must not release our reference to it. Otherwise, if 'ha' is
	   NULL, then we created the HIP HA in this function and we should free
	   the reference. */
	/* 'entry' cannot be NULL here anymore since it has been used in this
	   function directly without NULL check. -Lauri. */
	if(entry != NULL) {
		HIP_UNLOCK_HA(entry);
		hip_put_ha(entry);
	}
	if (tmp_enc != NULL)
		free(tmp_enc);
	if (i2_context.dh_shared_key != NULL)
		free(i2_context.dh_shared_key);

	return err;
}

int hip_receive_i2(hip_common_t *i2, in6_addr_t *i2_saddr, in6_addr_t *i2_daddr,
		   hip_ha_t *entry, hip_portpair_t *i2_info)
{
	int state = 0, err = 0;
	uint16_t mask = HIP_PACKET_CTRL_ANON;
	_HIP_DEBUG("hip_receive_i2() invoked.\n");

	HIP_IFEL(ipv6_addr_any(&i2->hitr), 0,
		 "Received NULL receiver HIT in I2. Dropping\n");

	HIP_IFEL(!hip_controls_sane(ntohs(i2->control), mask), 0,
		 "Received illegal controls in I2: 0x%x. Dropping\n",
		 ntohs(i2->control));

	if (entry == NULL) {
#ifdef CONFIG_HIP_RVS
	     if(hip_relay_get_status() != HIP_RELAY_OFF)
	     {
		  hip_relrec_t *rec = NULL, dummy;

		  /* Check if we have a relay record in our database matching the
		     Responder's HIT. We should find one, if the Responder is
		     registered to relay.*/
		  HIP_DEBUG_HIT("Searching relay record on HIT ", &i2->hitr);
		  memcpy( (char *)&(dummy.hit_r), (char *)&i2->hitr, sizeof(i2->hitr));
		  rec = hip_relht_get(&dummy);
		  if(rec == NULL)
 		       HIP_INFO("No matching relay record found.\n");
 		  else if(rec->type != HIP_RVSRELAY)
 		  {
 		       HIP_INFO("Matching relay record found:Full-Relay.\n");
 		       hip_relay_forward(i2, i2_saddr, i2_daddr, rec, i2_info, HIP_I2, rec->type);
 		       state = HIP_STATE_NONE;
 		       err = -ECANCELED;
 		       goto out_err;
 		  }
	     }
#endif
//end
		state = HIP_STATE_UNASSOCIATED;
	} else  {
		HIP_LOCK_HA(entry);
		state = entry->state;
	}

	HIP_DEBUG("Received I2 in state %s\n", hip_state_str(state));

	switch(state) {
	case HIP_STATE_UNASSOCIATED:
		/* Possibly no state created yet, thus function pointers can't
		   be used here. */
		err = ((hip_handle_func_set_t *)hip_get_handle_default_func_set())->
			hip_handle_i2(i2, i2_saddr, i2_daddr, entry, i2_info);

		break;
	case HIP_STATE_I2_SENT:
		if (entry->is_loopback) {
			err = hip_handle_i2(i2, i2_saddr, i2_daddr, entry,
					    i2_info);
		} else if (hip_hit_is_bigger(&entry->hit_our,
					     &entry->hit_peer)) {
			HIP_IFEL(hip_receive_i2(i2, i2_saddr, i2_daddr, entry,
						i2_info), -ENOSYS,
				 "Dropping HIP packet.\n");
		}
		break;
	case HIP_STATE_I1_SENT:
	case HIP_STATE_R2_SENT:
		err = hip_handle_i2(i2, i2_saddr, i2_daddr, entry, i2_info);
		break;
	case HIP_STATE_ESTABLISHED:
		err = entry->hadb_handle_func->
			hip_handle_i2(i2, i2_saddr, i2_daddr, entry, i2_info);

		break;
	case HIP_STATE_CLOSING:
	case HIP_STATE_CLOSED:
		err = entry->hadb_handle_func->
			hip_handle_i2(i2, i2_saddr, i2_daddr, entry, i2_info);
		break;
	default:
		HIP_ERROR("Internal state (%d) is incorrect\n", state);
		break;
	}

	if (entry != NULL) {
		HIP_UNLOCK_HA(entry);
		hip_put_ha(entry);
	}

 out_err:
	if (err) {
		HIP_ERROR("Error (%d) occurred\n", err);
	}

	return err;
}

int hip_handle_r2(hip_common_t *r2, in6_addr_t *r2_saddr, in6_addr_t *r2_daddr,
		  hip_ha_t *entry, hip_portpair_t *r2_info)
{
	struct hip_context *ctx = NULL;
 	struct hip_esp_info *esp_info = NULL;
	struct hip_spi_out_item spi_out_data;
	int err = 0, tfm = 0, retransmission = 0, idx = 0;
	uint32_t spi_recvd = 0, spi_in = 0;
	struct hip_locator *locator = NULL;

#ifdef CONFIG_HIP_I3
	if(entry && entry->hip_is_hi3_on){
		if(r2_info->hi3_in_use){
			/* In hi3 real addresses should already be in entry, received on
			   r1 phase. */
			memcpy(r2_saddr, &entry->peer_addr, sizeof(struct in6_addr));
			memcpy(r2_daddr, &entry->our_addr, sizeof(struct in6_addr));
		}
	}
#endif

	if (entry->state == HIP_STATE_ESTABLISHED) {
		retransmission = 1;
		HIP_DEBUG("Retransmission\n");
	} else {
		HIP_DEBUG("Not a retransmission\n");
	}

	/* assume already locked entry */
	HIP_IFE(!(ctx = HIP_MALLOC(sizeof(struct hip_context), GFP_ATOMIC)), -ENOMEM);
	memset(ctx, 0, sizeof(struct hip_context));
        ctx->input = r2;

#ifdef CONFIG_HIP_BLIND
	if (hip_blind_get_status()) {
		HIP_IFEL(hip_blind_verify_r2(r2, entry), -1,
			 "hip_blind_verify_host_id() failed.\n");
	}
#endif

	
	/* Verify HMAC */
	if (entry->is_loopback) {
		HIP_IFEL(hip_verify_packet_hmac2(
				 r2, &entry->hip_hmac_out, entry->peer_pub), -1,
			 "HMAC validation on R2 failed.\n");
	} else {
		HIP_IFEL(hip_verify_packet_hmac2(
				 r2, &entry->hip_hmac_in, entry->peer_pub), -1,
			 "HMAC validation on R2 failed.\n");
	}

	/* Signature validation */
#ifdef CONFIG_HIP_PERFORMANCE
	HIP_DEBUG("Start PERF_VERIFY(3)\n");
	hip_perf_start_benchmark(perf_set, PERF_VERIFY);
#endif
 	HIP_IFEL(entry->verify(entry->peer_pub_key, r2), -EINVAL,
		 "R2 signature verification failed.\n");
#ifdef CONFIG_HIP_PERFORMANCE
	HIP_DEBUG("Stop PERF_VERIFY(3)\n");
	hip_perf_stop_benchmark(perf_set, PERF_VERIFY);
#endif

	/* The rest */
 	HIP_IFEL(!(esp_info = hip_get_param(r2, HIP_PARAM_ESP_INFO)), -EINVAL,
		 "Parameter SPI not found.\n");

	spi_recvd = ntohl(esp_info->new_spi);
	memset(&spi_out_data, 0, sizeof(struct hip_spi_out_item));
	spi_out_data.spi = spi_recvd;
	// 99999 HIP_IFE(hip_hadb_add_spi_old(entry, HIP_SPI_DIRECTION_OUT, &spi_out_data), -1);

        entry->spi_outbound_current =  spi_recvd;
      	HIP_DEBUG("Set SPI out = 0x%x\n", spi_recvd);

        /* Copy SPI out value here or otherwise ICE code has zero SPI */
	entry->default_spi_out = spi_recvd;
	HIP_DEBUG("Set default SPI out = 0x%x\n", spi_recvd);

	memcpy( (char *)&ctx->esp_out, (char *)&entry->esp_out, sizeof(ctx->esp_out));
	memcpy( (char *)&ctx->auth_out, (char *)&entry->auth_out, sizeof(ctx->auth_out));
	HIP_DEBUG("entry should have only one spi_in now, test\n");

	spi_in = entry->spi_inbound_current;
	HIP_DEBUG("spi_in: 0x%x\n", spi_in);

	tfm = entry->esp_transform;
	HIP_DEBUG("esp_transform: %i\n", tfm);

	HIP_DEBUG("R2 packet source port: %d, destination port %d.\n",
		  r2_info->src_port, r2_info->dst_port);

	/********** ESP-PROT anchor [OPTIONAL] **********/

	HIP_IFEL(esp_prot_r2_handle_anchor(entry, ctx), -1,
			"failed to handle esp prot anchor\n");

	/************************************************/
/*comment out for draft v6
	hip_nat_handle_pacing(r2, entry);
*/	

    /***** LOCATOR PARAMETER *****/
	locator = (struct hip_locator *) hip_get_param(r2, HIP_PARAM_LOCATOR);
	if (locator)
                HIP_DEBUG("Locator parameter support in BEX is not implemented!\n");
//end add

// moved from hip_create_i2
/* For the above comment. When doing fixes like the above move, please check
   that the code compiles with the affected flags. With CONFIG_HIP_BLIND we get
   five errors and two warnings. They are now fixed, but the code is not tested
   to work. I.e. the code compiles but does not neccessarily work.
    Lauri 22.07.2008
*/
#ifdef CONFIG_HIP_BLIND
	if (hip_blind_get_status()) {
		/* let the setup routine give us a SPI. */
		HIP_IFEL(entry->hadb_ipsec_func->hip_add_sa(
				 r2_saddr, r2_daddr, &entry->hit_peer,
				 &entry->hit_our, spi_in, entry->esp_transform,
				 &ctx->esp_in, &ctx->auth_in, 0,
				 HIP_SPI_DIRECTION_IN, 0, entry), -1,
			 "BLIND: Failed to setup IPsec SPD/SA entries.\n");
	}
#endif

	if(hip_nat_get_control(entry) != HIP_NAT_MODE_ICE_UDP) {
		if (!hip_blind_get_status()) {
		  HIP_DEBUG("Blind is OFF\n");
		  HIP_DEBUG_HIT("hit our", &entry->hit_our);
		  HIP_DEBUG_HIT("hit peer", &entry->hit_peer);
		  HIP_IFEL(entry->hadb_ipsec_func->hip_add_sa(r2_saddr,
				  r2_daddr, &ctx->input->hits, &ctx->input->hitr,
				  spi_in, tfm, &entry->esp_in, &entry->auth_in, 0,
				  HIP_SPI_DIRECTION_IN, 0, entry), -1,
				  "Failed to setup IPsec SPD/SA entries, peer:src\n");
		}
	}
	else{
		//spi should be created
		HIP_DEBUG("ICE engine will be used, no sa created here\n");
	}

// end of modify

#ifdef CONFIG_HIP_BLIND
	if (hip_blind_get_status()) {
		err = entry->hadb_ipsec_func->hip_add_sa(
			r2_daddr, r2_saddr, &entry->hit_our, &entry->hit_peer,
			spi_recvd, tfm, &ctx->esp_out, &ctx->auth_out, 1,
			HIP_SPI_DIRECTION_OUT, 0, entry);
	}
#endif
	
	if(hip_nat_get_control(entry) != HIP_NAT_MODE_ICE_UDP){
		if (!hip_blind_get_status()) {
		  err = entry->hadb_ipsec_func->hip_add_sa(r2_daddr, r2_saddr,
					 &ctx->input->hitr, &ctx->input->hits,
					 spi_recvd, tfm,
					 &ctx->esp_out, &ctx->auth_out, 0,
					 HIP_SPI_DIRECTION_OUT, 0, entry);
		}

		if (err) {
			/** @todo Remove inbound IPsec SA. */
			HIP_ERROR("hip_add_sa() failed, peer:dst (err = %d).\n", err);
			err = -1;
			goto out_err;
		}
	}
	else{
		HIP_DEBUG("ICE engine will be used, no sa created here\n");
	}
//end modify




	/** @todo Check for -EAGAIN */
	HIP_DEBUG("Set up outbound IPsec SA, SPI = 0x%x (host).\n", spi_recvd);

#ifdef CONFIG_HIP_ESCROW
	if (hip_deliver_escrow_data(r2_daddr, r2_saddr, &ctx->input->hitr,
				    &ctx->input->hits, &spi_recvd, tfm,
				&ctx->esp_out, HIP_ESCROW_OPERATION_ADD) != 0) 
	{
		HIP_DEBUG("Could not deliver escrow data to server.\n");
	}
#endif //CONFIG_HIP_ESCROW

        /* Source IPv6 address is implicitly the preferred address after the
	   base exchange. */

	/* @todo port must be added */
#ifndef HIP_USE_ICE
	err = hip_hadb_add_addr_to_spi(entry, spi_recvd, r2_saddr, 1, 0, 1);
#else
	// when ice implemenation is included
	// if ice mode is on, we do not add the current address into peer list (can be added also, but set the is_prefered off)
	err = 0;
	if(hip_nat_get_control(entry) != HIP_NAT_MODE_ICE_UDP){
		HIP_IFEL(hip_hadb_add_udp_addr_old(entry,
						      r2_saddr,
						      1, 0, 1,
						      r2_info->src_port,
						      ice_calc_priority(HIP_LOCATOR_LOCATOR_TYPE_ESP_SPI_PRIORITY,ICE_CAND_PRE_HOST,1) - r2_info->src_port,
						   0 /*, r2 */),
			 -1,  "Failed to add an address to SPI list\n");
	}
		else{ // if ice is on, we still add the addr and set prefer off.
	
		HIP_IFEL(hip_hadb_add_udp_addr_old(entry,
						      r2_saddr,
						      1, 0, 0,
						      r2_info->src_port,
						      ice_calc_priority(HIP_LOCATOR_LOCATOR_TYPE_ESP_SPI_PRIORITY,ICE_CAND_PRE_HOST,1) - r2_info->src_port,
						   0 /*, r2 */),
			 -1,  "Failed to add an address to SPI list\n");
			
	}
#endif

	if (err) {
		HIP_ERROR("hip_hadb_add_addr_to_spi() err = %d not handled.\n",
			  err);
	}

	idx = hip_devaddr2ifindex(r2_daddr);

	if (idx != 0) {
		HIP_DEBUG("ifindex = %d\n", idx);
		// hip_hadb_set_spi_ifindex_deprecated(entry, spi_in, idx);
	} else {
		HIP_ERROR("Couldn't get device ifindex of address\n");
	}

#ifdef HIP_USE_ICE
	hip_relay_handle_relay_to_in_client(r2,HIP_R2, r2_saddr, r2_daddr,r2_info, entry);

	
	if (hip_get_nat_mode(entry) == HIP_NAT_MODE_ICE_UDP) {
		ctx->esp_info = esp_info;
	        entry->ice_control_role = ICE_ROLE_CONTROLLING;
	        hip_nat_start_ice(entry, ctx);
	}
#endif
        /* Copying address list from temp location in entry
	  "entry->peer_addr_list_to_be_added" */
	hip_copy_peer_addrlist_changed(entry);

	/* Handle REG_RESPONSE and REG_FAILED parameters. */
	hip_handle_param_reg_response(entry, r2);
	hip_handle_param_reg_failed(entry, r2);

	hip_handle_reg_from(entry, r2);

	/* These will change SAs' state from ACQUIRE to VALID, and wake up any
	   transport sockets waiting for a SA. */
	// hip_finalize_sa(&entry->hit_peer, spi_recvd);
	// hip_finalize_sa(&entry->hit_our, spi_in);

        /** RFC 5201 Section 5.2.13: 
         *   Notice that the section says "The Update ID is an unsigned quantity, 
         *   initialized by a host to zero upon moving to ESTABLISHED state" and 
         *   "The Update ID is incremented by one before each new UPDATE that is 
         *   sent by the host; the first UPDATE packet originated by a host has 
         *   an Update ID of 0". All of these requirements can not be achieved
         *   at the same time so we initialize the id to -1.
         */
        entry->update_id_out = -1;
        entry->state = HIP_STATE_ESTABLISHED;
	hip_hadb_insert_state(entry);

#ifdef CONFIG_HIP_OPPORTUNISTIC
	/* Check and remove the IP of the peer from the opp non-HIP database */
	hip_oppipdb_delentry(&(entry->peer_addr));
#endif
	HIP_INFO("Reached ESTABLISHED state\n");
	HIP_INFO("Handshake completed\n");
	



#ifdef CONFIG_HIP_PERFORMANCE
	HIP_DEBUG("Stop and write PERF_BASE\n");
	hip_perf_stop_benchmark(perf_set, PERF_BASE);
	hip_perf_write_benchmark(perf_set, PERF_BASE);
#endif
	if (entry->hip_msg_retrans.buf) {
		free(entry->hip_msg_retrans.buf);
		entry->hip_msg_retrans.buf = NULL;
	}

	/* Send the first heartbeat. Notice that the error is ignored to complete
	   the base exchange successfully. */
	
	if (hip_icmp_interval > 0 && hip_nat_get_control(entry) != HIP_NAT_MODE_ICE_UDP) {
		hip_send_icmp(hip_icmp_sock, entry);
	}

	//TODO Send the R2 Response to Firewall

 out_err:
	if (entry->state == HIP_STATE_ESTABLISHED) {
	        HIP_DEBUG("Send response to firewall \n");
	        hip_firewall_set_bex_data(SO_HIP_FW_BEX_DONE, entry, &entry->hit_our, &entry->hit_peer);
		if (entry->peer_controls & HIP_HA_CTRL_PEER_GRANTED_SAVAH) {
		  //Enable savah client mode on the firewall
		  hip_set_sava_client_on();
		  hip_firewall_set_savah_status(SO_HIP_SET_SAVAH_CLIENT_ON);
		} else {
		  HIP_DEBUG("Entry control flag is not HIP_HA_CTRL_PEER_GRANTED_SAVAH. Value is %d \n", entry->local_controls);
		}
	} else {
		hip_firewall_set_bex_data(SO_HIP_FW_BEX_DONE, entry, NULL, NULL);
	}

	if (ctx) {
		HIP_FREE(ctx);
	}
        return err;
}

int hip_handle_i1(struct hip_common *i1, struct in6_addr *i1_saddr,
		  struct in6_addr *i1_daddr, hip_ha_t *entry,
		  hip_portpair_t *i1_info)
{
#ifdef CONFIG_HIP_PERFORMANCE
	HIP_DEBUG("Start PERF_BASE\n");
	hip_perf_start_benchmark(perf_set, PERF_BASE);
#endif
     int err = 0, state;
     hip_tlv_type_t  relay_para_type = 0;
     in6_addr_t dest; // For the IP address in FROM/RELAY_FROM
     in_port_t  dest_port = 0; // For the port in RELAY_FROM

     HIP_INFO("\n\nReceived I1 from:");
	 HIP_INFO_HIT("Source HIT:", &i1->hits);
 	 HIP_INFO_IN6ADDR("Source IP :", i1_saddr);
     
	ipv6_addr_copy(&dest, &in6addr_any);

#ifdef CONFIG_HIP_RVS
     if (hip_hidb_hit_is_our(&i1->hitr)) {
	     /* This is where the Responder handles the incoming relayed I1
		packet. We need two things from the relayed packet:
		1) The destination IP address and port from the FROM/RELAY_FROM
		parameters.
		2) The source address and source port of the I1 packet to build
		the VIA_RVS/RELAY_TO parameter.
		3) only one relay parameter should appear
		*/
    	 state = hip_relay_handle_from(i1, i1_saddr, &dest, &dest_port);
	     if( state == -1){
	    	 HIP_DEBUG( "Handling FROM of  I1 packet failed.\n");
	    	 goto out_err;
	     }else if(state == 1){
	    	 relay_para_type = HIP_PARAM_FROM;
	     }

    	 state = hip_relay_handle_relay_from(i1, i1_saddr, &dest, &dest_port);
	     if( state == -1 ){
	    	 HIP_DEBUG( "Handling RELAY_FROM of  I1 packet failed.\n");
	    	 goto out_err;
	     }else if(state == 1){
	    	 relay_para_type = HIP_PARAM_RELAY_FROM;
	     }

     }
#endif /* CONFIG_HIP_RVS */

     /* @todo: how to the handle the blind code with RVS?? */
#ifdef CONFIG_HIP_BLIND
	{
		uint16_t nonce = 0;
     if (hip_blind_get_status()) {
	  HIP_DEBUG("Blind is on\n");
	  // We need for R2 transmission: see hip_xmit_r1 below
	  HIP_IFEL(hip_blind_get_nonce(i1, &nonce),
		   -1, "hip_blind_get_nonce failed\n");
     }
	}
#endif
     err = hip_xmit_r1(i1, i1_saddr, i1_daddr, &dest, dest_port, i1_info,
		       relay_para_type );
 out_err:
     return err;
}


int hip_receive_i1(struct hip_common *i1, struct in6_addr *i1_saddr,
		   struct in6_addr *i1_daddr, hip_ha_t *entry,
		   hip_portpair_t *i1_info)
{
	int err = 0, state, mask = 0, src_hit_is_our;

	_HIP_DEBUG("hip_receive_i1() invoked.\n");

#ifdef CONFIG_HIP_BLIND
	if (hip_blind_get_status())
	  mask |= HIP_PACKET_CTRL_BLIND;
#endif

	HIP_ASSERT(!ipv6_addr_any(&i1->hitr));

	HIP_DEBUG_IN6ADDR("Source IP", i1_saddr);
	HIP_DEBUG_IN6ADDR("Destination IP", i1_daddr);

	/* In some environments, a copy of broadcast our own I1 packets
	   arrive at the local host too. The following variable handles
	   that special case. Since we are using source HIT (and not
           destination) it should handle also opportunistic I1 broadcast */
	src_hit_is_our = hip_hidb_hit_is_our(&i1->hits);

	/* check i1 for broadcast/multicast addresses */
	if (IN6_IS_ADDR_V4MAPPED(i1_daddr))
        {
		struct in_addr addr4;

		IPV6_TO_IPV4_MAP(i1_daddr, &addr4);

		if (addr4.s_addr == INADDR_BROADCAST)
		{
			HIP_DEBUG("Received i1 broadcast\n");
			HIP_IFEL(src_hit_is_our, -1,
				 "Received a copy of own broadcast, dropping\n");
			HIP_IFEL(hip_select_source_address(i1_daddr, i1_saddr), -1,
				 "Could not find source address\n");
		}

	} else if (IN6_IS_ADDR_MULTICAST(i1_daddr)) {
			HIP_IFEL(src_hit_is_our, -1,
				 "Received a copy of own broadcast, dropping\n");
			HIP_IFEL(hip_select_source_address(i1_daddr, i1_saddr), -1,
				 "Could not find source address\n");
	}

 	HIP_IFEL(!hip_controls_sane(ntohs(i1->control), mask), -1,
		 "Received illegal controls in I1: 0x%x. Dropping\n", ntohs(i1->control));

	if (entry) {
		state = entry->state;
		hip_put_ha(entry);
	}
	else {

#ifdef CONFIG_HIP_RVS
	  if (hip_relay_get_status() != HIP_RELAY_OFF &&
	      !hip_hidb_hit_is_our(&i1->hitr))
	     {
		  hip_relrec_t *rec = NULL, dummy;

		  /* Check if we have a relay record in our database matching the
		     Responder's HIT. We should find one, if the Responder is
		     registered to relay.*/
		  HIP_DEBUG_HIT("Searching relay record on HIT ", &i1->hitr);
		  memcpy( (char *)&(dummy.hit_r), (char *)&i1->hitr, sizeof(i1->hitr));
		  rec = hip_relht_get(&dummy);
		  if(rec == NULL)
 		       HIP_INFO("No matching relay record found.\n");
 		  else if (rec->type == HIP_RELAY ||
			rec->type == HIP_FULLRELAY || rec->type == HIP_RVSRELAY)
 		  {
 		       HIP_INFO("Matching relay record found.\n");
 		       hip_relay_forward(i1, i1_saddr, i1_daddr, rec, i1_info, HIP_I1, rec->type);
 		       state = HIP_STATE_NONE;
 		       err = -ECANCELED;
 		       goto out_err;
 		  }
	     }
#endif
		state = HIP_STATE_NONE;
	}

	HIP_DEBUG("Received I1 in state %s\n", hip_state_str(state));

	switch(state) {
	case HIP_STATE_NONE:
	     err = ((hip_handle_func_set_t *)hip_get_handle_default_func_set())
		  ->hip_handle_i1(i1, i1_saddr, i1_daddr, entry, i1_info);
	     break;
	case HIP_STATE_I1_SENT:
	     	if (src_hit_is_our || /* loopback */
		    hip_hit_is_bigger(&entry->hit_our, &entry->hit_peer)) {
			err = ((hip_handle_func_set_t *)
			       hip_get_handle_default_func_set())->
					hip_handle_i1(i1, i1_saddr, i1_daddr, entry, i1_info);
	     	}
	     break;
	case HIP_STATE_UNASSOCIATED:
	case HIP_STATE_I2_SENT:
	case HIP_STATE_R2_SENT:
	case HIP_STATE_ESTABLISHED:
	case HIP_STATE_CLOSED:
	case HIP_STATE_CLOSING:
	     err = ((hip_handle_func_set_t *)hip_get_handle_default_func_set())
		  ->hip_handle_i1(i1, i1_saddr, i1_daddr, entry, i1_info);
	     break;
	default:
	     /* should not happen */
	     HIP_IFEL(1, -EINVAL, "DEFAULT CASE, UNIMPLEMENTED STATE HANDLING OR A BUG\n");
	}

 out_err:
	return err;
}

int hip_receive_r2(struct hip_common *hip_common,
		   struct in6_addr *r2_saddr,
		   struct in6_addr *r2_daddr,
		   hip_ha_t *entry,
		   hip_portpair_t *r2_info)
{
	int err = 0, state;
	uint16_t mask = 0;

	_HIP_DEBUG("hip_receive_r2() invoked.\n");

	HIP_IFEL(ipv6_addr_any(&hip_common->hitr), -1,
		 "Received NULL receiver HIT in R2. Dropping\n");

	HIP_IFEL(!hip_controls_sane(ntohs(hip_common->control), mask), -1,
		 "Received illegal controls in R2: 0x%x. Dropping\n", ntohs(hip_common->control));
	//HIP_IFEL(!(entry = hip_hadb_find_byhits(&hip_common->hits,
	//					&hip_common->hitr)), -EFAULT,
	//	 "Received R2 by unknown sender\n");

	HIP_IFEL(!entry, -EFAULT,
		 "Received R2 by unknown sender\n");

	HIP_LOCK_HA(entry);
	state = entry->state;
	
	// if the NAT mode is used, update the port numbers of the host association 
	if (r2_info->dst_port == hip_get_local_nat_udp_port())
	{
		entry->local_udp_port = r2_info->dst_port;
		entry->peer_udp_port = r2_info->src_port;
	}

	HIP_DEBUG("Received R2 in state %s\n", hip_state_str(state));
 	switch(state) {
 	case HIP_STATE_I2_SENT:
 		/* The usual case. */
 		err = entry->hadb_handle_func->hip_handle_r2(hip_common,
							     r2_saddr,
							     r2_daddr,
							     entry,
							     r2_info);
		if (err) {
			HIP_ERROR("hip_handle_r2 failed (err=%d)\n", err);
			goto out_err;
 		}
	break;

 	case HIP_STATE_ESTABLISHED:
		if (entry->is_loopback)
		    err = entry->hadb_handle_func->hip_handle_r2(hip_common,
								 r2_saddr,
								 r2_daddr,
								 entry,
								 r2_info);
		break;
	case HIP_STATE_R2_SENT:
	case HIP_STATE_UNASSOCIATED:
 	case HIP_STATE_I1_SENT:
 	default:
		HIP_IFEL(1, -EFAULT, "Dropping\n");
 	}

 out_err:
	if (entry) {
		HIP_UNLOCK_HA(entry);
		hip_put_ha(entry);
	}
	return err;
}

int hip_receive_notify(const struct hip_common *notify,
		       const struct in6_addr *notify_saddr,
		       const struct in6_addr *notify_daddr, hip_ha_t* entry)
{
	int err = 0;
	uint16_t mask = HIP_PACKET_CTRL_ANON, notify_controls = 0;

	_HIP_DEBUG("hip_receive_notify() invoked.\n");

	HIP_IFEL(entry == NULL , -EFAULT,
		 "Received a NOTIFY packet from an unknown sender, ignoring "\
		 "the packet.\n");

	notify_controls = ntohs(notify->control);

	HIP_IFEL(!hip_controls_sane(notify_controls, mask), -EPROTO,
		 "Received a NOTIFY packet with illegal controls: 0x%x, ignoring "\
		 "the packet.\n", notify_controls);

	err = hip_handle_notify(notify, notify_saddr, notify_daddr, entry);

 out_err:
	if (entry != NULL)
		hip_put_ha(entry);

	return err;
}

int hip_handle_notify(const struct hip_common *notify,
		      const struct in6_addr *notify_saddr,
		      const struct in6_addr *notify_daddr, hip_ha_t* entry)
{
	int err = 0;
	struct hip_common i1;
	struct hip_tlv_common *current_param = NULL;
	struct hip_notification *notification = NULL;
	struct in6_addr responder_ip, responder_hit;
	hip_tlv_type_t param_type = 0, response;
	hip_tlv_len_t param_len = 0;
	uint16_t msgtype = 0;
	in_port_t port = 0;

	/* draft-ietf-hip-base-06, Section 6.13: Processing NOTIFY packets is
	   OPTIONAL. If processed, any errors in a received NOTIFICATION parameter
	   SHOULD be logged. */

	_HIP_DEBUG("hip_receive_notify() invoked.\n");

	/* Loop through all the parameters in the received I1 packet. */
	while ((current_param =
		hip_get_next_param(notify, current_param)) != NULL) {

		param_type = hip_get_param_type(current_param);

		if (param_type == HIP_PARAM_NOTIFICATION) {
			HIP_INFO("Found NOTIFICATION parameter in NOTIFY "\
				 "packet.\n");
			notification = (struct hip_notification *)current_param;

			param_len = hip_get_param_contents_len(current_param);
			msgtype = ntohs(notification->msgtype);

			switch(msgtype) {
			case HIP_NTF_UNSUPPORTED_CRITICAL_PARAMETER_TYPE:
				HIP_INFO("NOTIFICATION parameter type is "\
					 "UNSUPPORTED_CRITICAL_PARAMETER_"\
					 "TYPE.\n");
				break;
			case HIP_NTF_INVALID_SYNTAX:
				HIP_INFO("NOTIFICATION parameter type is "\
					 "INVALID_SYNTAX.\n");
				break;
			case HIP_NTF_NO_DH_PROPOSAL_CHOSEN:
				HIP_INFO("NOTIFICATION parameter type is "\
					 "NO_DH_PROPOSAL_CHOSEN.\n");
				break;
			case HIP_NTF_INVALID_DH_CHOSEN:
				HIP_INFO("NOTIFICATION parameter type is "\
					 "INVALID_DH_CHOSEN.\n");
				break;
			case HIP_NTF_NO_HIP_PROPOSAL_CHOSEN:
				HIP_INFO("NOTIFICATION parameter type is "\
					 "NO_HIP_PROPOSAL_CHOSEN.\n");
				break;
			case HIP_NTF_INVALID_HIP_TRANSFORM_CHOSEN:
				HIP_INFO("NOTIFICATION parameter type is "\
					 "INVALID_HIP_TRANSFORM_CHOSEN.\n");
				break;
			case HIP_NTF_AUTHENTICATION_FAILED:
				HIP_INFO("NOTIFICATION parameter type is "\
					 "AUTHENTICATION_FAILED.\n");
				break;
			case HIP_NTF_CHECKSUM_FAILED:
				HIP_INFO("NOTIFICATION parameter type is "\
					 "CHECKSUM_FAILED.\n");
				break;
			case HIP_NTF_HMAC_FAILED:
				HIP_INFO("NOTIFICATION parameter type is "\
					 "HMAC_FAILED.\n");
				break;
			case HIP_NTF_ENCRYPTION_FAILED:
				HIP_INFO("NOTIFICATION parameter type is "\
					 "ENCRYPTION_FAILED.\n");
				break;
			case HIP_NTF_INVALID_HIT:
				HIP_INFO("NOTIFICATION parameter type is "\
					 "INVALID_HIT.\n");
				break;
			case HIP_NTF_BLOCKED_BY_POLICY:
				HIP_INFO("NOTIFICATION parameter type is "\
					 "BLOCKED_BY_POLICY.\n");
				break;
			case HIP_NTF_SERVER_BUSY_PLEASE_RETRY:
				HIP_INFO("NOTIFICATION parameter type is "\
					 "SERVER_BUSY_PLEASE_RETRY.\n");
				break;
			case HIP_NTF_I2_ACKNOWLEDGEMENT:
				HIP_INFO("NOTIFICATION parameter type is "\
					 "I2_ACKNOWLEDGEMENT.\n");
				break;
			case HIP_PARAM_RELAY_TO:
			case HIP_PARAM_RELAY_FROM:
				response = ((msgtype == HIP_PARAM_RELAY_TO) ? HIP_I1 : HIP_NOTIFY);
				HIP_INFO("NOTIFICATION parameter type is "\
					 "RVS_NAT.\n");

				/* responder_hit is not currently used. */
				ipv6_addr_copy(&responder_hit, (struct in6_addr *)
					       notification->data);
				ipv6_addr_copy(&responder_ip, (struct in6_addr *)
					       &(notification->
						 data[sizeof(struct in6_addr)]));
				memcpy( (char *)&port, (char *)&(notification->
						data[2 * sizeof(struct in6_addr)]),
				       sizeof(in_port_t));

				/* If port is zero (the responder is not behind
				   a NAT) we use hip_get_nat_udp_port() as the destination
				   port. */
				if(port == 0) {
					port = hip_get_peer_nat_udp_port();
				}

				/* We don't need to use hip_msg_alloc(), since
				   the I1 packet is just the size of struct
				   hip_common. */
				memset(&i1, 0, sizeof(i1));

				entry->hadb_misc_func->
					hip_build_network_hdr(&i1,
							      response,
							      entry->local_controls,
							      &entry->hit_our,
							      &entry->hit_peer);

				/* Calculate the HIP header length */
				hip_calc_hdr_len(&i1);

				//sleep(3);

				/* This I1 packet must be send only once, which
				   is why we use NULL entry for sending. */
				err = entry->hadb_xmit_func->
					hip_send_pkt(&entry->our_addr, &responder_ip,
						     (entry->nat_mode ? hip_get_local_nat_udp_port() : 0),
						     port,
						     &i1, NULL, 0);

				break;
			default:
				HIP_INFO("Unrecognized NOTIFICATION parameter "\
					 "type.\n");
				break;
			}
			HIP_HEXDUMP("NOTIFICATION parameter notification data:",
				    notification->data,
				    param_len
				    - sizeof(notification->reserved)
				    - sizeof(notification->msgtype)
				);
			msgtype = 0;
		}
		else {
			HIP_INFO("Found unsupported parameter in NOTIFY "\
				 "packet.\n");
		}
	}

	return err;
}

int hip_receive_bos(struct hip_common *bos,
		    struct in6_addr *bos_saddr,
		    struct in6_addr *bos_daddr,
		    hip_ha_t *entry,
		    hip_portpair_t *bos_info)
{
	int err = 0, state = 0;

	_HIP_DEBUG("hip_receive_bos() invoked.\n");

	HIP_IFEL(ipv6_addr_any(&bos->hits), 0,
		 "Received NULL sender HIT in BOS.\n");
	HIP_IFEL(!ipv6_addr_any(&bos->hitr), 0,
		 "Received non-NULL receiver HIT in BOS.\n");
	HIP_DEBUG("Entered in hip_receive_bos...\n");
	state = entry ? entry->state : HIP_STATE_UNASSOCIATED;

	/** @todo If received BOS packet from already known sender should return
	    right now */
	HIP_DEBUG("Received BOS packet in state %s\n", hip_state_str(state));
 	switch(state) {
 	case HIP_STATE_UNASSOCIATED:
	case HIP_STATE_I1_SENT:
	case HIP_STATE_I2_SENT:
		/* Possibly no state created yet */
		err = (hip_get_handle_default_func_set())->hip_handle_bos(bos, bos_saddr, bos_daddr, entry, bos_info);
		break;
	case HIP_STATE_R2_SENT:
 	case HIP_STATE_ESTABLISHED:
		HIP_DEBUG("BOS not handled in state %s\n", hip_state_str(state));
		break;
	default:
		HIP_IFEL(1, 0, "Internal state (%d) is incorrect\n", state);
	}

	if (entry)
		hip_put_ha(entry);
 out_err:
	return err;
}

int hip_handle_firewall_i1_request(struct hip_common *msg,
				   struct in6_addr *i1_saddr,
				   struct in6_addr *i1_daddr)
{
	int err = 0, if_index = 0, is_ipv4_locator,
		reuse_hadb_local_address = 0, ha_nat_mode = hip_nat_status,
                old_global_nat_mode = hip_nat_status;
	in_port_t ha_local_port, ha_peer_port;
	hip_ha_t *entry;
	hip_hit_t *src_hit, *dst_hit;
	hip_lsi_t *lsi = NULL;
	int is_loopback = 0;
	struct in6_addr src_addr;
//	struct xfrm_user_acquire *acq;
	struct in6_addr dst_addr;
	struct sockaddr_storage ss_addr;
	struct sockaddr *addr;
	addr = (struct sockaddr*) &ss_addr;

	HIP_DEBUG("Acquire from Firewall: sending I1! \n");

	src_hit = &(msg->hits);
	dst_hit = &(msg->hitr);

	HIP_DEBUG_HIT("src HIT", src_hit);
	HIP_DEBUG_HIT("dst HIT", dst_hit);

	/* Sometimes we get deformed HITs from kernel, skip them */
	HIP_IFEL(!(ipv6_addr_is_hit(src_hit) && ipv6_addr_is_hit(dst_hit) &&
		   hip_hidb_hit_is_our(src_hit) &&
		   hit_is_real_hit(dst_hit)), -1,
		 "Received rubbish from firewall, skip\n");

	entry = hip_hadb_find_byhits(src_hit, dst_hit);
	if (entry) {
		reuse_hadb_local_address = 1;
		goto skip_entry_creation;
	}


	/* No entry found; find first IP matching to the HIT and then
	   create the entry */
#ifdef CONFIG_HIP_I3
	if(hip_get_hi3_status()){
		struct in_addr lpback = { htonl(INADDR_LOOPBACK) };
		IPV4_TO_IPV6_MAP(&lpback, &dst_addr);
		err = 0;
	}
	else
#endif
		err = hip_map_id_to_addr(dst_hit, NULL, &dst_addr);


	if (err) {
		/* Search HADB for existing entries */
		entry = hip_hadb_try_to_find_by_peer_hit(dst_hit);
		if (entry) {
			HIP_DEBUG_IN6ADDR("reusing HA",
					  &entry->peer_addr);
			ipv6_addr_copy(&dst_addr, &entry->peer_addr);
			ha_local_port = entry->local_udp_port;
			ha_peer_port = entry->peer_udp_port;
			ha_nat_mode = entry->nat_mode;
			err = 0;
		}
	}

	/* map to loopback if hit is ours  */
	if (err && hip_hidb_hit_is_our(dst_hit)) {
		struct in6_addr lpback = IN6ADDR_LOOPBACK_INIT;
		ipv6_addr_copy(&dst_addr, &lpback);
		ipv6_addr_copy(&src_addr, &lpback);
		is_loopback = 1;
		reuse_hadb_local_address = 1;
		err = 0;
	}

	/* broadcast I1 as a last resource */
	if (err) {
		struct in_addr bcast = { INADDR_BROADCAST };
		/* IPv6 multicast (see bos.c) failed to bind() to link local,
		   so using IPv4 here -mk */
		HIP_DEBUG("No information of peer found, trying broadcast\n");
		IPV4_TO_IPV6_MAP(&bcast, &dst_addr);
		/* Broadcast did not work with UDP packets -mk */
		ha_nat_mode = 0;
		err = 0;
	}

	/* @fixme: changing global state won't work with threads */
	hip_nat_status = ha_nat_mode;

	if (entry) {
		lsi = &(entry->lsi_peer);
	}

	HIP_IFEL(hip_hadb_add_peer_info(dst_hit, &dst_addr, lsi, NULL), -1,
		 "map failed\n");

	hip_nat_status = old_global_nat_mode; /* restore nat status */

	HIP_IFEL(!(entry = hip_hadb_find_byhits(src_hit, dst_hit)), -1,
		 "Internal lookup error\n");

	if (is_loopback)
		ipv6_addr_copy(&(entry->our_addr), &src_addr);

	/* Preserve NAT status with peer */
	entry->local_udp_port = ha_local_port;
	entry->peer_udp_port = ha_peer_port;
	entry->nat_mode = ha_nat_mode;

	reuse_hadb_local_address = 1;

skip_entry_creation:

	if (entry->state == HIP_STATE_ESTABLISHED) {
		HIP_DEBUG("Acquire from firewall in established state (hard handover?), skip\n");
		goto out_err;
	} else if (entry->state == HIP_STATE_NONE ||
	    entry->state == HIP_STATE_UNASSOCIATED) {
		HIP_DEBUG("State is %d, sending i1\n", entry->state);
	} else if (entry->hip_msg_retrans.buf == NULL) {
		HIP_DEBUG("Expired retransmissions, sending i1\n");
	} else {
		HIP_DEBUG("I1 was already sent, ignoring\n");
		goto out_err;
	}

	is_ipv4_locator = IN6_IS_ADDR_V4MAPPED(&entry->peer_addr);

	memset(addr, 0, sizeof(struct sockaddr_storage));
	addr->sa_family = (is_ipv4_locator ? AF_INET : AF_INET6);

	if (!reuse_hadb_local_address) {
		if (is_ipv4_locator) {
			IPV4_TO_IPV6_MAP((struct in_addr*) i1_saddr,
					&entry->our_addr);
//			IPV4_TO_IPV6_MAP(((struct in_addr *)&acq->id.daddr),
//					 &entry->our_addr);
		} else {
			ipv6_addr_copy(&entry->our_addr,
					(struct in6_addr*) i1_saddr);
//			ipv6_addr_copy(&entry->our_addr,
//				       ((struct in6_addr*)&acq->id.daddr));

		}
	}

	memcpy(hip_cast_sa_addr(addr), &entry->our_addr,
	       hip_sa_addr_len(addr));

	HIP_DEBUG_HIT("our hit", &entry->hit_our);
        HIP_DEBUG_HIT("peer hit", &entry->hit_peer);
	HIP_DEBUG_IN6ADDR("peer locator", &entry->peer_addr);
	HIP_DEBUG_IN6ADDR("our locator", &entry->our_addr);

	if_index = hip_devaddr2ifindex(&entry->our_addr);
	HIP_IFEL((if_index < 0), -1, "if_index NOT determined\n");
        /* we could try also hip_select_source_address() here on failure,
	 *  but it seems to fail too */

	HIP_DEBUG("Using ifindex %d\n", if_index);

	//add_address_to_list(addr, if_index /*acq->sel.ifindex*/);

	HIP_IFEL(hip_send_i1(&entry->hit_our, &entry->hit_peer, entry), -1,
		 "Sending of I1 failed\n");

out_err:
	return err;
}

<<<<<<< HEAD
int handle_locator(struct hip_locator *locator,
		   in6_addr_t         *r1_saddr,
		   in6_addr_t         *r1_daddr,
		   hip_ha_t           *entry,
		   hip_portpair_t     *r1_info){
	int n_addrs = 0, loc_size = 0, err = 0;
	struct hip_locator_info_addr_item* first = NULL;
	struct netdev_address *n = NULL;
	hip_list_t *item = NULL, *tmp = NULL;
	int ii = 0, use_ip4 = 1;

	// Lets save the LOCATOR to the entry 'till we
        //   get the esp_info in r2 then handle it
        n_addrs = hip_get_locator_addr_item_count(locator);
        loc_size = sizeof(struct hip_locator) +
            (n_addrs * sizeof(struct hip_locator_info_addr_item));
        HIP_IFEL(!(entry->locator = malloc(loc_size)),
               -1, "Malloc for entry->locators failed\n");
        memcpy(entry->locator, locator, loc_size);

#ifdef CONFIG_HIP_I3
	if(entry && entry->hip_is_hi3_on){
		if( r1_info->hi3_in_use && n_addrs > 0 ){
			first = (char*)locator+sizeof(struct hip_locator);
			memcpy(r1_saddr, &first->address, sizeof(struct in6_addr));

			list_for_each_safe(item, tmp, addresses, ii){
				n = list_entry(item);
				if (ipv6_addr_is_hit(hip_cast_sa_addr(&n->addr)))
					continue;
				if (!hip_sockaddr_is_v6_mapped(&n->addr)){
					memcpy(r1_daddr, hip_cast_sa_addr(&n->addr),
					       hip_sa_addr_len(&n->addr));
					ii = -1;
					use_ip4 = 0;
					break;
				}
			}
			if( use_ip4 ){
				list_for_each_safe(item, tmp, addresses, ii){
					n = list_entry(item);
					if (ipv6_addr_is_hit(hip_cast_sa_addr(&n->addr)))
						continue;
					if (hip_sockaddr_is_v6_mapped(&n->addr)){
						memcpy(r1_daddr, hip_cast_sa_addr(&n->addr),
						       hip_sa_addr_len(&n->addr));
						ii = -1;
						break;
					}
				}
			}

			struct in6_addr daddr;

			memcpy(&entry->our_addr, r1_daddr, sizeof(struct in6_addr));

			hip_hadb_get_peer_addr(entry, &daddr);
			hip_hadb_delete_peer_addrlist_one_old(entry, &daddr);
			hip_hadb_add_peer_addr(entry, r1_saddr, 0, 0,
					       PEER_ADDR_STATE_ACTIVE);
		}
	}
#endif
out_err:
	return err;
}
=======

>>>>>>> c94ec6b0
<|MERGE_RESOLUTION|>--- conflicted
+++ resolved
@@ -3600,73 +3600,3 @@
 	return err;
 }
 
-<<<<<<< HEAD
-int handle_locator(struct hip_locator *locator,
-		   in6_addr_t         *r1_saddr,
-		   in6_addr_t         *r1_daddr,
-		   hip_ha_t           *entry,
-		   hip_portpair_t     *r1_info){
-	int n_addrs = 0, loc_size = 0, err = 0;
-	struct hip_locator_info_addr_item* first = NULL;
-	struct netdev_address *n = NULL;
-	hip_list_t *item = NULL, *tmp = NULL;
-	int ii = 0, use_ip4 = 1;
-
-	// Lets save the LOCATOR to the entry 'till we
-        //   get the esp_info in r2 then handle it
-        n_addrs = hip_get_locator_addr_item_count(locator);
-        loc_size = sizeof(struct hip_locator) +
-            (n_addrs * sizeof(struct hip_locator_info_addr_item));
-        HIP_IFEL(!(entry->locator = malloc(loc_size)),
-               -1, "Malloc for entry->locators failed\n");
-        memcpy(entry->locator, locator, loc_size);
-
-#ifdef CONFIG_HIP_I3
-	if(entry && entry->hip_is_hi3_on){
-		if( r1_info->hi3_in_use && n_addrs > 0 ){
-			first = (char*)locator+sizeof(struct hip_locator);
-			memcpy(r1_saddr, &first->address, sizeof(struct in6_addr));
-
-			list_for_each_safe(item, tmp, addresses, ii){
-				n = list_entry(item);
-				if (ipv6_addr_is_hit(hip_cast_sa_addr(&n->addr)))
-					continue;
-				if (!hip_sockaddr_is_v6_mapped(&n->addr)){
-					memcpy(r1_daddr, hip_cast_sa_addr(&n->addr),
-					       hip_sa_addr_len(&n->addr));
-					ii = -1;
-					use_ip4 = 0;
-					break;
-				}
-			}
-			if( use_ip4 ){
-				list_for_each_safe(item, tmp, addresses, ii){
-					n = list_entry(item);
-					if (ipv6_addr_is_hit(hip_cast_sa_addr(&n->addr)))
-						continue;
-					if (hip_sockaddr_is_v6_mapped(&n->addr)){
-						memcpy(r1_daddr, hip_cast_sa_addr(&n->addr),
-						       hip_sa_addr_len(&n->addr));
-						ii = -1;
-						break;
-					}
-				}
-			}
-
-			struct in6_addr daddr;
-
-			memcpy(&entry->our_addr, r1_daddr, sizeof(struct in6_addr));
-
-			hip_hadb_get_peer_addr(entry, &daddr);
-			hip_hadb_delete_peer_addrlist_one_old(entry, &daddr);
-			hip_hadb_add_peer_addr(entry, r1_saddr, 0, 0,
-					       PEER_ADDR_STATE_ACTIVE);
-		}
-	}
-#endif
-out_err:
-	return err;
-}
-=======
-
->>>>>>> c94ec6b0
