--- conflicted
+++ resolved
@@ -1882,13 +1882,7 @@
 	HIP_INFO_HIT("Source HIT:", &i2->hits);
 	HIP_INFO_IN6ADDR("Source IP :", i2_saddr);
  
-<<<<<<< HEAD
-
-	HIP_DEBUG("hip_handle_i2() invoked.\n");
-=======
 	_HIP_DEBUG("hip_handle_i2() invoked.\n");
->>>>>>> d0511170
-
 
 	/* The context structure is used to gather the context created from
 	   processing the I2 packet, as well as storing the original packet.
