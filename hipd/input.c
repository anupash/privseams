--- conflicted
+++ resolved
@@ -1466,27 +1466,10 @@
 
 	HIP_IFEL(entry->sign(entry->our_priv, r2), -EINVAL, "Could not sign R2. Failing\n");
 
-<<<<<<< HEAD
- 	/* If the peer is behind a NAT, UDP is used. */
-	if(entry->nat_mode && 0) {
-		HIP_IFEL(entry->hadb_xmit_func->
-			 hip_send_udp(i2_daddr, i2_saddr, HIP_NAT_UDP_PORT,
-				      entry->peer_udp_port, r2, entry, 0),
-			 -ECOMM, "Sending R2 packet on UDP failed.\n");
-	}
-	/* If there's no NAT between, raw HIP is used. */
-	else {
-		/** @todo remove ports. */
-		HIP_IFEL(entry->hadb_xmit_func->
-			 hip_send_raw(i2_daddr, i2_saddr, 0, 0, r2, entry, 0),
-			 -ECOMM, "Sending R2 packet on raw HIP failed.\n");
-	}
-=======
 	HIP_IFEL(entry->hadb_xmit_func->
 		 hip_send_pkt(i2_daddr, i2_saddr, HIP_NAT_UDP_PORT,
 			      entry->peer_udp_port, r2, entry, 0),
 		 -ECOMM, "Sending R2 packet failed.\n");
->>>>>>> de6919d0
 
 #ifdef CONFIG_HIP_ESCROW
 	// Add escrow association to database
