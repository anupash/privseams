/** @file
 * This file defines handling functions for incoming packets for the Host
 * Identity Protocol (HIP).
 *
 * @author  Janne Lundberg
 * @author  Miika Komu
 * @author  Mika Kousa
 * @author  Kristian Slavov
 * @author  Anthony D. Joseph
 * @author  Bing Zhou
 * @author  Tobias Heer
 * @author  Laura Takkinen (blind code)
 * @author  Rene Hummen
 * @author  Samu Varjonen
 * @note    Distributed under <a href="http://www.gnu.org/licenses/gpl.txt">GNU/GPL</a>.
 * @note    Doxygen comments for functions are now in the header file.
 *          Lauri 19.09.2007
 */
#include "input.h"

#ifdef CONFIG_HIP_OPPORTUNISTIC
extern unsigned int opportunistic_mode;
#endif

/** A function set for NAT travelsal. */
extern hip_xmit_func_set_t nat_xmit_func_set;
extern int hip_build_param_esp_info(struct hip_common *msg,
				    uint16_t keymat_index, uint32_t old_spi,
				    uint32_t new_spi);

/** @note Fix the packet len before calling this function! */
static int hip_verify_hmac(struct hip_common *buffer, u8 *hmac,
			   void *hmac_key, int hmac_type)
{
	int err = 0;
	u8 *hmac_res = NULL;

	HIP_IFEL(!(hmac_res = HIP_MALLOC(HIP_AH_SHA_LEN, GFP_ATOMIC)), -ENOMEM,
		 "HIP_MALLOC failed\n");

	_HIP_HEXDUMP("HMAC data", buffer, hip_get_msg_total_len(buffer));

	HIP_IFEL(hip_write_hmac(hmac_type, hmac_key, buffer,
				hip_get_msg_total_len(buffer), hmac_res),
		 -EINVAL, "Could not build hmac\n");

	_HIP_HEXDUMP("HMAC", hmac_res, HIP_AH_SHA_LEN);
	HIP_IFE(memcmp(hmac_res, hmac, HIP_AH_SHA_LEN), -EINVAL);

 out_err:
	if (hmac_res)
		HIP_FREE(hmac_res);

	return err;
}

int hip_verify_packet_hmac(struct hip_common *msg,
			   struct hip_crypto_key *crypto_key)
{
	HIP_DEBUG("hip_verify_packet_hmac() invoked.\n");
	int err = 0, len = 0, orig_len = 0;
	u8 orig_checksum = 0;
	struct hip_crypto_key tmpkey;
	struct hip_hmac *hmac = NULL;

	HIP_IFEL(!(hmac = hip_get_param(msg, HIP_PARAM_HMAC)),
		 -ENOMSG, "No HMAC parameter\n");

	/* hmac verification modifies the msg length temporarily, so we have
	   to restore the length */
	orig_len = hip_get_msg_total_len(msg);

	/* hmac verification assumes that checksum is zero */
	orig_checksum = hip_get_msg_checksum(msg);
	hip_zero_msg_checksum(msg);

	len = (u8 *) hmac - (u8*) msg;
	hip_set_msg_total_len(msg, len);

	_HIP_HEXDUMP("HMAC key", crypto_key->key,
		    hip_hmac_key_length(HIP_ESP_AES_SHA1));
	_HIP_HEXDUMP("HMACced data:", msg, len);

	memcpy(&tmpkey, crypto_key, sizeof(tmpkey));
	HIP_IFEL(hip_verify_hmac(msg, hmac->hmac_data, tmpkey.key,
				 HIP_DIGEST_SHA1_HMAC),
		 -1, "HMAC validation failed\n");

	/* revert the changes to the packet */
	hip_set_msg_total_len(msg, orig_len);
	hip_set_msg_checksum(msg, orig_checksum);

 out_err:
	return err;
}
//add by santtu
int hip_verify_packet_hmac_general(struct hip_common *msg,
			   struct hip_crypto_key *crypto_key, hip_tlv_type_t parameter_type)
{
	int err = 0, len = 0, orig_len = 0;
	u8 orig_checksum = 0;
	struct hip_crypto_key tmpkey;
	struct hip_hmac *hmac = NULL;

	HIP_DEBUG("hip_verify_packet_hmac() invoked.\n");

	HIP_IFEL(!(hmac = hip_get_param(msg, parameter_type)),
		 -ENOMSG, "No HMAC parameter\n");

	/* hmac verification modifies the msg length temporarile, so we have
	   to restore the length */
	orig_len = hip_get_msg_total_len(msg);

	/* hmac verification assumes that checksum is zero */
	orig_checksum = hip_get_msg_checksum(msg);
	hip_zero_msg_checksum(msg);

	len = (u8 *) hmac - (u8*) msg;
	hip_set_msg_total_len(msg, len);

	_HIP_HEXDUMP("HMAC key", crypto_key->key,
		    hip_hmac_key_length(HIP_ESP_AES_SHA1));
	_HIP_HEXDUMP("HMACced data:", msg, len);

	memcpy(&tmpkey, crypto_key, sizeof(tmpkey));
	HIP_IFEL(hip_verify_hmac(msg, hmac->hmac_data, tmpkey.key,
				 HIP_DIGEST_SHA1_HMAC),
		 -1, "HMAC validation failed\n");

	/* revert the changes to the packet */
	hip_set_msg_total_len(msg, orig_len);
	hip_set_msg_checksum(msg, orig_checksum);

 out_err:
	return err;
}
//end add

int hip_verify_packet_rvs_hmac(struct hip_common *msg,
			   struct hip_crypto_key *crypto_key)
{
	int err = 0, len, orig_len;
	u8 orig_checksum;
	struct hip_crypto_key tmpkey;
	struct hip_hmac *hmac;

	_HIP_DEBUG("hip_verify_packet_rvs_hmac() invoked.\n");

	HIP_IFEL(!(hmac = hip_get_param(msg, HIP_PARAM_RVS_HMAC)),
		 -ENOMSG, "No HMAC parameter\n");

	/* hmac verification modifies the msg length temporarily, so we have
	   to restore the length */
	orig_len = hip_get_msg_total_len(msg);

	/* hmac verification assumes that checksum is zero */
	orig_checksum = hip_get_msg_checksum(msg);
	hip_zero_msg_checksum(msg);

	len = (u8 *) hmac - (u8*) msg;
	hip_set_msg_total_len(msg, len);

	/* Substringed the following debug prints to reduce the excessive jargon
	   that these functions produce. -Lauri 06.05.2008. */
	HIP_HEXDUMP("HMAC key", crypto_key->key,
		    hip_hmac_key_length(HIP_ESP_AES_SHA1));

	HIP_HEXDUMP("HMACced data", msg, len);
	memcpy(&tmpkey, crypto_key, sizeof(tmpkey));

	HIP_IFEL(hip_verify_hmac(msg, hmac->hmac_data, tmpkey.key,
				 HIP_DIGEST_SHA1_HMAC),
		 -1, "HMAC validation failed\n");

	/* revert the changes to the packet */
	hip_set_msg_total_len(msg, orig_len);
	hip_set_msg_checksum(msg, orig_checksum);

 out_err:
	return err;
}

int hip_verify_packet_hmac2(struct hip_common *msg,
			    struct hip_crypto_key *crypto_key,
			    struct hip_host_id *host_id)
{
	int err = 0;
	struct hip_crypto_key tmpkey;
	struct hip_hmac *hmac;
	struct hip_common *msg_copy = NULL;
	struct hip_esp_info *esp_info;

	_HIP_DEBUG("hip_verify_packet_hmac2() invoked.\n");
	HIP_IFE(!(msg_copy = hip_msg_alloc()), -ENOMEM);
	memcpy(msg_copy, msg, sizeof(struct hip_common));
	hip_set_msg_total_len(msg_copy, 0);
	hip_zero_msg_checksum(msg_copy);

	esp_info = hip_get_param(msg, HIP_PARAM_ESP_INFO);
	HIP_ASSERT(esp_info);
	HIP_IFE(hip_build_param(msg_copy, esp_info), -EFAULT);
	hip_build_param(msg_copy, host_id);

	HIP_IFEL(!(hmac = hip_get_param(msg, HIP_PARAM_HMAC2)), -ENOMSG, "Packet contained no HMAC parameter\n");
	HIP_HEXDUMP("HMAC data", msg_copy, hip_get_msg_total_len(msg_copy));
	memcpy(&tmpkey, crypto_key, sizeof(tmpkey));

	HIP_IFEL(hip_verify_hmac(msg_copy, hmac->hmac_data, tmpkey.key, HIP_DIGEST_SHA1_HMAC),
		-1, "HMAC validation failed\n");

 out_err:
	if (msg_copy)
		HIP_FREE(msg_copy);

	return err;
}

int hip_produce_keying_material(struct hip_common *msg, struct hip_context *ctx,
				uint64_t I, uint64_t J,
				struct hip_dh_public_value **dhpv)
{
	char *dh_shared_key = NULL;
	int hip_transf_length, hmac_transf_length;
	int auth_transf_length, esp_transf_length, we_are_HITg = 0;
	int hip_tfm, esp_tfm, err = 0, dh_shared_len = 1024;
	struct hip_keymat_keymat km;
	struct hip_esp_info *esp_info;
	char *keymat = NULL;
	size_t keymat_len_min; /* how many bytes we need at least for the KEYMAT */
	size_t keymat_len; /* note SHA boundary */
	struct hip_tlv_common *param = NULL;
	uint16_t esp_keymat_index, esp_default_keymat_index;
	struct hip_diffie_hellman *dhf;
	hip_ha_t *blind_entry;
	int type = 0;
	uint16_t nonce;
	struct in6_addr *plain_local_hit = NULL;

	_HIP_DEBUG("hip_produce_keying_material() invoked.\n");
	/* Perform light operations first before allocating memory or
	 * using lots of CPU time */
	HIP_IFEL(!(param = hip_get_param(msg, HIP_PARAM_HIP_TRANSFORM)),
		 -EINVAL,
		 "Could not find HIP transform\n");
	HIP_IFEL((hip_tfm = hip_select_hip_transform((struct hip_hip_transform *) param)) == 0,
		 -EINVAL, "Could not select HIP transform\n");
	HIP_IFEL(!(param = hip_get_param(msg, HIP_PARAM_ESP_TRANSFORM)),
		 -EINVAL,
		 "Could not find ESP transform\n");
	HIP_IFEL((esp_tfm = hip_select_esp_transform((struct hip_esp_transform *) param)) == 0,
		 -EINVAL, "Could not select proper ESP transform\n");

	hip_transf_length = hip_transform_key_length(hip_tfm);
	hmac_transf_length = hip_hmac_key_length(esp_tfm);
	esp_transf_length = hip_enc_key_length(esp_tfm);
	auth_transf_length = hip_auth_key_length_esp(esp_tfm);

	HIP_DEBUG("Transform lengths are:\n"\
		  "\tHIP = %d, HMAC = %d, ESP = %d, auth = %d\n",
		  hip_transf_length, hmac_transf_length, esp_transf_length,
		  auth_transf_length);

	HIP_DEBUG("I and J values from the puzzle and its solution are:\n"\
		  "\tI = 0x%llx\n\tJ = 0x%llx\n", I, J);

	/* Create only minumum amount of KEYMAT for now. From draft chapter
	   HIP KEYMAT we know how many bytes we need for all keys used in the
	   base exchange. */
	keymat_len_min = hip_transf_length + hmac_transf_length +
		hip_transf_length + hmac_transf_length + esp_transf_length +
		auth_transf_length + esp_transf_length + auth_transf_length;

	/* Assume ESP keys are after authentication keys */
	esp_default_keymat_index = hip_transf_length + hmac_transf_length +
		hip_transf_length + hmac_transf_length;

	/* R1 contains no ESP_INFO */
	esp_info = hip_get_param(msg, HIP_PARAM_ESP_INFO);

	if (esp_info != NULL){
		esp_keymat_index = ntohs(esp_info->keymat_index);
	} else {
		esp_keymat_index = esp_default_keymat_index;
	}

	if (esp_keymat_index != esp_default_keymat_index) {
		/** @todo Add support for keying material. */
		HIP_ERROR("Varying keying material slices are not supported "\
			  "yet.\n");
		err = -1;
		goto out_err;
	}

	keymat_len = keymat_len_min;

	if (keymat_len % HIP_AH_SHA_LEN) {
		keymat_len += HIP_AH_SHA_LEN - (keymat_len % HIP_AH_SHA_LEN);
	}

	HIP_DEBUG("Keying material:\n\tminimum length = %u\n\t"\
		  "keying material length = %u.\n", keymat_len_min, keymat_len);

	HIP_IFEL(!(keymat = HIP_MALLOC(keymat_len, GFP_KERNEL)), -ENOMEM,
		 "Error on allocating memory for keying material.\n");

	/* 1024 should be enough for shared secret. The length of the shared
	   secret actually depends on the DH Group. */
	/** @todo 1024 -> hip_get_dh_size ? */
	HIP_IFEL(!(dh_shared_key = HIP_MALLOC(dh_shared_len, GFP_KERNEL)),
		 -ENOMEM,
		 "Error on allocating memory for Diffie-Hellman shared key.\n");

	memset(dh_shared_key, 0, dh_shared_len);

	HIP_IFEL(!(dhf = (struct hip_diffie_hellman*)hip_get_param(
			   msg, HIP_PARAM_DIFFIE_HELLMAN)),
		 -ENOENT,  "No Diffie-Hellman parameter found.\n");

	/* If the message has two DH keys, select (the stronger, usually) one. */
	*dhpv = hip_dh_select_key(dhf);

	_HIP_DEBUG("dhpv->group_id= %d\n",(*dhpv)->group_id);
	_HIP_DEBUG("dhpv->pub_len= %d\n", ntohs((*dhpv)->pub_len));

	HIP_IFEL((dh_shared_len = hip_calculate_shared_secret(
			  (*dhpv)->public_value, (*dhpv)->group_id,
			  ntohs((*dhpv)->pub_len), dh_shared_key,
			  dh_shared_len)) < 0,
		 -EINVAL, "Calculation of shared secret failed.\n");

	_HIP_HEXDUMP("Diffie-Hellman shared parameter:\n", param,
		    hip_get_param_total_len(param));
	_HIP_HEXDUMP("Diffie-Hellman shared key:\n", dh_shared_key,
		     dh_shared_len);

#ifdef CONFIG_HIP_BLIND
	HIP_DEBUG_HIT("key_material msg->hits (responder)", &msg->hits);
	HIP_DEBUG_HIT("key_material msg->hitr (local)", &msg->hitr);

	if (hip_blind_get_status()) {
		type = hip_get_msg_type(msg);

	  /* Initiator produces keying material for I2:
	   * uses own blinded hit and plain initiator hit
	   */
	  if (type == HIP_R1) {
		  if((blind_entry =
		      hip_hadb_find_by_blind_hits(&msg->hitr, &msg->hits))
		     == NULL){
			  err = -1;
			  HIP_ERROR("Could not found blinded hip_ha_t entry\n");
			  goto out_err;
		  }
		  hip_make_keymat(dh_shared_key, dh_shared_len,
				  &km, keymat, keymat_len,
				  &blind_entry->hit_peer, &msg->hitr,
				  &ctx->keymat_calc_index, I, J);
	  }
	  /* Responder produces keying material for handling I2:
	   * uses own plain hit and blinded initiator hit */
	  else if (type == HIP_I2) {
	    HIP_IFEL((plain_local_hit = HIP_MALLOC(sizeof(struct in6_addr), 0)) == NULL,
		     -1, "Couldn't allocate memory\n");
	    HIP_IFEL(hip_blind_get_nonce(msg, &nonce), -1, "hip_blind_get_nonce failed\n");
	    HIP_IFEL(hip_plain_fingerprint(&nonce, &msg->hitr, plain_local_hit),
		     -1, "hip_plain_fingerprint failed\n");
	    HIP_DEBUG_HIT("plain_local_hit for handling I2", plain_local_hit);
	    hip_make_keymat(dh_shared_key, dh_shared_len,
			    &km, keymat, keymat_len,
			    &msg->hits, plain_local_hit, &ctx->keymat_calc_index, I, J);
	  }
	}
#endif
	if (!hip_blind_get_status()) {
	  hip_make_keymat(dh_shared_key, dh_shared_len,
			  &km, keymat, keymat_len,
			  &msg->hits, &msg->hitr, &ctx->keymat_calc_index, I, J);
	}
	/* draw from km to keymat, copy keymat to dst, length of
	 * keymat is len */

#if 0
	/* removed this because the cts is already set to 0 when it is
	   created */
	bzero(&ctx->hip_enc_in.key, sizeof(struct hip_crypto_key));
	bzero(&ctx->hip_enc_out.key, sizeof(struct hip_crypto_key));
	bzero(&ctx->hip_hmac_in.key, sizeof(struct hip_crypto_key));
	bzero(&ctx->hip_hmac_out.key, sizeof(struct hip_crypto_key));
	bzero(&ctx->esp_in.key, sizeof(struct hip_crypto_key));
	bzero(&ctx->esp_out.key, sizeof(struct hip_crypto_key));
	bzero(&ctx->auth_in.key, sizeof(struct hip_crypto_key));
	bzero(&ctx->auth_out.key, sizeof(struct hip_crypto_key));
#endif
	/* Draw keys: */
	we_are_HITg = hip_hit_is_bigger(&msg->hitr, &msg->hits);
	HIP_DEBUG("We are %s HIT.\n", we_are_HITg ? "greater" : "lesser");

	if (we_are_HITg) {
		hip_keymat_draw_and_copy(ctx->hip_enc_out.key, &km,	hip_transf_length);
		hip_keymat_draw_and_copy(ctx->hip_hmac_out.key,&km,	hmac_transf_length);
		hip_keymat_draw_and_copy(ctx->hip_enc_in.key, 	&km,	hip_transf_length);
 		hip_keymat_draw_and_copy(ctx->hip_hmac_in.key, &km,	hmac_transf_length);
		hip_keymat_draw_and_copy(ctx->esp_out.key, 	&km,	esp_transf_length);
 		hip_keymat_draw_and_copy(ctx->auth_out.key, 	&km,	auth_transf_length);
 		hip_keymat_draw_and_copy(ctx->esp_in.key, 	&km,	esp_transf_length);
 		hip_keymat_draw_and_copy(ctx->auth_in.key, 	&km,	auth_transf_length);
 	} else {
 	 	hip_keymat_draw_and_copy(ctx->hip_enc_in.key, 	&km,	hip_transf_length);
 		hip_keymat_draw_and_copy(ctx->hip_hmac_in.key,	&km,	hmac_transf_length);
 		hip_keymat_draw_and_copy(ctx->hip_enc_out.key,	&km,	hip_transf_length);
 		hip_keymat_draw_and_copy(ctx->hip_hmac_out.key,&km,	hmac_transf_length);
 		hip_keymat_draw_and_copy(ctx->esp_in.key, 	&km,	esp_transf_length);
 		hip_keymat_draw_and_copy(ctx->auth_in.key, 	&km,	auth_transf_length);
 		hip_keymat_draw_and_copy(ctx->esp_out.key, 	&km,	esp_transf_length);
 		hip_keymat_draw_and_copy(ctx->auth_out.key, 	&km,	auth_transf_length);
 	}
 	HIP_HEXDUMP("HIP-gl encryption:", &ctx->hip_enc_out.key, hip_transf_length);
 	HIP_HEXDUMP("HIP-gl integrity (HMAC) key:", &ctx->hip_hmac_out.key,
 		    hmac_transf_length);
 	_HIP_DEBUG("skipping HIP-lg encryption key, %u bytes\n", hip_transf_length);
	HIP_HEXDUMP("HIP-lg encryption:", &ctx->hip_enc_in.key, hip_transf_length);
 	HIP_HEXDUMP("HIP-lg integrity (HMAC) key:", &ctx->hip_hmac_in.key, hmac_transf_length);
 	HIP_HEXDUMP("SA-gl ESP encryption key:", &ctx->esp_out.key, esp_transf_length);
 	HIP_HEXDUMP("SA-gl ESP authentication key:", &ctx->auth_out.key, auth_transf_length);
 	HIP_HEXDUMP("SA-lg ESP encryption key:", &ctx->esp_in.key, esp_transf_length);
 	HIP_HEXDUMP("SA-lg ESP authentication key:", &ctx->auth_in.key, auth_transf_length);

#undef KEYMAT_DRAW_AND_COPY

	/* the next byte when creating new keymat */
	ctx->current_keymat_index = keymat_len_min; /* offset value, so no +1 ? */
	ctx->keymat_calc_index = (ctx->current_keymat_index / HIP_AH_SHA_LEN) + 1;
	ctx->esp_keymat_index = esp_keymat_index;

	memcpy(ctx->current_keymat_K, keymat+(ctx->keymat_calc_index-1)*HIP_AH_SHA_LEN, HIP_AH_SHA_LEN);

	_HIP_DEBUG("ctx: keymat_calc_index=%u current_keymat_index=%u\n",
		   ctx->keymat_calc_index, ctx->current_keymat_index);
	_HIP_HEXDUMP("CTX CURRENT KEYMAT", ctx->current_keymat_K, HIP_AH_SHA_LEN);

	/* store DH shared key */
	ctx->dh_shared_key = dh_shared_key;
	ctx->dh_shared_key_len = dh_shared_len;

	/* on success HIP_FREE for dh_shared_key is called by caller */
 out_err:
	if (err && dh_shared_key)
		HIP_FREE(dh_shared_key);
	if (keymat)
		HIP_FREE(keymat);
	if (plain_local_hit)
		HIP_FREE(plain_local_hit);
	return err;
}

int hip_receive_control_packet(struct hip_common *msg,
			       struct in6_addr *src_addr,
			       struct in6_addr *dst_addr,
	                       hip_portpair_t *msg_info,
                               int filter)
{
	hip_ha_t tmp, *entry = NULL;
	int err = 0, type, skip_sync = 0;

	/* Debug printing of received packet information. All received HIP
	   control packets are first passed to this function. Therefore
	   printing packet data here works for all packets. To avoid excessive
	   debug printing do not print this information inside the individual
	   receive or handle functions. */
	_HIP_DEBUG("hip_receive_control_packet() invoked.\n");
	HIP_DEBUG_IN6ADDR("Source IP", src_addr);
	HIP_DEBUG_IN6ADDR("Destination IP", dst_addr);
	HIP_DEBUG_HIT("HIT Sender", &msg->hits);
	HIP_DEBUG_HIT("HIT Receiver", &msg->hitr);
	HIP_DEBUG("source port: %u, destination port: %u\n",
		  msg_info->src_port, msg_info->dst_port);
	HIP_DUMP_MSG(msg);

//add by santtu
#if 0
	type = hip_get_msg_type(msg);
	entry = hip_hadb_find_byhits(&msg->hits, &msg->hitr);
	if(type == HIP_UPDATE && entry){
		hip_external_ice_receive_pkt(msg+1,msg->payload_len,entry,src_addr,msg_info->src_port);
	}
#endif
//end add



	HIP_IFEL(hip_check_network_msg(msg), -1,
		 "checking control message failed\n", -1);

	type = hip_get_msg_type(msg);

	/** @todo Check packet csum.*/

	entry = hip_hadb_find_byhits(&msg->hits, &msg->hitr);



#ifdef CONFIG_HIP_OPPORTUNISTIC
	if (!entry && opportunistic_mode &&
	    (type == HIP_I1 || type == HIP_R1)) {
		entry = hip_oppdb_get_hadb_entry_i1_r1(msg, src_addr,
						       dst_addr,
						       msg_info);
		/* If agent is prompting user, let's make sure that
		   the death counter in maintenance does not expire */
		if (hip_agent_is_alive() && entry)
		    entry->hip_opp_fallback_disable = filter;
	} else {
		/* Ugly bug fix for "conntest-client hostname tcp 12345"
		   where hostname maps to HIT and IP in hosts files.
		   Why the heck the receive function points here to
		   receive_opp_r1 even though we have a regular entry? */

	     /* What is the point of having receive function pointer anyways?
		Not to mention a SET of them... */
		if (entry)
			entry->hadb_rcv_func->hip_receive_r1 = hip_receive_r1;
	}
#endif

#ifdef CONFIG_HIP_AGENT
	/** Filter packet trough agent here. */
	if ((type == HIP_I1 || type == HIP_R1) && filter)
	{
		HIP_DEBUG("Filtering packet trough agent now (packet is %s).\n",
		          type == HIP_I1 ? "I1" : "R1");
		err = hip_agent_filter(msg, src_addr, dst_addr, msg_info);
		/* If packet filtering OK, return and wait for agent reply. */
		if (err == 0) goto out_err;
	}
#endif

#ifdef CONFIG_HIP_BLIND
	HIP_DEBUG("Blind block\n");
	// Packet that was received is blinded
	if (ntohs(msg->control) & HIP_PACKET_CTRL_BLIND) {
	  HIP_DEBUG("Message is blinded\n");
	  if(type == HIP_I1) { //Responder receives
	    HIP_DEBUG("set_blind_on\n");
	    // Activate blind mode
	    hip_set_blind_on();
	  } else if (type == HIP_R1 || // Initiator receives
		     type == HIP_I2 || // Responder receives
		     type == HIP_R2) { // Initiator receives
	    if (hip_blind_get_status())
	      entry = hip_hadb_find_by_blind_hits(&msg->hitr, &msg->hits);
	    else {
	      HIP_ERROR("Blinded packet %d received, but blind is not activated, drop packet\n", type);
	      err = -ENOSYS;
	      goto out_err;
	    }
	  } else {
	    //BLIND TODO: UPDATE, NOTIFY...
	  }
	} else {
	     if(hip_blind_get_status()) {
               HIP_ERROR("Blind mode is on, but we received plain packet %d, drop packet\n", type);
               err = -ENOSYS;
               goto out_err;
             }
        }
	/* fetch the state from the hadb database to be able to choose the
	   appropriate message handling functions */
	if (!(ntohs(msg->control) & HIP_PACKET_CTRL_BLIND)) { // Normal packet received
	    entry = hip_hadb_find_byhits(&msg->hits, &msg->hitr);
	}
#endif
//add by santtu
#ifdef CONFIG_HIP_RVS
	//check if it a relaying msg

	//add by santtu
	//if(hip_relay_handle_relay_to(msg, type, src_addr, dst_addr, msg_info)){

	if(hip_relay_handle_relay_to(msg, type, src_addr, dst_addr, msg_info)){
	//end
		err = -ECANCELED;
		goto out_err;
	}
	else{
		HIP_DEBUG("handle relay to failed, continue the bex handler\n");
	}
#endif
//end add

	switch(type) {
	case HIP_I1:
		/* No state. */
	  HIP_DEBUG("Received HIP_I1 message\n");
	  err = (hip_get_rcv_default_func_set())->hip_receive_i1(msg, src_addr,
								 dst_addr,
								 entry,
								 msg_info);
	  break;

	case HIP_I2:
		/* Possibly state. */
		if(entry){
		     err = entry->hadb_rcv_func->
			  hip_receive_i2(msg, src_addr, dst_addr, entry,
					 msg_info);
		} else {
			err = ((hip_rcv_func_set_t *)
			       hip_get_rcv_default_func_set())->
				hip_receive_i2(msg, src_addr, dst_addr, entry,
					       msg_info);
		}
		break;

	case HIP_R1:
	  	/* State. */
	        HIP_IFEL(!entry, -1, "No entry when receiving R1\n");
		HIP_IFCS(entry, err = entry->hadb_rcv_func->
			 hip_receive_r1(msg, src_addr, dst_addr, entry,
					msg_info));
		break;

	case HIP_R2:
		HIP_IFCS(entry, err = entry->hadb_rcv_func->
			 hip_receive_r2(msg, src_addr, dst_addr, entry,
					msg_info));
		//HIP_STOP_TIMER(KMM_GLOBAL,"Base Exchange");
		break;

	case HIP_UPDATE:
		HIP_DEBUG_HIT("receive a stun  from:  " ,src_addr );
		if(entry){
			HIP_IFCS(entry, err = entry->hadb_rcv_func->
				 hip_receive_update(msg, src_addr, dst_addr, entry,
						    msg_info));
		}
		//add the santtu
		/**to support stun from firewall**/
		else{
			HIP_DEBUG("FOUND A UPDATE FROM FIREWALL \n");
			hip_receive_update(msg, src_addr, dst_addr, entry,
				    msg_info);
		}
		//end add
		break;

	case HIP_NOTIFY:
		HIP_IFCS(entry, err = entry->hadb_rcv_func->
			 hip_receive_notify(msg, src_addr, dst_addr, entry));
		break;

	case HIP_BOS:
	     HIP_IFCS(entry, err = entry->hadb_rcv_func->
		      hip_receive_bos(msg, src_addr, dst_addr, entry,
				      msg_info));

	     /*In case of BOS the msg->hitr is null, therefore it is replaced
	       with our own HIT, so that the beet state can also be
	       synchronized. */

	     ipv6_addr_copy(&tmp.hit_peer, &msg->hits);
	     hip_init_us(&tmp, NULL);
	     ipv6_addr_copy(&msg->hitr, &tmp.hit_our);
	     skip_sync = 0;
	     break;
	case HIP_CLOSE:
		HIP_IFCS(entry, err = entry->hadb_rcv_func->
			 hip_receive_close(msg, entry));
		break;

	case HIP_CLOSE_ACK:
		HIP_IFCS(entry, err = entry->hadb_rcv_func->
			 hip_receive_close_ack(msg, entry));
		break;

	default:
		HIP_ERROR("Unknown packet %d\n", type);
		err = -ENOSYS;
	}

	HIP_DEBUG("Done with control packet, err is %d.\n", err);

	if (err)
		goto out_err;

out_err:

	return err;
}

int hip_receive_udp_control_packet(struct hip_common *msg,
				   struct in6_addr *saddr,
				   struct in6_addr *daddr,
				   hip_portpair_t *info)
{
        hip_ha_t *entry;
        int err = 0, type, skip_sync = 0;
	struct in6_addr *saddr_public = saddr;

	_HIP_DEBUG("hip_nat_receive_udp_control_packet() invoked.\n");

        type = hip_get_msg_type(msg);
        entry = hip_hadb_find_byhits(&msg->hits, &msg->hitr);

#ifndef CONFIG_HIP_RVS
	/* The ip of RVS is taken to be ip of the peer while using RVS server
	   to relay R1. Hence have removed this part for RVS --Abi */
	if (entry && (type == HIP_R1 || type == HIP_R2)) {
		/* When the responder equals to the NAT host, it can reply from
		   the private address instead of the public address. In this
		   case, the saddr will point to the private address, and using
		   it for I2 will fail the puzzle indexing (I1 was sent to the
		   public address). So, we make sure here that we're using the
		   same dst address for the I2 as for I1. Also, this address is
		   used for setting up the SAs: handle_r1 creates one-way SA and
		   handle_i2 the other way; let's make sure that they are the
		   same. */
		saddr_public = &entry->preferred_address;
	}
#endif
	HIP_IFEL(hip_receive_control_packet(msg, saddr_public, daddr,info,1), -1,
		 "receiving of control packet failed\n");
 out_err:
	return err;
}

int hip_create_i2(struct hip_context *ctx, uint64_t solved_puzzle,
		  in6_addr_t *r1_saddr, in6_addr_t *r1_daddr, hip_ha_t *entry,
	          hip_portpair_t *r1_info, struct hip_dh_public_value *dhpv)
{

	hip_transform_suite_t transform_hip_suite, transform_esp_suite;
	struct hip_spi_in_item spi_in_data;
	in6_addr_t daddr;
	struct hip_param *param = NULL;
	struct hip_diffie_hellman *dh_req = NULL;
	struct hip_esp_info *esp_info = NULL;
	hip_common_t *i2 = NULL;
	char *enc_in_msg = NULL, *host_id_in_enc = NULL;
	unsigned char *iv = NULL;
	int err = 0, host_id_in_enc_len = 0, written = 0;
	uint16_t mask = 0;
	int type_count = 0, request_rvs = 0, request_escrow = 0;
    int *reg_type = NULL;
	uint32_t spi_in = 0;

	_HIP_DEBUG("hip_create_i2() invoked.\n");

	HIP_DEBUG("R1 source port %u, destination port %d\n",
		  r1_info->src_port, r1_info->dst_port);

	HIP_ASSERT(entry);

	/* Allocate space for a new I2 message. */
	HIP_IFEL(!(i2 = hip_msg_alloc()), -ENOMEM, "Allocation of I2 failed\n");

	/* TLV sanity checks are are already done by the caller of this
	   function. Now, begin to build I2 piece by piece. */

	/* Delete old SPDs and SAs, if present */
	hip_hadb_delete_inbound_spi(entry, 0);
	hip_hadb_delete_outbound_spi(entry, 0);

#ifdef CONFIG_HIP_BLIND
	if (hip_blind_get_status()) {
		HIP_DEBUG("Build blinded I2\n");
		mask |= HIP_PACKET_CTRL_BLIND;
		// Build network header by using blinded HITs
		entry->hadb_misc_func->hip_build_network_hdr(
			i2, HIP_I2, mask, &entry->hit_our_blind,
			&entry->hit_peer_blind);
	}
#endif

	if (!hip_blind_get_status()) {
		HIP_DEBUG("Build normal I2.\n");
		/* create I2 */
		entry->hadb_misc_func->
			hip_build_network_hdr(i2, HIP_I2, mask, &(ctx->input->hitr),
					      &(ctx->input->hits));
	}

	/********** ESP_INFO **********/
	/* SPI is set below */
	HIP_IFEL(hip_build_param_esp_info(i2, ctx->esp_keymat_index, 0, 0),
		 -1, "building of ESP_INFO failed.\n");

	/********** R1 COUNTER (OPTIONAL) ********/
	/* we build this, if we have recorded some value (from previous R1s) */
	{
		uint64_t rtmp;

		HIP_LOCK_HA(entry);
		rtmp = entry->birthday;
		HIP_UNLOCK_HA(entry);

		HIP_IFEL(rtmp && hip_build_param_r1_counter(i2, rtmp), -1,
			 "Could not build R1 GENERATION parameter\n");
	}

	/********* LOCATOR PARAMETER ************/
        /** Type 193 **/
		HIP_DEBUG("Building LOCATOR parameter 	1\n");
        if (hip_locator_status == SO_HIP_SET_LOCATOR_ON) {
            HIP_DEBUG("Building LOCATOR parameter 2\n");
            if ((err = hip_build_locators(i2)) < 0)
                HIP_DEBUG("LOCATOR parameter building failed\n");
        }

#ifdef HIP_USE_ICE
        if(entry->nat_control)
        	hip_build_param_nat_transform(i2, entry->nat_control);
#endif
	/********** SOLUTION **********/
	{
		struct hip_puzzle *pz;

		HIP_IFEL(!(pz = hip_get_param(ctx->input, HIP_PARAM_PUZZLE)), -ENOENT,
			 "Internal error: PUZZLE parameter mysteriously gone\n");
		HIP_IFEL(hip_build_param_solution(i2, pz, ntoh64(solved_puzzle)), -1,
			 "Building of solution failed\n");
	}

	/********** Diffie-Hellman *********/
	HIP_IFEL(!(dh_req = hip_get_param(ctx->input, HIP_PARAM_DIFFIE_HELLMAN)),
		 -ENOENT, "Internal error\n");
	HIP_IFEL((written = hip_insert_dh(dhpv->public_value,
		 ntohs(dhpv->pub_len), dhpv->group_id)) < 0,
		 -1, "Could not extract the DH public key\n");

	HIP_IFEL(hip_build_param_diffie_hellman_contents(i2,
		 dhpv->group_id, dhpv->public_value, written,
		 HIP_MAX_DH_GROUP_ID, NULL, 0), -1,
		 "Building of DH failed.\n");

    /********** HIP transform. **********/
	HIP_IFE(!(param = hip_get_param(ctx->input, HIP_PARAM_HIP_TRANSFORM)), -ENOENT);
	HIP_IFEL((transform_hip_suite =
		  hip_select_hip_transform((struct hip_hip_transform *) param)) == 0,
		 -EINVAL, "Could not find acceptable hip transform suite\n");

	/* Select only one transform */
	HIP_IFEL(hip_build_param_transform(i2, HIP_PARAM_HIP_TRANSFORM,
					   &transform_hip_suite, 1), -1,
		 "Building of HIP transform failed\n");

	HIP_DEBUG("HIP transform: %d\n", transform_hip_suite);

	/************ Encrypted ***********/
	switch (transform_hip_suite) {
	case HIP_HIP_AES_SHA1:
		HIP_IFEL(hip_build_param_encrypted_aes_sha1(i2, (struct hip_tlv_common *)entry->our_pub),
			 -1, "Building of param encrypted failed.\n");
		enc_in_msg = hip_get_param(i2, HIP_PARAM_ENCRYPTED);
		HIP_ASSERT(enc_in_msg); /* Builder internal error. */
 		iv = ((struct hip_encrypted_aes_sha1 *) enc_in_msg)->iv;
		get_random_bytes(iv, 16);
 		host_id_in_enc = enc_in_msg +
			sizeof(struct hip_encrypted_aes_sha1);
		break;
	case HIP_HIP_3DES_SHA1:
		HIP_IFEL(hip_build_param_encrypted_3des_sha1(i2, (struct hip_tlv_common *)entry->our_pub),
			 -1, "Building of param encrypted failed.\n");
		enc_in_msg = hip_get_param(i2, HIP_PARAM_ENCRYPTED);
		HIP_ASSERT(enc_in_msg); /* Builder internal error. */
 		iv = ((struct hip_encrypted_3des_sha1 *) enc_in_msg)->iv;
		get_random_bytes(iv, 8);
 		host_id_in_enc = enc_in_msg +
 			sizeof(struct hip_encrypted_3des_sha1);
		break;
	case HIP_HIP_NULL_SHA1:
		HIP_IFEL(hip_build_param_encrypted_null_sha1(i2, (struct hip_tlv_common *)entry->our_pub),
			 -1, "Building of param encrypted failed.\n");
		enc_in_msg = hip_get_param(i2, HIP_PARAM_ENCRYPTED);
		HIP_ASSERT(enc_in_msg); /* Builder internal error. */
 		iv = NULL;
 		host_id_in_enc = enc_in_msg +
 			sizeof(struct hip_encrypted_null_sha1);
		break;
	default:
 		HIP_IFEL(1, -ENOSYS, "HIP transform not supported (%d)\n",
			 transform_hip_suite);
	}

	/* REG_INFO parameter. This builds a REG_REQUEST parameter in the I2
	   packet. */
	hip_handle_param_reg_info(entry, ctx->input, i2);

	/********** ESP-ENC transform. **********/
	HIP_IFE(!(param = hip_get_param(ctx->input, HIP_PARAM_ESP_TRANSFORM)), -ENOENT);

	/* Select only one transform */
	HIP_IFEL((transform_esp_suite =
		  hip_select_esp_transform((struct hip_esp_transform *) param)) == 0,
		 -1, "Could not find acceptable hip transform suite\n");
	HIP_IFEL(hip_build_param_transform(i2, HIP_PARAM_ESP_TRANSFORM,
					   &transform_esp_suite, 1), -1,
		 "Building of ESP transform failed\n");

	/********** ESP-PROT anchor [OPTIONAL] **********/

	HIP_IFEL(esp_prot_i2_add_anchor(i2, entry, ctx), -1,
			"failed to add esp protection anchor\n");

	/************************************************/

	HIP_HEXDUMP("enc(host_id)", host_id_in_enc,
		    hip_get_param_total_len(host_id_in_enc));

	/* Calculate the length of the host id inside the encrypted param */
	host_id_in_enc_len = hip_get_param_total_len(host_id_in_enc);

	/* Adjust the host id length for AES (block size 16).
	   build_param_encrypted_aes has already taken care that there is
	   enough padding */
	if (transform_hip_suite == HIP_HIP_AES_SHA1) {
		int remainder = host_id_in_enc_len % 16;
		if (remainder) {
			HIP_DEBUG("Remainder %d (for AES)\n", remainder);
			host_id_in_enc_len += remainder;
		}
	}

	_HIP_HEXDUMP("hostidinmsg", host_id_in_enc,
		    hip_get_param_total_len(host_id_in_enc));
	_HIP_HEXDUMP("encinmsg", enc_in_msg,
		    hip_get_param_total_len(enc_in_msg));
	HIP_HEXDUMP("enc key", &ctx->hip_enc_out.key, HIP_MAX_KEY_LEN);
	_HIP_HEXDUMP("IV", iv, 16); // or 8
	HIP_DEBUG("host id type: %d\n",
		  hip_get_host_id_algo((struct hip_host_id *)host_id_in_enc));
	_HIP_HEXDUMP("hostidinmsg 2", host_id_in_enc, x);


	  HIP_IFEL(hip_crypto_encrypted(host_id_in_enc, iv,
					transform_hip_suite,
					host_id_in_enc_len,
					&ctx->hip_enc_out.key,
					HIP_DIRECTION_ENCRYPT), -1,
		 "Building of param encrypted failed\n");

	_HIP_HEXDUMP("encinmsg 2", enc_in_msg,
		     hip_get_param_total_len(enc_in_msg));
	_HIP_HEXDUMP("hostidinmsg 2", host_id_in_enc, x);

    /* Now that almost everything is set up except the signature, we can
	 * try to set up inbound IPsec SA, similarly as in hip_create_r2 */

	HIP_DEBUG("src %d, dst %d\n", r1_info->src_port, r1_info->dst_port);

	entry->local_udp_port = r1_info->src_port;
	entry->peer_udp_port = r1_info->dst_port;

	entry->hip_transform = transform_hip_suite;

	// creating inbound spi to be sent in I2
	get_random_bytes(&spi_in, sizeof(uint32_t));

	/* XXX: -EAGAIN */
	HIP_DEBUG("set up inbound IPsec SA, SPI=0x%x (host)\n", spi_in);

#ifdef CONFIG_HIP_BLIND
	if (hip_blind_get_status()) {
	  HIP_IFEL(entry->hadb_ipsec_func->hip_setup_hit_sp_pair(&entry->hit_peer,
					 &entry->hit_our,
					 r1_saddr, r1_daddr, IPPROTO_ESP, 1, 1), -1,
		   "Setting up SP pair failed\n");
	}
#endif
	if (!hip_blind_get_status()) {
	  HIP_IFEL(entry->hadb_ipsec_func->hip_setup_hit_sp_pair(&ctx->input->hits,
					 &ctx->input->hitr,
					 r1_saddr, r1_daddr, IPPROTO_ESP, 1, 1), -1,
		   "Setting up SP pair failed\n");
	}

 	esp_info = hip_get_param(i2, HIP_PARAM_ESP_INFO);
 	HIP_ASSERT(esp_info); /* Builder internal error */
	esp_info->new_spi = htonl(spi_in);
	/* LSI not created, as it is local, and we do not support IPv4 */

#ifdef CONFIG_HIP_ESCROW
	if (hip_deliver_escrow_data(r1_saddr, r1_daddr, &ctx->input->hits,
				    &ctx->input->hitr, &spi_in,
				    transform_esp_suite, &ctx->esp_in,
				    HIP_ESCROW_OPERATION_ADD) != 0)
	{
		HIP_DEBUG("Could not deliver escrow data to server.\n");
	}
#endif //CONFIG_HIP_ESCROW

	/******** NONCE *************************/
#ifdef CONFIG_HIP_BLIND
	if (hip_blind_get_status()) {
	  HIP_DEBUG("add nonce to the message\n");
	  HIP_IFEL(hip_build_param_blind_nonce(i2, entry->blind_nonce_i),
		   -1, "Unable to attach nonce to the message.\n");
	}
#endif

	/********** ECHO_RESPONSE_SIGN (OPTIONAL) **************/
	/* must reply... */
	{
		struct hip_echo_request *ping;

		ping = hip_get_param(ctx->input, HIP_PARAM_ECHO_REQUEST_SIGN);
		if (ping) {
			int ln = hip_get_param_contents_len(ping);
			HIP_IFEL(hip_build_param_echo(i2, ping + 1, ln, 1, 0), -1,
				 "Error while creating echo reply parameter\n");
		}
	}

	/************* HMAC ************/
	HIP_IFEL(hip_build_param_hmac_contents(i2, &ctx->hip_hmac_out),
		 -1, "Building of HMAC failed\n");

	/********** Signature **********/
	/* Build a digest of the packet built so far. Signature will
	   be calculated over the digest. */
	HIP_IFEL(entry->sign(entry->our_priv, i2), -EINVAL, "Could not create signature\n");

	/********** ECHO_RESPONSE (OPTIONAL) ************/
	/* must reply */
	{
	     struct hip_echo_request *ping;

	     ping = hip_get_param(ctx->input, HIP_PARAM_ECHO_REQUEST);
	     if (ping) {
		  int ln = hip_get_param_contents_len(ping);
		  HIP_IFEL(hip_build_param_echo(i2, (ping + 1), ln, 0, 0), -1,
			   "Error while creating echo reply parameter\n");
	     }
	}

      	/********** I2 packet complete **********/
	memset(&spi_in_data, 0, sizeof(struct hip_spi_in_item));
	spi_in_data.spi = spi_in;
	spi_in_data.ifindex = hip_devaddr2ifindex(r1_daddr);
	HIP_LOCK_HA(entry);
	HIP_IFEB(hip_hadb_add_spi(entry, HIP_SPI_DIRECTION_IN, &spi_in_data), -1, HIP_UNLOCK_HA(entry));

	entry->esp_transform = transform_esp_suite;
	HIP_DEBUG("Saving base exchange encryption data to entry \n");
	HIP_DEBUG_HIT("Our HIT: ", &entry->hit_our);
	HIP_DEBUG_HIT("Peer HIT: ", &entry->hit_peer);
	/* Store the keys until we receive R2 */
	HIP_IFEB(hip_store_base_exchange_keys(entry, ctx, 1), -1, HIP_UNLOCK_HA(entry));

	/** @todo Also store the keys that will be given to ESP later */
	HIP_IFE(hip_hadb_get_peer_addr(entry, &daddr), -1);

	/* R1 packet source port becomes the I2 packet destination port. */
	err = entry->hadb_xmit_func->
	     hip_send_pkt(r1_daddr, &daddr,
			  (entry->nat_mode ? HIP_NAT_UDP_PORT : 0),
			  r1_info->src_port, i2, entry, 1);
	HIP_IFEL(err < 0, -ECOMM, "Sending I2 packet failed.\n");

 out_err:
	if (i2)
		HIP_FREE(i2);

	return err;
}

int hip_handle_r1(hip_common_t *r1, in6_addr_t *r1_saddr, in6_addr_t *r1_daddr,
		  hip_ha_t *entry, hip_portpair_t *r1_info)
{
	int err = 0, retransmission = 0;
	uint64_t solved_puzzle = 0, I = 0;
	struct hip_context *ctx = NULL;
	struct hip_host_id *peer_host_id = NULL;
	struct hip_r1_counter *r1cntr = NULL;
	struct hip_dh_public_value *dhpv = NULL;
        struct hip_locator *locator = NULL;


	_HIP_DEBUG("hip_handle_r1() invoked.\n");

	if (entry->state == HIP_STATE_I2_SENT) {
		HIP_DEBUG("Retransmission\n");
		retransmission = 1;
	} else {
		HIP_DEBUG("Not a retransmission\n");
	}

	HIP_IFEL(!(ctx = HIP_MALLOC(sizeof(struct hip_context), GFP_KERNEL)),
		 -ENOMEM, "Could not allocate memory for context\n");
	memset(ctx, 0, sizeof(struct hip_context));
	ctx->input = r1;

	/* According to the section 8.6 of the base draft, we must first check
	   signature. */

	/* Blinded R1 packets do not contain HOST ID parameters, so the
	 * verification must be delayed to the R2 */
	if (!hip_blind_get_status()) {
		/* Store the peer's public key to HA and validate it */
		/** @todo Do not store the key if the verification fails. */
		HIP_IFEL(!(peer_host_id = hip_get_param(r1, HIP_PARAM_HOST_ID)),
			 -ENOENT, "No HOST_ID found in R1\n");

		HIP_IFE(hip_init_peer(entry, r1, peer_host_id), -EINVAL);
		HIP_IFEL(entry->verify(entry->peer_pub, r1), -EINVAL,
			 "Verification of R1 signature failed\n");
        }

	/* R1 packet had destination port 50500, which means that the peer is
	   behind NAT. We set NAT mode "on" and set the send funtion to
	   "hip_send_udp". The client UDP port is not stored until the handling
	   of R2 packet. Don't know if the entry is already locked... */
	if(r1_info->dst_port == HIP_NAT_UDP_PORT) {
		HIP_LOCK_HA(entry);
		if(!entry->nat_mode)
			entry->nat_mode = HIP_NAT_MODE_PLAIN_UDP;
		hip_hadb_set_xmit_function_set(entry, &nat_xmit_func_set);
		HIP_UNLOCK_HA(entry);
	}


#ifdef HIP_USE_ICE
 	HIP_DEBUG("handle nat trasform in R1\n");
 	hip_nat_handle_transform_in_client(r1, entry);
#endif

        /***** LOCATOR PARAMETER ******/
        locator = hip_get_param(r1, HIP_PARAM_LOCATOR);
        if(locator)
		err = handle_locator(locator, r1_saddr, r1_daddr, entry, r1_info);
        else
            HIP_DEBUG("R1 did not have locator\n");

	/* R1 generation check */

	/* We have problems with creating precreated R1s in reasonable
	   fashion... so we don't mind about generations. */
	r1cntr = hip_get_param(r1, HIP_PARAM_R1_COUNTER);

	/* Do control bit stuff here... */

	/* We must store the R1 generation counter, _IF_ it exists. */
	if (r1cntr) {
		HIP_DEBUG("Storing R1 generation counter\n");
		HIP_LOCK_HA(entry);
		entry->birthday = r1cntr->generation;
		HIP_UNLOCK_HA(entry);
	}

	/* Solve puzzle: if this is a retransmission, we have to preserve
	   the old solution. */
	if (!retransmission) {
		struct hip_puzzle *pz = NULL;

		HIP_IFEL(!(pz = hip_get_param(r1, HIP_PARAM_PUZZLE)), -EINVAL,
			 "Malformed R1 packet. PUZZLE parameter missing\n");
		HIP_IFEL((solved_puzzle =
			  entry->hadb_misc_func->hip_solve_puzzle(
				  pz, r1, HIP_SOLVE_PUZZLE)) == 0,
			 -EINVAL, "Solving of puzzle failed\n");
		I = pz->I;
		entry->puzzle_solution = solved_puzzle;
		entry->puzzle_i = pz->I;
	} else {
		I = entry->puzzle_i;
		solved_puzzle = entry->puzzle_solution;
	}

	/* calculate shared secret and create keying material */
	ctx->dh_shared_key = NULL;
	/* note: we could skip keying material generation in the case
	   of a retransmission but then we'd had to fill ctx->hmac etc */
	HIP_IFEL(entry->hadb_misc_func->hip_produce_keying_material(r1, ctx, I,
							 solved_puzzle, &dhpv),
			 -EINVAL, "Could not produce keying material\n");

	/** @todo BLIND: What is this? */
	/* Blinded R1 packets do not contain HOST ID parameters,
	 * so the saving peer's HOST ID mus be delayd to the R2
	 */
	if (!hip_blind_get_status()) {
		/* Everything ok, save host id to HA */
		char *str = NULL;
		int len;
		HIP_IFE(hip_get_param_host_id_di_type_len(
				peer_host_id, &str, &len) < 0, -1);
		HIP_DEBUG("Identity type: %s, Length: %d, Name: %s\n", str,
			  len, hip_get_param_host_id_hostname(peer_host_id));
	}

	/********* ESP protection preferred transforms [OPTIONAL] *********/

	HIP_IFEL(esp_prot_r1_handle_transforms(entry, ctx), -1,
			"failed to handle preferred esp protection transforms\n");

	/******************************************************************/

	/* We haven't handled REG_INFO parameter. We do that in hip_create_i2()
	   because we must create an REG_REQUEST parameter based on the data
	   of the REG_INFO parameter. */

 	err = entry->hadb_misc_func->
	     hip_create_i2(ctx, solved_puzzle, r1_saddr, r1_daddr, entry,
			   r1_info, dhpv);

	HIP_IFEL(err < 0, -1, "Creation of I2 failed\n");

	if (entry->state == HIP_STATE_I1_SENT) {
		entry->state = HIP_STATE_I2_SENT;
	}

out_err:
	if (ctx->dh_shared_key)
		HIP_FREE(ctx->dh_shared_key);
	if (ctx)
		HIP_FREE(ctx);
	return err;
}

int hip_receive_r1(hip_common_t *r1, in6_addr_t *r1_saddr, in6_addr_t *r1_daddr,
		   hip_ha_t *entry, hip_portpair_t *r1_info)
{
	int state, mask = HIP_PACKET_CTRL_ANON, err = 0;

	HIP_DEBUG("hip_receive_r1() invoked.\n");

#ifdef CONFIG_HIP_OPPORTUNISTIC
	/* Check and remove the IP of the peer from the opp non-HIP database */
	hip_oppipdb_delentry(&(entry->preferred_address));
#endif

#ifdef CONFIG_HIP_BLIND
	if (hip_blind_get_status())
	  mask |= HIP_PACKET_CTRL_BLIND;
#endif
	if (ipv6_addr_any(&r1->hitr)) {
		HIP_DEBUG("Received NULL receiver HIT in R1. Not dropping\n");
	}

 	HIP_IFEL(!hip_controls_sane(ntohs(r1->control), mask), 0,
		 "Received illegal controls in R1: 0x%x Dropping\n",
		 ntohs(r1->control));
	HIP_IFEL(!entry, -EFAULT,
		 "Received R1 with no local state. Dropping\n");

	/* An implicit and insecure REA. If sender's address is different than
	 * the one that was mapped, then we will overwrite the mapping with the
	 * newer address. This enables us to use the rendezvous server, while
	 * not supporting the REA TLV. */
	{
		struct in6_addr daddr;

		hip_hadb_get_peer_addr(entry, &daddr);
		if (ipv6_addr_cmp(&daddr, r1_saddr) != 0) {
			HIP_DEBUG("Mapped address didn't match received address\n");
			HIP_DEBUG("Assuming that the mapped address was actually RVS's.\n");
			HIP_HEXDUMP("Mapping", &daddr, 16);
			HIP_HEXDUMP("Received", r1_saddr, 16);
			hip_hadb_delete_peer_addrlist_one(entry, &daddr);
			hip_hadb_add_peer_addr(entry, r1_saddr, 0, 0,
					       PEER_ADDR_STATE_ACTIVE);
		}
	}

	state = entry->state;

	HIP_DEBUG("Received R1 in state %s\n", hip_state_str(state));
	switch(state) {
	case HIP_STATE_I1_SENT:
	case HIP_STATE_I2_SENT:
	case HIP_STATE_CLOSING:
	case HIP_STATE_CLOSED:
	     /* E1. The normal case. Process, send I2, goto E2. */
	     err = entry->hadb_handle_func->
		  hip_handle_r1(r1, r1_saddr, r1_daddr, entry, r1_info);
	     HIP_LOCK_HA(entry);
	     if (err < 0)
		  HIP_ERROR("Handling of R1 failed\n");
	     HIP_UNLOCK_HA(entry);
	     break;
	case HIP_STATE_R2_SENT:
		break;
	case HIP_STATE_ESTABLISHED:
		break;
	case HIP_STATE_NONE:
	case HIP_STATE_UNASSOCIATED:
	default:
		/* Can't happen. */
		err = -EFAULT;
		HIP_ERROR("R1 received in odd state: %d. Dropping.\n", state);
		break;
	}

	hip_put_ha(entry);

 out_err:
	return err;
}

/**
 * Creates and transmits an R2 packet.
 *
 * @param  ctx      a pointer to the context of processed I2 packet.
 * @param  i2_saddr a pointer to I2 packet source IP address.
 * @param  i2_daddr a pointer to I2 packet destination IP address.
 * @param  entry    a pointer to the current host association database state.
 * @param  i2_info  a pointer to the source and destination ports (when NAT is
 *                  in use).
 * @return zero on success, negative otherwise.
 */
int hip_create_r2(struct hip_context *ctx, in6_addr_t *i2_saddr,
		  in6_addr_t *i2_daddr, hip_ha_t *entry,
		  hip_portpair_t *i2_info,
		  in6_addr_t *dest,
		  const in_port_t dest_port)
{
	hip_common_t *r2 = NULL, *i2 = NULL;
	struct hip_crypto_key hmac;
 	int err = 0;
	uint16_t mask = 0;
	uint8_t lifetime = 0;
	uint32_t spi_in = 0;

	_HIP_DEBUG("hip_create_r2() invoked.\n");
	/* Assume already locked entry */
	i2 = ctx->input;

	/* Build and send R2: IP ( HIP ( SPI, HMAC, HIP_SIGNATURE ) ) */
	HIP_IFEL(!(r2 = hip_msg_alloc()), -ENOMEM, "No memory for R2\n");

#ifdef CONFIG_HIP_BLIND
	// For blind: we must add encrypted public host id
	if (hip_blind_get_status()) {
		HIP_DEBUG("Set HIP_PACKET_CTRL_BLIND for R2\n");
		mask |= HIP_PACKET_CTRL_BLIND;

		// Build network header by using blinded HITs
		entry->hadb_misc_func->
			hip_build_network_hdr(r2, HIP_R2, mask, &entry->hit_our_blind,
					      &entry->hit_peer_blind);
	}
#endif
	/* Just swap the addresses to use the I2's destination HIT as the R2's
	   source HIT. */
	if (!hip_blind_get_status()) {
		entry->hadb_misc_func->
			hip_build_network_hdr(r2, HIP_R2, mask, &entry->hit_our,
					      &entry->hit_peer);
	}

 	/* ESP_INFO */
	spi_in = hip_hadb_get_latest_inbound_spi(entry);
	HIP_IFEL(hip_build_param_esp_info(r2, ctx->esp_keymat_index, 0, spi_in),
		 -1, "building of ESP_INFO failed.\n");

#ifdef CONFIG_HIP_BLIND
	// For blind: we must add encrypted public host id
	if (hip_blind_get_status()) {
	  HIP_IFEL(hip_blind_build_r2(i2, r2, entry, &mask),
	  	   -1, "hip_blind_build_r2 failed\n");
	}
#endif

	/********** ESP-PROT anchor [OPTIONAL] **********/

	HIP_IFEL(esp_prot_r2_add_anchor(r2, entry), -1,
			"failed to add esp protection anchor\n");

	/************************************************/

    /********* LOCATOR PARAMETER ************/
	/** Type 193 **/
	if (hip_locator_status == SO_HIP_SET_LOCATOR_ON) {
		HIP_DEBUG("Building nat LOCATOR parameter\n");
		if ((err = hip_build_locators(r2)) < 0)
			HIP_DEBUG("nat LOCATOR parameter building failed\n");
	}

#if defined(CONFIG_HIP_RVS) || defined(CONFIG_HIP_ESCROW)
	/********** REG_REQUEST **********/
	/* This part should only be executed at server offering rvs, relay or
	   escrow services. Since we don't have a way to detect if we are an
	   escrow server this part is executed on I and R also.
	   -Lauri 11.06.2008

	/* Handle REG_REQUEST parameter. */
	hip_handle_param_reg_request(entry, i2, r2);
#endif
 	/* Create HMAC2 parameter. */
	if (entry->our_pub == NULL) {
		HIP_DEBUG("entry->our_pub is NULL.\n");
	} else {
		_HIP_HEXDUMP("Host ID for HMAC2", entry->our_pub,
			     hip_get_param_total_len(entry->our_pub));
	}

	memcpy(&hmac, &entry->hip_hmac_out, sizeof(hmac));
	HIP_IFEL(hip_build_param_hmac2_contents(r2, &hmac, entry->our_pub), -1,
		 "Failed to build parameter HMAC2 contents.\n");
/*
	HIP_IFEL(entry->sign(entry->our_priv, r2), -EINVAL,
		 "Failed to sign R2 packet.\n");

	err = entry->hadb_xmit_func->hip_send_pkt(
		i2_daddr, i2_saddr, (entry->nat_mode ? HIP_NAT_UDP_PORT : 0),
		entry->peer_udp_port, r2, entry, 1);
	*/
	/* Why is err reset to zero? -Lauri 11.06.2008 */
	if (err == 1) {
		err = 0;
	}

	HIP_IFEL(entry->sign(entry->our_priv, r2), -EINVAL, "Could not sign R2. Failing\n");

//add by santtu
#ifdef CONFIG_HIP_RVS
	if(!ipv6_addr_any(dest))
	 {
	      HIP_INFO("create replay_to parameter in R2\n");
		  hip_build_param_relay_to(
		       r2, dest, dest_port);
	  }
	  if(hip_relay_get_status() == HIP_RELAY_ON) {
	 		hip_build_param_reg_from(r2,i2_saddr, i2_info->src_port);
	  }
#endif
//end add

//moved from hip_handle_i2
/* For the above comment. When doing fixes like the above move, please check that
   the code compiles with the affected flags. With CONFIG_HIP_BLIND we get
   'spi_out' undeclared (first use in this function)
   'esp_tfm' undeclared (first use in this function)

   Fixed:
   spi_out --> entry->default_spi_out
   esp_tfm --> entry->esp_transform

   Lauri 22.07.2008
*/
#ifdef CONFIG_HIP_BLIND
	if (hip_blind_get_status()) {
	   err = entry->hadb_ipsec_func->hip_add_sa(
		   i2_daddr, i2_saddr, &entry->hit_our, &entry->hit_peer,
		   entry->default_spi_out, entry->esp_transform, &ctx->esp_out,
		   &ctx->auth_out, 1, HIP_SPI_DIRECTION_OUT, 0, entry);
	}
#endif

//modified by santtu
	/**nat_control is 0 means we use normal mode to create sa*/
	if (entry->nat_control == 0) {
		if (!hip_blind_get_status()) {
		  err = entry->hadb_ipsec_func->hip_add_sa(i2_daddr, i2_saddr,
				   &ctx->input->hitr, &ctx->input->hits,
				   entry->default_spi_out, entry->esp_transform,
				   &ctx->esp_out, &ctx->auth_out,
				   1, HIP_SPI_DIRECTION_OUT, 0, entry);
		}
		if (err) {
			HIP_ERROR("Failed to setup outbound SA with SPI = %d.\n",
					entry->default_spi_out);

			/* delete all IPsec related SPD/SA for this entry*/
			hip_hadb_delete_inbound_spi(entry, 0);
			hip_hadb_delete_outbound_spi(entry, 0);
			goto out_err;
		}
	}else{
		HIP_DEBUG("ICE engine will be used, no sa created here\n");
	}
//end modify
	/* @todo Check if err = -EAGAIN... */
	HIP_DEBUG("Set up outbound IPsec SA, SPI=0x%x\n", entry->default_spi_out);
// end move

	err = entry->hadb_xmit_func->hip_send_pkt(i2_daddr, i2_saddr,
						  (entry->nat_mode ? HIP_NAT_UDP_PORT : 0),
	                                          entry->peer_udp_port, r2, entry, 1);
	if (err == 1)
		err = 0;

	HIP_IFEL(err, -ECOMM, "Sending R2 packet failed.\n");

	/* Send the first heartbeat. Notice that error value is ignored because we want to
	   to complete the base exchange successfully */
	if (hip_icmp_interval > 0) {
		_HIP_DEBUG("icmp sock %d\n", hip_icmp_sock);
		hip_send_icmp(hip_icmp_sock, entry);
	}

 out_err:
	if (r2 != NULL) {
		free(r2);
	}

	return err;
}

/**
 * Handles an incoming I2 packet.
 *
 * This function is the actual point from where the processing of I2 is started
 * and corresponding R2 is created. This function also creates a new host
 * association in the host association database if no previous association
 * matching the search key (source HIT XOR destination HIT) was found.
 *
 * @param i2       a pointer to the I2 HIP packet common header with source and
 *                 destination HITs.
 * @param i2_saddr a pointer to the source address from where the I2 packet was
 *                 received.
 * @param i2_daddr a pointer to the destination address where the I2 packet was
 *                 sent to (own address).
 * @param ha       host association corresponding to the peer.
 * @param i2_info  a pointer to the source and destination ports (when NAT is
 *                 in use).
 * @return         zero on success, or negative error value on error. Success
 *                 indicates that I2 payloads are checked and R2 is created and
 *                 sent.
 * @see            Section 6.9. "Processing Incoming I2 Packets" of
 *                 <a href="http://www.rfc-editor.org/rfc/rfc5201.txt">
 *                 RFC 5201</a>.
 */
int hip_handle_i2(hip_common_t *i2, in6_addr_t *i2_saddr, in6_addr_t *i2_daddr,
		  hip_ha_t *entry, hip_portpair_t *i2_info)
{
	/* Primitive data types. */
	extern uint8_t hip_esp_prot_ext_transform;
	int err = 0, retransmission = 0, replay = 0, state = 0, item_length = 0,
		host_id_found = 0, is_loopback = 0;
	uint8_t transform = 0;
	uint16_t crypto_len = 0;
	uint32_t spi_in = 0, spi_out = 0;
	in_port_t dest_port = 0; // For the port in RELAY_FROM
	/* Pointers */
	char *tmp_enc = NULL, *enc = NULL;
	unsigned char *iv = NULL;
	unsigned char *anchor = NULL;
	struct hip_hip_transform *hip_transform = NULL;
	struct hip_host_id *host_id_in_enc = NULL;
	struct hip_r1_counter *r1cntr = NULL;
	struct hip_esp_info *esp_info = NULL;
	struct hip_dh_public_value *dhpv = NULL;
	struct hip_solution *solution = NULL;
	struct esp_prot_anchor *prot_anchor = NULL;
	struct esp_prot_transform *prot_transform = NULL;
	struct hip_locator *locator = NULL;
	/* Data structures. */
	in6_addr_t dest; // dest for the IP address in RELAY_FROM
	hip_transform_suite_t esp_tfm, hip_tfm;
	struct hip_spi_in_item spi_in_data;
	struct hip_context i2_context;
	extern int hip_icmp_interval;
	extern int hip_icmp_sock;
<<<<<<< HEAD
	struct hip_locator *locator = NULL;

#ifdef HIP_USE_ICE
=======
>>>>>>> 7c0a0eca
	void *ice_session = NULL;
	int i = 0;
	int use_blind = 0;
	uint16_t nonce = 0;
	in6_addr_t plain_peer_hit, plain_local_hit;

#ifdef CONFIG_HIP_BLIND
	memset(&plain_peer_hit, 0, sizeof(plain_peer_hit));
	memset(&plain_local_hit, 0, sizeof(plain_local_hit));

	HIP_IFEL(hip_check_whether_to_use_blind(i2, entry, &use_blind), -EINVAL,
		 "Error when checking whether to use BLIND.\n");
#endif

	_HIP_DEBUG("hip_handle_i2() invoked.\n");

	/* Initialize the statically allocated data structures. */
	memset(&dest, 0, sizeof(dest));
	memset(&esp_tfm, 0, sizeof(esp_tfm));
	memset(&hip_tfm, 0, sizeof(hip_tfm));
	memset(&spi_in_data, 0, sizeof(spi_in_data));
	memset(&i2_context, 0, sizeof(i2_context));

	/* The context structure is used to gather the context created from
	   processing the I2 packet, as well as storing the original packet.
	   From the context struct we can then access the I2 in hip_create_r2()
	   later. */
	i2_context.input = NULL;
	i2_context.output = NULL;
	i2_context.dh_shared_key = NULL;

	/* Store a pointer to the incoming i2 message in the context just
	   allocted. From the context struct we can then access the I2 in
	   hip_create_r2() later. */
	i2_context.input = i2;

	/* Check that the Responder's HIT is one of ours. According to RFC5201,
	   this MUST be done. This check was added by Lauri on 01.08.2008.
	   Note that this condition is not satisfied at the HIP relay server */
	if(!hip_hidb_hit_is_our(&i2->hitr)) {
		err = -EPROTO;
		HIP_ERROR("Responder's HIT in the received I2 packet does not"\
			  " correspond to one of our own HITs. Dropping I2"\
			  " packet.\n");
		goto out_err;
	}

	/* Fetch the R1_COUNTER parameter. */
	r1cntr = hip_get_param(i2, HIP_PARAM_R1_COUNTER);

	/* Here we should check the 'system boot counter' using the R1_COUNTER
	   parameter. However, our precreated R1 packets do not support system
	   boot counter so we do not check it. */

	/* Check solution for cookie */
	solution = hip_get_param(i2_context.input, HIP_PARAM_SOLUTION);
	if(solution == NULL) {
		err = -ENODATA;
		HIP_ERROR("SOLUTION parameter missing from I2 packet. "\
			  "Dropping the I2 packet.\n");
		goto out_err;
	}

	HIP_IFEL(hip_verify_cookie(i2_saddr, i2_daddr, i2, solution), -EPROTO,
		 "Cookie solution rejected. Dropping the I2 packet.\n");

<<<<<<< HEAD
	if(entry->hip_is_hi3_on){
		locator = hip_get_param(i2, HIP_PARAM_LOCATOR);
		hip_do_i3_stuff_for_i2(locator, i2_info, i2_saddr, i2_daddr);
	}
=======
#ifdef CONFIG_HIP_HI3

	locator = hip_get_param(i2, HIP_PARAM_LOCATOR);
	hip_do_i3_stuff_for_i2(locator, i2_info, i2_saddr, i2_daddr);
#endif
>>>>>>> 7c0a0eca

	if(entry != NULL) {
		/* If the I2 packet is a retransmission, we need reuse the
		   SPI/keymat that was setup already when the first I2 was
		   received. If the Initiator is in established state (it has
		   possibly sent duplicate I2 packets), we must make sure that
		   we are reusing the old SPI as the Initiator will just drop
		   the R2, thus discarding any new SPIs we create. Notice that
		   this works also in the case when Initiator is not in
		   established state, as the initiator just picks up the SPI
		   from the R2. */
		if(entry->state == HIP_STATE_R2_SENT) {
			retransmission = 1;
		} else if (entry->state == HIP_STATE_ESTABLISHED) {
			retransmission = 1;
			spi_in = hip_hadb_get_latest_inbound_spi(entry);
		}
	}

	/* Check HIP and ESP transforms, and produce keying material. */

	/* Note: we could skip keying material generation in the case of a
	   retransmission but then we'd had to fill i2_context.hmac etc.
	   TH: I'm not sure if this could be replaced with a function pointer
	   which is set from haDB. Usually you shouldn't have state here,
	   right? */

	HIP_IFEL(hip_produce_keying_material(i2_context.input, &i2_context,
					     solution->I, solution->J, &dhpv),
		 -EPROTO, "Unable to produce keying material. Dropping the I2"\
		 " packet.\n");

	/* Verify HMAC. */
	if (hip_hidb_hit_is_our(&i2->hits) && hip_hidb_hit_is_our(&i2->hitr)) {
		is_loopback = 1;
		HIP_IFEL(hip_verify_packet_hmac(i2, &i2_context.hip_hmac_out),
			 -EPROTO, "HMAC loopback validation on I2 failed. "\
			 "Dropping the I2 packet.\n");
	} else {
		HIP_IFEL(hip_verify_packet_hmac(i2, &i2_context.hip_hmac_in),
			 -EPROTO, "HMAC validation on I2 failed. Dropping the"\
			 " I2 packet.\n");
	}

	/* Decrypt the HOST_ID and verify it against the sender HIT. */
	/* @todo: the HOST_ID can be in the packet in plain text */
	enc = hip_get_param(i2, HIP_PARAM_ENCRYPTED);
	if(enc == NULL) {
		HIP_DEBUG("ENCRYPTED parameter missing from I2 packet\n");
		host_id_in_enc = hip_get_param(i2, HIP_PARAM_HOST_ID);
		HIP_IFEL(!host_id_in_enc, "No host id in i2", -1);
		host_id_found = 1;
	}
	/* Little workaround...
	 * We have a function that calculates SHA1 digest and then verifies the
	 * signature. But since the SHA1 digest in I2 must be calculated over
	 * the encrypted data, and the signature requires that the encrypted
	 * data to be decrypted (it contains peer's host identity), we are
	 * forced to do some temporary copying. If ultimate speed is required,
	 * then calculate the digest here as usual and feed it to signature
	 * verifier. */
	if((tmp_enc = (char *) malloc(hip_get_param_total_len(enc))) == NULL) {
		err = -ENOMEM;
		HIP_ERROR("Out of memory when allocating memory for temporary "\
			  "ENCRYPTED parameter. Dropping the I2 packet.\n");
		goto out_err;
	}
	memcpy(tmp_enc, enc, hip_get_param_total_len(enc));

	hip_transform = hip_get_param(i2, HIP_PARAM_HIP_TRANSFORM);
	if (hip_transform == NULL) {
		err = -ENODATA;
		HIP_ERROR("HIP_TRANSFORM parameter missing from I2 packet. "\
			  "Dropping the I2 packet.\n");
		goto out_err;
	} else if ((hip_tfm =
		   hip_get_param_transform_suite_id(hip_transform, 0)) == 0) {
		err = -EPROTO;
		HIP_ERROR("Bad HIP transform. Dropping the I2 packet.\n");
		goto out_err;

	} else {
		/* Get pointers to:
		   1) the encrypted HOST ID parameter inside the "Encrypted
		      data" field of the ENCRYPTED parameter.
		   2) Initialization vector from the ENCRYPTED parameter.

		   Get the length of the "Encrypted data" field in the ENCRYPTED
		   parameter. */

		switch (hip_tfm) {
		case HIP_HIP_RESERVED:
			HIP_ERROR("Found HIP suite ID 'RESERVED'. Dropping "\
				  "the I2 packet.\n");
			err = -EOPNOTSUPP;
			goto out_err;
		case HIP_HIP_AES_SHA1:
			host_id_in_enc = (struct hip_host_id *)
				(tmp_enc +
				 sizeof(struct hip_encrypted_aes_sha1));
			iv = ((struct hip_encrypted_aes_sha1 *) tmp_enc)->iv;
			/* 4 = reserved, 16 = IV */
			crypto_len = hip_get_param_contents_len(enc) - 4 - 16;
			HIP_DEBUG("Found HIP suite ID "\
				  "'AES-CBC with HMAC-SHA1'.\n");
			break;
		case HIP_HIP_3DES_SHA1:
			host_id_in_enc = (struct hip_host_id *)
				(tmp_enc +
				 sizeof(struct hip_encrypted_3des_sha1));
			iv = ((struct hip_encrypted_3des_sha1 *) tmp_enc)->iv;
			/* 4 = reserved, 8 = IV */
			crypto_len = hip_get_param_contents_len(enc) - 4 - 8;
			HIP_DEBUG("Found HIP suite ID "\
				  "'3DES-CBC with HMAC-SHA1'.\n");
			break;
		case HIP_HIP_3DES_MD5:
			HIP_ERROR("Found HIP suite ID '3DES-CBC with "\
				  "HMAC-MD5'. Support for this suite ID is "\
				  "not implemented. Dropping the I2 packet.\n");
			err = -ENOSYS;
			goto out_err;
		case HIP_HIP_BLOWFISH_SHA1:
			HIP_ERROR("Found HIP suite ID 'BLOWFISH-CBC with "\
				  "HMAC-SHA1'. Support for this suite ID is "\
				  "not implemented. Dropping the I2 packet.\n");
			err = -ENOSYS;
			goto out_err;
		case HIP_HIP_NULL_SHA1:
			host_id_in_enc = (struct hip_host_id *)
				(tmp_enc +
				 sizeof(struct hip_encrypted_null_sha1));
			iv = NULL;
			/* 4 = reserved */
			crypto_len = hip_get_param_contents_len(enc) - 4;
			HIP_DEBUG("Found HIP suite ID "\
				  "'NULL-ENCRYPT with HMAC-SHA1'.\n");
			break;
		case HIP_HIP_NULL_MD5:
			HIP_ERROR("Found HIP suite ID 'NULL-ENCRYPT with "\
				  "HMAC-MD5'. Support for this suite ID is "\
				  "not implemented. Dropping the I2 packet.\n");
			err = -ENOSYS;
			goto out_err;
		default:
			HIP_ERROR("Found unknown HIP suite ID '%d'. Dropping "\
				  "the I2 packet.\n", hip_tfm);
			err = -EOPNOTSUPP;
			goto out_err;
		}
	}

        /* This far we have succesfully produced the keying material (key),
	   identified which HIP transform is use (hip_tfm), retrieved pointers
	   both to the encrypted HOST_ID (host_id_in_enc) and initialization
	   vector (iv) and we know the length of the encrypted HOST_ID
	   parameter (crypto_len). We are ready to decrypt the actual host
	   identity. If the decryption succeeds, we have the decrypted HOST_ID
	   parameter in the 'host_id_in_enc' buffer.

	   Note, that the original packet has the data still encrypted. */
	if (!host_id_found)
		HIP_IFEL(hip_crypto_encrypted(host_id_in_enc, iv, hip_tfm, crypto_len,
					      (is_loopback ? &i2_context.hip_enc_out.key :
					       &i2_context.hip_enc_in.key),
					      HIP_DIRECTION_DECRYPT),
#ifdef CONFIG_HIP_OPENWRT
				      // workaround for non-included errno-base.h in openwrt
			 -EINVAL,
#else
			 -EKEYREJECTED,
#endif
			 "Failed to decrypt the HOST_ID parameter. Dropping the I2 " \
			 "packet.\n");

	/* If the decrypted data is not a HOST_ID parameter, the I2 packet is
	   silently dropped. */
	if (hip_get_param_type(host_id_in_enc) != HIP_PARAM_HOST_ID) {
		err = -EPROTO;
		HIP_ERROR("The decrypted data is not a HOST_ID parameter. "\
			  "Dropping the I2 packet.\n");
		goto out_err;
	}

#ifdef CONFIG_HIP_BLIND
	if (use_blind) {
		HIP_IFEL(hip_host_id_to_hit(host_id_in_enc, &plain_peer_hit,
					    HIP_HIT_TYPE_HASH100), -1,
			 "hip_host_id_to_hit() failed.\n");
		HIP_IFEL(hip_blind_get_nonce(i2, &nonce), -1,
			 "hip_blind_get_nonce failed().\n");
		HIP_IFEL(hip_plain_fingerprint(&nonce, &i2->hitr,
					       &plain_local_hit), -1,
			 "hip_plain_fingerprint failed().\n");
		HIP_IFEL(hip_blind_verify(&nonce, &plain_peer_hit, &i2->hits) != 1,
			 -1, "hip_blind_verify failed\n");
	}
#endif
	/* If there is no HIP association, we must create one now. */
	if (entry == NULL) {
		int if_index = 0;
		struct sockaddr_storage ss_addr;
		struct sockaddr *addr = NULL;

		HIP_DEBUG("No HIP association found. Creating a new one.\n");

		if((entry = hip_hadb_create_state(GFP_KERNEL)) == NULL) {
			err = -ENOMEM;
			HIP_ERROR("Out of memory when allocating memory for a new "\
				  "HIP association. Dropping the I2 packet.\n");
			goto out_err;
		}

#ifdef CONFIG_HIP_BLIND
		if (use_blind) {
			ipv6_addr_copy(&entry->hit_peer, &plain_peer_hit);
			hip_init_us(entry, &plain_local_hit);
			HIP_DEBUG("BLIND is in use.\n");
		} else {
			ipv6_addr_copy(&entry->hit_peer, &i2->hits);
			hip_init_us(entry, &i2->hitr);
			HIP_DEBUG("BLIND is not in use.\n");
		}
#else
		/* Next, we initialize the new HIP association. Peer HIT is the
		   source HIT of the received I2 packet. We can have many Host
		   Identities and using any of those Host Identities we can
		   calculate diverse HITs depending on the used algorithm. When
		   we sent one of our pre-created R1 packets, we have used one
		   of our Host Identities and thus of our HITs as source. We
		   must dig out the original Host Identity using the destination
		   HIT of the I2 packet as a key. The initialized HIP
		   association will not, however, have the I2 destination HIT as
		   source, but one that is calculated using the Host Identity
		   that we have dug out. */
		ipv6_addr_copy(&entry->hit_peer, &i2->hits);
		HIP_DEBUG("Initializing the HIP association.\n");
		hip_init_us(entry, &i2->hitr);
#endif
		HIP_DEBUG("Inserting the new HIP association in the HIP "\
			  "association database.\n");
		/* Should we handle the case where the insertion fails? */
		hip_hadb_insert_state(entry);

		ipv6_addr_copy(&entry->local_address, i2_daddr);

		/* Get the interface index of the network device which has our
		   local IP address. */
		if((if_index =
		    hip_devaddr2ifindex(&entry->local_address)) < 0) {
			err = -ENXIO;
			HIP_ERROR("Interface index for local IPv6 address "\
				  "could not be determined. Dropping the I2 "\
				  "packet.\n");
			goto out_err;
		}

		entry->nat_mode = hip_nat_status;

		/* We need our local IP address as a sockaddr because
		   add_address_to_list() eats only sockaddr structures. */
		memset(&ss_addr, 0, sizeof(struct sockaddr_storage));
		addr = (struct sockaddr*) &ss_addr;
		addr->sa_family = AF_INET6;

		memcpy(hip_cast_sa_addr(addr), &entry->local_address,
		       hip_sa_addr_len(addr));
		add_address_to_list(addr, if_index);
	}

	//hip_hadb_insert_state(entry);

	/* If there was already state, these may be uninitialized */
	entry->hip_transform = hip_tfm;
	if (!entry->our_pub) {
#ifdef CONFIG_HIP_BLIND
		if (use_blind) {
			hip_init_us(entry, &plain_local_hit);
		} else {
			hip_init_us(entry, &i2->hitr);
		}
#else
		hip_init_us(entry, &i2->hitr);
#endif
	}
	/* If the incoming I2 packet has 50500 as destination port, NAT
	   mode is set on for the host association, I2 source port is
	   stored as the peer UDP port and send function is set to
	   "hip_send_udp()". Note that we must store the port not until
	   here, since the source port can be different for I1 and I2. */
	if(i2_info->dst_port == HIP_NAT_UDP_PORT)
	{
		if (entry->nat_mode == 0) entry->nat_mode = HIP_NAT_MODE_PLAIN_UDP;
		entry->local_udp_port = i2_info->dst_port;
		entry->peer_udp_port = i2_info->src_port;
		HIP_DEBUG("entry->hadb_xmit_func: %p.\n", entry->hadb_xmit_func);
		HIP_DEBUG("Setting send func to UDP for entry %p from I2 info.\n",
			  entry);
		hip_hadb_set_xmit_function_set(entry, &nat_xmit_func_set);
	}
	HIP_DEBUG("check nat mode for ice:1: %d,%d, %d\n",hip_get_nat_mode(entry),
		     			hip_get_nat_mode(NULL),HIP_NAT_MODE_ICE_UDP);
	entry->hip_transform = hip_tfm;

#ifdef CONFIG_HIP_BLIND
	if (use_blind) {
		memcpy(&entry->hit_our_blind, &i2->hitr, sizeof(struct in6_addr));
		memcpy(&entry->hit_peer_blind, &i2->hits, sizeof(struct in6_addr));
	  	entry->blind_nonce_i = nonce;
	  	entry->blind = 1;
	}
#endif

	/** @todo the above should not be done if signature fails...
	    or it should be cancelled. */

	/* Store peer's public key and HIT to HA */
	HIP_IFE(hip_init_peer(entry, i2, host_id_in_enc), -EINVAL);

	/* Validate signature */
	HIP_IFEL(entry->verify(entry->peer_pub, i2_context.input), -EINVAL,
		 "Verification of I2 signature failed\n");

	/* If we have old SAs with these HITs delete them */
	hip_hadb_delete_inbound_spi(entry, 0);
	hip_hadb_delete_outbound_spi(entry, 0);
	{
		struct hip_esp_transform *esp_tf = NULL;
		struct hip_spi_out_item spi_out_data;

		HIP_IFEL(!(esp_tf = hip_get_param(i2_context.input,
						  HIP_PARAM_ESP_TRANSFORM)),
			 -ENOENT, "Did not find ESP transform on i2\n");
		HIP_IFEL(!(esp_info = hip_get_param(i2_context.input,
						    HIP_PARAM_ESP_INFO)),
			 -ENOENT, "Did not find SPI LSI on i2\n");

		if (r1cntr)
			entry->birthday = r1cntr->generation;
		entry->peer_controls |= ntohs(i2->control);

		/* move this below setup_sa */
		memset(&spi_out_data, 0, sizeof(struct hip_spi_out_item));
		spi_out_data.spi = ntohl(esp_info->new_spi);
		HIP_DEBUG("Adding spi 0x%x\n", spi_out_data.spi);
		HIP_IFE(hip_hadb_add_spi(entry, HIP_SPI_DIRECTION_OUT,
					 &spi_out_data), -1);
		entry->esp_transform = hip_select_esp_transform(esp_tf);
		HIP_IFEL((esp_tfm = entry->esp_transform) == 0, -1,
			 "Could not select proper ESP transform\n");
	}

	HIP_IFEL(hip_hadb_add_peer_addr(entry, i2_saddr, 0, 0,
					PEER_ADDR_STATE_ACTIVE), -1,
		 "Error while adding the preferred peer address\n");

	HIP_DEBUG("retransmission: %s\n", (retransmission ? "yes" : "no"));
	HIP_DEBUG("replay: %s\n", (replay ? "yes" : "no"));
	HIP_DEBUG("src %d, dst %d\n", i2_info->src_port, i2_info->dst_port);

#if 0
	HIP_IFEL(esp_prot_i2_handle_transform(entry, ctx), -1,
	HIP_IFEL(handle_esp_prot_transform_i2(entry, i2_context), -1,
			"failed to handle esp prot transform\n");
#endif

	/********** ESP-PROT anchor [OPTIONAL] **********/

	HIP_IFEL(esp_prot_i2_handle_anchor(entry, &i2_context), -1,
			"failed to handle esp prot anchor\n");

	/************************************************/

	/* creating inbound spi to be sent in R2
	 * @note for some reason it can be set above in case an entry already exists,
	 * 		 so we only get a new one, if it's not set yet
	 */
	if (spi_in == 0)
	{
		HIP_DEBUG("creating new spi...\n");
		get_random_bytes(&spi_in, sizeof(uint32_t));
	}

	/* XXX: -EAGAIN */
	HIP_DEBUG("set up inbound IPsec SA, SPI=0x%x (host)\n", spi_in);

#ifdef HIP_USE_ICE
 	HIP_DEBUG("handle nat trasform in I2\n");
 	hip_nat_handle_transform_in_server(i2, entry);
#endif
#ifdef CONFIG_HIP_BLIND
	if (use_blind) {
		/* Set up IPsec associations */
		err = entry->hadb_ipsec_func->hip_add_sa(
			i2_saddr, i2_daddr, &entry->hit_peer, &entry->hit_our,
			spi_in, esp_tfm,  &i2_context.esp_in, &i2_context.auth_in,
			retransmission, HIP_SPI_DIRECTION_IN, 0, entry);
	} else if(entry->nat_control == 0) {
		/* Set up IPsec associations */
		err = entry->hadb_ipsec_func->hip_add_sa(
			i2_saddr, i2_daddr, &i2_context.input->hits,
			&i2_context.input->hitr, spi_in, esp_tfm,
			&i2_context.esp_in, &i2_context.auth_in,
			retransmission, HIP_SPI_DIRECTION_IN, 0, entry);
	}
#else
	/* nat_control is 0 means we use normal mode to create sa */
	/* Lauri: What if nat_control is something else? Do we set up IPsec
	   associations at all? */

	if(entry->nat_control == 0) {
		/* Set up IPsec associations */
		err = entry->hadb_ipsec_func->hip_add_sa(
			i2_saddr, i2_daddr, &i2_context.input->hits,
			&i2_context.input->hitr, spi_in, esp_tfm,
			&i2_context.esp_in, &i2_context.auth_in,
			retransmission, HIP_SPI_DIRECTION_IN, 0, entry);
	}
#endif
	/* Remove the IPsec associations if there was an error when creating
	   them. */
	if (err) {
		err = -1;
		HIP_ERROR("Failed to setup inbound SA with SPI=%d\n", spi_in);
		hip_hadb_delete_inbound_spi(entry, 0);
		hip_hadb_delete_outbound_spi(entry, 0);
		goto out_err;
	}

#ifdef CONFIG_HIP_ESCROW
	if (hip_deliver_escrow_data(
		    i2_saddr, i2_daddr, &i2_context.input->hits, &i2_context.input->hitr,
		    spi_in, esp_tfm, &i2_context.esp_in, HIP_ESCROW_OPERATION_ADD)
	    != 0) {
		HIP_DEBUG("Could not deliver escrow data to server\n");
	}
#endif //CONFIG_HIP_ESCROW

	spi_out = ntohl(esp_info->new_spi);
	HIP_DEBUG("Setting up outbound IPsec SA, SPI=0x%x\n", spi_out);

#ifdef CONFIG_HIP_BLIND
	if (use_blind) {
		HIP_IFEL(entry->hadb_ipsec_func->hip_setup_hit_sp_pair(
				 &entry->hit_peer, &entry->hit_our, i2_saddr,
				 i2_daddr, IPPROTO_ESP, 1, 1), -1,
			 "Failed to set up an SP pair.\n");
	} else {
		HIP_IFEL(entry->hadb_ipsec_func->hip_setup_hit_sp_pair(
			 &i2_context.input->hits, &i2_context.input->hitr,
			 i2_saddr, i2_daddr, IPPROTO_ESP, 1, 1), -1,
		 "Failed to set up an SP pair.\n");
	}
#else
	HIP_IFEL(entry->hadb_ipsec_func->hip_setup_hit_sp_pair(
			 &i2_context.input->hits, &i2_context.input->hitr,
			 i2_saddr, i2_daddr, IPPROTO_ESP, 1, 1), -1,
		 "Failed to set up an SP pair.\n");
#endif
	/* Source IPv6 address is implicitly the preferred address after the
	   base exchange. */
//modify by santtu
	//port must be added
#ifndef HIP_USE_ICE
	HIP_IFEL(hip_hadb_add_addr_to_spi(entry, spi_out, i2_saddr, 1, 0, 1),
		 -1,  "Failed to add an address to SPI list\n");
#else
	HIP_IFEL(hip_hadb_add_udp_addr_to_spi(entry, spi_out, i2_saddr, 1, 0, 1,i2_info->src_port, HIP_LOCATOR_LOCATOR_TYPE_ESP_SPI_PRIORITY),
		 -1,  "Failed to add an address to SPI list\n");
#endif

	memset(&spi_in_data, 0, sizeof(struct hip_spi_in_item));
	spi_in_data.spi = spi_in;
	spi_in_data.ifindex = hip_devaddr2ifindex(i2_daddr);

	if (spi_in_data.ifindex) {
		HIP_DEBUG("spi_in_data.ifindex = %d.\n", spi_in_data.ifindex);
	} else {
		HIP_ERROR("Could not get device ifindex of address.\n");
	}

	err = hip_hadb_add_spi(entry, HIP_SPI_DIRECTION_IN, &spi_in_data);
	if (err) {
		HIP_UNLOCK_HA(entry);
		HIP_ERROR("Adding of SPI failed. Not creating an R2 packet.\n");
		goto out_err;
	}

	entry->default_spi_out = spi_out;
	HIP_IFE(hip_store_base_exchange_keys(entry, &i2_context, 0), -1);
	//hip_hadb_insert_state(entry);

	HIP_DEBUG("\nInserted a new host association state.\n"
		  "\tHIP state: %s\n"\
		  "\tDefault outgoing SPI 0x%x.\n"
		  "\tCreating an R2 packet in response next.\n",
		  hip_state_str(entry->state), entry->default_spi_out);


//add by santtu


#ifdef CONFIG_HIP_RVS
	ipv6_addr_copy(&dest, &in6addr_any);
	if(hip_relay_get_status() == HIP_RELAY_OFF) {
		state = hip_relay_handle_relay_from(i2, i2_saddr, &dest, &dest_port);
		if( state == -1 ){
			HIP_DEBUG( "Handling RELAY_FROM of  I2 packet failed.\n");
			goto out_err;
		}else{
			if(dest_port)
			HIP_IFEL( hip_hadb_add_udp_addr_to_spi(entry, spi_out, &dest, 0, 0, 0, dest_port, HIP_LOCATOR_LOCATOR_TYPE_REFLEXIVE_PRIORITY),
					 -1,  "Failed to add a reflexive address to SPI list\n");

		}
	}
#endif
//end add

	/* Note that we haven't handled the REG_REQUEST yet. This is because we
	   must create an REG_RESPONSE parameter into the R2 packet based on the
	   REG_REQUEST parameter. We handle the REG_REQUEST parameter in
	   hip_create_r2() - although that is somewhat illogical.
	   -Lauri 06.05.2008 */

	/* Create an R2 packet in response. */
	HIP_IFEL(entry->hadb_misc_func->hip_create_r2(
			 &i2_context, i2_saddr, i2_daddr, entry, i2_info, &dest, dest_port), -1,
		 "Creation of R2 failed\n");

#ifdef CONFIG_HIP_ESCROW
	if (hip_deliver_escrow_data(
		    i2_daddr, i2_saddr, &i2_context.input->hitr, &i2_context.input->hits,
		    &spi_out, esp_tfm, &i2_context.esp_out, HIP_ESCROW_OPERATION_ADD)
	    != 0) {
		HIP_DEBUG("Could not deliver escrow data to server\n");
	}
#endif //CONFIG_HIP_ESCROW

	/** @todo Should wait for ESP here or wait for implementation specific
	    time. */

	/* As for the above todo item:

	   Where is it said that we should wait for ESP or implementation
	   specific time here? This far we have succesfully verified and
	   processed the I2 message (except the LOCATOR parameter) and sent an
	   R2 as an response. We are here at state UNASSOCIATED. From Section
	   4.4.2. of RFC 5201 we learn that if I2 processing was successful, we
	   should "send R2 and go to R2-SENT" or if I2 processing failed, we
	   should "stay at UNASSOCIATED". -Lauri 29.04.2008 */

	entry->state = HIP_STATE_ESTABLISHED;

        /***** LOCATOR PARAMETER ******/
	/* Why do we process the LOCATOR parameter only after R2 has been sent?
	   -Lauri 29.04.2008.
	   We do not have valid spi_out to put the addresses into and NAT benefits
	   from the later handling ...
	   --samu
	*/

//add by santtu
	/***** LOCATOR PARAMETER *****/
	hip_handle_locator_parameter(entry, hip_get_param(i2, HIP_PARAM_LOCATOR), esp_info);

#ifdef HIP_USE_ICE
	hip_nat_start_ice(entry, esp_info,ICE_ROLE_CONTROLLING);
#endif

//end add

	HIP_DEBUG("Reached %s state\n", hip_state_str(entry->state));
	if (entry->hip_msg_retrans.buf) {
		free(entry->hip_msg_retrans.buf);
		entry->hip_msg_retrans.buf = NULL;
	}

 out_err:
	/* 'ha' is not NULL if hip_receive_i2() fetched the HA for us. In that
	   case we must not release our reference to it. Otherwise, if 'ha' is
	   NULL, then we created the HIP HA in this function and we should free
	   the reference. */
	/* 'entry' cannot be NULL here anymore since it has been used in this
	   function directly without NULL check. -Lauri. */
	if(entry != NULL) {
		HIP_UNLOCK_HA(entry);
		hip_put_ha(entry);
	}
	if (tmp_enc != NULL)
		free(tmp_enc);
	if (i2_context.dh_shared_key != NULL)
		free(i2_context.dh_shared_key);

	return err;
}

int hip_receive_i2(hip_common_t *i2, in6_addr_t *i2_saddr, in6_addr_t *i2_daddr,
		   hip_ha_t *entry, hip_portpair_t *i2_info)
{
	int state = 0, err = 0;
	uint16_t mask = HIP_PACKET_CTRL_ANON;
	_HIP_DEBUG("hip_receive_i2() invoked.\n");

	HIP_IFEL(ipv6_addr_any(&i2->hitr), 0,
		 "Received NULL receiver HIT in I2. Dropping\n");

	HIP_IFEL(!hip_controls_sane(ntohs(i2->control), mask), 0,
		 "Received illegal controls in I2: 0x%x. Dropping\n",
		 ntohs(i2->control));

	if (entry == NULL) {
//add by santtu
#ifdef CONFIG_HIP_RVS
	     if(hip_relay_get_status() == HIP_RELAY_ON)
	     {
		  hip_relrec_t *rec = NULL, dummy;

		  /* Check if we have a relay record in our database matching the
		     Responder's HIT. We should find one, if the Responder is
		     registered to relay.*/
		  HIP_DEBUG_HIT("Searching relay record on HIT ", &i2->hitr);
		  memcpy(&(dummy.hit_r), &i2->hitr, sizeof(i2->hitr));
		  rec = hip_relht_get(&dummy);
		  if(rec == NULL)
 		       HIP_INFO("No matching relay record found.\n");
		  //add by santtu
 		  else if(rec->type == HIP_FULLRELAY)
 		  {
 		       HIP_INFO("Matching relay record found:Full-Relay.\n");
 		       hip_relay_forward_I(i2, i2_saddr, i2_daddr, rec, i2_info,HIP_I2);
 		       state = HIP_STATE_NONE;
 		       err = -ECANCELED;
 		       goto out_err;

 		  }
	     }
#endif
//end
		state = HIP_STATE_UNASSOCIATED;
	} else  {
		HIP_LOCK_HA(entry);
		state = entry->state;
	}

	HIP_DEBUG("Received I2 in state %s\n", hip_state_str(state));

	switch(state) {
	case HIP_STATE_UNASSOCIATED:
		/* Possibly no state created yet, thus function pointers can't
		   be used here. */
		err = ((hip_handle_func_set_t *)hip_get_handle_default_func_set())->
			hip_handle_i2(i2, i2_saddr, i2_daddr, entry, i2_info);

		break;
	case HIP_STATE_I2_SENT:
		if (entry->is_loopback) {
			err = hip_handle_i2(i2, i2_saddr, i2_daddr, entry,
					    i2_info);
		} else if (hip_hit_is_bigger(&entry->hit_our,
					     &entry->hit_peer)) {
			HIP_IFEL(hip_receive_i2(i2, i2_saddr, i2_daddr, entry,
						i2_info), -ENOSYS,
				 "Dropping HIP packet.\n");
		}
		break;
	case HIP_STATE_I1_SENT:
	case HIP_STATE_R2_SENT:
		err = hip_handle_i2(i2, i2_saddr, i2_daddr, entry, i2_info);
		break;
	case HIP_STATE_ESTABLISHED:
		err = entry->hadb_handle_func->
			hip_handle_i2(i2, i2_saddr, i2_daddr, entry, i2_info);

		break;
	case HIP_STATE_CLOSING:
	case HIP_STATE_CLOSED:
		err = entry->hadb_handle_func->
			hip_handle_i2(i2, i2_saddr, i2_daddr, entry, i2_info);
		break;
	default:
		HIP_ERROR("Internal state (%d) is incorrect\n", state);
		break;
	}

	if (entry != NULL) {
		HIP_UNLOCK_HA(entry);
		hip_put_ha(entry);
	}

 out_err:
	if (err) {
		HIP_ERROR("Error (%d) occurred\n", err);
	}

	return err;
}

int hip_handle_r2(hip_common_t *r2, in6_addr_t *r2_saddr, in6_addr_t *r2_daddr,
		  hip_ha_t *entry, hip_portpair_t *r2_info)
{
	struct hip_context *ctx = NULL;
 	struct hip_esp_info *esp_info = NULL;
	struct hip_spi_out_item spi_out_data;
	int err = 0, tfm = 0, retransmission = 0, type_count = 0, idx = 0;
	uint32_t spi_recvd = 0, spi_in = 0;
	int i = 0;
	void *ice_session = 0;
	extern int hip_icmp_interval;
	extern int hip_icmp_sock;

	if(entry->hip_is_hi3_on){
		if(r2_info->hi3_in_use){
			/* In hi3 real addresses should already be in entry, received on
			   r1 phase. */
			memcpy(r2_saddr, &entry->preferred_address, sizeof(struct in6_addr));
			memcpy(r2_daddr, &entry->local_address, sizeof(struct in6_addr));
		}
	}

	if (entry->state == HIP_STATE_ESTABLISHED) {
		retransmission = 1;
		HIP_DEBUG("Retransmission\n");
	} else {
		HIP_DEBUG("Not a retransmission\n");
	}

	/* assume already locked entry */
	HIP_IFE(!(ctx = HIP_MALLOC(sizeof(struct hip_context), GFP_ATOMIC)), -ENOMEM);
	memset(ctx, 0, sizeof(struct hip_context));
        ctx->input = r2;

#ifdef CONFIG_HIP_BLIND
	if (hip_blind_get_status()) {
		HIP_IFEL(hip_blind_verify_r2(r2, entry), -1,
			 "hip_blind_verify_host_id() failed.\n");
	}
#endif

        /* Verify HMAC */
	if (entry->is_loopback) {
		HIP_IFEL(hip_verify_packet_hmac2(
				 r2, &entry->hip_hmac_out, entry->peer_pub), -1,
			 "HMAC validation on R2 failed.\n");
	} else {
		HIP_IFEL(hip_verify_packet_hmac2(
				 r2, &entry->hip_hmac_in, entry->peer_pub), -1,
			 "HMAC validation on R2 failed.\n");
	}

	/* Signature validation */
 	HIP_IFEL(entry->verify(entry->peer_pub, r2), -EINVAL,
		 "R2 signature verification failed.\n");

	/* The rest */
 	HIP_IFEL(!(esp_info = hip_get_param(r2, HIP_PARAM_ESP_INFO)), -EINVAL,
		 "Parameter SPI not found.\n");

	spi_recvd = ntohl(esp_info->new_spi);
	memset(&spi_out_data, 0, sizeof(struct hip_spi_out_item));
	spi_out_data.spi = spi_recvd;
	HIP_IFE(hip_hadb_add_spi(entry, HIP_SPI_DIRECTION_OUT, &spi_out_data), -1);

	memcpy(&ctx->esp_out, &entry->esp_out, sizeof(ctx->esp_out));
	memcpy(&ctx->auth_out, &entry->auth_out, sizeof(ctx->auth_out));
	HIP_DEBUG("entry should have only one spi_in now, test\n");

	spi_in = hip_hadb_get_latest_inbound_spi(entry);
	HIP_DEBUG("spi_in: 0x%x\n", spi_in);

	tfm = entry->esp_transform;
	HIP_DEBUG("esp_transform: %i\n", tfm);

	HIP_DEBUG("R2 packet source port: %d, destination port %d.\n",
		  r2_info->src_port, r2_info->dst_port);

	/********** ESP-PROT anchor [OPTIONAL] **********/

	HIP_IFEL(esp_prot_r2_handle_anchor(entry, ctx), -1,
			"failed to handle esp prot anchor\n");

	/************************************************/

//add by santtu
    /***** LOCATOR PARAMETER *****/
	hip_handle_locator_parameter(entry,
			hip_get_param(r2, HIP_PARAM_LOCATOR), esp_info);
//end add

// moved from hip_create_i2
/* For the above comment. When doing fixes like the above move, please check
   that the code compiles with the affected flags. With CONFIG_HIP_BLIND we get
   five errors and two warnings. They are now fixed, but the code is not tested
   to work. I.e. the code compiles but does not neccessarily work.
    Lauri 22.07.2008
*/
#ifdef CONFIG_HIP_BLIND
	if (hip_blind_get_status()) {
		/* let the setup routine give us a SPI. */
		HIP_IFEL(entry->hadb_ipsec_func->hip_add_sa(
				 r2_saddr, r2_daddr, &entry->hit_peer,
				 &entry->hit_our, spi_in, entry->esp_transform,
				 &ctx->esp_in, &ctx->auth_in, 0,
				 HIP_SPI_DIRECTION_IN, 0, entry), -1,
			 "BLIND: Failed to setup IPsec SPD/SA entries.\n");
	}
#endif

//modified by santtu
	/**when nat control is 0, we create sa as normal mode,
	 * but if it is not, we use other connectivity engine to create sa***/
	if(entry->nat_control == 0){
		if (!hip_blind_get_status()) {
		  HIP_DEBUG("Blind is OFF\n");
		  HIP_DEBUG_HIT("hit our", &entry->hit_our);
		  HIP_DEBUG_HIT("hit peer", &entry->hit_peer);
		  HIP_IFEL(entry->hadb_ipsec_func->hip_add_sa(r2_saddr,
				  r2_daddr, &ctx->input->hits, &ctx->input->hitr,
				  spi_in, tfm, &entry->esp_in, &entry->auth_in, 0,
				  HIP_SPI_DIRECTION_IN, 0, entry), -1,
				  "Failed to setup IPsec SPD/SA entries, peer:src\n");
		}
	}
	else{
		//spi should be created
		HIP_DEBUG("ICE engine will be used, no sa created here\n");
	}

// end of modify

#ifdef CONFIG_HIP_BLIND
	if (hip_blind_get_status()) {
		err = entry->hadb_ipsec_func->hip_add_sa(
			r2_daddr, r2_saddr, &entry->hit_our, &entry->hit_peer,
			spi_recvd, tfm, &ctx->esp_out, &ctx->auth_out, 1,
			HIP_SPI_DIRECTION_OUT, 0, entry);
	}
#endif
//modified by santtu
	/**nat_control is 0 means we use normal mode to create sa*/
	if(entry->nat_control == 0){
		if (!hip_blind_get_status()) {
		  err = entry->hadb_ipsec_func->hip_add_sa(r2_daddr, r2_saddr,
					 &ctx->input->hitr, &ctx->input->hits,
					 spi_recvd, tfm,
					 &ctx->esp_out, &ctx->auth_out, 0,
					 HIP_SPI_DIRECTION_OUT, 0, entry);
		}

		if (err) {
			/** @todo Remove inbound IPsec SA. */
			HIP_ERROR("hip_add_sa() failed, peer:dst (err = %d).\n", err);
			err = -1;
			goto out_err;
		}
	}
	else{
		HIP_DEBUG("ICE engine will be used, no sa created here\n");
	}
//end modify




	/** @todo Check for -EAGAIN */
	HIP_DEBUG("Set up outbound IPsec SA, SPI = 0x%x (host).\n", spi_recvd);

#ifdef CONFIG_HIP_ESCROW
	if (hip_deliver_escrow_data(r2_daddr, r2_saddr, &ctx->input->hitr,
				    &ctx->input->hits, &spi_recvd, tfm,
				    &ctx->esp_out, HIP_ESCROW_OPERATION_ADD)
	    != 0) {
		HIP_DEBUG("Could not deliver escrow data to server.\n");
	}
#endif //CONFIG_HIP_ESCROW

        /* Source IPv6 address is implicitly the preferred address after the
	   base exchange. */

//modify by santtu
    //port must be added
#ifndef HIP_USE_ICE
	err = hip_hadb_add_addr_to_spi(entry, spi_recvd, r2_saddr, 1, 0, 1);
#else
	// when ice implemenation is included
	// if ice mode is on, we do not add the current address into peer list (can be added also, but set the is_prefered off)
	err = 0;
	if(entry->nat_control==0)
	HIP_IFEL(hip_hadb_add_udp_addr_to_spi(entry, spi_recvd, r2_saddr, 1, 0, 1,r2_info->src_port, HIP_LOCATOR_LOCATOR_TYPE_ESP_SPI_PRIORITY),
			 -1,  "Failed to add an address to SPI list\n");
#endif

	if (err) {
		HIP_ERROR("hip_hadb_add_addr_to_spi() err = %d not handled.\n",
			  err);
	}

	entry->default_spi_out = spi_recvd;
	HIP_DEBUG("Set default SPI out = 0x%x\n", spi_recvd);

	idx = hip_devaddr2ifindex(r2_daddr);

	if (idx != 0) {
		HIP_DEBUG("ifindex = %d\n", idx);
		hip_hadb_set_spi_ifindex(entry, spi_in, idx);
	} else {
		HIP_ERROR("Couldn't get device ifindex of address\n");
	}

#ifdef HIP_USE_ICE

	hip_nat_start_ice(entry,esp_info,ICE_ROLE_CONTROLLING);
        /*
        //check the nat transform mode
        if(!(entry->nat_control)){
        }
        else{
                //init the session right after the locator receivd
	    	HIP_DEBUG("ICE init \n");
	    	ice_session = hip_external_ice_init(ICE_ROLE_CONTROLLED);
	        if(ice_session){
	        	entry->ice_session = ice_session;
	        	HIP_DEBUG("ICE add local \n");

	        	//add the type 1 address first
	        	hip_list_t *item, *tmp;
	        	struct netdev_address *n;
	        	i=0;
	        	list_for_each_safe(item, tmp, addresses, i) {
	        		n = list_entry(item);


	        		if (ipv6_addr_is_hit(hip_cast_sa_addr(&n->addr)))
	        		    continue;
	        		HIP_DEBUG_HIT("add Ice local in R2 address", hip_cast_sa_addr(&n->addr));
	        		if (hip_sockaddr_is_v6_mapped(&n->addr)) {
	        			hip_external_ice_add_local_candidates(ice_session,hip_cast_sa_addr(&n->addr),50500,PJ_ICE_CAND_TYPE_HOST);
	        		}


	        	}
	        	//TODO add reflexive address

	        	//TODO add relay address

	        	HIP_DEBUG("ICE add remote IN R2, spi is %d\n", ntohl(esp_info->new_spi));

	        	struct hip_spi_out_item* spi_out;

	        	HIP_IFEL(!(spi_out = hip_hadb_get_spi_list(entry, ntohl(esp_info->new_spi))), -1,
	        		      "Bug: outbound SPI 0x%x does not exist\n", ntohl(esp_info->new_spi));

	        	HIP_DEBUG("ICE add remote IN R2, peer list mem address is %d\n", spi_out->peer_addr_list);
	        	hip_external_ice_add_remote_candidates(ice_session, spi_out->peer_addr_list);

	        	HIP_DEBUG("ICE start checking \n");

	        hip_ice_start_check(ice_session);
	        }

        }
        */

#endif

	/* Handle REG_RESPONSE and REG_FAILED parameters. */
	hip_handle_param_reg_response(entry, r2);
	hip_handle_param_reg_failed(entry, r2);

//add by santtu
	hip_handle_reg_from(entry, r2);
//end add

	/* These will change SAs' state from ACQUIRE to VALID, and wake up any
	   transport sockets waiting for a SA. */
	// hip_finalize_sa(&entry->hit_peer, spi_recvd);
	// hip_finalize_sa(&entry->hit_our, spi_in);

	entry->state = HIP_STATE_ESTABLISHED;
	hip_hadb_insert_state(entry);

#ifdef CONFIG_HIP_OPPORTUNISTIC
	/* Check and remove the IP of the peer from the opp non-HIP database */
	hip_oppipdb_delentry(&(entry->preferred_address));
#endif
	HIP_DEBUG("Reached ESTABLISHED state\n");
	if (entry->hip_msg_retrans.buf) {
		free(entry->hip_msg_retrans.buf);
		entry->hip_msg_retrans.buf = NULL;
	}

	/* Send the first heartbeat. Notice that the error is ignored to complete
	   the base exchange successfully. */
	if (hip_icmp_interval > 0) {
		hip_send_icmp(hip_icmp_sock, entry);
	}

	//TODO Send the R2 Response to Firewall

 out_err:
	if (entry->state == HIP_STATE_ESTABLISHED)
	        hip_firewall_set_bex_data(SO_HIP_FW_BEX_DONE, entry, &entry->hit_our, &entry->hit_peer);
	else
		hip_firewall_set_bex_data(SO_HIP_FW_BEX_DONE, entry, NULL, NULL);

	if (ctx) {
		HIP_FREE(ctx);
	}
        return err;
}

int hip_handle_i1(struct hip_common *i1, struct in6_addr *i1_saddr,
		  struct in6_addr *i1_daddr, hip_ha_t *entry,
		  hip_portpair_t *i1_info)
{
     int err = 0, state;
     hip_tlv_type_t  relay_para_type = 0;
     uint16_t nonce = 0;
     in6_addr_t dest; // For the IP address in FROM/RELAY_FROM
     in_port_t  dest_port = 0; // For the port in RELAY_FROM

     HIP_DEBUG("hip_handle_i1() invoked.\n");

     ipv6_addr_copy(&dest, &in6addr_any);

#ifdef CONFIG_HIP_RVS
     if(hip_relay_get_status() == HIP_RELAY_OFF) {
	     /* This is where the Responder handles the incoming relayed I1
		packet. We need two things from the relayed packet:
		1) The destination IP address and port from the FROM/RELAY_FROM
		parameters.
		2) The source address and source port of the I1 packet to build
		the VIA_RVS/RELAY_TO parameter.
		3) only one relay parameter should appear
		*/
    	 state = hip_relay_handle_from(i1, i1_saddr, &dest, &dest_port);
	     if( state == -1){
	    	 HIP_DEBUG( "Handling FROM of  I1 packet failed.\n");
	    	 goto out_err;
	     }else if(state == 1){
	    	 relay_para_type = HIP_PARAM_FROM;
	     }

    	 state = hip_relay_handle_relay_from(i1, i1_saddr, &dest, &dest_port);
	     if( state == -1 ){
	    	 HIP_DEBUG( "Handling RELAY_FROM of  I1 packet failed.\n");
	    	 goto out_err;
	     }else if(state == 1){
	    	 relay_para_type = HIP_PARAM_RELAY_FROM;
	     }

     }
#endif /* CONFIG_HIP_RVS */

     /* @todo: how to the handle the blind code with RVS?? */
#ifdef CONFIG_HIP_BLIND
     if (hip_blind_get_status()) {
	  HIP_DEBUG("Blind is on\n");
	  // We need for R2 transmission: see hip_xmit_r1 below
	  HIP_IFEL(hip_blind_get_nonce(i1, &nonce),
		   -1, "hip_blind_get_nonce failed\n");
     }
#endif
     err = hip_xmit_r1(i1, i1_saddr, i1_daddr, &dest, dest_port, i1_info,
		       relay_para_type );
 out_err:
     return err;
}


int hip_receive_i1(struct hip_common *i1, struct in6_addr *i1_saddr,
		   struct in6_addr *i1_daddr, hip_ha_t *entry,
		   hip_portpair_t *i1_info)
{
	int err = 0, state, mask = 0, src_hit_is_our;

	_HIP_DEBUG("hip_receive_i1() invoked.\n");

#ifdef CONFIG_HIP_BLIND
	if (hip_blind_get_status())
	  mask |= HIP_PACKET_CTRL_BLIND;
#endif

	HIP_ASSERT(!ipv6_addr_any(&i1->hitr));

	HIP_DEBUG_IN6ADDR("Source IP", i1_saddr);
	HIP_DEBUG_IN6ADDR("Destination IP", i1_daddr);

	/* In some environments, a copy of broadcast our own I1 packets
	   arrive at the local host too. The following variable handles
	   that special case. Since we are using source HIT (and not
           destination) it should handle also opportunistic I1 broadcast */
	src_hit_is_our = hip_hidb_hit_is_our(&i1->hits);

	/* check i1 for broadcast/multicast addresses */
	if (IN6_IS_ADDR_V4MAPPED(i1_daddr))
        {
		struct in_addr addr4;

		IPV6_TO_IPV4_MAP(i1_daddr, &addr4);

		if (addr4.s_addr == INADDR_BROADCAST)
		{
			HIP_DEBUG("Received i1 broadcast\n");
			HIP_IFEL(src_hit_is_our, -1,
				 "Received a copy of own broadcast, dropping\n");
			HIP_IFEL(hip_select_source_address(i1_daddr, i1_saddr), -1,
				 "Could not find source address\n");
		}

	} else if (IN6_IS_ADDR_MULTICAST(i1_daddr)) {
			HIP_IFEL(src_hit_is_our, -1,
				 "Received a copy of own broadcast, dropping\n");
			HIP_IFEL(hip_select_source_address(i1_daddr, i1_saddr), -1,
				 "Could not find source address\n");
	}

 	HIP_IFEL(!hip_controls_sane(ntohs(i1->control), mask), -1,
		 "Received illegal controls in I1: 0x%x. Dropping\n", ntohs(i1->control));

	if (entry) {
		state = entry->state;
		hip_put_ha(entry);
	}
	else {

#ifdef CONFIG_HIP_RVS
	     if(hip_relay_get_status() == HIP_RELAY_ON)
	     {
		  hip_relrec_t *rec = NULL, dummy;

		  /* Check if we have a relay record in our database matching the
		     Responder's HIT. We should find one, if the Responder is
		     registered to relay.*/
		  HIP_DEBUG_HIT("Searching relay record on HIT ", &i1->hitr);
		  memcpy(&(dummy.hit_r), &i1->hitr, sizeof(i1->hitr));
		  rec = hip_relht_get(&dummy);
		  if(rec == NULL)
 		       HIP_INFO("No matching relay record found.\n");
		  //add by santtu
 		  else if(rec->type == HIP_FULLRELAY)
 		  {
 		       HIP_INFO("Matching relay record found:Full-Relay.\n");
 		       hip_relay_forward_I(i1, i1_saddr, i1_daddr, rec, i1_info,HIP_I1);
 		       state = HIP_STATE_NONE;
 		       err = -ECANCELED;
 		       goto out_err;

 		  }
		  //end
 		  else if(rec->type == HIP_RVSRELAY)
 		  {
 		       hip_relay_rvs(i1, i1_saddr, i1_daddr, rec, i1_info);
 		       /* We created a new I1 from scratch in the relay function.
 			  The original I1 packet is now redundant. */
 		       state = HIP_STATE_NONE;
 		       err = -ECANCELED;
 		       goto out_err;
 		  }
	     }
#endif
		state = HIP_STATE_NONE;
	}

	HIP_DEBUG("Received I1 in state %s\n", hip_state_str(state));

	switch(state) {
	case HIP_STATE_NONE:
	     err = ((hip_handle_func_set_t *)hip_get_handle_default_func_set())
		  ->hip_handle_i1(i1, i1_saddr, i1_daddr, entry, i1_info);
	     break;
	case HIP_STATE_I1_SENT:
	     	if (hip_hidb_hit_is_our(&i1->hitr)) {
			/* loopback */
			err = ((hip_handle_func_set_t *)
			       hip_get_handle_default_func_set())->
				hip_handle_i1(i1, i1_saddr, i1_daddr, entry,
					      i1_info);
	     	}
	     	else if (hip_hit_is_bigger(&entry->hit_our, &entry->hit_peer)){
			err = hip_receive_i1(i1, i1_saddr, i1_daddr,entry,
					     i1_info);

		}
	     break;
	case HIP_STATE_UNASSOCIATED:
	case HIP_STATE_I2_SENT:
	case HIP_STATE_R2_SENT:
	case HIP_STATE_ESTABLISHED:
	case HIP_STATE_CLOSED:
	case HIP_STATE_CLOSING:
	     err = ((hip_handle_func_set_t *)hip_get_handle_default_func_set())
		  ->hip_handle_i1(i1, i1_saddr, i1_daddr, entry, i1_info);
	     break;
	default:
	     /* should not happen */
	     HIP_IFEL(1, -EINVAL, "DEFAULT CASE, UNIMPLEMENTED STATE HANDLING OR A BUG\n");
	}

 out_err:
	return err;
}

int hip_receive_r2(struct hip_common *hip_common,
		   struct in6_addr *r2_saddr,
		   struct in6_addr *r2_daddr,
		   hip_ha_t *entry,
		   hip_portpair_t *r2_info)
{
	int err = 0, state;
	uint16_t mask = 0;

	_HIP_DEBUG("hip_receive_r2() invoked.\n");

	HIP_IFEL(ipv6_addr_any(&hip_common->hitr), -1,
		 "Received NULL receiver HIT in R2. Dropping\n");

	HIP_IFEL(!hip_controls_sane(ntohs(hip_common->control), mask), -1,
		 "Received illegal controls in R2: 0x%x. Dropping\n", ntohs(hip_common->control));
	//HIP_IFEL(!(entry = hip_hadb_find_byhits(&hip_common->hits,
	//					&hip_common->hitr)), -EFAULT,
	//	 "Received R2 by unknown sender\n");

	HIP_IFEL(!entry, -EFAULT,
		 "Received R2 by unknown sender\n");

	HIP_LOCK_HA(entry);
	state = entry->state;

	HIP_DEBUG("Received R2 in state %s\n", hip_state_str(state));
 	switch(state) {
 	case HIP_STATE_I2_SENT:
 		/* The usual case. */
 		err = entry->hadb_handle_func->hip_handle_r2(hip_common,
							     r2_saddr,
							     r2_daddr,
							     entry,
							     r2_info);
		if (err) {
			HIP_ERROR("hip_handle_r2 failed (err=%d)\n", err);
			goto out_err;
 		}
	break;

 	case HIP_STATE_ESTABLISHED:
		if (entry->is_loopback)
		    err = entry->hadb_handle_func->hip_handle_r2(hip_common,
								 r2_saddr,
								 r2_daddr,
								 entry,
								 r2_info);
		break;
	case HIP_STATE_R2_SENT:
	case HIP_STATE_UNASSOCIATED:
 	case HIP_STATE_I1_SENT:
 	default:
		HIP_IFEL(1, -EFAULT, "Dropping\n");
 	}

 out_err:
	if (entry) {
		HIP_UNLOCK_HA(entry);
		hip_put_ha(entry);
	}
	return err;
}

int hip_receive_notify(const struct hip_common *notify,
		       const struct in6_addr *notify_saddr,
		       const struct in6_addr *notify_daddr, hip_ha_t* entry)
{
	int err = 0;
	struct hip_notification *notify_param;
	uint16_t mask = HIP_PACKET_CTRL_ANON, notify_controls = 0;

	_HIP_DEBUG("hip_receive_notify() invoked.\n");

	HIP_IFEL(entry == NULL , -EFAULT,
		 "Received a NOTIFY packet from an unknown sender, ignoring "\
		 "the packet.\n");

	notify_controls = ntohs(notify->control);

	HIP_IFEL(!hip_controls_sane(notify_controls, mask), -EPROTO,
		 "Received a NOTIFY packet with illegal controls: 0x%x, ignoring "\
		 "the packet.\n", notify_controls);

	err = hip_handle_notify(notify, notify_saddr, notify_daddr, entry);

 out_err:
	if (entry != NULL)
		hip_put_ha(entry);

	return err;
}

int hip_handle_notify(const struct hip_common *notify,
		      const struct in6_addr *notify_saddr,
		      const struct in6_addr *notify_daddr, hip_ha_t* entry)
{
	int err = 0;
	struct hip_common i1;
	struct hip_tlv_common *current_param = NULL;
	struct hip_notification *notification = NULL;
	struct in6_addr responder_ip, responder_hit;
	hip_tlv_type_t param_type = 0, response;
	hip_tlv_len_t param_len = 0;
	uint16_t msgtype = 0;
	in_port_t port = 0;

	/* draft-ietf-hip-base-06, Section 6.13: Processing NOTIFY packets is
	   OPTIONAL. If processed, any errors in a received NOTIFICATION parameter
	   SHOULD be logged. */

	_HIP_DEBUG("hip_receive_notify() invoked.\n");

	/* Loop through all the parameters in the received I1 packet. */
	while ((current_param =
		hip_get_next_param(notify, current_param)) != NULL) {

		param_type = hip_get_param_type(current_param);

		if (param_type == HIP_PARAM_NOTIFICATION) {
			HIP_INFO("Found NOTIFICATION parameter in NOTIFY "\
				 "packet.\n");
			notification = (struct hip_notification *)current_param;

			param_len = hip_get_param_contents_len(current_param);
			msgtype = ntohs(notification->msgtype);

			switch(msgtype) {
			case HIP_NTF_UNSUPPORTED_CRITICAL_PARAMETER_TYPE:
				HIP_INFO("NOTIFICATION parameter type is "\
					 "UNSUPPORTED_CRITICAL_PARAMETER_"\
					 "TYPE.\n");
				break;
			case HIP_NTF_INVALID_SYNTAX:
				HIP_INFO("NOTIFICATION parameter type is "\
					 "INVALID_SYNTAX.\n");
				break;
			case HIP_NTF_NO_DH_PROPOSAL_CHOSEN:
				HIP_INFO("NOTIFICATION parameter type is "\
					 "NO_DH_PROPOSAL_CHOSEN.\n");
				break;
			case HIP_NTF_INVALID_DH_CHOSEN:
				HIP_INFO("NOTIFICATION parameter type is "\
					 "INVALID_DH_CHOSEN.\n");
				break;
			case HIP_NTF_NO_HIP_PROPOSAL_CHOSEN:
				HIP_INFO("NOTIFICATION parameter type is "\
					 "NO_HIP_PROPOSAL_CHOSEN.\n");
				break;
			case HIP_NTF_INVALID_HIP_TRANSFORM_CHOSEN:
				HIP_INFO("NOTIFICATION parameter type is "\
					 "INVALID_HIP_TRANSFORM_CHOSEN.\n");
				break;
			case HIP_NTF_AUTHENTICATION_FAILED:
				HIP_INFO("NOTIFICATION parameter type is "\
					 "AUTHENTICATION_FAILED.\n");
				break;
			case HIP_NTF_CHECKSUM_FAILED:
				HIP_INFO("NOTIFICATION parameter type is "\
					 "CHECKSUM_FAILED.\n");
				break;
			case HIP_NTF_HMAC_FAILED:
				HIP_INFO("NOTIFICATION parameter type is "\
					 "HMAC_FAILED.\n");
				break;
			case HIP_NTF_ENCRYPTION_FAILED:
				HIP_INFO("NOTIFICATION parameter type is "\
					 "ENCRYPTION_FAILED.\n");
				break;
			case HIP_NTF_INVALID_HIT:
				HIP_INFO("NOTIFICATION parameter type is "\
					 "INVALID_HIT.\n");
				break;
			case HIP_NTF_BLOCKED_BY_POLICY:
				HIP_INFO("NOTIFICATION parameter type is "\
					 "BLOCKED_BY_POLICY.\n");
				break;
			case HIP_NTF_SERVER_BUSY_PLEASE_RETRY:
				HIP_INFO("NOTIFICATION parameter type is "\
					 "SERVER_BUSY_PLEASE_RETRY.\n");
				break;
			case HIP_NTF_I2_ACKNOWLEDGEMENT:
				HIP_INFO("NOTIFICATION parameter type is "\
					 "I2_ACKNOWLEDGEMENT.\n");
				break;
			case HIP_PARAM_RELAY_TO:
			case HIP_PARAM_RELAY_FROM:
				response = ((msgtype == HIP_PARAM_RELAY_TO) ? HIP_I1 : HIP_NOTIFY);
				HIP_INFO("NOTIFICATION parameter type is "\
					 "RVS_NAT.\n");

				/* responder_hit is not currently used. */
				ipv6_addr_copy(&responder_hit, (struct in6_addr *)
					       notification->data);
				ipv6_addr_copy(&responder_ip, (struct in6_addr *)
					       &(notification->
						 data[sizeof(struct in6_addr)]));
				memcpy(&port, &(notification->
						data[2 * sizeof(struct in6_addr)]),
				       sizeof(in_port_t));

				/* If port is zero (the responder is not behind
				   a NAT) we use 50500 as the destination
				   port. */
				if(port == 0) {
					port = HIP_NAT_UDP_PORT;
				}

				/* We don't need to use hip_msg_alloc(), since
				   the I1 packet is just the size of struct
				   hip_common. */
				memset(&i1, 0, sizeof(i1));

				entry->hadb_misc_func->
					hip_build_network_hdr(&i1,
							      response,
							      entry->local_controls,
							      &entry->hit_our,
							      &entry->hit_peer);

				/* Calculate the HIP header length */
				hip_calc_hdr_len(&i1);

				//sleep(3);

				/* This I1 packet must be send only once, which
				   is why we use NULL entry for sending. */
				err = entry->hadb_xmit_func->
					hip_send_pkt(&entry->local_address, &responder_ip,
						     (entry->nat_mode ? HIP_NAT_UDP_PORT : 0),
						     port,
						     &i1, NULL, 0);

				break;
			default:
				HIP_INFO("Unrecognized NOTIFICATION parameter "\
					 "type.\n");
				break;
			}
			HIP_HEXDUMP("NOTIFICATION parameter notification data:",
				    notification->data,
				    param_len
				    - sizeof(notification->reserved)
				    - sizeof(notification->msgtype)
				);
			msgtype = 0;
		}
		else {
			HIP_INFO("Found unsupported parameter in NOTIFY "\
				 "packet.\n");
		}
	}

	return err;
}

int hip_receive_bos(struct hip_common *bos,
		    struct in6_addr *bos_saddr,
		    struct in6_addr *bos_daddr,
		    hip_ha_t *entry,
		    hip_portpair_t *bos_info)
{
	int err = 0, state = 0;

	_HIP_DEBUG("hip_receive_bos() invoked.\n");

	HIP_IFEL(ipv6_addr_any(&bos->hits), 0,
		 "Received NULL sender HIT in BOS.\n");
	HIP_IFEL(!ipv6_addr_any(&bos->hitr), 0,
		 "Received non-NULL receiver HIT in BOS.\n");
	HIP_DEBUG("Entered in hip_receive_bos...\n");
	state = entry ? entry->state : HIP_STATE_UNASSOCIATED;

	/** @todo If received BOS packet from already known sender should return
	    right now */
	HIP_DEBUG("Received BOS packet in state %s\n", hip_state_str(state));
 	switch(state) {
 	case HIP_STATE_UNASSOCIATED:
	case HIP_STATE_I1_SENT:
	case HIP_STATE_I2_SENT:
		/* Possibly no state created yet */
		err = entry->hadb_handle_func->hip_handle_bos(bos, bos_saddr, bos_daddr, entry, bos_info);
		break;
	case HIP_STATE_R2_SENT:
 	case HIP_STATE_ESTABLISHED:
		HIP_DEBUG("BOS not handled in state %s\n", hip_state_str(state));
		break;
	default:
		HIP_IFEL(1, 0, "Internal state (%d) is incorrect\n", state);
	}

	if (entry)
		hip_put_ha(entry);
 out_err:
	return err;
}

int hip_handle_firewall_i1_request(struct hip_common *msg,
				   struct in6_addr *i1_saddr,
				   struct in6_addr *i1_daddr)
{
	int err = 0, if_index = 0, is_ipv4_locator,
		reuse_hadb_local_address = 0, ha_nat_mode = hip_nat_status,
                old_global_nat_mode = hip_nat_status;
	in_port_t ha_local_port, ha_peer_port;
	hip_ha_t *entry;
	hip_hit_t *src_hit, *dst_hit;
	hip_lsi_t *lsi = NULL;
	int is_loopback = 0;
	struct in6_addr src_addr;
//	struct xfrm_user_acquire *acq;
	struct in6_addr dst_addr, ha_match;
	struct sockaddr_storage ss_addr;
	struct sockaddr *addr;
	addr = (struct sockaddr*) &ss_addr;

	HIP_DEBUG("Acquire from Firewall: sending I1! \n");

	src_hit = &(msg->hits);
	dst_hit = &(msg->hitr);

	HIP_DEBUG_HIT("src HIT", src_hit);
	HIP_DEBUG_HIT("dst HIT", dst_hit);

	/* Sometimes we get deformed HITs from kernel, skip them */
	HIP_IFEL(!(ipv6_addr_is_hit(src_hit) && ipv6_addr_is_hit(dst_hit) &&
		   hip_hidb_hit_is_our(src_hit) &&
		   hit_is_real_hit(dst_hit)), -1,
		 "Received rubbish from firewall, skip\n");

	entry = hip_hadb_find_byhits(src_hit, dst_hit);
	if (entry) {
		reuse_hadb_local_address = 1;
		goto skip_entry_creation;
	}


	/* No entry found; find first IP matching to the HIT and then
	   create the entry */
	if(hip_get_hi3_status()){
		struct in_addr lpback = { htonl(INADDR_LOOPBACK) };
		IPV4_TO_IPV6_MAP(&lpback, &dst_addr);
		err = 0;
	}
	else {
		err = hip_map_id_to_addr(dst_hit, NULL, &dst_addr);
	}


	if (err) {
		/* Search HADB for existing entries */
		entry = hip_hadb_try_to_find_by_peer_hit(dst_hit);
		if (entry) {
			HIP_DEBUG_IN6ADDR("reusing HA",
					  &entry->preferred_address);
			ipv6_addr_copy(&dst_addr, &entry->preferred_address);
			ha_local_port = entry->local_udp_port;
			ha_peer_port = entry->peer_udp_port;
			ha_nat_mode = entry->nat_mode;
			err = 0;
		}
	}

	/* map to loopback if hit is ours  */
	if (err && hip_hidb_hit_is_our(dst_hit)) {
		struct in6_addr lpback = IN6ADDR_LOOPBACK_INIT;
		ipv6_addr_copy(&dst_addr, &lpback);
		ipv6_addr_copy(&src_addr, &lpback);
		is_loopback = 1;
		reuse_hadb_local_address = 1;
		err = 0;
	}

	/* broadcast I1 as a last resource */
	if (err) {
		struct in_addr bcast = { INADDR_BROADCAST };
		/* IPv6 multicast (see bos.c) failed to bind() to link local,
		   so using IPv4 here -mk */
		HIP_DEBUG("No information of peer found, trying broadcast\n");
		IPV4_TO_IPV6_MAP(&bcast, &dst_addr);
		/* Broadcast did not work with UDP packets -mk */
		ha_nat_mode = 0;
		err = 0;
	}

	/* @fixme: changing global state won't work with threads */
	hip_nat_status = ha_nat_mode;

	if (entry) {
		lsi = &(entry->lsi_peer);
	}

	HIP_IFEL(hip_hadb_add_peer_info(dst_hit, &dst_addr, lsi), -1,
		 "map failed\n");

	hip_nat_status = old_global_nat_mode; /* restore nat status */

	HIP_IFEL(!(entry = hip_hadb_find_byhits(src_hit, dst_hit)), -1,
		 "Internal lookup error\n");

	if (is_loopback)
		ipv6_addr_copy(&(entry->local_address), &src_addr);

	/* Preserve NAT status with peer */
	entry->local_udp_port = ha_local_port;
	entry->peer_udp_port = ha_peer_port;
	entry->nat_mode = ha_nat_mode;

	reuse_hadb_local_address = 1;

skip_entry_creation:

	if (entry->state == HIP_STATE_ESTABLISHED) {
		HIP_DEBUG("Acquire from firewall in established state (hard handover?), skip\n");
		goto out_err;
	} else if (entry->state == HIP_STATE_NONE ||
	    entry->state == HIP_STATE_UNASSOCIATED) {
		HIP_DEBUG("State is %d, sending i1\n", entry->state);
	} else if (entry->hip_msg_retrans.buf == NULL) {
		HIP_DEBUG("Expired retransmissions, sending i1\n");
	} else {
		HIP_DEBUG("I1 was already sent, ignoring\n");
		goto out_err;
	}

	is_ipv4_locator = IN6_IS_ADDR_V4MAPPED(&entry->preferred_address);

	memset(addr, 0, sizeof(struct sockaddr_storage));
	addr->sa_family = (is_ipv4_locator ? AF_INET : AF_INET6);

	if (!reuse_hadb_local_address)
		if (is_ipv4_locator) {
			IPV4_TO_IPV6_MAP((struct in_addr*) i1_saddr,
					&entry->local_address);
//			IPV4_TO_IPV6_MAP(((struct in_addr *)&acq->id.daddr),
//					 &entry->local_address);
		} else {
			ipv6_addr_copy(&entry->local_address,
					(struct in6_addr*) i1_saddr);
//			ipv6_addr_copy(&entry->local_address,
//				       ((struct in6_addr*)&acq->id.daddr));

		}

	memcpy(hip_cast_sa_addr(addr), &entry->local_address,
	       hip_sa_addr_len(addr));

	HIP_DEBUG_HIT("our hit", &entry->hit_our);
        HIP_DEBUG_HIT("peer hit", &entry->hit_peer);
	HIP_DEBUG_IN6ADDR("peer locator", &entry->preferred_address);
	HIP_DEBUG_IN6ADDR("our locator", &entry->local_address);

	if_index = hip_devaddr2ifindex(&entry->local_address);
	HIP_IFEL((if_index < 0), -1, "if_index NOT determined\n");
        /* we could try also hip_select_source_address() here on failure,
	   but it seems to fail too */

	HIP_DEBUG("Using ifindex %d\n", if_index);

	//add_address_to_list(addr, if_index /*acq->sel.ifindex*/);

	HIP_IFEL(hip_send_i1(&entry->hit_our, &entry->hit_peer, entry), -1,
		 "Sending of I1 failed\n");

out_err:
	return err;
}


int handle_locator(struct hip_locator *locator,
		   in6_addr_t         *r1_saddr,
		   in6_addr_t         *r1_daddr,
		   hip_ha_t           *entry,
		   hip_portpair_t     *r1_info){
	int n_addrs = 0, loc_size = 0, err = 0;
	struct hip_locator_info_addr_item* first = NULL;
	struct netdev_address *n = NULL;
	hip_list_t *item = NULL, *tmp = NULL;
	int ii = 0, use_ip4 = 1;

	// Lets save the LOCATOR to the entry 'till we
        //   get the esp_info in r2 then handle it 
        n_addrs = hip_get_locator_addr_item_count(locator);
        loc_size = sizeof(struct hip_locator) +
            (n_addrs * sizeof(struct hip_locator_info_addr_item));
        HIP_IFEL(!(entry->locator = malloc(loc_size)),
               -1, "Malloc for entry->locators failed\n");
        memcpy(entry->locator, locator, loc_size);

	if(entry->hip_is_hi3_on){
		if( r1_info->hi3_in_use && n_addrs > 0 ){
			first = (char*)locator+sizeof(struct hip_locator);
			memcpy(r1_saddr, &first->address, sizeof(struct in6_addr));

			list_for_each_safe(item, tmp, addresses, ii){
				n = list_entry(item);
				if (ipv6_addr_is_hit(hip_cast_sa_addr(&n->addr)))
					continue;
				if (!hip_sockaddr_is_v6_mapped(&n->addr)){
					memcpy(r1_daddr, hip_cast_sa_addr(&n->addr),
					       hip_sa_addr_len(&n->addr));
					ii = -1;
					use_ip4 = 0;
					break;
				}
			}
			if( use_ip4 ){
				list_for_each_safe(item, tmp, addresses, ii){
					n = list_entry(item);
					if (ipv6_addr_is_hit(hip_cast_sa_addr(&n->addr)))
						continue;
					if (hip_sockaddr_is_v6_mapped(&n->addr)){
						memcpy(r1_daddr, hip_cast_sa_addr(&n->addr),
						       hip_sa_addr_len(&n->addr));
						ii = -1;
						break;
					}
				}
			}

			struct in6_addr daddr;

			memcpy(&entry->local_address, r1_daddr, sizeof(struct in6_addr));

			hip_hadb_get_peer_addr(entry, &daddr);
			hip_hadb_delete_peer_addrlist_one(entry, &daddr);
			hip_hadb_add_peer_addr(entry, r1_saddr, 0, 0,
					       PEER_ADDR_STATE_ACTIVE);
		}
	}

out_err:
	return err;
}<|MERGE_RESOLUTION|>--- conflicted
+++ resolved
@@ -1551,12 +1551,7 @@
 	struct hip_context i2_context;
 	extern int hip_icmp_interval;
 	extern int hip_icmp_sock;
-<<<<<<< HEAD
 	struct hip_locator *locator = NULL;
-
-#ifdef HIP_USE_ICE
-=======
->>>>>>> 7c0a0eca
 	void *ice_session = NULL;
 	int i = 0;
 	int use_blind = 0;
@@ -1623,18 +1618,10 @@
 	HIP_IFEL(hip_verify_cookie(i2_saddr, i2_daddr, i2, solution), -EPROTO,
 		 "Cookie solution rejected. Dropping the I2 packet.\n");
 
-<<<<<<< HEAD
 	if(entry->hip_is_hi3_on){
 		locator = hip_get_param(i2, HIP_PARAM_LOCATOR);
 		hip_do_i3_stuff_for_i2(locator, i2_info, i2_saddr, i2_daddr);
 	}
-=======
-#ifdef CONFIG_HIP_HI3
-
-	locator = hip_get_param(i2, HIP_PARAM_LOCATOR);
-	hip_do_i3_stuff_for_i2(locator, i2_info, i2_saddr, i2_daddr);
-#endif
->>>>>>> 7c0a0eca
 
 	if(entry != NULL) {
 		/* If the I2 packet is a retransmission, we need reuse the
