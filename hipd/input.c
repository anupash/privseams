--- conflicted
+++ resolved
@@ -487,13 +487,6 @@
 
 	entry = hip_hadb_find_byhits(&msg->hits, &msg->hitr);
 
-<<<<<<< HEAD
-	// Check if we need to drop the packet
-	if (entry && hip_packet_to_drop(entry, type, &msg->hitr) == 1) {
-		HIP_DEBUG("Ignoring the packet sent \n");
-		goto out_err;
-	}
-=======
         // Check if we need to drop the packet
         if (entry && hip_packet_to_drop(entry, type, &msg->hitr) == 1)
         {
@@ -501,7 +494,6 @@
             err = -1;
             goto out_err;
         }
->>>>>>> ce2f55dd
 
 #ifdef CONFIG_HIP_OPPORTUNISTIC
 	if (!entry && opportunistic_mode &&
@@ -549,7 +541,6 @@
 		hip_perf_write_benchmark(perf_set, PERF_I1);
 #endif
 			break;
-<<<<<<< TREE
 		case HIP_I2:
 			/* Possibly state. */
 #ifdef CONFIG_HIP_PERFORMANCE
@@ -670,19 +661,19 @@
 																dst_addr,
 																entry));
 			break;
-	case HIP_CLOSE_ACK:
+	        case HIP_CLOSE_ACK:
 #ifdef CONFIG_HIP_PERFORMANCE
-		HIP_DEBUG("Start PERF_HANDLE_CLOSE_ACK\n");
-		hip_perf_start_benchmark(perf_set, PERF_HANDLE_CLOSE_ACK);
-#endif
-		HIP_IFCS(entry, err = entry->hadb_rcv_func->
-			 hip_receive_close_ack(msg, entry));
+			HIP_DEBUG("Start PERF_HANDLE_CLOSE_ACK\n");
+			hip_perf_start_benchmark(perf_set, PERF_HANDLE_CLOSE_ACK);
+#endif
+			HIP_IFCS(entry, err = entry->hadb_rcv_func->
+				 hip_receive_close_ack(msg, entry));
 #ifdef CONFIG_HIP_PERFORMANCE
-		HIP_DEBUG("Stop and write PERF_HANDLE_CLOSE_ACK\n");
-		hip_perf_stop_benchmark(perf_set, PERF_HANDLE_CLOSE_ACK);
-		hip_perf_write_benchmark(perf_set, PERF_HANDLE_CLOSE_ACK);
-#endif
-		break;
+			HIP_DEBUG("Stop and write PERF_HANDLE_CLOSE_ACK\n");
+			hip_perf_stop_benchmark(perf_set, PERF_HANDLE_CLOSE_ACK);
+			hip_perf_write_benchmark(perf_set, PERF_HANDLE_CLOSE_ACK);
+#endif
+			break;
 
 		default:
 			HIP_ERROR("Unknown packet %d\n", type);
@@ -806,33 +797,9 @@
 	/********** R1 COUNTER (OPTIONAL) ********/
 	/* we build this, if we have recorded some value (from previous R1s) */
 
-<<<<<<< HEAD
 	HIP_LOCK_HA(entry);
 	rtmp = entry->birthday;
 	HIP_UNLOCK_HA(entry);
-=======
-		HIP_LOCK_HA(entry);
-		rtmp = entry->birthday;
-		HIP_UNLOCK_HA(entry);
-
-		HIP_IFEL(rtmp && hip_build_param_r1_counter(i2, rtmp), -1,
-			 "Could not build R1 GENERATION parameter\n");
-	}
-
-	/********* LOCATOR PARAMETER ************/
-        /** Type 193 **/
-	/* Notice that locator building is excluded when Initiator prefers
-	   ICE mode but Responder does not support it. This is a workaround
-	   to the side effect of ICE turning the locators on (bug id 810) */
-	HIP_DEBUG("Building LOCATOR parameter 	1\n");
-        if (hip_locator_status == SO_HIP_SET_LOCATOR_ON &&
-	    (hip_get_nat_mode(entry) == HIP_NAT_MODE_NONE ||
-	     hip_get_nat_mode(entry) == HIP_NAT_MODE_ICE_UDP)) {
-            HIP_DEBUG("Building LOCATOR parameter 2\n");
-            if ((err = hip_build_locators_old(i2, spi_in, hip_get_nat_mode(entry))) < 0)
-                HIP_DEBUG("LOCATOR parameter building failed\n");
-        }
->>>>>>> ce2f55dd
 
 	HIP_IFEL(rtmp && hip_build_param_r1_counter(i2, rtmp), -1,
 		 "Could not build R1 GENERATION parameter\n");
@@ -1107,7 +1074,7 @@
 
 		/* Store the peer's public key to HA and validate it */
 		/** @todo Do not store the key if the verification fails. */
-<<<<<<< TREE
+
 	HIP_IFEL(!(peer_host_id = hip_get_param(r1, HIP_PARAM_HOST_ID)),
 		 -ENOENT, "No HOST_ID found in R1\n");
 	//copy hostname to hadb entry if local copy is empty
@@ -1150,14 +1117,9 @@
 
 	hip_ha_set_nat_mode(entry, nat_suite);
 
-<<<<<<< HEAD
 	/***** LOCATOR PARAMETER ******/
 	locator = hip_get_param(r1, HIP_PARAM_LOCATOR);
 	if(locator) {
-=======
-        locator = (struct hip_locator *) hip_get_param(r1, HIP_PARAM_LOCATOR);
-        if (locator)
->>>>>>> ce2f55dd
 		err = handle_locator(locator, r1_saddr, r1_daddr, entry, r1_info);
 	}
 
@@ -1269,7 +1231,6 @@
 	 * the one that was mapped, then we will overwrite the mapping with the
 	 * newer address. This enables us to use the rendezvous server, while
 	 * not supporting the REA TLV. */
-<<<<<<< HEAD
 
 	hip_hadb_get_peer_addr(entry, &daddr);
 	if (ipv6_addr_cmp(&daddr, r1_saddr) != 0) {
@@ -1280,21 +1241,6 @@
 		hip_hadb_delete_peer_addrlist_one(entry, &daddr);
 		hip_hadb_add_peer_addr(entry, r1_saddr, 0, 0,
 					   PEER_ADDR_STATE_ACTIVE);
-=======
-	{
-		struct in6_addr daddr;
-
-		hip_hadb_get_peer_addr(entry, &daddr);
-		if (ipv6_addr_cmp(&daddr, r1_saddr) != 0) {
-			HIP_DEBUG("Mapped address didn't match received address\n");
-			HIP_DEBUG("Assuming that the mapped address was actually RVS's.\n");
-			HIP_HEXDUMP("Mapping", &daddr, 16);
-			HIP_HEXDUMP("Received", r1_saddr, 16);
-			hip_hadb_delete_peer_addrlist_one_old(entry, &daddr);
-			hip_hadb_add_peer_addr(entry, r1_saddr, 0, 0,
-					       PEER_ADDR_STATE_ACTIVE);
-		}
->>>>>>> ce2f55dd
 	}
 
 	state = entry->state;
@@ -1401,21 +1347,7 @@
 
 	/************************************************/
 
-<<<<<<< HEAD
 #if defined(CONFIG_HIP_RVS)
-=======
-	/********* LOCATOR PARAMETER ************/
-	/** Type 193 **/
-	if (hip_locator_status == SO_HIP_SET_LOCATOR_ON &&
-	    (hip_get_nat_mode(entry) == HIP_NAT_MODE_NONE ||
-	     hip_get_nat_mode(entry) == HIP_NAT_MODE_ICE_UDP)) {
-		HIP_DEBUG("Building nat LOCATOR parameter\n");
-		if ((err = hip_build_locators_old(r2, spi_in, hip_get_nat_mode(entry))) < 0)
-			HIP_DEBUG("nat LOCATOR parameter building failed\n");
-	}
-
-#if defined(CONFIG_HIP_RVS) || defined(CONFIG_HIP_ESCROW)
->>>>>>> ce2f55dd
 	/********** REG_REQUEST **********/
 	/* This part should only be executed at server offering rvs, relay or
 	   escrow services. Since we don't have a way to detect if we are an
@@ -1468,29 +1400,15 @@
 #endif
 
 	/*if nat control is 0, then UDP (ICE) mode is off*/
-<<<<<<< HEAD
-=======
-	if (hip_nat_get_control(entry) != HIP_NAT_MODE_ICE_UDP) {
-		if (!hip_blind_get_status()) {
-		  err = entry->hadb_ipsec_func->hip_add_sa(i2_daddr, i2_saddr,
-				   &ctx->input->hitr, &ctx->input->hits,
-				   entry->spi_outbound_current, entry->esp_transform,
-				   &ctx->esp_out, &ctx->auth_out,
-				   1, HIP_SPI_DIRECTION_OUT, 0, entry);
-		}
-		if (err) {
-			HIP_ERROR("Failed to setup outbound SA with SPI = %d.\n",
-					entry->spi_outbound_current);
->>>>>>> ce2f55dd
-
-    err = entry->hadb_ipsec_func->hip_add_sa(i2_daddr, i2_saddr,
-           &ctx->input->hitr, &ctx->input->hits,
-           entry->default_spi_out, entry->esp_transform,
-           &ctx->esp_out, &ctx->auth_out,
-           1, HIP_SPI_DIRECTION_OUT, 0, entry);
-    if (err) {
-        HIP_ERROR("Failed to setup outbound SA with SPI = %d.\n",
-                entry->default_spi_out);
+	err = entry->hadb_ipsec_func->hip_add_sa(i2_daddr, i2_saddr,
+						 &ctx->input->hitr, &ctx->input->hits,
+						 entry->spi_outbound_current, entry->esp_transform,
+						 &ctx->esp_out, &ctx->auth_out,
+						 1, HIP_SPI_DIRECTION_OUT, 0, entry);
+	if (err) {
+		HIP_ERROR("Failed to setup outbound SA with SPI = %d.\n",
+			  entry->spi_outbound_current);
+
 
         /* delete all IPsec related SPD/SA for this entry*/
         hip_hadb_delete_inbound_spi(entry, 0);
@@ -1644,8 +1562,8 @@
 	HIP_IFEL(hip_verify_cookie(i2_saddr, i2_daddr, i2, solution), -EPROTO,
 		 "Cookie solution rejected. Dropping the I2 packet.\n");
 
-<<<<<<< HEAD
 	if(entry != NULL) {
+                spi_in = entry->spi_inbound_current;
 		/* If the I2 packet is a retransmission, we need reuse the
 		   SPI/keymat that was setup already when the first I2 was
 		   received. If the Initiator is in established state (it has
@@ -1656,24 +1574,10 @@
 		   established state, as the initiator just picks up the SPI
 		   from the R2. */
 		if(entry->state == HIP_STATE_R2_SENT) {
-=======
-#ifdef CONFIG_HIP_I3
-	if(entry && entry->hip_is_hi3_on){
-		locator = hip_get_param(i2, HIP_PARAM_LOCATOR);
-		hip_do_i3_stuff_for_i2(locator, i2_info, i2_saddr, i2_daddr);
-	}
-#endif
-
-        if (entry != NULL)
-        {
-                spi_in = entry->spi_inbound_current;
-                HIP_DEBUG("inbound IPsec SA, SPI=0x%x (host)\n", spi_in);
-
-                if (entry->state == HIP_STATE_R2_SENT)
->>>>>>> ce2f55dd
 			retransmission = 1;
 		else if (entry->state == HIP_STATE_ESTABLISHED)
 			retransmission = 1;
+		}
 	}
 
 	/****** NAT transform *********/
@@ -1879,8 +1783,8 @@
 				  "HIP association. Dropping the I2 packet.\n");
 			goto out_err;
 		}
-		
-<<<<<<< HEAD
+	}
+
         //entry->hip_nat_key = i2_context.hip_nat_key;
         //HIP_DEBUG("hip nat key from context %s", i2_context.hip_nat_key);
         memcpy(entry->hip_nat_key, i2_context.hip_nat_key, HIP_MAX_KEY_LEN);
@@ -1913,81 +1817,30 @@
            local IP address. */
         if((if_index =
             hip_devaddr2ifindex(&entry->our_addr)) < 0) {
-            err = -ENXIO;
-            HIP_ERROR("Interface index for local IPv6 address "\
-                  "could not be determined. Dropping the I2 "\
-                  "packet.\n");
-            goto out_err;
-    }
-=======
-	//entry->hip_nat_key = i2_context.hip_nat_key;
-	//HIP_DEBUG("hip nat key from context %s", i2_context.hip_nat_key);
-	memcpy(entry->hip_nat_key, i2_context.hip_nat_key, HIP_MAX_KEY_LEN);
-	//HIP_DEBUG("hip nat key in entry %s", entry->hip_nat_key);
-
-        if (spi_in == 0)
-        {
-            spi_in = entry->spi_inbound_current;
-            HIP_DEBUG("inbound IPsec SA, SPI=0x%x (host)\n", spi_in);
-        }
-
-#ifdef CONFIG_HIP_BLIND
-		if (use_blind) {
-			ipv6_addr_copy(&entry->hit_peer, &plain_peer_hit);
-			hip_init_us(entry, &plain_local_hit);
-			HIP_DEBUG("BLIND is in use.\n");
-		} else {
-			ipv6_addr_copy(&entry->hit_peer, &i2->hits);
-			hip_init_us(entry, &i2->hitr);
-			HIP_DEBUG("BLIND is not in use.\n");
-		}
-#else
-		/* Next, we initialize the new HIP association. Peer HIT is the
-		   source HIT of the received I2 packet. We can have many Host
-		   Identities and using any of those Host Identities we can
-		   calculate diverse HITs depending on the used algorithm. When
-		   we sent one of our pre-created R1 packets, we have used one
-		   of our Host Identities and thus of our HITs as source. We
-		   must dig out the original Host Identity using the destination
-		   HIT of the I2 packet as a key. The initialized HIP
-		   association will not, however, have the I2 destination HIT as
-		   source, but one that is calculated using the Host Identity
-		   that we have dug out. */
-		ipv6_addr_copy(&entry->hit_peer, &i2->hits);
-		HIP_DEBUG("Initializing the HIP association.\n");
-		hip_init_us(entry, &i2->hitr);
-#endif
-		HIP_DEBUG("Inserting the new HIP association in the HIP "\
-			  "association database.\n");
-		/* Should we handle the case where the insertion fails? */
-		hip_hadb_insert_state(entry);
-
-		ipv6_addr_copy(&entry->our_addr, i2_daddr);
-
-		/* Get the interface index of the network device which has our
-		   local IP address. */
-		if((if_index =
-		    hip_devaddr2ifindex(&entry->our_addr)) < 0) {
-			err = -ENXIO;
-			HIP_ERROR("Interface index for local IPv6 address "\
-				  "could not be determined. Dropping the I2 "\
-				  "packet.\n");
-			goto out_err;
-		}
->>>>>>> ce2f55dd
-
-    hip_ha_set_nat_mode(entry, nat_suite);
-
-    /* We need our local IP address as a sockaddr because
-       add_address_to_list() eats only sockaddr structures. */
-    memset(&ss_addr, 0, sizeof(struct sockaddr_storage));
-    addr = (struct sockaddr*) &ss_addr;
-    addr->sa_family = AF_INET6;
-
-    memcpy(hip_cast_sa_addr(addr), &entry->our_addr,
-           hip_sa_addr_len(addr));
-    add_address_to_list(addr, if_index, 0);
-	}
+		err = -ENXIO;
+		HIP_ERROR("Interface index for local IPv6 address "	\
+			  "could not be determined. Dropping the I2 "	\
+			  "packet.\n");
+		goto out_err;
+	}
+
+	if (spi_in == 0)
+	{
+		spi_in = entry->spi_inbound_current;
+		HIP_DEBUG("inbound IPsec SA, SPI=0x%x (host)\n", spi_in);
+	}
+
+	hip_ha_set_nat_mode(entry, nat_suite);
+
+	/* We need our local IP address as a sockaddr because
+	   add_address_to_list() eats only sockaddr structures. */
+	memset(&ss_addr, 0, sizeof(struct sockaddr_storage));
+	addr = (struct sockaddr*) &ss_addr;
+	addr->sa_family = AF_INET6;
+	
+	memcpy(hip_cast_sa_addr(addr), &entry->our_addr,
+	       hip_sa_addr_len(addr));
+	add_address_to_list(addr, if_index, 0);
 
 	//hip_hadb_insert_state(entry);
 
@@ -2079,7 +1932,6 @@
 
 	/************************************************/
 
-<<<<<<< HEAD
 	/* creating inbound spi to be sent in R2
 	 * @note for some reason it can be set above in case an entry already exists,
 	 * 		 so we only get a new one, if it's not set yet
@@ -2093,44 +1945,12 @@
 	/* XXX: -EAGAIN */
 	HIP_DEBUG("set up inbound IPsec SA, SPI=0x%x (host)\n", spi_in);
 
-    /* Set up IPsec associations */
-    err = entry->hadb_ipsec_func->hip_add_sa(
-        i2_saddr, i2_daddr, &i2_context.input->hits,
-        &i2_context.input->hitr, spi_in, esp_tfm,
-        &i2_context.esp_in, &i2_context.auth_in,
-        retransmission, HIP_SPI_DIRECTION_IN, 0, entry);
-
-    /* Remove the IPsec associations if there was an error when creating
-=======
-#ifdef CONFIG_HIP_BLIND
-	if (use_blind) {
-		/* Set up IPsec associations */
-		err = entry->hadb_ipsec_func->hip_add_sa(
-			i2_saddr, i2_daddr, &entry->hit_peer, &entry->hit_our,
-			spi_in, esp_tfm,  &i2_context.esp_in, &i2_context.auth_in,
-			retransmission, HIP_SPI_DIRECTION_IN, 0, entry);
-	} else if(hip_nat_get_control(entry) != HIP_NAT_MODE_ICE_UDP) {
-		/* Set up IPsec associations */
-		err = entry->hadb_ipsec_func->hip_add_sa(
-			i2_saddr, i2_daddr, &i2_context.input->hits,
-			&i2_context.input->hitr, spi_in, esp_tfm,
-			&i2_context.esp_in, &i2_context.auth_in,
-			retransmission, HIP_SPI_DIRECTION_IN, 0, entry);
-	}
-#else
-	
-	if(hip_nat_get_control(entry) != HIP_NAT_MODE_ICE_UDP) {
-		/* Set up IPsec associations */
-		err = entry->hadb_ipsec_func->hip_add_sa(
-			i2_saddr, i2_daddr, &i2_context.input->hits,
-			&i2_context.input->hitr, spi_in, esp_tfm,
-			&i2_context.esp_in, &i2_context.auth_in,
-			retransmission, HIP_SPI_DIRECTION_IN, 0, entry);
-	}
-#endif
-	/* Remove the IPsec associations if there was an error when creating
->>>>>>> ce2f55dd
-	   them. */
+	/* Set up IPsec associations */
+	err = entry->hadb_ipsec_func->hip_add_sa(
+		i2_saddr, i2_daddr, &i2_context.input->hits,
+		&i2_context.input->hitr, spi_in, esp_tfm,
+		&i2_context.esp_in, &i2_context.auth_in,
+		retransmission, HIP_SPI_DIRECTION_IN, 0, entry);
 	if (err) {
 		err = -1;
 		HIP_ERROR("Failed to setup inbound SA with SPI=%d\n", spi_in);
@@ -2152,7 +1972,6 @@
 
 	HIP_IFEL(hip_hadb_add_addr_to_spi(entry, spi_out, i2_saddr, 1, 0, 1, i2),
 		 -1,  "Failed to add an address to SPI list\n");
-<<<<<<< HEAD
 
 /* Edit by TJ on Oct 14 2009
  * Dont use ICE
@@ -2167,25 +1986,6 @@
                                                             ICE_CAND_PRE_HOST,
                                                             1) - i2_info->src_port, 0),
                 -1,  "Failed to add an address to SPI list\n");
-=======
-#else
-	if(hip_nat_get_control(entry) != HIP_NAT_MODE_ICE_UDP){
-		HIP_IFEL(hip_hadb_add_udp_addr_old(entry,
-					      i2_saddr,
-					      1, 0, 1,
-					      i2_info->src_port, 
-						   ice_calc_priority(HIP_LOCATOR_LOCATOR_TYPE_ESP_SPI_PRIORITY,ICE_CAND_PRE_HOST,1) - i2_info->src_port, 0 /*, i2*/),
-		 -1,  "Failed to add an address to SPI list\n");
-	}
-	else{
-		HIP_IFEL(hip_hadb_add_udp_addr_old(entry,
-					      i2_saddr,
-					      1, 0, 0,
-					      i2_info->src_port, 
-						   ice_calc_priority(HIP_LOCATOR_LOCATOR_TYPE_ESP_SPI_PRIORITY,ICE_CAND_PRE_HOST,1) - i2_info->src_port, 0 /*, i2 */),
-		 -1,  "Failed to add an address to SPI list\n");
-	}
->>>>>>> ce2f55dd
 #endif
 
 	memset(&spi_in_data, 0, sizeof(struct hip_spi_in_item));
@@ -2425,22 +2225,6 @@
 	int err = 0, tfm = 0, retransmission = 0, type_count = 0, idx = 0;
 	uint32_t spi_recvd = 0, spi_in = 0;
 	int i = 0;
-<<<<<<< HEAD
-=======
-	void *ice_session = 0;
-	struct hip_locator *locator = NULL;
-
-#ifdef CONFIG_HIP_I3
-	if(entry && entry->hip_is_hi3_on){
-		if(r2_info->hi3_in_use){
-			/* In hi3 real addresses should already be in entry, received on
-			   r1 phase. */
-			memcpy(r2_saddr, &entry->peer_addr, sizeof(struct in6_addr));
-			memcpy(r2_daddr, &entry->our_addr, sizeof(struct in6_addr));
-		}
-	}
-#endif
->>>>>>> ce2f55dd
 
 	if (entry->state == HIP_STATE_ESTABLISHED) {
 		retransmission = 1;
@@ -2511,47 +2295,36 @@
 	HIP_IFEL(esp_prot_r2_handle_anchor(entry, ctx), -1,
 			"failed to handle esp prot anchor\n");
 
-<<<<<<< HEAD
-=======
-	/************************************************/
-/*comment out for draft v6
-	hip_nat_handle_pacing(r2, entry);
-*/	
-
->>>>>>> ce2f55dd
-    /***** LOCATOR PARAMETER *****/
+	/***** LOCATOR PARAMETER *****/
 	locator = (struct hip_locator *) hip_get_param(r2, HIP_PARAM_LOCATOR);
 	if (locator)
 		hip_handle_locator_parameter_old(entry, locator, esp_info);
 //end add
 
-    HIP_DEBUG_HIT("hit our", &entry->hit_our);
-    HIP_DEBUG_HIT("hit peer", &entry->hit_peer);
-    HIP_IFEL(entry->hadb_ipsec_func->hip_add_sa(r2_saddr,
-          r2_daddr, &ctx->input->hits, &ctx->input->hitr,
-          spi_in, tfm, &entry->esp_in, &entry->auth_in, 0,
-          HIP_SPI_DIRECTION_IN, 0, entry), -1,
-          "Failed to setup IPsec SPD/SA entries, peer:src\n");
+	HIP_DEBUG_HIT("hit our", &entry->hit_our);
+	HIP_DEBUG_HIT("hit peer", &entry->hit_peer);
+	HIP_IFEL(entry->hadb_ipsec_func->hip_add_sa(r2_saddr,
+						    r2_daddr, &ctx->input->hits, &ctx->input->hitr,
+						    spi_in, tfm, &entry->esp_in, &entry->auth_in, 0,
+						    HIP_SPI_DIRECTION_IN, 0, entry), -1,
+		 "Failed to setup IPsec SPD/SA entries, peer:src\n");
 
 // end of modify
 
-    err = entry->hadb_ipsec_func->hip_add_sa(r2_daddr, r2_saddr,
-             &ctx->input->hitr, &ctx->input->hits,
-             spi_recvd, tfm,
-             &ctx->esp_out, &ctx->auth_out, 0,
-             HIP_SPI_DIRECTION_OUT, 0, entry);
-
-    if (err) {
-        /** @todo Remove inbound IPsec SA. */
-        HIP_ERROR("hip_add_sa() failed, peer:dst (err = %d).\n", err);
-        err = -1;
-        goto out_err;
-    }
+	err = entry->hadb_ipsec_func->hip_add_sa(r2_daddr, r2_saddr,
+						 &ctx->input->hitr, &ctx->input->hits,
+						 spi_recvd, tfm,
+						 &ctx->esp_out, &ctx->auth_out, 0,
+						 HIP_SPI_DIRECTION_OUT, 0, entry);
+	
+	if (err) {
+		/** @todo Remove inbound IPsec SA. */
+		HIP_ERROR("hip_add_sa() failed, peer:dst (err = %d).\n", err);
+		err = -1;
+		goto out_err;
+	}
 
 //end modify
-
-
-
 
 	/** @todo Check for -EAGAIN */
 	HIP_DEBUG("Set up outbound IPsec SA, SPI = 0x%x (host).\n", spi_recvd);
@@ -2562,7 +2335,6 @@
 	// when ice implemenation is included
 	// if ice mode is on, we do not add the current address into peer list (can be added also, but set the is_prefered off)
 	err = 0;
-<<<<<<< HEAD
 	
 	HIP_IFEL(hip_hadb_add_udp_addr_to_spi(entry,
                           spi_recvd,
@@ -2572,29 +2344,6 @@
                           0,
                           0),
          -1,  "Failed to add an address to SPI list\n");
-=======
-	if(hip_nat_get_control(entry) != HIP_NAT_MODE_ICE_UDP){
-		HIP_IFEL(hip_hadb_add_udp_addr_old(entry,
-						      r2_saddr,
-						      1, 0, 1,
-						      r2_info->src_port,
-						      ice_calc_priority(HIP_LOCATOR_LOCATOR_TYPE_ESP_SPI_PRIORITY,ICE_CAND_PRE_HOST,1) - r2_info->src_port,
-						   0 /*, r2 */),
-			 -1,  "Failed to add an address to SPI list\n");
-	}
-		else{ // if ice is on, we still add the addr and set prefer off.
-	
-		HIP_IFEL(hip_hadb_add_udp_addr_old(entry,
-						      r2_saddr,
-						      1, 0, 0,
-						      r2_info->src_port,
-						      ice_calc_priority(HIP_LOCATOR_LOCATOR_TYPE_ESP_SPI_PRIORITY,ICE_CAND_PRE_HOST,1) - r2_info->src_port,
-						   0 /*, r2 */),
-			 -1,  "Failed to add an address to SPI list\n");
-			
-	}
-#endif
->>>>>>> ce2f55dd
 
 	if (err) {
 		HIP_ERROR("hip_hadb_add_addr_to_spi() err = %d not handled.\n",
@@ -3295,52 +3044,6 @@
                -1, "Malloc for entry->locators failed\n");
         memcpy(entry->locator, locator, loc_size);
 
-<<<<<<< HEAD
-=======
-#ifdef CONFIG_HIP_I3
-	if(entry && entry->hip_is_hi3_on){
-		if( r1_info->hi3_in_use && n_addrs > 0 ){
-			first = (char*)locator+sizeof(struct hip_locator);
-			memcpy(r1_saddr, &first->address, sizeof(struct in6_addr));
-
-			list_for_each_safe(item, tmp, addresses, ii){
-				n = list_entry(item);
-				if (ipv6_addr_is_hit(hip_cast_sa_addr(&n->addr)))
-					continue;
-				if (!hip_sockaddr_is_v6_mapped(&n->addr)){
-					memcpy(r1_daddr, hip_cast_sa_addr(&n->addr),
-					       hip_sa_addr_len(&n->addr));
-					ii = -1;
-					use_ip4 = 0;
-					break;
-				}
-			}
-			if( use_ip4 ){
-				list_for_each_safe(item, tmp, addresses, ii){
-					n = list_entry(item);
-					if (ipv6_addr_is_hit(hip_cast_sa_addr(&n->addr)))
-						continue;
-					if (hip_sockaddr_is_v6_mapped(&n->addr)){
-						memcpy(r1_daddr, hip_cast_sa_addr(&n->addr),
-						       hip_sa_addr_len(&n->addr));
-						ii = -1;
-						break;
-					}
-				}
-			}
-
-			struct in6_addr daddr;
-
-			memcpy(&entry->our_addr, r1_daddr, sizeof(struct in6_addr));
-
-			hip_hadb_get_peer_addr(entry, &daddr);
-			hip_hadb_delete_peer_addrlist_one_old(entry, &daddr);
-			hip_hadb_add_peer_addr(entry, r1_saddr, 0, 0,
-					       PEER_ADDR_STATE_ACTIVE);
-		}
-	}
-#endif
->>>>>>> ce2f55dd
 out_err:
 	return err;
 }