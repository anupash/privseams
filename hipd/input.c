--- conflicted
+++ resolved
@@ -2168,16 +2168,6 @@
 	       -1, "Setting up SP pair failed\n");
     }
 #endif
-<<<<<<< HEAD
-#ifndef HIP_USE_ICE
-	if (!use_blind) {
-		HIP_IFEL(hip_setup_hit_sp_pair(
-				 &ctx->input->hits, &ctx->input->hitr,
-				 i2_saddr, i2_daddr, IPPROTO_ESP, 1, 1), -1,
-			 "Setting up SP pair failed.\n");
-	}
-#endif
-=======
     if (!use_blind) {
 	    HIP_IFEL(entry->hadb_ipsec_func->hip_setup_hit_sp_pair(&ctx->input->hits,
 					   &ctx->input->hitr,
@@ -2185,7 +2175,6 @@
 		     -1, "Setting up SP pair failed\n");
     }
 
->>>>>>> 2b94fa7d
 	/* Source IPv6 address is implicitly the preferred address after the
 	   base exchange. */
     //TODO we make the priority the highest here, check it later
@@ -2561,15 +2550,10 @@
 #endif
 	HIP_DEBUG("entry->hip_transform: \n", entry->hip_transform);
 	if (!hip_blind_get_status()) {
-<<<<<<< HEAD
 #ifndef HIP_USE_ICE
-		err = hip_add_sa(r2_daddr, r2_saddr, &ctx->input->hitr,
-				 &ctx->input->hits, &spi_recvd, tfm,
-=======
 	  err = entry->hadb_ipsec_func->hip_add_sa(r2_daddr, r2_saddr,
 				 &ctx->input->hitr, &ctx->input->hits,
 				 &spi_recvd, tfm,
->>>>>>> 2b94fa7d
 				 &ctx->esp_out, &ctx->auth_out, 1,
 				 HIP_SPI_DIRECTION_OUT, 0, r2_info->src_port,
 				 r2_info->dst_port);
