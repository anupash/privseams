--- conflicted
+++ resolved
@@ -45,15 +45,6 @@
 #include "hipd.h"
 #include "oppipdb.h"
 #include "pkt_handling.h"
-
-<<<<<<< HEAD
-#ifdef CONFIG_HIP_PERFORMANCE
-#include "lib/performance/performance.h"
-=======
-#ifdef CONFIG_HIP_BLIND
-#include "lib/core/hostid.h"
->>>>>>> cf17cc80
-#endif
 
 /**
  * Verifies a HMAC.
@@ -1552,7 +1543,6 @@
          * data" field of the ENCRYPTED parameter.
          * 2) Initialization vector from the ENCRYPTED parameter.
          *
-<<<<<<< HEAD
          * Get the length of the "Encrypted data" field in the ENCRYPTED
          * parameter. */
         switch (ctx->hadb_entry->hip_transform) {
@@ -1560,690 +1550,6 @@
             HIP_ERROR("Found HIP suite ID 'RESERVED'. Dropping " \
                       "the I2 packet.\n");
             err            = -EOPNOTSUPP;
-=======
-         * Note, that the original packet has the data still encrypted. */
-        if (!host_id_found) {
-            HIP_IFEL(hip_crypto_encrypted(host_id_in_enc, iv, hip_tfm, crypto_len,
-                                          (is_loopback ? &i2_context.hip_enc_out.key :
-                                           &i2_context.hip_enc_in.key),
-                                          HIP_DIRECTION_DECRYPT),
-                     -EKEYREJECTED,
-                     "Failed to decrypt the HOST_ID parameter. Dropping the I2 " \
-                     "packet.\n");
-        }
-
-        /* If the decrypted data is not a HOST_ID parameter, the I2 packet is
-         * silently dropped. */
-        if (hip_get_param_type(host_id_in_enc) != HIP_PARAM_HOST_ID) {
-            err = -EPROTO;
-            HIP_ERROR("The decrypted data is not a HOST_ID parameter. " \
-                      "Dropping the I2 packet.\n");
-            goto out_err;
-        }
-    }
-    HIP_HEXDUMP("Initiator host id", host_id_in_enc,
-                hip_get_param_total_len(host_id_in_enc));
-
-
-#ifdef CONFIG_HIP_BLIND
-    if (use_blind) {
-        HIP_IFEL(hip_host_id_to_hit(host_id_in_enc, &plain_peer_hit,
-                                    HIP_HIT_TYPE_HASH100), -1,
-                 "hip_host_id_to_hit() failed.\n");
-        HIP_IFEL(hip_blind_get_nonce(i2, &nonce), -1,
-                 "hip_blind_get_nonce failed().\n");
-        HIP_IFEL(hip_plain_fingerprint(&nonce, &i2->hitr,
-                                       &plain_local_hit), -1,
-                 "hip_plain_fingerprint failed().\n");
-        HIP_IFEL(hip_blind_verify(&nonce, &plain_peer_hit, &i2->hits) != 1,
-                 -1, "hip_blind_verify failed\n");
-    }
-#endif
-    /* If there is no HIP association, we must create one now. */
-    if (entry == NULL) {
-        HIP_DEBUG("No HIP association found. Creating a new one.\n");
-
-        if ((entry = hip_hadb_create_state(0)) == NULL) {
-            err = -ENOMEM;
-            HIP_ERROR("Out of memory when allocating memory for a new " \
-                      "HIP association. Dropping the I2 packet.\n");
-            goto out_err;
-        }
-    }
-
-    //entry->hip_nat_key = i2_context.hip_nat_key;
-    //HIP_DEBUG("hip nat key from context %s", i2_context.hip_nat_key);
-    memcpy(entry->hip_nat_key, i2_context.hip_nat_key, HIP_MAX_KEY_LEN);
-    //HIP_DEBUG("hip nat key in entry %s", entry->hip_nat_key);
-
-    if (spi_in == 0) {
-        spi_in = entry->spi_inbound_current;
-        HIP_DEBUG("inbound IPsec SA, SPI=0x%x (host)\n", spi_in);
-    }
-
-#ifdef CONFIG_HIP_BLIND
-    if (use_blind) {
-        ipv6_addr_copy(&entry->hit_peer, &plain_peer_hit);
-        hip_init_us(entry, &plain_local_hit);
-        HIP_DEBUG("BLIND is in use.\n");
-    } else {
-        ipv6_addr_copy(&entry->hit_peer, &i2->hits);
-        hip_init_us(entry, &i2->hitr);
-        HIP_DEBUG("BLIND is not in use.\n");
-    }
-#else
-    /* Next, we initialize the new HIP association. Peer HIT is the
-     * source HIT of the received I2 packet. We can have many Host
-     * Identities and using any of those Host Identities we can
-     * calculate diverse HITs depending on the used algorithm. When
-     * we sent one of our pre-created R1 packets, we have used one
-     * of our Host Identities and thus of our HITs as source. We
-     * must dig out the original Host Identity using the destination
-     * HIT of the I2 packet as a key. The initialized HIP
-     * association will not, however, have the I2 destination HIT as
-     * source, but one that is calculated using the Host Identity
-     * that we have dug out. */
-    ipv6_addr_copy(&entry->hit_peer, &i2->hits);
-    HIP_DEBUG("Initializing the HIP association.\n");
-    hip_init_us(entry, &i2->hitr);
-#endif
-    HIP_DEBUG("Inserting the new HIP association in the HIP "       \
-              "association database.\n");
-    /* Should we handle the case where the insertion fails? */
-    hip_hadb_insert_state(entry);
-
-    ipv6_addr_copy(&entry->our_addr, i2_daddr);
-
-    /* Get the interface index of the network device which has our
-     * local IP address. */
-    if ((if_index =
-             hip_devaddr2ifindex(&entry->our_addr)) < 0) {
-        err = -ENXIO;
-        HIP_ERROR("Interface index for local IPv6 address "     \
-                  "could not be determined. Dropping the I2 "   \
-                  "packet.\n");
-        goto out_err;
-    }
-
-    /* We need our local IP address as a sockaddr because
-     * hip_add_address_to_list() eats only sockaddr structures. */
-    memset(&ss_addr, 0, sizeof(struct sockaddr_storage));
-    addr            = (struct sockaddr *) &ss_addr;
-    addr->sa_family = AF_INET6;
-
-    memcpy(hip_cast_sa_addr(addr), &entry->our_addr,
-           hip_sa_addr_len(addr));
-    hip_add_address_to_list(addr, if_index, 0);
-
-    //hip_hadb_insert_state(entry);
-
-    /* If there was already state, these may be uninitialized */
-    entry->hip_transform = hip_tfm;
-    if (!entry->our_pub) {
-#ifdef CONFIG_HIP_BLIND
-        if (use_blind) {
-            hip_init_us(entry, &plain_local_hit);
-        } else {
-            hip_init_us(entry, &i2->hitr);
-        }
-#else
-        hip_init_us(entry, &i2->hitr);
-#endif
-    }
-    /* If the incoming I2 packet has hip_get_nat_udp_port() as destination port, NAT
-     * mode is set on for the host association, I2 source port is
-     * stored as the peer UDP port and send function is set to
-     * "hip_send_pkt()". Note that we must store the port not until
-     * here, since the source port can be different for I1 and I2. */
-    if (i2_info->dst_port != 0) {
-        if (entry->nat_mode == 0) {
-            entry->nat_mode = HIP_NAT_MODE_PLAIN_UDP;
-        }
-        entry->local_udp_port = i2_info->dst_port;
-        entry->peer_udp_port  = i2_info->src_port;
-        HIP_DEBUG("entry->hadb_xmit_func: %p.\n", entry->hadb_xmit_func);
-        HIP_DEBUG("Setting send func to UDP for entry %p from I2 info.\n",
-                  entry);
-        hip_hadb_set_xmit_function_set(entry, &nat_xmit_func_set);
-    }
-
-    entry->hip_transform = hip_tfm;
-
-#ifdef CONFIG_HIP_BLIND
-    if (use_blind) {
-        memcpy(&entry->hit_our_blind, &i2->hitr, sizeof(struct in6_addr));
-        memcpy(&entry->hit_peer_blind, &i2->hits, sizeof(struct in6_addr));
-        entry->blind_nonce_i = nonce;
-        entry->blind         = 1;
-    }
-#endif
-
-    /** @todo the above should not be done if signature fails...
-     *  or it should be cancelled. */
-
-    /* Store peer's public key and HIT to HA */
-    HIP_IFE(hip_init_peer(entry, i2, host_id_in_enc), -EINVAL);
-
-    /* Validate signature */
-#ifdef CONFIG_HIP_PERFORMANCE
-    HIP_DEBUG("Start PERF_VERIFY(2)\n");
-    hip_perf_start_benchmark(perf_set, PERF_VERIFY);
-#endif
-    HIP_IFEL(entry->verify(entry->peer_pub_key, i2_context.input), -EINVAL,
-             "Verification of I2 signature failed\n");
-#ifdef CONFIG_HIP_PERFORMANCE
-    HIP_DEBUG("Stop PERF_VERIFY(2)\n");
-    hip_perf_stop_benchmark(perf_set, PERF_VERIFY);
-#endif
-
-    /* If we have old SAs with these HITs delete them */
-    hip_delete_security_associations_and_sp(entry);
-    {
-        // 3.11.2009: 99999 Move this to a function and remove unused parts
-        struct hip_esp_transform *esp_tf = NULL;
-        struct hip_spi_out_item spi_out_data;
-
-        HIP_IFEL(!(esp_tf = hip_get_param(i2_context.input,
-                                          HIP_PARAM_ESP_TRANSFORM)),
-                 -ENOENT, "Did not find ESP transform on i2\n");
-        HIP_IFEL(!(esp_info = hip_get_param(i2_context.input,
-                                            HIP_PARAM_ESP_INFO)),
-                 -ENOENT, "Did not find SPI LSI on i2\n");
-
-        if (r1cntr) {
-            entry->birthday = r1cntr->generation;
-        }
-        entry->peer_controls       |= ntohs(i2->control);
-
-        /* move this below setup_sa */
-        memset(&spi_out_data, 0, sizeof(struct hip_spi_out_item));
-        spi_out_data.spi            = ntohl(esp_info->new_spi);
-        entry->spi_outbound_current = spi_out_data.spi;
-        /* 99999
-         * HIP_DEBUG("Adding spi 0x%x\n", spi_out_data.spi);
-         * HIP_IFE(hip_hadb_add_spi_old(entry, HIP_SPI_DIRECTION_OUT,
-         *                       &spi_out_data), -1);*/
-        entry->esp_transform        = hip_select_esp_transform(esp_tf);
-        HIP_IFEL((esp_tfm = entry->esp_transform) == 0, -1,
-                 "Could not select proper ESP transform\n");
-    }
-
-    HIP_IFEL(hip_hadb_add_peer_addr(entry, i2_saddr, 0, 0,
-                                    PEER_ADDR_STATE_ACTIVE,
-                                    i2_info->src_port), -1,
-             "Error while adding the preferred peer address\n");
-
-    HIP_DEBUG("retransmission: %s\n", (retransmission ? "yes" : "no"));
-    HIP_DEBUG("src %d, dst %d\n", i2_info->src_port, i2_info->dst_port);
-
-    /********** ESP-PROT anchor [OPTIONAL] **********/
-
-    HIP_IFEL(esp_prot_i2_handle_anchor(entry, &i2_context), -1,
-             "failed to handle esp prot anchor\n");
-
-    /************************************************/
-
-#ifdef CONFIG_HIP_BLIND
-    if (use_blind) {
-        /* Set up IPsec associations */
-        err = entry->hadb_ipsec_func->hip_add_sa(
-            i2_saddr, i2_daddr, &entry->hit_peer, &entry->hit_our,
-            spi_in, esp_tfm,  &i2_context.esp_in, &i2_context.auth_in,
-            retransmission, HIP_SPI_DIRECTION_IN, 0, entry);
-    } else
-#endif
-    {
-        /* Set up IPsec associations */
-        err = entry->hadb_ipsec_func->hip_add_sa(
-            i2_saddr, i2_daddr, &i2_context.input->hits,
-            &i2_context.input->hitr, spi_in, esp_tfm,
-            &i2_context.esp_in, &i2_context.auth_in,
-            retransmission, HIP_SPI_DIRECTION_IN, 0, entry);
-    }
-
-    /* Set up IPsec associations */
-    err = entry->hadb_ipsec_func->hip_add_sa(
-        i2_saddr, i2_daddr, &i2_context.input->hits,
-        &i2_context.input->hitr, spi_in, esp_tfm,
-        &i2_context.esp_in, &i2_context.auth_in,
-        retransmission, HIP_SPI_DIRECTION_IN, 0, entry);
-
-    /* Remove the IPsec associations if there was an error when creating
-     * them. */
-    if (err) {
-        err = -1;
-        HIP_ERROR("Failed to setup inbound SA with SPI=%d\n", spi_in);
-        hip_delete_security_associations_and_sp(entry);
-        goto out_err;
-    }
-
-    spi_out = ntohl(esp_info->new_spi);
-    HIP_DEBUG("Setting up outbound IPsec SA, SPI=0x%x\n", spi_out);
-
-#ifdef CONFIG_HIP_BLIND
-    if (use_blind) {
-        HIP_IFEL(entry->hadb_ipsec_func->hip_setup_hit_sp_pair(
-                     &entry->hit_peer, &entry->hit_our, i2_saddr,
-                     i2_daddr, IPPROTO_ESP, 1, 1), -1,
-                 "Failed to set up an SP pair.\n");
-    } else {
-        HIP_IFEL(entry->hadb_ipsec_func->hip_setup_hit_sp_pair(
-                     &i2_context.input->hits, &i2_context.input->hitr,
-                     i2_saddr, i2_daddr, IPPROTO_ESP, 1, 1), -1,
-                 "Failed to set up an SP pair.\n");
-    }
-#else
-    HIP_IFEL(entry->hadb_ipsec_func->hip_setup_hit_sp_pair(
-                 &i2_context.input->hits, &i2_context.input->hitr,
-                 i2_saddr, i2_daddr, IPPROTO_ESP, 1, 1), -1,
-             "Failed to set up an SP pair.\n");
-#endif
-
-    memset(&spi_in_data, 0, sizeof(struct hip_spi_in_item));
-    spi_in_data.spi     = spi_in;
-    spi_in_data.ifindex = hip_devaddr2ifindex(i2_daddr);
-
-    if (spi_in_data.ifindex) {
-        HIP_DEBUG("spi_in_data.ifindex = %d.\n", spi_in_data.ifindex);
-    } else {
-        HIP_ERROR("Could not get device ifindex of address.\n");
-    }
-
-    /* 99999
-     * err = hip_hadb_add_spi_old(entry, HIP_SPI_DIRECTION_IN, &spi_in_data);
-     * if (err) {
-     *      HIP_UNLOCK_HA(entry);
-     *      HIP_ERROR("Adding of SPI failed. Not creating an R2 packet.\n");
-     *      goto out_err;
-     * }
-     * */
-
-    entry->spi_outbound_new = spi_out;
-    HIP_IFE(hip_store_base_exchange_keys(entry, &i2_context, 0), -1);
-    //hip_hadb_insert_state(entry);
-
-    HIP_DEBUG("\nInserted a new host association state.\n"
-              "\tHIP state: %s\n" \
-              "\tDefault outgoing SPI 0x%x.\n"
-              "\tCreating an R2 packet in response next.\n",
-              hip_state_str(entry->state), entry->spi_outbound_new);
-
-
-#ifdef CONFIG_HIP_RVS
-    ipv6_addr_copy(&dest, &in6addr_any);
-    if (hip_relay_get_status() == HIP_RELAY_OFF) {
-        state = hip_relay_handle_relay_from(i2, i2_saddr, &dest, &dest_port);
-        if (state == -1) {
-            HIP_DEBUG( "Handling RELAY_FROM of  I2 packet failed.\n");
-            goto out_err;
-        }
-    }
-#endif
-
-    /* Note that we haven't handled the REG_REQUEST yet. This is because we
-     * must create an REG_RESPONSE parameter into the R2 packet based on the
-     * REG_REQUEST parameter. We handle the REG_REQUEST parameter in
-     * hip_create_r2() - although that is somewhat illogical.
-     * -Lauri 06.05.2008 */
-
-    /* Create an R2 packet in response. */
-    HIP_IFEL(entry->hadb_misc_func->hip_create_r2(
-                 &i2_context, i2_saddr, i2_daddr, entry, i2_info, &dest, dest_port), -1,
-             "Creation of R2 failed\n");
-
-
-    /** @todo Should wait for ESP here or wait for implementation specific
-     *  time. */
-
-    /* As for the above todo item:
-     *
-     * Where is it said that we should wait for ESP or implementation
-     * specific time here? This far we have succesfully verified and
-     * processed the I2 message (except the LOCATOR parameter) and sent an
-     * R2 as an response. We are here at state UNASSOCIATED. From Section
-     * 4.4.2. of RFC 5201 we learn that if I2 processing was successful, we
-     * should "send R2 and go to R2-SENT" or if I2 processing failed, we
-     * should "stay at UNASSOCIATED". -Lauri 29.04.2008 */
-
-    /** RFC 5201 Section 5.2.13:
-     *   Notice that the section says "The Update ID is an unsigned quantity,
-     *   initialized by a host to zero upon moving to ESTABLISHED state" and
-     *   "The Update ID is incremented by one before each new UPDATE that is
-     *   sent by the host; the first UPDATE packet originated by a host has
-     *   an Update ID of 0". All of these requirements can not be achieved
-     *   at the same time so we initialize the id to -1.
-     */
-    entry->update_id_out = -1;
-    entry->state         = HIP_STATE_ESTABLISHED;
-
-    /***** LOCATOR PARAMETER ******/
-    /* Why do we process the LOCATOR parameter only after R2 has been sent?
-     * -Lauri 29.04.2008.
-     * We do not have valid spi_out to put the addresses into and NAT benefits
-     * from the later handling ...
-     * --samu
-     */
-
-    /***** LOCATOR PARAMETER *****/
-    locator = (struct hip_locator *) hip_get_param(i2, HIP_PARAM_LOCATOR);
-    if (locator) {
-        HIP_DEBUG("Locator parameter support in BEX is not implemented!\n");
-    }
-
-//end add
-#ifdef CONFIG_HIP_PERFORMANCE
-    HIP_DEBUG("Stop and write PERF_BASE\n");
-    hip_perf_stop_benchmark(perf_set, PERF_BASE);
-    hip_perf_write_benchmark(perf_set, PERF_BASE);
-#endif
-
-    HIP_INFO("Reached %s state\n", hip_state_str(entry->state));
-    if (entry->hip_msg_retrans.buf) {
-        entry->hip_msg_retrans.count = 0;
-        memset(entry->hip_msg_retrans.buf, 0, HIP_MAX_NETWORK_PACKET);
-    }
-out_err:
-    /* 'ha' is not NULL if hip_receive_i2() fetched the HA for us. In that
-     * case we must not release our reference to it. Otherwise, if 'ha' is
-     * NULL, then we created the HIP HA in this function and we should free
-     * the reference. */
-    /* 'entry' cannot be NULL here anymore since it has been used in this
-     * function directly without NULL check. -Lauri. */
-
-    /* hip_put_ha(entry); */
-
-    if (tmp_enc != NULL) {
-        free(tmp_enc);
-    }
-    if (i2_context.dh_shared_key != NULL) {
-        free(i2_context.dh_shared_key);
-    }
-
-    return err;
-}
-
-/**
- * Receive I2 packet.
- *
- * This is the initial function which is called when an I2 packet is received.
- * If we are in correct state, the packet is handled to hip_handle_i2() for
- * further processing.
- *
- * @param i2       a pointer to...
- * @param i2_saddr a pointer to...
- * @param i2_daddr a pointer to...
- * @param entry    a pointer to...
- * @param i2_info  a pointer to...
- * @return         always zero
- * @todo   Check if it is correct to return always 0
- */
-int hip_receive_i2(hip_common_t *i2, in6_addr_t *i2_saddr, in6_addr_t *i2_daddr,
-                   hip_ha_t *entry, hip_portpair_t *i2_info)
-{
-    int state     = 0, err = 0;
-    uint16_t mask = HIP_PACKET_CTRL_ANON;
-    _HIP_DEBUG("hip_receive_i2() invoked.\n");
-
-    HIP_IFEL(ipv6_addr_any(&i2->hitr), 0,
-             "Received NULL receiver HIT in I2. Dropping\n");
-
-    HIP_IFEL(!hip_controls_sane(ntohs(i2->control), mask), 0,
-             "Received illegal controls in I2: 0x%x. Dropping\n",
-             ntohs(i2->control));
-
-    if (entry == NULL) {
-#ifdef CONFIG_HIP_RVS
-        if (hip_relay_get_status() != HIP_RELAY_OFF) {
-            hip_relrec_t *rec = NULL, dummy;
-
-            /* Check if we have a relay record in our database matching the
-             * Responder's HIT. We should find one, if the Responder is
-             * registered to relay.*/
-            HIP_DEBUG_HIT("Searching relay record on HIT ", &i2->hitr);
-            memcpy(&(dummy.hit_r), &i2->hitr, sizeof(i2->hitr));
-            rec = hip_relht_get(&dummy);
-            if (rec == NULL) {
-                HIP_INFO("No matching relay record found.\n");
-            } else if (rec->type != HIP_RVSRELAY) {
-                HIP_INFO("Matching relay record found:Full-Relay.\n");
-                hip_relay_forward(i2, i2_saddr, i2_daddr, rec, i2_info, HIP_I2, rec->type);
-                state = HIP_STATE_NONE;
-                err   = -ECANCELED;
-                goto out_err;
-            }
-        }
-#endif
-//end
-        state = HIP_STATE_UNASSOCIATED;
-    } else {
-        HIP_LOCK_HA(entry);
-        state = entry->state;
-    }
-
-    HIP_DEBUG("Received I2 in state %s\n", hip_state_str(state));
-
-    switch (state) {
-    case HIP_STATE_UNASSOCIATED:
-        /* Possibly no state created yet, thus function pointers can't
-         * be used here. */
-        err = ((hip_handle_func_set_t *) hip_get_handle_default_func_set())->
-              hip_handle_i2(i2, i2_saddr, i2_daddr, entry, i2_info);
-
-        break;
-    case HIP_STATE_I2_SENT:
-        if (entry->is_loopback) {
-            err = hip_handle_i2(i2, i2_saddr, i2_daddr, entry,
-                                i2_info);
-        } else if (hip_hit_is_bigger(&entry->hit_our,
-                                     &entry->hit_peer)) {
-            HIP_IFEL(hip_receive_i2(i2, i2_saddr, i2_daddr, entry,
-                                    i2_info), -ENOSYS,
-                     "Dropping HIP packet.\n");
-        }
-        break;
-    case HIP_STATE_I1_SENT:
-    case HIP_STATE_R2_SENT:
-        err = hip_handle_i2(i2, i2_saddr, i2_daddr, entry, i2_info);
-        break;
-    case HIP_STATE_ESTABLISHED:
-        err = entry->hadb_handle_func->
-              hip_handle_i2(i2, i2_saddr, i2_daddr, entry, i2_info);
-
-        break;
-    case HIP_STATE_CLOSING:
-    case HIP_STATE_CLOSED:
-        err = entry->hadb_handle_func->
-              hip_handle_i2(i2, i2_saddr, i2_daddr, entry, i2_info);
-        break;
-    default:
-        HIP_ERROR("Internal state (%d) is incorrect\n", state);
-        break;
-    }
-
-    /* hip_put_ha(entry); */
-
-out_err:
-    if (err) {
-        HIP_ERROR("Error (%d) occurred\n", err);
-    }
-
-    return err;
-}
-
-/**
- * hip_handle_r2 - handle incoming R2 packet
- * @param skb sk_buff where the HIP packet is in
- * @param entry HA
- *
- * This function is the actual point from where the processing of R2
- * is started.
- *
- * On success (payloads are created and IPsec is set up) 0 is
- * returned, otherwise < 0.
- */
-int hip_handle_r2(hip_common_t *r2, in6_addr_t *r2_saddr, in6_addr_t *r2_daddr,
-                  hip_ha_t *entry, hip_portpair_t *r2_info)
-{
-    struct hip_context *ctx       = NULL;
-    struct hip_esp_info *esp_info = NULL;
-    struct hip_spi_out_item spi_out_data;
-    int err                       = 0, tfm = 0, retransmission = 0, idx = 0;
-    uint32_t spi_recvd            = 0, spi_in = 0;
-    struct hip_locator *locator   = NULL;
-
-#ifdef CONFIG_HIP_I3
-    if (entry && entry->hip_is_hi3_on) {
-        if (r2_info->hi3_in_use) {
-            /* In hi3 real addresses should already be in entry, received on
-             * r1 phase. */
-            memcpy(r2_saddr, &entry->peer_addr, sizeof(struct in6_addr));
-            memcpy(r2_daddr, &entry->our_addr, sizeof(struct in6_addr));
-        }
-    }
-#endif
-
-    if (entry->state == HIP_STATE_ESTABLISHED) {
-        retransmission = 1;
-        HIP_DEBUG("Retransmission\n");
-    } else {
-        HIP_DEBUG("Not a retransmission\n");
-    }
-
-    /* assume already locked entry */
-    HIP_IFE(!(ctx = HIP_MALLOC(sizeof(struct hip_context), 0)), -ENOMEM);
-    memset(ctx, 0, sizeof(struct hip_context));
-    ctx->input = r2;
-
-#ifdef CONFIG_HIP_BLIND
-    if (hip_blind_get_status()) {
-        HIP_IFEL(hip_blind_verify_r2(r2, entry), -1,
-                 "hip_blind_verify_host_id() failed.\n");
-    }
-#endif
-
-
-    /* Verify HMAC */
-    if (entry->is_loopback) {
-        HIP_IFEL(hip_verify_packet_hmac2(
-                     r2, &entry->hip_hmac_out, entry->peer_pub), -1,
-                 "HMAC validation on R2 failed.\n");
-    } else {
-        HIP_IFEL(hip_verify_packet_hmac2(
-                     r2, &entry->hip_hmac_in, entry->peer_pub), -1,
-                 "HMAC validation on R2 failed.\n");
-    }
-
-    /* Signature validation */
-#ifdef CONFIG_HIP_PERFORMANCE
-    HIP_DEBUG("Start PERF_VERIFY(3)\n");
-    hip_perf_start_benchmark(perf_set, PERF_VERIFY);
-#endif
-    HIP_IFEL(entry->verify(entry->peer_pub_key, r2), -EINVAL,
-             "R2 signature verification failed.\n");
-#ifdef CONFIG_HIP_PERFORMANCE
-    HIP_DEBUG("Stop PERF_VERIFY(3)\n");
-    hip_perf_stop_benchmark(perf_set, PERF_VERIFY);
-#endif
-
-    /* The rest */
-    HIP_IFEL(!(esp_info = hip_get_param(r2, HIP_PARAM_ESP_INFO)), -EINVAL,
-             "Parameter SPI not found.\n");
-
-    spi_recvd                   = ntohl(esp_info->new_spi);
-    memset(&spi_out_data, 0, sizeof(struct hip_spi_out_item));
-    spi_out_data.spi            = spi_recvd;
-    // 99999 HIP_IFE(hip_hadb_add_spi_old(entry, HIP_SPI_DIRECTION_OUT, &spi_out_data), -1);
-
-    entry->spi_outbound_current =  spi_recvd;
-    HIP_DEBUG("Set SPI out = 0x%x\n", spi_recvd);
-
-    /* Copy SPI out value here or otherwise ICE code has zero SPI */
-    entry->spi_outbound_new     = spi_recvd;
-    HIP_DEBUG("Set default SPI out = 0x%x\n", spi_recvd);
-
-    memcpy(&ctx->esp_out, &entry->esp_out, sizeof(ctx->esp_out));
-    memcpy(&ctx->auth_out, &entry->auth_out, sizeof(ctx->auth_out));
-    HIP_DEBUG("entry should have only one spi_in now, test\n");
-
-    spi_in = entry->spi_inbound_current;
-    HIP_DEBUG("spi_in: 0x%x\n", spi_in);
-
-    tfm    = entry->esp_transform;
-    HIP_DEBUG("esp_transform: %i\n", tfm);
-
-    HIP_DEBUG("R2 packet source port: %d, destination port %d.\n",
-              r2_info->src_port, r2_info->dst_port);
-
-    /********** ESP-PROT anchor [OPTIONAL] **********/
-
-    HIP_IFEL(esp_prot_r2_handle_anchor(entry, ctx), -1,
-             "failed to handle esp prot anchor\n");
-
-    /************************************************/
-/*comment out for draft v6
- *      hip_nat_handle_pacing(r2, entry);
- */
-
-    /***** LOCATOR PARAMETER *****/
-    locator = (struct hip_locator *) hip_get_param(r2, HIP_PARAM_LOCATOR);
-    if (locator) {
-        HIP_DEBUG("Locator parameter support in BEX is not implemented!\n");
-    }
-//end add
-
-// moved from hip_create_i2
-/* For the above comment. When doing fixes like the above move, please check
- * that the code compiles with the affected flags. With CONFIG_HIP_BLIND we get
- * five errors and two warnings. They are now fixed, but the code is not tested
- * to work. I.e. the code compiles but does not neccessarily work.
- *  Lauri 22.07.2008
- */
-#ifdef CONFIG_HIP_BLIND
-    if (hip_blind_get_status()) {
-        /* let the setup routine give us a SPI. */
-        HIP_IFEL(entry->hadb_ipsec_func->hip_add_sa(
-                     r2_saddr, r2_daddr, &entry->hit_peer,
-                     &entry->hit_our, spi_in, entry->esp_transform,
-                     &ctx->esp_in, &ctx->auth_in, 0,
-                     HIP_SPI_DIRECTION_IN, 0, entry), -1,
-                 "BLIND: Failed to setup IPsec SPD/SA entries.\n");
-    } else
-#endif
-    {
-        if (!hip_blind_get_status()) {
-            HIP_DEBUG("Blind is OFF\n");
-            HIP_DEBUG_HIT("hit our", &entry->hit_our);
-            HIP_DEBUG_HIT("hit peer", &entry->hit_peer);
-            HIP_IFEL(entry->hadb_ipsec_func->hip_add_sa(r2_saddr,
-                                                        r2_daddr, &ctx->input->hits, &ctx->input->hitr,
-                                                        spi_in, tfm, &entry->esp_in, &entry->auth_in, 0,
-                                                        HIP_SPI_DIRECTION_IN, 0, entry), -1,
-                     "Failed to setup IPsec SPD/SA entries, peer:src\n");
-        }
-    }
-
-#ifdef CONFIG_HIP_BLIND
-    if (hip_blind_get_status()) {
-        err = entry->hadb_ipsec_func->hip_add_sa(
-            r2_daddr, r2_saddr, &entry->hit_our, &entry->hit_peer,
-            spi_recvd, tfm, &ctx->esp_out, &ctx->auth_out, 1,
-            HIP_SPI_DIRECTION_OUT, 0, entry);
-    } else
-#endif
-    {
-        if (!hip_blind_get_status()) {
-            err = entry->hadb_ipsec_func->hip_add_sa(r2_daddr, r2_saddr,
-                                                     &ctx->input->hitr, &ctx->input->hits,
-                                                     spi_recvd, tfm,
-                                                     &ctx->esp_out, &ctx->auth_out, 0,
-                                                     HIP_SPI_DIRECTION_OUT, 0, entry);
-        }
-
-        if (err) {
-            /** @todo Remove inbound IPsec SA. */
-            HIP_ERROR("hip_add_sa() failed, peer:dst (err = %d).\n", err);
-            err = -1;
->>>>>>> cf17cc80
             goto out_err;
         case HIP_HIP_AES_SHA1:
             host_id_in_enc = (struct hip_host_id *)
