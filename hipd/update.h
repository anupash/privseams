--- conflicted
+++ resolved
@@ -41,18 +41,11 @@
 int hip_create_locators(hip_common_t *locator_msg,
                         struct hip_locator_info_addr_item **locators);
 
-<<<<<<< HEAD
-int hip_send_update_to_one_peer(hip_common_t* received_update_packet,
-				  struct hip_hadb_state *ha, struct in6_addr *src_addr,
-				  struct in6_addr *dst_addr, struct hip_locator_info_addr_item *locators,
-				  int type);
-=======
-int hip_send_locators_to_one_peer(hip_common_t *received_update_packet,
-                                  struct hip_hadb_state *ha,
-                                  struct in6_addr *src_addr,
-                                  struct in6_addr *dst_addr,
-                                  struct hip_locator_info_addr_item *locators,
-                                  int type);
->>>>>>> 5c329b91
+int hip_send_update_to_one_peer(hip_common_t *received_update_packet,
+                                struct hip_hadb_state *ha,
+                                struct in6_addr *src_addr,
+                                struct in6_addr *dst_addr,
+                                struct hip_locator_info_addr_item *locators,
+                                int type);
 
 #endif /* HIP_HIPD_UPDATE_H */