--- conflicted
+++ resolved
@@ -11,11 +11,7 @@
 
 #include "builder.h"
 #include "hadb.h"
-<<<<<<< HEAD
-#include "esp_prot_hipd_msg.h"
-=======
 #include "update_legacy.h"
->>>>>>> ce2f55dd
 
 int hip_send_update_locator();
 
@@ -28,472 +24,5 @@
 			 uint32_t spi_out,
 			 struct hip_peer_addr_list_item *addr);
 
-<<<<<<< HEAD
-/**
- * Iterate a list of locators using a function. The list handling is interrupted
- * if the give function returns an error.
- *
- * @param func    a function pointer to ...
- * @param entry   a pointer to a host association.
- * @param locator a pointer to ...
- * @param opaque  a pointer to ...
- * @return        zero on success or non-zero on error.
- */
-int hip_for_each_locator_addr_item(int (*func)
-				   (hip_ha_t *entry,
-				    struct hip_locator_info_addr_item *i,
-				    void *opaq,
-				    struct hip_common *msg),
-                                   hip_ha_t *entry,
-                                   struct hip_locator *locator,
-                                   void *opaque,
-                                   struct hip_common *msg);
-/**
- * Function Doxygen comments missing.
- *
- * @param func    a function pointer to ...
- * @param entry   a pointer to a host association.
- * @param spi_out a pointer to ...
- * @param opaque  a pointer to ...
- * @return        zero on success or non-zero on error.
- */
-int hip_update_for_each_peer_addr(int (*func)
-				  (hip_ha_t *entry,
-				   struct hip_peer_addr_list_item *list_item,
-				   struct hip_spi_out_item *spi_out,
-				   void *opaq,
-				   struct hip_common *msg),
-                                  hip_ha_t *entry,
-                                  struct hip_spi_out_item *spi_out,
-                                  void *opaq,
-                                  struct hip_common *msg);
-/**
- * Function Doxygen comments missing.
- *
- * @param func   a function pointer to ...
- * @param entry  a pointer to a host association.
- * @param spi_in a pointer to ...
- * @param opaque a pointer to ...
- * @return       zero on success or non-zero on error.
- */
-int hip_update_for_each_local_addr(int (*func)
-				   (hip_ha_t *entry,
-				    struct hip_spi_in_item *spi_in,
-				    void *opaq), hip_ha_t *entry,
-                                   void *opaq);
-/**
- * Gets the keys needed by UPDATE.
- *
- * On success, all encryption and integrity keys are successfully stored and
- * @c keymat_offset_new, @c calc_index_new, and @c Kn_out will contain
- * updated values.
- *
- * @param entry             corresponding hadb entry of the peer.
- * @param keymat_offset_new value-result parameter for keymat index used.
- * @param calc_index_new    value-result parameter for the one byte index used.
- * @param Kn_out            value-result parameter for keymat.
- * @param espkey_gl         HIP-gl encryption key.
- * @param authkey_gl        HIP-gl integrity (HMAC).
- * @param espkey_lg         HIP-lg encryption key.
- * @param authkey_lg        HIP-lg integrity (HMAC).
- * @return                  0 on success and < 0 on error.
- */
-int hip_update_get_sa_keys(hip_ha_t *entry, uint16_t *keymat_offset_new,
-			   uint8_t *calc_index_new, uint8_t *Kn_out,
-			   struct hip_crypto_key *espkey_gl,
-			   struct hip_crypto_key *authkey_gl,
-			   struct hip_crypto_key *espkey_lg,
-			   struct hip_crypto_key *authkey_lg);
-/**
- * Tests if IPv6 address is to be added into locator.
- *
- * Currently the following address types are ignored: unspecified (any),
- * loopback, link local, site local, and other not unicast addresses.
- *
- * @param addr the IPv6 address to be tested.
- * @return     1 if address is ok to be used as a peer address, otherwise 0.
- */
-int hip_update_test_locator_addr(in6_addr_t *addr);
-
-/**
- * Function Doxygen comments missing.
- *
- * @param entry a pointer to a host association.
- * @param locator_address_item a pointer to ...
- * @param _spi a pointer to ...
- * @return ...
- */
-int hip_update_add_peer_addr_item(hip_ha_t *entry,
-				  struct hip_locator_info_addr_item *locator_address_item,
-				  void *_spi,
-				  struct hip_common *msg);
-
-/**
- * Compares two locators for equality.
- *
- * @param unused a pointer to ...
- * @param item1  a pointer to the first item to compare.
- * @param item2  a pointer to the second item to compare.
- * @return       non-zero when address are equal, otherwise zero.
- */
-int hip_update_locator_match(hip_ha_t *unused,
-			     struct hip_locator_info_addr_item *item1,
-			     void *_item2);
-
-/**
- * Compares a locator and an addr list item for equality.
- *
- * @param unused a pointer to ...
- * @param item1  a pointer to the first item to compare.
- * @param item2  a pointer to the second item to compare.
- * @return       non-zero when address are equal, otherwise zero.
- */
-int hip_update_locator_item_match(hip_ha_t *unused,
-				  struct hip_locator_info_addr_item *item1,
-				  void *_item2,
-				  struct hip_common *msg);
-
-/**
- * Checks if a locator list contains a given locator.
- *
- * @param locator a pointer to a HIP LOCATOR.
- * @param item    a pointer to an item to search for.
- * @return        zero if the locator was found, otherwise non-zero.
- */
-int hip_update_locator_contains_item(struct hip_locator *locator,
-				     struct hip_peer_addr_list_item *item);
-
-/**
- * Function Doxygen comments missing.
- *
- * @param entry     a pointer to a host association.
- * @param list_item a pointer to ...
- * @param spi_out   a pointer to ...
- * @param locator   a pointer to a HIP LOCATOR.
- * @return          zero if the locator was found, otherwise non-zero.
- */
-int hip_update_deprecate_unlisted(hip_ha_t *entry,
-				  struct hip_peer_addr_list_item *list_item,
-				  struct hip_spi_out_item *spi_out,
-				  void *_locator,
-				  struct hip_common *msg);
-
-/**
- * Function Doxygen comments missing.
- *
- * @param entry     a pointer to a host association.
- * @param list_item a pointer to ...
- * @param spi_out   a pointer to ...
- * @param pref      a pointer to ...
- * @return          ...
- */
-int hip_update_set_preferred(hip_ha_t *entry,
-			     struct hip_peer_addr_list_item *list_item,
-			     struct hip_spi_out_item *spi_out,
-			     void *pref);
-
-/**
- * Processes locator parameters in the UPDATE message.
- *
- * @param entry    a pointer to corresponding hadb entry of the peer.
- * @param locator  a pointer to the locator parameter in the packet.
- * @param esp_info a pointer to ...
- *
- * @note   @c entry must be is locked when this function is called.
- * @return 0 if the locator parameter was processed successfully, otherwise < 0.
- */
-int hip_update_handle_locator_parameter(hip_ha_t *entry,
-					struct hip_locator *locator,
-					struct hip_esp_info *esp_info);
-
-/**
- * @brief Handles an incoming UPDATE packet received in ESTABLISHED state.
- *
- * This function handles case 7 in section 8.11 Processing UPDATE packets in
- * state ESTABLISHED of the base draft.
- *
- * @param entry  a pointer to a hadb entry corresponding to the peer.
- * @param msg    a pointer to a HIP packet.
- * @param src_ip source IPv6 address from where the UPDATE was sent.
- * @param dst_ip destination IPv6 address to which the UPDATE was sent.
- * @return       0 if successful, otherwise < 0.
- * @note         @c entry must be is locked when this function is called.
- */
-int hip_handle_update_established(hip_ha_t *entry, hip_common_t *msg,
-				  in6_addr_t *src_ip, in6_addr_t *dst_ip,
-				  hip_portpair_t *update_info);
-
-/**
- * Finishes the handling of REKEYING state.
- *
- * Performs items described in 8.11.3 Leaving REKEYING state of he base
- * draft-01. Parameters in @c esp_info are host byte order. On success new IPsec
- * SAs are created. Old SAs are deleted if the UPDATE was not the multihoming
- * case.
- *
- * @param  msg      a pointer to the HIP packet.
- * @param  entry    a pointer to an hadb entry corresponding to the peer.
- * @param  esp_info the ESP_INFO param to be handled in the received UPDATE.
- * @return          0 if successful, otherwise <0.
- * @note            @c entry must be is locked when this function is called.
- */
-int hip_update_finish_rekeying(hip_common_t *msg, hip_ha_t *entry,
-			       struct hip_esp_info *esp_info);
-
-/**
- * Function Doxygen comments missing.
- *
- * @param  entry a pointer to an hadb entry corresponding to the peer.
- * @param  item  a pointer to ...
- * @param  msg   a pointer to ...
- * @return       ...
- */
-int hip_update_do_finish_rekey(hip_ha_t *entry,
-			       struct hip_spi_in_item *item,
-			       void *_msg);
-
-/**
- * Handles an incoming UPDATE packet received in REKEYING state.
- *
- * This function handles case 8 in section 8.11 Processing UPDATE
- * packets of the base draft.
- *
- * @param entry  a pointer to a hadb entry corresponding to the peer.
- * @param msg    a pointer to a the HIP packet.
- * @param src_ip a pointer to the source IPv6 address from where the UPDATE
- *               was sent.
- * @return       0 if successful, otherwise < 0.
- * @note         @c entry must be is locked when this function is called.
- */
-int hip_handle_update_rekeying(hip_ha_t *entry, hip_common_t *msg,
-			       in6_addr_t *src_ip);
-
-/**
- * Builds a verification packet.
- *
- * @param entry a pointer to a hadb entry.
- * @param msg   a pointer to a HIP UPDATE packet to be build.
- * @param addr  a pointer to ...
- * @param hits  a pointer to source HIT.
- * @param hits  a pointer to destination HIT.
- * @return      ...
- */
-int hip_build_verification_pkt(hip_ha_t *entry, hip_common_t *update_packet,
-			       struct hip_peer_addr_list_item *addr,
-			       in6_addr_t *hits, in6_addr_t *hitr,
-			       struct hip_common *msg);
-
-/**
- * Function Doxygen comments missing.
- *
- * @param entry   a pointer to a hadb entry.
- * @param addr    a pointer to ...
- * @param spi_out a pointer to ...
- * @param saddr   a pointer to ...
- * @return      ...
- */
-int hip_update_send_addr_verify_packet(hip_ha_t *entry,
-				       struct hip_peer_addr_list_item *addr,
-				       struct hip_spi_out_item *spi_out,
-				       void *saddr,
-				       struct hip_common *msg);
-/**
- * Function Doxygen comments missing.
- *
- * @param entry                   a pointer to a hadb entry.
- * @param addr                    a pointer to ...
- * @param spi_out                 a pointer to ...
- * @param src_ip                  a pointer to ...
- * @param verify_active_addresses ...
- * @return      ...
- */
-int hip_update_send_addr_verify_packet_all(hip_ha_t *entry,
-					   struct hip_peer_addr_list_item *addr,
-					   struct hip_spi_out_item *spi_out,
-					   in6_addr_t *src_ip,
-					   int verify_active_addresses,
-					   struct hip_common *msg);
-
-/**
- * Sends address verification UPDATE.
- *
- * @param entry  a pointer to a hadb entry corresponding to the peer.
- * @param msg    a pointer to the HIP packet.
- * @param src_ip source IPv6 address to use in the UPDATE to be sent out
- * @param spi    outbound SPI in host byte order
- * @return       0 if successful, otherwise < 0.
- * @note         @c entry must be is locked when this function is called.
- */
-int hip_update_send_addr_verify(hip_ha_t *entry, hip_common_t *msg,
-				in6_addr_t *src_ip, uint32_t spi);
-
-/**
- * Function Doxygen comments missing.
- *
- * @param entry  a pointer to a hadb.
- * @param item   a pointer to ...
- * @param opaque a pointer to ...
- * @return       ...
- */
-int hip_update_find_address_match(hip_ha_t *entry,
-				  struct hip_locator_info_addr_item *item,
-				  void *opaque,
-				  struct hip_common *msg);
-/**
- * Function Doxygen comments missing.
- *
- * @param peer_ip a pointer to ...
- * @param locator a pointer to ...
- * @return        ...
- */
-int hip_update_check_simple_nat(in6_addr_t *peer_ip,
-				struct hip_locator *locator);
-/**
- * Handles UPDATE(LOCATOR, SEQ).
- *
- * For each address in the LOCATOR, we reply with ACK and
- * UPDATE(SPI, SEQ, ACK, ECHO_REQUEST).
- *
- * @param entry  a pointer to a hadb entry corresponding to the peer.
- * @param msg    a pointer to the HIP packet.
- * @param src_ip a pointer to the source IPv6 address to use in the UPDATE to be
- *               sent out.
- * @param dst_ip a pointer to the destination IPv6 address to use in the UPDATE
- *               to be sent out.
- * @return       0 if successful, otherwise < 0.
- * @note         @c entry must be is locked when this function is called.
- */
-int hip_handle_update_plain_locator(hip_ha_t *entry, hip_common_t *msg,
-				    in6_addr_t *src_ip, in6_addr_t *dst_ip,
-				    struct hip_esp_info *esp_info,
-				    struct hip_seq *seq);
-/**
- * Function Doxygen comments missing.
- *
- * @param entry  a pointer to a hadb entry corresponding to the peer.
- * @param src_ip source IPv6 address to use in the UPDATE to be sent out
- * @return       ...
- */
-int set_address_state(hip_ha_t *entry, in6_addr_t *src_ip);
-
-/**
- * Handles address verification UPDATE.
- *
- * Handles UPDATE(SPI, SEQ, ACK, ECHO_REQUEST) or UPDATE(SPI, SEQ,
- * ECHO_REQUEST).
- *
- * @param entry  a pointer to a hadb entry corresponding to the peer.
- * @param msg    a pointer to a the HIP packet.
- * @param src_ip a pointer to a source IPv6 address to use in the UPDATE to be
- *               sent out.
- * @param dst_ip a pointer to a destination IPv6 address to use in the UPDATE
- *               to be sent out.
- * @return       0 if successful, otherwise < 0.
- * @note         @c entry must be is locked when this function is called.
- */
-int hip_handle_update_addr_verify(hip_ha_t *entry, hip_common_t *msg,
-				  in6_addr_t *src_ip, in6_addr_t *dst_ip);
-
-/**
- * Function Doxygen comments missing.
- *
- * @param entry a pointer to a hadb entry.
- * @param msg   a pointer to a HIP message.
- * @return       ...
- */
-int hip_handle_update_seq(hip_ha_t *entry, hip_common_t *msg);
-
-/**
- * Function Doxygen comments missing.
- *
- * @param entry    a pointer to a hadb entry.
- * @param esp_info a pointer to ...
- * @return         ...
- */
-int hip_set_rekeying_state(hip_ha_t *entry,
-			   struct hip_esp_info *esp_info);
-
-/**
- * Function Doxygen comments missing.
- *
- * @param msg   a pointer to a HIP message.
- * @param entry a pointer to a hadb entry.
- * @return      ...
- */
-int hip_handle_esp_info(hip_common_t *msg, hip_ha_t *entry);
-
-/**
- * Function Doxygen comments missing.
- *
- * @param entry a pointer to a hadb entry.
- * @param enc   a pointer to ...
- * @return      ...
- */
-int hip_handle_encrypted(hip_ha_t *entry, struct hip_tlv_common *enc);
-
-/**
- * Function Doxygen comments missing.
- *
- * @param entry  a pointer to a hadb entry.
- * @param addr   a pointer to ...
- * @param spi_in a pointer to ...
- * @return       ...
- */
-int hip_update_peer_preferred_address(hip_ha_t *entry,
-				      struct hip_peer_addr_list_item *addr,
-				      uint32_t spi_in);
-
-/**
- * Function Doxygen comments missing.
- *
- * @param entry     a pointer to a hadb entry.
- * @param echo_resp a pointer to ...
- * @param src_ip    a pointer to ...
- * @return          ...
- */
-int hip_update_handle_echo_response(hip_ha_t *entry,
-				    struct hip_echo_response *echo_resp,
-                                    in6_addr_t *src_ip);
-
-/**
- * @addtogroup receive_functions
- * @{
- */
-/**
- * @brief Receives an UPDATE packet.
- *
- * This is the initial function which is called when an UPDATE packet is
- * received. The UPDATE packet is only processed when the HIP state machine is
- * in state ESTABLISHED (see section 6.12. Receiving UPDATE Packets of RFC
- * 5201). However, if the state machine is in state R2-SENT and an UPDATE is
- * received, the state machine should move to state ESTABLISHED (see table 5
- * under section 4.4.2. HIP State Processes). Therefore this function processes
- * the received UPDATE packet in both of the states, R2-sent and ESTABLISHED.
- * When received in state R2-SENT, we move to state ESTABLISHED as instructed in
- * RFC 5201.
- *
- * If there is no corresponding HIP association (@c entry is NULL) or if the
- * state machine is in any other state than R2-SENT or ESTABLISHED the packet is
- * not processed and -1 is returned.
- *
- * The validity of the packet is checked and then this function acts
- * according to whether this packet is a reply or not.
- *
- * @param msg          a pointer to a HIP packet.
- * @param update_saddr a pointer to the UPDATE packet source IP address.
- * @param update_daddr a pointer to the UPDATE packet destination IP address.
- * @param entry        a pointer to a hadb entry.
- * @param sinfo        a pointer to a structure containing the UPDATE packet
- *                     source and destination ports.
- * @return             0 if successful (HMAC and signature (if needed) are
- *                     validated, and the rest of the packet is handled if
- *                     current state allows it), otherwise < 0.
- */
-int hip_receive_update(hip_common_t *msg, in6_addr_t *update_saddr,
-		       in6_addr_t *update_daddr, hip_ha_t *entry,
-		       hip_portpair_t *sinfo);
-/* @} */
-=======
->>>>>>> ce2f55dd
 
 #endif /* HIP_UPDATE_H */