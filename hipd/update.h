--- conflicted
+++ resolved
@@ -642,7 +642,8 @@
 			   hip_ha_t *entry,
 			   hip_portpair_t *sinfo);
 
-<<<<<<< HEAD
+int hip_build_locators(struct hip_common *);
+
 /**
  * Triggers sending update packets to all connections. 
  *
@@ -650,8 +651,4 @@
  * @return 0 on success
  */
 int hip_manual_update(struct hip_common *msg);
-=======
-int hip_build_locators(struct hip_common *);
-
->>>>>>> a244183b
 #endif /* HIP_UPDATE_H */