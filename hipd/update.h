/** @file
 * A header file for update.c.
 * 
 * @author  Mika Kousa <mkousa#iki.fi>
 * @author  Tobias Heer <tobi#tobibox.de>
 * @author  Abhijit Bagri <abagri#gmail.com>
 * @author  Miika Komu <miika#iki.fi>
 * @version 1.0
 * @date    08.01.2008
 * @note    Distributed under <a href="http://www.gnu.org/licenses/gpl.txt">GNU/GPL</a>.
 * @note    Based on
 *          <a href="http://www1.ietf.org/mail-archive/web/hipsec/current/msg01745.html">Simplified state machine</a>
 */
#ifndef HIP_UPDATE_H
#define HIP_UPDATE_H

#include "builder.h"
#include "hadb.h"
#include "escrow.h"
#include "reg.h"

/* FIXME: where to include these from in userspace? */
#define IPV6_ADDR_ANY           0x0000U
#define IPV6_ADDR_UNICAST       0x0001U 
#define IPV6_ADDR_LOOPBACK      0x0010U
#define IPV6_ADDR_LINKLOCAL     0x0020U
#define IPV6_ADDR_SITELOCAL     0x0040U

/** The NAT status of the HIP daemon. I.e. Do we send packets on UPD or not. */
extern int hip_nat_status;
/** @todo describe this variable. */
extern int is_active_handover;

/** A Really ugly hack ripped from rea.c, must convert to list_head asap. */
struct hip_update_kludge {
	hip_ha_t **array;
	int count;
	int length;
};

/**
 * Iterate a list of locators using a function. The list handling is interrupted
 * if the give function returns an error.
 *
 * @param func    a function pointer to ...
 * @param entry   a pointer to a host association.
 * @param locator a pointer to ...
 * @param opaque  a pointer to ...
 * @return        zero on success or non-zero on error. 
 */
int hip_for_each_locator_addr_item(int (*func)
				   (hip_ha_t *entry,
				    struct hip_locator_info_addr_item *i,
				    void *opaq,
				    struct hip_common *msg),
                                   hip_ha_t *entry,
                                   struct hip_locator *locator,
                                   void *opaque,
                                   struct hip_common *msg);
/**
 * Function Doxygen comments missing.
 * 
 * @param func    a function pointer to ...
 * @param entry   a pointer to a host association.
 * @param spi_out a pointer to ...
 * @param opaque  a pointer to ...
 * @return        zero on success or non-zero on error. 
 */
int hip_update_for_each_peer_addr(int (*func)
				  (hip_ha_t *entry,
				   struct hip_peer_addr_list_item *list_item,
				   struct hip_spi_out_item *spi_out,
				   void *opaq,
				   struct hip_common *msg),
                                  hip_ha_t *entry,
                                  struct hip_spi_out_item *spi_out,
                                  void *opaq,
                                  struct hip_common *msg);
/**
 * Function Doxygen comments missing.
 * 
 * @param func   a function pointer to ...
 * @param entry  a pointer to a host association.
 * @param spi_in a pointer to ...
 * @param opaque a pointer to ...
 * @return       zero on success or non-zero on error. 
 */
int hip_update_for_each_local_addr(int (*func)
				   (hip_ha_t *entry,
				    struct hip_spi_in_item *spi_in,
				    void *opaq), hip_ha_t *entry,
                                   void *opaq);
/** 
 * Gets the keys needed by UPDATE.
 * 
 * On success, all encryption and integrity keys are successfully stored and
 * @c keymat_offset_new, @c calc_index_new, and @c Kn_out will contain
 * updated values.
 * 
 * @param entry             corresponding hadb entry of the peer.
 * @param keymat_offset_new value-result parameter for keymat index used.
 * @param calc_index_new    value-result parameter for the one byte index used.
 * @param Kn_out            value-result parameter for keymat.
 * @param espkey_gl         HIP-gl encryption key.
 * @param authkey_gl        HIP-gl integrity (HMAC).
 * @param espkey_lg         HIP-lg encryption key.
 * @param authkey_lg        HIP-lg integrity (HMAC).
 * @return                  0 on success and < 0 on error.
 */
int hip_update_get_sa_keys(hip_ha_t *entry, uint16_t *keymat_offset_new,
			   uint8_t *calc_index_new, uint8_t *Kn_out,
			   struct hip_crypto_key *espkey_gl,
			   struct hip_crypto_key *authkey_gl,
			   struct hip_crypto_key *espkey_lg,
			   struct hip_crypto_key *authkey_lg);
/**
 * Tests if IPv6 address is to be added into locator.
 *
 * Currently the following address types are ignored: unspecified (any),
 * loopback, link local, site local, and other not unicast addresses.
 * 
 * @param addr the IPv6 address to be tested.
 * @return     1 if address is ok to be used as a peer address, otherwise 0.
 */
int hip_update_test_locator_addr(in6_addr_t *addr);

/**
 * Function Doxygen comments missing.
 * 
 * @param entry a pointer to a host association.
 * @param locator_address_item a pointer to ...
 * @param _spi a pointer to ...
 * @return ...
 */
int hip_update_add_peer_addr_item(hip_ha_t *entry,
				  struct hip_locator_info_addr_item *locator_address_item,
				  void *_spi,
				  struct hip_common *msg);

/**
 * Compares two locators for equality.
 *
 * @param unused a pointer to ...
 * @param item1  a pointer to the first item to compare.
 * @param item2  a pointer to the second item to compare.
 * @return       non-zero when address are equal, otherwise zero.
 */
int hip_update_locator_match(hip_ha_t *unused,
			     struct hip_locator_info_addr_item *item1,
			     void *_item2);

/**
 * Compares a locator and an addr list item for equality.
 *
 * @param unused a pointer to ...
 * @param item1  a pointer to the first item to compare.
 * @param item2  a pointer to the second item to compare.
 * @return       non-zero when address are equal, otherwise zero.
 */
int hip_update_locator_item_match(hip_ha_t *unused,
				  struct hip_locator_info_addr_item *item1,
				  void *_item2,
				  struct hip_common *msg);

/**
 * Checks if a locator list contains a given locator.
 *
 * @param locator a pointer to a HIP LOCATOR.
 * @param item    a pointer to an item to search for.
 * @return        zero if the locator was found, otherwise non-zero.
 */
int hip_update_locator_contains_item(struct hip_locator *locator,
				     struct hip_peer_addr_list_item *item);

/**
 * Function Doxygen comments missing.
 *
 * @param entry     a pointer to a host association.
 * @param list_item a pointer to ...
 * @param spi_out   a pointer to ...
 * @param locator   a pointer to a HIP LOCATOR.
 * @return          zero if the locator was found, otherwise non-zero.
 */
int hip_update_deprecate_unlisted(hip_ha_t *entry,
				  struct hip_peer_addr_list_item *list_item,
				  struct hip_spi_out_item *spi_out,
				  void *_locator,
				  struct hip_common *msg);

/**
 * Function Doxygen comments missing.
 *
 * @param entry     a pointer to a host association.
 * @param list_item a pointer to ...
 * @param spi_out   a pointer to ...
 * @param pref      a pointer to ...
 * @return          ...
 */
int hip_update_set_preferred(hip_ha_t *entry,
			     struct hip_peer_addr_list_item *list_item,
			     struct hip_spi_out_item *spi_out,
			     void *pref);

/**
<<<<<<< HEAD
 * Processes locator parameters in the UPDATE message.
 * 
 * @param entry    a pointer to corresponding hadb entry of the peer.
 * @param locator  a pointer to the locator parameter in the packet.
 * @param esp_info a pointer to ...
 * 
 * @note   @c entry must be is locked when this function is called.
 * @return 0 if the locator parameter was processed successfully, otherwise < 0.
 */
int hip_update_handle_locator_parameter(hip_ha_t *entry,
					struct hip_locator *locator,
					struct hip_esp_info *esp_info,
					struct hip_common *msg);

/**
=======
>>>>>>> e4f39efa
 * Handles an incoming UPDATE packet received in ESTABLISHED state.
 *
 * This function handles case 7 in section 8.11 Processing UPDATE packets in
 * state ESTABLISHED of the base draft.
 *
 * @param entry  hadb entry corresponding to the peer.
 * @param msg    the HIP packet.
 * @param src_ip source IPv6 address from where the UPDATE was sent.
 * @param dst_ip destination IPv6 address where the UPDATE was received.
 * @return       0 if successful, otherwise < 0.
 * @note         @c entry must be is locked when this function is called.
 */
int hip_handle_update_established(hip_ha_t *entry, hip_common_t *msg,
				  in6_addr_t *src_ip, in6_addr_t *dst_ip,
				  hip_portpair_t *update_info);

/**
 * Finishes the handling of REKEYING state.
 * 
 * Performs items described in 8.11.3 Leaving REKEYING state of he base
 * draft-01. Parameters in @c esp_info are host byte order. On success new IPsec
 * SAs are created. Old SAs are deleted if the UPDATE was not the multihoming
 * case.
 *
 * @param  msg      a pointer to the HIP packet.
 * @param  entry    a pointer to an hadb entry corresponding to the peer.
 * @param  esp_info the ESP_INFO param to be handled in the received UPDATE.
 * @return          0 if successful, otherwise <0.
 * @note            @c entry must be is locked when this function is called.
 */
int hip_update_finish_rekeying(hip_common_t *msg, hip_ha_t *entry,
			       struct hip_esp_info *esp_info);

/**
 * Function Doxygen comments missing.
 * 
 * @param  entry a pointer to an hadb entry corresponding to the peer.
 * @param  item  a pointer to ...
 * @param  msg   a pointer to ...
 * @return       ...
 */
int hip_update_do_finish_rekey(hip_ha_t *entry,
			       struct hip_spi_in_item *item,
			       void *_msg);

/**
 * Handles an incoming UPDATE packet received in REKEYING state.
 *
 * This function handles case 8 in section 8.11 Processing UPDATE
 * packets of the base draft.
 *
 * @param entry  a pointer to a hadb entry corresponding to the peer.
 * @param msg    a pointer to a the HIP packet.
 * @param src_ip a pointer to the source IPv6 address from where the UPDATE
 *               was sent.
 * @return       0 if successful, otherwise < 0.
 * @note         @c entry must be is locked when this function is called.
 */
int hip_handle_update_rekeying(hip_ha_t *entry, hip_common_t *msg,
			       in6_addr_t *src_ip); 

/**
 * Builds a verification packet.
 * 
 * @param entry a pointer to a hadb entry.
 * @param msg   a pointer to a HIP UPDATE packet to be build.
 * @param addr  a pointer to ...
 * @param hits  a pointer to source HIT.
 * @param hits  a pointer to destination HIT.
 * @return      ...
 */
int hip_build_verification_pkt(hip_ha_t *entry, hip_common_t *update_packet,
			       struct hip_peer_addr_list_item *addr,
			       in6_addr_t *hits, in6_addr_t *hitr,
			       struct hip_common *msg);

/**
 * Function Doxygen comments missing.
 * 
 * @param entry   a pointer to a hadb entry.
 * @param addr    a pointer to ...
 * @param spi_out a pointer to ...
 * @param saddr   a pointer to ...
 * @return      ...
 */
int hip_update_send_addr_verify_packet(hip_ha_t *entry,
				       struct hip_peer_addr_list_item *addr,
				       struct hip_spi_out_item *spi_out,
				       void *saddr,
				       struct hip_common *msg);
/**
 * Function Doxygen comments missing.
 * 
 * @param entry                   a pointer to a hadb entry.
 * @param addr                    a pointer to ...
 * @param spi_out                 a pointer to ...
 * @param src_ip                  a pointer to ...
 * @param verify_active_addresses ...
 * @return      ...
 */
int hip_update_send_addr_verify_packet_all(hip_ha_t *entry,
					   struct hip_peer_addr_list_item *addr,
					   struct hip_spi_out_item *spi_out,
					   in6_addr_t *src_ip,
					   int verify_active_addresses,
					   struct hip_common *msg);

/**
 * Sends address verification UPDATE.
 * 
 * @param entry  a pointer to a hadb entry corresponding to the peer.
 * @param msg    a pointer to the HIP packet.
 * @param src_ip source IPv6 address to use in the UPDATE to be sent out
 * @param spi    outbound SPI in host byte order
 * @return       0 if successful, otherwise < 0.
 * @note         @c entry must be is locked when this function is called.
 */
int hip_update_send_addr_verify(hip_ha_t *entry, hip_common_t *msg,
				in6_addr_t *src_ip, uint32_t spi);

/**
 * Function Doxygen comments missing.
 * 
 * @param entry  a pointer to a hadb.
 * @param item   a pointer to ...
 * @param opaque a pointer to ...
 * @return       ...
 */
int hip_update_find_address_match(hip_ha_t *entry,
				  struct hip_locator_info_addr_item *item,
				  void *opaque,
				  struct hip_common *msg);
/**
 * Function Doxygen comments missing.
 * 
 * @param peer_ip a pointer to ...
 * @param locator a pointer to ...
 * @return        ...
 */
int hip_update_check_simple_nat(in6_addr_t *peer_ip,
				struct hip_locator *locator);
/**
 * Handles UPDATE(LOCATOR, SEQ).
 *
 * For each address in the LOCATOR, we reply with ACK and
 * UPDATE(SPI, SEQ, ACK, ECHO_REQUEST).
 * 
 * @param entry  a pointer to a hadb entry corresponding to the peer.
 * @param msg    a pointer to the HIP packet.
 * @param src_ip a pointer to the source IPv6 address to use in the UPDATE to be
 *               sent out.
 * @param dst_ip a pointer to the destination IPv6 address to use in the UPDATE
 *               to be sent out.
 * @return       0 if successful, otherwise < 0. 
 * @note         @c entry must be is locked when this function is called.
 */
int hip_handle_update_plain_locator(hip_ha_t *entry, hip_common_t *msg,
				    in6_addr_t *src_ip, in6_addr_t *dst_ip,
				    struct hip_esp_info *esp_info,
				    struct hip_seq *seq);
/**
 * Function Doxygen comments missing.
 * 
 * @param entry  a pointer to a hadb entry corresponding to the peer.
 * @param src_ip source IPv6 address to use in the UPDATE to be sent out
 * @return       ...
 */
int set_address_state(hip_ha_t *entry, in6_addr_t *src_ip);

/**
 * Handles address verification UPDATE.
 * 
 * Handles UPDATE(SPI, SEQ, ACK, ECHO_REQUEST) or UPDATE(SPI, SEQ,
 * ECHO_REQUEST).
 * 
 * @param entry  a pointer to a hadb entry corresponding to the peer.
 * @param msg    a pointer to a the HIP packet.
 * @param src_ip a pointer to a source IPv6 address to use in the UPDATE to be
 *               sent out.
 * @param dst_ip a pointer to a destination IPv6 address to use in the UPDATE
 *               to be sent out.
 * @return       0 if successful, otherwise < 0.
 * @note         @c entry must be is locked when this function is called.
 */
int hip_handle_update_addr_verify(hip_ha_t *entry, hip_common_t *msg,
				  in6_addr_t *src_ip, in6_addr_t *dst_ip);

/**
 * Function Doxygen comments missing.
 * 
 * @param entry a pointer to a hadb entry.
 * @param msg   a pointer to a HIP message.
 * @return       ...
 */
int hip_handle_update_seq(hip_ha_t *entry, hip_common_t *msg);

/**
 * Function Doxygen comments missing.
 * 
 * @param entry    a pointer to a hadb entry.
 * @param esp_info a pointer to ...
 * @return         ...
 */
int hip_set_rekeying_state(hip_ha_t *entry,
			   struct hip_esp_info *esp_info);

/**
 * Function Doxygen comments missing.
 *
 * @param msg   a pointer to a HIP message.
 * @param entry a pointer to a hadb entry.
 * @return      ...
 */
int hip_handle_esp_info(hip_common_t *msg, hip_ha_t *entry);

/**
 * Creates a REG_RESPONSE parameter.
 *
 * @param entry         a pointer to a hadb entry.
 * @param reg           a pointer to REG_RESPONSE parameter struct.
 * @param requests      a pointer to registration type values.
 * @param request_count number of requests in @c requests.
 * @param src_ip        a pointer to source IP address.
 * @param dst_ip        a pointer to destination IP address.
 * @return       
 */
int hip_create_reg_response(hip_ha_t *entry, struct hip_tlv_common *reg,
			    uint8_t *requests, int request_count,
			    in6_addr_t *src_ip, in6_addr_t *dst_ip);

/**
 * Function Doxygen comments missing.
 *
 * @param entry      a pointer to a hadb entry.
 * @param reg        a pointer to a REG_INFO parameter to be handled.
 * @param types      a pointer to the registration types in the parameter.
 * @param type_count the number of registration types in the parameter.
 * @return      ...
 */
int hip_handle_reg_info(hip_ha_t *entry, struct hip_tlv_common *reg, 
			uint8_t *types, int type_count);

#ifdef CONFIG_HIP_ESCROW
/**
 * Function Doxygen comments missing.
 *
 * @param entry a pointer to a hadb entry.
 * @param keys  a pointer to ...
 * @return      ...
 */
int hip_handle_escrow_parameter(hip_ha_t * entry, struct hip_keys * keys);
#endif //CONFIG_HIP_ESCROW

/**
 * Function Doxygen comments missing.
 *
 * @param entry a pointer to a hadb entry.
 * @param enc   a pointer to ...
 * @return      ...
 */
int hip_handle_encrypted(hip_ha_t *entry, struct hip_tlv_common *enc);

/**
 * Function Doxygen comments missing.
 *
 * @param entry  a pointer to a hadb entry.
 * @param addr   a pointer to ...
 * @param spi_in a pointer to ...
 * @return       ...
 */
int hip_update_peer_preferred_address(hip_ha_t *entry,
				      struct hip_peer_addr_list_item *addr,
				      uint32_t spi_in);

/**
 * Function Doxygen comments missing.
 *
 * @param entry     a pointer to a hadb entry.
 * @param echo_resp a pointer to ...
 * @param src_ip    a pointer to ...
 * @return          ...
 */
int hip_update_handle_echo_response(hip_ha_t *entry,
				    struct hip_echo_response *echo_resp, 
                                    in6_addr_t *src_ip);

/**
 * Receives an UPDATE packet.
 *
 * This is the initial function which is called when an UPDATE packet is
 * received. The validity of the packet is checked and then this function acts
 * according to whether this packet is a reply or not.
 *
 * @param msg          a pointer to a buffer where the HIP packet is in.
 * @param update_saddr a pointer to the UPDATE packet source IP address.
 * @param update_daddr a pointer to the UPDATE packet destination IP address.
 * @param entry        a pointer to a hadb entry.
 * @param sinfo        a pointer to a struct containing the UPDATE packet source
 *                     and destination ports.
 * @return             0 if successful (HMAC and signature (if needed) are
 *                     validated, and the rest of the packet is handled if
 *                     current state allows it), otherwise < 0.
 */
int hip_receive_update(hip_common_t *msg, in6_addr_t *update_saddr,
		       in6_addr_t *update_daddr, hip_ha_t *entry,
		       hip_portpair_t *sinfo);

/**
 * Copies addresses to the inbound SPI.
 *
 * A simple helper function to copy interface addresses to the inbound SPI of.
 * Caller must kfree the allocated memory.
 *
 * @param src    A pointer to an address list.
 * @param spi_in A pointer to the inbound SPI the addresses are copied to.
 * @param count  The number of addresses in @c src.
 * @return       0 on success, < 0 otherwise.
 */
int hip_copy_spi_in_addresses(struct hip_locator_info_addr_item *src,
			      struct hip_spi_in_item *spi_in, int count);

/**
 * Changes the preferred address advertised to the peer for this connection.
 * 
 * @param entry         a pointer to a hadb entry corresponding to the peer.
 * @param new_pref_addr a pointer to the new prefferred address.
 * @param daddr         a pointer to destination address.
 * @param _spi_in       a pointer to ...
 * @return              ...
 */
int hip_update_preferred_address(struct hip_hadb_state *entry,
				 in6_addr_t *new_pref_addr, in6_addr_t *daddr,
				 uint32_t *_spi_in);

/**
 * Updates the source address list.
 * 
 * @param entry            a pointer to a hadb entry.
 * @param addr_list        a pointer to ...
 * @param daddr            a pointer to ...
 * @param addr_count       address count.
 * @param esp_info_old_spi ...
 * @param is_add           ...
 * @param addr             ...
 * @return                 ...
 */
int hip_update_src_address_list(struct hip_hadb_state *entry, 
				struct hip_locator_info_addr_item *addr_list, 
				in6_addr_t *daddr, int addr_count,
				int esp_info_old_spi, int is_add,
				struct sockaddr* addr);

/** 
 * Sends an initial UPDATE packet to the peer.
 * 
 * @param entry      a pointer to a hadb entry corresponding to the peer.
 * @param addr_list  a pointer to an address list. if non-NULL, LOCATOR
 *                   parameter is added to the UPDATE.
 * @param addr_count number of addresses in @c addr_list.
 * @param ifindex    interface number. If non-zero, the ifindex value of the
 *                   interface which caused the event.
 * @param flags      ...
 * @param is_add     ...
 * @param addr       a pointer to ...
 * @return           0 if UPDATE was sent, otherwise < 0.
 */
int hip_send_update(struct hip_hadb_state *entry,
		    struct hip_locator_info_addr_item *addr_list,
		    int addr_count, int ifindex, int flags, int is_add,
		    struct sockaddr* addr);

/**
 * Internal function copied originally from rea.c.
 * 
 * @param entry a pointer to a hadb entry.
 * @param addr  op
 * @return      ...
 */
static int hip_update_get_all_valid(hip_ha_t *entry, void *op);

/**
 * Sends UPDATE packet to every peer.
 *
 * UPDATE is sent to the peer only if the peer is in established state. Add
 * LOCATOR parameter if @c addr_list is non-null. @c ifindex tells which device
 * caused the network device event.
 *
 * @param addr_list  if non-NULL, LOCATOR parameter is added to the UPDATE.
 * @param addr_count number of addresses in @c addr_list.
 * @param ifindex    if non-zero, the ifindex value of the interface which
 *                   caused the event.
 * @param flags      flags passed to @c hip_send_update.
 */
void hip_send_update_all(struct hip_locator_info_addr_item *addr_list,
			 int addr_count, int ifindex,  int flags, int is_add,
			 struct sockaddr* addr);

/**
 * Handles UPDATE acknowledgement.
 * 
 * @param entry    a pointer to a hadb entry corresponding to the peer.
 * @param ack      a pointer to ...
 * @param have_nes ...
 */
void hip_update_handle_ack(hip_ha_t *entry, struct hip_ack *ack, int have_nes);

/**
 * Internal function copied originally from rea.c.
 * 
 * @param entry      a pointer to a hadb entry.
 * @param server_hit a pointer to server HIT.
 * @param types      a pointer to...
 * @param type_count number of types in @c types.
 * @param op         zero or one. Zero for cancelling registration.
 * @return           zero on success, non-zero otherwise.
 */
int hip_update_send_registration_request(hip_ha_t *entry,
					 in6_addr_t *server_hit, int *types,
					 int type_count, int op);

/**
 * Sends an UPDATE acknowledgement.
 * 
 * @param entry  a pointer to a hadb entry corresponding to the peer.
 * @param msg    a pointer to a hip UPDATE message.
 * @param src_ip a pointer to source IP address.
 * @param dst_ip a pointer to destination IP address.
 * @return       zero on success, non-zero otherwise.
 */
int hip_update_send_ack(hip_ha_t *entry, hip_common_t *msg,
			in6_addr_t *src_ip, in6_addr_t *dst_ip);

/**
 * This function checks if the address in the ECHO_REQUEST is in the 
 * SPIs peer_addr_list. If not found it adds it into the list
 * 
 * @param esp_info  Structure pointer telling the SPI to use when adding.
 * @param entry  a pointer to a hadb entry corresponding to the peer.
 * @param src_ip a pointer to source IP address.
 *
 * @return       zero on success, non-zero otherwise.
 */
int hip_peer_learning(struct hip_esp_info * esp_info, hip_ha_t *entry, in6_addr_t * src_ip);

int hip_handle_locator_parameter(hip_common_t *, hip_ha_t *,struct hip_esp_info *);

#endif /* HIP_UPDATE_H */<|MERGE_RESOLUTION|>--- conflicted
+++ resolved
@@ -202,24 +202,6 @@
 			     void *pref);
 
 /**
-<<<<<<< HEAD
- * Processes locator parameters in the UPDATE message.
- * 
- * @param entry    a pointer to corresponding hadb entry of the peer.
- * @param locator  a pointer to the locator parameter in the packet.
- * @param esp_info a pointer to ...
- * 
- * @note   @c entry must be is locked when this function is called.
- * @return 0 if the locator parameter was processed successfully, otherwise < 0.
- */
-int hip_update_handle_locator_parameter(hip_ha_t *entry,
-					struct hip_locator *locator,
-					struct hip_esp_info *esp_info,
-					struct hip_common *msg);
-
-/**
-=======
->>>>>>> e4f39efa
  * Handles an incoming UPDATE packet received in ESTABLISHED state.
  *
  * This function handles case 7 in section 8.11 Processing UPDATE packets in
