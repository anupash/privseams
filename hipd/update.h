/** @file
 * A header file for update.c.
 * 
 * @author  Mika Kousa <mkousa#iki.fi>
 * @author  Tobias Heer <tobi#tobibox.de>
 * @author  Abhijit Bagri <abagri#gmail.com>
 * @author  Miika Komu <miika#iki.fi>
 * @version 1.0
 * @date    08.01.2008
 * @note    Distributed under <a href="http://www.gnu.org/licenses/gpl.txt">GNU/GPL</a>.
 * @note    Based on
 *          <a href="http://www1.ietf.org/mail-archive/web/hipsec/current/msg01745.html">Simplified state machine</a>
 */
#ifndef HIP_UPDATE_H
#define HIP_UPDATE_H

#include "builder.h"
#include "hadb.h"
#include "escrow.h"

/* FIXME: where to include these from in userspace? */
#define IPV6_ADDR_ANY           0x0000U
#define IPV6_ADDR_UNICAST       0x0001U 
#define IPV6_ADDR_LOOPBACK      0x0010U
#define IPV6_ADDR_LINKLOCAL     0x0020U
#define IPV6_ADDR_SITELOCAL     0x0040U

/** The NAT status of the HIP daemon. I.e. Do we send packets on UPD or not. */
extern int hip_nat_status;
/** @todo describe this variable. */
extern int is_active_handover;

/** A Really ugly hack ripped from rea.c, must convert to list_head asap. */
struct hip_update_kludge {
	hip_ha_t **array;
	int count;
	int length;
};

/**
 * Iterate a list of locators using a function. The list handling is interrupted
 * if the give function returns an error.
 *
 * @param func    a function pointer to ...
 * @param entry   a pointer to a host association.
 * @param locator a pointer to ...
 * @param opaque  a pointer to ...
 * @return        zero on success or non-zero on error. 
 */
int hip_for_each_locator_addr_item(int (*func)
				   (hip_ha_t *entry,
				    struct hip_locator_info_addr_item *i,
				    void *opaq), hip_ha_t *entry,
                                   struct hip_locator *locator, void *opaque);
/**
 * Function Doxygen comments missing.
 * 
 * @param func    a function pointer to ...
 * @param entry   a pointer to a host association.
 * @param spi_out a pointer to ...
 * @param opaque  a pointer to ...
 * @return        zero on success or non-zero on error. 
 */
int hip_update_for_each_peer_addr(int (*func)
				  (hip_ha_t *entry,
				   struct hip_peer_addr_list_item *list_item,
				   struct hip_spi_out_item *spi_out,
				   void *opaq), hip_ha_t *entry,
                                  struct hip_spi_out_item *spi_out, void *opaq);
/**
 * Function Doxygen comments missing.
 * 
 * @param func   a function pointer to ...
 * @param entry  a pointer to a host association.
 * @param spi_in a pointer to ...
 * @param opaque a pointer to ...
 * @return       zero on success or non-zero on error. 
 */
int hip_update_for_each_local_addr(int (*func)
				   (hip_ha_t *entry,
				    struct hip_spi_in_item *spi_in,
				    void *opaq), hip_ha_t *entry,
                                   void *opaq);
/** 
 * Gets the keys needed by UPDATE.
 * 
 * On success, all encryption and integrity keys are successfully stored and
 * @c keymat_offset_new, @c calc_index_new, and @c Kn_out will contain
 * updated values.
 * 
 * @param entry             corresponding hadb entry of the peer.
 * @param keymat_offset_new value-result parameter for keymat index used.
 * @param calc_index_new    value-result parameter for the one byte index used.
 * @param Kn_out            value-result parameter for keymat.
 * @param espkey_gl         HIP-gl encryption key.
 * @param authkey_gl        HIP-gl integrity (HMAC).
 * @param espkey_lg         HIP-lg encryption key.
 * @param authkey_lg        HIP-lg integrity (HMAC).
 * @return                  0 on success and < 0 on error.
 */
int hip_update_get_sa_keys(hip_ha_t *entry, uint16_t *keymat_offset_new,
			   uint8_t *calc_index_new, uint8_t *Kn_out,
			   struct hip_crypto_key *espkey_gl,
			   struct hip_crypto_key *authkey_gl,
			   struct hip_crypto_key *espkey_lg,
			   struct hip_crypto_key *authkey_lg);
/**
 * Tests if IPv6 address is to be added into locator.
 *
 * Currently the following address types are ignored: unspecified (any),
 * loopback, link local, site local, and other not unicast addresses.
 * 
 * @param addr the IPv6 address to be tested.
 * @return     1 if address is ok to be used as a peer address, otherwise 0.
 */
int hip_update_test_locator_addr(in6_addr_t *addr);

/**
 * Function Doxygen comments missing.
 * 
 * @param entry a pointer to a host association.
 * @param locator_address_item a pointer to ...
 * @param _spi a pointer to ...
 * @return ...
 */
int hip_update_add_peer_addr_item(hip_ha_t *entry,
				  struct hip_locator_info_addr_item *locator_address_item,
				  void *_spi);

/**
 * Compares two locators for equality.
 *
 * @param unused a pointer to ...
 * @param item1  a pointer to the first item to compare.
 * @param item2  a pointer to the second item to compare.
 * @return       non-zero when address are equal, otherwise zero.
 */
int hip_update_locator_match(hip_ha_t *unused,
			     struct hip_locator_info_addr_item *item1,
			     void *_item2);

/**
 * Compares a locator and an addr list item for equality.
 *
 * @param unused a pointer to ...
 * @param item1  a pointer to the first item to compare.
 * @param item2  a pointer to the second item to compare.
 * @return       non-zero when address are equal, otherwise zero.
 */
int hip_update_locator_item_match(hip_ha_t *unused,
				  struct hip_locator_info_addr_item *item1,
				  void *_item2);

/**
 * Checks if a locator list contains a given locator.
 *
 * @param locator a pointer to a HIP LOCATOR.
 * @param item    a pointer to an item to search for.
 * @return        zero if the locator was found, otherwise non-zero.
 */
int hip_update_locator_contains_item(struct hip_locator *locator,
				     struct hip_peer_addr_list_item *item);

/**
 * Function Doxygen comments missing.
 *
 * @param entry     a pointer to a host association.
 * @param list_item a pointer to ...
 * @param spi_out   a pointer to ...
 * @param locator   a pointer to a HIP LOCATOR.
 * @return          zero if the locator was found, otherwise non-zero.
 */
int hip_update_deprecate_unlisted(hip_ha_t *entry,
				  struct hip_peer_addr_list_item *list_item,
				  struct hip_spi_out_item *spi_out,
				  void *_locator);

/**
 * Function Doxygen comments missing.
 *
 * @param entry     a pointer to a host association.
 * @param list_item a pointer to ...
 * @param spi_out   a pointer to ...
 * @param pref      a pointer to ...
 * @return          ...
 */
int hip_update_set_preferred(hip_ha_t *entry,
			     struct hip_peer_addr_list_item *list_item,
			     struct hip_spi_out_item *spi_out,
			     void *pref);

/**
 * Processes locator parameters in the UPDATE message.
 * 
 * @param entry    a pointer to corresponding hadb entry of the peer.
 * @param locator  a pointer to the locator parameter in the packet.
 * @param esp_info a pointer to ...
 * 
 * @note   @c entry must be is locked when this function is called.
 * @return 0 if the locator parameter was processed successfully, otherwise < 0.
 */
int hip_update_handle_locator_parameter(hip_ha_t *entry,
					struct hip_locator *locator,
					struct hip_esp_info *esp_info);

/**
<<<<<<< HEAD
 * Handles an incoming UPDATE packet received in ESTABLISHED state.
=======
 * @brief Handles an incoming UPDATE packet received in ESTABLISHED state.
>>>>>>> a4d0e3e8
 *
 * This function handles case 7 in section 8.11 Processing UPDATE packets in
 * state ESTABLISHED of the base draft.
 *
 * @param entry  a pointer to a hadb entry corresponding to the peer.
 * @param msg    a pointer to a HIP packet.
 * @param src_ip source IPv6 address from where the UPDATE was sent.
 * @param dst_ip destination IPv6 address to which the UPDATE was sent.
 * @return       0 if successful, otherwise < 0.
 * @note         @c entry must be is locked when this function is called.
 */
int hip_handle_update_established(hip_ha_t *entry, hip_common_t *msg,
				  in6_addr_t *src_ip, in6_addr_t *dst_ip,
				  hip_portpair_t *update_info);

/**
 * Finishes the handling of REKEYING state.
 * 
 * Performs items described in 8.11.3 Leaving REKEYING state of he base
 * draft-01. Parameters in @c esp_info are host byte order. On success new IPsec
 * SAs are created. Old SAs are deleted if the UPDATE was not the multihoming
 * case.
 *
 * @param  msg      a pointer to the HIP packet.
 * @param  entry    a pointer to an hadb entry corresponding to the peer.
 * @param  esp_info the ESP_INFO param to be handled in the received UPDATE.
 * @return          0 if successful, otherwise <0.
 * @note            @c entry must be is locked when this function is called.
 */
int hip_update_finish_rekeying(hip_common_t *msg, hip_ha_t *entry,
			       struct hip_esp_info *esp_info);

/**
 * Function Doxygen comments missing.
 * 
 * @param  entry a pointer to an hadb entry corresponding to the peer.
 * @param  item  a pointer to ...
 * @param  msg   a pointer to ...
 * @return       ...
 */
int hip_update_do_finish_rekey(hip_ha_t *entry,
			       struct hip_spi_in_item *item,
			       void *_msg);

/**
 * Handles an incoming UPDATE packet received in REKEYING state.
 *
 * This function handles case 8 in section 8.11 Processing UPDATE
 * packets of the base draft.
 *
 * @param entry  a pointer to a hadb entry corresponding to the peer.
 * @param msg    a pointer to a the HIP packet.
 * @param src_ip a pointer to the source IPv6 address from where the UPDATE
 *               was sent.
 * @return       0 if successful, otherwise < 0.
 * @note         @c entry must be is locked when this function is called.
 */
int hip_handle_update_rekeying(hip_ha_t *entry, hip_common_t *msg,
			       in6_addr_t *src_ip); 

/**
 * Builds a verification packet.
 * 
 * @param entry a pointer to a hadb entry.
 * @param msg   a pointer to a HIP UPDATE packet to be build.
 * @param addr  a pointer to ...
 * @param hits  a pointer to source HIT.
 * @param hits  a pointer to destination HIT.
 * @return      ...
 */
int hip_build_verification_pkt(hip_ha_t *entry, hip_common_t *update_packet,
			       struct hip_peer_addr_list_item *addr,
			       in6_addr_t *hits, in6_addr_t *hitr);

/**
 * Function Doxygen comments missing.
 * 
 * @param entry   a pointer to a hadb entry.
 * @param addr    a pointer to ...
 * @param spi_out a pointer to ...
 * @param saddr   a pointer to ...
 * @return      ...
 */
int hip_update_send_addr_verify_packet(hip_ha_t *entry,
				       struct hip_peer_addr_list_item *addr,
				       struct hip_spi_out_item *spi_out,
				       void *saddr);
/**
 * Function Doxygen comments missing.
 * 
 * @param entry                   a pointer to a hadb entry.
 * @param addr                    a pointer to ...
 * @param spi_out                 a pointer to ...
 * @param src_ip                  a pointer to ...
 * @param verify_active_addresses ...
 * @return      ...
 */
int hip_update_send_addr_verify_packet_all(hip_ha_t *entry,
					   struct hip_peer_addr_list_item *addr,
					   struct hip_spi_out_item *spi_out,
					   in6_addr_t *src_ip,
					   int verify_active_addresses);

/**
 * Sends address verification UPDATE.
 * 
 * @param entry  a pointer to a hadb entry corresponding to the peer.
 * @param msg    a pointer to the HIP packet.
 * @param src_ip source IPv6 address to use in the UPDATE to be sent out
 * @param spi    outbound SPI in host byte order
 * @return       0 if successful, otherwise < 0.
 * @note         @c entry must be is locked when this function is called.
 */
int hip_update_send_addr_verify(hip_ha_t *entry, hip_common_t *msg,
				in6_addr_t *src_ip, uint32_t spi);

/**
 * Function Doxygen comments missing.
 * 
 * @param entry  a pointer to a hadb.
 * @param item   a pointer to ...
 * @param opaque a pointer to ...
 * @return       ...
 */
int hip_update_find_address_match(hip_ha_t *entry,
				  struct hip_locator_info_addr_item *item,
				  void *opaque);
/**
 * Function Doxygen comments missing.
 * 
 * @param peer_ip a pointer to ...
 * @param locator a pointer to ...
 * @return        ...
 */
int hip_update_check_simple_nat(in6_addr_t *peer_ip,
				struct hip_locator *locator);
/**
 * Handles UPDATE(LOCATOR, SEQ).
 *
 * For each address in the LOCATOR, we reply with ACK and
 * UPDATE(SPI, SEQ, ACK, ECHO_REQUEST).
 * 
 * @param entry  a pointer to a hadb entry corresponding to the peer.
 * @param msg    a pointer to the HIP packet.
 * @param src_ip a pointer to the source IPv6 address to use in the UPDATE to be
 *               sent out.
 * @param dst_ip a pointer to the destination IPv6 address to use in the UPDATE
 *               to be sent out.
 * @return       0 if successful, otherwise < 0. 
 * @note         @c entry must be is locked when this function is called.
 */
int hip_handle_update_plain_locator(hip_ha_t *entry, hip_common_t *msg,
				    in6_addr_t *src_ip, in6_addr_t *dst_ip,
				    struct hip_esp_info *esp_info,
				    struct hip_seq *seq);
/**
 * Function Doxygen comments missing.
 * 
 * @param entry  a pointer to a hadb entry corresponding to the peer.
 * @param src_ip source IPv6 address to use in the UPDATE to be sent out
 * @return       ...
 */
int set_address_state(hip_ha_t *entry, in6_addr_t *src_ip);

/**
 * Handles address verification UPDATE.
 * 
 * Handles UPDATE(SPI, SEQ, ACK, ECHO_REQUEST) or UPDATE(SPI, SEQ,
 * ECHO_REQUEST).
 * 
 * @param entry  a pointer to a hadb entry corresponding to the peer.
 * @param msg    a pointer to a the HIP packet.
 * @param src_ip a pointer to a source IPv6 address to use in the UPDATE to be
 *               sent out.
 * @param dst_ip a pointer to a destination IPv6 address to use in the UPDATE
 *               to be sent out.
 * @return       0 if successful, otherwise < 0.
 * @note         @c entry must be is locked when this function is called.
 */
int hip_handle_update_addr_verify(hip_ha_t *entry, hip_common_t *msg,
				  in6_addr_t *src_ip, in6_addr_t *dst_ip);

/**
 * Function Doxygen comments missing.
 * 
 * @param entry a pointer to a hadb entry.
 * @param msg   a pointer to a HIP message.
 * @return       ...
 */
int hip_handle_update_seq(hip_ha_t *entry, hip_common_t *msg);

/**
 * Function Doxygen comments missing.
 * 
 * @param entry    a pointer to a hadb entry.
 * @param esp_info a pointer to ...
 * @return         ...
 */
int hip_set_rekeying_state(hip_ha_t *entry,
			   struct hip_esp_info *esp_info);

/**
 * Function Doxygen comments missing.
 *
 * @param msg   a pointer to a HIP message.
 * @param entry a pointer to a hadb entry.
 * @return      ...
 */
int hip_handle_esp_info(hip_common_t *msg, hip_ha_t *entry);

#ifdef CONFIG_HIP_ESCROW
/**
 * Function Doxygen comments missing.
 *
 * @param entry a pointer to a hadb entry.
 * @param keys  a pointer to ...
 * @return      ...
 */
int hip_handle_escrow_parameter(hip_ha_t * entry, struct hip_keys * keys);
#endif //CONFIG_HIP_ESCROW

/**
 * Function Doxygen comments missing.
 *
 * @param entry a pointer to a hadb entry.
 * @param enc   a pointer to ...
 * @return      ...
 */
int hip_handle_encrypted(hip_ha_t *entry, struct hip_tlv_common *enc);

/**
 * Function Doxygen comments missing.
 *
 * @param entry  a pointer to a hadb entry.
 * @param addr   a pointer to ...
 * @param spi_in a pointer to ...
 * @return       ...
 */
int hip_update_peer_preferred_address(hip_ha_t *entry,
				      struct hip_peer_addr_list_item *addr,
				      uint32_t spi_in);

/**
 * Function Doxygen comments missing.
 *
 * @param entry     a pointer to a hadb entry.
 * @param echo_resp a pointer to ...
 * @param src_ip    a pointer to ...
 * @return          ...
 */
int hip_update_handle_echo_response(hip_ha_t *entry,
				    struct hip_echo_response *echo_resp, 
                                    in6_addr_t *src_ip);

/**
 * @addtogroup receive_functions
 * @{ 
 */
/**
 * @brief Receives an UPDATE packet.
 *
 * This is the initial function which is called when an UPDATE packet is
 * received. The UPDATE packet is only processed when the HIP state machine is
 * in state ESTABLISHED (see section 6.12. Receiving UPDATE Packets of RFC
 * 5201). However, if the state machine is in state R2-SENT and an UPDATE is
 * received, the state machine should move to state ESTABLISHED (see table 5
 * under section 4.4.2. HIP State Processes). Therefore this function processes
 * the received UPDATE packet in both of the states, R2-sent and ESTABLISHED.
 * When received in state R2-SENT, we move to state ESTABLISHED as instructed in
 * RFC 5201.
 * 
 * If there is no corresponding HIP association (@c entry is NULL) or if the
 * state machine is in any other state than R2-SENT or ESTABLISHED the packet is
 * not processed and -1 is returned.
 * 
 * The validity of the packet is checked and then this function acts
 * according to whether this packet is a reply or not.
 *
 * @param msg          a pointer to a HIP packet.
 * @param update_saddr a pointer to the UPDATE packet source IP address.
 * @param update_daddr a pointer to the UPDATE packet destination IP address.
 * @param entry        a pointer to a hadb entry.
 * @param sinfo        a pointer to a structure containing the UPDATE packet
 *                     source and destination ports.
 * @return             0 if successful (HMAC and signature (if needed) are
 *                     validated, and the rest of the packet is handled if
 *                     current state allows it), otherwise < 0.
 */
int hip_receive_update(hip_common_t *msg, in6_addr_t *update_saddr,
		       in6_addr_t *update_daddr, hip_ha_t *entry,
		       hip_portpair_t *sinfo);
/* @} */

/**
 * Copies addresses to the inbound SPI.
 *
 * A simple helper function to copy interface addresses to the inbound SPI of.
 * Caller must kfree the allocated memory.
 *
 * @param src    A pointer to an address list.
 * @param spi_in A pointer to the inbound SPI the addresses are copied to.
 * @param count  The number of addresses in @c src.
 * @return       0 on success, < 0 otherwise.
 */
int hip_copy_spi_in_addresses(struct hip_locator_info_addr_item *src,
			      struct hip_spi_in_item *spi_in, int count);

/**
 * Changes the preferred address advertised to the peer for this connection.
 * 
 * @param entry         a pointer to a hadb entry corresponding to the peer.
 * @param new_pref_addr a pointer to the new prefferred address.
 * @param daddr         a pointer to destination address.
 * @param _spi_in       a pointer to ...
 * @return              ...
 */
int hip_update_preferred_address(struct hip_hadb_state *entry,
				 in6_addr_t *new_pref_addr, in6_addr_t *daddr,
				 uint32_t *_spi_in);

/**
 * Updates the source address list.
 * 
 * @param entry            a pointer to a hadb entry.
 * @param addr_list        a pointer to ...
 * @param daddr            a pointer to ...
 * @param addr_count       address count.
 * @param esp_info_old_spi ...
 * @param is_add           ...
 * @param addr             ...
 * @return                 ...
 */
int hip_update_src_address_list(struct hip_hadb_state *entry, 
				struct hip_locator_info_addr_item *addr_list, 
				in6_addr_t *daddr, int addr_count,
				int esp_info_old_spi, int is_add,
				struct sockaddr* addr);

/** 
 * Sends an initial UPDATE packet to the peer.
 * 
 * @param entry      a pointer to a hadb entry corresponding to the peer.
 * @param addr_list  a pointer to an address list. if non-NULL, LOCATOR
 *                   parameter is added to the UPDATE.
 * @param addr_count number of addresses in @c addr_list.
 * @param ifindex    interface number. If non-zero, the ifindex value of the
 *                   interface which caused the event.
 * @param flags      ...
 * @param is_add     ...
 * @param addr       a pointer to ...
 * @return           0 if UPDATE was sent, otherwise < 0.
 */
int hip_send_update(struct hip_hadb_state *entry,
		    struct hip_locator_info_addr_item *addr_list,
		    int addr_count, int ifindex, int flags, int is_add,
		    struct sockaddr* addr);

/**
 * Internal function copied originally from rea.c.
 * 
 * @param entry a pointer to a hadb entry.
 * @param addr  op
 * @return      ...
 */
static int hip_update_get_all_valid(hip_ha_t *entry, void *op);

/**
 * Sends UPDATE packet to every peer.
 *
 * UPDATE is sent to the peer only if the peer is in established state. Add
 * LOCATOR parameter if @c addr_list is non-null. @c ifindex tells which device
 * caused the network device event.
 *
 * @param addr_list  if non-NULL, LOCATOR parameter is added to the UPDATE.
 * @param addr_count number of addresses in @c addr_list.
 * @param ifindex    if non-zero, the ifindex value of the interface which
 *                   caused the event.
 * @param flags      flags passed to @c hip_send_update.
 */
void hip_send_update_all(struct hip_locator_info_addr_item *addr_list,
			 int addr_count, int ifindex,  int flags, int is_add,
			 struct sockaddr* addr);

/**
 * Handles UPDATE acknowledgement.
 * 
 * @param entry    a pointer to a hadb entry corresponding to the peer.
 * @param ack      a pointer to ...
 * @param have_nes ...
 */
void hip_update_handle_ack(hip_ha_t *entry, struct hip_ack *ack, int have_nes);

/**
 * Sends an UPDATE acknowledgement.
 * 
 * @param entry  a pointer to a hadb entry corresponding to the peer.
 * @param msg    a pointer to a hip UPDATE message.
 * @param src_ip a pointer to source IP address.
 * @param dst_ip a pointer to destination IP address.
 * @return       zero on success, non-zero otherwise.
 */
int hip_update_send_ack(hip_ha_t *entry, hip_common_t *msg,
			in6_addr_t *src_ip, in6_addr_t *dst_ip);

/**
 * This function checks if the address in the ECHO_REQUEST is in the 
 * SPIs peer_addr_list. If not found it adds it into the list
 * 
 * @param esp_info  Structure pointer telling the SPI to use when adding.
 * @param entry  a pointer to a hadb entry corresponding to the peer.
 * @param src_ip a pointer to source IP address.
 *
 * @return       zero on success, non-zero otherwise.
 */
int hip_peer_learning(struct hip_esp_info * esp_info, hip_ha_t *entry, in6_addr_t * src_ip);

#endif /* HIP_UPDATE_H */<|MERGE_RESOLUTION|>--- conflicted
+++ resolved
@@ -204,11 +204,7 @@
 					struct hip_esp_info *esp_info);
 
 /**
-<<<<<<< HEAD
- * Handles an incoming UPDATE packet received in ESTABLISHED state.
-=======
  * @brief Handles an incoming UPDATE packet received in ESTABLISHED state.
->>>>>>> a4d0e3e8
  *
  * This function handles case 7 in section 8.11 Processing UPDATE packets in
  * state ESTABLISHED of the base draft.
