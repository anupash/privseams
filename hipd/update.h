--- conflicted
+++ resolved
@@ -190,7 +190,6 @@
 			     void *pref);
 
 /**
-<<<<<<< HEAD
  * Processes locator parameters in the UPDATE message.
  * 
  * @param entry    a pointer to corresponding hadb entry of the peer.
@@ -206,9 +205,6 @@
 
 /**
  * @brief Handles an incoming UPDATE packet received in ESTABLISHED state.
-=======
- * Handles an incoming UPDATE packet received in ESTABLISHED state.
->>>>>>> 738c7309
  *
  * This function handles case 7 in section 8.11 Processing UPDATE packets in
  * state ESTABLISHED of the base draft.
