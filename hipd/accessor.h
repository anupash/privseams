--- conflicted
+++ resolved
@@ -42,26 +42,6 @@
 int hip_set_opportunistic_mode(struct hip_common *msg);
 int hip_query_opportunistic_mode(struct hip_common *msg);
 int hip_query_ip_hit_mapping(struct hip_common *msg);
-<<<<<<< HEAD
-=======
-int hip_get_hip_proxy_status(void);
-int hip_set_hip_proxy_on(void);
-int hip_set_hip_proxy_off(void);
-int hip_get_sava_client_status(void);
-int hip_get_sava_server_status(void);
-void  hip_set_sava_client_on(void);
-void hip_set_sava_server_on(void);
-void hip_set_sava_client_off(void);
-void hip_set_sava_server_off(void);
-
-/** Specifies the NAT status of the daemon. This value indicates if the current
- *  machine is behind a NAT. Defined in hipd.c */
-extern int hipproxy;
-
-/*SAVAH modes*/
-extern int hipsava_client;
-extern int hipsava_server;
->>>>>>> d5ee844c
 
 extern unsigned int opportunistic_mode;
 
