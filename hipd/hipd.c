/** @file
 * The HIPL main file containing the daemon main loop. 
 * 
 * @date 28.01.2008
 * @note Distributed under <a href="http://www.gnu.org/licenses/gpl.txt">GNU/GPL</a>.
 */ 
#include "hipd.h" 

/* Defined as a global just to allow freeing in exit(). Do not use outside
   of this file! */
struct hip_common *hipd_msg = NULL;
struct hip_common *hipd_msg_v4 = NULL;

int is_active_handover = 1;  /**< Which handover to use active or lazy? */
int hip_blind_status = 0; /**< Blind status */

/** Suppress advertising of none, AF_INET or AF_INET6 address in UPDATEs.
    0 = none = default, AF_INET, AF_INET6 */
int suppress_af_family = 0;

/* For receiving of HIP control messages */
int hip_raw_sock_v6 = 0;
int hip_raw_sock_v4 = 0;
/** File descriptor of the socket used for HIP control packet NAT traversal on
    UDP/IPv4. */
int hip_nat_sock_udp = 0;
/** Specifies the NAT status of the daemon. This value indicates if the current
    machine is behind a NAT. */
int hip_nat_status = 0;

/** Specifies the HIP PROXY status of the daemon. This value indicates if the HIP PROXY is running. */
int hipproxy = 0;

/* Communication interface to userspace apps (hipconf etc) */
int hip_user_sock = 0;
struct sockaddr_un hip_user_addr;

/** For receiving netlink IPsec events (acquire, expire, etc) */
struct rtnl_handle hip_nl_ipsec  = { 0 };

/** For getting/setting routes and adding HITs (it was not possible to use
    nf_ipsec for this purpose). */
struct rtnl_handle hip_nl_route = { 0 };

int hip_agent_status = 0;

//#if 0
int hip_firewall_sock = -1;
//#endif
struct sockaddr_in6 hip_firewall_addr;

/* 
   HIP transform suite order 
   0 = AES_SHA1, 3DES_SHA1, NULL_SHA1
   1 = 3DES_SHA1, AES_SHA1, NULL_SHA1
   2 = AES_SHA1, NULL_SHA1, 3DES_SHA1
   3 = 3DES_SHA1, NULL_SHA1, AES_SHA1
   4 = NULL_SHA1, AES_SHA1, 3DES_SHA1
   5 = NULL_SHA1, 3DES_SHA1, AES_SHA1
*/
int hip_transform_order = 0; 

/* OpenDHT related variables */
int hip_opendht_sock_fqdn = -1; /* FQDN->HIT mapping */
int hip_opendht_sock_hit = -1; /* HIT->IP mapping */
int hip_opendht_fqdn_sent = STATE_OPENDHT_IDLE;
int hip_opendht_hit_sent = STATE_OPENDHT_IDLE;
int opendht_error = 0;
char opendht_response[1024];
struct addrinfo * opendht_serving_gateway = NULL;
int opendht_serving_gateway_port = OPENDHT_PORT;
int opendht_serving_gateway_ttl = OPENDHT_TTL;
char opendht_name_mapping[HIP_HOST_ID_HOSTNAME_LEN_MAX]; /* what name should be used as key */
#ifdef CONFIG_HIP_OPENDHT
int hip_opendht_inuse = SO_HIP_DHT_ON;
#else
int hip_opendht_inuse = SO_HIP_DHT_OFF;
#endif
int hip_opendht_error_count = 0; /* Error count, counting errors from libhipopendht */

/* Tells to the daemon should it build LOCATOR parameters to R1 and I2 */
int hip_locator_status = SO_HIP_SET_LOCATOR_OFF;

/* We are caching the IP addresses of the host here. The reason is that during
   in hip_handle_acquire it is not possible to call getifaddrs (it creates
   a new netlink socket and seems like only one can be open per process).
   Feel free to experiment by porting the required functionality from
   iproute2/ip/ipaddrs.c:ipaddr_list_or_flush(). It would make these global
   variable and most of the functions referencing them unnecessary -miika */

int address_count;
HIP_HASHTABLE *addresses;
time_t load_time;

#ifdef CONFIG_HIP_HI3
char *hip_i3_config_file = NULL;
int hip_use_i3 = 0; // false
#endif

#ifdef CONFIG_HIP_OPPTCP
int hip_use_opptcp = 0; // false

void hip_set_opportunistic_tcp_status(int newVal)

{
        if((newVal == 0) || (newVal == 1))
                hip_use_opptcp = newVal;
	else	
        	hip_use_opptcp = 0; /*default to 0 in case of error*/
}

int hip_get_opportunistic_tcp_status()
{
        return hip_use_opptcp;
}
#endif

void usage() {
	fprintf(stderr, "HIPL Daemon %.2f\n", HIPL_VERSION);
        fprintf(stderr, "Usage: hipd [options]\n\n");
	fprintf(stderr, "  -b run in background\n");
#ifdef CONFIG_HIP_HI3
	fprintf(stderr, "  -3 <i3 client configuration file>\n");
#endif
	fprintf(stderr, "\n");
}

int hip_sendto(const struct hip_common *msg, const struct sockaddr *dst){
        return sendto(hip_user_sock, msg, hip_get_msg_total_len(msg),
                   0, (struct sockaddr *)dst, hip_sockaddr_len(dst));
}

int hip_send_agent(struct hip_common *msg) {
	struct sockaddr_in6 hip_agent_addr;
	int alen;

	memset(&hip_agent_addr, 0, sizeof(hip_agent_addr));
	hip_agent_addr.sin6_family = AF_INET6;
	hip_agent_addr.sin6_addr = in6addr_loopback;
	hip_agent_addr.sin6_port = htons(HIP_AGENT_PORT);

	alen = sizeof(hip_agent_addr);

	return sendto(hip_user_sock, msg, hip_get_msg_total_len(msg), 0,
		       (struct sockaddr *)&hip_agent_addr, alen);
}

/**
 * Receive message from agent socket.
 */
int hip_recv_agent(struct hip_common *msg)
{
	int n, err = 0;
	socklen_t alen;
	hip_hdr_type_t msg_type;
	hip_opp_block_t *entry;
	
	HIP_DEBUG("Received a message from agent\n");

	msg_type = hip_get_msg_type(msg);
	
	if (msg_type == HIP_AGENT_PING)
	{
		memset(msg, 0, HIP_MAX_PACKET);
		hip_build_user_hdr(msg, HIP_AGENT_PING_REPLY, 0);
		n = hip_send_agent(msg);
		HIP_IFEL(n < 0, 0, "sendto() failed on agent socket\n");

		if (err == 0)
		{
			HIP_DEBUG("HIP agent ok.\n");
			if (hip_agent_status == 0)
			{
				hip_agent_status = 1;
				hip_agent_update();
			}
			hip_agent_status = 1;
		}
	}
	else if (msg_type == HIP_AGENT_QUIT)
	{
		HIP_DEBUG("Agent quit.\n");
		hip_agent_status = 0;
	}
	else if (msg_type == HIP_R1 || msg_type == HIP_I1)
	{
		struct hip_common *emsg;
		struct in6_addr *src_addr, *dst_addr;
		hip_portpair_t *msg_info;
		void *reject;

		emsg = hip_get_param_contents(msg, HIP_PARAM_ENCAPS_MSG);
		src_addr = hip_get_param_contents(msg, HIP_PARAM_SRC_ADDR);
		dst_addr = hip_get_param_contents(msg, HIP_PARAM_DST_ADDR);
		msg_info = hip_get_param_contents(msg, HIP_PARAM_PORTPAIR);
		reject = hip_get_param(msg, HIP_PARAM_AGENT_REJECT);

		if (emsg && src_addr && dst_addr && msg_info && !reject)
		{
			HIP_DEBUG("Received accepted I1/R1 packet from agent.\n");
			hip_receive_control_packet(emsg, src_addr, dst_addr, msg_info, 0);
		}
		else if (emsg && src_addr && dst_addr && msg_info)
		{
#ifdef CONFIG_HIP_OPPORTUNISTIC

			HIP_DEBUG("Received rejected R1 packet from agent.\n");
			err = hip_for_each_opp(hip_handle_opp_reject, src_addr);
			HIP_IFEL(err, 0, "for_each_ha err.\n");
#endif
		}
	}
	
out_err:
	return err;
}


<<<<<<< HEAD
//#if 0
/**
 * Receive message from firewall socket.
 */
int hip_sock_recv_firewall(void)
{
	int n, err;
	socklen_t alen;
	err = 0;
	hip_hdr_type_t msg_type;

	HIP_DEBUG("Receiving a message from firewall socket "
	          "(file descriptor: %d).\n",
	          hip_firewall_sock);
	
	bzero(&hip_firewall_addr, sizeof(hip_firewall_addr));
	alen = sizeof(hip_firewall_addr);
	n = recvfrom(hip_firewall_sock, hipd_msg, sizeof(struct hip_common), 0,
	             (struct sockaddr *) &hip_firewall_addr, &alen);
	HIP_IFEL(n < 0, 0, "recvfrom() failed on agent socket.\n");
	
	msg_type = hip_get_msg_type(hipd_msg);
	
	if (msg_type == HIP_FIREWALL_PING)
	{
		HIP_DEBUG("Received ping from firewall\n");
		memset(hipd_msg, 0, sizeof(struct hip_common));
		hip_build_user_hdr(hipd_msg, HIP_FIREWALL_PING_REPLY, 0);
		alen = sizeof(hip_firewall_addr);                    
		n = hip_sendto(hipd_msg, &hip_firewall_addr);
		HIP_IFEL(n < 0, 0, "sendto() failed on agent socket.\n");

		if (err == 0)
		{
			HIP_DEBUG("HIP firewall ok.\n");
			if (hip_firewall_status == 0)
			{
				// TODO: initializing of firewall needed?
				HIP_DEBUG("First ping\n");
			}
			hip_firewall_status = 1;
		}
		
		if (hip_services_is_active(HIP_SERVICE_ESCROW))
			HIP_DEBUG("Escrow service is now active.\n");

		if (hip_firewall_is_alive())
			hip_firewall_set_escrow_active(1);
	}
	
/*
#ifdef CONFIG_HIP_HIPPROXY
	else if (msg_type == HIP_HIPPROXY_STATUS_REQUEST)
	{
		HIP_DEBUG("Received HIPPROXY Status Request from firewall\n");
		memset(hipd_msg, 0, sizeof(struct hip_common));
		
		if(hip_get_hip_proxy_status() == 0)
			hip_build_user_hdr(hipd_msg, HIP_HIPPROXY_OFF, 0);
		
		if(hip_get_hip_proxy_status() == 1)
			hip_build_user_hdr(hipd_msg, HIP_HIPPROXY_ON, 0);
		
		alen = sizeof(hip_firewall_addr);                    
		n = hip_sendto(hipd_msg, &hip_firewall_addr);
		HIP_IFEL(n < 0, 0, "sendto() failed on agent socket.\n");

		if (err == 0)
		{
			HIP_DEBUG("SEND HIPPROXY STATUS OK.\n");
		}
	}
#endif /* CONFIG_HIP_HIPPROXY */

	
	else if (msg_type == HIP_FIREWALL_QUIT)
	{
		HIP_DEBUG("Firewall quit.\n");
		hip_firewall_status = 0;
	}

out_err:
	return err;
}
//#endif

int hip_sendto_firewall(const struct hip_common *msg, size_t len){	
	/* Variables. */
	struct sockaddr_in6 sock_addr;
	int alen;
	
	bzero(&sock_addr, sizeof(sock_addr));
	sock_addr.sin6_family = AF_INET6;
	sock_addr.sin6_port = HIP_FIREWALL_PORT;
	sock_addr.sin6_addr = in6addr_loopback;
	
	alen = sizeof(sock_addr);
    
#ifdef CONFIG_HIP_FIREWALL
	if (hip_get_firewall_status()) {
		int n = 0;
		n = sendto(hip_user_sock, msg, hip_get_msg_total_len(msg),
		   0, (struct sockaddr *)&sock_addr, alen);
		
		return n;
	}
#else
	HIP_DEBUG("Firewall is disabled.\n");
	return 0;
#endif // CONFIG_HIP_FIREWALL
}


=======
>>>>>>> 72ac6f36
/**
 * Daemon main function.
 */
int hipd_main(int argc, char *argv[])
{
	int ch, killold = 0;
	//	char buff[HIP_MAX_NETLINK_PACKET];
	fd_set read_fdset;
        fd_set write_fdset;
	int foreground = 1, highest_descriptor = 0, s_net, err = 0;
	struct timeval timeout;
	struct hip_work_order ping;

	struct msghdr sock_msg;
        /* The flushing is enabled by default. The reason for this is that
	   people are doing some very experimental features on some branches
	   that may crash the daemon and leave the SAs floating around to
	   disturb further base exchanges. Use -N flag to disable this. */
	int flush_ipsec = 1;

	/* Parse command-line options */
	while ((ch = getopt(argc, argv, ":bk3:")) != -1)
	{		
		switch (ch)
		{
		case 'b':
			foreground = 0;
			break;
		case 'k':
			killold = 1;
			break;
#ifdef CONFIG_HIP_HI3
		case '3':
		  HIP_INFO("hipd is stared with i3 config file: %s", optarg);
			hip_i3_config_file = strdup(optarg);
			hip_use_i3 = 1; // true;
			break;
#endif
		case 'N':
			flush_ipsec = 0;
			break;
		case '?':
		case 'h':
		default:
			usage();
			return err;
		}
	}

#ifdef CONFIG_HIP_HI3
        /* Note that for now the Hi3 host identities are not loaded in. */
	if( hip_use_i3 )
		HIP_IFEL(!hip_i3_config_file, 1,
		"Please do pass a valid i3 configuration file.\n");
#endif
	
	hip_set_logfmt(LOGFMT_LONG);

	/* Configuration is valid! Fork a daemon, if so configured */
	if (foreground)
	{
		hip_set_logtype(LOGTYPE_STDERR);
		HIP_DEBUG("foreground\n");
	}
	else
	{
		hip_set_logtype(LOGTYPE_SYSLOG);
		if (fork() > 0)
			return(0);
	}

	HIP_INFO("hipd pid=%d starting\n", getpid());
	time(&load_time);
	
	/* Default initialization function. */
	HIP_IFEL(hipd_init(flush_ipsec, killold), 1, "hipd_init() failed!\n");

	highest_descriptor = maxof(8, hip_nl_route.fd, hip_raw_sock_v6,
				   hip_user_sock, hip_nl_ipsec.fd,
				   hip_raw_sock_v4, hip_nat_sock_udp,
				   hip_opendht_sock_fqdn, hip_opendht_sock_hit);

	/* Allocate user message. */
	HIP_IFE(!(hipd_msg = hip_msg_alloc()), 1);
        HIP_IFE(!(hipd_msg_v4 = hip_msg_alloc()), 1);
	HIP_DEBUG("Daemon running. Entering select loop.\n");
	/* Enter to the select-loop */
	HIP_DEBUG_GL(HIP_DEBUG_GROUP_INIT, 
		     HIP_DEBUG_LEVEL_INFORMATIVE,
		     "Hipd daemon running.\n"
		     "Starting select loop.\n");
	hipd_set_state(HIPD_STATE_EXEC);
	while (hipd_get_state() != HIPD_STATE_CLOSED)
	{
		/* prepare file descriptor sets */
                if (hip_opendht_inuse == SO_HIP_DHT_ON) {
                        FD_ZERO(&write_fdset);
                        if (hip_opendht_fqdn_sent == STATE_OPENDHT_WAITING_CONNECT)
                                FD_SET(hip_opendht_sock_fqdn, &write_fdset);
                        if (hip_opendht_hit_sent == STATE_OPENDHT_WAITING_CONNECT)
                                FD_SET(hip_opendht_sock_hit, &write_fdset);
                }
		FD_ZERO(&read_fdset);
		FD_SET(hip_nl_route.fd, &read_fdset);
		FD_SET(hip_raw_sock_v6, &read_fdset);
		FD_SET(hip_raw_sock_v4, &read_fdset);
		FD_SET(hip_nat_sock_udp, &read_fdset);
		FD_SET(hip_user_sock, &read_fdset);
		FD_SET(hip_nl_ipsec.fd, &read_fdset);
		/* FD_SET(hip_firewall_sock, &read_fdset); */
		if (hip_opendht_fqdn_sent == STATE_OPENDHT_WAITING_ANSWER)
			FD_SET(hip_opendht_sock_fqdn, &read_fdset);
		if (hip_opendht_hit_sent == STATE_OPENDHT_WAITING_ANSWER)
			FD_SET(hip_opendht_sock_hit, &read_fdset);

		timeout.tv_sec = HIP_SELECT_TIMEOUT;
		timeout.tv_usec = 0;
		
		_HIP_DEBUG("select loop\n");
		/* wait for socket activity */

                /* If DHT is on have to use write sets for asynchronic communication */
                if (hip_opendht_inuse == SO_HIP_DHT_ON) {
                        if ((err = HIPD_SELECT((highest_descriptor + 1), &read_fdset, 
                                               &write_fdset, NULL, &timeout)) < 0) {
			HIP_ERROR("select() error: %s.\n", strerror(errno));
			goto to_maintenance;
                        } else if (err == 0) {
                                /* idle cycle - select() timeout */
                                _HIP_DEBUG("Idle.\n");
                                goto to_maintenance;
                        } 
                } else {
                        if ((err = HIPD_SELECT((highest_descriptor + 1), &read_fdset, 
                                               NULL, NULL, &timeout)) < 0) {
                                HIP_ERROR("select() error: %s.\n", strerror(errno));
                                goto to_maintenance;
                        } else if (err == 0) {
                                /* idle cycle - select() timeout */
                                _HIP_DEBUG("Idle.\n");
                                goto to_maintenance;
                        } 
                }

                /* see bugzilla bug id 392 to see why */
                if (FD_ISSET(hip_raw_sock_v6, &read_fdset) && 
                    FD_ISSET(hip_raw_sock_v4, &read_fdset)) {
                    int type, err_v6 = 0, err_v4 = 0;
                    struct in6_addr saddr, daddr;
                    struct in6_addr saddr_v4, daddr_v4;
                    hip_portpair_t pkt_info; 
                    HIP_DEBUG("Receiving messages on raw HIP from IPv6/HIP and IPv4/HIP\n");
                    hip_msg_init(hipd_msg);
                    hip_msg_init(hipd_msg_v4);
                    err_v4 = hip_read_control_msg_v4(hip_raw_sock_v4, hipd_msg_v4,
                                                     &saddr_v4, &daddr_v4, 
                                                     &pkt_info, IPV4_HDR_SIZE);
                    err_v6 = hip_read_control_msg_v6(hip_raw_sock_v6, hipd_msg,
                                                     &saddr, &daddr, &pkt_info, 0);
                    if (err_v4 > -1) {
                        type = hip_get_msg_type(hipd_msg_v4);
                        if (type == HIP_R2) {
                            err = hip_receive_control_packet(hipd_msg_v4, &saddr_v4, 
                                                             &daddr_v4, &pkt_info, 1);
                            if (err) HIP_ERROR("hip_receive_control_packet()!\n");
                            err = hip_receive_control_packet(hipd_msg, &saddr, &daddr, 
                                                             &pkt_info, 1);
                            if (err) HIP_ERROR("hip_receive_control_packet()!\n");
                        } else {
                            err = hip_receive_control_packet(hipd_msg, &saddr, &daddr, 
                                                             &pkt_info, 1);
                            if (err) HIP_ERROR("hip_receive_control_packet()!\n");
                            err = hip_receive_control_packet(hipd_msg_v4, &saddr_v4, 
                                                             &daddr_v4, &pkt_info, 1);
                            if (err) HIP_ERROR("hip_receive_control_packet()!\n");
                        }
                    }
                } else {
                    if (FD_ISSET(hip_raw_sock_v6, &read_fdset)) {
                        /* Receiving of a raw HIP message from IPv6 socket. */
			struct in6_addr saddr, daddr;
			hip_portpair_t pkt_info;                        
			HIP_DEBUG("Receiving a message on raw HIP from "\
				  "IPv6/HIP socket (file descriptor: %d).\n",
				  hip_raw_sock_v6);
			hip_msg_init(hipd_msg);
			if (hip_read_control_msg_v6(hip_raw_sock_v6, hipd_msg,
			                            &saddr, &daddr, &pkt_info, 0)) {
                            HIP_ERROR("Reading network msg failed\n");
			} else { 
                            err = hip_receive_control_packet(hipd_msg, &saddr, &daddr, &pkt_info, 1);
                            if (err) HIP_ERROR("hip_receive_control_packet()!\n");
			} 
                    }
                    
                    if (FD_ISSET(hip_raw_sock_v4, &read_fdset)){
			/* Receiving of a raw HIP message from IPv4 socket. */
			struct in6_addr saddr, daddr;
			hip_portpair_t pkt_info;
			HIP_DEBUG("Receiving a message on raw HIP from "\
				  "IPv4/HIP socket (file descriptor: %d).\n",
				  hip_raw_sock_v4);
			hip_msg_init(hipd_msg);
			HIP_DEBUG("Getting a msg on v4\n");
			/* Assuming that IPv4 header does not include any
			   options */
			if (hip_read_control_msg_v4(hip_raw_sock_v4, hipd_msg,
			                            &saddr, &daddr, &pkt_info, IPV4_HDR_SIZE)) {
                            HIP_ERROR("Reading network msg failed\n");
			} else {
                            err = hip_receive_control_packet(hipd_msg, &saddr, &daddr, &pkt_info, 1);
                            if (err) HIP_ERROR("hip_receive_control_packet()!\n");
			}
                        
                    }
                }

		if (FD_ISSET(hip_nat_sock_udp, &read_fdset))
		{
			/* Data structures for storing the source and
			   destination addresses and ports of the incoming
			   packet. */
			struct in6_addr saddr, daddr;
			hip_portpair_t pkt_info;

			/* Receiving of a UDP message from NAT socket. */
			HIP_DEBUG("Receiving a message on UDP from NAT "\
				  "socket (file descriptor: %d).\n",
				  hip_nat_sock_udp);
			
			/* Initialization of the hip_common header struct. We'll
			   store the HIP header data here. */
			hip_msg_init(hipd_msg);
			
			/* Read in the values to hip_msg, saddr, daddr and
			   pkt_info. */
        		/* if ( hip_read_control_msg_v4(hip_nat_sock_udp, hipd_msg,&saddr, &daddr,&pkt_info, 0) ) */
			err = hip_read_control_msg_v4(hip_nat_sock_udp, hipd_msg,&saddr, &daddr,&pkt_info, HIP_UDP_ZERO_BYTES_LEN);			
			if (err) 			
			{
                                HIP_ERROR("Reading network msg failed\n");
				/* If the values were read in succesfully, we
				   do the UDP specific stuff next. */
                        } 
			else 
			{
			   err =  hip_receive_udp_control_packet(hipd_msg, &saddr, &daddr, &pkt_info);
                        } 

		}

		if (FD_ISSET(hip_user_sock, &read_fdset))
		{
			/* Receiving of a message from user socket. */
			struct sockaddr_storage app_src;
			HIP_DEBUG("Receiving user message.\n");
			hip_msg_init(hipd_msg);

			HIP_DEBUG("Receiving a message from user socket "\
				  "(file descriptor: %d).\n",
				  hip_user_sock);

			if (hip_read_user_control_msg(hip_user_sock, hipd_msg, &app_src))
			{
				HIP_ERROR("Reading user msg failed\n");
			}
			else { 
				err = hip_handle_user_msg(hipd_msg, &app_src);
			}
		}
                /* DHT SOCKETS HANDLING */
                if (hip_opendht_inuse == SO_HIP_DHT_ON && hip_opendht_sock_fqdn != -1) {
                        if (FD_ISSET(hip_opendht_sock_fqdn, &read_fdset) &&
                            FD_ISSET(hip_opendht_sock_fqdn, &write_fdset) &&
                            (hip_opendht_inuse == SO_HIP_DHT_ON)) {
                                /* Error with the connect */
                                HIP_ERROR("Error OpenDHT socket is readable and writable\n");
                        } else if (FD_ISSET(hip_opendht_sock_fqdn, &write_fdset)) {
                                hip_opendht_fqdn_sent = STATE_OPENDHT_START_SEND; 
                        }
                        if (FD_ISSET(hip_opendht_sock_fqdn, &read_fdset) &&
                            (hip_opendht_inuse == SO_HIP_DHT_ON)) {
                                /* Receive answer from openDHT FQDN->HIT mapping */
                                if (hip_opendht_fqdn_sent == STATE_OPENDHT_WAITING_ANSWER) {
                                        memset(opendht_response, '\0', sizeof(opendht_response));
                                        opendht_error = opendht_read_response(hip_opendht_sock_fqdn, 
                                                                              opendht_response); 
                                        if (opendht_error == -1) {
                                                HIP_DEBUG("Put was unsuccesfull (FQDN->HIT)\n");
                                                hip_opendht_error_count++;
                                                HIP_DEBUG("DHT error count now %d/%d.\n", 
                                                          hip_opendht_error_count, OPENDHT_ERROR_COUNT_MAX);
                                        }
                                        else 
                                                HIP_DEBUG("Put was success (FQDN->HIT)\n");
                                        
                                        close(hip_opendht_sock_fqdn);
                                        hip_opendht_sock_fqdn = 0;
                                        hip_opendht_sock_fqdn = init_dht_gateway_socket(hip_opendht_sock_fqdn);
                                        hip_opendht_fqdn_sent = STATE_OPENDHT_IDLE;
                                        opendht_error = 0;
                                }
                        } 
                        if (FD_ISSET(hip_opendht_sock_hit, &read_fdset) &&
                            FD_ISSET(hip_opendht_sock_hit, &write_fdset) && 
                            (hip_opendht_inuse == SO_HIP_DHT_ON)) {
                                /* Error with the connect */
                                HIP_ERROR("Error OpenDHT socket is readable and writable\n");
                        } else if (FD_ISSET(hip_opendht_sock_hit, &write_fdset)) {
                                hip_opendht_hit_sent = STATE_OPENDHT_START_SEND;
                        }
                        if ((FD_ISSET(hip_opendht_sock_hit, &read_fdset)) && 
                            (hip_opendht_inuse == SO_HIP_DHT_ON)) {
                                /* Receive answer from openDHT HIT->IP mapping */
                                if (hip_opendht_hit_sent == STATE_OPENDHT_WAITING_ANSWER) {
                                        memset(opendht_response, '\0', sizeof(opendht_response));
                                        opendht_error = opendht_read_response(hip_opendht_sock_hit, 
                                                                              opendht_response); 
                                        if (opendht_error == -1) {
                                                HIP_DEBUG("Put was unsuccesfull (HIT->IP)\n");
                                                hip_opendht_error_count++;
                                                HIP_DEBUG("DHT error count now %d/%d.\n", 
                                                          hip_opendht_error_count, OPENDHT_ERROR_COUNT_MAX);
                                        }
                                        else 
                                                HIP_DEBUG("Put was success (HIT->IP)\n");
                                        close(hip_opendht_sock_hit);
                                        hip_opendht_sock_hit = 0;
                                        hip_opendht_sock_hit = init_dht_gateway_socket(hip_opendht_sock_hit);
                                        hip_opendht_hit_sent = STATE_OPENDHT_IDLE;
                                        opendht_error= 0;
                                }
                        }
                }
                /* END DHT SOCKETS HANDLING */
 
		if (FD_ISSET(hip_nl_ipsec.fd, &read_fdset))
		{
			/* Something on IF and address event netlink socket,
			   fetch it. */
			HIP_DEBUG("netlink receive\n");
			if (hip_netlink_receive(&hip_nl_ipsec,
						hip_netdev_event, NULL))
				HIP_ERROR("Netlink receiving failed\n");
		}
 
		if (FD_ISSET(hip_nl_route.fd, &read_fdset))
		{
			/* Something on IF and address event netlink socket,
			   fetch it. */
			HIP_DEBUG("netlink route receive\n");
			if (hip_netlink_receive(&hip_nl_route,
						hip_netdev_event, NULL))
				HIP_ERROR("Netlink receiving failed\n");
		} 

to_maintenance:
		err = periodic_maintenance();
		if (err)
		{
			HIP_ERROR("Error (%d) ignoring. %s\n", err,
				  ((errno) ? strerror(errno) : ""));
			err = 0;
		}
	}

out_err:
	/* free allocated resources */
	hip_exit(err);

	HIP_INFO("hipd pid=%d exiting, retval=%d\n", getpid(), err);

	return err;
}


int main(int argc, char *argv[])
{
	int err = 0;
	uid_t euid;

	euid = geteuid();
	HIP_IFEL((euid != 0), -1, "hipd must be started as root\n");

	HIP_IFE(hipd_main(argc, argv), -1);
	if (hipd_get_flag(HIPD_FLAG_RESTART))
	{
		HIP_INFO(" !!!!! HIP DAEMON RESTARTING !!!!! \n");
		hip_handle_exec_application(0, EXEC_LOADLIB_NONE, argc, argv);
	}
	
out_err:
	return err;
}
<|MERGE_RESOLUTION|>--- conflicted
+++ resolved
@@ -216,122 +216,6 @@
 }
 
 
-<<<<<<< HEAD
-//#if 0
-/**
- * Receive message from firewall socket.
- */
-int hip_sock_recv_firewall(void)
-{
-	int n, err;
-	socklen_t alen;
-	err = 0;
-	hip_hdr_type_t msg_type;
-
-	HIP_DEBUG("Receiving a message from firewall socket "
-	          "(file descriptor: %d).\n",
-	          hip_firewall_sock);
-	
-	bzero(&hip_firewall_addr, sizeof(hip_firewall_addr));
-	alen = sizeof(hip_firewall_addr);
-	n = recvfrom(hip_firewall_sock, hipd_msg, sizeof(struct hip_common), 0,
-	             (struct sockaddr *) &hip_firewall_addr, &alen);
-	HIP_IFEL(n < 0, 0, "recvfrom() failed on agent socket.\n");
-	
-	msg_type = hip_get_msg_type(hipd_msg);
-	
-	if (msg_type == HIP_FIREWALL_PING)
-	{
-		HIP_DEBUG("Received ping from firewall\n");
-		memset(hipd_msg, 0, sizeof(struct hip_common));
-		hip_build_user_hdr(hipd_msg, HIP_FIREWALL_PING_REPLY, 0);
-		alen = sizeof(hip_firewall_addr);                    
-		n = hip_sendto(hipd_msg, &hip_firewall_addr);
-		HIP_IFEL(n < 0, 0, "sendto() failed on agent socket.\n");
-
-		if (err == 0)
-		{
-			HIP_DEBUG("HIP firewall ok.\n");
-			if (hip_firewall_status == 0)
-			{
-				// TODO: initializing of firewall needed?
-				HIP_DEBUG("First ping\n");
-			}
-			hip_firewall_status = 1;
-		}
-		
-		if (hip_services_is_active(HIP_SERVICE_ESCROW))
-			HIP_DEBUG("Escrow service is now active.\n");
-
-		if (hip_firewall_is_alive())
-			hip_firewall_set_escrow_active(1);
-	}
-	
-/*
-#ifdef CONFIG_HIP_HIPPROXY
-	else if (msg_type == HIP_HIPPROXY_STATUS_REQUEST)
-	{
-		HIP_DEBUG("Received HIPPROXY Status Request from firewall\n");
-		memset(hipd_msg, 0, sizeof(struct hip_common));
-		
-		if(hip_get_hip_proxy_status() == 0)
-			hip_build_user_hdr(hipd_msg, HIP_HIPPROXY_OFF, 0);
-		
-		if(hip_get_hip_proxy_status() == 1)
-			hip_build_user_hdr(hipd_msg, HIP_HIPPROXY_ON, 0);
-		
-		alen = sizeof(hip_firewall_addr);                    
-		n = hip_sendto(hipd_msg, &hip_firewall_addr);
-		HIP_IFEL(n < 0, 0, "sendto() failed on agent socket.\n");
-
-		if (err == 0)
-		{
-			HIP_DEBUG("SEND HIPPROXY STATUS OK.\n");
-		}
-	}
-#endif /* CONFIG_HIP_HIPPROXY */
-
-	
-	else if (msg_type == HIP_FIREWALL_QUIT)
-	{
-		HIP_DEBUG("Firewall quit.\n");
-		hip_firewall_status = 0;
-	}
-
-out_err:
-	return err;
-}
-//#endif
-
-int hip_sendto_firewall(const struct hip_common *msg, size_t len){	
-	/* Variables. */
-	struct sockaddr_in6 sock_addr;
-	int alen;
-	
-	bzero(&sock_addr, sizeof(sock_addr));
-	sock_addr.sin6_family = AF_INET6;
-	sock_addr.sin6_port = HIP_FIREWALL_PORT;
-	sock_addr.sin6_addr = in6addr_loopback;
-	
-	alen = sizeof(sock_addr);
-    
-#ifdef CONFIG_HIP_FIREWALL
-	if (hip_get_firewall_status()) {
-		int n = 0;
-		n = sendto(hip_user_sock, msg, hip_get_msg_total_len(msg),
-		   0, (struct sockaddr *)&sock_addr, alen);
-		
-		return n;
-	}
-#else
-	HIP_DEBUG("Firewall is disabled.\n");
-	return 0;
-#endif // CONFIG_HIP_FIREWALL
-}
-
-
-=======
->>>>>>> 72ac6f36
 /**
  * Daemon main function.
  */
