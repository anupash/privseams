--- conflicted
+++ resolved
@@ -187,15 +187,14 @@
 #ifdef CONFIG_HIP_RVS
         hip_uninit_rvadb();
 #endif
-
 	// hip_uninit_host_id_dbs();
         // hip_uninit_hadb();
 	// hip_uninit_beetdb();
+	hip_delete_all_sp();
 	if (hip_raw_sock)
 		close(hip_raw_sock);
 	if (hip_user_sock)
 		close(hip_user_sock);
-<<<<<<< HEAD
 	if (hip_agent_sock)
 		close(hip_agent_sock);
 	if (nl_event.fd)
@@ -204,14 +203,6 @@
 		rtnl_close(nl_route);
 	if (nl_ipsec.fd)
 		rtnl_close(nl_ipsec);
-=======
-	if (hip_nl_ipsec.fd)
-		rtnl_close(&hip_nl_ipsec);
-	if (hip_nl_route.fd)
-		rtnl_close(&hip_nl_route);
-	if (hip_nl_ipsec.fd)
-		rtnl_close(&hip_nl_ipsec);
->>>>>>> 7041f2c0
 
 	exit(signal);
 }
@@ -350,7 +341,6 @@
 	unlink(HIP_DAEMONADDR_PATH);
 	HIP_IFEL(bind(hip_user_sock, (struct sockaddr *)&daemon_addr,
 		      /*sizeof(daemon_addr)*/
-<<<<<<< HEAD
 		      strlen(daemon_addr.sun_path) +
 		      sizeof(daemon_addr.sun_family)),
 		 1, "Bind on daemon addr failed.");
@@ -370,13 +360,6 @@
 				   hip_agent_sock);
 	
 	HIP_DEBUG("HIP daemon up and running\n");
-=======
-		strlen(daemon_addr.sun_path) + sizeof(daemon_addr.sun_family)),
-		 1, "Bind failed.");
-	HIP_DEBUG("Local server up\n");
-
-	highest_descriptor = maxof(hip_nl_route.fd, hip_raw_sock, hip_user_sock, hip_nl_ipsec.fd);
->>>>>>> 7041f2c0
 	
 	/* Enter to the select-loop */
 	for (;;) {
@@ -384,21 +367,15 @@
 		
 		/* prepare file descriptor sets */
 		FD_ZERO(&read_fdset);
-		FD_SET(hip_nl_route.fd, &read_fdset);
 		FD_SET(hip_raw_sock, &read_fdset);
 		FD_SET(hip_user_sock, &read_fdset);
-<<<<<<< HEAD
 		FD_SET(nl_event.fd, &read_fdset);
 		FD_SET(hip_agent_sock, &read_fdset);
-=======
-		FD_SET(hip_nl_ipsec.fd, &read_fdset);
->>>>>>> 7041f2c0
 		timeout.tv_sec = 1;
 		timeout.tv_usec = 0;
 		
 		_HIP_DEBUG("select\n");
 		/* wait for socket activity */
-<<<<<<< HEAD
 
 #ifndef CONFIG_HIP_HI3
                 if ((err = select((highest_descriptor + 1), &read_fdset, 
@@ -409,11 +386,6 @@
                                 
 #endif
                         HIP_ERROR("select() error: %s.\n", strerror(errno));
-=======
-		if ((err = HIPD_SELECT((highest_descriptor + 1), &read_fdset, 
-				       NULL, NULL, &timeout)) < 0) {
-			HIP_ERROR("select() error: %s.\n", strerror(errno));
->>>>>>> 7041f2c0
 		} else if (err == 0) {
 			/* idle cycle - select() timeout */
 			_HIP_DEBUG("Idle\n");
@@ -437,7 +409,6 @@
 				HIP_ERROR("Reading user msg failed\n");
 			else
 				hip_handle_user_msg(hip_msg);
-<<<<<<< HEAD
 		} else if (FD_ISSET(hip_agent_sock, &read_fdset)) {
                         int n;
                         socklen_t alen;
@@ -476,20 +447,10 @@
                                 hip_agent_status = 1;
                         }
 		} else if (FD_ISSET(nl_event.fd, &read_fdset)) {
-=======
-		} else if (FD_ISSET(hip_nl_ipsec.fd, &read_fdset)) {
->>>>>>> 7041f2c0
 			/* Something on IF and address event netlink socket,
 			   fetch it. */
 			HIP_DEBUG("netlink receive\n");
-			if (hip_netlink_receive(&hip_nl_ipsec,
-						hip_netdev_event, NULL))
-				HIP_ERROR("Netlink receiving failed\n");
-		} else if (FD_ISSET(hip_nl_route.fd, &read_fdset)) {
-			/* Something on IF and address event netlink socket,
-			   fetch it. */
-			HIP_DEBUG("netlink route receive\n");
-			if (hip_netlink_receive(&hip_nl_route,
+			if (hip_netlink_receive(&nl_event,
 						hip_netdev_event, NULL))
 				HIP_ERROR("Netlink receiving failed\n");
 		} else {
@@ -509,33 +470,11 @@
 	}
 
 out_err:
-<<<<<<< HEAD
-        /* free allocated resources */
-        if (hip_raw_sock)
-                close(hip_raw_sock);
-        if (hip_user_sock)
-                close(hip_user_sock);
-        if (nl_event.fd)
-                rtnl_close(nl_event);
-        if (nl_route.fd)
-                rtnl_close(nl_route);
-        if (nl_ipsec.fd)
-                rtnl_close(nl_ipsec);
-	
-        delete_all_addresses();
-        HIP_INFO("hipd pid=%d exiting, retval=%d\n", getpid(), err);
-
-        /* On exit the general policy must be cancelled */
-        HIP_DEBUG("Deleting the SPs and SAs\n");
-        //hip_delete_default_prefix_sp_pair();
-        hip_delete_all_sp();
-=======
 
 	HIP_INFO("hipd pid=%d exiting, retval=%d\n", getpid(), err);
 
 	/* free allocated resources */
 	hip_exit(err);
->>>>>>> 7041f2c0
 
 	return err;
 }
