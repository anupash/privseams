
/*
 * This program is free software; you can redistribute it and/or modify
 * it under the terms of the GNU General Public License as published by
 * the Free Software Foundation; either version 2 of the License, or
 * (at your option) any later version.
 *
 * This program is distributed in the hope that it will be useful,
 * but WITHOUT ANY WARRANTY; without even the implied warranty of
 * MERCHANTABILITY or FITNESS FOR A PARTICULAR PURPOSE.  See the
 * GNU General Public License for more details.
 */

#include "hipd.h" 

/* Defined as a global just to allow freeing in exit(). Do not use outside
   of this file! */
struct hip_common *hipd_msg = NULL;
struct hip_common *hipd_msg_v4 = NULL;

int is_active_handover = 1; /* which handover to use active or lazy? */
int hip_blind_status = 0; /* Blind status */

/* For receiving of HIP control messages */
int hip_raw_sock_v6 = 0;
int hip_raw_sock_v4 = 0;
/** File descriptor of the socket used for hip control packet NAT traversal on
    UDP/IPv4. */
int hip_nat_sock_udp = 0;
/** Specifies the NAT status of the daemon. This value indicates if the current
    machine is behind a NAT. */
int hip_nat_status = 0;

/* Communication interface to userspace apps (hipconf etc) */
int hip_user_sock = 0;
struct sockaddr_un hip_user_addr;

/* For receiving netlink IPsec events (acquire, expire, etc) */
struct rtnl_handle hip_nl_ipsec  = { 0 };

/* For getting/setting routes and adding HITs (it was not possible to use
   nf_ipsec for this purpose). */
struct rtnl_handle hip_nl_route = { 0 };

int hip_agent_sock = 0, hip_agent_status = 0;
struct sockaddr_un hip_agent_addr;

int hip_firewall_sock = 0;
struct sockaddr_un hip_firewall_addr;

/* 
For uploading and downloading openDHT mappings 
Used also from maintenance.c register_to_dht()
*/
int hip_opendht_sock_fqdn = 0; /* FQDN->HIT mapping */
int hip_opendht_sock_hit = 0; /* HIT->IP mapping */
int hip_opendht_fqdn_sent = STATE_OPENDHT_IDLE;
int hip_opendht_hit_sent = STATE_OPENDHT_IDLE;
int opendht_error = 0;
char opendht_response[1024];
struct addrinfo * opendht_serving_gateway = NULL;
int opendht_serving_gateway_port = OPENDHT_PORT;
int opendht_serving_gateway_ttl = OPENDHT_TTL;

/* Tells to the daemon should it build LOCATOR parameters to R1 and I2 */
#ifdef CONFIG_HIP_INTERFAMILY
int hip_interfamily_status = SO_HIP_SET_INTERFAMILY_ON;
#else
int hip_interfamily_status = SO_HIP_SET_INTERFAMILY_OFF;
#endif 

/* We are caching the IP addresses of the host here. The reason is that during
   in hip_handle_acquire it is not possible to call getifaddrs (it creates
   a new netlink socket and seems like only one can be open per process).
   Feel free to experiment by porting the required functionality from
   iproute2/ip/ipaddrs.c:ipaddr_list_or_flush(). It would make these global
   variable and most of the functions referencing them unnecessary -miika */

int address_count;
HIP_HASHTABLE *addresses;
time_t load_time;

#ifdef CONFIG_HIP_HI3
char *hip_i3_config_file = NULL;
int hip_use_i3 = 0; // false
#endif

void usage() {
	fprintf(stderr, "HIPL Daemon %.2f\n", HIPL_VERSION);
        fprintf(stderr, "Usage: hipd [options]\n\n");
	fprintf(stderr, "  -b run in background\n");
#ifdef CONFIG_HIP_HI3
	fprintf(stderr, "  -3 <i3 client configuration file>\n");
#endif
	fprintf(stderr, "\n");
}

int hip_sendto(const struct hip_common *msg, const struct sockaddr_in6 *dst){
        int n = 0;
        n = sendto(hip_user_sock, msg, hip_get_msg_total_len(msg),
                   0,(struct sockaddr *)dst, sizeof(struct sockaddr_in6));
        return n;
}

/**
 * Receive message from agent socket.
 */
int hip_sock_recv_agent(void)
{
	int n, err;
	socklen_t alen;
	hip_hdr_type_t msg_type;
	err = 0;
	hip_opp_block_t *entry;
	
	HIP_DEBUG("Receiving a message from agent socket "\
				"(file descriptor: %d).\n", hip_agent_sock);

	bzero(&hip_agent_addr, sizeof(hip_agent_addr));
	alen = sizeof(hip_agent_addr);
	n = recvfrom(hip_agent_sock, hipd_msg, sizeof(struct hip_common), MSG_PEEK,
	             (struct sockaddr *)&hip_agent_addr, &alen);
	HIP_IFEL(n < 0, 0, "recvfrom() failed on agent socket.\n");
	bzero(&hip_agent_addr, sizeof(hip_agent_addr));
	alen = sizeof(hip_agent_addr);
	n = recvfrom(hip_agent_sock, hipd_msg, hip_get_msg_total_len(hipd_msg), 0,
	             (struct sockaddr *) &hip_agent_addr, &alen);
	HIP_IFEL(n < 0, 0, "recvfrom() failed on agent socket.\n");
	HIP_DEBUG("Received %d bytes from agent.\n", n);

	msg_type = hip_get_msg_type(hipd_msg);
	
	if (msg_type == HIP_AGENT_PING)
	{
		memset(hipd_msg, 0, sizeof(struct hip_common));
		hip_build_user_hdr(hipd_msg, HIP_AGENT_PING_REPLY, 0);
		alen = sizeof(hip_agent_addr);
		n = sendto(hip_agent_sock, hipd_msg, sizeof(struct hip_common),
		           0, (struct sockaddr *) &hip_agent_addr, alen);
		HIP_IFEL(n < 0, 0, "sendto() failed on agent socket.\n");

		if (err == 0)
		{
			HIP_DEBUG("HIP agent ok.\n");
			if (hip_agent_status == 0)
			{
				hip_agent_add_lhits();
			}
			hip_agent_status = 1;
		}
	}
	else if (msg_type == HIP_AGENT_QUIT)
	{
		HIP_DEBUG("Agent quit.\n");
		hip_agent_status = 0;
	}
	else if (msg_type == HIP_R1 || msg_type == HIP_I1)
	{
		struct hip_common *emsg;
		struct in6_addr *src_addr, *dst_addr;
		hip_portpair_t *msg_info;
		void *reject;

		emsg = hip_get_param_contents(hipd_msg, HIP_PARAM_ENCAPS_MSG);
		src_addr = hip_get_param_contents(hipd_msg, HIP_PARAM_SRC_ADDR);
		dst_addr = hip_get_param_contents(hipd_msg, HIP_PARAM_DST_ADDR);
		msg_info = hip_get_param_contents(hipd_msg, HIP_PARAM_PORTPAIR);
		reject = hip_get_param(hipd_msg, HIP_PARAM_AGENT_REJECT);

		if (emsg && src_addr && dst_addr && msg_info && !reject)
		{
			HIP_DEBUG("Received accepted I1/R1 packet from agent.\n");
			hip_receive_control_packet(emsg, src_addr, dst_addr, msg_info, 0);
		}
		else if (emsg && src_addr && dst_addr && msg_info)
		{
#ifdef CONFIG_HIP_OPPORTUNISTIC

			HIP_DEBUG("Received rejected R1 packet from agent.\n");
			err = hip_for_each_opp(hip_handle_opp_reject, src_addr);
			HIP_IFEL(err, 0, "for_each_ha err.\n");
#endif
		}
	}
	
out_err:
	return err;
}


/**
 * Receive message from firewall socket.
 */
int hip_sock_recv_firewall(void)
{
	int n, err;
	socklen_t alen;
	err = 0;
	hip_hdr_type_t msg_type;

	HIP_DEBUG("Receiving a message from firewall socket "
	          "(file descriptor: %d).\n",
	          hip_firewall_sock);
	
	bzero(&hip_firewall_addr, sizeof(hip_firewall_addr));
	alen = sizeof(hip_firewall_addr);
	n = recvfrom(hip_firewall_sock, hipd_msg, sizeof(struct hip_common), 0,
	             (struct sockaddr *) &hip_firewall_addr, &alen);
	HIP_IFEL(n < 0, 0, "recvfrom() failed on agent socket.\n");
	
	msg_type = hip_get_msg_type(hipd_msg);
	
	if (msg_type == HIP_FIREWALL_PING)
	{
		HIP_DEBUG("Received ping from firewall\n");
		memset(hipd_msg, 0, sizeof(struct hip_common));
		hip_build_user_hdr(hipd_msg, HIP_FIREWALL_PING_REPLY, 0);
		alen = sizeof(hip_firewall_addr);                    
		n = hip_sendto(hipd_msg, &hip_firewall_addr);
		HIP_IFEL(n < 0, 0, "sendto() failed on agent socket.\n");

		if (err == 0)
		{
			HIP_DEBUG("HIP firewall ok.\n");
			if (hip_firewall_status == 0)
			{
				// TODO: initializing of firewall needed?
				HIP_DEBUG("First ping\n");
			}
			hip_firewall_status = 1;
		}
		
		if (hip_services_is_active(HIP_SERVICE_ESCROW))
			HIP_DEBUG("Escrow service is now active.\n");

		if (hip_firewall_is_alive())
			hip_firewall_set_escrow_active(1);
	}
	else if (msg_type == HIP_FIREWALL_QUIT)
	{
		HIP_DEBUG("Firewall quit.\n");
		hip_firewall_status = 0;
	}

out_err:
	return err;
}


/*int hip_sendto_firewall(const struct hip_common *msg){
#ifdef CONFIG_HIP_FIREWALL
	if (hip_get_firewall_status()) {
		int n = 0;
		n = sendto(hip_firewall_sock, msg, hip_get_msg_total_len(msg),
		   0, (struct sockaddr *)&hip_firewall_addr, sizeof(struct sockaddr_un));
		return n;
	}
#else
	HIP_DEBUG("Firewall is disabled.\n");
	return 0;
#endif // CONFIG_HIP_FIREWALL
}*/

int main(int argc, char *argv[])
{
	int ch, killold = 0;
	char buff[HIP_MAX_NETLINK_PACKET];

	fd_set read_fdset;

#ifdef CONFIG_HIP_OPENDHT
        fd_set write_fdset;
#endif

	int foreground = 1, highest_descriptor = 0, s_net, err = 0;
	struct timeval timeout;
	struct hip_work_order ping;

	struct msghdr sock_msg;
        /* The flushing is enabled by default. The reason for this is that
	   people are doing some very experimental features on some branches
	   that may crash the daemon and leave the SAs floating around to
	   disturb further base exchanges. Use -N flag to disable this. */
	int flush_ipsec = 1;

	/* Parse command-line options */
	while ((ch = getopt(argc, argv, ":bk3:")) != -1)
	{		
		switch (ch)
		{
		case 'b':
			foreground = 0;
			break;
		case 'k':
			killold = 1;
			break;
#ifdef CONFIG_HIP_HI3
		case '3':
		  HIP_INFO("hipd is stared with i3 config file: %s", optarg);
			hip_i3_config_file = strdup(optarg);
			hip_use_i3 = 1; // true;
			break;
#endif
		case 'N':
			flush_ipsec = 0;
			break;
		case '?':
		case 'h':
		default:
			usage();
			return err;
		}
	}

#ifdef CONFIG_HIP_HI3
        /* Note that for now the Hi3 host identities are not loaded in. */
	if( hip_use_i3 )
		HIP_IFEL(!hip_i3_config_file, 1,
		"Please do pass a valid i3 configuration file.\n");
#endif
	
	hip_set_logfmt(LOGFMT_LONG);

	/* Configuration is valid! Fork a daemon, if so configured */
	if (foreground)
	{
		hip_set_logtype(LOGTYPE_STDERR);
		HIP_DEBUG("foreground\n");
	}
	else
	{
		hip_set_logtype(LOGTYPE_SYSLOG);
		if (fork() > 0)
			return(0);
	}

	HIP_INFO("hipd pid=%d starting\n", getpid());
	time(&load_time);
	
	/* Default initialization function. */
	HIP_IFEL(hipd_init(flush_ipsec, killold), 1, "hipd_init() failed!\n");

	highest_descriptor = maxof(10, hip_nl_route.fd, hip_raw_sock_v6,
				   hip_user_sock, hip_nl_ipsec.fd,
				   hip_agent_sock, hip_raw_sock_v4,
				   hip_nat_sock_udp, hip_firewall_sock,
                                   hip_opendht_sock_fqdn, hip_opendht_sock_hit);

	/* Allocate user message. */
	HIP_IFE(!(hipd_msg = hip_msg_alloc()), 1);
        HIP_IFE(!(hipd_msg_v4 = hip_msg_alloc()), 1);
	HIP_DEBUG("Daemon running. Entering select loop.\n");
	/* Enter to the select-loop */
	HIP_DEBUG_GL(HIP_DEBUG_GROUP_INIT, 
		     HIP_DEBUG_LEVEL_INFORMATIVE,
		     "Hipd daemon running.\n"
		     "Starting select loop.\n");
	hipd_set_state(HIPD_STATE_EXEC);
	while (hipd_get_state() != HIPD_STATE_CLOSED)
	{
		/* prepare file descriptor sets */
#ifdef CONFIG_HIP_OPENDHT
                FD_ZERO(&write_fdset);
                if (hip_opendht_fqdn_sent == STATE_OPENDHT_WAITING_CONNECT)
                  FD_SET(hip_opendht_sock_fqdn, &write_fdset);
                if (hip_opendht_hit_sent == STATE_OPENDHT_WAITING_CONNECT)
                  FD_SET(hip_opendht_sock_hit, &write_fdset);
#endif
		FD_ZERO(&read_fdset);
		FD_SET(hip_nl_route.fd, &read_fdset);
		FD_SET(hip_raw_sock_v6, &read_fdset);
		FD_SET(hip_raw_sock_v4, &read_fdset);
		FD_SET(hip_nat_sock_udp, &read_fdset);
		FD_SET(hip_user_sock, &read_fdset);
		FD_SET(hip_nl_ipsec.fd, &read_fdset);
		FD_SET(hip_agent_sock, &read_fdset);
		FD_SET(hip_firewall_sock, &read_fdset);
                if (hip_opendht_fqdn_sent == STATE_OPENDHT_WAITING_ANSWER)
                  FD_SET(hip_opendht_sock_fqdn, &read_fdset);
                if (hip_opendht_hit_sent == STATE_OPENDHT_WAITING_ANSWER)
                  FD_SET(hip_opendht_sock_hit, &read_fdset);

		timeout.tv_sec = HIP_SELECT_TIMEOUT;
		timeout.tv_usec = 0;
		
		_HIP_DEBUG("select loop\n");
		/* wait for socket activity */
#ifdef CONFIG_HIP_OPENDHT
                if ((err = HIPD_SELECT((highest_descriptor + 1), &read_fdset, 
				       &write_fdset, NULL, &timeout)) < 0)
#else
		if ((err = HIPD_SELECT((highest_descriptor + 1), &read_fdset, 
				       NULL, NULL, &timeout)) < 0)
#endif
		{
			HIP_ERROR("select() error: %s.\n", strerror(errno));
			goto to_maintenance;
		}
		else if (err == 0)
		{
			/* idle cycle - select() timeout */
			_HIP_DEBUG("Idle.\n");
			goto to_maintenance;
		} 

                /* see bugzilla bug id 392 to see why */
                if (FD_ISSET(hip_raw_sock_v6, &read_fdset) && 
                    FD_ISSET(hip_raw_sock_v4, &read_fdset)) {
                    int type, err_v6 = 0, err_v4 = 0;
                    struct in6_addr saddr, daddr;
                    struct in6_addr saddr_v4, daddr_v4;
                    hip_portpair_t pkt_info; 
                    HIP_DEBUG("Receiving messages on raw HIP from IPv6/HIP and IPv4/HIP\n");
                    hip_msg_init(hipd_msg);
                    hip_msg_init(hipd_msg_v4);
                    err_v4 = hip_read_control_msg_v4(hip_raw_sock_v4, hipd_msg_v4,
                                                     &saddr_v4, &daddr_v4, 
                                                     &pkt_info, IPV4_HDR_SIZE);
                    err_v6 = hip_read_control_msg_v6(hip_raw_sock_v6, hipd_msg,
                                                     &saddr, &daddr, &pkt_info, 0);
                    if (err_v4 > -1) {
                        type = hip_get_msg_type(hipd_msg_v4);
                        if (type == HIP_R2) {
                            err = hip_receive_control_packet(hipd_msg_v4, &saddr_v4, 
                                                             &daddr_v4, &pkt_info, 1);
                            if (err) HIP_ERROR("hip_receive_control_packet()!\n");
                            err = hip_receive_control_packet(hipd_msg, &saddr, &daddr, 
                                                             &pkt_info, 1);
                            if (err) HIP_ERROR("hip_receive_control_packet()!\n");
                        } else {
                            err = hip_receive_control_packet(hipd_msg, &saddr, &daddr, 
                                                             &pkt_info, 1);
                            if (err) HIP_ERROR("hip_receive_control_packet()!\n");
                            err = hip_receive_control_packet(hipd_msg_v4, &saddr_v4, 
                                                             &daddr_v4, &pkt_info, 1);
                            if (err) HIP_ERROR("hip_receive_control_packet()!\n");
                        }
                    }
                } else {
                    if (FD_ISSET(hip_raw_sock_v6, &read_fdset)) {
                        /* Receiving of a raw HIP message from IPv6 socket. */
			struct in6_addr saddr, daddr;
			hip_portpair_t pkt_info;                        
			HIP_DEBUG("Receiving a message on raw HIP from "\
				  "IPv6/HIP socket (file descriptor: %d).\n",
				  hip_raw_sock_v6);
			hip_msg_init(hipd_msg);
			if (hip_read_control_msg_v6(hip_raw_sock_v6, hipd_msg,
			                            &saddr, &daddr, &pkt_info, 0)) {
                            HIP_ERROR("Reading network msg failed\n");
			} else { 
                            err = hip_receive_control_packet(hipd_msg, &saddr, &daddr, &pkt_info, 1);
                            if (err) HIP_ERROR("hip_receive_control_packet()!\n");
			} 
                    }
                    
                    if (FD_ISSET(hip_raw_sock_v4, &read_fdset)){
			/* Receiving of a raw HIP message from IPv4 socket. */
			struct in6_addr saddr, daddr;
			hip_portpair_t pkt_info;
			HIP_DEBUG("Receiving a message on raw HIP from "\
				  "IPv4/HIP socket (file descriptor: %d).\n",
				  hip_raw_sock_v4);
			hip_msg_init(hipd_msg);
			HIP_DEBUG("Getting a msg on v4\n");
			/* Assuming that IPv4 header does not include any
			   options */
			if (hip_read_control_msg_v4(hip_raw_sock_v4, hipd_msg,
			                            &saddr, &daddr, &pkt_info, IPV4_HDR_SIZE)) {
                            HIP_ERROR("Reading network msg failed\n");
			} else {
                            err = hip_receive_control_packet(hipd_msg, &saddr, &daddr, &pkt_info, 1);
                            if (err) HIP_ERROR("hip_receive_control_packet()!\n");
			}
                        
                    }
                }

		if (FD_ISSET(hip_nat_sock_udp, &read_fdset))
		{
			/* Data structures for storing the source and
			   destination addresses and ports of the incoming
			   packet. */
			struct in6_addr saddr, daddr;
			hip_portpair_t pkt_info;

			/* Receiving of a UDP message from NAT socket. */
			HIP_DEBUG("Receiving a message on UDP from NAT "\
				  "socket (file descriptor: %d).\n",
				  hip_nat_sock_udp);
			
			/* Initialization of the hip_common header struct. We'll
			   store the HIP header data here. */
			hip_msg_init(hipd_msg);
			
			/* Read in the values to hip_msg, saddr, daddr and
			   pkt_info. */
        		if (hip_read_control_msg_v4(hip_nat_sock_udp, hipd_msg,
						    &saddr, &daddr,
						    &pkt_info, 0)) {
                                HIP_ERROR("Reading network msg failed\n");
				/* If the values were read in succesfully, we
				   do the UDP specific stuff next. */
                        } else {
				err =  hip_receive_udp_control_packet(
					hipd_msg, &saddr, &daddr, &pkt_info);
                        }

		}

		if (FD_ISSET(hip_user_sock, &read_fdset))
		{
			/* Receiving of a message from user socket. */
			struct sockaddr_un app_src;
			HIP_DEBUG("Receiving user message.\n");
			hip_msg_init(hipd_msg);

			HIP_DEBUG("Receiving a message from user socket "\
				  "(file descriptor: %d).\n",
				  hip_user_sock);

			if (hip_read_user_control_msg(hip_user_sock, hipd_msg, &app_src))
				HIP_ERROR("Reading user msg failed\n");
			else err = hip_handle_user_msg(hipd_msg, &app_src);
		}

#ifdef CONFIG_HIP_OPENDHT
                if (FD_ISSET(hip_opendht_sock_fqdn, &read_fdset) &&
                     FD_ISSET(hip_opendht_sock_fqdn, &write_fdset))
                {
                  /* Error with the connect */
                  HIP_ERROR("Error OpenDHT socket is readable and writable\n");
                }
                else if (FD_ISSET(hip_opendht_sock_fqdn, &write_fdset))
                {
                  hip_opendht_fqdn_sent = STATE_OPENDHT_START_SEND; 
                }
#endif
                
                if (FD_ISSET(hip_opendht_sock_fqdn, &read_fdset))
		{
#ifdef CONFIG_HIP_OPENDHT
                  /* Receive answer from openDHT FQDN->HIT mapping */
                  if (hip_opendht_fqdn_sent == STATE_OPENDHT_WAITING_ANSWER) 
                    {
                      memset(opendht_response, '\0', sizeof(opendht_response));
                      opendht_error = opendht_read_response(hip_opendht_sock_fqdn, 
                                                            opendht_response); 
                      if (opendht_error == -1)
                        HIP_DEBUG("Put was unsuccesfull (FQDN->HIT)\n");
                      else 
                        HIP_DEBUG("Put was success (FQDN->HIT)\n");
				
                      close(hip_opendht_sock_fqdn);
                      hip_opendht_sock_fqdn = 0;
                      hip_opendht_sock_fqdn = init_dht_gateway_socket(hip_opendht_sock_fqdn);
                      hip_opendht_fqdn_sent = STATE_OPENDHT_IDLE;
                      opendht_error = 0;
                    }
#endif
		} 
#ifdef CONFIG_HIP_OPENDHT
                if (FD_ISSET(hip_opendht_sock_hit, &read_fdset) &&
                     FD_ISSET(hip_opendht_sock_hit, &write_fdset))
                {
                  /* Error with the connect */
                  HIP_ERROR("Error OpenDHT socket is readable and writable\n");
                }
                else if (FD_ISSET(hip_opendht_sock_hit, &write_fdset))
                {
                  hip_opendht_hit_sent = STATE_OPENDHT_START_SEND;
                }
#endif
		if (FD_ISSET(hip_opendht_sock_hit, &read_fdset))
		{
#ifdef CONFIG_HIP_OPENDHT
                  /* Receive answer from openDHT HIT->IP mapping */
                  if (hip_opendht_hit_sent == STATE_OPENDHT_WAITING_ANSWER) 
                    {
                      memset(opendht_response, '\0', sizeof(opendht_response));
                      opendht_error = opendht_read_response(hip_opendht_sock_hit, 
                                                            opendht_response); 
                      if (opendht_error == -1)
                        HIP_DEBUG("Put was unsuccesfull (HIT->IP)\n");
                      else 
                        HIP_DEBUG("Put was success (HIT->IP)\n");
                      close(hip_opendht_sock_hit);
                      hip_opendht_sock_hit = 0;
                      hip_opendht_sock_hit = init_dht_gateway_socket(hip_opendht_sock_hit);
                      hip_opendht_hit_sent = STATE_OPENDHT_IDLE;
                      opendht_error= 0;
                    }
#endif
		} 

		if (FD_ISSET(hip_agent_sock, &read_fdset))
		{
			err = hip_sock_recv_agent();
			if (err) HIP_ERROR("Receiving packet from agent socket failed!\n");
		}
 
		if (FD_ISSET(hip_firewall_sock, &read_fdset))
		{
			err = hip_sock_recv_firewall();
			if (err) HIP_ERROR("Receiving packet from firewall socket failed!\n");
		}
 
		if (FD_ISSET(hip_nl_ipsec.fd, &read_fdset))
		{
			/* Something on IF and address event netlink socket,
			   fetch it. */
			HIP_DEBUG("netlink receive\n");
			if (hip_netlink_receive(&hip_nl_ipsec,
						hip_netdev_event, NULL))
				HIP_ERROR("Netlink receiving failed\n");
		}
 
		if (FD_ISSET(hip_nl_route.fd, &read_fdset))
		{
			/* Something on IF and address event netlink socket,
			   fetch it. */
			HIP_DEBUG("netlink route receive\n");
			if (hip_netlink_receive(&hip_nl_route,
						hip_netdev_event, NULL))
				HIP_ERROR("Netlink receiving failed\n");
		} 

to_maintenance:
		err = periodic_maintenance();
		if (err)
		{
			HIP_ERROR("Error (%d) ignoring. %s\n", err,
				  ((errno) ? strerror(errno) : ""));
			err = 0;
		}
	}

out_err:
	/* free allocated resources */
	hip_exit(err);

	HIP_INFO("hipd pid=%d exiting, retval=%d\n", getpid(), err);

	return err;
<<<<<<< HEAD
}
=======
}


int main(int argc, char *argv[])
{
	int err = 0;
	uid_t euid;

	euid = geteuid();
	HIP_IFEL((euid != 0), -1, "hipd must be started as root\n");

	HIP_IFE(hipd_main(argc, argv), -1);
	if (hipd_get_flag(HIPD_FLAG_RESTART))
	{
		HIP_INFO(" !!!!! HIP DAEMON RESTARTING !!!!! \n");
		hip_handle_exec_application(0, EXEC_LOADLIB_NONE, argc, argv);
	}
	
out_err:
	return err;
}
>>>>>>> 4e3bdb1f
<|MERGE_RESOLUTION|>--- conflicted
+++ resolved
@@ -144,7 +144,8 @@
 			HIP_DEBUG("HIP agent ok.\n");
 			if (hip_agent_status == 0)
 			{
-				hip_agent_add_lhits();
+				hip_agent_status = 1;
+				hip_agent_update();
 			}
 			hip_agent_status = 1;
 		}
@@ -261,7 +262,11 @@
 #endif // CONFIG_HIP_FIREWALL
 }*/
 
-int main(int argc, char *argv[])
+
+/**
+ * Daemon main function.
+ */
+int hipd_main(int argc, char *argv[])
 {
 	int ch, killold = 0;
 	char buff[HIP_MAX_NETLINK_PACKET];
@@ -341,10 +346,10 @@
 	HIP_IFEL(hipd_init(flush_ipsec, killold), 1, "hipd_init() failed!\n");
 
 	highest_descriptor = maxof(10, hip_nl_route.fd, hip_raw_sock_v6,
-				   hip_user_sock, hip_nl_ipsec.fd,
-				   hip_agent_sock, hip_raw_sock_v4,
-				   hip_nat_sock_udp, hip_firewall_sock,
-                                   hip_opendht_sock_fqdn, hip_opendht_sock_hit);
+		hip_user_sock, hip_nl_ipsec.fd,
+		hip_agent_sock, hip_raw_sock_v4,
+		hip_nat_sock_udp, hip_firewall_sock,
+		hip_opendht_sock_fqdn, hip_opendht_sock_hit);
 
 	/* Allocate user message. */
 	HIP_IFE(!(hipd_msg = hip_msg_alloc()), 1);
@@ -360,11 +365,11 @@
 	{
 		/* prepare file descriptor sets */
 #ifdef CONFIG_HIP_OPENDHT
-                FD_ZERO(&write_fdset);
-                if (hip_opendht_fqdn_sent == STATE_OPENDHT_WAITING_CONNECT)
-                  FD_SET(hip_opendht_sock_fqdn, &write_fdset);
-                if (hip_opendht_hit_sent == STATE_OPENDHT_WAITING_CONNECT)
-                  FD_SET(hip_opendht_sock_hit, &write_fdset);
+		FD_ZERO(&write_fdset);
+		if (hip_opendht_fqdn_sent == STATE_OPENDHT_WAITING_CONNECT)
+			FD_SET(hip_opendht_sock_fqdn, &write_fdset);
+		if (hip_opendht_hit_sent == STATE_OPENDHT_WAITING_CONNECT)
+			FD_SET(hip_opendht_sock_hit, &write_fdset);
 #endif
 		FD_ZERO(&read_fdset);
 		FD_SET(hip_nl_route.fd, &read_fdset);
@@ -375,10 +380,10 @@
 		FD_SET(hip_nl_ipsec.fd, &read_fdset);
 		FD_SET(hip_agent_sock, &read_fdset);
 		FD_SET(hip_firewall_sock, &read_fdset);
-                if (hip_opendht_fqdn_sent == STATE_OPENDHT_WAITING_ANSWER)
-                  FD_SET(hip_opendht_sock_fqdn, &read_fdset);
-                if (hip_opendht_hit_sent == STATE_OPENDHT_WAITING_ANSWER)
-                  FD_SET(hip_opendht_sock_hit, &read_fdset);
+		if (hip_opendht_fqdn_sent == STATE_OPENDHT_WAITING_ANSWER)
+			FD_SET(hip_opendht_sock_fqdn, &read_fdset);
+		if (hip_opendht_hit_sent == STATE_OPENDHT_WAITING_ANSWER)
+			FD_SET(hip_opendht_sock_hit, &read_fdset);
 
 		timeout.tv_sec = HIP_SELECT_TIMEOUT;
 		timeout.tv_usec = 0;
@@ -525,73 +530,73 @@
 		}
 
 #ifdef CONFIG_HIP_OPENDHT
-                if (FD_ISSET(hip_opendht_sock_fqdn, &read_fdset) &&
-                     FD_ISSET(hip_opendht_sock_fqdn, &write_fdset))
-                {
-                  /* Error with the connect */
-                  HIP_ERROR("Error OpenDHT socket is readable and writable\n");
-                }
-                else if (FD_ISSET(hip_opendht_sock_fqdn, &write_fdset))
-                {
-                  hip_opendht_fqdn_sent = STATE_OPENDHT_START_SEND; 
-                }
-#endif
-                
-                if (FD_ISSET(hip_opendht_sock_fqdn, &read_fdset))
+			if (FD_ISSET(hip_opendht_sock_fqdn, &read_fdset) &&
+					FD_ISSET(hip_opendht_sock_fqdn, &write_fdset))
+			{
+				/* Error with the connect */
+				HIP_ERROR("Error OpenDHT socket is readable and writable\n");
+			}
+			else if (FD_ISSET(hip_opendht_sock_fqdn, &write_fdset))
+			{
+				hip_opendht_fqdn_sent = STATE_OPENDHT_START_SEND; 
+			}
+#endif
+
+		if (FD_ISSET(hip_opendht_sock_fqdn, &read_fdset))
 		{
 #ifdef CONFIG_HIP_OPENDHT
-                  /* Receive answer from openDHT FQDN->HIT mapping */
-                  if (hip_opendht_fqdn_sent == STATE_OPENDHT_WAITING_ANSWER) 
-                    {
-                      memset(opendht_response, '\0', sizeof(opendht_response));
-                      opendht_error = opendht_read_response(hip_opendht_sock_fqdn, 
-                                                            opendht_response); 
-                      if (opendht_error == -1)
-                        HIP_DEBUG("Put was unsuccesfull (FQDN->HIT)\n");
-                      else 
-                        HIP_DEBUG("Put was success (FQDN->HIT)\n");
-				
-                      close(hip_opendht_sock_fqdn);
-                      hip_opendht_sock_fqdn = 0;
-                      hip_opendht_sock_fqdn = init_dht_gateway_socket(hip_opendht_sock_fqdn);
-                      hip_opendht_fqdn_sent = STATE_OPENDHT_IDLE;
-                      opendht_error = 0;
-                    }
+			/* Receive answer from openDHT FQDN->HIT mapping */
+			if (hip_opendht_fqdn_sent == STATE_OPENDHT_WAITING_ANSWER) 
+			{
+				memset(opendht_response, '\0', sizeof(opendht_response));
+				opendht_error = opendht_read_response(hip_opendht_sock_fqdn, 
+													opendht_response); 
+				if (opendht_error == -1)
+				HIP_DEBUG("Put was unsuccesfull (FQDN->HIT)\n");
+				else 
+				HIP_DEBUG("Put was success (FQDN->HIT)\n");
+		
+				close(hip_opendht_sock_fqdn);
+				hip_opendht_sock_fqdn = 0;
+				hip_opendht_sock_fqdn = init_dht_gateway_socket(hip_opendht_sock_fqdn);
+				hip_opendht_fqdn_sent = STATE_OPENDHT_IDLE;
+				opendht_error = 0;
+			}
 #endif
 		} 
 #ifdef CONFIG_HIP_OPENDHT
-                if (FD_ISSET(hip_opendht_sock_hit, &read_fdset) &&
-                     FD_ISSET(hip_opendht_sock_hit, &write_fdset))
-                {
-                  /* Error with the connect */
-                  HIP_ERROR("Error OpenDHT socket is readable and writable\n");
-                }
-                else if (FD_ISSET(hip_opendht_sock_hit, &write_fdset))
-                {
-                  hip_opendht_hit_sent = STATE_OPENDHT_START_SEND;
-                }
+		if (FD_ISSET(hip_opendht_sock_hit, &read_fdset) &&
+				FD_ISSET(hip_opendht_sock_hit, &write_fdset))
+		{
+			/* Error with the connect */
+			HIP_ERROR("Error OpenDHT socket is readable and writable\n");
+		}
+		else if (FD_ISSET(hip_opendht_sock_hit, &write_fdset))
+		{
+			hip_opendht_hit_sent = STATE_OPENDHT_START_SEND;
+		}
 #endif
 		if (FD_ISSET(hip_opendht_sock_hit, &read_fdset))
 		{
 #ifdef CONFIG_HIP_OPENDHT
-                  /* Receive answer from openDHT HIT->IP mapping */
-                  if (hip_opendht_hit_sent == STATE_OPENDHT_WAITING_ANSWER) 
-                    {
-                      memset(opendht_response, '\0', sizeof(opendht_response));
-                      opendht_error = opendht_read_response(hip_opendht_sock_hit, 
-                                                            opendht_response); 
-                      if (opendht_error == -1)
-                        HIP_DEBUG("Put was unsuccesfull (HIT->IP)\n");
-                      else 
-                        HIP_DEBUG("Put was success (HIT->IP)\n");
-                      close(hip_opendht_sock_hit);
-                      hip_opendht_sock_hit = 0;
-                      hip_opendht_sock_hit = init_dht_gateway_socket(hip_opendht_sock_hit);
-                      hip_opendht_hit_sent = STATE_OPENDHT_IDLE;
-                      opendht_error= 0;
-                    }
-#endif
-		} 
+			/* Receive answer from openDHT HIT->IP mapping */
+			if (hip_opendht_hit_sent == STATE_OPENDHT_WAITING_ANSWER) 
+			{
+				memset(opendht_response, '\0', sizeof(opendht_response));
+				opendht_error = opendht_read_response(hip_opendht_sock_hit, 
+													opendht_response); 
+				if (opendht_error == -1)
+				HIP_DEBUG("Put was unsuccesfull (HIT->IP)\n");
+				else 
+				HIP_DEBUG("Put was success (HIT->IP)\n");
+				close(hip_opendht_sock_hit);
+				hip_opendht_sock_hit = 0;
+				hip_opendht_sock_hit = init_dht_gateway_socket(hip_opendht_sock_hit);
+				hip_opendht_hit_sent = STATE_OPENDHT_IDLE;
+				opendht_error= 0;
+			}
+#endif
+		}
 
 		if (FD_ISSET(hip_agent_sock, &read_fdset))
 		{
@@ -642,9 +647,6 @@
 	HIP_INFO("hipd pid=%d exiting, retval=%d\n", getpid(), err);
 
 	return err;
-<<<<<<< HEAD
-}
-=======
 }
 
 
@@ -666,4 +668,3 @@
 out_err:
 	return err;
 }
->>>>>>> 4e3bdb1f
