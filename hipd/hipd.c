--- conflicted
+++ resolved
@@ -17,16 +17,11 @@
    of this file! */
 struct hip_common *hipd_msg = NULL;
 
+int hip_blind_status = 0; /*Blind status*/
+
 /* For receiving of HIP control messages */
 int hip_raw_sock_v6 = 0;
 int hip_raw_sock_v4 = 0;
-<<<<<<< HEAD
-int hip_nat_sock_udp = 0;	/* For NAT traversal of IPv4 packets for base exchange*/
-int hip_nat_sock_udp_data = 0;  /* For NAT traversal of IPv4 packets for Data traffic */
-
-int hip_nat_status = 0; /*Specifies the NAT status of the daemon. It is turned off by default*/
-int hip_blind_status = 0; /*Blind status*/
-=======
 /** File descriptor of socket used for hip control packet NAT traversal on
     UDP/IPv4. */
 int hip_nat_sock_udp = 0;
@@ -35,7 +30,6 @@
 /** Specifies the NAT status of the daemon. This value indicates if the current
     machine is behind a NAT. */
 int hip_nat_status = 0;
->>>>>>> 99c56f44
 
 /* Communication interface to userspace apps (hipconf etc) */
 int hip_user_sock = 0;
