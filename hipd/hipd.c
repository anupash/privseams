/** @file
 * The HIPL main file containing the daemon main loop.
 *
 * @date 28.01.2008
 * @note Distributed under <a href="http://www.gnu.org/licenses/gpl2.txt">GNU/GPL</a>.
 * @note HIPU: libm.a is not availble on OS X. The functions are present in libSystem.dyld, though
 * @note HIPU: lcap is used by HIPD. It needs to be changed to generic posix functions.
 */
#include "hipd.h"

#ifdef CONFIG_HIP_PERFORMANCE
#include "performance.h"
#endif


/* Defined as a global just to allow freeing in exit(). Do not use outside
   of this file! */
struct hip_common *hipd_msg = NULL;
struct hip_common *hipd_msg_v4 = NULL;

int is_active_mhaddr = 1;  /**< Which mhaddr to use active or lazy? (default: active) */
int is_hard_handover = 0;  /**< if hard handover is forced to be used (default: no) */
int hip_blind_status = 0; /**< Blind status */

/** Suppress advertising of none, AF_INET or AF_INET6 address in UPDATEs.
    0 = none = default, AF_INET, AF_INET6 */
int suppress_af_family = 0;

/* For sending HIP control messages */
int hip_raw_sock_output_v6 = 0;
int hip_raw_sock_output_v4 = 0;

/* For receiving HIP control messages */
int hip_raw_sock_input_v6 = 0;
int hip_raw_sock_input_v4 = 0;

/** File descriptor of the socket used for sending HIP control packet 
 *  NAT traversal on UDP/IPv4 
 */
int hip_nat_sock_output_udp = 0;

/** File descriptor of the socket used for receiving HIP control packet 
 *  NAT traversal on UDP/IPv4 
 */
int hip_nat_sock_input_udp = 0;

int hip_nat_sock_output_udp_v6 =0;
int hip_nat_sock_input_udp_v6 = 0;

/** Specifies the NAT status of the daemon. This value indicates if the current
    machine is behind a NAT. */
hip_transform_suite_t hip_nat_status = 0;

/** ICMPv6 socket and the interval 0 for interval means off **/
int hip_icmp_sock = 0;
int hip_icmp_interval = HIP_NAT_KEEP_ALIVE_INTERVAL;

/** Specifies the HIP PROXY status of the daemon. This value indicates if the HIP PROXY is running. */
int hipproxy = 0;

/*SAVAH modes*/
int hipsava_client = 0;
int hipsava_server = 0;

/* Encrypt host id in I2 */
int hip_encrypt_i2_hi = 0;

/* Communication interface to userspace apps (hipconf etc) */
int hip_user_sock = 0;
struct sockaddr_un hip_user_addr;

/** For receiving netlink IPsec events (acquire, expire, etc) */
struct rtnl_handle hip_nl_ipsec  = { 0 };

/** For getting/setting routes and adding HITs (it was not possible to use
    nf_ipsec for this purpose). */
struct rtnl_handle hip_nl_route = { 0 };

struct rtnl_handle hip_nl_generic = { 0 };

int hip_agent_status = 0;

struct sockaddr_in6 hip_firewall_addr;
int hip_firewall_sock = 0;

/* used to change the transform order see hipconf usage to see the usage
   This is set to AES, 3DES, NULL by default see hipconf trasform order for
   more information.
*/
int hip_transform_order = 123;

/* OpenDHT related variables */
int hip_opendht_sock_fqdn = -1; /* FQDN->HIT mapping */
int hip_opendht_sock_hit = -1; /* HIT->IP mapping */
int hip_opendht_fqdn_sent = STATE_OPENDHT_IDLE;
int hip_opendht_hit_sent = STATE_OPENDHT_IDLE;

int opendht_queue_count = 0;
int opendht_error = 0;
char opendht_response[HIP_MAX_PACKET];
struct addrinfo * opendht_serving_gateway = NULL;
int opendht_serving_gateway_port = OPENDHT_PORT;
int opendht_serving_gateway_ttl = OPENDHT_TTL;

struct in6_addr * sava_serving_gateway = NULL;

char opendht_name_mapping[HIP_HOST_ID_HOSTNAME_LEN_MAX]; /* what name should be used as key */
char opendht_host_name[256];

unsigned char opendht_hdrr_secret[40];
hip_common_t * opendht_current_hdrr;
char opendht_current_key[INET6_ADDRSTRLEN + 2];

/* now DHT is always off, so you have to set it on if you want to use it */
int hip_opendht_inuse = SO_HIP_DHT_OFF;
int hip_opendht_error_count = 0; /* Error count, counting errors from libhipopendht */

int hip_buddies_inuse = SO_HIP_BUDDIES_OFF;

/* Tells to the daemon should it build LOCATOR parameters to R1 and I2 */
int hip_locator_status = SO_HIP_SET_LOCATOR_OFF;

/* It tells the daemon to set tcp timeout parameters. Added By Tao Wan, on 09.Jan.2008 */
int hip_tcptimeout_status = SO_HIP_SET_TCPTIMEOUT_ON;

/* Create /etc/hip stuff and exit (used for binary hipfw packaging) */
int create_configs_and_exit = 0;

/* We are caching the IP addresses of the host here. The reason is that during
   in hip_handle_acquire it is not possible to call getifaddrs (it creates
   a new netlink socket and seems like only one can be open per process).
   Feel free to experiment by porting the required functionality from
   iproute2/ip/ipaddrs.c:ipaddr_list_or_flush(). It would make these global
   variable and most of the functions referencing them unnecessary -miika */

int address_count;
HIP_HASHTABLE *addresses;
time_t load_time;

int address_change_time_counter = -1;

//char *hip_i3_config_file = NULL;
//int hip_use_i3 = 0; // false

/*Define hip_use_userspace_ipsec variable to indicate whether use
 * userspace ipsec or not. If it is 1, hip uses the user space ipsec.
 * It will not use if hip_use_userspace_ipsec = 0. Added By Tao Wan
 */
int hip_use_userspace_ipsec = 0;
int hip_use_userspace_data_packet_mode = 0 ;   //Prabhu  Data Packet mode supprt
int esp_prot_num_transforms = 0;
<<<<<<< HEAD
uint8_t esp_prot_transforms[MAX_NUM_TRANSFORMS];
long esp_prot_num_parallel_hchains = 0;
=======
uint8_t esp_prot_transforms[NUM_TRANSFORMS];
int esp_prot_num_parallel_hchains = 0;
>>>>>>> bec654d2

int hip_shotgun_status = SO_HIP_SHOTGUN_OFF;

int hip_trigger_update_on_heart_beat_failure = 1;
int hip_wait_addr_changes_to_stabilize = 1;

int hip_use_opptcp = 0; // false
int hip_use_hi3    = 0; // false
#ifdef CONFIG_HIP_AGENT
sqlite3 *daemon_db ;
#endif

/* the opp tcp */
void hip_set_opportunistic_tcp_status(struct hip_common *msg){
	struct sockaddr_in6 sock_addr;
	int retry, type, n;

	type = hip_get_msg_type(msg);

	_HIP_DEBUG("type=%d\n", type);

	bzero(&sock_addr, sizeof(sock_addr));
	sock_addr.sin6_family = AF_INET6;
	sock_addr.sin6_port = htons(HIP_FIREWALL_PORT);
	sock_addr.sin6_addr = in6addr_loopback;

	for (retry = 0; retry < 3; retry++) {
		/* Switched from hip_sendto() to hip_sendto_user() due to
		   namespace collision. Both message.h and user.c had functions
		   hip_sendto(). Introducing a prototype hip_sendto() to user.h
		   led to compiler errors --> user.c hip_sendto() renamed to
		   hip_sendto_user().

		   Lesson learned: use function prototypes unless functions are
		   ment only for local (inside the same file where defined) use.
		   -Lauri 11.07.2008 */
		n = hip_sendto_user(msg, &sock_addr);
		if (n <= 0) {
			HIP_ERROR("hipconf opptcp failed (round %d)\n", retry);
			HIP_DEBUG("Sleeping few seconds to wait for fw\n");
			sleep(2);
		} else {
			HIP_DEBUG("hipconf opptcp ok (sent %d bytes)\n", n);
			break;
		}
	}

	if (type == SO_HIP_SET_OPPTCP_ON)
		hip_use_opptcp = 1;
	else
		hip_use_opptcp = 0;

	HIP_DEBUG("Opportunistic tcp set %s\n",
		  (hip_use_opptcp ? "on" : "off"));
}

int hip_get_opportunistic_tcp_status(){
        return hip_use_opptcp;
}


/* hi3 */
#ifdef CONFIG_HIP_I3
void hip_set_hi3_status(struct hip_common *msg){
	struct sockaddr_in6 sock_addr;
	int retry, type, n;

	type = hip_get_msg_type(msg);

	_HIP_DEBUG("type=%d\n", type);

	bzero(&sock_addr, sizeof(sock_addr));
	sock_addr.sin6_family = AF_INET6;
	sock_addr.sin6_port = htons(HIP_FIREWALL_PORT);
	sock_addr.sin6_addr = in6addr_loopback;

	for (retry = 0; retry < 3; retry++) {
		n = hip_sendto_user(msg, &sock_addr);
		if (n <= 0) {
			HIP_ERROR("hipconf hi3 failed (round %d)\n", retry);
			HIP_DEBUG("Sleeping few seconds to wait for fw\n");
			sleep(2);
		} else {
			HIP_DEBUG("hipconf hi3 ok (sent %d bytes)\n", n);
			break;
		}
	}

	if(type == SO_HIP_SET_HI3_ON){
		hip_i3_init();
		hip_use_hi3 = 1;
		hip_locator_status = SO_HIP_SET_LOCATOR_ON;
	}
	else{
		hip_locator_status = SO_HIP_SET_LOCATOR_OFF;
		hip_hi3_clean();
		hip_use_hi3 = 0;
	}

	HIP_DEBUG("hi3 set %s\n",
		  (hip_use_hi3 ? "on" : "off"));
}

int hip_get_hi3_status(){
        return hip_use_hi3;
}
#endif

void usage() {
  //	fprintf(stderr, "HIPL Daemon %.2f\n", HIPL_VERSION);
	fprintf(stderr, "Usage: hipd [options]\n\n");
	fprintf(stderr, "  -b run in background\n");
	fprintf(stderr, "  -i <device name> add interface to the white list. Use additional -i for additional devices.\n");
	fprintf(stderr, "  -k kill existing hipd\n");
	fprintf(stderr, "  -N do not flush ipsec rules on exit\n");
	fprintf(stderr, "  -a fix alignment issues automatically(ARM)\n");
	fprintf(stderr, "  -f set debug type format to short\n");
	fprintf(stderr, "\n");
}

int hip_send_agent(struct hip_common *msg) {
        struct sockaddr_in6 hip_agent_addr;
        int alen;

        memset(&hip_agent_addr, 0, sizeof(hip_agent_addr));
        hip_agent_addr.sin6_family = AF_INET6;
        hip_agent_addr.sin6_addr = in6addr_loopback;
        hip_agent_addr.sin6_port = htons(HIP_AGENT_PORT);

        alen = sizeof(hip_agent_addr);

        return sendto(hip_user_sock, msg, hip_get_msg_total_len(msg), 0,
                       (struct sockaddr *)&hip_agent_addr, alen);
}

/**
 * Receive message from agent socket.
 */
int hip_recv_agent(struct hip_common *msg)
{
	int n, err = 0;
	socklen_t alen;
	hip_hdr_type_t msg_type;
	hip_opp_block_t *entry;
	char hit[40];
	struct hip_uadb_info *uadb_info ;

	HIP_DEBUG("Received a message from agent\n");

	msg_type = hip_get_msg_type(msg);

	if (msg_type == SO_HIP_AGENT_PING)
	{
		memset(msg, 0, HIP_MAX_PACKET);
		hip_build_user_hdr(msg, SO_HIP_AGENT_PING_REPLY, 0);
		n = hip_send_agent(msg);
		HIP_IFEL(n < 0, 0, "sendto() failed on agent socket\n");

		if (err == 0)
		{
			HIP_DEBUG("HIP agent ok.\n");
			if (hip_agent_status == 0)
			{
				hip_agent_status = 1;
				hip_agent_update();
			}
			hip_agent_status = 1;
		}
	}
	else if (msg_type == SO_HIP_AGENT_QUIT)
	{
		HIP_DEBUG("Agent quit.\n");
		hip_agent_status = 0;
	}
	else if (msg_type == HIP_R1 || msg_type == HIP_I1)
	{
		struct hip_common *emsg;
		struct in6_addr *src_addr, *dst_addr;
		hip_portpair_t *msg_info;
		void *reject;

		emsg = hip_get_param_contents(msg, HIP_PARAM_ENCAPS_MSG);
		src_addr = hip_get_param_contents(msg, HIP_PARAM_SRC_ADDR);
		dst_addr = hip_get_param_contents(msg, HIP_PARAM_DST_ADDR);
		msg_info = hip_get_param_contents(msg, HIP_PARAM_PORTPAIR);
		reject = hip_get_param(msg, HIP_PARAM_AGENT_REJECT);

		if (emsg && src_addr && dst_addr && msg_info && !reject)
		{
			HIP_DEBUG("Received accepted I1/R1 packet from agent.\n");
			hip_receive_control_packet(emsg, src_addr, dst_addr, msg_info, 0);
		}
		else if (emsg && src_addr && dst_addr && msg_info)
		{
#ifdef CONFIG_HIP_OPPORTUNISTIC

			HIP_DEBUG("Received rejected R1 packet from agent.\n");
			err = hip_for_each_opp(hip_handle_opp_reject, src_addr);
			HIP_IFEL(err, 0, "for_each_ha err.\n");
#endif
		}
#ifdef CONFIG_HIP_AGENT
		/*Store the accepted HIT info from agent*/
		uadb_info = hip_get_param(msg, HIP_PARAM_UADB_INFO);
		if (uadb_info)
		{
			HIP_DEBUG("Received User Agent accepted HIT info from agent.\n");
			hip_in6_ntop(&uadb_info->hitl, hit);
        	_HIP_DEBUG("Value: %s\n", hit);
        	add_cert_and_hits_to_db(uadb_info);
		}
#endif	/* CONFIG_HIP_AGENT */
	}

out_err:
	return err;
}

#ifdef CONFIG_HIP_AGENT
/**
 * add_cert_and_hits_to_db - Adds information recieved from the agent to
 * the daemon database
 * @param *uadb_info structure containing data sent by the agent
 * @return 0 on success, -1 on failure
 */
int add_cert_and_hits_to_db (struct hip_uadb_info *uadb_info)
{
	int err = 0 ;
	char insert_into[512];
	char hit[40];
	char hit2[40];
	char *file = HIP_CERT_DB_PATH_AND_NAME;

	HIP_IFE(!daemon_db, -1);
	hip_in6_ntop(&uadb_info->hitr, hit);
	hip_in6_ntop(&uadb_info->hitl, hit2);
	_HIP_DEBUG("Value: %s\n", hit);
	sprintf(insert_into, "INSERT INTO hits VALUES("
                        "'%s', '%s', '%s');",
                        hit2, hit, uadb_info->cert);
    err = hip_sqlite_insert_into_table(daemon_db, insert_into);

out_err:
	return (err) ;
}
#endif	/* CONFIG_HIP_AGENT */

int hip_sendto_firewall(const struct hip_common *msg){
#ifdef CONFIG_HIP_FIREWALL
        int n = 0;
	HIP_DEBUG("CONFIG_HIP_FIREWALL DEFINED AND STATUS IS %d\n", hip_get_firewall_status());
	struct sockaddr_in6 hip_firewall_addr;
	socklen_t alen = sizeof(hip_firewall_addr);

	bzero(&hip_firewall_addr, alen);
	hip_firewall_addr.sin6_family = AF_INET6;
	hip_firewall_addr.sin6_port = htons(HIP_FIREWALL_PORT);
	hip_firewall_addr.sin6_addr = in6addr_loopback;

	if (hip_get_firewall_status()) {
	        n = sendto(hip_firewall_sock, msg, hip_get_msg_total_len(msg),
			   0, &hip_firewall_addr, alen);
		return n;
	}
#else
	HIP_DEBUG("Firewall is disabled.\n");
	return 0;
#endif // CONFIG_HIP_FIREWALL
}


/**
 * Daemon main function.
 */
int hipd_main(int argc, char *argv[])
{
	int ch, killold = 0;
	//	char buff[HIP_MAX_NETLINK_PACKET];
	fd_set read_fdset;
	fd_set write_fdset;
	int foreground = 1, highest_descriptor = 0, s_net, err = 0, fix_alignment = 0;
	struct timeval timeout;

	struct msghdr sock_msg;
        /* The flushing is enabled by default. The reason for this is that
	   people are doing some very experimental features on some branches
	   that may crash the daemon and leave the SAs floating around to
	   disturb further base exchanges. Use -N flag to disable this. */
	int flush_ipsec = 1;


#ifdef CONFIG_HIP_PERFORMANCE
	int bench_set = 0;
	HIP_DEBUG("Creating perf set\n");
	perf_set = hip_perf_create(PERF_MAX);

	check_and_create_dir("results", DEFAULT_CONFIG_DIR_MODE);
	
	hip_perf_set_name(perf_set, PERF_I1_SEND, "results/PERF_I1_SEND.csv");
	hip_perf_set_name(perf_set, PERF_I1,"results/PERF_I1.csv");
	hip_perf_set_name(perf_set, PERF_R1,"results/PERF_R1.csv");
	hip_perf_set_name(perf_set, PERF_I2,"results/PERF_I2.csv");
	hip_perf_set_name(perf_set, PERF_R2,"results/PERF_R2.csv");
	hip_perf_set_name(perf_set, PERF_DH_CREATE,"results/PERF_DH_CREATE.csv");
	hip_perf_set_name(perf_set, PERF_SIGN,"results/PERF_SIGN.csv");
	hip_perf_set_name(perf_set, PERF_DSA_SIGN_IMPL,"results/PERF_DSA_SIGN_IMPL.csv");
	hip_perf_set_name(perf_set, PERF_VERIFY,"results/PERF_VERIFY.csv");
	hip_perf_set_name(perf_set, PERF_BASE,"results/PERF_BASE.csv");
	hip_perf_set_name(perf_set, PERF_ALL,"results/PERF_ALL.csv");
	hip_perf_set_name(perf_set, PERF_UPDATE_SEND,"results/PERF_UPDATE_SEND.csv");
	hip_perf_set_name(perf_set, PERF_VERIFY_UPDATE,"results/PERF_VERIFY_UPDATE.csv");
	hip_perf_set_name(perf_set, PERF_UPDATE_COMPLETE,"results/PERF_UPDATE_COMPLETE.csv");
	hip_perf_set_name(perf_set, PERF_HANDLE_UPDATE_ESTABLISHED,"results/PERF_HANDLE_UPDATE_ESTABLISHED.csv");
	hip_perf_set_name(perf_set, PERF_HANDLE_UPDATE_REKEYING,"results/PERF_HANDLE_UPDATE_REKEYING.csv");
	hip_perf_set_name(perf_set, PERF_UPDATE_FINISH_REKEYING,"results/PERF_UPDATE_FINISH_REKEYING.csv");
	hip_perf_set_name(perf_set, PERF_CLOSE_SEND,"results/PERF_CLOSE_SEND.csv");
	hip_perf_set_name(perf_set, PERF_HANDLE_CLOSE,"results/PERF_HANDLE_CLOSE.csv");
	hip_perf_set_name(perf_set, PERF_HANDLE_CLOSE_ACK,"results/PERF_HANDLE_CLOSE_ACK.csv");
	hip_perf_set_name(perf_set, PERF_HANDLE_UPDATE_1,"results/PERF_HANDLE_UPDATE_1.csv");
	hip_perf_set_name(perf_set, PERF_HANDLE_UPDATE_2,"results/PERF_HANDLE_UPDATE_2.csv");
	hip_perf_set_name(perf_set, PERF_CLOSE_COMPLETE,"results/PERF_CLOSE_COMPLETE.csv");
	hip_perf_set_name(perf_set, PERF_DSA_VERIFY_IMPL,"results/PERF_DSA_VERIFY_IMPL.csv");
	hip_perf_set_name(perf_set, PERF_RSA_VERIFY_IMPL,"results/PERF_RSA_VERIFY_IMPL.csv");
	hip_perf_set_name(perf_set, PERF_RSA_SIGN_IMPL,"results/PERF_RSA_SIGN_IMPL.csv");
	hip_perf_open(perf_set);
#endif

	int cc = 0, polling = 0;
	struct msghdr msg;

	/* default is long format */
	hip_set_logfmt(LOGFMT_LONG);

	/* Parse command-line options */
	while ((ch = getopt(argc, argv, ":bi:kNchaf")) != -1)
	{
		switch (ch)
		{
		case 'b':
			foreground = 0;
			break;
		case 'i':
			if(hip_netdev_white_list_add(optarg))
				HIP_INFO("Successfully added device <%s> to white list.\n",optarg);
			else
				HIP_DIE("Error adding device <%s> to white list. Dying...\n",optarg);	
		
			break;
		case 'k':
			killold = 1;
			break;
		case 'N':
			flush_ipsec = 0;
			break;
		case 'c':
			create_configs_and_exit = 1;
			break;
		case 'a':
			fix_alignment = 1;
			break;
		case 'f':
			HIP_INFO("Setting output format to short\n");
			hip_set_logfmt(LOGFMT_SHORT);
			break;
		case '?':
		case 'h':
		default:
			usage();
			return err;
		}
	}

	if(fix_alignment)
	{
		system("echo 3 > /proc/cpu/alignment");
		HIP_DEBUG("Setting alignment traps to 3(fix+ warn)\n");
	}

	/* Configuration is valid! Fork a daemon, if so configured */
	if (foreground)
	{
		hip_set_logtype(LOGTYPE_STDERR);
		HIP_DEBUG("foreground\n");
	}
	else
	{
		hip_set_logtype(LOGTYPE_SYSLOG);
		if (fork() > 0)
			return(0);
	}

	HIP_INFO("hipd pid=%d starting\n", getpid());
	time(&load_time);
	
	/* Default initialman sization function. */
	HIP_IFEL(hipd_init(flush_ipsec, killold), 1, "hipd_init() failed!\n");

	HIP_IFEL(create_configs_and_exit, 0,
		 "Configs created, exiting\n");

	highest_descriptor = maxof(9, hip_nl_route.fd, hip_raw_sock_input_v6,
				   hip_user_sock, hip_nl_ipsec.fd,
				   hip_raw_sock_input_v4, hip_nat_sock_input_udp,
				   hip_opendht_sock_fqdn, hip_opendht_sock_hit,
		                   hip_icmp_sock);

	/* Allocate user message. */
	HIP_IFE(!(hipd_msg = hip_msg_alloc()), 1);
        HIP_IFE(!(hipd_msg_v4 = hip_msg_alloc()), 1);
	HIP_DEBUG("Daemon running. Entering select loop.\n");
	/* Enter to the select-loop */
	HIP_DEBUG_GL(HIP_DEBUG_GROUP_INIT,
		     HIP_DEBUG_LEVEL_INFORMATIVE,
		     "Hipd daemon running.\n"
		     "Starting select loop.\n");
	hipd_set_state(HIPD_STATE_EXEC);
	while (hipd_get_state() != HIPD_STATE_CLOSED)
	{
		/* prepare file descriptor sets */
	        if (hip_opendht_inuse == SO_HIP_DHT_ON) {
                        FD_ZERO(&write_fdset);
                        if (hip_opendht_fqdn_sent == STATE_OPENDHT_WAITING_CONNECT)
                                FD_SET(hip_opendht_sock_fqdn, &write_fdset);
                        if (hip_opendht_hit_sent == STATE_OPENDHT_WAITING_CONNECT)
                                FD_SET(hip_opendht_sock_hit, &write_fdset);
		}
		FD_ZERO(&read_fdset);
		FD_SET(hip_nl_route.fd, &read_fdset);
		FD_SET(hip_raw_sock_input_v6, &read_fdset);
		FD_SET(hip_raw_sock_input_v4, &read_fdset);
		FD_SET(hip_nat_sock_input_udp, &read_fdset);
		FD_SET(hip_user_sock, &read_fdset);
		FD_SET(hip_nl_ipsec.fd, &read_fdset);
		FD_SET(hip_icmp_sock, &read_fdset);
		/* FD_SET(hip_firewall_sock, &read_fdset); */
		hip_firewall_sock = hip_user_sock;

		if (hip_opendht_fqdn_sent == STATE_OPENDHT_WAITING_ANSWER)
			FD_SET(hip_opendht_sock_fqdn, &read_fdset);
		if (hip_opendht_hit_sent == STATE_OPENDHT_WAITING_ANSWER)
			FD_SET(hip_opendht_sock_hit, &read_fdset);

		timeout.tv_sec = HIP_SELECT_TIMEOUT;
		timeout.tv_usec = 0;

		//HIP_DEBUG("select loop value hip_raw_socket_v4 = %d \n",hip_raw_sock_v4);
		/* wait for socket activity */
	
		/* If DHT is on have to use write sets for asynchronic communication */
		if (hip_opendht_inuse == SO_HIP_DHT_ON) 
		{
			err = select((highest_descriptor + 1), &read_fdset,
                                               &write_fdset, NULL, &timeout);
		}
		else
		{
			err = select((highest_descriptor + 1), &read_fdset,
                                               NULL, NULL, &timeout);
		}

		if (err < 0) 
		{
			HIP_ERROR("select() error: %s.\n", strerror(errno));
			goto to_maintenance;
		} else if (err == 0) 
		{
			/* idle cycle - select() timeout */
			_HIP_DEBUG("Idle.\n");
			goto to_maintenance;
		}
#ifdef CONFIG_HIP_PERFORMANCE
		if(bench_set){ //1 = true; 0 = false
			HIP_DEBUG("Stop and write PERF_ALL\n");
			hip_perf_stop_benchmark(perf_set, PERF_ALL);
			hip_perf_write_benchmark(perf_set, PERF_ALL);
			bench_set  = 0;
		}
#endif

                 /* see bugzilla bug id 392 to see why */
                if (FD_ISSET(hip_raw_sock_input_v6, &read_fdset) &&
                    FD_ISSET(hip_raw_sock_input_v4, &read_fdset)) {
                    int type, err_v6 = 0, err_v4 = 0;
                    struct in6_addr saddr, daddr;
                    struct in6_addr saddr_v4, daddr_v4;
                    hip_portpair_t pkt_info;
                    HIP_DEBUG("Receiving messages on raw HIP from IPv6/HIP and IPv4/HIP\n");
                    hip_msg_init(hipd_msg);
                    hip_msg_init(hipd_msg_v4);
                    err_v4 = hip_read_control_msg_v4(hip_raw_sock_input_v4, hipd_msg_v4,
                                                     &saddr_v4, &daddr_v4,
                                                     &pkt_info, IPV4_HDR_SIZE);
                    err_v6 = hip_read_control_msg_v6(hip_raw_sock_input_v6, hipd_msg,
                                                     &saddr, &daddr, &pkt_info, 0);
                    if (err_v4 > -1) {
                        type = hip_get_msg_type(hipd_msg_v4);
                        if (type == HIP_R2) {
				err = hip_receive_control_packet(hipd_msg_v4, &saddr_v4,
                                                             &daddr_v4, &pkt_info, 1);
                            if (err) HIP_ERROR("hip_receive_control_packet()!\n");
                            err = hip_receive_control_packet(hipd_msg, &saddr, &daddr,
                                                             &pkt_info, 1);
                            if (err) HIP_ERROR("hip_receive_control_packet()!\n");
                        } else {
                            err = hip_receive_control_packet(hipd_msg, &saddr, &daddr,
                                                             &pkt_info, 1);
                            if (err) HIP_ERROR("hip_receive_control_packet()!\n");
                            err = hip_receive_control_packet(hipd_msg_v4, &saddr_v4,
                                                             &daddr_v4, &pkt_info, 1);
                            if (err) HIP_ERROR("hip_receive_control_packet()!\n");
                        }
                    }
                } else {
                    if (FD_ISSET(hip_raw_sock_input_v6, &read_fdset)) {
#ifdef CONFIG_HIP_PERFORMANCE
			HIP_DEBUG("Start PERF_ALL\n");
			bench_set = 1; //1 = true; 0 = false
			hip_perf_start_benchmark(perf_set, PERF_ALL);
#endif
			
                        /* Receiving of a raw HIP message from IPv6 socket. */
			struct in6_addr saddr, daddr;
			hip_portpair_t pkt_info;
			HIP_DEBUG("Receiving a message on raw HIP from "\
				  "IPv6/HIP socket (file descriptor: %d).\n",
				  hip_raw_sock_input_v6);
			hip_msg_init(hipd_msg);
			if (hip_read_control_msg_v6(hip_raw_sock_input_v6, hipd_msg,
			                            &saddr, &daddr, &pkt_info, 0)) {
                            HIP_ERROR("Reading network msg failed\n");
			} else {
                            err = hip_receive_control_packet(hipd_msg, &saddr, &daddr, &pkt_info, 1);
                            if (err) HIP_ERROR("hip_receive_control_packet()!\n");
			}
                    }

                    if (FD_ISSET(hip_raw_sock_input_v4, &read_fdset)){
		        HIP_DEBUG("HIP RAW SOCKET\n");
			/* Receiving of a raw HIP message from IPv4 socket. */
			struct in6_addr saddr, daddr;
			hip_portpair_t pkt_info;
			HIP_DEBUG("Receiving a message on raw HIP from "\
				  "IPv4/HIP socket (file descriptor: %d).\n",
				  hip_raw_sock_input_v4);
			hip_msg_init(hipd_msg);
			HIP_DEBUG("Getting a msg on v4\n");
			/* Assuming that IPv4 header does not include any
			   options */
			if (hip_read_control_msg_v4(hip_raw_sock_input_v4, hipd_msg,
			                            &saddr, &daddr, &pkt_info, IPV4_HDR_SIZE)) {
                            HIP_ERROR("Reading network msg failed\n");
			} else {
                            err = hip_receive_control_packet(hipd_msg, &saddr, &daddr, &pkt_info, 1);
                            if (err) HIP_ERROR("hip_receive_control_packet()!\n");
			}

                    }
                }


		if (FD_ISSET(hip_icmp_sock, &read_fdset))
		{
			HIP_IFEL(hip_icmp_recvmsg(hip_icmp_sock), -1,
				 "Failed to recvmsg from ICMPv6\n");
		}

		if (FD_ISSET(hip_nat_sock_input_udp, &read_fdset))
		{
			/* Data structures for storing the source and
			   destination addresses and ports of the incoming
			   packet. */
			struct in6_addr saddr, daddr;
			hip_portpair_t pkt_info;

			/* Receiving of a UDP message from NAT socket. */
			HIP_DEBUG("Receiving a message on UDP from NAT "\
				  "socket (file descriptor: %d).\n",
				  hip_nat_sock_input_udp);

			/* Initialization of the hip_common header struct. We'll
			   store the HIP header data here. */
			hip_msg_init(hipd_msg);

			/* Read in the values to hip_msg, saddr, daddr and
			   pkt_info. */
        		/* if ( hip_read_control_msg_v4(hip_nat_sock_udp, hipd_msg,&saddr, &daddr,&pkt_info, 0) ) */
			err = hip_read_control_msg_v4(hip_nat_sock_input_udp, hipd_msg,&saddr, &daddr,&pkt_info, HIP_UDP_ZERO_BYTES_LEN);
			if (err)
			{
                                HIP_ERROR("Reading network msg failed\n");


				/* If the values were read in succesfully, we
				   do the UDP specific stuff next. */
                        }
			else
			{
			   err =  hip_receive_udp_control_packet(hipd_msg, &saddr, &daddr, &pkt_info);
                        }

		}
	
		if (FD_ISSET(hip_user_sock, &read_fdset))
		{
			/* Receiving of a message from user socket. */
			struct sockaddr_storage app_src;

			HIP_DEBUG("Receiving user message.\n");

			hip_msg_init(hipd_msg);
			
			if (hip_read_user_control_msg(hip_user_sock, hipd_msg, &app_src)) {
				HIP_ERROR("Reading user msg failed\n");
			}
			else {
				err = hip_handle_user_msg(hipd_msg, &app_src);
			}
		}
#ifdef CONFIG_HIP_OPENDHT
                /* DHT SOCKETS HANDLING */
                if (hip_opendht_inuse == SO_HIP_DHT_ON && hip_opendht_sock_fqdn != -1) {
                        if (FD_ISSET(hip_opendht_sock_fqdn, &read_fdset) &&
                            FD_ISSET(hip_opendht_sock_fqdn, &write_fdset) &&
                            (hip_opendht_inuse == SO_HIP_DHT_ON)) {
                                /* Error with the connect */
                                HIP_ERROR("Error OpenDHT socket is readable and writable\n");
                        } else if (FD_ISSET(hip_opendht_sock_fqdn, &write_fdset)) {
                                hip_opendht_fqdn_sent = STATE_OPENDHT_START_SEND;
                        }
                        if (FD_ISSET(hip_opendht_sock_fqdn, &read_fdset) &&
                            (hip_opendht_inuse == SO_HIP_DHT_ON)) {
                                /* Receive answer from openDHT FQDN->HIT mapping */
                                if (hip_opendht_fqdn_sent == STATE_OPENDHT_WAITING_ANSWER) {
                                        memset(opendht_response, '\0', sizeof(opendht_response));
                                        opendht_error = opendht_read_response(hip_opendht_sock_fqdn,
                                                                              opendht_response);
                                        if (opendht_error == -1) {
                                                HIP_DEBUG("Put was unsuccesfull \n");
                                                hip_opendht_error_count++;
                                                HIP_DEBUG("DHT error count now %d/%d.\n",
                                                          hip_opendht_error_count, OPENDHT_ERROR_COUNT_MAX);
                                        }
                                        else
                                                HIP_DEBUG("Put was success (FQDN->HIT)\n");

                                        close(hip_opendht_sock_fqdn);
                                        hip_opendht_sock_fqdn = 0;
                                        hip_opendht_sock_fqdn = init_dht_gateway_socket_gw(hip_opendht_sock_fqdn, opendht_serving_gateway);
                                        hip_opendht_fqdn_sent = STATE_OPENDHT_IDLE;
                                        opendht_error = 0;
                                }
                        }
                        if (FD_ISSET(hip_opendht_sock_hit, &read_fdset) &&
                            FD_ISSET(hip_opendht_sock_hit, &write_fdset) &&
                            (hip_opendht_inuse == SO_HIP_DHT_ON)) {
                                /* Error with the connect */
                                HIP_ERROR("Error OpenDHT socket is readable and writable\n");
                        } else if (FD_ISSET(hip_opendht_sock_hit, &write_fdset)) {
                                hip_opendht_hit_sent = STATE_OPENDHT_START_SEND;
                        }
                        if ((FD_ISSET(hip_opendht_sock_hit, &read_fdset)) &&
                            (hip_opendht_inuse == SO_HIP_DHT_ON)) {
                                /* Receive answer from openDHT HIT->IP mapping */
                                if (hip_opendht_hit_sent == STATE_OPENDHT_WAITING_ANSWER) {
                                        memset(opendht_response, '\0', sizeof(opendht_response));
                                        opendht_error = opendht_read_response(hip_opendht_sock_hit,
                                                                              opendht_response);
                                        if (opendht_error == -1) {
                                                HIP_DEBUG("Put was unsuccesfull \n");
                                                hip_opendht_error_count++;
                                                HIP_DEBUG("DHT error count now %d/%d.\n",
                                                          hip_opendht_error_count, OPENDHT_ERROR_COUNT_MAX);
                                        }
                                        else
                                                HIP_DEBUG("Put was success (HIT->IP)\n");
                                        close(hip_opendht_sock_hit);
                                        hip_opendht_sock_hit = 0;
                                        hip_opendht_sock_hit = init_dht_gateway_socket_gw(hip_opendht_sock_hit, opendht_serving_gateway);
                                        hip_opendht_hit_sent = STATE_OPENDHT_IDLE;
                                        opendht_error= 0;
                                }
                        }
                }
#endif	/* CONFIG_HIP_OPENDHT */
                /* END DHT SOCKETS HANDLING */

		if (FD_ISSET(hip_nl_ipsec.fd, &read_fdset))
		{
			/* Something on IF and address event netlink socket,
			   fetch it. */
			HIP_DEBUG("netlink receive\n");
			if (hip_netlink_receive(&hip_nl_ipsec,
						hip_netdev_event, NULL))
				HIP_ERROR("Netlink receiving failed\n");
		}

		if (FD_ISSET(hip_nl_route.fd, &read_fdset))
		{
			/* Something on IF and address event netlink socket,
			   fetch it. */
			HIP_DEBUG("netlink route receive\n");
			if (hip_netlink_receive(&hip_nl_route,
						hip_netdev_event, NULL))
				HIP_ERROR("Netlink receiving failed\n");
		}

		if (FD_ISSET(hip_nl_generic.fd, &read_fdset))
		{
			HIP_DEBUG("netlink generic receive\n");
			if (hip_netlink_receive(&hip_nl_generic,
						hip_handle_netlink_msg, NULL))
				HIP_ERROR("Netlink receiving failed\n");
		}

to_maintenance:
		err = periodic_maintenance();
		if (err)
		{
			HIP_ERROR("Error (%d) ignoring. %s\n", err,
				  ((errno) ? strerror(errno) : ""));
			err = 0;
		}
	}

out_err:
	/* free allocated resources */
	hip_exit(err);

	HIP_INFO("hipd pid=%d exiting, retval=%d\n", getpid(), err);

	return err;
}


int main(int argc, char *argv[])
{
	int err = 0;
	uid_t euid;

	euid = geteuid();
	HIP_IFEL((euid != 0), -1, "hipd must be started as root\n");			// We need to recreate the NAT UDP sockets to bind to the new port.

	HIP_IFE(hipd_main(argc, argv), -1);
	if (hipd_get_flag(HIPD_FLAG_RESTART))
	{
		HIP_INFO(" !!!!! HIP DAEMON RESTARTING !!!!! \n");
		hip_handle_exec_application(0, EXEC_LOADLIB_NONE, argc, argv);
	}

out_err:
	return err;
}
<|MERGE_RESOLUTION|>--- conflicted
+++ resolved
@@ -147,15 +147,13 @@
  * It will not use if hip_use_userspace_ipsec = 0. Added By Tao Wan
  */
 int hip_use_userspace_ipsec = 0;
-int hip_use_userspace_data_packet_mode = 0 ;   //Prabhu  Data Packet mode supprt
+
+int hip_use_userspace_data_packet_mode = 0 ;   //Prabhu  Data Packet mode support
+
+int esp_prot_active = 0;
 int esp_prot_num_transforms = 0;
-<<<<<<< HEAD
 uint8_t esp_prot_transforms[MAX_NUM_TRANSFORMS];
 long esp_prot_num_parallel_hchains = 0;
-=======
-uint8_t esp_prot_transforms[NUM_TRANSFORMS];
-int esp_prot_num_parallel_hchains = 0;
->>>>>>> bec654d2
 
 int hip_shotgun_status = SO_HIP_SHOTGUN_OFF;
 
