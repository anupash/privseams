
/*
 * This program is free software; you can redistribute it and/or modify
 * it under the terms of the GNU General Public License as published by
 * the Free Software Foundation; either version 2 of the License, or
 * (at your option) any later version.
 *
 * This program is distributed in the hope that it will be useful,
 * but WITHOUT ANY WARRANTY; without even the implied warranty of
 * MERCHANTABILITY or FITNESS FOR A PARTICULAR PURPOSE.  See the
 * GNU General Public License for more details.
 */

#include "hipd.h" 

/* Defined as a global just to allow freeing in exit(). Do not use outside
   of this file! */
struct hip_common *hipd_msg = NULL;

int hip_blind_status = 0; /* Blind status */

/* For receiving of HIP control messages */
int hip_raw_sock_v6 = 0;
int hip_raw_sock_v4 = 0;
/** File descriptor of the socket used for hip control packet NAT traversal on
    UDP/IPv4. */
int hip_nat_sock_udp = 0;
/** Specifies the NAT status of the daemon. This value indicates if the current
    machine is behind a NAT. */
int hip_nat_status = 0;

/* Communication interface to userspace apps (hipconf etc) */
int hip_user_sock = 0;
struct sockaddr_un hip_user_addr;

/* For receiving netlink IPsec events (acquire, expire, etc) */
struct rtnl_handle hip_nl_ipsec = { 0 };

/* For getting/setting routes and adding HITs (it was not possible to use
   nf_ipsec for this purpose). */
struct rtnl_handle hip_nl_route = { 0 };

int hip_agent_sock = 0, hip_agent_status = 0;
struct sockaddr_un hip_agent_addr;

int hip_firewall_sock = 0;
struct sockaddr_un hip_firewall_addr;

/* 
For uploading and downloading openDHT mappings 
Used also from maintenance.c register_to_dht()
*/
int hip_opendht_sock_fqdn = 0; /* FQDN->HIT mapping */
int hip_opendht_sock_hit = 0; /* HIT->IP mapping */
int hip_opendht_fqdn_sent = 0;
int hip_opendht_hit_sent = 0;
int opendht_error = 0;
char opendht_response[1024];
struct addrinfo opendht_serving_gateway;
int opendht_serving_gateway_flag;

/* We are caching the IP addresses of the host here. The reason is that during
   in hip_handle_acquire it is not possible to call getifaddrs (it creates
   a new netlink socket and seems like only one can be open per process).
   Feel free to experiment by porting the required functionality from
   iproute2/ip/ipaddrs.c:ipaddr_list_or_flush(). It would make these global
   variable and most of the functions referencing them unnecessary -miika */
int address_count;
struct list_head addresses;

time_t load_time;

#ifdef CONFIG_HIP_HI3
char *i3_config = NULL;
#endif

void usage() {
	fprintf(stderr, "HIPL Daemon %.2f\n", HIPL_VERSION);
        fprintf(stderr, "Usage: hipd [options]\n\n");
	fprintf(stderr, "  -b run in background\n");
#ifdef CONFIG_HIP_HI3
	fprintf(stderr, "  -3 <i3 client configuration file>\n");
#endif
	fprintf(stderr, "\n");
}

int hip_sendto(const struct hip_common *msg, const struct sockaddr_un *dst){
        int n = 0;
        HIP_DEBUG("hip_sendto() invoked.\n");
        n = sendto(hip_user_sock, msg, hip_get_msg_total_len(msg),
                   0,(struct sockaddr *)dst, sizeof(struct sockaddr_un));
        return n;
}

/**
 * Receive message from agent socket.
 */
int hip_sock_recv_agent(void)
{
	int n, err;
	socklen_t alen;
	hip_hdr_type_t msg_type;
	err = 0;
	
	HIP_DEBUG("Receiving a message from agent socket "\
				"(file descriptor: %d).\n", hip_agent_sock);

	bzero(&hip_agent_addr, sizeof(hip_agent_addr));
	alen = sizeof(hip_agent_addr);
	n = recvfrom(hip_agent_sock, hipd_msg, sizeof(struct hip_common), MSG_PEEK,
	             (struct sockaddr *)&hip_agent_addr, &alen);
	HIP_IFEL(n < 0, 0, "recvfrom() failed on agent socket.\n");
	bzero(&hip_agent_addr, sizeof(hip_agent_addr));
	alen = sizeof(hip_agent_addr);
	n = recvfrom(hip_agent_sock, hipd_msg, hip_get_msg_total_len(hipd_msg), 0,
	             (struct sockaddr *) &hip_agent_addr, &alen);
	HIP_IFEL(n < 0, 0, "recvfrom() failed on agent socket.\n");
	HIP_DEBUG("Received %d bytes from agent.\n", n);

	msg_type = hip_get_msg_type(hipd_msg);
	
	if (msg_type == HIP_AGENT_PING)
	{
		memset(hipd_msg, 0, sizeof(struct hip_common));
		hip_build_user_hdr(hipd_msg, HIP_AGENT_PING_REPLY, 0);
		alen = sizeof(hip_agent_addr);
		n = sendto(hip_agent_sock, hipd_msg, sizeof(struct hip_common),
		           0, (struct sockaddr *) &hip_agent_addr, alen);
		HIP_IFEL(n < 0, 0, "sendto() failed on agent socket.\n");

		if (err == 0)
		{
			HIP_DEBUG("HIP agent ok.\n");
			if (hip_agent_status == 0)
			{
				hip_agent_add_lhits();
			}
			hip_agent_status = 1;
		}
	}
	else if (msg_type == HIP_AGENT_QUIT)
	{
		HIP_DEBUG("Agent quit.\n");
		hip_agent_status = 0;
	}
	else if (msg_type == HIP_R1 || msg_type == HIP_I1)
	{
		struct hip_common *emsg;
		struct in6_addr *src_addr, *dst_addr;
		hip_portpair_t *msg_info;
		void *reject;

		emsg = hip_get_param_contents(hipd_msg, HIP_PARAM_ENCAPS_MSG);
		src_addr = hip_get_param_contents(hipd_msg, HIP_PARAM_SRC_ADDR);
		dst_addr = hip_get_param_contents(hipd_msg, HIP_PARAM_DST_ADDR);
		msg_info = hip_get_param_contents(hipd_msg, HIP_PARAM_PORTPAIR);
		reject = hip_get_param(hipd_msg, HIP_PARAM_AGENT_REJECT);

		if (emsg && src_addr && dst_addr && msg_info && !reject)
		{
			HIP_DEBUG("Received accepted I1/R1 packet from agent.\n");
			hip_receive_control_packet(emsg, src_addr, dst_addr, msg_info, 0);
		}
		else if (emsg && src_addr && dst_addr && msg_info)
		{
			HIP_DEBUG("Received rejected R1 packet from agent.\n");
			err = hip_for_each_opp(hip_handle_opp_reject, src_addr);
			HIP_IFEL(err, 0, "for_each_ha err.\n");
		}
	}
	
out_err:
	return err;
}


/**
 * Receive message from firewall socket.
 */
int hip_sock_recv_firewall(void)
{
	int n, err;
	socklen_t alen;
	err = 0;
	hip_hdr_type_t msg_type;

	HIP_DEBUG("Receiving a message from firewall socket "
	          "(file descriptor: %d).\n",
	          hip_firewall_sock);
	
	bzero(&hip_firewall_addr, sizeof(hip_firewall_addr));
	alen = sizeof(hip_firewall_addr);
	n = recvfrom(hip_firewall_sock, hipd_msg, sizeof(struct hip_common), 0,
	             (struct sockaddr *) &hip_firewall_addr, &alen);
	HIP_IFEL(n < 0, 0, "recvfrom() failed on agent socket.\n");
	
	msg_type = hip_get_msg_type(hipd_msg);
	
	if (msg_type == HIP_FIREWALL_PING)
	{
		HIP_DEBUG("Received ping from firewall\n");
		memset(hipd_msg, 0, sizeof(struct hip_common));
		hip_build_user_hdr(hipd_msg, HIP_FIREWALL_PING_REPLY, 0);
		alen = sizeof(hip_firewall_addr);                    
		n = hip_sendto(hipd_msg, &hip_firewall_addr);
		HIP_IFEL(n < 0, 0, "sendto() failed on agent socket.\n");

		if (err == 0)
		{
			HIP_DEBUG("HIP firewall ok.\n");
			if (hip_firewall_status == 0)
			{
				// TODO: initializing of firewall needed?
				HIP_DEBUG("First ping\n");
			}
			hip_firewall_status = 1;
		}
		
		if (hip_services_is_active(HIP_ESCROW_SERVICE))
			HIP_DEBUG("Escrow service is now active.\n");

		if (hip_firewall_is_alive())
			hip_firewall_set_escrow_active(1);
	}
	else if (msg_type == HIP_FIREWALL_QUIT)
	{
		HIP_DEBUG("Firewall quit.\n");
		hip_firewall_status = 0;
	}

out_err:
	return err;
}


/*int hip_sendto_firewall(const struct hip_common *msg){
#ifdef CONFIG_HIP_FIREWALL
	if (hip_get_firewall_status()) {
		int n = 0;
		n = sendto(hip_firewall_sock, msg, hip_get_msg_total_len(msg),
		   0, (struct sockaddr *)&hip_firewall_addr, sizeof(struct sockaddr_un));
		return n;
	}
#else
	HIP_DEBUG("Firewall is disabled.\n");
	return 0;
#endif // CONFIG_HIP_FIREWALL
}*/

int main(int argc, char *argv[])
{
	int ch;
	char buff[HIP_MAX_NETLINK_PACKET];
#ifdef CONFIG_HIP_HI3
	char *i3_config = NULL;
#endif
	fd_set read_fdset;
	int foreground = 1, highest_descriptor = 0, s_net, err = 0;
	struct timeval timeout;
	struct hip_work_order ping;

	struct msghdr sock_msg;
        /* The flushing is enabled by default. The reason for this is that
	   people are doing some very experimental features on some branches
	   that may crash the daemon and leave the SAs floating around to
	   disturb further base exchanges. Use -N flag to disable this. */
	int flush_ipsec = 1;

	/* Parse command-line options */
	while ((ch = getopt(argc, argv, "b")) != -1)
	{		
		switch (ch)
		{
		case 'b':
			foreground = 0;
			break;
#ifdef CONFIG_HIP_HI3
		case '3':
			i3_config = strdup(optarg);
			break;
#endif
		case 'N':
			flush_ipsec = 0;
			break;
		case '?':
		case 'h':
		default:
			usage();
			return err;
		}
	}

#ifdef CONFIG_HIP_HI3
	/* Note that for now the Hi3 host identities are not loaded in. */
	HIP_IFEL(!i3_config, 1,
		 "Please do pass a valid i3 configuration file.\n");
#endif
	
	hip_set_logfmt(LOGFMT_LONG);

	/* Configuration is valid! Fork a daemon, if so configured */
	if (foreground)
	{
		printf("foreground\n");
		hip_set_logtype(LOGTYPE_STDERR);
	}
	else
	{
		if (fork() > 0) return(0);
		hip_set_logtype(LOGTYPE_SYSLOG);
	}

	HIP_INFO("hipd pid=%d starting\n", getpid());
	time(&load_time);
	
	/* Default initialization function. */
	HIP_IFEL(hipd_init(flush_ipsec), 1, "hipd_init() failed!\n");

	highest_descriptor = maxof(10, hip_nl_route.fd, hip_raw_sock_v6,
				   hip_user_sock, hip_nl_ipsec.fd,
				   hip_agent_sock, hip_raw_sock_v4,
				   hip_nat_sock_udp, hip_firewall_sock,
                                   hip_opendht_sock_fqdn, hip_opendht_sock_hit);

	/* Allocate user message. */
	HIP_IFE(!(hipd_msg = hip_msg_alloc()), 1);
	HIP_DEBUG("Daemon running. Entering select loop.\n");
	/* Enter to the select-loop */
	HIP_DEBUG_GL(HIP_DEBUG_GROUP_INIT, 
		     HIP_DEBUG_LEVEL_INFORMATIVE,
		     "Hipd daemon running.\n"
		     "Starting select loop.\n");
	hipd_set_state(HIPD_STATE_EXEC);
	while (hipd_get_state() != HIPD_STATE_CLOSED)
	{
		/* prepare file descriptor sets */
		FD_ZERO(&read_fdset);
		FD_SET(hip_nl_route.fd, &read_fdset);
		FD_SET(hip_raw_sock_v6, &read_fdset);
		FD_SET(hip_raw_sock_v4, &read_fdset);
		FD_SET(hip_nat_sock_udp, &read_fdset);
		FD_SET(hip_user_sock, &read_fdset);
		FD_SET(hip_nl_ipsec.fd, &read_fdset);
		FD_SET(hip_agent_sock, &read_fdset);
		FD_SET(hip_firewall_sock, &read_fdset);
		if (hip_opendht_fqdn_sent == 1)
		{
			FD_SET(hip_opendht_sock_fqdn, &read_fdset);
		}
		if (hip_opendht_hit_sent == 1)
		{
			FD_SET(hip_opendht_sock_hit, &read_fdset);
		}
		timeout.tv_sec = HIP_SELECT_TIMEOUT;
		timeout.tv_usec = 0;

		/*  XX FIXME: it is possible to have several FDs in
		    SELECT open at the same time. Currently only one is
		    handled and the rest are discarded. */
		
		_HIP_DEBUG("select loop\n");
		/* wait for socket activity */
		if ((err = HIPD_SELECT((highest_descriptor + 1), &read_fdset, 
				       NULL, NULL, &timeout)) < 0)
		{
			HIP_ERROR("select() error: %s.\n", strerror(errno));
                        goto to_maintenance;

		}
		else if (err == 0)
		{
			/* idle cycle - select() timeout */
			_HIP_DEBUG("Idle.\n");
			goto to_maintenance;
		} 

		if (FD_ISSET(hip_raw_sock_v6, &read_fdset))
		{
			/* Receiving of a raw HIP message from IPv6 socket. */
			struct in6_addr saddr, daddr;
			hip_portpair_t pkt_info;

			HIP_DEBUG("Receiving a message on raw HIP from "\
				  "IPv6/HIP socket (file descriptor: %d).\n",
				  hip_raw_sock_v6);
			
			hip_msg_init(hipd_msg);
		
			if (hip_read_control_msg_v6(hip_raw_sock_v6, hipd_msg,
			                            &saddr, &daddr, &pkt_info, 0))
			{
				HIP_ERROR("Reading network msg failed\n");
			}
			else
			{
				err = hip_receive_control_packet(hipd_msg, &saddr, &daddr, &pkt_info, 1);
				if (err) HIP_ERROR("hip_receive_control_packet()!\n");
			}
		}

		if (FD_ISSET(hip_raw_sock_v4, &read_fdset))
		{
			/* Receiving of a raw HIP message from IPv4 socket. */
			struct in6_addr saddr, daddr;
			hip_portpair_t pkt_info;

			HIP_DEBUG("Receiving a message on raw HIP from "\
				  "IPv4/HIP socket (file descriptor: %d).\n",
				  hip_raw_sock_v4);

			hip_msg_init(hipd_msg);
			HIP_DEBUG("Getting a msg on v4\n");

			/* Assuming that IPv4 header does not include any
			   options */
			if (hip_read_control_msg_v4(hip_raw_sock_v4, hipd_msg,
			                            &saddr, &daddr, &pkt_info, IPV4_HDR_SIZE))
			{
				HIP_ERROR("Reading network msg failed\n");
			}
			else
			{
				err = hip_receive_control_packet(hipd_msg, &saddr, &daddr, &pkt_info, 1);
				if (err) HIP_ERROR("hip_receive_control_packet()!\n");
			}

		}

		if (FD_ISSET(hip_nat_sock_udp, &read_fdset))
		{
			/* Data structures for storing the source and
			   destination addresses and ports of the incoming
			   packet. */
			struct in6_addr saddr, daddr;
			hip_portpair_t pkt_info;

			/* Receiving of a UDP message from NAT socket. */
			HIP_DEBUG("Receiving a message on UDP from NAT "\
				  "socket (file descriptor: %d).\n",
				  hip_nat_sock_udp);
			
			/* Initialization of the hip_common header struct. We'll
			   store the HIP header data here. */
			hip_msg_init(hipd_msg);
			
			/* Read in the values to hip_msg, saddr, daddr and
			   pkt_info. */
        		if (hip_read_control_msg_v4(hip_nat_sock_udp, hipd_msg,
						    &saddr, &daddr,
						    &pkt_info, 0)) {
                                HIP_ERROR("Reading network msg failed\n");
				/* If the values were read in succesfully, we
				   do the UDP specific stuff next. */
                        } else {
				err =  hip_receive_udp_control_packet(
					hipd_msg, &saddr, &daddr, &pkt_info);
                        }

		}

		if (FD_ISSET(hip_user_sock, &read_fdset))
		{
			/* Receiving of a message from user socket. */
			struct sockaddr_un app_src;
			HIP_DEBUG("Receiving user message.\n");
			hip_msg_init(hipd_msg);

			HIP_DEBUG("Receiving a message from user socket "\
				  "(file descriptor: %d).\n",
				  hip_user_sock);

			if (hip_read_user_control_msg(hip_user_sock, hipd_msg, &app_src))
				HIP_ERROR("Reading user msg failed\n");
			else err = hip_handle_user_msg(hipd_msg, &app_src);
		}

		if (FD_ISSET(hip_opendht_sock_fqdn, &read_fdset))
		{
			/* Receive answer from openDHT FQDN->HIT mapping */
#ifdef CONFIG_HIP_OPENDHT
			if (hip_opendht_fqdn_sent == 1) 
			{
				memset(opendht_response, '\0', sizeof(opendht_response));
				opendht_error = opendht_read_response(hip_opendht_sock_fqdn, 
				                                      opendht_response); 
				if (opendht_error == -1)
					HIP_DEBUG("Put was unsuccesfull (FQDN->HIT)\n");
				else 
					HIP_DEBUG("Put was success (FQDN->HIT)\n");
				
				close(hip_opendht_sock_fqdn);
				hip_opendht_sock_fqdn = init_dht_gateway_socket(hip_opendht_sock_fqdn);
				hip_opendht_fqdn_sent = 0;
				opendht_error = 0;
			}
#endif
		} 

		if (FD_ISSET(hip_opendht_sock_hit, &read_fdset))
		{
#ifdef CONFIG_HIP_OPENDHT
			/* Receive answer from openDHT HIT->IP mapping */
			if (hip_opendht_hit_sent == 1) 
			{
				memset(opendht_response, '\0', sizeof(opendht_response));
				opendht_error = opendht_read_response(hip_opendht_sock_hit, 
				                                      opendht_response); 
				if (opendht_error == -1)
					HIP_DEBUG("Put was unsuccesfull (HIT->IP)\n");
				else 
					HIP_DEBUG("Put was success (HIT->IP)\n");
				close(hip_opendht_sock_hit);
				hip_opendht_sock_hit = init_dht_gateway_socket(hip_opendht_sock_hit);
				hip_opendht_hit_sent = 0;
				opendht_error= 0;
			}
#endif
		} 

		if (FD_ISSET(hip_agent_sock, &read_fdset))
		{
			err = hip_sock_recv_agent();
			if (err) HIP_ERROR("Receiving packet from agent socket failed!\n");
		}
 
<<<<<<< HEAD
		if (FD_ISSET(hip_firewall_sock, &read_fdset))
		{
			err = hip_sock_recv_firewall();
			if (err) HIP_ERROR("Receiving packet from firewall socket failed!\n");
=======
		if (FD_ISSET(hip_firewall_sock, &read_fdset)) {
			/* Receiving of a message from firewall socket. */
			HIP_DEBUG("Receiving a message from firewall socket "\
				  "(file descriptor: %d).\n",
				  hip_firewall_sock);
			int n;
			socklen_t alen;
			err = 0;
			hip_hdr_type_t msg_type;
			
			bzero(&hip_firewall_addr, sizeof(hip_firewall_addr));
			alen = sizeof(hip_firewall_addr);
			n = recvfrom(hip_firewall_sock, hipd_msg, sizeof(struct hip_common), 0,
			             (struct sockaddr *) &hip_firewall_addr, &alen);
			if (n < 0)
			{
				HIP_ERROR("Recvfrom() failed.\n");
				err = -1;
				continue;
			}
			
			msg_type = hip_get_msg_type(hipd_msg);
			
			if (msg_type == HIP_FIREWALL_PING)
			{
				HIP_DEBUG("Received ping from firewall\n");
				memset(hipd_msg, 0, sizeof(struct hip_common));
				hip_build_user_hdr(hipd_msg,
						   HIP_FIREWALL_PING_REPLY, 0);
				alen = sizeof(hip_firewall_addr);
				n = hip_sendto(hipd_msg, &hip_firewall_addr);
				if (n < 0)
				{
					HIP_ERROR("Sendto() failed.\n");
					err = -1;
					continue;
				}

				if (err == 0)
				{
					HIP_DEBUG("HIP firewall ok.\n");
					if (hip_firewall_status == 0)
					{
						// TODO: initializing of firewall needed?
						HIP_DEBUG("First ping\n");
					}
					hip_firewall_status = 1;
				}
                                
                                if (hip_services_is_active(HIP_ESCROW_SERVICE))
                                        HIP_DEBUG("Escrow service is now active.\n");
                
                                if (hip_firewall_is_alive()) {
                                        hip_firewall_set_escrow_active(1);
                                }
			}
			else if (msg_type == HIP_FIREWALL_QUIT)
			{
				HIP_DEBUG("Firewall quit.\n");
				hip_firewall_status = 0;
			}
		
>>>>>>> f698ee7b
		}
 
		if (FD_ISSET(hip_nl_ipsec.fd, &read_fdset))
		{
			/* Something on IF and address event netlink socket,
			   fetch it. */
			HIP_DEBUG("netlink receive\n");
			if (hip_netlink_receive(&hip_nl_ipsec,
						hip_netdev_event, NULL))
				HIP_ERROR("Netlink receiving failed\n");
		}
 
		if (FD_ISSET(hip_nl_route.fd, &read_fdset))
		{
			/* Something on IF and address event netlink socket,
			   fetch it. */
			HIP_DEBUG("netlink route receive\n");
			if (hip_netlink_receive(&hip_nl_route,
						hip_netdev_event, NULL))
				HIP_ERROR("Netlink receiving failed\n");
		} 

to_maintenance:
		err = periodic_maintenance();
		if (err)
		{
			HIP_ERROR("Error (%d) ignoring. %s\n", err,
				  ((errno) ? strerror(errno) : ""));
			err = 0;
		}
	}

out_err:
	/* free allocated resources */
	hip_exit(err);

	HIP_INFO("hipd pid=%d exiting, retval=%d\n", getpid(), err);

	return err;
}<|MERGE_RESOLUTION|>--- conflicted
+++ resolved
@@ -523,75 +523,10 @@
 			if (err) HIP_ERROR("Receiving packet from agent socket failed!\n");
 		}
  
-<<<<<<< HEAD
 		if (FD_ISSET(hip_firewall_sock, &read_fdset))
 		{
 			err = hip_sock_recv_firewall();
 			if (err) HIP_ERROR("Receiving packet from firewall socket failed!\n");
-=======
-		if (FD_ISSET(hip_firewall_sock, &read_fdset)) {
-			/* Receiving of a message from firewall socket. */
-			HIP_DEBUG("Receiving a message from firewall socket "\
-				  "(file descriptor: %d).\n",
-				  hip_firewall_sock);
-			int n;
-			socklen_t alen;
-			err = 0;
-			hip_hdr_type_t msg_type;
-			
-			bzero(&hip_firewall_addr, sizeof(hip_firewall_addr));
-			alen = sizeof(hip_firewall_addr);
-			n = recvfrom(hip_firewall_sock, hipd_msg, sizeof(struct hip_common), 0,
-			             (struct sockaddr *) &hip_firewall_addr, &alen);
-			if (n < 0)
-			{
-				HIP_ERROR("Recvfrom() failed.\n");
-				err = -1;
-				continue;
-			}
-			
-			msg_type = hip_get_msg_type(hipd_msg);
-			
-			if (msg_type == HIP_FIREWALL_PING)
-			{
-				HIP_DEBUG("Received ping from firewall\n");
-				memset(hipd_msg, 0, sizeof(struct hip_common));
-				hip_build_user_hdr(hipd_msg,
-						   HIP_FIREWALL_PING_REPLY, 0);
-				alen = sizeof(hip_firewall_addr);
-				n = hip_sendto(hipd_msg, &hip_firewall_addr);
-				if (n < 0)
-				{
-					HIP_ERROR("Sendto() failed.\n");
-					err = -1;
-					continue;
-				}
-
-				if (err == 0)
-				{
-					HIP_DEBUG("HIP firewall ok.\n");
-					if (hip_firewall_status == 0)
-					{
-						// TODO: initializing of firewall needed?
-						HIP_DEBUG("First ping\n");
-					}
-					hip_firewall_status = 1;
-				}
-                                
-                                if (hip_services_is_active(HIP_ESCROW_SERVICE))
-                                        HIP_DEBUG("Escrow service is now active.\n");
-                
-                                if (hip_firewall_is_alive()) {
-                                        hip_firewall_set_escrow_active(1);
-                                }
-			}
-			else if (msg_type == HIP_FIREWALL_QUIT)
-			{
-				HIP_DEBUG("Firewall quit.\n");
-				hip_firewall_status = 0;
-			}
-		
->>>>>>> f698ee7b
 		}
  
 		if (FD_ISSET(hip_nl_ipsec.fd, &read_fdset))
