/** @file
 * The HIPL main file containing the daemon main loop. 
 * 
 * @date 28.01.2008
 * @note Distributed under <a href="http://www.gnu.org/licenses/gpl.txt">GNU/GPL</a>.
 */ 
#include "hipd.h" 

/* Defined as a global just to allow freeing in exit(). Do not use outside
   of this file! */
struct hip_common *hipd_msg = NULL;
struct hip_common *hipd_msg_v4 = NULL;

int is_active_handover = 1;  /**< Which handover to use active or lazy? */
int hip_blind_status = 0; /**< Blind status */

/** Suppress advertising of none, AF_INET or AF_INET6 address in UPDATEs.
    0 = none = default, AF_INET, AF_INET6 */
int suppress_af_family = 0;

/* For receiving of HIP control messages */
int hip_raw_sock_v6 = 0;
int hip_raw_sock_v4 = 0;
/** File descriptor of the socket used for HIP control packet NAT traversal on
    UDP/IPv4. */
int hip_nat_sock_udp = 0;
/** Specifies the NAT status of the daemon. This value indicates if the current
    machine is behind a NAT. */
int hip_nat_status = 0;

/** Communication interface to userspace apps (hipconf etc) */
int hip_user_sock = 0;
struct sockaddr_un hip_user_addr;

/** For receiving netlink IPsec events (acquire, expire, etc) */
struct rtnl_handle hip_nl_ipsec  = { 0 };

/** For getting/setting routes and adding HITs (it was not possible to use
    nf_ipsec for this purpose). */
struct rtnl_handle hip_nl_route = { 0 };

int hip_agent_status = 0;

#if 0
int hip_firewall_sock = -1;
#endif
struct sockaddr_in6 hip_firewall_addr;

/* 
   HIP transform suite order 
   0 = AES_SHA1, 3DES_SHA1, NULL_SHA1
   1 = 3DES_SHA1, AES_SHA1, NULL_SHA1
   2 = AES_SHA1, NULL_SHA1, 3DES_SHA1
   3 = 3DES_SHA1, NULL_SHA1, AES_SHA1
   4 = NULL_SHA1, AES_SHA1, 3DES_SHA1
   5 = NULL_SHA1, 3DES_SHA1, AES_SHA1
*/
int hip_transform_order = 0; 

/* OpenDHT related variables */
int hip_opendht_sock_fqdn = -1; /* FQDN->HIT mapping */
int hip_opendht_sock_hit = -1; /* HIT->IP mapping */
int hip_opendht_fqdn_sent = STATE_OPENDHT_IDLE;
int hip_opendht_hit_sent = STATE_OPENDHT_IDLE;
int opendht_error = 0;
char opendht_response[1024];
struct addrinfo * opendht_serving_gateway = NULL;
int opendht_serving_gateway_port = OPENDHT_PORT;
int opendht_serving_gateway_ttl = OPENDHT_TTL;
char opendht_name_mapping[HIP_HOST_ID_HOSTNAME_LEN_MAX]; /* what name should be used as key */
#ifdef CONFIG_HIP_OPENDHT
int hip_opendht_inuse = SO_HIP_DHT_ON;
#else
int hip_opendht_inuse = SO_HIP_DHT_OFF;
#endif
int hip_opendht_error_count = 0; /* Error count, counting errors from libhipopendht */

/* Tells to the daemon should it build LOCATOR parameters to R1 and I2 */
int hip_locator_status = SO_HIP_SET_LOCATOR_OFF;

/* We are caching the IP addresses of the host here. The reason is that during
   in hip_handle_acquire it is not possible to call getifaddrs (it creates
   a new netlink socket and seems like only one can be open per process).
   Feel free to experiment by porting the required functionality from
   iproute2/ip/ipaddrs.c:ipaddr_list_or_flush(). It would make these global
   variable and most of the functions referencing them unnecessary -miika */

int address_count;
HIP_HASHTABLE *addresses;
time_t load_time;

#ifdef CONFIG_HIP_HI3
char *hip_i3_config_file = NULL;
int hip_use_i3 = 0; // false
#endif

#ifdef CONFIG_HIP_OPPTCP
int hip_use_opptcp = 0; // false

void hip_set_opportunistic_tcp_status(int newVal)

{
        if((newVal == 0) || (newVal == 1))
                hip_use_opptcp = newVal;
	else	
        	hip_use_opptcp = 0; /*default to 0 in case of error*/
}

int hip_get_opportunistic_tcp_status()
{
        return hip_use_opptcp;
}
#endif

void usage() {
	fprintf(stderr, "HIPL Daemon %.2f\n", HIPL_VERSION);
        fprintf(stderr, "Usage: hipd [options]\n\n");
	fprintf(stderr, "  -b run in background\n");
#ifdef CONFIG_HIP_HI3
	fprintf(stderr, "  -3 <i3 client configuration file>\n");
#endif
	fprintf(stderr, "\n");
}

int hip_sendto(const struct hip_common *msg, const struct sockaddr *dst){
        return sendto(hip_user_sock, msg, hip_get_msg_total_len(msg),
                   0, (struct sockaddr *)dst, hip_sockaddr_len(dst));
}

int hip_send_agent(struct hip_common *msg) {
	struct sockaddr_in6 hip_agent_addr;
	int alen;

	memset(&hip_agent_addr, 0, sizeof(hip_agent_addr));
	hip_agent_addr.sin6_family = AF_INET6;
	hip_agent_addr.sin6_addr = in6addr_loopback;
	hip_agent_addr.sin6_port = htons(HIP_AGENT_PORT);

	alen = sizeof(hip_agent_addr);

	return sendto(hip_user_sock, msg, hip_get_msg_total_len(msg), 0,
		       (struct sockaddr *)&hip_agent_addr, alen);
}

/**
 * Receive message from agent socket.
 */
int hip_recv_agent(struct hip_common *msg)
{
	int n, err = 0;
	socklen_t alen;
	hip_hdr_type_t msg_type;
	hip_opp_block_t *entry;
	
	HIP_DEBUG("Received a message from agent\n");

	msg_type = hip_get_msg_type(msg);
	
	if (msg_type == HIP_AGENT_PING)
	{
		memset(msg, 0, HIP_MAX_PACKET);
		hip_build_user_hdr(msg, HIP_AGENT_PING_REPLY, 0);
		n = hip_send_agent(msg);
		HIP_IFEL(n < 0, 0, "sendto() failed on agent socket\n");

		if (err == 0)
		{
			HIP_DEBUG("HIP agent ok.\n");
			if (hip_agent_status == 0)
			{
				hip_agent_status = 1;
				hip_agent_update();
			}
			hip_agent_status = 1;
		}
	}
	else if (msg_type == HIP_AGENT_QUIT)
	{
		HIP_DEBUG("Agent quit.\n");
		hip_agent_status = 0;
	}
	else if (msg_type == HIP_R1 || msg_type == HIP_I1)
	{
		struct hip_common *emsg;
		struct in6_addr *src_addr, *dst_addr;
		hip_portpair_t *msg_info;
		void *reject;

		emsg = hip_get_param_contents(msg, HIP_PARAM_ENCAPS_MSG);
		src_addr = hip_get_param_contents(msg, HIP_PARAM_SRC_ADDR);
		dst_addr = hip_get_param_contents(msg, HIP_PARAM_DST_ADDR);
		msg_info = hip_get_param_contents(msg, HIP_PARAM_PORTPAIR);
		reject = hip_get_param(msg, HIP_PARAM_AGENT_REJECT);

		if (emsg && src_addr && dst_addr && msg_info && !reject)
		{
			HIP_DEBUG("Received accepted I1/R1 packet from agent.\n");
			hip_receive_control_packet(emsg, src_addr, dst_addr, msg_info, 0);
		}
		else if (emsg && src_addr && dst_addr && msg_info)
		{
#ifdef CONFIG_HIP_OPPORTUNISTIC

			HIP_DEBUG("Received rejected R1 packet from agent.\n");
			err = hip_for_each_opp(hip_handle_opp_reject, src_addr);
			HIP_IFEL(err, 0, "for_each_ha err.\n");
#endif
		}
	}
	
out_err:
	return err;
}


/**
 * Daemon main function.
 */
int hipd_main(int argc, char *argv[])
{
	int ch, killold = 0;
	//	char buff[HIP_MAX_NETLINK_PACKET];
	fd_set read_fdset;
        fd_set write_fdset;
	int foreground = 1, highest_descriptor = 0, s_net, err = 0;
	struct timeval timeout;
	struct hip_work_order ping;

	struct msghdr sock_msg;
        /* The flushing is enabled by default. The reason for this is that
	   people are doing some very experimental features on some branches
	   that may crash the daemon and leave the SAs floating around to
	   disturb further base exchanges. Use -N flag to disable this. */
	int flush_ipsec = 1;

	/* Parse command-line options */
	while ((ch = getopt(argc, argv, ":bk3:")) != -1)
	{		
		switch (ch)
		{
		case 'b':
			foreground = 0;
			break;
		case 'k':
			killold = 1;
			break;
#ifdef CONFIG_HIP_HI3
		case '3':
		  HIP_INFO("hipd is stared with i3 config file: %s", optarg);
			hip_i3_config_file = strdup(optarg);
			hip_use_i3 = 1; // true;
			break;
#endif
		case 'N':
			flush_ipsec = 0;
			break;
		case '?':
		case 'h':
		default:
			usage();
			return err;
		}
	}

#ifdef CONFIG_HIP_HI3
        /* Note that for now the Hi3 host identities are not loaded in. */
	if( hip_use_i3 )
		HIP_IFEL(!hip_i3_config_file, 1,
		"Please do pass a valid i3 configuration file.\n");
#endif
	
	hip_set_logfmt(LOGFMT_LONG);

	/* Configuration is valid! Fork a daemon, if so configured */
	if (foreground)
	{
		hip_set_logtype(LOGTYPE_STDERR);
		HIP_DEBUG("foreground\n");
	}
	else
	{
		hip_set_logtype(LOGTYPE_SYSLOG);
		if (fork() > 0)
			return(0);
	}

	HIP_INFO("hipd pid=%d starting\n", getpid());
	time(&load_time);
	
	/* Default initialization function. */
	HIP_IFEL(hipd_init(flush_ipsec, killold), 1, "hipd_init() failed!\n");

	highest_descriptor = maxof(8, hip_nl_route.fd, hip_raw_sock_v6,
				   hip_user_sock, hip_nl_ipsec.fd,
				   hip_raw_sock_v4, hip_nat_sock_udp,
				   hip_opendht_sock_fqdn, hip_opendht_sock_hit);

	/* Allocate user message. */
	HIP_IFE(!(hipd_msg = hip_msg_alloc()), 1);
        HIP_IFE(!(hipd_msg_v4 = hip_msg_alloc()), 1);
	HIP_DEBUG("Daemon running. Entering select loop.\n");
	/* Enter to the select-loop */
	HIP_DEBUG_GL(HIP_DEBUG_GROUP_INIT, 
		     HIP_DEBUG_LEVEL_INFORMATIVE,
		     "Hipd daemon running.\n"
		     "Starting select loop.\n");
	hipd_set_state(HIPD_STATE_EXEC);
	while (hipd_get_state() != HIPD_STATE_CLOSED)
	{
		/* prepare file descriptor sets */
                if (hip_opendht_inuse == SO_HIP_DHT_ON) {
                        FD_ZERO(&write_fdset);
                        if (hip_opendht_fqdn_sent == STATE_OPENDHT_WAITING_CONNECT)
                                FD_SET(hip_opendht_sock_fqdn, &write_fdset);
                        if (hip_opendht_hit_sent == STATE_OPENDHT_WAITING_CONNECT)
                                FD_SET(hip_opendht_sock_hit, &write_fdset);
                }
		FD_ZERO(&read_fdset);
		FD_SET(hip_nl_route.fd, &read_fdset);
		FD_SET(hip_raw_sock_v6, &read_fdset);
		FD_SET(hip_raw_sock_v4, &read_fdset);
		FD_SET(hip_nat_sock_udp, &read_fdset);
		FD_SET(hip_user_sock, &read_fdset);
		FD_SET(hip_nl_ipsec.fd, &read_fdset);
		/* FD_SET(hip_firewall_sock, &read_fdset); */
		if (hip_opendht_fqdn_sent == STATE_OPENDHT_WAITING_ANSWER)
			FD_SET(hip_opendht_sock_fqdn, &read_fdset);
		if (hip_opendht_hit_sent == STATE_OPENDHT_WAITING_ANSWER)
			FD_SET(hip_opendht_sock_hit, &read_fdset);

		timeout.tv_sec = HIP_SELECT_TIMEOUT;
		timeout.tv_usec = 0;
		
		_HIP_DEBUG("select loop\n");
		/* wait for socket activity */

                /* If DHT is on have to use write sets for asynchronic communication */
                if (hip_opendht_inuse == SO_HIP_DHT_ON) {
                        if ((err = HIPD_SELECT((highest_descriptor + 1), &read_fdset, 
                                               &write_fdset, NULL, &timeout)) < 0) {
			HIP_ERROR("select() error: %s.\n", strerror(errno));
			goto to_maintenance;
                        } else if (err == 0) {
                                /* idle cycle - select() timeout */
                                _HIP_DEBUG("Idle.\n");
                                goto to_maintenance;
                        } 
                } else {
                        if ((err = HIPD_SELECT((highest_descriptor + 1), &read_fdset, 
                                               NULL, NULL, &timeout)) < 0) {
                                HIP_ERROR("select() error: %s.\n", strerror(errno));
                                goto to_maintenance;
                        } else if (err == 0) {
                                /* idle cycle - select() timeout */
                                _HIP_DEBUG("Idle.\n");
                                goto to_maintenance;
                        } 
                }

                /* see bugzilla bug id 392 to see why */
                if (FD_ISSET(hip_raw_sock_v6, &read_fdset) && 
                    FD_ISSET(hip_raw_sock_v4, &read_fdset)) {
                    int type, err_v6 = 0, err_v4 = 0;
                    struct in6_addr saddr, daddr;
                    struct in6_addr saddr_v4, daddr_v4;
                    hip_portpair_t pkt_info; 
                    HIP_DEBUG("Receiving messages on raw HIP from IPv6/HIP and IPv4/HIP\n");
                    hip_msg_init(hipd_msg);
                    hip_msg_init(hipd_msg_v4);
                    err_v4 = hip_read_control_msg_v4(hip_raw_sock_v4, hipd_msg_v4,
                                                     &saddr_v4, &daddr_v4, 
                                                     &pkt_info, IPV4_HDR_SIZE);
                    err_v6 = hip_read_control_msg_v6(hip_raw_sock_v6, hipd_msg,
                                                     &saddr, &daddr, &pkt_info, 0);
                    if (err_v4 > -1) {
                        type = hip_get_msg_type(hipd_msg_v4);
                        if (type == HIP_R2) {
                            err = hip_receive_control_packet(hipd_msg_v4, &saddr_v4, 
                                                             &daddr_v4, &pkt_info, 1);
                            if (err) HIP_ERROR("hip_receive_control_packet()!\n");
                            err = hip_receive_control_packet(hipd_msg, &saddr, &daddr, 
                                                             &pkt_info, 1);
                            if (err) HIP_ERROR("hip_receive_control_packet()!\n");
                        } else {
                            err = hip_receive_control_packet(hipd_msg, &saddr, &daddr, 
                                                             &pkt_info, 1);
                            if (err) HIP_ERROR("hip_receive_control_packet()!\n");
                            err = hip_receive_control_packet(hipd_msg_v4, &saddr_v4, 
                                                             &daddr_v4, &pkt_info, 1);
                            if (err) HIP_ERROR("hip_receive_control_packet()!\n");
                        }
                    }
                } else {
                    if (FD_ISSET(hip_raw_sock_v6, &read_fdset)) {
                        /* Receiving of a raw HIP message from IPv6 socket. */
			struct in6_addr saddr, daddr;
			hip_portpair_t pkt_info;                        
			HIP_DEBUG("Receiving a message on raw HIP from "\
				  "IPv6/HIP socket (file descriptor: %d).\n",
				  hip_raw_sock_v6);
			hip_msg_init(hipd_msg);
			if (hip_read_control_msg_v6(hip_raw_sock_v6, hipd_msg,
			                            &saddr, &daddr, &pkt_info, 0)) {
                            HIP_ERROR("Reading network msg failed\n");
			} else { 
                            err = hip_receive_control_packet(hipd_msg, &saddr, &daddr, &pkt_info, 1);
                            if (err) HIP_ERROR("hip_receive_control_packet()!\n");
			} 
                    }
                    
                    if (FD_ISSET(hip_raw_sock_v4, &read_fdset)){
			/* Receiving of a raw HIP message from IPv4 socket. */
			struct in6_addr saddr, daddr;
			hip_portpair_t pkt_info;
			HIP_DEBUG("Receiving a message on raw HIP from "\
				  "IPv4/HIP socket (file descriptor: %d).\n",
				  hip_raw_sock_v4);
			hip_msg_init(hipd_msg);
			HIP_DEBUG("Getting a msg on v4\n");
			/* Assuming that IPv4 header does not include any
			   options */
			if (hip_read_control_msg_v4(hip_raw_sock_v4, hipd_msg,
			                            &saddr, &daddr, &pkt_info, IPV4_HDR_SIZE)) {
                            HIP_ERROR("Reading network msg failed\n");
			} else {
                            err = hip_receive_control_packet(hipd_msg, &saddr, &daddr, &pkt_info, 1);
                            if (err) HIP_ERROR("hip_receive_control_packet()!\n");
			}
                        
                    }
                }

		if (FD_ISSET(hip_nat_sock_udp, &read_fdset))
		{
			/* Data structures for storing the source and
			   destination addresses and ports of the incoming
			   packet. */
			struct in6_addr saddr, daddr;
			hip_portpair_t pkt_info;

			/* Receiving of a UDP message from NAT socket. */
			HIP_DEBUG("Receiving a message on UDP from NAT "\
				  "socket (file descriptor: %d).\n",
				  hip_nat_sock_udp);
			
			/* Initialization of the hip_common header struct. We'll
			   store the HIP header data here. */
			hip_msg_init(hipd_msg);
			
			/* Read in the values to hip_msg, saddr, daddr and
			   pkt_info. */
<<<<<<< HEAD
        		if (hip_read_control_msg_stun(hip_nat_sock_udp, hipd_msg,
						    &saddr, &daddr,
						    &pkt_info, 0, &hip_external_ice_receive_pkt)) {
                                HIP_ERROR("Reading network msg failed\n");
				/* If the values were read in succesfully, we
				   do the UDP specific stuff next. */
                                //hip_external_ice_receive_pkt(hipd_msg+1,hipd_msg->payload_len,&saddr,pkt_info.src_port);
                        } else {
				err =  hip_receive_udp_control_packet(
					hipd_msg, &saddr, &daddr, &pkt_info);
                        }
=======
        		/* if ( hip_read_control_msg_v4(hip_nat_sock_udp, hipd_msg,&saddr, &daddr,&pkt_info, 0) ) */
			err = hip_read_control_msg_v4(hip_nat_sock_udp, hipd_msg,&saddr, &daddr,&pkt_info, HIP_UDP_ZERO_BYTES_LEN);			
			if (err) 			
			{
                                HIP_ERROR("Reading network msg failed\n");
				/* If the values were read in succesfully, we
				   do the UDP specific stuff next. */
                        } 
			else 
			{
			   err =  hip_receive_udp_control_packet(hipd_msg, &saddr, &daddr, &pkt_info);
                        } 
>>>>>>> 72ac6f36

		}

		if (FD_ISSET(hip_user_sock, &read_fdset))
		{
			/* Receiving of a message from user socket. */
			struct sockaddr_storage app_src;
			HIP_DEBUG("Receiving user message.\n");
			hip_msg_init(hipd_msg);

			HIP_DEBUG("Receiving a message from user socket "\
				  "(file descriptor: %d).\n",
				  hip_user_sock);

<<<<<<< HEAD
			if (hip_read_user_control_msg(hip_user_sock, hipd_msg, &app_src,&hip_external_ice_receive_pkt))
=======
			if (hip_read_user_control_msg(hip_user_sock, hipd_msg, &app_src))
			{
>>>>>>> 72ac6f36
				HIP_ERROR("Reading user msg failed\n");
			}
			else { 
				err = hip_handle_user_msg(hipd_msg, &app_src);
			}
		}
                /* DHT SOCKETS HANDLING */
                if (hip_opendht_inuse == SO_HIP_DHT_ON && hip_opendht_sock_fqdn != -1) {
                        if (FD_ISSET(hip_opendht_sock_fqdn, &read_fdset) &&
                            FD_ISSET(hip_opendht_sock_fqdn, &write_fdset) &&
                            (hip_opendht_inuse == SO_HIP_DHT_ON)) {
                                /* Error with the connect */
                                HIP_ERROR("Error OpenDHT socket is readable and writable\n");
                        } else if (FD_ISSET(hip_opendht_sock_fqdn, &write_fdset)) {
                                hip_opendht_fqdn_sent = STATE_OPENDHT_START_SEND; 
                        }
                        if (FD_ISSET(hip_opendht_sock_fqdn, &read_fdset) &&
                            (hip_opendht_inuse == SO_HIP_DHT_ON)) {
                                /* Receive answer from openDHT FQDN->HIT mapping */
                                if (hip_opendht_fqdn_sent == STATE_OPENDHT_WAITING_ANSWER) {
                                        memset(opendht_response, '\0', sizeof(opendht_response));
                                        opendht_error = opendht_read_response(hip_opendht_sock_fqdn, 
                                                                              opendht_response); 
                                        if (opendht_error == -1) {
                                                HIP_DEBUG("Put was unsuccesfull (FQDN->HIT)\n");
                                                hip_opendht_error_count++;
                                                HIP_DEBUG("DHT error count now %d/%d.\n", 
                                                          hip_opendht_error_count, OPENDHT_ERROR_COUNT_MAX);
                                        }
                                        else 
                                                HIP_DEBUG("Put was success (FQDN->HIT)\n");
                                        
                                        close(hip_opendht_sock_fqdn);
                                        hip_opendht_sock_fqdn = 0;
                                        hip_opendht_sock_fqdn = init_dht_gateway_socket(hip_opendht_sock_fqdn);
                                        hip_opendht_fqdn_sent = STATE_OPENDHT_IDLE;
                                        opendht_error = 0;
                                }
                        } 
                        if (FD_ISSET(hip_opendht_sock_hit, &read_fdset) &&
                            FD_ISSET(hip_opendht_sock_hit, &write_fdset) && 
                            (hip_opendht_inuse == SO_HIP_DHT_ON)) {
                                /* Error with the connect */
                                HIP_ERROR("Error OpenDHT socket is readable and writable\n");
                        } else if (FD_ISSET(hip_opendht_sock_hit, &write_fdset)) {
                                hip_opendht_hit_sent = STATE_OPENDHT_START_SEND;
                        }
                        if ((FD_ISSET(hip_opendht_sock_hit, &read_fdset)) && 
                            (hip_opendht_inuse == SO_HIP_DHT_ON)) {
                                /* Receive answer from openDHT HIT->IP mapping */
                                if (hip_opendht_hit_sent == STATE_OPENDHT_WAITING_ANSWER) {
                                        memset(opendht_response, '\0', sizeof(opendht_response));
                                        opendht_error = opendht_read_response(hip_opendht_sock_hit, 
                                                                              opendht_response); 
                                        if (opendht_error == -1) {
                                                HIP_DEBUG("Put was unsuccesfull (HIT->IP)\n");
                                                hip_opendht_error_count++;
                                                HIP_DEBUG("DHT error count now %d/%d.\n", 
                                                          hip_opendht_error_count, OPENDHT_ERROR_COUNT_MAX);
                                        }
                                        else 
                                                HIP_DEBUG("Put was success (HIT->IP)\n");
                                        close(hip_opendht_sock_hit);
                                        hip_opendht_sock_hit = 0;
                                        hip_opendht_sock_hit = init_dht_gateway_socket(hip_opendht_sock_hit);
                                        hip_opendht_hit_sent = STATE_OPENDHT_IDLE;
                                        opendht_error= 0;
                                }
                        }
                }
                /* END DHT SOCKETS HANDLING */
 
		if (FD_ISSET(hip_nl_ipsec.fd, &read_fdset))
		{
			/* Something on IF and address event netlink socket,
			   fetch it. */
			HIP_DEBUG("netlink receive\n");
			if (hip_netlink_receive(&hip_nl_ipsec,
						hip_netdev_event, NULL))
				HIP_ERROR("Netlink receiving failed\n");
		}
 
		if (FD_ISSET(hip_nl_route.fd, &read_fdset))
		{
			/* Something on IF and address event netlink socket,
			   fetch it. */
			HIP_DEBUG("netlink route receive\n");
			if (hip_netlink_receive(&hip_nl_route,
						hip_netdev_event, NULL))
				HIP_ERROR("Netlink receiving failed\n");
		} 

to_maintenance:
		err = periodic_maintenance();
		if (err)
		{
			HIP_ERROR("Error (%d) ignoring. %s\n", err,
				  ((errno) ? strerror(errno) : ""));
			err = 0;
		}
	}

out_err:
	/* free allocated resources */
	hip_exit(err);

	HIP_INFO("hipd pid=%d exiting, retval=%d\n", getpid(), err);

	return err;
}


int main(int argc, char *argv[])
{
	int err = 0;
	uid_t euid;

	euid = geteuid();
	HIP_IFEL((euid != 0), -1, "hipd must be started as root\n");

	HIP_IFE(hipd_main(argc, argv), -1);
	if (hipd_get_flag(HIPD_FLAG_RESTART))
	{
		HIP_INFO(" !!!!! HIP DAEMON RESTARTING !!!!! \n");
		hip_handle_exec_application(0, EXEC_LOADLIB_NONE, argc, argv);
	}
	
out_err:
	return err;
}
<|MERGE_RESOLUTION|>--- conflicted
+++ resolved
@@ -449,10 +449,12 @@
 			
 			/* Read in the values to hip_msg, saddr, daddr and
 			   pkt_info. */
-<<<<<<< HEAD
         		if (hip_read_control_msg_stun(hip_nat_sock_udp, hipd_msg,
 						    &saddr, &daddr,
-						    &pkt_info, 0, &hip_external_ice_receive_pkt)) {
+						    &pkt_info, HIP_UDP_ZERO_BYTES_LEN), &hip_external_ice_receive_pkt)) {
+        		/* if ( hip_read_control_msg_v4(hip_nat_sock_udp, hipd_msg,&saddr, &daddr,&pkt_info, HIP_UDP_ZERO_BYTES_LEN) ) */
+			if (err) 			
+			{
                                 HIP_ERROR("Reading network msg failed\n");
 				/* If the values were read in succesfully, we
 				   do the UDP specific stuff next. */
@@ -461,20 +463,6 @@
 				err =  hip_receive_udp_control_packet(
 					hipd_msg, &saddr, &daddr, &pkt_info);
                         }
-=======
-        		/* if ( hip_read_control_msg_v4(hip_nat_sock_udp, hipd_msg,&saddr, &daddr,&pkt_info, 0) ) */
-			err = hip_read_control_msg_v4(hip_nat_sock_udp, hipd_msg,&saddr, &daddr,&pkt_info, HIP_UDP_ZERO_BYTES_LEN);			
-			if (err) 			
-			{
-                                HIP_ERROR("Reading network msg failed\n");
-				/* If the values were read in succesfully, we
-				   do the UDP specific stuff next. */
-                        } 
-			else 
-			{
-			   err =  hip_receive_udp_control_packet(hipd_msg, &saddr, &daddr, &pkt_info);
-                        } 
->>>>>>> 72ac6f36
 
 		}
 
@@ -489,12 +477,7 @@
 				  "(file descriptor: %d).\n",
 				  hip_user_sock);
 
-<<<<<<< HEAD
 			if (hip_read_user_control_msg(hip_user_sock, hipd_msg, &app_src,&hip_external_ice_receive_pkt))
-=======
-			if (hip_read_user_control_msg(hip_user_sock, hipd_msg, &app_src))
-			{
->>>>>>> 72ac6f36
 				HIP_ERROR("Reading user msg failed\n");
 			}
 			else { 
