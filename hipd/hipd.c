/** @file
 * The HIPL main file containing the daemon main loop.
 *
 * @date 28.01.2008
 * @note Distributed under <a href="http://www.gnu.org/licenses/gpl2.txt">GNU/GPL</a>.
 * @note HIPU: libm.a is not availble on OS X. The functions are present in libSystem.dyld, though
 * @note HIPU: lcap is used by HIPD. It needs to be changed to generic posix functions.
 */
#include "hipd.h"

#ifdef CONFIG_HIP_PERFORMANCE
#include "performance.h"
#endif


/* Defined as a global just to allow freeing in exit(). Do not use outside
   of this file! */
struct hip_common *hipd_msg = NULL;
struct hip_common *hipd_msg_v4 = NULL;

int is_active_mhaddr = 1;  /**< Which mhaddr to use active or lazy? (default: active) */
int is_hard_handover = 0;  /**< if hard handover is forced to be used (default: no) */
int hip_blind_status = 0; /**< Blind status */

/** Suppress advertising of none, AF_INET or AF_INET6 address in UPDATEs.
    0 = none = default, AF_INET, AF_INET6 */
int suppress_af_family = 0;

/* For sending HIP control messages */
int hip_raw_sock_output_v6 = 0;
int hip_raw_sock_output_v4 = 0;

/* For receiving HIP control messages */
int hip_raw_sock_input_v6 = 0;
int hip_raw_sock_input_v4 = 0;

/** File descriptor of the socket used for sending HIP control packet 
 *  NAT traversal on UDP/IPv4 
 */
int hip_nat_sock_output_udp = 0;

/** File descriptor of the socket used for receiving HIP control packet 
 *  NAT traversal on UDP/IPv4 
 */
int hip_nat_sock_input_udp = 0;

int hip_nat_sock_output_udp_v6 =0;
int hip_nat_sock_input_udp_v6 = 0;

/** Specifies the NAT status of the daemon. This value indicates if the current
    machine is behind a NAT. */
hip_transform_suite_t hip_nat_status = 0;

/** ICMPv6 socket and the interval 0 for interval means off **/
int hip_icmp_sock = 0;
int hip_icmp_interval = HIP_NAT_KEEP_ALIVE_INTERVAL;

/** Specifies the HIP PROXY status of the daemon. This value indicates if the HIP PROXY is running. */
int hipproxy = 0;

/*SAVAH modes*/
int hipsava_client = 0;
int hipsava_server = 0;

/* Encrypt host id in I2 */
int hip_encrypt_i2_hi = 0;

/* Communication interface to userspace apps (hipconf etc) */
int hip_user_sock = 0;
struct sockaddr_un hip_user_addr;

/** For receiving netlink IPsec events (acquire, expire, etc) */
struct rtnl_handle hip_nl_ipsec  = { 0 };

/** For getting/setting routes and adding HITs (it was not possible to use
    nf_ipsec for this purpose). */
struct rtnl_handle hip_nl_route = { 0 };

struct rtnl_handle hip_nl_generic = { 0 };

int hip_agent_status = 0;

struct sockaddr_in6 hip_firewall_addr;
int hip_firewall_sock = 0;

/* used to change the transform order see hipconf usage to see the usage
   This is set to AES, 3DES, NULL by default see hipconf trasform order for
   more information.
*/
int hip_transform_order = 123;

/* OpenDHT related variables */
int hip_opendht_sock_fqdn = -1; /* FQDN->HIT mapping */
int hip_opendht_sock_hit = -1; /* HIT->IP mapping */
int hip_opendht_fqdn_sent = STATE_OPENDHT_IDLE;
int hip_opendht_hit_sent = STATE_OPENDHT_IDLE;

int opendht_queue_count = 0;
int opendht_error = 0;
char opendht_response[HIP_MAX_PACKET];
struct addrinfo * opendht_serving_gateway = NULL;
int opendht_serving_gateway_port = OPENDHT_PORT;
int opendht_serving_gateway_ttl = OPENDHT_TTL;

struct in6_addr * sava_serving_gateway = NULL;

char opendht_name_mapping[HIP_HOST_ID_HOSTNAME_LEN_MAX]; /* what name should be used as key */
char opendht_host_name[256];

unsigned char opendht_hdrr_secret[40];
hip_common_t * opendht_current_hdrr;
char opendht_current_key[INET6_ADDRSTRLEN + 2];

/* now DHT is always off, so you have to set it on if you want to use it */
int hip_opendht_inuse = SO_HIP_DHT_OFF;
int hip_opendht_error_count = 0; /* Error count, counting errors from libhipopendht */

int hip_buddies_inuse = SO_HIP_BUDDIES_OFF;

/* Tells to the daemon should it build LOCATOR parameters to R1 and I2 */
int hip_locator_status = SO_HIP_SET_LOCATOR_OFF;

/* It tells the daemon to set tcp timeout parameters. Added By Tao Wan, on 09.Jan.2008 */
int hip_tcptimeout_status = SO_HIP_SET_TCPTIMEOUT_ON;

/* Create /etc/hip stuff and exit (used for binary hipfw packaging) */
int create_configs_and_exit = 0;

/* We are caching the IP addresses of the host here. The reason is that during
   in hip_handle_acquire it is not possible to call getifaddrs (it creates
   a new netlink socket and seems like only one can be open per process).
   Feel free to experiment by porting the required functionality from
   iproute2/ip/ipaddrs.c:ipaddr_list_or_flush(). It would make these global
   variable and most of the functions referencing them unnecessary -miika */

int address_count;
HIP_HASHTABLE *addresses;
time_t load_time;

int address_change_time_counter = -1;

//char *hip_i3_config_file = NULL;
//int hip_use_i3 = 0; // false

/*Define hip_use_userspace_ipsec variable to indicate whether use
 * userspace ipsec or not. If it is 1, hip uses the user space ipsec.
 * It will not use if hip_use_userspace_ipsec = 0. Added By Tao Wan
 */
int hip_use_userspace_ipsec = 0;
int hip_use_userspace_data_packet_mode = 0 ;   //Prabhu  Data Packet mode supprt
int esp_prot_num_transforms = 0;
uint8_t esp_prot_transforms[NUM_TRANSFORMS];
int esp_prot_num_parallel_hchains = 0;

int hip_shotgun_status = SO_HIP_SHOTGUN_OFF;

int hip_trigger_update_on_heart_beat_failure = 1;
int hip_wait_addr_changes_to_stabilize = 1;

int hip_use_opptcp = 0; // false
int hip_use_hi3    = 0; // false
#ifdef CONFIG_HIP_AGENT
sqlite3 *daemon_db ;
#endif

/* the opp tcp */
<<<<<<< HEAD

HIP_HASHTABLE *bex_timestamp_db = NULL;

void hip_set_opportunistic_tcp_status(struct hip_common *msg){
=======
void hip_set_opportunistic_tcp_status(struct hip_common *msg)
{
>>>>>>> 6a496e14
	struct sockaddr_in6 sock_addr;
	int retry, type, n;

	type = hip_get_msg_type(msg);

	_HIP_DEBUG("type=%d\n", type);

	bzero(&sock_addr, sizeof(sock_addr));
	sock_addr.sin6_family = AF_INET6;
	sock_addr.sin6_port = htons(HIP_FIREWALL_PORT);
	sock_addr.sin6_addr = in6addr_loopback;

	for (retry = 0; retry < 3; retry++) {
		/* Switched from hip_sendto() to hip_sendto_user() due to
		   namespace collision. Both message.h and user.c had functions
		   hip_sendto(). Introducing a prototype hip_sendto() to user.h
		   led to compiler errors --> user.c hip_sendto() renamed to
		   hip_sendto_user().

		   Lesson learned: use function prototypes unless functions are
		   ment only for local (inside the same file where defined) use.
		   -Lauri 11.07.2008 */
		n = hip_sendto_user(msg, &sock_addr);
		if (n <= 0) {
			HIP_ERROR("hipconf opptcp failed (round %d)\n", retry);
			HIP_DEBUG("Sleeping few seconds to wait for fw\n");
			sleep(2);
		} else {
			HIP_DEBUG("hipconf opptcp ok (sent %d bytes)\n", n);
			break;
		}
	}

	if (type == SO_HIP_SET_OPPTCP_ON)
		hip_use_opptcp = 1;
	else
		hip_use_opptcp = 0;

	HIP_DEBUG("Opportunistic tcp set %s\n",
		  (hip_use_opptcp ? "on" : "off"));
}

int hip_get_opportunistic_tcp_status(){
        return hip_use_opptcp;
}


/* hi3 */
#ifdef CONFIG_HIP_I3
void hip_set_hi3_status(struct hip_common *msg){
	struct sockaddr_in6 sock_addr;
	int retry, type, n;

	type = hip_get_msg_type(msg);

	_HIP_DEBUG("type=%d\n", type);

	bzero(&sock_addr, sizeof(sock_addr));
	sock_addr.sin6_family = AF_INET6;
	sock_addr.sin6_port = htons(HIP_FIREWALL_PORT);
	sock_addr.sin6_addr = in6addr_loopback;

	for (retry = 0; retry < 3; retry++) {
		n = hip_sendto_user(msg, &sock_addr);
		if (n <= 0) {
			HIP_ERROR("hipconf hi3 failed (round %d)\n", retry);
			HIP_DEBUG("Sleeping few seconds to wait for fw\n");
			sleep(2);
		} else {
			HIP_DEBUG("hipconf hi3 ok (sent %d bytes)\n", n);
			break;
		}
	}

	if(type == SO_HIP_SET_HI3_ON){
		hip_i3_init();
		hip_use_hi3 = 1;
		hip_locator_status = SO_HIP_SET_LOCATOR_ON;
	}
	else{
		hip_locator_status = SO_HIP_SET_LOCATOR_OFF;
		hip_hi3_clean();
		hip_use_hi3 = 0;
	}

	HIP_DEBUG("hi3 set %s\n",
		  (hip_use_hi3 ? "on" : "off"));
}

int hip_get_hi3_status(){
        return hip_use_hi3;
}
#endif

static void usage() {
  //	fprintf(stderr, "HIPL Daemon %.2f\n", HIPL_VERSION);
	fprintf(stderr, "Usage: hipd [options]\n\n");
	fprintf(stderr, "  -b run in background\n");
	fprintf(stderr, "  -i <device name> add interface to the white list. Use additional -i for additional devices.\n");
	fprintf(stderr, "  -k kill existing hipd\n");
	fprintf(stderr, "  -N do not flush ipsec rules on exit\n");
	fprintf(stderr, "  -a fix alignment issues automatically(ARM)\n");
	fprintf(stderr, "  -f set debug type format to short\n");
	fprintf(stderr, "\n");
}

int hip_send_agent(struct hip_common *msg)
{
        struct sockaddr_in6 hip_agent_addr;
        int alen;

        memset(&hip_agent_addr, 0, sizeof(hip_agent_addr));
        hip_agent_addr.sin6_family = AF_INET6;
        hip_agent_addr.sin6_addr = in6addr_loopback;
        hip_agent_addr.sin6_port = htons(HIP_AGENT_PORT);

        alen = sizeof(hip_agent_addr);

        return sendto(hip_user_sock, msg, hip_get_msg_total_len(msg), 0,
                       (struct sockaddr *)&hip_agent_addr, alen);
}

/**
 * Receive message from agent socket.
 */
int hip_recv_agent(struct hip_common *msg)
{
	int n, err = 0;
	hip_hdr_type_t msg_type;
	char hit[40];
	struct hip_uadb_info *uadb_info ;

	HIP_DEBUG("Received a message from agent\n");

	msg_type = hip_get_msg_type(msg);

	if (msg_type == SO_HIP_AGENT_PING)
	{
		memset(msg, 0, HIP_MAX_PACKET);
		hip_build_user_hdr(msg, SO_HIP_AGENT_PING_REPLY, 0);
		n = hip_send_agent(msg);
		HIP_IFEL(n < 0, 0, "sendto() failed on agent socket\n");

		if (err == 0)
		{
			HIP_DEBUG("HIP agent ok.\n");
			if (hip_agent_status == 0)
			{
				hip_agent_status = 1;
				hip_agent_update();
			}
			hip_agent_status = 1;
		}
	}
	else if (msg_type == SO_HIP_AGENT_QUIT)
	{
		HIP_DEBUG("Agent quit.\n");
		hip_agent_status = 0;
	}
	else if (msg_type == HIP_R1 || msg_type == HIP_I1)
	{
		struct hip_common *emsg;
		struct in6_addr *src_addr, *dst_addr;
		hip_portpair_t *msg_info;
		void *reject;

		emsg = hip_get_param_contents(msg, HIP_PARAM_ENCAPS_MSG);
		src_addr = hip_get_param_contents(msg, HIP_PARAM_SRC_ADDR);
		dst_addr = hip_get_param_contents(msg, HIP_PARAM_DST_ADDR);
		msg_info = hip_get_param_contents(msg, HIP_PARAM_PORTPAIR);
		reject = hip_get_param(msg, HIP_PARAM_AGENT_REJECT);

		if (emsg && src_addr && dst_addr && msg_info && !reject)
		{
			HIP_DEBUG("Received accepted I1/R1 packet from agent.\n");
			hip_receive_control_packet(emsg, src_addr, dst_addr, msg_info, 0);
		}
		else if (emsg && src_addr && dst_addr && msg_info)
		{
#ifdef CONFIG_HIP_OPPORTUNISTIC

			HIP_DEBUG("Received rejected R1 packet from agent.\n");
			err = hip_for_each_opp(hip_handle_opp_reject, src_addr);
			HIP_IFEL(err, 0, "for_each_ha err.\n");
#endif
		}
#ifdef CONFIG_HIP_AGENT
		/*Store the accepted HIT info from agent*/
		uadb_info = hip_get_param(msg, HIP_PARAM_UADB_INFO);
		if (uadb_info)
		{
			HIP_DEBUG("Received User Agent accepted HIT info from agent.\n");
			hip_in6_ntop(&uadb_info->hitl, hit);
        	_HIP_DEBUG("Value: %s\n", hit);
        	add_cert_and_hits_to_db(uadb_info);
		}
#endif	/* CONFIG_HIP_AGENT */
	}

out_err:
	return err;
}

#ifdef CONFIG_HIP_AGENT
/**
 * add_cert_and_hits_to_db - Adds information recieved from the agent to
 * the daemon database
 * @param *uadb_info structure containing data sent by the agent
 * @return 0 on success, -1 on failure
 */
int add_cert_and_hits_to_db (struct hip_uadb_info *uadb_info)
{
	int err = 0 ;
	char insert_into[512];
	char hit[40];
	char hit2[40];

	HIP_IFE(!daemon_db, -1);
	hip_in6_ntop(&uadb_info->hitr, hit);
	hip_in6_ntop(&uadb_info->hitl, hit2);
	_HIP_DEBUG("Value: %s\n", hit);
	sprintf(insert_into, "INSERT INTO hits VALUES("
                        "'%s', '%s', '%s');",
                        hit2, hit, uadb_info->cert);
    err = hip_sqlite_insert_into_table(daemon_db, insert_into);

out_err:
	return (err) ;
}
#endif	/* CONFIG_HIP_AGENT */

int hip_sendto_firewall(const struct hip_common *msg){
#ifdef CONFIG_HIP_FIREWALL
        int n = 0;
	HIP_DEBUG("CONFIG_HIP_FIREWALL DEFINED AND STATUS IS %d\n", hip_get_firewall_status());
	struct sockaddr_in6 hip_firewall_addr;
	socklen_t alen = sizeof(hip_firewall_addr);

	bzero(&hip_firewall_addr, alen);
	hip_firewall_addr.sin6_family = AF_INET6;
	hip_firewall_addr.sin6_port = htons(HIP_FIREWALL_PORT);
	hip_firewall_addr.sin6_addr = in6addr_loopback;

	n = sendto(hip_firewall_sock, msg, hip_get_msg_total_len(msg),
			   0, &hip_firewall_addr, alen);
	return n;
#else
	HIP_DEBUG("Firewall is disabled.\n");
	return 0;
#endif // CONFIG_HIP_FIREWALL
}


/**
 * Daemon main function.
 */
static int hipd_main(int argc, char *argv[])
{
	int ch, killold = 0;
	//	char buff[HIP_MAX_NETLINK_PACKET];
	fd_set read_fdset;
	fd_set write_fdset;
	int foreground = 1, highest_descriptor = 0, err = 0, fix_alignment = 0;
	struct timeval timeout;

        /* The flushing is enabled by default. The reason for this is that
	   people are doing some very experimental features on some branches
	   that may crash the daemon and leave the SAs floating around to
	   disturb further base exchanges. Use -N flag to disable this. */
	int flush_ipsec = 1;


#ifdef CONFIG_HIP_PERFORMANCE
	int bench_set = 0;
	HIP_DEBUG("Creating perf set\n");
	perf_set = hip_perf_create(PERF_MAX);

	check_and_create_dir("results", DEFAULT_CONFIG_DIR_MODE);
	
	hip_perf_set_name(perf_set, PERF_I1_SEND, "results/PERF_I1_SEND.csv");
	hip_perf_set_name(perf_set, PERF_I1,"results/PERF_I1.csv");
	hip_perf_set_name(perf_set, PERF_R1,"results/PERF_R1.csv");
	hip_perf_set_name(perf_set, PERF_I2,"results/PERF_I2.csv");
	hip_perf_set_name(perf_set, PERF_R2,"results/PERF_R2.csv");
	hip_perf_set_name(perf_set, PERF_DH_CREATE,"results/PERF_DH_CREATE.csv");
	hip_perf_set_name(perf_set, PERF_SIGN,"results/PERF_SIGN.csv");
	hip_perf_set_name(perf_set, PERF_DSA_SIGN_IMPL,"results/PERF_DSA_SIGN_IMPL.csv");
	hip_perf_set_name(perf_set, PERF_VERIFY,"results/PERF_VERIFY.csv");
	hip_perf_set_name(perf_set, PERF_BASE,"results/PERF_BASE.csv");
	hip_perf_set_name(perf_set, PERF_ALL,"results/PERF_ALL.csv");
	hip_perf_set_name(perf_set, PERF_UPDATE_SEND,"results/PERF_UPDATE_SEND.csv");
	hip_perf_set_name(perf_set, PERF_VERIFY_UPDATE,"results/PERF_VERIFY_UPDATE.csv");
	hip_perf_set_name(perf_set, PERF_UPDATE_COMPLETE,"results/PERF_UPDATE_COMPLETE.csv");
	hip_perf_set_name(perf_set, PERF_HANDLE_UPDATE_ESTABLISHED,"results/PERF_HANDLE_UPDATE_ESTABLISHED.csv");
	hip_perf_set_name(perf_set, PERF_HANDLE_UPDATE_REKEYING,"results/PERF_HANDLE_UPDATE_REKEYING.csv");
	hip_perf_set_name(perf_set, PERF_UPDATE_FINISH_REKEYING,"results/PERF_UPDATE_FINISH_REKEYING.csv");
	hip_perf_set_name(perf_set, PERF_CLOSE_SEND,"results/PERF_CLOSE_SEND.csv");
	hip_perf_set_name(perf_set, PERF_HANDLE_CLOSE,"results/PERF_HANDLE_CLOSE.csv");
	hip_perf_set_name(perf_set, PERF_HANDLE_CLOSE_ACK,"results/PERF_HANDLE_CLOSE_ACK.csv");
	hip_perf_set_name(perf_set, PERF_HANDLE_UPDATE_1,"results/PERF_HANDLE_UPDATE_1.csv");
	hip_perf_set_name(perf_set, PERF_HANDLE_UPDATE_2,"results/PERF_HANDLE_UPDATE_2.csv");
	hip_perf_set_name(perf_set, PERF_CLOSE_COMPLETE,"results/PERF_CLOSE_COMPLETE.csv");
	hip_perf_set_name(perf_set, PERF_DSA_VERIFY_IMPL,"results/PERF_DSA_VERIFY_IMPL.csv");
	hip_perf_set_name(perf_set, PERF_RSA_VERIFY_IMPL,"results/PERF_RSA_VERIFY_IMPL.csv");
	hip_perf_set_name(perf_set, PERF_RSA_SIGN_IMPL,"results/PERF_RSA_SIGN_IMPL.csv");
	hip_perf_open(perf_set);
#endif

	/* default is long format */
	hip_set_logfmt(LOGFMT_LONG);

	/* Parse command-line options */
	while ((ch = getopt(argc, argv, ":bi:kNchaf")) != -1)
	{
		switch (ch)
		{
		case 'b':
			foreground = 0;
			break;
		case 'i':
			if(hip_netdev_white_list_add(optarg))
				HIP_INFO("Successfully added device <%s> to white list.\n",optarg);
			else
				HIP_DIE("Error adding device <%s> to white list. Dying...\n",optarg);	
		
			break;
		case 'k':
			killold = 1;
			break;
		case 'N':
			flush_ipsec = 0;
			break;
		case 'c':
			create_configs_and_exit = 1;
			break;
		case 'a':
			fix_alignment = 1;
			break;
		case 'f':
			HIP_INFO("Setting output format to short\n");
			hip_set_logfmt(LOGFMT_SHORT);
			break;
		case '?':
		case 'h':
		default:
			usage();
			return err;
		}
	}

	if(fix_alignment)
	{
		system("echo 3 > /proc/cpu/alignment");
		HIP_DEBUG("Setting alignment traps to 3(fix+ warn)\n");
	}

	/* Configuration is valid! Fork a daemon, if so configured */
	if (foreground)
	{
		hip_set_logtype(LOGTYPE_STDERR);
		HIP_DEBUG("foreground\n");
	}
	else
	{
		hip_set_logtype(LOGTYPE_SYSLOG);
		if (fork() > 0)
			return(0);
	}

	HIP_INFO("hipd pid=%d starting\n", getpid());
	time(&load_time);
	
	/* Default initialman sization function. */
	HIP_IFEL(hipd_init(flush_ipsec, killold), 1, "hipd_init() failed!\n");

	HIP_IFEL(create_configs_and_exit, 0,
		 "Configs created, exiting\n");

	highest_descriptor = maxof(9, hip_nl_route.fd, hip_raw_sock_input_v6,
				   hip_user_sock, hip_nl_ipsec.fd,
				   hip_raw_sock_input_v4, hip_nat_sock_input_udp,
				   hip_opendht_sock_fqdn, hip_opendht_sock_hit,
		                   hip_icmp_sock);

	/* Allocate user message. */
	HIP_IFE(!(hipd_msg = hip_msg_alloc()), 1);
        HIP_IFE(!(hipd_msg_v4 = hip_msg_alloc()), 1);
	HIP_DEBUG("Daemon running. Entering select loop.\n");

	/* Enter to the select-loop */
	HIP_DEBUG_GL(HIP_DEBUG_GROUP_INIT,
		     HIP_DEBUG_LEVEL_INFORMATIVE,
		     "Hipd daemon running.\n"
		     "Starting select loop.\n");
	hipd_set_state(HIPD_STATE_EXEC);
	while (hipd_get_state() != HIPD_STATE_CLOSED)
	{
		/* prepare file descriptor sets */
	        if (hip_opendht_inuse == SO_HIP_DHT_ON) {
                        FD_ZERO(&write_fdset);
                        if (hip_opendht_fqdn_sent == STATE_OPENDHT_WAITING_CONNECT)
                                FD_SET(hip_opendht_sock_fqdn, &write_fdset);
                        if (hip_opendht_hit_sent == STATE_OPENDHT_WAITING_CONNECT)
                                FD_SET(hip_opendht_sock_hit, &write_fdset);
		}
		FD_ZERO(&read_fdset);
		FD_SET(hip_nl_route.fd, &read_fdset);
		FD_SET(hip_raw_sock_input_v6, &read_fdset);
		FD_SET(hip_raw_sock_input_v4, &read_fdset);
		FD_SET(hip_nat_sock_input_udp, &read_fdset);
		FD_SET(hip_user_sock, &read_fdset);
		FD_SET(hip_nl_ipsec.fd, &read_fdset);
		FD_SET(hip_icmp_sock, &read_fdset);
		/* FD_SET(hip_firewall_sock, &read_fdset); */
		hip_firewall_sock = hip_user_sock;

		if (hip_opendht_fqdn_sent == STATE_OPENDHT_WAITING_ANSWER)
			FD_SET(hip_opendht_sock_fqdn, &read_fdset);
		if (hip_opendht_hit_sent == STATE_OPENDHT_WAITING_ANSWER)
			FD_SET(hip_opendht_sock_hit, &read_fdset);

		timeout.tv_sec = HIP_SELECT_TIMEOUT;
		timeout.tv_usec = 0;

		//HIP_DEBUG("select loop value hip_raw_socket_v4 = %d \n",hip_raw_sock_v4);
		/* wait for socket activity */

#ifdef CONFIG_HIP_FIREWALL
		if (hip_get_firewall_status() < 0) {
			hip_msg_init(hipd_msg);
			err = hip_build_user_hdr(hipd_msg, SO_HIP_FIREWALL_STATUS, 0);
			if (err) {
				HIP_ERROR("hip_build_user_hdr\n");
			} else {
				hip_firewall_status = 0;
				HIP_DEBUG("sent %d bytes to firewall\n",
						hip_sendto_firewall(hipd_msg));
			}
		}
#endif /* CONFIG_HIP_FIREWALL */

		/* If DHT is on have to use write sets for asynchronic communication */
		if (hip_opendht_inuse == SO_HIP_DHT_ON) 
		{
			err = select((highest_descriptor + 1), &read_fdset,
                                               &write_fdset, NULL, &timeout);
		}
		else
		{
			err = select((highest_descriptor + 1), &read_fdset,
                                               NULL, NULL, &timeout);
		}

		if (err < 0) 
		{
			HIP_ERROR("select() error: %s.\n", strerror(errno));
			goto to_maintenance;
		} else if (err == 0) 
		{
			/* idle cycle - select() timeout */
			_HIP_DEBUG("Idle.\n");
			goto to_maintenance;
		}
#ifdef CONFIG_HIP_PERFORMANCE
		if(bench_set){ //1 = true; 0 = false
			HIP_DEBUG("Stop and write PERF_ALL\n");
			hip_perf_stop_benchmark(perf_set, PERF_ALL);
			hip_perf_write_benchmark(perf_set, PERF_ALL);
			bench_set  = 0;
		}
#endif

                 /* see bugzilla bug id 392 to see why */
                if (FD_ISSET(hip_raw_sock_input_v6, &read_fdset) &&
                    FD_ISSET(hip_raw_sock_input_v4, &read_fdset)) {
                    int type, err_v6 = 0, err_v4 = 0;
                    struct in6_addr saddr, daddr;
                    struct in6_addr saddr_v4, daddr_v4;
                    hip_portpair_t pkt_info;
                    HIP_DEBUG("Receiving messages on raw HIP from IPv6/HIP and IPv4/HIP\n");
                    hip_msg_init(hipd_msg);
                    hip_msg_init(hipd_msg_v4);
                    err_v4 = hip_read_control_msg_v4(hip_raw_sock_input_v4, hipd_msg_v4,
                                                     &saddr_v4, &daddr_v4,
                                                     &pkt_info, IPV4_HDR_SIZE);
                    err_v6 = hip_read_control_msg_v6(hip_raw_sock_input_v6, hipd_msg,
                                                     &saddr, &daddr, &pkt_info, 0);
                    if (err_v4 > -1) {
                        type = hip_get_msg_type(hipd_msg_v4);
                        if (type == HIP_R2) {
				err = hip_receive_control_packet(hipd_msg_v4, &saddr_v4,
                                                             &daddr_v4, &pkt_info, 1);
                            if (err) HIP_ERROR("hip_receive_control_packet()!\n");
                            err = hip_receive_control_packet(hipd_msg, &saddr, &daddr,
                                                             &pkt_info, 1);
                            if (err) HIP_ERROR("hip_receive_control_packet()!\n");
                        } else {
                            err = hip_receive_control_packet(hipd_msg, &saddr, &daddr,
                                                             &pkt_info, 1);
                            if (err) HIP_ERROR("hip_receive_control_packet()!\n");
                            err = hip_receive_control_packet(hipd_msg_v4, &saddr_v4,
                                                             &daddr_v4, &pkt_info, 1);
                            if (err) HIP_ERROR("hip_receive_control_packet()!\n");
                        }
                    }
                } else {
                    if (FD_ISSET(hip_raw_sock_input_v6, &read_fdset)) {
#ifdef CONFIG_HIP_PERFORMANCE
			HIP_DEBUG("Start PERF_ALL\n");
			bench_set = 1; //1 = true; 0 = false
			hip_perf_start_benchmark(perf_set, PERF_ALL);
#endif
			
                        /* Receiving of a raw HIP message from IPv6 socket. */
			struct in6_addr saddr, daddr;
			hip_portpair_t pkt_info;
			HIP_DEBUG("Receiving a message on raw HIP from "\
				  "IPv6/HIP socket (file descriptor: %d).\n",
				  hip_raw_sock_input_v6);
			hip_msg_init(hipd_msg);
			if (hip_read_control_msg_v6(hip_raw_sock_input_v6, hipd_msg,
			                            &saddr, &daddr, &pkt_info, 0)) {
                            HIP_ERROR("Reading network msg failed\n");
			} else {
                            err = hip_receive_control_packet(hipd_msg, &saddr, &daddr, &pkt_info, 1);
                            if (err) HIP_ERROR("hip_receive_control_packet()!\n");
			}
                    }

                    if (FD_ISSET(hip_raw_sock_input_v4, &read_fdset)){
		        HIP_DEBUG("HIP RAW SOCKET\n");
			/* Receiving of a raw HIP message from IPv4 socket. */
			struct in6_addr saddr, daddr;
			hip_portpair_t pkt_info;
			HIP_DEBUG("Receiving a message on raw HIP from "\
				  "IPv4/HIP socket (file descriptor: %d).\n",
				  hip_raw_sock_input_v4);
			hip_msg_init(hipd_msg);
			HIP_DEBUG("Getting a msg on v4\n");
			/* Assuming that IPv4 header does not include any
			   options */
			if (hip_read_control_msg_v4(hip_raw_sock_input_v4, hipd_msg,
			                            &saddr, &daddr, &pkt_info, IPV4_HDR_SIZE)) {
                            HIP_ERROR("Reading network msg failed\n");
			} else {
                            err = hip_receive_control_packet(hipd_msg, &saddr, &daddr, &pkt_info, 1);
                            if (err) HIP_ERROR("hip_receive_control_packet()!\n");
			}

                    }
                }


		if (FD_ISSET(hip_icmp_sock, &read_fdset))
		{
			HIP_IFEL(hip_icmp_recvmsg(hip_icmp_sock), -1,
				 "Failed to recvmsg from ICMPv6\n");
		}

		if (FD_ISSET(hip_nat_sock_input_udp, &read_fdset))
		{
			/* Data structures for storing the source and
			   destination addresses and ports of the incoming
			   packet. */
			struct in6_addr saddr, daddr;
			hip_portpair_t pkt_info;

			/* Receiving of a UDP message from NAT socket. */
			HIP_DEBUG("Receiving a message on UDP from NAT "\
				  "socket (file descriptor: %d).\n",
				  hip_nat_sock_input_udp);

			/* Initialization of the hip_common header struct. We'll
			   store the HIP header data here. */
			hip_msg_init(hipd_msg);

			/* Read in the values to hip_msg, saddr, daddr and
			   pkt_info. */
        		/* if ( hip_read_control_msg_v4(hip_nat_sock_udp, hipd_msg,&saddr, &daddr,&pkt_info, 0) ) */
			err = hip_read_control_msg_v4(hip_nat_sock_input_udp, hipd_msg,&saddr, &daddr,&pkt_info, HIP_UDP_ZERO_BYTES_LEN);
			if (err)
			{
                                HIP_ERROR("Reading network msg failed\n");


				/* If the values were read in succesfully, we
				   do the UDP specific stuff next. */
                        }
			else
			{
			   err =  hip_receive_udp_control_packet(hipd_msg, &saddr, &daddr, &pkt_info);
                        }

		}
	
		if (FD_ISSET(hip_user_sock, &read_fdset))
		{
			/* Receiving of a message from user socket. */
			struct sockaddr_in6 app_src;

			HIP_DEBUG("Receiving user message.\n");

			hip_msg_init(hipd_msg);
			
			if (hip_read_user_control_msg(hip_user_sock, hipd_msg, &app_src)) {
				HIP_ERROR("Reading user msg failed\n");
			}
			else {
				err = hip_handle_user_msg(hipd_msg, &app_src);
			}
		}
#ifdef CONFIG_HIP_OPENDHT
                /* DHT SOCKETS HANDLING */
                if (hip_opendht_inuse == SO_HIP_DHT_ON && hip_opendht_sock_fqdn != -1) {
                        if (FD_ISSET(hip_opendht_sock_fqdn, &read_fdset) &&
                            FD_ISSET(hip_opendht_sock_fqdn, &write_fdset) &&
                            (hip_opendht_inuse == SO_HIP_DHT_ON)) {
                                /* Error with the connect */
                                HIP_ERROR("Error OpenDHT socket is readable and writable\n");
                        } else if (FD_ISSET(hip_opendht_sock_fqdn, &write_fdset)) {
                                hip_opendht_fqdn_sent = STATE_OPENDHT_START_SEND;
                        }
                        if (FD_ISSET(hip_opendht_sock_fqdn, &read_fdset) &&
                            (hip_opendht_inuse == SO_HIP_DHT_ON)) {
                                /* Receive answer from openDHT FQDN->HIT mapping */
                                if (hip_opendht_fqdn_sent == STATE_OPENDHT_WAITING_ANSWER) {
                                        memset(opendht_response, '\0', sizeof(opendht_response));
                                        opendht_error = opendht_read_response(hip_opendht_sock_fqdn,
                                                                              opendht_response);
                                        if (opendht_error == -1) {
                                                HIP_DEBUG("Put was unsuccesfull \n");
                                                hip_opendht_error_count++;
                                                HIP_DEBUG("DHT error count now %d/%d.\n",
                                                          hip_opendht_error_count, OPENDHT_ERROR_COUNT_MAX);
                                        }
                                        else
                                                HIP_DEBUG("Put was success (FQDN->HIT)\n");

                                        close(hip_opendht_sock_fqdn);
                                        hip_opendht_sock_fqdn = 0;
                                        hip_opendht_sock_fqdn = init_dht_gateway_socket_gw(hip_opendht_sock_fqdn, opendht_serving_gateway);
                                        hip_opendht_fqdn_sent = STATE_OPENDHT_IDLE;
                                        opendht_error = 0;
                                }
                        }
                        if (FD_ISSET(hip_opendht_sock_hit, &read_fdset) &&
                            FD_ISSET(hip_opendht_sock_hit, &write_fdset) &&
                            (hip_opendht_inuse == SO_HIP_DHT_ON)) {
                                /* Error with the connect */
                                HIP_ERROR("Error OpenDHT socket is readable and writable\n");
                        } else if (FD_ISSET(hip_opendht_sock_hit, &write_fdset)) {
                                hip_opendht_hit_sent = STATE_OPENDHT_START_SEND;
                        }
                        if ((FD_ISSET(hip_opendht_sock_hit, &read_fdset)) &&
                            (hip_opendht_inuse == SO_HIP_DHT_ON)) {
                                /* Receive answer from openDHT HIT->IP mapping */
                                if (hip_opendht_hit_sent == STATE_OPENDHT_WAITING_ANSWER) {
                                        memset(opendht_response, '\0', sizeof(opendht_response));
                                        opendht_error = opendht_read_response(hip_opendht_sock_hit,
                                                                              opendht_response);
                                        if (opendht_error == -1) {
                                                HIP_DEBUG("Put was unsuccesfull \n");
                                                hip_opendht_error_count++;
                                                HIP_DEBUG("DHT error count now %d/%d.\n",
                                                          hip_opendht_error_count, OPENDHT_ERROR_COUNT_MAX);
                                        }
                                        else
                                                HIP_DEBUG("Put was success (HIT->IP)\n");
                                        close(hip_opendht_sock_hit);
                                        hip_opendht_sock_hit = 0;
                                        hip_opendht_sock_hit = init_dht_gateway_socket_gw(hip_opendht_sock_hit, opendht_serving_gateway);
                                        hip_opendht_hit_sent = STATE_OPENDHT_IDLE;
                                        opendht_error= 0;
                                }
                        }
                }
#endif	/* CONFIG_HIP_OPENDHT */
                /* END DHT SOCKETS HANDLING */

		if (FD_ISSET(hip_nl_ipsec.fd, &read_fdset))
		{
			/* Something on IF and address event netlink socket,
			   fetch it. */
			HIP_DEBUG("netlink receive\n");
			if (hip_netlink_receive(&hip_nl_ipsec,
						hip_netdev_event, NULL))
				HIP_ERROR("Netlink receiving failed\n");
		}

		if (FD_ISSET(hip_nl_route.fd, &read_fdset))
		{
			/* Something on IF and address event netlink socket,
			   fetch it. */
			HIP_DEBUG("netlink route receive\n");
			if (hip_netlink_receive(&hip_nl_route,
						hip_netdev_event, NULL))
				HIP_ERROR("Netlink receiving failed\n");
		}

		if (FD_ISSET(hip_nl_generic.fd, &read_fdset))
		{
			HIP_DEBUG("netlink generic receive\n");
			if (hip_netlink_receive(&hip_nl_generic,
						hip_handle_netlink_msg, NULL))
				HIP_ERROR("Netlink receiving failed\n");
		}

to_maintenance:
		err = periodic_maintenance();
		if (err)
		{
			HIP_ERROR("Error (%d) ignoring. %s\n", err,
				  ((errno) ? strerror(errno) : ""));
			err = 0;
		}
	}

out_err:
	/* free allocated resources */
	hip_exit(err);

	HIP_INFO("hipd pid=%d exiting, retval=%d\n", getpid(), err);

	return err;
}


int main(int argc, char *argv[])
{
	int err = 0;
	uid_t euid;

	euid = geteuid();
	HIP_IFEL((euid != 0), -1, "hipd must be started as root\n");			// We need to recreate the NAT UDP sockets to bind to the new port.

	HIP_IFE(hipd_main(argc, argv), -1);
	if (hipd_get_flag(HIPD_FLAG_RESTART))
	{
		HIP_INFO(" !!!!! HIP DAEMON RESTARTING !!!!! \n");
		hip_handle_exec_application(0, EXEC_LOADLIB_NONE, argc, argv);
	}

out_err:
	return err;
}
<|MERGE_RESOLUTION|>--- conflicted
+++ resolved
@@ -164,15 +164,11 @@
 #endif
 
 /* the opp tcp */
-<<<<<<< HEAD
 
 HIP_HASHTABLE *bex_timestamp_db = NULL;
 
-void hip_set_opportunistic_tcp_status(struct hip_common *msg){
-=======
 void hip_set_opportunistic_tcp_status(struct hip_common *msg)
 {
->>>>>>> 6a496e14
 	struct sockaddr_in6 sock_addr;
 	int retry, type, n;
 
