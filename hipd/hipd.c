--- conflicted
+++ resolved
@@ -118,63 +118,6 @@
 
 int hip_use_opptcp                           = 0; // false
 
-<<<<<<< HEAD
-void hip_set_opportunistic_tcp_status(struct hip_common *msg)
-{
-    struct sockaddr_in6 sock_addr;
-    int retry, type, n;
-
-    type = hip_get_msg_type(msg);
-
-    _HIP_DEBUG("type=%d\n", type);
-
-    memset(&sock_addr, 0, sizeof(sock_addr));
-    sock_addr.sin6_family = AF_INET6;
-    sock_addr.sin6_port   = htons(HIP_FIREWALL_PORT);
-    sock_addr.sin6_addr   = in6addr_loopback;
-
-    for (retry = 0; retry < 3; retry++) {
-        /* Switched from hip_sendto() to hip_sendto_user() due to
-         * namespace collision. Both message.h and user.c had functions
-         * hip_sendto(). Introducing a prototype hip_sendto() to user.h
-         * led to compiler errors --> user.c hip_sendto() renamed to
-         * hip_sendto_user().
-         *
-         * Lesson learned: use function prototypes unless functions are
-         * ment only for local (inside the same file where defined) use.
-         * -Lauri 11.07.2008 */
-        n = hip_sendto_user(msg, (struct sockaddr *) &sock_addr);
-        if (n <= 0) {
-            HIP_ERROR("hipconf opptcp failed (round %d)\n", retry);
-            HIP_DEBUG("Sleeping few seconds to wait for fw\n");
-            sleep(2);
-        } else {
-            HIP_DEBUG("hipconf opptcp ok (sent %d bytes)\n", n);
-            break;
-        }
-    }
-
-    if (type == SO_HIP_SET_OPPTCP_ON) {
-        hip_use_opptcp = 1;
-    } else {
-        hip_use_opptcp = 0;
-    }
-
-    HIP_DEBUG("Opportunistic tcp set %s\n",
-              (hip_use_opptcp ? "on" : "off"));
-}
-
-int hip_get_opportunistic_tcp_status()
-{
-    return hip_use_opptcp;
-}
-
-=======
-
-/**
- * print hipd usage instructions on stderr
- */
->>>>>>> af80d7e7
 static void usage(void)
 {
     fprintf(stderr, "Usage: hipd [options]\n\n");
@@ -187,135 +130,6 @@
     fprintf(stderr, "\n");
 }
 
-<<<<<<< HEAD
-int hip_sendto_firewall(const struct hip_common *msg){
-=======
-/**
- * a function for passing a message to the HIP graphical user agent
- *
- * @param msg the message to send
- * @return zero on success or negative on error
- */
-int hip_send_agent(struct hip_common *msg)
-{
-    struct sockaddr_in6 hip_agent_addr;
-    int alen;
-
-    memset(&hip_agent_addr, 0, sizeof(hip_agent_addr));
-    hip_agent_addr.sin6_family = AF_INET6;
-    hip_agent_addr.sin6_addr   = in6addr_loopback;
-    hip_agent_addr.sin6_port   = htons(HIP_AGENT_PORT);
-
-    alen                       = sizeof(hip_agent_addr);
-
-    return sendto(hip_user_sock, msg, hip_get_msg_total_len(msg), 0,
-                  (struct sockaddr *) &hip_agent_addr, alen);
-}
-
-#ifdef CONFIG_HIP_AGENT
-/**
- * add_cert_and_hits_to_db - Adds information recieved from the agent to
- * the daemon database
- * @param *uadb_info structure containing data sent by the agent
- * @return 0 on success, -1 on failure
- */
-int add_cert_and_hits_to_db(struct hip_uadb_info *uadb_info)
-{
-    int err = 0;
-    char insert_into[512];
-    char hit[40];
-    char hit2[40];
-
-    HIP_IFE(!daemon_db, -1);
-    hip_in6_ntop(&uadb_info->hitr, hit);
-    hip_in6_ntop(&uadb_info->hitl, hit2);
-    _HIP_DEBUG("Value: %s\n", hit);
-    sprintf(insert_into, "INSERT INTO hits VALUES("
-                         "'%s', '%s', '%s');",
-            hit2, hit, uadb_info->cert);
-    err = hip_sqlite_insert_into_table(daemon_db, insert_into);
-
-out_err:
-    return err;
-}
-
-#endif  /* CONFIG_HIP_AGENT */
-
-/**
- * Receive message from agent socket.
- *
- * @param msg the received message will be stored here
- * @return zero on success or negative on error
- */
-int hip_recv_agent(struct hip_common *msg)
-{
-    int n, err = 0;
-    hip_hdr_type_t msg_type;
-#ifdef CONFIG_HIP_AGENT
-    char hit[40];
-    struct hip_uadb_info *uadb_info;
-#endif  /* CONFIG_HIP_AGENT */
-
-    HIP_DEBUG("Received a message from agent\n");
-
-    msg_type = hip_get_msg_type(msg);
-
-    if (msg_type == SO_HIP_AGENT_PING) {
-        hip_msg_init(msg);
-        hip_build_user_hdr(msg, SO_HIP_AGENT_PING_REPLY, 0);
-        n = hip_send_agent(msg);
-        HIP_IFEL(n < 0, 0, "sendto() failed on agent socket\n");
-
-        if (err == 0) {
-            HIP_DEBUG("HIP agent ok.\n");
-            if (hip_agent_status == 0) {
-                hip_agent_status = 1;
-                hip_agent_update();
-            }
-            hip_agent_status = 1;
-        }
-    } else if (msg_type == SO_HIP_AGENT_QUIT)   {
-        HIP_DEBUG("Agent quit.\n");
-        hip_agent_status = 0;
-    } else if (msg_type == HIP_R1 || msg_type == HIP_I1)   {
-        struct hip_common *emsg;
-        struct in6_addr *src_addr, *dst_addr;
-        hip_portpair_t *msg_info;
-        void *reject;
-
-        emsg     = hip_get_param_contents(msg, HIP_PARAM_ENCAPS_MSG);
-        src_addr = hip_get_param_contents(msg, HIP_PARAM_SRC_ADDR);
-        dst_addr = hip_get_param_contents(msg, HIP_PARAM_DST_ADDR);
-        msg_info = hip_get_param_contents(msg, HIP_PARAM_PORTPAIR);
-        reject   = hip_get_param(msg, HIP_PARAM_AGENT_REJECT);
-
-        if (emsg && src_addr && dst_addr && msg_info && !reject) {
-            HIP_DEBUG("Received accepted I1/R1 packet from agent.\n");
-            hip_receive_control_packet(emsg, src_addr, dst_addr, msg_info, 0);
-        } else if (emsg && src_addr && dst_addr && msg_info)   {
-#ifdef CONFIG_HIP_OPPORTUNISTIC
-
-            HIP_DEBUG("Received rejected R1 packet from agent.\n");
-            err = hip_for_each_opp(hip_handle_opp_reject, src_addr);
-            HIP_IFEL(err, 0, "for_each_ha err.\n");
-#endif
-        }
-#ifdef CONFIG_HIP_AGENT
-        /*Store the accepted HIT info from agent*/
-        uadb_info = hip_get_param(msg, HIP_PARAM_UADB_INFO);
-        if (uadb_info) {
-            HIP_DEBUG("Received User Agent accepted HIT info from agent.\n");
-            hip_in6_ntop(&uadb_info->hitl, hit);
-            _HIP_DEBUG("Value: %s\n", hit);
-            add_cert_and_hits_to_db(uadb_info);
-        }
-#endif  /* CONFIG_HIP_AGENT */
-    }
-
-out_err:
-    return err;
-}
-
 /**
  * send a message to the HIP firewall
  *
@@ -324,7 +138,6 @@
  */
 int hip_sendto_firewall(const struct hip_common *msg)
 {
->>>>>>> af80d7e7
 #ifdef CONFIG_HIP_FIREWALL
     int n          = 0;
     HIP_DEBUG("CONFIG_HIP_FIREWALL DEFINED AND STATUS IS %d\n", hip_get_firewall_status());
