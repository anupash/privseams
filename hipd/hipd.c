/** @file
 * The HIPL main file containing the daemon main loop.
 *
 * @date 28.01.2008
 * @note Distributed under <a href="http://www.gnu.org/licenses/gpl.txt">GNU/GPL</a>.
 * @note HIPU: libm.a is not availble on OS X. The functions are present in libSystem.dyld, though
 * @note HIPU: lcap is used by HIPD. It needs to be changed to generic posix functions.
<<<<<<< HEAD
 */ 
#include "hipd.h" 
//#include "init.c"
=======
 */
#include "hipd.h"


>>>>>>> 68ba6dde
/* Defined as a global just to allow freeing in exit(). Do not use outside
   of this file! */
struct hip_common *hipd_msg = NULL;
struct hip_common *hipd_msg_v4 = NULL;

int is_active_handover = 1;  /**< Which handover to use active or lazy? */
int hip_blind_status = 0; /**< Blind status */

/** Suppress advertising of none, AF_INET or AF_INET6 address in UPDATEs.
    0 = none = default, AF_INET, AF_INET6 */
int suppress_af_family = 0;

/* For receiving of HIP control messages */
int hip_raw_sock_v6 = 0;
int hip_raw_sock_v4 = 0;
/** File descriptor of the socket used for HIP control packet NAT traversal on
    UDP/IPv4 */
int hip_nat_sock_udp = 0;
/** Specifies the NAT status of the daemon. This value indicates if the current
    machine is behind a NAT. */
int hip_nat_status = 0;

/** ICMPv6 socket and the interval 0 for interval means off **/
int hip_icmp_sock = 0;
int hip_icmp_interval = 0;

/** Specifies the HIP PROXY status of the daemon. This value indicates if the HIP PROXY is running. */
int hipproxy = 0;

/* Communication interface to userspace apps (hipconf etc) */
int hip_user_sock = 0;
struct sockaddr_un hip_user_addr;

/** For receiving netlink IPsec events (acquire, expire, etc) */
struct rtnl_handle hip_nl_ipsec  = { 0 };

/** For getting/setting routes and adding HITs (it was not possible to use
    nf_ipsec for this purpose). */
struct rtnl_handle hip_nl_route = { 0 };

int hip_agent_status = 0;

struct sockaddr_in6 hip_firewall_addr;
int hip_firewall_sock = 0;

/*
   HIP transform suite order
   0 = AES_SHA1, 3DES_SHA1, NULL_SHA1
   1 = 3DES_SHA1, AES_SHA1, NULL_SHA1
   2 = AES_SHA1, NULL_SHA1, 3DES_SHA1
   3 = 3DES_SHA1, NULL_SHA1, AES_SHA1
   4 = NULL_SHA1, AES_SHA1, 3DES_SHA1
   5 = NULL_SHA1, 3DES_SHA1, AES_SHA1
*/
int hip_transform_order = 0;

/* OpenDHT related variables */
int hip_opendht_sock_fqdn = -1; /* FQDN->HIT mapping */
int hip_opendht_sock_hit = -1; /* HIT->IP mapping */
int hip_opendht_fqdn_sent = STATE_OPENDHT_IDLE;
int hip_opendht_hit_sent = STATE_OPENDHT_IDLE;
hip_queue *queue;
int opendht_error = 0;
char opendht_response[HIP_MAX_PACKET];
struct addrinfo * opendht_serving_gateway = NULL;
int opendht_serving_gateway_port = OPENDHT_PORT;
int opendht_serving_gateway_ttl = OPENDHT_TTL;
char opendht_name_mapping[HIP_HOST_ID_HOSTNAME_LEN_MAX]; /* what name should be used as key */
char opendht_host_name[256];

/* now DHT is always off, so you have to set it on if you want to use it */
int hip_opendht_inuse = SO_HIP_DHT_OFF;
int hip_opendht_error_count = 0; /* Error count, counting errors from libhipopendht */

int hip_buddies_inuse = SO_HIP_BUDDIES_OFF;

/* Tells to the daemon should it build LOCATOR parameters to R1 and I2 */
int hip_locator_status = SO_HIP_SET_LOCATOR_OFF;

/* It tells the daemon to set tcp timeout parameters. Added By Tao Wan, on 09.Jan.2008 */
int hip_tcptimeout_status = SO_HIP_SET_TCPTIMEOUT_ON;

/* We are caching the IP addresses of the host here. The reason is that during
   in hip_handle_acquire it is not possible to call getifaddrs (it creates
   a new netlink socket and seems like only one can be open per process).
   Feel free to experiment by porting the required functionality from
   iproute2/ip/ipaddrs.c:ipaddr_list_or_flush(). It would make these global
   variable and most of the functions referencing them unnecessary -miika */

int address_count;
HIP_HASHTABLE *addresses;
time_t load_time;

char *hip_i3_config_file = NULL;
int hip_use_i3 = 0; // false

/*Define hip_use_userspace_ipsec variable to indicate whether use
 * userspace ipsec or not. If it is 1, hip uses the user space ipsec.
 * It will not use if hip_use_userspace_ipsec = 0. Added By Tao Wan
 */
int hip_use_userspace_ipsec = 0;

int esp_prot_num_transforms = 0;
uint8_t esp_prot_transforms[NUM_TRANSFORMS];

int hip_use_opptcp = 0; // false
sqlite3 *daemon_db ;

void hip_set_opportunistic_tcp_status(struct hip_common *msg)
{
	struct sockaddr_in6 sock_addr;
	int retry, type, n;

	type = hip_get_msg_type(msg);

	_HIP_DEBUG("type=%d\n", type);

	bzero(&sock_addr, sizeof(sock_addr));
	sock_addr.sin6_family = AF_INET6;
	sock_addr.sin6_port = htons(HIP_FIREWALL_PORT);
	sock_addr.sin6_addr = in6addr_loopback;

	for (retry = 0; retry < 3; retry++) {
		/* Switched from hip_sendto() to hip_sendto_user() due to
		   namespace collision. Both message.h and user.c had functions
		   hip_sendto(). Introducing a prototype hip_sendto() to user.h
		   led to compiler errors --> user.c hip_sendto() renamed to
		   hip_sendto_user().

		   Lesson learned: use function prototypes unless functions are
		   ment only for local (inside the same file where defined) use.
		   -Lauri 11.07.2008 */
		n = hip_sendto_user(msg, &sock_addr);
		if (n <= 0) {
			HIP_ERROR("hipconf opptcp failed (round %d)\n", retry);
			HIP_DEBUG("Sleeping few seconds to wait for fw\n");
			sleep(2);
		} else {
			HIP_DEBUG("hipconf opptcp ok (sent %d bytes)\n", n);
			break;
		}
	}

	if (type == SO_HIP_SET_OPPTCP_ON)
		hip_use_opptcp = 1;
	else
		hip_use_opptcp = 0;

	HIP_DEBUG("Opportunistic tcp set %s\n",
		  (hip_use_opptcp ? "on" : "off"));
}

int hip_get_opportunistic_tcp_status()
{
        return hip_use_opptcp;
}

void usage() {
	fprintf(stderr, "HIPL Daemon %.2f\n", HIPL_VERSION);
        fprintf(stderr, "Usage: hipd [options]\n\n");
	fprintf(stderr, "  -b run in background\n");
#ifdef CONFIG_HIP_HI3
	fprintf(stderr, "  -3 <i3 client configuration file>\n");
#endif
	fprintf(stderr, "\n");
}

int hip_send_agent(struct hip_common *msg) {
        struct sockaddr_in6 hip_agent_addr;
        int alen;

        memset(&hip_agent_addr, 0, sizeof(hip_agent_addr));
        hip_agent_addr.sin6_family = AF_INET6;
        hip_agent_addr.sin6_addr = in6addr_loopback;
        hip_agent_addr.sin6_port = htons(HIP_AGENT_PORT);

        alen = sizeof(hip_agent_addr);

        return sendto(hip_user_sock, msg, hip_get_msg_total_len(msg), 0,
                       (struct sockaddr *)&hip_agent_addr, alen);
}

/**
 * Receive message from agent socket.
 */
int hip_recv_agent(struct hip_common *msg)
{
	int n, err = 0;
	socklen_t alen;
	hip_hdr_type_t msg_type;
	hip_opp_block_t *entry;
<<<<<<< HEAD
	/*Pardeep test variables*/
	char hit[40];
	struct hip_uadb_info *uadb_info ;
=======

>>>>>>> 68ba6dde
	HIP_DEBUG("Received a message from agent\n");

	msg_type = hip_get_msg_type(msg);

	if (msg_type == SO_HIP_AGENT_PING)
	{
		memset(msg, 0, HIP_MAX_PACKET);
		hip_build_user_hdr(msg, SO_HIP_AGENT_PING_REPLY, 0);
		n = hip_send_agent(msg);
		HIP_IFEL(n < 0, 0, "sendto() failed on agent socket\n");

		if (err == 0)
		{
			HIP_DEBUG("HIP agent ok.\n");
			if (hip_agent_status == 0)
			{
				hip_agent_status = 1;
				hip_agent_update();
			}
			hip_agent_status = 1;
		}
	}
	else if (msg_type == SO_HIP_AGENT_QUIT)
	{
		HIP_DEBUG("Agent quit.\n");
		hip_agent_status = 0;
	}
	else if (msg_type == HIP_R1 || msg_type == HIP_I1)
	{
		struct hip_common *emsg;
		struct in6_addr *src_addr, *dst_addr;
		hip_portpair_t *msg_info;
		void *reject;

		emsg = hip_get_param_contents(msg, HIP_PARAM_ENCAPS_MSG);
		src_addr = hip_get_param_contents(msg, HIP_PARAM_SRC_ADDR);
		dst_addr = hip_get_param_contents(msg, HIP_PARAM_DST_ADDR);
		msg_info = hip_get_param_contents(msg, HIP_PARAM_PORTPAIR);
		reject = hip_get_param(msg, HIP_PARAM_AGENT_REJECT);

		if (emsg && src_addr && dst_addr && msg_info && !reject)
		{
			HIP_DEBUG("Received accepted I1/R1 packet from agent.\n");
			hip_receive_control_packet(emsg, src_addr, dst_addr, msg_info, 0);
		}
		else if (emsg && src_addr && dst_addr && msg_info)
		{
#ifdef CONFIG_HIP_OPPORTUNISTIC

			HIP_DEBUG("Received rejected R1 packet from agent.\n");
			err = hip_for_each_opp(hip_handle_opp_reject, src_addr);
			HIP_IFEL(err, 0, "for_each_ha err.\n");
#endif
		}
		/*Store the accepted HIT info from agent*/
		uadb_info = hip_get_param(msg, HIP_PARAM_UADB_INFO);
		if (uadb_info)
		{
			HIP_DEBUG("Received User Agent accepted HIT info from agent.\n");
			hip_in6_ntop(&uadb_info->hitl, hit);
        	_HIP_DEBUG("Value: %s\n", hit);
        	add_cert_and_hits_to_db(uadb_info);
		}
	}
<<<<<<< HEAD
		
=======

>>>>>>> 68ba6dde
out_err:
	return err;
}

/**
 * add_cert_and_hits_to_db - Adds information recieved from the agent to
 * the daemon database
 * @param *uadb_info structure containing data sent by the agent
 * @return 0 on success, -1 on failure
 */
int add_cert_and_hits_to_db (struct hip_uadb_info *uadb_info)
{
	int err = 0 ;
	char insert_into[512];
	char hit[40];
	char hit2[40];
	char *file = HIP_CERT_DB_PATH_AND_NAME;
	
	HIP_IFE(!daemon_db, -1);
	hip_in6_ntop(&uadb_info->hitr, hit);
	hip_in6_ntop(&uadb_info->hitl, hit2);
    _HIP_DEBUG("Value: %s\n", hit);
	sprintf(insert_into, "INSERT INTO hits VALUES("
                        "'%s', '%s', '%s');", 
                        hit2, hit, uadb_info->cert);
    err = hip_sqlite_insert_into_table(daemon_db, insert_into);
  
out_err:
	return (err) ;
}

int hip_sendto_firewall(const struct hip_common *msg){
#ifdef CONFIG_HIP_FIREWALL
        int n = 0;
	HIP_DEBUG("CONFIG_HIP_FIREWALL DEFINED AND STATUS IS %d\n", hip_get_firewall_status());
	struct sockaddr_in6 hip_firewall_addr;
	socklen_t alen = sizeof(hip_firewall_addr);

	bzero(&hip_firewall_addr, alen);
	hip_firewall_addr.sin6_family = AF_INET6;
	hip_firewall_addr.sin6_port = htons(HIP_FIREWALL_PORT);
	hip_firewall_addr.sin6_addr = in6addr_loopback;

	if (hip_get_firewall_status()) {
	        n = sendto(hip_firewall_sock, msg, hip_get_msg_total_len(msg),
			   0, &hip_firewall_addr, alen);
		return n;
	}
#else
	HIP_DEBUG("Firewall is disabled.\n");
	return 0;
#endif // CONFIG_HIP_FIREWALL
}


/**
 * Daemon main function.
 */
int hipd_main(int argc, char *argv[])
{
	int ch, killold = 0;
	//	char buff[HIP_MAX_NETLINK_PACKET];
	fd_set read_fdset;
        fd_set write_fdset;
	int foreground = 1, highest_descriptor = 0, s_net, err = 0;
	struct timeval timeout;
	struct hip_work_order ping;

	struct msghdr sock_msg;
        /* The flushing is enabled by default. The reason for this is that
	   people are doing some very experimental features on some branches
	   that may crash the daemon and leave the SAs floating around to
	   disturb further base exchanges. Use -N flag to disable this. */
	int flush_ipsec = 1;

	int cc = 0, polling = 0;
	struct msghdr msg;

	/* Parse command-line options */
	while ((ch = getopt(argc, argv, ":bk3:")) != -1)
	{
		switch (ch)
		{
		case 'b':
			foreground = 0;
			break;
		case 'k':
			killold = 1;
			break;
#ifdef CONFIG_HIP_HI3
		case '3':
		  HIP_INFO("hipd is stared with i3 config file: %s", optarg);
			hip_i3_config_file = strdup(optarg);
			hip_use_i3 = 1; // true;
			break;
#endif
		case 'N':
			flush_ipsec = 0;
			break;
		case '?':
		case 'h':
		default:
			usage();
			return err;
		}
	}

#ifdef CONFIG_HIP_HI3
        /* Note that for now the Hi3 host identities are not loaded in. */
	if( hip_use_i3 )
		HIP_IFEL(!hip_i3_config_file, 1,
		"Please do pass a valid i3 configuration file.\n");
#endif

	hip_set_logfmt(LOGFMT_LONG);

	/* Configuration is valid! Fork a daemon, if so configured */
	if (foreground)
	{
		hip_set_logtype(LOGTYPE_STDERR);
		HIP_DEBUG("foreground\n");
	}
	else
	{
		hip_set_logtype(LOGTYPE_SYSLOG);
		if (fork() > 0)
			return(0);
	}

	HIP_INFO("hipd pid=%d starting\n", getpid());
	time(&load_time);

	/* Default initialization function. */
	HIP_IFEL(hipd_init(flush_ipsec, killold), 1, "hipd_init() failed!\n");

	highest_descriptor = maxof(9, hip_nl_route.fd, hip_raw_sock_v6,
				   hip_user_sock, hip_nl_ipsec.fd,
				   hip_raw_sock_v4, hip_nat_sock_udp,
				   hip_opendht_sock_fqdn, hip_opendht_sock_hit,
		                   hip_icmp_sock);

	/* Allocate user message. */
	HIP_IFE(!(hipd_msg = hip_msg_alloc()), 1);
        HIP_IFE(!(hipd_msg_v4 = hip_msg_alloc()), 1);
	HIP_DEBUG("Daemon running. Entering select loop.\n");
	/* Enter to the select-loop */
	HIP_DEBUG_GL(HIP_DEBUG_GROUP_INIT,
		     HIP_DEBUG_LEVEL_INFORMATIVE,
		     "Hipd daemon running.\n"
		     "Starting select loop.\n");
	hipd_set_state(HIPD_STATE_EXEC);
	while (hipd_get_state() != HIPD_STATE_CLOSED)
	{
		/* prepare file descriptor sets */
	        if (hip_opendht_inuse == SO_HIP_DHT_ON) {
                        FD_ZERO(&write_fdset);
                        if (hip_opendht_fqdn_sent == STATE_OPENDHT_WAITING_CONNECT)
                                FD_SET(hip_opendht_sock_fqdn, &write_fdset);
                        if (hip_opendht_hit_sent == STATE_OPENDHT_WAITING_CONNECT)
                                FD_SET(hip_opendht_sock_hit, &write_fdset);
		}
		FD_ZERO(&read_fdset);
		FD_SET(hip_nl_route.fd, &read_fdset);
		FD_SET(hip_raw_sock_v6, &read_fdset);
		FD_SET(hip_raw_sock_v4, &read_fdset);
		FD_SET(hip_nat_sock_udp, &read_fdset);
		FD_SET(hip_user_sock, &read_fdset);
		FD_SET(hip_nl_ipsec.fd, &read_fdset);	
		FD_SET(hip_icmp_sock, &read_fdset);
		/* FD_SET(hip_firewall_sock, &read_fdset); */

		if (hip_opendht_fqdn_sent == STATE_OPENDHT_WAITING_ANSWER)
			FD_SET(hip_opendht_sock_fqdn, &read_fdset);
		if (hip_opendht_hit_sent == STATE_OPENDHT_WAITING_ANSWER)
			FD_SET(hip_opendht_sock_hit, &read_fdset);

		timeout.tv_sec = HIP_SELECT_TIMEOUT;
		timeout.tv_usec = 0;

		//HIP_DEBUG("select loop value hip_raw_socket_v4 = %d \n",hip_raw_sock_v4);
		/* wait for socket activity */

                /* If DHT is on have to use write sets for asynchronic communication */
		              if (hip_opendht_inuse == SO_HIP_DHT_ON) {
                        if ((err = HIPD_SELECT((highest_descriptor + 1), &read_fdset,
                                               &write_fdset, NULL, &timeout)) < 0) {
			HIP_ERROR("select() error: %s.\n", strerror(errno));
			goto to_maintenance;
                        } else if (err == 0) {
                                /* idle cycle - select() timeout */
                                _HIP_DEBUG("Idle.\n");
                                goto to_maintenance;
                        }
                } else {
                        if ((err = HIPD_SELECT((highest_descriptor + 1), &read_fdset,
                                               NULL, NULL, &timeout)) < 0) {
                                HIP_ERROR("select() error: %s.\n", strerror(errno));
                                goto to_maintenance;
                        } else if (err == 0) {
                                // idle cycle - select() timeout
                                _HIP_DEBUG("Idle.\n");
                                goto to_maintenance;
                        }
                }

                /* see bugzilla bug id 392 to see why */
                if (FD_ISSET(hip_raw_sock_v6, &read_fdset) &&
                    FD_ISSET(hip_raw_sock_v4, &read_fdset)) {
                    int type, err_v6 = 0, err_v4 = 0;
                    struct in6_addr saddr, daddr;
                    struct in6_addr saddr_v4, daddr_v4;
                    hip_portpair_t pkt_info;
                    HIP_DEBUG("Receiving messages on raw HIP from IPv6/HIP and IPv4/HIP\n");
                    hip_msg_init(hipd_msg);
                    hip_msg_init(hipd_msg_v4);
                    err_v4 = hip_read_control_msg_v4(hip_raw_sock_v4, hipd_msg_v4,
                                                     &saddr_v4, &daddr_v4,
                                                     &pkt_info, IPV4_HDR_SIZE);
                    err_v6 = hip_read_control_msg_v6(hip_raw_sock_v6, hipd_msg,
                                                     &saddr, &daddr, &pkt_info, 0);
                    if (err_v4 > -1) {
                        type = hip_get_msg_type(hipd_msg_v4);
                        if (type == HIP_R2) {
				err = hip_receive_control_packet(hipd_msg_v4, &saddr_v4,
                                                             &daddr_v4, &pkt_info, 1);
                            if (err) HIP_ERROR("hip_receive_control_packet()!\n");
                            err = hip_receive_control_packet(hipd_msg, &saddr, &daddr,
                                                             &pkt_info, 1);
                            if (err) HIP_ERROR("hip_receive_control_packet()!\n");
                        } else {
                            err = hip_receive_control_packet(hipd_msg, &saddr, &daddr,
                                                             &pkt_info, 1);
                            if (err) HIP_ERROR("hip_receive_control_packet()!\n");
                            err = hip_receive_control_packet(hipd_msg_v4, &saddr_v4,
                                                             &daddr_v4, &pkt_info, 1);
                            if (err) HIP_ERROR("hip_receive_control_packet()!\n");
                        }
                    }
                } else {
                    if (FD_ISSET(hip_raw_sock_v6, &read_fdset)) {
                        /* Receiving of a raw HIP message from IPv6 socket. */
			struct in6_addr saddr, daddr;
			hip_portpair_t pkt_info;
			HIP_DEBUG("Receiving a message on raw HIP from "\
				  "IPv6/HIP socket (file descriptor: %d).\n",
				  hip_raw_sock_v6);
			hip_msg_init(hipd_msg);
			if (hip_read_control_msg_v6(hip_raw_sock_v6, hipd_msg,
			                            &saddr, &daddr, &pkt_info, 0)) {
                            HIP_ERROR("Reading network msg failed\n");
			} else {
                            err = hip_receive_control_packet(hipd_msg, &saddr, &daddr, &pkt_info, 1);
                            if (err) HIP_ERROR("hip_receive_control_packet()!\n");
			}
                    }

                    if (FD_ISSET(hip_raw_sock_v4, &read_fdset)){
		        HIP_DEBUG("HIP RAW SOCKET\n");
			/* Receiving of a raw HIP message from IPv4 socket. */
			struct in6_addr saddr, daddr;
			hip_portpair_t pkt_info;
			HIP_DEBUG("Receiving a message on raw HIP from "\
				  "IPv4/HIP socket (file descriptor: %d).\n",
				  hip_raw_sock_v4);
			hip_msg_init(hipd_msg);
			HIP_DEBUG("Getting a msg on v4\n");
			/* Assuming that IPv4 header does not include any
			   options */
			if (hip_read_control_msg_v4(hip_raw_sock_v4, hipd_msg,
			                            &saddr, &daddr, &pkt_info, IPV4_HDR_SIZE)) {
                            HIP_ERROR("Reading network msg failed\n");
			} else {
                            err = hip_receive_control_packet(hipd_msg, &saddr, &daddr, &pkt_info, 1);
                            if (err) HIP_ERROR("hip_receive_control_packet()!\n");
			}

                    }
                }


		if (FD_ISSET(hip_icmp_sock, &read_fdset))
		{
			HIP_IFEL(hip_icmp_recvmsg(hip_icmp_sock), -1, 
				 "Failed to recvmsg from ICMPv6\n");
		}

		if (FD_ISSET(hip_nat_sock_udp, &read_fdset))
		{
			/* Data structures for storing the source and
			   destination addresses and ports of the incoming
			   packet. */
			struct in6_addr saddr, daddr;
			hip_portpair_t pkt_info;

			/* Receiving of a UDP message from NAT socket. */
			HIP_DEBUG("Receiving a message on UDP from NAT "\
				  "socket (file descriptor: %d).\n",
				  hip_nat_sock_udp);

			/* Initialization of the hip_common header struct. We'll
			   store the HIP header data here. */
			hip_msg_init(hipd_msg);

			/* Read in the values to hip_msg, saddr, daddr and
			   pkt_info. */
        		/* if ( hip_read_control_msg_v4(hip_nat_sock_udp, hipd_msg,&saddr, &daddr,&pkt_info, 0) ) */
			err = hip_read_control_msg_v4(hip_nat_sock_udp, hipd_msg,&saddr, &daddr,&pkt_info, HIP_UDP_ZERO_BYTES_LEN);
			if (err)
			{
                                HIP_ERROR("Reading network msg failed\n");


				/* If the values were read in succesfully, we
				   do the UDP specific stuff next. */
                        }
			else
			{
			   err =  hip_receive_udp_control_packet(hipd_msg, &saddr, &daddr, &pkt_info);
                        }

		}

		if (FD_ISSET(hip_user_sock, &read_fdset))
		{
			/* Receiving of a message from user socket. */
			struct sockaddr_storage app_src;

			HIP_DEBUG("Receiving user message.\n");

			hip_msg_init(hipd_msg);

			if (hip_read_user_control_msg(hip_user_sock, hipd_msg, &app_src)) {
				HIP_ERROR("Reading user msg failed\n");
			}
			else {
				err = hip_handle_user_msg(hipd_msg, &app_src);
			}
		}
                /* DHT SOCKETS HANDLING */
                if (hip_opendht_inuse == SO_HIP_DHT_ON && hip_opendht_sock_fqdn != -1) {
                        if (FD_ISSET(hip_opendht_sock_fqdn, &read_fdset) &&
                            FD_ISSET(hip_opendht_sock_fqdn, &write_fdset) &&
                            (hip_opendht_inuse == SO_HIP_DHT_ON)) {
                                /* Error with the connect */
                                HIP_ERROR("Error OpenDHT socket is readable and writable\n");
                        } else if (FD_ISSET(hip_opendht_sock_fqdn, &write_fdset)) {
                                hip_opendht_fqdn_sent = STATE_OPENDHT_START_SEND;
                        }
                        if (FD_ISSET(hip_opendht_sock_fqdn, &read_fdset) &&
                            (hip_opendht_inuse == SO_HIP_DHT_ON)) {
                                /* Receive answer from openDHT FQDN->HIT mapping */
                                if (hip_opendht_fqdn_sent == STATE_OPENDHT_WAITING_ANSWER) {
                                        memset(opendht_response, '\0', sizeof(opendht_response));
                                        opendht_error = opendht_read_response(hip_opendht_sock_fqdn,
                                                                              opendht_response);
                                        if (opendht_error == -1) {
                                                HIP_DEBUG("Put was unsuccesfull \n");
                                                hip_opendht_error_count++;
                                                HIP_DEBUG("DHT error count now %d/%d.\n",
                                                          hip_opendht_error_count, OPENDHT_ERROR_COUNT_MAX);
                                        }
<<<<<<< HEAD
                                        else 
                                                HIP_DEBUG("Put was success \n");
                                        
=======
                                        else
                                                HIP_DEBUG("Put was success (FQDN->HIT)\n");

>>>>>>> 68ba6dde
                                        close(hip_opendht_sock_fqdn);
                                        hip_opendht_sock_fqdn = 0;
                                        hip_opendht_sock_fqdn = init_dht_gateway_socket(hip_opendht_sock_fqdn);
                                        hip_opendht_fqdn_sent = STATE_OPENDHT_IDLE;
                                        opendht_error = 0;
                                }
                        }
                        if (FD_ISSET(hip_opendht_sock_hit, &read_fdset) &&
                            FD_ISSET(hip_opendht_sock_hit, &write_fdset) &&
                            (hip_opendht_inuse == SO_HIP_DHT_ON)) {
                                /* Error with the connect */
                                HIP_ERROR("Error OpenDHT socket is readable and writable\n");
                        } else if (FD_ISSET(hip_opendht_sock_hit, &write_fdset)) {
                                hip_opendht_hit_sent = STATE_OPENDHT_START_SEND;
                        }
                        if ((FD_ISSET(hip_opendht_sock_hit, &read_fdset)) &&
                            (hip_opendht_inuse == SO_HIP_DHT_ON)) {
                                /* Receive answer from openDHT HIT->IP mapping */
                                if (hip_opendht_hit_sent == STATE_OPENDHT_WAITING_ANSWER) {
                                        memset(opendht_response, '\0', sizeof(opendht_response));
                                        opendht_error = opendht_read_response(hip_opendht_sock_hit,
                                                                              opendht_response);
                                        if (opendht_error == -1) {
                                                HIP_DEBUG("Put was unsuccesfull \n");
                                                hip_opendht_error_count++;
                                                HIP_DEBUG("DHT error count now %d/%d.\n",
                                                          hip_opendht_error_count, OPENDHT_ERROR_COUNT_MAX);
                                        }
<<<<<<< HEAD
                                        else 
                                                HIP_DEBUG("Put was success \n");
=======
                                        else
                                                HIP_DEBUG("Put was success (HIT->IP)\n");
>>>>>>> 68ba6dde
                                        close(hip_opendht_sock_hit);
                                        hip_opendht_sock_hit = 0;
                                        hip_opendht_sock_hit = init_dht_gateway_socket(hip_opendht_sock_hit);
                                        hip_opendht_hit_sent = STATE_OPENDHT_IDLE;
                                        opendht_error= 0;
                                }
                        }
                }
                /* END DHT SOCKETS HANDLING */

		if (FD_ISSET(hip_nl_ipsec.fd, &read_fdset))
		{
			/* Something on IF and address event netlink socket,
			   fetch it. */
			HIP_DEBUG("netlink receive\n");
			if (hip_netlink_receive(&hip_nl_ipsec,
						hip_netdev_event, NULL))
				HIP_ERROR("Netlink receiving failed\n");
		}

		if (FD_ISSET(hip_nl_route.fd, &read_fdset))
		{
			/* Something on IF and address event netlink socket,
			   fetch it. */
			HIP_DEBUG("netlink route receive\n");
			if (hip_netlink_receive(&hip_nl_route,
						hip_netdev_event, NULL))
				HIP_ERROR("Netlink receiving failed\n");
		}

to_maintenance:
		err = periodic_maintenance();
		if (err)
		{
			HIP_ERROR("Error (%d) ignoring. %s\n", err,
				  ((errno) ? strerror(errno) : ""));
			err = 0;
		}
	}

out_err:
	/* free allocated resources */
	hip_exit(err);

	HIP_INFO("hipd pid=%d exiting, retval=%d\n", getpid(), err);

	return err;
}


int main(int argc, char *argv[])
{
	int err = 0;
	uid_t euid;

	euid = geteuid();
	HIP_IFEL((euid != 0), -1, "hipd must be started as root\n");

	HIP_IFE(hipd_main(argc, argv), -1);
	if (hipd_get_flag(HIPD_FLAG_RESTART))
	{
		HIP_INFO(" !!!!! HIP DAEMON RESTARTING !!!!! \n");
		hip_handle_exec_application(0, EXEC_LOADLIB_NONE, argc, argv);
	}

out_err:
	return err;
}
<|MERGE_RESOLUTION|>--- conflicted
+++ resolved
@@ -5,16 +5,9 @@
  * @note Distributed under <a href="http://www.gnu.org/licenses/gpl.txt">GNU/GPL</a>.
  * @note HIPU: libm.a is not availble on OS X. The functions are present in libSystem.dyld, though
  * @note HIPU: lcap is used by HIPD. It needs to be changed to generic posix functions.
-<<<<<<< HEAD
  */ 
 #include "hipd.h" 
-//#include "init.c"
-=======
- */
-#include "hipd.h"
-
-
->>>>>>> 68ba6dde
+
 /* Defined as a global just to allow freeing in exit(). Do not use outside
    of this file! */
 struct hip_common *hipd_msg = NULL;
@@ -206,13 +199,9 @@
 	socklen_t alen;
 	hip_hdr_type_t msg_type;
 	hip_opp_block_t *entry;
-<<<<<<< HEAD
-	/*Pardeep test variables*/
 	char hit[40];
 	struct hip_uadb_info *uadb_info ;
-=======
-
->>>>>>> 68ba6dde
+
 	HIP_DEBUG("Received a message from agent\n");
 
 	msg_type = hip_get_msg_type(msg);
@@ -277,11 +266,7 @@
         	add_cert_and_hits_to_db(uadb_info);
 		}
 	}
-<<<<<<< HEAD
 		
-=======
-
->>>>>>> 68ba6dde
 out_err:
 	return err;
 }
@@ -303,7 +288,7 @@
 	HIP_IFE(!daemon_db, -1);
 	hip_in6_ntop(&uadb_info->hitr, hit);
 	hip_in6_ntop(&uadb_info->hitl, hit2);
-    _HIP_DEBUG("Value: %s\n", hit);
+	_HIP_DEBUG("Value: %s\n", hit);
 	sprintf(insert_into, "INSERT INTO hits VALUES("
                         "'%s', '%s', '%s');", 
                         hit2, hit, uadb_info->cert);
@@ -643,15 +628,9 @@
                                                 HIP_DEBUG("DHT error count now %d/%d.\n",
                                                           hip_opendht_error_count, OPENDHT_ERROR_COUNT_MAX);
                                         }
-<<<<<<< HEAD
-                                        else 
-                                                HIP_DEBUG("Put was success \n");
-                                        
-=======
                                         else
                                                 HIP_DEBUG("Put was success (FQDN->HIT)\n");
 
->>>>>>> 68ba6dde
                                         close(hip_opendht_sock_fqdn);
                                         hip_opendht_sock_fqdn = 0;
                                         hip_opendht_sock_fqdn = init_dht_gateway_socket(hip_opendht_sock_fqdn);
@@ -680,13 +659,8 @@
                                                 HIP_DEBUG("DHT error count now %d/%d.\n",
                                                           hip_opendht_error_count, OPENDHT_ERROR_COUNT_MAX);
                                         }
-<<<<<<< HEAD
-                                        else 
-                                                HIP_DEBUG("Put was success \n");
-=======
                                         else
                                                 HIP_DEBUG("Put was success (HIT->IP)\n");
->>>>>>> 68ba6dde
                                         close(hip_opendht_sock_hit);
                                         hip_opendht_sock_hit = 0;
                                         hip_opendht_sock_hit = init_dht_gateway_socket(hip_opendht_sock_hit);
