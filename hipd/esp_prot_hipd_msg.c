/**
 * Authors:
 *   - Rene Hummen <rene.hummen@rwth-aachen.de> 2008
 *
 * Licence: GNU/GPL
 *
 */

#include "esp_prot_hipd_msg.h"
#include "esp_prot_anchordb.h"
#include "esp_prot_light_update.h"
#include "esp_prot_common.h"

int esp_prot_set_preferred_transforms(struct hip_common *msg)
{
	struct hip_tlv_common *param = NULL;
<<<<<<< HEAD
	extern int esp_prot_active;
	extern int esp_prot_num_transforms;
	extern uint8_t esp_prot_transforms[MAX_NUM_TRANSFORMS];
	extern long esp_prot_num_parallel_hchains;
=======
	extern int esp_prot_num_transforms;
	extern uint8_t esp_prot_transforms[NUM_TRANSFORMS];
	extern int esp_prot_num_parallel_hchains;
>>>>>>> bec654d2
	int err = 0, i;

	// process message and store the preferred transforms
	param = (struct hip_tlv_common *)hip_get_param(msg, HIP_PARAM_INT);
	esp_prot_num_transforms = *((int *)hip_get_param_contents_direct(param));
	HIP_DEBUG("esp protection num_transforms: %i\n", esp_prot_num_transforms);

	param = (struct hip_tlv_common *)hip_get_next_param(msg, param);
	esp_prot_num_parallel_hchains = *((long *)hip_get_param_contents_direct(param));
	HIP_DEBUG("esp_prot_num_parallel_hchains: %i\n", esp_prot_num_parallel_hchains);

<<<<<<< HEAD
	for (i = 0; i < MAX_NUM_TRANSFORMS; i++)
=======
	for (i = 0; i < NUM_TRANSFORMS; i++)
>>>>>>> bec654d2
	{
		if (i < esp_prot_num_transforms)
		{
			param = (struct hip_tlv_common *)hip_get_next_param(msg, param);
			esp_prot_transforms[i] = *((uint8_t *)hip_get_param_contents_direct(param));
			HIP_DEBUG("esp protection transform %i: %u\n", i + 1, esp_prot_transforms[i]);

		} else
		{
			esp_prot_transforms[i] = 0;
		}
	}

	// this works as we always have to send at least ESP_PROT_TFM_UNUSED
	if (esp_prot_num_transforms > 1)
		HIP_DEBUG("switched to esp protection extension\n");
	else
		HIP_DEBUG("switched to normal esp mode\n");

	/* we have to make sure that the precalculated R1s include the esp
	 * protection extension transform */
	HIP_DEBUG("recreate all R1s\n");
	HIP_IFEL(hip_recreate_all_precreated_r1_packets(), -1, "failed to recreate all R1s\n");

  out_err:
  	return err;
}

int esp_prot_handle_trigger_update_msg(struct hip_common *msg)
{
	struct hip_tlv_common *param = NULL;
	hip_hit_t *local_hit = NULL, *peer_hit = NULL;
	uint8_t esp_prot_tfm = 0;
	int hash_length = 0;
	unsigned char *esp_prot_anchor = NULL;
	int soft_update = 0;
	int anchor_offset[MAX_NUM_PARALLEL_HCHAINS];
	int anchor_length = 0;
	int secret_length[MAX_NUM_PARALLEL_HCHAINS];
	int branch_length[MAX_NUM_PARALLEL_HCHAINS];
	int root_length = 0;
	unsigned char *secret[MAX_NUM_PARALLEL_HCHAINS];
	unsigned char *branch_nodes[MAX_NUM_PARALLEL_HCHAINS];
	unsigned char *root[MAX_NUM_PARALLEL_HCHAINS];
	hip_ha_t *entry = NULL;
	int hash_item_length = 0;
	unsigned char cmp_val[MAX_HASH_LENGTH];
	int err = 0;
	long num_parallel_hchains = 0, i;

	memset(cmp_val, 0, MAX_HASH_LENGTH);

	param = hip_get_param(msg, HIP_PARAM_HIT);
	local_hit = (hip_hit_t *) hip_get_param_contents_direct(param);
	HIP_DEBUG_HIT("src_hit", local_hit);

	param = hip_get_next_param(msg, param);
	peer_hit = (hip_hit_t *) hip_get_param_contents_direct(param);
	HIP_DEBUG_HIT("dst_hit", peer_hit);

	// get matching entry from hadb for HITs provided above
	HIP_IFEL(!(entry = hip_hadb_find_byhits(local_hit, peer_hit)), -1,
			"failed to retrieve requested HA entry\n");

	param = hip_get_param(msg, HIP_PARAM_ESP_PROT_TFM);
	esp_prot_tfm = *((uint8_t *) hip_get_param_contents_direct(param));
	HIP_DEBUG("esp_prot_transform: %u\n", esp_prot_tfm);

	// check if transforms are matching and add anchor as new local_anchor
	HIP_IFEL(entry->esp_prot_transform != esp_prot_tfm, -1,
			"esp prot transform changed without new BEX\n");
	HIP_DEBUG("esp prot transforms match\n");

	param = hip_get_param(msg, HIP_PARAM_INT);
	hash_item_length  = *((int *) hip_get_param_contents_direct(param));
	HIP_DEBUG("hash_item_length: %i\n", hash_item_length);

	// set the hash_item_length of the item used for this update
	entry->hash_item_length = hash_item_length;

	// we need to know the hash_length for this transform
	hash_length = anchor_db_get_anchor_length(entry->esp_prot_transform);

	param = hip_get_next_param(msg, param);
	num_parallel_hchains = *((long *) hip_get_param_contents_direct(param));
	HIP_DEBUG("num_parallel_hchains: %i\n", num_parallel_hchains);

	// process all update anchors now
	param = hip_get_param(msg, HIP_PARAM_HCHAIN_ANCHOR);
	for (i = 0; i < num_parallel_hchains; i++)
	{
		esp_prot_anchor = (unsigned char *) hip_get_param_contents_direct(param);
		HIP_HEXDUMP("anchor: ", esp_prot_anchor, hash_length);

		// make sure that the update-anchor is not set yet
		HIP_IFEL(memcmp(&entry->esp_local_update_anchors[i][0], &cmp_val[0], MAX_HASH_LENGTH), -1,
				"next hchain changed in fw, but we still have the last update-anchor set!");

		// set the update anchor
		memcpy(&entry->esp_local_update_anchors[i][0], esp_prot_anchor, hash_length);

		param = hip_get_next_param(msg, param);
	}

	//param = hip_get_next_param(msg, param);
	root_length  = *((int *) hip_get_param_contents_direct(param));
	HIP_DEBUG("root_length: %i\n", root_length);
	entry->esp_root_length = root_length;

	// process all update roots now
	if (root_length > 0)
	{
		param = hip_get_param(msg, HIP_PARAM_ROOT);
		for (i = 0; i < num_parallel_hchains; i++)
		{
			root[i] = (unsigned char *) hip_get_param_contents_direct(param);
			memcpy(&entry->esp_root[i][0], root[i], root_length);

			HIP_HEXDUMP("root: ", &entry->esp_root[i][0], root_length);

			param = hip_get_next_param(msg, param);
		}
	}

	//param = hip_get_next_param(msg, param);
	soft_update  = *((int *) hip_get_param_contents_direct(param));
	HIP_DEBUG("soft_update: %i\n", soft_update);

	if (soft_update)
	{
		for (i = 0; i < num_parallel_hchains; i++)
		{
			param = hip_get_next_param(msg, param);
			anchor_offset[i]  = *((int *) hip_get_param_contents_direct(param));
			HIP_DEBUG("anchor_offset: %i\n", anchor_offset[i]);

			param = hip_get_next_param(msg, param);
			secret_length[i]  = *((int *) hip_get_param_contents_direct(param));
			HIP_DEBUG("secret_length: %i\n", secret_length[i]);

			param = hip_get_next_param(msg, param);
			branch_length[i] = *((int *) hip_get_param_contents_direct(param));
			HIP_DEBUG("branch_length: %i\n", branch_length[i]);

			param = hip_get_next_param(msg, param);
			secret[i] = (unsigned char *) hip_get_param_contents_direct(param);
			HIP_HEXDUMP("secret: ", secret[i], secret_length[i]);

			param = hip_get_next_param(msg, param);
			branch_nodes[i] = (unsigned char *) hip_get_param_contents_direct(param);
			HIP_HEXDUMP("branch_nodes: ", branch_nodes[i], branch_length[i]);
		}
	}

	if (soft_update)
	{
		HIP_IFEL(esp_prot_send_light_update(entry, anchor_offset, secret, secret_length,
				branch_nodes, branch_length), -1,
				"failed to send anchor update\n");

	} else
	{
		/* this should send an update only containing the mandatory params
		 * HMAC and HIP_SIGNATURE as well as the ESP_PROT_ANCHOR and the
		 * SEQ param (to garanty freshness of the ANCHOR) in the signed part
		 * of the message
		 *
		 * params used for this call:
		 * - hadb entry matching the HITs passed in the trigger msg
		 * - not sending locators -> list = NULL and count = 0
		 * - no interface triggers this event -> -1
		 * - bitwise telling about which params to add to UPDATE -> set 3rd bit to 1
		 * - UPDATE not due to adding of a new addresses
		 * - not setting any address, as none is updated */
		/// @todo 10.11.2009: This send_update call should be modified
                /*HIP_IFEL(hip_send_update_old(entry, NULL, 0, -1, SEND_UPDATE_ESP_ANCHOR, 0, NULL),
				-1, "failed to send anchor update\n");*/
	}

  out_err:
	return err;
}

int esp_prot_handle_anchor_change_msg(struct hip_common *msg)
{
	struct hip_tlv_common *param = NULL;
	hip_hit_t *local_hit = NULL, *peer_hit = NULL;
	uint8_t esp_prot_tfm = 0;
	int hash_length = 0;
	unsigned char *esp_prot_anchor = NULL;
	hip_ha_t *entry = NULL;
	int direction = 0;
	long num_parallel_hchains = 0, i;
	int err = 0;

	param = hip_get_param(msg, HIP_PARAM_HIT);
	local_hit = (hip_hit_t *) hip_get_param_contents_direct(param);
	HIP_DEBUG_HIT("src_hit", local_hit);

	param = hip_get_next_param(msg, param);
	peer_hit = (hip_hit_t *) hip_get_param_contents_direct(param);
	HIP_DEBUG_HIT("dst_hit", peer_hit);

	param = hip_get_param(msg, HIP_PARAM_INT);
	direction = *((int *) hip_get_param_contents_direct(param));
	HIP_DEBUG("direction: %i\n", direction);

	param = hip_get_param(msg, HIP_PARAM_ESP_PROT_TFM);
	esp_prot_tfm = *((uint8_t *) hip_get_param_contents_direct(param));
	HIP_DEBUG("esp_prot_transform: %u\n", esp_prot_tfm);

	param = hip_get_param(msg, HIP_PARAM_INT);
	num_parallel_hchains = *((long *) hip_get_param_contents_direct(param));
	HIP_DEBUG("num_parallel_hchains: %u\n", num_parallel_hchains);

	param = hip_get_param(msg, HIP_PARAM_HCHAIN_ANCHOR);


	// get matching entry from hadb for HITs provided above
	HIP_IFEL(!(entry = hip_hadb_find_byhits(local_hit, peer_hit)), -1,
			"failed to retrieve requested HA entry\n");

	// check if transforms are matching and add anchor as new local_anchor
	HIP_IFEL(entry->esp_prot_transform != esp_prot_tfm, -1,
			"esp prot transform changed without new BEX\n");
	HIP_DEBUG("esp prot transforms match\n");

	// we need to know the hash_length for this transform
	hash_length = anchor_db_get_anchor_length(entry->esp_prot_transform);

	// only handle outbound direction here
	if (direction == HIP_SPI_DIRECTION_OUT)
	{
		for (i = 0; i < num_parallel_hchains; i++)
		{
			esp_prot_anchor = (unsigned char *) hip_get_param_contents_direct(param);
			HIP_HEXDUMP("anchor: ", esp_prot_anchor, hash_length);

			// make sure that the update-anchor is set
			HIP_IFEL(memcmp(&entry->esp_local_update_anchors[i][0], esp_prot_anchor, hash_length),
					-1, "hchain-anchors used for outbound connections NOT in sync\n");

			// set update anchor as new active local anchor
			memcpy(&entry->esp_local_anchors[i][0], &entry->esp_local_update_anchors[i][0], hash_length);
			memset(&entry->esp_local_update_anchors[i][0], 0, MAX_HASH_LENGTH);

			HIP_DEBUG("changed update_anchor to local_anchor\n");

			param = hip_get_next_param(msg, param);
		}

		goto out_err;
	}

	HIP_ERROR("failure when changing update_anchor to local_anchor\n");
	err = -1;

  out_err:
	return err;
}

int esp_prot_sa_add(hip_ha_t *entry, struct hip_common *msg, int direction,
		int update)
{
	unsigned char (* hchain_anchors)[MAX_HASH_LENGTH] = NULL;
	int hash_length = 0;
	uint32_t hash_item_length = 0;
	extern long esp_prot_num_parallel_hchains;
	int err = 0, i;

	HIP_DEBUG("direction: %i\n", direction);

	// we always tell the negotiated transform to the firewall
	HIP_DEBUG("esp protection transform is %u \n", entry->esp_prot_transform);
	HIP_IFEL(hip_build_param_contents(msg, (void *)&entry->esp_prot_transform,
			HIP_PARAM_ESP_PROT_TFM, sizeof(uint8_t)), -1,
			"build param contents failed\n");

	// but we only transmit the anchor to the firewall, if the esp extension is used
	if (entry->esp_prot_transform > ESP_PROT_TFM_UNUSED)
	{
		hash_length = anchor_db_get_anchor_length(entry->esp_prot_transform);

		// choose the anchor depending on the direction and update or add
		if (update)
		{
			if (direction == HIP_SPI_DIRECTION_OUT)
			{
				HIP_IFEL(!(hchain_anchors = entry->esp_local_update_anchors), -1,
						"hchain anchor expected, but not present\n");

				hash_item_length = entry->esp_local_update_length;

			} else
			{
				HIP_IFEL(!(hchain_anchors = entry->esp_peer_update_anchors), -1,
						"hchain anchor expected, but not present\n");

				hash_item_length = entry->esp_peer_update_length;
			}
		} else
		{
			if (direction == HIP_SPI_DIRECTION_OUT)
			{
				HIP_IFEL(!(hchain_anchors = entry->esp_local_anchors), -1,
						"hchain anchor expected, but not present\n");

				hash_item_length = entry->esp_local_active_length;

			} else
			{
				HIP_IFEL(!(hchain_anchors = entry->esp_peer_anchors), -1,
						"hchain anchor expected, but not present\n");

				hash_item_length = entry->esp_peer_active_length;
			}
		}

		// add parameters to hipfw message
		HIP_IFEL(hip_build_param_contents(msg, (void *)&hash_item_length,
				HIP_PARAM_ITEM_LENGTH, sizeof(uint32_t)), -1,
				"build param contents failed\n");

		// add parameters to hipfw message
		HIP_IFEL(hip_build_param_contents(msg, (void *)&esp_prot_num_parallel_hchains,
				HIP_PARAM_UINT, sizeof(uint16_t)), -1,
				"build param contents failed\n");

		for (i = 0; i < esp_prot_num_parallel_hchains; i++)
		{
			HIP_HEXDUMP("esp protection anchor is ", &hchain_anchors[i][0], hash_length);

			HIP_IFEL(hip_build_param_contents(msg, (void *)&hchain_anchors[i][0],
					HIP_PARAM_HCHAIN_ANCHOR, hash_length), -1,
					"build param contents failed\n");
		}

	} else
	{
		HIP_DEBUG("no anchor added, transform UNUSED\n");
	}

  out_err:
	return err;
}

int esp_prot_r1_add_transforms(hip_common_t *msg)
{
	extern int esp_prot_num_transforms;
<<<<<<< HEAD
	extern uint8_t esp_prot_transforms[MAX_NUM_TRANSFORMS];
=======
	extern uint8_t esp_prot_transforms[NUM_TRANSFORMS];
>>>>>>> bec654d2
	int err = 0, i;

	/* only supported in usermode and optional there
 	 *
 	 * add the transform only when usermode is active */
 	if (hip_use_userspace_ipsec)
 	{
 		HIP_DEBUG("userspace IPsec hint: esp protection extension might be in use\n");

 		/* send the stored transforms */
		HIP_IFEL(hip_build_param_esp_prot_transform(msg, esp_prot_num_transforms,
				esp_prot_transforms), -1,
				"Building of ESP protection mode failed\n");

		HIP_DEBUG("ESP prot transforms param built\n");

 	} else
 	{
 		HIP_DEBUG("userspace IPsec hint: esp protection extension UNUSED, skip\n");
 	}

 	_HIP_DUMP_MSG(msg);

  out_err:
 	return err;
}

int esp_prot_r1_handle_transforms(hip_ha_t *entry, struct hip_context *ctx)
{
	struct hip_param *param = NULL;
	struct esp_prot_preferred_tfms *prot_transforms = NULL;
	int err = 0;

	/* this is only handled if we are using userspace ipsec,
	 * otherwise we just ignore it */
	if (hip_use_userspace_ipsec)
	{
		HIP_DEBUG("userspace IPsec hint: ESP extension might be in use\n");

		param = hip_get_param(ctx->input, HIP_PARAM_ESP_PROT_TRANSFORMS);

		// check if the transform parameter was sent
		if (param)
		{
			HIP_DEBUG("received preferred transforms from peer\n");

			// store that we received the param for further processing
			ctx->esp_prot_param = 1;

			prot_transforms = (struct esp_prot_preferred_tfms *) param;

			// select transform and store it for this connection
			entry->esp_prot_transform = esp_prot_select_transform(prot_transforms->num_transforms,
					prot_transforms->transforms);

		} else
		{
			HIP_DEBUG("R1 does not contain preferred ESP protection transforms, " \
					"locally setting UNUSED\n");

			// store that we didn't received the param
			ctx->esp_prot_param = 0;

			// if the other end-host does not want to use the extension, we don't either
			entry->esp_prot_transform = ESP_PROT_TFM_UNUSED;
		}
	} else
	{
		HIP_DEBUG("no userspace IPsec hint for ESP extension, locally setting UNUSED\n");

		// make sure we don't add the anchor now and don't add any transform or anchor
		entry->esp_prot_transform = ESP_PROT_TFM_UNUSED;
	}

  out_err:
	return err;
}

int esp_prot_i2_add_anchor(hip_common_t *i2, hip_ha_t *entry, struct hip_context *ctx)
{
	struct hip_param *param = NULL;
	unsigned char *anchor = NULL;
	int hash_length = 0;
	int hash_item_length = 0;
	extern long esp_prot_num_parallel_hchains;
	int err = 0, i;

	/* only add, if extension in use and we agreed on a transform
	 *
	 * @note the transform was selected in handle R1 */
	if (entry->esp_prot_transform > ESP_PROT_TFM_UNUSED)
	{
		// check for sufficient elements
		if (anchor_db_get_num_anchors(entry->esp_prot_transform) >= esp_prot_num_parallel_hchains)
		{
			hash_length = anchor_db_get_anchor_length(entry->esp_prot_transform);
			HIP_DEBUG("hash_length: %i\n", hash_length);
			hash_item_length = anchor_db_get_hash_item_length(entry->esp_prot_transform);

			for (i = 0; i < esp_prot_num_parallel_hchains; i++)
			{
				// add all anchors now
				HIP_IFEL(!(anchor = anchor_db_get_anchor(entry->esp_prot_transform)), -1,
						"no anchor elements available, threading?\n");
				HIP_IFEL(hip_build_param_esp_prot_anchor(i2, entry->esp_prot_transform,
						anchor, NULL, hash_length, hash_item_length), -1,
						"Building of ESP protection anchor failed\n");

				// store local_anchor
				memcpy(&entry->esp_local_anchors[i][0], anchor, hash_length);
				HIP_HEXDUMP("stored local anchor: ", &entry->esp_local_anchors[i][0], hash_length);

				entry->esp_local_active_length = hash_item_length;
				HIP_DEBUG("entry->esp_local_active_length: %u\n",
						entry->esp_local_active_length);
			}
		} else
		{
			// fall back
			HIP_ERROR("agreed on using esp hchain protection, but not sufficient elements");

			entry->esp_prot_transform = ESP_PROT_TFM_UNUSED;

			// inform our peer
			HIP_IFEL(hip_build_param_esp_prot_anchor(i2, entry->esp_prot_transform,
					NULL, NULL, 0, 0), -1,
					"Building of ESP protection anchor failed\n");
		}
	} else
	{
		// only reply, if transforms param in R1; send UNUSED param
		if (ctx->esp_prot_param)
		{
			HIP_DEBUG("R1 contained transforms, but agreed not to use the extension\n");

			entry->esp_prot_transform = ESP_PROT_TFM_UNUSED;

			HIP_IFEL(hip_build_param_esp_prot_anchor(i2, entry->esp_prot_transform,
					NULL, NULL, 0, 0), -1,
					"Building of ESP protection anchor failed\n");
		} else
		{
			HIP_DEBUG("peer didn't send transforms in R1, locally setting UNUSED\n");

			entry->esp_prot_transform = ESP_PROT_TFM_UNUSED;
		}
	}

  out_err:
	if (anchor)
		free(anchor);

 	return err;
}

int esp_prot_i2_handle_anchor(hip_ha_t *entry, struct hip_context *ctx)
{
	extern int esp_prot_num_transforms;
<<<<<<< HEAD
	extern uint8_t esp_prot_transforms[MAX_NUM_TRANSFORMS];
	extern long esp_prot_num_parallel_hchains;
=======
	extern uint8_t esp_prot_transforms[NUM_TRANSFORMS];
	extern int esp_prot_num_parallel_hchains;
>>>>>>> bec654d2
	struct hip_tlv_common *param = NULL;
	struct esp_prot_anchor *prot_anchor = NULL;
	int hash_length = 0;
	int err = 0, i;

	/* only supported in user-mode ipsec and optional there */
 	if (hip_use_userspace_ipsec && esp_prot_num_transforms > 1)
 	{
 		HIP_DEBUG("userspace IPsec hint: esp protection extension might be in use\n");

		if (param = hip_get_param(ctx->input, HIP_PARAM_ESP_PROT_ANCHOR))
		{
			prot_anchor = (struct esp_prot_anchor *) param;

			// check if the anchor has a supported transform
			if (esp_prot_check_transform(esp_prot_num_transforms, esp_prot_transforms,
					prot_anchor->transform) >= 0)
			{
				// we know this transform
				entry->esp_prot_transform = prot_anchor->transform;
				hash_length = anchor_db_get_anchor_length(entry->esp_prot_transform);

				if (entry->esp_prot_transform == ESP_PROT_TFM_UNUSED)
				{
					HIP_DEBUG("agreed NOT to use esp protection extension\n");

					// there should be no other anchors in this case
					goto out_err;
				}

				// store number of elements per hash structure
				entry->esp_peer_active_length = ntohl(prot_anchor->hash_item_length);
				HIP_DEBUG("entry->esp_peer_active_length: %u\n",
						entry->esp_peer_active_length);

				// store all contained anchors
				for (i = 0; i < esp_prot_num_parallel_hchains; i++)
				{
					if (!prot_anchor || prot_anchor->transform != entry->esp_prot_transform)
					{
						// we expect an anchor and all anchors should have the same transform
						err = -1;
						goto out_err;

					} else
					{
						// store peer_anchor
						memcpy(&entry->esp_peer_anchors[i][0], &prot_anchor->anchors[0],
								hash_length);
						HIP_HEXDUMP("received anchor: ", &entry->esp_peer_anchors[i][0],
													hash_length);
					}

					// get next anchor
					param = hip_get_next_param(ctx->input, param);
					prot_anchor = (struct esp_prot_anchor *) param;
				}
			} else
			{
				HIP_ERROR("received anchor with unknown transform, falling back\n");

				entry->esp_prot_transform = ESP_PROT_TFM_UNUSED;
			}

		} else
		{
			HIP_DEBUG("NO esp anchor sent, locally setting UNUSED\n");

			entry->esp_prot_transform = ESP_PROT_TFM_UNUSED;
		}
	} else
	{
		HIP_DEBUG("userspace IPsec hint: esp protection extension NOT in use\n");

		entry->esp_prot_transform = ESP_PROT_TFM_UNUSED;
	}

  out_err:
 	return err;
}

int esp_prot_r2_add_anchor(hip_common_t *r2, hip_ha_t *entry)
{
	extern long esp_prot_num_parallel_hchains;
	unsigned char *anchor = NULL;
	int hash_length = 0;
	int hash_item_length = 0;
	int err = 0, i;

	// only add, if extension in use, we agreed on a transform and no error until now
	if (entry->esp_prot_transform > ESP_PROT_TFM_UNUSED)
	{
		// check for sufficient elements
		if (anchor_db_get_num_anchors(entry->esp_prot_transform) >= esp_prot_num_parallel_hchains)
		{
			hash_length = anchor_db_get_anchor_length(entry->esp_prot_transform);
			HIP_DEBUG("hash_length: %i\n", hash_length);

			for (i = 0; i < esp_prot_num_parallel_hchains; i++)
			{
				// add all anchors now
				HIP_IFEL(!(anchor = anchor_db_get_anchor(entry->esp_prot_transform)), -1,
						"no anchor elements available, threading?\n");
				hash_item_length = anchor_db_get_hash_item_length(entry->esp_prot_transform);
				HIP_IFEL(hip_build_param_esp_prot_anchor(r2, entry->esp_prot_transform,
						anchor, NULL, hash_length, hash_item_length), -1,
						"Building of ESP protection anchor failed\n");

				// store local_anchor
				memcpy(&entry->esp_local_anchors[i][0], anchor, hash_length);
				HIP_HEXDUMP("stored local anchor: ", &entry->esp_local_anchors[i][0], hash_length);

				entry->esp_local_active_length = anchor_db_get_hash_item_length(
						entry->esp_prot_transform);
				HIP_DEBUG("entry->esp_local_active_length: %u\n",
						entry->esp_local_active_length);
			}

		} else
		{
			// fall back
			HIP_ERROR("agreed on using esp hchain protection, but no elements");

			entry->esp_prot_transform = ESP_PROT_TFM_UNUSED;

			// inform our peer about fallback
			HIP_IFEL(hip_build_param_esp_prot_anchor(r2, entry->esp_prot_transform,
					NULL, NULL, 0, 0), -1,
					"Building of ESP protection anchor failed\n");
		}
	} else
	{
		HIP_DEBUG("esp protection extension NOT in use for this connection\n");

		entry->esp_prot_transform = ESP_PROT_TFM_UNUSED;
	}

  out_err:
	if (anchor)
		free(anchor);

 	return err;
}

int esp_prot_r2_handle_anchor(hip_ha_t *entry, struct hip_context *ctx)
{
	extern long esp_prot_num_parallel_hchains;
	struct hip_tlv_common *param = NULL;
	struct esp_prot_anchor *prot_anchor = NULL;
	unsigned char *anchor = NULL;
	int hash_length = 0;
	int err = 0, i;

	// only process anchor, if we agreed on using it before
	if (entry->esp_prot_transform > ESP_PROT_TFM_UNUSED)
	{
		if (param = hip_get_param(ctx->input, HIP_PARAM_ESP_PROT_ANCHOR))
		{
			prot_anchor = (struct esp_prot_anchor *) param;

			// check if the anchor has got the negotiated transform
			if (prot_anchor->transform == entry->esp_prot_transform)
			{
				hash_length = anchor_db_get_anchor_length(entry->esp_prot_transform);

				// store number of elements per hash structure
				entry->esp_peer_active_length = ntohl(prot_anchor->hash_item_length);
				HIP_DEBUG("entry->esp_peer_active_length: %u\n",
						entry->esp_peer_active_length);

				// store all contained anchors
				for (i = 0; i < esp_prot_num_parallel_hchains; i++)
				{
					if (prot_anchor->transform != entry->esp_prot_transform || !prot_anchor)
					{
						// we expect an anchor and all anchors should have the same transform
						err = -1;
						goto out_err;

					} else
					{
						// store peer_anchor
						memcpy(&entry->esp_peer_anchors[i][0], &prot_anchor->anchors[0],
								hash_length);
						HIP_HEXDUMP("received anchor: ", &entry->esp_peer_anchors[i][0],
													hash_length);
					}

					// get next anchor
					param = hip_get_next_param(ctx->input, param);
					prot_anchor = (struct esp_prot_anchor *) param;
				}
			} else if (prot_anchor->transform == ESP_PROT_TFM_UNUSED)
			{
				HIP_DEBUG("peer encountered problems and did fallback\n");

				// also fallback
				entry->esp_prot_transform = ESP_PROT_TFM_UNUSED;

			} else
			{
				HIP_ERROR("received anchor does NOT use negotiated transform, falling back\n");

				// fallback
				entry->esp_prot_transform = ESP_PROT_TFM_UNUSED;
			}
		} else
		{
			HIP_DEBUG("agreed on using esp hchain extension, but no anchor sent or error\n");

			// fall back option
			entry->esp_prot_transform = ESP_PROT_TFM_UNUSED;
		}
	} else
	{
		HIP_DEBUG("NOT using esp protection extension\n");

		entry->esp_prot_transform = ESP_PROT_TFM_UNUSED;
	}

  out_err:
 	return err;
}

/* only processes pure ANCHOR-UPDATEs */
int esp_prot_handle_update(hip_common_t *recv_update, hip_ha_t *entry,
		in6_addr_t *src_ip, in6_addr_t *dst_ip)
{
	struct hip_seq * seq = NULL;
	struct hip_ack * ack = NULL;
	struct hip_esp_info * esp_info = NULL;
	uint32_t spi = 0;
	int err = 0;

	HIP_ASSERT(entry != NULL);

	seq = (struct hip_seq *) hip_get_param(recv_update, HIP_PARAM_SEQ);
	ack = (struct hip_ack *) hip_get_param(recv_update, HIP_PARAM_ACK);
	esp_info = (struct hip_esp_info *) hip_get_param(recv_update, HIP_PARAM_ESP_INFO);

	if (seq && !ack && !esp_info)
	{
		/* this is the first ANCHOR-UPDATE msg
		 *
		 * @note contains anchors -> update inbound SA
		 * @note response has to contain corresponding ACK and ESP_INFO */
		HIP_IFEL(esp_prot_update_handle_anchor(recv_update, entry,
				src_ip, dst_ip, &spi), -1,
				"failed to handle anchor in UPDATE msg\n");
		HIP_DEBUG("successfully processed anchors in ANCHOR-UPDATE\n");

		// send ANCHOR_UPDATE response, when the anchor was verified above
		HIP_IFEL(esp_prot_send_update_response(recv_update, entry, dst_ip,
				src_ip, spi), -1, "failed to send UPDATE replay");

	} else if (!seq && ack && esp_info)
	{
		/* this is the second ANCHOR-UPDATE msg
		 *
		 * @note contains ACK for previously sent anchors -> update outbound SA */
		HIP_DEBUG("received ACK for previously sent ANCHOR-UPDATE\n");

		// the update was successful, stop retransmission
		entry->update_state = 0;

		// notify sadb about next anchor
		HIP_IFEL(entry->hadb_ipsec_func->hip_add_sa(dst_ip, src_ip,
				&entry->hit_our, &entry->hit_peer, entry->default_spi_out,
				entry->esp_transform, &entry->esp_out, &entry->auth_out, 0,
				HIP_SPI_DIRECTION_OUT, 1, entry), -1,
				"failed to notify sadb about next anchor\n");

	} else
	{
		HIP_DEBUG("NOT a pure ANCHOR-UPDATE, unhandled\n");
	}

  out_err:
	return err;
}

int esp_prot_update_add_anchor(hip_common_t *update, hip_ha_t *entry)
{
	extern long esp_prot_num_parallel_hchains;
	struct hip_seq * seq = NULL;
	int hash_length = 0;
	int err = 0, i;
	int num_anchors = 0;

	// only do further processing when extension is in use
	if (entry->esp_prot_transform > ESP_PROT_TFM_UNUSED)
	{
		/* we only want to send anchors in 1. and 2. UPDATE message
		 *
		 * @note we can distinguish the 1. and 2. UPDATE message by
		 * 		 looking at the presence of SEQ param in the packet
		 * 		 to be sent */
		seq = (struct hip_seq *) hip_get_param(update, HIP_PARAM_SEQ);

		if (seq)
		{
			// we need to know the hash_length for this transform
			hash_length = anchor_db_get_anchor_length(entry->esp_prot_transform);

			/* @note update-anchor will be set, if there was a anchor UPDATE before
			 *       or if this is an anchor UPDATE; otherwise update-anchor will
			 *       be NULL
			 *
			 * XX TODO we need to choose the correct SA with the anchor we want to
			 *         update, when supporting multihoming and when this is a
			 *         pure anchor-update */
			for (i = 0; i < esp_prot_num_parallel_hchains; i++)
			{
				HIP_IFEL(hip_build_param_esp_prot_anchor(update,
						entry->esp_prot_transform, &entry->esp_local_anchors[i][0],
						&entry->esp_local_update_anchors[i][0], hash_length, entry->hash_item_length),
						-1, "building of ESP protection ANCHOR failed\n");
			}

			// only add the root if it is specified
			if (entry->esp_root_length > 0)
			{
				for (i = 0; i < esp_prot_num_parallel_hchains; i++)
				{
					HIP_IFEL(hip_build_param_esp_prot_root(update,
							entry->esp_root_length, &entry->esp_root[i][0]), -1,
							"building of ESP ROOT failed\n");
				}
			}

			entry->esp_local_update_length = anchor_db_get_hash_item_length(
					entry->esp_prot_transform);
			HIP_DEBUG("entry->esp_local_update_length: %u\n",
					entry->esp_local_update_length);
		}
	}

  out_err:
	return err;
}

int esp_prot_update_handle_anchor(hip_common_t *recv_update, hip_ha_t *entry,
		in6_addr_t *src_ip, in6_addr_t *dst_ip, uint32_t *spi)
{
	extern long esp_prot_num_parallel_hchains;
	struct esp_prot_anchor *prot_anchor = NULL;
	struct hip_tlv_common *param = NULL;
	int hash_length = 0;
	unsigned char cmp_value[MAX_HASH_LENGTH];
	int err = 0, i;
	int num_anchors = 0;

	HIP_ASSERT(spi != NULL);

	*spi = 0;

	param = hip_get_param(recv_update, HIP_PARAM_ESP_PROT_ANCHOR);
	prot_anchor = (struct esp_prot_anchor *) param;

	if (prot_anchor)
	{
		/* XX TODO find matching SA entry in host association for active_anchor
		 *         and _inbound_ direction */

		// we need to know the hash_length for this transform
		hash_length = anchor_db_get_anchor_length(entry->esp_prot_transform);

		// compare peer_update_anchor to 0
		memset(cmp_value, 0, MAX_HASH_LENGTH);

		/* treat the very first hchain update after the BEX differently
		 * -> assume properties of first parallal chain same as for others */
		if (!memcmp(&entry->esp_peer_update_anchors[0][0], &cmp_value[0], MAX_HASH_LENGTH))
		{
			for (i = 0; i < esp_prot_num_parallel_hchains; i++)
			{
				// check that we are receiving an anchor matching the negotiated transform
				HIP_IFEL(entry->esp_prot_transform != prot_anchor->transform, -1,
						"esp prot transform changed without new BEX\n");
				HIP_DEBUG("esp prot transforms match\n");

				// check that we are receiving an anchor matching the active one
				HIP_IFEL(memcmp(&prot_anchor->anchors[0], &entry->esp_peer_anchors[i][0],
						hash_length), -1, "esp prot active peer anchors do NOT match\n");
				HIP_DEBUG("esp prot active peer anchors match\n");

				// set the update anchor as the peer's update anchor
				//memset(entry->esp_peer_update_anchor, 0, MAX_HASH_LENGTH);
				memcpy(&entry->esp_peer_update_anchors[i][0], &prot_anchor->anchors[hash_length],
						hash_length);
				HIP_DEBUG("peer_update_anchor set\n");

				entry->esp_peer_update_length = ntohl(prot_anchor->hash_item_length);
				HIP_DEBUG("entry->esp_peer_update_length: %u\n",
						entry->esp_peer_update_length);

				param = hip_get_next_param(recv_update, param);
				prot_anchor = (struct esp_prot_anchor *) param;
			}
		} else if (!memcmp(&entry->esp_peer_update_anchors[0][0], &prot_anchor->anchors[0],
					hash_length))
		{
			for (i = 0; i < esp_prot_num_parallel_hchains; i++)
			{
				// check that we are receiving an anchor matching the active one
				HIP_IFEL(memcmp(&prot_anchor->anchors[0], &entry->esp_peer_update_anchors[i][0],
						hash_length), -1, "esp prot active peer anchors do NOT match\n");
				HIP_DEBUG("last received esp prot update peer anchor and sent one match\n");

				// track the anchor updates by moving one anchor forward
				memcpy(&entry->esp_peer_anchors[i][0], &entry->esp_peer_update_anchors[i][0], hash_length);

				// set the update anchor as the peer's update anchor
				//memset(entry->esp_peer_update_anchor, 0, MAX_HASH_LENGTH);
				memcpy(&entry->esp_peer_update_anchors[i][0], &prot_anchor->anchors[hash_length],
						hash_length);
				HIP_DEBUG("peer_update_anchor set\n");

				entry->esp_peer_update_length = ntohl(prot_anchor->hash_item_length);
				HIP_DEBUG("entry->esp_peer_update_length: %u\n",
						entry->esp_peer_update_length);

				param = hip_get_next_param(recv_update, param);
				prot_anchor = (struct esp_prot_anchor *) param;
			}
		} else
		{
			for (i = 0; i < esp_prot_num_parallel_hchains; i++)
			{
				prot_anchor = (struct esp_prot_anchor *) param;

				HIP_IFEL(memcmp(&prot_anchor->anchors[0], &entry->esp_peer_anchors[i][0],
						hash_length), -1, "received unverifiable anchor\n");

				/**** received newer update for active anchor ****/

				// set the update anchor as the peer's update anchor
				//memset(entry->esp_peer_update_anchor, 0, MAX_HASH_LENGTH);
				memcpy(&entry->esp_peer_update_anchors[i][0], &prot_anchor->anchors[hash_length],
						hash_length);
				HIP_DEBUG("peer_update_anchor set\n");

				entry->esp_peer_update_length = ntohl(prot_anchor->hash_item_length);
				HIP_DEBUG("entry->esp_peer_update_length: %u\n",
						entry->esp_peer_update_length);
			}
		}

		/* @note spi is also needed in ACK packet
		 * @note like this we do NOT support multihoming
		 *
		 * XX TODO instead use the SA of the SPI looked up in TODO above
		 * when merging with UPDATE re-implementation */
		*spi = entry->spi_inbound_current;

		// as we don't verify the hashes in the end-host, we don't have to update the outbound SA now
	}

  out_err:
	return err;
}

int esp_prot_send_update_response(hip_common_t *recv_update, hip_ha_t *entry,
		in6_addr_t *src_ip, in6_addr_t *dst_ip, uint32_t spi)
{
	hip_common_t *resp_update = NULL;
	struct hip_seq *seq = NULL;
	uint16_t mask = 0;
	int err = 0;

	HIP_IFEL(!(seq = (struct hip_seq *) hip_get_param(recv_update, HIP_PARAM_SEQ)), -1,
			"SEQ not found\n");

	HIP_IFEL(!(resp_update = hip_msg_alloc()), -ENOMEM, "out of memory\n");

	entry->hadb_misc_func->hip_build_network_hdr(resp_update, HIP_UPDATE, mask,
			&recv_update->hitr, &recv_update->hits);

	/* Add ESP_INFO */
	HIP_IFEL(hip_build_param_esp_info(resp_update, entry->current_keymat_index,
			spi, spi), -1, "Building of ESP_INFO param failed\n");

	/* Add ACK */
	HIP_IFEL(hip_build_param_ack(resp_update, ntohl(seq->update_id)), -1,
			"Building of ACK failed\n");

	/* Add HMAC */
	HIP_IFEL(hip_build_param_hmac_contents(resp_update, &entry->hip_hmac_out), -1,
			"Building of HMAC failed\n");

	/* Add SIGNATURE */
	HIP_IFEL(entry->sign(entry->our_priv_key, resp_update), -EINVAL,
			"Could not sign UPDATE. Failing\n");

	HIP_IFEL(entry->hadb_xmit_func->hip_send_pkt(src_ip, dst_ip,
			(entry->nat_mode ? hip_get_local_nat_udp_port() : 0), entry->peer_udp_port,
			resp_update, entry, 0), -1, "failed to send ANCHOR-UPDATE\n");

  out_err:
	return err;
}

/* simple transform selection: find first match in both arrays
 *
 * returns transform, UNUSED transform on error
 */
uint8_t esp_prot_select_transform(int num_transforms, uint8_t *transforms)
{
	extern int esp_prot_num_transforms;
<<<<<<< HEAD
	extern uint8_t esp_prot_transforms[MAX_NUM_TRANSFORMS];
=======
	extern uint8_t esp_prot_transforms[NUM_TRANSFORMS];
>>>>>>> bec654d2
	uint8_t transform = ESP_PROT_TFM_UNUSED;
	int err = 0, i, j;

	for (i = 0; i < esp_prot_num_transforms; i++)
	{
		for (j = 0; j < num_transforms; j++)
		{
			if (esp_prot_transforms[i] == transforms[j])
			{
				HIP_DEBUG("found matching transform: %u\n", esp_prot_transforms[i]);

				transform = esp_prot_transforms[i];
				goto out_err;
			}
		}
	}

	HIP_ERROR("NO matching transform found\n");
	transform = ESP_PROT_TFM_UNUSED;

  out_err:
	if (err)
	{
		transform = ESP_PROT_TFM_UNUSED;
	}

	return transform;
}<|MERGE_RESOLUTION|>--- conflicted
+++ resolved
@@ -14,20 +14,18 @@
 int esp_prot_set_preferred_transforms(struct hip_common *msg)
 {
 	struct hip_tlv_common *param = NULL;
-<<<<<<< HEAD
 	extern int esp_prot_active;
 	extern int esp_prot_num_transforms;
 	extern uint8_t esp_prot_transforms[MAX_NUM_TRANSFORMS];
 	extern long esp_prot_num_parallel_hchains;
-=======
-	extern int esp_prot_num_transforms;
-	extern uint8_t esp_prot_transforms[NUM_TRANSFORMS];
-	extern int esp_prot_num_parallel_hchains;
->>>>>>> bec654d2
 	int err = 0, i;
 
+	param = (struct hip_tlv_common *)hip_get_param(msg, HIP_PARAM_INT);
+	esp_prot_active = *((int *)hip_get_param_contents_direct(param));
+	HIP_DEBUG("esp_prot_active: %i\n", esp_prot_active);
+
 	// process message and store the preferred transforms
-	param = (struct hip_tlv_common *)hip_get_param(msg, HIP_PARAM_INT);
+	param = (struct hip_tlv_common *)hip_get_next_param(msg, param);
 	esp_prot_num_transforms = *((int *)hip_get_param_contents_direct(param));
 	HIP_DEBUG("esp protection num_transforms: %i\n", esp_prot_num_transforms);
 
@@ -35,11 +33,7 @@
 	esp_prot_num_parallel_hchains = *((long *)hip_get_param_contents_direct(param));
 	HIP_DEBUG("esp_prot_num_parallel_hchains: %i\n", esp_prot_num_parallel_hchains);
 
-<<<<<<< HEAD
 	for (i = 0; i < MAX_NUM_TRANSFORMS; i++)
-=======
-	for (i = 0; i < NUM_TRANSFORMS; i++)
->>>>>>> bec654d2
 	{
 		if (i < esp_prot_num_transforms)
 		{
@@ -54,7 +48,7 @@
 	}
 
 	// this works as we always have to send at least ESP_PROT_TFM_UNUSED
-	if (esp_prot_num_transforms > 1)
+	if (esp_prot_active)
 		HIP_DEBUG("switched to esp protection extension\n");
 	else
 		HIP_DEBUG("switched to normal esp mode\n");
@@ -389,11 +383,7 @@
 int esp_prot_r1_add_transforms(hip_common_t *msg)
 {
 	extern int esp_prot_num_transforms;
-<<<<<<< HEAD
 	extern uint8_t esp_prot_transforms[MAX_NUM_TRANSFORMS];
-=======
-	extern uint8_t esp_prot_transforms[NUM_TRANSFORMS];
->>>>>>> bec654d2
 	int err = 0, i;
 
 	/* only supported in usermode and optional there
@@ -552,13 +542,8 @@
 int esp_prot_i2_handle_anchor(hip_ha_t *entry, struct hip_context *ctx)
 {
 	extern int esp_prot_num_transforms;
-<<<<<<< HEAD
 	extern uint8_t esp_prot_transforms[MAX_NUM_TRANSFORMS];
 	extern long esp_prot_num_parallel_hchains;
-=======
-	extern uint8_t esp_prot_transforms[NUM_TRANSFORMS];
-	extern int esp_prot_num_parallel_hchains;
->>>>>>> bec654d2
 	struct hip_tlv_common *param = NULL;
 	struct esp_prot_anchor *prot_anchor = NULL;
 	int hash_length = 0;
@@ -1068,11 +1053,7 @@
 uint8_t esp_prot_select_transform(int num_transforms, uint8_t *transforms)
 {
 	extern int esp_prot_num_transforms;
-<<<<<<< HEAD
 	extern uint8_t esp_prot_transforms[MAX_NUM_TRANSFORMS];
-=======
-	extern uint8_t esp_prot_transforms[NUM_TRANSFORMS];
->>>>>>> bec654d2
 	uint8_t transform = ESP_PROT_TFM_UNUSED;
 	int err = 0, i, j;
 
