/**
 * Authors:
 *   - Rene Hummen <rene.hummen@rwth-aachen.de> 2008
 *
 * Licence: GNU/GPL
 *
 */

#include "esp_prot_hipd_msg.h"
#include "esp_prot_anchordb.h"
#include "esp_prot_light_update.h"
#include "esp_prot_common.h"

int esp_prot_set_preferred_transforms(struct hip_common *msg)
{
	struct hip_tlv_common *param = NULL;
	extern int esp_prot_active;
	extern int esp_prot_num_transforms;
	extern uint8_t esp_prot_transforms[MAX_NUM_TRANSFORMS];
	extern long esp_prot_num_parallel_hchains;
	int err = 0, i;

	param = (struct hip_tlv_common *)hip_get_param(msg, HIP_PARAM_INT);
	esp_prot_active = *((int *)hip_get_param_contents_direct(param));
	HIP_DEBUG("esp_prot_active: %i\n", esp_prot_active);

	// process message and store the preferred transforms
	param = (struct hip_tlv_common *)hip_get_next_param(msg, param);
	esp_prot_num_transforms = *((int *)hip_get_param_contents_direct(param));
	HIP_DEBUG("esp protection num_transforms: %i\n", esp_prot_num_transforms);

	param = (struct hip_tlv_common *)hip_get_next_param(msg, param);
	esp_prot_num_parallel_hchains = *((long *)hip_get_param_contents_direct(param));
	HIP_DEBUG("esp_prot_num_parallel_hchains: %i\n", esp_prot_num_parallel_hchains);

	for (i = 0; i < MAX_NUM_TRANSFORMS; i++)
	{
		if (i < esp_prot_num_transforms)
		{
			param = (struct hip_tlv_common *)hip_get_next_param(msg, param);
			esp_prot_transforms[i] = *((uint8_t *)hip_get_param_contents_direct(param));
			HIP_DEBUG("esp protection transform %i: %u\n", i + 1, esp_prot_transforms[i]);

		} else
		{
			esp_prot_transforms[i] = 0;
		}
	}

	// this works as we always have to send at least ESP_PROT_TFM_UNUSED
	if (esp_prot_active)
		HIP_DEBUG("switched to esp protection extension\n");
	else
		HIP_DEBUG("switched to normal esp mode\n");

	/* we have to make sure that the precalculated R1s include the esp
	 * protection extension transform */
	HIP_DEBUG("recreate all R1s\n");
	HIP_IFEL(hip_recreate_all_precreated_r1_packets(), -1, "failed to recreate all R1s\n");

  out_err:
  	return err;
}

int esp_prot_handle_trigger_update_msg(struct hip_common *msg)
{
	struct hip_tlv_common *param = NULL;
	hip_hit_t *local_hit = NULL, *peer_hit = NULL;
	uint8_t esp_prot_tfm = 0;
	int hash_length = 0;
	unsigned char *esp_prot_anchor = NULL;
	int soft_update = 0;
	int anchor_offset[MAX_NUM_PARALLEL_HCHAINS];
	int secret_length[MAX_NUM_PARALLEL_HCHAINS];
	int branch_length[MAX_NUM_PARALLEL_HCHAINS];
	int root_length = 0;
	unsigned char *secret[MAX_NUM_PARALLEL_HCHAINS];
	unsigned char *branch_nodes[MAX_NUM_PARALLEL_HCHAINS];
	unsigned char *root[MAX_NUM_PARALLEL_HCHAINS];
	hip_ha_t *entry = NULL;
	int hash_item_length = 0;
	unsigned char cmp_val[MAX_HASH_LENGTH];
	int err = 0;
	long num_parallel_hchains = 0, i;

	memset(cmp_val, 0, MAX_HASH_LENGTH);

	param = hip_get_param(msg, HIP_PARAM_HIT);
	local_hit = (hip_hit_t *) hip_get_param_contents_direct(param);
	HIP_DEBUG_HIT("src_hit", local_hit);

	param = hip_get_next_param(msg, param);
	peer_hit = (hip_hit_t *) hip_get_param_contents_direct(param);
	HIP_DEBUG_HIT("dst_hit", peer_hit);

	// get matching entry from hadb for HITs provided above
	HIP_IFEL(!(entry = hip_hadb_find_byhits(local_hit, peer_hit)), -1,
			"failed to retrieve requested HA entry\n");

	param = hip_get_param(msg, HIP_PARAM_ESP_PROT_TFM);
	esp_prot_tfm = *((uint8_t *) hip_get_param_contents_direct(param));
	HIP_DEBUG("esp_prot_transform: %u\n", esp_prot_tfm);

	// check if transforms are matching and add anchor as new local_anchor
	HIP_IFEL(entry->esp_prot_transform != esp_prot_tfm, -1,
			"esp prot transform changed without new BEX\n");
	HIP_DEBUG("esp prot transforms match\n");

	param = hip_get_param(msg, HIP_PARAM_INT);
	hash_item_length  = *((int *) hip_get_param_contents_direct(param));
	HIP_DEBUG("hash_item_length: %i\n", hash_item_length);

	// set the hash_item_length of the item used for this update
	entry->hash_item_length = hash_item_length;

	// we need to know the hash_length for this transform
	hash_length = anchor_db_get_anchor_length(entry->esp_prot_transform);

	param = hip_get_next_param(msg, param);
	num_parallel_hchains = *((long *) hip_get_param_contents_direct(param));
	HIP_DEBUG("num_parallel_hchains: %i\n", num_parallel_hchains);

	// process all update anchors now
	param = hip_get_param(msg, HIP_PARAM_HCHAIN_ANCHOR);
	for (i = 0; i < num_parallel_hchains; i++)
	{
		esp_prot_anchor = (unsigned char *) hip_get_param_contents_direct(param);
		HIP_HEXDUMP("anchor: ", esp_prot_anchor, hash_length);

		// make sure that the update-anchor is not set yet
		HIP_IFEL(memcmp(&entry->esp_local_update_anchors[i][0], &cmp_val[0], MAX_HASH_LENGTH), -1,
				"next hchain changed in fw, but we still have the last update-anchor set!");

		// set the update anchor
		memcpy(&entry->esp_local_update_anchors[i][0], esp_prot_anchor, hash_length);

		param = hip_get_next_param(msg, param);
	}

	//param = hip_get_next_param(msg, param);
	root_length  = *((int *) hip_get_param_contents_direct(param));
	HIP_DEBUG("root_length: %i\n", root_length);
	entry->esp_root_length = root_length;

	// process all update roots now
	if (root_length > 0)
	{
		param = hip_get_param(msg, HIP_PARAM_ROOT);
		for (i = 0; i < num_parallel_hchains; i++)
		{
			root[i] = (unsigned char *) hip_get_param_contents_direct(param);
			memcpy(&entry->esp_root[i][0], root[i], root_length);

			HIP_HEXDUMP("root: ", &entry->esp_root[i][0], root_length);

			param = hip_get_next_param(msg, param);
		}
	}

	//param = hip_get_next_param(msg, param);
	soft_update  = *((int *) hip_get_param_contents_direct(param));
	HIP_DEBUG("soft_update: %i\n", soft_update);

	if (soft_update)
	{
		for (i = 0; i < num_parallel_hchains; i++)
		{
			param = hip_get_next_param(msg, param);
			anchor_offset[i]  = *((int *) hip_get_param_contents_direct(param));
			HIP_DEBUG("anchor_offset: %i\n", anchor_offset[i]);

			param = hip_get_next_param(msg, param);
			secret_length[i]  = *((int *) hip_get_param_contents_direct(param));
			HIP_DEBUG("secret_length: %i\n", secret_length[i]);

			param = hip_get_next_param(msg, param);
			branch_length[i] = *((int *) hip_get_param_contents_direct(param));
			HIP_DEBUG("branch_length: %i\n", branch_length[i]);

			param = hip_get_next_param(msg, param);
			secret[i] = (unsigned char *) hip_get_param_contents_direct(param);
			HIP_HEXDUMP("secret: ", secret[i], secret_length[i]);

			param = hip_get_next_param(msg, param);
			branch_nodes[i] = (unsigned char *) hip_get_param_contents_direct(param);
			HIP_HEXDUMP("branch_nodes: ", branch_nodes[i], branch_length[i]);
		}
	}

	if (soft_update)
	{
		HIP_IFEL(esp_prot_send_light_update(entry, anchor_offset, secret, secret_length,
				branch_nodes, branch_length), -1,
				"failed to send anchor update\n");

	} else
	{
		/* this should send an update only containing the mandatory params
		 * HMAC and HIP_SIGNATURE as well as the ESP_PROT_ANCHOR and the
		 * SEQ param (to garanty freshness of the ANCHOR) in the signed part
		 * of the message
		 *
		 * params used for this call:
		 * - hadb entry matching the HITs passed in the trigger msg
		 * - not sending locators -> list = NULL and count = 0
		 * - no interface triggers this event -> -1
		 * - bitwise telling about which params to add to UPDATE -> set 3rd bit to 1
		 * - UPDATE not due to adding of a new addresses
		 * - not setting any address, as none is updated */
		/// @todo 10.11.2009: This send_update call should be modified
                /*HIP_IFEL(hip_send_update_old(entry, NULL, 0, -1, SEND_UPDATE_ESP_ANCHOR, 0, NULL),
				-1, "failed to send anchor update\n");*/
	}

  out_err:
	return err;
}

int esp_prot_handle_anchor_change_msg(struct hip_common *msg)
{
	struct hip_tlv_common *param = NULL;
	hip_hit_t *local_hit = NULL, *peer_hit = NULL;
	uint8_t esp_prot_tfm = 0;
	int hash_length = 0;
	unsigned char *esp_prot_anchor = NULL;
	hip_ha_t *entry = NULL;
	int direction = 0;
	long num_parallel_hchains = 0, i;
	int err = 0;

	param = hip_get_param(msg, HIP_PARAM_HIT);
	local_hit = (hip_hit_t *) hip_get_param_contents_direct(param);
	HIP_DEBUG_HIT("src_hit", local_hit);

	param = hip_get_next_param(msg, param);
	peer_hit = (hip_hit_t *) hip_get_param_contents_direct(param);
	HIP_DEBUG_HIT("dst_hit", peer_hit);

	param = hip_get_param(msg, HIP_PARAM_INT);
	direction = *((int *) hip_get_param_contents_direct(param));
	HIP_DEBUG("direction: %i\n", direction);

	param = hip_get_param(msg, HIP_PARAM_ESP_PROT_TFM);
	esp_prot_tfm = *((uint8_t *) hip_get_param_contents_direct(param));
	HIP_DEBUG("esp_prot_transform: %u\n", esp_prot_tfm);

	param = hip_get_param(msg, HIP_PARAM_INT);
	num_parallel_hchains = *((long *) hip_get_param_contents_direct(param));
	HIP_DEBUG("num_parallel_hchains: %u\n", num_parallel_hchains);

	param = hip_get_param(msg, HIP_PARAM_HCHAIN_ANCHOR);


	// get matching entry from hadb for HITs provided above
	HIP_IFEL(!(entry = hip_hadb_find_byhits(local_hit, peer_hit)), -1,
			"failed to retrieve requested HA entry\n");

	// check if transforms are matching and add anchor as new local_anchor
	HIP_IFEL(entry->esp_prot_transform != esp_prot_tfm, -1,
			"esp prot transform changed without new BEX\n");
	HIP_DEBUG("esp prot transforms match\n");

	// we need to know the hash_length for this transform
	hash_length = anchor_db_get_anchor_length(entry->esp_prot_transform);

	// only handle outbound direction here
	if (direction == HIP_SPI_DIRECTION_OUT)
	{
		for (i = 0; i < num_parallel_hchains; i++)
		{
			esp_prot_anchor = (unsigned char *) hip_get_param_contents_direct(param);
			HIP_HEXDUMP("anchor: ", esp_prot_anchor, hash_length);

			// make sure that the update-anchor is set
			HIP_IFEL(memcmp(&entry->esp_local_update_anchors[i][0], esp_prot_anchor, hash_length),
					-1, "hchain-anchors used for outbound connections NOT in sync\n");

			// set update anchor as new active local anchor
			memcpy(&entry->esp_local_anchors[i][0], &entry->esp_local_update_anchors[i][0], hash_length);
			memset(&entry->esp_local_update_anchors[i][0], 0, MAX_HASH_LENGTH);

			HIP_DEBUG("changed update_anchor to local_anchor\n");

			param = hip_get_next_param(msg, param);
		}

		goto out_err;
	}

	HIP_ERROR("failure when changing update_anchor to local_anchor\n");
	err = -1;

  out_err:
	return err;
}

int esp_prot_sa_add(hip_ha_t *entry, struct hip_common *msg, int direction,
		int update)
{
	unsigned char (* hchain_anchors)[MAX_HASH_LENGTH] = NULL;
	int hash_length = 0;
	uint32_t hash_item_length = 0;
	extern long esp_prot_num_parallel_hchains;
	int err = 0, i;

	HIP_DEBUG("direction: %i\n", direction);

	// we always tell the negotiated transform to the firewall
	HIP_DEBUG("esp protection transform is %u \n", entry->esp_prot_transform);
	HIP_IFEL(hip_build_param_contents(msg, (void *)&entry->esp_prot_transform,
			HIP_PARAM_ESP_PROT_TFM, sizeof(uint8_t)), -1,
			"build param contents failed\n");

	// but we only transmit the anchor to the firewall, if the esp extension is used
	if (entry->esp_prot_transform > ESP_PROT_TFM_UNUSED)
	{
		hash_length = anchor_db_get_anchor_length(entry->esp_prot_transform);

		// choose the anchor depending on the direction and update or add
		if (update)
		{
			if (direction == HIP_SPI_DIRECTION_OUT)
			{
				HIP_IFEL(!(hchain_anchors = entry->esp_local_update_anchors), -1,
						"hchain anchor expected, but not present\n");

				hash_item_length = entry->esp_local_update_length;

			} else
			{
				HIP_IFEL(!(hchain_anchors = entry->esp_peer_update_anchors), -1,
						"hchain anchor expected, but not present\n");

				hash_item_length = entry->esp_peer_update_length;
			}
		} else
		{
			if (direction == HIP_SPI_DIRECTION_OUT)
			{
				HIP_IFEL(!(hchain_anchors = entry->esp_local_anchors), -1,
						"hchain anchor expected, but not present\n");

				hash_item_length = entry->esp_local_active_length;

			} else
			{
				HIP_IFEL(!(hchain_anchors = entry->esp_peer_anchors), -1,
						"hchain anchor expected, but not present\n");

				hash_item_length = entry->esp_peer_active_length;
			}
		}

		// add parameters to hipfw message
		HIP_IFEL(hip_build_param_contents(msg, (void *)&hash_item_length,
				HIP_PARAM_ITEM_LENGTH, sizeof(uint32_t)), -1,
				"build param contents failed\n");

		// add parameters to hipfw message
		HIP_IFEL(hip_build_param_contents(msg, (void *)&esp_prot_num_parallel_hchains,
				HIP_PARAM_UINT, sizeof(uint16_t)), -1,
				"build param contents failed\n");

		for (i = 0; i < esp_prot_num_parallel_hchains; i++)
		{
			HIP_HEXDUMP("esp protection anchor is ", &hchain_anchors[i][0], hash_length);

			HIP_IFEL(hip_build_param_contents(msg, (void *)&hchain_anchors[i][0],
					HIP_PARAM_HCHAIN_ANCHOR, hash_length), -1,
					"build param contents failed\n");
		}

	} else
	{
		HIP_DEBUG("no anchor added, transform UNUSED\n");
	}

  out_err:
	return err;
}

int esp_prot_r1_add_transforms(hip_common_t *msg)
{
	extern int esp_prot_num_transforms;
<<<<<<< HEAD
	extern uint8_t esp_prot_transforms[MAX_NUM_TRANSFORMS];
	int err = 0, i;
=======
	extern uint8_t esp_prot_transforms[NUM_TRANSFORMS];
	int err = 0;
>>>>>>> ae44882f

	/* only supported in usermode and optional there
 	 *
 	 * add the transform only when usermode is active */
 	if (hip_use_userspace_ipsec)
 	{
 		HIP_DEBUG("userspace IPsec hint: esp protection extension might be in use\n");

 		/* send the stored transforms */
		HIP_IFEL(hip_build_param_esp_prot_transform(msg, esp_prot_num_transforms,
				esp_prot_transforms), -1,
				"Building of ESP protection mode failed\n");

		HIP_DEBUG("ESP prot transforms param built\n");

 	} else
 	{
 		HIP_DEBUG("userspace IPsec hint: esp protection extension UNUSED, skip\n");
 	}

 	_HIP_DUMP_MSG(msg);

  out_err:
 	return err;
}

int esp_prot_r1_handle_transforms(hip_ha_t *entry, struct hip_context *ctx)
{
	struct hip_param *param = NULL;
	struct esp_prot_preferred_tfms *prot_transforms = NULL;
	int err = 0;

	/* this is only handled if we are using userspace ipsec,
	 * otherwise we just ignore it */
	if (hip_use_userspace_ipsec)
	{
		HIP_DEBUG("userspace IPsec hint: ESP extension might be in use\n");

		param = hip_get_param(ctx->input, HIP_PARAM_ESP_PROT_TRANSFORMS);

		// check if the transform parameter was sent
		if (param)
		{
			HIP_DEBUG("received preferred transforms from peer\n");

			// store that we received the param for further processing
			ctx->esp_prot_param = 1;

			prot_transforms = (struct esp_prot_preferred_tfms *) param;

			// select transform and store it for this connection
			entry->esp_prot_transform = esp_prot_select_transform(prot_transforms->num_transforms,
					prot_transforms->transforms);

		} else
		{
			HIP_DEBUG("R1 does not contain preferred ESP protection transforms, " \
					"locally setting UNUSED\n");

			// store that we didn't received the param
			ctx->esp_prot_param = 0;

			// if the other end-host does not want to use the extension, we don't either
			entry->esp_prot_transform = ESP_PROT_TFM_UNUSED;
		}
	} else
	{
		HIP_DEBUG("no userspace IPsec hint for ESP extension, locally setting UNUSED\n");

		// make sure we don't add the anchor now and don't add any transform or anchor
		entry->esp_prot_transform = ESP_PROT_TFM_UNUSED;
	}

	return err;
}

int esp_prot_i2_add_anchor(hip_common_t *i2, hip_ha_t *entry, struct hip_context *ctx)
{
	unsigned char *anchor = NULL;
	int hash_length = 0;
	int hash_item_length = 0;
	extern long esp_prot_num_parallel_hchains;
	int err = 0, i;

	/* only add, if extension in use and we agreed on a transform
	 *
	 * @note the transform was selected in handle R1 */
	if (entry->esp_prot_transform > ESP_PROT_TFM_UNUSED)
	{
		// check for sufficient elements
		if (anchor_db_get_num_anchors(entry->esp_prot_transform) >= esp_prot_num_parallel_hchains)
		{
			hash_length = anchor_db_get_anchor_length(entry->esp_prot_transform);
			HIP_DEBUG("hash_length: %i\n", hash_length);
			hash_item_length = anchor_db_get_hash_item_length(entry->esp_prot_transform);

			for (i = 0; i < esp_prot_num_parallel_hchains; i++)
			{
				// add all anchors now
				HIP_IFEL(!(anchor = anchor_db_get_anchor(entry->esp_prot_transform)), -1,
						"no anchor elements available, threading?\n");
				HIP_IFEL(hip_build_param_esp_prot_anchor(i2, entry->esp_prot_transform,
						anchor, NULL, hash_length, hash_item_length), -1,
						"Building of ESP protection anchor failed\n");

				// store local_anchor
				memcpy(&entry->esp_local_anchors[i][0], anchor, hash_length);
				HIP_HEXDUMP("stored local anchor: ", &entry->esp_local_anchors[i][0], hash_length);

				entry->esp_local_active_length = hash_item_length;
				HIP_DEBUG("entry->esp_local_active_length: %u\n",
						entry->esp_local_active_length);
			}
		} else
		{
			// fall back
			HIP_ERROR("agreed on using esp hchain protection, but not sufficient elements");

			entry->esp_prot_transform = ESP_PROT_TFM_UNUSED;

			// inform our peer
			HIP_IFEL(hip_build_param_esp_prot_anchor(i2, entry->esp_prot_transform,
					NULL, NULL, 0, 0), -1,
					"Building of ESP protection anchor failed\n");
		}
	} else
	{
		// only reply, if transforms param in R1; send UNUSED param
		if (ctx->esp_prot_param)
		{
			HIP_DEBUG("R1 contained transforms, but agreed not to use the extension\n");

			entry->esp_prot_transform = ESP_PROT_TFM_UNUSED;

			HIP_IFEL(hip_build_param_esp_prot_anchor(i2, entry->esp_prot_transform,
					NULL, NULL, 0, 0), -1,
					"Building of ESP protection anchor failed\n");
		} else
		{
			HIP_DEBUG("peer didn't send transforms in R1, locally setting UNUSED\n");

			entry->esp_prot_transform = ESP_PROT_TFM_UNUSED;
		}
	}

  out_err:
	if (anchor)
		free(anchor);

 	return err;
}

int esp_prot_i2_handle_anchor(hip_ha_t *entry, struct hip_context *ctx)
{
	extern int esp_prot_num_transforms;
	extern uint8_t esp_prot_transforms[MAX_NUM_TRANSFORMS];
	extern long esp_prot_num_parallel_hchains;
	struct hip_tlv_common *param = NULL;
	struct esp_prot_anchor *prot_anchor = NULL;
	int hash_length = 0;
	int err = 0, i;

	/* only supported in user-mode ipsec and optional there */
 	if (hip_use_userspace_ipsec && esp_prot_num_transforms > 1)
 	{
 		HIP_DEBUG("userspace IPsec hint: esp protection extension might be in use\n");

		if ( (param = hip_get_param(ctx->input, HIP_PARAM_ESP_PROT_ANCHOR)) )
		{
			prot_anchor = (struct esp_prot_anchor *) param;

			// check if the anchor has a supported transform
			if (esp_prot_check_transform(esp_prot_num_transforms, esp_prot_transforms,
					prot_anchor->transform) >= 0)
			{
				// we know this transform
				entry->esp_prot_transform = prot_anchor->transform;
				hash_length = anchor_db_get_anchor_length(entry->esp_prot_transform);

				if (entry->esp_prot_transform == ESP_PROT_TFM_UNUSED)
				{
					HIP_DEBUG("agreed NOT to use esp protection extension\n");

					// there should be no other anchors in this case
					goto out_err;
				}

				// store number of elements per hash structure
				entry->esp_peer_active_length = ntohl(prot_anchor->hash_item_length);
				HIP_DEBUG("entry->esp_peer_active_length: %u\n",
						entry->esp_peer_active_length);

				// store all contained anchors
				for (i = 0; i < esp_prot_num_parallel_hchains; i++)
				{
					if (!prot_anchor || prot_anchor->transform != entry->esp_prot_transform)
					{
						// we expect an anchor and all anchors should have the same transform
						err = -1;
						goto out_err;

					} else
					{
						// store peer_anchor
						memcpy(&entry->esp_peer_anchors[i][0], &prot_anchor->anchors[0],
								hash_length);
						HIP_HEXDUMP("received anchor: ", &entry->esp_peer_anchors[i][0],
													hash_length);
					}

					// get next anchor
					param = hip_get_next_param(ctx->input, param);
					prot_anchor = (struct esp_prot_anchor *) param;
				}
			} else
			{
				HIP_ERROR("received anchor with unknown transform, falling back\n");

				entry->esp_prot_transform = ESP_PROT_TFM_UNUSED;
			}

		} else
		{
			HIP_DEBUG("NO esp anchor sent, locally setting UNUSED\n");

			entry->esp_prot_transform = ESP_PROT_TFM_UNUSED;
		}
	} else
	{
		HIP_DEBUG("userspace IPsec hint: esp protection extension NOT in use\n");

		entry->esp_prot_transform = ESP_PROT_TFM_UNUSED;
	}

  out_err:
 	return err;
}

int esp_prot_r2_add_anchor(hip_common_t *r2, hip_ha_t *entry)
{
	extern long esp_prot_num_parallel_hchains;
	unsigned char *anchor = NULL;
	int hash_length = 0;
	int hash_item_length = 0;
	int err = 0, i;

	// only add, if extension in use, we agreed on a transform and no error until now
	if (entry->esp_prot_transform > ESP_PROT_TFM_UNUSED)
	{
		// check for sufficient elements
		if (anchor_db_get_num_anchors(entry->esp_prot_transform) >= esp_prot_num_parallel_hchains)
		{
			hash_length = anchor_db_get_anchor_length(entry->esp_prot_transform);
			HIP_DEBUG("hash_length: %i\n", hash_length);

			for (i = 0; i < esp_prot_num_parallel_hchains; i++)
			{
				// add all anchors now
				HIP_IFEL(!(anchor = anchor_db_get_anchor(entry->esp_prot_transform)), -1,
						"no anchor elements available, threading?\n");
				hash_item_length = anchor_db_get_hash_item_length(entry->esp_prot_transform);
				HIP_IFEL(hip_build_param_esp_prot_anchor(r2, entry->esp_prot_transform,
						anchor, NULL, hash_length, hash_item_length), -1,
						"Building of ESP protection anchor failed\n");

				// store local_anchor
				memcpy(&entry->esp_local_anchors[i][0], anchor, hash_length);
				HIP_HEXDUMP("stored local anchor: ", &entry->esp_local_anchors[i][0], hash_length);

				entry->esp_local_active_length = anchor_db_get_hash_item_length(
						entry->esp_prot_transform);
				HIP_DEBUG("entry->esp_local_active_length: %u\n",
						entry->esp_local_active_length);
			}

		} else
		{
			// fall back
			HIP_ERROR("agreed on using esp hchain protection, but no elements");

			entry->esp_prot_transform = ESP_PROT_TFM_UNUSED;

			// inform our peer about fallback
			HIP_IFEL(hip_build_param_esp_prot_anchor(r2, entry->esp_prot_transform,
					NULL, NULL, 0, 0), -1,
					"Building of ESP protection anchor failed\n");
		}
	} else
	{
		HIP_DEBUG("esp protection extension NOT in use for this connection\n");

		entry->esp_prot_transform = ESP_PROT_TFM_UNUSED;
	}

  out_err:
	if (anchor)
		free(anchor);

 	return err;
}

int esp_prot_r2_handle_anchor(hip_ha_t *entry, struct hip_context *ctx)
{
	extern long esp_prot_num_parallel_hchains;
	struct hip_tlv_common *param = NULL;
	struct esp_prot_anchor *prot_anchor = NULL;
	int hash_length = 0;
	int err = 0, i;

	// only process anchor, if we agreed on using it before
	if (entry->esp_prot_transform > ESP_PROT_TFM_UNUSED)
	{
		if ( (param = hip_get_param(ctx->input, HIP_PARAM_ESP_PROT_ANCHOR)) )
		{
			prot_anchor = (struct esp_prot_anchor *) param;

			// check if the anchor has got the negotiated transform
			if (prot_anchor->transform == entry->esp_prot_transform)
			{
				hash_length = anchor_db_get_anchor_length(entry->esp_prot_transform);

				// store number of elements per hash structure
				entry->esp_peer_active_length = ntohl(prot_anchor->hash_item_length);
				HIP_DEBUG("entry->esp_peer_active_length: %u\n",
						entry->esp_peer_active_length);

				// store all contained anchors
				for (i = 0; i < esp_prot_num_parallel_hchains; i++)
				{
					if (prot_anchor->transform != entry->esp_prot_transform || !prot_anchor)
					{
						// we expect an anchor and all anchors should have the same transform
						err = -1;
						goto out_err;

					} else
					{
						// store peer_anchor
						memcpy(&entry->esp_peer_anchors[i][0], &prot_anchor->anchors[0],
								hash_length);
						HIP_HEXDUMP("received anchor: ", &entry->esp_peer_anchors[i][0],
													hash_length);
					}

					// get next anchor
					param = hip_get_next_param(ctx->input, param);
					prot_anchor = (struct esp_prot_anchor *) param;
				}
			} else if (prot_anchor->transform == ESP_PROT_TFM_UNUSED)
			{
				HIP_DEBUG("peer encountered problems and did fallback\n");

				// also fallback
				entry->esp_prot_transform = ESP_PROT_TFM_UNUSED;

			} else
			{
				HIP_ERROR("received anchor does NOT use negotiated transform, falling back\n");

				// fallback
				entry->esp_prot_transform = ESP_PROT_TFM_UNUSED;
			}
		} else
		{
			HIP_DEBUG("agreed on using esp hchain extension, but no anchor sent or error\n");

			// fall back option
			entry->esp_prot_transform = ESP_PROT_TFM_UNUSED;
		}
	} else
	{
		HIP_DEBUG("NOT using esp protection extension\n");

		entry->esp_prot_transform = ESP_PROT_TFM_UNUSED;
	}

  out_err:
 	return err;
}

/* only processes pure ANCHOR-UPDATEs */
int esp_prot_handle_update(hip_common_t *recv_update, hip_ha_t *entry,
		in6_addr_t *src_ip, in6_addr_t *dst_ip)
{
	struct hip_seq * seq = NULL;
	struct hip_ack * ack = NULL;
	struct hip_esp_info * esp_info = NULL;
	uint32_t spi = 0;
	int err = 0;

	HIP_ASSERT(entry != NULL);

	seq = (struct hip_seq *) hip_get_param(recv_update, HIP_PARAM_SEQ);
	ack = (struct hip_ack *) hip_get_param(recv_update, HIP_PARAM_ACK);
	esp_info = (struct hip_esp_info *) hip_get_param(recv_update, HIP_PARAM_ESP_INFO);

	if (seq && !ack && !esp_info)
	{
		/* this is the first ANCHOR-UPDATE msg
		 *
		 * @note contains anchors -> update inbound SA
		 * @note response has to contain corresponding ACK and ESP_INFO */
		HIP_IFEL(esp_prot_update_handle_anchor(recv_update, entry,
				src_ip, dst_ip, &spi), -1,
				"failed to handle anchor in UPDATE msg\n");
		HIP_DEBUG("successfully processed anchors in ANCHOR-UPDATE\n");

		// send ANCHOR_UPDATE response, when the anchor was verified above
		HIP_IFEL(esp_prot_send_update_response(recv_update, entry, dst_ip,
				src_ip, spi), -1, "failed to send UPDATE replay");

	} else if (!seq && ack && esp_info)
	{
		/* this is the second ANCHOR-UPDATE msg
		 *
		 * @note contains ACK for previously sent anchors -> update outbound SA */
		HIP_DEBUG("received ACK for previously sent ANCHOR-UPDATE\n");

		// the update was successful, stop retransmission
		entry->update_state = 0;

		// notify sadb about next anchor
		HIP_IFEL(entry->hadb_ipsec_func->hip_add_sa(dst_ip, src_ip,
				&entry->hit_our, &entry->hit_peer, entry->default_spi_out,
				entry->esp_transform, &entry->esp_out, &entry->auth_out, 0,
				HIP_SPI_DIRECTION_OUT, 1, entry), -1,
				"failed to notify sadb about next anchor\n");

	} else
	{
		HIP_DEBUG("NOT a pure ANCHOR-UPDATE, unhandled\n");
	}

  out_err:
	return err;
}

int esp_prot_update_add_anchor(hip_common_t *update, hip_ha_t *entry)
{
	extern long esp_prot_num_parallel_hchains;
	struct hip_seq * seq = NULL;
	int hash_length = 0;
	int err = 0, i;

	// only do further processing when extension is in use
	if (entry->esp_prot_transform > ESP_PROT_TFM_UNUSED)
	{
		/* we only want to send anchors in 1. and 2. UPDATE message
		 *
		 * @note we can distinguish the 1. and 2. UPDATE message by
		 * 		 looking at the presence of SEQ param in the packet
		 * 		 to be sent */
		seq = (struct hip_seq *) hip_get_param(update, HIP_PARAM_SEQ);

		if (seq)
		{
			// we need to know the hash_length for this transform
			hash_length = anchor_db_get_anchor_length(entry->esp_prot_transform);

			/* @note update-anchor will be set, if there was a anchor UPDATE before
			 *       or if this is an anchor UPDATE; otherwise update-anchor will
			 *       be NULL
			 *
			 * XX TODO we need to choose the correct SA with the anchor we want to
			 *         update, when supporting multihoming and when this is a
			 *         pure anchor-update */
			for (i = 0; i < esp_prot_num_parallel_hchains; i++)
			{
				HIP_IFEL(hip_build_param_esp_prot_anchor(update,
						entry->esp_prot_transform, &entry->esp_local_anchors[i][0],
						&entry->esp_local_update_anchors[i][0], hash_length, entry->hash_item_length),
						-1, "building of ESP protection ANCHOR failed\n");
			}

			// only add the root if it is specified
			if (entry->esp_root_length > 0)
			{
				for (i = 0; i < esp_prot_num_parallel_hchains; i++)
				{
					HIP_IFEL(hip_build_param_esp_prot_root(update,
							entry->esp_root_length, &entry->esp_root[i][0]), -1,
							"building of ESP ROOT failed\n");
				}
			}

			entry->esp_local_update_length = anchor_db_get_hash_item_length(
					entry->esp_prot_transform);
			HIP_DEBUG("entry->esp_local_update_length: %u\n",
					entry->esp_local_update_length);
		}
	}

  out_err:
	return err;
}

int esp_prot_update_handle_anchor(hip_common_t *recv_update, hip_ha_t *entry,
		in6_addr_t *src_ip, in6_addr_t *dst_ip, uint32_t *spi)
{
	extern long esp_prot_num_parallel_hchains;
	struct esp_prot_anchor *prot_anchor = NULL;
	struct hip_tlv_common *param = NULL;
	int hash_length = 0;
	unsigned char cmp_value[MAX_HASH_LENGTH];
	int err = 0, i;

	HIP_ASSERT(spi != NULL);

	*spi = 0;

	param = hip_get_param(recv_update, HIP_PARAM_ESP_PROT_ANCHOR);
	prot_anchor = (struct esp_prot_anchor *) param;

	if (prot_anchor)
	{
		/* XX TODO find matching SA entry in host association for active_anchor
		 *         and _inbound_ direction */

		// we need to know the hash_length for this transform
		hash_length = anchor_db_get_anchor_length(entry->esp_prot_transform);

		// compare peer_update_anchor to 0
		memset(cmp_value, 0, MAX_HASH_LENGTH);

		/* treat the very first hchain update after the BEX differently
		 * -> assume properties of first parallal chain same as for others */
		if (!memcmp(&entry->esp_peer_update_anchors[0][0], &cmp_value[0], MAX_HASH_LENGTH))
		{
			for (i = 0; i < esp_prot_num_parallel_hchains; i++)
			{
				// check that we are receiving an anchor matching the negotiated transform
				HIP_IFEL(entry->esp_prot_transform != prot_anchor->transform, -1,
						"esp prot transform changed without new BEX\n");
				HIP_DEBUG("esp prot transforms match\n");

				// check that we are receiving an anchor matching the active one
				HIP_IFEL(memcmp(&prot_anchor->anchors[0], &entry->esp_peer_anchors[i][0],
						hash_length), -1, "esp prot active peer anchors do NOT match\n");
				HIP_DEBUG("esp prot active peer anchors match\n");

				// set the update anchor as the peer's update anchor
				//memset(entry->esp_peer_update_anchor, 0, MAX_HASH_LENGTH);
				memcpy(&entry->esp_peer_update_anchors[i][0], &prot_anchor->anchors[hash_length],
						hash_length);
				HIP_DEBUG("peer_update_anchor set\n");

				entry->esp_peer_update_length = ntohl(prot_anchor->hash_item_length);
				HIP_DEBUG("entry->esp_peer_update_length: %u\n",
						entry->esp_peer_update_length);

				param = hip_get_next_param(recv_update, param);
				prot_anchor = (struct esp_prot_anchor *) param;
			}
		} else if (!memcmp(&entry->esp_peer_update_anchors[0][0], &prot_anchor->anchors[0],
					hash_length))
		{
			for (i = 0; i < esp_prot_num_parallel_hchains; i++)
			{
				// check that we are receiving an anchor matching the active one
				HIP_IFEL(memcmp(&prot_anchor->anchors[0], &entry->esp_peer_update_anchors[i][0],
						hash_length), -1, "esp prot active peer anchors do NOT match\n");
				HIP_DEBUG("last received esp prot update peer anchor and sent one match\n");

				// track the anchor updates by moving one anchor forward
				memcpy(&entry->esp_peer_anchors[i][0], &entry->esp_peer_update_anchors[i][0], hash_length);

				// set the update anchor as the peer's update anchor
				//memset(entry->esp_peer_update_anchor, 0, MAX_HASH_LENGTH);
				memcpy(&entry->esp_peer_update_anchors[i][0], &prot_anchor->anchors[hash_length],
						hash_length);
				HIP_DEBUG("peer_update_anchor set\n");

				entry->esp_peer_update_length = ntohl(prot_anchor->hash_item_length);
				HIP_DEBUG("entry->esp_peer_update_length: %u\n",
						entry->esp_peer_update_length);

				param = hip_get_next_param(recv_update, param);
				prot_anchor = (struct esp_prot_anchor *) param;
			}
		} else
		{
			for (i = 0; i < esp_prot_num_parallel_hchains; i++)
			{
				prot_anchor = (struct esp_prot_anchor *) param;

				HIP_IFEL(memcmp(&prot_anchor->anchors[0], &entry->esp_peer_anchors[i][0],
						hash_length), -1, "received unverifiable anchor\n");

				/**** received newer update for active anchor ****/

				// set the update anchor as the peer's update anchor
				//memset(entry->esp_peer_update_anchor, 0, MAX_HASH_LENGTH);
				memcpy(&entry->esp_peer_update_anchors[i][0], &prot_anchor->anchors[hash_length],
						hash_length);
				HIP_DEBUG("peer_update_anchor set\n");

				entry->esp_peer_update_length = ntohl(prot_anchor->hash_item_length);
				HIP_DEBUG("entry->esp_peer_update_length: %u\n",
						entry->esp_peer_update_length);
			}
		}

		/* @note spi is also needed in ACK packet
		 * @note like this we do NOT support multihoming
		 *
		 * XX TODO instead use the SA of the SPI looked up in TODO above
		 * when merging with UPDATE re-implementation */
		*spi = entry->spi_inbound_current;

		// as we don't verify the hashes in the end-host, we don't have to update the outbound SA now
	}

  out_err:
	return err;
}

int esp_prot_send_update_response(hip_common_t *recv_update, hip_ha_t *entry,
		in6_addr_t *src_ip, in6_addr_t *dst_ip, uint32_t spi)
{
	hip_common_t *resp_update = NULL;
	struct hip_seq *seq = NULL;
	uint16_t mask = 0;
	int err = 0;

	HIP_IFEL(!(seq = (struct hip_seq *) hip_get_param(recv_update, HIP_PARAM_SEQ)), -1,
			"SEQ not found\n");

	HIP_IFEL(!(resp_update = hip_msg_alloc()), -ENOMEM, "out of memory\n");

	entry->hadb_misc_func->hip_build_network_hdr(resp_update, HIP_UPDATE, mask,
			&recv_update->hitr, &recv_update->hits);

	/* Add ESP_INFO */
	HIP_IFEL(hip_build_param_esp_info(resp_update, entry->current_keymat_index,
			spi, spi), -1, "Building of ESP_INFO param failed\n");

	/* Add ACK */
	HIP_IFEL(hip_build_param_ack(resp_update, ntohl(seq->update_id)), -1,
			"Building of ACK failed\n");

	/* Add HMAC */
	HIP_IFEL(hip_build_param_hmac_contents(resp_update, &entry->hip_hmac_out), -1,
			"Building of HMAC failed\n");

	/* Add SIGNATURE */
	HIP_IFEL(entry->sign(entry->our_priv_key, resp_update), -EINVAL,
			"Could not sign UPDATE. Failing\n");

	HIP_IFEL(entry->hadb_xmit_func->hip_send_pkt(src_ip, dst_ip,
			(entry->nat_mode ? hip_get_local_nat_udp_port() : 0), entry->peer_udp_port,
			resp_update, entry, 0), -1, "failed to send ANCHOR-UPDATE\n");

  out_err:
	return err;
}

/* simple transform selection: find first match in both arrays
 *
 * returns transform, UNUSED transform on error
 */
uint8_t esp_prot_select_transform(int num_transforms, uint8_t *transforms)
{
	extern int esp_prot_num_transforms;
	extern uint8_t esp_prot_transforms[MAX_NUM_TRANSFORMS];
	uint8_t transform = ESP_PROT_TFM_UNUSED;
	int err = 0, i, j;

	for (i = 0; i < esp_prot_num_transforms; i++)
	{
		for (j = 0; j < num_transforms; j++)
		{
			if (esp_prot_transforms[i] == transforms[j])
			{
				HIP_DEBUG("found matching transform: %u\n", esp_prot_transforms[i]);

				transform = esp_prot_transforms[i];
				goto out_err;
			}
		}
	}

	HIP_ERROR("NO matching transform found\n");
	transform = ESP_PROT_TFM_UNUSED;

  out_err:
	if (err)
	{
		transform = ESP_PROT_TFM_UNUSED;
	}

	return transform;
}<|MERGE_RESOLUTION|>--- conflicted
+++ resolved
@@ -207,7 +207,7 @@
 		 * - bitwise telling about which params to add to UPDATE -> set 3rd bit to 1
 		 * - UPDATE not due to adding of a new addresses
 		 * - not setting any address, as none is updated */
-		/// @todo 10.11.2009: This send_update call should be modified
+		// TODO 10.11.2009: This send_update call should be modified
                 /*HIP_IFEL(hip_send_update_old(entry, NULL, 0, -1, SEND_UPDATE_ESP_ANCHOR, 0, NULL),
 				-1, "failed to send anchor update\n");*/
 	}
@@ -382,13 +382,8 @@
 int esp_prot_r1_add_transforms(hip_common_t *msg)
 {
 	extern int esp_prot_num_transforms;
-<<<<<<< HEAD
 	extern uint8_t esp_prot_transforms[MAX_NUM_TRANSFORMS];
-	int err = 0, i;
-=======
-	extern uint8_t esp_prot_transforms[NUM_TRANSFORMS];
 	int err = 0;
->>>>>>> ae44882f
 
 	/* only supported in usermode and optional there
  	 *
