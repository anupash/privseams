/**
 * @file
 *
 * Distributed under <a href="http://www.gnu.org/licenses/gpl2.txt">GNU/GPL</a>
 *
 * hipd messages to the hipfw and additional parameters for BEX and
 * UPDATE messages.
 *
 * @brief Messaging with hipfw and other HIP instances
 *
 * @author Rene Hummen <rene.hummen@rwth-aachen.de>
 *
 */

/* required for s6_addr32 */
#define _BSD_SOURCE

#include "esp_prot_hipd_msg.h"
#include "esp_prot_anchordb.h"
#include "esp_prot_light_update.h"
#include "lib/core/esp_prot_common.h"
#include "lib/core/builder.h"
#include "lib/core/hip_udp.h"
#include "hipd.h"

/**
 * Sends second update message for a public-key-based anchor element update
 *
 * @param recv_update   received first update message
 * @param entry         host association for the received update
 * @param src_ip        src ip address
 * @param dst_ip        dst ip address
 * @param spi           spi of IPsec association
 * @return              0 on success, < 0 in case of an error
 */
static int esp_prot_send_update_response(const hip_common_t *recv_update,
                                         hip_ha_t *entry,
                                         const in6_addr_t *src_ip,
                                         const in6_addr_t *dst_ip,
                                         const uint32_t spi)
{
    hip_common_t *resp_update = NULL;
    struct hip_seq *seq       = NULL;
    uint16_t mask             = 0;
    int err                   = 0;

    HIP_IFEL(!(seq = (struct hip_seq *) hip_get_param(recv_update, HIP_PARAM_SEQ)),
             -1,
             "SEQ not found\n");

    HIP_IFEL(!(resp_update = hip_msg_alloc()), -ENOMEM, "out of memory\n");

    entry->hadb_misc_func->hip_build_network_hdr(resp_update,
                                                 HIP_UPDATE,
                                                 mask,
                                                 &recv_update->hitr,
                                                 &recv_update->hits);

    /* Add ESP_INFO */
    HIP_IFEL(hip_build_param_esp_info(resp_update,
                                      entry->current_keymat_index,
                                      spi,
                                      spi),
             -1,
             "Building of ESP_INFO param failed\n");

    /* Add ACK */
    HIP_IFEL(hip_build_param_ack(resp_update, ntohl(seq->update_id)),
             -1,
             "Building of ACK failed\n");

    /* Add HMAC */
    HIP_IFEL(hip_build_param_hmac_contents(resp_update, &entry->hip_hmac_out),
             -1,
             "Building of HMAC failed\n");

    /* Add SIGNATURE */
    HIP_IFEL(entry->sign(entry->our_priv_key, resp_update), -EINVAL,
             "Could not sign UPDATE. Failing\n");

    HIP_IFEL(entry->hadb_xmit_func->hip_send_pkt(src_ip,
                                                 dst_ip,
                                                 (entry->nat_mode ? hip_get_local_nat_udp_port() : 0),
                                                 entry->peer_udp_port,
                                                 resp_update, entry, 0),
             -1,
             "failed to send ANCHOR-UPDATE\n");

out_err:
    return err;
}

/**
 * Selects the preferred ESP protection extension transform from the set of
 * local and peer preferred transforms
 *
 * @param num_transforms    amount of transforms in the transforms array passed
 * @param transforms        the transforms array
 * @return                  the overall preferred transform
 */
static uint8_t esp_prot_select_transform(const int num_transforms,
                                         const uint8_t transforms[])
{
    uint8_t transform = ESP_PROT_TFM_UNUSED;
    int err           = 0, i, j;

    for (i = 0; i < esp_prot_num_transforms; i++) {
        for (j = 0; j < num_transforms; j++) {
            if (esp_prot_transforms[i] == transforms[j]) {
                HIP_DEBUG("found matching transform: %u\n",
                          esp_prot_transforms[i]);

                transform = esp_prot_transforms[i];
                goto out_err;
            }
        }
    }

    HIP_ERROR("NO matching transform found\n");
    transform = ESP_PROT_TFM_UNUSED;

out_err:
    if (err) {
        transform = ESP_PROT_TFM_UNUSED;
    }

    return transform;
}

/********************** user-messages *********************/

/** sets the preferred ESP protection extension transforms array transferred
 * from the firewall
 *
 * @param msg   the user-message sent by the firewall
 * @return      0 if ok, != 0 else
 */
int esp_prot_set_preferred_transforms(const struct hip_common *msg)
{
    struct hip_tlv_common *param = NULL;
    int err                      = 0, i;

    param = (struct hip_tlv_common *) hip_get_param(msg, HIP_PARAM_INT);
    esp_prot_active = *((int *) hip_get_param_contents_direct(param));
    HIP_DEBUG("esp_prot_active: %i\n", esp_prot_active);

    // process message and store the preferred transforms
    param = (struct hip_tlv_common *) hip_get_next_param(msg, param);
    esp_prot_num_transforms = *((int *) hip_get_param_contents_direct(param));
    HIP_DEBUG("esp protection num_transforms: %i\n", esp_prot_num_transforms);

    param = (struct hip_tlv_common *) hip_get_next_param(msg, param);
    esp_prot_num_parallel_hchains = *((long *) hip_get_param_contents_direct(param));
    HIP_DEBUG("esp_prot_num_parallel_hchains: %i\n", esp_prot_num_parallel_hchains);

    for (i = 0; i < MAX_NUM_TRANSFORMS; i++) {
        if (i < esp_prot_num_transforms) {
            param = (struct hip_tlv_common *) hip_get_next_param(msg, param);
            esp_prot_transforms[i] = *((uint8_t *) hip_get_param_contents_direct(param));
            HIP_DEBUG("esp protection transform %i: %u\n", i + 1, esp_prot_transforms[i]);
        } else {
            esp_prot_transforms[i] = 0;
        }
    }

    // this works as we always have to send at least ESP_PROT_TFM_UNUSED
    if (esp_prot_active) {
        anchor_db_init();
        HIP_DEBUG("switched to esp protection extension\n");
    } else {
        anchor_db_uninit();
        HIP_DEBUG("switched to normal esp mode\n");
    }

    /* we have to make sure that the precalculated R1s include the esp
     * protection extension transform */
    HIP_DEBUG("recreate all R1s\n");
    HIP_IFEL(hip_recreate_all_precreated_r1_packets(), -1, "failed to recreate all R1s\n");

out_err:
    return err;
}

/** handles the user-message sent by fw when a new anchor has to be set
 * up at the peer host
 *
 * @param msg   the user-message sent by the firewall
 * @return      0 if ok, != 0 else
 */
int esp_prot_handle_trigger_update_msg(const struct hip_common *msg)
{
<<<<<<< HEAD
	struct hip_tlv_common *param = NULL;
	hip_hit_t *local_hit = NULL, *peer_hit = NULL;
	uint8_t esp_prot_tfm = 0;
	int hash_length = 0;
	unsigned char *esp_prot_anchor = NULL;
	int soft_update = 0;
	int anchor_offset[MAX_NUM_PARALLEL_HCHAINS];
	int secret_length[MAX_NUM_PARALLEL_HCHAINS];
	int branch_length[MAX_NUM_PARALLEL_HCHAINS];
	int root_length = 0;
	unsigned char *secret[MAX_NUM_PARALLEL_HCHAINS];
	unsigned char *branch_nodes[MAX_NUM_PARALLEL_HCHAINS];
	unsigned char *root[MAX_NUM_PARALLEL_HCHAINS];
	hip_ha_t *entry = NULL;
	int hash_item_length = 0;
	unsigned char cmp_val[MAX_HASH_LENGTH];
	int err = 0;
	long num_parallel_hchains = 0, i;

	memset(cmp_val, 0, MAX_HASH_LENGTH);

	param = hip_get_param(msg, HIP_PARAM_HIT);
	local_hit = (hip_hit_t *) hip_get_param_contents_direct(param);
	HIP_DEBUG_HIT("src_hit", local_hit);

	param = hip_get_next_param(msg, param);
	peer_hit = (hip_hit_t *) hip_get_param_contents_direct(param);
	HIP_DEBUG_HIT("dst_hit", peer_hit);

	// get matching entry from hadb for HITs provided above
	HIP_IFEL(!(entry = hip_hadb_find_byhits(local_hit, peer_hit)), -1,
			"failed to retrieve requested HA entry\n");

	param = hip_get_param(msg, HIP_PARAM_ESP_PROT_TFM);
	esp_prot_tfm = *((uint8_t *) hip_get_param_contents_direct(param));
	HIP_DEBUG("esp_prot_transform: %u\n", esp_prot_tfm);

	// check if transforms are matching and add anchor as new local_anchor
	HIP_IFEL(entry->esp_prot_transform != esp_prot_tfm, -1,
			"esp prot transform changed without new BEX\n");
	HIP_DEBUG("esp prot transforms match\n");

	param = hip_get_param(msg, HIP_PARAM_INT);
	hash_item_length  = *((int *) hip_get_param_contents_direct(param));
	HIP_DEBUG("hash_item_length: %i\n", hash_item_length);

	// set the hash_item_length of the item used for this update
	entry->hash_item_length = hash_item_length;

	// we need to know the hash_length for this transform
	hash_length = anchor_db_get_anchor_length(entry->esp_prot_transform);

	param = hip_get_next_param(msg, param);
	num_parallel_hchains = *((long *) hip_get_param_contents_direct(param));
	HIP_DEBUG("num_parallel_hchains: %i\n", num_parallel_hchains);

	// process all update anchors now
	param = hip_get_param(msg, HIP_PARAM_HCHAIN_ANCHOR);
	for (i = 0; i < num_parallel_hchains; i++)
	{
		esp_prot_anchor = (unsigned char *) hip_get_param_contents_direct(param);
		HIP_HEXDUMP("anchor: ", esp_prot_anchor, hash_length);

		// make sure that the update-anchor is not set yet
		HIP_IFEL(memcmp(&entry->esp_local_update_anchors[i][0], &cmp_val[0], MAX_HASH_LENGTH), -1,
				"next hchain changed in fw, but we still have the last update-anchor set!");

		// set the update anchor
		memcpy(&entry->esp_local_update_anchors[i][0], esp_prot_anchor, hash_length);

		param = hip_get_next_param(msg, param);
	}

	//param = hip_get_next_param(msg, param);
	root_length  = *((int *) hip_get_param_contents_direct(param));
	HIP_DEBUG("root_length: %i\n", root_length);
	entry->esp_root_length = root_length;

	// process all update roots now
	if (root_length > 0)
	{
		param = hip_get_param(msg, HIP_PARAM_ROOT);
		for (i = 0; i < num_parallel_hchains; i++)
		{
			root[i] = (unsigned char *) hip_get_param_contents_direct(param);
			memcpy(&entry->esp_root[i][0], root[i], root_length);

			HIP_HEXDUMP("root: ", &entry->esp_root[i][0], root_length);

			param = hip_get_next_param(msg, param);
		}
	}

	//param = hip_get_next_param(msg, param);
	soft_update  = *((int *) hip_get_param_contents_direct(param));
	HIP_DEBUG("soft_update: %i\n", soft_update);

	if (soft_update)
	{
		for (i = 0; i < num_parallel_hchains; i++)
		{
			param = hip_get_next_param(msg, param);
			anchor_offset[i]  = *((int *) hip_get_param_contents_direct(param));
			HIP_DEBUG("anchor_offset: %i\n", anchor_offset[i]);

			param = hip_get_next_param(msg, param);
			secret_length[i]  = *((int *) hip_get_param_contents_direct(param));
			HIP_DEBUG("secret_length: %i\n", secret_length[i]);

			param = hip_get_next_param(msg, param);
			branch_length[i] = *((int *) hip_get_param_contents_direct(param));
			HIP_DEBUG("branch_length: %i\n", branch_length[i]);

			param = hip_get_next_param(msg, param);
			secret[i] = (unsigned char *) hip_get_param_contents_direct(param);
			HIP_HEXDUMP("secret: ", secret[i], secret_length[i]);

			param = hip_get_next_param(msg, param);
			branch_nodes[i] = (unsigned char *) hip_get_param_contents_direct(param);
			HIP_HEXDUMP("branch_nodes: ", branch_nodes[i], branch_length[i]);
		}
	}

	if (soft_update)
	{
		HIP_IFEL(esp_prot_send_light_update(entry, anchor_offset, secret, secret_length,
				branch_nodes, branch_length), -1,
				"failed to send anchor update\n");

	} else
	{
		/* this should send an update only containing the mandatory params
		 * HMAC and HIP_SIGNATURE as well as the ESP_PROT_ANCHOR and the
		 * SEQ param (to guaranty freshness of the ANCHOR) in the signed part
		 * of the message */
         HIP_IFEL(hip_send_update_to_one_peer(NULL, entry, &entry->our_addr,
        		 &entry->peer_addr, NULL, HIP_UPDATE_ESP_ANCHOR),
				-1, "failed to send anchor update\n");
	}

  out_err:
	return err;
=======
    struct hip_tlv_common *param   = NULL;
    hip_hit_t *local_hit           = NULL, *peer_hit = NULL;
    uint8_t esp_prot_tfm           = 0;
    int hash_length                = 0;
    unsigned char *esp_prot_anchor = NULL;
    int soft_update                = 0;
    int anchor_offset[MAX_NUM_PARALLEL_HCHAINS];
    int secret_length[MAX_NUM_PARALLEL_HCHAINS];
    int branch_length[MAX_NUM_PARALLEL_HCHAINS];
    int root_length                = 0;
    unsigned char *secret[MAX_NUM_PARALLEL_HCHAINS];
    unsigned char *branch_nodes[MAX_NUM_PARALLEL_HCHAINS];
    unsigned char *root[MAX_NUM_PARALLEL_HCHAINS];
    hip_ha_t *entry                = NULL;
    int hash_item_length           = 0;
    unsigned char cmp_val[MAX_HASH_LENGTH];
    int err                        = 0;
    long num_parallel_hchains      = 0, i;

    memset(cmp_val, 0, MAX_HASH_LENGTH);

    param     = hip_get_param(msg, HIP_PARAM_HIT);
    local_hit = (hip_hit_t *) hip_get_param_contents_direct(param);
    HIP_DEBUG_HIT("src_hit", local_hit);

    param     = hip_get_next_param(msg, param);
    peer_hit  = (hip_hit_t *) hip_get_param_contents_direct(param);
    HIP_DEBUG_HIT("dst_hit", peer_hit);

    // get matching entry from hadb for HITs provided above
    HIP_IFEL(!(entry = hip_hadb_find_byhits(local_hit, peer_hit)), -1,
             "failed to retrieve requested HA entry\n");

    param        = hip_get_param(msg, HIP_PARAM_ESP_PROT_TFM);
    esp_prot_tfm = *((uint8_t *) hip_get_param_contents_direct(param));
    HIP_DEBUG("esp_prot_transform: %u\n", esp_prot_tfm);

    // check if transforms are matching and add anchor as new local_anchor
    HIP_IFEL(entry->esp_prot_transform != esp_prot_tfm, -1,
             "esp prot transform changed without new BEX\n");
    HIP_DEBUG("esp prot transforms match\n");

    param                   = hip_get_param(msg, HIP_PARAM_INT);
    hash_item_length        = *((int *) hip_get_param_contents_direct(param));
    HIP_DEBUG("hash_item_length: %i\n", hash_item_length);

    // set the hash_item_length of the item used for this update
    entry->hash_item_length = hash_item_length;

    // we need to know the hash_length for this transform
    hash_length             = anchor_db_get_anchor_length(entry->esp_prot_transform);

    param                   = hip_get_next_param(msg, param);
    num_parallel_hchains    = *((long *) hip_get_param_contents_direct(param));
    HIP_DEBUG("num_parallel_hchains: %i\n", num_parallel_hchains);

    // process all update anchors now
    param                   = hip_get_param(msg, HIP_PARAM_HCHAIN_ANCHOR);
    for (i = 0; i < num_parallel_hchains; i++) {
        esp_prot_anchor = (unsigned char *) hip_get_param_contents_direct(param);
        HIP_HEXDUMP("anchor: ", esp_prot_anchor, hash_length);

        // make sure that the update-anchor is not set yet
        HIP_IFEL(memcmp(&entry->esp_local_update_anchors[i][0],
                        &cmp_val[0], MAX_HASH_LENGTH),
                 -1,
                 "next hchain changed in fw, but we still have the last update-anchor set!");

        // set the update anchor
        memcpy(&entry->esp_local_update_anchors[i][0], esp_prot_anchor, hash_length);

        param = hip_get_next_param(msg, param);
    }

    //param = hip_get_next_param(msg, param);
    root_length            = *((int *) hip_get_param_contents_direct(param));
    HIP_DEBUG("root_length: %i\n", root_length);
    entry->esp_root_length = root_length;

    // process all update roots now
    if (root_length > 0) {
        param = hip_get_param(msg, HIP_PARAM_ROOT);
        for (i = 0; i < num_parallel_hchains; i++) {
            root[i] = (unsigned char *) hip_get_param_contents_direct(param);
            memcpy(&entry->esp_root[i][0], root[i], root_length);

            HIP_HEXDUMP("root: ", &entry->esp_root[i][0], root_length);

            param = hip_get_next_param(msg, param);
        }
    }

    //param = hip_get_next_param(msg, param);
    soft_update = *((int *) hip_get_param_contents_direct(param));
    HIP_DEBUG("soft_update: %i\n", soft_update);

    if (soft_update) {
        for (i = 0; i < num_parallel_hchains; i++) {
            param            = hip_get_next_param(msg, param);
            anchor_offset[i] = *((int *) hip_get_param_contents_direct(param));
            HIP_DEBUG("anchor_offset: %i\n", anchor_offset[i]);

            param            = hip_get_next_param(msg, param);
            secret_length[i] = *((int *) hip_get_param_contents_direct(param));
            HIP_DEBUG("secret_length: %i\n", secret_length[i]);

            param            = hip_get_next_param(msg, param);
            branch_length[i] = *((int *) hip_get_param_contents_direct(param));
            HIP_DEBUG("branch_length: %i\n", branch_length[i]);

            param            = hip_get_next_param(msg, param);
            secret[i]        = (unsigned char *) hip_get_param_contents_direct(param);
            HIP_HEXDUMP("secret: ", secret[i], secret_length[i]);

            param            = hip_get_next_param(msg, param);
            branch_nodes[i]  = (unsigned char *) hip_get_param_contents_direct(param);
            HIP_HEXDUMP("branch_nodes: ", branch_nodes[i], branch_length[i]);
        }
    }

    if (soft_update) {
        HIP_IFEL(esp_prot_send_light_update(entry, anchor_offset, secret, secret_length,
                                            branch_nodes, branch_length), -1,
                 "failed to send anchor update\n");
    } else {
        /* this should send an update only containing the mandatory params
         * HMAC and HIP_SIGNATURE as well as the ESP_PROT_ANCHOR and the
         * SEQ param (to garanty freshness of the ANCHOR) in the signed part
         * of the message
         *
         * params used for this call:
         * - hadb entry matching the HITs passed in the trigger msg
         * - not sending locators -> list = NULL and count = 0
         * - no interface triggers this event -> -1
         * - bitwise telling about which params to add to UPDATE -> set 3rd bit to 1
         * - UPDATE not due to adding of a new addresses
         * - not setting any address, as none is updated */
        // TODO 10.11.2009: This send_update call should be modified
        /*HIP_IFEL(hip_send_update_old(entry, NULL, 0, -1, SEND_UPDATE_ESP_ANCHOR, 0, NULL),
         *              -1, "failed to send anchor update\n");*/
    }

out_err:
    return err;
>>>>>>> 5c329b91
}

/** handles the user-message sent by fw when the anchors have changed in
 * the sadb from next to active
 *
 * @param msg   the user-message sent by the firewall
 * @return      0 if ok, != 0 else
 */
int esp_prot_handle_anchor_change_msg(const struct hip_common *msg)
{
    struct hip_tlv_common *param   = NULL;
    hip_hit_t *local_hit           = NULL, *peer_hit = NULL;
    uint8_t esp_prot_tfm           = 0;
    int hash_length                = 0;
    unsigned char *esp_prot_anchor = NULL;
    hip_ha_t *entry                = NULL;
    int direction                  = 0;
    long num_parallel_hchains      = 0, i;
    int err                        = 0;

    param                = hip_get_param(msg, HIP_PARAM_HIT);
    local_hit            = (hip_hit_t *) hip_get_param_contents_direct(param);
    HIP_DEBUG_HIT("src_hit", local_hit);

    param                = hip_get_next_param(msg, param);
    peer_hit             = (hip_hit_t *) hip_get_param_contents_direct(param);
    HIP_DEBUG_HIT("dst_hit", peer_hit);

    param                = hip_get_param(msg, HIP_PARAM_INT);
    direction            = *((int *) hip_get_param_contents_direct(param));
    HIP_DEBUG("direction: %i\n", direction);

    param                = hip_get_param(msg, HIP_PARAM_ESP_PROT_TFM);
    esp_prot_tfm         = *((uint8_t *) hip_get_param_contents_direct(param));
    HIP_DEBUG("esp_prot_transform: %u\n", esp_prot_tfm);

    param                = hip_get_param(msg, HIP_PARAM_INT);
    num_parallel_hchains = *((long *) hip_get_param_contents_direct(param));
    HIP_DEBUG("num_parallel_hchains: %u\n", num_parallel_hchains);

    param                = hip_get_param(msg, HIP_PARAM_HCHAIN_ANCHOR);


    // get matching entry from hadb for HITs provided above
    HIP_IFEL(!(entry = hip_hadb_find_byhits(local_hit, peer_hit)), -1,
             "failed to retrieve requested HA entry\n");

    // check if transforms are matching and add anchor as new local_anchor
    HIP_IFEL(entry->esp_prot_transform != esp_prot_tfm, -1,
             "esp prot transform changed without new BEX\n");
    HIP_DEBUG("esp prot transforms match\n");

    // we need to know the hash_length for this transform
    hash_length = anchor_db_get_anchor_length(entry->esp_prot_transform);

    // only handle outbound direction here
    if (direction == HIP_SPI_DIRECTION_OUT) {
        for (i = 0; i < num_parallel_hchains; i++) {
            esp_prot_anchor = (unsigned char *) hip_get_param_contents_direct(param);
            HIP_HEXDUMP("anchor: ", esp_prot_anchor, hash_length);

            // make sure that the update-anchor is set
            HIP_IFEL(memcmp(&entry->esp_local_update_anchors[i][0], esp_prot_anchor, hash_length),
                     -1, "hchain-anchors used for outbound connections NOT in sync\n");

            // set update anchor as new active local anchor
            memcpy(&entry->esp_local_anchors[i][0], &entry->esp_local_update_anchors[i][0], hash_length);
            memset(&entry->esp_local_update_anchors[i][0], 0, MAX_HASH_LENGTH);

            HIP_DEBUG("changed update_anchor to local_anchor\n");

            param = hip_get_next_param(msg, param);
        }

        goto out_err;
    }

    HIP_ERROR("failure when changing update_anchor to local_anchor\n");
    err = -1;

out_err:
    return err;
}

/** sets the ESP protection extension transform and anchor in user-messages
 * sent to the firewall in order to add a new SA
 *
 * @param entry         the host association entry for this connection
 * @param msg           the user-message sent by the firewall
 * @param direction     direction of the entry to be created
 * @param update        this was triggered by an update
 * @return              0 if ok, != 0 else
 */
int esp_prot_sa_add(hip_ha_t *entry, struct hip_common *msg, const int direction,
                    const int update)
{
    unsigned char (*hchain_anchors)[MAX_HASH_LENGTH] = NULL;
    int hash_length           = 0;
    uint32_t hash_item_length = 0;
    int err                   = 0, i;

    HIP_DEBUG("direction: %i\n", direction);

    // we always tell the negotiated transform to the firewall
    HIP_DEBUG("esp protection transform is %u \n", entry->esp_prot_transform);
    HIP_IFEL(hip_build_param_contents(msg, (void *) &entry->esp_prot_transform,
                                      HIP_PARAM_ESP_PROT_TFM, sizeof(uint8_t)), -1,
             "build param contents failed\n");

    // but we only transmit the anchor to the firewall, if the esp extension is used
    if (entry->esp_prot_transform > ESP_PROT_TFM_UNUSED) {
        hash_length = anchor_db_get_anchor_length(entry->esp_prot_transform);

        // choose the anchor depending on the direction and update or add
        if (update) {
            if (direction == HIP_SPI_DIRECTION_OUT) {
                HIP_IFEL(!(hchain_anchors = entry->esp_local_update_anchors), -1,
                         "hchain anchor expected, but not present\n");

                hash_item_length = entry->esp_local_update_length;
            } else {
                HIP_IFEL(!(hchain_anchors = entry->esp_peer_update_anchors), -1,
                         "hchain anchor expected, but not present\n");

                hash_item_length = entry->esp_peer_update_length;
            }
        } else {
            if (direction == HIP_SPI_DIRECTION_OUT) {
                HIP_IFEL(!(hchain_anchors = entry->esp_local_anchors), -1,
                         "hchain anchor expected, but not present\n");

                hash_item_length = entry->esp_local_active_length;
            } else {
                HIP_IFEL(!(hchain_anchors = entry->esp_peer_anchors), -1,
                         "hchain anchor expected, but not present\n");

                hash_item_length = entry->esp_peer_active_length;
            }
        }

        // add parameters to hipfw message
        HIP_IFEL(hip_build_param_contents(msg, (void *) &hash_item_length,
                                          HIP_PARAM_ITEM_LENGTH, sizeof(uint32_t)), -1,
                 "build param contents failed\n");

        // add parameters to hipfw message
        HIP_IFEL(hip_build_param_contents(msg, (void *) &esp_prot_num_parallel_hchains,
                                          HIP_PARAM_UINT, sizeof(uint16_t)), -1,
                 "build param contents failed\n");

        for (i = 0; i < esp_prot_num_parallel_hchains; i++) {
            HIP_HEXDUMP("esp protection anchor is ", &hchain_anchors[i][0], hash_length);

            HIP_IFEL(hip_build_param_contents(msg, (void *) &hchain_anchors[i][0],
                                              HIP_PARAM_HCHAIN_ANCHOR, hash_length), -1,
                     "build param contents failed\n");
        }
    } else {
        HIP_DEBUG("no anchor added, transform UNUSED\n");
    }

out_err:
    return err;
}

/********************* BEX parameters *********************/

/**
 * Adds the supported esp protection transform to an R1 message
 *
 * @param msg   the hip message to be sent
 * @return      0 on success, -1 in case of an error
 */
int esp_prot_r1_add_transforms(hip_common_t *msg)
{
    int err = 0;

    /* only supported in usermode and optional there
     *
     * add the transform only when usermode is active */
    if (hip_use_userspace_ipsec) {
        HIP_DEBUG("userspace IPsec hint: esp protection extension might be in use\n");

        /* send the stored transforms */
        HIP_IFEL(hip_build_param_esp_prot_transform(msg, esp_prot_num_transforms,
                                                    esp_prot_transforms), -1,
                 "Building of ESP protection mode failed\n");

        HIP_DEBUG("ESP prot transforms param built\n");
    } else {
        HIP_DEBUG("userspace IPsec hint: esp protection extension UNUSED, skip\n");
    }

    _HIP_DUMP_MSG(msg);

out_err:
    return err;
}

/**
 * Handles the esp protection transforms included in an R1 message
 *
 * @param entry     hip association for the received R1 message
 * @param ctx       packet context for the received R1 message
 * @return          always 0
 */
int esp_prot_r1_handle_transforms(hip_ha_t *entry, struct hip_context *ctx)
{
    struct hip_param *param                         = NULL;
    struct esp_prot_preferred_tfms *prot_transforms = NULL;
    int err                                         = 0;

    /* this is only handled if we are using userspace ipsec,
     * otherwise we just ignore it */
    if (hip_use_userspace_ipsec) {
        HIP_DEBUG("userspace IPsec hint: ESP extension might be in use\n");

        param = hip_get_param(ctx->input, HIP_PARAM_ESP_PROT_TRANSFORMS);

        // check if the transform parameter was sent
        if (param) {
            HIP_DEBUG("received preferred transforms from peer\n");

            // store that we received the param for further processing
            ctx->esp_prot_param       = 1;

            prot_transforms           = (struct esp_prot_preferred_tfms *) param;

            // select transform and store it for this connection
            entry->esp_prot_transform = esp_prot_select_transform(prot_transforms->num_transforms,
                                                                  prot_transforms->transforms);
        } else {
            HIP_DEBUG("R1 does not contain preferred ESP protection " \
                      "transforms, locally setting UNUSED\n");

            // store that we didn't received the param
            ctx->esp_prot_param       = 0;

            // if the other end-host does not want to use the extension, we don't either
            entry->esp_prot_transform = ESP_PROT_TFM_UNUSED;
        }
    } else {
        HIP_DEBUG("no userspace IPsec hint for ESP extension, locally setting UNUSED\n");

        // make sure we don't add the anchor now and don't add any transform or anchor
        entry->esp_prot_transform = ESP_PROT_TFM_UNUSED;
    }

    return err;
}

/**
 * Adds an anchor element with the negotiated transform to an I2 message
 *
 * @param i2        the hip message to be sent
 * @param entry     hip association for the connection
 * @param ctx       packet context for the I2 message
 * @return          0 on success, -1 in case of an error
 */
int esp_prot_i2_add_anchor(hip_common_t *i2, hip_ha_t *entry,
                           const struct hip_context *ctx)
{
    unsigned char *anchor = NULL;
    int hash_length       = 0;
    int hash_item_length  = 0;
    int err               = 0, i;

    /* only add, if extension in use and we agreed on a transform
     *
     * @note the transform was selected in handle R1 */
    if (entry->esp_prot_transform > ESP_PROT_TFM_UNUSED) {
        // check for sufficient elements
        if (anchor_db_get_num_anchors(entry->esp_prot_transform) >= esp_prot_num_parallel_hchains) {
            hash_length      = anchor_db_get_anchor_length(entry->esp_prot_transform);
            HIP_DEBUG("hash_length: %i\n", hash_length);
            hash_item_length = anchor_db_get_hash_item_length(entry->esp_prot_transform);

            for (i = 0; i < esp_prot_num_parallel_hchains; i++) {
                // add all anchors now
                HIP_IFEL(!(anchor = anchor_db_get_anchor(entry->esp_prot_transform)), -1,
                         "no anchor elements available, threading?\n");
                HIP_IFEL(hip_build_param_esp_prot_anchor(i2, entry->esp_prot_transform,
                                                         anchor, NULL, hash_length, hash_item_length), -1,
                         "Building of ESP protection anchor failed\n");

                // store local_anchor
                memcpy(&entry->esp_local_anchors[i][0], anchor, hash_length);
                HIP_HEXDUMP("stored local anchor: ", &entry->esp_local_anchors[i][0], hash_length);

                entry->esp_local_active_length = hash_item_length;
                HIP_DEBUG("entry->esp_local_active_length: %u\n",
                          entry->esp_local_active_length);
            }
        } else {
            // fall back
            HIP_ERROR("agreed on using esp hchain protection, but not sufficient elements");

            entry->esp_prot_transform = ESP_PROT_TFM_UNUSED;

            // inform our peer
            HIP_IFEL(hip_build_param_esp_prot_anchor(i2, entry->esp_prot_transform,
                                                     NULL, NULL, 0, 0), -1,
                     "Building of ESP protection anchor failed\n");
        }
    } else {
        // only reply, if transforms param in R1; send UNUSED param
        if (ctx->esp_prot_param) {
            HIP_DEBUG("R1 contained transforms, but agreed not to use the extension\n");

            entry->esp_prot_transform = ESP_PROT_TFM_UNUSED;

            HIP_IFEL(hip_build_param_esp_prot_anchor(i2, entry->esp_prot_transform,
                                                     NULL, NULL, 0, 0), -1,
                     "Building of ESP protection anchor failed\n");
        } else {
            HIP_DEBUG("peer didn't send transforms in R1, locally setting UNUSED\n");

            entry->esp_prot_transform = ESP_PROT_TFM_UNUSED;
        }
    }

out_err:
    if (anchor) {
        free(anchor);
    }

    return err;
}

/**
 * Handles the received anchor element of an I2 message
 *
 * @param entry     hip association for the connection
 * @param ctx       packet context for the I2 message
 * @return          0 on success, -1 in case of an error
 */
int esp_prot_i2_handle_anchor(hip_ha_t *entry, const struct hip_context *ctx)
{
    struct hip_tlv_common *param        = NULL;
    struct esp_prot_anchor *prot_anchor = NULL;
    int hash_length                     = 0;
    int err                             = 0, i;

    /* only supported in user-mode ipsec and optional there */
    if (hip_use_userspace_ipsec && esp_prot_num_transforms > 1) {
        HIP_DEBUG("userspace IPsec hint: esp protection extension might be in use\n");

        if ((param = hip_get_param(ctx->input, HIP_PARAM_ESP_PROT_ANCHOR))) {
            prot_anchor = (struct esp_prot_anchor *) param;

            // check if the anchor has a supported transform
            if (esp_prot_check_transform(esp_prot_num_transforms, esp_prot_transforms,
                                         prot_anchor->transform) >= 0) {
                // we know this transform
                entry->esp_prot_transform = prot_anchor->transform;
                hash_length               = anchor_db_get_anchor_length(entry->esp_prot_transform);

                if (entry->esp_prot_transform == ESP_PROT_TFM_UNUSED) {
                    HIP_DEBUG("agreed NOT to use esp protection extension\n");

                    // there should be no other anchors in this case
                    goto out_err;
                }

                // store number of elements per hash structure
                entry->esp_peer_active_length = ntohl(prot_anchor->hash_item_length);
                HIP_DEBUG("entry->esp_peer_active_length: %u\n",
                          entry->esp_peer_active_length);

                // store all contained anchors
                for (i = 0; i < esp_prot_num_parallel_hchains; i++) {
                    if (!prot_anchor || prot_anchor->transform != entry->esp_prot_transform) {
                        // we expect an anchor and all anchors should have the same transform
                        err = -1;
                        goto out_err;
                    } else {
                        // store peer_anchor
                        memcpy(&entry->esp_peer_anchors[i][0], &prot_anchor->anchors[0],
                               hash_length);
                        HIP_HEXDUMP("received anchor: ", &entry->esp_peer_anchors[i][0],
                                    hash_length);
                    }

                    // get next anchor
                    param       = hip_get_next_param(ctx->input, param);
                    prot_anchor = (struct esp_prot_anchor *) param;
                }
            } else {
                HIP_ERROR("received anchor with unknown transform, falling back\n");

                entry->esp_prot_transform = ESP_PROT_TFM_UNUSED;
            }
        } else {
            HIP_DEBUG("NO esp anchor sent, locally setting UNUSED\n");

            entry->esp_prot_transform = ESP_PROT_TFM_UNUSED;
        }
    } else {
        HIP_DEBUG("userspace IPsec hint: esp protection extension NOT in use\n");

        entry->esp_prot_transform = ESP_PROT_TFM_UNUSED;
    }

out_err:
    return err;
}

/**
 * Adds an anchor element with the negotiated transform to an R2 message
 *
 * @param r2        the hip message to be sent
 * @param entry     hip association for the connection
 * @return          0 on success, -1 in case of an error
 */
int esp_prot_r2_add_anchor(hip_common_t *r2, hip_ha_t *entry)
{
    unsigned char *anchor = NULL;
    int hash_length       = 0;
    int hash_item_length  = 0;
    int err               = 0, i;

    // only add, if extension in use, we agreed on a transform and no error until now
    if (entry->esp_prot_transform > ESP_PROT_TFM_UNUSED) {
        // check for sufficient elements
        if (anchor_db_get_num_anchors(entry->esp_prot_transform) >= esp_prot_num_parallel_hchains) {
            hash_length = anchor_db_get_anchor_length(entry->esp_prot_transform);
            HIP_DEBUG("hash_length: %i\n", hash_length);

            for (i = 0; i < esp_prot_num_parallel_hchains; i++) {
                // add all anchors now
                HIP_IFEL(!(anchor = anchor_db_get_anchor(entry->esp_prot_transform)), -1,
                         "no anchor elements available, threading?\n");
                hash_item_length = anchor_db_get_hash_item_length(entry->esp_prot_transform);
                HIP_IFEL(hip_build_param_esp_prot_anchor(r2, entry->esp_prot_transform,
                                                         anchor, NULL, hash_length, hash_item_length), -1,
                         "Building of ESP protection anchor failed\n");

                // store local_anchor
                memcpy(&entry->esp_local_anchors[i][0], anchor, hash_length);
                HIP_HEXDUMP("stored local anchor: ", &entry->esp_local_anchors[i][0], hash_length);

                entry->esp_local_active_length = anchor_db_get_hash_item_length(
                    entry->esp_prot_transform);
                HIP_DEBUG("entry->esp_local_active_length: %u\n",
                          entry->esp_local_active_length);
            }
        } else {
            // fall back
            HIP_ERROR("agreed on using esp hchain protection, but no elements");

            entry->esp_prot_transform = ESP_PROT_TFM_UNUSED;

            // inform our peer about fallback
            HIP_IFEL(hip_build_param_esp_prot_anchor(r2, entry->esp_prot_transform,
                                                     NULL, NULL, 0, 0), -1,
                     "Building of ESP protection anchor failed\n");
        }
    } else {
        HIP_DEBUG("esp protection extension NOT in use for this connection\n");

        entry->esp_prot_transform = ESP_PROT_TFM_UNUSED;
    }

out_err:
    if (anchor) {
        free(anchor);
    }

    return err;
}

/**
 * Handles the received anchor element of an R2 message
 *
 * @param entry     hip association for the connection
 * @param ctx       packet context for the R2 message
 * @return          0 on success, -1 in case of an error
 */
int esp_prot_r2_handle_anchor(hip_ha_t *entry, const struct hip_context *ctx)
{
    struct hip_tlv_common *param        = NULL;
    struct esp_prot_anchor *prot_anchor = NULL;
    int hash_length                     = 0;
    int err                             = 0, i;

    // only process anchor, if we agreed on using it before
    if (entry->esp_prot_transform > ESP_PROT_TFM_UNUSED) {
        if ((param = hip_get_param(ctx->input, HIP_PARAM_ESP_PROT_ANCHOR))) {
            prot_anchor = (struct esp_prot_anchor *) param;

            // check if the anchor has got the negotiated transform
            if (prot_anchor->transform == entry->esp_prot_transform) {
                hash_length                   = anchor_db_get_anchor_length(entry->esp_prot_transform);

                // store number of elements per hash structure
                entry->esp_peer_active_length = ntohl(prot_anchor->hash_item_length);
                HIP_DEBUG("entry->esp_peer_active_length: %u\n",
                          entry->esp_peer_active_length);

                // store all contained anchors
                for (i = 0; i < esp_prot_num_parallel_hchains; i++) {
                    if (prot_anchor->transform != entry->esp_prot_transform || !prot_anchor) {
                        // we expect an anchor and all anchors should have the same transform
                        err = -1;
                        goto out_err;
                    } else {
                        // store peer_anchor
                        memcpy(&entry->esp_peer_anchors[i][0], &prot_anchor->anchors[0],
                               hash_length);
                        HIP_HEXDUMP("received anchor: ", &entry->esp_peer_anchors[i][0],
                                    hash_length);
                    }

                    // get next anchor
                    param       = hip_get_next_param(ctx->input, param);
                    prot_anchor = (struct esp_prot_anchor *) param;
                }
            } else if (prot_anchor->transform == ESP_PROT_TFM_UNUSED) {
                HIP_DEBUG("peer encountered problems and did fallback\n");

                // also fallback
                entry->esp_prot_transform = ESP_PROT_TFM_UNUSED;
            } else {
                HIP_ERROR("received anchor does NOT use negotiated transform, falling back\n");

                // fallback
                entry->esp_prot_transform = ESP_PROT_TFM_UNUSED;
            }
        } else {
            HIP_DEBUG("agreed on using esp hchain extension, but no anchor sent or error\n");

            // fall back option
            entry->esp_prot_transform = ESP_PROT_TFM_UNUSED;
        }
    } else {
        HIP_DEBUG("NOT using esp protection extension\n");

        entry->esp_prot_transform = ESP_PROT_TFM_UNUSED;
    }

out_err:
    return err;
}

/******************** UPDATE parameters *******************/

/** Classifies update packets belonging to the esp protection extension
 *
<<<<<<< HEAD
 * @param recv_update	the received hip update
 * @return packet type qualifiers
 */
int esp_prot_update_type(const hip_common_t *recv_update)
{
	struct hip_seq * seq = NULL;
	struct hip_ack * ack = NULL;
	struct hip_esp_info * esp_info = NULL;

	HIP_ASSERT(recv_update != NULL);

	seq = (struct hip_seq *) hip_get_param(recv_update, HIP_PARAM_SEQ);
	ack = (struct hip_ack *) hip_get_param(recv_update, HIP_PARAM_ACK);
	esp_info = (struct hip_esp_info *) hip_get_param(recv_update, HIP_PARAM_ESP_INFO);

	if (seq && !ack && !esp_info)
	{
		return ESP_PROT_FIRST_UPDATE_PACKET;

	} else if (!seq && ack && esp_info)
	{
		return ESP_PROT_SECOND_UPDATE_PACKET;

	} else
	{
		HIP_DEBUG("NOT a pure ANCHOR-UPDATE, unhandled\n");

		return ESP_PROT_UNKNOWN_UPDATE_PACKET;
	}
}

/**
 * Processes the first packet of a pure ANCHOR-UPDATE
 *
 * @param recv_update	the received hip update
 * @param entry			hip association for the connection
 * @param src_ip		src ip address
 * @param dst_ip		dst ip address
 * @return 0 on success, -1 in case of an error
 **/
int esp_prot_handle_first_update_packet(const hip_common_t *recv_update,
		hip_ha_t *entry, const in6_addr_t *src_ip, const in6_addr_t *dst_ip)
{
	uint32_t spi = 0;
	int err = 0;

	HIP_ASSERT(entry != NULL);

	/* this is the first ANCHOR-UPDATE msg
	 *
	 * @note contains anchors -> update inbound SA
	 * @note response has to contain corresponding ACK and ESP_INFO */
	HIP_IFEL(esp_prot_update_handle_anchor(recv_update, entry,
			src_ip, dst_ip, &spi), -1,
			"failed to handle anchor in UPDATE msg\n");
	HIP_DEBUG("successfully processed anchors in ANCHOR-UPDATE\n");

	// send ANCHOR_UPDATE response, when the anchor was verified above
	HIP_IFEL(esp_prot_send_update_response(recv_update, entry, dst_ip,
			src_ip, spi), -1, "failed to send UPDATE replay");

  out_err:
	return err;
}

/**
 * Processes the second packet of a pure ANCHOR-UPDATE
 *
 * @param entry			hip association for the connection
 * @param src_ip		src ip address
 * @param dst_ip		dst ip address
 * @return 0 on success, -1 in case of an error
 **/
int esp_prot_handle_second_update_packet(hip_ha_t *entry,
		const in6_addr_t *src_ip, const in6_addr_t *dst_ip)
{
	int err = 0;

	HIP_ASSERT(entry != NULL);

	/* this is the second ANCHOR-UPDATE msg
	 *
	 * @note contains ACK for previously sent anchors -> update outbound SA */
	HIP_DEBUG("received ACK for previously sent ANCHOR-UPDATE\n");

	// the update was successful, stop retransmission
	entry->update_state = 0;

	// notify sadb about next anchor
	HIP_IFEL(entry->hadb_ipsec_func->hip_add_sa(dst_ip, src_ip,
			&entry->hit_our, &entry->hit_peer, entry->spi_outbound_new,
			entry->esp_transform, &entry->esp_out, &entry->auth_out, 0,
			HIP_SPI_DIRECTION_OUT, 1, entry), -1,
			"failed to notify sadb about next anchor\n");

  out_err:
	return err;
=======
 * @param recv_update   the received hip update
 * @param entry         hip association for the connection
 * @param src_ip        src ip address
 * @param dst_ip        dst ip address
 * @return              0 on success, -1 in case of an error
 */
int esp_prot_handle_update(const hip_common_t *recv_update, hip_ha_t *entry,
                           const in6_addr_t *src_ip, const in6_addr_t *dst_ip)
{
    struct hip_seq *seq           = NULL;
    struct hip_ack *ack           = NULL;
    struct hip_esp_info *esp_info = NULL;
    uint32_t spi                  = 0;
    int err                       = 0;

    HIP_ASSERT(entry != NULL);

    seq      = (struct hip_seq *) hip_get_param(recv_update, HIP_PARAM_SEQ);
    ack      = (struct hip_ack *) hip_get_param(recv_update, HIP_PARAM_ACK);
    esp_info = (struct hip_esp_info *) hip_get_param(recv_update, HIP_PARAM_ESP_INFO);

    if (seq && !ack && !esp_info) {
        /* this is the first ANCHOR-UPDATE msg
         *
         * @note contains anchors -> update inbound SA
         * @note response has to contain corresponding ACK and ESP_INFO */
        HIP_IFEL(esp_prot_update_handle_anchor(recv_update, entry,
                                               src_ip, dst_ip, &spi), -1,
                 "failed to handle anchor in UPDATE msg\n");
        HIP_DEBUG("successfully processed anchors in ANCHOR-UPDATE\n");

        // send ANCHOR_UPDATE response, when the anchor was verified above
        HIP_IFEL(esp_prot_send_update_response(recv_update, entry, dst_ip,
                                               src_ip, spi), -1, "failed to send UPDATE replay");
    } else if (!seq && ack && esp_info) {
        /* this is the second ANCHOR-UPDATE msg
         *
         * @note contains ACK for previously sent anchors -> update outbound SA */
        HIP_DEBUG("received ACK for previously sent ANCHOR-UPDATE\n");

        // the update was successful, stop retransmission
        entry->update_state = 0;

        // notify sadb about next anchor
        HIP_IFEL(entry->hadb_ipsec_func->hip_add_sa(dst_ip,
                                                    src_ip,
                                                    &entry->hit_our,
                                                    &entry->hit_peer,
                                                    entry->spi_outbound_new,
                                                    entry->esp_transform,
                                                    &entry->esp_out,
                                                    &entry->auth_out,
                                                    0,
                                                    HIP_SPI_DIRECTION_OUT,
                                                    1,
                                                    entry),
                 -1,
                 "failed to notify sadb about next anchor\n");
    } else {
        HIP_DEBUG("NOT a pure ANCHOR-UPDATE, unhandled\n");
    }

out_err:
    return err;
>>>>>>> 5c329b91
}

/**
 * Adds anchor elements to a HIP update message
 *
 * @param update    the received hip update
 * @param entry     hip association for the connection
 * @return          0 on success, -1 in case of an error
 */
int esp_prot_update_add_anchor(hip_common_t *update, hip_ha_t *entry)
{
    struct hip_seq *seq = NULL;
    int hash_length     = 0;
    int err             = 0, i;

    // only do further processing when extension is in use
    if (entry->esp_prot_transform > ESP_PROT_TFM_UNUSED) {
        /* we only want to send anchors in 1. and 2. UPDATE message
         *
         * @note we can distinguish the 1. and 2. UPDATE message by
         *       looking at the presence of SEQ param in the packet
         *       to be sent */
        seq = (struct hip_seq *) hip_get_param(update, HIP_PARAM_SEQ);

        if (seq) {
            // we need to know the hash_length for this transform
            hash_length = anchor_db_get_anchor_length(entry->esp_prot_transform);

            /* @note update-anchor will be set, if there was a anchor UPDATE before
             *       or if this is an anchor UPDATE; otherwise update-anchor will
             *       be NULL
             *
             * XX TODO we need to choose the correct SA with the anchor we want to
             *         update, when supporting multihoming and when this is a
             *         pure anchor-update */
            for (i = 0; i < esp_prot_num_parallel_hchains; i++) {
                HIP_IFEL(hip_build_param_esp_prot_anchor(update,
                                                         entry->esp_prot_transform,
                                                         &entry->esp_local_anchors[i][0],
                                                         &entry->esp_local_update_anchors[i][0],
                                                         hash_length, entry->hash_item_length),
                         -1,
                         "building of ESP protection ANCHOR failed\n");
            }

            // only add the root if it is specified
            if (entry->esp_root_length > 0) {
                for (i = 0; i < esp_prot_num_parallel_hchains; i++) {
                    HIP_IFEL(hip_build_param_esp_prot_root(update,
                                                           entry->esp_root_length,
                                                           &entry->esp_root[i][0]),
                             -1,
                             "building of ESP ROOT failed\n");
                }
            }

            entry->esp_local_update_length = anchor_db_get_hash_item_length(
                entry->esp_prot_transform);
            HIP_DEBUG("entry->esp_local_update_length: %u\n",
                      entry->esp_local_update_length);
        }
    }

out_err:
    return err;
}

/**
 * Handles anchor elements in a HIP update message
 *
 * @param recv_update   the received hip update
 * @param entry         hip association for the connection
 * @param src_ip        src ip address
 * @param dst_ip        dst ip address
 * @param spi           the ipsec spi number
 * @return              0 on success, -1 in case of an error
 */
int esp_prot_update_handle_anchor(const hip_common_t *recv_update,
                                  hip_ha_t *entry,
                                  const in6_addr_t *src_ip,
                                  const in6_addr_t *dst_ip,
                                  uint32_t *spi)
{
    struct esp_prot_anchor *prot_anchor = NULL;
    struct hip_tlv_common *param        = NULL;
    int hash_length                     = 0;
    unsigned char cmp_value[MAX_HASH_LENGTH];
    int err                             = 0, i;

    HIP_ASSERT(spi != NULL);

    *spi        = 0;

    param       = hip_get_param(recv_update, HIP_PARAM_ESP_PROT_ANCHOR);
    prot_anchor = (struct esp_prot_anchor *) param;

    if (prot_anchor) {
        /* XX TODO find matching SA entry in host association for active_anchor
         *         and _inbound_ direction */

        // we need to know the hash_length for this transform
        hash_length = anchor_db_get_anchor_length(entry->esp_prot_transform);

        // compare peer_update_anchor to 0
        memset(cmp_value, 0, MAX_HASH_LENGTH);

        /* treat the very first hchain update after the BEX differently
         * -> assume properties of first parallal chain same as for others */
        if (!memcmp(&entry->esp_peer_update_anchors[0][0], &cmp_value[0], MAX_HASH_LENGTH)) {
            for (i = 0; i < esp_prot_num_parallel_hchains; i++) {
                // check that we are receiving an anchor matching the negotiated transform
                HIP_IFEL(entry->esp_prot_transform != prot_anchor->transform, -1,
                         "esp prot transform changed without new BEX\n");
                HIP_DEBUG("esp prot transforms match\n");

                // check that we are receiving an anchor matching the active one
                HIP_IFEL(memcmp(&prot_anchor->anchors[0], &entry->esp_peer_anchors[i][0],
                                hash_length), -1, "esp prot active peer anchors do NOT match\n");
                HIP_DEBUG("esp prot active peer anchors match\n");

                // set the update anchor as the peer's update anchor
                //memset(entry->esp_peer_update_anchor, 0, MAX_HASH_LENGTH);
                memcpy(&entry->esp_peer_update_anchors[i][0], &prot_anchor->anchors[hash_length],
                       hash_length);
                HIP_DEBUG("peer_update_anchor set\n");

                entry->esp_peer_update_length = ntohl(prot_anchor->hash_item_length);
                HIP_DEBUG("entry->esp_peer_update_length: %u\n",
                          entry->esp_peer_update_length);

                param                         = hip_get_next_param(recv_update, param);
                prot_anchor                   = (struct esp_prot_anchor *) param;
            }
        } else if (!memcmp(&entry->esp_peer_update_anchors[0][0], &prot_anchor->anchors[0],
                           hash_length)) {
            for (i = 0; i < esp_prot_num_parallel_hchains; i++) {
                // check that we are receiving an anchor matching the active one
                HIP_IFEL(memcmp(&prot_anchor->anchors[0], &entry->esp_peer_update_anchors[i][0],
                                hash_length), -1, "esp prot active peer anchors do NOT match\n");
                HIP_DEBUG("last received esp prot update peer anchor and sent one match\n");

                // track the anchor updates by moving one anchor forward
                memcpy(&entry->esp_peer_anchors[i][0],
                       &entry->esp_peer_update_anchors[i][0],
                       hash_length);

                // set the update anchor as the peer's update anchor
                //memset(entry->esp_peer_update_anchor, 0, MAX_HASH_LENGTH);
                memcpy(&entry->esp_peer_update_anchors[i][0], &prot_anchor->anchors[hash_length],
                       hash_length);
                HIP_DEBUG("peer_update_anchor set\n");

                entry->esp_peer_update_length = ntohl(prot_anchor->hash_item_length);
                HIP_DEBUG("entry->esp_peer_update_length: %u\n",
                          entry->esp_peer_update_length);

                param                         = hip_get_next_param(recv_update, param);
                prot_anchor                   = (struct esp_prot_anchor *) param;
            }
        } else {
            for (i = 0; i < esp_prot_num_parallel_hchains; i++) {
                prot_anchor = (struct esp_prot_anchor *) param;

                HIP_IFEL(memcmp(&prot_anchor->anchors[0], &entry->esp_peer_anchors[i][0],
                                hash_length), -1, "received unverifiable anchor\n");

                /**** received newer update for active anchor ****/

                // set the update anchor as the peer's update anchor
                //memset(entry->esp_peer_update_anchor, 0, MAX_HASH_LENGTH);
                memcpy(&entry->esp_peer_update_anchors[i][0],
                       &prot_anchor->anchors[hash_length],
                       hash_length);

                HIP_DEBUG("peer_update_anchor set\n");

                entry->esp_peer_update_length = ntohl(prot_anchor->hash_item_length);
                HIP_DEBUG("entry->esp_peer_update_length: %u\n",
                          entry->esp_peer_update_length);
            }
        }

        /* @note spi is also needed in ACK packet
         * @note like this we do NOT support multihoming
         *
         * XX TODO instead use the SA of the SPI looked up in TODO above
         * when merging with UPDATE re-implementation */
        *spi = entry->spi_inbound_current;

        /* as we don't verify the hashes in the end-host, we don't have to
         * update the outbound SA now
         */
    }

out_err:
    return err;
}<|MERGE_RESOLUTION|>--- conflicted
+++ resolved
@@ -189,150 +189,6 @@
  */
 int esp_prot_handle_trigger_update_msg(const struct hip_common *msg)
 {
-<<<<<<< HEAD
-	struct hip_tlv_common *param = NULL;
-	hip_hit_t *local_hit = NULL, *peer_hit = NULL;
-	uint8_t esp_prot_tfm = 0;
-	int hash_length = 0;
-	unsigned char *esp_prot_anchor = NULL;
-	int soft_update = 0;
-	int anchor_offset[MAX_NUM_PARALLEL_HCHAINS];
-	int secret_length[MAX_NUM_PARALLEL_HCHAINS];
-	int branch_length[MAX_NUM_PARALLEL_HCHAINS];
-	int root_length = 0;
-	unsigned char *secret[MAX_NUM_PARALLEL_HCHAINS];
-	unsigned char *branch_nodes[MAX_NUM_PARALLEL_HCHAINS];
-	unsigned char *root[MAX_NUM_PARALLEL_HCHAINS];
-	hip_ha_t *entry = NULL;
-	int hash_item_length = 0;
-	unsigned char cmp_val[MAX_HASH_LENGTH];
-	int err = 0;
-	long num_parallel_hchains = 0, i;
-
-	memset(cmp_val, 0, MAX_HASH_LENGTH);
-
-	param = hip_get_param(msg, HIP_PARAM_HIT);
-	local_hit = (hip_hit_t *) hip_get_param_contents_direct(param);
-	HIP_DEBUG_HIT("src_hit", local_hit);
-
-	param = hip_get_next_param(msg, param);
-	peer_hit = (hip_hit_t *) hip_get_param_contents_direct(param);
-	HIP_DEBUG_HIT("dst_hit", peer_hit);
-
-	// get matching entry from hadb for HITs provided above
-	HIP_IFEL(!(entry = hip_hadb_find_byhits(local_hit, peer_hit)), -1,
-			"failed to retrieve requested HA entry\n");
-
-	param = hip_get_param(msg, HIP_PARAM_ESP_PROT_TFM);
-	esp_prot_tfm = *((uint8_t *) hip_get_param_contents_direct(param));
-	HIP_DEBUG("esp_prot_transform: %u\n", esp_prot_tfm);
-
-	// check if transforms are matching and add anchor as new local_anchor
-	HIP_IFEL(entry->esp_prot_transform != esp_prot_tfm, -1,
-			"esp prot transform changed without new BEX\n");
-	HIP_DEBUG("esp prot transforms match\n");
-
-	param = hip_get_param(msg, HIP_PARAM_INT);
-	hash_item_length  = *((int *) hip_get_param_contents_direct(param));
-	HIP_DEBUG("hash_item_length: %i\n", hash_item_length);
-
-	// set the hash_item_length of the item used for this update
-	entry->hash_item_length = hash_item_length;
-
-	// we need to know the hash_length for this transform
-	hash_length = anchor_db_get_anchor_length(entry->esp_prot_transform);
-
-	param = hip_get_next_param(msg, param);
-	num_parallel_hchains = *((long *) hip_get_param_contents_direct(param));
-	HIP_DEBUG("num_parallel_hchains: %i\n", num_parallel_hchains);
-
-	// process all update anchors now
-	param = hip_get_param(msg, HIP_PARAM_HCHAIN_ANCHOR);
-	for (i = 0; i < num_parallel_hchains; i++)
-	{
-		esp_prot_anchor = (unsigned char *) hip_get_param_contents_direct(param);
-		HIP_HEXDUMP("anchor: ", esp_prot_anchor, hash_length);
-
-		// make sure that the update-anchor is not set yet
-		HIP_IFEL(memcmp(&entry->esp_local_update_anchors[i][0], &cmp_val[0], MAX_HASH_LENGTH), -1,
-				"next hchain changed in fw, but we still have the last update-anchor set!");
-
-		// set the update anchor
-		memcpy(&entry->esp_local_update_anchors[i][0], esp_prot_anchor, hash_length);
-
-		param = hip_get_next_param(msg, param);
-	}
-
-	//param = hip_get_next_param(msg, param);
-	root_length  = *((int *) hip_get_param_contents_direct(param));
-	HIP_DEBUG("root_length: %i\n", root_length);
-	entry->esp_root_length = root_length;
-
-	// process all update roots now
-	if (root_length > 0)
-	{
-		param = hip_get_param(msg, HIP_PARAM_ROOT);
-		for (i = 0; i < num_parallel_hchains; i++)
-		{
-			root[i] = (unsigned char *) hip_get_param_contents_direct(param);
-			memcpy(&entry->esp_root[i][0], root[i], root_length);
-
-			HIP_HEXDUMP("root: ", &entry->esp_root[i][0], root_length);
-
-			param = hip_get_next_param(msg, param);
-		}
-	}
-
-	//param = hip_get_next_param(msg, param);
-	soft_update  = *((int *) hip_get_param_contents_direct(param));
-	HIP_DEBUG("soft_update: %i\n", soft_update);
-
-	if (soft_update)
-	{
-		for (i = 0; i < num_parallel_hchains; i++)
-		{
-			param = hip_get_next_param(msg, param);
-			anchor_offset[i]  = *((int *) hip_get_param_contents_direct(param));
-			HIP_DEBUG("anchor_offset: %i\n", anchor_offset[i]);
-
-			param = hip_get_next_param(msg, param);
-			secret_length[i]  = *((int *) hip_get_param_contents_direct(param));
-			HIP_DEBUG("secret_length: %i\n", secret_length[i]);
-
-			param = hip_get_next_param(msg, param);
-			branch_length[i] = *((int *) hip_get_param_contents_direct(param));
-			HIP_DEBUG("branch_length: %i\n", branch_length[i]);
-
-			param = hip_get_next_param(msg, param);
-			secret[i] = (unsigned char *) hip_get_param_contents_direct(param);
-			HIP_HEXDUMP("secret: ", secret[i], secret_length[i]);
-
-			param = hip_get_next_param(msg, param);
-			branch_nodes[i] = (unsigned char *) hip_get_param_contents_direct(param);
-			HIP_HEXDUMP("branch_nodes: ", branch_nodes[i], branch_length[i]);
-		}
-	}
-
-	if (soft_update)
-	{
-		HIP_IFEL(esp_prot_send_light_update(entry, anchor_offset, secret, secret_length,
-				branch_nodes, branch_length), -1,
-				"failed to send anchor update\n");
-
-	} else
-	{
-		/* this should send an update only containing the mandatory params
-		 * HMAC and HIP_SIGNATURE as well as the ESP_PROT_ANCHOR and the
-		 * SEQ param (to guaranty freshness of the ANCHOR) in the signed part
-		 * of the message */
-         HIP_IFEL(hip_send_update_to_one_peer(NULL, entry, &entry->our_addr,
-        		 &entry->peer_addr, NULL, HIP_UPDATE_ESP_ANCHOR),
-				-1, "failed to send anchor update\n");
-	}
-
-  out_err:
-	return err;
-=======
     struct hip_tlv_common *param   = NULL;
     hip_hit_t *local_hit           = NULL, *peer_hit = NULL;
     uint8_t esp_prot_tfm           = 0;
@@ -460,24 +316,18 @@
     } else {
         /* this should send an update only containing the mandatory params
          * HMAC and HIP_SIGNATURE as well as the ESP_PROT_ANCHOR and the
-         * SEQ param (to garanty freshness of the ANCHOR) in the signed part
-         * of the message
-         *
-         * params used for this call:
-         * - hadb entry matching the HITs passed in the trigger msg
-         * - not sending locators -> list = NULL and count = 0
-         * - no interface triggers this event -> -1
-         * - bitwise telling about which params to add to UPDATE -> set 3rd bit to 1
-         * - UPDATE not due to adding of a new addresses
-         * - not setting any address, as none is updated */
-        // TODO 10.11.2009: This send_update call should be modified
-        /*HIP_IFEL(hip_send_update_old(entry, NULL, 0, -1, SEND_UPDATE_ESP_ANCHOR, 0, NULL),
-         *              -1, "failed to send anchor update\n");*/
-    }
-
-out_err:
-    return err;
->>>>>>> 5c329b91
+         * SEQ param (to guaranty freshness of the ANCHOR) in the signed part
+         * of the message */
+         HIP_IFEL(hip_send_update_to_one_peer(NULL, entry,
+                                              &entry->our_addr,
+                                              &entry->peer_addr,
+                                              NULL,
+                                              HIP_UPDATE_ESP_ANCHOR),
+                          -1, "failed to send anchor update\n");
+    }
+
+out_err:
+    return err;
 }
 
 /** handles the user-message sent by fw when the anchors have changed in
@@ -1026,170 +876,111 @@
 
 /** Classifies update packets belonging to the esp protection extension
  *
-<<<<<<< HEAD
- * @param recv_update	the received hip update
- * @return packet type qualifiers
+ * @param   recv_update the received hip update
+ * @return              packet type qualifiers
  */
 int esp_prot_update_type(const hip_common_t *recv_update)
 {
-	struct hip_seq * seq = NULL;
-	struct hip_ack * ack = NULL;
-	struct hip_esp_info * esp_info = NULL;
-
-	HIP_ASSERT(recv_update != NULL);
-
-	seq = (struct hip_seq *) hip_get_param(recv_update, HIP_PARAM_SEQ);
-	ack = (struct hip_ack *) hip_get_param(recv_update, HIP_PARAM_ACK);
-	esp_info = (struct hip_esp_info *) hip_get_param(recv_update, HIP_PARAM_ESP_INFO);
-
-	if (seq && !ack && !esp_info)
-	{
-		return ESP_PROT_FIRST_UPDATE_PACKET;
-
-	} else if (!seq && ack && esp_info)
-	{
-		return ESP_PROT_SECOND_UPDATE_PACKET;
-
-	} else
-	{
-		HIP_DEBUG("NOT a pure ANCHOR-UPDATE, unhandled\n");
-
-		return ESP_PROT_UNKNOWN_UPDATE_PACKET;
-	}
+    struct hip_seq * seq = NULL;
+    struct hip_ack * ack = NULL;
+    struct hip_esp_info * esp_info = NULL;
+
+    HIP_ASSERT(recv_update != NULL);
+
+    seq = (struct hip_seq *) hip_get_param(recv_update, HIP_PARAM_SEQ);
+    ack = (struct hip_ack *) hip_get_param(recv_update, HIP_PARAM_ACK);
+    esp_info = (struct hip_esp_info *) hip_get_param(recv_update, HIP_PARAM_ESP_INFO);
+
+    if (seq && !ack && !esp_info) {
+        return ESP_PROT_FIRST_UPDATE_PACKET;
+
+    } else if (!seq && ack && esp_info) {
+        return ESP_PROT_SECOND_UPDATE_PACKET;
+
+    } else {
+        HIP_DEBUG("NOT a pure ANCHOR-UPDATE, unhandled\n");
+
+        return ESP_PROT_UNKNOWN_UPDATE_PACKET;
+    }
 }
 
 /**
  * Processes the first packet of a pure ANCHOR-UPDATE
  *
- * @param recv_update	the received hip update
- * @param entry			hip association for the connection
- * @param src_ip		src ip address
- * @param dst_ip		dst ip address
- * @return 0 on success, -1 in case of an error
- **/
-int esp_prot_handle_first_update_packet(const hip_common_t *recv_update,
-		hip_ha_t *entry, const in6_addr_t *src_ip, const in6_addr_t *dst_ip)
-{
-	uint32_t spi = 0;
-	int err = 0;
-
-	HIP_ASSERT(entry != NULL);
-
-	/* this is the first ANCHOR-UPDATE msg
-	 *
-	 * @note contains anchors -> update inbound SA
-	 * @note response has to contain corresponding ACK and ESP_INFO */
-	HIP_IFEL(esp_prot_update_handle_anchor(recv_update, entry,
-			src_ip, dst_ip, &spi), -1,
-			"failed to handle anchor in UPDATE msg\n");
-	HIP_DEBUG("successfully processed anchors in ANCHOR-UPDATE\n");
-
-	// send ANCHOR_UPDATE response, when the anchor was verified above
-	HIP_IFEL(esp_prot_send_update_response(recv_update, entry, dst_ip,
-			src_ip, spi), -1, "failed to send UPDATE replay");
-
-  out_err:
-	return err;
-}
-
-/**
- * Processes the second packet of a pure ANCHOR-UPDATE
- *
- * @param entry			hip association for the connection
- * @param src_ip		src ip address
- * @param dst_ip		dst ip address
- * @return 0 on success, -1 in case of an error
- **/
-int esp_prot_handle_second_update_packet(hip_ha_t *entry,
-		const in6_addr_t *src_ip, const in6_addr_t *dst_ip)
-{
-	int err = 0;
-
-	HIP_ASSERT(entry != NULL);
-
-	/* this is the second ANCHOR-UPDATE msg
-	 *
-	 * @note contains ACK for previously sent anchors -> update outbound SA */
-	HIP_DEBUG("received ACK for previously sent ANCHOR-UPDATE\n");
-
-	// the update was successful, stop retransmission
-	entry->update_state = 0;
-
-	// notify sadb about next anchor
-	HIP_IFEL(entry->hadb_ipsec_func->hip_add_sa(dst_ip, src_ip,
-			&entry->hit_our, &entry->hit_peer, entry->spi_outbound_new,
-			entry->esp_transform, &entry->esp_out, &entry->auth_out, 0,
-			HIP_SPI_DIRECTION_OUT, 1, entry), -1,
-			"failed to notify sadb about next anchor\n");
-
-  out_err:
-	return err;
-=======
- * @param recv_update   the received hip update
+ * @param recv_updat    the received hip update
  * @param entry         hip association for the connection
  * @param src_ip        src ip address
  * @param dst_ip        dst ip address
  * @return              0 on success, -1 in case of an error
- */
-int esp_prot_handle_update(const hip_common_t *recv_update, hip_ha_t *entry,
-                           const in6_addr_t *src_ip, const in6_addr_t *dst_ip)
-{
-    struct hip_seq *seq           = NULL;
-    struct hip_ack *ack           = NULL;
-    struct hip_esp_info *esp_info = NULL;
-    uint32_t spi                  = 0;
-    int err                       = 0;
+ **/
+int esp_prot_handle_first_update_packet(const hip_common_t *recv_update,
+                                        hip_ha_t *entry,
+                                        const in6_addr_t *src_ip,
+                                        const in6_addr_t *dst_ip)
+{
+    uint32_t spi = 0;
+    int err = 0;
 
     HIP_ASSERT(entry != NULL);
 
-    seq      = (struct hip_seq *) hip_get_param(recv_update, HIP_PARAM_SEQ);
-    ack      = (struct hip_ack *) hip_get_param(recv_update, HIP_PARAM_ACK);
-    esp_info = (struct hip_esp_info *) hip_get_param(recv_update, HIP_PARAM_ESP_INFO);
-
-    if (seq && !ack && !esp_info) {
-        /* this is the first ANCHOR-UPDATE msg
-         *
-         * @note contains anchors -> update inbound SA
-         * @note response has to contain corresponding ACK and ESP_INFO */
-        HIP_IFEL(esp_prot_update_handle_anchor(recv_update, entry,
-                                               src_ip, dst_ip, &spi), -1,
-                 "failed to handle anchor in UPDATE msg\n");
-        HIP_DEBUG("successfully processed anchors in ANCHOR-UPDATE\n");
-
-        // send ANCHOR_UPDATE response, when the anchor was verified above
-        HIP_IFEL(esp_prot_send_update_response(recv_update, entry, dst_ip,
-                                               src_ip, spi), -1, "failed to send UPDATE replay");
-    } else if (!seq && ack && esp_info) {
-        /* this is the second ANCHOR-UPDATE msg
-         *
-         * @note contains ACK for previously sent anchors -> update outbound SA */
-        HIP_DEBUG("received ACK for previously sent ANCHOR-UPDATE\n");
-
-        // the update was successful, stop retransmission
-        entry->update_state = 0;
-
-        // notify sadb about next anchor
-        HIP_IFEL(entry->hadb_ipsec_func->hip_add_sa(dst_ip,
-                                                    src_ip,
-                                                    &entry->hit_our,
-                                                    &entry->hit_peer,
-                                                    entry->spi_outbound_new,
-                                                    entry->esp_transform,
-                                                    &entry->esp_out,
-                                                    &entry->auth_out,
-                                                    0,
-                                                    HIP_SPI_DIRECTION_OUT,
-                                                    1,
-                                                    entry),
-                 -1,
-                 "failed to notify sadb about next anchor\n");
-    } else {
-        HIP_DEBUG("NOT a pure ANCHOR-UPDATE, unhandled\n");
-    }
-
-out_err:
-    return err;
->>>>>>> 5c329b91
+    /* this is the first ANCHOR-UPDATE msg
+     *
+     * @note contains anchors -> update inbound SA
+     * @note response has to contain corresponding ACK and ESP_INFO */
+    HIP_IFEL(esp_prot_update_handle_anchor(recv_update, entry,
+                                           src_ip, dst_ip, &spi),
+             -1, "failed to handle anchor in UPDATE msg\n");
+    HIP_DEBUG("successfully processed anchors in ANCHOR-UPDATE\n");
+
+    // send ANCHOR_UPDATE response, when the anchor was verified above
+    HIP_IFEL(esp_prot_send_update_response(recv_update, entry, dst_ip,
+                                           src_ip, spi),
+             -1, "failed to send UPDATE replay");
+
+  out_err:
+    return err;
+}
+
+/**
+ * Processes the second packet of a pure ANCHOR-UPDATE
+ *
+ * @param entry     hip association for the connection
+ * @param src_ip    src ip address
+ * @param dst_ip    dst ip address
+ * @return          0 on success, -1 in case of an error
+ **/
+int esp_prot_handle_second_update_packet(hip_ha_t *entry,
+                                         const in6_addr_t *src_ip,
+                                         const in6_addr_t *dst_ip)
+{
+    int err = 0;
+
+    HIP_ASSERT(entry != NULL);
+
+    /* this is the second ANCHOR-UPDATE msg
+     *
+     * @note contains ACK for previously sent anchors -> update outbound SA */
+    HIP_DEBUG("received ACK for previously sent ANCHOR-UPDATE\n");
+
+    // the update was successful, stop retransmission
+    entry->update_state = 0;
+
+    // notify sadb about next anchor
+    HIP_IFEL(entry->hadb_ipsec_func->hip_add_sa(dst_ip, src_ip,
+                                                &entry->hit_our,
+                                                &entry->hit_peer,
+                                                entry->spi_outbound_new,
+                                                entry->esp_transform,
+                                                &entry->esp_out,
+                                                &entry->auth_out,
+                                                0,
+                                                HIP_SPI_DIRECTION_OUT,
+                                                1,
+                                                entry),
+             -1, "failed to notify sadb about next anchor\n");
+
+  out_err:
+    return err;
 }
 
 /**
