--- conflicted
+++ resolved
@@ -99,13 +99,6 @@
 define Build/Configure
 	$(call Build/Configure/Default, \
             --enable-shared \
-<<<<<<< HEAD
-            --enable-midauth \
-            --enable-openwrt \
-=======
-            --disable-dht \
-            --disable-agent \
->>>>>>> cf17cc80
             --disable-privsep \
             --disable-debug \
     );
@@ -162,14 +155,8 @@
 
 	$(INSTALL_DATA) ./files/hipl.modules $(1)/etc/modules.d/35-hipl
 	$(INSTALL_DATA) $(PKG_INSTALL_DIR)/usr/lib/libhipcore.so* $(1)/usr/lib/
-<<<<<<< HEAD
 	$(INSTALL_DATA) $(PKG_INSTALL_DIR)/usr/lib/libhipconf.so* $(1)/usr/lib/
 	$(INSTALL_DATA) $(PKG_INSTALL_DIR)/usr/lib/libhiptool.so* $(1)/usr/lib/
-=======
-	$(INSTALL_DATA) $(PKG_INSTALL_DIR)/usr/lib/libhipcore.la $(1)/usr/lib/
-	$(INSTALL_DATA) $(PKG_INSTALL_DIR)/usr/lib/libopphip.so* $(1)/usr/lib/
-	$(INSTALL_DATA) $(PKG_INSTALL_DIR)/usr/lib/libopphip.la $(1)/usr/lib/
->>>>>>> cf17cc80
 endef
 
 $(eval $(call BuildPackage,hipl-common))
