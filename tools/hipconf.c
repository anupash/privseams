/*
 * Command line tool for configuring the HIP kernel module.
 *
 * Authors:
 * - Janne Lundberg <jlu@tcs.hut.fi>
 * - Miika Komu <miika@iki.fi>
 * - Mika Kousa <mkousa@cc.hut.fi>
 * - Anthony D. Joseph <adj@hiit.fi>
 *
 * Licence: GNU/GPL
 *
 * TODO:
 * - add/del map
 * - fix the rst kludges
 * - read the output message from send_msg?
 *
 * BUGS:
 * - makefile compiles prefix of debug messages wrong for hipconf in "make all"
 *
 */

#include "hipconf.h"

const char *usage = "new|add hi default\n"
	"new|add hi anon|pub rsa|dsa filebasename\n"
	"del <hit>\n"
        "add|del map hit ipv6\n"
        "rst all|hit\n"
        "rvs hit ipv6\n"
        "bos\n"
	;


/*
 * Handler functions.
 */
int (*action_handler[])(struct hip_common *, int action,
			const char *opt[], int optc) = {
	NULL, /* reserved */
	handle_hi,
	handle_map,
	handle_rst,
	handle_rvs,
	handle_bos,
	handle_del
};

/**
 * get_action - map symbolic hipconf action (=add/del) names into numeric
 *              action identifiers
 * @text: the action as a string
 *
 * Returns the numeric action id correspoding to the symbolic @text
 */
int get_action(char *text) {
	int ret = -1;

	if (!strcmp("add", text))
		ret = ACTION_ADD;
	else if (!strcmp("del", text))
		ret = ACTION_DEL;
	else if (!strcmp("rst", text))
		ret = ACTION_RST;
	else if (!strcmp("new", text))
		ret = ACTION_NEW;
	else if (!strcmp("rvs", text))
		ret = ACTION_RVS;
	else if (!strcmp("bos", text))
		ret = ACTION_BOS;
	return ret;
}

/**
 * check_action_argc - get minimum amount of arguments needed to be given to the action
 * @action: action type
 *
 * Returns: how many arguments needs to be given at least
 */
int check_action_argc(int action) {
	int count = -1;

	switch (action) {
	case ACTION_ADD:
	case ACTION_NEW:
		count = 2;
		break;
	case ACTION_RST:
	case ACTION_DEL:
		count = 1;
		break;
	case ACTION_BOS:
		count = 0;
		break;
	}

	return count;
}

/**
 * get_type - map symbolic hipconf type (=lhi/map) names to numeric types
 * @text: the type as a string
 *
 * Returns: the numeric type id correspoding to the symbolic @text
 */
int get_type(char *text) {
	int ret = -1;

	if (!strcmp("hi", text))
		ret = TYPE_HI;
	else if (!strcmp("map", text))
		ret = TYPE_MAP;
	else if (!strcmp("rst", text))
		ret = TYPE_RST;
	else if (!strcmp("rvs", text))
		ret = TYPE_RVS;
	else if (!strcmp("bos", text))
		ret = TYPE_BOS;
	else if (!strcmp("del", text))
		ret = TYPE_DEL;
	return ret;
}

/**
 * check_and_create_dir - check and create a directory
 * @dirname: the name of the directory
 * @mode:    creation mode for the directory, if it does not exist
 *
 * Returns: 0 if successful, or negative on error.
 */
int check_and_create_dir(char *dirname, mode_t mode) {
	int err = 0;
	struct stat dir_stat;

	HIP_INFO("dirname=%s mode=%o\n", dirname, mode);
	err = stat(dirname, &dir_stat);
	if (err && errno == ENOENT) { /* no such file or directory */
		err = mkdir(dirname, mode);
		if (err) {
			HIP_ERROR("mkdir %s failed: %s\n", dirname,
				  strerror(errno));
		}
	} else if (err) {
		HIP_ERROR("stat %s failed: %s\n", dirname,
			  strerror(errno));
	}

	return err;
}

/**
 * handle_rvs - ...
 */

int handle_rvs(struct hip_common *msg, int action, const char *opt[], 
	       int optc)
{
	int err;
	int ret;
	struct in6_addr hit, ip6;
	
	HIP_INFO("action=%d optc=%d\n", action, optc);

	if (optc != 2) {
		HIP_ERROR("Missing arguments\n");
		err = -EINVAL;
		goto out;
	}
	
	ret = inet_pton(AF_INET6, opt[0], &hit);
	if (ret < 0 && errno == EAFNOSUPPORT) {
		HIP_PERROR("inet_pton: not a valid address family\n");
		err = -EAFNOSUPPORT;
		goto out;
	} else if (ret == 0) {
		HIP_ERROR("inet_pton: %s: not a valid network address\n", opt[0]);
		err = -EINVAL;
		goto out;
	}

	ret = inet_pton(AF_INET6, opt[1], &ip6);
	if (ret < 0 && errno == EAFNOSUPPORT) {
		HIP_PERROR("inet_pton: not a valid address family\n");
		err = -EAFNOSUPPORT;
		goto out;
	} else if (ret == 0) {
		HIP_ERROR("inet_pton: %s: not a valid network address\n", opt[1]);
		err = -EINVAL;
		goto out;
	}
	
	err = hip_build_param_contents(msg, (void *) &hit, HIP_PARAM_HIT,
				       sizeof(struct in6_addr));
	if (err) {
		HIP_ERROR("build param hit failed: %s\n", strerror(err));
		goto out;
	}
	
	err = hip_build_param_contents(msg, (void *) &ip6, HIP_PARAM_IPV6_ADDR,
				       sizeof(struct in6_addr));
	if (err) {
		HIP_ERROR("build param hit failed: %s\n", strerror(err));
		goto out;
	}

	err = hip_build_user_hdr(msg, SO_HIP_ADD_RVS, 0);
	if (err) {
		HIP_ERROR("build hdr failed: %s\n", strerror(err));
		goto out;
	}
out:
	return err;

}
/**
 * handle_hi - handle the hipconf commands where the type is "hi"
 *
 */
int handle_hi(struct hip_common *msg,
	      int action,
	      const char *opt[],
	      int optc) {
  int err, ret;
  hip_hdr_type_t numeric_action = 0;
  int anon = 0;
  int use_default = 0;
  char addrstr[INET6_ADDRSTRLEN];
  char *dsa_filenamebase = NULL, *rsa_filenamebase = NULL, 
    *dsa_filenamebase_pub = NULL, *rsa_filenamebase_pub = NULL;
  struct hip_lhi rsa_lhi, dsa_lhi, rsa_pub_lhi, dsa_pub_lhi;
  struct hip_host_id *dsa_host_id = NULL, *rsa_host_id = NULL,
    *dsa_pub_host_id = NULL, *rsa_pub_host_id = NULL;
  unsigned char *dsa_key_rr = NULL, *rsa_key_rr = NULL, 
    *dsa_pub_key_rr = NULL, *rsa_pub_key_rr = NULL;
  int dsa_key_rr_len, rsa_key_rr_len, dsa_pub_key_rr_len, rsa_pub_key_rr_len;
  DSA *dsa_key = NULL, *dsa_pub_key = NULL;
  RSA *rsa_key = NULL, *rsa_pub_key = NULL;
  char hostname[HIP_HOST_ID_HOSTNAME_LEN_MAX];
  int fmt;
  struct endpoint_hip *endpoint_dsa_hip = NULL, *endpoint_dsa_pub_hip = NULL;
  struct endpoint_hip *endpoint_rsa_hip = NULL, *endpoint_rsa_pub_hip = NULL;
  struct in6_addr *dsa_hit = NULL;

  _HIP_INFO("action=%d optc=%d\n", action, optc);

  /* Check min/max amount of args */
  if (optc < 1 || optc > 3) {
    HIP_ERROR("Too few arguments\n");
    err = -EINVAL;
    goto out;
  }
  
  if(!strcmp(opt[OPT_HI_TYPE], "pub")) {
    anon = 0;
  } else if(!strcmp(opt[OPT_HI_TYPE], "anon")) {
    anon = 1;
  } else if(!strcmp(opt[OPT_HI_TYPE], "default")) {
    use_default = 1;
  } else {
    HIP_ERROR("Bad hi type (not public, anon or default)\n");
    err = -EINVAL;
    goto out;
  }  
    
  if (use_default) {
    if (optc != 1) {
      HIP_ERROR("Wrong number of args for default\n");
      err = -EINVAL;
      goto out;
    }
  } else {
    if (optc != 3) {
      HIP_ERROR("Wrong number of args\n");
      err = -EINVAL;
      goto out;
    }
  }

  memset(hostname, 0, HIP_HOST_ID_HOSTNAME_LEN_MAX);
  err = -gethostname(hostname, HIP_HOST_ID_HOSTNAME_LEN_MAX - 1);
  if (err) {
    HIP_ERROR("gethostname failed (%d)\n", err);
    goto out;
  }

  HIP_INFO("Using hostname: %s\n", hostname);

  fmt = HIP_KEYFILE_FMT_HIP_PEM;
  if (!use_default && strcmp(opt[OPT_HI_FMT], "rsa") && 
      strcmp(opt[OPT_HI_FMT], "dsa")) {
    HIP_ERROR("Only rsa or dsa keys are supported\n");
    err = -ENOSYS;
    goto out;
  }

  /* Set filenamebase (depending on whether the user supplied a
     filenamebase or not) */
  if (use_default == 0) {
    
    if(!strcmp(opt[OPT_HI_FMT], "dsa")) {
      dsa_filenamebase = malloc(strlen(opt[OPT_HI_FILE]) + 1);
      memcpy(dsa_filenamebase, opt[OPT_HI_FILE], strlen(opt[OPT_HI_FILE]));
    } else /*rsa*/ {
      rsa_filenamebase = malloc(strlen(opt[OPT_HI_FILE]) + 1);
      memcpy(rsa_filenamebase, opt[OPT_HI_FILE], strlen(opt[OPT_HI_FILE]));
    }
  } else { /* create dynamically default filenamebase */
    int rsa_filenamebase_len, dsa_filenamebase_len, ret;

    HIP_INFO("No key file given, use default\n");

    dsa_filenamebase_len = strlen(DEFAULT_CONFIG_DIR) + 1 +
      strlen(DEFAULT_HOST_DSA_KEY_FILE_BASE) + 1;
    rsa_filenamebase_len = strlen(DEFAULT_CONFIG_DIR) + 1 +
      strlen(DEFAULT_HOST_RSA_KEY_FILE_BASE) + 1;
 
    dsa_filenamebase = malloc(dsa_filenamebase_len);
    if (!dsa_filenamebase) {
      HIP_ERROR("Could allocate DSA file name\n");
      err = -ENOMEM;
      goto out;
    }
    rsa_filenamebase = malloc(rsa_filenamebase_len);
    if (!rsa_filenamebase) {
      HIP_ERROR("Could allocate RSA file name\n");
      err = -ENOMEM;
      goto out;
    }
    dsa_filenamebase_pub = malloc(dsa_filenamebase_len+4);
    if (!dsa_filenamebase) {
      HIP_ERROR("Could allocate DSA (pub) file name\n");
      err = -ENOMEM;
      goto out;
    }
    rsa_filenamebase_pub = malloc(rsa_filenamebase_len+4);
    if (!rsa_filenamebase) {
      HIP_ERROR("Could allocate RSA (pub) file name\n");
      err = -ENOMEM;
      goto out;
    }

    ret = snprintf(dsa_filenamebase, dsa_filenamebase_len+5, "%s/%s",
                   DEFAULT_CONFIG_DIR,
		   DEFAULT_HOST_DSA_KEY_FILE_BASE
		   DEFAULT_ANON_HI_FILE_NAME_SUFFIX);
    if (ret <= 0) {
      err = -EINVAL;
      goto out;
    }
    ret = snprintf(rsa_filenamebase, rsa_filenamebase_len+5, "%s/%s",
                   DEFAULT_CONFIG_DIR,
		   DEFAULT_HOST_RSA_KEY_FILE_BASE
		   DEFAULT_ANON_HI_FILE_NAME_SUFFIX);
    if (ret <= 0) {
      err = -EINVAL;
      goto out;
    }
    ret = snprintf(dsa_filenamebase_pub, dsa_filenamebase_len+4, "%s/%s%s",
		   DEFAULT_CONFIG_DIR,
		   DEFAULT_HOST_DSA_KEY_FILE_BASE,
		   DEFAULT_PUB_HI_FILE_NAME_SUFFIX);
    if (ret <= 0) {
      err = -EINVAL;
      goto out;
    }
    ret = snprintf(rsa_filenamebase_pub, rsa_filenamebase_len+4, "%s/%s%s",
                   DEFAULT_CONFIG_DIR,
		   DEFAULT_HOST_RSA_KEY_FILE_BASE,
		   DEFAULT_PUB_HI_FILE_NAME_SUFFIX);
    if (ret <= 0) {
      err = -EINVAL;
      goto out;
    }
    
  }

  dsa_lhi.anonymous = htons(anon); // XX FIX: htons() needed?
  rsa_lhi.anonymous = htons(anon); // XX FIX: htons() needed?
  
  if (use_default) {
    HIP_DEBUG("Using dsa (anon hi) filenamebase: %s\n", dsa_filenamebase);
    HIP_DEBUG("Using rsa (anon hi) filenamebase: %s\n", rsa_filenamebase);
    HIP_DEBUG("Using dsa (pub hi) filenamebase: %s\n", dsa_filenamebase_pub);
    HIP_DEBUG("Using rsa (pub hi) filenamebase: %s\n", rsa_filenamebase_pub);
  }
  
  switch(action) {
  case ACTION_NEW:
    /* zero means "do not send any message to kernel */
    numeric_action = 0;

    /* Default directory is created only in "hipconf new default hi" */
    if (use_default) {
      err = check_and_create_dir(DEFAULT_CONFIG_DIR,
				 DEFAULT_CONFIG_DIR_MODE);
      if (err) {
	HIP_ERROR("Could not create default directory\n", err);
	goto out;
      }
    }

    if (!use_default) {
      if (!strcmp(opt[OPT_HI_FMT], "dsa")) {
	dsa_key = create_dsa_key(DSA_KEY_DEFAULT_BITS);
	if (!dsa_key) {
	  HIP_ERROR("creation of dsa key failed\n");
	  err = -EINVAL;
	  goto out;  
	}
	err = save_dsa_private_key(dsa_filenamebase, dsa_key);
	if (err) {
	  HIP_ERROR("saving of dsa key failed\n");
	  goto out;
	}
	
      } else { /*RSA*/
	rsa_key = create_rsa_key(RSA_KEY_DEFAULT_BITS);
	if (!rsa_key) {
	  HIP_ERROR("creation of rsa key failed\n");
	  err = -EINVAL;
	  goto out;  
	}
	 err = save_rsa_private_key(rsa_filenamebase, rsa_key);
	 if (err) {
	   HIP_ERROR("saving of rsa key failed\n");
	   goto out;
	 }
      }
      HIP_DEBUG("saved key\n");
      break;
    }

    dsa_key = create_dsa_key(DSA_KEY_DEFAULT_BITS);
    if (!dsa_key) {
      HIP_ERROR("creation of dsa key failed\n");
      err = -EINVAL;
      goto out;  
    }

    dsa_pub_key = create_dsa_key(DSA_KEY_DEFAULT_BITS);
    if (!dsa_key) {
      HIP_ERROR("creation of dsa key (pub) failed\n");
      err = -EINVAL;
      goto out;  
    }

    rsa_key = create_rsa_key(RSA_KEY_DEFAULT_BITS);
    if (!rsa_key) {
      HIP_ERROR("creation of rsa key failed\n");
      err = -EINVAL;
      goto out;  
    }

    rsa_pub_key = create_rsa_key(RSA_KEY_DEFAULT_BITS);
    if (!rsa_pub_key) {
      HIP_ERROR("creation of rsa key (pub) failed\n");
      err = -EINVAL;
      goto out;  
    }

    err = save_dsa_private_key(dsa_filenamebase, dsa_key);
    if (err) {
      HIP_ERROR("saving of dsa key failed\n");
      goto out;
    }

    err = save_dsa_private_key(dsa_filenamebase_pub, dsa_pub_key);
    if (err) {
      HIP_ERROR("saving of dsa key failed\n");
      goto out;
    }

    err = save_rsa_private_key(rsa_filenamebase, rsa_key);
    if (err) {
      HIP_ERROR("saving of rsa key failed\n");
      goto out;
    }

    err = save_rsa_private_key(rsa_filenamebase_pub, rsa_pub_key);
    if (err) {
      HIP_ERROR("saving of rsa key failed\n");
      goto out;
    }
    break;
  case ACTION_ADD:
    numeric_action = SO_HIP_ADD_LOCAL_HI;

    if (!use_default) {
      if (!strcmp(opt[OPT_HI_FMT], "dsa")) {
	err = load_dsa_private_key(dsa_filenamebase, &dsa_key);
	if (err) {
	  HIP_ERROR("Loading of the DSA key failed\n");
	  goto out;
	}
	dsa_key_rr_len = dsa_to_dns_key_rr(dsa_key, &dsa_key_rr);
	if (dsa_key_rr_len <= 0) {
	  HIP_ERROR("dsa_key_rr_len <= 0\n");
	  err = -EFAULT;
	  goto out;
	}
<<<<<<< HEAD
	
	dsa_lhi.anonymous = htons(anon); // XX FIX: htons() needed?
	rsa_lhi.anonymous = htons(anon); // XX FIX: htons() needed?

	HIP_DEBUG("Using dsa (anon hi) filenamebase: %s\n", dsa_filenamebase);
	HIP_DEBUG("Using rsa (anon hi) filenamebase: %s\n", rsa_filenamebase);

	switch(action) {
	case ACTION_NEW:
		/* zero means "do not send any message to kernel */
		numeric_action = 0;

		/* Default directory is created only in "hipconf new default hi" */
		if (use_default) {
			err = check_and_create_dir(DEFAULT_CONFIG_DIR,
						   DEFAULT_CONFIG_DIR_MODE);
			if (err) {
				HIP_ERROR("Could not create default directory\n", err);
				goto out;
			}
		}
		
		dsa_key = create_dsa_key(DSA_KEY_DEFAULT_BITS);
		if (!dsa_key) {
			HIP_ERROR("creation of dsa key failed\n");
			err = -EINVAL;
			goto out;  
		}
		
		rsa_key = create_rsa_key(RSA_KEY_DEFAULT_BITS);
		if (!rsa_key) {
			HIP_ERROR("creation of rsa key failed\n");
			err = -EINVAL;
			goto out;  
		}
		
		err = save_dsa_private_key(dsa_filenamebase, dsa_key);
		if (err) {
			HIP_ERROR("saving of dsa key failed\n");
			goto out;
		}
		
		err = save_rsa_private_key(rsa_filenamebase, rsa_key);
		if (err) {
			HIP_ERROR("saving of rsa key failed\n");
			goto out;
		}
		break;
	case ACTION_ADD:
		numeric_action = SO_HIP_ADD_LOCAL_HI;
		
		err = load_dsa_private_key(dsa_filenamebase, &dsa_key);
		if (err) {
			HIP_ERROR("Loading of the DSA key failed\n");
			goto out;
		}
		
		err = load_rsa_private_key(rsa_filenamebase, &rsa_key);
		if (err) {
			HIP_ERROR("Loading of the RSA key failed\n");
			goto out;
		}
		
		dsa_key_rr_len = dsa_to_dns_key_rr(dsa_key, &dsa_key_rr);
		if (dsa_key_rr_len <= 0) {
			HIP_ERROR("dsa_key_rr_len <= 0\n");
			err = -EFAULT;
			goto out;
		}
		
		rsa_key_rr_len = rsa_to_dns_key_rr(rsa_key, &rsa_key_rr);
		if (rsa_key_rr_len <= 0) {
			HIP_ERROR("rsa_key_rr_len <= 0\n");
			err = -EFAULT;
			goto out;
		}
		
		err = dsa_to_hip_endpoint(dsa_key, &endpoint_dsa_hip, 
					  HIP_ENDPOINT_FLAG_ANON,
					  hostname);
		if (err) {
			HIP_ERROR("Failed to allocate and build DSA endpoint.\n");
			goto out;
		}
		err = rsa_to_hip_endpoint(rsa_key, &endpoint_rsa_hip, 
					  HIP_ENDPOINT_FLAG_ANON, 
					  hostname);
		if (err) {
			HIP_ERROR("Failed to allocate and build RSA endpoint.\n");
			goto out;
		}

		err = dsa_to_hit(dsa_key, dsa_key_rr, HIP_HIT_TYPE_HASH120, &dsa_lhi.hit);
		if (err) {
			HIP_ERROR("Conversion from DSA to HIT failed\n");
			goto out;
		}
		HIP_HEXDUMP("Calculated DSA HIT: ", &dsa_lhi.hit,
			    sizeof(struct in6_addr));
		
		err = rsa_to_hit(rsa_key, rsa_key_rr, HIP_HIT_TYPE_HASH120, &rsa_lhi.hit);
		if (err) {
			HIP_ERROR("Conversion from RSA to HIT failed\n");
			goto out;
		}
		HIP_HEXDUMP("Calculated RSA HIT: ", &rsa_lhi.hit,
			    sizeof(struct in6_addr));
		break;
=======
	err = dsa_to_hip_endpoint(dsa_key, &endpoint_dsa_hip, 
				  anon ? HIP_ENDPOINT_FLAG_ANON : 0, 
				  hostname);
	if (err) {
	  HIP_ERROR("Failed to allocate and build DSA endpoint.\n");
	  goto out;
>>>>>>> 40619ca9
	}
	err = hip_build_param_eid_endpoint(msg, endpoint_dsa_hip);
	if (err) {
	  HIP_ERROR("Building of host id failed\n");
	  goto out;
	}
          
      } else { /*RSA*/
	err = load_rsa_private_key(rsa_filenamebase, &rsa_key);
	if (err) {
	  HIP_ERROR("Loading of the RSA key failed\n");
	  goto out;
	}
	rsa_key_rr_len = rsa_to_dns_key_rr(rsa_key, &rsa_key_rr);
	if (rsa_key_rr_len <= 0) {
	  HIP_ERROR("rsa_key_rr_len <= 0\n");
	  err = -EFAULT;
	  goto out;
	}
	err = rsa_to_hip_endpoint(rsa_key, &endpoint_rsa_hip, 
				  anon ? HIP_ENDPOINT_FLAG_ANON : 0,
				  hostname);
	if (err) {
	  HIP_ERROR("Failed to allocate and build RSA endpoint.\n");
	  goto out;
	}
	err = hip_build_param_eid_endpoint(msg, endpoint_rsa_hip);
	if (err) {
	  HIP_ERROR("Building of host id failed\n");
	  goto out;
	}
	
      }
      goto skip_host_id;
    }

    err = load_dsa_private_key(dsa_filenamebase, &dsa_key);
    if (err) {
      HIP_ERROR("Loading of the DSA key failed\n");
      goto out;
    }

    err = load_rsa_private_key(rsa_filenamebase, &rsa_key);
    if (err) {
      HIP_ERROR("Loading of the RSA key failed\n");
      goto out;
    }

    err = load_dsa_private_key(dsa_filenamebase_pub, &dsa_pub_key);
    if (err) {
      HIP_ERROR("Loading of the DSA key (pub) failed\n");
      goto out;
    }

    err = load_rsa_private_key(rsa_filenamebase_pub, &rsa_pub_key);
    if (err) {
      HIP_ERROR("Loading of the RSA key (pub) failed\n");
      goto out;
    }


    dsa_key_rr_len = dsa_to_dns_key_rr(dsa_key, &dsa_key_rr);
    if (dsa_key_rr_len <= 0) {
      HIP_ERROR("dsa_key_rr_len <= 0\n");
      err = -EFAULT;
      goto out;
    }

    rsa_key_rr_len = rsa_to_dns_key_rr(rsa_key, &rsa_key_rr);
    if (rsa_key_rr_len <= 0) {
      HIP_ERROR("rsa_key_rr_len <= 0\n");
      err = -EFAULT;
      goto out;
    }

    dsa_pub_key_rr_len = dsa_to_dns_key_rr(dsa_pub_key, &dsa_pub_key_rr);
    if (dsa_pub_key_rr_len <= 0) {
      HIP_ERROR("dsa_key_rr_len <= 0\n");
      err = -EFAULT;
      goto out;
    }

    rsa_pub_key_rr_len = rsa_to_dns_key_rr(rsa_pub_key, &rsa_pub_key_rr);
    if (rsa_pub_key_rr_len <= 0) {
      HIP_ERROR("rsa_key_rr_len <= 0\n");
      err = -EFAULT;
      goto out;
    }
    
    err = dsa_to_hip_endpoint(dsa_key, &endpoint_dsa_hip, 
			      HIP_ENDPOINT_FLAG_ANON, 
			      hostname);
    if (err) {
      HIP_ERROR("Failed to allocate and build DSA endpoint.\n");
      goto out;
    }
    
    err = rsa_to_hip_endpoint(rsa_key, &endpoint_rsa_hip, 
			      HIP_ENDPOINT_FLAG_ANON,
			      hostname);
    if (err) {
      HIP_ERROR("Failed to allocate and build RSA endpoint.\n");
      goto out;
    }
    
    err = dsa_to_hip_endpoint(dsa_pub_key, &endpoint_dsa_pub_hip, 
			      0, 
			      hostname);
    if (err) {
      HIP_ERROR("Failed to allocate and build DSA endpoint (pub).\n");
      goto out;
    }
    
    err = rsa_to_hip_endpoint(rsa_pub_key, &endpoint_rsa_pub_hip, 
			      0,
			      hostname);
    if (err) {
      HIP_ERROR("Failed to allocate and build RSA endpoint (pub).\n");
      goto out;
    }

    err = dsa_to_hit(dsa_key, dsa_key_rr, HIP_HIT_TYPE_HASH126, &dsa_lhi.hit);
    if (err) {
      HIP_ERROR("Conversion from DSA to HIT failed\n");
      goto out;
    }
    HIP_HEXDUMP("Calculated DSA HIT: ", &dsa_lhi.hit,
		sizeof(struct in6_addr));

    err = dsa_to_hit(dsa_pub_key, dsa_pub_key_rr, HIP_HIT_TYPE_HASH126, 
		     &dsa_pub_lhi.hit);
    if (err) {
      HIP_ERROR("Conversion from DSA to HIT failed\n");
      goto out;
    }
    HIP_HEXDUMP("Calculated DSA HIT (pub): ", &dsa_pub_lhi.hit,
		sizeof(struct in6_addr));
    
    err = rsa_to_hit(rsa_key, rsa_key_rr, HIP_HIT_TYPE_HASH126, &rsa_lhi.hit);
    if (err) {
      HIP_ERROR("Conversion from RSA to HIT failed\n");
      goto out;
    }
    HIP_HEXDUMP("Calculated RSA HIT: ", &rsa_lhi.hit,
		sizeof(struct in6_addr));

    err = rsa_to_hit(rsa_pub_key, rsa_pub_key_rr, HIP_HIT_TYPE_HASH126, 
		     &rsa_pub_lhi.hit);
    if (err) {
      HIP_ERROR("Conversion from RSA to HIT failed\n");
      goto out;
    }
    HIP_HEXDUMP("Calculated RSA HIT (pub): ", &rsa_pub_lhi.hit,
		sizeof(struct in6_addr));
    break;
  }

  if (numeric_action == 0)
    goto skip_msg;

  err = hip_build_param_eid_endpoint(msg, endpoint_dsa_hip);
  if (err) {
    HIP_ERROR("Building of host id failed\n");
    goto out;
  }
  
  err = hip_build_param_eid_endpoint(msg, endpoint_rsa_hip);
  if (err) {
    HIP_ERROR("Building of host id failed\n");
    goto out;
  }

  err = hip_build_param_eid_endpoint(msg, endpoint_dsa_pub_hip);
  if (err) {
    HIP_ERROR("Building of host id failed\n");
    goto out;
  }
  
  err = hip_build_param_eid_endpoint(msg, endpoint_rsa_pub_hip);
  if (err) {
    HIP_ERROR("Building of host id failed\n");
    goto out;
  }

 skip_host_id:
  err = hip_build_user_hdr(msg, numeric_action, 0);
  if (err) {
    HIP_ERROR("build hdr error %d\n", err);
    goto out;
  }

 skip_msg:

 out:
  
  if (dsa_host_id)
    free(dsa_host_id);
  if (dsa_pub_host_id)
    free(dsa_pub_host_id);
  if (rsa_host_id)
    free(rsa_host_id);
  if (rsa_pub_host_id)
    free(rsa_pub_host_id);
  if ((use_default || strcmp(opt[OPT_HI_FMT],"dsa")) && dsa_key)
    DSA_free(dsa_key);
  if ((use_default || strcmp(opt[OPT_HI_FMT],"rsa")) && rsa_key)
    RSA_free(rsa_key);
  if (use_default && dsa_pub_key)
    DSA_free(dsa_pub_key);
  if (use_default && rsa_pub_key)
    RSA_free(rsa_pub_key);
  if (dsa_key_rr)
    free(dsa_key_rr);
  if (rsa_key_rr)
    free(rsa_key_rr);
  if (dsa_pub_key_rr)
    free(dsa_pub_key_rr);
  if (rsa_pub_key_rr)
    free(rsa_pub_key_rr);
  if (dsa_filenamebase)
    free(dsa_filenamebase);
  if (rsa_filenamebase)
    free(rsa_filenamebase);
  if (dsa_filenamebase_pub)
    free(dsa_filenamebase_pub);
  if (rsa_filenamebase_pub)
    free(rsa_filenamebase_pub);
  
  return err;
}

/**
 * handle_map - handle all actions related to "mapping"
 * @msg:    the buffer where the message for kernel will be written
 * @action: the action (add/del) to performed on the given mapping
 * @opt:    an array of pointers to the command line arguments after
 *          the action and type, the HIT and the corresponding IPv6 address
 * @optc:   the number of elements in the array (=2, HIT and IPv6 address)
 *
 * Note: does not support "delete" action.
 *
 * Returns: zero on success, else non-zero.
 */
int handle_map(struct hip_common *msg, int action,
	       const char *opt[], int optc) {
	int err = 0;
	int ret;
	struct in6_addr hit, ip6;

	HIP_INFO("action=%d optc=%d\n", action, optc);

	if (optc != 2) {
		HIP_ERROR("Missing arguments\n");
		err = -EINVAL;
		goto out;
	}

	ret = inet_pton(AF_INET6, opt[0], &hit);
	if (ret < 0 && errno == EAFNOSUPPORT) {
		HIP_PERROR("inet_pton: not a valid address family\n");
		err = -EAFNOSUPPORT;
		goto out;
	} else if (ret == 0) {
		HIP_ERROR("inet_pton: %s: not a valid network address\n", opt[0]);
		err = -EINVAL;
		goto out;
	}

	ret = inet_pton(AF_INET6, opt[1], &ip6);
	if (ret < 0 && errno == EAFNOSUPPORT) {
		HIP_PERROR("inet_pton: not a valid address family\n");
		err = -EAFNOSUPPORT;
		goto out;
	} else if (ret == 0) {
		HIP_ERROR("inet_pton: %s: not a valid network address\n", opt[1]);
		err = -EINVAL;
		goto out;
	}

	err = hip_build_param_contents(msg, (void *) &hit, HIP_PARAM_HIT,
				       sizeof(struct in6_addr));
	if (err) {
		HIP_ERROR("build param hit failed: %s\n", strerror(err));
		goto out;
	}

	err = hip_build_param_contents(msg, (void *) &ip6, HIP_PARAM_IPV6_ADDR,
				       sizeof(struct in6_addr));
	if (err) {
		HIP_ERROR("build param hit failed: %s\n", strerror(err));
		goto out;
	}

	switch(action) {
	case ACTION_ADD:
		err = hip_build_user_hdr(msg, SO_HIP_ADD_PEER_MAP_HIT_IP, 0);
		if (err) {
			HIP_ERROR("build hdr failed: %s\n", strerror(err));
			goto out;
		}
		break;
	case ACTION_DEL:
		err = hip_build_user_hdr(msg, SO_HIP_DEL_PEER_MAP_HIT_IP, 0);
		if (err) {
			HIP_ERROR("build hdr failed: %s\n", strerror(err));
			goto out;
		}
		break;
	}

out:
	return err;
}

int handle_del(struct hip_common *msg, int action,
	       const char *opt[], int optc) 
{
 	int err;
 	int ret;
 	struct in6_addr hit;
 	
 	if (optc != 1) {
 		HIP_ERROR("Missing arguments\n");
 		err = -EINVAL;
 		goto out;
 	}
 	
 	
 	ret = inet_pton(AF_INET6, opt[0], &hit);
 	if (ret < 0 && errno == EAFNOSUPPORT) {
 		HIP_PERROR("inet_pton: not a valid address family\n");
 		err = -EAFNOSUPPORT;
 		goto out;
 	} else if (ret == 0) {
 		HIP_ERROR("inet_pton: %s: not a valid network address\n", opt[0]);
 		err = -EINVAL;
 		goto out;
 	}
 	
 	HIP_HEXDUMP("HIT to delete: ", &hit,
 		    sizeof(struct in6_addr));
 	
 	err = hip_build_param_contents(msg, (void *) &hit, HIP_PARAM_HIT,
 				       sizeof(struct in6_addr));
 	if (err) {
 		HIP_ERROR("build param hit failed: %s\n", strerror(err));
 		goto out;
 	}
 	
 	err = hip_build_user_hdr(msg, SO_HIP_DEL_LOCAL_HI, 0);
 	if (err) {
 		HIP_ERROR("build hdr failed: %s\n", strerror(err));
 		goto out;
 	}
 	
out:
	return err;
}

int handle_rst(struct hip_common *msg, int action,
	       const char *opt[], int optc) 
{
	int err;
	int ret;
	struct in6_addr hit;

	if (optc != 1) {
		HIP_ERROR("Missing arguments\n");
		err = -EINVAL;
		goto out;
	}

	if (!strcmp("all",opt[0])) {
		memset(&hit,0,sizeof(struct in6_addr));
	} else {
		ret = inet_pton(AF_INET6, opt[0], &hit);
		if (ret < 0 && errno == EAFNOSUPPORT) {
			HIP_PERROR("inet_pton: not a valid address family\n");
			err = -EAFNOSUPPORT;
			goto out;
		} else if (ret == 0) {
			HIP_ERROR("inet_pton: %s: not a valid network address\n", opt[0]);
			err = -EINVAL;
			goto out;
		}
	}

	err = hip_build_param_contents(msg, (void *) &hit, HIP_PARAM_HIT,
				       sizeof(struct in6_addr));
	if (err) {
		HIP_ERROR("build param hit failed: %s\n", strerror(err));
		goto out;
	}

	err = hip_build_user_hdr(msg, SO_HIP_RST, 0);
	if (err) {
		HIP_ERROR("build hdr failed: %s\n", strerror(err));
		goto out;
	}

 out:
	return err;
}

/**
 * handle_bos - generate a BOS message
 * @msg:    the buffer where the message for kernel will be written
 * @action: the action (add/del) to performed (should be empty)
 * @opt:    an array of pointers to the command line arguments after
 *          the action and type (should be empty)
 * @optc:   the number of elements in the array (=0, no extra arguments)
 *
 * Returns: zero on success, else non-zero.
 */
int handle_bos(struct hip_common *msg, int action,
	       const char *opt[], int optc) 
{
	int err;

	/* Check that there are no extra args */
	if (optc != 0) {
		HIP_ERROR("Extra arguments\n");
		err = -EINVAL;
		goto out;
	}

	/* Build the message header */
	err = hip_build_user_hdr(msg, SO_HIP_BOS, 0);
	if (err) {
		HIP_ERROR("build hdr failed: %s\n", strerror(err));
		goto out;
	}

 out:
	return err;
}

/* Parse command line arguments and send the appropiate message to
 * the kernel module
 */
#ifndef HIP_UNITTEST_MODE /* Unit testing code does not compile with main */
int main(int argc, char *argv[]) {
	int type_arg, err = 0;
	long int action, type;
	struct hip_common *msg;

	if (argc < 2) {
		err = -EINVAL;
		//  display_usage();
		HIP_ERROR("Invalid args.\n%s usage:\n%s\n", argv[0], usage);
		goto out;
	}

	hip_set_logtype(LOGTYPE_STDERR); // we don't want log messages via syslog

	action = get_action(argv[1]);
	if (action <= 0 || action >= ACTION_MAX) {
		err = -EINVAL;
		HIP_ERROR("Invalid action argument '%s'\n", argv[1]);
		goto out;
	}
	_HIP_INFO("action=%d\n", action);
	
	if (argc-2 < check_action_argc(action)) {
		err = -EINVAL;
		HIP_ERROR("Not enough arguments given for the action '%s'\n", argv[1]);
		goto out;
	}
	
	/* XX FIXME: THE RVS/RST HANDLING IS FUNKY. REWRITE */
	
	if (action != ACTION_RST &&
	    action != ACTION_RVS &&
	    action != ACTION_DEL &&
	    action != ACTION_BOS) 
	{
		type_arg = 2;
	} else {
		type_arg = 1;
	}

	type = get_type(argv[type_arg]);
	if (type <= 0 || type >= TYPE_MAX) {
		err = -EINVAL;
		HIP_ERROR("Invalid type argument '%s'\n", argv[type_arg]);
		goto out;
	}
	_HIP_INFO("type=%d\n", type);

	msg = malloc(HIP_MAX_PACKET);
	if (!msg) {
		HIP_ERROR("malloc failed\n");
		goto out;
	}
	hip_msg_init(msg);

	switch (action) {
	case ACTION_RVS:
		err = (*action_handler[TYPE_RVS])(msg, ACTION_RST,
						  (const char **) &argv[2], argc - 2);
		break;
	case ACTION_DEL:
		err = (*action_handler[TYPE_DEL])(msg, ACTION_DEL,
						  (const char **) &argv[2], argc - 2);
		break;
	case ACTION_ADD:
	case ACTION_NEW:
		err = (*action_handler[type])(msg, action, (const char **) &argv[3],
					      argc - 3);
		break;
	case ACTION_RST:
		err = (*action_handler[TYPE_RST])(msg, ACTION_RST,
						  (const char **) &argv[2], argc - 2);
		break;
	case ACTION_BOS:
		err = (*action_handler[type])(msg, action, (const char **) NULL, 0);
		break;
	}

	if (err) {
		HIP_ERROR("failed to handle msg\n");
		goto out_malloc;
	}

	/* hipconf new hi does not involve any messages to kernel */
	if (hip_get_msg_type(msg) == 0)
		goto skip_msg;
	
	err = hip_set_global_option(msg);
	if (err) {
		HIP_ERROR("sending msg failed\n");
		goto out_malloc;
	}

skip_msg:

out_malloc:
	free(msg);
out:
	
	return err;
}
#endif /* HIP_UNITTEST_MODE */<|MERGE_RESOLUTION|>--- conflicted
+++ resolved
@@ -497,123 +497,12 @@
 	  err = -EFAULT;
 	  goto out;
 	}
-<<<<<<< HEAD
-	
-	dsa_lhi.anonymous = htons(anon); // XX FIX: htons() needed?
-	rsa_lhi.anonymous = htons(anon); // XX FIX: htons() needed?
-
-	HIP_DEBUG("Using dsa (anon hi) filenamebase: %s\n", dsa_filenamebase);
-	HIP_DEBUG("Using rsa (anon hi) filenamebase: %s\n", rsa_filenamebase);
-
-	switch(action) {
-	case ACTION_NEW:
-		/* zero means "do not send any message to kernel */
-		numeric_action = 0;
-
-		/* Default directory is created only in "hipconf new default hi" */
-		if (use_default) {
-			err = check_and_create_dir(DEFAULT_CONFIG_DIR,
-						   DEFAULT_CONFIG_DIR_MODE);
-			if (err) {
-				HIP_ERROR("Could not create default directory\n", err);
-				goto out;
-			}
-		}
-		
-		dsa_key = create_dsa_key(DSA_KEY_DEFAULT_BITS);
-		if (!dsa_key) {
-			HIP_ERROR("creation of dsa key failed\n");
-			err = -EINVAL;
-			goto out;  
-		}
-		
-		rsa_key = create_rsa_key(RSA_KEY_DEFAULT_BITS);
-		if (!rsa_key) {
-			HIP_ERROR("creation of rsa key failed\n");
-			err = -EINVAL;
-			goto out;  
-		}
-		
-		err = save_dsa_private_key(dsa_filenamebase, dsa_key);
-		if (err) {
-			HIP_ERROR("saving of dsa key failed\n");
-			goto out;
-		}
-		
-		err = save_rsa_private_key(rsa_filenamebase, rsa_key);
-		if (err) {
-			HIP_ERROR("saving of rsa key failed\n");
-			goto out;
-		}
-		break;
-	case ACTION_ADD:
-		numeric_action = SO_HIP_ADD_LOCAL_HI;
-		
-		err = load_dsa_private_key(dsa_filenamebase, &dsa_key);
-		if (err) {
-			HIP_ERROR("Loading of the DSA key failed\n");
-			goto out;
-		}
-		
-		err = load_rsa_private_key(rsa_filenamebase, &rsa_key);
-		if (err) {
-			HIP_ERROR("Loading of the RSA key failed\n");
-			goto out;
-		}
-		
-		dsa_key_rr_len = dsa_to_dns_key_rr(dsa_key, &dsa_key_rr);
-		if (dsa_key_rr_len <= 0) {
-			HIP_ERROR("dsa_key_rr_len <= 0\n");
-			err = -EFAULT;
-			goto out;
-		}
-		
-		rsa_key_rr_len = rsa_to_dns_key_rr(rsa_key, &rsa_key_rr);
-		if (rsa_key_rr_len <= 0) {
-			HIP_ERROR("rsa_key_rr_len <= 0\n");
-			err = -EFAULT;
-			goto out;
-		}
-		
-		err = dsa_to_hip_endpoint(dsa_key, &endpoint_dsa_hip, 
-					  HIP_ENDPOINT_FLAG_ANON,
-					  hostname);
-		if (err) {
-			HIP_ERROR("Failed to allocate and build DSA endpoint.\n");
-			goto out;
-		}
-		err = rsa_to_hip_endpoint(rsa_key, &endpoint_rsa_hip, 
-					  HIP_ENDPOINT_FLAG_ANON, 
-					  hostname);
-		if (err) {
-			HIP_ERROR("Failed to allocate and build RSA endpoint.\n");
-			goto out;
-		}
-
-		err = dsa_to_hit(dsa_key, dsa_key_rr, HIP_HIT_TYPE_HASH120, &dsa_lhi.hit);
-		if (err) {
-			HIP_ERROR("Conversion from DSA to HIT failed\n");
-			goto out;
-		}
-		HIP_HEXDUMP("Calculated DSA HIT: ", &dsa_lhi.hit,
-			    sizeof(struct in6_addr));
-		
-		err = rsa_to_hit(rsa_key, rsa_key_rr, HIP_HIT_TYPE_HASH120, &rsa_lhi.hit);
-		if (err) {
-			HIP_ERROR("Conversion from RSA to HIT failed\n");
-			goto out;
-		}
-		HIP_HEXDUMP("Calculated RSA HIT: ", &rsa_lhi.hit,
-			    sizeof(struct in6_addr));
-		break;
-=======
 	err = dsa_to_hip_endpoint(dsa_key, &endpoint_dsa_hip, 
 				  anon ? HIP_ENDPOINT_FLAG_ANON : 0, 
 				  hostname);
 	if (err) {
 	  HIP_ERROR("Failed to allocate and build DSA endpoint.\n");
 	  goto out;
->>>>>>> 40619ca9
 	}
 	err = hip_build_param_eid_endpoint(msg, endpoint_dsa_hip);
 	if (err) {
@@ -735,7 +624,7 @@
       goto out;
     }
 
-    err = dsa_to_hit(dsa_key, dsa_key_rr, HIP_HIT_TYPE_HASH126, &dsa_lhi.hit);
+    err = dsa_to_hit(dsa_key, dsa_key_rr, HIP_HIT_TYPE_HASH120, &dsa_lhi.hit);
     if (err) {
       HIP_ERROR("Conversion from DSA to HIT failed\n");
       goto out;
@@ -743,7 +632,7 @@
     HIP_HEXDUMP("Calculated DSA HIT: ", &dsa_lhi.hit,
 		sizeof(struct in6_addr));
 
-    err = dsa_to_hit(dsa_pub_key, dsa_pub_key_rr, HIP_HIT_TYPE_HASH126, 
+    err = dsa_to_hit(dsa_pub_key, dsa_pub_key_rr, HIP_HIT_TYPE_HASH120, 
 		     &dsa_pub_lhi.hit);
     if (err) {
       HIP_ERROR("Conversion from DSA to HIT failed\n");
@@ -752,7 +641,7 @@
     HIP_HEXDUMP("Calculated DSA HIT (pub): ", &dsa_pub_lhi.hit,
 		sizeof(struct in6_addr));
     
-    err = rsa_to_hit(rsa_key, rsa_key_rr, HIP_HIT_TYPE_HASH126, &rsa_lhi.hit);
+    err = rsa_to_hit(rsa_key, rsa_key_rr, HIP_HIT_TYPE_HASH120, &rsa_lhi.hit);
     if (err) {
       HIP_ERROR("Conversion from RSA to HIT failed\n");
       goto out;
@@ -760,7 +649,7 @@
     HIP_HEXDUMP("Calculated RSA HIT: ", &rsa_lhi.hit,
 		sizeof(struct in6_addr));
 
-    err = rsa_to_hit(rsa_pub_key, rsa_pub_key_rr, HIP_HIT_TYPE_HASH126, 
+    err = rsa_to_hit(rsa_pub_key, rsa_pub_key_rr, HIP_HIT_TYPE_HASH120, 
 		     &rsa_pub_lhi.hit);
     if (err) {
       HIP_ERROR("Conversion from RSA to HIT failed\n");
