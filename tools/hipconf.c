/*
 * Command line tool for configuring the HIP kernel module.
 *
 * Authors:
 * - Janne Lundberg <jlu@tcs.hut.fi>
 * - Miika Komu <miika@iki.fi>
 * - Mika Kousa <mkousa@cc.hut.fi>
 * - Anthony D. Joseph <adj@hiit.fi>
 *
 * Licence: GNU/GPL
 *
 * TODO:
 * - add/del map
 * - fix the rst kludges
 * - read the output message from send_msg?
 *
 * BUGS:
 * - makefile compiles prefix of debug messages wrong for hipconf in "make all"
 *
 */

#include "hipconf.h"

const char *usage = "new|add|del hi default\n"
	"new|add|del hi anon|pub|default format filebasename\n"
	"add|del map hit ipv6\n"
	"rst all|hit\n"
	"rvs hit ipv6\n"
	"bos\n"
	;


/*
 * Handler functions.
 */
int (*action_handler[])(struct hip_common *, int action,
			const char *opt[], int optc) = {
<<<<<<< HEAD
	NULL, /* reserved */
	handle_hi,
	handle_map,
	handle_rst,
	handle_rvs,
	handle_bos,
	handle_del
=======
  NULL, /* reserved */
  handle_hi,
  handle_map,
  handle_rst,
  handle_rvs,
  handle_bos,
  handle_del
>>>>>>> 84a0556c
};

/**
 * get_action - map symbolic hipconf action (=add/del) names into numeric
 *              action identifiers
 * @text: the action as a string
 *
 * Returns the numeric action id correspoding to the symbolic @text
 */
int get_action(char *text) {
	int ret = -1;

	if (!strcmp("add", text))
		ret = ACTION_ADD;
	else if (!strcmp("del", text))
		ret = ACTION_DEL;
	else if (!strcmp("rst", text))
		ret = ACTION_RST;
	else if (!strcmp("new", text))
		ret = ACTION_NEW;
	else if (!strcmp("rvs", text))
		ret = ACTION_RVS;
	else if (!strcmp("bos", text))
		ret = ACTION_BOS;
	return ret;
}

/**
 * check_action_argc - get minimum amount of arguments needed to be given to the action
 * @action: action type
 *
 * Returns: how many arguments needs to be given at least
 */
int check_action_argc(int action) {
<<<<<<< HEAD
	int count = -1;

	switch (action) {
	case ACTION_ADD:
	case ACTION_NEW:
		count = 2;
		break;
	case ACTION_RST:
	case ACTION_DEL:
		count = 1;
		break;
	case ACTION_BOS:
		count = 0;
		break;
	}

	return count;
=======
  int count = -1;

  switch (action) {
  case ACTION_ADD:
    //case ACTION_DEL:
  case ACTION_NEW:
    count = 2;
    break;
  case ACTION_RST:
  case ACTION_DEL:
    count = 1;
    break;
  case ACTION_BOS:
    count = 0;
    break;
  }

  return count;
>>>>>>> 84a0556c
}

/**
 * get_type - map symbolic hipconf type (=lhi/map) names to numeric types
 * @text: the type as a string
 *
 * Returns: the numeric type id correspoding to the symbolic @text
 */
int get_type(char *text) {
<<<<<<< HEAD
	int ret = -1;

	if (!strcmp("hi", text))
		ret = TYPE_HI;
	else if (!strcmp("map", text))
		ret = TYPE_MAP;
	else if (!strcmp("rst", text))
		ret = TYPE_RST;
	else if (!strcmp("rvs", text))
		ret = TYPE_RVS;
	else if (!strcmp("bos", text))
		ret = TYPE_BOS;
	else if (!strcmp("del", text))
		ret = TYPE_DEL;
	return ret;
=======
  int ret = -1;

  if (!strcmp("hi", text))
    ret = TYPE_HI;
  else if (!strcmp("map", text))
    ret = TYPE_MAP;
  else if (!strcmp("rst", text))
    ret = TYPE_RST;
  else if (!strcmp("rvs", text))
    ret = TYPE_RVS;
  else if (!strcmp("bos", text))
    ret = TYPE_BOS;
  else if (!strcmp("del", text))
    ret = TYPE_DEL;
  return ret;
>>>>>>> 84a0556c
}

/**
 * check_and_create_dir - check and create a directory
 * @dirname: the name of the directory
 * @mode:    creation mode for the directory, if it does not exist
 *
 * Returns: 0 if successful, or negative on error.
 */
int check_and_create_dir(char *dirname, mode_t mode) {
	int err = 0;
	struct stat dir_stat;

	HIP_INFO("dirname=%s mode=%o\n", dirname, mode);
	err = stat(dirname, &dir_stat);
	if (err && errno == ENOENT) { /* no such file or directory */
		err = mkdir(dirname, mode);
		if (err) {
			HIP_ERROR("mkdir %s failed: %s\n", dirname,
				  strerror(errno));
		}
	} else if (err) {
		HIP_ERROR("stat %s failed: %s\n", dirname,
			  strerror(errno));
	}

	return err;
}

/**
 * handle_rvs - ...
 */

int handle_rvs(struct hip_common *msg, int action, const char *opt[], 
	       int optc)
{
	int err;
	int ret;
	struct in6_addr hit, ip6;
	
	HIP_INFO("action=%d optc=%d\n", action, optc);

	if (optc != 2) {
		HIP_ERROR("Missing arguments\n");
		err = -EINVAL;
		goto out;
	}
	
	ret = inet_pton(AF_INET6, opt[0], &hit);
	if (ret < 0 && errno == EAFNOSUPPORT) {
		HIP_PERROR("inet_pton: not a valid address family\n");
		err = -EAFNOSUPPORT;
		goto out;
	} else if (ret == 0) {
		HIP_ERROR("inet_pton: %s: not a valid network address\n", opt[0]);
		err = -EINVAL;
		goto out;
	}

	ret = inet_pton(AF_INET6, opt[1], &ip6);
	if (ret < 0 && errno == EAFNOSUPPORT) {
		HIP_PERROR("inet_pton: not a valid address family\n");
		err = -EAFNOSUPPORT;
		goto out;
	} else if (ret == 0) {
		HIP_ERROR("inet_pton: %s: not a valid network address\n", opt[1]);
		err = -EINVAL;
		goto out;
	}
	
	err = hip_build_param_contents(msg, (void *) &hit, HIP_PARAM_HIT,
				       sizeof(struct in6_addr));
	if (err) {
		HIP_ERROR("build param hit failed: %s\n", strerror(err));
		goto out;
	}
	
	err = hip_build_param_contents(msg, (void *) &ip6, HIP_PARAM_IPV6_ADDR,
				       sizeof(struct in6_addr));
	if (err) {
		HIP_ERROR("build param hit failed: %s\n", strerror(err));
		goto out;
	}

	err = hip_build_user_hdr(msg, SO_HIP_ADD_RVS, 0);
	if (err) {
		HIP_ERROR("build hdr failed: %s\n", strerror(err));
		goto out;
	}
out:
	return err;

}
/**
 * handle_hi - handle the hipconf commands where the type is "hi"
 *
 */
int handle_hi(struct hip_common *msg,
	      int action,
	      const char *opt[],
	      int optc) {
<<<<<<< HEAD
	int err, ret;
	hip_hdr_type_t numeric_action = 0;
	int anon = 0;
	int use_default = 0;
	char addrstr[INET6_ADDRSTRLEN];
	char *dsa_filenamebase = NULL, *rsa_filenamebase = NULL;
	struct hip_lhi rsa_lhi, dsa_lhi;
	struct hip_host_id *dsa_host_id = NULL, *rsa_host_id = NULL;
	unsigned char *dsa_key_rr = NULL, *rsa_key_rr = NULL;
	int dsa_key_rr_len, rsa_key_rr_len;
	DSA *dsa_key = NULL;
	RSA *rsa_key = NULL;
	char hostname[HIP_HOST_ID_HOSTNAME_LEN_MAX];
	int fmt;
	struct endpoint_hip *endpoint_dsa_hip = NULL, *endpoint_rsa_hip = NULL;
	
	_HIP_INFO("action=%d optc=%d\n", action, optc);
	
	/* Check min/max amount of args */
	if (optc < 1 || optc > 3) {
		HIP_ERROR("Too few arguments\n");
		err = -EINVAL;
		goto out;
	}
=======
  int err, ret;
  hip_hdr_type_t numeric_action = 0;
  int anon = 0;
  int use_default = 0;
  char addrstr[INET6_ADDRSTRLEN];
  char *dsa_filenamebase = NULL, *rsa_filenamebase = NULL, 
    *dsa_filenamebase_pub = NULL, *rsa_filenamebase_pub = NULL;
  struct hip_lhi rsa_lhi, dsa_lhi, rsa_pub_lhi, dsa_pub_lhi;
  struct hip_host_id *dsa_host_id = NULL, *rsa_host_id = NULL,
    *dsa_pub_host_id = NULL, *rsa_pub_host_id = NULL;
  unsigned char *dsa_key_rr = NULL, *rsa_key_rr = NULL, 
    *dsa_pub_key_rr = NULL, *rsa_pub_key_rr = NULL;
  int dsa_key_rr_len, rsa_key_rr_len, dsa_pub_key_rr_len, rsa_pub_key_rr_len;
  DSA *dsa_key = NULL, *dsa_pub_key;
  RSA *rsa_key = NULL, *rsa_pub_key;
  char hostname[HIP_HOST_ID_HOSTNAME_LEN_MAX];
  int fmt;
  struct endpoint_hip *endpoint_dsa_hip = NULL, *endpoint_dsa_pub_hip = NULL;
  struct endpoint_hip *endpoint_rsa_hip = NULL, *endpoint_rsa_pub_hip = NULL;
  struct in6_addr *dsa_hit = NULL;

  _HIP_INFO("action=%d optc=%d\n", action, optc);

  /* Check min/max amount of args */
  if (optc < 1 || optc > 3) {
    HIP_ERROR("Too few arguments\n");
    err = -EINVAL;
    goto out;
  }
  
  if(!strcmp(opt[OPT_HI_TYPE], "pub")) {
    anon = 0;
  } else if(!strcmp(opt[OPT_HI_TYPE], "anon")) {
    anon = 1;
  } else if(!strcmp(opt[OPT_HI_TYPE], "default")) {
    use_default = 1;
  } else {
    HIP_ERROR("Bad hi type (not public, anon or default)\n");
    err = -EINVAL;
    goto out;
  }  
    
  if (use_default) {
    if (optc != 1) {
      HIP_ERROR("Wrong number of args for default\n");
      err = -EINVAL;
      goto out;
    }
  } else {
    if (optc != 3) {
      HIP_ERROR("Wrong number of args\n");
      err = -EINVAL;
      goto out;
    }
  }

  memset(hostname, 0, HIP_HOST_ID_HOSTNAME_LEN_MAX);
  err = -gethostname(hostname, HIP_HOST_ID_HOSTNAME_LEN_MAX - 1);
  if (err) {
    HIP_ERROR("gethostname failed (%d)\n", err);
    goto out;
  }

  HIP_INFO("Using hostname: %s\n", hostname);

  fmt = HIP_KEYFILE_FMT_HIP_PEM;
  if (!use_default && strcmp(opt[OPT_HI_FMT], "hip-pem")) {
    HIP_ERROR("Only PEM encoded HIP keys are supported\n");
    err = -ENOSYS;
    goto out;
  }

  /* Set filenamebase (depending on whether the user supplied a
     filenamebase or not) */
  if (use_default == 0) {
    /* XX FIXME: does not work with RSA?! */
    HIP_ERROR("Only default HIs are currently supported\n");
    HIP_ASSERT(0);

    dsa_filenamebase = malloc(strlen(opt[OPT_HI_FILE]) + 1);
    memcpy(dsa_filenamebase, opt[OPT_HI_FILE], strlen(opt[OPT_HI_FILE]));

    rsa_filenamebase = malloc(strlen(opt[OPT_HI_FILE]) + 1);
    memcpy(rsa_filenamebase, opt[OPT_HI_FILE], strlen(opt[OPT_HI_FILE]));
  } else { /* create dynamically default filenamebase */
    int rsa_filenamebase_len, dsa_filenamebase_len, ret;

    HIP_INFO("No key file given, use default\n");

    dsa_filenamebase_len = strlen(DEFAULT_CONFIG_DIR) + 1 +
      strlen(DEFAULT_HOST_DSA_KEY_FILE_BASE) + 1;
    rsa_filenamebase_len = strlen(DEFAULT_CONFIG_DIR) + 1 +
      strlen(DEFAULT_HOST_RSA_KEY_FILE_BASE) + 1;
 
    dsa_filenamebase = malloc(dsa_filenamebase_len);
    if (!dsa_filenamebase) {
      HIP_ERROR("Could allocate DSA file name\n");
      err = -ENOMEM;
      goto out;
    }
    rsa_filenamebase = malloc(rsa_filenamebase_len);
    if (!rsa_filenamebase) {
      HIP_ERROR("Could allocate RSA file name\n");
      err = -ENOMEM;
      goto out;
    }
    dsa_filenamebase_pub = malloc(dsa_filenamebase_len+4);
    if (!dsa_filenamebase) {
      HIP_ERROR("Could allocate DSA (pub) file name\n");
      err = -ENOMEM;
      goto out;
    }
    rsa_filenamebase_pub = malloc(rsa_filenamebase_len+4);
    if (!rsa_filenamebase) {
      HIP_ERROR("Could allocate RSA (pub) file name\n");
      err = -ENOMEM;
      goto out;
    }

    ret = snprintf(dsa_filenamebase, dsa_filenamebase_len+5, "%s/%s",
                   DEFAULT_CONFIG_DIR,
		   DEFAULT_HOST_DSA_KEY_FILE_BASE
		   DEFAULT_ANON_HI_FILE_NAME_SUFFIX);
    if (ret <= 0) {
      err = -EINVAL;
      goto out;
    }
    ret = snprintf(rsa_filenamebase, rsa_filenamebase_len+5, "%s/%s",
                   DEFAULT_CONFIG_DIR,
		   DEFAULT_HOST_RSA_KEY_FILE_BASE
		   DEFAULT_ANON_HI_FILE_NAME_SUFFIX);
    if (ret <= 0) {
      err = -EINVAL;
      goto out;
    }
    ret = snprintf(dsa_filenamebase_pub, dsa_filenamebase_len+4, "%s/%s%s",
		   DEFAULT_CONFIG_DIR,
		   DEFAULT_HOST_DSA_KEY_FILE_BASE,
		   DEFAULT_PUB_HI_FILE_NAME_SUFFIX);
    if (ret <= 0) {
      err = -EINVAL;
      goto out;
    }
    ret = snprintf(rsa_filenamebase_pub, rsa_filenamebase_len+4, "%s/%s%s",
                   DEFAULT_CONFIG_DIR,
		   DEFAULT_HOST_RSA_KEY_FILE_BASE,
		   DEFAULT_PUB_HI_FILE_NAME_SUFFIX);
    if (ret <= 0) {
      err = -EINVAL;
      goto out;
    }
    
  }

  dsa_lhi.anonymous = htons(anon); // XX FIX: htons() needed?
  rsa_lhi.anonymous = htons(anon); // XX FIX: htons() needed?

  HIP_DEBUG("Using dsa (anon hi) filenamebase: %s\n", dsa_filenamebase);
  HIP_DEBUG("Using rsa (anon hi) filenamebase: %s\n", rsa_filenamebase);
  HIP_DEBUG("Using dsa (pub hi) filenamebase: %s\n", dsa_filenamebase_pub);
  HIP_DEBUG("Using rsa (pub hi) filenamebase: %s\n", rsa_filenamebase_pub);
  
  switch(action) {
  case ACTION_NEW:
    /* zero means "do not send any message to kernel */
    numeric_action = 0;

    /* Default directory is created only in "hipconf new default hi" */
    if (use_default) {
      err = check_and_create_dir(DEFAULT_CONFIG_DIR,
				 DEFAULT_CONFIG_DIR_MODE);
      if (err) {
	HIP_ERROR("Could not create default directory\n", err);
	goto out;
      }
    }

    dsa_key = create_dsa_key(DSA_KEY_DEFAULT_BITS);
    if (!dsa_key) {
      HIP_ERROR("creation of dsa key failed\n");
      err = -EINVAL;
      goto out;  
    }

    dsa_pub_key = create_dsa_key(DSA_KEY_DEFAULT_BITS);
    if (!dsa_key) {
      HIP_ERROR("creation of dsa key (pub) failed\n");
      err = -EINVAL;
      goto out;  
    }

    rsa_key = create_rsa_key(RSA_KEY_DEFAULT_BITS);
    if (!rsa_key) {
      HIP_ERROR("creation of rsa key failed\n");
      err = -EINVAL;
      goto out;  
    }

    rsa_pub_key = create_rsa_key(RSA_KEY_DEFAULT_BITS);
    if (!rsa_pub_key) {
      HIP_ERROR("creation of rsa key (pub) failed\n");
      err = -EINVAL;
      goto out;  
    }

    err = save_dsa_private_key(dsa_filenamebase, dsa_key);
    if (err) {
      HIP_ERROR("saving of dsa key failed\n");
      goto out;
    }

    err = save_dsa_private_key(dsa_filenamebase_pub, dsa_pub_key);
    if (err) {
      HIP_ERROR("saving of dsa key failed\n");
      goto out;
    }

    err = save_rsa_private_key(rsa_filenamebase, rsa_key);
    if (err) {
      HIP_ERROR("saving of rsa key failed\n");
      goto out;
    }

    err = save_rsa_private_key(rsa_filenamebase_pub, rsa_pub_key);
    if (err) {
      HIP_ERROR("saving of rsa key failed\n");
      goto out;
    }
    break;
  case ACTION_ADD:
    numeric_action = SO_HIP_ADD_LOCAL_HI;

    err = load_dsa_private_key(dsa_filenamebase, &dsa_key);
    if (err) {
      HIP_ERROR("Loading of the DSA key failed\n");
      goto out;
    }

    err = load_rsa_private_key(rsa_filenamebase, &rsa_key);
    if (err) {
      HIP_ERROR("Loading of the RSA key failed\n");
      goto out;
    }

    err = load_dsa_private_key(dsa_filenamebase_pub, &dsa_pub_key);
    if (err) {
      HIP_ERROR("Loading of the DSA key (pub) failed\n");
      goto out;
    }

    err = load_rsa_private_key(rsa_filenamebase_pub, &rsa_pub_key);
    if (err) {
      HIP_ERROR("Loading of the RSA key (pub) failed\n");
      goto out;
    }


    dsa_key_rr_len = dsa_to_dns_key_rr(dsa_key, &dsa_key_rr);
    if (dsa_key_rr_len <= 0) {
      HIP_ERROR("dsa_key_rr_len <= 0\n");
      err = -EFAULT;
      goto out;
    }

    rsa_key_rr_len = rsa_to_dns_key_rr(rsa_key, &rsa_key_rr);
    if (rsa_key_rr_len <= 0) {
      HIP_ERROR("rsa_key_rr_len <= 0\n");
      err = -EFAULT;
      goto out;
    }

    dsa_pub_key_rr_len = dsa_to_dns_key_rr(dsa_pub_key, &dsa_pub_key_rr);
    if (dsa_pub_key_rr_len <= 0) {
      HIP_ERROR("dsa_key_rr_len <= 0\n");
      err = -EFAULT;
      goto out;
    }

    rsa_pub_key_rr_len = rsa_to_dns_key_rr(rsa_pub_key, &rsa_pub_key_rr);
    if (rsa_pub_key_rr_len <= 0) {
      HIP_ERROR("rsa_key_rr_len <= 0\n");
      err = -EFAULT;
      goto out;
    }
    
    err = dsa_to_hip_endpoint(dsa_key, &endpoint_dsa_hip, 
			      HIP_ENDPOINT_FLAG_ANON, /*TODO:FLAG?*/
			      hostname);
    if (err) {
      HIP_ERROR("Failed to allocate and build DSA endpoint.\n");
      goto out;
    }
    
    err = rsa_to_hip_endpoint(rsa_key, &endpoint_rsa_hip, 
			      HIP_ENDPOINT_FLAG_ANON, /*TODO:FLAG?*/
			      hostname);
    if (err) {
      HIP_ERROR("Failed to allocate and build RSA endpoint.\n");
      goto out;
    }
    
    err = dsa_to_hip_endpoint(dsa_pub_key, &endpoint_dsa_pub_hip, 
			      0, /*TODO:FLAG?*/
			      hostname);
    if (err) {
      HIP_ERROR("Failed to allocate and build DSA endpoint (pub).\n");
      goto out;
    }
    
    err = rsa_to_hip_endpoint(rsa_pub_key, &endpoint_rsa_pub_hip, 
			      0, /*TODO:FLAG?*/
			      hostname);
    if (err) {
      HIP_ERROR("Failed to allocate and build RSA endpoint (pub).\n");
      goto out;
    }

    err = dsa_to_hit(dsa_key, dsa_key_rr, HIP_HIT_TYPE_HASH126, &dsa_lhi.hit);
    if (err) {
      HIP_ERROR("Conversion from DSA to HIT failed\n");
      goto out;
    }
    HIP_HEXDUMP("Calculated DSA HIT: ", &dsa_lhi.hit,
		sizeof(struct in6_addr));

    err = dsa_to_hit(dsa_pub_key, dsa_pub_key_rr, HIP_HIT_TYPE_HASH126, 
		     &dsa_pub_lhi.hit);
    if (err) {
      HIP_ERROR("Conversion from DSA to HIT failed\n");
      goto out;
    }
    HIP_HEXDUMP("Calculated DSA HIT (pub): ", &dsa_pub_lhi.hit,
		sizeof(struct in6_addr));
    
    err = rsa_to_hit(rsa_key, rsa_key_rr, HIP_HIT_TYPE_HASH126, &rsa_lhi.hit);
    if (err) {
      HIP_ERROR("Conversion from RSA to HIT failed\n");
      goto out;
    }
    HIP_HEXDUMP("Calculated RSA HIT: ", &rsa_lhi.hit,
		sizeof(struct in6_addr));

    err = rsa_to_hit(rsa_pub_key, rsa_pub_key_rr, HIP_HIT_TYPE_HASH126, 
		     &rsa_pub_lhi.hit);
    if (err) {
      HIP_ERROR("Conversion from RSA to HIT failed\n");
      goto out;
    }
    HIP_HEXDUMP("Calculated RSA HIT (pub): ", &rsa_pub_lhi.hit,
		sizeof(struct in6_addr));
    break;
  case ACTION_DEL:
    numeric_action = SO_HIP_DEL_LOCAL_HI;

    /* NOTE: ACTION_DEL is currently handled by the handle_del() */
    err = load_dsa_private_key(dsa_filenamebase, &dsa_key);
    if (err) {
      HIP_ERROR("Loading of the DSA key failed\n");
      goto out;
    }

    dsa_key_rr_len = dsa_to_dns_key_rr(dsa_key, &dsa_key_rr);
    if (dsa_key_rr_len <= 0) {
      HIP_ERROR("dsa_key_rr_len <= 0\n");
      err = -EFAULT;
      goto out;
    }

    err = dsa_to_hit(dsa_key, dsa_key_rr, HIP_HIT_TYPE_HASH126, &dsa_lhi.hit);
    if (err) {
      HIP_ERROR("Conversion from DSA to HIT failed\n");
      goto out;
    }
    HIP_HEXDUMP("Calculated DSA HIT for deleting it: ", &dsa_lhi.hit,
		sizeof(struct in6_addr));
    memset(&dsa_hit, 0, sizeof(struct in6_addr));
    memcpy(&dsa_hit, &dsa_lhi.hit ,sizeof(struct in6_addr));

    break;
  }

  if (numeric_action == 0)
    goto skip_msg;

  /* The host id is not used for deletion for two reasons:
     1) The private key is also <hack>included in the dsa_key_rr</hack>.
     2) Lhi should be enough to do the deletion. */
  if (numeric_action == SO_HIP_DEL_LOCAL_HI) {
    err = hip_build_param_hit(msg, &dsa_hit); 
    if (err) {
      HIP_ERROR("Building of HIT parameter failed\n");
      goto out;
    } 

    goto skip_host_id;
  }
  
  err = hip_build_param_eid_endpoint(msg, endpoint_dsa_hip);
  if (err) {
    HIP_ERROR("Building of host id failed\n");
    goto out;
  }
  
  err = hip_build_param_eid_endpoint(msg, endpoint_rsa_hip);
  if (err) {
    HIP_ERROR("Building of host id failed\n");
    goto out;
  }

  err = hip_build_param_eid_endpoint(msg, endpoint_dsa_pub_hip);
  if (err) {
    HIP_ERROR("Building of host id failed\n");
    goto out;
  }
  
  err = hip_build_param_eid_endpoint(msg, endpoint_rsa_pub_hip);
  if (err) {
    HIP_ERROR("Building of host id failed\n");
    goto out;
  }

 skip_host_id:
  err = hip_build_user_hdr(msg, numeric_action, 0);
  if (err) {
    HIP_ERROR("build hdr error %d\n", err);
    goto out;
  }

 skip_msg:
>>>>>>> 84a0556c

	if(!strcmp(opt[OPT_HI_TYPE], "pub")) {
		anon = 0;
	} else if(!strcmp(opt[OPT_HI_TYPE], "anon")) {
		anon = 1;
	} else if(!strcmp(opt[OPT_HI_TYPE], "default")) {
		use_default = 1;
	} else {
		HIP_ERROR("Bad hi type (not public, anon or default)\n");
		err = -EINVAL;
		goto out;
	}
	
	if (use_default) {
		if (optc != 1) {
			HIP_ERROR("Wrong number of args for default\n");
			err = -EINVAL;
			goto out;
		}
	} else {
		if (optc != 3) {
			HIP_ERROR("Wrong number of args\n");
			err = -EINVAL;
			goto out;
		}
	}

	_HIP_INFO("Before memset: \n");
	memset(hostname, 0, HIP_HOST_ID_HOSTNAME_LEN_MAX);
	_HIP_INFO("After memset: \n");
	err = -gethostname(hostname, HIP_HOST_ID_HOSTNAME_LEN_MAX - 1);
	if (err) {
		HIP_ERROR("gethostname failed (%d)\n", err);
		goto out;
	}

	HIP_INFO("Using hostname: %s\n", hostname);

	fmt = HIP_KEYFILE_FMT_HIP_PEM;
	if (!use_default && strcmp(opt[OPT_HI_FMT], "hip-pem")) {
		HIP_ERROR("Only PEM encoded HIP keys are supported\n");
		err = -ENOSYS;
		goto out;
	}

	/* Set filenamebase (depending on whether the user supplied a
	   filenamebase or not) */
	if (use_default == 0) {
		/* XX FIXME: does not work with RSA?! */
		HIP_ERROR("Only default HIs are currently supported\n");
		HIP_ASSERT(0);

		dsa_filenamebase = malloc(strlen(opt[OPT_HI_FILE]) + 1);
		memcpy(dsa_filenamebase, opt[OPT_HI_FILE], strlen(opt[OPT_HI_FILE]));

		rsa_filenamebase = malloc(strlen(opt[OPT_HI_FILE]) + 1);
		memcpy(rsa_filenamebase, opt[OPT_HI_FILE], strlen(opt[OPT_HI_FILE]));
	} else { /* create dynamically default filenamebase */
		int rsa_filenamebase_len, dsa_filenamebase_len, ret;

		HIP_INFO("No key file given, use default\n");

		dsa_filenamebase_len = strlen(DEFAULT_CONFIG_DIR) + 1 +
			strlen(DEFAULT_HOST_DSA_KEY_FILE_BASE) + 1;
		rsa_filenamebase_len = strlen(DEFAULT_CONFIG_DIR) + 1 +
			strlen(DEFAULT_HOST_RSA_KEY_FILE_BASE) + 1;

		dsa_filenamebase = malloc(dsa_filenamebase_len);
		if (!dsa_filenamebase) {
			HIP_ERROR("Could allocate DSA file name\n");
			err = -ENOMEM;
			goto out;
		}
		rsa_filenamebase = malloc(rsa_filenamebase_len);
		if (!rsa_filenamebase) {
			HIP_ERROR("Could allocate RSA file name\n");
			err = -ENOMEM;
			goto out;
		}
		ret = snprintf(dsa_filenamebase, dsa_filenamebase_len, "%s/%s",
			       DEFAULT_CONFIG_DIR,
			       DEFAULT_HOST_DSA_KEY_FILE_BASE);
		if (ret <= 0) {
			err = -EINVAL;
			goto out;
		}
		ret = snprintf(rsa_filenamebase, rsa_filenamebase_len, "%s/%s",
			       DEFAULT_CONFIG_DIR,
			       DEFAULT_HOST_RSA_KEY_FILE_BASE);
		if (ret <= 0) {
			err = -EINVAL;
			goto out;
		}
	}
	
	dsa_lhi.anonymous = htons(anon); // XX FIX: htons() needed?
	rsa_lhi.anonymous = htons(anon); // XX FIX: htons() needed?
	
	HIP_DEBUG("Using dsa filenamebase: %s\n", dsa_filenamebase);
	HIP_DEBUG("Using rsa filenamebase: %s\n", rsa_filenamebase);
	
	switch(action) {
	case ACTION_NEW:
		/* zero means "do not send any message to kernel */
		numeric_action = 0;

		/* Default directory is created only in "hipconf new default hi" */
		if (use_default) {
			err = check_and_create_dir(DEFAULT_CONFIG_DIR,
						   DEFAULT_CONFIG_DIR_MODE);
			if (err) {
				HIP_ERROR("Could not create default directory\n", err);
				goto out;
			}
		}
		
		dsa_key = create_dsa_key(DSA_KEY_DEFAULT_BITS);
		if (!dsa_key) {
			HIP_ERROR("creation of dsa key failed\n");
			err = -EINVAL;
			goto out;  
		}
		
		rsa_key = create_rsa_key(RSA_KEY_DEFAULT_BITS);
		if (!rsa_key) {
			HIP_ERROR("creation of rsa key failed\n");
			err = -EINVAL;
			goto out;  
		}
		
		err = save_dsa_private_key(dsa_filenamebase, dsa_key);
		if (err) {
			HIP_ERROR("saving of dsa key failed\n");
			goto out;
		}
		
		err = save_rsa_private_key(rsa_filenamebase, rsa_key);
		if (err) {
			HIP_ERROR("saving of rsa key failed\n");
			goto out;
		}
		break;
	case ACTION_ADD:
		numeric_action = SO_HIP_ADD_LOCAL_HI;
		
		err = load_dsa_private_key(dsa_filenamebase, &dsa_key);
		if (err) {
			HIP_ERROR("Loading of the DSA key failed\n");
			goto out;
		}
		
		err = load_rsa_private_key(rsa_filenamebase, &rsa_key);
		if (err) {
			HIP_ERROR("Loading of the RSA key failed\n");
			goto out;
		}
		
		dsa_key_rr_len = dsa_to_dns_key_rr(dsa_key, &dsa_key_rr);
		if (dsa_key_rr_len <= 0) {
			HIP_ERROR("dsa_key_rr_len <= 0\n");
			err = -EFAULT;
			goto out;
		}
		
		rsa_key_rr_len = rsa_to_dns_key_rr(rsa_key, &rsa_key_rr);
		if (rsa_key_rr_len <= 0) {
			HIP_ERROR("rsa_key_rr_len <= 0\n");
			err = -EFAULT;
			goto out;
		}
		
		err = dsa_to_hip_endpoint(dsa_key, &endpoint_dsa_hip, 
					  HIP_ENDPOINT_FLAG_ANON,
					  hostname);
		if (err) {
			HIP_ERROR("Failed to allocate and build DSA endpoint.\n");
			goto out;
		}
		err = rsa_to_hip_endpoint(rsa_key, &endpoint_rsa_hip, 
					  HIP_ENDPOINT_FLAG_ANON, 
					  hostname);
		if (err) {
			HIP_ERROR("Failed to allocate and build RSA endpoint.\n");
			goto out;
		}

		err = dsa_to_hit(dsa_key, dsa_key_rr, HIP_HIT_TYPE_HASH126, &dsa_lhi.hit);
		if (err) {
			HIP_ERROR("Conversion from DSA to HIT failed\n");
			goto out;
		}
		HIP_HEXDUMP("Calculated DSA HIT: ", &dsa_lhi.hit,
			    sizeof(struct in6_addr));
		
		err = rsa_to_hit(rsa_key, rsa_key_rr, HIP_HIT_TYPE_HASH126, &rsa_lhi.hit);
		if (err) {
			HIP_ERROR("Conversion from RSA to HIT failed\n");
			goto out;
		}
		HIP_HEXDUMP("Calculated RSA HIT: ", &rsa_lhi.hit,
			    sizeof(struct in6_addr));
		break;
	}

	if (numeric_action == 0)
		goto skip_msg;

	/* The host id is not used for deletion for two reasons:
	   1) The private key is also <hack>included in the dsa_key_rr</hack>.
	   2) Lhi should be enough to do the deletion. */
	if (numeric_action == ACTION_DEL)
		goto skip_host_id;

	err = hip_build_param_eid_endpoint(msg, endpoint_dsa_hip);
	if (err) {
		HIP_ERROR("Building of host id failed\n");
		goto out;
	}

	err = hip_build_param_eid_endpoint(msg, endpoint_rsa_hip);
	if (err) {
		HIP_ERROR("Building of host id failed\n");
		goto out;
	}

skip_host_id:

	err = hip_build_user_hdr(msg, numeric_action, 0);
	if (err) {
		HIP_ERROR("build hdr error %d\n", err);
		goto out;
	}

<<<<<<< HEAD
skip_msg:

out:

	if (dsa_host_id)
		free(dsa_host_id);
	if (rsa_host_id)
		free(rsa_host_id);
	if (dsa_key)
		DSA_free(dsa_key);
	if (rsa_key)
		RSA_free(rsa_key);
	if (dsa_key_rr)
		free(dsa_key_rr);
	if (rsa_key_rr)
		free(rsa_key_rr);
	if (dsa_filenamebase)
		free(dsa_filenamebase);
	if (rsa_filenamebase)
		free(rsa_filenamebase);
	return err;
=======
  if (dsa_host_id)
    free(dsa_host_id);
  if (dsa_pub_host_id)
    free(dsa_pub_host_id);
  if (rsa_host_id)
    free(rsa_host_id);
  if (rsa_pub_host_id)
    free(rsa_pub_host_id);
  if (dsa_key)
    DSA_free(dsa_key);
  if (rsa_key)
    RSA_free(rsa_key);
  if (dsa_pub_key)
    DSA_free(dsa_pub_key);
  if (rsa_pub_key)
    RSA_free(rsa_pub_key);
  if (dsa_key_rr)
    free(dsa_key_rr);
  if (rsa_key_rr)
    free(rsa_key_rr);
 if (dsa_pub_key_rr)
    free(dsa_pub_key_rr);
  if (rsa_pub_key_rr)
    free(rsa_pub_key_rr);
  if (dsa_filenamebase)
    free(dsa_filenamebase);
  if (rsa_filenamebase)
    free(rsa_filenamebase);
  if (dsa_filenamebase_pub)
    free(dsa_filenamebase_pub);
  if (rsa_filenamebase_pub)
    free(rsa_filenamebase_pub);

  return err;
>>>>>>> 84a0556c
}

/**
 * handle_map - handle all actions related to "mapping"
 * @msg:    the buffer where the message for kernel will be written
 * @action: the action (add/del) to performed on the given mapping
 * @opt:    an array of pointers to the command line arguments after
 *          the action and type, the HIT and the corresponding IPv6 address
 * @optc:   the number of elements in the array (=2, HIT and IPv6 address)
 *
 * Note: does not support "delete" action.
 *
 * Returns: zero on success, else non-zero.
 */
int handle_map(struct hip_common *msg, int action,
	       const char *opt[], int optc) {
	int err = 0;
	int ret;
	struct in6_addr hit, ip6;

	HIP_INFO("action=%d optc=%d\n", action, optc);

	if (optc != 2) {
		HIP_ERROR("Missing arguments\n");
		err = -EINVAL;
		goto out;
	}

	ret = inet_pton(AF_INET6, opt[0], &hit);
	if (ret < 0 && errno == EAFNOSUPPORT) {
		HIP_PERROR("inet_pton: not a valid address family\n");
		err = -EAFNOSUPPORT;
		goto out;
	} else if (ret == 0) {
		HIP_ERROR("inet_pton: %s: not a valid network address\n", opt[0]);
		err = -EINVAL;
		goto out;
	}

	ret = inet_pton(AF_INET6, opt[1], &ip6);
	if (ret < 0 && errno == EAFNOSUPPORT) {
		HIP_PERROR("inet_pton: not a valid address family\n");
		err = -EAFNOSUPPORT;
		goto out;
	} else if (ret == 0) {
		HIP_ERROR("inet_pton: %s: not a valid network address\n", opt[1]);
		err = -EINVAL;
		goto out;
	}

	err = hip_build_param_contents(msg, (void *) &hit, HIP_PARAM_HIT,
				       sizeof(struct in6_addr));
	if (err) {
		HIP_ERROR("build param hit failed: %s\n", strerror(err));
		goto out;
	}

	err = hip_build_param_contents(msg, (void *) &ip6, HIP_PARAM_IPV6_ADDR,
				       sizeof(struct in6_addr));
	if (err) {
		HIP_ERROR("build param hit failed: %s\n", strerror(err));
		goto out;
	}

	switch(action) {
	case ACTION_ADD:
		err = hip_build_user_hdr(msg, SO_HIP_ADD_PEER_MAP_HIT_IP, 0);
		if (err) {
			HIP_ERROR("build hdr failed: %s\n", strerror(err));
			goto out;
		}
		break;
	case ACTION_DEL:
		err = hip_build_user_hdr(msg, SO_HIP_DEL_PEER_MAP_HIT_IP, 0);
		if (err) {
			HIP_ERROR("build hdr failed: %s\n", strerror(err));
			goto out;
		}
		break;
	}

out:
	return err;
}

int handle_del(struct hip_common *msg, int action,
	       const char *opt[], int optc) 
{
 	int err;
 	int ret;
 	struct in6_addr hit;
 	
 	if (optc != 1) {
 		HIP_ERROR("Missing arguments\n");
 		err = -EINVAL;
 		goto out;
 	}
 	
 	
 	ret = inet_pton(AF_INET6, opt[0], &hit);
 	if (ret < 0 && errno == EAFNOSUPPORT) {
 		HIP_PERROR("inet_pton: not a valid address family\n");
 		err = -EAFNOSUPPORT;
 		goto out;
 	} else if (ret == 0) {
 		HIP_ERROR("inet_pton: %s: not a valid network address\n", opt[0]);
 		err = -EINVAL;
 		goto out;
 	}
 	
 	HIP_HEXDUMP("HIT to delete: ", &hit,
 		    sizeof(struct in6_addr));
 	
 	err = hip_build_param_contents(msg, (void *) &hit, HIP_PARAM_HIT,
 				       sizeof(struct in6_addr));
 	if (err) {
 		HIP_ERROR("build param hit failed: %s\n", strerror(err));
 		goto out;
 	}
 	
 	err = hip_build_user_hdr(msg, SO_HIP_DEL_LOCAL_HI, 0);
 	if (err) {
 		HIP_ERROR("build hdr failed: %s\n", strerror(err));
 		goto out;
 	}
 	
out:
	return err;
}

int handle_del(struct hip_common *msg, int action,
	       const char *opt[], int optc) 
{
	int err;
	int ret;
	struct in6_addr hit;
	
	if (optc != 1) {
		HIP_ERROR("Missing arguments\n");
		err = -EINVAL;
		goto out;
	}

	
	ret = inet_pton(AF_INET6, opt[0], &hit);
	if (ret < 0 && errno == EAFNOSUPPORT) {
	  HIP_PERROR("inet_pton: not a valid address family\n");
	  err = -EAFNOSUPPORT;
	  goto out;
	} else if (ret == 0) {
	  HIP_ERROR("inet_pton: %s: not a valid network address\n", opt[0]);
	  err = -EINVAL;
	  goto out;
	}

	HIP_HEXDUMP("HIT to delete: ", &hit,
		    sizeof(struct in6_addr));

	err = hip_build_param_hit(msg, &hit); 

	if (err) {
		HIP_ERROR("build param hit failed: %s\n", strerror(err));
		goto out;
	}

	err = hip_build_user_hdr(msg, SO_HIP_DEL_LOCAL_HI, 0);
	if (err) {
	  HIP_ERROR("build hdr failed: %s\n", strerror(err));
	  goto out;
	}
	
 out:
	return err;
}


int handle_rst(struct hip_common *msg, int action,
	       const char *opt[], int optc) 
{
	int err;
	int ret;
	struct in6_addr hit;

	if (optc != 1) {
		HIP_ERROR("Missing arguments\n");
		err = -EINVAL;
		goto out;
	}

	if (!strcmp("all",opt[0])) {
		memset(&hit,0,sizeof(struct in6_addr));
	} else {
		ret = inet_pton(AF_INET6, opt[0], &hit);
		if (ret < 0 && errno == EAFNOSUPPORT) {
			HIP_PERROR("inet_pton: not a valid address family\n");
			err = -EAFNOSUPPORT;
			goto out;
		} else if (ret == 0) {
			HIP_ERROR("inet_pton: %s: not a valid network address\n", opt[0]);
			err = -EINVAL;
			goto out;
		}
	}

	err = hip_build_param_contents(msg, (void *) &hit, HIP_PARAM_HIT,
				       sizeof(struct in6_addr));
	if (err) {
		HIP_ERROR("build param hit failed: %s\n", strerror(err));
		goto out;
	}

	err = hip_build_user_hdr(msg, SO_HIP_RST, 0);
	if (err) {
		HIP_ERROR("build hdr failed: %s\n", strerror(err));
		goto out;
	}

 out:
	return err;
}

/**
 * handle_bos - generate a BOS message
 * @msg:    the buffer where the message for kernel will be written
 * @action: the action (add/del) to performed (should be empty)
 * @opt:    an array of pointers to the command line arguments after
 *          the action and type (should be empty)
 * @optc:   the number of elements in the array (=0, no extra arguments)
 *
 * Returns: zero on success, else non-zero.
 */
int handle_bos(struct hip_common *msg, int action,
	       const char *opt[], int optc) 
{
	int err;

	/* Check that there are no extra args */
	if (optc != 0) {
		HIP_ERROR("Extra arguments\n");
		err = -EINVAL;
		goto out;
	}

	/* Build the message header */
	err = hip_build_user_hdr(msg, SO_HIP_BOS, 0);
	if (err) {
		HIP_ERROR("build hdr failed: %s\n", strerror(err));
		goto out;
	}

 out:
	return err;
}

/* Parse command line arguments and send the appropiate message to
 * the kernel module
 */
#ifndef HIP_UNITTEST_MODE /* Unit testing code does not compile with main */
int main(int argc, char *argv[]) {
<<<<<<< HEAD
	int type_arg, err = 0;
	long int action, type;
	struct hip_common *msg;

	if (argc < 2) {
		err = -EINVAL;
		//  display_usage();
		HIP_ERROR("Invalid args.\n%s usage:\n%s\n", argv[0], usage);
		goto out;
	}

	hip_set_logtype(LOGTYPE_STDERR); // we don't want log messages via syslog

	action = get_action(argv[1]);
	if (action <= 0 || action >= ACTION_MAX) {
		err = -EINVAL;
		HIP_ERROR("Invalid action argument '%s'\n", argv[1]);
		goto out;
	}
	_HIP_INFO("action=%d\n", action);
	
	if (argc-2 < check_action_argc(action)) {
		err = -EINVAL;
		HIP_ERROR("Not enough arguments given for the action '%s'\n", argv[1]);
		goto out;
	}
	
	/* XX FIXME: THE RVS/RST HANDLING IS FUNKY. REWRITE */
	
	if (action != ACTION_RST &&
	    action != ACTION_RVS &&
	    action != ACTION_DEL &&
	    action != ACTION_BOS) 
	{
		type_arg = 2;
	} else {
		type_arg = 1;
	}

	type = get_type(argv[type_arg]);
	if (type <= 0 || type >= TYPE_MAX) {
		err = -EINVAL;
		HIP_ERROR("Invalid type argument '%s'\n", argv[type_arg]);
		goto out;
	}
	_HIP_INFO("type=%d\n", type);

	msg = malloc(HIP_MAX_PACKET);
	if (!msg) {
		HIP_ERROR("malloc failed\n");
		goto out;
	}
	hip_msg_init(msg);

	switch (action) {
	case ACTION_RVS:
		err = (*action_handler[TYPE_RVS])(msg, ACTION_RST,
						  (const char **) &argv[2], argc - 2);
		break;
	case ACTION_DEL:
		err = (*action_handler[TYPE_DEL])(msg, ACTION_DEL,
						  (const char **) &argv[2], argc - 2);
	case ACTION_ADD:
	case ACTION_NEW:
		err = (*action_handler[type])(msg, action, (const char **) &argv[3],
					      argc - 3);
		break;
	case ACTION_RST:
		err = (*action_handler[TYPE_RST])(msg, ACTION_RST,
						  (const char **) &argv[2], argc - 2);
		break;
	case ACTION_BOS:
		err = (*action_handler[type])(msg, action, (const char **) NULL, 0);
		break;
	}

	if (err) {
		HIP_ERROR("failed to handle msg\n");
		goto out_malloc;
	}

	/* hipconf new hi does not involve any messages to kernel */
	if (hip_get_msg_type(msg) == 0)
		goto skip_msg;
	
	err = hip_set_global_option(msg);
	if (err) {
		HIP_ERROR("sending msg failed\n");
		goto out_malloc;
	}
=======
  int type_arg, err = 0;
  long int action, type;
  struct hip_common *msg;

  if (argc < 2) {
    err = -EINVAL;
    //  display_usage();
    HIP_ERROR("Invalid args.\n%s usage:\n%s\n", argv[0], usage);
    goto out;
  }
  
  hip_set_logtype(LOGTYPE_STDERR); // we don't want log messages via syslog

  action = get_action(argv[1]);
  if (action <= 0 || action >= ACTION_MAX) {
    err = -EINVAL;
    HIP_ERROR("Invalid action argument '%s'\n", argv[1]);
    goto out;
  }
  _HIP_INFO("action=%d\n", action);

  if (argc-2 < check_action_argc(action)) {
    err = -EINVAL;
    HIP_ERROR("Not enough arguments given for the action '%s'\n", argv[1]);
    goto out;
  }

  /* XX FIXME: THE RVS/RST HANDLING IS FUNKY. REWRITE */

  if (action != ACTION_RST &&
      action != ACTION_RVS &&
      action != ACTION_DEL &&
      action != ACTION_BOS) 
  {
	  type_arg = 2;
  } else {
	  type_arg = 1;
  }

  type = get_type(argv[type_arg]);
  if (type <= 0 || type >= TYPE_MAX) {
	  err = -EINVAL;
	  HIP_ERROR("Invalid type argument '%s'\n", argv[type_arg]);
	  goto out;
  }
  _HIP_INFO("type=%d\n", type);


  msg = malloc(HIP_MAX_PACKET);
  if (!msg) {
	  HIP_ERROR("malloc failed\n");
	  goto out;
  }
  hip_msg_init(msg);


  switch (action) {
  case ACTION_RVS:
    err = (*action_handler[TYPE_RVS])(msg, ACTION_RST,
				      (const char **) &argv[2], argc - 2);
    break;

  case ACTION_DEL:
    err = (*action_handler[TYPE_DEL])(msg, ACTION_DEL,
				      (const char **) &argv[2], argc - 2);
    break;
  case ACTION_ADD:
  case ACTION_NEW:
    err = (*action_handler[type])(msg, action, (const char **) &argv[3],
				  argc - 3);
    break;
  case ACTION_RST:
    err = (*action_handler[TYPE_RST])(msg, ACTION_RST,
				      (const char **) &argv[2], argc - 2);
    break;
  case ACTION_BOS:
    err = (*action_handler[type])(msg, action, (const char **) NULL, 0);
    break;
  }

  if (err) {
     HIP_ERROR("failed to handle msg\n");
     goto out_malloc;
  }

  /* hipconf new hi does not involve any messages to kernel */
  if (hip_get_msg_type(msg) == 0)
    goto skip_msg;

  err = hip_set_global_option(msg);
  if (err) {
     HIP_ERROR("sending msg failed\n");
     goto out_malloc;
  }

 skip_msg:

 out_malloc:
  free(msg);
 out:
>>>>>>> 84a0556c

skip_msg:

out_malloc:
	free(msg);
out:
	
	return err;
}
#endif /* HIP_UNITTEST_MODE */<|MERGE_RESOLUTION|>--- conflicted
+++ resolved
@@ -35,7 +35,6 @@
  */
 int (*action_handler[])(struct hip_common *, int action,
 			const char *opt[], int optc) = {
-<<<<<<< HEAD
 	NULL, /* reserved */
 	handle_hi,
 	handle_map,
@@ -43,15 +42,6 @@
 	handle_rvs,
 	handle_bos,
 	handle_del
-=======
-  NULL, /* reserved */
-  handle_hi,
-  handle_map,
-  handle_rst,
-  handle_rvs,
-  handle_bos,
-  handle_del
->>>>>>> 84a0556c
 };
 
 /**
@@ -86,7 +76,6 @@
  * Returns: how many arguments needs to be given at least
  */
 int check_action_argc(int action) {
-<<<<<<< HEAD
 	int count = -1;
 
 	switch (action) {
@@ -104,26 +93,6 @@
 	}
 
 	return count;
-=======
-  int count = -1;
-
-  switch (action) {
-  case ACTION_ADD:
-    //case ACTION_DEL:
-  case ACTION_NEW:
-    count = 2;
-    break;
-  case ACTION_RST:
-  case ACTION_DEL:
-    count = 1;
-    break;
-  case ACTION_BOS:
-    count = 0;
-    break;
-  }
-
-  return count;
->>>>>>> 84a0556c
 }
 
 /**
@@ -133,7 +102,6 @@
  * Returns: the numeric type id correspoding to the symbolic @text
  */
 int get_type(char *text) {
-<<<<<<< HEAD
 	int ret = -1;
 
 	if (!strcmp("hi", text))
@@ -149,23 +117,6 @@
 	else if (!strcmp("del", text))
 		ret = TYPE_DEL;
 	return ret;
-=======
-  int ret = -1;
-
-  if (!strcmp("hi", text))
-    ret = TYPE_HI;
-  else if (!strcmp("map", text))
-    ret = TYPE_MAP;
-  else if (!strcmp("rst", text))
-    ret = TYPE_RST;
-  else if (!strcmp("rvs", text))
-    ret = TYPE_RVS;
-  else if (!strcmp("bos", text))
-    ret = TYPE_BOS;
-  else if (!strcmp("del", text))
-    ret = TYPE_DEL;
-  return ret;
->>>>>>> 84a0556c
 }
 
 /**
@@ -267,7 +218,6 @@
 	      int action,
 	      const char *opt[],
 	      int optc) {
-<<<<<<< HEAD
 	int err, ret;
 	hip_hdr_type_t numeric_action = 0;
 	int anon = 0;
@@ -292,437 +242,6 @@
 		err = -EINVAL;
 		goto out;
 	}
-=======
-  int err, ret;
-  hip_hdr_type_t numeric_action = 0;
-  int anon = 0;
-  int use_default = 0;
-  char addrstr[INET6_ADDRSTRLEN];
-  char *dsa_filenamebase = NULL, *rsa_filenamebase = NULL, 
-    *dsa_filenamebase_pub = NULL, *rsa_filenamebase_pub = NULL;
-  struct hip_lhi rsa_lhi, dsa_lhi, rsa_pub_lhi, dsa_pub_lhi;
-  struct hip_host_id *dsa_host_id = NULL, *rsa_host_id = NULL,
-    *dsa_pub_host_id = NULL, *rsa_pub_host_id = NULL;
-  unsigned char *dsa_key_rr = NULL, *rsa_key_rr = NULL, 
-    *dsa_pub_key_rr = NULL, *rsa_pub_key_rr = NULL;
-  int dsa_key_rr_len, rsa_key_rr_len, dsa_pub_key_rr_len, rsa_pub_key_rr_len;
-  DSA *dsa_key = NULL, *dsa_pub_key;
-  RSA *rsa_key = NULL, *rsa_pub_key;
-  char hostname[HIP_HOST_ID_HOSTNAME_LEN_MAX];
-  int fmt;
-  struct endpoint_hip *endpoint_dsa_hip = NULL, *endpoint_dsa_pub_hip = NULL;
-  struct endpoint_hip *endpoint_rsa_hip = NULL, *endpoint_rsa_pub_hip = NULL;
-  struct in6_addr *dsa_hit = NULL;
-
-  _HIP_INFO("action=%d optc=%d\n", action, optc);
-
-  /* Check min/max amount of args */
-  if (optc < 1 || optc > 3) {
-    HIP_ERROR("Too few arguments\n");
-    err = -EINVAL;
-    goto out;
-  }
-  
-  if(!strcmp(opt[OPT_HI_TYPE], "pub")) {
-    anon = 0;
-  } else if(!strcmp(opt[OPT_HI_TYPE], "anon")) {
-    anon = 1;
-  } else if(!strcmp(opt[OPT_HI_TYPE], "default")) {
-    use_default = 1;
-  } else {
-    HIP_ERROR("Bad hi type (not public, anon or default)\n");
-    err = -EINVAL;
-    goto out;
-  }  
-    
-  if (use_default) {
-    if (optc != 1) {
-      HIP_ERROR("Wrong number of args for default\n");
-      err = -EINVAL;
-      goto out;
-    }
-  } else {
-    if (optc != 3) {
-      HIP_ERROR("Wrong number of args\n");
-      err = -EINVAL;
-      goto out;
-    }
-  }
-
-  memset(hostname, 0, HIP_HOST_ID_HOSTNAME_LEN_MAX);
-  err = -gethostname(hostname, HIP_HOST_ID_HOSTNAME_LEN_MAX - 1);
-  if (err) {
-    HIP_ERROR("gethostname failed (%d)\n", err);
-    goto out;
-  }
-
-  HIP_INFO("Using hostname: %s\n", hostname);
-
-  fmt = HIP_KEYFILE_FMT_HIP_PEM;
-  if (!use_default && strcmp(opt[OPT_HI_FMT], "hip-pem")) {
-    HIP_ERROR("Only PEM encoded HIP keys are supported\n");
-    err = -ENOSYS;
-    goto out;
-  }
-
-  /* Set filenamebase (depending on whether the user supplied a
-     filenamebase or not) */
-  if (use_default == 0) {
-    /* XX FIXME: does not work with RSA?! */
-    HIP_ERROR("Only default HIs are currently supported\n");
-    HIP_ASSERT(0);
-
-    dsa_filenamebase = malloc(strlen(opt[OPT_HI_FILE]) + 1);
-    memcpy(dsa_filenamebase, opt[OPT_HI_FILE], strlen(opt[OPT_HI_FILE]));
-
-    rsa_filenamebase = malloc(strlen(opt[OPT_HI_FILE]) + 1);
-    memcpy(rsa_filenamebase, opt[OPT_HI_FILE], strlen(opt[OPT_HI_FILE]));
-  } else { /* create dynamically default filenamebase */
-    int rsa_filenamebase_len, dsa_filenamebase_len, ret;
-
-    HIP_INFO("No key file given, use default\n");
-
-    dsa_filenamebase_len = strlen(DEFAULT_CONFIG_DIR) + 1 +
-      strlen(DEFAULT_HOST_DSA_KEY_FILE_BASE) + 1;
-    rsa_filenamebase_len = strlen(DEFAULT_CONFIG_DIR) + 1 +
-      strlen(DEFAULT_HOST_RSA_KEY_FILE_BASE) + 1;
- 
-    dsa_filenamebase = malloc(dsa_filenamebase_len);
-    if (!dsa_filenamebase) {
-      HIP_ERROR("Could allocate DSA file name\n");
-      err = -ENOMEM;
-      goto out;
-    }
-    rsa_filenamebase = malloc(rsa_filenamebase_len);
-    if (!rsa_filenamebase) {
-      HIP_ERROR("Could allocate RSA file name\n");
-      err = -ENOMEM;
-      goto out;
-    }
-    dsa_filenamebase_pub = malloc(dsa_filenamebase_len+4);
-    if (!dsa_filenamebase) {
-      HIP_ERROR("Could allocate DSA (pub) file name\n");
-      err = -ENOMEM;
-      goto out;
-    }
-    rsa_filenamebase_pub = malloc(rsa_filenamebase_len+4);
-    if (!rsa_filenamebase) {
-      HIP_ERROR("Could allocate RSA (pub) file name\n");
-      err = -ENOMEM;
-      goto out;
-    }
-
-    ret = snprintf(dsa_filenamebase, dsa_filenamebase_len+5, "%s/%s",
-                   DEFAULT_CONFIG_DIR,
-		   DEFAULT_HOST_DSA_KEY_FILE_BASE
-		   DEFAULT_ANON_HI_FILE_NAME_SUFFIX);
-    if (ret <= 0) {
-      err = -EINVAL;
-      goto out;
-    }
-    ret = snprintf(rsa_filenamebase, rsa_filenamebase_len+5, "%s/%s",
-                   DEFAULT_CONFIG_DIR,
-		   DEFAULT_HOST_RSA_KEY_FILE_BASE
-		   DEFAULT_ANON_HI_FILE_NAME_SUFFIX);
-    if (ret <= 0) {
-      err = -EINVAL;
-      goto out;
-    }
-    ret = snprintf(dsa_filenamebase_pub, dsa_filenamebase_len+4, "%s/%s%s",
-		   DEFAULT_CONFIG_DIR,
-		   DEFAULT_HOST_DSA_KEY_FILE_BASE,
-		   DEFAULT_PUB_HI_FILE_NAME_SUFFIX);
-    if (ret <= 0) {
-      err = -EINVAL;
-      goto out;
-    }
-    ret = snprintf(rsa_filenamebase_pub, rsa_filenamebase_len+4, "%s/%s%s",
-                   DEFAULT_CONFIG_DIR,
-		   DEFAULT_HOST_RSA_KEY_FILE_BASE,
-		   DEFAULT_PUB_HI_FILE_NAME_SUFFIX);
-    if (ret <= 0) {
-      err = -EINVAL;
-      goto out;
-    }
-    
-  }
-
-  dsa_lhi.anonymous = htons(anon); // XX FIX: htons() needed?
-  rsa_lhi.anonymous = htons(anon); // XX FIX: htons() needed?
-
-  HIP_DEBUG("Using dsa (anon hi) filenamebase: %s\n", dsa_filenamebase);
-  HIP_DEBUG("Using rsa (anon hi) filenamebase: %s\n", rsa_filenamebase);
-  HIP_DEBUG("Using dsa (pub hi) filenamebase: %s\n", dsa_filenamebase_pub);
-  HIP_DEBUG("Using rsa (pub hi) filenamebase: %s\n", rsa_filenamebase_pub);
-  
-  switch(action) {
-  case ACTION_NEW:
-    /* zero means "do not send any message to kernel */
-    numeric_action = 0;
-
-    /* Default directory is created only in "hipconf new default hi" */
-    if (use_default) {
-      err = check_and_create_dir(DEFAULT_CONFIG_DIR,
-				 DEFAULT_CONFIG_DIR_MODE);
-      if (err) {
-	HIP_ERROR("Could not create default directory\n", err);
-	goto out;
-      }
-    }
-
-    dsa_key = create_dsa_key(DSA_KEY_DEFAULT_BITS);
-    if (!dsa_key) {
-      HIP_ERROR("creation of dsa key failed\n");
-      err = -EINVAL;
-      goto out;  
-    }
-
-    dsa_pub_key = create_dsa_key(DSA_KEY_DEFAULT_BITS);
-    if (!dsa_key) {
-      HIP_ERROR("creation of dsa key (pub) failed\n");
-      err = -EINVAL;
-      goto out;  
-    }
-
-    rsa_key = create_rsa_key(RSA_KEY_DEFAULT_BITS);
-    if (!rsa_key) {
-      HIP_ERROR("creation of rsa key failed\n");
-      err = -EINVAL;
-      goto out;  
-    }
-
-    rsa_pub_key = create_rsa_key(RSA_KEY_DEFAULT_BITS);
-    if (!rsa_pub_key) {
-      HIP_ERROR("creation of rsa key (pub) failed\n");
-      err = -EINVAL;
-      goto out;  
-    }
-
-    err = save_dsa_private_key(dsa_filenamebase, dsa_key);
-    if (err) {
-      HIP_ERROR("saving of dsa key failed\n");
-      goto out;
-    }
-
-    err = save_dsa_private_key(dsa_filenamebase_pub, dsa_pub_key);
-    if (err) {
-      HIP_ERROR("saving of dsa key failed\n");
-      goto out;
-    }
-
-    err = save_rsa_private_key(rsa_filenamebase, rsa_key);
-    if (err) {
-      HIP_ERROR("saving of rsa key failed\n");
-      goto out;
-    }
-
-    err = save_rsa_private_key(rsa_filenamebase_pub, rsa_pub_key);
-    if (err) {
-      HIP_ERROR("saving of rsa key failed\n");
-      goto out;
-    }
-    break;
-  case ACTION_ADD:
-    numeric_action = SO_HIP_ADD_LOCAL_HI;
-
-    err = load_dsa_private_key(dsa_filenamebase, &dsa_key);
-    if (err) {
-      HIP_ERROR("Loading of the DSA key failed\n");
-      goto out;
-    }
-
-    err = load_rsa_private_key(rsa_filenamebase, &rsa_key);
-    if (err) {
-      HIP_ERROR("Loading of the RSA key failed\n");
-      goto out;
-    }
-
-    err = load_dsa_private_key(dsa_filenamebase_pub, &dsa_pub_key);
-    if (err) {
-      HIP_ERROR("Loading of the DSA key (pub) failed\n");
-      goto out;
-    }
-
-    err = load_rsa_private_key(rsa_filenamebase_pub, &rsa_pub_key);
-    if (err) {
-      HIP_ERROR("Loading of the RSA key (pub) failed\n");
-      goto out;
-    }
-
-
-    dsa_key_rr_len = dsa_to_dns_key_rr(dsa_key, &dsa_key_rr);
-    if (dsa_key_rr_len <= 0) {
-      HIP_ERROR("dsa_key_rr_len <= 0\n");
-      err = -EFAULT;
-      goto out;
-    }
-
-    rsa_key_rr_len = rsa_to_dns_key_rr(rsa_key, &rsa_key_rr);
-    if (rsa_key_rr_len <= 0) {
-      HIP_ERROR("rsa_key_rr_len <= 0\n");
-      err = -EFAULT;
-      goto out;
-    }
-
-    dsa_pub_key_rr_len = dsa_to_dns_key_rr(dsa_pub_key, &dsa_pub_key_rr);
-    if (dsa_pub_key_rr_len <= 0) {
-      HIP_ERROR("dsa_key_rr_len <= 0\n");
-      err = -EFAULT;
-      goto out;
-    }
-
-    rsa_pub_key_rr_len = rsa_to_dns_key_rr(rsa_pub_key, &rsa_pub_key_rr);
-    if (rsa_pub_key_rr_len <= 0) {
-      HIP_ERROR("rsa_key_rr_len <= 0\n");
-      err = -EFAULT;
-      goto out;
-    }
-    
-    err = dsa_to_hip_endpoint(dsa_key, &endpoint_dsa_hip, 
-			      HIP_ENDPOINT_FLAG_ANON, /*TODO:FLAG?*/
-			      hostname);
-    if (err) {
-      HIP_ERROR("Failed to allocate and build DSA endpoint.\n");
-      goto out;
-    }
-    
-    err = rsa_to_hip_endpoint(rsa_key, &endpoint_rsa_hip, 
-			      HIP_ENDPOINT_FLAG_ANON, /*TODO:FLAG?*/
-			      hostname);
-    if (err) {
-      HIP_ERROR("Failed to allocate and build RSA endpoint.\n");
-      goto out;
-    }
-    
-    err = dsa_to_hip_endpoint(dsa_pub_key, &endpoint_dsa_pub_hip, 
-			      0, /*TODO:FLAG?*/
-			      hostname);
-    if (err) {
-      HIP_ERROR("Failed to allocate and build DSA endpoint (pub).\n");
-      goto out;
-    }
-    
-    err = rsa_to_hip_endpoint(rsa_pub_key, &endpoint_rsa_pub_hip, 
-			      0, /*TODO:FLAG?*/
-			      hostname);
-    if (err) {
-      HIP_ERROR("Failed to allocate and build RSA endpoint (pub).\n");
-      goto out;
-    }
-
-    err = dsa_to_hit(dsa_key, dsa_key_rr, HIP_HIT_TYPE_HASH126, &dsa_lhi.hit);
-    if (err) {
-      HIP_ERROR("Conversion from DSA to HIT failed\n");
-      goto out;
-    }
-    HIP_HEXDUMP("Calculated DSA HIT: ", &dsa_lhi.hit,
-		sizeof(struct in6_addr));
-
-    err = dsa_to_hit(dsa_pub_key, dsa_pub_key_rr, HIP_HIT_TYPE_HASH126, 
-		     &dsa_pub_lhi.hit);
-    if (err) {
-      HIP_ERROR("Conversion from DSA to HIT failed\n");
-      goto out;
-    }
-    HIP_HEXDUMP("Calculated DSA HIT (pub): ", &dsa_pub_lhi.hit,
-		sizeof(struct in6_addr));
-    
-    err = rsa_to_hit(rsa_key, rsa_key_rr, HIP_HIT_TYPE_HASH126, &rsa_lhi.hit);
-    if (err) {
-      HIP_ERROR("Conversion from RSA to HIT failed\n");
-      goto out;
-    }
-    HIP_HEXDUMP("Calculated RSA HIT: ", &rsa_lhi.hit,
-		sizeof(struct in6_addr));
-
-    err = rsa_to_hit(rsa_pub_key, rsa_pub_key_rr, HIP_HIT_TYPE_HASH126, 
-		     &rsa_pub_lhi.hit);
-    if (err) {
-      HIP_ERROR("Conversion from RSA to HIT failed\n");
-      goto out;
-    }
-    HIP_HEXDUMP("Calculated RSA HIT (pub): ", &rsa_pub_lhi.hit,
-		sizeof(struct in6_addr));
-    break;
-  case ACTION_DEL:
-    numeric_action = SO_HIP_DEL_LOCAL_HI;
-
-    /* NOTE: ACTION_DEL is currently handled by the handle_del() */
-    err = load_dsa_private_key(dsa_filenamebase, &dsa_key);
-    if (err) {
-      HIP_ERROR("Loading of the DSA key failed\n");
-      goto out;
-    }
-
-    dsa_key_rr_len = dsa_to_dns_key_rr(dsa_key, &dsa_key_rr);
-    if (dsa_key_rr_len <= 0) {
-      HIP_ERROR("dsa_key_rr_len <= 0\n");
-      err = -EFAULT;
-      goto out;
-    }
-
-    err = dsa_to_hit(dsa_key, dsa_key_rr, HIP_HIT_TYPE_HASH126, &dsa_lhi.hit);
-    if (err) {
-      HIP_ERROR("Conversion from DSA to HIT failed\n");
-      goto out;
-    }
-    HIP_HEXDUMP("Calculated DSA HIT for deleting it: ", &dsa_lhi.hit,
-		sizeof(struct in6_addr));
-    memset(&dsa_hit, 0, sizeof(struct in6_addr));
-    memcpy(&dsa_hit, &dsa_lhi.hit ,sizeof(struct in6_addr));
-
-    break;
-  }
-
-  if (numeric_action == 0)
-    goto skip_msg;
-
-  /* The host id is not used for deletion for two reasons:
-     1) The private key is also <hack>included in the dsa_key_rr</hack>.
-     2) Lhi should be enough to do the deletion. */
-  if (numeric_action == SO_HIP_DEL_LOCAL_HI) {
-    err = hip_build_param_hit(msg, &dsa_hit); 
-    if (err) {
-      HIP_ERROR("Building of HIT parameter failed\n");
-      goto out;
-    } 
-
-    goto skip_host_id;
-  }
-  
-  err = hip_build_param_eid_endpoint(msg, endpoint_dsa_hip);
-  if (err) {
-    HIP_ERROR("Building of host id failed\n");
-    goto out;
-  }
-  
-  err = hip_build_param_eid_endpoint(msg, endpoint_rsa_hip);
-  if (err) {
-    HIP_ERROR("Building of host id failed\n");
-    goto out;
-  }
-
-  err = hip_build_param_eid_endpoint(msg, endpoint_dsa_pub_hip);
-  if (err) {
-    HIP_ERROR("Building of host id failed\n");
-    goto out;
-  }
-  
-  err = hip_build_param_eid_endpoint(msg, endpoint_rsa_pub_hip);
-  if (err) {
-    HIP_ERROR("Building of host id failed\n");
-    goto out;
-  }
-
- skip_host_id:
-  err = hip_build_user_hdr(msg, numeric_action, 0);
-  if (err) {
-    HIP_ERROR("build hdr error %d\n", err);
-    goto out;
-  }
-
- skip_msg:
->>>>>>> 84a0556c
 
 	if(!strcmp(opt[OPT_HI_TYPE], "pub")) {
 		anon = 0;
@@ -802,16 +321,20 @@
 			err = -ENOMEM;
 			goto out;
 		}
-		ret = snprintf(dsa_filenamebase, dsa_filenamebase_len, "%s/%s",
+		ret = snprintf(dsa_filenamebase, dsa_filenamebase_len+5, "%s/%s",
 			       DEFAULT_CONFIG_DIR,
-			       DEFAULT_HOST_DSA_KEY_FILE_BASE);
+			       DEFAULT_HOST_DSA_KEY_FILE_BASE
+			       DEFAULT_ANON_HI_FILE_NAME_SUFFIX
+			       );
 		if (ret <= 0) {
 			err = -EINVAL;
 			goto out;
 		}
-		ret = snprintf(rsa_filenamebase, rsa_filenamebase_len, "%s/%s",
+		ret = snprintf(rsa_filenamebase, rsa_filenamebase_len+5, "%s/%s",
 			       DEFAULT_CONFIG_DIR,
-			       DEFAULT_HOST_RSA_KEY_FILE_BASE);
+			       DEFAULT_HOST_RSA_KEY_FILE_BASE
+			       DEFAULT_ANON_HI_FILE_NAME_SUFFIX
+			       );
 		if (ret <= 0) {
 			err = -EINVAL;
 			goto out;
@@ -820,10 +343,10 @@
 	
 	dsa_lhi.anonymous = htons(anon); // XX FIX: htons() needed?
 	rsa_lhi.anonymous = htons(anon); // XX FIX: htons() needed?
-	
-	HIP_DEBUG("Using dsa filenamebase: %s\n", dsa_filenamebase);
-	HIP_DEBUG("Using rsa filenamebase: %s\n", rsa_filenamebase);
-	
+
+	HIP_DEBUG("Using dsa (anon hi) filenamebase: %s\n", dsa_filenamebase);
+	HIP_DEBUG("Using rsa (anon hi) filenamebase: %s\n", rsa_filenamebase);
+
 	switch(action) {
 	case ACTION_NEW:
 		/* zero means "do not send any message to kernel */
@@ -956,7 +479,6 @@
 		goto out;
 	}
 
-<<<<<<< HEAD
 skip_msg:
 
 out:
@@ -978,42 +500,6 @@
 	if (rsa_filenamebase)
 		free(rsa_filenamebase);
 	return err;
-=======
-  if (dsa_host_id)
-    free(dsa_host_id);
-  if (dsa_pub_host_id)
-    free(dsa_pub_host_id);
-  if (rsa_host_id)
-    free(rsa_host_id);
-  if (rsa_pub_host_id)
-    free(rsa_pub_host_id);
-  if (dsa_key)
-    DSA_free(dsa_key);
-  if (rsa_key)
-    RSA_free(rsa_key);
-  if (dsa_pub_key)
-    DSA_free(dsa_pub_key);
-  if (rsa_pub_key)
-    RSA_free(rsa_pub_key);
-  if (dsa_key_rr)
-    free(dsa_key_rr);
-  if (rsa_key_rr)
-    free(rsa_key_rr);
- if (dsa_pub_key_rr)
-    free(dsa_pub_key_rr);
-  if (rsa_pub_key_rr)
-    free(rsa_pub_key_rr);
-  if (dsa_filenamebase)
-    free(dsa_filenamebase);
-  if (rsa_filenamebase)
-    free(rsa_filenamebase);
-  if (dsa_filenamebase_pub)
-    free(dsa_filenamebase_pub);
-  if (rsa_filenamebase_pub)
-    free(rsa_filenamebase_pub);
-
-  return err;
->>>>>>> 84a0556c
 }
 
 /**
@@ -1144,52 +630,6 @@
 	return err;
 }
 
-int handle_del(struct hip_common *msg, int action,
-	       const char *opt[], int optc) 
-{
-	int err;
-	int ret;
-	struct in6_addr hit;
-	
-	if (optc != 1) {
-		HIP_ERROR("Missing arguments\n");
-		err = -EINVAL;
-		goto out;
-	}
-
-	
-	ret = inet_pton(AF_INET6, opt[0], &hit);
-	if (ret < 0 && errno == EAFNOSUPPORT) {
-	  HIP_PERROR("inet_pton: not a valid address family\n");
-	  err = -EAFNOSUPPORT;
-	  goto out;
-	} else if (ret == 0) {
-	  HIP_ERROR("inet_pton: %s: not a valid network address\n", opt[0]);
-	  err = -EINVAL;
-	  goto out;
-	}
-
-	HIP_HEXDUMP("HIT to delete: ", &hit,
-		    sizeof(struct in6_addr));
-
-	err = hip_build_param_hit(msg, &hit); 
-
-	if (err) {
-		HIP_ERROR("build param hit failed: %s\n", strerror(err));
-		goto out;
-	}
-
-	err = hip_build_user_hdr(msg, SO_HIP_DEL_LOCAL_HI, 0);
-	if (err) {
-	  HIP_ERROR("build hdr failed: %s\n", strerror(err));
-	  goto out;
-	}
-	
- out:
-	return err;
-}
-
-
 int handle_rst(struct hip_common *msg, int action,
 	       const char *opt[], int optc) 
 {
@@ -1273,7 +713,6 @@
  */
 #ifndef HIP_UNITTEST_MODE /* Unit testing code does not compile with main */
 int main(int argc, char *argv[]) {
-<<<<<<< HEAD
 	int type_arg, err = 0;
 	long int action, type;
 	struct hip_common *msg;
@@ -1364,108 +803,6 @@
 		HIP_ERROR("sending msg failed\n");
 		goto out_malloc;
 	}
-=======
-  int type_arg, err = 0;
-  long int action, type;
-  struct hip_common *msg;
-
-  if (argc < 2) {
-    err = -EINVAL;
-    //  display_usage();
-    HIP_ERROR("Invalid args.\n%s usage:\n%s\n", argv[0], usage);
-    goto out;
-  }
-  
-  hip_set_logtype(LOGTYPE_STDERR); // we don't want log messages via syslog
-
-  action = get_action(argv[1]);
-  if (action <= 0 || action >= ACTION_MAX) {
-    err = -EINVAL;
-    HIP_ERROR("Invalid action argument '%s'\n", argv[1]);
-    goto out;
-  }
-  _HIP_INFO("action=%d\n", action);
-
-  if (argc-2 < check_action_argc(action)) {
-    err = -EINVAL;
-    HIP_ERROR("Not enough arguments given for the action '%s'\n", argv[1]);
-    goto out;
-  }
-
-  /* XX FIXME: THE RVS/RST HANDLING IS FUNKY. REWRITE */
-
-  if (action != ACTION_RST &&
-      action != ACTION_RVS &&
-      action != ACTION_DEL &&
-      action != ACTION_BOS) 
-  {
-	  type_arg = 2;
-  } else {
-	  type_arg = 1;
-  }
-
-  type = get_type(argv[type_arg]);
-  if (type <= 0 || type >= TYPE_MAX) {
-	  err = -EINVAL;
-	  HIP_ERROR("Invalid type argument '%s'\n", argv[type_arg]);
-	  goto out;
-  }
-  _HIP_INFO("type=%d\n", type);
-
-
-  msg = malloc(HIP_MAX_PACKET);
-  if (!msg) {
-	  HIP_ERROR("malloc failed\n");
-	  goto out;
-  }
-  hip_msg_init(msg);
-
-
-  switch (action) {
-  case ACTION_RVS:
-    err = (*action_handler[TYPE_RVS])(msg, ACTION_RST,
-				      (const char **) &argv[2], argc - 2);
-    break;
-
-  case ACTION_DEL:
-    err = (*action_handler[TYPE_DEL])(msg, ACTION_DEL,
-				      (const char **) &argv[2], argc - 2);
-    break;
-  case ACTION_ADD:
-  case ACTION_NEW:
-    err = (*action_handler[type])(msg, action, (const char **) &argv[3],
-				  argc - 3);
-    break;
-  case ACTION_RST:
-    err = (*action_handler[TYPE_RST])(msg, ACTION_RST,
-				      (const char **) &argv[2], argc - 2);
-    break;
-  case ACTION_BOS:
-    err = (*action_handler[type])(msg, action, (const char **) NULL, 0);
-    break;
-  }
-
-  if (err) {
-     HIP_ERROR("failed to handle msg\n");
-     goto out_malloc;
-  }
-
-  /* hipconf new hi does not involve any messages to kernel */
-  if (hip_get_msg_type(msg) == 0)
-    goto skip_msg;
-
-  err = hip_set_global_option(msg);
-  if (err) {
-     HIP_ERROR("sending msg failed\n");
-     goto out_malloc;
-  }
-
- skip_msg:
-
- out_malloc:
-  free(msg);
- out:
->>>>>>> 84a0556c
 
 skip_msg:
 
