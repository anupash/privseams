/*
 * Command line tool for configuring the HIP kernel module.
 *
 * Authors:
 * - Janne Lundberg <jlu@tcs.hut.fi>
 * - Miika Komu <miika@iki.fi>
 * - Mika Kousa <mkousa@cc.hut.fi>
 * - Anthony D. Joseph <adj@hiit.fi>
 *
 * Licence: GNU/GPL
 *
 * TODO:
 * - add/del map
 * - fix the rst kludges
 * - read the output message from send_msg?
 *
 * BUGS:
 * - makefile compiles prefix of debug messages wrong for hipconf in "make all"
 *
 */

#include "hipconf.h"

const char *usage = "new|add|del hi default\n"
	"new|add|del hi anon|pub|default format filebasename\n"
	"add|del map hit ipv6\n"
	"rst all|hit\n"
	"rvs hit ipv6\n"
	"bos\n"
	;


/*
 * Handler functions.
 */
int (*action_handler[])(struct hip_common *, int action,
			const char *opt[], int optc) = {
	NULL, /* reserved */
	handle_hi,
	handle_map,
	handle_rst,
	handle_rvs,
	handle_bos,
	handle_del
};

/**
 * get_action - map symbolic hipconf action (=add/del) names into numeric
 *              action identifiers
 * @text: the action as a string
 *
 * Returns the numeric action id correspoding to the symbolic @text
 */
int get_action(char *text) {
	int ret = -1;

	if (!strcmp("add", text))
		ret = ACTION_ADD;
	else if (!strcmp("del", text))
		ret = ACTION_DEL;
	else if (!strcmp("rst", text))
		ret = ACTION_RST;
	else if (!strcmp("new", text))
		ret = ACTION_NEW;
	else if (!strcmp("rvs", text))
		ret = ACTION_RVS;
	else if (!strcmp("bos", text))
		ret = ACTION_BOS;
	return ret;
}

/**
 * check_action_argc - get minimum amount of arguments needed to be given to the action
 * @action: action type
 *
 * Returns: how many arguments needs to be given at least
 */
int check_action_argc(int action) {
	int count = -1;

	switch (action) {
	case ACTION_ADD:
	case ACTION_NEW:
		count = 2;
		break;
	case ACTION_RST:
	case ACTION_DEL:
		count = 1;
		break;
	case ACTION_BOS:
		count = 0;
		break;
	}

	return count;
}

/**
 * get_type - map symbolic hipconf type (=lhi/map) names to numeric types
 * @text: the type as a string
 *
 * Returns: the numeric type id correspoding to the symbolic @text
 */
int get_type(char *text) {
	int ret = -1;

	if (!strcmp("hi", text))
		ret = TYPE_HI;
	else if (!strcmp("map", text))
		ret = TYPE_MAP;
	else if (!strcmp("rst", text))
		ret = TYPE_RST;
	else if (!strcmp("rvs", text))
		ret = TYPE_RVS;
	else if (!strcmp("bos", text))
		ret = TYPE_BOS;
	else if (!strcmp("del", text))
		ret = TYPE_DEL;
	return ret;
}

/**
 * check_and_create_dir - check and create a directory
 * @dirname: the name of the directory
 * @mode:    creation mode for the directory, if it does not exist
 *
 * Returns: 0 if successful, or negative on error.
 */
int check_and_create_dir(char *dirname, mode_t mode) {
	int err = 0;
	struct stat dir_stat;

	HIP_INFO("dirname=%s mode=%o\n", dirname, mode);
	err = stat(dirname, &dir_stat);
	if (err && errno == ENOENT) { /* no such file or directory */
		err = mkdir(dirname, mode);
		if (err) {
			HIP_ERROR("mkdir %s failed: %s\n", dirname,
				  strerror(errno));
		}
	} else if (err) {
		HIP_ERROR("stat %s failed: %s\n", dirname,
			  strerror(errno));
	}

	return err;
}

/**
 * handle_rvs - ...
 */

int handle_rvs(struct hip_common *msg, int action, const char *opt[], 
	       int optc)
{
	int err;
	int ret;
	struct in6_addr hit, ip6;
	
	HIP_INFO("action=%d optc=%d\n", action, optc);

	if (optc != 2) {
		HIP_ERROR("Missing arguments\n");
		err = -EINVAL;
		goto out;
	}
	
	ret = inet_pton(AF_INET6, opt[0], &hit);
	if (ret < 0 && errno == EAFNOSUPPORT) {
		HIP_PERROR("inet_pton: not a valid address family\n");
		err = -EAFNOSUPPORT;
		goto out;
	} else if (ret == 0) {
		HIP_ERROR("inet_pton: %s: not a valid network address\n", opt[0]);
		err = -EINVAL;
		goto out;
	}

	ret = inet_pton(AF_INET6, opt[1], &ip6);
	if (ret < 0 && errno == EAFNOSUPPORT) {
		HIP_PERROR("inet_pton: not a valid address family\n");
		err = -EAFNOSUPPORT;
		goto out;
	} else if (ret == 0) {
		HIP_ERROR("inet_pton: %s: not a valid network address\n", opt[1]);
		err = -EINVAL;
		goto out;
	}
	
	err = hip_build_param_contents(msg, (void *) &hit, HIP_PARAM_HIT,
				       sizeof(struct in6_addr));
	if (err) {
		HIP_ERROR("build param hit failed: %s\n", strerror(err));
		goto out;
	}
	
	err = hip_build_param_contents(msg, (void *) &ip6, HIP_PARAM_IPV6_ADDR,
				       sizeof(struct in6_addr));
	if (err) {
		HIP_ERROR("build param hit failed: %s\n", strerror(err));
		goto out;
	}

	err = hip_build_user_hdr(msg, SO_HIP_ADD_RVS, 0);
	if (err) {
		HIP_ERROR("build hdr failed: %s\n", strerror(err));
		goto out;
	}
out:
	return err;

}
/**
 * handle_hi - handle the hipconf commands where the type is "hi"
 *
 */
int handle_hi(struct hip_common *msg,
	      int action,
	      const char *opt[],
	      int optc) {
<<<<<<< HEAD
	int err, ret;
	hip_hdr_type_t numeric_action = 0;
	int anon = 0;
	int use_default = 0;
	char addrstr[INET6_ADDRSTRLEN];
	char *dsa_filenamebase = NULL, *rsa_filenamebase = NULL;
	struct hip_lhi rsa_lhi, dsa_lhi;
	struct hip_host_id *dsa_host_id = NULL, *rsa_host_id = NULL;
	unsigned char *dsa_key_rr = NULL, *rsa_key_rr = NULL;
	int dsa_key_rr_len, rsa_key_rr_len;
	DSA *dsa_key = NULL;
	RSA *rsa_key = NULL;
	char hostname[HIP_HOST_ID_HOSTNAME_LEN_MAX];
	int fmt;
	struct endpoint_hip *endpoint_dsa_hip = NULL, *endpoint_rsa_hip = NULL;
	
	_HIP_INFO("action=%d optc=%d\n", action, optc);
	
	/* Check min/max amount of args */
	if (optc < 1 || optc > 3) {
		HIP_ERROR("Too few arguments\n");
		err = -EINVAL;
		goto out;
	}
=======
  int err, ret;
  hip_hdr_type_t numeric_action = 0;
  int anon = 0;
  int use_default = 0;
  char addrstr[INET6_ADDRSTRLEN];
  char *dsa_filenamebase = NULL, *rsa_filenamebase = NULL, 
    *dsa_filenamebase_pub = NULL, *rsa_filenamebase_pub = NULL;
  struct hip_lhi rsa_lhi, dsa_lhi, rsa_pub_lhi, dsa_pub_lhi;
  struct hip_host_id *dsa_host_id = NULL, *rsa_host_id = NULL,
    *dsa_pub_host_id = NULL, *rsa_pub_host_id = NULL;
  unsigned char *dsa_key_rr = NULL, *rsa_key_rr = NULL, 
    *dsa_pub_key_rr = NULL, *rsa_pub_key_rr = NULL;
  int dsa_key_rr_len, rsa_key_rr_len, dsa_pub_key_rr_len, rsa_pub_key_rr_len;
  DSA *dsa_key = NULL, *dsa_pub_key = NULL;
  RSA *rsa_key = NULL, *rsa_pub_key = NULL;
  char hostname[HIP_HOST_ID_HOSTNAME_LEN_MAX];
  int fmt;
  struct endpoint_hip *endpoint_dsa_hip = NULL, *endpoint_dsa_pub_hip = NULL;
  struct endpoint_hip *endpoint_rsa_hip = NULL, *endpoint_rsa_pub_hip = NULL;
  struct in6_addr *dsa_hit = NULL;

  _HIP_INFO("action=%d optc=%d\n", action, optc);

  /* Check min/max amount of args */
  if (optc < 1 || optc > 3) {
    HIP_ERROR("Too few arguments\n");
    err = -EINVAL;
    goto out;
  }
  
  if(!strcmp(opt[OPT_HI_TYPE], "pub")) {
    anon = 0;
  } else if(!strcmp(opt[OPT_HI_TYPE], "anon")) {
    anon = 1;
  } else if(!strcmp(opt[OPT_HI_TYPE], "default")) {
    use_default = 1;
  } else {
    HIP_ERROR("Bad hi type (not public, anon or default)\n");
    err = -EINVAL;
    goto out;
  }  
    
  if (use_default) {
    if (optc != 1) {
      HIP_ERROR("Wrong number of args for default\n");
      err = -EINVAL;
      goto out;
    }
  } else {
    if (optc != 3) {
      HIP_ERROR("Wrong number of args\n");
      err = -EINVAL;
      goto out;
    }
  }

  memset(hostname, 0, HIP_HOST_ID_HOSTNAME_LEN_MAX);
  err = -gethostname(hostname, HIP_HOST_ID_HOSTNAME_LEN_MAX - 1);
  if (err) {
    HIP_ERROR("gethostname failed (%d)\n", err);
    goto out;
  }

  HIP_INFO("Using hostname: %s\n", hostname);

  fmt = HIP_KEYFILE_FMT_HIP_PEM;
  if (!use_default && strcmp(opt[OPT_HI_FMT], "hip-pem")) {
    HIP_ERROR("Only PEM encoded HIP keys are supported\n");
    err = -ENOSYS;
    goto out;
  }

  /* Set filenamebase (depending on whether the user supplied a
     filenamebase or not) */
  if (use_default == 0) {
    /* XX FIXME: does not work with RSA?! */
    HIP_ERROR("Only default HIs are currently supported\n");
    HIP_ASSERT(0);

    dsa_filenamebase = malloc(strlen(opt[OPT_HI_FILE]) + 1);
    memcpy(dsa_filenamebase, opt[OPT_HI_FILE], strlen(opt[OPT_HI_FILE]));

    rsa_filenamebase = malloc(strlen(opt[OPT_HI_FILE]) + 1);
    memcpy(rsa_filenamebase, opt[OPT_HI_FILE], strlen(opt[OPT_HI_FILE]));
  } else { /* create dynamically default filenamebase */
    int rsa_filenamebase_len, dsa_filenamebase_len, ret;

    HIP_INFO("No key file given, use default\n");

    dsa_filenamebase_len = strlen(DEFAULT_CONFIG_DIR) + 1 +
      strlen(DEFAULT_HOST_DSA_KEY_FILE_BASE) + 1;
    rsa_filenamebase_len = strlen(DEFAULT_CONFIG_DIR) + 1 +
      strlen(DEFAULT_HOST_RSA_KEY_FILE_BASE) + 1;
 
    dsa_filenamebase = malloc(dsa_filenamebase_len);
    if (!dsa_filenamebase) {
      HIP_ERROR("Could allocate DSA file name\n");
      err = -ENOMEM;
      goto out;
    }
    rsa_filenamebase = malloc(rsa_filenamebase_len);
    if (!rsa_filenamebase) {
      HIP_ERROR("Could allocate RSA file name\n");
      err = -ENOMEM;
      goto out;
    }
    dsa_filenamebase_pub = malloc(dsa_filenamebase_len+4);
    if (!dsa_filenamebase) {
      HIP_ERROR("Could allocate DSA (pub) file name\n");
      err = -ENOMEM;
      goto out;
    }
    rsa_filenamebase_pub = malloc(rsa_filenamebase_len+4);
    if (!rsa_filenamebase) {
      HIP_ERROR("Could allocate RSA (pub) file name\n");
      err = -ENOMEM;
      goto out;
    }

    ret = snprintf(dsa_filenamebase, dsa_filenamebase_len+5, "%s/%s",
                   DEFAULT_CONFIG_DIR,
		   DEFAULT_HOST_DSA_KEY_FILE_BASE
		   DEFAULT_ANON_HI_FILE_NAME_SUFFIX);
    if (ret <= 0) {
      err = -EINVAL;
      goto out;
    }
    ret = snprintf(rsa_filenamebase, rsa_filenamebase_len+5, "%s/%s",
                   DEFAULT_CONFIG_DIR,
		   DEFAULT_HOST_RSA_KEY_FILE_BASE
		   DEFAULT_ANON_HI_FILE_NAME_SUFFIX);
    if (ret <= 0) {
      err = -EINVAL;
      goto out;
    }
    ret = snprintf(dsa_filenamebase_pub, dsa_filenamebase_len+4, "%s/%s%s",
		   DEFAULT_CONFIG_DIR,
		   DEFAULT_HOST_DSA_KEY_FILE_BASE,
		   DEFAULT_PUB_HI_FILE_NAME_SUFFIX);
    if (ret <= 0) {
      err = -EINVAL;
      goto out;
    }
    ret = snprintf(rsa_filenamebase_pub, rsa_filenamebase_len+4, "%s/%s%s",
                   DEFAULT_CONFIG_DIR,
		   DEFAULT_HOST_RSA_KEY_FILE_BASE,
		   DEFAULT_PUB_HI_FILE_NAME_SUFFIX);
    if (ret <= 0) {
      err = -EINVAL;
      goto out;
    }
    
  }

  dsa_lhi.anonymous = htons(anon); // XX FIX: htons() needed?
  rsa_lhi.anonymous = htons(anon); // XX FIX: htons() needed?

  HIP_DEBUG("Using dsa (anon hi) filenamebase: %s\n", dsa_filenamebase);
  HIP_DEBUG("Using rsa (anon hi) filenamebase: %s\n", rsa_filenamebase);
  HIP_DEBUG("Using dsa (pub hi) filenamebase: %s\n", dsa_filenamebase_pub);
  HIP_DEBUG("Using rsa (pub hi) filenamebase: %s\n", rsa_filenamebase_pub);
  
  switch(action) {
  case ACTION_NEW:
    /* zero means "do not send any message to kernel */
    numeric_action = 0;

    /* Default directory is created only in "hipconf new default hi" */
    if (use_default) {
      err = check_and_create_dir(DEFAULT_CONFIG_DIR,
				 DEFAULT_CONFIG_DIR_MODE);
      if (err) {
	HIP_ERROR("Could not create default directory\n", err);
	goto out;
      }
    }

    dsa_key = create_dsa_key(DSA_KEY_DEFAULT_BITS);
    if (!dsa_key) {
      HIP_ERROR("creation of dsa key failed\n");
      err = -EINVAL;
      goto out;  
    }

    dsa_pub_key = create_dsa_key(DSA_KEY_DEFAULT_BITS);
    if (!dsa_key) {
      HIP_ERROR("creation of dsa key (pub) failed\n");
      err = -EINVAL;
      goto out;  
    }

    rsa_key = create_rsa_key(RSA_KEY_DEFAULT_BITS);
    if (!rsa_key) {
      HIP_ERROR("creation of rsa key failed\n");
      err = -EINVAL;
      goto out;  
    }

    rsa_pub_key = create_rsa_key(RSA_KEY_DEFAULT_BITS);
    if (!rsa_pub_key) {
      HIP_ERROR("creation of rsa key (pub) failed\n");
      err = -EINVAL;
      goto out;  
    }

    err = save_dsa_private_key(dsa_filenamebase, dsa_key);
    if (err) {
      HIP_ERROR("saving of dsa key failed\n");
      goto out;
    }

    err = save_dsa_private_key(dsa_filenamebase_pub, dsa_pub_key);
    if (err) {
      HIP_ERROR("saving of dsa key failed\n");
      goto out;
    }

    err = save_rsa_private_key(rsa_filenamebase, rsa_key);
    if (err) {
      HIP_ERROR("saving of rsa key failed\n");
      goto out;
    }

    err = save_rsa_private_key(rsa_filenamebase_pub, rsa_pub_key);
    if (err) {
      HIP_ERROR("saving of rsa key failed\n");
      goto out;
    }
    break;
  case ACTION_ADD:
    numeric_action = SO_HIP_ADD_LOCAL_HI;

    err = load_dsa_private_key(dsa_filenamebase, &dsa_key);
    if (err) {
      HIP_ERROR("Loading of the DSA key failed\n");
      goto out;
    }

    err = load_rsa_private_key(rsa_filenamebase, &rsa_key);
    if (err) {
      HIP_ERROR("Loading of the RSA key failed\n");
      goto out;
    }

    err = load_dsa_private_key(dsa_filenamebase_pub, &dsa_pub_key);
    if (err) {
      HIP_ERROR("Loading of the DSA key (pub) failed\n");
      goto out;
    }

    err = load_rsa_private_key(rsa_filenamebase_pub, &rsa_pub_key);
    if (err) {
      HIP_ERROR("Loading of the RSA key (pub) failed\n");
      goto out;
    }


    dsa_key_rr_len = dsa_to_dns_key_rr(dsa_key, &dsa_key_rr);
    if (dsa_key_rr_len <= 0) {
      HIP_ERROR("dsa_key_rr_len <= 0\n");
      err = -EFAULT;
      goto out;
    }

    rsa_key_rr_len = rsa_to_dns_key_rr(rsa_key, &rsa_key_rr);
    if (rsa_key_rr_len <= 0) {
      HIP_ERROR("rsa_key_rr_len <= 0\n");
      err = -EFAULT;
      goto out;
    }

    dsa_pub_key_rr_len = dsa_to_dns_key_rr(dsa_pub_key, &dsa_pub_key_rr);
    if (dsa_pub_key_rr_len <= 0) {
      HIP_ERROR("dsa_key_rr_len <= 0\n");
      err = -EFAULT;
      goto out;
    }

    rsa_pub_key_rr_len = rsa_to_dns_key_rr(rsa_pub_key, &rsa_pub_key_rr);
    if (rsa_pub_key_rr_len <= 0) {
      HIP_ERROR("rsa_key_rr_len <= 0\n");
      err = -EFAULT;
      goto out;
    }
    
    err = dsa_to_hip_endpoint(dsa_key, &endpoint_dsa_hip, 
			      HIP_ENDPOINT_FLAG_ANON, /*TODO:FLAG?*/
			      hostname);
    if (err) {
      HIP_ERROR("Failed to allocate and build DSA endpoint.\n");
      goto out;
    }
    
    err = rsa_to_hip_endpoint(rsa_key, &endpoint_rsa_hip, 
			      HIP_ENDPOINT_FLAG_ANON, /*TODO:FLAG?*/
			      hostname);
    if (err) {
      HIP_ERROR("Failed to allocate and build RSA endpoint.\n");
      goto out;
    }
    
    err = dsa_to_hip_endpoint(dsa_pub_key, &endpoint_dsa_pub_hip, 
			      0, /*TODO:FLAG?*/
			      hostname);
    if (err) {
      HIP_ERROR("Failed to allocate and build DSA endpoint (pub).\n");
      goto out;
    }
    
    err = rsa_to_hip_endpoint(rsa_pub_key, &endpoint_rsa_pub_hip, 
			      0, /*TODO:FLAG?*/
			      hostname);
    if (err) {
      HIP_ERROR("Failed to allocate and build RSA endpoint (pub).\n");
      goto out;
    }

    err = dsa_to_hit(dsa_key, dsa_key_rr, HIP_HIT_TYPE_HASH126, &dsa_lhi.hit);
    if (err) {
      HIP_ERROR("Conversion from DSA to HIT failed\n");
      goto out;
    }
    HIP_HEXDUMP("Calculated DSA HIT: ", &dsa_lhi.hit,
		sizeof(struct in6_addr));

    err = dsa_to_hit(dsa_pub_key, dsa_pub_key_rr, HIP_HIT_TYPE_HASH126, 
		     &dsa_pub_lhi.hit);
    if (err) {
      HIP_ERROR("Conversion from DSA to HIT failed\n");
      goto out;
    }
    HIP_HEXDUMP("Calculated DSA HIT (pub): ", &dsa_pub_lhi.hit,
		sizeof(struct in6_addr));
    
    err = rsa_to_hit(rsa_key, rsa_key_rr, HIP_HIT_TYPE_HASH126, &rsa_lhi.hit);
    if (err) {
      HIP_ERROR("Conversion from RSA to HIT failed\n");
      goto out;
    }
    HIP_HEXDUMP("Calculated RSA HIT: ", &rsa_lhi.hit,
		sizeof(struct in6_addr));

    err = rsa_to_hit(rsa_pub_key, rsa_pub_key_rr, HIP_HIT_TYPE_HASH126, 
		     &rsa_pub_lhi.hit);
    if (err) {
      HIP_ERROR("Conversion from RSA to HIT failed\n");
      goto out;
    }
    HIP_HEXDUMP("Calculated RSA HIT (pub): ", &rsa_pub_lhi.hit,
		sizeof(struct in6_addr));
    break;
  }

  if (numeric_action == 0)
    goto skip_msg;

  err = hip_build_param_eid_endpoint(msg, endpoint_dsa_hip);
  if (err) {
    HIP_ERROR("Building of host id failed\n");
    goto out;
  }
  
  err = hip_build_param_eid_endpoint(msg, endpoint_rsa_hip);
  if (err) {
    HIP_ERROR("Building of host id failed\n");
    goto out;
  }

  err = hip_build_param_eid_endpoint(msg, endpoint_dsa_pub_hip);
  if (err) {
    HIP_ERROR("Building of host id failed\n");
    goto out;
  }
  
  err = hip_build_param_eid_endpoint(msg, endpoint_rsa_pub_hip);
  if (err) {
    HIP_ERROR("Building of host id failed\n");
    goto out;
  }

 skip_host_id:
  err = hip_build_user_hdr(msg, numeric_action, 0);
  if (err) {
    HIP_ERROR("build hdr error %d\n", err);
    goto out;
  }

 skip_msg:
>>>>>>> 16c2562b

	if(!strcmp(opt[OPT_HI_TYPE], "pub")) {
		anon = 0;
	} else if(!strcmp(opt[OPT_HI_TYPE], "anon")) {
		anon = 1;
	} else if(!strcmp(opt[OPT_HI_TYPE], "default")) {
		use_default = 1;
	} else {
		HIP_ERROR("Bad hi type (not public, anon or default)\n");
		err = -EINVAL;
		goto out;
	}
	
	if (use_default) {
		if (optc != 1) {
			HIP_ERROR("Wrong number of args for default\n");
			err = -EINVAL;
			goto out;
		}
	} else {
		if (optc != 3) {
			HIP_ERROR("Wrong number of args\n");
			err = -EINVAL;
			goto out;
		}
	}

	_HIP_INFO("Before memset: \n");
	memset(hostname, 0, HIP_HOST_ID_HOSTNAME_LEN_MAX);
	_HIP_INFO("After memset: \n");
	err = -gethostname(hostname, HIP_HOST_ID_HOSTNAME_LEN_MAX - 1);
	if (err) {
		HIP_ERROR("gethostname failed (%d)\n", err);
		goto out;
	}

	HIP_INFO("Using hostname: %s\n", hostname);

	fmt = HIP_KEYFILE_FMT_HIP_PEM;
	if (!use_default && strcmp(opt[OPT_HI_FMT], "hip-pem")) {
		HIP_ERROR("Only PEM encoded HIP keys are supported\n");
		err = -ENOSYS;
		goto out;
	}

	/* Set filenamebase (depending on whether the user supplied a
	   filenamebase or not) */
	if (use_default == 0) {
		/* XX FIXME: does not work with RSA?! */
		HIP_ERROR("Only default HIs are currently supported\n");
		HIP_ASSERT(0);

		dsa_filenamebase = malloc(strlen(opt[OPT_HI_FILE]) + 1);
		memcpy(dsa_filenamebase, opt[OPT_HI_FILE], strlen(opt[OPT_HI_FILE]));

		rsa_filenamebase = malloc(strlen(opt[OPT_HI_FILE]) + 1);
		memcpy(rsa_filenamebase, opt[OPT_HI_FILE], strlen(opt[OPT_HI_FILE]));
	} else { /* create dynamically default filenamebase */
		int rsa_filenamebase_len, dsa_filenamebase_len, ret;

		HIP_INFO("No key file given, use default\n");

		dsa_filenamebase_len = strlen(DEFAULT_CONFIG_DIR) + 1 +
			strlen(DEFAULT_HOST_DSA_KEY_FILE_BASE) + 1;
		rsa_filenamebase_len = strlen(DEFAULT_CONFIG_DIR) + 1 +
			strlen(DEFAULT_HOST_RSA_KEY_FILE_BASE) + 1;

		dsa_filenamebase = malloc(dsa_filenamebase_len);
		if (!dsa_filenamebase) {
			HIP_ERROR("Could allocate DSA file name\n");
			err = -ENOMEM;
			goto out;
		}
		rsa_filenamebase = malloc(rsa_filenamebase_len);
		if (!rsa_filenamebase) {
			HIP_ERROR("Could allocate RSA file name\n");
			err = -ENOMEM;
			goto out;
		}
		ret = snprintf(dsa_filenamebase, dsa_filenamebase_len+5, "%s/%s",
			       DEFAULT_CONFIG_DIR,
			       DEFAULT_HOST_DSA_KEY_FILE_BASE
			       DEFAULT_ANON_HI_FILE_NAME_SUFFIX
			       );
		if (ret <= 0) {
			err = -EINVAL;
			goto out;
		}
		ret = snprintf(rsa_filenamebase, rsa_filenamebase_len+5, "%s/%s",
			       DEFAULT_CONFIG_DIR,
			       DEFAULT_HOST_RSA_KEY_FILE_BASE
			       DEFAULT_ANON_HI_FILE_NAME_SUFFIX
			       );
		if (ret <= 0) {
			err = -EINVAL;
			goto out;
		}
	}
	
	dsa_lhi.anonymous = htons(anon); // XX FIX: htons() needed?
	rsa_lhi.anonymous = htons(anon); // XX FIX: htons() needed?

	HIP_DEBUG("Using dsa (anon hi) filenamebase: %s\n", dsa_filenamebase);
	HIP_DEBUG("Using rsa (anon hi) filenamebase: %s\n", rsa_filenamebase);

	switch(action) {
	case ACTION_NEW:
		/* zero means "do not send any message to kernel */
		numeric_action = 0;

		/* Default directory is created only in "hipconf new default hi" */
		if (use_default) {
			err = check_and_create_dir(DEFAULT_CONFIG_DIR,
						   DEFAULT_CONFIG_DIR_MODE);
			if (err) {
				HIP_ERROR("Could not create default directory\n", err);
				goto out;
			}
		}
		
		dsa_key = create_dsa_key(DSA_KEY_DEFAULT_BITS);
		if (!dsa_key) {
			HIP_ERROR("creation of dsa key failed\n");
			err = -EINVAL;
			goto out;  
		}
		
		rsa_key = create_rsa_key(RSA_KEY_DEFAULT_BITS);
		if (!rsa_key) {
			HIP_ERROR("creation of rsa key failed\n");
			err = -EINVAL;
			goto out;  
		}
		
		err = save_dsa_private_key(dsa_filenamebase, dsa_key);
		if (err) {
			HIP_ERROR("saving of dsa key failed\n");
			goto out;
		}
		
		err = save_rsa_private_key(rsa_filenamebase, rsa_key);
		if (err) {
			HIP_ERROR("saving of rsa key failed\n");
			goto out;
		}
		break;
	case ACTION_ADD:
		numeric_action = SO_HIP_ADD_LOCAL_HI;
		
		err = load_dsa_private_key(dsa_filenamebase, &dsa_key);
		if (err) {
			HIP_ERROR("Loading of the DSA key failed\n");
			goto out;
		}
		
		err = load_rsa_private_key(rsa_filenamebase, &rsa_key);
		if (err) {
			HIP_ERROR("Loading of the RSA key failed\n");
			goto out;
		}
		
		dsa_key_rr_len = dsa_to_dns_key_rr(dsa_key, &dsa_key_rr);
		if (dsa_key_rr_len <= 0) {
			HIP_ERROR("dsa_key_rr_len <= 0\n");
			err = -EFAULT;
			goto out;
		}
		
		rsa_key_rr_len = rsa_to_dns_key_rr(rsa_key, &rsa_key_rr);
		if (rsa_key_rr_len <= 0) {
			HIP_ERROR("rsa_key_rr_len <= 0\n");
			err = -EFAULT;
			goto out;
		}
		
		err = dsa_to_hip_endpoint(dsa_key, &endpoint_dsa_hip, 
					  HIP_ENDPOINT_FLAG_ANON,
					  hostname);
		if (err) {
			HIP_ERROR("Failed to allocate and build DSA endpoint.\n");
			goto out;
		}
		err = rsa_to_hip_endpoint(rsa_key, &endpoint_rsa_hip, 
					  HIP_ENDPOINT_FLAG_ANON, 
					  hostname);
		if (err) {
			HIP_ERROR("Failed to allocate and build RSA endpoint.\n");
			goto out;
		}

		err = dsa_to_hit(dsa_key, dsa_key_rr, HIP_HIT_TYPE_HASH126, &dsa_lhi.hit);
		if (err) {
			HIP_ERROR("Conversion from DSA to HIT failed\n");
			goto out;
		}
		HIP_HEXDUMP("Calculated DSA HIT: ", &dsa_lhi.hit,
			    sizeof(struct in6_addr));
		
		err = rsa_to_hit(rsa_key, rsa_key_rr, HIP_HIT_TYPE_HASH126, &rsa_lhi.hit);
		if (err) {
			HIP_ERROR("Conversion from RSA to HIT failed\n");
			goto out;
		}
		HIP_HEXDUMP("Calculated RSA HIT: ", &rsa_lhi.hit,
			    sizeof(struct in6_addr));
		break;
	}

	if (numeric_action == 0)
		goto skip_msg;

	/* The host id is not used for deletion for two reasons:
	   1) The private key is also <hack>included in the dsa_key_rr</hack>.
	   2) Lhi should be enough to do the deletion. */
	if (numeric_action == ACTION_DEL)
		goto skip_host_id;

	err = hip_build_param_eid_endpoint(msg, endpoint_dsa_hip);
	if (err) {
		HIP_ERROR("Building of host id failed\n");
		goto out;
	}

	err = hip_build_param_eid_endpoint(msg, endpoint_rsa_hip);
	if (err) {
		HIP_ERROR("Building of host id failed\n");
		goto out;
	}

skip_host_id:

	err = hip_build_user_hdr(msg, numeric_action, 0);
	if (err) {
		HIP_ERROR("build hdr error %d\n", err);
		goto out;
	}

skip_msg:

out:

	if (dsa_host_id)
		free(dsa_host_id);
	if (rsa_host_id)
		free(rsa_host_id);
	if (dsa_key)
		DSA_free(dsa_key);
	if (rsa_key)
		RSA_free(rsa_key);
	if (dsa_key_rr)
		free(dsa_key_rr);
	if (rsa_key_rr)
		free(rsa_key_rr);
	if (dsa_filenamebase)
		free(dsa_filenamebase);
	if (rsa_filenamebase)
		free(rsa_filenamebase);
	return err;
}

/**
 * handle_map - handle all actions related to "mapping"
 * @msg:    the buffer where the message for kernel will be written
 * @action: the action (add/del) to performed on the given mapping
 * @opt:    an array of pointers to the command line arguments after
 *          the action and type, the HIT and the corresponding IPv6 address
 * @optc:   the number of elements in the array (=2, HIT and IPv6 address)
 *
 * Note: does not support "delete" action.
 *
 * Returns: zero on success, else non-zero.
 */
int handle_map(struct hip_common *msg, int action,
	       const char *opt[], int optc) {
	int err = 0;
	int ret;
	struct in6_addr hit, ip6;

	HIP_INFO("action=%d optc=%d\n", action, optc);

	if (optc != 2) {
		HIP_ERROR("Missing arguments\n");
		err = -EINVAL;
		goto out;
	}

	ret = inet_pton(AF_INET6, opt[0], &hit);
	if (ret < 0 && errno == EAFNOSUPPORT) {
		HIP_PERROR("inet_pton: not a valid address family\n");
		err = -EAFNOSUPPORT;
		goto out;
	} else if (ret == 0) {
		HIP_ERROR("inet_pton: %s: not a valid network address\n", opt[0]);
		err = -EINVAL;
		goto out;
	}

<<<<<<< HEAD
	ret = inet_pton(AF_INET6, opt[1], &ip6);
	if (ret < 0 && errno == EAFNOSUPPORT) {
		HIP_PERROR("inet_pton: not a valid address family\n");
		err = -EAFNOSUPPORT;
		goto out;
	} else if (ret == 0) {
		HIP_ERROR("inet_pton: %s: not a valid network address\n", opt[1]);
		err = -EINVAL;
		goto out;
	}

	err = hip_build_param_contents(msg, (void *) &hit, HIP_PARAM_HIT,
				       sizeof(struct in6_addr));
=======
	HIP_HEXDUMP("HIT to delete: ", &hit,
		    sizeof(struct in6_addr));

	err = hip_build_param_contents(msg, (void *) &hit, HIP_PARAM_HIT,
				       sizeof(struct in6_addr));
	
>>>>>>> 16c2562b
	if (err) {
		HIP_ERROR("build param hit failed: %s\n", strerror(err));
		goto out;
	}

	err = hip_build_param_contents(msg, (void *) &ip6, HIP_PARAM_IPV6_ADDR,
				       sizeof(struct in6_addr));
	if (err) {
		HIP_ERROR("build param hit failed: %s\n", strerror(err));
		goto out;
	}

	switch(action) {
	case ACTION_ADD:
		err = hip_build_user_hdr(msg, SO_HIP_ADD_PEER_MAP_HIT_IP, 0);
		if (err) {
			HIP_ERROR("build hdr failed: %s\n", strerror(err));
			goto out;
		}
		break;
	case ACTION_DEL:
		err = hip_build_user_hdr(msg, SO_HIP_DEL_PEER_MAP_HIT_IP, 0);
		if (err) {
			HIP_ERROR("build hdr failed: %s\n", strerror(err));
			goto out;
		}
		break;
	}

out:
	return err;
}

int handle_del(struct hip_common *msg, int action,
	       const char *opt[], int optc) 
{
 	int err;
 	int ret;
 	struct in6_addr hit;
 	
 	if (optc != 1) {
 		HIP_ERROR("Missing arguments\n");
 		err = -EINVAL;
 		goto out;
 	}
 	
 	
 	ret = inet_pton(AF_INET6, opt[0], &hit);
 	if (ret < 0 && errno == EAFNOSUPPORT) {
 		HIP_PERROR("inet_pton: not a valid address family\n");
 		err = -EAFNOSUPPORT;
 		goto out;
 	} else if (ret == 0) {
 		HIP_ERROR("inet_pton: %s: not a valid network address\n", opt[0]);
 		err = -EINVAL;
 		goto out;
 	}
 	
 	HIP_HEXDUMP("HIT to delete: ", &hit,
 		    sizeof(struct in6_addr));
 	
 	err = hip_build_param_contents(msg, (void *) &hit, HIP_PARAM_HIT,
 				       sizeof(struct in6_addr));
 	if (err) {
 		HIP_ERROR("build param hit failed: %s\n", strerror(err));
 		goto out;
 	}
 	
 	err = hip_build_user_hdr(msg, SO_HIP_DEL_LOCAL_HI, 0);
 	if (err) {
 		HIP_ERROR("build hdr failed: %s\n", strerror(err));
 		goto out;
 	}
 	
out:
	return err;
}

int handle_rst(struct hip_common *msg, int action,
	       const char *opt[], int optc) 
{
	int err;
	int ret;
	struct in6_addr hit;

	if (optc != 1) {
		HIP_ERROR("Missing arguments\n");
		err = -EINVAL;
		goto out;
	}

	if (!strcmp("all",opt[0])) {
		memset(&hit,0,sizeof(struct in6_addr));
	} else {
		ret = inet_pton(AF_INET6, opt[0], &hit);
		if (ret < 0 && errno == EAFNOSUPPORT) {
			HIP_PERROR("inet_pton: not a valid address family\n");
			err = -EAFNOSUPPORT;
			goto out;
		} else if (ret == 0) {
			HIP_ERROR("inet_pton: %s: not a valid network address\n", opt[0]);
			err = -EINVAL;
			goto out;
		}
	}

	err = hip_build_param_contents(msg, (void *) &hit, HIP_PARAM_HIT,
				       sizeof(struct in6_addr));
	if (err) {
		HIP_ERROR("build param hit failed: %s\n", strerror(err));
		goto out;
	}

	err = hip_build_user_hdr(msg, SO_HIP_RST, 0);
	if (err) {
		HIP_ERROR("build hdr failed: %s\n", strerror(err));
		goto out;
	}

 out:
	return err;
}

/**
 * handle_bos - generate a BOS message
 * @msg:    the buffer where the message for kernel will be written
 * @action: the action (add/del) to performed (should be empty)
 * @opt:    an array of pointers to the command line arguments after
 *          the action and type (should be empty)
 * @optc:   the number of elements in the array (=0, no extra arguments)
 *
 * Returns: zero on success, else non-zero.
 */
int handle_bos(struct hip_common *msg, int action,
	       const char *opt[], int optc) 
{
	int err;

	/* Check that there are no extra args */
	if (optc != 0) {
		HIP_ERROR("Extra arguments\n");
		err = -EINVAL;
		goto out;
	}

	/* Build the message header */
	err = hip_build_user_hdr(msg, SO_HIP_BOS, 0);
	if (err) {
		HIP_ERROR("build hdr failed: %s\n", strerror(err));
		goto out;
	}

 out:
	return err;
}

/* Parse command line arguments and send the appropiate message to
 * the kernel module
 */
#ifndef HIP_UNITTEST_MODE /* Unit testing code does not compile with main */
int main(int argc, char *argv[]) {
	int type_arg, err = 0;
	long int action, type;
	struct hip_common *msg;

	if (argc < 2) {
		err = -EINVAL;
		//  display_usage();
		HIP_ERROR("Invalid args.\n%s usage:\n%s\n", argv[0], usage);
		goto out;
	}

	hip_set_logtype(LOGTYPE_STDERR); // we don't want log messages via syslog

	action = get_action(argv[1]);
	if (action <= 0 || action >= ACTION_MAX) {
		err = -EINVAL;
		HIP_ERROR("Invalid action argument '%s'\n", argv[1]);
		goto out;
	}
	_HIP_INFO("action=%d\n", action);
	
	if (argc-2 < check_action_argc(action)) {
		err = -EINVAL;
		HIP_ERROR("Not enough arguments given for the action '%s'\n", argv[1]);
		goto out;
	}
	
	/* XX FIXME: THE RVS/RST HANDLING IS FUNKY. REWRITE */
	
	if (action != ACTION_RST &&
	    action != ACTION_RVS &&
	    action != ACTION_DEL &&
	    action != ACTION_BOS) 
	{
		type_arg = 2;
	} else {
		type_arg = 1;
	}

	type = get_type(argv[type_arg]);
	if (type <= 0 || type >= TYPE_MAX) {
		err = -EINVAL;
		HIP_ERROR("Invalid type argument '%s'\n", argv[type_arg]);
		goto out;
	}
	_HIP_INFO("type=%d\n", type);

	msg = malloc(HIP_MAX_PACKET);
	if (!msg) {
		HIP_ERROR("malloc failed\n");
		goto out;
	}
	hip_msg_init(msg);

	switch (action) {
	case ACTION_RVS:
		err = (*action_handler[TYPE_RVS])(msg, ACTION_RST,
						  (const char **) &argv[2], argc - 2);
		break;
	case ACTION_DEL:
		err = (*action_handler[TYPE_DEL])(msg, ACTION_DEL,
						  (const char **) &argv[2], argc - 2);
	case ACTION_ADD:
	case ACTION_NEW:
		err = (*action_handler[type])(msg, action, (const char **) &argv[3],
					      argc - 3);
		break;
	case ACTION_RST:
		err = (*action_handler[TYPE_RST])(msg, ACTION_RST,
						  (const char **) &argv[2], argc - 2);
		break;
	case ACTION_BOS:
		err = (*action_handler[type])(msg, action, (const char **) NULL, 0);
		break;
	}

	if (err) {
		HIP_ERROR("failed to handle msg\n");
		goto out_malloc;
	}

	/* hipconf new hi does not involve any messages to kernel */
	if (hip_get_msg_type(msg) == 0)
		goto skip_msg;
	
	err = hip_set_global_option(msg);
	if (err) {
		HIP_ERROR("sending msg failed\n");
		goto out_malloc;
	}

skip_msg:

out_malloc:
	free(msg);
out:
	
	return err;
}
#endif /* HIP_UNITTEST_MODE */<|MERGE_RESOLUTION|>--- conflicted
+++ resolved
@@ -218,7 +218,6 @@
 	      int action,
 	      const char *opt[],
 	      int optc) {
-<<<<<<< HEAD
 	int err, ret;
 	hip_hdr_type_t numeric_action = 0;
 	int anon = 0;
@@ -229,8 +228,8 @@
 	struct hip_host_id *dsa_host_id = NULL, *rsa_host_id = NULL;
 	unsigned char *dsa_key_rr = NULL, *rsa_key_rr = NULL;
 	int dsa_key_rr_len, rsa_key_rr_len;
-	DSA *dsa_key = NULL;
-	RSA *rsa_key = NULL;
+	DSA *dsa_key = NULL, *dsa_pub_key = NULL;
+	RSA *rsa_key = NULL, *rsa_pub_key = NULL;
 	char hostname[HIP_HOST_ID_HOSTNAME_LEN_MAX];
 	int fmt;
 	struct endpoint_hip *endpoint_dsa_hip = NULL, *endpoint_rsa_hip = NULL;
@@ -243,396 +242,6 @@
 		err = -EINVAL;
 		goto out;
 	}
-=======
-  int err, ret;
-  hip_hdr_type_t numeric_action = 0;
-  int anon = 0;
-  int use_default = 0;
-  char addrstr[INET6_ADDRSTRLEN];
-  char *dsa_filenamebase = NULL, *rsa_filenamebase = NULL, 
-    *dsa_filenamebase_pub = NULL, *rsa_filenamebase_pub = NULL;
-  struct hip_lhi rsa_lhi, dsa_lhi, rsa_pub_lhi, dsa_pub_lhi;
-  struct hip_host_id *dsa_host_id = NULL, *rsa_host_id = NULL,
-    *dsa_pub_host_id = NULL, *rsa_pub_host_id = NULL;
-  unsigned char *dsa_key_rr = NULL, *rsa_key_rr = NULL, 
-    *dsa_pub_key_rr = NULL, *rsa_pub_key_rr = NULL;
-  int dsa_key_rr_len, rsa_key_rr_len, dsa_pub_key_rr_len, rsa_pub_key_rr_len;
-  DSA *dsa_key = NULL, *dsa_pub_key = NULL;
-  RSA *rsa_key = NULL, *rsa_pub_key = NULL;
-  char hostname[HIP_HOST_ID_HOSTNAME_LEN_MAX];
-  int fmt;
-  struct endpoint_hip *endpoint_dsa_hip = NULL, *endpoint_dsa_pub_hip = NULL;
-  struct endpoint_hip *endpoint_rsa_hip = NULL, *endpoint_rsa_pub_hip = NULL;
-  struct in6_addr *dsa_hit = NULL;
-
-  _HIP_INFO("action=%d optc=%d\n", action, optc);
-
-  /* Check min/max amount of args */
-  if (optc < 1 || optc > 3) {
-    HIP_ERROR("Too few arguments\n");
-    err = -EINVAL;
-    goto out;
-  }
-  
-  if(!strcmp(opt[OPT_HI_TYPE], "pub")) {
-    anon = 0;
-  } else if(!strcmp(opt[OPT_HI_TYPE], "anon")) {
-    anon = 1;
-  } else if(!strcmp(opt[OPT_HI_TYPE], "default")) {
-    use_default = 1;
-  } else {
-    HIP_ERROR("Bad hi type (not public, anon or default)\n");
-    err = -EINVAL;
-    goto out;
-  }  
-    
-  if (use_default) {
-    if (optc != 1) {
-      HIP_ERROR("Wrong number of args for default\n");
-      err = -EINVAL;
-      goto out;
-    }
-  } else {
-    if (optc != 3) {
-      HIP_ERROR("Wrong number of args\n");
-      err = -EINVAL;
-      goto out;
-    }
-  }
-
-  memset(hostname, 0, HIP_HOST_ID_HOSTNAME_LEN_MAX);
-  err = -gethostname(hostname, HIP_HOST_ID_HOSTNAME_LEN_MAX - 1);
-  if (err) {
-    HIP_ERROR("gethostname failed (%d)\n", err);
-    goto out;
-  }
-
-  HIP_INFO("Using hostname: %s\n", hostname);
-
-  fmt = HIP_KEYFILE_FMT_HIP_PEM;
-  if (!use_default && strcmp(opt[OPT_HI_FMT], "hip-pem")) {
-    HIP_ERROR("Only PEM encoded HIP keys are supported\n");
-    err = -ENOSYS;
-    goto out;
-  }
-
-  /* Set filenamebase (depending on whether the user supplied a
-     filenamebase or not) */
-  if (use_default == 0) {
-    /* XX FIXME: does not work with RSA?! */
-    HIP_ERROR("Only default HIs are currently supported\n");
-    HIP_ASSERT(0);
-
-    dsa_filenamebase = malloc(strlen(opt[OPT_HI_FILE]) + 1);
-    memcpy(dsa_filenamebase, opt[OPT_HI_FILE], strlen(opt[OPT_HI_FILE]));
-
-    rsa_filenamebase = malloc(strlen(opt[OPT_HI_FILE]) + 1);
-    memcpy(rsa_filenamebase, opt[OPT_HI_FILE], strlen(opt[OPT_HI_FILE]));
-  } else { /* create dynamically default filenamebase */
-    int rsa_filenamebase_len, dsa_filenamebase_len, ret;
-
-    HIP_INFO("No key file given, use default\n");
-
-    dsa_filenamebase_len = strlen(DEFAULT_CONFIG_DIR) + 1 +
-      strlen(DEFAULT_HOST_DSA_KEY_FILE_BASE) + 1;
-    rsa_filenamebase_len = strlen(DEFAULT_CONFIG_DIR) + 1 +
-      strlen(DEFAULT_HOST_RSA_KEY_FILE_BASE) + 1;
- 
-    dsa_filenamebase = malloc(dsa_filenamebase_len);
-    if (!dsa_filenamebase) {
-      HIP_ERROR("Could allocate DSA file name\n");
-      err = -ENOMEM;
-      goto out;
-    }
-    rsa_filenamebase = malloc(rsa_filenamebase_len);
-    if (!rsa_filenamebase) {
-      HIP_ERROR("Could allocate RSA file name\n");
-      err = -ENOMEM;
-      goto out;
-    }
-    dsa_filenamebase_pub = malloc(dsa_filenamebase_len+4);
-    if (!dsa_filenamebase) {
-      HIP_ERROR("Could allocate DSA (pub) file name\n");
-      err = -ENOMEM;
-      goto out;
-    }
-    rsa_filenamebase_pub = malloc(rsa_filenamebase_len+4);
-    if (!rsa_filenamebase) {
-      HIP_ERROR("Could allocate RSA (pub) file name\n");
-      err = -ENOMEM;
-      goto out;
-    }
-
-    ret = snprintf(dsa_filenamebase, dsa_filenamebase_len+5, "%s/%s",
-                   DEFAULT_CONFIG_DIR,
-		   DEFAULT_HOST_DSA_KEY_FILE_BASE
-		   DEFAULT_ANON_HI_FILE_NAME_SUFFIX);
-    if (ret <= 0) {
-      err = -EINVAL;
-      goto out;
-    }
-    ret = snprintf(rsa_filenamebase, rsa_filenamebase_len+5, "%s/%s",
-                   DEFAULT_CONFIG_DIR,
-		   DEFAULT_HOST_RSA_KEY_FILE_BASE
-		   DEFAULT_ANON_HI_FILE_NAME_SUFFIX);
-    if (ret <= 0) {
-      err = -EINVAL;
-      goto out;
-    }
-    ret = snprintf(dsa_filenamebase_pub, dsa_filenamebase_len+4, "%s/%s%s",
-		   DEFAULT_CONFIG_DIR,
-		   DEFAULT_HOST_DSA_KEY_FILE_BASE,
-		   DEFAULT_PUB_HI_FILE_NAME_SUFFIX);
-    if (ret <= 0) {
-      err = -EINVAL;
-      goto out;
-    }
-    ret = snprintf(rsa_filenamebase_pub, rsa_filenamebase_len+4, "%s/%s%s",
-                   DEFAULT_CONFIG_DIR,
-		   DEFAULT_HOST_RSA_KEY_FILE_BASE,
-		   DEFAULT_PUB_HI_FILE_NAME_SUFFIX);
-    if (ret <= 0) {
-      err = -EINVAL;
-      goto out;
-    }
-    
-  }
-
-  dsa_lhi.anonymous = htons(anon); // XX FIX: htons() needed?
-  rsa_lhi.anonymous = htons(anon); // XX FIX: htons() needed?
-
-  HIP_DEBUG("Using dsa (anon hi) filenamebase: %s\n", dsa_filenamebase);
-  HIP_DEBUG("Using rsa (anon hi) filenamebase: %s\n", rsa_filenamebase);
-  HIP_DEBUG("Using dsa (pub hi) filenamebase: %s\n", dsa_filenamebase_pub);
-  HIP_DEBUG("Using rsa (pub hi) filenamebase: %s\n", rsa_filenamebase_pub);
-  
-  switch(action) {
-  case ACTION_NEW:
-    /* zero means "do not send any message to kernel */
-    numeric_action = 0;
-
-    /* Default directory is created only in "hipconf new default hi" */
-    if (use_default) {
-      err = check_and_create_dir(DEFAULT_CONFIG_DIR,
-				 DEFAULT_CONFIG_DIR_MODE);
-      if (err) {
-	HIP_ERROR("Could not create default directory\n", err);
-	goto out;
-      }
-    }
-
-    dsa_key = create_dsa_key(DSA_KEY_DEFAULT_BITS);
-    if (!dsa_key) {
-      HIP_ERROR("creation of dsa key failed\n");
-      err = -EINVAL;
-      goto out;  
-    }
-
-    dsa_pub_key = create_dsa_key(DSA_KEY_DEFAULT_BITS);
-    if (!dsa_key) {
-      HIP_ERROR("creation of dsa key (pub) failed\n");
-      err = -EINVAL;
-      goto out;  
-    }
-
-    rsa_key = create_rsa_key(RSA_KEY_DEFAULT_BITS);
-    if (!rsa_key) {
-      HIP_ERROR("creation of rsa key failed\n");
-      err = -EINVAL;
-      goto out;  
-    }
-
-    rsa_pub_key = create_rsa_key(RSA_KEY_DEFAULT_BITS);
-    if (!rsa_pub_key) {
-      HIP_ERROR("creation of rsa key (pub) failed\n");
-      err = -EINVAL;
-      goto out;  
-    }
-
-    err = save_dsa_private_key(dsa_filenamebase, dsa_key);
-    if (err) {
-      HIP_ERROR("saving of dsa key failed\n");
-      goto out;
-    }
-
-    err = save_dsa_private_key(dsa_filenamebase_pub, dsa_pub_key);
-    if (err) {
-      HIP_ERROR("saving of dsa key failed\n");
-      goto out;
-    }
-
-    err = save_rsa_private_key(rsa_filenamebase, rsa_key);
-    if (err) {
-      HIP_ERROR("saving of rsa key failed\n");
-      goto out;
-    }
-
-    err = save_rsa_private_key(rsa_filenamebase_pub, rsa_pub_key);
-    if (err) {
-      HIP_ERROR("saving of rsa key failed\n");
-      goto out;
-    }
-    break;
-  case ACTION_ADD:
-    numeric_action = SO_HIP_ADD_LOCAL_HI;
-
-    err = load_dsa_private_key(dsa_filenamebase, &dsa_key);
-    if (err) {
-      HIP_ERROR("Loading of the DSA key failed\n");
-      goto out;
-    }
-
-    err = load_rsa_private_key(rsa_filenamebase, &rsa_key);
-    if (err) {
-      HIP_ERROR("Loading of the RSA key failed\n");
-      goto out;
-    }
-
-    err = load_dsa_private_key(dsa_filenamebase_pub, &dsa_pub_key);
-    if (err) {
-      HIP_ERROR("Loading of the DSA key (pub) failed\n");
-      goto out;
-    }
-
-    err = load_rsa_private_key(rsa_filenamebase_pub, &rsa_pub_key);
-    if (err) {
-      HIP_ERROR("Loading of the RSA key (pub) failed\n");
-      goto out;
-    }
-
-
-    dsa_key_rr_len = dsa_to_dns_key_rr(dsa_key, &dsa_key_rr);
-    if (dsa_key_rr_len <= 0) {
-      HIP_ERROR("dsa_key_rr_len <= 0\n");
-      err = -EFAULT;
-      goto out;
-    }
-
-    rsa_key_rr_len = rsa_to_dns_key_rr(rsa_key, &rsa_key_rr);
-    if (rsa_key_rr_len <= 0) {
-      HIP_ERROR("rsa_key_rr_len <= 0\n");
-      err = -EFAULT;
-      goto out;
-    }
-
-    dsa_pub_key_rr_len = dsa_to_dns_key_rr(dsa_pub_key, &dsa_pub_key_rr);
-    if (dsa_pub_key_rr_len <= 0) {
-      HIP_ERROR("dsa_key_rr_len <= 0\n");
-      err = -EFAULT;
-      goto out;
-    }
-
-    rsa_pub_key_rr_len = rsa_to_dns_key_rr(rsa_pub_key, &rsa_pub_key_rr);
-    if (rsa_pub_key_rr_len <= 0) {
-      HIP_ERROR("rsa_key_rr_len <= 0\n");
-      err = -EFAULT;
-      goto out;
-    }
-    
-    err = dsa_to_hip_endpoint(dsa_key, &endpoint_dsa_hip, 
-			      HIP_ENDPOINT_FLAG_ANON, /*TODO:FLAG?*/
-			      hostname);
-    if (err) {
-      HIP_ERROR("Failed to allocate and build DSA endpoint.\n");
-      goto out;
-    }
-    
-    err = rsa_to_hip_endpoint(rsa_key, &endpoint_rsa_hip, 
-			      HIP_ENDPOINT_FLAG_ANON, /*TODO:FLAG?*/
-			      hostname);
-    if (err) {
-      HIP_ERROR("Failed to allocate and build RSA endpoint.\n");
-      goto out;
-    }
-    
-    err = dsa_to_hip_endpoint(dsa_pub_key, &endpoint_dsa_pub_hip, 
-			      0, /*TODO:FLAG?*/
-			      hostname);
-    if (err) {
-      HIP_ERROR("Failed to allocate and build DSA endpoint (pub).\n");
-      goto out;
-    }
-    
-    err = rsa_to_hip_endpoint(rsa_pub_key, &endpoint_rsa_pub_hip, 
-			      0, /*TODO:FLAG?*/
-			      hostname);
-    if (err) {
-      HIP_ERROR("Failed to allocate and build RSA endpoint (pub).\n");
-      goto out;
-    }
-
-    err = dsa_to_hit(dsa_key, dsa_key_rr, HIP_HIT_TYPE_HASH126, &dsa_lhi.hit);
-    if (err) {
-      HIP_ERROR("Conversion from DSA to HIT failed\n");
-      goto out;
-    }
-    HIP_HEXDUMP("Calculated DSA HIT: ", &dsa_lhi.hit,
-		sizeof(struct in6_addr));
-
-    err = dsa_to_hit(dsa_pub_key, dsa_pub_key_rr, HIP_HIT_TYPE_HASH126, 
-		     &dsa_pub_lhi.hit);
-    if (err) {
-      HIP_ERROR("Conversion from DSA to HIT failed\n");
-      goto out;
-    }
-    HIP_HEXDUMP("Calculated DSA HIT (pub): ", &dsa_pub_lhi.hit,
-		sizeof(struct in6_addr));
-    
-    err = rsa_to_hit(rsa_key, rsa_key_rr, HIP_HIT_TYPE_HASH126, &rsa_lhi.hit);
-    if (err) {
-      HIP_ERROR("Conversion from RSA to HIT failed\n");
-      goto out;
-    }
-    HIP_HEXDUMP("Calculated RSA HIT: ", &rsa_lhi.hit,
-		sizeof(struct in6_addr));
-
-    err = rsa_to_hit(rsa_pub_key, rsa_pub_key_rr, HIP_HIT_TYPE_HASH126, 
-		     &rsa_pub_lhi.hit);
-    if (err) {
-      HIP_ERROR("Conversion from RSA to HIT failed\n");
-      goto out;
-    }
-    HIP_HEXDUMP("Calculated RSA HIT (pub): ", &rsa_pub_lhi.hit,
-		sizeof(struct in6_addr));
-    break;
-  }
-
-  if (numeric_action == 0)
-    goto skip_msg;
-
-  err = hip_build_param_eid_endpoint(msg, endpoint_dsa_hip);
-  if (err) {
-    HIP_ERROR("Building of host id failed\n");
-    goto out;
-  }
-  
-  err = hip_build_param_eid_endpoint(msg, endpoint_rsa_hip);
-  if (err) {
-    HIP_ERROR("Building of host id failed\n");
-    goto out;
-  }
-
-  err = hip_build_param_eid_endpoint(msg, endpoint_dsa_pub_hip);
-  if (err) {
-    HIP_ERROR("Building of host id failed\n");
-    goto out;
-  }
-  
-  err = hip_build_param_eid_endpoint(msg, endpoint_rsa_pub_hip);
-  if (err) {
-    HIP_ERROR("Building of host id failed\n");
-    goto out;
-  }
-
- skip_host_id:
-  err = hip_build_user_hdr(msg, numeric_action, 0);
-  if (err) {
-    HIP_ERROR("build hdr error %d\n", err);
-    goto out;
-  }
-
- skip_msg:
->>>>>>> 16c2562b
 
 	if(!strcmp(opt[OPT_HI_TYPE], "pub")) {
 		anon = 0;
@@ -930,7 +539,6 @@
 		goto out;
 	}
 
-<<<<<<< HEAD
 	ret = inet_pton(AF_INET6, opt[1], &ip6);
 	if (ret < 0 && errno == EAFNOSUPPORT) {
 		HIP_PERROR("inet_pton: not a valid address family\n");
@@ -944,14 +552,6 @@
 
 	err = hip_build_param_contents(msg, (void *) &hit, HIP_PARAM_HIT,
 				       sizeof(struct in6_addr));
-=======
-	HIP_HEXDUMP("HIT to delete: ", &hit,
-		    sizeof(struct in6_addr));
-
-	err = hip_build_param_contents(msg, (void *) &hit, HIP_PARAM_HIT,
-				       sizeof(struct in6_addr));
-	
->>>>>>> 16c2562b
 	if (err) {
 		HIP_ERROR("build param hit failed: %s\n", strerror(err));
 		goto out;
