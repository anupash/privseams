/*
 * Command line tool for configuring the HIP kernel module.
 *
 * Authors:
 * - Janne Lundberg <jlu@tcs.hut.fi>
 * - Miika Komu <miika@iki.fi>
 * - Mika Kousa <mkousa@cc.hut.fi>
 * - Anthony D. Joseph <adj@hiit.fi>
 * - Abhinav Pathak <abhinav.pathak@hiit.fi>
 * - Bing Zhou <bingzhou@cc.hut.fi>
 *
 * Licence: GNU/GPL
 *
 * TODO:
 * - add/del map
 * - fix the rst kludges
 * - read the output message from send_msg?
 *
 * BUGS:
 * - makefile compiles prefix of debug messages wrong for hipconf in "make all"
 *
 */

#include "hipconf.h"

const char *usage =
	"new|add hi default\n"
	"new|add hi anon|pub rsa|dsa filebasename\n"
	"del hi <hit>\n"
	"add|del map hit ipv6\n"
	"hip rst all|peer_hit\n"
	"add rvs hit ipv6\n"
	"hip bos\n"
	"hip nat on|off|peer_hit\n"
<<<<<<< HEAD
		"add|del service service_type"
=======
	"run normal|opp <binary>\n"
>>>>>>> 16770239
#ifdef CONFIG_HIP_SPAM
	"get|set|inc|dec|new puzzle all|hit\n"
#else
	"get|set|inc|dec|new puzzle all\n"
#endif

#ifdef CONFIG_HIP_OPPORTUNISTIC
	"set opp on|off\n"
#endif
<<<<<<< HEAD

#ifdef CONFIG_HIP_ESCROW
	"add|del escrow hit\n"
#endif
=======
>>>>>>> 16770239
;

/* hip nat on|off|peer_hit is currently specified. 
 * For peer_hit we should 'on' the nat mapping only when the 
 * communication takes place with specified peer_hit --Abi */


/*
 * Handler functions.
 */
int (*action_handler[])(struct hip_common *, int action,
			const char *opt[], int optc) = {
	NULL, /* reserved */
	handle_hi,
	handle_map,
	handle_rst,
	handle_rvs,
	handle_bos,
	handle_puzzle,
	handle_nat,
	handle_opp,
	handle_escrow,
	handle_service
};

/**
 * get_action - map symbolic hipconf action (=add/del) names into numeric
 *              action identifiers
 * @text: the action as a string
 *
 * Returns the numeric action id correspoding to the symbolic @text
 */
int get_action(char *text) {
	int ret = -1;

	if (!strcmp("add", text))
		ret = ACTION_ADD;
	else if (!strcmp("del", text))
		ret = ACTION_DEL;
	else if (!strcmp("new", text))
		ret = ACTION_NEW;
	else if (!strcmp("get", text))
		ret = ACTION_GET;
	else if (!strcmp("set", text))
		ret = ACTION_SET;
	else if (!strcmp("inc", text))
		ret = ACTION_INC;
	else if (!strcmp("dec", text))
		ret = ACTION_DEC;
	else if (!strcmp("hip", text))
<<<<<<< HEAD
		ret = ACTION_HIP;	
=======
		ret = ACTION_HIP;
	else if (!strcmp("run", text))
		ret = ACTION_RUN;
>>>>>>> 16770239
	return ret;
}

/**
 * check_action_argc - get minimum amount of arguments needed to be given to the action
 * @action: action type
 *
 * Returns: how many arguments needs to be given at least
 */
int check_action_argc(int action) {
	int count = -1;

	switch (action) {
	case ACTION_ADD:
	case ACTION_NEW:
	case ACTION_DEL:
		count = 2;
		break;
	case ACTION_GET:
		count = 2;
		break;
	case ACTION_SET:
		count = 2;
		break;
	case ACTION_INC:
		count = 2;
		break;
	case ACTION_RUN:
		count = 2;
		break;
	}

	return count;
}

/**
 * get_type - map symbolic hipconf type (=lhi/map) names to numeric types
 * @text: the type as a string
 *
 * Returns: the numeric type id correspoding to the symbolic @text
 */
int get_type(char *text) {
	int ret = -1;

	if (!strcmp("hi", text))
		ret = TYPE_HI;
	else if (!strcmp("map", text))
		ret = TYPE_MAP;
	else if (!strcmp("rst", text))
		ret = TYPE_RST;
	else if (!strcmp("rvs", text))
		ret = TYPE_RVS;
	else if (!strcmp("bos", text))
		ret = TYPE_BOS;
	else if (!strcmp("nat", text))
		ret = TYPE_NAT;
	else if (!strcmp("puzzle", text))
<<<<<<< HEAD
		ret = TYPE_PUZZLE;	
	else if (!strcmp("service", text))
		ret = TYPE_SERVICE;	
=======
		ret = TYPE_PUZZLE;
	else if (!strcmp("normal", text))
		ret = TYPE_RUN;
>>>>>>> 16770239
#ifdef CONFIG_HIP_OPPORTUNISTIC
	else if (!strcmp("opp", text))
		ret = TYPE_OPP; 
#endif
#ifdef CONFIG_HIP_ESCROW
	else if (!strcmp("escrow", text))
		ret = TYPE_ESCROW;
#endif		

	return ret;
}

int get_type_arg(int action) {
        int type_arg = -1;

        switch (action) {
        case ACTION_ADD:
        case ACTION_DEL:
        case ACTION_NEW:
        case ACTION_HIP:
        case ACTION_INC:
        case ACTION_DEC:
        case ACTION_SET:
        case ACTION_GET:
        case ACTION_RUN:
                type_arg = 2;
                break;
        }

        return type_arg;
}

/**
 * handle_rvs - ...
 */

int handle_rvs(struct hip_common *msg, int action, const char *opt[], 
	       int optc)
{
	struct in6_addr hit, ip6;
	int err=0;
	int ret;
	
	HIP_INFO("action=%d optc=%d\n", action, optc);

	HIP_IFEL((optc != 2), -1, "Missing arguments\n");
	
	HIP_IFEL(convert_string_to_address(opt[0], &hit), -1,
		 "string to address conversion failed\n");
	HIP_IFEL(convert_string_to_address(opt[1], &ip6), -1,
		 "string to address conversion failed\n");
	
	/* XX TODO: source HIT selection? */
	HIP_IFEL(hip_build_param_contents(msg, (void *) &hit, HIP_PARAM_HIT,
					  sizeof(struct in6_addr)), -1,
		 "build param hit failed\n");
	
	HIP_IFEL(hip_build_param_contents(msg, (void *) &ip6,
					  HIP_PARAM_IPV6_ADDR,
					  sizeof(struct in6_addr)), -1,
		 "build param hit failed\n");

	HIP_IFEL(hip_build_user_hdr(msg, SO_HIP_ADD_RVS, 0), -1,
		 "build hdr failed\n");
out_err:
	return err;

}

/**
 * handle_hi - handle the hipconf commands where the type is "hi"
 *
 */
int handle_hi(struct hip_common *msg,
	      int action,
	      const char *opt[],
	      int optc) {
  int err = 0, anon = 0, use_default = 0;

  _HIP_INFO("action=%d optc=%d\n", action, optc);

  if (action == ACTION_DEL)
    return handle_del(msg, action, opt, optc);

  /* Check min/max amount of args */
  if (optc < 1 || optc > 3) {
    HIP_ERROR("Too few arguments\n");
    err = -EINVAL;
    goto out_err;
  }
  
  if(!strcmp(opt[OPT_HI_TYPE], "pub")) {
    anon = 0;
  } else if(!strcmp(opt[OPT_HI_TYPE], "anon")) {
    anon = 1;
  } else if(!strcmp(opt[OPT_HI_TYPE], "default")) {
    use_default = 1;
  } else {
    HIP_ERROR("Bad hi type (not public, anon or default)\n");
    err = -EINVAL;
    goto out_err;
  }  
    
  if (use_default) {
    if (optc != 1) {
      HIP_ERROR("Wrong number of args for default\n");
      err = -EINVAL;
      goto out_err;
    }
  } else {
    if (optc != 3) {
      HIP_ERROR("Wrong number of args\n");
      err = -EINVAL;
      goto out_err;
    }
  }

  err = hip_serialize_host_id_action(msg, action, anon, use_default,
				     opt[OPT_HI_FMT], opt[OPT_HI_FILE]);

 out_err:

  return err;
}

/**
 * handle_map - handle all actions related to "mapping"
 * @msg:    the buffer where the message for kernel will be written
 * @action: the action (add/del) to performed on the given mapping
 * @opt:    an array of pointers to the command line arguments after
 *          the action and type, the HIT and the corresponding IPv6 address
 * @optc:   the number of elements in the array (=2, HIT and IPv6 address)
 *
 * Note: does not support "delete" action.
 *
 * Returns: zero on success, else non-zero.
 */
int handle_map(struct hip_common *msg, int action,
	       const char *opt[], int optc) {
	int err = 0;
	int ret;
	struct in6_addr hit, ip6;

	HIP_DEBUG("action=%d optc=%d\n", action, optc);

	HIP_IFEL((optc != 2), -1, "Missing arguments\n");
	
	HIP_IFEL(convert_string_to_address(opt[0], &hit), -1,
		 "string to address conversion failed\n");

	HIP_IFEL(convert_string_to_address(opt[1], &ip6), -1,
		 "string to address conversion failed\n");

	HIP_IFEL(hip_build_param_contents(msg, (void *) &hit, HIP_PARAM_HIT,
					  sizeof(struct in6_addr)), -1,
		 "build param hit failed\n");

	HIP_IFEL(hip_build_param_contents(msg, (void *) &ip6,
					  HIP_PARAM_IPV6_ADDR,
					  sizeof(struct in6_addr)), -1,
		 "build param hit failed\n");

	switch(action) {
	case ACTION_ADD:
		HIP_IFEL(hip_build_user_hdr(msg, SO_HIP_ADD_PEER_MAP_HIT_IP,
					    0), -1, "add peer map failed\n");
		break;
	case ACTION_DEL:
		HIP_IFEL(hip_build_user_hdr(msg, SO_HIP_DEL_PEER_MAP_HIT_IP,
					    0), -1, "del peer map failed\n");
		break;
	default:
		err = -1;
		break;
	}
	
out_err:
	return err;
}

int handle_del(struct hip_common *msg, int action,
	       const char *opt[], int optc) 
{
 	int err;
 	int ret;
 	struct in6_addr hit;
 	
 	if (optc != 1) {
 		HIP_ERROR("Missing arguments\n");
 		err = -EINVAL;
 		goto out;
 	}
 	
 	
 	ret = inet_pton(AF_INET6, opt[0], &hit);
 	if (ret < 0 && errno == EAFNOSUPPORT) {
 		HIP_PERROR("inet_pton: not a valid address family\n");
 		err = -EAFNOSUPPORT;
 		goto out;
 	} else if (ret == 0) {
 		HIP_ERROR("inet_pton: %s: not a valid network address\n", opt[0]);
 		err = -EINVAL;
 		goto out;
 	}
 	
 	HIP_HEXDUMP("HIT to delete: ", &hit,
 		    sizeof(struct in6_addr));
 	
 	err = hip_build_param_contents(msg, (void *) &hit, HIP_PARAM_HIT,
 				       sizeof(struct in6_addr));
 	if (err) {
 		HIP_ERROR("build param hit failed: %s\n", strerror(err));
 		goto out;
 	}
 	
 	err = hip_build_user_hdr(msg, SO_HIP_DEL_LOCAL_HI, 0);
 	if (err) {
 		HIP_ERROR("build hdr failed: %s\n", strerror(err));
 		goto out;
 	}
 	
out:
	return err;
}

int handle_rst(struct hip_common *msg, int action,
	       const char *opt[], int optc) 
{
	int err;
	int ret;
	struct in6_addr hit;

	if (optc != 1) {
		HIP_ERROR("Missing arguments\n");
		err = -EINVAL;
		goto out;
	}

	if (!strcmp("all",opt[0])) {
		memset(&hit,0,sizeof(struct in6_addr));
	} else {
		ret = inet_pton(AF_INET6, opt[0], &hit);
		if (ret < 0 && errno == EAFNOSUPPORT) {
			HIP_PERROR("inet_pton: not a valid address family\n");
			err = -EAFNOSUPPORT;
			goto out;
		} else if (ret == 0) {
			HIP_ERROR("inet_pton: %s: not a valid network address\n", opt[0]);
			err = -EINVAL;
			goto out;
		}
	}

	err = hip_build_param_contents(msg, (void *) &hit, HIP_PARAM_HIT,
				       sizeof(struct in6_addr));
	if (err) {
		HIP_ERROR("build param hit failed: %s\n", strerror(err));
		goto out;
	}

	err = hip_build_user_hdr(msg, SO_HIP_RST, 0);
	if (err) {
		HIP_ERROR("build hdr failed: %s\n", strerror(err));
		goto out;
	}

 out:
	return err;
}

/**
 * handle_bos - generate a BOS message
 * @msg:    the buffer where the message for kernel will be written
 * @action: the action (add/del) to performed (should be empty)
 * @opt:    an array of pointers to the command line arguments after
 *          the action and type (should be empty)
 * @optc:   the number of elements in the array (=0, no extra arguments)
 *
 * Returns: zero on success, else non-zero.
 */
int handle_bos(struct hip_common *msg, int action,
	       const char *opt[], int optc) 
{
	int err;

	/* Check that there are no extra args */
	if (optc != 0) {
		HIP_ERROR("Extra arguments\n");
		err = -EINVAL;
		goto out;
	}

	/* Build the message header */
	err = hip_build_user_hdr(msg, SO_HIP_BOS, 0);
	if (err) {
		HIP_ERROR("build hdr failed: %s\n", strerror(err));
		goto out;
	}

 out:
	return err;
}

/**
 * handle_nat - Sends a msg to daemon about NAT setting
 * @msg:    the buffer where the message for daemon will be written
 * @action: the action (add/del) to performed (should be empty)
 * @opt:    an array of pointers to the command line arguments after
 *          the action and type (should be empty)
 * @optc:   the number of elements in the array (=0, no extra arguments)
 *
 * Returns: zero on success, else non-zero.
 */

int handle_nat(struct hip_common *msg, int action,
               const char *opt[], int optc)
{
	int err;
	int status = 0;
	int ret;
	struct in6_addr hit;
	
	HIP_DEBUG("nat setting. Options:%s\n", opt[0]);

	if (optc != 1) {
		HIP_ERROR("Missing arguments\n");
		err = -EINVAL;
		goto out;
	}

	if (!strcmp("on",opt[0])) {
		memset(&hit,0,sizeof(struct in6_addr));
		status = SO_HIP_SET_NAT_ON; 
	} else if (!strcmp("off",opt[0])) {
		memset(&hit,0,sizeof(struct in6_addr));
                status = SO_HIP_SET_NAT_OFF;
	} else {
		ret = inet_pton(AF_INET6, opt[0], &hit);
		if (ret < 0 && errno == EAFNOSUPPORT) {
			HIP_PERROR("inet_pton: not a valid address family\n");
			err = -EAFNOSUPPORT;
			goto out;
		} else if (ret == 0) {
			HIP_ERROR("inet_pton: %s: not a valid network address\n", opt[0]);
			err = -EINVAL;
			goto out;
		}
		status = SO_HIP_SET_NAT_ON;
	}

	err = hip_build_param_contents(msg, (void *) &hit, HIP_PARAM_HIT,
				       sizeof(struct in6_addr));
	if (err) {
		HIP_ERROR("build param hit failed: %s\n", strerror(err));
		goto out;
	}

	err = hip_build_user_hdr(msg, status, 0);
	if (err) {
		HIP_ERROR("build hdr failed: %s\n", strerror(err));
		goto out;
	}

 out:
	return err;

}

int handle_puzzle(struct hip_common *msg, int action,
		  const char *opt[], int optc) 
{
	int err = 0, ret, msg_type, all;

	hip_hit_t hit = {0};

	if (optc != 1) {
		HIP_ERROR("Missing arguments\n");
		err = -EINVAL;
		goto out;
	}

	switch (action) {
	case ACTION_NEW:
		msg_type = SO_HIP_CONF_PUZZLE_NEW;
		break;
	case ACTION_INC:
		msg_type = SO_HIP_CONF_PUZZLE_INC;
		break;
	case ACTION_DEC:
		msg_type = SO_HIP_CONF_PUZZLE_DEC;
		break;
	case ACTION_SET:
		msg_type = SO_HIP_CONF_PUZZLE_SET;
		err = -1; /* Not supported yet */
		break;
	case ACTION_GET:
		msg_type = SO_HIP_CONF_PUZZLE_GET;
		err = -1; /* Not supported yet */
		break;
	default:
		err = -1;
	}

	if (err) {
		HIP_ERROR("Action (%d) not supported yet\n", action);
		goto out;
	}

	all = !strcmp("all", opt[0]);

#ifdef CONFIG_HIP_SPAM
	if (!all) {
		ret = inet_pton(AF_INET6, opt[0], &hit);
		if (ret < 0 && errno == EAFNOSUPPORT) {
			HIP_PERROR("inet_pton: not a valid address family\n");
			err = -EAFNOSUPPORT;
			goto out;
		} else if (ret == 0) {
			HIP_ERROR("inet_pton: %s: not a valid network address\n", opt[0]);
			err = -EINVAL;
			goto out;
		}
	}
#else
	if (!all) {
		err = -1;
		HIP_ERROR("Only 'all' is supported\n");
		goto out;
	}
#endif /* CONFIG_HIP_SPAM */

	err = hip_build_param_contents(msg, (void *) &hit, HIP_PARAM_HIT,
				       sizeof(struct in6_addr));
	if (err) {
		HIP_ERROR("build param hit failed: %s\n", strerror(err));
		goto out;
	}

	err = hip_build_user_hdr(msg, msg_type, 0);
	if (err) {
		HIP_ERROR("build hdr failed: %s\n", strerror(err));
		goto out;
	}

	if (all) {
		printf("New puzzle difficulty effective immediately\n");
	} else {
		printf("New puzzle difficulty is effective in %d seconds\n",
			 HIP_R1_PRECREATE_INTERVAL);
	}

 out:
	return err;
}
int handle_opp(struct hip_common *msg, int action,
		  const char *opt[], int optc)
{
	unsigned int oppmode = 0;
	int err = 0;

	if (optc != 1) {
		HIP_ERROR("Incorrect number of arguments\n");
		err = -EINVAL;
		goto out;
	}

	

	if (!strcmp("on",opt[0])) {
		oppmode = 1;
	} else if (!strcmp("off", opt[0])){
		oppmode = 0;
	} else {
		HIP_ERROR("Invalid argument\n");
		err = -EINVAL;
		goto out;
	}

	err = hip_build_param_contents(msg, (void *) &oppmode, HIP_PARAM_UINT,
				       sizeof(unsigned int));
	if (err) {
		HIP_ERROR("build param oppmode failed: %s\n", strerror(err));
		goto out;
	}

	/* Build the message header */
	err = hip_build_user_hdr(msg, SO_HIP_SET_OPPORTUNISTIC_MODE, 0);
	if (err) {
		HIP_ERROR("build hdr failed: %s\n", strerror(err));
		goto out;
	}

 out:
	return err;
}


<<<<<<< HEAD
int handle_escrow(struct hip_common *msg, int action, const char *opt[], 
					int optc)
{
	HIP_DEBUG("hipconf: using escrow");
	
	struct in6_addr hit;
	struct in6_addr ip;
	
	int err = 0;
	HIP_INFO("action=%d optc=%d\n", action, optc);
	
	HIP_IFEL((optc != 2), -1, "Missing arguments\n");
	
	HIP_IFEL(convert_string_to_address(opt[0], &hit), -1,
		 "string to address conversion failed\n");
	HIP_IFEL(convert_string_to_address(opt[1], &ip), -1,
		 "string to address conversion failed\n");

	HIP_IFEL(hip_build_param_contents(msg, (void *) &hit, HIP_PARAM_HIT,
					  sizeof(struct in6_addr)), -1,
		 "build param hit failed\n");
	
	HIP_IFEL(hip_build_param_contents(msg, (void *) &ip,
					  HIP_PARAM_IPV6_ADDR,
					  sizeof(struct in6_addr)), -1,
		 "build param hit failed\n");

	HIP_IFEL(hip_build_user_hdr(msg, SO_HIP_ADD_ESCROW, 0), -1,
		 "build hdr failed\n");
out_err:
	return err;
	
}


int handle_service(struct hip_common *msg, int action, const char *opt[], 
					int optc)
{
	HIP_DEBUG("hipconf: handling service");
	
	int err = 0;
	HIP_INFO("action=%d optc=%d\n", action, optc);
	
	HIP_IFEL((optc != 1), -1, "Missing arguments\n");
	
	if (strcmp(opt[0], "escrow") == 0) {
		HIP_DEBUG("Adding escrow service");
		HIP_IFEL(hip_build_user_hdr(msg, SO_HIP_OFFER_ESCROW, 0), -1,
		 "build hdr failed\n");
	}
	
out_err:
	return err;
	
=======
/* Execute new application.
 */
int exec_application(int type, char *argv[], int argc)
{
	/* Variables. */
	va_list args;
	int err = 0;

	err = fork();

	if (err < 0) HIP_DEBUG("Failed to exec new application.\n");
	else if (err > 0) err = 0;
	else if(err == 0)
	{
		HIP_DEBUG("Exec new application.\n");
		if (type == TYPE_RUN) setenv("LD_PRELOAD", "/usr/local/lib/libinet6.so:/usr/local/lib/libhiptool.so", 1);
		else setenv("LD_PRELOAD", "/usr/local/lib/libopphip.so:/usr/local/lib/libinet6.so:/usr/local/lib/libhiptool.so", 1);

		HIP_DEBUG("Set following libraries to LD_PRELOAD: %s\n", type == TYPE_RUN ? "libinet6.so:libhiptool.so" : "libopphip.so:libinet6.so:libhiptool.so");
		err = execvp(argv[0], argv);
		if (err != 0)
		{
			HIP_DEBUG("Executing new application failed!\n");
			exit(1);
		}
	}

out_err:
	return (err);
>>>>>>> 16770239
}


/* Parse command line arguments and send the appropiate message to
 * the kernel module
 */
#ifndef HIP_UNITTEST_MODE /* Unit testing code does not compile with main */
int main(int argc, char *argv[]) {
	int type_arg, err = 0;
	long int action, type;
	struct hip_common *msg;
	HIP_INFO("Hi, we are testing hipconf\n");
	if (argc < 2) {
		err = -EINVAL;
		//  display_usage();
		HIP_ERROR("Invalid args.\n%s usage:\n%s\n", argv[0], usage);
		goto out;
	}

	hip_set_logtype(LOGTYPE_STDERR); // we don't want log messages via syslog

	action = get_action(argv[1]);
	if (action <= 0 || action >= ACTION_MAX) {
		err = -EINVAL;
		HIP_ERROR("Invalid action argument '%s'\n", argv[1]);
		goto out;
	}
	_HIP_INFO("action=%d\n", action);
	
	if (argc-2 < check_action_argc(action)) {
		err = -EINVAL;
		HIP_ERROR("Not enough arguments given for the action '%s'\n",
			  argv[1]);
		goto out;
	}
	
	type_arg = get_type_arg(action);
	if (type_arg < 0) {
		HIP_ERROR("Could not parse type\n");
		goto out;
	}

	type = get_type(argv[type_arg]);
	if (type <= 0 || type >= TYPE_MAX) {
		err = -EINVAL;
		HIP_ERROR("Invalid type argument '%s'\n", argv[type_arg]);
		goto out;
	}
	_HIP_INFO("type=%d\n", type);

	if (action == ACTION_RUN)
	{
		exec_application(type, (const char **)&argv[3], argc - 3);
		goto out;
	}
	
	msg = malloc(HIP_MAX_PACKET);
	if (!msg) {
		HIP_ERROR("malloc failed\n");
		goto out;
	}
	hip_msg_init(msg);

        err = (*action_handler[type])(msg, action, (const char **) &argv[3],
                                              argc - 3);
	if (err) {
		HIP_ERROR("failed to handle msg\n");
		goto out_malloc;
	}

	/* hipconf new hi does not involve any messages to kernel */
	if (hip_get_msg_type(msg) == 0){
	  HIP_INFO("!!!!  new hi does not involve any messages to kernel\n");
	  goto skip_msg;
	}
	
	/* send msg to hipd */
	err = hip_send_daemon_info(msg);
	if (err) {
		HIP_ERROR("sending msg failed\n");
		goto out_malloc;
	}
	HIP_INFO("!!!! msg to hipd sent\n");

skip_msg:

out_malloc:
	free(msg);
out:
	
	return err;
}
#endif /* HIP_UNITTEST_MODE */<|MERGE_RESOLUTION|>--- conflicted
+++ resolved
@@ -32,29 +32,21 @@
 	"add rvs hit ipv6\n"
 	"hip bos\n"
 	"hip nat on|off|peer_hit\n"
-<<<<<<< HEAD
-		"add|del service service_type"
-=======
+	"add|del service service_type\n"
 	"run normal|opp <binary>\n"
->>>>>>> 16770239
 #ifdef CONFIG_HIP_SPAM
 	"get|set|inc|dec|new puzzle all|hit\n"
 #else
 	"get|set|inc|dec|new puzzle all\n"
 #endif
 
+#ifdef CONFIG_HIP_ESCROW
+	"add|del escrow hit\n"
+#endif
 #ifdef CONFIG_HIP_OPPORTUNISTIC
 	"set opp on|off\n"
 #endif
-<<<<<<< HEAD
-
-#ifdef CONFIG_HIP_ESCROW
-	"add|del escrow hit\n"
-#endif
-=======
->>>>>>> 16770239
 ;
-
 /* hip nat on|off|peer_hit is currently specified. 
  * For peer_hit we should 'on' the nat mapping only when the 
  * communication takes place with specified peer_hit --Abi */
@@ -103,13 +95,9 @@
 	else if (!strcmp("dec", text))
 		ret = ACTION_DEC;
 	else if (!strcmp("hip", text))
-<<<<<<< HEAD
-		ret = ACTION_HIP;	
-=======
 		ret = ACTION_HIP;
 	else if (!strcmp("run", text))
 		ret = ACTION_RUN;
->>>>>>> 16770239
 	return ret;
 }
 
@@ -167,15 +155,11 @@
 	else if (!strcmp("nat", text))
 		ret = TYPE_NAT;
 	else if (!strcmp("puzzle", text))
-<<<<<<< HEAD
 		ret = TYPE_PUZZLE;	
 	else if (!strcmp("service", text))
 		ret = TYPE_SERVICE;	
-=======
-		ret = TYPE_PUZZLE;
 	else if (!strcmp("normal", text))
 		ret = TYPE_RUN;
->>>>>>> 16770239
 #ifdef CONFIG_HIP_OPPORTUNISTIC
 	else if (!strcmp("opp", text))
 		ret = TYPE_OPP; 
@@ -672,8 +656,6 @@
 	return err;
 }
 
-
-<<<<<<< HEAD
 int handle_escrow(struct hip_common *msg, int action, const char *opt[], 
 					int optc)
 {
@@ -728,7 +710,8 @@
 out_err:
 	return err;
 	
-=======
+}
+
 /* Execute new application.
  */
 int exec_application(int type, char *argv[], int argc)
@@ -758,7 +741,6 @@
 
 out_err:
 	return (err);
->>>>>>> 16770239
 }
 
 
