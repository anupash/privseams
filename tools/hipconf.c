/*
 * Command line tool for configuring the HIP kernel module.
 *
 * Authors:
 * - Janne Lundberg <jlu@tcs.hut.fi>
 * - Miika Komu <miika@iki.fi>
 * - Mika Kousa <mkousa@cc.hut.fi>
 * - Anthony D. Joseph <adj@hiit.fi>
 * - Abhinav Pathak <abhinav.pathak@hiit.fi>
 *
 * Licence: GNU/GPL
 *
 * TODO:
 * - add/del map
 * - fix the rst kludges
 * - read the output message from send_msg?
 *
 * BUGS:
 * - makefile compiles prefix of debug messages wrong for hipconf in "make all"
 *
 */

#include "hipconf.h"

const char *usage = "new|add hi default\n"
	"new|add hi anon|pub rsa|dsa filebasename\n"
	"del hi <hit>\n"
        "add|del map hit ipv6\n"
        "hip rst all|peer_hit\n"
        "add rvs hit ipv6\n"
        "hip bos\n"
	"hip nat on|off|peer_hit\n"
#ifdef CONFIG_HIP_SPAM
        "get|set|inc|dec|new puzzle all|hit\n"
#else
        "get|set|inc|dec|new puzzle all\n"
#endif
<<<<<<< HEAD
        "set opp on|off\n";
=======
	;
/* hip nat on|off|peer_hit is currently specified. 
 * For peer_hit we should 'on' the nat mapping only when the 
 * communication takes place with specified peer_hit --Abi */
>>>>>>> 1ad1aa73


/*
 * Handler functions.
 */
int (*action_handler[])(struct hip_common *, int action,
			const char *opt[], int optc) = {
	NULL, /* reserved */
	handle_hi,
	handle_map,
	handle_rst,
	handle_rvs,
	handle_bos,
<<<<<<< HEAD
	handle_puzzle,
	handle_opp
=======
	handle_nat,
	handle_del,
	handle_puzzle
>>>>>>> 1ad1aa73
};

/**
 * get_action - map symbolic hipconf action (=add/del) names into numeric
 *              action identifiers
 * @text: the action as a string
 *
 * Returns the numeric action id correspoding to the symbolic @text
 */
int get_action(char *text) {
	int ret = -1;

	if (!strcmp("add", text))
		ret = ACTION_ADD;
	else if (!strcmp("del", text))
		ret = ACTION_DEL;
	else if (!strcmp("new", text))
		ret = ACTION_NEW;
	else if (!strcmp("get", text))
		ret = ACTION_GET;
	else if (!strcmp("set", text))
		ret = ACTION_SET;
	else if (!strcmp("inc", text))
		ret = ACTION_INC;
	else if (!strcmp("dec", text))
		ret = ACTION_DEC;
	else if (!strcmp("hip", text))
		ret = ACTION_HIP;
	return ret;
}

/**
 * check_action_argc - get minimum amount of arguments needed to be given to the action
 * @action: action type
 *
 * Returns: how many arguments needs to be given at least
 */
int check_action_argc(int action) {
	int count = -1;

	switch (action) {
	case ACTION_ADD:
	case ACTION_NEW:
	case ACTION_DEL:
		count = 2;
		break;
	case ACTION_GET:
		count = 2;
		break;
	case ACTION_SET:
		count = 2;
		break;
	case ACTION_INC:
		count = 2;
		break;
	}

	return count;
}

/**
 * get_type - map symbolic hipconf type (=lhi/map) names to numeric types
 * @text: the type as a string
 *
 * Returns: the numeric type id correspoding to the symbolic @text
 */
int get_type(char *text) {
	int ret = -1;

	if (!strcmp("hi", text))
		ret = TYPE_HI;
	else if (!strcmp("map", text))
		ret = TYPE_MAP;
	else if (!strcmp("rst", text))
		ret = TYPE_RST;
	else if (!strcmp("rvs", text))
		ret = TYPE_RVS;
	else if (!strcmp("bos", text))
		ret = TYPE_BOS;
	else if (!strcmp("nat", text))
		ret = TYPE_NAT;
	else if (!strcmp("puzzle", text))
		ret = TYPE_PUZZLE;
<<<<<<< HEAD
	else if (!strcmp("opp", text))
                ret = TYPE_OPP; 
=======
>>>>>>> 1ad1aa73
	return ret;
}

int get_type_arg(int action) {
        int type_arg = -1;

        switch (action) {
        case ACTION_ADD:
        case ACTION_DEL:
        case ACTION_NEW:
        case ACTION_HIP:
        case ACTION_INC:
        case ACTION_DEC:
        case ACTION_SET:
        case ACTION_GET:
                type_arg = 2;
                break;
        }

        return type_arg;
}

/**
 * handle_rvs - ...
 */

int handle_rvs(struct hip_common *msg, int action, const char *opt[], 
	       int optc)
{
	int err;
	int ret;
	struct in6_addr hit, ip6;
	
	HIP_INFO("action=%d optc=%d\n", action, optc);

	if (optc != 2) {
		HIP_ERROR("Missing arguments\n");
		err = -EINVAL;
		goto out;
	}
	
	ret = inet_pton(AF_INET6, opt[0], &hit);
	if (ret < 0 && errno == EAFNOSUPPORT) {
		HIP_PERROR("inet_pton: not a valid address family\n");
		err = -EAFNOSUPPORT;
		goto out;
	} else if (ret == 0) {
		HIP_ERROR("inet_pton: %s: not a valid network address\n", opt[0]);
		err = -EINVAL;
		goto out;
	}

	ret = inet_pton(AF_INET6, opt[1], &ip6);
	if (ret < 0 && errno == EAFNOSUPPORT) {
		HIP_PERROR("inet_pton: not a valid address family\n");
		err = -EAFNOSUPPORT;
		goto out;
	} else if (ret == 0) {
		HIP_ERROR("inet_pton: %s: not a valid network address\n", opt[1]);
		err = -EINVAL;
		goto out;
	}
	
	err = hip_build_param_contents(msg, (void *) &hit, HIP_PARAM_HIT,
				       sizeof(struct in6_addr));
	if (err) {
		HIP_ERROR("build param hit failed: %s\n", strerror(err));
		goto out;
	}
	
	err = hip_build_param_contents(msg, (void *) &ip6, HIP_PARAM_IPV6_ADDR,
				       sizeof(struct in6_addr));
	if (err) {
		HIP_ERROR("build param hit failed: %s\n", strerror(err));
		goto out;
	}

	err = hip_build_user_hdr(msg, SO_HIP_ADD_RVS, 0);
	if (err) {
		HIP_ERROR("build hdr failed: %s\n", strerror(err));
		goto out;
	}
out:
	return err;

}

/**
 * handle_hi - handle the hipconf commands where the type is "hi"
 *
 */
int handle_hi(struct hip_common *msg,
	      int action,
	      const char *opt[],
	      int optc) {
  int err = 0, anon = 0, use_default = 0;

  _HIP_INFO("action=%d optc=%d\n", action, optc);

  if (action == ACTION_DEL)
    return handle_del(msg, action, opt, optc);

  /* Check min/max amount of args */
  if (optc < 1 || optc > 3) {
    HIP_ERROR("Too few arguments\n");
    err = -EINVAL;
    goto out_err;
  }
  
  if(!strcmp(opt[OPT_HI_TYPE], "pub")) {
    anon = 0;
  } else if(!strcmp(opt[OPT_HI_TYPE], "anon")) {
    anon = 1;
  } else if(!strcmp(opt[OPT_HI_TYPE], "default")) {
    use_default = 1;
  } else {
    HIP_ERROR("Bad hi type (not public, anon or default)\n");
    err = -EINVAL;
    goto out_err;
  }  
    
  if (use_default) {
    if (optc != 1) {
      HIP_ERROR("Wrong number of args for default\n");
      err = -EINVAL;
      goto out_err;
    }
  } else {
    if (optc != 3) {
      HIP_ERROR("Wrong number of args\n");
      err = -EINVAL;
      goto out_err;
    }
  }

  err = hip_serialize_host_id_action(msg, action, anon, use_default,
				     opt[OPT_HI_FMT], opt[OPT_HI_FILE]);

 out_err:

  return err;
}

/**
 * handle_map - handle all actions related to "mapping"
 * @msg:    the buffer where the message for kernel will be written
 * @action: the action (add/del) to performed on the given mapping
 * @opt:    an array of pointers to the command line arguments after
 *          the action and type, the HIT and the corresponding IPv6 address
 * @optc:   the number of elements in the array (=2, HIT and IPv6 address)
 *
 * Note: does not support "delete" action.
 *
 * Returns: zero on success, else non-zero.
 */
int handle_map(struct hip_common *msg, int action,
	       const char *opt[], int optc) {
	int err = 0;
	int ret;
	struct in6_addr hit, ip6;

	HIP_INFO("action=%d optc=%d\n", action, optc);

	if (optc != 2) {
		HIP_ERROR("Missing arguments\n");
		err = -EINVAL;
		goto out;
	}
	
	ret = inet_pton(AF_INET6, opt[0], &hit);
	if (ret < 0 && errno == EAFNOSUPPORT) {
		HIP_PERROR("inet_pton: not a valid address family\n");
		err = -EAFNOSUPPORT;
		goto out;
	} else if (ret == 0) {
		HIP_ERROR("inet_pton: %s: not a valid network address\n", opt[0]);
		err = -EINVAL;
		goto out;
	}

	ret = inet_pton(AF_INET6, opt[1], &ip6);
	if (ret < 0 && errno == EAFNOSUPPORT) {
		HIP_PERROR("inet_pton: not a valid address family\n");
		err = -EAFNOSUPPORT;
		goto out;
	} else if (ret == 0) {
		struct in_addr ip4;
		int ret4;
		
		//Might be an ipv4 address. Lets catch it here.
		
		ret4 = inet_pton(AF_INET, opt[1], &ip4);

		if (ret4 < 0 && errno == EAFNOSUPPORT) {
                	HIP_PERROR("inet_pton: not a valid address family\n");
                	err = -EAFNOSUPPORT;
                	goto out;
		}
		else if (ret4 ==0) {
		
			HIP_ERROR("inet_pton: %s: not a valid network address\n", opt[1]);
			err = -EINVAL;
			goto out;
		}
		
		IPV4_TO_IPV6_MAP(&ip4, &ip6);
		HIP_DEBUG("Mapped v4 to v6\n");
		HIP_DEBUG_IN6ADDR("mapped v6 addr", &ip6); 	
	}
	err = hip_build_param_contents(msg, (void *) &hit, HIP_PARAM_HIT,
				       sizeof(struct in6_addr));
	if (err) {
		HIP_ERROR("build param hit failed: %s\n", strerror(err));
		goto out;
	}

	err = hip_build_param_contents(msg, (void *) &ip6, HIP_PARAM_IPV6_ADDR,
				       sizeof(struct in6_addr));
	if (err) {
		HIP_ERROR("build param hit failed: %s\n", strerror(err));
		goto out;
	}

	switch(action) {
	case ACTION_ADD:
		err = hip_build_user_hdr(msg, SO_HIP_ADD_PEER_MAP_HIT_IP, 0);
		if (err) {
			HIP_ERROR("build hdr failed: %s\n", strerror(err));
			goto out;
		}
		break;
	case ACTION_DEL:
		err = hip_build_user_hdr(msg, SO_HIP_DEL_PEER_MAP_HIT_IP, 0);
		if (err) {
			HIP_ERROR("build hdr failed: %s\n", strerror(err));
			goto out;
		}
		break;
	}
	
out:
	return err;
}

int handle_del(struct hip_common *msg, int action,
	       const char *opt[], int optc) 
{
 	int err;
 	int ret;
 	struct in6_addr hit;
 	
 	if (optc != 1) {
 		HIP_ERROR("Missing arguments\n");
 		err = -EINVAL;
 		goto out;
 	}
 	
 	
 	ret = inet_pton(AF_INET6, opt[0], &hit);
 	if (ret < 0 && errno == EAFNOSUPPORT) {
 		HIP_PERROR("inet_pton: not a valid address family\n");
 		err = -EAFNOSUPPORT;
 		goto out;
 	} else if (ret == 0) {
 		HIP_ERROR("inet_pton: %s: not a valid network address\n", opt[0]);
 		err = -EINVAL;
 		goto out;
 	}
 	
 	HIP_HEXDUMP("HIT to delete: ", &hit,
 		    sizeof(struct in6_addr));
 	
 	err = hip_build_param_contents(msg, (void *) &hit, HIP_PARAM_HIT,
 				       sizeof(struct in6_addr));
 	if (err) {
 		HIP_ERROR("build param hit failed: %s\n", strerror(err));
 		goto out;
 	}
 	
 	err = hip_build_user_hdr(msg, SO_HIP_DEL_LOCAL_HI, 0);
 	if (err) {
 		HIP_ERROR("build hdr failed: %s\n", strerror(err));
 		goto out;
 	}
 	
out:
	return err;
}

int handle_rst(struct hip_common *msg, int action,
	       const char *opt[], int optc) 
{
	int err;
	int ret;
	struct in6_addr hit;

	if (optc != 1) {
		HIP_ERROR("Missing arguments\n");
		err = -EINVAL;
		goto out;
	}

	if (!strcmp("all",opt[0])) {
		memset(&hit,0,sizeof(struct in6_addr));
	} else {
		ret = inet_pton(AF_INET6, opt[0], &hit);
		if (ret < 0 && errno == EAFNOSUPPORT) {
			HIP_PERROR("inet_pton: not a valid address family\n");
			err = -EAFNOSUPPORT;
			goto out;
		} else if (ret == 0) {
			HIP_ERROR("inet_pton: %s: not a valid network address\n", opt[0]);
			err = -EINVAL;
			goto out;
		}
	}

	err = hip_build_param_contents(msg, (void *) &hit, HIP_PARAM_HIT,
				       sizeof(struct in6_addr));
	if (err) {
		HIP_ERROR("build param hit failed: %s\n", strerror(err));
		goto out;
	}

	err = hip_build_user_hdr(msg, SO_HIP_RST, 0);
	if (err) {
		HIP_ERROR("build hdr failed: %s\n", strerror(err));
		goto out;
	}

 out:
	return err;
}

/**
 * handle_bos - generate a BOS message
 * @msg:    the buffer where the message for kernel will be written
 * @action: the action (add/del) to performed (should be empty)
 * @opt:    an array of pointers to the command line arguments after
 *          the action and type (should be empty)
 * @optc:   the number of elements in the array (=0, no extra arguments)
 *
 * Returns: zero on success, else non-zero.
 */
int handle_bos(struct hip_common *msg, int action,
	       const char *opt[], int optc) 
{
	int err;

	/* Check that there are no extra args */
	if (optc != 0) {
		HIP_ERROR("Extra arguments\n");
		err = -EINVAL;
		goto out;
	}

	/* Build the message header */
	err = hip_build_user_hdr(msg, SO_HIP_BOS, 0);
	if (err) {
		HIP_ERROR("build hdr failed: %s\n", strerror(err));
		goto out;
	}

 out:
	return err;
}

/**
 * handle_nat - Sends a msg to daemon about NAT setting
 * @msg:    the buffer where the message for daemon will be written
 * @action: the action (add/del) to performed (should be empty)
 * @opt:    an array of pointers to the command line arguments after
 *          the action and type (should be empty)
 * @optc:   the number of elements in the array (=0, no extra arguments)
 *
 * Returns: zero on success, else non-zero.
 */

int handle_nat(struct hip_common *msg, int action,
               const char *opt[], int optc)
{
	int err;
	int status = 0;
	int ret;
	struct in6_addr hit;
	
	HIP_DEBUG("nat setting. Options:%s\n", opt[0]);

	if (optc != 1) {
		HIP_ERROR("Missing arguments\n");
		err = -EINVAL;
		goto out;
	}

	if (!strcmp("on",opt[0])) {
		memset(&hit,0,sizeof(struct in6_addr));
		status = SO_HIP_SET_NAT_ON; 
	} else if (!strcmp("off",opt[0])) {
		memset(&hit,0,sizeof(struct in6_addr));
                status = SO_HIP_SET_NAT_OFF;
	} else {
		ret = inet_pton(AF_INET6, opt[0], &hit);
		if (ret < 0 && errno == EAFNOSUPPORT) {
			HIP_PERROR("inet_pton: not a valid address family\n");
			err = -EAFNOSUPPORT;
			goto out;
		} else if (ret == 0) {
			HIP_ERROR("inet_pton: %s: not a valid network address\n", opt[0]);
			err = -EINVAL;
			goto out;
		}
		status = SO_HIP_SET_NAT_ON;
	}

	err = hip_build_param_contents(msg, (void *) &hit, HIP_PARAM_HIT,
				       sizeof(struct in6_addr));
	if (err) {
		HIP_ERROR("build param hit failed: %s\n", strerror(err));
		goto out;
	}

	err = hip_build_user_hdr(msg, status, 0);
	if (err) {
		HIP_ERROR("build hdr failed: %s\n", strerror(err));
		goto out;
	}

 out:
	return err;

}

int handle_puzzle(struct hip_common *msg, int action,
		  const char *opt[], int optc) 
{
	int err = 0, ret, msg_type, all;

	hip_hit_t hit = {0};

	if (optc != 1) {
		HIP_ERROR("Missing arguments\n");
		err = -EINVAL;
		goto out;
	}

	switch (action) {
	case ACTION_NEW:
		msg_type = SO_HIP_CONF_PUZZLE_NEW;
		break;
	case ACTION_INC:
		msg_type = SO_HIP_CONF_PUZZLE_INC;
		break;
	case ACTION_DEC:
		msg_type = SO_HIP_CONF_PUZZLE_DEC;
		break;
	case ACTION_SET:
		msg_type = SO_HIP_CONF_PUZZLE_SET;
		err = -1; /* Not supported yet */
		break;
	case ACTION_GET:
		msg_type = SO_HIP_CONF_PUZZLE_GET;
		err = -1; /* Not supported yet */
		break;
	default:
		err = -1;
	}

	if (err) {
		HIP_ERROR("Action (%d) not supported yet\n", action);
		goto out;
	}

	all = !strcmp("all", opt[0]);

#ifdef CONFIG_HIP_SPAM
	if (!all) {
		ret = inet_pton(AF_INET6, opt[0], &hit);
		if (ret < 0 && errno == EAFNOSUPPORT) {
			HIP_PERROR("inet_pton: not a valid address family\n");
			err = -EAFNOSUPPORT;
			goto out;
		} else if (ret == 0) {
			HIP_ERROR("inet_pton: %s: not a valid network address\n", opt[0]);
			err = -EINVAL;
			goto out;
		}
	}
#else
	if (!all) {
		err = -1;
		HIP_ERROR("Only 'all' is supported\n");
		goto out;
	}
#endif /* CONFIG_HIP_SPAM */

	err = hip_build_param_contents(msg, (void *) &hit, HIP_PARAM_HIT,
				       sizeof(struct in6_addr));
	if (err) {
		HIP_ERROR("build param hit failed: %s\n", strerror(err));
		goto out;
	}

	err = hip_build_user_hdr(msg, msg_type, 0);
	if (err) {
		HIP_ERROR("build hdr failed: %s\n", strerror(err));
		goto out;
	}

	if (all) {
		printf("New puzzle difficulty effective immediately\n");
	} else {
		printf("New puzzle difficulty is effective in %d seconds\n",
			 HIP_R1_PRECREATE_INTERVAL);
	}

 out:
	return err;
}
int handle_opp(struct hip_common *msg, int action,
		  const char *opt[], int optc)
{
	u32 oppmode = 0;
	int err = 0;

	if (optc != 1) {
		HIP_ERROR("Incorrect number of arguments\n");
		err = -EINVAL;
		goto out;
	}

	

	if (!strcmp("on",opt[0])) {
		oppmode = 1;
	} else if (!strcmp("off", opt[0])){
		oppmode = 0;
	} else {
		HIP_ERROR("Invalid argument\n");
		err = -EINVAL;
		goto out;
	}

	err = hip_build_param_contents(msg, (void *) &oppmode, HIP_PARAM_UINT,
				       sizeof(u32));
	if (err) {
		HIP_ERROR("build param oppmode failed: %s\n", strerror(err));
		goto out;
	}

	/* Build the message header */
	err = hip_build_user_hdr(msg, SO_HIP_SET_OPPORTUNISTIC_MODE, 0);
	if (err) {
		HIP_ERROR("build hdr failed: %s\n", strerror(err));
		goto out;
	}

 out:
	return err;
}

/* Parse command line arguments and send the appropiate message to
 * the kernel module
 */
#ifndef HIP_UNITTEST_MODE /* Unit testing code does not compile with main */
int main(int argc, char *argv[]) {
	int type_arg, err = 0;
	long int action, type;
	struct hip_common *msg;
	HIP_INFO("Hi, we are testing hipconf\n");
	if (argc < 2) {
		err = -EINVAL;
		//  display_usage();
		HIP_ERROR("Invalid args.\n%s usage:\n%s\n", argv[0], usage);
		goto out;
	}

	hip_set_logtype(LOGTYPE_STDERR); // we don't want log messages via syslog

	action = get_action(argv[1]);
	if (action <= 0 || action >= ACTION_MAX) {
		err = -EINVAL;
		HIP_ERROR("Invalid action argument '%s'\n", argv[1]);
		goto out;
	}
	_HIP_INFO("action=%d\n", action);
	
	if (argc-2 < check_action_argc(action)) {
		err = -EINVAL;
		HIP_ERROR("Not enough arguments given for the action '%s'\n",
			  argv[1]);
		goto out;
	}
	
	type_arg = get_type_arg(action);
	if (type_arg < 0) {
		HIP_ERROR("Could not parse type\n");
		goto out;
	}

	type = get_type(argv[type_arg]);
	if (type <= 0 || type >= TYPE_MAX) {
		err = -EINVAL;
		HIP_ERROR("Invalid type argument '%s'\n", argv[type_arg]);
		goto out;
	}
	_HIP_INFO("type=%d\n", type);

	msg = malloc(HIP_MAX_PACKET);
	if (!msg) {
		HIP_ERROR("malloc failed\n");
		goto out;
	}
	hip_msg_init(msg);

        err = (*action_handler[type])(msg, action, (const char **) &argv[3],
                                              argc - 3);
	if (err) {
		HIP_ERROR("failed to handle msg\n");
		goto out_malloc;
	}

	/* hipconf new hi does not involve any messages to kernel */
	if (hip_get_msg_type(msg) == 0){
	  HIP_INFO("!!!!  new hi does not involve any messages to kernel\n");
	  goto skip_msg;
	}
	
	/* send msg to hipd */
	err = hip_send_daemon_info(msg);
	if (err) {
		HIP_ERROR("sending msg failed\n");
		goto out_malloc;
	}
	HIP_INFO("!!!! msg to hipd sent\n");

skip_msg:

out_malloc:
	free(msg);
out:
	
	return err;
}
#endif /* HIP_UNITTEST_MODE */<|MERGE_RESOLUTION|>--- conflicted
+++ resolved
@@ -35,14 +35,10 @@
 #else
         "get|set|inc|dec|new puzzle all\n"
 #endif
-<<<<<<< HEAD
         "set opp on|off\n";
-=======
-	;
 /* hip nat on|off|peer_hit is currently specified. 
  * For peer_hit we should 'on' the nat mapping only when the 
  * communication takes place with specified peer_hit --Abi */
->>>>>>> 1ad1aa73
 
 
 /*
@@ -56,14 +52,11 @@
 	handle_rst,
 	handle_rvs,
 	handle_bos,
-<<<<<<< HEAD
 	handle_puzzle,
-	handle_opp
-=======
 	handle_nat,
 	handle_del,
 	handle_puzzle
->>>>>>> 1ad1aa73
+	handle_opp
 };
 
 /**
@@ -147,11 +140,8 @@
 		ret = TYPE_NAT;
 	else if (!strcmp("puzzle", text))
 		ret = TYPE_PUZZLE;
-<<<<<<< HEAD
 	else if (!strcmp("opp", text))
                 ret = TYPE_OPP; 
-=======
->>>>>>> 1ad1aa73
 	return ret;
 }
 
