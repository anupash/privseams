--- conflicted
+++ resolved
@@ -80,20 +80,9 @@
         return True
 
     def str_is_hit(self, addr_str):
-<<<<<<< HEAD
-	# These are HITs: 2001:001x:xx 2001:1x:xx
-        # This is not a HIT 2001:1yyy:xxxx (where y is not zero)
-        if addr_str.startswith('2001:001'):
-            return True
-	elif addr_str.startswith('2001:1') and addr_str[7] == ':':
-	    return True
-        else:
-            return False
-=======
         if addr_str.startswith('2001:001') or (addr_str.startswith('2001:1') and addr_str[7] == ':'):
             return True
         return False
->>>>>>> 23bb50d0
 
     def str_is_lsi(self, addr_str):
         if addr_str.startswith('1.'):
