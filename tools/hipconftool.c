/** @file
 * This file defines the main function of the command line tool 'hipconf'.
 *
 * @author  Miika Komu <miika_iki.fi>
 * @note    Distributed under <a href="http://www.gnu.org/licenses/gpl.txt">GNU/GPL</a>
 * @bug     makefile compiles prefix of debug messages wrong for hipconf in 
 *          "make all"
 */
#include "hipconftool.h"
#include "ife.h"

/**
 * Sets system log type and calls hipconf with command line arguments.
 *
 * @param argc   the number of elements in the array @c argv.
 * @param argv   an array of pointers to the command line arguments after
 *               the action and type.
 * @return       zero on success, or negative error value on error.
 */
#ifndef HIP_UNITTEST_MODE /* Unit testing code does not compile with main */
<<<<<<< HEAD

=======
>>>>>>> d447c8ac
int main(int argc, char *argv[]) {

	int err = 0;
	const char *cfile = "default";

	/* we don't want log messages via syslog */
	hip_set_logtype(LOGTYPE_STDERR);
	hip_set_logfmt(LOGFMT_SHORT);
	HIP_IFEL(hip_set_auto_logdebug(cfile), -1,
		 "Error: Cannot set the debugging parameter.\n");
	
	
<<<<<<< HEAD
	HIP_IFEL(hip_do_hipconf(argc, argv, 1), -2,
	  "Error: Cannot configure hip daemon.\n");
=======
	HIP_IFEL(hip_do_hipconf(argc, argv, 0), -2,
		 "Error: Cannot configure the HIP daemon.\n");
>>>>>>> d447c8ac

 out_err:
	return err;

}

#endif /* HIP_UNITTEST_MODE */<|MERGE_RESOLUTION|>--- conflicted
+++ resolved
@@ -18,29 +18,22 @@
  * @return       zero on success, or negative error value on error.
  */
 #ifndef HIP_UNITTEST_MODE /* Unit testing code does not compile with main */
-<<<<<<< HEAD
 
-=======
->>>>>>> d447c8ac
 int main(int argc, char *argv[]) {
 
 	int err = 0;
+	
 	const char *cfile = "default";
-
+	
 	/* we don't want log messages via syslog */
-	hip_set_logtype(LOGTYPE_STDERR);
+	(LOGTYPE_STDERR);
 	hip_set_logfmt(LOGFMT_SHORT);
 	HIP_IFEL(hip_set_auto_logdebug(cfile), -1,
 		 "Error: Cannot set the debugging parameter.\n");
 	
 	
-<<<<<<< HEAD
-	HIP_IFEL(hip_do_hipconf(argc, argv, 1), -2,
-	  "Error: Cannot configure hip daemon.\n");
-=======
 	HIP_IFEL(hip_do_hipconf(argc, argv, 0), -2,
 		 "Error: Cannot configure the HIP daemon.\n");
->>>>>>> d447c8ac
 
  out_err:
 	return err;
