--- conflicted
+++ resolved
@@ -625,15 +625,9 @@
                 if lsi is not None:
                     lr = (lsi, lr_aaaa_hit[1])
         elif qtype == 28:
-<<<<<<< HEAD
             lr = lr_aaaa
         elif qtype == 1:
             lr = lr_a
-=======
-                lr = lr_aaaa
-        elif qtype == 1:
-                lr = lr_a
->>>>>>> 23bb50d0
         elif qtype == 12 and lr_ptr is not None:  # 12: PTR
             lr = (lr_ptr, gp.hosts_ttl)
 
@@ -835,6 +829,7 @@
                         g2['id'] = query_id
                         if ((qtype == 28 or (qtype == 1 and not gp.disable_lsi)) and
                             not gp.hip_is_reverse_hit_query(g1['questions'][0][0])):
+
                             g2['questions'][0][1] = 55
                         if (qtype == 12 and not gp.disable_lsi):
                             qname = g1['questions'][0][0]
