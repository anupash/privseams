AUTOMAKE_OPTIONS = foreign

CLEANFILES = dnshipproxy parsehipkey

EXTRA_DIST = gen-python-starter.sh

if HAVE_PYTHON

# These two scripts are generated in the end to get the python paths correct.
# Currently, I don't know a better way to deal with the python code. -miika
dist_sbin_SCRIPTS = dnshipproxy parsehipkey

dns_PYTHON = DNS/Base.py DNS/Lib.py DNS/Type.py DNS/Class.py
dns_PYTHON += DNS/Opcode.py DNS/win32dns.py DNS/__init__.py
dns_PYTHON += DNS/pyip6.py DNS/lazy.py DNS/Status.py
dnsdir = $(pyexecdir)/DNS

dnshipproxy_PYTHON = dnsproxy.py pyip6.py hosts.py util.py
dnshipproxydir = $(pyexecdir)/dnshipproxy

parsehipkey_PYTHON = parse-key-3.py myasn.py
parsehipkeydir = $(pyexecdir)/parsehipkey

endif

# Note: .. is included because libinet6/debug.h is included; otherwise this
# won't build because there is also the linux/net/ipv6/hip/debug.h include.
#

CFLAGS = $(hipl_common_cflags) # -L$(HIPL_LIBINET6_LIB)
INCLUDES = $(hipl_common_include_paths) -I$(HIPL_LIBINET6_INCLUDE)

<<<<<<< HEAD
if !HIP_OPENWRT
  CFLAGS += -L$(HIPL_LIBINET6_LIB)
  INCLUDES += -I$(HIPL_LIBINET6_INCLUDE)
endif
  
=======
>>>>>>> e59644b3
include_HEADERS = hipconftool.h


LDFLAGS = @LDFLAGS@ -lc -lcrypto $(HIP_XMLL) $(OPENWRT)

if HIP_OPENDHT
  INCLUDES += -I../opendht
endif

INCLUDES += -I../i3/i3_client -I../i3/utils -I../i3/i3

LDADD=
#if HIP_OPPORTUNISTIC
#  LDADD += ../libopphip/.libs/libopphip.a
#endif

LDADD += ../libinet6/.libs/libinet6.a
if HIP_CORPORATE
  LDADD += -lhiptool
else
  LDADD += ../libhiptool/.libs/libhiptool.a
endif

if HIP_OPENWRT
LDADD += $(OPENWRT_LIB_STATIC)
else
CFLAGS += -L$(HIPL_LIBINET6_LIB)
LDADD += ../libinet6/.libs/libinet6.a
LDADD += ../libhiptool/.libs/libhiptool.a
INCLUDES += -I$(HIPL_LIBINET6_INCLUDE)
endif

LDADD += ../opendht/.libs/libhipopendht.a

# For some weird reason, you cannot use $(HIPL_LIBINET6_LIB_STATIC) below

sbin_PROGRAMS = hipconf
hipconf_SOURCES = hipconftool.c

# The sources depend on builder, but it is located elsewhere. Linking is
# the best way to access it because the object must be built on this
# directory and we don't want to make reduntant copies.
#
$(HIPL_LIBINET6_LIB_STATIC):
	$(MAKE) -C $(HIPL_LIBINET6)

dnshipproxy:
	@sh gen-python-starter.sh $(pyexecdir)/dnshipproxy dnsproxy.py dnshipproxy

parsehipkey:
	@sh gen-python-starter.sh $(pyexecdir)/parsehipkey parse-key-3.py parsehipkey<|MERGE_RESOLUTION|>--- conflicted
+++ resolved
@@ -30,14 +30,6 @@
 CFLAGS = $(hipl_common_cflags) # -L$(HIPL_LIBINET6_LIB)
 INCLUDES = $(hipl_common_include_paths) -I$(HIPL_LIBINET6_INCLUDE)
 
-<<<<<<< HEAD
-if !HIP_OPENWRT
-  CFLAGS += -L$(HIPL_LIBINET6_LIB)
-  INCLUDES += -I$(HIPL_LIBINET6_INCLUDE)
-endif
-  
-=======
->>>>>>> e59644b3
 include_HEADERS = hipconftool.h
 
 
@@ -47,7 +39,9 @@
   INCLUDES += -I../opendht
 endif
 
-INCLUDES += -I../i3/i3_client -I../i3/utils -I../i3/i3
+if HIP_HI3
+ INCLUDES += -I../i3/i3_client -I../i3/utils -I../i3/i3
+endif
 
 LDADD=
 #if HIP_OPPORTUNISTIC
