--- conflicted
+++ resolved
@@ -14,13 +14,7 @@
 
 LDFLAGS = -lcrypto $(HIP_XMLL)
 
-<<<<<<< HEAD
-#if HIP_OPENDHT
-  INCLUDES += -I../opendht
-#endif
-=======
 INCLUDES += -I../opendht
->>>>>>> 2ce2dd2e
 
 if HIP_HI3
  INCLUDES += -I../i3/i3_client -I../i3/utils -I../i3/i3
@@ -38,13 +32,7 @@
   LDADD += ../libhiptool/.libs/libhiptool.a
 endif
 
-<<<<<<< HEAD
-#if HIP_OPENDHT
-  LDADD += ../opendht/.libs/libhipopendht.a
-#endif
-=======
 LDADD += ../opendht/.libs/libhipopendht.a
->>>>>>> 2ce2dd2e
 
 # For some weird reason, you cannot use $(HIPL_LIBINET6_LIB_STATIC) below
 
