--- conflicted
+++ resolved
@@ -46,13 +46,6 @@
 if HIP_FORCE_SHLIB
   LDFLAGS += -L$(HIPL_LIBHIPTOOL_LIB) -L$(HIPL_LIBHIPCORE_LIB)
   LDADD += -lhiptool -lhipcore -lhipcore
-<<<<<<< HEAD
-=======
-if HIP_OPENDHT
-    LDFLAGS += -L$(HIPL_OPENDHT_LIB) -L$(HIPL_LIBHIPCORE_LIB)
-    LDADD += -lhipopendht -lhipcore
-endif
->>>>>>> 9b84ba72
 else
     LDADD += ../libhipcore/.libs/libhipcore.a
     LDADD += ../libhiptool/.libs/libhiptool.a
