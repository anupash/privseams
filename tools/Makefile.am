AUTOMAKE_OPTIONS = foreign

CLEANFILES = hipdnsproxy hipdnskeyparse

EXTRA_DIST = gen-python-starter.sh

if HAVE_PYTHON

# These two scripts are generated in the end to get the python paths correct.
# Currently, I don't know a better way to deal with the python code. -miika
dist_sbin_SCRIPTS = hipdnsproxy hipdnskeyparse nsupdate.pl

dns_PYTHON = DNS/Base.py DNS/Lib.py DNS/Type.py DNS/Class.py
dns_PYTHON += DNS/Opcode.py DNS/win32dns.py DNS/__init__.py
dns_PYTHON += DNS/pyip6.py DNS/lazy.py DNS/Status.py
dnsdir = $(pyexecdir)/DNS

hipdnsproxy_PYTHON = dnsproxy.py pyip6.py hosts.py util.py
hipdnsproxydir = $(pyexecdir)/hipdnsproxy

hipdnskeyparse_PYTHON = parse-key-3.py myasn.py
hipdnskeyparsedir = $(pyexecdir)/hipdnskeyparse

endif

# Note: .. is included because libinet6/debug.h is included; otherwise this
# won't build because there is also the linux/net/ipv6/hip/debug.h include.
#

CFLAGS = $(hipl_common_cflags) # -L$(HIPL_LIBINET6_LIB)
CFLAGS += $(OPTIMIZATIONS_CFLAGS)
CFLAGS += $(GPROF_CFLAGS)
INCLUDES = $(hipl_common_include_paths) -I$(HIPL_LIBINET6_INCLUDE)

include_HEADERS = hipconftool.h

LDFLAGS = @LDFLAGS@ -lc -lcrypto $(HIP_XMLL) $(OPENWRT)

if HIP_OPENDHT
  INCLUDES += -I../opendht
endif

INCLUDES += -I../i3/i3_client -I../i3/utils -I../i3/i3

LDADD=
#if HIP_OPPORTUNISTIC
#  LDADD += ../libopphip/.libs/libopphip.a
#endif

if HIP_FORCE_SHLIB
  LDFLAGS += -L$(HIPL_LIBINET6_LIB)
  LDADD += -linet6
else
  LDADD += ../libinet6/.libs/libinet6.a
endif

if HIP_FORCE_SHLIB
  LDFLAGS += -L$(HIPL_LIBHIPTOOL_LIB)
  LDADD += -lhiptool
if HIP_OPENDHT
    LDFLAGS += -L$(HIPL_OPENDHT_LIB)
    LDADD += -lhipopendht
endif
else
  LDADD += ../libhiptool/.libs/libhiptool.a
if HIP_OPENDHT
    LDADD += ../opendht/.libs/libhipopendht.a
endif
endif

<<<<<<< HEAD
if HIP_PERFORMANCE
  LDADD += ../performance/.libs/libperformance.a
=======
if HIP_OPENWRT
LDADD += $(OPENWRT_LIB_STATIC)
>>>>>>> eb905fbe
endif


# For some weird reason, you cannot use $(HIPL_LIBINET6_LIB_STATIC) below

sbin_PROGRAMS = hipconf pisacert
hipconf_SOURCES = hipconftool.c
pisacert_SOURCES = pisacert.c

# The sources depend on builder, but it is located elsewhere. Linking is
# the best way to access it because the object must be built on this
# directory and we don't want to make reduntant copies.
#
$(HIPL_LIBINET6_LIB_STATIC):
	$(MAKE) -C $(HIPL_LIBINET6)

# Automake does not build the shell scripts without this
hipdnsproxy:
	@sh gen-python-starter.sh $(pyexecdir)/hipdnsproxy dnsproxy.py hipdnsproxy

hipdnskeyparse:
	@sh gen-python-starter.sh $(pyexecdir)/hipdnskeyparse parse-key-3.py hipdnskeyparse

# This workaround forces automake to generate the scripts on each run. It is
# necessary because otherwise "make rpm" target has the old $pyexecdir from
# "make dist" and it refuses to build the scripts again.
all-local:
	@rm -f hipdnsproxy
	@rm -f hipdnskeyparse
	@sh gen-python-starter.sh $(pyexecdir)/hipdnsproxy dnsproxy.py hipdnsproxy
	@sh gen-python-starter.sh $(pyexecdir)/hipdnskeyparse parse-key-3.py hipdnskeyparse<|MERGE_RESOLUTION|>--- conflicted
+++ resolved
@@ -68,13 +68,12 @@
 endif
 endif
 
-<<<<<<< HEAD
 if HIP_PERFORMANCE
   LDADD += ../performance/.libs/libperformance.a
-=======
+endif
+
 if HIP_OPENWRT
 LDADD += $(OPENWRT_LIB_STATIC)
->>>>>>> eb905fbe
 endif
 
 
