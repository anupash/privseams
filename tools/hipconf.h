#ifndef HIPCONF_H
#define HIPCONF_H

#if HAVE_CONFIG_H
#include <config.h>
#endif

#include <stdlib.h>
#include <stdio.h>

#include <sys/ioctl.h>
#include <sys/types.h>
#include <sys/socket.h>
#include <sys/stat.h>
#include <fcntl.h>
#include <unistd.h>
#include <arpa/inet.h>
#include <netinet/in.h>
#include <netinet/ip6.h>

#include <hip.h>
#include <sysexits.h>

#include <assert.h>

#include <openssl/dh.h>
#include <openssl/dsa.h>
#include <openssl/rsa.h>
#include <openssl/pem.h>

#include "debug.h"
#include "crypto.h"
#include "builder.h"

/* 0 is reserved */
#define ACTION_ADD 1
#define ACTION_DEL 2
#define ACTION_NEW 3
#define ACTION_HIP 4
#define ACTION_SET 5
#define ACTION_INC 6
#define ACTION_DEC 7
#define ACTION_GET 8
#define ACTION_RUN 9

#define ACTION_MAX 10 /* exclusive */

/* 0 is reserved */
#define TYPE_HI     1
#define TYPE_MAP    2
#define TYPE_RST    3
#define TYPE_RVS    4
#define TYPE_BOS    5
#define TYPE_PUZZLE 6
#define TYPE_NAT    7
#define TYPE_OPP    8
<<<<<<< HEAD
#define TYPE_ESCROW 9
#define TYPE_SERVICE 10
#define TYPE_MAX    11 /* exclusive */
=======
#define TYPE_RUN	9
#define TYPE_MAX    10 /* exclusive */
>>>>>>> 16770239

/* for handle_hi() only */
#define OPT_HI_TYPE 0
#define OPT_HI_FMT  1
#define OPT_HI_FILE 2

int handle_hi(struct hip_common *, int type, const char **opt, int optc);
int handle_map(struct hip_common *, int type, const char **opt, int optc);
int handle_rst(struct hip_common *, int type, const char **opt, int optc);
int handle_bos(struct hip_common *, int type, const char **opt, int optc);
int handle_rvs(struct hip_common *, int type, const char **opt, int optc);
int handle_del(struct hip_common *, int type, const char **opt, int optc);
int handle_nat(struct hip_common *, int type, const char **opt, int optc);
int handle_puzzle(struct hip_common *, int type, const char **opt, int optc);
int handle_opp(struct hip_common *msg, int action, const char *opt[], int optc);
int handle_escrow(struct hip_common *msg, int action, const char *opt[], int optc);
int handle_service(struct hip_common *msg, int action, const char *opt[], int optc);
int get_action(char *action);
int get_type(char *type);

#endif /* HIPCONF */<|MERGE_RESOLUTION|>--- conflicted
+++ resolved
@@ -54,14 +54,10 @@
 #define TYPE_PUZZLE 6
 #define TYPE_NAT    7
 #define TYPE_OPP    8
-<<<<<<< HEAD
 #define TYPE_ESCROW 9
 #define TYPE_SERVICE 10
-#define TYPE_MAX    11 /* exclusive */
-=======
-#define TYPE_RUN	9
-#define TYPE_MAX    10 /* exclusive */
->>>>>>> 16770239
+#define TYPE_RUN    11
+#define TYPE_MAX    12 /* exclusive */
 
 /* for handle_hi() only */
 #define OPT_HI_TYPE 0
