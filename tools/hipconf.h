--- conflicted
+++ resolved
@@ -49,14 +49,10 @@
 #define TYPE_RST 3
 #define TYPE_RVS 4
 #define TYPE_BOS 5
-<<<<<<< HEAD
-#define TYPE_PUZZLE 6
-#define TYPE_OPP 7
-=======
 #define TYPE_NAT 6
 #define TYPE_PUZZLE 7
->>>>>>> 1ad1aa73
-#define TYPE_MAX 8 /* exclusive */
+#define TYPE_OPP 8
+#define TYPE_MAX 9 /* exclusive */
 
 /* for handle_hi() only */
 #define OPT_HI_TYPE 0
