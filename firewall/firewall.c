/*
 * Copyright (c) 2010 Aalto University and RWTH Aachen University.
 *
 * Permission is hereby granted, free of charge, to any person
 * obtaining a copy of this software and associated documentation
 * files (the "Software"), to deal in the Software without
 * restriction, including without limitation the rights to use,
 * copy, modify, merge, publish, distribute, sublicense, and/or sell
 * copies of the Software, and to permit persons to whom the
 * Software is furnished to do so, subject to the following
 * conditions:
 *
 * The above copyright notice and this permission notice shall be
 * included in all copies or substantial portions of the Software.
 *
 * THE SOFTWARE IS PROVIDED "AS IS", WITHOUT WARRANTY OF ANY KIND,
 * EXPRESS OR IMPLIED, INCLUDING BUT NOT LIMITED TO THE WARRANTIES
 * OF MERCHANTABILITY, FITNESS FOR A PARTICULAR PURPOSE AND
 * NONINFRINGEMENT. IN NO EVENT SHALL THE AUTHORS OR COPYRIGHT
 * HOLDERS BE LIABLE FOR ANY CLAIM, DAMAGES OR OTHER LIABILITY,
 * WHETHER IN AN ACTION OF CONTRACT, TORT OR OTHERWISE, ARISING
 * FROM, OUT OF OR IN CONNECTION WITH THE SOFTWARE OR THE USE OR
 * OTHER DEALINGS IN THE SOFTWARE.
 */

/**
 * @file
 * All functionality that requires packet capture using libipq are contained in the
 * hipfw. The basic function of the hipfw is to track HIP packets and track associate
 * them with the related ESP connections with SPIs. This way, the hipfw can support access control
 * for mobile devices based on their public keys (or HITs). Please see the following documentation
 * on the basic funtionality of the hipfw:
 * - <a href="http://hipl.hiit.fi/papers/essi_dippa.pdf">E. Vehmersalo, Host Identity Protocol Enabled Firewall: A Prototype Implementation and Analysis, Master's thesis, September 2005</a>
 * - <a href="http://www.usenix.org/events/usenix07/poster.html">Lindqvist, Janne; Vehmersalo, Essi; Komu, Miika; Manner, Jukka, Enterprise Network Packet Filtering for Mobile Cryptographic Identities,
 * Usenix 2007 Annual Technical Conference, Santa Clara, CA, June 20, 2007</a>
 * - Rene Hummen. Secure Identity-based Middlebox Functions using the Host Identity Protocol. Master's thesis, RWTH Aachen, 2009.
 *
 * The hipfw supports additional extensions, such as LSIs, userspace IPsec and hiccups. See
 * the hyperlinks in the files that implement the extensions for more information.
 *
 * @brief HIP multipurpose firewall toolkit
 *
 * @author Rene Hummen <rene.hummen@rwth-aachen.de>
 * @author Miika Komu <miika@iki.fi>
 *
 * @note: HIPU: requires libipq, might need pcap libraries
 */

#define _BSD_SOURCE

#include <libipq.h>
#include <limits.h>
#include <stdio.h>
#include <stdlib.h>
#include <string.h>
#include <strings.h>
#include <unistd.h>
#include <arpa/inet.h>
#include <netinet/in.h>
#include <netinet/ip.h>
#include <netinet/tcp.h>
#include <netinet/udp.h>
#include <sys/select.h>
#include <sys/socket.h>
#include <sys/time.h>
#include <sys/types.h>
#include <sys/utsname.h>
#include <sys/wait.h>
#include <linux/netfilter_ipv4.h>

#include "lib/core/builder.h"
#include "lib/core/capability.h"
#include "lib/core/common.h"
#include "lib/core/debug.h"
#include "lib/core/filemanip.h"
#include "lib/core/hip_udp.h"
#include "lib/core/ife.h"
#include "lib/core/message.h"
#include "lib/core/performance.h"
#include "lib/core/prefix.h"
#include "lib/core/util.h"
#include "lib/tool/lutil.h"
#include "hipd/hipd.h"
#include "config.h"
#include "cache.h"
#include "common_types.h"
#include "conntrack.h"
#include "esp_prot_api.h"
#include "esp_prot_conntrack.h"
#include "firewall_control.h"
#include "firewall_defines.h"
#include "helpers.h"
#include "lsi.h"
#include "midauth.h"
#include "pisa.h"
#include "port_bindings.h"
#include "reinject.h"
#include "rule_management.h"
#include "user_ipsec_api.h"
#include "firewall.h"


/* packet types handled by the firewall */
#define OTHER_PACKET          0
#define HIP_PACKET            1
#define ESP_PACKET            2
#define FW_PROTO_NUM          3 /* number of packet types */

/* location of the lock file */
#define HIP_FIREWALL_LOCK_FILE HIPL_LOCKDIR "/hip_firewall.lock"

/* default settings */
#define HIP_FW_FILTER_TRAFFIC_BY_DEFAULT 1
#define HIP_FW_ACCEPT_HIP_ESP_TRAFFIC_BY_DEFAULT 0
#define HIP_FW_ACCEPT_NORMAL_TRAFFIC_BY_DEFAULT 1


/* firewall-specific state */
static int foreground                        = 1;
static int accept_normal_traffic_by_default  = HIP_FW_ACCEPT_NORMAL_TRAFFIC_BY_DEFAULT;
static int accept_hip_esp_traffic_by_default = HIP_FW_ACCEPT_HIP_ESP_TRAFFIC_BY_DEFAULT;
static int log_level                         = LOGDEBUG_NONE;
/* Default HIT - do not access this directly, call hip_fw_get_default_hit() */
static hip_hit_t default_hit;
/* Default LSI - do not access this directly, call hip_fw_get_default_lsi() */
static hip_lsi_t default_lsi;

/* definition of the function pointer (see below) */
typedef int (*hip_fw_handler)(struct hip_fw_context *);
/* The firewall handlers do not accept rules directly. They should return
 * zero when they transformed packet and the original should be dropped.
 * Non-zero means that there was an error or the packet handler did not
 * know what to do with the packet. */
static hip_fw_handler fw_handlers[NF_IP_NUMHOOKS][FW_PROTO_NUM];

/* extension-specific state */
static int restore_filter_traffic         = HIP_FW_FILTER_TRAFFIC_BY_DEFAULT;
static int restore_accept_hip_esp_traffic = HIP_FW_ACCEPT_HIP_ESP_TRAFFIC_BY_DEFAULT;

/* externally used state */
// TODO try to decrease number of globally used variables
int filter_traffic            = HIP_FW_FILTER_TRAFFIC_BY_DEFAULT;
int hip_kernel_ipsec_fallback = 0;
int hip_lsi_support           = 0;
int esp_relay                 = 0;
int hip_esp_protection        = 0;
int hip_userspace_ipsec       = 0;
int prefer_userspace          = 0;
#ifdef CONFIG_HIP_MIDAUTH
int use_midauth = 0;
#endif

/** Use this to send and receive responses to hipd. Notice that
 * firewall_control.c has a separate socket for receiving asynchronous
 * messages from hipd (i.e. messages that were not requests from hipfw).
 * The two sockets need to be kept separate because the hipfw might
 * mistake an asynchronous message from hipd to an response. The alternative
 * to two sockets are sequence numbers but it would have required reworking
 * too much of the firewall.
 *
 * @todo make accessible through send function, no-one should read on that
 */
int hip_fw_sock = 0;
/**
 * Use this socket *only* for receiving async messages from hipd
 * @todo make static, no-one should read on that
 */
int hip_fw_async_sock = 0;

/**
 * display usage of firewall to stdout
 *
 */
static void print_usage(void)
{
    printf("HIP Firewall\n");
    printf("Usage: hipfw [-f file_name] [-d|-v] [-A] [-F] [-H] [-b] [-a] [-c] [-k] [-i|-I|-e] [-l] [-o] [-p] [-t <seconds>] [-h] [-V]");
#ifdef CONFIG_HIP_MIDAUTH
    printf(" [-m]");
#endif
    printf("\n");
    printf("      -f file_name = is a path to a file containing firewall filtering rules\n");
    printf("      -V = print version information and exit\n");
    printf("      -d = debugging output\n");
    printf("      -v = verbose output\n");
    printf("      -A = accept all HIP traffic, still do HIP filtering (default: drop all non-authenticated HIP traffic)\n");
    printf("      -F = accept all HIP traffic, deactivate HIP traffic filtering\n");
    printf("      -H = drop all non-HIP traffic (default: accept non-HIP traffic)\n");
    printf("      -b = fork the firewall to background\n");
    printf("      -k = kill running firewall pid\n");
    printf("      -i = switch on userspace ipsec\n");
    printf("      -I = as -i, also allow fallback to kernel ipsec when exiting hipfw\n");
    printf("      -e = use esp protection extension (also sets -i)\n");
    printf("      -l = activate lsi support\n");
    printf("      -p = run with lowered priviledges. iptables rules will not be flushed on exit\n");
<<<<<<< HEAD
    printf("      -u = prefer userspace processing: don't add iptables rules for speedups\n");
=======
    printf("      -t <seconds> = set timeout interval to <seconds>. Disable if <seconds> = 0.\n");
>>>>>>> a892a813
    printf("      -h = print this help\n");
#ifdef CONFIG_HIP_MIDAUTH
    printf("      -m = middlebox authentification\n");
    printf("      -w = IP address of web-based authentication server \n");
#endif
    printf("\n");
}

/*----------------INIT FUNCTIONS------------------*/

/**
 * Initialize packet capture rules for userspace IPsec
 *
 * @return zero on success and non-zero on failure
 */
static int hip_fw_init_userspace_ipsec(void)
{
    int            err = 0;
    int            ver_c;
    struct utsname name;

    HIP_IFEL(uname(&name), -1, "Failed to retrieve kernel information: %s\n",
             strerror(errno));
    ver_c = atoi(&name.release[4]);

    if (hip_userspace_ipsec) {
        if (ver_c >= 27) {
            HIP_INFO("You are using kernel version %s. Userspace " \
                     "ipsec is not necessary with version 2.6.27 or higher.\n",
                     name.release);
        }

        HIP_IFEL(userspace_ipsec_init(), -1,
                 "failed to initialize userspace ipsec\n");

        // queue incoming ESP over IPv4 and IPv4 UDP encapsulated traffic
        system_print("iptables -I HIPFW-INPUT -p 50 -j QUEUE");
        system_print("iptables -I HIPFW-INPUT -p 17 --dport 10500 -j QUEUE");
        system_print("iptables -I HIPFW-INPUT -p 17 --sport 10500 -j QUEUE");

        /* no need to queue outgoing ICMP, TCP and UDP sent to LSIs as
         * this is handled elsewhere */

        /* queue incoming ESP over IPv6
         *
         * @note this is where you would want to add IPv6 UDP encapsulation */
        system_print("ip6tables -I HIPFW-INPUT -p 50 -j QUEUE");

        // queue outgoing ICMP, TCP and UDP sent to HITs
        system_print("ip6tables -I HIPFW-OUTPUT -p 58 -d 2001:0010::/28 -j QUEUE");
        system_print("ip6tables -I HIPFW-OUTPUT -p 6 -d 2001:0010::/28 -j QUEUE");
        system_print("ip6tables -I HIPFW-OUTPUT -p 1 -d 2001:0010::/28 -j QUEUE");
        system_print("ip6tables -I HIPFW-OUTPUT -p 17 -d 2001:0010::/28 -j QUEUE");
    } else if (ver_c < 27) {
        HIP_INFO("You are using kernel version %s. Userspace ipsec should" \
                 " be used with versions below 2.6.27.\n", name.release);
    }

out_err:
    return err;
}

/**
 * Uninitialize packet capture rules for userspace IPsec
 *
 * @return zero on success and non-zero on failure
 */
static int hip_fw_uninit_userspace_ipsec(void)
{
    int err = 0;

    if (hip_userspace_ipsec) {
        // set global variable to off
        hip_userspace_ipsec = 0;

        HIP_IFEL(userspace_ipsec_uninit(), -1, "failed to uninit user ipsec\n");

        // delete all rules previously set up for this extension
        system_print("iptables -D HIPFW-INPUT -p 50 -j QUEUE 2>/dev/null");
        system_print("iptables -D HIPFW-INPUT -p 17 --dport 10500 -j QUEUE 2>/dev/null");
        system_print("iptables -D HIPFW-INPUT -p 17 --sport 10500 -j QUEUE 2>/dev/null");

        system_print("ip6tables -D HIPFW-INPUT -p 50 -j QUEUE 2>/dev/null");

        system_print("ip6tables -D HIPFW-OUTPUT -p 58 -d 2001:0010::/28 -j QUEUE 2>/dev/null");
        system_print("ip6tables -D HIPFW-OUTPUT -p 6 -d 2001:0010::/28 -j QUEUE 2>/dev/null");
        system_print("ip6tables -D HIPFW-OUTPUT -p 17 -d 2001:0010::/28 -j QUEUE 2>/dev/null");
    }

out_err:
    return err;
}

/**
 * Initialize packet capture rules for ESP protection extensions
 *
 * @return zero on success and non-zero on failure
 *
 */
static int hip_fw_init_esp_prot(void)
{
    int err = 0;

    // userspace ipsec is a prerequisite for esp protection
    if (hip_esp_protection) {
        if (hip_userspace_ipsec) {
            HIP_IFEL(esp_prot_init(), -1, "failed to init esp protection\n");
        } else {
            HIP_ERROR("userspace ipsec needs to be turned on for this to work\n");

            err = 1;
            goto out_err;
        }
    }

out_err:
    return err;
}

/**
 * Uninitialize packet capture rules for ESP protection extensions
 *
 * @return zero on success and non-zero on failure
 */
static int hip_fw_uninit_esp_prot(void)
{
    int err = 0;

    if (hip_esp_protection) {
        // set global variable to off in fw
        hip_esp_protection = 0;

        HIP_IFEL(esp_prot_uninit(), -1, "failed to uninit esp protection\n");
    }

out_err:
    return err;
}

/**
 * Initialize packet capture rules for ESP connection tracking
 *
 * @return zero on success and non-zero on failure
 */
static int hip_fw_init_esp_prot_conntrack(void)
{
    int err = 0;

    if (hip_esp_protection && filter_traffic) {
        HIP_IFEL(esp_prot_conntrack_init(), -1,
                 "failed to init esp protection conntracking\n");
    }

out_err:
    return err;
}

/**
 * Uninitialize rules for connection tracking for ESP-protection extensions
 *
 * @return zero on success and non-zero on failure
 */
static int hip_fw_uninit_esp_prot_conntrack(void)
{
    int err = 0;

    if (hip_esp_protection && filter_traffic) {
        HIP_IFEL(esp_prot_conntrack_uninit(), -1,
                 "failed to uninit esp protection conntracking\n");
    }

out_err:
    return err;
}

/**
 * Initialize packet capture rules for LSI support
 *
 * @return zero on success and non-zero on failure
 */
static int hip_fw_init_lsi_support(void)
{
    int err = 0;

    if (hip_lsi_support) {
        // add the rule
        system_print("iptables -I HIPFW-OUTPUT -d " HIP_FULL_LSI_STR " -j QUEUE");

        /* LSI support: incoming HIT packets, captured to decide if
         * HITs may be mapped to LSIs */
        system_print("ip6tables -I HIPFW-INPUT -d 2001:0010::/28 -j QUEUE");
    }

    return err;
}

/**
 * Uninitialize packet capture rules for LSI support
 *
 * @return zero on success and non-zero on failure
 */
static int hip_fw_uninit_lsi_support(void)
{
    int err = 0;

    if (hip_lsi_support) {
        // set global variable to off
        hip_lsi_support = 0;

        // remove the rule
        system_print("iptables -D HIPFW-OUTPUT -d " HIP_FULL_LSI_STR " -j QUEUE 2>/dev/null");

        system_print("ip6tables -D HIPFW-INPUT -d 2001:0010::/28 -j QUEUE 2>/dev/null");
    }

    return err;
}

/**
 * Initialize all basic and extended packet capture rules
 *
 */
static void firewall_init_filter_traffic(void)
{
    if (filter_traffic) {
        // this will allow the firewall to handle HIP traffic
        // HIP protocol
        system_print("iptables -I HIPFW-FORWARD -p 139 -j QUEUE");
        // ESP protocol
        system_print("iptables -I HIPFW-FORWARD -p 50 -j QUEUE");
        // UDP encapsulation for HIP
        system_print("iptables -I HIPFW-FORWARD -p 17 --dport 10500 -j QUEUE");
        system_print("iptables -I HIPFW-FORWARD -p 17 --sport 10500 -j QUEUE");

        system_print("iptables -I HIPFW-INPUT -p 139 -j QUEUE");
        system_print("iptables -I HIPFW-INPUT -p 50 -j QUEUE");
        system_print("iptables -I HIPFW-INPUT -p 17 --dport 10500 -j QUEUE");
        system_print("iptables -I HIPFW-INPUT -p 17 --sport 10500 -j QUEUE");

        system_print("iptables -I HIPFW-OUTPUT -p 139 -j QUEUE");
        system_print("iptables -I HIPFW-OUTPUT -p 50 -j QUEUE");
        system_print("iptables -I HIPFW-OUTPUT -p 17 --dport 10500 -j QUEUE");
        system_print("iptables -I HIPFW-OUTPUT -p 17 --sport 10500 -j QUEUE");

        system_print("ip6tables -I HIPFW-FORWARD -p 139 -j QUEUE");
        system_print("ip6tables -I HIPFW-FORWARD -p 50 -j QUEUE");
        system_print("ip6tables -I HIPFW-FORWARD -p 17 --dport 10500 -j QUEUE");
        system_print("ip6tables -I HIPFW-FORWARD -p 17 --sport 10500 -j QUEUE");

        system_print("ip6tables -I HIPFW-INPUT -p 139 -j QUEUE");
        system_print("ip6tables -I HIPFW-INPUT -p 50 -j QUEUE");
        system_print("ip6tables -I HIPFW-INPUT -p 17 --dport 10500 -j QUEUE");
        system_print("ip6tables -I HIPFW-INPUT -p 17 --sport 10500 -j QUEUE");

        system_print("ip6tables -I HIPFW-OUTPUT -p 139 -j QUEUE");
        system_print("ip6tables -I HIPFW-OUTPUT -p 50 -j QUEUE");
        system_print("ip6tables -I HIPFW-OUTPUT -p 17 --dport 10500 -j QUEUE");
        system_print("ip6tables -I HIPFW-OUTPUT -p 17 --sport 10500 -j QUEUE");
    }
}

/**
 * Uninitialize all basic and extended packet capture rules
 *
 */
static void firewall_uninit_filter_traffic(void)
{
    system_print("iptables -D HIPFW-FORWARD -p 139 -j QUEUE");
    system_print("iptables -D HIPFW-FORWARD -p 50 -j QUEUE");
    system_print("iptables -D HIPFW-FORWARD -p 17 --dport 10500 -j QUEUE");
    system_print("iptables -D HIPFW-FORWARD -p 17 --sport 10500 -j QUEUE");

    system_print("iptables -D HIPFW-INPUT -p 139 -j QUEUE");
    system_print("iptables -D HIPFW-INPUT -p 50 -j QUEUE");
    system_print("iptables -D HIPFW-INPUT -p 17 --dport 10500 -j QUEUE");
    system_print("iptables -D HIPFW-INPUT -p 17 --sport 10500 -j QUEUE");

    system_print("iptables -D HIPFW-OUTPUT -p 139 -j QUEUE");
    system_print("iptables -D HIPFW-OUTPUT -p 50 -j QUEUE");
    system_print("iptables -D HIPFW-OUTPUT -p 17 --dport 10500 -j QUEUE");
    system_print("iptables -D HIPFW-OUTPUT -p 17 --sport 10500 -j QUEUE");

    system_print("ip6tables -D HIPFW-FORWARD -p 139 -j QUEUE");
    system_print("ip6tables -D HIPFW-FORWARD -p 50 -j QUEUE");
    system_print("ip6tables -D HIPFW-FORWARD -p 17 --dport 10500 -j QUEUE");
    system_print("ip6tables -D HIPFW-FORWARD -p 17 --sport 10500 -j QUEUE");

    system_print("ip6tables -D HIPFW-INPUT -p 139 -j QUEUE");
    system_print("ip6tables -D HIPFW-INPUT -p 50 -j QUEUE");
    system_print("ip6tables -D HIPFW-INPUT -p 17 --dport 10500 -j QUEUE");
    system_print("ip6tables -D HIPFW-INPUT -p 17 --sport 10500 -j QUEUE");

    system_print("ip6tables -D HIPFW-OUTPUT -p 139 -j QUEUE");
    system_print("ip6tables -D HIPFW-OUTPUT -p 50 -j QUEUE");
    system_print("ip6tables -D HIPFW-OUTPUT -p 17 --dport 10500 -j QUEUE");
    system_print("ip6tables -D HIPFW-OUTPUT -p 17 --sport 10500 -j QUEUE");
}

/**
 * Initialize all basic and extended packet capture rules
 *
 * @return zero on success and non-zero on failure
 *
 */
static int firewall_init_extensions(void)
{
    int err = 0;

    // TARGET (-j) QUEUE will transfer matching packets to userspace
    // these packets will be handled using libipq

    // this has to be set up first in order to be the default behavior
    if (!accept_normal_traffic_by_default) {
        // make DROP the default behavior of all chains
        // TODO don't drop LSIs -> else IPv4 apps won't work
        // -> also messaging between HIPd and firewall is blocked here
        system_print("iptables -I HIPFW-FORWARD ! -d 127.0.0.1 -j DROP"); /* @todo: ! LSI PREFIX */
        system_print("iptables -I HIPFW-INPUT ! -d 127.0.0.1 -j DROP"); /* @todo: ! LSI PREFIX */
        system_print("iptables -I HIPFW-OUTPUT ! -d 127.0.0.1 -j DROP"); /* @todo: ! LSI PREFIX */

        // but still allow loopback and HITs as destination
        system_print("ip6tables -I HIPFW-FORWARD ! -d 2001:0010::/28 -j DROP");
        system_print("ip6tables -I HIPFW-INPUT ! -d 2001:0010::/28 -j DROP");
        system_print("ip6tables -I HIPFW-OUTPUT ! -d 2001:0010::/28 -j DROP");
        system_print("ip6tables -I HIPFW-FORWARD -d ::1 -j ACCEPT");
        system_print("ip6tables -I HIPFW-INPUT -d ::1 -j ACCEPT");
        system_print("ip6tables -I HIPFW-OUTPUT -d ::1 -j ACCEPT");
    }


    firewall_init_filter_traffic();
    // Initializing local cache database
    hip_firewall_cache_init_hldb();
    HIP_IFEL(hip_fw_init_lsi_support(), -1, "failed to load extension\n");
    HIP_IFEL(hip_fw_init_userspace_ipsec(), -1, "failed to load extension\n");
    HIP_IFEL(hip_fw_init_esp_prot(), -1, "failed to load extension\n");
    HIP_IFEL(hip_fw_init_esp_prot_conntrack(), -1, "failed to load extension\n");

#ifdef CONFIG_HIP_MIDAUTH
    midauth_init();
#endif

    // Initializing local port cache database
    hip_port_bindings_init(true);
    /* Initialize raw sockets for packet reinjection */
    hip_firewall_init_raw_sockets();

out_err:
    return err;
}

/**
 * Initialize ESP relay extensions
 *
 * @return zero on success, non-zero on error
 *
 */
int hip_fw_init_esp_relay(void)
{
    int err = 0;

    esp_relay = 1;

    /* Required for ESP relay and might not be active */
    if (!filter_traffic) {
        filter_traffic = 1;
        /* Still accept HIP traffic as if the -A flag had been given
         * instead of -F */
        accept_hip_esp_traffic_by_default = 1;
        restore_accept_hip_esp_traffic    = 1;

        firewall_init_filter_traffic();
    }

    return err;
}

/**
 * uninitialize ESP relay extensions
 *
 */
void hip_fw_uninit_esp_relay(void)
{
    esp_relay = 0;

    if (restore_filter_traffic == 0) {
        filter_traffic = 0;
        firewall_uninit_filter_traffic();
    }
}

/*-------------------HELPER FUNCTIONS---------------------*/

/**
 * Ask default HIT and LSI from hipd
 *
 * @return zero on success and non-zero on failure
 */
static int hip_query_default_local_hit_from_hipd(void)
{
    int                          err   = 0;
    struct hip_common           *msg   = NULL;
    const struct hip_tlv_common *param = NULL;
    const hip_hit_t             *hit   = NULL;
    const hip_lsi_t             *lsi   = NULL;

    HIP_IFE(!(msg = hip_msg_alloc()), -1);
    HIP_IFEL(hip_build_user_hdr(msg, HIP_MSG_DEFAULT_HIT, 0), -1,
             "build user hdr\n");
    HIP_IFEL(hip_send_recv_daemon_info(msg, 0, hip_fw_sock), -1,
             "send/recv daemon info\n");

    HIP_IFE(!(param = hip_get_param(msg, HIP_PARAM_HIT)), -1);
    hit = hip_get_param_contents_direct(param);
    ipv6_addr_copy(&default_hit, hit);

    HIP_IFEL(!(param = hip_get_param(msg, HIP_PARAM_LSI)), -1,
             "Did not find LSI\n");
    lsi = hip_get_param_contents_direct(param);
    ipv4_addr_copy(&default_lsi, lsi);

out_err:
    free(msg);
    return err;
}

/**
 * Uninitialize all basic and extended packet capture rules
 */
static void hip_fw_flush_iptables(void)
{
    HIP_DEBUG("Firewall flush; may cause warnings on hipfw init\n");
    HIP_DEBUG("Deleting hipfw subchains from main chains\n");

    system_print("iptables -D INPUT -j HIPFW-INPUT 2>/dev/null");
    system_print("iptables -D OUTPUT -j HIPFW-OUTPUT 2>/dev/null");
    system_print("iptables -D FORWARD -j HIPFW-FORWARD 2>/dev/null");

    system_print("ip6tables -D INPUT -j HIPFW-INPUT 2>/dev/null");
    system_print("ip6tables -D OUTPUT -j HIPFW-OUTPUT 2>/dev/null");
    system_print("ip6tables -D FORWARD -j HIPFW-FORWARD 2>/dev/null");

    HIP_DEBUG("Flushing hipfw chains\n");

    /* Flush in case there are some residual rules */
    system_print("iptables -F HIPFW-INPUT 2>/dev/null");
    system_print("iptables -F HIPFW-OUTPUT 2>/dev/null");
    system_print("iptables -F HIPFW-FORWARD 2>/dev/null");
    system_print("ip6tables -F HIPFW-INPUT 2>/dev/null");
    system_print("ip6tables -F HIPFW-OUTPUT 2>/dev/null");
    system_print("ip6tables -F HIPFW-FORWARD 2>/dev/null");

    HIP_DEBUG("Deleting hipfw chains\n");

    system_print("iptables -X HIPFW-INPUT 2>/dev/null");
    system_print("iptables -X HIPFW-OUTPUT 2>/dev/null");
    system_print("iptables -X HIPFW-FORWARD 2>/dev/null");
    system_print("ip6tables -X HIPFW-INPUT 2>/dev/null");
    system_print("ip6tables -X HIPFW-OUTPUT 2>/dev/null");
    system_print("ip6tables -X HIPFW-FORWARD 2>/dev/null");
}

/**
 * Firewall signal handler (SIGINT, SIGTERM). Exit firewall gracefully
 * and clean up all packet capture rules.
 */
static void firewall_exit(void)
{
    struct hip_common *msg = NULL;

    HIP_DEBUG("Firewall exit\n");

    if ((msg = hip_msg_alloc()) != NULL) {
        if (hip_build_user_hdr(msg, HIP_MSG_FIREWALL_QUIT, 0) ||
            hip_send_recv_daemon_info(msg, 1, hip_fw_sock)) {
            HIP_DEBUG("Failed to notify hipd of firewall shutdown.\n");
        }
        free(msg);
    }

    hip_firewall_cache_delete_hldb(1);
    hip_port_bindings_uninit();
    hip_fw_flush_iptables();
    /* rules have to be removed first, otherwise HIP packets won't pass through
     * at this time any more */
    hip_fw_uninit_userspace_ipsec();
    hip_fw_uninit_esp_prot();
    hip_fw_uninit_esp_prot_conntrack();
    hip_fw_uninit_lsi_support();

#ifdef CONFIG_HIP_PERFORMANCE
    /* Deallocate memory of perf_set after finishing all of tests */
    hip_perf_destroy(perf_set);
#endif

    hip_remove_lock_file(HIP_FIREWALL_LOCK_FILE);
}

/**
 * Firewall signal handler wrapper (SIGINT, SIGTERM). Exit firewall gracefully
 * and clean up all packet capture rules.
 *
 */
static void firewall_close(DBG const int sig)
{
    HIP_DEBUG("Caught signal %d, closing firewall.\n", sig);
    firewall_exit();
    exit(EXIT_SUCCESS);
}

/**
 * Increases the netlink buffer capacity.
 *
 * The previous default values were:
 *
 * /proc/sys/net/core/rmem_default - 110592
 * /proc/sys/net/core/rmem_max     - 131071
 * /proc/sys/net/core/wmem_default - 110592
 * /proc/sys/net/core/wmem_max     - 131071
 *
 * The new value 1048576=1024*1024 was assigned to all of them
 */
static void firewall_increase_netlink_buffers(void)
{
    HIP_DEBUG("Increasing the netlink buffers\n");

    system_print("echo 1048576 > /proc/sys/net/core/rmem_default");
    system_print("echo 1048576 > /proc/sys/net/core/rmem_max");
    system_print("echo 1048576 > /proc/sys/net/core/wmem_default");
    system_print("echo 1048576 > /proc/sys/net/core/wmem_max");
}

/**
 * Loads several modules that are needed by the firewall.
 */
static void firewall_probe_kernel_modules(void)
{
    int         count, err, status;
    char        cmd[40];
    int         mod_total;
    const char *mod_name[] =
    { "ip_queue", "ip6_queue", "iptable_filter", "ip6table_filter" };

    mod_total = sizeof(mod_name) / sizeof(char *);

    HIP_DEBUG("Probing for %d modules. When the modules are built-in, the errors can be ignored\n", mod_total);

    for (count = 0; count < mod_total; count++) {
        snprintf(cmd, sizeof(cmd), "%s %s", "/sbin/modprobe",
                 mod_name[count]);
        HIP_DEBUG("%s\n", cmd);
        err = fork();
        if (err < 0) {
            HIP_ERROR("Failed to fork() for modprobe!\n");
        } else if (err == 0) {
            /* Redirect stderr, so few non fatal errors will not show up. */
            if (freopen("/dev/null", "w", stderr) == NULL) {
                HIP_ERROR("Could not freopen /dev/null");
            }
            execlp("/sbin/modprobe", "/sbin/modprobe",
                   mod_name[count], NULL);
        } else {
            waitpid(err, &status, 0);
        }
    }
    HIP_DEBUG("Probing completed\n");
}

/*-------------PACKET FILTERING FUNCTIONS------------------*/

/**
 * Test if two HITs match
 *
 * @param matching_hit the first HIT
 * @param packet_hit the second HIT
 * @param boolean boolean flag (0 or 1)
 *
 * @return 1 if HITs match and 0 otherwise when boolean is 1. The return value is reversed when the boolean
 *         value is 0.
 */
static int match_hit(const struct in6_addr matching_hit,
                     const struct in6_addr packet_hit,
                     const int boolean)
{
    int i = IN6_ARE_ADDR_EQUAL(&matching_hit, &packet_hit);

    HIP_DEBUG("match_hit: hit1: %s hit2: %s bool: %d match: %d\n",
              addr_to_numeric(&matching_hit), addr_to_numeric(&packet_hit),
              boolean, i);
    if (boolean) {
        return i;
    } else {
        return !i;
    }
}

/**
 * Test if two integers match
 *
 * @param match the first integer
 * @param packet the second integer
 * @param boolean boolean flag (0 or 1)
 *
 * @return 1 if integers match and 0 otherwise when the boolean is 1. The return
 *         value is reversed when the boolean value is 0.
 */
static int match_int(const int match, const int packet, const int boolean)
{
    if (boolean) {
        return match == packet;
    } else {
        return !(match == packet);
    }
}

/**
 * Test if two strings match
 *
 * @param match the first string
 * @param packet the second string
 * @param boolean boolean flag (0 or 1)
 *
 * @return 1 if strings match and 0 otherwise when the boolean is 1. The return
 *         value is reversed when the boolean value is 0.
 */
static int match_string(const char *match, const char *packet, const int boolean)
{
    if (boolean) {
        return !strcmp(match, packet);
    } else {
        return strcmp(match, packet);
    }
}

/**
 * A wrapper for filter_esp_state. Match the esp packet with the state
 * in the connection tracking. There is no need to match the rule-set
 * again as we already filtered the HIP control packets. If we wanted
 * to disallow a connection, we should do it in filter_hip.
 *
 * @param ctx packet context
 * @return the verdict (1 for pass and 0 for drop)
 */
static int filter_esp(const struct hip_fw_context *ctx)
{
    /* drop packet by default */
    int verdict = 0, ret;

    if (esp_relay && ctx->udp_encap_hdr &&
        ((ret = hipfw_relay_esp(ctx)) <= 0)) {
        /* 0: drop original and reinject new packet
         * -1: accept reinject packet and avoid filter_esp_state
         * 1: just let it pass => proceed to filter */
        if (ret == 0) {
            HIP_DEBUG("Drop original and reinject relayed ESP packet\n");
            verdict = 0;
        } else if (ret == -1) {
            HIP_DEBUG("Accept reinjected packet\n");
            verdict = 1;
        } else {
            HIP_ASSERT(0);
        }
    } else if (filter_esp_state(ctx) > 0) {
        verdict = 1;
        HIP_DEBUG("ESP packet successfully passed filtering\n");
    } else {
        verdict = 0;
        HIP_DEBUG("ESP packet NOT authed in ESP filtering\n");
    }

    return verdict;
}

/**
 * filter the hip packet according to the connection tracking rules
 *
 * @param ip6_src source address of the HIP control packet
 * @param ip6_dst destination address of the HIP control packet
 * @param buf the HIP control packet
 * @param hook ipqueue hook
 * @param in_if ipqueue input interface
 * @param out_if ipqueue output interface
 * @param ctx packet context
 *
 * @return the verdict (1 for pass and 0 for drop)
 */
static int filter_hip(const struct in6_addr *ip6_src,
                      const struct in6_addr *ip6_dst,
                      struct hip_common *buf,
                      const unsigned int hook,
                      const char *in_if,
                      const char *out_if,
                      struct hip_fw_context *ctx)
{
    // complete rule list for hook (== IN / OUT / FORWARD)
    struct dlist *list = get_rule_list(hook);
    struct rule  *rule = NULL;
    // assume match for current rule
    int match = 1, print_addr = 0;
    // assume packet has not yet passed connection tracking
    int conntracked = 0;
    // block traffic by default
    int verdict = 0;

    HIP_DEBUG("\n");

    //if dynamically changing rules possible

    if (!list) {
        HIP_DEBUG("The list of rules is empty!!!???\n");
    }

    HIP_DEBUG("HIP type number is %d\n", buf->type_hdr);

    if (buf->type_hdr == HIP_I1) {
        HIP_INFO("received packet type: I1\n");
        print_addr = 1;
    } else if (buf->type_hdr == HIP_R1) {
        HIP_INFO("received packet type: R1\n");
        print_addr = 1;
    } else if (buf->type_hdr == HIP_I2) {
        HIP_INFO("received packet type: I2\n");
        print_addr = 1;
    } else if (buf->type_hdr == HIP_R2) {
        HIP_INFO("received packet type: R2\n");
        print_addr = 1;
    } else if (buf->type_hdr == HIP_UPDATE) {
        HIP_INFO("received packet type: UPDATE\n");
        print_addr = 1;
    } else if (buf->type_hdr == HIP_CLOSE) {
        HIP_INFO("received packet type: CLOSE\n");
        print_addr = 1;
    } else if (buf->type_hdr == HIP_CLOSE_ACK) {
        HIP_INFO("received packet type: CLOSE_ACK\n");
        print_addr = 1;
    } else if (buf->type_hdr == HIP_NOTIFY) {
        HIP_DEBUG("received packet type: NOTIFY\n");
    } else if (buf->type_hdr == HIP_LUPDATE) {
        HIP_DEBUG("received packet type: LIGHT UPDATE\n");
    } else {
        HIP_DEBUG("received packet type: UNKNOWN\n");
    }

    if (print_addr) {
        HIP_INFO_HIT("src hit", &(buf->hits));
        HIP_INFO_HIT("dst hit", &(buf->hitr));
        HIP_INFO_IN6ADDR("src ip", ip6_src);
        HIP_INFO_IN6ADDR("dst ip", ip6_dst);
    }

    while (list != NULL) {
        match = 1;
        rule  = list->data;

        // check src_hit if defined in rule
        if (match && rule->src_hit) {
            HIP_DEBUG("src_hit\n");

            if (!match_hit(rule->src_hit->value,
                           buf->hits,
                           rule->src_hit->boolean)) {
                match = 0;
            }
        }

        // check dst_hit if defined in rule
        if (match && rule->dst_hit) {
            HIP_DEBUG("dst_hit\n");

            if (!match_hit(rule->dst_hit->value,
                           buf->hitr,
                           rule->dst_hit->boolean)) {
                match = 0;
            }
        }

        // check the HIP packet type (I1, UPDATE, etc.)
        if (match && rule->type) {
            HIP_DEBUG("type\n");
            if (!match_int(rule->type->value,
                           buf->type_hdr,
                           rule->type->boolean)) {
                match = 0;
            }

            HIP_DEBUG("type rule: %d, packet: %d, boolean: %d, match: %d\n",
                      rule->type->value,
                      buf->type_hdr,
                      rule->type->boolean,
                      match);
        }

        /* this checks, if the the input interface of the packet
         * matches the one specified in the rule */
        if (match && rule->in_if) {
            if (!match_string(rule->in_if->value, in_if,
                              rule->in_if->boolean)) {
                match = 0;
            }

            HIP_DEBUG("in_if rule: %s, packet: %s, boolean: %d, match: %d \n",
                      rule->in_if->value,
                      in_if, rule->in_if->boolean, match);
        }

        /* this checks, if the the output interface of the packet matches the
         * one specified in the rule */
        if (match && rule->out_if) {
            if (!match_string(rule->out_if->value,
                              out_if,
                              rule->out_if->boolean)) {
                match = 0;
            }

            HIP_DEBUG("out_if rule: %s, packet: %s, boolean: %d, match: %d \n",
                      rule->out_if->value, out_if, rule->out_if->boolean,
                      match);
        }

        /* check if packet matches state from connection tracking
         * must be last, so not called if packet is going to be
         * dropped */
        if (match && rule->state) {
            /* we at least had some packet before -> check
             * this packet this will also check the signature of
             * the packet, if we already have a src_HI stored
             * for the _connection_ */
            if (!filter_state(ip6_src, ip6_dst, buf, rule->state, rule->accept,
                              ctx)) {
                match = 0;
            } else {
                // if it is a valid packet, this also tracked the packet
                conntracked = 1;
            }

            HIP_DEBUG("state, rule %d, boolean %d, match %d\n",
                      rule->state->int_opt.value,
                      rule->state->int_opt.boolean,
                      match);
        }

        // if a match, no need to check further rules
        if (match) {
            HIP_DEBUG("match found\n");
            break;
        }

        // else proceed with next rule
        list = list->next;
    }

    // if we found a matching rule, use its verdict
    if (rule && match) {
        HIP_DEBUG("packet matched rule, target %d\n", rule->accept);
        verdict = rule->accept;
    } else {
        HIP_DEBUG("falling back to default HIP/ESP behavior, target %d\n",
                  accept_hip_esp_traffic_by_default);

        verdict = accept_hip_esp_traffic_by_default;
    }

    if (verdict && !conntracked) {
        verdict = conntrack(ip6_src, ip6_dst, buf, ctx);
    }

    return verdict;
}

/**
 * Handle packet capture for outbound HIP packets.
 *
 * @note hooks HIP message filtering.
 *
 * @param ctx packet context
 *
 * @return the verdict (ACCEPT or DROP)
 */
static int hip_fw_handle_hip_output(struct hip_fw_context *ctx)
{
    int verdict = accept_hip_esp_traffic_by_default;

    if (filter_traffic) {
        verdict = filter_hip(&ctx->src,
                             &ctx->dst,
                             ctx->transport_hdr.hip,
                             ctx->ipq_packet->hook,
                             ctx->ipq_packet->indev_name,
                             ctx->ipq_packet->outdev_name,
                             ctx);
    } else {
        verdict = ACCEPT;
    }

    /* zero return value means that the packet should be dropped */
    return verdict;
}

/**
 * Process an ESP packet from the outbound packet queue.
 *
 * @note hooks ESP filtering
 *
 * @param ctx the packet context
 *
 * @return the verdict (1 for pass and 0 for drop)
 */
static int hip_fw_handle_esp_output(struct hip_fw_context *ctx)
{
    int verdict = accept_hip_esp_traffic_by_default;

    HIP_DEBUG("\n");

    if (filter_traffic) {
        verdict = filter_esp(ctx);
    } else {
        verdict = ACCEPT;
    }

    return verdict;
}

/**
 * Process any other packet from the outbound packet capture queue
 *
 * @note hooks userspace IPsec and LSI
 *
 * @param ctx the packet context
 *
 * @return the verdict (1 for pass and 0 for drop)
 */
static int hip_fw_handle_other_output(struct hip_fw_context *ctx)
{
    int verdict = accept_normal_traffic_by_default;

    HIP_DEBUG("accept_normal_traffic_by_default = %d\n",
              accept_normal_traffic_by_default);

    if (ctx->ip_version == 6 && hip_userspace_ipsec) {
        hip_hit_t *def_hit = hip_fw_get_default_hit();
        HIP_DEBUG_HIT("destination hit: ", &ctx->dst);

        // check if this is a reinjected packet
        if (def_hit && IN6_ARE_ADDR_EQUAL(&ctx->dst, def_hit)) {
            // let the packet pass through directly
            verdict = ACCEPT;
        } else {
            verdict = !hip_fw_userspace_ipsec_output(ctx);
        }
    } else if (ctx->ip_version == 4 && hip_lsi_support) {
        hip_lsi_t src_lsi, dst_lsi;

        IPV6_TO_IPV4_MAP(&(ctx->src), &src_lsi);
        IPV6_TO_IPV4_MAP(&(ctx->dst), &dst_lsi);

        /* LSI HOOKS */
        if (IS_LSI32(dst_lsi.s_addr) && hip_lsi_support) {
            if (hip_is_packet_lsi_reinjection(&dst_lsi)) {
                verdict = ACCEPT;
            } else {
                hip_fw_handle_outgoing_lsi(ctx->ipq_packet,
                                           &src_lsi, &dst_lsi);
                verdict = DROP;     /* Reject the packet */
            }
        }
    }

    /* No need to check default rules as it is handled by the
     * iptables rules */
    return verdict;
}

/**
 * Process a HIP packet from the forward packet capture queue
 *
 * @note hooks middlebox authentication
 *
 * @param ctx the packet context
 *
 * @return the verdict (1 for pass and 0 for drop)
 */
static int hip_fw_handle_hip_forward(struct hip_fw_context *ctx)
{
    HIP_DEBUG("\n");

#ifdef CONFIG_HIP_MIDAUTH
    if (use_midauth) {
        if (midauth_filter_hip(ctx) == NF_DROP) {
            return NF_DROP;
        }
    }
#endif
    // for now forward and output are handled symmetrically
    return hip_fw_handle_hip_output(ctx);
}

/* hip_fw_handle_esp_forward is the same as hip_fw_handle_esp_output */

/* no need for hip_fw_handle_other_forward */

/* hip_fw_handle_hip_input is the same as hip_fw_handle_hip_output */

/**
 * Process an ESP packet from the inbound packet capture queue
 *
 * @note hooks ESP filtering and userspace IPsec
 *
 * @param ctx the packet context
 *
 * @return the verdict (1 for pass and 0 for drop)
 */
static int hip_fw_handle_esp_input(struct hip_fw_context *ctx)
{
    int verdict = accept_hip_esp_traffic_by_default;

    HIP_DEBUG("\n");

    if (filter_traffic) {
        // first of all check if this belongs to one of our connections
        verdict = filter_esp(ctx);
    } else {
        verdict = ACCEPT;
    }

    if (verdict && hip_userspace_ipsec) {
        verdict = !hip_fw_userspace_ipsec_input(ctx);
    }

    return verdict;
}

/**
 * Process any other packet from the inbound packet capture queue.
 *
 * @note hooks LSI
 *
 * @param ctx the packet context
 *
 * @return the verdict (1 for pass and 0 for drop)
 */
static int hip_fw_handle_other_input(struct hip_fw_context *ctx)
{
    int verdict = accept_normal_traffic_by_default;

    HIP_DEBUG("\n");

    if (ipv6_addr_is_hit(&ctx->src) &&
        ipv6_addr_is_hit(&ctx->dst) &&
        hip_lsi_support) {
        verdict = hip_fw_handle_incoming_hit(ctx->ipq_packet,
                                             &ctx->src,
                                             &ctx->dst,
                                             hip_lsi_support);
    }

    /* No need to check default rules as it is handled by the
     * iptables rules */
    return verdict;
}

/*----------------MAIN FUNCTIONS----------------------*/

/**
 * Initialize the firewall datastructures and ipqueue rules
 *
 * @return zero on success or non-zero on failure
 */
static int firewall_init(void)
{
    int err = 0;

    HIP_DEBUG("Initializing firewall\n");

    HIP_DEBUG("in=%d out=%d for=%d\n", NF_IP_LOCAL_IN, NF_IP_LOCAL_OUT,
              NF_IP_FORWARD);

    // funtion pointers for the respective packet handlers
    fw_handlers[NF_IP_LOCAL_IN][OTHER_PACKET] = hip_fw_handle_other_input;
    fw_handlers[NF_IP_LOCAL_IN][HIP_PACKET]   = hip_fw_handle_hip_output;
    fw_handlers[NF_IP_LOCAL_IN][ESP_PACKET]   = hip_fw_handle_esp_input;

    fw_handlers[NF_IP_LOCAL_OUT][OTHER_PACKET] = hip_fw_handle_other_output;
    fw_handlers[NF_IP_LOCAL_OUT][HIP_PACKET]   = hip_fw_handle_hip_output;
    fw_handlers[NF_IP_LOCAL_OUT][ESP_PACKET]   = hip_fw_handle_esp_output;

    //apply rules for forwarded hip and esp traffic
    fw_handlers[NF_IP_FORWARD][HIP_PACKET] = hip_fw_handle_hip_forward;
    fw_handlers[NF_IP_FORWARD][ESP_PACKET] = hip_fw_handle_esp_output;

    /* Flush in case previous hipfw process crashed */
    hip_fw_flush_iptables();

    system_print("iptables -N HIPFW-INPUT");
    system_print("iptables -N HIPFW-OUTPUT");
    system_print("iptables -N HIPFW-FORWARD");
    system_print("ip6tables -N HIPFW-INPUT");
    system_print("ip6tables -N HIPFW-OUTPUT");
    system_print("ip6tables -N HIPFW-FORWARD");

    /* Register signal handlers */
    signal(SIGINT, firewall_close);
    signal(SIGTERM, firewall_close);

    HIP_IFEL(firewall_init_extensions(), -1, "failed to start requested extensions");

    system_print("iptables -I INPUT -j HIPFW-INPUT");
    system_print("iptables -I OUTPUT -j HIPFW-OUTPUT");
    system_print("iptables -I FORWARD -j HIPFW-FORWARD");
    system_print("ip6tables -I INPUT -j HIPFW-INPUT");
    system_print("ip6tables -I OUTPUT -j HIPFW-OUTPUT");
    system_print("ip6tables -I FORWARD -j HIPFW-FORWARD");

out_err:
    return err;
}

/**
 *
 * Initialize context for a packet. The context stores e.g. the packet type and
 * possibly encapsulating packet type. It also stores useful pointers IP and
 * transport layer headers where applicable to avoid redundant casting.
 *
 * Currently supported types:   type
 * - plain HIP control packet      1
 * - ESP packet                    2
 *
 * Unsupported types -> type 0
 *
 * @param  ctx        the context.
 * @param  buf        a pointer to a IP packet.
 * @param  ip_version the IP version for this packet
 * @return            One if @c hdr is a HIP packet, zero otherwise.
 */
static int hip_fw_init_context(struct hip_fw_context *ctx,
                               const unsigned char *buf,
                               const int ip_version)
{
    int err = 0;
    // length of packet starting at udp header
    uint16_t       udp_len              = 0;
    struct udphdr *udphdr               = NULL;
    int            udp_encap_zero_bytes = 0;

    // same context memory as for packets before -> re-init
    memset(ctx, 0, sizeof(struct hip_fw_context));

    // default assumption
    ctx->packet_type = OTHER_PACKET;

    // add whole packet to context and ip version
    ctx->ipq_packet = ipq_get_packet(buf);

    // check if packet is to big for the buffer
    if (ctx->ipq_packet->data_len > HIP_MAX_PACKET) {
        HIP_ERROR("packet size greater than buffer\n");

        err = 1;
        goto end_init;
    }

    ctx->ip_version = ip_version;

    if (ctx->ip_version == 4) {
        struct ip *iphdr = (struct ip *) ctx->ipq_packet->payload;
        // add pointer to IPv4 header to context
        ctx->ip_hdr.ipv4 = iphdr;

        /* ip_hl is given in multiple of 4 bytes
         *
         * NOTE: not sizeof(struct ip) as we might have options */
        ctx->ip_hdr_len = iphdr->ip_hl * 4;

        HIP_DEBUG("ip_hdr_len is: %d\n", ctx->ip_hdr_len);
        HIP_DEBUG("total length: %u\n", ntohs(iphdr->ip_len));
        HIP_DEBUG("ttl: %u\n", iphdr->ip_ttl);
        HIP_DEBUG("packet length (ipq): %u\n", ctx->ipq_packet->data_len);

        // add IPv4 addresses
        IPV4_TO_IPV6_MAP(&ctx->ip_hdr.ipv4->ip_src, &ctx->src);
        IPV4_TO_IPV6_MAP(&ctx->ip_hdr.ipv4->ip_dst, &ctx->dst);

        HIP_DEBUG_HIT("packet src", &ctx->src);
        HIP_DEBUG_HIT("packet dst", &ctx->dst);

        HIP_DEBUG("IPv4 next header protocol number is %d\n", iphdr->ip_p);

        // find out which transport layer protocol is used
        if (iphdr->ip_p == IPPROTO_HIP) {
            // we have found a plain HIP control packet
            HIP_DEBUG("plain HIP packet\n");

            ctx->packet_type       = HIP_PACKET;
            ctx->transport_hdr.hip = (struct hip_common *)
                                     (((char *) iphdr) + ctx->ip_hdr_len);

            goto end_init;
        } else if (iphdr->ip_p == IPPROTO_ESP) {
            // this is an ESP packet
            HIP_DEBUG("plain ESP packet\n");

            ctx->packet_type       = ESP_PACKET;
            ctx->transport_hdr.esp = (struct hip_esp *)
                                     (((char *) iphdr) + ctx->ip_hdr_len);

            goto end_init;
        } else if (iphdr->ip_p != IPPROTO_UDP) {
            // if it's not UDP either, it's unsupported
            HIP_DEBUG("some other packet\n");

            goto end_init;
        }

        // need UDP header to look for encapsulated ESP
        udp_len = ntohs(iphdr->ip_len);
        udphdr  = (struct udphdr *) (((char *) iphdr) + ctx->ip_hdr_len);

        // add UDP header to context
        ctx->udp_encap_hdr = udphdr;
    } else if (ctx->ip_version == 6) {
        struct ip6_hdr *ip6_hdr = (struct ip6_hdr *) ctx->ipq_packet->payload;
        // add pointer to IPv4 header to context
        ctx->ip_hdr.ipv6 = ip6_hdr;

        // Ipv6 has fixed header length
        ctx->ip_hdr_len = sizeof(struct ip6_hdr);

        HIP_DEBUG("ip_hdr_len is: %d\n", ctx->ip_hdr_len);
        HIP_DEBUG("payload length: %u\n", ntohs(ip6_hdr->ip6_plen));
        HIP_DEBUG("ttl: %u\n", ip6_hdr->ip6_hlim);
        HIP_DEBUG("packet length (ipq): %u\n", ctx->ipq_packet->data_len);

        // add IPv6 addresses
        ipv6_addr_copy(&ctx->src, &ip6_hdr->ip6_src);
        ipv6_addr_copy(&ctx->dst, &ip6_hdr->ip6_dst);

        HIP_DEBUG_HIT("packet src: ", &ctx->src);
        HIP_DEBUG_HIT("packet dst: ", &ctx->dst);

        HIP_DEBUG("IPv6 next header protocol number is %d\n",
                  ip6_hdr->ip6_nxt);

        // find out which transport layer protocol is used
        if (ip6_hdr->ip6_nxt == IPPROTO_HIP) {
            // we have found a plain HIP control packet
            HIP_DEBUG("plain HIP packet\n");

            ctx->packet_type       = HIP_PACKET;
            ctx->transport_hdr.hip = (struct hip_common *)
                                     (((char *) ip6_hdr) + sizeof(struct ip6_hdr));

            goto end_init;
        } else if (ip6_hdr->ip6_nxt == IPPROTO_ESP) {
            // we have found a plain ESP packet
            HIP_DEBUG("plain ESP packet\n");

            ctx->packet_type       = ESP_PACKET;
            ctx->transport_hdr.esp = (struct hip_esp *)
                                     (((char *) ip6_hdr) + sizeof(struct ip6_hdr));

            goto end_init;
        } else if (ip6_hdr->ip6_nxt != IPPROTO_UDP) {
            // if it's not UDP either, it's unsupported
            HIP_DEBUG("some other packet\n");

            goto end_init;
        }

        /* for now these calculations are not necessary as UDP encapsulation
         * is only used for IPv4 at the moment
         *
         * we keep them anyway in order to ease UDP encapsulation handling
         * with IPv6
         *
         * NOTE: the length will include optional extension headers
         * -> handle this */
        udp_len = ntohs(ip6_hdr->ip6_plen);
        udphdr  = (struct udphdr *) (((char *) ip6_hdr) + ctx->ip_hdr_len);

        // add udp header to context
        ctx->udp_encap_hdr = udphdr;
    } else {
        HIP_DEBUG("neither ipv4 nor ipv6\n");
        goto end_init;
    }

    HIP_DEBUG("UDP header size is %d (in header: %u) \n",
              sizeof(struct udphdr), ntohs(udphdr->len));
    HIP_DEBUG("UDP src port: %u\n", ntohs(udphdr->source));
    HIP_DEBUG("UDP dst port: %u\n", ntohs(udphdr->dest));

    /* only handle IPv4 right now
     * -> however this is the place to handle UDP encapsulated IPv6 */
    if (ctx->ip_version == 4) {
        // we might have only received a UDP packet with headers only
        if (udp_len >= sizeof(struct ip) + sizeof(struct udphdr) + HIP_UDP_ZERO_BYTES_LEN) {
            uint32_t *zero_bytes = NULL;

            // we can distinguish UDP encapsulated control and data traffic with 32 zero bits
            // behind UDP header
            zero_bytes = (uint32_t *) (((char *) udphdr) + sizeof(struct udphdr));

            HIP_HEXDUMP("zero_bytes: ", zero_bytes, 4);

            /* check whether next 32 bits are zero or not */
            if (*zero_bytes == 0) {
                udp_encap_zero_bytes = 1;

                HIP_DEBUG("Zero SPI found\n");
            }

            zero_bytes = NULL;
        } else {
            // only UDP header + payload < 32 bit -> neither HIP nor ESP
            HIP_DEBUG("UDP packet with < 32 bit payload\n");

            goto end_init;
        }
    }

    // HIP packets have zero bytes (IPv4 only right now)
    if (ctx->ip_version == 4 && udphdr
        && ((udphdr->source == ntohs(hip_get_local_nat_udp_port())) ||
            (udphdr->dest == ntohs(hip_get_peer_nat_udp_port())))
        && udp_encap_zero_bytes) {
        /* check if zero byte hint is correct and we are processing a
         * HIP control message */
        if (!hip_check_network_msg((struct hip_common *) (((char *) udphdr)
                                                          + sizeof(struct udphdr)
                                                          + HIP_UDP_ZERO_BYTES_LEN))) {
            // we found an UDP encapsulated HIP control packet
            HIP_DEBUG("UDP encapsulated HIP control packet\n");

            // add to context
            ctx->packet_type       = HIP_PACKET;
            ctx->transport_hdr.hip = (struct hip_common *) (((char *) udphdr)
                                                            + sizeof(struct udphdr)
                                                            + HIP_UDP_ZERO_BYTES_LEN);

            goto end_init;
        }
        HIP_ERROR("communicating with BROKEN peer implementation of UDP encapsulation,"
                  " found zero bytes when receiving HIP control message\n");
    }
    // ESP does not have zero bytes (IPv4 only right now)
    else if (ctx->ip_version == 4 && udphdr
             && ((udphdr->source == ntohs(hip_get_local_nat_udp_port())) ||
                 (udphdr->dest == ntohs(hip_get_peer_nat_udp_port())))
             && !udp_encap_zero_bytes) {
        /* from the ports and the non zero SPI we can tell that this
         * is an ESP packet */
        HIP_DEBUG("ESP packet. Todo: verify SPI from database\n");

        // add to context
        ctx->packet_type       = ESP_PACKET;
        ctx->transport_hdr.esp = (struct hip_esp *) (((char *) udphdr)
                                                     + sizeof(struct udphdr));

        goto end_init;
    } else {
        /* normal UDP packet or UDP encapsulated IPv6 */
        HIP_DEBUG("normal UDP packet\n");
    }

end_init:
    return err;
}

/**
 * Set an accept verdict for a modified packet
 *
 * @param handle ipqueue file handle
 * @param packetId ipqueue packet id
 * @param len length of buf
 * @param buf the packet to be accepted
 *
 */
static void allow_modified_packet(struct ipq_handle *handle, unsigned long packetId,
                                  size_t len, unsigned char *buf)
{
    ipq_set_verdict(handle, packetId, NF_ACCEPT, len, buf);
    HIP_DEBUG("Packet accepted with modifications\n\n");
}

/**
 * Allow a packet to pass
 *
 * @param handle    the handle for the packets.
 * @param packetId  the packet ID.
 * @return          nothing
 */
static void allow_packet(struct ipq_handle *handle, unsigned long packetId)
{
    ipq_set_verdict(handle, packetId, NF_ACCEPT, 0, NULL);

    HIP_DEBUG("Packet accepted \n\n");
}

/**
 * Drop a packet
 *
 * @param handle    the handle for the packets.
 * @param packetId  the packet ID.
 * @return          nothing
 */
static void drop_packet(struct ipq_handle *handle, unsigned long packetId)
{
    ipq_set_verdict(handle, packetId, NF_DROP, 0, NULL);

    HIP_DEBUG("Packet dropped \n\n");
}

/**
 * Analyze a packet.
 *
 * @param buf the packet to be analyzed
 * @param hndl a file handle to the ipqueue
 * @param ip_version the type of traffic: 4 - ipv4; 6 - ipv6.
 * @param ctx packet context
 *
 * @return  nothing, this function loops forever,
 *          until the firewall is stopped.
 */
static int hip_fw_handle_packet(unsigned char *buf,
                                struct ipq_handle *hndl,
                                const int ip_version,
                                struct hip_fw_context *ctx)
{
    // assume DROP
    int verdict = 0;

    /* waits for queue messages to arrive from ip_queue and
     * copies them into a supplied buffer */
    if (ipq_read(hndl, buf, HIP_MAX_PACKET, 0) < 0) {
        HIP_PERROR("ipq_read failed: ");
        // TODO this error needs to be handled seperately -> die(hndl)?
        goto out_err;
    }

    /* queued messages may be a packet messages or an error messages */
    switch (ipq_message_type(buf)) {
    case IPQM_PACKET:
        HIP_DEBUG("Received ipqm packet\n");
        // no goto -> go on with processing the message below
        break;
    case NLMSG_ERROR:
        HIP_ERROR("Received error message (%d): %s\n", ipq_get_msgerr(buf),
                  ipq_errstr());
        goto out_err;
        break;
    default:
        HIP_DEBUG("Unsupported libipq packet\n");
        goto out_err;
        break;
    }

    // set up firewall context
    if (hip_fw_init_context(ctx, buf, ip_version)) {
        goto out_err;
    }

    HIP_DEBUG("packet hook=%d, packet type=%d\n", ctx->ipq_packet->hook,
              ctx->packet_type);

    // match context with rules
    if (fw_handlers[ctx->ipq_packet->hook][ctx->packet_type]) {
        verdict = (fw_handlers[ctx->ipq_packet->hook][ctx->packet_type])(ctx);
    } else {
        HIP_DEBUG("Ignoring, no handler for hook (%d) with type (%d)\n");
    }

out_err:
    if (verdict) {
        if (ctx->modified == 0) {
            HIP_DEBUG("=== Verdict: allow packet ===\n");
            allow_packet(hndl, ctx->ipq_packet->packet_id);
        } else {
            HIP_DEBUG("=== Verdict: allow modified packet ===\n");
            allow_modified_packet(hndl, ctx->ipq_packet->packet_id,
                                  ctx->ipq_packet->data_len,
                                  ctx->ipq_packet->payload);
        }
    } else {
        HIP_DEBUG("=== Verdict: drop packet ===\n");
        drop_packet(hndl, ctx->ipq_packet->packet_id);
    }

    // nothing to clean up here as we re-use buf, hndl and ctx

    return 0;
}

/**
 * Hipfw should be started before hipd to make sure
 * that nobody can bypass ACLs. However, some hipfw
 * extensions (e.g. userspace ipsec) work consistently
 * only when hipd is started first. To solve this
 * chicken-and-egg problem, we are blocking all hipd
 * messages until hipd is running and firewall is set up.
 */
static void hip_fw_wait_for_hipd(void)
{
    hip_fw_flush_iptables();

    system_print("iptables -N HIPFW-INPUT");
    system_print("iptables -N HIPFW-OUTPUT");
    system_print("iptables -N HIPFW-FORWARD");
    system_print("ip6tables -N HIPFW-INPUT");
    system_print("ip6tables -N HIPFW-OUTPUT");
    system_print("ip6tables -N HIPFW-FORWARD");

    system_print("iptables -I HIPFW-INPUT -p 139 -j DROP");
    system_print("iptables -I HIPFW-OUTPUT -p 139 -j DROP");
    system_print("iptables -I HIPFW-FORWARD -p 139 -j DROP");
    system_print("ip6tables -I HIPFW-INPUT -p 139 -j DROP");
    system_print("ip6tables -I HIPFW-OUTPUT -p 139 -j DROP");
    system_print("ip6tables -I HIPFW-FORWARD -p 139 -j DROP");

    system_print("iptables -I INPUT -j HIPFW-INPUT");
    system_print("iptables -I OUTPUT -j HIPFW-OUTPUT");
    system_print("iptables -I FORWARD -j HIPFW-FORWARD");
    system_print("ip6tables -I INPUT -j HIPFW-INPUT");
    system_print("ip6tables -I OUTPUT -j HIPFW-OUTPUT");
    system_print("ip6tables -I FORWARD -j HIPFW-FORWARD");

    while (hip_fw_get_default_hit() == NULL) {
        HIP_DEBUG("Sleeping until hipd is running...\n");
        sleep(1);
    }

    /* Notice that firewall flushed the dropping rules later */
}

/**
 * main function that starts the single-threaded hipfw process
 *
 * @param argc number of arguments
 * @param argv an array of pointers to the arguments
 *
 * @return zero on success and non-zero on failure
 *
 * @todo   Set up atexit() for clean shutdown on HIP_ASSERT.
 */
int main(int argc, char **argv)
{
    int                   err = 0, highest_descriptor, i;
    int                   n, len;
    struct ipq_handle    *h4 = NULL, *h6 = NULL;
    int                   ch;
    char                 *rule_file = NULL;
    int                   errflg    = 0, killold = 0;
    struct hip_common    *msg       = NULL;
    struct sockaddr_in6   sock_addr = { 0 };
    socklen_t             alen;
    fd_set                read_fdset;
    struct timeval        timeout;
    unsigned char         buf[HIP_MAX_PACKET];
    struct hip_fw_context ctx;
    int                   limit_capabilities = 0;
    int                   is_root            = 0, access_ok = 0, msg_type = 0; //variables for accepting user messages only from hipd
    char                 *ptr                = NULL; // temporary pointer (see -t option)

    /* Make sure that root path is set up correcly (e.g. on Fedora 9).
     * Otherwise may get warnings from system_print() commands.
     * @todo: should append, not overwrite  */
    setenv("PATH", HIP_DEFAULT_EXEC_PATH, 1);

    if (geteuid() != 0) {
        HIP_ERROR("firewall must be run as root\n");
        exit(-1);
    }

#ifdef CONFIG_HIP_PERFORMANCE
    HIP_DEBUG("Creating perf set\n");
    perf_set = hip_perf_create(PERF_MAX_FIREWALL);

    check_and_create_dir("results", HIP_DIR_MODE);

    /* To keep things simple, we use a subset of the performance set originally
     * created for the HIP daemon. */
    hip_perf_set_name(perf_set, PERF_I1, "results/PERF_I1.csv");
    hip_perf_set_name(perf_set, PERF_R1, "results/PERF_R1.csv");
    hip_perf_set_name(perf_set, PERF_I2, "results/PERF_I2.csv");
    hip_perf_set_name(perf_set, PERF_R2, "results/PERF_R2.csv");
    hip_perf_set_name(perf_set, PERF_VERIFY, "results/PERF_VERIFY.csv");
    hip_perf_set_name(perf_set, PERF_BASE, "results/PERF_BASE.csv");
    hip_perf_set_name(perf_set, PERF_CLOSE_SEND, "results/PERF_CLOSE_SEND.csv");
    hip_perf_set_name(perf_set, PERF_HANDLE_CLOSE, "results/PERF_HANDLE_CLOSE.csv");
    hip_perf_set_name(perf_set, PERF_HANDLE_CLOSE_ACK, "results/PERF_HANDLE_CLOSE_ACK.csv");
    hip_perf_set_name(perf_set, PERF_CLOSE_COMPLETE, "results/PERF_CLOSE_COMPLETE.csv");
    hip_perf_set_name(perf_set, PERF_DSA_VERIFY_IMPL, "results/PERF_DSA_VERIFY_IMPL.csv");
    hip_perf_set_name(perf_set, PERF_RSA_VERIFY_IMPL, "results/PERF_RSA_VERIFY_IMPL.csv");

    HIP_DEBUG("Opening perf set\n");
    hip_perf_open(perf_set);
#endif

    hip_set_logdebug(LOGDEBUG_ALL);

<<<<<<< HEAD
    while ((ch = getopt(argc, argv, "aAbcdef:FhHiIklmpuvV")) != -1) {
=======
    while ((ch = getopt(argc, argv, "aAbcdef:FhHiIklmpt:vV")) != -1) {
>>>>>>> a892a813
        switch (ch) {
        case 'A':
            accept_hip_esp_traffic_by_default = 1;
            restore_accept_hip_esp_traffic    = 1;
            break;
        case 'b':
            foreground = 0;
            break;
        case 'd':
            log_level = LOGDEBUG_ALL;
            break;
        case 'e':
            hip_esp_protection = 1;
            break;
        case 'f':
            rule_file = optarg;
            break;
        case 'F':
            filter_traffic         = 0;
            restore_filter_traffic = filter_traffic;
            break;
        case 'h':
            print_usage();
            exit(2);
            break;
        case 'H':
            accept_normal_traffic_by_default = 0;
            break;
        case 'i':
            hip_userspace_ipsec       = 1;
            hip_kernel_ipsec_fallback = 0;
            break;
        case 'I':
            hip_userspace_ipsec       = 1;
            hip_kernel_ipsec_fallback = 1;
            break;
        case 'k':
            killold = 1;
            break;
        case 'l':
            hip_lsi_support = 1;
            break;
        case 'm':
#ifdef CONFIG_HIP_MIDAUTH
            filter_traffic = 1;
            use_midauth    = 1;
            break;
#endif
        case 'p':
            limit_capabilities = 1;
            break;
<<<<<<< HEAD
        case 'u':
            prefer_userspace = 1;
=======
        case 't':
            connection_timeout = strtoul(optarg, &ptr, 10);
            if (ptr == optarg) {
                fprintf(stderr, "Error: Invalid timeout given\n");
                errflg = 1;
            }
            if (connection_timeout < cleanup_interval) {
                /* we must poll at least once per timeout interval */
                cleanup_interval = connection_timeout;
            }
>>>>>>> a892a813
            break;
        case 'v':
            log_level = LOGDEBUG_MEDIUM;
            hip_set_logfmt(LOGFMT_SHORT);
            break;
        case 'V':
            hip_print_version("hipfw");
            return 0;
        case ':':         /* option without operand */
            printf("Option -%c requires an operand\n", optopt);
            errflg = 1;
            break;
        case '?':
            printf("Unrecognized option: -%c\n", optopt);
            errflg = 1;
        }
    }

    if (errflg) {
        print_usage();
        printf("Invalid argument. Closing. \n\n");
        exit(2);
    }

    if (!foreground) {
        hip_set_logtype(LOGTYPE_SYSLOG);
        HIP_DEBUG("Forking into background\n");
        if (fork() > 0) {
            return 0;
        }
    }

    HIP_IFEL(hip_create_lock_file(HIP_FIREWALL_LOCK_FILE, killold), -1,
             "Failed to obtain firewall lock.\n");

    /* Request-response socket with hipfw */
    hip_fw_sock = socket(AF_INET6, SOCK_DGRAM, 0);
    HIP_IFEL(hip_fw_sock < 0, 1, "Could not create socket for firewall.\n");
    sock_addr.sin6_family = AF_INET6;
    sock_addr.sin6_port   = htons(HIP_FIREWALL_SYNC_PORT);
    sock_addr.sin6_addr   = in6addr_loopback;

    for (i = 0; i < 2; i++) {
        err = bind(hip_fw_sock, (struct sockaddr *) &sock_addr,
                   sizeof(sock_addr));
        if (err == 0) {
            break;
        } else if (err && i == 0) {
            sleep(2);
        }
    }

    HIP_IFEL(err, -1, "Bind on firewall socket addr failed. Give -k option to kill old hipfw\n");
    HIP_IFEL(hip_daemon_connect(hip_fw_sock), -1, "connecting socket failed\n");

    /* Only for receiving out-of-sync notifications from hipd  */
    hip_fw_async_sock = socket(AF_INET6, SOCK_DGRAM, 0);
    HIP_IFEL(hip_fw_async_sock < 0, 1, "Could not create socket for firewall.\n");
    sock_addr.sin6_family = AF_INET6;
    sock_addr.sin6_port   = htons(HIP_FIREWALL_PORT);
    sock_addr.sin6_addr   = in6addr_loopback;
    HIP_IFEL(bind(hip_fw_async_sock, (struct sockaddr *) &sock_addr, sizeof(sock_addr)), -1,
             "Bind on firewall socket addr failed. Give -k option to kill old hipfw\n");
    HIP_IFEL(hip_daemon_connect(hip_fw_async_sock), -1,
             "connecting socket failed\n");

    /* Starting hipfw does not always work when hipfw starts first -miika */
    if (hip_userspace_ipsec || hip_lsi_support) {
        hip_fw_wait_for_hipd();
    }

    HIP_INFO("firewall pid=%d starting\n", getpid());

    //use by default both ipv4 and ipv6
    HIP_DEBUG("Using ipv4 and ipv6\n");

    read_rule_file(rule_file);
    HIP_DEBUG("starting up with rule_file: %s\n", rule_file);
    HIP_DEBUG("Firewall rule table: \n");
    print_rule_tables();

    firewall_increase_netlink_buffers();
    firewall_probe_kernel_modules();

    // create firewall queue handles for IPv4 traffic
    HIP_IFEL(!(h4 = ipq_create_handle(0, PF_INET)), -1,
             "ipq_create_handle(): %s\n", ipq_errstr());
    HIP_IFEL(ipq_set_mode(h4, IPQ_COPY_PACKET, HIP_MAX_PACKET) == -1, -1,
             "ipq_set_mode(): %s\n", ipq_errstr());
    HIP_DEBUG("IPv4 handle created (mode COPY_PACKET)\n");

    // create firewall queue handles for IPv6 traffic
    HIP_IFEL(!(h6 = ipq_create_handle(0, PF_INET6)), -1,
             "ipq_create_handle(): %s\n", ipq_errstr());
    HIP_IFEL(ipq_set_mode(h6, IPQ_COPY_PACKET, HIP_MAX_PACKET) == -1, -1,
             "ipq_set_mode(): %s\n", ipq_errstr());
    HIP_DEBUG("IPv6 handle created (mode COPY_PACKET)\n");

    // set up ip(6)tables rules and firewall extensions
    HIP_IFEL(firewall_init(), -1, "Firewall init failed\n");

    if (limit_capabilities) {
        HIP_IFEL(hip_set_lowcapability(), -1, "Failed to reduce privileges\n");
    }

    highest_descriptor = maxof(3, hip_fw_async_sock, h4->fd, h6->fd);

    /* Allocate message. */
    HIP_IFEL(!(msg = hip_msg_alloc()), -1, "Insufficient memory\n");

    hip_msg_init(msg);
    HIP_IFEL(hip_build_user_hdr(msg, HIP_MSG_FIREWALL_START, 0), -1,
             "build user hdr\n");
    if (hip_send_recv_daemon_info(msg, 1, hip_fw_sock)) {
        HIP_DEBUG("Failed to notify hipd of firewall start.\n");
    }

    // let's show that the firewall is running even with debug NONE
    HIP_DEBUG("firewall running. Entering select loop.\n");

    // firewall started up, now respect the selected log level
    hip_set_logdebug(log_level);

    // do all the work here
    while (1) {
        // set up file descriptors for select
        FD_ZERO(&read_fdset);
        FD_SET(hip_fw_async_sock, &read_fdset);
        FD_SET(h4->fd, &read_fdset);
        FD_SET(h6->fd, &read_fdset);

        timeout.tv_sec  = HIP_SELECT_TIMEOUT;
        timeout.tv_usec = 0;

        // get handle with queued packet and process
        /* @todo: using HIPD_SELECT blocks hipfw with R1 */
        if ((err = select((highest_descriptor + 1), &read_fdset,
                          NULL, NULL, &timeout)) < 0) {
            HIP_PERROR("select error, ignoring\n");
            continue;
        }

#ifdef CONFIG_HIP_MIDAUTH
        if (use_midauth) {
            pisa_check_for_random_update();
        }
#endif

        hip_fw_conntrack_periodic_cleanup();

        if (FD_ISSET(h4->fd, &read_fdset)) {
            HIP_DEBUG("received IPv4 packet from iptables queue\n");
            err = hip_fw_handle_packet(buf, h4, 4, &ctx);
        }

        if (FD_ISSET(h6->fd, &read_fdset)) {
            HIP_DEBUG("received IPv6 packet from iptables queue\n");
            err = hip_fw_handle_packet(buf, h6, 6, &ctx);
        }

        if (FD_ISSET(hip_fw_async_sock, &read_fdset)) {
            HIP_DEBUG("****** Received HIPD message ******\n");
            memset(&sock_addr, 0, sizeof(sock_addr));
            alen = sizeof(sock_addr);
            n    = recvfrom(hip_fw_async_sock, msg, sizeof(struct hip_common),
                            MSG_PEEK, (struct sockaddr *) &sock_addr, &alen);
            if (n < 0) {
                HIP_ERROR("Error receiving message header from daemon.\n");
                err = -1;
                continue;
            }


            /*making sure user messages are received from hipd*/
            //resetting vars to 0 because it is a loop
            is_root  = 0, access_ok = 0, msg_type = 0;
            msg_type = hip_get_msg_type(msg);
            is_root  = (ntohs(sock_addr.sin6_port) < 1024);
            if (is_root) {
                access_ok = 1;
            } else if (!is_root &&
                       (msg_type >= HIP_MSG_ANY_MIN &&
                        msg_type <= HIP_MSG_ANY_MAX)) {
                access_ok = 1;
            }
            if (!access_ok) {
                HIP_ERROR("The sender of the message is not trusted.\n");
                err = -1;
                continue;
            }

            alen = sizeof(sock_addr);
            len  = hip_get_msg_total_len(msg);

            HIP_DEBUG("Receiving message type %d (%d bytes)\n",
                      hip_get_msg_type(msg), len);
            n = recvfrom(hip_fw_async_sock, msg, len, 0,
                         (struct sockaddr *) &sock_addr, &alen);

            if (n < 0) {
                HIP_ERROR("Error receiving message parameters from daemon.\n");
                err = -1;
                continue;
            }

            HIP_ASSERT(n == len);

            if (ntohs(sock_addr.sin6_port) != HIP_DAEMON_LOCAL_PORT) {
                int type = hip_get_msg_type(msg);
                if (type == HIP_MSG_FW_BEX_DONE) {
                    HIP_DEBUG("HIP_MSG_FW_BEX_DONE\n");
                    HIP_DEBUG("%d == %d\n", ntohs(sock_addr.sin6_port),
                              HIP_DAEMON_LOCAL_PORT);
                }
                HIP_DEBUG("Drop, message not from hipd\n");
                err = -1;
                continue;
            }

            err = hip_handle_msg(msg);
            if (err < 0) {
                HIP_ERROR("Error handling message\n");
                continue;
            }
        }
    }

out_err:
    if (h4) {
        ipq_destroy_handle(h4);
    }
    if (h6) {
        ipq_destroy_handle(h6);
    }
    if (hip_fw_async_sock) {
        close(hip_fw_async_sock);
    }
    if (hip_fw_sock) {
        close(hip_fw_sock);
    }
    free(msg);

    firewall_exit();
    return err;
}

/*----------------EXTERNALLY USED FUNCTIONS-------------------*/

/**
 * Query the default HIT from the hipd. The HIT will be cached
 * for further calls for improved performance. Caller must NOT
 * do any deallocation for the HIT.
 *
 * @return a global pointer to the default HIT
 */
hip_hit_t *hip_fw_get_default_hit(void)
{
    // only query for default hit if global variable is not set
    if (ipv6_addr_is_null(&default_hit)) {
        if (hip_query_default_local_hit_from_hipd()) {
            return NULL;
        }
    }

    return &default_hit;
}

/**
 * Query the default LSI from the hipd. The LSI will be cached
 * for further calls for improved performance. Caller must NOT
 * do any deallocation for the LSI.
 *
 * @return a global pointer to the default LSI
 */
hip_lsi_t *hip_fw_get_default_lsi(void)
{
    // only query for default lsi if global variable is not set
    if (default_lsi.s_addr == 0) {
        if (hip_query_default_local_hit_from_hipd()) {
            return NULL;
        }
    }

    return &default_lsi;
}<|MERGE_RESOLUTION|>--- conflicted
+++ resolved
@@ -174,7 +174,7 @@
 static void print_usage(void)
 {
     printf("HIP Firewall\n");
-    printf("Usage: hipfw [-f file_name] [-d|-v] [-A] [-F] [-H] [-b] [-a] [-c] [-k] [-i|-I|-e] [-l] [-o] [-p] [-t <seconds>] [-h] [-V]");
+    printf("Usage: hipfw [-f file_name] [-d|-v] [-A] [-F] [-H] [-b] [-a] [-c] [-k] [-i|-I|-e] [-l] [-o] [-p] [-u] [-h] [-V]");
 #ifdef CONFIG_HIP_MIDAUTH
     printf(" [-m]");
 #endif
@@ -193,11 +193,7 @@
     printf("      -e = use esp protection extension (also sets -i)\n");
     printf("      -l = activate lsi support\n");
     printf("      -p = run with lowered priviledges. iptables rules will not be flushed on exit\n");
-<<<<<<< HEAD
     printf("      -u = prefer userspace processing: don't add iptables rules for speedups\n");
-=======
-    printf("      -t <seconds> = set timeout interval to <seconds>. Disable if <seconds> = 0.\n");
->>>>>>> a892a813
     printf("      -h = print this help\n");
 #ifdef CONFIG_HIP_MIDAUTH
     printf("      -m = middlebox authentification\n");
@@ -1757,7 +1753,6 @@
     struct hip_fw_context ctx;
     int                   limit_capabilities = 0;
     int                   is_root            = 0, access_ok = 0, msg_type = 0; //variables for accepting user messages only from hipd
-    char                 *ptr                = NULL; // temporary pointer (see -t option)
 
     /* Make sure that root path is set up correcly (e.g. on Fedora 9).
      * Otherwise may get warnings from system_print() commands.
@@ -1796,11 +1791,7 @@
 
     hip_set_logdebug(LOGDEBUG_ALL);
 
-<<<<<<< HEAD
     while ((ch = getopt(argc, argv, "aAbcdef:FhHiIklmpuvV")) != -1) {
-=======
-    while ((ch = getopt(argc, argv, "aAbcdef:FhHiIklmpt:vV")) != -1) {
->>>>>>> a892a813
         switch (ch) {
         case 'A':
             accept_hip_esp_traffic_by_default = 1;
@@ -1852,21 +1843,8 @@
         case 'p':
             limit_capabilities = 1;
             break;
-<<<<<<< HEAD
         case 'u':
             prefer_userspace = 1;
-=======
-        case 't':
-            connection_timeout = strtoul(optarg, &ptr, 10);
-            if (ptr == optarg) {
-                fprintf(stderr, "Error: Invalid timeout given\n");
-                errflg = 1;
-            }
-            if (connection_timeout < cleanup_interval) {
-                /* we must poll at least once per timeout interval */
-                cleanup_interval = connection_timeout;
-            }
->>>>>>> a892a813
             break;
         case 'v':
             log_level = LOGDEBUG_MEDIUM;
@@ -2014,8 +1992,6 @@
             pisa_check_for_random_update();
         }
 #endif
-
-        hip_fw_conntrack_periodic_cleanup();
 
         if (FD_ISSET(h4->fd, &read_fdset)) {
             HIP_DEBUG("received IPv4 packet from iptables queue\n");
