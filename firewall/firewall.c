/** @file
 * HIP Firewwall
 *
 * @note: This code is GNU/GPL.
 * @note: HIPU: requires libipq, might need pcap libraries
 */

#include "firewall.h"

//#define HIP_HEADER_START 128 //bytes
/* NOTE: if buffer size is changed, make sure to check
 * 		 the HIP packet size in hip_fw_init_context() */
#define BUFSIZE HIP_MAX_PACKET
//#define BUFSIZE 2048

int statefulFiltering = 1;
int escrow_active = 0;
int accept_normal_traffic_by_default = 1;
int accept_hip_esp_traffic_by_default = 0;
int flush_iptables = 1;

int counter = 0;
int hip_proxy_status = 0;
int foreground = 1;
int hip_opptcp = 0;
int hip_userspace_ipsec = 0;
int hip_esp_protection = 0;

/* Default HIT - do not access this directly, call hip_fw_get_default_hit() */
struct in6_addr default_hit;

/*
 * The firewall handlers do not accept rules directly. They should return
 * zero when they transformed packet and the original should be dropped.
 * Non-zero means that there was an error or the packet handler did not
 * know what to do with the packet.
 */
hip_fw_handler_t hip_fw_handler[NF_IP_NUMHOOKS][FW_PROTO_NUM];

void print_usage()
{
	printf("HIP Firewall\n");
	printf("Usage: hipfw [-f file_name] [-t timeout] [-d|-v] [-F] [-H] [-A] [-b] [-k] [-h]\n");
	printf("      -H drop non-HIP traffic by default (default: accept non-hip traffic)\n");
	printf("      -A accept HIP traffic by default (default: drop all hip traffic)\n");
	printf("      -f file_name is a path to a file containing firewall filtering rules (default %s)\n", HIP_FW_DEFAULT_RULE_FILE);
	printf("      -t timeout is connection timeout value in seconds\n");
	printf("      -d = debugging output\n");
	printf("      -v = verbose output\n");
	printf("      -t = timeout for packet capture (default %d secs)\n",
	       HIP_FW_DEFAULT_TIMEOUT);
	printf("      -F = do not flush iptables rules\n");
	printf("      -b = fork the firewall to background\n");
	printf("      -p = run with lowered priviledges. iptables rules will not be flushed on exit\n");
	printf("      -k = kill running firewall pid\n");
 	printf("      -i = switch on userspace ipsec\n");
 	printf("      -e = use esp protection extension (also sets -i)\n");
	printf("      -h = print this help\n\n");
}

//currently done at all times, rule_management
//delete rule needs checking for state options in
//all chains
void set_stateful_filtering(int v)
{
	statefulFiltering = 1;
}

int get_stateful_filtering()
{
	return statefulFiltering;
}

void set_escrow_active(int active)
{
	escrow_active = active;
}

int is_escrow_active()
{
	return escrow_active;
}

void hip_fw_init_opptcp()
{
	HIP_DEBUG("\n");

	system("iptables -I INPUT -p 6 ! -d 127.0.0.1 -j QUEUE"); /* @todo: ! LSI PREFIX */
	system("iptables -I OUTPUT -p 6 ! -d 127.0.0.1 -j QUEUE");  /* @todo: ! LSI PREFIX */
	system("ip6tables -I INPUT -p 6 ! -d 2001:0010::/28 -j QUEUE");
	system("ip6tables -I OUTPUT -p 6 ! -d 2001:0010::/28 -j QUEUE");
}

void hip_fw_uninit_opptcp()
{
	HIP_DEBUG("\n");

	system("iptables -D INPUT -p 6 ! -d 127.0.0.1 -j QUEUE");  /* @todo: ! LSI PREFIX */
	system("iptables -D OUTPUT -p 6 ! -d 127.0.0.1 -j QUEUE"); /* @todo: ! LSI PREFIX */
	system("ip6tables -D INPUT -p 6 ! -d 2001:0010::/28 -j QUEUE");
	system("ip6tables -D OUTPUT -p 6 ! -d 2001:0010::/28 -j QUEUE");
}

void hip_fw_init_proxy()
{
	//allow forward hip packets
	system("iptables -I FORWARD -p 139 -j ACCEPT");
	system("iptables -I FORWARD -p 139 -j ACCEPT");

	system("iptables -I FORWARD -p tcp -j QUEUE");
	system("iptables -I FORWARD -p udp -j QUEUE");
	//system("iptables -I FORWARD -p icmp -j QUEUE");
	//system("iptables -I FORWARD -p icmpv6 -j QUEUE");

	//system("iptables -t nat -A POSTROUTING -o vmnet2 -j SNAT --to-source 10.0.0.1");

	//allow forward hip packets
	system("ip6tables -I FORWARD -p 139 -j ACCEPT");
	system("ip6tables -I FORWARD -p 139 -j ACCEPT");

	system("ip6tables -I FORWARD -p tcp ! -d 2001:0010::/28 -j QUEUE");
	system("ip6tables -I FORWARD -p udp ! -d  2001:0010::/28 -j QUEUE");
	//system("ip6tables -I FORWARD -p icmp -j QUEUE");
	//system("ip6tables -I FORWARD -p icmpv6 -j QUEUE");

	system("ip6tables -I INPUT -p tcp -d 2001:0010::/28 -j QUEUE");
	system("ip6tables -I INPUT -p udp -d 2001:0010::/28 -j QUEUE");
	//system("ip6tables -I INPUT -p tcp  -j QUEUE");
	//system("ip6tables -I INPUT -p udp -j QUEUE");
	//system("ip6tables -I INPUT -p icmp -j QUEUE");
	//system("ip6tables -I INPUT -p icmpv6 -j QUEUE");

	hip_init_proxy_db();
	hip_init_conn_db();
}

void hip_fw_uninit_proxy()
{
	//delete forward hip packets
	system("iptables -D FORWARD -p 139 -j ACCEPT");
	system("iptables -D FORWARD -p 139 -j ACCEPT");

	system("iptables -D FORWARD -p tcp -j QUEUE");
	system("iptables -D FORWARD -p udp -j QUEUE");
	//system("iptables -D FORWARD -p icmp -j QUEUE");
	//system("iptables -D FORWARD -p icmpv6 -j QUEUE");

	//delete forward hip packets
	system("ip6tables -D FORWARD -p 139 -j ACCEPT");
	system("ip6tables -D FORWARD -p 139 -j ACCEPT");

	system("ip6tables -D FORWARD -p tcp ! -d 2001:0010::/28 -j QUEUE");
	system("ip6tables -D FORWARD -p udp ! -d  2001:0010::/28 -j QUEUE");
	//system("ip6tables -D FORWARD -p icmp -j QUEUE");
	//system("ip6tables -D FORWARD -p icmpv6 -j QUEUE");

	system("ip6tables -D INPUT -p tcp -d 2001:0010::/28 -j QUEUE");
	system("ip6tables -D INPUT -p udp -d 2001:0010::/28 -j QUEUE");
	//system("ip6tables -D INPUT -p tcp  -j QUEUE");
	//system("ip6tables -D INPUT -p udp -j QUEUE");
	//system("ip6tables -D INPUT -p icmp -j QUEUE");
	//system("ip6tables -D INPUT -p icmpv6 -j QUEUE");
}

int hip_fw_init_userspace_ipsec()
{
	int err = 0;

	if (hip_userspace_ipsec)
	{
		HIP_IFEL(userspace_ipsec_init(), -1, "failed to initialize userspace ipsec\n");

		// activate userspace ipsec in hipd
		HIP_IFE(send_userspace_ipsec_to_hipd(hip_userspace_ipsec), -1);

		// queue incoming ESP over IPv4 and IPv4 UDP encapsulated traffic
		system("iptables -I INPUT -p 50 -j QUEUE"); /*  */
		system("iptables -I INPUT -p 17 --dport 50500 -j QUEUE");
		system("iptables -I INPUT -p 17 --sport 50500 -j QUEUE");

		/* no need to queue outgoing ICMP, TCP and UDP sent to LSIs as
		 * this is handled elsewhere */

		/* queue incoming ESP over IPv6
		 * NOTE: add IPv6 UDP encapsulation here */
		system("ip6tables -I INPUT -p 50 -j QUEUE");

		// queue outgoing ICMP, TCP and UDP sent to HITs
		system("ip6tables -I OUTPUT -p 58 -d 2001:0010::/28 -j QUEUE");
		system("ip6tables -I OUTPUT -p 6 -d 2001:0010::/28 -j QUEUE");
		system("ip6tables -I OUTPUT -p 17 -d 2001:0010::/28 -j QUEUE");
	}

  out_err:
  	return err;
}

int hip_fw_uninit_userspace_ipsec()
{
	int err = 0;

	if (hip_userspace_ipsec)
	{
		// set global variable to off
		hip_userspace_ipsec = 0;

		HIP_DEBUG("switching hipd to kernel-mode ipsec...\n");

		// deactivate userspace ipsec in hipd
		HIP_IFE(send_userspace_ipsec_to_hipd(hip_userspace_ipsec), -1);

		// delete all rules previously set up for this extension
		system("iptables -D INPUT -p 50 -j QUEUE"); /*  */
		system("iptables -D INPUT -p 17 --dport 50500 -j QUEUE");
		system("iptables -D INPUT -p 17 --sport 50500 -j QUEUE");

		system("ip6tables -D INPUT -p 50 -j QUEUE");

		system("ip6tables -D OUTPUT -p 58 -d 2001:0010::/28 -j QUEUE");
		system("ip6tables -D OUTPUT -p 6 -d 2001:0010::/28 -j QUEUE");
		system("ip6tables -D OUTPUT -p 17 -d 2001:0010::/28 -j QUEUE");

		// TODO check if we have to uninit anything here
	}

  out_err:
  	return err;
}

int hip_fw_init_esp_prot()
{
	int err = 0;

	if (hip_esp_protection)
	{
		/* activate the extension in hipd
		 *
		 * TODO we need to set this first otherwise hipd won't understand the
		 * anchor message */
		HIP_IFEL(send_esp_protection_to_hipd(hip_esp_protection), -1,
				"failed to activate the esp protection in hipd\n");

		// userspace ipsec is a prerequisite for esp protection
		if (hip_userspace_ipsec)
		{
			HIP_IFEL(esp_prot_init(), -1, "failed to init esp protection\n");

		} else
		{
			err = 1;
			goto out_err;
		}
	}

  out_err:
    return err;
}

int hip_fw_uninit_esp_prot()
{
	int err = 0;

	if (hip_esp_protection)
	{
		// set global variable to off
		hip_esp_protection = 0;

		HIP_DEBUG("switching off esp protection in hipd...\n");

		// also deactivate the extension in hipd
		HIP_IFEL(send_esp_protection_to_hipd(hip_esp_protection), -1,
				"failed to activate the esp protection in hipd\n");

		// TODO check if we have to uninit anything here
	}

  out_err:
    return err;
}

/*
 * Adds an LSI rule
 * @ip is a pointer to the first part of the rule, before specifying the LSI
 * @opt is a pointer to the options that can be present after the LSI
*/
void firewall_add_lsi_rule(char *ip, char *opt)
{
        char *result = (char *)calloc(strlen(ip) + strlen(HIP_FULL_LSI_STR) + strlen(opt) + 1, 
                        sizeof(char));

	strcpy(result, ip);
	strcat(strcat(result, HIP_FULL_LSI_STR),opt);		
	system(result);
}


/*----------------INIT/EXIT FUNCTIONS----------------------*/

/*
 * Rules:
 *
 * Output:
 *
 * - HIP:
 *   1. default rule checks for hip
 *   1. filter_hip
 *
 * - ESP:
 *   1. default rule checks for esp
 *   2. filter_esp
 *
 * - TCP:
 *   1. default rule checks for non-hip
 *   2.
 *   - destination is hit (userspace ipsec output)
 *   - destination is lsi (lsi output)
 *   - destination not hit or lsi
 *     1. opp tcp filtering (TBD)
 *
 * - Other
 *   - Same as with TCP except no opp tcp filtering
 *
 * Input:
 *
 * - HIP:
 *   1. default rule checks for hip
 *   2. filter_hip
 *
 * - ESP:
 *   1. default rule checks for hip
 *   2. filter_esp
 *   3. userspace_ipsec input
 *   4. lsi input
 *
 * - Other:
 *   - Same as with TCP except no opp tcp input
 *
 * - TCP:
 *   1. default rule checks for non-hip
 *   2. opp tcp input
 *   3. proxy input
  *
 * Forward:
 *
 * - HIP:
 *   1. None
 *
 * - ESP:
 *   1. None
 *
 * - TCP:
 *   1. Proxy input
 *
 * - Other:
 *   2. Proxy input
 *
 */
int firewall_init_rules()
{
	int err = 0;

	HIP_DEBUG("Initializing firewall\n");

	HIP_DEBUG("in=%d out=%d for=%d\n", NF_IP_LOCAL_IN, NF_IP_LOCAL_OUT, NF_IP_FORWARD);

	// funtion pointers for the respective packet handlers
	hip_fw_handler[NF_IP_LOCAL_IN][OTHER_PACKET] = hip_fw_handle_other_input;
	hip_fw_handler[NF_IP_LOCAL_IN][HIP_PACKET] = hip_fw_handle_hip_input;
	hip_fw_handler[NF_IP_LOCAL_IN][ESP_PACKET] = hip_fw_handle_esp_input;
	hip_fw_handler[NF_IP_LOCAL_IN][TCP_PACKET] = hip_fw_handle_tcp_input;

	hip_fw_handler[NF_IP_LOCAL_OUT][OTHER_PACKET] = hip_fw_handle_other_output;
	hip_fw_handler[NF_IP_LOCAL_OUT][HIP_PACKET] = hip_fw_handle_hip_output;
	hip_fw_handler[NF_IP_LOCAL_OUT][ESP_PACKET] = hip_fw_handle_esp_output;
	hip_fw_handler[NF_IP_LOCAL_OUT][TCP_PACKET] = hip_fw_handle_tcp_output;

	hip_fw_handler[NF_IP_FORWARD][OTHER_PACKET] = hip_fw_handle_other_forward;
	hip_fw_handler[NF_IP_FORWARD][HIP_PACKET] = hip_fw_handle_hip_forward;
	hip_fw_handler[NF_IP_FORWARD][ESP_PACKET] = hip_fw_handle_esp_forward;
	hip_fw_handler[NF_IP_FORWARD][TCP_PACKET] = hip_fw_handle_tcp_forward;

	HIP_DEBUG("Enabling forwarding for IPv4 and IPv6\n");
	system("echo 1 >/proc/sys/net/ipv4/conf/all/forwarding");
	system("echo 1 >/proc/sys/net/ipv6/conf/all/forwarding");

	if (flush_iptables)
	{
		hip_fw_flush_iptables();
	}

	/* Register signal handlers */
	signal(SIGINT, firewall_close);
	signal(SIGTERM, firewall_close);

	// TARGET (-j) QUEUE will transfer matching packets to userspace
	// these packets will be handled using libipq

	if(hip_proxy_status)
	{
		hip_fw_init_proxy();
	}
	else
	{
		// this has to be set up first in order to be the default behavior
		if (!accept_normal_traffic_by_default)
		{
			// make DROP the default behavior of all chains
			// TODO don't drop LSIs -> else IPv4 apps won't work
			// -> also messaging between HIPd and firewall is blocked here
			system("iptables -I FORWARD -j DROP");  /* @todo: ! LSI PREFIX */
			system("iptables -I INPUT -j DROP");  /* @todo: ! LSI PREFIX */
			system("iptables -I OUTPUT -j DROP");  /* @todo: ! LSI PREFIX */

			// but still allow packets with HITs as destination
			system("ip6tables -I FORWARD ! -d 2001:0010::/28 -j DROP");
			system("ip6tables -I INPUT ! -d 2001:0010::/28 -j DROP");
			system("ip6tables -I OUTPUT ! -d 2001:0010::/28 -j DROP");
		}

		// this will allow the firewall to handle HIP traffic
		// HIP protocol
		system("iptables -I FORWARD -p 139 -j QUEUE");
		// ESP protocol
		system("iptables -I FORWARD -p 50 -j QUEUE");
		// UDP encapsulation for HIP
		system("iptables -I FORWARD -p 17 --dport 50500 -j QUEUE");
		system("iptables -I FORWARD -p 17 --sport 50500 -j QUEUE");

		system("iptables -I INPUT -p 139 -j QUEUE");
		system("iptables -I INPUT -p 50 -j QUEUE");
		system("iptables -I INPUT -p 17 --dport 50500 -j QUEUE");
		system("iptables -I INPUT -p 17 --sport 50500 -j QUEUE");

		system("iptables -I OUTPUT -p 139 -j QUEUE");
		system("iptables -I OUTPUT -p 50 -j QUEUE");
		system("iptables -I OUTPUT -p 17 --dport 50500 -j QUEUE");
		system("iptables -I OUTPUT -p 17 --sport 50500 -j QUEUE");

		/* LSI support: output packets with LSI value */
		firewall_add_lsi_rule("iptables -I OUTPUT -d "," -j QUEUE");
	
		system("ip6tables -I INPUT -p 139 -j QUEUE");
		system("ip6tables -I INPUT -p 50 -j QUEUE");
		system("ip6tables -I INPUT -p 17 --dport 50500 -j QUEUE");
		system("ip6tables -I INPUT -p 17 --sport 50500 -j QUEUE");

		system("ip6tables -I OUTPUT -p 139 -j QUEUE");
		system("ip6tables -I OUTPUT -p 50 -j QUEUE");
		system("ip6tables -I OUTPUT -p 17 --dport 50500 -j QUEUE");
		system("ip6tables -I OUTPUT -p 17 --sport 50500 -j QUEUE");

		/* LSI support: incoming HIT packets, captured for decide if 
		   HITs may be mapped to LSIs */
		system("ip6tables -I INPUT -d 2001:0010::/28 -j QUEUE");
	}

<<<<<<< HEAD
	/* For LSIs ??? */
	system("ip6tables -I INPUT -d 2001:0010::/28 -j QUEUE");

=======
	// Initializing local database for mapping LSI-HIT in the firewall
	firewall_init_hldb();
                          
>>>>>>> 12898f25
	if (hip_opptcp)
		hip_fw_init_opptcp();

	HIP_IFEL(hip_fw_init_userspace_ipsec(), -1, "failed to load extension\n");
	HIP_IFEL(hip_fw_init_esp_prot(), -1, "failed to load extension\n");

 out_err:
	return err;
}

void firewall_close(int signal)
{
	HIP_DEBUG("Closing firewall...\n");
	//hip_uninit_proxy_db();
	//hip_uninit_conn_db();
	firewall_exit();
	exit(signal);
}

void hip_fw_flush_iptables(void)
{
	HIP_DEBUG("Flushing all rules\n");

	// -F flushes the chains
	system("iptables -F INPUT");
	system("iptables -F OUTPUT");
	system("iptables -F FORWARD");
	system("ip6tables -F INPUT");
	system("ip6tables -F OUTPUT");
	system("ip6tables -F FORWARD");
}

void firewall_exit()
{
	HIP_DEBUG("Firewall exit\n");

	hip_fw_uninit_esp_prot();
	hip_fw_uninit_userspace_ipsec();

	if (flush_iptables)
	{
		hip_fw_flush_iptables();
	}
	else
	{
		HIP_DEBUG("Some dagling iptables rules may be present!\n");
	}

	hip_firewall_delete_hldb();

	hip_remove_lock_file(HIP_FIREWALL_LOCK_FILE);
}


/*-------------PACKET FILTERING FUNCTIONS------------------*/

int match_hit(struct in6_addr match_hit, struct in6_addr packet_hit, int boolean)
{
	int i= IN6_ARE_ADDR_EQUAL(&match_hit, &packet_hit);
	HIP_DEBUG("match_hit: hit1: %s hit2: %s bool: %d match: %d\n",
			addr_to_numeric(&match_hit), addr_to_numeric(&packet_hit), boolean, i);
	if (boolean)
		return i;
	else
		return !i;
}

/**
 *inspects host identity by verifying sender signature
 * returns 1 if verified succesfully otherwise 0
 */
int match_hi(struct hip_host_id * hi, struct hip_common * packet)
{
	int value = 0;
	if (packet->type_hdr == HIP_I1)
	{
		_HIP_DEBUG("match_hi: I1\n");
		return 1;
	}
	// FIXME first check mapping: HI <-> HIT (cheaper operation)
	value = verify_packet_signature(hi, packet);
	if (value == 0)
		_HIP_DEBUG("match_hi: verify ok\n");
	else
		_HIP_DEBUG("match_hi: verify failed\n");
	if (value == 0)
		return 1;
	return 0;
}

int match_int(int match, int packet, int boolean)
{
	if (boolean)
		return match == packet;
	else
		return !(match == packet);
}

int match_string(const char * match, const char * packet, int boolean)
{
	if (boolean)
		return !strcmp(match, packet);
	else
		return strcmp(match, packet);
}

/*------------------------------------------------*/

static void die(struct ipq_handle *h)
{
	HIP_DEBUG("dying\n");
	ipq_perror("passer");
	ipq_destroy_handle(h);
	firewall_close(1);
}

/**
 * Returns the packet type of an IP packet.
 *
 * Currently supported types:				type
 * - plain HIP control packet				  1
 * - STUN packet				  			  1 (UDP encapsulated HIP control)
 * - ESP packet								  2
 * - TCP packet								  3 (for opportunistic TCP handshake)
 *
 * Unsupported types -> type 0
 *
 * @param  hdr        a pointer to a IP packet.
 * @param ipVersion	  the IP version for this packet
 * @return            One if @c hdr is a HIP packet, zero otherwise.
 */
int hip_fw_init_context(hip_fw_context_t *ctx, char *buf, int ip_version)
{
	int ip_hdr_len, err = 0;
	// length of packet starting at udp header
	uint16_t udp_len = 0;
	struct udphdr *udphdr = NULL;
	int udp_encap_zero_bytes = 0;

	// default assumption
	ctx->packet_type = OTHER_PACKET;

	// same context memory as for packets before -> re-init
	memset(ctx, 0, sizeof(hip_fw_context_t));

	// add whole packet to context and ip version
	ctx->ipq_packet = ipq_get_packet(buf);

	// check if packet is to big for the buffer
	if (ctx->ipq_packet->data_len > BUFSIZE)
	{
		HIP_ERROR("packet size greater than buffer\n");

		err = 1;
		goto end_init;
	}

	ctx->ip_version = ip_version;

	if (ctx->ip_version == 4)
	{
		_HIP_DEBUG("IPv4 packet\n");

		struct ip *iphdr = (struct ip *) ctx->ipq_packet->payload;
		// add pointer to IPv4 header to context
		ctx->ip_hdr.ipv4 = iphdr;

		/* ip_hl is given in multiple of 4 bytes
		 *
		 * NOTE: not sizeof(struct ip) as we might have options */
		ip_hdr_len = (iphdr->ip_hl * 4);
		// needed for opportunistic TCP
		ctx->ip_hdr_len = ip_hdr_len;
		HIP_DEBUG("ip_hdr_len is: %d\n", ip_hdr_len);
		HIP_DEBUG("total length: %u\n", ntohs(iphdr->ip_len));
		HIP_DEBUG("ttl: %u\n", iphdr->ip_ttl);
		HIP_DEBUG("packet length (ipq): %u\n", ctx->ipq_packet->data_len);

		// add IPv4 addresses
		IPV4_TO_IPV6_MAP(&ctx->ip_hdr.ipv4->ip_src, &ctx->src);
		IPV4_TO_IPV6_MAP(&ctx->ip_hdr.ipv4->ip_dst, &ctx->dst);

		HIP_DEBUG_HIT("packet src: ", &ctx->src);
		HIP_DEBUG_HIT("packet dst: ", &ctx->dst);

		HIP_DEBUG("IPv4 next header protocol number is %d\n", iphdr->ip_p);

		// find out which transport layer protocol is used
		if(iphdr->ip_p == IPPROTO_HIP)
		{
			// we have found a plain HIP control packet
			HIP_DEBUG("plain HIP packet\n");

			ctx->packet_type = HIP_PACKET;
			ctx->transport_hdr.hip = (struct hip_common *) (((char *)iphdr) + ip_hdr_len);

			goto end_init;

		} else if (iphdr->ip_p == IPPROTO_ESP)
		{
			// this is an ESP packet
			HIP_DEBUG("plain ESP packet\n");

			ctx->packet_type = ESP_PACKET;
			ctx->transport_hdr.esp = (struct hip_esp *) (((char *)iphdr) + ip_hdr_len);

			goto end_init;

		} else if(iphdr->ip_p == IPPROTO_TCP)
		{
			// this might be a TCP packet for opportunistic mode
			HIP_DEBUG("plain TCP packet\n");

			ctx->packet_type = TCP_PACKET;
			ctx->transport_hdr.tcp = (struct tcphdr *) (((char *)iphdr) + ip_hdr_len);

			goto end_init;
		} else if (iphdr->ip_p != IPPROTO_UDP)
		{
			// if it's not UDP either, it's unsupported
			HIP_DEBUG("some other packet\n");

			goto end_init;
		}

		// need UDP header to look for encapsulated ESP or STUN
		udp_len = ntohs(iphdr->ip_len);
		udphdr = ((struct udphdr *) (((char *) iphdr) + ip_hdr_len));

		// add UDP header to context
		ctx->udp_encap_hdr = udphdr;

	} else if (ctx->ip_version == 6)
	{
		_HIP_DEBUG("IPv6 packet\n");

		struct ip6_hdr *ip6_hdr = (struct ip6_hdr *)ctx->ipq_packet->payload;
		// add pointer to IPv4 header to context
		ctx->ip_hdr.ipv6 = ip6_hdr;

		// Ipv6 has fixed header length
		ip_hdr_len = sizeof(struct ip6_hdr);
		// needed for opportunistic TCP
		ctx->ip_hdr_len = ip_hdr_len;
		HIP_DEBUG("ip_hdr_len is: %d\n", ip_hdr_len);
		HIP_DEBUG("payload length: %u\n", ntohs(ip6_hdr->ip6_plen));
		HIP_DEBUG("ttl: %u\n", ip6_hdr->ip6_hlim);
		HIP_DEBUG("packet length (ipq): %u\n", ctx->ipq_packet->data_len);

		// add IPv6 addresses
		ipv6_addr_copy(&ctx->src, &ip6_hdr->ip6_src);
		ipv6_addr_copy(&ctx->dst, &ip6_hdr->ip6_dst);

		HIP_DEBUG_HIT("packet src: ", &ctx->src);
		HIP_DEBUG_HIT("packet dst: ", &ctx->dst);

		HIP_DEBUG("IPv6 next header protocol number is %d\n",
			  ip6_hdr->ip6_nxt);

		// find out which transport layer protocol is used
		if(ip6_hdr->ip6_nxt == IPPROTO_HIP)
		{
			// we have found a plain HIP control packet
			HIP_DEBUG("plain HIP packet\n");

			ctx->packet_type = HIP_PACKET;
			ctx->transport_hdr.hip = (struct hip_common *) (((char *)ip6_hdr) + sizeof(struct ip6_hdr));

			goto end_init;

		} else if (ip6_hdr->ip6_nxt == IPPROTO_ESP)
		{
			// we have found a plain ESP packet
			HIP_DEBUG("plain ESP packet\n");

			ctx->packet_type = ESP_PACKET;
			ctx->transport_hdr.esp = (struct hip_esp *) (((char *)ip6_hdr) + sizeof(struct ip6_hdr));

			goto end_init;

		} else if(ip6_hdr->ip6_nxt == IPPROTO_TCP)
		{
			// this might be a TCP packet for opportunistic mode
			HIP_DEBUG("plain TCP packet\n");

			ctx->packet_type = TCP_PACKET;
			ctx->transport_hdr.tcp = (struct tcphdr *) (((char *)ip6_hdr) + sizeof(struct ip6_hdr));

			goto end_init;

		} else if (ip6_hdr->ip6_nxt != IPPROTO_UDP)
		{
			// if it's not UDP either, it's unsupported
			HIP_DEBUG("some other packet\n");

			goto end_init;
		}

		/* for now these calculations are not necessary as UDP encapsulation
		 * is only used for IPv4 at the moment
		 *
		 * we keep them anyway in order to ease UDP encapsulation handling
		 * with IPv6
		 *
		 * NOTE: the length will include optional extension headers
		 * -> handle this */
		udp_len = ntohs(ip6_hdr->ip6_plen);
		udphdr = ((struct udphdr *) (((char *) ip6_hdr) + ip_hdr_len));

		// add udp header to context
		ctx->udp_encap_hdr = udphdr;
	}

	HIP_DEBUG("UDP header size  is %d\n", sizeof(struct udphdr));

	/* only handle IPv4 right now
	 * -> however this is the place to handle UDP encapsulated IPv6 */
	if (ctx->ip_version == 4)
	{
		// we might have only received a UDP packet with headers only
		if (udp_len >= sizeof(struct ip) + sizeof(struct udphdr) + HIP_UDP_ZERO_BYTES_LEN)
		{
			uint32_t *zero_bytes = NULL;

			// we can distinguish UDP encapsulated control and data traffic with 32 zero bits
			// behind UDP header
			zero_bytes = (uint32_t *) (((char *)udphdr) + sizeof(struct udphdr));

			HIP_HEXDUMP("zero_bytes: ", zero_bytes, 4);

			/* check whether next 32 bits are zero or not */
			if (*zero_bytes == 0)
			{
				udp_encap_zero_bytes = 1;

				HIP_DEBUG("Zero SPI found\n");
			}

			zero_bytes = NULL;
		} else
		{
			// only UDP header + payload < 32 bit -> neither HIP nor ESP
			HIP_DEBUG("UDP packet with < 32 bit payload\n");

			goto end_init;
		}
	}

	// HIP packets have zero bytes (IPv4 only right now)
	if(ctx->ip_version == 4 && udphdr
			&& ((udphdr->source == ntohs(HIP_NAT_UDP_PORT)) ||
		        (udphdr->dest == ntohs(HIP_NAT_UDP_PORT)))
		    && udp_encap_zero_bytes)

	{
		/* check if zero byte hint is correct and we are processing a
		 * HIP control message */
		if (!hip_check_network_msg((struct hip_common *) (((char *)udphdr)
								     +
								  sizeof(struct udphdr)
								  +
								  HIP_UDP_ZERO_BYTES_LEN)))
		{
			// we found an UDP encapsulated HIP control packet
			HIP_DEBUG("UDP encapsulated HIP control packet\n");

			// add to context
			ctx->packet_type = HIP_PACKET;
			ctx->transport_hdr.hip = (struct hip_common *) (((char *)udphdr)
									+ sizeof(struct udphdr)
									+ HIP_UDP_ZERO_BYTES_LEN);

			goto end_init;
		}
		HIP_ERROR("communicating with BROKEN peer implementation of UDP encapsulation,"
				" found zero bytes when receiving HIP control message\n");
	}

	// ESP does not have zero bytes (IPv4 only right now)
	else if (ctx->ip_version == 4 && udphdr
		   && ((udphdr->source == ntohs(HIP_NAT_UDP_PORT)) ||
		       (udphdr->dest == ntohs(HIP_NAT_UDP_PORT)))
		   && !udp_encap_zero_bytes)
	{
		/* from the ports and the non zero SPI we can tell that this
		 * is an ESP packet */
		HIP_DEBUG("UDP encapsulated ESP packet or STUN PACKET\n");
		HIP_DEBUG("Assuming ESP. Todo: verify SPI from database\n");

		// add to context
		ctx->packet_type = ESP_PACKET;
		ctx->transport_hdr.esp = (struct hip_esp *) (((char *)udphdr)
							     + sizeof(struct udphdr));

		goto end_init;
	}

	// normal UDP packet or UDP encapsulated IPv6
	else {
		HIP_DEBUG("normal UDP packet\n");
	}

end_init:
	return err;
}

/**
 * Allow a packet to pass
 *
 * @param handle	the handle for the packets.
 * @param packetId	the packet ID.
 * @return		nothing
 */
void allow_packet(struct ipq_handle *handle, unsigned long packetId)
{
	ipq_set_verdict(handle, packetId, NF_ACCEPT, 0, NULL);
	// TODO error to be handled?
	HIP_DEBUG("Packet accepted \n\n");
}

/**
 * Not allow a packet to pass
 *
 * @param handle	the handle for the packets.
 * @param packetId	the packet ID.
 * @return		nothing
 */
void drop_packet(struct ipq_handle *handle, unsigned long packetId)
{
	ipq_set_verdict(handle, packetId, NF_DROP, 0, NULL);
	// TODO error to be handled?
	HIP_DEBUG("Packet dropped \n\n");
}



/* We only match the esp packet with the state in the connection
  * tracking. There is no need to match the rule-set again as we
  * already filtered the HIP control packets. If we wanted to
  * disallow a connection, we should do it there! */
int filter_esp(const struct in6_addr * dst_addr, struct hip_esp * esp,
	       unsigned int hook)
{
	// drop packet by default
	int verdict = 0;
	int use_escrow = 0;
	struct _DList * list = NULL;
	struct rule * rule = NULL;

	// if key escrow is active we have to handle it here too
	if (is_escrow_active())
	{
		// there might be some rules in the rule-set which specify
		// HITs for which decryption should be done

		// list with all rules for hook (= IN / OUT / FORWARD)
		list = (struct _DList *) read_rules(hook);
		rule = NULL;

		// match all rules
		while (list != NULL)
		{
			rule = (struct rule *) list->data;

			// FIXME this does only work if first rule with rule->state->decrypt_contents
			// has matching src or dst addresses
			if (rule->state)
			{
				// search the rule-set for a rule with escow set
				if (rule->state->decrypt_contents)
				{
					// check if rule has valid state specified for data transfer
					if((rule->state->int_opt.value == CONN_NEW && rule->state->int_opt.boolean) ||
							(rule->state->int_opt.value == CONN_ESTABLISHED && !rule->state->int_opt.boolean))
					{
						HIP_ERROR("INVALID rule: specified state incompatible with --decrypt_contents\n");

						continue;
					}
					else
					{
						use_escrow = 1;

						break;
					}
				}
			}
		}
	}

	//the entire rule is passed as argument as hits can only be
	//filtered with the state information
	if (filter_esp_state(dst_addr, esp, rule, use_escrow))
	{
		verdict = 1;

		HIP_DEBUG("ESP packet successfully passed filtering\n");
	}

  out_err:
  	return verdict;
}

/* filter hip packet according to rules.
 * return verdict
 */
int filter_hip(const struct in6_addr * ip6_src,
               const struct in6_addr * ip6_dst,
               struct hip_common *buf,
               unsigned int hook,
               const char * in_if,
               const char * out_if)
{
	// complete rule list for hook (== IN / OUT / FORWARD)
  	struct _DList * list = (struct _DList *) read_rules(hook);
  	struct rule * rule = NULL;
  	// assume match for current rule
  	int match = 1;
  	// assume packet has not yet passed connection tracking
  	int conntracked = 0;
  	// block traffic by default
  	int verdict = 0;

	HIP_DEBUG("\n");

  	//if dynamically changing rules possible

  	if (!list) {
  		HIP_DEBUG("The list of rules is empty!!!???\n");
  	}

  	while (list != NULL)
	{
  		match = 1;
  		rule = (struct rule *) list->data;

  		HIP_DEBUG("HIP type number is %d\n", buf->type_hdr);

  		//print_rule(rule);
    	if (buf->type_hdr == HIP_I1)
    		HIP_DEBUG("packet type: I1\n");
    	else if (buf->type_hdr == HIP_R1)
    		HIP_DEBUG("packet type: R1\n");
    	else if (buf->type_hdr == HIP_I2)
    		HIP_DEBUG("packet type: I2\n");
    	else if (buf->type_hdr == HIP_R2)
    		HIP_DEBUG("packet type: R2\n");
    	else if (buf->type_hdr == HIP_UPDATE)
    		HIP_DEBUG("packet type: UPDATE\n");
    	else if (buf->type_hdr == HIP_NOTIFY)
    		HIP_DEBUG("packet type: NOTIFY\n");
    	else
    		HIP_DEBUG("packet type: UNKNOWN\n");

		HIP_DEBUG_HIT("src hit: ", &(buf->hits));
        HIP_DEBUG_HIT("dst hit: ", &(buf->hitr));

        // check src_hit if defined in rule
      	if(match && rule->src_hit)
	  	{
    		HIP_DEBUG("src_hit\n");

    		if(!match_hit(rule->src_hit->value,
		  		buf->hits,
		  		rule->src_hit->boolean))
    		{
      			match = 0;
    		}
		}

    	// check dst_hit if defined in rule
    	if(match && rule->dst_hit)
		{
    		HIP_DEBUG("dst_hit\n");

    		if(!match_hit(rule->dst_hit->value,
		  		buf->hitr,
		  		rule->dst_hit->boolean))
    		{
    			match = 0;
    		}
	  	}

    	// check the HIP packet type (I1, UPDATE, etc.)
      	if(match && rule->type)
	  	{
    		HIP_DEBUG("type\n");
    		if(!match_int(rule->type->value,
		  		buf->type_hdr,
		  		rule->type->boolean))
    		{
     			match = 0;
    		}

	    	HIP_DEBUG("type rule: %d, packet: %d, boolean: %d, match: %d\n",
		    		rule->type->value,
		    		buf->type_hdr,
		    		rule->type->boolean,
		    		match);
	  	}

      	// TODO comment
      	if(match && rule->in_if)
	  	{
    		if(!match_string(rule->in_if->value, in_if, rule->in_if->boolean))
    		{
      			match = 0;
    		}

    		HIP_DEBUG("in_if rule: %s, packet: %s, boolean: %d, match: %d \n",
	      			rule->in_if->value,
	      			in_if, rule->in_if->boolean, match);
	  	}

      	// TODO comment
      	if(match && rule->out_if)
	  	{
    		if(!match_string(rule->out_if->value,
		     		out_if,
		     		rule->out_if->boolean))
    		{
      			match = 0;
    		}

    		HIP_DEBUG("out_if rule: %s, packet: %s, boolean: %d, match: %d \n",
	      			rule->out_if->value, out_if, rule->out_if->boolean, match);
	  	}

      	// if HI defined in rule, verify signature now
      	// - late as it's an expensive operation
      	// - checks that the message src is the src defined in the _rule_
    	if(match && rule->src_hi)
      	{
			_HIP_DEBUG("src_hi\n");

			if(!match_hi(rule->src_hi, buf))
			{
		  		match = 0;
			}
	    }

      	/* check if packet matches state from connection tracking
      	 *
		 * must be last, so not called if packet is going to be dropped */
      	if(match && rule->state)
	  	{
      		/* we at least had some packet before -> check this packet
      		 *
      		 * this will also check the signature of the packet, if we already
      		 * have a src_HI stored for the _connection_ */
    		if(!filter_state(ip6_src, ip6_dst, buf, rule->state, rule->accept))
    		{
    			match = 0;
    		} else
    		{
    			// if it is a valid packet, this also tracked the packet
    			conntracked = 1;
    		}

    		HIP_DEBUG("state, rule %d, boolean %d, match %d\n",
	      			rule->state->int_opt.value,
	      			rule->state->int_opt.boolean,
	      			match);
		}

		// if a match, no need to check further rules
		if(match)
		{
			HIP_DEBUG("match found\n");
			break;
 		}

		// else proceed with next rule
		list = list->next;
    }

  	// if we found a matching rule, use its verdict
  	if(rule && match)
	{
		HIP_DEBUG("packet matched rule, target %d\n", rule->accept);
		verdict = rule->accept;
	}
 	else
 	{
 		HIP_DEBUG("falling back to default HIP/ESP behavior, target %d\n",
 						accept_hip_esp_traffic_by_default);

 		verdict = accept_hip_esp_traffic_by_default;
 	}

  	//release rule list
  	read_rules_exit(0);

  	// if packet will be accepted and connection tracking is used
  	// but there is no state for the packet in the conntrack module
  	// yet -> show the packet to conntracking
  	if(statefulFiltering && verdict && !conntracked)
  	{
    	conntrack(ip6_src, ip6_dst, buf);
  	}

  	return verdict;
}

int hip_fw_handle_other_output(hip_fw_context_t *ctx)
{
        hip_lsi_t src_lsi, dst_lsi;

	int verdict = accept_normal_traffic_by_default;
	int packet_id = ctx->ipq_packet->packet_id;

	if (hip_userspace_ipsec)
	{
		HIP_DEBUG_HIT("destination hit: ", &ctx->dst);
		HIP_DEBUG_HIT("default hit: ", hip_fw_get_default_hit());
		// check if this is a reinjected packet
		if (IN6_ARE_ADDR_EQUAL(&ctx->dst, hip_fw_get_default_hit()))
			// let the packet pass through directly
			verdict = 1;
		else
			verdict = !hip_fw_userspace_ipsec_output(ctx);
	}

	/* LSI HOOKS */
	if (ctx->ip_version == 4){
		IPV6_TO_IPV4_MAP(&(ctx->src),&src_lsi);
		IPV6_TO_IPV4_MAP(&(ctx->dst),&dst_lsi);
		if (IS_LSI32(src_lsi.s_addr)){
			if (is_packet_reinjection(&dst_lsi))
				verdict = 1;
		      	else{
			    	hip_fw_handle_outgoing_lsi(ctx->ipq_packet, &src_lsi, &dst_lsi);
			    	/*Reject the packet*/
			    	verdict = 0;
		      	}
		}
	}

	/* No need to check default rules as it is handled by the
	   iptables rules */
 out_err:

	return verdict;
}

int hip_fw_handle_hip_output(hip_fw_context_t *ctx)
{
	int verdict = accept_hip_esp_traffic_by_default;

	HIP_DEBUG("\n");

	verdict = filter_hip(&ctx->src,
					&ctx->dst,
					ctx->transport_hdr.hip,
					ctx->ipq_packet->hook,
					ctx->ipq_packet->indev_name,
					ctx->ipq_packet->outdev_name);

 out_err:
	/* zero return value means that the packet should be dropped */
	return verdict;
}

int hip_fw_handle_esp_output(hip_fw_context_t *ctx)
{
	int verdict = accept_hip_esp_traffic_by_default;

	HIP_DEBUG("\n");
	verdict = filter_esp(&ctx->dst, ctx->transport_hdr.esp, ctx->ipq_packet->hook);

	return verdict;
}

int hip_fw_handle_tcp_output(hip_fw_context_t *ctx)
{

	HIP_DEBUG("\n");

	/* XX FIXME: opp tcp filtering */

	// this will also check for userspace IPsec
	return hip_fw_handle_other_output(ctx);
}

int hip_fw_handle_other_input(hip_fw_context_t *ctx)
{
	int verdict = accept_normal_traffic_by_default;
	int ip_hits = ipv6_addr_is_hit(&ctx->src) && ipv6_addr_is_hit(&ctx->dst);
	HIP_DEBUG("\n");

	if (ip_hits){
		if (hip_proxy_status)
			verdict = handle_proxy_inbound_traffic(ctx->ipq_packet,
							       &ctx->src);
	  	else{
	        	//LSI check
	        	verdict = hip_fw_handle_incoming_hit(ctx->ipq_packet,&ctx->src,&ctx->dst);
	  	}
	}

	/* No need to check default rules as it is handled by the iptables rules */
 out_err:

	return verdict;
}

int hip_fw_handle_hip_input(hip_fw_context_t *ctx)
{

	HIP_DEBUG("\n");

	// for now input and output are handled symmetrically
	return hip_fw_handle_hip_output(ctx);
}

int hip_fw_handle_esp_input(hip_fw_context_t *ctx)
{
	int verdict = accept_hip_esp_traffic_by_default;

	HIP_DEBUG("\n");

	/* XX FIXME: ADD LSI INPUT AFTER USERSPACE IPSEC */

	// first of all check if this belongs to one of our connections
	verdict = filter_esp(&ctx->dst, ctx->transport_hdr.esp, ctx->ipq_packet->hook);

	if (verdict && hip_userspace_ipsec) {
		HIP_DEBUG("userspace ipsec input\n");
		// added by Tao Wan
		verdict = !hip_fw_userspace_ipsec_input(ctx);
	}

 out_err:
	return verdict;
}

int hip_fw_handle_tcp_input(hip_fw_context_t *ctx)
{
	int verdict = accept_normal_traffic_by_default;

	HIP_DEBUG("\n");

	// any incoming plain TCP packet might be an opportunistic I1
	if(!ipv6_addr_is_hit(&ctx->dst))
		verdict = hip_fw_examine_incoming_tcp_packet(ctx->ip_hdr.ipv4,
							     ctx->ip_version,
							     ctx->ip_hdr_len);
	else
		// as we should never receive TCP with HITs, this will only apply
		// to IPv4 TCP
		verdict = hip_fw_handle_other_input(ctx);

 out_err:

	return verdict;
}

int hip_fw_handle_other_forward(hip_fw_context_t *ctx)
{
	int verdict = accept_normal_traffic_by_default;

	HIP_DEBUG("\n");

	if (hip_proxy_status && !ipv6_addr_is_hit(&ctx->dst))
		verdict = handle_proxy_outbound_traffic(ctx->ipq_packet,
							&ctx->src,
							&ctx->dst,
							ctx->ip_hdr_len,
							ctx->ip_version);

 out_err:

	return verdict;
}

int hip_fw_handle_hip_forward(hip_fw_context_t *ctx)
{

	HIP_DEBUG("\n");

	// for now forward and output are handled symmetrically
	return hip_fw_handle_hip_output(ctx);
}

int hip_fw_handle_esp_forward(hip_fw_context_t *ctx)
{
	int verdict = accept_hip_esp_traffic_by_default;

	HIP_DEBUG("\n");

	// check if this belongs to one of the connections pass through
	verdict = filter_esp(&ctx->dst, ctx->transport_hdr.esp, ctx->ipq_packet->hook);

 out_err:
	return verdict;
}

int hip_fw_handle_tcp_forward(hip_fw_context_t *ctx)
{
	HIP_DEBUG("\n");

	return hip_fw_handle_other_forward(ctx);
}

/**
 * Analyzes packets.

 * @param *ptr	pointer to an integer that indicates
 * 		the type of traffic: 4 - ipv4; 6 - ipv6.
 * @return	nothing, this function loops forever,
 * 		until the firewall is stopped.
 */
int hip_fw_handle_packet(char *buf, struct ipq_handle *hndl, int ip_version,
		hip_fw_context_t *ctx)
{
	// assume DROP
	int verdict = 0;

	// same buffer memory as for packets before -> re-init
	memset(buf, 0, BUFSIZE);

	/* waits for queue messages to arrive from ip_queue and
	 * copies them into a supplied buffer */
	if (ipq_read(hndl, buf, BUFSIZE, 0) < 0)
	{
		HIP_PERROR("ipq_read failed: ");
		// TODO this error needs to be handled seperately -> die(hndl)?
		goto out_err;
	}

	/* queued messages may be a packet messages or an error messages */
	switch (ipq_message_type(buf))
	{
		case NLMSG_ERROR:
			HIP_ERROR("Received error message (%d): %s\n", ipq_get_msgerr(buf), ipq_errstr());
			goto out_err;
			break;
		case IPQM_PACKET:
			HIP_DEBUG("Received ipqm packet\n");
			// no goto -> go on with processing the message below
			break;
		default:
			HIP_DEBUG("Unsupported libipq packet\n");
			goto out_err;
			break;
	}

	// set up firewall context
	if (hip_fw_init_context(ctx, buf, ip_version))
		goto out_err;

	HIP_DEBUG("packet hook=%d, packet type=%d\n", ctx->ipq_packet->hook, ctx->packet_type);

	// match context with rules
	if (hip_fw_handler[ctx->ipq_packet->hook][ctx->packet_type]) {
		verdict = (hip_fw_handler[ctx->ipq_packet->hook][ctx->packet_type])(ctx);
	} else {
		HIP_DEBUG("Ignoring, no handler for hook (%d) with type (%d)\n");
	}

 out_err:
	if (verdict) {
		HIP_DEBUG("=== Verdict: allow packet ===\n");
		allow_packet(hndl, ctx->ipq_packet->packet_id);
	} else {
		HIP_DEBUG("=== Verdict: drop packet ===\n");
		drop_packet(hndl, ctx->ipq_packet->packet_id);
	}

	// nothing to clean up here as we re-use buf, hndl and ctx

	return 0;
}

void check_and_write_default_config()
{
	struct stat status;
	FILE *fp= NULL;
	ssize_t items;
	char *file= HIP_FW_DEFAULT_RULE_FILE;

	_HIP_DEBUG("\n");

	rename("/etc/hip/firewall.conf", HIP_FW_DEFAULT_RULE_FILE);

	if (stat(file, &status) && errno == ENOENT)
	{
		errno = 0;
		fp = fopen(file, "w" /* mode */);
		if (!fp)
			HIP_PERROR("Failed to write config file\n");
		HIP_ASSERT(fp);
		items = fwrite(HIP_FW_CONFIG_FILE_EX,
		strlen(HIP_FW_CONFIG_FILE_EX), 1, fp);
		HIP_ASSERT(items > 0);
		fclose(fp);
	}
}


int main(int argc, char **argv)
{
	int err = 0, highest_descriptor;
	int status, n, len;
	long int hip_ha_timeout = 1;
	//unsigned char buf[BUFSIZE];
	struct ipq_handle *h4 = NULL, *h6 = NULL;
	struct rule * rule= NULL;
	struct _DList * temp_list= NULL;
	//struct hip_common * hip_common = NULL;
	//struct hip_esp * esp_data = NULL;
	//struct hip_esp_packet * esp = NULL;
	int escrow_active = 0;
	const int family4 = 4, family6 = 6;
	int ch, tmp;
	const char *default_rule_file= HIP_FW_DEFAULT_RULE_FILE;
	char *rule_file = (char *) default_rule_file;
	char *traffic;
	extern char *optarg;
	extern int optind, optopt;
	int errflg = 0, killold = 0;
	struct hip_common *msg = NULL;
	struct sockaddr_in6 sock_addr;
	socklen_t alen;
	fd_set read_fdset;
	struct timeval timeout;
	unsigned char buf[BUFSIZE];
	hip_fw_context_t ctx;
	int limit_capabilities = 0;

	if (geteuid() != 0) {
		HIP_ERROR("firewall must be run as root\n");
		exit(-1);
	}

	memset(&default_hit, 0, sizeof(default_hit));
	memset(&proxy_hit, 0, sizeof(default_hit));


	if (!hip_query_default_local_hit_from_hipd(&default_hit))
		ipv6_addr_copy(&proxy_hit, (struct in6_addr *) hip_fw_get_default_hit());
	HIP_DEBUG_HIT("Default hit is ",  &proxy_hit);

//	HIP_DEBUG_HIT("proxy_hit: ", &proxy_hit);

	check_and_write_default_config();

	hip_set_logdebug(LOGDEBUG_NONE);

	while ((ch = getopt(argc, argv, "f:t:vdFHAbkipeh")) != -1)
	{
		switch (ch)
		{
		case 'v':
			hip_set_logdebug(LOGDEBUG_MEDIUM);
			break;
		case 'd':
			hip_set_logdebug(LOGDEBUG_ALL);
			break;
		case 'H':
			accept_normal_traffic_by_default = 0;
			break;
		case 'A':
			accept_hip_esp_traffic_by_default = 1;
			break;
		case 'f':
			rule_file = optarg;
			break;
		case 't':
			hip_ha_timeout = atol(argv[optind]);
			break;
		case 'F':
			flush_iptables = 0;
			break;
		case ':': /* -f or -p without operand */
			printf("Option -%c requires an operand\n", optopt);
			errflg++;
			break;
		case 'b':
			foreground = 0;
			break;
		case 'k':
			killold = 1;
			break;
		case 'p':
			limit_capabilities = 1;
			break;
		case 'i':
			hip_userspace_ipsec = 1;
			break;
		case 'e':
			hip_userspace_ipsec = 1;
			hip_esp_protection = 1;
			break;
		case 'h':
			print_usage();
			exit(2);
			break;
		case '?':
			printf("Unrecognized option: -%c\n", optopt);
			errflg++;
		}
	}

	if (errflg)
	{
		print_usage();
		printf("Invalid argument. Closing. \n\n");
		exit(2);
	}

	if (!foreground)
	{
		HIP_DEBUG("Forking into background\n");
		hip_set_logtype(LOGTYPE_SYSLOG);
		if (fork() > 0)
			return 0;
	}

	HIP_IFEL(hip_create_lock_file(HIP_FIREWALL_LOCK_FILE, killold), -1,
			"Failed to obtain firewall lock.\n");

	HIP_INFO("firewall pid=%d starting\n", getpid());

	//use by default both ipv4 and ipv6
	HIP_DEBUG("Using ipv4 and ipv6\n");

	read_file(rule_file);
	HIP_DEBUG("Firewall rule table: \n");
	print_rule_tables();
	//running test functions for rule handling
	//  test_parse_copy();
	//  test_rule_management();

	HIP_DEBUG("starting up with rule_file: %s and connection timeout: %d\n",
			rule_file, timeout);

	firewall_increase_netlink_buffers();
	firewall_probe_kernel_modules();

	// create firewall queue handles for IPv4 traffic
	// FIXME died handle will still be used below
	h4 = ipq_create_handle(0, PF_INET);
	if (!h4) {
		HIP_ERROR("IPQ error: %s \n", ipq_errstr());
		die(h4);
	}

	status = ipq_set_mode(h4, IPQ_COPY_PACKET, BUFSIZE);
	if (status < 0) {
		HIP_ERROR("IPQ error: %s \n", ipq_errstr());
		die(h4);
	}

	// create firewall queue handles for IPv6 traffic
	// FIXME died handle will still be used below
	h6 = ipq_create_handle(0, PF_INET6);
	_HIP_DEBUG("IPQ error: %s \n", ipq_errstr());

	if (!h6)
		die(h6);
	status = ipq_set_mode(h6, IPQ_COPY_PACKET, BUFSIZE);
	_HIP_DEBUG("IPQ error: %s \n", ipq_errstr());
	if (status < 0)
		die(h6);

	// set up ip(6)tables rules
	firewall_init_rules();
	//get default HIT
	//hip_get_local_hit_wrapper(&proxy_hit);

	/* Allocate message. */
	msg = hip_msg_alloc();
	if (!msg) {
		err = -1;
		return err;
	}

	/*New UDP socket for communication with HIPD*/
	hip_fw_sock = socket(AF_INET6, SOCK_DGRAM, 0);
	HIP_IFEL((hip_fw_sock < 0), 1, "Could not create socket for firewall.\n");
	memset(&sock_addr, 0, sizeof(sock_addr));
	sock_addr.sin6_family = AF_INET6;
	sock_addr.sin6_port = htons(HIP_FIREWALL_PORT);
	sock_addr.sin6_addr = in6addr_loopback;
	HIP_IFEL(bind(hip_fw_sock, (struct sockaddr *)& sock_addr,
		      sizeof(sock_addr)), -1, "Bind on firewall socket addr failed\n");

	if (limit_capabilities) {
		HIP_IFEL(hip_set_lowcapability(1), -1, "Failed to reduce priviledges");
#if 0
		flush_iptables = 0;
#endif
	}

	//init_timeout_checking(timeout);

#ifdef CONFIG_HIP_HIPPROXY
	request_hipproxy_status(); //send hipproxy status request before the control thread running.
#endif /* CONFIG_HIP_HIPPROXY */

	highest_descriptor = maxof(3, hip_fw_sock, h4->fd, h6->fd);


	// do all the work here
	while (1) {
		// set up file descriptors for select
		FD_ZERO(&read_fdset);
		FD_SET(hip_fw_sock, &read_fdset);
		FD_SET(h4->fd, &read_fdset);
		FD_SET(h6->fd, &read_fdset);

		timeout.tv_sec = HIP_SELECT_TIMEOUT;
		timeout.tv_usec = 0;

		_HIP_DEBUG("HIP fw select\n");

		// get handle with queued packet and process
		if ((err = HIPD_SELECT((highest_descriptor + 1), &read_fdset,
				       NULL, NULL, &timeout)) < 0) {
			HIP_PERROR("select error, ignoring\n");
			continue;
		}

		if (FD_ISSET(h4->fd, &read_fdset)) {
			HIP_DEBUG("received IPv4 packet from iptables queue\n");
			err = hip_fw_handle_packet(buf, h4, 4, &ctx);
		}

		if (FD_ISSET(h6->fd, &read_fdset)) {
			HIP_DEBUG("received IPv6 packet from iptables queue\n");
			err = hip_fw_handle_packet(buf, h6, 6, &ctx);
		}

		if (FD_ISSET(hip_fw_sock, &read_fdset)) {
			HIP_DEBUG("****** Received HIPD message ******\n");
			bzero(&sock_addr, sizeof(sock_addr));
			alen = sizeof(sock_addr);
			n = recvfrom(hip_fw_sock, msg, sizeof(struct hip_common), MSG_PEEK,
		             (struct sockaddr *)&sock_addr, &alen);
			if (n < 0)
			{
				HIP_ERROR("Error receiving message header from daemon.\n");
				err = -1;
				continue;
			}


			_HIP_DEBUG("Header received successfully\n");
			alen = sizeof(sock_addr);
			len = hip_get_msg_total_len(msg);

			_HIP_DEBUG("Receiving message (%d bytes)\n", len);
			n = recvfrom(hip_fw_sock, msg, len, 0,
		             (struct sockaddr *)&sock_addr, &alen);

			if (n < 0)
			{
				HIP_ERROR("Error receiving message parameters from daemon.\n");
				err = -1;
				continue;
			}

			HIP_ASSERT(n == len);

			if (ntohs(sock_addr.sin6_port) != HIP_DAEMON_LOCAL_PORT) {
			  	int type = hip_get_msg_type(msg);
			        if (type == SO_HIP_FW_BEX_DONE){
				  HIP_DEBUG("SO_HIP_FW_BEX_DONE\n");
				  HIP_DEBUG("%d == %d\n", ntohs(sock_addr.sin6_port), HIP_DAEMON_LOCAL_PORT);
				}
				HIP_DEBUG("Drop, message not from hipd\n");
				err = -1;
				continue;

			}

			err = handle_msg(msg, &sock_addr);
			if (err < 0){
				HIP_ERROR("Error handling message\n");
				continue;
				//goto out_err;
			}
		}

	}

 out_err:
	if (hip_fw_sock)
		close(hip_fw_sock);
	if (msg != NULL)
		HIP_FREE(msg);

	firewall_exit();
	return 0;
}

/**
 * Loads several modules that are neede by th firewall.
 *
 * @return	nothing.
 */
void firewall_probe_kernel_modules()
{
	int count, err, status;
	char cmd[40];
	int mod_total;
	char *mod_name[] =
	{ "ip_queue", "ip6_queue", "iptable_filter", "ip6table_filter" };

	mod_total = sizeof(mod_name) / sizeof(char *);

	HIP_DEBUG("Probing for %d modules. When the modules are built-in, the errors can be ignored\n", mod_total);

	for (count = 0; count < mod_total; count++)
	{
		snprintf(cmd, sizeof(cmd), "%s %s", "/sbin/modprobe",
				mod_name[count]);
		HIP_DEBUG("%s\n", cmd);
		err = fork();
		if (err < 0)
			HIP_ERROR("Failed to fork() for modprobe!\n");
		else if (err == 0)
		{
			/* Redirect stderr, so few non fatal errors wont show up. */
			stderr = freopen("/dev/null", "w", stderr);
			execlp("/sbin/modprobe", "/sbin/modprobe",
					mod_name[count], (char *)NULL);
		}
		else
			waitpid(err, &status, 0);
	}
	HIP_DEBUG("Probing completed\n");
}

/**
 * Increases the netlink buffer capacity.
 *
 * The previous default values were:
 *
 * /proc/sys/net/core/rmem_default - 110592
 * /proc/sys/net/core/rmem_max     - 131071
 * /proc/sys/net/core/wmem_default - 110592
 * /proc/sys/net/core/wmem_max     - 131071
 *
 * The new value 1048576=1024*1024 was assigned to all of them
 *
 * @return	nothing.
 */
void firewall_increase_netlink_buffers()
{
	HIP_DEBUG("Increasing the netlink buffers\n");

	popen("echo 1048576 > /proc/sys/net/core/rmem_default; echo 1048576 > /proc/sys/net/core/rmem_max;echo 1048576 > /proc/sys/net/core/wmem_default;echo 1048576 > /proc/sys/net/core/wmem_max", "r");
}
<|MERGE_RESOLUTION|>--- conflicted
+++ resolved
@@ -278,22 +278,6 @@
     return err;
 }
 
-/*
- * Adds an LSI rule
- * @ip is a pointer to the first part of the rule, before specifying the LSI
- * @opt is a pointer to the options that can be present after the LSI
-*/
-void firewall_add_lsi_rule(char *ip, char *opt)
-{
-        char *result = (char *)calloc(strlen(ip) + strlen(HIP_FULL_LSI_STR) + strlen(opt) + 1, 
-                        sizeof(char));
-
-	strcpy(result, ip);
-	strcat(strcat(result, HIP_FULL_LSI_STR),opt);		
-	system(result);
-}
-
-
 /*----------------INIT/EXIT FUNCTIONS----------------------*/
 
 /*
@@ -436,9 +420,10 @@
 		system("iptables -I OUTPUT -p 17 --dport 50500 -j QUEUE");
 		system("iptables -I OUTPUT -p 17 --sport 50500 -j QUEUE");
 
-		/* LSI support: output packets with LSI value */
-		firewall_add_lsi_rule("iptables -I OUTPUT -d "," -j QUEUE");
-	
+		/* LSI support: XX FIXME: REMOVE HARDCODING */
+		system("iptables -I OUTPUT -d 1.0.0.0/8 -j QUEUE");
+
+
 		system("ip6tables -I INPUT -p 139 -j QUEUE");
 		system("ip6tables -I INPUT -p 50 -j QUEUE");
 		system("ip6tables -I INPUT -p 17 --dport 50500 -j QUEUE");
@@ -448,21 +433,13 @@
 		system("ip6tables -I OUTPUT -p 50 -j QUEUE");
 		system("ip6tables -I OUTPUT -p 17 --dport 50500 -j QUEUE");
 		system("ip6tables -I OUTPUT -p 17 --sport 50500 -j QUEUE");
-
-		/* LSI support: incoming HIT packets, captured for decide if 
-		   HITs may be mapped to LSIs */
-		system("ip6tables -I INPUT -d 2001:0010::/28 -j QUEUE");
-	}
-
-<<<<<<< HEAD
+	}
+	// Initializing db for mapping LSI-HIT in the firewall
+	firewall_init_hldb();
+
 	/* For LSIs ??? */
 	system("ip6tables -I INPUT -d 2001:0010::/28 -j QUEUE");
 
-=======
-	// Initializing local database for mapping LSI-HIT in the firewall
-	firewall_init_hldb();
-                          
->>>>>>> 12898f25
 	if (hip_opptcp)
 		hip_fw_init_opptcp();
 
