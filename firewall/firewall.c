--- conflicted
+++ resolved
@@ -174,11 +174,7 @@
 static void print_usage(void)
 {
     printf("HIP Firewall\n");
-<<<<<<< HEAD
     printf("Usage: hipfw [-f file_name] [-d|-v] [-A] [-F] [-H] [-b] [-a] [-c] [-k] [-i|-I|-e] [-l] [-o] [-p] [-t <seconds>] [-u] [-h] [-V]");
-=======
-    printf("Usage: hipfw [-f file_name] [-d|-v] [-A] [-F] [-H] [-b] [-a] [-c] [-k] [-i|-I|-e] [-l] [-o] [-p] [-t <seconds>] [-h] [-V]");
->>>>>>> ee916219
 #ifdef CONFIG_HIP_MIDAUTH
     printf(" [-m]");
 #endif
@@ -198,10 +194,7 @@
     printf("      -l = activate lsi support\n");
     printf("      -p = run with lowered priviledges. iptables rules will not be flushed on exit\n");
     printf("      -t <seconds> = set timeout interval to <seconds>. Disable if <seconds> = 0.\n");
-<<<<<<< HEAD
     printf("      -u = prefer userspace processing: don't add iptables rules for speedups\n");
-=======
->>>>>>> ee916219
     printf("      -h = print this help\n");
 #ifdef CONFIG_HIP_MIDAUTH
     printf("      -m = middlebox authentification\n");
@@ -1832,12 +1825,7 @@
     unsigned char         buf[HIP_MAX_PACKET];
     struct hip_fw_context ctx;
     int                   limit_capabilities = 0;
-<<<<<<< HEAD
-    int                   is_root            = 0, access_ok = 0, msg_type = 0; //variables for accepting user messages only from hipd
-    char                 *ptr                = NULL; // temporary pointer (see -t option)
-=======
     char                 *end_of_number; // temporary pointer (see -t option)
->>>>>>> ee916219
 
     /* Make sure that root path is set up correcly (e.g. on Fedora 9).
      * Otherwise may get warnings from system_print() commands.
@@ -1876,11 +1864,7 @@
 
     hip_set_logdebug(LOGDEBUG_ALL);
 
-<<<<<<< HEAD
     while ((ch = getopt(argc, argv, "aAbcdef:FhHiIklmpt:uvV")) != -1) {
-=======
-    while ((ch = getopt(argc, argv, "aAbcdef:FhHiIklmpt:vV")) != -1) {
->>>>>>> ee916219
         switch (ch) {
         case 'A':
             accept_hip_esp_traffic_by_default = 1;
@@ -1933,13 +1917,8 @@
             limit_capabilities = 1;
             break;
         case 't':
-<<<<<<< HEAD
-            connection_timeout = strtoul(optarg, &ptr, 10);
-            if (ptr == optarg) {
-=======
             connection_timeout = strtoul(optarg, &end_of_number, 10);
             if (end_of_number == optarg) {
->>>>>>> ee916219
                 fprintf(stderr, "Error: Invalid timeout given\n");
                 errflg = 1;
             }
@@ -1948,12 +1927,9 @@
                 cleanup_interval = connection_timeout;
             }
             break;
-<<<<<<< HEAD
         case 'u':
             prefer_userspace = 1;
             break;
-=======
->>>>>>> ee916219
         case 'v':
             log_level = LOGDEBUG_MEDIUM;
             hip_set_logfmt(LOGFMT_SHORT);
