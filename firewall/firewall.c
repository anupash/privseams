--- conflicted
+++ resolved
@@ -1355,14 +1355,10 @@
 		else if (buf->type_hdr == HIP_NOTIFY)
 			HIP_DEBUG("received packet type: NOTIFY\n");
 		else if (buf->type_hdr == HIP_LUPDATE)
-<<<<<<< HEAD
-			HIP_DEBUG("packet type: LIGHT UPDATE\n");
+			HIP_DEBUG("received packet type: LIGHT UPDATE\n");
                 //Added by Prabhu to support DATA Packets
-               else if (buf->type_hdr == HIP_DATA )
-                        HIP_DEBUG("packet type: HIP_DATA");
-=======
-			HIP_DEBUG("received packet type: LIGHT UPDATE\n");
->>>>>>> cdd91a2b
+		else if (buf->type_hdr == HIP_DATA )
+			HIP_DEBUG("received packet type: HIP_DATA");
 		else
 			HIP_DEBUG("received packet type: UNKNOWN\n");
 
