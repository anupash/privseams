--- conflicted
+++ resolved
@@ -320,11 +320,6 @@
 	HIP_DEBUG("Packet dropped \n\n");
 }
 
-<<<<<<< HEAD
-#ifdef CONFIG_HIP_OPPTCP
-=======
->>>>>>> acd79123
-
 /**
  * Returns whether a packet is incoming
  * 
@@ -349,8 +344,6 @@
 	return 0;
 }
 
-<<<<<<< HEAD
-=======
 /**
  * Analyzes incoming TCP packets
  * 
@@ -500,7 +493,6 @@
 	allow_packet(handle, packetId);
 }
 
->>>>>>> acd79123
 /**
  * checks for the i1 option in a packet
  *
@@ -830,165 +822,6 @@
 
 
 /**
-<<<<<<< HEAD
- * Analyzes incoming TCP packets
- * 
- * @param *handle	the handle that has grabbed the packet, needed when allowing or dropping the packet.
- * @param packetId	the ID of the packet.
- * @param hdr		pointer to the ip packet being examined.
- * @param trafficType	ipv4 or ipv6 type of traffic.
- * @return		nothing
- */
-void examine_incoming_tcp_packet(struct ipq_handle *handle,
-				 unsigned long	    packetId,
-				 void		   *hdr,
-				 int		    trafficType){
-	int i, optLen, hdr_size, optionsLen;
-	char 	       *hdrBytes = NULL;
-	struct tcphdr  *tcphdr;
-	struct ip      *iphdr;
-	struct ip6_hdr *ip6_hdr;
-	//fields for temporary values
-	u_int16_t       portTemp;
-	struct in_addr  addrTemp;
-	struct in6_addr addr6Temp;
-	/* the following vars are needed for
-	 * sending the i1 - initiating the exchange
-	 * in case we see that the peer supports hip*/
-	struct in6_addr *peer_ip  = NULL;
-	struct in6_addr *peer_hit = NULL;
-	in_port_t        src_tcp_port;
-	in_port_t        dst_tcp_port;
-
-	HIP_DEBUG("\n");
-
-	peer_ip  = HIP_MALLOC(sizeof(struct in6_addr), 0);
-	peer_hit = HIP_MALLOC(16, 0);
-
-	if(trafficType == 4)
-	{
-		iphdr = (struct ip *)hdr;
-		//get the tcp header
-		hdr_size = (iphdr->ip_hl * 4);
-		tcphdr = ((struct tcphdr *) (((char *) iphdr) + hdr_size));
-		hdrBytes = ((char *) iphdr) + hdr_size;
-
-		HIP_DEBUG_INADDR("the destination", &iphdr->ip_src);
-
-		//peer and local ip needed for sending the i1 through hipd
-		IPV4_TO_IPV6_MAP(&iphdr->ip_src, peer_ip);//TO  BE FIXED obtain the pseudo hit instead
-	}
-	else if(trafficType == 6)
-	{
-		ip6_hdr = (struct ip6_hdr *)hdr;
-		//get the tcp header		
-		hdr_size = (ip6_hdr->ip6_ctlun.ip6_un1.ip6_un1_plen * 4);
-		tcphdr = ((struct tcphdr *) (((char *) ip6_hdr) + hdr_size));
-		hdrBytes = ((char *) ip6_hdr) + hdr_size;
-
-		//peer and local ip needed for sending the i1 through hipd
-		peer_ip = &ip6_hdr->ip6_src;//TO  BE FIXED obtain the pseudo hit instead
-	}
-
-/*	//no checking for SYN 0 here
-	//because there is a following case
-	//of checking TCP RST_ACK packets,
-	//where SYN is 0
-
-	//check if SYN field is 0
-	if(tcphdr->syn == 0){
-		allow_packet(handle, packetId);
-		return;
-	}
-*/
-	//check that there are no options
-	if(tcphdr->doff == 5){
-		allow_packet(handle, packetId);
-		return;
-	}
-
-	if((tcphdr->syn == 1) && (tcphdr->ack == 0))
-	{ //incoming, syn=1 and ack=0
-		if(tcp_packet_has_i1_option(hdrBytes, 4*tcphdr->doff))
-		{
-			//swap the ports
-			portTemp = tcphdr->source;
-			tcphdr->source = tcphdr->dest;
-			tcphdr->dest = portTemp;
-			//swap the ip addresses
-			if(trafficType == 4)
-			{
-				addrTemp = iphdr->ip_src;
-				iphdr->ip_src = iphdr->ip_dst;
-				iphdr->ip_dst = addrTemp;
-			}
-			else if(trafficType == 6)
-			{
-				addr6Temp = ip6_hdr->ip6_src;
-				ip6_hdr->ip6_src = ip6_hdr->ip6_dst;
-				ip6_hdr->ip6_dst = addr6Temp;
-			}
-			//set ack field
-			tcphdr->ack_seq = tcphdr->seq + 1;
-			//set seq field
-			tcphdr->seq = htonl(0);
-			//set flags
-			tcphdr->syn = 1;
-			tcphdr->ack = 1;
-
-			/* send packet out after adding HIT
-			 * the option is already there but
-			 * it has to be added again since
-			 * if only the HIT is added, it will
-			 * overwrite the i1 option that is
-			 * in the options of TCP
-			 */
-			hip_request_send_tcp_packet(hdr, hdr_size + 4*tcphdr->doff, trafficType, 1, 1);
-
-			//drop original packet
-			drop_packet(handle, packetId);
-			return;
-		}
-		else
-		{
-			allow_packet(handle, packetId);
-			return;
-		}
-	}
-	else if(((tcphdr->syn == 1) && (tcphdr->ack == 1)) ||	//incoming, syn=1 and ack=1
-		((tcphdr->rst == 1) && (tcphdr->ack == 1))){	//incoming, rst=1 and ack=1
-
-		if(tcp_packet_has_i1_option(hdrBytes, 4*tcphdr->doff)){
-			//tcp header pointer + 20(minimum header length) + 4(i1 option length in the TCP options)
-			memcpy(peer_hit, &hdrBytes[20 + 4], 16);
-
-			hip_request_send_i1_to_hip_peer_from_hipd(
-					peer_hit,
-					peer_ip);
-
-			//the packet is no more needed
-			drop_packet(handle, packetId);
-			return;
-		}
-		else{
-			//save in db that peer does not support hip
-			hip_request_oppipdb_add_entry(peer_ip);
-
-			//signal for the normal TCP packets not to be blocked for this peer
-			hip_request_unblock_app_from_hipd(peer_ip);
-
-			//normal traffic connections should be allowed to be created
-			allow_packet(handle, packetId);
-			return;
-		}
-	}
-	//allow all the rest
-	allow_packet(handle, packetId);
-}
-
-/**
-=======
->>>>>>> acd79123
  * Analyzes outgoing TCP packets. We decided to send the TCP SYN_i1
  * from hip_send_i1 in hipd, so for the moment this is not being used.
  * 
@@ -1048,10 +881,6 @@
 	//allow all the rest
 	allow_packet(handle, packetId);
 }
-<<<<<<< HEAD
-#endif /* CONFIG_HIP_OPPTCP */
-=======
->>>>>>> acd79123
 
 /* filter hip packet according to rules.
  * return verdict
