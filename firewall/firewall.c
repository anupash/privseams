--- conflicted
+++ resolved
@@ -435,50 +435,10 @@
 		system("iptables -I HIPFW-OUTPUT -p 17 --dport 50500 -j QUEUE");
 		system("iptables -I HIPFW-OUTPUT -p 17 --sport 50500 -j QUEUE");
 
-<<<<<<< HEAD
 		system("ip6tables -I HIPFW-FORWARD -p 139 -j QUEUE");
 		system("ip6tables -I HIPFW-FORWARD -p 50 -j QUEUE");
 		system("ip6tables -I HIPFW-FORWARD -p 17 --dport 50500 -j QUEUE");
 		system("ip6tables -I HIPFW-FORWARD -p 17 --sport 50500 -j QUEUE");
-=======
-		if (filter_traffic)
-		{
-			// this will allow the firewall to handle HIP traffic
-			// HIP protocol
-			system("iptables -I HIPFW-FORWARD -p 139 -j QUEUE");
-			// ESP protocol
-			system("iptables -I HIPFW-FORWARD -p 50 -j QUEUE");
-			// UDP encapsulation for HIP
-			system("iptables -I HIPFW-FORWARD -p 17 --dport 10500 -j QUEUE");
-			system("iptables -I HIPFW-FORWARD -p 17 --sport 10500 -j QUEUE");
-
-			system("iptables -I HIPFW-INPUT -p 139 -j QUEUE");
-			system("iptables -I HIPFW-INPUT -p 50 -j QUEUE");
-			system("iptables -I HIPFW-INPUT -p 17 --dport 10100 -j QUEUE");
-			system("iptables -I HIPFW-INPUT -p 17 --sport 10100 -j QUEUE");
-
-			system("iptables -I HIPFW-OUTPUT -p 139 -j QUEUE");
-			system("iptables -I HIPFW-OUTPUT -p 50 -j QUEUE");
-			system("iptables -I HIPFW-OUTPUT -p 17 --dport 10100 -j QUEUE");
-			system("iptables -I HIPFW-OUTPUT -p 17 --sport 10100 -j QUEUE");
-
-			system("ip6tables -I HIPFW-FORWARD -p 139 -j QUEUE");
-			system("ip6tables -I HIPFW-FORWARD -p 50 -j QUEUE");
-			system("ip6tables -I HIPFW-FORWARD -p 17 --dport 10100 -j QUEUE");
-			system("ip6tables -I HIPFW-FORWARD -p 17 --sport 10100 -j QUEUE");
-
-			system("ip6tables -I HIPFW-INPUT -p 139 -j QUEUE");
-			system("ip6tables -I HIPFW-INPUT -p 50 -j QUEUE");
-			system("ip6tables -I HIPFW-INPUT -p 17 --dport 10100 -j QUEUE");
-			system("ip6tables -I HIPFW-INPUT -p 17 --sport 10100 -j QUEUE");
-
-			system("ip6tables -I HIPFW-OUTPUT -p 139 -j QUEUE");
-			system("ip6tables -I HIPFW-OUTPUT -p 50 -j QUEUE");
-			system("ip6tables -I HIPFW-OUTPUT -p 17 --dport 10100 -j QUEUE");
-			system("ip6tables -I HIPFW-OUTPUT -p 17 --sport 10100 -j QUEUE");
-		}
-	}
->>>>>>> 8e082db8
 
 		system("ip6tables -I HIPFW-INPUT -p 139 -j QUEUE");
 		system("ip6tables -I HIPFW-INPUT -p 50 -j QUEUE");
