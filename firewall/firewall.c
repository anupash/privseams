/** @file
 * HIP Firewall
 * 
 * @note: This code is GNU/GPL.
 * @note: HIPU: requires libipq, might need pcap libraries
 */

#include "firewall.h"

//#define HIP_HEADER_START 128 //bytes
/* NOTE: if buffer size is changed, make sure to check
 * 		 the HIP packet size in hip_fw_init_context() */
#define BUFSIZE HIP_MAX_PACKET
//#define BUFSIZE 2048

int statefulFiltering = 1;
int escrow_active = 0;
int accept_normal_traffic_by_default = 1;
int accept_hip_esp_traffic_by_default = 0;
int system_based_opp_mode = 0;

int counter = 0;
int hip_proxy_status = 0;
int foreground = 1;
int hip_opptcp = 0;
int hip_userspace_ipsec = 0;
int hip_esp_protection = 0;


/* Default HIT - do not access this directly, call hip_fw_get_default_hit() */
struct in6_addr default_hit;

/*
 * The firewall handlers do not accept rules directly. They should return
 * zero when they transformed packet and the original should be dropped.
 * Non-zero means that there was an error or the packet handler did not
 * know what to do with the packet.
 */
hip_fw_handler_t hip_fw_handler[NF_IP_NUMHOOKS][FW_PROTO_NUM];


void print_usage(){
	printf("HIP Firewall\n");
	printf("Usage: hipfw [-f file_name] [-t timeout] [-d|-v] [-F] [-H] [-A] [-b] [-k] [-h]\n");
	printf("      -H drop non-HIP traffic by default (default: accept non-hip traffic)\n");
	printf("      -A accept HIP traffic by default (default: drop all hip traffic)\n");
	printf("      -f file_name is a path to a file containing firewall filtering rules (default %s)\n", HIP_FW_DEFAULT_RULE_FILE);
	printf("      -t timeout is connection timeout value in seconds\n");
	printf("      -d = debugging output\n");
	printf("      -v = verbose output\n");
	printf("      -t = timeout for packet capture (default %d secs)\n", 
	       HIP_FW_DEFAULT_TIMEOUT);
	printf("      -b = fork the firewall to background\n");
	printf("      -p = run with lowered priviledges. iptables rules will not be flushed on exit\n");
	printf("      -k = kill running firewall pid\n");
 	printf("      -i = switch on userspace ipsec\n");
 	printf("      -e = use esp protection extension (also sets -i)\n");
	printf("      -h = print this help\n\n");
}


//currently done at all times, rule_management 
//delete rule needs checking for state options in 
//all chains
void set_stateful_filtering(int v){
	statefulFiltering = 1;
}


int get_stateful_filtering(){
	return statefulFiltering;
}


void set_escrow_active(int active){
	escrow_active = active;
}


int is_escrow_active(){
	return escrow_active;
}


void hip_fw_init_opptcp(){
	HIP_DEBUG("\n");

	system("iptables -I HIPFW-INPUT -p 6 ! -d 127.0.0.1 -j QUEUE"); /* @todo: ! LSI PREFIX */
	system("iptables -I HIPFW-OUTPUT -p 6 ! -d 127.0.0.1 -j QUEUE");  /* @todo: ! LSI PREFIX */
	system("ip6tables -I HIPFW-INPUT -p 6 ! -d 2001:0010::/28 -j QUEUE");
	system("ip6tables -I HIPFW-OUTPUT -p 6 ! -d 2001:0010::/28 -j QUEUE");
}


void hip_fw_uninit_opptcp(){
	HIP_DEBUG("\n");

	system("iptables -D HIPFW-INPUT -p 6 ! -d 127.0.0.1 -j QUEUE");  /* @todo: ! LSI PREFIX */
	system("iptables -D HIPFW-OUTPUT -p 6 ! -d 127.0.0.1 -j QUEUE"); /* @todo: ! LSI PREFIX */
	system("ip6tables -D HIPFW-INPUT -p 6 ! -d 2001:0010::/28 -j QUEUE");
	system("ip6tables -D HIPFW-OUTPUT -p 6 ! -d 2001:0010::/28 -j QUEUE");
}

<<<<<<< HEAD

void hip_fw_init_proxy(){
	//allow forward hip packets
	system("iptables -I HIPFW-FORWARD -p 139 -j ACCEPT");
	system("iptables -I HIPFW-FORWARD -p 139 -j ACCEPT");
	
=======
void hip_fw_init_proxy()
{
>>>>>>> 56e408f1
	system("iptables -I HIPFW-FORWARD -p tcp -j QUEUE");
	system("iptables -I HIPFW-FORWARD -p udp -j QUEUE");
	//system("iptables -I FORWARD -p icmp -j QUEUE");
	//system("iptables -I FORWARD -p icmpv6 -j QUEUE");
	
	//system("iptables -t nat -A POSTROUTING -o vmnet2 -j SNAT --to-source 10.0.0.1");
	
	system("ip6tables -I HIPFW-FORWARD -p tcp ! -d 2001:0010::/28 -j QUEUE");
	system("ip6tables -I HIPFW-FORWARD -p udp ! -d  2001:0010::/28 -j QUEUE");
	//system("ip6tables -I FORWARD -p icmp -j QUEUE");
	//system("ip6tables -I FORWARD -p icmpv6 -j QUEUE");
	
	system("ip6tables -I HIPFW-INPUT -p tcp -d 2001:0010::/28 -j QUEUE");
	system("ip6tables -I HIPFW-INPUT -p udp -d 2001:0010::/28 -j QUEUE");
	//system("ip6tables -I INPUT -p tcp  -j QUEUE");
	//system("ip6tables -I INPUT -p udp -j QUEUE");
	//system("ip6tables -I INPUT -p icmp -j QUEUE");
	//system("ip6tables -I INPUT -p icmpv6 -j QUEUE");

	hip_init_proxy_db();
	hip_proxy_init_raw_sockets();
	hip_init_conn_db();
}


void hip_fw_uninit_proxy(){
	//delete forward hip packets
	system("iptables -D HIPFW-FORWARD -p 139 -j ACCEPT");
	system("iptables -D HIPFW-FORWARD -p 139 -j ACCEPT");
	
	system("iptables -D HIPFW-FORWARD -p tcp -j QUEUE");
	system("iptables -D HIPFW-FORWARD -p udp -j QUEUE");
	//system("iptables -D FORWARD -p icmp -j QUEUE");
	//system("iptables -D FORWARD -p icmpv6 -j QUEUE");
	
	//delete forward hip packets
	system("ip6tables -D HIPFW-FORWARD -p 139 -j ACCEPT");
	system("ip6tables -D HIPFW-FORWARD -p 139 -j ACCEPT");
	
	system("ip6tables -D HIPFW-FORWARD -p tcp ! -d 2001:0010::/28 -j QUEUE");
	system("ip6tables -D HIPFW-FORWARD -p udp ! -d  2001:0010::/28 -j QUEUE");
	//system("ip6tables -D FORWARD -p icmp -j QUEUE");
	//system("ip6tables -D FORWARD -p icmpv6 -j QUEUE");
	
	system("ip6tables -D HIPFW-INPUT -p tcp -d 2001:0010::/28 -j QUEUE");
	system("ip6tables -D HIPFW-INPUT -p udp -d 2001:0010::/28 -j QUEUE");
	//system("ip6tables -D INPUT -p tcp  -j QUEUE");
	//system("ip6tables -D INPUT -p udp -j QUEUE");
	//system("ip6tables -D INPUT -p icmp -j QUEUE");
	//system("ip6tables -D INPUT -p icmpv6 -j QUEUE");
}


int hip_fw_init_userspace_ipsec(){
	int err = 0;
	
	if (hip_userspace_ipsec)
	{
		HIP_IFEL(userspace_ipsec_init(), -1, "failed to initialize userspace ipsec\n");
		
		// activate userspace ipsec in hipd
		HIP_IFEL(send_userspace_ipsec_to_hipd(hip_userspace_ipsec), -1,
			"Turn hipd on before hipfw with userspace ipsec\n");
		
		// queue incoming ESP over IPv4 and IPv4 UDP encapsulated traffic
		system("iptables -I HIPFW-INPUT -p 50 -j QUEUE"); /*  */
		system("iptables -I HIPFW-INPUT -p 17 --dport 50500 -j QUEUE");
		system("iptables -I HIPFW-INPUT -p 17 --sport 50500 -j QUEUE");
		
		/* no need to queue outgoing ICMP, TCP and UDP sent to LSIs as
		 * this is handled elsewhere */
		
		/* queue incoming ESP over IPv6
		 * NOTE: add IPv6 UDP encapsulation here */
		system("ip6tables -I HIPFW-INPUT -p 50 -j QUEUE");
		
		// queue outgoing ICMP, TCP and UDP sent to HITs
		system("ip6tables -I HIPFW-OUTPUT -p 58 -d 2001:0010::/28 -j QUEUE");
		system("ip6tables -I HIPFW-OUTPUT -p 6 -d 2001:0010::/28 -j QUEUE");
		system("ip6tables -I HIPFW-OUTPUT -p 17 -d 2001:0010::/28 -j QUEUE");

	}
	
  out_err:
  	return err;
}


int hip_fw_uninit_userspace_ipsec(){
	int err = 0;
	
	if (hip_userspace_ipsec)
	{	
		// set global variable to off
		hip_userspace_ipsec = 0;
		
		HIP_DEBUG("switching hipd to kernel-mode ipsec...\n");
		
		// deactivate userspace ipsec in hipd
		HIP_IFE(send_userspace_ipsec_to_hipd(hip_userspace_ipsec), -1);
			
		// delete all rules previously set up for this extension
		system("iptables -D HIPFW-INPUT -p 50 -j QUEUE"); /*  */
		system("iptables -D HIPFW-INPUT -p 17 --dport 50500 -j QUEUE");
		system("iptables -D HIPFW-INPUT -p 17 --sport 50500 -j QUEUE");
		
		system("ip6tables -D HIPFW-INPUT -p 50 -j QUEUE");
		
		system("ip6tables -D HIPFW-OUTPUT -p 58 -d 2001:0010::/28 -j QUEUE");
		system("ip6tables -D HIPFW-OUTPUT -p 6 -d 2001:0010::/28 -j QUEUE");
		system("ip6tables -D HIPFW-OUTPUT -p 17 -d 2001:0010::/28 -j QUEUE");
		
		// TODO check if we have to uninit anything here
	}
	
  out_err:
  	return err;
}


int hip_fw_init_esp_prot(){
	int err = 0;
	
	if (hip_esp_protection)
	{
		/* activate the extension in hipd
		 * 
		 * TODO we need to set this first otherwise hipd won't understand the
		 * anchor message */
		HIP_IFEL(send_esp_protection_to_hipd(hip_esp_protection), -1,
				"failed to activate the esp protection in hipd\n");
		HIP_DEBUG("ESP extensions depend on userspace ipsec\n");
		HIP_DEBUG("Enabling userspace ipsec\n");

		hip_userspace_ipsec = 1;
		HIP_IFEL(esp_prot_init(), -1, "failed to init esp protection\n");
	}
	
  out_err:
    return err;
}


int hip_fw_uninit_esp_prot(){
	int err = 0;
	
	if (hip_esp_protection)
	{
		// set global variable to off
		hip_esp_protection = 0;
		
		HIP_DEBUG("switching off esp protection in hipd...\n");
		
		// also deactivate the extension in hipd
		HIP_IFEL(send_esp_protection_to_hipd(hip_esp_protection), -1,
				"failed to activate the esp protection in hipd\n");
		
		// TODO check if we have to uninit anything here
	}
	
  out_err:
    return err;
}


/*
 * Adds an LSI rule
 * @ip is a pointer to the first part of the rule, before specifying the LSI
 * @opt is a pointer to the options that can be present after the LSI
*/
void firewall_add_lsi_rule(char *ip, char *opt)
{
	char result[100];

	memset(result, 0, sizeof(result));

	strcpy(result, ip);
	strcat(strcat(result, HIP_FULL_LSI_STR),opt);		
	system(result);
}


/*----------------INIT/EXIT FUNCTIONS----------------------*/

/*
 * Rules:
 *
 * Output:
 *
 * - HIP:
 *   1. default rule checks for hip
 *   1. filter_hip
 *
 * - ESP:
 *   1. default rule checks for esp
 *   2. filter_esp
 *
 * - TCP:
 *   1. default rule checks for non-hip
 *   2.
 *   - destination is hit (userspace ipsec output)
 *   - destination is lsi (lsi output)
 *   - destination not hit or lsi
 *     1. opp tcp filtering (TBD)
 *
 * - Other
 *   - Same as with TCP except no opp tcp filtering
 *
 * Input:
 * 
 * - HIP:
 *   1. default rule checks for hip
 *   2. filter_hip
 *
 * - ESP:
 *   1. default rule checks for hip
 *   2. filter_esp
 *   3. userspace_ipsec input
 *   4. lsi input
 *
 * - Other:
 *   - Same as with TCP except no opp tcp input
 *
 * - TCP:
 *   1. default rule checks for non-hip
 *   2. opp tcp input
 *   3. proxy input
  *
 * Forward:
 *
 * - HIP:
 *   1. None
 * 
 * - ESP:
 *   1. None
 *
 * - TCP: 
 *   1. Proxy input
 * 
 * - Other:
 *   2. Proxy input
 *   
 */
int firewall_init_rules(){
	int err = 0;
	
	HIP_DEBUG("Initializing firewall\n");

	HIP_DEBUG("in=%d out=%d for=%d\n", NF_IP_LOCAL_IN, NF_IP_LOCAL_OUT, NF_IP_FORWARD);

	// funtion pointers for the respective packet handlers
	hip_fw_handler[NF_IP_LOCAL_IN][OTHER_PACKET] = hip_fw_handle_other_input;
	hip_fw_handler[NF_IP_LOCAL_IN][HIP_PACKET] = hip_fw_handle_hip_input;
	hip_fw_handler[NF_IP_LOCAL_IN][ESP_PACKET] = hip_fw_handle_esp_input;
	hip_fw_handler[NF_IP_LOCAL_IN][TCP_PACKET] = hip_fw_handle_tcp_input;

	hip_fw_handler[NF_IP_LOCAL_OUT][OTHER_PACKET] = hip_fw_handle_other_output;
	hip_fw_handler[NF_IP_LOCAL_OUT][HIP_PACKET] = hip_fw_handle_hip_output;
	hip_fw_handler[NF_IP_LOCAL_OUT][ESP_PACKET] = hip_fw_handle_esp_output;
	hip_fw_handler[NF_IP_LOCAL_OUT][TCP_PACKET] = hip_fw_handle_tcp_output;

	hip_fw_handler[NF_IP_FORWARD][OTHER_PACKET] = hip_fw_handle_other_forward;
	hip_fw_handler[NF_IP_FORWARD][HIP_PACKET] = hip_fw_handle_hip_forward;
	hip_fw_handler[NF_IP_FORWARD][ESP_PACKET] = hip_fw_handle_esp_forward;
	hip_fw_handler[NF_IP_FORWARD][TCP_PACKET] = hip_fw_handle_tcp_forward;

	HIP_DEBUG("Enabling forwarding for IPv4 and IPv6\n");
	system("echo 1 >/proc/sys/net/ipv4/conf/all/forwarding");
	system("echo 1 >/proc/sys/net/ipv6/conf/all/forwarding");

	/* Flush in case previous hipfw process crashed */
	hip_fw_flush_iptables();

	system("iptables -N HIPFW-INPUT");
	system("iptables -N HIPFW-OUTPUT");
	system("iptables -N HIPFW-FORWARD");
	system("ip6tables -N HIPFW-INPUT");
	system("ip6tables -N HIPFW-OUTPUT");
	system("ip6tables -N HIPFW-FORWARD");

	/* Register signal handlers */
	signal(SIGINT, firewall_close);
	signal(SIGTERM, firewall_close);

	// TARGET (-j) QUEUE will transfer matching packets to userspace
	// these packets will be handled using libipq
	
	if(hip_proxy_status)
	{
		hip_fw_init_proxy();
	}
	else
	{	
		// this has to be set up first in order to be the default behavior
		if (!accept_normal_traffic_by_default)
		{
			// make DROP the default behavior of all chains
			// TODO don't drop LSIs -> else IPv4 apps won't work
			// -> also messaging between HIPd and firewall is blocked here
			system("iptables -I HIPFW-FORWARD -j DROP");  /* @todo: ! LSI PREFIX */
			system("iptables -I HIPFW-INPUT -j DROP");  /* @todo: ! LSI PREFIX */
			system("iptables -I HIPFW-OUTPUT -j DROP");  /* @todo: ! LSI PREFIX */
			
			// but still allow packets with HITs as destination
			system("ip6tables -I HIPFW-FORWARD ! -d 2001:0010::/28 -j DROP");
			system("ip6tables -I HIPFW-INPUT ! -d 2001:0010::/28 -j DROP");
			system("ip6tables -I HIPFW-OUTPUT ! -d 2001:0010::/28 -j DROP");
		}
		
		// this will allow the firewall to handle HIP traffic
		// HIP protocol
		system("iptables -I HIPFW-FORWARD -p 139 -j QUEUE");
		// ESP protocol
		system("iptables -I HIPFW-FORWARD -p 50 -j QUEUE");
		// UDP encapsulation for HIP
		system("iptables -I HIPFW-FORWARD -p 17 --dport 50500 -j QUEUE");
		system("iptables -I HIPFW-FORWARD -p 17 --sport 50500 -j QUEUE");

		system("iptables -I HIPFW-INPUT -p 139 -j QUEUE");
		system("iptables -I HIPFW-INPUT -p 50 -j QUEUE");
		system("iptables -I HIPFW-INPUT -p 17 --dport 50500 -j QUEUE");
		system("iptables -I HIPFW-INPUT -p 17 --sport 50500 -j QUEUE");

		system("iptables -I HIPFW-OUTPUT -p 139 -j QUEUE");
		system("iptables -I HIPFW-OUTPUT -p 50 -j QUEUE");
		system("iptables -I HIPFW-OUTPUT -p 17 --dport 50500 -j QUEUE");
		system("iptables -I HIPFW-OUTPUT -p 17 --sport 50500 -j QUEUE");

		/* LSI support: output packets with LSI value */
		firewall_add_lsi_rule("iptables -I HIPFW-OUTPUT -d "," -j QUEUE");
	
		system("ip6tables -I HIPFW-INPUT -p 139 -j QUEUE");
		system("ip6tables -I HIPFW-INPUT -p 50 -j QUEUE");
		system("ip6tables -I HIPFW-INPUT -p 17 --dport 50500 -j QUEUE");
		system("ip6tables -I HIPFW-INPUT -p 17 --sport 50500 -j QUEUE");

		system("ip6tables -I HIPFW-OUTPUT -p 139 -j QUEUE");
		system("ip6tables -I HIPFW-OUTPUT -p 50 -j QUEUE");
		system("ip6tables -I HIPFW-OUTPUT -p 17 --dport 50500 -j QUEUE");
		system("ip6tables -I HIPFW-OUTPUT -p 17 --sport 50500 -j QUEUE");

		/* LSI support: incoming HIT packets, captured for decide if 
		   HITs may be mapped to LSIs */
		system("ip6tables -I HIPFW-INPUT -d 2001:0010::/28 -j QUEUE");
	}

	// Initializing local database for mapping LSI-HIT in the firewall
	firewall_init_hldb();
                          
	if (hip_opptcp)
		hip_fw_init_opptcp();

	HIP_IFEL(hip_fw_init_userspace_ipsec(), -1, "failed to load extension\n");
	HIP_IFEL(hip_fw_init_esp_prot(), -1, "failed to load extension\n");

	system("iptables -I INPUT -j HIPFW-INPUT");
	system("iptables -I OUTPUT -j HIPFW-OUTPUT");
	system("iptables -I FORWARD -j HIPFW-FORWARD");
	system("ip6tables -I INPUT -j HIPFW-INPUT");
	system("ip6tables -I OUTPUT -j HIPFW-OUTPUT");
	system("ip6tables -I FORWARD -j HIPFW-FORWARD");

 out_err:
	return err;
}


void firewall_close(int signal){
	HIP_DEBUG("Closing firewall...\n");
	//hip_uninit_proxy_db();
	//hip_uninit_conn_db();
	firewall_exit();
	exit(signal);
}

void hip_fw_flush_iptables(void)
{
	HIP_DEBUG("Firewall flush; may cause warnings on hipfw init\n");
	HIP_DEBUG("Deleting hipfw subchains from main chains\n");

	system("iptables -D INPUT -j HIPFW-INPUT");
	system("iptables -D OUTPUT -j HIPFW-OUTPUT");
	system("iptables -D FORWARD -j HIPFW-FORWARD");
	system("ip6tables -D INPUT -j HIPFW-INPUT");
	system("ip6tables -D OUTPUT -j HIPFW-OUTPUT");
	system("ip6tables -D FORWARD -j HIPFW-FORWARD");

	HIP_DEBUG("Flushing hipfw chains\n");

	/* Flush in case there are some residual rules */
	system("iptables -F HIPFW-INPUT");
	system("iptables -F HIPFW-OUTPUT");
	system("iptables -F HIPFW-FORWARD");
	system("ip6tables -F HIPFW-INPUT");
	system("ip6tables -F HIPFW-OUTPUT");
	system("ip6tables -F HIPFW-FORWARD");

	HIP_DEBUG("Deleting hipfw chains\n");

	system("iptables -X HIPFW-INPUT");
	system("iptables -X HIPFW-OUTPUT");
	system("iptables -X HIPFW-FORWARD");
	system("ip6tables -X HIPFW-INPUT");
	system("ip6tables -X HIPFW-OUTPUT");
	system("ip6tables -X HIPFW-FORWARD");
}


void firewall_exit(){
	HIP_DEBUG("Firewall exit\n");
	
	hip_fw_uninit_esp_prot();
	hip_fw_uninit_userspace_ipsec();

	hip_fw_flush_iptables();

	hip_firewall_delete_hldb();
	
	hip_remove_lock_file(HIP_FIREWALL_LOCK_FILE);
}


/*-------------PACKET FILTERING FUNCTIONS------------------*/

int match_hit(struct in6_addr match_hit, struct in6_addr packet_hit, int boolean){
	int i= IN6_ARE_ADDR_EQUAL(&match_hit, &packet_hit);
	HIP_DEBUG("match_hit: hit1: %s hit2: %s bool: %d match: %d\n",
			addr_to_numeric(&match_hit), addr_to_numeric(&packet_hit), boolean, i);
	if (boolean)
		return i;
	else
		return !i;
}


/**
 *inspects host identity by verifying sender signature
 * returns 1 if verified succesfully otherwise 0
 */
int match_hi(struct hip_host_id * hi, struct hip_common * packet){
	int value = 0;
	if (packet->type_hdr == HIP_I1)
	{
		_HIP_DEBUG("match_hi: I1\n");
		return 1;
	}
	// FIXME first check mapping: HI <-> HIT (cheaper operation)
	value = verify_packet_signature(hi, packet);
	if (value == 0)
		_HIP_DEBUG("match_hi: verify ok\n");
	else
		_HIP_DEBUG("match_hi: verify failed\n");
	if (value == 0)
		return 1;
	return 0;
}


int match_int(int match, int packet, int boolean){
	if (boolean)
		return match == packet;
	else
		return !(match == packet);
}


int match_string(const char * match, const char * packet, int boolean){
	if (boolean)
		return !strcmp(match, packet);
	else
		return strcmp(match, packet);
}

/*------------------------------------------------*/

static void die(struct ipq_handle *h){
	HIP_DEBUG("dying\n");
	ipq_perror("passer");
	ipq_destroy_handle(h);
	firewall_close(1);
}


/**
 * Returns the packet type of an IP packet.
 * 
 * Currently supported types:				type
 * - plain HIP control packet				  1
 * - STUN packet				  			  1 (UDP encapsulated HIP control)
 * - ESP packet								  2
 * - TCP packet								  3 (for opportunistic TCP handshake)
 * 
 * Unsupported types -> type 0
 *
 * @param  hdr        a pointer to a IP packet.
 * @param ipVersion	  the IP version for this packet
 * @return            One if @c hdr is a HIP packet, zero otherwise.
 */ 
int hip_fw_init_context(hip_fw_context_t *ctx, char *buf, int ip_version){
	int ip_hdr_len, err = 0;
	// length of packet starting at udp header
	uint16_t udp_len = 0;
	struct udphdr *udphdr = NULL;
	int udp_encap_zero_bytes = 0;
	
	// default assumption
	ctx->packet_type = OTHER_PACKET;
	
	// same context memory as for packets before -> re-init
	memset(ctx, 0, sizeof(hip_fw_context_t));
	
	// add whole packet to context and ip version
	ctx->ipq_packet = ipq_get_packet(buf);
	
	// check if packet is to big for the buffer
	if (ctx->ipq_packet->data_len > BUFSIZE)
	{
		HIP_ERROR("packet size greater than buffer\n");
		
		err = 1;
		goto end_init;
	}
	
	ctx->ip_version = ip_version;

	if(ctx->ip_version == 4){
		_HIP_DEBUG("IPv4 packet\n");
		
		struct ip *iphdr = (struct ip *) ctx->ipq_packet->payload;
		// add pointer to IPv4 header to context
		ctx->ip_hdr.ipv4 = iphdr;
		
		/* ip_hl is given in multiple of 4 bytes
		 * 
		 * NOTE: not sizeof(struct ip) as we might have options */
		ip_hdr_len = (iphdr->ip_hl * 4);
		// needed for opportunistic TCP
		ctx->ip_hdr_len = ip_hdr_len;
		HIP_DEBUG("ip_hdr_len is: %d\n", ip_hdr_len);
		HIP_DEBUG("total length: %u\n", ntohs(iphdr->ip_len));
		HIP_DEBUG("ttl: %u\n", iphdr->ip_ttl);
		HIP_DEBUG("packet length (ipq): %u\n", ctx->ipq_packet->data_len);
		
		// add IPv4 addresses
		IPV4_TO_IPV6_MAP(&ctx->ip_hdr.ipv4->ip_src, &ctx->src);
		IPV4_TO_IPV6_MAP(&ctx->ip_hdr.ipv4->ip_dst, &ctx->dst);
		
		HIP_DEBUG_HIT("packet src: ", &ctx->src);
		HIP_DEBUG_HIT("packet dst: ", &ctx->dst);
		
		HIP_DEBUG("IPv4 next header protocol number is %d\n", iphdr->ip_p);
		
		// find out which transport layer protocol is used
		if(iphdr->ip_p == IPPROTO_HIP)
		{
			// we have found a plain HIP control packet
			HIP_DEBUG("plain HIP packet\n");
			
			ctx->packet_type = HIP_PACKET;
			ctx->transport_hdr.hip = (struct hip_common *) (((char *)iphdr) + ip_hdr_len);
			
			goto end_init;
			
		} else if (iphdr->ip_p == IPPROTO_ESP)
		{
			// this is an ESP packet
			HIP_DEBUG("plain ESP packet\n");
			
			ctx->packet_type = ESP_PACKET;
			ctx->transport_hdr.esp = (struct hip_esp *) (((char *)iphdr) + ip_hdr_len);
			
			goto end_init;
			
		} else if(iphdr->ip_p == IPPROTO_TCP)
		{
			// this might be a TCP packet for opportunistic mode
			HIP_DEBUG("plain TCP packet\n");
			
			ctx->packet_type = TCP_PACKET;
			ctx->transport_hdr.tcp = (struct tcphdr *) (((char *)iphdr) + ip_hdr_len);
			
			goto end_init;
		} else if (iphdr->ip_p != IPPROTO_UDP)
		{
			// if it's not UDP either, it's unsupported
			HIP_DEBUG("some other packet\n");

			goto end_init;
		}
		
		// need UDP header to look for encapsulated ESP or STUN
		udp_len = ntohs(iphdr->ip_len);
		udphdr = ((struct udphdr *) (((char *) iphdr) + ip_hdr_len));
		
		// add UDP header to context
		ctx->udp_encap_hdr = udphdr;
		
	} else if (ctx->ip_version == 6)
	{
		_HIP_DEBUG("IPv6 packet\n");
		
		struct ip6_hdr *ip6_hdr = (struct ip6_hdr *)ctx->ipq_packet->payload;
		// add pointer to IPv4 header to context
		ctx->ip_hdr.ipv6 = ip6_hdr;
		
		// Ipv6 has fixed header length
		ip_hdr_len = sizeof(struct ip6_hdr);
		// needed for opportunistic TCP
		ctx->ip_hdr_len = ip_hdr_len;
		HIP_DEBUG("ip_hdr_len is: %d\n", ip_hdr_len);
		HIP_DEBUG("payload length: %u\n", ntohs(ip6_hdr->ip6_plen));
		HIP_DEBUG("ttl: %u\n", ip6_hdr->ip6_hlim);
		HIP_DEBUG("packet length (ipq): %u\n", ctx->ipq_packet->data_len);
		
		// add IPv6 addresses
		ipv6_addr_copy(&ctx->src, &ip6_hdr->ip6_src);
		ipv6_addr_copy(&ctx->dst, &ip6_hdr->ip6_dst);
		
		HIP_DEBUG_HIT("packet src: ", &ctx->src);
		HIP_DEBUG_HIT("packet dst: ", &ctx->dst);
		
		HIP_DEBUG("IPv6 next header protocol number is %d\n",
			  ip6_hdr->ip6_nxt);
		
		// find out which transport layer protocol is used
		if(ip6_hdr->ip6_nxt == IPPROTO_HIP)
		{
			// we have found a plain HIP control packet
			HIP_DEBUG("plain HIP packet\n");
			
			ctx->packet_type = HIP_PACKET;
			ctx->transport_hdr.hip = (struct hip_common *) (((char *)ip6_hdr) + sizeof(struct ip6_hdr));
			
			goto end_init;
			
		} else if (ip6_hdr->ip6_nxt == IPPROTO_ESP)
		{
			// we have found a plain ESP packet
			HIP_DEBUG("plain ESP packet\n");
			
			ctx->packet_type = ESP_PACKET;
			ctx->transport_hdr.esp = (struct hip_esp *) (((char *)ip6_hdr) + sizeof(struct ip6_hdr));
			
			goto end_init;
			
		} else if(ip6_hdr->ip6_nxt == IPPROTO_TCP)
		{
			// this might be a TCP packet for opportunistic mode
			HIP_DEBUG("plain TCP packet\n");
			
			ctx->packet_type = TCP_PACKET;
			ctx->transport_hdr.tcp = (struct tcphdr *) (((char *)ip6_hdr) + sizeof(struct ip6_hdr));
			
			goto end_init;
			
		} else if (ip6_hdr->ip6_nxt != IPPROTO_UDP)
		{
			// if it's not UDP either, it's unsupported
			HIP_DEBUG("some other packet\n");
			
			goto end_init;
		}
	
		/* for now these calculations are not necessary as UDP encapsulation
		 * is only used for IPv4 at the moment
		 * 
		 * we keep them anyway in order to ease UDP encapsulation handling
		 * with IPv6
		 * 
		 * NOTE: the length will include optional extension headers 
		 * -> handle this */
		udp_len = ntohs(ip6_hdr->ip6_plen);
		udphdr = ((struct udphdr *) (((char *) ip6_hdr) + ip_hdr_len));
		
		// add udp header to context
		ctx->udp_encap_hdr = udphdr;
	}

	HIP_DEBUG("UDP header size  is %d\n", sizeof(struct udphdr));
	
	/* only handle IPv4 right now
	 * -> however this is the place to handle UDP encapsulated IPv6 */
	if (ctx->ip_version == 4)
	{
		// we might have only received a UDP packet with headers only 
		if (udp_len >= sizeof(struct ip) + sizeof(struct udphdr) + HIP_UDP_ZERO_BYTES_LEN)
		{
			uint32_t *zero_bytes = NULL;
			
			// we can distinguish UDP encapsulated control and data traffic with 32 zero bits
			// behind UDP header
			zero_bytes = (uint32_t *) (((char *)udphdr) + sizeof(struct udphdr));
			
			HIP_HEXDUMP("zero_bytes: ", zero_bytes, 4);
			
			/* check whether next 32 bits are zero or not */
			if (*zero_bytes == 0)
			{
				udp_encap_zero_bytes = 1;
				
				HIP_DEBUG("Zero SPI found\n");
			}
			
			zero_bytes = NULL;
		} else
		{
			// only UDP header + payload < 32 bit -> neither HIP nor ESP
			HIP_DEBUG("UDP packet with < 32 bit payload\n");
			
			goto end_init;
		}
	}
	    
	// HIP packets have zero bytes (IPv4 only right now)
	if(ctx->ip_version == 4 && udphdr
			&& ((udphdr->source == ntohs(HIP_NAT_UDP_PORT)) || 
		        (udphdr->dest == ntohs(HIP_NAT_UDP_PORT)))
		    && udp_encap_zero_bytes)
		
	{	
		/* check if zero byte hint is correct and we are processing a
		 * HIP control message */
		if (!hip_check_network_msg((struct hip_common *) (((char *)udphdr) 
								     + 
								  sizeof(struct udphdr) 
								  + 
								  HIP_UDP_ZERO_BYTES_LEN)))
		{
			// we found an UDP encapsulated HIP control packet
			HIP_DEBUG("UDP encapsulated HIP control packet\n");
			
			// add to context
			ctx->packet_type = HIP_PACKET;
			ctx->transport_hdr.hip = (struct hip_common *) (((char *)udphdr) 
									+ sizeof(struct udphdr) 
									+ HIP_UDP_ZERO_BYTES_LEN);
			
			goto end_init;
		}
		HIP_ERROR("communicating with BROKEN peer implementation of UDP encapsulation,"
				" found zero bytes when receiving HIP control message\n");
	}
	
	// ESP does not have zero bytes (IPv4 only right now)
	else if (ctx->ip_version == 4 && udphdr
		   && ((udphdr->source == ntohs(HIP_NAT_UDP_PORT)) || 
		       (udphdr->dest == ntohs(HIP_NAT_UDP_PORT)))
		   && !udp_encap_zero_bytes)
	{
		/* from the ports and the non zero SPI we can tell that this
		 * is an ESP packet */
		HIP_DEBUG("UDP encapsulated ESP packet or STUN PACKET\n");
		HIP_DEBUG("Assuming ESP. Todo: verify SPI from database\n");
		
		// add to context
		ctx->packet_type = ESP_PACKET;
		ctx->transport_hdr.esp = (struct hip_esp *) (((char *)udphdr) 
							     + sizeof(struct udphdr));
		
		goto end_init;
	}
	
	// normal UDP packet or UDP encapsulated IPv6
	else {
		HIP_DEBUG("normal UDP packet\n");	
	}

end_init:	
	return err;
}


/**
 * Allow a packet to pass
 * 
 * @param handle	the handle for the packets.
 * @param packetId	the packet ID.
 * @return		nothing
 */
void allow_packet(struct ipq_handle *handle, unsigned long packetId){
	ipq_set_verdict(handle, packetId, NF_ACCEPT, 0, NULL);
	// TODO error to be handled?
	HIP_DEBUG("Packet accepted \n\n");
}


/**
 * Not allow a packet to pass
 * 
 * @param handle	the handle for the packets.
 * @param packetId	the packet ID.
 * @return		nothing
 */
void drop_packet(struct ipq_handle *handle, unsigned long packetId){
	ipq_set_verdict(handle, packetId, NF_DROP, 0, NULL);
	// TODO error to be handled?
	HIP_DEBUG("Packet dropped \n\n");
}


/* We only match the esp packet with the state in the connection
  * tracking. There is no need to match the rule-set again as we
  * already filtered the HIP control packets. If we wanted to
  * disallow a connection, we should do it there! */
int filter_esp(const struct in6_addr * dst_addr,
	       struct hip_esp * esp,
	       unsigned int hook){
	// drop packet by default
	int verdict = 0;
	int use_escrow = 0;
	struct _DList * list = NULL;
	struct rule * rule = NULL;
	
	// if key escrow is active we have to handle it here too
	if (is_escrow_active())
	{
		// there might be some rules in the rule-set which specify
		// HITs for which decryption should be done
		
		// list with all rules for hook (= IN / OUT / FORWARD)
		list = (struct _DList *) read_rules(hook);
		rule = NULL;
		
		// match all rules
		while (list != NULL)
		{
			rule = (struct rule *) list->data;
			
			// FIXME this does only work if first rule with rule->state->decrypt_contents
			// has matching src or dst addresses
			if (rule->state)
			{
				// search the rule-set for a rule with escow set
				if (rule->state->decrypt_contents)
				{
					// check if rule has valid state specified for data transfer
					if((rule->state->int_opt.value == CONN_NEW && rule->state->int_opt.boolean) ||
							(rule->state->int_opt.value == CONN_ESTABLISHED && !rule->state->int_opt.boolean))
					{
						HIP_ERROR("INVALID rule: specified state incompatible with --decrypt_contents\n");
						
						continue;
					}
					else
					{
						use_escrow = 1;
						
						break;
					}
				}
			}
		}
	}
	
	//the entire rule is passed as argument as hits can only be 
	//filtered with the state information
	if (filter_esp_state(dst_addr, esp, rule, use_escrow))
	{
		verdict = 1;
		
		HIP_DEBUG("ESP packet successfully passed filtering\n");
	}
	
  out_err:
  	return verdict;
}


/* filter hip packet according to rules.
 * return verdict
 */
int filter_hip(const struct in6_addr * ip6_src,
               const struct in6_addr * ip6_dst, 
               struct hip_common *buf, 
               unsigned int hook, 
               const char * in_if, 
               const char * out_if){
	// complete rule list for hook (== IN / OUT / FORWARD)
  	struct _DList * list = (struct _DList *) read_rules(hook);
  	struct rule * rule = NULL;
  	// assume match for current rule
  	int match = 1;
  	// assume packet has not yet passed connection tracking
  	int conntracked = 0;
  	// block traffic by default
  	int verdict = 0;

	HIP_DEBUG("\n");

  	//if dynamically changing rules possible 

  	if (!list) {
  		HIP_DEBUG("The list of rules is empty!!!???\n");
  	}
  	
  	while (list != NULL)
	{
  		match = 1;
  		rule = (struct rule *) list->data;    
  		
  		HIP_DEBUG("HIP type number is %d\n", buf->type_hdr);
  		
  		//print_rule(rule);
    	if (buf->type_hdr == HIP_I1)
    		HIP_DEBUG("packet type: I1\n");
    	else if (buf->type_hdr == HIP_R1)
    		HIP_DEBUG("packet type: R1\n");
    	else if (buf->type_hdr == HIP_I2)
    		HIP_DEBUG("packet type: I2\n");
    	else if (buf->type_hdr == HIP_R2)
    		HIP_DEBUG("packet type: R2\n");
    	else if (buf->type_hdr == HIP_UPDATE)
    		HIP_DEBUG("packet type: UPDATE\n");
    	else if (buf->type_hdr == HIP_NOTIFY)
    		HIP_DEBUG("packet type: NOTIFY\n");
    	else
    		HIP_DEBUG("packet type: UNKNOWN\n");
    	
		HIP_DEBUG_HIT("src hit: ", &(buf->hits));
        HIP_DEBUG_HIT("dst hit: ", &(buf->hitr));

        // check src_hit if defined in rule
      	if(match && rule->src_hit)
	  	{
    		HIP_DEBUG("src_hit\n");
    		
    		if(!match_hit(rule->src_hit->value, 
		  		buf->hits, 
		  		rule->src_hit->boolean))
    		{
      			match = 0;
    		}
		}
      	
    	// check dst_hit if defined in rule
    	if(match && rule->dst_hit)
		{
    		HIP_DEBUG("dst_hit\n");
    		
    		if(!match_hit(rule->dst_hit->value, 
		  		buf->hitr, 
		  		rule->dst_hit->boolean))
    		{
    			match = 0;
    		}
	  	}
    	
    	// check the HIP packet type (I1, UPDATE, etc.)
      	if(match && rule->type)
	  	{
    		HIP_DEBUG("type\n");
    		if(!match_int(rule->type->value, 
		  		buf->type_hdr, 
		  		rule->type->boolean))
    		{
     			match = 0;
    		}
    		
	    	HIP_DEBUG("type rule: %d, packet: %d, boolean: %d, match: %d\n",
		    		rule->type->value, 
		    		buf->type_hdr,
		    		rule->type->boolean,
		    		match);
	  	}
      	
      	// TODO comment
      	if(match && rule->in_if)
	  	{
    		if(!match_string(rule->in_if->value, in_if, rule->in_if->boolean))
    		{
      			match = 0;
    		}
    		
    		HIP_DEBUG("in_if rule: %s, packet: %s, boolean: %d, match: %d \n",
	      			rule->in_if->value, 
	      			in_if, rule->in_if->boolean, match);
	  	}
      	
      	// TODO comment
      	if(match && rule->out_if)
	  	{
    		if(!match_string(rule->out_if->value, 
		     		out_if, 
		     		rule->out_if->boolean))
    		{
      			match = 0;
    		}
    		
    		HIP_DEBUG("out_if rule: %s, packet: %s, boolean: %d, match: %d \n",
	      			rule->out_if->value, out_if, rule->out_if->boolean, match);
	  	}
      	
      	// if HI defined in rule, verify signature now 
      	// - late as it's an expensive operation
      	// - checks that the message src is the src defined in the _rule_
    	if(match && rule->src_hi)
      	{
			_HIP_DEBUG("src_hi\n");
			
			if(!match_hi(rule->src_hi, buf))
			{
		  		match = 0;
			}
	    }
	
      	/* check if packet matches state from connection tracking
      	 * 
		 * must be last, so not called if packet is going to be dropped */
      	if(match && rule->state)
	  	{
      		/* we at least had some packet before -> check this packet
      		 * 
      		 * this will also check the signature of the packet, if we already
      		 * have a src_HI stored for the _connection_ */
    		if(!filter_state(ip6_src, ip6_dst, buf, rule->state, rule->accept))
    		{
    			match = 0;
    		} else
    		{
    			// if it is a valid packet, this also tracked the packet
    			conntracked = 1;
    		}
    		
    		HIP_DEBUG("state, rule %d, boolean %d, match %d\n", 
	      			rule->state->int_opt.value,
	      			rule->state->int_opt.boolean, 
	      			match);
		}
      	
		// if a match, no need to check further rules
		if(match)
		{
			HIP_DEBUG("match found\n");
			break;
 		}
    	
		// else proceed with next rule
		list = list->next;
    }
  	
  	// if we found a matching rule, use its verdict
  	if(rule && match)
	{
		HIP_DEBUG("packet matched rule, target %d\n", rule->accept);
		verdict = rule->accept; 
	}
 	else
 	{
 		HIP_DEBUG("falling back to default HIP/ESP behavior, target %d\n",
 						accept_hip_esp_traffic_by_default);
 		
 		verdict = accept_hip_esp_traffic_by_default;
 	}

  	//release rule list
  	read_rules_exit(0);
  	
  	// if packet will be accepted and connection tracking is used
  	// but there is no state for the packet in the conntrack module
  	// yet -> show the packet to conntracking
  	if(statefulFiltering && verdict && !conntracked)
  	{
    	conntrack(ip6_src, ip6_dst, buf);
  	}
  	
  	return verdict; 
}


int hip_fw_handle_other_output(hip_fw_context_t *ctx){
        hip_lsi_t src_lsi, dst_lsi;
	hip_lsi_t src_ip, dst_ip;
	struct sockaddr_in6 dst_hit;
	hip_lsi_t defaultLSI;
	struct ip      *iphdr;
	struct tcphdr  *tcphdr;
	char 	       *hdrBytes = NULL;

	int verdict = accept_normal_traffic_by_default;
	int packet_id = ctx->ipq_packet->packet_id;

	HIP_DEBUG("\n");

	if (hip_userspace_ipsec)
	{
		HIP_DEBUG_HIT("destination hit: ", &ctx->dst);
		HIP_DEBUG_HIT("default hit: ", hip_fw_get_default_hit());
		// check if this is a reinjected packet
		if (IN6_ARE_ADDR_EQUAL(&ctx->dst, hip_fw_get_default_hit()))
			// let the packet pass through directly
			verdict = 1;
		else
			verdict = !hip_fw_userspace_ipsec_output(ctx);
	}
						   
	/* LSI HOOKS */
	if(ctx->ip_version == 4){	  
		IPV6_TO_IPV4_MAP(&(ctx->src), &src_lsi);
		IPV6_TO_IPV4_MAP(&(ctx->dst), &dst_lsi);
		if(IS_LSI32(src_lsi.s_addr)){
			if(is_packet_reinjection(&dst_lsi))
				verdict = 1;
		      	else{
			    	hip_fw_handle_outgoing_lsi(ctx->ipq_packet, &src_lsi, &dst_lsi);
			    	//Reject the packet
			    	verdict = 0;
		      	}
		}
		else if((ctx->ip_hdr.ipv4)->ip_p == 6){
			iphdr = (struct ip *)ctx->ip_hdr.ipv4;
			tcphdr = ((struct tcphdr *) (((char *) iphdr) + ctx->ip_hdr_len));
			hdrBytes = ((char *) iphdr) + ctx->ip_hdr_len;

			if(tcp_packet_has_i1_option(hdrBytes, 4*tcphdr->doff))
				verdict = 1;
			else{
				verdict = hip_fw_handle_outgoing_ip(ctx);
			}
		}
	}
	/* No need to check default rules as it is handled by the
	   iptables rules */
 out_err:

	return verdict;
}


/**
 * Checks if the outgoing packet has already ESTABLISHED
 * the Base Exchange with the peer host. In case the BEX
 * is not done, it triggers it. Otherwise, it looks up
 * in the local database the necessary information for
 * doing the packet reinjection with HITs.
 *
 * @param *ctx	the contect of the packet
 * @return	the verdict for the packet
 */
int hip_fw_handle_outgoing_ip(hip_fw_context_t *ctx){
	int err, msg_type, state_ha, fallback, reject, new_fw_entry_state;
	struct in6_addr src_lsi, dst_lsi;
	struct in6_addr src_hit, dst_hit;
	struct in6_addr src6_ip, dst6_ip;
	firewall_hl_t *entry_peer = NULL;
	struct sockaddr_in6 all_zero_hit;
	int verdict = accept_normal_traffic_by_default;

	HIP_DEBUG("\n");

	//get firewall db entry
	entry_peer = firewall_ip_db_match(&ctx->dst);
	if(entry_peer){
		//if the firewall entry is still undefined
		//check whether the base exchange has been established
		if(entry_peer->bex_state == FIREWALL_STATE_BEX_DEFAULT){
			//get current connection state from hipd
			state_ha = hip_get_bex_state_from_IPs(&ctx->src, &ctx->dst, &src_hit,
						     &dst_hit,  &src_lsi,  &dst_lsi);

			//find the correct state for the fw entry state
			if(state_ha == HIP_STATE_ESTABLISHED)
				new_fw_entry_state = FIREWALL_STATE_BEX_ESTABLISHED;
			else if( (state_ha == HIP_STATE_FAILED)  ||
				 (state_ha == HIP_STATE_CLOSING) ||
				 (state_ha == HIP_STATE_CLOSED)     )
				new_fw_entry_state = FIREWALL_STATE_BEX_NOT_SUPPORTED;
			else
				new_fw_entry_state = FIREWALL_STATE_BEX_DEFAULT;

HIP_DEBUG("New state %d - \n", new_fw_entry_state);
			//update fw entry state accordingly
			firewall_update_entry(&src_hit, &dst_hit, &dst_lsi,
					      &ctx->dst, new_fw_entry_state);

			//reobtain the entry in case it has been updated
			entry_peer = firewall_ip_db_match(&ctx->dst);
		}

		//decide what to do with the packet
		if(entry_peer->bex_state == FIREWALL_STATE_BEX_DEFAULT)
			verdict = 0;
		else if(entry_peer->bex_state == FIREWALL_STATE_BEX_NOT_SUPPORTED)
			verdict = 1;
		else if(entry_peer->bex_state == FIREWALL_STATE_BEX_ESTABLISHED){
			if(hit_is_local_hit(&entry_peer->hit_our)){
				reinject_packet(entry_peer->hit_our, entry_peer->hit_peer,
						ctx->ipq_packet, 4, 0);
				verdict = 0;
			}else
				verdict = 1;
		}
	}else{
		//add default entry in the firewall db
		firewall_add_default_entry(&ctx->dst);

		//get current connection state from hipd
		state_ha = hip_get_bex_state_from_IPs(&ctx->src, &ctx->dst, &src_hit,
					     &dst_hit, &src_lsi, &dst_lsi);

		if(state_ha == -1){
			if(system_based_opp_mode){
				//initiate the bex
				memset(&all_zero_hit, 0, sizeof(struct sockaddr_in6));
				hip_request_peer_hit_from_hipd_at_firewall(
					&ctx->dst,
					&all_zero_hit.sin6_addr,
					(const struct in6_addr *)hip_fw_get_default_hit(),
					(in_port_t *) &(ctx->transport_hdr.tcp)->source,
					(in_port_t *) &(ctx->transport_hdr.tcp)->dest,
					&fallback,
					&reject);
				verdict = 0;
			}
		}else if(state_ha == HIP_STATE_ESTABLISHED){
			if(hit_is_local_hit(&src_hit)){
		        	HIP_DEBUG("is local hit\n");
				firewall_update_entry(&src_hit, &dst_hit, &dst_lsi,
					&ctx->dst, FIREWALL_STATE_BEX_ESTABLISHED);
				reinject_packet(src_hit, dst_hit, ctx->ipq_packet, 4, 0);
				verdict = 0;
			}else
				verdict = 1;
		}else if( (state_ha == HIP_STATE_FAILED)  ||
			  (state_ha == HIP_STATE_CLOSING) ||
			  (state_ha == HIP_STATE_CLOSED)     )
			verdict = 1;
		else
			verdict = 0;
	}
out_err:
	return verdict;
}
//###############################################


int hip_fw_handle_hip_output(hip_fw_context_t *ctx){
	int verdict = accept_hip_esp_traffic_by_default;

	HIP_DEBUG("\n");

	verdict = filter_hip(&ctx->src, 
					&ctx->dst, 
					ctx->transport_hdr.hip, 
					ctx->ipq_packet->hook,
					ctx->ipq_packet->indev_name,
					ctx->ipq_packet->outdev_name);

 out_err:
	/* zero return value means that the packet should be dropped */
	return verdict;
}


int hip_fw_handle_esp_output(hip_fw_context_t *ctx){
	int verdict = accept_hip_esp_traffic_by_default;

	HIP_DEBUG("\n");
	verdict = filter_esp(&ctx->dst, ctx->transport_hdr.esp, ctx->ipq_packet->hook);
			 		
	return verdict;
}


int hip_fw_handle_tcp_output(hip_fw_context_t *ctx){

	HIP_DEBUG("\n");

	/* XX FIXME: opp tcp filtering */

	// this will also check for userspace IPsec
	return hip_fw_handle_other_output(ctx);
}


int hip_fw_handle_other_input(hip_fw_context_t *ctx){
	int verdict = accept_normal_traffic_by_default;
	int ip_hits = ipv6_addr_is_hit(&ctx->src) && ipv6_addr_is_hit(&ctx->dst);
	HIP_DEBUG("\n");
	
	if (ip_hits){
		if (hip_proxy_status){
			verdict = handle_proxy_inbound_traffic(ctx->ipq_packet,
							       &ctx->src);
		}
	  	else{
	        	//LSI check
	        	verdict = hip_fw_handle_incoming_hit(ctx->ipq_packet,&ctx->src,&ctx->dst);
	  	}
	}

	/* No need to check default rules as it is handled by the iptables rules */
 out_err:

	return verdict;
}


int hip_fw_handle_hip_input(hip_fw_context_t *ctx){

	HIP_DEBUG("\n");

	// for now input and output are handled symmetrically
	return hip_fw_handle_hip_output(ctx);
}


int hip_fw_handle_esp_input(hip_fw_context_t *ctx){
	int verdict = accept_hip_esp_traffic_by_default;

	HIP_DEBUG("\n");

	/* XX FIXME: ADD LSI INPUT AFTER USERSPACE IPSEC */

	// first of all check if this belongs to one of our connections
	verdict = filter_esp(&ctx->dst, ctx->transport_hdr.esp, ctx->ipq_packet->hook);
	
	if (verdict && hip_userspace_ipsec) {
		HIP_DEBUG("userspace ipsec input\n");
		// added by Tao Wan
		verdict = !hip_fw_userspace_ipsec_input(ctx);
	}

 out_err:
	return verdict;
}


int hip_fw_handle_tcp_input(hip_fw_context_t *ctx){
	int verdict = accept_normal_traffic_by_default;

	HIP_DEBUG("\n");

	// any incoming plain TCP packet might be an opportunistic I1
HIP_DEBUG_HIT("#### TCP INPUT HIT src### ", &ctx->src);
HIP_DEBUG_HIT("#### TCP INPUT HIT src### ", &ctx->dst);

	if(!ipv6_addr_is_hit(&ctx->dst)){
		verdict = hip_fw_examine_incoming_tcp_packet(ctx->ip_hdr.ipv4,
							     ctx->ip_version,
							     ctx->ip_hdr_len);
	}
	else{
		// as we should never receive TCP with HITs, this will only apply
		// to IPv4 TCP
		verdict = hip_fw_handle_other_input(ctx);
	}

 out_err:

	return verdict;
}


int hip_fw_handle_other_forward(hip_fw_context_t *ctx){
	int verdict = accept_normal_traffic_by_default;

	HIP_DEBUG("\n");

	if (hip_proxy_status && !ipv6_addr_is_hit(&ctx->dst))
		verdict = handle_proxy_outbound_traffic(ctx->ipq_packet,
							&ctx->src,
							&ctx->dst,
							ctx->ip_hdr_len,
							ctx->ip_version);

 out_err:

	return verdict;
}


int hip_fw_handle_hip_forward(hip_fw_context_t *ctx){

	HIP_DEBUG("\n");

	// for now forward and output are handled symmetrically
	return hip_fw_handle_hip_output(ctx);
}


int hip_fw_handle_esp_forward(hip_fw_context_t *ctx){
	int verdict = accept_hip_esp_traffic_by_default;

	HIP_DEBUG("\n");

	// check if this belongs to one of the connections pass through
	verdict = filter_esp(&ctx->dst, ctx->transport_hdr.esp, ctx->ipq_packet->hook);

 out_err:
	return verdict;
}


int hip_fw_handle_tcp_forward(hip_fw_context_t *ctx){
	HIP_DEBUG("\n");

	return hip_fw_handle_other_forward(ctx);
}


/**
 * Analyzes packets.

 * @param *ptr	pointer to an integer that indicates
 * 		the type of traffic: 4 - ipv4; 6 - ipv6.
 * @return	nothing, this function loops forever,
 * 		until the firewall is stopped.
 */
int hip_fw_handle_packet(char *buf,
			 struct ipq_handle *hndl,
			 int ip_version,
			 hip_fw_context_t *ctx){
	// assume DROP
	int verdict = 0;
	
	// same buffer memory as for packets before -> re-init
	memset(buf, 0, BUFSIZE);
	
	/* waits for queue messages to arrive from ip_queue and
	 * copies them into a supplied buffer */
	if (ipq_read(hndl, buf, BUFSIZE, 0) < 0)
	{
		HIP_PERROR("ipq_read failed: ");
		// TODO this error needs to be handled seperately -> die(hndl)?
		goto out_err;
	}
		
	/* queued messages may be a packet messages or an error messages */
	switch (ipq_message_type(buf))
	{
		case NLMSG_ERROR:
			HIP_ERROR("Received error message (%d): %s\n", ipq_get_msgerr(buf), ipq_errstr());
			goto out_err;
			break;
		case IPQM_PACKET:
			HIP_DEBUG("Received ipqm packet\n");
			// no goto -> go on with processing the message below
			break;
		default:
			HIP_DEBUG("Unsupported libipq packet\n");
			goto out_err;
			break;
	}
	
	// set up firewall context
	if (hip_fw_init_context(ctx, buf, ip_version))
		goto out_err;

	HIP_DEBUG("packet hook=%d, packet type=%d\n", ctx->ipq_packet->hook, ctx->packet_type);
	
	// match context with rules
	if (hip_fw_handler[ctx->ipq_packet->hook][ctx->packet_type]) {
		verdict = (hip_fw_handler[ctx->ipq_packet->hook][ctx->packet_type])(ctx);
	} else {
		HIP_DEBUG("Ignoring, no handler for hook (%d) with type (%d)\n");
	}
	
 out_err:
	if (verdict) {
		HIP_DEBUG("=== Verdict: allow packet ===\n");
		allow_packet(hndl, ctx->ipq_packet->packet_id);
	} else {
		HIP_DEBUG("=== Verdict: drop packet ===\n");
		drop_packet(hndl, ctx->ipq_packet->packet_id);
	}
	
	// nothing to clean up here as we re-use buf, hndl and ctx
	
	return 0;
}


void check_and_write_default_config(){
	struct stat status;
	FILE *fp= NULL;
	ssize_t items;
	char *file= HIP_FW_DEFAULT_RULE_FILE;

	_HIP_DEBUG("\n");

	rename("/etc/hip/firewall.conf", HIP_FW_DEFAULT_RULE_FILE);

	if (stat(file, &status) && errno == ENOENT)
	{
		errno = 0;
		fp = fopen(file, "w" /* mode */);
		if (!fp)
			HIP_PERROR("Failed to write config file\n");
		HIP_ASSERT(fp);
		items = fwrite(HIP_FW_CONFIG_FILE_EX,
		strlen(HIP_FW_CONFIG_FILE_EX), 1, fp);
		HIP_ASSERT(items > 0);
		fclose(fp);
	}
}


int main(int argc, char **argv){
	int err = 0, highest_descriptor;
	int status, n, len;
	long int hip_ha_timeout = 1;
	//unsigned char buf[BUFSIZE];
	struct ipq_handle *h4 = NULL, *h6 = NULL;
	struct rule * rule= NULL;
	struct _DList * temp_list= NULL;
	//struct hip_common * hip_common = NULL;
	//struct hip_esp * esp_data = NULL;
	//struct hip_esp_packet * esp = NULL;
	int escrow_active = 0;
	const int family4 = 4, family6 = 6;
	int ch, tmp;
	const char *default_rule_file= HIP_FW_DEFAULT_RULE_FILE;
	char *rule_file = (char *) default_rule_file;
	char *traffic;
	extern char *optarg;
	extern int optind, optopt;
	int errflg = 0, killold = 0;
	struct hip_common *msg = NULL;
	struct sockaddr_in6 sock_addr;
	socklen_t alen;
	fd_set read_fdset;
	struct timeval timeout;
	unsigned char buf[BUFSIZE];
	hip_fw_context_t ctx;
	int limit_capabilities = 0;

	if (geteuid() != 0) {
		HIP_ERROR("firewall must be run as root\n");
		exit(-1);
	}

	memset(&default_hit, 0, sizeof(default_hit));
	memset(&proxy_hit, 0, sizeof(default_hit));

	
	if (!hip_query_default_local_hit_from_hipd(&default_hit))
		ipv6_addr_copy(&proxy_hit, (struct in6_addr *) hip_fw_get_default_hit());
	HIP_DEBUG_HIT("Default hit is ",  &proxy_hit);

//	HIP_DEBUG_HIT("proxy_hit: ", &proxy_hit);
	
	check_and_write_default_config();
	
	hip_set_logdebug(LOGDEBUG_NONE);

	while ((ch = getopt(argc, argv, "f:t:vdFHAbkipehs")) != -1)
	{
		switch (ch)
		{
		case 'v':
			hip_set_logdebug(LOGDEBUG_MEDIUM);
			break;
		case 'd':
			hip_set_logdebug(LOGDEBUG_ALL);
			break;
		case 'H':
			accept_normal_traffic_by_default = 0;
			break;
		case 'A':
			accept_hip_esp_traffic_by_default = 1;
			break;
		case 'f':
			rule_file = optarg;
			break;
		case 't':
			hip_ha_timeout = atol(argv[optind]);
			break;
		case ':': /* -f or -p without operand */
			printf("Option -%c requires an operand\n", optopt);
			errflg++;
			break;
		case 'b':
			foreground = 0;
			break;
		case 'k':
			killold = 1;
			break;
		case 'p':
			limit_capabilities = 1;
			break;
		case 'i':
			hip_userspace_ipsec = 1;
			break;
		case 'e':
			hip_userspace_ipsec = 1;
			hip_esp_protection = 1;
			break;
		case 'h':
			print_usage();
			exit(2);
			break;
		case 's':
			system_based_opp_mode = 1;
			break;
		case '?':
			printf("Unrecognized option: -%c\n", optopt);
			errflg++;
		}
	}

	if (errflg)
	{
		print_usage();
		printf("Invalid argument. Closing. \n\n");
		exit(2);
	}

	if (!foreground)
	{
		HIP_DEBUG("Forking into background\n");
		hip_set_logtype(LOGTYPE_SYSLOG);
		if (fork() > 0)
			return 0;
	}

	HIP_IFEL(hip_create_lock_file(HIP_FIREWALL_LOCK_FILE, killold), -1,
			"Failed to obtain firewall lock.\n");

	HIP_INFO("firewall pid=%d starting\n", getpid());

	//use by default both ipv4 and ipv6
	HIP_DEBUG("Using ipv4 and ipv6\n");

	read_file(rule_file);
	HIP_DEBUG("Firewall rule table: \n");
	print_rule_tables();
	//running test functions for rule handling
	//  test_parse_copy();
	//  test_rule_management();

	HIP_DEBUG("starting up with rule_file: %s and connection timeout: %d\n",
			rule_file, timeout);

	firewall_increase_netlink_buffers();
	firewall_probe_kernel_modules();

	// create firewall queue handles for IPv4 traffic
	// FIXME died handle will still be used below
	h4 = ipq_create_handle(0, PF_INET);
	if (!h4) {
		HIP_ERROR("IPQ error: %s \n", ipq_errstr());
		die(h4);
	}
		
	status = ipq_set_mode(h4, IPQ_COPY_PACKET, BUFSIZE);
	if (status < 0) {
		HIP_ERROR("IPQ error: %s \n", ipq_errstr());
		die(h4);
	}

	// create firewall queue handles for IPv6 traffic
	// FIXME died handle will still be used below
	h6 = ipq_create_handle(0, PF_INET6);
	_HIP_DEBUG("IPQ error: %s \n", ipq_errstr());
	
	if (!h6)
		die(h6);
	status = ipq_set_mode(h6, IPQ_COPY_PACKET, BUFSIZE);
	_HIP_DEBUG("IPQ error: %s \n", ipq_errstr());
	if (status < 0)
		die(h6);

	// set up ip(6)tables rules
	HIP_IFEL(firewall_init_rules(), -1,
		 "Firewall init failed\n");
	//get default HIT
	//hip_get_local_hit_wrapper(&proxy_hit);

	/* Allocate message. */
	msg = hip_msg_alloc();
	if (!msg) {
		err = -1;
		return err;
	}

	/*New UDP socket for communication with HIPD*/
	hip_fw_sock = socket(AF_INET6, SOCK_DGRAM, 0);
	HIP_IFEL((hip_fw_sock < 0), 1, "Could not create socket for firewall.\n");
	memset(&sock_addr, 0, sizeof(sock_addr));
	sock_addr.sin6_family = AF_INET6;
	sock_addr.sin6_port = htons(HIP_FIREWALL_PORT);
	sock_addr.sin6_addr = in6addr_loopback;
	HIP_IFEL(bind(hip_fw_sock, (struct sockaddr *)& sock_addr,
		      sizeof(sock_addr)), -1, "Bind on firewall socket addr failed\n");

	if (limit_capabilities) {
		HIP_IFEL(hip_set_lowcapability(1), -1, "Failed to reduce priviledges");
	}

	//init_timeout_checking(timeout);
	
#ifdef CONFIG_HIP_HIPPROXY	
	request_hipproxy_status(); //send hipproxy status request before the control thread running.
#endif /* CONFIG_HIP_HIPPROXY */

	highest_descriptor = maxof(3, hip_fw_sock, h4->fd, h6->fd);
	

	// do all the work here
	while (1) {
		// set up file descriptors for select
		FD_ZERO(&read_fdset);
		FD_SET(hip_fw_sock, &read_fdset);
		FD_SET(h4->fd, &read_fdset);
		FD_SET(h6->fd, &read_fdset);

		timeout.tv_sec = HIP_SELECT_TIMEOUT;
		timeout.tv_usec = 0;

		_HIP_DEBUG("HIP fw select\n");

		// get handle with queued packet and process
		if ((err = HIPD_SELECT((highest_descriptor + 1), &read_fdset, 
				       NULL, NULL, &timeout)) < 0) {
			HIP_PERROR("select error, ignoring\n");
			continue;
		}

		if (FD_ISSET(h4->fd, &read_fdset)) {
			HIP_DEBUG("received IPv4 packet from iptables queue\n");
			err = hip_fw_handle_packet(buf, h4, 4, &ctx);
		}

		if (FD_ISSET(h6->fd, &read_fdset)) {
			HIP_DEBUG("received IPv6 packet from iptables queue\n");
			err = hip_fw_handle_packet(buf, h6, 6, &ctx);
		}

		if (FD_ISSET(hip_fw_sock, &read_fdset)) {
			HIP_DEBUG("****** Received HIPD message ******\n");
			bzero(&sock_addr, sizeof(sock_addr));
			alen = sizeof(sock_addr);
			n = recvfrom(hip_fw_sock, msg, sizeof(struct hip_common), MSG_PEEK,
		             (struct sockaddr *)&sock_addr, &alen);
			if (n < 0)
			{
				HIP_ERROR("Error receiving message header from daemon.\n");
				err = -1;
				continue;
			}


			_HIP_DEBUG("Header received successfully\n");
			alen = sizeof(sock_addr);
			len = hip_get_msg_total_len(msg);

			_HIP_DEBUG("Receiving message (%d bytes)\n", len);
			n = recvfrom(hip_fw_sock, msg, len, 0,
		             (struct sockaddr *)&sock_addr, &alen);

			if (n < 0)
			{
				HIP_ERROR("Error receiving message parameters from daemon.\n");
				err = -1;
				continue;
			}

			HIP_ASSERT(n == len);
			
			if (ntohs(sock_addr.sin6_port) != HIP_DAEMON_LOCAL_PORT) {
			  	int type = hip_get_msg_type(msg);
			        if (type == SO_HIP_FW_BEX_DONE){
				  HIP_DEBUG("SO_HIP_FW_BEX_DONE\n");
				  HIP_DEBUG("%d == %d\n", ntohs(sock_addr.sin6_port), HIP_DAEMON_LOCAL_PORT);
				}
				HIP_DEBUG("Drop, message not from hipd\n");
				err = -1;
				continue;
				
			}

			err = handle_msg(msg, &sock_addr);
			if (err < 0){
				HIP_ERROR("Error handling message\n");
				continue;
				//goto out_err;	 
			}
		}

	}

 out_err:
	if (hip_fw_sock)
		close(hip_fw_sock);
	if (msg != NULL)
		HIP_FREE(msg);

	firewall_exit();
	return 0;
}


/**
 * Loads several modules that are neede by th firewall.
 * 
 * @return	nothing.
 */
void firewall_probe_kernel_modules(){
	int count, err, status;
	char cmd[40];
	int mod_total;
	char *mod_name[] =
	{ "ip_queue", "ip6_queue", "iptable_filter", "ip6table_filter" };

	mod_total = sizeof(mod_name) / sizeof(char *);

	HIP_DEBUG("Probing for %d modules. When the modules are built-in, the errors can be ignored\n", mod_total);

	for (count = 0; count < mod_total; count++)
	{
		snprintf(cmd, sizeof(cmd), "%s %s", "/sbin/modprobe",
				mod_name[count]);
		HIP_DEBUG("%s\n", cmd);
		err = fork();
		if (err < 0)
			HIP_ERROR("Failed to fork() for modprobe!\n");
		else if (err == 0)
		{
			/* Redirect stderr, so few non fatal errors wont show up. */
			stderr = freopen("/dev/null", "w", stderr);
			execlp("/sbin/modprobe", "/sbin/modprobe",
					mod_name[count], (char *)NULL);
		}
		else
			waitpid(err, &status, 0);
	}
	HIP_DEBUG("Probing completed\n");
}


/**
 * Increases the netlink buffer capacity.
 * 
 * The previous default values were:
 *
 * /proc/sys/net/core/rmem_default - 110592
 * /proc/sys/net/core/rmem_max     - 131071
 * /proc/sys/net/core/wmem_default - 110592
 * /proc/sys/net/core/wmem_max     - 131071
 *
 * The new value 1048576=1024*1024 was assigned to all of them
 *
 * @return	nothing.
 */
void firewall_increase_netlink_buffers(){
	HIP_DEBUG("Increasing the netlink buffers\n");

	popen("echo 1048576 > /proc/sys/net/core/rmem_default; echo 1048576 > /proc/sys/net/core/rmem_max;echo 1048576 > /proc/sys/net/core/wmem_default;echo 1048576 > /proc/sys/net/core/wmem_max", "r");
}
<|MERGE_RESOLUTION|>--- conflicted
+++ resolved
@@ -101,17 +101,8 @@
 	system("ip6tables -D HIPFW-OUTPUT -p 6 ! -d 2001:0010::/28 -j QUEUE");
 }
 
-<<<<<<< HEAD
-
-void hip_fw_init_proxy(){
-	//allow forward hip packets
-	system("iptables -I HIPFW-FORWARD -p 139 -j ACCEPT");
-	system("iptables -I HIPFW-FORWARD -p 139 -j ACCEPT");
-	
-=======
 void hip_fw_init_proxy()
 {
->>>>>>> 56e408f1
 	system("iptables -I HIPFW-FORWARD -p tcp -j QUEUE");
 	system("iptables -I HIPFW-FORWARD -p udp -j QUEUE");
 	//system("iptables -I FORWARD -p icmp -j QUEUE");
