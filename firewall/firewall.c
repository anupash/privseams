--- conflicted
+++ resolved
@@ -17,11 +17,7 @@
 int escrow_active = 0;
 int accept_normal_traffic_by_default = 1;
 int accept_hip_esp_traffic_by_default = 0;
-<<<<<<< HEAD
 int system_based_opp_mode = 0;
-int flush_iptables = 1;
-=======
->>>>>>> 6a1590a0
 
 int counter = 0;
 int hip_proxy_status = 0;
@@ -284,17 +280,11 @@
  * @ip is a pointer to the first part of the rule, before specifying the LSI
  * @opt is a pointer to the options that can be present after the LSI
 */
-<<<<<<< HEAD
-void firewall_add_lsi_rule(char *ip, char *opt){
-        char *result = (char *)calloc(strlen(ip) + strlen(HIP_FULL_LSI_STR) + strlen(opt) + 1, 
-                        sizeof(char));
-=======
 void firewall_add_lsi_rule(char *ip, char *opt)
 {
 	char result[100];
 
 	memset(result, 0, sizeof(result));
->>>>>>> 6a1590a0
 
 	strcpy(result, ip);
 	strcat(strcat(result, HIP_FULL_LSI_STR),opt);		
@@ -475,17 +465,12 @@
 	HIP_IFEL(hip_fw_init_userspace_ipsec(), -1, "failed to load extension\n");
 	HIP_IFEL(hip_fw_init_esp_prot(), -1, "failed to load extension\n");
 
-<<<<<<< HEAD
-
-//hip_conf_add_map();
-=======
 	system("iptables -A INPUT -j HIPFW-INPUT");
 	system("iptables -A OUTPUT -j HIPFW-OUTPUT");
 	system("iptables -A FORWARD -j HIPFW-FORWARD");
 	system("ip6tables -A INPUT -j HIPFW-INPUT");
 	system("ip6tables -A OUTPUT -j HIPFW-OUTPUT");
 	system("ip6tables -A FORWARD -j HIPFW-FORWARD");
->>>>>>> 6a1590a0
 
  out_err:
 	return err;
@@ -500,19 +485,6 @@
 	exit(signal);
 }
 
-<<<<<<< HEAD
-
-void hip_fw_flush_iptables(void){
-	HIP_DEBUG("Flushing all rules\n");
-	
-	// -F flushes the chains
-	system("iptables -F INPUT");
-	system("iptables -F OUTPUT");
-	system("iptables -F FORWARD");
-	system("ip6tables -F INPUT");
-	system("ip6tables -F OUTPUT");
-	system("ip6tables -F FORWARD");
-=======
 void hip_fw_flush_iptables(void)
 {
 	HIP_DEBUG("Firewall flush; may cause warnings on hipfw init\n");
@@ -543,7 +515,6 @@
 	system("ip6tables -X HIPFW-INPUT");
 	system("ip6tables -X HIPFW-OUTPUT");
 	system("ip6tables -X HIPFW-FORWARD");
->>>>>>> 6a1590a0
 }
 
 
