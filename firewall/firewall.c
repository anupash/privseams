/*
 * Copyright (c) 2010 Aalto University and RWTH Aachen University.
 *
 * Permission is hereby granted, free of charge, to any person
 * obtaining a copy of this software and associated documentation
 * files (the "Software"), to deal in the Software without
 * restriction, including without limitation the rights to use,
 * copy, modify, merge, publish, distribute, sublicense, and/or sell
 * copies of the Software, and to permit persons to whom the
 * Software is furnished to do so, subject to the following
 * conditions:
 *
 * The above copyright notice and this permission notice shall be
 * included in all copies or substantial portions of the Software.
 *
 * THE SOFTWARE IS PROVIDED "AS IS", WITHOUT WARRANTY OF ANY KIND,
 * EXPRESS OR IMPLIED, INCLUDING BUT NOT LIMITED TO THE WARRANTIES
 * OF MERCHANTABILITY, FITNESS FOR A PARTICULAR PURPOSE AND
 * NONINFRINGEMENT. IN NO EVENT SHALL THE AUTHORS OR COPYRIGHT
 * HOLDERS BE LIABLE FOR ANY CLAIM, DAMAGES OR OTHER LIABILITY,
 * WHETHER IN AN ACTION OF CONTRACT, TORT OR OTHERWISE, ARISING
 * FROM, OUT OF OR IN CONNECTION WITH THE SOFTWARE OR THE USE OR
 * OTHER DEALINGS IN THE SOFTWARE.
 */

/**
 * @file
 * All functionality that requires packet capture using libipq are contained in the
 * hipfw. The basic function of the hipfw is to track HIP packets and track associate
 * them with the related ESP connections with SPIs. This way, the hipfw can support access control
 * for mobile devices based on their public keys (or HITs). Please see the following documentation
 * on the basic funtionality of the hipfw:
 * - <a href="http://hipl.hiit.fi/papers/essi_dippa.pdf">E. Vehmersalo, Host Identity Protocol Enabled Firewall: A Prototype Implementation and Analysis, Master's thesis, September 2005</a>
 * - <a href="http://www.usenix.org/events/usenix07/poster.html">Lindqvist, Janne; Vehmersalo, Essi; Komu, Miika; Manner, Jukka, Enterprise Network Packet Filtering for Mobile Cryptographic Identities,
 * Usenix 2007 Annual Technical Conference, Santa Clara, CA, June 20, 2007</a>
 * - Rene Hummen. Secure Identity-based Middlebox Functions using the Host Identity Protocol. Master's thesis, RWTH Aachen, 2009.
 *
 * The hipfw supports additional extensions, such as LSIs, userspace IPsec and hiccups. See
 * the hyperlinks in the files that implement the extensions for more information.
 *
 * @brief HIP multipurpose firewall toolkit
 *
 * @author Rene Hummen <rene.hummen@rwth-aachen.de>
 * @author Miika Komu <miika@iki.fi>
 *
 * @note: HIPU: requires libipq, might need pcap libraries
 */

#define _BSD_SOURCE

#include <libipq.h>
#include <limits.h>
#include <stdio.h>
#include <stdlib.h>
#include <string.h>
#include <strings.h>
#include <unistd.h>
#include <arpa/inet.h>
#include <netinet/in.h>
#include <netinet/ip.h>
#include <netinet/tcp.h>
#include <netinet/udp.h>
#include <sys/select.h>
#include <sys/socket.h>
#include <sys/time.h>
#include <sys/types.h>
#include <sys/utsname.h>
#include <sys/wait.h>
#include <linux/netfilter_ipv4.h>

#include "lib/core/builder.h"
#include "lib/core/capability.h"
#include "lib/core/common.h"
#include "lib/core/debug.h"
#include "lib/core/filemanip.h"
#include "lib/core/hip_udp.h"
#include "lib/core/ife.h"
#include "lib/core/message.h"
#include "lib/core/performance.h"
#include "lib/core/prefix.h"
#include "lib/core/util.h"
#include "lib/tool/lutil.h"
#include "hipd/hipd.h"
#include "config.h"
#include "cache.h"
#include "common_types.h"
#include "conntrack.h"
#include "esp_prot_api.h"
#include "esp_prot_conntrack.h"
#include "firewall_control.h"
#include "firewall_defines.h"
#include "helpers.h"
#include "lsi.h"
#include "midauth.h"
#include "pisa.h"
#include "port_bindings.h"
#include "reinject.h"
#include "rule_management.h"
#include "user_ipsec_api.h"
#include "firewall.h"


/* packet types handled by the firewall */
#define OTHER_PACKET          0
#define HIP_PACKET            1
#define ESP_PACKET            2
#define FW_PROTO_NUM          3 /* number of packet types */

/* location of the lock file */
#define HIP_FIREWALL_LOCK_FILE HIPL_LOCKDIR "/hip_firewall.lock"

/* default settings */
#define HIP_FW_FILTER_TRAFFIC_BY_DEFAULT 1
#define HIP_FW_ACCEPT_HIP_ESP_TRAFFIC_BY_DEFAULT 0
#define HIP_FW_ACCEPT_NORMAL_TRAFFIC_BY_DEFAULT 1


/* firewall-specific state */
int accept_normal_traffic_by_default  = HIP_FW_ACCEPT_NORMAL_TRAFFIC_BY_DEFAULT;
int accept_hip_esp_traffic_by_default = HIP_FW_ACCEPT_HIP_ESP_TRAFFIC_BY_DEFAULT;
int log_level                         = LOGDEBUG_NONE;
/* Default HIT - do not access this directly, call hip_fw_get_default_hit() */
static hip_hit_t default_hit;
/* Default LSI - do not access this directly, call hip_fw_get_default_lsi() */
static hip_lsi_t default_lsi;

/* definition of the function pointer (see below) */
typedef int (*hip_fw_handler)(struct hip_fw_context *);
/* The firewall handlers do not accept rules directly. They should return
 * zero when they transformed packet and the original should be dropped.
 * Non-zero means that there was an error or the packet handler did not
 * know what to do with the packet. */
static hip_fw_handler fw_handlers[NF_IP_NUMHOOKS][FW_PROTO_NUM];

/* extension-specific state */
int hip_userspace_ipsec            = 0;
int restore_filter_traffic         = HIP_FW_FILTER_TRAFFIC_BY_DEFAULT;
int restore_accept_hip_esp_traffic = HIP_FW_ACCEPT_HIP_ESP_TRAFFIC_BY_DEFAULT;

/* externally used state */
// TODO try to decrease number of globally used variables
int filter_traffic            = HIP_FW_FILTER_TRAFFIC_BY_DEFAULT;
int hip_kernel_ipsec_fallback = 0;
int hip_lsi_support           = 0;
int esp_relay                 = 0;
int hip_esp_protection        = 0;
#ifdef CONFIG_HIP_MIDAUTH
int use_midauth = 0;
#endif

/** Use this to send and receive responses to hipd. Notice that
 * firewall_control.c has a separate socket for receiving asynchronous
 * messages from hipd (i.e. messages that were not requests from hipfw).
 * The two sockets need to be kept separate because the hipfw might
 * mistake an asynchronous message from hipd to an response. The alternative
 * to two sockets are sequence numbers but it would have required reworking
 * too much of the firewall.
 *
 * @todo make accessible through send function, no-one should read on that
 */
int hip_fw_sock = 0;
/**
 * Use this socket *only* for receiving async messages from hipd
 * @todo make static, no-one should read on that
 */
int hip_fw_async_sock = 0;

/*----------------INIT FUNCTIONS------------------*/

/**
 * Initialize packet capture rules for userspace IPsec
 *
 * @return zero on success and non-zero on failure
 */
static int hip_fw_init_userspace_ipsec(void)
{
    int            err = 0;
    int            ver_c;
    struct utsname name;

    HIP_IFEL(uname(&name), -1, "Failed to retrieve kernel information: %s\n",
             strerror(errno));
    ver_c = atoi(&name.release[4]);

    if (hip_userspace_ipsec) {
        if (ver_c >= 27) {
            HIP_INFO("You are using kernel version %s. Userspace " \
                     "ipsec is not necessary with version 2.6.27 or higher.\n",
                     name.release);
        }

        HIP_IFEL(userspace_ipsec_init(), -1,
                 "failed to initialize userspace ipsec\n");

        // queue incoming ESP over IPv4 and IPv4 UDP encapsulated traffic
        system_print("iptables -I HIPFW-INPUT -p 50 -j QUEUE");
        system_print("iptables -I HIPFW-INPUT -p 17 --dport 10500 -j QUEUE");
        system_print("iptables -I HIPFW-INPUT -p 17 --sport 10500 -j QUEUE");

        /* no need to queue outgoing ICMP, TCP and UDP sent to LSIs as
         * this is handled elsewhere */

        /* queue incoming ESP over IPv6
         *
         * @note this is where you would want to add IPv6 UDP encapsulation */
        system_print("ip6tables -I HIPFW-INPUT -p 50 -j QUEUE");

        // queue outgoing ICMP, TCP and UDP sent to HITs
        system_print("ip6tables -I HIPFW-OUTPUT -p 58 -d 2001:0010::/28 -j QUEUE");
        system_print("ip6tables -I HIPFW-OUTPUT -p 6 -d 2001:0010::/28 -j QUEUE");
        system_print("ip6tables -I HIPFW-OUTPUT -p 1 -d 2001:0010::/28 -j QUEUE");
        system_print("ip6tables -I HIPFW-OUTPUT -p 17 -d 2001:0010::/28 -j QUEUE");
    } else if (ver_c < 27) {
        HIP_INFO("You are using kernel version %s. Userspace ipsec should" \
                 " be used with versions below 2.6.27.\n", name.release);
    }

out_err:
    return err;
}

/**
 * Uninitialize packet capture rules for userspace IPsec
 *
 * @return zero on success and non-zero on failure
 */
static int hip_fw_uninit_userspace_ipsec(void)
{
    int err = 0;

    if (hip_userspace_ipsec) {
        // set global variable to off
        hip_userspace_ipsec = 0;

        HIP_IFEL(userspace_ipsec_uninit(), -1, "failed to uninit user ipsec\n");

        // delete all rules previously set up for this extension
        system_print("iptables -D HIPFW-INPUT -p 50 -j QUEUE 2>/dev/null");
        system_print("iptables -D HIPFW-INPUT -p 17 --dport 10500 -j QUEUE 2>/dev/null");
        system_print("iptables -D HIPFW-INPUT -p 17 --sport 10500 -j QUEUE 2>/dev/null");

        system_print("ip6tables -D HIPFW-INPUT -p 50 -j QUEUE 2>/dev/null");

        system_print("ip6tables -D HIPFW-OUTPUT -p 58 -d 2001:0010::/28 -j QUEUE 2>/dev/null");
        system_print("ip6tables -D HIPFW-OUTPUT -p 6 -d 2001:0010::/28 -j QUEUE 2>/dev/null");
        system_print("ip6tables -D HIPFW-OUTPUT -p 17 -d 2001:0010::/28 -j QUEUE 2>/dev/null");
    }

out_err:
    return err;
}

/**
 * Initialize packet capture rules for ESP protection extensions
 *
 * @return zero on success and non-zero on failure
 *
 */
static int hip_fw_init_esp_prot(void)
{
    int err = 0;

    // userspace ipsec is a prerequisite for esp protection
    if (hip_esp_protection) {
        if (hip_userspace_ipsec) {
            HIP_IFEL(esp_prot_init(), -1, "failed to init esp protection\n");
        } else {
            HIP_ERROR("userspace ipsec needs to be turned on for this to work\n");

            err = 1;
            goto out_err;
        }
    }

out_err:
    return err;
}

/**
 * Uninitialize packet capture rules for ESP protection extensions
 *
 * @return zero on success and non-zero on failure
 */
static int hip_fw_uninit_esp_prot(void)
{
    int err = 0;

    if (hip_esp_protection) {
        // set global variable to off in fw
        hip_esp_protection = 0;

        HIP_IFEL(esp_prot_uninit(), -1, "failed to uninit esp protection\n");
    }

out_err:
    return err;
}

/**
 * Initialize packet capture rules for ESP connection tracking
 *
 * @return zero on success and non-zero on failure
 */
static int hip_fw_init_esp_prot_conntrack(void)
{
    int err = 0;

    if (hip_esp_protection && filter_traffic) {
        HIP_IFEL(esp_prot_conntrack_init(), -1,
                 "failed to init esp protection conntracking\n");
    }

out_err:
    return err;
}

/**
 * Uninitialize rules for connection tracking for ESP-protection extensions
 *
 * @return zero on success and non-zero on failure
 */
static int hip_fw_uninit_esp_prot_conntrack(void)
{
    int err = 0;

    if (hip_esp_protection && filter_traffic) {
        HIP_IFEL(esp_prot_conntrack_uninit(), -1,
                 "failed to uninit esp protection conntracking\n");
    }

out_err:
    return err;
}

/**
 * Initialize packet capture rules for LSI support
 *
 * @return zero on success and non-zero on failure
 */
static int hip_fw_init_lsi_support(void)
{
    int err = 0;

    if (hip_lsi_support) {
        // add the rule
        system_print("iptables -I HIPFW-OUTPUT -d " HIP_FULL_LSI_STR " -j QUEUE");

        /* LSI support: incoming HIT packets, captured to decide if
         * HITs may be mapped to LSIs */
        system_print("ip6tables -I HIPFW-INPUT -d 2001:0010::/28 -j QUEUE");
    }

    return err;
}

/**
 * Uninitialize packet capture rules for LSI support
 *
 * @return zero on success and non-zero on failure
 */
static int hip_fw_uninit_lsi_support(void)
{
    int err = 0;

    if (hip_lsi_support) {
        // set global variable to off
        hip_lsi_support = 0;

        // remove the rule
        system_print("iptables -D HIPFW-OUTPUT -d " HIP_FULL_LSI_STR " -j QUEUE 2>/dev/null");

        system_print("ip6tables -D HIPFW-INPUT -d 2001:0010::/28 -j QUEUE 2>/dev/null");
    }

    return err;
}

/**
 * Initialize all basic and extended packet capture rules
 *
 */
static void firewall_init_filter_traffic(void)
{
    if (filter_traffic) {
        // this will allow the firewall to handle HIP traffic
        // HIP protocol
        system_print("iptables -I HIPFW-FORWARD -p 139 -j QUEUE");
        // ESP protocol
        system_print("iptables -I HIPFW-FORWARD -p 50 -j QUEUE");
        // UDP encapsulation for HIP
        system_print("iptables -I HIPFW-FORWARD -p 17 --dport 10500 -j QUEUE");
        system_print("iptables -I HIPFW-FORWARD -p 17 --sport 10500 -j QUEUE");

        system_print("iptables -I HIPFW-INPUT -p 139 -j QUEUE");
        system_print("iptables -I HIPFW-INPUT -p 50 -j QUEUE");
        system_print("iptables -I HIPFW-INPUT -p 17 --dport 10500 -j QUEUE");
        system_print("iptables -I HIPFW-INPUT -p 17 --sport 10500 -j QUEUE");

        system_print("iptables -I HIPFW-OUTPUT -p 139 -j QUEUE");
        system_print("iptables -I HIPFW-OUTPUT -p 50 -j QUEUE");
        system_print("iptables -I HIPFW-OUTPUT -p 17 --dport 10500 -j QUEUE");
        system_print("iptables -I HIPFW-OUTPUT -p 17 --sport 10500 -j QUEUE");

        system_print("ip6tables -I HIPFW-FORWARD -p 139 -j QUEUE");
        system_print("ip6tables -I HIPFW-FORWARD -p 50 -j QUEUE");
        system_print("ip6tables -I HIPFW-FORWARD -p 17 --dport 10500 -j QUEUE");
        system_print("ip6tables -I HIPFW-FORWARD -p 17 --sport 10500 -j QUEUE");

        system_print("ip6tables -I HIPFW-INPUT -p 139 -j QUEUE");
        system_print("ip6tables -I HIPFW-INPUT -p 50 -j QUEUE");
        system_print("ip6tables -I HIPFW-INPUT -p 17 --dport 10500 -j QUEUE");
        system_print("ip6tables -I HIPFW-INPUT -p 17 --sport 10500 -j QUEUE");

        system_print("ip6tables -I HIPFW-OUTPUT -p 139 -j QUEUE");
        system_print("ip6tables -I HIPFW-OUTPUT -p 50 -j QUEUE");
        system_print("ip6tables -I HIPFW-OUTPUT -p 17 --dport 10500 -j QUEUE");
        system_print("ip6tables -I HIPFW-OUTPUT -p 17 --sport 10500 -j QUEUE");
    }
}

/**
 * Uninitialize all basic and extended packet capture rules
 *
 */
static void firewall_uninit_filter_traffic(void)
{
    system_print("iptables -D HIPFW-FORWARD -p 139 -j QUEUE");
    system_print("iptables -D HIPFW-FORWARD -p 50 -j QUEUE");
    system_print("iptables -D HIPFW-FORWARD -p 17 --dport 10500 -j QUEUE");
    system_print("iptables -D HIPFW-FORWARD -p 17 --sport 10500 -j QUEUE");

    system_print("iptables -D HIPFW-INPUT -p 139 -j QUEUE");
    system_print("iptables -D HIPFW-INPUT -p 50 -j QUEUE");
    system_print("iptables -D HIPFW-INPUT -p 17 --dport 10500 -j QUEUE");
    system_print("iptables -D HIPFW-INPUT -p 17 --sport 10500 -j QUEUE");

    system_print("iptables -D HIPFW-OUTPUT -p 139 -j QUEUE");
    system_print("iptables -D HIPFW-OUTPUT -p 50 -j QUEUE");
    system_print("iptables -D HIPFW-OUTPUT -p 17 --dport 10500 -j QUEUE");
    system_print("iptables -D HIPFW-OUTPUT -p 17 --sport 10500 -j QUEUE");

    system_print("ip6tables -D HIPFW-FORWARD -p 139 -j QUEUE");
    system_print("ip6tables -D HIPFW-FORWARD -p 50 -j QUEUE");
    system_print("ip6tables -D HIPFW-FORWARD -p 17 --dport 10500 -j QUEUE");
    system_print("ip6tables -D HIPFW-FORWARD -p 17 --sport 10500 -j QUEUE");

    system_print("ip6tables -D HIPFW-INPUT -p 139 -j QUEUE");
    system_print("ip6tables -D HIPFW-INPUT -p 50 -j QUEUE");
    system_print("ip6tables -D HIPFW-INPUT -p 17 --dport 10500 -j QUEUE");
    system_print("ip6tables -D HIPFW-INPUT -p 17 --sport 10500 -j QUEUE");

    system_print("ip6tables -D HIPFW-OUTPUT -p 139 -j QUEUE");
    system_print("ip6tables -D HIPFW-OUTPUT -p 50 -j QUEUE");
    system_print("ip6tables -D HIPFW-OUTPUT -p 17 --dport 10500 -j QUEUE");
    system_print("ip6tables -D HIPFW-OUTPUT -p 17 --sport 10500 -j QUEUE");
}

/**
 * Initialize all basic and extended packet capture rules
 *
 * @return zero on success and non-zero on failure
 *
 */
static int firewall_init_extensions(void)
{
    int err = 0;

    // TARGET (-j) QUEUE will transfer matching packets to userspace
    // these packets will be handled using libipq

    // this has to be set up first in order to be the default behavior
    if (!accept_normal_traffic_by_default) {
        // make DROP the default behavior of all chains
        // TODO don't drop LSIs -> else IPv4 apps won't work
        // -> also messaging between HIPd and firewall is blocked here
        system_print("iptables -I HIPFW-FORWARD ! -d 127.0.0.1 -j DROP"); /* @todo: ! LSI PREFIX */
        system_print("iptables -I HIPFW-INPUT ! -d 127.0.0.1 -j DROP"); /* @todo: ! LSI PREFIX */
        system_print("iptables -I HIPFW-OUTPUT ! -d 127.0.0.1 -j DROP"); /* @todo: ! LSI PREFIX */

        // but still allow loopback and HITs as destination
        system_print("ip6tables -I HIPFW-FORWARD ! -d 2001:0010::/28 -j DROP");
        system_print("ip6tables -I HIPFW-INPUT ! -d 2001:0010::/28 -j DROP");
        system_print("ip6tables -I HIPFW-OUTPUT ! -d 2001:0010::/28 -j DROP");
        system_print("ip6tables -I HIPFW-FORWARD -d ::1 -j ACCEPT");
        system_print("ip6tables -I HIPFW-INPUT -d ::1 -j ACCEPT");
        system_print("ip6tables -I HIPFW-OUTPUT -d ::1 -j ACCEPT");
    }


    firewall_init_filter_traffic();
    // Initializing local cache database
    hip_firewall_cache_init_hldb();
    HIP_IFEL(hip_fw_init_lsi_support(), -1, "failed to load extension\n");
    HIP_IFEL(hip_fw_init_userspace_ipsec(), -1, "failed to load extension\n");
    HIP_IFEL(hip_fw_init_esp_prot(), -1, "failed to load extension\n");
    HIP_IFEL(hip_fw_init_esp_prot_conntrack(), -1, "failed to load extension\n");

#ifdef CONFIG_HIP_MIDAUTH
    midauth_init();
#endif

    // Initializing local port cache database
    hip_port_bindings_init(true);
    /* Initialize raw sockets for packet reinjection */
    hip_firewall_init_raw_sockets();

out_err:
    return err;
}

/**
 * Initialize ESP relay extensions
 *
 * @return zero on success, non-zero on error
 *
 */
int hip_fw_init_esp_relay(void)
{
    int err = 0;

    esp_relay = 1;

    /* Required for ESP relay and might not be active */
    if (!filter_traffic) {
        filter_traffic = 1;
        /* Still accept HIP traffic as if the -A flag had been given
         * instead of -F */
        accept_hip_esp_traffic_by_default = 1;
        restore_accept_hip_esp_traffic    = 1;

        firewall_init_filter_traffic();
    }

    return err;
}

/**
 * uninitialize ESP relay extensions
 *
 */
void hip_fw_uninit_esp_relay(void)
{
    esp_relay = 0;

    if (restore_filter_traffic == 0) {
        filter_traffic = 0;
        firewall_uninit_filter_traffic();
    }
}

/*-------------------HELPER FUNCTIONS---------------------*/

/**
 * Ask default HIT and LSI from hipd
 *
 * @return zero on success and non-zero on failure
 */
static int hip_query_default_local_hit_from_hipd(void)
{
    int                          err   = 0;
    struct hip_common           *msg   = NULL;
    const struct hip_tlv_common *param = NULL;
    const hip_hit_t             *hit   = NULL;
    const hip_lsi_t             *lsi   = NULL;

    HIP_IFE(!(msg = hip_msg_alloc()), -1);
    HIP_IFEL(hip_build_user_hdr(msg, HIP_MSG_DEFAULT_HIT, 0), -1,
             "build user hdr\n");
    HIP_IFEL(hip_send_recv_daemon_info(msg, 0, hip_fw_sock), -1,
             "send/recv daemon info\n");

    HIP_IFE(!(param = hip_get_param(msg, HIP_PARAM_HIT)), -1);
    hit = hip_get_param_contents_direct(param);
    ipv6_addr_copy(&default_hit, hit);

    HIP_IFEL(!(param = hip_get_param(msg, HIP_PARAM_LSI)), -1,
             "Did not find LSI\n");
    lsi = hip_get_param_contents_direct(param);
    ipv4_addr_copy(&default_lsi, lsi);

out_err:
    free(msg);
    return err;
}

/**
 * Uninitialize all basic and extended packet capture rules
 */
static void hip_fw_flush_iptables(void)
{
    HIP_DEBUG("Firewall flush; may cause warnings on hipfw init\n");
    HIP_DEBUG("Deleting hipfw subchains from main chains\n");

    system_print("iptables -D INPUT -j HIPFW-INPUT 2>/dev/null");
    system_print("iptables -D OUTPUT -j HIPFW-OUTPUT 2>/dev/null");
    system_print("iptables -D FORWARD -j HIPFW-FORWARD 2>/dev/null");

    system_print("ip6tables -D INPUT -j HIPFW-INPUT 2>/dev/null");
    system_print("ip6tables -D OUTPUT -j HIPFW-OUTPUT 2>/dev/null");
    system_print("ip6tables -D FORWARD -j HIPFW-FORWARD 2>/dev/null");

    HIP_DEBUG("Flushing hipfw chains\n");

    /* Flush in case there are some residual rules */
    system_print("iptables -F HIPFW-INPUT 2>/dev/null");
    system_print("iptables -F HIPFW-OUTPUT 2>/dev/null");
    system_print("iptables -F HIPFW-FORWARD 2>/dev/null");
    system_print("ip6tables -F HIPFW-INPUT 2>/dev/null");
    system_print("ip6tables -F HIPFW-OUTPUT 2>/dev/null");
    system_print("ip6tables -F HIPFW-FORWARD 2>/dev/null");

    HIP_DEBUG("Deleting hipfw chains\n");

    system_print("iptables -X HIPFW-INPUT 2>/dev/null");
    system_print("iptables -X HIPFW-OUTPUT 2>/dev/null");
    system_print("iptables -X HIPFW-FORWARD 2>/dev/null");
    system_print("ip6tables -X HIPFW-INPUT 2>/dev/null");
    system_print("ip6tables -X HIPFW-OUTPUT 2>/dev/null");
    system_print("ip6tables -X HIPFW-FORWARD 2>/dev/null");
}

/**
 * Firewall signal handler (SIGINT, SIGTERM). Exit firewall gracefully
 * and clean up all packet capture rules.
 */
static void firewall_exit(void)
{
    struct hip_common *msg = NULL;

    HIP_DEBUG("Firewall exit\n");

    if ((msg = hip_msg_alloc()) != NULL) {
        if (hip_build_user_hdr(msg, HIP_MSG_FIREWALL_QUIT, 0) ||
            hip_send_recv_daemon_info(msg, 1, hip_fw_sock)) {
            HIP_DEBUG("Failed to notify hipd of firewall shutdown.\n");
        }
        free(msg);
    }

    hip_firewall_cache_delete_hldb(1);
    hip_port_bindings_uninit();
    hip_fw_flush_iptables();
    /* rules have to be removed first, otherwise HIP packets won't pass through
     * at this time any more */
    hip_fw_uninit_userspace_ipsec();
    hip_fw_uninit_esp_prot();
    hip_fw_uninit_esp_prot_conntrack();
    hip_fw_uninit_lsi_support();

#ifdef CONFIG_HIP_PERFORMANCE
    /* Deallocate memory of perf_set after finishing all of tests */
    hip_perf_destroy(perf_set);
#endif

    hip_remove_lock_file(HIP_FIREWALL_LOCK_FILE);
}

/**
 * Firewall signal handler wrapper (callback).
 * Exit firewall gracefully and clean up all packet capture rules.
 *
 * @param sig Signal number (currently SIGINT or SIGTERM).
 *
 * @see firewall_init()
 * @see firewall_exit()
 */
static void firewall_close(DBG const int sig)
{
    static unsigned int count = 0;

    HIP_DEBUG("Caught signal %d, closing firewall.\n", sig);

    count += 1;
    switch (count) {
    case 1:
        firewall_exit();
        exit(EXIT_SUCCESS);
        break;
    case 2:
        HIP_DEBUG("Received another signal\n");
        HIP_DEBUG("Send one more signal to force exit\n");
        break;
    default:
        HIP_DEBUG("Hard exit\n");
        exit(EXIT_FAILURE);
    }
}

/**
 * Increases the netlink buffer capacity.
 *
 * The previous default values were:
 *
 * /proc/sys/net/core/rmem_default - 110592
 * /proc/sys/net/core/rmem_max     - 131071
 * /proc/sys/net/core/wmem_default - 110592
 * /proc/sys/net/core/wmem_max     - 131071
 *
 * The new value 1048576=1024*1024 was assigned to all of them
 */
static void firewall_increase_netlink_buffers(void)
{
    HIP_DEBUG("Increasing the netlink buffers\n");

    system_print("echo 1048576 > /proc/sys/net/core/rmem_default");
    system_print("echo 1048576 > /proc/sys/net/core/rmem_max");
    system_print("echo 1048576 > /proc/sys/net/core/wmem_default");
    system_print("echo 1048576 > /proc/sys/net/core/wmem_max");
}

/**
 * Loads several modules that are needed by the firewall.
 */
static void firewall_probe_kernel_modules(void)
{
    int         count, err, status;
    char        cmd[40];
    int         mod_total;
    const char *mod_name[] =
    { "ip_queue", "ip6_queue", "iptable_filter", "ip6table_filter" };

    mod_total = sizeof(mod_name) / sizeof(char *);

    HIP_DEBUG("Probing for %d modules. When the modules are built-in, the errors can be ignored\n", mod_total);

    for (count = 0; count < mod_total; count++) {
        snprintf(cmd, sizeof(cmd), "%s %s", "/sbin/modprobe",
                 mod_name[count]);
        HIP_DEBUG("%s\n", cmd);
        err = fork();
        if (err < 0) {
            HIP_ERROR("Failed to fork() for modprobe!\n");
        } else if (err == 0) {
            /* Redirect stderr, so few non fatal errors will not show up. */
            if (freopen("/dev/null", "w", stderr) == NULL) {
                HIP_ERROR("Could not freopen /dev/null");
            }
            execlp("/sbin/modprobe", "/sbin/modprobe",
                   mod_name[count], NULL);
        } else {
            waitpid(err, &status, 0);
        }
    }
    HIP_DEBUG("Probing completed\n");
}

/*-------------PACKET FILTERING FUNCTIONS------------------*/

/**
 * Test if two HITs match
 *
 * @param matching_hit the first HIT
 * @param packet_hit the second HIT
 * @param boolean boolean flag (0 or 1)
 *
 * @return 1 if HITs match and 0 otherwise when boolean is 1. The return value is reversed when the boolean
 *         value is 0.
 */
static int match_hit(const struct in6_addr matching_hit,
                     const struct in6_addr packet_hit,
                     const int boolean)
{
    int i = IN6_ARE_ADDR_EQUAL(&matching_hit, &packet_hit);

    HIP_DEBUG("match_hit: hit1: %s hit2: %s bool: %d match: %d\n",
              addr_to_numeric(&matching_hit), addr_to_numeric(&packet_hit),
              boolean, i);
    if (boolean) {
        return i;
    } else {
        return !i;
    }
}

/**
 * Test if two integers match
 *
 * @param match the first integer
 * @param packet the second integer
 * @param boolean boolean flag (0 or 1)
 *
 * @return 1 if integers match and 0 otherwise when the boolean is 1. The return
 *         value is reversed when the boolean value is 0.
 */
static int match_int(const int match, const int packet, const int boolean)
{
    if (boolean) {
        return match == packet;
    } else {
        return !(match == packet);
    }
}

/**
 * Test if two strings match
 *
 * @param match the first string
 * @param packet the second string
 * @param boolean boolean flag (0 or 1)
 *
 * @return 1 if strings match and 0 otherwise when the boolean is 1. The return
 *         value is reversed when the boolean value is 0.
 */
static int match_string(const char *match, const char *packet, const int boolean)
{
    if (boolean) {
        return !strcmp(match, packet);
    } else {
        return strcmp(match, packet);
    }
}

/**
 * A wrapper for filter_esp_state. Match the esp packet with the state
 * in the connection tracking. There is no need to match the rule-set
 * again as we already filtered the HIP control packets. If we wanted
 * to disallow a connection, we should do it in filter_hip.
 *
 * @param ctx packet context
 * @return the verdict (1 for pass and 0 for drop)
 */
static int filter_esp(const struct hip_fw_context *ctx)
{
    /* drop packet by default */
    int verdict = 0, ret;

    if (esp_relay && ctx->udp_encap_hdr &&
        ((ret = hipfw_relay_esp(ctx)) <= 0)) {
        /* 0: drop original and reinject new packet
         * -1: accept reinject packet and avoid filter_esp_state
         * 1: just let it pass => proceed to filter */
        if (ret == 0) {
            HIP_DEBUG("Drop original and reinject relayed ESP packet\n");
            verdict = 0;
        } else if (ret == -1) {
            HIP_DEBUG("Accept reinjected packet\n");
            verdict = 1;
        } else {
            HIP_ASSERT(0);
        }
    } else if (filter_esp_state(ctx) > 0) {
        verdict = 1;
        HIP_DEBUG("ESP packet successfully passed filtering\n");
    } else {
        verdict = 0;
        HIP_DEBUG("ESP packet NOT authed in ESP filtering\n");
    }

    return verdict;
}

/**
 * filter the hip packet according to the connection tracking rules
 *
 * @param ip6_src source address of the HIP control packet
 * @param ip6_dst destination address of the HIP control packet
 * @param buf the HIP control packet
 * @param hook ipqueue hook
 * @param in_if ipqueue input interface
 * @param out_if ipqueue output interface
 * @param ctx packet context
 *
 * @return the verdict (1 for pass and 0 for drop)
 */
static int filter_hip(const struct in6_addr *ip6_src,
                      const struct in6_addr *ip6_dst,
                      struct hip_common *buf,
                      const unsigned int hook,
                      const char *in_if,
                      const char *out_if,
                      struct hip_fw_context *ctx)
{
    // complete rule list for hook (== IN / OUT / FORWARD)
    struct dlist *list = get_rule_list(hook);
    struct rule  *rule = NULL;
    // assume match for current rule
    int match = 1, print_addr = 0;
    // assume packet has not yet passed connection tracking
    int conntracked = 0;
    // block traffic by default
    int verdict = 0;

    HIP_DEBUG("\n");

    //if dynamically changing rules possible

    if (!list) {
        HIP_DEBUG("The list of rules is empty!!!???\n");
    }

    HIP_DEBUG("HIP type number is %d\n", buf->type_hdr);

    if (buf->type_hdr == HIP_I1) {
        HIP_INFO("received packet type: I1\n");
        print_addr = 1;
    } else if (buf->type_hdr == HIP_R1) {
        HIP_INFO("received packet type: R1\n");
        print_addr = 1;
    } else if (buf->type_hdr == HIP_I2) {
        HIP_INFO("received packet type: I2\n");
        print_addr = 1;
    } else if (buf->type_hdr == HIP_R2) {
        HIP_INFO("received packet type: R2\n");
        print_addr = 1;
    } else if (buf->type_hdr == HIP_UPDATE) {
        HIP_INFO("received packet type: UPDATE\n");
        print_addr = 1;
    } else if (buf->type_hdr == HIP_CLOSE) {
        HIP_INFO("received packet type: CLOSE\n");
        print_addr = 1;
    } else if (buf->type_hdr == HIP_CLOSE_ACK) {
        HIP_INFO("received packet type: CLOSE_ACK\n");
        print_addr = 1;
    } else if (buf->type_hdr == HIP_NOTIFY) {
        HIP_DEBUG("received packet type: NOTIFY\n");
    } else if (buf->type_hdr == HIP_LUPDATE) {
        HIP_DEBUG("received packet type: LIGHT UPDATE\n");
    } else {
        HIP_DEBUG("received packet type: UNKNOWN\n");
    }

    if (print_addr) {
        HIP_INFO_HIT("src hit", &(buf->hits));
        HIP_INFO_HIT("dst hit", &(buf->hitr));
        HIP_INFO_IN6ADDR("src ip", ip6_src);
        HIP_INFO_IN6ADDR("dst ip", ip6_dst);
    }

    while (list != NULL) {
        match = 1;
        rule  = list->data;

        // check src_hit if defined in rule
        if (match && rule->src_hit) {
            HIP_DEBUG("src_hit\n");

            if (!match_hit(rule->src_hit->value,
                           buf->hits,
                           rule->src_hit->boolean)) {
                match = 0;
            }
        }

        // check dst_hit if defined in rule
        if (match && rule->dst_hit) {
            HIP_DEBUG("dst_hit\n");

            if (!match_hit(rule->dst_hit->value,
                           buf->hitr,
                           rule->dst_hit->boolean)) {
                match = 0;
            }
        }

        // check the HIP packet type (I1, UPDATE, etc.)
        if (match && rule->type) {
            HIP_DEBUG("type\n");
            if (!match_int(rule->type->value,
                           buf->type_hdr,
                           rule->type->boolean)) {
                match = 0;
            }

            HIP_DEBUG("type rule: %d, packet: %d, boolean: %d, match: %d\n",
                      rule->type->value,
                      buf->type_hdr,
                      rule->type->boolean,
                      match);
        }

        /* this checks, if the the input interface of the packet
         * matches the one specified in the rule */
        if (match && rule->in_if) {
            if (!match_string(rule->in_if->value, in_if,
                              rule->in_if->boolean)) {
                match = 0;
            }

            HIP_DEBUG("in_if rule: %s, packet: %s, boolean: %d, match: %d \n",
                      rule->in_if->value,
                      in_if, rule->in_if->boolean, match);
        }

        /* this checks, if the the output interface of the packet matches the
         * one specified in the rule */
        if (match && rule->out_if) {
            if (!match_string(rule->out_if->value,
                              out_if,
                              rule->out_if->boolean)) {
                match = 0;
            }

            HIP_DEBUG("out_if rule: %s, packet: %s, boolean: %d, match: %d \n",
                      rule->out_if->value, out_if, rule->out_if->boolean,
                      match);
        }

        /* check if packet matches state from connection tracking
         * must be last, so not called if packet is going to be
         * dropped */
        if (match && rule->state) {
            /* we at least had some packet before -> check
             * this packet this will also check the signature of
             * the packet, if we already have a src_HI stored
             * for the _connection_ */
            if (!filter_state(ip6_src, ip6_dst, buf, rule->state, rule->accept,
                              ctx)) {
                match = 0;
            } else {
                // if it is a valid packet, this also tracked the packet
                conntracked = 1;
            }

            HIP_DEBUG("state, rule %d, boolean %d, match %d\n",
                      rule->state->int_opt.value,
                      rule->state->int_opt.boolean,
                      match);
        }

        // if a match, no need to check further rules
        if (match) {
            HIP_DEBUG("match found\n");
            break;
        }

        // else proceed with next rule
        list = list->next;
    }

    // if we found a matching rule, use its verdict
    if (rule && match) {
        HIP_DEBUG("packet matched rule, target %d\n", rule->accept);
        verdict = rule->accept;
    } else {
        HIP_DEBUG("falling back to default HIP/ESP behavior, target %d\n",
                  accept_hip_esp_traffic_by_default);

        verdict = accept_hip_esp_traffic_by_default;
    }

    if (verdict && !conntracked) {
        verdict = conntrack(ip6_src, ip6_dst, buf, ctx);
    }

    return verdict;
}

/**
 * Handle packet capture for outbound HIP packets.
 *
 * @note hooks HIP message filtering.
 *
 * @param ctx packet context
 *
 * @return the verdict (ACCEPT or DROP)
 */
static int hip_fw_handle_hip_output(struct hip_fw_context *ctx)
{
    int verdict = accept_hip_esp_traffic_by_default;

    if (filter_traffic) {
        verdict = filter_hip(&ctx->src,
                             &ctx->dst,
                             ctx->transport_hdr.hip,
                             ctx->ipq_packet->hook,
                             ctx->ipq_packet->indev_name,
                             ctx->ipq_packet->outdev_name,
                             ctx);
    } else {
        verdict = ACCEPT;
    }

    /* zero return value means that the packet should be dropped */
    return verdict;
}

/**
 * Process an ESP packet from the outbound packet queue.
 *
 * @note hooks ESP filtering
 *
 * @param ctx the packet context
 *
 * @return the verdict (1 for pass and 0 for drop)
 */
static int hip_fw_handle_esp_output(struct hip_fw_context *ctx)
{
    int verdict = accept_hip_esp_traffic_by_default;

    HIP_DEBUG("\n");

    if (filter_traffic) {
        verdict = filter_esp(ctx);
    } else {
        verdict = ACCEPT;
    }

    return verdict;
}

/**
 * Process any other packet from the outbound packet capture queue
 *
 * @note hooks userspace IPsec and LSI
 *
 * @param ctx the packet context
 *
 * @return the verdict (1 for pass and 0 for drop)
 */
static int hip_fw_handle_other_output(struct hip_fw_context *ctx)
{
    int verdict = accept_normal_traffic_by_default;

    HIP_DEBUG("accept_normal_traffic_by_default = %d\n",
              accept_normal_traffic_by_default);

    if (ctx->ip_version == 6 && hip_userspace_ipsec) {
        hip_hit_t *def_hit = hip_fw_get_default_hit();
        HIP_DEBUG_HIT("destination hit: ", &ctx->dst);

        // check if this is a reinjected packet
        if (def_hit && IN6_ARE_ADDR_EQUAL(&ctx->dst, def_hit)) {
            // let the packet pass through directly
            verdict = ACCEPT;
        } else {
            verdict = !hip_fw_userspace_ipsec_output(ctx);
        }
    } else if (ctx->ip_version == 4 && hip_lsi_support) {
        hip_lsi_t src_lsi, dst_lsi;

        IPV6_TO_IPV4_MAP(&(ctx->src), &src_lsi);
        IPV6_TO_IPV4_MAP(&(ctx->dst), &dst_lsi);

        /* LSI HOOKS */
        if (IS_LSI32(dst_lsi.s_addr) && hip_lsi_support) {
            if (hip_is_packet_lsi_reinjection(&dst_lsi)) {
                verdict = ACCEPT;
            } else {
                hip_fw_handle_outgoing_lsi(ctx->ipq_packet,
                                           &src_lsi, &dst_lsi);
                verdict = DROP;     /* Reject the packet */
            }
        }
    }

    /* No need to check default rules as it is handled by the
     * iptables rules */
    return verdict;
}

/**
 * Process a HIP packet from the forward packet capture queue
 *
 * @note hooks middlebox authentication
 *
 * @param ctx the packet context
 *
 * @return the verdict (1 for pass and 0 for drop)
 */
static int hip_fw_handle_hip_forward(struct hip_fw_context *ctx)
{
    HIP_DEBUG("\n");

#ifdef CONFIG_HIP_MIDAUTH
    if (use_midauth) {
        if (midauth_filter_hip(ctx) == NF_DROP) {
            return NF_DROP;
        }
    }
#endif
    // for now forward and output are handled symmetrically
    return hip_fw_handle_hip_output(ctx);
}

/* hip_fw_handle_esp_forward is the same as hip_fw_handle_esp_output */

/* no need for hip_fw_handle_other_forward */

/* hip_fw_handle_hip_input is the same as hip_fw_handle_hip_output */

/**
 * Process an ESP packet from the inbound packet capture queue
 *
 * @note hooks ESP filtering and userspace IPsec
 *
 * @param ctx the packet context
 *
 * @return the verdict (1 for pass and 0 for drop)
 */
static int hip_fw_handle_esp_input(struct hip_fw_context *ctx)
{
    int verdict = accept_hip_esp_traffic_by_default;

    HIP_DEBUG("\n");

    if (filter_traffic) {
        // first of all check if this belongs to one of our connections
        verdict = filter_esp(ctx);
    } else {
        verdict = ACCEPT;
    }

    if (verdict && hip_userspace_ipsec) {
        verdict = !hip_fw_userspace_ipsec_input(ctx);
    }

    return verdict;
}

/**
 * Process any other packet from the inbound packet capture queue.
 *
 * @note hooks LSI
 *
 * @param ctx the packet context
 *
 * @return the verdict (1 for pass and 0 for drop)
 */
static int hip_fw_handle_other_input(struct hip_fw_context *ctx)
{
    int verdict = accept_normal_traffic_by_default;

    HIP_DEBUG("\n");

    if (ipv6_addr_is_hit(&ctx->src) &&
        ipv6_addr_is_hit(&ctx->dst) &&
        hip_lsi_support) {
        verdict = hip_fw_handle_incoming_hit(ctx->ipq_packet,
                                             &ctx->src,
                                             &ctx->dst,
                                             hip_lsi_support);
    }

    /* No need to check default rules as it is handled by the
     * iptables rules */
    return verdict;
}

/*----------------MAIN FUNCTIONS----------------------*/

/**
 * Initialize the firewall datastructures and ipqueue rules
 *
 * @return zero on success or non-zero on failure
 */
static int firewall_init(void)
{
    int err = 0;

    HIP_DEBUG("Initializing firewall\n");

    HIP_DEBUG("in=%d out=%d for=%d\n", NF_IP_LOCAL_IN, NF_IP_LOCAL_OUT,
              NF_IP_FORWARD);

    // funtion pointers for the respective packet handlers
    fw_handlers[NF_IP_LOCAL_IN][OTHER_PACKET] = hip_fw_handle_other_input;
    fw_handlers[NF_IP_LOCAL_IN][HIP_PACKET]   = hip_fw_handle_hip_output;
    fw_handlers[NF_IP_LOCAL_IN][ESP_PACKET]   = hip_fw_handle_esp_input;

    fw_handlers[NF_IP_LOCAL_OUT][OTHER_PACKET] = hip_fw_handle_other_output;
    fw_handlers[NF_IP_LOCAL_OUT][HIP_PACKET]   = hip_fw_handle_hip_output;
    fw_handlers[NF_IP_LOCAL_OUT][ESP_PACKET]   = hip_fw_handle_esp_output;

    //apply rules for forwarded hip and esp traffic
    fw_handlers[NF_IP_FORWARD][HIP_PACKET] = hip_fw_handle_hip_forward;
    fw_handlers[NF_IP_FORWARD][ESP_PACKET] = hip_fw_handle_esp_output;

    /* Flush in case previous hipfw process crashed */
    hip_fw_flush_iptables();

    system_print("iptables -N HIPFW-INPUT");
    system_print("iptables -N HIPFW-OUTPUT");
    system_print("iptables -N HIPFW-FORWARD");
    system_print("ip6tables -N HIPFW-INPUT");
    system_print("ip6tables -N HIPFW-OUTPUT");
    system_print("ip6tables -N HIPFW-FORWARD");

    /* Register signal handlers */
    signal(SIGINT, firewall_close);
    signal(SIGTERM, firewall_close);

    HIP_IFEL(firewall_init_extensions(), -1, "failed to start requested extensions");

    system_print("iptables -I INPUT -j HIPFW-INPUT");
    system_print("iptables -I OUTPUT -j HIPFW-OUTPUT");
    system_print("iptables -I FORWARD -j HIPFW-FORWARD");
    system_print("ip6tables -I INPUT -j HIPFW-INPUT");
    system_print("ip6tables -I OUTPUT -j HIPFW-OUTPUT");
    system_print("ip6tables -I FORWARD -j HIPFW-FORWARD");

out_err:
    return err;
}

/**
 *
 * Initialize context for a packet. The context stores e.g. the packet type and
 * possibly encapsulating packet type. It also stores useful pointers IP and
 * transport layer headers where applicable to avoid redundant casting.
 *
 * Currently supported types:   type
 * - plain HIP control packet      1
 * - ESP packet                    2
 *
 * Unsupported types -> type 0
 *
 * @param  ctx        the context.
 * @param  buf        a pointer to a IP packet.
 * @param  ip_version the IP version for this packet
 * @return            One if @c hdr is a HIP packet, zero otherwise.
 */
static int hip_fw_init_context(struct hip_fw_context *ctx,
                               const unsigned char *buf,
                               const int ip_version)
{
    int err = 0;
    // length of packet starting at udp header
    uint16_t       udp_len              = 0;
    struct udphdr *udphdr               = NULL;
    int            udp_encap_zero_bytes = 0;

    // same context memory as for packets before -> re-init
    memset(ctx, 0, sizeof(struct hip_fw_context));

    // default assumption
    ctx->packet_type = OTHER_PACKET;

    // add whole packet to context and ip version
    ctx->ipq_packet = ipq_get_packet(buf);

    // check if packet is to big for the buffer
    if (ctx->ipq_packet->data_len > HIP_MAX_PACKET) {
        HIP_ERROR("packet size greater than buffer\n");

        err = 1;
        goto end_init;
    }

    ctx->ip_version = ip_version;

    if (ctx->ip_version == 4) {
        struct ip *iphdr = (struct ip *) ctx->ipq_packet->payload;
        // add pointer to IPv4 header to context
        ctx->ip_hdr.ipv4 = iphdr;

        /* ip_hl is given in multiple of 4 bytes
         *
         * NOTE: not sizeof(struct ip) as we might have options */
        ctx->ip_hdr_len = iphdr->ip_hl * 4;

        HIP_DEBUG("ip_hdr_len is: %d\n", ctx->ip_hdr_len);
        HIP_DEBUG("total length: %u\n", ntohs(iphdr->ip_len));
        HIP_DEBUG("ttl: %u\n", iphdr->ip_ttl);
        HIP_DEBUG("packet length (ipq): %u\n", ctx->ipq_packet->data_len);

        // add IPv4 addresses
        IPV4_TO_IPV6_MAP(&ctx->ip_hdr.ipv4->ip_src, &ctx->src);
        IPV4_TO_IPV6_MAP(&ctx->ip_hdr.ipv4->ip_dst, &ctx->dst);

        HIP_DEBUG_HIT("packet src", &ctx->src);
        HIP_DEBUG_HIT("packet dst", &ctx->dst);

        HIP_DEBUG("IPv4 next header protocol number is %d\n", iphdr->ip_p);

        // find out which transport layer protocol is used
        if (iphdr->ip_p == IPPROTO_HIP) {
            // we have found a plain HIP control packet
            HIP_DEBUG("plain HIP packet\n");

            ctx->packet_type       = HIP_PACKET;
            ctx->transport_hdr.hip = (struct hip_common *)
                                     (((char *) iphdr) + ctx->ip_hdr_len);

            goto end_init;
        } else if (iphdr->ip_p == IPPROTO_ESP) {
            // this is an ESP packet
            HIP_DEBUG("plain ESP packet\n");

            ctx->packet_type       = ESP_PACKET;
            ctx->transport_hdr.esp = (struct hip_esp *)
                                     (((char *) iphdr) + ctx->ip_hdr_len);

            goto end_init;
        } else if (iphdr->ip_p != IPPROTO_UDP) {
            // if it's not UDP either, it's unsupported
            HIP_DEBUG("some other packet\n");

            goto end_init;
        }

        // need UDP header to look for encapsulated ESP
        udp_len = ntohs(iphdr->ip_len);
        udphdr  = (struct udphdr *) (((char *) iphdr) + ctx->ip_hdr_len);

        // add UDP header to context
        ctx->udp_encap_hdr = udphdr;
    } else if (ctx->ip_version == 6) {
        struct ip6_hdr *ip6_hdr = (struct ip6_hdr *) ctx->ipq_packet->payload;
        // add pointer to IPv4 header to context
        ctx->ip_hdr.ipv6 = ip6_hdr;

        // Ipv6 has fixed header length
        ctx->ip_hdr_len = sizeof(struct ip6_hdr);

        HIP_DEBUG("ip_hdr_len is: %d\n", ctx->ip_hdr_len);
        HIP_DEBUG("payload length: %u\n", ntohs(ip6_hdr->ip6_plen));
        HIP_DEBUG("ttl: %u\n", ip6_hdr->ip6_hlim);
        HIP_DEBUG("packet length (ipq): %u\n", ctx->ipq_packet->data_len);

        // add IPv6 addresses
        ipv6_addr_copy(&ctx->src, &ip6_hdr->ip6_src);
        ipv6_addr_copy(&ctx->dst, &ip6_hdr->ip6_dst);

        HIP_DEBUG_HIT("packet src: ", &ctx->src);
        HIP_DEBUG_HIT("packet dst: ", &ctx->dst);

        HIP_DEBUG("IPv6 next header protocol number is %d\n",
                  ip6_hdr->ip6_nxt);

        // find out which transport layer protocol is used
        if (ip6_hdr->ip6_nxt == IPPROTO_HIP) {
            // we have found a plain HIP control packet
            HIP_DEBUG("plain HIP packet\n");

            ctx->packet_type       = HIP_PACKET;
            ctx->transport_hdr.hip = (struct hip_common *)
                                     (((char *) ip6_hdr) + sizeof(struct ip6_hdr));

            goto end_init;
        } else if (ip6_hdr->ip6_nxt == IPPROTO_ESP) {
            // we have found a plain ESP packet
            HIP_DEBUG("plain ESP packet\n");

            ctx->packet_type       = ESP_PACKET;
            ctx->transport_hdr.esp = (struct hip_esp *)
                                     (((char *) ip6_hdr) + sizeof(struct ip6_hdr));

            goto end_init;
        } else if (ip6_hdr->ip6_nxt != IPPROTO_UDP) {
            // if it's not UDP either, it's unsupported
            HIP_DEBUG("some other packet\n");

            goto end_init;
        }

        /* for now these calculations are not necessary as UDP encapsulation
         * is only used for IPv4 at the moment
         *
         * we keep them anyway in order to ease UDP encapsulation handling
         * with IPv6
         *
         * NOTE: the length will include optional extension headers
         * -> handle this */
        udp_len = ntohs(ip6_hdr->ip6_plen);
        udphdr  = (struct udphdr *) (((char *) ip6_hdr) + ctx->ip_hdr_len);

        // add udp header to context
        ctx->udp_encap_hdr = udphdr;
    } else {
        HIP_DEBUG("neither ipv4 nor ipv6\n");
        goto end_init;
    }

    HIP_DEBUG("UDP header size is %d (in header: %u) \n",
              sizeof(struct udphdr), ntohs(udphdr->len));
    HIP_DEBUG("UDP src port: %u\n", ntohs(udphdr->source));
    HIP_DEBUG("UDP dst port: %u\n", ntohs(udphdr->dest));

    /* only handle IPv4 right now
     * -> however this is the place to handle UDP encapsulated IPv6 */
    if (ctx->ip_version == 4) {
        // we might have only received a UDP packet with headers only
        if (udp_len >= sizeof(struct ip) + sizeof(struct udphdr) + HIP_UDP_ZERO_BYTES_LEN) {
            uint32_t *zero_bytes = NULL;

            // we can distinguish UDP encapsulated control and data traffic with 32 zero bits
            // behind UDP header
            zero_bytes = (uint32_t *) (((char *) udphdr) + sizeof(struct udphdr));

            HIP_HEXDUMP("zero_bytes: ", zero_bytes, 4);

            /* check whether next 32 bits are zero or not */
            if (*zero_bytes == 0) {
                udp_encap_zero_bytes = 1;

                HIP_DEBUG("Zero SPI found\n");
            }

            zero_bytes = NULL;
        } else {
            // only UDP header + payload < 32 bit -> neither HIP nor ESP
            HIP_DEBUG("UDP packet with < 32 bit payload\n");

            goto end_init;
        }
    }

    // HIP packets have zero bytes (IPv4 only right now)
    if (ctx->ip_version == 4 && udphdr
        && ((udphdr->source == ntohs(hip_get_local_nat_udp_port())) ||
            (udphdr->dest == ntohs(hip_get_peer_nat_udp_port())))
        && udp_encap_zero_bytes) {
        /* check if zero byte hint is correct and we are processing a
         * HIP control message */
        if (!hip_check_network_msg((struct hip_common *) (((char *) udphdr)
                                                          + sizeof(struct udphdr)
                                                          + HIP_UDP_ZERO_BYTES_LEN))) {
            // we found an UDP encapsulated HIP control packet
            HIP_DEBUG("UDP encapsulated HIP control packet\n");

            // add to context
            ctx->packet_type       = HIP_PACKET;
            ctx->transport_hdr.hip = (struct hip_common *) (((char *) udphdr)
                                                            + sizeof(struct udphdr)
                                                            + HIP_UDP_ZERO_BYTES_LEN);

            goto end_init;
        }
        HIP_ERROR("communicating with BROKEN peer implementation of UDP encapsulation,"
                  " found zero bytes when receiving HIP control message\n");
    }
    // ESP does not have zero bytes (IPv4 only right now)
    else if (ctx->ip_version == 4 && udphdr
             && ((udphdr->source == ntohs(hip_get_local_nat_udp_port())) ||
                 (udphdr->dest == ntohs(hip_get_peer_nat_udp_port())))
             && !udp_encap_zero_bytes) {
        /* from the ports and the non zero SPI we can tell that this
         * is an ESP packet */
        HIP_DEBUG("ESP packet. Todo: verify SPI from database\n");

        // add to context
        ctx->packet_type       = ESP_PACKET;
        ctx->transport_hdr.esp = (struct hip_esp *) (((char *) udphdr)
                                                     + sizeof(struct udphdr));

        goto end_init;
    } else {
        /* normal UDP packet or UDP encapsulated IPv6 */
        HIP_DEBUG("normal UDP packet\n");
    }

end_init:
    return err;
}

/**
 * Set an accept verdict for a modified packet
 *
 * @param handle    ipqueue file handle
 * @param packet_id ipqueue packet id
 * @param len       length of buf
 * @param buf       the packet to be accepted
 *
 */
static void allow_modified_packet(struct ipq_handle *handle, unsigned long packet_id,
                                  size_t len, unsigned char *buf)
{
    ipq_set_verdict(handle, packet_id, NF_ACCEPT, len, buf);
    HIP_DEBUG("Packet accepted with modifications\n\n");
}

/**
 * Allow a packet to pass
 *
 * @param handle    the handle for the packets.
 * @param packet_id the packet ID.
 * @return          nothing
 */
static void allow_packet(struct ipq_handle *handle, unsigned long packet_id)
{
    ipq_set_verdict(handle, packet_id, NF_ACCEPT, 0, NULL);

    HIP_DEBUG("Packet accepted \n\n");
}

/**
 * Drop a packet
 *
 * @param handle    the handle for the packets.
 * @param packet_id the packet ID.
 * @return          nothing
 */
static void drop_packet(struct ipq_handle *handle, unsigned long packet_id)
{
    ipq_set_verdict(handle, packet_id, NF_DROP, 0, NULL);

    HIP_DEBUG("Packet dropped \n\n");
}

/**
 * Analyze a packet.
 *
 * @param buf the packet to be analyzed
 * @param hndl a file handle to the ipqueue
 * @param ip_version the type of traffic: 4 - ipv4; 6 - ipv6.
 * @param ctx packet context
 *
 * @return  nothing, this function loops forever,
 *          until the firewall is stopped.
 */
static int hip_fw_handle_packet(unsigned char *buf,
                                struct ipq_handle *hndl,
                                const int ip_version,
                                struct hip_fw_context *ctx)
{
    // assume DROP
    int verdict = 0;

    /* waits for queue messages to arrive from ip_queue and
     * copies them into a supplied buffer */
    if (ipq_read(hndl, buf, HIP_MAX_PACKET, 0) < 0) {
        HIP_PERROR("ipq_read failed: ");
        // TODO this error needs to be handled seperately -> die(hndl)?
        goto out_err;
    }

    /* queued messages may be a packet messages or an error messages */
    switch (ipq_message_type(buf)) {
    case IPQM_PACKET:
        HIP_DEBUG("Received ipqm packet\n");
        // no goto -> go on with processing the message below
        break;
    case NLMSG_ERROR:
        HIP_ERROR("Received error message (%d): %s\n", ipq_get_msgerr(buf),
                  ipq_errstr());
        goto out_err;
        break;
    default:
        HIP_DEBUG("Unsupported libipq packet\n");
        goto out_err;
        break;
    }

    // set up firewall context
    if (hip_fw_init_context(ctx, buf, ip_version)) {
        goto out_err;
    }

    HIP_DEBUG("packet hook=%d, packet type=%d\n", ctx->ipq_packet->hook,
              ctx->packet_type);

    // match context with rules
    if (fw_handlers[ctx->ipq_packet->hook][ctx->packet_type]) {
        verdict = (fw_handlers[ctx->ipq_packet->hook][ctx->packet_type])(ctx);
    } else {
        HIP_DEBUG("Ignoring, no handler for hook (%d) with type (%d)\n");
    }

out_err:
    if (verdict) {
        if (ctx->modified == 0) {
            HIP_DEBUG("=== Verdict: allow packet ===\n");
            allow_packet(hndl, ctx->ipq_packet->packet_id);
        } else {
            HIP_DEBUG("=== Verdict: allow modified packet ===\n");
            allow_modified_packet(hndl, ctx->ipq_packet->packet_id,
                                  ctx->ipq_packet->data_len,
                                  ctx->ipq_packet->payload);
        }
    } else {
        HIP_DEBUG("=== Verdict: drop packet ===\n");
        drop_packet(hndl, ctx->ipq_packet->packet_id);
    }

    // nothing to clean up here as we re-use buf, hndl and ctx

    return 0;
}

/**
 * Receive and process one message from hipd.
 *
 * @param msg A previously allocated message buffer.
 * @return    Zero on success, non-zero on error.
 *
 * @note The buffer @a msg is reused between calls because it is quite
 *       large.
 */
static int hip_fw_handle_hipd_message(struct hip_common *const msg)
{
    struct sockaddr_in6 sock_addr;
    int                 msg_type, len, n;
    int                 is_root, access_ok;
    socklen_t           alen;

    alen = sizeof(sock_addr);
    n    = recvfrom(hip_fw_async_sock, msg, sizeof(struct hip_common),
                    MSG_PEEK, (struct sockaddr *) &sock_addr, &alen);
    if (n < 0) {
        HIP_ERROR("Error receiving message header from daemon.\n");
        return -1;
    }

    // making sure user messages are received from hipd
    // resetting vars to 0 because it is a loop
    msg_type = hip_get_msg_type(msg);
    is_root  = (ntohs(sock_addr.sin6_port) < 1024);
    if (is_root) {
        access_ok = 1;
    } else if (!is_root &&
               (msg_type >= HIP_MSG_ANY_MIN &&
                msg_type <= HIP_MSG_ANY_MAX)) {
        access_ok = 1;
    }
    if (!access_ok) {
        HIP_ERROR("The sender of the message is not trusted.\n");
        return -1;
    }

    alen = sizeof(sock_addr);
    len  = hip_get_msg_total_len(msg);

    HIP_DEBUG("Receiving message type %d (%d bytes)\n",
              hip_get_msg_type(msg), len);
    n = recvfrom(hip_fw_async_sock, msg, len, 0,
                 (struct sockaddr *) &sock_addr, &alen);

    if (n < 0) {
        HIP_ERROR("Error receiving message parameters from daemon.\n");
        return -1;
    }

    HIP_ASSERT(n == len);

    if (ntohs(sock_addr.sin6_port) != HIP_DAEMON_LOCAL_PORT) {
        int type = hip_get_msg_type(msg);
        if (type == HIP_MSG_FW_BEX_DONE) {
            HIP_DEBUG("HIP_MSG_FW_BEX_DONE\n");
            HIP_DEBUG("%d == %d\n", ntohs(sock_addr.sin6_port),
                      HIP_DAEMON_LOCAL_PORT);
        }
        HIP_DEBUG("Drop, message not from hipd\n");
        return -1;
    }

    if (hip_handle_msg(msg) < 0) {
        HIP_ERROR("Error handling message\n");
        return -1;
    }

    return 0;
}

/**
 * Hipfw should be started before hipd to make sure
 * that nobody can bypass ACLs. However, some hipfw
 * extensions (e.g. userspace ipsec) work consistently
 * only when hipd is started first. To solve this
 * chicken-and-egg problem, we are blocking all hipd
 * messages until hipd is running and firewall is set up.
 */
static void hip_fw_wait_for_hipd(void)
{
    hip_fw_flush_iptables();

    system_print("iptables -N HIPFW-INPUT");
    system_print("iptables -N HIPFW-OUTPUT");
    system_print("iptables -N HIPFW-FORWARD");
    system_print("ip6tables -N HIPFW-INPUT");
    system_print("ip6tables -N HIPFW-OUTPUT");
    system_print("ip6tables -N HIPFW-FORWARD");

    system_print("iptables -I HIPFW-INPUT -p 139 -j DROP");
    system_print("iptables -I HIPFW-OUTPUT -p 139 -j DROP");
    system_print("iptables -I HIPFW-FORWARD -p 139 -j DROP");
    system_print("ip6tables -I HIPFW-INPUT -p 139 -j DROP");
    system_print("ip6tables -I HIPFW-OUTPUT -p 139 -j DROP");
    system_print("ip6tables -I HIPFW-FORWARD -p 139 -j DROP");

    system_print("iptables -I INPUT -j HIPFW-INPUT");
    system_print("iptables -I OUTPUT -j HIPFW-OUTPUT");
    system_print("iptables -I FORWARD -j HIPFW-FORWARD");
    system_print("ip6tables -I INPUT -j HIPFW-INPUT");
    system_print("ip6tables -I OUTPUT -j HIPFW-OUTPUT");
    system_print("ip6tables -I FORWARD -j HIPFW-FORWARD");

    while (hip_fw_get_default_hit() == NULL) {
        HIP_DEBUG("Sleeping until hipd is running...\n");
        sleep(1);
    }

    /* Notice that firewall flushed the dropping rules later */
}

/**
 * Main function that starts the single-threaded hipfw process.
 *
 * @param rule_file          Initial firewall rules are read from this file.
 * @param kill_old           If another hipfw instance is currently running,
 *                           (according to the lockfile), terminate it if set.
 *                           If unset, an error is returned in this case instead.
 * @param limit_capabilities Give up root privileges (capabilities) as soon as
 *                           possible if set.
 * @return                   Zero if successful, non-zero otherwise.
 */
int hipfw_main(const char *const rule_file,
               const bool        kill_old,
               const bool        limit_capabilities)
{
    int                   err       = 0, highest_descriptor, i;
    struct ipq_handle    *h4        = NULL, *h6 = NULL;
    struct hip_common    *msg       = NULL;
    struct sockaddr_in6   sock_addr = { 0 };
    fd_set                read_fdset;
    struct timeval        timeout;
    unsigned char         buf[HIP_MAX_PACKET];
    struct hip_fw_context ctx;

#ifdef CONFIG_HIP_PERFORMANCE
    HIP_DEBUG("Creating perf set\n");
    perf_set = hip_perf_create(PERF_MAX_FIREWALL);

    check_and_create_dir("results", HIP_DIR_MODE);

    /* To keep things simple, we use a subset of the performance set originally
     * created for the HIP daemon. */
    hip_perf_set_name(perf_set, PERF_I1, "results/PERF_I1.csv");
    hip_perf_set_name(perf_set, PERF_R1, "results/PERF_R1.csv");
    hip_perf_set_name(perf_set, PERF_I2, "results/PERF_I2.csv");
    hip_perf_set_name(perf_set, PERF_R2, "results/PERF_R2.csv");
    hip_perf_set_name(perf_set, PERF_VERIFY, "results/PERF_VERIFY.csv");
    hip_perf_set_name(perf_set, PERF_BASE, "results/PERF_BASE.csv");
    hip_perf_set_name(perf_set, PERF_CLOSE_SEND, "results/PERF_CLOSE_SEND.csv");
    hip_perf_set_name(perf_set, PERF_HANDLE_CLOSE, "results/PERF_HANDLE_CLOSE.csv");
    hip_perf_set_name(perf_set, PERF_HANDLE_CLOSE_ACK, "results/PERF_HANDLE_CLOSE_ACK.csv");
    hip_perf_set_name(perf_set, PERF_CLOSE_COMPLETE, "results/PERF_CLOSE_COMPLETE.csv");
    hip_perf_set_name(perf_set, PERF_DSA_VERIFY_IMPL, "results/PERF_DSA_VERIFY_IMPL.csv");
    hip_perf_set_name(perf_set, PERF_RSA_VERIFY_IMPL, "results/PERF_RSA_VERIFY_IMPL.csv");

    HIP_DEBUG("Opening perf set\n");
    hip_perf_open(perf_set);
#endif

    HIP_IFEL(hip_create_lock_file(HIP_FIREWALL_LOCK_FILE, kill_old), -1,
             "Failed to obtain firewall lock.\n");

    /* Request-response socket with hipfw */
    hip_fw_sock = socket(AF_INET6, SOCK_DGRAM, 0);
    HIP_IFEL(hip_fw_sock < 0, 1, "Could not create socket for firewall.\n");
    sock_addr.sin6_family = AF_INET6;
    sock_addr.sin6_port   = htons(HIP_FIREWALL_SYNC_PORT);
    sock_addr.sin6_addr   = in6addr_loopback;

    for (i = 0; i < 2; i++) {
        err = bind(hip_fw_sock, (struct sockaddr *) &sock_addr,
                   sizeof(sock_addr));
        if (err == 0) {
            break;
        } else if (err && i == 0) {
            sleep(2);
        }
    }

    HIP_IFEL(err, -1, "Bind on firewall socket addr failed. Give -k option to kill old hipfw\n");
    HIP_IFEL(hip_daemon_connect(hip_fw_sock), -1, "connecting socket failed\n");

    /* Only for receiving out-of-sync notifications from hipd  */
    hip_fw_async_sock = socket(AF_INET6, SOCK_DGRAM, 0);
    HIP_IFEL(hip_fw_async_sock < 0, 1, "Could not create socket for firewall.\n");
    sock_addr.sin6_family = AF_INET6;
    sock_addr.sin6_port   = htons(HIP_FIREWALL_PORT);
    sock_addr.sin6_addr   = in6addr_loopback;
    HIP_IFEL(bind(hip_fw_async_sock, (struct sockaddr *) &sock_addr, sizeof(sock_addr)), -1,
             "Bind on firewall socket addr failed. Give -k option to kill old hipfw\n");
    HIP_IFEL(hip_daemon_connect(hip_fw_async_sock), -1,
             "connecting socket failed\n");

    /* Starting hipfw does not always work when hipfw starts first -miika */
    if (hip_userspace_ipsec || hip_lsi_support) {
        hip_fw_wait_for_hipd();
    }

    HIP_INFO("firewall pid=%d starting\n", getpid());

    //use by default both ipv4 and ipv6
    HIP_DEBUG("Using ipv4 and ipv6\n");

    read_rule_file(rule_file);
    HIP_DEBUG("starting up with rule_file: %s\n", rule_file);
    HIP_DEBUG("Firewall rule table: \n");
    print_rule_tables();

    firewall_increase_netlink_buffers();
    firewall_probe_kernel_modules();

    // create firewall queue handles for IPv4 traffic
    HIP_IFEL(!(h4 = ipq_create_handle(0, PF_INET)), -1,
             "ipq_create_handle(): %s\n", ipq_errstr());
    HIP_IFEL(ipq_set_mode(h4, IPQ_COPY_PACKET, HIP_MAX_PACKET) == -1, -1,
             "ipq_set_mode(): %s\n", ipq_errstr());
    HIP_DEBUG("IPv4 handle created (mode COPY_PACKET)\n");

    // create firewall queue handles for IPv6 traffic
    HIP_IFEL(!(h6 = ipq_create_handle(0, PF_INET6)), -1,
             "ipq_create_handle(): %s\n", ipq_errstr());
    HIP_IFEL(ipq_set_mode(h6, IPQ_COPY_PACKET, HIP_MAX_PACKET) == -1, -1,
             "ipq_set_mode(): %s\n", ipq_errstr());
    HIP_DEBUG("IPv6 handle created (mode COPY_PACKET)\n");

    // set up ip(6)tables rules and firewall extensions
    HIP_IFEL(firewall_init(), -1, "Firewall init failed\n");

    if (limit_capabilities) {
        HIP_IFEL(hip_set_lowcapability(), -1, "Failed to reduce privileges\n");
    }

    highest_descriptor = maxof(3, hip_fw_async_sock, h4->fd, h6->fd);

    /* Allocate message. */
    HIP_IFEL(!(msg = hip_msg_alloc()), -1, "Insufficient memory\n");

    hip_msg_init(msg);
    HIP_IFEL(hip_build_user_hdr(msg, HIP_MSG_FIREWALL_START, 0), -1,
             "build user hdr\n");
    if (hip_send_recv_daemon_info(msg, 1, hip_fw_sock)) {
        HIP_DEBUG("Failed to notify hipd of firewall start.\n");
    }

    // let's show that the firewall is running even with debug NONE
    HIP_DEBUG("firewall running. Entering select loop.\n");

    // firewall started up, now respect the selected log level
    hip_set_logdebug(log_level);

    // do all the work here
    while (1) {
        // set up file descriptors for select
        FD_ZERO(&read_fdset);
        FD_SET(hip_fw_async_sock, &read_fdset);
        FD_SET(h4->fd, &read_fdset);
        FD_SET(h6->fd, &read_fdset);

        timeout.tv_sec  = HIP_SELECT_TIMEOUT;
        timeout.tv_usec = 0;

        // get handle with queued packet and process
        /* @todo: using HIPD_SELECT blocks hipfw with R1 */
        if ((err = select((highest_descriptor + 1), &read_fdset,
                          NULL, NULL, &timeout)) < 0) {
            HIP_PERROR("select error, ignoring\n");
            continue;
        }

#ifdef CONFIG_HIP_MIDAUTH
        if (use_midauth) {
            pisa_check_for_random_update();
        }
#endif

        if (FD_ISSET(h4->fd, &read_fdset)) {
            HIP_DEBUG("received IPv4 packet from iptables queue\n");
            err = hip_fw_handle_packet(buf, h4, 4, &ctx);
        }

        if (FD_ISSET(h6->fd, &read_fdset)) {
            HIP_DEBUG("received IPv6 packet from iptables queue\n");
            err = hip_fw_handle_packet(buf, h6, 6, &ctx);
        }

        if (FD_ISSET(hip_fw_async_sock, &read_fdset)) {
            HIP_DEBUG("****** Received HIPD message ******\n");
<<<<<<< HEAD
            err = hip_fw_handle_hipd_message(msg);
=======
            memset(&sock_addr, 0, sizeof(sock_addr));
            alen = sizeof(sock_addr);
            n    = recvfrom(hip_fw_async_sock, msg, sizeof(struct hip_common),
                            MSG_PEEK, (struct sockaddr *) &sock_addr, &alen);
            if (n < 0) {
                HIP_ERROR("Error receiving message header from daemon.\n");
                err = -1;
                continue;
            }


            /*making sure user messages are received from hipd*/
            //resetting vars to 0 because it is a loop
            is_root  = 0, access_ok = 0, msg_type = 0;
            msg_type = hip_get_msg_type(msg);
            is_root  = ntohs(sock_addr.sin6_port) < 1024;
            if (is_root) {
                access_ok = 1;
            } else if (!is_root &&
                       (msg_type >= HIP_MSG_ANY_MIN &&
                        msg_type <= HIP_MSG_ANY_MAX)) {
                access_ok = 1;
            }
            if (!access_ok) {
                HIP_ERROR("The sender of the message is not trusted.\n");
                err = -1;
                continue;
            }

            alen = sizeof(sock_addr);
            len  = hip_get_msg_total_len(msg);

            HIP_DEBUG("Receiving message type %d (%d bytes)\n",
                      hip_get_msg_type(msg), len);
            n = recvfrom(hip_fw_async_sock, msg, len, 0,
                         (struct sockaddr *) &sock_addr, &alen);

            if (n < 0) {
                HIP_ERROR("Error receiving message parameters from daemon.\n");
                err = -1;
                continue;
            }

            HIP_ASSERT(n == len);

            if (ntohs(sock_addr.sin6_port) != HIP_DAEMON_LOCAL_PORT) {
                int type = hip_get_msg_type(msg);
                if (type == HIP_MSG_FW_BEX_DONE) {
                    HIP_DEBUG("HIP_MSG_FW_BEX_DONE\n");
                    HIP_DEBUG("%d == %d\n", ntohs(sock_addr.sin6_port),
                              HIP_DAEMON_LOCAL_PORT);
                }
                HIP_DEBUG("Drop, message not from hipd\n");
                err = -1;
                continue;
            }

            err = hip_handle_msg(msg);
            if (err < 0) {
                HIP_ERROR("Error handling message\n");
                continue;
            }
>>>>>>> 619099ed
        }

        hip_fw_conntrack_periodic_cleanup();
    }

out_err:
    if (h4) {
        ipq_destroy_handle(h4);
    }
    if (h6) {
        ipq_destroy_handle(h6);
    }
    if (hip_fw_async_sock) {
        close(hip_fw_async_sock);
    }
    if (hip_fw_sock) {
        close(hip_fw_sock);
    }
    free(msg);

    firewall_exit();
    return err;
}

/*----------------EXTERNALLY USED FUNCTIONS-------------------*/

/**
 * Query the default HIT from the hipd. The HIT will be cached
 * for further calls for improved performance. Caller must NOT
 * do any deallocation for the HIT.
 *
 * @return a global pointer to the default HIT
 */
hip_hit_t *hip_fw_get_default_hit(void)
{
    // only query for default hit if global variable is not set
    if (ipv6_addr_is_null(&default_hit)) {
        if (hip_query_default_local_hit_from_hipd()) {
            return NULL;
        }
    }

    return &default_hit;
}

/**
 * Query the default LSI from the hipd. The LSI will be cached
 * for further calls for improved performance. Caller must NOT
 * do any deallocation for the LSI.
 *
 * @return a global pointer to the default LSI
 */
hip_lsi_t *hip_fw_get_default_lsi(void)
{
    // only query for default lsi if global variable is not set
    if (default_lsi.s_addr == 0) {
        if (hip_query_default_local_hit_from_hipd()) {
            return NULL;
        }
    }

    return &default_lsi;
}<|MERGE_RESOLUTION|>--- conflicted
+++ resolved
@@ -1692,9 +1692,9 @@
     }
 
     // making sure user messages are received from hipd
-    // resetting vars to 0 because it is a loop
-    msg_type = hip_get_msg_type(msg);
-    is_root  = (ntohs(sock_addr.sin6_port) < 1024);
+    access_ok = 0;
+    msg_type  = hip_get_msg_type(msg);
+    is_root   = ntohs(sock_addr.sin6_port) < 1024;
     if (is_root) {
         access_ok = 1;
     } else if (!is_root &&
@@ -1959,72 +1959,7 @@
 
         if (FD_ISSET(hip_fw_async_sock, &read_fdset)) {
             HIP_DEBUG("****** Received HIPD message ******\n");
-<<<<<<< HEAD
             err = hip_fw_handle_hipd_message(msg);
-=======
-            memset(&sock_addr, 0, sizeof(sock_addr));
-            alen = sizeof(sock_addr);
-            n    = recvfrom(hip_fw_async_sock, msg, sizeof(struct hip_common),
-                            MSG_PEEK, (struct sockaddr *) &sock_addr, &alen);
-            if (n < 0) {
-                HIP_ERROR("Error receiving message header from daemon.\n");
-                err = -1;
-                continue;
-            }
-
-
-            /*making sure user messages are received from hipd*/
-            //resetting vars to 0 because it is a loop
-            is_root  = 0, access_ok = 0, msg_type = 0;
-            msg_type = hip_get_msg_type(msg);
-            is_root  = ntohs(sock_addr.sin6_port) < 1024;
-            if (is_root) {
-                access_ok = 1;
-            } else if (!is_root &&
-                       (msg_type >= HIP_MSG_ANY_MIN &&
-                        msg_type <= HIP_MSG_ANY_MAX)) {
-                access_ok = 1;
-            }
-            if (!access_ok) {
-                HIP_ERROR("The sender of the message is not trusted.\n");
-                err = -1;
-                continue;
-            }
-
-            alen = sizeof(sock_addr);
-            len  = hip_get_msg_total_len(msg);
-
-            HIP_DEBUG("Receiving message type %d (%d bytes)\n",
-                      hip_get_msg_type(msg), len);
-            n = recvfrom(hip_fw_async_sock, msg, len, 0,
-                         (struct sockaddr *) &sock_addr, &alen);
-
-            if (n < 0) {
-                HIP_ERROR("Error receiving message parameters from daemon.\n");
-                err = -1;
-                continue;
-            }
-
-            HIP_ASSERT(n == len);
-
-            if (ntohs(sock_addr.sin6_port) != HIP_DAEMON_LOCAL_PORT) {
-                int type = hip_get_msg_type(msg);
-                if (type == HIP_MSG_FW_BEX_DONE) {
-                    HIP_DEBUG("HIP_MSG_FW_BEX_DONE\n");
-                    HIP_DEBUG("%d == %d\n", ntohs(sock_addr.sin6_port),
-                              HIP_DAEMON_LOCAL_PORT);
-                }
-                HIP_DEBUG("Drop, message not from hipd\n");
-                err = -1;
-                continue;
-            }
-
-            err = hip_handle_msg(msg);
-            if (err < 0) {
-                HIP_ERROR("Error handling message\n");
-                continue;
-            }
->>>>>>> 619099ed
         }
 
         hip_fw_conntrack_periodic_cleanup();
