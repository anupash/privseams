/** @file
 * HIP Firewall
 *
 * @note: This code is GNU/GPL.
 * @note: HIPU: requires libipq, might need pcap libraries
 */

#include <limits.h> /* INT_MIN, INT_MAX */
#include <netinet/in.h> /* in_addr, in6_addr */
#include <linux/netfilter_ipv4.h> /* NF_IP_LOCAL_IN, etc */

#include "firewall.h" /* default include */
#include "proxy.h" /* HIP Proxy */
#include "opptcp.h" /* Opportunistic TCP */
// TODO move functions to opptcp
#include "cache.h" /* required by opptcp */
#include "cache_port.h" /* required by opptcp */
#include "lsi.h" /* LSI */
#include "libhipcore/hip_capability.h" /* Priviledge Separation */
#include "user_ipsec_api.h" /* Userspace IPsec */
#include "esp_prot_conntrack.h" /* ESP Tokens */
#include "sava_api.h" /* Sava */
#include "savah_gateway.h"
#include "sysopp.h" /* System-based Opportunistic HIP */
#ifdef CONFIG_HIP_MIDAUTH
#include "pisa.h" /* PISA */
#endif
#ifdef CONFIG_HIP_PERFORMANCE
#include "performance/performance.h" /* Performance Analysis */
#endif


#include <sys/time.h>
#include <stdio.h>

/* NOTE: if buffer size is changed, make sure to check
 * 		 the HIP packet size in hip_fw_init_context() */
#define BUFSIZE HIP_MAX_PACKET

/* packet types handled by the firewall */
#define OTHER_PACKET          0
#define HIP_PACKET            1
#define ESP_PACKET            2
#define TCP_PACKET            3
#define FW_PROTO_NUM          4 /* number of packet types */

/* location of the lock file */
#define HIP_FIREWALL_LOCK_FILE HIPL_LOCKDIR"/hip_firewall.lock"

/* default settings */
#define HIP_FW_FILTER_TRAFFIC_BY_DEFAULT 1
#define HIP_FW_ACCEPT_HIP_ESP_TRAFFIC_BY_DEFAULT 0
#define HIP_FW_ACCEPT_NORMAL_TRAFFIC_BY_DEFAULT 1


/* firewall-specific state */
static int foreground = 1;
static int statefulFiltering = 1;
static int accept_normal_traffic_by_default = HIP_FW_ACCEPT_NORMAL_TRAFFIC_BY_DEFAULT;
static int accept_hip_esp_traffic_by_default = HIP_FW_ACCEPT_HIP_ESP_TRAFFIC_BY_DEFAULT;
static int log_level = LOGDEBUG_NONE;
/* Default HIT - do not access this directly, call hip_fw_get_default_hit() */
static hip_hit_t default_hit;
/* Default LSI - do not access this directly, call hip_fw_get_default_lsi() */
static hip_lsi_t default_lsi;

/* definition of the function pointer (see below) */
typedef int (*hip_fw_handler_t)(hip_fw_context_t *);
/* The firewall handlers do not accept rules directly. They should return
 * zero when they transformed packet and the original should be dropped.
 * Non-zero means that there was an error or the packet handler did not
 * know what to do with the packet. */
static hip_fw_handler_t hip_fw_handler[NF_IP_NUMHOOKS][FW_PROTO_NUM];


/* extension-specific state */
static int hip_userspace_ipsec = 0;
static int hip_esp_protection = 0;
static int hip_sava_router = 0;
static int hip_sava_client = 0;
static int restore_filter_traffic = HIP_FW_FILTER_TRAFFIC_BY_DEFAULT;
static int restore_accept_hip_esp_traffic = HIP_FW_ACCEPT_HIP_ESP_TRAFFIC_BY_DEFAULT;

/* externally used state */
// TODO try to decrease number of globally used variables
int filter_traffic = HIP_FW_FILTER_TRAFFIC_BY_DEFAULT;
int system_based_opp_mode = 0;
int hip_datapacket_mode = 0;
int hip_proxy_status = 0;
int hip_opptcp = 0;
int hip_kernel_ipsec_fallback = 0;
int hip_lsi_support = 0;
int esp_relay = 0;
#ifdef CONFIG_HIP_MIDAUTH
int use_midauth = 0;
#endif

/* Use this to send and receive responses to hipd. Notice that
 * firewall_control.c has a separate socket for receiving asynchronous
 * messages from hipd (i.e. messages that were not requests from hipfw).
 * The two sockets need to be kept separate because the hipfw might
 * mistake an asynchronous message from hipd to an response. The alternative
 * to two sockets are sequence numbers but it would have required reworking
 * too much of the firewall. -miika */
// TODO make accessible through send function, no-one should read on that
int hip_fw_sock = 0;
/* Use this socket *only* for receiving async messages from hipd */
// TODO make static, no-one should read on that
int hip_fw_async_sock = 0;

<<<<<<< HEAD
=======
static void system_print(char* str) {
	if( system(str) == -1 ) {
		HIP_ERROR("Could not execute system command %s", str);
	}
}

>>>>>>> 9bebdc3a
static void print_usage(){
	printf("HIP Firewall\n");
	printf("Usage: hipfw [-f file_name] [-d|-v] [-A] [-F] [-H] [-b] [-a] [-c] [-k] [-i|-I|-e] [-l] [-o] [-p] [-h]");
#ifdef CONFIG_HIP_MIDAUTH
	printf(" [-m]");
#endif
	printf("\n");
	printf("      -f file_name = is a path to a file containing firewall filtering rules\n");
	printf("      -d = debugging output\n");
	printf("      -v = verbose output\n");
	printf("      -A = accept all HIP traffic, still do HIP filtering (default: drop all non-authed HIP traffic)\n");
 	printf("      -F = accept all HIP traffic, deactivate HIP traffic filtering\n");
	printf("      -H = drop all non-HIP traffic (default: accept non-HIP traffic)\n");
	printf("      -b = fork the firewall to background\n");
	printf("      -k = kill running firewall pid\n");
 	printf("      -i = switch on userspace ipsec\n");
 	printf("      -I = as -i, also allow fallback to kernel ipsec when exiting hipfw\n");
 	printf("      -e = use esp protection extension (also sets -i)\n");
	printf("      -l = activate lsi support\n");
	printf("      -o = system-based opportunistic mode\n\n");
	printf("      -p = run with lowered priviledges. iptables rules will not be flushed on exit\n");
	printf("      -h = print this help\n");
#ifdef CONFIG_HIP_MIDAUTH
	printf("      -m = middlebox authentification\n");
	printf("      -w = IP address of web-based authentication server \n");
#endif
	printf("\n");
}


/*----------------INIT FUNCTIONS------------------*/

int hip_fw_init_sava_client() {
  int err = 0;
  restore_filter_traffic = filter_traffic;
  filter_traffic = 0;
  if (!hip_sava_client && !hip_sava_router) {
    hip_sava_client = 1;
    HIP_DEBUG(" hip_fw_init_sava_client() \n");
    HIP_IFEL(hip_sava_client_init_all(), -1,
	     "Error initializing SAVA client \n");
<<<<<<< HEAD
    /* IPv4 packets	*/
    system("iptables -I HIPFW-OUTPUT -p tcp ! -d 127.0.0.1 -j QUEUE 2>/dev/null");
    system("iptables -I HIPFW-OUTPUT -p udp ! -d 127.0.0.1 -j QUEUE 2>/dev/null");
    /* IPv6 packets	*/
    system("ip6tables -I HIPFW-OUTPUT -p tcp ! -d ::1 -j QUEUE 2>/dev/null");
    system("ip6tables -I HIPFW-OUTPUT -p udp ! -d ::1 -j QUEUE 2>/dev/null");
=======
       /* IPv4 packets	*/
       system_print("iptables -I HIPFW-OUTPUT -p tcp ! -d 127.0.0.1 -j QUEUE 2>/dev/null");
       system_print("iptables -I HIPFW-OUTPUT -p udp ! -d 127.0.0.1 -j QUEUE 2>/dev/null");
       /* IPv6 packets	*/
       system_print("ip6tables -I HIPFW-OUTPUT -p tcp ! -d ::1 -j QUEUE 2>/dev/null");
       system_print("ip6tables -I HIPFW-OUTPUT -p udp ! -d ::1 -j QUEUE 2>/dev/null");
>>>>>>> 9bebdc3a
  }
out_err:
  return err;
}

<<<<<<< HEAD
int hip_fw_init_sava_router() {
=======
static void hip_fw_uninit_sava_client() {
  if (hip_sava_client) {
   /* IPv4 packets	*/
   system_print("iptables -D HIPFW-OUTPUT -p tcp ! -d 127.0.0.1 -j QUEUE 2>/dev/null");
   system_print("iptables -D HIPFW-OUTPUT -p udp ! -d 127.0.0.1 -j QUEUE 2>/dev/null");
   /* IPv6 packets	*/
   system_print("ip6tables -D HIPFW-OUTPUT -p tcp ! -d ::1 -j QUEUE 2>/dev/null");
   system_print("ip6tables -D HIPFW-OUTPUT -p udp ! -d ::1 -j QUEUE 2>/dev/null");
  }
}

static int hip_fw_init_sava_router() {
>>>>>>> 9bebdc3a
        int err = 0;
 
	/* 
	 * We need to capture each and every packet 
	 * that passes trough the firewall to verify the packet's 
	 * source address
	 */
<<<<<<< HEAD
	if (!hip_sava_client && !hip_sava_router) {
	  hip_sava_router = 1;
	  filter_traffic = 1;
	  accept_hip_esp_traffic_by_default = 0;
	  if (hip_sava_router) {
	    HIP_DEBUG("Initializing SAVA client mode \n");
	    HIP_IFEL(hip_sava_init_all(), -1, 
		     "Error inializing SAVA IP DB \n");
	    
	    system("echo 1 >/proc/sys/net/ipv4/conf/all/forwarding");
	    system("echo 1 >/proc/sys/net/ipv6/conf/all/forwarding");
	    
	    system("iptables -I HIPFW-FORWARD -p tcp -j QUEUE 2>/dev/null"); 
	    system("iptables -I HIPFW-FORWARD -p udp -j QUEUE 2>/dev/null"); 
	    
	    /* IPv6 packets	*/
	    
	    system("ip6tables -I HIPFW-FORWARD -p tcp -j QUEUE 2>/dev/null");
	    system("ip6tables -I HIPFW-FORWARD -p udp -j QUEUE 2>/dev/null");
	    
	    /*	Queue HIP packets as well */
	    system("iptables -I HIPFW-INPUT -p 139 -j QUEUE 2>/dev/null");
	    system("ip6tables -I HIPFW-INPUT -p 139 -j QUEUE 2>/dev/null");
	    
	    iptables_do_command("iptables -t nat -N %s 2>/dev/null", SAVAH_PREROUTING);
	    iptables_do_command("ip6tables -N %s 2>/dev/null", SAVAH_PREROUTING);
	    
	    iptables_do_command("iptables -t nat -I PREROUTING 1 -m mark --mark %d  -j %s", FW_MARK_LOCKED, SAVAH_PREROUTING); 
	    iptables_do_command("ip6tables -I PREROUTING 1 -m mark --mark %d -j %s", FW_MARK_LOCKED, SAVAH_PREROUTING); 
	    //jump to SAVAH_PREROUTING chain if the packet was marked for FW_MARK_LOCKED
	    
	    iptables_do_command("iptables -t nat -I %s 1 -p tcp --dport 80 -j REDIRECT --to-ports 80", 
				SAVAH_PREROUTING); //this static IPs need to get mode dinamic nature
	    iptables_do_command("ip6tables -I %s 1 -p tcp --dport 80 -j REDIRECT --to-ports 80", 
				SAVAH_PREROUTING);//the same goes here
	  }
=======
	if (hip_sava_router) {
	        HIP_DEBUG("Initializing SAVA client mode \n");
	        HIP_IFEL(hip_sava_init_all(), -1,
		   "Error inializing SAVA IP DB \n");

		//system_print("iptables -P HIPFW-FORWARD -j DROP 2>/dev/null");
		system_print("ip6tables -P HIPFW-FORWARD -j DROP 2>/dev/null");

		system_print("iptables -I HIPFW-FORWARD -p tcp -j QUEUE 2>/dev/null");
		system_print("iptables -I HIPFW-FORWARD -p udp -j QUEUE 2>/dev/null");
		/* IPv6 packets	*/
		system_print("ip6tables -I HIPFW-FORWARD -p tcp -j QUEUE 2>/dev/null");
		system_print("ip6tables -I HIPFW-FORWARD -p udp -j QUEUE 2>/dev/null");
		system_print("ip6tables -I HIPFW-FORWARD -p 0 -j QUEUE 2>/dev/null");
		/*	Queue HIP packets as well */
		system_print("iptables -I HIPFW-INPUT -p 139 -j QUEUE 2>/dev/null");
		system_print("ip6tables -I HIPFW-INPUT -p 139 -j QUEUE 2>/dev/null");
>>>>>>> 9bebdc3a
	}
 out_err:
	return err;
}

<<<<<<< HEAD
void hip_fw_uninit_sava_client() {
  filter_traffic = restore_filter_traffic;  
  if (hip_sava_client) {
    hip_sava_client = 0;
    /* IPv4 packets	*/
    system("iptables -D HIPFW-OUTPUT -p tcp ! -d 127.0.0.1 -j QUEUE 2>/dev/null");
    system("iptables -D HIPFW-OUTPUT -p udp ! -d 127.0.0.1 -j QUEUE 2>/dev/null");
    /* IPv6 packets	*/
    system("ip6tables -D HIPFW-OUTPUT -p tcp ! -d ::1 -j QUEUE 2>/dev/null");
    system("ip6tables -D HIPFW-OUTPUT -p udp ! -d ::1 -j QUEUE 2>/dev/null");
  }
}

void hip_fw_uninit_sava_router() {
  if (!hip_sava_client && !hip_sava_router) {
    hip_sava_router = 0;
    accept_hip_esp_traffic_by_default = 
      restore_accept_hip_esp_traffic;
    if (hip_sava_router) {
      HIP_DEBUG("Uninitializing SAVA server mode \n");
      /* IPv4 packets	*/
      system("iptables -D HIPFW-FORWARD -p tcp -j QUEUE 2>/dev/null");
      system("iptables -D HIPFW-FORWARD -p udp -j QUEUE 2>/dev/null");
      /* IPv6 packets	*/
      system("ip6tables -D HIPFW-FORWARD -p tcp -j QUEUE 2>/dev/null");
      system("ip6tables -D HIPFW-FORWARD -p udp -j QUEUE 2>/dev/null");
      
      /*	Stop queueing HIP packets */
      system("iptables -D HIPFW-INPUT -p 139 -j ACCEPT 2>/dev/null");
      system("ip6tables -D HIPFW-INPUT -p 139 -j ACCEPT 2>/dev/null");
      
      iptables_do_command("iptables -t nat -D PREROUTING -j %s 2>/dev/null", 
			  SAVAH_PREROUTING);
      iptables_do_command("ip6tables -D PREROUTING -j %s 2>/dev/null", 
			  SAVAH_PREROUTING);
      
      iptables_do_command("iptables -t nat -F %s 2>/dev/null", 
			  SAVAH_PREROUTING);
      iptables_do_command("ip6tables -F %s 2>/dev/null", 
			  SAVAH_PREROUTING);
      
      iptables_do_command("iptables -t nat -X %s 2>/dev/null", 
			  SAVAH_PREROUTING);
      iptables_do_command("ip6tables -X %s 2>/dev/null", 
			  SAVAH_PREROUTING);
    }
  }
  return;
}

void hip_fw_update_sava(struct hip_common * msg) {
  if (hip_sava_router || hip_sava_client)
    handle_sava_i2_state_update(msg);
=======
static void hip_fw_uninit_sava_router() {
	if (hip_sava_router) {
 	        HIP_DEBUG("Uninitializing SAVA server mode \n");
		/* IPv4 packets	*/
		system_print("iptables -D HIPFW-FORWARD -p tcp -j QUEUE 2>/dev/null");
		system_print("iptables -D HIPFW-FORWARD -p udp -j QUEUE 2>/dev/null");
		/* IPv6 packets	*/
		system_print("ip6tables -D HIPFW-FORWARD -p tcp -j QUEUE 2>/dev/null");
		system_print("ip6tables -D HIPFW-FORWARD -p udp -j QUEUE 2>/dev/null");

		/*	Stop queueing HIP packets */
		system_print("iptables -D HIPFW-INPUT -p 139 -j ACCEPT 2>/dev/null");
		system_print("ip6tables -D HIPFW-INPUT -p 139 -j ACCEPT 2>/dev/null");
	}
	return;
>>>>>>> 9bebdc3a
}

// TODO this should be allowed to be static
int hip_fw_init_opptcp(){
	int err = 0;

	if (hip_opptcp) {
		HIP_DEBUG("\n");

		system_print("iptables -I HIPFW-INPUT -p 6 ! -d 127.0.0.1 -j QUEUE"); /* @todo: ! LSI PREFIX */ // proto 6 TCP and proto 17
		system_print("iptables -I HIPFW-OUTPUT -p 6 ! -d 127.0.0.1 -j QUEUE");  /* @todo: ! LSI PREFIX */

		system_print("ip6tables -I HIPFW-INPUT -p 6 ! -d 2001:0010::/28 -j QUEUE");
		system_print("ip6tables -I HIPFW-OUTPUT -p 6 ! -d 2001:0010::/28 -j QUEUE");
	}

	return err;
}

// TODO this should be allowed to be static
int hip_fw_uninit_opptcp(){
	int err = 0;

	if (hip_opptcp) {
		HIP_DEBUG("\n");

		system_print("iptables -D HIPFW-INPUT -p 6 ! -d 127.0.0.1 -j QUEUE 2>/dev/null");  /* @todo: ! LSI PREFIX */
		system_print("iptables -D HIPFW-OUTPUT -p 6 ! -d 127.0.0.1 -j QUEUE 2>/dev/null"); /* @todo: ! LSI PREFIX */
		system_print("ip6tables -D HIPFW-INPUT -p 6 ! -d 2001:0010::/28 -j QUEUE 2>/dev/null");
		system_print("ip6tables -D HIPFW-OUTPUT -p 6 ! -d 2001:0010::/28 -j QUEUE 2>/dev/null");
	}

	return err;
}

// TODO this should be allowed to be static
int hip_fw_init_proxy()
{
	int err = 0;

	if (hip_proxy_status) {
<<<<<<< HEAD
		system("iptables -I HIPFW-FORWARD -p tcp -j QUEUE");	
		system("iptables -I HIPFW-FORWARD -p udp -j QUEUE");
=======
		system_print("iptables -I HIPFW-FORWARD -p tcp -j QUEUE");	system_print("iptables -I HIPFW-FORWARD -p udp -j QUEUE");
>>>>>>> 9bebdc3a

		system_print("ip6tables -I HIPFW-FORWARD -p tcp ! -d 2001:0010::/28 -j QUEUE");
		system_print("ip6tables -I HIPFW-FORWARD -p udp ! -d  2001:0010::/28 -j QUEUE");

		system_print("ip6tables -I HIPFW-INPUT -p tcp -d 2001:0010::/28 -j QUEUE");
		system_print("ip6tables -I HIPFW-INPUT -p udp -d 2001:0010::/28 -j QUEUE");

		HIP_IFEL(init_proxy(), -1, "failed to initialize proxy\n");
	}
out_err:

	return err;
}

// TODO this should be allowed to be static
int hip_fw_uninit_proxy(){
	int err = 0;

	if (hip_proxy_status) {
		hip_proxy_status = 0;

		system_print("iptables -D HIPFW-FORWARD -p 139 -j ACCEPT 2>/dev/null");
		system_print("iptables -D HIPFW-FORWARD -p 139 -j ACCEPT 2>/dev/null");

		system_print("iptables -D HIPFW-FORWARD -p tcp -j QUEUE 2>/dev/null");
		system_print("iptables -D HIPFW-FORWARD -p udp -j QUEUE 2>/dev/null");

		system_print("ip6tables -D HIPFW-FORWARD -p 139 -j ACCEPT 2>/dev/null");
		system_print("ip6tables -D HIPFW-FORWARD -p 139 -j ACCEPT 2>/dev/null");

		system_print("ip6tables -D HIPFW-FORWARD -p tcp ! -d 2001:0010::/28 -j QUEUE 2>/dev/null");
		system_print("ip6tables -D HIPFW-FORWARD -p udp ! -d  2001:0010::/28 -j QUEUE 2>/dev/null");

		system_print("ip6tables -D HIPFW-INPUT -p tcp -d 2001:0010::/28 -j QUEUE 2>/dev/null");
		system_print("ip6tables -D HIPFW-INPUT -p udp -d 2001:0010::/28 -j QUEUE 2>/dev/null");

		HIP_IFEL(uninit_proxy(), -1, "failed to uninitialize proxy\n");;
	}
out_err:
	return err;
}

static int hip_fw_init_userspace_ipsec(){
	int err = 0;
	int ver_c;
	struct utsname name;

	HIP_IFEL(uname(&name), -1, "Failed to retrieve kernel information: %s\n", strerror(err));
	ver_c = atoi(&name.release[4]);

	if (hip_userspace_ipsec)
	{
		if (ver_c >= 27)
			HIP_INFO("You are using kernel version %s. Userspace " \
			"ipsec is not necessary with version 2.6.27 or higher.\n",
			name.release);

		HIP_IFEL(userspace_ipsec_init(), -1,
				"failed to initialize userspace ipsec\n");

		// queue incoming ESP over IPv4 and IPv4 UDP encapsulated traffic
		system_print("iptables -I HIPFW-INPUT -p 50 -j QUEUE"); /*  */
		system_print("iptables -I HIPFW-INPUT -p 17 --dport 10500 -j QUEUE");
		system_print("iptables -I HIPFW-INPUT -p 17 --sport 10500 -j QUEUE");

		/* no need to queue outgoing ICMP, TCP and UDP sent to LSIs as
		 * this is handled elsewhere */

		/* queue incoming ESP over IPv6
		 *
		 * @note this is where you would want to add IPv6 UDP encapsulation */
		system_print("ip6tables -I HIPFW-INPUT -p 50 -j QUEUE");

		// queue outgoing ICMP, TCP and UDP sent to HITs
		system_print("ip6tables -I HIPFW-OUTPUT -p 58 -d 2001:0010::/28 -j QUEUE");
		system_print("ip6tables -I HIPFW-OUTPUT -p 6 -d 2001:0010::/28 -j QUEUE");
		system_print("ip6tables -I HIPFW-OUTPUT -p 1 -d 2001:0010::/28 -j QUEUE");
		system_print("ip6tables -I HIPFW-OUTPUT -p 17 -d 2001:0010::/28 -j QUEUE");
	} else if (ver_c < 27) {
		HIP_INFO("You are using kernel version %s. Userspace ipsec should" \
		" be used with versions below 2.6.27.\n", name.release);
	}

  out_err:
  	return err;
}


static int hip_fw_uninit_userspace_ipsec(){
	int err = 0;

	if (hip_userspace_ipsec)
	{
		// set global variable to off
		hip_userspace_ipsec = 0;

		HIP_IFEL(userspace_ipsec_uninit(), -1, "failed to uninit user ipsec\n");

		// delete all rules previously set up for this extension
		system_print("iptables -D HIPFW-INPUT -p 50 -j QUEUE 2>/dev/null"); /*  */
		system_print("iptables -D HIPFW-INPUT -p 17 --dport 10500 -j QUEUE 2>/dev/null");
		system_print("iptables -D HIPFW-INPUT -p 17 --sport 10500 -j QUEUE 2>/dev/null");

		system_print("ip6tables -D HIPFW-INPUT -p 50 -j QUEUE 2>/dev/null");

		system_print("ip6tables -D HIPFW-OUTPUT -p 58 -d 2001:0010::/28 -j QUEUE 2>/dev/null");
		system_print("ip6tables -D HIPFW-OUTPUT -p 6 -d 2001:0010::/28 -j QUEUE 2>/dev/null");
		system_print("ip6tables -D HIPFW-OUTPUT -p 17 -d 2001:0010::/28 -j QUEUE 2>/dev/null");
	}

  out_err:
  	return err;
}


static int hip_fw_init_esp_prot(){
	int err = 0;

	if (hip_esp_protection)
	{
		// userspace ipsec is a prerequisite for esp protection
		if (hip_userspace_ipsec)
		{
			HIP_IFEL(esp_prot_init(), -1, "failed to init esp protection\n");

		} else
		{
			HIP_ERROR("userspace ipsec needs to be turned on for this to work\n");

			err = 1;
			goto out_err;
		}
	}

  out_err:
    return err;
}

static int hip_fw_uninit_esp_prot(){
	int err = 0;

	if (hip_esp_protection)
	{
		// set global variable to off in fw
		hip_esp_protection = 0;

		HIP_IFEL(esp_prot_uninit(), -1, "failed to uninit esp protection\n");
	}

  out_err:
    return err;
}

static int hip_fw_init_esp_prot_conntrack(){
	int err = 0;

	if (filter_traffic)
	{
		HIP_IFEL(esp_prot_conntrack_init(), -1,
				"failed to init esp protection conntracking\n");
	}

  out_err:
    return err;
}

static int hip_fw_uninit_esp_prot_conntrack(){
	int err = 0;

	if (filter_traffic)
	{
		HIP_IFEL(esp_prot_conntrack_uninit(), -1,
				"failed to uninit esp protection conntracking\n");
	}

  out_err:
    return err;
}

static int hip_fw_init_lsi_support(){
	int err = 0;

	if (hip_lsi_support)
	{
		// add the rule
		system_print("iptables -I HIPFW-OUTPUT -d " HIP_FULL_LSI_STR " -j QUEUE");

		/* LSI support: incoming HIT packets, captured to decide if
		   HITs may be mapped to LSIs */
		system_print("ip6tables -I HIPFW-INPUT -d 2001:0010::/28 -j QUEUE");
	}

   	return err;
}

static int hip_fw_uninit_lsi_support() {
	int err = 0;

	if (hip_lsi_support)
	{
		// set global variable to off
		hip_lsi_support = 0;

		// remove the rule
		system_print("iptables -D HIPFW-OUTPUT -d " HIP_FULL_LSI_STR " -j QUEUE 2>/dev/null");

		system_print("ip6tables -D HIPFW-INPUT -d 2001:0010::/28 -j QUEUE 2>/dev/null");

		HIP_IFEL(uninit_lsi(), -1,
				"failed to uninit lsi extension\n");
	}

  out_err:
	return err;
}

static int hip_fw_init_system_based_opp_mode() {
	int err = 0;

	if (system_based_opp_mode)
	{
		system_print("iptables -N HIPFWOPP-INPUT");
		system_print("iptables -N HIPFWOPP-OUTPUT");

		system_print("iptables -I HIPFW-OUTPUT -d ! 127.0.0.1 -j QUEUE");
		system_print("ip6tables -I HIPFW-INPUT -d 2001:0010::/28 -j QUEUE");

		system_print("iptables -I HIPFW-INPUT -j HIPFWOPP-INPUT");
		system_print("iptables -I HIPFW-OUTPUT -j HIPFWOPP-OUTPUT");
	}

	return err;
}

static int hip_fw_uninit_system_based_opp_mode() {
	int err = 0;

	if (system_based_opp_mode)
	{
		system_based_opp_mode = 0;

		system_print("iptables -D HIPFW-INPUT -j HIPFWOPP-INPUT");
		system_print("iptables -D HIPFW-OUTPUT -j HIPFWOPP-OUTPUT");

		system_print("iptables -D HIPFW-OUTPUT -d ! 127.0.0.1 -j QUEUE");
		system_print("ip6tables -D HIPFW-INPUT -d 2001:0010::/28 -j QUEUE");

		system_print("iptables -F HIPFWOPP-INPUT");
		system_print("iptables -F HIPFWOPP-OUTPUT");
		system_print("iptables -X HIPFWOPP-INPUT");
		system_print("iptables -X HIPFWOPP-OUTPUT");
	}

	return err;
}


/*-------------------HELPER FUNCTIONS---------------------*/

/* Get default HIT and LSI */
static int hip_query_default_local_hit_from_hipd()
{
	int err = 0;
	struct hip_common *msg = NULL;
	struct hip_tlv_common *param = NULL;
	hip_hit_t *hit  = NULL;
	hip_lsi_t *lsi = NULL;

	HIP_IFE(!(msg = hip_msg_alloc()), -1);
	HIP_IFEL(hip_build_user_hdr(msg, SO_HIP_DEFAULT_HIT,0),-1,
		 "build user hdr\n");
	HIP_IFEL(hip_send_recv_daemon_info(msg, 0, hip_fw_sock), -1,
		 "send/recv daemon info\n");

	HIP_IFE(!(param = hip_get_param(msg, HIP_PARAM_HIT)), -1);
	hit = hip_get_param_contents_direct(param);
	ipv6_addr_copy(&default_hit, hit);

	HIP_IFEL(!(param = hip_get_param(msg, HIP_PARAM_LSI)), -1,
		 "Did not find LSI\n");
	lsi = hip_get_param_contents_direct(param);
	ipv4_addr_copy(&default_lsi, lsi);

  out_err:
	if (msg)
		free(msg);

	return err;
}

static void hip_fw_flush_iptables()
{
	HIP_DEBUG("Firewall flush; may cause warnings on hipfw init\n");
	HIP_DEBUG("Deleting hipfw subchains from main chains\n");

<<<<<<< HEAD
	system("iptables -D INPUT -j HIPFW-INPUT 2>/dev/null");
	system("iptables -D OUTPUT -j HIPFW-OUTPUT 2>/dev/null");
	system("iptables -D FORWARD -j HIPFW-FORWARD 2>/dev/null");



	system("ip6tables -D INPUT -j HIPFW-INPUT 2>/dev/null");
	system("ip6tables -D OUTPUT -j HIPFW-OUTPUT 2>/dev/null");
	system("ip6tables -D FORWARD -j HIPFW-FORWARD 2>/dev/null");
=======
	system_print("iptables -D INPUT -j HIPFW-INPUT 2>/dev/null");
	system_print("iptables -D OUTPUT -j HIPFW-OUTPUT 2>/dev/null");
	system_print("iptables -D FORWARD -j HIPFW-FORWARD 2>/dev/null");
	system_print("ip6tables -D INPUT -j HIPFW-INPUT 2>/dev/null");
	system_print("ip6tables -D OUTPUT -j HIPFW-OUTPUT 2>/dev/null");
	system_print("ip6tables -D FORWARD -j HIPFW-FORWARD 2>/dev/null");
>>>>>>> 9bebdc3a

	HIP_DEBUG("Flushing hipfw chains\n");

	/* Flush in case there are some residual rules */
	system_print("iptables -F HIPFW-INPUT 2>/dev/null");
	system_print("iptables -F HIPFW-OUTPUT 2>/dev/null");
	system_print("iptables -F HIPFW-FORWARD 2>/dev/null");
	system_print("ip6tables -F HIPFW-INPUT 2>/dev/null");
	system_print("ip6tables -F HIPFW-OUTPUT 2>/dev/null");
	system_print("ip6tables -F HIPFW-FORWARD 2>/dev/null");

	

	HIP_DEBUG("Deleting hipfw chains\n");

<<<<<<< HEAD
	system("iptables -X HIPFW-INPUT 2>/dev/null");
	system("iptables -X HIPFW-OUTPUT 2>/dev/null");
	system("iptables -X HIPFW-FORWARD 2>/dev/null");
	system("ip6tables -X HIPFW-INPUT 2>/dev/null");
	system("ip6tables -X HIPFW-OUTPUT 2>/dev/null");
	system("ip6tables -X HIPFW-FORWARD 2>/dev/null");

=======
	system_print("iptables -X HIPFW-INPUT 2>/dev/null");
	system_print("iptables -X HIPFW-OUTPUT 2>/dev/null");
	system_print("iptables -X HIPFW-FORWARD 2>/dev/null");
	system_print("ip6tables -X HIPFW-INPUT 2>/dev/null");
	system_print("ip6tables -X HIPFW-OUTPUT 2>/dev/null");
	system_print("ip6tables -X HIPFW-FORWARD 2>/dev/null");
>>>>>>> 9bebdc3a
}

static void firewall_exit(){
	struct hip_common *msg = NULL;

	HIP_DEBUG("Firewall exit\n");

	msg = hip_msg_alloc();
	if (hip_build_user_hdr(msg, SO_HIP_FIREWALL_QUIT, 0) ||
	    hip_send_recv_daemon_info(msg, 0, hip_fw_sock))
		HIP_DEBUG("Failed to notify hipd of firewall shutdown.\n");
	free(msg);

	hip_fw_uninit_system_based_opp_mode();
	hip_fw_flush_iptables();
	/* rules have to be removed first, otherwise HIP packets won't pass through
	 * at this time any more */
	hip_fw_uninit_userspace_ipsec();
	hip_fw_uninit_esp_prot();
	hip_fw_uninit_esp_prot_conntrack();
	hip_fw_uninit_lsi_support();
	hip_fw_uninit_sava_router();
	
#ifdef CONFIG_HIP_PERFORMANCE
	/* Deallocate memory of perf_set after finishing all of tests */
	hip_perf_destroy(perf_set);
#endif

	hip_remove_lock_file(HIP_FIREWALL_LOCK_FILE);
}

static void firewall_close(const int signal){
#ifdef CONFIG_HIP_PERFORMANCE
	HIP_DEBUG("Stop and write PERF_ALL\n");
	hip_perf_stop_benchmark(perf_set, PERF_ALL);
	hip_perf_write_benchmark(perf_set, PERF_ALL);
#endif
	HIP_DEBUG("Closing firewall...\n");
	//hip_uninit_proxy_db();
	//hip_uninit_conn_db();
	firewall_exit();
	exit(signal);
}

static void die(struct ipq_handle *h){
	HIP_DEBUG("dying\n");
	ipq_perror("passer");
	ipq_destroy_handle(h);
	firewall_close(1);
}

/**
 * Increases the netlink buffer capacity.
 *
 * The previous default values were:
 *
 * /proc/sys/net/core/rmem_default - 110592
 * /proc/sys/net/core/rmem_max     - 131071
 * /proc/sys/net/core/wmem_default - 110592
 * /proc/sys/net/core/wmem_max     - 131071
 *
 * The new value 1048576=1024*1024 was assigned to all of them
 */
static void firewall_increase_netlink_buffers(){
	HIP_DEBUG("Increasing the netlink buffers\n");

	system_print("echo 1048576 > /proc/sys/net/core/rmem_default");
	system_print("echo 1048576 > /proc/sys/net/core/rmem_max");
	system_print("echo 1048576 > /proc/sys/net/core/wmem_default");
	system_print("echo 1048576 > /proc/sys/net/core/wmem_max");
}

/**
 * Loads several modules that are needed by the firewall.
 */
static void firewall_probe_kernel_modules(){
	int count, err, status;
	char cmd[40];
	int mod_total;
	char *mod_name[] =
	{ "ip_queue", "ip6_queue", "iptable_filter", "ip6table_filter" };

	mod_total = sizeof(mod_name) / sizeof(char *);

	HIP_DEBUG("Probing for %d modules. When the modules are built-in, the errors can be ignored\n", mod_total);

	for (count = 0; count < mod_total; count++)
	{
		snprintf(cmd, sizeof(cmd), "%s %s", "/sbin/modprobe",
				mod_name[count]);
		HIP_DEBUG("%s\n", cmd);
		err = fork();
		if (err < 0)
			HIP_ERROR("Failed to fork() for modprobe!\n");
		else if (err == 0)
		{
			/* Redirect stderr, so few non fatal errors wont show up. */
			if (freopen("/dev/null", "w", stderr) == NULL){
				HIP_ERROR("Could not freopen /dev/null");
			}
			execlp("/sbin/modprobe", "/sbin/modprobe",
					mod_name[count], (char *)NULL);
		}
		else
			waitpid(err, &status, 0);
	}
	HIP_DEBUG("Probing completed\n");
}


/*-------------PACKET FILTERING FUNCTIONS------------------*/

static int match_hit(const struct in6_addr match_hit, const struct in6_addr packet_hit, const int boolean){
	int i = IN6_ARE_ADDR_EQUAL(&match_hit, &packet_hit);

	HIP_DEBUG("match_hit: hit1: %s hit2: %s bool: %d match: %d\n",
			addr_to_numeric(&match_hit), addr_to_numeric(&packet_hit), boolean, i);
	if (boolean)
		return i;
	else
		return !i;
}

static int match_int(const int match, const int packet, const int boolean){
	if (boolean)
		return match == packet;
	else
		return !(match == packet);
}


static int match_string(const char * match, const char * packet, const int boolean){
	if (boolean)
		return !strcmp(match, packet);
	else
		return strcmp(match, packet);
}

/* We only match the esp packet with the state in the connection
  * tracking. There is no need to match the rule-set again as we
  * already filtered the HIP control packets. If we wanted to
  * disallow a connection, we should do it there! */
static int filter_esp(const hip_fw_context_t * ctx)
{
	// drop packet by default
	int verdict = 0;
	struct rule * rule = NULL;

	//the entire rule is passed as argument as hits can only be
	//filtered with the state information

	if (filter_esp_state(ctx, rule, 0) > 0)
	{
		verdict = 1;

		HIP_DEBUG("ESP packet successfully passed filtering\n");

	} else
	{
		verdict = 0;

		HIP_DEBUG("ESP packet NOT authed in ESP filtering\n");
	}

  	return verdict;
}

/* filter hip packet according to rules.
 * return verdict
 */
static int filter_hip(const struct in6_addr * ip6_src,
               const struct in6_addr * ip6_dst,
               struct hip_common *buf,
               const unsigned int hook,
               const char * in_if,
               const char * out_if,
               hip_fw_context_t *ctx)
{
	// complete rule list for hook (== IN / OUT / FORWARD)
  	struct _DList * list = (struct _DList *) read_rules(hook);
  	struct rule * rule = NULL;
  	// assume match for current rule
  	int match = 1, print_addr = 0;
  	// assume packet has not yet passed connection tracking
  	int conntracked = 0;
  	// block traffic by default
  	int verdict = 0;

	HIP_DEBUG("\n");

  	//if dynamically changing rules possible

	if (!list) {
  		HIP_DEBUG("The list of rules is empty!!!???\n");
  	}

  	while (list != NULL) {
  		match = 1;
  		rule = (struct rule *) list->data;

  		HIP_DEBUG("HIP type number is %d\n", buf->type_hdr);

  		//print_rule(rule);
		if (buf->type_hdr == HIP_I1)
		{
			HIP_INFO("received packet type: I1\n");
			print_addr = 1;
		}
		else if (buf->type_hdr == HIP_R1)
		{
			HIP_INFO("received packet type: R1\n");
			print_addr = 1;
		}
		else if (buf->type_hdr == HIP_I2)
		{
			HIP_INFO("received packet type: I2\n");
			print_addr = 1;
		}
		else if (buf->type_hdr == HIP_R2)
		{
			HIP_INFO("received packet type: R2\n");
			print_addr = 1;
		}
		else if (buf->type_hdr == HIP_UPDATE)
		{
			HIP_INFO("received packet type: UPDATE\n");
			print_addr = 1;
		}
		else if (buf->type_hdr == HIP_CLOSE)
		{
			HIP_INFO("received packet type: CLOSE\n");
			print_addr = 1;
		}
		else if (buf->type_hdr == HIP_CLOSE_ACK)
		{
			HIP_INFO("received packet type: CLOSE_ACK\n");
			print_addr = 1;
		}
		else if (buf->type_hdr == HIP_NOTIFY)
			HIP_DEBUG("received packet type: NOTIFY\n");
		else if (buf->type_hdr == HIP_LUPDATE)
			HIP_DEBUG("received packet type: LIGHT UPDATE\n");
                //Added by Prabhu to support DATA Packets
		else if (buf->type_hdr == HIP_DATA )
			HIP_DEBUG("received packet type: HIP_DATA");
		else
			HIP_DEBUG("received packet type: UNKNOWN\n");

		if (print_addr)
		{
			HIP_INFO_HIT("src hit", &(buf->hits));
			HIP_INFO_HIT("dst hit", &(buf->hitr));
			HIP_INFO_IN6ADDR("src ip", ip6_src);
			HIP_INFO_IN6ADDR("dst ip", ip6_dst);
		}

		// check src_hit if defined in rule
		if(match && rule->src_hit) {
			HIP_DEBUG("src_hit\n");

			if(!match_hit(rule->src_hit->value,
				      buf->hits,
				      rule->src_hit->boolean)) {
				match = 0;
			}
		}

		// check dst_hit if defined in rule
		if(match && rule->dst_hit) {
			HIP_DEBUG("dst_hit\n");

			if(!match_hit(rule->dst_hit->value,
				      buf->hitr,
				      rule->dst_hit->boolean)) {
				match = 0;
			}
	  	}

		// check the HIP packet type (I1, UPDATE, etc.)
		if(match && rule->type) {
			HIP_DEBUG("type\n");
			if(!match_int(rule->type->value,
				      buf->type_hdr,
				      rule->type->boolean)) {
				match = 0;
			}

			HIP_DEBUG("type rule: %d, packet: %d, boolean: %d, match: %d\n",
				  rule->type->value,
				  buf->type_hdr,
				  rule->type->boolean,
				  match);
	  	}

		/* this checks, if the the input interface of the packet
		   matches the one specified in the rule */
		if(match && rule->in_if) {
			if(!match_string(rule->in_if->value, in_if,
					 rule->in_if->boolean)) {
				match = 0;
			}

			HIP_DEBUG("in_if rule: %s, packet: %s, boolean: %d, match: %d \n",
				  rule->in_if->value,
				  in_if, rule->in_if->boolean, match);
	  	}

		/* this checks, if the the output interface of the packet matches the
		 * one specified in the rule */
		if(match && rule->out_if) {
			if(!match_string(rule->out_if->value,
					 out_if,
					 rule->out_if->boolean))
			{
				match = 0;
			}

			HIP_DEBUG("out_if rule: %s, packet: %s, boolean: %d, match: %d \n",
				  rule->out_if->value, out_if, rule->out_if->boolean, match);
	  	}

/* NOTE: HI does not make sense as a filter criteria as filtering by HITs and matching to transmitted HI
 * 		 is supposed to provide a similar level of security. Furthermore, signature verification is done
 * 		 in conntracking.
 * 		 -- Rene
 * TODO think about removing this in firewall_control.conf as well
 */
#if 0
		// if HI defined in rule, verify signature now
		// - late as it's an expensive operation
		// - checks that the message src is the src defined in the _rule_
		if(match && rule->src_hi) {
			_HIP_DEBUG("src_hi\n");

			if(!match_hi(rule->src_hi, buf)) {
		  		match = 0;
			}
		}
#endif

		/* check if packet matches state from connection tracking
		   must be last, so not called if packet is going to be
		   dropped */
		if(match && rule->state)
	  	{
			/* we at least had some packet before -> check
			   this packet this will also check the signature of
			   the packet, if we already have a src_HI stored
			   for the _connection_ */
			if(!filter_state(ip6_src, ip6_dst, buf, rule->state, rule->accept, ctx)) {
				match = 0;
			} else
			{
				// if it is a valid packet, this also tracked the packet
				conntracked = 1;
			}

			HIP_DEBUG("state, rule %d, boolean %d, match %d\n",
				  rule->state->int_opt.value,
				  rule->state->int_opt.boolean,
				  match);
		}

		// if a match, no need to check further rules
		if(match)
		{
			HIP_DEBUG("match found\n");
			break;
 		}

		// else proceed with next rule
		list = list->next;
	}

  	// if we found a matching rule, use its verdict
  	if(rule && match)
	{
		HIP_DEBUG("packet matched rule, target %d\n", rule->accept);
		verdict = rule->accept;
	} else {
 		HIP_DEBUG("falling back to default HIP/ESP behavior, target %d\n",
			  accept_hip_esp_traffic_by_default);

 		verdict = accept_hip_esp_traffic_by_default;
 	}

  	//release rule list
  	read_rules_exit(0);

  	/* FIXME this actually verifies the packet and should be incorporated in the
  	 *       resulting verdict!!! */
  	// if packet will be accepted and connection tracking is used
  	// but there is no state for the packet in the conntrack module
  	// yet -> show the packet to conntracking
  	if (statefulFiltering && verdict && !conntracked) {
		conntrack(ip6_src, ip6_dst, buf, ctx);
  	}

  	return verdict;
}

/*
 * Rules:
 *
 * Output:
 *
 * - HIP:
 *   1. default rule checks for hip
 *   1. filter_hip
 *
 * - ESP:
 *   1. default rule checks for esp
 *   2. filter_esp
 *
 * - TCP:
 *   1. default rule checks for non-hip
 *   2.
 *   - destination is hit (userspace ipsec output)
 *   - destination is lsi (lsi output)
 *   - destination not hit or lsi
 *     1. opp tcp filtering (TBD)
 *
 * - Other
 *   - Same as with TCP except no opp tcp filtering
 *
 * Input:
 *
 * - HIP:
 *   1. default rule checks for hip
 *   2. filter_hip
 *
 * - ESP:
 *   1. default rule checks for hip
 *   2. filter_esp
 *   3. userspace_ipsec input
 *   4. lsi input
 *
 * - Other:
 *   - Same as with TCP except no opp tcp input
 *
 * - TCP:
 *   1. default rule checks for non-hip
 *   2. opp tcp input
 *   3. proxy input
  *
 * Forward:
 *
 * - HIP:
 *   1. None
 *
 * - ESP:
 *   1. None
 *
 * - TCP:
 *   1. Proxy input
 *
 * - Other:
 *   2. Proxy input
 *
 */
static int hip_fw_handle_hip_output(hip_fw_context_t *ctx){
        int err = 0;
	int verdict = accept_hip_esp_traffic_by_default;
	/*hip_common_t * buf = ctx->transport_hdr.hip;*/

	HIP_DEBUG("hip_fw_handle_hip_output \n");

	if (hip_userspace_ipsec)
		HIP_IFEL(hip_fw_userspace_ipsec_init_hipd(1), 0,
			 "Drop ESP packet until hipd is available\n");

	if (filter_traffic)
	{
	  if (hip_sava_router) {		  
	    hip_common_t * buf = ctx->transport_hdr.hip;
	    HIP_DEBUG("HIP packet type %d \n", buf->type_hdr);
	    if (buf->type_hdr == HIP_I2){
	      HIP_DEBUG("CHECK IP IN THE HIP_I2 STATE +++++++++++ \n");
	      if (sava_check_state(&ctx->src, &buf->hits) == 0) {
		goto out_err;
	      }
	    }
	  }

	  verdict = filter_hip(&ctx->src,
			       &ctx->dst,
			       ctx->transport_hdr.hip,
			       ctx->ipq_packet->hook,
			       ctx->ipq_packet->indev_name,
			       ctx->ipq_packet->outdev_name,
			       ctx);
	} else {
	  verdict = ACCEPT;
	}

	HIP_INFO("\n");

 out_err:
	/* zero return value means that the packet should be dropped */
	return verdict;
}

static int hip_fw_handle_esp_output(hip_fw_context_t *ctx){
	int verdict = accept_hip_esp_traffic_by_default;

	HIP_DEBUG("\n");

	if (filter_traffic)
	{
		verdict = filter_esp(ctx);
	} else
	{
		verdict = ACCEPT;
	}

	return verdict;
}

static int hip_fw_handle_other_output(hip_fw_context_t *ctx){
	struct ip      *iphdr = NULL;
	struct tcphdr  *tcphdr = NULL;
	char 	       *hdrBytes = NULL;
	int verdict = accept_normal_traffic_by_default;

	HIP_DEBUG("\n");

	if (hip_opptcp) {
		/* For TCP option only */
		iphdr = (struct ip *)ctx->ip_hdr.ipv4;
		tcphdr = ((struct tcphdr *) (((char *) iphdr) + ctx->ip_hdr_len));
		hdrBytes = ((char *) iphdr) + ctx->ip_hdr_len;
	}
	if (hip_sava_client &&
	    !hip_lsi_support &&
	    !hip_userspace_ipsec) {
		HIP_DEBUG("Handling normal traffic in SAVA mode \n ");
		verdict = hip_sava_handle_output(ctx);
	} else if (ctx->ip_version == 6 && (hip_userspace_ipsec || hip_datapacket_mode) )//Prabhu check for datapacket mode too
          {
		hip_hit_t *def_hit = hip_fw_get_default_hit();
		HIP_DEBUG_HIT("destination hit: ", &ctx->dst);
		// XX TODO: hip_fw_get_default_hit() returns an unfreed value
		if (def_hit)
			HIP_DEBUG_HIT("default hit: ", def_hit);
		// check if this is a reinjected packet
		if (def_hit && IN6_ARE_ADDR_EQUAL(&ctx->dst, def_hit)) {
			// let the packet pass through directly
			verdict = 1;
		} else {
			verdict = !hip_fw_userspace_ipsec_output(ctx);
		}
	} else if(ctx->ip_version == 4) {
		hip_lsi_t src_lsi, dst_lsi;

		IPV6_TO_IPV4_MAP(&(ctx->src), &src_lsi);
		IPV6_TO_IPV4_MAP(&(ctx->dst), &dst_lsi);

		/* LSI HOOKS */
		if (IS_LSI32(dst_lsi.s_addr) && hip_lsi_support) {
			if (hip_is_packet_lsi_reinjection(&dst_lsi)) {
				verdict = 1;
			} else {
				hip_fw_handle_outgoing_lsi(ctx->ipq_packet,
							   &src_lsi, &dst_lsi);
				verdict = 0; /* Reject the packet */
			}
		} else if (hip_opptcp && (ctx->ip_hdr.ipv4)->ip_p == 6 &&
			   tcp_packet_has_i1_option(hdrBytes, 4*tcphdr->doff)){
				verdict = 1;
		} else if (system_based_opp_mode) {
			   verdict = hip_fw_handle_outgoing_system_based_opp(ctx,
					   accept_normal_traffic_by_default);
		}
	}

	/* No need to check default rules as it is handled by the
	   iptables rules */
 	return verdict;
}

static int hip_fw_handle_tcp_output(hip_fw_context_t *ctx){

	HIP_DEBUG("\n");

	return hip_fw_handle_other_output(ctx);
}

static int hip_fw_handle_hip_forward(hip_fw_context_t *ctx){

	HIP_DEBUG("\n");

#ifdef CONFIG_HIP_MIDAUTH
	if (use_midauth)
		if (midauth_filter_hip(ctx) == NF_DROP)
			return NF_DROP;
#endif
	// for now forward and output are handled symmetrically
	return hip_fw_handle_hip_output(ctx);
}

static int hip_fw_handle_esp_forward(hip_fw_context_t *ctx){
	int verdict = accept_hip_esp_traffic_by_default;

	HIP_DEBUG("\n");
	if (filter_traffic)
	{
		// check if this belongs to one of the connections pass through
		verdict = filter_esp(ctx);
	} else
	{
		verdict = ACCEPT;
	}

 	return verdict;
}

static int hip_fw_handle_other_forward(hip_fw_context_t *ctx){

	int verdict = accept_normal_traffic_by_default;

	HIP_DEBUG("hip_fw_handle_other_forward()\n");

	if (hip_proxy_status && !ipv6_addr_is_hit(&ctx->dst))
	{
		verdict = handle_proxy_outbound_traffic(ctx->ipq_packet,
							&ctx->src,
							&ctx->dst,
							ctx->ip_hdr_len,
							ctx->ip_version);
	} else if (hip_sava_router) {
	  HIP_DEBUG("hip_sava_router \n");
	  verdict = hip_sava_handle_router_forward(ctx);
	}

	/* No need to check default rules as it is handled by the iptables rules */

	return verdict;
}

static int hip_fw_handle_tcp_forward(hip_fw_context_t *ctx){
	HIP_DEBUG("\n");

	return hip_fw_handle_other_forward(ctx);
}

static int hip_fw_handle_other_input(hip_fw_context_t *ctx){
	int verdict = accept_normal_traffic_by_default;
	int ip_hits = ipv6_addr_is_hit(&ctx->src) &&
		      ipv6_addr_is_hit(&ctx->dst);

	HIP_DEBUG("\n");

	if (ip_hits) {
		if (hip_proxy_status)
			verdict = handle_proxy_inbound_traffic(ctx->ipq_packet,
					&ctx->src);
	  	else if (hip_lsi_support || system_based_opp_mode) {
			verdict = hip_fw_handle_incoming_hit(ctx->ipq_packet,
							     &ctx->src,
							     &ctx->dst,
							     hip_lsi_support,
							     system_based_opp_mode);
	  	}
	}

	/* No need to check default rules as it is handled by the
	   iptables rules */
	return verdict;
}

static int hip_fw_handle_hip_input(hip_fw_context_t *ctx){

        int verdict = accept_hip_esp_traffic_by_default;

	HIP_DEBUG("hip_fw_handle_hip_input()\n");
	//Prabhu handle incoming datapackets

	verdict = hip_fw_handle_hip_output(ctx);
        if(hip_datapacket_mode && verdict)
              verdict = hip_fw_userspace_datapacket_input(ctx);

        return verdict;
}

static int hip_fw_handle_esp_input(hip_fw_context_t *ctx){
	int verdict = accept_hip_esp_traffic_by_default;

	HIP_DEBUG("\n");

	if (filter_traffic)
	{
		// first of all check if this belongs to one of our connections
		verdict = filter_esp(ctx);
	} else
	{
		verdict = ACCEPT;
	}

	if (verdict && hip_userspace_ipsec) {
		HIP_DEBUG("userspace ipsec input\n");
		// added by Tao Wan
		verdict = !hip_fw_userspace_ipsec_input(ctx);
	}

	return verdict;
}

static int hip_fw_handle_tcp_input(hip_fw_context_t *ctx){
	int verdict = accept_normal_traffic_by_default;

	HIP_DEBUG("\n");

	// any incoming plain TCP packet might be an opportunistic I1
	HIP_DEBUG_HIT("hit src", &ctx->src);
	HIP_DEBUG_HIT("hit dst", &ctx->dst);

	if(hip_opptcp && !ipv6_addr_is_hit(&ctx->dst)){
		verdict = hip_fw_examine_incoming_tcp_packet(ctx->ip_hdr.ipv4,
							     ctx->ip_version,
							     ctx->ip_hdr_len);
	} else
	{
		// as we should never receive TCP with HITs, this will only apply
		// to IPv4 TCP
		verdict = hip_fw_handle_other_input(ctx);
	}

	return verdict;
}


/*----------------MAIN FUNCTIONS----------------------*/

static int firewall_init_rules(){
	int err = 0;

	HIP_DEBUG("Initializing firewall\n");

	HIP_DEBUG("in=%d out=%d for=%d\n", NF_IP_LOCAL_IN, NF_IP_LOCAL_OUT, NF_IP_FORWARD);

	// funtion pointers for the respective packet handlers
	hip_fw_handler[NF_IP_LOCAL_IN][OTHER_PACKET] = hip_fw_handle_other_input;
	hip_fw_handler[NF_IP_LOCAL_IN][HIP_PACKET] = hip_fw_handle_hip_input;
	hip_fw_handler[NF_IP_LOCAL_IN][ESP_PACKET] = hip_fw_handle_esp_input;
	hip_fw_handler[NF_IP_LOCAL_IN][TCP_PACKET] = hip_fw_handle_tcp_input;

	hip_fw_handler[NF_IP_LOCAL_OUT][OTHER_PACKET] = hip_fw_handle_other_output;
	hip_fw_handler[NF_IP_LOCAL_OUT][HIP_PACKET] = hip_fw_handle_hip_output;
	hip_fw_handler[NF_IP_LOCAL_OUT][ESP_PACKET] = hip_fw_handle_esp_output;
	hip_fw_handler[NF_IP_LOCAL_OUT][TCP_PACKET] = hip_fw_handle_tcp_output;

	hip_fw_handler[NF_IP_FORWARD][OTHER_PACKET] = hip_fw_handle_other_forward;

	//apply rules for forwarded hip and esp traffic
	hip_fw_handler[NF_IP_FORWARD][HIP_PACKET] = hip_fw_handle_hip_forward;
	hip_fw_handler[NF_IP_FORWARD][ESP_PACKET] = hip_fw_handle_esp_forward;
	//do not drop those files by default
	hip_fw_handler[NF_IP_FORWARD][TCP_PACKET] = hip_fw_handle_tcp_forward;

	HIP_DEBUG("Enabling forwarding for IPv4 and IPv6\n");
	system_print("echo 1 >/proc/sys/net/ipv4/conf/all/forwarding");

	/* Flush in case previous hipfw process crashed */
	hip_fw_flush_iptables();

	system_print("iptables -N HIPFW-INPUT");
	system_print("iptables -N HIPFW-OUTPUT");
	system_print("iptables -N HIPFW-FORWARD");
	system_print("ip6tables -N HIPFW-INPUT");
	system_print("ip6tables -N HIPFW-OUTPUT");
	system_print("ip6tables -N HIPFW-FORWARD");

	/* Register signal handlers */
	signal(SIGINT, firewall_close);
	signal(SIGTERM, firewall_close);

	// TARGET (-j) QUEUE will transfer matching packets to userspace
	// these packets will be handled using libipq

	if(hip_proxy_status)
	{
		/* Note: this block radvd advertisements */
		system_print("echo 1 >/proc/sys/net/ipv6/conf/all/forwarding");
		hip_fw_init_proxy();
	}
	else
	{
		/* @todo: remove the following line */
		system_print("echo 0 >/proc/sys/net/ipv6/conf/all/forwarding");

		// this has to be set up first in order to be the default behavior
		if (!accept_normal_traffic_by_default)
		{
			// make DROP the default behavior of all chains
			// TODO don't drop LSIs -> else IPv4 apps won't work
			// -> also messaging between HIPd and firewall is blocked here
			system_print("iptables -I HIPFW-FORWARD ! -d 127.0.0.1 -j DROP");  /* @todo: ! LSI PREFIX */
			system_print("iptables -I HIPFW-INPUT ! -d 127.0.0.1 -j DROP");  /* @todo: ! LSI PREFIX */
			system_print("iptables -I HIPFW-OUTPUT ! -d 127.0.0.1 -j DROP");  /* @todo: ! LSI PREFIX */

			// but still allow loopback and HITs as destination
			system_print("ip6tables -I HIPFW-FORWARD ! -d 2001:0010::/28 -j DROP");
			system_print("ip6tables -I HIPFW-INPUT ! -d 2001:0010::/28 -j DROP");
			system_print("ip6tables -I HIPFW-OUTPUT ! -d 2001:0010::/28 -j DROP");
			system_print("ip6tables -I HIPFW-FORWARD -d ::1 -j ACCEPT");
			system_print("ip6tables -I HIPFW-INPUT -d ::1 -j ACCEPT");
			system_print("ip6tables -I HIPFW-OUTPUT -d ::1 -j ACCEPT");
		}

		if (filter_traffic)
		{
			// this will allow the firewall to handle HIP traffic
			// HIP protocol
			system_print("iptables -I HIPFW-FORWARD -p 139 -j QUEUE");
			// ESP protocol
			system_print("iptables -I HIPFW-FORWARD -p 50 -j QUEUE");
			// UDP encapsulation for HIP
			system_print("iptables -I HIPFW-FORWARD -p 17 --dport 10500 -j QUEUE");
			system_print("iptables -I HIPFW-FORWARD -p 17 --sport 10500 -j QUEUE");

			system_print("iptables -I HIPFW-INPUT -p 139 -j QUEUE");
			system_print("iptables -I HIPFW-INPUT -p 50 -j QUEUE");
			system_print("iptables -I HIPFW-INPUT -p 17 --dport 10500 -j QUEUE");
			system_print("iptables -I HIPFW-INPUT -p 17 --sport 10500 -j QUEUE");

			system_print("iptables -I HIPFW-OUTPUT -p 139 -j QUEUE");
			system_print("iptables -I HIPFW-OUTPUT -p 50 -j QUEUE");
			system_print("iptables -I HIPFW-OUTPUT -p 17 --dport 10500 -j QUEUE");
			system_print("iptables -I HIPFW-OUTPUT -p 17 --sport 10500 -j QUEUE");

			system_print("ip6tables -I HIPFW-FORWARD -p 139 -j QUEUE");
			system_print("ip6tables -I HIPFW-FORWARD -p 50 -j QUEUE");
			system_print("ip6tables -I HIPFW-FORWARD -p 17 --dport 10500 -j QUEUE");
			system_print("ip6tables -I HIPFW-FORWARD -p 17 --sport 10500 -j QUEUE");

			system_print("ip6tables -I HIPFW-INPUT -p 139 -j QUEUE");
			system_print("ip6tables -I HIPFW-INPUT -p 50 -j QUEUE");
			system_print("ip6tables -I HIPFW-INPUT -p 17 --dport 10500 -j QUEUE");
			system_print("ip6tables -I HIPFW-INPUT -p 17 --sport 10500 -j QUEUE");

			system_print("ip6tables -I HIPFW-OUTPUT -p 139 -j QUEUE");
			system_print("ip6tables -I HIPFW-OUTPUT -p 50 -j QUEUE");
			system_print("ip6tables -I HIPFW-OUTPUT -p 17 --dport 10500 -j QUEUE");
			system_print("ip6tables -I HIPFW-OUTPUT -p 17 --sport 10500 -j QUEUE");
		}
	}

	HIP_IFEL(hip_fw_init_system_based_opp_mode(), -1, "failed to load extension\n");
	HIP_IFEL(hip_fw_init_opptcp(), -1, "failed to load extension\n");
	HIP_IFEL(hip_fw_init_lsi_support(), -1, "failed to load extension\n");
	HIP_IFEL(hip_fw_init_userspace_ipsec(), -1, "failed to load extension\n");
	HIP_IFEL(hip_fw_init_esp_prot(), -1, "failed to load extension\n");
	HIP_IFEL(hip_fw_init_esp_prot_conntrack(), -1, "failed to load extension\n");

	// Initializing local database for mapping LSI-HIT in the firewall
	// FIXME never uninited -> memory leak
	firewall_init_hldb();
	// Initializing local cache database
	firewall_cache_init_hldb();
	// Initializing local port cache database
	firewall_port_cache_init_hldb();

	system_print("iptables -I INPUT -j HIPFW-INPUT");
	system_print("iptables -I OUTPUT -j HIPFW-OUTPUT");
	system_print("iptables -I FORWARD -j HIPFW-FORWARD");
	system_print("ip6tables -I INPUT -j HIPFW-INPUT");
	system_print("ip6tables -I OUTPUT -j HIPFW-OUTPUT");
	system_print("ip6tables -I FORWARD -j HIPFW-FORWARD");

 out_err:
	return err;
}

/**
 * Returns the packet type of an IP packet.
 *
 * Currently supported types:				type
 * - plain HIP control packet				  1
 * - ESP packet								  2
 * - TCP packet								  3 (for opportunistic TCP handshake)
 *
 * Unsupported types -> type 0
 *
 * @param  hdr        a pointer to a IP packet.
 * @param ipVersion	  the IP version for this packet
 * @return            One if @c hdr is a HIP packet, zero otherwise.
 */
static int hip_fw_init_context(hip_fw_context_t *ctx, const unsigned char *buf, const int ip_version)
{
	int ip_hdr_len, err = 0;
	// length of packet starting at udp header
	uint16_t udp_len = 0;
	struct udphdr *udphdr = NULL;
	int udp_encap_zero_bytes = 0;

	// default assumption
	ctx->packet_type = OTHER_PACKET;

	// same context memory as for packets before -> re-init
	memset(ctx, 0, sizeof(hip_fw_context_t));

	// add whole packet to context and ip version
	ctx->ipq_packet = ipq_get_packet(buf);

	// check if packet is to big for the buffer
	if (ctx->ipq_packet->data_len > BUFSIZE)
	{
		HIP_ERROR("packet size greater than buffer\n");

		err = 1;
		goto end_init;
	}

	ctx->ip_version = ip_version;

	if(ctx->ip_version == 4){
		_HIP_DEBUG("IPv4 packet\n");

		struct ip *iphdr = (struct ip *) ctx->ipq_packet->payload;
		// add pointer to IPv4 header to context
		ctx->ip_hdr.ipv4 = iphdr;

		/* ip_hl is given in multiple of 4 bytes
		 *
		 * NOTE: not sizeof(struct ip) as we might have options */
		ip_hdr_len = (iphdr->ip_hl * 4);
		// needed for opportunistic TCP
		ctx->ip_hdr_len = ip_hdr_len;
		HIP_DEBUG("ip_hdr_len is: %d\n", ip_hdr_len);
		HIP_DEBUG("total length: %u\n", ntohs(iphdr->ip_len));
		HIP_DEBUG("ttl: %u\n", iphdr->ip_ttl);
		HIP_DEBUG("packet length (ipq): %u\n", ctx->ipq_packet->data_len);

		// add IPv4 addresses
		IPV4_TO_IPV6_MAP(&ctx->ip_hdr.ipv4->ip_src, &ctx->src);
		IPV4_TO_IPV6_MAP(&ctx->ip_hdr.ipv4->ip_dst, &ctx->dst);

		HIP_DEBUG_HIT("packet src", &ctx->src);
		HIP_DEBUG_HIT("packet dst", &ctx->dst);

		HIP_DEBUG("IPv4 next header protocol number is %d\n", iphdr->ip_p);

		// find out which transport layer protocol is used
		if(iphdr->ip_p == IPPROTO_HIP)
		{
			// we have found a plain HIP control packet
			HIP_DEBUG("plain HIP packet\n");

			ctx->packet_type = HIP_PACKET;
			ctx->transport_hdr.hip = (struct hip_common *) (((char *)iphdr) + ip_hdr_len);

			goto end_init;

		} else if (iphdr->ip_p == IPPROTO_ESP)
		{
			// this is an ESP packet
			HIP_DEBUG("plain ESP packet\n");

			ctx->packet_type = ESP_PACKET;
			ctx->transport_hdr.esp = (struct hip_esp *) (((char *)iphdr) + ip_hdr_len);

			goto end_init;

		} else if(iphdr->ip_p == IPPROTO_TCP)
		{
			// this might be a TCP packet for opportunistic mode
			HIP_DEBUG("plain TCP packet\n");

			ctx->packet_type = TCP_PACKET;
			ctx->transport_hdr.tcp = (struct tcphdr *) (((char *)iphdr) + ip_hdr_len);

			goto end_init;
		} else if (iphdr->ip_p != IPPROTO_UDP)
		{
			// if it's not UDP either, it's unsupported
			HIP_DEBUG("some other packet\n");

			goto end_init;
		}

		// need UDP header to look for encapsulated ESP
		udp_len = ntohs(iphdr->ip_len);
		udphdr = ((struct udphdr *) (((char *) iphdr) + ip_hdr_len));

		// add UDP header to context
		ctx->udp_encap_hdr = udphdr;

	} else if (ctx->ip_version == 6)
	{
		_HIP_DEBUG("IPv6 packet\n");

		struct ip6_hdr *ip6_hdr = (struct ip6_hdr *)ctx->ipq_packet->payload;
		// add pointer to IPv4 header to context
		ctx->ip_hdr.ipv6 = ip6_hdr;

		// Ipv6 has fixed header length
		ip_hdr_len = sizeof(struct ip6_hdr);
		// needed for opportunistic TCP
		ctx->ip_hdr_len = ip_hdr_len;
		HIP_DEBUG("ip_hdr_len is: %d\n", ip_hdr_len);
		HIP_DEBUG("payload length: %u\n", ntohs(ip6_hdr->ip6_plen));
		HIP_DEBUG("ttl: %u\n", ip6_hdr->ip6_hlim);
		HIP_DEBUG("packet length (ipq): %u\n", ctx->ipq_packet->data_len);

		// add IPv6 addresses
		ipv6_addr_copy(&ctx->src, &ip6_hdr->ip6_src);
		ipv6_addr_copy(&ctx->dst, &ip6_hdr->ip6_dst);

		HIP_DEBUG_HIT("packet src: ", &ctx->src);
		HIP_DEBUG_HIT("packet dst: ", &ctx->dst);

		HIP_DEBUG("IPv6 next header protocol number is %d\n",
			  ip6_hdr->ip6_nxt);

		// find out which transport layer protocol is used
		if(ip6_hdr->ip6_nxt == IPPROTO_HIP)
		{
			// we have found a plain HIP control packet
			HIP_DEBUG("plain HIP packet\n");

			ctx->packet_type = HIP_PACKET;
			ctx->transport_hdr.hip = (struct hip_common *) (((char *)ip6_hdr) + sizeof(struct ip6_hdr));

			goto end_init;

		} else if (ip6_hdr->ip6_nxt == IPPROTO_ESP)
		{
			// we have found a plain ESP packet
			HIP_DEBUG("plain ESP packet\n");

			ctx->packet_type = ESP_PACKET;
			ctx->transport_hdr.esp = (struct hip_esp *) (((char *)ip6_hdr) + sizeof(struct ip6_hdr));

			goto end_init;

		} else if(ip6_hdr->ip6_nxt == IPPROTO_TCP)
		{
			// this might be a TCP packet for opportunistic mode
			HIP_DEBUG("plain TCP packet\n");

			ctx->packet_type = TCP_PACKET;
			ctx->transport_hdr.tcp = (struct tcphdr *) (((char *)ip6_hdr) + sizeof(struct ip6_hdr));

			goto end_init;

		} else if (ip6_hdr->ip6_nxt != IPPROTO_UDP)
		{
			// if it's not UDP either, it's unsupported
			HIP_DEBUG("some other packet\n");

			goto end_init;
		}

		/* for now these calculations are not necessary as UDP encapsulation
		 * is only used for IPv4 at the moment
		 *
		 * we keep them anyway in order to ease UDP encapsulation handling
		 * with IPv6
		 *
		 * NOTE: the length will include optional extension headers
		 * -> handle this */
		udp_len = ntohs(ip6_hdr->ip6_plen);
		udphdr = ((struct udphdr *) (((char *) ip6_hdr) + ip_hdr_len));

		// add udp header to context
		ctx->udp_encap_hdr = udphdr;
	}

	HIP_DEBUG("UDP header size  is %d\n", sizeof(struct udphdr));

	/* only handle IPv4 right now
	 * -> however this is the place to handle UDP encapsulated IPv6 */
	if (ctx->ip_version == 4)
	{
		// we might have only received a UDP packet with headers only
		if (udp_len >= sizeof(struct ip) + sizeof(struct udphdr) + HIP_UDP_ZERO_BYTES_LEN)
		{
			uint32_t *zero_bytes = NULL;

			// we can distinguish UDP encapsulated control and data traffic with 32 zero bits
			// behind UDP header
			zero_bytes = (uint32_t *) (((char *)udphdr) + sizeof(struct udphdr));

			HIP_HEXDUMP("zero_bytes: ", zero_bytes, 4);

			/* check whether next 32 bits are zero or not */
			if (*zero_bytes == 0)
			{
				udp_encap_zero_bytes = 1;

				HIP_DEBUG("Zero SPI found\n");
			}

			zero_bytes = NULL;
		} else
		{
			// only UDP header + payload < 32 bit -> neither HIP nor ESP
			HIP_DEBUG("UDP packet with < 32 bit payload\n");

			goto end_init;
		}
	}

	_HIP_DEBUG("udp hdr len %d\n", ntohs(udphdr->len));
	_HIP_HEXDUMP("hexdump ",udphdr, 20);

	// HIP packets have zero bytes (IPv4 only right now)
	if(ctx->ip_version == 4 && udphdr
			&& ((udphdr->source == ntohs(hip_get_local_nat_udp_port())) ||
		        (udphdr->dest == ntohs(hip_get_peer_nat_udp_port())))
		    && udp_encap_zero_bytes)

	{
		/* check if zero byte hint is correct and we are processing a
		 * HIP control message */
		if (!hip_check_network_msg((struct hip_common *) (((char *)udphdr)
								     +
								  sizeof(struct udphdr)
								  +
								  HIP_UDP_ZERO_BYTES_LEN)))
		{
			// we found an UDP encapsulated HIP control packet
			HIP_DEBUG("UDP encapsulated HIP control packet\n");

			// add to context
			ctx->packet_type = HIP_PACKET;
			ctx->transport_hdr.hip = (struct hip_common *) (((char *)udphdr)
									+ sizeof(struct udphdr)
									+ HIP_UDP_ZERO_BYTES_LEN);

			goto end_init;
		}
		HIP_ERROR("communicating with BROKEN peer implementation of UDP encapsulation,"
				" found zero bytes when receiving HIP control message\n");
	}

	// ESP does not have zero bytes (IPv4 only right now)
	else if (ctx->ip_version == 4 && udphdr
		 && ((udphdr->source == ntohs(hip_get_local_nat_udp_port())) ||
		     (udphdr->dest == ntohs(hip_get_peer_nat_udp_port())))
		 && !udp_encap_zero_bytes)
	{

		/* from the ports and the non zero SPI we can tell that this
		 * is an ESP packet */
		HIP_DEBUG("ESP packet. Todo: verify SPI from database\n");

		// add to context
		ctx->packet_type = ESP_PACKET;
		ctx->transport_hdr.esp = (struct hip_esp *) (((char *)udphdr)
							     + sizeof(struct udphdr));

		goto end_init;
	} else {
		/* normal UDP packet or UDP encapsulated IPv6 */
		HIP_DEBUG("normal UDP packet\n");
	}

end_init:
	return err;
}


/**
*
*/
static void allow_modified_packet(struct ipq_handle *handle, unsigned long packetId,
		size_t len, unsigned char *buf){
	ipq_set_verdict(handle, packetId, NF_ACCEPT, len, buf);
	HIP_DEBUG("Packet accepted with modifications\n\n");
}


/**
 * Allow a packet to pass
 *
 * @param handle	the handle for the packets.
 * @param packetId	the packet ID.
 * @return		nothing
 */
static void allow_packet(struct ipq_handle *handle, unsigned long packetId){
	ipq_set_verdict(handle, packetId, NF_ACCEPT, 0, NULL);

	HIP_DEBUG("Packet accepted \n\n");
}


/**
 * Not allow a packet to pass
 *
 * @param handle	the handle for the packets.
 * @param packetId	the packet ID.
 * @return		nothing
 */
static void drop_packet(struct ipq_handle *handle, unsigned long packetId){
	ipq_set_verdict(handle, packetId, NF_DROP, 0, NULL);

	HIP_DEBUG("Packet dropped \n\n");
}

/**
 * Analyzes packets.

 * @param *ptr	pointer to an integer that indicates
 * 		the type of traffic: 4 - ipv4; 6 - ipv6.
 * @return	nothing, this function loops forever,
 * 		until the firewall is stopped.
 */
static int hip_fw_handle_packet(unsigned char *buf,
		struct ipq_handle *hndl,
		const int ip_version,
		hip_fw_context_t *ctx){
	// assume DROP
	int verdict = 0;


	/* waits for queue messages to arrive from ip_queue and
	 * copies them into a supplied buffer */
	if (ipq_read(hndl, buf, BUFSIZE, 0) < 0)
	{
		HIP_PERROR("ipq_read failed: ");
		// TODO this error needs to be handled seperately -> die(hndl)?
		goto out_err;
	}

	/* queued messages may be a packet messages or an error messages */
	switch (ipq_message_type(buf))
	{
		case IPQM_PACKET:
			HIP_DEBUG("Received ipqm packet\n");
			// no goto -> go on with processing the message below
			break;
		case NLMSG_ERROR:
			HIP_ERROR("Received error message (%d): %s\n", ipq_get_msgerr(buf), ipq_errstr());
			goto out_err;
			break;
		default:
			HIP_DEBUG("Unsupported libipq packet\n");
			goto out_err;
			break;
	}

	// set up firewall context
	if (hip_fw_init_context(ctx, buf, ip_version))
		goto out_err;

	HIP_DEBUG("packet hook=%d, packet type=%d\n", ctx->ipq_packet->hook, ctx->packet_type);

	// match context with rules
	if (hip_fw_handler[ctx->ipq_packet->hook][ctx->packet_type]) {
		verdict = (hip_fw_handler[ctx->ipq_packet->hook][ctx->packet_type])(ctx);
	} else {
		HIP_DEBUG("Ignoring, no handler for hook (%d) with type (%d)\n");
	}

 out_err:
	if (verdict) {
		if (ctx->modified == 0) {
			HIP_DEBUG("=== Verdict: allow packet ===\n");
			allow_packet(hndl, ctx->ipq_packet->packet_id);
		} else {
			HIP_DEBUG("=== Verdict: allow modified packet ===\n");
			allow_modified_packet(hndl, ctx->ipq_packet->packet_id, ctx->ipq_packet->data_len, ctx->ipq_packet->payload);
		}
	} else {
		HIP_DEBUG("=== Verdict: drop packet ===\n");
		drop_packet(hndl, ctx->ipq_packet->packet_id);
	}

	// nothing to clean up here as we re-use buf, hndl and ctx

	return 0;
}

static void hip_fw_wait_for_hipd() {

	hip_fw_flush_iptables();

	/* Hipfw should be started before hipd to make sure
	   that nobody can bypass ACLs. However, some hipfw
	   extensions (e.g. userspace ipsec) work consistently
	   only when hipd is started first. To solve this
	   chicken-and-egg problem, we are blocking all hipd
	   messages until hipd is running and firewall is set up */
	system_print("iptables -N HIPFW-INPUT");
	system_print("iptables -N HIPFW-OUTPUT");
	system_print("iptables -N HIPFW-FORWARD");
	system_print("ip6tables -N HIPFW-INPUT");
	system_print("ip6tables -N HIPFW-OUTPUT");
	system_print("ip6tables -N HIPFW-FORWARD");

	system_print("iptables -I HIPFW-INPUT -p 139 -j DROP");
	system_print("iptables -I HIPFW-OUTPUT -p 139 -j DROP");
	system_print("iptables -I HIPFW-FORWARD -p 139 -j DROP");
	system_print("ip6tables -I HIPFW-INPUT -p 139 -j DROP");
	system_print("ip6tables -I HIPFW-OUTPUT -p 139 -j DROP");
	system_print("ip6tables -I HIPFW-FORWARD -p 139 -j DROP");

	system_print("iptables -I INPUT -j HIPFW-INPUT");
	system_print("iptables -I OUTPUT -j HIPFW-OUTPUT");
	system_print("iptables -I FORWARD -j HIPFW-FORWARD");
	system_print("ip6tables -I INPUT -j HIPFW-INPUT");
	system_print("ip6tables -I OUTPUT -j HIPFW-OUTPUT");
	system_print("ip6tables -I FORWARD -j HIPFW-FORWARD");

	//HIP_IFEL(!(msg = hip_msg_alloc()), -1, "malloc\n");
	//HIP_IFEL(hip_build_user_hdr(msg, SO_HIP_PING, 0), -1, "hdr\n")

	while (hip_fw_get_default_hit() == NULL) {
		HIP_DEBUG("Sleeping until hipd is running...\n");
		sleep(1);
	}

	/* Notice that firewall flushed the dropping rules later */
}

int main(int argc, char **argv){
	int err = 0, highest_descriptor, i;
	int status, n, len;
	struct ipq_handle *h4 = NULL, *h6 = NULL;
	int ch;
	char *rule_file = NULL;
	extern char *optarg;
	extern int optind, optopt;
	int errflg = 0, killold = 0;
	struct hip_common *msg = NULL;
	struct sockaddr_in6 sock_addr;
	socklen_t alen;
	fd_set read_fdset;
	struct timeval timeout;
	unsigned char buf[BUFSIZE];
	hip_fw_context_t ctx;
	int limit_capabilities = 0;
	int is_root = 0, access_ok = 0, msg_type = 0;//variables for accepting user messages only from hipd

	/* Make sure that root path is set up correcly (e.g. on Fedora 9).
	   Otherwise may get warnings from system_print() commands.
	   @todo: should append, not overwrite  */
	setenv("PATH", HIP_DEFAULT_EXEC_PATH, 1);

	if (geteuid() != 0) {
		HIP_ERROR("firewall must be run as root\n");
		exit(-1);
	}

#ifdef CONFIG_HIP_PERFORMANCE
	HIP_DEBUG("Creating perf set\n");
	perf_set = hip_perf_create(PERF_MAX_FIREWALL);

	check_and_create_dir("results", DEFAULT_CONFIG_DIR_MODE);

	/* To keep things simple, we use a subset of the performance set originally created for the HIP daemon. */
        //hip_perf_set_name(perf_set, PERF_I1_SEND, "results/PERF_I1_SEND.csv");
	hip_perf_set_name(perf_set, PERF_I1,"results/PERF_I1.csv");
	hip_perf_set_name(perf_set, PERF_R1,"results/PERF_R1.csv");
	hip_perf_set_name(perf_set, PERF_I2,"results/PERF_I2.csv");
	hip_perf_set_name(perf_set, PERF_R2,"results/PERF_R2.csv");
	//hip_perf_set_name(perf_set, PERF_DH_CREATE,"results/PERF_DH_CREATE.csv");
	//hip_perf_set_name(perf_set, PERF_SIGN,"results/PERF_SIGN.csv");
	//hip_perf_set_name(perf_set, PERF_DSA_SIGN_IMPL,"results/PERF_DSA_SIGN_IMPL.csv");
	hip_perf_set_name(perf_set, PERF_VERIFY,"results/PERF_VERIFY.csv");
	hip_perf_set_name(perf_set, PERF_BASE,"results/PERF_BASE.csv");
	hip_perf_set_name(perf_set, PERF_ALL,"results/PERF_ALL.csv");
	//hip_perf_set_name(perf_set, PERF_UPDATE_SEND,"results/PERF_UPDATE_SEND.csv");
	//hip_perf_set_name(perf_set, PERF_VERIFY_UPDATE,"results/PERF_VERIFY_UPDATE.csv");
	hip_perf_set_name(perf_set, PERF_UPDATE_COMPLETE,"results/PERF_UPDATE_COMPLETE.csv");
	//hip_perf_set_name(perf_set, PERF_HANDLE_UPDATE_ESTABLISHED,"results/PERF_HANDLE_UPDATE_ESTABLISHED.csv");
	//hip_perf_set_name(perf_set, PERF_HANDLE_UPDATE_REKEYING,"results/PERF_HANDLE_UPDATE_REKEYING.csv");
	//hip_perf_set_name(perf_set, PERF_UPDATE_FINISH_REKEYING,"results/PERF_UPDATE_FINISH_REKEYING.csv");
	hip_perf_set_name(perf_set, PERF_CLOSE_SEND,"results/PERF_CLOSE_SEND.csv");
	hip_perf_set_name(perf_set, PERF_HANDLE_CLOSE,"results/PERF_HANDLE_CLOSE.csv");
	hip_perf_set_name(perf_set, PERF_HANDLE_CLOSE_ACK,"results/PERF_HANDLE_CLOSE_ACK.csv");
	hip_perf_set_name(perf_set, PERF_HANDLE_UPDATE_1,"results/PERF_HANDLE_UPDATE_1.csv");
	//hip_perf_set_name(perf_set, PERF_HANDLE_UPDATE_2,"results/PERF_HANDLE_UPDATE_2.csv");
	hip_perf_set_name(perf_set, PERF_CLOSE_COMPLETE,"results/PERF_CLOSE_COMPLETE.csv");
	hip_perf_set_name(perf_set, PERF_DSA_VERIFY_IMPL,"results/PERF_DSA_VERIFY_IMPL.csv");
	hip_perf_set_name(perf_set, PERF_RSA_VERIFY_IMPL,"results/PERF_RSA_VERIFY_IMPL.csv");
	//hip_perf_set_name(perf_set, PERF_RSA_SIGN_IMPL,"results/PERF_RSA_SIGN_IMPL.csv");

	HIP_DEBUG("Opening perf set\n");
	hip_perf_open(perf_set);
	HIP_DEBUG("Start PERF_ALL\n");
	hip_perf_start_benchmark(perf_set, PERF_ALL);
#endif

	memset(&default_hit, 0, sizeof(default_hit));
	memset(&default_lsi, 0, sizeof(default_lsi));

	hip_set_logdebug(LOGDEBUG_ALL);

	while ((ch = getopt(argc, argv, "aAbcdef:FhHiIklmopv")) != -1)
	{
		switch (ch)
		{
		case 'A':
			accept_hip_esp_traffic_by_default = 1;
			restore_accept_hip_esp_traffic = 1;
			break;
		case 'b':
			foreground = 0;
			break;
		case 'd':
			log_level = LOGDEBUG_ALL;
			break;
		case 'e':
			hip_userspace_ipsec = 1;
			hip_esp_protection = 1;
			break;
		case 'f':
			rule_file = optarg;
			break;
		case 'F':
			filter_traffic = 0;
			restore_filter_traffic = filter_traffic;
			break;
		case 'h':
			print_usage();
			exit(2);
			break;
		case 'H':
			accept_normal_traffic_by_default = 0;
			break;
		case 'i':
			hip_userspace_ipsec = 1;
			hip_kernel_ipsec_fallback = 0;
			break;
		case 'I':
			hip_userspace_ipsec = 1;
			hip_kernel_ipsec_fallback = 1;
			break;
		case 'k':
			killold = 1;
			break;
		case 'l':
			hip_lsi_support = 1;
			break;
		case 'm':
#ifdef CONFIG_HIP_MIDAUTH
			filter_traffic = 1;
			use_midauth = 1;
			break;
#endif
		case 'o':
			system_based_opp_mode = 1;
			break;
		case 'p':
			limit_capabilities = 1;
			break;
		case 'v':
			log_level = LOGDEBUG_MEDIUM;
			hip_set_logfmt(LOGFMT_SHORT);
			break;
		case ':': /* option without operand */
			printf("Option -%c requires an operand\n", optopt);
			errflg++;
			break;
		case '?':
			printf("Unrecognized option: -%c\n", optopt);
			errflg++;
		}
	}

	if (errflg)
	{
		print_usage();
		printf("Invalid argument. Closing. \n\n");
		exit(2);
	}

	if (!foreground)
	{
		hip_set_logtype(LOGTYPE_SYSLOG);
		HIP_DEBUG("Forking into background\n");
		if (fork() > 0)
			return 0;
	}

	HIP_IFEL(hip_create_lock_file(HIP_FIREWALL_LOCK_FILE, killold), -1,
			"Failed to obtain firewall lock.\n");

	/* Request-response socket with hipfw */
	hip_fw_sock = socket(AF_INET6, SOCK_DGRAM, 0);
	HIP_IFEL((hip_fw_sock < 0), 1, "Could not create socket for firewall.\n");
	memset(&sock_addr, 0, sizeof(sock_addr));
	sock_addr.sin6_family = AF_INET6;
	sock_addr.sin6_port = htons(HIP_FIREWALL_SYNC_PORT);
	sock_addr.sin6_addr = in6addr_loopback;

	for (i=0; i<2; i++) {
		err = bind(hip_fw_sock, (struct sockaddr *)& sock_addr,
			   sizeof(sock_addr));
		if (err == 0)
			break;
		else if (err && i == 0)
			sleep(2);
	}

	HIP_IFEL(err, -1, "Bind on firewall socket addr failed. Give -k option to kill old hipfw\n");
	HIP_IFEL(hip_daemon_connect(hip_fw_sock), -1,
		 "connecting socket failed\n");

	/* Only for receiving out-of-sync notifications from hipd  */
	hip_fw_async_sock = socket(AF_INET6, SOCK_DGRAM, 0);
	HIP_IFEL((hip_fw_async_sock < 0), 1, "Could not create socket for firewall.\n");
	memset(&sock_addr, 0, sizeof(sock_addr));
	sock_addr.sin6_family = AF_INET6;
	sock_addr.sin6_port = htons(HIP_FIREWALL_PORT);
	sock_addr.sin6_addr = in6addr_loopback;
	HIP_IFEL(bind(hip_fw_async_sock, (struct sockaddr *)& sock_addr,
		      sizeof(sock_addr)), -1, "Bind on firewall socket addr failed. Give -k option to kill old hipfw\n");
	HIP_IFEL(hip_daemon_connect(hip_fw_async_sock), -1,
		 "connecting socket failed\n");

	/* Starting hipfw does not always work when hipfw starts first -miika */
	if (hip_userspace_ipsec || hip_sava_router || hip_lsi_support || hip_proxy_status || system_based_opp_mode)
	{
		hip_fw_wait_for_hipd();
	}

	HIP_INFO("firewall pid=%d starting\n", getpid());

	//use by default both ipv4 and ipv6
	HIP_DEBUG("Using ipv4 and ipv6\n");

	read_rule_file(rule_file);
	HIP_DEBUG("starting up with rule_file: %s\n", rule_file);
	HIP_DEBUG("Firewall rule table: \n");
	print_rule_tables();

	firewall_increase_netlink_buffers();
#if !defined(CONFIG_HIP_OPENWRT) && !defined(ANDROID_CHANGES)
	firewall_probe_kernel_modules();
#endif

#ifdef CONFIG_HIP_MIDAUTH
	midauth_init();
#endif

	// create firewall queue handles for IPv4 traffic
	// FIXME died handle will still be used below
	// FIXME memleak - not free'd on exit
	h4 = ipq_create_handle(0, PF_INET);

	if (!h4)
		die(h4);

	HIP_DEBUG("IPv4 handle created\n");

	status = ipq_set_mode(h4, IPQ_COPY_PACKET, BUFSIZE);

	if (status < 0)
		die(h4);
	HIP_DEBUG("IPv4 handle mode COPY_PACKET set\n");

	// create firewall queue handles for IPv6 traffic
	// FIXME died handle will still be used below
	// FIXME memleak - not free'd on exit
	h6 = ipq_create_handle(0, PF_INET6);

	_HIP_DEBUG("IPQ error: %s \n", ipq_errstr());

	if (!h6)
		die(h6);
	HIP_DEBUG("IPv6 handle created\n");
	status = ipq_set_mode(h6, IPQ_COPY_PACKET, BUFSIZE);

	if (status < 0)
		die(h6);
	HIP_DEBUG("IPv6 handle mode COPY_PACKET set\n");
	// set up ip(6)tables rules
	HIP_IFEL(firewall_init_rules(), -1,
		 "Firewall init failed\n");

	/* Allocate message. */
	// FIXME memleak - not free'd on exit
	msg = hip_msg_alloc();
	if (!msg) {
		err = -1;
		return err;
	}

	HIP_IFEL(init_raw_sockets(), -1, "raw sockets");

#ifdef CONFIG_HIP_PRIVSEP
	if (limit_capabilities) {
		HIP_IFEL(hip_set_lowcapability(0), -1, "Failed to reduce priviledges");
	}
#endif
	//init_timeout_checking(timeout);

#ifdef CONFIG_HIP_HIPPROXY
	request_hipproxy_status(); //send hipproxy status request before the control thread running.
#endif /* CONFIG_HIP_HIPPROXY */

#if 0
	if (!hip_sava_client)
	  request_savah_status(SO_HIP_SAVAH_SERVER_STATUS_REQUEST);
	if(!hip_sava_router)
	  request_savah_status(SO_HIP_SAVAH_CLIENT_STATUS_REQUEST);
#endif
	highest_descriptor = maxof(3, hip_fw_async_sock, h4->fd, h6->fd);

	hip_msg_init(msg);
	HIP_IFEL(hip_build_user_hdr(msg, SO_HIP_FIREWALL_START,0),-1,
		 "build user hdr\n");
	if (hip_send_recv_daemon_info(msg, 0, hip_fw_sock))
		HIP_DEBUG("Failed to notify hipd of firewall start.\n");
	hip_msg_init(msg);

	// let's show that the firewall is running even with debug NONE
	HIP_DEBUG("firewall running. Entering select loop.\n");

	// firewall started up, now respect the selected log level
	hip_set_logdebug(log_level);

	// do all the work here
	while (1) {
		// set up file descriptors for select
		FD_ZERO(&read_fdset);
		FD_SET(hip_fw_async_sock, &read_fdset);
		FD_SET(h4->fd, &read_fdset);
		FD_SET(h6->fd, &read_fdset);

		timeout.tv_sec = HIP_SELECT_TIMEOUT;
		timeout.tv_usec = 0;

		_HIP_DEBUG("HIP fw select\n");

		// get handle with queued packet and process
		/* @todo: using HIPD_SELECT blocks hipfw with R1 */
		if ((err = select((highest_descriptor + 1), &read_fdset,
				       NULL, NULL, &timeout)) < 0) {
			HIP_PERROR("select error, ignoring\n");
			continue;
		}

#ifdef CONFIG_HIP_MIDAUTH
		if (use_midauth)
			pisa_check_for_random_update();
#endif

		if (FD_ISSET(h4->fd, &read_fdset)) {
			HIP_DEBUG("received IPv4 packet from iptables queue\n");
			err = hip_fw_handle_packet(buf, h4, 4, &ctx);
		}

		if (FD_ISSET(h6->fd, &read_fdset)) {
			HIP_DEBUG("received IPv6 packet from iptables queue\n");
			err = hip_fw_handle_packet(buf, h6, 6, &ctx);
		}

		if (FD_ISSET(hip_fw_async_sock, &read_fdset)) {
			HIP_DEBUG("****** Received HIPD message ******\n");
			bzero(&sock_addr, sizeof(sock_addr));
			alen = sizeof(sock_addr);
			n = recvfrom(hip_fw_async_sock, msg, sizeof(struct hip_common), MSG_PEEK,
		             (struct sockaddr *)&sock_addr, &alen);
			if (n < 0)
			{
				HIP_ERROR("Error receiving message header from daemon.\n");
				err = -1;
				continue;
			}


			/*making sure user messages are received from hipd*/
			//resetting vars to 0 because it is a loop
			is_root = 0, access_ok = 0, msg_type = 0;
			msg_type = hip_get_msg_type(msg);
			is_root = (ntohs(sock_addr.sin6_port) < 1024);
			if(is_root){
				access_ok = 1;
			}else if( !is_root &&
				  (msg_type >= HIP_SO_ANY_MIN &&
				   msg_type <= HIP_SO_ANY_MAX)    ){
				access_ok = 1;
			}
			if(!access_ok){
				HIP_ERROR("The sender of the message is not trusted.\n");
				err = -1;
				continue;
			}


			_HIP_DEBUG("Header received successfully\n");
			alen = sizeof(sock_addr);
			len = hip_get_msg_total_len(msg);

			HIP_DEBUG("Receiving message type %d (%d bytes)\n",
				  hip_get_msg_type(msg), len);
			n = recvfrom(hip_fw_async_sock, msg, len, 0,
		             (struct sockaddr *)&sock_addr, &alen);

			if (n < 0)
			{
				HIP_ERROR("Error receiving message parameters from daemon.\n");
				err = -1;
				continue;
			}

			HIP_ASSERT(n == len);

			if (ntohs(sock_addr.sin6_port) != HIP_DAEMON_LOCAL_PORT) {
			  	int type = hip_get_msg_type(msg);
			        if (type == SO_HIP_FW_BEX_DONE){
				  HIP_DEBUG("SO_HIP_FW_BEX_DONE\n");
				  HIP_DEBUG("%d == %d\n", ntohs(sock_addr.sin6_port), HIP_DAEMON_LOCAL_PORT);
				}
				HIP_DEBUG("Drop, message not from hipd\n");
				err = -1;
				continue;

			}

			err = handle_msg(msg);
			if (err < 0){
				HIP_ERROR("Error handling message\n");
				continue;
				//goto out_err;
			}
		}
	}

 out_err:
	if (hip_fw_async_sock)
		close(hip_fw_async_sock);
	if (hip_fw_sock)
		close(hip_fw_sock);
	if (msg != NULL)
		HIP_FREE(msg);

	firewall_exit();
	return 0;
}

/*----------------EXTERNALLY USED FUNCTIONS-------------------*/

/* currently done in rule_management
 * delete rule needs checking for state options
 */
// FIXME this doesn't make sense. However, setting 0 prevents connection tracking.
void set_stateful_filtering(const int active){
	statefulFiltering = 1;
}

hip_hit_t *hip_fw_get_default_hit(void)
{
	// only query for default hit if global variable is not set
	if (ipv6_addr_is_null(&default_hit))
	{
		_HIP_DEBUG("Querying hipd for default hit\n");
		if (hip_query_default_local_hit_from_hipd())
			return NULL;
	}

	return &default_hit;
}

hip_lsi_t *hip_fw_get_default_lsi(void)
{
	// only query for default lsi if global variable is not set
	if (default_lsi.s_addr == 0)
	{
		_HIP_DEBUG("Querying hipd for default lsi\n");
		if (hip_query_default_local_hit_from_hipd())
			return NULL;
	}

	return &default_lsi;
}<|MERGE_RESOLUTION|>--- conflicted
+++ resolved
@@ -72,6 +72,11 @@
  * know what to do with the packet. */
 static hip_fw_handler_t hip_fw_handler[NF_IP_NUMHOOKS][FW_PROTO_NUM];
 
+static void system_print(char* str) {
+	if( system(str) == -1 ) {
+		HIP_ERROR("Could not execute system command %s", str);
+	}
+}
 
 /* extension-specific state */
 static int hip_userspace_ipsec = 0;
@@ -108,15 +113,6 @@
 // TODO make static, no-one should read on that
 int hip_fw_async_sock = 0;
 
-<<<<<<< HEAD
-=======
-static void system_print(char* str) {
-	if( system(str) == -1 ) {
-		HIP_ERROR("Could not execute system command %s", str);
-	}
-}
-
->>>>>>> 9bebdc3a
 static void print_usage(){
 	printf("HIP Firewall\n");
 	printf("Usage: hipfw [-f file_name] [-d|-v] [-A] [-F] [-H] [-b] [-a] [-c] [-k] [-i|-I|-e] [-l] [-o] [-p] [-h]");
@@ -158,42 +154,18 @@
     HIP_DEBUG(" hip_fw_init_sava_client() \n");
     HIP_IFEL(hip_sava_client_init_all(), -1,
 	     "Error initializing SAVA client \n");
-<<<<<<< HEAD
     /* IPv4 packets	*/
-    system("iptables -I HIPFW-OUTPUT -p tcp ! -d 127.0.0.1 -j QUEUE 2>/dev/null");
-    system("iptables -I HIPFW-OUTPUT -p udp ! -d 127.0.0.1 -j QUEUE 2>/dev/null");
+    system_print("iptables -I HIPFW-OUTPUT -p tcp ! -d 127.0.0.1 -j QUEUE 2>/dev/null");
+    system_print("iptables -I HIPFW-OUTPUT -p udp ! -d 127.0.0.1 -j QUEUE 2>/dev/null");
     /* IPv6 packets	*/
-    system("ip6tables -I HIPFW-OUTPUT -p tcp ! -d ::1 -j QUEUE 2>/dev/null");
-    system("ip6tables -I HIPFW-OUTPUT -p udp ! -d ::1 -j QUEUE 2>/dev/null");
-=======
-       /* IPv4 packets	*/
-       system_print("iptables -I HIPFW-OUTPUT -p tcp ! -d 127.0.0.1 -j QUEUE 2>/dev/null");
-       system_print("iptables -I HIPFW-OUTPUT -p udp ! -d 127.0.0.1 -j QUEUE 2>/dev/null");
-       /* IPv6 packets	*/
-       system_print("ip6tables -I HIPFW-OUTPUT -p tcp ! -d ::1 -j QUEUE 2>/dev/null");
-       system_print("ip6tables -I HIPFW-OUTPUT -p udp ! -d ::1 -j QUEUE 2>/dev/null");
->>>>>>> 9bebdc3a
+    system_print("ip6tables -I HIPFW-OUTPUT -p tcp ! -d ::1 -j QUEUE 2>/dev/null");
+    system_print("ip6tables -I HIPFW-OUTPUT -p udp ! -d ::1 -j QUEUE 2>/dev/null");
   }
 out_err:
   return err;
 }
 
-<<<<<<< HEAD
 int hip_fw_init_sava_router() {
-=======
-static void hip_fw_uninit_sava_client() {
-  if (hip_sava_client) {
-   /* IPv4 packets	*/
-   system_print("iptables -D HIPFW-OUTPUT -p tcp ! -d 127.0.0.1 -j QUEUE 2>/dev/null");
-   system_print("iptables -D HIPFW-OUTPUT -p udp ! -d 127.0.0.1 -j QUEUE 2>/dev/null");
-   /* IPv6 packets	*/
-   system_print("ip6tables -D HIPFW-OUTPUT -p tcp ! -d ::1 -j QUEUE 2>/dev/null");
-   system_print("ip6tables -D HIPFW-OUTPUT -p udp ! -d ::1 -j QUEUE 2>/dev/null");
-  }
-}
-
-static int hip_fw_init_sava_router() {
->>>>>>> 9bebdc3a
         int err = 0;
  
 	/* 
@@ -201,7 +173,6 @@
 	 * that passes trough the firewall to verify the packet's 
 	 * source address
 	 */
-<<<<<<< HEAD
 	if (!hip_sava_client && !hip_sava_router) {
 	  hip_sava_router = 1;
 	  filter_traffic = 1;
@@ -209,22 +180,22 @@
 	  if (hip_sava_router) {
 	    HIP_DEBUG("Initializing SAVA client mode \n");
 	    HIP_IFEL(hip_sava_init_all(), -1, 
-		     "Error inializing SAVA IP DB \n");
+		     "Error initializing SAVA IP DB \n");
 	    
 	    system("echo 1 >/proc/sys/net/ipv4/conf/all/forwarding");
 	    system("echo 1 >/proc/sys/net/ipv6/conf/all/forwarding");
 	    
-	    system("iptables -I HIPFW-FORWARD -p tcp -j QUEUE 2>/dev/null"); 
-	    system("iptables -I HIPFW-FORWARD -p udp -j QUEUE 2>/dev/null"); 
+	    system_print("iptables -I HIPFW-FORWARD -p tcp -j QUEUE 2>/dev/null"); 
+	    system_print("iptables -I HIPFW-FORWARD -p udp -j QUEUE 2>/dev/null"); 
 	    
 	    /* IPv6 packets	*/
 	    
-	    system("ip6tables -I HIPFW-FORWARD -p tcp -j QUEUE 2>/dev/null");
-	    system("ip6tables -I HIPFW-FORWARD -p udp -j QUEUE 2>/dev/null");
+	    system_print("ip6tables -I HIPFW-FORWARD -p tcp -j QUEUE 2>/dev/null");
+	    system_print("ip6tables -I HIPFW-FORWARD -p udp -j QUEUE 2>/dev/null");
 	    
 	    /*	Queue HIP packets as well */
-	    system("iptables -I HIPFW-INPUT -p 139 -j QUEUE 2>/dev/null");
-	    system("ip6tables -I HIPFW-INPUT -p 139 -j QUEUE 2>/dev/null");
+	    system_print("iptables -I HIPFW-INPUT -p 139 -j QUEUE 2>/dev/null");
+	    system_print("ip6tables -I HIPFW-INPUT -p 139 -j QUEUE 2>/dev/null");
 	    
 	    iptables_do_command("iptables -t nat -N %s 2>/dev/null", SAVAH_PREROUTING);
 	    iptables_do_command("ip6tables -N %s 2>/dev/null", SAVAH_PREROUTING);
@@ -238,41 +209,21 @@
 	    iptables_do_command("ip6tables -I %s 1 -p tcp --dport 80 -j REDIRECT --to-ports 80", 
 				SAVAH_PREROUTING);//the same goes here
 	  }
-=======
-	if (hip_sava_router) {
-	        HIP_DEBUG("Initializing SAVA client mode \n");
-	        HIP_IFEL(hip_sava_init_all(), -1,
-		   "Error inializing SAVA IP DB \n");
-
-		//system_print("iptables -P HIPFW-FORWARD -j DROP 2>/dev/null");
-		system_print("ip6tables -P HIPFW-FORWARD -j DROP 2>/dev/null");
-
-		system_print("iptables -I HIPFW-FORWARD -p tcp -j QUEUE 2>/dev/null");
-		system_print("iptables -I HIPFW-FORWARD -p udp -j QUEUE 2>/dev/null");
-		/* IPv6 packets	*/
-		system_print("ip6tables -I HIPFW-FORWARD -p tcp -j QUEUE 2>/dev/null");
-		system_print("ip6tables -I HIPFW-FORWARD -p udp -j QUEUE 2>/dev/null");
-		system_print("ip6tables -I HIPFW-FORWARD -p 0 -j QUEUE 2>/dev/null");
-		/*	Queue HIP packets as well */
-		system_print("iptables -I HIPFW-INPUT -p 139 -j QUEUE 2>/dev/null");
-		system_print("ip6tables -I HIPFW-INPUT -p 139 -j QUEUE 2>/dev/null");
->>>>>>> 9bebdc3a
 	}
  out_err:
 	return err;
 }
 
-<<<<<<< HEAD
 void hip_fw_uninit_sava_client() {
   filter_traffic = restore_filter_traffic;  
   if (hip_sava_client) {
     hip_sava_client = 0;
     /* IPv4 packets	*/
-    system("iptables -D HIPFW-OUTPUT -p tcp ! -d 127.0.0.1 -j QUEUE 2>/dev/null");
-    system("iptables -D HIPFW-OUTPUT -p udp ! -d 127.0.0.1 -j QUEUE 2>/dev/null");
+    system_print("iptables -D HIPFW-OUTPUT -p tcp ! -d 127.0.0.1 -j QUEUE 2>/dev/null");
+    system_print("iptables -D HIPFW-OUTPUT -p udp ! -d 127.0.0.1 -j QUEUE 2>/dev/null");
     /* IPv6 packets	*/
-    system("ip6tables -D HIPFW-OUTPUT -p tcp ! -d ::1 -j QUEUE 2>/dev/null");
-    system("ip6tables -D HIPFW-OUTPUT -p udp ! -d ::1 -j QUEUE 2>/dev/null");
+    system_print("ip6tables -D HIPFW-OUTPUT -p tcp ! -d ::1 -j QUEUE 2>/dev/null");
+    system_print("ip6tables -D HIPFW-OUTPUT -p udp ! -d ::1 -j QUEUE 2>/dev/null");
   }
 }
 
@@ -284,15 +235,15 @@
     if (hip_sava_router) {
       HIP_DEBUG("Uninitializing SAVA server mode \n");
       /* IPv4 packets	*/
-      system("iptables -D HIPFW-FORWARD -p tcp -j QUEUE 2>/dev/null");
-      system("iptables -D HIPFW-FORWARD -p udp -j QUEUE 2>/dev/null");
+      system_print("iptables -D HIPFW-FORWARD -p tcp -j QUEUE 2>/dev/null");
+      system_print("iptables -D HIPFW-FORWARD -p udp -j QUEUE 2>/dev/null");
       /* IPv6 packets	*/
-      system("ip6tables -D HIPFW-FORWARD -p tcp -j QUEUE 2>/dev/null");
-      system("ip6tables -D HIPFW-FORWARD -p udp -j QUEUE 2>/dev/null");
+      system_print("ip6tables -D HIPFW-FORWARD -p tcp -j QUEUE 2>/dev/null");
+      system_print("ip6tables -D HIPFW-FORWARD -p udp -j QUEUE 2>/dev/null");
       
       /*	Stop queueing HIP packets */
-      system("iptables -D HIPFW-INPUT -p 139 -j ACCEPT 2>/dev/null");
-      system("ip6tables -D HIPFW-INPUT -p 139 -j ACCEPT 2>/dev/null");
+      system_print("iptables -D HIPFW-INPUT -p 139 -j ACCEPT 2>/dev/null");
+      system_print("ip6tables -D HIPFW-INPUT -p 139 -j ACCEPT 2>/dev/null");
       
       iptables_do_command("iptables -t nat -D PREROUTING -j %s 2>/dev/null", 
 			  SAVAH_PREROUTING);
@@ -316,23 +267,6 @@
 void hip_fw_update_sava(struct hip_common * msg) {
   if (hip_sava_router || hip_sava_client)
     handle_sava_i2_state_update(msg);
-=======
-static void hip_fw_uninit_sava_router() {
-	if (hip_sava_router) {
- 	        HIP_DEBUG("Uninitializing SAVA server mode \n");
-		/* IPv4 packets	*/
-		system_print("iptables -D HIPFW-FORWARD -p tcp -j QUEUE 2>/dev/null");
-		system_print("iptables -D HIPFW-FORWARD -p udp -j QUEUE 2>/dev/null");
-		/* IPv6 packets	*/
-		system_print("ip6tables -D HIPFW-FORWARD -p tcp -j QUEUE 2>/dev/null");
-		system_print("ip6tables -D HIPFW-FORWARD -p udp -j QUEUE 2>/dev/null");
-
-		/*	Stop queueing HIP packets */
-		system_print("iptables -D HIPFW-INPUT -p 139 -j ACCEPT 2>/dev/null");
-		system_print("ip6tables -D HIPFW-INPUT -p 139 -j ACCEPT 2>/dev/null");
-	}
-	return;
->>>>>>> 9bebdc3a
 }
 
 // TODO this should be allowed to be static
@@ -374,12 +308,8 @@
 	int err = 0;
 
 	if (hip_proxy_status) {
-<<<<<<< HEAD
-		system("iptables -I HIPFW-FORWARD -p tcp -j QUEUE");	
-		system("iptables -I HIPFW-FORWARD -p udp -j QUEUE");
-=======
-		system_print("iptables -I HIPFW-FORWARD -p tcp -j QUEUE");	system_print("iptables -I HIPFW-FORWARD -p udp -j QUEUE");
->>>>>>> 9bebdc3a
+		system_print("iptables -I HIPFW-FORWARD -p tcp -j QUEUE");	
+		system_print("iptables -I HIPFW-FORWARD -p udp -j QUEUE");
 
 		system_print("ip6tables -I HIPFW-FORWARD -p tcp ! -d 2001:0010::/28 -j QUEUE");
 		system_print("ip6tables -I HIPFW-FORWARD -p udp ! -d  2001:0010::/28 -j QUEUE");
@@ -675,24 +605,13 @@
 	HIP_DEBUG("Firewall flush; may cause warnings on hipfw init\n");
 	HIP_DEBUG("Deleting hipfw subchains from main chains\n");
 
-<<<<<<< HEAD
-	system("iptables -D INPUT -j HIPFW-INPUT 2>/dev/null");
-	system("iptables -D OUTPUT -j HIPFW-OUTPUT 2>/dev/null");
-	system("iptables -D FORWARD -j HIPFW-FORWARD 2>/dev/null");
-
-
-
-	system("ip6tables -D INPUT -j HIPFW-INPUT 2>/dev/null");
-	system("ip6tables -D OUTPUT -j HIPFW-OUTPUT 2>/dev/null");
-	system("ip6tables -D FORWARD -j HIPFW-FORWARD 2>/dev/null");
-=======
 	system_print("iptables -D INPUT -j HIPFW-INPUT 2>/dev/null");
 	system_print("iptables -D OUTPUT -j HIPFW-OUTPUT 2>/dev/null");
 	system_print("iptables -D FORWARD -j HIPFW-FORWARD 2>/dev/null");
+
 	system_print("ip6tables -D INPUT -j HIPFW-INPUT 2>/dev/null");
 	system_print("ip6tables -D OUTPUT -j HIPFW-OUTPUT 2>/dev/null");
 	system_print("ip6tables -D FORWARD -j HIPFW-FORWARD 2>/dev/null");
->>>>>>> 9bebdc3a
 
 	HIP_DEBUG("Flushing hipfw chains\n");
 
@@ -704,26 +623,14 @@
 	system_print("ip6tables -F HIPFW-OUTPUT 2>/dev/null");
 	system_print("ip6tables -F HIPFW-FORWARD 2>/dev/null");
 
-	
-
 	HIP_DEBUG("Deleting hipfw chains\n");
 
-<<<<<<< HEAD
-	system("iptables -X HIPFW-INPUT 2>/dev/null");
-	system("iptables -X HIPFW-OUTPUT 2>/dev/null");
-	system("iptables -X HIPFW-FORWARD 2>/dev/null");
-	system("ip6tables -X HIPFW-INPUT 2>/dev/null");
-	system("ip6tables -X HIPFW-OUTPUT 2>/dev/null");
-	system("ip6tables -X HIPFW-FORWARD 2>/dev/null");
-
-=======
 	system_print("iptables -X HIPFW-INPUT 2>/dev/null");
 	system_print("iptables -X HIPFW-OUTPUT 2>/dev/null");
 	system_print("iptables -X HIPFW-FORWARD 2>/dev/null");
 	system_print("ip6tables -X HIPFW-INPUT 2>/dev/null");
 	system_print("ip6tables -X HIPFW-OUTPUT 2>/dev/null");
 	system_print("ip6tables -X HIPFW-FORWARD 2>/dev/null");
->>>>>>> 9bebdc3a
 }
 
 static void firewall_exit(){
