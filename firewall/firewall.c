--- conflicted
+++ resolved
@@ -686,19 +686,11 @@
 	hip_hit_t *hit  = NULL;
 	hip_lsi_t *lsi = NULL;
 
-<<<<<<< HEAD
-	msg = hip_msg_alloc();
-	if (hip_build_user_hdr(msg, SO_HIP_FIREWALL_QUIT, 0) ||
-	    hip_send_recv_daemon_info(msg, 1, hip_fw_sock))
-		HIP_DEBUG("Failed to notify hipd of firewall shutdown.\n");
-	free(msg);
-=======
 	HIP_IFE(!(msg = hip_msg_alloc()), -1);
 	HIP_IFEL(hip_build_user_hdr(msg, SO_HIP_DEFAULT_HIT,0),-1,
 		 "build user hdr\n");
 	HIP_IFEL(hip_send_recv_daemon_info(msg, 0, hip_fw_sock), -1,
 		 "send/recv daemon info\n");
->>>>>>> 6dab040d
 
 	HIP_IFE(!(param = hip_get_param(msg, HIP_PARAM_HIT)), -1);
 	hit = hip_get_param_contents_direct(param);
