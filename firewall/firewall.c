--- conflicted
+++ resolved
@@ -301,11 +301,6 @@
 	firewall_close(1);
 }
 
-<<<<<<< HEAD
-int is_hip_packet(void * hdr, int trafficType)
-{
-	struct udphdr *udphdr;
-=======
 /**
  * Tests whether a packet is a HIP packet.
  *
@@ -315,20 +310,12 @@
  */ 
 int is_hip_packet(void * hdr, int trafficType){
 	struct udphdr *udphdr = NULL;
->>>>>>> 72ac6f36
 	int hdr_size;
 	int udp_spi_is_zero = 0;
 	uint16_t plen;
 
 	HIP_DEBUG("\n");
 
-<<<<<<< HEAD
-	if (trafficType == 4)
-	{
-		struct ip * iphdr = (struct ip *)hdr;
-		if (iphdr->ip_p == IPPROTO_HIP)
-=======
-	
 	_HIP_DEBUG("the UDP port number is %d\n",IPPROTO_UDP);
 
 	if(trafficType == 4){
@@ -338,7 +325,6 @@
 
 
 		if(iphdr->ip_p == IPPROTO_HIP) 
->>>>>>> 72ac6f36
 			return 1;
 		if (iphdr->ip_p != IPPROTO_UDP)
 			return 0;
@@ -355,15 +341,11 @@
 	if (trafficType == 6)
 	{
 		struct ip6_hdr * ip6_hdr = (struct ip6_hdr *)hdr;
-<<<<<<< HEAD
-		if (ip6_hdr->ip6_ctlun.ip6_un1.ip6_un1_nxt == IPPROTO_HIP)
-=======
 
 		HIP_DEBUG("the IPv6 port number is %d\n",
 			  ip6_hdr->ip6_ctlun.ip6_un1.ip6_un1_nxt);
 
 		if(ip6_hdr->ip6_ctlun.ip6_un1.ip6_un1_nxt == IPPROTO_HIP)
->>>>>>> 72ac6f36
 			return 1;
 		if (ip6_hdr->ip6_ctlun.ip6_un1.ip6_un1_nxt != IPPROTO_UDP)
 			return 0;
@@ -374,11 +356,11 @@
 		udphdr = ((struct udphdr *) (((char *) ip6_hdr) + hdr_size));
 	}
 
-<<<<<<< HEAD
+#if 0 /* Miika: Weiwei, why the heck were you dropping hip/esp packets over udp?  */
 	if ((udphdr->source == ntohs(HIP_NAT_UDP_PORT)) || (udphdr->dest
 			== ntohs(HIP_NAT_UDP_PORT)))
 		return 1;
-=======
+#endif
 	HIP_DEBUG("%d %d %d\n", plen, sizeof (struct ip), sizeof(struct udphdr));
 
 	if (trafficType == 4 &&
@@ -419,7 +401,6 @@
 								     + 
 								     HIP_UDP_ZERO_BYTES_LEN));
 	}
->>>>>>> 72ac6f36
 	else
 		return 0;
 }
@@ -1269,12 +1250,7 @@
                 		hdr_size = (iphdr->ip_hl * 4);
 
 				if (iphdr->ip_p == IPPROTO_UDP){
-<<<<<<< HEAD
-					if(((struct udphdr *) (m->payload))->dest == HIP_NAT_UDP_PORT)
-						hdr_size += sizeof(struct udphdr);
-=======
 					hdr_size += sizeof(struct udphdr) + HIP_UDP_ZERO_BYTES_LEN;
->>>>>>> 72ac6f36
 				}
                 		_HIP_DEBUG("header size: %d\n", hdr_size);
                		 	IPV4_TO_IPV6_MAP(&iphdr->ip_src, &src_addr);
@@ -1424,10 +1400,7 @@
 
  out_err:
 
-<<<<<<< HEAD
-=======
 out_err:  
->>>>>>> 72ac6f36
 	if (hip_common)
 		free(hip_common);
 	if (esp)
