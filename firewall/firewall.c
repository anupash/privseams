--- conflicted
+++ resolved
@@ -1549,15 +1549,6 @@
 	unsigned char buf[BUFSIZE];
 	hip_fw_context_t ctx;
 	int limit_capabilities = 0;
-<<<<<<< HEAD
-=======
-	int is_root = 0, access_ok = 0, msg_type = 0;//variables for accepting user messages only from hipd
-
-	/* Make sure that root path is set up correcly (e.g. on Fedora 9).
-	   Otherwise may get warnings from system() commands.
-	   @todo: should append, not overwrite  */
-	setenv("PATH", HIP_DEFAULT_EXEC_PATH, 1);
->>>>>>> 29230a18
 
 	if (geteuid() != 0) {
 		HIP_ERROR("firewall must be run as root\n");
