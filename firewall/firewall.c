--- conflicted
+++ resolved
@@ -380,40 +380,7 @@
 	
 	if(hip_proxy_status)
 	{
-<<<<<<< HEAD
-		setenv("PATH", "/sbin:/usr/sbin:/usr/local/sbin", 1);
-		//allow forward hip packets
-		system("iptables -I FORWARD -p 139 -j ACCEPT");
-		system("iptables -I FORWARD -p 139 -j ACCEPT");
-		
-		system("iptables -I FORWARD -p tcp -j QUEUE");
-		system("iptables -I FORWARD -p udp -j QUEUE");
-		//system("iptables -I FORWARD -p icmp -j QUEUE");
-		//system("iptables -I FORWARD -p icmpv6 -j QUEUE");
-		
-		//system("iptables -t nat -A POSTROUTING -o vmnet2 -j SNAT --to-source 10.0.0.1");
-
-		//allow forward hip packets
-		system("ip6tables -I FORWARD -p 139 -j ACCEPT");
-		system("ip6tables -I FORWARD -p 139 -j ACCEPT");
-		
-		system("ip6tables -I FORWARD -p tcp -j QUEUE");
-		system("ip6tables -I FORWARD -p udp -j QUEUE");
-		//system("ip6tables -I FORWARD -p icmp -j QUEUE");
-		//system("ip6tables -I FORWARD -p icmpv6 -j QUEUE");
-		
-		system("ip6tables -I INPUT -p tcp -d 2001:0010::/28 -j QUEUE");
-		system("ip6tables -I INPUT -p udp -d 2001:0010::/28 -j QUEUE");
-		//system("ip6tables -I INPUT -p tcp  -j QUEUE");
-		//system("ip6tables -I INPUT -p udp -j QUEUE");
-		//system("ip6tables -I INPUT -p icmp -j QUEUE");
-		//system("ip6tables -I INPUT -p icmpv6 -j QUEUE");
-
-		hip_init_proxy_db();
-		hip_init_conn_db();
-=======
 		hip_fw_init_proxy();
->>>>>>> 592e63e4
 	}
 	else
 	{	
