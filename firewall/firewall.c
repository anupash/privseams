--- conflicted
+++ resolved
@@ -1729,40 +1729,9 @@
 	  verdict = hip_sava_handle_router_forward(ctx);
 	}
 
-<<<<<<< HEAD
 	/* No need to check default rules as it is handled by the iptables rules */
-=======
+
  out_err:
-	return verdict;
-}
-
-
-int hip_fw_handle_hip_forward(hip_fw_context_t *ctx){
-
-	HIP_DEBUG("\n");
-
-	// for now forward and output are handled symmetrically
-	return hip_fw_handle_hip_output(ctx);
-}
-
-
-int hip_fw_handle_esp_forward(hip_fw_context_t *ctx){
-	int verdict = accept_hip_esp_traffic_by_default;
-
-	HIP_DEBUG("\n");
-
-	if (filter_traffic)
-	{
-		// check if this belongs to one of the connections pass through
-		verdict = filter_esp(&ctx->dst, ctx->transport_hdr.esp, ctx->ipq_packet->hook);
-	} else
-	{
-		verdict = ACCEPT;
-	}
->>>>>>> 3f986a89
-
- out_err:
-
 	return verdict;
 }
 
