--- conflicted
+++ resolved
@@ -85,17 +85,11 @@
 	/* Register signal handlers */
 	signal(SIGINT, firewall_close);
 	signal(SIGTERM, firewall_close);
-<<<<<<< HEAD
-
-
-/*IPV4 TRAFFIC*/
+
 	// udp/esp/hip over ipv4 traffic
 	if(use_ipv4 && !accept_hip_esp_traffic){
-		system("iptables -I FORWARD -p 253 -j QUEUE");
-=======
 	if (use_ipv4) {
 		system("iptables -I FORWARD -p 139 -j QUEUE");
->>>>>>> b6d3cacf
 		system("iptables -I FORWARD -p 50 -j QUEUE");
 		system("iptables -I FORWARD -p 17 --dport 50500 -j QUEUE");
 		system("iptables -I FORWARD -p 17 --sport 50500 -j QUEUE");
@@ -116,7 +110,6 @@
 			system("iptables -I OUTPUT -j DROP");
 		}
 	}
-<<<<<<< HEAD
 #ifdef CONFIG_HIP_OPPTCP
 	//tcp over ipv4 traffic
 	if(use_ipv4){
@@ -127,15 +120,10 @@
 #endif
 /*end of IPV4 TRAFFIC*/
 
-
 /*IPV6 TRAFFIC*/
 	// udp/esp/hip over ipv6 traffic
 	if(use_ipv6 && !accept_hip_esp_traffic){
-		system("ip6tables -I FORWARD -p 253 -j QUEUE");
-=======
-	if (use_ipv6) {
 		system("ip6tables -I FORWARD -p 139 -j QUEUE");
->>>>>>> b6d3cacf
 		system("ip6tables -I FORWARD -p 50 -j QUEUE");
 		
 		system("ip6tables -I INPUT -p 139 -j QUEUE");
