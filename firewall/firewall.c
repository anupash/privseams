/*
 * This code is GNU/GPL.
 *
 * Firewall requires: 
 * modprobe ip6_queue
 * ip6tables -A FORWARD -m hip -j QUEUE
 * (ip6tables -A INPUT -p 99 -j QUEUE)
 * 
 */

#include "firewall.h"
#include <sys/types.h>
//#include "proxydb.h"
/* #include <libiptc/libiptc.h> */

//#include <hipd/netdev.h>

//#define HIP_HEADER_START 128 //bytes
#define BUFSIZE 2048

struct ipq_handle *h4= NULL, *h6= NULL;
int statefulFiltering = 1;
int escrow_active = 0;
int use_ipv4 = 0;
int use_ipv6 = 0;
<<<<<<< HEAD
int accept_normal_traffic = 1;
=======
int accept_normal_traffic  = 1;
>>>>>>> 02180bd2
int accept_hip_esp_traffic = 0;
int flush_iptables = 1;
pthread_t ipv4Thread, ipv6Thread;
int counter = 0;
<<<<<<< HEAD
int hip_proxy_status = 0;
int foreground = 1;
=======
int foreground = 1;
#ifdef CONFIG_HIP_OPPTCP
int hip_opptcp = 1;
#else
int hip_opptcp = 0;
#endif
>>>>>>> 02180bd2

void print_usage()
{
	printf("HIP Firewall\n");
	printf("Usage: firewall [-f file_name] [-t timeout] [-d|-v] [-F|-H]\n");
<<<<<<< HEAD
	printf("      - H allow only HIP related traffic\n");
	printf("      - A allow pure HIP/ESP, as well as HIP/ESP over UDP\n");
	printf(
			"      - f file_name is a path to a file containing firewall filtering rules (default %s)\n",
			HIP_FW_DEFAULT_RULE_FILE);
	printf("      - timeout is connection timeout value in seconds\n");
	printf("      - d = debugging output\n");
	printf("      - v = verbose output\n");
	printf("      - t = timeout for packet capture (default %d secs)\n", 
	HIP_FW_DEFAULT_TIMEOUT);
=======
	printf("      - H drop non-HIP traffic by default (default: accept non-hip traffic)\n");
	printf("      - A accept HIP traffic by default (default: drop all hip traffic)\n");
	printf("      - f file_name is a path to a file containing firewall filtering rules (default %s)\n", HIP_FW_DEFAULT_RULE_FILE);
	printf("      - timeout is connection timeout value in seconds\n");
	printf("      - d = debugging output\n");
	printf("      - v = verbose output\n");
	printf("      - t = timeout for packet capture (default %d secs)\n",
	       HIP_FW_DEFAULT_TIMEOUT);
>>>>>>> 02180bd2
	printf("      - F = do not flush iptables rules\n");
	printf("      - b = fork the firewall to background\n");
	printf("      - k = kill running firewall pid\n\n");
}

//currently done at all times, rule_management 
//delete rule needs checking for state options in 
//all chains
void set_stateful_filtering(int v)
{
	statefulFiltering = 1;
}

int get_stateful_filtering()
{
	return statefulFiltering;
}

void set_escrow_active(int active)
{
	escrow_active = active;
}

int is_escrow_active()
{
	return escrow_active;
}

/*----------------INIT/EXIT FUNCTIONS----------------------*/

<<<<<<< HEAD
int firewall_init()
{
=======

int firewall_init(){
>>>>>>> 02180bd2
	HIP_DEBUG("Initializing firewall\n");

	HIP_DEBUG("Enabling forwarding for IPv4 and IPv6\n");
	system("echo 1 >/proc/sys/net/ipv4/conf/all/forwarding");
	system("echo 1 >/proc/sys/net/ipv6/conf/all/forwarding");

	if (flush_iptables)
	{
		HIP_DEBUG("Flushing all rules\n");
		system("iptables -F INPUT");
		system("iptables -F OUTPUT");
		system("iptables -F FORWARD");
		system("ip6tables -F INPUT");
		system("ip6tables -F OUTPUT");
		system("ip6tables -F FORWARD");
	}

	/* Register signal handlers */
	signal(SIGINT, firewall_close);
	signal(SIGTERM, firewall_close);
<<<<<<< HEAD
/*
#ifdef CONFIG_HIP_HIPPROXY
	system("iptables -I FORWARD -j QUEUE");
	system("iptables -I INPUT -j QUEUE");
	system("iptables -I OUTPUT -j QUEUE");
	system("ip6tables -I FORWARD -j QUEUE");
	system("ip6tables -I INPUT -j QUEUE");
	system("ip6tables -I OUTPUT -j ");
	
	hip_init_proxy_db();
	return;
#endif
*/	

	//ipv4 traffic
	if (use_ipv4)
	{
		if (!accept_normal_traffic)
		{
=======


	//ipv4 traffic
	if(use_ipv4){
		if (hip_opptcp) {
			system("iptables -I FORWARD -p 6 -j QUEUE");
			system("iptables -I INPUT -p 6 -j QUEUE");
			system("iptables -I OUTPUT -p 6 -j QUEUE");
		}
		if(!accept_hip_esp_traffic){
			system("iptables -I FORWARD -p 253 -j QUEUE");
			system("iptables -I FORWARD -p 50 -j QUEUE");
			system("iptables -I FORWARD -p 17 --dport 50500 -j QUEUE");
			system("iptables -I FORWARD -p 17 --sport 50500 -j QUEUE");
			
			system("iptables -I INPUT -p 253 -j QUEUE");
			system("iptables -I INPUT -p 50 -j QUEUE");
			system("iptables -I INPUT -p 17 --dport 50500 -j QUEUE");
			system("iptables -I INPUT -p 17 --sport 50500 -j QUEUE");
			
			system("iptables -I OUTPUT -p 253  -j QUEUE");
			system("iptables -I OUTPUT -p 50 -j QUEUE");
			system("iptables -I OUTPUT -p 17 --dport 50500 -j QUEUE");
			system("iptables -I OUTPUT -p 17 --sport 50500 -j QUEUE");
		}
		if(!accept_normal_traffic){
>>>>>>> 02180bd2
			system("iptables -I FORWARD -j DROP");
			system("iptables -I INPUT -j DROP");
			system("iptables -I OUTPUT -j DROP");
		}
<<<<<<< HEAD
		else
		{
			if (!accept_hip_esp_traffic)
			{
				system("iptables -I FORWARD -p 253 -j QUEUE");
				system("iptables -I FORWARD -p 50 -j QUEUE");
				system("iptables -I FORWARD -p 17 --dport 50500 -j QUEUE");
				system("iptables -I FORWARD -p 17 --sport 50500 -j QUEUE");

				system("iptables -I INPUT -p 253 -j QUEUE");
				system("iptables -I INPUT -p 50 -j QUEUE");
				system("iptables -I INPUT -p 17 --dport 50500 -j QUEUE");
				system("iptables -I INPUT -p 17 --sport 50500 -j QUEUE");

				system("iptables -I OUTPUT -p 253  -j QUEUE");
				system("iptables -I OUTPUT -p 50 -j QUEUE");
				system("iptables -I OUTPUT -p 17 --dport 50500 -j QUEUE");
				system("iptables -I OUTPUT -p 17 --sport 50500 -j QUEUE");
			}
#ifdef CONFIG_HIP_OPPTCP//tcp over ipv4
			system("iptables -I FORWARD -p 6 -j QUEUE");
			system("iptables -I INPUT -p 6 -j QUEUE");
			system("iptables -I OUTPUT -p 6 -j QUEUE");
#endif
		}
	}

	//ipv6 traffic
	if (use_ipv6)
	{
		if (!accept_normal_traffic)
		{
=======
	}

	//ipv6 traffic
	if(use_ipv6){
		if (hip_opptcp) {
			system("ip6tables -I FORWARD -p 6 -j QUEUE");
			system("ip6tables -I INPUT -p 6 -j QUEUE");
			system("ip6tables -I OUTPUT -p 6 -j QUEUE");
		}
		if(!accept_hip_esp_traffic){
			system("ip6tables -I FORWARD -p 253 -j QUEUE");
			system("ip6tables -I FORWARD -p 50 -j QUEUE");
			system("ip6tables -I FORWARD -p 17 --dport 50500 -j QUEUE");
			system("ip6tables -I FORWARD -p 17 --sport 50500 -j QUEUE");
			
			system("ip6tables -I INPUT -p 253 -j QUEUE");
			system("ip6tables -I INPUT -p 50 -j QUEUE");
			system("ip6tables -I INPUT -p 17 --dport 50500 -j QUEUE");
			system("ip6tables -I INPUT -p 17 --sport 50500 -j QUEUE");
			
			system("ip6tables -I OUTPUT -p 253  -j QUEUE");
			system("ip6tables -I OUTPUT -p 50 -j QUEUE");
			system("ip6tables -I OUTPUT -p 17 --dport 50500 -j QUEUE");
			system("ip6tables -I OUTPUT -p 17 --sport 50500 -j QUEUE");
		}
		if(!accept_normal_traffic){
>>>>>>> 02180bd2
			system("ip6tables -I FORWARD -j DROP");
			system("ip6tables -I INPUT -j DROP");
			system("ip6tables -I OUTPUT -j DROP");
		}
		else
		{
			if (!accept_hip_esp_traffic)
			{
				system("ip6tables -I FORWARD -p 253 -j QUEUE");
				system("ip6tables -I FORWARD -p 50 -j QUEUE");
				system("ip6tables -I FORWARD -p 17 --dport 50500 -j QUEUE");
				system("ip6tables -I FORWARD -p 17 --sport 50500 -j QUEUE");

				system("ip6tables -I INPUT -p 253 -j QUEUE");
				system("ip6tables -I INPUT -p 50 -j QUEUE");
				system("ip6tables -I INPUT -p 17 --dport 50500 -j QUEUE");
				system("ip6tables -I INPUT -p 17 --sport 50500 -j QUEUE");

				system("ip6tables -I OUTPUT -p 253  -j QUEUE");
				system("ip6tables -I OUTPUT -p 50 -j QUEUE");
				system("ip6tables -I OUTPUT -p 17 --dport 50500 -j QUEUE");
				system("ip6tables -I OUTPUT -p 17 --sport 50500 -j QUEUE");
			}
#ifdef CONFIG_HIP_OPPTCP//tcp over ipv6
			system("ip6tables -I FORWARD -p 6 -j QUEUE");
			system("ip6tables -I INPUT -p 6 -j QUEUE");
			system("ip6tables -I OUTPUT -p 6 -j QUEUE");
#endif
			
		}
	}
<<<<<<< HEAD
	
#ifdef CONFIG_HIP_HIPPROXY
			system("iptables -I FORWARD -j QUEUE");
//			system("iptables -I INPUT -j QUEUE");
//			system("iptables -I OUTPUT -j QUEUE");
			system("ip6tables -I FORWARD -j QUEUE");
//			system("ip6tables -I INPUT -j QUEUE");
//			system("ip6tables -I OUTPUT -j ");
			hip_init_proxy_db();
#endif

	out_err: return 0;
=======
out_err:
	return 0;
>>>>>>> 02180bd2
}

void firewall_close(int signal)
{
	HIP_DEBUG("Closing firewall...\n");
	firewall_exit();
	exit(signal);
}

void firewall_exit()
{
	HIP_DEBUG("Firewall exit\n");

<<<<<<< HEAD
	if (flush_iptables)
	{
=======
	if (flush_iptables) {
>>>>>>> 02180bd2
		HIP_DEBUG("Flushing all rules\n");
		system("iptables -F INPUT");
		system("iptables -F OUTPUT");
		system("iptables -F FORWARD");
		system("ip6tables -F INPUT");
		system("ip6tables -F OUTPUT");
		system("ip6tables -F FORWARD");
	}
	else
	{
		HIP_DEBUG("Some dagling iptables rules may be present!\n");
	}

	hip_remove_lock_file(HIP_FIREWALL_LOCK_FILE);
}

/*-------------PACKET FILTERING FUNCTIONS------------------*/
int match_hit(struct in6_addr match_hit, struct in6_addr packet_hit, int boolean)
{
	int i= IN6_ARE_ADDR_EQUAL(&match_hit, &packet_hit);
	HIP_DEBUG("match_hit: hit1: %s hit2: %s bool: %d match: %d\n",
			addr_to_numeric(&match_hit), addr_to_numeric(&packet_hit), boolean, i);
	if (boolean)
		return i;
	else
		return !i;
}

/**
 *inspects host identity by verifying sender signature
 * returns 1 if verified succesfully otherwise 0
 */
int match_hi(struct hip_host_id * hi, struct hip_common * packet)
{
	int value = 0;
	if (packet->type_hdr == HIP_I1)
	{
		_HIP_DEBUG("match_hi: I1\n");
		return 1;
	}
	value = verify_packet_signature(hi, packet);
	if (value == 0)
		_HIP_DEBUG("match_hi: verify ok\n");
	else
		_HIP_DEBUG("match_hi: verify failed\n");
	if (value == 0)
		return 1;
	return 0;
}

int match_int(int match, int packet, int boolean)
{
	if (boolean)
		return match == packet;
	else
		return !(match == packet);
}

int match_string(const char * match, const char * packet, int boolean)
{
	if (boolean)
		return !strcmp(match, packet);
	else
		return strcmp(match, packet);
}

/*------------------------------------------------*/

static void die(struct ipq_handle *h)
{
	HIP_DEBUG("dying\n");
	ipq_perror("passer");
	ipq_destroy_handle(h);
	firewall_close(1);
}

int is_hip_packet(void * hdr, int trafficType)
{
	struct udphdr *udphdr;
	int hdr_size;

	HIP_DEBUG("\n");

<<<<<<< HEAD
	if (trafficType == 4)
	{
=======
	if(trafficType == 4){
>>>>>>> 02180bd2
		struct ip * iphdr = (struct ip *)hdr;
		if (iphdr->ip_p == IPPROTO_HIP)
			return 1;
		if (iphdr->ip_p != IPPROTO_UDP)
			return 0;

		//the udp src and dest ports are analysed
		hdr_size = (iphdr->ip_hl * 4);
		udphdr = ((struct udphdr *) (((char *) iphdr) + hdr_size));
	}
	if (trafficType == 6)
	{
		struct ip6_hdr * ip6_hdr = (struct ip6_hdr *)hdr;
		if (ip6_hdr->ip6_ctlun.ip6_un1.ip6_un1_nxt == IPPROTO_HIP)
			return 1;
		if (ip6_hdr->ip6_ctlun.ip6_un1.ip6_un1_nxt != IPPROTO_UDP)
			return 0;

		//the udp src and dest ports are analysed		
		hdr_size = (ip6_hdr->ip6_ctlun.ip6_un1.ip6_un1_plen * 4);
		udphdr = ((struct udphdr *) (((char *) ip6_hdr) + hdr_size));
	}

	if ((udphdr->source == ntohs(HIP_NAT_UDP_PORT)) || (udphdr->dest
			== ntohs(HIP_NAT_UDP_PORT)))
		return 1;
	else
		return 0;
}

/**
 * Not allow a packet to pass
 * 
 * @param handle	the handle for the packets.
 * @param packetId	the packet ID.
 * @return		nothing
 */
<<<<<<< HEAD
void allow_packet(struct ipq_handle *handle, unsigned long packetId)
{
=======
void allow_packet(struct ipq_handle *handle, unsigned long packetId){
>>>>>>> 02180bd2
	ipq_set_verdict(handle, packetId, NF_ACCEPT, 0, NULL);
	HIP_DEBUG("Packet accepted \n\n");
}

/**
 * Not allow a packet to pass
 * 
 * @param handle	the handle for the packets.
 * @param packetId	the packet ID.
 * @return		nothing
 */
<<<<<<< HEAD
void drop_packet(struct ipq_handle *handle, unsigned long packetId)
{
=======
void drop_packet(struct ipq_handle *handle, unsigned long packetId){
>>>>>>> 02180bd2
	ipq_set_verdict(handle, packetId, NF_DROP, 0, NULL);
	HIP_DEBUG("Packet dropped \n\n");
}

#ifdef CONFIG_HIP_OPPTCP

/**
 * Returns whether a packet is incoming
 * 
 * @param theHook	the packet hook.
 * @return		1 if incoming packet, 0 otherwise.
 */
<<<<<<< HEAD
int is_incoming_packet(unsigned int theHook)
{
=======
int is_incoming_packet(unsigned int theHook){
>>>>>>> 02180bd2
	if(theHook == NF_IP_LOCAL_IN)
	return 1;
	return 0;
}

/**
 * Returns whether a packet is outgoing
 * 
 * @param theHook	the packet hook.
 * @return		1 if outgoing packet, 0 otherwise.
 */
<<<<<<< HEAD
int is_outgoing_packet(unsigned int theHook)
{
=======
int is_outgoing_packet(unsigned int theHook){
>>>>>>> 02180bd2
	if(theHook == NF_IP_LOCAL_OUT)
	return 1;
	return 0;
}

/**
 * checks for the i1 option in a packet
 *
 * @param  tcphdrBytes	a pointer to the TCP header that is examined.
 * @param  hdrLen  	the length of the TCP header in bytes.
 * @return 		zero if i1 option not found in the options, or 1 if it is found.
<<<<<<< HEAD
 */
int tcp_packet_has_i1_option(void * tcphdrBytes, int hdrLen)
{
	int i = 20;//the initial obligatory part of the TCP header
	int foundHipOpp = 0, len = 0;
	char *bytes =(char*)tcphdrBytes;

	HIP_DEBUG("\n");

	while((i < hdrLen) && (foundHipOpp == 0))
	{
		switch (bytes[i])
		{
			//options with one-byte length
			case 0:
			break;
			break;
			case 1: i++; break;
			case 11: i++; break;
			case 12: i++; break;
			case 13: i++; break;
			case 16: i++; break;
			case 17: i++; break;
			case 20: i++; break;
			case 21: i++; break;
			case 22: i++; break;
			case 23: i++; break;
			case 24: i++; break;
			//case 25: i++; break;  //unassigned
			case 26: i++; break;
			case 2: len = bytes[i+1]; i += len; break;
			case 3: len = bytes[i+1]; i += len; break;
			case 4: len = bytes[i+1]; i += len; break;
			case 5: len = bytes[i+1]; i += len; break;
			case 6: len = bytes[i+1]; i += len; break;
			case 7: len = bytes[i+1]; i += len; break;
			case 8: len = bytes[i+1]; i += len; break;
			case 9: len = bytes[i+1]; i += len; break;
			case 10: len = bytes[i+1]; i += len; break;
			case 14: len = bytes[i+1]; i += len; break;
			case 15: len = bytes[i+1]; i += len; break;
			case 18: len = bytes[i+1]; i += len; break;
			case 19: len = bytes[i+1]; i += len; break;
			case 27: len = bytes[i+1]; i += len; break;
			case 253: len = bytes[i+1]; i += len; break;
			case 254: len = bytes[i+1]; i += len; break;
			case HIP_OPTION_KIND: //hip option
			return 1;
			break;
=======
 */ 
int tcp_packet_has_i1_option(void * tcphdrBytes, int hdrLen){
	int   i = 20;//the initial obligatory part of the TCP header
	int   len = 0;
	unsigned char *bytes =(char*)tcphdrBytes;

	HIP_DEBUG("\n");

	while(i < hdrLen){
		switch (bytes[i]) {
		case HIP_OPTION_KIND:	//hip option
			return 1;
		break;
		//options with one-byte length
		case 0:
			break;
		break;
		case 1: i++; break;
		case 11: i++; break;
		case 12: i++; break;
		case 13: i++; break;
		case 16: i++; break;
		case 17: i++; break;
		case 20: i++; break;
		case 21: i++; break;
		case 22: i++; break;
		case 23: i++; break;
		case 24: i++; break;
		//case 25: i++; break;  //unassigned
		case 26: i++; break;
		case 2:	len = bytes[i+1]; i += len; break;
		case 3:	len = bytes[i+1]; i += len; break;
		case 4:	len = bytes[i+1]; i += len; break;
		case 5:	len = bytes[i+1]; i += len; break;
		case 6:	len = bytes[i+1]; i += len; break;
		case 7:	len = bytes[i+1]; i += len; break;
		case 8:	len = bytes[i+1]; i += len; break;
		case 9:	len = bytes[i+1]; i += len; break;
		case 10: len = bytes[i+1]; i += len; break;
		case 14: len = bytes[i+1]; i += len; break;
		case 15: len = bytes[i+1]; i += len; break;
		case 18: len = bytes[i+1]; i += len; break;
		case 19: len = bytes[i+1]; i += len; break;
		case 27: len = bytes[i+1]; i += len; break;
		case 253: len = bytes[i+1]; i += len; break;
		case 254: len = bytes[i+1]; i += len; break;
>>>>>>> 02180bd2
		}
	}
	return 0;
}

/**
 * Sends a message to hipd so that hipd initiates the basic exchange, sending the i1. In this message, the ports are 0, so that at the hip_send_i1 function we know we don't need to send the TCP SYN_i1 again.
 * 
 * @param peer_hit	the peer hit that has been obtained from the TCP SYN_ACK_i1 packet.
 * @param peer_ip	the peer ip to send the i1 packet to.
 * @return		nothing.
 */
void hip_request_send_i1_to_hip_peer_from_hipd(struct in6_addr *peer_hit,
		struct in6_addr *peer_ip)
{
	struct hip_common *msg = NULL;
	int err = 0;
	in_port_t src_tcp_port = (in_port_t)0;
	in_port_t dst_tcp_port = (in_port_t)0;

	HIP_DEBUG("\n");

	HIP_IFE(!(msg = hip_msg_alloc()), -1);

	/*	HIP_IFEL(hip_build_param_contents(msg, (void *)(peer_hit),
	 HIP_PARAM_PEER_HIT,
	 sizeof(struct in6_addr)),
	 -1, "build param HIP_PARAM_PEER_HIT failed\n");
	 */
	HIP_IFEL(hip_build_param_contents(msg, (void *)(peer_ip),
					HIP_PARAM_IPV6_ADDR,
					sizeof(struct in6_addr)),
			-1, "build param HIP_PARAM_IPV6_ADDR failed\n");

	/*both ports are 0 here so that we don't send the TCp SYN_i1 in hip_send_i1*/
	HIP_IFEL(hip_build_param_contents(msg, (in_port_t *)(&src_tcp_port),
					HIP_PARAM_SRC_TCP_PORT,
					sizeof(in_port_t)),
			-1, "build param HIP_PARAM_SRC_TCP_PORT failed\n");

	HIP_IFEL(hip_build_param_contents(msg, (in_port_t *)(&dst_tcp_port),
					HIP_PARAM_DST_TCP_PORT,
					sizeof(in_port_t)),
			-1, "build param HIP_PARAM_DST_TCP_PORT failed\n");

	/* build the message header */
	HIP_IFEL(hip_build_user_hdr(msg, SO_HIP_GET_PEER_HIT_FROM_FIREWALL, 0), -1, "build hdr failed\n");
	HIP_DUMP_MSG(msg);
	/* send and receive msg to/from hipd */
	HIP_IFEL(hip_send_recv_daemon_info(msg), -1, "send_recv msg failed\n");
	_HIP_DEBUG("send_recv msg succeed\n");

	/* check error value */
	HIP_IFEL(hip_get_msg_err(msg), -1, "Got erroneous message!\n");

	out_err:
	return err;
}

/**
 * Send the ip of a peer to hipd, so that it can unblock the packets that are sent to a particular peer. This is done when we receive a TCP SYN_ACK/RST_ACK without the i1 option.
 * 
 * @param peer_ip	peer ip.
 * @return		nothing
 */
void hip_request_unblock_app_from_hipd(const struct in6_addr *peer_ip)
{
	struct hip_common *msg = NULL;
	int err = 0;

	HIP_DEBUG("\n");

	HIP_IFE(!(msg = hip_msg_alloc()), -1);

	HIP_IFEL(hip_build_param_contents(msg, (void *)(peer_ip),
					HIP_PARAM_IPV6_ADDR,
					sizeof(struct in6_addr)),
			-1, "build param HIP_PARAM_IPV6_ADDR failed\n");

	/* build the message header */
	HIP_IFEL(hip_build_user_hdr(msg, SO_HIP_OPPTCP_UNBLOCK_APP, 0),
			-1, "build hdr failed\n");
	HIP_DUMP_MSG(msg);
	/* send and receive msg to/from hipd */
	HIP_IFEL(hip_send_recv_daemon_info(msg), -1, "send_recv msg failed\n");
	_HIP_DEBUG("send_recv msg succeed\n");
	/* check error value */
	HIP_IFEL(hip_get_msg_err(msg), -1, "Got erroneous message!\n");

	out_err:
	return err;
}

/**
 * Send the ip of a peer to hipd, so that it can add it to the blacklist database.
 * 
 * @param peer_ip	peer ip.
 * @return		nothing
 */
void hip_request_oppipdb_add_entry(struct in6_addr *peer_ip)
{
	struct hip_common *msg = NULL;
	int err = 0;

	HIP_DEBUG("\n");

	HIP_IFE(!(msg = hip_msg_alloc()), -1);

	HIP_IFEL(hip_build_param_contents(msg, (void *)(peer_ip),
					HIP_PARAM_IPV6_ADDR,
					sizeof(struct in6_addr)),
			-1, "build param HIP_PARAM_IPV6_ADDR failed\n");

	/* build the message header */
	HIP_IFEL(hip_build_user_hdr(msg, SO_HIP_OPPTCP_OPPIPDB_ADD_ENTRY, 0), -1,
			"build hdr failed\n");
	HIP_DUMP_MSG(msg);
	/* send and receive msg to/from hipd */
	HIP_IFEL(hip_send_recv_daemon_info(msg), -1, "send_recv msg failed\n");
	_HIP_DEBUG("send_recv msg succeed\n");
	/* check error value */
	HIP_IFEL(hip_get_msg_err(msg), -1, "Got erroneous message!\n");

	out_err:
	return err;
}

/**
 * Send the necessary data to hipd, so that a tcp packet is sent from there. This was done because it was not possible to send a packet directly from here.
 * 
 * @param *hdr		pointer to the packet that is to be sent.
 * @param packet_size	the size of the packet.
 * @param trafficType	ipv4 or ipv6.
 * @param addHit	whether the local HIT is to be added at the tcp options
 * @param addOption	whether the i1 option is to be added at the tcp options
 * @return		nothing
 */
void hip_request_send_tcp_packet(void *hdr,
		int packet_size,
		int trafficType,
		int addHit,
		int addOption)
{
	struct hip_common *msg = NULL;
	int err = 0;

	HIP_DEBUG("\n");

	HIP_IFE(!(msg = hip_msg_alloc()), -1);

	HIP_IFEL(hip_build_param_contents(msg, (void *)hdr,
					HIP_PARAM_IP_HEADER,
					packet_size),
			-1, "build param HIP_PARAM_IP_HEADER failed\n");

	HIP_IFEL(hip_build_param_contents(msg, (int *)(&packet_size),
					HIP_PARAM_PACKET_SIZE,
					sizeof(int)),
			-1, "build param HIP_PARAM_PACKET_SIZE failed\n");

	HIP_IFEL(hip_build_param_contents(msg, (int *)(&trafficType),
					HIP_PARAM_TRAFFIC_TYPE,
					sizeof(int)),
			-1, "build param HIP_PARAM_TRAFFIC_TYPE failed\n");

	HIP_IFEL(hip_build_param_contents(msg, (int *)(&addHit),
					HIP_PARAM_ADD_HIT,
					sizeof(int)),
			-1, "build param HIP_PARAM_ADD_HIT failed\n");

	HIP_IFEL(hip_build_param_contents(msg, (int *)(&addOption),
					HIP_PARAM_ADD_OPTION,
					sizeof(int)),
			-1, "build param HIP_PARAM_ADD_OPTION failed\n");

	/* build the message header */
	HIP_IFEL(hip_build_user_hdr(msg, SO_HIP_OPPTCP_SEND_TCP_PACKET, 0),
			-1, "build hdr failed\n");
	HIP_DUMP_MSG(msg);
	/* send and receive msg to/from hipd */
	HIP_IFEL(hip_send_recv_daemon_info(msg), -1, "send_recv msg failed\n");
	_HIP_DEBUG("send_recv msg succeed\n");
	/* check error value */
	HIP_IFEL(hip_get_msg_err(msg), -1, "Got erroneous message!\n");

	out_err:
	return err;
}

/**
<<<<<<< HEAD
=======
 * Sends a message to hipd so that hipd initiates the basic exchange, sending the i1. In this message, the ports are 0, so that at the hip_send_i1 function we know we don't need to send the TCP SYN_i1 again.
 * 
 * @param peer_hit	the peer hit that has been obtained from the TCP SYN_ACK_i1 packet.
 * @param peer_ip	the peer ip to send the i1 packet to.
 * @return		nothing.
 */
void hip_request_send_i1_to_hip_peer_from_hipd(struct in6_addr *peer_hit,
					       struct in6_addr *peer_ip){
	struct hip_common *msg = NULL;
	int err = 0;
	in_port_t src_tcp_port = (in_port_t)0;
	in_port_t dst_tcp_port = (in_port_t)0;

	HIP_DEBUG("\n");

	HIP_IFE(!(msg = hip_msg_alloc()), -1);
	
/*	HIP_IFEL(hip_build_param_contents(msg, (void *)(peer_hit),
					  HIP_PARAM_PEER_HIT,
					  sizeof(struct in6_addr)),
		-1, "build param HIP_PARAM_PEER_HIT failed\n");
*/
	HIP_IFEL(hip_build_param_contents(msg, (void *)(peer_ip),
					  HIP_PARAM_IPV6_ADDR,
					  sizeof(struct in6_addr)),
		-1, "build param HIP_PARAM_IPV6_ADDR failed\n");

	/*both ports are 0 here so that we don't send the TCp SYN_i1 in hip_send_i1*/
	HIP_IFEL(hip_build_param_contents(msg, (in_port_t *)(&src_tcp_port),
					  HIP_PARAM_SRC_TCP_PORT,
					  sizeof(in_port_t)),
		-1, "build param HIP_PARAM_SRC_TCP_PORT failed\n");

	HIP_IFEL(hip_build_param_contents(msg, (in_port_t *)(&dst_tcp_port),
					  HIP_PARAM_DST_TCP_PORT,
					  sizeof(in_port_t)),
		-1, "build param HIP_PARAM_DST_TCP_PORT failed\n");
	
	/* build the message header */
	HIP_IFEL(hip_build_user_hdr(msg, SO_HIP_GET_PEER_HIT_FROM_FIREWALL, 0), -1, "build hdr failed\n");
	HIP_DUMP_MSG(msg);
	/* send and receive msg to/from hipd */
	HIP_IFEL(hip_send_recv_daemon_info(msg), -1, "send_recv msg failed\n");
	_HIP_DEBUG("send_recv msg succeed\n");
	
	/* check error value */
	HIP_IFEL(hip_get_msg_err(msg), -1, "Got erroneous message!\n");

 out_err:
	return;
}


/**
 * Send the ip of a peer to hipd, so that it can unblock the packets that are sent to a particular peer. This is done when we receive a TCP SYN_ACK/RST_ACK without the i1 option.
 * 
 * @param peer_ip	peer ip.
 * @return		nothing
 */
void hip_request_unblock_app_from_hipd(const struct in6_addr *peer_ip){
	struct hip_common *msg = NULL;
	int err = 0;

	HIP_DEBUG("\n");	

	HIP_IFE(!(msg = hip_msg_alloc()), -1);

	HIP_IFEL(hip_build_param_contents(msg, (void *)(peer_ip),
					  HIP_PARAM_IPV6_ADDR,
					  sizeof(struct in6_addr)),
		-1, "build param HIP_PARAM_IPV6_ADDR failed\n");
	
	/* build the message header */
	HIP_IFEL(hip_build_user_hdr(msg, SO_HIP_OPPTCP_UNBLOCK_APP, 0),
		 -1, "build hdr failed\n");
	HIP_DUMP_MSG(msg);
	/* send and receive msg to/from hipd */
	HIP_IFEL(hip_send_recv_daemon_info(msg), -1, "send_recv msg failed\n");
	_HIP_DEBUG("send_recv msg succeed\n");
	/* check error value */
	HIP_IFEL(hip_get_msg_err(msg), -1, "Got erroneous message!\n");

 out_err:
	return;
}


/**
 * Send the ip of a peer to hipd, so that it can add it to the blacklist database.
 * 
 * @param peer_ip	peer ip.
 * @return		nothing
 */
void hip_request_oppipdb_add_entry(struct in6_addr *peer_ip){
	struct hip_common *msg = NULL;
	int err = 0;

	HIP_DEBUG("\n");

	HIP_IFE(!(msg = hip_msg_alloc()), -1);

	HIP_IFEL(hip_build_param_contents(msg, (void *)(peer_ip),
					  HIP_PARAM_IPV6_ADDR,
					  sizeof(struct in6_addr)),
		-1, "build param HIP_PARAM_IPV6_ADDR failed\n");
	
	/* build the message header */
	HIP_IFEL(hip_build_user_hdr(msg, SO_HIP_OPPTCP_OPPIPDB_ADD_ENTRY, 0), -1,
		 "build hdr failed\n");
	HIP_DUMP_MSG(msg);
	/* send and receive msg to/from hipd */
	HIP_IFEL(hip_send_recv_daemon_info(msg), -1, "send_recv msg failed\n");
	_HIP_DEBUG("send_recv msg succeed\n");
	/* check error value */
	HIP_IFEL(hip_get_msg_err(msg), -1, "Got erroneous message!\n");

 out_err:
	return;
}


/**
 * Send the necessary data to hipd, so that a tcp packet is sent from there. This was done because it was not possible to send a packet directly from here.
 * 
 * @param *hdr		pointer to the packet that is to be sent.
 * @param packet_size	the size of the packet.
 * @param trafficType	ipv4 or ipv6.
 * @param addHit	whether the local HIT is to be added at the tcp options
 * @param addOption	whether the i1 option is to be added at the tcp options
 * @return		nothing
 */
void hip_request_send_tcp_packet(void *hdr,
				 int   packet_size,
				 int   trafficType,
				 int   addHit,
				 int   addOption){
	struct hip_common *msg = NULL;
	int err = 0;
	
	HIP_DEBUG("\n");

	HIP_IFE(!(msg = hip_msg_alloc()), -1);

	HIP_IFEL(hip_build_param_contents(msg, (void *)hdr,
					  HIP_PARAM_IP_HEADER,
					  packet_size),
		-1, "build param HIP_PARAM_IP_HEADER failed\n");
	
	HIP_IFEL(hip_build_param_contents(msg, (int *)(&packet_size),
					  HIP_PARAM_PACKET_SIZE,
					  sizeof(int)),
		-1, "build param HIP_PARAM_PACKET_SIZE failed\n");

	HIP_IFEL(hip_build_param_contents(msg, (int *)(&trafficType),
					  HIP_PARAM_TRAFFIC_TYPE,
					  sizeof(int)),
		-1, "build param HIP_PARAM_TRAFFIC_TYPE failed\n");

	HIP_IFEL(hip_build_param_contents(msg, (int *)(&addHit),
					  HIP_PARAM_ADD_HIT,
					  sizeof(int)),
		-1, "build param HIP_PARAM_ADD_HIT failed\n");

	HIP_IFEL(hip_build_param_contents(msg, (int *)(&addOption),
					  HIP_PARAM_ADD_OPTION,
					  sizeof(int)),
		-1, "build param HIP_PARAM_ADD_OPTION failed\n");

	/* build the message header */
	HIP_IFEL(hip_build_user_hdr(msg, SO_HIP_OPPTCP_SEND_TCP_PACKET, 0),
		-1, "build hdr failed\n");
	HIP_DUMP_MSG(msg);
	/* send and receive msg to/from hipd */
	HIP_IFEL(hip_send_recv_daemon_info(msg), -1, "send_recv msg failed\n");
	_HIP_DEBUG("send_recv msg succeed\n");
	/* check error value */
	HIP_IFEL(hip_get_msg_err(msg), -1, "Got erroneous message!\n");

 out_err:
	return;
}


/**
>>>>>>> 02180bd2
 * Analyzes incoming TCP packets
 * 
 * @param *handle	the handle that has grabbed the packet, needed when allowing or dropping the packet.
 * @param packetId	the ID of the packet.
 * @param hdr		pointer to the ip packet being examined.
 * @param trafficType	ipv4 or ipv6 type of traffic.
 * @return		nothing
 */
void examine_incoming_tcp_packet(struct ipq_handle *handle,
<<<<<<< HEAD
		unsigned long packetId,
		void *hdr,
		int trafficType)
{
	int i, optLen, hdr_size, optionsLen;
	char *hdrBytes = NULL;
	struct tcphdr *tcphdr;
	struct ip *iphdr;
	struct ip6_hdr *ip6_hdr;
	//fields for temporary values
	u_int16_t portTemp;
	struct in_addr addrTemp;
=======
				 unsigned long	    packetId,
				 void		   *hdr,
				 int		    trafficType){
	int i, optLen, hdr_size, optionsLen;
	char 	       *hdrBytes = NULL;
	struct tcphdr  *tcphdr;
	struct ip      *iphdr;
	struct ip6_hdr *ip6_hdr;
	//fields for temporary values
	u_int16_t       portTemp;
	struct in_addr  addrTemp;
>>>>>>> 02180bd2
	struct in6_addr addr6Temp;
	/* the following vars are needed for
	 * sending the i1 - initiating the exchange
	 * in case we see that the peer supports hip*/
<<<<<<< HEAD
	struct in6_addr *peer_ip = NULL;
	struct in6_addr *peer_hit = NULL;
	in_port_t src_tcp_port;
	in_port_t dst_tcp_port;

	HIP_DEBUG("\n");

	peer_ip = HIP_MALLOC(sizeof(struct in6_addr), 0);
=======
	struct in6_addr *peer_ip  = NULL;
	struct in6_addr *peer_hit = NULL;
	in_port_t        src_tcp_port;
	in_port_t        dst_tcp_port;

	HIP_DEBUG("\n");

	peer_ip  = HIP_MALLOC(sizeof(struct in6_addr), 0);
>>>>>>> 02180bd2
	peer_hit = HIP_MALLOC(16, 0);

	if(trafficType == 4)
	{
		iphdr = (struct ip *)hdr;
		//get the tcp header
		hdr_size = (iphdr->ip_hl * 4);
		tcphdr = ((struct tcphdr *) (((char *) iphdr) + hdr_size));
		hdrBytes = ((char *) iphdr) + hdr_size;

<<<<<<< HEAD
		HIP_DEBUG_INADDR("the destination", &iphdr->ip_src);
=======
HIP_DEBUG_INADDR("the destination", &iphdr->ip_src);
>>>>>>> 02180bd2

		//peer and local ip needed for sending the i1 through hipd
		IPV4_TO_IPV6_MAP(&iphdr->ip_src, peer_ip);//TO  BE FIXED obtain the pseudo hit instead
	}
	else if(trafficType == 6)
	{
		ip6_hdr = (struct ip6_hdr *)hdr;
		//get the tcp header		
		hdr_size = (ip6_hdr->ip6_ctlun.ip6_un1.ip6_un1_plen * 4);
		tcphdr = ((struct tcphdr *) (((char *) ip6_hdr) + hdr_size));
		hdrBytes = ((char *) ip6_hdr) + hdr_size;
<<<<<<< HEAD

		//peer and local ip needed for sending the i1 through hipd
		peer_ip = &ip6_hdr->ip6_src;//TO  BE FIXED obtain the pseudo hit instead
	}

	/*	//no checking for SYN 0 here
	 //because there is a following case
	 //of checking TCP RST_ACK packets,
	 //where SYN is 0

	 //check if SYN field is 0
	 if(tcphdr->syn == 0){
	 allow_packet(handle, packetId);
	 return;
	 }
	 */
	//check that there are no options
	if(tcphdr->doff == 5)
	{
=======

		//peer and local ip needed for sending the i1 through hipd
		peer_ip = &ip6_hdr->ip6_src;//TO  BE FIXED obtain the pseudo hit instead
	}

/*	//no checking for SYN 0 here
	//because there is a following case
	//of checking TCP RST_ACK packets,
	//where SYN is 0

	//check if SYN field is 0
	if(tcphdr->syn == 0){
		allow_packet(handle, packetId);
		return;
	}
*/
	//check that there are no options
	if(tcphdr->doff == 5){
>>>>>>> 02180bd2
		allow_packet(handle, packetId);
		return;
	}

	if((tcphdr->syn == 1) && (tcphdr->ack == 0))
	{ //incoming, syn=1 and ack=0
		if(tcp_packet_has_i1_option(hdrBytes, 4*tcphdr->doff))
		{
			//swap the ports
			portTemp = tcphdr->source;
			tcphdr->source = tcphdr->dest;
			tcphdr->dest = portTemp;
			//swap the ip addresses
			if(trafficType == 4)
			{
				addrTemp = iphdr->ip_src;
				iphdr->ip_src = iphdr->ip_dst;
				iphdr->ip_dst = addrTemp;
			}
			else if(trafficType == 6)
			{
				addr6Temp = ip6_hdr->ip6_src;
				ip6_hdr->ip6_src = ip6_hdr->ip6_dst;
				ip6_hdr->ip6_dst = addr6Temp;
			}
			//set ack field
			tcphdr->ack_seq = tcphdr->seq + 1;
			//set seq field
			tcphdr->seq = htonl(0);
			//set flags
			tcphdr->syn = 1;
			tcphdr->ack = 1;

			/* send packet out after adding HIT
			 * the option is already there but
			 * it has to be added again since
			 * if only the HIT is added, it will
			 * overwrite the i1 option that is
			 * in the options of TCP
			 */
			hip_request_send_tcp_packet(hdr, hdr_size + 4*tcphdr->doff, trafficType, 1, 1);

			//drop original packet
			drop_packet(handle, packetId);
			return;
		}
		else
		{
			allow_packet(handle, packetId);
			return;
		}
	}
<<<<<<< HEAD
	else if(((tcphdr->syn == 1) && (tcphdr->ack == 1)) || //incoming, syn=1 and ack=1
			((tcphdr->rst == 1) && (tcphdr->ack == 1)))
	{ //incoming, rst=1 and ack=1

		if(tcp_packet_has_i1_option(hdrBytes, 4*tcphdr->doff))
		{
=======
	else if(((tcphdr->syn == 1) && (tcphdr->ack == 1)) ||	//incoming, syn=1 and ack=1
		((tcphdr->rst == 1) && (tcphdr->ack == 1))){	//incoming, rst=1 and ack=1

		if(tcp_packet_has_i1_option(hdrBytes, 4*tcphdr->doff)){
>>>>>>> 02180bd2
			//tcp header pointer + 20(minimum header length) + 4(i1 option length in the TCP options)
			memcpy(peer_hit, &hdrBytes[20 + 4], 16);

			hip_request_send_i1_to_hip_peer_from_hipd(
					peer_hit,
					peer_ip);

			//the packet is no more needed
			drop_packet(handle, packetId);
			return;
		}
<<<<<<< HEAD
		else
		{
=======
		else{
>>>>>>> 02180bd2
			//save in db that peer does not support hip
			hip_request_oppipdb_add_entry(peer_ip);

			//signal for the normal TCP packets not to be blocked for this peer
			hip_request_unblock_app_from_hipd(peer_ip);

			//normal traffic connections should be allowed to be created
			allow_packet(handle, packetId);
			return;
		}
	}
	//allow all the rest
	allow_packet(handle, packetId);
}

<<<<<<< HEAD
=======

>>>>>>> 02180bd2
/**
 * Analyzes outgoing TCP packets. We decided to send the TCP SYN_i1
 * from hip_send_i1 in hipd, so for the moment this is not being used.
 * 
 * @param *handle	the handle that has grabbed the packet,
 * 			needed when allowing or dropping the packet.
 * @param packetId	the ID of the packet.
 * @param hdr		pointer to the ip packet being examined.
 * @param trafficType	ipv4 or ipv6 type of traffic.
 * @return		nothing
 */
void examine_outgoing_tcp_packet(struct ipq_handle *handle,
<<<<<<< HEAD
		unsigned long packetId,
		void *hdr,
		int trafficType)
{
	int i, optLen, hdr_size, optionsLen;
	char *hdrBytes = NULL;
=======
				 unsigned long	    packetId,
				 void		   *hdr,
				 int		    trafficType){
	int i, optLen, hdr_size, optionsLen;
	char          *hdrBytes = NULL;
>>>>>>> 02180bd2
	struct tcphdr *tcphdr;

	HIP_DEBUG("\n");

<<<<<<< HEAD
	if(trafficType == 4)
	{
=======
	if(trafficType == 4){
>>>>>>> 02180bd2
		struct ip * iphdr = (struct ip *)hdr;
		//get the tcp header
		hdr_size = (iphdr->ip_hl * 4);
		tcphdr = ((struct tcphdr *) (((char *) iphdr) + hdr_size));
		hdrBytes = ((char *) iphdr) + hdr_size;
	}
	if(trafficType == 6)
	{
		struct ip6_hdr * ip6_hdr = (struct ip6_hdr *)hdr;
		//get the tcp header		
		hdr_size = (ip6_hdr->ip6_ctlun.ip6_un1.ip6_un1_plen * 4);
		tcphdr = ((struct tcphdr *) (((char *) ip6_hdr) + hdr_size));
		hdrBytes = ((char *) ip6_hdr) + hdr_size;
	}

	//check if SYN field is 0
	if(tcphdr->syn == 0)
	{
		allow_packet(handle, packetId);
		return;
	}

	//outgoing, syn=1 and ack=0
<<<<<<< HEAD
	/*	if(((tcphdr->syn == 1) && (tcphdr->ack == 0))){
	 if(tcp_packet_has_i1_option(hdrBytes, 4*tcphdr->doff)){
	 allow_packet(handle, packetId);
	 return;
	 }
	 //add the option to the packet
	 send_tcp_packet(&hip_nl_route, hdr, hdr_size + 4*tcphdr->doff, trafficType, sockfd, 1, 0);//1, 0
	 //drop original packet
	 drop_packet(handle, packetId);
	 return;
	 }*/
=======
/*	if(((tcphdr->syn == 1) && (tcphdr->ack == 0))){
		if(tcp_packet_has_i1_option(hdrBytes, 4*tcphdr->doff)){
			allow_packet(handle, packetId);
			return;
		}
		//add the option to the packet
		send_tcp_packet(&hip_nl_route, hdr, hdr_size + 4*tcphdr->doff, trafficType, sockfd, 1, 0);//1, 0
		//drop original packet
		drop_packet(handle, packetId);
		return;
	}*/
>>>>>>> 02180bd2

	//allow all the rest
	allow_packet(handle, packetId);
}
#endif /* CONFIG_HIP_OPPTCP */

/* filter hip packet according to rules.
 * return verdict
 */
int filter_esp(const struct in6_addr * dst_addr, struct hip_esp_packet * esp,
		unsigned int hook, const char * in_if, const char * out_if)
{
	struct _GList * list = (struct _GList *) read_rules(hook);
<<<<<<< HEAD
	struct rule * rule= NULL;
	int match = 1; // is the packet still a potential match to current rule
	int ret_val = 0;
	uint32_t spi = esp->esp_data->esp_spi;

	_HIP_DEBUG("filter_esp:\n");
	while (list != NULL)
	{
		match = 1;
		rule = (struct rule *) list->data;
		_HIP_DEBUG("   filter_esp: checking for:\n");
		//print_rule(rule);
		HIP_DEBUG_HIT("dst addr: ", dst_addr);
		HIP_DEBUG("SPI: %d\n", ntohl(spi));

		//type not valid with ESP packets
		if (rule->type)
		{
			//not valid with ESP packet
			_HIP_DEBUG("filter_esp: type option not valid for esp\n");
			match = 0;
		}
		//src and dst hits are matched with state option
		if ((rule->src_hit || rule->dst_hit) && !rule->state)
		{
			//not valid with ESP packet
			_HIP_DEBUG("filter_esp: hit options without state option not valid for esp\n");
			match = 0;
		}
		if (match && rule->in_if)
		{
			if (!match_string(rule->in_if->value, in_if,
					rule->in_if->boolean))
				match = 0;
			_HIP_DEBUG("filter_esp: in_if rule: %s, packet: %s, boolean: %d, match: %d \n",
					rule->in_if->value,
					in_if, rule->in_if->boolean, match);
		}
		if (match && rule->out_if)
		{
			if (!match_string(rule->out_if->value, out_if,
					rule->out_if->boolean))
				match = 0;
			_HIP_DEBUG("filter_esp: out_if rule: %s, packet: %s, boolean: %d, match: %d \n",
					rule->out_if->value, out_if, rule->out_if->boolean, match);
		}
		//must be last, so match and verdict known here
		if (match && rule->state)
		{
			//the entire rule os passed as argument as hits can only be 
			//filtered whit the state information
			if (!filter_esp_state(dst_addr, esp, rule))
			{//rule->state, rule->accept))
				match = 0;
				_HIP_DEBUG("filter_esp: state, rule %d, boolean %d match %d\n",
						rule->state->int_opt.value,
						rule->state->int_opt.boolean,
						match);
				break;
			}
		}
		// if a match, no need to check further rules
		if (match)
		{
			_HIP_DEBUG("filter_esp: match found\n");
			break;
		}
		list = list->next;
	}
	//was there a rule matching the packet
	if (rule && match)
	{
		_HIP_DEBUG("filter_esp: packet matched rule, target %d\n", rule->accept);
		ret_val = rule->accept;
	}
	else
		ret_val = 0;
	//release rule list
	read_rules_exit(0);
	//return the target of the the matched rule or true if no rule matched
	return ret_val;
=======
	struct rule * rule = NULL;
	int match = 1; // is the packet still a potential match to current rule
	int ret_val = 0;
	uint32_t spi = esp->esp_data->esp_spi;	

	_HIP_DEBUG("filter_esp:\n");
	while (list != NULL){
      		match = 1;
      		rule = (struct rule *) list->data;
      		_HIP_DEBUG("   filter_esp: checking for:\n");     
      		//print_rule(rule);
       		HIP_DEBUG_HIT("dst addr: ", dst_addr);
       		HIP_DEBUG("SPI: %d\n", ntohl(spi)); 
        
      		//type not valid with ESP packets
      		if(rule->type)
	  	{
	    		//not valid with ESP packet
	    		_HIP_DEBUG("filter_esp: type option not valid for esp\n");
	      		match = 0;	
	  	}      
      		//src and dst hits are matched with state option
      		if((rule->src_hit || rule->dst_hit) && !rule->state)
	  	{
	    		//not valid with ESP packet
	    		_HIP_DEBUG("filter_esp: hit options without state option not valid for esp\n");
	     		match = 0;	
	  	}      
      		if(match && rule->in_if)
	  	{
	    		if(!match_string(rule->in_if->value, in_if, rule->in_if->boolean))
	      			match = 0;
	    		_HIP_DEBUG("filter_esp: in_if rule: %s, packet: %s, boolean: %d, match: %d \n",
		      			rule->in_if->value, 
		      			in_if, rule->in_if->boolean, match);
	  	}
		if(match && rule->out_if)
	  	{
	    		if(!match_string(rule->out_if->value, 
			     		out_if, 
			     		rule->out_if->boolean))
	      			match = 0;
	    		_HIP_DEBUG("filter_esp: out_if rule: %s, packet: %s, boolean: %d, match: %d \n",
		      			rule->out_if->value, out_if, rule->out_if->boolean, match);
	  	}	
		//must be last, so match and verdict known here
		if(match && rule->state)
	 	{
	    		//the entire rule os passed as argument as hits can only be 
	    		//filtered whit the state information
	    		if(!filter_esp_state(dst_addr, esp, rule)) {//rule->state, rule->accept))
	      			match = 0;
	    			_HIP_DEBUG("filter_esp: state, rule %d, boolean %d match %d\n", 
		      				rule->state->int_opt.value,
		      				rule->state->int_opt.boolean, 
		      				match);
				break;
			}
	  	}
		// if a match, no need to check further rules
		if(match){
	  		_HIP_DEBUG("filter_esp: match found\n");
	  		break;
 		}
      		list = list->next;
    	}
  	//was there a rule matching the packet
  	if(rule && match)
    	{
      		_HIP_DEBUG("filter_esp: packet matched rule, target %d\n", rule->accept);
      		ret_val = rule->accept; 
    	}
  	else
    		ret_val = 0; 
  	//release rule list
  	read_rules_exit(0);
  	//return the target of the the matched rule or true if no rule matched
  	return ret_val; 
>>>>>>> 02180bd2
}

/* filter hip packet according to rules.
 * return verdict
 */
int filter_hip(const struct in6_addr * ip6_src,
<<<<<<< HEAD
		const struct in6_addr * ip6_dst, struct hip_common *buf,
		unsigned int hook, const char * in_if, const char * out_if)
{
	struct _GList * list = (struct _GList *) read_rules(hook);
	struct rule * rule= NULL;
	int match = 1; // is the packet still a potential match to current rule
	int conntracked = 0;
	int ret_val = 0;

	HIP_DEBUG("\n");

	//if dynamically changing rules possible 
	//int hip_packet = is_hip_packet(), ..if(hip_packet && rule->src_hit)
	//+ filter_state käsittelemään myös esp paketit
	_HIP_DEBUG("filter_hip: \n");
	while (list != NULL)
	{
		match = 1;
		rule = (struct rule *) list->data;
		_HIP_DEBUG("   filter_hip: checking for \n");
		//print_rule(rule);
		if (buf->type_hdr == HIP_I1)
			HIP_DEBUG("packet type: I1\n");
		else if (buf->type_hdr == HIP_R1)
			HIP_DEBUG("packet type: R1\n");
		else if (buf->type_hdr == HIP_I2)
			HIP_DEBUG("packet type: I2\n");
		else if (buf->type_hdr == HIP_R2)
			HIP_DEBUG("packet type: R2\n");
		else if (buf->type_hdr == HIP_UPDATE)
			HIP_DEBUG("packet type: UPDATE\n");

		HIP_DEBUG_HIT("src hit: ", &buf->hits);
		HIP_DEBUG_HIT("dst hit: ", &buf->hitr);

		if (match && rule->src_hit)
		{
			HIP_DEBUG("filter_hip: src_hit ");
			if (!match_hit(rule->src_hit->value, buf->hits,
					rule->src_hit->boolean))
				match = 0;
			//if HIT has matched and HI defined, verify signature 
			if (match && rule->src_hi)
			{
				_HIP_DEBUG("filter_hip: src_hi \n");
				if (!match_hi(rule->src_hi, buf))
					match = 0;
			}
		}
		if (match && rule->dst_hit)
		{
			HIP_DEBUG("filter_hip: dst_hit \n");
			if (!match_hit(rule->dst_hit->value, buf->hitr,
					rule->dst_hit->boolean))
				match = 0;
		}
		if (match && rule->type)
		{
			HIP_DEBUG("filter_hip: type ");
			if (!match_int(rule->type->value, buf->type_hdr,
					rule->type->boolean))
				match = 0;
			HIP_DEBUG("filter_hip: type rule: %d, packet: %d, boolean: %d, match: %d\n",
					rule->type->value,
					buf->type_hdr,
					rule->type->boolean,
					match);
		}
		if (match && rule->in_if)
		{
			if (!match_string(rule->in_if->value, in_if,
					rule->in_if->boolean))
				match = 0;
			HIP_DEBUG("filter_hip: in_if rule: %s, packet: %s, boolean: %d, match: %d \n",
					rule->in_if->value,
					in_if, rule->in_if->boolean, match);
		}
		if (match && rule->out_if)
		{
			if (!match_string(rule->out_if->value, out_if,
					rule->out_if->boolean))
				match = 0;
			HIP_DEBUG("filter_hip: out_if rule: %s, packet: %s, boolean: %d, match: %d \n",
					rule->out_if->value, out_if, rule->out_if->boolean, match);
		}

		//must be last, so not called if packet is going to be dropped
		if (match && rule->state)
		{
			if (!filter_state(ip6_src, ip6_dst, buf, rule->state,
					rule->accept))
				match = 0;
			else
				conntracked = 1;
			HIP_DEBUG("filter_hip: state, rule %d, boolean %d match %d\n",
					rule->state->int_opt.value,
					rule->state->int_opt.boolean,
					match);
=======
               const struct in6_addr * ip6_dst, 
	       struct hip_common *buf, 
	       unsigned int hook, 
	       const char * in_if, 
	       const char * out_if)
{
  	struct _GList * list = (struct _GList *) read_rules(hook);
  	struct rule * rule = NULL;
  	int match = 1; // is the packet still a potential match to current rule
  	int conntracked = 0;
  	int ret_val = 0;

	HIP_DEBUG("\n");

  	//if dynamically changing rules possible 
  	//int hip_packet = is_hip_packet(), ..if(hip_packet && rule->src_hit)
  	//+ filter_state käsittelemään myös esp paketit
  	_HIP_DEBUG("filter_hip: \n");
  	while (list != NULL)
    	{
      		match = 1;
      		rule = (struct rule *) list->data;
      		_HIP_DEBUG("   filter_hip: checking for \n");     
      		//print_rule(rule);
        	if (buf->type_hdr == HIP_I1)
			HIP_DEBUG("packet type: I1\n");
        	else if (buf->type_hdr == HIP_R1)
			HIP_DEBUG("packet type: R1\n");
        	else if (buf->type_hdr == HIP_I2)
			HIP_DEBUG("packet type: I2\n");
        	else if (buf->type_hdr == HIP_R2)
			HIP_DEBUG("packet type: R2\n");
        	else if (buf->type_hdr == HIP_UPDATE)
			HIP_DEBUG("packet type: UPDATE\n");

                          
		HIP_DEBUG_HIT("src hit: ", &(buf->hits));
        	HIP_DEBUG_HIT("dst hit: ", &(buf->hitr));

      		if(match && rule->src_hit)
	  	{
	    		HIP_DEBUG("filter_hip: src_hit ");
	    		if(!match_hit(rule->src_hit->value, 
			  		buf->hits, 
			  		rule->src_hit->boolean))
	      			match = 0;	
	    	//if HIT has matched and HI defined, verify signature 
	    	if(match && rule->src_hi)
	      	{
			_HIP_DEBUG("filter_hip: src_hi \n");
			if(!match_hi(rule->src_hi, buf))
		  		match = 0;	
	      	}
	  	}
      		if(match && rule->dst_hit)
		{
        		HIP_DEBUG("filter_hip: dst_hit \n");
	    		if(!match_hit(rule->dst_hit->value, 
			  		buf->hitr, 
			  		rule->dst_hit->boolean))
	    			match = 0;	
	  	}
      		if(match && rule->type)
	  	{
	    		HIP_DEBUG("filter_hip: type ");
	    		if(!match_int(rule->type->value, 
			  		buf->type_hdr, 
			  		rule->type->boolean))
	     			match = 0;	
	    		HIP_DEBUG("filter_hip: type rule: %d, packet: %d, boolean: %d, match: %d\n",
		      			rule->type->value, 
		      			buf->type_hdr,
		      			rule->type->boolean,
		      			match);
	  	}      
      		if(match && rule->in_if)
	  	{
	    		if(!match_string(rule->in_if->value, in_if, rule->in_if->boolean))
	      			match = 0;
	    		HIP_DEBUG("filter_hip: in_if rule: %s, packet: %s, boolean: %d, match: %d \n",
		      			rule->in_if->value, 
		      			in_if, rule->in_if->boolean, match);
	  	}
      		if(match && rule->out_if)
	  	{
	    		if(!match_string(rule->out_if->value, 
			     		out_if, 
			     		rule->out_if->boolean))
	      			match = 0;
	    		HIP_DEBUG("filter_hip: out_if rule: %s, packet: %s, boolean: %d, match: %d \n",
		      			rule->out_if->value, out_if, rule->out_if->boolean, match);
	  	}
	
		//must be last, so not called if packet is going to be dropped
      		if(match && rule->state)
	  	{
	    		if(!filter_state(ip6_src, ip6_dst, buf, rule->state, rule->accept))
	    			match = 0;
	    		else
	    			conntracked = 1;
	    		HIP_DEBUG("filter_hip: state, rule %d, boolean %d match %d\n", 
		      			rule->state->int_opt.value,
		      			rule->state->int_opt.boolean, 
		      			match);
>>>>>>> 02180bd2
		}
		// if a match, no need to check further rules
		if (match)
		{
			HIP_DEBUG("filter_hip: match found\n");
			break;
<<<<<<< HEAD
		}
		list = list->next;
	}
	//was there a rule matching the packet
	if (rule && match)
	{
		HIP_DEBUG("filter_hip: packet matched rule, target %d\n", rule->accept);
		ret_val = rule->accept;
	}
	else
		ret_val = 0;
	//release rule list
	read_rules_exit(0);
	// if packet will be accepted and connection tracking is used
	// but the packet has not been analysed by the conntrack module
	// show the packet to conntracking
	if (statefulFiltering && ret_val && !conntracked)
	{
		conntrack(ip6_src, ip6_dst, buf);
	}
	//return the target of the the matched rule
	return ret_val;
=======
 		}
    		list = list->next;
    	}
  	//was there a rule matching the packet
  	if(rule && match)
    	{
    		HIP_DEBUG("filter_hip: packet matched rule, target %d\n", rule->accept);
    		ret_val = rule->accept; 
    	}
 	else
    		ret_val = 0; 
  	//release rule list
  	read_rules_exit(0);
  	// if packet will be accepted and connection tracking is used
  	// but the packet has not been analysed by the conntrack module
  	// show the packet to conntracking
  	if(statefulFiltering && ret_val && !conntracked){
    		conntrack(ip6_src, ip6_dst, buf);
  	}
  	//return the target of the the matched rule
  	return ret_val; 
>>>>>>> 02180bd2
}

/**
 * Analyzes outgoing TCP packets. We decided to send the TCP SYN_i1
 * from hip_send_i1 in hipd, so for the moment this is not being used.
 * 
 * @param *ptr	pointer to an integer that indicates
 * 		the type of traffic: 4 - ipv4; 6 - ipv6.
 * @return	nothing, this function loops forever,
 * 		until the firewall is stopped.
 */
<<<<<<< HEAD
static void *handle_ip_traffic(void *ptr)
{
=======
static void *handle_ip_traffic(void *ptr){
>>>>>>> 02180bd2
	int status;
	unsigned char buf[BUFSIZE];
	struct hip_esp * esp_data= NULL;
	struct hip_esp_packet * esp= NULL;
	struct hip_common * hip_common= NULL;
	struct in6_addr * src_addr= NULL;
	struct in6_addr * dst_addr= NULL;
	struct in6_addr* proxy_addr= NULL;
	struct in6_addr * src_hit = NULL;
	struct in6_addr* dst_hit = NULL;
	struct in6_addr* proxy_hit = NULL;
	struct hip_proxy_t* entry = NULL;	
	struct ipq_handle *hndl;
	int ipv4Traffic = 0, ipv6Traffic = 0;
	int type = *((int *) ptr);
	unsigned int packetHook;
	
	struct in6_addr  temp_addr ;
	memset(&temp_addr, '\0', sizeof(struct in6_addr)); 
	inet_pton(AF_INET6,"::1", &temp_addr);

	HIP_DEBUG("thread for type=IPv%d traffic started\n", type);

	if (type == 4)
	{
		ipv4Traffic = 1;
		hndl = h4;
	}
	else if (type == 6)
	{
		ipv6Traffic = 1;
		hndl = h6;
	}

	src_addr = HIP_MALLOC(sizeof(struct in6_addr), 0);
	dst_addr = HIP_MALLOC(sizeof(struct in6_addr), 0);
	proxy_addr = HIP_MALLOC(sizeof(struct in6_addr), 0);
	src_hit = HIP_MALLOC(sizeof(struct in6_addr), 0);
	dst_hit = HIP_MALLOC(sizeof(struct in6_addr), 0);
	proxy_hit = HIP_MALLOC(sizeof(struct in6_addr), 0);
	
	if (!src_addr || !dst_addr)
		goto out_err;

	do
	{
		status = ipq_read(hndl, buf, BUFSIZE, 0);
		if (status < 0)
			die(hndl);

		switch (ipq_message_type(buf))
		{
		case NLMSG_ERROR:
			fprintf(stderr, "Received error message (%d): %s\n", ipq_get_msgerr(buf), ipq_errstr());
			break;

		case IPQM_PACKET:
		{
			struct ip6_hdr * ip6_hdr= NULL;
			struct ip * iphdr= NULL;
			void * packet_hdr= NULL;
			int hdr_size = 0;

			ipq_packet_msg_t *m = ipq_get_packet(buf);
			packetHook = m->hook;

			if (ipv4Traffic)
			{
				HIP_DEBUG("ipv4\n");
				iphdr = (struct ip *) m->payload;
				packet_hdr = (void *)iphdr;
				hdr_size = (iphdr->ip_hl * 4);

				if (iphdr->ip_p == IPPROTO_UDP)
				{
					hdr_size += sizeof(struct udphdr);
				}
				_HIP_DEBUG("header size: %d\n", hdr_size);
				IPV4_TO_IPV6_MAP(&iphdr->ip_src, src_addr);
				IPV4_TO_IPV6_MAP(&iphdr->ip_dst, dst_addr);
			}
			else if (ipv6Traffic)
			{
				HIP_DEBUG("ipv6\n");
				ip6_hdr = (struct ip6_hdr *) m->payload;
				packet_hdr = (void *)ip6_hdr;
				hdr_size = sizeof(struct ip6_hdr);
				_HIP_DEBUG("header size: %d\n", hdr_size);
				ipv6_addr_copy(src_addr, &ip6_hdr->ip6_src);
				ipv6_addr_copy(dst_addr, &ip6_hdr->ip6_dst);
			}

			if (is_hip_packet(packet_hdr, type))
			{
				HIP_DEBUG("****** Received HIP packet ******\n");
				int packet_length = 0;
				struct hip_sig * sig= NULL;

				if (m->data_len <= (BUFSIZE - hdr_size))
				{
					packet_length = m->data_len - hdr_size;
					_HIP_DEBUG("HIP packet size smaller than buffer size\n");
				}
				else
				{
					packet_length = BUFSIZE - hdr_size;
					_HIP_DEBUG("HIP packet size greater than buffer size\n");
				}
				hip_common = (struct hip_common *)HIP_MALLOC(packet_length, 0);

				//hip_common = (struct hip_common*) (m->payload + sizeof (struct ip6_hdr));

				memcpy(hip_common, m->payload + hdr_size,
						packet_length);

				sig = (struct hip_sig *) hip_get_param(
						hip_common,
						HIP_PARAM_HIP_SIGNATURE);
				if (sig == NULL)
					_HIP_DEBUG("no signature\n");
				else
					_HIP_DEBUG("signature exists\n");

				if (filter_hip(src_addr, dst_addr, hip_common,
						m->hook, m->indev_name,
						m->outdev_name))
				{
					allow_packet(hndl, m->packet_id);
				}
				else
				{
					drop_packet(hndl, m->packet_id);
<<<<<<< HEAD
				}
			}
			else
			{
				/* OPPORTUNISTIC MODE HACKS */
#ifdef CONFIG_HIP_OPPTCP
=======
	  			}
			} else {
                                /* OPPORTUNISTIC MODE HACKS */
>>>>>>> 02180bd2
				if((ipv4Traffic && iphdr->ip_p != IPPROTO_TCP) ||
						(ipv6Traffic && ip6_hdr->ip6_ctlun.ip6_un1.ip6_un1_nxt != IPPROTO_TCP))
				{
					if(accept_normal_traffic)
					allow_packet(hndl, m->packet_id);
					else
<<<<<<< HEAD
					drop_packet(hndl, m->packet_id);
				}
				else if(is_incoming_packet(packetHook))
				examine_incoming_tcp_packet(hndl, m->packet_id, packet_hdr, type);
				else if(is_outgoing_packet(packetHook))
				/*examine_outgoing_tcp_packet(hndl, m->packet_id, packet_hdr, type);*/
				allow_packet(hndl, m->packet_id);
				else
				{
#endif
					/******************************************************************************************************************/
#ifdef CONFIG_HIP_HIPPROXY
					//HIP PROXY PROCESS
					//the destination ip address should be checked first to ensure it supports hip
					//if the destination ip does not support hip, drop the packet 
				
					entry =  hip_proxy_find_by_addr(src_addr, dst_addr);
					hip_get_local_hit_wrapper(proxy_hit);
					if(entry == NULL)
					{
						int fallback, reject, err;
						hip_proxy_add_entry(src_addr, dst_addr);
						
						//hip_request_peer_hit_from_hipd();
						
						/* Request a HIT of the peer from hipd. This will possibly
						   launch an I1 with NULL HIT that will block until R1 is
						   received. Called e.g. in connect() or sendto(). If
						   opportunistic HIP fails, it can return an IP address
						   instead of a HIT */
						HIP_DEBUG("requesting hit from hipd\n");
						HIP_DEBUG_IN6ADDR("ip addr", dst_addr);
						HIP_IFEL(hip_proxy_request_peer_hit_from_hipd(dst_addr,
											dst_hit,
											proxy_hit,
											&fallback,
											&reject),
							 -1, "Request from hipd failed\n");
						if (reject)
						{
							HIP_DEBUG("Connection should be rejected\n");
						//	err = -1;
							goto out_err;
						}
						
						if (fallback)
						{
							HIP_DEBUG("Peer does not support HIP, fallback\n");
							//update the state of the ip pair
							if(hip_proxy_update_state(src_addr, dst_addr, NULL, NULL, NULL, NULL, HIP_PROXY_PASSTHROUGH))
								HIP_DEBUG("Proxy update Failed!\n");
							goto out_err;
						}
						hip_proxy_request_local_address_from_hipd(proxy_hit, dst_hit, proxy_addr, &fallback, &reject);
						hip_proxy_update_state(src_addr, dst_addr, proxy_addr, NULL, dst_hit, proxy_hit, HIP_PROXY_TRANSLATE);
						drop_packet(hndl, m->packet_id);	//drop the packet
						
					}
					else
					{
						int fallback, reject, err;
						//check if the entry state is PASSTHROUGH
						if(entry->state == HIP_PROXY_PASSTHROUGH)
						{
							HIP_DEBUG("PASSTHROUGH!\n");
							allow_packet(hndl, m->packet_id);	//let the packet pass
						}
							
						
						if(entry->state == HIP_PROXY_TRANSLATE)
						{
							//src_hit = &(entry->hit_our);
							//proxy_hit = &(entry->hit_proxy);
							//dst_hit = &(entry->hit_peer);
							HIP_DEBUG("We are in right place!\n");	
							//modify the header
							//
							//
							int packet_length = 0;
							char * msg;
/*							struct hip_sig * sig= NULL;

							if (m->data_len <= (BUFSIZE - hdr_size))
							{
								packet_length = m->data_len - hdr_size;
								HIP_DEBUG("HIP packet size smaller than buffer size\n");
							}
							else
							{
								packet_length = BUFSIZE - hdr_size;
								HIP_DEBUG("HIP packet size greater than buffer size\n");
							}
							*/
							//struct tcphdr *tcp = (struct tcphdr *) (m->payload + (iphdr->ip_hl << 2));
							//packet_length = (ntohs( iphdr->ip_len) - ( iphdr->ip_hl)*4);
							
							
							packet_length = m->data_len - hdr_size;
							msg = HIP_MALLOC(packet_length, 0);
							
							HIP_DEBUG("ip_len: %d\n", ntohs(iphdr->ip_len));
							HIP_DEBUG("ip_hl: %d\n", iphdr->ip_hl);
							HIP_DEBUG("data_len: %d\n", m->data_len);
							HIP_DEBUG("hdr_size: %d\n", hdr_size);
							HIP_DEBUG("packet_length: %d\n", packet_length);
							 
							


							//hip_common = (struct hip_common*) (m->payload + sizeof (struct ip6_hdr));

							memcpy(msg, (m->payload) + hdr_size,
									packet_length);
/*							
							hip_common->hits = *src_hit;
							hip_common->hitr = *dst_hit;
							

							sig = (struct hip_sig *) hip_get_param(
									hip_common,
									HIP_PARAM_HIP_SIGNATURE);
							
							if (sig == NULL)
								HIP_DEBUG("no signature\n");
							else
								HIP_DEBUG("signature exists\n");

							hip_proxy_send_raw(proxy_addr, dst_addr, hip_common); */
							//hip_proxy_send_pkt(proxy_hit, dst_hit ,  msg, packet_length);
							//hip_proxy_send_pkt(proxy_hit, dst_hit ,  (m->payload + hdr_size), (m->data_len - hdr_size));
							//hip_proxy_send_pkt(proxy_addr, dst_addr,  msg, packet_length);
							//hip_proxy_send_pkt(proxy_hit, dst_hit ,  (char*)tcp, packet_length);
							hip_proxy_send_pkt(proxy_addr, dst_addr,  msg, packet_length);
						}
					}

					//proxy can't find record in db
					//call functions in oppotunistic mode and get the HIT
					//If proxy get the dst_hit, add them into db
#else
					/******************************************************************************************************************/
				if (accept_normal_traffic)
					allow_packet(hndl, m->packet_id);
				else
					drop_packet(hndl, m->packet_id);
#endif //ifdef CONFIG_HIP_HIPPROXY

#ifdef CONFIG_HIP_OPPTCP
				}
#endif
				
			}
			if (status < 0)
=======
						drop_packet(hndl, m->packet_id);
				}  
				else if(is_incoming_packet(packetHook))
					examine_incoming_tcp_packet(hndl, m->packet_id, packet_hdr, type);
				else if(is_outgoing_packet(packetHook))
					/*examine_outgoing_tcp_packet(hndl, m->packet_id, packet_hdr, type);*/
					allow_packet(hndl, m->packet_id);
				else{
					if(accept_normal_traffic)
						allow_packet(hndl, m->packet_id);
					else
						drop_packet(hndl, m->packet_id);
				}
		}
      		if (status < 0)
>>>>>>> 02180bd2
				die(hndl);
			break;
		}
		default:
			HIP_DEBUG("unknown msg\n");
			fprintf(stderr, "Unknown message type!\n");
			break;
		}
	} while (1);

	out_err:
	//if (hip_common)
	free(hip_common);
	free(src_addr);
	free(dst_addr);
	if (esp)
	{
		if (esp_data)
		{
			esp->esp_data = NULL;
			free(esp_data);
		}
		free(esp);
	}
	ipq_destroy_handle(hndl);

<<<<<<< HEAD
	if (src_addr)
		HIP_FREE(src_addr);
	if (dst_addr)
		HIP_FREE(dst_addr);
	return;
}

void check_and_write_default_config()
{
=======
	if(src_addr)
 		HIP_FREE(src_addr);
	if(dst_addr)
 		HIP_FREE(dst_addr);
	return;
}

void check_and_write_default_config(){
>>>>>>> 02180bd2
	struct stat status;
	FILE *fp= NULL;
	ssize_t items;
	char *file= HIP_FW_DEFAULT_RULE_FILE;

	_HIP_DEBUG("\n");

<<<<<<< HEAD
	if (stat(file, &status) && errno == ENOENT)
	{
		errno = 0;
		fp = fopen(file, "w" /* mode */);
		if (!fp)
			HIP_PERROR("Failed to write config file\n");
=======
	_HIP_DEBUG("\n");

	if (stat(file, &status) && errno == ENOENT) {
		errno = 0;
		fp = fopen(file, "w" /* mode */);
		if(!fp)
			HIP_PERROR("Failed to write config file.\n");
>>>>>>> 02180bd2
		HIP_ASSERT(fp);
		items = fwrite(HIP_FW_CONFIG_FILE_EX,
		strlen(HIP_FW_CONFIG_FILE_EX), 1, fp);
		HIP_ASSERT(items > 0);
		fclose(fp);
	}
}

int main(int argc, char **argv)
{
	int err = 0;
	int status;
	long int timeout = 1;
	//unsigned char buf[BUFSIZE];
	struct rule * rule= NULL;
	struct _GList * temp_list= NULL;
	//struct hip_common * hip_common = NULL;
	//struct hip_esp * esp_data = NULL;
	//struct hip_esp_packet * esp = NULL;
	int escrow_active = 0;
	const int family4 = 4, family6 = 6;
	int ch, tmp;
<<<<<<< HEAD
	const char *default_rule_file= HIP_FW_DEFAULT_RULE_FILE;
=======
	char *default_rule_file = HIP_FW_DEFAULT_RULE_FILE;
>>>>>>> 02180bd2
	char *rule_file = default_rule_file;
	char *traffic;
	extern char *optarg;
	extern int optind, optopt;
	int errflg = 0, killold = 0;

	check_and_write_default_config();

	hip_set_logdebug(LOGDEBUG_NONE);

<<<<<<< HEAD
	while ((ch = getopt(argc, argv, "f:t:vdFHAbk")) != -1)
	{
		switch (ch)
		{
=======
	while ((ch = getopt(argc, argv, "f:t:vdFHAbk")) != -1) {
		switch(ch) {
>>>>>>> 02180bd2
		case 'v':
			hip_set_logdebug(LOGDEBUG_MEDIUM);
			break;
		case 'd':
			hip_set_logdebug(LOGDEBUG_ALL);
			break;
		case 'H':
			accept_normal_traffic = 0;
<<<<<<< HEAD
			break;
		case 'A':
			accept_hip_esp_traffic = 1;
			break;
=======
		break;
		case 'A':
			accept_hip_esp_traffic = 1;
		break;
>>>>>>> 02180bd2

		case 'f':
			rule_file = optarg;
			break;
		case 't':
			timeout = atol(argv[optind]);
			break;
		case 'F':
			flush_iptables = 0;
			break;
		case ':': /* -f or -p without operand */
			printf("Option -%c requires an operand\n", optopt);
			errflg++;
<<<<<<< HEAD
			break;
		case 'b':
			foreground = 0;
			break;
		case 'k':
			killold = 1;
			break;
=======
		break;
		case 'b':
			foreground = 0;
		break;
		case 'k':
			killold = 1;
		break;
>>>>>>> 02180bd2
		case '?':
			printf("Unrecognized option: -%c\n", optopt);
			errflg++;
		}
	}

	if (errflg)
	{
		print_usage();
		printf("Invalid argument. Closing. \n\n");
		exit(2);
	}

	if (!foreground)
	{
		hip_set_logtype(LOGTYPE_SYSLOG);
		if (fork() > 0)
			return 0;
	}

<<<<<<< HEAD
	HIP_IFEL(hip_create_lock_file(HIP_FIREWALL_LOCK_FILE, killold), -1,
			"Failed to obtain firewall lock.\n");
=======
	if (!foreground) {
		hip_set_logtype(LOGTYPE_SYSLOG);
		if (fork() > 0)
			return 0;
	}

	HIP_IFEL(hip_create_lock_file(HIP_FIREWALL_LOCK_FILE, killold), -1,
		 "Failed to obtain firewall lock.\n");
>>>>>>> 02180bd2

	HIP_INFO("firewall pid=%d starting\n", getpid());

	//use by default both ipv4 and ipv6
	HIP_DEBUG("Using ipv4 and ipv6\n");
	use_ipv4 = 1;
	use_ipv6 = 1;

	read_file(rule_file);
	HIP_DEBUG("Firewall rule table: \n");
	print_rule_tables();
	//running test functions for rule handling
	//  test_parse_copy();
	//  test_rule_management();

	HIP_DEBUG("starting up with rule_file: %s and connection timeout: %d\n",
			rule_file, timeout);

	firewall_probe_kernel_modules();

	if (use_ipv4)
	{
		h4 = ipq_create_handle(0, PF_INET);
		if (!h4)
			die(h4);
		status = ipq_set_mode(h4, IPQ_COPY_PACKET, BUFSIZE);
		if (status < 0)
			die(h4);
	}

	if (use_ipv6)
	{
		h6 = ipq_create_handle(0, PF_INET6);
		if (!h6)
			die(h6);
		status = ipq_set_mode(h6, IPQ_COPY_PACKET, BUFSIZE);
		if (status < 0)
			die(h6);
	}

	firewall_init();

#ifdef G_THREADS_IMPL_POSIX
	HIP_DEBUG("init_timeout_checking: posix thread implementation\n");
#endif //G_THREADS_IMPL_POSIX
#ifdef G_THREADS_IMPL_SOLARIS
	HIP_DEBUG("init_timeout_checking: solaris thread implementation\n");
#endif //G_THREADS_IMPL_SOLARIS
#ifdef G_THREADS_IMPL_NONE
	HIP_DEBUG("init_timeout_checking: no thread implementation\n");
#endif //G_THREADS_IMPL_NONE
	//HIP_DEBUG("Timeout val = %d", timeout_val);
	g_thread_init(NULL);

	init_timeout_checking(timeout);
	control_thread_init();

	if (use_ipv4)
	{
		pthread_create(&ipv4Thread, NULL, &handle_ip_traffic,
				(void*) &family4);
	}
	if (use_ipv6)
	{
		pthread_create(&ipv6Thread, NULL, &handle_ip_traffic,
				(void*) &family6);
	}

	if (use_ipv4)
		pthread_join(ipv4Thread, NULL);
	if (use_ipv6)
		pthread_join(ipv6Thread, NULL);

<<<<<<< HEAD
	out_err:

	firewall_exit();
	return 0;
}

/**
 * Loads several modules that are neede by th firewall.
=======
out_err:

  	firewall_exit();
  	return 0;
}


/**
 * Loads several modules that are needed by the firewall.
>>>>>>> 02180bd2
 * 
 * @return	nothing.
 */
void firewall_probe_kernel_modules()
{
	int count, err, status;
	char cmd[40];
	int mod_total;
	char *mod_name[] =
	{ "ip_queue", "ip6_queue", "iptable_filter", "ip6table_filter" };

	mod_total = sizeof(mod_name) / sizeof(char *);

	HIP_DEBUG("Probing for %d modules. When the modules are built-in, the errors can be ignored\n", mod_total);

	for (count = 0; count < mod_total; count++)
	{
		snprintf(cmd, sizeof(cmd), "%s %s", "/sbin/modprobe",
				mod_name[count]);
		HIP_DEBUG("%s\n", cmd);
		err = fork();
		if (err < 0)
			HIP_ERROR("Failed to fork() for modprobe!\n");
		else if (err == 0)
		{
			/* Redirect stderr, so few non fatal errors wont show up. */
			stderr = freopen("/dev/null", "w", stderr);
			execlp("/sbin/modprobe", "/sbin/modprobe",
					mod_name[count], (char *)NULL);
		}
		else
			waitpid(err, &status, 0);
	}
	HIP_DEBUG("Probing completed\n");
}<|MERGE_RESOLUTION|>--- conflicted
+++ resolved
@@ -23,43 +23,28 @@
 int escrow_active = 0;
 int use_ipv4 = 0;
 int use_ipv6 = 0;
-<<<<<<< HEAD
 int accept_normal_traffic = 1;
-=======
-int accept_normal_traffic  = 1;
->>>>>>> 02180bd2
 int accept_hip_esp_traffic = 0;
 int flush_iptables = 1;
 pthread_t ipv4Thread, ipv6Thread;
 int counter = 0;
-<<<<<<< HEAD
 int hip_proxy_status = 0;
-int foreground = 1;
-=======
 int foreground = 1;
 #ifdef CONFIG_HIP_OPPTCP
 int hip_opptcp = 1;
 #else
 int hip_opptcp = 0;
 #endif
->>>>>>> 02180bd2
+#ifdef CONFIG_HIP_HIPPROXY
+int hip_proxy_enabled = 1;
+#else
+int hip_proxy_enabled = 0;
+#endif
 
 void print_usage()
 {
 	printf("HIP Firewall\n");
 	printf("Usage: firewall [-f file_name] [-t timeout] [-d|-v] [-F|-H]\n");
-<<<<<<< HEAD
-	printf("      - H allow only HIP related traffic\n");
-	printf("      - A allow pure HIP/ESP, as well as HIP/ESP over UDP\n");
-	printf(
-			"      - f file_name is a path to a file containing firewall filtering rules (default %s)\n",
-			HIP_FW_DEFAULT_RULE_FILE);
-	printf("      - timeout is connection timeout value in seconds\n");
-	printf("      - d = debugging output\n");
-	printf("      - v = verbose output\n");
-	printf("      - t = timeout for packet capture (default %d secs)\n", 
-	HIP_FW_DEFAULT_TIMEOUT);
-=======
 	printf("      - H drop non-HIP traffic by default (default: accept non-hip traffic)\n");
 	printf("      - A accept HIP traffic by default (default: drop all hip traffic)\n");
 	printf("      - f file_name is a path to a file containing firewall filtering rules (default %s)\n", HIP_FW_DEFAULT_RULE_FILE);
@@ -68,7 +53,6 @@
 	printf("      - v = verbose output\n");
 	printf("      - t = timeout for packet capture (default %d secs)\n",
 	       HIP_FW_DEFAULT_TIMEOUT);
->>>>>>> 02180bd2
 	printf("      - F = do not flush iptables rules\n");
 	printf("      - b = fork the firewall to background\n");
 	printf("      - k = kill running firewall pid\n\n");
@@ -99,21 +83,16 @@
 
 /*----------------INIT/EXIT FUNCTIONS----------------------*/
 
-<<<<<<< HEAD
-int firewall_init()
-{
-=======
-
 int firewall_init(){
->>>>>>> 02180bd2
 	HIP_DEBUG("Initializing firewall\n");
+
+	hip_init_proxy_db();
 
 	HIP_DEBUG("Enabling forwarding for IPv4 and IPv6\n");
 	system("echo 1 >/proc/sys/net/ipv4/conf/all/forwarding");
 	system("echo 1 >/proc/sys/net/ipv6/conf/all/forwarding");
 
-	if (flush_iptables)
-	{
+	if (flush_iptables) {
 		HIP_DEBUG("Flushing all rules\n");
 		system("iptables -F INPUT");
 		system("iptables -F OUTPUT");
@@ -126,32 +105,11 @@
 	/* Register signal handlers */
 	signal(SIGINT, firewall_close);
 	signal(SIGTERM, firewall_close);
-<<<<<<< HEAD
-/*
-#ifdef CONFIG_HIP_HIPPROXY
-	system("iptables -I FORWARD -j QUEUE");
-	system("iptables -I INPUT -j QUEUE");
-	system("iptables -I OUTPUT -j QUEUE");
-	system("ip6tables -I FORWARD -j QUEUE");
-	system("ip6tables -I INPUT -j QUEUE");
-	system("ip6tables -I OUTPUT -j ");
-	
-	hip_init_proxy_db();
-	return;
-#endif
-*/	
-
-	//ipv4 traffic
-	if (use_ipv4)
-	{
-		if (!accept_normal_traffic)
-		{
-=======
 
 
 	//ipv4 traffic
 	if(use_ipv4){
-		if (hip_opptcp) {
+		if (hip_opptcp || hip_proxy_enabled) {
 			system("iptables -I FORWARD -p 6 -j QUEUE");
 			system("iptables -I INPUT -p 6 -j QUEUE");
 			system("iptables -I OUTPUT -p 6 -j QUEUE");
@@ -173,50 +131,15 @@
 			system("iptables -I OUTPUT -p 17 --sport 50500 -j QUEUE");
 		}
 		if(!accept_normal_traffic){
->>>>>>> 02180bd2
 			system("iptables -I FORWARD -j DROP");
 			system("iptables -I INPUT -j DROP");
 			system("iptables -I OUTPUT -j DROP");
 		}
-<<<<<<< HEAD
-		else
-		{
-			if (!accept_hip_esp_traffic)
-			{
-				system("iptables -I FORWARD -p 253 -j QUEUE");
-				system("iptables -I FORWARD -p 50 -j QUEUE");
-				system("iptables -I FORWARD -p 17 --dport 50500 -j QUEUE");
-				system("iptables -I FORWARD -p 17 --sport 50500 -j QUEUE");
-
-				system("iptables -I INPUT -p 253 -j QUEUE");
-				system("iptables -I INPUT -p 50 -j QUEUE");
-				system("iptables -I INPUT -p 17 --dport 50500 -j QUEUE");
-				system("iptables -I INPUT -p 17 --sport 50500 -j QUEUE");
-
-				system("iptables -I OUTPUT -p 253  -j QUEUE");
-				system("iptables -I OUTPUT -p 50 -j QUEUE");
-				system("iptables -I OUTPUT -p 17 --dport 50500 -j QUEUE");
-				system("iptables -I OUTPUT -p 17 --sport 50500 -j QUEUE");
-			}
-#ifdef CONFIG_HIP_OPPTCP//tcp over ipv4
-			system("iptables -I FORWARD -p 6 -j QUEUE");
-			system("iptables -I INPUT -p 6 -j QUEUE");
-			system("iptables -I OUTPUT -p 6 -j QUEUE");
-#endif
-		}
-	}
-
-	//ipv6 traffic
-	if (use_ipv6)
-	{
-		if (!accept_normal_traffic)
-		{
-=======
 	}
 
 	//ipv6 traffic
 	if(use_ipv6){
-		if (hip_opptcp) {
+		if (hip_opptcp || hip_proxy_enabled) {
 			system("ip6tables -I FORWARD -p 6 -j QUEUE");
 			system("ip6tables -I INPUT -p 6 -j QUEUE");
 			system("ip6tables -I OUTPUT -p 6 -j QUEUE");
@@ -238,56 +161,15 @@
 			system("ip6tables -I OUTPUT -p 17 --sport 50500 -j QUEUE");
 		}
 		if(!accept_normal_traffic){
->>>>>>> 02180bd2
 			system("ip6tables -I FORWARD -j DROP");
 			system("ip6tables -I INPUT -j DROP");
 			system("ip6tables -I OUTPUT -j DROP");
 		}
-		else
-		{
-			if (!accept_hip_esp_traffic)
-			{
-				system("ip6tables -I FORWARD -p 253 -j QUEUE");
-				system("ip6tables -I FORWARD -p 50 -j QUEUE");
-				system("ip6tables -I FORWARD -p 17 --dport 50500 -j QUEUE");
-				system("ip6tables -I FORWARD -p 17 --sport 50500 -j QUEUE");
-
-				system("ip6tables -I INPUT -p 253 -j QUEUE");
-				system("ip6tables -I INPUT -p 50 -j QUEUE");
-				system("ip6tables -I INPUT -p 17 --dport 50500 -j QUEUE");
-				system("ip6tables -I INPUT -p 17 --sport 50500 -j QUEUE");
-
-				system("ip6tables -I OUTPUT -p 253  -j QUEUE");
-				system("ip6tables -I OUTPUT -p 50 -j QUEUE");
-				system("ip6tables -I OUTPUT -p 17 --dport 50500 -j QUEUE");
-				system("ip6tables -I OUTPUT -p 17 --sport 50500 -j QUEUE");
-			}
-#ifdef CONFIG_HIP_OPPTCP//tcp over ipv6
-			system("ip6tables -I FORWARD -p 6 -j QUEUE");
-			system("ip6tables -I INPUT -p 6 -j QUEUE");
-			system("ip6tables -I OUTPUT -p 6 -j QUEUE");
-#endif
-			
-		}
-	}
-<<<<<<< HEAD
-	
-#ifdef CONFIG_HIP_HIPPROXY
-			system("iptables -I FORWARD -j QUEUE");
-//			system("iptables -I INPUT -j QUEUE");
-//			system("iptables -I OUTPUT -j QUEUE");
-			system("ip6tables -I FORWARD -j QUEUE");
-//			system("ip6tables -I INPUT -j QUEUE");
-//			system("ip6tables -I OUTPUT -j ");
-			hip_init_proxy_db();
-#endif
-
-	out_err: return 0;
-=======
+	}
 out_err:
 	return 0;
->>>>>>> 02180bd2
-}
+}
+
 
 void firewall_close(int signal)
 {
@@ -299,13 +181,7 @@
 void firewall_exit()
 {
 	HIP_DEBUG("Firewall exit\n");
-
-<<<<<<< HEAD
-	if (flush_iptables)
-	{
-=======
 	if (flush_iptables) {
->>>>>>> 02180bd2
 		HIP_DEBUG("Flushing all rules\n");
 		system("iptables -F INPUT");
 		system("iptables -F OUTPUT");
@@ -389,12 +265,7 @@
 
 	HIP_DEBUG("\n");
 
-<<<<<<< HEAD
-	if (trafficType == 4)
-	{
-=======
 	if(trafficType == 4){
->>>>>>> 02180bd2
 		struct ip * iphdr = (struct ip *)hdr;
 		if (iphdr->ip_p == IPPROTO_HIP)
 			return 1;
@@ -432,12 +303,7 @@
  * @param packetId	the packet ID.
  * @return		nothing
  */
-<<<<<<< HEAD
-void allow_packet(struct ipq_handle *handle, unsigned long packetId)
-{
-=======
 void allow_packet(struct ipq_handle *handle, unsigned long packetId){
->>>>>>> 02180bd2
 	ipq_set_verdict(handle, packetId, NF_ACCEPT, 0, NULL);
 	HIP_DEBUG("Packet accepted \n\n");
 }
@@ -449,12 +315,7 @@
  * @param packetId	the packet ID.
  * @return		nothing
  */
-<<<<<<< HEAD
-void drop_packet(struct ipq_handle *handle, unsigned long packetId)
-{
-=======
 void drop_packet(struct ipq_handle *handle, unsigned long packetId){
->>>>>>> 02180bd2
 	ipq_set_verdict(handle, packetId, NF_DROP, 0, NULL);
 	HIP_DEBUG("Packet dropped \n\n");
 }
@@ -467,12 +328,7 @@
  * @param theHook	the packet hook.
  * @return		1 if incoming packet, 0 otherwise.
  */
-<<<<<<< HEAD
-int is_incoming_packet(unsigned int theHook)
-{
-=======
 int is_incoming_packet(unsigned int theHook){
->>>>>>> 02180bd2
 	if(theHook == NF_IP_LOCAL_IN)
 	return 1;
 	return 0;
@@ -484,12 +340,7 @@
  * @param theHook	the packet hook.
  * @return		1 if outgoing packet, 0 otherwise.
  */
-<<<<<<< HEAD
-int is_outgoing_packet(unsigned int theHook)
-{
-=======
 int is_outgoing_packet(unsigned int theHook){
->>>>>>> 02180bd2
 	if(theHook == NF_IP_LOCAL_OUT)
 	return 1;
 	return 0;
@@ -501,57 +352,6 @@
  * @param  tcphdrBytes	a pointer to the TCP header that is examined.
  * @param  hdrLen  	the length of the TCP header in bytes.
  * @return 		zero if i1 option not found in the options, or 1 if it is found.
-<<<<<<< HEAD
- */
-int tcp_packet_has_i1_option(void * tcphdrBytes, int hdrLen)
-{
-	int i = 20;//the initial obligatory part of the TCP header
-	int foundHipOpp = 0, len = 0;
-	char *bytes =(char*)tcphdrBytes;
-
-	HIP_DEBUG("\n");
-
-	while((i < hdrLen) && (foundHipOpp == 0))
-	{
-		switch (bytes[i])
-		{
-			//options with one-byte length
-			case 0:
-			break;
-			break;
-			case 1: i++; break;
-			case 11: i++; break;
-			case 12: i++; break;
-			case 13: i++; break;
-			case 16: i++; break;
-			case 17: i++; break;
-			case 20: i++; break;
-			case 21: i++; break;
-			case 22: i++; break;
-			case 23: i++; break;
-			case 24: i++; break;
-			//case 25: i++; break;  //unassigned
-			case 26: i++; break;
-			case 2: len = bytes[i+1]; i += len; break;
-			case 3: len = bytes[i+1]; i += len; break;
-			case 4: len = bytes[i+1]; i += len; break;
-			case 5: len = bytes[i+1]; i += len; break;
-			case 6: len = bytes[i+1]; i += len; break;
-			case 7: len = bytes[i+1]; i += len; break;
-			case 8: len = bytes[i+1]; i += len; break;
-			case 9: len = bytes[i+1]; i += len; break;
-			case 10: len = bytes[i+1]; i += len; break;
-			case 14: len = bytes[i+1]; i += len; break;
-			case 15: len = bytes[i+1]; i += len; break;
-			case 18: len = bytes[i+1]; i += len; break;
-			case 19: len = bytes[i+1]; i += len; break;
-			case 27: len = bytes[i+1]; i += len; break;
-			case 253: len = bytes[i+1]; i += len; break;
-			case 254: len = bytes[i+1]; i += len; break;
-			case HIP_OPTION_KIND: //hip option
-			return 1;
-			break;
-=======
  */ 
 int tcp_packet_has_i1_option(void * tcphdrBytes, int hdrLen){
 	int   i = 20;//the initial obligatory part of the TCP header
@@ -567,7 +367,6 @@
 		break;
 		//options with one-byte length
 		case 0:
-			break;
 		break;
 		case 1: i++; break;
 		case 11: i++; break;
@@ -598,7 +397,6 @@
 		case 27: len = bytes[i+1]; i += len; break;
 		case 253: len = bytes[i+1]; i += len; break;
 		case 254: len = bytes[i+1]; i += len; break;
->>>>>>> 02180bd2
 		}
 	}
 	return 0;
@@ -693,104 +491,6 @@
 }
 
 /**
- * Send the ip of a peer to hipd, so that it can add it to the blacklist database.
- * 
- * @param peer_ip	peer ip.
- * @return		nothing
- */
-void hip_request_oppipdb_add_entry(struct in6_addr *peer_ip)
-{
-	struct hip_common *msg = NULL;
-	int err = 0;
-
-	HIP_DEBUG("\n");
-
-	HIP_IFE(!(msg = hip_msg_alloc()), -1);
-
-	HIP_IFEL(hip_build_param_contents(msg, (void *)(peer_ip),
-					HIP_PARAM_IPV6_ADDR,
-					sizeof(struct in6_addr)),
-			-1, "build param HIP_PARAM_IPV6_ADDR failed\n");
-
-	/* build the message header */
-	HIP_IFEL(hip_build_user_hdr(msg, SO_HIP_OPPTCP_OPPIPDB_ADD_ENTRY, 0), -1,
-			"build hdr failed\n");
-	HIP_DUMP_MSG(msg);
-	/* send and receive msg to/from hipd */
-	HIP_IFEL(hip_send_recv_daemon_info(msg), -1, "send_recv msg failed\n");
-	_HIP_DEBUG("send_recv msg succeed\n");
-	/* check error value */
-	HIP_IFEL(hip_get_msg_err(msg), -1, "Got erroneous message!\n");
-
-	out_err:
-	return err;
-}
-
-/**
- * Send the necessary data to hipd, so that a tcp packet is sent from there. This was done because it was not possible to send a packet directly from here.
- * 
- * @param *hdr		pointer to the packet that is to be sent.
- * @param packet_size	the size of the packet.
- * @param trafficType	ipv4 or ipv6.
- * @param addHit	whether the local HIT is to be added at the tcp options
- * @param addOption	whether the i1 option is to be added at the tcp options
- * @return		nothing
- */
-void hip_request_send_tcp_packet(void *hdr,
-		int packet_size,
-		int trafficType,
-		int addHit,
-		int addOption)
-{
-	struct hip_common *msg = NULL;
-	int err = 0;
-
-	HIP_DEBUG("\n");
-
-	HIP_IFE(!(msg = hip_msg_alloc()), -1);
-
-	HIP_IFEL(hip_build_param_contents(msg, (void *)hdr,
-					HIP_PARAM_IP_HEADER,
-					packet_size),
-			-1, "build param HIP_PARAM_IP_HEADER failed\n");
-
-	HIP_IFEL(hip_build_param_contents(msg, (int *)(&packet_size),
-					HIP_PARAM_PACKET_SIZE,
-					sizeof(int)),
-			-1, "build param HIP_PARAM_PACKET_SIZE failed\n");
-
-	HIP_IFEL(hip_build_param_contents(msg, (int *)(&trafficType),
-					HIP_PARAM_TRAFFIC_TYPE,
-					sizeof(int)),
-			-1, "build param HIP_PARAM_TRAFFIC_TYPE failed\n");
-
-	HIP_IFEL(hip_build_param_contents(msg, (int *)(&addHit),
-					HIP_PARAM_ADD_HIT,
-					sizeof(int)),
-			-1, "build param HIP_PARAM_ADD_HIT failed\n");
-
-	HIP_IFEL(hip_build_param_contents(msg, (int *)(&addOption),
-					HIP_PARAM_ADD_OPTION,
-					sizeof(int)),
-			-1, "build param HIP_PARAM_ADD_OPTION failed\n");
-
-	/* build the message header */
-	HIP_IFEL(hip_build_user_hdr(msg, SO_HIP_OPPTCP_SEND_TCP_PACKET, 0),
-			-1, "build hdr failed\n");
-	HIP_DUMP_MSG(msg);
-	/* send and receive msg to/from hipd */
-	HIP_IFEL(hip_send_recv_daemon_info(msg), -1, "send_recv msg failed\n");
-	_HIP_DEBUG("send_recv msg succeed\n");
-	/* check error value */
-	HIP_IFEL(hip_get_msg_err(msg), -1, "Got erroneous message!\n");
-
-	out_err:
-	return err;
-}
-
-/**
-<<<<<<< HEAD
-=======
  * Sends a message to hipd so that hipd initiates the basic exchange, sending the i1. In this message, the ports are 0, so that at the hip_send_i1 function we know we don't need to send the TCP SYN_i1 again.
  * 
  * @param peer_hit	the peer hit that has been obtained from the TCP SYN_ACK_i1 packet.
@@ -975,7 +675,6 @@
 
 
 /**
->>>>>>> 02180bd2
  * Analyzes incoming TCP packets
  * 
  * @param *handle	the handle that has grabbed the packet, needed when allowing or dropping the packet.
@@ -985,20 +684,6 @@
  * @return		nothing
  */
 void examine_incoming_tcp_packet(struct ipq_handle *handle,
-<<<<<<< HEAD
-		unsigned long packetId,
-		void *hdr,
-		int trafficType)
-{
-	int i, optLen, hdr_size, optionsLen;
-	char *hdrBytes = NULL;
-	struct tcphdr *tcphdr;
-	struct ip *iphdr;
-	struct ip6_hdr *ip6_hdr;
-	//fields for temporary values
-	u_int16_t portTemp;
-	struct in_addr addrTemp;
-=======
 				 unsigned long	    packetId,
 				 void		   *hdr,
 				 int		    trafficType){
@@ -1010,21 +695,10 @@
 	//fields for temporary values
 	u_int16_t       portTemp;
 	struct in_addr  addrTemp;
->>>>>>> 02180bd2
 	struct in6_addr addr6Temp;
 	/* the following vars are needed for
 	 * sending the i1 - initiating the exchange
 	 * in case we see that the peer supports hip*/
-<<<<<<< HEAD
-	struct in6_addr *peer_ip = NULL;
-	struct in6_addr *peer_hit = NULL;
-	in_port_t src_tcp_port;
-	in_port_t dst_tcp_port;
-
-	HIP_DEBUG("\n");
-
-	peer_ip = HIP_MALLOC(sizeof(struct in6_addr), 0);
-=======
 	struct in6_addr *peer_ip  = NULL;
 	struct in6_addr *peer_hit = NULL;
 	in_port_t        src_tcp_port;
@@ -1033,7 +707,6 @@
 	HIP_DEBUG("\n");
 
 	peer_ip  = HIP_MALLOC(sizeof(struct in6_addr), 0);
->>>>>>> 02180bd2
 	peer_hit = HIP_MALLOC(16, 0);
 
 	if(trafficType == 4)
@@ -1044,11 +717,7 @@
 		tcphdr = ((struct tcphdr *) (((char *) iphdr) + hdr_size));
 		hdrBytes = ((char *) iphdr) + hdr_size;
 
-<<<<<<< HEAD
 		HIP_DEBUG_INADDR("the destination", &iphdr->ip_src);
-=======
-HIP_DEBUG_INADDR("the destination", &iphdr->ip_src);
->>>>>>> 02180bd2
 
 		//peer and local ip needed for sending the i1 through hipd
 		IPV4_TO_IPV6_MAP(&iphdr->ip_src, peer_ip);//TO  BE FIXED obtain the pseudo hit instead
@@ -1060,27 +729,6 @@
 		hdr_size = (ip6_hdr->ip6_ctlun.ip6_un1.ip6_un1_plen * 4);
 		tcphdr = ((struct tcphdr *) (((char *) ip6_hdr) + hdr_size));
 		hdrBytes = ((char *) ip6_hdr) + hdr_size;
-<<<<<<< HEAD
-
-		//peer and local ip needed for sending the i1 through hipd
-		peer_ip = &ip6_hdr->ip6_src;//TO  BE FIXED obtain the pseudo hit instead
-	}
-
-	/*	//no checking for SYN 0 here
-	 //because there is a following case
-	 //of checking TCP RST_ACK packets,
-	 //where SYN is 0
-
-	 //check if SYN field is 0
-	 if(tcphdr->syn == 0){
-	 allow_packet(handle, packetId);
-	 return;
-	 }
-	 */
-	//check that there are no options
-	if(tcphdr->doff == 5)
-	{
-=======
 
 		//peer and local ip needed for sending the i1 through hipd
 		peer_ip = &ip6_hdr->ip6_src;//TO  BE FIXED obtain the pseudo hit instead
@@ -1099,7 +747,6 @@
 */
 	//check that there are no options
 	if(tcphdr->doff == 5){
->>>>>>> 02180bd2
 		allow_packet(handle, packetId);
 		return;
 	}
@@ -1152,19 +799,10 @@
 			return;
 		}
 	}
-<<<<<<< HEAD
-	else if(((tcphdr->syn == 1) && (tcphdr->ack == 1)) || //incoming, syn=1 and ack=1
-			((tcphdr->rst == 1) && (tcphdr->ack == 1)))
-	{ //incoming, rst=1 and ack=1
-
-		if(tcp_packet_has_i1_option(hdrBytes, 4*tcphdr->doff))
-		{
-=======
 	else if(((tcphdr->syn == 1) && (tcphdr->ack == 1)) ||	//incoming, syn=1 and ack=1
 		((tcphdr->rst == 1) && (tcphdr->ack == 1))){	//incoming, rst=1 and ack=1
 
 		if(tcp_packet_has_i1_option(hdrBytes, 4*tcphdr->doff)){
->>>>>>> 02180bd2
 			//tcp header pointer + 20(minimum header length) + 4(i1 option length in the TCP options)
 			memcpy(peer_hit, &hdrBytes[20 + 4], 16);
 
@@ -1176,12 +814,7 @@
 			drop_packet(handle, packetId);
 			return;
 		}
-<<<<<<< HEAD
-		else
-		{
-=======
 		else{
->>>>>>> 02180bd2
 			//save in db that peer does not support hip
 			hip_request_oppipdb_add_entry(peer_ip);
 
@@ -1197,10 +830,6 @@
 	allow_packet(handle, packetId);
 }
 
-<<<<<<< HEAD
-=======
-
->>>>>>> 02180bd2
 /**
  * Analyzes outgoing TCP packets. We decided to send the TCP SYN_i1
  * from hip_send_i1 in hipd, so for the moment this is not being used.
@@ -1213,30 +842,16 @@
  * @return		nothing
  */
 void examine_outgoing_tcp_packet(struct ipq_handle *handle,
-<<<<<<< HEAD
-		unsigned long packetId,
-		void *hdr,
-		int trafficType)
-{
-	int i, optLen, hdr_size, optionsLen;
-	char *hdrBytes = NULL;
-=======
 				 unsigned long	    packetId,
 				 void		   *hdr,
 				 int		    trafficType){
 	int i, optLen, hdr_size, optionsLen;
 	char          *hdrBytes = NULL;
->>>>>>> 02180bd2
 	struct tcphdr *tcphdr;
 
 	HIP_DEBUG("\n");
 
-<<<<<<< HEAD
-	if(trafficType == 4)
-	{
-=======
 	if(trafficType == 4){
->>>>>>> 02180bd2
 		struct ip * iphdr = (struct ip *)hdr;
 		//get the tcp header
 		hdr_size = (iphdr->ip_hl * 4);
@@ -1260,19 +875,6 @@
 	}
 
 	//outgoing, syn=1 and ack=0
-<<<<<<< HEAD
-	/*	if(((tcphdr->syn == 1) && (tcphdr->ack == 0))){
-	 if(tcp_packet_has_i1_option(hdrBytes, 4*tcphdr->doff)){
-	 allow_packet(handle, packetId);
-	 return;
-	 }
-	 //add the option to the packet
-	 send_tcp_packet(&hip_nl_route, hdr, hdr_size + 4*tcphdr->doff, trafficType, sockfd, 1, 0);//1, 0
-	 //drop original packet
-	 drop_packet(handle, packetId);
-	 return;
-	 }*/
-=======
 /*	if(((tcphdr->syn == 1) && (tcphdr->ack == 0))){
 		if(tcp_packet_has_i1_option(hdrBytes, 4*tcphdr->doff)){
 			allow_packet(handle, packetId);
@@ -1284,7 +886,6 @@
 		drop_packet(handle, packetId);
 		return;
 	}*/
->>>>>>> 02180bd2
 
 	//allow all the rest
 	allow_packet(handle, packetId);
@@ -1294,93 +895,13 @@
 /* filter hip packet according to rules.
  * return verdict
  */
-int filter_esp(const struct in6_addr * dst_addr, struct hip_esp_packet * esp,
-		unsigned int hook, const char * in_if, const char * out_if)
+int filter_esp(const struct in6_addr * dst_addr,
+	       struct hip_esp_packet * esp,
+	       unsigned int hook, 
+	       const char * in_if, 
+	       const char * out_if)
 {
 	struct _GList * list = (struct _GList *) read_rules(hook);
-<<<<<<< HEAD
-	struct rule * rule= NULL;
-	int match = 1; // is the packet still a potential match to current rule
-	int ret_val = 0;
-	uint32_t spi = esp->esp_data->esp_spi;
-
-	_HIP_DEBUG("filter_esp:\n");
-	while (list != NULL)
-	{
-		match = 1;
-		rule = (struct rule *) list->data;
-		_HIP_DEBUG("   filter_esp: checking for:\n");
-		//print_rule(rule);
-		HIP_DEBUG_HIT("dst addr: ", dst_addr);
-		HIP_DEBUG("SPI: %d\n", ntohl(spi));
-
-		//type not valid with ESP packets
-		if (rule->type)
-		{
-			//not valid with ESP packet
-			_HIP_DEBUG("filter_esp: type option not valid for esp\n");
-			match = 0;
-		}
-		//src and dst hits are matched with state option
-		if ((rule->src_hit || rule->dst_hit) && !rule->state)
-		{
-			//not valid with ESP packet
-			_HIP_DEBUG("filter_esp: hit options without state option not valid for esp\n");
-			match = 0;
-		}
-		if (match && rule->in_if)
-		{
-			if (!match_string(rule->in_if->value, in_if,
-					rule->in_if->boolean))
-				match = 0;
-			_HIP_DEBUG("filter_esp: in_if rule: %s, packet: %s, boolean: %d, match: %d \n",
-					rule->in_if->value,
-					in_if, rule->in_if->boolean, match);
-		}
-		if (match && rule->out_if)
-		{
-			if (!match_string(rule->out_if->value, out_if,
-					rule->out_if->boolean))
-				match = 0;
-			_HIP_DEBUG("filter_esp: out_if rule: %s, packet: %s, boolean: %d, match: %d \n",
-					rule->out_if->value, out_if, rule->out_if->boolean, match);
-		}
-		//must be last, so match and verdict known here
-		if (match && rule->state)
-		{
-			//the entire rule os passed as argument as hits can only be 
-			//filtered whit the state information
-			if (!filter_esp_state(dst_addr, esp, rule))
-			{//rule->state, rule->accept))
-				match = 0;
-				_HIP_DEBUG("filter_esp: state, rule %d, boolean %d match %d\n",
-						rule->state->int_opt.value,
-						rule->state->int_opt.boolean,
-						match);
-				break;
-			}
-		}
-		// if a match, no need to check further rules
-		if (match)
-		{
-			_HIP_DEBUG("filter_esp: match found\n");
-			break;
-		}
-		list = list->next;
-	}
-	//was there a rule matching the packet
-	if (rule && match)
-	{
-		_HIP_DEBUG("filter_esp: packet matched rule, target %d\n", rule->accept);
-		ret_val = rule->accept;
-	}
-	else
-		ret_val = 0;
-	//release rule list
-	read_rules_exit(0);
-	//return the target of the the matched rule or true if no rule matched
-	return ret_val;
-=======
 	struct rule * rule = NULL;
 	int match = 1; // is the packet still a potential match to current rule
 	int ret_val = 0;
@@ -1459,113 +980,12 @@
   	read_rules_exit(0);
   	//return the target of the the matched rule or true if no rule matched
   	return ret_val; 
->>>>>>> 02180bd2
 }
 
 /* filter hip packet according to rules.
  * return verdict
  */
 int filter_hip(const struct in6_addr * ip6_src,
-<<<<<<< HEAD
-		const struct in6_addr * ip6_dst, struct hip_common *buf,
-		unsigned int hook, const char * in_if, const char * out_if)
-{
-	struct _GList * list = (struct _GList *) read_rules(hook);
-	struct rule * rule= NULL;
-	int match = 1; // is the packet still a potential match to current rule
-	int conntracked = 0;
-	int ret_val = 0;
-
-	HIP_DEBUG("\n");
-
-	//if dynamically changing rules possible 
-	//int hip_packet = is_hip_packet(), ..if(hip_packet && rule->src_hit)
-	//+ filter_state käsittelemään myös esp paketit
-	_HIP_DEBUG("filter_hip: \n");
-	while (list != NULL)
-	{
-		match = 1;
-		rule = (struct rule *) list->data;
-		_HIP_DEBUG("   filter_hip: checking for \n");
-		//print_rule(rule);
-		if (buf->type_hdr == HIP_I1)
-			HIP_DEBUG("packet type: I1\n");
-		else if (buf->type_hdr == HIP_R1)
-			HIP_DEBUG("packet type: R1\n");
-		else if (buf->type_hdr == HIP_I2)
-			HIP_DEBUG("packet type: I2\n");
-		else if (buf->type_hdr == HIP_R2)
-			HIP_DEBUG("packet type: R2\n");
-		else if (buf->type_hdr == HIP_UPDATE)
-			HIP_DEBUG("packet type: UPDATE\n");
-
-		HIP_DEBUG_HIT("src hit: ", &buf->hits);
-		HIP_DEBUG_HIT("dst hit: ", &buf->hitr);
-
-		if (match && rule->src_hit)
-		{
-			HIP_DEBUG("filter_hip: src_hit ");
-			if (!match_hit(rule->src_hit->value, buf->hits,
-					rule->src_hit->boolean))
-				match = 0;
-			//if HIT has matched and HI defined, verify signature 
-			if (match && rule->src_hi)
-			{
-				_HIP_DEBUG("filter_hip: src_hi \n");
-				if (!match_hi(rule->src_hi, buf))
-					match = 0;
-			}
-		}
-		if (match && rule->dst_hit)
-		{
-			HIP_DEBUG("filter_hip: dst_hit \n");
-			if (!match_hit(rule->dst_hit->value, buf->hitr,
-					rule->dst_hit->boolean))
-				match = 0;
-		}
-		if (match && rule->type)
-		{
-			HIP_DEBUG("filter_hip: type ");
-			if (!match_int(rule->type->value, buf->type_hdr,
-					rule->type->boolean))
-				match = 0;
-			HIP_DEBUG("filter_hip: type rule: %d, packet: %d, boolean: %d, match: %d\n",
-					rule->type->value,
-					buf->type_hdr,
-					rule->type->boolean,
-					match);
-		}
-		if (match && rule->in_if)
-		{
-			if (!match_string(rule->in_if->value, in_if,
-					rule->in_if->boolean))
-				match = 0;
-			HIP_DEBUG("filter_hip: in_if rule: %s, packet: %s, boolean: %d, match: %d \n",
-					rule->in_if->value,
-					in_if, rule->in_if->boolean, match);
-		}
-		if (match && rule->out_if)
-		{
-			if (!match_string(rule->out_if->value, out_if,
-					rule->out_if->boolean))
-				match = 0;
-			HIP_DEBUG("filter_hip: out_if rule: %s, packet: %s, boolean: %d, match: %d \n",
-					rule->out_if->value, out_if, rule->out_if->boolean, match);
-		}
-
-		//must be last, so not called if packet is going to be dropped
-		if (match && rule->state)
-		{
-			if (!filter_state(ip6_src, ip6_dst, buf, rule->state,
-					rule->accept))
-				match = 0;
-			else
-				conntracked = 1;
-			HIP_DEBUG("filter_hip: state, rule %d, boolean %d match %d\n",
-					rule->state->int_opt.value,
-					rule->state->int_opt.boolean,
-					match);
-=======
                const struct in6_addr * ip6_dst, 
 	       struct hip_common *buf, 
 	       unsigned int hook, 
@@ -1598,10 +1018,9 @@
 			HIP_DEBUG("packet type: I2\n");
         	else if (buf->type_hdr == HIP_R2)
 			HIP_DEBUG("packet type: R2\n");
-        	else if (buf->type_hdr == HIP_UPDATE)
+		else if (buf->type_hdr == HIP_UPDATE)
 			HIP_DEBUG("packet type: UPDATE\n");
 
-                          
 		HIP_DEBUG_HIT("src hit: ", &(buf->hits));
         	HIP_DEBUG_HIT("dst hit: ", &(buf->hitr));
 
@@ -1670,37 +1089,12 @@
 		      			rule->state->int_opt.value,
 		      			rule->state->int_opt.boolean, 
 		      			match);
->>>>>>> 02180bd2
 		}
 		// if a match, no need to check further rules
 		if (match)
 		{
 			HIP_DEBUG("filter_hip: match found\n");
 			break;
-<<<<<<< HEAD
-		}
-		list = list->next;
-	}
-	//was there a rule matching the packet
-	if (rule && match)
-	{
-		HIP_DEBUG("filter_hip: packet matched rule, target %d\n", rule->accept);
-		ret_val = rule->accept;
-	}
-	else
-		ret_val = 0;
-	//release rule list
-	read_rules_exit(0);
-	// if packet will be accepted and connection tracking is used
-	// but the packet has not been analysed by the conntrack module
-	// show the packet to conntracking
-	if (statefulFiltering && ret_val && !conntracked)
-	{
-		conntrack(ip6_src, ip6_dst, buf);
-	}
-	//return the target of the the matched rule
-	return ret_val;
-=======
  		}
     		list = list->next;
     	}
@@ -1722,7 +1116,6 @@
   	}
   	//return the target of the the matched rule
   	return ret_val; 
->>>>>>> 02180bd2
 }
 
 /**
@@ -1734,174 +1127,132 @@
  * @return	nothing, this function loops forever,
  * 		until the firewall is stopped.
  */
-<<<<<<< HEAD
-static void *handle_ip_traffic(void *ptr)
-{
-=======
 static void *handle_ip_traffic(void *ptr){
->>>>>>> 02180bd2
 	int status;
 	unsigned char buf[BUFSIZE];
-	struct hip_esp * esp_data= NULL;
-	struct hip_esp_packet * esp= NULL;
-	struct hip_common * hip_common= NULL;
-	struct in6_addr * src_addr= NULL;
-	struct in6_addr * dst_addr= NULL;
-	struct in6_addr* proxy_addr= NULL;
-	struct in6_addr * src_hit = NULL;
-	struct in6_addr* dst_hit = NULL;
-	struct in6_addr* proxy_hit = NULL;
-	struct hip_proxy_t* entry = NULL;	
+	struct hip_esp * esp_data = NULL;
+	struct hip_esp_packet * esp = NULL;
+	struct hip_common * hip_common = NULL;
+	struct in6_addr * src_addr = NULL;
+	struct in6_addr * dst_addr = NULL;
 	struct ipq_handle *hndl;
 	int ipv4Traffic = 0, ipv6Traffic = 0;
 	int type = *((int *) ptr);
 	unsigned int packetHook;
-	
-	struct in6_addr  temp_addr ;
-	memset(&temp_addr, '\0', sizeof(struct in6_addr)); 
-	inet_pton(AF_INET6,"::1", &temp_addr);
 
 	HIP_DEBUG("thread for type=IPv%d traffic started\n", type);
 
-	if (type == 4)
-	{
+	if(type == 4){
 		ipv4Traffic = 1;
 		hndl = h4;
 	}
-	else if (type == 6)
-	{
+	else if(type == 6){
 		ipv6Traffic = 1;
 		hndl = h6;
 	}
 
 	src_addr = HIP_MALLOC(sizeof(struct in6_addr), 0);
 	dst_addr = HIP_MALLOC(sizeof(struct in6_addr), 0);
-	proxy_addr = HIP_MALLOC(sizeof(struct in6_addr), 0);
-	src_hit = HIP_MALLOC(sizeof(struct in6_addr), 0);
-	dst_hit = HIP_MALLOC(sizeof(struct in6_addr), 0);
-	proxy_hit = HIP_MALLOC(sizeof(struct in6_addr), 0);
-	
 	if (!src_addr || !dst_addr)
 		goto out_err;
 
-	do
-	{
+	do{
 		status = ipq_read(hndl, buf, BUFSIZE, 0);
 		if (status < 0)
 			die(hndl);
-
-		switch (ipq_message_type(buf))
-		{
+    
+		switch (ipq_message_type(buf)) {
 		case NLMSG_ERROR:
-			fprintf(stderr, "Received error message (%d): %s\n", ipq_get_msgerr(buf), ipq_errstr());
-			break;
-
-		case IPQM_PACKET:
-		{
-			struct ip6_hdr * ip6_hdr= NULL;
-			struct ip * iphdr= NULL;
-			void * packet_hdr= NULL;
+		  fprintf(stderr, "Received error message (%d): %s\n", ipq_get_msgerr(buf), ipq_errstr());
+		break;
+      
+		case IPQM_PACKET: {
+			struct ip6_hdr * ip6_hdr = NULL;
+			struct ip * iphdr = NULL;
+			void * packet_hdr = NULL;
 			int hdr_size = 0;
-
+      
 			ipq_packet_msg_t *m = ipq_get_packet(buf);
 			packetHook = m->hook;
 
-			if (ipv4Traffic)
-			{
-				HIP_DEBUG("ipv4\n");
-				iphdr = (struct ip *) m->payload;
-				packet_hdr = (void *)iphdr;
-				hdr_size = (iphdr->ip_hl * 4);
-
-				if (iphdr->ip_p == IPPROTO_UDP)
-				{
+			if(ipv4Traffic){
+                		_HIP_DEBUG("ipv4\n");
+                		iphdr = (struct ip *) m->payload; 
+                		packet_hdr = (void *)iphdr;
+                		hdr_size = (iphdr->ip_hl * 4);
+
+				if (iphdr->ip_p == IPPROTO_UDP){
 					hdr_size += sizeof(struct udphdr);
 				}
-				_HIP_DEBUG("header size: %d\n", hdr_size);
-				IPV4_TO_IPV6_MAP(&iphdr->ip_src, src_addr);
-				IPV4_TO_IPV6_MAP(&iphdr->ip_dst, dst_addr);
-			}
-			else if (ipv6Traffic)
-			{
-				HIP_DEBUG("ipv6\n");
-				ip6_hdr = (struct ip6_hdr *) m->payload;
-				packet_hdr = (void *)ip6_hdr;
-				hdr_size = sizeof(struct ip6_hdr);
-				_HIP_DEBUG("header size: %d\n", hdr_size);
-				ipv6_addr_copy(src_addr, &ip6_hdr->ip6_src);
-				ipv6_addr_copy(dst_addr, &ip6_hdr->ip6_dst);
-			}
-
-			if (is_hip_packet(packet_hdr, type))
-			{
-				HIP_DEBUG("****** Received HIP packet ******\n");
+                		_HIP_DEBUG("header size: %d\n", hdr_size);
+               		 	IPV4_TO_IPV6_MAP(&iphdr->ip_src, src_addr);
+                		IPV4_TO_IPV6_MAP(&iphdr->ip_dst, dst_addr);
+        		}
+        		else if(ipv6Traffic){
+                		_HIP_DEBUG("ipv6\n");
+                		ip6_hdr = (struct ip6_hdr *) m->payload;   
+                		packet_hdr = (void *)ip6_hdr;
+               		 	hdr_size = sizeof(struct ip6_hdr);
+               		 	_HIP_DEBUG("header size: %d\n", hdr_size);
+                		ipv6_addr_copy(src_addr, &ip6_hdr->ip6_src);
+                		ipv6_addr_copy(dst_addr, &ip6_hdr->ip6_dst);
+        		}
+      
+      			if(is_hip_packet(packet_hdr, type)){
+      				HIP_DEBUG("****** Received HIP packet ******\n");
 				int packet_length = 0;
-				struct hip_sig * sig= NULL;
-
-				if (m->data_len <= (BUFSIZE - hdr_size))
-				{
-					packet_length = m->data_len - hdr_size;
-					_HIP_DEBUG("HIP packet size smaller than buffer size\n");
-				}
+				struct hip_sig * sig = NULL;
+
+				if (m->data_len <= (BUFSIZE - hdr_size)){
+	  				packet_length = m->data_len - hdr_size; 	
+	  				_HIP_DEBUG("HIP packet size smaller than buffer size\n");
+	  			}
+	  			else { 
+	  				packet_length = BUFSIZE - hdr_size;
+	  				_HIP_DEBUG("HIP packet size greater than buffer size\n");
+	  			}
+				hip_common = (struct hip_common *)HIP_MALLOC(packet_length, 0);
+
+				//hip_common = (struct hip_common*) (m->payload + sizeof (struct ip6_hdr));
+
+				memcpy(hip_common, m->payload + hdr_size, packet_length);		
+			
+
+				sig = (struct hip_sig *) hip_get_param(hip_common, HIP_PARAM_HIP_SIGNATURE);
+				if(sig == NULL)
+	  				_HIP_DEBUG("no signature\n");
 				else
-				{
-					packet_length = BUFSIZE - hdr_size;
-					_HIP_DEBUG("HIP packet size greater than buffer size\n");
-				}
-				hip_common = (struct hip_common *)HIP_MALLOC(packet_length, 0);
-
-				//hip_common = (struct hip_common*) (m->payload + sizeof (struct ip6_hdr));
-
-				memcpy(hip_common, m->payload + hdr_size,
-						packet_length);
-
-				sig = (struct hip_sig *) hip_get_param(
-						hip_common,
-						HIP_PARAM_HIP_SIGNATURE);
-				if (sig == NULL)
-					_HIP_DEBUG("no signature\n");
-				else
-					_HIP_DEBUG("signature exists\n");
-
-				if (filter_hip(src_addr, dst_addr, hip_common,
-						m->hook, m->indev_name,
-						m->outdev_name))
-				{
+	  				_HIP_DEBUG("signature exists\n");
+
+
+				if(filter_hip(src_addr, 
+					      dst_addr, 
+					      hip_common, 
+					      m->hook,
+					      m->indev_name,
+					      m->outdev_name))
+	  			{
 					allow_packet(hndl, m->packet_id);
 				}
 				else
-				{
+	  			{
 					drop_packet(hndl, m->packet_id);
-<<<<<<< HEAD
-				}
-			}
-			else
-			{
-				/* OPPORTUNISTIC MODE HACKS */
-#ifdef CONFIG_HIP_OPPTCP
-=======
 	  			}
 			} else {
                                 /* OPPORTUNISTIC MODE HACKS */
->>>>>>> 02180bd2
 				if((ipv4Traffic && iphdr->ip_p != IPPROTO_TCP) ||
-						(ipv6Traffic && ip6_hdr->ip6_ctlun.ip6_un1.ip6_un1_nxt != IPPROTO_TCP))
-				{
+				   (ipv6Traffic && ip6_hdr->ip6_ctlun.ip6_un1.ip6_un1_nxt != IPPROTO_TCP)) {
 					if(accept_normal_traffic)
+						allow_packet(hndl, m->packet_id);
+					else
+						drop_packet(hndl, m->packet_id);
+				}  
+				else if(is_incoming_packet(packetHook))
+					examine_incoming_tcp_packet(hndl, m->packet_id, packet_hdr, type);
+				else if(is_outgoing_packet(packetHook))
+					/*examine_outgoing_tcp_packet(hndl, m->packet_id, packet_hdr, type);*/
 					allow_packet(hndl, m->packet_id);
-					else
-<<<<<<< HEAD
-					drop_packet(hndl, m->packet_id);
-				}
-				else if(is_incoming_packet(packetHook))
-				examine_incoming_tcp_packet(hndl, m->packet_id, packet_hdr, type);
-				else if(is_outgoing_packet(packetHook))
-				/*examine_outgoing_tcp_packet(hndl, m->packet_id, packet_hdr, type);*/
-				allow_packet(hndl, m->packet_id);
-				else
-				{
-#endif
-					/******************************************************************************************************************/
+				else{
 #ifdef CONFIG_HIP_HIPPROXY
 					//HIP PROXY PROCESS
 					//the destination ip address should be checked first to ensure it supports hip
@@ -2026,33 +1377,12 @@
 							hip_proxy_send_pkt(proxy_addr, dst_addr,  msg, packet_length);
 						}
 					}
+#endif /* CONFIG_HIP_HIPPROXY */
 
 					//proxy can't find record in db
 					//call functions in oppotunistic mode and get the HIT
 					//If proxy get the dst_hit, add them into db
-#else
-					/******************************************************************************************************************/
-				if (accept_normal_traffic)
-					allow_packet(hndl, m->packet_id);
-				else
-					drop_packet(hndl, m->packet_id);
-#endif //ifdef CONFIG_HIP_HIPPROXY
-
-#ifdef CONFIG_HIP_OPPTCP
-				}
-#endif
-				
-			}
-			if (status < 0)
-=======
-						drop_packet(hndl, m->packet_id);
-				}  
-				else if(is_incoming_packet(packetHook))
-					examine_incoming_tcp_packet(hndl, m->packet_id, packet_hdr, type);
-				else if(is_outgoing_packet(packetHook))
-					/*examine_outgoing_tcp_packet(hndl, m->packet_id, packet_hdr, type);*/
-					allow_packet(hndl, m->packet_id);
-				else{
+
 					if(accept_normal_traffic)
 						allow_packet(hndl, m->packet_id);
 					else
@@ -2060,44 +1390,30 @@
 				}
 		}
       		if (status < 0)
->>>>>>> 02180bd2
 				die(hndl);
-			break;
-		}
+		break;
+    		}
 		default:
 			HIP_DEBUG("unknown msg\n");
 			fprintf(stderr, "Unknown message type!\n");
-			break;
-		}
-	} while (1);
-
-	out_err:
+		break;
+    	}
+	}while (1);
+
+out_err:  
 	//if (hip_common)
-	free(hip_common);
+		free(hip_common);
 	free(src_addr);
-	free(dst_addr);
-	if (esp)
-	{
-		if (esp_data)
-		{
-			esp->esp_data = NULL;
-			free(esp_data);
-		}
-		free(esp);
-	}
-	ipq_destroy_handle(hndl);
-
-<<<<<<< HEAD
-	if (src_addr)
-		HIP_FREE(src_addr);
-	if (dst_addr)
-		HIP_FREE(dst_addr);
-	return;
-}
-
-void check_and_write_default_config()
-{
-=======
+        free(dst_addr);
+        if (esp) {
+		if (esp_data) {
+	    	esp->esp_data = NULL;
+	    	free(esp_data);
+	    }
+	    free(esp);
+	}
+  	ipq_destroy_handle(hndl);
+
 	if(src_addr)
  		HIP_FREE(src_addr);
 	if(dst_addr)
@@ -2106,22 +1422,11 @@
 }
 
 void check_and_write_default_config(){
->>>>>>> 02180bd2
 	struct stat status;
 	FILE *fp= NULL;
 	ssize_t items;
 	char *file= HIP_FW_DEFAULT_RULE_FILE;
 
-	_HIP_DEBUG("\n");
-
-<<<<<<< HEAD
-	if (stat(file, &status) && errno == ENOENT)
-	{
-		errno = 0;
-		fp = fopen(file, "w" /* mode */);
-		if (!fp)
-			HIP_PERROR("Failed to write config file\n");
-=======
 	_HIP_DEBUG("\n");
 
 	if (stat(file, &status) && errno == ENOENT) {
@@ -2129,7 +1434,6 @@
 		fp = fopen(file, "w" /* mode */);
 		if(!fp)
 			HIP_PERROR("Failed to write config file.\n");
->>>>>>> 02180bd2
 		HIP_ASSERT(fp);
 		items = fwrite(HIP_FW_CONFIG_FILE_EX,
 		strlen(HIP_FW_CONFIG_FILE_EX), 1, fp);
@@ -2152,11 +1456,7 @@
 	int escrow_active = 0;
 	const int family4 = 4, family6 = 6;
 	int ch, tmp;
-<<<<<<< HEAD
-	const char *default_rule_file= HIP_FW_DEFAULT_RULE_FILE;
-=======
 	char *default_rule_file = HIP_FW_DEFAULT_RULE_FILE;
->>>>>>> 02180bd2
 	char *rule_file = default_rule_file;
 	char *traffic;
 	extern char *optarg;
@@ -2167,15 +1467,10 @@
 
 	hip_set_logdebug(LOGDEBUG_NONE);
 
-<<<<<<< HEAD
 	while ((ch = getopt(argc, argv, "f:t:vdFHAbk")) != -1)
 	{
 		switch (ch)
 		{
-=======
-	while ((ch = getopt(argc, argv, "f:t:vdFHAbk")) != -1) {
-		switch(ch) {
->>>>>>> 02180bd2
 		case 'v':
 			hip_set_logdebug(LOGDEBUG_MEDIUM);
 			break;
@@ -2184,17 +1479,10 @@
 			break;
 		case 'H':
 			accept_normal_traffic = 0;
-<<<<<<< HEAD
-			break;
-		case 'A':
-			accept_hip_esp_traffic = 1;
-			break;
-=======
 		break;
 		case 'A':
 			accept_hip_esp_traffic = 1;
 		break;
->>>>>>> 02180bd2
 
 		case 'f':
 			rule_file = optarg;
@@ -2208,15 +1496,6 @@
 		case ':': /* -f or -p without operand */
 			printf("Option -%c requires an operand\n", optopt);
 			errflg++;
-<<<<<<< HEAD
-			break;
-		case 'b':
-			foreground = 0;
-			break;
-		case 'k':
-			killold = 1;
-			break;
-=======
 		break;
 		case 'b':
 			foreground = 0;
@@ -2224,7 +1503,6 @@
 		case 'k':
 			killold = 1;
 		break;
->>>>>>> 02180bd2
 		case '?':
 			printf("Unrecognized option: -%c\n", optopt);
 			errflg++;
@@ -2245,10 +1523,6 @@
 			return 0;
 	}
 
-<<<<<<< HEAD
-	HIP_IFEL(hip_create_lock_file(HIP_FIREWALL_LOCK_FILE, killold), -1,
-			"Failed to obtain firewall lock.\n");
-=======
 	if (!foreground) {
 		hip_set_logtype(LOGTYPE_SYSLOG);
 		if (fork() > 0)
@@ -2257,7 +1531,6 @@
 
 	HIP_IFEL(hip_create_lock_file(HIP_FIREWALL_LOCK_FILE, killold), -1,
 		 "Failed to obtain firewall lock.\n");
->>>>>>> 02180bd2
 
 	HIP_INFO("firewall pid=%d starting\n", getpid());
 
@@ -2331,26 +1604,14 @@
 	if (use_ipv6)
 		pthread_join(ipv6Thread, NULL);
 
-<<<<<<< HEAD
-	out_err:
-
-	firewall_exit();
-	return 0;
-}
-
-/**
- * Loads several modules that are neede by th firewall.
-=======
 out_err:
 
   	firewall_exit();
   	return 0;
 }
 
-
 /**
  * Loads several modules that are needed by the firewall.
->>>>>>> 02180bd2
  * 
  * @return	nothing.
  */
