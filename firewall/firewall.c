--- conflicted
+++ resolved
@@ -578,11 +578,6 @@
     hip_firewall_delete_hldb();
     hip_firewall_cache_delete_hldb(1);
     hip_firewall_port_cache_uninit_hldb();
-<<<<<<< HEAD
-=======
-
-    hip_fw_uninit_system_based_opp_mode();
->>>>>>> 333bb334
     hip_fw_flush_iptables();
     /* rules have to be removed first, otherwise HIP packets won't pass through
      * at this time any more */
