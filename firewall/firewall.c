/*
 * This code is GNU/GPL.
 *
 * Firewall requires: 
 * modprobe ip6_queue
 * ip6tables -A FORWARD -m hip -j QUEUE
 * (ip6tables -A INPUT -p 99 -j QUEUE)
 * 
 */

#include "firewall.h"

//#define HIP_HEADER_START 128 //bytes
/* NOTE: if buffer size is changed, make sure to check
 * 		 the HIP packet size in hip_fw_init_context() */
#define BUFSIZE HIP_MAX_PACKET
//#define BUFSIZE 2048

int statefulFiltering = 1;
int escrow_active = 0;
int accept_normal_traffic_by_default = 1;
int accept_hip_esp_traffic_by_default = 0;
int flush_iptables = 1;

int counter = 0;
int hip_proxy_status = 0;
int foreground = 1;
#ifdef CONFIG_HIP_OPPTCP
int hip_opptcp = 1;
#else
int hip_opptcp = 0;
#endif
int hip_userspace_ipsec = 0;

/* Default HIT - do not access this directly, call hip_fw_get_default_hit() */
struct in6_addr default_hit;

/*
 * The firewall handlers do not accept rules directly. They should return
 * zero when they transformed packet and the original should be dropped.
 * Non-zero means that there was an error or the packet handler did not
 * know what to do with the packet.
 */
hip_fw_handler_t hip_fw_handler[NF_IP_NUMHOOKS][FW_PROTO_NUM];

void print_usage()
{
	printf("HIP Firewall\n");
	printf("Usage: hipfw [-f file_name] [-t timeout] [-d|-v] [-F] [-H] [-A] [-b] [-k] [-h]\n");
	printf("      -H drop non-HIP traffic by default (default: accept non-hip traffic)\n");
	printf("      -A accept HIP traffic by default (default: drop all hip traffic)\n");
	printf("      -f file_name is a path to a file containing firewall filtering rules (default %s)\n", HIP_FW_DEFAULT_RULE_FILE);
	printf("      -t timeout is connection timeout value in seconds\n");
	printf("      -d = debugging output\n");
	printf("      -v = verbose output\n");
	printf("      -t = timeout for packet capture (default %d secs)\n", 
	HIP_FW_DEFAULT_TIMEOUT);
	printf("      -F = do not flush iptables rules\n");
	printf("      -b = fork the firewall to background\n");
	printf("      -k = kill running firewall pid\n");
	printf("      -h = print this help\n\n");
}

//currently done at all times, rule_management 
//delete rule needs checking for state options in 
//all chains
void set_stateful_filtering(int v)
{
	statefulFiltering = 1;
}

int get_stateful_filtering()
{
	return statefulFiltering;
}

void set_escrow_active(int active)
{
	escrow_active = active;
}

int is_escrow_active()
{
	return escrow_active;
}

/*----------------INIT/EXIT FUNCTIONS----------------------*/

/*
 * Rules:
 *
 * Output:
 *
 * - HIP:
 *   1. default rule checks for hip
 *   1. filter_hip
 *
 * - ESP:
 *   1. default rule checks for esp
 *   2. filter_esp
 *
 * - TCP:
 *   1. default rule checks for non-hip
 *   2.
 *   - destination is hit (userspace ipsec output)
 *   - destination is lsi (lsi output)
 *   - destination not hit or lsi
 *     1. opp tcp filtering (TBD)
 *
 * - Other
 *   - Same as with TCP except no opp tcp filtering
 *
 * Input:
 * 
 * - HIP:
 *   1. default rule checks for hip
 *   2. filter_hip
 *
 * - ESP:
 *   1. default rule checks for hip
 *   2. filter_esp
 *   3. userspace_ipsec input
 *   4. lsi input
 *
 * - Other:
 *   - Same as with TCP except no opp tcp input
 *
 * - TCP:
 *   1. default rule checks for non-hip
 *   2. opp tcp input
 *   3. proxy input
  *
 * Forward:
 *
 * - HIP:
 *   1. None
 * 
 * - ESP:
 *   1. None
 *
 * - TCP: 
 *   1. Proxy input
 * 
 * - Other:
 *   2. Proxy input
 *   
 */
int firewall_init_rules()
{
	HIP_DEBUG("Initializing firewall\n");

	HIP_DEBUG("in=%d out=%d for=%d\n", NF_IP_LOCAL_IN, NF_IP_LOCAL_OUT, NF_IP_FORWARD);

	// funtion pointers for the respective packet handlers
	hip_fw_handler[NF_IP_LOCAL_IN][OTHER_PACKET] = hip_fw_handle_other_input;
	hip_fw_handler[NF_IP_LOCAL_IN][HIP_PACKET] = hip_fw_handle_hip_input;
	hip_fw_handler[NF_IP_LOCAL_IN][ESP_PACKET] = hip_fw_handle_esp_input;
	hip_fw_handler[NF_IP_LOCAL_IN][TCP_PACKET] = hip_fw_handle_tcp_input;

	hip_fw_handler[NF_IP_LOCAL_OUT][OTHER_PACKET] = hip_fw_handle_other_output;
	hip_fw_handler[NF_IP_LOCAL_OUT][HIP_PACKET] = hip_fw_handle_hip_output;
	hip_fw_handler[NF_IP_LOCAL_OUT][ESP_PACKET] = hip_fw_handle_esp_output;
	hip_fw_handler[NF_IP_LOCAL_OUT][TCP_PACKET] = hip_fw_handle_tcp_output;

	hip_fw_handler[NF_IP_FORWARD][OTHER_PACKET] = hip_fw_handle_other_forward;
	hip_fw_handler[NF_IP_FORWARD][HIP_PACKET] = NULL;
	hip_fw_handler[NF_IP_FORWARD][ESP_PACKET] = NULL;
	hip_fw_handler[NF_IP_FORWARD][TCP_PACKET] = hip_fw_handle_tcp_forward;

	HIP_DEBUG("Enabling forwarding for IPv4 and IPv6\n");
	system("echo 1 >/proc/sys/net/ipv4/conf/all/forwarding");
	system("echo 1 >/proc/sys/net/ipv6/conf/all/forwarding");

	if (flush_iptables)
	{
		hip_fw_flush_iptables();
	}

	/* Register signal handlers */
	signal(SIGINT, firewall_close);
	signal(SIGTERM, firewall_close);

	// TARGET (-j) QUEUE will transfer matching packets to userspace
	// these packets will be handled using libipq
	
	if(hip_proxy_status)
	{
		//allow forward hip packets
		system("iptables -I FORWARD -p 139 -j ACCEPT");
		system("iptables -I FORWARD -p 139 -j ACCEPT");
		
		system("iptables -I FORWARD -p tcp -j QUEUE");
		system("iptables -I FORWARD -p udp -j QUEUE");
		//system("iptables -I FORWARD -p icmp -j QUEUE");
		//system("iptables -I FORWARD -p icmpv6 -j QUEUE");
		
		//system("iptables -t nat -A POSTROUTING -o vmnet2 -j SNAT --to-source 10.0.0.1");

		//allow forward hip packets
		system("ip6tables -I FORWARD -p 139 -j ACCEPT");
		system("ip6tables -I FORWARD -p 139 -j ACCEPT");
		
		system("ip6tables -I FORWARD -p tcp ! -d 2001:0010::/28 -j QUEUE");
		system("ip6tables -I FORWARD -p udp ! -d  2001:0010::/28 -j QUEUE");
		//system("ip6tables -I FORWARD -p icmp -j QUEUE");
		//system("ip6tables -I FORWARD -p icmpv6 -j QUEUE");
		
		system("ip6tables -I INPUT -p tcp -d 2001:0010::/28 -j QUEUE");
		system("ip6tables -I INPUT -p udp -d 2001:0010::/28 -j QUEUE");
		//system("ip6tables -I INPUT -p tcp  -j QUEUE");
		//system("ip6tables -I INPUT -p udp -j QUEUE");
		//system("ip6tables -I INPUT -p icmp -j QUEUE");
		//system("ip6tables -I INPUT -p icmpv6 -j QUEUE");

		hip_init_proxy_db();
		hip_init_conn_db();
	}
	else
	{	
		// this has to be set up first in order to be the default behavior
		if (!accept_normal_traffic_by_default)
		{
			// make DROP the default behavior of all chains
			// TODO don't drop LSIs -> else IPv4 apps won't work
			// -> also messaging between HIPd and firewall is blocked here
			system("iptables -I FORWARD -j DROP");
			system("iptables -I INPUT -j DROP");
			system("iptables -I OUTPUT -j DROP");
			
			// but still allow packets with HITs as destination
			// FIXME what about checking the src for HITs?
			system("ip6tables -I FORWARD ! -d 2001:0010::/28 -j DROP");
			system("ip6tables -I INPUT ! -d 2001:0010::/28 -j DROP");
			system("ip6tables -I OUTPUT ! -d 2001:0010::/28 -j DROP");
		}
		
		// this will allow the firewall to handle HIP traffic
		// HIP port
		system("iptables -I FORWARD -p 139 -j QUEUE");
		// ESP port
		system("iptables -I FORWARD -p 50 -j QUEUE");
		// UDP encapsulation for HIP
		system("iptables -I FORWARD -p 17 --dport 50500 -j QUEUE");
		system("iptables -I FORWARD -p 17 --sport 50500 -j QUEUE");

		system("iptables -I INPUT -p 139 -j QUEUE");
		system("iptables -I INPUT -p 50 -j QUEUE");
		system("iptables -I INPUT -p 17 --dport 50500 -j QUEUE");
		system("iptables -I INPUT -p 17 --sport 50500 -j QUEUE");

		system("iptables -I OUTPUT -p 139 -j QUEUE");
		system("iptables -I OUTPUT -p 50 -j QUEUE");
		system("iptables -I OUTPUT -p 17 --dport 50500 -j QUEUE");
		system("iptables -I OUTPUT -p 17 --sport 50500 -j QUEUE");
		
		
		system("ip6tables -I FORWARD -p 139 -j QUEUE");
		system("ip6tables -I FORWARD -p 50 -j QUEUE");
		system("ip6tables -I FORWARD -p 17 --dport 50500 -j QUEUE");
		system("ip6tables -I FORWARD -p 17 --sport 50500 -j QUEUE");

		system("ip6tables -I INPUT -p 139 -j QUEUE");
		system("ip6tables -I INPUT -p 50 -j QUEUE");
		system("ip6tables -I INPUT -p 17 --dport 50500 -j QUEUE");
		system("ip6tables -I INPUT -p 17 --sport 50500 -j QUEUE");

		system("ip6tables -I OUTPUT -p 139 -j QUEUE");
		system("ip6tables -I OUTPUT -p 50 -j QUEUE");
		system("ip6tables -I OUTPUT -p 17 --dport 50500 -j QUEUE");
		system("ip6tables -I OUTPUT -p 17 --sport 50500 -j QUEUE");

	}

#ifdef CONFIG_HIP_OPPTCP//tcp over ipv4
	//system("iptables -I FORWARD -p 6 -j QUEUE"); // is this needed? -miika
	system("iptables -I INPUT -p 6 -j QUEUE");
	system("iptables -I OUTPUT -p 6 -j QUEUE");
	
	//system("ip6tables -I FORWARD -p 6 -j QUEUE");  // is this needed? -miika
	system("ip6tables -I INPUT -p 6 -j QUEUE");
	system("ip6tables -I OUTPUT -p 6 -j QUEUE");
#endif

	if (hip_userspace_ipsec) {
		system("iptables -I INPUT -p 50 -j QUEUE"); /* ESP over IPv4 */
		system("iptables -I INPUT -p 17 --dport 50500 -j QUEUE");
		system("iptables -I INPUT -p 17 --sport 50500 -j QUEUE");

		system("ip6tables -I INPUT -p 50 -j QUEUE"); /* ESP over IPv6 */
		
		//system("ip6tables -I OUTPUT -p 6 ! -d ::1 -j QUEUE"); /* TCP over IPv6: possibly HIT based connection */
		system("ip6tables -I OUTPUT -p 6 -d 2001:0010::/28 -j QUEUE"); /* TCP over IPv6: possibly HIT based connection */
		
		//system("ip6tables -I OUTPUT -p 17 ! -d ::1 -j QUEUE"); /* UDP over IPv6: possibly HIT based connection */
		system("ip6tables -I OUTPUT -p 17 -d 2001:0010::/28 -j QUEUE"); /* UDP over IPv6: possibly HIT based connection */
	}


 out_err:
	return 0;
}

void firewall_close(int signal)
{
	HIP_DEBUG("Closing firewall...\n");
	//hip_uninit_proxy_db();
	//hip_uninit_conn_db();
	firewall_exit();
	exit(signal);
}

void hip_fw_flush_iptables(void) {
	HIP_DEBUG("Flushing all rules\n");
	
	// -F flushes the chains
	system("iptables -F INPUT");
	system("iptables -F OUTPUT");
	system("iptables -F FORWARD");
	system("ip6tables -F INPUT");
	system("ip6tables -F OUTPUT");
	system("ip6tables -F FORWARD");
}

void firewall_exit()
{
	HIP_DEBUG("Firewall exit\n");

	if (flush_iptables)
	{
		hip_fw_flush_iptables();
	}
	else
	{
		HIP_DEBUG("Some dagling iptables rules may be present!\n");
	}

	hip_remove_lock_file(HIP_FIREWALL_LOCK_FILE);
}

/*-------------PACKET FILTERING FUNCTIONS------------------*/
int match_hit(struct in6_addr match_hit, struct in6_addr packet_hit, int boolean)
{
	int i= IN6_ARE_ADDR_EQUAL(&match_hit, &packet_hit);
	HIP_DEBUG("match_hit: hit1: %s hit2: %s bool: %d match: %d\n",
			addr_to_numeric(&match_hit), addr_to_numeric(&packet_hit), boolean, i);
	if (boolean)
		return i;
	else
		return !i;
}

/**
 *inspects host identity by verifying sender signature
 * returns 1 if verified succesfully otherwise 0
 */
int match_hi(struct hip_host_id * hi, struct hip_common * packet)
{
	int value = 0;
	if (packet->type_hdr == HIP_I1)
	{
		_HIP_DEBUG("match_hi: I1\n");
		return 1;
	}
	// FIXME first check mapping: HI <-> HIT (cheaper operation)
	value = verify_packet_signature(hi, packet);
	if (value == 0)
		_HIP_DEBUG("match_hi: verify ok\n");
	else
		_HIP_DEBUG("match_hi: verify failed\n");
	if (value == 0)
		return 1;
	return 0;
}

int match_int(int match, int packet, int boolean)
{
	if (boolean)
		return match == packet;
	else
		return !(match == packet);
}

int match_string(const char * match, const char * packet, int boolean)
{
	if (boolean)
		return !strcmp(match, packet);
	else
		return strcmp(match, packet);
}

/*------------------------------------------------*/

static void die(struct ipq_handle *h)
{
	HIP_DEBUG("dying\n");
	ipq_perror("passer");
	ipq_destroy_handle(h);
	firewall_close(1);
}

/**
 * Returns the packet type of an IP packet.
 * 
 * Currently supported types:				type
 * - plain HIP control packet				  1
 * - STUN packet				  			  1 (UDP encapsulated HIP control)
 * - ESP packet								  2
 * - TCP packet								  3 (for opportunistic TCP handshake)
 * 
 * Unsupported types -> type 0
 *
 * @param  hdr        a pointer to a IP packet.
 * @param ipVersion	  the IP version for this packet
 * @return            One if @c hdr is a HIP packet, zero otherwise.
 */ 
int hip_fw_init_context(hip_fw_context_t *ctx, char *buf, int ip_version){
	int ip_hdr_len, err = 0;
	// length of packet starting at udp header
	uint16_t udp_len = 0;
	struct udphdr *udphdr = NULL;
	int udp_encap_zero_bytes = 0;
	
	// default assumption
	ctx->packet_type = OTHER_PACKET;
	
	// same context memory as for packets before -> re-init
	memset(ctx, 0, sizeof(hip_fw_context_t));
	
	// add whole packet to context and ip version
	ctx->ipq_packet = ipq_get_packet(buf);
	// TODO might there be an error we have to catch?
	
	// check if packet is to big for the buffer
	if (ctx->ipq_packet->data_len > BUFSIZE)
	{
		_HIP_DEBUG("packet size greater than buffer size\n");
		
		err = 1;
		goto end_init;
	}
	
	ctx->ip_version = ip_version;

	if (ctx->ip_version == 4)
	{
		_HIP_DEBUG("IPv4 packet\n");
		
		struct ip *iphdr = (struct ip *) ctx->ipq_packet->payload;
		// add pointer to IPv4 header to context
		ctx->ip_hdr.ipv4 = iphdr;
		
		/* ip_hl is given in multiple of 4 bytes
		 * 
		 * NOTE: not sizeof(struct ip) as we might have options */
		ip_hdr_len = (iphdr->ip_hl * 4);
		// needed for opportunistic TCP
		ctx->ip_hdr_len = ip_hdr_len;
		_HIP_DEBUG("ip_hdr_len is %d\n", hdr_size);
		
		// add IPv4 addresses
		IPV4_TO_IPV6_MAP(&ctx->ip_hdr.ipv4->ip_src, &ctx->src);
		IPV4_TO_IPV6_MAP(&ctx->ip_hdr.ipv4->ip_dst, &ctx->dst);
		
		HIP_DEBUG_HIT("packet src", &ctx->src);
		HIP_DEBUG_HIT("packet dst", &ctx->dst);
		
		HIP_DEBUG("IPv4 next header protocol number is %d\n", iphdr->ip_p);
		
		// find out which transport layer protocol is used
		if(iphdr->ip_p == IPPROTO_HIP)
		{
			// we have found a plain HIP control packet
			HIP_DEBUG("plain HIP packet\n");
			
			ctx->packet_type = HIP_PACKET;
			ctx->transport_hdr.hip = (struct hip_common *) (((char *)iphdr) + sizeof(struct ip));
			
			goto end_init;
			
		} else if (iphdr->ip_p == IPPROTO_ESP)
		{
			// this is an ESP packet
			HIP_DEBUG("plain ESP packet\n");
			
			ctx->packet_type = ESP_PACKET;
			ctx->transport_hdr.esp = (struct hip_esp *) (((char *)iphdr) + sizeof(struct ip));
			
			goto end_init;
			
		} else if(iphdr->ip_p == IPPROTO_TCP)
		{
			// this might be a TCP packet for opportunistic mode
			HIP_DEBUG("plain TCP packet\n");
			
			ctx->packet_type = TCP_PACKET;
			ctx->transport_hdr.tcp = (struct tcphdr *) (((char *)iphdr) + sizeof(struct ip));
			
			goto end_init;
		} else if (iphdr->ip_p != IPPROTO_UDP)
		{
			// if it's not UDP either, it's unsupported
			HIP_DEBUG("some other packet\n");

			goto end_init;
		}
		
		// need UDP header to look for encapsulated ESP or STUN
		udp_len = iphdr->ip_len;
		udphdr = ((struct udphdr *) (((char *) iphdr) + ip_hdr_len));
		
		// add UDP header to context
		ctx->udp_encap_hdr = udphdr;
		
	} else if (ctx->ip_version == 6)
	{
		_HIP_DEBUG("IPv6 packet\n");
		
		struct ip6_hdr *ip6_hdr = (struct ip6_hdr *)ctx->ipq_packet->payload;
		// add pointer to IPv4 header to context
		ctx->ip_hdr.ipv6 = ip6_hdr;
		
		// Ipv6 has fixed header length of 40 bytes
		ip_hdr_len = 40;
		// needed for opportunistic TCP
		ctx->ip_hdr_len = ip_hdr_len;
		_HIP_DEBUG("ip_hdr_len is %d\n", ip_hdr_len);
		
		// add IPv6 addresses
		ipv6_addr_copy(&ctx->src, &ip6_hdr->ip6_src);
		ipv6_addr_copy(&ctx->dst, &ip6_hdr->ip6_dst);
		
		HIP_DEBUG_HIT("packet src", &ctx->src);
		HIP_DEBUG_HIT("packet dst", &ctx->dst);
		
		HIP_DEBUG("IPv6 next header protocol number is %d\n",
			  ip6_hdr->ip6_ctlun.ip6_un1.ip6_un1_nxt);
		
		// find out which transport layer protocol is used
		if(ip6_hdr->ip6_ctlun.ip6_un1.ip6_un1_nxt == IPPROTO_HIP)
		{
			// we have found a plain HIP control packet
			HIP_DEBUG("plain HIP packet\n");
			
			ctx->packet_type = HIP_PACKET;
			ctx->transport_hdr.hip = (struct hip_common *) (((char *)ip6_hdr) + sizeof(struct ip6_hdr));
			
			goto end_init;
			
		} else if (ip6_hdr->ip6_ctlun.ip6_un1.ip6_un1_nxt == IPPROTO_ESP)
		{
			// we have found a plain ESP packet
			HIP_DEBUG("plain ESP packet\n");
			
			ctx->packet_type = ESP_PACKET;
			ctx->transport_hdr.esp = (struct hip_esp *) (((char *)ip6_hdr) + sizeof(struct ip6_hdr));
			
			goto end_init;
			
		} else if(ip6_hdr->ip6_ctlun.ip6_un1.ip6_un1_nxt == IPPROTO_TCP)
		{
			// this might be a TCP packet for opportunistic mode
			HIP_DEBUG("plain TCP packet\n");
			
			ctx->packet_type = TCP_PACKET;
			ctx->transport_hdr.tcp = (struct tcphdr *) (((char *)ip6_hdr) + sizeof(struct ip6_hdr));
			
			goto end_init;
			
		} else if (ip6_hdr->ip6_ctlun.ip6_un1.ip6_un1_nxt != IPPROTO_UDP)
		{
			// if it's not UDP either, it's unsupported
			HIP_DEBUG("some other packet\n");
			
			goto end_init;
		}
	
		/* for now these calculations are not necessary as UDP encapsulation
		 * is only used for IPv4 at the moment
		 * 
		 * we keep them anyway in order to ease UDP encapsulation handling
		 * with IPv6
		 * 
		 * NOTE: the length will include optional extension headers 
		 * -> handle this */
		udp_len = ip6_hdr->ip6_ctlun.ip6_un1.ip6_un1_plen;
		udphdr = ((struct udphdr *) (((char *) ip6_hdr) + ip_hdr_len));
		
		// add udp header to context
		ctx->udp_encap_hdr = udphdr;
	}

	HIP_DEBUG("UDP header size  is %d\n", sizeof(struct udphdr));
	
	/* only handle IPv4 right now
	 * -> however this is the place to handle UDP encapsulated IPv6 */
	if (ctx->ip_version == 4)
	{
		// we might have only received a UDP packet with headers only 
		if (udp_len >= sizeof(struct ip) + sizeof(struct udphdr) + HIP_UDP_ZERO_BYTES_LEN)
		{
			__u32 *zero_bytes = NULL;
			
			// we can distinguish UDP encapsulated control and data traffic with 32 zero bits
			// behind UDP header
			zero_bytes = (__u32 *) (((char *)udphdr) + sizeof(struct udphdr));
			
			HIP_HEXDUMP("zero_bytes: ", zero_bytes, 4);
			
			/* check whether next 32 bits are zero or not */
			if (*zero_bytes == 0)
			{
				udp_encap_zero_bytes = 1;
				
				HIP_DEBUG("Zero SPI found\n");
			}
			
			zero_bytes = NULL;
		} else
		{
			// only UDP header + payload < 32 bit -> neither HIP nor ESP
			HIP_DEBUG("UDP packet with <32 bit payload\n");
			
			goto end_init;
		}
	}
	    
	// HIP packets have zero bytes (IPv4 only right now)
	if(ctx->ip_version == 4 && udphdr
			&& ((udphdr->source == ntohs(HIP_NAT_UDP_PORT)) || 
		        (udphdr->dest == ntohs(HIP_NAT_UDP_PORT)))
		    && udp_encap_zero_bytes)
		
	{	
		/* check for HIP control message */
		if (!hip_check_network_msg((struct hip_common *) (((char *)udphdr) 
								     + 
								  sizeof(struct udphdr) 
								  + 
								  HIP_UDP_ZERO_BYTES_LEN)))
		{
			// we found an UDP encapsulated HIP control packet
			HIP_DEBUG("UDP encapsulated HIP control packet\n");
			
			// add to context
			ctx->packet_type = HIP_PACKET;
			ctx->transport_hdr.hip = (struct hip_common *) (((char *)udphdr) 
									+ sizeof(struct udphdr) 
									+ HIP_UDP_ZERO_BYTES_LEN);
			
			goto end_init;
		}
		HIP_DEBUG("FIXME zero bytes recognition obviously not working\n");
	}
	
	// ESP does not have zero bytes (IPv4 only right now)
	else if (ctx->ip_version == 4 && udphdr
		   && ((udphdr->source == ntohs(HIP_NAT_UDP_PORT)) || 
		       (udphdr->dest == ntohs(HIP_NAT_UDP_PORT)))
		   && !udp_encap_zero_bytes)
	{
		/* from the ports and the non zero SPI we can tell that this
		 * is an ESP packet */
		HIP_DEBUG("UDP encapsulated ESP packet or STUN PACKET\n");
		HIP_DEBUG("Assuming ESP. Todo: verify SPI from database\n");
		
		// add to context
		ctx->packet_type = ESP_PACKET;
		ctx->transport_hdr.esp = (struct hip_esp *) (((char *)udphdr) 
							     + sizeof(struct udphdr));
		
		goto end_init;
	}
	
	// normal UDP packet or UDP encapsulated IPv6
	else {
		HIP_DEBUG("normal UDP packet\n");	
	}

end_init:	
	return err;
}

/**
 * Allow a packet to pass
 * 
 * @param handle	the handle for the packets.
 * @param packetId	the packet ID.
 * @return		nothing
 */
void allow_packet(struct ipq_handle *handle, unsigned long packetId)
{
	ipq_set_verdict(handle, packetId, NF_ACCEPT, 0, NULL);
	// TODO error to be handled?
	HIP_DEBUG("Packet accepted \n\n");
}

/**
 * Not allow a packet to pass
 * 
 * @param handle	the handle for the packets.
 * @param packetId	the packet ID.
 * @return		nothing
 */
void drop_packet(struct ipq_handle *handle, unsigned long packetId)
{
	ipq_set_verdict(handle, packetId, NF_DROP, 0, NULL);
	HIP_DEBUG("Packet dropped \n\n");
}


/* filter hip packet according to rules.
 * return verdict
 */
int filter_esp(const struct in6_addr * dst_addr, struct hip_esp * esp,
	       unsigned int hook, const char * in_if, const char * out_if)
{
	struct _DList * list = (struct _DList *) read_rules(hook);
	struct rule * rule= NULL;
	int match = 1; // is the packet still a potential match to current rule
	int ret_val = 0;
	int verdict = accept_hip_esp_traffic_by_default;
	
<<<<<<< HEAD
	uint32_t spi = esp->esp_spi;

=======
>>>>>>> f585b7de
	_HIP_DEBUG("filter_esp:\n");
	
	// match all rules
	while (list != NULL)
	{
		match = 1;
		rule = (struct rule *) list->data;
		_HIP_DEBUG("   filter_esp: checking for:\n");
		//print_rule(rule);
		HIP_DEBUG_HIT("dst addr: ", dst_addr);
<<<<<<< HEAD
		HIP_DEBUG("SPI: %d\n", ntohl(spi));

		//type not valid with ESP packets
		if (rule->type)
		{
			//not valid with ESP packet
			_HIP_DEBUG("filter_esp: type option not valid for esp\n");
			match = 0;
		}
		//src and dst hits are matched with state option
=======
		HIP_DEBUG("SPI: %d\n", ntohl(esp->esp_spi));
		
		// type not valid with ESP packets -> next rule
		if (rule->type)
		{
			HIP_DEBUG("type option not valid for esp\n");
			
			match = 0;
		}
		
		// we need state from BEX or UPDATE, if src or dst HITs are provided in rule
		// otherwise we got nothing to match this rule with -> next rule
>>>>>>> f585b7de
		if ((rule->src_hit || rule->dst_hit) && !rule->state)
		{
			//not valid with ESP packet
			HIP_DEBUG("hit options without state option not valid for esp\n");
			
			match = 0;
		}
<<<<<<< HEAD
=======
		
		// TODO comment
>>>>>>> f585b7de
		if (match && rule->in_if)
		{
			if (!match_string(rule->in_if->value, in_if,
					rule->in_if->boolean))
				match = 0;
<<<<<<< HEAD
			_HIP_DEBUG("filter_esp: in_if rule: %s, packet: %s, boolean: %d, match: %d \n",
					rule->in_if->value,
					in_if, rule->in_if->boolean, match);
		}
=======
			}
			
			HIP_DEBUG("in_if rule: %s, packet: %s, boolean: %d, match: %d \n",
				   rule->in_if->value, in_if, rule->in_if->boolean, match);
		}
		
		// TODO comment
>>>>>>> f585b7de
		if (match && rule->out_if)
		{
			if (!match_string(rule->out_if->value, out_if,
					rule->out_if->boolean))
				match = 0;
<<<<<<< HEAD
			_HIP_DEBUG("filter_esp: out_if rule: %s, packet: %s, boolean: %d, match: %d \n",
					rule->out_if->value, out_if, rule->out_if->boolean, match);
		}
		//must be last, so match and verdict known here
=======
			}
			
			HIP_DEBUG("out_if rule: %s, packet: %s, boolean: %d, match: %d \n",
					rule->out_if->value, out_if, rule->out_if->boolean, match);
		}
			
		// must be last, so match and verdict known here
>>>>>>> f585b7de
		if (match && rule->state)
		{
			//the entire rule is passed as argument as hits can only be 
			//filtered with the state information
			if (!filter_esp_state(dst_addr, esp, rule))
			{
				match = 0;
				
				HIP_DEBUG("state: rule %d, boolean %d, match %d\n",
					   rule->state->int_opt.value,
					   rule->state->int_opt.boolean,
					   match);
				
				// FIXME why break???
				break;
			}
		}
		
		// if a match, no need to check further rules
		if (match)
		{
			_HIP_DEBUG("match found\n");
			break;
		}
		
		// else try to match next rule
		list = list->next;
	}
		
	//was there a rule matching the packet
	if (rule && match)
	{
		HIP_DEBUG("packet matched rule, target %d\n", rule->accept);
		
		verdict = rule->accept;
<<<<<<< HEAD
	}
		
=======
	} else
	{
		HIP_DEBUG("falling back to default HIP/ESP behavior, target %d\n",
				accept_hip_esp_traffic_by_default);
		
		verdict = accept_hip_esp_traffic_by_default;
	}
	
>>>>>>> f585b7de
	//release rule list
	read_rules_exit(0);
	
	return verdict;
}

/* filter hip packet according to rules.
 * return verdict
 */
int filter_hip(const struct in6_addr * ip6_src,
               const struct in6_addr * ip6_dst, 
	       struct hip_common *buf, 
	       unsigned int hook, 
	       const char * in_if, 
	       const char * out_if)
{
  	struct _DList * list = (struct _DList *) read_rules(hook);
  	struct rule * rule = NULL;
  	int match = 1; // is the packet still a potential match to current rule
  	int conntracked = 0;
  	int ret_val = 0;

	HIP_DEBUG("\n");

  	//if dynamically changing rules possible 
  	//int hip_packet = is_hip_packet(), ..if(hip_packet && rule->src_hit)
  	//+ filter_state käsittelemään myös esp paketit
  	_HIP_DEBUG("filter_hip: \n");
  	while (list != NULL)
    	{
      		match = 1;
      		rule = (struct rule *) list->data;
      		HIP_DEBUG("   filter_hip: checking for \n");     
      		HIP_DEBUG("HIP type number is %d\n", buf->type_hdr);
			//print_rule(rule);
        	if (buf->type_hdr == HIP_I1)
			HIP_DEBUG("packet type: I1\n");
        	else if (buf->type_hdr == HIP_R1)
			HIP_DEBUG("packet type: R1\n");
        	else if (buf->type_hdr == HIP_I2)
			HIP_DEBUG("packet type: I2\n");
        	else if (buf->type_hdr == HIP_R2)
			HIP_DEBUG("packet type: R2\n");
        	else if (buf->type_hdr == HIP_UPDATE)
			HIP_DEBUG("packet type: UPDATE\n");
		else if (buf->type_hdr == HIP_NOTIFY)
			HIP_DEBUG("packet type: NOTIFY\n");


                          
		HIP_DEBUG_HIT("src hit: ", &(buf->hits));
        	HIP_DEBUG_HIT("dst hit: ", &(buf->hitr));

      		if(match && rule->src_hit)
	  	{
<<<<<<< HEAD
	    		HIP_DEBUG("filter_hip: src_hit ");
	    		if(!match_hit(rule->src_hit->value, 
			  		buf->hits, 
			  		rule->src_hit->boolean))
	      			match = 0;
=======
    		HIP_DEBUG("src_hit\n");
    		
    		if(!match_hit(rule->src_hit->value, 
		  		buf->hits, 
		  		rule->src_hit->boolean))
    		{
      			match = 0;
    		}
>>>>>>> f585b7de
		}
	    	//if HIT has matched and HI defined, verify signature 
	    	if(match && rule->src_hi)
	      	{
			_HIP_DEBUG("filter_hip: src_hi \n");
			if(!match_hi(rule->src_hi, buf))
		  		match = 0;	
	      	}
      		if(match && rule->dst_hit)
		{
<<<<<<< HEAD
        		HIP_DEBUG("filter_hip: dst_hit \n");
	    		if(!match_hit(rule->dst_hit->value, 
			  		buf->hitr, 
			  		rule->dst_hit->boolean))
	    			match = 0;	
=======
    		HIP_DEBUG("dst_hit\n");
    		
    		if(!match_hit(rule->dst_hit->value, 
		  		buf->hitr, 
		  		rule->dst_hit->boolean))
    		{
    			match = 0;
    		}
>>>>>>> f585b7de
	  	}
      		if(match && rule->type)
	  	{
<<<<<<< HEAD
	    		HIP_DEBUG("filter_hip: type ");
	    		if(!match_int(rule->type->value, 
			  		buf->type_hdr, 
			  		rule->type->boolean))
	     			match = 0;	
	    		HIP_DEBUG("filter_hip: type rule: %d, packet: %d, boolean: %d, match: %d\n",
		      			rule->type->value, 
		      			buf->type_hdr,
		      			rule->type->boolean,
		      			match);
	  	}      
      		if(match && rule->in_if)
	  	{
	    		if(!match_string(rule->in_if->value, in_if, rule->in_if->boolean))
	      			match = 0;
	    		HIP_DEBUG("filter_hip: in_if rule: %s, packet: %s, boolean: %d, match: %d \n",
		      			rule->in_if->value, 
		      			in_if, rule->in_if->boolean, match);
=======
    		HIP_DEBUG("type\n");
    		if(!match_int(rule->type->value, 
		  		buf->type_hdr, 
		  		rule->type->boolean))
    		{
     			match = 0;
    		}
    		
	    	HIP_DEBUG("type rule: %d, packet: %d, boolean: %d, match: %d\n",
		    		rule->type->value, 
		    		buf->type_hdr,
		    		rule->type->boolean,
		    		match);
	  	}
      	
      	// TODO comment
      	if(match && rule->in_if)
	  	{
    		if(!match_string(rule->in_if->value, in_if, rule->in_if->boolean))
    		{
      			match = 0;
    		}
    		
    		HIP_DEBUG("in_if rule: %s, packet: %s, boolean: %d, match: %d \n",
	      			rule->in_if->value, 
	      			in_if, rule->in_if->boolean, match);
>>>>>>> f585b7de
	  	}
      		if(match && rule->out_if)
	  	{
<<<<<<< HEAD
	    		if(!match_string(rule->out_if->value, 
			     		out_if, 
			     		rule->out_if->boolean))
	      			match = 0;
	    		HIP_DEBUG("filter_hip: out_if rule: %s, packet: %s, boolean: %d, match: %d \n",
		      			rule->out_if->value, out_if, rule->out_if->boolean, match);
	  	}
=======
    		if(!match_string(rule->out_if->value, 
		     		out_if, 
		     		rule->out_if->boolean))
    		{
      			match = 0;
    		}
    		
    		HIP_DEBUG("out_if rule: %s, packet: %s, boolean: %d, match: %d \n",
	      			rule->out_if->value, out_if, rule->out_if->boolean, match);
	  	}
      	
      	// if HI defined in rule, verify signature now 
      	// - late as it's an expensive operation
      	// - checks that the message src is the src defined in the _rule_
    	if(match && rule->src_hi)
      	{
			_HIP_DEBUG("src_hi\n");
			
			if(!match_hi(rule->src_hi, buf))
			{
		  		match = 0;
			}
	    }
>>>>>>> f585b7de
	
		//must be last, so not called if packet is going to be dropped
      		if(match && rule->state)
	  	{
<<<<<<< HEAD
	    		if(!filter_state(ip6_src, ip6_dst, buf, rule->state, rule->accept))
	    			match = 0;
	    		else
	    			conntracked = 1;
	    		HIP_DEBUG("filter_hip: state, rule %d, boolean %d match %d\n", 
		      			rule->state->int_opt.value,
		      			rule->state->int_opt.boolean, 
		      			match);
=======
      		/* we at least had some packet before -> check this packet
      		 * 
      		 * this will also check the signature of the packet, if we already
      		 * have a src_HI stored for the _connection_ */
    		if(!filter_state(ip6_src, ip6_dst, buf, rule->state, rule->accept))
    		{
    			match = 0;
    		} else
    		{
    			// if it is a valid packet, this also tracked the packet
    			conntracked = 1;
    		}
    		
    		HIP_DEBUG("state, rule %d, boolean %d, match %d\n", 
	      			rule->state->int_opt.value,
	      			rule->state->int_opt.boolean, 
	      			match);
>>>>>>> f585b7de
		}
		// if a match, no need to check further rules
<<<<<<< HEAD
		if(match){
			HIP_DEBUG("filter_hip: match found\n");
=======
		if(match)
		{
			HIP_DEBUG("match found\n");
>>>>>>> f585b7de
			break;
 		}
    		list = list->next;
    	}
  	//was there a rule matching the packet
  	if(rule && match)
<<<<<<< HEAD
    	{
    		HIP_DEBUG("filter_hip: packet matched rule, target %d\n", rule->accept);
    		ret_val = rule->accept; 
    	}
 	else
    		ret_val = accept_hip_esp_traffic_by_default;
=======
	{
		HIP_DEBUG("packet matched rule, target %d\n", rule->accept);
		verdict = rule->accept; 
	}
 	else
 	{
 		HIP_DEBUG("falling back to default HIP/ESP behavior, target %d\n",
 						accept_hip_esp_traffic_by_default);
 		
 		verdict = accept_hip_esp_traffic_by_default;
 	}
>>>>>>> f585b7de

  	//release rule list
  	read_rules_exit(0);
  	// if packet will be accepted and connection tracking is used
  	// but the packet has not been analysed by the conntrack module
  	// show the packet to conntracking
  	if(statefulFiltering && ret_val && !conntracked){
    		conntrack(ip6_src, ip6_dst, buf);
  	}
  	//return the target of the the matched rule
  	return ret_val; 
}

int hip_fw_handle_other_output(hip_fw_context_t *ctx) {
	int verdict = accept_normal_traffic_by_default;

	HIP_DEBUG("\n");

	if (hip_userspace_ipsec)
		verdict = !hip_fw_userspace_ipsec_output(ctx->ip_version,
							ctx->ip_hdr.ipv4,
							ctx->ipq_packet);
						   
	/* XX FIXME: LSI HOOKS */

	/* No need to check default rules as it is handled by the
	   iptables rules */
 out_err:

	return verdict;
}

int hip_fw_handle_hip_output(hip_fw_context_t *ctx) {
	int verdict = accept_hip_esp_traffic_by_default;
	
	verdict = filter_hip(&ctx->src, 
					&ctx->dst, 
					ctx->transport_hdr.hip, 
					ctx->ipq_packet->hook,
					ctx->ipq_packet->indev_name,
					ctx->ipq_packet->outdev_name);

 out_err:
	/* zero return value means that the packet should be dropped */
	return verdict;
}

int hip_fw_handle_esp_output(hip_fw_context_t *ctx) {
	int verdict = accept_hip_esp_traffic_by_default;

	HIP_DEBUG("\n");

	verdict = filter_esp(&ctx->dst, 
			 		ctx->transport_hdr.esp,
			 		ctx->ipq_packet->hook,
			 		ctx->ipq_packet->indev_name,
			 		ctx->ipq_packet->outdev_name);

	return verdict;
}

int hip_fw_handle_tcp_output(hip_fw_context_t *ctx) {

	HIP_DEBUG("\n");

	/* XX FIXME: opp tcp filtering */

	// this will also check for userspace IPsec
	return hip_fw_handle_other_output(ctx);
}

int hip_fw_handle_other_input(hip_fw_context_t *ctx) {
	int verdict = accept_normal_traffic_by_default;

	HIP_DEBUG("\n");

	if (ipv6_addr_is_hit(&ctx->src) && ipv6_addr_is_hit(&ctx->dst))
		verdict = handle_proxy_inbound_traffic(ctx->ipq_packet,
						       &ctx->src);

	/* No need to check default rules as it is handled by the iptables rules */
 out_err:

	return verdict;
}

int hip_fw_handle_hip_input(hip_fw_context_t *ctx) {

	HIP_DEBUG("\n");

	// for now input and output are handled symmetrically
	return hip_fw_handle_hip_output(ctx);
}

int hip_fw_handle_esp_input(hip_fw_context_t *ctx) {
	int verdict = accept_hip_esp_traffic_by_default;

	HIP_DEBUG("\n");

	/* XX FIXME: ADD LSI INPUT AFTER USERSPACE IPSEC */

	if (hip_userspace_ipsec) {
		HIP_DEBUG("debug message: HIP firewall userspace ipsec input: \n ");
		// added by Tao Wan
		verdict = !hip_fw_userspace_ipsec_input(ctx->ip_version,
						       ctx->ip_hdr.ipv4,
						       ctx->ipq_packet);
	} else {
		verdict = filter_esp(&ctx->dst, 
					 ctx->transport_hdr.esp,
					 ctx->ipq_packet->hook,
					 ctx->ipq_packet->indev_name,
					 ctx->ipq_packet->outdev_name);
	}

 out_err:
	return verdict;
}

int hip_fw_handle_tcp_input(hip_fw_context_t *ctx) {
	int verdict = accept_normal_traffic_by_default;

	HIP_DEBUG("\n");

	// any incoming plain TCP packet might be an opportunistic I1
	if(!ipv6_addr_is_hit(&ctx->dst))
		verdict = hip_fw_examine_incoming_tcp_packet(ctx->ip_hdr.ipv4,
							     ctx->ip_version,
							     ctx->ip_hdr_len);
	else
		// as we should never receive TCP with HITs, this will only apply
		// to IPv4 TCP
		verdict = hip_fw_handle_other_input(ctx);

 out_err:

	return verdict;
}

int hip_fw_handle_other_forward(hip_fw_context_t *ctx) {
	int verdict = accept_normal_traffic_by_default;

	HIP_DEBUG("\n");

	if (hip_proxy_status && !ipv6_addr_is_hit(&ctx->dst))
		verdict = handle_proxy_outbound_traffic(ctx->ipq_packet,
							&ctx->src,
							&ctx->dst,
							ctx->ip_hdr_len,
							ctx->ip_version);

	/* No need to check default rules as it is handled by the iptables rules */

 out_err:

	return verdict;
}

int hip_fw_handle_tcp_forward(hip_fw_context_t *ctx) {
	HIP_DEBUG("\n");

	return hip_fw_handle_other_forward(ctx);
}


/**
 * Analyzes packets.

 * @param *ptr	pointer to an integer that indicates
 * 		the type of traffic: 4 - ipv4; 6 - ipv6.
 * @return	nothing, this function loops forever,
 * 		until the firewall is stopped.
 */
int hip_fw_handle_packet(char *buf, struct ipq_handle *hndl, int ip_version, hip_fw_context_t *ctx)
{
	// assume DROP
	int verdict = 0;
	
	// same buffer memory as for packets before -> re-init
	memset(buf, 0, BUFSIZE);
	
	/* waits for queue messages to arrive from ip_queue and
	 * copies them into a supplied buffer */
	if (ipq_read(hndl, buf, BUFSIZE, 0) < 0)
	{
		HIP_PERROR("ipq_read failed: ");
		// TODO this error needs to be handled seperately -> die(hndl)?
		goto out_err;
	}
		
	/* queued messages may be a packet messages or an error messages */
	switch (ipq_message_type(buf))
	{
		case NLMSG_ERROR:
			HIP_ERROR("Received error message (%d): %s\n", ipq_get_msgerr(buf), ipq_errstr());
			goto out_err;
			break;
		case IPQM_PACKET:
			HIP_DEBUG("Received ipqm packet\n");
			// no goto -> go on with processing the message below
			break;
		default:
			HIP_DEBUG("Unsupported libipq packet\n");
			goto out_err;
			break;
	}
	
	// set up firewall context
	if (hip_fw_init_context(ctx, buf, ip_version))
		goto out_err;

	HIP_DEBUG("packet hook=%d, packet type=%d\n", ctx->ipq_packet->hook, ctx->packet_type);
	
	// match context with rules
	if (hip_fw_handler[ctx->ipq_packet->hook][ctx->packet_type]) {
		verdict = (hip_fw_handler[ctx->ipq_packet->hook][ctx->packet_type])(ctx);
	} else {
		HIP_DEBUG("Ignoring, no handler for hook (%d) with type (%d)\n");
	}
	
 out_err:
	if (verdict) {
		HIP_DEBUG("=== Verdict: allow packet ===\n");
		allow_packet(hndl, ctx->ipq_packet->packet_id);
	} else {
		HIP_DEBUG("=== Verdict: drop packet ===\n");
		drop_packet(hndl, ctx->ipq_packet->packet_id);
	}
	
	// nothing to clean up here as we re-use buf, hndl and ctx
	
	return 0;
}

void check_and_write_default_config()
{
	struct stat status;
	FILE *fp= NULL;
	ssize_t items;
	char *file= HIP_FW_DEFAULT_RULE_FILE;

	_HIP_DEBUG("\n");

	if (stat(file, &status) && errno == ENOENT)
	{
		errno = 0;
		fp = fopen(file, "w" /* mode */);
		if (!fp)
			HIP_PERROR("Failed to write config file\n");
		HIP_ASSERT(fp);
		items = fwrite(HIP_FW_CONFIG_FILE_EX,
		strlen(HIP_FW_CONFIG_FILE_EX), 1, fp);
		HIP_ASSERT(items > 0);
		fclose(fp);
	}
}

int main(int argc, char **argv)
{
	int err = 0, highest_descriptor;
	int status, n, len;
	long int hip_ha_timeout = 1;
	//unsigned char buf[BUFSIZE];
	struct ipq_handle *h4 = NULL, *h6 = NULL;
	struct rule * rule= NULL;
	struct _DList * temp_list= NULL;
	//struct hip_common * hip_common = NULL;
	//struct hip_esp * esp_data = NULL;
	//struct hip_esp_packet * esp = NULL;
	int escrow_active = 0;
	const int family4 = 4, family6 = 6;
	int ch, tmp;
	const char *default_rule_file= HIP_FW_DEFAULT_RULE_FILE;
	char *rule_file = (char *) default_rule_file;
	char *traffic;
	extern char *optarg;
	extern int optind, optopt;
	int errflg = 0, killold = 0;
	struct hip_common *msg = NULL;
	struct sockaddr_in6 sock_addr;
	socklen_t alen;
	fd_set read_fdset;
	struct timeval timeout;
	unsigned char buf[BUFSIZE];
	hip_fw_context_t ctx;

	if (geteuid() != 0) {
		HIP_ERROR("firewall must be run as root\n");
		exit(-1);
	}

	memset(&default_hit, 0, sizeof(default_hit));
	memset(&proxy_hit, 0, sizeof(default_hit));

	
	if (!hip_query_default_local_hit_from_hipd())
			ipv6_addr_copy(&proxy_hit, hip_fw_get_default_hit());
	HIP_DEBUG_HIT("Default hit is ",  &proxy_hit);

//	HIP_DEBUG_HIT("proxy_hit: ", &proxy_hit);
	
	check_and_write_default_config();
	
	hip_set_logdebug(LOGDEBUG_NONE);

	while ((ch = getopt(argc, argv, "f:t:vdFHAbkh")) != -1)
	{
		switch (ch)
		{
		case 'v':
			hip_set_logdebug(LOGDEBUG_MEDIUM);
			break;
		case 'd':
			hip_set_logdebug(LOGDEBUG_ALL);
			break;
		case 'H':
			accept_normal_traffic_by_default = 0;
			break;
		case 'A':
			accept_hip_esp_traffic_by_default = 1;
			break;
		case 'f':
			rule_file = optarg;
			break;
		case 't':
			hip_ha_timeout = atol(argv[optind]);
			break;
		case 'F':
			flush_iptables = 0;
			break;
		case ':': /* -f or -p without operand */
			printf("Option -%c requires an operand\n", optopt);
			errflg++;
			break;
		case 'b':
			foreground = 0;
			break;
		case 'k':
			killold = 1;
			break;
		case 'h':
			print_usage();
			exit(2);
			break;
		case '?':
			printf("Unrecognized option: -%c\n", optopt);
			errflg++;
		}
	}

	if (errflg)
	{
		print_usage();
		printf("Invalid argument. Closing. \n\n");
		exit(2);
	}

	if (!foreground)
	{
		HIP_DEBUG("Forking into background\n");
		hip_set_logtype(LOGTYPE_SYSLOG);
		if (fork() > 0)
			return 0;
	}

	HIP_IFEL(hip_create_lock_file(HIP_FIREWALL_LOCK_FILE, killold), -1,
			"Failed to obtain firewall lock.\n");

	HIP_INFO("firewall pid=%d starting\n", getpid());

	//use by default both ipv4 and ipv6
	HIP_DEBUG("Using ipv4 and ipv6\n");

	read_file(rule_file);
	HIP_DEBUG("Firewall rule table: \n");
	print_rule_tables();
	//running test functions for rule handling
	//  test_parse_copy();
	//  test_rule_management();

	HIP_DEBUG("starting up with rule_file: %s and connection timeout: %d\n",
			rule_file, timeout);

	firewall_increase_netlink_buffers();
	firewall_probe_kernel_modules();

	// create firewall queue handles for IPv4 traffic
<<<<<<< HEAD
//	h4 = ipq_create_handle(0, PF_INET);
	HIP_DEBUG("IPQ handle for IPV4 created \n");
//	if (!h4)
//		die(h4);
//	status = ipq_set_mode(h4, IPQ_COPY_PACKET, BUFSIZE);
	
=======
	// FIXME died handle will still be used below
	h4 = ipq_create_handle(0, PF_INET);
	if (!h4)
		die(h4);
	status = ipq_set_mode(h4, IPQ_COPY_PACKET, BUFSIZE);
>>>>>>> f585b7de
	if (status < 0)
		die(h4);
	HIP_DEBUG("Setting mode to copy packet data to user space \n");
	// create firewall queue handles for IPv6 traffic
	// FIXME died handle will still be used below
	h6 = ipq_create_handle(0, PF_INET6);
	HIP_DEBUG("IPQ handle for IPV6 created \n");
	if (!h6)
		die(h6);
		
	status = ipq_set_mode(h6, IPQ_COPY_PACKET, BUFSIZE);
	
	if (status < 0)
		die(h6);
	HIP_DEBUG("Setting mode (IPV6) to copy packet data to user space \n");
	// set up ip(6)tables rules
	firewall_init_rules();
	//get default HIT
	//hip_get_local_hit_wrapper(&proxy_hit);

	/* Allocate message. */
	msg = hip_msg_alloc();
	if (!msg) {
		err = -1;
		return err;
	}

	/*New UDP socket for communication with HIPD*/
	hip_fw_sock = socket(AF_INET6, SOCK_DGRAM, 0);
	HIP_IFEL((hip_fw_sock < 0), 1, "Could not create socket for firewall.\n");
	memset(&sock_addr, 0, sizeof(sock_addr));
	sock_addr.sin6_family = AF_INET6;
	sock_addr.sin6_port = htons(HIP_FIREWALL_PORT);
	sock_addr.sin6_addr = in6addr_loopback;
	HIP_IFEL(bind(hip_fw_sock, (struct sockaddr *)& sock_addr,
		      sizeof(sock_addr)), -1, "Bind on firewall socket addr failed\n");


	//init_timeout_checking(timeout);
	
#ifdef CONFIG_HIP_HIPPROXY	
	request_hipproxy_status(); //send hipproxy status request before the control thread running.
#endif /* CONFIG_HIP_HIPPROXY */

	highest_descriptor = maxof(2, hip_fw_sock, h6->fd);//maxof(3, hip_fw_sock, h4->fd, h6->fd);

	// do all the work here
	while (1) {	
		// set up file descriptors for select
		HIP_DEBUG("HIP fw select\n");
		FD_ZERO(&read_fdset);
		FD_SET(hip_fw_sock, &read_fdset);
//		FD_SET(h4->fd, &read_fdset);
		FD_SET(h6->fd, &read_fdset);

		timeout.tv_sec = HIP_SELECT_TIMEOUT;
		timeout.tv_usec = 0;

		HIP_DEBUG("HIP fw select\n");

		// get handle with queued packet and process
		if ((err = HIPD_SELECT((highest_descriptor + 1), &read_fdset, 
				       NULL, NULL, &timeout)) < 0) {
			HIP_PERROR("select error, ignoring\n");
			continue;
		}

/*		if (FD_ISSET(h4->fd, &read_fdset)) {
			err = hip_fw_handle_packet(buf, h4, 4, &ctx);
		}
*/
		if (FD_ISSET(h6->fd, &read_fdset)) {
			err = hip_fw_handle_packet(buf, h6, 6, &ctx);
		}

		if (FD_ISSET(hip_fw_sock, &read_fdset)) {
			HIP_DEBUG("****** Received HIPD message ******\n");
			bzero(&sock_addr, sizeof(sock_addr));
			alen = sizeof(sock_addr);
			n = recvfrom(hip_fw_sock, msg, sizeof(struct hip_common), MSG_PEEK,
		             (struct sockaddr *)&sock_addr, &alen);
			if (n < 0)
			{
				HIP_ERROR("Error receiving message header from daemon.\n");
				err = -1;
				continue;
			}


			_HIP_DEBUG("Header received successfully\n");
			alen = sizeof(sock_addr);
			len = hip_get_msg_total_len(msg);

			_HIP_DEBUG("Receiving message (%d bytes)\n", len);
			n = recvfrom(hip_fw_sock, msg, len, 0,
		             (struct sockaddr *)&sock_addr, &alen);

			if (n < 0)
			{
				HIP_ERROR("Error receiving message parameters from daemon.\n");
				err = -1;
				continue;
			}

			HIP_ASSERT(n == len);

			if (ntohs(sock_addr.sin6_port) != HIP_DAEMON_LOCAL_PORT) {
				HIP_DEBUG("Drop, message not from hipd\n");
				err = -1;
				continue;
				
			}

			err = handle_msg(msg, &sock_addr);
			if (err < 0){
				HIP_ERROR("Error handling message\n");
				continue;
				//goto out_err;	 
			}
		}

	}

 out_err:
	if (hip_fw_sock)
		close(hip_fw_sock);
	if (msg != NULL)
		HIP_FREE(msg);

	firewall_exit();
	return 0;
}

/**
 * Loads several modules that are neede by th firewall.
 * 
 * @return	nothing.
 */
void firewall_probe_kernel_modules()
{
	int count, err, status;
	char cmd[40];
	int mod_total;
	char *mod_name[] =
	{ "ip_queue", "ip6_queue", "iptable_filter", "ip6table_filter" };

	mod_total = sizeof(mod_name) / sizeof(char *);

	HIP_DEBUG("Probing for %d modules. When the modules are built-in, the errors can be ignored\n", mod_total);

	for (count = 0; count < mod_total; count++)
	{
		snprintf(cmd, sizeof(cmd), "%s %s", "/sbin/modprobe",
				mod_name[count]);
		HIP_DEBUG("%s\n", cmd);
		err = fork();
		if (err < 0)
			HIP_ERROR("Failed to fork() for modprobe!\n");
		else if (err == 0)
		{
			/* Redirect stderr, so few non fatal errors wont show up. */
			stderr = freopen("/dev/null", "w", stderr);
			execlp("/sbin/modprobe", "/sbin/modprobe",
					mod_name[count], (char *)NULL);
		}
		else
			waitpid(err, &status, 0);
	}
	HIP_DEBUG("Probing completed\n");
}

/**
 * Increases the netlink buffer capacity.
 * 
 * The previous default values were:
 *
 * /proc/sys/net/core/rmem_default - 110592
 * /proc/sys/net/core/rmem_max     - 131071
 * /proc/sys/net/core/wmem_default - 110592
 * /proc/sys/net/core/wmem_max     - 131071
 *
 * The new value 1048576=1024*1024 was assigned to all of them
 *
 * @return	nothing.
 */
void firewall_increase_netlink_buffers(){
	HIP_DEBUG("Increasing the netlink buffers\n");

	popen("echo 1048576 > /proc/sys/net/core/rmem_default; echo 1048576 > /proc/sys/net/core/rmem_max;echo 1048576 > /proc/sys/net/core/wmem_default;echo 1048576 > /proc/sys/net/core/wmem_max", "r");
}
<|MERGE_RESOLUTION|>--- conflicted
+++ resolved
@@ -704,27 +704,25 @@
 void drop_packet(struct ipq_handle *handle, unsigned long packetId)
 {
 	ipq_set_verdict(handle, packetId, NF_DROP, 0, NULL);
+	// TODO error to be handled?
 	HIP_DEBUG("Packet dropped \n\n");
 }
 
 
-/* filter hip packet according to rules.
+/* filter esp packet according to rules.
  * return verdict
  */
 int filter_esp(const struct in6_addr * dst_addr, struct hip_esp * esp,
 	       unsigned int hook, const char * in_if, const char * out_if)
 {
-	struct _DList * list = (struct _DList *) read_rules(hook);
+	// list with all rules for hook (= IN / OUT / FORWARD)
+	struct _GList * list = (struct _GList *) read_rules(hook);
 	struct rule * rule= NULL;
-	int match = 1; // is the packet still a potential match to current rule
-	int ret_val = 0;
-	int verdict = accept_hip_esp_traffic_by_default;
-	
-<<<<<<< HEAD
-	uint32_t spi = esp->esp_spi;
-
-=======
->>>>>>> f585b7de
+	// assume matching rule
+	int match = 1;
+	// block traffic by default
+	int verdict = 0;
+	
 	_HIP_DEBUG("filter_esp:\n");
 	
 	// match all rules
@@ -732,21 +730,9 @@
 	{
 		match = 1;
 		rule = (struct rule *) list->data;
-		_HIP_DEBUG("   filter_esp: checking for:\n");
+		
 		//print_rule(rule);
 		HIP_DEBUG_HIT("dst addr: ", dst_addr);
-<<<<<<< HEAD
-		HIP_DEBUG("SPI: %d\n", ntohl(spi));
-
-		//type not valid with ESP packets
-		if (rule->type)
-		{
-			//not valid with ESP packet
-			_HIP_DEBUG("filter_esp: type option not valid for esp\n");
-			match = 0;
-		}
-		//src and dst hits are matched with state option
-=======
 		HIP_DEBUG("SPI: %d\n", ntohl(esp->esp_spi));
 		
 		// type not valid with ESP packets -> next rule
@@ -759,7 +745,6 @@
 		
 		// we need state from BEX or UPDATE, if src or dst HITs are provided in rule
 		// otherwise we got nothing to match this rule with -> next rule
->>>>>>> f585b7de
 		if ((rule->src_hit || rule->dst_hit) && !rule->state)
 		{
 			//not valid with ESP packet
@@ -767,22 +752,14 @@
 			
 			match = 0;
 		}
-<<<<<<< HEAD
-=======
 		
 		// TODO comment
->>>>>>> f585b7de
 		if (match && rule->in_if)
 		{
 			if (!match_string(rule->in_if->value, in_if,
-					rule->in_if->boolean))
+					  rule->in_if->boolean))
+			{
 				match = 0;
-<<<<<<< HEAD
-			_HIP_DEBUG("filter_esp: in_if rule: %s, packet: %s, boolean: %d, match: %d \n",
-					rule->in_if->value,
-					in_if, rule->in_if->boolean, match);
-		}
-=======
 			}
 			
 			HIP_DEBUG("in_if rule: %s, packet: %s, boolean: %d, match: %d \n",
@@ -790,18 +767,12 @@
 		}
 		
 		// TODO comment
->>>>>>> f585b7de
 		if (match && rule->out_if)
 		{
 			if (!match_string(rule->out_if->value, out_if,
-					rule->out_if->boolean))
+					  rule->out_if->boolean))
+			{
 				match = 0;
-<<<<<<< HEAD
-			_HIP_DEBUG("filter_esp: out_if rule: %s, packet: %s, boolean: %d, match: %d \n",
-					rule->out_if->value, out_if, rule->out_if->boolean, match);
-		}
-		//must be last, so match and verdict known here
-=======
 			}
 			
 			HIP_DEBUG("out_if rule: %s, packet: %s, boolean: %d, match: %d \n",
@@ -809,7 +780,6 @@
 		}
 			
 		// must be last, so match and verdict known here
->>>>>>> f585b7de
 		if (match && rule->state)
 		{
 			//the entire rule is passed as argument as hits can only be 
@@ -845,10 +815,6 @@
 		HIP_DEBUG("packet matched rule, target %d\n", rule->accept);
 		
 		verdict = rule->accept;
-<<<<<<< HEAD
-	}
-		
-=======
 	} else
 	{
 		HIP_DEBUG("falling back to default HIP/ESP behavior, target %d\n",
@@ -857,7 +823,6 @@
 		verdict = accept_hip_esp_traffic_by_default;
 	}
 	
->>>>>>> f585b7de
 	//release rule list
 	read_rules_exit(0);
 	
@@ -869,57 +834,55 @@
  */
 int filter_hip(const struct in6_addr * ip6_src,
                const struct in6_addr * ip6_dst, 
-	       struct hip_common *buf, 
-	       unsigned int hook, 
-	       const char * in_if, 
-	       const char * out_if)
-{
-  	struct _DList * list = (struct _DList *) read_rules(hook);
+               struct hip_common *buf, 
+               unsigned int hook, 
+               const char * in_if, 
+               const char * out_if)
+{
+	// complete rule list for hook (== IN / OUT / FORWARD)
+  	struct _GList * list = (struct _GList *) read_rules(hook);
   	struct rule * rule = NULL;
-  	int match = 1; // is the packet still a potential match to current rule
+  	// assume match for current rule
+  	int match = 1;
+  	// assume packet has not yet passed connection tracking
   	int conntracked = 0;
-  	int ret_val = 0;
+  	// block traffic by default
+  	int verdict = 0;
 
 	HIP_DEBUG("\n");
 
   	//if dynamically changing rules possible 
   	//int hip_packet = is_hip_packet(), ..if(hip_packet && rule->src_hit)
   	//+ filter_state käsittelemään myös esp paketit
-  	_HIP_DEBUG("filter_hip: \n");
   	while (list != NULL)
-    	{
-      		match = 1;
-      		rule = (struct rule *) list->data;
-      		HIP_DEBUG("   filter_hip: checking for \n");     
-      		HIP_DEBUG("HIP type number is %d\n", buf->type_hdr);
-			//print_rule(rule);
-        	if (buf->type_hdr == HIP_I1)
-			HIP_DEBUG("packet type: I1\n");
-        	else if (buf->type_hdr == HIP_R1)
-			HIP_DEBUG("packet type: R1\n");
-        	else if (buf->type_hdr == HIP_I2)
-			HIP_DEBUG("packet type: I2\n");
-        	else if (buf->type_hdr == HIP_R2)
-			HIP_DEBUG("packet type: R2\n");
-        	else if (buf->type_hdr == HIP_UPDATE)
-			HIP_DEBUG("packet type: UPDATE\n");
-		else if (buf->type_hdr == HIP_NOTIFY)
-			HIP_DEBUG("packet type: NOTIFY\n");
-
-
-                          
+	{
+  		match = 1;
+  		rule = (struct rule *) list->data;    
+  		
+  		HIP_DEBUG("HIP type number is %d\n", buf->type_hdr);
+  		
+  		//print_rule(rule);
+    	if (buf->type_hdr == HIP_I1)
+    		HIP_DEBUG("packet type: I1\n");
+    	else if (buf->type_hdr == HIP_R1)
+    		HIP_DEBUG("packet type: R1\n");
+    	else if (buf->type_hdr == HIP_I2)
+    		HIP_DEBUG("packet type: I2\n");
+    	else if (buf->type_hdr == HIP_R2)
+    		HIP_DEBUG("packet type: R2\n");
+    	else if (buf->type_hdr == HIP_UPDATE)
+    		HIP_DEBUG("packet type: UPDATE\n");
+    	else if (buf->type_hdr == HIP_NOTIFY)
+    		HIP_DEBUG("packet type: NOTIFY\n");
+    	else
+    		HIP_DEBUG("packet type: UNKNOWN\n");
+    	
 		HIP_DEBUG_HIT("src hit: ", &(buf->hits));
-        	HIP_DEBUG_HIT("dst hit: ", &(buf->hitr));
-
-      		if(match && rule->src_hit)
+        HIP_DEBUG_HIT("dst hit: ", &(buf->hitr));
+
+        // check src_hit if defined in rule
+      	if(match && rule->src_hit)
 	  	{
-<<<<<<< HEAD
-	    		HIP_DEBUG("filter_hip: src_hit ");
-	    		if(!match_hit(rule->src_hit->value, 
-			  		buf->hits, 
-			  		rule->src_hit->boolean))
-	      			match = 0;
-=======
     		HIP_DEBUG("src_hit\n");
     		
     		if(!match_hit(rule->src_hit->value, 
@@ -928,24 +891,11 @@
     		{
       			match = 0;
     		}
->>>>>>> f585b7de
-		}
-	    	//if HIT has matched and HI defined, verify signature 
-	    	if(match && rule->src_hi)
-	      	{
-			_HIP_DEBUG("filter_hip: src_hi \n");
-			if(!match_hi(rule->src_hi, buf))
-		  		match = 0;	
-	      	}
-      		if(match && rule->dst_hit)
-		{
-<<<<<<< HEAD
-        		HIP_DEBUG("filter_hip: dst_hit \n");
-	    		if(!match_hit(rule->dst_hit->value, 
-			  		buf->hitr, 
-			  		rule->dst_hit->boolean))
-	    			match = 0;	
-=======
+		}
+      	
+    	// check dst_hit if defined in rule
+    	if(match && rule->dst_hit)
+		{
     		HIP_DEBUG("dst_hit\n");
     		
     		if(!match_hit(rule->dst_hit->value, 
@@ -954,30 +904,11 @@
     		{
     			match = 0;
     		}
->>>>>>> f585b7de
 	  	}
-      		if(match && rule->type)
+    	
+    	// check the HIP packet type (I1, UPDATE, etc.)
+      	if(match && rule->type)
 	  	{
-<<<<<<< HEAD
-	    		HIP_DEBUG("filter_hip: type ");
-	    		if(!match_int(rule->type->value, 
-			  		buf->type_hdr, 
-			  		rule->type->boolean))
-	     			match = 0;	
-	    		HIP_DEBUG("filter_hip: type rule: %d, packet: %d, boolean: %d, match: %d\n",
-		      			rule->type->value, 
-		      			buf->type_hdr,
-		      			rule->type->boolean,
-		      			match);
-	  	}      
-      		if(match && rule->in_if)
-	  	{
-	    		if(!match_string(rule->in_if->value, in_if, rule->in_if->boolean))
-	      			match = 0;
-	    		HIP_DEBUG("filter_hip: in_if rule: %s, packet: %s, boolean: %d, match: %d \n",
-		      			rule->in_if->value, 
-		      			in_if, rule->in_if->boolean, match);
-=======
     		HIP_DEBUG("type\n");
     		if(!match_int(rule->type->value, 
 		  		buf->type_hdr, 
@@ -1004,19 +935,11 @@
     		HIP_DEBUG("in_if rule: %s, packet: %s, boolean: %d, match: %d \n",
 	      			rule->in_if->value, 
 	      			in_if, rule->in_if->boolean, match);
->>>>>>> f585b7de
 	  	}
-      		if(match && rule->out_if)
+      	
+      	// TODO comment
+      	if(match && rule->out_if)
 	  	{
-<<<<<<< HEAD
-	    		if(!match_string(rule->out_if->value, 
-			     		out_if, 
-			     		rule->out_if->boolean))
-	      			match = 0;
-	    		HIP_DEBUG("filter_hip: out_if rule: %s, packet: %s, boolean: %d, match: %d \n",
-		      			rule->out_if->value, out_if, rule->out_if->boolean, match);
-	  	}
-=======
     		if(!match_string(rule->out_if->value, 
 		     		out_if, 
 		     		rule->out_if->boolean))
@@ -1040,21 +963,12 @@
 		  		match = 0;
 			}
 	    }
->>>>>>> f585b7de
-	
-		//must be last, so not called if packet is going to be dropped
-      		if(match && rule->state)
+	
+      	/* check if packet matches state from connection tracking
+      	 * 
+		 * must be last, so not called if packet is going to be dropped */
+      	if(match && rule->state)
 	  	{
-<<<<<<< HEAD
-	    		if(!filter_state(ip6_src, ip6_dst, buf, rule->state, rule->accept))
-	    			match = 0;
-	    		else
-	    			conntracked = 1;
-	    		HIP_DEBUG("filter_hip: state, rule %d, boolean %d match %d\n", 
-		      			rule->state->int_opt.value,
-		      			rule->state->int_opt.boolean, 
-		      			match);
-=======
       		/* we at least had some packet before -> check this packet
       		 * 
       		 * this will also check the signature of the packet, if we already
@@ -1072,31 +986,21 @@
 	      			rule->state->int_opt.value,
 	      			rule->state->int_opt.boolean, 
 	      			match);
->>>>>>> f585b7de
-		}
+		}
+      	
 		// if a match, no need to check further rules
-<<<<<<< HEAD
-		if(match){
-			HIP_DEBUG("filter_hip: match found\n");
-=======
 		if(match)
 		{
 			HIP_DEBUG("match found\n");
->>>>>>> f585b7de
 			break;
  		}
-    		list = list->next;
-    	}
-  	//was there a rule matching the packet
+    	
+		// else proceed with next rule
+		list = list->next;
+    }
+  	
+  	// if we found a matching rule, use its verdict
   	if(rule && match)
-<<<<<<< HEAD
-    	{
-    		HIP_DEBUG("filter_hip: packet matched rule, target %d\n", rule->accept);
-    		ret_val = rule->accept; 
-    	}
- 	else
-    		ret_val = accept_hip_esp_traffic_by_default;
-=======
 	{
 		HIP_DEBUG("packet matched rule, target %d\n", rule->accept);
 		verdict = rule->accept; 
@@ -1108,18 +1012,19 @@
  		
  		verdict = accept_hip_esp_traffic_by_default;
  	}
->>>>>>> f585b7de
 
   	//release rule list
   	read_rules_exit(0);
+  	
   	// if packet will be accepted and connection tracking is used
-  	// but the packet has not been analysed by the conntrack module
-  	// show the packet to conntracking
-  	if(statefulFiltering && ret_val && !conntracked){
-    		conntrack(ip6_src, ip6_dst, buf);
+  	// but there is no state for the packet in the conntrack module
+  	// yet -> show the packet to conntracking
+  	if(statefulFiltering && verdict && !conntracked)
+  	{
+    	conntrack(ip6_src, ip6_dst, buf);
   	}
-  	//return the target of the the matched rule
-  	return ret_val; 
+  	
+  	return verdict; 
 }
 
 int hip_fw_handle_other_output(hip_fw_context_t *ctx) {
@@ -1374,7 +1279,7 @@
 	//unsigned char buf[BUFSIZE];
 	struct ipq_handle *h4 = NULL, *h6 = NULL;
 	struct rule * rule= NULL;
-	struct _DList * temp_list= NULL;
+	struct _GList * temp_list= NULL;
 	//struct hip_common * hip_common = NULL;
 	//struct hip_esp * esp_data = NULL;
 	//struct hip_esp_packet * esp = NULL;
@@ -1496,35 +1401,23 @@
 	firewall_probe_kernel_modules();
 
 	// create firewall queue handles for IPv4 traffic
-<<<<<<< HEAD
-//	h4 = ipq_create_handle(0, PF_INET);
-	HIP_DEBUG("IPQ handle for IPV4 created \n");
-//	if (!h4)
-//		die(h4);
-//	status = ipq_set_mode(h4, IPQ_COPY_PACKET, BUFSIZE);
-	
-=======
 	// FIXME died handle will still be used below
 	h4 = ipq_create_handle(0, PF_INET);
 	if (!h4)
 		die(h4);
 	status = ipq_set_mode(h4, IPQ_COPY_PACKET, BUFSIZE);
->>>>>>> f585b7de
 	if (status < 0)
 		die(h4);
-	HIP_DEBUG("Setting mode to copy packet data to user space \n");
+
 	// create firewall queue handles for IPv6 traffic
 	// FIXME died handle will still be used below
 	h6 = ipq_create_handle(0, PF_INET6);
-	HIP_DEBUG("IPQ handle for IPV6 created \n");
 	if (!h6)
 		die(h6);
-		
 	status = ipq_set_mode(h6, IPQ_COPY_PACKET, BUFSIZE);
-	
 	if (status < 0)
 		die(h6);
-	HIP_DEBUG("Setting mode (IPV6) to copy packet data to user space \n");
+
 	// set up ip(6)tables rules
 	firewall_init_rules();
 	//get default HIT
@@ -1554,21 +1447,20 @@
 	request_hipproxy_status(); //send hipproxy status request before the control thread running.
 #endif /* CONFIG_HIP_HIPPROXY */
 
-	highest_descriptor = maxof(2, hip_fw_sock, h6->fd);//maxof(3, hip_fw_sock, h4->fd, h6->fd);
+	highest_descriptor = maxof(3, hip_fw_sock, h4->fd, h6->fd);
 
 	// do all the work here
-	while (1) {	
+	while (1) {
 		// set up file descriptors for select
-		HIP_DEBUG("HIP fw select\n");
 		FD_ZERO(&read_fdset);
 		FD_SET(hip_fw_sock, &read_fdset);
-//		FD_SET(h4->fd, &read_fdset);
+		FD_SET(h4->fd, &read_fdset);
 		FD_SET(h6->fd, &read_fdset);
 
 		timeout.tv_sec = HIP_SELECT_TIMEOUT;
 		timeout.tv_usec = 0;
 
-		HIP_DEBUG("HIP fw select\n");
+		_HIP_DEBUG("HIP fw select\n");
 
 		// get handle with queued packet and process
 		if ((err = HIPD_SELECT((highest_descriptor + 1), &read_fdset, 
@@ -1577,10 +1469,10 @@
 			continue;
 		}
 
-/*		if (FD_ISSET(h4->fd, &read_fdset)) {
+		if (FD_ISSET(h4->fd, &read_fdset)) {
 			err = hip_fw_handle_packet(buf, h4, 4, &ctx);
 		}
-*/
+
 		if (FD_ISSET(h6->fd, &read_fdset)) {
 			err = hip_fw_handle_packet(buf, h6, 6, &ctx);
 		}
