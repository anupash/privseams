/** @file
 * HIP Firewall
 *
 * @note: This code is GNU/GPL.
 * @note: HIPU: requires libipq, might need pcap libraries
 */

#include <limits.h> /* INT_MIN, INT_MAX */
#include <netinet/in.h> /* in_addr, in6_addr */
#include <linux/netfilter_ipv4.h> /* NF_IP_LOCAL_IN, etc */

#ifdef HAVE_CONFIG_H
  #include "config.h"
#endif /* HAVE_CONFIG_H */

#include "firewall.h" /* default include */
#include "firewall_control.h"
#include "conntrack.h" /* connection tracking */
#include "cache.h"
#include "cache_port.h"
#include "lsi.h" /* LSI */
#include "lib/core/hip_capability.h" /* Priviledge Separation */
#include "user_ipsec_api.h" /* Userspace IPsec */
#include "esp_prot_conntrack.h" /* ESP Tokens */
#include "esp_prot_api.h" /* ESP Tokens */
#include "sysopp.h" /* System-based Opportunistic HIP */
#include "firewalldb.h"
#ifdef CONFIG_HIP_MIDAUTH
#include "pisa.h" /* PISA */
#endif
#ifdef CONFIG_HIP_PERFORMANCE
#include "lib/performance/performance.h" /* Performance Analysis */
#endif
#include "helpers.h"

/* packet types handled by the firewall */
#define OTHER_PACKET          0
#define HIP_PACKET            1
#define ESP_PACKET            2
#define TCP_PACKET            3
#define FW_PROTO_NUM          4 /* number of packet types */

/* location of the lock file */
#define HIP_FIREWALL_LOCK_FILE HIPL_LOCKDIR"/hip_firewall.lock"

/* default settings */
#define HIP_FW_FILTER_TRAFFIC_BY_DEFAULT 1
#define HIP_FW_ACCEPT_HIP_ESP_TRAFFIC_BY_DEFAULT 0
#define HIP_FW_ACCEPT_NORMAL_TRAFFIC_BY_DEFAULT 1


/* firewall-specific state */
static int foreground = 1;
static int statefulFiltering = 1;
static int accept_normal_traffic_by_default = HIP_FW_ACCEPT_NORMAL_TRAFFIC_BY_DEFAULT;
static int accept_hip_esp_traffic_by_default = HIP_FW_ACCEPT_HIP_ESP_TRAFFIC_BY_DEFAULT;
static int log_level = LOGDEBUG_NONE;
/* Default HIT - do not access this directly, call hip_fw_get_default_hit() */
static hip_hit_t default_hit;
/* Default LSI - do not access this directly, call hip_fw_get_default_lsi() */
static hip_lsi_t default_lsi;

/* definition of the function pointer (see below) */
typedef int (*hip_fw_handler_t)(hip_fw_context_t *);
/* The firewall handlers do not accept rules directly. They should return
 * zero when they transformed packet and the original should be dropped.
 * Non-zero means that there was an error or the packet handler did not
 * know what to do with the packet. */
static hip_fw_handler_t hip_fw_handler[NF_IP_NUMHOOKS][FW_PROTO_NUM];

/* extension-specific state */
static int hip_userspace_ipsec = 0;
static int hip_esp_protection = 0;
static int restore_filter_traffic = HIP_FW_FILTER_TRAFFIC_BY_DEFAULT;
static int restore_accept_hip_esp_traffic = HIP_FW_ACCEPT_HIP_ESP_TRAFFIC_BY_DEFAULT;

/* externally used state */
// TODO try to decrease number of globally used variables
int filter_traffic = HIP_FW_FILTER_TRAFFIC_BY_DEFAULT;
int hip_kernel_ipsec_fallback = 0;
int hip_lsi_support = 0;
int esp_relay = 0;
#ifdef CONFIG_HIP_MIDAUTH
int use_midauth = 0;
#endif

/* Use this to send and receive responses to hipd. Notice that
 * firewall_control.c has a separate socket for receiving asynchronous
 * messages from hipd (i.e. messages that were not requests from hipfw).
 * The two sockets need to be kept separate because the hipfw might
 * mistake an asynchronous message from hipd to an response. The alternative
 * to two sockets are sequence numbers but it would have required reworking
 * too much of the firewall. -miika */
// TODO make accessible through send function, no-one should read on that
int hip_fw_sock = 0;
/* Use this socket *only* for receiving async messages from hipd */
// TODO make static, no-one should read on that
int hip_fw_async_sock = 0;

static void print_usage(void){
	printf("HIP Firewall\n");
	printf("Usage: hipfw [-f file_name] [-d|-v] [-A] [-F] [-H] [-b] [-a] [-c] [-k] [-i|-I|-e] [-l] [-o] [-p] [-h]");
#ifdef CONFIG_HIP_MIDAUTH
	printf(" [-m]");
#endif
	printf("\n");
	printf("      -f file_name = is a path to a file containing firewall filtering rules\n");
	printf("      -d = debugging output\n");
	printf("      -v = verbose output\n");
	printf("      -A = accept all HIP traffic, still do HIP filtering (default: drop all non-authed HIP traffic)\n");
 	printf("      -F = accept all HIP traffic, deactivate HIP traffic filtering\n");
	printf("      -H = drop all non-HIP traffic (default: accept non-HIP traffic)\n");
	printf("      -b = fork the firewall to background\n");
	printf("      -k = kill running firewall pid\n");
 	printf("      -i = switch on userspace ipsec\n");
 	printf("      -I = as -i, also allow fallback to kernel ipsec when exiting hipfw\n");
 	printf("      -e = use esp protection extension (also sets -i)\n");
	printf("      -l = activate lsi support\n");
	printf("      -o = system-based opportunistic mode\n\n");
	printf("      -p = run with lowered priviledges. iptables rules will not be flushed on exit\n");
	printf("      -h = print this help\n");
#ifdef CONFIG_HIP_MIDAUTH
	printf("      -m = middlebox authentification\n");
	printf("      -w = IP address of web-based authentication server \n");
#endif
	printf("\n");
}


/*----------------INIT FUNCTIONS------------------*/
static int hip_fw_init_userspace_ipsec(void){
	int err = 0;
	int ver_c;
	struct utsname name;

	HIP_IFEL(uname(&name), -1, "Failed to retrieve kernel information: %s\n", strerror(err));
	ver_c = atoi(&name.release[4]);

	if (hip_userspace_ipsec)
	{
		if (ver_c >= 27)
			HIP_INFO("You are using kernel version %s. Userspace " \
			"ipsec is not necessary with version 2.6.27 or higher.\n",
			name.release);

		HIP_IFEL(userspace_ipsec_init(), -1,
				"failed to initialize userspace ipsec\n");

		// queue incoming ESP over IPv4 and IPv4 UDP encapsulated traffic
		system_print("iptables -I HIPFW-INPUT -p 50 -j QUEUE"); /*  */
		system_print("iptables -I HIPFW-INPUT -p 17 --dport 10500 -j QUEUE");
		system_print("iptables -I HIPFW-INPUT -p 17 --sport 10500 -j QUEUE");

		/* no need to queue outgoing ICMP, TCP and UDP sent to LSIs as
		 * this is handled elsewhere */

		/* queue incoming ESP over IPv6
		 *
		 * @note this is where you would want to add IPv6 UDP encapsulation */
		system_print("ip6tables -I HIPFW-INPUT -p 50 -j QUEUE");

		// queue outgoing ICMP, TCP and UDP sent to HITs
		system_print("ip6tables -I HIPFW-OUTPUT -p 58 -d 2001:0010::/28 -j QUEUE");
		system_print("ip6tables -I HIPFW-OUTPUT -p 6 -d 2001:0010::/28 -j QUEUE");
		system_print("ip6tables -I HIPFW-OUTPUT -p 1 -d 2001:0010::/28 -j QUEUE");
		system_print("ip6tables -I HIPFW-OUTPUT -p 17 -d 2001:0010::/28 -j QUEUE");
	} else if (ver_c < 27) {
		HIP_INFO("You are using kernel version %s. Userspace ipsec should" \
		" be used with versions below 2.6.27.\n", name.release);
	}

  out_err:
  	return err;
}


static int hip_fw_uninit_userspace_ipsec(void){
	int err = 0;

	if (hip_userspace_ipsec)
	{
		// set global variable to off
		hip_userspace_ipsec = 0;

		HIP_IFEL(userspace_ipsec_uninit(), -1, "failed to uninit user ipsec\n");

		// delete all rules previously set up for this extension
		system_print("iptables -D HIPFW-INPUT -p 50 -j QUEUE 2>/dev/null"); /*  */
		system_print("iptables -D HIPFW-INPUT -p 17 --dport 10500 -j QUEUE 2>/dev/null");
		system_print("iptables -D HIPFW-INPUT -p 17 --sport 10500 -j QUEUE 2>/dev/null");

		system_print("ip6tables -D HIPFW-INPUT -p 50 -j QUEUE 2>/dev/null");

		system_print("ip6tables -D HIPFW-OUTPUT -p 58 -d 2001:0010::/28 -j QUEUE 2>/dev/null");
		system_print("ip6tables -D HIPFW-OUTPUT -p 6 -d 2001:0010::/28 -j QUEUE 2>/dev/null");
		system_print("ip6tables -D HIPFW-OUTPUT -p 17 -d 2001:0010::/28 -j QUEUE 2>/dev/null");
	}

  out_err:
  	return err;
}


static int hip_fw_init_esp_prot(void){
	int err = 0;

	if (hip_esp_protection)
	{
		// userspace ipsec is a prerequisite for esp protection
		if (hip_userspace_ipsec)
		{
			HIP_IFEL(esp_prot_init(), -1, "failed to init esp protection\n");

		} else
		{
			HIP_ERROR("userspace ipsec needs to be turned on for this to work\n");

			err = 1;
			goto out_err;
		}
	}

  out_err:
    return err;
}

static int hip_fw_uninit_esp_prot(void){
	int err = 0;

	if (hip_esp_protection)
	{
		// set global variable to off in fw
		hip_esp_protection = 0;

		HIP_IFEL(esp_prot_uninit(), -1, "failed to uninit esp protection\n");
	}

  out_err:
    return err;
}

static int hip_fw_init_esp_prot_conntrack(void){
	int err = 0;

	if (filter_traffic)
	{
		HIP_IFEL(esp_prot_conntrack_init(), -1,
				"failed to init esp protection conntracking\n");
	}

  out_err:
    return err;
}

static int hip_fw_uninit_esp_prot_conntrack(void){
	int err = 0;

	if (filter_traffic)
	{
		HIP_IFEL(esp_prot_conntrack_uninit(), -1,
				"failed to uninit esp protection conntracking\n");
	}

  out_err:
    return err;
}

static int hip_fw_init_lsi_support(void){
	int err = 0;

	if (hip_lsi_support)
	{
		// add the rule
		system_print("iptables -I HIPFW-OUTPUT -d " HIP_FULL_LSI_STR " -j QUEUE");

		/* LSI support: incoming HIT packets, captured to decide if
		   HITs may be mapped to LSIs */
		system_print("ip6tables -I HIPFW-INPUT -d 2001:0010::/28 -j QUEUE");
	}

   	return err;
}

static int hip_fw_uninit_lsi_support(void) {
	int err = 0;

	if (hip_lsi_support)
	{
		// set global variable to off
		hip_lsi_support = 0;

		// remove the rule
		system_print("iptables -D HIPFW-OUTPUT -d " HIP_FULL_LSI_STR " -j QUEUE 2>/dev/null");

		system_print("ip6tables -D HIPFW-INPUT -d 2001:0010::/28 -j QUEUE 2>/dev/null");

		HIP_IFEL(uninit_lsi(), -1,
				"failed to uninit lsi extension\n");
	}

  out_err:
	return err;
}

static int firewall_init_extensions(void)
{
	int err = 0;

	// TARGET (-j) QUEUE will transfer matching packets to userspace
	// these packets will be handled using libipq

	/* @todo: remove the following line */
	system_print("echo 0 >/proc/sys/net/ipv6/conf/all/forwarding");

	// this has to be set up first in order to be the default behavior
	if (!accept_normal_traffic_by_default)
	{
		// make DROP the default behavior of all chains
		// TODO don't drop LSIs -> else IPv4 apps won't work
		// -> also messaging between HIPd and firewall is blocked here
		system_print("iptables -I HIPFW-FORWARD ! -d 127.0.0.1 -j DROP");  /* @todo: ! LSI PREFIX */
		system_print("iptables -I HIPFW-INPUT ! -d 127.0.0.1 -j DROP");  /* @todo: ! LSI PREFIX */
		system_print("iptables -I HIPFW-OUTPUT ! -d 127.0.0.1 -j DROP");  /* @todo: ! LSI PREFIX */

		// but still allow loopback and HITs as destination
		system_print("ip6tables -I HIPFW-FORWARD ! -d 2001:0010::/28 -j DROP");
		system_print("ip6tables -I HIPFW-INPUT ! -d 2001:0010::/28 -j DROP");
		system_print("ip6tables -I HIPFW-OUTPUT ! -d 2001:0010::/28 -j DROP");
		system_print("ip6tables -I HIPFW-FORWARD -d ::1 -j ACCEPT");
		system_print("ip6tables -I HIPFW-INPUT -d ::1 -j ACCEPT");
		system_print("ip6tables -I HIPFW-OUTPUT -d ::1 -j ACCEPT");
	}

	if (filter_traffic)
	{
		// this will allow the firewall to handle HIP traffic
		// HIP protocol
		system_print("iptables -I HIPFW-FORWARD -p 139 -j QUEUE");
		// ESP protocol
		system_print("iptables -I HIPFW-FORWARD -p 50 -j QUEUE");
		// UDP encapsulation for HIP
		system_print("iptables -I HIPFW-FORWARD -p 17 --dport 10500 -j QUEUE");
		system_print("iptables -I HIPFW-FORWARD -p 17 --sport 10500 -j QUEUE");

		system_print("iptables -I HIPFW-INPUT -p 139 -j QUEUE");
		system_print("iptables -I HIPFW-INPUT -p 50 -j QUEUE");
		system_print("iptables -I HIPFW-INPUT -p 17 --dport 10500 -j QUEUE");
		system_print("iptables -I HIPFW-INPUT -p 17 --sport 10500 -j QUEUE");

		system_print("iptables -I HIPFW-OUTPUT -p 139 -j QUEUE");
		system_print("iptables -I HIPFW-OUTPUT -p 50 -j QUEUE");
		system_print("iptables -I HIPFW-OUTPUT -p 17 --dport 10500 -j QUEUE");
		system_print("iptables -I HIPFW-OUTPUT -p 17 --sport 10500 -j QUEUE");

		system_print("ip6tables -I HIPFW-FORWARD -p 139 -j QUEUE");
		system_print("ip6tables -I HIPFW-FORWARD -p 50 -j QUEUE");
		system_print("ip6tables -I HIPFW-FORWARD -p 17 --dport 10500 -j QUEUE");
		system_print("ip6tables -I HIPFW-FORWARD -p 17 --sport 10500 -j QUEUE");

		system_print("ip6tables -I HIPFW-INPUT -p 139 -j QUEUE");
		system_print("ip6tables -I HIPFW-INPUT -p 50 -j QUEUE");
		system_print("ip6tables -I HIPFW-INPUT -p 17 --dport 10500 -j QUEUE");
		system_print("ip6tables -I HIPFW-INPUT -p 17 --sport 10500 -j QUEUE");

		system_print("ip6tables -I HIPFW-OUTPUT -p 139 -j QUEUE");
		system_print("ip6tables -I HIPFW-OUTPUT -p 50 -j QUEUE");
		system_print("ip6tables -I HIPFW-OUTPUT -p 17 --dport 10500 -j QUEUE");
		system_print("ip6tables -I HIPFW-OUTPUT -p 17 --sport 10500 -j QUEUE");
	}

	HIP_IFEL(hip_fw_init_lsi_support(), -1, "failed to load extension\n");
	HIP_IFEL(hip_fw_init_userspace_ipsec(), -1, "failed to load extension\n");
	HIP_IFEL(hip_fw_init_esp_prot(), -1, "failed to load extension\n");
	HIP_IFEL(hip_fw_init_esp_prot_conntrack(), -1, "failed to load extension\n");

#ifdef CONFIG_HIP_MIDAUTH
	midauth_init();
#endif

	// Initializing local database for mapping LSI-HIT in the firewall
	firewall_init_hldb();
	// Initializing local cache database
	firewall_cache_init_hldb();
	// Initializing local port cache database
	firewall_port_cache_init_hldb();

 out_err:
	return err;
}

/*-------------------HELPER FUNCTIONS---------------------*/

/* Get default HIT and LSI */
static int hip_query_default_local_hit_from_hipd(void)
{
	int err = 0;
	struct hip_common *msg = NULL;
	struct hip_tlv_common *param = NULL;
	hip_hit_t *hit  = NULL;
	hip_lsi_t *lsi = NULL;

	HIP_IFE(!(msg = hip_msg_alloc()), -1);
	HIP_IFEL(hip_build_user_hdr(msg, SO_HIP_DEFAULT_HIT,0),-1,
		 "build user hdr\n");
	HIP_IFEL(hip_send_recv_daemon_info(msg, 0, hip_fw_sock), -1,
		 "send/recv daemon info\n");

	HIP_IFE(!(param = hip_get_param(msg, HIP_PARAM_HIT)), -1);
	hit = hip_get_param_contents_direct(param);
	ipv6_addr_copy(&default_hit, hit);

	HIP_IFEL(!(param = hip_get_param(msg, HIP_PARAM_LSI)), -1,
		 "Did not find LSI\n");
	lsi = hip_get_param_contents_direct(param);
	ipv4_addr_copy(&default_lsi, lsi);

  out_err:
	if (msg)
		free(msg);

	return err;
}

static void hip_fw_flush_iptables(void)
{
	HIP_DEBUG("Firewall flush; may cause warnings on hipfw init\n");
	HIP_DEBUG("Deleting hipfw subchains from main chains\n");

	system_print("iptables -D INPUT -j HIPFW-INPUT 2>/dev/null");
	system_print("iptables -D OUTPUT -j HIPFW-OUTPUT 2>/dev/null");
	system_print("iptables -D FORWARD -j HIPFW-FORWARD 2>/dev/null");

	system_print("ip6tables -D INPUT -j HIPFW-INPUT 2>/dev/null");
	system_print("ip6tables -D OUTPUT -j HIPFW-OUTPUT 2>/dev/null");
	system_print("ip6tables -D FORWARD -j HIPFW-FORWARD 2>/dev/null");

	HIP_DEBUG("Flushing hipfw chains\n");

	/* Flush in case there are some residual rules */
	system_print("iptables -F HIPFW-INPUT 2>/dev/null");
	system_print("iptables -F HIPFW-OUTPUT 2>/dev/null");
	system_print("iptables -F HIPFW-FORWARD 2>/dev/null");
	system_print("ip6tables -F HIPFW-INPUT 2>/dev/null");
	system_print("ip6tables -F HIPFW-OUTPUT 2>/dev/null");
	system_print("ip6tables -F HIPFW-FORWARD 2>/dev/null");

	HIP_DEBUG("Deleting hipfw chains\n");

	system_print("iptables -X HIPFW-INPUT 2>/dev/null");
	system_print("iptables -X HIPFW-OUTPUT 2>/dev/null");
	system_print("iptables -X HIPFW-FORWARD 2>/dev/null");
	system_print("ip6tables -X HIPFW-INPUT 2>/dev/null");
	system_print("ip6tables -X HIPFW-OUTPUT 2>/dev/null");
	system_print("ip6tables -X HIPFW-FORWARD 2>/dev/null");
}

static void firewall_exit(void){
	struct hip_common *msg = NULL;

	HIP_DEBUG("Firewall exit\n");

	msg = hip_msg_alloc();
	if (hip_build_user_hdr(msg, SO_HIP_FIREWALL_QUIT, 0) ||
	    hip_send_recv_daemon_info(msg, 1, hip_fw_sock))
		HIP_DEBUG("Failed to notify hipd of firewall shutdown.\n");
	free(msg);

<<<<<<< HEAD
=======
	firewall_port_cache_uninit_hldb();
	hip_fw_uninit_system_based_opp_mode();
>>>>>>> 2960903e
	hip_fw_flush_iptables();
	/* rules have to be removed first, otherwise HIP packets won't pass through
	 * at this time any more */
	hip_fw_uninit_userspace_ipsec();
	hip_fw_uninit_esp_prot();
	hip_fw_uninit_esp_prot_conntrack();
	hip_fw_uninit_lsi_support();
	
#ifdef CONFIG_HIP_PERFORMANCE
	/* Deallocate memory of perf_set after finishing all of tests */
	hip_perf_destroy(perf_set);
#endif

	hip_remove_lock_file(HIP_FIREWALL_LOCK_FILE);
}

static void firewall_close(const int signal){
#ifdef CONFIG_HIP_PERFORMANCE
	HIP_DEBUG("Stop and write PERF_ALL\n");
	hip_perf_stop_benchmark(perf_set, PERF_ALL);
	hip_perf_write_benchmark(perf_set, PERF_ALL);
#endif
	HIP_DEBUG("Closing firewall...\n");
	firewall_exit();
	exit(signal);
}

static void die(struct ipq_handle *h){
	HIP_DEBUG("dying\n");
	ipq_perror("passer");
	ipq_destroy_handle(h);
	firewall_close(1);
}

/**
 * Increases the netlink buffer capacity.
 *
 * The previous default values were:
 *
 * /proc/sys/net/core/rmem_default - 110592
 * /proc/sys/net/core/rmem_max     - 131071
 * /proc/sys/net/core/wmem_default - 110592
 * /proc/sys/net/core/wmem_max     - 131071
 *
 * The new value 1048576=1024*1024 was assigned to all of them
 */
static void firewall_increase_netlink_buffers(void){
	HIP_DEBUG("Increasing the netlink buffers\n");

	system_print("echo 1048576 > /proc/sys/net/core/rmem_default");
	system_print("echo 1048576 > /proc/sys/net/core/rmem_max");
	system_print("echo 1048576 > /proc/sys/net/core/wmem_default");
	system_print("echo 1048576 > /proc/sys/net/core/wmem_max");
}

#if !defined(CONFIG_HIP_OPENWRT) && !defined(ANDROID_CHANGES)
/**
 * Loads several modules that are needed by the firewall.
 */
static void firewall_probe_kernel_modules(void){
	int count, err, status;
	char cmd[40];
	int mod_total;
	char *mod_name[] =
	{ "ip_queue", "ip6_queue", "iptable_filter", "ip6table_filter" };

	mod_total = sizeof(mod_name) / sizeof(char *);

	HIP_DEBUG("Probing for %d modules. When the modules are built-in, the errors can be ignored\n", mod_total);

	for (count = 0; count < mod_total; count++)
	{
		snprintf(cmd, sizeof(cmd), "%s %s", "/sbin/modprobe",
				mod_name[count]);
		HIP_DEBUG("%s\n", cmd);
		err = fork();
		if (err < 0)
			HIP_ERROR("Failed to fork() for modprobe!\n");
		else if (err == 0)
		{
			/* Redirect stderr, so few non fatal errors wont show up. */
			if (freopen("/dev/null", "w", stderr) == NULL){
				HIP_ERROR("Could not freopen /dev/null");
			}
			execlp("/sbin/modprobe", "/sbin/modprobe",
					mod_name[count], (char *)NULL);
		}
		else
			waitpid(err, &status, 0);
	}
	HIP_DEBUG("Probing completed\n");
}
#endif /*!defined(CONFIG_HIP_OPENWRT) && !defined(ANDROID_CHANGES) */

/*-------------PACKET FILTERING FUNCTIONS------------------*/

static int match_hit(const struct in6_addr match_hit, const struct in6_addr packet_hit, const int boolean){
	int i = IN6_ARE_ADDR_EQUAL(&match_hit, &packet_hit);

	HIP_DEBUG("match_hit: hit1: %s hit2: %s bool: %d match: %d\n",
			addr_to_numeric(&match_hit), addr_to_numeric(&packet_hit), boolean, i);
	if (boolean)
		return i;
	else
		return !i;
}

static int match_int(const int match, const int packet, const int boolean){
	if (boolean)
		return match == packet;
	else
		return !(match == packet);
}


static int match_string(const char * match, const char * packet, const int boolean){
	if (boolean)
		return !strcmp(match, packet);
	else
		return strcmp(match, packet);
}

/* We only match the esp packet with the state in the connection
  * tracking. There is no need to match the rule-set again as we
  * already filtered the HIP control packets. If we wanted to
  * disallow a connection, we should do it there! */
static int filter_esp(const hip_fw_context_t * ctx)
{
	// drop packet by default
	int verdict = 0;

	if (filter_esp_state(ctx) > 0)
	{
		verdict = 1;

		HIP_DEBUG("ESP packet successfully passed filtering\n");

	} else
	{
		verdict = 0;

		HIP_DEBUG("ESP packet NOT authed in ESP filtering\n");
	}

  	return verdict;
}

/* filter hip packet according to rules.
 * return verdict
 */
static int filter_hip(const struct in6_addr * ip6_src,
               const struct in6_addr * ip6_dst,
               struct hip_common *buf,
               const unsigned int hook,
               const char * in_if,
               const char * out_if,
               hip_fw_context_t *ctx)
{
	// complete rule list for hook (== IN / OUT / FORWARD)
  	struct _DList * list = (struct _DList *) read_rules(hook);
  	struct rule * rule = NULL;
  	// assume match for current rule
  	int match = 1, print_addr = 0;
  	// assume packet has not yet passed connection tracking
  	int conntracked = 0;
  	// block traffic by default
  	int verdict = 0;

	HIP_DEBUG("\n");

  	//if dynamically changing rules possible

	if (!list) {
  		HIP_DEBUG("The list of rules is empty!!!???\n");
  	}

  	while (list != NULL) {
  		match = 1;
  		rule = (struct rule *) list->data;

  		HIP_DEBUG("HIP type number is %d\n", buf->type_hdr);

  		//print_rule(rule);
		if (buf->type_hdr == HIP_I1)
		{
			HIP_INFO("received packet type: I1\n");
			print_addr = 1;
		}
		else if (buf->type_hdr == HIP_R1)
		{
			HIP_INFO("received packet type: R1\n");
			print_addr = 1;
		}
		else if (buf->type_hdr == HIP_I2)
		{
			HIP_INFO("received packet type: I2\n");
			print_addr = 1;
		}
		else if (buf->type_hdr == HIP_R2)
		{
			HIP_INFO("received packet type: R2\n");
			print_addr = 1;
		}
		else if (buf->type_hdr == HIP_UPDATE)
		{
			HIP_INFO("received packet type: UPDATE\n");
			print_addr = 1;
		}
		else if (buf->type_hdr == HIP_CLOSE)
		{
			HIP_INFO("received packet type: CLOSE\n");
			print_addr = 1;
		}
		else if (buf->type_hdr == HIP_CLOSE_ACK)
		{
			HIP_INFO("received packet type: CLOSE_ACK\n");
			print_addr = 1;
		}
		else if (buf->type_hdr == HIP_NOTIFY)
			HIP_DEBUG("received packet type: NOTIFY\n");
		else if (buf->type_hdr == HIP_LUPDATE)
			HIP_DEBUG("received packet type: LIGHT UPDATE\n");
                //Added by Prabhu to support DATA Packets
		else if (buf->type_hdr == HIP_DATA )
			HIP_DEBUG("received packet type: HIP_DATA");
		else
			HIP_DEBUG("received packet type: UNKNOWN\n");

		if (print_addr)
		{
			HIP_INFO_HIT("src hit", &(buf->hits));
			HIP_INFO_HIT("dst hit", &(buf->hitr));
			HIP_INFO_IN6ADDR("src ip", ip6_src);
			HIP_INFO_IN6ADDR("dst ip", ip6_dst);
		}

		// check src_hit if defined in rule
		if(match && rule->src_hit) {
			HIP_DEBUG("src_hit\n");

			if(!match_hit(rule->src_hit->value,
				      buf->hits,
				      rule->src_hit->boolean)) {
				match = 0;
			}
		}

		// check dst_hit if defined in rule
		if(match && rule->dst_hit) {
			HIP_DEBUG("dst_hit\n");

			if(!match_hit(rule->dst_hit->value,
				      buf->hitr,
				      rule->dst_hit->boolean)) {
				match = 0;
			}
	  	}

		// check the HIP packet type (I1, UPDATE, etc.)
		if(match && rule->type) {
			HIP_DEBUG("type\n");
			if(!match_int(rule->type->value,
				      buf->type_hdr,
				      rule->type->boolean)) {
				match = 0;
			}

			HIP_DEBUG("type rule: %d, packet: %d, boolean: %d, match: %d\n",
				  rule->type->value,
				  buf->type_hdr,
				  rule->type->boolean,
				  match);
	  	}

		/* this checks, if the the input interface of the packet
		   matches the one specified in the rule */
		if(match && rule->in_if) {
			if(!match_string(rule->in_if->value, in_if,
					 rule->in_if->boolean)) {
				match = 0;
			}

			HIP_DEBUG("in_if rule: %s, packet: %s, boolean: %d, match: %d \n",
				  rule->in_if->value,
				  in_if, rule->in_if->boolean, match);
	  	}

		/* this checks, if the the output interface of the packet matches the
		 * one specified in the rule */
		if(match && rule->out_if) {
			if(!match_string(rule->out_if->value,
					 out_if,
					 rule->out_if->boolean))
			{
				match = 0;
			}

			HIP_DEBUG("out_if rule: %s, packet: %s, boolean: %d, match: %d \n",
				  rule->out_if->value, out_if, rule->out_if->boolean, match);
	  	}

/* NOTE: HI does not make sense as a filter criteria as filtering by HITs and matching to transmitted HI
 * 		 is supposed to provide a similar level of security. Furthermore, signature verification is done
 * 		 in conntracking.
 * 		 -- Rene
 * TODO think about removing this in firewall_control.conf as well
 */
#if 0
		// if HI defined in rule, verify signature now
		// - late as it's an expensive operation
		// - checks that the message src is the src defined in the _rule_
		if(match && rule->src_hi) {
			_HIP_DEBUG("src_hi\n");

			if(!match_hi(rule->src_hi, buf)) {
		  		match = 0;
			}
		}
#endif

		/* check if packet matches state from connection tracking
		   must be last, so not called if packet is going to be
		   dropped */
		if(match && rule->state)
	  	{
			/* we at least had some packet before -> check
			   this packet this will also check the signature of
			   the packet, if we already have a src_HI stored
			   for the _connection_ */
			if(!filter_state(ip6_src, ip6_dst, buf, rule->state, rule->accept, ctx)) {
				match = 0;
			} else
			{
				// if it is a valid packet, this also tracked the packet
				conntracked = 1;
			}

			HIP_DEBUG("state, rule %d, boolean %d, match %d\n",
				  rule->state->int_opt.value,
				  rule->state->int_opt.boolean,
				  match);
		}

		// if a match, no need to check further rules
		if(match)
		{
			HIP_DEBUG("match found\n");
			break;
 		}

		// else proceed with next rule
		list = list->next;
	}

  	// if we found a matching rule, use its verdict
  	if(rule && match)
	{
		HIP_DEBUG("packet matched rule, target %d\n", rule->accept);
		verdict = rule->accept;
	} else {
 		HIP_DEBUG("falling back to default HIP/ESP behavior, target %d\n",
			  accept_hip_esp_traffic_by_default);

 		verdict = accept_hip_esp_traffic_by_default;
 	}

  	//release rule list
  	read_rules_exit(0);

  	/* FIXME this actually verifies the packet and should be incorporated in the
  	 *       resulting verdict!!! */
  	// if packet will be accepted and connection tracking is used
  	// but there is no state for the packet in the conntrack module
  	// yet -> show the packet to conntracking
  	if (statefulFiltering && verdict && !conntracked) {
		conntrack(ip6_src, ip6_dst, buf, ctx);
  	}

  	return verdict;
}

/*
 * Rules:
 *
 * Output:
 *
 * - HIP:
 *   1. default rule checks for hip
 *   1. filter_hip
 *
 * - ESP:
 *   1. default rule checks for esp
 *   2. filter_esp
 *
 * - TCP:
 *   1. default rule checks for non-hip
 *   2.
 *   - destination is hit (userspace ipsec output)
 *   - destination is lsi (lsi output)
 *   - destination not hit or lsi
 *     1. opp tcp filtering (TBD)
 *
 * - Other
 *   - Same as with TCP except no opp tcp filtering
 *
 * Input:
 *
 * - HIP:
 *   1. default rule checks for hip
 *   2. filter_hip
 *
 * - ESP:
 *   1. default rule checks for hip
 *   2. filter_esp
 *   3. userspace_ipsec input
 *   4. lsi input
 *
 * - Other:
 *   - Same as with TCP except no opp tcp input
 *
 * - TCP:
 *   1. default rule checks for non-hip
 *   2. opp tcp input
 *
 * Forward:
 *
 * - HIP:
 *   1. None
 *
 * - ESP:
 *   1. None
 *
 */
static int hip_fw_handle_hip_output(hip_fw_context_t *ctx){
	int verdict = accept_hip_esp_traffic_by_default;

	HIP_DEBUG("hip_fw_handle_hip_output \n");

	verdict = filter_hip(&ctx->src,
						 &ctx->dst,
					     ctx->transport_hdr.hip,
					     ctx->ipq_packet->hook,
					     ctx->ipq_packet->indev_name,
					     ctx->ipq_packet->outdev_name,
					     ctx);
	HIP_INFO("\n");

	/* zero return value means that the packet should be dropped */
	return verdict;
}

static int hip_fw_handle_esp_output(hip_fw_context_t *ctx){
	int verdict = accept_hip_esp_traffic_by_default;

	HIP_DEBUG("\n");

	if (filter_traffic)
	{
		verdict = filter_esp(ctx);
	} else
	{
		verdict = ACCEPT;
	}

	return verdict;
}

static int hip_fw_handle_other_output(hip_fw_context_t *ctx){
	int verdict = accept_normal_traffic_by_default;

	HIP_DEBUG("\n");

	//Prabhu check for datapacket mode too
	if (ctx->ip_version == 6 && hip_userspace_ipsec) {
		hip_hit_t *def_hit = hip_fw_get_default_hit();
		HIP_DEBUG_HIT("destination hit: ", &ctx->dst);
		// XX TODO: hip_fw_get_default_hit() returns an unfreed value
		if (def_hit)
			HIP_DEBUG_HIT("default hit: ", def_hit);
		// check if this is a reinjected packet
		if (def_hit && IN6_ARE_ADDR_EQUAL(&ctx->dst, def_hit)) {
			// let the packet pass through directly
			verdict = 1;
		} else {
			verdict = !hip_fw_userspace_ipsec_output(ctx);
		}
	} else if(ctx->ip_version == 4) {
		hip_lsi_t src_lsi, dst_lsi;

		IPV6_TO_IPV4_MAP(&(ctx->src), &src_lsi);
		IPV6_TO_IPV4_MAP(&(ctx->dst), &dst_lsi);

		/* LSI HOOKS */
		if (IS_LSI32(dst_lsi.s_addr) && hip_lsi_support) {
			if (hip_is_packet_lsi_reinjection(&dst_lsi)) {
				verdict = 1;
			} else {
				hip_fw_handle_outgoing_lsi(ctx->ipq_packet,
							   &src_lsi, &dst_lsi);
				verdict = 0; /* Reject the packet */
			}
		}
	}

	/* No need to check default rules as it is handled by the
	   iptables rules */
 	return verdict;
}

static int hip_fw_handle_tcp_output(hip_fw_context_t *ctx){

	HIP_DEBUG("\n");

	return hip_fw_handle_other_output(ctx);
}

static int hip_fw_handle_hip_forward(hip_fw_context_t *ctx){

	HIP_DEBUG("\n");

#ifdef CONFIG_HIP_MIDAUTH
	if (use_midauth)
		if (midauth_filter_hip(ctx) == NF_DROP)
			return NF_DROP;
#endif
	// for now forward and output are handled symmetrically
	return hip_fw_handle_hip_output(ctx);
}

static int hip_fw_handle_esp_forward(hip_fw_context_t *ctx){
	int verdict = accept_hip_esp_traffic_by_default;

	HIP_DEBUG("\n");
	if (filter_traffic)
	{
		// check if this belongs to one of the connections pass through
		verdict = filter_esp(ctx);
	} else
	{
		verdict = ACCEPT;
	}

 	return verdict;
}

static int hip_fw_handle_other_forward(hip_fw_context_t *ctx){

	int verdict = accept_normal_traffic_by_default;

	HIP_DEBUG("hip_fw_handle_other_forward()\n");

	/* No need to check default rules as it is handled by the iptables rules */

	return verdict;
}

static int hip_fw_handle_tcp_forward(hip_fw_context_t *ctx){
	HIP_DEBUG("\n");

	return hip_fw_handle_other_forward(ctx);
}

static int hip_fw_handle_other_input(hip_fw_context_t *ctx){
	int verdict = accept_normal_traffic_by_default;
	int ip_hits = ipv6_addr_is_hit(&ctx->src) &&
		      ipv6_addr_is_hit(&ctx->dst);

	HIP_DEBUG("\n");

	if (ip_hits & hip_lsi_support) {
		verdict = hip_fw_handle_incoming_hit(ctx->ipq_packet,
											 &ctx->src,
											 &ctx->dst,
											 hip_lsi_support);
	}

	/* No need to check default rules as it is handled by the
	   iptables rules */
	return verdict;
}

static int hip_fw_handle_hip_input(hip_fw_context_t *ctx){

	int verdict = accept_hip_esp_traffic_by_default;

	HIP_DEBUG("hip_fw_handle_hip_input()\n");
	//Prabhu handle incoming datapackets

	verdict = hip_fw_handle_hip_output(ctx);

	return verdict;
}

static int hip_fw_handle_esp_input(hip_fw_context_t *ctx){
	int verdict = accept_hip_esp_traffic_by_default;

	HIP_DEBUG("\n");

	if (filter_traffic)
	{
		// first of all check if this belongs to one of our connections
		verdict = filter_esp(ctx);
	} else
	{
		verdict = ACCEPT;
	}

	if (verdict && hip_userspace_ipsec) {
		HIP_DEBUG("userspace ipsec input\n");
		// added by Tao Wan
		verdict = !hip_fw_userspace_ipsec_input(ctx);
	}

	return verdict;
}

static int hip_fw_handle_tcp_input(hip_fw_context_t *ctx){
	int verdict = accept_normal_traffic_by_default;

	HIP_DEBUG("\n");

	// any incoming plain TCP packet might be an opportunistic I1
	HIP_DEBUG_HIT("hit src", &ctx->src);
	HIP_DEBUG_HIT("hit dst", &ctx->dst);

	// as we should never receive TCP with HITs, this will only apply
	// to IPv4 TCP
	verdict = hip_fw_handle_other_input(ctx);

	return verdict;
}


/*----------------MAIN FUNCTIONS----------------------*/

static int firewall_init(void)
{
	int err = 0;

	HIP_DEBUG("Initializing firewall\n");

	HIP_DEBUG("in=%d out=%d for=%d\n", NF_IP_LOCAL_IN, NF_IP_LOCAL_OUT, NF_IP_FORWARD);

	// funtion pointers for the respective packet handlers
	hip_fw_handler[NF_IP_LOCAL_IN][OTHER_PACKET] = hip_fw_handle_other_input;
	hip_fw_handler[NF_IP_LOCAL_IN][HIP_PACKET] = hip_fw_handle_hip_input;
	hip_fw_handler[NF_IP_LOCAL_IN][ESP_PACKET] = hip_fw_handle_esp_input;
	hip_fw_handler[NF_IP_LOCAL_IN][TCP_PACKET] = hip_fw_handle_tcp_input;

	hip_fw_handler[NF_IP_LOCAL_OUT][OTHER_PACKET] = hip_fw_handle_other_output;
	hip_fw_handler[NF_IP_LOCAL_OUT][HIP_PACKET] = hip_fw_handle_hip_output;
	hip_fw_handler[NF_IP_LOCAL_OUT][ESP_PACKET] = hip_fw_handle_esp_output;
	hip_fw_handler[NF_IP_LOCAL_OUT][TCP_PACKET] = hip_fw_handle_tcp_output;

	hip_fw_handler[NF_IP_FORWARD][OTHER_PACKET] = hip_fw_handle_other_forward;

	//apply rules for forwarded hip and esp traffic
	hip_fw_handler[NF_IP_FORWARD][HIP_PACKET] = hip_fw_handle_hip_forward;
	hip_fw_handler[NF_IP_FORWARD][ESP_PACKET] = hip_fw_handle_esp_forward;
	//do not drop those files by default
	hip_fw_handler[NF_IP_FORWARD][TCP_PACKET] = hip_fw_handle_tcp_forward;

	HIP_DEBUG("Enabling forwarding for IPv4 and IPv6\n");
	system_print("echo 1 >/proc/sys/net/ipv4/conf/all/forwarding");

	/* Flush in case previous hipfw process crashed */
	hip_fw_flush_iptables();

	system_print("iptables -N HIPFW-INPUT");
	system_print("iptables -N HIPFW-OUTPUT");
	system_print("iptables -N HIPFW-FORWARD");
	system_print("ip6tables -N HIPFW-INPUT");
	system_print("ip6tables -N HIPFW-OUTPUT");
	system_print("ip6tables -N HIPFW-FORWARD");

	/* Register signal handlers */
	signal(SIGINT, firewall_close);
	signal(SIGTERM, firewall_close);

	HIP_IFEL(firewall_init_extensions(), -1,
			"failed to start requested extensions");

	system_print("iptables -I INPUT -j HIPFW-INPUT");
	system_print("iptables -I OUTPUT -j HIPFW-OUTPUT");
	system_print("iptables -I FORWARD -j HIPFW-FORWARD");
	system_print("ip6tables -I INPUT -j HIPFW-INPUT");
	system_print("ip6tables -I OUTPUT -j HIPFW-OUTPUT");
	system_print("ip6tables -I FORWARD -j HIPFW-FORWARD");

 out_err:
	return err;

}

/**
 * Returns the packet type of an IP packet.
 *
 * Currently supported types:				type
 * - plain HIP control packet				  1
 * - ESP packet								  2
 * - TCP packet								  3 (for opportunistic TCP handshake)
 *
 * Unsupported types -> type 0
 *
 * @param  hdr        a pointer to a IP packet.
 * @param ipVersion	  the IP version for this packet
 * @return            One if @c hdr is a HIP packet, zero otherwise.
 */
static int hip_fw_init_context(hip_fw_context_t *ctx, const unsigned char *buf, const int ip_version)
{
	int ip_hdr_len, err = 0;
	// length of packet starting at udp header
	uint16_t udp_len = 0;
	struct udphdr *udphdr = NULL;
	int udp_encap_zero_bytes = 0;

	// default assumption
	ctx->packet_type = OTHER_PACKET;

	// same context memory as for packets before -> re-init
	memset(ctx, 0, sizeof(hip_fw_context_t));

	// add whole packet to context and ip version
	ctx->ipq_packet = ipq_get_packet(buf);

	// check if packet is to big for the buffer
	if (ctx->ipq_packet->data_len > HIP_MAX_PACKET)
	{
		HIP_ERROR("packet size greater than buffer\n");

		err = 1;
		goto end_init;
	}

	ctx->ip_version = ip_version;

	if(ctx->ip_version == 4){
		_HIP_DEBUG("IPv4 packet\n");

		struct ip *iphdr = (struct ip *) ctx->ipq_packet->payload;
		// add pointer to IPv4 header to context
		ctx->ip_hdr.ipv4 = iphdr;

		/* ip_hl is given in multiple of 4 bytes
		 *
		 * NOTE: not sizeof(struct ip) as we might have options */
		ip_hdr_len = (iphdr->ip_hl * 4);
		// needed for opportunistic TCP
		ctx->ip_hdr_len = ip_hdr_len;
		HIP_DEBUG("ip_hdr_len is: %d\n", ip_hdr_len);
		HIP_DEBUG("total length: %u\n", ntohs(iphdr->ip_len));
		HIP_DEBUG("ttl: %u\n", iphdr->ip_ttl);
		HIP_DEBUG("packet length (ipq): %u\n", ctx->ipq_packet->data_len);

		// add IPv4 addresses
		IPV4_TO_IPV6_MAP(&ctx->ip_hdr.ipv4->ip_src, &ctx->src);
		IPV4_TO_IPV6_MAP(&ctx->ip_hdr.ipv4->ip_dst, &ctx->dst);

		HIP_DEBUG_HIT("packet src", &ctx->src);
		HIP_DEBUG_HIT("packet dst", &ctx->dst);

		HIP_DEBUG("IPv4 next header protocol number is %d\n", iphdr->ip_p);

		// find out which transport layer protocol is used
		if(iphdr->ip_p == IPPROTO_HIP)
		{
			// we have found a plain HIP control packet
			HIP_DEBUG("plain HIP packet\n");

			ctx->packet_type = HIP_PACKET;
			ctx->transport_hdr.hip = (struct hip_common *) (((char *)iphdr) + ip_hdr_len);

			goto end_init;

		} else if (iphdr->ip_p == IPPROTO_ESP)
		{
			// this is an ESP packet
			HIP_DEBUG("plain ESP packet\n");

			ctx->packet_type = ESP_PACKET;
			ctx->transport_hdr.esp = (struct hip_esp *) (((char *)iphdr) + ip_hdr_len);

			goto end_init;

		} else if(iphdr->ip_p == IPPROTO_TCP)
		{
			// this might be a TCP packet for opportunistic mode
			HIP_DEBUG("plain TCP packet\n");

			ctx->packet_type = TCP_PACKET;
			ctx->transport_hdr.tcp = (struct tcphdr *) (((char *)iphdr) + ip_hdr_len);

			goto end_init;
		} else if (iphdr->ip_p != IPPROTO_UDP)
		{
			// if it's not UDP either, it's unsupported
			HIP_DEBUG("some other packet\n");

			goto end_init;
		}

		// need UDP header to look for encapsulated ESP
		udp_len = ntohs(iphdr->ip_len);
		udphdr = ((struct udphdr *) (((char *) iphdr) + ip_hdr_len));

		// add UDP header to context
		ctx->udp_encap_hdr = udphdr;

	} else if (ctx->ip_version == 6)
	{
		_HIP_DEBUG("IPv6 packet\n");

		struct ip6_hdr *ip6_hdr = (struct ip6_hdr *)ctx->ipq_packet->payload;
		// add pointer to IPv4 header to context
		ctx->ip_hdr.ipv6 = ip6_hdr;

		// Ipv6 has fixed header length
		ip_hdr_len = sizeof(struct ip6_hdr);
		// needed for opportunistic TCP
		ctx->ip_hdr_len = ip_hdr_len;
		HIP_DEBUG("ip_hdr_len is: %d\n", ip_hdr_len);
		HIP_DEBUG("payload length: %u\n", ntohs(ip6_hdr->ip6_plen));
		HIP_DEBUG("ttl: %u\n", ip6_hdr->ip6_hlim);
		HIP_DEBUG("packet length (ipq): %u\n", ctx->ipq_packet->data_len);

		// add IPv6 addresses
		ipv6_addr_copy(&ctx->src, &ip6_hdr->ip6_src);
		ipv6_addr_copy(&ctx->dst, &ip6_hdr->ip6_dst);

		HIP_DEBUG_HIT("packet src: ", &ctx->src);
		HIP_DEBUG_HIT("packet dst: ", &ctx->dst);

		HIP_DEBUG("IPv6 next header protocol number is %d\n",
			  ip6_hdr->ip6_nxt);

		// find out which transport layer protocol is used
		if(ip6_hdr->ip6_nxt == IPPROTO_HIP)
		{
			// we have found a plain HIP control packet
			HIP_DEBUG("plain HIP packet\n");

			ctx->packet_type = HIP_PACKET;
			ctx->transport_hdr.hip = (struct hip_common *) (((char *)ip6_hdr) + sizeof(struct ip6_hdr));

			goto end_init;

		} else if (ip6_hdr->ip6_nxt == IPPROTO_ESP)
		{
			// we have found a plain ESP packet
			HIP_DEBUG("plain ESP packet\n");

			ctx->packet_type = ESP_PACKET;
			ctx->transport_hdr.esp = (struct hip_esp *) (((char *)ip6_hdr) + sizeof(struct ip6_hdr));

			goto end_init;

		} else if(ip6_hdr->ip6_nxt == IPPROTO_TCP)
		{
			// this might be a TCP packet for opportunistic mode
			HIP_DEBUG("plain TCP packet\n");

			ctx->packet_type = TCP_PACKET;
			ctx->transport_hdr.tcp = (struct tcphdr *) (((char *)ip6_hdr) + sizeof(struct ip6_hdr));

			goto end_init;

		} else if (ip6_hdr->ip6_nxt != IPPROTO_UDP)
		{
			// if it's not UDP either, it's unsupported
			HIP_DEBUG("some other packet\n");

			goto end_init;
		}

		/* for now these calculations are not necessary as UDP encapsulation
		 * is only used for IPv4 at the moment
		 *
		 * we keep them anyway in order to ease UDP encapsulation handling
		 * with IPv6
		 *
		 * NOTE: the length will include optional extension headers
		 * -> handle this */
		udp_len = ntohs(ip6_hdr->ip6_plen);
		udphdr = ((struct udphdr *) (((char *) ip6_hdr) + ip_hdr_len));

		// add udp header to context
		ctx->udp_encap_hdr = udphdr;
	}

	HIP_DEBUG("UDP header size  is %d\n", sizeof(struct udphdr));

	/* only handle IPv4 right now
	 * -> however this is the place to handle UDP encapsulated IPv6 */
	if (ctx->ip_version == 4)
	{
		// we might have only received a UDP packet with headers only
		if (udp_len >= sizeof(struct ip) + sizeof(struct udphdr) + HIP_UDP_ZERO_BYTES_LEN)
		{
			uint32_t *zero_bytes = NULL;

			// we can distinguish UDP encapsulated control and data traffic with 32 zero bits
			// behind UDP header
			zero_bytes = (uint32_t *) (((char *)udphdr) + sizeof(struct udphdr));

			HIP_HEXDUMP("zero_bytes: ", zero_bytes, 4);

			/* check whether next 32 bits are zero or not */
			if (*zero_bytes == 0)
			{
				udp_encap_zero_bytes = 1;

				HIP_DEBUG("Zero SPI found\n");
			}

			zero_bytes = NULL;
		} else
		{
			// only UDP header + payload < 32 bit -> neither HIP nor ESP
			HIP_DEBUG("UDP packet with < 32 bit payload\n");

			goto end_init;
		}
	}

	_HIP_DEBUG("udp hdr len %d\n", ntohs(udphdr->len));
	_HIP_HEXDUMP("hexdump ",udphdr, 20);

	// HIP packets have zero bytes (IPv4 only right now)
	if(ctx->ip_version == 4 && udphdr
			&& ((udphdr->source == ntohs(hip_get_local_nat_udp_port())) ||
		        (udphdr->dest == ntohs(hip_get_peer_nat_udp_port())))
		    && udp_encap_zero_bytes)

	{
		/* check if zero byte hint is correct and we are processing a
		 * HIP control message */
		if (!hip_check_network_msg((struct hip_common *) (((char *)udphdr)
								     +
								  sizeof(struct udphdr)
								  +
								  HIP_UDP_ZERO_BYTES_LEN)))
		{
			// we found an UDP encapsulated HIP control packet
			HIP_DEBUG("UDP encapsulated HIP control packet\n");

			// add to context
			ctx->packet_type = HIP_PACKET;
			ctx->transport_hdr.hip = (struct hip_common *) (((char *)udphdr)
									+ sizeof(struct udphdr)
									+ HIP_UDP_ZERO_BYTES_LEN);

			goto end_init;
		}
		HIP_ERROR("communicating with BROKEN peer implementation of UDP encapsulation,"
				" found zero bytes when receiving HIP control message\n");
	}

	// ESP does not have zero bytes (IPv4 only right now)
	else if (ctx->ip_version == 4 && udphdr
		 && ((udphdr->source == ntohs(hip_get_local_nat_udp_port())) ||
		     (udphdr->dest == ntohs(hip_get_peer_nat_udp_port())))
		 && !udp_encap_zero_bytes)
	{

		/* from the ports and the non zero SPI we can tell that this
		 * is an ESP packet */
		HIP_DEBUG("ESP packet. Todo: verify SPI from database\n");

		// add to context
		ctx->packet_type = ESP_PACKET;
		ctx->transport_hdr.esp = (struct hip_esp *) (((char *)udphdr)
							     + sizeof(struct udphdr));

		goto end_init;
	} else {
		/* normal UDP packet or UDP encapsulated IPv6 */
		HIP_DEBUG("normal UDP packet\n");
	}

end_init:
	return err;
}


/**
*
*/
static void allow_modified_packet(struct ipq_handle *handle, unsigned long packetId,
		size_t len, unsigned char *buf){
	ipq_set_verdict(handle, packetId, NF_ACCEPT, len, buf);
	HIP_DEBUG("Packet accepted with modifications\n\n");
}


/**
 * Allow a packet to pass
 *
 * @param handle	the handle for the packets.
 * @param packetId	the packet ID.
 * @return		nothing
 */
static void allow_packet(struct ipq_handle *handle, unsigned long packetId){
	ipq_set_verdict(handle, packetId, NF_ACCEPT, 0, NULL);

	HIP_DEBUG("Packet accepted \n\n");
}


/**
 * Not allow a packet to pass
 *
 * @param handle	the handle for the packets.
 * @param packetId	the packet ID.
 * @return		nothing
 */
static void drop_packet(struct ipq_handle *handle, unsigned long packetId){
	ipq_set_verdict(handle, packetId, NF_DROP, 0, NULL);

	HIP_DEBUG("Packet dropped \n\n");
}

/**
 * Analyzes packets.

 * @param *ptr	pointer to an integer that indicates
 * 		the type of traffic: 4 - ipv4; 6 - ipv6.
 * @return	nothing, this function loops forever,
 * 		until the firewall is stopped.
 */
static int hip_fw_handle_packet(unsigned char *buf,
		struct ipq_handle *hndl,
		const int ip_version,
		hip_fw_context_t *ctx){
	// assume DROP
	int verdict = 0;


	/* waits for queue messages to arrive from ip_queue and
	 * copies them into a supplied buffer */
	if (ipq_read(hndl, buf, HIP_MAX_PACKET, 0) < 0)
	{
		HIP_PERROR("ipq_read failed: ");
		// TODO this error needs to be handled seperately -> die(hndl)?
		goto out_err;
	}

	/* queued messages may be a packet messages or an error messages */
	switch (ipq_message_type(buf))
	{
		case IPQM_PACKET:
			HIP_DEBUG("Received ipqm packet\n");
			// no goto -> go on with processing the message below
			break;
		case NLMSG_ERROR:
			HIP_ERROR("Received error message (%d): %s\n", ipq_get_msgerr(buf), ipq_errstr());
			goto out_err;
			break;
		default:
			HIP_DEBUG("Unsupported libipq packet\n");
			goto out_err;
			break;
	}

	// set up firewall context
	if (hip_fw_init_context(ctx, buf, ip_version))
		goto out_err;

	HIP_DEBUG("packet hook=%d, packet type=%d\n", ctx->ipq_packet->hook, ctx->packet_type);

	// match context with rules
	if (hip_fw_handler[ctx->ipq_packet->hook][ctx->packet_type]) {
		verdict = (hip_fw_handler[ctx->ipq_packet->hook][ctx->packet_type])(ctx);
	} else {
		HIP_DEBUG("Ignoring, no handler for hook (%d) with type (%d)\n");
	}

 out_err:
	if (verdict) {
		if (ctx->modified == 0) {
			HIP_DEBUG("=== Verdict: allow packet ===\n");
			allow_packet(hndl, ctx->ipq_packet->packet_id);
		} else {
			HIP_DEBUG("=== Verdict: allow modified packet ===\n");
			allow_modified_packet(hndl, ctx->ipq_packet->packet_id, ctx->ipq_packet->data_len, ctx->ipq_packet->payload);
		}
	} else {
		HIP_DEBUG("=== Verdict: drop packet ===\n");
		drop_packet(hndl, ctx->ipq_packet->packet_id);
	}

	// nothing to clean up here as we re-use buf, hndl and ctx

	return 0;
}

static void hip_fw_wait_for_hipd(void) {

	hip_fw_flush_iptables();

	/* Hipfw should be started before hipd to make sure
	   that nobody can bypass ACLs. However, some hipfw
	   extensions (e.g. userspace ipsec) work consistently
	   only when hipd is started first. To solve this
	   chicken-and-egg problem, we are blocking all hipd
	   messages until hipd is running and firewall is set up */
	system_print("iptables -N HIPFW-INPUT");
	system_print("iptables -N HIPFW-OUTPUT");
	system_print("iptables -N HIPFW-FORWARD");
	system_print("ip6tables -N HIPFW-INPUT");
	system_print("ip6tables -N HIPFW-OUTPUT");
	system_print("ip6tables -N HIPFW-FORWARD");

	system_print("iptables -I HIPFW-INPUT -p 139 -j DROP");
	system_print("iptables -I HIPFW-OUTPUT -p 139 -j DROP");
	system_print("iptables -I HIPFW-FORWARD -p 139 -j DROP");
	system_print("ip6tables -I HIPFW-INPUT -p 139 -j DROP");
	system_print("ip6tables -I HIPFW-OUTPUT -p 139 -j DROP");
	system_print("ip6tables -I HIPFW-FORWARD -p 139 -j DROP");

	system_print("iptables -I INPUT -j HIPFW-INPUT");
	system_print("iptables -I OUTPUT -j HIPFW-OUTPUT");
	system_print("iptables -I FORWARD -j HIPFW-FORWARD");
	system_print("ip6tables -I INPUT -j HIPFW-INPUT");
	system_print("ip6tables -I OUTPUT -j HIPFW-OUTPUT");
	system_print("ip6tables -I FORWARD -j HIPFW-FORWARD");

	//HIP_IFEL(!(msg = hip_msg_alloc()), -1, "malloc\n");
	//HIP_IFEL(hip_build_user_hdr(msg, SO_HIP_PING, 0), -1, "hdr\n")

	while (hip_fw_get_default_hit() == NULL) {
		HIP_DEBUG("Sleeping until hipd is running...\n");
		sleep(1);
	}

	/* Notice that firewall flushed the dropping rules later */
}

int main(int argc, char **argv){
	int err = 0, highest_descriptor, i;
	int status, n, len;
	struct ipq_handle *h4 = NULL, *h6 = NULL;
	int ch;
	char *rule_file = NULL;
	int errflg = 0, killold = 0;
	struct hip_common *msg = NULL;
	struct sockaddr_in6 sock_addr;
	socklen_t alen;
	fd_set read_fdset;
	struct timeval timeout;
	unsigned char buf[HIP_MAX_PACKET];
	hip_fw_context_t ctx;
	int limit_capabilities = 0;
	int is_root = 0, access_ok = 0, msg_type = 0;//variables for accepting user messages only from hipd

	/* Make sure that root path is set up correcly (e.g. on Fedora 9).
	   Otherwise may get warnings from system_print() commands.
	   @todo: should append, not overwrite  */
	setenv("PATH", HIP_DEFAULT_EXEC_PATH, 1);

	if (geteuid() != 0) {
		HIP_ERROR("firewall must be run as root\n");
		exit(-1);
	}

#ifdef CONFIG_HIP_PERFORMANCE
	HIP_DEBUG("Creating perf set\n");
	perf_set = hip_perf_create(PERF_MAX_FIREWALL);

	check_and_create_dir("results", DEFAULT_CONFIG_DIR_MODE);

	/* To keep things simple, we use a subset of the performance set originally created for the HIP daemon. */
        //hip_perf_set_name(perf_set, PERF_I1_SEND, "results/PERF_I1_SEND.csv");
	hip_perf_set_name(perf_set, PERF_I1,"results/PERF_I1.csv");
	hip_perf_set_name(perf_set, PERF_R1,"results/PERF_R1.csv");
	hip_perf_set_name(perf_set, PERF_I2,"results/PERF_I2.csv");
	hip_perf_set_name(perf_set, PERF_R2,"results/PERF_R2.csv");
	//hip_perf_set_name(perf_set, PERF_DH_CREATE,"results/PERF_DH_CREATE.csv");
	//hip_perf_set_name(perf_set, PERF_SIGN,"results/PERF_SIGN.csv");
	//hip_perf_set_name(perf_set, PERF_DSA_SIGN_IMPL,"results/PERF_DSA_SIGN_IMPL.csv");
	hip_perf_set_name(perf_set, PERF_VERIFY,"results/PERF_VERIFY.csv");
	hip_perf_set_name(perf_set, PERF_BASE,"results/PERF_BASE.csv");
	hip_perf_set_name(perf_set, PERF_ALL,"results/PERF_ALL.csv");
	//hip_perf_set_name(perf_set, PERF_UPDATE_SEND,"results/PERF_UPDATE_SEND.csv");
	//hip_perf_set_name(perf_set, PERF_VERIFY_UPDATE,"results/PERF_VERIFY_UPDATE.csv");
	hip_perf_set_name(perf_set, PERF_UPDATE_COMPLETE,"results/PERF_UPDATE_COMPLETE.csv");
	//hip_perf_set_name(perf_set, PERF_HANDLE_UPDATE_ESTABLISHED,"results/PERF_HANDLE_UPDATE_ESTABLISHED.csv");
	//hip_perf_set_name(perf_set, PERF_HANDLE_UPDATE_REKEYING,"results/PERF_HANDLE_UPDATE_REKEYING.csv");
	//hip_perf_set_name(perf_set, PERF_UPDATE_FINISH_REKEYING,"results/PERF_UPDATE_FINISH_REKEYING.csv");
	hip_perf_set_name(perf_set, PERF_CLOSE_SEND,"results/PERF_CLOSE_SEND.csv");
	hip_perf_set_name(perf_set, PERF_HANDLE_CLOSE,"results/PERF_HANDLE_CLOSE.csv");
	hip_perf_set_name(perf_set, PERF_HANDLE_CLOSE_ACK,"results/PERF_HANDLE_CLOSE_ACK.csv");
	hip_perf_set_name(perf_set, PERF_HANDLE_UPDATE_1,"results/PERF_HANDLE_UPDATE_1.csv");
	//hip_perf_set_name(perf_set, PERF_HANDLE_UPDATE_2,"results/PERF_HANDLE_UPDATE_2.csv");
	hip_perf_set_name(perf_set, PERF_CLOSE_COMPLETE,"results/PERF_CLOSE_COMPLETE.csv");
	hip_perf_set_name(perf_set, PERF_DSA_VERIFY_IMPL,"results/PERF_DSA_VERIFY_IMPL.csv");
	hip_perf_set_name(perf_set, PERF_RSA_VERIFY_IMPL,"results/PERF_RSA_VERIFY_IMPL.csv");
	//hip_perf_set_name(perf_set, PERF_RSA_SIGN_IMPL,"results/PERF_RSA_SIGN_IMPL.csv");

	HIP_DEBUG("Opening perf set\n");
	hip_perf_open(perf_set);
	HIP_DEBUG("Start PERF_ALL\n");
	hip_perf_start_benchmark(perf_set, PERF_ALL);
#endif

	memset(&default_hit, 0, sizeof(default_hit));
	memset(&default_lsi, 0, sizeof(default_lsi));

	hip_set_logdebug(LOGDEBUG_ALL);

	while ((ch = getopt(argc, argv, "aAbcdef:FhHiIklmopv")) != -1)
	{
		switch (ch)
		{
		case 'A':
			accept_hip_esp_traffic_by_default = 1;
			restore_accept_hip_esp_traffic = 1;
			break;
		case 'b':
			foreground = 0;
			break;
		case 'd':
			log_level = LOGDEBUG_ALL;
			break;
		case 'e':
			hip_userspace_ipsec = 1;
			hip_esp_protection = 1;
			break;
		case 'f':
			rule_file = optarg;
			break;
		case 'F':
			filter_traffic = 0;
			restore_filter_traffic = filter_traffic;
			break;
		case 'h':
			print_usage();
			exit(2);
			break;
		case 'H':
			accept_normal_traffic_by_default = 0;
			break;
		case 'i':
			hip_userspace_ipsec = 1;
			hip_kernel_ipsec_fallback = 0;
			break;
		case 'I':
			hip_userspace_ipsec = 1;
			hip_kernel_ipsec_fallback = 1;
			break;
		case 'k':
			killold = 1;
			break;
		case 'l':
			hip_lsi_support = 1;
			break;
		case 'm':
#ifdef CONFIG_HIP_MIDAUTH
			filter_traffic = 1;
			use_midauth = 1;
			break;
#endif
		case 'p':
			limit_capabilities = 1;
			break;
		case 'v':
			log_level = LOGDEBUG_MEDIUM;
			hip_set_logfmt(LOGFMT_SHORT);
			break;
		case ':': /* option without operand */
			printf("Option -%c requires an operand\n", optopt);
			errflg++;
			break;
		case '?':
			printf("Unrecognized option: -%c\n", optopt);
			errflg++;
		}
	}

	if (errflg)
	{
		print_usage();
		printf("Invalid argument. Closing. \n\n");
		exit(2);
	}

	if (!foreground)
	{
		hip_set_logtype(LOGTYPE_SYSLOG);
		HIP_DEBUG("Forking into background\n");
		if (fork() > 0)
			return 0;
	}

	HIP_IFEL(hip_create_lock_file(HIP_FIREWALL_LOCK_FILE, killold), -1,
			"Failed to obtain firewall lock.\n");

	/* Request-response socket with hipfw */
	hip_fw_sock = socket(AF_INET6, SOCK_DGRAM, 0);
	HIP_IFEL((hip_fw_sock < 0), 1, "Could not create socket for firewall.\n");
	memset(&sock_addr, 0, sizeof(sock_addr));
	sock_addr.sin6_family = AF_INET6;
	sock_addr.sin6_port = htons(HIP_FIREWALL_SYNC_PORT);
	sock_addr.sin6_addr = in6addr_loopback;

	for (i=0; i<2; i++) {
		err = bind(hip_fw_sock, (struct sockaddr *)& sock_addr,
			   sizeof(sock_addr));
		if (err == 0)
			break;
		else if (err && i == 0)
			sleep(2);
	}

	HIP_IFEL(err, -1, "Bind on firewall socket addr failed. Give -k option to kill old hipfw\n");
	HIP_IFEL(hip_daemon_connect(hip_fw_sock), -1,
		 "connecting socket failed\n");

	/* Only for receiving out-of-sync notifications from hipd  */
	hip_fw_async_sock = socket(AF_INET6, SOCK_DGRAM, 0);
	HIP_IFEL((hip_fw_async_sock < 0), 1, "Could not create socket for firewall.\n");
	memset(&sock_addr, 0, sizeof(sock_addr));
	sock_addr.sin6_family = AF_INET6;
	sock_addr.sin6_port = htons(HIP_FIREWALL_PORT);
	sock_addr.sin6_addr = in6addr_loopback;
	HIP_IFEL(bind(hip_fw_async_sock, (struct sockaddr *)& sock_addr,
		      sizeof(sock_addr)), -1, "Bind on firewall socket addr failed. Give -k option to kill old hipfw\n");
	HIP_IFEL(hip_daemon_connect(hip_fw_async_sock), -1,
		 "connecting socket failed\n");

	/* Starting hipfw does not always work when hipfw starts first -miika */
	if (hip_userspace_ipsec || hip_lsi_support) {
		hip_fw_wait_for_hipd();
	}

	HIP_INFO("firewall pid=%d starting\n", getpid());

	//use by default both ipv4 and ipv6
	HIP_DEBUG("Using ipv4 and ipv6\n");

	read_rule_file(rule_file);
	HIP_DEBUG("starting up with rule_file: %s\n", rule_file);
	HIP_DEBUG("Firewall rule table: \n");
	print_rule_tables();

	firewall_increase_netlink_buffers();
#if !defined(CONFIG_HIP_OPENWRT) && !defined(ANDROID_CHANGES)
	firewall_probe_kernel_modules();
#endif

	// create firewall queue handles for IPv4 traffic
	// FIXME died handle will still be used below
	// FIXME memleak - not free'd on exit
	h4 = ipq_create_handle(0, PF_INET);

	if (!h4)
		die(h4);

	HIP_DEBUG("IPv4 handle created\n");

	status = ipq_set_mode(h4, IPQ_COPY_PACKET, HIP_MAX_PACKET);

	if (status < 0)
		die(h4);
	HIP_DEBUG("IPv4 handle mode COPY_PACKET set\n");

	// create firewall queue handles for IPv6 traffic
	// FIXME died handle will still be used below
	// FIXME memleak - not free'd on exit
	h6 = ipq_create_handle(0, PF_INET6);

	_HIP_DEBUG("IPQ error: %s \n", ipq_errstr());

	if (!h6)
		die(h6);
	HIP_DEBUG("IPv6 handle created\n");
	status = ipq_set_mode(h6, IPQ_COPY_PACKET, HIP_MAX_PACKET);

	if (status < 0)
		die(h6);
	HIP_DEBUG("IPv6 handle mode COPY_PACKET set\n");

	// set up ip(6)tables rules and firewall extensions
	HIP_IFEL(firewall_init(), -1, "Firewall init failed\n");

	/* Allocate message. */
	// FIXME memleak - not free'd on exit
	msg = hip_msg_alloc();
	if (!msg) {
		err = -1;
		return err;
	}

#ifdef CONFIG_HIP_PRIVSEP
	if (limit_capabilities) {
		HIP_IFEL(hip_set_lowcapability(0), -1, "Failed to reduce priviledges");
	}
#endif
	//init_timeout_checking(timeout);

	highest_descriptor = maxof(3, hip_fw_async_sock, h4->fd, h6->fd);

	hip_msg_init(msg);
	HIP_IFEL(hip_build_user_hdr(msg, SO_HIP_FIREWALL_START,0),-1,
		 "build user hdr\n");
	if (hip_send_recv_daemon_info(msg, 1, hip_fw_sock))
		HIP_DEBUG("Failed to notify hipd of firewall start.\n");
	hip_msg_init(msg);

	// let's show that the firewall is running even with debug NONE
	HIP_DEBUG("firewall running. Entering select loop.\n");

	// firewall started up, now respect the selected log level
	hip_set_logdebug(log_level);

	// do all the work here
	while (1) {
		// set up file descriptors for select
		FD_ZERO(&read_fdset);
		FD_SET(hip_fw_async_sock, &read_fdset);
		FD_SET(h4->fd, &read_fdset);
		FD_SET(h6->fd, &read_fdset);

		timeout.tv_sec = HIP_SELECT_TIMEOUT;
		timeout.tv_usec = 0;

		_HIP_DEBUG("HIP fw select\n");

		// get handle with queued packet and process
		/* @todo: using HIPD_SELECT blocks hipfw with R1 */
		if ((err = select((highest_descriptor + 1), &read_fdset,
				       NULL, NULL, &timeout)) < 0) {
			HIP_PERROR("select error, ignoring\n");
			continue;
		}

#ifdef CONFIG_HIP_MIDAUTH
		if (use_midauth)
			pisa_check_for_random_update();
#endif

		if (FD_ISSET(h4->fd, &read_fdset)) {
			HIP_DEBUG("received IPv4 packet from iptables queue\n");
			err = hip_fw_handle_packet(buf, h4, 4, &ctx);
		}

		if (FD_ISSET(h6->fd, &read_fdset)) {
			HIP_DEBUG("received IPv6 packet from iptables queue\n");
			err = hip_fw_handle_packet(buf, h6, 6, &ctx);
		}

		if (FD_ISSET(hip_fw_async_sock, &read_fdset)) {
			HIP_DEBUG("****** Received HIPD message ******\n");
			bzero(&sock_addr, sizeof(sock_addr));
			alen = sizeof(sock_addr);
			n = recvfrom(hip_fw_async_sock, msg, sizeof(struct hip_common), MSG_PEEK,
		             (struct sockaddr *)&sock_addr, &alen);
			if (n < 0)
			{
				HIP_ERROR("Error receiving message header from daemon.\n");
				err = -1;
				continue;
			}


			/*making sure user messages are received from hipd*/
			//resetting vars to 0 because it is a loop
			is_root = 0, access_ok = 0, msg_type = 0;
			msg_type = hip_get_msg_type(msg);
			is_root = (ntohs(sock_addr.sin6_port) < 1024);
			if(is_root){
				access_ok = 1;
			}else if( !is_root &&
				  (msg_type >= HIP_SO_ANY_MIN &&
				   msg_type <= HIP_SO_ANY_MAX)    ){
				access_ok = 1;
			}
			if(!access_ok){
				HIP_ERROR("The sender of the message is not trusted.\n");
				err = -1;
				continue;
			}


			_HIP_DEBUG("Header received successfully\n");
			alen = sizeof(sock_addr);
			len = hip_get_msg_total_len(msg);

			HIP_DEBUG("Receiving message type %d (%d bytes)\n",
				  hip_get_msg_type(msg), len);
			n = recvfrom(hip_fw_async_sock, msg, len, 0,
		             (struct sockaddr *)&sock_addr, &alen);

			if (n < 0)
			{
				HIP_ERROR("Error receiving message parameters from daemon.\n");
				err = -1;
				continue;
			}

			HIP_ASSERT(n == len);

			if (ntohs(sock_addr.sin6_port) != HIP_DAEMON_LOCAL_PORT) {
			  	int type = hip_get_msg_type(msg);
			        if (type == SO_HIP_FW_BEX_DONE){
				  HIP_DEBUG("SO_HIP_FW_BEX_DONE\n");
				  HIP_DEBUG("%d == %d\n", ntohs(sock_addr.sin6_port), HIP_DAEMON_LOCAL_PORT);
				}
				HIP_DEBUG("Drop, message not from hipd\n");
				err = -1;
				continue;

			}

			err = handle_msg(msg);
			if (err < 0){
				HIP_ERROR("Error handling message\n");
				continue;
				//goto out_err;
			}
		}
	}

 out_err:
	if (hip_fw_async_sock)
		close(hip_fw_async_sock);
	if (hip_fw_sock)
		close(hip_fw_sock);
	if (msg != NULL)
		HIP_FREE(msg);

	firewall_exit();
	return 0;
}

/*----------------EXTERNALLY USED FUNCTIONS-------------------*/

/* currently done in rule_management
 * delete rule needs checking for state options
 */
// FIXME this doesn't make sense. However, setting 0 prevents connection tracking.
void set_stateful_filtering(const int active){
	statefulFiltering = 1;
}

hip_hit_t *hip_fw_get_default_hit(void)
{
	// only query for default hit if global variable is not set
	if (ipv6_addr_is_null(&default_hit))
	{
		_HIP_DEBUG("Querying hipd for default hit\n");
		if (hip_query_default_local_hit_from_hipd())
			return NULL;
	}

	return &default_hit;
}

hip_lsi_t *hip_fw_get_default_lsi(void)
{
	// only query for default lsi if global variable is not set
	if (default_lsi.s_addr == 0)
	{
		_HIP_DEBUG("Querying hipd for default lsi\n");
		if (hip_query_default_local_hit_from_hipd())
			return NULL;
	}

	return &default_lsi;
}<|MERGE_RESOLUTION|>--- conflicted
+++ resolved
@@ -14,7 +14,6 @@
 #endif /* HAVE_CONFIG_H */
 
 #include "firewall.h" /* default include */
-#include "firewall_control.h"
 #include "conntrack.h" /* connection tracking */
 #include "cache.h"
 #include "cache_port.h"
@@ -465,11 +464,8 @@
 		HIP_DEBUG("Failed to notify hipd of firewall shutdown.\n");
 	free(msg);
 
-<<<<<<< HEAD
-=======
 	firewall_port_cache_uninit_hldb();
 	hip_fw_uninit_system_based_opp_mode();
->>>>>>> 2960903e
 	hip_fw_flush_iptables();
 	/* rules have to be removed first, otherwise HIP packets won't pass through
 	 * at this time any more */
