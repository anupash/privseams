/** @file
 *
 * Distributed under <a href="http://www.gnu.org/licenses/gpl2.txt">GNU/GPL</a>
 *
 * All functionality that requires packet capture using libipq are contained in the
 * hipfw. The basic function of the hipfw is to track HIP packets and track associate
 * them with the related ESP connections with SPIs. This way, the hipfw can support access control
 * for mobile devices based on their public keys (or HITs). Please see the following documentation
 * on the basic funtionality of the hipfw:
 *  * - <a href="http://hipl.hiit.fi/papers/essi_dippa.pdf">E. Vehmersalo, Host Identity Protocol Enabled Firewall: A Prototype Implementation and Analysis, Master's thesis, September 2005</a>
 * - <a href="http://www.usenix.org/events/usenix07/poster.html">Lindqvist, Janne; Vehmersalo, Essi; Komu, Miika; Manner, Jukka, Enterprise Network Packet Filtering for Mobile Cryptographic Identities,
 * Usenix 2007 Annual Technical Conference, Santa Clara, CA, June 20, 2007</a>
 * - Rene Hummen. Secure Identity-based Middlebox Functions using the Host Identity Protocol. Master's thesis, RWTH Aachen, 2009.
 *
 * The hipfw supports additional extensions, such as LSIs, userspace IPsec and hiccups. See
 * the hyperlinks in the files that implement the extensions for more information.
 *
 * @brief HIP multipurpose firewall toolkit
 *
 * @author Rene Hummen <rene.hummen@rwth-aachen.de>
 * @author Miika Komu <miika@iki.fi>
 *
 * @note: HIPU: requires libipq, might need pcap libraries
 */

/* required for s6_addr32 */
#define _BSD_SOURCE

#include <limits.h> /* INT_MIN, INT_MAX */
#include <netinet/in.h> /* in_addr, in6_addr */
#include <linux/netfilter_ipv4.h> /* NF_IP_LOCAL_IN, etc */
#include <sys/utsname.h>
#include <sys/wait.h>

#include "firewall.h" /* default include */

/** @todo This include is needed for HIP_SELECT_TIMEOUT
 * Maybe the definition of HIP_SELECT_TIMEOUT should be moved to core and this
 * dependency be removed.
 */
#include "hipd/hipd.h"

#include "cache.h"
#include "cache_port.h"
#include "conntrack.h" /* connection tracking */
#include "config.h"
#include "esp_prot_api.h" /* ESP Tokens */
#include "esp_prot_conntrack.h" /* ESP Tokens */
#include "firewalldb.h"
#include "firewall_control.h"
#include "firewall_defines.h"
#include "helpers.h"
#include "lib/core/filemanip.h"
#include "lib/core/hip_capability.h" /* Priviledge Separation */
#include "lib/core/hip_udp.h"
#include "lib/core/message.h"
#include "lib/tool/lutil.h"
#include "lsi.h" /* LSI */
#include "sysopp.h" /* System-based Opportunistic HIP */
#include "user_ipsec_api.h" /* Userspace IPsec */
#ifdef CONFIG_HIP_MIDAUTH
#include "pisa.h" /* PISA */
#endif
#ifdef CONFIG_HIP_PERFORMANCE
#include "lib/performance/performance.h" /* Performance Analysis */
#endif

/* packet types handled by the firewall */
#define OTHER_PACKET          0
#define HIP_PACKET            1
#define ESP_PACKET            2
#define TCP_PACKET            3
#define FW_PROTO_NUM          4 /* number of packet types */

/* location of the lock file */
#define HIP_FIREWALL_LOCK_FILE HIPL_LOCKDIR "/hip_firewall.lock"

/* default settings */
#define HIP_FW_FILTER_TRAFFIC_BY_DEFAULT 1
#define HIP_FW_ACCEPT_HIP_ESP_TRAFFIC_BY_DEFAULT 0
#define HIP_FW_ACCEPT_NORMAL_TRAFFIC_BY_DEFAULT 1


/* firewall-specific state */
static int foreground                        = 1;
static int statefulFiltering                 = 1;
static int accept_normal_traffic_by_default  = HIP_FW_ACCEPT_NORMAL_TRAFFIC_BY_DEFAULT;
static int accept_hip_esp_traffic_by_default = HIP_FW_ACCEPT_HIP_ESP_TRAFFIC_BY_DEFAULT;
static int log_level                         = LOGDEBUG_NONE;
/* Default HIT - do not access this directly, call hip_fw_get_default_hit() */
static hip_hit_t default_hit;
/* Default LSI - do not access this directly, call hip_fw_get_default_lsi() */
static hip_lsi_t default_lsi;

/* definition of the function pointer (see below) */
typedef int (*hip_fw_handler_t)(hip_fw_context_t *);
/* The firewall handlers do not accept rules directly. They should return
 * zero when they transformed packet and the original should be dropped.
 * Non-zero means that there was an error or the packet handler did not
 * know what to do with the packet. */
static hip_fw_handler_t hip_fw_handler[NF_IP_NUMHOOKS][FW_PROTO_NUM];

/* extension-specific state */
static int hip_userspace_ipsec            = 0;
static int hip_esp_protection             = 0;
static int restore_filter_traffic         = HIP_FW_FILTER_TRAFFIC_BY_DEFAULT;
static int restore_accept_hip_esp_traffic = HIP_FW_ACCEPT_HIP_ESP_TRAFFIC_BY_DEFAULT;

/* externally used state */
// TODO try to decrease number of globally used variables
int filter_traffic                        = HIP_FW_FILTER_TRAFFIC_BY_DEFAULT;
int hip_kernel_ipsec_fallback             = 0;
int hip_lsi_support                       = 0;
int esp_relay                             = 0;
#ifdef CONFIG_HIP_MIDAUTH
int use_midauth                           = 0;
#endif

/** Use this to send and receive responses to hipd. Notice that
 * firewall_control.c has a separate socket for receiving asynchronous
 * messages from hipd (i.e. messages that were not requests from hipfw).
 * The two sockets need to be kept separate because the hipfw might
 * mistake an asynchronous message from hipd to an response. The alternative
 * to two sockets are sequence numbers but it would have required reworking
 * too much of the firewall.
 *
 * @todo make accessible through send function, no-one should read on that
 */
int hip_fw_sock                           = 0;
/**
 * Use this socket *only* for receiving async messages from hipd
 * @todo make static, no-one should read on that
 */
int hip_fw_async_sock                     = 0;

/**
 * display usage of firewall to stdout
 *
 */
static void print_usage(void)
{
    printf("HIP Firewall\n");
    printf("Usage: hipfw [-f file_name] [-d|-v] [-A] [-F] [-H] [-b] [-a] [-c] [-k] [-i|-I|-e] [-l] [-o] [-p] [-h]");
#ifdef CONFIG_HIP_MIDAUTH
    printf(" [-m]");
#endif
    printf("\n");
    printf("      -f file_name = is a path to a file containing firewall filtering rules\n");
    printf("      -d = debugging output\n");
    printf("      -v = verbose output\n");
    printf("      -A = accept all HIP traffic, still do HIP filtering (default: drop all non-authed HIP traffic)\n");
    printf("      -F = accept all HIP traffic, deactivate HIP traffic filtering\n");
    printf("      -H = drop all non-HIP traffic (default: accept non-HIP traffic)\n");
    printf("      -b = fork the firewall to background\n");
    printf("      -k = kill running firewall pid\n");
    printf("      -i = switch on userspace ipsec\n");
    printf("      -I = as -i, also allow fallback to kernel ipsec when exiting hipfw\n");
    printf("      -e = use esp protection extension (also sets -i)\n");
    printf("      -l = activate lsi support\n");
    printf("      -o = system-based opportunistic mode\n\n");
    printf("      -p = run with lowered priviledges. iptables rules will not be flushed on exit\n");
    printf("      -h = print this help\n");
#ifdef CONFIG_HIP_MIDAUTH
    printf("      -m = middlebox authentification\n");
    printf("      -w = IP address of web-based authentication server \n");
#endif
    printf("\n");
}

/*----------------INIT FUNCTIONS------------------*/

/**
 * Initialize ESP relay extensions
 *
 * @return zero on success, non-zero on error
 *
 */
int hip_fw_init_esp_relay(void)
{
    int err = 0;

    esp_relay      = 1;
    filter_traffic = 1;

    return err;
}

/**
 * uninitialize ESP relay extensions
 *
 */
void hip_fw_uninit_esp_relay(void)
{

    esp_relay = 0;
}

/**
 * Initialize packet capture rules for userspace IPsec
 *
 * @return zero on success and non-zero on failure
 */
static int hip_fw_init_userspace_ipsec(void)
{
    int err = 0;
    int ver_c;
    struct utsname name;

    HIP_IFEL(uname(&name), -1, "Failed to retrieve kernel information: %s\n",
             strerror(err));
    ver_c = atoi(&name.release[4]);

    if (hip_userspace_ipsec) {
        if (ver_c >= 27) {
            HIP_INFO("You are using kernel version %s. Userspace " \
                     "ipsec is not necessary with version 2.6.27 or higher.\n",
                     name.release);
        }

        HIP_IFEL(userspace_ipsec_init(), -1,
                 "failed to initialize userspace ipsec\n");

        // queue incoming ESP over IPv4 and IPv4 UDP encapsulated traffic
        system_print("iptables -I HIPFW-INPUT -p 50 -j QUEUE");         /*  */
        system_print("iptables -I HIPFW-INPUT -p 17 --dport 10500 -j QUEUE");
        system_print("iptables -I HIPFW-INPUT -p 17 --sport 10500 -j QUEUE");

        /* no need to queue outgoing ICMP, TCP and UDP sent to LSIs as
         * this is handled elsewhere */

        /* queue incoming ESP over IPv6
         *
         * @note this is where you would want to add IPv6 UDP encapsulation */
        system_print("ip6tables -I HIPFW-INPUT -p 50 -j QUEUE");

        // queue outgoing ICMP, TCP and UDP sent to HITs
        system_print("ip6tables -I HIPFW-OUTPUT -p 58 -d 2001:0010::/28 -j QUEUE");
        system_print("ip6tables -I HIPFW-OUTPUT -p 6 -d 2001:0010::/28 -j QUEUE");
        system_print("ip6tables -I HIPFW-OUTPUT -p 1 -d 2001:0010::/28 -j QUEUE");
        system_print("ip6tables -I HIPFW-OUTPUT -p 17 -d 2001:0010::/28 -j QUEUE");
    } else if (ver_c < 27) {
        HIP_INFO("You are using kernel version %s. Userspace ipsec should" \
                 " be used with versions below 2.6.27.\n", name.release);
    }

out_err:
    return err;
}

/**
 * Uninitialize packet capture rules for userspace IPsec
 *
 * @return zero on success and non-zero on failure
 */
static int hip_fw_uninit_userspace_ipsec(void)
{
    int err = 0;

    if (hip_userspace_ipsec) {
        // set global variable to off
        hip_userspace_ipsec = 0;

        HIP_IFEL(userspace_ipsec_uninit(), -1, "failed to uninit user ipsec\n");

        // delete all rules previously set up for this extension
        system_print("iptables -D HIPFW-INPUT -p 50 -j QUEUE 2>/dev/null");         /*  */
        system_print("iptables -D HIPFW-INPUT -p 17 --dport 10500 -j QUEUE 2>/dev/null");
        system_print("iptables -D HIPFW-INPUT -p 17 --sport 10500 -j QUEUE 2>/dev/null");

        system_print("ip6tables -D HIPFW-INPUT -p 50 -j QUEUE 2>/dev/null");

        system_print("ip6tables -D HIPFW-OUTPUT -p 58 -d 2001:0010::/28 -j QUEUE 2>/dev/null");
        system_print("ip6tables -D HIPFW-OUTPUT -p 6 -d 2001:0010::/28 -j QUEUE 2>/dev/null");
        system_print("ip6tables -D HIPFW-OUTPUT -p 17 -d 2001:0010::/28 -j QUEUE 2>/dev/null");
    }

out_err:
    return err;
}

/**
 * Initialize packet capture rules for ESP protection extensions
 *
 * @return zero on success and non-zero on failure
 *
 */
static int hip_fw_init_esp_prot(void)
{
    int err = 0;

    if (hip_esp_protection) {
        // userspace ipsec is a prerequisite for esp protection
        if (hip_userspace_ipsec) {
            HIP_IFEL(esp_prot_init(), -1, "failed to init esp protection\n");
        } else {
            HIP_ERROR("userspace ipsec needs to be turned on for this to work\n");

            err = 1;
            goto out_err;
        }
    }

out_err:
    return err;
}

/**
 * Uninitialize packet capture rules for ESP protection extensions
 *
 * @return zero on success and non-zero on failure
 */
static int hip_fw_uninit_esp_prot(void)
{
    int err = 0;

    if (hip_esp_protection) {
        // set global variable to off in fw
        hip_esp_protection = 0;

        HIP_IFEL(esp_prot_uninit(), -1, "failed to uninit esp protection\n");
    }

out_err:
    return err;
}

/**
 * Unitialize packet capture rules for ESP connection tracking
 *
 * @return zero on success and non-zero on failure
 */
static int hip_fw_init_esp_prot_conntrack(void)
{
    int err = 0;

    if (filter_traffic) {
        HIP_IFEL(esp_prot_conntrack_init(), -1,
                 "failed to init esp protection conntracking\n");
    }

out_err:
    return err;
}

/**
 * Uninitialize rules for connection tracking for ESP-protection extensions
 *
 * @return zero on success and non-zero on failure
 */
static int hip_fw_uninit_esp_prot_conntrack(void)
{
    int err = 0;

    if (filter_traffic) {
        HIP_IFEL(esp_prot_conntrack_uninit(), -1,
                 "failed to uninit esp protection conntracking\n");
    }

out_err:
    return err;
}

/**
 * Initialize packet capture rules for LSI support
 *
 * @return zero on success and non-zero on failure
 */
static int hip_fw_init_lsi_support(void)
{
    int err = 0;

    if (hip_lsi_support) {
        // add the rule
        system_print("iptables -I HIPFW-OUTPUT -d " HIP_FULL_LSI_STR " -j QUEUE");

        /* LSI support: incoming HIT packets, captured to decide if
         * HITs may be mapped to LSIs */
        system_print("ip6tables -I HIPFW-INPUT -d 2001:0010::/28 -j QUEUE");
    }

    return err;
}

/**
 * Uninitialize packet capture rules for LSI support
 *
 * @return zero on success and non-zero on failure
 */
static int hip_fw_uninit_lsi_support(void)
{
    int err = 0;

    if (hip_lsi_support) {
        // set global variable to off
        hip_lsi_support = 0;

        // remove the rule
        system_print("iptables -D HIPFW-OUTPUT -d " HIP_FULL_LSI_STR " -j QUEUE 2>/dev/null");

        system_print("ip6tables -D HIPFW-INPUT -d 2001:0010::/28 -j QUEUE 2>/dev/null");
    }

    return err;
}

/**
 * Initialize all basic and extended packet capture rules
 *
 * @return zero on success and non-zero on failure
 *
 */
static int firewall_init_extensions(void)
{
    int err = 0;

    // TARGET (-j) QUEUE will transfer matching packets to userspace
    // these packets will be handled using libipq

    /* @todo: remove the following line */
    system_print("echo 0 >/proc/sys/net/ipv6/conf/all/forwarding");

    // this has to be set up first in order to be the default behavior
    if (!accept_normal_traffic_by_default) {
        // make DROP the default behavior of all chains
        // TODO don't drop LSIs -> else IPv4 apps won't work
        // -> also messaging between HIPd and firewall is blocked here
        system_print("iptables -I HIPFW-FORWARD ! -d 127.0.0.1 -j DROP"); /* @todo: ! LSI PREFIX */
        system_print("iptables -I HIPFW-INPUT ! -d 127.0.0.1 -j DROP"); /* @todo: ! LSI PREFIX */
        system_print("iptables -I HIPFW-OUTPUT ! -d 127.0.0.1 -j DROP"); /* @todo: ! LSI PREFIX */

        // but still allow loopback and HITs as destination
        system_print("ip6tables -I HIPFW-FORWARD ! -d 2001:0010::/28 -j DROP");
        system_print("ip6tables -I HIPFW-INPUT ! -d 2001:0010::/28 -j DROP");
        system_print("ip6tables -I HIPFW-OUTPUT ! -d 2001:0010::/28 -j DROP");
        system_print("ip6tables -I HIPFW-FORWARD -d ::1 -j ACCEPT");
        system_print("ip6tables -I HIPFW-INPUT -d ::1 -j ACCEPT");
        system_print("ip6tables -I HIPFW-OUTPUT -d ::1 -j ACCEPT");
    }

    if (filter_traffic) {
        // this will allow the firewall to handle HIP traffic
        // HIP protocol
        system_print("iptables -I HIPFW-FORWARD -p 139 -j QUEUE");
        // ESP protocol
        system_print("iptables -I HIPFW-FORWARD -p 50 -j QUEUE");
        // UDP encapsulation for HIP
        system_print("iptables -I HIPFW-FORWARD -p 17 --dport 10500 -j QUEUE");
        system_print("iptables -I HIPFW-FORWARD -p 17 --sport 10500 -j QUEUE");

        system_print("iptables -I HIPFW-INPUT -p 139 -j QUEUE");
        system_print("iptables -I HIPFW-INPUT -p 50 -j QUEUE");
        system_print("iptables -I HIPFW-INPUT -p 17 --dport 10500 -j QUEUE");
        system_print("iptables -I HIPFW-INPUT -p 17 --sport 10500 -j QUEUE");

        system_print("iptables -I HIPFW-OUTPUT -p 139 -j QUEUE");
        system_print("iptables -I HIPFW-OUTPUT -p 50 -j QUEUE");
        system_print("iptables -I HIPFW-OUTPUT -p 17 --dport 10500 -j QUEUE");
        system_print("iptables -I HIPFW-OUTPUT -p 17 --sport 10500 -j QUEUE");

        system_print("ip6tables -I HIPFW-FORWARD -p 139 -j QUEUE");
        system_print("ip6tables -I HIPFW-FORWARD -p 50 -j QUEUE");
        system_print("ip6tables -I HIPFW-FORWARD -p 17 --dport 10500 -j QUEUE");
        system_print("ip6tables -I HIPFW-FORWARD -p 17 --sport 10500 -j QUEUE");

        system_print("ip6tables -I HIPFW-INPUT -p 139 -j QUEUE");
        system_print("ip6tables -I HIPFW-INPUT -p 50 -j QUEUE");
        system_print("ip6tables -I HIPFW-INPUT -p 17 --dport 10500 -j QUEUE");
        system_print("ip6tables -I HIPFW-INPUT -p 17 --sport 10500 -j QUEUE");

        system_print("ip6tables -I HIPFW-OUTPUT -p 139 -j QUEUE");
        system_print("ip6tables -I HIPFW-OUTPUT -p 50 -j QUEUE");
        system_print("ip6tables -I HIPFW-OUTPUT -p 17 --dport 10500 -j QUEUE");
        system_print("ip6tables -I HIPFW-OUTPUT -p 17 --sport 10500 -j QUEUE");
    }

    HIP_IFEL(hip_fw_init_lsi_support(), -1, "failed to load extension\n");
    HIP_IFEL(hip_fw_init_userspace_ipsec(), -1, "failed to load extension\n");
    HIP_IFEL(hip_fw_init_esp_prot(), -1, "failed to load extension\n");
    HIP_IFEL(hip_fw_init_esp_prot_conntrack(), -1, "failed to load extension\n");

#ifdef CONFIG_HIP_MIDAUTH
    midauth_init();
#endif

    // Initializing local database for mapping LSI-HIT in the firewall
    hip_firewall_init_hldb();
    // Initializing local cache database
    hip_firewall_cache_init_hldb();
    // Initializing local port cache database
    hip_firewall_port_cache_init_hldb();

out_err:
    return err;
}

/*-------------------HELPER FUNCTIONS---------------------*/

/**
 * Ask default HIT and LSI from hipd
 *
 * @return zero on success and non-zero on failure
 */
static int hip_query_default_local_hit_from_hipd(void)
{
    int err                      = 0;
    struct hip_common *msg       = NULL;
    struct hip_tlv_common *param = NULL;
    hip_hit_t *hit               = NULL;
    hip_lsi_t *lsi               = NULL;

    HIP_IFE(!(msg = hip_msg_alloc()), -1);
    HIP_IFEL(hip_build_user_hdr(msg, HIP_MSG_DEFAULT_HIT, 0), -1,
             "build user hdr\n");
    HIP_IFEL(hip_send_recv_daemon_info(msg, 0, hip_fw_sock), -1,
             "send/recv daemon info\n");

    HIP_IFE(!(param = hip_get_param(msg, HIP_PARAM_HIT)), -1);
    hit = hip_get_param_contents_direct(param);
    ipv6_addr_copy(&default_hit, hit);

    HIP_IFEL(!(param = hip_get_param(msg, HIP_PARAM_LSI)), -1,
             "Did not find LSI\n");
    lsi = hip_get_param_contents_direct(param);
    ipv4_addr_copy(&default_lsi, lsi);

out_err:
    if (msg) {
        free(msg);
    }

    return err;
}

/**
 * Uninitialize all basic and extended packet capture rules
 *
 */
static void hip_fw_flush_iptables(void)
{
    HIP_DEBUG("Firewall flush; may cause warnings on hipfw init\n");
    HIP_DEBUG("Deleting hipfw subchains from main chains\n");

    system_print("iptables -D INPUT -j HIPFW-INPUT 2>/dev/null");
    system_print("iptables -D OUTPUT -j HIPFW-OUTPUT 2>/dev/null");
    system_print("iptables -D FORWARD -j HIPFW-FORWARD 2>/dev/null");

    system_print("ip6tables -D INPUT -j HIPFW-INPUT 2>/dev/null");
    system_print("ip6tables -D OUTPUT -j HIPFW-OUTPUT 2>/dev/null");
    system_print("ip6tables -D FORWARD -j HIPFW-FORWARD 2>/dev/null");

    HIP_DEBUG("Flushing hipfw chains\n");

    /* Flush in case there are some residual rules */
    system_print("iptables -F HIPFW-INPUT 2>/dev/null");
    system_print("iptables -F HIPFW-OUTPUT 2>/dev/null");
    system_print("iptables -F HIPFW-FORWARD 2>/dev/null");
    system_print("ip6tables -F HIPFW-INPUT 2>/dev/null");
    system_print("ip6tables -F HIPFW-OUTPUT 2>/dev/null");
    system_print("ip6tables -F HIPFW-FORWARD 2>/dev/null");

    HIP_DEBUG("Deleting hipfw chains\n");

    system_print("iptables -X HIPFW-INPUT 2>/dev/null");
    system_print("iptables -X HIPFW-OUTPUT 2>/dev/null");
    system_print("iptables -X HIPFW-FORWARD 2>/dev/null");
    system_print("ip6tables -X HIPFW-INPUT 2>/dev/null");
    system_print("ip6tables -X HIPFW-OUTPUT 2>/dev/null");
    system_print("ip6tables -X HIPFW-FORWARD 2>/dev/null");
}

/**
 * Firewall signal handler (SIGINT, SIGTERM). Exit firewall gracefully
 * and clean up all packet capture rules.
 *
 */
static void firewall_exit(void)
{
    struct hip_common *msg = NULL;

    HIP_DEBUG("Firewall exit\n");

    msg = hip_msg_alloc();
    if (hip_build_user_hdr(msg, HIP_MSG_FIREWALL_QUIT, 0) ||
        hip_send_recv_daemon_info(msg, 1, hip_fw_sock)) {
        HIP_DEBUG("Failed to notify hipd of firewall shutdown.\n");
    }
    free(msg);

    hip_firewall_delete_hldb();
    hip_firewall_cache_delete_hldb(1);
    hip_firewall_port_cache_uninit_hldb();
    hip_fw_flush_iptables();
    /* rules have to be removed first, otherwise HIP packets won't pass through
     * at this time any more */
    hip_fw_uninit_userspace_ipsec();
    hip_fw_uninit_esp_prot();
    hip_fw_uninit_esp_prot_conntrack();
    hip_fw_uninit_lsi_support();

#ifdef CONFIG_HIP_PERFORMANCE
    /* Deallocate memory of perf_set after finishing all of tests */
    hip_perf_destroy(perf_set);
#endif

    hip_remove_lock_file(HIP_FIREWALL_LOCK_FILE);
}

/**
 * Firewall signal handler wrapper (SIGINT, SIGTERM). Exit firewall gracefully
 * and clean up all packet capture rules.
 *
 */
static void firewall_close(const int signal)
{
#ifdef CONFIG_HIP_PERFORMANCE
    HIP_DEBUG("Stop and write PERF_ALL\n");
    hip_perf_stop_benchmark(perf_set, PERF_ALL);
    hip_perf_write_benchmark(perf_set, PERF_ALL);
#endif
    HIP_DEBUG("Closing firewall...\n");
    firewall_exit();
    exit(signal);
}

static void die(struct ipq_handle *h)
{
    HIP_DEBUG("dying\n");
    ipq_perror("passer");
    ipq_destroy_handle(h);
    firewall_close(1);
}

/**
 * Increases the netlink buffer capacity.
 *
 * The previous default values were:
 *
 * /proc/sys/net/core/rmem_default - 110592
 * /proc/sys/net/core/rmem_max     - 131071
 * /proc/sys/net/core/wmem_default - 110592
 * /proc/sys/net/core/wmem_max     - 131071
 *
 * The new value 1048576=1024*1024 was assigned to all of them
 */
static void firewall_increase_netlink_buffers(void)
{
    HIP_DEBUG("Increasing the netlink buffers\n");

    system_print("echo 1048576 > /proc/sys/net/core/rmem_default");
    system_print("echo 1048576 > /proc/sys/net/core/rmem_max");
    system_print("echo 1048576 > /proc/sys/net/core/wmem_default");
    system_print("echo 1048576 > /proc/sys/net/core/wmem_max");
}

#if !defined(CONFIG_HIP_OPENWRT) && !defined(ANDROID_CHANGES)
/**
 * Loads several modules that are needed by the firewall.
 */
static void firewall_probe_kernel_modules(void)
{
    int count, err, status;
    char cmd[40];
    int mod_total;
    char *mod_name[] =
    { "ip_queue", "ip6_queue", "iptable_filter", "ip6table_filter" };

    mod_total = sizeof(mod_name) / sizeof(char *);

    HIP_DEBUG("Probing for %d modules. When the modules are built-in, the errors can be ignored\n", mod_total);

    for (count = 0; count < mod_total; count++) {
        snprintf(cmd, sizeof(cmd), "%s %s", "/sbin/modprobe",
                 mod_name[count]);
        HIP_DEBUG("%s\n", cmd);
        err = fork();
        if (err < 0) {
            HIP_ERROR("Failed to fork() for modprobe!\n");
        } else if (err == 0) {
            /* Redirect stderr, so few non fatal errors wont show up. */
            if (freopen("/dev/null", "w", stderr) == NULL) {
                HIP_ERROR("Could not freopen /dev/null");
            }
            execlp("/sbin/modprobe", "/sbin/modprobe",
                   mod_name[count], (char *) NULL);
        } else {
            waitpid(err, &status, 0);
        }
    }
    HIP_DEBUG("Probing completed\n");
}
#endif /*!defined(CONFIG_HIP_OPENWRT) && !defined(ANDROID_CHANGES) */

/*-------------PACKET FILTERING FUNCTIONS------------------*/

/**
 * Test if two HITs match
 *
 * @param match_hit the first HIT
 * @param packet_hit the second HIT
 * @param boolean boolean flag (0 or 1)
 *
 * @return 1 if HITs match and 0 otherwise when boolean is 1. The return value is reversed when the boolean
 *         value is 0.
 */
static int match_hit(const struct in6_addr match_hit,
                     const struct in6_addr packet_hit,
                     const int boolean)
{
    int i = IN6_ARE_ADDR_EQUAL(&match_hit, &packet_hit);

    HIP_DEBUG("match_hit: hit1: %s hit2: %s bool: %d match: %d\n",
              addr_to_numeric(&match_hit), addr_to_numeric(&packet_hit),
              boolean, i);
    if (boolean) {
        return i;
    } else {
        return !i;
    }
}

/**
 * Test if two integers match
 *
 * @param match the first integer
 * @param packet the second integer
 * @param boolean boolean flag (0 or 1)
 *
 * @return 1 if integers match and 0 otherwise when the boolean is 1. The return
 *         value is reversed when the boolean value is 0.
 */
static int match_int(const int match, const int packet, const int boolean)
{
    if (boolean) {
        return match == packet;
    } else {
        return !(match == packet);
    }
}

/**
 * Test if two strings match
 *
 * @param match the first string
 * @param packet the second string
 * @param boolean boolean flag (0 or 1)
 *
 * @return 1 if strings match and 0 otherwise when the boolean is 1. The return
 *         value is reversed when the boolean value is 0.
 */
static int match_string(const char *match, const char *packet, const int boolean)
{
    if (boolean) {
        return !strcmp(match, packet);
    } else {
        return strcmp(match, packet);
    }
}

/**
 * A wrapper for filter_esp_state. Match the esp packet with the state
 * in the connection tracking. There is no need to match the rule-set
 * again as we already filtered the HIP control packets. If we wanted
 * to disallow a connection, we should do it in filter_hip.
 *
 * @param ctx packet context
 * @return the verdict (1 for pass and 0 for drop)
 */
static int filter_esp(const hip_fw_context_t *ctx)
{
    /* drop packet by default */
    int verdict = 0, ret;

    if (esp_relay && ctx->udp_encap_hdr &&
        ((ret = hipfw_relay_esp(ctx)) <= 0)) {
         /* 0: drop original and reinject new packet
            -1: accept reinject packet and avoid filter_esp_state
            1: just let it pass => proceed to filter */
        if (ret == 0) {
            HIP_DEBUG("Drop original and reinject relayed ESP packet\n");
            verdict = 0;
        } else if (ret == -1) {
            HIP_DEBUG("Accept reinjected packet\n");
            verdict = 1;
        } else {
             HIP_ASSERT(0);
        }
    } else if (filter_esp_state(ctx) > 0) {
        verdict = 1;
        HIP_DEBUG("ESP packet successfully passed filtering\n");
    } else {
        verdict = 0;
        HIP_DEBUG("ESP packet NOT authed in ESP filtering\n");
    }

    return verdict;
}

/**
 * filter the hip packet according to the connection tracking rules
 *
 * @param ip6_src source address of the HIP control packet
 * @param ip6_dst destination address of the HIP control packet
 * @param buf the HIP control packet
 * @param hook ipqueue hook
 * @param in_if ipqueue input interface
 * @param out_if ipqueue output interface
 * @param ctx packet context
 *
 * @return the verdict (1 for pass and 0 for drop)
 */
static int filter_hip(const struct in6_addr *ip6_src,
                      const struct in6_addr *ip6_dst,
                      struct hip_common *buf,
                      const unsigned int hook,
                      const char *in_if,
                      const char *out_if,
                      hip_fw_context_t *ctx)
{
    // complete rule list for hook (== IN / OUT / FORWARD)
    struct _DList *list = (struct _DList *) read_rules(hook);
    struct rule *rule   = NULL;
    // assume match for current rule
    int match           = 1, print_addr = 0;
    // assume packet has not yet passed connection tracking
    int conntracked     = 0;
    // block traffic by default
    int verdict         = 0;

    HIP_DEBUG("\n");

    //if dynamically changing rules possible

    if (!list) {
        HIP_DEBUG("The list of rules is empty!!!???\n");
    }

    while (list != NULL) {
        match = 1;
        rule  = (struct rule *) list->data;

        HIP_DEBUG("HIP type number is %d\n", buf->type_hdr);

        //print_rule(rule);
        if (buf->type_hdr == HIP_I1) {
            HIP_INFO("received packet type: I1\n");
            print_addr = 1;
        } else if (buf->type_hdr == HIP_R1)   {
            HIP_INFO("received packet type: R1\n");
            print_addr = 1;
        } else if (buf->type_hdr == HIP_I2)   {
            HIP_INFO("received packet type: I2\n");
            print_addr = 1;
        } else if (buf->type_hdr == HIP_R2)   {
            HIP_INFO("received packet type: R2\n");
            print_addr = 1;
        } else if (buf->type_hdr == HIP_UPDATE)   {
            HIP_INFO("received packet type: UPDATE\n");
            print_addr = 1;
        } else if (buf->type_hdr == HIP_CLOSE)   {
            HIP_INFO("received packet type: CLOSE\n");
            print_addr = 1;
        } else if (buf->type_hdr == HIP_CLOSE_ACK)   {
            HIP_INFO("received packet type: CLOSE_ACK\n");
            print_addr = 1;
        } else if (buf->type_hdr == HIP_NOTIFY)   {
            HIP_DEBUG("received packet type: NOTIFY\n");
        } else if (buf->type_hdr == HIP_LUPDATE) {
            HIP_DEBUG("received packet type: LIGHT UPDATE\n");
        }
        //Added by Prabhu to support DATA Packets
        else if (buf->type_hdr == HIP_DATA) {
            HIP_DEBUG("received packet type: HIP_DATA");
        } else {
            HIP_DEBUG("received packet type: UNKNOWN\n");
        }

        if (print_addr) {
            HIP_INFO_HIT("src hit", &(buf->hits));
            HIP_INFO_HIT("dst hit", &(buf->hitr));
            HIP_INFO_IN6ADDR("src ip", ip6_src);
            HIP_INFO_IN6ADDR("dst ip", ip6_dst);
        }

        // check src_hit if defined in rule
        if (match && rule->src_hit) {
            HIP_DEBUG("src_hit\n");

            if (!match_hit(rule->src_hit->value,
                           buf->hits,
                           rule->src_hit->boolean)) {
                match = 0;
            }
        }

        // check dst_hit if defined in rule
        if (match && rule->dst_hit) {
            HIP_DEBUG("dst_hit\n");

            if (!match_hit(rule->dst_hit->value,
                           buf->hitr,
                           rule->dst_hit->boolean)) {
                match = 0;
            }
        }

        // check the HIP packet type (I1, UPDATE, etc.)
        if (match && rule->type) {
            HIP_DEBUG("type\n");
            if (!match_int(rule->type->value,
                           buf->type_hdr,
                           rule->type->boolean)) {
                match = 0;
            }

            HIP_DEBUG("type rule: %d, packet: %d, boolean: %d, match: %d\n",
                      rule->type->value,
                      buf->type_hdr,
                      rule->type->boolean,
                      match);
        }

        /* this checks, if the the input interface of the packet
         * matches the one specified in the rule */
        if (match && rule->in_if) {
            if (!match_string(rule->in_if->value, in_if,
                              rule->in_if->boolean)) {
                match = 0;
            }

            HIP_DEBUG("in_if rule: %s, packet: %s, boolean: %d, match: %d \n",
                      rule->in_if->value,
                      in_if, rule->in_if->boolean, match);
        }

        /* this checks, if the the output interface of the packet matches the
         * one specified in the rule */
        if (match && rule->out_if) {
            if (!match_string(rule->out_if->value,
                              out_if,
                              rule->out_if->boolean)) {
                match = 0;
            }

            HIP_DEBUG("out_if rule: %s, packet: %s, boolean: %d, match: %d \n",
                      rule->out_if->value, out_if, rule->out_if->boolean,
                      match);
        }

/* NOTE: HI does not make sense as a filter criteria as filtering by HITs and
 *       matching to transmitted HI is supposed to provide a similar level of
 *       security. Furthermore, signature verification is done in conntracking.
 *       -- Rene
 * TODO think about removing this in firewall_control.conf as well
 */
#if 0
        // if HI defined in rule, verify signature now
        // - late as it's an expensive operation
        // - checks that the message src is the src defined in the _rule_
        if (match && rule->src_hi) {
            _HIP_DEBUG("src_hi\n");

            if (!match_hi(rule->src_hi, buf)) {
                match = 0;
            }
        }
#endif

        /* check if packet matches state from connection tracking
         * must be last, so not called if packet is going to be
         * dropped */
        if (match && rule->state) {
            /* we at least had some packet before -> check
             * this packet this will also check the signature of
             * the packet, if we already have a src_HI stored
             * for the _connection_ */
            if (!filter_state(ip6_src, ip6_dst, buf, rule->state, rule->accept,
                              ctx)) {
                match = 0;

            } else {
                // if it is a valid packet, this also tracked the packet
                conntracked = 1;
            }

            HIP_DEBUG("state, rule %d, boolean %d, match %d\n",
                      rule->state->int_opt.value,
                      rule->state->int_opt.boolean,
                      match);
        }

        // if a match, no need to check further rules
        if (match) {
            HIP_DEBUG("match found\n");
            break;
        }

        // else proceed with next rule
        list = list->next;
    }

    // if we found a matching rule, use its verdict
    if (rule && match) {
        HIP_DEBUG("packet matched rule, target %d\n", rule->accept);
        verdict = rule->accept;
    } else {
        HIP_DEBUG("falling back to default HIP/ESP behavior, target %d\n",
                  accept_hip_esp_traffic_by_default);

        verdict = accept_hip_esp_traffic_by_default;
    }

    //release rule list
    read_rules_exit(0);

    if (statefulFiltering && verdict && !conntracked) {
        verdict = conntrack(ip6_src, ip6_dst, buf, ctx);
    }

    return verdict;
}

/*
 * Handle packet capture for outbound HIP packets. The rules are as follows:
 *
 * Output:
 *
 * - HIP:
 *   1. default rule checks for hip
 *   1. filter_hip
 *
 * - ESP:
 *   1. default rule checks for esp
 *   2. filter_esp
 *
 * - TCP:
 *   1. default rule checks for non-hip
 *   2.
 *   - destination is hit (userspace ipsec output)
 *   - destination is lsi (lsi output)
 *   - destination not hit or lsi
 *     1. opp tcp filtering (TBD)
 *
 * - Other
 *   - Same as with TCP except no opp tcp filtering
 *
 * Input:
 *
 * - HIP:
 *   1. default rule checks for hip
 *   2. filter_hip
 *
 * - ESP:
 *   1. default rule checks for hip
 *   2. filter_esp
 *   3. userspace_ipsec input
 *   4. lsi input
 *
 * - Other:
 *   - Same as with TCP except no opp tcp input
 *
 * - TCP:
 *   1. default rule checks for non-hip
 *   2. opp tcp input
 *
 * Forward:
 *
 * - HIP:
 *   1. None
 *
 * - ESP:
 *   1. None
 *
 * - TCP:
 *   1. Proxy input
 *
 * - Other:
 *   2. Proxy input
 *
 * @param ctx packet context
 *
 * @return the verdict (1 for pass and 0 for drop)
 */
static int hip_fw_handle_hip_output(hip_fw_context_t *ctx){
    int verdict = accept_hip_esp_traffic_by_default;

    HIP_DEBUG("hip_fw_handle_hip_output \n");

    if (filter_traffic) {
        verdict = filter_hip(&ctx->src,
                             &ctx->dst,
                             ctx->transport_hdr.hip,
                             ctx->ipq_packet->hook,
                             ctx->ipq_packet->indev_name,
                             ctx->ipq_packet->outdev_name,
                             ctx);
    } else {
        verdict = ACCEPT;
    }

    /* zero return value means that the packet should be dropped */
    return verdict;
}

/**
 * Process an ESP packet from the outbound packet queue
 *
 * @param ctx the packet context
 *
 * @return the verdict (1 for pass and 0 for drop)
 */
static int hip_fw_handle_esp_output(hip_fw_context_t *ctx)
{
    int verdict = accept_hip_esp_traffic_by_default;

    HIP_DEBUG("\n");

    if (filter_traffic) {
        verdict = filter_esp(ctx);
    } else {
        verdict = ACCEPT;
    }

    return verdict;
}

/**
 * Process an ESP packet from the outbound packet capture queue
 *
 * @param ctx the packet context
 *
 * @return the verdict (1 for pass and 0 for drop)
 */
static int hip_fw_handle_other_output(hip_fw_context_t *ctx)
{
    int verdict           = accept_normal_traffic_by_default;

    HIP_DEBUG("\n");

    if (ctx->ip_version == 6 && hip_userspace_ipsec) {

        hip_hit_t *def_hit = hip_fw_get_default_hit();
        HIP_DEBUG_HIT("destination hit: ", &ctx->dst);

        // check if this is a reinjected packet
        if (def_hit && IN6_ARE_ADDR_EQUAL(&ctx->dst, def_hit)) {
            // let the packet pass through directly
            verdict = 1;
        } else {
            // distinguish ipsec and data mode here
            if (hip_userspace_ipsec) {
                verdict = !hip_fw_userspace_ipsec_output(ctx);
            }
        }
    } else if (ctx->ip_version == 4) {
        hip_lsi_t src_lsi, dst_lsi;

        IPV6_TO_IPV4_MAP(&(ctx->src), &src_lsi);
        IPV6_TO_IPV4_MAP(&(ctx->dst), &dst_lsi);

        /* LSI HOOKS */
        if (IS_LSI32(dst_lsi.s_addr) && hip_lsi_support) {
            if (hip_is_packet_lsi_reinjection(&dst_lsi)) {
                verdict = 1;
            } else {
                hip_fw_handle_outgoing_lsi(ctx->ipq_packet,
                                           &src_lsi, &dst_lsi);
                verdict = 0;                 /* Reject the packet */
            }
        }
    }

    /* No need to check default rules as it is handled by the
     * iptables rules */
    return verdict;
}

/**
 * Process a TCP packet from the outbound packet capture queue
 *
 * @param ctx the packet context
 *
 * @return the verdict (1 for pass and 0 for drop)
 */
static int hip_fw_handle_tcp_output(hip_fw_context_t *ctx)
{
    HIP_DEBUG("\n");

    return hip_fw_handle_other_output(ctx);
}

/**
 * Process a HIP packet from the forward packet capture queue
 *
 * @param ctx the packet context
 *
 * @return the verdict (1 for pass and 0 for drop)
 */
static int hip_fw_handle_hip_forward(hip_fw_context_t *ctx)
{
    HIP_DEBUG("\n");

#ifdef CONFIG_HIP_MIDAUTH
    if (use_midauth) {
        if (midauth_filter_hip(ctx) == NF_DROP) {
            return NF_DROP;
        }
    }
#endif
    // for now forward and output are handled symmetrically
    return hip_fw_handle_hip_output(ctx);
}

/**
 * Process an ESP packet from the forward packet capture queue
 *
 * @param ctx the packet context
 *
 * @return the verdict (1 for pass and 0 for drop)
 */
static int hip_fw_handle_esp_forward(hip_fw_context_t *ctx)
{
    int verdict = accept_hip_esp_traffic_by_default;

    HIP_DEBUG("\n");
    if (filter_traffic) {
        // check if this belongs to one of the connections pass through
        verdict = filter_esp(ctx);
    } else {
        verdict = ACCEPT;
    }

    return verdict;
}

/**
 * Process a TCP packet from the forward packet capture queue
 *
 * @param ctx the packet context
 *
 * @return the verdict (1 for pass and 0 for drop)
 */
static int hip_fw_handle_tcp_forward(hip_fw_context_t *ctx)
{
    HIP_DEBUG("\n");

    return 0;
}

/**
 * Process an other (not HIP, ESP, TCP) packet from the inbound packet capture
 * queue
 *
 * @param ctx the packet context
 *
 * @return the verdict (1 for pass and 0 for drop)
 */
static int hip_fw_handle_other_input(hip_fw_context_t *ctx)
{
    int verdict = accept_normal_traffic_by_default;
    int ip_hits = ipv6_addr_is_hit(&ctx->src) &&
                  ipv6_addr_is_hit(&ctx->dst);

    HIP_DEBUG("\n");

    if (ip_hits) {
        if (hip_lsi_support) {
            verdict = hip_fw_handle_incoming_hit(ctx->ipq_packet,
                                                 &ctx->src,
                                                 &ctx->dst,
                                                 hip_lsi_support);
        }
    }

    /* No need to check default rules as it is handled by the
     * iptables rules */
    return verdict;
}

/**
 * Process a HIP packet from the input packet capture queue
 *
 * @param ctx the packet context
 *
 * @return the verdict (1 for pass and 0 for drop)
 */
static int hip_fw_handle_hip_input(hip_fw_context_t *ctx)
{
    int verdict = accept_hip_esp_traffic_by_default;

    HIP_DEBUG("hip_fw_handle_hip_input()\n");
    //Prabhu handle incoming datapackets

    verdict = hip_fw_handle_hip_output(ctx);

    return verdict;
}

/**
 * Process an ESP packet from the inbound packet capture queue
 *
 * @param ctx the packet context
 *
 * @return the verdict (1 for pass and 0 for drop)
 */
static int hip_fw_handle_esp_input(hip_fw_context_t *ctx)
{
    int verdict = accept_hip_esp_traffic_by_default;

    HIP_DEBUG("\n");

    if (filter_traffic) {
        // first of all check if this belongs to one of our connections
        verdict = filter_esp(ctx);
    } else {
        verdict = ACCEPT;
    }

    if (verdict && hip_userspace_ipsec) {
        HIP_DEBUG("userspace ipsec input\n");
        // added by Tao Wan
        verdict = !hip_fw_userspace_ipsec_input(ctx);
    }

    return verdict;
}

/**
 * Process a TCP packet from the inbound packet capture queue
 *
 * @param ctx the packet context
 *
 * @return the verdict (1 for pass and 0 for drop)
 */
static int hip_fw_handle_tcp_input(hip_fw_context_t *ctx)
{
    int verdict = accept_normal_traffic_by_default;

    HIP_DEBUG("\n");

    // any incoming plain TCP packet might be an opportunistic I1
    HIP_DEBUG_HIT("hit src", &ctx->src);
    HIP_DEBUG_HIT("hit dst", &ctx->dst);

    // as we should never receive TCP with HITs, this will only apply
    // to IPv4 TCP
    verdict = hip_fw_handle_other_input(ctx);

    return verdict;
}

/*----------------MAIN FUNCTIONS----------------------*/

/**
 * Initialize the firewall datastructures and ipqueue rules
 *
 * @return zero on success or non-zero on failure
 */
static int firewall_init(void)
{
    int err = 0;

    HIP_DEBUG("Initializing firewall\n");

    HIP_DEBUG("in=%d out=%d for=%d\n", NF_IP_LOCAL_IN, NF_IP_LOCAL_OUT,
              NF_IP_FORWARD);

    // funtion pointers for the respective packet handlers
    hip_fw_handler[NF_IP_LOCAL_IN][OTHER_PACKET]  = hip_fw_handle_other_input;
    hip_fw_handler[NF_IP_LOCAL_IN][HIP_PACKET]    = hip_fw_handle_hip_input;
    hip_fw_handler[NF_IP_LOCAL_IN][ESP_PACKET]    = hip_fw_handle_esp_input;
    hip_fw_handler[NF_IP_LOCAL_IN][TCP_PACKET]    = hip_fw_handle_tcp_input;

    hip_fw_handler[NF_IP_LOCAL_OUT][OTHER_PACKET] = hip_fw_handle_other_output;
    hip_fw_handler[NF_IP_LOCAL_OUT][HIP_PACKET]   = hip_fw_handle_hip_output;
    hip_fw_handler[NF_IP_LOCAL_OUT][ESP_PACKET]   = hip_fw_handle_esp_output;
    hip_fw_handler[NF_IP_LOCAL_OUT][TCP_PACKET]   = hip_fw_handle_tcp_output;

    //apply rules for forwarded hip and esp traffic
    hip_fw_handler[NF_IP_FORWARD][HIP_PACKET]     = hip_fw_handle_hip_forward;
    hip_fw_handler[NF_IP_FORWARD][ESP_PACKET]     = hip_fw_handle_esp_forward;
    //do not drop those files by default
    hip_fw_handler[NF_IP_FORWARD][TCP_PACKET]     = hip_fw_handle_tcp_forward;

    HIP_DEBUG("Enabling forwarding for IPv4 and IPv6\n");
    system_print("echo 1 >/proc/sys/net/ipv4/conf/all/forwarding");

    /* Flush in case previous hipfw process crashed */
    hip_fw_flush_iptables();

    system_print("iptables -N HIPFW-INPUT");
    system_print("iptables -N HIPFW-OUTPUT");
    system_print("iptables -N HIPFW-FORWARD");
    system_print("ip6tables -N HIPFW-INPUT");
    system_print("ip6tables -N HIPFW-OUTPUT");
    system_print("ip6tables -N HIPFW-FORWARD");

    /* Register signal handlers */
    signal(SIGINT, firewall_close);
    signal(SIGTERM, firewall_close);

    HIP_IFEL(firewall_init_extensions(), -1, "failed to start requested extensions");

    system_print("iptables -I INPUT -j HIPFW-INPUT");
    system_print("iptables -I OUTPUT -j HIPFW-OUTPUT");
    system_print("iptables -I FORWARD -j HIPFW-FORWARD");
    system_print("ip6tables -I INPUT -j HIPFW-INPUT");
    system_print("ip6tables -I OUTPUT -j HIPFW-OUTPUT");
    system_print("ip6tables -I FORWARD -j HIPFW-FORWARD");

out_err:
    return err;
}

/**
 *
 * Initialize context for a packet. The context stores e.g. the packet type and
 * possibly encapsulating packet type. It also stores useful pointers IP and
 * transport layer headers where applicable to avoid redundant casting.
 *
 * Currently supported types:   type
 * - plain HIP control packet      1
 * - ESP packet                    2
 * - TCP packet                    3 (for opportunistic TCP handshake)
 *
 * Unsupported types -> type 0
 *
 * @param  hdr        a pointer to a IP packet.
 * @param ipVersion   the IP version for this packet
 * @return            One if @c hdr is a HIP packet, zero otherwise.
 */
static int hip_fw_init_context(hip_fw_context_t *ctx,
                               const unsigned char *buf,
                               const int ip_version)
{
    int ip_hdr_len, err = 0;
    // length of packet starting at udp header
    uint16_t udp_len         = 0;
    struct udphdr *udphdr    = NULL;
    int udp_encap_zero_bytes = 0;

    // default assumption
    ctx->packet_type = OTHER_PACKET;

    // same context memory as for packets before -> re-init
    memset(ctx, 0, sizeof(hip_fw_context_t));

    // add whole packet to context and ip version
    ctx->ipq_packet = ipq_get_packet(buf);

    // check if packet is to big for the buffer
    if (ctx->ipq_packet->data_len > HIP_MAX_PACKET) {
        HIP_ERROR("packet size greater than buffer\n");

        err = 1;
        goto end_init;
    }

    ctx->ip_version = ip_version;

    if (ctx->ip_version == 4) {
        _HIP_DEBUG("IPv4 packet\n");

        struct ip *iphdr = (struct ip *) ctx->ipq_packet->payload;
        // add pointer to IPv4 header to context
        ctx->ip_hdr.ipv4 = iphdr;

        /* ip_hl is given in multiple of 4 bytes
         *
         * NOTE: not sizeof(struct ip) as we might have options */
        ip_hdr_len       = (iphdr->ip_hl * 4);
        // needed for opportunistic TCP
        ctx->ip_hdr_len  = ip_hdr_len;
        HIP_DEBUG("ip_hdr_len is: %d\n", ip_hdr_len);
        HIP_DEBUG("total length: %u\n", ntohs(iphdr->ip_len));
        HIP_DEBUG("ttl: %u\n", iphdr->ip_ttl);
        HIP_DEBUG("packet length (ipq): %u\n", ctx->ipq_packet->data_len);

        // add IPv4 addresses
        IPV4_TO_IPV6_MAP(&ctx->ip_hdr.ipv4->ip_src, &ctx->src);
        IPV4_TO_IPV6_MAP(&ctx->ip_hdr.ipv4->ip_dst, &ctx->dst);

        HIP_DEBUG_HIT("packet src", &ctx->src);
        HIP_DEBUG_HIT("packet dst", &ctx->dst);

        HIP_DEBUG("IPv4 next header protocol number is %d\n", iphdr->ip_p);

        // find out which transport layer protocol is used
        if (iphdr->ip_p == IPPROTO_HIP) {
            // we have found a plain HIP control packet
            HIP_DEBUG("plain HIP packet\n");

            ctx->packet_type       = HIP_PACKET;
            ctx->transport_hdr.hip = (struct hip_common *)
                    (((char *) iphdr) + ip_hdr_len);

            goto end_init;
        } else if (iphdr->ip_p == IPPROTO_ESP) {
            // this is an ESP packet
            HIP_DEBUG("plain ESP packet\n");

            ctx->packet_type       = ESP_PACKET;
            ctx->transport_hdr.esp = (struct hip_esp *)
                    (((char *) iphdr) + ip_hdr_len);

            goto end_init;
        } else if (iphdr->ip_p == IPPROTO_TCP) {
            // this might be a TCP packet for opportunistic mode
            HIP_DEBUG("plain TCP packet\n");

            ctx->packet_type       = TCP_PACKET;
            ctx->transport_hdr.tcp = (struct tcphdr *)
                    (((char *) iphdr) + ip_hdr_len);

            goto end_init;
        } else if (iphdr->ip_p != IPPROTO_UDP) {
            // if it's not UDP either, it's unsupported
            HIP_DEBUG("some other packet\n");

            goto end_init;
        }

        // need UDP header to look for encapsulated ESP
        udp_len            = ntohs(iphdr->ip_len);
        udphdr             = ((struct udphdr *)
                (((char *) iphdr) + ip_hdr_len));

        // add UDP header to context
        ctx->udp_encap_hdr = udphdr;
    } else if (ctx->ip_version == 6) {
        _HIP_DEBUG("IPv6 packet\n");

        struct ip6_hdr *ip6_hdr = (struct ip6_hdr *) ctx->ipq_packet->payload;
        // add pointer to IPv4 header to context
        ctx->ip_hdr.ipv6 = ip6_hdr;

        // Ipv6 has fixed header length
        ip_hdr_len       = sizeof(struct ip6_hdr);
        // needed for opportunistic TCP
        ctx->ip_hdr_len  = ip_hdr_len;
        HIP_DEBUG("ip_hdr_len is: %d\n", ip_hdr_len);
        HIP_DEBUG("payload length: %u\n", ntohs(ip6_hdr->ip6_plen));
        HIP_DEBUG("ttl: %u\n", ip6_hdr->ip6_hlim);
        HIP_DEBUG("packet length (ipq): %u\n", ctx->ipq_packet->data_len);

        // add IPv6 addresses
        ipv6_addr_copy(&ctx->src, &ip6_hdr->ip6_src);
        ipv6_addr_copy(&ctx->dst, &ip6_hdr->ip6_dst);

        HIP_DEBUG_HIT("packet src: ", &ctx->src);
        HIP_DEBUG_HIT("packet dst: ", &ctx->dst);

        HIP_DEBUG("IPv6 next header protocol number is %d\n",
                  ip6_hdr->ip6_nxt);

        // find out which transport layer protocol is used
        if (ip6_hdr->ip6_nxt == IPPROTO_HIP) {
            // we have found a plain HIP control packet
            HIP_DEBUG("plain HIP packet\n");

            ctx->packet_type       = HIP_PACKET;
            ctx->transport_hdr.hip = (struct hip_common *)
                    (((char *) ip6_hdr) + sizeof(struct ip6_hdr));

            goto end_init;
        } else if (ip6_hdr->ip6_nxt == IPPROTO_ESP) {
            // we have found a plain ESP packet
            HIP_DEBUG("plain ESP packet\n");

            ctx->packet_type       = ESP_PACKET;
            ctx->transport_hdr.esp = (struct hip_esp *)
                    (((char *) ip6_hdr) + sizeof(struct ip6_hdr));

            goto end_init;
        } else if (ip6_hdr->ip6_nxt == IPPROTO_TCP) {
            // this might be a TCP packet for opportunistic mode
            HIP_DEBUG("plain TCP packet\n");

            ctx->packet_type       = TCP_PACKET;
            ctx->transport_hdr.tcp = (struct tcphdr *)
                    (((char *) ip6_hdr) + sizeof(struct ip6_hdr));

            goto end_init;
        } else if (ip6_hdr->ip6_nxt != IPPROTO_UDP) {
            // if it's not UDP either, it's unsupported
            HIP_DEBUG("some other packet\n");

            goto end_init;
        }

        /* for now these calculations are not necessary as UDP encapsulation
         * is only used for IPv4 at the moment
         *
         * we keep them anyway in order to ease UDP encapsulation handling
         * with IPv6
         *
         * NOTE: the length will include optional extension headers
         * -> handle this */
        udp_len            = ntohs(ip6_hdr->ip6_plen);
        udphdr             = ((struct udphdr *)
                (((char *) ip6_hdr) + ip_hdr_len));

        // add udp header to context
        ctx->udp_encap_hdr = udphdr;
    }

    HIP_DEBUG("UDP header size  is %d\n", sizeof(struct udphdr));

    /* only handle IPv4 right now
     * -> however this is the place to handle UDP encapsulated IPv6 */
    if (ctx->ip_version == 4) {
        // we might have only received a UDP packet with headers only
        if (udp_len >= sizeof(struct ip) + sizeof(struct udphdr) + HIP_UDP_ZERO_BYTES_LEN) {

            uint32_t *zero_bytes = NULL;

            // we can distinguish UDP encapsulated control and data traffic with 32 zero bits
            // behind UDP header
            zero_bytes = (uint32_t *) (((char *) udphdr) + sizeof(struct udphdr));

            HIP_HEXDUMP("zero_bytes: ", zero_bytes, 4);

            /* check whether next 32 bits are zero or not */
            if (*zero_bytes == 0) {
                udp_encap_zero_bytes = 1;

                HIP_DEBUG("Zero SPI found\n");
            }

            zero_bytes = NULL;
        } else {
            // only UDP header + payload < 32 bit -> neither HIP nor ESP
            HIP_DEBUG("UDP packet with < 32 bit payload\n");

            goto end_init;
        }
    }

    _HIP_DEBUG("udp hdr len %d\n", ntohs(udphdr->len));
    _HIP_HEXDUMP("hexdump ", udphdr, 20);

    // HIP packets have zero bytes (IPv4 only right now)
    if (ctx->ip_version == 4 && udphdr
        && ((udphdr->source == ntohs(hip_get_local_nat_udp_port())) ||
            (udphdr->dest == ntohs(hip_get_peer_nat_udp_port())))
        && udp_encap_zero_bytes) {
        /* check if zero byte hint is correct and we are processing a
         * HIP control message */
        if (!hip_check_network_msg((struct hip_common *) (((char *) udphdr)
                                                + sizeof(struct udphdr)
                                                + HIP_UDP_ZERO_BYTES_LEN))) {
            // we found an UDP encapsulated HIP control packet
            HIP_DEBUG("UDP encapsulated HIP control packet\n");

            // add to context
            ctx->packet_type       = HIP_PACKET;
            ctx->transport_hdr.hip = (struct hip_common *) (((char *) udphdr)
                                                    + sizeof(struct udphdr)
                                                    + HIP_UDP_ZERO_BYTES_LEN);

            goto end_init;
        }
        HIP_ERROR("communicating with BROKEN peer implementation of UDP encapsulation,"
                  " found zero bytes when receiving HIP control message\n");
    }
    // ESP does not have zero bytes (IPv4 only right now)
    else if (ctx->ip_version == 4 && udphdr
             && ((udphdr->source == ntohs(hip_get_local_nat_udp_port())) ||
                 (udphdr->dest == ntohs(hip_get_peer_nat_udp_port())))
             && !udp_encap_zero_bytes) {
        /* from the ports and the non zero SPI we can tell that this
         * is an ESP packet */
        HIP_DEBUG("ESP packet. Todo: verify SPI from database\n");

        // add to context
        ctx->packet_type       = ESP_PACKET;
        ctx->transport_hdr.esp = (struct hip_esp *) (((char *) udphdr)
                                                     + sizeof(struct udphdr));

        goto end_init;
    } else {
        /* normal UDP packet or UDP encapsulated IPv6 */
        HIP_DEBUG("normal UDP packet\n");
    }

end_init:
    return err;
}

/**
 * Set an accept verdict for a modified packet
 *
 * @param handle ipqueue file handle
 * @param packetId ipqueue packet id
 * @param len length of buf
 * @param buf the packet to be accepted
 *
 */
static void allow_modified_packet(struct ipq_handle *handle, unsigned long packetId,
                                  size_t len, unsigned char *buf)
{
    ipq_set_verdict(handle, packetId, NF_ACCEPT, len, buf);
    HIP_DEBUG("Packet accepted with modifications\n\n");
}

/**
 * Allow a packet to pass
 *
 * @param handle    the handle for the packets.
 * @param packetId  the packet ID.
 * @return          nothing
 */
static void allow_packet(struct ipq_handle *handle, unsigned long packetId)
{
    ipq_set_verdict(handle, packetId, NF_ACCEPT, 0, NULL);

    HIP_DEBUG("Packet accepted \n\n");
}

/**
 * Drop a packet
 *
 * @param handle    the handle for the packets.
 * @param packetId  the packet ID.
 * @return          nothing
 */
static void drop_packet(struct ipq_handle *handle, unsigned long packetId)
{
    ipq_set_verdict(handle, packetId, NF_DROP, 0, NULL);

    HIP_DEBUG("Packet dropped \n\n");
}

/**
 * Analyze a packet.
 *
 * @param buf the packet to be analyzed
 * @param hndl a file handle to the ipqueue
 * @param ip_version the type of traffic: 4 - ipv4; 6 - ipv6.
 * @param ctx packet context
 *
 * @return  nothing, this function loops forever,
 *      until the firewall is stopped.
 */
static int hip_fw_handle_packet(unsigned char *buf,
                                struct ipq_handle *hndl,
                                const int ip_version,
                                hip_fw_context_t *ctx)
{
    // assume DROP
    int verdict = 0;


    /* waits for queue messages to arrive from ip_queue and
     * copies them into a supplied buffer */
    if (ipq_read(hndl, buf, HIP_MAX_PACKET, 0) < 0) {
        HIP_PERROR("ipq_read failed: ");
        // TODO this error needs to be handled seperately -> die(hndl)?
        goto out_err;
    }

    /* queued messages may be a packet messages or an error messages */
    switch (ipq_message_type(buf)) {
    case IPQM_PACKET:
        HIP_DEBUG("Received ipqm packet\n");
        // no goto -> go on with processing the message below
        break;
    case NLMSG_ERROR:
        HIP_ERROR("Received error message (%d): %s\n", ipq_get_msgerr(buf),
                  ipq_errstr());
        goto out_err;
        break;
    default:
        HIP_DEBUG("Unsupported libipq packet\n");
        goto out_err;
        break;
    }

    // set up firewall context
    if (hip_fw_init_context(ctx, buf, ip_version)) {
        goto out_err;
    }

    HIP_DEBUG("packet hook=%d, packet type=%d\n", ctx->ipq_packet->hook,
              ctx->packet_type);

    // match context with rules
    if (hip_fw_handler[ctx->ipq_packet->hook][ctx->packet_type]) {
        verdict = (hip_fw_handler[ctx->ipq_packet->hook][ctx->packet_type])(ctx);
    } else {
        HIP_DEBUG("Ignoring, no handler for hook (%d) with type (%d)\n");
    }

out_err:
    if (verdict) {
        if (ctx->modified == 0) {
            HIP_DEBUG("=== Verdict: allow packet ===\n");
            allow_packet(hndl, ctx->ipq_packet->packet_id);
        } else {
            HIP_DEBUG("=== Verdict: allow modified packet ===\n");
            allow_modified_packet(hndl, ctx->ipq_packet->packet_id,
                                  ctx->ipq_packet->data_len,
                                  ctx->ipq_packet->payload);
        }
    } else {
        HIP_DEBUG("=== Verdict: drop packet ===\n");
        drop_packet(hndl, ctx->ipq_packet->packet_id);
    }

    // nothing to clean up here as we re-use buf, hndl and ctx

    return 0;
}

/**
 * Hipfw should be started before hipd to make sure
 * that nobody can bypass ACLs. However, some hipfw
 * extensions (e.g. userspace ipsec) work consistently
 * only when hipd is started first. To solve this
 * chicken-and-egg problem, we are blocking all hipd
 * messages until hipd is running and firewall is set up.
 */
static void hip_fw_wait_for_hipd(void)
{
    hip_fw_flush_iptables();

    system_print("iptables -N HIPFW-INPUT");
    system_print("iptables -N HIPFW-OUTPUT");
    system_print("iptables -N HIPFW-FORWARD");
    system_print("ip6tables -N HIPFW-INPUT");
    system_print("ip6tables -N HIPFW-OUTPUT");
    system_print("ip6tables -N HIPFW-FORWARD");

    system_print("iptables -I HIPFW-INPUT -p 139 -j DROP");
    system_print("iptables -I HIPFW-OUTPUT -p 139 -j DROP");
    system_print("iptables -I HIPFW-FORWARD -p 139 -j DROP");
    system_print("ip6tables -I HIPFW-INPUT -p 139 -j DROP");
    system_print("ip6tables -I HIPFW-OUTPUT -p 139 -j DROP");
    system_print("ip6tables -I HIPFW-FORWARD -p 139 -j DROP");

    system_print("iptables -I INPUT -j HIPFW-INPUT");
    system_print("iptables -I OUTPUT -j HIPFW-OUTPUT");
    system_print("iptables -I FORWARD -j HIPFW-FORWARD");
    system_print("ip6tables -I INPUT -j HIPFW-INPUT");
    system_print("ip6tables -I OUTPUT -j HIPFW-OUTPUT");
    system_print("ip6tables -I FORWARD -j HIPFW-FORWARD");

    //HIP_IFEL(!(msg = hip_msg_alloc()), -1, "malloc\n");
    //HIP_IFEL(hip_build_user_hdr(msg, HIP_MSG_PING, 0), -1, "hdr\n")

    while (hip_fw_get_default_hit() == NULL) {
        HIP_DEBUG("Sleeping until hipd is running...\n");
        sleep(1);
    }

    /* Notice that firewall flushed the dropping rules later */
}

/**
 * main function that starts the single-threaded hipfw process
 *
 * @param argc number of arguments
 * @param argv an array of pointers to the arguments
 *
 * @return zero on success and non-zero on failure
 *
 */
int main(int argc, char **argv)
{
    int err                = 0, highest_descriptor, i;
    int status, n, len;
    struct ipq_handle *h4  = NULL, *h6 = NULL;
    int ch;
    char *rule_file        = NULL;
    int errflg             = 0, killold = 0;
    struct hip_common *msg = NULL;
    struct sockaddr_in6 sock_addr;
    socklen_t alen;
    fd_set read_fdset;
    struct timeval timeout;
    unsigned char buf[HIP_MAX_PACKET];
    hip_fw_context_t ctx;
    int limit_capabilities = 0;
    int is_root            = 0, access_ok = 0, msg_type = 0; //variables for accepting user messages only from hipd

    /* Make sure that root path is set up correcly (e.g. on Fedora 9).
     * Otherwise may get warnings from system_print() commands.
     * @todo: should append, not overwrite  */
    setenv("PATH", HIP_DEFAULT_EXEC_PATH, 1);

    if (geteuid() != 0) {
        HIP_ERROR("firewall must be run as root\n");
        exit(-1);
    }

#ifdef CONFIG_HIP_PERFORMANCE
    HIP_DEBUG("Creating perf set\n");
    perf_set = hip_perf_create(PERF_MAX_FIREWALL);

    check_and_create_dir("results", DEFAULT_CONFIG_DIR_MODE);

    /* To keep things simple, we use a subset of the performance set originally created for the HIP daemon. */
    //hip_perf_set_name(perf_set, PERF_I1_SEND, "results/PERF_I1_SEND.csv");
    hip_perf_set_name(perf_set, PERF_I1, "results/PERF_I1.csv");
    hip_perf_set_name(perf_set, PERF_R1, "results/PERF_R1.csv");
    hip_perf_set_name(perf_set, PERF_I2, "results/PERF_I2.csv");
    hip_perf_set_name(perf_set, PERF_R2, "results/PERF_R2.csv");
    //hip_perf_set_name(perf_set, PERF_DH_CREATE,"results/PERF_DH_CREATE.csv");
    //hip_perf_set_name(perf_set, PERF_SIGN,"results/PERF_SIGN.csv");
    //hip_perf_set_name(perf_set, PERF_DSA_SIGN_IMPL,"results/PERF_DSA_SIGN_IMPL.csv");
    hip_perf_set_name(perf_set, PERF_VERIFY, "results/PERF_VERIFY.csv");
    hip_perf_set_name(perf_set, PERF_BASE, "results/PERF_BASE.csv");
    hip_perf_set_name(perf_set, PERF_ALL, "results/PERF_ALL.csv");
    //hip_perf_set_name(perf_set, PERF_UPDATE_SEND,"results/PERF_UPDATE_SEND.csv");
    //hip_perf_set_name(perf_set, PERF_VERIFY_UPDATE,"results/PERF_VERIFY_UPDATE.csv");
    hip_perf_set_name(perf_set, PERF_UPDATE_COMPLETE, "results/PERF_UPDATE_COMPLETE.csv");
    //hip_perf_set_name(perf_set, PERF_HANDLE_UPDATE_ESTABLISHED,"results/PERF_HANDLE_UPDATE_ESTABLISHED.csv");
    //hip_perf_set_name(perf_set, PERF_HANDLE_UPDATE_REKEYING,"results/PERF_HANDLE_UPDATE_REKEYING.csv");
    //hip_perf_set_name(perf_set, PERF_UPDATE_FINISH_REKEYING,"results/PERF_UPDATE_FINISH_REKEYING.csv");
    hip_perf_set_name(perf_set, PERF_CLOSE_SEND, "results/PERF_CLOSE_SEND.csv");
    hip_perf_set_name(perf_set, PERF_HANDLE_CLOSE, "results/PERF_HANDLE_CLOSE.csv");
    hip_perf_set_name(perf_set, PERF_HANDLE_CLOSE_ACK, "results/PERF_HANDLE_CLOSE_ACK.csv");
    hip_perf_set_name(perf_set, PERF_HANDLE_UPDATE_1, "results/PERF_HANDLE_UPDATE_1.csv");
    //hip_perf_set_name(perf_set, PERF_HANDLE_UPDATE_2,"results/PERF_HANDLE_UPDATE_2.csv");
    hip_perf_set_name(perf_set, PERF_CLOSE_COMPLETE, "results/PERF_CLOSE_COMPLETE.csv");
    hip_perf_set_name(perf_set, PERF_DSA_VERIFY_IMPL, "results/PERF_DSA_VERIFY_IMPL.csv");
    hip_perf_set_name(perf_set, PERF_RSA_VERIFY_IMPL, "results/PERF_RSA_VERIFY_IMPL.csv");
    //hip_perf_set_name(perf_set, PERF_RSA_SIGN_IMPL,"results/PERF_RSA_SIGN_IMPL.csv");

    HIP_DEBUG("Opening perf set\n");
    hip_perf_open(perf_set);
    HIP_DEBUG("Start PERF_ALL\n");
    hip_perf_start_benchmark(perf_set, PERF_ALL);
#endif

    memset(&default_hit, 0, sizeof(default_hit));
    memset(&default_lsi, 0, sizeof(default_lsi));

    hip_set_logdebug(LOGDEBUG_ALL);

    while ((ch = getopt(argc, argv, "aAbcdef:FhHiIklmopv")) != -1) {
        switch (ch) {
        case 'A':
            accept_hip_esp_traffic_by_default = 1;
            restore_accept_hip_esp_traffic    = 1;
            break;
        case 'b':
            foreground = 0;
            break;
        case 'd':
            log_level = LOGDEBUG_ALL;
            break;
        case 'e':
            hip_userspace_ipsec = 1;
            hip_esp_protection = 1;
            break;
        case 'f':
            rule_file = optarg;
            break;
        case 'F':
            filter_traffic = 0;
            restore_filter_traffic = filter_traffic;
            break;
        case 'h':
            print_usage();
            exit(2);
            break;
        case 'H':
            accept_normal_traffic_by_default = 0;
            break;
        case 'i':
            hip_userspace_ipsec = 1;
            hip_kernel_ipsec_fallback = 0;
            break;
        case 'I':
            hip_userspace_ipsec = 1;
            hip_kernel_ipsec_fallback = 1;
            break;
        case 'k':
            killold = 1;
            break;
        case 'l':
            hip_lsi_support = 1;
            break;
        case 'm':
#ifdef CONFIG_HIP_MIDAUTH
            filter_traffic = 1;
            use_midauth = 1;
            break;
#endif
        case 'p':
            limit_capabilities = 1;
            break;
        case 'v':
            log_level = LOGDEBUG_MEDIUM;
            hip_set_logfmt(LOGFMT_SHORT);
            break;
        case ':': /* option without operand */
            printf("Option -%c requires an operand\n", optopt);
            errflg++;
            break;
        case '?':
            printf("Unrecognized option: -%c\n", optopt);
            errflg++;
        }
    }

    if (errflg)
    {
        print_usage();
        printf("Invalid argument. Closing. \n\n");
        exit(2);
    }

    if (!foreground)
    {
        hip_set_logtype(LOGTYPE_SYSLOG);
        HIP_DEBUG("Forking into background\n");
        if (fork() > 0)
            return 0;
    }

    HIP_IFEL(hip_create_lock_file(HIP_FIREWALL_LOCK_FILE, killold), -1,
            "Failed to obtain firewall lock.\n");

    /* Request-response socket with hipfw */
    hip_fw_sock = socket(AF_INET6, SOCK_DGRAM, 0);
    HIP_IFEL((hip_fw_sock < 0), 1, "Could not create socket for firewall.\n");
    memset(&sock_addr, 0, sizeof(sock_addr));
    sock_addr.sin6_family = AF_INET6;
    sock_addr.sin6_port = htons(HIP_FIREWALL_SYNC_PORT);
    sock_addr.sin6_addr = in6addr_loopback;

    for (i=0; i<2; i++) {
        err = bind(hip_fw_sock, (struct sockaddr *)& sock_addr,
               sizeof(sock_addr));
        if (err == 0)
            break;
        else if (err && i == 0)
            sleep(2);
    }

    HIP_IFEL(err, -1, "Bind on firewall socket addr failed. Give -k option to kill old hipfw\n");
    HIP_IFEL(hip_daemon_connect(hip_fw_sock), -1,
         "connecting socket failed\n");

    /* Only for receiving out-of-sync notifications from hipd  */
    hip_fw_async_sock = socket(AF_INET6, SOCK_DGRAM, 0);
    HIP_IFEL((hip_fw_async_sock < 0), 1, "Could not create socket for firewall.\n");
    memset(&sock_addr, 0, sizeof(sock_addr));
    sock_addr.sin6_family = AF_INET6;
    sock_addr.sin6_port = htons(HIP_FIREWALL_PORT);
    sock_addr.sin6_addr = in6addr_loopback;
    HIP_IFEL(bind(hip_fw_async_sock, (struct sockaddr *)& sock_addr,
              sizeof(sock_addr)), -1, "Bind on firewall socket addr failed. Give -k option to kill old hipfw\n");
    HIP_IFEL(hip_daemon_connect(hip_fw_async_sock), -1,
         "connecting socket failed\n");

    /* Starting hipfw does not always work when hipfw starts first -miika */
    if (hip_userspace_ipsec || hip_lsi_support) {
        hip_fw_wait_for_hipd();
    }

    HIP_INFO("firewall pid=%d starting\n", getpid());

    //use by default both ipv4 and ipv6
    HIP_DEBUG("Using ipv4 and ipv6\n");

    read_rule_file(rule_file);
    HIP_DEBUG("starting up with rule_file: %s\n", rule_file);
    HIP_DEBUG("Firewall rule table: \n");
    print_rule_tables();

    firewall_increase_netlink_buffers();
#if !defined(CONFIG_HIP_OPENWRT) && !defined(ANDROID_CHANGES)
    firewall_probe_kernel_modules();
#endif

    // create firewall queue handles for IPv4 traffic
    // FIXME died handle will still be used below
    // FIXME memleak - not free'd on exit
    h4 = ipq_create_handle(0, PF_INET);

    if (!h4) {
        die(h4);
    }

    HIP_DEBUG("IPv4 handle created\n");

    status = ipq_set_mode(h4, IPQ_COPY_PACKET, HIP_MAX_PACKET);

    if (status < 0) {
        die(h4);
    }
    HIP_DEBUG("IPv4 handle mode COPY_PACKET set\n");

    // create firewall queue handles for IPv6 traffic
    // FIXME died handle will still be used below
    // FIXME memleak - not free'd on exit
    h6 = ipq_create_handle(0, PF_INET6);

    _HIP_DEBUG("IPQ error: %s \n", ipq_errstr());

    if (!h6) {
        die(h6);
    }
    HIP_DEBUG("IPv6 handle created\n");
    status = ipq_set_mode(h6, IPQ_COPY_PACKET, HIP_MAX_PACKET);

    if (status < 0) {
        die(h6);
    }
    HIP_DEBUG("IPv6 handle mode COPY_PACKET set\n");

    // set up ip(6)tables rules and firewall extensions
    HIP_IFEL(firewall_init(), -1, "Firewall init failed\n");

    /* Allocate message. */
    // FIXME memleak - not free'd on exit
    msg = hip_msg_alloc();
    if (!msg) {
        err = -1;
        return err;
    }

#ifdef CONFIG_HIP_PRIVSEP
    if (limit_capabilities) {
        HIP_IFEL(hip_set_lowcapability(0), -1, "Failed to reduce priviledges");
    }
#endif
    //init_timeout_checking(timeout);

    highest_descriptor = maxof(3, hip_fw_async_sock, h4->fd, h6->fd);

    hip_msg_init(msg);
<<<<<<< HEAD
    HIP_IFEL(hip_build_user_hdr(msg, SO_HIP_FIREWALL_START,0),-1,
         "build user hdr\n");
    if (hip_send_recv_daemon_info(msg, 1, hip_fw_sock))
=======
    HIP_IFEL(hip_build_user_hdr(msg, HIP_MSG_FIREWALL_START, 0), -1,
             "build user hdr\n");
    if (hip_send_recv_daemon_info(msg, 1, hip_fw_sock)) {
>>>>>>> 4a635f9e
        HIP_DEBUG("Failed to notify hipd of firewall start.\n");
    hip_msg_init(msg);

    // let's show that the firewall is running even with debug NONE
    HIP_DEBUG("firewall running. Entering select loop.\n");

    // firewall started up, now respect the selected log level
    hip_set_logdebug(log_level);

    // do all the work here
    while (1) {
        // set up file descriptors for select
        FD_ZERO(&read_fdset);
        FD_SET(hip_fw_async_sock, &read_fdset);
        FD_SET(h4->fd, &read_fdset);
        FD_SET(h6->fd, &read_fdset);

        timeout.tv_sec = HIP_SELECT_TIMEOUT;
        timeout.tv_usec = 0;

        _HIP_DEBUG("HIP fw select\n");

        // get handle with queued packet and process
        /* @todo: using HIPD_SELECT blocks hipfw with R1 */
        if ((err = select((highest_descriptor + 1), &read_fdset,
                       NULL, NULL, &timeout)) < 0) {
            HIP_PERROR("select error, ignoring\n");
            continue;
        }

#ifdef CONFIG_HIP_MIDAUTH
        if (use_midauth) {
            pisa_check_for_random_update();
        }
#endif

        if (FD_ISSET(h4->fd, &read_fdset)) {
            HIP_DEBUG("received IPv4 packet from iptables queue\n");
            err = hip_fw_handle_packet(buf, h4, 4, &ctx);
        }

        if (FD_ISSET(h6->fd, &read_fdset)) {
            HIP_DEBUG("received IPv6 packet from iptables queue\n");
            err = hip_fw_handle_packet(buf, h6, 6, &ctx);
        }

        if (FD_ISSET(hip_fw_async_sock, &read_fdset)) {
            HIP_DEBUG("****** Received HIPD message ******\n");
            bzero(&sock_addr, sizeof(sock_addr));
            alen = sizeof(sock_addr);
            n    = recvfrom(hip_fw_async_sock, msg, sizeof(struct hip_common),
                            MSG_PEEK, (struct sockaddr *) &sock_addr, &alen);
            if (n < 0) {
                HIP_ERROR("Error receiving message header from daemon.\n");
                err = -1;
                continue;
            }


            /*making sure user messages are received from hipd*/
            //resetting vars to 0 because it is a loop
            is_root  = 0, access_ok = 0, msg_type = 0;
            msg_type = hip_get_msg_type(msg);
            is_root  = (ntohs(sock_addr.sin6_port) < 1024);
            if (is_root) {
                access_ok = 1;
            } else if (!is_root &&
                       (msg_type >= HIP_MSG_ANY_MIN &&
                        msg_type <= HIP_MSG_ANY_MAX)) {
                access_ok = 1;
            }
            if (!access_ok) {
                HIP_ERROR("The sender of the message is not trusted.\n");
                err = -1;
                continue;
            }


            _HIP_DEBUG("Header received successfully\n");
            alen = sizeof(sock_addr);
            len  = hip_get_msg_total_len(msg);

            HIP_DEBUG("Receiving message type %d (%d bytes)\n",
                      hip_get_msg_type(msg), len);
            n    = recvfrom(hip_fw_async_sock, msg, len, 0,
                            (struct sockaddr *) &sock_addr, &alen);

            if (n < 0) {
                HIP_ERROR("Error receiving message parameters from daemon.\n");
                err = -1;
                continue;
            }

            HIP_ASSERT(n == len);

            if (ntohs(sock_addr.sin6_port) != HIP_DAEMON_LOCAL_PORT) {
                int type = hip_get_msg_type(msg);
                if (type == HIP_MSG_FW_BEX_DONE) {
                    HIP_DEBUG("HIP_MSG_FW_BEX_DONE\n");
                    HIP_DEBUG("%d == %d\n", ntohs(sock_addr.sin6_port),
                              HIP_DAEMON_LOCAL_PORT);
                }
                HIP_DEBUG("Drop, message not from hipd\n");
                err = -1;
                continue;
            }

            err = hip_handle_msg(msg);
            if (err < 0) {
                HIP_ERROR("Error handling message\n");
                continue;
                //goto out_err;
            }
        }
    }

out_err:
    if (hip_fw_async_sock) {
        close(hip_fw_async_sock);
    }
    if (hip_fw_sock) {
        close(hip_fw_sock);
    }
    if (msg != NULL) {
        HIP_FREE(msg);
    }

    firewall_exit();
    return 0;
}

/*----------------EXTERNALLY USED FUNCTIONS-------------------*/

/**
 * Turn on stateful filtering. Currently done in rule_management.
 *
 * @todo delete rule needs checking for state options
 * @todo This doesn't make sense. However, setting 0 prevents connection
 *       tracking.
 */
void set_stateful_filtering(const int active)
{
    statefulFiltering = 1;
}

/**
 * Query the default HIT from the hipd. The HIT will be cached
 * for further calls for improved performance. Caller must NOT
 * do any deallocation for the HIT.
 *
 * @return a global pointer to the default HIT
 */
hip_hit_t *hip_fw_get_default_hit(void)
{
    // only query for default hit if global variable is not set
    if (ipv6_addr_is_null(&default_hit)) {
        _HIP_DEBUG("Querying hipd for default hit\n");
        if (hip_query_default_local_hit_from_hipd()) {
            return NULL;
        }
    }

    return &default_hit;
}

/**
 * Query the default LSI from the hipd. The LSI will be cached
 * for further calls for improved performance. Caller must NOT
 * do any deallocation for the LSI.
 *
 * @return a global pointer to the default LSI
 */
hip_lsi_t *hip_fw_get_default_lsi(void)
{
    // only query for default lsi if global variable is not set
    if (default_lsi.s_addr == 0) {
        _HIP_DEBUG("Querying hipd for default lsi\n");
        if (hip_query_default_local_hit_from_hipd()) {
            return NULL;
        }
    }

    return &default_lsi;
}<|MERGE_RESOLUTION|>--- conflicted
+++ resolved
@@ -2132,16 +2132,11 @@
     highest_descriptor = maxof(3, hip_fw_async_sock, h4->fd, h6->fd);
 
     hip_msg_init(msg);
-<<<<<<< HEAD
-    HIP_IFEL(hip_build_user_hdr(msg, SO_HIP_FIREWALL_START,0),-1,
-         "build user hdr\n");
-    if (hip_send_recv_daemon_info(msg, 1, hip_fw_sock))
-=======
     HIP_IFEL(hip_build_user_hdr(msg, HIP_MSG_FIREWALL_START, 0), -1,
              "build user hdr\n");
     if (hip_send_recv_daemon_info(msg, 1, hip_fw_sock)) {
->>>>>>> 4a635f9e
         HIP_DEBUG("Failed to notify hipd of firewall start.\n");
+    }
     hip_msg_init(msg);
 
     // let's show that the firewall is running even with debug NONE
