/** @file
 * HIP Firewall
 *
 * @note: This code is GNU/GPL.
 * @note: HIPU: requires libipq, might need pcap libraries
 */

#include "firewall.h"
#ifdef CONFIG_HIP_PERFORMANCE
#include "performance.h"
#endif

/* NOTE: if buffer size is changed, make sure to check
 * 		 the HIP packet size in hip_fw_init_context() */
#define BUFSIZE HIP_MAX_PACKET

int statefulFiltering = 1;
int accept_normal_traffic_by_default = 1;
int accept_hip_esp_traffic_by_default = HIP_FW_ACCEPT_HIP_ESP_TRAFFIC_BY_DEFAULT;
int log_level = LOGDEBUG_NONE;
int counter = 0;
int foreground = 1;
int filter_traffic = HIP_FW_FILTER_TRAFFIC_BY_DEFAULT;
int hip_userspace_ipsec = 0;
int hip_kernel_ipsec_fallback = 0;
int hip_esp_protection = 0;
int hip_lsi_support = 0;
int restore_filter_traffic = HIP_FW_FILTER_TRAFFIC_BY_DEFAULT;
int restore_accept_hip_esp_traffic = HIP_FW_ACCEPT_HIP_ESP_TRAFFIC_BY_DEFAULT;

#ifdef CONFIG_HIP_MIDAUTH
int use_midauth = 0;
#endif

/* Use this to send and receive responses to hipd. Notice that
   firewall_control.c has a separate socket for receiving asynchronous
   messages from hipd (i.e. messages that were not requests from hipfw).
   The two sockets need to be kept separate because the hipfw might
   mistake a an asynchronous message from hipd to an response. The alternative
   to two sockets are sequence numbers but it would have required reworking
   too much of the firewall. -miika
*/
int hip_fw_sock = 0;

/*
 * Use this socket *only* for receiving async messages from hipd
 */
int hip_fw_async_sock = 0;

/* Default HIT - do not access this directly, call hip_fw_get_default_hit() */
struct in6_addr default_hit;

/*
 * The firewall handlers do not accept rules directly. They should return
 * zero when they transformed packet and the original should be dropped.
 * Non-zero means that there was an error or the packet handler did not
 * know what to do with the packet.
 */
hip_fw_handler_t hip_fw_handler[NF_IP_NUMHOOKS][FW_PROTO_NUM];

extern struct hip_hadb_user_info_state ha_cache;

void print_usage(){
	printf("HIP Firewall\n");
	printf("Usage: hipfw [-f file_name] [-t timeout] [-d|-v] [-F] [-H] [-A] [-b] [-k] [-h]");
#ifdef CONFIG_HIP_MIDAUTH
	printf(" [-m]");
#endif
	printf("\n");
	printf("      -H = drop all non-HIP traffic (default: accept non-HIP traffic)\n");
	printf("      -A = accept all HIP traffic, still do HIP filtering (default: drop all non-authed HIP traffic)\n");
 	printf("      -F = accept all HIP traffic, deactivate HIP traffic filtering\n");
	printf("      -f file_name = is a path to a file containing firewall filtering rules (default %s)\n",
			HIP_FW_DEFAULT_RULE_FILE);
	printf("      -d = debugging output\n");
	printf("      -v = verbose output\n");
#ifdef CONFIG_HIP_MIDAUTH
	printf("      -m = middlebox authentification\n");
#endif
	printf("      -t = timeout for packet capture (default %d secs)\n",
	       HIP_FW_DEFAULT_TIMEOUT);
	printf("      -b = fork the firewall to background\n");
	printf("      -p = run with lowered priviledges. iptables rules will not be flushed on exit\n");
	printf("      -k = kill running firewall pid\n");
	printf("      -l = activate lsi support\n");
 	printf("      -i = switch on userspace ipsec\n");
 	printf("      -I = as -i, also allow fallback to kernel ipsec when exiting hipfw\n");
 	printf("      -e = use esp protection extension (also sets -i)\n");
 	printf("      -s = stun/ice message support\n");
	printf("      -h = print this help\n");
	printf("      -o = system-based opportunistic mode\n\n");
}

//currently done at all times, rule_management
//delete rule needs checking for state options in

//all chains
void set_stateful_filtering(int v){
	statefulFiltering = 1;
}


int get_stateful_filtering(){
	return statefulFiltering;
}

int hip_fw_init_userspace_ipsec(){
	int err = 0;
	int ver_c;
	struct utsname name;

	HIP_IFEL(uname(&name), -1, "Failed to retrieve kernel information: %s\n", strerror(err));
	ver_c = atoi(&name.release[4]);

	if (hip_userspace_ipsec)
	{
		if (ver_c >= 27)
			HIP_INFO("You are using kernel version %s. Userspace " \
			"ipsec is not necessary with version 2.6.27 or higher.\n",
			name.release);

		HIP_IFEL(userspace_ipsec_init(), -1,
				"failed to initialize userspace ipsec\n");

		// queue incoming ESP over IPv4 and IPv4 UDP encapsulated traffic
		system("iptables -I HIPFW-INPUT -p 50 -j QUEUE"); /*  */
		system("iptables -I HIPFW-INPUT -p 17 --dport 50500 -j QUEUE");
		system("iptables -I HIPFW-INPUT -p 17 --sport 50500 -j QUEUE");

		/* no need to queue outgoing ICMP, TCP and UDP sent to LSIs as
		 * this is handled elsewhere */

		/* queue incoming ESP over IPv6
		 *
		 * @note this is where you would want to add IPv6 UDP encapsulation */
		system("ip6tables -I HIPFW-INPUT -p 50 -j QUEUE");

		// queue outgoing ICMP, TCP and UDP sent to HITs
		system("ip6tables -I HIPFW-OUTPUT -p 58 -d 2001:0010::/28 -j QUEUE");
		system("ip6tables -I HIPFW-OUTPUT -p 6 -d 2001:0010::/28 -j QUEUE");
		system("ip6tables -I HIPFW-OUTPUT -p 1 -d 2001:0010::/28 -j QUEUE");
		system("ip6tables -I HIPFW-OUTPUT -p 17 -d 2001:0010::/28 -j QUEUE");
	} else if (ver_c < 27)
		HIP_INFO("You are using kernel version %s. Userspace ipsec should" \
		" be used with versions below 2.6.27.\n", name.release);

  out_err:
  	return err;
}


int hip_fw_uninit_userspace_ipsec(){
	int err = 0;

	if (hip_userspace_ipsec)
	{
		// set global variable to off
		hip_userspace_ipsec = 0;

		HIP_IFEL(userspace_ipsec_uninit(), -1, "failed to uninit user ipsec\n");

		// delete all rules previously set up for this extension
		system("iptables -D HIPFW-INPUT -p 50 -j QUEUE 2>/dev/null"); /*  */
		system("iptables -D HIPFW-INPUT -p 17 --dport 50500 -j QUEUE 2>/dev/null");
		system("iptables -D HIPFW-INPUT -p 17 --sport 50500 -j QUEUE 2>/dev/null");

		system("ip6tables -D HIPFW-INPUT -p 50 -j QUEUE 2>/dev/null");

		system("ip6tables -D HIPFW-OUTPUT -p 58 -d 2001:0010::/28 -j QUEUE 2>/dev/null");
		system("ip6tables -D HIPFW-OUTPUT -p 6 -d 2001:0010::/28 -j QUEUE 2>/dev/null");
		system("ip6tables -D HIPFW-OUTPUT -p 17 -d 2001:0010::/28 -j QUEUE 2>/dev/null");
	}

  out_err:
  	return err;
}


int hip_fw_init_esp_prot(){
	int err = 0;

	if (hip_esp_protection)
	{
		// userspace ipsec is a prerequisite for esp protection
		if (hip_userspace_ipsec)
		{
			HIP_IFEL(esp_prot_init(), -1, "failed to init esp protection\n");

		} else
		{
			HIP_ERROR("userspace ipsec needs to be turned on for this to work\n");

			err = 1;
			goto out_err;
		}
	}

  out_err:
    return err;
}


int hip_fw_uninit_esp_prot(){
	int err = 0;

	if (hip_esp_protection)
	{
		// set global variable to off in fw
		hip_esp_protection = 0;

		HIP_IFEL(esp_prot_uninit(), -1, "failed to uninit esp protection\n");
	}

  out_err:
    return err;
}


int hip_fw_init_esp_prot_conntrack(){
	int err = 0;

	if (filter_traffic)
	{
		HIP_IFEL(esp_prot_conntrack_init(), -1,
				"failed to init esp protection conntracking\n");
	}

  out_err:
    return err;
}


int hip_fw_uninit_esp_prot_conntrack(){
	int err = 0;

	if (filter_traffic)
	{
		HIP_IFEL(esp_prot_conntrack_uninit(), -1,
				"failed to uninit esp protection conntracking\n");
	}

  out_err:
    return err;
}


int hip_fw_init_lsi_support(){
	int err = 0;

	if (hip_lsi_support)
	{
		// add the rule
		system("iptables -I HIPFW-OUTPUT -d " HIP_FULL_LSI_STR " -j QUEUE");

		/* LSI support: incoming HIT packets, captured to decide if
		   HITs may be mapped to LSIs */
		system("ip6tables -I HIPFW-INPUT -d 2001:0010::/28 -j QUEUE");
	}

  out_err:
  	return err;
}

int hip_fw_uninit_lsi_support(){
	int err = 0;

	if (hip_lsi_support)
	{
		// set global variable to off
		hip_lsi_support = 0;

		// remove the rule
		system("iptables -D HIPFW-OUTPUT -d " HIP_FULL_LSI_STR " -j QUEUE 2>/dev/null");

		system("ip6tables -D HIPFW-INPUT -d 2001:0010::/28 -j QUEUE 2>/dev/null");

		//empty the firewall db
		hip_firewall_delete_hldb();

		//empty tha firewall cache
		hip_firewall_cache_delete_hldb();
	}

  out_err:
  	return err;
}

/*----------------INIT/EXIT FUNCTIONS----------------------*/

/*
 * Rules:
 *
 * Output:
 *
 * - HIP:
 *   1. default rule checks for hip
 *   1. filter_hip
 *
 * - ESP:
 *   1. default rule checks for esp
 *   2. filter_esp
 *
 * - TCP:
 *   1. default rule checks for non-hip
 *   2.
 *   - destination is hit (userspace ipsec output)
 *   - destination is lsi (lsi output)
 *   - destination not hit or lsi
 *     1. opp tcp filtering (TBD)
 *
 * - Other
 *   - Same as with TCP except no opp tcp filtering
 *
 * Input:
 *
 * - HIP:
 *   1. default rule checks for hip
 *   2. filter_hip
 *
 * - ESP:
 *   1. default rule checks for hip
 *   2. filter_esp
 *   3. userspace_ipsec input
 *   4. lsi input
 *
 * - Other:
 *   - Same as with TCP except no opp tcp input
 *
 * - TCP:
 *   1. default rule checks for non-hip
 *   2. opp tcp input
 *   3. proxy input
  *
 * Forward:
 *
 * - HIP:
 *   1. None
 *
 * - ESP:
 *   1. None
 *
 * - TCP:
 *   1. Proxy input
 *
 * - Other:
 *   2. Proxy input
 *
 */
int firewall_init_rules(){
	int err = 0;

	HIP_DEBUG("Initializing firewall\n");

	HIP_DEBUG("in=%d out=%d for=%d\n", NF_IP_LOCAL_IN, NF_IP_LOCAL_OUT, NF_IP_FORWARD);

	// funtion pointers for the respective packet handlers
	hip_fw_handler[NF_IP_LOCAL_IN][OTHER_PACKET] = hip_fw_handle_other_input;
	hip_fw_handler[NF_IP_LOCAL_IN][HIP_PACKET] = hip_fw_handle_hip_input;
	hip_fw_handler[NF_IP_LOCAL_IN][ESP_PACKET] = hip_fw_handle_esp_input;
	hip_fw_handler[NF_IP_LOCAL_IN][TCP_PACKET] = hip_fw_handle_tcp_input;

	hip_fw_handler[NF_IP_LOCAL_OUT][OTHER_PACKET] = hip_fw_handle_other_output;
	hip_fw_handler[NF_IP_LOCAL_OUT][HIP_PACKET] = hip_fw_handle_hip_output;
	hip_fw_handler[NF_IP_LOCAL_OUT][ESP_PACKET] = hip_fw_handle_esp_output;
	hip_fw_handler[NF_IP_LOCAL_OUT][TCP_PACKET] = hip_fw_handle_tcp_output;

	hip_fw_handler[NF_IP_FORWARD][OTHER_PACKET] = hip_fw_handle_other_forward;

	//apply rules for forwarded hip and esp traffic
	hip_fw_handler[NF_IP_FORWARD][HIP_PACKET] = hip_fw_handle_hip_forward;
	hip_fw_handler[NF_IP_FORWARD][ESP_PACKET] = hip_fw_handle_esp_forward;
	//do not drop those files by default
	hip_fw_handler[NF_IP_FORWARD][TCP_PACKET] = hip_fw_handle_tcp_forward;

	HIP_DEBUG("Enabling forwarding for IPv4 and IPv6\n");
	system("echo 1 >/proc/sys/net/ipv4/conf/all/forwarding");

	/* Flush in case previous hipfw process crashed */
	hip_fw_flush_iptables();

	system("iptables -N HIPFW-INPUT");
	system("iptables -N HIPFW-OUTPUT");
	system("iptables -N HIPFW-FORWARD");
	system("ip6tables -N HIPFW-INPUT");
	system("ip6tables -N HIPFW-OUTPUT");
	system("ip6tables -N HIPFW-FORWARD");

	/* Register signal handlers */
	signal(SIGINT, firewall_close);
	signal(SIGTERM, firewall_close);

	// TARGET (-j) QUEUE will transfer matching packets to userspace
	// these packets will be handled using libipq

	/* @todo: remove the following line */
	system("echo 0 >/proc/sys/net/ipv6/conf/all/forwarding");

	// this has to be set up first in order to be the default behavior
	if (!accept_normal_traffic_by_default)
	{
		// make DROP the default behavior of all chains
		// TODO don't drop LSIs -> else IPv4 apps won't work
		// -> also messaging between HIPd and firewall is blocked here
		system("iptables -I HIPFW-FORWARD ! -d 127.0.0.1 -j DROP");  /* @todo: ! LSI PREFIX */
		system("iptables -I HIPFW-INPUT ! -d 127.0.0.1 -j DROP");  /* @todo: ! LSI PREFIX */
		system("iptables -I HIPFW-OUTPUT ! -d 127.0.0.1 -j DROP");  /* @todo: ! LSI PREFIX */

		// but still allow loopback and HITs as destination
		system("ip6tables -I HIPFW-FORWARD ! -d 2001:0010::/28 -j DROP");
		system("ip6tables -I HIPFW-INPUT ! -d 2001:0010::/28 -j DROP");
		system("ip6tables -I HIPFW-OUTPUT ! -d 2001:0010::/28 -j DROP");
		system("ip6tables -I HIPFW-FORWARD -d ::1 -j ACCEPT");
		system("ip6tables -I HIPFW-INPUT -d ::1 -j ACCEPT");
		system("ip6tables -I HIPFW-OUTPUT -d ::1 -j ACCEPT");
	}

	if (filter_traffic)
	{
		// this will allow the firewall to handle HIP traffic
		// HIP protocol
		system("iptables -I HIPFW-FORWARD -p 139 -j QUEUE");
		// ESP protocol
		system("iptables -I HIPFW-FORWARD -p 50 -j QUEUE");
		// UDP encapsulation for HIP
		system("iptables -I HIPFW-FORWARD -p 17 --dport 50500 -j QUEUE");
		system("iptables -I HIPFW-FORWARD -p 17 --sport 50500 -j QUEUE");

		system("iptables -I HIPFW-INPUT -p 139 -j QUEUE");
		system("iptables -I HIPFW-INPUT -p 50 -j QUEUE");
		system("iptables -I HIPFW-INPUT -p 17 --dport 50500 -j QUEUE");
		system("iptables -I HIPFW-INPUT -p 17 --sport 50500 -j QUEUE");

		system("iptables -I HIPFW-OUTPUT -p 139 -j QUEUE");
		system("iptables -I HIPFW-OUTPUT -p 50 -j QUEUE");
		system("iptables -I HIPFW-OUTPUT -p 17 --dport 50500 -j QUEUE");
		system("iptables -I HIPFW-OUTPUT -p 17 --sport 50500 -j QUEUE");

		system("ip6tables -I HIPFW-FORWARD -p 139 -j QUEUE");
		system("ip6tables -I HIPFW-FORWARD -p 50 -j QUEUE");
		system("ip6tables -I HIPFW-FORWARD -p 17 --dport 50500 -j QUEUE");
		system("ip6tables -I HIPFW-FORWARD -p 17 --sport 50500 -j QUEUE");

		system("ip6tables -I HIPFW-INPUT -p 139 -j QUEUE");
		system("ip6tables -I HIPFW-INPUT -p 50 -j QUEUE");
		system("ip6tables -I HIPFW-INPUT -p 17 --dport 50500 -j QUEUE");
		system("ip6tables -I HIPFW-INPUT -p 17 --sport 50500 -j QUEUE");

		system("ip6tables -I HIPFW-OUTPUT -p 139 -j QUEUE");
		system("ip6tables -I HIPFW-OUTPUT -p 50 -j QUEUE");
		system("ip6tables -I HIPFW-OUTPUT -p 17 --dport 50500 -j QUEUE");
		system("ip6tables -I HIPFW-OUTPUT -p 17 --sport 50500 -j QUEUE");
	}

	HIP_IFEL(hip_fw_init_lsi_support(), -1, "failed to load extension\n");
	HIP_IFEL(hip_fw_init_userspace_ipsec(), -1, "failed to load extension\n");
	HIP_IFEL(hip_fw_init_esp_prot(), -1, "failed to load extension\n");
	HIP_IFEL(hip_fw_init_esp_prot_conntrack(), -1, "failed to load extension\n");

	/* XX FIXME these inits should be done in the respective init-function depending
	 *    on the state variable for the extension */

	// Initializing local database for mapping LSI-HIT in the firewall
	// FIXME never uninited -> memory leak
	firewall_init_hldb();

	// Initializing local cache database
	firewall_cache_init_hldb();

	// Initializing local port cache database
	firewall_port_cache_init_hldb();

	system("iptables -I INPUT -j HIPFW-INPUT");
	system("iptables -I OUTPUT -j HIPFW-OUTPUT");
	system("iptables -I FORWARD -j HIPFW-FORWARD");
	system("ip6tables -I INPUT -j HIPFW-INPUT");
	system("ip6tables -I OUTPUT -j HIPFW-OUTPUT");
	system("ip6tables -I FORWARD -j HIPFW-FORWARD");

 out_err:
	return err;
}


void firewall_close(int signal){
#ifdef CONFIG_HIP_PERFORMANCE
	HIP_DEBUG("Stop and write PERF_ALL\n");
	hip_perf_stop_benchmark(perf_set, PERF_ALL);
	hip_perf_write_benchmark(perf_set, PERF_ALL);
#endif
	HIP_DEBUG("Closing firewall...\n");
	//hip_uninit_proxy_db();
	//hip_uninit_conn_db();
	firewall_exit();
	exit(signal);
}

void hip_fw_flush_iptables(void)
{
	HIP_DEBUG("Firewall flush; may cause warnings on hipfw init\n");
	HIP_DEBUG("Deleting hipfw subchains from main chains\n");

	system("iptables -D INPUT -j HIPFW-INPUT 2>/dev/null");
	system("iptables -D OUTPUT -j HIPFW-OUTPUT 2>/dev/null");
	system("iptables -D FORWARD -j HIPFW-FORWARD 2>/dev/null");
	system("ip6tables -D INPUT -j HIPFW-INPUT 2>/dev/null");
	system("ip6tables -D OUTPUT -j HIPFW-OUTPUT 2>/dev/null");
	system("ip6tables -D FORWARD -j HIPFW-FORWARD 2>/dev/null");

	HIP_DEBUG("Flushing hipfw chains\n");

	/* Flush in case there are some residual rules */
	system("iptables -F HIPFW-INPUT 2>/dev/null");
	system("iptables -F HIPFW-OUTPUT 2>/dev/null");
	system("iptables -F HIPFW-FORWARD 2>/dev/null");
	system("ip6tables -F HIPFW-INPUT 2>/dev/null");
	system("ip6tables -F HIPFW-OUTPUT 2>/dev/null");
	system("ip6tables -F HIPFW-FORWARD 2>/dev/null");

	HIP_DEBUG("Deleting hipfw chains\n");

	system("iptables -X HIPFW-INPUT 2>/dev/null");
	system("iptables -X HIPFW-OUTPUT 2>/dev/null");
	system("iptables -X HIPFW-FORWARD 2>/dev/null");
	system("ip6tables -X HIPFW-INPUT 2>/dev/null");
	system("ip6tables -X HIPFW-OUTPUT 2>/dev/null");
	system("ip6tables -X HIPFW-FORWARD 2>/dev/null");
}


void firewall_exit(){
	struct hip_common *msg;

	HIP_DEBUG("Firewall exit\n");

	msg = hip_msg_alloc();
	if (hip_build_user_hdr(msg, SO_HIP_FIREWALL_QUIT, 0) ||
	    hip_send_recv_daemon_info(msg, 0, hip_fw_sock))
		HIP_DEBUG("Failed to notify hipd of firewall shutdown.\n");
	free(msg);

	hip_fw_flush_iptables();

	/* rules have to be removed first, otherwise HIP packets won't pass through
	 * at this time any more */
	hip_fw_uninit_userspace_ipsec();
	hip_fw_uninit_esp_prot();
	hip_fw_uninit_esp_prot_conntrack();
	hip_fw_uninit_lsi_support();
<<<<<<< HEAD
=======
	hip_fw_uninit_sava_router();

#ifdef CONFIG_HIP_PERFORMANCE
	/* Deallocate memory of perf_set after finishing all of tests */
	hip_perf_destroy(perf_set);
#endif

>>>>>>> b14dba45
	hip_remove_lock_file(HIP_FIREWALL_LOCK_FILE);
}


/*-------------PACKET FILTERING FUNCTIONS------------------*/

int match_hit(struct in6_addr match_hit, struct in6_addr packet_hit, int boolean){
	int i= IN6_ARE_ADDR_EQUAL(&match_hit, &packet_hit);
	HIP_DEBUG("match_hit: hit1: %s hit2: %s bool: %d match: %d\n",
			addr_to_numeric(&match_hit), addr_to_numeric(&packet_hit), boolean, i);
	if (boolean)
		return i;
	else
		return !i;
}

#if 0
/**
 *inspects host identity by verifying sender signature
 * returns 1 if verified succesfully otherwise 0
 */
int match_hi(struct hip_host_id * hi, struct hip_common * packet){
	int value = 0;
	if (packet->type_hdr == HIP_I1)
	{
		_HIP_DEBUG("match_hi: I1\n");
		return 1;
	}
	// FIXME first check mapping: HI <-> HIT (cheaper operation)
	value = verify_packet_signature(hi, packet);
	if (value == 0)
		_HIP_DEBUG("match_hi: verify ok\n");
	else
		_HIP_DEBUG("match_hi: verify failed\n");
	if (value == 0)
		return 1;
	return 0;
}
#endif

int match_int(int match, int packet, int boolean){
	if (boolean)
		return match == packet;
	else
		return !(match == packet);
}


int match_string(const char * match, const char * packet, int boolean){
	if (boolean)
		return !strcmp(match, packet);
	else
		return strcmp(match, packet);
}

/*------------------------------------------------*/

static void die(struct ipq_handle *h){
	HIP_DEBUG("dying\n");
	ipq_perror("passer");
	ipq_destroy_handle(h);
	firewall_close(1);
}


/**
 * Returns the packet type of an IP packet.
 *
 * Currently supported types:				type
 * - plain HIP control packet				  1
 * - STUN packet				  			  1 (UDP encapsulated HIP control)
 * - ESP packet								  2
 * - TCP packet								  3 (for opportunistic TCP handshake)
 *
 * Unsupported types -> type 0
 *
 * @param  hdr        a pointer to a IP packet.
 * @param ipVersion	  the IP version for this packet
 * @return            One if @c hdr is a HIP packet, zero otherwise.
 */
int hip_fw_init_context(hip_fw_context_t *ctx, char *buf, int ip_version)
{
	int ip_hdr_len, err = 0;
	// length of packet starting at udp header
	uint16_t udp_len = 0;
	struct udphdr *udphdr = NULL;
	int udp_encap_zero_bytes = 0, stun_ret;

	// default assumption
	ctx->packet_type = OTHER_PACKET;

	// same context memory as for packets before -> re-init
	memset(ctx, 0, sizeof(hip_fw_context_t));

	// add whole packet to context and ip version
	ctx->ipq_packet = ipq_get_packet(buf);

	// check if packet is to big for the buffer
	if (ctx->ipq_packet->data_len > BUFSIZE)
	{
		HIP_ERROR("packet size greater than buffer\n");

		err = 1;
		goto end_init;
	}

	ctx->ip_version = ip_version;

	if(ctx->ip_version == 4){
		_HIP_DEBUG("IPv4 packet\n");

		struct ip *iphdr = (struct ip *) ctx->ipq_packet->payload;
		// add pointer to IPv4 header to context
		ctx->ip_hdr.ipv4 = iphdr;

		/* ip_hl is given in multiple of 4 bytes
		 *
		 * NOTE: not sizeof(struct ip) as we might have options */
		ip_hdr_len = (iphdr->ip_hl * 4);
		// needed for opportunistic TCP
		ctx->ip_hdr_len = ip_hdr_len;
		HIP_DEBUG("ip_hdr_len is: %d\n", ip_hdr_len);
		HIP_DEBUG("total length: %u\n", ntohs(iphdr->ip_len));
		HIP_DEBUG("ttl: %u\n", iphdr->ip_ttl);
		HIP_DEBUG("packet length (ipq): %u\n", ctx->ipq_packet->data_len);

		// add IPv4 addresses
		IPV4_TO_IPV6_MAP(&ctx->ip_hdr.ipv4->ip_src, &ctx->src);
		IPV4_TO_IPV6_MAP(&ctx->ip_hdr.ipv4->ip_dst, &ctx->dst);

		HIP_DEBUG_HIT("packet src", &ctx->src);
		HIP_DEBUG_HIT("packet dst", &ctx->dst);

		HIP_DEBUG("IPv4 next header protocol number is %d\n", iphdr->ip_p);

		// find out which transport layer protocol is used
		if(iphdr->ip_p == IPPROTO_HIP)
		{
			// we have found a plain HIP control packet
			HIP_DEBUG("plain HIP packet\n");

			ctx->packet_type = HIP_PACKET;
			ctx->transport_hdr.hip = (struct hip_common *) (((char *)iphdr) + ip_hdr_len);

			goto end_init;

		} else if (iphdr->ip_p == IPPROTO_ESP)
		{
			// this is an ESP packet
			HIP_DEBUG("plain ESP packet\n");

			ctx->packet_type = ESP_PACKET;
			ctx->transport_hdr.esp = (struct hip_esp *) (((char *)iphdr) + ip_hdr_len);

			goto end_init;

		} else if(iphdr->ip_p == IPPROTO_TCP)
		{
			// this might be a TCP packet for opportunistic mode
			HIP_DEBUG("plain TCP packet\n");

			ctx->packet_type = TCP_PACKET;
			ctx->transport_hdr.tcp = (struct tcphdr *) (((char *)iphdr) + ip_hdr_len);

			goto end_init;
		} else if (iphdr->ip_p != IPPROTO_UDP)
		{
			// if it's not UDP either, it's unsupported
			HIP_DEBUG("some other packet\n");

			goto end_init;
		}

		// need UDP header to look for encapsulated ESP or STUN
		udp_len = ntohs(iphdr->ip_len);
		udphdr = ((struct udphdr *) (((char *) iphdr) + ip_hdr_len));

		// add UDP header to context
		ctx->udp_encap_hdr = udphdr;

	} else if (ctx->ip_version == 6)
	{
		_HIP_DEBUG("IPv6 packet\n");

		struct ip6_hdr *ip6_hdr = (struct ip6_hdr *)ctx->ipq_packet->payload;
		// add pointer to IPv4 header to context
		ctx->ip_hdr.ipv6 = ip6_hdr;

		// Ipv6 has fixed header length
		ip_hdr_len = sizeof(struct ip6_hdr);
		// needed for opportunistic TCP
		ctx->ip_hdr_len = ip_hdr_len;
		HIP_DEBUG("ip_hdr_len is: %d\n", ip_hdr_len);
		HIP_DEBUG("payload length: %u\n", ntohs(ip6_hdr->ip6_plen));
		HIP_DEBUG("ttl: %u\n", ip6_hdr->ip6_hlim);
		HIP_DEBUG("packet length (ipq): %u\n", ctx->ipq_packet->data_len);

		// add IPv6 addresses
		ipv6_addr_copy(&ctx->src, &ip6_hdr->ip6_src);
		ipv6_addr_copy(&ctx->dst, &ip6_hdr->ip6_dst);

		HIP_DEBUG_HIT("packet src: ", &ctx->src);
		HIP_DEBUG_HIT("packet dst: ", &ctx->dst);

		HIP_DEBUG("IPv6 next header protocol number is %d\n",
			  ip6_hdr->ip6_nxt);

		// find out which transport layer protocol is used
		if(ip6_hdr->ip6_nxt == IPPROTO_HIP)
		{
			// we have found a plain HIP control packet
			HIP_DEBUG("plain HIP packet\n");

			ctx->packet_type = HIP_PACKET;
			ctx->transport_hdr.hip = (struct hip_common *) (((char *)ip6_hdr) + sizeof(struct ip6_hdr));

			goto end_init;

		} else if (ip6_hdr->ip6_nxt == IPPROTO_ESP)
		{
			// we have found a plain ESP packet
			HIP_DEBUG("plain ESP packet\n");

			ctx->packet_type = ESP_PACKET;
			ctx->transport_hdr.esp = (struct hip_esp *) (((char *)ip6_hdr) + sizeof(struct ip6_hdr));

			goto end_init;

		} else if(ip6_hdr->ip6_nxt == IPPROTO_TCP)
		{
			// this might be a TCP packet for opportunistic mode
			HIP_DEBUG("plain TCP packet\n");

			ctx->packet_type = TCP_PACKET;
			ctx->transport_hdr.tcp = (struct tcphdr *) (((char *)ip6_hdr) + sizeof(struct ip6_hdr));

			goto end_init;

		} else if (ip6_hdr->ip6_nxt != IPPROTO_UDP)
		{
			// if it's not UDP either, it's unsupported
			HIP_DEBUG("some other packet\n");

			goto end_init;
		}

		/* for now these calculations are not necessary as UDP encapsulation
		 * is only used for IPv4 at the moment
		 *
		 * we keep them anyway in order to ease UDP encapsulation handling
		 * with IPv6
		 *
		 * NOTE: the length will include optional extension headers
		 * -> handle this */
		udp_len = ntohs(ip6_hdr->ip6_plen);
		udphdr = ((struct udphdr *) (((char *) ip6_hdr) + ip_hdr_len));

		// add udp header to context
		ctx->udp_encap_hdr = udphdr;
	}

	HIP_DEBUG("UDP header size  is %d\n", sizeof(struct udphdr));

	/* only handle IPv4 right now
	 * -> however this is the place to handle UDP encapsulated IPv6 */
	if (ctx->ip_version == 4)
	{
		// we might have only received a UDP packet with headers only
		if (udp_len >= sizeof(struct ip) + sizeof(struct udphdr) + HIP_UDP_ZERO_BYTES_LEN)
		{
			uint32_t *zero_bytes = NULL;

			// we can distinguish UDP encapsulated control and data traffic with 32 zero bits
			// behind UDP header
			zero_bytes = (uint32_t *) (((char *)udphdr) + sizeof(struct udphdr));

			HIP_HEXDUMP("zero_bytes: ", zero_bytes, 4);

			/* check whether next 32 bits are zero or not */
			if (*zero_bytes == 0)
			{
				udp_encap_zero_bytes = 1;

				HIP_DEBUG("Zero SPI found\n");
			}

			zero_bytes = NULL;
		} else
		{
			// only UDP header + payload < 32 bit -> neither HIP nor ESP
			HIP_DEBUG("UDP packet with < 32 bit payload\n");

			goto end_init;
		}
	}

	_HIP_DEBUG("udp hdr len %d\n", ntohs(udphdr->len));
	_HIP_HEXDUMP("hexdump ",udphdr, 20);

	// HIP packets have zero bytes (IPv4 only right now)
	if(ctx->ip_version == 4 && udphdr
			&& ((udphdr->source == ntohs(hip_get_local_nat_udp_port())) ||
		        (udphdr->dest == ntohs(hip_get_peer_nat_udp_port())))
		    && udp_encap_zero_bytes)

	{
		/* check if zero byte hint is correct and we are processing a
		 * HIP control message */
		if (!hip_check_network_msg((struct hip_common *) (((char *)udphdr)
								     +
								  sizeof(struct udphdr)
								  +
								  HIP_UDP_ZERO_BYTES_LEN)))
		{
			// we found an UDP encapsulated HIP control packet
			HIP_DEBUG("UDP encapsulated HIP control packet\n");

			// add to context
			ctx->packet_type = HIP_PACKET;
			ctx->transport_hdr.hip = (struct hip_common *) (((char *)udphdr)
									+ sizeof(struct udphdr)
									+ HIP_UDP_ZERO_BYTES_LEN);

			goto end_init;
		}
		HIP_ERROR("communicating with BROKEN peer implementation of UDP encapsulation,"
				" found zero bytes when receiving HIP control message\n");
	}

	// ESP does not have zero bytes (IPv4 only right now)
	else if (ctx->ip_version == 4 && udphdr
		 && ((udphdr->source == ntohs(hip_get_local_nat_udp_port())) ||
		     (udphdr->dest == ntohs(hip_get_peer_nat_udp_port())))
		 && !udp_encap_zero_bytes)
	{

		_HIP_HEXDUMP("stun check failed in UDP",udphdr+1, 20);
		HIP_DEBUG("stun return is %d \n",stun_ret);
		HIP_DEBUG("stun len is %d \n",ntohs(udphdr->len) - sizeof(udphdr));
		/* from the ports and the non zero SPI we can tell that this
		 * is an ESP packet */
		HIP_DEBUG("UDP encapsulated ESP packet or STUN PACKET\n");
		HIP_DEBUG("Assuming ESP. Todo: verify SPI from database\n");

		// add to context
		ctx->packet_type = ESP_PACKET;
		ctx->transport_hdr.esp = (struct hip_esp *) (((char *)udphdr)
							     + sizeof(struct udphdr));

		goto end_init;
	} else if (ctx->is_stun && ctx->ip_version == 4 && udphdr &&
		   udphdr->dest == ntohs(HIP_NAT_TURN_PORT) &&
		   !udp_encap_zero_bytes) {
		ctx->packet_type = ESP_PACKET;
		ctx->transport_hdr.esp = (struct hip_esp *) (((char *)udphdr)
							     + sizeof(struct udphdr));
		ctx->is_turn = 1;
	}
	// normal UDP packet or UDP encapsulated IPv6
	else {
		HIP_DEBUG("normal UDP packet\n");
	}

end_init:
	return err;
}


/**
*
*/
void allow_modified_packet(struct ipq_handle *handle, unsigned long packetId, 
			     size_t len, unsigned char *buf){
	ipq_set_verdict(handle, packetId, NF_ACCEPT, len, buf);
	HIP_DEBUG("Packet accepted with modifications\n\n");
}


/**
 * Allow a packet to pass
 *
 * @param handle	the handle for the packets.
 * @param packetId	the packet ID.
 * @return		nothing
 */
void allow_packet(struct ipq_handle *handle, unsigned long packetId){
	ipq_set_verdict(handle, packetId, NF_ACCEPT, 0, NULL);

	HIP_DEBUG("Packet accepted \n\n");
}


/**
 * Not allow a packet to pass
 *
 * @param handle	the handle for the packets.
 * @param packetId	the packet ID.
 * @return		nothing
 */
void drop_packet(struct ipq_handle *handle, unsigned long packetId){
	ipq_set_verdict(handle, packetId, NF_DROP, 0, NULL);

	HIP_DEBUG("Packet dropped \n\n");
}


/* We only match the esp packet with the state in the connection
  * tracking. There is no need to match the rule-set again as we
  * already filtered the HIP control packets. If we wanted to
  * disallow a connection, we should do it there! */
int filter_esp(hip_fw_context_t * ctx)
{
	// drop packet by default
	int verdict = 0;
	struct _DList * list = NULL;
	struct rule * rule = NULL;

	//the entire rule is passed as argument as hits can only be
	//filtered with the state information
	if (filter_esp_state(ctx, rule) > 0) {
		verdict = 1;

		HIP_DEBUG("ESP packet successfully passed filtering\n");

	} else {
		verdict = 0;

		HIP_DEBUG("ESP packet NOT authed in ESP filtering\n");
	}

  out_err:
  	return verdict;
}

/* filter hip packet according to rules.
 * return verdict
 */

int filter_hip(const struct in6_addr * ip6_src,
               const struct in6_addr * ip6_dst,
               struct hip_common *buf,
               unsigned int hook,
               const char * in_if,
               const char * out_if)
{
	// complete rule list for hook (== IN / OUT / FORWARD)
  	struct _DList * list = (struct _DList *) read_rules(hook);
  	struct rule * rule = NULL;
  	// assume match for current rule
  	int match = 1, print_addr = 0;
  	// assume packet has not yet passed connection tracking
  	int conntracked = 0;
  	// block traffic by default
  	int verdict = 0;

	HIP_DEBUG("\n");

  	//if dynamically changing rules possible

	if (!list) {
  		HIP_DEBUG("The list of rules is empty!!!???\n");
  	}

  	while (list != NULL) {
  		match = 1;
  		rule = (struct rule *) list->data;

  		HIP_DEBUG("HIP type number is %d\n", buf->type_hdr);

  		//print_rule(rule);
		if (buf->type_hdr == HIP_I1)
		{
			HIP_INFO("received packet type: I1\n");
			print_addr = 1;
		}
		else if (buf->type_hdr == HIP_R1)
		{
			HIP_INFO("received packet type: R1\n");
			print_addr = 1;
		}
		else if (buf->type_hdr == HIP_I2)
		{
			HIP_INFO("received packet type: I2\n");
			print_addr = 1;
		}
		else if (buf->type_hdr == HIP_R2)
		{
			HIP_INFO("received packet type: R2\n");
			print_addr = 1;
		}
		else if (buf->type_hdr == HIP_UPDATE)
		{
			HIP_INFO("received packet type: UPDATE\n");
			print_addr = 1;
		}
		else if (buf->type_hdr == HIP_CLOSE)
		{
			HIP_INFO("received packet type: CLOSE\n");
			print_addr = 1;
		}
		else if (buf->type_hdr == HIP_CLOSE_ACK)
		{
			HIP_INFO("received packet type: CLOSE_ACK\n");
			print_addr = 1;
		}
		else if (buf->type_hdr == HIP_NOTIFY)
			HIP_DEBUG("received packet type: NOTIFY\n");
		else if (buf->type_hdr == HIP_LUPDATE)
			HIP_DEBUG("received packet type: LIGHT UPDATE\n");
                //Added by Prabhu to support DATA Packets
		else if (buf->type_hdr == HIP_DATA )
			HIP_DEBUG("received packet type: HIP_DATA");
		else
			HIP_DEBUG("received packet type: UNKNOWN\n");

		if (print_addr)
		{
			HIP_INFO_HIT("src hit", &(buf->hits));
			HIP_INFO_HIT("dst hit", &(buf->hitr));
			HIP_INFO_IN6ADDR("src ip", ip6_src);
			HIP_INFO_IN6ADDR("dst ip", ip6_dst);
		}

		// check src_hit if defined in rule
		if(match && rule->src_hit) {
			HIP_DEBUG("src_hit\n");

			if(!match_hit(rule->src_hit->value,
				      buf->hits,
				      rule->src_hit->boolean)) {
				match = 0;
			}
		}

		// check dst_hit if defined in rule
		if(match && rule->dst_hit) {
			HIP_DEBUG("dst_hit\n");

			if(!match_hit(rule->dst_hit->value,
				      buf->hitr,
				      rule->dst_hit->boolean)) {
				match = 0;
			}
	  	}

		// check the HIP packet type (I1, UPDATE, etc.)
		if(match && rule->type) {
			HIP_DEBUG("type\n");
			if(!match_int(rule->type->value,
				      buf->type_hdr,
				      rule->type->boolean)) {
				match = 0;
			}

			HIP_DEBUG("type rule: %d, packet: %d, boolean: %d, match: %d\n",
				  rule->type->value,
				  buf->type_hdr,
				  rule->type->boolean,
				  match);
	  	}

		/* this checks, if the the input interface of the packet
		   matches the one specified in the rule */
		if(match && rule->in_if) {
			if(!match_string(rule->in_if->value, in_if,
					 rule->in_if->boolean)) {
				match = 0;
			}

			HIP_DEBUG("in_if rule: %s, packet: %s, boolean: %d, match: %d \n",
				  rule->in_if->value,
				  in_if, rule->in_if->boolean, match);
	  	}

		/* this checks, if the the output interface of the packet matches the
		 * one specified in the rule */
		if(match && rule->out_if) {
			if(!match_string(rule->out_if->value,
					 out_if,
					 rule->out_if->boolean))
			{
				match = 0;
			}

			HIP_DEBUG("out_if rule: %s, packet: %s, boolean: %d, match: %d \n",
				  rule->out_if->value, out_if, rule->out_if->boolean, match);
	  	}

/* NOTE: HI does not make sense as a filter criteria as filtering by HITs and matching to transmitted HI
 * 		 is supposed to provide a similar level of security. Furthermore, signature verification is done
 * 		 in conntracking.
 * 		 -- Rene
 * TODO think about removing this in firewall_control.conf as well
 */
#if 0
		// if HI defined in rule, verify signature now
		// - late as it's an expensive operation
		// - checks that the message src is the src defined in the _rule_
		if(match && rule->src_hi) {
			_HIP_DEBUG("src_hi\n");

			if(!match_hi(rule->src_hi, buf)) {
		  		match = 0;
			}
		}
#endif

		/* check if packet matches state from connection tracking
		   must be last, so not called if packet is going to be
		   dropped */
		if(match && rule->state)
	  	{
			/* we at least had some packet before -> check
			   this packet this will also check the signature of
			   the packet, if we already have a src_HI stored
			   for the _connection_ */
			if(!filter_state(ip6_src, ip6_dst, buf, rule->state, rule->accept)) {
				match = 0;
			} else
			{
				// if it is a valid packet, this also tracked the packet
				conntracked = 1;
			}

			HIP_DEBUG("state, rule %d, boolean %d, match %d\n",
				  rule->state->int_opt.value,
				  rule->state->int_opt.boolean,
				  match);
		}

		// if a match, no need to check further rules
		if(match)
		{
			HIP_DEBUG("match found\n");
			break;
 		}

		// else proceed with next rule
		list = list->next;
	}

  	// if we found a matching rule, use its verdict
  	if(rule && match)
	{
		HIP_DEBUG("packet matched rule, target %d\n", rule->accept);
		verdict = rule->accept;
	} else {
 		HIP_DEBUG("falling back to default HIP/ESP behavior, target %d\n",
			  accept_hip_esp_traffic_by_default);

 		verdict = accept_hip_esp_traffic_by_default;
 	}

  	//release rule list
  	read_rules_exit(0);

  	/* FIXME this actually verifies the packet and should be incorporated in the
  	 *       resulting verdict!!! */
  	// if packet will be accepted and connection tracking is used
  	// but there is no state for the packet in the conntrack module
  	// yet -> show the packet to conntracking
  	if (statefulFiltering && verdict && !conntracked) {
		conntrack(ip6_src, ip6_dst, buf);
  	}

  	return verdict;
}


int hip_fw_handle_other_output(hip_fw_context_t *ctx){
	hip_lsi_t src_ip, dst_ip;
	struct sockaddr_in6 dst_hit;
	hip_lsi_t defaultLSI;
	struct hip_common * msg;
	struct ip      *iphdr;
	struct tcphdr  *tcphdr;
	char 	       *hdrBytes = NULL;
	int             err = 0;
	int verdict = accept_normal_traffic_by_default;

	HIP_DEBUG("\n");

	if (ctx->ip_version == 6 && hip_userspace_ipsec ) {
		hip_hit_t *def_hit = hip_fw_get_default_hit();
		HIP_DEBUG_HIT("destination hit: ", &ctx->dst);
		// XX TODO: hip_fw_get_default_hit() returns an unfreed value
		if (def_hit)
			HIP_DEBUG_HIT("default hit: ", def_hit);
		// check if this is a reinjected packet
		if (def_hit && IN6_ARE_ADDR_EQUAL(&ctx->dst, def_hit)) {
			// let the packet pass through directly
			verdict = 1;
		} else {
			verdict = !hip_fw_userspace_ipsec_output(ctx);
		}
	} else if(ctx->ip_version == 4) {
		hip_lsi_t src_lsi, dst_lsi;

		IPV6_TO_IPV4_MAP(&(ctx->src), &src_lsi);
		IPV6_TO_IPV4_MAP(&(ctx->dst), &dst_lsi);

		/* LSI HOOKS */
		if (IS_LSI32(dst_lsi.s_addr) && hip_lsi_support) {
			if (hip_is_packet_lsi_reinjection(&dst_lsi)) {
				verdict = 1;
			} else {
				hip_fw_handle_outgoing_lsi(ctx->ipq_packet,
							   &src_lsi, &dst_lsi);
				verdict = 0; /* Reject the packet */
			}
		}
	}

	/* No need to check default rules as it is handled by the
	   iptables rules */
 out_err:

	return verdict;
}


int hip_fw_handle_hip_forward(hip_fw_context_t *ctx){

	HIP_DEBUG("\n");

#ifdef CONFIG_HIP_MIDAUTH
	if (use_midauth)
		if (midauth_filter_hip(ctx) == NF_DROP)
			return NF_DROP;
#endif
	// for now forward and output are handled symmetrically
	return hip_fw_handle_hip_output(ctx);
}


int hip_fw_handle_esp_forward(hip_fw_context_t *ctx){
	int verdict = accept_hip_esp_traffic_by_default;

	HIP_DEBUG("\n");
	if (filter_traffic)
	{
		// check if this belongs to one of the connections pass through
		verdict = filter_esp(ctx);
	} else
	{
		verdict = ACCEPT;
	}
 
 out_err:
	return verdict;
}


int hip_fw_handle_hip_output(hip_fw_context_t *ctx){
        int err = 0;
	int verdict = accept_hip_esp_traffic_by_default;
	hip_common_t * buf = ctx->transport_hdr.hip;

	HIP_DEBUG("hip_fw_handle_hip_output \n");

	if (hip_userspace_ipsec)
		HIP_IFEL(hip_fw_userspace_ipsec_init_hipd(1), 0,
			 "Drop ESP packet until hipd is available\n");

	if (filter_traffic)
	{
	  //second check is to check HITs
	  //rules should present in the ACL otherwise the packets are dropped
	  verdict = filter_hip(&ctx->src,
			       &ctx->dst,
			       ctx->transport_hdr.hip,
			       ctx->ipq_packet->hook,
			       ctx->ipq_packet->indev_name,
			       ctx->ipq_packet->outdev_name);
	} else {
	  verdict = ACCEPT;
	}

	HIP_INFO("\n");

 out_err:
	/* zero return value means that the packet should be dropped */
	return verdict;
}


int hip_fw_handle_esp_output(hip_fw_context_t *ctx){
	int verdict = accept_hip_esp_traffic_by_default;

	HIP_DEBUG("\n");

	if (filter_traffic)
	{
		verdict = filter_esp(ctx);
	} else
	{
		verdict = ACCEPT;
	}

	return verdict;
}


int hip_fw_handle_tcp_output(hip_fw_context_t *ctx){

	HIP_DEBUG("\n");

	return hip_fw_handle_other_output(ctx);
}


int hip_fw_handle_other_input(hip_fw_context_t *ctx){
	int verdict = accept_normal_traffic_by_default;
	int ip_hits = ipv6_addr_is_hit(&ctx->src) &&
		      ipv6_addr_is_hit(&ctx->dst);

	HIP_DEBUG("\n");

	if (ip_hits && (hip_lsi_support)) {
		verdict = hip_fw_handle_incoming_hit(ctx->ipq_packet,
											 &ctx->src,
											 &ctx->dst,
											 hip_lsi_support);
	  	}

	/* No need to check default rules as it is handled by the
	   iptables rules */
 out_err:

	return verdict;
}


int hip_fw_handle_hip_input(hip_fw_context_t *ctx){


	int verdict = accept_hip_esp_traffic_by_default;

	HIP_DEBUG("hip_fw_handle_hip_input()\n");
	
	verdict = hip_fw_handle_hip_output(ctx);

	return verdict;
}


int hip_fw_handle_esp_input(hip_fw_context_t *ctx){
	int verdict = accept_hip_esp_traffic_by_default;

	HIP_DEBUG("\n");

	if (filter_traffic) {
		// first of all check if this belongs to one of our connections
		verdict = filter_esp(ctx);
	} else {
		verdict = ACCEPT;
	}

	if (verdict && hip_userspace_ipsec) {
		HIP_DEBUG("userspace ipsec input\n");
		// added by Tao Wan
		verdict = !hip_fw_userspace_ipsec_input(ctx);
	}

 out_err:
	return verdict;
}


int hip_fw_handle_tcp_input(hip_fw_context_t *ctx){
	int verdict = accept_normal_traffic_by_default;

	HIP_DEBUG("\n");

	// any incoming plain TCP packet might be an opportunistic I1
	HIP_DEBUG_HIT("hit src", &ctx->src);
	HIP_DEBUG_HIT("hit dst", &ctx->dst);

	// as we should never receive TCP with HITs, this will only apply
	// to IPv4 TCP
	verdict = hip_fw_handle_other_input(ctx);

 out_err:

	return verdict;
}

int hip_fw_handle_other_forward(hip_fw_context_t *ctx){

	int verdict = accept_normal_traffic_by_default;

	HIP_DEBUG("hip_fw_handle_other_forward()\n");

<<<<<<< HEAD
 out_err:
	return verdict;
}


int hip_fw_handle_hip_forward(hip_fw_context_t *ctx){

	HIP_DEBUG("\n");

	// for now forward and output are handled symmetrically
	return hip_fw_handle_hip_output(ctx);
}


int hip_fw_handle_esp_forward(hip_fw_context_t *ctx){
	int verdict = accept_hip_esp_traffic_by_default;

	HIP_DEBUG("\n");

	if (filter_traffic)
	{
		// check if this belongs to one of the connections pass through
		verdict = filter_esp(ctx);
	} else
	{
		verdict = ACCEPT;
	}
=======
	if (hip_proxy_status && !ipv6_addr_is_hit(&ctx->dst))
	{
		verdict = handle_proxy_outbound_traffic(ctx->ipq_packet,
							&ctx->src,
							&ctx->dst,
							ctx->ip_hdr_len,
							ctx->ip_version);
	} else if (hip_sava_router) {
	  HIP_DEBUG("hip_sava_router \n");
	  verdict = hip_sava_handle_router_forward(ctx);
	}

	/* No need to check default rules as it is handled by the iptables rules */
>>>>>>> b14dba45

 out_err:
	return verdict;
}


int hip_fw_handle_tcp_forward(hip_fw_context_t *ctx){
	HIP_DEBUG("\n");

	return hip_fw_handle_other_forward(ctx);
}


/**
 * Analyzes packets.

 * @param *ptr	pointer to an integer that indicates
 * 		the type of traffic: 4 - ipv4; 6 - ipv6.
 * @return	nothing, this function loops forever,
 * 		until the firewall is stopped.
 */
int hip_fw_handle_packet(char *buf,
			 struct ipq_handle *hndl,
			 int ip_version,
			 hip_fw_context_t *ctx){
	// assume DROP
	int verdict = 0;

// @note unset for performance reasons
#if 0
	// same buffer memory as for packets before -> re-init
	memset(buf, 0, BUFSIZE);
#endif

	/* waits for queue messages to arrive from ip_queue and
	 * copies them into a supplied buffer */
	if (ipq_read(hndl, buf, BUFSIZE, 0) < 0)
	{
		HIP_PERROR("ipq_read failed: ");
		// TODO this error needs to be handled seperately -> die(hndl)?
		goto out_err;
	}

	/* queued messages may be a packet messages or an error messages */
	switch (ipq_message_type(buf))
	{
		case IPQM_PACKET:
			HIP_DEBUG("Received ipqm packet\n");
			// no goto -> go on with processing the message below
			break;
		case NLMSG_ERROR:
			HIP_ERROR("Received error message (%d): %s\n", ipq_get_msgerr(buf), ipq_errstr());
			goto out_err;
			break;
		default:
			HIP_DEBUG("Unsupported libipq packet\n");
			goto out_err;
			break;
	}

	// set up firewall context
	if (hip_fw_init_context(ctx, buf, ip_version))
		goto out_err;

	HIP_DEBUG("packet hook=%d, packet type=%d\n", ctx->ipq_packet->hook, ctx->packet_type);

	// match context with rules
	if (hip_fw_handler[ctx->ipq_packet->hook][ctx->packet_type]) {
		verdict = (hip_fw_handler[ctx->ipq_packet->hook][ctx->packet_type])(ctx);
	} else {
		HIP_DEBUG("Ignoring, no handler for hook (%d) with type (%d)\n");
	}

 out_err:
	if (verdict) {
		if (ctx->modified == 0) {
			HIP_DEBUG("=== Verdict: allow packet ===\n");
			allow_packet(hndl, ctx->ipq_packet->packet_id);
		} else {
			HIP_DEBUG("=== Verdict: allow modified packet ===\n");
			allow_modified_packet(hndl, ctx->ipq_packet->packet_id, ctx->ipq_packet->data_len, ctx->ipq_packet->payload);
		}
	} else {
		HIP_DEBUG("=== Verdict: drop packet ===\n");
		drop_packet(hndl, ctx->ipq_packet->packet_id);
	}

	// nothing to clean up here as we re-use buf, hndl and ctx

	return 0;
}


void check_and_write_default_config(){
	struct stat status;
	FILE *fp= NULL;
	ssize_t items;
	char *file= HIP_FW_DEFAULT_RULE_FILE;
	int i = 0;

	_HIP_DEBUG("\n");

	/* Firewall depends on hipd to create /etc/hip */
	for (i=0; i<5; i++) {
        	if (stat(DEFAULT_CONFIG_DIR, &status) &&
			errno == ENOENT) {
			HIP_INFO("%s does not exist. Waiting for hipd to start...\n",
 					DEFAULT_CONFIG_DIR);
			sleep(2);
		} else {
			break;
		}
	}

	if (i == 5)
		HIP_DIE("Please start hipd or execute 'hipd -c'\n");

	rename("/etc/hip/firewall.conf", HIP_FW_DEFAULT_RULE_FILE);

	if (stat(file, &status) && errno == ENOENT)
	{
		errno = 0;
		fp = fopen(file, "w" /* mode */);
		if (!fp)
			HIP_PERROR("Failed to write config file\n");
		HIP_ASSERT(fp);
		items = fwrite(HIP_FW_CONFIG_FILE_EX,
		strlen(HIP_FW_CONFIG_FILE_EX), 1, fp);
		HIP_ASSERT(items > 0);
		fclose(fp);
	}
}

void hip_fw_wait_for_hipd() {
	int err = 0;
	char *msg = NULL;

	hip_fw_flush_iptables();

	/* Hipfw should be started before hipd to make sure
	   that nobody can bypass ACLs. However, some hipfw
	   extensions (e.g. userspace ipsec) work consistently
	   only when hipd is started first. To solve this
	   chicken-and-egg problem, we are blocking all hipd
	   messages until hipd is running and firewall is set up */
	system("iptables -N HIPFW-INPUT");
	system("iptables -N HIPFW-OUTPUT");
	system("iptables -N HIPFW-FORWARD");
	system("ip6tables -N HIPFW-INPUT");
	system("ip6tables -N HIPFW-OUTPUT");
	system("ip6tables -N HIPFW-FORWARD");

	system("iptables -I HIPFW-INPUT -p 139 -j DROP");
	system("iptables -I HIPFW-OUTPUT -p 139 -j DROP");
	system("iptables -I HIPFW-FORWARD -p 139 -j DROP");
	system("ip6tables -I HIPFW-INPUT -p 139 -j DROP");
	system("ip6tables -I HIPFW-OUTPUT -p 139 -j DROP");
	system("ip6tables -I HIPFW-FORWARD -p 139 -j DROP");

	system("iptables -I INPUT -j HIPFW-INPUT");
	system("iptables -I OUTPUT -j HIPFW-OUTPUT");
	system("iptables -I FORWARD -j HIPFW-FORWARD");
	system("ip6tables -I INPUT -j HIPFW-INPUT");
	system("ip6tables -I OUTPUT -j HIPFW-OUTPUT");
	system("ip6tables -I FORWARD -j HIPFW-FORWARD");

	//HIP_IFEL(!(msg = hip_msg_alloc()), -1, "malloc\n");
	//HIP_IFEL(hip_build_user_hdr(msg, SO_HIP_PING, 0), -1, "hdr\n")

	while (hip_fw_get_default_hit() == NULL) {
		HIP_DEBUG("Sleeping until hipd is running...\n");
		sleep(1);
	}

	/* Notice that firewall flushed the dropping rules later */
}

int main(int argc, char **argv){
	int err = 0, highest_descriptor, i;
	int status, n, len;
	long int hip_ha_timeout = 1;
	//unsigned char buf[BUFSIZE];
	struct ipq_handle *h4 = NULL, *h6 = NULL;
	struct rule * rule= NULL;
	struct _DList * temp_list= NULL;
	//struct hip_common * hip_common = NULL;
	//struct hip_esp * esp_data = NULL;
	//struct hip_esp_packet * esp = NULL;
	int escrow_active = 0;
	const int family4 = 4, family6 = 6;
	int ch, tmp;
	const char *default_rule_file= HIP_FW_DEFAULT_RULE_FILE;
	char *rule_file = (char *) default_rule_file;
	char *traffic;
	extern char *optarg;
	extern int optind, optopt;
	int errflg = 0, killold = 0;
	struct hip_common *msg = NULL;
	struct sockaddr_in6 sock_addr;
	socklen_t alen;
	fd_set read_fdset;
	struct timeval timeout;
	unsigned char buf[BUFSIZE];
	hip_fw_context_t ctx;
	int limit_capabilities = 0;
	int is_root = 0, access_ok = 0, msg_type = 0;//variables for accepting user messages only from hipd

	/* Make sure that root path is set up correcly (e.g. on Fedora 9).
	   Otherwise may get warnings from system() commands.
	   @todo: should append, not overwrite  */
	setenv("PATH", HIP_DEFAULT_EXEC_PATH, 1);

	if (geteuid() != 0) {
		HIP_ERROR("firewall must be run as root\n");
		exit(-1);
	}

#ifdef CONFIG_HIP_PERFORMANCE
	HIP_DEBUG("Creating perf set\n");
	perf_set = hip_perf_create(PERF_MAX_FIREWALL);

	check_and_create_dir("results", DEFAULT_CONFIG_DIR_MODE);

	/* To keep things simple, we use a subset of the performance set originally created for the HIP daemon. */
        //hip_perf_set_name(perf_set, PERF_I1_SEND, "results/PERF_I1_SEND.csv");
	hip_perf_set_name(perf_set, PERF_I1,"results/PERF_I1.csv");
	hip_perf_set_name(perf_set, PERF_R1,"results/PERF_R1.csv");
	hip_perf_set_name(perf_set, PERF_I2,"results/PERF_I2.csv");
	hip_perf_set_name(perf_set, PERF_R2,"results/PERF_R2.csv");
	//hip_perf_set_name(perf_set, PERF_DH_CREATE,"results/PERF_DH_CREATE.csv");
	//hip_perf_set_name(perf_set, PERF_SIGN,"results/PERF_SIGN.csv");
	//hip_perf_set_name(perf_set, PERF_DSA_SIGN_IMPL,"results/PERF_DSA_SIGN_IMPL.csv");
	hip_perf_set_name(perf_set, PERF_VERIFY,"results/PERF_VERIFY.csv");
	hip_perf_set_name(perf_set, PERF_BASE,"results/PERF_BASE.csv");
	hip_perf_set_name(perf_set, PERF_ALL,"results/PERF_ALL.csv");
	//hip_perf_set_name(perf_set, PERF_UPDATE_SEND,"results/PERF_UPDATE_SEND.csv");
	//hip_perf_set_name(perf_set, PERF_VERIFY_UPDATE,"results/PERF_VERIFY_UPDATE.csv");
	hip_perf_set_name(perf_set, PERF_UPDATE_COMPLETE,"results/PERF_UPDATE_COMPLETE.csv");
	//hip_perf_set_name(perf_set, PERF_HANDLE_UPDATE_ESTABLISHED,"results/PERF_HANDLE_UPDATE_ESTABLISHED.csv");
	//hip_perf_set_name(perf_set, PERF_HANDLE_UPDATE_REKEYING,"results/PERF_HANDLE_UPDATE_REKEYING.csv");
	//hip_perf_set_name(perf_set, PERF_UPDATE_FINISH_REKEYING,"results/PERF_UPDATE_FINISH_REKEYING.csv");
	hip_perf_set_name(perf_set, PERF_CLOSE_SEND,"results/PERF_CLOSE_SEND.csv");
	hip_perf_set_name(perf_set, PERF_HANDLE_CLOSE,"results/PERF_HANDLE_CLOSE.csv");
	hip_perf_set_name(perf_set, PERF_HANDLE_CLOSE_ACK,"results/PERF_HANDLE_CLOSE_ACK.csv");
	hip_perf_set_name(perf_set, PERF_HANDLE_UPDATE_1,"results/PERF_HANDLE_UPDATE_1.csv");
	//hip_perf_set_name(perf_set, PERF_HANDLE_UPDATE_2,"results/PERF_HANDLE_UPDATE_2.csv");
	hip_perf_set_name(perf_set, PERF_CLOSE_COMPLETE,"results/PERF_CLOSE_COMPLETE.csv");
	hip_perf_set_name(perf_set, PERF_DSA_VERIFY_IMPL,"results/PERF_DSA_VERIFY_IMPL.csv");
	hip_perf_set_name(perf_set, PERF_RSA_VERIFY_IMPL,"results/PERF_RSA_VERIFY_IMPL.csv");
	//hip_perf_set_name(perf_set, PERF_RSA_SIGN_IMPL,"results/PERF_RSA_SIGN_IMPL.csv");

	HIP_DEBUG("Opening perf set\n");
	hip_perf_open(perf_set);
	HIP_DEBUG("Start PERF_ALL\n");
	hip_perf_start_benchmark(perf_set, PERF_ALL);
#endif

	memset(&ha_cache, 0, sizeof(ha_cache));
	memset(&default_hit, 0, sizeof(default_hit));
	memset(&proxy_hit, 0, sizeof(default_hit));


	hip_set_logdebug(LOGDEBUG_ALL);

	check_and_write_default_config();

<<<<<<< HEAD
	while ((ch = getopt(argc, argv, "f:t:vdFHAbkiIpeholF")) != -1)
=======
	while ((ch = getopt(argc, argv, "f:t:vdFHAbkiIpehsolFm")) != -1)
>>>>>>> b14dba45
	{
		switch (ch)
		{
		case 'v':
			log_level = LOGDEBUG_MEDIUM;
			hip_set_logfmt(LOGFMT_SHORT);
			break;
		case 'd':
			log_level = LOGDEBUG_ALL;
			break;
		case 'H':
			accept_normal_traffic_by_default = 0;
			break;
		case 'A':
			accept_hip_esp_traffic_by_default = 1;
			restore_accept_hip_esp_traffic = 1;
			break;
		case 'f':
			rule_file = optarg;
			break;
		case 't':
			hip_ha_timeout = atol(optarg);
			break;
		case ':': /* -f or -p without operand */
			printf("Option -%c requires an operand\n", optopt);
			errflg++;
			break;
		case 'b':
			foreground = 0;
			break;
		case 'k':
			killold = 1;
			break;
		case 'l':
			hip_lsi_support = 1;
			break;
		case 'F':
			filter_traffic = 0;
			restore_filter_traffic = filter_traffic;
			break;
		case 'p':
			limit_capabilities = 1;
			break;
		case 'i':
			hip_userspace_ipsec = 1;
			hip_kernel_ipsec_fallback = 0;
			break;
		case 'I':
			hip_userspace_ipsec = 1;
			hip_kernel_ipsec_fallback = 1;
			break;
		case 'e':
			hip_userspace_ipsec = 1;
			hip_esp_protection = 1;
			break;
		case 'h':
			print_usage();
			exit(2);
			break;
<<<<<<< HEAD
=======
		case 'o':
			system_based_opp_mode = 1;
			break;
		case 'm':
#ifdef CONFIG_HIP_MIDAUTH
			filter_traffic = 1;
			use_midauth = 1;
			break;
#endif
>>>>>>> b14dba45
		case '?':
			printf("Unrecognized option: -%c\n", optopt);
			errflg++;
		}
	}

	if (errflg)
	{
		print_usage();
		printf("Invalid argument. Closing. \n\n");
		exit(2);
	}

	if (!foreground)
	{
		hip_set_logtype(LOGTYPE_SYSLOG);
		HIP_DEBUG("Forking into background\n");
		if (fork() > 0)
			return 0;
	}

	HIP_IFEL(hip_create_lock_file(HIP_FIREWALL_LOCK_FILE, killold), -1,
			"Failed to obtain firewall lock.\n");

	/* Request-response socket with hipfw */
	hip_fw_sock = socket(AF_INET6, SOCK_DGRAM, 0);
	HIP_IFEL((hip_fw_sock < 0), 1, "Could not create socket for firewall.\n");
	memset(&sock_addr, 0, sizeof(sock_addr));
	sock_addr.sin6_family = AF_INET6;
	sock_addr.sin6_port = htons(HIP_FIREWALL_SYNC_PORT);
	sock_addr.sin6_addr = in6addr_loopback;

	for (i=0; i<2; i++) {
		err = bind(hip_fw_sock, (struct sockaddr *)& sock_addr,
			   sizeof(sock_addr));
		if (err == 0)
			break;
		else if (err && i == 0)
			sleep(2);
	}

	HIP_IFEL(err, -1, "Bind on firewall socket addr failed. Give -k option to kill old hipfw\n");
	HIP_IFEL(hip_daemon_connect(hip_fw_sock), -1,
		 "connecting socket failed\n");

	/* Only for receiving out-of-sync notifications from hipd  */
	hip_fw_async_sock = socket(AF_INET6, SOCK_DGRAM, 0);
	HIP_IFEL((hip_fw_async_sock < 0), 1, "Could not create socket for firewall.\n");
	memset(&sock_addr, 0, sizeof(sock_addr));
	sock_addr.sin6_family = AF_INET6;
	sock_addr.sin6_port = htons(HIP_FIREWALL_PORT);
	sock_addr.sin6_addr = in6addr_loopback;
	HIP_IFEL(bind(hip_fw_async_sock, (struct sockaddr *)& sock_addr,
		      sizeof(sock_addr)), -1, "Bind on firewall socket addr failed. Give -k option to kill old hipfw\n");
	HIP_IFEL(hip_daemon_connect(hip_fw_async_sock), -1,
		 "connecting socket failed\n");

	/* Starting hipfw does not always work when hipfw starts first -miika */
	if (hip_userspace_ipsec || hip_lsi_support)
		hip_fw_wait_for_hipd();

	HIP_INFO("firewall pid=%d starting\n", getpid());

	//use by default both ipv4 and ipv6
	HIP_DEBUG("Using ipv4 and ipv6\n");


	read_file(rule_file);
	HIP_DEBUG("starting up with rule_file: %s\n", rule_file);
	HIP_DEBUG("Firewall rule table: \n");
	print_rule_tables();
	//running test functions for rule handling
	//  test_parse_copy();
	//  test_rule_management();

	firewall_increase_netlink_buffers();
#if !defined(CONFIG_HIP_OPENWRT) && !defined(ANDROID_CHANGES)
	firewall_probe_kernel_modules();
#endif

#ifdef CONFIG_HIP_MIDAUTH
	midauth_init();
#endif

	// create firewall queue handles for IPv4 traffic
	// FIXME died handle will still be used below
	// FIXME memleak - not free'd on exit
	h4 = ipq_create_handle(0, PF_INET);

	if (!h4)
		die(h4);

	HIP_DEBUG("IPv4 handle created\n");

	status = ipq_set_mode(h4, IPQ_COPY_PACKET, BUFSIZE);

	if (status < 0)
		die(h4);
	HIP_DEBUG("IPv4 handle mode COPY_PACKET set\n");

	// create firewall queue handles for IPv6 traffic
	// FIXME died handle will still be used below
	// FIXME memleak - not free'd on exit
	h6 = ipq_create_handle(0, PF_INET6);

	_HIP_DEBUG("IPQ error: %s \n", ipq_errstr());

	if (!h6)
		die(h6);
	HIP_DEBUG("IPv6 handle created\n");
	status = ipq_set_mode(h6, IPQ_COPY_PACKET, BUFSIZE);

	if (status < 0)
		die(h6);
	HIP_DEBUG("IPv6 handle mode COPY_PACKET set\n");
	// set up ip(6)tables rules
	HIP_IFEL(firewall_init_rules(), -1,
		 "Firewall init failed\n");
	//get default HIT
	//hip_get_local_hit_wrapper(&proxy_hit);

	/* Allocate message. */
	// FIXME memleak - not free'd on exit
	msg = hip_msg_alloc();
	if (!msg) {
		err = -1;
		return err;
	}

	HIP_IFEL(init_raw_sockets(), -1, "raw sockets");

#ifdef CONFIG_HIP_PRIVSEP
	if (limit_capabilities) {
		HIP_IFEL(hip_set_lowcapability(0), -1, "Failed to reduce priviledges");
	}
#endif
	//init_timeout_checking(timeout);

#ifdef CONFIG_HIP_HIPPROXY
	request_hipproxy_status(); //send hipproxy status request before the control thread running.
#endif /* CONFIG_HIP_HIPPROXY */
	highest_descriptor = maxof(3, hip_fw_async_sock, h4->fd, h6->fd);

	hip_msg_init(msg);
	HIP_IFEL(hip_build_user_hdr(msg, SO_HIP_FIREWALL_START,0),-1,
		 "build user hdr\n");
	if (hip_send_recv_daemon_info(msg, 0, hip_fw_sock))
		HIP_DEBUG("Failed to notify hipd of firewall start.\n");
	hip_msg_init(msg);

	// let's show that the firewall is running even with debug NONE
	HIP_DEBUG("firewall running. Entering select loop.\n");

	// firewall started up, now respect the selected log level
	hip_set_logdebug(log_level);

	// do all the work here
	while (1) {
		// set up file descriptors for select
		FD_ZERO(&read_fdset);
		FD_SET(hip_fw_async_sock, &read_fdset);
		FD_SET(h4->fd, &read_fdset);
		FD_SET(h6->fd, &read_fdset);

		timeout.tv_sec = HIP_SELECT_TIMEOUT;
		timeout.tv_usec = 0;

		_HIP_DEBUG("HIP fw select\n");

		// get handle with queued packet and process
		/* @todo: using HIPD_SELECT blocks hipfw with R1 */
		if ((err = select((highest_descriptor + 1), &read_fdset,
				       NULL, NULL, &timeout)) < 0) {
			HIP_PERROR("select error, ignoring\n");
			continue;
		}

#ifdef CONFIG_HIP_MIDAUTH
		if (use_midauth)
			pisa_check_for_random_update();
#endif

		if (FD_ISSET(h4->fd, &read_fdset)) {
			HIP_DEBUG("received IPv4 packet from iptables queue\n");
			err = hip_fw_handle_packet(buf, h4, 4, &ctx);
		}

		if (FD_ISSET(h6->fd, &read_fdset)) {
			HIP_DEBUG("received IPv6 packet from iptables queue\n");
			err = hip_fw_handle_packet(buf, h6, 6, &ctx);
		}

		if (FD_ISSET(hip_fw_async_sock, &read_fdset)) {
			HIP_DEBUG("****** Received HIPD message ******\n");
			bzero(&sock_addr, sizeof(sock_addr));
			alen = sizeof(sock_addr);
			n = recvfrom(hip_fw_async_sock, msg, sizeof(struct hip_common), MSG_PEEK,
		             (struct sockaddr *)&sock_addr, &alen);
			if (n < 0)
			{
				HIP_ERROR("Error receiving message header from daemon.\n");
				err = -1;
				continue;
			}


			/*making sure user messages are received from hipd*/
			//resetting vars to 0 because it is a loop
			is_root = 0, access_ok = 0, msg_type = 0;
			msg_type = hip_get_msg_type(msg);
			is_root = (ntohs(sock_addr.sin6_port) < 1024);
			if(is_root){
				access_ok = 1;
			}else if( !is_root &&
				  (msg_type >= HIP_SO_ANY_MIN &&
				   msg_type <= HIP_SO_ANY_MAX)    ){
				access_ok = 1;
			}
			if(!access_ok){
				HIP_ERROR("The sender of the message is not trusted.\n");
				err = -1;
				continue;
			}


			_HIP_DEBUG("Header received successfully\n");
			alen = sizeof(sock_addr);
			len = hip_get_msg_total_len(msg);

			HIP_DEBUG("Receiving message type %d (%d bytes)\n",
				  hip_get_msg_type(msg), len);
			n = recvfrom(hip_fw_async_sock, msg, len, 0,
		             (struct sockaddr *)&sock_addr, &alen);

			if (n < 0)
			{
				HIP_ERROR("Error receiving message parameters from daemon.\n");
				err = -1;
				continue;
			}

			HIP_ASSERT(n == len);

			if (ntohs(sock_addr.sin6_port) != HIP_DAEMON_LOCAL_PORT) {
			  	int type = hip_get_msg_type(msg);
			        if (type == SO_HIP_FW_BEX_DONE){
				  HIP_DEBUG("SO_HIP_FW_BEX_DONE\n");
				  HIP_DEBUG("%d == %d\n", ntohs(sock_addr.sin6_port), HIP_DAEMON_LOCAL_PORT);
				}
				HIP_DEBUG("Drop, message not from hipd\n");
				err = -1;
				continue;

			}

			err = handle_msg(msg, &sock_addr);
			if (err < 0){
				HIP_ERROR("Error handling message\n");
				continue;
				//goto out_err;
			}
		}
	}

 out_err:
	if (hip_fw_async_sock)
		close(hip_fw_async_sock);
	if (hip_fw_sock)
		close(hip_fw_sock);
	if (msg != NULL)
		HIP_FREE(msg);

	firewall_exit();
	return 0;
}

/**
 * Loads several modules that are neede by th firewall.
 *
 * @return	nothing.
 */
void firewall_probe_kernel_modules(){
	int count, err, status;
	char cmd[40];
	int mod_total;
	char *mod_name[] =
	{ "ip_queue", "ip6_queue", "iptable_filter", "ip6table_filter" };

	mod_total = sizeof(mod_name) / sizeof(char *);

	HIP_DEBUG("Probing for %d modules. When the modules are built-in, the errors can be ignored\n", mod_total);

	for (count = 0; count < mod_total; count++)
	{
		snprintf(cmd, sizeof(cmd), "%s %s", "/sbin/modprobe",
				mod_name[count]);
		HIP_DEBUG("%s\n", cmd);
		err = fork();
		if (err < 0)
			HIP_ERROR("Failed to fork() for modprobe!\n");
		else if (err == 0)
		{
			/* Redirect stderr, so few non fatal errors wont show up. */
			freopen("/dev/null", "w", stderr);
			execlp("/sbin/modprobe", "/sbin/modprobe",
					mod_name[count], (char *)NULL);
		}
		else
			waitpid(err, &status, 0);
	}
	HIP_DEBUG("Probing completed\n");
}


/**
 * Increases the netlink buffer capacity.
 *
 * The previous default values were:
 *
 * /proc/sys/net/core/rmem_default - 110592
 * /proc/sys/net/core/rmem_max     - 131071
 * /proc/sys/net/core/wmem_default - 110592
 * /proc/sys/net/core/wmem_max     - 131071
 *
 * The new value 1048576=1024*1024 was assigned to all of them
 *
 * @return	nothing.
 */
void firewall_increase_netlink_buffers(){
	HIP_DEBUG("Increasing the netlink buffers\n");

	system("echo 1048576 > /proc/sys/net/core/rmem_default");
	system("echo 1048576 > /proc/sys/net/core/rmem_max");
	system("echo 1048576 > /proc/sys/net/core/wmem_default");
	system("echo 1048576 > /proc/sys/net/core/wmem_max");
}


/* Get default HIT*/
int hip_query_default_local_hit_from_hipd(void)
{
	int err = 0;
	struct hip_common *msg = NULL;
	struct hip_tlv_common *param = NULL;
	hip_hit_t *hit  = NULL;

	HIP_IFE(!(msg = hip_msg_alloc()), -1);
	HIP_IFEL(hip_build_user_hdr(msg, SO_HIP_DEFAULT_HIT,0),-1,
		 "build user hdr\n");
	HIP_IFEL(hip_send_recv_daemon_info(msg, 0, hip_fw_sock), -1,
		 "send/recv daemon info\n");

	HIP_IFE(!(param = hip_get_param(msg, HIP_PARAM_HIT)), -1);
	hit = hip_get_param_contents_direct(param);
	ipv6_addr_copy(&default_hit, hit);

	HIP_IFEL(!(param = hip_get_param(msg, HIP_PARAM_LSI)), -1,
		 "Did not find LSI\n");
	memcpy(&local_lsi, hip_get_param_contents_direct(param),
	       sizeof(local_lsi));
out_err:
	if (msg)
		free(msg);

	return err;
}


/* TODO move this and next function where they belong
 *
 * @note located in user_ipsec_api before, but now also used for proxy
 */
hip_hit_t *hip_fw_get_default_hit(void)
{
	// only query for default hit if global variable is not set
	if (ipv6_addr_is_null(&default_hit))
	{
		_HIP_DEBUG("Querying hipd for default hit\n");
		if (hip_query_default_local_hit_from_hipd())
			return NULL;
	}

	return &default_hit;
}

int hip_fw_sys_opp_set_peer_hit(struct hip_common *msg) {
	int err = 0, state;
	hip_hit_t *local_hit, *peer_hit;
	struct in6_addr *local_addr, *peer_addr;

	local_hit = hip_get_param_contents(msg, HIP_PARAM_HIT_LOCAL);
	peer_hit = hip_get_param_contents(msg, HIP_PARAM_HIT_PEER);
	local_addr = hip_get_param_contents(msg, HIP_PARAM_IPV6_ADDR_LOCAL);
	peer_addr = hip_get_param_contents(msg, HIP_PARAM_IPV6_ADDR_PEER);

	if (peer_hit)
		state = FIREWALL_STATE_BEX_ESTABLISHED;
	else
		state = FIREWALL_STATE_BEX_NOT_SUPPORTED;

	firewall_update_entry(local_hit, peer_hit, local_addr,
			      peer_addr, state);

out_err:
	return err;
}

/**
 * Gets the state of the bex for a pair of ip addresses.
 * @param *src_ip	input for finding the correct entries
 * @param *dst_ip	input for finding the correct entries
 * @param *src_hit	output data of the correct entry
 * @param *dst_hit	output data of the correct entry
 * @param *src_lsi	output data of the correct entry
 * @param *dst_lsi	output data of the correct entry
 *
 * @return		the state of the bex if the entry is found
 *			otherwise returns -1
 */
int hip_get_bex_state_from_IPs(struct in6_addr *src_ip,
		      	       struct in6_addr *dst_ip,
			       struct in6_addr *src_hit,
			       struct in6_addr *dst_hit,
			       hip_lsi_t       *src_lsi,
			       hip_lsi_t       *dst_lsi){
	int err = 0, res = -1;
	struct hip_tlv_common *current_param = NULL;
	struct hip_common *msg = NULL;
	struct hip_hadb_user_info_state *ha;

	HIP_ASSERT(src_ip != NULL && dst_ip != NULL);

	HIP_IFEL(!(msg = hip_msg_alloc()), -1, "malloc failed\n");
	hip_msg_init(msg);
	HIP_IFEL(hip_build_user_hdr(msg, SO_HIP_GET_HA_INFO, 0),
			-1, "Building of daemon header failed\n");
	HIP_IFEL(hip_send_recv_daemon_info(msg, 0, hip_fw_sock), -1, "send recv daemon info\n");

	while((current_param = hip_get_next_param(msg, current_param)) != NULL) {
		ha = hip_get_param_contents_direct(current_param);

		if( (ipv6_addr_cmp(dst_ip, &ha->ip_our) == 0) &&
		    (ipv6_addr_cmp(src_ip, &ha->ip_peer) == 0) ){
			*src_hit = ha->hit_peer;
			*dst_hit = ha->hit_our;
			*src_lsi = ha->lsi_peer;
			*dst_lsi = ha->lsi_our;
			res = ha->state;
			break;
		}else if( (ipv6_addr_cmp(src_ip, &ha->ip_our) == 0) &&
		         (ipv6_addr_cmp(dst_ip, &ha->ip_peer) == 0) ){
			*src_hit = ha->hit_our;
			*dst_hit = ha->hit_peer;
			*src_lsi = ha->lsi_our;
			*dst_lsi = ha->lsi_peer;
			res = ha->state;
			break;
		}
	}

 out_err:
	if(msg) {
        HIP_FREE(msg);
	}
	return res;
}

/**
 * Checks whether a particular hit is one of the local ones.
 * Goes through all the local hits and compares with the given hit.
 *
 * @param *hit	the input src hit
 *
 * @return	1 if *hit is a local hit
 * 		0 otherwise
 */
int hit_is_local_hit(struct in6_addr *hit) {
	struct hip_tlv_common *current_param = NULL;
	struct endpoint_hip   *endp = NULL;
	struct hip_common     *msg = NULL;
	hip_tlv_type_t         param_type = 0;
	int res = 0, err = 0;

	HIP_DEBUG("\n");

	/* Build a HIP message with socket option to get all HITs. */
	HIP_IFEL(!(msg = hip_msg_alloc()), -1, "malloc failed\n");
	hip_msg_init(msg);
	HIP_IFE(hip_build_user_hdr(msg, SO_HIP_GET_HITS, 0), -1);

	/* Send the message to the daemon.
	The daemon fills the message. */
	HIP_IFE(hip_send_recv_daemon_info(msg, 0, hip_fw_sock), -ECOMM);

	/* Loop through all the parameters in the message just filled. */
	while((current_param = hip_get_next_param(msg, current_param)) != NULL){

		param_type = hip_get_param_type(current_param);

		if(param_type == HIP_PARAM_EID_ENDPOINT){
			endp = (struct endpoint_hip *)
				hip_get_param_contents_direct(
					current_param);

			if(ipv6_addr_cmp(hit, &endp->id.hit) == 0)
				return 1;
		}
	}
 out_err:
	return res;
}

int hip_fw_hit_is_our(struct in6_addr *hit)
{
	/* Currently only checks default HIT */
	return !ipv6_addr_cmp(hit, hip_fw_get_default_hit());
}<|MERGE_RESOLUTION|>--- conflicted
+++ resolved
@@ -546,16 +546,12 @@
 	hip_fw_uninit_esp_prot();
 	hip_fw_uninit_esp_prot_conntrack();
 	hip_fw_uninit_lsi_support();
-<<<<<<< HEAD
-=======
-	hip_fw_uninit_sava_router();
 
 #ifdef CONFIG_HIP_PERFORMANCE
 	/* Deallocate memory of perf_set after finishing all of tests */
 	hip_perf_destroy(perf_set);
 #endif
 
->>>>>>> b14dba45
 	hip_remove_lock_file(HIP_FIREWALL_LOCK_FILE);
 }
 
@@ -1449,7 +1445,6 @@
 
 	HIP_DEBUG("hip_fw_handle_other_forward()\n");
 
-<<<<<<< HEAD
  out_err:
 	return verdict;
 }
@@ -1477,21 +1472,6 @@
 	{
 		verdict = ACCEPT;
 	}
-=======
-	if (hip_proxy_status && !ipv6_addr_is_hit(&ctx->dst))
-	{
-		verdict = handle_proxy_outbound_traffic(ctx->ipq_packet,
-							&ctx->src,
-							&ctx->dst,
-							ctx->ip_hdr_len,
-							ctx->ip_version);
-	} else if (hip_sava_router) {
-	  HIP_DEBUG("hip_sava_router \n");
-	  verdict = hip_sava_handle_router_forward(ctx);
-	}
-
-	/* No need to check default rules as it is handled by the iptables rules */
->>>>>>> b14dba45
 
  out_err:
 	return verdict;
@@ -1758,11 +1738,7 @@
 
 	check_and_write_default_config();
 
-<<<<<<< HEAD
-	while ((ch = getopt(argc, argv, "f:t:vdFHAbkiIpeholF")) != -1)
-=======
-	while ((ch = getopt(argc, argv, "f:t:vdFHAbkiIpehsolFm")) != -1)
->>>>>>> b14dba45
+	while ((ch = getopt(argc, argv, "f:t:vdFHAbkiIpeholFm")) != -1)
 	{
 		switch (ch)
 		{
@@ -1822,18 +1798,12 @@
 			print_usage();
 			exit(2);
 			break;
-<<<<<<< HEAD
-=======
-		case 'o':
-			system_based_opp_mode = 1;
-			break;
 		case 'm':
 #ifdef CONFIG_HIP_MIDAUTH
 			filter_traffic = 1;
 			use_midauth = 1;
 			break;
 #endif
->>>>>>> b14dba45
 		case '?':
 			printf("Unrecognized option: -%c\n", optopt);
 			errflg++;
