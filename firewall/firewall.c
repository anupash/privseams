/** @file
<<<<<<< HEAD
 * HIP Firewwall
 *
=======
 * HIP Firewall
 * 
>>>>>>> c2ee6d7e
 * @note: This code is GNU/GPL.
 * @note: HIPU: requires libipq, might need pcap libraries
 */

#include "firewall.h"

//#define HIP_HEADER_START 128 //bytes
/* NOTE: if buffer size is changed, make sure to check
 * 		 the HIP packet size in hip_fw_init_context() */
#define BUFSIZE HIP_MAX_PACKET
//#define BUFSIZE 2048

int statefulFiltering = 1;
int escrow_active = 0;
int accept_normal_traffic_by_default = 1;
int accept_hip_esp_traffic_by_default = 0;

int counter = 0;
int hip_proxy_status = 0;
int foreground = 1;
int hip_opptcp = 0;
int hip_userspace_ipsec = 0;
int hip_esp_protection = 0;
int hip_stun = 0;

/* Default HIT - do not access this directly, call hip_fw_get_default_hit() */
struct in6_addr default_hit;

/*
 * The firewall handlers do not accept rules directly. They should return
 * zero when they transformed packet and the original should be dropped.
 * Non-zero means that there was an error or the packet handler did not
 * know what to do with the packet.
 */
hip_fw_handler_t hip_fw_handler[NF_IP_NUMHOOKS][FW_PROTO_NUM];

void print_usage()
{
	printf("HIP Firewall\n");
	printf("Usage: hipfw [-f file_name] [-t timeout] [-d|-v] [-F] [-H] [-A] [-b] [-k] [-h]\n");
	printf("      -H drop non-HIP traffic by default (default: accept non-hip traffic)\n");
	printf("      -A accept HIP traffic by default (default: drop all hip traffic)\n");
	printf("      -f file_name is a path to a file containing firewall filtering rules (default %s)\n", HIP_FW_DEFAULT_RULE_FILE);
	printf("      -t timeout is connection timeout value in seconds\n");
	printf("      -d = debugging output\n");
	printf("      -v = verbose output\n");
	printf("      -t = timeout for packet capture (default %d secs)\n",
	       HIP_FW_DEFAULT_TIMEOUT);
	printf("      -b = fork the firewall to background\n");
	printf("      -p = run with lowered priviledges. iptables rules will not be flushed on exit\n");
	printf("      -k = kill running firewall pid\n");
 	printf("      -i = switch on userspace ipsec\n");
 	printf("      -e = use esp protection extension (also sets -i)\n");
 	printf("      -s = stun/ice message support\n");
	printf("      -h = print this help\n\n");
}

//currently done at all times, rule_management
//delete rule needs checking for state options in
//all chains
void set_stateful_filtering(int v)
{
	statefulFiltering = 1;
}

int get_stateful_filtering()
{
	return statefulFiltering;
}

void set_escrow_active(int active)
{
	escrow_active = active;
}

int is_escrow_active()
{
	return escrow_active;
}

void hip_fw_init_opptcp()
{
	HIP_DEBUG("\n");

	system("iptables -I HIPFW-INPUT -p 6 ! -d 127.0.0.1 -j QUEUE"); /* @todo: ! LSI PREFIX */
	system("iptables -I HIPFW-OUTPUT -p 6 ! -d 127.0.0.1 -j QUEUE");  /* @todo: ! LSI PREFIX */
	system("ip6tables -I HIPFW-INPUT -p 6 ! -d 2001:0010::/28 -j QUEUE");
	system("ip6tables -I HIPFW-OUTPUT -p 6 ! -d 2001:0010::/28 -j QUEUE");
}

void hip_fw_uninit_opptcp()
{
	HIP_DEBUG("\n");

	system("iptables -D HIPFW-INPUT -p 6 ! -d 127.0.0.1 -j QUEUE");  /* @todo: ! LSI PREFIX */
	system("iptables -D HIPFW-OUTPUT -p 6 ! -d 127.0.0.1 -j QUEUE"); /* @todo: ! LSI PREFIX */
	system("ip6tables -D HIPFW-INPUT -p 6 ! -d 2001:0010::/28 -j QUEUE");
	system("ip6tables -D HIPFW-OUTPUT -p 6 ! -d 2001:0010::/28 -j QUEUE");
}

void hip_fw_init_proxy()
{
<<<<<<< HEAD
	//allow forward hip packets
	system("iptables -I FORWARD -p 139 -j ACCEPT");
	system("iptables -I FORWARD -p 139 -j ACCEPT");

	system("iptables -I FORWARD -p tcp -j QUEUE");
	system("iptables -I FORWARD -p udp -j QUEUE");
=======
	system("iptables -I HIPFW-FORWARD -p tcp -j QUEUE");
	system("iptables -I HIPFW-FORWARD -p udp -j QUEUE");
>>>>>>> c2ee6d7e
	//system("iptables -I FORWARD -p icmp -j QUEUE");
	//system("iptables -I FORWARD -p icmpv6 -j QUEUE");

	//system("iptables -t nat -A POSTROUTING -o vmnet2 -j SNAT --to-source 10.0.0.1");
<<<<<<< HEAD

	//allow forward hip packets
	system("ip6tables -I FORWARD -p 139 -j ACCEPT");
	system("ip6tables -I FORWARD -p 139 -j ACCEPT");

	system("ip6tables -I FORWARD -p tcp ! -d 2001:0010::/28 -j QUEUE");
	system("ip6tables -I FORWARD -p udp ! -d  2001:0010::/28 -j QUEUE");
	//system("ip6tables -I FORWARD -p icmp -j QUEUE");
	//system("ip6tables -I FORWARD -p icmpv6 -j QUEUE");

	system("ip6tables -I INPUT -p tcp -d 2001:0010::/28 -j QUEUE");
	system("ip6tables -I INPUT -p udp -d 2001:0010::/28 -j QUEUE");
=======
	
	system("ip6tables -I HIPFW-FORWARD -p tcp ! -d 2001:0010::/28 -j QUEUE");
	system("ip6tables -I HIPFW-FORWARD -p udp ! -d  2001:0010::/28 -j QUEUE");
	//system("ip6tables -I FORWARD -p icmp -j QUEUE");
	//system("ip6tables -I FORWARD -p icmpv6 -j QUEUE");
	
	system("ip6tables -I HIPFW-INPUT -p tcp -d 2001:0010::/28 -j QUEUE");
	system("ip6tables -I HIPFW-INPUT -p udp -d 2001:0010::/28 -j QUEUE");
>>>>>>> c2ee6d7e
	//system("ip6tables -I INPUT -p tcp  -j QUEUE");
	//system("ip6tables -I INPUT -p udp -j QUEUE");
	//system("ip6tables -I INPUT -p icmp -j QUEUE");
	//system("ip6tables -I INPUT -p icmpv6 -j QUEUE");

	hip_init_proxy_db();
	hip_proxy_init_raw_sockets();
	hip_init_conn_db();
}

void hip_fw_uninit_proxy()
{
	//delete forward hip packets
<<<<<<< HEAD
	system("iptables -D FORWARD -p 139 -j ACCEPT");
	system("iptables -D FORWARD -p 139 -j ACCEPT");

	system("iptables -D FORWARD -p tcp -j QUEUE");
	system("iptables -D FORWARD -p udp -j QUEUE");
=======
	system("iptables -D HIPFW-FORWARD -p 139 -j ACCEPT");
	system("iptables -D HIPFW-FORWARD -p 139 -j ACCEPT");
	
	system("iptables -D HIPFW-FORWARD -p tcp -j QUEUE");
	system("iptables -D HIPFW-FORWARD -p udp -j QUEUE");
>>>>>>> c2ee6d7e
	//system("iptables -D FORWARD -p icmp -j QUEUE");
	//system("iptables -D FORWARD -p icmpv6 -j QUEUE");

	//delete forward hip packets
<<<<<<< HEAD
	system("ip6tables -D FORWARD -p 139 -j ACCEPT");
	system("ip6tables -D FORWARD -p 139 -j ACCEPT");

	system("ip6tables -D FORWARD -p tcp ! -d 2001:0010::/28 -j QUEUE");
	system("ip6tables -D FORWARD -p udp ! -d  2001:0010::/28 -j QUEUE");
	//system("ip6tables -D FORWARD -p icmp -j QUEUE");
	//system("ip6tables -D FORWARD -p icmpv6 -j QUEUE");

	system("ip6tables -D INPUT -p tcp -d 2001:0010::/28 -j QUEUE");
	system("ip6tables -D INPUT -p udp -d 2001:0010::/28 -j QUEUE");
=======
	system("ip6tables -D HIPFW-FORWARD -p 139 -j ACCEPT");
	system("ip6tables -D HIPFW-FORWARD -p 139 -j ACCEPT");
	
	system("ip6tables -D HIPFW-FORWARD -p tcp ! -d 2001:0010::/28 -j QUEUE");
	system("ip6tables -D HIPFW-FORWARD -p udp ! -d  2001:0010::/28 -j QUEUE");
	//system("ip6tables -D FORWARD -p icmp -j QUEUE");
	//system("ip6tables -D FORWARD -p icmpv6 -j QUEUE");
	
	system("ip6tables -D HIPFW-INPUT -p tcp -d 2001:0010::/28 -j QUEUE");
	system("ip6tables -D HIPFW-INPUT -p udp -d 2001:0010::/28 -j QUEUE");
>>>>>>> c2ee6d7e
	//system("ip6tables -D INPUT -p tcp  -j QUEUE");
	//system("ip6tables -D INPUT -p udp -j QUEUE");
	//system("ip6tables -D INPUT -p icmp -j QUEUE");
	//system("ip6tables -D INPUT -p icmpv6 -j QUEUE");
}

int hip_fw_init_userspace_ipsec()
{
	int err = 0;
<<<<<<< HEAD

	if (hip_userspace_ipsec)
	{
		HIP_IFEL(userspace_ipsec_init(), -1, "failed to initialize userspace ipsec\n");

		// queue incoming ESP over IPv4 and IPv4 UDP encapsulated traffic
		system("iptables -I INPUT -p 50 -j QUEUE"); /*  */
		system("iptables -I INPUT -p 17 --dport 50500 -j QUEUE");
		system("iptables -I INPUT -p 17 --sport 50500 -j QUEUE");

=======
	
	HIP_IFEL(userspace_ipsec_init(), -1, "failed to initialize userspace ipsec\n");
	
	
	if (hip_userspace_ipsec)
	{
		
		
		// activate userspace ipsec in hipd
		HIP_IFEL(send_userspace_ipsec_to_hipd(hip_userspace_ipsec), -1,
			"Turn hipd on before hipfw with userspace ipsec\n");
		
		// queue incoming ESP over IPv4 and IPv4 UDP encapsulated traffic
		system("iptables -I HIPFW-INPUT -p 50 -j QUEUE"); /*  */
		system("iptables -I HIPFW-INPUT -p 17 --dport 50500 -j QUEUE");
		system("iptables -I HIPFW-INPUT -p 17 --sport 50500 -j QUEUE");
		
>>>>>>> c2ee6d7e
		/* no need to queue outgoing ICMP, TCP and UDP sent to LSIs as
		 * this is handled elsewhere */

		/* queue incoming ESP over IPv6
		 * NOTE: add IPv6 UDP encapsulation here */
<<<<<<< HEAD
		system("ip6tables -I INPUT -p 50 -j QUEUE");

=======
		system("ip6tables -I HIPFW-INPUT -p 50 -j QUEUE");
		
>>>>>>> c2ee6d7e
		// queue outgoing ICMP, TCP and UDP sent to HITs
		system("ip6tables -I HIPFW-OUTPUT -p 58 -d 2001:0010::/28 -j QUEUE");
		system("ip6tables -I HIPFW-OUTPUT -p 6 -d 2001:0010::/28 -j QUEUE");
		system("ip6tables -I HIPFW-OUTPUT -p 17 -d 2001:0010::/28 -j QUEUE");

		system("ifconfig dummy0 mtu 1280");
	} else {
		system("ifconfig dummy0 mtu 1500");
	}

  out_err:
  	return err;
}

int hip_fw_uninit_userspace_ipsec()
{
	int err = 0;

	if (hip_userspace_ipsec)
	{
		// set global variable to off
		hip_userspace_ipsec = 0;

		HIP_IFEL(userspace_ipsec_uninit(), -1, "failed to uninit user ipsec\n");

// right now all rules are flushed on exit, this would remove non-existing ones
#if 0
		// delete all rules previously set up for this extension
<<<<<<< HEAD
		system("iptables -D INPUT -p 50 -j QUEUE"); /*  */
		system("iptables -D INPUT -p 17 --dport 50500 -j QUEUE");
		system("iptables -D INPUT -p 17 --sport 50500 -j QUEUE");

		system("ip6tables -D INPUT -p 50 -j QUEUE");

		system("ip6tables -D OUTPUT -p 58 -d 2001:0010::/28 -j QUEUE");
		system("ip6tables -D OUTPUT -p 6 -d 2001:0010::/28 -j QUEUE");
		system("ip6tables -D OUTPUT -p 17 -d 2001:0010::/28 -j QUEUE");
#endif

=======
		system("iptables -D HIPFW-INPUT -p 50 -j QUEUE"); /*  */
		system("iptables -D HIPFW-INPUT -p 17 --dport 50500 -j QUEUE");
		system("iptables -D HIPFW-INPUT -p 17 --sport 50500 -j QUEUE");
		
		system("ip6tables -D HIPFW-INPUT -p 50 -j QUEUE");
		
		system("ip6tables -D HIPFW-OUTPUT -p 58 -d 2001:0010::/28 -j QUEUE");
		system("ip6tables -D HIPFW-OUTPUT -p 6 -d 2001:0010::/28 -j QUEUE");
		system("ip6tables -D HIPFW-OUTPUT -p 17 -d 2001:0010::/28 -j QUEUE");
		
		// TODO check if we have to uninit anything here
>>>>>>> c2ee6d7e
	}

  out_err:
  	return err;
}

int hip_fw_init_esp_prot()
{
	int err = 0;

	if (hip_esp_protection)
	{
<<<<<<< HEAD
		// userspace ipsec is a prerequisite for esp protection
		if (hip_userspace_ipsec)
		{
			HIP_IFEL(esp_prot_init(), -1, "failed to init esp protection\n");

		} else
		{
			HIP_ERROR("userspace ipsec needs to be turned on for this to work\n");

			err = 1;
			goto out_err;
		}
=======
		/* activate the extension in hipd
		 * 
		 * TODO we need to set this first otherwise hipd won't understand the
		 * anchor message */
		HIP_IFEL(send_esp_protection_to_hipd(hip_esp_protection), -1,
				"failed to activate the esp protection in hipd\n");
		HIP_DEBUG("ESP extensions depend on userspace ipsec\n");
		HIP_DEBUG("Enabling userspace ipsec\n");

		hip_userspace_ipsec = 1;
		HIP_IFEL(esp_prot_init(), -1, "failed to init esp protection\n");
>>>>>>> c2ee6d7e
	}

  out_err:
    return err;
}

int hip_fw_uninit_esp_prot()
{
	int err = 0;

	if (hip_esp_protection)
	{
		// set global variable to off in fw
		hip_esp_protection = 0;

		HIP_IFEL(esp_prot_uninit(), -1, "failed to uninit esp protection\n");
	}

  out_err:
    return err;
}

<<<<<<< HEAD
=======
/*
 * Adds an LSI rule
 * @ip is a pointer to the first part of the rule, before specifying the LSI
 * @opt is a pointer to the options that can be present after the LSI
*/
void firewall_add_lsi_rule(char *ip, char *opt)
{
	char result[100];

	memset(result, 0, sizeof(result));

	strcpy(result, ip);
	strcat(strcat(result, HIP_FULL_LSI_STR),opt);		
	system(result);
}


>>>>>>> c2ee6d7e
/*----------------INIT/EXIT FUNCTIONS----------------------*/

/*
 * Rules:
 *
 * Output:
 *
 * - HIP:
 *   1. default rule checks for hip
 *   1. filter_hip
 *
 * - ESP:
 *   1. default rule checks for esp
 *   2. filter_esp
 *
 * - TCP:
 *   1. default rule checks for non-hip
 *   2.
 *   - destination is hit (userspace ipsec output)
 *   - destination is lsi (lsi output)
 *   - destination not hit or lsi
 *     1. opp tcp filtering (TBD)
 *
 * - Other
 *   - Same as with TCP except no opp tcp filtering
 *
 * Input:
 *
 * - HIP:
 *   1. default rule checks for hip
 *   2. filter_hip
 *
 * - ESP:
 *   1. default rule checks for hip
 *   2. filter_esp
 *   3. userspace_ipsec input
 *   4. lsi input
 *
 * - Other:
 *   - Same as with TCP except no opp tcp input
 *
 * - TCP:
 *   1. default rule checks for non-hip
 *   2. opp tcp input
 *   3. proxy input
  *
 * Forward:
 *
 * - HIP:
 *   1. None
 *
 * - ESP:
 *   1. None
 *
 * - TCP:
 *   1. Proxy input
 *
 * - Other:
 *   2. Proxy input
 *
 */
int firewall_init_rules()
{
	int err = 0;

	HIP_DEBUG("Initializing firewall\n");

	HIP_DEBUG("in=%d out=%d for=%d\n", NF_IP_LOCAL_IN, NF_IP_LOCAL_OUT, NF_IP_FORWARD);

	// funtion pointers for the respective packet handlers
	hip_fw_handler[NF_IP_LOCAL_IN][OTHER_PACKET] = hip_fw_handle_other_input;
	hip_fw_handler[NF_IP_LOCAL_IN][HIP_PACKET] = hip_fw_handle_hip_input;
	hip_fw_handler[NF_IP_LOCAL_IN][ESP_PACKET] = hip_fw_handle_esp_input;
	hip_fw_handler[NF_IP_LOCAL_IN][TCP_PACKET] = hip_fw_handle_tcp_input;

	hip_fw_handler[NF_IP_LOCAL_OUT][OTHER_PACKET] = hip_fw_handle_other_output;
	hip_fw_handler[NF_IP_LOCAL_OUT][HIP_PACKET] = hip_fw_handle_hip_output;
	hip_fw_handler[NF_IP_LOCAL_OUT][ESP_PACKET] = hip_fw_handle_esp_output;
	hip_fw_handler[NF_IP_LOCAL_OUT][TCP_PACKET] = hip_fw_handle_tcp_output;

	hip_fw_handler[NF_IP_FORWARD][OTHER_PACKET] = hip_fw_handle_other_forward;

	//apply rules for forwarded hip and esp traffic
	hip_fw_handler[NF_IP_FORWARD][HIP_PACKET] = hip_fw_handle_hip_forward;
	hip_fw_handler[NF_IP_FORWARD][ESP_PACKET] = hip_fw_handle_esp_forward;
	//do not drop those files by default
	hip_fw_handler[NF_IP_FORWARD][TCP_PACKET] = hip_fw_handle_tcp_forward;

	HIP_DEBUG("Enabling forwarding for IPv4 and IPv6\n");
	system("echo 1 >/proc/sys/net/ipv4/conf/all/forwarding");
	system("echo 1 >/proc/sys/net/ipv6/conf/all/forwarding");

	/* Flush in case previous hipfw process crashed */
	hip_fw_flush_iptables();

	system("iptables -N HIPFW-INPUT");
	system("iptables -N HIPFW-OUTPUT");
	system("iptables -N HIPFW-FORWARD");
	system("ip6tables -N HIPFW-INPUT");
	system("ip6tables -N HIPFW-OUTPUT");
	system("ip6tables -N HIPFW-FORWARD");

	/* Register signal handlers */
	signal(SIGINT, firewall_close);
	signal(SIGTERM, firewall_close);

	// TARGET (-j) QUEUE will transfer matching packets to userspace
	// these packets will be handled using libipq

	if(hip_proxy_status)
	{
		hip_fw_init_proxy();
	}
	else
	{
		// this has to be set up first in order to be the default behavior
		if (!accept_normal_traffic_by_default)
		{
			// make DROP the default behavior of all chains
			// TODO don't drop LSIs -> else IPv4 apps won't work
			// -> also messaging between HIPd and firewall is blocked here
<<<<<<< HEAD
			system("iptables -I FORWARD -j DROP");  /* @todo: ! LSI PREFIX */
			system("iptables -I INPUT -j DROP");  /* @todo: ! LSI PREFIX */
			system("iptables -I OUTPUT -j DROP");  /* @todo: ! LSI PREFIX */

=======
			system("iptables -I HIPFW-FORWARD -j DROP");  /* @todo: ! LSI PREFIX */
			system("iptables -I HIPFW-INPUT -j DROP");  /* @todo: ! LSI PREFIX */
			system("iptables -I HIPFW-OUTPUT -j DROP");  /* @todo: ! LSI PREFIX */
			
>>>>>>> c2ee6d7e
			// but still allow packets with HITs as destination
			system("ip6tables -I HIPFW-FORWARD ! -d 2001:0010::/28 -j DROP");
			system("ip6tables -I HIPFW-INPUT ! -d 2001:0010::/28 -j DROP");
			system("ip6tables -I HIPFW-OUTPUT ! -d 2001:0010::/28 -j DROP");
		}

		// this will allow the firewall to handle HIP traffic
		// HIP protocol
		system("iptables -I HIPFW-FORWARD -p 139 -j QUEUE");
		// ESP protocol
		system("iptables -I HIPFW-FORWARD -p 50 -j QUEUE");
		// UDP encapsulation for HIP
		system("iptables -I HIPFW-FORWARD -p 17 --dport 50500 -j QUEUE");
		system("iptables -I HIPFW-FORWARD -p 17 --sport 50500 -j QUEUE");

		system("iptables -I HIPFW-INPUT -p 139 -j QUEUE");
		system("iptables -I HIPFW-INPUT -p 50 -j QUEUE");
		system("iptables -I HIPFW-INPUT -p 17 --dport 50500 -j QUEUE");
		system("iptables -I HIPFW-INPUT -p 17 --sport 50500 -j QUEUE");

		system("iptables -I HIPFW-OUTPUT -p 139 -j QUEUE");
		system("iptables -I HIPFW-OUTPUT -p 50 -j QUEUE");
		system("iptables -I HIPFW-OUTPUT -p 17 --dport 50500 -j QUEUE");
		system("iptables -I HIPFW-OUTPUT -p 17 --sport 50500 -j QUEUE");

<<<<<<< HEAD
		/* LSI support: XX FIXME: REMOVE HARDCODING */
		system("iptables -I OUTPUT -d 1.0.0.0/8 -j QUEUE");


		system("ip6tables -I INPUT -p 139 -j QUEUE");
		system("ip6tables -I INPUT -p 50 -j QUEUE");
		system("ip6tables -I INPUT -p 17 --dport 50500 -j QUEUE");
		system("ip6tables -I INPUT -p 17 --sport 50500 -j QUEUE");

		system("ip6tables -I OUTPUT -p 139 -j QUEUE");
		system("ip6tables -I OUTPUT -p 50 -j QUEUE");
		system("ip6tables -I OUTPUT -p 17 --dport 50500 -j QUEUE");
		system("ip6tables -I OUTPUT -p 17 --sport 50500 -j QUEUE");
=======
		/* LSI support: output packets with LSI value */
		firewall_add_lsi_rule("iptables -I HIPFW-OUTPUT -d "," -j QUEUE");
	
		system("ip6tables -I HIPFW-INPUT -p 139 -j QUEUE");
		system("ip6tables -I HIPFW-INPUT -p 50 -j QUEUE");
		system("ip6tables -I HIPFW-INPUT -p 17 --dport 50500 -j QUEUE");
		system("ip6tables -I HIPFW-INPUT -p 17 --sport 50500 -j QUEUE");

		system("ip6tables -I HIPFW-OUTPUT -p 139 -j QUEUE");
		system("ip6tables -I HIPFW-OUTPUT -p 50 -j QUEUE");
		system("ip6tables -I HIPFW-OUTPUT -p 17 --dport 50500 -j QUEUE");
		system("ip6tables -I HIPFW-OUTPUT -p 17 --sport 50500 -j QUEUE");

		/* LSI support: incoming HIT packets, captured for decide if 
		   HITs may be mapped to LSIs */
		system("ip6tables -I HIPFW-INPUT -d 2001:0010::/28 -j QUEUE");
>>>>>>> c2ee6d7e
	}
	// Initializing db for mapping LSI-HIT in the firewall
	firewall_init_hldb();

	/* For LSIs ??? */
	system("ip6tables -I INPUT -d 2001:0010::/28 -j QUEUE");

	if (hip_opptcp)
		hip_fw_init_opptcp();

	HIP_IFEL(hip_fw_init_userspace_ipsec(), -1, "failed to load extension\n");
	HIP_IFEL(hip_fw_init_esp_prot(), -1, "failed to load extension\n");

	system("iptables -I INPUT -j HIPFW-INPUT");
	system("iptables -I OUTPUT -j HIPFW-OUTPUT");
	system("iptables -I FORWARD -j HIPFW-FORWARD");
	system("ip6tables -I INPUT -j HIPFW-INPUT");
	system("ip6tables -I OUTPUT -j HIPFW-OUTPUT");
	system("ip6tables -I FORWARD -j HIPFW-FORWARD");

 out_err:
	return err;
}

void firewall_close(int signal)
{
	HIP_DEBUG("Closing firewall...\n");
	//hip_uninit_proxy_db();
	//hip_uninit_conn_db();
	firewall_exit();
	exit(signal);
}

void hip_fw_flush_iptables(void)
{
<<<<<<< HEAD
	HIP_DEBUG("Flushing all rules\n");

	// -F flushes the chains
	system("iptables -F INPUT");
	system("iptables -F OUTPUT");
	system("iptables -F FORWARD");
	system("ip6tables -F INPUT");
	system("ip6tables -F OUTPUT");
	system("ip6tables -F FORWARD");
=======
	HIP_DEBUG("Firewall flush; may cause warnings on hipfw init\n");
	HIP_DEBUG("Deleting hipfw subchains from main chains\n");

	system("iptables -D INPUT -j HIPFW-INPUT");
	system("iptables -D OUTPUT -j HIPFW-OUTPUT");
	system("iptables -D FORWARD -j HIPFW-FORWARD");
	system("ip6tables -D INPUT -j HIPFW-INPUT");
	system("ip6tables -D OUTPUT -j HIPFW-OUTPUT");
	system("ip6tables -D FORWARD -j HIPFW-FORWARD");

	HIP_DEBUG("Flushing hipfw chains\n");

	/* Flush in case there are some residual rules */
	system("iptables -F HIPFW-INPUT");
	system("iptables -F HIPFW-OUTPUT");
	system("iptables -F HIPFW-FORWARD");
	system("ip6tables -F HIPFW-INPUT");
	system("ip6tables -F HIPFW-OUTPUT");
	system("ip6tables -F HIPFW-FORWARD");

	HIP_DEBUG("Deleting hipfw chains\n");

	system("iptables -X HIPFW-INPUT");
	system("iptables -X HIPFW-OUTPUT");
	system("iptables -X HIPFW-FORWARD");
	system("ip6tables -X HIPFW-INPUT");
	system("ip6tables -X HIPFW-OUTPUT");
	system("ip6tables -X HIPFW-FORWARD");
>>>>>>> c2ee6d7e
}

void firewall_exit()
{
	HIP_DEBUG("Firewall exit\n");

	hip_fw_flush_iptables();

	/* rules have to be removed first, otherwise HIP packets won't pass through
	 * at this time any more */
	hip_fw_uninit_esp_prot();
	hip_fw_uninit_userspace_ipsec();

	hip_firewall_delete_hldb();

	hip_remove_lock_file(HIP_FIREWALL_LOCK_FILE);
}


/*-------------PACKET FILTERING FUNCTIONS------------------*/

int match_hit(struct in6_addr match_hit, struct in6_addr packet_hit, int boolean)
{
	int i= IN6_ARE_ADDR_EQUAL(&match_hit, &packet_hit);
	HIP_DEBUG("match_hit: hit1: %s hit2: %s bool: %d match: %d\n",
			addr_to_numeric(&match_hit), addr_to_numeric(&packet_hit), boolean, i);
	if (boolean)
		return i;
	else
		return !i;
}

/**
 *inspects host identity by verifying sender signature
 * returns 1 if verified succesfully otherwise 0
 */
int match_hi(struct hip_host_id * hi, struct hip_common * packet)
{
	int value = 0;
	if (packet->type_hdr == HIP_I1)
	{
		_HIP_DEBUG("match_hi: I1\n");
		return 1;
	}
	// FIXME first check mapping: HI <-> HIT (cheaper operation)
	value = verify_packet_signature(hi, packet);
	if (value == 0)
		_HIP_DEBUG("match_hi: verify ok\n");
	else
		_HIP_DEBUG("match_hi: verify failed\n");
	if (value == 0)
		return 1;
	return 0;
}

int match_int(int match, int packet, int boolean)
{
	if (boolean)
		return match == packet;
	else
		return !(match == packet);
}

int match_string(const char * match, const char * packet, int boolean)
{
	if (boolean)
		return !strcmp(match, packet);
	else
		return strcmp(match, packet);
}

/*------------------------------------------------*/

static void die(struct ipq_handle *h)
{
	HIP_DEBUG("dying\n");
	ipq_perror("passer");
	ipq_destroy_handle(h);
	firewall_close(1);
}

/**
 * Returns the packet type of an IP packet.
 *
 * Currently supported types:				type
 * - plain HIP control packet				  1
 * - STUN packet				  			  1 (UDP encapsulated HIP control)
 * - ESP packet								  2
 * - TCP packet								  3 (for opportunistic TCP handshake)
 *
 * Unsupported types -> type 0
 *
 * @param  hdr        a pointer to a IP packet.
 * @param ipVersion	  the IP version for this packet
 * @return            One if @c hdr is a HIP packet, zero otherwise.
 */
int hip_fw_init_context(hip_fw_context_t *ctx, char *buf, int ip_version)
{
	int ip_hdr_len, err = 0;
	// length of packet starting at udp header
	uint16_t udp_len = 0;
	struct udphdr *udphdr = NULL;
<<<<<<< HEAD
	int udp_encap_zero_bytes = 0;

=======
	int udp_encap_zero_bytes = 0, stun_ret;
	
>>>>>>> c2ee6d7e
	// default assumption
	ctx->packet_type = OTHER_PACKET;

	// same context memory as for packets before -> re-init
	memset(ctx, 0, sizeof(hip_fw_context_t));

	// add whole packet to context and ip version
	ctx->ipq_packet = ipq_get_packet(buf);

	// check if packet is to big for the buffer
	if (ctx->ipq_packet->data_len > BUFSIZE)
	{
		HIP_ERROR("packet size greater than buffer\n");

		err = 1;
		goto end_init;
	}

	ctx->ip_version = ip_version;

	if (ctx->ip_version == 4)
	{
		_HIP_DEBUG("IPv4 packet\n");

		struct ip *iphdr = (struct ip *) ctx->ipq_packet->payload;
		// add pointer to IPv4 header to context
		ctx->ip_hdr.ipv4 = iphdr;

		/* ip_hl is given in multiple of 4 bytes
		 *
		 * NOTE: not sizeof(struct ip) as we might have options */
		ip_hdr_len = (iphdr->ip_hl * 4);
		// needed for opportunistic TCP
		ctx->ip_hdr_len = ip_hdr_len;
		HIP_DEBUG("ip_hdr_len is: %d\n", ip_hdr_len);
		HIP_DEBUG("total length: %u\n", ntohs(iphdr->ip_len));
		HIP_DEBUG("ttl: %u\n", iphdr->ip_ttl);
		HIP_DEBUG("packet length (ipq): %u\n", ctx->ipq_packet->data_len);

		// add IPv4 addresses
		IPV4_TO_IPV6_MAP(&ctx->ip_hdr.ipv4->ip_src, &ctx->src);
		IPV4_TO_IPV6_MAP(&ctx->ip_hdr.ipv4->ip_dst, &ctx->dst);

		HIP_DEBUG_HIT("packet src: ", &ctx->src);
		HIP_DEBUG_HIT("packet dst: ", &ctx->dst);

		HIP_DEBUG("IPv4 next header protocol number is %d\n", iphdr->ip_p);

		// find out which transport layer protocol is used
		if(iphdr->ip_p == IPPROTO_HIP)
		{
			// we have found a plain HIP control packet
			HIP_DEBUG("plain HIP packet\n");

			ctx->packet_type = HIP_PACKET;
			ctx->transport_hdr.hip = (struct hip_common *) (((char *)iphdr) + ip_hdr_len);

			goto end_init;

		} else if (iphdr->ip_p == IPPROTO_ESP)
		{
			// this is an ESP packet
			HIP_DEBUG("plain ESP packet\n");

			ctx->packet_type = ESP_PACKET;
			ctx->transport_hdr.esp = (struct hip_esp *) (((char *)iphdr) + ip_hdr_len);

			goto end_init;

		} else if(iphdr->ip_p == IPPROTO_TCP)
		{
			// this might be a TCP packet for opportunistic mode
			HIP_DEBUG("plain TCP packet\n");

			ctx->packet_type = TCP_PACKET;
			ctx->transport_hdr.tcp = (struct tcphdr *) (((char *)iphdr) + ip_hdr_len);

			goto end_init;
		} else if (iphdr->ip_p != IPPROTO_UDP)
		{
			// if it's not UDP either, it's unsupported
			HIP_DEBUG("some other packet\n");

			goto end_init;
		}

		// need UDP header to look for encapsulated ESP or STUN
		udp_len = ntohs(iphdr->ip_len);
		udphdr = ((struct udphdr *) (((char *) iphdr) + ip_hdr_len));

		// add UDP header to context
		ctx->udp_encap_hdr = udphdr;

	} else if (ctx->ip_version == 6)
	{
		_HIP_DEBUG("IPv6 packet\n");

		struct ip6_hdr *ip6_hdr = (struct ip6_hdr *)ctx->ipq_packet->payload;
		// add pointer to IPv4 header to context
		ctx->ip_hdr.ipv6 = ip6_hdr;

		// Ipv6 has fixed header length
		ip_hdr_len = sizeof(struct ip6_hdr);
		// needed for opportunistic TCP
		ctx->ip_hdr_len = ip_hdr_len;
		HIP_DEBUG("ip_hdr_len is: %d\n", ip_hdr_len);
		HIP_DEBUG("payload length: %u\n", ntohs(ip6_hdr->ip6_plen));
		HIP_DEBUG("ttl: %u\n", ip6_hdr->ip6_hlim);
		HIP_DEBUG("packet length (ipq): %u\n", ctx->ipq_packet->data_len);

		// add IPv6 addresses
		ipv6_addr_copy(&ctx->src, &ip6_hdr->ip6_src);
		ipv6_addr_copy(&ctx->dst, &ip6_hdr->ip6_dst);

		HIP_DEBUG_HIT("packet src: ", &ctx->src);
		HIP_DEBUG_HIT("packet dst: ", &ctx->dst);

		HIP_DEBUG("IPv6 next header protocol number is %d\n",
			  ip6_hdr->ip6_nxt);

		// find out which transport layer protocol is used
		if(ip6_hdr->ip6_nxt == IPPROTO_HIP)
		{
			// we have found a plain HIP control packet
			HIP_DEBUG("plain HIP packet\n");

			ctx->packet_type = HIP_PACKET;
			ctx->transport_hdr.hip = (struct hip_common *) (((char *)ip6_hdr) + sizeof(struct ip6_hdr));

			goto end_init;

		} else if (ip6_hdr->ip6_nxt == IPPROTO_ESP)
		{
			// we have found a plain ESP packet
			HIP_DEBUG("plain ESP packet\n");

			ctx->packet_type = ESP_PACKET;
			ctx->transport_hdr.esp = (struct hip_esp *) (((char *)ip6_hdr) + sizeof(struct ip6_hdr));

			goto end_init;

		} else if(ip6_hdr->ip6_nxt == IPPROTO_TCP)
		{
			// this might be a TCP packet for opportunistic mode
			HIP_DEBUG("plain TCP packet\n");

			ctx->packet_type = TCP_PACKET;
			ctx->transport_hdr.tcp = (struct tcphdr *) (((char *)ip6_hdr) + sizeof(struct ip6_hdr));

			goto end_init;

		} else if (ip6_hdr->ip6_nxt != IPPROTO_UDP)
		{
			// if it's not UDP either, it's unsupported
			HIP_DEBUG("some other packet\n");

			goto end_init;
		}

		/* for now these calculations are not necessary as UDP encapsulation
		 * is only used for IPv4 at the moment
		 *
		 * we keep them anyway in order to ease UDP encapsulation handling
		 * with IPv6
		 *
		 * NOTE: the length will include optional extension headers
		 * -> handle this */
		udp_len = ntohs(ip6_hdr->ip6_plen);
		udphdr = ((struct udphdr *) (((char *) ip6_hdr) + ip_hdr_len));

		// add udp header to context
		ctx->udp_encap_hdr = udphdr;
	}

	HIP_DEBUG("UDP header size  is %d\n", sizeof(struct udphdr));

	/* only handle IPv4 right now
	 * -> however this is the place to handle UDP encapsulated IPv6 */
	if (ctx->ip_version == 4)
	{
		// we might have only received a UDP packet with headers only
		if (udp_len >= sizeof(struct ip) + sizeof(struct udphdr) + HIP_UDP_ZERO_BYTES_LEN)
		{
			uint32_t *zero_bytes = NULL;

			// we can distinguish UDP encapsulated control and data traffic with 32 zero bits
			// behind UDP header
			zero_bytes = (uint32_t *) (((char *)udphdr) + sizeof(struct udphdr));

			HIP_HEXDUMP("zero_bytes: ", zero_bytes, 4);

			/* check whether next 32 bits are zero or not */
			if (*zero_bytes == 0)
			{
				udp_encap_zero_bytes = 1;

				HIP_DEBUG("Zero SPI found\n");
			}

			zero_bytes = NULL;
		} else
		{
			// only UDP header + payload < 32 bit -> neither HIP nor ESP
			HIP_DEBUG("UDP packet with < 32 bit payload\n");

			goto end_init;
		}
	}

<<<<<<< HEAD
=======
	HIP_DEBUG("udp hdr len %d\n", ntohs(udphdr->len));
	HIP_HEXDUMP("hexdump ",udphdr, 20);
>>>>>>> c2ee6d7e
	// HIP packets have zero bytes (IPv4 only right now)
	if(ctx->ip_version == 4 && udphdr
			&& ((udphdr->source == ntohs(HIP_NAT_UDP_PORT)) ||
		        (udphdr->dest == ntohs(HIP_NAT_UDP_PORT)))
		    && udp_encap_zero_bytes)

	{
		/* check if zero byte hint is correct and we are processing a
		 * HIP control message */
		if (!hip_check_network_msg((struct hip_common *) (((char *)udphdr)
								     +
								  sizeof(struct udphdr)
								  +
								  HIP_UDP_ZERO_BYTES_LEN)))
		{
			// we found an UDP encapsulated HIP control packet
			HIP_DEBUG("UDP encapsulated HIP control packet\n");

			// add to context
			ctx->packet_type = HIP_PACKET;
			ctx->transport_hdr.hip = (struct hip_common *) (((char *)udphdr)
									+ sizeof(struct udphdr)
									+ HIP_UDP_ZERO_BYTES_LEN);

			goto end_init;
		}
		HIP_ERROR("communicating with BROKEN peer implementation of UDP encapsulation,"
				" found zero bytes when receiving HIP control message\n");
	}

<<<<<<< HEAD
=======
	/* Santtu: XX FIXME: needs to be inside the following if */
	//else if (hip_is_stun_msg(udphdr) {
	else if ((stun_ret = pj_stun_msg_check(udphdr+1,ntohs(udphdr->len) - 
			sizeof(struct udphdr),PJ_STUN_IS_DATAGRAM)) 
			== PJ_SUCCESS){
		HIP_DEBUG("Found a UDP STUN\n");
		ctx->is_stun = 1;
	    goto end_init;
	}
	
	
>>>>>>> c2ee6d7e
	// ESP does not have zero bytes (IPv4 only right now)
	else if (ctx->ip_version == 4 && udphdr
		   && ((udphdr->source == ntohs(HIP_NAT_UDP_PORT)) ||
		       (udphdr->dest == ntohs(HIP_NAT_UDP_PORT)))
		   && !udp_encap_zero_bytes)
	{
		
		HIP_HEXDUMP("stun check failed in UDP",udphdr+1, 20);
		HIP_DEBUG("stun return is %d \n",stun_ret);
		HIP_DEBUG("stun len is %d \n",ntohs(udphdr->len) - sizeof(udphdr));
		/* from the ports and the non zero SPI we can tell that this
		 * is an ESP packet */
		HIP_DEBUG("UDP encapsulated ESP packet or STUN PACKET\n");
		HIP_DEBUG("Assuming ESP. Todo: verify SPI from database\n");

		// add to context
		ctx->packet_type = ESP_PACKET;
		ctx->transport_hdr.esp = (struct hip_esp *) (((char *)udphdr)
							     + sizeof(struct udphdr));

		goto end_init;
	}

	// normal UDP packet or UDP encapsulated IPv6
	else {
		HIP_DEBUG("normal UDP packet\n");
	}

end_init:
	return err;
}

/**
 * Allow a packet to pass
 *
 * @param handle	the handle for the packets.
 * @param packetId	the packet ID.
 * @return		nothing
 */
void allow_packet(struct ipq_handle *handle, unsigned long packetId)
{
	ipq_set_verdict(handle, packetId, NF_ACCEPT, 0, NULL);
	// TODO error to be handled?
	HIP_DEBUG("Packet accepted \n\n");
}

/**
 * Not allow a packet to pass
 *
 * @param handle	the handle for the packets.
 * @param packetId	the packet ID.
 * @return		nothing
 */
void drop_packet(struct ipq_handle *handle, unsigned long packetId)
{
	ipq_set_verdict(handle, packetId, NF_DROP, 0, NULL);
	// TODO error to be handled?
	HIP_DEBUG("Packet dropped \n\n");
}



/* We only match the esp packet with the state in the connection
  * tracking. There is no need to match the rule-set again as we
  * already filtered the HIP control packets. If we wanted to
  * disallow a connection, we should do it there! */
int filter_esp(const struct in6_addr * dst_addr, struct hip_esp * esp,
	       unsigned int hook)
{
	// drop packet by default
	int verdict = 0;
	int use_escrow = 0;
	struct _DList * list = NULL;
	struct rule * rule = NULL;

<<<<<<< HEAD
=======
	/* @todo: ESP access control have some issues ICE/STUN */
	if (hip_stun)
		verdict = 1;
	
>>>>>>> c2ee6d7e
	// if key escrow is active we have to handle it here too
	if (is_escrow_active())
	{
		// there might be some rules in the rule-set which specify
		// HITs for which decryption should be done

		// list with all rules for hook (= IN / OUT / FORWARD)
		list = (struct _DList *) read_rules(hook);
		rule = NULL;

		// match all rules
		while (list != NULL)
		{
			rule = (struct rule *) list->data;

			// FIXME this does only work if first rule with rule->state->decrypt_contents
			// has matching src or dst addresses
			if (rule->state)
			{
				// search the rule-set for a rule with escow set
				if (rule->state->decrypt_contents)
				{
					// check if rule has valid state specified for data transfer
					if((rule->state->int_opt.value == CONN_NEW && rule->state->int_opt.boolean) ||
							(rule->state->int_opt.value == CONN_ESTABLISHED && !rule->state->int_opt.boolean))
					{
						HIP_ERROR("INVALID rule: specified state incompatible with --decrypt_contents\n");

						continue;
					}
					else
					{
						use_escrow = 1;

						break;
					}
				}
			}
		}
	}

	//the entire rule is passed as argument as hits can only be
	//filtered with the state information
	if (filter_esp_state(dst_addr, esp, rule, use_escrow) > 0)
	{
		verdict = 1;

		HIP_DEBUG("ESP packet successfully passed filtering\n");

	} else
	{
		verdict = 0;

		HIP_DEBUG("ESP packet NOT authed in ESP filtering\n");
	}

  out_err:
  	return verdict;
}

/* filter hip packet according to rules.
 * return verdict
 */
int filter_hip(const struct in6_addr * ip6_src,
               const struct in6_addr * ip6_dst,
               struct hip_common *buf,
               unsigned int hook,
               const char * in_if,
               const char * out_if)
{
	// complete rule list for hook (== IN / OUT / FORWARD)
  	struct _DList * list = (struct _DList *) read_rules(hook);
  	struct rule * rule = NULL;
  	// assume match for current rule
  	int match = 1;
  	// assume packet has not yet passed connection tracking
  	int conntracked = 0;
  	// block traffic by default
  	int verdict = 0;

	HIP_DEBUG("\n");

  	//if dynamically changing rules possible

  	if (!list) {
  		HIP_DEBUG("The list of rules is empty!!!???\n");
  	}

  	while (list != NULL)
	{
  		match = 1;
  		rule = (struct rule *) list->data;

  		HIP_DEBUG("HIP type number is %d\n", buf->type_hdr);

  		//print_rule(rule);
    	if (buf->type_hdr == HIP_I1)
    		HIP_DEBUG("packet type: I1\n");
    	else if (buf->type_hdr == HIP_R1)
    		HIP_DEBUG("packet type: R1\n");
    	else if (buf->type_hdr == HIP_I2)
    		HIP_DEBUG("packet type: I2\n");
    	else if (buf->type_hdr == HIP_R2)
    		HIP_DEBUG("packet type: R2\n");
    	else if (buf->type_hdr == HIP_UPDATE)
    		HIP_DEBUG("packet type: UPDATE\n");
    	else if (buf->type_hdr == HIP_NOTIFY)
    		HIP_DEBUG("packet type: NOTIFY\n");
    	else
    		HIP_DEBUG("packet type: UNKNOWN\n");

		HIP_DEBUG_HIT("src hit: ", &(buf->hits));
        HIP_DEBUG_HIT("dst hit: ", &(buf->hitr));

        // check src_hit if defined in rule
      	if(match && rule->src_hit)
	  	{
    		HIP_DEBUG("src_hit\n");

    		if(!match_hit(rule->src_hit->value,
		  		buf->hits,
		  		rule->src_hit->boolean))
    		{
      			match = 0;
    		}
		}

    	// check dst_hit if defined in rule
    	if(match && rule->dst_hit)
		{
    		HIP_DEBUG("dst_hit\n");

    		if(!match_hit(rule->dst_hit->value,
		  		buf->hitr,
		  		rule->dst_hit->boolean))
    		{
    			match = 0;
    		}
	  	}

    	// check the HIP packet type (I1, UPDATE, etc.)
      	if(match && rule->type)
	  	{
    		HIP_DEBUG("type\n");
    		if(!match_int(rule->type->value,
		  		buf->type_hdr,
		  		rule->type->boolean))
    		{
     			match = 0;
    		}

	    	HIP_DEBUG("type rule: %d, packet: %d, boolean: %d, match: %d\n",
		    		rule->type->value,
		    		buf->type_hdr,
		    		rule->type->boolean,
		    		match);
	  	}

      	/* this checks, if the the input interface of the packet matches the
		 * one specified in the rule */
      	if(match && rule->in_if)
	  	{
    		if(!match_string(rule->in_if->value, in_if, rule->in_if->boolean))
    		{
      			match = 0;
    		}

    		HIP_DEBUG("in_if rule: %s, packet: %s, boolean: %d, match: %d \n",
	      			rule->in_if->value,
	      			in_if, rule->in_if->boolean, match);
	  	}

      	/* this checks, if the the output interface of the packet matches the
      	 * one specified in the rule */
      	if(match && rule->out_if)
	  	{
    		if(!match_string(rule->out_if->value,
		     		out_if,
		     		rule->out_if->boolean))
    		{
      			match = 0;
    		}

    		HIP_DEBUG("out_if rule: %s, packet: %s, boolean: %d, match: %d \n",
	      			rule->out_if->value, out_if, rule->out_if->boolean, match);
	  	}

      	// if HI defined in rule, verify signature now
      	// - late as it's an expensive operation
      	// - checks that the message src is the src defined in the _rule_
    	if(match && rule->src_hi)
      	{
			_HIP_DEBUG("src_hi\n");

			if(!match_hi(rule->src_hi, buf))
			{
		  		match = 0;
			}
	    }

      	/* check if packet matches state from connection tracking
      	 *
		 * must be last, so not called if packet is going to be dropped */
      	if(match && rule->state)
	  	{
      		/* we at least had some packet before -> check this packet
      		 *
      		 * this will also check the signature of the packet, if we already
      		 * have a src_HI stored for the _connection_ */
    		if(!filter_state(ip6_src, ip6_dst, buf, rule->state, rule->accept))
    		{
    			match = 0;
    		} else
    		{
    			// if it is a valid packet, this also tracked the packet
    			conntracked = 1;
    		}

    		HIP_DEBUG("state, rule %d, boolean %d, match %d\n",
	      			rule->state->int_opt.value,
	      			rule->state->int_opt.boolean,
	      			match);
		}

		// if a match, no need to check further rules
		if(match)
		{
			HIP_DEBUG("match found\n");
			break;
 		}

		// else proceed with next rule
		list = list->next;
    }

  	// if we found a matching rule, use its verdict
  	if(rule && match)
	{
		HIP_DEBUG("packet matched rule, target %d\n", rule->accept);
		verdict = rule->accept;
	}
 	else
 	{
 		HIP_DEBUG("falling back to default HIP/ESP behavior, target %d\n",
 						accept_hip_esp_traffic_by_default);

 		verdict = accept_hip_esp_traffic_by_default;
 	}

  	//release rule list
  	read_rules_exit(0);

  	// if packet will be accepted and connection tracking is used
  	// but there is no state for the packet in the conntrack module
  	// yet -> show the packet to conntracking
  	if(statefulFiltering && verdict && !conntracked)
  	{
    	conntrack(ip6_src, ip6_dst, buf);
  	}

  	return verdict;
}

int hip_fw_handle_other_output(hip_fw_context_t *ctx)
{
        hip_lsi_t src_lsi, dst_lsi;

	int verdict = accept_normal_traffic_by_default;
	int packet_id = ctx->ipq_packet->packet_id;

	if (hip_userspace_ipsec)
	{
		HIP_DEBUG_HIT("destination hit: ", &ctx->dst);
		HIP_DEBUG_HIT("default hit: ", hip_fw_get_default_hit());
		// check if this is a reinjected packet
		if (IN6_ARE_ADDR_EQUAL(&ctx->dst, hip_fw_get_default_hit()))
			// let the packet pass through directly
			verdict = 1;
		else
			verdict = !hip_fw_userspace_ipsec_output(ctx);
	}

	/* LSI HOOKS */
	if (ctx->ip_version == 4){
		IPV6_TO_IPV4_MAP(&(ctx->src),&src_lsi);
		IPV6_TO_IPV4_MAP(&(ctx->dst),&dst_lsi);
		if (IS_LSI32(src_lsi.s_addr)){
			if (is_packet_reinjection(&dst_lsi))
				verdict = 1;
		      	else{
			    	hip_fw_handle_outgoing_lsi(ctx->ipq_packet, &src_lsi, &dst_lsi);
			    	/*Reject the packet*/
			    	verdict = 0;
		      	}
		}
	}

	/* No need to check default rules as it is handled by the
	   iptables rules */
 out_err:

	return verdict;
}

int hip_fw_handle_hip_output(hip_fw_context_t *ctx)
{
	int verdict = accept_hip_esp_traffic_by_default;

	HIP_DEBUG("\n");

	verdict = filter_hip(&ctx->src,
					&ctx->dst,
					ctx->transport_hdr.hip,
					ctx->ipq_packet->hook,
					ctx->ipq_packet->indev_name,
					ctx->ipq_packet->outdev_name);

 out_err:
	/* zero return value means that the packet should be dropped */
	return verdict;
}

int hip_fw_handle_esp_output(hip_fw_context_t *ctx)
{
	int verdict = accept_hip_esp_traffic_by_default;

	HIP_DEBUG("\n");
	verdict = filter_esp(&ctx->dst, ctx->transport_hdr.esp, ctx->ipq_packet->hook);

	return verdict;
}

int hip_fw_handle_tcp_output(hip_fw_context_t *ctx)
{

	HIP_DEBUG("\n");

	/* XX FIXME: opp tcp filtering */

	// this will also check for userspace IPsec
	return hip_fw_handle_other_output(ctx);
}

int hip_fw_handle_other_input(hip_fw_context_t *ctx)
{
	int verdict = accept_normal_traffic_by_default;
	int ip_hits = ipv6_addr_is_hit(&ctx->src) && ipv6_addr_is_hit(&ctx->dst);
	HIP_DEBUG("\n");

	if (ip_hits){
		if (hip_proxy_status)
			verdict = handle_proxy_inbound_traffic(ctx->ipq_packet,
							       &ctx->src);
	  	else{
	        	//LSI check
	        	verdict = hip_fw_handle_incoming_hit(ctx->ipq_packet,&ctx->src,&ctx->dst);
	  	}
	} else if (hip_stun && ctx->is_stun == 1) {
		HIP_DEBUG("Santtu is the king\n");
		// Santtu FIXME
		verdict = hip_fw_handle_stun_packet(ctx); 
		// verdict zero drops the original so that you can send a new one
		// alloc new memory, copy the packet and add some zeroes (and hip header?)
		// changed ip and udp lengths and checksums accordingly
		// check handle_proxy_inbound_traffic() for examples
		// use raw_sock_v4 to send the packets 
	}
		
	/* No need to check default rules as it is handled by the iptables rules */
 out_err:

	return verdict;
}

int hip_fw_handle_hip_input(hip_fw_context_t *ctx)
{

	HIP_DEBUG("\n");

	// for now input and output are handled symmetrically
	return hip_fw_handle_hip_output(ctx);
}

int hip_fw_handle_esp_input(hip_fw_context_t *ctx)
{
	int verdict = accept_hip_esp_traffic_by_default;

	HIP_DEBUG("\n");

	/* XX FIXME: ADD LSI INPUT AFTER USERSPACE IPSEC */

	// first of all check if this belongs to one of our connections
	verdict = filter_esp(&ctx->dst, ctx->transport_hdr.esp, ctx->ipq_packet->hook);

	if (verdict && hip_userspace_ipsec) {
		HIP_DEBUG("userspace ipsec input\n");
		// added by Tao Wan
		verdict = !hip_fw_userspace_ipsec_input(ctx);
	}

 out_err:
	return verdict;
}

int hip_fw_handle_tcp_input(hip_fw_context_t *ctx)
{
	int verdict = accept_normal_traffic_by_default;

	HIP_DEBUG("\n");

	// any incoming plain TCP packet might be an opportunistic I1
	if(!ipv6_addr_is_hit(&ctx->dst))
		verdict = hip_fw_examine_incoming_tcp_packet(ctx->ip_hdr.ipv4,
							     ctx->ip_version,
							     ctx->ip_hdr_len);
	else
		// as we should never receive TCP with HITs, this will only apply
		// to IPv4 TCP
		verdict = hip_fw_handle_other_input(ctx);

 out_err:

	return verdict;
}

int hip_fw_handle_other_forward(hip_fw_context_t *ctx)
{
	int verdict = accept_normal_traffic_by_default;

	HIP_DEBUG("\n");

	if (hip_proxy_status && !ipv6_addr_is_hit(&ctx->dst))
		verdict = handle_proxy_outbound_traffic(ctx->ipq_packet,
							&ctx->src,
							&ctx->dst,
							ctx->ip_hdr_len,
							ctx->ip_version);

 out_err:

	return verdict;
}

int hip_fw_handle_hip_forward(hip_fw_context_t *ctx)
{

	HIP_DEBUG("\n");

	// for now forward and output are handled symmetrically
	return hip_fw_handle_hip_output(ctx);
}

int hip_fw_handle_esp_forward(hip_fw_context_t *ctx)
{
	int verdict = accept_hip_esp_traffic_by_default;

	HIP_DEBUG("\n");

	// check if this belongs to one of the connections pass through
	verdict = filter_esp(&ctx->dst, ctx->transport_hdr.esp, ctx->ipq_packet->hook);

 out_err:
	return verdict;
}

int hip_fw_handle_tcp_forward(hip_fw_context_t *ctx)
{
	HIP_DEBUG("\n");

	return hip_fw_handle_other_forward(ctx);
}

/**
 * Analyzes packets.

 * @param *ptr	pointer to an integer that indicates
 * 		the type of traffic: 4 - ipv4; 6 - ipv6.
 * @return	nothing, this function loops forever,
 * 		until the firewall is stopped.
 */
int hip_fw_handle_packet(char *buf, struct ipq_handle *hndl, int ip_version,
		hip_fw_context_t *ctx)
{
	// assume DROP
	int verdict = 0;

	// same buffer memory as for packets before -> re-init
	memset(buf, 0, BUFSIZE);

	/* waits for queue messages to arrive from ip_queue and
	 * copies them into a supplied buffer */
	if (ipq_read(hndl, buf, BUFSIZE, 0) < 0)
	{
		HIP_PERROR("ipq_read failed: ");
		// TODO this error needs to be handled seperately -> die(hndl)?
		goto out_err;
	}

	/* queued messages may be a packet messages or an error messages */
	switch (ipq_message_type(buf))
	{
		case NLMSG_ERROR:
			HIP_ERROR("Received error message (%d): %s\n", ipq_get_msgerr(buf), ipq_errstr());
			goto out_err;
			break;
		case IPQM_PACKET:
			HIP_DEBUG("Received ipqm packet\n");
			// no goto -> go on with processing the message below
			break;
		default:
			HIP_DEBUG("Unsupported libipq packet\n");
			goto out_err;
			break;
	}

	// set up firewall context
	if (hip_fw_init_context(ctx, buf, ip_version))
		goto out_err;

	HIP_DEBUG("packet hook=%d, packet type=%d\n", ctx->ipq_packet->hook, ctx->packet_type);

	// match context with rules
	if (hip_fw_handler[ctx->ipq_packet->hook][ctx->packet_type]) {
		verdict = (hip_fw_handler[ctx->ipq_packet->hook][ctx->packet_type])(ctx);
	} else {
		HIP_DEBUG("Ignoring, no handler for hook (%d) with type (%d)\n");
	}

 out_err:
	if (verdict) {
		HIP_DEBUG("=== Verdict: allow packet ===\n");
		allow_packet(hndl, ctx->ipq_packet->packet_id);
	} else {
		HIP_DEBUG("=== Verdict: drop packet ===\n");
		drop_packet(hndl, ctx->ipq_packet->packet_id);
	}

	// nothing to clean up here as we re-use buf, hndl and ctx

	return 0;
}

void check_and_write_default_config()
{
	struct stat status;
	FILE *fp= NULL;
	ssize_t items;
	char *file= HIP_FW_DEFAULT_RULE_FILE;

	_HIP_DEBUG("\n");

	rename("/etc/hip/firewall.conf", HIP_FW_DEFAULT_RULE_FILE);

	if (stat(file, &status) && errno == ENOENT)
	{
		errno = 0;
		fp = fopen(file, "w" /* mode */);
		if (!fp)
			HIP_PERROR("Failed to write config file\n");
		HIP_ASSERT(fp);
		items = fwrite(HIP_FW_CONFIG_FILE_EX,
		strlen(HIP_FW_CONFIG_FILE_EX), 1, fp);
		HIP_ASSERT(items > 0);
		fclose(fp);
	}
}


int main(int argc, char **argv)
{
	int err = 0, highest_descriptor;
	int status, n, len;
	long int hip_ha_timeout = 1;
	//unsigned char buf[BUFSIZE];
	struct ipq_handle *h4 = NULL, *h6 = NULL;
	struct rule * rule= NULL;
	struct _DList * temp_list= NULL;
	//struct hip_common * hip_common = NULL;
	//struct hip_esp * esp_data = NULL;
	//struct hip_esp_packet * esp = NULL;
	int escrow_active = 0;
	const int family4 = 4, family6 = 6;
	int ch, tmp;
	const char *default_rule_file= HIP_FW_DEFAULT_RULE_FILE;
	char *rule_file = (char *) default_rule_file;
	char *traffic;
	extern char *optarg;
	extern int optind, optopt;
	int errflg = 0, killold = 0;
	struct hip_common *msg = NULL;
	struct sockaddr_in6 sock_addr;
	socklen_t alen;
	fd_set read_fdset;
	struct timeval timeout;
	unsigned char buf[BUFSIZE];
	hip_fw_context_t ctx;
	int limit_capabilities = 0;

	if (geteuid() != 0) {
		HIP_ERROR("firewall must be run as root\n");
		exit(-1);
	}

	memset(&default_hit, 0, sizeof(default_hit));
	memset(&proxy_hit, 0, sizeof(default_hit));


	if (!hip_query_default_local_hit_from_hipd(&default_hit))
		ipv6_addr_copy(&proxy_hit, (struct in6_addr *) hip_fw_get_default_hit());
	HIP_DEBUG_HIT("Default hit is ",  &proxy_hit);

//	HIP_DEBUG_HIT("proxy_hit: ", &proxy_hit);

	check_and_write_default_config();

	hip_set_logdebug(LOGDEBUG_NONE);

	while ((ch = getopt(argc, argv, "f:t:vdFHAbkipehs")) != -1)
	{
		switch (ch)
		{
		case 'v':
			hip_set_logdebug(LOGDEBUG_MEDIUM);
			break;
		case 'd':
			hip_set_logdebug(LOGDEBUG_ALL);
			break;
		case 'H':
			accept_normal_traffic_by_default = 0;
			break;
		case 'A':
			accept_hip_esp_traffic_by_default = 1;
			break;
		case 'f':
			rule_file = optarg;
			break;
		case 't':
			hip_ha_timeout = atol(argv[optind]);
			break;
		case ':': /* -f or -p without operand */
			printf("Option -%c requires an operand\n", optopt);
			errflg++;
			break;
		case 'b':
			foreground = 0;
			break;
		case 'k':
			killold = 1;
			break;
		case 'p':
			limit_capabilities = 1;
			break;
		case 'i':
			hip_userspace_ipsec = 1;
			break;
		case 'e':
			hip_userspace_ipsec = 1;
			hip_esp_protection = 1;
			break;
		case 's':
			hip_stun = 1;
			break;
		case 'h':
			print_usage();
			exit(2);
			break;
		case '?':
			printf("Unrecognized option: -%c\n", optopt);
			errflg++;
		}
	}

	if (errflg)
	{
		print_usage();
		printf("Invalid argument. Closing. \n\n");
		exit(2);
	}

	if (!foreground)
	{
		HIP_DEBUG("Forking into background\n");
		hip_set_logtype(LOGTYPE_SYSLOG);
		if (fork() > 0)
			return 0;
	}

	HIP_IFEL(hip_create_lock_file(HIP_FIREWALL_LOCK_FILE, killold), -1,
			"Failed to obtain firewall lock.\n");

	HIP_INFO("firewall pid=%d starting\n", getpid());

	//use by default both ipv4 and ipv6
	HIP_DEBUG("Using ipv4 and ipv6\n");

	read_file(rule_file);
	HIP_DEBUG("Firewall rule table: \n");
	print_rule_tables();
	//running test functions for rule handling
	//  test_parse_copy();
	//  test_rule_management();

	HIP_DEBUG("starting up with rule_file: %s and connection timeout: %d\n",
			rule_file, timeout);

	firewall_increase_netlink_buffers();
#ifndef CONFIG_HIP_OPENWRT
	firewall_probe_kernel_modules();
#endif

	// create firewall queue handles for IPv4 traffic
	// FIXME died handle will still be used below
	h4 = ipq_create_handle(0, PF_INET);
	
	if (!h4)
		die(h4);
<<<<<<< HEAD
	}

=======
	HIP_DEBUG("IPv4 handle created\n");	
>>>>>>> c2ee6d7e
	status = ipq_set_mode(h4, IPQ_COPY_PACKET, BUFSIZE);
	
	if (status < 0)
		die(h4);
	HIP_DEBUG("IPv4 handle mode COPY_PACKET set\n");
	// create firewall queue handles for IPv6 traffic
	// FIXME died handle will still be used below
	h6 = ipq_create_handle(0, PF_INET6);
<<<<<<< HEAD
	_HIP_DEBUG("IPQ error: %s \n", ipq_errstr());

=======
	
	
>>>>>>> c2ee6d7e
	if (!h6)
		die(h6);
	HIP_DEBUG("IPv6 handle created\n");		
	status = ipq_set_mode(h6, IPQ_COPY_PACKET, BUFSIZE);
	
	if (status < 0)
		die(h6); 	
	HIP_DEBUG("IPv6 handle mode COPY_PACKET set\n");
	// set up ip(6)tables rules
	HIP_IFEL(firewall_init_rules(), -1,
		 "Firewall init failed\n");
	//get default HIT
	//hip_get_local_hit_wrapper(&proxy_hit);

	/* Allocate message. */
	msg = hip_msg_alloc();
	if (!msg) {
		err = -1;
		return err;
	}

	/*New UDP socket for communication with HIPD*/
	hip_fw_sock = socket(AF_INET6, SOCK_DGRAM, 0);
	HIP_IFEL((hip_fw_sock < 0), 1, "Could not create socket for firewall.\n");
	memset(&sock_addr, 0, sizeof(sock_addr));
	sock_addr.sin6_family = AF_INET6;
	sock_addr.sin6_port = htons(HIP_FIREWALL_PORT);
	sock_addr.sin6_addr = in6addr_loopback;
	HIP_IFEL(bind(hip_fw_sock, (struct sockaddr *)& sock_addr,
		      sizeof(sock_addr)), -1, "Bind on firewall socket addr failed\n");

	if (limit_capabilities) {
		HIP_IFEL(hip_set_lowcapability(1), -1, "Failed to reduce priviledges");
	}

	//init_timeout_checking(timeout);

#ifdef CONFIG_HIP_HIPPROXY
	request_hipproxy_status(); //send hipproxy status request before the control thread running.
#endif /* CONFIG_HIP_HIPPROXY */

	highest_descriptor = maxof(3, hip_fw_sock, h4->fd, h6->fd);


	// do all the work here
	while (1) {
		// set up file descriptors for select
		FD_ZERO(&read_fdset);
		FD_SET(hip_fw_sock, &read_fdset);
		FD_SET(h4->fd, &read_fdset);
		FD_SET(h6->fd, &read_fdset);

		timeout.tv_sec = HIP_SELECT_TIMEOUT;
		timeout.tv_usec = 0;

		_HIP_DEBUG("HIP fw select\n");

		// get handle with queued packet and process
		if ((err = HIPD_SELECT((highest_descriptor + 1), &read_fdset,
				       NULL, NULL, &timeout)) < 0) {
			HIP_PERROR("select error, ignoring\n");
			continue;
		}

		if (FD_ISSET(h4->fd, &read_fdset)) {
			HIP_DEBUG("received IPv4 packet from iptables queue\n");
			err = hip_fw_handle_packet(buf, h4, 4, &ctx);
		}

		if (FD_ISSET(h6->fd, &read_fdset)) {
			HIP_DEBUG("received IPv6 packet from iptables queue\n");
			err = hip_fw_handle_packet(buf, h6, 6, &ctx);
		}

		if (FD_ISSET(hip_fw_sock, &read_fdset)) {
			HIP_DEBUG("****** Received HIPD message ******\n");
			bzero(&sock_addr, sizeof(sock_addr));
			alen = sizeof(sock_addr);
			n = recvfrom(hip_fw_sock, msg, sizeof(struct hip_common), MSG_PEEK,
		             (struct sockaddr *)&sock_addr, &alen);
			if (n < 0)
			{
				HIP_ERROR("Error receiving message header from daemon.\n");
				err = -1;
				continue;
			}


			_HIP_DEBUG("Header received successfully\n");
			alen = sizeof(sock_addr);
			len = hip_get_msg_total_len(msg);

			_HIP_DEBUG("Receiving message (%d bytes)\n", len);
			n = recvfrom(hip_fw_sock, msg, len, 0,
		             (struct sockaddr *)&sock_addr, &alen);

			if (n < 0)
			{
				HIP_ERROR("Error receiving message parameters from daemon.\n");
				err = -1;
				continue;
			}

			HIP_ASSERT(n == len);

			if (ntohs(sock_addr.sin6_port) != HIP_DAEMON_LOCAL_PORT) {
			  	int type = hip_get_msg_type(msg);
			        if (type == SO_HIP_FW_BEX_DONE){
				  HIP_DEBUG("SO_HIP_FW_BEX_DONE\n");
				  HIP_DEBUG("%d == %d\n", ntohs(sock_addr.sin6_port), HIP_DAEMON_LOCAL_PORT);
				}
				HIP_DEBUG("Drop, message not from hipd\n");
				err = -1;
				continue;

			}

			err = handle_msg(msg, &sock_addr);
			if (err < 0){
				HIP_ERROR("Error handling message\n");
				continue;
				//goto out_err;
			}
		}

	}

 out_err:
	if (hip_fw_sock)
		close(hip_fw_sock);
	if (msg != NULL)
		HIP_FREE(msg);

	firewall_exit();
	return 0;
}

/**
 * Loads several modules that are neede by th firewall.
 *
 * @return	nothing.
 */
void firewall_probe_kernel_modules()
{
	int count, err, status;
	char cmd[40];
	int mod_total;
	char *mod_name[] =
	{ "ip_queue", "ip6_queue", "iptable_filter", "ip6table_filter" };

	mod_total = sizeof(mod_name) / sizeof(char *);

	HIP_DEBUG("Probing for %d modules. When the modules are built-in, the errors can be ignored\n", mod_total);

	for (count = 0; count < mod_total; count++)
	{
		snprintf(cmd, sizeof(cmd), "%s %s", "/sbin/modprobe",
				mod_name[count]);
		HIP_DEBUG("%s\n", cmd);
		err = fork();
		if (err < 0)
			HIP_ERROR("Failed to fork() for modprobe!\n");
		else if (err == 0)
		{
			/* Redirect stderr, so few non fatal errors wont show up. */
			stderr = freopen("/dev/null", "w", stderr);
			execlp("/sbin/modprobe", "/sbin/modprobe",
					mod_name[count], (char *)NULL);
		}
		else
			waitpid(err, &status, 0);
	}
	HIP_DEBUG("Probing completed\n");
}

/**
 * Increases the netlink buffer capacity.
 *
 * The previous default values were:
 *
 * /proc/sys/net/core/rmem_default - 110592
 * /proc/sys/net/core/rmem_max     - 131071
 * /proc/sys/net/core/wmem_default - 110592
 * /proc/sys/net/core/wmem_max     - 131071
 *
 * The new value 1048576=1024*1024 was assigned to all of them
 *
 * @return	nothing.
 */
void firewall_increase_netlink_buffers()
{
	HIP_DEBUG("Increasing the netlink buffers\n");

	popen("echo 1048576 > /proc/sys/net/core/rmem_default; echo 1048576 > /proc/sys/net/core/rmem_max;echo 1048576 > /proc/sys/net/core/wmem_default;echo 1048576 > /proc/sys/net/core/wmem_max", "r");
}

/* TODO move this and next function where they belong
 *
 * @note located in user_ipsec_api before, but now also used for proxy and some
 *       strange stuff done around line 1471
 */
hip_hit_t *hip_fw_get_default_hit(void)
{
	if (ipv6_addr_is_null(&default_hit))
	{
		_HIP_DEBUG("Querying hipd for default hit\n");
		if (hip_query_default_local_hit_from_hipd(&default_hit))
			return NULL;
	}

	return &default_hit;
}

/* Get default HIT*/
int hip_query_default_local_hit_from_hipd(hip_hit_t *hit)
{
	int err = 0;
	struct hip_common *msg = NULL;
	struct hip_tlv_common *param = NULL;
	hip_hit_t *default_hit  = NULL;
	struct endpoint_hip *endp = NULL;

	HIP_IFE(!(msg = hip_msg_alloc()), -1);
	HIP_IFEL(hip_build_user_hdr(msg, SO_HIP_DEFAULT_HIT,0),-1,
		 "Fail to get hits");
	HIP_IFEL(hip_send_recv_daemon_info(msg), -1,
		 "send/recv daemon info\n");

	HIP_IFE(!(param = hip_get_param(msg, HIP_PARAM_HIT)), -1);
	default_hit = hip_get_param_contents_direct(param);
	ipv6_addr_copy(hit, default_hit);

out_err:
	return err;

}<|MERGE_RESOLUTION|>--- conflicted
+++ resolved
@@ -1,11 +1,6 @@
 /** @file
-<<<<<<< HEAD
  * HIP Firewwall
  *
-=======
- * HIP Firewall
- * 
->>>>>>> c2ee6d7e
  * @note: This code is GNU/GPL.
  * @note: HIPU: requires libipq, might need pcap libraries
  */
@@ -22,6 +17,7 @@
 int escrow_active = 0;
 int accept_normal_traffic_by_default = 1;
 int accept_hip_esp_traffic_by_default = 0;
+int flush_iptables = 1;
 
 int counter = 0;
 int hip_proxy_status = 0;
@@ -29,7 +25,6 @@
 int hip_opptcp = 0;
 int hip_userspace_ipsec = 0;
 int hip_esp_protection = 0;
-int hip_stun = 0;
 
 /* Default HIT - do not access this directly, call hip_fw_get_default_hit() */
 struct in6_addr default_hit;
@@ -54,12 +49,12 @@
 	printf("      -v = verbose output\n");
 	printf("      -t = timeout for packet capture (default %d secs)\n",
 	       HIP_FW_DEFAULT_TIMEOUT);
+	printf("      -F = do not flush iptables rules\n");
 	printf("      -b = fork the firewall to background\n");
 	printf("      -p = run with lowered priviledges. iptables rules will not be flushed on exit\n");
 	printf("      -k = kill running firewall pid\n");
  	printf("      -i = switch on userspace ipsec\n");
  	printf("      -e = use esp protection extension (also sets -i)\n");
- 	printf("      -s = stun/ice message support\n");
 	printf("      -h = print this help\n\n");
 }
 
@@ -90,40 +85,34 @@
 {
 	HIP_DEBUG("\n");
 
-	system("iptables -I HIPFW-INPUT -p 6 ! -d 127.0.0.1 -j QUEUE"); /* @todo: ! LSI PREFIX */
-	system("iptables -I HIPFW-OUTPUT -p 6 ! -d 127.0.0.1 -j QUEUE");  /* @todo: ! LSI PREFIX */
-	system("ip6tables -I HIPFW-INPUT -p 6 ! -d 2001:0010::/28 -j QUEUE");
-	system("ip6tables -I HIPFW-OUTPUT -p 6 ! -d 2001:0010::/28 -j QUEUE");
+	system("iptables -I INPUT -p 6 ! -d 127.0.0.1 -j QUEUE"); /* @todo: ! LSI PREFIX */
+	system("iptables -I OUTPUT -p 6 ! -d 127.0.0.1 -j QUEUE");  /* @todo: ! LSI PREFIX */
+	system("ip6tables -I INPUT -p 6 ! -d 2001:0010::/28 -j QUEUE");
+	system("ip6tables -I OUTPUT -p 6 ! -d 2001:0010::/28 -j QUEUE");
 }
 
 void hip_fw_uninit_opptcp()
 {
 	HIP_DEBUG("\n");
 
-	system("iptables -D HIPFW-INPUT -p 6 ! -d 127.0.0.1 -j QUEUE");  /* @todo: ! LSI PREFIX */
-	system("iptables -D HIPFW-OUTPUT -p 6 ! -d 127.0.0.1 -j QUEUE"); /* @todo: ! LSI PREFIX */
-	system("ip6tables -D HIPFW-INPUT -p 6 ! -d 2001:0010::/28 -j QUEUE");
-	system("ip6tables -D HIPFW-OUTPUT -p 6 ! -d 2001:0010::/28 -j QUEUE");
+	system("iptables -D INPUT -p 6 ! -d 127.0.0.1 -j QUEUE");  /* @todo: ! LSI PREFIX */
+	system("iptables -D OUTPUT -p 6 ! -d 127.0.0.1 -j QUEUE"); /* @todo: ! LSI PREFIX */
+	system("ip6tables -D INPUT -p 6 ! -d 2001:0010::/28 -j QUEUE");
+	system("ip6tables -D OUTPUT -p 6 ! -d 2001:0010::/28 -j QUEUE");
 }
 
 void hip_fw_init_proxy()
 {
-<<<<<<< HEAD
 	//allow forward hip packets
 	system("iptables -I FORWARD -p 139 -j ACCEPT");
 	system("iptables -I FORWARD -p 139 -j ACCEPT");
 
 	system("iptables -I FORWARD -p tcp -j QUEUE");
 	system("iptables -I FORWARD -p udp -j QUEUE");
-=======
-	system("iptables -I HIPFW-FORWARD -p tcp -j QUEUE");
-	system("iptables -I HIPFW-FORWARD -p udp -j QUEUE");
->>>>>>> c2ee6d7e
 	//system("iptables -I FORWARD -p icmp -j QUEUE");
 	//system("iptables -I FORWARD -p icmpv6 -j QUEUE");
 
 	//system("iptables -t nat -A POSTROUTING -o vmnet2 -j SNAT --to-source 10.0.0.1");
-<<<<<<< HEAD
 
 	//allow forward hip packets
 	system("ip6tables -I FORWARD -p 139 -j ACCEPT");
@@ -136,47 +125,27 @@
 
 	system("ip6tables -I INPUT -p tcp -d 2001:0010::/28 -j QUEUE");
 	system("ip6tables -I INPUT -p udp -d 2001:0010::/28 -j QUEUE");
-=======
-	
-	system("ip6tables -I HIPFW-FORWARD -p tcp ! -d 2001:0010::/28 -j QUEUE");
-	system("ip6tables -I HIPFW-FORWARD -p udp ! -d  2001:0010::/28 -j QUEUE");
-	//system("ip6tables -I FORWARD -p icmp -j QUEUE");
-	//system("ip6tables -I FORWARD -p icmpv6 -j QUEUE");
-	
-	system("ip6tables -I HIPFW-INPUT -p tcp -d 2001:0010::/28 -j QUEUE");
-	system("ip6tables -I HIPFW-INPUT -p udp -d 2001:0010::/28 -j QUEUE");
->>>>>>> c2ee6d7e
 	//system("ip6tables -I INPUT -p tcp  -j QUEUE");
 	//system("ip6tables -I INPUT -p udp -j QUEUE");
 	//system("ip6tables -I INPUT -p icmp -j QUEUE");
 	//system("ip6tables -I INPUT -p icmpv6 -j QUEUE");
 
 	hip_init_proxy_db();
-	hip_proxy_init_raw_sockets();
 	hip_init_conn_db();
 }
 
 void hip_fw_uninit_proxy()
 {
 	//delete forward hip packets
-<<<<<<< HEAD
 	system("iptables -D FORWARD -p 139 -j ACCEPT");
 	system("iptables -D FORWARD -p 139 -j ACCEPT");
 
 	system("iptables -D FORWARD -p tcp -j QUEUE");
 	system("iptables -D FORWARD -p udp -j QUEUE");
-=======
-	system("iptables -D HIPFW-FORWARD -p 139 -j ACCEPT");
-	system("iptables -D HIPFW-FORWARD -p 139 -j ACCEPT");
-	
-	system("iptables -D HIPFW-FORWARD -p tcp -j QUEUE");
-	system("iptables -D HIPFW-FORWARD -p udp -j QUEUE");
->>>>>>> c2ee6d7e
 	//system("iptables -D FORWARD -p icmp -j QUEUE");
 	//system("iptables -D FORWARD -p icmpv6 -j QUEUE");
 
 	//delete forward hip packets
-<<<<<<< HEAD
 	system("ip6tables -D FORWARD -p 139 -j ACCEPT");
 	system("ip6tables -D FORWARD -p 139 -j ACCEPT");
 
@@ -187,18 +156,6 @@
 
 	system("ip6tables -D INPUT -p tcp -d 2001:0010::/28 -j QUEUE");
 	system("ip6tables -D INPUT -p udp -d 2001:0010::/28 -j QUEUE");
-=======
-	system("ip6tables -D HIPFW-FORWARD -p 139 -j ACCEPT");
-	system("ip6tables -D HIPFW-FORWARD -p 139 -j ACCEPT");
-	
-	system("ip6tables -D HIPFW-FORWARD -p tcp ! -d 2001:0010::/28 -j QUEUE");
-	system("ip6tables -D HIPFW-FORWARD -p udp ! -d  2001:0010::/28 -j QUEUE");
-	//system("ip6tables -D FORWARD -p icmp -j QUEUE");
-	//system("ip6tables -D FORWARD -p icmpv6 -j QUEUE");
-	
-	system("ip6tables -D HIPFW-INPUT -p tcp -d 2001:0010::/28 -j QUEUE");
-	system("ip6tables -D HIPFW-INPUT -p udp -d 2001:0010::/28 -j QUEUE");
->>>>>>> c2ee6d7e
 	//system("ip6tables -D INPUT -p tcp  -j QUEUE");
 	//system("ip6tables -D INPUT -p udp -j QUEUE");
 	//system("ip6tables -D INPUT -p icmp -j QUEUE");
@@ -208,7 +165,6 @@
 int hip_fw_init_userspace_ipsec()
 {
 	int err = 0;
-<<<<<<< HEAD
 
 	if (hip_userspace_ipsec)
 	{
@@ -219,45 +175,17 @@
 		system("iptables -I INPUT -p 17 --dport 50500 -j QUEUE");
 		system("iptables -I INPUT -p 17 --sport 50500 -j QUEUE");
 
-=======
-	
-	HIP_IFEL(userspace_ipsec_init(), -1, "failed to initialize userspace ipsec\n");
-	
-	
-	if (hip_userspace_ipsec)
-	{
-		
-		
-		// activate userspace ipsec in hipd
-		HIP_IFEL(send_userspace_ipsec_to_hipd(hip_userspace_ipsec), -1,
-			"Turn hipd on before hipfw with userspace ipsec\n");
-		
-		// queue incoming ESP over IPv4 and IPv4 UDP encapsulated traffic
-		system("iptables -I HIPFW-INPUT -p 50 -j QUEUE"); /*  */
-		system("iptables -I HIPFW-INPUT -p 17 --dport 50500 -j QUEUE");
-		system("iptables -I HIPFW-INPUT -p 17 --sport 50500 -j QUEUE");
-		
->>>>>>> c2ee6d7e
 		/* no need to queue outgoing ICMP, TCP and UDP sent to LSIs as
 		 * this is handled elsewhere */
 
 		/* queue incoming ESP over IPv6
 		 * NOTE: add IPv6 UDP encapsulation here */
-<<<<<<< HEAD
 		system("ip6tables -I INPUT -p 50 -j QUEUE");
 
-=======
-		system("ip6tables -I HIPFW-INPUT -p 50 -j QUEUE");
-		
->>>>>>> c2ee6d7e
 		// queue outgoing ICMP, TCP and UDP sent to HITs
-		system("ip6tables -I HIPFW-OUTPUT -p 58 -d 2001:0010::/28 -j QUEUE");
-		system("ip6tables -I HIPFW-OUTPUT -p 6 -d 2001:0010::/28 -j QUEUE");
-		system("ip6tables -I HIPFW-OUTPUT -p 17 -d 2001:0010::/28 -j QUEUE");
-
-		system("ifconfig dummy0 mtu 1280");
-	} else {
-		system("ifconfig dummy0 mtu 1500");
+		system("ip6tables -I OUTPUT -p 58 -d 2001:0010::/28 -j QUEUE");
+		system("ip6tables -I OUTPUT -p 6 -d 2001:0010::/28 -j QUEUE");
+		system("ip6tables -I OUTPUT -p 17 -d 2001:0010::/28 -j QUEUE");
 	}
 
   out_err:
@@ -278,7 +206,6 @@
 // right now all rules are flushed on exit, this would remove non-existing ones
 #if 0
 		// delete all rules previously set up for this extension
-<<<<<<< HEAD
 		system("iptables -D INPUT -p 50 -j QUEUE"); /*  */
 		system("iptables -D INPUT -p 17 --dport 50500 -j QUEUE");
 		system("iptables -D INPUT -p 17 --sport 50500 -j QUEUE");
@@ -290,19 +217,9 @@
 		system("ip6tables -D OUTPUT -p 17 -d 2001:0010::/28 -j QUEUE");
 #endif
 
-=======
-		system("iptables -D HIPFW-INPUT -p 50 -j QUEUE"); /*  */
-		system("iptables -D HIPFW-INPUT -p 17 --dport 50500 -j QUEUE");
-		system("iptables -D HIPFW-INPUT -p 17 --sport 50500 -j QUEUE");
-		
-		system("ip6tables -D HIPFW-INPUT -p 50 -j QUEUE");
-		
-		system("ip6tables -D HIPFW-OUTPUT -p 58 -d 2001:0010::/28 -j QUEUE");
-		system("ip6tables -D HIPFW-OUTPUT -p 6 -d 2001:0010::/28 -j QUEUE");
-		system("ip6tables -D HIPFW-OUTPUT -p 17 -d 2001:0010::/28 -j QUEUE");
-		
-		// TODO check if we have to uninit anything here
->>>>>>> c2ee6d7e
+		system("ifconfig dummy0 mtu 1280");
+	} else {
+		system("ifconfig dummy0 mtu 1500");
 	}
 
   out_err:
@@ -315,7 +232,6 @@
 
 	if (hip_esp_protection)
 	{
-<<<<<<< HEAD
 		// userspace ipsec is a prerequisite for esp protection
 		if (hip_userspace_ipsec)
 		{
@@ -328,19 +244,6 @@
 			err = 1;
 			goto out_err;
 		}
-=======
-		/* activate the extension in hipd
-		 * 
-		 * TODO we need to set this first otherwise hipd won't understand the
-		 * anchor message */
-		HIP_IFEL(send_esp_protection_to_hipd(hip_esp_protection), -1,
-				"failed to activate the esp protection in hipd\n");
-		HIP_DEBUG("ESP extensions depend on userspace ipsec\n");
-		HIP_DEBUG("Enabling userspace ipsec\n");
-
-		hip_userspace_ipsec = 1;
-		HIP_IFEL(esp_prot_init(), -1, "failed to init esp protection\n");
->>>>>>> c2ee6d7e
 	}
 
   out_err:
@@ -363,26 +266,6 @@
     return err;
 }
 
-<<<<<<< HEAD
-=======
-/*
- * Adds an LSI rule
- * @ip is a pointer to the first part of the rule, before specifying the LSI
- * @opt is a pointer to the options that can be present after the LSI
-*/
-void firewall_add_lsi_rule(char *ip, char *opt)
-{
-	char result[100];
-
-	memset(result, 0, sizeof(result));
-
-	strcpy(result, ip);
-	strcat(strcat(result, HIP_FULL_LSI_STR),opt);		
-	system(result);
-}
-
-
->>>>>>> c2ee6d7e
 /*----------------INIT/EXIT FUNCTIONS----------------------*/
 
 /*
@@ -464,26 +347,18 @@
 	hip_fw_handler[NF_IP_LOCAL_OUT][TCP_PACKET] = hip_fw_handle_tcp_output;
 
 	hip_fw_handler[NF_IP_FORWARD][OTHER_PACKET] = hip_fw_handle_other_forward;
-
-	//apply rules for forwarded hip and esp traffic
 	hip_fw_handler[NF_IP_FORWARD][HIP_PACKET] = hip_fw_handle_hip_forward;
 	hip_fw_handler[NF_IP_FORWARD][ESP_PACKET] = hip_fw_handle_esp_forward;
-	//do not drop those files by default
 	hip_fw_handler[NF_IP_FORWARD][TCP_PACKET] = hip_fw_handle_tcp_forward;
 
 	HIP_DEBUG("Enabling forwarding for IPv4 and IPv6\n");
 	system("echo 1 >/proc/sys/net/ipv4/conf/all/forwarding");
 	system("echo 1 >/proc/sys/net/ipv6/conf/all/forwarding");
 
-	/* Flush in case previous hipfw process crashed */
-	hip_fw_flush_iptables();
-
-	system("iptables -N HIPFW-INPUT");
-	system("iptables -N HIPFW-OUTPUT");
-	system("iptables -N HIPFW-FORWARD");
-	system("ip6tables -N HIPFW-INPUT");
-	system("ip6tables -N HIPFW-OUTPUT");
-	system("ip6tables -N HIPFW-FORWARD");
+	if (flush_iptables)
+	{
+		hip_fw_flush_iptables();
+	}
 
 	/* Register signal handlers */
 	signal(SIGINT, firewall_close);
@@ -504,43 +379,35 @@
 			// make DROP the default behavior of all chains
 			// TODO don't drop LSIs -> else IPv4 apps won't work
 			// -> also messaging between HIPd and firewall is blocked here
-<<<<<<< HEAD
 			system("iptables -I FORWARD -j DROP");  /* @todo: ! LSI PREFIX */
 			system("iptables -I INPUT -j DROP");  /* @todo: ! LSI PREFIX */
 			system("iptables -I OUTPUT -j DROP");  /* @todo: ! LSI PREFIX */
 
-=======
-			system("iptables -I HIPFW-FORWARD -j DROP");  /* @todo: ! LSI PREFIX */
-			system("iptables -I HIPFW-INPUT -j DROP");  /* @todo: ! LSI PREFIX */
-			system("iptables -I HIPFW-OUTPUT -j DROP");  /* @todo: ! LSI PREFIX */
-			
->>>>>>> c2ee6d7e
 			// but still allow packets with HITs as destination
-			system("ip6tables -I HIPFW-FORWARD ! -d 2001:0010::/28 -j DROP");
-			system("ip6tables -I HIPFW-INPUT ! -d 2001:0010::/28 -j DROP");
-			system("ip6tables -I HIPFW-OUTPUT ! -d 2001:0010::/28 -j DROP");
+			system("ip6tables -I FORWARD ! -d 2001:0010::/28 -j DROP");
+			system("ip6tables -I INPUT ! -d 2001:0010::/28 -j DROP");
+			system("ip6tables -I OUTPUT ! -d 2001:0010::/28 -j DROP");
 		}
 
 		// this will allow the firewall to handle HIP traffic
 		// HIP protocol
-		system("iptables -I HIPFW-FORWARD -p 139 -j QUEUE");
+		system("iptables -I FORWARD -p 139 -j QUEUE");
 		// ESP protocol
-		system("iptables -I HIPFW-FORWARD -p 50 -j QUEUE");
+		system("iptables -I FORWARD -p 50 -j QUEUE");
 		// UDP encapsulation for HIP
-		system("iptables -I HIPFW-FORWARD -p 17 --dport 50500 -j QUEUE");
-		system("iptables -I HIPFW-FORWARD -p 17 --sport 50500 -j QUEUE");
-
-		system("iptables -I HIPFW-INPUT -p 139 -j QUEUE");
-		system("iptables -I HIPFW-INPUT -p 50 -j QUEUE");
-		system("iptables -I HIPFW-INPUT -p 17 --dport 50500 -j QUEUE");
-		system("iptables -I HIPFW-INPUT -p 17 --sport 50500 -j QUEUE");
-
-		system("iptables -I HIPFW-OUTPUT -p 139 -j QUEUE");
-		system("iptables -I HIPFW-OUTPUT -p 50 -j QUEUE");
-		system("iptables -I HIPFW-OUTPUT -p 17 --dport 50500 -j QUEUE");
-		system("iptables -I HIPFW-OUTPUT -p 17 --sport 50500 -j QUEUE");
-
-<<<<<<< HEAD
+		system("iptables -I FORWARD -p 17 --dport 50500 -j QUEUE");
+		system("iptables -I FORWARD -p 17 --sport 50500 -j QUEUE");
+
+		system("iptables -I INPUT -p 139 -j QUEUE");
+		system("iptables -I INPUT -p 50 -j QUEUE");
+		system("iptables -I INPUT -p 17 --dport 50500 -j QUEUE");
+		system("iptables -I INPUT -p 17 --sport 50500 -j QUEUE");
+
+		system("iptables -I OUTPUT -p 139 -j QUEUE");
+		system("iptables -I OUTPUT -p 50 -j QUEUE");
+		system("iptables -I OUTPUT -p 17 --dport 50500 -j QUEUE");
+		system("iptables -I OUTPUT -p 17 --sport 50500 -j QUEUE");
+
 		/* LSI support: XX FIXME: REMOVE HARDCODING */
 		system("iptables -I OUTPUT -d 1.0.0.0/8 -j QUEUE");
 
@@ -554,24 +421,6 @@
 		system("ip6tables -I OUTPUT -p 50 -j QUEUE");
 		system("ip6tables -I OUTPUT -p 17 --dport 50500 -j QUEUE");
 		system("ip6tables -I OUTPUT -p 17 --sport 50500 -j QUEUE");
-=======
-		/* LSI support: output packets with LSI value */
-		firewall_add_lsi_rule("iptables -I HIPFW-OUTPUT -d "," -j QUEUE");
-	
-		system("ip6tables -I HIPFW-INPUT -p 139 -j QUEUE");
-		system("ip6tables -I HIPFW-INPUT -p 50 -j QUEUE");
-		system("ip6tables -I HIPFW-INPUT -p 17 --dport 50500 -j QUEUE");
-		system("ip6tables -I HIPFW-INPUT -p 17 --sport 50500 -j QUEUE");
-
-		system("ip6tables -I HIPFW-OUTPUT -p 139 -j QUEUE");
-		system("ip6tables -I HIPFW-OUTPUT -p 50 -j QUEUE");
-		system("ip6tables -I HIPFW-OUTPUT -p 17 --dport 50500 -j QUEUE");
-		system("ip6tables -I HIPFW-OUTPUT -p 17 --sport 50500 -j QUEUE");
-
-		/* LSI support: incoming HIT packets, captured for decide if 
-		   HITs may be mapped to LSIs */
-		system("ip6tables -I HIPFW-INPUT -d 2001:0010::/28 -j QUEUE");
->>>>>>> c2ee6d7e
 	}
 	// Initializing db for mapping LSI-HIT in the firewall
 	firewall_init_hldb();
@@ -584,13 +433,6 @@
 
 	HIP_IFEL(hip_fw_init_userspace_ipsec(), -1, "failed to load extension\n");
 	HIP_IFEL(hip_fw_init_esp_prot(), -1, "failed to load extension\n");
-
-	system("iptables -I INPUT -j HIPFW-INPUT");
-	system("iptables -I OUTPUT -j HIPFW-OUTPUT");
-	system("iptables -I FORWARD -j HIPFW-FORWARD");
-	system("ip6tables -I INPUT -j HIPFW-INPUT");
-	system("ip6tables -I OUTPUT -j HIPFW-OUTPUT");
-	system("ip6tables -I FORWARD -j HIPFW-FORWARD");
 
  out_err:
 	return err;
@@ -607,7 +449,6 @@
 
 void hip_fw_flush_iptables(void)
 {
-<<<<<<< HEAD
 	HIP_DEBUG("Flushing all rules\n");
 
 	// -F flushes the chains
@@ -617,43 +458,20 @@
 	system("ip6tables -F INPUT");
 	system("ip6tables -F OUTPUT");
 	system("ip6tables -F FORWARD");
-=======
-	HIP_DEBUG("Firewall flush; may cause warnings on hipfw init\n");
-	HIP_DEBUG("Deleting hipfw subchains from main chains\n");
-
-	system("iptables -D INPUT -j HIPFW-INPUT");
-	system("iptables -D OUTPUT -j HIPFW-OUTPUT");
-	system("iptables -D FORWARD -j HIPFW-FORWARD");
-	system("ip6tables -D INPUT -j HIPFW-INPUT");
-	system("ip6tables -D OUTPUT -j HIPFW-OUTPUT");
-	system("ip6tables -D FORWARD -j HIPFW-FORWARD");
-
-	HIP_DEBUG("Flushing hipfw chains\n");
-
-	/* Flush in case there are some residual rules */
-	system("iptables -F HIPFW-INPUT");
-	system("iptables -F HIPFW-OUTPUT");
-	system("iptables -F HIPFW-FORWARD");
-	system("ip6tables -F HIPFW-INPUT");
-	system("ip6tables -F HIPFW-OUTPUT");
-	system("ip6tables -F HIPFW-FORWARD");
-
-	HIP_DEBUG("Deleting hipfw chains\n");
-
-	system("iptables -X HIPFW-INPUT");
-	system("iptables -X HIPFW-OUTPUT");
-	system("iptables -X HIPFW-FORWARD");
-	system("ip6tables -X HIPFW-INPUT");
-	system("ip6tables -X HIPFW-OUTPUT");
-	system("ip6tables -X HIPFW-FORWARD");
->>>>>>> c2ee6d7e
 }
 
 void firewall_exit()
 {
 	HIP_DEBUG("Firewall exit\n");
 
-	hip_fw_flush_iptables();
+	if (flush_iptables)
+	{
+		hip_fw_flush_iptables();
+	}
+	else
+	{
+		HIP_DEBUG("Some dagling iptables rules may be present!\n");
+	}
 
 	/* rules have to be removed first, otherwise HIP packets won't pass through
 	 * at this time any more */
@@ -749,13 +567,8 @@
 	// length of packet starting at udp header
 	uint16_t udp_len = 0;
 	struct udphdr *udphdr = NULL;
-<<<<<<< HEAD
 	int udp_encap_zero_bytes = 0;
 
-=======
-	int udp_encap_zero_bytes = 0, stun_ret;
-	
->>>>>>> c2ee6d7e
 	// default assumption
 	ctx->packet_type = OTHER_PACKET;
 
@@ -965,11 +778,6 @@
 		}
 	}
 
-<<<<<<< HEAD
-=======
-	HIP_DEBUG("udp hdr len %d\n", ntohs(udphdr->len));
-	HIP_HEXDUMP("hexdump ",udphdr, 20);
->>>>>>> c2ee6d7e
 	// HIP packets have zero bytes (IPv4 only right now)
 	if(ctx->ip_version == 4 && udphdr
 			&& ((udphdr->source == ntohs(HIP_NAT_UDP_PORT)) ||
@@ -1000,30 +808,12 @@
 				" found zero bytes when receiving HIP control message\n");
 	}
 
-<<<<<<< HEAD
-=======
-	/* Santtu: XX FIXME: needs to be inside the following if */
-	//else if (hip_is_stun_msg(udphdr) {
-	else if ((stun_ret = pj_stun_msg_check(udphdr+1,ntohs(udphdr->len) - 
-			sizeof(struct udphdr),PJ_STUN_IS_DATAGRAM)) 
-			== PJ_SUCCESS){
-		HIP_DEBUG("Found a UDP STUN\n");
-		ctx->is_stun = 1;
-	    goto end_init;
-	}
-	
-	
->>>>>>> c2ee6d7e
 	// ESP does not have zero bytes (IPv4 only right now)
 	else if (ctx->ip_version == 4 && udphdr
 		   && ((udphdr->source == ntohs(HIP_NAT_UDP_PORT)) ||
 		       (udphdr->dest == ntohs(HIP_NAT_UDP_PORT)))
 		   && !udp_encap_zero_bytes)
 	{
-		
-		HIP_HEXDUMP("stun check failed in UDP",udphdr+1, 20);
-		HIP_DEBUG("stun return is %d \n",stun_ret);
-		HIP_DEBUG("stun len is %d \n",ntohs(udphdr->len) - sizeof(udphdr));
 		/* from the ports and the non zero SPI we can tell that this
 		 * is an ESP packet */
 		HIP_DEBUG("UDP encapsulated ESP packet or STUN PACKET\n");
@@ -1089,13 +879,6 @@
 	struct _DList * list = NULL;
 	struct rule * rule = NULL;
 
-<<<<<<< HEAD
-=======
-	/* @todo: ESP access control have some issues ICE/STUN */
-	if (hip_stun)
-		verdict = 1;
-	
->>>>>>> c2ee6d7e
 	// if key escrow is active we have to handle it here too
 	if (is_escrow_active())
 	{
@@ -1453,17 +1236,8 @@
 	        	//LSI check
 	        	verdict = hip_fw_handle_incoming_hit(ctx->ipq_packet,&ctx->src,&ctx->dst);
 	  	}
-	} else if (hip_stun && ctx->is_stun == 1) {
-		HIP_DEBUG("Santtu is the king\n");
-		// Santtu FIXME
-		verdict = hip_fw_handle_stun_packet(ctx); 
-		// verdict zero drops the original so that you can send a new one
-		// alloc new memory, copy the packet and add some zeroes (and hip header?)
-		// changed ip and udp lengths and checksums accordingly
-		// check handle_proxy_inbound_traffic() for examples
-		// use raw_sock_v4 to send the packets 
-	}
-		
+	}
+
 	/* No need to check default rules as it is handled by the iptables rules */
  out_err:
 
@@ -1713,7 +1487,7 @@
 
 	hip_set_logdebug(LOGDEBUG_NONE);
 
-	while ((ch = getopt(argc, argv, "f:t:vdFHAbkipehs")) != -1)
+	while ((ch = getopt(argc, argv, "f:t:vdFHAbkipeh")) != -1)
 	{
 		switch (ch)
 		{
@@ -1734,6 +1508,9 @@
 			break;
 		case 't':
 			hip_ha_timeout = atol(argv[optind]);
+			break;
+		case 'F':
+			flush_iptables = 0;
 			break;
 		case ':': /* -f or -p without operand */
 			printf("Option -%c requires an operand\n", optopt);
@@ -1755,9 +1532,6 @@
 			hip_userspace_ipsec = 1;
 			hip_esp_protection = 1;
 			break;
-		case 's':
-			hip_stun = 1;
-			break;
 		case 'h':
 			print_usage();
 			exit(2);
@@ -1802,48 +1576,36 @@
 			rule_file, timeout);
 
 	firewall_increase_netlink_buffers();
-#ifndef CONFIG_HIP_OPENWRT
 	firewall_probe_kernel_modules();
-#endif
 
 	// create firewall queue handles for IPv4 traffic
 	// FIXME died handle will still be used below
 	h4 = ipq_create_handle(0, PF_INET);
-	
-	if (!h4)
+	if (!h4) {
+		HIP_ERROR("IPQ error: %s \n", ipq_errstr());
 		die(h4);
-<<<<<<< HEAD
-	}
-
-=======
-	HIP_DEBUG("IPv4 handle created\n");	
->>>>>>> c2ee6d7e
+	}
+
 	status = ipq_set_mode(h4, IPQ_COPY_PACKET, BUFSIZE);
-	
-	if (status < 0)
+	if (status < 0) {
+		HIP_ERROR("IPQ error: %s \n", ipq_errstr());
 		die(h4);
-	HIP_DEBUG("IPv4 handle mode COPY_PACKET set\n");
+	}
+
 	// create firewall queue handles for IPv6 traffic
 	// FIXME died handle will still be used below
 	h6 = ipq_create_handle(0, PF_INET6);
-<<<<<<< HEAD
 	_HIP_DEBUG("IPQ error: %s \n", ipq_errstr());
 
-=======
-	
-	
->>>>>>> c2ee6d7e
 	if (!h6)
 		die(h6);
-	HIP_DEBUG("IPv6 handle created\n");		
 	status = ipq_set_mode(h6, IPQ_COPY_PACKET, BUFSIZE);
-	
+	_HIP_DEBUG("IPQ error: %s \n", ipq_errstr());
 	if (status < 0)
-		die(h6); 	
-	HIP_DEBUG("IPv6 handle mode COPY_PACKET set\n");
+		die(h6);
+
 	// set up ip(6)tables rules
-	HIP_IFEL(firewall_init_rules(), -1,
-		 "Firewall init failed\n");
+	firewall_init_rules();
 	//get default HIT
 	//hip_get_local_hit_wrapper(&proxy_hit);
 
@@ -1866,6 +1628,7 @@
 
 	if (limit_capabilities) {
 		HIP_IFEL(hip_set_lowcapability(1), -1, "Failed to reduce priviledges");
+		flush_iptables = 0;
 	}
 
 	//init_timeout_checking(timeout);
