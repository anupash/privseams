/** @file
 * HIP Firewall
 * 
 * @note: This code is GNU/GPL.
 * @note: HIPU: requires libipq, might need pcap libraries
 */

#include "firewall.h"

//#define HIP_HEADER_START 128 //bytes
/* NOTE: if buffer size is changed, make sure to check
 * 		 the HIP packet size in hip_fw_init_context() */
#define BUFSIZE HIP_MAX_PACKET
//#define BUFSIZE 2048

int statefulFiltering = 1;
int escrow_active = 0;
int accept_normal_traffic_by_default = 1;
int accept_hip_esp_traffic_by_default = 0;

int counter = 0;
int hip_proxy_status = 0;
int foreground = 1;
int hip_opptcp = 0;
int hip_userspace_ipsec = 0;
int hip_esp_protection = 0;

/* Default HIT - do not access this directly, call hip_fw_get_default_hit() */
struct in6_addr default_hit;

/*
 * The firewall handlers do not accept rules directly. They should return
 * zero when they transformed packet and the original should be dropped.
 * Non-zero means that there was an error or the packet handler did not
 * know what to do with the packet.
 */
hip_fw_handler_t hip_fw_handler[NF_IP_NUMHOOKS][FW_PROTO_NUM];

void print_usage()
{
	printf("HIP Firewall\n");
	printf("Usage: hipfw [-f file_name] [-t timeout] [-d|-v] [-F] [-H] [-A] [-b] [-k] [-h]\n");
	printf("      -H drop non-HIP traffic by default (default: accept non-hip traffic)\n");
	printf("      -A accept HIP traffic by default (default: drop all hip traffic)\n");
	printf("      -f file_name is a path to a file containing firewall filtering rules (default %s)\n", HIP_FW_DEFAULT_RULE_FILE);
	printf("      -t timeout is connection timeout value in seconds\n");
	printf("      -d = debugging output\n");
	printf("      -v = verbose output\n");
	printf("      -t = timeout for packet capture (default %d secs)\n", 
	       HIP_FW_DEFAULT_TIMEOUT);
	printf("      -b = fork the firewall to background\n");
	printf("      -p = run with lowered priviledges. iptables rules will not be flushed on exit\n");
	printf("      -k = kill running firewall pid\n");
 	printf("      -i = switch on userspace ipsec\n");
 	printf("      -e = use esp protection extension (also sets -i)\n");
	printf("      -h = print this help\n\n");
}

//currently done at all times, rule_management 
//delete rule needs checking for state options in 
//all chains
void set_stateful_filtering(int v)
{
	statefulFiltering = 1;
}

int get_stateful_filtering()
{
	return statefulFiltering;
}

void set_escrow_active(int active)
{
	escrow_active = active;
}

int is_escrow_active()
{
	return escrow_active;
}

void hip_fw_init_opptcp()
{
	HIP_DEBUG("\n");

	system("iptables -I HIPFW-INPUT -p 6 ! -d 127.0.0.1 -j QUEUE"); /* @todo: ! LSI PREFIX */
	system("iptables -I HIPFW-OUTPUT -p 6 ! -d 127.0.0.1 -j QUEUE");  /* @todo: ! LSI PREFIX */
	system("ip6tables -I HIPFW-INPUT -p 6 ! -d 2001:0010::/28 -j QUEUE");
	system("ip6tables -I HIPFW-OUTPUT -p 6 ! -d 2001:0010::/28 -j QUEUE");
}

void hip_fw_uninit_opptcp()
{
	HIP_DEBUG("\n");

	system("iptables -D HIPFW-INPUT -p 6 ! -d 127.0.0.1 -j QUEUE");  /* @todo: ! LSI PREFIX */
	system("iptables -D HIPFW-OUTPUT -p 6 ! -d 127.0.0.1 -j QUEUE"); /* @todo: ! LSI PREFIX */
	system("ip6tables -D HIPFW-INPUT -p 6 ! -d 2001:0010::/28 -j QUEUE");
	system("ip6tables -D HIPFW-OUTPUT -p 6 ! -d 2001:0010::/28 -j QUEUE");
}

void hip_fw_init_proxy()
{
	system("iptables -I HIPFW-FORWARD -p tcp -j QUEUE");
	system("iptables -I HIPFW-FORWARD -p udp -j QUEUE");
	//system("iptables -I FORWARD -p icmp -j QUEUE");
	//system("iptables -I FORWARD -p icmpv6 -j QUEUE");
	
	//system("iptables -t nat -A POSTROUTING -o vmnet2 -j SNAT --to-source 10.0.0.1");
	
	system("ip6tables -I HIPFW-FORWARD -p tcp ! -d 2001:0010::/28 -j QUEUE");
	system("ip6tables -I HIPFW-FORWARD -p udp ! -d  2001:0010::/28 -j QUEUE");
	//system("ip6tables -I FORWARD -p icmp -j QUEUE");
	//system("ip6tables -I FORWARD -p icmpv6 -j QUEUE");
	
	system("ip6tables -I HIPFW-INPUT -p tcp -d 2001:0010::/28 -j QUEUE");
	system("ip6tables -I HIPFW-INPUT -p udp -d 2001:0010::/28 -j QUEUE");
	//system("ip6tables -I INPUT -p tcp  -j QUEUE");
	//system("ip6tables -I INPUT -p udp -j QUEUE");
	//system("ip6tables -I INPUT -p icmp -j QUEUE");
	//system("ip6tables -I INPUT -p icmpv6 -j QUEUE");

	hip_init_proxy_db();
	hip_proxy_init_raw_sockets();
	hip_init_conn_db();
}

void hip_fw_uninit_proxy()
{
	//delete forward hip packets
	system("iptables -D HIPFW-FORWARD -p 139 -j ACCEPT");
	system("iptables -D HIPFW-FORWARD -p 139 -j ACCEPT");
	
	system("iptables -D HIPFW-FORWARD -p tcp -j QUEUE");
	system("iptables -D HIPFW-FORWARD -p udp -j QUEUE");
	//system("iptables -D FORWARD -p icmp -j QUEUE");
	//system("iptables -D FORWARD -p icmpv6 -j QUEUE");
	
	//delete forward hip packets
	system("ip6tables -D HIPFW-FORWARD -p 139 -j ACCEPT");
	system("ip6tables -D HIPFW-FORWARD -p 139 -j ACCEPT");
	
	system("ip6tables -D HIPFW-FORWARD -p tcp ! -d 2001:0010::/28 -j QUEUE");
	system("ip6tables -D HIPFW-FORWARD -p udp ! -d  2001:0010::/28 -j QUEUE");
	//system("ip6tables -D FORWARD -p icmp -j QUEUE");
	//system("ip6tables -D FORWARD -p icmpv6 -j QUEUE");
	
	system("ip6tables -D HIPFW-INPUT -p tcp -d 2001:0010::/28 -j QUEUE");
	system("ip6tables -D HIPFW-INPUT -p udp -d 2001:0010::/28 -j QUEUE");
	//system("ip6tables -D INPUT -p tcp  -j QUEUE");
	//system("ip6tables -D INPUT -p udp -j QUEUE");
	//system("ip6tables -D INPUT -p icmp -j QUEUE");
	//system("ip6tables -D INPUT -p icmpv6 -j QUEUE");
}

int hip_fw_init_userspace_ipsec()
{
	int err = 0;
	
	if (hip_userspace_ipsec)
	{
		HIP_IFEL(userspace_ipsec_init(), -1, "failed to initialize userspace ipsec\n");
		
		// activate userspace ipsec in hipd
		HIP_IFEL(send_userspace_ipsec_to_hipd(hip_userspace_ipsec), -1,
			"Turn hipd on before hipfw with userspace ipsec\n");
		
		// queue incoming ESP over IPv4 and IPv4 UDP encapsulated traffic
		system("iptables -I HIPFW-INPUT -p 50 -j QUEUE"); /*  */
		system("iptables -I HIPFW-INPUT -p 17 --dport 50500 -j QUEUE");
		system("iptables -I HIPFW-INPUT -p 17 --sport 50500 -j QUEUE");
		
		/* no need to queue outgoing ICMP, TCP and UDP sent to LSIs as
		 * this is handled elsewhere */
		
		/* queue incoming ESP over IPv6
		 * NOTE: add IPv6 UDP encapsulation here */
		system("ip6tables -I HIPFW-INPUT -p 50 -j QUEUE");
		
		// queue outgoing ICMP, TCP and UDP sent to HITs
		system("ip6tables -I HIPFW-OUTPUT -p 58 -d 2001:0010::/28 -j QUEUE");
		system("ip6tables -I HIPFW-OUTPUT -p 6 -d 2001:0010::/28 -j QUEUE");
		system("ip6tables -I HIPFW-OUTPUT -p 17 -d 2001:0010::/28 -j QUEUE");

<<<<<<< HEAD
=======
		/* If you want to make this smaller, you have to change also
		   /proc/sys/net/ipv6/conf/default/mtu, but it will have a
		   negative impact on non-HIP IPv6 connectivity. MTU is
		   set using system call rather than in do_chflags to avoid
		   chicken and egg problems in hipd start up. If we decide
		   to decrease the mtu also for kernelspace ipsec, this can
		   be moved there. */
>>>>>>> e8adc08b
	}
	
  out_err:
  	return err;
}

int hip_fw_uninit_userspace_ipsec()
{
	int err = 0;
	
	if (hip_userspace_ipsec)
	{	
		// set global variable to off
		hip_userspace_ipsec = 0;
		
		HIP_DEBUG("switching hipd to kernel-mode ipsec...\n");
		
		// deactivate userspace ipsec in hipd
		HIP_IFE(send_userspace_ipsec_to_hipd(hip_userspace_ipsec), -1);
			
		// delete all rules previously set up for this extension
		system("iptables -D HIPFW-INPUT -p 50 -j QUEUE"); /*  */
		system("iptables -D HIPFW-INPUT -p 17 --dport 50500 -j QUEUE");
		system("iptables -D HIPFW-INPUT -p 17 --sport 50500 -j QUEUE");
		
		system("ip6tables -D HIPFW-INPUT -p 50 -j QUEUE");
		
		system("ip6tables -D HIPFW-OUTPUT -p 58 -d 2001:0010::/28 -j QUEUE");
		system("ip6tables -D HIPFW-OUTPUT -p 6 -d 2001:0010::/28 -j QUEUE");
		system("ip6tables -D HIPFW-OUTPUT -p 17 -d 2001:0010::/28 -j QUEUE");
		
		// TODO check if we have to uninit anything here
	}
	
  out_err:
  	return err;
}

int hip_fw_init_esp_prot()
{
	int err = 0;
	
	if (hip_esp_protection)
	{
		/* activate the extension in hipd
		 * 
		 * TODO we need to set this first otherwise hipd won't understand the
		 * anchor message */
		HIP_IFEL(send_esp_protection_to_hipd(hip_esp_protection), -1,
				"failed to activate the esp protection in hipd\n");
		HIP_DEBUG("ESP extensions depend on userspace ipsec\n");
		HIP_DEBUG("Enabling userspace ipsec\n");

		hip_userspace_ipsec = 1;
		HIP_IFEL(esp_prot_init(), -1, "failed to init esp protection\n");
	}
	
  out_err:
    return err;
}

int hip_fw_uninit_esp_prot()
{
	int err = 0;
	
	if (hip_esp_protection)
	{
		// set global variable to off
		hip_esp_protection = 0;
		
		HIP_DEBUG("switching off esp protection in hipd...\n");
		
		// also deactivate the extension in hipd
		HIP_IFEL(send_esp_protection_to_hipd(hip_esp_protection), -1,
				"failed to activate the esp protection in hipd\n");
		
		// TODO check if we have to uninit anything here
	}
	
  out_err:
    return err;
}

/*
 * Adds an LSI rule
 * @ip is a pointer to the first part of the rule, before specifying the LSI
 * @opt is a pointer to the options that can be present after the LSI
*/
void firewall_add_lsi_rule(char *ip, char *opt)
{
	char result[100];

	memset(result, 0, sizeof(result));

	strcpy(result, ip);
	strcat(strcat(result, HIP_FULL_LSI_STR),opt);		
	system(result);
}


/*----------------INIT/EXIT FUNCTIONS----------------------*/

/*
 * Rules:
 *
 * Output:
 *
 * - HIP:
 *   1. default rule checks for hip
 *   1. filter_hip
 *
 * - ESP:
 *   1. default rule checks for esp
 *   2. filter_esp
 *
 * - TCP:
 *   1. default rule checks for non-hip
 *   2.
 *   - destination is hit (userspace ipsec output)
 *   - destination is lsi (lsi output)
 *   - destination not hit or lsi
 *     1. opp tcp filtering (TBD)
 *
 * - Other
 *   - Same as with TCP except no opp tcp filtering
 *
 * Input:
 * 
 * - HIP:
 *   1. default rule checks for hip
 *   2. filter_hip
 *
 * - ESP:
 *   1. default rule checks for hip
 *   2. filter_esp
 *   3. userspace_ipsec input
 *   4. lsi input
 *
 * - Other:
 *   - Same as with TCP except no opp tcp input
 *
 * - TCP:
 *   1. default rule checks for non-hip
 *   2. opp tcp input
 *   3. proxy input
  *
 * Forward:
 *
 * - HIP:
 *   1. None
 * 
 * - ESP:
 *   1. None
 *
 * - TCP: 
 *   1. Proxy input
 * 
 * - Other:
 *   2. Proxy input
 *   
 */
int firewall_init_rules()
{
	int err = 0;
	
	HIP_DEBUG("Initializing firewall\n");

	HIP_DEBUG("in=%d out=%d for=%d\n", NF_IP_LOCAL_IN, NF_IP_LOCAL_OUT, NF_IP_FORWARD);

	// funtion pointers for the respective packet handlers
	hip_fw_handler[NF_IP_LOCAL_IN][OTHER_PACKET] = hip_fw_handle_other_input;
	hip_fw_handler[NF_IP_LOCAL_IN][HIP_PACKET] = hip_fw_handle_hip_input;
	hip_fw_handler[NF_IP_LOCAL_IN][ESP_PACKET] = hip_fw_handle_esp_input;
	hip_fw_handler[NF_IP_LOCAL_IN][TCP_PACKET] = hip_fw_handle_tcp_input;

	hip_fw_handler[NF_IP_LOCAL_OUT][OTHER_PACKET] = hip_fw_handle_other_output;
	hip_fw_handler[NF_IP_LOCAL_OUT][HIP_PACKET] = hip_fw_handle_hip_output;
	hip_fw_handler[NF_IP_LOCAL_OUT][ESP_PACKET] = hip_fw_handle_esp_output;
	hip_fw_handler[NF_IP_LOCAL_OUT][TCP_PACKET] = hip_fw_handle_tcp_output;

	hip_fw_handler[NF_IP_FORWARD][OTHER_PACKET] = hip_fw_handle_other_forward;

	//apply rules for forwarded hip and esp traffic
	hip_fw_handler[NF_IP_FORWARD][HIP_PACKET] = hip_fw_handle_hip_forward;
	hip_fw_handler[NF_IP_FORWARD][ESP_PACKET] = hip_fw_handle_esp_forward;
	//do not drop those files by default
	hip_fw_handler[NF_IP_FORWARD][TCP_PACKET] = hip_fw_handle_tcp_forward;

	HIP_DEBUG("Enabling forwarding for IPv4 and IPv6\n");
	system("echo 1 >/proc/sys/net/ipv4/conf/all/forwarding");
	system("echo 1 >/proc/sys/net/ipv6/conf/all/forwarding");

	/* Flush in case previous hipfw process crashed */
	hip_fw_flush_iptables();

	system("iptables -N HIPFW-INPUT");
	system("iptables -N HIPFW-OUTPUT");
	system("iptables -N HIPFW-FORWARD");
	system("ip6tables -N HIPFW-INPUT");
	system("ip6tables -N HIPFW-OUTPUT");
	system("ip6tables -N HIPFW-FORWARD");

	/* Register signal handlers */
	signal(SIGINT, firewall_close);
	signal(SIGTERM, firewall_close);

	// TARGET (-j) QUEUE will transfer matching packets to userspace
	// these packets will be handled using libipq
	
	if(hip_proxy_status)
	{
		hip_fw_init_proxy();
	}
	else
	{	
		// this has to be set up first in order to be the default behavior
		if (!accept_normal_traffic_by_default)
		{
			// make DROP the default behavior of all chains
			// TODO don't drop LSIs -> else IPv4 apps won't work
			// -> also messaging between HIPd and firewall is blocked here
			system("iptables -I HIPFW-FORWARD -j DROP");  /* @todo: ! LSI PREFIX */
			system("iptables -I HIPFW-INPUT -j DROP");  /* @todo: ! LSI PREFIX */
			system("iptables -I HIPFW-OUTPUT -j DROP");  /* @todo: ! LSI PREFIX */
			
			// but still allow packets with HITs as destination
			system("ip6tables -I HIPFW-FORWARD ! -d 2001:0010::/28 -j DROP");
			system("ip6tables -I HIPFW-INPUT ! -d 2001:0010::/28 -j DROP");
			system("ip6tables -I HIPFW-OUTPUT ! -d 2001:0010::/28 -j DROP");
		}
		
		// this will allow the firewall to handle HIP traffic
		// HIP protocol
		system("iptables -I HIPFW-FORWARD -p 139 -j QUEUE");
		// ESP protocol
		system("iptables -I HIPFW-FORWARD -p 50 -j QUEUE");
		// UDP encapsulation for HIP
		system("iptables -I HIPFW-FORWARD -p 17 --dport 50500 -j QUEUE");
		system("iptables -I HIPFW-FORWARD -p 17 --sport 50500 -j QUEUE");

		system("iptables -I HIPFW-INPUT -p 139 -j QUEUE");
		system("iptables -I HIPFW-INPUT -p 50 -j QUEUE");
		system("iptables -I HIPFW-INPUT -p 17 --dport 50500 -j QUEUE");
		system("iptables -I HIPFW-INPUT -p 17 --sport 50500 -j QUEUE");

		system("iptables -I HIPFW-OUTPUT -p 139 -j QUEUE");
		system("iptables -I HIPFW-OUTPUT -p 50 -j QUEUE");
		system("iptables -I HIPFW-OUTPUT -p 17 --dport 50500 -j QUEUE");
		system("iptables -I HIPFW-OUTPUT -p 17 --sport 50500 -j QUEUE");

		/* LSI support: output packets with LSI value */
		firewall_add_lsi_rule("iptables -I HIPFW-OUTPUT -d "," -j QUEUE");
	
		system("ip6tables -I HIPFW-INPUT -p 139 -j QUEUE");
		system("ip6tables -I HIPFW-INPUT -p 50 -j QUEUE");
		system("ip6tables -I HIPFW-INPUT -p 17 --dport 50500 -j QUEUE");
		system("ip6tables -I HIPFW-INPUT -p 17 --sport 50500 -j QUEUE");

		system("ip6tables -I HIPFW-OUTPUT -p 139 -j QUEUE");
		system("ip6tables -I HIPFW-OUTPUT -p 50 -j QUEUE");
		system("ip6tables -I HIPFW-OUTPUT -p 17 --dport 50500 -j QUEUE");
		system("ip6tables -I HIPFW-OUTPUT -p 17 --sport 50500 -j QUEUE");

		/* LSI support: incoming HIT packets, captured for decide if 
		   HITs may be mapped to LSIs */
		system("ip6tables -I HIPFW-INPUT -d 2001:0010::/28 -j QUEUE");
	}

	// Initializing local database for mapping LSI-HIT in the firewall
	firewall_init_hldb();
                          
	if (hip_opptcp)
		hip_fw_init_opptcp();

	HIP_IFEL(hip_fw_init_userspace_ipsec(), -1, "failed to load extension\n");
	HIP_IFEL(hip_fw_init_esp_prot(), -1, "failed to load extension\n");

	system("iptables -I INPUT -j HIPFW-INPUT");
	system("iptables -I OUTPUT -j HIPFW-OUTPUT");
	system("iptables -I FORWARD -j HIPFW-FORWARD");
	system("ip6tables -I INPUT -j HIPFW-INPUT");
	system("ip6tables -I OUTPUT -j HIPFW-OUTPUT");
	system("ip6tables -I FORWARD -j HIPFW-FORWARD");

 out_err:
	return err;
}

void firewall_close(int signal)
{
	HIP_DEBUG("Closing firewall...\n");
	//hip_uninit_proxy_db();
	//hip_uninit_conn_db();
	firewall_exit();
	exit(signal);
}

void hip_fw_flush_iptables(void)
{
	HIP_DEBUG("Firewall flush; may cause warnings on hipfw init\n");
	HIP_DEBUG("Deleting hipfw subchains from main chains\n");

	system("iptables -D INPUT -j HIPFW-INPUT");
	system("iptables -D OUTPUT -j HIPFW-OUTPUT");
	system("iptables -D FORWARD -j HIPFW-FORWARD");
	system("ip6tables -D INPUT -j HIPFW-INPUT");
	system("ip6tables -D OUTPUT -j HIPFW-OUTPUT");
	system("ip6tables -D FORWARD -j HIPFW-FORWARD");

	HIP_DEBUG("Flushing hipfw chains\n");

	/* Flush in case there are some residual rules */
	system("iptables -F HIPFW-INPUT");
	system("iptables -F HIPFW-OUTPUT");
	system("iptables -F HIPFW-FORWARD");
	system("ip6tables -F HIPFW-INPUT");
	system("ip6tables -F HIPFW-OUTPUT");
	system("ip6tables -F HIPFW-FORWARD");

	HIP_DEBUG("Deleting hipfw chains\n");

	system("iptables -X HIPFW-INPUT");
	system("iptables -X HIPFW-OUTPUT");
	system("iptables -X HIPFW-FORWARD");
	system("ip6tables -X HIPFW-INPUT");
	system("ip6tables -X HIPFW-OUTPUT");
	system("ip6tables -X HIPFW-FORWARD");
}

void firewall_exit()
{
	HIP_DEBUG("Firewall exit\n");
	
	hip_fw_uninit_esp_prot();
	hip_fw_uninit_userspace_ipsec();

	hip_fw_flush_iptables();

	hip_firewall_delete_hldb();
	
	hip_remove_lock_file(HIP_FIREWALL_LOCK_FILE);
}


/*-------------PACKET FILTERING FUNCTIONS------------------*/

int match_hit(struct in6_addr match_hit, struct in6_addr packet_hit, int boolean)
{
	int i= IN6_ARE_ADDR_EQUAL(&match_hit, &packet_hit);
	HIP_DEBUG("match_hit: hit1: %s hit2: %s bool: %d match: %d\n",
			addr_to_numeric(&match_hit), addr_to_numeric(&packet_hit), boolean, i);
	if (boolean)
		return i;
	else
		return !i;
}

/**
 *inspects host identity by verifying sender signature
 * returns 1 if verified succesfully otherwise 0
 */
int match_hi(struct hip_host_id * hi, struct hip_common * packet)
{
	int value = 0;
	if (packet->type_hdr == HIP_I1)
	{
		_HIP_DEBUG("match_hi: I1\n");
		return 1;
	}
	// FIXME first check mapping: HI <-> HIT (cheaper operation)
	value = verify_packet_signature(hi, packet);
	if (value == 0)
		_HIP_DEBUG("match_hi: verify ok\n");
	else
		_HIP_DEBUG("match_hi: verify failed\n");
	if (value == 0)
		return 1;
	return 0;
}

int match_int(int match, int packet, int boolean)
{
	if (boolean)
		return match == packet;
	else
		return !(match == packet);
}

int match_string(const char * match, const char * packet, int boolean)
{
	if (boolean)
		return !strcmp(match, packet);
	else
		return strcmp(match, packet);
}

/*------------------------------------------------*/

static void die(struct ipq_handle *h)
{
	HIP_DEBUG("dying\n");
	ipq_perror("passer");
	ipq_destroy_handle(h);
	firewall_close(1);
}

/**
 * Returns the packet type of an IP packet.
 * 
 * Currently supported types:				type
 * - plain HIP control packet				  1
 * - STUN packet				  			  1 (UDP encapsulated HIP control)
 * - ESP packet								  2
 * - TCP packet								  3 (for opportunistic TCP handshake)
 * 
 * Unsupported types -> type 0
 *
 * @param  hdr        a pointer to a IP packet.
 * @param ipVersion	  the IP version for this packet
 * @return            One if @c hdr is a HIP packet, zero otherwise.
 */ 
int hip_fw_init_context(hip_fw_context_t *ctx, char *buf, int ip_version)
{
	int ip_hdr_len, err = 0;
	// length of packet starting at udp header
	uint16_t udp_len = 0;
	struct udphdr *udphdr = NULL;
	int udp_encap_zero_bytes = 0;
	
	// default assumption
	ctx->packet_type = OTHER_PACKET;
	
	// same context memory as for packets before -> re-init
	memset(ctx, 0, sizeof(hip_fw_context_t));
	
	// add whole packet to context and ip version
	ctx->ipq_packet = ipq_get_packet(buf);
	
	// check if packet is to big for the buffer
	if (ctx->ipq_packet->data_len > BUFSIZE)
	{
		HIP_ERROR("packet size greater than buffer\n");
		
		err = 1;
		goto end_init;
	}
	
	ctx->ip_version = ip_version;

	if (ctx->ip_version == 4)
	{
		_HIP_DEBUG("IPv4 packet\n");
		
		struct ip *iphdr = (struct ip *) ctx->ipq_packet->payload;
		// add pointer to IPv4 header to context
		ctx->ip_hdr.ipv4 = iphdr;
		
		/* ip_hl is given in multiple of 4 bytes
		 * 
		 * NOTE: not sizeof(struct ip) as we might have options */
		ip_hdr_len = (iphdr->ip_hl * 4);
		// needed for opportunistic TCP
		ctx->ip_hdr_len = ip_hdr_len;
		HIP_DEBUG("ip_hdr_len is: %d\n", ip_hdr_len);
		HIP_DEBUG("total length: %u\n", ntohs(iphdr->ip_len));
		HIP_DEBUG("ttl: %u\n", iphdr->ip_ttl);
		HIP_DEBUG("packet length (ipq): %u\n", ctx->ipq_packet->data_len);
		
		// add IPv4 addresses
		IPV4_TO_IPV6_MAP(&ctx->ip_hdr.ipv4->ip_src, &ctx->src);
		IPV4_TO_IPV6_MAP(&ctx->ip_hdr.ipv4->ip_dst, &ctx->dst);
		
		HIP_DEBUG_HIT("packet src: ", &ctx->src);
		HIP_DEBUG_HIT("packet dst: ", &ctx->dst);
		
		HIP_DEBUG("IPv4 next header protocol number is %d\n", iphdr->ip_p);
		
		// find out which transport layer protocol is used
		if(iphdr->ip_p == IPPROTO_HIP)
		{
			// we have found a plain HIP control packet
			HIP_DEBUG("plain HIP packet\n");
			
			ctx->packet_type = HIP_PACKET;
			ctx->transport_hdr.hip = (struct hip_common *) (((char *)iphdr) + ip_hdr_len);
			
			goto end_init;
			
		} else if (iphdr->ip_p == IPPROTO_ESP)
		{
			// this is an ESP packet
			HIP_DEBUG("plain ESP packet\n");
			
			ctx->packet_type = ESP_PACKET;
			ctx->transport_hdr.esp = (struct hip_esp *) (((char *)iphdr) + ip_hdr_len);
			
			goto end_init;
			
		} else if(iphdr->ip_p == IPPROTO_TCP)
		{
			// this might be a TCP packet for opportunistic mode
			HIP_DEBUG("plain TCP packet\n");
			
			ctx->packet_type = TCP_PACKET;
			ctx->transport_hdr.tcp = (struct tcphdr *) (((char *)iphdr) + ip_hdr_len);
			
			goto end_init;
		} else if (iphdr->ip_p != IPPROTO_UDP)
		{
			// if it's not UDP either, it's unsupported
			HIP_DEBUG("some other packet\n");

			goto end_init;
		}
		
		// need UDP header to look for encapsulated ESP or STUN
		udp_len = ntohs(iphdr->ip_len);
		udphdr = ((struct udphdr *) (((char *) iphdr) + ip_hdr_len));
		
		// add UDP header to context
		ctx->udp_encap_hdr = udphdr;
		
	} else if (ctx->ip_version == 6)
	{
		_HIP_DEBUG("IPv6 packet\n");
		
		struct ip6_hdr *ip6_hdr = (struct ip6_hdr *)ctx->ipq_packet->payload;
		// add pointer to IPv4 header to context
		ctx->ip_hdr.ipv6 = ip6_hdr;
		
		// Ipv6 has fixed header length
		ip_hdr_len = sizeof(struct ip6_hdr);
		// needed for opportunistic TCP
		ctx->ip_hdr_len = ip_hdr_len;
		HIP_DEBUG("ip_hdr_len is: %d\n", ip_hdr_len);
		HIP_DEBUG("payload length: %u\n", ntohs(ip6_hdr->ip6_plen));
		HIP_DEBUG("ttl: %u\n", ip6_hdr->ip6_hlim);
		HIP_DEBUG("packet length (ipq): %u\n", ctx->ipq_packet->data_len);
		
		// add IPv6 addresses
		ipv6_addr_copy(&ctx->src, &ip6_hdr->ip6_src);
		ipv6_addr_copy(&ctx->dst, &ip6_hdr->ip6_dst);
		
		HIP_DEBUG_HIT("packet src: ", &ctx->src);
		HIP_DEBUG_HIT("packet dst: ", &ctx->dst);
		
		HIP_DEBUG("IPv6 next header protocol number is %d\n",
			  ip6_hdr->ip6_nxt);
		
		// find out which transport layer protocol is used
		if(ip6_hdr->ip6_nxt == IPPROTO_HIP)
		{
			// we have found a plain HIP control packet
			HIP_DEBUG("plain HIP packet\n");
			
			ctx->packet_type = HIP_PACKET;
			ctx->transport_hdr.hip = (struct hip_common *) (((char *)ip6_hdr) + sizeof(struct ip6_hdr));
			
			goto end_init;
			
		} else if (ip6_hdr->ip6_nxt == IPPROTO_ESP)
		{
			// we have found a plain ESP packet
			HIP_DEBUG("plain ESP packet\n");
			
			ctx->packet_type = ESP_PACKET;
			ctx->transport_hdr.esp = (struct hip_esp *) (((char *)ip6_hdr) + sizeof(struct ip6_hdr));
			
			goto end_init;
			
		} else if(ip6_hdr->ip6_nxt == IPPROTO_TCP)
		{
			// this might be a TCP packet for opportunistic mode
			HIP_DEBUG("plain TCP packet\n");
			
			ctx->packet_type = TCP_PACKET;
			ctx->transport_hdr.tcp = (struct tcphdr *) (((char *)ip6_hdr) + sizeof(struct ip6_hdr));
			
			goto end_init;
			
		} else if (ip6_hdr->ip6_nxt != IPPROTO_UDP)
		{
			// if it's not UDP either, it's unsupported
			HIP_DEBUG("some other packet\n");
			
			goto end_init;
		}
	
		/* for now these calculations are not necessary as UDP encapsulation
		 * is only used for IPv4 at the moment
		 * 
		 * we keep them anyway in order to ease UDP encapsulation handling
		 * with IPv6
		 * 
		 * NOTE: the length will include optional extension headers 
		 * -> handle this */
		udp_len = ntohs(ip6_hdr->ip6_plen);
		udphdr = ((struct udphdr *) (((char *) ip6_hdr) + ip_hdr_len));
		
		// add udp header to context
		ctx->udp_encap_hdr = udphdr;
	}

	HIP_DEBUG("UDP header size  is %d\n", sizeof(struct udphdr));
	
	/* only handle IPv4 right now
	 * -> however this is the place to handle UDP encapsulated IPv6 */
	if (ctx->ip_version == 4)
	{
		// we might have only received a UDP packet with headers only 
		if (udp_len >= sizeof(struct ip) + sizeof(struct udphdr) + HIP_UDP_ZERO_BYTES_LEN)
		{
			uint32_t *zero_bytes = NULL;
			
			// we can distinguish UDP encapsulated control and data traffic with 32 zero bits
			// behind UDP header
			zero_bytes = (uint32_t *) (((char *)udphdr) + sizeof(struct udphdr));
			
			HIP_HEXDUMP("zero_bytes: ", zero_bytes, 4);
			
			/* check whether next 32 bits are zero or not */
			if (*zero_bytes == 0)
			{
				udp_encap_zero_bytes = 1;
				
				HIP_DEBUG("Zero SPI found\n");
			}
			
			zero_bytes = NULL;
		} else
		{
			// only UDP header + payload < 32 bit -> neither HIP nor ESP
			HIP_DEBUG("UDP packet with < 32 bit payload\n");
			
			goto end_init;
		}
	}
	    
	// HIP packets have zero bytes (IPv4 only right now)
	if(ctx->ip_version == 4 && udphdr
			&& ((udphdr->source == ntohs(HIP_NAT_UDP_PORT)) || 
		        (udphdr->dest == ntohs(HIP_NAT_UDP_PORT)))
		    && udp_encap_zero_bytes)
		
	{	
		/* check if zero byte hint is correct and we are processing a
		 * HIP control message */
		if (!hip_check_network_msg((struct hip_common *) (((char *)udphdr) 
								     + 
								  sizeof(struct udphdr) 
								  + 
								  HIP_UDP_ZERO_BYTES_LEN)))
		{
			// we found an UDP encapsulated HIP control packet
			HIP_DEBUG("UDP encapsulated HIP control packet\n");
			
			// add to context
			ctx->packet_type = HIP_PACKET;
			ctx->transport_hdr.hip = (struct hip_common *) (((char *)udphdr) 
									+ sizeof(struct udphdr) 
									+ HIP_UDP_ZERO_BYTES_LEN);
			
			goto end_init;
		}
		HIP_ERROR("communicating with BROKEN peer implementation of UDP encapsulation,"
				" found zero bytes when receiving HIP control message\n");
	}
	
	// ESP does not have zero bytes (IPv4 only right now)
	else if (ctx->ip_version == 4 && udphdr
		   && ((udphdr->source == ntohs(HIP_NAT_UDP_PORT)) || 
		       (udphdr->dest == ntohs(HIP_NAT_UDP_PORT)))
		   && !udp_encap_zero_bytes)
	{
		/* from the ports and the non zero SPI we can tell that this
		 * is an ESP packet */
		HIP_DEBUG("UDP encapsulated ESP packet or STUN PACKET\n");
		HIP_DEBUG("Assuming ESP. Todo: verify SPI from database\n");
		
		// add to context
		ctx->packet_type = ESP_PACKET;
		ctx->transport_hdr.esp = (struct hip_esp *) (((char *)udphdr) 
							     + sizeof(struct udphdr));
		
		goto end_init;
	}
	
	// normal UDP packet or UDP encapsulated IPv6
	else {
		HIP_DEBUG("normal UDP packet\n");	
	}

end_init:	
	return err;
}

/**
 * Allow a packet to pass
 * 
 * @param handle	the handle for the packets.
 * @param packetId	the packet ID.
 * @return		nothing
 */
void allow_packet(struct ipq_handle *handle, unsigned long packetId)
{
	ipq_set_verdict(handle, packetId, NF_ACCEPT, 0, NULL);
	// TODO error to be handled?
	HIP_DEBUG("Packet accepted \n\n");
}

/**
 * Not allow a packet to pass
 * 
 * @param handle	the handle for the packets.
 * @param packetId	the packet ID.
 * @return		nothing
 */
void drop_packet(struct ipq_handle *handle, unsigned long packetId)
{
	ipq_set_verdict(handle, packetId, NF_DROP, 0, NULL);
	// TODO error to be handled?
	HIP_DEBUG("Packet dropped \n\n");
}



/* We only match the esp packet with the state in the connection
  * tracking. There is no need to match the rule-set again as we
  * already filtered the HIP control packets. If we wanted to
  * disallow a connection, we should do it there! */
int filter_esp(const struct in6_addr * dst_addr, struct hip_esp * esp,
	       unsigned int hook)
{
	// drop packet by default
	int verdict = 0;
	int use_escrow = 0;
	struct _DList * list = NULL;
	struct rule * rule = NULL;
	
	// if key escrow is active we have to handle it here too
	if (is_escrow_active())
	{
		// there might be some rules in the rule-set which specify
		// HITs for which decryption should be done
		
		// list with all rules for hook (= IN / OUT / FORWARD)
		list = (struct _DList *) read_rules(hook);
		rule = NULL;
		
		// match all rules
		while (list != NULL)
		{
			rule = (struct rule *) list->data;
			
			// FIXME this does only work if first rule with rule->state->decrypt_contents
			// has matching src or dst addresses
			if (rule->state)
			{
				// search the rule-set for a rule with escow set
				if (rule->state->decrypt_contents)
				{
					// check if rule has valid state specified for data transfer
					if((rule->state->int_opt.value == CONN_NEW && rule->state->int_opt.boolean) ||
							(rule->state->int_opt.value == CONN_ESTABLISHED && !rule->state->int_opt.boolean))
					{
						HIP_ERROR("INVALID rule: specified state incompatible with --decrypt_contents\n");
						
						continue;
					}
					else
					{
						use_escrow = 1;
						
						break;
					}
				}
			}
		}
	}
	
	//the entire rule is passed as argument as hits can only be 
	//filtered with the state information
	if (filter_esp_state(dst_addr, esp, rule, use_escrow))
	{
		verdict = 1;
		
		HIP_DEBUG("ESP packet successfully passed filtering\n");
	}
	
  out_err:
  	return verdict;
}

/* filter hip packet according to rules.
 * return verdict
 */
int filter_hip(const struct in6_addr * ip6_src,
               const struct in6_addr * ip6_dst, 
               struct hip_common *buf, 
               unsigned int hook, 
               const char * in_if, 
               const char * out_if)
{
	// complete rule list for hook (== IN / OUT / FORWARD)
  	struct _DList * list = (struct _DList *) read_rules(hook);
  	struct rule * rule = NULL;
  	// assume match for current rule
  	int match = 1;
  	// assume packet has not yet passed connection tracking
  	int conntracked = 0;
  	// block traffic by default
  	int verdict = 0;

	HIP_DEBUG("\n");

  	//if dynamically changing rules possible 

  	if (!list) {
  		HIP_DEBUG("The list of rules is empty!!!???\n");
  	}
  	
  	while (list != NULL)
	{
  		match = 1;
  		rule = (struct rule *) list->data;    
  		
  		HIP_DEBUG("HIP type number is %d\n", buf->type_hdr);
  		
  		//print_rule(rule);
    	if (buf->type_hdr == HIP_I1)
    		HIP_DEBUG("packet type: I1\n");
    	else if (buf->type_hdr == HIP_R1)
    		HIP_DEBUG("packet type: R1\n");
    	else if (buf->type_hdr == HIP_I2)
    		HIP_DEBUG("packet type: I2\n");
    	else if (buf->type_hdr == HIP_R2)
    		HIP_DEBUG("packet type: R2\n");
    	else if (buf->type_hdr == HIP_UPDATE)
    		HIP_DEBUG("packet type: UPDATE\n");
    	else if (buf->type_hdr == HIP_NOTIFY)
    		HIP_DEBUG("packet type: NOTIFY\n");
    	else
    		HIP_DEBUG("packet type: UNKNOWN\n");
    	
		HIP_DEBUG_HIT("src hit: ", &(buf->hits));
        HIP_DEBUG_HIT("dst hit: ", &(buf->hitr));

        // check src_hit if defined in rule
      	if(match && rule->src_hit)
	  	{
    		HIP_DEBUG("src_hit\n");
    		
    		if(!match_hit(rule->src_hit->value, 
		  		buf->hits, 
		  		rule->src_hit->boolean))
    		{
      			match = 0;
    		}
		}
      	
    	// check dst_hit if defined in rule
    	if(match && rule->dst_hit)
		{
    		HIP_DEBUG("dst_hit\n");
    		
    		if(!match_hit(rule->dst_hit->value, 
		  		buf->hitr, 
		  		rule->dst_hit->boolean))
    		{
    			match = 0;
    		}
	  	}
    	
    	// check the HIP packet type (I1, UPDATE, etc.)
      	if(match && rule->type)
	  	{
    		HIP_DEBUG("type\n");
    		if(!match_int(rule->type->value, 
		  		buf->type_hdr, 
		  		rule->type->boolean))
    		{
     			match = 0;
    		}
    		
	    	HIP_DEBUG("type rule: %d, packet: %d, boolean: %d, match: %d\n",
		    		rule->type->value, 
		    		buf->type_hdr,
		    		rule->type->boolean,
		    		match);
	  	}
      	
      	// TODO comment
      	if(match && rule->in_if)
	  	{
    		if(!match_string(rule->in_if->value, in_if, rule->in_if->boolean))
    		{
      			match = 0;
    		}
    		
    		HIP_DEBUG("in_if rule: %s, packet: %s, boolean: %d, match: %d \n",
	      			rule->in_if->value, 
	      			in_if, rule->in_if->boolean, match);
	  	}
      	
      	// TODO comment
      	if(match && rule->out_if)
	  	{
    		if(!match_string(rule->out_if->value, 
		     		out_if, 
		     		rule->out_if->boolean))
    		{
      			match = 0;
    		}
    		
    		HIP_DEBUG("out_if rule: %s, packet: %s, boolean: %d, match: %d \n",
	      			rule->out_if->value, out_if, rule->out_if->boolean, match);
	  	}
      	
      	// if HI defined in rule, verify signature now 
      	// - late as it's an expensive operation
      	// - checks that the message src is the src defined in the _rule_
    	if(match && rule->src_hi)
      	{
			_HIP_DEBUG("src_hi\n");
			
			if(!match_hi(rule->src_hi, buf))
			{
		  		match = 0;
			}
	    }
	
      	/* check if packet matches state from connection tracking
      	 * 
		 * must be last, so not called if packet is going to be dropped */
      	if(match && rule->state)
	  	{
      		/* we at least had some packet before -> check this packet
      		 * 
      		 * this will also check the signature of the packet, if we already
      		 * have a src_HI stored for the _connection_ */
    		if(!filter_state(ip6_src, ip6_dst, buf, rule->state, rule->accept))
    		{
    			match = 0;
    		} else
    		{
    			// if it is a valid packet, this also tracked the packet
    			conntracked = 1;
    		}
    		
    		HIP_DEBUG("state, rule %d, boolean %d, match %d\n", 
	      			rule->state->int_opt.value,
	      			rule->state->int_opt.boolean, 
	      			match);
		}
      	
		// if a match, no need to check further rules
		if(match)
		{
			HIP_DEBUG("match found\n");
			break;
 		}
    	
		// else proceed with next rule
		list = list->next;
    }
  	
  	// if we found a matching rule, use its verdict
  	if(rule && match)
	{
		HIP_DEBUG("packet matched rule, target %d\n", rule->accept);
		verdict = rule->accept; 
	}
 	else
 	{
 		HIP_DEBUG("falling back to default HIP/ESP behavior, target %d\n",
 						accept_hip_esp_traffic_by_default);
 		
 		verdict = accept_hip_esp_traffic_by_default;
 	}

  	//release rule list
  	read_rules_exit(0);
  	
  	// if packet will be accepted and connection tracking is used
  	// but there is no state for the packet in the conntrack module
  	// yet -> show the packet to conntracking
  	if(statefulFiltering && verdict && !conntracked)
  	{
    	conntrack(ip6_src, ip6_dst, buf);
  	}
  	
  	return verdict; 
}

int hip_fw_handle_other_output(hip_fw_context_t *ctx)
{
        hip_lsi_t src_lsi, dst_lsi;

	int verdict = accept_normal_traffic_by_default;
	int packet_id = ctx->ipq_packet->packet_id;

	if (hip_userspace_ipsec)
	{
		HIP_DEBUG_HIT("destination hit: ", &ctx->dst);
		HIP_DEBUG_HIT("default hit: ", hip_fw_get_default_hit());
		// check if this is a reinjected packet
		if (IN6_ARE_ADDR_EQUAL(&ctx->dst, hip_fw_get_default_hit()))
			// let the packet pass through directly
			verdict = 1;
		else
			verdict = !hip_fw_userspace_ipsec_output(ctx);
	}
						   
	/* LSI HOOKS */
	if (ctx->ip_version == 4){	  
		IPV6_TO_IPV4_MAP(&(ctx->src),&src_lsi);
		IPV6_TO_IPV4_MAP(&(ctx->dst),&dst_lsi);
		if (IS_LSI32(src_lsi.s_addr)){
			if (is_packet_reinjection(&dst_lsi))
				verdict = 1;
		      	else{
			    	hip_fw_handle_outgoing_lsi(ctx->ipq_packet, &src_lsi, &dst_lsi);
			    	/*Reject the packet*/
			    	verdict = 0;
		      	}
		}
	}

	/* No need to check default rules as it is handled by the
	   iptables rules */
 out_err:

	return verdict;
}

int hip_fw_handle_hip_output(hip_fw_context_t *ctx)
{
	int verdict = accept_hip_esp_traffic_by_default;

	HIP_DEBUG("\n");

	verdict = filter_hip(&ctx->src, 
					&ctx->dst, 
					ctx->transport_hdr.hip, 
					ctx->ipq_packet->hook,
					ctx->ipq_packet->indev_name,
					ctx->ipq_packet->outdev_name);

 out_err:
	/* zero return value means that the packet should be dropped */
	return verdict;
}

int hip_fw_handle_esp_output(hip_fw_context_t *ctx)
{
	int verdict = accept_hip_esp_traffic_by_default;

	HIP_DEBUG("\n");
	verdict = filter_esp(&ctx->dst, ctx->transport_hdr.esp, ctx->ipq_packet->hook);
			 		
	return verdict;
}

int hip_fw_handle_tcp_output(hip_fw_context_t *ctx)
{

	HIP_DEBUG("\n");

	/* XX FIXME: opp tcp filtering */

	// this will also check for userspace IPsec
	return hip_fw_handle_other_output(ctx);
}

int hip_fw_handle_other_input(hip_fw_context_t *ctx)
{
	int verdict = accept_normal_traffic_by_default;
	int ip_hits = ipv6_addr_is_hit(&ctx->src) && ipv6_addr_is_hit(&ctx->dst);
	HIP_DEBUG("\n");
	
	if (ip_hits){
		if (hip_proxy_status)
			verdict = handle_proxy_inbound_traffic(ctx->ipq_packet,
							       &ctx->src);
	  	else{
	        	//LSI check
	        	verdict = hip_fw_handle_incoming_hit(ctx->ipq_packet,&ctx->src,&ctx->dst);
	  	}
	}

	/* No need to check default rules as it is handled by the iptables rules */
 out_err:

	return verdict;
}

int hip_fw_handle_hip_input(hip_fw_context_t *ctx)
{

	HIP_DEBUG("\n");

	// for now input and output are handled symmetrically
	return hip_fw_handle_hip_output(ctx);
}

int hip_fw_handle_esp_input(hip_fw_context_t *ctx)
{
	int verdict = accept_hip_esp_traffic_by_default;

	HIP_DEBUG("\n");

	/* XX FIXME: ADD LSI INPUT AFTER USERSPACE IPSEC */

	// first of all check if this belongs to one of our connections
	verdict = filter_esp(&ctx->dst, ctx->transport_hdr.esp, ctx->ipq_packet->hook);
	
	if (verdict && hip_userspace_ipsec) {
		HIP_DEBUG("userspace ipsec input\n");
		// added by Tao Wan
		verdict = !hip_fw_userspace_ipsec_input(ctx);
	}

 out_err:
	return verdict;
}

int hip_fw_handle_tcp_input(hip_fw_context_t *ctx)
{
	int verdict = accept_normal_traffic_by_default;

	HIP_DEBUG("\n");

	// any incoming plain TCP packet might be an opportunistic I1
	if(!ipv6_addr_is_hit(&ctx->dst))
		verdict = hip_fw_examine_incoming_tcp_packet(ctx->ip_hdr.ipv4,
							     ctx->ip_version,
							     ctx->ip_hdr_len);
	else
		// as we should never receive TCP with HITs, this will only apply
		// to IPv4 TCP
		verdict = hip_fw_handle_other_input(ctx);

 out_err:

	return verdict;
}

int hip_fw_handle_other_forward(hip_fw_context_t *ctx)
{
	int verdict = accept_normal_traffic_by_default;

	HIP_DEBUG("\n");

	if (hip_proxy_status && !ipv6_addr_is_hit(&ctx->dst))
		verdict = handle_proxy_outbound_traffic(ctx->ipq_packet,
							&ctx->src,
							&ctx->dst,
							ctx->ip_hdr_len,
							ctx->ip_version);

 out_err:

	return verdict;
}

int hip_fw_handle_hip_forward(hip_fw_context_t *ctx)
{

	HIP_DEBUG("\n");

	// for now forward and output are handled symmetrically
	return hip_fw_handle_hip_output(ctx);
}

int hip_fw_handle_esp_forward(hip_fw_context_t *ctx)
{
	int verdict = accept_hip_esp_traffic_by_default;

	HIP_DEBUG("\n");

	// check if this belongs to one of the connections pass through
	verdict = filter_esp(&ctx->dst, ctx->transport_hdr.esp, ctx->ipq_packet->hook);

 out_err:
	return verdict;
}

int hip_fw_handle_tcp_forward(hip_fw_context_t *ctx)
{
	HIP_DEBUG("\n");

	return hip_fw_handle_other_forward(ctx);
}

/**
 * Analyzes packets.

 * @param *ptr	pointer to an integer that indicates
 * 		the type of traffic: 4 - ipv4; 6 - ipv6.
 * @return	nothing, this function loops forever,
 * 		until the firewall is stopped.
 */
int hip_fw_handle_packet(char *buf, struct ipq_handle *hndl, int ip_version,
		hip_fw_context_t *ctx)
{
	// assume DROP
	int verdict = 0;
	
	// same buffer memory as for packets before -> re-init
	memset(buf, 0, BUFSIZE);
	
	/* waits for queue messages to arrive from ip_queue and
	 * copies them into a supplied buffer */
	if (ipq_read(hndl, buf, BUFSIZE, 0) < 0)
	{
		HIP_PERROR("ipq_read failed: ");
		// TODO this error needs to be handled seperately -> die(hndl)?
		goto out_err;
	}
		
	/* queued messages may be a packet messages or an error messages */
	switch (ipq_message_type(buf))
	{
		case NLMSG_ERROR:
			HIP_ERROR("Received error message (%d): %s\n", ipq_get_msgerr(buf), ipq_errstr());
			goto out_err;
			break;
		case IPQM_PACKET:
			HIP_DEBUG("Received ipqm packet\n");
			// no goto -> go on with processing the message below
			break;
		default:
			HIP_DEBUG("Unsupported libipq packet\n");
			goto out_err;
			break;
	}
	
	// set up firewall context
	if (hip_fw_init_context(ctx, buf, ip_version))
		goto out_err;

	HIP_DEBUG("packet hook=%d, packet type=%d\n", ctx->ipq_packet->hook, ctx->packet_type);
	
	// match context with rules
	if (hip_fw_handler[ctx->ipq_packet->hook][ctx->packet_type]) {
		verdict = (hip_fw_handler[ctx->ipq_packet->hook][ctx->packet_type])(ctx);
	} else {
		HIP_DEBUG("Ignoring, no handler for hook (%d) with type (%d)\n");
	}
	
 out_err:
	if (verdict) {
		HIP_DEBUG("=== Verdict: allow packet ===\n");
		allow_packet(hndl, ctx->ipq_packet->packet_id);
	} else {
		HIP_DEBUG("=== Verdict: drop packet ===\n");
		drop_packet(hndl, ctx->ipq_packet->packet_id);
	}
	
	// nothing to clean up here as we re-use buf, hndl and ctx
	
	return 0;
}

void check_and_write_default_config()
{
	struct stat status;
	FILE *fp= NULL;
	ssize_t items;
	char *file= HIP_FW_DEFAULT_RULE_FILE;

	_HIP_DEBUG("\n");

	rename("/etc/hip/firewall.conf", HIP_FW_DEFAULT_RULE_FILE);

	if (stat(file, &status) && errno == ENOENT)
	{
		errno = 0;
		fp = fopen(file, "w" /* mode */);
		if (!fp)
			HIP_PERROR("Failed to write config file\n");
		HIP_ASSERT(fp);
		items = fwrite(HIP_FW_CONFIG_FILE_EX,
		strlen(HIP_FW_CONFIG_FILE_EX), 1, fp);
		HIP_ASSERT(items > 0);
		fclose(fp);
	}
}


int main(int argc, char **argv)
{
	int err = 0, highest_descriptor;
	int status, n, len;
	long int hip_ha_timeout = 1;
	//unsigned char buf[BUFSIZE];
	struct ipq_handle *h4 = NULL, *h6 = NULL;
	struct rule * rule= NULL;
	struct _DList * temp_list= NULL;
	//struct hip_common * hip_common = NULL;
	//struct hip_esp * esp_data = NULL;
	//struct hip_esp_packet * esp = NULL;
	int escrow_active = 0;
	const int family4 = 4, family6 = 6;
	int ch, tmp;
	const char *default_rule_file= HIP_FW_DEFAULT_RULE_FILE;
	char *rule_file = (char *) default_rule_file;
	char *traffic;
	extern char *optarg;
	extern int optind, optopt;
	int errflg = 0, killold = 0;
	struct hip_common *msg = NULL;
	struct sockaddr_in6 sock_addr;
	socklen_t alen;
	fd_set read_fdset;
	struct timeval timeout;
	unsigned char buf[BUFSIZE];
	hip_fw_context_t ctx;
	int limit_capabilities = 0;
	int is_root = 0, access_ok = 0, msg_type = 0;//variables for accepting user messages only from hipd


	if (geteuid() != 0) {
		HIP_ERROR("firewall must be run as root\n");
		exit(-1);
	}

	memset(&default_hit, 0, sizeof(default_hit));
	memset(&proxy_hit, 0, sizeof(default_hit));

	
	if (!hip_query_default_local_hit_from_hipd(&default_hit))
		ipv6_addr_copy(&proxy_hit, (struct in6_addr *) hip_fw_get_default_hit());
	HIP_DEBUG_HIT("Default hit is ",  &proxy_hit);

//	HIP_DEBUG_HIT("proxy_hit: ", &proxy_hit);
	
	check_and_write_default_config();
	
	hip_set_logdebug(LOGDEBUG_NONE);

	while ((ch = getopt(argc, argv, "f:t:vdFHAbkipeh")) != -1)
	{
		switch (ch)
		{
		case 'v':
			hip_set_logdebug(LOGDEBUG_MEDIUM);
			break;
		case 'd':
			hip_set_logdebug(LOGDEBUG_ALL);
			break;
		case 'H':
			accept_normal_traffic_by_default = 0;
			break;
		case 'A':
			accept_hip_esp_traffic_by_default = 1;
			break;
		case 'f':
			rule_file = optarg;
			break;
		case 't':
			hip_ha_timeout = atol(argv[optind]);
			break;
		case ':': /* -f or -p without operand */
			printf("Option -%c requires an operand\n", optopt);
			errflg++;
			break;
		case 'b':
			foreground = 0;
			break;
		case 'k':
			killold = 1;
			break;
		case 'p':
			limit_capabilities = 1;
			break;
		case 'i':
			hip_userspace_ipsec = 1;
			break;
		case 'e':
			hip_userspace_ipsec = 1;
			hip_esp_protection = 1;
			break;
		case 'h':
			print_usage();
			exit(2);
			break;
		case '?':
			printf("Unrecognized option: -%c\n", optopt);
			errflg++;
		}
	}

	if (errflg)
	{
		print_usage();
		printf("Invalid argument. Closing. \n\n");
		exit(2);
	}

	if (!foreground)
	{
		HIP_DEBUG("Forking into background\n");
		hip_set_logtype(LOGTYPE_SYSLOG);
		if (fork() > 0)
			return 0;
	}

	HIP_IFEL(hip_create_lock_file(HIP_FIREWALL_LOCK_FILE, killold), -1,
			"Failed to obtain firewall lock.\n");

	HIP_INFO("firewall pid=%d starting\n", getpid());

	//use by default both ipv4 and ipv6
	HIP_DEBUG("Using ipv4 and ipv6\n");

	read_file(rule_file);
	HIP_DEBUG("Firewall rule table: \n");
	print_rule_tables();
	//running test functions for rule handling
	//  test_parse_copy();
	//  test_rule_management();

	HIP_DEBUG("starting up with rule_file: %s and connection timeout: %d\n",
			rule_file, timeout);

	firewall_increase_netlink_buffers();
#ifndef CONFIG_HIP_OPENWRT
	firewall_probe_kernel_modules();
#endif

	// create firewall queue handles for IPv4 traffic
	// FIXME died handle will still be used below
	h4 = ipq_create_handle(0, PF_INET);
	
	if (!h4)
		die(h4);
	HIP_DEBUG("IPv4 handle created\n");	
	status = ipq_set_mode(h4, IPQ_COPY_PACKET, BUFSIZE);
	
	if (status < 0)
		die(h4);
	HIP_DEBUG("IPv4 handle mode COPY_PACKET set\n");
	// create firewall queue handles for IPv6 traffic
	// FIXME died handle will still be used below
	h6 = ipq_create_handle(0, PF_INET6);
	
	
	if (!h6)
		die(h6);
	HIP_DEBUG("IPv6 handle created\n");		
	status = ipq_set_mode(h6, IPQ_COPY_PACKET, BUFSIZE);
	
	if (status < 0)
		die(h6); 	
	HIP_DEBUG("IPv6 handle mode COPY_PACKET set\n");
	// set up ip(6)tables rules
	HIP_IFEL(firewall_init_rules(), -1,
		 "Firewall init failed\n");
	//get default HIT
	//hip_get_local_hit_wrapper(&proxy_hit);

	/* Allocate message. */
	msg = hip_msg_alloc();
	if (!msg) {
		err = -1;
		return err;
	}

	/*New UDP socket for communication with HIPD*/
	hip_fw_sock = socket(AF_INET6, SOCK_DGRAM, 0);
	HIP_IFEL((hip_fw_sock < 0), 1, "Could not create socket for firewall.\n");
	memset(&sock_addr, 0, sizeof(sock_addr));
	sock_addr.sin6_family = AF_INET6;
	sock_addr.sin6_port = htons(HIP_FIREWALL_PORT);
	sock_addr.sin6_addr = in6addr_loopback;
	HIP_IFEL(bind(hip_fw_sock, (struct sockaddr *)& sock_addr,
		      sizeof(sock_addr)), -1, "Bind on firewall socket addr failed\n");

	if (limit_capabilities) {
		HIP_IFEL(hip_set_lowcapability(1), -1, "Failed to reduce priviledges");
	}

	//init_timeout_checking(timeout);
	
#ifdef CONFIG_HIP_HIPPROXY	
	request_hipproxy_status(); //send hipproxy status request before the control thread running.
#endif /* CONFIG_HIP_HIPPROXY */

	highest_descriptor = maxof(3, hip_fw_sock, h4->fd, h6->fd);
	

	// do all the work here
	while (1) {
		// set up file descriptors for select
		FD_ZERO(&read_fdset);
		FD_SET(hip_fw_sock, &read_fdset);
		FD_SET(h4->fd, &read_fdset);
		FD_SET(h6->fd, &read_fdset);

		timeout.tv_sec = HIP_SELECT_TIMEOUT;
		timeout.tv_usec = 0;

		_HIP_DEBUG("HIP fw select\n");

		// get handle with queued packet and process
		if ((err = HIPD_SELECT((highest_descriptor + 1), &read_fdset, 
				       NULL, NULL, &timeout)) < 0) {
			HIP_PERROR("select error, ignoring\n");
			continue;
		}

		if (FD_ISSET(h4->fd, &read_fdset)) {
			HIP_DEBUG("received IPv4 packet from iptables queue\n");
			err = hip_fw_handle_packet(buf, h4, 4, &ctx);
		}

		if (FD_ISSET(h6->fd, &read_fdset)) {
			HIP_DEBUG("received IPv6 packet from iptables queue\n");
			err = hip_fw_handle_packet(buf, h6, 6, &ctx);
		}

		if (FD_ISSET(hip_fw_sock, &read_fdset)) {
			HIP_DEBUG("****** Received HIPD message ******\n");
			bzero(&sock_addr, sizeof(sock_addr));
			alen = sizeof(sock_addr);
			n = recvfrom(hip_fw_sock, msg, sizeof(struct hip_common), MSG_PEEK,
		             (struct sockaddr *)&sock_addr, &alen);
			if (n < 0)
			{
				HIP_ERROR("Error receiving message header from daemon.\n");
				err = -1;
				continue;
			}


			/*making sure user messages are received from hipd*/
			//resetting vars to 0 because it is a loop
			is_root = 0, access_ok = 0, msg_type = 0;
			msg_type = hip_get_msg_type(msg);
			is_root = (ntohs(sock_addr.sin6_port) < 1024);
			if(is_root){
				access_ok = 1;
			}else if( !is_root &&
				  (msg_type >= HIP_SO_ANY_MIN &&
				   msg_type <= HIP_SO_ANY_MAX)    ){
				access_ok = 1;
			}
			if(!access_ok){
				HIP_ERROR("The sender of the message is not trusted.\n");
				err = -1;
				continue;	
			}


			_HIP_DEBUG("Header received successfully\n");
			alen = sizeof(sock_addr);
			len = hip_get_msg_total_len(msg);

			_HIP_DEBUG("Receiving message (%d bytes)\n", len);
			n = recvfrom(hip_fw_sock, msg, len, 0,
		             (struct sockaddr *)&sock_addr, &alen);

			if (n < 0)
			{
				HIP_ERROR("Error receiving message parameters from daemon.\n");
				err = -1;
				continue;
			}

			HIP_ASSERT(n == len);
			
			if (ntohs(sock_addr.sin6_port) != HIP_DAEMON_LOCAL_PORT) {
			  	int type = hip_get_msg_type(msg);
			        if (type == SO_HIP_FW_BEX_DONE){
				  HIP_DEBUG("SO_HIP_FW_BEX_DONE\n");
				  HIP_DEBUG("%d == %d\n", ntohs(sock_addr.sin6_port), HIP_DAEMON_LOCAL_PORT);
				}
				HIP_DEBUG("Drop, message not from hipd\n");
				err = -1;
				continue;
				
			}

			err = handle_msg(msg, &sock_addr);
			if (err < 0){
				HIP_ERROR("Error handling message\n");
				continue;
				//goto out_err;	 
			}
		}

	}

 out_err:
	if (hip_fw_sock)
		close(hip_fw_sock);
	if (msg != NULL)
		HIP_FREE(msg);

	firewall_exit();
	return 0;
}

/**
 * Loads several modules that are neede by th firewall.
 * 
 * @return	nothing.
 */
void firewall_probe_kernel_modules()
{
	int count, err, status;
	char cmd[40];
	int mod_total;
	char *mod_name[] =
	{ "ip_queue", "ip6_queue", "iptable_filter", "ip6table_filter" };

	mod_total = sizeof(mod_name) / sizeof(char *);

	HIP_DEBUG("Probing for %d modules. When the modules are built-in, the errors can be ignored\n", mod_total);

	for (count = 0; count < mod_total; count++)
	{
		snprintf(cmd, sizeof(cmd), "%s %s", "/sbin/modprobe",
				mod_name[count]);
		HIP_DEBUG("%s\n", cmd);
		err = fork();
		if (err < 0)
			HIP_ERROR("Failed to fork() for modprobe!\n");
		else if (err == 0)
		{
			/* Redirect stderr, so few non fatal errors wont show up. */
			stderr = freopen("/dev/null", "w", stderr);
			execlp("/sbin/modprobe", "/sbin/modprobe",
					mod_name[count], (char *)NULL);
		}
		else
			waitpid(err, &status, 0);
	}
	HIP_DEBUG("Probing completed\n");
}

/**
 * Increases the netlink buffer capacity.
 * 
 * The previous default values were:
 *
 * /proc/sys/net/core/rmem_default - 110592
 * /proc/sys/net/core/rmem_max     - 131071
 * /proc/sys/net/core/wmem_default - 110592
 * /proc/sys/net/core/wmem_max     - 131071
 *
 * The new value 1048576=1024*1024 was assigned to all of them
 *
 * @return	nothing.
 */
void firewall_increase_netlink_buffers()
{
	HIP_DEBUG("Increasing the netlink buffers\n");

	popen("echo 1048576 > /proc/sys/net/core/rmem_default; echo 1048576 > /proc/sys/net/core/rmem_max;echo 1048576 > /proc/sys/net/core/wmem_default;echo 1048576 > /proc/sys/net/core/wmem_max", "r");
}
<|MERGE_RESOLUTION|>--- conflicted
+++ resolved
@@ -24,6 +24,7 @@
 int hip_opptcp = 0;
 int hip_userspace_ipsec = 0;
 int hip_esp_protection = 0;
+int hip_stun = 0;
 
 /* Default HIT - do not access this directly, call hip_fw_get_default_hit() */
 struct in6_addr default_hit;
@@ -53,6 +54,7 @@
 	printf("      -k = kill running firewall pid\n");
  	printf("      -i = switch on userspace ipsec\n");
  	printf("      -e = use esp protection extension (also sets -i)\n");
+ 	printf("      -s = stun/ice message support\n");
 	printf("      -h = print this help\n\n");
 }
 
@@ -157,9 +159,12 @@
 {
 	int err = 0;
 	
+	HIP_IFEL(userspace_ipsec_init(), -1, "failed to initialize userspace ipsec\n");
+	
+	
 	if (hip_userspace_ipsec)
 	{
-		HIP_IFEL(userspace_ipsec_init(), -1, "failed to initialize userspace ipsec\n");
+		
 		
 		// activate userspace ipsec in hipd
 		HIP_IFEL(send_userspace_ipsec_to_hipd(hip_userspace_ipsec), -1,
@@ -182,8 +187,6 @@
 		system("ip6tables -I HIPFW-OUTPUT -p 6 -d 2001:0010::/28 -j QUEUE");
 		system("ip6tables -I HIPFW-OUTPUT -p 17 -d 2001:0010::/28 -j QUEUE");
 
-<<<<<<< HEAD
-=======
 		/* If you want to make this smaller, you have to change also
 		   /proc/sys/net/ipv6/conf/default/mtu, but it will have a
 		   negative impact on non-HIP IPv6 connectivity. MTU is
@@ -191,7 +194,6 @@
 		   chicken and egg problems in hipd start up. If we decide
 		   to decrease the mtu also for kernelspace ipsec, this can
 		   be moved there. */
->>>>>>> e8adc08b
 	}
 	
   out_err:
@@ -619,7 +621,7 @@
 	// length of packet starting at udp header
 	uint16_t udp_len = 0;
 	struct udphdr *udphdr = NULL;
-	int udp_encap_zero_bytes = 0;
+	int udp_encap_zero_bytes = 0, stun_ret;
 	
 	// default assumption
 	ctx->packet_type = OTHER_PACKET;
@@ -829,7 +831,9 @@
 			goto end_init;
 		}
 	}
-	    
+
+	HIP_DEBUG("udp hdr len %d\n", ntohs(udphdr->len));
+	HIP_HEXDUMP("hexdump ",udphdr, 20);
 	// HIP packets have zero bytes (IPv4 only right now)
 	if(ctx->ip_version == 4 && udphdr
 			&& ((udphdr->source == ntohs(HIP_NAT_UDP_PORT)) || 
@@ -859,6 +863,17 @@
 		HIP_ERROR("communicating with BROKEN peer implementation of UDP encapsulation,"
 				" found zero bytes when receiving HIP control message\n");
 	}
+
+	/* Santtu: XX FIXME: needs to be inside the following if */
+	//else if (hip_is_stun_msg(udphdr) {
+	else if ((stun_ret = pj_stun_msg_check(udphdr+1,ntohs(udphdr->len) - 
+			sizeof(struct udphdr),PJ_STUN_IS_DATAGRAM)) 
+			== PJ_SUCCESS){
+		HIP_DEBUG("Found a UDP STUN\n");
+		ctx->is_stun = 1;
+	    goto end_init;
+	}
+	
 	
 	// ESP does not have zero bytes (IPv4 only right now)
 	else if (ctx->ip_version == 4 && udphdr
@@ -866,6 +881,10 @@
 		       (udphdr->dest == ntohs(HIP_NAT_UDP_PORT)))
 		   && !udp_encap_zero_bytes)
 	{
+		
+		HIP_HEXDUMP("stun check failed in UDP",udphdr+1, 20);
+		HIP_DEBUG("stun return is %d \n",stun_ret);
+		HIP_DEBUG("stun len is %d \n",ntohs(udphdr->len) - sizeof(udphdr));
 		/* from the ports and the non zero SPI we can tell that this
 		 * is an ESP packet */
 		HIP_DEBUG("UDP encapsulated ESP packet or STUN PACKET\n");
@@ -930,6 +949,10 @@
 	int use_escrow = 0;
 	struct _DList * list = NULL;
 	struct rule * rule = NULL;
+
+	/* @todo: ESP access control have some issues ICE/STUN */
+	if (hip_stun)
+		verdict = 1;
 	
 	// if key escrow is active we have to handle it here too
 	if (is_escrow_active())
@@ -1193,7 +1216,24 @@
 	int verdict = accept_normal_traffic_by_default;
 	int packet_id = ctx->ipq_packet->packet_id;
 
-	if (hip_userspace_ipsec)
+	/* LSI HOOKS */
+	if (ctx->ip_version == 4){	  
+		IPV6_TO_IPV4_MAP(&(ctx->src),&src_lsi);
+		IPV6_TO_IPV4_MAP(&(ctx->dst),&dst_lsi);
+		if (IS_LSI32(src_lsi.s_addr)){
+			if (is_packet_reinjection(&dst_lsi)) {
+				verdict = 1;
+				goto out_err;
+		      	} else {
+			    	hip_fw_handle_outgoing_lsi(ctx->ipq_packet, &src_lsi, &dst_lsi);
+			    	/*Reject the packet*/
+			    	verdict = 0;
+				goto out_err;
+		      	}
+		}
+	}
+
+	if (ctx->ip_version == 6 && hip_userspace_ipsec)
 	{
 		HIP_DEBUG_HIT("destination hit: ", &ctx->dst);
 		HIP_DEBUG_HIT("default hit: ", hip_fw_get_default_hit());
@@ -1205,21 +1245,6 @@
 			verdict = !hip_fw_userspace_ipsec_output(ctx);
 	}
 						   
-	/* LSI HOOKS */
-	if (ctx->ip_version == 4){	  
-		IPV6_TO_IPV4_MAP(&(ctx->src),&src_lsi);
-		IPV6_TO_IPV4_MAP(&(ctx->dst),&dst_lsi);
-		if (IS_LSI32(src_lsi.s_addr)){
-			if (is_packet_reinjection(&dst_lsi))
-				verdict = 1;
-		      	else{
-			    	hip_fw_handle_outgoing_lsi(ctx->ipq_packet, &src_lsi, &dst_lsi);
-			    	/*Reject the packet*/
-			    	verdict = 0;
-		      	}
-		}
-	}
-
 	/* No need to check default rules as it is handled by the
 	   iptables rules */
  out_err:
@@ -1272,16 +1297,25 @@
 	int ip_hits = ipv6_addr_is_hit(&ctx->src) && ipv6_addr_is_hit(&ctx->dst);
 	HIP_DEBUG("\n");
 	
-	if (ip_hits){
+	if (ip_hits) {
 		if (hip_proxy_status)
 			verdict = handle_proxy_inbound_traffic(ctx->ipq_packet,
 							       &ctx->src);
-	  	else{
+	  	else {
 	        	//LSI check
 	        	verdict = hip_fw_handle_incoming_hit(ctx->ipq_packet,&ctx->src,&ctx->dst);
 	  	}
-	}
-
+	} else if (hip_stun && ctx->is_stun == 1) {
+		HIP_DEBUG("Santtu is the king\n");
+		// Santtu FIXME
+		verdict = hip_fw_handle_stun_packet(ctx); 
+		// verdict zero drops the original so that you can send a new one
+		// alloc new memory, copy the packet and add some zeroes (and hip header?)
+		// changed ip and udp lengths and checksums accordingly
+		// check handle_proxy_inbound_traffic() for examples
+		// use raw_sock_v4 to send the packets 
+	}
+		
 	/* No need to check default rules as it is handled by the iptables rules */
  out_err:
 
@@ -1533,7 +1567,7 @@
 	
 	hip_set_logdebug(LOGDEBUG_NONE);
 
-	while ((ch = getopt(argc, argv, "f:t:vdFHAbkipeh")) != -1)
+	while ((ch = getopt(argc, argv, "f:t:vdFHAbkipehs")) != -1)
 	{
 		switch (ch)
 		{
@@ -1575,6 +1609,9 @@
 			hip_userspace_ipsec = 1;
 			hip_esp_protection = 1;
 			break;
+		case 's':
+			hip_stun = 1;
+			break;
 		case 'h':
 			print_usage();
 			exit(2);
