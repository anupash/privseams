--- conflicted
+++ resolved
@@ -43,31 +43,20 @@
 #include "cache.h"
 #include "cache_port.h"
 #include "conntrack.h" /* connection tracking */
-<<<<<<< HEAD
-#include "config.h"
-=======
-#include "proxy.h" /* HIP Proxy */
-#include "opptcp.h" /* Opportunistic TCP */
-// TODO move functions to opptcp
 #include "cache.h" /* required by opptcp */
 #include "cache_port.h" /* required by opptcp */
 #include "lsi.h" /* LSI */
 #include "lib/core/capability.h" /* priviledge separation */
 #include "lib/core/hip_udp.h"
 #include "user_ipsec_api.h" /* Userspace IPsec */
-#include "esp_prot_conntrack.h" /* ESP Tokens */
-#include "esp_prot_api.h" /* ESP Tokens */
-#include "sysopp.h" /* System-based Opportunistic HIP */
->>>>>>> f7ee493c
-#include "datapkt.h"
-#include "esp_prot_api.h" /* ESP Tokens */
+#include "esp_prot_api.h"
 #include "esp_prot_conntrack.h" /* ESP Tokens */
 #include "firewalldb.h"
 #include "firewall_control.h"
 #include "firewall_defines.h"
 #include "helpers.h"
+#include "lib/core/capability.h" /* Priviledge Separation */
 #include "lib/core/filemanip.h"
-#include "lib/core/hip_capability.h" /* Priviledge Separation */
 #include "lib/core/hip_udp.h"
 #include "lib/core/message.h"
 #include "lib/core/performance.h"
